/*
 * tclBinary.c --
 *
 *	This file contains the implementation of the "binary" Tcl built-in
 *	command and the Tcl binary data object.
 *
 * Copyright (c) 1997 by Sun Microsystems, Inc.
 * Copyright (c) 1998-1999 by Scriptics Corporation.
 *
 * See the file "license.terms" for information on usage and redistribution of
 * this file, and for a DISCLAIMER OF ALL WARRANTIES.
 */

#include "tclInt.h"
#include "tclTomMath.h"

#include <math.h>
#include <assert.h>

/*
 * The following constants are used by GetFormatSpec to indicate various
 * special conditions in the parsing of a format specifier.
 */

#define BINARY_ALL -1		/* Use all elements in the argument. */
#define BINARY_NOCOUNT -2	/* No count was specified in format. */

/*
 * The following flags may be ORed together and returned by GetFormatSpec
 */

#define BINARY_SIGNED 0		/* Field to be read as signed data */
#define BINARY_UNSIGNED 1	/* Field to be read as unsigned data */

/*
 * The following defines the maximum number of different (integer) numbers
 * placed in the object cache by 'binary scan' before it bails out and
 * switches back to Plan A (creating a new object for each value.)
 * Theoretically, it would be possible to keep the cache about for the values
 * that are already in it, but that makes the code slower in practise when
 * overflow happens, and makes little odds the rest of the time (as measured
 * on my machine.) It is also slower (on the sample I tried at least) to grow
 * the cache to hold all items we might want to put in it; presumably the
 * extra cost of managing the memory for the enlarged table outweighs the
 * benefit from allocating fewer objects. This is probably because as the
 * number of objects increases, the likelihood of reuse of any particular one
 * drops, and there is very little gain from larger maximum cache sizes (the
 * value below is chosen to allow caching to work in full with conversion of
 * bytes.) - DKF
 */

#define BINARY_SCAN_MAX_CACHE	260

/*
 * Prototypes for local procedures defined in this file:
 */

static void		DupByteArrayInternalRep(Tcl_Obj *srcPtr,
			    Tcl_Obj *copyPtr);
static void		DupProperByteArrayInternalRep(Tcl_Obj *srcPtr,
			    Tcl_Obj *copyPtr);
static int		FormatNumber(Tcl_Interp *interp, int type,
			    Tcl_Obj *src, unsigned char **cursorPtr);
static void		FreeByteArrayInternalRep(Tcl_Obj *objPtr);
static void		FreeProperByteArrayInternalRep(Tcl_Obj *objPtr);
static int		GetFormatSpec(const char **formatPtr, char *cmdPtr,
			    int *countPtr, int *flagsPtr);
static Tcl_Obj *	ScanNumber(unsigned char *buffer, int type,
			    int flags, Tcl_HashTable **numberCachePtr);
static int		SetByteArrayFromAny(Tcl_Interp *interp,
			    Tcl_Obj *objPtr);
static void		UpdateStringOfByteArray(Tcl_Obj *listPtr);
static void		DeleteScanNumberCache(Tcl_HashTable *numberCachePtr);
static int		NeedReversing(int format);
static void		CopyNumber(const void *from, void *to,
			    unsigned length, int type);
/* Binary ensemble commands */
static int		BinaryFormatCmd(ClientData clientData,
			    Tcl_Interp *interp,
			    int objc, Tcl_Obj *const objv[]);
static int		BinaryScanCmd(ClientData clientData,
			    Tcl_Interp *interp,
			    int objc, Tcl_Obj *const objv[]);
/* Binary encoding sub-ensemble commands */
static int		BinaryEncodeHex(ClientData clientData,
			    Tcl_Interp *interp,
			    int objc, Tcl_Obj *const objv[]);
static int		BinaryDecodeHex(ClientData clientData,
			    Tcl_Interp *interp,
			    int objc, Tcl_Obj *const objv[]);
static int		BinaryEncode64(ClientData clientData,
			    Tcl_Interp *interp,
			    int objc, Tcl_Obj *const objv[]);
static int		BinaryDecode64(ClientData clientData,
			    Tcl_Interp *interp,
			    int objc, Tcl_Obj *const objv[]);
static int		BinaryEncodeUu(ClientData clientData,
			    Tcl_Interp *interp, int objc,
			    Tcl_Obj *const objv[]);
static int		BinaryDecodeUu(ClientData clientData,
			    Tcl_Interp *interp,
			    int objc, Tcl_Obj *const objv[]);

/*
 * The following tables are used by the binary encoders
 */

static const char HexDigits[16] = {
    '0', '1', '2', '3', '4', '5', '6', '7',
    '8', '9', 'a', 'b', 'c', 'd', 'e', 'f'
};

static const char UueDigits[65] = {
    '`', '!', '"', '#', '$', '%', '&', '\'',
    '(', ')', '*', '+', ',', '-', '.', '/',
    '0', '1', '2', '3', '4', '5', '6', '7',
    '8', '9', ':', ';', '<', '=', '>', '?',
    '@', 'A', 'B', 'C', 'D', 'E', 'F', 'G',
    'H', 'I', 'J', 'K', 'L', 'M', 'N', 'O',
    'P', 'Q', 'R', 'S', 'T', 'U', 'V', 'W',
    'X', 'Y', 'Z', '[', '\\',']', '^', '_',
    '`'
};

static const char B64Digits[65] = {
    'A', 'B', 'C', 'D', 'E', 'F', 'G', 'H',
    'I', 'J', 'K', 'L', 'M', 'N', 'O', 'P',
    'Q', 'R', 'S', 'T', 'U', 'V', 'W', 'X',
    'Y', 'Z', 'a', 'b', 'c', 'd', 'e', 'f',
    'g', 'h', 'i', 'j', 'k', 'l', 'm', 'n',
    'o', 'p', 'q', 'r', 's', 't', 'u', 'v',
    'w', 'x', 'y', 'z', '0', '1', '2', '3',
    '4', '5', '6', '7', '8', '9', '+', '/',
    '='
};

/*
 * How to construct the ensembles.
 */

static const EnsembleImplMap binaryMap[] = {
    { "format", BinaryFormatCmd, TclCompileBasicMin1ArgCmd, NULL, NULL, 0 },
    { "scan",   BinaryScanCmd, TclCompileBasicMin2ArgCmd, NULL, NULL, 0 },
    { "encode", NULL, NULL, NULL, NULL, 0 },
    { "decode", NULL, NULL, NULL, NULL, 0 },
    { NULL, NULL, NULL, NULL, NULL, 0 }
};
static const EnsembleImplMap encodeMap[] = {
    { "hex",      BinaryEncodeHex, TclCompileBasic1ArgCmd, NULL, NULL, 0 },
    { "uuencode", BinaryEncodeUu,  NULL, NULL, NULL, 0 },
    { "base64",   BinaryEncode64,  NULL, NULL, NULL, 0 },
    { NULL, NULL, NULL, NULL, NULL, 0 }
};
static const EnsembleImplMap decodeMap[] = {
    { "hex",      BinaryDecodeHex, TclCompileBasic1Or2ArgCmd, NULL, NULL, 0 },
    { "uuencode", BinaryDecodeUu,  TclCompileBasic1Or2ArgCmd, NULL, NULL, 0 },
    { "base64",   BinaryDecode64,  TclCompileBasic1Or2ArgCmd, NULL, NULL, 0 },
    { NULL, NULL, NULL, NULL, NULL, 0 }
};

/*
 * The following object types represent an array of bytes. The intent is to
 * allow arbitrary binary data to pass through Tcl as a Tcl value without loss
 * or damage. Such values are useful for things like encoded strings or Tk
 * images to name just two.
 *
 * It's strange to have two Tcl_ObjTypes in place for this task when one would
 * do, so a bit of detail and history how we got to this point and where we
 * might go from here.
 *
 * A bytearray is an ordered sequence of bytes. Each byte is an integer value
 * in the range [0-255].  To be a Tcl value type, we need a way to encode each
 * value in the value set as a Tcl string.  The simplest encoding is to
 * represent each byte value as the same codepoint value.  A bytearray of N
 * bytes is encoded into a Tcl string of N characters where the codepoint of
 * each character is the value of corresponding byte.  This approach creates a
 * one-to-one map between all bytearray values and a subset of Tcl string
 * values.
 *
 * When converting a Tcl string value to the bytearray internal rep, the
 * question arises what to do with strings outside that subset?  That is,
 * those Tcl strings containing at least one codepoint greater than 255?  The
 * obviously correct answer is to raise an error!  That string value does not
 * represent any valid bytearray value. Full Stop.  The setFromAnyProc
 * signature has a completion code return value for just this reason, to
 * reject invalid inputs.
 *
 * Unfortunately this was not the path taken by the authors of the original
 * tclByteArrayType.  They chose to accept all Tcl string values as acceptable
 * string encodings of the bytearray values that result from masking away the
 * high bits of any codepoint value at all. This meant that every bytearray
 * value had multiple accepted string representations.
 *
 * The implications of this choice are truly ugly.  When a Tcl value has a
 * string representation, we are required to accept that as the true value.
 * Bytearray values that possess a string representation cannot be processed
 * as bytearrays because we cannot know which true value that bytearray
 * represents.  The consequence is that we drag around an internal rep that we
 * cannot make any use of.  This painful price is extracted at any point after
 * a string rep happens to be generated for the value.  This happens even when
 * the troublesome codepoints outside the byte range never show up.  This
 * happens rather routinely in normal Tcl operations unless we burden the
 * script writer with the cognitive burden of avoiding it.  The price is also
 * paid by callers of the C interface.  The routine
 *
 *	unsigned char *Tcl_GetByteArrayFromObj(objPtr, lenPtr)
 *
 * has a guarantee to always return a non-NULL value, but that value points to
 * a byte sequence that cannot be used by the caller to process the Tcl value
 * absent some sideband testing that objPtr is "pure".  Tcl offers no public
 * interface to perform this test, so callers either break encapsulation or
 * are unavoidably buggy.  Tcl has defined a public interface that cannot be
 * used correctly. The Tcl source code itself suffers the same problem, and
 * has been buggy, but progressively less so as more and more portions of the
 * code have been retrofitted with the required "purity testing".  The set of
 * values able to pass the purity test can be increased via the introduction
 * of a "canonical" flag marker, but the only way the broken interface itself
 * can be discarded is to start over and define the Tcl_ObjType properly.
 * Bytearrays should simply be usable as bytearrays without a kabuki dance of
 * testing.
 *
 * The Tcl_ObjType "properByteArrayType" is (nearly) a correct implementation
 * of bytearrays.  Any Tcl value with the type properByteArrayType can have
 * its bytearray value fetched and used with confidence that acting on that
 * value is equivalent to acting on the true Tcl string value.  This still
 * implies a side testing burden -- past mistakes will not let us avoid that
 * immediately, but it is at least a conventional test of type, and can be
 * implemented entirely by examining the objPtr fields, with no need to query
 * the intrep, as a canonical flag would require.
 *
 * Until Tcl_GetByteArrayFromObj() and Tcl_SetByteArrayLength() can be revised
 * to admit the possibility of returning NULL when the true value is not a
 * valid bytearray, we need a mechanism to retain compatibility with the
 * deployed callers of the broken interface.  That's what the retained
 * "tclByteArrayType" provides.  In those unusual circumstances where we
 * convert an invalid bytearray value to a bytearray type, it is to this
 * legacy type.  Essentially any time this legacy type gets used, it's a
 * signal of a bug being ignored.  A TIP should be drafted to remove this
 * connection to the broken past so that Tcl 9 will no longer have any trace
 * of it.  Prescribing a migration path will be the key element of that work.
 * The internal changes now in place are the limit of what can be done short
 * of interface repair.  They provide a great expansion of the histories over
 * which bytearray values can be useful in the meanwhile.
 */

static const Tcl_ObjType properByteArrayType = {
    "bytearray",
    FreeProperByteArrayInternalRep,
    DupProperByteArrayInternalRep,
    UpdateStringOfByteArray,
    NULL
};

const Tcl_ObjType tclByteArrayType = {
    "bytearray",
    FreeByteArrayInternalRep,
    DupByteArrayInternalRep,
    NULL,
    SetByteArrayFromAny
};

/*
 * The following structure is the internal rep for a ByteArray object. Keeps
 * track of how much memory has been used and how much has been allocated for
 * the byte array to enable growing and shrinking of the ByteArray object with
 * fewer mallocs.
 */

typedef struct ByteArray {
    unsigned int bad;		/* Index of the character that is a nonbyte.
				 * If all characters are bytes, bad = used,
				 * though then we should never read it. */
    unsigned int used;		/* The number of bytes used in the byte
				 * array. */
    unsigned int allocated;	/* The amount of space actually allocated
				 * minus 1 byte. */
    unsigned char bytes[1];	/* The array of bytes. The actual size of this
				 * field depends on the 'allocated' field
				 * above. */
} ByteArray;

#define BYTEARRAY_SIZE(len) \
		(offsetof(ByteArray, bytes) + (len))
#define GET_BYTEARRAY(irPtr) ((ByteArray *) (irPtr)->twoPtrValue.ptr1)
#define SET_BYTEARRAY(irPtr, baPtr) \
		(irPtr)->twoPtrValue.ptr1 = (void *) (baPtr)

int
TclIsPureByteArray(
    Tcl_Obj * objPtr)
{
    return TclHasIntRep(objPtr, &properByteArrayType);
}

/*
 *----------------------------------------------------------------------
 *
 * Tcl_NewByteArrayObj --
 *
 *	This procedure is creates a new ByteArray object and initializes it
 *	from the given array of bytes.
 *
 * Results:
 *	The newly create object is returned. This object will have no initial
 *	string representation. The returned object has a ref count of 0.
 *
 * Side effects:
 *	Memory allocated for new object and copy of byte array argument.
 *
 *----------------------------------------------------------------------
 */

#undef Tcl_NewByteArrayObj

Tcl_Obj *
Tcl_NewByteArrayObj(
    const unsigned char *bytes,	/* The array of bytes used to initialize the
				 * new object. */
    int length)			/* Length of the array of bytes, which must be
				 * >= 0. */
{
#ifdef TCL_MEM_DEBUG
    return Tcl_DbNewByteArrayObj(bytes, length, "unknown", 0);
#else /* if not TCL_MEM_DEBUG */
    Tcl_Obj *objPtr;

    TclNewObj(objPtr);
    Tcl_SetByteArrayObj(objPtr, bytes, length);
    return objPtr;
#endif /* TCL_MEM_DEBUG */
}

/*
 *----------------------------------------------------------------------
 *
 * Tcl_DbNewByteArrayObj --
 *
 *	This procedure is normally called when debugging: i.e., when
 *	TCL_MEM_DEBUG is defined. It is the same as the Tcl_NewByteArrayObj
 *	above except that it calls Tcl_DbCkalloc directly with the file name
 *	and line number from its caller. This simplifies debugging since then
 *	the [memory active] command will report the correct file name and line
 *	number when reporting objects that haven't been freed.
 *
 *	When TCL_MEM_DEBUG is not defined, this procedure just returns the
 *	result of calling Tcl_NewByteArrayObj.
 *
 * Results:
 *	The newly create object is returned. This object will have no initial
 *	string representation. The returned object has a ref count of 0.
 *
 * Side effects:
 *	Memory allocated for new object and copy of byte array argument.
 *
 *----------------------------------------------------------------------
 */

#ifdef TCL_MEM_DEBUG
Tcl_Obj *
Tcl_DbNewByteArrayObj(
    const unsigned char *bytes,	/* The array of bytes used to initialize the
				 * new object. */
    int length,			/* Length of the array of bytes, which must be
				 * >= 0. */
    const char *file,		/* The name of the source file calling this
				 * procedure; used for debugging. */
    int line)			/* Line number in the source file; used for
				 * debugging. */
{
    Tcl_Obj *objPtr;

    TclDbNewObj(objPtr, file, line);
    Tcl_SetByteArrayObj(objPtr, bytes, length);
    return objPtr;
}
#else /* if not TCL_MEM_DEBUG */
Tcl_Obj *
Tcl_DbNewByteArrayObj(
    const unsigned char *bytes,	/* The array of bytes used to initialize the
				 * new object. */
    int length,			/* Length of the array of bytes, which must be
				 * >= 0. */
    TCL_UNUSED(const char *) /*file*/,
    TCL_UNUSED(int) /*line*/)
{
    return Tcl_NewByteArrayObj(bytes, length);
}
#endif /* TCL_MEM_DEBUG */

/*
 *---------------------------------------------------------------------------
 *
 * Tcl_SetByteArrayObj --
 *
 *	Modify an object to be a ByteArray object and to have the specified
 *	array of bytes as its value.
 *
 * Results:
 *	None.
 *
 * Side effects:
 *	The object's old string rep and internal rep is freed. Memory
 *	allocated for copy of byte array argument.
 *
 *----------------------------------------------------------------------
 */

void
Tcl_SetByteArrayObj(
    Tcl_Obj *objPtr,		/* Object to initialize as a ByteArray. */
    const unsigned char *bytes,	/* The array of bytes to use as the new value.
				 * May be NULL even if length > 0. */
    int length)			/* Length of the array of bytes, which must
				 * be >= 0. */
{
    ByteArray *byteArrayPtr;
    Tcl_ObjIntRep ir;

    if (Tcl_IsShared(objPtr)) {
	Tcl_Panic("%s called with shared object", "Tcl_SetByteArrayObj");
    }
    TclInvalidateStringRep(objPtr);

    if (length < 0) {
	length = 0;
    }
    byteArrayPtr = (ByteArray *)ckalloc(BYTEARRAY_SIZE(length));
    byteArrayPtr->bad = length;
    byteArrayPtr->used = length;
    byteArrayPtr->allocated = length;

    if ((bytes != NULL) && (length > 0)) {
	memcpy(byteArrayPtr->bytes, bytes, length);
    }
    SET_BYTEARRAY(&ir, byteArrayPtr);

    Tcl_StoreIntRep(objPtr, &properByteArrayType, &ir);
}

/*
 *----------------------------------------------------------------------
 *
 * TclGetBytesFromObj --
 *
 *	Attempt to extract the value from objPtr in the representation
 *	of a byte sequence. On success return the extracted byte sequence.
 *	On failures, return NULL and record error message and code in
 *	interp (if not NULL).
 *
 * Results:
 *	Pointer to array of bytes, or NULL. representing the ByteArray object.
 *	Writes number of bytes in array to *lengthPtr.
 *
 *----------------------------------------------------------------------
 */

unsigned char *
TclGetBytesFromObj(
    Tcl_Interp *interp,		/* For error reporting */
    Tcl_Obj *objPtr,		/* Value to extract from */
    int *lengthPtr)		/* If non-NULL, filled with length of the
				 * array of bytes in the ByteArray object. */
{
    ByteArray *baPtr;
    const Tcl_ObjIntRep *irPtr = TclFetchIntRep(objPtr, &properByteArrayType);

    if (irPtr == NULL) {
	SetByteArrayFromAny(NULL, objPtr);
	irPtr = TclFetchIntRep(objPtr, &properByteArrayType);
	if (irPtr == NULL) {
	    if (interp) {
		const char *nonbyte;
		Tcl_UniChar ch;

		irPtr = TclFetchIntRep(objPtr, &tclByteArrayType);
		baPtr = GET_BYTEARRAY(irPtr);
		nonbyte = Tcl_UtfAtIndex(Tcl_GetString(objPtr), baPtr->bad);
		Tcl_UtfToUniChar(nonbyte, &ch);

		Tcl_SetObjResult(interp, Tcl_ObjPrintf(
			"expected byte sequence but character %d "
			"was '%1s' (U+%04X)", baPtr->bad, nonbyte, ch));
		Tcl_SetErrorCode(interp, "TCL", "VALUE", "BYTES", NULL);
	    }
	    return NULL;
	}
    }
    baPtr = GET_BYTEARRAY(irPtr);

    if (lengthPtr != NULL) {
	*lengthPtr = baPtr->used;
    }
    return baPtr->bytes;
}

/*
 *----------------------------------------------------------------------
 *
 * Tcl_GetByteArrayFromObj --
 *
 *	Attempt to get the array of bytes from the Tcl object. If the object
 *	is not already a ByteArray object, an attempt will be made to convert
 *	it to one.
 *
 * Results:
 *	Pointer to array of bytes representing the ByteArray object.
 *
 * Side effects:
 *	Frees old internal rep. Allocates memory for new internal rep.
 *
 *----------------------------------------------------------------------
 */

unsigned char *
Tcl_GetByteArrayFromObj(
    Tcl_Obj *objPtr,		/* The ByteArray object. */
    int *lengthPtr)		/* If non-NULL, filled with length of the
				 * array of bytes in the ByteArray object. */
{
    ByteArray *baPtr;
    const Tcl_ObjIntRep *irPtr;
    unsigned char *result = TclGetBytesFromObj(NULL, objPtr, lengthPtr);

    if (result) {
	return result;
    }

    irPtr = TclFetchIntRep(objPtr, &tclByteArrayType);
    assert(irPtr != NULL);

    baPtr = GET_BYTEARRAY(irPtr);

    if (lengthPtr != NULL) {
	*lengthPtr = baPtr->used;
    }
    return baPtr->bytes;
}

/*
 *----------------------------------------------------------------------
 *
 * Tcl_SetByteArrayLength --
 *
 *	This procedure changes the length of the byte array for this object.
 *	Once the caller has set the length of the array, it is acceptable to
 *	directly modify the bytes in the array up until Tcl_GetStringFromObj()
 *	has been called on this object.
 *
 * Results:
 *	The new byte array of the specified length.
 *
 * Side effects:
 *	Allocates enough memory for an array of bytes of the requested size.
 *	When growing the array, the old array is copied to the new array; new
 *	bytes are undefined. When shrinking, the old array is truncated to the
 *	specified length.
 *
 *----------------------------------------------------------------------
 */

unsigned char *
Tcl_SetByteArrayLength(
    Tcl_Obj *objPtr,		/* The ByteArray object. */
    int length)			/* New length for internal byte array. */
{
    ByteArray *byteArrayPtr;
    unsigned newLength;
    Tcl_ObjIntRep *irPtr;

    assert(length >= 0);
    newLength = (unsigned int)length;

    if (Tcl_IsShared(objPtr)) {
	Tcl_Panic("%s called with shared object", "Tcl_SetByteArrayLength");
    }

    irPtr = TclFetchIntRep(objPtr, &properByteArrayType);
    if (irPtr == NULL) {
	irPtr = TclFetchIntRep(objPtr, &tclByteArrayType);
	if (irPtr == NULL) {
	    SetByteArrayFromAny(NULL, objPtr);
	    irPtr = TclFetchIntRep(objPtr, &properByteArrayType);
	    if (irPtr == NULL) {
		irPtr = TclFetchIntRep(objPtr, &tclByteArrayType);
	    }
	}
    }

    byteArrayPtr = GET_BYTEARRAY(irPtr);
    if (newLength > byteArrayPtr->allocated) {
	byteArrayPtr = (ByteArray *)ckrealloc(byteArrayPtr, BYTEARRAY_SIZE(newLength));
	byteArrayPtr->allocated = newLength;
	SET_BYTEARRAY(irPtr, byteArrayPtr);
    }
    TclInvalidateStringRep(objPtr);
    objPtr->typePtr = &properByteArrayType;
    byteArrayPtr->bad = newLength;
    byteArrayPtr->used = newLength;
    return byteArrayPtr->bytes;
}

/*
 *----------------------------------------------------------------------
 *
 * SetByteArrayFromAny --
 *
 *	Generate the ByteArray internal rep from the string rep.
 *
 * Results:
 *	The return value is always TCL_OK.
 *
 * Side effects:
 *	A ByteArray object is stored as the internal rep of objPtr.
 *
 *----------------------------------------------------------------------
 */

static int
SetByteArrayFromAny(
    TCL_UNUSED(Tcl_Interp *),
    Tcl_Obj *objPtr)		/* The object to convert to type ByteArray. */
{
    size_t length, bad;
    const char *src, *srcEnd;
    unsigned char *dst;
    Tcl_UniChar ch = 0;
    ByteArray *byteArrayPtr;
    Tcl_ObjIntRep ir;

    if (TclHasIntRep(objPtr, &properByteArrayType)) {
	return TCL_OK;
    }
    if (TclHasIntRep(objPtr, &tclByteArrayType)) {
	return TCL_OK;
    }

    src = TclGetString(objPtr);
    length = bad = objPtr->length;
    srcEnd = src + length;

    byteArrayPtr = (ByteArray *)ckalloc(BYTEARRAY_SIZE(length));
    for (dst = byteArrayPtr->bytes; src < srcEnd; ) {
	src += TclUtfToUniChar(src, &ch);
	if ((bad == length) && (ch > 255)) {
	    bad = dst - byteArrayPtr->bytes;
	}
	*dst++ = UCHAR(ch);
    }

    SET_BYTEARRAY(&ir, byteArrayPtr);
    byteArrayPtr->allocated = length;
    byteArrayPtr->used = dst - byteArrayPtr->bytes;

    if (bad == length) {
	byteArrayPtr->bad = byteArrayPtr->used;
	Tcl_StoreIntRep(objPtr, &properByteArrayType, &ir);
    } else {
	byteArrayPtr->bad = bad;
	Tcl_StoreIntRep(objPtr, &tclByteArrayType, &ir);
    }

    return TCL_OK;
}

/*
 *----------------------------------------------------------------------
 *
 * FreeByteArrayInternalRep --
 *
 *	Deallocate the storage associated with a ByteArray data object's
 *	internal representation.
 *
 * Results:
 *	None.
 *
 * Side effects:
 *	Frees memory.
 *
 *----------------------------------------------------------------------
 */

static void
FreeByteArrayInternalRep(
    Tcl_Obj *objPtr)		/* Object with internal rep to free. */
{
    ckfree(GET_BYTEARRAY(TclFetchIntRep(objPtr, &tclByteArrayType)));
}

static void
FreeProperByteArrayInternalRep(
    Tcl_Obj *objPtr)		/* Object with internal rep to free. */
{
    ckfree(GET_BYTEARRAY(TclFetchIntRep(objPtr, &properByteArrayType)));
}

/*
 *----------------------------------------------------------------------
 *
 * DupByteArrayInternalRep --
 *
 *	Initialize the internal representation of a ByteArray Tcl_Obj to a
 *	copy of the internal representation of an existing ByteArray object.
 *
 * Results:
 *	None.
 *
 * Side effects:
 *	Allocates memory.
 *
 *----------------------------------------------------------------------
 */

static void
DupByteArrayInternalRep(
    Tcl_Obj *srcPtr,		/* Object with internal rep to copy. */
    Tcl_Obj *copyPtr)		/* Object with internal rep to set. */
{
    unsigned int length;
    ByteArray *srcArrayPtr, *copyArrayPtr;
    Tcl_ObjIntRep ir;

    srcArrayPtr = GET_BYTEARRAY(TclFetchIntRep(srcPtr, &tclByteArrayType));
    length = srcArrayPtr->used;

    copyArrayPtr = (ByteArray *)ckalloc(BYTEARRAY_SIZE(length));
    copyArrayPtr->bad = srcArrayPtr->bad;
    copyArrayPtr->used = length;
    copyArrayPtr->allocated = length;
    memcpy(copyArrayPtr->bytes, srcArrayPtr->bytes, length);

    SET_BYTEARRAY(&ir, copyArrayPtr);
    Tcl_StoreIntRep(copyPtr, &tclByteArrayType, &ir);
}

static void
DupProperByteArrayInternalRep(
    Tcl_Obj *srcPtr,		/* Object with internal rep to copy. */
    Tcl_Obj *copyPtr)		/* Object with internal rep to set. */
{
    unsigned int length;
    ByteArray *srcArrayPtr, *copyArrayPtr;
    Tcl_ObjIntRep ir;

    srcArrayPtr = GET_BYTEARRAY(TclFetchIntRep(srcPtr, &properByteArrayType));
    length = srcArrayPtr->used;

    copyArrayPtr = (ByteArray *)ckalloc(BYTEARRAY_SIZE(length));
    copyArrayPtr->bad = length;
    copyArrayPtr->used = length;
    copyArrayPtr->allocated = length;
    memcpy(copyArrayPtr->bytes, srcArrayPtr->bytes, length);

    SET_BYTEARRAY(&ir, copyArrayPtr);
    Tcl_StoreIntRep(copyPtr, &properByteArrayType, &ir);
}

/*
 *----------------------------------------------------------------------
 *
 * UpdateStringOfByteArray --
 *
 *	Update the string representation for a ByteArray data object.
 *
 * Results:
 *	None.
 *
 * Side effects:
 *	The object's string is set to a valid string that results from the
 *	ByteArray-to-string conversion.
 *
 *----------------------------------------------------------------------
 */

static void
UpdateStringOfByteArray(
    Tcl_Obj *objPtr)		/* ByteArray object whose string rep to
				 * update. */
{
    const Tcl_ObjIntRep *irPtr = TclFetchIntRep(objPtr, &properByteArrayType);
    ByteArray *byteArrayPtr = GET_BYTEARRAY(irPtr);
    unsigned char *src = byteArrayPtr->bytes;
    unsigned int i, length = byteArrayPtr->used;
    unsigned int size = length;

    /*
     * How much space will string rep need?
     */

    for (i = 0; i < length && size <= INT_MAX; i++) {
	if ((src[i] == 0) || (src[i] > 127)) {
	    size++;
	}
    }
    if (size > INT_MAX) {
	Tcl_Panic("max size for a Tcl value (%d bytes) exceeded", INT_MAX);
    }

    if (size == length) {
	char *dst = Tcl_InitStringRep(objPtr, (char *)src, size);

	TclOOM(dst, size);
    } else {
	char *dst = Tcl_InitStringRep(objPtr, NULL, size);

	TclOOM(dst, size);
	for (i = 0; i < length; i++) {
	    dst += Tcl_UniCharToUtf(src[i], dst);
	}
	(void) Tcl_InitStringRep(objPtr, NULL, size);
    }
}

/*
 *----------------------------------------------------------------------
 *
 * TclAppendBytesToByteArray --
 *
 *	This function appends an array of bytes to a byte array object. Note
 *	that the object *must* be unshared, and the array of bytes *must not*
 *	refer to the object being appended to.
 *
 * Results:
 *	None.
 *
 * Side effects:
 *	Allocates enough memory for an array of bytes of the requested total
 *	size, or possibly larger. [Bug 2992970]
 *
 *----------------------------------------------------------------------
 */

void
TclAppendBytesToByteArray(
    Tcl_Obj *objPtr,
    const unsigned char *bytes,
    int len)
{
    ByteArray *byteArrayPtr;
    unsigned int length, needed;
    Tcl_ObjIntRep *irPtr;

    if (Tcl_IsShared(objPtr)) {
	Tcl_Panic("%s called with shared object","TclAppendBytesToByteArray");
    }
    if (len < 0) {
	Tcl_Panic("%s must be called with definite number of bytes to append",
		"TclAppendBytesToByteArray");
    }
    if (len == 0) {
	/*
	 * Append zero bytes is a no-op.
	 */

	return;
    }

    length = (unsigned int) len;

    irPtr = TclFetchIntRep(objPtr, &properByteArrayType);
    if (irPtr == NULL) {
	irPtr = TclFetchIntRep(objPtr, &tclByteArrayType);
	if (irPtr == NULL) {
	    SetByteArrayFromAny(NULL, objPtr);
	    irPtr = TclFetchIntRep(objPtr, &properByteArrayType);
	    if (irPtr == NULL) {
		irPtr = TclFetchIntRep(objPtr, &tclByteArrayType);
	    }
	}
    }
    byteArrayPtr = GET_BYTEARRAY(irPtr);

    if (length > INT_MAX - byteArrayPtr->used) {
	Tcl_Panic("max size for a Tcl value (%d bytes) exceeded", INT_MAX);
    }

    needed = byteArrayPtr->used + length;
    /*
     * If we need to, resize the allocated space in the byte array.
     */

    if (needed > byteArrayPtr->allocated) {
	ByteArray *ptr = NULL;
	unsigned int attempt;

	if (needed <= INT_MAX/2) {
	    /*
	     * Try to allocate double the total space that is needed.
	     */

	    attempt = 2 * needed;
	    ptr = (ByteArray *)attemptckrealloc(byteArrayPtr, BYTEARRAY_SIZE(attempt));
	}
	if (ptr == NULL) {
	    /*
	     * Try to allocate double the increment that is needed (plus).
	     */

	    unsigned int limit = INT_MAX - needed;
	    unsigned int extra = length + TCL_MIN_GROWTH;
	    int growth = (int) ((extra > limit) ? limit : extra);

	    attempt = needed + growth;
	    ptr = (ByteArray *)attemptckrealloc(byteArrayPtr, BYTEARRAY_SIZE(attempt));
	}
	if (ptr == NULL) {
	    /*
	     * Last chance: Try to allocate exactly what is needed.
	     */

	    attempt = needed;
	    ptr = (ByteArray *)ckrealloc(byteArrayPtr, BYTEARRAY_SIZE(attempt));
	}
	byteArrayPtr = ptr;
	byteArrayPtr->allocated = attempt;
	SET_BYTEARRAY(irPtr, byteArrayPtr);
    }

    if (bytes) {
	memcpy(byteArrayPtr->bytes + byteArrayPtr->used, bytes, length);
    }
    byteArrayPtr->used += length;
    TclInvalidateStringRep(objPtr);
    objPtr->typePtr = &properByteArrayType;
}

/*
 *----------------------------------------------------------------------
 *
 * TclInitBinaryCmd --
 *
 *	This function is called to create the "binary" Tcl command. See the
 *	user documentation for details on what it does.
 *
 * Results:
 *	A command token for the new command.
 *
 * Side effects:
 *	Creates a new binary command as a mapped ensemble.
 *
 *----------------------------------------------------------------------
 */

Tcl_Command
TclInitBinaryCmd(
    Tcl_Interp *interp)
{
    Tcl_Command binaryEnsemble;

    binaryEnsemble = TclMakeEnsemble(interp, "binary", binaryMap);
    TclMakeEnsemble(interp, "binary encode", encodeMap);
    TclMakeEnsemble(interp, "binary decode", decodeMap);
    return binaryEnsemble;
}

/*
 *----------------------------------------------------------------------
 *
 * BinaryFormatCmd --
 *
 *	This procedure implements the "binary format" Tcl command.
 *
 * Results:
 *	A standard Tcl result.
 *
 * Side effects:
 *	See the user documentation.
 *
 *----------------------------------------------------------------------
 */

static int
BinaryFormatCmd(
    TCL_UNUSED(ClientData),
    Tcl_Interp *interp,		/* Current interpreter. */
    int objc,			/* Number of arguments. */
    Tcl_Obj *const objv[])	/* Argument objects. */
{
    int arg;			/* Index of next argument to consume. */
    int value = 0;		/* Current integer value to be packed.
				 * Initialized to avoid compiler warning. */
    char cmd;			/* Current format character. */
    int count;			/* Count associated with current format
				 * character. */
    int flags;			/* Format field flags */
    const char *format;		/* Pointer to current position in format
				 * string. */
    Tcl_Obj *resultPtr = NULL;	/* Object holding result buffer. */
    unsigned char *buffer;	/* Start of result buffer. */
    unsigned char *cursor;	/* Current position within result buffer. */
    unsigned char *maxPos;	/* Greatest position within result buffer that
				 * cursor has visited.*/
    const char *errorString;
    const char *errorValue, *str;
    int offset, size, length;

    if (objc < 2) {
	Tcl_WrongNumArgs(interp, 1, objv, "formatString ?arg ...?");
	return TCL_ERROR;
    }

    /*
     * To avoid copying the data, we format the string in two passes. The
     * first pass computes the size of the output buffer. The second pass
     * places the formatted data into the buffer.
     */

    format = TclGetString(objv[1]);
    arg = 2;
    offset = 0;
    length = 0;
    while (*format != '\0') {
	str = format;
	flags = 0;
	if (!GetFormatSpec(&format, &cmd, &count, &flags)) {
	    break;
	}
	switch (cmd) {
	case 'a':
	case 'A':
	case 'b':
	case 'B':
	case 'h':
	case 'H':
	    /*
	     * For string-type specifiers, the count corresponds to the number
	     * of bytes in a single argument.
	     */

	    if (arg >= objc) {
		goto badIndex;
	    }
	    if (count == BINARY_ALL) {
		Tcl_GetByteArrayFromObj(objv[arg], &count);
	    } else if (count == BINARY_NOCOUNT) {
		count = 1;
	    }
	    arg++;
	    if (cmd == 'a' || cmd == 'A') {
		offset += count;
	    } else if (cmd == 'b' || cmd == 'B') {
		offset += (count + 7) / 8;
	    } else {
		offset += (count + 1) / 2;
	    }
	    break;
	case 'c':
	    size = 1;
	    goto doNumbers;
	case 't':
	case 's':
	case 'S':
	    size = 2;
	    goto doNumbers;
	case 'n':
	case 'i':
	case 'I':
	    size = 4;
	    goto doNumbers;
	case 'm':
	case 'w':
	case 'W':
	    size = 8;
	    goto doNumbers;
	case 'r':
	case 'R':
	case 'f':
	    size = sizeof(float);
	    goto doNumbers;
	case 'q':
	case 'Q':
	case 'd':
	    size = sizeof(double);

	doNumbers:
	    if (arg >= objc) {
		goto badIndex;
	    }

	    /*
	     * For number-type specifiers, the count corresponds to the number
	     * of elements in the list stored in a single argument. If no
	     * count is specified, then the argument is taken as a single
	     * non-list value.
	     */

	    if (count == BINARY_NOCOUNT) {
		arg++;
		count = 1;
	    } else {
		int listc;
		Tcl_Obj **listv;

		/*
		 * The macro evals its args more than once: avoid arg++
		 */

		if (TclListObjGetElements(interp, objv[arg], &listc,
			&listv) != TCL_OK) {
		    return TCL_ERROR;
		}
		arg++;

		if (count == BINARY_ALL) {
		    count = listc;
		} else if (count > listc) {
		    Tcl_SetObjResult(interp, Tcl_NewStringObj(
			    "number of elements in list does not match count",
			    -1));
		    return TCL_ERROR;
		}
	    }
	    offset += count*size;
	    break;

	case 'x':
	    if (count == BINARY_ALL) {
		Tcl_SetObjResult(interp, Tcl_NewStringObj(
			"cannot use \"*\" in format string with \"x\"", -1));
		return TCL_ERROR;
	    } else if (count == BINARY_NOCOUNT) {
		count = 1;
	    }
	    offset += count;
	    break;
	case 'X':
	    if (count == BINARY_NOCOUNT) {
		count = 1;
	    }
	    if ((count > offset) || (count == BINARY_ALL)) {
		count = offset;
	    }
	    if (offset > length) {
		length = offset;
	    }
	    offset -= count;
	    break;
	case '@':
	    if (offset > length) {
		length = offset;
	    }
	    if (count == BINARY_ALL) {
		offset = length;
	    } else if (count == BINARY_NOCOUNT) {
		goto badCount;
	    } else {
		offset = count;
	    }
	    break;
	default:
	    errorString = str;
	    goto badField;
	}
    }
    if (offset > length) {
	length = offset;
    }
    if (length == 0) {
	return TCL_OK;
    }

    /*
     * Prepare the result object by preallocating the caclulated number of
     * bytes and filling with nulls.
     */

    resultPtr = Tcl_NewObj();
    buffer = Tcl_SetByteArrayLength(resultPtr, length);
    memset(buffer, 0, length);

    /*
     * Pack the data into the result object. Note that we can skip the error
     * checking during this pass, since we have already parsed the string
     * once.
     */

    arg = 2;
    format = TclGetString(objv[1]);
    cursor = buffer;
    maxPos = cursor;
    while (*format != 0) {
	flags = 0;
	if (!GetFormatSpec(&format, &cmd, &count, &flags)) {
	    break;
	}
	if ((count == 0) && (cmd != '@')) {
	    if (cmd != 'x') {
		arg++;
	    }
	    continue;
	}
	switch (cmd) {
	case 'a':
	case 'A': {
	    char pad = (char) (cmd == 'a' ? '\0' : ' ');
	    unsigned char *bytes;

	    bytes = Tcl_GetByteArrayFromObj(objv[arg++], &length);

	    if (count == BINARY_ALL) {
		count = length;
	    } else if (count == BINARY_NOCOUNT) {
		count = 1;
	    }
	    if (length >= count) {
		memcpy(cursor, bytes, count);
	    } else {
		memcpy(cursor, bytes, length);
		memset(cursor + length, pad, count - length);
	    }
	    cursor += count;
	    break;
	}
	case 'b':
	case 'B': {
	    unsigned char *last;

	    str = TclGetStringFromObj(objv[arg], &length);
	    arg++;
	    if (count == BINARY_ALL) {
		count = length;
	    } else if (count == BINARY_NOCOUNT) {
		count = 1;
	    }
	    last = cursor + ((count + 7) / 8);
	    if (count > length) {
		count = length;
	    }
	    value = 0;
	    errorString = "binary";
	    if (cmd == 'B') {
		for (offset = 0; offset < count; offset++) {
		    value <<= 1;
		    if (str[offset] == '1') {
			value |= 1;
		    } else if (str[offset] != '0') {
			errorValue = str;
			Tcl_DecrRefCount(resultPtr);
			goto badValue;
		    }
		    if (((offset + 1) % 8) == 0) {
			*cursor++ = UCHAR(value);
			value = 0;
		    }
		}
	    } else {
		for (offset = 0; offset < count; offset++) {
		    value >>= 1;
		    if (str[offset] == '1') {
			value |= 128;
		    } else if (str[offset] != '0') {
			errorValue = str;
			Tcl_DecrRefCount(resultPtr);
			goto badValue;
		    }
		    if (!((offset + 1) % 8)) {
			*cursor++ = UCHAR(value);
			value = 0;
		    }
		}
	    }
	    if ((offset % 8) != 0) {
		if (cmd == 'B') {
		    value <<= 8 - (offset % 8);
		} else {
		    value >>= 8 - (offset % 8);
		}
		*cursor++ = UCHAR(value);
	    }
	    while (cursor < last) {
		*cursor++ = '\0';
	    }
	    break;
	}
	case 'h':
	case 'H': {
	    unsigned char *last;
	    int c;

	    str = TclGetStringFromObj(objv[arg], &length);
	    arg++;
	    if (count == BINARY_ALL) {
		count = length;
	    } else if (count == BINARY_NOCOUNT) {
		count = 1;
	    }
	    last = cursor + ((count + 1) / 2);
	    if (count > length) {
		count = length;
	    }
	    value = 0;
	    errorString = "hexadecimal";
	    if (cmd == 'H') {
		for (offset = 0; offset < count; offset++) {
		    value <<= 4;
		    if (!isxdigit(UCHAR(str[offset]))) {     /* INTL: digit */
			errorValue = str;
			Tcl_DecrRefCount(resultPtr);
			goto badValue;
		    }
		    c = str[offset] - '0';
		    if (c > 9) {
			c += ('0' - 'A') + 10;
		    }
		    if (c > 16) {
			c += ('A' - 'a');
		    }
		    value |= (c & 0xF);
		    if (offset % 2) {
			*cursor++ = (char) value;
			value = 0;
		    }
		}
	    } else {
		for (offset = 0; offset < count; offset++) {
		    value >>= 4;

		    if (!isxdigit(UCHAR(str[offset]))) {     /* INTL: digit */
			errorValue = str;
			Tcl_DecrRefCount(resultPtr);
			goto badValue;
		    }
		    c = str[offset] - '0';
		    if (c > 9) {
			c += ('0' - 'A') + 10;
		    }
		    if (c > 16) {
			c += ('A' - 'a');
		    }
		    value |= ((c << 4) & 0xF0);
		    if (offset % 2) {
			*cursor++ = UCHAR(value & 0xFF);
			value = 0;
		    }
		}
	    }
	    if (offset % 2) {
		if (cmd == 'H') {
		    value <<= 4;
		} else {
		    value >>= 4;
		}
		*cursor++ = UCHAR(value);
	    }

	    while (cursor < last) {
		*cursor++ = '\0';
	    }
	    break;
	}
	case 'c':
	case 't':
	case 's':
	case 'S':
	case 'n':
	case 'i':
	case 'I':
	case 'm':
	case 'w':
	case 'W':
	case 'r':
	case 'R':
	case 'd':
	case 'q':
	case 'Q':
	case 'f': {
	    int listc, i;
	    Tcl_Obj **listv;

	    if (count == BINARY_NOCOUNT) {
		/*
		 * Note that we are casting away the const-ness of objv, but
		 * this is safe since we aren't going to modify the array.
		 */

		listv = (Tcl_Obj **) (objv + arg);
		listc = 1;
		count = 1;
	    } else {
		TclListObjGetElements(interp, objv[arg], &listc, &listv);
		if (count == BINARY_ALL) {
		    count = listc;
		}
	    }
	    arg++;
	    for (i = 0; i < count; i++) {
		if (FormatNumber(interp, cmd, listv[i], &cursor) != TCL_OK) {
		    Tcl_DecrRefCount(resultPtr);
		    return TCL_ERROR;
		}
	    }
	    break;
	}
	case 'x':
	    if (count == BINARY_NOCOUNT) {
		count = 1;
	    }
	    memset(cursor, 0, count);
	    cursor += count;
	    break;
	case 'X':
	    if (cursor > maxPos) {
		maxPos = cursor;
	    }
	    if (count == BINARY_NOCOUNT) {
		count = 1;
	    }
	    if ((count == BINARY_ALL) || (count > (cursor - buffer))) {
		cursor = buffer;
	    } else {
		cursor -= count;
	    }
	    break;
	case '@':
	    if (cursor > maxPos) {
		maxPos = cursor;
	    }
	    if (count == BINARY_ALL) {
		cursor = maxPos;
	    } else {
		cursor = buffer + count;
	    }
	    break;
	}
    }
    Tcl_SetObjResult(interp, resultPtr);
    return TCL_OK;

 badValue:
    Tcl_ResetResult(interp);
    Tcl_SetObjResult(interp, Tcl_ObjPrintf(
	    "expected %s string but got \"%s\" instead",
	    errorString, errorValue));
    return TCL_ERROR;

 badCount:
    errorString = "missing count for \"@\" field specifier";
    goto error;

 badIndex:
    errorString = "not enough arguments for all format specifiers";
    goto error;

 badField:
    {
	Tcl_UniChar ch = 0;
	char buf[5] = "";

	TclUtfToUniChar(errorString, &ch);
	buf[Tcl_UniCharToUtf(ch, buf)] = '\0';
	Tcl_SetObjResult(interp, Tcl_ObjPrintf(
		"bad field specifier \"%s\"", buf));
	return TCL_ERROR;
    }

 error:
    Tcl_SetObjResult(interp, Tcl_NewStringObj(errorString, -1));
    return TCL_ERROR;
}

/*
 *----------------------------------------------------------------------
 *
 * BinaryScanCmd --
 *
 *	This procedure implements the "binary scan" Tcl command.
 *
 * Results:
 *	A standard Tcl result.
 *
 * Side effects:
 *	See the user documentation.
 *
 *----------------------------------------------------------------------
 */

int
BinaryScanCmd(
    TCL_UNUSED(ClientData),
    Tcl_Interp *interp,		/* Current interpreter. */
    int objc,			/* Number of arguments. */
    Tcl_Obj *const objv[])	/* Argument objects. */
{
    int arg;			/* Index of next argument to consume. */
    int value = 0;		/* Current integer value to be packed.
				 * Initialized to avoid compiler warning. */
    char cmd;			/* Current format character. */
    int count;			/* Count associated with current format
				 * character. */
    int flags;			/* Format field flags */
    const char *format;		/* Pointer to current position in format
				 * string. */
    Tcl_Obj *resultPtr = NULL;	/* Object holding result buffer. */
    unsigned char *buffer;	/* Start of result buffer. */
    const char *errorString;
    const char *str;
    int offset, size, length, i;

    Tcl_Obj *valuePtr, *elementPtr;
    Tcl_HashTable numberCacheHash;
    Tcl_HashTable *numberCachePtr;

    if (objc < 3) {
	Tcl_WrongNumArgs(interp, 1, objv,
		"value formatString ?varName ...?");
	return TCL_ERROR;
    }
    numberCachePtr = &numberCacheHash;
    Tcl_InitHashTable(numberCachePtr, TCL_ONE_WORD_KEYS);
    buffer = Tcl_GetByteArrayFromObj(objv[1], &length);
    format = TclGetString(objv[2]);
    arg = 3;
    offset = 0;
    while (*format != '\0') {
	str = format;
	flags = 0;
	if (!GetFormatSpec(&format, &cmd, &count, &flags)) {
	    goto done;
	}
	switch (cmd) {
	case 'a':
	case 'A': {
	    unsigned char *src;

	    if (arg >= objc) {
		DeleteScanNumberCache(numberCachePtr);
		goto badIndex;
	    }
	    if (count == BINARY_ALL) {
		count = length - offset;
	    } else {
		if (count == BINARY_NOCOUNT) {
		    count = 1;
		}
		if (count > (length - offset)) {
		    goto done;
		}
	    }

	    src = buffer + offset;
	    size = count;

	    /*
	     * Trim trailing nulls and spaces, if necessary.
	     */

	    if (cmd == 'A') {
		while (size > 0) {
		    if (src[size - 1] != '\0' && src[size - 1] != ' ') {
			break;
		    }
		    size--;
		}
	    }

	    /*
	     * Have to do this #ifdef-fery because (as part of defining
	     * Tcl_NewByteArrayObj) we removed the #def that hides this stuff
	     * normally. If this code ever gets copied to another file, it
	     * should be changed back to the simpler version.
	     */

#ifdef TCL_MEM_DEBUG
	    valuePtr = Tcl_DbNewByteArrayObj(src, size, __FILE__, __LINE__);
#else
	    valuePtr = Tcl_NewByteArrayObj(src, size);
#endif /* TCL_MEM_DEBUG */

	    resultPtr = Tcl_ObjSetVar2(interp, objv[arg], NULL, valuePtr,
		    TCL_LEAVE_ERR_MSG);
	    arg++;
	    if (resultPtr == NULL) {
		DeleteScanNumberCache(numberCachePtr);
		return TCL_ERROR;
	    }
	    offset += count;
	    break;
	}
	case 'b':
	case 'B': {
	    unsigned char *src;
	    char *dest;

	    if (arg >= objc) {
		DeleteScanNumberCache(numberCachePtr);
		goto badIndex;
	    }
	    if (count == BINARY_ALL) {
		count = (length - offset) * 8;
	    } else {
		if (count == BINARY_NOCOUNT) {
		    count = 1;
		}
		if (count > (length - offset) * 8) {
		    goto done;
		}
	    }
	    src = buffer + offset;
	    valuePtr = Tcl_NewObj();
	    Tcl_SetObjLength(valuePtr, count);
	    dest = TclGetString(valuePtr);

	    if (cmd == 'b') {
		for (i = 0; i < count; i++) {
		    if (i % 8) {
			value >>= 1;
		    } else {
			value = *src++;
		    }
		    *dest++ = (char) ((value & 1) ? '1' : '0');
		}
	    } else {
		for (i = 0; i < count; i++) {
		    if (i % 8) {
			value <<= 1;
		    } else {
			value = *src++;
		    }
		    *dest++ = (char) ((value & 0x80) ? '1' : '0');
		}
	    }

	    resultPtr = Tcl_ObjSetVar2(interp, objv[arg], NULL, valuePtr,
		    TCL_LEAVE_ERR_MSG);
	    arg++;
	    if (resultPtr == NULL) {
		DeleteScanNumberCache(numberCachePtr);
		return TCL_ERROR;
	    }
	    offset += (count + 7) / 8;
	    break;
	}
	case 'h':
	case 'H': {
	    char *dest;
	    unsigned char *src;
	    static const char hexdigit[] = "0123456789abcdef";

	    if (arg >= objc) {
		DeleteScanNumberCache(numberCachePtr);
		goto badIndex;
	    }
	    if (count == BINARY_ALL) {
		count = (length - offset)*2;
	    } else {
		if (count == BINARY_NOCOUNT) {
		    count = 1;
		}
		if (count > (length - offset)*2) {
		    goto done;
		}
	    }
	    src = buffer + offset;
	    valuePtr = Tcl_NewObj();
	    Tcl_SetObjLength(valuePtr, count);
	    dest = TclGetString(valuePtr);

	    if (cmd == 'h') {
		for (i = 0; i < count; i++) {
		    if (i % 2) {
			value >>= 4;
		    } else {
			value = *src++;
		    }
		    *dest++ = hexdigit[value & 0xF];
		}
	    } else {
		for (i = 0; i < count; i++) {
		    if (i % 2) {
			value <<= 4;
		    } else {
			value = *src++;
		    }
		    *dest++ = hexdigit[(value >> 4) & 0xF];
		}
	    }

	    resultPtr = Tcl_ObjSetVar2(interp, objv[arg], NULL, valuePtr,
		    TCL_LEAVE_ERR_MSG);
	    arg++;
	    if (resultPtr == NULL) {
		DeleteScanNumberCache(numberCachePtr);
		return TCL_ERROR;
	    }
	    offset += (count + 1) / 2;
	    break;
	}
	case 'c':
	    size = 1;
	    goto scanNumber;
	case 't':
	case 's':
	case 'S':
	    size = 2;
	    goto scanNumber;
	case 'n':
	case 'i':
	case 'I':
	    size = 4;
	    goto scanNumber;
	case 'm':
	case 'w':
	case 'W':
	    size = 8;
	    goto scanNumber;
	case 'r':
	case 'R':
	case 'f':
	    size = sizeof(float);
	    goto scanNumber;
	case 'q':
	case 'Q':
	case 'd': {
	    unsigned char *src;

	    size = sizeof(double);
	    /* fall through */

	scanNumber:
	    if (arg >= objc) {
		DeleteScanNumberCache(numberCachePtr);
		goto badIndex;
	    }
	    if (count == BINARY_NOCOUNT) {
		if ((length - offset) < size) {
		    goto done;
		}
		valuePtr = ScanNumber(buffer+offset, cmd, flags,
			&numberCachePtr);
		offset += size;
	    } else {
		if (count == BINARY_ALL) {
		    count = (length - offset) / size;
		}
		if ((length - offset) < (count * size)) {
		    goto done;
		}
		valuePtr = Tcl_NewObj();
		src = buffer + offset;
		for (i = 0; i < count; i++) {
		    elementPtr = ScanNumber(src, cmd, flags, &numberCachePtr);
		    src += size;
		    Tcl_ListObjAppendElement(NULL, valuePtr, elementPtr);
		}
		offset += count * size;
	    }

	    resultPtr = Tcl_ObjSetVar2(interp, objv[arg], NULL, valuePtr,
		    TCL_LEAVE_ERR_MSG);
	    arg++;
	    if (resultPtr == NULL) {
		DeleteScanNumberCache(numberCachePtr);
		return TCL_ERROR;
	    }
	    break;
	}
	case 'x':
	    if (count == BINARY_NOCOUNT) {
		count = 1;
	    }
	    if ((count == BINARY_ALL) || (count > (length - offset))) {
		offset = length;
	    } else {
		offset += count;
	    }
	    break;
	case 'X':
	    if (count == BINARY_NOCOUNT) {
		count = 1;
	    }
	    if ((count == BINARY_ALL) || (count > offset)) {
		offset = 0;
	    } else {
		offset -= count;
	    }
	    break;
	case '@':
	    if (count == BINARY_NOCOUNT) {
		DeleteScanNumberCache(numberCachePtr);
		goto badCount;
	    }
	    if ((count == BINARY_ALL) || (count > length)) {
		offset = length;
	    } else {
		offset = count;
	    }
	    break;
	default:
	    DeleteScanNumberCache(numberCachePtr);
	    errorString = str;
	    goto badField;
	}
    }

    /*
     * Set the result to the last position of the cursor.
     */

 done:
    Tcl_SetObjResult(interp, Tcl_NewWideIntObj(arg - 3));
    DeleteScanNumberCache(numberCachePtr);

    return TCL_OK;

 badCount:
    errorString = "missing count for \"@\" field specifier";
    goto error;

 badIndex:
    errorString = "not enough arguments for all format specifiers";
    goto error;

 badField:
    {
	Tcl_UniChar ch = 0;
	char buf[5] = "";

	TclUtfToUniChar(errorString, &ch);
	buf[Tcl_UniCharToUtf(ch, buf)] = '\0';
	Tcl_SetObjResult(interp, Tcl_ObjPrintf(
		"bad field specifier \"%s\"", buf));
	return TCL_ERROR;
    }

 error:
    Tcl_SetObjResult(interp, Tcl_NewStringObj(errorString, -1));
    return TCL_ERROR;
}

/*
 *----------------------------------------------------------------------
 *
 * GetFormatSpec --
 *
 *	This function parses the format strings used in the binary format and
 *	scan commands.
 *
 * Results:
 *	Moves the formatPtr to the start of the next command. Returns the
 *	current command character and count in cmdPtr and countPtr. The count
 *	is set to BINARY_ALL if the count character was '*' or BINARY_NOCOUNT
 *	if no count was specified. Returns 1 on success, or 0 if the string
 *	did not have a format specifier.
 *
 * Side effects:
 *	None.
 *
 *----------------------------------------------------------------------
 */

static int
GetFormatSpec(
    const char **formatPtr,	/* Pointer to format string. */
    char *cmdPtr,		/* Pointer to location of command char. */
    int *countPtr,		/* Pointer to repeat count value. */
    int *flagsPtr)		/* Pointer to field flags */
{
    /*
     * Skip any leading blanks.
     */

    while (**formatPtr == ' ') {
	(*formatPtr)++;
    }

    /*
     * The string was empty, except for whitespace, so fail.
     */

    if (!(**formatPtr)) {
	return 0;
    }

    /*
     * Extract the command character and any trailing digits or '*'.
     */

    *cmdPtr = **formatPtr;
    (*formatPtr)++;
    if (**formatPtr == 'u') {
	(*formatPtr)++;
	*flagsPtr |= BINARY_UNSIGNED;
    }
    if (**formatPtr == '*') {
	(*formatPtr)++;
	*countPtr = BINARY_ALL;
    } else if (isdigit(UCHAR(**formatPtr))) { /* INTL: digit */
	unsigned long int count;

	errno = 0;
	count = strtoul(*formatPtr, (char **) formatPtr, 10);
	if (errno || (count > (unsigned long) INT_MAX)) {
	    *countPtr = INT_MAX;
	} else {
	    *countPtr = (int) count;
	}
    } else {
	*countPtr = BINARY_NOCOUNT;
    }
    return 1;
}

/*
 *----------------------------------------------------------------------
 *
 * NeedReversing --
 *
 *	This routine determines, if bytes of a number need to be re-ordered,
 *	and returns a numeric code indicating the re-ordering to be done.
 *	This depends on the endiannes of the machine and the desired format.
 *	It is in effect a table (whose contents depend on the endianness of
 *	the system) describing whether a value needs reversing or not. Anyone
 *	porting the code to a big-endian platform should take care to make
 *	sure that they define WORDS_BIGENDIAN though this is already done by
 *	configure for the Unix build; little-endian platforms (including
 *	Windows) don't need to do anything.
 *
 * Results:
 *	0	No re-ordering needed.
 *	1	Reverse the bytes:	01234567 <-> 76543210 (little to big)
 *	2	Apply this re-ordering: 01234567 <-> 45670123 (Nokia to little)
 *	3	Apply this re-ordering: 01234567 <-> 32107654 (Nokia to big)
 *
 * Side effects:
 *	None
 *
 *----------------------------------------------------------------------
 */

static int
NeedReversing(
    int format)
{
    switch (format) {
	/* native floats and doubles: never reverse */
    case 'd':
    case 'f':
	/* big endian ints: never reverse */
    case 'I':
    case 'S':
    case 'W':
#ifdef WORDS_BIGENDIAN
	/* native ints: reverse if we're little-endian */
    case 'n':
    case 't':
    case 'm':
	/* f: reverse if we're little-endian */
    case 'Q':
    case 'R':
#else /* !WORDS_BIGENDIAN */
	/* small endian floats: reverse if we're big-endian */
    case 'r':
#endif /* WORDS_BIGENDIAN */
	return 0;

#ifdef WORDS_BIGENDIAN
	/* small endian floats: reverse if we're big-endian */
    case 'q':
    case 'r':
#else /* !WORDS_BIGENDIAN */
	/* native ints: reverse if we're little-endian */
    case 'n':
    case 't':
    case 'm':
	/* f: reverse if we're little-endian */
    case 'R':
#endif /* WORDS_BIGENDIAN */
	/* small endian ints: always reverse */
    case 'i':
    case 's':
    case 'w':
	return 1;

#ifndef WORDS_BIGENDIAN
    /*
     * The Q and q formats need special handling to account for the unusual
     * byte ordering of 8-byte floats on Nokia 770 systems, which claim to be
     * little-endian, but also reverse word order.
     */

    case 'Q':
	if (TclNokia770Doubles()) {
	    return 3;
	}
	return 1;
    case 'q':
	if (TclNokia770Doubles()) {
	    return 2;
	}
	return 0;
#endif
    }

    Tcl_Panic("unexpected fallthrough");
    return 0;
}

/*
 *----------------------------------------------------------------------
 *
 * CopyNumber --
 *
 *	This routine is called by FormatNumber and ScanNumber to copy a
 *	floating-point number. If required, bytes are reversed while copying.
 *	The behaviour is only fully defined when used with IEEE float and
 *	double values (guaranteed to be 4 and 8 bytes long, respectively.)
 *
 * Results:
 *	None
 *
 * Side effects:
 *	Copies length bytes
 *
 *----------------------------------------------------------------------
 */

static void
CopyNumber(
    const void *from,		/* source */
    void *to,			/* destination */
    unsigned length,		/* Number of bytes to copy */
    int type)			/* What type of thing are we copying? */
{
    switch (NeedReversing(type)) {
    case 0:
	memcpy(to, from, length);
	break;
    case 1: {
	const unsigned char *fromPtr = (const unsigned char *)from;
	unsigned char *toPtr = (unsigned char *)to;

	switch (length) {
	case 4:
	    toPtr[0] = fromPtr[3];
	    toPtr[1] = fromPtr[2];
	    toPtr[2] = fromPtr[1];
	    toPtr[3] = fromPtr[0];
	    break;
	case 8:
	    toPtr[0] = fromPtr[7];
	    toPtr[1] = fromPtr[6];
	    toPtr[2] = fromPtr[5];
	    toPtr[3] = fromPtr[4];
	    toPtr[4] = fromPtr[3];
	    toPtr[5] = fromPtr[2];
	    toPtr[6] = fromPtr[1];
	    toPtr[7] = fromPtr[0];
	    break;
	}
	break;
    }
    case 2: {
	const unsigned char *fromPtr = (const unsigned char *)from;
	unsigned char *toPtr = (unsigned char *)to;

	toPtr[0] = fromPtr[4];
	toPtr[1] = fromPtr[5];
	toPtr[2] = fromPtr[6];
	toPtr[3] = fromPtr[7];
	toPtr[4] = fromPtr[0];
	toPtr[5] = fromPtr[1];
	toPtr[6] = fromPtr[2];
	toPtr[7] = fromPtr[3];
	break;
    }
    case 3: {
	const unsigned char *fromPtr = (const unsigned char *)from;
	unsigned char *toPtr = (unsigned char *)to;

	toPtr[0] = fromPtr[3];
	toPtr[1] = fromPtr[2];
	toPtr[2] = fromPtr[1];
	toPtr[3] = fromPtr[0];
	toPtr[4] = fromPtr[7];
	toPtr[5] = fromPtr[6];
	toPtr[6] = fromPtr[5];
	toPtr[7] = fromPtr[4];
	break;
    }
    }
}

/*
 *----------------------------------------------------------------------
 *
 * FormatNumber --
 *
 *	This routine is called by Tcl_BinaryObjCmd to format a number into a
 *	location pointed at by cursor.
 *
 * Results:
 *	A standard Tcl result.
 *
 * Side effects:
 *	Moves the cursor to the next location to be written into.
 *
 *----------------------------------------------------------------------
 */

static int
FormatNumber(
    Tcl_Interp *interp,		/* Current interpreter, used to report
				 * errors. */
    int type,			/* Type of number to format. */
    Tcl_Obj *src,		/* Number to format. */
    unsigned char **cursorPtr)	/* Pointer to index into destination buffer. */
{
    double dvalue;
    Tcl_WideInt wvalue;
    float fvalue;

    switch (type) {
    case 'd':
    case 'q':
    case 'Q':
	/*
	 * Double-precision floating point values. Tcl_GetDoubleFromObj
	 * returns TCL_ERROR for NaN, but we can check by comparing the
	 * object's type pointer.
	 */

	if (Tcl_GetDoubleFromObj(interp, src, &dvalue) != TCL_OK) {
	    const Tcl_ObjIntRep *irPtr = TclFetchIntRep(src, &tclDoubleType);
	    if (irPtr == NULL) {
		return TCL_ERROR;
	    }
	    dvalue = irPtr->doubleValue;
	}
	CopyNumber(&dvalue, *cursorPtr, sizeof(double), type);
	*cursorPtr += sizeof(double);
	return TCL_OK;

    case 'f':
    case 'r':
    case 'R':
	/*
	 * Single-precision floating point values. Tcl_GetDoubleFromObj
	 * returns TCL_ERROR for NaN, but we can check by comparing the
	 * object's type pointer.
	 */

	if (Tcl_GetDoubleFromObj(interp, src, &dvalue) != TCL_OK) {
	    const Tcl_ObjIntRep *irPtr = TclFetchIntRep(src, &tclDoubleType);

	    if (irPtr == NULL) {
		return TCL_ERROR;
	    }
	    dvalue = irPtr->doubleValue;
	}

	/*
	 * Because some compilers will generate floating point exceptions on
	 * an overflow cast (e.g. Borland), we restrict the values to the
	 * valid range for float.
	 */

	if (fabs(dvalue) > (double) FLT_MAX) {
	    fvalue = (dvalue >= 0.0) ? FLT_MAX : -FLT_MAX;
	} else {
	    fvalue = (float) dvalue;
	}
	CopyNumber(&fvalue, *cursorPtr, sizeof(float), type);
	*cursorPtr += sizeof(float);
	return TCL_OK;

	/*
	 * 64-bit integer values.
	 */
    case 'w':
    case 'W':
    case 'm':
	if (TclGetWideBitsFromObj(interp, src, &wvalue) != TCL_OK) {
	    return TCL_ERROR;
	}
	if (NeedReversing(type)) {
	    *(*cursorPtr)++ = UCHAR(wvalue);
	    *(*cursorPtr)++ = UCHAR(wvalue >> 8);
	    *(*cursorPtr)++ = UCHAR(wvalue >> 16);
	    *(*cursorPtr)++ = UCHAR(wvalue >> 24);
	    *(*cursorPtr)++ = UCHAR(wvalue >> 32);
	    *(*cursorPtr)++ = UCHAR(wvalue >> 40);
	    *(*cursorPtr)++ = UCHAR(wvalue >> 48);
	    *(*cursorPtr)++ = UCHAR(wvalue >> 56);
	} else {
	    *(*cursorPtr)++ = UCHAR(wvalue >> 56);
	    *(*cursorPtr)++ = UCHAR(wvalue >> 48);
	    *(*cursorPtr)++ = UCHAR(wvalue >> 40);
	    *(*cursorPtr)++ = UCHAR(wvalue >> 32);
	    *(*cursorPtr)++ = UCHAR(wvalue >> 24);
	    *(*cursorPtr)++ = UCHAR(wvalue >> 16);
	    *(*cursorPtr)++ = UCHAR(wvalue >> 8);
	    *(*cursorPtr)++ = UCHAR(wvalue);
	}
	return TCL_OK;

	/*
	 * 32-bit integer values.
	 */
    case 'i':
    case 'I':
    case 'n':
	if (TclGetWideBitsFromObj(interp, src, &wvalue) != TCL_OK) {
	    return TCL_ERROR;
	}
	if (NeedReversing(type)) {
	    *(*cursorPtr)++ = UCHAR(wvalue);
	    *(*cursorPtr)++ = UCHAR(wvalue >> 8);
	    *(*cursorPtr)++ = UCHAR(wvalue >> 16);
	    *(*cursorPtr)++ = UCHAR(wvalue >> 24);
	} else {
	    *(*cursorPtr)++ = UCHAR(wvalue >> 24);
	    *(*cursorPtr)++ = UCHAR(wvalue >> 16);
	    *(*cursorPtr)++ = UCHAR(wvalue >> 8);
	    *(*cursorPtr)++ = UCHAR(wvalue);
	}
	return TCL_OK;

	/*
	 * 16-bit integer values.
	 */
    case 's':
    case 'S':
    case 't':
	if (TclGetWideBitsFromObj(interp, src, &wvalue) != TCL_OK) {
	    return TCL_ERROR;
	}
	if (NeedReversing(type)) {
	    *(*cursorPtr)++ = UCHAR(wvalue);
	    *(*cursorPtr)++ = UCHAR(wvalue >> 8);
	} else {
	    *(*cursorPtr)++ = UCHAR(wvalue >> 8);
	    *(*cursorPtr)++ = UCHAR(wvalue);
	}
	return TCL_OK;

	/*
	 * 8-bit integer values.
	 */
    case 'c':
	if (TclGetWideBitsFromObj(interp, src, &wvalue) != TCL_OK) {
	    return TCL_ERROR;
	}
	*(*cursorPtr)++ = UCHAR(wvalue);
	return TCL_OK;

    default:
	Tcl_Panic("unexpected fallthrough");
	return TCL_ERROR;
    }
}

/*
 *----------------------------------------------------------------------
 *
 * ScanNumber --
 *
 *	This routine is called by Tcl_BinaryObjCmd to scan a number out of a
 *	buffer.
 *
 * Results:
 *	Returns a newly created object containing the scanned number. This
 *	object has a ref count of zero.
 *
 * Side effects:
 *	Might reuse an object in the number cache, place a new object in the
 *	cache, or delete the cache and set the reference to it (itself passed
 *	in by reference) to NULL.
 *
 *----------------------------------------------------------------------
 */

static Tcl_Obj *
ScanNumber(
    unsigned char *buffer,	/* Buffer to scan number from. */
    int type,			/* Format character from "binary scan" */
    int flags,			/* Format field flags */
    Tcl_HashTable **numberCachePtrPtr)
				/* Place to look for cache of scanned value
				 * objects, or NULL if too many different
				 * numbers have been scanned. */
{
    long value;
    float fvalue;
    double dvalue;
    Tcl_WideUInt uwvalue;

    /*
     * We cannot rely on the compiler to properly sign extend integer values
     * when we cast from smaller values to larger values because we don't know
     * the exact size of the integer types. So, we have to handle sign
     * extension explicitly by checking the high bit and padding with 1's as
     * needed. This practice is disabled if the BINARY_UNSIGNED flag is set.
     */

    switch (type) {
    case 'c':
	/*
	 * Characters need special handling. We want to produce a signed
	 * result, but on some platforms (such as AIX) chars are unsigned. To
	 * deal with this, check for a value that should be negative but
	 * isn't.
	 */

	value = buffer[0];
	if (!(flags & BINARY_UNSIGNED)) {
	    if (value & 0x80) {
		value |= -0x100;
	    }
	}
	goto returnNumericObject;

	/*
	 * 16-bit numeric values. We need the sign extension trick (see above)
	 * here as well.
	 */

    case 's':
    case 'S':
    case 't':
	if (NeedReversing(type)) {
	    value = (long) (buffer[0] + (buffer[1] << 8));
	} else {
	    value = (long) (buffer[1] + (buffer[0] << 8));
	}
	if (!(flags & BINARY_UNSIGNED)) {
	    if (value & 0x8000) {
		value |= -0x10000;
	    }
	}
	goto returnNumericObject;

	/*
	 * 32-bit numeric values.
	 */

    case 'i':
    case 'I':
    case 'n':
	if (NeedReversing(type)) {
	    value = (long) (buffer[0]
		    + (buffer[1] << 8)
		    + (buffer[2] << 16)
		    + (((long)buffer[3]) << 24));
	} else {
	    value = (long) (buffer[3]
		    + (buffer[2] << 8)
		    + (buffer[1] << 16)
		    + (((long) buffer[0]) << 24));
	}

	/*
	 * Check to see if the value was sign extended properly on systems
	 * where an int is more than 32-bits.
	 *
	 * We avoid caching unsigned integers as we cannot distinguish between
	 * 32bit signed and unsigned in the hash (short and char are ok).
	 */

	if (flags & BINARY_UNSIGNED) {
	    return Tcl_NewWideIntObj((Tcl_WideInt)(unsigned long)value);
	}
	if ((value & (((unsigned) 1) << 31)) && (value > 0)) {
	    value -= (((unsigned) 1) << 31);
	    value -= (((unsigned) 1) << 31);
	}

    returnNumericObject:
	if (*numberCachePtrPtr == NULL) {
	    return Tcl_NewWideIntObj(value);
	} else {
	    Tcl_HashTable *tablePtr = *numberCachePtrPtr;
	    Tcl_HashEntry *hPtr;
	    int isNew;

	    hPtr = Tcl_CreateHashEntry(tablePtr, INT2PTR(value), &isNew);
	    if (!isNew) {
		return (Tcl_Obj *)Tcl_GetHashValue(hPtr);
	    }
	    if (tablePtr->numEntries <= BINARY_SCAN_MAX_CACHE) {
		Tcl_Obj *objPtr = Tcl_NewWideIntObj(value);

		Tcl_IncrRefCount(objPtr);
		Tcl_SetHashValue(hPtr, objPtr);
		return objPtr;
	    }

	    /*
	     * We've overflowed the cache! Someone's parsing a LOT of varied
	     * binary data in a single call! Bail out by switching back to the
	     * old behaviour for the rest of the scan.
	     *
	     * Note that anyone just using the 'c' conversion (for bytes)
	     * cannot trigger this.
	     */

	    DeleteScanNumberCache(tablePtr);
	    *numberCachePtrPtr = NULL;
	    return Tcl_NewWideIntObj(value);
	}

	/*
	 * Do not cache wide (64-bit) values; they are already too large to
	 * use as keys.
	 */

    case 'w':
    case 'W':
    case 'm':
	if (NeedReversing(type)) {
	    uwvalue = ((Tcl_WideUInt) buffer[0])
		    | (((Tcl_WideUInt) buffer[1]) << 8)
		    | (((Tcl_WideUInt) buffer[2]) << 16)
		    | (((Tcl_WideUInt) buffer[3]) << 24)
		    | (((Tcl_WideUInt) buffer[4]) << 32)
		    | (((Tcl_WideUInt) buffer[5]) << 40)
		    | (((Tcl_WideUInt) buffer[6]) << 48)
		    | (((Tcl_WideUInt) buffer[7]) << 56);
	} else {
	    uwvalue = ((Tcl_WideUInt) buffer[7])
		    | (((Tcl_WideUInt) buffer[6]) << 8)
		    | (((Tcl_WideUInt) buffer[5]) << 16)
		    | (((Tcl_WideUInt) buffer[4]) << 24)
		    | (((Tcl_WideUInt) buffer[3]) << 32)
		    | (((Tcl_WideUInt) buffer[2]) << 40)
		    | (((Tcl_WideUInt) buffer[1]) << 48)
		    | (((Tcl_WideUInt) buffer[0]) << 56);
	}
	if (flags & BINARY_UNSIGNED) {
	    Tcl_Obj *bigObj = NULL;
	    mp_int big;

	    if (mp_init_u64(&big, uwvalue) == MP_OKAY) {
		bigObj = Tcl_NewBignumObj(&big);
	    }
	    return bigObj;
	}
	return Tcl_NewWideIntObj((Tcl_WideInt) uwvalue);

	/*
	 * Do not cache double values; they are already too large to use as
	 * keys and the values stored are utterly incompatible with the
	 * integer part of the cache.
	 */

	/*
	 * 32-bit IEEE single-precision floating point.
	 */

    case 'f':
    case 'R':
    case 'r':
	CopyNumber(buffer, &fvalue, sizeof(float), type);
	return Tcl_NewDoubleObj(fvalue);

	/*
	 * 64-bit IEEE double-precision floating point.
	 */

    case 'd':
    case 'Q':
    case 'q':
	CopyNumber(buffer, &dvalue, sizeof(double), type);
	return Tcl_NewDoubleObj(dvalue);
    }
    return NULL;
}

/*
 *----------------------------------------------------------------------
 *
 * DeleteScanNumberCache --
 *
 *	Deletes the hash table acting as a scan number cache.
 *
 * Results:
 *	None
 *
 * Side effects:
 *	Decrements the reference counts of the objects in the cache.
 *
 *----------------------------------------------------------------------
 */

static void
DeleteScanNumberCache(
    Tcl_HashTable *numberCachePtr)
				/* Pointer to the hash table, or NULL (when
				 * the cache has already been deleted due to
				 * overflow.) */
{
    Tcl_HashEntry *hEntry;
    Tcl_HashSearch search;

    if (numberCachePtr == NULL) {
	return;
    }

    hEntry = Tcl_FirstHashEntry(numberCachePtr, &search);
    while (hEntry != NULL) {
	Tcl_Obj *value = (Tcl_Obj *)Tcl_GetHashValue(hEntry);

	if (value != NULL) {
	    Tcl_DecrRefCount(value);
	}
	hEntry = Tcl_NextHashEntry(&search);
    }
    Tcl_DeleteHashTable(numberCachePtr);
}

/*
 * ----------------------------------------------------------------------
 *
 * NOTES --
 *
 *	Some measurements show that it is faster to use a table to to perform
 *	uuencode and base64 value encoding than to calculate the output (at
 *	least on intel P4 arch).
 *
 *	Conversely using a lookup table for the decoding is slower than just
 *	calculating the values. We therefore use the fastest of each method.
 *
 *	Presumably this has to do with the size of the tables. The base64
 *	decode table is 255 bytes while the encode table is only 65 bytes. The
 *	choice likely depends on CPU memory cache sizes.
 */

/*
 *----------------------------------------------------------------------
 *
 * BinaryEncodeHex --
 *
 *	Implement the [binary encode hex] binary encoding. clientData must be
 *	a table to convert values to hexadecimal digits.
 *
 * Results:
 *	Interp result set to an encoded byte array object
 *
 * Side effects:
 *	None
 *
 *----------------------------------------------------------------------
 */

static int
BinaryEncodeHex(
    TCL_UNUSED(ClientData),
    Tcl_Interp *interp,
    int objc,
    Tcl_Obj *const objv[])
{
    Tcl_Obj *resultObj = NULL;
    unsigned char *data = NULL;
    unsigned char *cursor = NULL;
    int offset = 0, count = 0;

    if (objc != 2) {
	Tcl_WrongNumArgs(interp, 1, objv, "data");
	return TCL_ERROR;
    }

    TclNewObj(resultObj);
    data = Tcl_GetByteArrayFromObj(objv[1], &count);
    cursor = Tcl_SetByteArrayLength(resultObj, count * 2);
    for (offset = 0; offset < count; ++offset) {
	*cursor++ = HexDigits[(data[offset] >> 4) & 0x0F];
	*cursor++ = HexDigits[data[offset] & 0x0F];
    }
    Tcl_SetObjResult(interp, resultObj);
    return TCL_OK;
}

/*
 *----------------------------------------------------------------------
 *
 * BinaryDecodeHex --
 *
 *	Implement the [binary decode hex] binary encoding.
 *
 * Results:
 *	Interp result set to an decoded byte array object
 *
 * Side effects:
 *	None
 *
 *----------------------------------------------------------------------
 */

static int
BinaryDecodeHex(
    TCL_UNUSED(ClientData),
    Tcl_Interp *interp,
    int objc,
    Tcl_Obj *const objv[])
{
    Tcl_Obj *resultObj = NULL;
    unsigned char *data, *datastart, *dataend;
    unsigned char *begin, *cursor, c;
    int i, index, value, size, count = 0, cut = 0, strict = 0;
    enum {OPT_STRICT };
    static const char *const optStrings[] = { "-strict", NULL };

    if (objc < 2 || objc > 3) {
	Tcl_WrongNumArgs(interp, 1, objv, "?options? data");
	return TCL_ERROR;
    }
    for (i = 1; i < objc - 1; ++i) {
	if (Tcl_GetIndexFromObj(interp, objv[i], optStrings, "option",
		TCL_EXACT, &index) != TCL_OK) {
	    return TCL_ERROR;
	}
	switch (index) {
	case OPT_STRICT:
	    strict = 1;
	    break;
	}
    }

    TclNewObj(resultObj);
    datastart = data = (unsigned char *)
	    TclGetStringFromObj(objv[objc - 1], &count);
    dataend = data + count;
    size = (count + 1) / 2;
    begin = cursor = Tcl_SetByteArrayLength(resultObj, size);
    while (data < dataend) {
	value = 0;
	for (i = 0 ; i < 2 ; i++) {
	    if (data >= dataend) {
		value <<= 4;
		break;
	    }

	    c = *data++;
	    if (!isxdigit(UCHAR(c))) {
		if (strict || !TclIsSpaceProc(c)) {
		    goto badChar;
		}
		i--;
		continue;
	    }

	    value <<= 4;
	    c -= '0';
	    if (c > 9) {
		c += ('0' - 'A') + 10;
	    }
	    if (c > 16) {
		c += ('A' - 'a');
	    }
	    value |= c & 0xF;
	}
	if (i < 2) {
	    cut++;
	}
	*cursor++ = UCHAR(value);
	value = 0;
    }
    if (cut > size) {
	cut = size;
    }
    Tcl_SetByteArrayLength(resultObj, cursor - begin - cut);
    Tcl_SetObjResult(interp, resultObj);
    return TCL_OK;

  badChar:
    TclDecrRefCount(resultObj);
    Tcl_SetObjResult(interp, Tcl_ObjPrintf(
	    "invalid hexadecimal digit \"%c\" at position %d",
	    c, (int) (data - datastart - 1)));
    Tcl_SetErrorCode(interp, "TCL", "BINARY", "DECODE", "INVALID", NULL);
    return TCL_ERROR;
}

/*
 *----------------------------------------------------------------------
 *
 * BinaryEncode64 --
 *
 *	This procedure implements the "binary encode base64" Tcl command.
 *
 * Results:
 *	The base64 encoded value prescribed by the input arguments.
 *
 *----------------------------------------------------------------------
 */

#define OUTPUT(c) \
    do {						\
	*cursor++ = (c);				\
	outindex++;					\
	if (maxlen > 0 && cursor != limit) {		\
	    if (outindex == maxlen) {			\
		memcpy(cursor, wrapchar, wrapcharlen);	\
		cursor += wrapcharlen;			\
		outindex = 0;				\
	    }						\
	}						\
	if (cursor > limit) {				\
	    Tcl_Panic("limit hit");			\
	}						\
    } while (0)

static int
BinaryEncode64(
    TCL_UNUSED(ClientData),
    Tcl_Interp *interp,
    int objc,
    Tcl_Obj *const objv[])
{
    Tcl_Obj *resultObj;
    unsigned char *data, *limit;
    int maxlen = 0;
    const char *wrapchar = "\n";
    int wrapcharlen = 1;
    int offset, i, index, size, outindex = 0, count = 0, purewrap = 1;
    enum { OPT_MAXLEN, OPT_WRAPCHAR };
    static const char *const optStrings[] = { "-maxlen", "-wrapchar", NULL };

    if (objc < 2 || objc % 2 != 0) {
	Tcl_WrongNumArgs(interp, 1, objv,
		"?-maxlen len? ?-wrapchar char? data");
	return TCL_ERROR;
    }
    for (i = 1; i < objc - 1; i += 2) {
	if (Tcl_GetIndexFromObj(interp, objv[i], optStrings, "option",
		TCL_EXACT, &index) != TCL_OK) {
	    return TCL_ERROR;
	}
	switch (index) {
	case OPT_MAXLEN:
	    if (Tcl_GetIntFromObj(interp, objv[i + 1], &maxlen) != TCL_OK) {
		return TCL_ERROR;
	    }
	    if (maxlen < 0) {
		Tcl_SetObjResult(interp, Tcl_NewStringObj(
			"line length out of range", -1));
		Tcl_SetErrorCode(interp, "TCL", "BINARY", "ENCODE",
			"LINE_LENGTH", NULL);
		return TCL_ERROR;
	    }
	    break;
	case OPT_WRAPCHAR:
<<<<<<< HEAD
	    wrapchar = TclGetStringFromObj(objv[i + 1], &wrapcharlen);
	    if (wrapcharlen == 0) {
		maxlen = 0;
=======
	    purewrap = TclIsPureByteArray(objv[i + 1]);
	    if (purewrap) {
		wrapchar = (const char *) Tcl_GetByteArrayFromObj(
			objv[i + 1], &wrapcharlen);
	    } else {
		wrapchar = Tcl_GetStringFromObj(objv[i + 1], &wrapcharlen);
>>>>>>> 2e5e3e47
	    }
	    break;
	}
    }
    if (wrapcharlen == 0) {
	maxlen = 0;
    }

    resultObj = Tcl_NewObj();
    data = Tcl_GetByteArrayFromObj(objv[objc - 1], &count);
    if (count > 0) {
	unsigned char *cursor = NULL;

	size = (((count * 4) / 3) + 3) & ~3;	/* ensure 4 byte chunks */
	if (maxlen > 0 && size > maxlen) {
	    int adjusted = size + (wrapcharlen * (size / maxlen));

	    if (size % maxlen == 0) {
		adjusted -= wrapcharlen;
	    }
	    size = adjusted;

	    if (purewrap == 0) {
		/* Wrapchar is (possibly) non-byte, so build result as
		 * general string, not bytearray */
		Tcl_SetObjLength(resultObj, size);
		cursor = (unsigned char *) TclGetString(resultObj);
	    }
	}
	if (cursor == NULL) {
	    cursor = Tcl_SetByteArrayLength(resultObj, size);
	}
	limit = cursor + size;
	for (offset = 0; offset < count; offset += 3) {
	    unsigned char d[3] = {0, 0, 0};

	    for (i = 0; i < 3 && offset + i < count; ++i) {
		d[i] = data[offset + i];
	    }
	    OUTPUT(B64Digits[d[0] >> 2]);
	    OUTPUT(B64Digits[((d[0] & 0x03) << 4) | (d[1] >> 4)]);
	    if (offset + 1 < count) {
		OUTPUT(B64Digits[((d[1] & 0x0F) << 2) | (d[2] >> 6)]);
	    } else {
		OUTPUT(B64Digits[64]);
	    }
	    if (offset+2 < count) {
		OUTPUT(B64Digits[d[2] & 0x3F]);
	    } else {
		OUTPUT(B64Digits[64]);
	    }
	}
    }
    Tcl_SetObjResult(interp, resultObj);
    return TCL_OK;
}
#undef OUTPUT

/*
 *----------------------------------------------------------------------
 *
 * BinaryEncodeUu --
 *
 *	This implements the uuencode binary encoding. Input is broken into 6
 *	bit chunks and a lookup table is used to turn these values into output
 *	characters. This differs from the generic code above in that line
 *	lengths are also encoded.
 *
 * Results:
 *	Interp result set to an encoded byte array object
 *
 * Side effects:
 *	None
 *
 *----------------------------------------------------------------------
 */

static int
BinaryEncodeUu(
    TCL_UNUSED(ClientData),
    Tcl_Interp *interp,
    int objc,
    Tcl_Obj *const objv[])
{
    Tcl_Obj *resultObj;
    unsigned char *data, *start, *cursor;
    int offset, count, rawLength, n, i, j, bits, index;
    int lineLength = 61;
    const unsigned char SingleNewline[] = { (unsigned char) '\n' };
    const unsigned char *wrapchar = SingleNewline;
    int wrapcharlen = sizeof(SingleNewline);
    enum { OPT_MAXLEN, OPT_WRAPCHAR };
    static const char *const optStrings[] = { "-maxlen", "-wrapchar", NULL };

    if (objc < 2 || objc % 2 != 0) {
	Tcl_WrongNumArgs(interp, 1, objv,
		"?-maxlen len? ?-wrapchar char? data");
	return TCL_ERROR;
    }
    for (i = 1; i < objc - 1; i += 2) {
	if (Tcl_GetIndexFromObj(interp, objv[i], optStrings, "option",
		TCL_EXACT, &index) != TCL_OK) {
	    return TCL_ERROR;
	}
	switch (index) {
	case OPT_MAXLEN:
	    if (Tcl_GetIntFromObj(interp, objv[i + 1],
		    &lineLength) != TCL_OK) {
		return TCL_ERROR;
	    }
	    if (lineLength < 3 || lineLength > 85) {
		Tcl_SetObjResult(interp, Tcl_NewStringObj(
			"line length out of range", -1));
		Tcl_SetErrorCode(interp, "TCL", "BINARY", "ENCODE",
			"LINE_LENGTH", NULL);
		return TCL_ERROR;
	    }
	    break;
	case OPT_WRAPCHAR:
	    wrapchar = Tcl_GetByteArrayFromObj(objv[i + 1], &wrapcharlen);
	    break;
	}
    }

    /*
     * Allocate the buffer. This is a little bit too long, but is "good
     * enough".
     */

    resultObj = Tcl_NewObj();
    offset = 0;
    data = Tcl_GetByteArrayFromObj(objv[objc - 1], &count);
    rawLength = (lineLength - 1) * 3 / 4;
    start = cursor = Tcl_SetByteArrayLength(resultObj,
	    (lineLength + wrapcharlen) *
	    ((count + (rawLength - 1)) / rawLength));
    n = bits = 0;

    /*
     * Encode the data. Each output line first has the length of raw data
     * encoded by the output line described in it by one encoded byte, then
     * the encoded data follows (encoding each 6 bits as one character).
     * Encoded lines are always terminated by a newline.
     */

    while (offset < count) {
	int lineLen = count - offset;

	if (lineLen > rawLength) {
	    lineLen = rawLength;
	}
	*cursor++ = UueDigits[lineLen];
	for (i = 0 ; i < lineLen ; i++) {
	    n <<= 8;
	    n |= data[offset++];
	    for (bits += 8; bits > 6 ; bits -= 6) {
		*cursor++ = UueDigits[(n >> (bits - 6)) & 0x3F];
	    }
	}
	if (bits > 0) {
	    n <<= 8;
	    *cursor++ = UueDigits[(n >> (bits + 2)) & 0x3F];
	    bits = 0;
	}
	for (j = 0 ; j < wrapcharlen ; ++j) {
	    *cursor++ = wrapchar[j];
	}
    }

    /*
     * Fix the length of the output bytearray.
     */

    Tcl_SetByteArrayLength(resultObj, cursor - start);
    Tcl_SetObjResult(interp, resultObj);
    return TCL_OK;
}

/*
 *----------------------------------------------------------------------
 *
 * BinaryDecodeUu --
 *
 *	Decode a uuencoded string.
 *
 * Results:
 *	Interp result set to an byte array object
 *
 * Side effects:
 *	None
 *
 *----------------------------------------------------------------------
 */

static int
BinaryDecodeUu(
    TCL_UNUSED(ClientData),
    Tcl_Interp *interp,
    int objc,
    Tcl_Obj *const objv[])
{
    Tcl_Obj *resultObj = NULL;
    unsigned char *data, *datastart, *dataend;
    unsigned char *begin, *cursor;
    int i, index, size, count = 0, strict = 0, lineLen;
    unsigned char c;
    enum { OPT_STRICT };
    static const char *const optStrings[] = { "-strict", NULL };

    if (objc < 2 || objc > 3) {
	Tcl_WrongNumArgs(interp, 1, objv, "?options? data");
	return TCL_ERROR;
    }
    for (i = 1; i < objc - 1; ++i) {
	if (Tcl_GetIndexFromObj(interp, objv[i], optStrings, "option",
		TCL_EXACT, &index) != TCL_OK) {
	    return TCL_ERROR;
	}
	switch (index) {
	case OPT_STRICT:
	    strict = 1;
	    break;
	}
    }

    TclNewObj(resultObj);
    datastart = data = (unsigned char *)
	    TclGetStringFromObj(objv[objc - 1], &count);
    dataend = data + count;
    size = ((count + 3) & ~3) * 3 / 4;
    begin = cursor = Tcl_SetByteArrayLength(resultObj, size);
    lineLen = -1;

    /*
     * The decoding loop. First, we get the length of line (strictly, the
     * number of data bytes we expect to generate from the line) we're
     * processing this time round if it is not already known (i.e., when the
     * lineLen variable is set to the magic value, -1).
     */

    while (data < dataend) {
	char d[4] = {0, 0, 0, 0};

	if (lineLen < 0) {
	    c = *data++;
	    if (c < 32 || c > 96) {
		if (strict || !TclIsSpaceProc(c)) {
		    goto badUu;
		}
		i--;
		continue;
	    }
	    lineLen = (c - 32) & 0x3F;
	}

	/*
	 * Now we read a four-character grouping.
	 */

	for (i = 0 ; i < 4 ; i++) {
	    if (data < dataend) {
		d[i] = c = *data++;
		if (c < 32 || c > 96) {
		    if (strict) {
			if (!TclIsSpaceProc(c)) {
			    goto badUu;
			} else if (c == '\n') {
			    goto shortUu;
			}
		    }
		    i--;
		    continue;
		}
	    }
	}

	/*
	 * Translate that grouping into (up to) three binary bytes output.
	 */

	if (lineLen > 0) {
	    *cursor++ = (((d[0] - 0x20) & 0x3F) << 2)
		    | (((d[1] - 0x20) & 0x3F) >> 4);
	    if (--lineLen > 0) {
		*cursor++ = (((d[1] - 0x20) & 0x3F) << 4)
			| (((d[2] - 0x20) & 0x3F) >> 2);
		if (--lineLen > 0) {
		    *cursor++ = (((d[2] - 0x20) & 0x3F) << 6)
			    | (((d[3] - 0x20) & 0x3F));
		    lineLen--;
		}
	    }
	}

	/*
	 * If we've reached the end of the line, skip until we process a
	 * newline.
	 */

	if (lineLen == 0 && data < dataend) {
	    lineLen = -1;
	    do {
		c = *data++;
		if (c == '\n') {
		    break;
		} else if (c >= 32 && c <= 96) {
		    data--;
		    break;
		} else if (strict || !TclIsSpaceProc(c)) {
		    goto badUu;
		}
	    } while (data < dataend);
	}
    }

    /*
     * Sanity check, clean up and finish.
     */

    if (lineLen > 0 && strict) {
	goto shortUu;
    }
    Tcl_SetByteArrayLength(resultObj, cursor - begin);
    Tcl_SetObjResult(interp, resultObj);
    return TCL_OK;

  shortUu:
    Tcl_SetObjResult(interp, Tcl_ObjPrintf("short uuencode data"));
    Tcl_SetErrorCode(interp, "TCL", "BINARY", "DECODE", "SHORT", NULL);
    TclDecrRefCount(resultObj);
    return TCL_ERROR;

  badUu:
    Tcl_SetObjResult(interp, Tcl_ObjPrintf(
	    "invalid uuencode character \"%c\" at position %d",
	    c, (int) (data - datastart - 1)));
    Tcl_SetErrorCode(interp, "TCL", "BINARY", "DECODE", "INVALID", NULL);
    TclDecrRefCount(resultObj);
    return TCL_ERROR;
}

/*
 *----------------------------------------------------------------------
 *
 * BinaryDecode64 --
 *
 *	Decode a base64 encoded string.
 *
 * Results:
 *	Interp result set to an byte array object
 *
 * Side effects:
 *	None
 *
 *----------------------------------------------------------------------
 */

static int
BinaryDecode64(
    TCL_UNUSED(ClientData),
    Tcl_Interp *interp,
    int objc,
    Tcl_Obj *const objv[])
{
    Tcl_Obj *resultObj = NULL;
    unsigned char *data, *datastart, *dataend, c = '\0';
    unsigned char *begin = NULL;
    unsigned char *cursor = NULL;
    int pure, strict = 0;
    int i, index, size, cut = 0, count = 0;
    Tcl_UniChar ch;
    enum { OPT_STRICT };
    static const char *const optStrings[] = { "-strict", NULL };

    if (objc < 2 || objc > 3) {
	Tcl_WrongNumArgs(interp, 1, objv, "?options? data");
	return TCL_ERROR;
    }
    for (i = 1; i < objc - 1; ++i) {
	if (Tcl_GetIndexFromObj(interp, objv[i], optStrings, "option",
		TCL_EXACT, &index) != TCL_OK) {
	    return TCL_ERROR;
	}
	switch (index) {
	case OPT_STRICT:
	    strict = 1;
	    break;
	}
    }

    TclNewObj(resultObj);
    pure = TclIsPureByteArray(objv[objc - 1]);
    datastart = data = pure ? Tcl_GetByteArrayFromObj(objv[objc - 1], &count)
	    : (unsigned char *) TclGetStringFromObj(objv[objc - 1], &count);
    dataend = data + count;
    size = ((count + 3) & ~3) * 3 / 4;
    begin = cursor = Tcl_SetByteArrayLength(resultObj, size);
    while (data < dataend) {
	unsigned long value = 0;

	/*
	 * Decode the current block. Each base64 block consists of four input
	 * characters A-Z, a-z, 0-9, +, or /. Each character supplies six bits
	 * of output data, so each block's output is 24 bits (three bytes) in
	 * length. The final block can be shorter by one or two bytes, denoted
	 * by the input ending with one or two ='s, respectively.
	 */

	for (i = 0; i < 4; i++) {
	    /*
	     * Get the next input character. At end of input, pad with at most
	     * two ='s. If more than two ='s would be needed, instead discard
	     * the block read thus far.
	     */

	    if (data < dataend) {
		c = *data++;
	    } else if (i > 1) {
		c = '=';
	    } else {
		if (strict && i <= 1) {
		    /*
		     * Single resp. unfulfilled char (each 4th next single
		     * char) is rather bad64 error case in strict mode.
		     */

		    goto bad64;
		}
		cut += 3;
		break;
	    }

	    /*
	     * Load the character into the block value. Handle ='s specially
	     * because they're only valid as the last character or two of the
	     * final block of input. Unless strict mode is enabled, skip any
	     * input whitespace characters.
	     */

	    if (cut) {
		if (c == '=' && i > 1) {
		    value <<= 6;
		    cut++;
		} else if (!strict) {
		    i--;
		} else {
		    goto bad64;
		}
	    } else if (c >= 'A' && c <= 'Z') {
		value = (value << 6) | ((c - 'A') & 0x3F);
	    } else if (c >= 'a' && c <= 'z') {
		value = (value << 6) | ((c - 'a' + 26) & 0x3F);
	    } else if (c >= '0' && c <= '9') {
		value = (value << 6) | ((c - '0' + 52) & 0x3F);
	    } else if (c == '+') {
		value = (value << 6) | 0x3E;
	    } else if (c == '/') {
		value = (value << 6) | 0x3F;
	    } else if (c == '=' && (!strict || i > 1)) {
		/*
		 * "=" and "a=" is rather bad64 error case in strict mode.
		 */

		value <<= 6;
		if (i) {
		    cut++;
		}
	    } else if (strict) {
		goto bad64;
	    } else {
		i--;
	    }
	}
	*cursor++ = UCHAR((value >> 16) & 0xFF);
	*cursor++ = UCHAR((value >> 8) & 0xFF);
	*cursor++ = UCHAR(value & 0xFF);

	/*
	 * Since = is only valid within the final block, if it was encountered
	 * but there are still more input characters, confirm that strict mode
	 * is off and all subsequent characters are whitespace.
	 */

	if (cut && data < dataend) {
	    if (strict) {
		goto bad64;
	    }
	}
    }
    Tcl_SetByteArrayLength(resultObj, cursor - begin - cut);
    Tcl_SetObjResult(interp, resultObj);
    return TCL_OK;

  bad64:
    if (pure) {
	ch = c;
    } else {
	/* The decoder is byte-oriented. If we saw a byte that's not a
	 * valid member of the base64 alphabet, it could be the lead byte
	 * of a multi-byte character. */

	/* Safe because we know data is NUL-terminated */
	TclUtfToUniChar((const char *)(data - 1), &ch);
    }

    Tcl_SetObjResult(interp, Tcl_ObjPrintf(
	    "invalid base64 character \"%c\" at position %d", ch,
	    (int) (data - datastart - 1)));
    Tcl_SetErrorCode(interp, "TCL", "BINARY", "DECODE", "INVALID", NULL);
    TclDecrRefCount(resultObj);
    return TCL_ERROR;
}

/*
 * Local Variables:
 * mode: c
 * c-basic-offset: 4
 * fill-column: 78
 * End:
 */<|MERGE_RESOLUTION|>--- conflicted
+++ resolved
@@ -2761,18 +2761,11 @@
 	    }
 	    break;
 	case OPT_WRAPCHAR:
-<<<<<<< HEAD
-	    wrapchar = TclGetStringFromObj(objv[i + 1], &wrapcharlen);
-	    if (wrapcharlen == 0) {
-		maxlen = 0;
-=======
-	    purewrap = TclIsPureByteArray(objv[i + 1]);
-	    if (purewrap) {
-		wrapchar = (const char *) Tcl_GetByteArrayFromObj(
-			objv[i + 1], &wrapcharlen);
-	    } else {
-		wrapchar = Tcl_GetStringFromObj(objv[i + 1], &wrapcharlen);
->>>>>>> 2e5e3e47
+	    wrapchar = (const char *)TclGetBytesFromObj(NULL,
+		    objv[i + 1], &wrapcharlen);
+	    if (wrapchar == NULL) {
+		purewrap = 0;
+		wrapchar = TclGetStringFromObj(objv[i + 1], &wrapcharlen);
 	    }
 	    break;
 	}
@@ -3144,7 +3137,7 @@
     unsigned char *data, *datastart, *dataend, c = '\0';
     unsigned char *begin = NULL;
     unsigned char *cursor = NULL;
-    int pure, strict = 0;
+    int pure = 1, strict = 0;
     int i, index, size, cut = 0, count = 0;
     Tcl_UniChar ch;
     enum { OPT_STRICT };
@@ -3167,9 +3160,12 @@
     }
 
     TclNewObj(resultObj);
-    pure = TclIsPureByteArray(objv[objc - 1]);
-    datastart = data = pure ? Tcl_GetByteArrayFromObj(objv[objc - 1], &count)
-	    : (unsigned char *) TclGetStringFromObj(objv[objc - 1], &count);
+    data = TclGetBytesFromObj(NULL, objv[objc - 1], &count);
+    if (data == NULL) {
+	pure = 0;
+	data = (unsigned char *) TclGetStringFromObj(objv[objc - 1], &count);
+    }
+    datastart = data;
     dataend = data + count;
     size = ((count + 3) & ~3) * 3 / 4;
     begin = cursor = Tcl_SetByteArrayLength(resultObj, size);
