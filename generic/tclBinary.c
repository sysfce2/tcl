--- conflicted
+++ resolved
@@ -581,12 +581,8 @@
 
     byteArrayPtr = ckalloc(BYTEARRAY_SIZE(length));
     for (dst = byteArrayPtr->bytes; src < srcEnd; ) {
-<<<<<<< HEAD
 	Tcl_UniChar ch;
-	src += Tcl_UtfToUniChar(src, &ch);
-=======
 	src += TclUtfToUniChar(src, &ch);
->>>>>>> 5667bb5f
 	improper = improper || (ch > 255);
 	*dst++ = UCHAR(ch);
     }
