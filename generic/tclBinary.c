--- conflicted
+++ resolved
@@ -288,7 +288,6 @@
 		(irPtr)->twoPtrValue.ptr1 = (baPtr)
  
-<<<<<<< HEAD
 int
 TclIsPureByteArray(
     Tcl_Obj * objPtr)
@@ -297,8 +296,6 @@
 }
  
-=======
->>>>>>> 2dad23ad
 /*
  *----------------------------------------------------------------------
  *
@@ -563,15 +560,8 @@
     ByteArray *byteArrayPtr;
     Tcl_ObjIntRep ir;
 
-<<<<<<< HEAD
-    if (objPtr->typePtr == &properByteArrayType) {
-	return TCL_OK;
-    }
-    if (objPtr->typePtr == &tclByteArrayType) {
-=======
-    if ((objPtr->typePtr == &tclPureByteArrayType)
+    if ((objPtr->typePtr == &properByteArrayType)
 	    || (objPtr->typePtr == &tclByteArrayType)) {
->>>>>>> 2dad23ad
 	return TCL_OK;
     }
 
