/*
 * tclBinary.c --
 *
 *	This file contains the implementation of the "binary" Tcl built-in
 *	command and the Tcl binary data object.
 *
 * Copyright (c) 1997 by Sun Microsystems, Inc.
 * Copyright (c) 1998-1999 by Scriptics Corporation.
 *
 * See the file "license.terms" for information on usage and redistribution of
 * this file, and for a DISCLAIMER OF ALL WARRANTIES.
 */

#include "tclInt.h"
#include "tommath.h"

#include <math.h>
#include <assert.h>

/*
 * The following constants are used by GetFormatSpec to indicate various
 * special conditions in the parsing of a format specifier.
 */

#define BINARY_ALL ((size_t)-1)		/* Use all elements in the argument. */
#define BINARY_NOCOUNT ((size_t)-2)	/* No count was specified in format. */

/*
 * The following flags may be ORed together and returned by GetFormatSpec
 */

#define BINARY_SIGNED 0		/* Field to be read as signed data */
#define BINARY_UNSIGNED 1	/* Field to be read as unsigned data */

/*
 * The following defines the maximum number of different (integer) numbers
 * placed in the object cache by 'binary scan' before it bails out and
 * switches back to Plan A (creating a new object for each value.)
 * Theoretically, it would be possible to keep the cache about for the values
 * that are already in it, but that makes the code slower in practise when
 * overflow happens, and makes little odds the rest of the time (as measured
 * on my machine.) It is also slower (on the sample I tried at least) to grow
 * the cache to hold all items we might want to put in it; presumably the
 * extra cost of managing the memory for the enlarged table outweighs the
 * benefit from allocating fewer objects. This is probably because as the
 * number of objects increases, the likelihood of reuse of any particular one
 * drops, and there is very little gain from larger maximum cache sizes (the
 * value below is chosen to allow caching to work in full with conversion of
 * bytes.) - DKF
 */

#define BINARY_SCAN_MAX_CACHE	260

/*
 * Prototypes for local procedures defined in this file:
 */

static void		DupProperByteArrayInternalRep(Tcl_Obj *srcPtr,
			    Tcl_Obj *copyPtr);
static int		FormatNumber(Tcl_Interp *interp, int type,
			    Tcl_Obj *src, unsigned char **cursorPtr);
static void		FreeProperByteArrayInternalRep(Tcl_Obj *objPtr);
static int		GetFormatSpec(const char **formatPtr, char *cmdPtr,
			    size_t *countPtr, int *flagsPtr);
static Tcl_Obj *	ScanNumber(unsigned char *buffer, int type,
			    int flags, Tcl_HashTable **numberCachePtr);
static int		SetByteArrayFromAny(Tcl_Interp *interp,
			    Tcl_Obj *objPtr);
static void		UpdateStringOfByteArray(Tcl_Obj *listPtr);
static void		DeleteScanNumberCache(Tcl_HashTable *numberCachePtr);
static int		NeedReversing(int format);
static void		CopyNumber(const void *from, void *to,
			    size_t length, int type);
/* Binary ensemble commands */
static int		BinaryFormatCmd(ClientData clientData,
			    Tcl_Interp *interp,
			    int objc, Tcl_Obj *const objv[]);
static int		BinaryScanCmd(ClientData clientData,
			    Tcl_Interp *interp,
			    int objc, Tcl_Obj *const objv[]);
/* Binary encoding sub-ensemble commands */
static int		BinaryEncodeHex(ClientData clientData,
			    Tcl_Interp *interp,
			    int objc, Tcl_Obj *const objv[]);
static int		BinaryDecodeHex(ClientData clientData,
			    Tcl_Interp *interp,
			    int objc, Tcl_Obj *const objv[]);
static int		BinaryEncode64(ClientData clientData,
			    Tcl_Interp *interp,
			    int objc, Tcl_Obj *const objv[]);
static int		BinaryDecode64(ClientData clientData,
			    Tcl_Interp *interp,
			    int objc, Tcl_Obj *const objv[]);
static int		BinaryEncodeUu(ClientData clientData,
			    Tcl_Interp *interp, int objc,
			    Tcl_Obj *const objv[]);
static int		BinaryDecodeUu(ClientData clientData,
			    Tcl_Interp *interp,
			    int objc, Tcl_Obj *const objv[]);

/*
 * The following tables are used by the binary encoders
 */

static const char HexDigits[16] = {
    '0', '1', '2', '3', '4', '5', '6', '7',
    '8', '9', 'a', 'b', 'c', 'd', 'e', 'f'
};

static const char UueDigits[65] = {
    '`', '!', '"', '#', '$', '%', '&', '\'',
    '(', ')', '*', '+', ',', '-', '.', '/',
    '0', '1', '2', '3', '4', '5', '6', '7',
    '8', '9', ':', ';', '<', '=', '>', '?',
    '@', 'A', 'B', 'C', 'D', 'E', 'F', 'G',
    'H', 'I', 'J', 'K', 'L', 'M', 'N', 'O',
    'P', 'Q', 'R', 'S', 'T', 'U', 'V', 'W',
    'X', 'Y', 'Z', '[', '\\',']', '^', '_',
    '`'
};

static const char B64Digits[65] = {
    'A', 'B', 'C', 'D', 'E', 'F', 'G', 'H',
    'I', 'J', 'K', 'L', 'M', 'N', 'O', 'P',
    'Q', 'R', 'S', 'T', 'U', 'V', 'W', 'X',
    'Y', 'Z', 'a', 'b', 'c', 'd', 'e', 'f',
    'g', 'h', 'i', 'j', 'k', 'l', 'm', 'n',
    'o', 'p', 'q', 'r', 's', 't', 'u', 'v',
    'w', 'x', 'y', 'z', '0', '1', '2', '3',
    '4', '5', '6', '7', '8', '9', '+', '/',
    '='
};

/*
 * How to construct the ensembles.
 */

static const EnsembleImplMap binaryMap[] = {
    { "format", BinaryFormatCmd, TclCompileBasicMin1ArgCmd, NULL, NULL, 0 },
    { "scan",   BinaryScanCmd, TclCompileBasicMin2ArgCmd, NULL, NULL, 0 },
    { "encode", NULL, NULL, NULL, NULL, 0 },
    { "decode", NULL, NULL, NULL, NULL, 0 },
    { NULL, NULL, NULL, NULL, NULL, 0 }
};
static const EnsembleImplMap encodeMap[] = {
    { "hex",      BinaryEncodeHex, TclCompileBasic1ArgCmd, NULL, NULL, 0 },
    { "uuencode", BinaryEncodeUu,  NULL, NULL, NULL, 0 },
    { "base64",   BinaryEncode64,  NULL, NULL, NULL, 0 },
    { NULL, NULL, NULL, NULL, NULL, 0 }
};
static const EnsembleImplMap decodeMap[] = {
    { "hex",      BinaryDecodeHex, TclCompileBasic1Or2ArgCmd, NULL, NULL, 0 },
    { "uuencode", BinaryDecodeUu,  TclCompileBasic1Or2ArgCmd, NULL, NULL, 0 },
    { "base64",   BinaryDecode64,  TclCompileBasic1Or2ArgCmd, NULL, NULL, 0 },
    { NULL, NULL, NULL, NULL, NULL, 0 }
};

/*
 * The following object types represent an array of bytes. The intent is
 * to allow arbitrary binary data to pass through Tcl as a Tcl value
 * without loss or damage. Such values are useful for things like
 * encoded strings or Tk images to name just two.
 *
 * A bytearray is an ordered sequence of bytes. Each byte is an integer
 * value in the range [0-255].  To be a Tcl value type, we need a way to
 * encode each value in the value set as a Tcl string.  The simplest
 * encoding is to represent each byte value as the same codepoint value.
 * A bytearray of N bytes is encoded into a Tcl string of N characters
 * where the codepoint of each character is the value of corresponding byte.
 * This approach creates a one-to-one map between all bytearray values
 * and a subset of Tcl string values.
 *
 * When converting a Tcl string value to the bytearray internal rep, the
 * question arises what to do with strings outside that subset?  That is,
 * those Tcl strings containing at least one codepoint greater than 255?
 * The obviously correct answer is to raise an error!  That string value
 * does not represent any valid bytearray value. Full Stop.  The
 * setFromAnyProc signature has a completion code return value for just
 * this reason, to reject invalid inputs.
 *
 * Unfortunately this was not the path taken by the authors of the
 * original tclByteArrayType.  They chose to accept all Tcl string values
 * as acceptable string encodings of the bytearray values that result
 * from masking away the high bits of any codepoint value at all. This
 * meant that every bytearray value had multiple accepted string
 * representations.
 *
 * The implications of this choice are truly ugly.  When a Tcl value has
 * a string representation, we are required to accept that as the true
 * value.  Bytearray values that possess a string representation cannot
 * be processed as bytearrays because we cannot know which true value
 * that bytearray represents.  The consequence is that we drag around
 * an internal rep that we cannot make any use of.  This painful price
 * is extracted at any point after a string rep happens to be generated
 * for the value.  This happens even when the troublesome codepoints
 * outside the byte range never show up.  This happens rather routinely
 * in normal Tcl operations unless we burden the script writer with the
 * cognitive burden of avoiding it.  The price is also paid by callers
 * of the C interface.  The routine
 *
 *	unsigned char *Tcl_GetByteArrayFromObj(objPtr, lenPtr)
 *
 * has a guarantee to always return a non-NULL value, but that value
 * points to a byte sequence that cannot be used by the caller to
 * process the Tcl value absent some sideband testing that objPtr
 * is "pure".  Tcl offers no public interface to perform this test,
 * so callers either break encapsulation or are unavoidably buggy.  Tcl
 * has defined a public interface that cannot be used correctly. The
 * Tcl source code itself suffers the same problem, and has been buggy,
 * but progressively less so as more and more portions of the code have
 * been retrofitted with the required "purity testing".  The set of values
 * able to pass the purity test can be increased via the introduction of
 * a "canonical" flag marker, but the only way the broken interface itself
 * can be discarded is to start over and define the Tcl_ObjType properly.
 * Bytearrays should simply be usable as bytearrays without a kabuki
 * dance of testing.
 *
 * The Tcl_ObjType "properByteArrayType" is (nearly) a correct
 * implementation of bytearrays.  Any Tcl value with the type
 * properByteArrayType can have its bytearray value fetched and
 * used with confidence that acting on that value is equivalent to
 * acting on the true Tcl string value.  This still implies a side
 * testing burden -- past mistakes will not let us avoid that
 * immediately, but it is at least a conventional test of type, and
 * can be implemented entirely by examining the objPtr fields, with
 * no need to query the intrep, as a canonical flag would require.
 *
 * Until Tcl_GetByteArrayFromObj() and Tcl_SetByteArrayLength() can
 * be revised to admit the possibility of returning NULL when the true
 * value is not a valid bytearray, we need a mechanism to retain
 * compatibility with the deployed callers of the broken interface.
 * That's what the retained "tclByteArrayType" provides.  In those
 * unusual circumstances where we convert an invalid bytearray value
 * to a bytearray type, it is to this legacy type.  Essentially any
 * time this legacy type gets used, it's a signal of a bug being ignored.
 * A TIP should be drafted to remove this connection to the broken past
 * so that Tcl 9 will no longer have any trace of it.  Prescribing a
 * migration path will be the key element of that work.  The internal
 * changes now in place are the limit of what can be done short of
 * interface repair.  They provide a great expansion of the histories
 * over which bytearray values can be useful in the meanwhile.
 */

static const Tcl_ObjType properByteArrayType = {
    "bytearray",
    FreeProperByteArrayInternalRep,
    DupProperByteArrayInternalRep,
    UpdateStringOfByteArray,
    NULL
};

/*
 * The following structure is the internal rep for a ByteArray object. Keeps
 * track of how much memory has been used and how much has been allocated for
 * the byte array to enable growing and shrinking of the ByteArray object with
 * fewer mallocs.
 */

typedef struct {
    size_t used;		/* The number of bytes used in the byte
				 * array. */
    size_t allocated;		/* The amount of space actually allocated
				 * minus 1 byte. */
    unsigned char bytes[1];	/* The array of bytes. The actual size of this
				 * field depends on the 'allocated' field
				 * above. */
} ByteArray;

#define BYTEARRAY_SIZE(len) \
		((TclOffset(ByteArray, bytes) + (len)))
#define GET_BYTEARRAY(irPtr) ((ByteArray *) (irPtr)->twoPtrValue.ptr1)
#define SET_BYTEARRAY(irPtr, baPtr) \
		(irPtr)->twoPtrValue.ptr1 = (baPtr)

int
TclIsPureByteArray(
    Tcl_Obj * objPtr)
{
    return objPtr->typePtr == &properByteArrayType;
}

/*
 *----------------------------------------------------------------------
 *
 * Tcl_NewByteArrayObj --
 *
 *	This procedure is creates a new ByteArray object and initializes it
 *	from the given array of bytes.
 *
 * Results:
 *	The newly create object is returned. This object will have no initial
 *	string representation. The returned object has a ref count of 0.
 *
 * Side effects:
 *	Memory allocated for new object and copy of byte array argument.
 *
 *----------------------------------------------------------------------
 */

#undef Tcl_NewByteArrayObj

Tcl_Obj *
Tcl_NewByteArrayObj(
    const unsigned char *bytes,	/* The array of bytes used to initialize the
				 * new object. */
    size_t length)		/* Length of the array of bytes */
{
#ifdef TCL_MEM_DEBUG
    return Tcl_DbNewByteArrayObj(bytes, length, "unknown", 0);
#else /* if not TCL_MEM_DEBUG */
    Tcl_Obj *objPtr;

    TclNewObj(objPtr);
    Tcl_SetByteArrayObj(objPtr, bytes, length);
    return objPtr;
#endif /* TCL_MEM_DEBUG */
}

/*
 *----------------------------------------------------------------------
 *
 * Tcl_DbNewByteArrayObj --
 *
 *	This procedure is normally called when debugging: i.e., when
 *	TCL_MEM_DEBUG is defined. It is the same as the Tcl_NewByteArrayObj
 *	above except that it calls Tcl_DbCkalloc directly with the file name
 *	and line number from its caller. This simplifies debugging since then
 *	the [memory active] command will report the correct file name and line
 *	number when reporting objects that haven't been freed.
 *
 *	When TCL_MEM_DEBUG is not defined, this procedure just returns the
 *	result of calling Tcl_NewByteArrayObj.
 *
 * Results:
 *	The newly create object is returned. This object will have no initial
 *	string representation. The returned object has a ref count of 0.
 *
 * Side effects:
 *	Memory allocated for new object and copy of byte array argument.
 *
 *----------------------------------------------------------------------
 */

Tcl_Obj *
Tcl_DbNewByteArrayObj(
    const unsigned char *bytes,	/* The array of bytes used to initialize the
				 * new object. */
    size_t length,		/* Length of the array of bytes. */
    const char *file,		/* The name of the source file calling this
				 * procedure; used for debugging. */
    int line)			/* Line number in the source file; used for
				 * debugging. */
{
#ifdef TCL_MEM_DEBUG
    Tcl_Obj *objPtr;

    TclDbNewObj(objPtr, file, line);
    Tcl_SetByteArrayObj(objPtr, bytes, length);
    return objPtr;
#else /* if not TCL_MEM_DEBUG */
    return Tcl_NewByteArrayObj(bytes, length);
#endif /* TCL_MEM_DEBUG */
}

/*
 *---------------------------------------------------------------------------
 *
 * Tcl_SetByteArrayObj --
 *
 *	Modify an object to be a ByteArray object and to have the specified
 *	array of bytes as its value.
 *
 * Results:
 *	None.
 *
 * Side effects:
 *	The object's old string rep and internal rep is freed. Memory
 *	allocated for copy of byte array argument.
 *
 *----------------------------------------------------------------------
 */

void
Tcl_SetByteArrayObj(
    Tcl_Obj *objPtr,		/* Object to initialize as a ByteArray. */
    const unsigned char *bytes,	/* The array of bytes to use as the new
				   value. May be NULL even if length > 0. */
    size_t length)			/* Length of the array of bytes, which must
				   be >= 0. */
{
    ByteArray *byteArrayPtr;
    Tcl_ObjIntRep ir;

    if (Tcl_IsShared(objPtr)) {
	Tcl_Panic("%s called with shared object", "Tcl_SetByteArrayObj");
    }
    TclInvalidateStringRep(objPtr);

    byteArrayPtr = Tcl_Alloc(BYTEARRAY_SIZE(length));
    byteArrayPtr->used = length;
    byteArrayPtr->allocated = length;

    if ((bytes != NULL) && (length > 0)) {
	memcpy(byteArrayPtr->bytes, bytes, length);
    }
    SET_BYTEARRAY(&ir, byteArrayPtr);

    Tcl_StoreIntRep(objPtr, &properByteArrayType, &ir);
}

/*
 *----------------------------------------------------------------------
 *
 * Tcl_GetByteArrayFromObj --
 *
 *	Attempt to get the array of bytes from the Tcl object. If the object
 *	is not already a ByteArray object, an attempt will be made to convert
 *	it to one.
 *
 * Results:
 *	Pointer to array of bytes representing the ByteArray object.
 *
 * Side effects:
 *	Frees old internal rep. Allocates memory for new internal rep.
 *
 *----------------------------------------------------------------------
 */

unsigned char *
Tcl_GetByteArrayFromObj(
    Tcl_Obj *objPtr,		/* The ByteArray object. */
    int *lengthPtr)		/* If non-NULL, filled with length of the
				 * array of bytes in the ByteArray object. */
{
    ByteArray *baPtr;
    const Tcl_ObjIntRep *irPtr = TclFetchIntRep(objPtr, &properByteArrayType);

    if (irPtr == NULL) {
	if (TCL_ERROR == SetByteArrayFromAny(NULL, objPtr)) {
	    if (lengthPtr != NULL) {
		*lengthPtr = 0;
	    }
	    return NULL;
	}
	irPtr = TclFetchIntRep(objPtr, &properByteArrayType);
    }
    baPtr = GET_BYTEARRAY(irPtr);

    if (lengthPtr != NULL) {
	*lengthPtr = baPtr->used;
    }
    return baPtr->bytes;
}

/*
 *----------------------------------------------------------------------
 *
 * Tcl_SetByteArrayLength --
 *
 *	This procedure changes the length of the byte array for this object.
 *	Once the caller has set the length of the array, it is acceptable to
 *	directly modify the bytes in the array up until Tcl_GetStringFromObj()
 *	has been called on this object.
 *
 * Results:
 *	The new byte array of the specified length.
 *
 * Side effects:
 *	Allocates enough memory for an array of bytes of the requested size.
 *	When growing the array, the old array is copied to the new array; new
 *	bytes are undefined. When shrinking, the old array is truncated to the
 *	specified length.
 *
 *----------------------------------------------------------------------
 */

unsigned char *
Tcl_SetByteArrayLength(
    Tcl_Obj *objPtr,		/* The ByteArray object. */
    size_t length)		/* New length for internal byte array. */
{
    ByteArray *byteArrayPtr;
    Tcl_ObjIntRep *irPtr;

    if (Tcl_IsShared(objPtr)) {
	Tcl_Panic("%s called with shared object", "Tcl_SetByteArrayLength");
    }

    irPtr = TclFetchIntRep(objPtr, &properByteArrayType);
    if (irPtr == NULL) {
	if (length == 0) {
	    Tcl_SetByteArrayObj(objPtr, NULL, 0);
	} else if (TCL_ERROR == SetByteArrayFromAny(NULL, objPtr)) {
	    return NULL;
	}
	irPtr = TclFetchIntRep(objPtr, &properByteArrayType);
    }

    byteArrayPtr = GET_BYTEARRAY(irPtr);
    if (length > byteArrayPtr->allocated) {
	byteArrayPtr = Tcl_Realloc(byteArrayPtr, BYTEARRAY_SIZE(length));
	byteArrayPtr->allocated = length;
	SET_BYTEARRAY(irPtr, byteArrayPtr);
    }
    TclInvalidateStringRep(objPtr);
    byteArrayPtr->used = length;
    return byteArrayPtr->bytes;
}

/*
 *----------------------------------------------------------------------
 *
 * SetByteArrayFromAny --
 *
 *	Generate the ByteArray internal rep from the string rep.
 *
 * Results:
 *	The return value is always TCL_OK.
 *
 * Side effects:
 *	A ByteArray object is stored as the internal rep of objPtr.
 *
 *----------------------------------------------------------------------
 */

static int
MakeByteArray(
    Tcl_Obj *objPtr,
    int earlyOut,
    ByteArray **byteArrayPtrPtr) 
{
    int length, proper = 1;
    unsigned char *dst;
    const char *src = TclGetStringFromObj(objPtr, &length);
    ByteArray *byteArrayPtr = Tcl_Alloc(BYTEARRAY_SIZE(length));
    const char *srcEnd = src + length;

    for (dst = byteArrayPtr->bytes; src < srcEnd; ) {
	Tcl_UniChar ch = 0;

	src += TclUtfToUniChar(src, &ch);
	if (ch > 255) {
	  proper = 0;
	  if (earlyOut) {
	    ckfree(byteArrayPtr);
	    *byteArrayPtrPtr = NULL;
	    return proper;
	  }
	}
	*dst++ = UCHAR(ch);
    }
    byteArrayPtr->used = dst - byteArrayPtr->bytes;
    byteArrayPtr->allocated = length;

    *byteArrayPtrPtr = byteArrayPtr;
    return proper;
}

Tcl_Obj *
TclNarrowToBytes(
    Tcl_Obj *objPtr)
{
    if (NULL == TclFetchIntRep(objPtr, &properByteArrayType)) {
	Tcl_ObjIntRep ir;
	ByteArray *byteArrayPtr;

	if (0 == MakeByteArray(objPtr, 0, &byteArrayPtr)) {
	    objPtr = Tcl_NewObj();
	    TclInvalidateStringRep(objPtr);
	}
	SET_BYTEARRAY(&ir, byteArrayPtr);
	Tcl_StoreIntRep(objPtr, &properByteArrayType, &ir);
    }
    Tcl_IncrRefCount(objPtr);
    return objPtr;
}

static int
SetByteArrayFromAny(
    Tcl_Interp *interp,		/* Not used. */
    Tcl_Obj *objPtr)		/* The object to convert to type ByteArray. */
{
    ByteArray *byteArrayPtr;
    Tcl_ObjIntRep ir;

    if (objPtr->typePtr == &properByteArrayType) {
	return TCL_OK;
    }

    if (0 == MakeByteArray(objPtr, 1, &byteArrayPtr)) {
	return TCL_ERROR;
    }

    SET_BYTEARRAY(&ir, byteArrayPtr);
    Tcl_StoreIntRep(objPtr, &properByteArrayType, &ir);
    return TCL_OK;
}

/*
 *----------------------------------------------------------------------
 *
 * FreeByteArrayInternalRep --
 *
 *	Deallocate the storage associated with a ByteArray data object's
 *	internal representation.
 *
 * Results:
 *	None.
 *
 * Side effects:
 *	Frees memory.
 *
 *----------------------------------------------------------------------
 */

static void
FreeProperByteArrayInternalRep(
    Tcl_Obj *objPtr)		/* Object with internal rep to free. */
{
    Tcl_Free(GET_BYTEARRAY(TclFetchIntRep(objPtr, &properByteArrayType)));
}

/*
 *----------------------------------------------------------------------
 *
 * DupByteArrayInternalRep --
 *
 *	Initialize the internal representation of a ByteArray Tcl_Obj to a
 *	copy of the internal representation of an existing ByteArray object.
 *
 * Results:
 *	None.
 *
 * Side effects:
 *	Allocates memory.
 *
 *----------------------------------------------------------------------
 */

static void
DupProperByteArrayInternalRep(
    Tcl_Obj *srcPtr,		/* Object with internal rep to copy. */
    Tcl_Obj *copyPtr)		/* Object with internal rep to set. */
{
    size_t length;
    ByteArray *srcArrayPtr, *copyArrayPtr;
    Tcl_ObjIntRep ir;

    srcArrayPtr = GET_BYTEARRAY(TclFetchIntRep(srcPtr, &properByteArrayType));
    length = srcArrayPtr->used;

    copyArrayPtr = Tcl_Alloc(BYTEARRAY_SIZE(length));
    copyArrayPtr->used = length;
    copyArrayPtr->allocated = length;
    memcpy(copyArrayPtr->bytes, srcArrayPtr->bytes, length);

    SET_BYTEARRAY(&ir, copyArrayPtr);
    Tcl_StoreIntRep(copyPtr, &properByteArrayType, &ir);
}

/*
 *----------------------------------------------------------------------
 *
 * UpdateStringOfByteArray --
 *
 *	Update the string representation for a ByteArray data object.
 *
 * Results:
 *	None.
 *
 * Side effects:
 *	The object's string is set to a valid string that results from the
 *	ByteArray-to-string conversion.
 *
 *----------------------------------------------------------------------
 */

static void
UpdateStringOfByteArray(
    Tcl_Obj *objPtr)		/* ByteArray object whose string rep to
				 * update. */
{
    const Tcl_ObjIntRep *irPtr = TclFetchIntRep(objPtr, &properByteArrayType);
    ByteArray *byteArrayPtr = GET_BYTEARRAY(irPtr);
    unsigned char *src = byteArrayPtr->bytes;
    size_t i, length = byteArrayPtr->used;
    size_t size = length;

    /*
     * How much space will string rep need?
     */

    for (i = 0; i < length; i++) {
	if ((src[i] == 0) || (src[i] > 127)) {
	    size++;
	}
    }

    if (size == length) {
	char *dst = Tcl_InitStringRep(objPtr, (char *)src, size);
	TclOOM(dst, size);
    } else {
	char *dst = Tcl_InitStringRep(objPtr, NULL, size);
	TclOOM(dst, size);
	for (i = 0; i < length; i++) {
	    dst += Tcl_UniCharToUtf(src[i], dst);
	}
	(void)Tcl_InitStringRep(objPtr, NULL, size);
    }
}

/*
 *----------------------------------------------------------------------
 *
 * TclAppendBytesToByteArray --
 *
 *	This function appends an array of bytes to a byte array object. Note
 *	that the object *must* be unshared, and the array of bytes *must not*
 *	refer to the object being appended to.
 *
 * Results:
 *	None.
 *
 * Side effects:
 *	Allocates enough memory for an array of bytes of the requested total
 *	size, or possibly larger. [Bug 2992970]
 *
 *----------------------------------------------------------------------
 */

void
TclAppendBytesToByteArray(
    Tcl_Obj *objPtr,
    const unsigned char *bytes,
    size_t len)
{
    ByteArray *byteArrayPtr;
    size_t needed;
    Tcl_ObjIntRep *irPtr;

    if (Tcl_IsShared(objPtr)) {
	Tcl_Panic("%s called with shared object","TclAppendBytesToByteArray");
    }
    if (len == TCL_AUTO_LENGTH) {
	Tcl_Panic("%s must be called with definite number of bytes to append",
		"TclAppendBytesToByteArray");
    }
    if (len == 0) {
	/* Append zero bytes is a no-op. */
	return;
    }

    irPtr = TclFetchIntRep(objPtr, &properByteArrayType);
    if (irPtr == NULL) {
	if (TCL_ERROR == SetByteArrayFromAny(NULL, objPtr)) {
	    Tcl_Panic("attempt to append bytes to non-bytearray");
	}
	irPtr = TclFetchIntRep(objPtr, &properByteArrayType);
    }
    byteArrayPtr = GET_BYTEARRAY(irPtr);

    if (len > UINT_MAX - byteArrayPtr->used) {
	Tcl_Panic("max size for a Tcl value (%u bytes) exceeded", UINT_MAX);
    }

    needed = byteArrayPtr->used + len;
    /*
     * If we need to, resize the allocated space in the byte array.
     */

    if (needed > byteArrayPtr->allocated) {
	ByteArray *ptr = NULL;
	size_t attempt;

	if (needed <= INT_MAX/2) {
	    /* Try to allocate double the total space that is needed. */
	    attempt = 2 * needed;
	    ptr = Tcl_AttemptRealloc(byteArrayPtr, BYTEARRAY_SIZE(attempt));
	}
	if (ptr == NULL) {
	    /* Try to allocate double the increment that is needed (plus). */
	    size_t limit = UINT_MAX - needed;
	    size_t extra = len + TCL_MIN_GROWTH;
	    size_t growth = (extra > limit) ? limit : extra;

	    attempt = needed + growth;
	    ptr = Tcl_AttemptRealloc(byteArrayPtr, BYTEARRAY_SIZE(attempt));
	}
	if (ptr == NULL) {
	    /* Last chance: Try to allocate exactly what is needed. */
	    attempt = needed;
	    ptr = Tcl_Realloc(byteArrayPtr, BYTEARRAY_SIZE(attempt));
	}
	byteArrayPtr = ptr;
	byteArrayPtr->allocated = attempt;
	SET_BYTEARRAY(irPtr, byteArrayPtr);
    }

    if (bytes) {
	memcpy(byteArrayPtr->bytes + byteArrayPtr->used, bytes, len);
    }
    byteArrayPtr->used += len;
    TclInvalidateStringRep(objPtr);
}

/*
 *----------------------------------------------------------------------
 *
 * TclInitBinaryCmd --
 *
 *	This function is called to create the "binary" Tcl command. See the
 *	user documentation for details on what it does.
 *
 * Results:
 *	A command token for the new command.
 *
 * Side effects:
 *	Creates a new binary command as a mapped ensemble.
 *
 *----------------------------------------------------------------------
 */

Tcl_Command
TclInitBinaryCmd(
    Tcl_Interp *interp)
{
    Tcl_Command binaryEnsemble;

    binaryEnsemble = TclMakeEnsemble(interp, "binary", binaryMap);
    TclMakeEnsemble(interp, "binary encode", encodeMap);
    TclMakeEnsemble(interp, "binary decode", decodeMap);
    return binaryEnsemble;
}

/*
 *----------------------------------------------------------------------
 *
 * BinaryFormatCmd --
 *
 *	This procedure implements the "binary format" Tcl command.
 *
 * Results:
 *	A standard Tcl result.
 *
 * Side effects:
 *	See the user documentation.
 *
 *----------------------------------------------------------------------
 */

static int
BinaryFormatCmd(
    ClientData dummy,		/* Not used. */
    Tcl_Interp *interp,		/* Current interpreter. */
    int objc,			/* Number of arguments. */
    Tcl_Obj *const objv[])	/* Argument objects. */
{
    int arg;			/* Index of next argument to consume. */
    int value = 0;		/* Current integer value to be packed.
				 * Initialized to avoid compiler warning. */
    char cmd;			/* Current format character. */
    size_t count;			/* Count associated with current format
				 * character. */
    int flags;			/* Format field flags */
    const char *format;	/* Pointer to current position in format
				 * string. */
    Tcl_Obj *resultPtr = NULL;	/* Object holding result buffer. */
    unsigned char *buffer;	/* Start of result buffer. */
    unsigned char *cursor;	/* Current position within result buffer. */
    unsigned char *maxPos;	/* Greatest position within result buffer that
				 * cursor has visited.*/
    const char *errorString;
    const char *errorValue, *str;
    int offset, size;
    size_t length;

    if (objc < 2) {
	Tcl_WrongNumArgs(interp, 1, objv, "formatString ?arg ...?");
	return TCL_ERROR;
    }

    /*
     * To avoid copying the data, we format the string in two passes. The
     * first pass computes the size of the output buffer. The second pass
     * places the formatted data into the buffer.
     */

    format = TclGetString(objv[1]);
    arg = 2;
    offset = 0;
    length = 0;
    while (*format != '\0') {
	str = format;
	flags = 0;
	if (!GetFormatSpec(&format, &cmd, &count, &flags)) {
	    break;
	}
	switch (cmd) {
	case 'a':
	case 'A':
	case 'b':
	case 'B':
	case 'h':
	case 'H':
	    /*
	     * For string-type specifiers, the count corresponds to the number
	     * of bytes in a single argument.
	     */

	    if (arg >= objc) {
		goto badIndex;
	    }
	    if (count == BINARY_ALL) {
<<<<<<< HEAD
		Tcl_Obj *copy = TclNarrowToBytes(objv[arg]);
		TclGetByteArrayFromObj(copy, &count);
		Tcl_DecrRefCount(copy);
=======
		(void)TclGetByteArrayFromObj(objv[arg], &count);
>>>>>>> 73609c6f
	    } else if (count == BINARY_NOCOUNT) {
		count = 1;
	    }
	    arg++;
	    if (cmd == 'a' || cmd == 'A') {
		offset += count;
	    } else if (cmd == 'b' || cmd == 'B') {
		offset += (count + 7) / 8;
	    } else {
		offset += (count + 1) / 2;
	    }
	    break;
	case 'c':
	    size = 1;
	    goto doNumbers;
	case 't':
	case 's':
	case 'S':
	    size = 2;
	    goto doNumbers;
	case 'n':
	case 'i':
	case 'I':
	    size = 4;
	    goto doNumbers;
	case 'm':
	case 'w':
	case 'W':
	    size = 8;
	    goto doNumbers;
	case 'r':
	case 'R':
	case 'f':
	    size = sizeof(float);
	    goto doNumbers;
	case 'q':
	case 'Q':
	case 'd':
	    size = sizeof(double);

	doNumbers:
	    if (arg >= objc) {
		goto badIndex;
	    }

	    /*
	     * For number-type specifiers, the count corresponds to the number
	     * of elements in the list stored in a single argument. If no
	     * count is specified, then the argument is taken as a single
	     * non-list value.
	     */

	    if (count == BINARY_NOCOUNT) {
		arg++;
		count = 1;
	    } else {
		int listc;
		Tcl_Obj **listv;

		/*
		 * The macro evals its args more than once: avoid arg++
		 */

		if (TclListObjGetElements(interp, objv[arg], &listc,
			&listv) != TCL_OK) {
		    return TCL_ERROR;
		}
		arg++;

		if (count == BINARY_ALL) {
		    count = listc;
		} else if (count > (size_t)listc) {
		    Tcl_SetObjResult(interp, Tcl_NewStringObj(
			    "number of elements in list does not match count",
			    -1));
		    return TCL_ERROR;
		}
	    }
	    offset += count*size;
	    break;

	case 'x':
	    if (count == BINARY_ALL) {
		Tcl_SetObjResult(interp, Tcl_NewStringObj(
			"cannot use \"*\" in format string with \"x\"", -1));
		return TCL_ERROR;
	    } else if (count == BINARY_NOCOUNT) {
		count = 1;
	    }
	    offset += count;
	    break;
	case 'X':
	    if (count == BINARY_NOCOUNT) {
		count = 1;
	    }
	    if ((count > (size_t)offset) || (count == BINARY_ALL)) {
		count = offset;
	    }
	    if (offset > (int)length) {
		length = offset;
	    }
	    offset -= count;
	    break;
	case '@':
	    if (offset > (int)length) {
		length = offset;
	    }
	    if (count == BINARY_ALL) {
		offset = length;
	    } else if (count == BINARY_NOCOUNT) {
		goto badCount;
	    } else {
		offset = count;
	    }
	    break;
	default:
	    errorString = str;
	    goto badField;
	}
    }
    if (offset > (int)length) {
	length = offset;
    }
    if (length == 0) {
	return TCL_OK;
    }

    /*
     * Prepare the result object by preallocating the caclulated number of
     * bytes and filling with nulls.
     */

    resultPtr = Tcl_NewObj();
    buffer = Tcl_SetByteArrayLength(resultPtr, length);
    memset(buffer, 0, length);

    /*
     * Pack the data into the result object. Note that we can skip the
     * error checking during this pass, since we have already parsed the
     * string once.
     */

    arg = 2;
    format = TclGetString(objv[1]);
    cursor = buffer;
    maxPos = cursor;
    while (*format != 0) {
	flags = 0;
	if (!GetFormatSpec(&format, &cmd, &count, &flags)) {
	    break;
	}
	if ((count == 0) && (cmd != '@')) {
	    if (cmd != 'x') {
		arg++;
	    }
	    continue;
	}
	switch (cmd) {
	case 'a':
	case 'A': {
	    char pad = (char) (cmd == 'a' ? '\0' : ' ');
	    unsigned char *bytes;
	    Tcl_Obj *copy = TclNarrowToBytes(objv[arg++]);

	    bytes = TclGetByteArrayFromObj(copy, &length);

	    if (count == BINARY_ALL) {
		count = length;
	    } else if (count == BINARY_NOCOUNT) {
		count = 1;
	    }
	    if (length >= count) {
		memcpy(cursor, bytes, count);
	    } else {
		memcpy(cursor, bytes, length);
		memset(cursor + length, pad, count - length);
	    }
	    cursor += count;
	    Tcl_DecrRefCount(copy);
	    break;
	}
	case 'b':
	case 'B': {
	    unsigned char *last;

	    str = TclGetStringFromObj(objv[arg], &length);
	    arg++;
	    if (count == BINARY_ALL) {
		count = length;
	    } else if (count == BINARY_NOCOUNT) {
		count = 1;
	    }
	    last = cursor + ((count + 7) / 8);
	    if (count > length) {
		count = length;
	    }
	    value = 0;
	    errorString = "binary";
	    if (cmd == 'B') {
		for (offset = 0; (size_t)offset < count; offset++) {
		    value <<= 1;
		    if (str[offset] == '1') {
			value |= 1;
		    } else if (str[offset] != '0') {
			errorValue = str;
			Tcl_DecrRefCount(resultPtr);
			goto badValue;
		    }
		    if (((offset + 1) % 8) == 0) {
			*cursor++ = UCHAR(value);
			value = 0;
		    }
		}
	    } else {
		for (offset = 0; (size_t)offset < count; offset++) {
		    value >>= 1;
		    if (str[offset] == '1') {
			value |= 128;
		    } else if (str[offset] != '0') {
			errorValue = str;
			Tcl_DecrRefCount(resultPtr);
			goto badValue;
		    }
		    if (!((offset + 1) % 8)) {
			*cursor++ = UCHAR(value);
			value = 0;
		    }
		}
	    }
	    if ((offset % 8) != 0) {
		if (cmd == 'B') {
		    value <<= 8 - (offset % 8);
		} else {
		    value >>= 8 - (offset % 8);
		}
		*cursor++ = UCHAR(value);
	    }
	    while (cursor < last) {
		*cursor++ = '\0';
	    }
	    break;
	}
	case 'h':
	case 'H': {
	    unsigned char *last;
	    int c;

	    str = TclGetStringFromObj(objv[arg], &length);
	    arg++;
	    if (count == BINARY_ALL) {
		count = length;
	    } else if (count == BINARY_NOCOUNT) {
		count = 1;
	    }
	    last = cursor + ((count + 1) / 2);
	    if (count > length) {
		count = length;
	    }
	    value = 0;
	    errorString = "hexadecimal";
	    if (cmd == 'H') {
		for (offset = 0; (size_t)offset < count; offset++) {
		    value <<= 4;
		    if (!isxdigit(UCHAR(str[offset]))) {     /* INTL: digit */
			errorValue = str;
			Tcl_DecrRefCount(resultPtr);
			goto badValue;
		    }
		    c = str[offset] - '0';
		    if (c > 9) {
			c += ('0' - 'A') + 10;
		    }
		    if (c > 16) {
			c += ('A' - 'a');
		    }
		    value |= (c & 0xf);
		    if (offset % 2) {
			*cursor++ = (char) value;
			value = 0;
		    }
		}
	    } else {
		for (offset = 0; (size_t)offset < count; offset++) {
		    value >>= 4;

		    if (!isxdigit(UCHAR(str[offset]))) {     /* INTL: digit */
			errorValue = str;
			Tcl_DecrRefCount(resultPtr);
			goto badValue;
		    }
		    c = str[offset] - '0';
		    if (c > 9) {
			c += ('0' - 'A') + 10;
		    }
		    if (c > 16) {
			c += ('A' - 'a');
		    }
		    value |= ((c << 4) & 0xf0);
		    if (offset % 2) {
			*cursor++ = UCHAR(value & 0xff);
			value = 0;
		    }
		}
	    }
	    if (offset % 2) {
		if (cmd == 'H') {
		    value <<= 4;
		} else {
		    value >>= 4;
		}
		*cursor++ = UCHAR(value);
	    }

	    while (cursor < last) {
		*cursor++ = '\0';
	    }
	    break;
	}
	case 'c':
	case 't':
	case 's':
	case 'S':
	case 'n':
	case 'i':
	case 'I':
	case 'm':
	case 'w':
	case 'W':
	case 'r':
	case 'R':
	case 'd':
	case 'q':
	case 'Q':
	case 'f': {
	    int listc, i;
	    Tcl_Obj **listv;

	    if (count == BINARY_NOCOUNT) {
		/*
		 * Note that we are casting away the const-ness of objv, but
		 * this is safe since we aren't going to modify the array.
		 */

		listv = (Tcl_Obj **) (objv + arg);
		listc = 1;
		count = 1;
	    } else {
		TclListObjGetElements(interp, objv[arg], &listc, &listv);
		if (count == BINARY_ALL) {
		    count = listc;
		}
	    }
	    arg++;
	    for (i = 0; (size_t)i < count; i++) {
		if (FormatNumber(interp, cmd, listv[i], &cursor)!=TCL_OK) {
		    Tcl_DecrRefCount(resultPtr);
		    return TCL_ERROR;
		}
	    }
	    break;
	}
	case 'x':
	    if (count == BINARY_NOCOUNT) {
		count = 1;
	    }
	    memset(cursor, 0, count);
	    cursor += count;
	    break;
	case 'X':
	    if (cursor > maxPos) {
		maxPos = cursor;
	    }
	    if (count == BINARY_NOCOUNT) {
		count = 1;
	    }
	    if ((count == BINARY_ALL) || (count > (size_t)(cursor - buffer))) {
		cursor = buffer;
	    } else {
		cursor -= count;
	    }
	    break;
	case '@':
	    if (cursor > maxPos) {
		maxPos = cursor;
	    }
	    if (count == BINARY_ALL) {
		cursor = maxPos;
	    } else {
		cursor = buffer + count;
	    }
	    break;
	}
    }
    Tcl_SetObjResult(interp, resultPtr);
    return TCL_OK;

 badValue:
    Tcl_ResetResult(interp);
    Tcl_SetObjResult(interp, Tcl_ObjPrintf(
	    "expected %s string but got \"%s\" instead",
	    errorString, errorValue));
    return TCL_ERROR;

 badCount:
    errorString = "missing count for \"@\" field specifier";
    goto error;

 badIndex:
    errorString = "not enough arguments for all format specifiers";
    goto error;

 badField:
    {
	Tcl_UniChar ch = 0;
	char buf[TCL_UTF_MAX + 1];

	TclUtfToUniChar(errorString, &ch);
	buf[Tcl_UniCharToUtf(ch, buf)] = '\0';
	Tcl_SetObjResult(interp, Tcl_ObjPrintf(
		"bad field specifier \"%s\"", buf));
	return TCL_ERROR;
    }

 error:
    Tcl_SetObjResult(interp, Tcl_NewStringObj(errorString, -1));
    return TCL_ERROR;
}

/*
 *----------------------------------------------------------------------
 *
 * BinaryScanCmd --
 *
 *	This procedure implements the "binary scan" Tcl command.
 *
 * Results:
 *	A standard Tcl result.
 *
 * Side effects:
 *	See the user documentation.
 *
 *----------------------------------------------------------------------
 */

int
BinaryScanCmd(
    ClientData dummy,		/* Not used. */
    Tcl_Interp *interp,		/* Current interpreter. */
    int objc,			/* Number of arguments. */
    Tcl_Obj *const objv[])	/* Argument objects. */
{
    int arg;			/* Index of next argument to consume. */
    int value = 0;		/* Current integer value to be packed.
				 * Initialized to avoid compiler warning. */
    char cmd;			/* Current format character. */
    size_t count;			/* Count associated with current format
				 * character. */
    int flags;			/* Format field flags */
    const char *format;	/* Pointer to current position in format
				 * string. */
    Tcl_Obj *resultPtr = NULL;	/* Object holding result buffer. */
    unsigned char *buffer;	/* Start of result buffer. */
    const char *errorString;
    const char *str;
    int offset, size;
    size_t length;

    int i;
    Tcl_Obj *valuePtr, *elementPtr;
    Tcl_HashTable numberCacheHash;
    Tcl_HashTable *numberCachePtr;

    if (objc < 3) {
	Tcl_WrongNumArgs(interp, 1, objv,
		"value formatString ?varName ...?");
	return TCL_ERROR;
    }
    buffer = TclGetByteArrayFromObj(objv[1], &length);
    if (buffer == NULL) {
	Tcl_AppendResult(interp, "binary scan expects bytes", NULL);
	return TCL_ERROR;
    }
    numberCachePtr = &numberCacheHash;
    Tcl_InitHashTable(numberCachePtr, TCL_ONE_WORD_KEYS);
    format = TclGetString(objv[2]);
    arg = 3;
    offset = 0;
    while (*format != '\0') {
	str = format;
	flags = 0;
	if (!GetFormatSpec(&format, &cmd, &count, &flags)) {
	    goto done;
	}
	switch (cmd) {
	case 'a':
	case 'A': {
	    unsigned char *src;

	    if (arg >= objc) {
		DeleteScanNumberCache(numberCachePtr);
		goto badIndex;
	    }
	    if (count == BINARY_ALL) {
		count = length - offset;
	    } else {
		if (count == BINARY_NOCOUNT) {
		    count = 1;
		}
		if (count > length - offset) {
		    goto done;
		}
	    }

	    src = buffer + offset;
	    size = count;

	    /*
	     * Trim trailing nulls and spaces, if necessary.
	     */

	    if (cmd == 'A') {
		while (size > 0) {
		    if (src[size-1] != '\0' && src[size-1] != ' ') {
			break;
		    }
		    size--;
		}
	    }

	    /*
	     * Have to do this #ifdef-fery because (as part of defining
	     * Tcl_NewByteArrayObj) we removed the #def that hides this stuff
	     * normally. If this code ever gets copied to another file, it
	     * should be changed back to the simpler version.
	     */

#ifdef TCL_MEM_DEBUG
	    valuePtr = Tcl_DbNewByteArrayObj(src, size, __FILE__, __LINE__);
#else
	    valuePtr = Tcl_NewByteArrayObj(src, size);
#endif /* TCL_MEM_DEBUG */

	    resultPtr = Tcl_ObjSetVar2(interp, objv[arg], NULL, valuePtr,
		    TCL_LEAVE_ERR_MSG);
	    arg++;
	    if (resultPtr == NULL) {
		DeleteScanNumberCache(numberCachePtr);
		return TCL_ERROR;
	    }
	    offset += count;
	    break;
	}
	case 'b':
	case 'B': {
	    unsigned char *src;
	    char *dest;

	    if (arg >= objc) {
		DeleteScanNumberCache(numberCachePtr);
		goto badIndex;
	    }
	    if (count == BINARY_ALL) {
		count = (length - offset) * 8;
	    } else {
		if (count == BINARY_NOCOUNT) {
		    count = 1;
		}
		if (count > (size_t)(length - offset) * 8) {
		    goto done;
		}
	    }
	    src = buffer + offset;
	    valuePtr = Tcl_NewObj();
	    Tcl_SetObjLength(valuePtr, count);
	    dest = TclGetString(valuePtr);

	    if (cmd == 'b') {
		for (i = 0; (size_t)i < count; i++) {
		    if (i % 8) {
			value >>= 1;
		    } else {
			value = *src++;
		    }
		    *dest++ = (char) ((value & 1) ? '1' : '0');
		}
	    } else {
		for (i = 0; (size_t)i < count; i++) {
		    if (i % 8) {
			value <<= 1;
		    } else {
			value = *src++;
		    }
		    *dest++ = (char) ((value & 0x80) ? '1' : '0');
		}
	    }

	    resultPtr = Tcl_ObjSetVar2(interp, objv[arg], NULL, valuePtr,
		    TCL_LEAVE_ERR_MSG);
	    arg++;
	    if (resultPtr == NULL) {
		DeleteScanNumberCache(numberCachePtr);
		return TCL_ERROR;
	    }
	    offset += (count + 7) / 8;
	    break;
	}
	case 'h':
	case 'H': {
	    char *dest;
	    unsigned char *src;
	    static const char hexdigit[] = "0123456789abcdef";

	    if (arg >= objc) {
		DeleteScanNumberCache(numberCachePtr);
		goto badIndex;
	    }
	    if (count == BINARY_ALL) {
		count = (length - offset)*2;
	    } else {
		if (count == BINARY_NOCOUNT) {
		    count = 1;
		}
		if (count > (length - offset)*2) {
		    goto done;
		}
	    }
	    src = buffer + offset;
	    valuePtr = Tcl_NewObj();
	    Tcl_SetObjLength(valuePtr, count);
	    dest = TclGetString(valuePtr);

	    if (cmd == 'h') {
		for (i = 0; (size_t)i < count; i++) {
		    if (i % 2) {
			value >>= 4;
		    } else {
			value = *src++;
		    }
		    *dest++ = hexdigit[value & 0xf];
		}
	    } else {
		for (i = 0; (size_t)i < count; i++) {
		    if (i % 2) {
			value <<= 4;
		    } else {
			value = *src++;
		    }
		    *dest++ = hexdigit[(value >> 4) & 0xf];
		}
	    }

	    resultPtr = Tcl_ObjSetVar2(interp, objv[arg], NULL, valuePtr,
		    TCL_LEAVE_ERR_MSG);
	    arg++;
	    if (resultPtr == NULL) {
		DeleteScanNumberCache(numberCachePtr);
		return TCL_ERROR;
	    }
	    offset += (count + 1) / 2;
	    break;
	}
	case 'c':
	    size = 1;
	    goto scanNumber;
	case 't':
	case 's':
	case 'S':
	    size = 2;
	    goto scanNumber;
	case 'n':
	case 'i':
	case 'I':
	    size = 4;
	    goto scanNumber;
	case 'm':
	case 'w':
	case 'W':
	    size = 8;
	    goto scanNumber;
	case 'r':
	case 'R':
	case 'f':
	    size = sizeof(float);
	    goto scanNumber;
	case 'q':
	case 'Q':
	case 'd': {
	    unsigned char *src;

	    size = sizeof(double);
	    /* fall through */

	scanNumber:
	    if (arg >= objc) {
		DeleteScanNumberCache(numberCachePtr);
		goto badIndex;
	    }
	    if (count == BINARY_NOCOUNT) {
		if ((length - offset) < (size_t)size) {
		    goto done;
		}
		valuePtr = ScanNumber(buffer+offset, cmd, flags,
			&numberCachePtr);
		offset += size;
	    } else {
		if (count == BINARY_ALL) {
		    count = (length - offset) / size;
		}
		if ((length - offset) < (count * size)) {
		    goto done;
		}
		valuePtr = Tcl_NewObj();
		src = buffer + offset;
		for (i = 0; (size_t)i < count; i++) {
		    elementPtr = ScanNumber(src, cmd, flags, &numberCachePtr);
		    src += size;
		    Tcl_ListObjAppendElement(NULL, valuePtr, elementPtr);
		}
		offset += count * size;
	    }

	    resultPtr = Tcl_ObjSetVar2(interp, objv[arg], NULL, valuePtr,
		    TCL_LEAVE_ERR_MSG);
	    arg++;
	    if (resultPtr == NULL) {
		DeleteScanNumberCache(numberCachePtr);
		return TCL_ERROR;
	    }
	    break;
	}
	case 'x':
	    if (count == BINARY_NOCOUNT) {
		count = 1;
	    }
	    if ((count == BINARY_ALL) || (count > length - offset)) {
		offset = length;
	    } else {
		offset += count;
	    }
	    break;
	case 'X':
	    if (count == BINARY_NOCOUNT) {
		count = 1;
	    }
	    if ((count == BINARY_ALL) || (count > (size_t)offset)) {
		offset = 0;
	    } else {
		offset -= count;
	    }
	    break;
	case '@':
	    if (count == BINARY_NOCOUNT) {
		DeleteScanNumberCache(numberCachePtr);
		goto badCount;
	    }
	    if ((count == BINARY_ALL) || (count > length)) {
		offset = length;
	    } else {
		offset = count;
	    }
	    break;
	default:
	    DeleteScanNumberCache(numberCachePtr);
	    errorString = str;
	    goto badField;
	}
    }

    /*
     * Set the result to the last position of the cursor.
     */

 done:
    Tcl_SetObjResult(interp, Tcl_NewWideIntObj(arg - 3));
    DeleteScanNumberCache(numberCachePtr);

    return TCL_OK;

 badCount:
    errorString = "missing count for \"@\" field specifier";
    goto error;

 badIndex:
    errorString = "not enough arguments for all format specifiers";
    goto error;

 badField:
    {
	Tcl_UniChar ch = 0;
	char buf[TCL_UTF_MAX + 1];

	TclUtfToUniChar(errorString, &ch);
	buf[Tcl_UniCharToUtf(ch, buf)] = '\0';
	Tcl_SetObjResult(interp, Tcl_ObjPrintf(
		"bad field specifier \"%s\"", buf));
	return TCL_ERROR;
    }

 error:
    Tcl_SetObjResult(interp, Tcl_NewStringObj(errorString, -1));
    return TCL_ERROR;
}

/*
 *----------------------------------------------------------------------
 *
 * GetFormatSpec --
 *
 *	This function parses the format strings used in the binary format and
 *	scan commands.
 *
 * Results:
 *	Moves the formatPtr to the start of the next command. Returns the
 *	current command character and count in cmdPtr and countPtr. The count
 *	is set to BINARY_ALL if the count character was '*' or BINARY_NOCOUNT
 *	if no count was specified. Returns 1 on success, or 0 if the string
 *	did not have a format specifier.
 *
 * Side effects:
 *	None.
 *
 *----------------------------------------------------------------------
 */

static int
GetFormatSpec(
    const char **formatPtr,	/* Pointer to format string. */
    char *cmdPtr,		/* Pointer to location of command char. */
    size_t *countPtr,		/* Pointer to repeat count value. */
    int *flagsPtr)		/* Pointer to field flags */
{
    /*
     * Skip any leading blanks.
     */

    while (**formatPtr == ' ') {
	(*formatPtr)++;
    }

    /*
     * The string was empty, except for whitespace, so fail.
     */

    if (!(**formatPtr)) {
	return 0;
    }

    /*
     * Extract the command character and any trailing digits or '*'.
     */

    *cmdPtr = **formatPtr;
    (*formatPtr)++;
    if (**formatPtr == 'u') {
	(*formatPtr)++;
	*flagsPtr |= BINARY_UNSIGNED;
    }
    if (**formatPtr == '*') {
	(*formatPtr)++;
	*countPtr = BINARY_ALL;
    } else if (isdigit(UCHAR(**formatPtr))) { /* INTL: digit */
	unsigned long int count;

	errno = 0;
	count = strtoul(*formatPtr, (char **) formatPtr, 10);
	if (errno || (count > (unsigned long) INT_MAX)) {
	    *countPtr = INT_MAX;
	} else {
	    *countPtr = (int) count;
	}
    } else {
	*countPtr = BINARY_NOCOUNT;
    }
    return 1;
}

/*
 *----------------------------------------------------------------------
 *
 * NeedReversing --
 *
 *	This routine determines, if bytes of a number need to be re-ordered,
 *	and returns a numeric code indicating the re-ordering to be done.
 *	This depends on the endiannes of the machine and the desired format.
 *	It is in effect a table (whose contents depend on the endianness of
 *	the system) describing whether a value needs reversing or not. Anyone
 *	porting the code to a big-endian platform should take care to make
 *	sure that they define WORDS_BIGENDIAN though this is already done by
 *	configure for the Unix build; little-endian platforms (including
 *	Windows) don't need to do anything.
 *
 * Results:
 *	0	No re-ordering needed.
 *	1	Reverse the bytes:	01234567 <-> 76543210 (little to big)
 *	2	Apply this re-ordering: 01234567 <-> 45670123 (Nokia to little)
 *	3	Apply this re-ordering: 01234567 <-> 32107654 (Nokia to big)
 *
 * Side effects:
 *	None
 *
 *----------------------------------------------------------------------
 */

static int
NeedReversing(
    int format)
{
    switch (format) {
	/* native floats and doubles: never reverse */
    case 'd':
    case 'f':
	/* big endian ints: never reverse */
    case 'I':
    case 'S':
    case 'W':
#ifdef WORDS_BIGENDIAN
	/* native ints: reverse if we're little-endian */
    case 'n':
    case 't':
    case 'm':
	/* f: reverse if we're little-endian */
    case 'Q':
    case 'R':
#else /* !WORDS_BIGENDIAN */
	/* small endian floats: reverse if we're big-endian */
    case 'r':
#endif /* WORDS_BIGENDIAN */
	return 0;

#ifdef WORDS_BIGENDIAN
	/* small endian floats: reverse if we're big-endian */
    case 'q':
    case 'r':
#else /* !WORDS_BIGENDIAN */
	/* native ints: reverse if we're little-endian */
    case 'n':
    case 't':
    case 'm':
	/* f: reverse if we're little-endian */
    case 'R':
#endif /* WORDS_BIGENDIAN */
	/* small endian ints: always reverse */
    case 'i':
    case 's':
    case 'w':
	return 1;

#ifndef WORDS_BIGENDIAN
    /*
     * The Q and q formats need special handling to account for the unusual
     * byte ordering of 8-byte floats on Nokia 770 systems, which claim to be
     * little-endian, but also reverse word order.
     */

    case 'Q':
	if (TclNokia770Doubles()) {
	    return 3;
	}
	return 1;
    case 'q':
	if (TclNokia770Doubles()) {
	    return 2;
	}
	return 0;
#endif
    }

    Tcl_Panic("unexpected fallthrough");
    return 0;
}

/*
 *----------------------------------------------------------------------
 *
 * CopyNumber --
 *
 *	This routine is called by FormatNumber and ScanNumber to copy a
 *	floating-point number. If required, bytes are reversed while copying.
 *	The behaviour is only fully defined when used with IEEE float and
 *	double values (guaranteed to be 4 and 8 bytes long, respectively.)
 *
 * Results:
 *	None
 *
 * Side effects:
 *	Copies length bytes
 *
 *----------------------------------------------------------------------
 */

static void
CopyNumber(
    const void *from,		/* source */
    void *to,			/* destination */
    size_t length,		/* Number of bytes to copy */
    int type)			/* What type of thing are we copying? */
{
    switch (NeedReversing(type)) {
    case 0:
	memcpy(to, from, length);
	break;
    case 1: {
	const unsigned char *fromPtr = from;
	unsigned char *toPtr = to;

	switch (length) {
	case 4:
	    toPtr[0] = fromPtr[3];
	    toPtr[1] = fromPtr[2];
	    toPtr[2] = fromPtr[1];
	    toPtr[3] = fromPtr[0];
	    break;
	case 8:
	    toPtr[0] = fromPtr[7];
	    toPtr[1] = fromPtr[6];
	    toPtr[2] = fromPtr[5];
	    toPtr[3] = fromPtr[4];
	    toPtr[4] = fromPtr[3];
	    toPtr[5] = fromPtr[2];
	    toPtr[6] = fromPtr[1];
	    toPtr[7] = fromPtr[0];
	    break;
	}
	break;
    }
    case 2: {
	const unsigned char *fromPtr = from;
	unsigned char *toPtr = to;

	toPtr[0] = fromPtr[4];
	toPtr[1] = fromPtr[5];
	toPtr[2] = fromPtr[6];
	toPtr[3] = fromPtr[7];
	toPtr[4] = fromPtr[0];
	toPtr[5] = fromPtr[1];
	toPtr[6] = fromPtr[2];
	toPtr[7] = fromPtr[3];
	break;
    }
    case 3: {
	const unsigned char *fromPtr = from;
	unsigned char *toPtr = to;

	toPtr[0] = fromPtr[3];
	toPtr[1] = fromPtr[2];
	toPtr[2] = fromPtr[1];
	toPtr[3] = fromPtr[0];
	toPtr[4] = fromPtr[7];
	toPtr[5] = fromPtr[6];
	toPtr[6] = fromPtr[5];
	toPtr[7] = fromPtr[4];
	break;
    }
    }
}

/*
 *----------------------------------------------------------------------
 *
 * FormatNumber --
 *
 *	This routine is called by Tcl_BinaryObjCmd to format a number into a
 *	location pointed at by cursor.
 *
 * Results:
 *	A standard Tcl result.
 *
 * Side effects:
 *	Moves the cursor to the next location to be written into.
 *
 *----------------------------------------------------------------------
 */

static int
FormatNumber(
    Tcl_Interp *interp,		/* Current interpreter, used to report
				 * errors. */
    int type,			/* Type of number to format. */
    Tcl_Obj *src,		/* Number to format. */
    unsigned char **cursorPtr)	/* Pointer to index into destination buffer. */
{
    double dvalue;
    Tcl_WideInt wvalue;
    float fvalue;

    switch (type) {
    case 'd':
    case 'q':
    case 'Q':
	/*
	 * Double-precision floating point values. Tcl_GetDoubleFromObj
	 * returns TCL_ERROR for NaN, but we can check by comparing the
	 * object's type pointer.
	 */

	if (Tcl_GetDoubleFromObj(interp, src, &dvalue) != TCL_OK) {
	    const Tcl_ObjIntRep *irPtr = TclFetchIntRep(src, &tclDoubleType);
	    if (irPtr == NULL) {
		return TCL_ERROR;
	    }
	    dvalue = irPtr->doubleValue;
	}
	CopyNumber(&dvalue, *cursorPtr, sizeof(double), type);
	*cursorPtr += sizeof(double);
	return TCL_OK;

    case 'f':
    case 'r':
    case 'R':
	/*
	 * Single-precision floating point values. Tcl_GetDoubleFromObj
	 * returns TCL_ERROR for NaN, but we can check by comparing the
	 * object's type pointer.
	 */

	if (Tcl_GetDoubleFromObj(interp, src, &dvalue) != TCL_OK) {
	    const Tcl_ObjIntRep *irPtr = TclFetchIntRep(src, &tclDoubleType);
	    if (irPtr == NULL) {
		return TCL_ERROR;
	    }
	    dvalue = irPtr->doubleValue;
	}

	/*
	 * Because some compilers will generate floating point exceptions on
	 * an overflow cast (e.g. Borland), we restrict the values to the
	 * valid range for float.
	 */

	if (fabs(dvalue) > (double)FLT_MAX) {
	    fvalue = (dvalue >= 0.0) ? FLT_MAX : -FLT_MAX;
	} else {
	    fvalue = (float) dvalue;
	}
	CopyNumber(&fvalue, *cursorPtr, sizeof(float), type);
	*cursorPtr += sizeof(float);
	return TCL_OK;

	/*
	 * 64-bit integer values.
	 */
    case 'w':
    case 'W':
    case 'm':
	if (TclGetWideBitsFromObj(interp, src, &wvalue) != TCL_OK) {
	    return TCL_ERROR;
	}
	if (NeedReversing(type)) {
	    *(*cursorPtr)++ = UCHAR(wvalue);
	    *(*cursorPtr)++ = UCHAR(wvalue >> 8);
	    *(*cursorPtr)++ = UCHAR(wvalue >> 16);
	    *(*cursorPtr)++ = UCHAR(wvalue >> 24);
	    *(*cursorPtr)++ = UCHAR(wvalue >> 32);
	    *(*cursorPtr)++ = UCHAR(wvalue >> 40);
	    *(*cursorPtr)++ = UCHAR(wvalue >> 48);
	    *(*cursorPtr)++ = UCHAR(wvalue >> 56);
	} else {
	    *(*cursorPtr)++ = UCHAR(wvalue >> 56);
	    *(*cursorPtr)++ = UCHAR(wvalue >> 48);
	    *(*cursorPtr)++ = UCHAR(wvalue >> 40);
	    *(*cursorPtr)++ = UCHAR(wvalue >> 32);
	    *(*cursorPtr)++ = UCHAR(wvalue >> 24);
	    *(*cursorPtr)++ = UCHAR(wvalue >> 16);
	    *(*cursorPtr)++ = UCHAR(wvalue >> 8);
	    *(*cursorPtr)++ = UCHAR(wvalue);
	}
	return TCL_OK;

	/*
	 * 32-bit integer values.
	 */
    case 'i':
    case 'I':
    case 'n':
	if (TclGetWideBitsFromObj(interp, src, &wvalue) != TCL_OK) {
	    return TCL_ERROR;
	}
	if (NeedReversing(type)) {
	    *(*cursorPtr)++ = UCHAR(wvalue);
	    *(*cursorPtr)++ = UCHAR(wvalue >> 8);
	    *(*cursorPtr)++ = UCHAR(wvalue >> 16);
	    *(*cursorPtr)++ = UCHAR(wvalue >> 24);
	} else {
	    *(*cursorPtr)++ = UCHAR(wvalue >> 24);
	    *(*cursorPtr)++ = UCHAR(wvalue >> 16);
	    *(*cursorPtr)++ = UCHAR(wvalue >> 8);
	    *(*cursorPtr)++ = UCHAR(wvalue);
	}
	return TCL_OK;

	/*
	 * 16-bit integer values.
	 */
    case 's':
    case 'S':
    case 't':
	if (TclGetWideBitsFromObj(interp, src, &wvalue) != TCL_OK) {
	    return TCL_ERROR;
	}
	if (NeedReversing(type)) {
	    *(*cursorPtr)++ = UCHAR(wvalue);
	    *(*cursorPtr)++ = UCHAR(wvalue >> 8);
	} else {
	    *(*cursorPtr)++ = UCHAR(wvalue >> 8);
	    *(*cursorPtr)++ = UCHAR(wvalue);
	}
	return TCL_OK;

	/*
	 * 8-bit integer values.
	 */
    case 'c':
	if (TclGetWideBitsFromObj(interp, src, &wvalue) != TCL_OK) {
	    return TCL_ERROR;
	}
	*(*cursorPtr)++ = UCHAR(wvalue);
	return TCL_OK;

    default:
	Tcl_Panic("unexpected fallthrough");
	return TCL_ERROR;
    }
}

/*
 *----------------------------------------------------------------------
 *
 * ScanNumber --
 *
 *	This routine is called by Tcl_BinaryObjCmd to scan a number out of a
 *	buffer.
 *
 * Results:
 *	Returns a newly created object containing the scanned number. This
 *	object has a ref count of zero.
 *
 * Side effects:
 *	Might reuse an object in the number cache, place a new object in the
 *	cache, or delete the cache and set the reference to it (itself passed
 *	in by reference) to NULL.
 *
 *----------------------------------------------------------------------
 */

static Tcl_Obj *
ScanNumber(
    unsigned char *buffer,	/* Buffer to scan number from. */
    int type,			/* Format character from "binary scan" */
    int flags,			/* Format field flags */
    Tcl_HashTable **numberCachePtrPtr)
				/* Place to look for cache of scanned
				 * value objects, or NULL if too many
				 * different numbers have been scanned. */
{
    long value;
    float fvalue;
    double dvalue;
    Tcl_WideUInt uwvalue;

    /*
     * We cannot rely on the compiler to properly sign extend integer values
     * when we cast from smaller values to larger values because we don't know
     * the exact size of the integer types. So, we have to handle sign
     * extension explicitly by checking the high bit and padding with 1's as
     * needed. This practice is disabled if the BINARY_UNSIGNED flag is set.
     */

    switch (type) {
    case 'c':
	/*
	 * Characters need special handling. We want to produce a signed
	 * result, but on some platforms (such as AIX) chars are unsigned. To
	 * deal with this, check for a value that should be negative but
	 * isn't.
	 */

	value = buffer[0];
	if (!(flags & BINARY_UNSIGNED)) {
	    if (value & 0x80) {
		value |= -0x100;
	    }
	}
	goto returnNumericObject;

	/*
	 * 16-bit numeric values. We need the sign extension trick (see above)
	 * here as well.
	 */

    case 's':
    case 'S':
    case 't':
	if (NeedReversing(type)) {
	    value = (long) (buffer[0] + (buffer[1] << 8));
	} else {
	    value = (long) (buffer[1] + (buffer[0] << 8));
	}
	if (!(flags & BINARY_UNSIGNED)) {
	    if (value & 0x8000) {
		value |= -0x10000;
	    }
	}
	goto returnNumericObject;

	/*
	 * 32-bit numeric values.
	 */

    case 'i':
    case 'I':
    case 'n':
	if (NeedReversing(type)) {
	    value = (long) (buffer[0]
		    + (buffer[1] << 8)
		    + (buffer[2] << 16)
		    + (((long)buffer[3]) << 24));
	} else {
	    value = (long) (buffer[3]
		    + (buffer[2] << 8)
		    + (buffer[1] << 16)
		    + (((long) buffer[0]) << 24));
	}

	/*
	 * Check to see if the value was sign extended properly on systems
	 * where an int is more than 32-bits.
	 * We avoid caching unsigned integers as we cannot distinguish between
	 * 32bit signed and unsigned in the hash (short and char are ok).
	 */

	if (flags & BINARY_UNSIGNED) {
	    return Tcl_NewWideIntObj((Tcl_WideInt)(unsigned long)value);
	}
	if ((value & (((unsigned) 1)<<31)) && (value > 0)) {
	    value -= (((unsigned) 1)<<31);
	    value -= (((unsigned) 1)<<31);
	}

    returnNumericObject:
	if (*numberCachePtrPtr == NULL) {
	    return Tcl_NewWideIntObj(value);
	} else {
	    register Tcl_HashTable *tablePtr = *numberCachePtrPtr;
	    register Tcl_HashEntry *hPtr;
	    int isNew;

	    hPtr = Tcl_CreateHashEntry(tablePtr, INT2PTR(value), &isNew);
	    if (!isNew) {
		return Tcl_GetHashValue(hPtr);
	    }
	    if (tablePtr->numEntries <= BINARY_SCAN_MAX_CACHE) {
		register Tcl_Obj *objPtr = Tcl_NewWideIntObj(value);

		Tcl_IncrRefCount(objPtr);
		Tcl_SetHashValue(hPtr, objPtr);
		return objPtr;
	    }

	    /*
	     * We've overflowed the cache! Someone's parsing a LOT of varied
	     * binary data in a single call! Bail out by switching back to the
	     * old behaviour for the rest of the scan.
	     *
	     * Note that anyone just using the 'c' conversion (for bytes)
	     * cannot trigger this.
	     */

	    DeleteScanNumberCache(tablePtr);
	    *numberCachePtrPtr = NULL;
	    return Tcl_NewWideIntObj(value);
	}

	/*
	 * Do not cache wide (64-bit) values; they are already too large to
	 * use as keys.
	 */

    case 'w':
    case 'W':
    case 'm':
	if (NeedReversing(type)) {
	    uwvalue = ((Tcl_WideUInt) buffer[0])
		    | (((Tcl_WideUInt) buffer[1]) << 8)
		    | (((Tcl_WideUInt) buffer[2]) << 16)
		    | (((Tcl_WideUInt) buffer[3]) << 24)
		    | (((Tcl_WideUInt) buffer[4]) << 32)
		    | (((Tcl_WideUInt) buffer[5]) << 40)
		    | (((Tcl_WideUInt) buffer[6]) << 48)
		    | (((Tcl_WideUInt) buffer[7]) << 56);
	} else {
	    uwvalue = ((Tcl_WideUInt) buffer[7])
		    | (((Tcl_WideUInt) buffer[6]) << 8)
		    | (((Tcl_WideUInt) buffer[5]) << 16)
		    | (((Tcl_WideUInt) buffer[4]) << 24)
		    | (((Tcl_WideUInt) buffer[3]) << 32)
		    | (((Tcl_WideUInt) buffer[2]) << 40)
		    | (((Tcl_WideUInt) buffer[1]) << 48)
		    | (((Tcl_WideUInt) buffer[0]) << 56);
	}
	if (flags & BINARY_UNSIGNED) {
	    Tcl_Obj *bigObj = NULL;
	    mp_int big;

	    TclInitBignumFromWideUInt(&big, uwvalue);
	    bigObj = Tcl_NewBignumObj(&big);
	    return bigObj;
	}
	return Tcl_NewWideIntObj((Tcl_WideInt) uwvalue);

	/*
	 * Do not cache double values; they are already too large to use as
	 * keys and the values stored are utterly incompatible with the
	 * integer part of the cache.
	 */

	/*
	 * 32-bit IEEE single-precision floating point.
	 */

    case 'f':
    case 'R':
    case 'r':
	CopyNumber(buffer, &fvalue, sizeof(float), type);
	return Tcl_NewDoubleObj(fvalue);

	/*
	 * 64-bit IEEE double-precision floating point.
	 */

    case 'd':
    case 'Q':
    case 'q':
	CopyNumber(buffer, &dvalue, sizeof(double), type);
	return Tcl_NewDoubleObj(dvalue);
    }
    return NULL;
}

/*
 *----------------------------------------------------------------------
 *
 * DeleteScanNumberCache --
 *
 *	Deletes the hash table acting as a scan number cache.
 *
 * Results:
 *	None
 *
 * Side effects:
 *	Decrements the reference counts of the objects in the cache.
 *
 *----------------------------------------------------------------------
 */

static void
DeleteScanNumberCache(
    Tcl_HashTable *numberCachePtr)
				/* Pointer to the hash table, or NULL (when
				 * the cache has already been deleted due to
				 * overflow.) */
{
    Tcl_HashEntry *hEntry;
    Tcl_HashSearch search;

    if (numberCachePtr == NULL) {
	return;
    }

    hEntry = Tcl_FirstHashEntry(numberCachePtr, &search);
    while (hEntry != NULL) {
	register Tcl_Obj *value = Tcl_GetHashValue(hEntry);

	if (value != NULL) {
	    Tcl_DecrRefCount(value);
	}
	hEntry = Tcl_NextHashEntry(&search);
    }
    Tcl_DeleteHashTable(numberCachePtr);
}

/*
 * ----------------------------------------------------------------------
 *
 * NOTES --
 *
 *	Some measurements show that it is faster to use a table to to perform
 *	uuencode and base64 value encoding than to calculate the output (at
 *	least on intel P4 arch).
 *
 *	Conversely using a lookup table for the decoding is slower than just
 *	calculating the values. We therefore use the fastest of each method.
 *
 *	Presumably this has to do with the size of the tables. The base64
 *	decode table is 255 bytes while the encode table is only 65 bytes. The
 *	choice likely depends on CPU memory cache sizes.
 */

/*
 *----------------------------------------------------------------------
 *
 * BinaryEncodeHex --
 *
 *	Implement the [binary encode hex] binary encoding. clientData must be
 *	a table to convert values to hexadecimal digits.
 *
 * Results:
 *	Interp result set to an encoded byte array object
 *
 * Side effects:
 *	None
 *
 *----------------------------------------------------------------------
 */

static int
BinaryEncodeHex(
    ClientData clientData,
    Tcl_Interp *interp,
    int objc,
    Tcl_Obj *const objv[])
{
    Tcl_Obj *resultObj = NULL;
    unsigned char *data = NULL;
    unsigned char *cursor = NULL;
    size_t offset = 0, count = 0;

    if (objc != 2) {
	Tcl_WrongNumArgs(interp, 1, objv, "data");
	return TCL_ERROR;
    }

    data = TclGetByteArrayFromObj(objv[1], &count);
    if (data == NULL) {
	Tcl_AppendResult(interp, "binary encode expects bytes", NULL);
	return TCL_ERROR;
    }

    TclNewObj(resultObj);
    cursor = Tcl_SetByteArrayLength(resultObj, count * 2);
    for (offset = 0; offset < count; ++offset) {
	*cursor++ = HexDigits[((data[offset] >> 4) & 0x0f)];
	*cursor++ = HexDigits[(data[offset] & 0x0f)];
    }
    Tcl_SetObjResult(interp, resultObj);
    return TCL_OK;
}

/*
 *----------------------------------------------------------------------
 *
 * BinaryDecodeHex --
 *
 *	Implement the [binary decode hex] binary encoding.
 *
 * Results:
 *	Interp result set to an decoded byte array object
 *
 * Side effects:
 *	None
 *
 *----------------------------------------------------------------------
 */

static int
BinaryDecodeHex(
    ClientData clientData,
    Tcl_Interp *interp,
    int objc,
    Tcl_Obj *const objv[])
{
    Tcl_Obj *resultObj = NULL;
    unsigned char *data, *datastart, *dataend;
    unsigned char *begin, *cursor, c;
    int i, index, value, size, cut = 0, strict = 0;
    size_t count = 0;
    enum {OPT_STRICT };
    static const char *const optStrings[] = { "-strict", NULL };

    if (objc < 2 || objc > 3) {
	Tcl_WrongNumArgs(interp, 1, objv, "?options? data");
	return TCL_ERROR;
    }
    for (i = 1; i < objc-1; ++i) {
	if (Tcl_GetIndexFromObj(interp, objv[i], optStrings, "option",
		TCL_EXACT, &index) != TCL_OK) {
	    return TCL_ERROR;
	}
	switch (index) {
	case OPT_STRICT:
	    strict = 1;
	    break;
	}
    }

    TclNewObj(resultObj);
    datastart = data = (unsigned char *)
	    TclGetStringFromObj(objv[objc-1], &count);
    dataend = data + count;
    size = (count + 1) / 2;
    begin = cursor = Tcl_SetByteArrayLength(resultObj, size);
    while (data < dataend) {
	value = 0;
	for (i=0 ; i<2 ; i++) {
	    if (data >= dataend) {
		value <<= 4;
		break;
	    }

	    c = *data++;
	    if (!isxdigit(UCHAR(c))) {
		if (strict || !TclIsSpaceProc(c)) {
		    goto badChar;
		}
		i--;
		continue;
	    }

	    value <<= 4;
	    c -= '0';
	    if (c > 9) {
		c += ('0' - 'A') + 10;
	    }
	    if (c > 16) {
		c += ('A' - 'a');
	    }
	    value |= (c & 0xf);
	}
	if (i < 2) {
	    cut++;
	}
	*cursor++ = UCHAR(value);
	value = 0;
    }
    if (cut > size) {
	cut = size;
    }
    Tcl_SetByteArrayLength(resultObj, cursor - begin - cut);
    Tcl_SetObjResult(interp, resultObj);
    return TCL_OK;

  badChar:
    TclDecrRefCount(resultObj);
    Tcl_SetObjResult(interp, Tcl_ObjPrintf(
	    "invalid hexadecimal digit \"%c\" at position %" TCL_Z_MODIFIER "u",
	    c, data - datastart - 1));
    return TCL_ERROR;
}

/*
 *----------------------------------------------------------------------
 *
 * BinaryEncode64 --
 *
 *	This implements a generic 6 bit binary encoding. Input is broken into
 *	6 bit chunks and a lookup table passed in via clientData is used to
 *	turn these values into output characters. This is used to implement
 *	base64 binary encodings.
 *
 * Results:
 *	Interp result set to an encoded byte array object
 *
 * Side effects:
 *	None
 *
 *----------------------------------------------------------------------
 */

#define OUTPUT(c) \
    do {						\
	*cursor++ = (c);				\
	outindex++;					\
	if (maxlen > 0 && cursor != limit) {		\
	    if (outindex == maxlen) {			\
		memcpy(cursor, wrapchar, wrapcharlen);	\
		cursor += wrapcharlen;			\
		outindex = 0;				\
	    }						\
	}						\
	if (cursor > limit) {				\
	    Tcl_Panic("limit hit");			\
	}						\
    } while (0)

static int
BinaryEncode64(
    ClientData clientData,
    Tcl_Interp *interp,
    int objc,
    Tcl_Obj *const objv[])
{
    Tcl_Obj *resultObj;
    unsigned char *data, *cursor, *limit;
    int maxlen = 0;
    const char *wrapchar = "\n";
    size_t wrapcharlen = 1;
    int i, index, size, outindex = 0;
    size_t offset, count = 0;
    enum {OPT_MAXLEN, OPT_WRAPCHAR };
    static const char *const optStrings[] = { "-maxlen", "-wrapchar", NULL };

    if (objc < 2 || objc%2 != 0) {
	Tcl_WrongNumArgs(interp, 1, objv,
		"?-maxlen len? ?-wrapchar char? data");
	return TCL_ERROR;
    }
    for (i = 1; i < objc-1; i += 2) {
	if (Tcl_GetIndexFromObj(interp, objv[i], optStrings, "option",
		TCL_EXACT, &index) != TCL_OK) {
	    return TCL_ERROR;
	}
	switch (index) {
	case OPT_MAXLEN:
	    if (Tcl_GetIntFromObj(interp, objv[i+1], &maxlen) != TCL_OK) {
		return TCL_ERROR;
	    }
	    if (maxlen < 0) {
		Tcl_SetObjResult(interp, Tcl_NewStringObj(
			"line length out of range", -1));
		Tcl_SetErrorCode(interp, "TCL", "BINARY", "ENCODE",
			"LINE_LENGTH", NULL);
		return TCL_ERROR;
	    }
	    break;
	case OPT_WRAPCHAR:
	    wrapchar = TclGetStringFromObj(objv[i+1], &wrapcharlen);
	    if (wrapcharlen == 0) {
		maxlen = 0;
	    }
	    break;
	}
    }

    data = TclGetByteArrayFromObj(objv[objc-1], &count);
    if (data == NULL) {
	Tcl_AppendResult(interp, "binary encode expects bytes", NULL);
	return TCL_ERROR;
    }
    resultObj = Tcl_NewObj();
    if (count > 0) {
	size = (((count * 4) / 3) + 3) & ~3; /* ensure 4 byte chunks */
	if (maxlen > 0 && size > maxlen) {
	    int adjusted = size + (wrapcharlen * (size / maxlen));

	    if (size % maxlen == 0) {
		adjusted -= wrapcharlen;
	    }
	    size = adjusted;
	}
	cursor = Tcl_SetByteArrayLength(resultObj, size);
	limit = cursor + size;
	for (offset = 0; offset < count; offset+=3) {
	    unsigned char d[3] = {0, 0, 0};

	    for (i = 0; i < 3 && offset+i < count; ++i) {
		d[i] = data[offset + i];
	    }
	    OUTPUT(B64Digits[d[0] >> 2]);
	    OUTPUT(B64Digits[((d[0] & 0x03) << 4) | (d[1] >> 4)]);
	    if (offset+1 < count) {
		OUTPUT(B64Digits[((d[1] & 0x0f) << 2) | (d[2] >> 6)]);
	    } else {
		OUTPUT(B64Digits[64]);
	    }
	    if (offset+2 < count) {
		OUTPUT(B64Digits[d[2] & 0x3f]);
	    } else {
		OUTPUT(B64Digits[64]);
	    }
	}
    }
    Tcl_SetObjResult(interp, resultObj);
    return TCL_OK;
}
#undef OUTPUT

/*
 *----------------------------------------------------------------------
 *
 * BinaryEncodeUu --
 *
 *	This implements the uuencode binary encoding. Input is broken into 6
 *	bit chunks and a lookup table is used to turn these values into output
 *	characters. This differs from the generic code above in that line
 *	lengths are also encoded.
 *
 * Results:
 *	Interp result set to an encoded byte array object
 *
 * Side effects:
 *	None
 *
 *----------------------------------------------------------------------
 */

static int
BinaryEncodeUu(
    ClientData clientData,
    Tcl_Interp *interp,
    int objc,
    Tcl_Obj *const objv[])
{
    Tcl_Obj *resultObj;
    unsigned char *data, *start, *cursor;
    int rawLength, n, i, bits, index;
    int lineLength = 61;
    const unsigned char SingleNewline[] = { (unsigned char) '\n' };
    const unsigned char *wrapchar = SingleNewline;
    size_t j, offset, count, wrapcharlen = sizeof(SingleNewline);
    enum { OPT_MAXLEN, OPT_WRAPCHAR };
    static const char *const optStrings[] = { "-maxlen", "-wrapchar", NULL };

    if (objc < 2 || objc%2 != 0) {
	Tcl_WrongNumArgs(interp, 1, objv,
		"?-maxlen len? ?-wrapchar char? data");
	return TCL_ERROR;
    }
    for (i = 1; i < objc-1; i += 2) {
	if (Tcl_GetIndexFromObj(interp, objv[i], optStrings, "option",
		TCL_EXACT, &index) != TCL_OK) {
	    return TCL_ERROR;
	}
	switch (index) {
	case OPT_MAXLEN:
	    if (Tcl_GetIntFromObj(interp, objv[i+1], &lineLength) != TCL_OK) {
		return TCL_ERROR;
	    }
	    if (lineLength < 3 || lineLength > 85) {
		Tcl_SetObjResult(interp, Tcl_NewStringObj(
			"line length out of range", -1));
		Tcl_SetErrorCode(interp, "TCL", "BINARY", "ENCODE",
			"LINE_LENGTH", NULL);
		return TCL_ERROR;
	    }
	    break;
	case OPT_WRAPCHAR:
	    wrapchar = TclGetByteArrayFromObj(objv[i+1], &wrapcharlen);
	    if (wrapchar == NULL) {
		Tcl_AppendResult(interp,
			"binary encode -wrapchar expects bytes", NULL);
		return TCL_ERROR;
	    }
	    break;
	}
    }

    /*
     * Allocate the buffer. This is a little bit too long, but is "good
     * enough".
     */

    offset = 0;
    data = TclGetByteArrayFromObj(objv[objc-1], &count);
    if (data == NULL) {
	Tcl_AppendResult(interp, "binary encode expects bytes", NULL);
	return TCL_ERROR;
    }
    resultObj = Tcl_NewObj();
    rawLength = (lineLength - 1) * 3 / 4;
    start = cursor = Tcl_SetByteArrayLength(resultObj,
	    (lineLength + wrapcharlen) *
	    ((count + (rawLength - 1)) / rawLength));
    n = bits = 0;

    /*
     * Encode the data. Each output line first has the length of raw data
     * encoded by the output line described in it by one encoded byte, then
     * the encoded data follows (encoding each 6 bits as one character).
     * Encoded lines are always terminated by a newline.
     */

    while (offset < count) {
	int lineLen = count - offset;

	if (lineLen > rawLength) {
	    lineLen = rawLength;
	}
	*cursor++ = UueDigits[lineLen];
	for (i=0 ; i<lineLen ; i++) {
	    n <<= 8;
	    n |= data[offset++];
	    for (bits += 8; bits > 6 ; bits -= 6) {
		*cursor++ = UueDigits[(n >> (bits-6)) & 0x3f];
	    }
	}
	if (bits > 0) {
	    n <<= 8;
	    *cursor++ = UueDigits[(n >> (bits + 2)) & 0x3f];
	    bits = 0;
	}
	for (j=0 ; j<wrapcharlen ; ++j) {
	    *cursor++ = wrapchar[j];
	}
    }

    /*
     * Fix the length of the output bytearray.
     */

    Tcl_SetByteArrayLength(resultObj, cursor-start);
    Tcl_SetObjResult(interp, resultObj);
    return TCL_OK;
}

/*
 *----------------------------------------------------------------------
 *
 * BinaryDecodeUu --
 *
 *	Decode a uuencoded string.
 *
 * Results:
 *	Interp result set to an byte array object
 *
 * Side effects:
 *	None
 *
 *----------------------------------------------------------------------
 */

static int
BinaryDecodeUu(
    ClientData clientData,
    Tcl_Interp *interp,
    int objc,
    Tcl_Obj *const objv[])
{
    Tcl_Obj *resultObj = NULL;
    unsigned char *data, *datastart, *dataend;
    unsigned char *begin, *cursor;
    int i, index, size, strict = 0, lineLen;
    size_t count = 0;
    unsigned char c;
    enum {OPT_STRICT };
    static const char *const optStrings[] = { "-strict", NULL };

    if (objc < 2 || objc > 3) {
	Tcl_WrongNumArgs(interp, 1, objv, "?options? data");
	return TCL_ERROR;
    }
    for (i = 1; i < objc-1; ++i) {
	if (Tcl_GetIndexFromObj(interp, objv[i], optStrings, "option",
		TCL_EXACT, &index) != TCL_OK) {
	    return TCL_ERROR;
	}
	switch (index) {
	case OPT_STRICT:
	    strict = 1;
	    break;
	}
    }

    TclNewObj(resultObj);
    datastart = data = (unsigned char *)
	    TclGetStringFromObj(objv[objc-1], &count);
    dataend = data + count;
    size = ((count + 3) & ~3) * 3 / 4;
    begin = cursor = Tcl_SetByteArrayLength(resultObj, size);
    lineLen = -1;

    /*
     * The decoding loop. First, we get the length of line (strictly, the
     * number of data bytes we expect to generate from the line) we're
     * processing this time round if it is not already known (i.e., when the
     * lineLen variable is set to the magic value, -1).
     */

    while (data < dataend) {
	char d[4] = {0, 0, 0, 0};

	if (lineLen < 0) {
	    c = *data++;
	    if (c < 32 || c > 96) {
		if (strict || !TclIsSpaceProc(c)) {
		    goto badUu;
		}
		i--;
		continue;
	    }
	    lineLen = (c - 32) & 0x3f;
	}

	/*
	 * Now we read a four-character grouping.
	 */

	for (i=0 ; i<4 ; i++) {
	    if (data < dataend) {
		d[i] = c = *data++;
		if (c < 32 || c > 96) {
		    if (strict) {
			if (!TclIsSpaceProc(c)) {
			    goto badUu;
			} else if (c == '\n') {
			    goto shortUu;
			}
		    }
		    i--;
		    continue;
		}
	    }
	}

	/*
	 * Translate that grouping into (up to) three binary bytes output.
	 */

	if (lineLen > 0) {
	    *cursor++ = (((d[0] - 0x20) & 0x3f) << 2)
		    | (((d[1] - 0x20) & 0x3f) >> 4);
	    if (--lineLen > 0) {
		*cursor++ = (((d[1] - 0x20) & 0x3f) << 4)
			| (((d[2] - 0x20) & 0x3f) >> 2);
		if (--lineLen > 0) {
		    *cursor++ = (((d[2] - 0x20) & 0x3f) << 6)
			    | (((d[3] - 0x20) & 0x3f));
		    lineLen--;
		}
	    }
	}

	/*
	 * If we've reached the end of the line, skip until we process a
	 * newline.
	 */

	if (lineLen == 0 && data < dataend) {
	    lineLen = -1;
	    do {
		c = *data++;
		if (c == '\n') {
		    break;
		} else if (c >= 32 && c <= 96) {
		    data--;
		    break;
		} else if (strict || !TclIsSpaceProc(c)) {
		    goto badUu;
		}
	    } while (data < dataend);
	}
    }

    /*
     * Sanity check, clean up and finish.
     */

    if (lineLen > 0 && strict) {
	goto shortUu;
    }
    Tcl_SetByteArrayLength(resultObj, cursor - begin);
    Tcl_SetObjResult(interp, resultObj);
    return TCL_OK;

  shortUu:
    Tcl_SetObjResult(interp, Tcl_ObjPrintf("short uuencode data"));
    Tcl_SetErrorCode(interp, "TCL", "BINARY", "DECODE", "SHORT", NULL);
    TclDecrRefCount(resultObj);
    return TCL_ERROR;

  badUu:
    Tcl_SetObjResult(interp, Tcl_ObjPrintf(
	    "invalid uuencode character \"%c\" at position %" TCL_Z_MODIFIER "u",
	    c, data - datastart - 1));
    Tcl_SetErrorCode(interp, "TCL", "BINARY", "DECODE", "INVALID", NULL);
    TclDecrRefCount(resultObj);
    return TCL_ERROR;
}

/*
 *----------------------------------------------------------------------
 *
 * BinaryDecode64 --
 *
 *	Decode a base64 encoded string.
 *
 * Results:
 *	Interp result set to an byte array object
 *
 * Side effects:
 *	None
 *
 *----------------------------------------------------------------------
 */

static int
BinaryDecode64(
    ClientData clientData,
    Tcl_Interp *interp,
    int objc,
    Tcl_Obj *const objv[])
{
    Tcl_Obj *resultObj = NULL;
    unsigned char *data, *datastart, *dataend, c = '\0';
    unsigned char *begin = NULL;
    unsigned char *cursor = NULL;
    int strict = 0;
    int i, index, size, cut = 0;
    size_t count = 0;
    enum { OPT_STRICT };
    static const char *const optStrings[] = { "-strict", NULL };

    if (objc < 2 || objc > 3) {
	Tcl_WrongNumArgs(interp, 1, objv, "?options? data");
	return TCL_ERROR;
    }
    for (i = 1; i < objc-1; ++i) {
	if (Tcl_GetIndexFromObj(interp, objv[i], optStrings, "option",
		TCL_EXACT, &index) != TCL_OK) {
	    return TCL_ERROR;
	}
	switch (index) {
	case OPT_STRICT:
	    strict = 1;
	    break;
	}
    }

    TclNewObj(resultObj);
    datastart = data = (unsigned char *)
	    TclGetStringFromObj(objv[objc-1], &count);
    dataend = data + count;
    size = ((count + 3) & ~3) * 3 / 4;
    begin = cursor = Tcl_SetByteArrayLength(resultObj, size);
    while (data < dataend) {
	unsigned long value = 0;

	/*
	 * Decode the current block. Each base64 block consists of four input
	 * characters A-Z, a-z, 0-9, +, or /. Each character supplies six bits
	 * of output data, so each block's output is 24 bits (three bytes) in
	 * length. The final block can be shorter by one or two bytes, denoted
	 * by the input ending with one or two ='s, respectively.
	 */

	for (i = 0; i < 4; i++) {
	    /*
	     * Get the next input character. At end of input, pad with at most
	     * two ='s. If more than two ='s would be needed, instead discard
	     * the block read thus far.
	     */

	    if (data < dataend) {
		c = *data++;
	    } else if (i > 1) {
		c = '=';
	    } else {
		if (strict && i <= 1) {
		    /* single resp. unfulfilled char (each 4th next single char)
		     * is rather bad64 error case in strict mode */
		    goto bad64;
		}
		cut += 3;
		break;
	    }

	    /*
	     * Load the character into the block value. Handle ='s specially
	     * because they're only valid as the last character or two of the
	     * final block of input. Unless strict mode is enabled, skip any
	     * input whitespace characters.
	     */

	    if (cut) {
		if (c == '=' && i > 1) {
		     value <<= 6;
		     cut++;
		} else if (!strict && TclIsSpaceProc(c)) {
		     i--;
		} else {
		    goto bad64;
		}
	    } else if (c >= 'A' && c <= 'Z') {
		value = (value << 6) | ((c - 'A') & 0x3f);
	    } else if (c >= 'a' && c <= 'z') {
		value = (value << 6) | ((c - 'a' + 26) & 0x3f);
	    } else if (c >= '0' && c <= '9') {
		value = (value << 6) | ((c - '0' + 52) & 0x3f);
	    } else if (c == '+') {
		value = (value << 6) | 0x3e;
	    } else if (c == '/') {
		value = (value << 6) | 0x3f;
	    } else if (c == '=' && (
		!strict || i > 1) /* "=" and "a=" is rather bad64 error case in strict mode */
	    ) {
		value <<= 6;
		if (i) cut++;
	    } else if (strict || !TclIsSpaceProc(c)) {
		goto bad64;
	    } else {
		i--;
	    }
	}
	*cursor++ = UCHAR((value >> 16) & 0xff);
	*cursor++ = UCHAR((value >> 8) & 0xff);
	*cursor++ = UCHAR(value & 0xff);

	/*
	 * Since = is only valid within the final block, if it was encountered
	 * but there are still more input characters, confirm that strict mode
	 * is off and all subsequent characters are whitespace.
	 */

	if (cut && data < dataend) {
	    if (strict) {
		goto bad64;
	    }
	    for (; data < dataend; data++) {
		if (!TclIsSpaceProc(*data)) {
		    goto bad64;
		}
	    }
	}
    }
    Tcl_SetByteArrayLength(resultObj, cursor - begin - cut);
    Tcl_SetObjResult(interp, resultObj);
    return TCL_OK;

  bad64:
    Tcl_SetObjResult(interp, Tcl_ObjPrintf(
	    "invalid base64 character \"%c\" at position %" TCL_Z_MODIFIER "u",
	    (char) c, data - datastart - 1));
    TclDecrRefCount(resultObj);
    return TCL_ERROR;
}

/*
 * Local Variables:
 * mode: c
 * c-basic-offset: 4
 * fill-column: 78
 * End:
 */
<|MERGE_RESOLUTION|>--- conflicted
+++ resolved
@@ -924,13 +924,9 @@
 		goto badIndex;
 	    }
 	    if (count == BINARY_ALL) {
-<<<<<<< HEAD
 		Tcl_Obj *copy = TclNarrowToBytes(objv[arg]);
-		TclGetByteArrayFromObj(copy, &count);
+		(void)TclGetByteArrayFromObj(copy, &count);
 		Tcl_DecrRefCount(copy);
-=======
-		(void)TclGetByteArrayFromObj(objv[arg], &count);
->>>>>>> 73609c6f
 	    } else if (count == BINARY_NOCOUNT) {
 		count = 1;
 	    }
