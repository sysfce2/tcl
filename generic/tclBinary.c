--- conflicted
+++ resolved
@@ -376,7 +376,7 @@
 Tcl_DbNewByteArrayObj(
     const unsigned char *bytes,	/* The array of bytes used to initialize the
 				 * new object. */
-    int length,			/* Length of the array of bytes, which must be
+    size_t length,		/* Length of the array of bytes, which must be
 				 * >= 0. */
     TCL_UNUSED(const char *) /*file*/,
     TCL_UNUSED(int) /*line*/)
@@ -919,13 +919,8 @@
 				 * cursor has visited.*/
     const char *errorString;
     const char *errorValue, *str;
-<<<<<<< HEAD
     int offset, size;
     size_t length;
-    (void)dummy;
-=======
-    int offset, size, length;
->>>>>>> 477af16d
 
     if (objc < 2) {
 	Tcl_WrongNumArgs(interp, 1, objv, "formatString ?arg ...?");
@@ -2493,12 +2488,7 @@
     Tcl_Obj *resultObj = NULL;
     unsigned char *data = NULL;
     unsigned char *cursor = NULL;
-<<<<<<< HEAD
     size_t offset = 0, count = 0;
-    (void)dummy;
-=======
-    int offset = 0, count = 0;
->>>>>>> 477af16d
 
     if (objc != 2) {
 	Tcl_WrongNumArgs(interp, 1, objv, "data");
