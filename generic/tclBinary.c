--- conflicted
+++ resolved
@@ -55,13 +55,10 @@
  * Prototypes for local procedures defined in this file:
  */
 
-static void		DupByteArrayInternalRep(Tcl_Obj *srcPtr,
-			    Tcl_Obj *copyPtr);
 static void		DupProperByteArrayInternalRep(Tcl_Obj *srcPtr,
 			    Tcl_Obj *copyPtr);
 static int		FormatNumber(Tcl_Interp *interp, int type,
 			    Tcl_Obj *src, unsigned char **cursorPtr);
-static void		FreeByteArrayInternalRep(Tcl_Obj *objPtr);
 static void		FreeProperByteArrayInternalRep(Tcl_Obj *objPtr);
 static int		GetFormatSpec(const char **formatPtr, char *cmdPtr,
 			    int *countPtr, int *flagsPtr);
@@ -442,24 +439,14 @@
     ByteArray *baPtr;
     const Tcl_ObjIntRep *irPtr = Tcl_FetchIntRep(objPtr, &properByteArrayType);
 
-<<<<<<< HEAD
-    if (objPtr->typePtr != &properByteArrayType) {
+    if (irPtr == NULL) {
 	if (TCL_ERROR == SetByteArrayFromAny(NULL, objPtr)) {
 	    if (lengthPtr != NULL) {
 		*lengthPtr = 0;
 	    }
 	    return NULL;
-=======
-    if (irPtr == NULL) {
-	irPtr = Tcl_FetchIntRep(objPtr, &tclByteArrayType);
-	if (irPtr == NULL) {
-	    SetByteArrayFromAny(NULL, objPtr);
-	    irPtr = Tcl_FetchIntRep(objPtr, &properByteArrayType);
-	    if (irPtr == NULL) {
-		irPtr = Tcl_FetchIntRep(objPtr, &tclByteArrayType);
-	    }
->>>>>>> 3afe586b
-	}
+	}
+	irPtr = Tcl_FetchIntRep(objPtr, &properByteArrayType);
     }
     baPtr = GET_BYTEARRAY(irPtr);
 
@@ -495,7 +482,7 @@
 unsigned char *
 Tcl_SetByteArrayLength(
     Tcl_Obj *objPtr,		/* The ByteArray object. */
-    size_t length)			/* New length for internal byte array. */
+    size_t length)		/* New length for internal byte array. */
 {
     ByteArray *byteArrayPtr;
     Tcl_ObjIntRep *irPtr;
@@ -503,25 +490,15 @@
     if (Tcl_IsShared(objPtr)) {
 	Tcl_Panic("%s called with shared object", "Tcl_SetByteArrayLength");
     }
-<<<<<<< HEAD
-    if (objPtr->typePtr != &properByteArrayType) {
+
+    irPtr = Tcl_FetchIntRep(objPtr, &properByteArrayType);
+    if (irPtr == NULL) {
 	if (length == 0) {
 	    Tcl_SetByteArrayObj(objPtr, NULL, 0);
 	} else if (TCL_ERROR == SetByteArrayFromAny(NULL, objPtr)) {
 	    return NULL;
-=======
-
-    irPtr = Tcl_FetchIntRep(objPtr, &properByteArrayType);
-    if (irPtr == NULL) {
-	irPtr = Tcl_FetchIntRep(objPtr, &tclByteArrayType);
-	if (irPtr == NULL) {
-	    SetByteArrayFromAny(NULL, objPtr);
-	    irPtr = Tcl_FetchIntRep(objPtr, &properByteArrayType);
-	    if (irPtr == NULL) {
-		irPtr = Tcl_FetchIntRep(objPtr, &tclByteArrayType);
-	    }
->>>>>>> 3afe586b
-	}
+	}
+	irPtr = Tcl_FetchIntRep(objPtr, &properByteArrayType);
     }
 
     byteArrayPtr = GET_BYTEARRAY(irPtr);
@@ -589,16 +566,16 @@
 TclNarrowToBytes(
     Tcl_Obj *objPtr)
 {
-    if (objPtr->typePtr != &properByteArrayType) {
+    if (NULL == Tcl_FetchIntRep(objPtr, &properByteArrayType)) {
+	Tcl_ObjIntRep ir;
 	ByteArray *byteArrayPtr;
 
 	if (0 == MakeByteArray(objPtr, 0, &byteArrayPtr)) {
 	    objPtr = Tcl_NewObj();
 	    TclInvalidateStringRep(objPtr);
 	}
-	TclFreeIntRep(objPtr);
-	objPtr->typePtr = &properByteArrayType;
-	SET_BYTEARRAY(objPtr, byteArrayPtr);
+	SET_BYTEARRAY(&ir, byteArrayPtr);
+	Tcl_StoreIntRep(objPtr, &properByteArrayType, &ir);
     }
     Tcl_IncrRefCount(objPtr);
     return objPtr;
@@ -610,47 +587,19 @@
     Tcl_Obj *objPtr)		/* The object to convert to type ByteArray. */
 {
     ByteArray *byteArrayPtr;
-<<<<<<< HEAD
-=======
     Tcl_ObjIntRep ir;
->>>>>>> 3afe586b
 
     if (Tcl_FetchIntRep(objPtr, &properByteArrayType)) {
+fprintf(stdout, "COVER\n"); fflush(stdout);
 	return TCL_OK;
     }
-<<<<<<< HEAD
 
     if (0 == MakeByteArray(objPtr, 1, &byteArrayPtr)) {
 	return TCL_ERROR;
     }
 
-    TclFreeIntRep(objPtr);
-    objPtr->typePtr = &properByteArrayType;
-    SET_BYTEARRAY(objPtr, byteArrayPtr);
-=======
-    if (Tcl_FetchIntRep(objPtr, &tclByteArrayType)) {
-	return TCL_OK;
-    }
-
-    src = TclGetString(objPtr);
-    length = objPtr->length;
-    srcEnd = src + length;
-
-    byteArrayPtr = Tcl_Alloc(BYTEARRAY_SIZE(length));
-    for (dst = byteArrayPtr->bytes; src < srcEnd; ) {
-	Tcl_UniChar ch = 0;
-	src += TclUtfToUniChar(src, &ch);
-	improper = improper || (ch > 255);
-	*dst++ = UCHAR(ch);
-    }
-
-    byteArrayPtr->used = dst - byteArrayPtr->bytes;
-    byteArrayPtr->allocated = length;
-
     SET_BYTEARRAY(&ir, byteArrayPtr);
-    Tcl_StoreIntRep(objPtr,
-	    improper ? &tclByteArrayType : &properByteArrayType, &ir);
->>>>>>> 3afe586b
+    Tcl_StoreIntRep(objPtr, &properByteArrayType, &ir);
     return TCL_OK;
 }
 @@ -671,13 +620,6 @@
  *
  *----------------------------------------------------------------------
  */
-
-static void
-FreeByteArrayInternalRep(
-    Tcl_Obj *objPtr)		/* Object with internal rep to free. */
-{
-    Tcl_Free(GET_BYTEARRAY(Tcl_FetchIntRep(objPtr, &tclByteArrayType)));
-}
 
 static void
 FreeProperByteArrayInternalRep(
@@ -703,27 +645,6 @@
  *
  *----------------------------------------------------------------------
  */
-
-static void
-DupByteArrayInternalRep(
-    Tcl_Obj *srcPtr,		/* Object with internal rep to copy. */
-    Tcl_Obj *copyPtr)		/* Object with internal rep to set. */
-{
-    size_t length;
-    ByteArray *srcArrayPtr, *copyArrayPtr;
-    Tcl_ObjIntRep ir;
-
-    srcArrayPtr = GET_BYTEARRAY(Tcl_FetchIntRep(srcPtr, &tclByteArrayType));
-    length = srcArrayPtr->used;
-
-    copyArrayPtr = Tcl_Alloc(BYTEARRAY_SIZE(length));
-    copyArrayPtr->used = length;
-    copyArrayPtr->allocated = length;
-    memcpy(copyArrayPtr->bytes, srcArrayPtr->bytes, length);
-
-    SET_BYTEARRAY(&ir, copyArrayPtr);
-    Tcl_StoreIntRep(copyPtr, &tclByteArrayType, &ir);
-}
 
 static void
 DupProperByteArrayInternalRep(
@@ -839,23 +760,13 @@
 	/* Append zero bytes is a no-op. */
 	return;
     }
-<<<<<<< HEAD
-    if (objPtr->typePtr != &properByteArrayType) {
+
+    irPtr = Tcl_FetchIntRep(objPtr, &properByteArrayType);
+    if (irPtr == NULL) {
 	if (TCL_ERROR == SetByteArrayFromAny(NULL, objPtr)) {
 	    Tcl_Panic("attempt to append bytes to non-bytearray");
-=======
-
-    irPtr = Tcl_FetchIntRep(objPtr, &properByteArrayType);
-    if (irPtr == NULL) {
-	irPtr = Tcl_FetchIntRep(objPtr, &tclByteArrayType);
-	if (irPtr == NULL) {
-	    SetByteArrayFromAny(NULL, objPtr);
-	    irPtr = Tcl_FetchIntRep(objPtr, &properByteArrayType);
-	    if (irPtr == NULL) {
-		irPtr = Tcl_FetchIntRep(objPtr, &tclByteArrayType);
-	    }
->>>>>>> 3afe586b
-	}
+	}
+	irPtr = Tcl_FetchIntRep(objPtr, &properByteArrayType);
     }
     byteArrayPtr = GET_BYTEARRAY(irPtr);
 
