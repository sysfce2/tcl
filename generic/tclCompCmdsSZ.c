--- conflicted
+++ resolved
@@ -899,11 +899,7 @@
 	char buf[TCL_INTEGER_SPACE];
 	size_t len = Tcl_GetCharLength(objPtr);
 
-<<<<<<< HEAD
-	len = sprintf(buf, "%" TCL_Z_MODIFIER "u", len);
-=======
-	len = snprintf(buf, sizeof(buf), "%d", len);
->>>>>>> ed24f448
+	len = snprintf(buf, sizeof(buf), "%" TCL_Z_MODIFIER "u", len);
 	PushLiteral(envPtr, buf, len);
     } else {
 	SetLineInformation(1);
