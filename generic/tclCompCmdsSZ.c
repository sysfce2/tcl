/*
 * tclCompCmdsSZ.c --
 *
 *	This file contains compilation procedures that compile various Tcl
 *	commands (beginning with the letters 's' through 'z', except for
 *	[upvar] and [variable]) into a sequence of instructions ("bytecodes").
 *	Also includes the operator command compilers.
 *
 * Copyright (c) 1997-1998 Sun Microsystems, Inc.
 * Copyright (c) 2001 by Kevin B. Kenny.  All rights reserved.
 * Copyright (c) 2002 ActiveState Corporation.
 * Copyright (c) 2004-2010 by Donal K. Fellows.
 *
 * See the file "license.terms" for information on usage and redistribution of
 * this file, and for a DISCLAIMER OF ALL WARRANTIES.
 */

#include "tclInt.h"
#include "tclCompile.h"
#include "tclStringTrim.h"

/*
 * Prototypes for procedures defined later in this file:
 */

static ClientData	DupJumptableInfo(ClientData clientData);
static void		FreeJumptableInfo(ClientData clientData);
static void		PrintJumptableInfo(ClientData clientData,
			    Tcl_Obj *appendObj, ByteCode *codePtr,
			    unsigned int pcOffset);
static void		DisassembleJumptableInfo(ClientData clientData,
			    Tcl_Obj *dictObj, ByteCode *codePtr,
			    unsigned int pcOffset);
static int		CompileAssociativeBinaryOpCmd(Tcl_Interp *interp,
			    Tcl_Parse *parsePtr, const char *identity,
			    int instruction, CompileEnv *envPtr);
static int		CompileComparisonOpCmd(Tcl_Interp *interp,
			    Tcl_Parse *parsePtr, int instruction,
			    CompileEnv *envPtr);
static int		CompileStrictlyBinaryOpCmd(Tcl_Interp *interp,
			    Tcl_Parse *parsePtr, int instruction,
			    CompileEnv *envPtr);
static int		CompileUnaryOpCmd(Tcl_Interp *interp,
			    Tcl_Parse *parsePtr, int instruction,
			    CompileEnv *envPtr);
static void		IssueSwitchChainedTests(Tcl_Interp *interp,
			    CompileEnv *envPtr, int mode, int noCase,
			    int valueIndex, int numWords,
			    Tcl_Token **bodyToken, int *bodyLines,
			    int **bodyNext);
static void		IssueSwitchJumpTable(Tcl_Interp *interp,
			    CompileEnv *envPtr, int valueIndex,
			    int numWords, Tcl_Token **bodyToken,
			    int *bodyLines, int **bodyContLines);
static int		IssueTryClausesInstructions(Tcl_Interp *interp,
			    CompileEnv *envPtr, Tcl_Token *bodyToken,
			    int numHandlers, int *matchCodes,
			    Tcl_Obj **matchClauses, int *resultVarIndices,
			    int *optionVarIndices, Tcl_Token **handlerTokens);
static int		IssueTryClausesFinallyInstructions(Tcl_Interp *interp,
			    CompileEnv *envPtr, Tcl_Token *bodyToken,
			    int numHandlers, int *matchCodes,
			    Tcl_Obj **matchClauses, int *resultVarIndices,
			    int *optionVarIndices, Tcl_Token **handlerTokens,
			    Tcl_Token *finallyToken);
static int		IssueTryFinallyInstructions(Tcl_Interp *interp,
			    CompileEnv *envPtr, Tcl_Token *bodyToken,
			    Tcl_Token *finallyToken);

/*
 * The structures below define the AuxData types defined in this file.
 */

const AuxDataType tclJumptableInfoType = {
    "JumptableInfo",		/* name */
    DupJumptableInfo,		/* dupProc */
    FreeJumptableInfo,		/* freeProc */
    PrintJumptableInfo,		/* printProc */
    DisassembleJumptableInfo	/* disassembleProc */
};

/*
 * Shorthand macros for instruction issuing.
 */

#define OP(name)	TclEmitOpcode(INST_##name, envPtr)
#define OP1(name,val)	TclEmitInstInt1(INST_##name,(val),envPtr)
#define OP4(name,val)	TclEmitInstInt4(INST_##name,(val),envPtr)
#define OP14(name,val1,val2) \
    TclEmitInstInt1(INST_##name,(val1),envPtr);TclEmitInt4((val2),envPtr)
#define OP44(name,val1,val2) \
    TclEmitInstInt4(INST_##name,(val1),envPtr);TclEmitInt4((val2),envPtr)
#define PUSH(str) \
    PushStringLiteral(envPtr, str)
#define JUMP4(name,var) \
    (var) = CurrentOffset(envPtr);TclEmitInstInt4(INST_##name##4,0,envPtr)
#define FIXJUMP4(var) \
    TclStoreInt4AtPtr(CurrentOffset(envPtr)-(var),envPtr->codeStart+(var)+1)
#define JUMP1(name,var) \
    (var) = CurrentOffset(envPtr);TclEmitInstInt1(INST_##name##1,0,envPtr)
#define FIXJUMP1(var) \
    TclStoreInt1AtPtr(CurrentOffset(envPtr)-(var),envPtr->codeStart+(var)+1)
#define LOAD(idx) \
    if ((idx)<256) {OP1(LOAD_SCALAR1,(idx));} else {OP4(LOAD_SCALAR4,(idx));}
#define STORE(idx) \
    if ((idx)<256) {OP1(STORE_SCALAR1,(idx));} else {OP4(STORE_SCALAR4,(idx));}
#define INVOKE(name) \
    TclEmitInvoke(envPtr,INST_##name)


/*
 *----------------------------------------------------------------------
 *
 * TclCompileSetCmd --
 *
 *	Procedure called to compile the "set" command.
 *
 * Results:
 *	Returns TCL_OK for a successful compile. Returns TCL_ERROR to defer
 *	evaluation to runtime.
 *
 * Side effects:
 *	Instructions are added to envPtr to execute the "set" command at
 *	runtime.
 *
 *----------------------------------------------------------------------
 */

int
TclCompileSetCmd(
    Tcl_Interp *interp,		/* Used for error reporting. */
    Tcl_Parse *parsePtr,	/* Points to a parse structure for the command
				 * created by Tcl_ParseCommand. */
    Command *cmdPtr,		/* Points to defintion of command being
				 * compiled. */
    CompileEnv *envPtr)		/* Holds resulting instructions. */
{
    Tcl_Token *varTokenPtr, *valueTokenPtr;
    int isAssignment, isScalar, localIndex, numWords;
    DefineLineInformation;	/* TIP #280 */

    numWords = parsePtr->numWords;
    if ((numWords != 2) && (numWords != 3)) {
	return TCL_ERROR;
    }
    isAssignment = (numWords == 3);

    /*
     * Decide if we can use a frame slot for the var/array name or if we need
     * to emit code to compute and push the name at runtime. We use a frame
     * slot (entry in the array of local vars) if we are compiling a procedure
     * body and if the name is simple text that does not include namespace
     * qualifiers.
     */

    varTokenPtr = TokenAfter(parsePtr->tokenPtr);
    PushVarNameWord(interp, varTokenPtr, envPtr, 0,
	    &localIndex, &isScalar, 1);

    /*
     * If we are doing an assignment, push the new value.
     */

    if (isAssignment) {
	valueTokenPtr = TokenAfter(varTokenPtr);
	CompileWord(envPtr, valueTokenPtr, interp, 2);
    }

    /*
     * Emit instructions to set/get the variable.
     */

	if (isScalar) {
	    if (localIndex < 0) {
		TclEmitOpcode((isAssignment?
			INST_STORE_STK : INST_LOAD_STK), envPtr);
	    } else if (localIndex <= 255) {
		TclEmitInstInt1((isAssignment?
			INST_STORE_SCALAR1 : INST_LOAD_SCALAR1),
			localIndex, envPtr);
	    } else {
		TclEmitInstInt4((isAssignment?
			INST_STORE_SCALAR4 : INST_LOAD_SCALAR4),
			localIndex, envPtr);
	    }
	} else {
	    if (localIndex < 0) {
		TclEmitOpcode((isAssignment?
			INST_STORE_ARRAY_STK : INST_LOAD_ARRAY_STK), envPtr);
	    } else if (localIndex <= 255) {
		TclEmitInstInt1((isAssignment?
			INST_STORE_ARRAY1 : INST_LOAD_ARRAY1),
			localIndex, envPtr);
	    } else {
		TclEmitInstInt4((isAssignment?
			INST_STORE_ARRAY4 : INST_LOAD_ARRAY4),
			localIndex, envPtr);
	    }
	}

    return TCL_OK;
}

/*
 *----------------------------------------------------------------------
 *
 * TclCompileString*Cmd --
 *
 *	Procedures called to compile various subcommands of the "string"
 *	command.
 *
 * Results:
 *	Returns TCL_OK for a successful compile. Returns TCL_ERROR to defer
 *	evaluation to runtime.
 *
 * Side effects:
 *	Instructions are added to envPtr to execute the "string" command at
 *	runtime.
 *
 *----------------------------------------------------------------------
 */

int
TclCompileStringCatCmd(
    Tcl_Interp *interp,		/* Used for error reporting. */
    Tcl_Parse *parsePtr,	/* Points to a parse structure for the command
				 * created by Tcl_ParseCommand. */
    Command *cmdPtr,		/* Points to defintion of command being
				 * compiled. */
    CompileEnv *envPtr)		/* Holds resulting instructions. */
{
    int i, numWords = parsePtr->numWords, numArgs;
    Tcl_Token *wordTokenPtr;
    Tcl_Obj *obj, *folded;
    DefineLineInformation;	/* TIP #280 */

    /* Trivial case, no arg */

    if (numWords<2) {
	PushStringLiteral(envPtr, "");
	return TCL_OK;
    }

    /* General case: issue CONCAT1's (by chunks of 254 if needed), folding
       contiguous constants along the way */

    numArgs = 0;
    folded = NULL;
    wordTokenPtr = TokenAfter(parsePtr->tokenPtr);
    for (i = 1; i < numWords; i++) {
	obj = Tcl_NewObj();
	if (TclWordKnownAtCompileTime(wordTokenPtr, obj)) {
	    if (folded) {
		Tcl_AppendObjToObj(folded, obj);
		Tcl_DecrRefCount(obj);
	    } else {
		folded = obj;
	    }
	} else {
	    Tcl_DecrRefCount(obj);
	    if (folded) {
		size_t len;
		const char *bytes = TclGetStringFromObj(folded, &len);

		PushLiteral(envPtr, bytes, len);
		Tcl_DecrRefCount(folded);
		folded = NULL;
		numArgs ++;
	    }
	    CompileWord(envPtr, wordTokenPtr, interp, i);
	    numArgs ++;
	    if (numArgs >= 254) { /* 254 to take care of the possible +1 of "folded" above */
		TclEmitInstInt1(INST_STR_CONCAT1, numArgs, envPtr);
		numArgs = 1;	/* concat pushes 1 obj, the result */
	    }
	}
	wordTokenPtr = TokenAfter(wordTokenPtr);
    }
    if (folded) {
	size_t len;
	const char *bytes = TclGetStringFromObj(folded, &len);

	PushLiteral(envPtr, bytes, len);
	Tcl_DecrRefCount(folded);
	folded = NULL;
	numArgs ++;
    }
    if (numArgs > 1) {
	TclEmitInstInt1(INST_STR_CONCAT1, numArgs, envPtr);
    }

    return TCL_OK;
}

int
TclCompileStringCmpCmd(
    Tcl_Interp *interp,		/* Used for error reporting. */
    Tcl_Parse *parsePtr,	/* Points to a parse structure for the command
				 * created by Tcl_ParseCommand. */
    Command *cmdPtr,		/* Points to defintion of command being
				 * compiled. */
    CompileEnv *envPtr)		/* Holds resulting instructions. */
{
    DefineLineInformation;	/* TIP #280 */
    Tcl_Token *tokenPtr;

    /*
     * We don't support any flags; the bytecode isn't that sophisticated.
     */

    if (parsePtr->numWords != 3) {
	return TCL_ERROR;
    }

    /*
     * Push the two operands onto the stack and then the test.
     */

    tokenPtr = TokenAfter(parsePtr->tokenPtr);
    CompileWord(envPtr, tokenPtr, interp, 1);
    tokenPtr = TokenAfter(tokenPtr);
    CompileWord(envPtr, tokenPtr, interp, 2);
    TclEmitOpcode(INST_STR_CMP, envPtr);
    return TCL_OK;
}

int
TclCompileStringEqualCmd(
    Tcl_Interp *interp,		/* Used for error reporting. */
    Tcl_Parse *parsePtr,	/* Points to a parse structure for the command
				 * created by Tcl_ParseCommand. */
    Command *cmdPtr,		/* Points to defintion of command being
				 * compiled. */
    CompileEnv *envPtr)		/* Holds resulting instructions. */
{
    DefineLineInformation;	/* TIP #280 */
    Tcl_Token *tokenPtr;

    /*
     * We don't support any flags; the bytecode isn't that sophisticated.
     */

    if (parsePtr->numWords != 3) {
	return TCL_ERROR;
    }

    /*
     * Push the two operands onto the stack and then the test.
     */

    tokenPtr = TokenAfter(parsePtr->tokenPtr);
    CompileWord(envPtr, tokenPtr, interp, 1);
    tokenPtr = TokenAfter(tokenPtr);
    CompileWord(envPtr, tokenPtr, interp, 2);
    TclEmitOpcode(INST_STR_EQ, envPtr);
    return TCL_OK;
}

int
TclCompileStringFirstCmd(
    Tcl_Interp *interp,		/* Used for error reporting. */
    Tcl_Parse *parsePtr,	/* Points to a parse structure for the command
				 * created by Tcl_ParseCommand. */
    Command *cmdPtr,		/* Points to defintion of command being
				 * compiled. */
    CompileEnv *envPtr)		/* Holds resulting instructions. */
{
    DefineLineInformation;	/* TIP #280 */
    Tcl_Token *tokenPtr;

    /*
     * We don't support any flags; the bytecode isn't that sophisticated.
     */

    if (parsePtr->numWords != 3) {
	return TCL_ERROR;
    }

    /*
     * Push the two operands onto the stack and then the test.
     */

    tokenPtr = TokenAfter(parsePtr->tokenPtr);
    CompileWord(envPtr, tokenPtr, interp, 1);
    tokenPtr = TokenAfter(tokenPtr);
    CompileWord(envPtr, tokenPtr, interp, 2);
    OP(STR_FIND);
    return TCL_OK;
}

int
TclCompileStringLastCmd(
    Tcl_Interp *interp,		/* Used for error reporting. */
    Tcl_Parse *parsePtr,	/* Points to a parse structure for the command
				 * created by Tcl_ParseCommand. */
    Command *cmdPtr,		/* Points to defintion of command being
				 * compiled. */
    CompileEnv *envPtr)		/* Holds resulting instructions. */
{
    DefineLineInformation;	/* TIP #280 */
    Tcl_Token *tokenPtr;

    /*
     * We don't support any flags; the bytecode isn't that sophisticated.
     */

    if (parsePtr->numWords != 3) {
	return TCL_ERROR;
    }

    /*
     * Push the two operands onto the stack and then the test.
     */

    tokenPtr = TokenAfter(parsePtr->tokenPtr);
    CompileWord(envPtr, tokenPtr, interp, 1);
    tokenPtr = TokenAfter(tokenPtr);
    CompileWord(envPtr, tokenPtr, interp, 2);
    OP(STR_FIND_LAST);
    return TCL_OK;
}

int
TclCompileStringIndexCmd(
    Tcl_Interp *interp,		/* Used for error reporting. */
    Tcl_Parse *parsePtr,	/* Points to a parse structure for the command
				 * created by Tcl_ParseCommand. */
    Command *cmdPtr,		/* Points to defintion of command being
				 * compiled. */
    CompileEnv *envPtr)		/* Holds resulting instructions. */
{
    DefineLineInformation;	/* TIP #280 */
    Tcl_Token *tokenPtr;

    if (parsePtr->numWords != 3) {
	return TCL_ERROR;
    }

    /*
     * Push the two operands onto the stack and then the index operation.
     */

    tokenPtr = TokenAfter(parsePtr->tokenPtr);
    CompileWord(envPtr, tokenPtr, interp, 1);
    tokenPtr = TokenAfter(tokenPtr);
    CompileWord(envPtr, tokenPtr, interp, 2);
    TclEmitOpcode(INST_STR_INDEX, envPtr);
    return TCL_OK;
}

int
TclCompileStringInsertCmd(
    Tcl_Interp *interp,		/* Used for error reporting. */
    Tcl_Parse *parsePtr,	/* Points to a parse structure for the command
				 * created by Tcl_ParseCommand. */
    Command *cmdPtr,		/* Points to defintion of command being
				 * compiled. */
    CompileEnv *envPtr)		/* Holds resulting instructions. */
{
    Tcl_Token *tokenPtr;
    DefineLineInformation;	/* TIP #280 */
    int idx;

    if (parsePtr->numWords != 4) {
	return TCL_ERROR;
    }

    /* Compute and push the string in which to insert */
    tokenPtr = TokenAfter(parsePtr->tokenPtr);
    CompileWord(envPtr, tokenPtr, interp, 1);

    /* See what can be discovered about index at compile time */
    tokenPtr = TokenAfter(tokenPtr);
    if (TCL_OK != TclGetIndexFromToken(tokenPtr, TCL_INDEX_START,
	    TCL_INDEX_END, &idx)) {

	/* Nothing useful knowable - cease compile; let it direct eval */
	return TCL_OK;
    }

    /* Compute and push the string to be inserted */
    tokenPtr = TokenAfter(tokenPtr);
    CompileWord(envPtr, tokenPtr, interp, 3);

<<<<<<< HEAD
    if (idx == (int) TCL_INDEX_START) {
	/* Prepend the insertion string */
	OP4(	REVERSE, 2);
	OP1(	STR_CONCAT1, 2);
    } else  if (idx == (int) TCL_INDEX_END) {
=======
    if (idx == (int)TCL_INDEX_START) {
	/* Prepend the insertion string */
	OP4(	REVERSE, 2);
	OP1(	STR_CONCAT1, 2);
    } else  if (idx == (int)TCL_INDEX_END) {
>>>>>>> 9d68b2db
	/* Append the insertion string */
	OP1(	STR_CONCAT1, 2);
    } else {
	/* Prefix + insertion + suffix */
<<<<<<< HEAD
	if (idx < (int) TCL_INDEX_END) {
=======
	if (idx < (int)TCL_INDEX_END) {
>>>>>>> 9d68b2db
	    /* See comments in compiler for [linsert]. */
	    idx++;
	}
	OP4(	OVER, 1);
	OP44(	STR_RANGE_IMM, 0, idx-1);
	OP4(	REVERSE, 3);
	OP44(	STR_RANGE_IMM, idx, TCL_INDEX_END);
	OP1(	STR_CONCAT1, 3);
    }

    return TCL_OK;
}

int
TclCompileStringIsCmd(
    Tcl_Interp *interp,		/* Used for error reporting. */
    Tcl_Parse *parsePtr,	/* Points to a parse structure for the command
				 * created by Tcl_ParseCommand. */
    Command *cmdPtr,		/* Points to defintion of command being
				 * compiled. */
    CompileEnv *envPtr)		/* Holds resulting instructions. */
{
    DefineLineInformation;	/* TIP #280 */
    Tcl_Token *tokenPtr = TokenAfter(parsePtr->tokenPtr);
    static const char *const isClasses[] = {
	"alnum",	"alpha",	"ascii",	"control",
	"boolean",	"dict", "digit",	"double",	"entier",
	"false",	"graph",	"integer",	"list",
	"lower",	"print",	"punct",	"space",
	"true",		"upper",	"wideinteger",	"wordchar",
	"xdigit",	NULL
    };
    enum isClasses {
	STR_IS_ALNUM,	STR_IS_ALPHA,	STR_IS_ASCII,	STR_IS_CONTROL,
	STR_IS_BOOL,	STR_IS_DICT, STR_IS_DIGIT,	STR_IS_DOUBLE,	STR_IS_ENTIER,
	STR_IS_FALSE,	STR_IS_GRAPH,	STR_IS_INT,	STR_IS_LIST,
	STR_IS_LOWER,	STR_IS_PRINT,	STR_IS_PUNCT,	STR_IS_SPACE,
	STR_IS_TRUE,	STR_IS_UPPER,	STR_IS_WIDE,	STR_IS_WORD,
	STR_IS_XDIGIT
    };
    int t, range, allowEmpty = 0, end;
    InstStringClassType strClassType;
    Tcl_Obj *isClass;

    if (parsePtr->numWords < 3 || parsePtr->numWords > 6) {
	return TCL_ERROR;
    }
    isClass = Tcl_NewObj();
    if (!TclWordKnownAtCompileTime(tokenPtr, isClass)) {
	Tcl_DecrRefCount(isClass);
	return TCL_ERROR;
    } else if (Tcl_GetIndexFromObj(interp, isClass, isClasses, "class", 0,
	    &t) != TCL_OK) {
	Tcl_DecrRefCount(isClass);
	TclCompileSyntaxError(interp, envPtr);
	return TCL_OK;
    }
    Tcl_DecrRefCount(isClass);

#define GotLiteral(tokenPtr, word) \
    ((tokenPtr)->type == TCL_TOKEN_SIMPLE_WORD &&			\
     (tokenPtr)[1].size > 1 &&						\
     (tokenPtr)[1].start[0] == word[0] &&				\
     strncmp((tokenPtr)[1].start, (word), (tokenPtr)[1].size) == 0)

    /*
     * Cannot handle the -failindex option at all, and that's the only legal
     * way to have more than 4 arguments.
     */

    if (parsePtr->numWords != 3 && parsePtr->numWords != 4) {
	return TCL_ERROR;
    }

    tokenPtr = TokenAfter(tokenPtr);
    if (parsePtr->numWords == 3) {
	allowEmpty = 1;
    } else {
	if (!GotLiteral(tokenPtr, "-strict")) {
	    return TCL_ERROR;
	}
	tokenPtr = TokenAfter(tokenPtr);
    }
#undef GotLiteral

    /*
     * Compile the code. There are several main classes of check here.
     *	1. Character classes
     *	2. Booleans
     *	3. Integers
     *	4. Floats
     *	5. Lists
     */

    CompileWord(envPtr, tokenPtr, interp, parsePtr->numWords-1);

    switch ((enum isClasses) t) {
    case STR_IS_ALNUM:
	strClassType = STR_CLASS_ALNUM;
	goto compileStrClass;
    case STR_IS_ALPHA:
	strClassType = STR_CLASS_ALPHA;
	goto compileStrClass;
    case STR_IS_ASCII:
	strClassType = STR_CLASS_ASCII;
	goto compileStrClass;
    case STR_IS_CONTROL:
	strClassType = STR_CLASS_CONTROL;
	goto compileStrClass;
    case STR_IS_DIGIT:
	strClassType = STR_CLASS_DIGIT;
	goto compileStrClass;
    case STR_IS_GRAPH:
	strClassType = STR_CLASS_GRAPH;
	goto compileStrClass;
    case STR_IS_LOWER:
	strClassType = STR_CLASS_LOWER;
	goto compileStrClass;
    case STR_IS_PRINT:
	strClassType = STR_CLASS_PRINT;
	goto compileStrClass;
    case STR_IS_PUNCT:
	strClassType = STR_CLASS_PUNCT;
	goto compileStrClass;
    case STR_IS_SPACE:
	strClassType = STR_CLASS_SPACE;
	goto compileStrClass;
    case STR_IS_UPPER:
	strClassType = STR_CLASS_UPPER;
	goto compileStrClass;
    case STR_IS_WORD:
	strClassType = STR_CLASS_WORD;
	goto compileStrClass;
    case STR_IS_XDIGIT:
	strClassType = STR_CLASS_XDIGIT;
    compileStrClass:
	if (allowEmpty) {
	    OP1(	STR_CLASS, strClassType);
	} else {
	    int over, over2;

	    OP(		DUP);
	    OP1(	STR_CLASS, strClassType);
	    JUMP1(	JUMP_TRUE, over);
	    OP(		POP);
	    PUSH(	"0");
	    JUMP1(	JUMP, over2);
	    FIXJUMP1(over);
	    PUSH(	"");
	    OP(		STR_NEQ);
	    FIXJUMP1(over2);
	}
	return TCL_OK;

    case STR_IS_BOOL:
    case STR_IS_FALSE:
    case STR_IS_TRUE:
	OP(		TRY_CVT_TO_BOOLEAN);
	switch (t) {
	    int over, over2;

	case STR_IS_BOOL:
	    if (allowEmpty) {
		JUMP1(	JUMP_TRUE, over);
		PUSH(	"");
		OP(	STR_EQ);
		JUMP1(	JUMP, over2);
		FIXJUMP1(over);
		OP(	POP);
		PUSH(	"1");
		FIXJUMP1(over2);
	    } else {
		OP4(	REVERSE, 2);
		OP(	POP);
	    }
	    return TCL_OK;
	case STR_IS_TRUE:
	    JUMP1(	JUMP_TRUE, over);
	    if (allowEmpty) {
		PUSH(	"");
		OP(	STR_EQ);
	    } else {
		OP(	POP);
		PUSH(	"0");
	    }
	    FIXJUMP1(	over);
	    OP(		LNOT);
	    OP(		LNOT);
	    return TCL_OK;
	case STR_IS_FALSE:
	    JUMP1(	JUMP_TRUE, over);
	    if (allowEmpty) {
		PUSH(	"");
		OP(	STR_NEQ);
	    } else {
		OP(	POP);
		PUSH(	"1");
	    }
	    FIXJUMP1(	over);
	    OP(		LNOT);
	    return TCL_OK;
	}

    case STR_IS_DOUBLE: {
	int satisfied, isEmpty;

	if (allowEmpty) {
	    OP(		DUP);
	    PUSH(	"");
	    OP(		STR_EQ);
	    JUMP1(	JUMP_TRUE, isEmpty);
	    OP(		NUM_TYPE);
	    JUMP1(	JUMP_TRUE, satisfied);
	    PUSH(	"0");
	    JUMP1(	JUMP, end);
	    FIXJUMP1(	isEmpty);
	    OP(		POP);
	    FIXJUMP1(	satisfied);
	} else {
	    OP(		NUM_TYPE);
	    JUMP1(	JUMP_TRUE, satisfied);
	    PUSH(	"0");
	    JUMP1(	JUMP, end);
	    TclAdjustStackDepth(-1, envPtr);
	    FIXJUMP1(	satisfied);
	}
	PUSH(		"1");
	FIXJUMP1(	end);
	return TCL_OK;
    }

    case STR_IS_INT:
    case STR_IS_WIDE:
    case STR_IS_ENTIER:
	if (allowEmpty) {
	    int testNumType;

	    OP(		DUP);
	    OP(		NUM_TYPE);
	    OP(		DUP);
	    JUMP1(	JUMP_TRUE, testNumType);
	    OP(		POP);
	    PUSH(	"");
	    OP(		STR_EQ);
	    JUMP1(	JUMP, end);
	    TclAdjustStackDepth(1, envPtr);
	    FIXJUMP1(	testNumType);
	    OP4(	REVERSE, 2);
	    OP(		POP);
	} else {
	    OP(		NUM_TYPE);
	    OP(		DUP);
	    JUMP1(	JUMP_FALSE, end);
	}

	switch (t) {
	case STR_IS_WIDE:
	    PUSH(	"2");
	    OP(		LE);
	    break;
	case STR_IS_INT:
	case STR_IS_ENTIER:
	    PUSH(	"3");
	    OP(		LE);
	    break;
	}
	FIXJUMP1(	end);
	return TCL_OK;
    case STR_IS_DICT:
	range = TclCreateExceptRange(CATCH_EXCEPTION_RANGE, envPtr);
	OP4(		BEGIN_CATCH4, range);
	ExceptionRangeStarts(envPtr, range);
	OP(		DUP);
	OP(		DICT_VERIFY);
	ExceptionRangeEnds(envPtr, range);
	ExceptionRangeTarget(envPtr, range, catchOffset);
	OP(		POP);
	OP(		PUSH_RETURN_CODE);
	OP(		END_CATCH);
	OP(		LNOT);
	return TCL_OK;
    case STR_IS_LIST:
	range = TclCreateExceptRange(CATCH_EXCEPTION_RANGE, envPtr);
	OP4(		BEGIN_CATCH4, range);
	ExceptionRangeStarts(envPtr, range);
	OP(		DUP);
	OP(		LIST_LENGTH);
	OP(		POP);
	ExceptionRangeEnds(envPtr, range);
	ExceptionRangeTarget(envPtr, range, catchOffset);
	OP(		POP);
	OP(		PUSH_RETURN_CODE);
	OP(		END_CATCH);
	OP(		LNOT);
	return TCL_OK;
    }

    return TclCompileBasicMin0ArgCmd(interp, parsePtr, cmdPtr, envPtr);
}

int
TclCompileStringMatchCmd(
    Tcl_Interp *interp,		/* Used for error reporting. */
    Tcl_Parse *parsePtr,	/* Points to a parse structure for the command
				 * created by Tcl_ParseCommand. */
    Command *cmdPtr,		/* Points to defintion of command being
				 * compiled. */
    CompileEnv *envPtr)		/* Holds resulting instructions. */
{
    DefineLineInformation;	/* TIP #280 */
    Tcl_Token *tokenPtr;
	size_t length;
    int i, exactMatch = 0, nocase = 0;
    const char *str;

    if (parsePtr->numWords < 3 || parsePtr->numWords > 4) {
	return TCL_ERROR;
    }
    tokenPtr = TokenAfter(parsePtr->tokenPtr);

    /*
     * Check if we have a -nocase flag.
     */

    if (parsePtr->numWords == 4) {
	if (tokenPtr->type != TCL_TOKEN_SIMPLE_WORD) {
	    return TclCompileBasic3ArgCmd(interp, parsePtr, cmdPtr, envPtr);
	}
	str = tokenPtr[1].start;
	length = tokenPtr[1].size;
	if ((length <= 1) || strncmp(str, "-nocase", length)) {
	    /*
	     * Fail at run time, not in compilation.
	     */

	    return TclCompileBasic3ArgCmd(interp, parsePtr, cmdPtr, envPtr);
	}
	nocase = 1;
	tokenPtr = TokenAfter(tokenPtr);
    }

    /*
     * Push the strings to match against each other.
     */

    for (i = 0; i < 2; i++) {
	if (tokenPtr->type == TCL_TOKEN_SIMPLE_WORD) {
	    str = tokenPtr[1].start;
	    length = tokenPtr[1].size;
	    if (!nocase && (i == 0)) {
		/*
		 * Trivial matches can be done by 'string equal'. If -nocase
		 * was specified, we can't do this because INST_STR_EQ has no
		 * support for nocase.
		 */

		Tcl_Obj *copy = Tcl_NewStringObj(str, length);

		Tcl_IncrRefCount(copy);
		exactMatch = TclMatchIsTrivial(TclGetString(copy));
		TclDecrRefCount(copy);
	    }
	    PushLiteral(envPtr, str, length);
	} else {
	    SetLineInformation(i+1+nocase);
	    CompileTokens(envPtr, tokenPtr, interp);
	}
	tokenPtr = TokenAfter(tokenPtr);
    }

    /*
     * Push the matcher.
     */

    if (exactMatch) {
	TclEmitOpcode(INST_STR_EQ, envPtr);
    } else {
	TclEmitInstInt1(INST_STR_MATCH, nocase, envPtr);
    }
    return TCL_OK;
}

int
TclCompileStringLenCmd(
    Tcl_Interp *interp,		/* Used for error reporting. */
    Tcl_Parse *parsePtr,	/* Points to a parse structure for the command
				 * created by Tcl_ParseCommand. */
    Command *cmdPtr,		/* Points to defintion of command being
				 * compiled. */
    CompileEnv *envPtr)		/* Holds resulting instructions. */
{
    DefineLineInformation;	/* TIP #280 */
    Tcl_Token *tokenPtr;
    Tcl_Obj *objPtr;

    if (parsePtr->numWords != 2) {
	return TCL_ERROR;
    }

    tokenPtr = TokenAfter(parsePtr->tokenPtr);
    TclNewObj(objPtr);
    if (TclWordKnownAtCompileTime(tokenPtr, objPtr)) {
	/*
	 * Here someone is asking for the length of a static string (or
	 * something with backslashes). Just push the actual character (not
	 * byte) length.
	 */

	char buf[TCL_INTEGER_SPACE];
	size_t len = Tcl_GetCharLength(objPtr);

	len = sprintf(buf, "%" TCL_Z_MODIFIER "d", len);
	PushLiteral(envPtr, buf, len);
    } else {
	SetLineInformation(1);
	CompileTokens(envPtr, tokenPtr, interp);
	TclEmitOpcode(INST_STR_LEN, envPtr);
    }
    TclDecrRefCount(objPtr);
    return TCL_OK;
}

int
TclCompileStringMapCmd(
    Tcl_Interp *interp,		/* Used for error reporting. */
    Tcl_Parse *parsePtr,	/* Points to a parse structure for the command
				 * created by Tcl_ParseCommand. */
    Command *cmdPtr,		/* Points to defintion of command being
				 * compiled. */
    CompileEnv *envPtr)		/* Holds resulting instructions. */
{
    DefineLineInformation;	/* TIP #280 */
    Tcl_Token *mapTokenPtr, *stringTokenPtr;
    Tcl_Obj *mapObj, **objv;
    char *bytes;
    int len;
    size_t slen;

    /*
     * We only handle the case:
     *
     *    string map {foo bar} $thing
     *
     * That is, a literal two-element list (doesn't need to be brace-quoted,
     * but does need to be compile-time knowable) and any old argument (the
     * thing to map).
     */

    if (parsePtr->numWords != 3) {
	return TCL_ERROR;
    }
    mapTokenPtr = TokenAfter(parsePtr->tokenPtr);
    stringTokenPtr = TokenAfter(mapTokenPtr);
    mapObj = Tcl_NewObj();
    Tcl_IncrRefCount(mapObj);
    if (!TclWordKnownAtCompileTime(mapTokenPtr, mapObj)) {
	Tcl_DecrRefCount(mapObj);
	return TclCompileBasic2ArgCmd(interp, parsePtr, cmdPtr, envPtr);
    } else if (Tcl_ListObjGetElements(NULL, mapObj, &len, &objv) != TCL_OK) {
	Tcl_DecrRefCount(mapObj);
	return TclCompileBasic2ArgCmd(interp, parsePtr, cmdPtr, envPtr);
    } else if (len != 2) {
	Tcl_DecrRefCount(mapObj);
	return TclCompileBasic2ArgCmd(interp, parsePtr, cmdPtr, envPtr);
    }

    /*
     * Now issue the opcodes. Note that in the case that we know that the
     * first word is an empty word, we don't issue the map at all. That is the
     * correct semantics for mapping.
     */

    bytes = TclGetStringFromObj(objv[0], &slen);
    if (slen == 0) {
	CompileWord(envPtr, stringTokenPtr, interp, 2);
    } else {
	PushLiteral(envPtr, bytes, slen);
	bytes = TclGetStringFromObj(objv[1], &slen);
	PushLiteral(envPtr, bytes, slen);
	CompileWord(envPtr, stringTokenPtr, interp, 2);
	OP(STR_MAP);
    }
    Tcl_DecrRefCount(mapObj);
    return TCL_OK;
}

int
TclCompileStringRangeCmd(
    Tcl_Interp *interp,		/* Used for error reporting. */
    Tcl_Parse *parsePtr,	/* Points to a parse structure for the command
				 * created by Tcl_ParseCommand. */
    Command *cmdPtr,		/* Points to defintion of command being
				 * compiled. */
    CompileEnv *envPtr)		/* Holds resulting instructions. */
{
    DefineLineInformation;	/* TIP #280 */
    Tcl_Token *stringTokenPtr, *fromTokenPtr, *toTokenPtr;
    int idx1, idx2;

    if (parsePtr->numWords != 4) {
	return TCL_ERROR;
    }
    stringTokenPtr = TokenAfter(parsePtr->tokenPtr);
    fromTokenPtr = TokenAfter(stringTokenPtr);
    toTokenPtr = TokenAfter(fromTokenPtr);

    /* Every path must push the string argument */
    CompileWord(envPtr, stringTokenPtr,			interp, 1);

    /*
     * Parse the two indices.
     */

    if (TclGetIndexFromToken(fromTokenPtr, TCL_INDEX_START, TCL_INDEX_NONE,
	    &idx1) != TCL_OK) {
	goto nonConstantIndices;
    }
    /*
     * Token parsed as an index expression. We treat all indices before
     * the string the same as the start of the string.
     */

    if (idx1 == (int)TCL_INDEX_NONE) {
	/* [string range $s end+1 $last] must be empty string */
	OP(		POP);
	PUSH(		"");
	return TCL_OK;
    }

    if (TclGetIndexFromToken(toTokenPtr, TCL_INDEX_NONE, TCL_INDEX_END,
	    &idx2) != TCL_OK) {
	goto nonConstantIndices;
    }
    /*
     * Token parsed as an index expression. We treat all indices after
     * the string the same as the end of the string.
     */
    if (idx2 == (int)TCL_INDEX_NONE) {
	/* [string range $s $first -1] must be empty string */
	OP(		POP);
	PUSH(		"");
	return TCL_OK;
    }

    /*
     * Push the operand onto the stack and then the substring operation.
     */

    OP44(		STR_RANGE_IMM, idx1, idx2);
    return TCL_OK;

    /*
     * Push the operands onto the stack and then the substring operation.
     */

  nonConstantIndices:
    CompileWord(envPtr, fromTokenPtr,			interp, 2);
    CompileWord(envPtr, toTokenPtr,			interp, 3);
    OP(			STR_RANGE);
    return TCL_OK;
}

int
TclCompileStringReplaceCmd(
    Tcl_Interp *interp,		/* Tcl interpreter for context. */
    Tcl_Parse *parsePtr,	/* Points to a parse structure for the
				 * command. */
    Command *cmdPtr,		/* Points to defintion of command being
				 * compiled. */
    CompileEnv *envPtr)		/* Holds the resulting instructions. */
{
    Tcl_Token *tokenPtr, *valueTokenPtr;
    DefineLineInformation;	/* TIP #280 */
    int first, last;

    if (parsePtr->numWords < 4 || parsePtr->numWords > 5) {
	return TCL_ERROR;
    }

    /* Bytecode to compute/push string argument being replaced */
    valueTokenPtr = TokenAfter(parsePtr->tokenPtr);
    CompileWord(envPtr, valueTokenPtr, interp, 1);

    /*
     * Check for first index known and useful at compile time.
     */
    tokenPtr = TokenAfter(valueTokenPtr);
    if (TclGetIndexFromToken(tokenPtr, TCL_INDEX_START, TCL_INDEX_NONE,
	    &first) != TCL_OK) {
	goto genericReplace;
    }

    /*
     * Check for last index known and useful at compile time.
     */
    tokenPtr = TokenAfter(tokenPtr);
    if (TclGetIndexFromToken(tokenPtr, TCL_INDEX_NONE, TCL_INDEX_END,
	    &last) != TCL_OK) {
	goto genericReplace;
    }

    /*
     * [string replace] is an odd bird.  For many arguments it is
     * a conventional substring replacer.  However it also goes out
     * of its way to become a no-op for many cases where it would be
     * replacing an empty substring.  Precisely, it is a no-op when
     *
     *		(last < first)		OR
     *		(last < 0)		OR
     *		(end < first)
     *
     * For some compile-time values we can detect these cases, and
     * compile direct to bytecode implementing the no-op.
     */

    if ((last == (int)TCL_INDEX_NONE)		/* Know (last < 0) */
	    || (first == (int)TCL_INDEX_NONE)	/* Know (first > end) */

	/*
	 * Tricky to determine when runtime (last < first) can be
	 * certainly known based on the encoded values. Consider the
	 * cases...
	 *
	 * (first <= TCL_INDEX_END) &&
	 *	(last <= TCL_INDEX END) && (last < first) => ACCEPT
	 *	else => cannot tell REJECT
	 */
	    || ((first <= (int)TCL_INDEX_END) && (last <= (int)TCL_INDEX_END)
		&& (last < first))		/* Know (last < first) */
	/*
	 * (first == TCL_INDEX_NONE) &&
	 *	(last <= TCL_INDEX_END) => cannot tell REJECT
	 *	else		=> (first < last) REJECT
	 *
	 * else [[first >= TCL_INDEX_START]] &&
	 *	(last <= TCL_INDEX_END) => cannot tell REJECT
	 *	else [[last >= TCL_INDEX START]] && (last < first) => ACCEPT
	 */
	    || ((first >= (int)TCL_INDEX_START) && (last >= (int)TCL_INDEX_START)
		&& (last < first))) {		/* Know (last < first) */
	if (parsePtr->numWords == 5) {
	    tokenPtr = TokenAfter(tokenPtr);
	    CompileWord(envPtr, tokenPtr, interp, 4);
	    OP(		POP);		/* Pop newString */
	}
	/* Original string argument now on TOS as result */
	return TCL_OK;
    }

    if (parsePtr->numWords == 5) {
    /*
     * When we have a string replacement, we have to take care about
     * not replacing empty substrings that [string replace] promises
     * not to replace
     *
     * The remaining index values might be suitable for conventional
     * string replacement, but only if they cannot possibly meet the
     * conditions described above at runtime. If there's a chance they
     * might, we would have to emit bytecode to check and at that point
     * we're paying more in bytecode execution time than would make
     * things worthwhile. Trouble is we are very limited in
     * how much we can detect that at compile time. After decoding,
     * we need, first:
     *
     *		(first <= end)
     *
     * The encoded indices (first <= TCL_INDEX END) and
     * (first == TCL_INDEX_NONE) always meets this condition, but
     * any other encoded first index has some list for which it fails.
     *
     * We also need, second:
     *
     *		(last >= 0)
     *
     * The encoded index (last >= TCL_INDEX_START) always meet this
     * condition but any other encoded last index has some list for
     * which it fails.
     *
     * Finally we need, third:
     *
     *		(first <= last)
     *
     * Considered in combination with the constraints we already have,
     * we see that we can proceed when (first == TCL_INDEX_NONE).
     * These also permit simplification of the prefix|replace|suffix
     * construction. The other constraints, though, interfere with
     * getting a guarantee that first <= last.
     */

    if ((first == (int)TCL_INDEX_START) && (last >= (int)TCL_INDEX_START)) {
	/* empty prefix */
	tokenPtr = TokenAfter(tokenPtr);
	CompileWord(envPtr, tokenPtr, interp, 4);
	OP4(		REVERSE, 2);
	if (last == INT_MAX) {
	    OP(		POP);		/* Pop  original */
	} else {
	    OP44(	STR_RANGE_IMM, last + 1, (int)TCL_INDEX_END);
	    OP1(	STR_CONCAT1, 2);
	}
	return TCL_OK;
    }

    if ((last == (int)TCL_INDEX_NONE) && (first <= (int)TCL_INDEX_END)) {
	OP44(		STR_RANGE_IMM, 0, first-1);
	tokenPtr = TokenAfter(tokenPtr);
	CompileWord(envPtr, tokenPtr, interp, 4);
	OP1(		STR_CONCAT1, 2);
	return TCL_OK;
    }

	/* FLOW THROUGH TO genericReplace */

    } else {
	/*
	 * When we have no replacement string to worry about, we may
	 * have more luck, because the forbidden empty string replacements
	 * are harmless when they are replaced by another empty string.
	 */

	if (first == (int)TCL_INDEX_START) {
	    /* empty prefix - build suffix only */

	    if (last == (int)TCL_INDEX_END) {
		/* empty suffix too => empty result */
		OP(	POP);		/* Pop  original */
		PUSH	(	"");
		return TCL_OK;
	    }
	    OP44(	STR_RANGE_IMM, last + 1, (int)TCL_INDEX_END);
	    return TCL_OK;
	} else {
	    if (last == (int)TCL_INDEX_END) {
		/* empty suffix - build prefix only */
		OP44(	STR_RANGE_IMM, 0, first-1);
		return TCL_OK;
	    }
	    OP(		DUP);
	    OP44(	STR_RANGE_IMM, 0, first-1);
	    OP4(	REVERSE, 2);
	    OP44(	STR_RANGE_IMM, last + 1, (int)TCL_INDEX_END);
	    OP1(	STR_CONCAT1, 2);
	    return TCL_OK;
	}
    }

    genericReplace:
	tokenPtr = TokenAfter(valueTokenPtr);
	CompileWord(envPtr, tokenPtr, interp, 2);
	tokenPtr = TokenAfter(tokenPtr);
	CompileWord(envPtr, tokenPtr, interp, 3);
	if (parsePtr->numWords == 5) {
	    tokenPtr = TokenAfter(tokenPtr);
	    CompileWord(envPtr, tokenPtr, interp, 4);
	} else {
	    PUSH(	"");
	}
	OP(		STR_REPLACE);
	return TCL_OK;
}

int
TclCompileStringTrimLCmd(
    Tcl_Interp *interp,		/* Used for error reporting. */
    Tcl_Parse *parsePtr,	/* Points to a parse structure for the command
				 * created by Tcl_ParseCommand. */
    Command *cmdPtr,		/* Points to defintion of command being
				 * compiled. */
    CompileEnv *envPtr)		/* Holds resulting instructions. */
{
    DefineLineInformation;	/* TIP #280 */
    Tcl_Token *tokenPtr;

    if (parsePtr->numWords != 2 && parsePtr->numWords != 3) {
	return TCL_ERROR;
    }

    tokenPtr = TokenAfter(parsePtr->tokenPtr);
    CompileWord(envPtr, tokenPtr,			interp, 1);
    if (parsePtr->numWords == 3) {
	tokenPtr = TokenAfter(tokenPtr);
	CompileWord(envPtr, tokenPtr,			interp, 2);
    } else {
	PushLiteral(envPtr, tclDefaultTrimSet, strlen(tclDefaultTrimSet));
    }
    OP(			STR_TRIM_LEFT);
    return TCL_OK;
}

int
TclCompileStringTrimRCmd(
    Tcl_Interp *interp,		/* Used for error reporting. */
    Tcl_Parse *parsePtr,	/* Points to a parse structure for the command
				 * created by Tcl_ParseCommand. */
    Command *cmdPtr,		/* Points to defintion of command being
				 * compiled. */
    CompileEnv *envPtr)		/* Holds resulting instructions. */
{
    DefineLineInformation;	/* TIP #280 */
    Tcl_Token *tokenPtr;

    if (parsePtr->numWords != 2 && parsePtr->numWords != 3) {
	return TCL_ERROR;
    }

    tokenPtr = TokenAfter(parsePtr->tokenPtr);
    CompileWord(envPtr, tokenPtr,			interp, 1);
    if (parsePtr->numWords == 3) {
	tokenPtr = TokenAfter(tokenPtr);
	CompileWord(envPtr, tokenPtr,			interp, 2);
    } else {
	PushLiteral(envPtr, tclDefaultTrimSet, strlen(tclDefaultTrimSet));
    }
    OP(			STR_TRIM_RIGHT);
    return TCL_OK;
}

int
TclCompileStringTrimCmd(
    Tcl_Interp *interp,		/* Used for error reporting. */
    Tcl_Parse *parsePtr,	/* Points to a parse structure for the command
				 * created by Tcl_ParseCommand. */
    Command *cmdPtr,		/* Points to defintion of command being
				 * compiled. */
    CompileEnv *envPtr)		/* Holds resulting instructions. */
{
    DefineLineInformation;	/* TIP #280 */
    Tcl_Token *tokenPtr;

    if (parsePtr->numWords != 2 && parsePtr->numWords != 3) {
	return TCL_ERROR;
    }

    tokenPtr = TokenAfter(parsePtr->tokenPtr);
    CompileWord(envPtr, tokenPtr,			interp, 1);
    if (parsePtr->numWords == 3) {
	tokenPtr = TokenAfter(tokenPtr);
	CompileWord(envPtr, tokenPtr,			interp, 2);
    } else {
	PushLiteral(envPtr, tclDefaultTrimSet, strlen(tclDefaultTrimSet));
    }
    OP(			STR_TRIM);
    return TCL_OK;
}

int
TclCompileStringToUpperCmd(
    Tcl_Interp *interp,		/* Used for error reporting. */
    Tcl_Parse *parsePtr,	/* Points to a parse structure for the command
				 * created by Tcl_ParseCommand. */
    Command *cmdPtr,		/* Points to defintion of command being
				 * compiled. */
    CompileEnv *envPtr)		/* Holds resulting instructions. */
{
    DefineLineInformation;	/* TIP #280 */
    Tcl_Token *tokenPtr;

    if (parsePtr->numWords != 2) {
	return TclCompileBasic1To3ArgCmd(interp, parsePtr, cmdPtr, envPtr);
    }

    tokenPtr = TokenAfter(parsePtr->tokenPtr);
    CompileWord(envPtr, tokenPtr,			interp, 1);
    OP(			STR_UPPER);
    return TCL_OK;
}

int
TclCompileStringToLowerCmd(
    Tcl_Interp *interp,		/* Used for error reporting. */
    Tcl_Parse *parsePtr,	/* Points to a parse structure for the command
				 * created by Tcl_ParseCommand. */
    Command *cmdPtr,		/* Points to defintion of command being
				 * compiled. */
    CompileEnv *envPtr)		/* Holds resulting instructions. */
{
    DefineLineInformation;	/* TIP #280 */
    Tcl_Token *tokenPtr;

    if (parsePtr->numWords != 2) {
	return TclCompileBasic1To3ArgCmd(interp, parsePtr, cmdPtr, envPtr);
    }

    tokenPtr = TokenAfter(parsePtr->tokenPtr);
    CompileWord(envPtr, tokenPtr,			interp, 1);
    OP(			STR_LOWER);
    return TCL_OK;
}

int
TclCompileStringToTitleCmd(
    Tcl_Interp *interp,		/* Used for error reporting. */
    Tcl_Parse *parsePtr,	/* Points to a parse structure for the command
				 * created by Tcl_ParseCommand. */
    Command *cmdPtr,		/* Points to defintion of command being
				 * compiled. */
    CompileEnv *envPtr)		/* Holds resulting instructions. */
{
    DefineLineInformation;	/* TIP #280 */
    Tcl_Token *tokenPtr;

    if (parsePtr->numWords != 2) {
	return TclCompileBasic1To3ArgCmd(interp, parsePtr, cmdPtr, envPtr);
    }

    tokenPtr = TokenAfter(parsePtr->tokenPtr);
    CompileWord(envPtr, tokenPtr,			interp, 1);
    OP(			STR_TITLE);
    return TCL_OK;
}

/*
 * Support definitions for the [string is] compilation.
 */

static int
UniCharIsAscii(
    int character)
{
    return (character >= 0) && (character < 0x80);
}

static int
UniCharIsHexDigit(
    int character)
{
    return (character >= 0) && (character < 0x80) && isxdigit(UCHAR(character));
}

StringClassDesc const tclStringClassTable[] = {
    {"alnum",	Tcl_UniCharIsAlnum},
    {"alpha",	Tcl_UniCharIsAlpha},
    {"ascii",	UniCharIsAscii},
    {"control", Tcl_UniCharIsControl},
    {"digit",	Tcl_UniCharIsDigit},
    {"graph",	Tcl_UniCharIsGraph},
    {"lower",	Tcl_UniCharIsLower},
    {"print",	Tcl_UniCharIsPrint},
    {"punct",	Tcl_UniCharIsPunct},
    {"space",	Tcl_UniCharIsSpace},
    {"upper",	Tcl_UniCharIsUpper},
    {"word",	Tcl_UniCharIsWordChar},
    {"xdigit",	UniCharIsHexDigit},
    {NULL,	NULL}
};

/*
 *----------------------------------------------------------------------
 *
 * TclCompileSubstCmd --
 *
 *	Procedure called to compile the "subst" command.
 *
 * Results:
 *	Returns TCL_OK for successful compile, or TCL_ERROR to defer
 *	evaluation to runtime (either when it is too complex to get the
 *	semantics right, or when we know for sure that it is an error but need
 *	the error to happen at the right time).
 *
 * Side effects:
 *	Instructions are added to envPtr to execute the "subst" command at
 *	runtime.
 *
 *----------------------------------------------------------------------
 */

int
TclCompileSubstCmd(
    Tcl_Interp *interp,		/* Used for error reporting. */
    Tcl_Parse *parsePtr,	/* Points to a parse structure for the command
				 * created by Tcl_ParseCommand. */
    Command *cmdPtr,		/* Points to defintion of command being
				 * compiled. */
    CompileEnv *envPtr)		/* Holds resulting instructions. */
{
    int numArgs = parsePtr->numWords - 1;
    int numOpts = numArgs - 1;
    int objc, flags = TCL_SUBST_ALL;
    Tcl_Obj **objv/*, *toSubst = NULL*/;
    Tcl_Token *wordTokenPtr = TokenAfter(parsePtr->tokenPtr);
    int code = TCL_ERROR;
    DefineLineInformation;	/* TIP #280 */

    if (numArgs == 0) {
	return TCL_ERROR;
    }

    objv = TclStackAlloc(interp, /*numArgs*/ numOpts * sizeof(Tcl_Obj *));

    for (objc = 0; objc < /*numArgs*/ numOpts; objc++) {
	objv[objc] = Tcl_NewObj();
	Tcl_IncrRefCount(objv[objc]);
	if (!TclWordKnownAtCompileTime(wordTokenPtr, objv[objc])) {
	    objc++;
	    goto cleanup;
	}
	wordTokenPtr = TokenAfter(wordTokenPtr);
    }

/*
    if (TclSubstOptions(NULL, numOpts, objv, &flags) == TCL_OK) {
	toSubst = objv[numOpts];
	Tcl_IncrRefCount(toSubst);
    }
*/

    /* TODO: Figure out expansion to cover WordKnownAtCompileTime
     *	The difficulty is that WKACT makes a copy, and if TclSubstParse
     *	below parses the copy of the original source string, some deep
     *	parts of the compile machinery get upset.  They want all pointers
     *	stored in Tcl_Tokens to point back to the same original string.
     */
    if (wordTokenPtr->type == TCL_TOKEN_SIMPLE_WORD) {
	code = TclSubstOptions(NULL, numOpts, objv, &flags);
    }

  cleanup:
    while (--objc >= 0) {
	TclDecrRefCount(objv[objc]);
    }
    TclStackFree(interp, objv);
    if (/*toSubst == NULL*/ code != TCL_OK) {
	return TCL_ERROR;
    }

    SetLineInformation(numArgs);
    TclSubstCompile(interp, wordTokenPtr[1].start, wordTokenPtr[1].size,
	    flags, mapPtr->loc[eclIndex].line[numArgs], envPtr);

/*    TclDecrRefCount(toSubst);*/
    return TCL_OK;
}

void
TclSubstCompile(
    Tcl_Interp *interp,
    const char *bytes,
    size_t numBytes,
    int flags,
    int line,
    CompileEnv *envPtr)
{
    Tcl_Token *endTokenPtr, *tokenPtr;
    int breakOffset = 0, count = 0, bline = line;
    Tcl_Parse parse;
    Tcl_InterpState state = NULL;

    TclSubstParse(interp, bytes, numBytes, flags, &parse, &state);
    if (state != NULL) {
	Tcl_ResetResult(interp);
    }

    /*
     * Tricky point! If the first token does not result in a *guaranteed* push
     * of a Tcl_Obj on the stack, we must push an empty object. Otherwise it
     * is possible to get to an INST_STR_CONCAT1 or INST_DONE without enough
     * values on the stack, resulting in a crash. Thanks to Joe Mistachkin for
     * identifying a script that could trigger this case.
     */

    tokenPtr = parse.tokenPtr;
    if (tokenPtr->type != TCL_TOKEN_TEXT && tokenPtr->type != TCL_TOKEN_BS) {
	PUSH("");
	count++;
    }

    for (endTokenPtr = tokenPtr + parse.numTokens;
	    tokenPtr < endTokenPtr; tokenPtr = TokenAfter(tokenPtr)) {
	size_t length;
	int literal, catchRange, breakJump;
	char buf[4] = "";
	JumpFixup startFixup, okFixup, returnFixup, breakFixup;
	JumpFixup continueFixup, otherFixup, endFixup;

	switch (tokenPtr->type) {
	case TCL_TOKEN_TEXT:
	    literal = TclRegisterLiteral(envPtr,
		    tokenPtr->start, tokenPtr->size, 0);
	    TclEmitPush(literal, envPtr);
	    TclAdvanceLines(&bline, tokenPtr->start,
		    tokenPtr->start + tokenPtr->size);
	    count++;
	    continue;
	case TCL_TOKEN_BS:
	    length = TclParseBackslash(tokenPtr->start, tokenPtr->size,
		    NULL, buf);
	    literal = TclRegisterLiteral(envPtr, buf, length, 0);
	    TclEmitPush(literal, envPtr);
	    count++;
	    continue;
	case TCL_TOKEN_VARIABLE:
	    /*
	     * Check for simple variable access; see if we can only generate
	     * TCL_OK or TCL_ERROR from the substituted variable read; if so,
	     * there is no need to generate elaborate exception-management
	     * code. Note that the first component of TCL_TOKEN_VARIABLE is
	     * always TCL_TOKEN_TEXT...
	     */

	    if (tokenPtr->numComponents > 1) {
		size_t i;
		int foundCommand = 0;

		for (i=2 ; i<=tokenPtr->numComponents ; i++) {
		    if (tokenPtr[i].type == TCL_TOKEN_COMMAND) {
			foundCommand = 1;
			break;
		    }
		}
		if (foundCommand) {
		    break;
		}
	    }

	    envPtr->line = bline;
	    TclCompileVarSubst(interp, tokenPtr, envPtr);
	    bline = envPtr->line;
	    count++;
	    continue;
	}

	while (count > 255) {
	    OP1(		STR_CONCAT1, 255);
	    count -= 254;
	}
	if (count > 1) {
	    OP1(		STR_CONCAT1, count);
	    count = 1;
	}

	if (breakOffset == 0) {
	    /* Jump to the start (jump over the jump to end) */
	    TclEmitForwardJump(envPtr, TCL_UNCONDITIONAL_JUMP, &startFixup);

	    /* Jump to the end (all BREAKs land here) */
	    breakOffset = CurrentOffset(envPtr);
	    TclEmitInstInt4(INST_JUMP4, 0, envPtr);

	    /* Start */
	    if (TclFixupForwardJumpToHere(envPtr, &startFixup, 127)) {
		Tcl_Panic("TclCompileSubstCmd: bad start jump distance %" TCL_Z_MODIFIER "d",
			CurrentOffset(envPtr) - startFixup.codeOffset);
	    }
	}

	envPtr->line = bline;
	catchRange = TclCreateExceptRange(CATCH_EXCEPTION_RANGE, envPtr);
	OP4(	BEGIN_CATCH4, catchRange);
	ExceptionRangeStarts(envPtr, catchRange);

	switch (tokenPtr->type) {
	case TCL_TOKEN_COMMAND:
	    TclCompileScript(interp, tokenPtr->start+1, tokenPtr->size-2,
		    envPtr);
	    count++;
	    break;
	case TCL_TOKEN_VARIABLE:
	    TclCompileVarSubst(interp, tokenPtr, envPtr);
	    count++;
	    break;
	default:
	    Tcl_Panic("unexpected token type in TclCompileSubstCmd: %d",
		    tokenPtr->type);
	}

	ExceptionRangeEnds(envPtr, catchRange);

	/* Substitution produced TCL_OK */
	OP(	END_CATCH);
	TclEmitForwardJump(envPtr, TCL_UNCONDITIONAL_JUMP, &okFixup);
	TclAdjustStackDepth(-1, envPtr);

	/* Exceptional return codes processed here */
	ExceptionRangeTarget(envPtr, catchRange, catchOffset);
	OP(	PUSH_RETURN_OPTIONS);
	OP(	PUSH_RESULT);
	OP(	PUSH_RETURN_CODE);
	OP(	END_CATCH);
	OP(	RETURN_CODE_BRANCH);

	/* ERROR -> reraise it; NB: can't require BREAK/CONTINUE handling */
	OP(	RETURN_STK);
	OP(	NOP);

	/* RETURN */
	TclEmitForwardJump(envPtr, TCL_UNCONDITIONAL_JUMP, &returnFixup);

	/* BREAK */
	TclEmitForwardJump(envPtr, TCL_UNCONDITIONAL_JUMP, &breakFixup);

	/* CONTINUE */
	TclEmitForwardJump(envPtr, TCL_UNCONDITIONAL_JUMP, &continueFixup);

	/* OTHER */
	TclEmitForwardJump(envPtr, TCL_UNCONDITIONAL_JUMP, &otherFixup);

	TclAdjustStackDepth(1, envPtr);
	/* BREAK destination */
	if (TclFixupForwardJumpToHere(envPtr, &breakFixup, 127)) {
	    Tcl_Panic("TclCompileSubstCmd: bad break jump distance %" TCL_Z_MODIFIER "d",
		    CurrentOffset(envPtr) - breakFixup.codeOffset);
	}
	OP(	POP);
	OP(	POP);

	breakJump = CurrentOffset(envPtr) - breakOffset;
	if (breakJump > 127) {
	    OP4(JUMP4, -breakJump);
	} else {
	    OP1(JUMP1, -breakJump);
	}

	TclAdjustStackDepth(2, envPtr);
	/* CONTINUE destination */
	if (TclFixupForwardJumpToHere(envPtr, &continueFixup, 127)) {
	    Tcl_Panic("TclCompileSubstCmd: bad continue jump distance %" TCL_Z_MODIFIER "d",
		    CurrentOffset(envPtr) - continueFixup.codeOffset);
	}
	OP(	POP);
	OP(	POP);
	TclEmitForwardJump(envPtr, TCL_UNCONDITIONAL_JUMP, &endFixup);

	TclAdjustStackDepth(2, envPtr);
	/* RETURN + other destination */
	if (TclFixupForwardJumpToHere(envPtr, &returnFixup, 127)) {
	    Tcl_Panic("TclCompileSubstCmd: bad return jump distance %" TCL_Z_MODIFIER "d",
		    CurrentOffset(envPtr) - returnFixup.codeOffset);
	}
	if (TclFixupForwardJumpToHere(envPtr, &otherFixup, 127)) {
	    Tcl_Panic("TclCompileSubstCmd: bad other jump distance %" TCL_Z_MODIFIER "d",
		    CurrentOffset(envPtr) - otherFixup.codeOffset);
	}

	/*
	 * Pull the result to top of stack, discard options dict.
	 */

	OP4(	REVERSE, 2);
	OP(	POP);

	/* OK destination */
	if (TclFixupForwardJumpToHere(envPtr, &okFixup, 127)) {
	    Tcl_Panic("TclCompileSubstCmd: bad ok jump distance %" TCL_Z_MODIFIER "d",
		    CurrentOffset(envPtr) - okFixup.codeOffset);
	}
	if (count > 1) {
	    OP1(STR_CONCAT1, count);
	    count = 1;
	}

	/* CONTINUE jump to here */
	if (TclFixupForwardJumpToHere(envPtr, &endFixup, 127)) {
	    Tcl_Panic("TclCompileSubstCmd: bad end jump distance %" TCL_Z_MODIFIER "d",
		    CurrentOffset(envPtr) - endFixup.codeOffset);
	}
	bline = envPtr->line;
    }

    while (count > 255) {
	OP1(	STR_CONCAT1, 255);
	count -= 254;
    }
    if (count > 1) {
	OP1(	STR_CONCAT1, count);
    }

    Tcl_FreeParse(&parse);

    if (state != NULL) {
	Tcl_RestoreInterpState(interp, state);
	TclCompileSyntaxError(interp, envPtr);
	TclAdjustStackDepth(-1, envPtr);
    }

    /* Final target of the multi-jump from all BREAKs */
    if (breakOffset > 0) {
	TclUpdateInstInt4AtPc(INST_JUMP4, CurrentOffset(envPtr) - breakOffset,
		envPtr->codeStart + breakOffset);
    }
}

/*
 *----------------------------------------------------------------------
 *
 * TclCompileSwitchCmd --
 *
 *	Procedure called to compile the "switch" command.
 *
 * Results:
 *	Returns TCL_OK for successful compile, or TCL_ERROR to defer
 *	evaluation to runtime (either when it is too complex to get the
 *	semantics right, or when we know for sure that it is an error but need
 *	the error to happen at the right time).
 *
 * Side effects:
 *	Instructions are added to envPtr to execute the "switch" command at
 *	runtime.
 *
 *----------------------------------------------------------------------
 */

int
TclCompileSwitchCmd(
    Tcl_Interp *interp,		/* Used for error reporting. */
    Tcl_Parse *parsePtr,	/* Points to a parse structure for the command
				 * created by Tcl_ParseCommand. */
    Command *cmdPtr,		/* Points to defintion of command being
				 * compiled. */
    CompileEnv *envPtr)		/* Holds resulting instructions. */
{
    Tcl_Token *tokenPtr;	/* Pointer to tokens in command. */
    int numWords;		/* Number of words in command. */

    Tcl_Token *valueTokenPtr;	/* Token for the value to switch on. */
    enum {Switch_Exact, Switch_Glob, Switch_Regexp} mode;
				/* What kind of switch are we doing? */

    Tcl_Token *bodyTokenArray;	/* Array of real pattern list items. */
    Tcl_Token **bodyToken;	/* Array of pointers to pattern list items. */
    int *bodyLines;		/* Array of line numbers for body list
				 * items. */
    int **bodyContLines;	/* Array of continuation line info. */
    int noCase;			/* Has the -nocase flag been given? */
    int foundMode = 0;		/* Have we seen a mode flag yet? */
    int i, valueIndex;
    int result = TCL_ERROR;
    DefineLineInformation;	/* TIP #280 */
    int *clNext = envPtr->clNext;

    /*
     * Only handle the following versions:
     *   switch         ?--? word {pattern body ...}
     *   switch -exact  ?--? word {pattern body ...}
     *   switch -glob   ?--? word {pattern body ...}
     *   switch -regexp ?--? word {pattern body ...}
     *   switch         --   word simpleWordPattern simpleWordBody ...
     *   switch -exact  --   word simpleWordPattern simpleWordBody ...
     *   switch -glob   --   word simpleWordPattern simpleWordBody ...
     *   switch -regexp --   word simpleWordPattern simpleWordBody ...
     * When the mode is -glob, can also handle a -nocase flag.
     *
     * First off, we don't care how the command's word was generated; we're
     * compiling it anyway! So skip it...
     */

    tokenPtr = TokenAfter(parsePtr->tokenPtr);
    valueIndex = 1;
    numWords = parsePtr->numWords-1;

    /*
     * Check for options.
     */

    noCase = 0;
    mode = Switch_Exact;
    if (numWords == 2) {
	/*
	 * There's just the switch value and the bodies list. In that case, we
	 * can skip all option parsing and move on to consider switch values
	 * and the body list.
	 */

	goto finishedOptionParse;
    }

    /*
     * There must be at least one option, --, because without that there is no
     * way to statically avoid the problems you get from strings-to-be-matched
     * that start with a - (the interpreted code falls apart if it encounters
     * them, so we punt if we *might* encounter them as that is the easiest
     * way of emulating the behaviour).
     */

    for (; numWords>=3 ; tokenPtr=TokenAfter(tokenPtr),numWords--) {
	register size_t size = tokenPtr[1].size;
	register const char *chrs = tokenPtr[1].start;

	/*
	 * We only process literal options, and we assume that -e, -g and -n
	 * are unique prefixes of -exact, -glob and -nocase respectively (true
	 * at time of writing). Note that -exact and -glob may only be given
	 * at most once or we bail out (error case).
	 */

	if (tokenPtr->type != TCL_TOKEN_SIMPLE_WORD || size < 2) {
	    return TCL_ERROR;
	}

	if ((size <= 6) && !memcmp(chrs, "-exact", size)) {
	    if (foundMode) {
		return TCL_ERROR;
	    }
	    mode = Switch_Exact;
	    foundMode = 1;
	    valueIndex++;
	    continue;
	} else if ((size <= 5) && !memcmp(chrs, "-glob", size)) {
	    if (foundMode) {
		return TCL_ERROR;
	    }
	    mode = Switch_Glob;
	    foundMode = 1;
	    valueIndex++;
	    continue;
	} else if ((size <= 7) && !memcmp(chrs, "-regexp", size)) {
	    if (foundMode) {
		return TCL_ERROR;
	    }
	    mode = Switch_Regexp;
	    foundMode = 1;
	    valueIndex++;
	    continue;
	} else if ((size <= 7) && !memcmp(chrs, "-nocase", size)) {
	    noCase = 1;
	    valueIndex++;
	    continue;
	} else if ((size == 2) && !memcmp(chrs, "--", 2)) {
	    valueIndex++;
	    break;
	}

	/*
	 * The switch command has many flags we cannot compile at all (e.g.
	 * all the RE-related ones) which we must have encountered. Either
	 * that or we have run off the end. The action here is the same: punt
	 * to interpreted version.
	 */

	return TCL_ERROR;
    }
    if (numWords < 3) {
	return TCL_ERROR;
    }
    tokenPtr = TokenAfter(tokenPtr);
    numWords--;
    if (noCase && (mode == Switch_Exact)) {
	/*
	 * Can't compile this case; no opcode for case-insensitive equality!
	 */

	return TCL_ERROR;
    }

    /*
     * The value to test against is going to always get pushed on the stack.
     * But not yet; we need to verify that the rest of the command is
     * compilable too.
     */

  finishedOptionParse:
    valueTokenPtr = tokenPtr;
    /* For valueIndex, see previous loop. */
    tokenPtr = TokenAfter(tokenPtr);
    numWords--;

    /*
     * Build an array of tokens for the matcher terms and script bodies. Note
     * that in the case of the quoted bodies, this is tricky as we cannot use
     * copies of the string from the input token for the generated tokens (it
     * causes a crash during exception handling). When multiple tokens are
     * available at this point, this is pretty easy.
     */

    if (numWords == 1) {
	const char *bytes;
	size_t maxLen, numBytes;
	int bline;		/* TIP #280: line of the pattern/action list,
				 * and start of list for when tracking the
				 * location. This list comes immediately after
				 * the value we switch on. */

	if (tokenPtr->type != TCL_TOKEN_SIMPLE_WORD) {
	    return TCL_ERROR;
	}
	bytes = tokenPtr[1].start;
	numBytes = tokenPtr[1].size;

	/* Allocate enough space to work in. */
	maxLen = TclMaxListLength(bytes, numBytes, NULL);
	if (maxLen < 2)  {
	    return TCL_ERROR;
	}
	bodyTokenArray = Tcl_Alloc(sizeof(Tcl_Token) * maxLen);
	bodyToken = Tcl_Alloc(sizeof(Tcl_Token *) * maxLen);
	bodyLines = Tcl_Alloc(sizeof(int) * maxLen);
	bodyContLines = Tcl_Alloc(sizeof(int*) * maxLen);

	bline = mapPtr->loc[eclIndex].line[valueIndex+1];
	numWords = 0;

	while (numBytes > 0) {
	    const char *prevBytes = bytes;
	    int literal;

	    if (TCL_OK != TclFindElement(NULL, bytes, numBytes,
		    &(bodyTokenArray[numWords].start), &bytes,
		    &(bodyTokenArray[numWords].size), &literal) || !literal) {
		goto abort;
	    }

	    bodyTokenArray[numWords].type = TCL_TOKEN_TEXT;
	    bodyTokenArray[numWords].numComponents = 0;
	    bodyToken[numWords] = bodyTokenArray + numWords;

	    /*
	     * TIP #280: Now determine the line the list element starts on
	     * (there is no need to do it earlier, due to the possibility of
	     * aborting, see above).
	     */

	    TclAdvanceLines(&bline, prevBytes, bodyTokenArray[numWords].start);
	    TclAdvanceContinuations(&bline, &clNext,
		    bodyTokenArray[numWords].start - envPtr->source);
	    bodyLines[numWords] = bline;
	    bodyContLines[numWords] = clNext;
	    TclAdvanceLines(&bline, bodyTokenArray[numWords].start, bytes);
	    TclAdvanceContinuations(&bline, &clNext, bytes - envPtr->source);

	    numBytes -= (bytes - prevBytes);
	    numWords++;
	}
	if (numWords % 2) {
	abort:
	    Tcl_Free(bodyToken);
	    Tcl_Free(bodyTokenArray);
	    Tcl_Free(bodyLines);
	    Tcl_Free(bodyContLines);
	    return TCL_ERROR;
	}
    } else if (numWords % 2 || numWords == 0) {
	/*
	 * Odd number of words (>1) available, or no words at all available.
	 * Both are error cases, so punt and let the interpreted-version
	 * generate the error message. Note that the second case probably
	 * should get caught earlier, but it's easy to check here again anyway
	 * because it'd cause a nasty crash otherwise.
	 */

	return TCL_ERROR;
    } else {
	/*
	 * Multi-word definition of patterns & actions.
	 */

	bodyToken = Tcl_Alloc(sizeof(Tcl_Token *) * numWords);
	bodyLines = Tcl_Alloc(sizeof(int) * numWords);
	bodyContLines = Tcl_Alloc(sizeof(int*) * numWords);
	bodyTokenArray = NULL;
	for (i=0 ; i<numWords ; i++) {
	    /*
	     * We only handle the very simplest case. Anything more complex is
	     * a good reason to go to the interpreted case anyway due to
	     * traces, etc.
	     */

	    if (tokenPtr->type != TCL_TOKEN_SIMPLE_WORD) {
		goto freeTemporaries;
	    }
	    bodyToken[i] = tokenPtr+1;

	    /*
	     * TIP #280: Copy line information from regular cmd info.
	     */

	    bodyLines[i] = mapPtr->loc[eclIndex].line[valueIndex+1+i];
	    bodyContLines[i] = mapPtr->loc[eclIndex].next[valueIndex+1+i];
	    tokenPtr = TokenAfter(tokenPtr);
	}
    }

    /*
     * Fall back to interpreted if the last body is a continuation (it's
     * illegal, but this makes the error happen at the right time).
     */

    if (bodyToken[numWords-1]->size == 1 &&
	    bodyToken[numWords-1]->start[0] == '-') {
	goto freeTemporaries;
    }

    /*
     * Now we commit to generating code; the parsing stage per se is done.
     * Check if we can generate a jump table, since if so that's faster than
     * doing an explicit compare with each body. Note that we're definitely
     * over-conservative with determining whether we can do the jump table,
     * but it handles the most common case well enough.
     */

    /* Both methods push the value to match against onto the stack. */
    CompileWord(envPtr, valueTokenPtr, interp, valueIndex);

    if (mode == Switch_Exact) {
	IssueSwitchJumpTable(interp, envPtr, valueIndex, numWords, bodyToken,
		bodyLines, bodyContLines);
    } else {
	IssueSwitchChainedTests(interp, envPtr, mode, noCase, valueIndex,
		numWords, bodyToken, bodyLines, bodyContLines);
    }
    result = TCL_OK;

    /*
     * Clean up all our temporary space and return.
     */

  freeTemporaries:
    Tcl_Free(bodyToken);
    Tcl_Free(bodyLines);
    Tcl_Free(bodyContLines);
    if (bodyTokenArray != NULL) {
	Tcl_Free(bodyTokenArray);
    }
    return result;
}

/*
 *----------------------------------------------------------------------
 *
 * IssueSwitchChainedTests --
 *
 *	Generate instructions for a [switch] command that is to be compiled
 *	into a sequence of tests. This is the generic handle-everything mode
 *	that inherently has performance that is (on average) linear in the
 *	number of tests. It is the only mode that can handle -glob and -regexp
 *	matches, or anything that is case-insensitive. It does not handle the
 *	wild-and-wooly end of regexp matching (i.e., capture of match results)
 *	so that's when we spill to the interpreted version.
 *
 *----------------------------------------------------------------------
 */

static void
IssueSwitchChainedTests(
    Tcl_Interp *interp,		/* Context for compiling script bodies. */
    CompileEnv *envPtr,		/* Holds resulting instructions. */
    int mode,			/* Exact, Glob or Regexp */
    int noCase,			/* Case-insensitivity flag. */
    int valueIndex,		/* The value to match against. */
    int numBodyTokens,		/* Number of tokens describing things the
				 * switch can match against and bodies to
				 * execute when the match succeeds. */
    Tcl_Token **bodyToken,	/* Array of pointers to pattern list items. */
    int *bodyLines,		/* Array of line numbers for body list
				 * items. */
    int **bodyContLines)	/* Array of continuation line info. */
{
    enum {Switch_Exact, Switch_Glob, Switch_Regexp};
    int foundDefault;		/* Flag to indicate whether a "default" clause
				 * is present. */
    JumpFixup *fixupArray;	/* Array of forward-jump fixup records. */
    unsigned int *fixupTargetArray; /* Array of places for fixups to point at. */
    int fixupCount;		/* Number of places to fix up. */
    int contFixIndex;		/* Where the first of the jumps due to a group
				 * of continuation bodies starts, or -1 if
				 * there aren't any. */
    int contFixCount;		/* Number of continuation bodies pointing to
				 * the current (or next) real body. */
    int nextArmFixupIndex;
    int simple, exact;		/* For extracting the type of regexp. */
    int i;

    /*
     * Generate a test for each arm.
     */

    contFixIndex = -1;
    contFixCount = 0;
    fixupArray = TclStackAlloc(interp, sizeof(JumpFixup) * numBodyTokens);
    fixupTargetArray = TclStackAlloc(interp, sizeof(int) * numBodyTokens);
    memset(fixupTargetArray, 0, numBodyTokens * sizeof(int));
    fixupCount = 0;
    foundDefault = 0;
    for (i=0 ; i<numBodyTokens ; i+=2) {
	nextArmFixupIndex = -1;
	if (i!=numBodyTokens-2 || bodyToken[numBodyTokens-2]->size != 7 ||
		memcmp(bodyToken[numBodyTokens-2]->start, "default", 7)) {
	    /*
	     * Generate the test for the arm.
	     */

	    switch (mode) {
	    case Switch_Exact:
		OP(	DUP);
		TclCompileTokens(interp, bodyToken[i], 1,	envPtr);
		OP(	STR_EQ);
		break;
	    case Switch_Glob:
		TclCompileTokens(interp, bodyToken[i], 1,	envPtr);
		OP4(	OVER, 1);
		OP1(	STR_MATCH, noCase);
		break;
	    case Switch_Regexp:
		simple = exact = 0;

		/*
		 * Keep in sync with TclCompileRegexpCmd.
		 */

		if (bodyToken[i]->type == TCL_TOKEN_TEXT) {
		    Tcl_DString ds;

		    if (bodyToken[i]->size == 0) {
			/*
			 * The semantics of regexps are that they always match
			 * when the RE == "".
			 */

			PUSH("1");
			break;
		    }

		    /*
		     * Attempt to convert pattern to glob. If successful, push
		     * the converted pattern.
		     */

		    if (TclReToGlob(NULL, bodyToken[i]->start,
			    bodyToken[i]->size, &ds, &exact, NULL) == TCL_OK){
			simple = 1;
			PushLiteral(envPtr, Tcl_DStringValue(&ds),
				Tcl_DStringLength(&ds));
			Tcl_DStringFree(&ds);
		    }
		}
		if (!simple) {
		    TclCompileTokens(interp, bodyToken[i], 1, envPtr);
		}

		OP4(	OVER, 1);
		if (!simple) {
		    /*
		     * Pass correct RE compile flags. We use only Int1
		     * (8-bit), but that handles all the flags we want to
		     * pass. Don't use TCL_REG_NOSUB as we may have backrefs
		     * or capture vars.
		     */

		    int cflags = TCL_REG_ADVANCED
			    | (noCase ? TCL_REG_NOCASE : 0);

		    OP1(REGEXP, cflags);
		} else if (exact && !noCase) {
		    OP(	STR_EQ);
		} else {
		    OP1(STR_MATCH, noCase);
		}
		break;
	    default:
		Tcl_Panic("unknown switch mode: %d", mode);
	    }

	    /*
	     * In a fall-through case, we will jump on _true_ to the place
	     * where the body starts (generated later, with guarantee of this
	     * ensured earlier; the final body is never a fall-through).
	     */

	    if (bodyToken[i+1]->size==1 && bodyToken[i+1]->start[0]=='-') {
		if (contFixIndex == -1) {
		    contFixIndex = fixupCount;
		    contFixCount = 0;
		}
		TclEmitForwardJump(envPtr, TCL_TRUE_JUMP,
			&fixupArray[contFixIndex+contFixCount]);
		fixupCount++;
		contFixCount++;
		continue;
	    }

	    TclEmitForwardJump(envPtr, TCL_FALSE_JUMP,
		    &fixupArray[fixupCount]);
	    nextArmFixupIndex = fixupCount;
	    fixupCount++;
	} else {
	    /*
	     * Got a default clause; set a flag to inhibit the generation of
	     * the jump after the body and the cleanup of the intermediate
	     * value that we are switching against.
	     *
	     * Note that default clauses (which are always terminal clauses)
	     * cannot be fall-through clauses as well, since the last clause
	     * is never a fall-through clause (which we have already
	     * verified).
	     */

	    foundDefault = 1;
	}

	/*
	 * Generate the body for the arm. This is guaranteed not to be a
	 * fall-through case, but it might have preceding fall-through cases,
	 * so we must process those first.
	 */

	if (contFixIndex != -1) {
	    int j;

	    for (j=0 ; j<contFixCount ; j++) {
		fixupTargetArray[contFixIndex+j] = CurrentOffset(envPtr);
	    }
	    contFixIndex = -1;
	}

	/*
	 * Now do the actual compilation. Note that we do not use BODY()
	 * because we may have synthesized the tokens in a non-standard
	 * pattern.
	 */

	OP(	POP);
	envPtr->line = bodyLines[i+1];		/* TIP #280 */
	envPtr->clNext = bodyContLines[i+1];	/* TIP #280 */
	TclCompileCmdWord(interp, bodyToken[i+1], 1, envPtr);

	if (!foundDefault) {
	    TclEmitForwardJump(envPtr, TCL_UNCONDITIONAL_JUMP,
		    &fixupArray[fixupCount]);
	    fixupCount++;
	    fixupTargetArray[nextArmFixupIndex] = CurrentOffset(envPtr);
	}
    }

    /*
     * Discard the value we are matching against unless we've had a default
     * clause (in which case it will already be gone due to the code at the
     * start of processing an arm, guaranteed) and make the result of the
     * command an empty string.
     */

    if (!foundDefault) {
	OP(	POP);
	PUSH("");
    }

    /*
     * Do jump fixups for arms that were executed. First, fill in the jumps of
     * all jumps that don't point elsewhere to point to here.
     */

    for (i=0 ; i<fixupCount ; i++) {
	if (fixupTargetArray[i] == 0) {
	    fixupTargetArray[i] = envPtr->codeNext-envPtr->codeStart;
	}
    }

    /*
     * Now scan backwards over all the jumps (all of which are forward jumps)
     * doing each one. When we do one and there is a size changes, we must
     * scan back over all the previous ones and see if they need adjusting
     * before proceeding with further jump fixups (the interleaved nature of
     * all the jumps makes this impossible to do without nested loops).
     */

    for (i=fixupCount-1 ; i>=0 ; i--) {
	if (TclFixupForwardJump(envPtr, &fixupArray[i],
		fixupTargetArray[i] - fixupArray[i].codeOffset, 127)) {
	    int j;

	    for (j=i-1 ; j>=0 ; j--) {
		if (fixupTargetArray[j] > fixupArray[i].codeOffset) {
		    fixupTargetArray[j] += 3;
		}
	    }
	}
    }
    TclStackFree(interp, fixupTargetArray);
    TclStackFree(interp, fixupArray);
}

/*
 *----------------------------------------------------------------------
 *
 * IssueSwitchJumpTable --
 *
 *	Generate instructions for a [switch] command that is to be compiled
 *	into a jump table. This only handles the case where case-sensitive,
 *	exact matching is used, but this is actually the most common case in
 *	real code.
 *
 *----------------------------------------------------------------------
 */

static void
IssueSwitchJumpTable(
    Tcl_Interp *interp,		/* Context for compiling script bodies. */
    CompileEnv *envPtr,		/* Holds resulting instructions. */
    int valueIndex,		/* The value to match against. */
    int numBodyTokens,		/* Number of tokens describing things the
				 * switch can match against and bodies to
				 * execute when the match succeeds. */
    Tcl_Token **bodyToken,	/* Array of pointers to pattern list items. */
    int *bodyLines,		/* Array of line numbers for body list
				 * items. */
    int **bodyContLines)	/* Array of continuation line info. */
{
    JumptableInfo *jtPtr;
    int infoIndex, isNew, *finalFixups, numRealBodies = 0, jumpLocation;
    int mustGenerate, foundDefault, jumpToDefault, i;
    Tcl_DString buffer;
    Tcl_HashEntry *hPtr;

    /*
     * Compile the switch by using a jump table, which is basically a
     * hashtable that maps from literal values to match against to the offset
     * (relative to the INST_JUMP_TABLE instruction) to jump to. The jump
     * table itself is independent of any invokation of the bytecode, and as
     * such is stored in an auxData block.
     *
     * Start by allocating the jump table itself, plus some workspace.
     */

    jtPtr = Tcl_Alloc(sizeof(JumptableInfo));
    Tcl_InitHashTable(&jtPtr->hashTable, TCL_STRING_KEYS);
    infoIndex = TclCreateAuxData(jtPtr, &tclJumptableInfoType, envPtr);
    finalFixups = TclStackAlloc(interp, sizeof(int) * (numBodyTokens/2));
    foundDefault = 0;
    mustGenerate = 1;

    /*
     * Next, issue the instruction to do the jump, together with what we want
     * to do if things do not work out (jump to either the default clause or
     * the "default" default, which just sets the result to empty). Note that
     * we will come back and rewrite the jump's offset parameter when we know
     * what it should be, and that all jumps we issue are of the wide kind
     * because that makes the code much easier to debug!
     */

    jumpLocation = CurrentOffset(envPtr);
    OP4(	JUMP_TABLE, infoIndex);
    jumpToDefault = CurrentOffset(envPtr);
    OP4(	JUMP4, 0);

    for (i=0 ; i<numBodyTokens ; i+=2) {
	/*
	 * For each arm, we must first work out what to do with the match
	 * term.
	 */

	if (i!=numBodyTokens-2 || bodyToken[numBodyTokens-2]->size != 7 ||
		memcmp(bodyToken[numBodyTokens-2]->start, "default", 7)) {
	    /*
	     * This is not a default clause, so insert the current location as
	     * a target in the jump table (assuming it isn't already there,
	     * which would indicate that this clause is probably masked by an
	     * earlier one). Note that we use a Tcl_DString here simply
	     * because the hash API does not let us specify the string length.
	     */

	    Tcl_DStringInit(&buffer);
	    TclDStringAppendToken(&buffer, bodyToken[i]);
	    hPtr = Tcl_CreateHashEntry(&jtPtr->hashTable,
		    Tcl_DStringValue(&buffer), &isNew);
	    if (isNew) {
		/*
		 * First time we've encountered this match clause, so it must
		 * point to here.
		 */

		Tcl_SetHashValue(hPtr, CurrentOffset(envPtr) - jumpLocation);
	    }
	    Tcl_DStringFree(&buffer);
	} else {
	    /*
	     * This is a default clause, so patch up the fallthrough from the
	     * INST_JUMP_TABLE instruction to here.
	     */

	    foundDefault = 1;
	    isNew = 1;
	    TclStoreInt4AtPtr(CurrentOffset(envPtr)-jumpToDefault,
		    envPtr->codeStart+jumpToDefault+1);
	}

	/*
	 * Now, for each arm we must deal with the body of the clause.
	 *
	 * If this is a continuation body (never true of a final clause,
	 * whether default or not) we're done because the next jump target
	 * will also point here, so we advance to the next clause.
	 */

	if (bodyToken[i+1]->size == 1 && bodyToken[i+1]->start[0] == '-') {
	    mustGenerate = 1;
	    continue;
	}

	/*
	 * Also skip this arm if its only match clause is masked. (We could
	 * probably be more aggressive about this, but that would be much more
	 * difficult to get right.)
	 */

	if (!isNew && !mustGenerate) {
	    continue;
	}
	mustGenerate = 0;

	/*
	 * Compile the body of the arm.
	 */

	envPtr->line = bodyLines[i+1];		/* TIP #280 */
	envPtr->clNext = bodyContLines[i+1];	/* TIP #280 */
	TclCompileCmdWord(interp, bodyToken[i+1], 1, envPtr);

	/*
	 * Compile a jump in to the end of the command if this body is
	 * anything other than a user-supplied default arm (to either skip
	 * over the remaining bodies or the code that generates an empty
	 * result).
	 */

	if (i+2 < numBodyTokens || !foundDefault) {
	    finalFixups[numRealBodies++] = CurrentOffset(envPtr);

	    /*
	     * Easier by far to issue this jump as a fixed-width jump, since
	     * otherwise we'd need to do a lot more (and more awkward)
	     * rewriting when we fixed this all up.
	     */

	    OP4(	JUMP4, 0);
	    TclAdjustStackDepth(-1, envPtr);
	}
    }

    /*
     * We're at the end. If we've not already done so through the processing
     * of a user-supplied default clause, add in a "default" default clause
     * now.
     */

    if (!foundDefault) {
	TclStoreInt4AtPtr(CurrentOffset(envPtr)-jumpToDefault,
		envPtr->codeStart+jumpToDefault+1);
	PUSH("");
    }

    /*
     * No more instructions to be issued; everything that needs to jump to the
     * end of the command is fixed up at this point.
     */

    for (i=0 ; i<numRealBodies ; i++) {
	TclStoreInt4AtPtr(CurrentOffset(envPtr)-finalFixups[i],
		envPtr->codeStart+finalFixups[i]+1);
    }

    /*
     * Clean up all our temporary space and return.
     */

    TclStackFree(interp, finalFixups);
}

/*
 *----------------------------------------------------------------------
 *
 * DupJumptableInfo, FreeJumptableInfo --
 *
 *	Functions to duplicate, release and print a jump-table created for use
 *	with the INST_JUMP_TABLE instruction.
 *
 * Results:
 *	DupJumptableInfo: a copy of the jump-table
 *	FreeJumptableInfo: none
 *	PrintJumptableInfo: none
 *	DisassembleJumptableInfo: none
 *
 * Side effects:
 *	DupJumptableInfo: allocates memory
 *	FreeJumptableInfo: releases memory
 *	PrintJumptableInfo: none
 *	DisassembleJumptableInfo: none
 *
 *----------------------------------------------------------------------
 */

static ClientData
DupJumptableInfo(
    ClientData clientData)
{
    JumptableInfo *jtPtr = clientData;
    JumptableInfo *newJtPtr = Tcl_Alloc(sizeof(JumptableInfo));
    Tcl_HashEntry *hPtr, *newHPtr;
    Tcl_HashSearch search;
    int isNew;

    Tcl_InitHashTable(&newJtPtr->hashTable, TCL_STRING_KEYS);
    hPtr = Tcl_FirstHashEntry(&jtPtr->hashTable, &search);
    while (hPtr != NULL) {
	newHPtr = Tcl_CreateHashEntry(&newJtPtr->hashTable,
		Tcl_GetHashKey(&jtPtr->hashTable, hPtr), &isNew);
	Tcl_SetHashValue(newHPtr, Tcl_GetHashValue(hPtr));
    }
    return newJtPtr;
}

static void
FreeJumptableInfo(
    ClientData clientData)
{
    JumptableInfo *jtPtr = clientData;

    Tcl_DeleteHashTable(&jtPtr->hashTable);
    Tcl_Free(jtPtr);
}

static void
PrintJumptableInfo(
    ClientData clientData,
    Tcl_Obj *appendObj,
    ByteCode *codePtr,
    unsigned int pcOffset)
{
    register JumptableInfo *jtPtr = clientData;
    Tcl_HashEntry *hPtr;
    Tcl_HashSearch search;
    const char *keyPtr;
    int offset, i = 0;

    hPtr = Tcl_FirstHashEntry(&jtPtr->hashTable, &search);
    for (; hPtr ; hPtr = Tcl_NextHashEntry(&search)) {
	keyPtr = Tcl_GetHashKey(&jtPtr->hashTable, hPtr);
	offset = PTR2INT(Tcl_GetHashValue(hPtr));

	if (i++) {
	    Tcl_AppendToObj(appendObj, ", ", -1);
	    if (i%4==0) {
		Tcl_AppendToObj(appendObj, "\n\t\t", -1);
	    }
	}
	Tcl_AppendPrintfToObj(appendObj, "\"%s\"->pc %d",
		keyPtr, pcOffset + offset);
    }
}

static void
DisassembleJumptableInfo(
    ClientData clientData,
    Tcl_Obj *dictObj,
    ByteCode *codePtr,
    unsigned int pcOffset)
{
    register JumptableInfo *jtPtr = clientData;
    Tcl_Obj *mapping = Tcl_NewObj();
    Tcl_HashEntry *hPtr;
    Tcl_HashSearch search;
    const char *keyPtr;
    int offset;

    hPtr = Tcl_FirstHashEntry(&jtPtr->hashTable, &search);
    for (; hPtr ; hPtr = Tcl_NextHashEntry(&search)) {
	keyPtr = Tcl_GetHashKey(&jtPtr->hashTable, hPtr);
	offset = PTR2INT(Tcl_GetHashValue(hPtr));
	Tcl_DictObjPut(NULL, mapping, Tcl_NewStringObj(keyPtr, -1),
		Tcl_NewIntObj(offset));
    }
    Tcl_DictObjPut(NULL, dictObj, Tcl_NewStringObj("mapping", -1), mapping);
}

/*
 *----------------------------------------------------------------------
 *
 * TclCompileTailcallCmd --
 *
 *	Procedure called to compile the "tailcall" command.
 *
 * Results:
 *	Returns TCL_OK for a successful compile. Returns TCL_ERROR to defer
 *	evaluation to runtime.
 *
 * Side effects:
 *	Instructions are added to envPtr to execute the "tailcall" command at
 *	runtime.
 *
 *----------------------------------------------------------------------
 */

int
TclCompileTailcallCmd(
    Tcl_Interp *interp,		/* Used for error reporting. */
    Tcl_Parse *parsePtr,	/* Points to a parse structure for the command
				 * created by Tcl_ParseCommand. */
    Command *cmdPtr,		/* Points to defintion of command being
				 * compiled. */
    CompileEnv *envPtr)		/* Holds resulting instructions. */
{
    DefineLineInformation;	/* TIP #280 */
    Tcl_Token *tokenPtr = parsePtr->tokenPtr;
    int i;

    if (parsePtr->numWords < 2 || parsePtr->numWords > 256
	    || envPtr->procPtr == NULL) {
	return TCL_ERROR;
    }

    /* make room for the nsObjPtr */
    /* TODO: Doesn't this have to be a known value? */
    CompileWord(envPtr, tokenPtr, interp, 0);
    for (i=1 ; i<parsePtr->numWords ; i++) {
	tokenPtr = TokenAfter(tokenPtr);
	CompileWord(envPtr, tokenPtr, interp, i);
    }
    TclEmitInstInt1(	INST_TAILCALL, parsePtr->numWords,	envPtr);
    return TCL_OK;
}

/*
 *----------------------------------------------------------------------
 *
 * TclCompileThrowCmd --
 *
 *	Procedure called to compile the "throw" command.
 *
 * Results:
 *	Returns TCL_OK for a successful compile. Returns TCL_ERROR to defer
 *	evaluation to runtime.
 *
 * Side effects:
 *	Instructions are added to envPtr to execute the "throw" command at
 *	runtime.
 *
 *----------------------------------------------------------------------
 */

int
TclCompileThrowCmd(
    Tcl_Interp *interp,		/* Used for error reporting. */
    Tcl_Parse *parsePtr,	/* Points to a parse structure for the command
				 * created by Tcl_ParseCommand. */
    Command *cmdPtr,		/* Points to defintion of command being
				 * compiled. */
    CompileEnv *envPtr)		/* Holds resulting instructions. */
{
    DefineLineInformation;	/* TIP #280 */
    int numWords = parsePtr->numWords;
    Tcl_Token *codeToken, *msgToken;
    Tcl_Obj *objPtr;
    int codeKnown, codeIsList, codeIsValid, len;

    if (numWords != 3) {
	return TCL_ERROR;
    }
    codeToken = TokenAfter(parsePtr->tokenPtr);
    msgToken = TokenAfter(codeToken);

    TclNewObj(objPtr);
    Tcl_IncrRefCount(objPtr);

    codeKnown = TclWordKnownAtCompileTime(codeToken, objPtr);

    /*
     * First we must emit the code to substitute the arguments.  This
     * must come first in case substitution raises errors.
     */
    if (!codeKnown) {
	CompileWord(envPtr, codeToken, interp, 1);
	PUSH(			"-errorcode");
    }
    CompileWord(envPtr, msgToken, interp, 2);

    codeIsList = codeKnown && (TCL_OK ==
	    Tcl_ListObjLength(interp, objPtr, &len));
    codeIsValid = codeIsList && (len != 0);

    if (codeIsValid) {
	Tcl_Obj *errPtr, *dictPtr;

	TclNewLiteralStringObj(errPtr, "-errorcode");
	TclNewObj(dictPtr);
	Tcl_DictObjPut(NULL, dictPtr, errPtr, objPtr);
	TclEmitPush(TclAddLiteralObj(envPtr, dictPtr, NULL), envPtr);
    }
    TclDecrRefCount(objPtr);

    /*
     * Simpler bytecodes when we detect invalid arguments at compile time.
     */
    if (codeKnown && !codeIsValid) {
	OP(			POP);
	if (codeIsList) {
	    /* Must be an empty list */
	    goto issueErrorForEmptyCode;
	}
	TclCompileSyntaxError(interp, envPtr);
	return TCL_OK;
    }

    if (!codeKnown) {
	/*
	 * Argument validity checking has to be done by bytecode at
	 * run time.
	 */
	OP4(			REVERSE, 3);
	OP(			DUP);
	OP(			LIST_LENGTH);
	OP1(			JUMP_FALSE1, 16);
	OP4(			LIST, 2);
	OP44(			RETURN_IMM, TCL_ERROR, 0);
	TclAdjustStackDepth(2, envPtr);
	OP(			POP);
	OP(			POP);
	OP(			POP);
    issueErrorForEmptyCode:
	PUSH(			"type must be non-empty list");
	PUSH(			"-errorcode {TCL OPERATION THROW BADEXCEPTION}");
    }
    OP44(			RETURN_IMM, TCL_ERROR, 0);
    return TCL_OK;
}

/*
 *----------------------------------------------------------------------
 *
 * TclCompileTryCmd --
 *
 *	Procedure called to compile the "try" command.
 *
 * Results:
 *	Returns TCL_OK for a successful compile. Returns TCL_ERROR to defer
 *	evaluation to runtime.
 *
 * Side effects:
 *	Instructions are added to envPtr to execute the "try" command at
 *	runtime.
 *
 *----------------------------------------------------------------------
 */

int
TclCompileTryCmd(
    Tcl_Interp *interp,		/* Used for error reporting. */
    Tcl_Parse *parsePtr,	/* Points to a parse structure for the command
				 * created by Tcl_ParseCommand. */
    Command *cmdPtr,		/* Points to defintion of command being
				 * compiled. */
    CompileEnv *envPtr)		/* Holds resulting instructions. */
{
    int numWords = parsePtr->numWords, numHandlers, result = TCL_ERROR;
    Tcl_Token *bodyToken, *finallyToken, *tokenPtr;
    Tcl_Token **handlerTokens = NULL;
    Tcl_Obj **matchClauses = NULL;
    int *matchCodes=NULL, *resultVarIndices=NULL, *optionVarIndices=NULL;
    int i;

    if (numWords < 2) {
	return TCL_ERROR;
    }

    bodyToken = TokenAfter(parsePtr->tokenPtr);

    if (numWords == 2) {
	/*
	 * No handlers or finally; do nothing beyond evaluating the body.
	 */

	DefineLineInformation;	/* TIP #280 */
	BODY(bodyToken, 1);
	return TCL_OK;
    }

    numWords -= 2;
    tokenPtr = TokenAfter(bodyToken);

    /*
     * Extract information about what handlers there are.
     */

    numHandlers = numWords >> 2;
    numWords -= numHandlers * 4;
    if (numHandlers > 0) {
	handlerTokens = TclStackAlloc(interp, sizeof(Tcl_Token*)*numHandlers);
	matchClauses = TclStackAlloc(interp, sizeof(Tcl_Obj *) * numHandlers);
	memset(matchClauses, 0, sizeof(Tcl_Obj *) * numHandlers);
	matchCodes = TclStackAlloc(interp, sizeof(int) * numHandlers);
	resultVarIndices = TclStackAlloc(interp, sizeof(int) * numHandlers);
	optionVarIndices = TclStackAlloc(interp, sizeof(int) * numHandlers);

	for (i=0 ; i<numHandlers ; i++) {
	    Tcl_Obj *tmpObj, **objv;
	    int objc;

	    if (tokenPtr->type != TCL_TOKEN_SIMPLE_WORD) {
		goto failedToCompile;
	    }
	    if (tokenPtr[1].size == 4
		    && !strncmp(tokenPtr[1].start, "trap", 4)) {
		/*
		 * Parse the list of errorCode words to match against.
		 */

		matchCodes[i] = TCL_ERROR;
		tokenPtr = TokenAfter(tokenPtr);
		TclNewObj(tmpObj);
		Tcl_IncrRefCount(tmpObj);
		if (!TclWordKnownAtCompileTime(tokenPtr, tmpObj)
			|| Tcl_ListObjLength(NULL, tmpObj, &objc) != TCL_OK
			|| (objc == 0)) {
		    TclDecrRefCount(tmpObj);
		    goto failedToCompile;
		}
		Tcl_ListObjReplace(NULL, tmpObj, 0, 0, 0, NULL);
		matchClauses[i] = tmpObj;
	    } else if (tokenPtr[1].size == 2
		    && !strncmp(tokenPtr[1].start, "on", 2)) {
		int code;

		/*
		 * Parse the result code to look for.
		 */

		tokenPtr = TokenAfter(tokenPtr);
		TclNewObj(tmpObj);
		Tcl_IncrRefCount(tmpObj);
		if (!TclWordKnownAtCompileTime(tokenPtr, tmpObj)) {
		    TclDecrRefCount(tmpObj);
		    goto failedToCompile;
		}
		if (TCL_ERROR == TclGetCompletionCodeFromObj(NULL, tmpObj, &code)) {
		    TclDecrRefCount(tmpObj);
		    goto failedToCompile;
		}
		matchCodes[i] = code;
		TclDecrRefCount(tmpObj);
	    } else {
		goto failedToCompile;
	    }

	    /*
	     * Parse the variable binding.
	     */

	    tokenPtr = TokenAfter(tokenPtr);
	    TclNewObj(tmpObj);
	    Tcl_IncrRefCount(tmpObj);
	    if (!TclWordKnownAtCompileTime(tokenPtr, tmpObj)) {
		TclDecrRefCount(tmpObj);
		goto failedToCompile;
	    }
	    if (Tcl_ListObjGetElements(NULL, tmpObj, &objc, &objv) != TCL_OK
		    || (objc > 2)) {
		TclDecrRefCount(tmpObj);
		goto failedToCompile;
	    }
	    if (objc > 0) {
		size_t len;
		const char *varname = TclGetStringFromObj(objv[0], &len);

		resultVarIndices[i] = LocalScalar(varname, len, envPtr);
		if (resultVarIndices[i] < 0) {
		    TclDecrRefCount(tmpObj);
		    goto failedToCompile;
		}
	    } else {
		resultVarIndices[i] = -1;
	    }
	    if (objc == 2) {
		size_t len;
		const char *varname = TclGetStringFromObj(objv[1], &len);

		optionVarIndices[i] = LocalScalar(varname, len, envPtr);
		if (optionVarIndices[i] < 0) {
		    TclDecrRefCount(tmpObj);
		    goto failedToCompile;
		}
	    } else {
		optionVarIndices[i] = -1;
	    }
	    TclDecrRefCount(tmpObj);

	    /*
	     * Extract the body for this handler.
	     */

	    tokenPtr = TokenAfter(tokenPtr);
	    if (tokenPtr->type != TCL_TOKEN_SIMPLE_WORD) {
		goto failedToCompile;
	    }
	    if (tokenPtr[1].size == 1 && tokenPtr[1].start[0] == '-') {
		handlerTokens[i] = NULL;
	    } else {
		handlerTokens[i] = tokenPtr;
	    }

	    tokenPtr = TokenAfter(tokenPtr);
	}

	if (handlerTokens[numHandlers-1] == NULL) {
	    goto failedToCompile;
	}
    }

    /*
     * Parse the finally clause
     */

    if (numWords == 0) {
	finallyToken = NULL;
    } else if (numWords == 2) {
	if (tokenPtr->type != TCL_TOKEN_SIMPLE_WORD || tokenPtr[1].size != 7
		|| strncmp(tokenPtr[1].start, "finally", 7)) {
	    goto failedToCompile;
	}
	finallyToken = TokenAfter(tokenPtr);
    } else {
	goto failedToCompile;
    }

    /*
     * Issue the bytecode.
     */

    if (!finallyToken) {
	result = IssueTryClausesInstructions(interp, envPtr, bodyToken,
		numHandlers, matchCodes, matchClauses, resultVarIndices,
		optionVarIndices, handlerTokens);
    } else if (numHandlers == 0) {
	result = IssueTryFinallyInstructions(interp, envPtr, bodyToken,
		finallyToken);
    } else {
	result = IssueTryClausesFinallyInstructions(interp, envPtr, bodyToken,
		numHandlers, matchCodes, matchClauses, resultVarIndices,
		optionVarIndices, handlerTokens, finallyToken);
    }

    /*
     * Delete any temporary state and finish off.
     */

  failedToCompile:
    if (numHandlers > 0) {
	for (i=0 ; i<numHandlers ; i++) {
	    if (matchClauses[i]) {
		TclDecrRefCount(matchClauses[i]);
	    }
	}
	TclStackFree(interp, optionVarIndices);
	TclStackFree(interp, resultVarIndices);
	TclStackFree(interp, matchCodes);
	TclStackFree(interp, matchClauses);
	TclStackFree(interp, handlerTokens);
    }
    return result;
}

/*
 *----------------------------------------------------------------------
 *
 * IssueTryClausesInstructions, IssueTryClausesFinallyInstructions,
 * IssueTryFinallyInstructions --
 *
 *	The code generators for [try]. Split from the parsing engine for
 *	reasons of developer sanity, and also split between no-finally,
 *	just-finally and with-finally cases because so many of the details of
 *	generation vary between the three.
 *
 *	The macros below make the instruction issuing easier to follow.
 *
 *----------------------------------------------------------------------
 */

static int
IssueTryClausesInstructions(
    Tcl_Interp *interp,
    CompileEnv *envPtr,
    Tcl_Token *bodyToken,
    int numHandlers,
    int *matchCodes,
    Tcl_Obj **matchClauses,
    int *resultVars,
    int *optionVars,
    Tcl_Token **handlerTokens)
{
    DefineLineInformation;	/* TIP #280 */
    int range, resultVar, optionsVar;
    int i, j, len, forwardsNeedFixing = 0, trapZero = 0, afterBody = 0;
    size_t slen;
    int *addrsToFix, *forwardsToFix, notCodeJumpSource, notECJumpSource;
    int *noError;
    char buf[TCL_INTEGER_SPACE];

    resultVar = AnonymousLocal(envPtr);
    optionsVar = AnonymousLocal(envPtr);
    if (resultVar < 0 || optionsVar < 0) {
	return TCL_ERROR;
    }

    /*
     * Check if we're supposed to trap a normal TCL_OK completion of the body.
     * If not, we can handle that case much more efficiently.
     */

    for (i=0 ; i<numHandlers ; i++) {
	if (matchCodes[i] == 0) {
	    trapZero = 1;
	    break;
	}
    }

    /*
     * Compile the body, trapping any error in it so that we can trap on it
     * and/or run a finally clause. Note that there must be at least one
     * on/trap clause; when none is present, this whole function is not called
     * (and it's never called when there's a finally clause).
     */

    range = TclCreateExceptRange(CATCH_EXCEPTION_RANGE, envPtr);
    OP4(				BEGIN_CATCH4, range);
    ExceptionRangeStarts(envPtr, range);
    BODY(				bodyToken, 1);
    ExceptionRangeEnds(envPtr, range);
    if (!trapZero) {
	OP(				END_CATCH);
	JUMP4(				JUMP, afterBody);
	TclAdjustStackDepth(-1, envPtr);
    } else {
	PUSH(				"0");
	OP4(				REVERSE, 2);
	OP1(				JUMP1, 4);
	TclAdjustStackDepth(-2, envPtr);
    }
    ExceptionRangeTarget(envPtr, range, catchOffset);
    OP(					PUSH_RETURN_CODE);
    OP(					PUSH_RESULT);
    OP(					PUSH_RETURN_OPTIONS);
    OP(					END_CATCH);
    STORE(				optionsVar);
    OP(					POP);
    STORE(				resultVar);
    OP(					POP);

    /*
     * Now we handle all the registered 'on' and 'trap' handlers in order.
     * For us to be here, there must be at least one handler.
     *
     * Slight overallocation, but reduces size of this function.
     */

    addrsToFix = TclStackAlloc(interp, sizeof(int)*numHandlers);
    forwardsToFix = TclStackAlloc(interp, sizeof(int)*numHandlers);
    noError = TclStackAlloc(interp, sizeof(int)*numHandlers);

    for (i=0 ; i<numHandlers ; i++) {
	noError[i] = -1;
	sprintf(buf, "%d", matchCodes[i]);
	OP(				DUP);
	PushLiteral(envPtr, buf, strlen(buf));
	OP(				EQ);
	JUMP4(				JUMP_FALSE, notCodeJumpSource);
	if (matchClauses[i]) {
	    const char *p;
	    Tcl_ListObjLength(NULL, matchClauses[i], &len);

	    /*
	     * Match the errorcode according to try/trap rules.
	     */

	    LOAD(			optionsVar);
	    PUSH(			"-errorcode");
	    OP4(			DICT_GET, 1);
	    TclAdjustStackDepth(-1, envPtr);
	    OP44(			LIST_RANGE_IMM, 0, len-1);
	    p = TclGetStringFromObj(matchClauses[i], &slen);
	    PushLiteral(envPtr, p, slen);
	    OP(				STR_EQ);
	    JUMP4(			JUMP_FALSE, notECJumpSource);
	} else {
	    notECJumpSource = -1; /* LINT */
	}
	OP(				POP);

	/*
	 * There is no finally clause, so we can avoid wrapping a catch
	 * context around the handler. That simplifies what instructions need
	 * to be issued a lot since we can let errors just fall through.
	 */

	if (resultVars[i] >= 0) {
	    LOAD(			resultVar);
	    STORE(			resultVars[i]);
	    OP(				POP);
	    if (optionVars[i] >= 0) {
		LOAD(			optionsVar);
		STORE(			optionVars[i]);
		OP(			POP);
	    }
	}
	if (!handlerTokens[i]) {
	    forwardsNeedFixing = 1;
	    JUMP4(			JUMP, forwardsToFix[i]);
	    TclAdjustStackDepth(1, envPtr);
	} else {
	    int dontChangeOptions;

	    forwardsToFix[i] = -1;
	    if (forwardsNeedFixing) {
		forwardsNeedFixing = 0;
		for (j=0 ; j<i ; j++) {
		    if (forwardsToFix[j] == -1) {
			continue;
		    }
		    FIXJUMP4(forwardsToFix[j]);
		    forwardsToFix[j] = -1;
		}
	    }
	    range = TclCreateExceptRange(CATCH_EXCEPTION_RANGE, envPtr);
	    OP4(			BEGIN_CATCH4, range);
	    ExceptionRangeStarts(envPtr, range);
	    BODY(			handlerTokens[i], 5+i*4);
	    ExceptionRangeEnds(envPtr, range);
	    OP(				END_CATCH);
	    JUMP4(			JUMP, noError[i]);
	    ExceptionRangeTarget(envPtr, range, catchOffset);
	    TclAdjustStackDepth(-1, envPtr);
	    OP(				PUSH_RESULT);
	    OP(				PUSH_RETURN_OPTIONS);
	    OP(				PUSH_RETURN_CODE);
	    OP(				END_CATCH);
	    PUSH(			"1");
	    OP(				EQ);
	    JUMP1(			JUMP_FALSE, dontChangeOptions);
	    LOAD(			optionsVar);
	    OP4(			REVERSE, 2);
	    STORE(			optionsVar);
	    OP(				POP);
	    PUSH(			"-during");
	    OP4(			REVERSE, 2);
	    OP44(			DICT_SET, 1, optionsVar);
	    TclAdjustStackDepth(-1, envPtr);
	    FIXJUMP1(		dontChangeOptions);
	    OP4(			REVERSE, 2);
	    INVOKE(			RETURN_STK);
	}

	JUMP4(				JUMP, addrsToFix[i]);
	if (matchClauses[i]) {
	    FIXJUMP4(	notECJumpSource);
	}
	FIXJUMP4(	notCodeJumpSource);
    }

    /*
     * Drop the result code since it didn't match any clause, and reissue the
     * exception. Note also that INST_RETURN_STK can proceed to the next
     * instruction.
     */

    OP(					POP);
    LOAD(				optionsVar);
    LOAD(				resultVar);
    INVOKE(				RETURN_STK);

    /*
     * Fix all the jumps from taken clauses to here (which is the end of the
     * [try]).
     */

    if (!trapZero) {
	FIXJUMP4(afterBody);
    }
    for (i=0 ; i<numHandlers ; i++) {
	FIXJUMP4(addrsToFix[i]);
	if (noError[i] != -1) {
	    FIXJUMP4(noError[i]);
	}
    }
    TclStackFree(interp, noError);
    TclStackFree(interp, forwardsToFix);
    TclStackFree(interp, addrsToFix);
    return TCL_OK;
}

static int
IssueTryClausesFinallyInstructions(
    Tcl_Interp *interp,
    CompileEnv *envPtr,
    Tcl_Token *bodyToken,
    int numHandlers,
    int *matchCodes,
    Tcl_Obj **matchClauses,
    int *resultVars,
    int *optionVars,
    Tcl_Token **handlerTokens,
    Tcl_Token *finallyToken)	/* Not NULL */
{
    DefineLineInformation;	/* TIP #280 */
    int range, resultVar, optionsVar, i, j, len, forwardsNeedFixing = 0;
    int trapZero = 0, afterBody = 0, finalOK, finalError, noFinalError;
    int *addrsToFix, *forwardsToFix, notCodeJumpSource, notECJumpSource;
    char buf[TCL_INTEGER_SPACE];
    size_t slen;

    resultVar = AnonymousLocal(envPtr);
    optionsVar = AnonymousLocal(envPtr);
    if (resultVar < 0 || optionsVar < 0) {
	return TCL_ERROR;
    }

    /*
     * Check if we're supposed to trap a normal TCL_OK completion of the body.
     * If not, we can handle that case much more efficiently.
     */

    for (i=0 ; i<numHandlers ; i++) {
	if (matchCodes[i] == 0) {
	    trapZero = 1;
	    break;
	}
    }

    /*
     * Compile the body, trapping any error in it so that we can trap on it
     * (if any trap matches) and run a finally clause.
     */

    range = TclCreateExceptRange(CATCH_EXCEPTION_RANGE, envPtr);
    OP4(				BEGIN_CATCH4, range);
    ExceptionRangeStarts(envPtr, range);
    BODY(				bodyToken, 1);
    ExceptionRangeEnds(envPtr, range);
    if (!trapZero) {
	OP(				END_CATCH);
	STORE(				resultVar);
	OP(				POP);
	PUSH(				"-level 0 -code 0");
	STORE(				optionsVar);
	OP(				POP);
	JUMP4(				JUMP, afterBody);
    } else {
	PUSH(				"0");
	OP4(				REVERSE, 2);
	OP1(				JUMP1, 4);
	TclAdjustStackDepth(-2, envPtr);
    }
    ExceptionRangeTarget(envPtr, range, catchOffset);
    OP(					PUSH_RETURN_CODE);
    OP(					PUSH_RESULT);
    OP(					PUSH_RETURN_OPTIONS);
    OP(					END_CATCH);
    STORE(				optionsVar);
    OP(					POP);
    STORE(				resultVar);
    OP(					POP);

    /*
     * Now we handle all the registered 'on' and 'trap' handlers in order.
     *
     * Slight overallocation, but reduces size of this function.
     */

    addrsToFix = TclStackAlloc(interp, sizeof(int)*numHandlers);
    forwardsToFix = TclStackAlloc(interp, sizeof(int)*numHandlers);

    for (i=0 ; i<numHandlers ; i++) {
	int noTrapError, trapError;
	const char *p;

	sprintf(buf, "%d", matchCodes[i]);
	OP(				DUP);
	PushLiteral(envPtr, buf, strlen(buf));
	OP(				EQ);
	JUMP4(				JUMP_FALSE, notCodeJumpSource);
	if (matchClauses[i]) {
	    Tcl_ListObjLength(NULL, matchClauses[i], &len);

	    /*
	     * Match the errorcode according to try/trap rules.
	     */

	    LOAD(			optionsVar);
	    PUSH(			"-errorcode");
	    OP4(			DICT_GET, 1);
	    TclAdjustStackDepth(-1, envPtr);
	    OP44(			LIST_RANGE_IMM, 0, len-1);
	    p = TclGetStringFromObj(matchClauses[i], &slen);
	    PushLiteral(envPtr, p, slen);
	    OP(				STR_EQ);
	    JUMP4(			JUMP_FALSE, notECJumpSource);
	} else {
	    notECJumpSource = -1; /* LINT */
	}
	OP(				POP);

	/*
	 * There is a finally clause, so we need a fairly complex sequence of
	 * instructions to deal with an on/trap handler because we must call
	 * the finally handler *and* we need to substitute the result from a
	 * failed trap for the result from the main script.
	 */

	if (resultVars[i] >= 0 || handlerTokens[i]) {
	    range = TclCreateExceptRange(CATCH_EXCEPTION_RANGE, envPtr);
	    OP4(			BEGIN_CATCH4, range);
	    ExceptionRangeStarts(envPtr, range);
	}
	if (resultVars[i] >= 0) {
	    LOAD(			resultVar);
	    STORE(			resultVars[i]);
	    OP(				POP);
	    if (optionVars[i] >= 0) {
		LOAD(			optionsVar);
		STORE(			optionVars[i]);
		OP(			POP);
	    }

	    if (!handlerTokens[i]) {
		/*
		 * No handler. Will not be the last handler (that is a
		 * condition that is checked by the caller). Chain to the next
		 * one.
		 */

		ExceptionRangeEnds(envPtr, range);
		OP(			END_CATCH);
		forwardsNeedFixing = 1;
		JUMP4(			JUMP, forwardsToFix[i]);
		goto finishTrapCatchHandling;
	    }
	} else if (!handlerTokens[i]) {
	    /*
	     * No handler. Will not be the last handler (that condition is
	     * checked by the caller). Chain to the next one.
	     */

	    forwardsNeedFixing = 1;
	    JUMP4(			JUMP, forwardsToFix[i]);
	    goto endOfThisArm;
	}

	/*
	 * Got a handler. Make sure that any pending patch-up actions from
	 * previous unprocessed handlers are dealt with now that we know where
	 * they are to jump to.
	 */

	if (forwardsNeedFixing) {
	    forwardsNeedFixing = 0;
	    OP1(			JUMP1, 7);
	    for (j=0 ; j<i ; j++) {
		if (forwardsToFix[j] == -1) {
		    continue;
		}
		FIXJUMP4(	forwardsToFix[j]);
		forwardsToFix[j] = -1;
	    }
	    OP4(			BEGIN_CATCH4, range);
	}
	BODY(				handlerTokens[i], 5+i*4);
	ExceptionRangeEnds(envPtr, range);
	PUSH(				"0");
	OP(				PUSH_RETURN_OPTIONS);
	OP4(				REVERSE, 3);
	OP1(				JUMP1, 5);
	TclAdjustStackDepth(-3, envPtr);
	forwardsToFix[i] = -1;

	/*
	 * Error in handler or setting of variables; replace the stored
	 * exception with the new one. Note that we only push this if we have
	 * either a body or some variable setting here. Otherwise this code is
	 * unreachable.
	 */

    finishTrapCatchHandling:
	ExceptionRangeTarget(envPtr, range, catchOffset);
	OP(				PUSH_RETURN_OPTIONS);
	OP(				PUSH_RETURN_CODE);
	OP(				PUSH_RESULT);
	OP(				END_CATCH);
	STORE(				resultVar);
	OP(				POP);
	PUSH(				"1");
	OP(				EQ);
	JUMP1(				JUMP_FALSE, noTrapError);
	LOAD(				optionsVar);
	PUSH(				"-during");
	OP4(				REVERSE, 3);
	STORE(				optionsVar);
	OP(				POP);
	OP44(				DICT_SET, 1, optionsVar);
	TclAdjustStackDepth(-1, envPtr);
	JUMP1(				JUMP, trapError);
	FIXJUMP1(		noTrapError);
	STORE(				optionsVar);
	FIXJUMP1(		trapError);
	/* Skip POP at end; can clean up with subsequent POP */
	if (i+1 < numHandlers) {
	    OP(				POP);
	}

    endOfThisArm:
	if (i+1 < numHandlers) {
	    JUMP4(			JUMP, addrsToFix[i]);
	    TclAdjustStackDepth(1, envPtr);
	}
	if (matchClauses[i]) {
	    FIXJUMP4(		notECJumpSource);
	}
	FIXJUMP4(		notCodeJumpSource);
    }

    /*
     * Drop the result code, and fix all the jumps from taken clauses - which
     * drop the result code as their first action - to point straight after
     * (i.e., to the start of the finally clause).
     */

    OP(					POP);
    for (i=0 ; i<numHandlers-1 ; i++) {
	FIXJUMP4(		addrsToFix[i]);
    }
    TclStackFree(interp, forwardsToFix);
    TclStackFree(interp, addrsToFix);

    /*
     * Process the finally clause (at last!) Note that we do not wrap this in
     * error handlers because we would just rethrow immediately anyway. Then
     * (on normal success) we reissue the exception. Note also that
     * INST_RETURN_STK can proceed to the next instruction; that'll be the
     * next command (or some inter-command manipulation).
     */

    if (!trapZero) {
	FIXJUMP4(		afterBody);
    }
    range = TclCreateExceptRange(CATCH_EXCEPTION_RANGE, envPtr);
    OP4(				BEGIN_CATCH4, range);
    ExceptionRangeStarts(envPtr, range);
    BODY(				finallyToken, 3 + 4*numHandlers);
    ExceptionRangeEnds(envPtr, range);
    OP(					END_CATCH);
    OP(					POP);
    JUMP1(				JUMP, finalOK);
    ExceptionRangeTarget(envPtr, range, catchOffset);
    OP(					PUSH_RESULT);
    OP(					PUSH_RETURN_OPTIONS);
    OP(					PUSH_RETURN_CODE);
    OP(					END_CATCH);
    PUSH(				"1");
    OP(					EQ);
    JUMP1(				JUMP_FALSE, noFinalError);
    LOAD(				optionsVar);
    PUSH(				"-during");
    OP4(				REVERSE, 3);
    STORE(				optionsVar);
    OP(					POP);
    OP44(				DICT_SET, 1, optionsVar);
    TclAdjustStackDepth(-1, envPtr);
    OP(					POP);
    JUMP1(				JUMP, finalError);
    TclAdjustStackDepth(1, envPtr);
    FIXJUMP1(			noFinalError);
    STORE(				optionsVar);
    OP(					POP);
    FIXJUMP1(			finalError);
    STORE(				resultVar);
    OP(					POP);
    FIXJUMP1(			finalOK);
    LOAD(				optionsVar);
    LOAD(				resultVar);
    INVOKE(				RETURN_STK);

    return TCL_OK;
}

static int
IssueTryFinallyInstructions(
    Tcl_Interp *interp,
    CompileEnv *envPtr,
    Tcl_Token *bodyToken,
    Tcl_Token *finallyToken)
{
    DefineLineInformation;	/* TIP #280 */
    int range, jumpOK, jumpSplice;

    /*
     * Note that this one is simple enough that we can issue it without
     * needing a local variable table, making it a universal compilation.
     */

    range = TclCreateExceptRange(CATCH_EXCEPTION_RANGE, envPtr);
    OP4(				BEGIN_CATCH4, range);
    ExceptionRangeStarts(envPtr, range);
    BODY(				bodyToken, 1);
    ExceptionRangeEnds(envPtr, range);
    OP1(				JUMP1, 3);
    TclAdjustStackDepth(-1, envPtr);
    ExceptionRangeTarget(envPtr, range, catchOffset);
    OP(					PUSH_RESULT);
    OP(					PUSH_RETURN_OPTIONS);
    OP(					END_CATCH);

    range = TclCreateExceptRange(CATCH_EXCEPTION_RANGE, envPtr);
    OP4(				BEGIN_CATCH4, range);
    ExceptionRangeStarts(envPtr, range);
    BODY(				finallyToken, 3);
    ExceptionRangeEnds(envPtr, range);
    OP(					END_CATCH);
    OP(					POP);
    JUMP1(				JUMP, jumpOK);
    ExceptionRangeTarget(envPtr, range, catchOffset);
    OP(					PUSH_RESULT);
    OP(					PUSH_RETURN_OPTIONS);
    OP(					PUSH_RETURN_CODE);
    OP(					END_CATCH);
    PUSH(				"1");
    OP(					EQ);
    JUMP1(				JUMP_FALSE, jumpSplice);
    PUSH(				"-during");
    OP4(				OVER, 3);
    OP4(				LIST, 2);
    OP(					LIST_CONCAT);
    FIXJUMP1(		jumpSplice);
    OP4(				REVERSE, 4);
    OP(					POP);
    OP(					POP);
    OP1(				JUMP1, 7);
    FIXJUMP1(		jumpOK);
    OP4(				REVERSE, 2);
    INVOKE(				RETURN_STK);
    return TCL_OK;
}

/*
 *----------------------------------------------------------------------
 *
 * TclCompileUnsetCmd --
 *
 *	Procedure called to compile the "unset" command.
 *
 * Results:
 *	Returns TCL_OK for a successful compile. Returns TCL_ERROR to defer
 *	evaluation to runtime.
 *
 * Side effects:
 *	Instructions are added to envPtr to execute the "unset" command at
 *	runtime.
 *
 *----------------------------------------------------------------------
 */

int
TclCompileUnsetCmd(
    Tcl_Interp *interp,		/* Used for error reporting. */
    Tcl_Parse *parsePtr,	/* Points to a parse structure for the command
				 * created by Tcl_ParseCommand. */
    Command *cmdPtr,		/* Points to defintion of command being
				 * compiled. */
    CompileEnv *envPtr)		/* Holds resulting instructions. */
{
    Tcl_Token *varTokenPtr;
    int isScalar, localIndex, flags = 1, i, varCount = 0, haveFlags = 0;
    DefineLineInformation;	/* TIP #280 */

    /* TODO: Consider support for compiling expanded args. */

    /*
     * Verify that all words - except the first non-option one - are known at
     * compile time so that we can handle them without needing to do a nasty
     * push/rotate. [Bug 3970f54c4e]
     */

    for (i=1,varTokenPtr=parsePtr->tokenPtr ; i<parsePtr->numWords ; i++) {
	Tcl_Obj *leadingWord = Tcl_NewObj();

	varTokenPtr = TokenAfter(varTokenPtr);
	if (!TclWordKnownAtCompileTime(varTokenPtr, leadingWord)) {
	    TclDecrRefCount(leadingWord);

	    /*
	     * We can tolerate non-trivial substitutions in the first variable
	     * to be unset. If a '--' or '-nocomplain' was present, anything
	     * goes in that one place! (All subsequent variable names must be
	     * constants since we don't want to have to push them all first.)
	     */

	    if (varCount == 0) {
		if (haveFlags) {
		    continue;
		}

		/*
		 * In fact, we're OK as long as we're the first argument *and*
		 * we provably don't start with a '-'. If that is true, then
		 * even if everything else is varying, we still can't be a
		 * flag. Otherwise we'll spill to runtime to place a limit on
		 * the trickiness.
		 */

		if (varTokenPtr->type == TCL_TOKEN_WORD
			&& varTokenPtr[1].type == TCL_TOKEN_TEXT
			&& varTokenPtr[1].size > 0
			&& varTokenPtr[1].start[0] != '-') {
		    continue;
		}
	    }
	    return TCL_ERROR;
	}
	if (varCount == 0) {
	    const char *bytes;
	    size_t len;

	    bytes = TclGetStringFromObj(leadingWord, &len);
	    if (i == 1 && len == 11 && !strncmp("-nocomplain", bytes, 11)) {
		flags = 0;
		haveFlags++;
	    } else if (i == (2 - flags) && len == 2 && !strncmp("--", bytes, 2)) {
		haveFlags++;
	    } else {
		varCount++;
	    }
	} else {
	    varCount++;
	}
	TclDecrRefCount(leadingWord);
    }

    /*
     * Issue instructions to unset each of the named variables.
     */

    varTokenPtr = TokenAfter(parsePtr->tokenPtr);
    for (i=0; i<haveFlags;i++) {
	varTokenPtr = TokenAfter(varTokenPtr);
    }
    for (i=1+haveFlags ; i<parsePtr->numWords ; i++) {
	/*
	 * Decide if we can use a frame slot for the var/array name or if we
	 * need to emit code to compute and push the name at runtime. We use a
	 * frame slot (entry in the array of local vars) if we are compiling a
	 * procedure body and if the name is simple text that does not include
	 * namespace qualifiers.
	 */

	PushVarNameWord(interp, varTokenPtr, envPtr, 0,
		&localIndex, &isScalar, i);

	/*
	 * Emit instructions to unset the variable.
	 */

	if (isScalar) {
	    if (localIndex < 0) {
		OP1(	UNSET_STK, flags);
	    } else {
		OP14(	UNSET_SCALAR, flags, localIndex);
	    }
	} else {
	    if (localIndex < 0) {
		OP1(	UNSET_ARRAY_STK, flags);
	    } else {
		OP14(	UNSET_ARRAY, flags, localIndex);
	    }
	}

	varTokenPtr = TokenAfter(varTokenPtr);
    }
    PUSH("");
    return TCL_OK;
}

/*
 *----------------------------------------------------------------------
 *
 * TclCompileWhileCmd --
 *
 *	Procedure called to compile the "while" command.
 *
 * Results:
 *	Returns TCL_OK for a successful compile. Returns TCL_ERROR to defer
 *	evaluation to runtime.
 *
 * Side effects:
 *	Instructions are added to envPtr to execute the "while" command at
 *	runtime.
 *
 *----------------------------------------------------------------------
 */

int
TclCompileWhileCmd(
    Tcl_Interp *interp,		/* Used for error reporting. */
    Tcl_Parse *parsePtr,	/* Points to a parse structure for the command
				 * created by Tcl_ParseCommand. */
    Command *cmdPtr,		/* Points to defintion of command being
				 * compiled. */
    CompileEnv *envPtr)		/* Holds resulting instructions. */
{
    Tcl_Token *testTokenPtr, *bodyTokenPtr;
    JumpFixup jumpEvalCondFixup;
    int testCodeOffset, bodyCodeOffset, jumpDist, range, code, boolVal;
    int loopMayEnd = 1;		/* This is set to 0 if it is recognized as an
				 * infinite loop. */
    Tcl_Obj *boolObj;
    DefineLineInformation;	/* TIP #280 */

    if (parsePtr->numWords != 3) {
	return TCL_ERROR;
    }

    /*
     * If the test expression requires substitutions, don't compile the while
     * command inline. E.g., the expression might cause the loop to never
     * execute or execute forever, as in "while "$x < 5" {}".
     *
     * Bail out also if the body expression requires substitutions in order to
     * insure correct behaviour [Bug 219166]
     */

    testTokenPtr = TokenAfter(parsePtr->tokenPtr);
    bodyTokenPtr = TokenAfter(testTokenPtr);

    if ((testTokenPtr->type != TCL_TOKEN_SIMPLE_WORD)
	    || (bodyTokenPtr->type != TCL_TOKEN_SIMPLE_WORD)) {
	return TCL_ERROR;
    }

    /*
     * Find out if the condition is a constant.
     */

    boolObj = Tcl_NewStringObj(testTokenPtr[1].start, testTokenPtr[1].size);
    Tcl_IncrRefCount(boolObj);
    code = Tcl_GetBooleanFromObj(NULL, boolObj, &boolVal);
    TclDecrRefCount(boolObj);
    if (code == TCL_OK) {
	if (boolVal) {
	    /*
	     * It is an infinite loop; flag it so that we generate a more
	     * efficient body.
	     */

	    loopMayEnd = 0;
	} else {
	    /*
	     * This is an empty loop: "while 0 {...}" or such. Compile no
	     * bytecodes.
	     */

	    goto pushResult;
	}
    }

    /*
     * Create a ExceptionRange record for the loop body. This is used to
     * implement break and continue.
     */

    range = TclCreateExceptRange(LOOP_EXCEPTION_RANGE, envPtr);

    /*
     * Jump to the evaluation of the condition. This code uses the "loop
     * rotation" optimisation (which eliminates one branch from the loop).
     * "while cond body" produces then:
     *       goto A
     *    B: body                : bodyCodeOffset
     *    A: cond -> result      : testCodeOffset, continueOffset
     *       if (result) goto B
     *
     * The infinite loop "while 1 body" produces:
     *    B: body                : all three offsets here
     *       goto B
     */

    if (loopMayEnd) {
	TclEmitForwardJump(envPtr, TCL_UNCONDITIONAL_JUMP,
		&jumpEvalCondFixup);
	testCodeOffset = 0;	/* Avoid compiler warning. */
    } else {
	/*
	 * Make sure that the first command in the body is preceded by an
	 * INST_START_CMD, and hence counted properly. [Bug 1752146]
	 */

	envPtr->atCmdStart &= ~1;
	testCodeOffset = CurrentOffset(envPtr);
    }

    /*
     * Compile the loop body.
     */

    bodyCodeOffset = ExceptionRangeStarts(envPtr, range);
    if (!loopMayEnd) {
	envPtr->exceptArrayPtr[range].continueOffset = testCodeOffset;
	envPtr->exceptArrayPtr[range].codeOffset = bodyCodeOffset;
    }
    BODY(bodyTokenPtr, 2);
    ExceptionRangeEnds(envPtr, range);
    OP(		POP);

    /*
     * Compile the test expression then emit the conditional jump that
     * terminates the while. We already know it's a simple word.
     */

    if (loopMayEnd) {
	testCodeOffset = CurrentOffset(envPtr);
	jumpDist = testCodeOffset - jumpEvalCondFixup.codeOffset;
	if (TclFixupForwardJump(envPtr, &jumpEvalCondFixup, jumpDist, 127)) {
	    bodyCodeOffset += 3;
	    testCodeOffset += 3;
	}
	SetLineInformation(1);
	TclCompileExprWords(interp, testTokenPtr, 1, envPtr);

	jumpDist = CurrentOffset(envPtr) - bodyCodeOffset;
	if (jumpDist > 127) {
	    TclEmitInstInt4(INST_JUMP_TRUE4, -jumpDist, envPtr);
	} else {
	    TclEmitInstInt1(INST_JUMP_TRUE1, -jumpDist, envPtr);
	}
    } else {
	jumpDist = CurrentOffset(envPtr) - bodyCodeOffset;
	if (jumpDist > 127) {
	    TclEmitInstInt4(INST_JUMP4, -jumpDist, envPtr);
	} else {
	    TclEmitInstInt1(INST_JUMP1, -jumpDist, envPtr);
	}
    }

    /*
     * Set the loop's body, continue and break offsets.
     */

    envPtr->exceptArrayPtr[range].continueOffset = testCodeOffset;
    envPtr->exceptArrayPtr[range].codeOffset = bodyCodeOffset;
    ExceptionRangeTarget(envPtr, range, breakOffset);
    TclFinalizeLoopExceptionRange(envPtr, range);

    /*
     * The while command's result is an empty string.
     */

  pushResult:
    PUSH("");
    return TCL_OK;
}

/*
 *----------------------------------------------------------------------
 *
 * TclCompileYieldCmd --
 *
 *	Procedure called to compile the "yield" command.
 *
 * Results:
 *	Returns TCL_OK for a successful compile. Returns TCL_ERROR to defer
 *	evaluation to runtime.
 *
 * Side effects:
 *	Instructions are added to envPtr to execute the "yield" command at
 *	runtime.
 *
 *----------------------------------------------------------------------
 */

int
TclCompileYieldCmd(
    Tcl_Interp *interp,		/* Used for error reporting. */
    Tcl_Parse *parsePtr,	/* Points to a parse structure for the command
				 * created by Tcl_ParseCommand. */
    Command *cmdPtr,		/* Points to defintion of command being
				 * compiled. */
    CompileEnv *envPtr)		/* Holds resulting instructions. */
{
    if (parsePtr->numWords < 1 || parsePtr->numWords > 2) {
	return TCL_ERROR;
    }

    if (parsePtr->numWords == 1) {
	PUSH("");
    } else {
	DefineLineInformation;	/* TIP #280 */
	Tcl_Token *valueTokenPtr = TokenAfter(parsePtr->tokenPtr);

	CompileWord(envPtr, valueTokenPtr, interp, 1);
    }
    OP(		YIELD);
    return TCL_OK;
}

/*
 *----------------------------------------------------------------------
 *
 * TclCompileYieldToCmd --
 *
 *	Procedure called to compile the "yieldto" command.
 *
 * Results:
 *	Returns TCL_OK for a successful compile. Returns TCL_ERROR to defer
 *	evaluation to runtime.
 *
 * Side effects:
 *	Instructions are added to envPtr to execute the "yieldto" command at
 *	runtime.
 *
 *----------------------------------------------------------------------
 */

int
TclCompileYieldToCmd(
    Tcl_Interp *interp,		/* Used for error reporting. */
    Tcl_Parse *parsePtr,	/* Points to a parse structure for the command
				 * created by Tcl_ParseCommand. */
    Command *cmdPtr,		/* Points to defintion of command being
				 * compiled. */
    CompileEnv *envPtr)		/* Holds resulting instructions. */
{
    DefineLineInformation;	/* TIP #280 */
    Tcl_Token *tokenPtr = TokenAfter(parsePtr->tokenPtr);
    int i;

    if (parsePtr->numWords < 2) {
	return TCL_ERROR;
    }

    OP(		NS_CURRENT);
    for (i = 1 ; i < parsePtr->numWords ; i++) {
	CompileWord(envPtr, tokenPtr, interp, i);
	tokenPtr = TokenAfter(tokenPtr);
    }
    OP4(	LIST, i);
    OP(		YIELD_TO_INVOKE);
    return TCL_OK;
}

/*
 *----------------------------------------------------------------------
 *
 * CompileUnaryOpCmd --
 *
 *	Utility routine to compile the unary operator commands.
 *
 * Results:
 *	Returns TCL_OK for a successful compile. Returns TCL_ERROR to defer
 *	evaluation to runtime.
 *
 * Side effects:
 *	Instructions are added to envPtr to execute the compiled command at
 *	runtime.
 *
 *----------------------------------------------------------------------
 */

static int
CompileUnaryOpCmd(
    Tcl_Interp *interp,
    Tcl_Parse *parsePtr,
    int instruction,
    CompileEnv *envPtr)
{
    Tcl_Token *tokenPtr;
    DefineLineInformation;	/* TIP #280 */

    if (parsePtr->numWords != 2) {
	return TCL_ERROR;
    }
    tokenPtr = TokenAfter(parsePtr->tokenPtr);
    CompileWord(envPtr, tokenPtr, interp, 1);
    TclEmitOpcode(instruction, envPtr);
    return TCL_OK;
}

/*
 *----------------------------------------------------------------------
 *
 * CompileAssociativeBinaryOpCmd --
 *
 *	Utility routine to compile the binary operator commands that accept an
 *	arbitrary number of arguments, and that are associative operations.
 *	Because of the associativity, we may combine operations from right to
 *	left, saving us any effort of re-ordering the arguments on the stack
 *	after substitutions are completed.
 *
 * Results:
 *	Returns TCL_OK for a successful compile. Returns TCL_ERROR to defer
 *	evaluation to runtime.
 *
 * Side effects:
 *	Instructions are added to envPtr to execute the compiled command at
 *	runtime.
 *
 *----------------------------------------------------------------------
 */

static int
CompileAssociativeBinaryOpCmd(
    Tcl_Interp *interp,
    Tcl_Parse *parsePtr,
    const char *identity,
    int instruction,
    CompileEnv *envPtr)
{
    Tcl_Token *tokenPtr = parsePtr->tokenPtr;
    DefineLineInformation;	/* TIP #280 */
    int words;

    /* TODO: Consider support for compiling expanded args. */
    for (words=1 ; words<parsePtr->numWords ; words++) {
	tokenPtr = TokenAfter(tokenPtr);
	CompileWord(envPtr, tokenPtr, interp, words);
    }
    if (parsePtr->numWords <= 2) {
	PushLiteral(envPtr, identity, -1);
	words++;
    }
    if (words > 3) {
	/*
	 * Reverse order of arguments to get precise agreement with [expr] in
	 * calcuations, including roundoff errors.
	 */

	OP4(	REVERSE, words-1);
    }
    while (--words > 1) {
	TclEmitOpcode(instruction, envPtr);
    }
    return TCL_OK;
}

/*
 *----------------------------------------------------------------------
 *
 * CompileStrictlyBinaryOpCmd --
 *
 *	Utility routine to compile the binary operator commands, that strictly
 *	accept exactly two arguments.
 *
 * Results:
 *	Returns TCL_OK for a successful compile. Returns TCL_ERROR to defer
 *	evaluation to runtime.
 *
 * Side effects:
 *	Instructions are added to envPtr to execute the compiled command at
 *	runtime.
 *
 *----------------------------------------------------------------------
 */

static int
CompileStrictlyBinaryOpCmd(
    Tcl_Interp *interp,
    Tcl_Parse *parsePtr,
    int instruction,
    CompileEnv *envPtr)
{
    if (parsePtr->numWords != 3) {
	return TCL_ERROR;
    }
    return CompileAssociativeBinaryOpCmd(interp, parsePtr,
	    NULL, instruction, envPtr);
}

/*
 *----------------------------------------------------------------------
 *
 * CompileComparisonOpCmd --
 *
 *	Utility routine to compile the n-ary comparison operator commands.
 *
 * Results:
 *	Returns TCL_OK for a successful compile. Returns TCL_ERROR to defer
 *	evaluation to runtime.
 *
 * Side effects:
 *	Instructions are added to envPtr to execute the compiled command at
 *	runtime.
 *
 *----------------------------------------------------------------------
 */

static int
CompileComparisonOpCmd(
    Tcl_Interp *interp,
    Tcl_Parse *parsePtr,
    int instruction,
    CompileEnv *envPtr)
{
    Tcl_Token *tokenPtr;
    DefineLineInformation;	/* TIP #280 */

    /* TODO: Consider support for compiling expanded args. */
    if (parsePtr->numWords < 3) {
	PUSH("1");
    } else if (parsePtr->numWords == 3) {
	tokenPtr = TokenAfter(parsePtr->tokenPtr);
	CompileWord(envPtr, tokenPtr, interp, 1);
	tokenPtr = TokenAfter(tokenPtr);
	CompileWord(envPtr, tokenPtr, interp, 2);
	TclEmitOpcode(instruction, envPtr);
    } else if (envPtr->procPtr == NULL) {
	/*
	 * No local variable space!
	 */

	return TCL_ERROR;
    } else {
	int tmpIndex = AnonymousLocal(envPtr);
	int words;

	tokenPtr = TokenAfter(parsePtr->tokenPtr);
	CompileWord(envPtr, tokenPtr, interp, 1);
	tokenPtr = TokenAfter(tokenPtr);
	CompileWord(envPtr, tokenPtr, interp, 2);
	STORE(tmpIndex);
	TclEmitOpcode(instruction, envPtr);
	for (words=3 ; words<parsePtr->numWords ;) {
	    LOAD(tmpIndex);
	    tokenPtr = TokenAfter(tokenPtr);
	    CompileWord(envPtr, tokenPtr, interp, words);
	    if (++words < parsePtr->numWords) {
		STORE(tmpIndex);
	    }
	    TclEmitOpcode(instruction, envPtr);
	}
	for (; words>3 ; words--) {
	    OP(	BITAND);
	}

	/*
	 * Drop the value from the temp variable; retaining that reference
	 * might be expensive elsewhere.
	 */

	OP14(	UNSET_SCALAR, 0, tmpIndex);
    }
    return TCL_OK;
}

/*
 *----------------------------------------------------------------------
 *
 * TclCompile*OpCmd --
 *
 *	Procedures called to compile the corresponding "::tcl::mathop::*"
 *	commands. These are all wrappers around the utility operator command
 *	compiler functions, except for the compilers for subtraction and
 *	division, which are special.
 *
 * Results:
 *	Returns TCL_OK for a successful compile. Returns TCL_ERROR to defer
 *	evaluation to runtime.
 *
 * Side effects:
 *	Instructions are added to envPtr to execute the compiled command at
 *	runtime.
 *
 *----------------------------------------------------------------------
 */

int
TclCompileInvertOpCmd(
    Tcl_Interp *interp,
    Tcl_Parse *parsePtr,
    Command *cmdPtr,		/* Points to defintion of command being
				 * compiled. */
    CompileEnv *envPtr)
{
    return CompileUnaryOpCmd(interp, parsePtr, INST_BITNOT, envPtr);
}

int
TclCompileNotOpCmd(
    Tcl_Interp *interp,
    Tcl_Parse *parsePtr,
    Command *cmdPtr,		/* Points to defintion of command being
				 * compiled. */
    CompileEnv *envPtr)
{
    return CompileUnaryOpCmd(interp, parsePtr, INST_LNOT, envPtr);
}

int
TclCompileAddOpCmd(
    Tcl_Interp *interp,
    Tcl_Parse *parsePtr,
    Command *cmdPtr,		/* Points to defintion of command being
				 * compiled. */
    CompileEnv *envPtr)
{
    return CompileAssociativeBinaryOpCmd(interp, parsePtr, "0", INST_ADD,
	    envPtr);
}

int
TclCompileMulOpCmd(
    Tcl_Interp *interp,
    Tcl_Parse *parsePtr,
    Command *cmdPtr,		/* Points to defintion of command being
				 * compiled. */
    CompileEnv *envPtr)
{
    return CompileAssociativeBinaryOpCmd(interp, parsePtr, "1", INST_MULT,
	    envPtr);
}

int
TclCompileAndOpCmd(
    Tcl_Interp *interp,
    Tcl_Parse *parsePtr,
    Command *cmdPtr,		/* Points to defintion of command being
				 * compiled. */
    CompileEnv *envPtr)
{
    return CompileAssociativeBinaryOpCmd(interp, parsePtr, "-1", INST_BITAND,
	    envPtr);
}

int
TclCompileOrOpCmd(
    Tcl_Interp *interp,
    Tcl_Parse *parsePtr,
    Command *cmdPtr,		/* Points to defintion of command being
				 * compiled. */
    CompileEnv *envPtr)
{
    return CompileAssociativeBinaryOpCmd(interp, parsePtr, "0", INST_BITOR,
	    envPtr);
}

int
TclCompileXorOpCmd(
    Tcl_Interp *interp,
    Tcl_Parse *parsePtr,
    Command *cmdPtr,		/* Points to defintion of command being
				 * compiled. */
    CompileEnv *envPtr)
{
    return CompileAssociativeBinaryOpCmd(interp, parsePtr, "0", INST_BITXOR,
	    envPtr);
}

int
TclCompilePowOpCmd(
    Tcl_Interp *interp,
    Tcl_Parse *parsePtr,
    Command *cmdPtr,		/* Points to defintion of command being
				 * compiled. */
    CompileEnv *envPtr)
{
    /*
     * This one has its own implementation because the ** operator is the only
     * one with right associativity.
     */

    Tcl_Token *tokenPtr = parsePtr->tokenPtr;
    DefineLineInformation;	/* TIP #280 */
    int words;

    for (words=1 ; words<parsePtr->numWords ; words++) {
	tokenPtr = TokenAfter(tokenPtr);
	CompileWord(envPtr, tokenPtr, interp, words);
    }
    if (parsePtr->numWords <= 2) {
	PUSH("1");
	words++;
    }
    while (--words > 1) {
	TclEmitOpcode(INST_EXPON, envPtr);
    }
    return TCL_OK;
}

int
TclCompileLshiftOpCmd(
    Tcl_Interp *interp,
    Tcl_Parse *parsePtr,
    Command *cmdPtr,		/* Points to defintion of command being
				 * compiled. */
    CompileEnv *envPtr)
{
    return CompileStrictlyBinaryOpCmd(interp, parsePtr, INST_LSHIFT, envPtr);
}

int
TclCompileRshiftOpCmd(
    Tcl_Interp *interp,
    Tcl_Parse *parsePtr,
    Command *cmdPtr,		/* Points to defintion of command being
				 * compiled. */
    CompileEnv *envPtr)
{
    return CompileStrictlyBinaryOpCmd(interp, parsePtr, INST_RSHIFT, envPtr);
}

int
TclCompileModOpCmd(
    Tcl_Interp *interp,
    Tcl_Parse *parsePtr,
    Command *cmdPtr,		/* Points to defintion of command being
				 * compiled. */
    CompileEnv *envPtr)
{
    return CompileStrictlyBinaryOpCmd(interp, parsePtr, INST_MOD, envPtr);
}

int
TclCompileNeqOpCmd(
    Tcl_Interp *interp,
    Tcl_Parse *parsePtr,
    Command *cmdPtr,		/* Points to defintion of command being
				 * compiled. */
    CompileEnv *envPtr)
{
    return CompileStrictlyBinaryOpCmd(interp, parsePtr, INST_NEQ, envPtr);
}

int
TclCompileStrneqOpCmd(
    Tcl_Interp *interp,
    Tcl_Parse *parsePtr,
    Command *cmdPtr,		/* Points to defintion of command being
				 * compiled. */
    CompileEnv *envPtr)
{
    return CompileStrictlyBinaryOpCmd(interp, parsePtr, INST_STR_NEQ, envPtr);
}

int
TclCompileInOpCmd(
    Tcl_Interp *interp,
    Tcl_Parse *parsePtr,
    Command *cmdPtr,		/* Points to defintion of command being
				 * compiled. */
    CompileEnv *envPtr)
{
    return CompileStrictlyBinaryOpCmd(interp, parsePtr, INST_LIST_IN, envPtr);
}

int
TclCompileNiOpCmd(
    Tcl_Interp *interp,
    Tcl_Parse *parsePtr,
    Command *cmdPtr,		/* Points to defintion of command being
				 * compiled. */
    CompileEnv *envPtr)
{
    return CompileStrictlyBinaryOpCmd(interp, parsePtr, INST_LIST_NOT_IN,
	    envPtr);
}

int
TclCompileLessOpCmd(
    Tcl_Interp *interp,
    Tcl_Parse *parsePtr,
    Command *cmdPtr,		/* Points to defintion of command being
				 * compiled. */
    CompileEnv *envPtr)
{
    return CompileComparisonOpCmd(interp, parsePtr, INST_LT, envPtr);
}

int
TclCompileLeqOpCmd(
    Tcl_Interp *interp,
    Tcl_Parse *parsePtr,
    Command *cmdPtr,		/* Points to defintion of command being
				 * compiled. */
    CompileEnv *envPtr)
{
    return CompileComparisonOpCmd(interp, parsePtr, INST_LE, envPtr);
}

int
TclCompileGreaterOpCmd(
    Tcl_Interp *interp,
    Tcl_Parse *parsePtr,
    Command *cmdPtr,		/* Points to defintion of command being
				 * compiled. */
    CompileEnv *envPtr)
{
    return CompileComparisonOpCmd(interp, parsePtr, INST_GT, envPtr);
}

int
TclCompileGeqOpCmd(
    Tcl_Interp *interp,
    Tcl_Parse *parsePtr,
    Command *cmdPtr,		/* Points to defintion of command being
				 * compiled. */
    CompileEnv *envPtr)
{
    return CompileComparisonOpCmd(interp, parsePtr, INST_GE, envPtr);
}

int
TclCompileEqOpCmd(
    Tcl_Interp *interp,
    Tcl_Parse *parsePtr,
    Command *cmdPtr,		/* Points to defintion of command being
				 * compiled. */
    CompileEnv *envPtr)
{
    return CompileComparisonOpCmd(interp, parsePtr, INST_EQ, envPtr);
}

int
TclCompileStreqOpCmd(
    Tcl_Interp *interp,
    Tcl_Parse *parsePtr,
    Command *cmdPtr,		/* Points to defintion of command being
				 * compiled. */
    CompileEnv *envPtr)
{
    return CompileComparisonOpCmd(interp, parsePtr, INST_STR_EQ, envPtr);
}

int
TclCompileMinusOpCmd(
    Tcl_Interp *interp,
    Tcl_Parse *parsePtr,
    Command *cmdPtr,		/* Points to defintion of command being
				 * compiled. */
    CompileEnv *envPtr)
{
    Tcl_Token *tokenPtr = parsePtr->tokenPtr;
    DefineLineInformation;	/* TIP #280 */
    int words;

    /* TODO: Consider support for compiling expanded args. */
    if (parsePtr->numWords == 1) {
	/*
	 * Fallback to direct eval to report syntax error.
	 */

	return TCL_ERROR;
    }
    for (words=1 ; words<parsePtr->numWords ; words++) {
	tokenPtr = TokenAfter(tokenPtr);
	CompileWord(envPtr, tokenPtr, interp, words);
    }
    if (words == 2) {
	TclEmitOpcode(INST_UMINUS, envPtr);
	return TCL_OK;
    }
    if (words == 3) {
	TclEmitOpcode(INST_SUB, envPtr);
	return TCL_OK;
    }

    /*
     * Reverse order of arguments to get precise agreement with [expr] in
     * calcuations, including roundoff errors.
     */

    TclEmitInstInt4(INST_REVERSE, words-1, envPtr);
    while (--words > 1) {
	TclEmitInstInt4(INST_REVERSE, 2, envPtr);
	TclEmitOpcode(INST_SUB, envPtr);
    }
    return TCL_OK;
}

int
TclCompileDivOpCmd(
    Tcl_Interp *interp,
    Tcl_Parse *parsePtr,
    Command *cmdPtr,		/* Points to defintion of command being
				 * compiled. */
    CompileEnv *envPtr)
{
    Tcl_Token *tokenPtr = parsePtr->tokenPtr;
    DefineLineInformation;	/* TIP #280 */
    int words;

    /* TODO: Consider support for compiling expanded args. */
    if (parsePtr->numWords == 1) {
	/*
	 * Fallback to direct eval to report syntax error.
	 */

	return TCL_ERROR;
    }
    if (parsePtr->numWords == 2) {
	PUSH("1.0");
    }
    for (words=1 ; words<parsePtr->numWords ; words++) {
	tokenPtr = TokenAfter(tokenPtr);
	CompileWord(envPtr, tokenPtr, interp, words);
    }
    if (words <= 3) {
	TclEmitOpcode(INST_DIV, envPtr);
	return TCL_OK;
    }

    /*
     * Reverse order of arguments to get precise agreement with [expr] in
     * calcuations, including roundoff errors.
     */

    TclEmitInstInt4(INST_REVERSE, words-1, envPtr);
    while (--words > 1) {
	TclEmitInstInt4(INST_REVERSE, 2, envPtr);
	TclEmitOpcode(INST_DIV, envPtr);
    }
    return TCL_OK;
}

/*
 * Local Variables:
 * mode: c
 * c-basic-offset: 4
 * fill-column: 78
 * End:
 */<|MERGE_RESOLUTION|>--- conflicted
+++ resolved
@@ -484,28 +484,16 @@
     tokenPtr = TokenAfter(tokenPtr);
     CompileWord(envPtr, tokenPtr, interp, 3);
 
-<<<<<<< HEAD
-    if (idx == (int) TCL_INDEX_START) {
-	/* Prepend the insertion string */
-	OP4(	REVERSE, 2);
-	OP1(	STR_CONCAT1, 2);
-    } else  if (idx == (int) TCL_INDEX_END) {
-=======
     if (idx == (int)TCL_INDEX_START) {
 	/* Prepend the insertion string */
 	OP4(	REVERSE, 2);
 	OP1(	STR_CONCAT1, 2);
     } else  if (idx == (int)TCL_INDEX_END) {
->>>>>>> 9d68b2db
 	/* Append the insertion string */
 	OP1(	STR_CONCAT1, 2);
     } else {
 	/* Prefix + insertion + suffix */
-<<<<<<< HEAD
-	if (idx < (int) TCL_INDEX_END) {
-=======
 	if (idx < (int)TCL_INDEX_END) {
->>>>>>> 9d68b2db
 	    /* See comments in compiler for [linsert]. */
 	    idx++;
 	}
