--- conflicted
+++ resolved
@@ -1823,7 +1823,7 @@
     Tcl_Token *tokenPtr = parsePtr->tokenPtr;
     int i;
 
-    if (parsePtr->numWords < 2 || parsePtr->numWords > 256
+    if (parsePtr->numWords < 2 || parsePtr->numWords > 255
 	    || envPtr->procPtr == NULL) {
 	return TCL_ERROR;
     }
@@ -1834,11 +1834,7 @@
 	tokenPtr = TokenAfter(tokenPtr);
 	PUSH_SUBST_WORD(tokenPtr, i);
     }
-<<<<<<< HEAD
-    OP1(	TAILCALL, parsePtr->numWords-1);
-=======
-    TclEmitInstInt1(	INST_TAILCALL, parsePtr->numWords,	envPtr);
->>>>>>> d818399b
+    OP1(	TAILCALL, parsePtr->numWords);
     return TCL_OK;
 }
 