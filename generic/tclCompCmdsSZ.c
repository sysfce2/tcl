--- conflicted
+++ resolved
@@ -1507,14 +1507,9 @@
 
     for (endTokenPtr = tokenPtr + parse.numTokens;
 	    tokenPtr < endTokenPtr; tokenPtr = TokenAfter(tokenPtr)) {
-<<<<<<< HEAD
 	size_t length;
 	int literal, catchRange, breakJump;
-	char buf[TCL_UTF_MAX];
-=======
-	int length, literal, catchRange, breakJump;
 	char buf[TCL_UTF_MAX] = "";
->>>>>>> 050b6c3d
 	JumpFixup startFixup, okFixup, returnFixup, breakFixup;
 	JumpFixup continueFixup, otherFixup, endFixup;
 
