--- conflicted
+++ resolved
@@ -953,9 +953,6 @@
 		}
 	    }
 	}
-<<<<<<< HEAD
-	strElt = TclGetStringFromObj(elt, &strEltLen);
-=======
     }
 
     assert ( res == NULL );
@@ -967,8 +964,7 @@
 	Tcl_Obj *driveName = NULL;
 	Tcl_Obj *elt = objv[i];
 
-	strElt = Tcl_GetStringFromObj(elt, &strEltLen);
->>>>>>> 578eeb06
+	strElt = TclGetStringFromObj(elt, &strEltLen);
 	driveNameLength = 0;
 	type = TclGetPathType(elt, &fsPtr, &driveNameLength, &driveName);
 	if (type != TCL_PATH_RELATIVE) {
@@ -1062,14 +1058,8 @@
     noQuickReturn:
 	if (res == NULL) {
 	    res = Tcl_NewObj();
-	    ptr = Tcl_GetStringFromObj(res, &length);
-	} else {
-	    ptr = Tcl_GetStringFromObj(res, &length);
-	}
-<<<<<<< HEAD
+	}
 	ptr = TclGetStringFromObj(res, &length);
-=======
->>>>>>> 578eeb06
 
 	/*
 	 * Strip off any './' before a tilde, unless this is the beginning of
@@ -1102,7 +1092,7 @@
 
 		if (sep != NULL) {
 		    separator = TclGetString(sep)[0];
-		    Tcl_DecrRefCount(sep);
+		    TclDecrRefCount(sep);
 		}
 		/* Safety check in case the VFS driver caused sharing */
 		if (Tcl_IsShared(res)) {
