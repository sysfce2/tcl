--- conflicted
+++ resolved
@@ -2217,127 +2217,8 @@
      * cmdAH.test exercise most of the code).
      */
 
-<<<<<<< HEAD
     Tcl_GetStringFromObj(pathPtr, &len); /* TODO: Is this needed? */
     transPtr = TclJoinPath(1, &pathPtr, 1);
-=======
-    name = TclGetStringFromObj(pathPtr, &len);
-
-    /*
-     * Handle tilde substitutions, if needed.
-     */
-
-    if (len && name[0] == '~') {
-	Tcl_DString temp;
-	int split;
-	char separator = '/';
-
-	/*
-	 * We have multiple cases '~/foo/bar...', '~user/foo/bar...', etc.
-	 * split becomes value 1 for '~/...' as well as for '~'.
-	 */
-	split = FindSplitPos(name, separator);
-
-	/*
-	 * Do some tilde substitution.
-	 */
-
-	if (split == 1) {
-	    /*
-	     * We have just '~' (or '~/...')
-	     */
-
-	    const char *dir;
-	    Tcl_DString dirString;
-
-	    dir = TclGetEnv("HOME", &dirString);
-	    if (dir == NULL) {
-		if (interp) {
-		    Tcl_SetObjResult(interp, Tcl_NewStringObj(
-			    "couldn't find HOME environment variable to"
-			    " expand path", -1));
-		    Tcl_SetErrorCode(interp, "TCL", "VALUE", "PATH",
-			    "HOMELESS", NULL);
-		}
-		return TCL_ERROR;
-	    }
-	    Tcl_DStringInit(&temp);
-	    Tcl_JoinPath(1, &dir, &temp);
-	    Tcl_DStringFree(&dirString);
-	} else {
-	    /*
-	     * There is a '~user'
-	     */
-
-	    const char *expandedUser;
-	    Tcl_DString userName;
-
-	    Tcl_DStringInit(&userName);
-	    Tcl_DStringAppend(&userName, name+1, split-1);
-	    expandedUser = Tcl_DStringValue(&userName);
-
-	    Tcl_DStringInit(&temp);
-	    if (TclpGetUserHome(expandedUser, &temp) == NULL) {
-		if (interp != NULL) {
-		    Tcl_SetObjResult(interp, Tcl_ObjPrintf(
-			    "user \"%s\" doesn't exist", expandedUser));
-		    Tcl_SetErrorCode(interp, "TCL", "VALUE", "PATH", "NOUSER",
-			    NULL);
-		}
-		Tcl_DStringFree(&userName);
-		Tcl_DStringFree(&temp);
-		return TCL_ERROR;
-	    }
-	    Tcl_DStringFree(&userName);
-	}
-
-	transPtr = Tcl_DStringToObj(&temp);
-
-	if (split != len) {
-	    /*
-	     * Join up the tilde substitution with the rest.
-	     */
-
-	    if (name[split+1] == separator) {
-		/*
-		 * Somewhat tricky case like ~//foo/bar. Make use of
-		 * Split/Join machinery to get it right. Assumes all paths
-		 * beginning with ~ are part of the native filesystem.
-		 */
-
-		int objc;
-		Tcl_Obj **objv;
-		Tcl_Obj *parts = TclpNativeSplitPath(pathPtr, NULL);
-
-		TclListObjGetElementsM(NULL, parts, &objc, &objv);
-
-		/*
-		 * Skip '~'. It's replaced by its expansion.
-		 */
-
-		objc--; objv++;
-		while (objc--) {
-		    TclpNativeJoinPath(transPtr, Tcl_GetString(*objv++));
-		}
-		TclDecrRefCount(parts);
-	    } else {
-		Tcl_Obj *pair[2];
-
-		pair[0] = transPtr;
-		pair[1] = Tcl_NewStringObj(name+split+1, -1);
-		transPtr = TclJoinPath(2, pair, 1);
-		if (transPtr != pair[0]) {
-		    Tcl_DecrRefCount(pair[0]);
-		}
-		if (transPtr != pair[1]) {
-		    Tcl_DecrRefCount(pair[1]);
-		}
-	    }
-	}
-    } else {
-	transPtr = TclJoinPath(1, &pathPtr, 1);
-    }
->>>>>>> 66386bc1
 
     /*
      * Now we have a translated filename in 'transPtr'. This will have forward
