--- conflicted
+++ resolved
@@ -1282,11 +1282,7 @@
     }
 
     pathPtr = Tcl_NewObj();
-<<<<<<< HEAD
-    fsPathPtr = Tcl_Alloc(sizeof(FsPath));
-=======
-    fsPathPtr = (FsPath *)ckalloc(sizeof(FsPath));
->>>>>>> e676594f
+    fsPathPtr = (FsPath *)Tcl_Alloc(sizeof(FsPath));
 
     /*
      * Set up the path.
@@ -1482,11 +1478,7 @@
 	return TCL_OK;
     }
 
-<<<<<<< HEAD
-    fsPathPtr = Tcl_Alloc(sizeof(FsPath));
-=======
-    fsPathPtr = (FsPath *)ckalloc(sizeof(FsPath));
->>>>>>> e676594f
+    fsPathPtr = (FsPath *)Tcl_Alloc(sizeof(FsPath));
 
     /*
      * It's a pure normalized absolute path.
@@ -1555,11 +1547,7 @@
      */
 
     Tcl_StoreIntRep(pathPtr, &fsPathType, NULL);
-<<<<<<< HEAD
-    fsPathPtr = Tcl_Alloc(sizeof(FsPath));
-=======
-    fsPathPtr = (FsPath *)ckalloc(sizeof(FsPath));
->>>>>>> e676594f
+    fsPathPtr = (FsPath *)Tcl_Alloc(sizeof(FsPath));
 
     fsPathPtr->translatedPathPtr = NULL;
 
@@ -1687,11 +1675,7 @@
     if (transPtr != NULL) {
 	size_t len;
 	const char *orig = TclGetStringFromObj(transPtr, &len);
-<<<<<<< HEAD
-	char *result = Tcl_Alloc(len+1);
-=======
-	char *result = (char *)ckalloc(len+1);
->>>>>>> e676594f
+	char *result = (char *)Tcl_Alloc(len+1);
 
 	memcpy(result, orig, len+1);
 	TclDecrRefCount(transPtr);
@@ -2387,11 +2371,7 @@
      * slashes on Windows, and will not contain any ~user sequences.
      */
 
-<<<<<<< HEAD
-    fsPathPtr = Tcl_Alloc(sizeof(FsPath));
-=======
-    fsPathPtr = (FsPath *)ckalloc(sizeof(FsPath));
->>>>>>> e676594f
+    fsPathPtr = (FsPath *)Tcl_Alloc(sizeof(FsPath));
 
     if (transPtr == pathPtr) {
         transPtr = Tcl_DuplicateObj(pathPtr);
@@ -2453,11 +2433,7 @@
     Tcl_Obj *copyPtr)		/* Path obj with internal rep to set. */
 {
     FsPath *srcFsPathPtr = PATHOBJ(srcPtr);
-<<<<<<< HEAD
-    FsPath *copyFsPathPtr = Tcl_Alloc(sizeof(FsPath));
-=======
-    FsPath *copyFsPathPtr = (FsPath *)ckalloc(sizeof(FsPath));
->>>>>>> e676594f
+    FsPath *copyFsPathPtr = (FsPath *)Tcl_Alloc(sizeof(FsPath));
 
     SETPATHOBJ(copyPtr, copyFsPathPtr);
 
