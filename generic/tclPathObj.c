--- conflicted
+++ resolved
@@ -2512,7 +2512,6 @@
 
 	dir = TclGetEnv("HOME", &dirString);
 	if (dir == NULL) {
-<<<<<<< HEAD
 	    if (interp) {
 		TclSetResult(interp,
 			"couldn't find HOME environment variable to expand path");
@@ -2521,36 +2520,17 @@
 	    }
 	    return TCL_ERROR;
 	}
-=======
-            if (interp) {
-                Tcl_SetObjResult(interp, Tcl_NewStringObj(
-                        "couldn't find HOME environment variable to expand path",
-			-1));
-                Tcl_SetErrorCode(interp, "TCL", "VALUE", "PATH",
-                        "HOMELESS", (void *)NULL);
-            }
-            return TCL_ERROR;
-        }
->>>>>>> f9c9921d
     } else {
-        /* User name specified - ~user */
+	/* User name specified - ~user */
 	dir = TclpGetUserHome(user, &dirString);
 	if (dir == NULL) {
 	    if (interp != NULL) {
-<<<<<<< HEAD
-		TclPrintfResult(interp, "user \"%s\" doesn't exist", user);
+		TclPrintfResult(interp,
+			"user \"%s\" doesn't exist", user);
 		Tcl_SetErrorCode(interp, "TCL", "VALUE", "PATH", "NOUSER",
 			(void *)NULL);
 	    }
-	    return TCL_ERROR;
-=======
-                Tcl_SetObjResult(interp, Tcl_ObjPrintf(
-                        "user \"%s\" doesn't exist", user));
-                Tcl_SetErrorCode(interp, "TCL", "VALUE", "PATH", "NOUSER",
-                        (void *)NULL);
-            }
             return TCL_ERROR;
->>>>>>> f9c9921d
 	}
     }
     if (subPath) {
