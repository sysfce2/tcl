/*
 * tclPathObj.c --
 *
 *	This file contains the implementation of Tcl's "path" object type used
 *	to represent and manipulate a general (virtual) filesystem entity in
 *	an efficient manner.
 *
 * Copyright (c) 2003 Vince Darley.
 *
 * See the file "license.terms" for information on usage and redistribution of
 * this file, and for a DISCLAIMER OF ALL WARRANTIES.
 */

#include "tclInt.h"
#include "tclFileSystem.h"

/*
 * Prototypes for functions defined later in this file.
 */

static Tcl_Obj *	AppendPath(Tcl_Obj *head, Tcl_Obj *tail);
static void		DupFsPathInternalRep(Tcl_Obj *srcPtr,
			    Tcl_Obj *copyPtr);
static void		FreeFsPathInternalRep(Tcl_Obj *pathPtr);
static void		UpdateStringOfFsPath(Tcl_Obj *pathPtr);
static int		SetFsPathFromAny(Tcl_Interp *interp, Tcl_Obj *pathPtr);
static int		FindSplitPos(const char *path, int separator);
static int		IsSeparatorOrNull(int ch);
static Tcl_Obj *	GetExtension(Tcl_Obj *pathPtr);
static int		MakePathFromNormalized(Tcl_Interp *interp,
			    Tcl_Obj *pathPtr);

/*
 * Define the 'path' object type, which Tcl uses to represent file paths
 * internally.
 */

static const Tcl_ObjType tclFsPathType = {
    "path",				/* name */
    FreeFsPathInternalRep,		/* freeIntRepProc */
    DupFsPathInternalRep,		/* dupIntRepProc */
    UpdateStringOfFsPath,		/* updateStringProc */
    SetFsPathFromAny			/* setFromAnyProc */
};

/*
 * struct FsPath --
 *
 * Internal representation of a Tcl_Obj of "path" type. This can be used to
 * represent relative or absolute paths, and has certain optimisations when
 * used to represent paths which are already normalized and absolute.
 *
 * Note that both 'translatedPathPtr' and 'normPathPtr' can be a circular
 * reference to the container Tcl_Obj of this FsPath.
 *
 * There are two cases, with the first being the most common:
 *
 * (i) flags == 0, => Ordinary path.
 *
 * translatedPathPtr contains the translated path (which may be a circular
 * reference to the object itself). If it is NULL then the path is pure
 * normalized (and the normPathPtr will be a circular reference). cwdPtr is
 * null for an absolute path, and non-null for a relative path (unless the cwd
 * has never been set, in which case the cwdPtr may also be null for a
 * relative path).
 *
 * (ii) flags != 0, => Special path, see TclNewFSPathObj
 *
 * Now, this is a path like 'file join $dir $tail' where, cwdPtr is the $dir
 * and normPathPtr is the $tail.
 *
 */

typedef struct FsPath {
    Tcl_Obj *translatedPathPtr; /* Name without any ~user sequences. If this
				 * is NULL, then this is a pure normalized,
				 * absolute path object, in which the parent
				 * Tcl_Obj's string rep is already both
				 * translated and normalized. */
    Tcl_Obj *normPathPtr;	/* Normalized absolute path, without ., .. or
				 * ~user sequences. If the Tcl_Obj containing
				 * this FsPath is already normalized, this may
				 * be a circular reference back to the
				 * container. If that is NOT the case, we have
				 * a refCount on the object. */
    Tcl_Obj *cwdPtr;		/* If null, path is absolute, else this points
				 * to the cwd object used for this path. We
				 * have a refCount on the object. */
    int flags;			/* Flags to describe interpretation - see
				 * below. */
    ClientData nativePathPtr;	/* Native representation of this path, which
				 * is filesystem dependent. */
    int filesystemEpoch;	/* Used to ensure the path representation was
				 * generated during the correct filesystem
				 * epoch. The epoch changes when
				 * filesystem-mounts are changed. */
    const Tcl_Filesystem *fsPtr;/* The Tcl_Filesystem that claims this path */
} FsPath;

/*
 * Flag values for FsPath->flags.
 */

#define TCLPATH_APPENDED 1
#define TCLPATH_NEEDNORM 4

/*
 * Define some macros to give us convenient access to path-object specific
 * fields.
 */

#define PATHOBJ(pathPtr) ((FsPath *) (pathPtr)->internalRep.twoPtrValue.ptr1)
#define SETPATHOBJ(pathPtr,fsPathPtr) \
	((pathPtr)->internalRep.twoPtrValue.ptr1 = (void *) (fsPathPtr))
#define PATHFLAGS(pathPtr) (PATHOBJ(pathPtr)->flags)

/*
 *---------------------------------------------------------------------------
 *
 * TclFSNormalizeAbsolutePath --
 *
 *	Takes an absolute path specification and computes a 'normalized' path
 *	from it.
 *
 *	A normalized path is one which has all '../', './' removed. Also it is
 *	one which is in the 'standard' format for the native platform. On
 *	Unix, this means the path must be free of symbolic links/aliases, and
 *	on Windows it means we want the long form, with that long form's
 *	case-dependence (which gives us a unique, case-dependent path).
 *
 *	The behaviour of this function if passed a non-absolute path is NOT
 *	defined.
 *
 *	pathPtr may have a refCount of zero, or may be a shared object.
 *
 * Results:
 *	The result is returned in a Tcl_Obj with a refCount of 1, which is
 *	therefore owned by the caller. It must be freed (with
 *	Tcl_DecrRefCount) by the caller when no longer needed.
 *
 * Side effects:
 *	None (beyond the memory allocation for the result).
 *
 * Special note:
 *	This code was originally based on code from Matt Newman and
 *	Jean-Claude Wippler, but has since been totally rewritten by Vince
 *	Darley to deal with symbolic links.
 *
 *---------------------------------------------------------------------------
 */

Tcl_Obj *
TclFSNormalizeAbsolutePath(
    Tcl_Interp *interp,		/* Interpreter to use */
    Tcl_Obj *pathPtr)		/* Absolute path to normalize */
{
    const char *dirSep, *oldDirSep;
    int first = 1;		/* Set to zero once we've passed the first
				 * directory separator - we can't use '..' to
				 * remove the volume in a path. */
    Tcl_Obj *retVal = NULL;
    dirSep = TclGetString(pathPtr);

    if (tclPlatform == TCL_PLATFORM_WINDOWS) {
	if (   (dirSep[0] == '/' || dirSep[0] == '\\')
	    && (dirSep[1] == '/' || dirSep[1] == '\\')
	    && (dirSep[2] == '?')
	    && (dirSep[3] == '/' || dirSep[3] == '\\')) {
	    /* NT extended path */
	    dirSep += 4;

	    if (   (dirSep[0] == 'U' || dirSep[0] == 'u')
		&& (dirSep[1] == 'N' || dirSep[1] == 'n')
		&& (dirSep[2] == 'C' || dirSep[2] == 'c')
		&& (dirSep[3] == '/' || dirSep[3] == '\\')) {
		/* NT extended UNC path */
		dirSep += 4;
	    }
	}
	if (dirSep[0] != 0 && dirSep[1] == ':' &&
		(dirSep[2] == '/' || dirSep[2] == '\\')) {
	    /* Do nothing */
	} else if ((dirSep[0] == '/' || dirSep[0] == '\\')
		&& (dirSep[1] == '/' || dirSep[1] == '\\')) {
	    /*
	     * UNC style path, where we must skip over the first separator,
	     * since the first two segments are actually inseparable.
	     */

	    dirSep += 2;
	    dirSep += FindSplitPos(dirSep, '/');
	    if (*dirSep != 0) {
		dirSep++;
	    }
	}
    }

    /*
     * Scan forward from one directory separator to the next, checking for
     * '..' and '.' sequences which must be handled specially. In particular
     * handling of '..' can be complicated if the directory before is a link,
     * since we will have to expand the link to be able to back up one level.
     */

    while (*dirSep != 0) {
	oldDirSep = dirSep;
	if (!first) {
	    dirSep++;
	}
	dirSep += FindSplitPos(dirSep, '/');
	if (dirSep[0] == 0 || dirSep[1] == 0) {
	    if (retVal != NULL) {
		Tcl_AppendToObj(retVal, oldDirSep, dirSep - oldDirSep);
	    }
	    break;
	}
	if (dirSep[1] == '.') {
	    if (retVal != NULL) {
		Tcl_AppendToObj(retVal, oldDirSep, dirSep - oldDirSep);
		oldDirSep = dirSep;
	    }
	again:
	    if (IsSeparatorOrNull(dirSep[2])) {
		/*
		 * Need to skip '.' in the path.
		 */
		int curLen;

		if (retVal == NULL) {
		    const char *path = TclGetString(pathPtr);
		    retVal = Tcl_NewStringObj(path, dirSep - path);
		    Tcl_IncrRefCount(retVal);
		}
		TclGetStringFromObj(retVal, &curLen);
		if (curLen == 0) {
		    Tcl_AppendToObj(retVal, dirSep, 1);
		}
		dirSep += 2;
		oldDirSep = dirSep;
		if (dirSep[0] != 0 && dirSep[1] == '.') {
		    goto again;
		}
		continue;
	    }
	    if (dirSep[2] == '.' && IsSeparatorOrNull(dirSep[3])) {
		Tcl_Obj *linkObj;
		int curLen;
		char *linkStr;

		/*
		 * Have '..' so need to skip previous directory.
		 */

		if (retVal == NULL) {
		    const char *path = TclGetString(pathPtr);

		    retVal = Tcl_NewStringObj(path, dirSep - path);
		    Tcl_IncrRefCount(retVal);
		}
		TclGetStringFromObj(retVal, &curLen);
		if (curLen == 0) {
		    Tcl_AppendToObj(retVal, dirSep, 1);
		}
		if (!first || (tclPlatform == TCL_PLATFORM_UNIX)) {
		    linkObj = Tcl_FSLink(retVal, NULL, 0);

		    /* Safety check in case driver caused sharing */
		    if (Tcl_IsShared(retVal)) {
			TclDecrRefCount(retVal);
			retVal = Tcl_DuplicateObj(retVal);
			Tcl_IncrRefCount(retVal);
		    }

		    if (linkObj != NULL) {
			/*
			 * Got a link. Need to check if the link is relative
			 * or absolute, for those platforms where relative
			 * links exist.
			 */

			if (tclPlatform != TCL_PLATFORM_WINDOWS
				&& Tcl_FSGetPathType(linkObj)
					== TCL_PATH_RELATIVE) {
			    /*
			     * We need to follow this link which is relative
			     * to retVal's directory. This means concatenating
			     * the link onto the directory of the path so far.
			     */

			    const char *path =
				    TclGetStringFromObj(retVal, &curLen);

			    while (--curLen >= 0) {
				if (IsSeparatorOrNull(path[curLen])) {
				    break;
				}
			    }

			    /*
			     * We want the trailing slash.
			     */

			    Tcl_SetObjLength(retVal, curLen+1);
			    Tcl_AppendObjToObj(retVal, linkObj);
			    TclDecrRefCount(linkObj);
			    linkStr = TclGetStringFromObj(retVal, &curLen);
			} else {
			    /*
			     * Absolute link.
			     */

			    TclDecrRefCount(retVal);
			    if (Tcl_IsShared(linkObj)) {
				retVal = Tcl_DuplicateObj(linkObj);
				TclDecrRefCount(linkObj);
			    } else {
				retVal = linkObj;
			    }
			    linkStr = TclGetStringFromObj(retVal, &curLen);

			    /*
			     * Convert to forward-slashes on windows.
			     */

			    if (tclPlatform == TCL_PLATFORM_WINDOWS) {
				int i;

				for (i = 0; i < curLen; i++) {
				    if (linkStr[i] == '\\') {
					linkStr[i] = '/';
				    }
				}
			    }
			}
		    } else {
			linkStr = TclGetStringFromObj(retVal, &curLen);
		    }

		    /*
		     * Either way, we now remove the last path element (but
		     * not the first character of the path).
		     */

		    while (--curLen >= 0) {
			if (IsSeparatorOrNull(linkStr[curLen])) {
			    if (curLen) {
				Tcl_SetObjLength(retVal, curLen);
			    } else {
				Tcl_SetObjLength(retVal, 1);
			    }
			    break;
			}
		    }
		}
		dirSep += 3;
		oldDirSep = dirSep;

		if ((curLen == 0) && (dirSep[0] != 0)) {
		    Tcl_SetObjLength(retVal, 0);
		}

		if (dirSep[0] != 0 && dirSep[1] == '.') {
		    goto again;
		}
		continue;
	    }
	}
	first = 0;
	if (retVal != NULL) {
	    Tcl_AppendToObj(retVal, oldDirSep, dirSep - oldDirSep);
	}
    }

    /*
     * If we didn't make any changes, just use the input path.
     */

    if (retVal == NULL) {
	retVal = pathPtr;
	Tcl_IncrRefCount(retVal);

	if (Tcl_IsShared(retVal)) {
	    /*
	     * Unfortunately, the platform-specific normalization code which
	     * will be called below has no way of dealing with the case where
	     * an object is shared. It is expecting to modify an object in
	     * place. So, we must duplicate this here to ensure an object with
	     * a single ref-count.
	     *
	     * If that changes in the future (e.g. the normalize proc is given
	     * one object and is able to return a different one), then we
	     * could remove this code.
	     */

	    TclDecrRefCount(retVal);
	    retVal = Tcl_DuplicateObj(pathPtr);
	    Tcl_IncrRefCount(retVal);
	}
    }

    /*
     * Ensure a windows drive like C:/ has a trailing separator.
     */

    if (tclPlatform == TCL_PLATFORM_WINDOWS) {
	int len;
	const char *path = TclGetStringFromObj(retVal, &len);

	if (len == 2 && path[0] != 0 && path[1] == ':') {
	    if (Tcl_IsShared(retVal)) {
		TclDecrRefCount(retVal);
		retVal = Tcl_DuplicateObj(retVal);
		Tcl_IncrRefCount(retVal);
	    }
	    Tcl_AppendToObj(retVal, "/", 1);
	}
    }

    /*
     * Now we have an absolute path, with no '..', '.' sequences, but it still
     * may not be in 'unique' form, depending on the platform. For instance,
     * Unix is case-sensitive, so the path is ok. Windows is case-insensitive,
     * and also has the weird 'longname/shortname' thing (e.g. C:/Program
     * Files/ and C:/Progra~1/ are equivalent).
     *
     * Virtual file systems which may be registered may have other criteria
     * for normalizing a path.
     */

    TclFSNormalizeToUniquePath(interp, retVal, 0);

    /*
     * Since we know it is a normalized path, we can actually convert this
     * object into an FsPath for greater efficiency
     */

    MakePathFromNormalized(interp, retVal);

    /*
     * This has a refCount of 1 for the caller, unlike many Tcl_Obj APIs.
     */

    return retVal;
}

/*
 *----------------------------------------------------------------------
 *
 * Tcl_FSGetPathType --
 *
 *	Determines whether a given path is relative to the current directory,
 *	relative to the current volume, or absolute.
 *
 * Results:
 *	Returns one of TCL_PATH_ABSOLUTE, TCL_PATH_RELATIVE, or
 *	TCL_PATH_VOLUME_RELATIVE.
 *
 * Side effects:
 *	None.
 *
 *----------------------------------------------------------------------
 */

Tcl_PathType
Tcl_FSGetPathType(
    Tcl_Obj *pathPtr)
{
    return TclFSGetPathType(pathPtr, NULL, NULL);
}

/*
 *----------------------------------------------------------------------
 *
 * TclFSGetPathType --
 *
 *	Determines whether a given path is relative to the current directory,
 *	relative to the current volume, or absolute. If the caller wishes to
 *	know which filesystem claimed the path (in the case for which the path
 *	is absolute), then a reference to a filesystem pointer can be passed
 *	in (but passing NULL is acceptable).
 *
 * Results:
 *	Returns one of TCL_PATH_ABSOLUTE, TCL_PATH_RELATIVE, or
 *	TCL_PATH_VOLUME_RELATIVE. The filesystem reference will be set if and
 *	only if it is non-NULL and the function's return value is
 *	TCL_PATH_ABSOLUTE.
 *
 * Side effects:
 *	None.
 *
 *----------------------------------------------------------------------
 */

Tcl_PathType
TclFSGetPathType(
    Tcl_Obj *pathPtr,
    const Tcl_Filesystem **filesystemPtrPtr,
    int *driveNameLengthPtr)
{
    FsPath *fsPathPtr;

    if (Tcl_FSConvertToPathType(NULL, pathPtr) != TCL_OK) {
	return TclGetPathType(pathPtr, filesystemPtrPtr, driveNameLengthPtr,
		NULL);
    }

    fsPathPtr = PATHOBJ(pathPtr);
    if (fsPathPtr->cwdPtr == NULL) {
	return TclGetPathType(pathPtr, filesystemPtrPtr, driveNameLengthPtr,
		NULL);
    }

    if (PATHFLAGS(pathPtr) == 0) {
	/* The path is not absolute... */
#ifdef _WIN32
	/* ... on Windows we must make another call to determine whether
	 * it's relative or volumerelative [Bug 2571597]. */
	return TclGetPathType(pathPtr, filesystemPtrPtr, driveNameLengthPtr,
		NULL);
#else
	/* On other systems, quickly deduce !absolute -> relative */
	return TCL_PATH_RELATIVE;
#endif
    }
    return TclFSGetPathType(fsPathPtr->cwdPtr, filesystemPtrPtr,
	    driveNameLengthPtr);
}

/*
 *---------------------------------------------------------------------------
 *
 * TclPathPart
 *
 *	This function calculates the requested part of the given path, which
 *	can be:
 *
 *	- the directory above ('file dirname')
 *	- the tail            ('file tail')
 *	- the extension       ('file extension')
 *	- the root            ('file root')
 *
 *	The 'portion' parameter dictates which of these to calculate. There
 *	are a number of special cases both to be more efficient, and because
 *	the behaviour when given a path with only a single element is defined
 *	to require the expansion of that single element, where possible.
 *
 *	Should look into integrating 'FileBasename' in tclFCmd.c into this
 *	function.
 *
 * Results:
 *	NULL if an error occurred, otherwise a Tcl_Obj owned by the caller
 *	(i.e. most likely with refCount 1).
 *
 * Side effects:
 *	None.
 *
 *---------------------------------------------------------------------------
 */

Tcl_Obj *
TclPathPart(
    Tcl_Interp *interp,		/* Used for error reporting */
    Tcl_Obj *pathPtr,		/* Path to take dirname of */
    Tcl_PathPart portion)	/* Requested portion of name */
{
    if (pathPtr->typePtr == &tclFsPathType) {
	FsPath *fsPathPtr = PATHOBJ(pathPtr);

	if (PATHFLAGS(pathPtr) != 0) {
	    switch (portion) {
	    case TCL_PATH_DIRNAME: {
		/*
		 * Check if the joined-on bit has any directory delimiters in
		 * it. If so, the 'dirname' would be a joining of the main
		 * part with the dirname of the joined-on bit. We could handle
		 * that special case here, but we don't, and instead just use
		 * the standardPath code.
		 */

		int numBytes;
		const char *rest =
			TclGetStringFromObj(fsPathPtr->normPathPtr, &numBytes);

		if (strchr(rest, '/') != NULL) {
		    goto standardPath;
		}
		/*
		 * If the joined-on bit is empty, then [file dirname] is
		 * documented to return all but the last non-empty element
		 * of the path, so we need to split apart the main part to
		 * get the right answer.  We could do that here, but it's
		 * simpler to fall back to the standardPath code.
		 * [Bug 2710920]
		 */
		if (numBytes == 0) {
		    goto standardPath;
		}
		if (tclPlatform == TCL_PLATFORM_WINDOWS
			&& strchr(rest, '\\') != NULL) {
		    goto standardPath;
		}

		/*
		 * The joined-on path is simple, so we can just return here.
		 */

		Tcl_IncrRefCount(fsPathPtr->cwdPtr);
		return fsPathPtr->cwdPtr;
	    }
	    case TCL_PATH_TAIL: {
		/*
		 * Check if the joined-on bit has any directory delimiters in
		 * it. If so, the 'tail' would be only the part following the
		 * last delimiter. We could handle that special case here, but
		 * we don't, and instead just use the standardPath code.
		 */

		int numBytes;
		const char *rest =
			TclGetStringFromObj(fsPathPtr->normPathPtr, &numBytes);

		if (strchr(rest, '/') != NULL) {
		    goto standardPath;
		}
		/*
		 * If the joined-on bit is empty, then [file tail] is
		 * documented to return the last non-empty element
		 * of the path, so we need to split off the last element
		 * of the main part to get the right answer.  We could do
		 * that here, but it's simpler to fall back to the
		 * standardPath code.  [Bug 2710920]
		 */
		if (numBytes == 0) {
		    goto standardPath;
		}
		if (tclPlatform == TCL_PLATFORM_WINDOWS
			&& strchr(rest, '\\') != NULL) {
		    goto standardPath;
		}
		Tcl_IncrRefCount(fsPathPtr->normPathPtr);
		return fsPathPtr->normPathPtr;
	    }
	    case TCL_PATH_EXTENSION:
		return GetExtension(fsPathPtr->normPathPtr);
	    case TCL_PATH_ROOT: {
		const char *fileName, *extension;
		int length;

		fileName = TclGetStringFromObj(fsPathPtr->normPathPtr,
			&length);
		extension = TclGetExtension(fileName);
		if (extension == NULL) {
		    /*
		     * There is no extension so the root is the same as the
		     * path we were given.
		     */

		    Tcl_IncrRefCount(pathPtr);
		    return pathPtr;
		} else {
		    /*
		     * Need to return the whole path with the extension
		     * suffix removed.  Do that by joining our "head" to
		     * our "tail" with the extension suffix removed from
		     * the tail.
		     */

		    Tcl_Obj *resultPtr =
			    TclNewFSPathObj(fsPathPtr->cwdPtr, fileName,
			    (int)(length - strlen(extension)));

		    Tcl_IncrRefCount(resultPtr);
		    return resultPtr;
		}
	    }
	    default:
		/* We should never get here */
		Tcl_Panic("Bad portion to TclPathPart");
		/* For less clever compilers */
		return NULL;
	    }
	} else if (fsPathPtr->cwdPtr != NULL) {
	    /* Relative path */
	    goto standardPath;
	} else {
	    /* Absolute path */
	    goto standardPath;
	}
    } else {
	int splitElements;
	Tcl_Obj *splitPtr, *resultPtr;

    standardPath:
	resultPtr = NULL;
	if (portion == TCL_PATH_EXTENSION) {
	    return GetExtension(pathPtr);
	} else if (portion == TCL_PATH_ROOT) {
	    int length;
	    const char *fileName, *extension;

	    fileName = TclGetStringFromObj(pathPtr, &length);
	    extension = TclGetExtension(fileName);
	    if (extension == NULL) {
		Tcl_IncrRefCount(pathPtr);
		return pathPtr;
	    } else {
		Tcl_Obj *root = Tcl_NewStringObj(fileName,
			(int) (length - strlen(extension)));

		Tcl_IncrRefCount(root);
		return root;
	    }
	}

	/*
	 * The behaviour we want here is slightly different to the standard
	 * Tcl_FSSplitPath in the handling of home directories;
	 * Tcl_FSSplitPath preserves the "~" while this code computes the
	 * actual full path name, if we had just a single component.
	 */

	splitPtr = Tcl_FSSplitPath(pathPtr, &splitElements);
	Tcl_IncrRefCount(splitPtr);
	if (splitElements == 1  &&  TclGetString(pathPtr)[0] == '~') {
	    Tcl_Obj *norm;

	    TclDecrRefCount(splitPtr);
	    norm = Tcl_FSGetNormalizedPath(interp, pathPtr);
	    if (norm == NULL) {
		return NULL;
	    }
	    splitPtr = Tcl_FSSplitPath(norm, &splitElements);
	    Tcl_IncrRefCount(splitPtr);
	}
	if (portion == TCL_PATH_TAIL) {
	    /*
	     * Return the last component, unless it is the only component, and
	     * it is the root of an absolute path.
	     */

	    if ((splitElements > 0) && ((splitElements > 1) ||
		    (Tcl_FSGetPathType(pathPtr) == TCL_PATH_RELATIVE))) {
		Tcl_ListObjIndex(NULL, splitPtr, splitElements-1, &resultPtr);
	    } else {
		resultPtr = Tcl_NewObj();
	    }
	} else {
	    /*
	     * Return all but the last component. If there is only one
	     * component, return it if the path was non-relative, otherwise
	     * return the current directory.
	     */

	    if (splitElements > 1) {
		resultPtr = Tcl_FSJoinPath(splitPtr, splitElements - 1);
	    } else if (splitElements == 0 ||
		    (Tcl_FSGetPathType(pathPtr) == TCL_PATH_RELATIVE)) {
		TclNewLiteralStringObj(resultPtr, ".");
	    } else {
		Tcl_ListObjIndex(NULL, splitPtr, 0, &resultPtr);
	    }
	}
	Tcl_IncrRefCount(resultPtr);
	TclDecrRefCount(splitPtr);
	return resultPtr;
    }
}

/*
 * Simple helper function
 */

static Tcl_Obj *
GetExtension(
    Tcl_Obj *pathPtr)
{
    const char *tail, *extension;
    Tcl_Obj *ret;

    tail = TclGetString(pathPtr);
    extension = TclGetExtension(tail);
    if (extension == NULL) {
	ret = Tcl_NewObj();
    } else {
	ret = Tcl_NewStringObj(extension, -1);
    }
    Tcl_IncrRefCount(ret);
    return ret;
}

/*
 *---------------------------------------------------------------------------
 *
 * Tcl_FSJoinPath --
 *
 *	This function takes the given Tcl_Obj, which should be a valid list,
 *	and returns the path object given by considering the first 'elements'
 *	elements as valid path segments (each path segment may be a complete
 *	path, a partial path or just a single possible directory or file
 *	name). If any path segment is actually an absolute path, then all
 *	prior path segments are discarded.
 *
 *	If elements < 0, we use the entire list that was given.
 *
 *	It is possible that the returned object is actually an element of the
 *	given list, so the caller should be careful to store a refCount to it
 *	before freeing the list.
 *
 * Results:
 *	Returns object with refCount of zero, (or if non-zero, it has
 *	references elsewhere in Tcl). Either way, the caller must increment
 *	its refCount before use. Note that in the case where the caller has
 *	asked to join zero elements of the list, the return value will be an
 *	empty-string Tcl_Obj.
 *
 *	If the given listObj was invalid, then the calling routine has a bug,
 *	and this function will just return NULL.
 *
 * Side effects:
 *	None.
 *
 *---------------------------------------------------------------------------
 */

Tcl_Obj *
Tcl_FSJoinPath(
    Tcl_Obj *listObj,		/* Path elements to join, may have a zero
				 * reference count. */
    int elements)		/* Number of elements to use (-1 = all) */
{
    Tcl_Obj *copy, *res;
    int objc;
    Tcl_Obj **objv;

    if (Tcl_ListObjLength(NULL, listObj, &objc) != TCL_OK) {
	return NULL;
    }

    elements = ((elements >= 0) && (elements <= objc)) ? elements : objc;
    copy = TclListObjCopy(NULL, listObj);
    Tcl_ListObjGetElements(NULL, listObj, &objc, &objv);
    res = TclJoinPath(elements, objv);
    Tcl_DecrRefCount(copy);
    return res;
}

Tcl_Obj *
TclJoinPath(
    int elements,
    Tcl_Obj * const objv[])
{
    Tcl_Obj *res;
    int i;
    const Tcl_Filesystem *fsPtr = NULL;

    res = NULL;

    for (i = 0; i < elements; i++) {
	int driveNameLength, strEltLen, length;
	Tcl_PathType type;
	char *strElt, *ptr;
	Tcl_Obj *driveName = NULL;
	Tcl_Obj *elt = objv[i];

	/*
	 * This is a special case where we can be much more efficient, where
	 * we are joining a single relative path onto an object that is
	 * already of path type. The 'TclNewFSPathObj' call below creates an
	 * object which can be normalized more efficiently. Currently we only
	 * use the special case when we have exactly two elements, but we
	 * could expand that in the future.
         *
         * Bugfix [a47641a0]. TclNewFSPathObj requires first argument
         * to be an absolute path. Added a check for that elt is absolute.
	 */

	if ((i == (elements-2)) && (i == 0)
                && (elt->typePtr == &tclFsPathType)
		&& !((elt->bytes != NULL) && (elt->bytes[0] == '\0'))
                && TclGetPathType(elt, NULL, NULL, NULL) == TCL_PATH_ABSOLUTE) {
            Tcl_Obj *tailObj = objv[i+1];

	    type = TclGetPathType(tailObj, NULL, NULL, NULL);
	    if (type == TCL_PATH_RELATIVE) {
		const char *str;
		int len;

		str = TclGetStringFromObj(tailObj, &len);
		if (len == 0) {
		    /*
		     * This happens if we try to handle the root volume '/'.
		     * There's no need to return a special path object, when
		     * the base itself is just fine!
		     */

		    if (res != NULL) {
			TclDecrRefCount(res);
		    }
		    return elt;
		}

		/*
		 * If it doesn't begin with '.' and is a unix path or it a
		 * windows path without backslashes, then we can be very
		 * efficient here. (In fact even a windows path with
		 * backslashes can be joined efficiently, but the path object
		 * would not have forward slashes only, and this would
		 * therefore contradict our 'file join' documentation).
		 */

		if (str[0] != '.' && ((tclPlatform != TCL_PLATFORM_WINDOWS)
			|| (strchr(str, '\\') == NULL))) {
		    /*
		     * Finally, on Windows, 'file join' is defined to convert
		     * all backslashes to forward slashes, so the base part
		     * cannot have backslashes either.
		     */

		    if ((tclPlatform != TCL_PLATFORM_WINDOWS)
			    || (strchr(Tcl_GetString(elt), '\\') == NULL)) {
			if (res != NULL) {
			    TclDecrRefCount(res);
			}
			return TclNewFSPathObj(elt, str, len);
		    }
		}

		/*
		 * Otherwise we don't have an easy join, and we must let the
		 * more general code below handle things.
		 */
	    } else if (tclPlatform == TCL_PLATFORM_UNIX) {
		if (res != NULL) {
		    TclDecrRefCount(res);
		}
		return tailObj;
	    } else {
		const char *str = TclGetString(tailObj);

		if (tclPlatform == TCL_PLATFORM_WINDOWS) {
		    if (strchr(str, '\\') == NULL) {
			if (res != NULL) {
			    TclDecrRefCount(res);
			}
			return tailObj;
		    }
		}
	    }
	}
<<<<<<< HEAD
	strElt = TclGetStringFromObj(elt, &strEltLen);
=======
	strElt = Tcl_GetStringFromObj(elt, &strEltLen);
	driveNameLength = 0;
>>>>>>> 20e304e6
	type = TclGetPathType(elt, &fsPtr, &driveNameLength, &driveName);
	if (type != TCL_PATH_RELATIVE) {
	    /*
	     * Zero out the current result.
	     */

	    if (res != NULL) {
		TclDecrRefCount(res);
	    }

	    if (driveName != NULL) {
		/*
		 * We've been given a separate drive-name object, because the
		 * prefix in 'elt' is not in a suitable format for us (e.g. it
		 * may contain irrelevant multiple separators, like
		 * C://///foo).
		 */

		res = Tcl_DuplicateObj(driveName);
		TclDecrRefCount(driveName);

		/*
		 * Do not set driveName to NULL, because we will check its
		 * value below (but we won't access the contents, since those
		 * have been cleaned-up).
		 */
	    } else {
		res = Tcl_NewStringObj(strElt, driveNameLength);
	    }
	    strElt += driveNameLength;
	} else if (driveName != NULL) {
	    Tcl_DecrRefCount(driveName);
	}

	/*
	 * Optimisation block: if this is the last element to be examined, and
	 * it is absolute or the only element, and the drive-prefix was ok (if
	 * there is one), it might be that the path is already in a suitable
	 * form to be returned. Then we can short-cut the rest of this
	 * function.
	 */

	if ((driveName == NULL) && (i == (elements - 1))
		&& (type != TCL_PATH_RELATIVE || res == NULL)) {
	    /*
	     * It's the last path segment. Perform a quick check if the path
	     * is already in a suitable form.
	     */

	    if (tclPlatform == TCL_PLATFORM_WINDOWS) {
		if (strchr(strElt, '\\') != NULL) {
		    goto noQuickReturn;
		}
	    }
	    ptr = strElt;
	    /* [Bug f34cf83dd0] */
	    if (driveNameLength > 0) {
		if (ptr[0] == '/' && ptr[-1] == '/') {
		    goto noQuickReturn;
		}
	    }
	    while (*ptr != '\0') {
		if (*ptr == '/' && (ptr[1] == '/' || ptr[1] == '\0')) {
		    /*
		     * We have a repeated file separator, which means the path
		     * is not in normalized form
		     */

		    goto noQuickReturn;
		}
		ptr++;
	    }
	    if (res != NULL) {
		TclDecrRefCount(res);
	    }

	    /*
	     * This element is just what we want to return already; no further
	     * manipulation is requred.
	     */

	    return elt;
	}

	/*
	 * The path element was not of a suitable form to be returned as is.
	 * We need to perform a more complex operation here.
	 */

    noQuickReturn:
	if (res == NULL) {
	    res = Tcl_NewObj();
	    ptr = TclGetStringFromObj(res, &length);
	} else {
	    ptr = TclGetStringFromObj(res, &length);
	}

	/*
	 * Strip off any './' before a tilde, unless this is the beginning of
	 * the path.
	 */

	if (length > 0 && strEltLen > 0 && (strElt[0] == '.') &&
		(strElt[1] == '/') && (strElt[2] == '~')) {
	    strElt += 2;
	}

	/*
	 * A NULL value for fsPtr at this stage basically means we're trying
	 * to join a relative path onto something which is also relative (or
	 * empty). There's nothing particularly wrong with that.
	 */

	if (*strElt == '\0') {
	    continue;
	}

	if (fsPtr == &tclNativeFilesystem || fsPtr == NULL) {
	    TclpNativeJoinPath(res, strElt);
	} else {
	    char separator = '/';
	    int needsSep = 0;

	    if (fsPtr->filesystemSeparatorProc != NULL) {
		Tcl_Obj *sep = fsPtr->filesystemSeparatorProc(res);

		if (sep != NULL) {
		    separator = TclGetString(sep)[0];
		}
		/* Safety check in case the VFS driver caused sharing */
		if (Tcl_IsShared(res)) {
		    TclDecrRefCount(res);
		    res = Tcl_DuplicateObj(res);
		    Tcl_IncrRefCount(res);
		}
	    }

	    if (length > 0 && ptr[length -1] != '/') {
		Tcl_AppendToObj(res, &separator, 1);
		TclGetStringFromObj(res, &length);
	    }
	    Tcl_SetObjLength(res, length + (int) strlen(strElt));

	    ptr = TclGetString(res) + length;
	    for (; *strElt != '\0'; strElt++) {
		if (*strElt == separator) {
		    while (strElt[1] == separator) {
			strElt++;
		    }
		    if (strElt[1] != '\0') {
			if (needsSep) {
			    *ptr++ = separator;
			}
		    }
		} else {
		    *ptr++ = *strElt;
		    needsSep = 1;
		}
	    }
	    length = ptr - TclGetString(res);
	    Tcl_SetObjLength(res, length);
	}
    }
    if (res == NULL) {
	res = Tcl_NewObj();
    }
    return res;
}

/*
 *---------------------------------------------------------------------------
 *
 * Tcl_FSConvertToPathType --
 *
 *	This function tries to convert the given Tcl_Obj to a valid Tcl path
 *	type, taking account of the fact that the cwd may have changed even if
 *	this object is already supposedly of the correct type.
 *
 *	The filename may begin with "~" (to indicate current user's home
 *	directory) or "~<user>" (to indicate any user's home directory).
 *
 * Results:
 *	Standard Tcl error code.
 *
 * Side effects:
 *	The old representation may be freed, and new memory allocated.
 *
 *---------------------------------------------------------------------------
 */

int
Tcl_FSConvertToPathType(
    Tcl_Interp *interp,		/* Interpreter in which to store error message
				 * (if necessary). */
    Tcl_Obj *pathPtr)		/* Object to convert to a valid, current path
				 * type. */
{
    /*
     * While it is bad practice to examine an object's type directly, this is
     * actually the best thing to do here. The reason is that if we are
     * converting this object to FsPath type for the first time, we don't need
     * to worry whether the 'cwd' has changed. On the other hand, if this
     * object is already of FsPath type, and is a relative path, we do have to
     * worry about the cwd. If the cwd has changed, we must recompute the
     * path.
     */

    if (pathPtr->typePtr == &tclFsPathType) {
	if (TclFSEpochOk(PATHOBJ(pathPtr)->filesystemEpoch)) {
	    return TCL_OK;
	}

	if (pathPtr->bytes == NULL) {
	    UpdateStringOfFsPath(pathPtr);
	}
	FreeFsPathInternalRep(pathPtr);
    }

    return SetFsPathFromAny(interp, pathPtr);

    /*
     * We used to have more complex code here:
     *
     * FsPath *fsPathPtr = PATHOBJ(pathPtr);
     * if (fsPathPtr->cwdPtr == NULL || PATHFLAGS(pathPtr) != 0) {
     *     return TCL_OK;
     * } else {
     *     if (TclFSCwdPointerEquals(&fsPathPtr->cwdPtr)) {
     *         return TCL_OK;
     *     } else {
     *         if (pathPtr->bytes == NULL) {
     *             UpdateStringOfFsPath(pathPtr);
     *         }
     *         FreeFsPathInternalRep(pathPtr);
     *         return Tcl_ConvertToType(interp, pathPtr, &tclFsPathType);
     *     }
     * }
     *
     * But we no longer believe this is necessary.
     */
}

/*
 * Helper function for normalization.
 */

static int
IsSeparatorOrNull(
    int ch)
{
    if (ch == 0) {
	return 1;
    }
    switch (tclPlatform) {
    case TCL_PLATFORM_UNIX:
	return (ch == '/' ? 1 : 0);
    case TCL_PLATFORM_WINDOWS:
	return ((ch == '/' || ch == '\\') ? 1 : 0);
    }
    return 0;
}

/*
 * Helper function for SetFsPathFromAny. Returns position of first directory
 * delimiter in the path. If no separator is found, then returns the position
 * of the end of the string.
 */

static int
FindSplitPos(
    const char *path,
    int separator)
{
    int count = 0;
    switch (tclPlatform) {
    case TCL_PLATFORM_UNIX:
	while (path[count] != 0) {
	    if (path[count] == separator) {
		return count;
	    }
	    count++;
	}
	break;

    case TCL_PLATFORM_WINDOWS:
	while (path[count] != 0) {
	    if (path[count] == separator || path[count] == '\\') {
		return count;
	    }
	    count++;
	}
	break;
    }
    return count;
}

/*
 *---------------------------------------------------------------------------
 *
 * TclNewFSPathObj --
 *
 *	Creates a path object whose string representation is '[file join
 *	dirPtr addStrRep]', but does so in a way that allows for more
 *	efficient creation and caching of normalized paths, and more efficient
 *	'file dirname', 'file tail', etc.
 *
 * Assumptions:
 *	'dirPtr' must be an absolute path. 'len' may not be zero.
 *
 * Results:
 *	The new Tcl object, with refCount zero.
 *
 * Side effects:
 *	Memory is allocated. 'dirPtr' gets an additional refCount.
 *
 *---------------------------------------------------------------------------
 */

Tcl_Obj *
TclNewFSPathObj(
    Tcl_Obj *dirPtr,
    const char *addStrRep,
    int len)
{
    FsPath *fsPathPtr;
    Tcl_Obj *pathPtr;
    const char *p;
    int state = 0, count = 0;

    /* [Bug 2806250] - this is only a partial solution of the problem.
     * The PATHFLAGS != 0 representation assumes in many places that
     * the "tail" part stored in the normPathPtr field is itself a
     * relative path.  Strings that begin with "~" are not relative paths,
     * so we must prevent their storage in the normPathPtr field.
     *
     * More generally we ought to be testing "addStrRep" for any value
     * that is not a relative path, but in an unconstrained VFS world
     * that could be just about anything, and testing could be expensive.
     * Since this routine plays a big role in [glob], anything that slows
     * it down would be unwelcome.  For now, continue the risk of further
     * bugs when some Tcl_Filesystem uses otherwise relative path strings
     * as absolute path strings.  Sensible Tcl_Filesystems will avoid
     * that by mounting on path prefixes like foo:// which cannot be the
     * name of a file or directory read from a native [glob] operation.
     */
    if (addStrRep[0] == '~') {
	Tcl_Obj *tail = Tcl_NewStringObj(addStrRep, len);

	pathPtr = AppendPath(dirPtr, tail);
	Tcl_DecrRefCount(tail);
	return pathPtr;
    }

    pathPtr = Tcl_NewObj();
    fsPathPtr = ckalloc(sizeof(FsPath));

    /*
     * Set up the path.
     */

    fsPathPtr->translatedPathPtr = NULL;
    fsPathPtr->normPathPtr = Tcl_NewStringObj(addStrRep, len);
    Tcl_IncrRefCount(fsPathPtr->normPathPtr);
    fsPathPtr->cwdPtr = dirPtr;
    Tcl_IncrRefCount(dirPtr);
    fsPathPtr->nativePathPtr = NULL;
    fsPathPtr->fsPtr = NULL;
    fsPathPtr->filesystemEpoch = 0;

    SETPATHOBJ(pathPtr, fsPathPtr);
    PATHFLAGS(pathPtr) = TCLPATH_APPENDED;
    pathPtr->typePtr = &tclFsPathType;
    pathPtr->bytes = NULL;
    pathPtr->length = 0;

    /*
     * Look for path components made up of only "."
     * This is overly conservative analysis to keep simple. It may mark some
     * things as needing more aggressive normalization that don't actually
     * need it. No harm done.
     */
    for (p = addStrRep; len > 0; p++, len--) {
	switch (state) {
	case 0:		/* So far only "." since last dirsep or start */
	    switch (*p) {
	    case '.':
		count++;
		break;
	    case '/':
	    case '\\':
	    case ':':
		if (count) {
		    PATHFLAGS(pathPtr) |= TCLPATH_NEEDNORM;
		    len = 0;
		}
		break;
	    default:
		count = 0;
		state = 1;
	    }
	case 1:		/* Scanning for next dirsep */
	    switch (*p) {
	    case '/':
	    case '\\':
	    case ':':
		state = 0;
		break;
	    }
	}
    }
    if (len == 0 && count) {
	PATHFLAGS(pathPtr) |= TCLPATH_NEEDNORM;
    }

    return pathPtr;
}

static Tcl_Obj *
AppendPath(
    Tcl_Obj *head,
    Tcl_Obj *tail)
{
    int numBytes;
    const char *bytes;
    Tcl_Obj *copy = Tcl_DuplicateObj(head);

    /*
     * This is likely buggy when dealing with virtual filesystem drivers
     * that use some character other than "/" as a path separator.  I know
     * of no evidence that such a foolish thing exists.  This solution was
     * chosen so that "JoinPath" operations that pass through either path
     * intrep produce the same results; that is, bugward compatibility.  If
     * we need to fix that bug here, it needs fixing in TclJoinPath() too.
     */
    bytes = TclGetStringFromObj(tail, &numBytes);
    if (numBytes == 0) {
	Tcl_AppendToObj(copy, "/", 1);
    } else {
	TclpNativeJoinPath(copy, bytes);
    }
    return copy;
}

/*
 *---------------------------------------------------------------------------
 *
 * TclFSMakePathRelative --
 *
 *	Only for internal use.
 *
 *	Takes a path and a directory, where we _assume_ both path and
 *	directory are absolute, normalized and that the path lies inside the
 *	directory. Returns a Tcl_Obj representing filename of the path
 *	relative to the directory.
 *
 * Results:
 *	NULL on error, otherwise a valid object, typically with refCount of
 *	zero, which it is assumed the caller will increment.
 *
 * Side effects:
 *	The old representation may be freed, and new memory allocated.
 *
 *---------------------------------------------------------------------------
 */

Tcl_Obj *
TclFSMakePathRelative(
    Tcl_Interp *interp,		/* Used for error reporting if not NULL. */
    Tcl_Obj *pathPtr,		/* The path we have. */
    Tcl_Obj *cwdPtr)		/* Make it relative to this. */
{
    int cwdLen, len;
    const char *tempStr;

    if (pathPtr->typePtr == &tclFsPathType) {
	FsPath *fsPathPtr = PATHOBJ(pathPtr);

	if (PATHFLAGS(pathPtr) != 0 && fsPathPtr->cwdPtr == cwdPtr) {
	    return fsPathPtr->normPathPtr;
	}
    }

    /*
     * We know the cwd is a normalised object which does not end in a
     * directory delimiter, unless the cwd is the name of a volume, in which
     * case it will end in a delimiter! We handle this situation here. A
     * better test than the '!= sep' might be to simply check if 'cwd' is a
     * root volume.
     *
     * Note that if we get this wrong, we will strip off either too much or
     * too little below, leading to wrong answers returned by glob.
     */

    tempStr = TclGetStringFromObj(cwdPtr, &cwdLen);

    /*
     * Should we perhaps use 'Tcl_FSPathSeparator'? But then what about the
     * Windows special case? Perhaps we should just check if cwd is a root
     * volume.
     */

    switch (tclPlatform) {
    case TCL_PLATFORM_UNIX:
	if (tempStr[cwdLen-1] != '/') {
	    cwdLen++;
	}
	break;
    case TCL_PLATFORM_WINDOWS:
	if (tempStr[cwdLen-1] != '/' && tempStr[cwdLen-1] != '\\') {
	    cwdLen++;
	}
	break;
    }
    tempStr = TclGetStringFromObj(pathPtr, &len);

    return Tcl_NewStringObj(tempStr + cwdLen, len - cwdLen);
}

/*
 *---------------------------------------------------------------------------
 *
 * MakePathFromNormalized --
 *
 *	Like SetFsPathFromAny, but assumes the given object is an absolute
 *	normalized path. Only for internal use.
 *
 * Results:
 *	Standard Tcl error code.
 *
 * Side effects:
 *	The old representation may be freed, and new memory allocated.
 *
 *---------------------------------------------------------------------------
 */

static int
MakePathFromNormalized(
    Tcl_Interp *interp,		/* Used for error reporting if not NULL. */
    Tcl_Obj *pathPtr)		/* The object to convert. */
{
    FsPath *fsPathPtr;

    if (pathPtr->typePtr == &tclFsPathType) {
	return TCL_OK;
    }

    /*
     * Free old representation
     */

    if (pathPtr->typePtr != NULL) {
	if (pathPtr->bytes == NULL) {
	    if (pathPtr->typePtr->updateStringProc == NULL) {
		if (interp != NULL) {
		    Tcl_SetObjResult(interp, Tcl_NewStringObj(
			    "can't find object string representation", -1));
		    Tcl_SetErrorCode(interp, "TCL", "VALUE", "PATH", "WTF",
			    NULL);
		}
		return TCL_ERROR;
	    }
	    pathPtr->typePtr->updateStringProc(pathPtr);
	}
	TclFreeIntRep(pathPtr);
    }

    fsPathPtr = ckalloc(sizeof(FsPath));

    /*
     * It's a pure normalized absolute path.
     */

    fsPathPtr->translatedPathPtr = NULL;

    /*
     * Circular reference by design.
     */

    fsPathPtr->normPathPtr = pathPtr;
    fsPathPtr->cwdPtr = NULL;
    fsPathPtr->nativePathPtr = NULL;
    fsPathPtr->fsPtr = NULL;
    /* Remember the epoch under which we decided pathPtr was normalized */
    fsPathPtr->filesystemEpoch = TclFSEpoch();

    SETPATHOBJ(pathPtr, fsPathPtr);
    PATHFLAGS(pathPtr) = 0;
    pathPtr->typePtr = &tclFsPathType;

    return TCL_OK;
}

/*
 *---------------------------------------------------------------------------
 *
 * Tcl_FSNewNativePath --
 *
 *	This function performs the something like the reverse of the usual
 *	obj->path->nativerep conversions. If some code retrieves a path in
 *	native form (from, e.g. readlink or a native dialog), and that path is
 *	to be used at the Tcl level, then calling this function is an
 *	efficient way of creating the appropriate path object type.
 *
 *	Any memory which is allocated for 'clientData' should be retained
 *	until clientData is passed to the filesystem's freeInternalRepProc
 *	when it can be freed. The built in platform-specific filesystems use
 *	'ckalloc' to allocate clientData, and ckfree to free it.
 *
 * Results:
 *	NULL or a valid path object pointer, with refCount zero.
 *
 * Side effects:
 *	New memory may be allocated.
 *
 *---------------------------------------------------------------------------
 */

Tcl_Obj *
Tcl_FSNewNativePath(
    const Tcl_Filesystem *fromFilesystem,
    ClientData clientData)
{
    Tcl_Obj *pathPtr = NULL;
    FsPath *fsPathPtr;


    if (fromFilesystem->internalToNormalizedProc != NULL) {
	pathPtr = (*fromFilesystem->internalToNormalizedProc)(clientData);
    }
    if (pathPtr == NULL) {
	return NULL;
    }

    /*
     * Free old representation; shouldn't normally be any, but best to be
     * safe.
     */

    if (pathPtr->typePtr != NULL) {
	if (pathPtr->bytes == NULL) {
	    if (pathPtr->typePtr->updateStringProc == NULL) {
		return NULL;
	    }
	    pathPtr->typePtr->updateStringProc(pathPtr);
	}
	TclFreeIntRep(pathPtr);
    }

    fsPathPtr = ckalloc(sizeof(FsPath));

    fsPathPtr->translatedPathPtr = NULL;

    /*
     * Circular reference, by design.
     */

    fsPathPtr->normPathPtr = pathPtr;
    fsPathPtr->cwdPtr = NULL;
    fsPathPtr->nativePathPtr = clientData;
    fsPathPtr->fsPtr = fromFilesystem;
    fsPathPtr->filesystemEpoch = TclFSEpoch();

    SETPATHOBJ(pathPtr, fsPathPtr);
    PATHFLAGS(pathPtr) = 0;
    pathPtr->typePtr = &tclFsPathType;

    return pathPtr;
}

/*
 *---------------------------------------------------------------------------
 *
 * Tcl_FSGetTranslatedPath --
 *
 *	This function attempts to extract the translated path from the given
 *	Tcl_Obj. If the translation succeeds (i.e. the object is a valid
 *	path), then it is returned. Otherwise NULL will be returned, and an
 *	error message may be left in the interpreter (if it is non-NULL)
 *
 * Results:
 *	NULL or a valid Tcl_Obj pointer.
 *
 * Side effects:
 *	Only those of 'Tcl_FSConvertToPathType'
 *
 *---------------------------------------------------------------------------
 */

Tcl_Obj *
Tcl_FSGetTranslatedPath(
    Tcl_Interp *interp,
    Tcl_Obj *pathPtr)
{
    Tcl_Obj *retObj = NULL;
    FsPath *srcFsPathPtr;

    if (Tcl_FSConvertToPathType(interp, pathPtr) != TCL_OK) {
	return NULL;
    }
    srcFsPathPtr = PATHOBJ(pathPtr);
    if (srcFsPathPtr->translatedPathPtr == NULL) {
	if (PATHFLAGS(pathPtr) != 0) {
	    /*
	     * We lack a translated path result, but we have a directory
	     * (cwdPtr) and a tail (normPathPtr), and if we join the
	     * translated version of cwdPtr to normPathPtr, we'll get the
	     * translated result we need, and can store it for future use.
	     */

	    Tcl_Obj *translatedCwdPtr = Tcl_FSGetTranslatedPath(interp,
		    srcFsPathPtr->cwdPtr);
	    if (translatedCwdPtr == NULL) {
		return NULL;
	    }

	    retObj = Tcl_FSJoinToPath(translatedCwdPtr, 1,
		    &srcFsPathPtr->normPathPtr);
	    srcFsPathPtr->translatedPathPtr = retObj;
	    if (translatedCwdPtr->typePtr == &tclFsPathType) {
		srcFsPathPtr->filesystemEpoch
			= PATHOBJ(translatedCwdPtr)->filesystemEpoch;
	    } else {
		srcFsPathPtr->filesystemEpoch = 0;
	    }
	    Tcl_IncrRefCount(retObj);
	    Tcl_DecrRefCount(translatedCwdPtr);
	} else {
	    /*
	     * It is a pure absolute, normalized path object. This is
	     * something like being a 'pure list'. The object's string,
	     * translatedPath and normalizedPath are all identical.
	     */

	    retObj = srcFsPathPtr->normPathPtr;
	}
    } else {
	/*
	 * It is an ordinary path object.
	 */

	retObj = srcFsPathPtr->translatedPathPtr;
    }

    if (retObj != NULL) {
	Tcl_IncrRefCount(retObj);
    }
    return retObj;
}

/*
 *---------------------------------------------------------------------------
 *
 * Tcl_FSGetTranslatedStringPath --
 *
 *	This function attempts to extract the translated path from the given
 *	Tcl_Obj. If the translation succeeds (i.e. the object is a valid
 *	path), then the path is returned. Otherwise NULL will be returned, and
 *	an error message may be left in the interpreter (if it is non-NULL)
 *
 * Results:
 *	NULL or a valid string.
 *
 * Side effects:
 *	Only those of 'Tcl_FSConvertToPathType'
 *
 *---------------------------------------------------------------------------
 */

const char *
Tcl_FSGetTranslatedStringPath(
    Tcl_Interp *interp,
    Tcl_Obj *pathPtr)
{
    Tcl_Obj *transPtr = Tcl_FSGetTranslatedPath(interp, pathPtr);

    if (transPtr != NULL) {
	int len;
	const char *orig = TclGetStringFromObj(transPtr, &len);
	char *result = ckalloc(len+1);

	memcpy(result, orig, (size_t) len+1);
	TclDecrRefCount(transPtr);
	return result;
    }

    return NULL;
}

/*
 *---------------------------------------------------------------------------
 *
 * Tcl_FSGetNormalizedPath --
 *
 *	This important function attempts to extract from the given Tcl_Obj a
 *	unique normalised path representation, whose string value can be used
 *	as a unique identifier for the file.
 *
 * Results:
 *	NULL or a valid path object pointer.
 *
 * Side effects:
 *	New memory may be allocated. The Tcl 'errno' may be modified in the
 *	process of trying to examine various path possibilities.
 *
 *---------------------------------------------------------------------------
 */

Tcl_Obj *
Tcl_FSGetNormalizedPath(
    Tcl_Interp *interp,
    Tcl_Obj *pathPtr)
{
    FsPath *fsPathPtr;

    if (Tcl_FSConvertToPathType(interp, pathPtr) != TCL_OK) {
	return NULL;
    }
    fsPathPtr = PATHOBJ(pathPtr);

    if (PATHFLAGS(pathPtr) != 0) {
	/*
	 * This is a special path object which is the result of something like
	 * 'file join'
	 */

	Tcl_Obj *dir, *copy;
	int tailLen, cwdLen, pathType;

	pathType = Tcl_FSGetPathType(fsPathPtr->cwdPtr);
	dir = Tcl_FSGetNormalizedPath(interp, fsPathPtr->cwdPtr);
	if (dir == NULL) {
	    return NULL;
	}
	/* TODO: Figure out why this is needed. */
	if (pathPtr->bytes == NULL) {
	    UpdateStringOfFsPath(pathPtr);
	}

	TclGetStringFromObj(fsPathPtr->normPathPtr, &tailLen);
	if (tailLen) {
	    copy = AppendPath(dir, fsPathPtr->normPathPtr);
	} else {
	    copy = Tcl_DuplicateObj(dir);
	}
	Tcl_IncrRefCount(dir);
	Tcl_IncrRefCount(copy);

	/*
	 * We now own a reference on both 'dir' and 'copy'
	 */

	(void) TclGetStringFromObj(dir, &cwdLen);
	cwdLen += (Tcl_GetString(copy)[cwdLen] == '/');

	/* Normalize the combined string. */

	if (PATHFLAGS(pathPtr) & TCLPATH_NEEDNORM) {
	    /*
	     * If the "tail" part has components (like /../) that cause the
	     * combined path to need more complete normalizing, call on the
	     * more powerful routine to accomplish that so we avoid [Bug
	     * 2385549] ...
	     */

	    Tcl_Obj *newCopy = TclFSNormalizeAbsolutePath(interp, copy);

	    Tcl_DecrRefCount(copy);
	    copy = newCopy;
	} else {
	    /*
	     * ... but in most cases where we join a trouble free tail to a
	     * normalized head, we can more efficiently normalize the combined
	     * path by passing over only the unnormalized tail portion. When
	     * this is sufficient, prior developers claim this should be much
	     * faster. We use 'cwdLen-1' so that we are already pointing at
	     * the dir-separator that we know about. The normalization code
	     * will actually start off directly after that separator.
	     */

	    TclFSNormalizeToUniquePath(interp, copy, cwdLen-1);
	}

	/* Now we need to construct the new path object. */

	if (pathType == TCL_PATH_RELATIVE) {
	    Tcl_Obj *origDir = fsPathPtr->cwdPtr;

	    /*
	     * NOTE: here we are (dangerously?) assuming that origDir points
	     * to a Tcl_Obj with Tcl_ObjType == &tclFsPathType. The
	     *     pathType = Tcl_FSGetPathType(fsPathPtr->cwdPtr);
	     * above that set the pathType value should have established that,
	     * but it's far less clear on what basis we know there's been no
	     * shimmering since then.
	     */

	    FsPath *origDirFsPathPtr = PATHOBJ(origDir);

	    fsPathPtr->cwdPtr = origDirFsPathPtr->cwdPtr;
	    Tcl_IncrRefCount(fsPathPtr->cwdPtr);

	    TclDecrRefCount(fsPathPtr->normPathPtr);
	    fsPathPtr->normPathPtr = copy;

	    /*
	     * That's our reference to copy used.
	     */

	    TclDecrRefCount(dir);
	    TclDecrRefCount(origDir);
	} else {
	    TclDecrRefCount(fsPathPtr->cwdPtr);
	    fsPathPtr->cwdPtr = NULL;
	    TclDecrRefCount(fsPathPtr->normPathPtr);
	    fsPathPtr->normPathPtr = copy;

	    /*
	     * That's our reference to copy used.
	     */

	    TclDecrRefCount(dir);
	}
	PATHFLAGS(pathPtr) = 0;
    }

    /*
     * Ensure cwd hasn't changed.
     */

    if (fsPathPtr->cwdPtr != NULL) {
	if (!TclFSCwdPointerEquals(&fsPathPtr->cwdPtr)) {
	    if (pathPtr->bytes == NULL) {
		UpdateStringOfFsPath(pathPtr);
	    }
	    FreeFsPathInternalRep(pathPtr);
	    if (SetFsPathFromAny(interp, pathPtr) != TCL_OK) {
		return NULL;
	    }
	    fsPathPtr = PATHOBJ(pathPtr);
	} else if (fsPathPtr->normPathPtr == NULL) {
	    int cwdLen;
	    Tcl_Obj *copy;

	    copy = AppendPath(fsPathPtr->cwdPtr, pathPtr);

	    (void) TclGetStringFromObj(fsPathPtr->cwdPtr, &cwdLen);
	    cwdLen += (Tcl_GetString(copy)[cwdLen] == '/');

	    /*
	     * Normalize the combined string, but only starting after the end
	     * of the previously normalized 'dir'. This should be much faster!
	     */

	    TclFSNormalizeToUniquePath(interp, copy, cwdLen-1);
	    fsPathPtr->normPathPtr = copy;
	    Tcl_IncrRefCount(fsPathPtr->normPathPtr);
	}
    }
    if (fsPathPtr->normPathPtr == NULL) {
	Tcl_Obj *useThisCwd = NULL;
	int pureNormalized = 1;

	/*
	 * Since normPathPtr is NULL, but this is a valid path object, we know
	 * that the translatedPathPtr cannot be NULL.
	 */

	Tcl_Obj *absolutePath = fsPathPtr->translatedPathPtr;
	const char *path = TclGetString(absolutePath);

	Tcl_IncrRefCount(absolutePath);

	/*
	 * We have to be a little bit careful here to avoid infinite loops
	 * we're asking Tcl_FSGetPathType to return the path's type, but that
	 * call can actually result in a lot of other filesystem action, which
	 * might loop back through here.
	 */

	if (path[0] == '\0') {
	    /*
	     * Special handling for the empty string value. This one is very
	     * weird with [file normalize {}] => {}. (The reasoning supporting
	     * this is unknown to DGP, but he fears changing it.) Attempt here
	     * to keep the expectations of other parts of Tcl_Filesystem code
	     * about state of the FsPath fields satisfied.
	     *
	     * In particular, capture the cwd value and save so it can be
	     * stored in the cwdPtr field below.
	     */

	    useThisCwd = Tcl_FSGetCwd(interp);
	} else {
	    /*
	     * We don't ask for the type of 'pathPtr' here, because that is
	     * not correct for our purposes when we have a path like '~'. Tcl
	     * has a bit of a contradiction in that '~' paths are defined as
	     * 'absolute', but in reality can be just about anything,
	     * depending on how env(HOME) is set.
	     */

	    Tcl_PathType type = Tcl_FSGetPathType(absolutePath);

	    if (type == TCL_PATH_RELATIVE) {
		useThisCwd = Tcl_FSGetCwd(interp);

		if (useThisCwd == NULL) {
		    return NULL;
		}

		pureNormalized = 0;
		Tcl_DecrRefCount(absolutePath);
		absolutePath = Tcl_FSJoinToPath(useThisCwd, 1, &absolutePath);
		Tcl_IncrRefCount(absolutePath);

		/*
		 * We have a refCount on the cwd.
		 */
#ifdef _WIN32
	    } else if (type == TCL_PATH_VOLUME_RELATIVE) {
		/*
		 * Only Windows has volume-relative paths.
		 */

		Tcl_DecrRefCount(absolutePath);
		absolutePath = TclWinVolumeRelativeNormalize(interp,
			path, &useThisCwd);
		if (absolutePath == NULL) {
		    return NULL;
		}
		pureNormalized = 0;
#endif /* _WIN32 */
	    }
	}

	/*
	 * Already has refCount incremented.
	 */

	fsPathPtr->normPathPtr = TclFSNormalizeAbsolutePath(interp,
		absolutePath);

	/*
	 * Check if path is pure normalized (this can only be the case if it
	 * is an absolute path).
	 */

	if (pureNormalized) {
	    int normPathLen, pathLen;
	    const char *normPath;

	    path = TclGetStringFromObj(pathPtr, &pathLen);
	    normPath = TclGetStringFromObj(fsPathPtr->normPathPtr, &normPathLen);
	    if ((pathLen == normPathLen) && !memcmp(path, normPath, pathLen)) {
		/*
		 * The path was already normalized. Get rid of the duplicate.
		 */

		TclDecrRefCount(fsPathPtr->normPathPtr);

		/*
		 * We do *not* increment the refCount for this circular
		 * reference.
		 */

		fsPathPtr->normPathPtr = pathPtr;
	    }
	}
	if (useThisCwd != NULL) {
	    /*
	     * We just need to free an object we allocated above for relative
	     * paths (this was returned by Tcl_FSJoinToPath above), and then
	     * of course store the cwd.
	     */

	    fsPathPtr->cwdPtr = useThisCwd;
	}
	TclDecrRefCount(absolutePath);
    }

    return fsPathPtr->normPathPtr;
}

/*
 *---------------------------------------------------------------------------
 *
 * Tcl_FSGetInternalRep --
 *
 *	Extract the internal representation of a given path object, in the
 *	given filesystem. If the path object belongs to a different
 *	filesystem, we return NULL.
 *
 *	If the internal representation is currently NULL, we attempt to
 *	generate it, by calling the filesystem's
 *	'Tcl_FSCreateInternalRepProc'.
 *
 * Results:
 *	NULL or a valid internal representation.
 *
 * Side effects:
 *	An attempt may be made to convert the object.
 *
 *---------------------------------------------------------------------------
 */

ClientData
Tcl_FSGetInternalRep(
    Tcl_Obj *pathPtr,
    const Tcl_Filesystem *fsPtr)
{
    FsPath *srcFsPathPtr;

    if (Tcl_FSConvertToPathType(NULL, pathPtr) != TCL_OK) {
	return NULL;
    }
    srcFsPathPtr = PATHOBJ(pathPtr);

    /*
     * We will only return the native representation for the caller's
     * filesystem. Otherwise we will simply return NULL. This means that there
     * must be a unique bi-directional mapping between paths and filesystems,
     * and that this mapping will not allow 'remapped' files -- files which
     * are in one filesystem but mapped into another. Another way of putting
     * this is that 'stacked' filesystems are not allowed. We recognise that
     * this is a potentially useful feature for the future.
     *
     * Even something simple like a 'pass through' filesystem which logs all
     * activity and passes the calls onto the native system would be nice, but
     * not easily achievable with the current implementation.
     */

    if (srcFsPathPtr->fsPtr == NULL) {
	/*
	 * This only usually happens in wrappers like TclpStat which create a
	 * string object and pass it to TclpObjStat. Code which calls the
	 * Tcl_FS.. functions should always have a filesystem already set.
	 * Whether this code path is legal or not depends on whether we decide
	 * to allow external code to call the native filesystem directly. It
	 * is at least safer to allow this sub-optimal routing.
	 */

	Tcl_FSGetFileSystemForPath(pathPtr);

	/*
	 * If we fail through here, then the path is probably not a valid path
	 * in the filesystsem, and is most likely to be a use of the empty
	 * path "" via a direct call to one of the objectified interfaces
	 * (e.g. from the Tcl testsuite).
	 */

	srcFsPathPtr = PATHOBJ(pathPtr);
	if (srcFsPathPtr->fsPtr == NULL) {
	    return NULL;
	}
    }

    /*
     * There is still one possibility we should consider; if the file belongs
     * to a different filesystem, perhaps it is actually linked through to a
     * file in our own filesystem which we do care about. The way we can check
     * for this is we ask what filesystem this path belongs to.
     */

    if (fsPtr != srcFsPathPtr->fsPtr) {
	const Tcl_Filesystem *actualFs = Tcl_FSGetFileSystemForPath(pathPtr);

	if (actualFs == fsPtr) {
	    return Tcl_FSGetInternalRep(pathPtr, fsPtr);
	}
	return NULL;
    }

    if (srcFsPathPtr->nativePathPtr == NULL) {
	Tcl_FSCreateInternalRepProc *proc;
	char *nativePathPtr;

	proc = srcFsPathPtr->fsPtr->createInternalRepProc;
	if (proc == NULL) {
	    return NULL;
	}

	nativePathPtr = proc(pathPtr);
	srcFsPathPtr = PATHOBJ(pathPtr);
	srcFsPathPtr->nativePathPtr = nativePathPtr;
    }

    return srcFsPathPtr->nativePathPtr;
}

/*
 *---------------------------------------------------------------------------
 *
 * TclFSEnsureEpochOk --
 *
 *	This will ensure the pathPtr is up to date and can be converted into a
 *	"path" type, and that we are able to generate a complete normalized
 *	path which is used to determine the filesystem match.
 *
 * Results:
 *	Standard Tcl return code.
 *
 * Side effects:
 *	An attempt may be made to convert the object.
 *
 *---------------------------------------------------------------------------
 */

int
TclFSEnsureEpochOk(
    Tcl_Obj *pathPtr,
    const Tcl_Filesystem **fsPtrPtr)
{
    FsPath *srcFsPathPtr;

    if (pathPtr->typePtr != &tclFsPathType) {
	return TCL_OK;
    }

    srcFsPathPtr = PATHOBJ(pathPtr);

    /*
     * Check if the filesystem has changed in some way since this object's
     * internal representation was calculated.
     */

    if (!TclFSEpochOk(srcFsPathPtr->filesystemEpoch)) {
	/*
	 * We have to discard the stale representation and recalculate it.
	 */

	if (pathPtr->bytes == NULL) {
	    UpdateStringOfFsPath(pathPtr);
	}
	FreeFsPathInternalRep(pathPtr);
	if (SetFsPathFromAny(NULL, pathPtr) != TCL_OK) {
	    return TCL_ERROR;
	}
	srcFsPathPtr = PATHOBJ(pathPtr);
    }

    /*
     * Check whether the object is already assigned to a fs.
     */

    if (srcFsPathPtr->fsPtr != NULL) {
	*fsPtrPtr = srcFsPathPtr->fsPtr;
    }
    return TCL_OK;
}

/*
 *---------------------------------------------------------------------------
 *
 * TclFSSetPathDetails --
 *
 *	???
 *
 * Results:
 *	None
 *
 * Side effects:
 *	???
 *
 *---------------------------------------------------------------------------
 */

void
TclFSSetPathDetails(
    Tcl_Obj *pathPtr,
    const Tcl_Filesystem *fsPtr,
    ClientData clientData)
{
    FsPath *srcFsPathPtr;

    /*
     * Make sure pathPtr is of the correct type.
     */

    if (pathPtr->typePtr != &tclFsPathType) {
	if (SetFsPathFromAny(NULL, pathPtr) != TCL_OK) {
	    return;
	}
    }

    srcFsPathPtr = PATHOBJ(pathPtr);
    srcFsPathPtr->fsPtr = fsPtr;
    srcFsPathPtr->nativePathPtr = clientData;
    srcFsPathPtr->filesystemEpoch = TclFSEpoch();
}

/*
 *---------------------------------------------------------------------------
 *
 * Tcl_FSEqualPaths --
 *
 *	This function tests whether the two paths given are equal path
 *	objects. If either or both is NULL, 0 is always returned.
 *
 * Results:
 *	1 or 0.
 *
 * Side effects:
 *	None.
 *
 *---------------------------------------------------------------------------
 */

int
Tcl_FSEqualPaths(
    Tcl_Obj *firstPtr,
    Tcl_Obj *secondPtr)
{
    const char *firstStr, *secondStr;
    int firstLen, secondLen, tempErrno;

    if (firstPtr == secondPtr) {
	return 1;
    }

    if (firstPtr == NULL || secondPtr == NULL) {
	return 0;
    }
    firstStr = TclGetStringFromObj(firstPtr, &firstLen);
    secondStr = TclGetStringFromObj(secondPtr, &secondLen);
    if ((firstLen == secondLen) && !memcmp(firstStr, secondStr, firstLen)) {
	return 1;
    }

    /*
     * Try the most thorough, correct method of comparing fully normalized
     * paths.
     */

    tempErrno = Tcl_GetErrno();
    firstPtr = Tcl_FSGetNormalizedPath(NULL, firstPtr);
    secondPtr = Tcl_FSGetNormalizedPath(NULL, secondPtr);
    Tcl_SetErrno(tempErrno);

    if (firstPtr == NULL || secondPtr == NULL) {
	return 0;
    }

    firstStr = TclGetStringFromObj(firstPtr, &firstLen);
    secondStr = TclGetStringFromObj(secondPtr, &secondLen);
    return ((firstLen == secondLen) && !memcmp(firstStr, secondStr, firstLen));
}

/*
 *---------------------------------------------------------------------------
 *
 * SetFsPathFromAny --
 *
 *	This function tries to convert the given Tcl_Obj to a valid Tcl path
 *	type.
 *
 *	The filename may begin with "~" (to indicate current user's home
 *	directory) or "~<user>" (to indicate any user's home directory).
 *
 * Results:
 *	Standard Tcl error code.
 *
 * Side effects:
 *	The old representation may be freed, and new memory allocated.
 *
 *---------------------------------------------------------------------------
 */

static int
SetFsPathFromAny(
    Tcl_Interp *interp,		/* Used for error reporting if not NULL. */
    Tcl_Obj *pathPtr)		/* The object to convert. */
{
    int len;
    FsPath *fsPathPtr;
    Tcl_Obj *transPtr;
    char *name;

    if (pathPtr->typePtr == &tclFsPathType) {
	return TCL_OK;
    }

    /*
     * First step is to translate the filename. This is similar to
     * Tcl_TranslateFilename, but shouldn't convert everything to windows
     * backslashes on that platform. The current implementation of this piece
     * is a slightly optimised version of the various Tilde/Split/Join stuff
     * to avoid multiple split/join operations.
     *
     * We remove any trailing directory separator.
     *
     * However, the split/join routines are quite complex, and one has to make
     * sure not to break anything on Unix or Win (fCmd.test, fileName.test and
     * cmdAH.test exercise most of the code).
     */

    name = TclGetStringFromObj(pathPtr, &len);

    /*
     * Handle tilde substitutions, if needed.
     */

    if (name[0] == '~') {
	Tcl_DString temp;
	int split;
	char separator = '/';

	split = FindSplitPos(name, separator);
	if (split != len) {
	    /*
	     * We have multiple pieces '~user/foo/bar...'
	     */

	    name[split] = '\0';
	}

	/*
	 * Do some tilde substitution.
	 */

	if (name[1] == '\0') {
	    /*
	     * We have just '~'
	     */

	    const char *dir;
	    Tcl_DString dirString;

	    if (split != len) {
		name[split] = separator;
	    }

	    dir = TclGetEnv("HOME", &dirString);
	    if (dir == NULL) {
		if (interp) {
		    Tcl_SetObjResult(interp, Tcl_NewStringObj(
			    "couldn't find HOME environment variable to"
			    " expand path", -1));
		    Tcl_SetErrorCode(interp, "TCL", "VALUE", "PATH",
			    "HOMELESS", NULL);
		}
		return TCL_ERROR;
	    }
	    Tcl_DStringInit(&temp);
	    Tcl_JoinPath(1, &dir, &temp);
	    Tcl_DStringFree(&dirString);
	} else {
	    /*
	     * We have a user name '~user'
	     */

	    Tcl_DStringInit(&temp);
	    if (TclpGetUserHome(name+1, &temp) == NULL) {
		if (interp != NULL) {
		    Tcl_SetObjResult(interp, Tcl_ObjPrintf(
			    "user \"%s\" doesn't exist", name+1));
		    Tcl_SetErrorCode(interp, "TCL", "VALUE", "PATH", "NOUSER",
			    NULL);
		}
		Tcl_DStringFree(&temp);
		if (split != len) {
		    name[split] = separator;
		}
		return TCL_ERROR;
	    }
	    if (split != len) {
		name[split] = separator;
	    }
	}

	transPtr = TclDStringToObj(&temp);

	if (split != len) {
	    /*
	     * Join up the tilde substitution with the rest.
	     */

	    if (name[split+1] == separator) {
		/*
		 * Somewhat tricky case like ~//foo/bar. Make use of
		 * Split/Join machinery to get it right. Assumes all paths
		 * beginning with ~ are part of the native filesystem.
		 */

		int objc;
		Tcl_Obj **objv;
		Tcl_Obj *parts = TclpNativeSplitPath(pathPtr, NULL);

		Tcl_ListObjGetElements(NULL, parts, &objc, &objv);

		/*
		 * Skip '~'. It's replaced by its expansion.
		 */

		objc--; objv++;
		while (objc--) {
		    TclpNativeJoinPath(transPtr, Tcl_GetString(*objv++));
		}
		TclDecrRefCount(parts);
	    } else {
		Tcl_Obj *pair[2];

		pair[0] = transPtr;
		pair[1] = Tcl_NewStringObj(name+split+1, -1);
		transPtr = TclJoinPath(2, pair);
		Tcl_DecrRefCount(pair[0]);
		Tcl_DecrRefCount(pair[1]);
	    }
	}
    } else {
	transPtr = TclJoinPath(1, &pathPtr);
    }

    /*
     * Now we have a translated filename in 'transPtr'. This will have forward
     * slashes on Windows, and will not contain any ~user sequences.
     */

    fsPathPtr = ckalloc(sizeof(FsPath));

    fsPathPtr->translatedPathPtr = transPtr;
    if (transPtr != pathPtr) {
	Tcl_IncrRefCount(fsPathPtr->translatedPathPtr);
	/* Redo translation when $env(HOME) changes */
	fsPathPtr->filesystemEpoch = TclFSEpoch();
    } else {
	fsPathPtr->filesystemEpoch = 0;
    }
    fsPathPtr->normPathPtr = NULL;
    fsPathPtr->cwdPtr = NULL;
    fsPathPtr->nativePathPtr = NULL;
    fsPathPtr->fsPtr = NULL;

    /*
     * Free old representation before installing our new one.
     */

    TclFreeIntRep(pathPtr);
    SETPATHOBJ(pathPtr, fsPathPtr);
    PATHFLAGS(pathPtr) = 0;
    pathPtr->typePtr = &tclFsPathType;
    return TCL_OK;
}

static void
FreeFsPathInternalRep(
    Tcl_Obj *pathPtr)		/* Path object with internal rep to free. */
{
    FsPath *fsPathPtr = PATHOBJ(pathPtr);

    if (fsPathPtr->translatedPathPtr != NULL) {
	if (fsPathPtr->translatedPathPtr != pathPtr) {
	    TclDecrRefCount(fsPathPtr->translatedPathPtr);
	}
    }
    if (fsPathPtr->normPathPtr != NULL) {
	if (fsPathPtr->normPathPtr != pathPtr) {
	    TclDecrRefCount(fsPathPtr->normPathPtr);
	}
	fsPathPtr->normPathPtr = NULL;
    }
    if (fsPathPtr->cwdPtr != NULL) {
	TclDecrRefCount(fsPathPtr->cwdPtr);
    }
    if (fsPathPtr->nativePathPtr != NULL && fsPathPtr->fsPtr != NULL) {
	Tcl_FSFreeInternalRepProc *freeProc =
		fsPathPtr->fsPtr->freeInternalRepProc;

	if (freeProc != NULL) {
	    freeProc(fsPathPtr->nativePathPtr);
	    fsPathPtr->nativePathPtr = NULL;
	}
    }

    ckfree(fsPathPtr);
    pathPtr->typePtr = NULL;
}

static void
DupFsPathInternalRep(
    Tcl_Obj *srcPtr,		/* Path obj with internal rep to copy. */
    Tcl_Obj *copyPtr)		/* Path obj with internal rep to set. */
{
    FsPath *srcFsPathPtr = PATHOBJ(srcPtr);
    FsPath *copyFsPathPtr = ckalloc(sizeof(FsPath));

    SETPATHOBJ(copyPtr, copyFsPathPtr);

    if (srcFsPathPtr->translatedPathPtr == srcPtr) {
	/* Cycle in src -> make cycle in copy. */
	copyFsPathPtr->translatedPathPtr = copyPtr;
    } else {
	copyFsPathPtr->translatedPathPtr = srcFsPathPtr->translatedPathPtr;
	if (copyFsPathPtr->translatedPathPtr != NULL) {
	    Tcl_IncrRefCount(copyFsPathPtr->translatedPathPtr);
	}
    }

    if (srcFsPathPtr->normPathPtr == srcPtr) {
	/* Cycle in src -> make cycle in copy. */
	copyFsPathPtr->normPathPtr = copyPtr;
    } else {
	copyFsPathPtr->normPathPtr = srcFsPathPtr->normPathPtr;
	if (copyFsPathPtr->normPathPtr != NULL) {
	    Tcl_IncrRefCount(copyFsPathPtr->normPathPtr);
	}
    }

    copyFsPathPtr->cwdPtr = srcFsPathPtr->cwdPtr;
    if (copyFsPathPtr->cwdPtr != NULL) {
	Tcl_IncrRefCount(copyFsPathPtr->cwdPtr);
    }

    copyFsPathPtr->flags = srcFsPathPtr->flags;

    if (srcFsPathPtr->fsPtr != NULL
	    && srcFsPathPtr->nativePathPtr != NULL) {
	Tcl_FSDupInternalRepProc *dupProc =
		srcFsPathPtr->fsPtr->dupInternalRepProc;

	if (dupProc != NULL) {
	    copyFsPathPtr->nativePathPtr =
		    dupProc(srcFsPathPtr->nativePathPtr);
	} else {
	    copyFsPathPtr->nativePathPtr = NULL;
	}
    } else {
	copyFsPathPtr->nativePathPtr = NULL;
    }
    copyFsPathPtr->fsPtr = srcFsPathPtr->fsPtr;
    copyFsPathPtr->filesystemEpoch = srcFsPathPtr->filesystemEpoch;

    copyPtr->typePtr = &tclFsPathType;
}

/*
 *---------------------------------------------------------------------------
 *
 * UpdateStringOfFsPath --
 *
 *	Gives an object a valid string rep.
 *
 * Results:
 *	None.
 *
 * Side effects:
 *	Memory may be allocated.
 *
 *---------------------------------------------------------------------------
 */

static void
UpdateStringOfFsPath(
    register Tcl_Obj *pathPtr)	/* path obj with string rep to update. */
{
    FsPath *fsPathPtr = PATHOBJ(pathPtr);
    int cwdLen;
    Tcl_Obj *copy;

    if (PATHFLAGS(pathPtr) == 0 || fsPathPtr->cwdPtr == NULL) {
	Tcl_Panic("Called UpdateStringOfFsPath with invalid object");
    }

    copy = AppendPath(fsPathPtr->cwdPtr, fsPathPtr->normPathPtr);

    pathPtr->bytes = TclGetStringFromObj(copy, &cwdLen);
    pathPtr->length = cwdLen;
    copy->bytes = &tclEmptyString;
    copy->length = 0;
    TclDecrRefCount(copy);
}

/*
 *---------------------------------------------------------------------------
 *
 * TclNativePathInFilesystem --
 *
 *	Any path object is acceptable to the native filesystem, by default (we
 *	will throw errors when illegal paths are actually tried to be used).
 *
 *	However, this behavior means the native filesystem must be the last
 *	filesystem in the lookup list (otherwise it will claim all files
 *	belong to it, and other filesystems will never get a look in).
 *
 * Results:
 *	TCL_OK, to indicate 'yes', -1 to indicate no.
 *
 * Side effects:
 *	None.
 *
 *---------------------------------------------------------------------------
 */

int
TclNativePathInFilesystem(
    Tcl_Obj *pathPtr,
    ClientData *clientDataPtr)
{
    /*
     * A special case is required to handle the empty path "". This is a valid
     * path (i.e. the user should be able to do 'file exists ""' without
     * throwing an error), but equally the path doesn't exist. Those are the
     * semantics of Tcl (at present anyway), so we have to abide by them here.
     */

    if (pathPtr->typePtr == &tclFsPathType) {
	if (pathPtr->bytes != NULL && pathPtr->bytes[0] == '\0') {
	    /*
	     * We reject the empty path "".
	     */

	    return -1;
	}

	/*
	 * Otherwise there is no way this path can be empty.
	 */
    } else {
	/*
	 * It is somewhat unusual to reach this code path without the object
	 * being of tclFsPathType. However, we do our best to deal with the
	 * situation.
	 */

	int len;

	(void) TclGetStringFromObj(pathPtr, &len);
	if (len == 0) {
	    /*
	     * We reject the empty path "".
	     */

	    return -1;
	}
    }

    /*
     * Path is of correct type, or is of non-zero length, so we accept it.
     */

    return TCL_OK;
}

/*
 * Local Variables:
 * mode: c
 * c-basic-offset: 4
 * fill-column: 78
 * End:
 */<|MERGE_RESOLUTION|>--- conflicted
+++ resolved
@@ -953,12 +953,8 @@
 		}
 	    }
 	}
-<<<<<<< HEAD
 	strElt = TclGetStringFromObj(elt, &strEltLen);
-=======
-	strElt = Tcl_GetStringFromObj(elt, &strEltLen);
 	driveNameLength = 0;
->>>>>>> 20e304e6
 	type = TclGetPathType(elt, &fsPtr, &driveNameLength, &driveName);
 	if (type != TCL_PATH_RELATIVE) {
 	    /*
