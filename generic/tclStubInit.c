--- conflicted
+++ resolved
@@ -319,7 +319,7 @@
     if (maxlen < 0) {
 	return MP_VAL;
     }
-    return TclBN_mp_to_radix(a, str, (size_t)maxlen, NULL, radix);
+    return TclBN_mp_to_radix(a, str, maxlen, NULL, radix);
 }
 
 #define TclSetStartupScriptPath setStartupScriptPath
@@ -692,14 +692,7 @@
 tellOld(
     Tcl_Channel chan)		/* The channel to return pos for. */
 {
-<<<<<<< HEAD
     return Tcl_Tell(chan);
-=======
-   if (maxlen < 0) {
-      return MP_VAL;
-   }
-   return mp_to_radix(a, str, maxlen, NULL, radix);
->>>>>>> 02fa1909
 }
 #endif /* !TCL_NO_DEPRECATED */
 
