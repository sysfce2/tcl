/*
 * tclStubInit.c --
 *
 *	This file contains the initializers for the Tcl stub vectors.
 *
 * Copyright © 1998-1999 Scriptics Corporation.
 *
 * See the file "license.terms" for information on usage and redistribution
 * of this file, and for a DISCLAIMER OF ALL WARRANTIES.
 */

#include "tclInt.h"
#include "tommath_private.h"
#include "tclTomMath.h"

#ifdef __CYGWIN__
#   include <wchar.h>
#endif

#ifdef __GNUC__
#pragma GCC dependency "tcl.decls"
#pragma GCC dependency "tclInt.decls"
#pragma GCC dependency "tclTomMath.decls"
#endif

/*
 * Remove macros that will interfere with the definitions below.
 */

#undef Tcl_Alloc
#undef Tcl_Free
#undef Tcl_Realloc
#undef Tcl_NewBooleanObj
#undef Tcl_NewByteArrayObj
#undef Tcl_NewDoubleObj
#undef Tcl_NewIntObj
#undef Tcl_NewListObj
#undef Tcl_NewLongObj
#undef Tcl_DbNewLongObj
#undef Tcl_NewObj
#undef Tcl_NewStringObj
#undef Tcl_GetUnicode
#undef Tcl_GetUnicodeFromObj
#undef Tcl_NewUnicodeObj
#undef Tcl_SetUnicodeObj
#undef Tcl_DumpActiveMemory
#undef Tcl_ValidateAllMemory
#undef Tcl_FindHashEntry
#undef Tcl_CreateHashEntry
#undef Tcl_Panic
#undef Tcl_FindExecutable
#undef Tcl_SetExitProc
#undef Tcl_SetPanicProc
#undef TclpGetPid
#undef TclSockMinimumBuffers
#undef Tcl_SetIntObj
#undef Tcl_SetLongObj
#undef TclpInetNtoa
#undef TclWinGetServByName
#undef TclWinGetSockOpt
#undef TclWinSetSockOpt
#undef TclWinNToHS
#undef TclStaticLibrary
#undef Tcl_BackgroundError
#define TclStaticLibrary Tcl_StaticLibrary
#undef Tcl_UniCharToUtfDString
#undef Tcl_UtfToUniCharDString
#undef Tcl_UtfToUniChar
<<<<<<< HEAD
#undef Tcl_UniCharLen
#if !defined(_WIN32) && !defined(__CYGWIN__)
#undef Tcl_WinConvertError
#define Tcl_WinConvertError 0
=======
#undef Tcl_MacOSXOpenBundleResources
#undef TclWinConvertWSAError
#undef TclWinConvertError
#undef Tcl_NumUtfChars
#undef Tcl_GetCharLength
#undef Tcl_UtfAtIndex
#undef Tcl_GetRange
#undef Tcl_GetUniChar
#undef TclObjInterpProc

#if defined(_WIN32) || defined(__CYGWIN__)
#define TclWinConvertWSAError (void (*)(DWORD))(void *)Tcl_WinConvertError
#define TclWinConvertError (void (*)(DWORD))(void *)Tcl_WinConvertError
>>>>>>> a81159df
#endif
#undef Tcl_Close
#define Tcl_Close 0
#undef TclGetByteArrayFromObj
#define TclGetByteArrayFromObj 0
#undef Tcl_GetByteArrayFromObj
#define Tcl_GetByteArrayFromObj 0


#if TCL_UTF_MAX < 4
static void uniCodePanic() {
    Tcl_Panic("This extension uses a deprecated function, not available now: Tcl is compiled with -DTCL_UTF_MAX==%d", TCL_UTF_MAX);
}
#   define Tcl_GetUnicodeFromObj (Tcl_UniChar *(*)(Tcl_Obj *, size_t *))(void *)uniCodePanic
#   define TclGetUnicodeFromObj (Tcl_UniChar *(*)(Tcl_Obj *, int *))(void *)uniCodePanic
#   define Tcl_NewUnicodeObj (Tcl_Obj *(*)(const Tcl_UniChar *, size_t))(void *)uniCodePanic
#   define Tcl_SetUnicodeObj (void(*)(Tcl_Obj *, const Tcl_UniChar *, size_t))(void *)uniCodePanic
#   define Tcl_AppendUnicodeToObj (void(*)(Tcl_Obj *, const Tcl_UniChar *, size_t))(void *)uniCodePanic
#endif

#define TclUtfCharComplete Tcl_UtfCharComplete
#define TclUtfNext Tcl_UtfNext
#define TclUtfPrev Tcl_UtfPrev

int TclListObjGetElements(Tcl_Interp *interp, Tcl_Obj *listPtr,
    int *objcPtr, Tcl_Obj ***objvPtr) {
    size_t n = TCL_INDEX_NONE;
    int result = Tcl_ListObjGetElements(interp, listPtr, &n, objvPtr);
    if (objcPtr) {
	if ((sizeof(int) != sizeof(size_t)) && (result == TCL_OK) && (n > INT_MAX)) {
	    if (interp) {
		Tcl_AppendResult(interp, "List too large to be processed", NULL);
	    }
	    return TCL_ERROR;
	}
	*objcPtr = n;
    }
    return result;
}
int TclListObjLength(Tcl_Interp *interp, Tcl_Obj *listPtr,
    int *lengthPtr) {
    size_t n = TCL_INDEX_NONE;
    int result = Tcl_ListObjLength(interp, listPtr, &n);
    if (lengthPtr) {
	if ((sizeof(int) != sizeof(size_t)) && (result == TCL_OK) && (n > INT_MAX)) {
	    if (interp) {
		Tcl_AppendResult(interp, "List too large to be processed", NULL);
	    }
	    return TCL_ERROR;
	}
	*lengthPtr = n;
    }
    return result;
}
int TclDictObjSize(Tcl_Interp *interp, Tcl_Obj *dictPtr,
    int *sizePtr) {
    size_t n = TCL_INDEX_NONE;
    int result = Tcl_DictObjSize(interp, dictPtr, &n);
    if (sizePtr) {
	if ((sizeof(int) != sizeof(size_t)) && (result == TCL_OK) && (n > INT_MAX)) {
	    if (interp) {
		Tcl_AppendResult(interp, "Dict too large to be processed", NULL);
	    }
	    return TCL_ERROR;
	}
	*sizePtr = n;
    }
    return result;
}
int TclSplitList(Tcl_Interp *interp, const char *listStr, int *argcPtr,
	const char ***argvPtr) {
    size_t n = TCL_INDEX_NONE;
    int result = Tcl_SplitList(interp, listStr, &n, argvPtr);
    if (argcPtr) {
	if ((sizeof(int) != sizeof(size_t)) && (result == TCL_OK) && (n > INT_MAX)) {
	    if (interp) {
		Tcl_AppendResult(interp, "List too large to be processed", NULL);
	    }
	    Tcl_Free((void *)*argvPtr);
	    return TCL_ERROR;
	}
	*argcPtr = n;
    }
    return result;
}
void TclSplitPath(const char *path, int *argcPtr, const char ***argvPtr) {
    size_t n = TCL_INDEX_NONE;
    Tcl_SplitPath(path, &n, argvPtr);
    if (argcPtr) {
	if ((sizeof(int) != sizeof(size_t)) && (n > INT_MAX)) {
	    n = TCL_INDEX_NONE; /* No other way to return an error-situation */
	    Tcl_Free((void *)*argvPtr);
	    *argvPtr = NULL;
	}
	*argcPtr = n;
    }
}
Tcl_Obj *TclFSSplitPath(Tcl_Obj *pathPtr, int *lenPtr) {
    size_t n = TCL_INDEX_NONE;
    Tcl_Obj *result = Tcl_FSSplitPath(pathPtr, &n);
    if (lenPtr) {
	if ((sizeof(int) != sizeof(size_t)) && result && (n > INT_MAX)) {
	    Tcl_DecrRefCount(result);
	    return NULL;
	}
	*lenPtr = n;
    }
    return result;
}
int TclParseArgsObjv(Tcl_Interp *interp,
	const Tcl_ArgvInfo *argTable, int *objcPtr, Tcl_Obj *const *objv,
	Tcl_Obj ***remObjv) {
    size_t n = (*objcPtr < 0) ? TCL_INDEX_NONE: (size_t)*objcPtr ;
    int result = Tcl_ParseArgsObjv(interp, argTable, &n, objv, remObjv);
    *objcPtr = (int)n;
    return result;
}

#define TclBN_mp_add mp_add
#define TclBN_mp_add_d mp_add_d
#define TclBN_mp_and mp_and
#define TclBN_mp_clamp mp_clamp
#define TclBN_mp_clear mp_clear
#define TclBN_mp_clear_multi mp_clear_multi
#define TclBN_mp_cmp mp_cmp
#define TclBN_mp_cmp_d mp_cmp_d
#define TclBN_mp_cmp_mag mp_cmp_mag
#define TclBN_mp_cnt_lsb mp_cnt_lsb
#define TclBN_mp_copy mp_copy
#define TclBN_mp_count_bits mp_count_bits
#define TclBN_mp_div mp_div
#define TclBN_mp_div_d mp_div_d
#define TclBN_mp_div_2 mp_div_2
#define TclBN_mp_div_2d mp_div_2d
#define TclBN_mp_exch mp_exch
#define TclBN_mp_expt_u32 mp_expt_u32
#define TclBN_mp_get_mag_u64 mp_get_mag_u64
#define TclBN_mp_grow mp_grow
#define TclBN_mp_init mp_init
#define TclBN_mp_init_copy mp_init_copy
#define TclBN_mp_init_multi mp_init_multi
#define TclBN_mp_init_set mp_init_set
#define TclBN_mp_init_size mp_init_size
#define TclBN_mp_init_i64 mp_init_i64
#define TclBN_mp_init_u64 mp_init_u64
#define TclBN_mp_lshd mp_lshd
#define TclBN_mp_mod mp_mod
#define TclBN_mp_mod_2d mp_mod_2d
#define TclBN_mp_mul mp_mul
#define TclBN_mp_mul_d mp_mul_d
#define TclBN_mp_mul_2 mp_mul_2
#define TclBN_mp_mul_2d mp_mul_2d
#define TclBN_mp_neg mp_neg
#define TclBN_mp_or mp_or
#define TclBN_mp_radix_size mp_radix_size
#define TclBN_mp_read_radix mp_read_radix
#define TclBN_mp_rshd mp_rshd
#define TclBN_mp_set_i64 mp_set_i64
#define TclBN_mp_set_u64 mp_set_u64
#define TclBN_mp_shrink mp_shrink
#define TclBN_mp_sqr mp_sqr
#define TclBN_mp_sqrt mp_sqrt
#define TclBN_mp_sub mp_sub
#define TclBN_mp_sub_d mp_sub_d
#define TclBN_mp_signed_rsh mp_signed_rsh
#define TclBN_mp_to_radix mp_to_radix
#define TclBN_mp_to_ubin mp_to_ubin
#define TclBN_mp_ubin_size mp_ubin_size
#define TclBN_mp_unpack mp_unpack
#define TclBN_mp_xor mp_xor
#define TclBN_mp_zero mp_zero
#define TclBN_s_mp_add s_mp_add
#define TclBN_mp_balance_mul s_mp_balance_mul
#define TclBN_mp_karatsuba_mul s_mp_karatsuba_mul
#define TclBN_mp_karatsuba_sqr s_mp_karatsuba_sqr
#define TclBN_s_mp_mul_digs s_mp_mul_digs
#define TclBN_s_mp_mul_digs_fast s_mp_mul_digs_fast
#define TclBN_s_mp_reverse s_mp_reverse
#define TclBN_s_mp_sqr s_mp_sqr
#define TclBN_s_mp_sqr_fast s_mp_sqr_fast
#define TclBN_s_mp_sub s_mp_sub
#define TclBN_mp_toom_mul s_mp_toom_mul
#define TclBN_mp_toom_sqr s_mp_toom_sqr

#ifndef MAC_OSX_TCL /* On UNIX, fill with other stub entries */
#   define Tcl_MacOSXOpenVersionedBundleResources 0
#   define Tcl_MacOSXNotifierAddRunLoopMode 0
#endif
#ifdef _WIN32
#   define Tcl_CreateFileHandler 0
#   define Tcl_DeleteFileHandler 0
#   define Tcl_GetOpenFile 0
#else
#   define TclpIsAtty isatty
#endif

#ifdef _WIN32
#   define TclUnixWaitForFile 0
#   define TclUnixCopyFile 0
#   define TclUnixOpenTemporaryFile 0
#   define TclpReaddir 0
#   undef TclpIsAtty
#   define TclpIsAtty 0
#elif defined(__CYGWIN__)
#   define TclpIsAtty isatty
static void
doNothing(void)
{
    /* dummy implementation, no need to do anything */
}
#   define TclWinAddProcess (void (*) (void *, size_t)) doNothing
#   define TclWinFlushDirtyChannels doNothing

#define TclWinNoBackslash winNoBackslash
static char *
TclWinNoBackslash(char *path)
{
    char *p;

    for (p = path; *p != '\0'; p++) {
	if (*p == '\\') {
	    *p = '/';
	}
    }
    return path;
}

void *TclWinGetTclInstance()
{
    void *hInstance = NULL;
    GetModuleHandleExW(GET_MODULE_HANDLE_EX_FLAG_FROM_ADDRESS,
	    (const wchar_t *)&TclWinNoBackslash, &hInstance);
    return hInstance;
}

size_t
TclpGetPid(Tcl_Pid pid)
{
    return (size_t)pid;
}

#if defined(TCL_WIDE_INT_IS_LONG)
/* On Cygwin64, long is 64-bit while on Win64 long is 32-bit. Therefore
 * we have to make sure that all stub entries on Cygwin64 follow the Win64
 * signature. Tcl 9 must find a better solution, but that cannot be done
 * without introducing a binary incompatibility.
 */
static int exprInt(Tcl_Interp *interp, const char *expr, int *ptr){
    long longValue;
    int result = Tcl_ExprLong(interp, expr, &longValue);
    if (result == TCL_OK) {
	    if ((longValue >= (long)(INT_MIN))
		    && (longValue <= (long)(UINT_MAX))) {
	    *ptr = (int)longValue;
	} else {
	    Tcl_SetObjResult(interp, Tcl_NewStringObj(
		    "integer value too large to represent", -1));
	    result = TCL_ERROR;
	}
    }
    return result;
}
#define Tcl_ExprLong (int(*)(Tcl_Interp*,const char*,long*))exprInt
static int exprIntObj(Tcl_Interp *interp, Tcl_Obj*expr, int *ptr){
    long longValue;
    int result = Tcl_ExprLongObj(interp, expr, &longValue);
    if (result == TCL_OK) {
	    if ((longValue >= (long)(INT_MIN))
		    && (longValue <= (long)(UINT_MAX))) {
	    *ptr = (int)longValue;
	} else {
	    Tcl_SetObjResult(interp, Tcl_NewStringObj(
		    "integer value too large to represent", -1));
	    result = TCL_ERROR;
	}
    }
    return result;
}
#define Tcl_ExprLongObj (int(*)(Tcl_Interp*,Tcl_Obj*,long*))exprIntObj
static int utfNcmp(const char *s1, const char *s2, unsigned int n){
   return Tcl_UtfNcmp(s1, s2, (unsigned long)n);
}
#define Tcl_UtfNcmp (int(*)(const char*,const char*,unsigned long))(void *)utfNcmp
static int utfNcasecmp(const char *s1, const char *s2, unsigned int n){
   return Tcl_UtfNcasecmp(s1, s2, (unsigned long)n);
}
#define Tcl_UtfNcasecmp (int(*)(const char*,const char*,unsigned long))(void *)utfNcasecmp

#endif /* TCL_WIDE_INT_IS_LONG */

#else /* __CYGWIN__ */
#   define TclWinGetTclInstance 0
#   define TclpGetPid 0
#   define TclWinFlushDirtyChannels 0
#   define TclWinNoBackslash 0
#   define TclWinAddProcess 0
#endif

/*
 * WARNING: The contents of this file is automatically generated by the
 * tools/genStubs.tcl script. Any modifications to the function declarations
 * below should be made in the generic/tcl.decls script.
 */

MODULE_SCOPE const TclStubs tclStubs;
MODULE_SCOPE const TclTomMathStubs tclTomMathStubs;

#ifdef __GNUC__
/*
 * The rest of this file shouldn't warn about deprecated functions; they're
 * there because we intend them to be so and know that this file is OK to
 * touch those fields.
 */
#pragma GCC diagnostic ignored "-Wdeprecated-declarations"
#endif

/* !BEGIN!: Do not edit below this line. */

static const TclIntStubs tclIntStubs = {
    TCL_STUB_MAGIC,
    0,
    0, /* 0 */
    0, /* 1 */
    0, /* 2 */
    TclAllocateFreeObjects, /* 3 */
    0, /* 4 */
    TclCleanupChildren, /* 5 */
    TclCleanupCommand, /* 6 */
    TclCopyAndCollapse, /* 7 */
    0, /* 8 */
    TclCreatePipeline, /* 9 */
    TclCreateProc, /* 10 */
    TclDeleteCompiledLocalVars, /* 11 */
    TclDeleteVars, /* 12 */
    0, /* 13 */
    TclDumpMemoryInfo, /* 14 */
    0, /* 15 */
    TclExprFloatError, /* 16 */
    0, /* 17 */
    0, /* 18 */
    0, /* 19 */
    0, /* 20 */
    0, /* 21 */
    TclFindElement, /* 22 */
    TclFindProc, /* 23 */
    TclFormatInt, /* 24 */
    TclFreePackageInfo, /* 25 */
    0, /* 26 */
    0, /* 27 */
    TclpGetDefaultStdChannel, /* 28 */
    0, /* 29 */
    0, /* 30 */
    TclGetExtension, /* 31 */
    TclGetFrame, /* 32 */
    0, /* 33 */
    0, /* 34 */
    0, /* 35 */
    0, /* 36 */
    0, /* 37 */
    TclGetNamespaceForQualName, /* 38 */
    TclGetObjInterpProc, /* 39 */
    TclGetOpenMode, /* 40 */
    TclGetOriginalCommand, /* 41 */
    TclpGetUserHome, /* 42 */
    0, /* 43 */
    0, /* 44 */
    TclHideUnsafeCommands, /* 45 */
    TclInExit, /* 46 */
    0, /* 47 */
    0, /* 48 */
    0, /* 49 */
    0, /* 50 */
    TclInterpInit, /* 51 */
    0, /* 52 */
    TclInvokeObjectCommand, /* 53 */
    TclInvokeStringCommand, /* 54 */
    TclIsProc, /* 55 */
    0, /* 56 */
    0, /* 57 */
    TclLookupVar, /* 58 */
    0, /* 59 */
    TclNeedSpace, /* 60 */
    TclNewProcBodyObj, /* 61 */
    TclObjCommandComplete, /* 62 */
    TclObjInterpProc, /* 63 */
    TclObjInvoke, /* 64 */
    0, /* 65 */
    0, /* 66 */
    0, /* 67 */
    0, /* 68 */
    TclpAlloc, /* 69 */
    0, /* 70 */
    0, /* 71 */
    0, /* 72 */
    0, /* 73 */
    TclpFree, /* 74 */
    TclpGetClicks, /* 75 */
    TclpGetSeconds, /* 76 */
    0, /* 77 */
    0, /* 78 */
    0, /* 79 */
    0, /* 80 */
    TclpRealloc, /* 81 */
    0, /* 82 */
    0, /* 83 */
    0, /* 84 */
    0, /* 85 */
    0, /* 86 */
    0, /* 87 */
    0, /* 88 */
    TclPreventAliasLoop, /* 89 */
    0, /* 90 */
    TclProcCleanupProc, /* 91 */
    TclProcCompileProc, /* 92 */
    TclProcDeleteProc, /* 93 */
    0, /* 94 */
    0, /* 95 */
    TclRenameCommand, /* 96 */
    TclResetShadowedCmdRefs, /* 97 */
    TclServiceIdle, /* 98 */
    0, /* 99 */
    0, /* 100 */
    0, /* 101 */
    TclSetupEnv, /* 102 */
    TclSockGetPort, /* 103 */
    0, /* 104 */
    0, /* 105 */
    0, /* 106 */
    0, /* 107 */
    TclTeardownNamespace, /* 108 */
    TclUpdateReturnInfo, /* 109 */
    TclSockMinimumBuffers, /* 110 */
    Tcl_AddInterpResolvers, /* 111 */
    0, /* 112 */
    0, /* 113 */
    0, /* 114 */
    0, /* 115 */
    0, /* 116 */
    0, /* 117 */
    Tcl_GetInterpResolvers, /* 118 */
    Tcl_GetNamespaceResolvers, /* 119 */
    Tcl_FindNamespaceVar, /* 120 */
    0, /* 121 */
    0, /* 122 */
    0, /* 123 */
    0, /* 124 */
    0, /* 125 */
    Tcl_GetVariableFullName, /* 126 */
    0, /* 127 */
    Tcl_PopCallFrame, /* 128 */
    Tcl_PushCallFrame, /* 129 */
    Tcl_RemoveInterpResolvers, /* 130 */
    Tcl_SetNamespaceResolvers, /* 131 */
    TclpHasSockets, /* 132 */
    0, /* 133 */
    0, /* 134 */
    0, /* 135 */
    0, /* 136 */
    0, /* 137 */
    TclGetEnv, /* 138 */
    0, /* 139 */
    0, /* 140 */
    TclpGetCwd, /* 141 */
    TclSetByteCodeFromAny, /* 142 */
    TclAddLiteralObj, /* 143 */
    TclHideLiteral, /* 144 */
    TclGetAuxDataType, /* 145 */
    TclHandleCreate, /* 146 */
    TclHandleFree, /* 147 */
    TclHandlePreserve, /* 148 */
    TclHandleRelease, /* 149 */
    TclRegAbout, /* 150 */
    TclRegExpRangeUniChar, /* 151 */
    TclSetLibraryPath, /* 152 */
    TclGetLibraryPath, /* 153 */
    0, /* 154 */
    0, /* 155 */
    TclRegError, /* 156 */
    TclVarTraceExists, /* 157 */
    0, /* 158 */
    0, /* 159 */
    0, /* 160 */
    TclChannelTransform, /* 161 */
    TclChannelEventScriptInvoker, /* 162 */
    TclGetInstructionTable, /* 163 */
    TclExpandCodeArray, /* 164 */
    TclpSetInitialEncodings, /* 165 */
    TclListObjSetElement, /* 166 */
    0, /* 167 */
    0, /* 168 */
    TclpUtfNcmp2, /* 169 */
    TclCheckInterpTraces, /* 170 */
    TclCheckExecutionTraces, /* 171 */
    TclInThreadExit, /* 172 */
    TclUniCharMatch, /* 173 */
    0, /* 174 */
    TclCallVarTraces, /* 175 */
    TclCleanupVar, /* 176 */
    TclVarErrMsg, /* 177 */
    0, /* 178 */
    0, /* 179 */
    0, /* 180 */
    0, /* 181 */
    0, /* 182 */
    0, /* 183 */
    0, /* 184 */
    0, /* 185 */
    0, /* 186 */
    0, /* 187 */
    0, /* 188 */
    0, /* 189 */
    0, /* 190 */
    0, /* 191 */
    0, /* 192 */
    0, /* 193 */
    0, /* 194 */
    0, /* 195 */
    0, /* 196 */
    0, /* 197 */
    TclObjGetFrame, /* 198 */
    0, /* 199 */
    TclpObjRemoveDirectory, /* 200 */
    TclpObjCopyDirectory, /* 201 */
    TclpObjCreateDirectory, /* 202 */
    TclpObjDeleteFile, /* 203 */
    TclpObjCopyFile, /* 204 */
    TclpObjRenameFile, /* 205 */
    TclpObjStat, /* 206 */
    TclpObjAccess, /* 207 */
    TclpOpenFileChannel, /* 208 */
    0, /* 209 */
    0, /* 210 */
    0, /* 211 */
    TclpFindExecutable, /* 212 */
    TclGetObjNameOfExecutable, /* 213 */
    TclSetObjNameOfExecutable, /* 214 */
    TclStackAlloc, /* 215 */
    TclStackFree, /* 216 */
    TclPushStackFrame, /* 217 */
    TclPopStackFrame, /* 218 */
    0, /* 219 */
    0, /* 220 */
    0, /* 221 */
    0, /* 222 */
    0, /* 223 */
    TclGetPlatform, /* 224 */
    TclTraceDictPath, /* 225 */
    TclObjBeingDeleted, /* 226 */
    TclSetNsPath, /* 227 */
    0, /* 228 */
    TclPtrMakeUpvar, /* 229 */
    TclObjLookupVar, /* 230 */
    TclGetNamespaceFromObj, /* 231 */
    TclEvalObjEx, /* 232 */
    TclGetSrcInfoForPc, /* 233 */
    TclVarHashCreateVar, /* 234 */
    TclInitVarHashTable, /* 235 */
    0, /* 236 */
    TclResetCancellation, /* 237 */
    TclNRInterpProc, /* 238 */
    TclNRInterpProcCore, /* 239 */
    TclNRRunCallbacks, /* 240 */
    TclNREvalObjEx, /* 241 */
    TclNREvalObjv, /* 242 */
    TclDbDumpActiveObjects, /* 243 */
    TclGetNamespaceChildTable, /* 244 */
    TclGetNamespaceCommandTable, /* 245 */
    TclInitRewriteEnsemble, /* 246 */
    TclResetRewriteEnsemble, /* 247 */
    TclCopyChannel, /* 248 */
    TclDoubleDigits, /* 249 */
    TclSetChildCancelFlags, /* 250 */
    TclRegisterLiteral, /* 251 */
    TclPtrGetVar, /* 252 */
    TclPtrSetVar, /* 253 */
    TclPtrIncrObjVar, /* 254 */
    TclPtrObjMakeUpvar, /* 255 */
    TclPtrUnsetVar, /* 256 */
    TclStaticLibrary, /* 257 */
    TclpCreateTemporaryDirectory, /* 258 */
    TclListTestObj, /* 260 */
    TclListObjValidate, /* 261 */
};

static const TclIntPlatStubs tclIntPlatStubs = {
    TCL_STUB_MAGIC,
    0,
    0, /* 0 */
    TclpCloseFile, /* 1 */
    TclpCreateCommandChannel, /* 2 */
    TclpCreatePipe, /* 3 */
    TclWinGetTclInstance, /* 4 */
    TclUnixWaitForFile, /* 5 */
    TclpMakeFile, /* 6 */
    TclpOpenFile, /* 7 */
    TclpGetPid, /* 8 */
    TclpCreateTempFile, /* 9 */
    0, /* 10 */
    TclGetAndDetachPids, /* 11 */
    0, /* 12 */
    0, /* 13 */
    0, /* 14 */
    TclpCreateProcess, /* 15 */
    TclpIsAtty, /* 16 */
    TclUnixCopyFile, /* 17 */
    0, /* 18 */
    0, /* 19 */
    TclWinAddProcess, /* 20 */
    0, /* 21 */
    0, /* 22 */
    0, /* 23 */
    TclWinNoBackslash, /* 24 */
    0, /* 25 */
    0, /* 26 */
    TclWinFlushDirtyChannels, /* 27 */
    0, /* 28 */
    TclWinCPUID, /* 29 */
    TclUnixOpenTemporaryFile, /* 30 */
};

static const TclPlatStubs tclPlatStubs = {
    TCL_STUB_MAGIC,
    0,
    0, /* 0 */
    Tcl_MacOSXOpenVersionedBundleResources, /* 1 */
    Tcl_MacOSXNotifierAddRunLoopMode, /* 2 */
    Tcl_WinConvertError, /* 3 */
};

const TclTomMathStubs tclTomMathStubs = {
    TCL_STUB_MAGIC,
    0,
    TclBN_epoch, /* 0 */
    TclBN_revision, /* 1 */
    TclBN_mp_add, /* 2 */
    TclBN_mp_add_d, /* 3 */
    TclBN_mp_and, /* 4 */
    TclBN_mp_clamp, /* 5 */
    TclBN_mp_clear, /* 6 */
    TclBN_mp_clear_multi, /* 7 */
    TclBN_mp_cmp, /* 8 */
    TclBN_mp_cmp_d, /* 9 */
    TclBN_mp_cmp_mag, /* 10 */
    TclBN_mp_copy, /* 11 */
    TclBN_mp_count_bits, /* 12 */
    TclBN_mp_div, /* 13 */
    TclBN_mp_div_d, /* 14 */
    TclBN_mp_div_2, /* 15 */
    TclBN_mp_div_2d, /* 16 */
    0, /* 17 */
    TclBN_mp_exch, /* 18 */
    TclBN_mp_expt_u32, /* 19 */
    TclBN_mp_grow, /* 20 */
    TclBN_mp_init, /* 21 */
    TclBN_mp_init_copy, /* 22 */
    TclBN_mp_init_multi, /* 23 */
    TclBN_mp_init_set, /* 24 */
    TclBN_mp_init_size, /* 25 */
    TclBN_mp_lshd, /* 26 */
    TclBN_mp_mod, /* 27 */
    TclBN_mp_mod_2d, /* 28 */
    TclBN_mp_mul, /* 29 */
    TclBN_mp_mul_d, /* 30 */
    TclBN_mp_mul_2, /* 31 */
    TclBN_mp_mul_2d, /* 32 */
    TclBN_mp_neg, /* 33 */
    TclBN_mp_or, /* 34 */
    TclBN_mp_radix_size, /* 35 */
    TclBN_mp_read_radix, /* 36 */
    TclBN_mp_rshd, /* 37 */
    TclBN_mp_shrink, /* 38 */
    0, /* 39 */
    0, /* 40 */
    TclBN_mp_sqrt, /* 41 */
    TclBN_mp_sub, /* 42 */
    TclBN_mp_sub_d, /* 43 */
    0, /* 44 */
    0, /* 45 */
    0, /* 46 */
    TclBN_mp_ubin_size, /* 47 */
    TclBN_mp_xor, /* 48 */
    TclBN_mp_zero, /* 49 */
    0, /* 50 */
    0, /* 51 */
    0, /* 52 */
    0, /* 53 */
    0, /* 54 */
    0, /* 55 */
    0, /* 56 */
    0, /* 57 */
    0, /* 58 */
    0, /* 59 */
    0, /* 60 */
    0, /* 61 */
    0, /* 62 */
    TclBN_mp_cnt_lsb, /* 63 */
    0, /* 64 */
    TclBN_mp_init_i64, /* 65 */
    TclBN_mp_init_u64, /* 66 */
    0, /* 67 */
    TclBN_mp_set_u64, /* 68 */
    TclBN_mp_get_mag_u64, /* 69 */
    TclBN_mp_set_i64, /* 70 */
    TclBN_mp_unpack, /* 71 */
    0, /* 72 */
    0, /* 73 */
    0, /* 74 */
    0, /* 75 */
    TclBN_mp_signed_rsh, /* 76 */
    0, /* 77 */
    TclBN_mp_to_ubin, /* 78 */
    0, /* 79 */
    TclBN_mp_to_radix, /* 80 */
};

static const TclStubHooks tclStubHooks = {
    &tclPlatStubs,
    &tclIntStubs,
    &tclIntPlatStubs
};

const TclStubs tclStubs = {
    TCL_STUB_MAGIC,
    &tclStubHooks,
    Tcl_PkgProvideEx, /* 0 */
    Tcl_PkgRequireEx, /* 1 */
    Tcl_Panic, /* 2 */
    Tcl_Alloc, /* 3 */
    Tcl_Free, /* 4 */
    Tcl_Realloc, /* 5 */
    Tcl_DbCkalloc, /* 6 */
    Tcl_DbCkfree, /* 7 */
    Tcl_DbCkrealloc, /* 8 */
    Tcl_CreateFileHandler, /* 9 */
    Tcl_DeleteFileHandler, /* 10 */
    Tcl_SetTimer, /* 11 */
    Tcl_Sleep, /* 12 */
    Tcl_WaitForEvent, /* 13 */
    Tcl_AppendAllObjTypes, /* 14 */
    Tcl_AppendStringsToObj, /* 15 */
    Tcl_AppendToObj, /* 16 */
    Tcl_ConcatObj, /* 17 */
    Tcl_ConvertToType, /* 18 */
    Tcl_DbDecrRefCount, /* 19 */
    Tcl_DbIncrRefCount, /* 20 */
    Tcl_DbIsShared, /* 21 */
    0, /* 22 */
    Tcl_DbNewByteArrayObj, /* 23 */
    Tcl_DbNewDoubleObj, /* 24 */
    Tcl_DbNewListObj, /* 25 */
    0, /* 26 */
    Tcl_DbNewObj, /* 27 */
    Tcl_DbNewStringObj, /* 28 */
    Tcl_DuplicateObj, /* 29 */
    TclFreeObj, /* 30 */
    Tcl_GetBoolean, /* 31 */
    Tcl_GetBooleanFromObj, /* 32 */
    TclGetByteArrayFromObj, /* 33 */
    Tcl_GetDouble, /* 34 */
    Tcl_GetDoubleFromObj, /* 35 */
    0, /* 36 */
    Tcl_GetInt, /* 37 */
    Tcl_GetIntFromObj, /* 38 */
    Tcl_GetLongFromObj, /* 39 */
    Tcl_GetObjType, /* 40 */
    TclGetStringFromObj, /* 41 */
    Tcl_InvalidateStringRep, /* 42 */
    Tcl_ListObjAppendList, /* 43 */
    Tcl_ListObjAppendElement, /* 44 */
    TclListObjGetElements, /* 45 */
    Tcl_ListObjIndex, /* 46 */
    TclListObjLength, /* 47 */
    Tcl_ListObjReplace, /* 48 */
    0, /* 49 */
    Tcl_NewByteArrayObj, /* 50 */
    Tcl_NewDoubleObj, /* 51 */
    0, /* 52 */
    Tcl_NewListObj, /* 53 */
    0, /* 54 */
    Tcl_NewObj, /* 55 */
    Tcl_NewStringObj, /* 56 */
    0, /* 57 */
    Tcl_SetByteArrayLength, /* 58 */
    Tcl_SetByteArrayObj, /* 59 */
    Tcl_SetDoubleObj, /* 60 */
    0, /* 61 */
    Tcl_SetListObj, /* 62 */
    0, /* 63 */
    Tcl_SetObjLength, /* 64 */
    Tcl_SetStringObj, /* 65 */
    0, /* 66 */
    0, /* 67 */
    Tcl_AllowExceptions, /* 68 */
    Tcl_AppendElement, /* 69 */
    Tcl_AppendResult, /* 70 */
    Tcl_AsyncCreate, /* 71 */
    Tcl_AsyncDelete, /* 72 */
    Tcl_AsyncInvoke, /* 73 */
    Tcl_AsyncMark, /* 74 */
    Tcl_AsyncReady, /* 75 */
    0, /* 76 */
    0, /* 77 */
    Tcl_BadChannelOption, /* 78 */
    Tcl_CallWhenDeleted, /* 79 */
    Tcl_CancelIdleCall, /* 80 */
    Tcl_Close, /* 81 */
    Tcl_CommandComplete, /* 82 */
    Tcl_Concat, /* 83 */
    Tcl_ConvertElement, /* 84 */
    Tcl_ConvertCountedElement, /* 85 */
    Tcl_CreateAlias, /* 86 */
    Tcl_CreateAliasObj, /* 87 */
    Tcl_CreateChannel, /* 88 */
    Tcl_CreateChannelHandler, /* 89 */
    Tcl_CreateCloseHandler, /* 90 */
    Tcl_CreateCommand, /* 91 */
    Tcl_CreateEventSource, /* 92 */
    Tcl_CreateExitHandler, /* 93 */
    Tcl_CreateInterp, /* 94 */
    0, /* 95 */
    Tcl_CreateObjCommand, /* 96 */
    Tcl_CreateChild, /* 97 */
    Tcl_CreateTimerHandler, /* 98 */
    Tcl_CreateTrace, /* 99 */
    Tcl_DeleteAssocData, /* 100 */
    Tcl_DeleteChannelHandler, /* 101 */
    Tcl_DeleteCloseHandler, /* 102 */
    Tcl_DeleteCommand, /* 103 */
    Tcl_DeleteCommandFromToken, /* 104 */
    Tcl_DeleteEvents, /* 105 */
    Tcl_DeleteEventSource, /* 106 */
    Tcl_DeleteExitHandler, /* 107 */
    Tcl_DeleteHashEntry, /* 108 */
    Tcl_DeleteHashTable, /* 109 */
    Tcl_DeleteInterp, /* 110 */
    Tcl_DetachPids, /* 111 */
    Tcl_DeleteTimerHandler, /* 112 */
    Tcl_DeleteTrace, /* 113 */
    Tcl_DontCallWhenDeleted, /* 114 */
    Tcl_DoOneEvent, /* 115 */
    Tcl_DoWhenIdle, /* 116 */
    Tcl_DStringAppend, /* 117 */
    Tcl_DStringAppendElement, /* 118 */
    Tcl_DStringEndSublist, /* 119 */
    Tcl_DStringFree, /* 120 */
    Tcl_DStringGetResult, /* 121 */
    Tcl_DStringInit, /* 122 */
    Tcl_DStringResult, /* 123 */
    Tcl_DStringSetLength, /* 124 */
    Tcl_DStringStartSublist, /* 125 */
    Tcl_Eof, /* 126 */
    Tcl_ErrnoId, /* 127 */
    Tcl_ErrnoMsg, /* 128 */
    0, /* 129 */
    Tcl_EvalFile, /* 130 */
    0, /* 131 */
    Tcl_EventuallyFree, /* 132 */
    Tcl_Exit, /* 133 */
    Tcl_ExposeCommand, /* 134 */
    Tcl_ExprBoolean, /* 135 */
    Tcl_ExprBooleanObj, /* 136 */
    Tcl_ExprDouble, /* 137 */
    Tcl_ExprDoubleObj, /* 138 */
    Tcl_ExprLong, /* 139 */
    Tcl_ExprLongObj, /* 140 */
    Tcl_ExprObj, /* 141 */
    Tcl_ExprString, /* 142 */
    Tcl_Finalize, /* 143 */
    0, /* 144 */
    Tcl_FirstHashEntry, /* 145 */
    Tcl_Flush, /* 146 */
    0, /* 147 */
    Tcl_GetAlias, /* 148 */
    Tcl_GetAliasObj, /* 149 */
    Tcl_GetAssocData, /* 150 */
    Tcl_GetChannel, /* 151 */
    Tcl_GetChannelBufferSize, /* 152 */
    Tcl_GetChannelHandle, /* 153 */
    Tcl_GetChannelInstanceData, /* 154 */
    Tcl_GetChannelMode, /* 155 */
    Tcl_GetChannelName, /* 156 */
    Tcl_GetChannelOption, /* 157 */
    Tcl_GetChannelType, /* 158 */
    Tcl_GetCommandInfo, /* 159 */
    Tcl_GetCommandName, /* 160 */
    Tcl_GetErrno, /* 161 */
    Tcl_GetHostName, /* 162 */
    Tcl_GetInterpPath, /* 163 */
    Tcl_GetParent, /* 164 */
    Tcl_GetNameOfExecutable, /* 165 */
    Tcl_GetObjResult, /* 166 */
    Tcl_GetOpenFile, /* 167 */
    Tcl_GetPathType, /* 168 */
    Tcl_Gets, /* 169 */
    Tcl_GetsObj, /* 170 */
    Tcl_GetServiceMode, /* 171 */
    Tcl_GetChild, /* 172 */
    Tcl_GetStdChannel, /* 173 */
    0, /* 174 */
    0, /* 175 */
    Tcl_GetVar2, /* 176 */
    0, /* 177 */
    0, /* 178 */
    Tcl_HideCommand, /* 179 */
    Tcl_Init, /* 180 */
    Tcl_InitHashTable, /* 181 */
    Tcl_InputBlocked, /* 182 */
    Tcl_InputBuffered, /* 183 */
    Tcl_InterpDeleted, /* 184 */
    Tcl_IsSafe, /* 185 */
    Tcl_JoinPath, /* 186 */
    Tcl_LinkVar, /* 187 */
    0, /* 188 */
    Tcl_MakeFileChannel, /* 189 */
    Tcl_MakeSafe, /* 190 */
    Tcl_MakeTcpClientChannel, /* 191 */
    Tcl_Merge, /* 192 */
    Tcl_NextHashEntry, /* 193 */
    Tcl_NotifyChannel, /* 194 */
    Tcl_ObjGetVar2, /* 195 */
    Tcl_ObjSetVar2, /* 196 */
    Tcl_OpenCommandChannel, /* 197 */
    Tcl_OpenFileChannel, /* 198 */
    Tcl_OpenTcpClient, /* 199 */
    Tcl_OpenTcpServer, /* 200 */
    Tcl_Preserve, /* 201 */
    Tcl_PrintDouble, /* 202 */
    Tcl_PutEnv, /* 203 */
    Tcl_PosixError, /* 204 */
    Tcl_QueueEvent, /* 205 */
    Tcl_Read, /* 206 */
    Tcl_ReapDetachedProcs, /* 207 */
    Tcl_RecordAndEval, /* 208 */
    Tcl_RecordAndEvalObj, /* 209 */
    Tcl_RegisterChannel, /* 210 */
    Tcl_RegisterObjType, /* 211 */
    Tcl_RegExpCompile, /* 212 */
    Tcl_RegExpExec, /* 213 */
    Tcl_RegExpMatch, /* 214 */
    Tcl_RegExpRange, /* 215 */
    Tcl_Release, /* 216 */
    Tcl_ResetResult, /* 217 */
    Tcl_ScanElement, /* 218 */
    Tcl_ScanCountedElement, /* 219 */
    0, /* 220 */
    Tcl_ServiceAll, /* 221 */
    Tcl_ServiceEvent, /* 222 */
    Tcl_SetAssocData, /* 223 */
    Tcl_SetChannelBufferSize, /* 224 */
    Tcl_SetChannelOption, /* 225 */
    Tcl_SetCommandInfo, /* 226 */
    Tcl_SetErrno, /* 227 */
    Tcl_SetErrorCode, /* 228 */
    Tcl_SetMaxBlockTime, /* 229 */
    0, /* 230 */
    Tcl_SetRecursionLimit, /* 231 */
    0, /* 232 */
    Tcl_SetServiceMode, /* 233 */
    Tcl_SetObjErrorCode, /* 234 */
    Tcl_SetObjResult, /* 235 */
    Tcl_SetStdChannel, /* 236 */
    0, /* 237 */
    Tcl_SetVar2, /* 238 */
    Tcl_SignalId, /* 239 */
    Tcl_SignalMsg, /* 240 */
    Tcl_SourceRCFile, /* 241 */
    TclSplitList, /* 242 */
    TclSplitPath, /* 243 */
    0, /* 244 */
    0, /* 245 */
    0, /* 246 */
    0, /* 247 */
    Tcl_TraceVar2, /* 248 */
    Tcl_TranslateFileName, /* 249 */
    Tcl_Ungets, /* 250 */
    Tcl_UnlinkVar, /* 251 */
    Tcl_UnregisterChannel, /* 252 */
    0, /* 253 */
    Tcl_UnsetVar2, /* 254 */
    0, /* 255 */
    Tcl_UntraceVar2, /* 256 */
    Tcl_UpdateLinkedVar, /* 257 */
    0, /* 258 */
    Tcl_UpVar2, /* 259 */
    Tcl_VarEval, /* 260 */
    0, /* 261 */
    Tcl_VarTraceInfo2, /* 262 */
    Tcl_Write, /* 263 */
    Tcl_WrongNumArgs, /* 264 */
    Tcl_DumpActiveMemory, /* 265 */
    Tcl_ValidateAllMemory, /* 266 */
    0, /* 267 */
    0, /* 268 */
    Tcl_HashStats, /* 269 */
    Tcl_ParseVar, /* 270 */
    0, /* 271 */
    Tcl_PkgPresentEx, /* 272 */
    0, /* 273 */
    0, /* 274 */
    0, /* 275 */
    0, /* 276 */
    Tcl_WaitPid, /* 277 */
    0, /* 278 */
    Tcl_GetVersion, /* 279 */
    Tcl_InitMemory, /* 280 */
    Tcl_StackChannel, /* 281 */
    Tcl_UnstackChannel, /* 282 */
    Tcl_GetStackedChannel, /* 283 */
    Tcl_SetMainLoop, /* 284 */
    0, /* 285 */
    Tcl_AppendObjToObj, /* 286 */
    Tcl_CreateEncoding, /* 287 */
    Tcl_CreateThreadExitHandler, /* 288 */
    Tcl_DeleteThreadExitHandler, /* 289 */
    0, /* 290 */
    Tcl_EvalEx, /* 291 */
    Tcl_EvalObjv, /* 292 */
    Tcl_EvalObjEx, /* 293 */
    Tcl_ExitThread, /* 294 */
    Tcl_ExternalToUtf, /* 295 */
    Tcl_ExternalToUtfDString, /* 296 */
    Tcl_FinalizeThread, /* 297 */
    Tcl_FinalizeNotifier, /* 298 */
    Tcl_FreeEncoding, /* 299 */
    Tcl_GetCurrentThread, /* 300 */
    Tcl_GetEncoding, /* 301 */
    Tcl_GetEncodingName, /* 302 */
    Tcl_GetEncodingNames, /* 303 */
    Tcl_GetIndexFromObjStruct, /* 304 */
    Tcl_GetThreadData, /* 305 */
    Tcl_GetVar2Ex, /* 306 */
    Tcl_InitNotifier, /* 307 */
    Tcl_MutexLock, /* 308 */
    Tcl_MutexUnlock, /* 309 */
    Tcl_ConditionNotify, /* 310 */
    Tcl_ConditionWait, /* 311 */
    TclNumUtfChars, /* 312 */
    Tcl_ReadChars, /* 313 */
    0, /* 314 */
    0, /* 315 */
    Tcl_SetSystemEncoding, /* 316 */
    Tcl_SetVar2Ex, /* 317 */
    Tcl_ThreadAlert, /* 318 */
    Tcl_ThreadQueueEvent, /* 319 */
    Tcl_UniCharAtIndex, /* 320 */
    Tcl_UniCharToLower, /* 321 */
    Tcl_UniCharToTitle, /* 322 */
    Tcl_UniCharToUpper, /* 323 */
    Tcl_UniCharToUtf, /* 324 */
    TclUtfAtIndex, /* 325 */
    TclUtfCharComplete, /* 326 */
    Tcl_UtfBackslash, /* 327 */
    Tcl_UtfFindFirst, /* 328 */
    Tcl_UtfFindLast, /* 329 */
    TclUtfNext, /* 330 */
    TclUtfPrev, /* 331 */
    Tcl_UtfToExternal, /* 332 */
    Tcl_UtfToExternalDString, /* 333 */
    Tcl_UtfToLower, /* 334 */
    Tcl_UtfToTitle, /* 335 */
    Tcl_UtfToChar16, /* 336 */
    Tcl_UtfToUpper, /* 337 */
    Tcl_WriteChars, /* 338 */
    Tcl_WriteObj, /* 339 */
    Tcl_GetString, /* 340 */
    0, /* 341 */
    0, /* 342 */
    Tcl_AlertNotifier, /* 343 */
    Tcl_ServiceModeHook, /* 344 */
    Tcl_UniCharIsAlnum, /* 345 */
    Tcl_UniCharIsAlpha, /* 346 */
    Tcl_UniCharIsDigit, /* 347 */
    Tcl_UniCharIsLower, /* 348 */
    Tcl_UniCharIsSpace, /* 349 */
    Tcl_UniCharIsUpper, /* 350 */
    Tcl_UniCharIsWordChar, /* 351 */
    Tcl_Char16Len, /* 352 */
    0, /* 353 */
    Tcl_Char16ToUtfDString, /* 354 */
    Tcl_UtfToChar16DString, /* 355 */
    Tcl_GetRegExpFromObj, /* 356 */
    0, /* 357 */
    Tcl_FreeParse, /* 358 */
    Tcl_LogCommandInfo, /* 359 */
    Tcl_ParseBraces, /* 360 */
    Tcl_ParseCommand, /* 361 */
    Tcl_ParseExpr, /* 362 */
    Tcl_ParseQuotedString, /* 363 */
    Tcl_ParseVarName, /* 364 */
    Tcl_GetCwd, /* 365 */
    Tcl_Chdir, /* 366 */
    Tcl_Access, /* 367 */
    Tcl_Stat, /* 368 */
    Tcl_UtfNcmp, /* 369 */
    Tcl_UtfNcasecmp, /* 370 */
    Tcl_StringCaseMatch, /* 371 */
    Tcl_UniCharIsControl, /* 372 */
    Tcl_UniCharIsGraph, /* 373 */
    Tcl_UniCharIsPrint, /* 374 */
    Tcl_UniCharIsPunct, /* 375 */
    Tcl_RegExpExecObj, /* 376 */
    Tcl_RegExpGetInfo, /* 377 */
    Tcl_NewUnicodeObj, /* 378 */
    Tcl_SetUnicodeObj, /* 379 */
    TclGetCharLength, /* 380 */
    TclGetUniChar, /* 381 */
    0, /* 382 */
    TclGetRange, /* 383 */
    Tcl_AppendUnicodeToObj, /* 384 */
    Tcl_RegExpMatchObj, /* 385 */
    Tcl_SetNotifier, /* 386 */
    Tcl_GetAllocMutex, /* 387 */
    Tcl_GetChannelNames, /* 388 */
    Tcl_GetChannelNamesEx, /* 389 */
    Tcl_ProcObjCmd, /* 390 */
    Tcl_ConditionFinalize, /* 391 */
    Tcl_MutexFinalize, /* 392 */
    Tcl_CreateThread, /* 393 */
    Tcl_ReadRaw, /* 394 */
    Tcl_WriteRaw, /* 395 */
    Tcl_GetTopChannel, /* 396 */
    Tcl_ChannelBuffered, /* 397 */
    Tcl_ChannelName, /* 398 */
    Tcl_ChannelVersion, /* 399 */
    Tcl_ChannelBlockModeProc, /* 400 */
    0, /* 401 */
    Tcl_ChannelClose2Proc, /* 402 */
    Tcl_ChannelInputProc, /* 403 */
    Tcl_ChannelOutputProc, /* 404 */
    0, /* 405 */
    Tcl_ChannelSetOptionProc, /* 406 */
    Tcl_ChannelGetOptionProc, /* 407 */
    Tcl_ChannelWatchProc, /* 408 */
    Tcl_ChannelGetHandleProc, /* 409 */
    Tcl_ChannelFlushProc, /* 410 */
    Tcl_ChannelHandlerProc, /* 411 */
    Tcl_JoinThread, /* 412 */
    Tcl_IsChannelShared, /* 413 */
    Tcl_IsChannelRegistered, /* 414 */
    Tcl_CutChannel, /* 415 */
    Tcl_SpliceChannel, /* 416 */
    Tcl_ClearChannelHandlers, /* 417 */
    Tcl_IsChannelExisting, /* 418 */
    0, /* 419 */
    0, /* 420 */
    0, /* 421 */
    0, /* 422 */
    Tcl_InitCustomHashTable, /* 423 */
    Tcl_InitObjHashTable, /* 424 */
    Tcl_CommandTraceInfo, /* 425 */
    Tcl_TraceCommand, /* 426 */
    Tcl_UntraceCommand, /* 427 */
    Tcl_AttemptAlloc, /* 428 */
    Tcl_AttemptDbCkalloc, /* 429 */
    Tcl_AttemptRealloc, /* 430 */
    Tcl_AttemptDbCkrealloc, /* 431 */
    Tcl_AttemptSetObjLength, /* 432 */
    Tcl_GetChannelThread, /* 433 */
    TclGetUnicodeFromObj, /* 434 */
    0, /* 435 */
    0, /* 436 */
    Tcl_SubstObj, /* 437 */
    Tcl_DetachChannel, /* 438 */
    Tcl_IsStandardChannel, /* 439 */
    Tcl_FSCopyFile, /* 440 */
    Tcl_FSCopyDirectory, /* 441 */
    Tcl_FSCreateDirectory, /* 442 */
    Tcl_FSDeleteFile, /* 443 */
    Tcl_FSLoadFile, /* 444 */
    Tcl_FSMatchInDirectory, /* 445 */
    Tcl_FSLink, /* 446 */
    Tcl_FSRemoveDirectory, /* 447 */
    Tcl_FSRenameFile, /* 448 */
    Tcl_FSLstat, /* 449 */
    Tcl_FSUtime, /* 450 */
    Tcl_FSFileAttrsGet, /* 451 */
    Tcl_FSFileAttrsSet, /* 452 */
    Tcl_FSFileAttrStrings, /* 453 */
    Tcl_FSStat, /* 454 */
    Tcl_FSAccess, /* 455 */
    Tcl_FSOpenFileChannel, /* 456 */
    Tcl_FSGetCwd, /* 457 */
    Tcl_FSChdir, /* 458 */
    Tcl_FSConvertToPathType, /* 459 */
    Tcl_FSJoinPath, /* 460 */
    TclFSSplitPath, /* 461 */
    Tcl_FSEqualPaths, /* 462 */
    Tcl_FSGetNormalizedPath, /* 463 */
    Tcl_FSJoinToPath, /* 464 */
    Tcl_FSGetInternalRep, /* 465 */
    Tcl_FSGetTranslatedPath, /* 466 */
    Tcl_FSEvalFile, /* 467 */
    Tcl_FSNewNativePath, /* 468 */
    Tcl_FSGetNativePath, /* 469 */
    Tcl_FSFileSystemInfo, /* 470 */
    Tcl_FSPathSeparator, /* 471 */
    Tcl_FSListVolumes, /* 472 */
    Tcl_FSRegister, /* 473 */
    Tcl_FSUnregister, /* 474 */
    Tcl_FSData, /* 475 */
    Tcl_FSGetTranslatedStringPath, /* 476 */
    Tcl_FSGetFileSystemForPath, /* 477 */
    Tcl_FSGetPathType, /* 478 */
    Tcl_OutputBuffered, /* 479 */
    Tcl_FSMountsChanged, /* 480 */
    Tcl_EvalTokensStandard, /* 481 */
    Tcl_GetTime, /* 482 */
    Tcl_CreateObjTrace, /* 483 */
    Tcl_GetCommandInfoFromToken, /* 484 */
    Tcl_SetCommandInfoFromToken, /* 485 */
    Tcl_DbNewWideIntObj, /* 486 */
    Tcl_GetWideIntFromObj, /* 487 */
    Tcl_NewWideIntObj, /* 488 */
    Tcl_SetWideIntObj, /* 489 */
    Tcl_AllocStatBuf, /* 490 */
    Tcl_Seek, /* 491 */
    Tcl_Tell, /* 492 */
    Tcl_ChannelWideSeekProc, /* 493 */
    Tcl_DictObjPut, /* 494 */
    Tcl_DictObjGet, /* 495 */
    Tcl_DictObjRemove, /* 496 */
    TclDictObjSize, /* 497 */
    Tcl_DictObjFirst, /* 498 */
    Tcl_DictObjNext, /* 499 */
    Tcl_DictObjDone, /* 500 */
    Tcl_DictObjPutKeyList, /* 501 */
    Tcl_DictObjRemoveKeyList, /* 502 */
    Tcl_NewDictObj, /* 503 */
    Tcl_DbNewDictObj, /* 504 */
    Tcl_RegisterConfig, /* 505 */
    Tcl_CreateNamespace, /* 506 */
    Tcl_DeleteNamespace, /* 507 */
    Tcl_AppendExportList, /* 508 */
    Tcl_Export, /* 509 */
    Tcl_Import, /* 510 */
    Tcl_ForgetImport, /* 511 */
    Tcl_GetCurrentNamespace, /* 512 */
    Tcl_GetGlobalNamespace, /* 513 */
    Tcl_FindNamespace, /* 514 */
    Tcl_FindCommand, /* 515 */
    Tcl_GetCommandFromObj, /* 516 */
    Tcl_GetCommandFullName, /* 517 */
    Tcl_FSEvalFileEx, /* 518 */
    0, /* 519 */
    Tcl_LimitAddHandler, /* 520 */
    Tcl_LimitRemoveHandler, /* 521 */
    Tcl_LimitReady, /* 522 */
    Tcl_LimitCheck, /* 523 */
    Tcl_LimitExceeded, /* 524 */
    Tcl_LimitSetCommands, /* 525 */
    Tcl_LimitSetTime, /* 526 */
    Tcl_LimitSetGranularity, /* 527 */
    Tcl_LimitTypeEnabled, /* 528 */
    Tcl_LimitTypeExceeded, /* 529 */
    Tcl_LimitTypeSet, /* 530 */
    Tcl_LimitTypeReset, /* 531 */
    Tcl_LimitGetCommands, /* 532 */
    Tcl_LimitGetTime, /* 533 */
    Tcl_LimitGetGranularity, /* 534 */
    Tcl_SaveInterpState, /* 535 */
    Tcl_RestoreInterpState, /* 536 */
    Tcl_DiscardInterpState, /* 537 */
    Tcl_SetReturnOptions, /* 538 */
    Tcl_GetReturnOptions, /* 539 */
    Tcl_IsEnsemble, /* 540 */
    Tcl_CreateEnsemble, /* 541 */
    Tcl_FindEnsemble, /* 542 */
    Tcl_SetEnsembleSubcommandList, /* 543 */
    Tcl_SetEnsembleMappingDict, /* 544 */
    Tcl_SetEnsembleUnknownHandler, /* 545 */
    Tcl_SetEnsembleFlags, /* 546 */
    Tcl_GetEnsembleSubcommandList, /* 547 */
    Tcl_GetEnsembleMappingDict, /* 548 */
    Tcl_GetEnsembleUnknownHandler, /* 549 */
    Tcl_GetEnsembleFlags, /* 550 */
    Tcl_GetEnsembleNamespace, /* 551 */
    Tcl_SetTimeProc, /* 552 */
    Tcl_QueryTimeProc, /* 553 */
    Tcl_ChannelThreadActionProc, /* 554 */
    Tcl_NewBignumObj, /* 555 */
    Tcl_DbNewBignumObj, /* 556 */
    Tcl_SetBignumObj, /* 557 */
    Tcl_GetBignumFromObj, /* 558 */
    Tcl_TakeBignumFromObj, /* 559 */
    Tcl_TruncateChannel, /* 560 */
    Tcl_ChannelTruncateProc, /* 561 */
    Tcl_SetChannelErrorInterp, /* 562 */
    Tcl_GetChannelErrorInterp, /* 563 */
    Tcl_SetChannelError, /* 564 */
    Tcl_GetChannelError, /* 565 */
    Tcl_InitBignumFromDouble, /* 566 */
    Tcl_GetNamespaceUnknownHandler, /* 567 */
    Tcl_SetNamespaceUnknownHandler, /* 568 */
    Tcl_GetEncodingFromObj, /* 569 */
    Tcl_GetEncodingSearchPath, /* 570 */
    Tcl_SetEncodingSearchPath, /* 571 */
    Tcl_GetEncodingNameFromEnvironment, /* 572 */
    Tcl_PkgRequireProc, /* 573 */
    Tcl_AppendObjToErrorInfo, /* 574 */
    Tcl_AppendLimitedToObj, /* 575 */
    Tcl_Format, /* 576 */
    Tcl_AppendFormatToObj, /* 577 */
    Tcl_ObjPrintf, /* 578 */
    Tcl_AppendPrintfToObj, /* 579 */
    Tcl_CancelEval, /* 580 */
    Tcl_Canceled, /* 581 */
    Tcl_CreatePipe, /* 582 */
    Tcl_NRCreateCommand, /* 583 */
    Tcl_NREvalObj, /* 584 */
    Tcl_NREvalObjv, /* 585 */
    Tcl_NRCmdSwap, /* 586 */
    Tcl_NRAddCallback, /* 587 */
    Tcl_NRCallObjProc, /* 588 */
    Tcl_GetFSDeviceFromStat, /* 589 */
    Tcl_GetFSInodeFromStat, /* 590 */
    Tcl_GetModeFromStat, /* 591 */
    Tcl_GetLinkCountFromStat, /* 592 */
    Tcl_GetUserIdFromStat, /* 593 */
    Tcl_GetGroupIdFromStat, /* 594 */
    Tcl_GetDeviceTypeFromStat, /* 595 */
    Tcl_GetAccessTimeFromStat, /* 596 */
    Tcl_GetModificationTimeFromStat, /* 597 */
    Tcl_GetChangeTimeFromStat, /* 598 */
    Tcl_GetSizeFromStat, /* 599 */
    Tcl_GetBlocksFromStat, /* 600 */
    Tcl_GetBlockSizeFromStat, /* 601 */
    Tcl_SetEnsembleParameterList, /* 602 */
    Tcl_GetEnsembleParameterList, /* 603 */
    TclParseArgsObjv, /* 604 */
    Tcl_GetErrorLine, /* 605 */
    Tcl_SetErrorLine, /* 606 */
    Tcl_TransferResult, /* 607 */
    Tcl_InterpActive, /* 608 */
    Tcl_BackgroundException, /* 609 */
    Tcl_ZlibDeflate, /* 610 */
    Tcl_ZlibInflate, /* 611 */
    Tcl_ZlibCRC32, /* 612 */
    Tcl_ZlibAdler32, /* 613 */
    Tcl_ZlibStreamInit, /* 614 */
    Tcl_ZlibStreamGetCommandName, /* 615 */
    Tcl_ZlibStreamEof, /* 616 */
    Tcl_ZlibStreamChecksum, /* 617 */
    Tcl_ZlibStreamPut, /* 618 */
    Tcl_ZlibStreamGet, /* 619 */
    Tcl_ZlibStreamClose, /* 620 */
    Tcl_ZlibStreamReset, /* 621 */
    Tcl_SetStartupScript, /* 622 */
    Tcl_GetStartupScript, /* 623 */
    Tcl_CloseEx, /* 624 */
    Tcl_NRExprObj, /* 625 */
    Tcl_NRSubstObj, /* 626 */
    Tcl_LoadFile, /* 627 */
    Tcl_FindSymbol, /* 628 */
    Tcl_FSUnloadFile, /* 629 */
    Tcl_ZlibStreamSetCompressionDictionary, /* 630 */
    Tcl_OpenTcpServerEx, /* 631 */
    TclZipfs_Mount, /* 632 */
    TclZipfs_Unmount, /* 633 */
    TclZipfs_TclLibrary, /* 634 */
    TclZipfs_MountBuffer, /* 635 */
    Tcl_FreeInternalRep, /* 636 */
    Tcl_InitStringRep, /* 637 */
    Tcl_FetchInternalRep, /* 638 */
    Tcl_StoreInternalRep, /* 639 */
    Tcl_HasStringRep, /* 640 */
    Tcl_IncrRefCount, /* 641 */
    Tcl_DecrRefCount, /* 642 */
    Tcl_IsShared, /* 643 */
    Tcl_LinkArray, /* 644 */
    Tcl_GetIntForIndex, /* 645 */
    Tcl_UtfToUniChar, /* 646 */
    Tcl_UniCharToUtfDString, /* 647 */
    Tcl_UtfToUniCharDString, /* 648 */
    TclGetBytesFromObj, /* 649 */
    Tcl_GetBytesFromObj, /* 650 */
    Tcl_GetStringFromObj, /* 651 */
    Tcl_GetUnicodeFromObj, /* 652 */
    Tcl_GetByteArrayFromObj, /* 653 */
    Tcl_UtfCharComplete, /* 654 */
    Tcl_UtfNext, /* 655 */
    Tcl_UtfPrev, /* 656 */
    Tcl_UniCharIsUnicode, /* 657 */
    Tcl_ExternalToUtfDStringEx, /* 658 */
    Tcl_UtfToExternalDStringEx, /* 659 */
    Tcl_AsyncMarkFromSignal, /* 660 */
    Tcl_ListObjGetElements, /* 661 */
    Tcl_ListObjLength, /* 662 */
    Tcl_DictObjSize, /* 663 */
    Tcl_SplitList, /* 664 */
    Tcl_SplitPath, /* 665 */
    Tcl_FSSplitPath, /* 666 */
    Tcl_ParseArgsObjv, /* 667 */
    Tcl_UniCharLen, /* 668 */
    Tcl_NumUtfChars, /* 669 */
    Tcl_GetCharLength, /* 670 */
    Tcl_UtfAtIndex, /* 671 */
    Tcl_GetRange, /* 672 */
    Tcl_GetUniChar, /* 673 */
    0, /* 674 */
    0, /* 675 */
    Tcl_CreateObjCommand2, /* 676 */
    Tcl_CreateObjTrace2, /* 677 */
    Tcl_NRCreateCommand2, /* 678 */
    Tcl_NRCallObjProc2, /* 679 */
};

/* !END!: Do not edit above this line. */<|MERGE_RESOLUTION|>--- conflicted
+++ resolved
@@ -66,26 +66,11 @@
 #undef Tcl_UniCharToUtfDString
 #undef Tcl_UtfToUniCharDString
 #undef Tcl_UtfToUniChar
-<<<<<<< HEAD
 #undef Tcl_UniCharLen
+#undef TclObjInterpProc
 #if !defined(_WIN32) && !defined(__CYGWIN__)
 #undef Tcl_WinConvertError
 #define Tcl_WinConvertError 0
-=======
-#undef Tcl_MacOSXOpenBundleResources
-#undef TclWinConvertWSAError
-#undef TclWinConvertError
-#undef Tcl_NumUtfChars
-#undef Tcl_GetCharLength
-#undef Tcl_UtfAtIndex
-#undef Tcl_GetRange
-#undef Tcl_GetUniChar
-#undef TclObjInterpProc
-
-#if defined(_WIN32) || defined(__CYGWIN__)
-#define TclWinConvertWSAError (void (*)(DWORD))(void *)Tcl_WinConvertError
-#define TclWinConvertError (void (*)(DWORD))(void *)Tcl_WinConvertError
->>>>>>> a81159df
 #endif
 #undef Tcl_Close
 #define Tcl_Close 0
@@ -666,6 +651,7 @@
     TclPtrUnsetVar, /* 256 */
     TclStaticLibrary, /* 257 */
     TclpCreateTemporaryDirectory, /* 258 */
+    0, /* 259 */
     TclListTestObj, /* 260 */
     TclListObjValidate, /* 261 */
 };
