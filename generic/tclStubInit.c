--- conflicted
+++ resolved
@@ -1932,13 +1932,9 @@
     Tcl_UtfCharComplete, /* 654 */
     Tcl_UtfNext, /* 655 */
     Tcl_UtfPrev, /* 656 */
-<<<<<<< HEAD
-    0, /* 657 */
+    Tcl_UniCharIsUnicode, /* 657 */
     Tcl_ExternalToUtfDStringEx, /* 658 */
     Tcl_UtfToExternalDStringEx, /* 659 */
-=======
-    Tcl_UniCharIsUnicode, /* 657 */
->>>>>>> 269722c4
 };
 
 /* !END!: Do not edit above this line. */