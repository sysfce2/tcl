/*
 * tclStubInit.c --
 *
 *	This file contains the initializers for the Tcl stub vectors.
 *
 * Copyright (c) 1998-1999 by Scriptics Corporation.
 *
 * See the file "license.terms" for information on usage and redistribution
 * of this file, and for a DISCLAIMER OF ALL WARRANTIES.
 */

#include "tclInt.h"
#include "tommath.h"

#ifdef __GNUC__
#pragma GCC dependency "tcl.decls"
#pragma GCC dependency "tclInt.decls"
#pragma GCC dependency "tclTomMath.decls"
#endif

/*
 * Remove macros that will interfere with the definitions below.
 */

#undef Tcl_Alloc
#undef Tcl_Free
#undef Tcl_Realloc
#undef Tcl_NewBooleanObj
#undef Tcl_NewByteArrayObj
#undef Tcl_NewDoubleObj
#undef Tcl_NewIntObj
#undef Tcl_NewListObj
#undef Tcl_NewLongObj
#undef Tcl_NewObj
#undef Tcl_NewStringObj
#undef Tcl_DumpActiveMemory
#undef Tcl_ValidateAllMemory
#undef Tcl_FindHashEntry
#undef Tcl_CreateHashEntry
#undef Tcl_Panic
#undef Tcl_FindExecutable
#undef TclpGetPid
#undef TclSockMinimumBuffers
#define TclBackgroundException Tcl_BackgroundException

#ifdef TCL_NO_DEPRECATED
#   define Tcl_CreateMathFunc 0
#   define Tcl_GetMathFuncInfo 0
#   define Tcl_ListMathFuncs 0
#   define TclCopyChannelOld 0
#   define TclSockMinimumBuffersOld 0
#   define Tcl_SeekOld 0
#   define Tcl_TellOld 0
#   define Tcl_Backslash 0
#   define Tcl_GetDefaultEncodingDir 0
#   define Tcl_SetDefaultEncodingDir 0
#else

/* See bug 510001: TclSockMinimumBuffers needs plat imp */
#   ifdef _WIN64
#       define TclSockMinimumBuffersOld 0
#   else
#       define TclSockMinimumBuffersOld sockMinimumBuffersOld
static int TclSockMinimumBuffersOld(int sock, int size)
{
    return TclSockMinimumBuffers(INT2PTR(sock), size);
}
#   endif


#       define TclCopyChannelOld copyChannelOld
static int
TclCopyChannelOld(
    Tcl_Interp *interp,		/* Current interpreter. */
    Tcl_Channel inChan,		/* Channel to read from. */
    Tcl_Channel outChan,	/* Channel to write to. */
    int toRead,			/* Amount of data to copy, or -1 for all. */
    Tcl_Obj *cmdPtr)		/* Pointer to script to execute or NULL. */
{
    return TclCopyChannel(interp, inChan, outChan, (Tcl_WideInt) toRead,
            cmdPtr);
}

#define Tcl_SeekOld seekOld
static int
Tcl_SeekOld(
    Tcl_Channel chan,		/* The channel on which to seek. */
    int offset,			/* Offset to seek to. */
    int mode)			/* Relative to which location to seek? */
{
    Tcl_WideInt wOffset, wResult;
    wOffset = Tcl_LongAsWide((long) offset);
    wResult = Tcl_Seek(chan, wOffset, mode);
    return (int) Tcl_WideAsLong(wResult);
}

#define Tcl_TellOld tellOld
static int
Tcl_TellOld(
    Tcl_Channel chan)		/* The channel to return pos for. */
{
    Tcl_WideInt wResult = Tcl_Tell(chan);
    return (int) Tcl_WideAsLong(wResult);
}

<<<<<<< HEAD
#endif /* TCL_NO_DEPRECATED */
=======
#define TclSetStartupScriptPath setStartupScriptPath
static void TclSetStartupScriptPath(Tcl_Obj *path)
{
    Tcl_SetStartupScript(path, NULL);
}
#define TclGetStartupScriptPath getStartupScriptPath
static Tcl_Obj *TclGetStartupScriptPath(void)
{
    return Tcl_GetStartupScript(NULL);
}
#define TclSetStartupScriptFileName setStartupScriptFileName
static void TclSetStartupScriptFileName(
    const char *fileName)
{
    Tcl_SetStartupScript(Tcl_NewStringObj(fileName,-1), NULL);
}
#define TclGetStartupScriptFileName getStartupScriptFileName
static const char *TclGetStartupScriptFileName(void)
{
    Tcl_Obj *path = Tcl_GetStartupScript(NULL);
    if (path == NULL) {
	return NULL;
    }
    return Tcl_GetStringFromObj(path, NULL);
}
>>>>>>> 08bc505b

#if defined(_WIN32) || defined(__CYGWIN__)
#undef TclWinNToHS
#define TclWinNToHS winNToHS
static unsigned short TclWinNToHS(unsigned short ns) {
	return ntohs(ns);
}
#endif

#ifdef __WIN32__
#   define TclUnixWaitForFile 0
#   define TclUnixCopyFile 0
#   define TclUnixOpenTemporaryFile 0
#   define TclpReaddir 0
#   define TclpIsAtty 0
#elif defined(__CYGWIN__)
#   define TclpIsAtty TclPlatIsAtty
#   define TclWinSetInterfaces (void (*) (int)) doNothing
#   define TclWinAddProcess (void (*) (void *, unsigned int)) doNothing
#   define TclWinFlushDirtyChannels doNothing
#   define TclWinResetInterfaces doNothing

static Tcl_Encoding winTCharEncoding;

static int
TclpIsAtty(int fd)
{
    return isatty(fd);
}

int
TclWinGetPlatformId()
{
    /* Don't bother to determine the real platform on cygwin,
     * because VER_PLATFORM_WIN32_NT is the only supported platform */
    return 2; /* VER_PLATFORM_WIN32_NT */;
}

void *TclWinGetTclInstance()
{
    void *hInstance = NULL;
    GetModuleHandleExW(GET_MODULE_HANDLE_EX_FLAG_FROM_ADDRESS,
	    (const char *)&winTCharEncoding, &hInstance);
    return hInstance;
}

int
TclWinSetSockOpt(SOCKET s, int level, int optname,
	    const char *optval, int optlen)
{
    return setsockopt((int) s, level, optname, optval, optlen);
}

int
TclWinGetSockOpt(SOCKET s, int level, int optname,
	    char *optval, int *optlen)
{
    return getsockopt((int) s, level, optname, optval, optlen);
}

struct servent *
TclWinGetServByName(const char *name, const char *proto)
{
    return getservbyname(name, proto);
}

char *
TclWinNoBackslash(char *path)
{
    char *p;

    for (p = path; *p != '\0'; p++) {
	if (*p == '\\') {
	    *p = '/';
	}
    }
    return path;
}

int
TclpGetPid(Tcl_Pid pid)
{
    return (int) (size_t) pid;
}

static void
doNothing(void)
{
    /* dummy implementation, no need to do anything */
}

char *
Tcl_WinUtfToTChar(
    const char *string,
    int len,
    Tcl_DString *dsPtr)
{
    if (!winTCharEncoding) {
	winTCharEncoding = Tcl_GetEncoding(0, "unicode");
    }
    return Tcl_UtfToExternalDString(winTCharEncoding,
	    string, len, dsPtr);
}

char *
Tcl_WinTCharToUtf(
    const char *string,
    int len,
    Tcl_DString *dsPtr)
{
    if (!winTCharEncoding) {
	winTCharEncoding = Tcl_GetEncoding(0, "unicode");
    }
    return Tcl_ExternalToUtfDString(winTCharEncoding,
	    string, len, dsPtr);
}

#else /* UNIX and MAC */
#   define TclpLocaltime_unix TclpLocaltime
#   define TclpGmtime_unix TclpGmtime
#endif

/*
 * WARNING: The contents of this file is automatically generated by the
 * tools/genStubs.tcl script. Any modifications to the function declarations
 * below should be made in the generic/tcl.decls script.
 */

MODULE_SCOPE const TclStubs tclStubs;
MODULE_SCOPE const TclTomMathStubs tclTomMathStubs;

/* !BEGIN!: Do not edit below this line. */

static const TclIntStubs tclIntStubs = {
    TCL_STUB_MAGIC,
    0,
    0, /* 0 */
    0, /* 1 */
    0, /* 2 */
    TclAllocateFreeObjects, /* 3 */
    0, /* 4 */
    TclCleanupChildren, /* 5 */
    TclCleanupCommand, /* 6 */
    TclCopyAndCollapse, /* 7 */
    TclCopyChannelOld, /* 8 */
    TclCreatePipeline, /* 9 */
    TclCreateProc, /* 10 */
    TclDeleteCompiledLocalVars, /* 11 */
    TclDeleteVars, /* 12 */
    0, /* 13 */
    TclDumpMemoryInfo, /* 14 */
    0, /* 15 */
    TclExprFloatError, /* 16 */
    0, /* 17 */
    0, /* 18 */
    0, /* 19 */
    0, /* 20 */
    0, /* 21 */
    TclFindElement, /* 22 */
    TclFindProc, /* 23 */
    TclFormatInt, /* 24 */
    TclFreePackageInfo, /* 25 */
    0, /* 26 */
    0, /* 27 */
    TclpGetDefaultStdChannel, /* 28 */
    0, /* 29 */
    0, /* 30 */
    TclGetExtension, /* 31 */
    TclGetFrame, /* 32 */
    0, /* 33 */
    TclGetIntForIndex, /* 34 */
    0, /* 35 */
    0, /* 36 */
    TclGetLoadedPackages, /* 37 */
    TclGetNamespaceForQualName, /* 38 */
    TclGetObjInterpProc, /* 39 */
    TclGetOpenMode, /* 40 */
    TclGetOriginalCommand, /* 41 */
    TclpGetUserHome, /* 42 */
    0, /* 43 */
    TclGuessPackageName, /* 44 */
    TclHideUnsafeCommands, /* 45 */
    TclInExit, /* 46 */
    0, /* 47 */
    0, /* 48 */
    0, /* 49 */
    TclInitCompiledLocals, /* 50 */
    TclInterpInit, /* 51 */
    0, /* 52 */
    TclInvokeObjectCommand, /* 53 */
    TclInvokeStringCommand, /* 54 */
    TclIsProc, /* 55 */
    0, /* 56 */
    0, /* 57 */
    TclLookupVar, /* 58 */
    0, /* 59 */
    TclNeedSpace, /* 60 */
    TclNewProcBodyObj, /* 61 */
    TclObjCommandComplete, /* 62 */
    TclObjInterpProc, /* 63 */
    TclObjInvoke, /* 64 */
    0, /* 65 */
    0, /* 66 */
    0, /* 67 */
    0, /* 68 */
    TclpAlloc, /* 69 */
    0, /* 70 */
    0, /* 71 */
    0, /* 72 */
    0, /* 73 */
    TclpFree, /* 74 */
    TclpGetClicks, /* 75 */
    TclpGetSeconds, /* 76 */
    TclpGetTime, /* 77 */
    0, /* 78 */
    0, /* 79 */
    0, /* 80 */
    TclpRealloc, /* 81 */
    0, /* 82 */
    0, /* 83 */
    0, /* 84 */
    0, /* 85 */
    0, /* 86 */
    0, /* 87 */
    TclPrecTraceProc, /* 88 */
    TclPreventAliasLoop, /* 89 */
    0, /* 90 */
    TclProcCleanupProc, /* 91 */
    TclProcCompileProc, /* 92 */
    TclProcDeleteProc, /* 93 */
    0, /* 94 */
    0, /* 95 */
    TclRenameCommand, /* 96 */
    TclResetShadowedCmdRefs, /* 97 */
    TclServiceIdle, /* 98 */
    0, /* 99 */
    0, /* 100 */
    TclSetPreInitScript, /* 101 */
    TclSetupEnv, /* 102 */
    TclSockGetPort, /* 103 */
    TclSockMinimumBuffersOld, /* 104 */
    0, /* 105 */
    0, /* 106 */
    0, /* 107 */
    TclTeardownNamespace, /* 108 */
    TclUpdateReturnInfo, /* 109 */
    TclSockMinimumBuffers, /* 110 */
    Tcl_AddInterpResolvers, /* 111 */
    Tcl_AppendExportList, /* 112 */
    Tcl_CreateNamespace, /* 113 */
    Tcl_DeleteNamespace, /* 114 */
    Tcl_Export, /* 115 */
    Tcl_FindCommand, /* 116 */
    Tcl_FindNamespace, /* 117 */
    Tcl_GetInterpResolvers, /* 118 */
    Tcl_GetNamespaceResolvers, /* 119 */
    Tcl_FindNamespaceVar, /* 120 */
    Tcl_ForgetImport, /* 121 */
    Tcl_GetCommandFromObj, /* 122 */
    Tcl_GetCommandFullName, /* 123 */
    Tcl_GetCurrentNamespace, /* 124 */
    Tcl_GetGlobalNamespace, /* 125 */
    Tcl_GetVariableFullName, /* 126 */
    Tcl_Import, /* 127 */
    Tcl_PopCallFrame, /* 128 */
    Tcl_PushCallFrame, /* 129 */
    Tcl_RemoveInterpResolvers, /* 130 */
    Tcl_SetNamespaceResolvers, /* 131 */
    TclpHasSockets, /* 132 */
    TclpGetDate, /* 133 */
    0, /* 134 */
    0, /* 135 */
    0, /* 136 */
    0, /* 137 */
    TclGetEnv, /* 138 */
    0, /* 139 */
    0, /* 140 */
    TclpGetCwd, /* 141 */
    TclSetByteCodeFromAny, /* 142 */
    TclAddLiteralObj, /* 143 */
    TclHideLiteral, /* 144 */
    TclGetAuxDataType, /* 145 */
    TclHandleCreate, /* 146 */
    TclHandleFree, /* 147 */
    TclHandlePreserve, /* 148 */
    TclHandleRelease, /* 149 */
    TclRegAbout, /* 150 */
    TclRegExpRangeUniChar, /* 151 */
    TclSetLibraryPath, /* 152 */
    TclGetLibraryPath, /* 153 */
    0, /* 154 */
    0, /* 155 */
    TclRegError, /* 156 */
    TclVarTraceExists, /* 157 */
    TclSetStartupScriptFileName, /* 158 */
    TclGetStartupScriptFileName, /* 159 */
    0, /* 160 */
    TclChannelTransform, /* 161 */
    TclChannelEventScriptInvoker, /* 162 */
    TclGetInstructionTable, /* 163 */
    TclExpandCodeArray, /* 164 */
    TclpSetInitialEncodings, /* 165 */
    TclListObjSetElement, /* 166 */
    TclSetStartupScriptPath, /* 167 */
    TclGetStartupScriptPath, /* 168 */
    TclpUtfNcmp2, /* 169 */
    TclCheckInterpTraces, /* 170 */
    TclCheckExecutionTraces, /* 171 */
    TclInThreadExit, /* 172 */
    TclUniCharMatch, /* 173 */
    0, /* 174 */
    TclCallVarTraces, /* 175 */
    TclCleanupVar, /* 176 */
    TclVarErrMsg, /* 177 */
    Tcl_SetStartupScript, /* 178 */
    Tcl_GetStartupScript, /* 179 */
    0, /* 180 */
    0, /* 181 */
    TclpLocaltime, /* 182 */
    TclpGmtime, /* 183 */
    0, /* 184 */
    0, /* 185 */
    0, /* 186 */
    0, /* 187 */
    0, /* 188 */
    0, /* 189 */
    0, /* 190 */
    0, /* 191 */
    0, /* 192 */
    0, /* 193 */
    0, /* 194 */
    0, /* 195 */
    0, /* 196 */
    0, /* 197 */
    TclObjGetFrame, /* 198 */
    0, /* 199 */
    TclpObjRemoveDirectory, /* 200 */
    TclpObjCopyDirectory, /* 201 */
    TclpObjCreateDirectory, /* 202 */
    TclpObjDeleteFile, /* 203 */
    TclpObjCopyFile, /* 204 */
    TclpObjRenameFile, /* 205 */
    TclpObjStat, /* 206 */
    TclpObjAccess, /* 207 */
    TclpOpenFileChannel, /* 208 */
    0, /* 209 */
    0, /* 210 */
    0, /* 211 */
    TclpFindExecutable, /* 212 */
    TclGetObjNameOfExecutable, /* 213 */
    TclSetObjNameOfExecutable, /* 214 */
    TclStackAlloc, /* 215 */
    TclStackFree, /* 216 */
    TclPushStackFrame, /* 217 */
    TclPopStackFrame, /* 218 */
    0, /* 219 */
    0, /* 220 */
    0, /* 221 */
    0, /* 222 */
    0, /* 223 */
    TclGetPlatform, /* 224 */
    TclTraceDictPath, /* 225 */
    TclObjBeingDeleted, /* 226 */
    TclSetNsPath, /* 227 */
    0, /* 228 */
    TclPtrMakeUpvar, /* 229 */
    TclObjLookupVar, /* 230 */
    TclGetNamespaceFromObj, /* 231 */
    TclEvalObjEx, /* 232 */
    TclGetSrcInfoForPc, /* 233 */
    TclVarHashCreateVar, /* 234 */
    TclInitVarHashTable, /* 235 */
    TclBackgroundException, /* 236 */
    TclResetCancellation, /* 237 */
    TclNRInterpProc, /* 238 */
    TclNRInterpProcCore, /* 239 */
    TclNRRunCallbacks, /* 240 */
    TclNREvalObjEx, /* 241 */
    TclNREvalObjv, /* 242 */
    TclDbDumpActiveObjects, /* 243 */
    TclGetNamespaceChildTable, /* 244 */
    TclGetNamespaceCommandTable, /* 245 */
    TclInitRewriteEnsemble, /* 246 */
    TclResetRewriteEnsemble, /* 247 */
    TclCopyChannel, /* 248 */
    TclDoubleDigits, /* 249 */
    TclSetSlaveCancelFlags, /* 250 */
};

static const TclIntPlatStubs tclIntPlatStubs = {
    TCL_STUB_MAGIC,
    0,
#if !defined(__WIN32__) && !defined(__CYGWIN__) && !defined(MAC_OSX_TCL) /* UNIX */
    TclGetAndDetachPids, /* 0 */
    TclpCloseFile, /* 1 */
    TclpCreateCommandChannel, /* 2 */
    TclpCreatePipe, /* 3 */
    TclpCreateProcess, /* 4 */
    0, /* 5 */
    TclpMakeFile, /* 6 */
    TclpOpenFile, /* 7 */
    TclUnixWaitForFile, /* 8 */
    TclpCreateTempFile, /* 9 */
    TclpReaddir, /* 10 */
    TclpLocaltime_unix, /* 11 */
    TclpGmtime_unix, /* 12 */
    TclpInetNtoa, /* 13 */
    TclUnixCopyFile, /* 14 */
    0, /* 15 */
    0, /* 16 */
    0, /* 17 */
    0, /* 18 */
    0, /* 19 */
    0, /* 20 */
    0, /* 21 */
    0, /* 22 */
    0, /* 23 */
    0, /* 24 */
    0, /* 25 */
    0, /* 26 */
    0, /* 27 */
    0, /* 28 */
    TclWinCPUID, /* 29 */
    TclUnixOpenTemporaryFile, /* 30 */
#endif /* UNIX */
#if defined(__WIN32__) || defined(__CYGWIN__) /* WIN */
    TclWinConvertError, /* 0 */
    TclWinConvertWSAError, /* 1 */
    TclWinGetServByName, /* 2 */
    TclWinGetSockOpt, /* 3 */
    TclWinGetTclInstance, /* 4 */
    TclUnixWaitForFile, /* 5 */
    TclWinNToHS, /* 6 */
    TclWinSetSockOpt, /* 7 */
    TclpGetPid, /* 8 */
    TclWinGetPlatformId, /* 9 */
    TclpReaddir, /* 10 */
    TclGetAndDetachPids, /* 11 */
    TclpCloseFile, /* 12 */
    TclpCreateCommandChannel, /* 13 */
    TclpCreatePipe, /* 14 */
    TclpCreateProcess, /* 15 */
    TclpIsAtty, /* 16 */
    TclUnixCopyFile, /* 17 */
    TclpMakeFile, /* 18 */
    TclpOpenFile, /* 19 */
    TclWinAddProcess, /* 20 */
    TclpInetNtoa, /* 21 */
    TclpCreateTempFile, /* 22 */
    0, /* 23 */
    TclWinNoBackslash, /* 24 */
    0, /* 25 */
    TclWinSetInterfaces, /* 26 */
    TclWinFlushDirtyChannels, /* 27 */
    TclWinResetInterfaces, /* 28 */
    TclWinCPUID, /* 29 */
    TclUnixOpenTemporaryFile, /* 30 */
#endif /* WIN */
#ifdef MAC_OSX_TCL /* MACOSX */
    TclGetAndDetachPids, /* 0 */
    TclpCloseFile, /* 1 */
    TclpCreateCommandChannel, /* 2 */
    TclpCreatePipe, /* 3 */
    TclpCreateProcess, /* 4 */
    0, /* 5 */
    TclpMakeFile, /* 6 */
    TclpOpenFile, /* 7 */
    TclUnixWaitForFile, /* 8 */
    TclpCreateTempFile, /* 9 */
    TclpReaddir, /* 10 */
    TclpLocaltime_unix, /* 11 */
    TclpGmtime_unix, /* 12 */
    TclpInetNtoa, /* 13 */
    TclUnixCopyFile, /* 14 */
    TclMacOSXGetFileAttribute, /* 15 */
    TclMacOSXSetFileAttribute, /* 16 */
    TclMacOSXCopyFileAttributes, /* 17 */
    TclMacOSXMatchType, /* 18 */
    TclMacOSXNotifierAddRunLoopMode, /* 19 */
    0, /* 20 */
    0, /* 21 */
    0, /* 22 */
    0, /* 23 */
    0, /* 24 */
    0, /* 25 */
    0, /* 26 */
    0, /* 27 */
    0, /* 28 */
    TclWinCPUID, /* 29 */
    TclUnixOpenTemporaryFile, /* 30 */
#endif /* MACOSX */
};

static const TclPlatStubs tclPlatStubs = {
    TCL_STUB_MAGIC,
    0,
#if defined(__WIN32__) || defined(__CYGWIN__) /* WIN */
    Tcl_WinUtfToTChar, /* 0 */
    Tcl_WinTCharToUtf, /* 1 */
#endif /* WIN */
#ifdef MAC_OSX_TCL /* MACOSX */
    Tcl_MacOSXOpenBundleResources, /* 0 */
    Tcl_MacOSXOpenVersionedBundleResources, /* 1 */
#endif /* MACOSX */
};

const TclTomMathStubs tclTomMathStubs = {
    TCL_STUB_MAGIC,
    0,
    TclBN_epoch, /* 0 */
    TclBN_revision, /* 1 */
    TclBN_mp_add, /* 2 */
    TclBN_mp_add_d, /* 3 */
    TclBN_mp_and, /* 4 */
    TclBN_mp_clamp, /* 5 */
    TclBN_mp_clear, /* 6 */
    TclBN_mp_clear_multi, /* 7 */
    TclBN_mp_cmp, /* 8 */
    TclBN_mp_cmp_d, /* 9 */
    TclBN_mp_cmp_mag, /* 10 */
    TclBN_mp_copy, /* 11 */
    TclBN_mp_count_bits, /* 12 */
    TclBN_mp_div, /* 13 */
    TclBN_mp_div_d, /* 14 */
    TclBN_mp_div_2, /* 15 */
    TclBN_mp_div_2d, /* 16 */
    TclBN_mp_div_3, /* 17 */
    TclBN_mp_exch, /* 18 */
    TclBN_mp_expt_d, /* 19 */
    TclBN_mp_grow, /* 20 */
    TclBN_mp_init, /* 21 */
    TclBN_mp_init_copy, /* 22 */
    TclBN_mp_init_multi, /* 23 */
    TclBN_mp_init_set, /* 24 */
    TclBN_mp_init_size, /* 25 */
    TclBN_mp_lshd, /* 26 */
    TclBN_mp_mod, /* 27 */
    TclBN_mp_mod_2d, /* 28 */
    TclBN_mp_mul, /* 29 */
    TclBN_mp_mul_d, /* 30 */
    TclBN_mp_mul_2, /* 31 */
    TclBN_mp_mul_2d, /* 32 */
    TclBN_mp_neg, /* 33 */
    TclBN_mp_or, /* 34 */
    TclBN_mp_radix_size, /* 35 */
    TclBN_mp_read_radix, /* 36 */
    TclBN_mp_rshd, /* 37 */
    TclBN_mp_shrink, /* 38 */
    TclBN_mp_set, /* 39 */
    TclBN_mp_sqr, /* 40 */
    TclBN_mp_sqrt, /* 41 */
    TclBN_mp_sub, /* 42 */
    TclBN_mp_sub_d, /* 43 */
    TclBN_mp_to_unsigned_bin, /* 44 */
    TclBN_mp_to_unsigned_bin_n, /* 45 */
    TclBN_mp_toradix_n, /* 46 */
    TclBN_mp_unsigned_bin_size, /* 47 */
    TclBN_mp_xor, /* 48 */
    TclBN_mp_zero, /* 49 */
    TclBN_reverse, /* 50 */
    TclBN_fast_s_mp_mul_digs, /* 51 */
    TclBN_fast_s_mp_sqr, /* 52 */
    TclBN_mp_karatsuba_mul, /* 53 */
    TclBN_mp_karatsuba_sqr, /* 54 */
    TclBN_mp_toom_mul, /* 55 */
    TclBN_mp_toom_sqr, /* 56 */
    TclBN_s_mp_add, /* 57 */
    TclBN_s_mp_mul_digs, /* 58 */
    TclBN_s_mp_sqr, /* 59 */
    TclBN_s_mp_sub, /* 60 */
    TclBN_mp_init_set_int, /* 61 */
    TclBN_mp_set_int, /* 62 */
    TclBN_mp_cnt_lsb, /* 63 */
};

static const TclStubHooks tclStubHooks = {
    &tclPlatStubs,
    &tclIntStubs,
    &tclIntPlatStubs
};

const TclStubs tclStubs = {
    TCL_STUB_MAGIC,
    &tclStubHooks,
    Tcl_PkgProvideEx, /* 0 */
    Tcl_PkgRequireEx, /* 1 */
    Tcl_Panic, /* 2 */
    Tcl_Alloc, /* 3 */
    Tcl_Free, /* 4 */
    Tcl_Realloc, /* 5 */
    Tcl_DbCkalloc, /* 6 */
    Tcl_DbCkfree, /* 7 */
    Tcl_DbCkrealloc, /* 8 */
#if !defined(__WIN32__) && !defined(MAC_OSX_TCL) /* UNIX */
    Tcl_CreateFileHandler, /* 9 */
#endif /* UNIX */
#if defined(__WIN32__) /* WIN */
    0, /* 9 */
#endif /* WIN */
#ifdef MAC_OSX_TCL /* MACOSX */
    Tcl_CreateFileHandler, /* 9 */
#endif /* MACOSX */
#if !defined(__WIN32__) && !defined(MAC_OSX_TCL) /* UNIX */
    Tcl_DeleteFileHandler, /* 10 */
#endif /* UNIX */
#if defined(__WIN32__) /* WIN */
    0, /* 10 */
#endif /* WIN */
#ifdef MAC_OSX_TCL /* MACOSX */
    Tcl_DeleteFileHandler, /* 10 */
#endif /* MACOSX */
    Tcl_SetTimer, /* 11 */
    Tcl_Sleep, /* 12 */
    Tcl_WaitForEvent, /* 13 */
    Tcl_AppendAllObjTypes, /* 14 */
    Tcl_AppendStringsToObj, /* 15 */
    Tcl_AppendToObj, /* 16 */
    Tcl_ConcatObj, /* 17 */
    Tcl_ConvertToType, /* 18 */
    Tcl_DbDecrRefCount, /* 19 */
    Tcl_DbIncrRefCount, /* 20 */
    Tcl_DbIsShared, /* 21 */
    Tcl_DbNewBooleanObj, /* 22 */
    Tcl_DbNewByteArrayObj, /* 23 */
    Tcl_DbNewDoubleObj, /* 24 */
    Tcl_DbNewListObj, /* 25 */
    Tcl_DbNewLongObj, /* 26 */
    Tcl_DbNewObj, /* 27 */
    Tcl_DbNewStringObj, /* 28 */
    Tcl_DuplicateObj, /* 29 */
    TclFreeObj, /* 30 */
    Tcl_GetBoolean, /* 31 */
    Tcl_GetBooleanFromObj, /* 32 */
    Tcl_GetByteArrayFromObj, /* 33 */
    Tcl_GetDouble, /* 34 */
    Tcl_GetDoubleFromObj, /* 35 */
    Tcl_GetIndexFromObj, /* 36 */
    Tcl_GetInt, /* 37 */
    Tcl_GetIntFromObj, /* 38 */
    Tcl_GetLongFromObj, /* 39 */
    Tcl_GetObjType, /* 40 */
    Tcl_GetStringFromObj, /* 41 */
    Tcl_InvalidateStringRep, /* 42 */
    Tcl_ListObjAppendList, /* 43 */
    Tcl_ListObjAppendElement, /* 44 */
    Tcl_ListObjGetElements, /* 45 */
    Tcl_ListObjIndex, /* 46 */
    Tcl_ListObjLength, /* 47 */
    Tcl_ListObjReplace, /* 48 */
    Tcl_NewBooleanObj, /* 49 */
    Tcl_NewByteArrayObj, /* 50 */
    Tcl_NewDoubleObj, /* 51 */
    Tcl_NewIntObj, /* 52 */
    Tcl_NewListObj, /* 53 */
    Tcl_NewLongObj, /* 54 */
    Tcl_NewObj, /* 55 */
    Tcl_NewStringObj, /* 56 */
    Tcl_SetBooleanObj, /* 57 */
    Tcl_SetByteArrayLength, /* 58 */
    Tcl_SetByteArrayObj, /* 59 */
    Tcl_SetDoubleObj, /* 60 */
    Tcl_SetIntObj, /* 61 */
    Tcl_SetListObj, /* 62 */
    Tcl_SetLongObj, /* 63 */
    Tcl_SetObjLength, /* 64 */
    Tcl_SetStringObj, /* 65 */
    Tcl_AddErrorInfo, /* 66 */
    Tcl_AddObjErrorInfo, /* 67 */
    Tcl_AllowExceptions, /* 68 */
    Tcl_AppendElement, /* 69 */
    Tcl_AppendResult, /* 70 */
    Tcl_AsyncCreate, /* 71 */
    Tcl_AsyncDelete, /* 72 */
    Tcl_AsyncInvoke, /* 73 */
    Tcl_AsyncMark, /* 74 */
    Tcl_AsyncReady, /* 75 */
    Tcl_BackgroundError, /* 76 */
    Tcl_Backslash, /* 77 */
    Tcl_BadChannelOption, /* 78 */
    Tcl_CallWhenDeleted, /* 79 */
    Tcl_CancelIdleCall, /* 80 */
    Tcl_Close, /* 81 */
    Tcl_CommandComplete, /* 82 */
    Tcl_Concat, /* 83 */
    Tcl_ConvertElement, /* 84 */
    Tcl_ConvertCountedElement, /* 85 */
    Tcl_CreateAlias, /* 86 */
    Tcl_CreateAliasObj, /* 87 */
    Tcl_CreateChannel, /* 88 */
    Tcl_CreateChannelHandler, /* 89 */
    Tcl_CreateCloseHandler, /* 90 */
    Tcl_CreateCommand, /* 91 */
    Tcl_CreateEventSource, /* 92 */
    Tcl_CreateExitHandler, /* 93 */
    Tcl_CreateInterp, /* 94 */
    Tcl_CreateMathFunc, /* 95 */
    Tcl_CreateObjCommand, /* 96 */
    Tcl_CreateSlave, /* 97 */
    Tcl_CreateTimerHandler, /* 98 */
    Tcl_CreateTrace, /* 99 */
    Tcl_DeleteAssocData, /* 100 */
    Tcl_DeleteChannelHandler, /* 101 */
    Tcl_DeleteCloseHandler, /* 102 */
    Tcl_DeleteCommand, /* 103 */
    Tcl_DeleteCommandFromToken, /* 104 */
    Tcl_DeleteEvents, /* 105 */
    Tcl_DeleteEventSource, /* 106 */
    Tcl_DeleteExitHandler, /* 107 */
    Tcl_DeleteHashEntry, /* 108 */
    Tcl_DeleteHashTable, /* 109 */
    Tcl_DeleteInterp, /* 110 */
    Tcl_DetachPids, /* 111 */
    Tcl_DeleteTimerHandler, /* 112 */
    Tcl_DeleteTrace, /* 113 */
    Tcl_DontCallWhenDeleted, /* 114 */
    Tcl_DoOneEvent, /* 115 */
    Tcl_DoWhenIdle, /* 116 */
    Tcl_DStringAppend, /* 117 */
    Tcl_DStringAppendElement, /* 118 */
    Tcl_DStringEndSublist, /* 119 */
    Tcl_DStringFree, /* 120 */
    Tcl_DStringGetResult, /* 121 */
    Tcl_DStringInit, /* 122 */
    Tcl_DStringResult, /* 123 */
    Tcl_DStringSetLength, /* 124 */
    Tcl_DStringStartSublist, /* 125 */
    Tcl_Eof, /* 126 */
    Tcl_ErrnoId, /* 127 */
    Tcl_ErrnoMsg, /* 128 */
    Tcl_Eval, /* 129 */
    Tcl_EvalFile, /* 130 */
    Tcl_EvalObj, /* 131 */
    Tcl_EventuallyFree, /* 132 */
    Tcl_Exit, /* 133 */
    Tcl_ExposeCommand, /* 134 */
    Tcl_ExprBoolean, /* 135 */
    Tcl_ExprBooleanObj, /* 136 */
    Tcl_ExprDouble, /* 137 */
    Tcl_ExprDoubleObj, /* 138 */
    Tcl_ExprLong, /* 139 */
    Tcl_ExprLongObj, /* 140 */
    Tcl_ExprObj, /* 141 */
    Tcl_ExprString, /* 142 */
    Tcl_Finalize, /* 143 */
    Tcl_FindExecutable, /* 144 */
    Tcl_FirstHashEntry, /* 145 */
    Tcl_Flush, /* 146 */
    Tcl_FreeResult, /* 147 */
    Tcl_GetAlias, /* 148 */
    Tcl_GetAliasObj, /* 149 */
    Tcl_GetAssocData, /* 150 */
    Tcl_GetChannel, /* 151 */
    Tcl_GetChannelBufferSize, /* 152 */
    Tcl_GetChannelHandle, /* 153 */
    Tcl_GetChannelInstanceData, /* 154 */
    Tcl_GetChannelMode, /* 155 */
    Tcl_GetChannelName, /* 156 */
    Tcl_GetChannelOption, /* 157 */
    Tcl_GetChannelType, /* 158 */
    Tcl_GetCommandInfo, /* 159 */
    Tcl_GetCommandName, /* 160 */
    Tcl_GetErrno, /* 161 */
    Tcl_GetHostName, /* 162 */
    Tcl_GetInterpPath, /* 163 */
    Tcl_GetMaster, /* 164 */
    Tcl_GetNameOfExecutable, /* 165 */
    Tcl_GetObjResult, /* 166 */
#if !defined(__WIN32__) && !defined(MAC_OSX_TCL) /* UNIX */
    Tcl_GetOpenFile, /* 167 */
#endif /* UNIX */
#if defined(__WIN32__) /* WIN */
    0, /* 167 */
#endif /* WIN */
#ifdef MAC_OSX_TCL /* MACOSX */
    Tcl_GetOpenFile, /* 167 */
#endif /* MACOSX */
    Tcl_GetPathType, /* 168 */
    Tcl_Gets, /* 169 */
    Tcl_GetsObj, /* 170 */
    Tcl_GetServiceMode, /* 171 */
    Tcl_GetSlave, /* 172 */
    Tcl_GetStdChannel, /* 173 */
    Tcl_GetStringResult, /* 174 */
    Tcl_GetVar, /* 175 */
    Tcl_GetVar2, /* 176 */
    Tcl_GlobalEval, /* 177 */
    Tcl_GlobalEvalObj, /* 178 */
    Tcl_HideCommand, /* 179 */
    Tcl_Init, /* 180 */
    Tcl_InitHashTable, /* 181 */
    Tcl_InputBlocked, /* 182 */
    Tcl_InputBuffered, /* 183 */
    Tcl_InterpDeleted, /* 184 */
    Tcl_IsSafe, /* 185 */
    Tcl_JoinPath, /* 186 */
    Tcl_LinkVar, /* 187 */
    0, /* 188 */
    Tcl_MakeFileChannel, /* 189 */
    Tcl_MakeSafe, /* 190 */
    Tcl_MakeTcpClientChannel, /* 191 */
    Tcl_Merge, /* 192 */
    Tcl_NextHashEntry, /* 193 */
    Tcl_NotifyChannel, /* 194 */
    Tcl_ObjGetVar2, /* 195 */
    Tcl_ObjSetVar2, /* 196 */
    Tcl_OpenCommandChannel, /* 197 */
    Tcl_OpenFileChannel, /* 198 */
    Tcl_OpenTcpClient, /* 199 */
    Tcl_OpenTcpServer, /* 200 */
    Tcl_Preserve, /* 201 */
    Tcl_PrintDouble, /* 202 */
    Tcl_PutEnv, /* 203 */
    Tcl_PosixError, /* 204 */
    Tcl_QueueEvent, /* 205 */
    Tcl_Read, /* 206 */
    Tcl_ReapDetachedProcs, /* 207 */
    Tcl_RecordAndEval, /* 208 */
    Tcl_RecordAndEvalObj, /* 209 */
    Tcl_RegisterChannel, /* 210 */
    Tcl_RegisterObjType, /* 211 */
    Tcl_RegExpCompile, /* 212 */
    Tcl_RegExpExec, /* 213 */
    Tcl_RegExpMatch, /* 214 */
    Tcl_RegExpRange, /* 215 */
    Tcl_Release, /* 216 */
    Tcl_ResetResult, /* 217 */
    Tcl_ScanElement, /* 218 */
    Tcl_ScanCountedElement, /* 219 */
    Tcl_SeekOld, /* 220 */
    Tcl_ServiceAll, /* 221 */
    Tcl_ServiceEvent, /* 222 */
    Tcl_SetAssocData, /* 223 */
    Tcl_SetChannelBufferSize, /* 224 */
    Tcl_SetChannelOption, /* 225 */
    Tcl_SetCommandInfo, /* 226 */
    Tcl_SetErrno, /* 227 */
    Tcl_SetErrorCode, /* 228 */
    Tcl_SetMaxBlockTime, /* 229 */
    Tcl_SetPanicProc, /* 230 */
    Tcl_SetRecursionLimit, /* 231 */
    Tcl_SetResult, /* 232 */
    Tcl_SetServiceMode, /* 233 */
    Tcl_SetObjErrorCode, /* 234 */
    Tcl_SetObjResult, /* 235 */
    Tcl_SetStdChannel, /* 236 */
    Tcl_SetVar, /* 237 */
    Tcl_SetVar2, /* 238 */
    Tcl_SignalId, /* 239 */
    Tcl_SignalMsg, /* 240 */
    Tcl_SourceRCFile, /* 241 */
    Tcl_SplitList, /* 242 */
    Tcl_SplitPath, /* 243 */
    Tcl_StaticPackage, /* 244 */
    Tcl_StringMatch, /* 245 */
    Tcl_TellOld, /* 246 */
    Tcl_TraceVar, /* 247 */
    Tcl_TraceVar2, /* 248 */
    Tcl_TranslateFileName, /* 249 */
    Tcl_Ungets, /* 250 */
    Tcl_UnlinkVar, /* 251 */
    Tcl_UnregisterChannel, /* 252 */
    Tcl_UnsetVar, /* 253 */
    Tcl_UnsetVar2, /* 254 */
    Tcl_UntraceVar, /* 255 */
    Tcl_UntraceVar2, /* 256 */
    Tcl_UpdateLinkedVar, /* 257 */
    Tcl_UpVar, /* 258 */
    Tcl_UpVar2, /* 259 */
    Tcl_VarEval, /* 260 */
    Tcl_VarTraceInfo, /* 261 */
    Tcl_VarTraceInfo2, /* 262 */
    Tcl_Write, /* 263 */
    Tcl_WrongNumArgs, /* 264 */
    Tcl_DumpActiveMemory, /* 265 */
    Tcl_ValidateAllMemory, /* 266 */
    Tcl_AppendResultVA, /* 267 */
    Tcl_AppendStringsToObjVA, /* 268 */
    Tcl_HashStats, /* 269 */
    Tcl_ParseVar, /* 270 */
    Tcl_PkgPresent, /* 271 */
    Tcl_PkgPresentEx, /* 272 */
    Tcl_PkgProvide, /* 273 */
    Tcl_PkgRequire, /* 274 */
    Tcl_SetErrorCodeVA, /* 275 */
    Tcl_VarEvalVA, /* 276 */
    Tcl_WaitPid, /* 277 */
    Tcl_PanicVA, /* 278 */
    Tcl_GetVersion, /* 279 */
    Tcl_InitMemory, /* 280 */
    Tcl_StackChannel, /* 281 */
    Tcl_UnstackChannel, /* 282 */
    Tcl_GetStackedChannel, /* 283 */
    Tcl_SetMainLoop, /* 284 */
    0, /* 285 */
    Tcl_AppendObjToObj, /* 286 */
    Tcl_CreateEncoding, /* 287 */
    Tcl_CreateThreadExitHandler, /* 288 */
    Tcl_DeleteThreadExitHandler, /* 289 */
    Tcl_DiscardResult, /* 290 */
    Tcl_EvalEx, /* 291 */
    Tcl_EvalObjv, /* 292 */
    Tcl_EvalObjEx, /* 293 */
    Tcl_ExitThread, /* 294 */
    Tcl_ExternalToUtf, /* 295 */
    Tcl_ExternalToUtfDString, /* 296 */
    Tcl_FinalizeThread, /* 297 */
    Tcl_FinalizeNotifier, /* 298 */
    Tcl_FreeEncoding, /* 299 */
    Tcl_GetCurrentThread, /* 300 */
    Tcl_GetEncoding, /* 301 */
    Tcl_GetEncodingName, /* 302 */
    Tcl_GetEncodingNames, /* 303 */
    Tcl_GetIndexFromObjStruct, /* 304 */
    Tcl_GetThreadData, /* 305 */
    Tcl_GetVar2Ex, /* 306 */
    Tcl_InitNotifier, /* 307 */
    Tcl_MutexLock, /* 308 */
    Tcl_MutexUnlock, /* 309 */
    Tcl_ConditionNotify, /* 310 */
    Tcl_ConditionWait, /* 311 */
    Tcl_NumUtfChars, /* 312 */
    Tcl_ReadChars, /* 313 */
    Tcl_RestoreResult, /* 314 */
    Tcl_SaveResult, /* 315 */
    Tcl_SetSystemEncoding, /* 316 */
    Tcl_SetVar2Ex, /* 317 */
    Tcl_ThreadAlert, /* 318 */
    Tcl_ThreadQueueEvent, /* 319 */
    Tcl_UniCharAtIndex, /* 320 */
    Tcl_UniCharToLower, /* 321 */
    Tcl_UniCharToTitle, /* 322 */
    Tcl_UniCharToUpper, /* 323 */
    Tcl_UniCharToUtf, /* 324 */
    Tcl_UtfAtIndex, /* 325 */
    Tcl_UtfCharComplete, /* 326 */
    Tcl_UtfBackslash, /* 327 */
    Tcl_UtfFindFirst, /* 328 */
    Tcl_UtfFindLast, /* 329 */
    Tcl_UtfNext, /* 330 */
    Tcl_UtfPrev, /* 331 */
    Tcl_UtfToExternal, /* 332 */
    Tcl_UtfToExternalDString, /* 333 */
    Tcl_UtfToLower, /* 334 */
    Tcl_UtfToTitle, /* 335 */
    Tcl_UtfToUniChar, /* 336 */
    Tcl_UtfToUpper, /* 337 */
    Tcl_WriteChars, /* 338 */
    Tcl_WriteObj, /* 339 */
    Tcl_GetString, /* 340 */
    Tcl_GetDefaultEncodingDir, /* 341 */
    Tcl_SetDefaultEncodingDir, /* 342 */
    Tcl_AlertNotifier, /* 343 */
    Tcl_ServiceModeHook, /* 344 */
    Tcl_UniCharIsAlnum, /* 345 */
    Tcl_UniCharIsAlpha, /* 346 */
    Tcl_UniCharIsDigit, /* 347 */
    Tcl_UniCharIsLower, /* 348 */
    Tcl_UniCharIsSpace, /* 349 */
    Tcl_UniCharIsUpper, /* 350 */
    Tcl_UniCharIsWordChar, /* 351 */
    Tcl_UniCharLen, /* 352 */
    Tcl_UniCharNcmp, /* 353 */
    Tcl_UniCharToUtfDString, /* 354 */
    Tcl_UtfToUniCharDString, /* 355 */
    Tcl_GetRegExpFromObj, /* 356 */
    Tcl_EvalTokens, /* 357 */
    Tcl_FreeParse, /* 358 */
    Tcl_LogCommandInfo, /* 359 */
    Tcl_ParseBraces, /* 360 */
    Tcl_ParseCommand, /* 361 */
    Tcl_ParseExpr, /* 362 */
    Tcl_ParseQuotedString, /* 363 */
    Tcl_ParseVarName, /* 364 */
    Tcl_GetCwd, /* 365 */
    Tcl_Chdir, /* 366 */
    Tcl_Access, /* 367 */
    Tcl_Stat, /* 368 */
    Tcl_UtfNcmp, /* 369 */
    Tcl_UtfNcasecmp, /* 370 */
    Tcl_StringCaseMatch, /* 371 */
    Tcl_UniCharIsControl, /* 372 */
    Tcl_UniCharIsGraph, /* 373 */
    Tcl_UniCharIsPrint, /* 374 */
    Tcl_UniCharIsPunct, /* 375 */
    Tcl_RegExpExecObj, /* 376 */
    Tcl_RegExpGetInfo, /* 377 */
    Tcl_NewUnicodeObj, /* 378 */
    Tcl_SetUnicodeObj, /* 379 */
    Tcl_GetCharLength, /* 380 */
    Tcl_GetUniChar, /* 381 */
    Tcl_GetUnicode, /* 382 */
    Tcl_GetRange, /* 383 */
    Tcl_AppendUnicodeToObj, /* 384 */
    Tcl_RegExpMatchObj, /* 385 */
    Tcl_SetNotifier, /* 386 */
    Tcl_GetAllocMutex, /* 387 */
    Tcl_GetChannelNames, /* 388 */
    Tcl_GetChannelNamesEx, /* 389 */
    Tcl_ProcObjCmd, /* 390 */
    Tcl_ConditionFinalize, /* 391 */
    Tcl_MutexFinalize, /* 392 */
    Tcl_CreateThread, /* 393 */
    Tcl_ReadRaw, /* 394 */
    Tcl_WriteRaw, /* 395 */
    Tcl_GetTopChannel, /* 396 */
    Tcl_ChannelBuffered, /* 397 */
    Tcl_ChannelName, /* 398 */
    Tcl_ChannelVersion, /* 399 */
    Tcl_ChannelBlockModeProc, /* 400 */
    Tcl_ChannelCloseProc, /* 401 */
    Tcl_ChannelClose2Proc, /* 402 */
    Tcl_ChannelInputProc, /* 403 */
    Tcl_ChannelOutputProc, /* 404 */
    Tcl_ChannelSeekProc, /* 405 */
    Tcl_ChannelSetOptionProc, /* 406 */
    Tcl_ChannelGetOptionProc, /* 407 */
    Tcl_ChannelWatchProc, /* 408 */
    Tcl_ChannelGetHandleProc, /* 409 */
    Tcl_ChannelFlushProc, /* 410 */
    Tcl_ChannelHandlerProc, /* 411 */
    Tcl_JoinThread, /* 412 */
    Tcl_IsChannelShared, /* 413 */
    Tcl_IsChannelRegistered, /* 414 */
    Tcl_CutChannel, /* 415 */
    Tcl_SpliceChannel, /* 416 */
    Tcl_ClearChannelHandlers, /* 417 */
    Tcl_IsChannelExisting, /* 418 */
    Tcl_UniCharNcasecmp, /* 419 */
    Tcl_UniCharCaseMatch, /* 420 */
    Tcl_FindHashEntry, /* 421 */
    Tcl_CreateHashEntry, /* 422 */
    Tcl_InitCustomHashTable, /* 423 */
    Tcl_InitObjHashTable, /* 424 */
    Tcl_CommandTraceInfo, /* 425 */
    Tcl_TraceCommand, /* 426 */
    Tcl_UntraceCommand, /* 427 */
    Tcl_AttemptAlloc, /* 428 */
    Tcl_AttemptDbCkalloc, /* 429 */
    Tcl_AttemptRealloc, /* 430 */
    Tcl_AttemptDbCkrealloc, /* 431 */
    Tcl_AttemptSetObjLength, /* 432 */
    Tcl_GetChannelThread, /* 433 */
    Tcl_GetUnicodeFromObj, /* 434 */
    Tcl_GetMathFuncInfo, /* 435 */
    Tcl_ListMathFuncs, /* 436 */
    Tcl_SubstObj, /* 437 */
    Tcl_DetachChannel, /* 438 */
    Tcl_IsStandardChannel, /* 439 */
    Tcl_FSCopyFile, /* 440 */
    Tcl_FSCopyDirectory, /* 441 */
    Tcl_FSCreateDirectory, /* 442 */
    Tcl_FSDeleteFile, /* 443 */
    Tcl_FSLoadFile, /* 444 */
    Tcl_FSMatchInDirectory, /* 445 */
    Tcl_FSLink, /* 446 */
    Tcl_FSRemoveDirectory, /* 447 */
    Tcl_FSRenameFile, /* 448 */
    Tcl_FSLstat, /* 449 */
    Tcl_FSUtime, /* 450 */
    Tcl_FSFileAttrsGet, /* 451 */
    Tcl_FSFileAttrsSet, /* 452 */
    Tcl_FSFileAttrStrings, /* 453 */
    Tcl_FSStat, /* 454 */
    Tcl_FSAccess, /* 455 */
    Tcl_FSOpenFileChannel, /* 456 */
    Tcl_FSGetCwd, /* 457 */
    Tcl_FSChdir, /* 458 */
    Tcl_FSConvertToPathType, /* 459 */
    Tcl_FSJoinPath, /* 460 */
    Tcl_FSSplitPath, /* 461 */
    Tcl_FSEqualPaths, /* 462 */
    Tcl_FSGetNormalizedPath, /* 463 */
    Tcl_FSJoinToPath, /* 464 */
    Tcl_FSGetInternalRep, /* 465 */
    Tcl_FSGetTranslatedPath, /* 466 */
    Tcl_FSEvalFile, /* 467 */
    Tcl_FSNewNativePath, /* 468 */
    Tcl_FSGetNativePath, /* 469 */
    Tcl_FSFileSystemInfo, /* 470 */
    Tcl_FSPathSeparator, /* 471 */
    Tcl_FSListVolumes, /* 472 */
    Tcl_FSRegister, /* 473 */
    Tcl_FSUnregister, /* 474 */
    Tcl_FSData, /* 475 */
    Tcl_FSGetTranslatedStringPath, /* 476 */
    Tcl_FSGetFileSystemForPath, /* 477 */
    Tcl_FSGetPathType, /* 478 */
    Tcl_OutputBuffered, /* 479 */
    Tcl_FSMountsChanged, /* 480 */
    Tcl_EvalTokensStandard, /* 481 */
    Tcl_GetTime, /* 482 */
    Tcl_CreateObjTrace, /* 483 */
    Tcl_GetCommandInfoFromToken, /* 484 */
    Tcl_SetCommandInfoFromToken, /* 485 */
    Tcl_DbNewWideIntObj, /* 486 */
    Tcl_GetWideIntFromObj, /* 487 */
    Tcl_NewWideIntObj, /* 488 */
    Tcl_SetWideIntObj, /* 489 */
    Tcl_AllocStatBuf, /* 490 */
    Tcl_Seek, /* 491 */
    Tcl_Tell, /* 492 */
    Tcl_ChannelWideSeekProc, /* 493 */
    Tcl_DictObjPut, /* 494 */
    Tcl_DictObjGet, /* 495 */
    Tcl_DictObjRemove, /* 496 */
    Tcl_DictObjSize, /* 497 */
    Tcl_DictObjFirst, /* 498 */
    Tcl_DictObjNext, /* 499 */
    Tcl_DictObjDone, /* 500 */
    Tcl_DictObjPutKeyList, /* 501 */
    Tcl_DictObjRemoveKeyList, /* 502 */
    Tcl_NewDictObj, /* 503 */
    Tcl_DbNewDictObj, /* 504 */
    Tcl_RegisterConfig, /* 505 */
    Tcl_CreateNamespace, /* 506 */
    Tcl_DeleteNamespace, /* 507 */
    Tcl_AppendExportList, /* 508 */
    Tcl_Export, /* 509 */
    Tcl_Import, /* 510 */
    Tcl_ForgetImport, /* 511 */
    Tcl_GetCurrentNamespace, /* 512 */
    Tcl_GetGlobalNamespace, /* 513 */
    Tcl_FindNamespace, /* 514 */
    Tcl_FindCommand, /* 515 */
    Tcl_GetCommandFromObj, /* 516 */
    Tcl_GetCommandFullName, /* 517 */
    Tcl_FSEvalFileEx, /* 518 */
    Tcl_SetExitProc, /* 519 */
    Tcl_LimitAddHandler, /* 520 */
    Tcl_LimitRemoveHandler, /* 521 */
    Tcl_LimitReady, /* 522 */
    Tcl_LimitCheck, /* 523 */
    Tcl_LimitExceeded, /* 524 */
    Tcl_LimitSetCommands, /* 525 */
    Tcl_LimitSetTime, /* 526 */
    Tcl_LimitSetGranularity, /* 527 */
    Tcl_LimitTypeEnabled, /* 528 */
    Tcl_LimitTypeExceeded, /* 529 */
    Tcl_LimitTypeSet, /* 530 */
    Tcl_LimitTypeReset, /* 531 */
    Tcl_LimitGetCommands, /* 532 */
    Tcl_LimitGetTime, /* 533 */
    Tcl_LimitGetGranularity, /* 534 */
    Tcl_SaveInterpState, /* 535 */
    Tcl_RestoreInterpState, /* 536 */
    Tcl_DiscardInterpState, /* 537 */
    Tcl_SetReturnOptions, /* 538 */
    Tcl_GetReturnOptions, /* 539 */
    Tcl_IsEnsemble, /* 540 */
    Tcl_CreateEnsemble, /* 541 */
    Tcl_FindEnsemble, /* 542 */
    Tcl_SetEnsembleSubcommandList, /* 543 */
    Tcl_SetEnsembleMappingDict, /* 544 */
    Tcl_SetEnsembleUnknownHandler, /* 545 */
    Tcl_SetEnsembleFlags, /* 546 */
    Tcl_GetEnsembleSubcommandList, /* 547 */
    Tcl_GetEnsembleMappingDict, /* 548 */
    Tcl_GetEnsembleUnknownHandler, /* 549 */
    Tcl_GetEnsembleFlags, /* 550 */
    Tcl_GetEnsembleNamespace, /* 551 */
    Tcl_SetTimeProc, /* 552 */
    Tcl_QueryTimeProc, /* 553 */
    Tcl_ChannelThreadActionProc, /* 554 */
    Tcl_NewBignumObj, /* 555 */
    Tcl_DbNewBignumObj, /* 556 */
    Tcl_SetBignumObj, /* 557 */
    Tcl_GetBignumFromObj, /* 558 */
    Tcl_TakeBignumFromObj, /* 559 */
    Tcl_TruncateChannel, /* 560 */
    Tcl_ChannelTruncateProc, /* 561 */
    Tcl_SetChannelErrorInterp, /* 562 */
    Tcl_GetChannelErrorInterp, /* 563 */
    Tcl_SetChannelError, /* 564 */
    Tcl_GetChannelError, /* 565 */
    Tcl_InitBignumFromDouble, /* 566 */
    Tcl_GetNamespaceUnknownHandler, /* 567 */
    Tcl_SetNamespaceUnknownHandler, /* 568 */
    Tcl_GetEncodingFromObj, /* 569 */
    Tcl_GetEncodingSearchPath, /* 570 */
    Tcl_SetEncodingSearchPath, /* 571 */
    Tcl_GetEncodingNameFromEnvironment, /* 572 */
    Tcl_PkgRequireProc, /* 573 */
    Tcl_AppendObjToErrorInfo, /* 574 */
    Tcl_AppendLimitedToObj, /* 575 */
    Tcl_Format, /* 576 */
    Tcl_AppendFormatToObj, /* 577 */
    Tcl_ObjPrintf, /* 578 */
    Tcl_AppendPrintfToObj, /* 579 */
    Tcl_CancelEval, /* 580 */
    Tcl_Canceled, /* 581 */
    Tcl_CreatePipe, /* 582 */
    Tcl_NRCreateCommand, /* 583 */
    Tcl_NREvalObj, /* 584 */
    Tcl_NREvalObjv, /* 585 */
    Tcl_NRCmdSwap, /* 586 */
    Tcl_NRAddCallback, /* 587 */
    Tcl_NRCallObjProc, /* 588 */
    Tcl_GetFSDeviceFromStat, /* 589 */
    Tcl_GetFSInodeFromStat, /* 590 */
    Tcl_GetModeFromStat, /* 591 */
    Tcl_GetLinkCountFromStat, /* 592 */
    Tcl_GetUserIdFromStat, /* 593 */
    Tcl_GetGroupIdFromStat, /* 594 */
    Tcl_GetDeviceTypeFromStat, /* 595 */
    Tcl_GetAccessTimeFromStat, /* 596 */
    Tcl_GetModificationTimeFromStat, /* 597 */
    Tcl_GetChangeTimeFromStat, /* 598 */
    Tcl_GetSizeFromStat, /* 599 */
    Tcl_GetBlocksFromStat, /* 600 */
    Tcl_GetBlockSizeFromStat, /* 601 */
    Tcl_SetEnsembleParameterList, /* 602 */
    Tcl_GetEnsembleParameterList, /* 603 */
    Tcl_ParseArgsObjv, /* 604 */
    Tcl_GetErrorLine, /* 605 */
    Tcl_SetErrorLine, /* 606 */
    Tcl_TransferResult, /* 607 */
    Tcl_InterpActive, /* 608 */
    Tcl_BackgroundException, /* 609 */
    Tcl_ZlibDeflate, /* 610 */
    Tcl_ZlibInflate, /* 611 */
    Tcl_ZlibCRC32, /* 612 */
    Tcl_ZlibAdler32, /* 613 */
    Tcl_ZlibStreamInit, /* 614 */
    Tcl_ZlibStreamGetCommandName, /* 615 */
    Tcl_ZlibStreamEof, /* 616 */
    Tcl_ZlibStreamChecksum, /* 617 */
    Tcl_ZlibStreamPut, /* 618 */
    Tcl_ZlibStreamGet, /* 619 */
    Tcl_ZlibStreamClose, /* 620 */
    Tcl_ZlibStreamReset, /* 621 */
    Tcl_SetStartupScript, /* 622 */
    Tcl_GetStartupScript, /* 623 */
    Tcl_CloseEx, /* 624 */
    Tcl_NRExprObj, /* 625 */
    Tcl_NRSubstObj, /* 626 */
    Tcl_LoadFile, /* 627 */
    Tcl_FindSymbol, /* 628 */
    Tcl_FSUnloadFile, /* 629 */
    Tcl_ZlibStreamSetCompressionDictionary, /* 630 */
};

/* !END!: Do not edit above this line. */<|MERGE_RESOLUTION|>--- conflicted
+++ resolved
@@ -67,7 +67,6 @@
 }
 #   endif
 
-
 #       define TclCopyChannelOld copyChannelOld
 static int
 TclCopyChannelOld(
@@ -103,9 +102,8 @@
     return (int) Tcl_WideAsLong(wResult);
 }
 
-<<<<<<< HEAD
 #endif /* TCL_NO_DEPRECATED */
-=======
+
 #define TclSetStartupScriptPath setStartupScriptPath
 static void TclSetStartupScriptPath(Tcl_Obj *path)
 {
@@ -131,7 +129,6 @@
     }
     return Tcl_GetStringFromObj(path, NULL);
 }
->>>>>>> 08bc505b
 
 #if defined(_WIN32) || defined(__CYGWIN__)
 #undef TclWinNToHS
