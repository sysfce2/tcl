--- conflicted
+++ resolved
@@ -104,6 +104,13 @@
 #if defined(_WIN32) || defined(__CYGWIN__)
 #undef TclWinNToHS
 #undef TclWinGetPlatformId
+#undef TclWinResetInterfaces
+#undef TclWinSetInterfaces
+static void
+doNothing(void)
+{
+    /* dummy implementation, no need to do anything */
+}
 #if !defined(TCL_NO_DEPRECATED) && TCL_MAJOR_VERSION < 9
 #define TclWinNToHS winNToHS
 static unsigned short TclWinNToHS(unsigned short ns) {
@@ -115,9 +122,13 @@
 {
     return 2; /* VER_PLATFORM_WIN32_NT */;
 }
+#define TclWinResetInterfaces doNothing
+#define TclWinSetInterfaces (void (*) (int)) doNothing
 #else
 #define TclWinNToHS 0
 #define TclWinGetPlatformId 0
+#define TclWinResetInterfaces 0
+#define TclWinSetInterfaces 0
 #endif
 #endif
 #   define TclBNInitBignumFromWideUInt TclInitBignumFromWideUInt
@@ -133,18 +144,9 @@
 #   define TclpIsAtty 0
 #elif defined(__CYGWIN__)
 #   define TclpIsAtty TclPlatIsAtty
-#   define TclWinSetInterfaces (void (*) (int)) doNothing
 #   define TclWinAddProcess (void (*) (void *, unsigned int)) doNothing
 #   define TclWinFlushDirtyChannels doNothing
-#   define TclWinResetInterfaces doNothing
-
-<<<<<<< HEAD
-=======
-#if TCL_UTF_MAX < 4
-static Tcl_Encoding winTCharEncoding;
-#endif
-
->>>>>>> 18e3c774
+
 static int
 TclpIsAtty(int fd)
 {
@@ -155,11 +157,7 @@
 {
     void *hInstance = NULL;
     GetModuleHandleExW(GET_MODULE_HANDLE_EX_FLAG_FROM_ADDRESS,
-<<<<<<< HEAD
-	    (const char *)TclpIsAtty, &hInstance);
-=======
 	    (const char *)&TclpIsAtty, &hInstance);
->>>>>>> 18e3c774
     return hInstance;
 }
 
@@ -208,48 +206,22 @@
     return (int) (size_t) pid;
 }
 
-static void
-doNothing(void)
-{
-    /* dummy implementation, no need to do anything */
-}
-
 char *
 Tcl_WinUtfToTChar(
     const char *string,
     int len,
     Tcl_DString *dsPtr)
 {
-<<<<<<< HEAD
-    TCHAR *wp;
-=======
-#if TCL_UTF_MAX > 3
     WCHAR *wp;
->>>>>>> 18e3c774
     int size = MultiByteToWideChar(CP_UTF8, 0, string, len, 0, 0);
 
     Tcl_DStringInit(dsPtr);
     Tcl_DStringSetLength(dsPtr, 2*size+2);
-<<<<<<< HEAD
-    wp = (TCHAR *)Tcl_DStringValue(dsPtr);
-    MultiByteToWideChar(CP_UTF8, 0, string, len, wp, size+1);
-    Tcl_DStringSetLength(dsPtr, 2*size);
-    wp[size] = 0;
-    return wp;
-=======
     wp = (WCHAR *)Tcl_DStringValue(dsPtr);
     MultiByteToWideChar(CP_UTF8, 0, string, len, wp, size+1);
     Tcl_DStringSetLength(dsPtr, 2*size);
     wp[size] = 0;
     return (char *)wp;
-#else
-    if (!winTCharEncoding) {
-	winTCharEncoding = Tcl_GetEncoding(0, "unicode");
-    }
-    return Tcl_UtfToExternalDString(winTCharEncoding,
-	    string, len, dsPtr);
-#endif
->>>>>>> 18e3c774
 }
 
 char *
@@ -258,16 +230,11 @@
     int len,
     Tcl_DString *dsPtr)
 {
-<<<<<<< HEAD
-=======
-#if TCL_UTF_MAX > 3
->>>>>>> 18e3c774
     char *p;
     int size;
 
     if (len > 0) {
 	len /= 2;
-<<<<<<< HEAD
     }
     size = WideCharToMultiByte(CP_UTF8, 0, string, len, 0, 0, NULL, NULL);
     Tcl_DStringInit(dsPtr);
@@ -277,24 +244,6 @@
     Tcl_DStringSetLength(dsPtr, size);
     p[size] = 0;
     return p;
-=======
-    }
-    size = WideCharToMultiByte(CP_UTF8, 0, string, len, 0, 0, NULL, NULL);
-    Tcl_DStringInit(dsPtr);
-    Tcl_DStringSetLength(dsPtr, size+1);
-    p = (char *)Tcl_DStringValue(dsPtr);
-    WideCharToMultiByte(CP_UTF8, 0, string, len, p, size, NULL, NULL);
-    Tcl_DStringSetLength(dsPtr, size);
-    p[size] = 0;
-    return p;
-#else
-    if (!winTCharEncoding) {
-	winTCharEncoding = Tcl_GetEncoding(0, "unicode");
-    }
-    return Tcl_ExternalToUtfDString(winTCharEncoding,
-	    string, len, dsPtr);
-#endif
->>>>>>> 18e3c774
 }
 
 #if defined(TCL_WIDE_INT_IS_LONG)
