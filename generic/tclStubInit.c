/*
 * tclStubInit.c --
 *
 *	This file contains the initializers for the Tcl stub vectors.
 *
 * Copyright (c) 1998-1999 by Scriptics Corporation.
 *
 * See the file "license.terms" for information on usage and redistribution
 * of this file, and for a DISCLAIMER OF ALL WARRANTIES.
 */

#include "tclInt.h"
#include "tommath.h"

#ifdef __CYGWIN__
#   include <wchar.h>
#endif

#ifdef __GNUC__
#pragma GCC dependency "tcl.decls"
#pragma GCC dependency "tclInt.decls"
#pragma GCC dependency "tclTomMath.decls"
#endif

/*
 * Remove macros that will interfere with the definitions below.
 */

#undef Tcl_Alloc
#undef Tcl_Free
#undef Tcl_Realloc
#undef Tcl_NewBooleanObj
#undef Tcl_NewByteArrayObj
#undef Tcl_NewDoubleObj
#undef Tcl_NewIntObj
#undef Tcl_NewListObj
#undef Tcl_NewLongObj
#undef Tcl_DbNewLongObj
#undef Tcl_NewObj
#undef Tcl_NewStringObj
#undef Tcl_GetUnicode
#undef Tcl_DumpActiveMemory
#undef Tcl_ValidateAllMemory
#undef Tcl_FindHashEntry
#undef Tcl_CreateHashEntry
#undef Tcl_Panic
#undef Tcl_FindExecutable
#undef Tcl_SetExitProc
#undef Tcl_SetPanicProc
#undef TclpGetPid
#undef TclSockMinimumBuffers
#undef Tcl_SetIntObj
#undef Tcl_SetLongObj
#undef TclpInetNtoa
#undef TclWinGetServByName
#undef TclWinGetSockOpt
#undef TclWinSetSockOpt
#undef TclWinNToHS
#undef TclStaticPackage
#undef TclBNInitBignumFromLong
#undef Tcl_BackgroundError
#define TclStaticPackage Tcl_StaticPackage
#undef Tcl_GetUnicodeFromObj
#undef Tcl_NewUnicodeObj
#undef Tcl_SetUnicodeObj
#undef Tcl_UniCharToUtfDString
#undef Tcl_UtfToUniCharDString
#undef Tcl_UtfToUniChar
#undef Tcl_UniCharNcmp
#undef Tcl_UniCharNcasecmp
#undef Tcl_UniCharCaseMatch
#undef Tcl_AppendUnicodeToObj

static void uniCodePanic() {
#if TCL_UTF_MAX == 3
    Tcl_Panic("This extension is compiled with -DTCL_UTF_MAX>3, but Tcl is compiled with -DTCL_UTF_MAX==3");
#else
    Tcl_Panic("This extension is compiled with -DTCL_UTF_MAX==3, but Tcl is compiled with -DTCL_UTF_MAX>3");
#endif
}

#if TCL_UTF_MAX == 3
#   define Tcl_GetUnicodeFromObj (int *(*)(Tcl_Obj *, int *)) uniCodePanic
#   define Tcl_NewUnicodeObj (Tcl_Obj *(*)(const int *, int)) uniCodePanic
#   define Tcl_SetUnicodeObj (void (*)(Tcl_Obj *,const int *, int)) uniCodePanic
#   define Tcl_AppendUnicodeToObj (void (*)(Tcl_Obj *, const int *, int)) uniCodePanic
#   define Tcl_UtfToUniChar (int (*)(const char *, int *)) uniCodePanic
#   define Tcl_UniCharToUtfDString (char *(*)(const int *, int, Tcl_DString *)) uniCodePanic
#   define Tcl_UtfToUniCharDString (int *(*)(const char *, int, Tcl_DString *)) uniCodePanic
#   define Tcl_UniCharCaseMatch (int (*)(const int *, const int *, int)) uniCodePanic
#   define Tcl_UniCharLen (int (*)(const int *)) uniCodePanic
#   define Tcl_UniCharNcmp (int (*)(const int *, const int *, unsigned long)) uniCodePanic
#   define Tcl_UniCharNcasecmp (int (*)(const int *, const int *, unsigned long)) uniCodePanic
#else
#if !defined(TCL_NO_DEPRECATED) && TCL_MAJOR_VERSION < 9
#	define Tcl_GetUnicode (unsigned short *(*)(Tcl_Obj *)) uniCodePanic
#   endif
#   define Tcl_GetUtf16FromObj (unsigned short *(*)(Tcl_Obj *, int *)) uniCodePanic
#   define Tcl_NewUtf16Obj (Tcl_Obj *(*)(const unsigned short *, int)) uniCodePanic
#   define Tcl_SetUtf16Obj (void(*)(Tcl_Obj *, const unsigned short *, int)) uniCodePanic
#   define Tcl_AppendUtf16ToObj (void(*)(Tcl_Obj *, const unsigned short *, int)) uniCodePanic
#endif

/* See bug 510001: TclSockMinimumBuffers needs plat imp */
#if defined(_WIN64) || defined(TCL_NO_DEPRECATED) || TCL_MAJOR_VERSION > 8
#   define TclSockMinimumBuffersOld 0
#else
#define TclSockMinimumBuffersOld sockMinimumBuffersOld
static int TclSockMinimumBuffersOld(int sock, int size)
{
    return TclSockMinimumBuffers(INT2PTR(sock), size);
}
#endif

#if defined(TCL_NO_DEPRECATED) || TCL_MAJOR_VERSION > 8
#   define TclSetStartupScriptPath 0
#   define TclGetStartupScriptPath 0
#   define TclSetStartupScriptFileName 0
#   define TclGetStartupScriptFileName 0
#   define TclPrecTraceProc 0
#   define TclpInetNtoa 0
#   define TclWinGetServByName 0
#   define TclWinGetSockOpt 0
#   define TclWinSetSockOpt 0
#   define TclWinNToHS 0
#   define TclWinGetPlatformId 0
#   define TclWinResetInterfaces 0
#   define TclWinSetInterfaces 0
#   define TclWinGetPlatformId 0
#   define TclBNInitBignumFromWideUInt 0
#   define TclBNInitBignumFromWideInt 0
#   define TclBNInitBignumFromLong 0
#   define Tcl_Backslash 0
#   define Tcl_GetDefaultEncodingDir 0
#   define Tcl_SetDefaultEncodingDir 0
#   define Tcl_EvalTokens 0
#   define Tcl_CreateMathFunc 0
#   define Tcl_GetMathFuncInfo 0
#   define Tcl_ListMathFuncs 0
#   define Tcl_SetIntObj 0
#   define Tcl_SetLongObj 0
#   define Tcl_NewIntObj 0
#   define Tcl_NewLongObj 0
#   define Tcl_DbNewLongObj 0
#   define Tcl_BackgroundError 0
#   define Tcl_GetUnicode 0

#else
#define TclBNInitBignumFromLong initBignumFromLong
static void TclBNInitBignumFromLong(mp_int *a, long b)
{
    TclInitBignumFromWideInt(a, b);
}
#define TclSetStartupScriptPath setStartupScriptPath
static void TclSetStartupScriptPath(Tcl_Obj *path)
{
    Tcl_SetStartupScript(path, NULL);
}
#define TclGetStartupScriptPath getStartupScriptPath
static Tcl_Obj *TclGetStartupScriptPath(void)
{
    return Tcl_GetStartupScript(NULL);
}
#define TclSetStartupScriptFileName setStartupScriptFileName
static void TclSetStartupScriptFileName(
    const char *fileName)
{
    Tcl_SetStartupScript(Tcl_NewStringObj(fileName,-1), NULL);
}
#define TclGetStartupScriptFileName getStartupScriptFileName
static const char *TclGetStartupScriptFileName(void)
{
    Tcl_Obj *path = Tcl_GetStartupScript(NULL);
    if (path == NULL) {
	return NULL;
    }
    return Tcl_GetString(path);
}
#if defined(_WIN32) || defined(__CYGWIN__)
#undef TclWinNToHS
#undef TclWinGetPlatformId
#undef TclWinResetInterfaces
#undef TclWinSetInterfaces
static void
doNothing(void)
{
    /* dummy implementation, no need to do anything */
}
#define TclWinNToHS winNToHS
static unsigned short TclWinNToHS(unsigned short ns) {
	return ntohs(ns);
}
#define TclWinGetPlatformId winGetPlatformId
static int
TclWinGetPlatformId(void)
{
    return 2; /* VER_PLATFORM_WIN32_NT */;
}
#define TclWinResetInterfaces doNothing
#define TclWinSetInterfaces (void (*) (int)) doNothing
#endif
#   define TclBNInitBignumFromWideUInt TclInitBignumFromWideUInt
#   define TclBNInitBignumFromWideInt TclInitBignumFromWideInt
#endif /* TCL_NO_DEPRECATED */

#ifdef _WIN32
#   define TclUnixWaitForFile 0
#   define TclUnixCopyFile 0
#   define TclUnixOpenTemporaryFile 0
#   define TclpReaddir 0
#   define TclpIsAtty 0
#elif defined(__CYGWIN__)
#   define TclpIsAtty TclPlatIsAtty
#if defined(TCL_NO_DEPRECATED) || TCL_MAJOR_VERSION > 8
static void
doNothing(void)
{
    /* dummy implementation, no need to do anything */
}
#endif
#   define TclWinAddProcess (void (*) (void *, unsigned int)) doNothing
#   define TclWinFlushDirtyChannels doNothing

static int
TclpIsAtty(int fd)
{
    return isatty(fd);
}

void *TclWinGetTclInstance()
{
    void *hInstance = NULL;
    GetModuleHandleExW(GET_MODULE_HANDLE_EX_FLAG_FROM_ADDRESS,
	    (const char *)&TclpIsAtty, &hInstance);
    return hInstance;
}

#if !defined(TCL_NO_DEPRECATED) && TCL_MAJOR_VERSION < 9
#define TclWinSetSockOpt winSetSockOpt
static int
TclWinSetSockOpt(SOCKET s, int level, int optname,
	    const char *optval, int optlen)
{
    return setsockopt((int) s, level, optname, optval, optlen);
}

#define TclWinGetSockOpt winGetSockOpt
static int
TclWinGetSockOpt(SOCKET s, int level, int optname,
	    char *optval, int *optlen)
{
    return getsockopt((int) s, level, optname, optval, optlen);
}

#define TclWinGetServByName winGetServByName
static struct servent *
TclWinGetServByName(const char *name, const char *proto)
{
    return getservbyname(name, proto);
}
#endif /* TCL_NO_DEPRECATED */

#define TclWinNoBackslash winNoBackslash
static char *
TclWinNoBackslash(char *path)
{
    char *p;

    for (p = path; *p != '\0'; p++) {
	if (*p == '\\') {
	    *p = '/';
	}
    }
    return path;
}

int
TclpGetPid(Tcl_Pid pid)
{
    return (int) (size_t) pid;
}

char *
Tcl_WinUtfToTChar(
    const char *string,
    int len,
    Tcl_DString *dsPtr)
{
    Tcl_DStringInit(dsPtr);
    if (!string) {
	return NULL;
    }
    return (char *)Tcl_UtfToUtf16DString(string, len, dsPtr);
}

char *
Tcl_WinTCharToUtf(
    const char *string,
    int len,
    Tcl_DString *dsPtr)
{
    Tcl_DStringInit(dsPtr);
    if (!string) {
	return NULL;
    }
    if (len < 0) {
	len = wcslen((wchar_t *)string);
    } else {
	len /= 2;
    }
    return Tcl_Utf16ToUtfDString((const unsigned short *)string, len, dsPtr);
}

#if defined(TCL_WIDE_INT_IS_LONG)
/* On Cygwin64, long is 64-bit while on Win64 long is 32-bit. Therefore
 * we have to make sure that all stub entries on Cygwin64 follow the Win64
 * signature. Tcl 9 must find a better solution, but that cannot be done
 * without introducing a binary incompatibility.
 */
static int exprInt(Tcl_Interp *interp, const char *expr, int *ptr){
    long longValue;
    int result = Tcl_ExprLong(interp, expr, &longValue);
    if (result == TCL_OK) {
	    if ((longValue >= (long)(INT_MIN))
		    && (longValue <= (long)(UINT_MAX))) {
	    *ptr = (int)longValue;
	} else {
	    Tcl_SetObjResult(interp, Tcl_NewStringObj(
		    "integer value too large to represent as non-long integer", -1));
	    result = TCL_ERROR;
	}
    }
    return result;
}
#define Tcl_ExprLong (int(*)(Tcl_Interp*,const char*,long*))exprInt
static int exprIntObj(Tcl_Interp *interp, Tcl_Obj*expr, int *ptr){
    long longValue;
    int result = Tcl_ExprLongObj(interp, expr, &longValue);
    if (result == TCL_OK) {
	    if ((longValue >= (long)(INT_MIN))
		    && (longValue <= (long)(UINT_MAX))) {
	    *ptr = (int)longValue;
	} else {
	    Tcl_SetObjResult(interp, Tcl_NewStringObj(
		    "integer value too large to represent as non-long integer", -1));
	    result = TCL_ERROR;
	}
    }
    return result;
}
#define Tcl_ExprLongObj (int(*)(Tcl_Interp*,Tcl_Obj*,long*))exprIntObj
static int utfNcmp(const char *s1, const char *s2, unsigned int n){
   return Tcl_UtfNcmp(s1, s2, (unsigned long)n);
}
#define Tcl_UtfNcmp (int(*)(const char*,const char*,unsigned long))utfNcmp
static int utfNcasecmp(const char *s1, const char *s2, unsigned int n){
   return Tcl_UtfNcasecmp(s1, s2, (unsigned long)n);
}
#define Tcl_UtfNcasecmp (int(*)(const char*,const char*,unsigned long))utfNcasecmp
#if TCL_UTF_MAX > 3
static int uniCharNcmp(const int *ucs, const int *uct, unsigned int n){
   return Tcl_UniCharNcmp(ucs, uct, (unsigned long)n);
}
#define Tcl_UniCharNcmp (int(*)(const int*,const int*,unsigned long))uniCharNcmp
static int uniCharNcasecmp(const int *ucs, const int *uct, unsigned int n){
   return Tcl_UniCharNcasecmp(ucs, uct, (unsigned long)n);
}
#define Tcl_UniCharNcasecmp (int(*)(const int*,const int*,unsigned long))uniCharNcasecmp
#else
static int utf16Ncmp(const unsigned short *ucs, const unsigned short *uct, unsigned int n){
   return Tcl_Utf16Ncmp(ucs, uct, (unsigned long)n);
}
#define Tcl_Utf16Ncmp (int(*)(const unsigned short*,const unsigned short*,unsigned long))utf16Ncmp
static int utf16Ncasecmp(const unsigned short *ucs, const unsigned short *uct, unsigned int n){
   return Tcl_Utf16Ncasecmp(ucs, uct, (unsigned long)n);
}
#define Tcl_Utf16Ncasecmp (int(*)(const unsigned short*,const unsigned short*,unsigned long))utf16Ncasecmp
#endif

#endif /* TCL_WIDE_INT_IS_LONG */

#endif /* __CYGWIN__ */

#if defined(TCL_NO_DEPRECATED)
#   define Tcl_SeekOld 0
#   define Tcl_TellOld 0
#   undef Tcl_SetBooleanObj
#   define Tcl_SetBooleanObj 0
#   undef Tcl_PkgPresent
#   define Tcl_PkgPresent 0
#   undef Tcl_PkgProvide
#   define Tcl_PkgProvide 0
#   undef Tcl_PkgRequire
#   define Tcl_PkgRequire 0
#   undef Tcl_GetIndexFromObj
#   define Tcl_GetIndexFromObj 0
#   define Tcl_NewBooleanObj 0
#   undef Tcl_DbNewBooleanObj
#   define Tcl_DbNewBooleanObj 0
#   undef Tcl_SetBooleanObj
#   define Tcl_SetBooleanObj 0
#   undef Tcl_SetVar
#   define Tcl_SetVar 0
#   undef Tcl_UnsetVar
#   define Tcl_UnsetVar 0
#   undef Tcl_GetVar
#   define Tcl_GetVar 0
#   undef Tcl_TraceVar
#   define Tcl_TraceVar 0
#   undef Tcl_UntraceVar
#   define Tcl_UntraceVar 0
#   undef Tcl_VarTraceInfo
#   define Tcl_VarTraceInfo 0
#   undef Tcl_UpVar
#   define Tcl_UpVar 0
#   undef Tcl_AddErrorInfo
#   define Tcl_AddErrorInfo 0
#   undef Tcl_AddObjErrorInfo
#   define Tcl_AddObjErrorInfo 0
#   undef Tcl_Eval
#   define Tcl_Eval 0
#   undef Tcl_GlobalEval
#   define Tcl_GlobalEval 0
#   undef Tcl_GetStringResult
#   define Tcl_GetStringResult 0
#   undef Tcl_SaveResult
#   define Tcl_SaveResult 0
#   undef Tcl_RestoreResult
#   define Tcl_RestoreResult 0
#   undef Tcl_DiscardResult
#   define Tcl_DiscardResult 0
#   undef Tcl_SetResult
#   define Tcl_SetResult 0
#   undef Tcl_EvalObj
#   define Tcl_EvalObj 0
#   undef Tcl_GlobalEvalObj
#   define Tcl_GlobalEvalObj 0
#   define TclBackgroundException 0
#   undef TclpReaddir
#   define TclpReaddir 0
#   define TclSetStartupScript 0
#   define TclGetStartupScript 0
#   define TclCreateNamespace 0
#   define TclDeleteNamespace 0
#   define TclAppendExportList 0
#   define TclExport 0
#   define TclImport 0
#   define TclForgetImport 0
#   define TclGetCurrentNamespace_ 0
#   define TclGetGlobalNamespace_ 0
#   define TclFindNamespace 0
#   define TclFindCommand 0
#   define TclGetCommandFromObj 0
#   define TclGetCommandFullName 0
#   define TclCopyChannelOld 0
#   define Tcl_AppendResultVA 0
#   define Tcl_AppendStringsToObjVA 0
#   define Tcl_SetErrorCodeVA 0
#   define Tcl_PanicVA 0
#   define Tcl_VarEvalVA 0
#   undef TclpGetDate
#   define TclpGetDate 0
#   undef TclpLocaltime
#   define TclpLocaltime 0
#   undef TclpGmtime
#   define TclpGmtime 0
#   define TclpLocaltime_unix 0
#   define TclpGmtime_unix 0
#   define Tcl_SetExitProc 0
#   define Tcl_SetPanicProc 0
#   define Tcl_FindExecutable 0
#   define TclOldFreeObj 0
#   undef Tcl_StringMatch
#   define Tcl_StringMatch 0
#   define TclBN_reverse 0
#   define TclBN_fast_s_mp_mul_digs 0
#   define TclBN_fast_s_mp_sqr 0
#   define TclBN_mp_karatsuba_mul 0
#   define TclBN_mp_karatsuba_sqr 0
#   define TclBN_mp_toom_mul 0
#   define TclBN_mp_toom_sqr 0
#   define TclBN_s_mp_add 0
#   define TclBN_s_mp_mul_digs 0
#   define TclBN_s_mp_sqr 0
#   define TclBN_s_mp_sub 0
#else /* TCL_NO_DEPRECATED */
#   define Tcl_SeekOld seekOld
#   define Tcl_TellOld tellOld
#   define TclBackgroundException Tcl_BackgroundException
#   define TclSetStartupScript Tcl_SetStartupScript
#   define TclGetStartupScript Tcl_GetStartupScript
#   define TclCreateNamespace Tcl_CreateNamespace
#   define TclDeleteNamespace Tcl_DeleteNamespace
#   define TclAppendExportList Tcl_AppendExportList
#   define TclExport Tcl_Export
#   define TclImport Tcl_Import
#   define TclForgetImport Tcl_ForgetImport
#   define TclGetCurrentNamespace_ Tcl_GetCurrentNamespace
#   define TclGetGlobalNamespace_ Tcl_GetGlobalNamespace
#   define TclFindNamespace Tcl_FindNamespace
#   define TclFindCommand Tcl_FindCommand
#   define TclGetCommandFromObj Tcl_GetCommandFromObj
#   define TclGetCommandFullName Tcl_GetCommandFullName
#   define TclpLocaltime_unix TclpLocaltime
#   define TclpGmtime_unix TclpGmtime
#   define TclOldFreeObj TclFreeObj

static int
seekOld(
    Tcl_Channel chan,		/* The channel on which to seek. */
    int offset,			/* Offset to seek to. */
    int mode)			/* Relative to which location to seek? */
{
    return Tcl_Seek(chan, offset, mode);
}

static int
tellOld(
    Tcl_Channel chan)		/* The channel to return pos for. */
{
    return Tcl_Tell(chan);
}
#endif /* !TCL_NO_DEPRECATED */

/*
 * WARNING: The contents of this file is automatically generated by the
 * tools/genStubs.tcl script. Any modifications to the function declarations
 * below should be made in the generic/tcl.decls script.
 */

MODULE_SCOPE const TclStubs tclStubs;
MODULE_SCOPE const TclTomMathStubs tclTomMathStubs;

#ifdef __GNUC__
/*
 * The rest of this file shouldn't warn about deprecated functions; they're
 * there because we intend them to be so and know that this file is OK to
 * touch those fields.
 */
#pragma GCC diagnostic ignored "-Wdeprecated-declarations"
#endif

/* !BEGIN!: Do not edit below this line. */

static const TclIntStubs tclIntStubs = {
    TCL_STUB_MAGIC,
    0,
    0, /* 0 */
    0, /* 1 */
    0, /* 2 */
    TclAllocateFreeObjects, /* 3 */
    0, /* 4 */
    TclCleanupChildren, /* 5 */
    TclCleanupCommand, /* 6 */
    TclCopyAndCollapse, /* 7 */
    TclCopyChannelOld, /* 8 */
    TclCreatePipeline, /* 9 */
    TclCreateProc, /* 10 */
    TclDeleteCompiledLocalVars, /* 11 */
    TclDeleteVars, /* 12 */
    0, /* 13 */
    TclDumpMemoryInfo, /* 14 */
    0, /* 15 */
    TclExprFloatError, /* 16 */
    0, /* 17 */
    0, /* 18 */
    0, /* 19 */
    0, /* 20 */
    0, /* 21 */
    TclFindElement, /* 22 */
    TclFindProc, /* 23 */
    TclFormatInt, /* 24 */
    TclFreePackageInfo, /* 25 */
    0, /* 26 */
    0, /* 27 */
    TclpGetDefaultStdChannel, /* 28 */
    0, /* 29 */
    0, /* 30 */
    TclGetExtension, /* 31 */
    TclGetFrame, /* 32 */
    0, /* 33 */
    TclGetIntForIndex, /* 34 */
    0, /* 35 */
    0, /* 36 */
    TclGetLoadedPackages, /* 37 */
    TclGetNamespaceForQualName, /* 38 */
    TclGetObjInterpProc, /* 39 */
    TclGetOpenMode, /* 40 */
    TclGetOriginalCommand, /* 41 */
    TclpGetUserHome, /* 42 */
    0, /* 43 */
    TclGuessPackageName, /* 44 */
    TclHideUnsafeCommands, /* 45 */
    TclInExit, /* 46 */
    0, /* 47 */
    0, /* 48 */
    0, /* 49 */
    TclInitCompiledLocals, /* 50 */
    TclInterpInit, /* 51 */
    0, /* 52 */
    TclInvokeObjectCommand, /* 53 */
    TclInvokeStringCommand, /* 54 */
    TclIsProc, /* 55 */
    0, /* 56 */
    0, /* 57 */
    TclLookupVar, /* 58 */
    0, /* 59 */
    TclNeedSpace, /* 60 */
    TclNewProcBodyObj, /* 61 */
    TclObjCommandComplete, /* 62 */
    TclObjInterpProc, /* 63 */
    TclObjInvoke, /* 64 */
    0, /* 65 */
    0, /* 66 */
    0, /* 67 */
    0, /* 68 */
    TclpAlloc, /* 69 */
    0, /* 70 */
    0, /* 71 */
    0, /* 72 */
    0, /* 73 */
    TclpFree, /* 74 */
    TclpGetClicks, /* 75 */
    TclpGetSeconds, /* 76 */
    TclpGetTime, /* 77 */
    0, /* 78 */
    0, /* 79 */
    0, /* 80 */
    TclpRealloc, /* 81 */
    0, /* 82 */
    0, /* 83 */
    0, /* 84 */
    0, /* 85 */
    0, /* 86 */
    0, /* 87 */
    TclPrecTraceProc, /* 88 */
    TclPreventAliasLoop, /* 89 */
    0, /* 90 */
    TclProcCleanupProc, /* 91 */
    TclProcCompileProc, /* 92 */
    TclProcDeleteProc, /* 93 */
    0, /* 94 */
    0, /* 95 */
    TclRenameCommand, /* 96 */
    TclResetShadowedCmdRefs, /* 97 */
    TclServiceIdle, /* 98 */
    0, /* 99 */
    0, /* 100 */
    TclSetPreInitScript, /* 101 */
    TclSetupEnv, /* 102 */
    TclSockGetPort, /* 103 */
    TclSockMinimumBuffersOld, /* 104 */
    0, /* 105 */
    0, /* 106 */
    0, /* 107 */
    TclTeardownNamespace, /* 108 */
    TclUpdateReturnInfo, /* 109 */
    TclSockMinimumBuffers, /* 110 */
    Tcl_AddInterpResolvers, /* 111 */
    TclAppendExportList, /* 112 */
    TclCreateNamespace, /* 113 */
    TclDeleteNamespace, /* 114 */
    TclExport, /* 115 */
    TclFindCommand, /* 116 */
    TclFindNamespace, /* 117 */
    Tcl_GetInterpResolvers, /* 118 */
    Tcl_GetNamespaceResolvers, /* 119 */
    Tcl_FindNamespaceVar, /* 120 */
    TclForgetImport, /* 121 */
    TclGetCommandFromObj, /* 122 */
    TclGetCommandFullName, /* 123 */
    TclGetCurrentNamespace_, /* 124 */
    TclGetGlobalNamespace_, /* 125 */
    Tcl_GetVariableFullName, /* 126 */
    TclImport, /* 127 */
    Tcl_PopCallFrame, /* 128 */
    Tcl_PushCallFrame, /* 129 */
    Tcl_RemoveInterpResolvers, /* 130 */
    Tcl_SetNamespaceResolvers, /* 131 */
    TclpHasSockets, /* 132 */
    TclpGetDate, /* 133 */
    0, /* 134 */
    0, /* 135 */
    0, /* 136 */
    0, /* 137 */
    TclGetEnv, /* 138 */
    0, /* 139 */
    0, /* 140 */
    TclpGetCwd, /* 141 */
    TclSetByteCodeFromAny, /* 142 */
    TclAddLiteralObj, /* 143 */
    TclHideLiteral, /* 144 */
    TclGetAuxDataType, /* 145 */
    TclHandleCreate, /* 146 */
    TclHandleFree, /* 147 */
    TclHandlePreserve, /* 148 */
    TclHandleRelease, /* 149 */
    TclRegAbout, /* 150 */
    TclRegExpRangeUniChar, /* 151 */
    TclSetLibraryPath, /* 152 */
    TclGetLibraryPath, /* 153 */
    0, /* 154 */
    0, /* 155 */
    TclRegError, /* 156 */
    TclVarTraceExists, /* 157 */
    TclSetStartupScriptFileName, /* 158 */
    TclGetStartupScriptFileName, /* 159 */
    0, /* 160 */
    TclChannelTransform, /* 161 */
    TclChannelEventScriptInvoker, /* 162 */
    TclGetInstructionTable, /* 163 */
    TclExpandCodeArray, /* 164 */
    TclpSetInitialEncodings, /* 165 */
    TclListObjSetElement, /* 166 */
    TclSetStartupScriptPath, /* 167 */
    TclGetStartupScriptPath, /* 168 */
    TclpUtfNcmp2, /* 169 */
    TclCheckInterpTraces, /* 170 */
    TclCheckExecutionTraces, /* 171 */
    TclInThreadExit, /* 172 */
    TclUniCharMatch, /* 173 */
    0, /* 174 */
    TclCallVarTraces, /* 175 */
    TclCleanupVar, /* 176 */
    TclVarErrMsg, /* 177 */
    TclSetStartupScript, /* 178 */
    TclGetStartupScript, /* 179 */
    0, /* 180 */
    0, /* 181 */
    TclpLocaltime, /* 182 */
    TclpGmtime, /* 183 */
    0, /* 184 */
    0, /* 185 */
    0, /* 186 */
    0, /* 187 */
    0, /* 188 */
    0, /* 189 */
    0, /* 190 */
    0, /* 191 */
    0, /* 192 */
    0, /* 193 */
    0, /* 194 */
    0, /* 195 */
    0, /* 196 */
    0, /* 197 */
    TclObjGetFrame, /* 198 */
    0, /* 199 */
    TclpObjRemoveDirectory, /* 200 */
    TclpObjCopyDirectory, /* 201 */
    TclpObjCreateDirectory, /* 202 */
    TclpObjDeleteFile, /* 203 */
    TclpObjCopyFile, /* 204 */
    TclpObjRenameFile, /* 205 */
    TclpObjStat, /* 206 */
    TclpObjAccess, /* 207 */
    TclpOpenFileChannel, /* 208 */
    0, /* 209 */
    0, /* 210 */
    0, /* 211 */
    TclpFindExecutable, /* 212 */
    TclGetObjNameOfExecutable, /* 213 */
    TclSetObjNameOfExecutable, /* 214 */
    TclStackAlloc, /* 215 */
    TclStackFree, /* 216 */
    TclPushStackFrame, /* 217 */
    TclPopStackFrame, /* 218 */
    0, /* 219 */
    0, /* 220 */
    0, /* 221 */
    0, /* 222 */
    0, /* 223 */
    TclGetPlatform, /* 224 */
    TclTraceDictPath, /* 225 */
    TclObjBeingDeleted, /* 226 */
    TclSetNsPath, /* 227 */
    0, /* 228 */
    TclPtrMakeUpvar, /* 229 */
    TclObjLookupVar, /* 230 */
    TclGetNamespaceFromObj, /* 231 */
    TclEvalObjEx, /* 232 */
    TclGetSrcInfoForPc, /* 233 */
    TclVarHashCreateVar, /* 234 */
    TclInitVarHashTable, /* 235 */
    TclBackgroundException, /* 236 */
    TclResetCancellation, /* 237 */
    TclNRInterpProc, /* 238 */
    TclNRInterpProcCore, /* 239 */
    TclNRRunCallbacks, /* 240 */
    TclNREvalObjEx, /* 241 */
    TclNREvalObjv, /* 242 */
    TclDbDumpActiveObjects, /* 243 */
    TclGetNamespaceChildTable, /* 244 */
    TclGetNamespaceCommandTable, /* 245 */
    TclInitRewriteEnsemble, /* 246 */
    TclResetRewriteEnsemble, /* 247 */
    TclCopyChannel, /* 248 */
    TclDoubleDigits, /* 249 */
    TclSetSlaveCancelFlags, /* 250 */
    TclRegisterLiteral, /* 251 */
    TclPtrGetVar, /* 252 */
    TclPtrSetVar, /* 253 */
    TclPtrIncrObjVar, /* 254 */
    TclPtrObjMakeUpvar, /* 255 */
    TclPtrUnsetVar, /* 256 */
    TclStaticPackage, /* 257 */
};

static const TclIntPlatStubs tclIntPlatStubs = {
    TCL_STUB_MAGIC,
    0,
#if !defined(_WIN32) && !defined(__CYGWIN__) && !defined(MAC_OSX_TCL) /* UNIX */
    TclGetAndDetachPids, /* 0 */
    TclpCloseFile, /* 1 */
    TclpCreateCommandChannel, /* 2 */
    TclpCreatePipe, /* 3 */
    TclpCreateProcess, /* 4 */
    0, /* 5 */
    TclpMakeFile, /* 6 */
    TclpOpenFile, /* 7 */
    TclUnixWaitForFile, /* 8 */
    TclpCreateTempFile, /* 9 */
    TclpReaddir, /* 10 */
    TclpLocaltime_unix, /* 11 */
    TclpGmtime_unix, /* 12 */
    TclpInetNtoa, /* 13 */
    TclUnixCopyFile, /* 14 */
    0, /* 15 */
    0, /* 16 */
    0, /* 17 */
    0, /* 18 */
    0, /* 19 */
    0, /* 20 */
    0, /* 21 */
    0, /* 22 */
    0, /* 23 */
    0, /* 24 */
    0, /* 25 */
    0, /* 26 */
    0, /* 27 */
    0, /* 28 */
    TclWinCPUID, /* 29 */
    TclUnixOpenTemporaryFile, /* 30 */
#endif /* UNIX */
#if defined(_WIN32) || defined(__CYGWIN__) /* WIN */
    TclWinConvertError, /* 0 */
    TclWinConvertWSAError, /* 1 */
    TclWinGetServByName, /* 2 */
    TclWinGetSockOpt, /* 3 */
    TclWinGetTclInstance, /* 4 */
    TclUnixWaitForFile, /* 5 */
    TclWinNToHS, /* 6 */
    TclWinSetSockOpt, /* 7 */
    TclpGetPid, /* 8 */
    TclWinGetPlatformId, /* 9 */
    TclpReaddir, /* 10 */
    TclGetAndDetachPids, /* 11 */
    TclpCloseFile, /* 12 */
    TclpCreateCommandChannel, /* 13 */
    TclpCreatePipe, /* 14 */
    TclpCreateProcess, /* 15 */
    TclpIsAtty, /* 16 */
    TclUnixCopyFile, /* 17 */
    TclpMakeFile, /* 18 */
    TclpOpenFile, /* 19 */
    TclWinAddProcess, /* 20 */
    TclpInetNtoa, /* 21 */
    TclpCreateTempFile, /* 22 */
    0, /* 23 */
    TclWinNoBackslash, /* 24 */
    0, /* 25 */
    TclWinSetInterfaces, /* 26 */
    TclWinFlushDirtyChannels, /* 27 */
    TclWinResetInterfaces, /* 28 */
    TclWinCPUID, /* 29 */
    TclUnixOpenTemporaryFile, /* 30 */
#endif /* WIN */
#ifdef MAC_OSX_TCL /* MACOSX */
    TclGetAndDetachPids, /* 0 */
    TclpCloseFile, /* 1 */
    TclpCreateCommandChannel, /* 2 */
    TclpCreatePipe, /* 3 */
    TclpCreateProcess, /* 4 */
    0, /* 5 */
    TclpMakeFile, /* 6 */
    TclpOpenFile, /* 7 */
    TclUnixWaitForFile, /* 8 */
    TclpCreateTempFile, /* 9 */
    TclpReaddir, /* 10 */
    TclpLocaltime_unix, /* 11 */
    TclpGmtime_unix, /* 12 */
    TclpInetNtoa, /* 13 */
    TclUnixCopyFile, /* 14 */
    TclMacOSXGetFileAttribute, /* 15 */
    TclMacOSXSetFileAttribute, /* 16 */
    TclMacOSXCopyFileAttributes, /* 17 */
    TclMacOSXMatchType, /* 18 */
    TclMacOSXNotifierAddRunLoopMode, /* 19 */
    0, /* 20 */
    0, /* 21 */
    0, /* 22 */
    0, /* 23 */
    0, /* 24 */
    0, /* 25 */
    0, /* 26 */
    0, /* 27 */
    0, /* 28 */
    TclWinCPUID, /* 29 */
    TclUnixOpenTemporaryFile, /* 30 */
#endif /* MACOSX */
};

static const TclPlatStubs tclPlatStubs = {
    TCL_STUB_MAGIC,
    0,
#if defined(_WIN32) || defined(__CYGWIN__) /* WIN */
    Tcl_WinUtfToTChar, /* 0 */
    Tcl_WinTCharToUtf, /* 1 */
#endif /* WIN */
#ifdef MAC_OSX_TCL /* MACOSX */
    Tcl_MacOSXOpenBundleResources, /* 0 */
    Tcl_MacOSXOpenVersionedBundleResources, /* 1 */
#endif /* MACOSX */
};

const TclTomMathStubs tclTomMathStubs = {
    TCL_STUB_MAGIC,
    0,
    TclBN_epoch, /* 0 */
    TclBN_revision, /* 1 */
    TclBN_mp_add, /* 2 */
    TclBN_mp_add_d, /* 3 */
    TclBN_mp_and, /* 4 */
    TclBN_mp_clamp, /* 5 */
    TclBN_mp_clear, /* 6 */
    TclBN_mp_clear_multi, /* 7 */
    TclBN_mp_cmp, /* 8 */
    TclBN_mp_cmp_d, /* 9 */
    TclBN_mp_cmp_mag, /* 10 */
    TclBN_mp_copy, /* 11 */
    TclBN_mp_count_bits, /* 12 */
    TclBN_mp_div, /* 13 */
    TclBN_mp_div_d, /* 14 */
    TclBN_mp_div_2, /* 15 */
    TclBN_mp_div_2d, /* 16 */
    TclBN_mp_div_3, /* 17 */
    TclBN_mp_exch, /* 18 */
    TclBN_mp_expt_d, /* 19 */
    TclBN_mp_grow, /* 20 */
    TclBN_mp_init, /* 21 */
    TclBN_mp_init_copy, /* 22 */
    TclBN_mp_init_multi, /* 23 */
    TclBN_mp_init_set, /* 24 */
    TclBN_mp_init_size, /* 25 */
    TclBN_mp_lshd, /* 26 */
    TclBN_mp_mod, /* 27 */
    TclBN_mp_mod_2d, /* 28 */
    TclBN_mp_mul, /* 29 */
    TclBN_mp_mul_d, /* 30 */
    TclBN_mp_mul_2, /* 31 */
    TclBN_mp_mul_2d, /* 32 */
    TclBN_mp_neg, /* 33 */
    TclBN_mp_or, /* 34 */
    TclBN_mp_radix_size, /* 35 */
    TclBN_mp_read_radix, /* 36 */
    TclBN_mp_rshd, /* 37 */
    TclBN_mp_shrink, /* 38 */
    TclBN_mp_set, /* 39 */
    TclBN_mp_sqr, /* 40 */
    TclBN_mp_sqrt, /* 41 */
    TclBN_mp_sub, /* 42 */
    TclBN_mp_sub_d, /* 43 */
    TclBN_mp_to_unsigned_bin, /* 44 */
    TclBN_mp_to_unsigned_bin_n, /* 45 */
    TclBN_mp_toradix_n, /* 46 */
    TclBN_mp_unsigned_bin_size, /* 47 */
    TclBN_mp_xor, /* 48 */
    TclBN_mp_zero, /* 49 */
    TclBN_reverse, /* 50 */
    TclBN_fast_s_mp_mul_digs, /* 51 */
    TclBN_fast_s_mp_sqr, /* 52 */
    TclBN_mp_karatsuba_mul, /* 53 */
    TclBN_mp_karatsuba_sqr, /* 54 */
    TclBN_mp_toom_mul, /* 55 */
    TclBN_mp_toom_sqr, /* 56 */
    TclBN_s_mp_add, /* 57 */
    TclBN_s_mp_mul_digs, /* 58 */
    TclBN_s_mp_sqr, /* 59 */
    TclBN_s_mp_sub, /* 60 */
    TclBN_mp_init_set_int, /* 61 */
    TclBN_mp_set_int, /* 62 */
    TclBN_mp_cnt_lsb, /* 63 */
    TclBNInitBignumFromLong, /* 64 */
    TclBNInitBignumFromWideInt, /* 65 */
    TclBNInitBignumFromWideUInt, /* 66 */
    TclBN_mp_expt_d_ex, /* 67 */
    TclBN_mp_set_long_long, /* 68 */
    TclBN_mp_get_long_long, /* 69 */
    TclBN_mp_set_long, /* 70 */
    TclBN_mp_get_long, /* 71 */
    TclBN_mp_get_int, /* 72 */
    TclBN_mp_tc_and, /* 73 */
    TclBN_mp_tc_or, /* 74 */
    TclBN_mp_tc_xor, /* 75 */
    TclBN_mp_tc_div_2d, /* 76 */
    TclBN_mp_get_bit, /* 77 */
};

static const TclStubHooks tclStubHooks = {
    &tclPlatStubs,
    &tclIntStubs,
    &tclIntPlatStubs
};

const TclStubs tclStubs = {
    TCL_STUB_MAGIC,
    &tclStubHooks,
    Tcl_PkgProvideEx, /* 0 */
    Tcl_PkgRequireEx, /* 1 */
    Tcl_Panic, /* 2 */
    Tcl_Alloc, /* 3 */
    Tcl_Free, /* 4 */
    Tcl_Realloc, /* 5 */
    Tcl_DbCkalloc, /* 6 */
    Tcl_DbCkfree, /* 7 */
    Tcl_DbCkrealloc, /* 8 */
#if !defined(_WIN32) && !defined(MAC_OSX_TCL) /* UNIX */
    Tcl_CreateFileHandler, /* 9 */
#endif /* UNIX */
#if defined(_WIN32) /* WIN */
    0, /* 9 */
#endif /* WIN */
#ifdef MAC_OSX_TCL /* MACOSX */
    Tcl_CreateFileHandler, /* 9 */
#endif /* MACOSX */
#if !defined(_WIN32) && !defined(MAC_OSX_TCL) /* UNIX */
    Tcl_DeleteFileHandler, /* 10 */
#endif /* UNIX */
#if defined(_WIN32) /* WIN */
    0, /* 10 */
#endif /* WIN */
#ifdef MAC_OSX_TCL /* MACOSX */
    Tcl_DeleteFileHandler, /* 10 */
#endif /* MACOSX */
    Tcl_SetTimer, /* 11 */
    Tcl_Sleep, /* 12 */
    Tcl_WaitForEvent, /* 13 */
    Tcl_AppendAllObjTypes, /* 14 */
    Tcl_AppendStringsToObj, /* 15 */
    Tcl_AppendToObj, /* 16 */
    Tcl_ConcatObj, /* 17 */
    Tcl_ConvertToType, /* 18 */
    Tcl_DbDecrRefCount, /* 19 */
    Tcl_DbIncrRefCount, /* 20 */
    Tcl_DbIsShared, /* 21 */
    Tcl_DbNewBooleanObj, /* 22 */
    Tcl_DbNewByteArrayObj, /* 23 */
    Tcl_DbNewDoubleObj, /* 24 */
    Tcl_DbNewListObj, /* 25 */
    Tcl_DbNewLongObj, /* 26 */
    Tcl_DbNewObj, /* 27 */
    Tcl_DbNewStringObj, /* 28 */
    Tcl_DuplicateObj, /* 29 */
    TclOldFreeObj, /* 30 */
    Tcl_GetBoolean, /* 31 */
    Tcl_GetBooleanFromObj, /* 32 */
    Tcl_GetByteArrayFromObj, /* 33 */
    Tcl_GetDouble, /* 34 */
    Tcl_GetDoubleFromObj, /* 35 */
    Tcl_GetIndexFromObj, /* 36 */
    Tcl_GetInt, /* 37 */
    Tcl_GetIntFromObj, /* 38 */
    Tcl_GetLongFromObj, /* 39 */
    Tcl_GetObjType, /* 40 */
    Tcl_GetStringFromObj, /* 41 */
    Tcl_InvalidateStringRep, /* 42 */
    Tcl_ListObjAppendList, /* 43 */
    Tcl_ListObjAppendElement, /* 44 */
    Tcl_ListObjGetElements, /* 45 */
    Tcl_ListObjIndex, /* 46 */
    Tcl_ListObjLength, /* 47 */
    Tcl_ListObjReplace, /* 48 */
    Tcl_NewBooleanObj, /* 49 */
    Tcl_NewByteArrayObj, /* 50 */
    Tcl_NewDoubleObj, /* 51 */
    Tcl_NewIntObj, /* 52 */
    Tcl_NewListObj, /* 53 */
    Tcl_NewLongObj, /* 54 */
    Tcl_NewObj, /* 55 */
    Tcl_NewStringObj, /* 56 */
    Tcl_SetBooleanObj, /* 57 */
    Tcl_SetByteArrayLength, /* 58 */
    Tcl_SetByteArrayObj, /* 59 */
    Tcl_SetDoubleObj, /* 60 */
    Tcl_SetIntObj, /* 61 */
    Tcl_SetListObj, /* 62 */
    Tcl_SetLongObj, /* 63 */
    Tcl_SetObjLength, /* 64 */
    Tcl_SetStringObj, /* 65 */
    Tcl_AddErrorInfo, /* 66 */
    Tcl_AddObjErrorInfo, /* 67 */
    Tcl_AllowExceptions, /* 68 */
    Tcl_AppendElement, /* 69 */
    Tcl_AppendResult, /* 70 */
    Tcl_AsyncCreate, /* 71 */
    Tcl_AsyncDelete, /* 72 */
    Tcl_AsyncInvoke, /* 73 */
    Tcl_AsyncMark, /* 74 */
    Tcl_AsyncReady, /* 75 */
    Tcl_BackgroundError, /* 76 */
    Tcl_Backslash, /* 77 */
    Tcl_BadChannelOption, /* 78 */
    Tcl_CallWhenDeleted, /* 79 */
    Tcl_CancelIdleCall, /* 80 */
    Tcl_Close, /* 81 */
    Tcl_CommandComplete, /* 82 */
    Tcl_Concat, /* 83 */
    Tcl_ConvertElement, /* 84 */
    Tcl_ConvertCountedElement, /* 85 */
    Tcl_CreateAlias, /* 86 */
    Tcl_CreateAliasObj, /* 87 */
    Tcl_CreateChannel, /* 88 */
    Tcl_CreateChannelHandler, /* 89 */
    Tcl_CreateCloseHandler, /* 90 */
    Tcl_CreateCommand, /* 91 */
    Tcl_CreateEventSource, /* 92 */
    Tcl_CreateExitHandler, /* 93 */
    Tcl_CreateInterp, /* 94 */
    Tcl_CreateMathFunc, /* 95 */
    Tcl_CreateObjCommand, /* 96 */
    Tcl_CreateSlave, /* 97 */
    Tcl_CreateTimerHandler, /* 98 */
    Tcl_CreateTrace, /* 99 */
    Tcl_DeleteAssocData, /* 100 */
    Tcl_DeleteChannelHandler, /* 101 */
    Tcl_DeleteCloseHandler, /* 102 */
    Tcl_DeleteCommand, /* 103 */
    Tcl_DeleteCommandFromToken, /* 104 */
    Tcl_DeleteEvents, /* 105 */
    Tcl_DeleteEventSource, /* 106 */
    Tcl_DeleteExitHandler, /* 107 */
    Tcl_DeleteHashEntry, /* 108 */
    Tcl_DeleteHashTable, /* 109 */
    Tcl_DeleteInterp, /* 110 */
    Tcl_DetachPids, /* 111 */
    Tcl_DeleteTimerHandler, /* 112 */
    Tcl_DeleteTrace, /* 113 */
    Tcl_DontCallWhenDeleted, /* 114 */
    Tcl_DoOneEvent, /* 115 */
    Tcl_DoWhenIdle, /* 116 */
    Tcl_DStringAppend, /* 117 */
    Tcl_DStringAppendElement, /* 118 */
    Tcl_DStringEndSublist, /* 119 */
    Tcl_DStringFree, /* 120 */
    Tcl_DStringGetResult, /* 121 */
    Tcl_DStringInit, /* 122 */
    Tcl_DStringResult, /* 123 */
    Tcl_DStringSetLength, /* 124 */
    Tcl_DStringStartSublist, /* 125 */
    Tcl_Eof, /* 126 */
    Tcl_ErrnoId, /* 127 */
    Tcl_ErrnoMsg, /* 128 */
    Tcl_Eval, /* 129 */
    Tcl_EvalFile, /* 130 */
    Tcl_EvalObj, /* 131 */
    Tcl_EventuallyFree, /* 132 */
    Tcl_Exit, /* 133 */
    Tcl_ExposeCommand, /* 134 */
    Tcl_ExprBoolean, /* 135 */
    Tcl_ExprBooleanObj, /* 136 */
    Tcl_ExprDouble, /* 137 */
    Tcl_ExprDoubleObj, /* 138 */
    Tcl_ExprLong, /* 139 */
    Tcl_ExprLongObj, /* 140 */
    Tcl_ExprObj, /* 141 */
    Tcl_ExprString, /* 142 */
    Tcl_Finalize, /* 143 */
    Tcl_FindExecutable, /* 144 */
    Tcl_FirstHashEntry, /* 145 */
    Tcl_Flush, /* 146 */
    Tcl_FreeResult, /* 147 */
    Tcl_GetAlias, /* 148 */
    Tcl_GetAliasObj, /* 149 */
    Tcl_GetAssocData, /* 150 */
    Tcl_GetChannel, /* 151 */
    Tcl_GetChannelBufferSize, /* 152 */
    Tcl_GetChannelHandle, /* 153 */
    Tcl_GetChannelInstanceData, /* 154 */
    Tcl_GetChannelMode, /* 155 */
    Tcl_GetChannelName, /* 156 */
    Tcl_GetChannelOption, /* 157 */
    Tcl_GetChannelType, /* 158 */
    Tcl_GetCommandInfo, /* 159 */
    Tcl_GetCommandName, /* 160 */
    Tcl_GetErrno, /* 161 */
    Tcl_GetHostName, /* 162 */
    Tcl_GetInterpPath, /* 163 */
    Tcl_GetMaster, /* 164 */
    Tcl_GetNameOfExecutable, /* 165 */
    Tcl_GetObjResult, /* 166 */
#if !defined(_WIN32) && !defined(MAC_OSX_TCL) /* UNIX */
    Tcl_GetOpenFile, /* 167 */
#endif /* UNIX */
#if defined(_WIN32) /* WIN */
    0, /* 167 */
#endif /* WIN */
#ifdef MAC_OSX_TCL /* MACOSX */
    Tcl_GetOpenFile, /* 167 */
#endif /* MACOSX */
    Tcl_GetPathType, /* 168 */
    Tcl_Gets, /* 169 */
    Tcl_GetsObj, /* 170 */
    Tcl_GetServiceMode, /* 171 */
    Tcl_GetSlave, /* 172 */
    Tcl_GetStdChannel, /* 173 */
    Tcl_GetStringResult, /* 174 */
    Tcl_GetVar, /* 175 */
    Tcl_GetVar2, /* 176 */
    Tcl_GlobalEval, /* 177 */
    Tcl_GlobalEvalObj, /* 178 */
    Tcl_HideCommand, /* 179 */
    Tcl_Init, /* 180 */
    Tcl_InitHashTable, /* 181 */
    Tcl_InputBlocked, /* 182 */
    Tcl_InputBuffered, /* 183 */
    Tcl_InterpDeleted, /* 184 */
    Tcl_IsSafe, /* 185 */
    Tcl_JoinPath, /* 186 */
    Tcl_LinkVar, /* 187 */
    0, /* 188 */
    Tcl_MakeFileChannel, /* 189 */
    Tcl_MakeSafe, /* 190 */
    Tcl_MakeTcpClientChannel, /* 191 */
    Tcl_Merge, /* 192 */
    Tcl_NextHashEntry, /* 193 */
    Tcl_NotifyChannel, /* 194 */
    Tcl_ObjGetVar2, /* 195 */
    Tcl_ObjSetVar2, /* 196 */
    Tcl_OpenCommandChannel, /* 197 */
    Tcl_OpenFileChannel, /* 198 */
    Tcl_OpenTcpClient, /* 199 */
    Tcl_OpenTcpServer, /* 200 */
    Tcl_Preserve, /* 201 */
    Tcl_PrintDouble, /* 202 */
    Tcl_PutEnv, /* 203 */
    Tcl_PosixError, /* 204 */
    Tcl_QueueEvent, /* 205 */
    Tcl_Read, /* 206 */
    Tcl_ReapDetachedProcs, /* 207 */
    Tcl_RecordAndEval, /* 208 */
    Tcl_RecordAndEvalObj, /* 209 */
    Tcl_RegisterChannel, /* 210 */
    Tcl_RegisterObjType, /* 211 */
    Tcl_RegExpCompile, /* 212 */
    Tcl_RegExpExec, /* 213 */
    Tcl_RegExpMatch, /* 214 */
    Tcl_RegExpRange, /* 215 */
    Tcl_Release, /* 216 */
    Tcl_ResetResult, /* 217 */
    Tcl_ScanElement, /* 218 */
    Tcl_ScanCountedElement, /* 219 */
    Tcl_SeekOld, /* 220 */
    Tcl_ServiceAll, /* 221 */
    Tcl_ServiceEvent, /* 222 */
    Tcl_SetAssocData, /* 223 */
    Tcl_SetChannelBufferSize, /* 224 */
    Tcl_SetChannelOption, /* 225 */
    Tcl_SetCommandInfo, /* 226 */
    Tcl_SetErrno, /* 227 */
    Tcl_SetErrorCode, /* 228 */
    Tcl_SetMaxBlockTime, /* 229 */
    Tcl_SetPanicProc, /* 230 */
    Tcl_SetRecursionLimit, /* 231 */
    Tcl_SetResult, /* 232 */
    Tcl_SetServiceMode, /* 233 */
    Tcl_SetObjErrorCode, /* 234 */
    Tcl_SetObjResult, /* 235 */
    Tcl_SetStdChannel, /* 236 */
    Tcl_SetVar, /* 237 */
    Tcl_SetVar2, /* 238 */
    Tcl_SignalId, /* 239 */
    Tcl_SignalMsg, /* 240 */
    Tcl_SourceRCFile, /* 241 */
    Tcl_SplitList, /* 242 */
    Tcl_SplitPath, /* 243 */
    Tcl_StaticPackage, /* 244 */
    Tcl_StringMatch, /* 245 */
    Tcl_TellOld, /* 246 */
    Tcl_TraceVar, /* 247 */
    Tcl_TraceVar2, /* 248 */
    Tcl_TranslateFileName, /* 249 */
    Tcl_Ungets, /* 250 */
    Tcl_UnlinkVar, /* 251 */
    Tcl_UnregisterChannel, /* 252 */
    Tcl_UnsetVar, /* 253 */
    Tcl_UnsetVar2, /* 254 */
    Tcl_UntraceVar, /* 255 */
    Tcl_UntraceVar2, /* 256 */
    Tcl_UpdateLinkedVar, /* 257 */
    Tcl_UpVar, /* 258 */
    Tcl_UpVar2, /* 259 */
    Tcl_VarEval, /* 260 */
    Tcl_VarTraceInfo, /* 261 */
    Tcl_VarTraceInfo2, /* 262 */
    Tcl_Write, /* 263 */
    Tcl_WrongNumArgs, /* 264 */
    Tcl_DumpActiveMemory, /* 265 */
    Tcl_ValidateAllMemory, /* 266 */
    Tcl_AppendResultVA, /* 267 */
    Tcl_AppendStringsToObjVA, /* 268 */
    Tcl_HashStats, /* 269 */
    Tcl_ParseVar, /* 270 */
    Tcl_PkgPresent, /* 271 */
    Tcl_PkgPresentEx, /* 272 */
    Tcl_PkgProvide, /* 273 */
    Tcl_PkgRequire, /* 274 */
    Tcl_SetErrorCodeVA, /* 275 */
    Tcl_VarEvalVA, /* 276 */
    Tcl_WaitPid, /* 277 */
    Tcl_PanicVA, /* 278 */
    Tcl_GetVersion, /* 279 */
    Tcl_InitMemory, /* 280 */
    Tcl_StackChannel, /* 281 */
    Tcl_UnstackChannel, /* 282 */
    Tcl_GetStackedChannel, /* 283 */
    Tcl_SetMainLoop, /* 284 */
    0, /* 285 */
    Tcl_AppendObjToObj, /* 286 */
    Tcl_CreateEncoding, /* 287 */
    Tcl_CreateThreadExitHandler, /* 288 */
    Tcl_DeleteThreadExitHandler, /* 289 */
    Tcl_DiscardResult, /* 290 */
    Tcl_EvalEx, /* 291 */
    Tcl_EvalObjv, /* 292 */
    Tcl_EvalObjEx, /* 293 */
    Tcl_ExitThread, /* 294 */
    Tcl_ExternalToUtf, /* 295 */
    Tcl_ExternalToUtfDString, /* 296 */
    Tcl_FinalizeThread, /* 297 */
    Tcl_FinalizeNotifier, /* 298 */
    Tcl_FreeEncoding, /* 299 */
    Tcl_GetCurrentThread, /* 300 */
    Tcl_GetEncoding, /* 301 */
    Tcl_GetEncodingName, /* 302 */
    Tcl_GetEncodingNames, /* 303 */
    Tcl_GetIndexFromObjStruct, /* 304 */
    Tcl_GetThreadData, /* 305 */
    Tcl_GetVar2Ex, /* 306 */
    Tcl_InitNotifier, /* 307 */
    Tcl_MutexLock, /* 308 */
    Tcl_MutexUnlock, /* 309 */
    Tcl_ConditionNotify, /* 310 */
    Tcl_ConditionWait, /* 311 */
    Tcl_NumUtfChars, /* 312 */
    Tcl_ReadChars, /* 313 */
    Tcl_RestoreResult, /* 314 */
    Tcl_SaveResult, /* 315 */
    Tcl_SetSystemEncoding, /* 316 */
    Tcl_SetVar2Ex, /* 317 */
    Tcl_ThreadAlert, /* 318 */
    Tcl_ThreadQueueEvent, /* 319 */
    Tcl_UniCharAtIndex, /* 320 */
    Tcl_UniCharToLower, /* 321 */
    Tcl_UniCharToTitle, /* 322 */
    Tcl_UniCharToUpper, /* 323 */
    Tcl_UniCharToUtf, /* 324 */
    Tcl_UtfAtIndex, /* 325 */
    Tcl_UtfCharComplete, /* 326 */
    Tcl_UtfBackslash, /* 327 */
    Tcl_UtfFindFirst, /* 328 */
    Tcl_UtfFindLast, /* 329 */
    Tcl_UtfNext, /* 330 */
    Tcl_UtfPrev, /* 331 */
    Tcl_UtfToExternal, /* 332 */
    Tcl_UtfToExternalDString, /* 333 */
    Tcl_UtfToLower, /* 334 */
    Tcl_UtfToTitle, /* 335 */
    Tcl_UtfToUtf16, /* 336 */
    Tcl_UtfToUpper, /* 337 */
    Tcl_WriteChars, /* 338 */
    Tcl_WriteObj, /* 339 */
    Tcl_GetString, /* 340 */
    Tcl_GetDefaultEncodingDir, /* 341 */
    Tcl_SetDefaultEncodingDir, /* 342 */
    Tcl_AlertNotifier, /* 343 */
    Tcl_ServiceModeHook, /* 344 */
    Tcl_UniCharIsAlnum, /* 345 */
    Tcl_UniCharIsAlpha, /* 346 */
    Tcl_UniCharIsDigit, /* 347 */
    Tcl_UniCharIsLower, /* 348 */
    Tcl_UniCharIsSpace, /* 349 */
    Tcl_UniCharIsUpper, /* 350 */
    Tcl_UniCharIsWordChar, /* 351 */
    Tcl_Utf16Len, /* 352 */
    Tcl_Utf16Ncmp, /* 353 */
    Tcl_Utf16ToUtfDString, /* 354 */
    Tcl_UtfToUtf16DString, /* 355 */
    Tcl_GetRegExpFromObj, /* 356 */
    Tcl_EvalTokens, /* 357 */
    Tcl_FreeParse, /* 358 */
    Tcl_LogCommandInfo, /* 359 */
    Tcl_ParseBraces, /* 360 */
    Tcl_ParseCommand, /* 361 */
    Tcl_ParseExpr, /* 362 */
    Tcl_ParseQuotedString, /* 363 */
    Tcl_ParseVarName, /* 364 */
    Tcl_GetCwd, /* 365 */
    Tcl_Chdir, /* 366 */
    Tcl_Access, /* 367 */
    Tcl_Stat, /* 368 */
    Tcl_UtfNcmp, /* 369 */
    Tcl_UtfNcasecmp, /* 370 */
    Tcl_StringCaseMatch, /* 371 */
    Tcl_UniCharIsControl, /* 372 */
    Tcl_UniCharIsGraph, /* 373 */
    Tcl_UniCharIsPrint, /* 374 */
    Tcl_UniCharIsPunct, /* 375 */
    Tcl_RegExpExecObj, /* 376 */
    Tcl_RegExpGetInfo, /* 377 */
    Tcl_NewUtf16Obj, /* 378 */
    Tcl_SetUtf16Obj, /* 379 */
    Tcl_GetCharLength, /* 380 */
    Tcl_GetUniChar, /* 381 */
    Tcl_GetUnicode, /* 382 */
    Tcl_GetRange, /* 383 */
    Tcl_AppendUtf16ToObj, /* 384 */
    Tcl_RegExpMatchObj, /* 385 */
    Tcl_SetNotifier, /* 386 */
    Tcl_GetAllocMutex, /* 387 */
    Tcl_GetChannelNames, /* 388 */
    Tcl_GetChannelNamesEx, /* 389 */
    Tcl_ProcObjCmd, /* 390 */
    Tcl_ConditionFinalize, /* 391 */
    Tcl_MutexFinalize, /* 392 */
    Tcl_CreateThread, /* 393 */
    Tcl_ReadRaw, /* 394 */
    Tcl_WriteRaw, /* 395 */
    Tcl_GetTopChannel, /* 396 */
    Tcl_ChannelBuffered, /* 397 */
    Tcl_ChannelName, /* 398 */
    Tcl_ChannelVersion, /* 399 */
    Tcl_ChannelBlockModeProc, /* 400 */
    Tcl_ChannelCloseProc, /* 401 */
    Tcl_ChannelClose2Proc, /* 402 */
    Tcl_ChannelInputProc, /* 403 */
    Tcl_ChannelOutputProc, /* 404 */
    Tcl_ChannelSeekProc, /* 405 */
    Tcl_ChannelSetOptionProc, /* 406 */
    Tcl_ChannelGetOptionProc, /* 407 */
    Tcl_ChannelWatchProc, /* 408 */
    Tcl_ChannelGetHandleProc, /* 409 */
    Tcl_ChannelFlushProc, /* 410 */
    Tcl_ChannelHandlerProc, /* 411 */
    Tcl_JoinThread, /* 412 */
    Tcl_IsChannelShared, /* 413 */
    Tcl_IsChannelRegistered, /* 414 */
    Tcl_CutChannel, /* 415 */
    Tcl_SpliceChannel, /* 416 */
    Tcl_ClearChannelHandlers, /* 417 */
    Tcl_IsChannelExisting, /* 418 */
    Tcl_Utf16Ncasecmp, /* 419 */
    Tcl_Utf16CaseMatch, /* 420 */
    Tcl_FindHashEntry, /* 421 */
    Tcl_CreateHashEntry, /* 422 */
    Tcl_InitCustomHashTable, /* 423 */
    Tcl_InitObjHashTable, /* 424 */
    Tcl_CommandTraceInfo, /* 425 */
    Tcl_TraceCommand, /* 426 */
    Tcl_UntraceCommand, /* 427 */
    Tcl_AttemptAlloc, /* 428 */
    Tcl_AttemptDbCkalloc, /* 429 */
    Tcl_AttemptRealloc, /* 430 */
    Tcl_AttemptDbCkrealloc, /* 431 */
    Tcl_AttemptSetObjLength, /* 432 */
    Tcl_GetChannelThread, /* 433 */
    Tcl_GetUtf16FromObj, /* 434 */
    Tcl_GetMathFuncInfo, /* 435 */
    Tcl_ListMathFuncs, /* 436 */
    Tcl_SubstObj, /* 437 */
    Tcl_DetachChannel, /* 438 */
    Tcl_IsStandardChannel, /* 439 */
    Tcl_FSCopyFile, /* 440 */
    Tcl_FSCopyDirectory, /* 441 */
    Tcl_FSCreateDirectory, /* 442 */
    Tcl_FSDeleteFile, /* 443 */
    Tcl_FSLoadFile, /* 444 */
    Tcl_FSMatchInDirectory, /* 445 */
    Tcl_FSLink, /* 446 */
    Tcl_FSRemoveDirectory, /* 447 */
    Tcl_FSRenameFile, /* 448 */
    Tcl_FSLstat, /* 449 */
    Tcl_FSUtime, /* 450 */
    Tcl_FSFileAttrsGet, /* 451 */
    Tcl_FSFileAttrsSet, /* 452 */
    Tcl_FSFileAttrStrings, /* 453 */
    Tcl_FSStat, /* 454 */
    Tcl_FSAccess, /* 455 */
    Tcl_FSOpenFileChannel, /* 456 */
    Tcl_FSGetCwd, /* 457 */
    Tcl_FSChdir, /* 458 */
    Tcl_FSConvertToPathType, /* 459 */
    Tcl_FSJoinPath, /* 460 */
    Tcl_FSSplitPath, /* 461 */
    Tcl_FSEqualPaths, /* 462 */
    Tcl_FSGetNormalizedPath, /* 463 */
    Tcl_FSJoinToPath, /* 464 */
    Tcl_FSGetInternalRep, /* 465 */
    Tcl_FSGetTranslatedPath, /* 466 */
    Tcl_FSEvalFile, /* 467 */
    Tcl_FSNewNativePath, /* 468 */
    Tcl_FSGetNativePath, /* 469 */
    Tcl_FSFileSystemInfo, /* 470 */
    Tcl_FSPathSeparator, /* 471 */
    Tcl_FSListVolumes, /* 472 */
    Tcl_FSRegister, /* 473 */
    Tcl_FSUnregister, /* 474 */
    Tcl_FSData, /* 475 */
    Tcl_FSGetTranslatedStringPath, /* 476 */
    Tcl_FSGetFileSystemForPath, /* 477 */
    Tcl_FSGetPathType, /* 478 */
    Tcl_OutputBuffered, /* 479 */
    Tcl_FSMountsChanged, /* 480 */
    Tcl_EvalTokensStandard, /* 481 */
    Tcl_GetTime, /* 482 */
    Tcl_CreateObjTrace, /* 483 */
    Tcl_GetCommandInfoFromToken, /* 484 */
    Tcl_SetCommandInfoFromToken, /* 485 */
    Tcl_DbNewWideIntObj, /* 486 */
    Tcl_GetWideIntFromObj, /* 487 */
    Tcl_NewWideIntObj, /* 488 */
    Tcl_SetWideIntObj, /* 489 */
    Tcl_AllocStatBuf, /* 490 */
    Tcl_Seek, /* 491 */
    Tcl_Tell, /* 492 */
    Tcl_ChannelWideSeekProc, /* 493 */
    Tcl_DictObjPut, /* 494 */
    Tcl_DictObjGet, /* 495 */
    Tcl_DictObjRemove, /* 496 */
    Tcl_DictObjSize, /* 497 */
    Tcl_DictObjFirst, /* 498 */
    Tcl_DictObjNext, /* 499 */
    Tcl_DictObjDone, /* 500 */
    Tcl_DictObjPutKeyList, /* 501 */
    Tcl_DictObjRemoveKeyList, /* 502 */
    Tcl_NewDictObj, /* 503 */
    Tcl_DbNewDictObj, /* 504 */
    Tcl_RegisterConfig, /* 505 */
    Tcl_CreateNamespace, /* 506 */
    Tcl_DeleteNamespace, /* 507 */
    Tcl_AppendExportList, /* 508 */
    Tcl_Export, /* 509 */
    Tcl_Import, /* 510 */
    Tcl_ForgetImport, /* 511 */
    Tcl_GetCurrentNamespace, /* 512 */
    Tcl_GetGlobalNamespace, /* 513 */
    Tcl_FindNamespace, /* 514 */
    Tcl_FindCommand, /* 515 */
    Tcl_GetCommandFromObj, /* 516 */
    Tcl_GetCommandFullName, /* 517 */
    Tcl_FSEvalFileEx, /* 518 */
    Tcl_SetExitProc, /* 519 */
    Tcl_LimitAddHandler, /* 520 */
    Tcl_LimitRemoveHandler, /* 521 */
    Tcl_LimitReady, /* 522 */
    Tcl_LimitCheck, /* 523 */
    Tcl_LimitExceeded, /* 524 */
    Tcl_LimitSetCommands, /* 525 */
    Tcl_LimitSetTime, /* 526 */
    Tcl_LimitSetGranularity, /* 527 */
    Tcl_LimitTypeEnabled, /* 528 */
    Tcl_LimitTypeExceeded, /* 529 */
    Tcl_LimitTypeSet, /* 530 */
    Tcl_LimitTypeReset, /* 531 */
    Tcl_LimitGetCommands, /* 532 */
    Tcl_LimitGetTime, /* 533 */
    Tcl_LimitGetGranularity, /* 534 */
    Tcl_SaveInterpState, /* 535 */
    Tcl_RestoreInterpState, /* 536 */
    Tcl_DiscardInterpState, /* 537 */
    Tcl_SetReturnOptions, /* 538 */
    Tcl_GetReturnOptions, /* 539 */
    Tcl_IsEnsemble, /* 540 */
    Tcl_CreateEnsemble, /* 541 */
    Tcl_FindEnsemble, /* 542 */
    Tcl_SetEnsembleSubcommandList, /* 543 */
    Tcl_SetEnsembleMappingDict, /* 544 */
    Tcl_SetEnsembleUnknownHandler, /* 545 */
    Tcl_SetEnsembleFlags, /* 546 */
    Tcl_GetEnsembleSubcommandList, /* 547 */
    Tcl_GetEnsembleMappingDict, /* 548 */
    Tcl_GetEnsembleUnknownHandler, /* 549 */
    Tcl_GetEnsembleFlags, /* 550 */
    Tcl_GetEnsembleNamespace, /* 551 */
    Tcl_SetTimeProc, /* 552 */
    Tcl_QueryTimeProc, /* 553 */
    Tcl_ChannelThreadActionProc, /* 554 */
    Tcl_NewBignumObj, /* 555 */
    Tcl_DbNewBignumObj, /* 556 */
    Tcl_SetBignumObj, /* 557 */
    Tcl_GetBignumFromObj, /* 558 */
    Tcl_TakeBignumFromObj, /* 559 */
    Tcl_TruncateChannel, /* 560 */
    Tcl_ChannelTruncateProc, /* 561 */
    Tcl_SetChannelErrorInterp, /* 562 */
    Tcl_GetChannelErrorInterp, /* 563 */
    Tcl_SetChannelError, /* 564 */
    Tcl_GetChannelError, /* 565 */
    Tcl_InitBignumFromDouble, /* 566 */
    Tcl_GetNamespaceUnknownHandler, /* 567 */
    Tcl_SetNamespaceUnknownHandler, /* 568 */
    Tcl_GetEncodingFromObj, /* 569 */
    Tcl_GetEncodingSearchPath, /* 570 */
    Tcl_SetEncodingSearchPath, /* 571 */
    Tcl_GetEncodingNameFromEnvironment, /* 572 */
    Tcl_PkgRequireProc, /* 573 */
    Tcl_AppendObjToErrorInfo, /* 574 */
    Tcl_AppendLimitedToObj, /* 575 */
    Tcl_Format, /* 576 */
    Tcl_AppendFormatToObj, /* 577 */
    Tcl_ObjPrintf, /* 578 */
    Tcl_AppendPrintfToObj, /* 579 */
    Tcl_CancelEval, /* 580 */
    Tcl_Canceled, /* 581 */
    Tcl_CreatePipe, /* 582 */
    Tcl_NRCreateCommand, /* 583 */
    Tcl_NREvalObj, /* 584 */
    Tcl_NREvalObjv, /* 585 */
    Tcl_NRCmdSwap, /* 586 */
    Tcl_NRAddCallback, /* 587 */
    Tcl_NRCallObjProc, /* 588 */
    Tcl_GetFSDeviceFromStat, /* 589 */
    Tcl_GetFSInodeFromStat, /* 590 */
    Tcl_GetModeFromStat, /* 591 */
    Tcl_GetLinkCountFromStat, /* 592 */
    Tcl_GetUserIdFromStat, /* 593 */
    Tcl_GetGroupIdFromStat, /* 594 */
    Tcl_GetDeviceTypeFromStat, /* 595 */
    Tcl_GetAccessTimeFromStat, /* 596 */
    Tcl_GetModificationTimeFromStat, /* 597 */
    Tcl_GetChangeTimeFromStat, /* 598 */
    Tcl_GetSizeFromStat, /* 599 */
    Tcl_GetBlocksFromStat, /* 600 */
    Tcl_GetBlockSizeFromStat, /* 601 */
    Tcl_SetEnsembleParameterList, /* 602 */
    Tcl_GetEnsembleParameterList, /* 603 */
    Tcl_ParseArgsObjv, /* 604 */
    Tcl_GetErrorLine, /* 605 */
    Tcl_SetErrorLine, /* 606 */
    Tcl_TransferResult, /* 607 */
    Tcl_InterpActive, /* 608 */
    Tcl_BackgroundException, /* 609 */
    Tcl_ZlibDeflate, /* 610 */
    Tcl_ZlibInflate, /* 611 */
    Tcl_ZlibCRC32, /* 612 */
    Tcl_ZlibAdler32, /* 613 */
    Tcl_ZlibStreamInit, /* 614 */
    Tcl_ZlibStreamGetCommandName, /* 615 */
    Tcl_ZlibStreamEof, /* 616 */
    Tcl_ZlibStreamChecksum, /* 617 */
    Tcl_ZlibStreamPut, /* 618 */
    Tcl_ZlibStreamGet, /* 619 */
    Tcl_ZlibStreamClose, /* 620 */
    Tcl_ZlibStreamReset, /* 621 */
    Tcl_SetStartupScript, /* 622 */
    Tcl_GetStartupScript, /* 623 */
    Tcl_CloseEx, /* 624 */
    Tcl_NRExprObj, /* 625 */
    Tcl_NRSubstObj, /* 626 */
    Tcl_LoadFile, /* 627 */
    Tcl_FindSymbol, /* 628 */
    Tcl_FSUnloadFile, /* 629 */
    Tcl_ZlibStreamSetCompressionDictionary, /* 630 */
    Tcl_OpenTcpServerEx, /* 631 */
    TclZipfs_Mount, /* 632 */
    TclZipfs_Unmount, /* 633 */
    TclZipfs_TclLibrary, /* 634 */
    TclZipfs_MountBuffer, /* 635 */
    Tcl_FreeIntRep, /* 636 */
    Tcl_InitStringRep, /* 637 */
    Tcl_FetchIntRep, /* 638 */
    Tcl_StoreIntRep, /* 639 */
    Tcl_HasStringRep, /* 640 */
    Tcl_IncrRefCount, /* 641 */
    Tcl_DecrRefCount, /* 642 */
    Tcl_IsShared, /* 643 */
<<<<<<< HEAD
    Tcl_NewUnicodeObj, /* 644 */
    Tcl_SetUnicodeObj, /* 645 */
    Tcl_GetUnicodeFromObj, /* 646 */
    Tcl_AppendUnicodeToObj, /* 647 */
    Tcl_UtfToUniChar, /* 648 */
    Tcl_UniCharToUtfDString, /* 649 */
    Tcl_UtfToUniCharDString, /* 650 */
    Tcl_UniCharLen, /* 651 */
    Tcl_UniCharNcmp, /* 652 */
    Tcl_UniCharNcasecmp, /* 653 */
    Tcl_UniCharCaseMatch, /* 654 */
=======
    Tcl_LinkArray, /* 644 */
>>>>>>> b1139d3d
};

/* !END!: Do not edit above this line. */<|MERGE_RESOLUTION|>--- conflicted
+++ resolved
@@ -1682,21 +1682,18 @@
     Tcl_IncrRefCount, /* 641 */
     Tcl_DecrRefCount, /* 642 */
     Tcl_IsShared, /* 643 */
-<<<<<<< HEAD
-    Tcl_NewUnicodeObj, /* 644 */
-    Tcl_SetUnicodeObj, /* 645 */
-    Tcl_GetUnicodeFromObj, /* 646 */
-    Tcl_AppendUnicodeToObj, /* 647 */
-    Tcl_UtfToUniChar, /* 648 */
-    Tcl_UniCharToUtfDString, /* 649 */
-    Tcl_UtfToUniCharDString, /* 650 */
-    Tcl_UniCharLen, /* 651 */
-    Tcl_UniCharNcmp, /* 652 */
-    Tcl_UniCharNcasecmp, /* 653 */
-    Tcl_UniCharCaseMatch, /* 654 */
-=======
     Tcl_LinkArray, /* 644 */
->>>>>>> b1139d3d
+    Tcl_NewUnicodeObj, /* 645 */
+    Tcl_SetUnicodeObj, /* 646 */
+    Tcl_GetUnicodeFromObj, /* 647 */
+    Tcl_AppendUnicodeToObj, /* 648 */
+    Tcl_UtfToUniChar, /* 649 */
+    Tcl_UniCharToUtfDString, /* 650 */
+    Tcl_UtfToUniCharDString, /* 651 */
+    Tcl_UniCharLen, /* 652 */
+    Tcl_UniCharNcmp, /* 653 */
+    Tcl_UniCharNcasecmp, /* 654 */
+    Tcl_UniCharCaseMatch, /* 655 */
 };
 
 /* !END!: Do not edit above this line. */