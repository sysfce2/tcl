--- conflicted
+++ resolved
@@ -1461,25 +1461,17 @@
     Tcl_FSSplitPath, /* 666 */
     Tcl_ParseArgsObjv, /* 667 */
     Tcl_UniCharLen, /* 668 */
-<<<<<<< HEAD
     Tcl_NumUtfChars, /* 669 */
     Tcl_GetCharLength, /* 670 */
     Tcl_UtfAtIndex, /* 671 */
     Tcl_GetRange, /* 672 */
     Tcl_GetUniChar, /* 673 */
-=======
-    TclNumUtfChars, /* 669 */
-    TclGetCharLength, /* 670 */
-    TclUtfAtIndex, /* 671 */
-    TclGetRange, /* 672 */
-    TclGetUniChar, /* 673 */
     0, /* 674 */
     0, /* 675 */
     Tcl_CreateObjCommand2, /* 676 */
     Tcl_CreateObjTrace2, /* 677 */
     Tcl_NRCreateCommand2, /* 678 */
     Tcl_NRCallObjProc2, /* 679 */
->>>>>>> 8d919c0d
 };
 
 /* !END!: Do not edit above this line. */