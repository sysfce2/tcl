/*
 * tclStubInit.c --
 *
 *	This file contains the initializers for the Tcl stub vectors.
 *
 * Copyright (c) 1998-1999 by Scriptics Corporation.
 *
 * See the file "license.terms" for information on usage and redistribution
 * of this file, and for a DISCLAIMER OF ALL WARRANTIES.
 */

#include "tclInt.h"
#include "tommath.h"

#ifdef __GNUC__
#pragma GCC dependency "tcl.decls"
#pragma GCC dependency "tclInt.decls"
#pragma GCC dependency "tclTomMath.decls"
#endif

/*
 * Remove macros that will interfere with the definitions below.
 */

#undef Tcl_Alloc
#undef Tcl_Free
#undef Tcl_Realloc
#undef Tcl_NewBooleanObj
#undef Tcl_NewByteArrayObj
#undef Tcl_NewDoubleObj
#undef Tcl_NewIntObj
#undef Tcl_NewListObj
#undef Tcl_NewLongObj
#undef Tcl_NewObj
#undef Tcl_NewStringObj
#undef Tcl_DumpActiveMemory
#undef Tcl_ValidateAllMemory
#undef Tcl_FindHashEntry
#undef Tcl_CreateHashEntry
#undef Tcl_Panic
#undef Tcl_FindExecutable
#undef TclpGetPid
#undef TclSockMinimumBuffers
#define TclBackgroundException Tcl_BackgroundException
#undef Tcl_SetIntObj
#undef TclpInetNtoa
#undef TclWinGetServByName
#undef TclWinGetSockOpt
#undef TclWinSetSockOpt

/* See bug 510001: TclSockMinimumBuffers needs plat imp */
#ifdef _WIN64
#   define TclSockMinimumBuffersOld 0
#else
#define TclSockMinimumBuffersOld sockMinimumBuffersOld
static int TclSockMinimumBuffersOld(int sock, int size)
{
    return TclSockMinimumBuffers(INT2PTR(sock), size);
}
#endif

#define TclSetStartupScriptPath setStartupScriptPath
static void TclSetStartupScriptPath(Tcl_Obj *path)
{
    Tcl_SetStartupScript(path, NULL);
}
#define TclGetStartupScriptPath getStartupScriptPath
static Tcl_Obj *TclGetStartupScriptPath(void)
{
    return Tcl_GetStartupScript(NULL);
}
#define TclSetStartupScriptFileName setStartupScriptFileName
static void TclSetStartupScriptFileName(
    const char *fileName)
{
    Tcl_SetStartupScript(Tcl_NewStringObj(fileName,-1), NULL);
}
#define TclGetStartupScriptFileName getStartupScriptFileName
static const char *TclGetStartupScriptFileName(void)
{
    Tcl_Obj *path = Tcl_GetStartupScript(NULL);
    if (path == NULL) {
	return NULL;
    }
    return Tcl_GetString(path);
}

#if defined(_WIN32) || defined(__CYGWIN__)
#undef TclWinNToHS
#define TclWinNToHS winNToHS
static unsigned short TclWinNToHS(unsigned short ns) {
	return ntohs(ns);
}
#endif

#ifdef _WIN32
#   define TclUnixWaitForFile 0
#   define TclUnixCopyFile 0
#   define TclUnixOpenTemporaryFile 0
#   define TclpReaddir 0
#   define TclpIsAtty 0
#elif defined(__CYGWIN__)
#   define TclpIsAtty TclPlatIsAtty
#   define TclWinSetInterfaces (void (*) (int)) doNothing
#   define TclWinAddProcess (void (*) (void *, unsigned int)) doNothing
#   define TclWinFlushDirtyChannels doNothing
#   define TclWinResetInterfaces doNothing

static Tcl_Encoding winTCharEncoding;

static int
TclpIsAtty(int fd)
{
    return isatty(fd);
}

#define TclWinGetPlatformId winGetPlatformId
static int
TclWinGetPlatformId()
{
    /* Don't bother to determine the real platform on cygwin,
     * because VER_PLATFORM_WIN32_NT is the only supported platform */
    return 2; /* VER_PLATFORM_WIN32_NT */;
}

void *TclWinGetTclInstance()
{
    void *hInstance = NULL;
    GetModuleHandleExW(GET_MODULE_HANDLE_EX_FLAG_FROM_ADDRESS,
	    (const char *)&winTCharEncoding, &hInstance);
    return hInstance;
}

#define TclWinSetSockOpt winSetSockOpt
static int
TclWinSetSockOpt(SOCKET s, int level, int optname,
	    const char *optval, int optlen)
{
    return setsockopt((int) s, level, optname, optval, optlen);
}

#define TclWinGetSockOpt winGetSockOpt
static int
TclWinGetSockOpt(SOCKET s, int level, int optname,
	    char *optval, int *optlen)
{
    return getsockopt((int) s, level, optname, optval, optlen);
}

#define TclWinGetServByName winGetServByName
static struct servent *
TclWinGetServByName(const char *name, const char *proto)
{
    return getservbyname(name, proto);
}

#define TclWinNoBackslash winNoBackslash
static char *
TclWinNoBackslash(char *path)
{
    char *p;

    for (p = path; *p != '\0'; p++) {
	if (*p == '\\') {
	    *p = '/';
	}
    }
    return path;
}

int
TclpGetPid(Tcl_Pid pid)
{
    return (int) (size_t) pid;
}

static void
doNothing(void)
{
    /* dummy implementation, no need to do anything */
}

char *
Tcl_WinUtfToTChar(
    const char *string,
    int len,
    Tcl_DString *dsPtr)
{
    if (!winTCharEncoding) {
	winTCharEncoding = Tcl_GetEncoding(0, "unicode");
    }
    return Tcl_UtfToExternalDString(winTCharEncoding,
	    string, len, dsPtr);
}

char *
Tcl_WinTCharToUtf(
    const char *string,
    int len,
    Tcl_DString *dsPtr)
{
    if (!winTCharEncoding) {
	winTCharEncoding = Tcl_GetEncoding(0, "unicode");
    }
    return Tcl_ExternalToUtfDString(winTCharEncoding,
	    string, len, dsPtr);
}

#if defined(TCL_WIDE_INT_IS_LONG)
/* On Cygwin64, long is 64-bit while on Win64 long is 32-bit. Therefore
 * we have to make sure that all stub entries on Cygwin64 follow the Win64
 * signature. Tcl 9 must find a better solution, but that cannot be done
 * without introducing a binary incompatibility.
 */
#define Tcl_DbNewLongObj ((Tcl_Obj*(*)(long,const char*,int))dbNewLongObj)
static Tcl_Obj *dbNewLongObj(
    int intValue,
    const char *file,
    int line
) {
#ifdef TCL_MEM_DEBUG
    register Tcl_Obj *objPtr;

    TclDbNewObj(objPtr, file, line);
    objPtr->bytes = NULL;

    objPtr->internalRep.longValue = (long) intValue;
    objPtr->typePtr = &tclIntType;
    return objPtr;
#else
    return Tcl_NewIntObj(intValue);
#endif
}
#define Tcl_GetLongFromObj (int(*)(Tcl_Interp*,Tcl_Obj*,long*))Tcl_GetIntFromObj
#define Tcl_NewLongObj (Tcl_Obj*(*)(long))Tcl_NewIntObj
#define Tcl_SetLongObj (void(*)(Tcl_Obj*,long))Tcl_SetIntObj
static int exprInt(Tcl_Interp *interp, const char *expr, int *ptr){
    long longValue;
    int result = Tcl_ExprLong(interp, expr, &longValue);
    if (result == TCL_OK) {
	    if ((longValue >= -(long)(UINT_MAX))
		    && (longValue <= (long)(UINT_MAX))) {
	    *ptr = (int)longValue;
	} else {
	    Tcl_SetObjResult(interp, Tcl_NewStringObj(
		    "integer value too large to represent as non-long integer", -1));
	    result = TCL_ERROR;
	}
    }
    return result;
}
#define Tcl_ExprLong (int(*)(Tcl_Interp*,const char*,long*))exprInt
static int exprIntObj(Tcl_Interp *interp, Tcl_Obj*expr, int *ptr){
    long longValue;
    int result = Tcl_ExprLongObj(interp, expr, &longValue);
    if (result == TCL_OK) {
	    if ((longValue >= -(long)(UINT_MAX))
		    && (longValue <= (long)(UINT_MAX))) {
	    *ptr = (int)longValue;
	} else {
	    Tcl_SetObjResult(interp, Tcl_NewStringObj(
		    "integer value too large to represent as non-long integer", -1));
	    result = TCL_ERROR;
	}
    }
    return result;
}
#define Tcl_ExprLongObj (int(*)(Tcl_Interp*,Tcl_Obj*,long*))exprIntObj
static int uniCharNcmp(const Tcl_UniChar *ucs, const Tcl_UniChar *uct, unsigned int n){
   return Tcl_UniCharNcmp(ucs, uct, (unsigned long)n);
}
#define Tcl_UniCharNcmp (int(*)(const Tcl_UniChar*,const Tcl_UniChar*,unsigned long))uniCharNcmp
static int utfNcmp(const char *s1, const char *s2, unsigned int n){
   return Tcl_UtfNcmp(s1, s2, (unsigned long)n);
}
#define Tcl_UtfNcmp (int(*)(const char*,const char*,unsigned long))utfNcmp
static int utfNcasecmp(const char *s1, const char *s2, unsigned int n){
   return Tcl_UtfNcasecmp(s1, s2, (unsigned long)n);
}
#define Tcl_UtfNcasecmp (int(*)(const char*,const char*,unsigned long))utfNcasecmp
static int uniCharNcasecmp(const Tcl_UniChar *ucs, const Tcl_UniChar *uct, unsigned int n){
   return Tcl_UniCharNcasecmp(ucs, uct, (unsigned long)n);
}
#define Tcl_UniCharNcasecmp (int(*)(const Tcl_UniChar*,const Tcl_UniChar*,unsigned long))uniCharNcasecmp
static int formatInt(char *buffer, int n){
   return TclFormatInt(buffer, (long)n);
}
#define TclFormatInt (int(*)(char *, long))formatInt

#endif

#else /* UNIX and MAC */
#   define TclpLocaltime_unix TclpLocaltime
#   define TclpGmtime_unix TclpGmtime
#endif

/*
 * WARNING: The contents of this file is automatically generated by the
 * tools/genStubs.tcl script. Any modifications to the function declarations
 * below should be made in the generic/tcl.decls script.
 */

MODULE_SCOPE const TclStubs tclStubs;
MODULE_SCOPE const TclTomMathStubs tclTomMathStubs;

/* !BEGIN!: Do not edit below this line. */

static const TclIntStubs tclIntStubs = {
    TCL_STUB_MAGIC,
    0,
    0, /* 0 */
    0, /* 1 */
    0, /* 2 */
    TclAllocateFreeObjects, /* 3 */
    0, /* 4 */
    TclCleanupChildren, /* 5 */
    TclCleanupCommand, /* 6 */
    TclCopyAndCollapse, /* 7 */
    TclCopyChannelOld, /* 8 */
    TclCreatePipeline, /* 9 */
    TclCreateProc, /* 10 */
    TclDeleteCompiledLocalVars, /* 11 */
    TclDeleteVars, /* 12 */
    0, /* 13 */
    TclDumpMemoryInfo, /* 14 */
    0, /* 15 */
    TclExprFloatError, /* 16 */
    0, /* 17 */
    0, /* 18 */
    0, /* 19 */
    0, /* 20 */
    0, /* 21 */
    TclFindElement, /* 22 */
    TclFindProc, /* 23 */
    TclFormatInt, /* 24 */
    TclFreePackageInfo, /* 25 */
    0, /* 26 */
    0, /* 27 */
    TclpGetDefaultStdChannel, /* 28 */
    0, /* 29 */
    0, /* 30 */
    TclGetExtension, /* 31 */
    TclGetFrame, /* 32 */
    0, /* 33 */
    TclGetIntForIndex, /* 34 */
    0, /* 35 */
    0, /* 36 */
    TclGetLoadedPackages, /* 37 */
    TclGetNamespaceForQualName, /* 38 */
    TclGetObjInterpProc, /* 39 */
    TclGetOpenMode, /* 40 */
    TclGetOriginalCommand, /* 41 */
    TclpGetUserHome, /* 42 */
    0, /* 43 */
    TclGuessPackageName, /* 44 */
    TclHideUnsafeCommands, /* 45 */
    TclInExit, /* 46 */
    0, /* 47 */
    0, /* 48 */
    0, /* 49 */
    TclInitCompiledLocals, /* 50 */
    TclInterpInit, /* 51 */
    0, /* 52 */
    TclInvokeObjectCommand, /* 53 */
    TclInvokeStringCommand, /* 54 */
    TclIsProc, /* 55 */
    0, /* 56 */
    0, /* 57 */
    TclLookupVar, /* 58 */
    0, /* 59 */
    TclNeedSpace, /* 60 */
    TclNewProcBodyObj, /* 61 */
    TclObjCommandComplete, /* 62 */
    TclObjInterpProc, /* 63 */
    TclObjInvoke, /* 64 */
    0, /* 65 */
    0, /* 66 */
    0, /* 67 */
    0, /* 68 */
    TclpAlloc, /* 69 */
    0, /* 70 */
    0, /* 71 */
    0, /* 72 */
    0, /* 73 */
    TclpFree, /* 74 */
    TclpGetClicks, /* 75 */
    TclpGetSeconds, /* 76 */
    TclpGetTime, /* 77 */
    0, /* 78 */
    0, /* 79 */
    0, /* 80 */
    TclpRealloc, /* 81 */
    0, /* 82 */
    0, /* 83 */
    0, /* 84 */
    0, /* 85 */
    0, /* 86 */
    0, /* 87 */
    TclPrecTraceProc, /* 88 */
    TclPreventAliasLoop, /* 89 */
    0, /* 90 */
    TclProcCleanupProc, /* 91 */
    TclProcCompileProc, /* 92 */
    TclProcDeleteProc, /* 93 */
    0, /* 94 */
    0, /* 95 */
    TclRenameCommand, /* 96 */
    TclResetShadowedCmdRefs, /* 97 */
    TclServiceIdle, /* 98 */
    0, /* 99 */
    0, /* 100 */
    TclSetPreInitScript, /* 101 */
    TclSetupEnv, /* 102 */
    TclSockGetPort, /* 103 */
    TclSockMinimumBuffersOld, /* 104 */
    0, /* 105 */
    0, /* 106 */
    0, /* 107 */
    TclTeardownNamespace, /* 108 */
    TclUpdateReturnInfo, /* 109 */
    TclSockMinimumBuffers, /* 110 */
    Tcl_AddInterpResolvers, /* 111 */
    Tcl_AppendExportList, /* 112 */
    Tcl_CreateNamespace, /* 113 */
    Tcl_DeleteNamespace, /* 114 */
    Tcl_Export, /* 115 */
    Tcl_FindCommand, /* 116 */
    Tcl_FindNamespace, /* 117 */
    Tcl_GetInterpResolvers, /* 118 */
    Tcl_GetNamespaceResolvers, /* 119 */
    Tcl_FindNamespaceVar, /* 120 */
    Tcl_ForgetImport, /* 121 */
    Tcl_GetCommandFromObj, /* 122 */
    Tcl_GetCommandFullName, /* 123 */
    Tcl_GetCurrentNamespace, /* 124 */
    Tcl_GetGlobalNamespace, /* 125 */
    Tcl_GetVariableFullName, /* 126 */
    Tcl_Import, /* 127 */
    Tcl_PopCallFrame, /* 128 */
    Tcl_PushCallFrame, /* 129 */
    Tcl_RemoveInterpResolvers, /* 130 */
    Tcl_SetNamespaceResolvers, /* 131 */
    TclpHasSockets, /* 132 */
    TclpGetDate, /* 133 */
    0, /* 134 */
    0, /* 135 */
    0, /* 136 */
    0, /* 137 */
    TclGetEnv, /* 138 */
    0, /* 139 */
    0, /* 140 */
    TclpGetCwd, /* 141 */
    TclSetByteCodeFromAny, /* 142 */
    TclAddLiteralObj, /* 143 */
    TclHideLiteral, /* 144 */
    TclGetAuxDataType, /* 145 */
    TclHandleCreate, /* 146 */
    TclHandleFree, /* 147 */
    TclHandlePreserve, /* 148 */
    TclHandleRelease, /* 149 */
    TclRegAbout, /* 150 */
    TclRegExpRangeUniChar, /* 151 */
    TclSetLibraryPath, /* 152 */
    TclGetLibraryPath, /* 153 */
    0, /* 154 */
    0, /* 155 */
    TclRegError, /* 156 */
    TclVarTraceExists, /* 157 */
    TclSetStartupScriptFileName, /* 158 */
    TclGetStartupScriptFileName, /* 159 */
    0, /* 160 */
    TclChannelTransform, /* 161 */
    TclChannelEventScriptInvoker, /* 162 */
    TclGetInstructionTable, /* 163 */
    TclExpandCodeArray, /* 164 */
    TclpSetInitialEncodings, /* 165 */
    TclListObjSetElement, /* 166 */
    TclSetStartupScriptPath, /* 167 */
    TclGetStartupScriptPath, /* 168 */
    TclpUtfNcmp2, /* 169 */
    TclCheckInterpTraces, /* 170 */
    TclCheckExecutionTraces, /* 171 */
    TclInThreadExit, /* 172 */
    TclUniCharMatch, /* 173 */
    0, /* 174 */
    TclCallVarTraces, /* 175 */
    TclCleanupVar, /* 176 */
    TclVarErrMsg, /* 177 */
    Tcl_SetStartupScript, /* 178 */
    Tcl_GetStartupScript, /* 179 */
    0, /* 180 */
    0, /* 181 */
    TclpLocaltime, /* 182 */
    TclpGmtime, /* 183 */
    0, /* 184 */
    0, /* 185 */
    0, /* 186 */
    0, /* 187 */
    0, /* 188 */
    0, /* 189 */
    0, /* 190 */
    0, /* 191 */
    0, /* 192 */
    0, /* 193 */
    0, /* 194 */
    0, /* 195 */
    0, /* 196 */
    0, /* 197 */
    TclObjGetFrame, /* 198 */
    0, /* 199 */
    TclpObjRemoveDirectory, /* 200 */
    TclpObjCopyDirectory, /* 201 */
    TclpObjCreateDirectory, /* 202 */
    TclpObjDeleteFile, /* 203 */
    TclpObjCopyFile, /* 204 */
    TclpObjRenameFile, /* 205 */
    TclpObjStat, /* 206 */
    TclpObjAccess, /* 207 */
    TclpOpenFileChannel, /* 208 */
    0, /* 209 */
    0, /* 210 */
    0, /* 211 */
    TclpFindExecutable, /* 212 */
    TclGetObjNameOfExecutable, /* 213 */
    TclSetObjNameOfExecutable, /* 214 */
    TclStackAlloc, /* 215 */
    TclStackFree, /* 216 */
    TclPushStackFrame, /* 217 */
    TclPopStackFrame, /* 218 */
    0, /* 219 */
    0, /* 220 */
    0, /* 221 */
    0, /* 222 */
    0, /* 223 */
    TclGetPlatform, /* 224 */
    TclTraceDictPath, /* 225 */
    TclObjBeingDeleted, /* 226 */
    TclSetNsPath, /* 227 */
    0, /* 228 */
    TclPtrMakeUpvar, /* 229 */
    TclObjLookupVar, /* 230 */
    TclGetNamespaceFromObj, /* 231 */
    TclEvalObjEx, /* 232 */
    TclGetSrcInfoForPc, /* 233 */
    TclVarHashCreateVar, /* 234 */
    TclInitVarHashTable, /* 235 */
    TclBackgroundException, /* 236 */
    TclResetCancellation, /* 237 */
    TclNRInterpProc, /* 238 */
    TclNRInterpProcCore, /* 239 */
    TclNRRunCallbacks, /* 240 */
    TclNREvalObjEx, /* 241 */
    TclNREvalObjv, /* 242 */
    TclDbDumpActiveObjects, /* 243 */
    TclGetNamespaceChildTable, /* 244 */
    TclGetNamespaceCommandTable, /* 245 */
    TclInitRewriteEnsemble, /* 246 */
    TclResetRewriteEnsemble, /* 247 */
    TclCopyChannel, /* 248 */
    TclDoubleDigits, /* 249 */
    TclSetSlaveCancelFlags, /* 250 */
    TclRegisterLiteral, /* 251 */
};

static const TclIntPlatStubs tclIntPlatStubs = {
    TCL_STUB_MAGIC,
    0,
#if !defined(_WIN32) && !defined(__CYGWIN__) && !defined(MAC_OSX_TCL) /* UNIX */
    TclGetAndDetachPids, /* 0 */
    TclpCloseFile, /* 1 */
    TclpCreateCommandChannel, /* 2 */
    TclpCreatePipe, /* 3 */
    TclpCreateProcess, /* 4 */
    0, /* 5 */
    TclpMakeFile, /* 6 */
    TclpOpenFile, /* 7 */
    TclUnixWaitForFile, /* 8 */
    TclpCreateTempFile, /* 9 */
    TclpReaddir, /* 10 */
    TclpLocaltime_unix, /* 11 */
    TclpGmtime_unix, /* 12 */
    TclpInetNtoa, /* 13 */
    TclUnixCopyFile, /* 14 */
    0, /* 15 */
    0, /* 16 */
    0, /* 17 */
    0, /* 18 */
    0, /* 19 */
    0, /* 20 */
    0, /* 21 */
    0, /* 22 */
    0, /* 23 */
    0, /* 24 */
    0, /* 25 */
    0, /* 26 */
    0, /* 27 */
    0, /* 28 */
    TclWinCPUID, /* 29 */
    TclUnixOpenTemporaryFile, /* 30 */
#endif /* UNIX */
#if defined(_WIN32) || defined(__CYGWIN__) /* WIN */
    TclWinConvertError, /* 0 */
    TclWinConvertWSAError, /* 1 */
    TclWinGetServByName, /* 2 */
    TclWinGetSockOpt, /* 3 */
    TclWinGetTclInstance, /* 4 */
    TclUnixWaitForFile, /* 5 */
    TclWinNToHS, /* 6 */
    TclWinSetSockOpt, /* 7 */
    TclpGetPid, /* 8 */
    TclWinGetPlatformId, /* 9 */
    TclpReaddir, /* 10 */
    TclGetAndDetachPids, /* 11 */
    TclpCloseFile, /* 12 */
    TclpCreateCommandChannel, /* 13 */
    TclpCreatePipe, /* 14 */
    TclpCreateProcess, /* 15 */
    TclpIsAtty, /* 16 */
    TclUnixCopyFile, /* 17 */
    TclpMakeFile, /* 18 */
    TclpOpenFile, /* 19 */
    TclWinAddProcess, /* 20 */
    TclpInetNtoa, /* 21 */
    TclpCreateTempFile, /* 22 */
    0, /* 23 */
    TclWinNoBackslash, /* 24 */
    0, /* 25 */
    TclWinSetInterfaces, /* 26 */
    TclWinFlushDirtyChannels, /* 27 */
    TclWinResetInterfaces, /* 28 */
    TclWinCPUID, /* 29 */
    TclUnixOpenTemporaryFile, /* 30 */
#endif /* WIN */
#ifdef MAC_OSX_TCL /* MACOSX */
    TclGetAndDetachPids, /* 0 */
    TclpCloseFile, /* 1 */
    TclpCreateCommandChannel, /* 2 */
    TclpCreatePipe, /* 3 */
    TclpCreateProcess, /* 4 */
    0, /* 5 */
    TclpMakeFile, /* 6 */
    TclpOpenFile, /* 7 */
    TclUnixWaitForFile, /* 8 */
    TclpCreateTempFile, /* 9 */
    TclpReaddir, /* 10 */
    TclpLocaltime_unix, /* 11 */
    TclpGmtime_unix, /* 12 */
    TclpInetNtoa, /* 13 */
    TclUnixCopyFile, /* 14 */
    TclMacOSXGetFileAttribute, /* 15 */
    TclMacOSXSetFileAttribute, /* 16 */
    TclMacOSXCopyFileAttributes, /* 17 */
    TclMacOSXMatchType, /* 18 */
    TclMacOSXNotifierAddRunLoopMode, /* 19 */
    0, /* 20 */
    0, /* 21 */
    0, /* 22 */
    0, /* 23 */
    0, /* 24 */
    0, /* 25 */
    0, /* 26 */
    0, /* 27 */
    0, /* 28 */
    TclWinCPUID, /* 29 */
    TclUnixOpenTemporaryFile, /* 30 */
#endif /* MACOSX */
};

static const TclPlatStubs tclPlatStubs = {
    TCL_STUB_MAGIC,
    0,
#if defined(_WIN32) || defined(__CYGWIN__) /* WIN */
    Tcl_WinUtfToTChar, /* 0 */
    Tcl_WinTCharToUtf, /* 1 */
#endif /* WIN */
#ifdef MAC_OSX_TCL /* MACOSX */
    Tcl_MacOSXOpenBundleResources, /* 0 */
    Tcl_MacOSXOpenVersionedBundleResources, /* 1 */
#endif /* MACOSX */
};

const TclTomMathStubs tclTomMathStubs = {
    TCL_STUB_MAGIC,
    0,
    TclBN_epoch, /* 0 */
    TclBN_revision, /* 1 */
    TclBN_mp_add, /* 2 */
    TclBN_mp_add_d, /* 3 */
    TclBN_mp_and, /* 4 */
    TclBN_mp_clamp, /* 5 */
    TclBN_mp_clear, /* 6 */
    TclBN_mp_clear_multi, /* 7 */
    TclBN_mp_cmp, /* 8 */
    TclBN_mp_cmp_d, /* 9 */
    TclBN_mp_cmp_mag, /* 10 */
    TclBN_mp_copy, /* 11 */
    TclBN_mp_count_bits, /* 12 */
    TclBN_mp_div, /* 13 */
    TclBN_mp_div_d, /* 14 */
    TclBN_mp_div_2, /* 15 */
    TclBN_mp_div_2d, /* 16 */
    TclBN_mp_div_3, /* 17 */
    TclBN_mp_exch, /* 18 */
    TclBN_mp_expt_d, /* 19 */
    TclBN_mp_grow, /* 20 */
    TclBN_mp_init, /* 21 */
    TclBN_mp_init_copy, /* 22 */
    TclBN_mp_init_multi, /* 23 */
    TclBN_mp_init_set, /* 24 */
    TclBN_mp_init_size, /* 25 */
    TclBN_mp_lshd, /* 26 */
    TclBN_mp_mod, /* 27 */
    TclBN_mp_mod_2d, /* 28 */
    TclBN_mp_mul, /* 29 */
    TclBN_mp_mul_d, /* 30 */
    TclBN_mp_mul_2, /* 31 */
    TclBN_mp_mul_2d, /* 32 */
    TclBN_mp_neg, /* 33 */
    TclBN_mp_or, /* 34 */
    TclBN_mp_radix_size, /* 35 */
    TclBN_mp_read_radix, /* 36 */
    TclBN_mp_rshd, /* 37 */
    TclBN_mp_shrink, /* 38 */
    TclBN_mp_set, /* 39 */
    TclBN_mp_sqr, /* 40 */
    TclBN_mp_sqrt, /* 41 */
    TclBN_mp_sub, /* 42 */
    TclBN_mp_sub_d, /* 43 */
    TclBN_mp_to_unsigned_bin, /* 44 */
    TclBN_mp_to_unsigned_bin_n, /* 45 */
    TclBN_mp_toradix_n, /* 46 */
    TclBN_mp_unsigned_bin_size, /* 47 */
    TclBN_mp_xor, /* 48 */
    TclBN_mp_zero, /* 49 */
    TclBN_reverse, /* 50 */
    TclBN_fast_s_mp_mul_digs, /* 51 */
    TclBN_fast_s_mp_sqr, /* 52 */
    TclBN_mp_karatsuba_mul, /* 53 */
    TclBN_mp_karatsuba_sqr, /* 54 */
    TclBN_mp_toom_mul, /* 55 */
    TclBN_mp_toom_sqr, /* 56 */
    TclBN_s_mp_add, /* 57 */
    TclBN_s_mp_mul_digs, /* 58 */
    TclBN_s_mp_sqr, /* 59 */
    TclBN_s_mp_sub, /* 60 */
    TclBN_mp_init_set_int, /* 61 */
    TclBN_mp_set_int, /* 62 */
    TclBN_mp_cnt_lsb, /* 63 */
    TclBNInitBignumFromLong, /* 64 */
    TclBNInitBignumFromWideInt, /* 65 */
    TclBNInitBignumFromWideUInt, /* 66 */
    TclBN_mp_expt_d_ex, /* 67 */
};

static const TclStubHooks tclStubHooks = {
    &tclPlatStubs,
    &tclIntStubs,
    &tclIntPlatStubs
};

const TclStubs tclStubs = {
    TCL_STUB_MAGIC,
    &tclStubHooks,
    Tcl_PkgProvideEx, /* 0 */
    Tcl_PkgRequireEx, /* 1 */
    Tcl_Panic, /* 2 */
    Tcl_Alloc, /* 3 */
    Tcl_Free, /* 4 */
    Tcl_Realloc, /* 5 */
    Tcl_DbCkalloc, /* 6 */
    Tcl_DbCkfree, /* 7 */
    Tcl_DbCkrealloc, /* 8 */
#if !defined(_WIN32) && !defined(MAC_OSX_TCL) /* UNIX */
    Tcl_CreateFileHandler, /* 9 */
#endif /* UNIX */
#if defined(_WIN32) /* WIN */
    0, /* 9 */
#endif /* WIN */
#ifdef MAC_OSX_TCL /* MACOSX */
    Tcl_CreateFileHandler, /* 9 */
#endif /* MACOSX */
#if !defined(_WIN32) && !defined(MAC_OSX_TCL) /* UNIX */
    Tcl_DeleteFileHandler, /* 10 */
#endif /* UNIX */
#if defined(_WIN32) /* WIN */
    0, /* 10 */
#endif /* WIN */
#ifdef MAC_OSX_TCL /* MACOSX */
    Tcl_DeleteFileHandler, /* 10 */
#endif /* MACOSX */
    Tcl_SetTimer, /* 11 */
    Tcl_Sleep, /* 12 */
    Tcl_WaitForEvent, /* 13 */
    Tcl_AppendAllObjTypes, /* 14 */
    Tcl_AppendStringsToObj, /* 15 */
    Tcl_AppendToObj, /* 16 */
    Tcl_ConcatObj, /* 17 */
    Tcl_ConvertToType, /* 18 */
    Tcl_DbDecrRefCount, /* 19 */
    Tcl_DbIncrRefCount, /* 20 */
    Tcl_DbIsShared, /* 21 */
    Tcl_DbNewBooleanObj, /* 22 */
    Tcl_DbNewByteArrayObj, /* 23 */
    Tcl_DbNewDoubleObj, /* 24 */
    Tcl_DbNewListObj, /* 25 */
    Tcl_DbNewLongObj, /* 26 */
    Tcl_DbNewObj, /* 27 */
    Tcl_DbNewStringObj, /* 28 */
    Tcl_DuplicateObj, /* 29 */
    TclFreeObj, /* 30 */
    Tcl_GetBoolean, /* 31 */
    Tcl_GetBooleanFromObj, /* 32 */
    Tcl_GetByteArrayFromObj, /* 33 */
    Tcl_GetDouble, /* 34 */
    Tcl_GetDoubleFromObj, /* 35 */
    Tcl_GetIndexFromObj, /* 36 */
    Tcl_GetInt, /* 37 */
    Tcl_GetIntFromObj, /* 38 */
    Tcl_GetLongFromObj, /* 39 */
    Tcl_GetObjType, /* 40 */
    Tcl_GetStringFromObj, /* 41 */
    Tcl_InvalidateStringRep, /* 42 */
    Tcl_ListObjAppendList, /* 43 */
    Tcl_ListObjAppendElement, /* 44 */
    Tcl_ListObjGetElements, /* 45 */
    Tcl_ListObjIndex, /* 46 */
    Tcl_ListObjLength, /* 47 */
    Tcl_ListObjReplace, /* 48 */
    Tcl_NewBooleanObj, /* 49 */
    Tcl_NewByteArrayObj, /* 50 */
    Tcl_NewDoubleObj, /* 51 */
    Tcl_NewIntObj, /* 52 */
    Tcl_NewListObj, /* 53 */
    Tcl_NewLongObj, /* 54 */
    Tcl_NewObj, /* 55 */
    Tcl_NewStringObj, /* 56 */
    Tcl_SetBooleanObj, /* 57 */
    Tcl_SetByteArrayLength, /* 58 */
    Tcl_SetByteArrayObj, /* 59 */
    Tcl_SetDoubleObj, /* 60 */
    Tcl_SetIntObj, /* 61 */
    Tcl_SetListObj, /* 62 */
    Tcl_SetLongObj, /* 63 */
    Tcl_SetObjLength, /* 64 */
    Tcl_SetStringObj, /* 65 */
    Tcl_AddErrorInfo, /* 66 */
    Tcl_AddObjErrorInfo, /* 67 */
    Tcl_AllowExceptions, /* 68 */
    Tcl_AppendElement, /* 69 */
    Tcl_AppendResult, /* 70 */
    Tcl_AsyncCreate, /* 71 */
    Tcl_AsyncDelete, /* 72 */
    Tcl_AsyncInvoke, /* 73 */
    Tcl_AsyncMark, /* 74 */
    Tcl_AsyncReady, /* 75 */
    Tcl_BackgroundError, /* 76 */
    Tcl_Backslash, /* 77 */
    Tcl_BadChannelOption, /* 78 */
    Tcl_CallWhenDeleted, /* 79 */
    Tcl_CancelIdleCall, /* 80 */
    Tcl_Close, /* 81 */
    Tcl_CommandComplete, /* 82 */
    Tcl_Concat, /* 83 */
    Tcl_ConvertElement, /* 84 */
    Tcl_ConvertCountedElement, /* 85 */
    Tcl_CreateAlias, /* 86 */
    Tcl_CreateAliasObj, /* 87 */
    Tcl_CreateChannel, /* 88 */
    Tcl_CreateChannelHandler, /* 89 */
    Tcl_CreateCloseHandler, /* 90 */
    Tcl_CreateCommand, /* 91 */
    Tcl_CreateEventSource, /* 92 */
    Tcl_CreateExitHandler, /* 93 */
    Tcl_CreateInterp, /* 94 */
    Tcl_CreateMathFunc, /* 95 */
    Tcl_CreateObjCommand, /* 96 */
    Tcl_CreateSlave, /* 97 */
    Tcl_CreateTimerHandler, /* 98 */
    Tcl_CreateTrace, /* 99 */
    Tcl_DeleteAssocData, /* 100 */
    Tcl_DeleteChannelHandler, /* 101 */
    Tcl_DeleteCloseHandler, /* 102 */
    Tcl_DeleteCommand, /* 103 */
    Tcl_DeleteCommandFromToken, /* 104 */
    Tcl_DeleteEvents, /* 105 */
    Tcl_DeleteEventSource, /* 106 */
    Tcl_DeleteExitHandler, /* 107 */
    Tcl_DeleteHashEntry, /* 108 */
    Tcl_DeleteHashTable, /* 109 */
    Tcl_DeleteInterp, /* 110 */
    Tcl_DetachPids, /* 111 */
    Tcl_DeleteTimerHandler, /* 112 */
    Tcl_DeleteTrace, /* 113 */
    Tcl_DontCallWhenDeleted, /* 114 */
    Tcl_DoOneEvent, /* 115 */
    Tcl_DoWhenIdle, /* 116 */
    Tcl_DStringAppend, /* 117 */
    Tcl_DStringAppendElement, /* 118 */
    Tcl_DStringEndSublist, /* 119 */
    Tcl_DStringFree, /* 120 */
    Tcl_DStringGetResult, /* 121 */
    Tcl_DStringInit, /* 122 */
    Tcl_DStringResult, /* 123 */
    Tcl_DStringSetLength, /* 124 */
    Tcl_DStringStartSublist, /* 125 */
    Tcl_Eof, /* 126 */
    Tcl_ErrnoId, /* 127 */
    Tcl_ErrnoMsg, /* 128 */
    Tcl_Eval, /* 129 */
    Tcl_EvalFile, /* 130 */
    Tcl_EvalObj, /* 131 */
    Tcl_EventuallyFree, /* 132 */
    Tcl_Exit, /* 133 */
    Tcl_ExposeCommand, /* 134 */
    Tcl_ExprBoolean, /* 135 */
    Tcl_ExprBooleanObj, /* 136 */
    Tcl_ExprDouble, /* 137 */
    Tcl_ExprDoubleObj, /* 138 */
    Tcl_ExprLong, /* 139 */
    Tcl_ExprLongObj, /* 140 */
    Tcl_ExprObj, /* 141 */
    Tcl_ExprString, /* 142 */
    Tcl_Finalize, /* 143 */
    Tcl_FindExecutable, /* 144 */
    Tcl_FirstHashEntry, /* 145 */
    Tcl_Flush, /* 146 */
    Tcl_FreeResult, /* 147 */
    Tcl_GetAlias, /* 148 */
    Tcl_GetAliasObj, /* 149 */
    Tcl_GetAssocData, /* 150 */
    Tcl_GetChannel, /* 151 */
    Tcl_GetChannelBufferSize, /* 152 */
    Tcl_GetChannelHandle, /* 153 */
    Tcl_GetChannelInstanceData, /* 154 */
    Tcl_GetChannelMode, /* 155 */
    Tcl_GetChannelName, /* 156 */
    Tcl_GetChannelOption, /* 157 */
    Tcl_GetChannelType, /* 158 */
    Tcl_GetCommandInfo, /* 159 */
    Tcl_GetCommandName, /* 160 */
    Tcl_GetErrno, /* 161 */
    Tcl_GetHostName, /* 162 */
    Tcl_GetInterpPath, /* 163 */
    Tcl_GetMaster, /* 164 */
    Tcl_GetNameOfExecutable, /* 165 */
    Tcl_GetObjResult, /* 166 */
#if !defined(_WIN32) && !defined(MAC_OSX_TCL) /* UNIX */
    Tcl_GetOpenFile, /* 167 */
#endif /* UNIX */
#if defined(_WIN32) /* WIN */
    0, /* 167 */
#endif /* WIN */
#ifdef MAC_OSX_TCL /* MACOSX */
    Tcl_GetOpenFile, /* 167 */
#endif /* MACOSX */
    Tcl_GetPathType, /* 168 */
    Tcl_Gets, /* 169 */
    Tcl_GetsObj, /* 170 */
    Tcl_GetServiceMode, /* 171 */
    Tcl_GetSlave, /* 172 */
    Tcl_GetStdChannel, /* 173 */
    Tcl_GetStringResult, /* 174 */
    Tcl_GetVar, /* 175 */
    Tcl_GetVar2, /* 176 */
    Tcl_GlobalEval, /* 177 */
    Tcl_GlobalEvalObj, /* 178 */
    Tcl_HideCommand, /* 179 */
    Tcl_Init, /* 180 */
    Tcl_InitHashTable, /* 181 */
    Tcl_InputBlocked, /* 182 */
    Tcl_InputBuffered, /* 183 */
    Tcl_InterpDeleted, /* 184 */
    Tcl_IsSafe, /* 185 */
    Tcl_JoinPath, /* 186 */
    Tcl_LinkVar, /* 187 */
    0, /* 188 */
    Tcl_MakeFileChannel, /* 189 */
    Tcl_MakeSafe, /* 190 */
    Tcl_MakeTcpClientChannel, /* 191 */
    Tcl_Merge, /* 192 */
    Tcl_NextHashEntry, /* 193 */
    Tcl_NotifyChannel, /* 194 */
    Tcl_ObjGetVar2, /* 195 */
    Tcl_ObjSetVar2, /* 196 */
    Tcl_OpenCommandChannel, /* 197 */
    Tcl_OpenFileChannel, /* 198 */
    Tcl_OpenTcpClient, /* 199 */
    Tcl_OpenTcpServer, /* 200 */
    Tcl_Preserve, /* 201 */
    Tcl_PrintDouble, /* 202 */
    Tcl_PutEnv, /* 203 */
    Tcl_PosixError, /* 204 */
    Tcl_QueueEvent, /* 205 */
    Tcl_Read, /* 206 */
    Tcl_ReapDetachedProcs, /* 207 */
    Tcl_RecordAndEval, /* 208 */
    Tcl_RecordAndEvalObj, /* 209 */
    Tcl_RegisterChannel, /* 210 */
    Tcl_RegisterObjType, /* 211 */
    Tcl_RegExpCompile, /* 212 */
    Tcl_RegExpExec, /* 213 */
    Tcl_RegExpMatch, /* 214 */
    Tcl_RegExpRange, /* 215 */
    Tcl_Release, /* 216 */
    Tcl_ResetResult, /* 217 */
    Tcl_ScanElement, /* 218 */
    Tcl_ScanCountedElement, /* 219 */
    Tcl_SeekOld, /* 220 */
    Tcl_ServiceAll, /* 221 */
    Tcl_ServiceEvent, /* 222 */
    Tcl_SetAssocData, /* 223 */
    Tcl_SetChannelBufferSize, /* 224 */
    Tcl_SetChannelOption, /* 225 */
    Tcl_SetCommandInfo, /* 226 */
    Tcl_SetErrno, /* 227 */
    Tcl_SetErrorCode, /* 228 */
    Tcl_SetMaxBlockTime, /* 229 */
    Tcl_SetPanicProc, /* 230 */
    Tcl_SetRecursionLimit, /* 231 */
    Tcl_SetResult, /* 232 */
    Tcl_SetServiceMode, /* 233 */
    Tcl_SetObjErrorCode, /* 234 */
    Tcl_SetObjResult, /* 235 */
    Tcl_SetStdChannel, /* 236 */
    Tcl_SetVar, /* 237 */
    Tcl_SetVar2, /* 238 */
    Tcl_SignalId, /* 239 */
    Tcl_SignalMsg, /* 240 */
    Tcl_SourceRCFile, /* 241 */
    Tcl_SplitList, /* 242 */
    Tcl_SplitPath, /* 243 */
    Tcl_StaticPackage, /* 244 */
    Tcl_StringMatch, /* 245 */
    Tcl_TellOld, /* 246 */
    Tcl_TraceVar, /* 247 */
    Tcl_TraceVar2, /* 248 */
    Tcl_TranslateFileName, /* 249 */
    Tcl_Ungets, /* 250 */
    Tcl_UnlinkVar, /* 251 */
    Tcl_UnregisterChannel, /* 252 */
    Tcl_UnsetVar, /* 253 */
    Tcl_UnsetVar2, /* 254 */
    Tcl_UntraceVar, /* 255 */
    Tcl_UntraceVar2, /* 256 */
    Tcl_UpdateLinkedVar, /* 257 */
    Tcl_UpVar, /* 258 */
    Tcl_UpVar2, /* 259 */
    Tcl_VarEval, /* 260 */
    Tcl_VarTraceInfo, /* 261 */
    Tcl_VarTraceInfo2, /* 262 */
    Tcl_Write, /* 263 */
    Tcl_WrongNumArgs, /* 264 */
    Tcl_DumpActiveMemory, /* 265 */
    Tcl_ValidateAllMemory, /* 266 */
    Tcl_AppendResultVA, /* 267 */
    Tcl_AppendStringsToObjVA, /* 268 */
    Tcl_HashStats, /* 269 */
    Tcl_ParseVar, /* 270 */
    Tcl_PkgPresent, /* 271 */
    Tcl_PkgPresentEx, /* 272 */
    Tcl_PkgProvide, /* 273 */
    Tcl_PkgRequire, /* 274 */
    Tcl_SetErrorCodeVA, /* 275 */
    Tcl_VarEvalVA, /* 276 */
    Tcl_WaitPid, /* 277 */
    Tcl_PanicVA, /* 278 */
    Tcl_GetVersion, /* 279 */
    Tcl_InitMemory, /* 280 */
    Tcl_StackChannel, /* 281 */
    Tcl_UnstackChannel, /* 282 */
    Tcl_GetStackedChannel, /* 283 */
    Tcl_SetMainLoop, /* 284 */
    0, /* 285 */
    Tcl_AppendObjToObj, /* 286 */
    Tcl_CreateEncoding, /* 287 */
    Tcl_CreateThreadExitHandler, /* 288 */
    Tcl_DeleteThreadExitHandler, /* 289 */
    Tcl_DiscardResult, /* 290 */
    Tcl_EvalEx, /* 291 */
    Tcl_EvalObjv, /* 292 */
    Tcl_EvalObjEx, /* 293 */
    Tcl_ExitThread, /* 294 */
    Tcl_ExternalToUtf, /* 295 */
    Tcl_ExternalToUtfDString, /* 296 */
    Tcl_FinalizeThread, /* 297 */
    Tcl_FinalizeNotifier, /* 298 */
    Tcl_FreeEncoding, /* 299 */
    Tcl_GetCurrentThread, /* 300 */
    Tcl_GetEncoding, /* 301 */
    Tcl_GetEncodingName, /* 302 */
    Tcl_GetEncodingNames, /* 303 */
    Tcl_GetIndexFromObjStruct, /* 304 */
    Tcl_GetThreadData, /* 305 */
    Tcl_GetVar2Ex, /* 306 */
    Tcl_InitNotifier, /* 307 */
    Tcl_MutexLock, /* 308 */
    Tcl_MutexUnlock, /* 309 */
    Tcl_ConditionNotify, /* 310 */
    Tcl_ConditionWait, /* 311 */
    Tcl_NumUtfChars, /* 312 */
    Tcl_ReadChars, /* 313 */
    Tcl_RestoreResult, /* 314 */
    Tcl_SaveResult, /* 315 */
    Tcl_SetSystemEncoding, /* 316 */
    Tcl_SetVar2Ex, /* 317 */
    Tcl_ThreadAlert, /* 318 */
    Tcl_ThreadQueueEvent, /* 319 */
    Tcl_UniCharAtIndex, /* 320 */
    Tcl_UniCharToLower, /* 321 */
    Tcl_UniCharToTitle, /* 322 */
    Tcl_UniCharToUpper, /* 323 */
    Tcl_UniCharToUtf, /* 324 */
    Tcl_UtfAtIndex, /* 325 */
    Tcl_UtfCharComplete, /* 326 */
    Tcl_UtfBackslash, /* 327 */
    Tcl_UtfFindFirst, /* 328 */
    Tcl_UtfFindLast, /* 329 */
    Tcl_UtfNext, /* 330 */
    Tcl_UtfPrev, /* 331 */
    Tcl_UtfToExternal, /* 332 */
    Tcl_UtfToExternalDString, /* 333 */
    Tcl_UtfToLower, /* 334 */
    Tcl_UtfToTitle, /* 335 */
    Tcl_UtfToUniChar, /* 336 */
    Tcl_UtfToUpper, /* 337 */
    Tcl_WriteChars, /* 338 */
    Tcl_WriteObj, /* 339 */
    Tcl_GetString, /* 340 */
    Tcl_GetDefaultEncodingDir, /* 341 */
    Tcl_SetDefaultEncodingDir, /* 342 */
    Tcl_AlertNotifier, /* 343 */
    Tcl_ServiceModeHook, /* 344 */
    Tcl_UniCharIsAlnum, /* 345 */
    Tcl_UniCharIsAlpha, /* 346 */
    Tcl_UniCharIsDigit, /* 347 */
    Tcl_UniCharIsLower, /* 348 */
    Tcl_UniCharIsSpace, /* 349 */
    Tcl_UniCharIsUpper, /* 350 */
    Tcl_UniCharIsWordChar, /* 351 */
    Tcl_UniCharLen, /* 352 */
    Tcl_UniCharNcmp, /* 353 */
    Tcl_UniCharToUtfDString, /* 354 */
    Tcl_UtfToUniCharDString, /* 355 */
    Tcl_GetRegExpFromObj, /* 356 */
    Tcl_EvalTokens, /* 357 */
    Tcl_FreeParse, /* 358 */
    Tcl_LogCommandInfo, /* 359 */
    Tcl_ParseBraces, /* 360 */
    Tcl_ParseCommand, /* 361 */
    Tcl_ParseExpr, /* 362 */
    Tcl_ParseQuotedString, /* 363 */
    Tcl_ParseVarName, /* 364 */
    Tcl_GetCwd, /* 365 */
    Tcl_Chdir, /* 366 */
    Tcl_Access, /* 367 */
    Tcl_Stat, /* 368 */
    Tcl_UtfNcmp, /* 369 */
    Tcl_UtfNcasecmp, /* 370 */
    Tcl_StringCaseMatch, /* 371 */
    Tcl_UniCharIsControl, /* 372 */
    Tcl_UniCharIsGraph, /* 373 */
    Tcl_UniCharIsPrint, /* 374 */
    Tcl_UniCharIsPunct, /* 375 */
    Tcl_RegExpExecObj, /* 376 */
    Tcl_RegExpGetInfo, /* 377 */
    Tcl_NewUnicodeObj, /* 378 */
    Tcl_SetUnicodeObj, /* 379 */
    Tcl_GetCharLength, /* 380 */
    Tcl_GetUniChar, /* 381 */
    Tcl_GetUnicode, /* 382 */
    Tcl_GetRange, /* 383 */
    Tcl_AppendUnicodeToObj, /* 384 */
    Tcl_RegExpMatchObj, /* 385 */
    Tcl_SetNotifier, /* 386 */
    Tcl_GetAllocMutex, /* 387 */
    Tcl_GetChannelNames, /* 388 */
    Tcl_GetChannelNamesEx, /* 389 */
    Tcl_ProcObjCmd, /* 390 */
    Tcl_ConditionFinalize, /* 391 */
    Tcl_MutexFinalize, /* 392 */
    Tcl_CreateThread, /* 393 */
    Tcl_ReadRaw, /* 394 */
    Tcl_WriteRaw, /* 395 */
    Tcl_GetTopChannel, /* 396 */
    Tcl_ChannelBuffered, /* 397 */
    Tcl_ChannelName, /* 398 */
    Tcl_ChannelVersion, /* 399 */
    Tcl_ChannelBlockModeProc, /* 400 */
    Tcl_ChannelCloseProc, /* 401 */
    Tcl_ChannelClose2Proc, /* 402 */
    Tcl_ChannelInputProc, /* 403 */
    Tcl_ChannelOutputProc, /* 404 */
    Tcl_ChannelSeekProc, /* 405 */
    Tcl_ChannelSetOptionProc, /* 406 */
    Tcl_ChannelGetOptionProc, /* 407 */
    Tcl_ChannelWatchProc, /* 408 */
    Tcl_ChannelGetHandleProc, /* 409 */
    Tcl_ChannelFlushProc, /* 410 */
    Tcl_ChannelHandlerProc, /* 411 */
    Tcl_JoinThread, /* 412 */
    Tcl_IsChannelShared, /* 413 */
    Tcl_IsChannelRegistered, /* 414 */
    Tcl_CutChannel, /* 415 */
    Tcl_SpliceChannel, /* 416 */
    Tcl_ClearChannelHandlers, /* 417 */
    Tcl_IsChannelExisting, /* 418 */
    Tcl_UniCharNcasecmp, /* 419 */
    Tcl_UniCharCaseMatch, /* 420 */
    Tcl_FindHashEntry, /* 421 */
    Tcl_CreateHashEntry, /* 422 */
    Tcl_InitCustomHashTable, /* 423 */
    Tcl_InitObjHashTable, /* 424 */
    Tcl_CommandTraceInfo, /* 425 */
    Tcl_TraceCommand, /* 426 */
    Tcl_UntraceCommand, /* 427 */
    Tcl_AttemptAlloc, /* 428 */
    Tcl_AttemptDbCkalloc, /* 429 */
    Tcl_AttemptRealloc, /* 430 */
    Tcl_AttemptDbCkrealloc, /* 431 */
    Tcl_AttemptSetObjLength, /* 432 */
    Tcl_GetChannelThread, /* 433 */
    Tcl_GetUnicodeFromObj, /* 434 */
    Tcl_GetMathFuncInfo, /* 435 */
    Tcl_ListMathFuncs, /* 436 */
    Tcl_SubstObj, /* 437 */
    Tcl_DetachChannel, /* 438 */
    Tcl_IsStandardChannel, /* 439 */
    Tcl_FSCopyFile, /* 440 */
    Tcl_FSCopyDirectory, /* 441 */
    Tcl_FSCreateDirectory, /* 442 */
    Tcl_FSDeleteFile, /* 443 */
    Tcl_FSLoadFile, /* 444 */
    Tcl_FSMatchInDirectory, /* 445 */
    Tcl_FSLink, /* 446 */
    Tcl_FSRemoveDirectory, /* 447 */
    Tcl_FSRenameFile, /* 448 */
    Tcl_FSLstat, /* 449 */
    Tcl_FSUtime, /* 450 */
    Tcl_FSFileAttrsGet, /* 451 */
    Tcl_FSFileAttrsSet, /* 452 */
    Tcl_FSFileAttrStrings, /* 453 */
    Tcl_FSStat, /* 454 */
    Tcl_FSAccess, /* 455 */
    Tcl_FSOpenFileChannel, /* 456 */
    Tcl_FSGetCwd, /* 457 */
    Tcl_FSChdir, /* 458 */
    Tcl_FSConvertToPathType, /* 459 */
    Tcl_FSJoinPath, /* 460 */
    Tcl_FSSplitPath, /* 461 */
    Tcl_FSEqualPaths, /* 462 */
    Tcl_FSGetNormalizedPath, /* 463 */
    Tcl_FSJoinToPath, /* 464 */
    Tcl_FSGetInternalRep, /* 465 */
    Tcl_FSGetTranslatedPath, /* 466 */
    Tcl_FSEvalFile, /* 467 */
    Tcl_FSNewNativePath, /* 468 */
    Tcl_FSGetNativePath, /* 469 */
    Tcl_FSFileSystemInfo, /* 470 */
    Tcl_FSPathSeparator, /* 471 */
    Tcl_FSListVolumes, /* 472 */
    Tcl_FSRegister, /* 473 */
    Tcl_FSUnregister, /* 474 */
    Tcl_FSData, /* 475 */
    Tcl_FSGetTranslatedStringPath, /* 476 */
    Tcl_FSGetFileSystemForPath, /* 477 */
    Tcl_FSGetPathType, /* 478 */
    Tcl_OutputBuffered, /* 479 */
    Tcl_FSMountsChanged, /* 480 */
    Tcl_EvalTokensStandard, /* 481 */
    Tcl_GetTime, /* 482 */
    Tcl_CreateObjTrace, /* 483 */
    Tcl_GetCommandInfoFromToken, /* 484 */
    Tcl_SetCommandInfoFromToken, /* 485 */
    Tcl_DbNewWideIntObj, /* 486 */
    Tcl_GetWideIntFromObj, /* 487 */
    Tcl_NewWideIntObj, /* 488 */
    Tcl_SetWideIntObj, /* 489 */
    Tcl_AllocStatBuf, /* 490 */
    Tcl_Seek, /* 491 */
    Tcl_Tell, /* 492 */
    Tcl_ChannelWideSeekProc, /* 493 */
    Tcl_DictObjPut, /* 494 */
    Tcl_DictObjGet, /* 495 */
    Tcl_DictObjRemove, /* 496 */
    Tcl_DictObjSize, /* 497 */
    Tcl_DictObjFirst, /* 498 */
    Tcl_DictObjNext, /* 499 */
    Tcl_DictObjDone, /* 500 */
    Tcl_DictObjPutKeyList, /* 501 */
    Tcl_DictObjRemoveKeyList, /* 502 */
    Tcl_NewDictObj, /* 503 */
    Tcl_DbNewDictObj, /* 504 */
    Tcl_RegisterConfig, /* 505 */
    Tcl_CreateNamespace, /* 506 */
    Tcl_DeleteNamespace, /* 507 */
    Tcl_AppendExportList, /* 508 */
    Tcl_Export, /* 509 */
    Tcl_Import, /* 510 */
    Tcl_ForgetImport, /* 511 */
    Tcl_GetCurrentNamespace, /* 512 */
    Tcl_GetGlobalNamespace, /* 513 */
    Tcl_FindNamespace, /* 514 */
    Tcl_FindCommand, /* 515 */
    Tcl_GetCommandFromObj, /* 516 */
    Tcl_GetCommandFullName, /* 517 */
    Tcl_FSEvalFileEx, /* 518 */
    Tcl_SetExitProc, /* 519 */
    Tcl_LimitAddHandler, /* 520 */
    Tcl_LimitRemoveHandler, /* 521 */
    Tcl_LimitReady, /* 522 */
    Tcl_LimitCheck, /* 523 */
    Tcl_LimitExceeded, /* 524 */
    Tcl_LimitSetCommands, /* 525 */
    Tcl_LimitSetTime, /* 526 */
    Tcl_LimitSetGranularity, /* 527 */
    Tcl_LimitTypeEnabled, /* 528 */
    Tcl_LimitTypeExceeded, /* 529 */
    Tcl_LimitTypeSet, /* 530 */
    Tcl_LimitTypeReset, /* 531 */
    Tcl_LimitGetCommands, /* 532 */
    Tcl_LimitGetTime, /* 533 */
    Tcl_LimitGetGranularity, /* 534 */
    Tcl_SaveInterpState, /* 535 */
    Tcl_RestoreInterpState, /* 536 */
    Tcl_DiscardInterpState, /* 537 */
    Tcl_SetReturnOptions, /* 538 */
    Tcl_GetReturnOptions, /* 539 */
    Tcl_IsEnsemble, /* 540 */
    Tcl_CreateEnsemble, /* 541 */
    Tcl_FindEnsemble, /* 542 */
    Tcl_SetEnsembleSubcommandList, /* 543 */
    Tcl_SetEnsembleMappingDict, /* 544 */
    Tcl_SetEnsembleUnknownHandler, /* 545 */
    Tcl_SetEnsembleFlags, /* 546 */
    Tcl_GetEnsembleSubcommandList, /* 547 */
    Tcl_GetEnsembleMappingDict, /* 548 */
    Tcl_GetEnsembleUnknownHandler, /* 549 */
    Tcl_GetEnsembleFlags, /* 550 */
    Tcl_GetEnsembleNamespace, /* 551 */
    Tcl_SetTimeProc, /* 552 */
    Tcl_QueryTimeProc, /* 553 */
    Tcl_ChannelThreadActionProc, /* 554 */
    Tcl_NewBignumObj, /* 555 */
    Tcl_DbNewBignumObj, /* 556 */
    Tcl_SetBignumObj, /* 557 */
    Tcl_GetBignumFromObj, /* 558 */
    Tcl_TakeBignumFromObj, /* 559 */
    Tcl_TruncateChannel, /* 560 */
    Tcl_ChannelTruncateProc, /* 561 */
    Tcl_SetChannelErrorInterp, /* 562 */
    Tcl_GetChannelErrorInterp, /* 563 */
    Tcl_SetChannelError, /* 564 */
    Tcl_GetChannelError, /* 565 */
    Tcl_InitBignumFromDouble, /* 566 */
    Tcl_GetNamespaceUnknownHandler, /* 567 */
    Tcl_SetNamespaceUnknownHandler, /* 568 */
    Tcl_GetEncodingFromObj, /* 569 */
    Tcl_GetEncodingSearchPath, /* 570 */
    Tcl_SetEncodingSearchPath, /* 571 */
    Tcl_GetEncodingNameFromEnvironment, /* 572 */
    Tcl_PkgRequireProc, /* 573 */
    Tcl_AppendObjToErrorInfo, /* 574 */
    Tcl_AppendLimitedToObj, /* 575 */
    Tcl_Format, /* 576 */
    Tcl_AppendFormatToObj, /* 577 */
    Tcl_ObjPrintf, /* 578 */
    Tcl_AppendPrintfToObj, /* 579 */
    Tcl_CancelEval, /* 580 */
    Tcl_Canceled, /* 581 */
    Tcl_CreatePipe, /* 582 */
    Tcl_NRCreateCommand, /* 583 */
    Tcl_NREvalObj, /* 584 */
    Tcl_NREvalObjv, /* 585 */
    Tcl_NRCmdSwap, /* 586 */
    Tcl_NRAddCallback, /* 587 */
    Tcl_NRCallObjProc, /* 588 */
    Tcl_GetFSDeviceFromStat, /* 589 */
    Tcl_GetFSInodeFromStat, /* 590 */
    Tcl_GetModeFromStat, /* 591 */
    Tcl_GetLinkCountFromStat, /* 592 */
    Tcl_GetUserIdFromStat, /* 593 */
    Tcl_GetGroupIdFromStat, /* 594 */
    Tcl_GetDeviceTypeFromStat, /* 595 */
    Tcl_GetAccessTimeFromStat, /* 596 */
    Tcl_GetModificationTimeFromStat, /* 597 */
    Tcl_GetChangeTimeFromStat, /* 598 */
    Tcl_GetSizeFromStat, /* 599 */
    Tcl_GetBlocksFromStat, /* 600 */
    Tcl_GetBlockSizeFromStat, /* 601 */
    Tcl_SetEnsembleParameterList, /* 602 */
    Tcl_GetEnsembleParameterList, /* 603 */
    Tcl_ParseArgsObjv, /* 604 */
    Tcl_GetErrorLine, /* 605 */
    Tcl_SetErrorLine, /* 606 */
    Tcl_TransferResult, /* 607 */
    Tcl_InterpActive, /* 608 */
    Tcl_BackgroundException, /* 609 */
    Tcl_ZlibDeflate, /* 610 */
    Tcl_ZlibInflate, /* 611 */
    Tcl_ZlibCRC32, /* 612 */
    Tcl_ZlibAdler32, /* 613 */
    Tcl_ZlibStreamInit, /* 614 */
    Tcl_ZlibStreamGetCommandName, /* 615 */
    Tcl_ZlibStreamEof, /* 616 */
    Tcl_ZlibStreamChecksum, /* 617 */
    Tcl_ZlibStreamPut, /* 618 */
    Tcl_ZlibStreamGet, /* 619 */
    Tcl_ZlibStreamClose, /* 620 */
    Tcl_ZlibStreamReset, /* 621 */
    Tcl_SetStartupScript, /* 622 */
    Tcl_GetStartupScript, /* 623 */
    Tcl_CloseEx, /* 624 */
    Tcl_NRExprObj, /* 625 */
    Tcl_NRSubstObj, /* 626 */
    Tcl_LoadFile, /* 627 */
    Tcl_FindSymbol, /* 628 */
    Tcl_FSUnloadFile, /* 629 */
    Tcl_ZlibStreamSetCompressionDictionary, /* 630 */
<<<<<<< HEAD
    Tcl_FreeIntRep, /* 631 */
    Tcl_InitStringRep, /* 632 */
    Tcl_FetchIntRep, /* 633 */
    Tcl_StoreIntRep, /* 634 */
    Tcl_HasStringRep, /* 635 */
=======
    Tcl_OpenTcpServerEx, /* 631 */
>>>>>>> bbfb895a
};

/* !END!: Do not edit above this line. */<|MERGE_RESOLUTION|>--- conflicted
+++ resolved
@@ -1416,15 +1416,12 @@
     Tcl_FindSymbol, /* 628 */
     Tcl_FSUnloadFile, /* 629 */
     Tcl_ZlibStreamSetCompressionDictionary, /* 630 */
-<<<<<<< HEAD
-    Tcl_FreeIntRep, /* 631 */
-    Tcl_InitStringRep, /* 632 */
-    Tcl_FetchIntRep, /* 633 */
-    Tcl_StoreIntRep, /* 634 */
-    Tcl_HasStringRep, /* 635 */
-=======
     Tcl_OpenTcpServerEx, /* 631 */
->>>>>>> bbfb895a
+    Tcl_FreeIntRep, /* 632 */
+    Tcl_InitStringRep, /* 633 */
+    Tcl_FetchIntRep, /* 634 */
+    Tcl_StoreIntRep, /* 635 */
+    Tcl_HasStringRep, /* 636 */
 };
 
 /* !END!: Do not edit above this line. */