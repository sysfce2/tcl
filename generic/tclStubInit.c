--- conflicted
+++ resolved
@@ -1510,14 +1510,9 @@
     Tcl_GetEncodingNulLength, /* 683 */
     Tcl_GetWideUIntFromObj, /* 684 */
     Tcl_DStringToObj, /* 685 */
-<<<<<<< HEAD
     Tcl_GetSizeIntFromObj, /* 686 */
-    TclUnusedStubEntry, /* 687 */
-=======
-    0, /* 686 */
     0, /* 687 */
     TclUnusedStubEntry, /* 688 */
->>>>>>> b011f9d4
 };
 
 /* !END!: Do not edit above this line. */