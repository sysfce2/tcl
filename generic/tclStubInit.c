/*
 * tclStubInit.c --
 *
 *	This file contains the initializers for the Tcl stub vectors.
 *
 * Copyright © 1998-1999 Scriptics Corporation.
 *
 * See the file "license.terms" for information on usage and redistribution
 * of this file, and for a DISCLAIMER OF ALL WARRANTIES.
 */

#include "tclInt.h"
#include "tommath_private.h"
#include "tclTomMath.h"

#ifdef __CYGWIN__
#   include <wchar.h>
#endif

#ifdef __GNUC__
#pragma GCC dependency "tcl.decls"
#pragma GCC dependency "tclInt.decls"
#pragma GCC dependency "tclTomMath.decls"
#endif

/*
 * Remove macros that will interfere with the definitions below.
 */

#undef Tcl_Alloc
#undef Tcl_Free
#undef Tcl_Realloc
#undef Tcl_NewBooleanObj
#undef Tcl_NewByteArrayObj
#undef Tcl_NewDoubleObj
#undef Tcl_NewIntObj
#undef Tcl_NewListObj
#undef Tcl_NewLongObj
#undef Tcl_DbNewLongObj
#undef Tcl_NewObj
#undef Tcl_NewStringObj
#undef Tcl_GetUnicode
#undef Tcl_GetUnicodeFromObj
#undef Tcl_AppendUnicodeToObj
#undef Tcl_NewUnicodeObj
#undef Tcl_SetUnicodeObj
#undef Tcl_UniCharNcasecmp
#undef Tcl_UniCharCaseMatch
#undef Tcl_UniCharLen
#undef Tcl_UniCharNcmp
#undef Tcl_DumpActiveMemory
#undef Tcl_ValidateAllMemory
#undef Tcl_FindHashEntry
#undef Tcl_CreateHashEntry
#undef Tcl_Panic
#undef Tcl_FindExecutable
#undef Tcl_SetExitProc
#undef Tcl_SetPanicProc
#undef TclpGetPid
#undef TclSockMinimumBuffers
#undef Tcl_SetIntObj
#undef Tcl_SetLongObj
#undef TclpInetNtoa
#undef TclWinGetServByName
#undef TclWinGetSockOpt
#undef TclWinSetSockOpt
#undef TclWinNToHS
#undef TclStaticPackage
#undef Tcl_BackgroundError
#undef TclGuessPackageName
#undef TclGetLoadedPackages
#define TclStaticPackage Tcl_StaticPackage
#undef Tcl_UniCharToUtfDString
#undef Tcl_UtfToUniCharDString
#undef Tcl_UtfToUniChar
#undef Tcl_MacOSXOpenBundleResources

#if TCL_UTF_MAX > 3
static void uniCodePanic(void) {
    Tcl_Panic("This extension uses a deprecated function, not available now: Tcl is compiled with -DTCL_UTF_MAX==%d", TCL_UTF_MAX);
}
#   define Tcl_GetUnicode (int *(*)(Tcl_Obj *))(void *)uniCodePanic
#   define Tcl_GetUnicodeFromObj (int *(*)(Tcl_Obj *, Tcl_UniChar *))(void *)uniCodePanic
#   define Tcl_NewUnicodeObj (Tcl_Obj *(*)(const int *, Tcl_UniChar))(void *)uniCodePanic
#   define Tcl_SetUnicodeObj (void(*)(Tcl_Obj *, const Tcl_UniChar *, int))(void *)uniCodePanic
#   define Tcl_AppendUnicodeToObj (void(*)(Tcl_Obj *, const Tcl_UniChar *, int))(void *)uniCodePanic
#   define Tcl_UniCharNcasecmp (int(*)(const Tcl_UniChar *, const Tcl_UniChar *, unsigned long))(void *)uniCodePanic
#   define Tcl_UniCharCaseMatch (int(*)(const Tcl_UniChar *, const Tcl_UniChar *, int))(void *)uniCodePanic
#   define Tcl_UniCharLen (int(*)(const Tcl_UniChar *))(void *)uniCodePanic
#   define Tcl_UniCharNcmp (int(*)(const Tcl_UniChar *, const Tcl_UniChar *, unsigned long))(void *)uniCodePanic
#endif

#define TclUtfCharComplete UtfCharComplete
#define TclUtfNext UtfNext
#define TclUtfPrev UtfPrev

static int TclUtfCharComplete(const char *src, int length) {
    if ((unsigned)((unsigned char)*(src) - 0xF0) < 5) {
	return length < 3;
    }
    return Tcl_UtfCharComplete(src, length);
}

static const char *TclUtfNext(const char *src) {
    if ((unsigned)((unsigned char)*(src) - 0xF0) < 5) {
	return src + 1;
    }
    return Tcl_UtfNext(src);
}

static const char *TclUtfPrev(const char *src, const char *start) {
    if ((src >= start + 3) && ((src[-1] & 0xC0) == 0x80)
	    && ((src[-2] & 0xC0) == 0x80) && ((src[-3] & 0xC0) == 0x80)) {
	return src - 3;
    }
    return Tcl_UtfPrev(src, start);
}

#define TclBN_mp_add mp_add
#define TclBN_mp_and mp_and
#define TclBN_mp_clamp mp_clamp
#define TclBN_mp_clear mp_clear
#define TclBN_mp_clear_multi mp_clear_multi
#define TclBN_mp_cmp mp_cmp
#define TclBN_mp_cmp_mag mp_cmp_mag
#define TclBN_mp_cnt_lsb mp_cnt_lsb
#define TclBN_mp_copy mp_copy
#define TclBN_mp_count_bits mp_count_bits
#define TclBN_mp_div mp_div
#define TclBN_mp_div_2 mp_div_2
#define TclBN_mp_div_2d mp_div_2d
#define TclBN_mp_exch mp_exch
#define TclBN_mp_get_mag_u64 mp_get_mag_u64
#define TclBN_mp_grow mp_grow
#define TclBN_mp_init mp_init
#define TclBN_mp_init_copy mp_init_copy
#define TclBN_mp_init_multi mp_init_multi
#define TclBN_mp_init_size mp_init_size
#define TclBN_mp_init_i64 mp_init_i64
#define TclBN_mp_init_u64 mp_init_u64
#define TclBN_mp_lshd mp_lshd
#define TclBN_mp_mod mp_mod
#define TclBN_mp_mod_2d mp_mod_2d
#define TclBN_mp_mul mp_mul
#define TclBN_mp_mul_2 mp_mul_2
#define TclBN_mp_mul_2d mp_mul_2d
#define TclBN_mp_neg mp_neg
#define TclBN_mp_or mp_or
#define TclBN_mp_radix_size mp_radix_size
#define TclBN_mp_reverse mp_reverse
#define TclBN_mp_read_radix mp_read_radix
#define TclBN_mp_rshd mp_rshd
#define TclBN_mp_set_i64 mp_set_i64
#define TclBN_mp_set_u64 mp_set_u64
#define TclBN_mp_shrink mp_shrink
#define TclBN_mp_sqr mp_sqr
#define TclBN_mp_sqrt mp_sqrt
#define TclBN_mp_sub mp_sub
#define TclBN_mp_signed_rsh mp_signed_rsh
#define TclBN_mp_tc_and TclBN_mp_and
#define TclBN_mp_tc_div_2d mp_signed_rsh
#define TclBN_mp_tc_or TclBN_mp_or
#define TclBN_mp_tc_xor TclBN_mp_xor
#define TclBN_mp_to_radix mp_to_radix
#define TclBN_mp_to_ubin mp_to_ubin
#define TclBN_mp_ubin_size mp_ubin_size
#define TclBN_mp_unpack mp_unpack
#define TclBN_mp_xor mp_xor
#define TclBN_mp_zero mp_zero
#define TclBN_s_mp_add s_mp_add
#define TclBN_s_mp_balance_mul s_mp_balance_mul
#define TclBN_mp_karatsuba_mul s_mp_karatsuba_mul
#define TclBN_mp_karatsuba_sqr s_mp_karatsuba_sqr
#define TclBN_s_mp_mul_digs s_mp_mul_digs
#define TclBN_s_mp_mul_digs_fast s_mp_mul_digs_fast
#define TclBN_s_mp_reverse s_mp_reverse
#define TclBN_s_mp_sqr s_mp_sqr
#define TclBN_s_mp_sqr_fast s_mp_sqr_fast
#define TclBN_s_mp_sub s_mp_sub
#define TclBN_mp_toom_mul s_mp_toom_mul
#define TclBN_mp_toom_sqr s_mp_toom_sqr
#define TclUnusedStubEntry NULL

/* See bug 510001: TclSockMinimumBuffers needs plat imp */
#if defined(_WIN64) || defined(TCL_NO_DEPRECATED) || TCL_MAJOR_VERSION > 8
#   define TclSockMinimumBuffersOld 0
#else
#define TclSockMinimumBuffersOld sockMinimumBuffersOld
static int TclSockMinimumBuffersOld(int sock, int size)
{
    return TclSockMinimumBuffers(INT2PTR(sock), size);
}
#endif

mp_err TclBN_mp_set_int(mp_int *a, unsigned long i)
{
    TclBN_mp_set_u64(a, i);
    return MP_OKAY;
}

static mp_err TclBN_mp_set_long(mp_int *a, unsigned long i)
{
    TclBN_mp_set_u64(a, i);
    return MP_OKAY;
}

#define TclBN_mp_set_ul (void (*)(mp_int *a, unsigned long i))(void *)TclBN_mp_set_long

mp_err MP_WUR TclBN_mp_expt_u32(const mp_int *a, unsigned int b, mp_int *c) {
	return mp_expt_u32(a, b, c);
}
mp_err	TclBN_mp_add_d(const mp_int *a, unsigned int b, mp_int *c) {
   return mp_add_d(a, b, c);
}
mp_err	TclBN_mp_cmp_d(const mp_int *a, unsigned int b) {
   return mp_cmp_d(a, b);
}
mp_err	TclBN_mp_sub_d(const mp_int *a, unsigned int b, mp_int *c) {
   return mp_sub_d(a, b, c);
}
mp_err	TclBN_mp_div_d(const mp_int *a, unsigned int b, mp_int *c, unsigned int *d) {
   mp_digit d2;
   mp_err result = mp_div_d(a, b, c, (d ? &d2 : NULL));
   if (d) {
      *d = d2;
   }
   return result;
}
mp_err	TclBN_mp_div_ld(const mp_int *a, uint64_t b, mp_int *c, uint64_t *d) {
   mp_err result;
   mp_digit d2;

   if ((b | (mp_digit)-1) != (mp_digit)-1) {
      return MP_VAL;
   }
   result = mp_div_d(a, (mp_digit)b, c, (d ? &d2 : NULL));
   if (d) {
      *d = d2;
   }
   return result;
}
mp_err TclBN_mp_init_set(mp_int *a, unsigned int b) {
	return mp_init_set(a, b);
}
mp_err	TclBN_mp_mul_d(const mp_int *a, unsigned int b, mp_int *c) {
	return mp_mul_d(a, b, c);
}

#if defined(TCL_NO_DEPRECATED) || TCL_MAJOR_VERSION > 8
#   define TclBN_mp_expt_d_ex 0
#   define TclBN_mp_to_unsigned_bin 0
#   define TclBN_mp_to_unsigned_bin_n 0
#   define TclBN_mp_toradix_n 0
#   undef TclBN_mp_sqr
#   define TclBN_mp_sqr 0
#   undef TclBN_mp_div_3
#   define TclBN_mp_div_3 0
#   define TclBN_mp_init_l 0
#   define TclBN_mp_init_ul 0
#   define TclBN_mp_set 0
#   define TclSetStartupScriptPath 0
#   define TclGetStartupScriptPath 0
#   define TclSetStartupScriptFileName 0
#   define TclGetStartupScriptFileName 0
#   define TclPrecTraceProc 0
#   define TclpInetNtoa 0
#   define TclWinGetServByName 0
#   define TclWinGetSockOpt 0
#   define TclWinSetSockOpt 0
#   define TclWinNToHS 0
#   define TclWinGetPlatformId 0
#   define TclWinResetInterfaces 0
#   define TclWinSetInterfaces 0
#   define TclWinGetPlatformId 0
#   define Tcl_Backslash 0
#   define Tcl_GetDefaultEncodingDir 0
#   define Tcl_SetDefaultEncodingDir 0
#   define Tcl_EvalTokens 0
#   define Tcl_CreateMathFunc 0
#   define Tcl_GetMathFuncInfo 0
#   define Tcl_ListMathFuncs 0
#   define Tcl_SetIntObj 0
#   define Tcl_SetLongObj 0
#   define Tcl_NewIntObj 0
#   define Tcl_NewLongObj 0
#   define Tcl_DbNewLongObj 0
#   define Tcl_BackgroundError 0
#   define Tcl_FreeResult 0
#   define Tcl_ChannelSeekProc 0
#   define Tcl_ChannelCloseProc 0
#   define Tcl_Close 0
#   define Tcl_MacOSXOpenBundleResources 0
#   define TclGuessPackageName 0
#   define TclGetLoadedPackages 0
#else

#define TclGuessPackageName guessPackageName
static int TclGuessPackageName(
    TCL_UNUSED(const char *),
    TCL_UNUSED(Tcl_DString *)) {
    return 0;
}
#define TclGetLoadedPackages getLoadedPackages
static int TclGetLoadedPackages(
    Tcl_Interp *interp,		/* Interpreter in which to return information
				 * or error message. */
    const char *targetName)	/* Name of target interpreter or NULL. If
				 * NULL, return info about all interps;
				 * otherwise, just return info about this
				 * interpreter. */
{
    return TclGetLoadedPackagesEx(interp, targetName, NULL);
}

mp_err TclBN_mp_div_3(const mp_int *a, mp_int *c, unsigned int *d) {
    mp_digit d2;
    mp_err result = mp_div_d(a, 3, c, &d2);
    if (d) {
	*d = d2;
    }
    return result;
}

int TclBN_mp_expt_d_ex(const mp_int *a, unsigned int b, mp_int *c,
    TCL_UNUSED(int) /*fast*/)
{
    return TclBN_mp_expt_u32(a, b, c);
}

mp_err TclBN_mp_to_unsigned_bin(const mp_int *a, unsigned char *b)
{
    return TclBN_mp_to_ubin(a, b, INT_MAX, NULL);
}

mp_err TclBN_mp_to_unsigned_bin_n(const mp_int *a, unsigned char *b, unsigned long *outlen)
{
    size_t n = TclBN_mp_ubin_size(a);
    if (*outlen < (unsigned long)n) {
	return MP_VAL;
    }
    *outlen = (unsigned long)n;
    return TclBN_mp_to_ubin(a, b, n, NULL);
}

void TclBN_reverse(unsigned char *s, int len)
{
    if (len > 0) {
	TclBN_s_mp_reverse(s, (size_t)len);
    }
}

mp_err TclBN_mp_init_ul(mp_int *a, unsigned long b)
{
    return TclBN_mp_init_u64(a,b);
}

mp_err TclBN_mp_init_l(mp_int *a, long b)
{
    return TclBN_mp_init_i64(a,b);
}

void TclBN_mp_set(mp_int *a, unsigned int b) {
    TclBN_mp_set_u64(a, b);
}

mp_err TclBN_mp_toradix_n(const mp_int *a, char *str, int radix, int maxlen)
{
    if (maxlen < 0) {
	return MP_VAL;
    }
    return TclBN_mp_to_radix(a, str, maxlen, NULL, radix);
}

#define TclSetStartupScriptPath setStartupScriptPath
static void TclSetStartupScriptPath(Tcl_Obj *path)
{
    Tcl_SetStartupScript(path, NULL);
}
#define TclGetStartupScriptPath getStartupScriptPath
static Tcl_Obj *TclGetStartupScriptPath(void)
{
    return Tcl_GetStartupScript(NULL);
}
#define TclSetStartupScriptFileName setStartupScriptFileName
static void TclSetStartupScriptFileName(
    const char *fileName)
{
    Tcl_SetStartupScript(Tcl_NewStringObj(fileName,-1), NULL);
}
#define TclGetStartupScriptFileName getStartupScriptFileName
static const char *TclGetStartupScriptFileName(void)
{
    Tcl_Obj *path = Tcl_GetStartupScript(NULL);
    if (path == NULL) {
	return NULL;
    }
    return Tcl_GetString(path);
}
#if defined(_WIN32) || defined(__CYGWIN__)
#undef TclWinNToHS
#undef TclWinGetPlatformId
#undef TclWinResetInterfaces
#undef TclWinSetInterfaces
static void
doNothing(void)
{
    /* dummy implementation, no need to do anything */
}
#define TclWinNToHS winNToHS
static unsigned short TclWinNToHS(unsigned short ns) {
	return ntohs(ns);
}
#define TclWinGetPlatformId winGetPlatformId
static int
TclWinGetPlatformId(void)
{
    return 2; /* VER_PLATFORM_WIN32_NT */;
}
#define TclWinResetInterfaces doNothing
#define TclWinSetInterfaces (void (*) (int)) doNothing
#endif
#endif /* TCL_NO_DEPRECATED */

#define TclpCreateTempFile_ TclpCreateTempFile
#define TclUnixWaitForFile_ TclUnixWaitForFile
#ifdef MAC_OSX_TCL /* On UNIX, fill with other stub entries */
#define TclMacOSXNotifierAddRunLoopMode Tcl_MacOSXNotifierAddRunLoopMode
#else
#define TclMacOSXGetFileAttribute (int (*)(Tcl_Interp *, int, Tcl_Obj *, Tcl_Obj **))(void *)TclpCreateProcess
#define TclMacOSXSetFileAttribute (int (*)(Tcl_Interp *, int, Tcl_Obj *, Tcl_Obj *))(void *)isatty
#define TclMacOSXCopyFileAttributes (int (*)(const char *, const char *, const Tcl_StatBuf *))(void *)TclUnixCopyFile
#define TclMacOSXMatchType (int (*)(Tcl_Interp *, const char *, const char *, Tcl_StatBuf *, Tcl_GlobTypeData *))(void *)TclpMakeFile
#define TclMacOSXNotifierAddRunLoopMode (void (*)(const void *))(void *)TclpOpenFile
#endif

#ifdef _WIN32
#   define TclUnixWaitForFile 0
#   define TclUnixCopyFile 0
#   define TclUnixOpenTemporaryFile 0
#   define TclpReaddir 0
#   define TclpIsAtty 0
#elif defined(__CYGWIN__)
#   define TclpIsAtty isatty
#if defined(TCL_NO_DEPRECATED) || TCL_MAJOR_VERSION > 8
static void
doNothing(void)
{
    /* dummy implementation, no need to do anything */
}
#endif
#   define TclWinAddProcess (void (*) (void *, unsigned int)) doNothing
#   define TclWinFlushDirtyChannels doNothing

#if !defined(TCL_NO_DEPRECATED) && TCL_MAJOR_VERSION < 9
#define TclWinSetSockOpt winSetSockOpt
static int
TclWinSetSockOpt(SOCKET s, int level, int optname,
	    const char *optval, int optlen)
{
    return setsockopt((int) s, level, optname, optval, optlen);
}

#define TclWinGetSockOpt winGetSockOpt
static int
TclWinGetSockOpt(SOCKET s, int level, int optname,
	    char *optval, int *optlen)
{
    return getsockopt((int) s, level, optname, optval, optlen);
}

#define TclWinGetServByName winGetServByName
static struct servent *
TclWinGetServByName(const char *name, const char *proto)
{
    return getservbyname(name, proto);
}
#endif /* TCL_NO_DEPRECATED */

#define TclWinNoBackslash winNoBackslash
static char *
TclWinNoBackslash(char *path)
{
    char *p;

    for (p = path; *p != '\0'; p++) {
	if (*p == '\\') {
	    *p = '/';
	}
    }
    return path;
}

void *TclWinGetTclInstance()
{
    void *hInstance = NULL;
    GetModuleHandleExW(GET_MODULE_HANDLE_EX_FLAG_FROM_ADDRESS,
	    (const wchar_t *)&TclWinNoBackslash, &hInstance);
    return hInstance;
}

int
TclpGetPid(Tcl_Pid pid)
{
    return (int)(size_t)pid;
}

#if !defined(TCL_NO_DEPRECATED) && TCL_MAJOR_VERSION < 9
#undef Tcl_WinUtfToTChar
char *
Tcl_WinUtfToTChar(
    const char *string,
    int len,
    Tcl_DString *dsPtr)
{
    Tcl_DStringInit(dsPtr);
    return (char *)Tcl_UtfToChar16DString(string, len, dsPtr);
}
#undef Tcl_WinTCharToUtf
char *
Tcl_WinTCharToUtf(
    const char *string,
    int len,
    Tcl_DString *dsPtr)
{
    Tcl_DStringInit(dsPtr);
    return Tcl_Char16ToUtfDString((const unsigned short *)string, len >> 1, dsPtr);
}
#endif /* !defined(TCL_NO_DEPRECATED) */

#if defined(TCL_WIDE_INT_IS_LONG)
/* On Cygwin64, long is 64-bit while on Win64 long is 32-bit. Therefore
 * we have to make sure that all stub entries on Cygwin64 follow the Win64
 * signature. Tcl 9 must find a better solution, but that cannot be done
 * without introducing a binary incompatibility.
 */
static int exprInt(Tcl_Interp *interp, const char *expr, int *ptr){
    long longValue;
    int result = Tcl_ExprLong(interp, expr, &longValue);
    if (result == TCL_OK) {
	    if ((longValue >= (long)(INT_MIN))
		    && (longValue <= (long)(UINT_MAX))) {
	    *ptr = (int)longValue;
	} else {
	    Tcl_SetObjResult(interp, Tcl_NewStringObj(
		    "integer value too large to represent as non-long integer", -1));
	    result = TCL_ERROR;
	}
    }
    return result;
}
#define Tcl_ExprLong (int(*)(Tcl_Interp*,const char*,long*))exprInt
static int exprIntObj(Tcl_Interp *interp, Tcl_Obj*expr, int *ptr){
    long longValue;
    int result = Tcl_ExprLongObj(interp, expr, &longValue);
    if (result == TCL_OK) {
	    if ((longValue >= (long)(INT_MIN))
		    && (longValue <= (long)(UINT_MAX))) {
	    *ptr = (int)longValue;
	} else {
	    Tcl_SetObjResult(interp, Tcl_NewStringObj(
		    "integer value too large to represent as non-long integer", -1));
	    result = TCL_ERROR;
	}
    }
    return result;
}
#define Tcl_ExprLongObj (int(*)(Tcl_Interp*,Tcl_Obj*,long*))exprIntObj
#if TCL_UTF_MAX < 4 && !defined(TCL_NO_DEPRECATED)
static int uniCharNcmp(const Tcl_UniChar *ucs, const Tcl_UniChar *uct, unsigned int n){
   return Tcl_UniCharNcmp(ucs, uct, (unsigned long)n);
}
#define Tcl_UniCharNcmp (int(*)(const Tcl_UniChar*,const Tcl_UniChar*,unsigned long))(void *)uniCharNcmp
static int uniCharNcasecmp(const Tcl_UniChar *ucs, const Tcl_UniChar *uct, unsigned int n){
   return Tcl_UniCharNcasecmp(ucs, uct, (unsigned long)n);
}
#define Tcl_UniCharNcasecmp (int(*)(const Tcl_UniChar*,const Tcl_UniChar*,unsigned long))(void *)uniCharNcasecmp
#endif
static int utfNcmp(const char *s1, const char *s2, unsigned int n){
   return Tcl_UtfNcmp(s1, s2, (unsigned long)n);
}
#define Tcl_UtfNcmp (int(*)(const char*,const char*,unsigned long))(void *)utfNcmp
static int utfNcasecmp(const char *s1, const char *s2, unsigned int n){
   return Tcl_UtfNcasecmp(s1, s2, (unsigned long)n);
}
#define Tcl_UtfNcasecmp (int(*)(const char*,const char*,unsigned long))(void *)utfNcasecmp

#endif /* TCL_WIDE_INT_IS_LONG */

#endif /* __CYGWIN__ */

#if defined(TCL_NO_DEPRECATED)
#   define Tcl_SeekOld 0
#   define Tcl_TellOld 0
#   undef Tcl_SetBooleanObj
#   define Tcl_SetBooleanObj 0
#   undef Tcl_PkgPresent
#   define Tcl_PkgPresent 0
#   undef Tcl_PkgProvide
#   define Tcl_PkgProvide 0
#   undef Tcl_PkgRequire
#   define Tcl_PkgRequire 0
#   undef Tcl_GetIndexFromObj
#   define Tcl_GetIndexFromObj 0
#   define Tcl_NewBooleanObj 0
#   undef Tcl_DbNewBooleanObj
#   define Tcl_DbNewBooleanObj 0
#   undef Tcl_SetBooleanObj
#   define Tcl_SetBooleanObj 0
#   undef Tcl_SetVar
#   define Tcl_SetVar 0
#   undef Tcl_UnsetVar
#   define Tcl_UnsetVar 0
#   undef Tcl_GetVar
#   define Tcl_GetVar 0
#   undef Tcl_TraceVar
#   define Tcl_TraceVar 0
#   undef Tcl_UntraceVar
#   define Tcl_UntraceVar 0
#   undef Tcl_VarTraceInfo
#   define Tcl_VarTraceInfo 0
#   undef Tcl_UpVar
#   define Tcl_UpVar 0
#   undef Tcl_AddErrorInfo
#   define Tcl_AddErrorInfo 0
#   undef Tcl_AddObjErrorInfo
#   define Tcl_AddObjErrorInfo 0
#   undef Tcl_Eval
#   define Tcl_Eval 0
#   undef Tcl_GlobalEval
#   define Tcl_GlobalEval 0
#   undef Tcl_GetStringResult
#   define Tcl_GetStringResult 0
#   undef Tcl_SaveResult
#   define Tcl_SaveResult 0
#   undef Tcl_RestoreResult
#   define Tcl_RestoreResult 0
#   undef Tcl_DiscardResult
#   define Tcl_DiscardResult 0
#   undef Tcl_SetResult
#   define Tcl_SetResult 0
#   undef Tcl_EvalObj
#   define Tcl_EvalObj 0
#   undef Tcl_GlobalEvalObj
#   define Tcl_GlobalEvalObj 0
#   define TclBackgroundException 0
#   undef TclpReaddir
#   define TclpReaddir 0
#   define TclSetStartupScript 0
#   define TclGetStartupScript 0
#   define TclGetIntForIndex 0
#   define TclCreateNamespace 0
#   define TclDeleteNamespace 0
#   define TclAppendExportList 0
#   define TclExport 0
#   define TclImport 0
#   define TclForgetImport 0
#   define TclGetCurrentNamespace_ 0
#   define TclGetGlobalNamespace_ 0
#   define TclFindNamespace 0
#   define TclFindCommand 0
#   define TclGetCommandFromObj 0
#   define TclGetCommandFullName 0
#   define TclCopyChannelOld 0
#   define Tcl_AppendResultVA 0
#   define Tcl_AppendStringsToObjVA 0
#   define Tcl_SetErrorCodeVA 0
#   define Tcl_PanicVA 0
#   define Tcl_VarEvalVA 0
#   undef TclpGetDate
#   define TclpGetDate 0
#   undef TclpLocaltime
#   define TclpLocaltime 0
#   undef TclpGmtime
#   define TclpGmtime 0
#   define TclpLocaltime_unix 0
#   define TclpGmtime_unix 0
#   define Tcl_SetExitProc 0
#   define Tcl_SetPanicProc 0
#   define Tcl_FindExecutable 0
#   define Tcl_GetUnicode 0
#if TCL_UTF_MAX < 4
#   define Tcl_AppendUnicodeToObj 0
#   define Tcl_UniCharCaseMatch 0
#   define Tcl_UniCharLen 0
#   define Tcl_UniCharNcasecmp 0
#   define Tcl_UniCharNcmp 0
#endif
#   undef Tcl_StringMatch
#   define Tcl_StringMatch 0
#   define TclBN_reverse 0
#   undef TclBN_s_mp_mul_digs_fast
#   define TclBN_s_mp_mul_digs_fast 0
#   undef TclBN_s_mp_sqr_fast
#   define TclBN_s_mp_sqr_fast 0
#   undef TclBN_mp_karatsuba_mul
#   define TclBN_mp_karatsuba_mul 0
#   undef TclBN_mp_karatsuba_sqr
#   define TclBN_mp_karatsuba_sqr 0
#   undef TclBN_mp_toom_mul
#   define TclBN_mp_toom_mul 0
#   undef TclBN_mp_toom_sqr
#   define TclBN_mp_toom_sqr 0
#   undef TclBN_s_mp_add
#   define TclBN_s_mp_add 0
#   undef TclBN_s_mp_mul_digs
#   define TclBN_s_mp_mul_digs 0
#   undef TclBN_s_mp_sqr
#   define TclBN_s_mp_sqr 0
#   undef TclBN_s_mp_sub
#   define TclBN_s_mp_sub 0
#else /* TCL_NO_DEPRECATED */
#   define Tcl_SeekOld seekOld
#   define Tcl_TellOld tellOld
#   define TclBackgroundException Tcl_BackgroundException
#   define TclSetStartupScript Tcl_SetStartupScript
#   define TclGetStartupScript Tcl_GetStartupScript
#   define TclGetIntForIndex Tcl_GetIntForIndex
#   define TclCreateNamespace Tcl_CreateNamespace
#   define TclDeleteNamespace Tcl_DeleteNamespace
#   define TclAppendExportList Tcl_AppendExportList
#   define TclExport Tcl_Export
#   define TclImport Tcl_Import
#   define TclForgetImport Tcl_ForgetImport
#   define TclGetCurrentNamespace_ Tcl_GetCurrentNamespace
#   define TclGetGlobalNamespace_ Tcl_GetGlobalNamespace
#   define TclFindNamespace Tcl_FindNamespace
#   define TclFindCommand Tcl_FindCommand
#   define TclGetCommandFromObj Tcl_GetCommandFromObj
#   define TclGetCommandFullName Tcl_GetCommandFullName
#   define TclpLocaltime_unix TclpLocaltime
#   define TclpGmtime_unix TclpGmtime

static int
seekOld(
    Tcl_Channel chan,		/* The channel on which to seek. */
    int offset,			/* Offset to seek to. */
    int mode)			/* Relative to which location to seek? */
{
    return Tcl_Seek(chan, offset, mode);
}

static int
tellOld(
    Tcl_Channel chan)		/* The channel to return pos for. */
{
    return Tcl_Tell(chan);
}
#endif /* !TCL_NO_DEPRECATED */

#if defined(TCL_NO_DEPRECATED) || TCL_MAJOR_VERSION > 8
#define Tcl_WinUtfToTChar 0
#define Tcl_WinTCharToUtf 0
#endif

/*
 * WARNING: The contents of this file is automatically generated by the
 * tools/genStubs.tcl script. Any modifications to the function declarations
 * below should be made in the generic/tcl.decls script.
 */

MODULE_SCOPE const TclStubs tclStubs;
MODULE_SCOPE const TclTomMathStubs tclTomMathStubs;

#ifdef __GNUC__
/*
 * The rest of this file shouldn't warn about deprecated functions; they're
 * there because we intend them to be so and know that this file is OK to
 * touch those fields.
 */
#pragma GCC diagnostic ignored "-Wdeprecated-declarations"
#endif

/* !BEGIN!: Do not edit below this line. */

static const TclIntStubs tclIntStubs = {
    TCL_STUB_MAGIC,
    0,
    0, /* 0 */
    0, /* 1 */
    0, /* 2 */
    TclAllocateFreeObjects, /* 3 */
    0, /* 4 */
    TclCleanupChildren, /* 5 */
    TclCleanupCommand, /* 6 */
    TclCopyAndCollapse, /* 7 */
    TclCopyChannelOld, /* 8 */
    TclCreatePipeline, /* 9 */
    TclCreateProc, /* 10 */
    TclDeleteCompiledLocalVars, /* 11 */
    TclDeleteVars, /* 12 */
    0, /* 13 */
    TclDumpMemoryInfo, /* 14 */
    0, /* 15 */
    TclExprFloatError, /* 16 */
    0, /* 17 */
    0, /* 18 */
    0, /* 19 */
    0, /* 20 */
    0, /* 21 */
    TclFindElement, /* 22 */
    TclFindProc, /* 23 */
    TclFormatInt, /* 24 */
    TclFreePackageInfo, /* 25 */
    0, /* 26 */
    0, /* 27 */
    TclpGetDefaultStdChannel, /* 28 */
    0, /* 29 */
    0, /* 30 */
    TclGetExtension, /* 31 */
    TclGetFrame, /* 32 */
    0, /* 33 */
    TclGetIntForIndex, /* 34 */
    0, /* 35 */
    0, /* 36 */
    TclGetLoadedPackages, /* 37 */
    TclGetNamespaceForQualName, /* 38 */
    TclGetObjInterpProc, /* 39 */
    TclGetOpenMode, /* 40 */
    TclGetOriginalCommand, /* 41 */
    TclpGetUserHome, /* 42 */
    0, /* 43 */
    TclGuessPackageName, /* 44 */
    TclHideUnsafeCommands, /* 45 */
    TclInExit, /* 46 */
    0, /* 47 */
    0, /* 48 */
    0, /* 49 */
    TclInitCompiledLocals, /* 50 */
    TclInterpInit, /* 51 */
    0, /* 52 */
    TclInvokeObjectCommand, /* 53 */
    TclInvokeStringCommand, /* 54 */
    TclIsProc, /* 55 */
    0, /* 56 */
    0, /* 57 */
    TclLookupVar, /* 58 */
    0, /* 59 */
    TclNeedSpace, /* 60 */
    TclNewProcBodyObj, /* 61 */
    TclObjCommandComplete, /* 62 */
    TclObjInterpProc, /* 63 */
    TclObjInvoke, /* 64 */
    0, /* 65 */
    0, /* 66 */
    0, /* 67 */
    0, /* 68 */
    TclpAlloc, /* 69 */
    0, /* 70 */
    0, /* 71 */
    0, /* 72 */
    0, /* 73 */
    TclpFree, /* 74 */
    TclpGetClicks, /* 75 */
    TclpGetSeconds, /* 76 */
    TclpGetTime, /* 77 */
    0, /* 78 */
    0, /* 79 */
    0, /* 80 */
    TclpRealloc, /* 81 */
    0, /* 82 */
    0, /* 83 */
    0, /* 84 */
    0, /* 85 */
    0, /* 86 */
    0, /* 87 */
    TclPrecTraceProc, /* 88 */
    TclPreventAliasLoop, /* 89 */
    0, /* 90 */
    TclProcCleanupProc, /* 91 */
    TclProcCompileProc, /* 92 */
    TclProcDeleteProc, /* 93 */
    0, /* 94 */
    0, /* 95 */
    TclRenameCommand, /* 96 */
    TclResetShadowedCmdRefs, /* 97 */
    TclServiceIdle, /* 98 */
    0, /* 99 */
    0, /* 100 */
    TclSetPreInitScript, /* 101 */
    TclSetupEnv, /* 102 */
    TclSockGetPort, /* 103 */
    TclSockMinimumBuffersOld, /* 104 */
    0, /* 105 */
    0, /* 106 */
    0, /* 107 */
    TclTeardownNamespace, /* 108 */
    TclUpdateReturnInfo, /* 109 */
    TclSockMinimumBuffers, /* 110 */
    Tcl_AddInterpResolvers, /* 111 */
    TclAppendExportList, /* 112 */
    TclCreateNamespace, /* 113 */
    TclDeleteNamespace, /* 114 */
    TclExport, /* 115 */
    TclFindCommand, /* 116 */
    TclFindNamespace, /* 117 */
    Tcl_GetInterpResolvers, /* 118 */
    Tcl_GetNamespaceResolvers, /* 119 */
    Tcl_FindNamespaceVar, /* 120 */
    TclForgetImport, /* 121 */
    TclGetCommandFromObj, /* 122 */
    TclGetCommandFullName, /* 123 */
    TclGetCurrentNamespace_, /* 124 */
    TclGetGlobalNamespace_, /* 125 */
    Tcl_GetVariableFullName, /* 126 */
    TclImport, /* 127 */
    Tcl_PopCallFrame, /* 128 */
    Tcl_PushCallFrame, /* 129 */
    Tcl_RemoveInterpResolvers, /* 130 */
    Tcl_SetNamespaceResolvers, /* 131 */
    TclpHasSockets, /* 132 */
    TclpGetDate, /* 133 */
    0, /* 134 */
    0, /* 135 */
    0, /* 136 */
    0, /* 137 */
    TclGetEnv, /* 138 */
    0, /* 139 */
    0, /* 140 */
    TclpGetCwd, /* 141 */
    TclSetByteCodeFromAny, /* 142 */
    TclAddLiteralObj, /* 143 */
    TclHideLiteral, /* 144 */
    TclGetAuxDataType, /* 145 */
    TclHandleCreate, /* 146 */
    TclHandleFree, /* 147 */
    TclHandlePreserve, /* 148 */
    TclHandleRelease, /* 149 */
    TclRegAbout, /* 150 */
    TclRegExpRangeUniChar, /* 151 */
    TclSetLibraryPath, /* 152 */
    TclGetLibraryPath, /* 153 */
    0, /* 154 */
    0, /* 155 */
    TclRegError, /* 156 */
    TclVarTraceExists, /* 157 */
    TclSetStartupScriptFileName, /* 158 */
    TclGetStartupScriptFileName, /* 159 */
    0, /* 160 */
    TclChannelTransform, /* 161 */
    TclChannelEventScriptInvoker, /* 162 */
    TclGetInstructionTable, /* 163 */
    TclExpandCodeArray, /* 164 */
    TclpSetInitialEncodings, /* 165 */
    TclListObjSetElement, /* 166 */
    TclSetStartupScriptPath, /* 167 */
    TclGetStartupScriptPath, /* 168 */
    TclpUtfNcmp2, /* 169 */
    TclCheckInterpTraces, /* 170 */
    TclCheckExecutionTraces, /* 171 */
    TclInThreadExit, /* 172 */
    TclUniCharMatch, /* 173 */
    0, /* 174 */
    TclCallVarTraces, /* 175 */
    TclCleanupVar, /* 176 */
    TclVarErrMsg, /* 177 */
    TclSetStartupScript, /* 178 */
    TclGetStartupScript, /* 179 */
    0, /* 180 */
    0, /* 181 */
    TclpLocaltime, /* 182 */
    TclpGmtime, /* 183 */
    0, /* 184 */
    0, /* 185 */
    0, /* 186 */
    0, /* 187 */
    0, /* 188 */
    0, /* 189 */
    0, /* 190 */
    0, /* 191 */
    0, /* 192 */
    0, /* 193 */
    0, /* 194 */
    0, /* 195 */
    0, /* 196 */
    0, /* 197 */
    TclObjGetFrame, /* 198 */
    0, /* 199 */
    TclpObjRemoveDirectory, /* 200 */
    TclpObjCopyDirectory, /* 201 */
    TclpObjCreateDirectory, /* 202 */
    TclpObjDeleteFile, /* 203 */
    TclpObjCopyFile, /* 204 */
    TclpObjRenameFile, /* 205 */
    TclpObjStat, /* 206 */
    TclpObjAccess, /* 207 */
    TclpOpenFileChannel, /* 208 */
    0, /* 209 */
    0, /* 210 */
    0, /* 211 */
    TclpFindExecutable, /* 212 */
    TclGetObjNameOfExecutable, /* 213 */
    TclSetObjNameOfExecutable, /* 214 */
    TclStackAlloc, /* 215 */
    TclStackFree, /* 216 */
    TclPushStackFrame, /* 217 */
    TclPopStackFrame, /* 218 */
    0, /* 219 */
    0, /* 220 */
    0, /* 221 */
    0, /* 222 */
    0, /* 223 */
    TclGetPlatform, /* 224 */
    TclTraceDictPath, /* 225 */
    TclObjBeingDeleted, /* 226 */
    TclSetNsPath, /* 227 */
    0, /* 228 */
    TclPtrMakeUpvar, /* 229 */
    TclObjLookupVar, /* 230 */
    TclGetNamespaceFromObj, /* 231 */
    TclEvalObjEx, /* 232 */
    TclGetSrcInfoForPc, /* 233 */
    TclVarHashCreateVar, /* 234 */
    TclInitVarHashTable, /* 235 */
    TclBackgroundException, /* 236 */
    TclResetCancellation, /* 237 */
    TclNRInterpProc, /* 238 */
    TclNRInterpProcCore, /* 239 */
    TclNRRunCallbacks, /* 240 */
    TclNREvalObjEx, /* 241 */
    TclNREvalObjv, /* 242 */
    TclDbDumpActiveObjects, /* 243 */
    TclGetNamespaceChildTable, /* 244 */
    TclGetNamespaceCommandTable, /* 245 */
    TclInitRewriteEnsemble, /* 246 */
    TclResetRewriteEnsemble, /* 247 */
    TclCopyChannel, /* 248 */
    TclDoubleDigits, /* 249 */
    TclSetChildCancelFlags, /* 250 */
    TclRegisterLiteral, /* 251 */
    TclPtrGetVar, /* 252 */
    TclPtrSetVar, /* 253 */
    TclPtrIncrObjVar, /* 254 */
    TclPtrObjMakeUpvar, /* 255 */
    TclPtrUnsetVar, /* 256 */
    TclStaticPackage, /* 257 */
    TclpCreateTemporaryDirectory, /* 258 */
    TclGetBytesFromObj, /* 259 */
    TclUnusedStubEntry, /* 260 */
};

static const TclIntPlatStubs tclIntPlatStubs = {
    TCL_STUB_MAGIC,
    0,
#if !defined(_WIN32) && !defined(__CYGWIN__) && !defined(MAC_OSX_TCL) /* UNIX */
    TclGetAndDetachPids, /* 0 */
    TclpCloseFile, /* 1 */
    TclpCreateCommandChannel, /* 2 */
    TclpCreatePipe, /* 3 */
    TclpCreateProcess, /* 4 */
    TclUnixWaitForFile_, /* 5 */
    TclpMakeFile, /* 6 */
    TclpOpenFile, /* 7 */
    TclUnixWaitForFile, /* 8 */
    TclpCreateTempFile, /* 9 */
    TclpReaddir, /* 10 */
    TclpLocaltime_unix, /* 11 */
    TclpGmtime_unix, /* 12 */
    TclpInetNtoa, /* 13 */
    TclUnixCopyFile, /* 14 */
    TclMacOSXGetFileAttribute, /* 15 */
    TclMacOSXSetFileAttribute, /* 16 */
    TclMacOSXCopyFileAttributes, /* 17 */
    TclMacOSXMatchType, /* 18 */
    TclMacOSXNotifierAddRunLoopMode, /* 19 */
    0, /* 20 */
    0, /* 21 */
    TclpCreateTempFile_, /* 22 */
    0, /* 23 */
    0, /* 24 */
    0, /* 25 */
    0, /* 26 */
    0, /* 27 */
    0, /* 28 */
    TclWinCPUID, /* 29 */
    TclUnixOpenTemporaryFile, /* 30 */
#endif /* UNIX */
#if defined(_WIN32) || defined(__CYGWIN__) /* WIN */
    TclWinConvertError, /* 0 */
    TclWinConvertWSAError, /* 1 */
    TclWinGetServByName, /* 2 */
    TclWinGetSockOpt, /* 3 */
    TclWinGetTclInstance, /* 4 */
    TclUnixWaitForFile, /* 5 */
    TclWinNToHS, /* 6 */
    TclWinSetSockOpt, /* 7 */
    TclpGetPid, /* 8 */
    TclWinGetPlatformId, /* 9 */
    TclpReaddir, /* 10 */
    TclGetAndDetachPids, /* 11 */
    TclpCloseFile, /* 12 */
    TclpCreateCommandChannel, /* 13 */
    TclpCreatePipe, /* 14 */
    TclpCreateProcess, /* 15 */
    TclpIsAtty, /* 16 */
    TclUnixCopyFile, /* 17 */
    TclpMakeFile, /* 18 */
    TclpOpenFile, /* 19 */
    TclWinAddProcess, /* 20 */
    TclpInetNtoa, /* 21 */
    TclpCreateTempFile, /* 22 */
    0, /* 23 */
    TclWinNoBackslash, /* 24 */
    0, /* 25 */
    TclWinSetInterfaces, /* 26 */
    TclWinFlushDirtyChannels, /* 27 */
    TclWinResetInterfaces, /* 28 */
    TclWinCPUID, /* 29 */
    TclUnixOpenTemporaryFile, /* 30 */
#endif /* WIN */
#ifdef MAC_OSX_TCL /* MACOSX */
    TclGetAndDetachPids, /* 0 */
    TclpCloseFile, /* 1 */
    TclpCreateCommandChannel, /* 2 */
    TclpCreatePipe, /* 3 */
    TclpCreateProcess, /* 4 */
    TclUnixWaitForFile_, /* 5 */
    TclpMakeFile, /* 6 */
    TclpOpenFile, /* 7 */
    TclUnixWaitForFile, /* 8 */
    TclpCreateTempFile, /* 9 */
    TclpReaddir, /* 10 */
    TclpLocaltime_unix, /* 11 */
    TclpGmtime_unix, /* 12 */
    TclpInetNtoa, /* 13 */
    TclUnixCopyFile, /* 14 */
    TclMacOSXGetFileAttribute, /* 15 */
    TclMacOSXSetFileAttribute, /* 16 */
    TclMacOSXCopyFileAttributes, /* 17 */
    TclMacOSXMatchType, /* 18 */
    TclMacOSXNotifierAddRunLoopMode, /* 19 */
    0, /* 20 */
    0, /* 21 */
    TclpCreateTempFile_, /* 22 */
    0, /* 23 */
    0, /* 24 */
    0, /* 25 */
    0, /* 26 */
    0, /* 27 */
    0, /* 28 */
    TclWinCPUID, /* 29 */
    TclUnixOpenTemporaryFile, /* 30 */
#endif /* MACOSX */
};

static const TclPlatStubs tclPlatStubs = {
    TCL_STUB_MAGIC,
    0,
#if defined(_WIN32) || defined(__CYGWIN__) /* WIN */
    Tcl_WinUtfToTChar, /* 0 */
    Tcl_WinTCharToUtf, /* 1 */
#endif /* WIN */
#ifdef MAC_OSX_TCL /* MACOSX */
    Tcl_MacOSXOpenBundleResources, /* 0 */
    Tcl_MacOSXOpenVersionedBundleResources, /* 1 */
    Tcl_MacOSXNotifierAddRunLoopMode, /* 2 */
#endif /* MACOSX */
};

const TclTomMathStubs tclTomMathStubs = {
    TCL_STUB_MAGIC,
    0,
    TclBN_epoch, /* 0 */
    TclBN_revision, /* 1 */
    TclBN_mp_add, /* 2 */
    TclBN_mp_add_d, /* 3 */
    TclBN_mp_and, /* 4 */
    TclBN_mp_clamp, /* 5 */
    TclBN_mp_clear, /* 6 */
    TclBN_mp_clear_multi, /* 7 */
    TclBN_mp_cmp, /* 8 */
    TclBN_mp_cmp_d, /* 9 */
    TclBN_mp_cmp_mag, /* 10 */
    TclBN_mp_copy, /* 11 */
    TclBN_mp_count_bits, /* 12 */
    TclBN_mp_div, /* 13 */
    TclBN_mp_div_d, /* 14 */
    TclBN_mp_div_2, /* 15 */
    TclBN_mp_div_2d, /* 16 */
    TclBN_mp_div_3, /* 17 */
    TclBN_mp_exch, /* 18 */
    TclBN_mp_expt_u32, /* 19 */
    TclBN_mp_grow, /* 20 */
    TclBN_mp_init, /* 21 */
    TclBN_mp_init_copy, /* 22 */
    TclBN_mp_init_multi, /* 23 */
    TclBN_mp_init_set, /* 24 */
    TclBN_mp_init_size, /* 25 */
    TclBN_mp_lshd, /* 26 */
    TclBN_mp_mod, /* 27 */
    TclBN_mp_mod_2d, /* 28 */
    TclBN_mp_mul, /* 29 */
    TclBN_mp_mul_d, /* 30 */
    TclBN_mp_mul_2, /* 31 */
    TclBN_mp_mul_2d, /* 32 */
    TclBN_mp_neg, /* 33 */
    TclBN_mp_or, /* 34 */
    TclBN_mp_radix_size, /* 35 */
    TclBN_mp_read_radix, /* 36 */
    TclBN_mp_rshd, /* 37 */
    TclBN_mp_shrink, /* 38 */
    TclBN_mp_set, /* 39 */
    TclBN_mp_sqr, /* 40 */
    TclBN_mp_sqrt, /* 41 */
    TclBN_mp_sub, /* 42 */
    TclBN_mp_sub_d, /* 43 */
    TclBN_mp_to_unsigned_bin, /* 44 */
    TclBN_mp_to_unsigned_bin_n, /* 45 */
    TclBN_mp_toradix_n, /* 46 */
    TclBN_mp_ubin_size, /* 47 */
    TclBN_mp_xor, /* 48 */
    TclBN_mp_zero, /* 49 */
    TclBN_reverse, /* 50 */
    TclBN_s_mp_mul_digs_fast, /* 51 */
    TclBN_s_mp_sqr_fast, /* 52 */
    TclBN_mp_karatsuba_mul, /* 53 */
    TclBN_mp_karatsuba_sqr, /* 54 */
    TclBN_mp_toom_mul, /* 55 */
    TclBN_mp_toom_sqr, /* 56 */
    TclBN_s_mp_add, /* 57 */
    TclBN_s_mp_mul_digs, /* 58 */
    TclBN_s_mp_sqr, /* 59 */
    TclBN_s_mp_sub, /* 60 */
    TclBN_mp_init_ul, /* 61 */
    TclBN_mp_set_ul, /* 62 */
    TclBN_mp_cnt_lsb, /* 63 */
    TclBN_mp_init_l, /* 64 */
    TclBN_mp_init_i64, /* 65 */
    TclBN_mp_init_u64, /* 66 */
    TclBN_mp_expt_d_ex, /* 67 */
    TclBN_mp_set_u64, /* 68 */
    TclBN_mp_get_mag_u64, /* 69 */
    TclBN_mp_set_i64, /* 70 */
    TclBN_mp_unpack, /* 71 */
    0, /* 72 */
    TclBN_mp_tc_and, /* 73 */
    TclBN_mp_tc_or, /* 74 */
    TclBN_mp_tc_xor, /* 75 */
    TclBN_mp_signed_rsh, /* 76 */
    0, /* 77 */
    TclBN_mp_to_ubin, /* 78 */
    TclBN_mp_div_ld, /* 79 */
    TclBN_mp_to_radix, /* 80 */
};

static const TclStubHooks tclStubHooks = {
    &tclPlatStubs,
    &tclIntStubs,
    &tclIntPlatStubs
};

const TclStubs tclStubs = {
    TCL_STUB_MAGIC,
    &tclStubHooks,
    Tcl_PkgProvideEx, /* 0 */
    Tcl_PkgRequireEx, /* 1 */
    Tcl_Panic, /* 2 */
    Tcl_Alloc, /* 3 */
    Tcl_Free, /* 4 */
    Tcl_Realloc, /* 5 */
    Tcl_DbCkalloc, /* 6 */
    Tcl_DbCkfree, /* 7 */
    Tcl_DbCkrealloc, /* 8 */
#if !defined(_WIN32) && !defined(MAC_OSX_TCL) /* UNIX */
    Tcl_CreateFileHandler, /* 9 */
#endif /* UNIX */
#if defined(_WIN32) /* WIN */
    0, /* 9 */
#endif /* WIN */
#ifdef MAC_OSX_TCL /* MACOSX */
    Tcl_CreateFileHandler, /* 9 */
#endif /* MACOSX */
#if !defined(_WIN32) && !defined(MAC_OSX_TCL) /* UNIX */
    Tcl_DeleteFileHandler, /* 10 */
#endif /* UNIX */
#if defined(_WIN32) /* WIN */
    0, /* 10 */
#endif /* WIN */
#ifdef MAC_OSX_TCL /* MACOSX */
    Tcl_DeleteFileHandler, /* 10 */
#endif /* MACOSX */
    Tcl_SetTimer, /* 11 */
    Tcl_Sleep, /* 12 */
    Tcl_WaitForEvent, /* 13 */
    Tcl_AppendAllObjTypes, /* 14 */
    Tcl_AppendStringsToObj, /* 15 */
    Tcl_AppendToObj, /* 16 */
    Tcl_ConcatObj, /* 17 */
    Tcl_ConvertToType, /* 18 */
    Tcl_DbDecrRefCount, /* 19 */
    Tcl_DbIncrRefCount, /* 20 */
    Tcl_DbIsShared, /* 21 */
    Tcl_DbNewBooleanObj, /* 22 */
    Tcl_DbNewByteArrayObj, /* 23 */
    Tcl_DbNewDoubleObj, /* 24 */
    Tcl_DbNewListObj, /* 25 */
    Tcl_DbNewLongObj, /* 26 */
    Tcl_DbNewObj, /* 27 */
    Tcl_DbNewStringObj, /* 28 */
    Tcl_DuplicateObj, /* 29 */
    TclFreeObj, /* 30 */
    Tcl_GetBoolean, /* 31 */
    Tcl_GetBooleanFromObj, /* 32 */
    Tcl_GetByteArrayFromObj, /* 33 */
    Tcl_GetDouble, /* 34 */
    Tcl_GetDoubleFromObj, /* 35 */
    Tcl_GetIndexFromObj, /* 36 */
    Tcl_GetInt, /* 37 */
    Tcl_GetIntFromObj, /* 38 */
    Tcl_GetLongFromObj, /* 39 */
    Tcl_GetObjType, /* 40 */
    Tcl_GetStringFromObj, /* 41 */
    Tcl_InvalidateStringRep, /* 42 */
    Tcl_ListObjAppendList, /* 43 */
    Tcl_ListObjAppendElement, /* 44 */
    Tcl_ListObjGetElements, /* 45 */
    Tcl_ListObjIndex, /* 46 */
    Tcl_ListObjLength, /* 47 */
    Tcl_ListObjReplace, /* 48 */
    Tcl_NewBooleanObj, /* 49 */
    Tcl_NewByteArrayObj, /* 50 */
    Tcl_NewDoubleObj, /* 51 */
    Tcl_NewIntObj, /* 52 */
    Tcl_NewListObj, /* 53 */
    Tcl_NewLongObj, /* 54 */
    Tcl_NewObj, /* 55 */
    Tcl_NewStringObj, /* 56 */
    Tcl_SetBooleanObj, /* 57 */
    Tcl_SetByteArrayLength, /* 58 */
    Tcl_SetByteArrayObj, /* 59 */
    Tcl_SetDoubleObj, /* 60 */
    Tcl_SetIntObj, /* 61 */
    Tcl_SetListObj, /* 62 */
    Tcl_SetLongObj, /* 63 */
    Tcl_SetObjLength, /* 64 */
    Tcl_SetStringObj, /* 65 */
    Tcl_AddErrorInfo, /* 66 */
    Tcl_AddObjErrorInfo, /* 67 */
    Tcl_AllowExceptions, /* 68 */
    Tcl_AppendElement, /* 69 */
    Tcl_AppendResult, /* 70 */
    Tcl_AsyncCreate, /* 71 */
    Tcl_AsyncDelete, /* 72 */
    Tcl_AsyncInvoke, /* 73 */
    Tcl_AsyncMark, /* 74 */
    Tcl_AsyncReady, /* 75 */
    Tcl_BackgroundError, /* 76 */
    Tcl_Backslash, /* 77 */
    Tcl_BadChannelOption, /* 78 */
    Tcl_CallWhenDeleted, /* 79 */
    Tcl_CancelIdleCall, /* 80 */
    Tcl_Close, /* 81 */
    Tcl_CommandComplete, /* 82 */
    Tcl_Concat, /* 83 */
    Tcl_ConvertElement, /* 84 */
    Tcl_ConvertCountedElement, /* 85 */
    Tcl_CreateAlias, /* 86 */
    Tcl_CreateAliasObj, /* 87 */
    Tcl_CreateChannel, /* 88 */
    Tcl_CreateChannelHandler, /* 89 */
    Tcl_CreateCloseHandler, /* 90 */
    Tcl_CreateCommand, /* 91 */
    Tcl_CreateEventSource, /* 92 */
    Tcl_CreateExitHandler, /* 93 */
    Tcl_CreateInterp, /* 94 */
    Tcl_CreateMathFunc, /* 95 */
    Tcl_CreateObjCommand, /* 96 */
    Tcl_CreateChild, /* 97 */
    Tcl_CreateTimerHandler, /* 98 */
    Tcl_CreateTrace, /* 99 */
    Tcl_DeleteAssocData, /* 100 */
    Tcl_DeleteChannelHandler, /* 101 */
    Tcl_DeleteCloseHandler, /* 102 */
    Tcl_DeleteCommand, /* 103 */
    Tcl_DeleteCommandFromToken, /* 104 */
    Tcl_DeleteEvents, /* 105 */
    Tcl_DeleteEventSource, /* 106 */
    Tcl_DeleteExitHandler, /* 107 */
    Tcl_DeleteHashEntry, /* 108 */
    Tcl_DeleteHashTable, /* 109 */
    Tcl_DeleteInterp, /* 110 */
    Tcl_DetachPids, /* 111 */
    Tcl_DeleteTimerHandler, /* 112 */
    Tcl_DeleteTrace, /* 113 */
    Tcl_DontCallWhenDeleted, /* 114 */
    Tcl_DoOneEvent, /* 115 */
    Tcl_DoWhenIdle, /* 116 */
    Tcl_DStringAppend, /* 117 */
    Tcl_DStringAppendElement, /* 118 */
    Tcl_DStringEndSublist, /* 119 */
    Tcl_DStringFree, /* 120 */
    Tcl_DStringGetResult, /* 121 */
    Tcl_DStringInit, /* 122 */
    Tcl_DStringResult, /* 123 */
    Tcl_DStringSetLength, /* 124 */
    Tcl_DStringStartSublist, /* 125 */
    Tcl_Eof, /* 126 */
    Tcl_ErrnoId, /* 127 */
    Tcl_ErrnoMsg, /* 128 */
    Tcl_Eval, /* 129 */
    Tcl_EvalFile, /* 130 */
    Tcl_EvalObj, /* 131 */
    Tcl_EventuallyFree, /* 132 */
    Tcl_Exit, /* 133 */
    Tcl_ExposeCommand, /* 134 */
    Tcl_ExprBoolean, /* 135 */
    Tcl_ExprBooleanObj, /* 136 */
    Tcl_ExprDouble, /* 137 */
    Tcl_ExprDoubleObj, /* 138 */
    Tcl_ExprLong, /* 139 */
    Tcl_ExprLongObj, /* 140 */
    Tcl_ExprObj, /* 141 */
    Tcl_ExprString, /* 142 */
    Tcl_Finalize, /* 143 */
    Tcl_FindExecutable, /* 144 */
    Tcl_FirstHashEntry, /* 145 */
    Tcl_Flush, /* 146 */
    Tcl_FreeResult, /* 147 */
    Tcl_GetAlias, /* 148 */
    Tcl_GetAliasObj, /* 149 */
    Tcl_GetAssocData, /* 150 */
    Tcl_GetChannel, /* 151 */
    Tcl_GetChannelBufferSize, /* 152 */
    Tcl_GetChannelHandle, /* 153 */
    Tcl_GetChannelInstanceData, /* 154 */
    Tcl_GetChannelMode, /* 155 */
    Tcl_GetChannelName, /* 156 */
    Tcl_GetChannelOption, /* 157 */
    Tcl_GetChannelType, /* 158 */
    Tcl_GetCommandInfo, /* 159 */
    Tcl_GetCommandName, /* 160 */
    Tcl_GetErrno, /* 161 */
    Tcl_GetHostName, /* 162 */
    Tcl_GetInterpPath, /* 163 */
    Tcl_GetParent, /* 164 */
    Tcl_GetNameOfExecutable, /* 165 */
    Tcl_GetObjResult, /* 166 */
#if !defined(_WIN32) && !defined(MAC_OSX_TCL) /* UNIX */
    Tcl_GetOpenFile, /* 167 */
#endif /* UNIX */
#if defined(_WIN32) /* WIN */
    0, /* 167 */
#endif /* WIN */
#ifdef MAC_OSX_TCL /* MACOSX */
    Tcl_GetOpenFile, /* 167 */
#endif /* MACOSX */
    Tcl_GetPathType, /* 168 */
    Tcl_Gets, /* 169 */
    Tcl_GetsObj, /* 170 */
    Tcl_GetServiceMode, /* 171 */
    Tcl_GetChild, /* 172 */
    Tcl_GetStdChannel, /* 173 */
    Tcl_GetStringResult, /* 174 */
    Tcl_GetVar, /* 175 */
    Tcl_GetVar2, /* 176 */
    Tcl_GlobalEval, /* 177 */
    Tcl_GlobalEvalObj, /* 178 */
    Tcl_HideCommand, /* 179 */
    Tcl_Init, /* 180 */
    Tcl_InitHashTable, /* 181 */
    Tcl_InputBlocked, /* 182 */
    Tcl_InputBuffered, /* 183 */
    Tcl_InterpDeleted, /* 184 */
    Tcl_IsSafe, /* 185 */
    Tcl_JoinPath, /* 186 */
    Tcl_LinkVar, /* 187 */
    0, /* 188 */
    Tcl_MakeFileChannel, /* 189 */
    Tcl_MakeSafe, /* 190 */
    Tcl_MakeTcpClientChannel, /* 191 */
    Tcl_Merge, /* 192 */
    Tcl_NextHashEntry, /* 193 */
    Tcl_NotifyChannel, /* 194 */
    Tcl_ObjGetVar2, /* 195 */
    Tcl_ObjSetVar2, /* 196 */
    Tcl_OpenCommandChannel, /* 197 */
    Tcl_OpenFileChannel, /* 198 */
    Tcl_OpenTcpClient, /* 199 */
    Tcl_OpenTcpServer, /* 200 */
    Tcl_Preserve, /* 201 */
    Tcl_PrintDouble, /* 202 */
    Tcl_PutEnv, /* 203 */
    Tcl_PosixError, /* 204 */
    Tcl_QueueEvent, /* 205 */
    Tcl_Read, /* 206 */
    Tcl_ReapDetachedProcs, /* 207 */
    Tcl_RecordAndEval, /* 208 */
    Tcl_RecordAndEvalObj, /* 209 */
    Tcl_RegisterChannel, /* 210 */
    Tcl_RegisterObjType, /* 211 */
    Tcl_RegExpCompile, /* 212 */
    Tcl_RegExpExec, /* 213 */
    Tcl_RegExpMatch, /* 214 */
    Tcl_RegExpRange, /* 215 */
    Tcl_Release, /* 216 */
    Tcl_ResetResult, /* 217 */
    Tcl_ScanElement, /* 218 */
    Tcl_ScanCountedElement, /* 219 */
    Tcl_SeekOld, /* 220 */
    Tcl_ServiceAll, /* 221 */
    Tcl_ServiceEvent, /* 222 */
    Tcl_SetAssocData, /* 223 */
    Tcl_SetChannelBufferSize, /* 224 */
    Tcl_SetChannelOption, /* 225 */
    Tcl_SetCommandInfo, /* 226 */
    Tcl_SetErrno, /* 227 */
    Tcl_SetErrorCode, /* 228 */
    Tcl_SetMaxBlockTime, /* 229 */
    Tcl_SetPanicProc, /* 230 */
    Tcl_SetRecursionLimit, /* 231 */
    Tcl_SetResult, /* 232 */
    Tcl_SetServiceMode, /* 233 */
    Tcl_SetObjErrorCode, /* 234 */
    Tcl_SetObjResult, /* 235 */
    Tcl_SetStdChannel, /* 236 */
    Tcl_SetVar, /* 237 */
    Tcl_SetVar2, /* 238 */
    Tcl_SignalId, /* 239 */
    Tcl_SignalMsg, /* 240 */
    Tcl_SourceRCFile, /* 241 */
    Tcl_SplitList, /* 242 */
    Tcl_SplitPath, /* 243 */
    Tcl_StaticPackage, /* 244 */
    Tcl_StringMatch, /* 245 */
    Tcl_TellOld, /* 246 */
    Tcl_TraceVar, /* 247 */
    Tcl_TraceVar2, /* 248 */
    Tcl_TranslateFileName, /* 249 */
    Tcl_Ungets, /* 250 */
    Tcl_UnlinkVar, /* 251 */
    Tcl_UnregisterChannel, /* 252 */
    Tcl_UnsetVar, /* 253 */
    Tcl_UnsetVar2, /* 254 */
    Tcl_UntraceVar, /* 255 */
    Tcl_UntraceVar2, /* 256 */
    Tcl_UpdateLinkedVar, /* 257 */
    Tcl_UpVar, /* 258 */
    Tcl_UpVar2, /* 259 */
    Tcl_VarEval, /* 260 */
    Tcl_VarTraceInfo, /* 261 */
    Tcl_VarTraceInfo2, /* 262 */
    Tcl_Write, /* 263 */
    Tcl_WrongNumArgs, /* 264 */
    Tcl_DumpActiveMemory, /* 265 */
    Tcl_ValidateAllMemory, /* 266 */
    Tcl_AppendResultVA, /* 267 */
    Tcl_AppendStringsToObjVA, /* 268 */
    Tcl_HashStats, /* 269 */
    Tcl_ParseVar, /* 270 */
    Tcl_PkgPresent, /* 271 */
    Tcl_PkgPresentEx, /* 272 */
    Tcl_PkgProvide, /* 273 */
    Tcl_PkgRequire, /* 274 */
    Tcl_SetErrorCodeVA, /* 275 */
    Tcl_VarEvalVA, /* 276 */
    Tcl_WaitPid, /* 277 */
    Tcl_PanicVA, /* 278 */
    Tcl_GetVersion, /* 279 */
    Tcl_InitMemory, /* 280 */
    Tcl_StackChannel, /* 281 */
    Tcl_UnstackChannel, /* 282 */
    Tcl_GetStackedChannel, /* 283 */
    Tcl_SetMainLoop, /* 284 */
    0, /* 285 */
    Tcl_AppendObjToObj, /* 286 */
    Tcl_CreateEncoding, /* 287 */
    Tcl_CreateThreadExitHandler, /* 288 */
    Tcl_DeleteThreadExitHandler, /* 289 */
    Tcl_DiscardResult, /* 290 */
    Tcl_EvalEx, /* 291 */
    Tcl_EvalObjv, /* 292 */
    Tcl_EvalObjEx, /* 293 */
    Tcl_ExitThread, /* 294 */
    Tcl_ExternalToUtf, /* 295 */
    Tcl_ExternalToUtfDString, /* 296 */
    Tcl_FinalizeThread, /* 297 */
    Tcl_FinalizeNotifier, /* 298 */
    Tcl_FreeEncoding, /* 299 */
    Tcl_GetCurrentThread, /* 300 */
    Tcl_GetEncoding, /* 301 */
    Tcl_GetEncodingName, /* 302 */
    Tcl_GetEncodingNames, /* 303 */
    Tcl_GetIndexFromObjStruct, /* 304 */
    Tcl_GetThreadData, /* 305 */
    Tcl_GetVar2Ex, /* 306 */
    Tcl_InitNotifier, /* 307 */
    Tcl_MutexLock, /* 308 */
    Tcl_MutexUnlock, /* 309 */
    Tcl_ConditionNotify, /* 310 */
    Tcl_ConditionWait, /* 311 */
    Tcl_NumUtfChars, /* 312 */
    Tcl_ReadChars, /* 313 */
    Tcl_RestoreResult, /* 314 */
    Tcl_SaveResult, /* 315 */
    Tcl_SetSystemEncoding, /* 316 */
    Tcl_SetVar2Ex, /* 317 */
    Tcl_ThreadAlert, /* 318 */
    Tcl_ThreadQueueEvent, /* 319 */
    Tcl_UniCharAtIndex, /* 320 */
    Tcl_UniCharToLower, /* 321 */
    Tcl_UniCharToTitle, /* 322 */
    Tcl_UniCharToUpper, /* 323 */
    Tcl_UniCharToUtf, /* 324 */
    Tcl_UtfAtIndex, /* 325 */
    TclUtfCharComplete, /* 326 */
    Tcl_UtfBackslash, /* 327 */
    Tcl_UtfFindFirst, /* 328 */
    Tcl_UtfFindLast, /* 329 */
    TclUtfNext, /* 330 */
    TclUtfPrev, /* 331 */
    Tcl_UtfToExternal, /* 332 */
    Tcl_UtfToExternalDString, /* 333 */
    Tcl_UtfToLower, /* 334 */
    Tcl_UtfToTitle, /* 335 */
    Tcl_UtfToChar16, /* 336 */
    Tcl_UtfToUpper, /* 337 */
    Tcl_WriteChars, /* 338 */
    Tcl_WriteObj, /* 339 */
    Tcl_GetString, /* 340 */
    Tcl_GetDefaultEncodingDir, /* 341 */
    Tcl_SetDefaultEncodingDir, /* 342 */
    Tcl_AlertNotifier, /* 343 */
    Tcl_ServiceModeHook, /* 344 */
    Tcl_UniCharIsAlnum, /* 345 */
    Tcl_UniCharIsAlpha, /* 346 */
    Tcl_UniCharIsDigit, /* 347 */
    Tcl_UniCharIsLower, /* 348 */
    Tcl_UniCharIsSpace, /* 349 */
    Tcl_UniCharIsUpper, /* 350 */
    Tcl_UniCharIsWordChar, /* 351 */
    Tcl_UniCharLen, /* 352 */
    Tcl_UniCharNcmp, /* 353 */
    Tcl_Char16ToUtfDString, /* 354 */
    Tcl_UtfToChar16DString, /* 355 */
    Tcl_GetRegExpFromObj, /* 356 */
    Tcl_EvalTokens, /* 357 */
    Tcl_FreeParse, /* 358 */
    Tcl_LogCommandInfo, /* 359 */
    Tcl_ParseBraces, /* 360 */
    Tcl_ParseCommand, /* 361 */
    Tcl_ParseExpr, /* 362 */
    Tcl_ParseQuotedString, /* 363 */
    Tcl_ParseVarName, /* 364 */
    Tcl_GetCwd, /* 365 */
    Tcl_Chdir, /* 366 */
    Tcl_Access, /* 367 */
    Tcl_Stat, /* 368 */
    Tcl_UtfNcmp, /* 369 */
    Tcl_UtfNcasecmp, /* 370 */
    Tcl_StringCaseMatch, /* 371 */
    Tcl_UniCharIsControl, /* 372 */
    Tcl_UniCharIsGraph, /* 373 */
    Tcl_UniCharIsPrint, /* 374 */
    Tcl_UniCharIsPunct, /* 375 */
    Tcl_RegExpExecObj, /* 376 */
    Tcl_RegExpGetInfo, /* 377 */
    Tcl_NewUnicodeObj, /* 378 */
    Tcl_SetUnicodeObj, /* 379 */
    Tcl_GetCharLength, /* 380 */
    Tcl_GetUniChar, /* 381 */
    Tcl_GetUnicode, /* 382 */
    Tcl_GetRange, /* 383 */
    Tcl_AppendUnicodeToObj, /* 384 */
    Tcl_RegExpMatchObj, /* 385 */
    Tcl_SetNotifier, /* 386 */
    Tcl_GetAllocMutex, /* 387 */
    Tcl_GetChannelNames, /* 388 */
    Tcl_GetChannelNamesEx, /* 389 */
    Tcl_ProcObjCmd, /* 390 */
    Tcl_ConditionFinalize, /* 391 */
    Tcl_MutexFinalize, /* 392 */
    Tcl_CreateThread, /* 393 */
    Tcl_ReadRaw, /* 394 */
    Tcl_WriteRaw, /* 395 */
    Tcl_GetTopChannel, /* 396 */
    Tcl_ChannelBuffered, /* 397 */
    Tcl_ChannelName, /* 398 */
    Tcl_ChannelVersion, /* 399 */
    Tcl_ChannelBlockModeProc, /* 400 */
    Tcl_ChannelCloseProc, /* 401 */
    Tcl_ChannelClose2Proc, /* 402 */
    Tcl_ChannelInputProc, /* 403 */
    Tcl_ChannelOutputProc, /* 404 */
    Tcl_ChannelSeekProc, /* 405 */
    Tcl_ChannelSetOptionProc, /* 406 */
    Tcl_ChannelGetOptionProc, /* 407 */
    Tcl_ChannelWatchProc, /* 408 */
    Tcl_ChannelGetHandleProc, /* 409 */
    Tcl_ChannelFlushProc, /* 410 */
    Tcl_ChannelHandlerProc, /* 411 */
    Tcl_JoinThread, /* 412 */
    Tcl_IsChannelShared, /* 413 */
    Tcl_IsChannelRegistered, /* 414 */
    Tcl_CutChannel, /* 415 */
    Tcl_SpliceChannel, /* 416 */
    Tcl_ClearChannelHandlers, /* 417 */
    Tcl_IsChannelExisting, /* 418 */
    Tcl_UniCharNcasecmp, /* 419 */
    Tcl_UniCharCaseMatch, /* 420 */
    Tcl_FindHashEntry, /* 421 */
    Tcl_CreateHashEntry, /* 422 */
    Tcl_InitCustomHashTable, /* 423 */
    Tcl_InitObjHashTable, /* 424 */
    Tcl_CommandTraceInfo, /* 425 */
    Tcl_TraceCommand, /* 426 */
    Tcl_UntraceCommand, /* 427 */
    Tcl_AttemptAlloc, /* 428 */
    Tcl_AttemptDbCkalloc, /* 429 */
    Tcl_AttemptRealloc, /* 430 */
    Tcl_AttemptDbCkrealloc, /* 431 */
    Tcl_AttemptSetObjLength, /* 432 */
    Tcl_GetChannelThread, /* 433 */
    Tcl_GetUnicodeFromObj, /* 434 */
    Tcl_GetMathFuncInfo, /* 435 */
    Tcl_ListMathFuncs, /* 436 */
    Tcl_SubstObj, /* 437 */
    Tcl_DetachChannel, /* 438 */
    Tcl_IsStandardChannel, /* 439 */
    Tcl_FSCopyFile, /* 440 */
    Tcl_FSCopyDirectory, /* 441 */
    Tcl_FSCreateDirectory, /* 442 */
    Tcl_FSDeleteFile, /* 443 */
    Tcl_FSLoadFile, /* 444 */
    Tcl_FSMatchInDirectory, /* 445 */
    Tcl_FSLink, /* 446 */
    Tcl_FSRemoveDirectory, /* 447 */
    Tcl_FSRenameFile, /* 448 */
    Tcl_FSLstat, /* 449 */
    Tcl_FSUtime, /* 450 */
    Tcl_FSFileAttrsGet, /* 451 */
    Tcl_FSFileAttrsSet, /* 452 */
    Tcl_FSFileAttrStrings, /* 453 */
    Tcl_FSStat, /* 454 */
    Tcl_FSAccess, /* 455 */
    Tcl_FSOpenFileChannel, /* 456 */
    Tcl_FSGetCwd, /* 457 */
    Tcl_FSChdir, /* 458 */
    Tcl_FSConvertToPathType, /* 459 */
    Tcl_FSJoinPath, /* 460 */
    Tcl_FSSplitPath, /* 461 */
    Tcl_FSEqualPaths, /* 462 */
    Tcl_FSGetNormalizedPath, /* 463 */
    Tcl_FSJoinToPath, /* 464 */
    Tcl_FSGetInternalRep, /* 465 */
    Tcl_FSGetTranslatedPath, /* 466 */
    Tcl_FSEvalFile, /* 467 */
    Tcl_FSNewNativePath, /* 468 */
    Tcl_FSGetNativePath, /* 469 */
    Tcl_FSFileSystemInfo, /* 470 */
    Tcl_FSPathSeparator, /* 471 */
    Tcl_FSListVolumes, /* 472 */
    Tcl_FSRegister, /* 473 */
    Tcl_FSUnregister, /* 474 */
    Tcl_FSData, /* 475 */
    Tcl_FSGetTranslatedStringPath, /* 476 */
    Tcl_FSGetFileSystemForPath, /* 477 */
    Tcl_FSGetPathType, /* 478 */
    Tcl_OutputBuffered, /* 479 */
    Tcl_FSMountsChanged, /* 480 */
    Tcl_EvalTokensStandard, /* 481 */
    Tcl_GetTime, /* 482 */
    Tcl_CreateObjTrace, /* 483 */
    Tcl_GetCommandInfoFromToken, /* 484 */
    Tcl_SetCommandInfoFromToken, /* 485 */
    Tcl_DbNewWideIntObj, /* 486 */
    Tcl_GetWideIntFromObj, /* 487 */
    Tcl_NewWideIntObj, /* 488 */
    Tcl_SetWideIntObj, /* 489 */
    Tcl_AllocStatBuf, /* 490 */
    Tcl_Seek, /* 491 */
    Tcl_Tell, /* 492 */
    Tcl_ChannelWideSeekProc, /* 493 */
    Tcl_DictObjPut, /* 494 */
    Tcl_DictObjGet, /* 495 */
    Tcl_DictObjRemove, /* 496 */
    Tcl_DictObjSize, /* 497 */
    Tcl_DictObjFirst, /* 498 */
    Tcl_DictObjNext, /* 499 */
    Tcl_DictObjDone, /* 500 */
    Tcl_DictObjPutKeyList, /* 501 */
    Tcl_DictObjRemoveKeyList, /* 502 */
    Tcl_NewDictObj, /* 503 */
    Tcl_DbNewDictObj, /* 504 */
    Tcl_RegisterConfig, /* 505 */
    Tcl_CreateNamespace, /* 506 */
    Tcl_DeleteNamespace, /* 507 */
    Tcl_AppendExportList, /* 508 */
    Tcl_Export, /* 509 */
    Tcl_Import, /* 510 */
    Tcl_ForgetImport, /* 511 */
    Tcl_GetCurrentNamespace, /* 512 */
    Tcl_GetGlobalNamespace, /* 513 */
    Tcl_FindNamespace, /* 514 */
    Tcl_FindCommand, /* 515 */
    Tcl_GetCommandFromObj, /* 516 */
    Tcl_GetCommandFullName, /* 517 */
    Tcl_FSEvalFileEx, /* 518 */
    Tcl_SetExitProc, /* 519 */
    Tcl_LimitAddHandler, /* 520 */
    Tcl_LimitRemoveHandler, /* 521 */
    Tcl_LimitReady, /* 522 */
    Tcl_LimitCheck, /* 523 */
    Tcl_LimitExceeded, /* 524 */
    Tcl_LimitSetCommands, /* 525 */
    Tcl_LimitSetTime, /* 526 */
    Tcl_LimitSetGranularity, /* 527 */
    Tcl_LimitTypeEnabled, /* 528 */
    Tcl_LimitTypeExceeded, /* 529 */
    Tcl_LimitTypeSet, /* 530 */
    Tcl_LimitTypeReset, /* 531 */
    Tcl_LimitGetCommands, /* 532 */
    Tcl_LimitGetTime, /* 533 */
    Tcl_LimitGetGranularity, /* 534 */
    Tcl_SaveInterpState, /* 535 */
    Tcl_RestoreInterpState, /* 536 */
    Tcl_DiscardInterpState, /* 537 */
    Tcl_SetReturnOptions, /* 538 */
    Tcl_GetReturnOptions, /* 539 */
    Tcl_IsEnsemble, /* 540 */
    Tcl_CreateEnsemble, /* 541 */
    Tcl_FindEnsemble, /* 542 */
    Tcl_SetEnsembleSubcommandList, /* 543 */
    Tcl_SetEnsembleMappingDict, /* 544 */
    Tcl_SetEnsembleUnknownHandler, /* 545 */
    Tcl_SetEnsembleFlags, /* 546 */
    Tcl_GetEnsembleSubcommandList, /* 547 */
    Tcl_GetEnsembleMappingDict, /* 548 */
    Tcl_GetEnsembleUnknownHandler, /* 549 */
    Tcl_GetEnsembleFlags, /* 550 */
    Tcl_GetEnsembleNamespace, /* 551 */
    Tcl_SetTimeProc, /* 552 */
    Tcl_QueryTimeProc, /* 553 */
    Tcl_ChannelThreadActionProc, /* 554 */
    Tcl_NewBignumObj, /* 555 */
    Tcl_DbNewBignumObj, /* 556 */
    Tcl_SetBignumObj, /* 557 */
    Tcl_GetBignumFromObj, /* 558 */
    Tcl_TakeBignumFromObj, /* 559 */
    Tcl_TruncateChannel, /* 560 */
    Tcl_ChannelTruncateProc, /* 561 */
    Tcl_SetChannelErrorInterp, /* 562 */
    Tcl_GetChannelErrorInterp, /* 563 */
    Tcl_SetChannelError, /* 564 */
    Tcl_GetChannelError, /* 565 */
    Tcl_InitBignumFromDouble, /* 566 */
    Tcl_GetNamespaceUnknownHandler, /* 567 */
    Tcl_SetNamespaceUnknownHandler, /* 568 */
    Tcl_GetEncodingFromObj, /* 569 */
    Tcl_GetEncodingSearchPath, /* 570 */
    Tcl_SetEncodingSearchPath, /* 571 */
    Tcl_GetEncodingNameFromEnvironment, /* 572 */
    Tcl_PkgRequireProc, /* 573 */
    Tcl_AppendObjToErrorInfo, /* 574 */
    Tcl_AppendLimitedToObj, /* 575 */
    Tcl_Format, /* 576 */
    Tcl_AppendFormatToObj, /* 577 */
    Tcl_ObjPrintf, /* 578 */
    Tcl_AppendPrintfToObj, /* 579 */
    Tcl_CancelEval, /* 580 */
    Tcl_Canceled, /* 581 */
    Tcl_CreatePipe, /* 582 */
    Tcl_NRCreateCommand, /* 583 */
    Tcl_NREvalObj, /* 584 */
    Tcl_NREvalObjv, /* 585 */
    Tcl_NRCmdSwap, /* 586 */
    Tcl_NRAddCallback, /* 587 */
    Tcl_NRCallObjProc, /* 588 */
    Tcl_GetFSDeviceFromStat, /* 589 */
    Tcl_GetFSInodeFromStat, /* 590 */
    Tcl_GetModeFromStat, /* 591 */
    Tcl_GetLinkCountFromStat, /* 592 */
    Tcl_GetUserIdFromStat, /* 593 */
    Tcl_GetGroupIdFromStat, /* 594 */
    Tcl_GetDeviceTypeFromStat, /* 595 */
    Tcl_GetAccessTimeFromStat, /* 596 */
    Tcl_GetModificationTimeFromStat, /* 597 */
    Tcl_GetChangeTimeFromStat, /* 598 */
    Tcl_GetSizeFromStat, /* 599 */
    Tcl_GetBlocksFromStat, /* 600 */
    Tcl_GetBlockSizeFromStat, /* 601 */
    Tcl_SetEnsembleParameterList, /* 602 */
    Tcl_GetEnsembleParameterList, /* 603 */
    Tcl_ParseArgsObjv, /* 604 */
    Tcl_GetErrorLine, /* 605 */
    Tcl_SetErrorLine, /* 606 */
    Tcl_TransferResult, /* 607 */
    Tcl_InterpActive, /* 608 */
    Tcl_BackgroundException, /* 609 */
    Tcl_ZlibDeflate, /* 610 */
    Tcl_ZlibInflate, /* 611 */
    Tcl_ZlibCRC32, /* 612 */
    Tcl_ZlibAdler32, /* 613 */
    Tcl_ZlibStreamInit, /* 614 */
    Tcl_ZlibStreamGetCommandName, /* 615 */
    Tcl_ZlibStreamEof, /* 616 */
    Tcl_ZlibStreamChecksum, /* 617 */
    Tcl_ZlibStreamPut, /* 618 */
    Tcl_ZlibStreamGet, /* 619 */
    Tcl_ZlibStreamClose, /* 620 */
    Tcl_ZlibStreamReset, /* 621 */
    Tcl_SetStartupScript, /* 622 */
    Tcl_GetStartupScript, /* 623 */
    Tcl_CloseEx, /* 624 */
    Tcl_NRExprObj, /* 625 */
    Tcl_NRSubstObj, /* 626 */
    Tcl_LoadFile, /* 627 */
    Tcl_FindSymbol, /* 628 */
    Tcl_FSUnloadFile, /* 629 */
    Tcl_ZlibStreamSetCompressionDictionary, /* 630 */
    Tcl_OpenTcpServerEx, /* 631 */
    TclZipfs_Mount, /* 632 */
    TclZipfs_Unmount, /* 633 */
    TclZipfs_TclLibrary, /* 634 */
    TclZipfs_MountBuffer, /* 635 */
    Tcl_FreeIntRep, /* 636 */
    Tcl_InitStringRep, /* 637 */
    Tcl_FetchIntRep, /* 638 */
    Tcl_StoreIntRep, /* 639 */
    Tcl_HasStringRep, /* 640 */
    Tcl_IncrRefCount, /* 641 */
    Tcl_DecrRefCount, /* 642 */
    Tcl_IsShared, /* 643 */
    Tcl_LinkArray, /* 644 */
    Tcl_GetIntForIndex, /* 645 */
    Tcl_UtfToUniChar, /* 646 */
    Tcl_UniCharToUtfDString, /* 647 */
    Tcl_UtfToUniCharDString, /* 648 */
    0, /* 649 */
    0, /* 650 */
    TclGetStringFromObj, /* 651 */
    TclGetUnicodeFromObj, /* 652 */
    TclGetByteArrayFromObj, /* 653 */
<<<<<<< HEAD
    0, /* 654 */
    0, /* 655 */
    TclUnusedStubEntry, /* 656 */
=======
    Tcl_UtfCharComplete, /* 654 */
    Tcl_UtfNext, /* 655 */
    Tcl_UtfPrev, /* 656 */
>>>>>>> 185b0d14
};

/* !END!: Do not edit above this line. */<|MERGE_RESOLUTION|>--- conflicted
+++ resolved
@@ -1929,15 +1929,9 @@
     TclGetStringFromObj, /* 651 */
     TclGetUnicodeFromObj, /* 652 */
     TclGetByteArrayFromObj, /* 653 */
-<<<<<<< HEAD
-    0, /* 654 */
-    0, /* 655 */
-    TclUnusedStubEntry, /* 656 */
-=======
     Tcl_UtfCharComplete, /* 654 */
     Tcl_UtfNext, /* 655 */
     Tcl_UtfPrev, /* 656 */
->>>>>>> 185b0d14
 };
 
 /* !END!: Do not edit above this line. */