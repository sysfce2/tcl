/*
 * tclStubInit.c --
 *
 *	This file contains the initializers for the Tcl stub vectors.
 *
 * Copyright © 1998-1999 Scriptics Corporation.
 *
 * See the file "license.terms" for information on usage and redistribution
 * of this file, and for a DISCLAIMER OF ALL WARRANTIES.
 */

#include "tclInt.h"
#include "tommath_private.h"
#include "tclTomMath.h"

#ifdef __CYGWIN__
#   include <wchar.h>
#endif

#ifdef __GNUC__
#pragma GCC dependency "tcl.decls"
#pragma GCC dependency "tclInt.decls"
#pragma GCC dependency "tclTomMath.decls"
#endif

/*
 * Remove macros that will interfere with the definitions below.
 */

#undef Tcl_Alloc
#undef Tcl_Free
#undef Tcl_Realloc
#undef Tcl_NewBooleanObj
#undef Tcl_NewByteArrayObj
#undef Tcl_NewDoubleObj
#undef Tcl_NewIntObj
#undef Tcl_NewListObj
#undef Tcl_NewLongObj
#undef Tcl_DbNewLongObj
#undef Tcl_NewObj
#undef Tcl_NewStringObj
#undef Tcl_GetUnicode
#undef Tcl_GetUnicodeFromObj
#undef Tcl_NewUnicodeObj
#undef Tcl_SetUnicodeObj
#undef Tcl_DumpActiveMemory
#undef Tcl_ValidateAllMemory
#undef Tcl_FindHashEntry
#undef Tcl_CreateHashEntry
#undef Tcl_Panic
#undef Tcl_FindExecutable
#undef Tcl_SetExitProc
#undef Tcl_SetPanicProc
#undef TclpGetPid
#undef TclSockMinimumBuffers
#undef Tcl_SetIntObj
#undef Tcl_SetLongObj
#undef TclpInetNtoa
#undef TclWinGetServByName
#undef TclWinGetSockOpt
#undef TclWinSetSockOpt
#undef TclWinNToHS
#undef TclStaticLibrary
#undef Tcl_BackgroundError
#define TclStaticLibrary Tcl_StaticLibrary
#undef Tcl_UniCharToUtfDString
#undef Tcl_UtfToUniCharDString
#undef Tcl_UtfToUniChar
#if !defined(_WIN32) && !defined(__CYGWIN__)
#undef Tcl_WinConvertError
#define Tcl_WinConvertError 0
#endif


#if TCL_UTF_MAX <= 3
static void uniCodePanic() {
    Tcl_Panic("This extension uses a deprecated function, not available now: Tcl is compiled with -DTCL_UTF_MAX==%d", TCL_UTF_MAX);
}
#   define Tcl_GetUnicode (int *(*)(Tcl_Obj *))(void *)uniCodePanic
#   define Tcl_GetUnicodeFromObj (Tcl_UniChar *(*)(Tcl_Obj *, size_t *))(void *)uniCodePanic
#   define Tcl_NewUnicodeObj (Tcl_Obj *(*)(const Tcl_UniChar *, size_t))(void *)uniCodePanic
#   define Tcl_SetUnicodeObj (void(*)(Tcl_Obj *, const Tcl_UniChar *, size_t))(void *)uniCodePanic
#endif

#define TclUtfCharComplete Tcl_UtfCharComplete
#define TclUtfNext Tcl_UtfNext
#define TclUtfPrev Tcl_UtfPrev

#define TclListObjGetElements_ LOGetElements
#define TclListObjLength_ LOLength
#define TclDictObjSize_ DOSize
#define TclSplitList_ SplitList
#define TclSplitPath_ SplitPath
#define TclFSSplitPath_ FSSplitPath
#define TclParseArgsObjv_ ParseArgsObjv
int LOGetElements(Tcl_Interp *interp, Tcl_Obj *listPtr,
    int *objcPtr, Tcl_Obj ***objvPtr) {
    size_t n = TCL_INDEX_NONE;
    int result = Tcl_ListObjGetElements(interp, listPtr, &n, objvPtr);
    if (objcPtr) {
	if ((result == TCL_OK) && (n > INT_MAX)) {
	    if (interp) {
		Tcl_AppendResult(interp, "List too large to be processed", NULL);
	    }
	    return TCL_ERROR;
	}
	*objcPtr = n;
    }
    return result;
}
int LOLength(Tcl_Interp *interp, Tcl_Obj *listPtr,
    int *lengthPtr) {
    size_t n = TCL_INDEX_NONE;
    int result = TclListObjLength(interp, listPtr, &n);
    if (lengthPtr) {
	if ((result == TCL_OK) && (n > INT_MAX)) {
	    if (interp) {
		Tcl_AppendResult(interp, "List too large to be processed", NULL);
	    }
	    return TCL_ERROR;
	}
	*lengthPtr = n;
    }
    return result;
}
static int DOSize(Tcl_Interp *interp, Tcl_Obj *dictPtr,
    int *sizePtr) {
    size_t n = TCL_INDEX_NONE;
    int result = Tcl_DictObjSize(interp, dictPtr, &n);
    if (sizePtr) {
	if ((result == TCL_OK) && (n > INT_MAX)) {
	    if (interp) {
		Tcl_AppendResult(interp, "Dict too large to be processed", NULL);
	    }
	    return TCL_ERROR;
	}
	*sizePtr = n;
    }
    return result;
}
static int SplitList(Tcl_Interp *interp, const char *listStr, int *argcPtr,
	const char ***argvPtr) {
    size_t n = TCL_INDEX_NONE;
    int result = Tcl_SplitList(interp, listStr, &n, argvPtr);
    if (argcPtr) {
	if ((result == TCL_OK) && (n > INT_MAX)) {
	    if (interp) {
		Tcl_AppendResult(interp, "List too large to be processed", NULL);
	    }
	    Tcl_Free((void *)*argvPtr);
	    return TCL_ERROR;
	}
	*argcPtr = n;
    }
    return result;
}
static void SplitPath(const char *path, int *argcPtr, const char ***argvPtr) {
    size_t n = TCL_INDEX_NONE;
    Tcl_SplitPath(path, &n, argvPtr);
    if (argcPtr) {
	if (n > INT_MAX) {
	    n = TCL_INDEX_NONE; /* No other way to return an error-situation */
	    Tcl_Free((void *)*argvPtr);
	    *argvPtr = NULL;
	}
	*argcPtr = n;
    }
}
static Tcl_Obj *FSSplitPath(Tcl_Obj *pathPtr, int *lenPtr) {
    size_t n = TCL_INDEX_NONE;
    Tcl_Obj *result = Tcl_FSSplitPath(pathPtr, &n);
    if (lenPtr) {
	if (result && (n > INT_MAX)) {
	    Tcl_DecrRefCount(result);
	    return NULL;
	}
	*lenPtr = n;
    }
    return result;
}
static int ParseArgsObjv(Tcl_Interp *interp,
	const Tcl_ArgvInfo *argTable, int *objcPtr, Tcl_Obj *const *objv,
	Tcl_Obj ***remObjv) {
    size_t n = (*objcPtr < 0) ? TCL_INDEX_NONE: (size_t)*objcPtr ;
    int result = Tcl_ParseArgsObjv(interp, argTable, &n, objv, remObjv);
    *objcPtr = (int)n;
    return result;
}

#define TclBN_mp_add mp_add
#define TclBN_mp_add_d mp_add_d
#define TclBN_mp_and mp_and
#define TclBN_mp_clamp mp_clamp
#define TclBN_mp_clear mp_clear
#define TclBN_mp_clear_multi mp_clear_multi
#define TclBN_mp_cmp mp_cmp
#define TclBN_mp_cmp_d mp_cmp_d
#define TclBN_mp_cmp_mag mp_cmp_mag
#define TclBN_mp_cnt_lsb mp_cnt_lsb
#define TclBN_mp_copy mp_copy
#define TclBN_mp_count_bits mp_count_bits
#define TclBN_mp_div mp_div
#define TclBN_mp_div_d mp_div_d
#define TclBN_mp_div_2 mp_div_2
#define TclBN_mp_div_2d mp_div_2d
#define TclBN_mp_exch mp_exch
#define TclBN_mp_expt_u32 mp_expt_u32
#define TclBN_mp_get_mag_u64 mp_get_mag_u64
#define TclBN_mp_grow mp_grow
#define TclBN_mp_init mp_init
#define TclBN_mp_init_copy mp_init_copy
#define TclBN_mp_init_multi mp_init_multi
#define TclBN_mp_init_set mp_init_set
#define TclBN_mp_init_size mp_init_size
#define TclBN_mp_init_i64 mp_init_i64
#define TclBN_mp_init_u64 mp_init_u64
#define TclBN_mp_lshd mp_lshd
#define TclBN_mp_mod mp_mod
#define TclBN_mp_mod_2d mp_mod_2d
#define TclBN_mp_mul mp_mul
#define TclBN_mp_mul_d mp_mul_d
#define TclBN_mp_mul_2 mp_mul_2
#define TclBN_mp_mul_2d mp_mul_2d
#define TclBN_mp_neg mp_neg
#define TclBN_mp_or mp_or
#define TclBN_mp_radix_size mp_radix_size
#define TclBN_mp_read_radix mp_read_radix
#define TclBN_mp_rshd mp_rshd
#define TclBN_mp_set_i64 mp_set_i64
#define TclBN_mp_set_u64 mp_set_u64
#define TclBN_mp_shrink mp_shrink
#define TclBN_mp_sqr mp_sqr
#define TclBN_mp_sqrt mp_sqrt
#define TclBN_mp_sub mp_sub
#define TclBN_mp_sub_d mp_sub_d
#define TclBN_mp_signed_rsh mp_signed_rsh
#define TclBN_mp_to_radix mp_to_radix
#define TclBN_mp_to_ubin mp_to_ubin
#define TclBN_mp_ubin_size mp_ubin_size
#define TclBN_mp_unpack mp_unpack
#define TclBN_mp_xor mp_xor
#define TclBN_mp_zero mp_zero
#define TclBN_s_mp_add s_mp_add
#define TclBN_mp_balance_mul s_mp_balance_mul
#define TclBN_mp_karatsuba_mul s_mp_karatsuba_mul
#define TclBN_mp_karatsuba_sqr s_mp_karatsuba_sqr
#define TclBN_s_mp_mul_digs s_mp_mul_digs
#define TclBN_s_mp_mul_digs_fast s_mp_mul_digs_fast
#define TclBN_s_mp_reverse s_mp_reverse
#define TclBN_s_mp_sqr s_mp_sqr
#define TclBN_s_mp_sqr_fast s_mp_sqr_fast
#define TclBN_s_mp_sub s_mp_sub
#define TclBN_mp_toom_mul s_mp_toom_mul
#define TclBN_mp_toom_sqr s_mp_toom_sqr

#ifndef MAC_OSX_TCL /* On UNIX, fill with other stub entries */
#   define Tcl_MacOSXOpenVersionedBundleResources 0
#   define Tcl_MacOSXNotifierAddRunLoopMode 0
#endif
#ifdef _WIN32
#   define Tcl_CreateFileHandler 0
#   define Tcl_DeleteFileHandler 0
#   define Tcl_GetOpenFile 0
#else
#   define TclpIsAtty isatty
#endif

#ifdef _WIN32
#   define TclUnixWaitForFile 0
#   define TclUnixCopyFile 0
#   define TclUnixOpenTemporaryFile 0
#   define TclpReaddir 0
#   undef TclpIsAtty
#   define TclpIsAtty 0
#elif defined(__CYGWIN__)
#   define TclpIsAtty isatty
static void
doNothing(void)
{
    /* dummy implementation, no need to do anything */
}
#   define TclWinAddProcess (void (*) (void *, size_t)) doNothing
#   define TclWinFlushDirtyChannels doNothing

#define TclWinNoBackslash winNoBackslash
static char *
TclWinNoBackslash(char *path)
{
    char *p;

    for (p = path; *p != '\0'; p++) {
	if (*p == '\\') {
	    *p = '/';
	}
    }
    return path;
}

void *TclWinGetTclInstance()
{
    void *hInstance = NULL;
    GetModuleHandleExW(GET_MODULE_HANDLE_EX_FLAG_FROM_ADDRESS,
	    (const wchar_t *)&TclWinNoBackslash, &hInstance);
    return hInstance;
}

size_t
TclpGetPid(Tcl_Pid pid)
{
    return (size_t)pid;
}

#if defined(TCL_WIDE_INT_IS_LONG)
/* On Cygwin64, long is 64-bit while on Win64 long is 32-bit. Therefore
 * we have to make sure that all stub entries on Cygwin64 follow the Win64
 * signature. Tcl 9 must find a better solution, but that cannot be done
 * without introducing a binary incompatibility.
 */
static int exprInt(Tcl_Interp *interp, const char *expr, int *ptr){
    long longValue;
    int result = Tcl_ExprLong(interp, expr, &longValue);
    if (result == TCL_OK) {
	    if ((longValue >= (long)(INT_MIN))
		    && (longValue <= (long)(UINT_MAX))) {
	    *ptr = (int)longValue;
	} else {
	    Tcl_SetObjResult(interp, Tcl_NewStringObj(
		    "integer value too large to represent as non-long integer", -1));
	    result = TCL_ERROR;
	}
    }
    return result;
}
#define Tcl_ExprLong (int(*)(Tcl_Interp*,const char*,long*))exprInt
static int exprIntObj(Tcl_Interp *interp, Tcl_Obj*expr, int *ptr){
    long longValue;
    int result = Tcl_ExprLongObj(interp, expr, &longValue);
    if (result == TCL_OK) {
	    if ((longValue >= (long)(INT_MIN))
		    && (longValue <= (long)(UINT_MAX))) {
	    *ptr = (int)longValue;
	} else {
	    Tcl_SetObjResult(interp, Tcl_NewStringObj(
		    "integer value too large to represent as non-long integer", -1));
	    result = TCL_ERROR;
	}
    }
    return result;
}
#define Tcl_ExprLongObj (int(*)(Tcl_Interp*,Tcl_Obj*,long*))exprIntObj
static int utfNcmp(const char *s1, const char *s2, unsigned int n){
   return Tcl_UtfNcmp(s1, s2, (unsigned long)n);
}
#define Tcl_UtfNcmp (int(*)(const char*,const char*,unsigned long))(void *)utfNcmp
static int utfNcasecmp(const char *s1, const char *s2, unsigned int n){
   return Tcl_UtfNcasecmp(s1, s2, (unsigned long)n);
}
#define Tcl_UtfNcasecmp (int(*)(const char*,const char*,unsigned long))(void *)utfNcasecmp

#endif /* TCL_WIDE_INT_IS_LONG */

#else /* __CYGWIN__ */
#   define TclWinGetTclInstance 0
#   define TclpGetPid 0
#   define TclWinFlushDirtyChannels 0
#   define TclWinNoBackslash 0
#   define TclWinAddProcess 0
#endif

/*
 * WARNING: The contents of this file is automatically generated by the
 * tools/genStubs.tcl script. Any modifications to the function declarations
 * below should be made in the generic/tcl.decls script.
 */

MODULE_SCOPE const TclStubs tclStubs;
MODULE_SCOPE const TclTomMathStubs tclTomMathStubs;

#ifdef __GNUC__
/*
 * The rest of this file shouldn't warn about deprecated functions; they're
 * there because we intend them to be so and know that this file is OK to
 * touch those fields.
 */
#pragma GCC diagnostic ignored "-Wdeprecated-declarations"
#endif

/* !BEGIN!: Do not edit below this line. */

static const TclIntStubs tclIntStubs = {
    TCL_STUB_MAGIC,
    0,
    0, /* 0 */
    0, /* 1 */
    0, /* 2 */
    TclAllocateFreeObjects, /* 3 */
    0, /* 4 */
    TclCleanupChildren, /* 5 */
    TclCleanupCommand, /* 6 */
    TclCopyAndCollapse, /* 7 */
    0, /* 8 */
    TclCreatePipeline, /* 9 */
    TclCreateProc, /* 10 */
    TclDeleteCompiledLocalVars, /* 11 */
    TclDeleteVars, /* 12 */
    0, /* 13 */
    TclDumpMemoryInfo, /* 14 */
    0, /* 15 */
    TclExprFloatError, /* 16 */
    0, /* 17 */
    0, /* 18 */
    0, /* 19 */
    0, /* 20 */
    0, /* 21 */
    TclFindElement, /* 22 */
    TclFindProc, /* 23 */
    TclFormatInt, /* 24 */
    TclFreePackageInfo, /* 25 */
    0, /* 26 */
    0, /* 27 */
    TclpGetDefaultStdChannel, /* 28 */
    0, /* 29 */
    0, /* 30 */
    TclGetExtension, /* 31 */
    TclGetFrame, /* 32 */
    0, /* 33 */
    0, /* 34 */
    0, /* 35 */
    0, /* 36 */
    0, /* 37 */
    TclGetNamespaceForQualName, /* 38 */
    TclGetObjInterpProc, /* 39 */
    TclGetOpenMode, /* 40 */
    TclGetOriginalCommand, /* 41 */
    TclpGetUserHome, /* 42 */
    0, /* 43 */
    0, /* 44 */
    TclHideUnsafeCommands, /* 45 */
    TclInExit, /* 46 */
    0, /* 47 */
    0, /* 48 */
    0, /* 49 */
    0, /* 50 */
    TclInterpInit, /* 51 */
    0, /* 52 */
    TclInvokeObjectCommand, /* 53 */
    TclInvokeStringCommand, /* 54 */
    TclIsProc, /* 55 */
    0, /* 56 */
    0, /* 57 */
    TclLookupVar, /* 58 */
    0, /* 59 */
    TclNeedSpace, /* 60 */
    TclNewProcBodyObj, /* 61 */
    TclObjCommandComplete, /* 62 */
    TclObjInterpProc, /* 63 */
    TclObjInvoke, /* 64 */
    0, /* 65 */
    0, /* 66 */
    0, /* 67 */
    0, /* 68 */
    TclpAlloc, /* 69 */
    0, /* 70 */
    0, /* 71 */
    0, /* 72 */
    0, /* 73 */
    TclpFree, /* 74 */
    TclpGetClicks, /* 75 */
    TclpGetSeconds, /* 76 */
    0, /* 77 */
    0, /* 78 */
    0, /* 79 */
    0, /* 80 */
    TclpRealloc, /* 81 */
    0, /* 82 */
    0, /* 83 */
    0, /* 84 */
    0, /* 85 */
    0, /* 86 */
    0, /* 87 */
    0, /* 88 */
    TclPreventAliasLoop, /* 89 */
    0, /* 90 */
    TclProcCleanupProc, /* 91 */
    TclProcCompileProc, /* 92 */
    TclProcDeleteProc, /* 93 */
    0, /* 94 */
    0, /* 95 */
    TclRenameCommand, /* 96 */
    TclResetShadowedCmdRefs, /* 97 */
    TclServiceIdle, /* 98 */
    0, /* 99 */
    0, /* 100 */
    0, /* 101 */
    TclSetupEnv, /* 102 */
    TclSockGetPort, /* 103 */
    0, /* 104 */
    0, /* 105 */
    0, /* 106 */
    0, /* 107 */
    TclTeardownNamespace, /* 108 */
    TclUpdateReturnInfo, /* 109 */
    TclSockMinimumBuffers, /* 110 */
    Tcl_AddInterpResolvers, /* 111 */
    0, /* 112 */
    0, /* 113 */
    0, /* 114 */
    0, /* 115 */
    0, /* 116 */
    0, /* 117 */
    Tcl_GetInterpResolvers, /* 118 */
    Tcl_GetNamespaceResolvers, /* 119 */
    Tcl_FindNamespaceVar, /* 120 */
    0, /* 121 */
    0, /* 122 */
    0, /* 123 */
    0, /* 124 */
    0, /* 125 */
    Tcl_GetVariableFullName, /* 126 */
    0, /* 127 */
    Tcl_PopCallFrame, /* 128 */
    Tcl_PushCallFrame, /* 129 */
    Tcl_RemoveInterpResolvers, /* 130 */
    Tcl_SetNamespaceResolvers, /* 131 */
    TclpHasSockets, /* 132 */
    0, /* 133 */
    0, /* 134 */
    0, /* 135 */
    0, /* 136 */
    0, /* 137 */
    TclGetEnv, /* 138 */
    0, /* 139 */
    0, /* 140 */
    TclpGetCwd, /* 141 */
    TclSetByteCodeFromAny, /* 142 */
    TclAddLiteralObj, /* 143 */
    TclHideLiteral, /* 144 */
    TclGetAuxDataType, /* 145 */
    TclHandleCreate, /* 146 */
    TclHandleFree, /* 147 */
    TclHandlePreserve, /* 148 */
    TclHandleRelease, /* 149 */
    TclRegAbout, /* 150 */
    TclRegExpRangeUniChar, /* 151 */
    TclSetLibraryPath, /* 152 */
    TclGetLibraryPath, /* 153 */
    0, /* 154 */
    0, /* 155 */
    TclRegError, /* 156 */
    TclVarTraceExists, /* 157 */
    0, /* 158 */
    0, /* 159 */
    0, /* 160 */
    TclChannelTransform, /* 161 */
    TclChannelEventScriptInvoker, /* 162 */
    TclGetInstructionTable, /* 163 */
    TclExpandCodeArray, /* 164 */
    TclpSetInitialEncodings, /* 165 */
    TclListObjSetElement, /* 166 */
    0, /* 167 */
    0, /* 168 */
    TclpUtfNcmp2, /* 169 */
    TclCheckInterpTraces, /* 170 */
    TclCheckExecutionTraces, /* 171 */
    TclInThreadExit, /* 172 */
    TclUniCharMatch, /* 173 */
    0, /* 174 */
    TclCallVarTraces, /* 175 */
    TclCleanupVar, /* 176 */
    TclVarErrMsg, /* 177 */
    0, /* 178 */
    0, /* 179 */
    0, /* 180 */
    0, /* 181 */
    0, /* 182 */
    0, /* 183 */
    0, /* 184 */
    0, /* 185 */
    0, /* 186 */
    0, /* 187 */
    0, /* 188 */
    0, /* 189 */
    0, /* 190 */
    0, /* 191 */
    0, /* 192 */
    0, /* 193 */
    0, /* 194 */
    0, /* 195 */
    0, /* 196 */
    0, /* 197 */
    TclObjGetFrame, /* 198 */
    0, /* 199 */
    TclpObjRemoveDirectory, /* 200 */
    TclpObjCopyDirectory, /* 201 */
    TclpObjCreateDirectory, /* 202 */
    TclpObjDeleteFile, /* 203 */
    TclpObjCopyFile, /* 204 */
    TclpObjRenameFile, /* 205 */
    TclpObjStat, /* 206 */
    TclpObjAccess, /* 207 */
    TclpOpenFileChannel, /* 208 */
    0, /* 209 */
    0, /* 210 */
    0, /* 211 */
    TclpFindExecutable, /* 212 */
    TclGetObjNameOfExecutable, /* 213 */
    TclSetObjNameOfExecutable, /* 214 */
    TclStackAlloc, /* 215 */
    TclStackFree, /* 216 */
    TclPushStackFrame, /* 217 */
    TclPopStackFrame, /* 218 */
    0, /* 219 */
    0, /* 220 */
    0, /* 221 */
    0, /* 222 */
    0, /* 223 */
    TclGetPlatform, /* 224 */
    TclTraceDictPath, /* 225 */
    TclObjBeingDeleted, /* 226 */
    TclSetNsPath, /* 227 */
    0, /* 228 */
    TclPtrMakeUpvar, /* 229 */
    TclObjLookupVar, /* 230 */
    TclGetNamespaceFromObj, /* 231 */
    TclEvalObjEx, /* 232 */
    TclGetSrcInfoForPc, /* 233 */
    TclVarHashCreateVar, /* 234 */
    TclInitVarHashTable, /* 235 */
    TclAppendUnicodeToObj, /* 236 */
    TclResetCancellation, /* 237 */
    TclNRInterpProc, /* 238 */
    TclNRInterpProcCore, /* 239 */
    TclNRRunCallbacks, /* 240 */
    TclNREvalObjEx, /* 241 */
    TclNREvalObjv, /* 242 */
    TclDbDumpActiveObjects, /* 243 */
    TclGetNamespaceChildTable, /* 244 */
    TclGetNamespaceCommandTable, /* 245 */
    TclInitRewriteEnsemble, /* 246 */
    TclResetRewriteEnsemble, /* 247 */
    TclCopyChannel, /* 248 */
    TclDoubleDigits, /* 249 */
    TclSetChildCancelFlags, /* 250 */
    TclRegisterLiteral, /* 251 */
    TclPtrGetVar, /* 252 */
    TclPtrSetVar, /* 253 */
    TclPtrIncrObjVar, /* 254 */
    TclPtrObjMakeUpvar, /* 255 */
    TclPtrUnsetVar, /* 256 */
    TclStaticLibrary, /* 257 */
    TclpCreateTemporaryDirectory, /* 258 */
};

static const TclIntPlatStubs tclIntPlatStubs = {
    TCL_STUB_MAGIC,
    0,
    0, /* 0 */
    TclpCloseFile, /* 1 */
    TclpCreateCommandChannel, /* 2 */
    TclpCreatePipe, /* 3 */
    TclWinGetTclInstance, /* 4 */
    TclUnixWaitForFile, /* 5 */
    TclpMakeFile, /* 6 */
    TclpOpenFile, /* 7 */
    TclpGetPid, /* 8 */
    TclpCreateTempFile, /* 9 */
    0, /* 10 */
    TclGetAndDetachPids, /* 11 */
    0, /* 12 */
    0, /* 13 */
    0, /* 14 */
    TclpCreateProcess, /* 15 */
    TclpIsAtty, /* 16 */
    TclUnixCopyFile, /* 17 */
    0, /* 18 */
    0, /* 19 */
    TclWinAddProcess, /* 20 */
    0, /* 21 */
    0, /* 22 */
    0, /* 23 */
    TclWinNoBackslash, /* 24 */
    0, /* 25 */
    0, /* 26 */
    TclWinFlushDirtyChannels, /* 27 */
    0, /* 28 */
    TclWinCPUID, /* 29 */
    TclUnixOpenTemporaryFile, /* 30 */
};

static const TclPlatStubs tclPlatStubs = {
    TCL_STUB_MAGIC,
    0,
    0, /* 0 */
    Tcl_MacOSXOpenVersionedBundleResources, /* 1 */
    Tcl_MacOSXNotifierAddRunLoopMode, /* 2 */
    Tcl_WinConvertError, /* 3 */
};

const TclTomMathStubs tclTomMathStubs = {
    TCL_STUB_MAGIC,
    0,
    TclBN_epoch, /* 0 */
    TclBN_revision, /* 1 */
    TclBN_mp_add, /* 2 */
    TclBN_mp_add_d, /* 3 */
    TclBN_mp_and, /* 4 */
    TclBN_mp_clamp, /* 5 */
    TclBN_mp_clear, /* 6 */
    TclBN_mp_clear_multi, /* 7 */
    TclBN_mp_cmp, /* 8 */
    TclBN_mp_cmp_d, /* 9 */
    TclBN_mp_cmp_mag, /* 10 */
    TclBN_mp_copy, /* 11 */
    TclBN_mp_count_bits, /* 12 */
    TclBN_mp_div, /* 13 */
    TclBN_mp_div_d, /* 14 */
    TclBN_mp_div_2, /* 15 */
    TclBN_mp_div_2d, /* 16 */
    0, /* 17 */
    TclBN_mp_exch, /* 18 */
    TclBN_mp_expt_u32, /* 19 */
    TclBN_mp_grow, /* 20 */
    TclBN_mp_init, /* 21 */
    TclBN_mp_init_copy, /* 22 */
    TclBN_mp_init_multi, /* 23 */
    TclBN_mp_init_set, /* 24 */
    TclBN_mp_init_size, /* 25 */
    TclBN_mp_lshd, /* 26 */
    TclBN_mp_mod, /* 27 */
    TclBN_mp_mod_2d, /* 28 */
    TclBN_mp_mul, /* 29 */
    TclBN_mp_mul_d, /* 30 */
    TclBN_mp_mul_2, /* 31 */
    TclBN_mp_mul_2d, /* 32 */
    TclBN_mp_neg, /* 33 */
    TclBN_mp_or, /* 34 */
    TclBN_mp_radix_size, /* 35 */
    TclBN_mp_read_radix, /* 36 */
    TclBN_mp_rshd, /* 37 */
    TclBN_mp_shrink, /* 38 */
    0, /* 39 */
    0, /* 40 */
    TclBN_mp_sqrt, /* 41 */
    TclBN_mp_sub, /* 42 */
    TclBN_mp_sub_d, /* 43 */
    0, /* 44 */
    0, /* 45 */
    0, /* 46 */
    TclBN_mp_ubin_size, /* 47 */
    TclBN_mp_xor, /* 48 */
    TclBN_mp_zero, /* 49 */
    0, /* 50 */
    0, /* 51 */
    0, /* 52 */
    0, /* 53 */
    0, /* 54 */
    0, /* 55 */
    0, /* 56 */
    0, /* 57 */
    0, /* 58 */
    0, /* 59 */
    0, /* 60 */
    0, /* 61 */
    0, /* 62 */
    TclBN_mp_cnt_lsb, /* 63 */
    0, /* 64 */
    TclBN_mp_init_i64, /* 65 */
    TclBN_mp_init_u64, /* 66 */
    0, /* 67 */
    TclBN_mp_set_u64, /* 68 */
    TclBN_mp_get_mag_u64, /* 69 */
    TclBN_mp_set_i64, /* 70 */
    TclBN_mp_unpack, /* 71 */
    0, /* 72 */
    0, /* 73 */
    0, /* 74 */
    0, /* 75 */
    TclBN_mp_signed_rsh, /* 76 */
    0, /* 77 */
    TclBN_mp_to_ubin, /* 78 */
    0, /* 79 */
    TclBN_mp_to_radix, /* 80 */
};

static const TclStubHooks tclStubHooks = {
    &tclPlatStubs,
    &tclIntStubs,
    &tclIntPlatStubs
};

const TclStubs tclStubs = {
    TCL_STUB_MAGIC,
    &tclStubHooks,
    Tcl_PkgProvideEx, /* 0 */
    Tcl_PkgRequireEx, /* 1 */
    Tcl_Panic, /* 2 */
    Tcl_Alloc, /* 3 */
    Tcl_Free, /* 4 */
    Tcl_Realloc, /* 5 */
    Tcl_DbCkalloc, /* 6 */
    Tcl_DbCkfree, /* 7 */
    Tcl_DbCkrealloc, /* 8 */
    Tcl_CreateFileHandler, /* 9 */
    Tcl_DeleteFileHandler, /* 10 */
    Tcl_SetTimer, /* 11 */
    Tcl_Sleep, /* 12 */
    Tcl_WaitForEvent, /* 13 */
    Tcl_AppendAllObjTypes, /* 14 */
    Tcl_AppendStringsToObj, /* 15 */
    Tcl_AppendToObj, /* 16 */
    Tcl_ConcatObj, /* 17 */
    Tcl_ConvertToType, /* 18 */
    Tcl_DbDecrRefCount, /* 19 */
    Tcl_DbIncrRefCount, /* 20 */
    Tcl_DbIsShared, /* 21 */
    0, /* 22 */
    Tcl_DbNewByteArrayObj, /* 23 */
    Tcl_DbNewDoubleObj, /* 24 */
    Tcl_DbNewListObj, /* 25 */
    0, /* 26 */
    Tcl_DbNewObj, /* 27 */
    Tcl_DbNewStringObj, /* 28 */
    Tcl_DuplicateObj, /* 29 */
    TclFreeObj, /* 30 */
    Tcl_GetBoolean, /* 31 */
    Tcl_GetBooleanFromObj, /* 32 */
    TclGetByteArrayFromObj, /* 33 */
    Tcl_GetDouble, /* 34 */
    Tcl_GetDoubleFromObj, /* 35 */
    0, /* 36 */
    Tcl_GetInt, /* 37 */
    Tcl_GetIntFromObj, /* 38 */
    Tcl_GetLongFromObj, /* 39 */
    Tcl_GetObjType, /* 40 */
    TclGetStringFromObj, /* 41 */
    Tcl_InvalidateStringRep, /* 42 */
    Tcl_ListObjAppendList, /* 43 */
    Tcl_ListObjAppendElement, /* 44 */
    TclListObjGetElements_, /* 45 */
    Tcl_ListObjIndex, /* 46 */
    TclListObjLength_, /* 47 */
    Tcl_ListObjReplace, /* 48 */
    0, /* 49 */
    Tcl_NewByteArrayObj, /* 50 */
    Tcl_NewDoubleObj, /* 51 */
    0, /* 52 */
    Tcl_NewListObj, /* 53 */
    0, /* 54 */
    Tcl_NewObj, /* 55 */
    Tcl_NewStringObj, /* 56 */
    0, /* 57 */
    Tcl_SetByteArrayLength, /* 58 */
    Tcl_SetByteArrayObj, /* 59 */
    Tcl_SetDoubleObj, /* 60 */
    0, /* 61 */
    Tcl_SetListObj, /* 62 */
    0, /* 63 */
    Tcl_SetObjLength, /* 64 */
    Tcl_SetStringObj, /* 65 */
    0, /* 66 */
    0, /* 67 */
    Tcl_AllowExceptions, /* 68 */
    Tcl_AppendElement, /* 69 */
    Tcl_AppendResult, /* 70 */
    Tcl_AsyncCreate, /* 71 */
    Tcl_AsyncDelete, /* 72 */
    Tcl_AsyncInvoke, /* 73 */
    Tcl_AsyncMark, /* 74 */
    Tcl_AsyncReady, /* 75 */
    0, /* 76 */
    0, /* 77 */
    Tcl_BadChannelOption, /* 78 */
    Tcl_CallWhenDeleted, /* 79 */
    Tcl_CancelIdleCall, /* 80 */
    0, /* 81 */
    Tcl_CommandComplete, /* 82 */
    Tcl_Concat, /* 83 */
    Tcl_ConvertElement, /* 84 */
    Tcl_ConvertCountedElement, /* 85 */
    Tcl_CreateAlias, /* 86 */
    Tcl_CreateAliasObj, /* 87 */
    Tcl_CreateChannel, /* 88 */
    Tcl_CreateChannelHandler, /* 89 */
    Tcl_CreateCloseHandler, /* 90 */
    Tcl_CreateCommand, /* 91 */
    Tcl_CreateEventSource, /* 92 */
    Tcl_CreateExitHandler, /* 93 */
    Tcl_CreateInterp, /* 94 */
    0, /* 95 */
    Tcl_CreateObjCommand, /* 96 */
    Tcl_CreateChild, /* 97 */
    Tcl_CreateTimerHandler, /* 98 */
    Tcl_CreateTrace, /* 99 */
    Tcl_DeleteAssocData, /* 100 */
    Tcl_DeleteChannelHandler, /* 101 */
    Tcl_DeleteCloseHandler, /* 102 */
    Tcl_DeleteCommand, /* 103 */
    Tcl_DeleteCommandFromToken, /* 104 */
    Tcl_DeleteEvents, /* 105 */
    Tcl_DeleteEventSource, /* 106 */
    Tcl_DeleteExitHandler, /* 107 */
    Tcl_DeleteHashEntry, /* 108 */
    Tcl_DeleteHashTable, /* 109 */
    Tcl_DeleteInterp, /* 110 */
    Tcl_DetachPids, /* 111 */
    Tcl_DeleteTimerHandler, /* 112 */
    Tcl_DeleteTrace, /* 113 */
    Tcl_DontCallWhenDeleted, /* 114 */
    Tcl_DoOneEvent, /* 115 */
    Tcl_DoWhenIdle, /* 116 */
    Tcl_DStringAppend, /* 117 */
    Tcl_DStringAppendElement, /* 118 */
    Tcl_DStringEndSublist, /* 119 */
    Tcl_DStringFree, /* 120 */
    Tcl_DStringGetResult, /* 121 */
    Tcl_DStringInit, /* 122 */
    Tcl_DStringResult, /* 123 */
    Tcl_DStringSetLength, /* 124 */
    Tcl_DStringStartSublist, /* 125 */
    Tcl_Eof, /* 126 */
    Tcl_ErrnoId, /* 127 */
    Tcl_ErrnoMsg, /* 128 */
    0, /* 129 */
    Tcl_EvalFile, /* 130 */
    0, /* 131 */
    Tcl_EventuallyFree, /* 132 */
    Tcl_Exit, /* 133 */
    Tcl_ExposeCommand, /* 134 */
    Tcl_ExprBoolean, /* 135 */
    Tcl_ExprBooleanObj, /* 136 */
    Tcl_ExprDouble, /* 137 */
    Tcl_ExprDoubleObj, /* 138 */
    Tcl_ExprLong, /* 139 */
    Tcl_ExprLongObj, /* 140 */
    Tcl_ExprObj, /* 141 */
    Tcl_ExprString, /* 142 */
    Tcl_Finalize, /* 143 */
    0, /* 144 */
    Tcl_FirstHashEntry, /* 145 */
    Tcl_Flush, /* 146 */
    0, /* 147 */
    Tcl_GetAlias, /* 148 */
    Tcl_GetAliasObj, /* 149 */
    Tcl_GetAssocData, /* 150 */
    Tcl_GetChannel, /* 151 */
    Tcl_GetChannelBufferSize, /* 152 */
    Tcl_GetChannelHandle, /* 153 */
    Tcl_GetChannelInstanceData, /* 154 */
    Tcl_GetChannelMode, /* 155 */
    Tcl_GetChannelName, /* 156 */
    Tcl_GetChannelOption, /* 157 */
    Tcl_GetChannelType, /* 158 */
    Tcl_GetCommandInfo, /* 159 */
    Tcl_GetCommandName, /* 160 */
    Tcl_GetErrno, /* 161 */
    Tcl_GetHostName, /* 162 */
    Tcl_GetInterpPath, /* 163 */
    Tcl_GetParent, /* 164 */
    Tcl_GetNameOfExecutable, /* 165 */
    Tcl_GetObjResult, /* 166 */
    Tcl_GetOpenFile, /* 167 */
    Tcl_GetPathType, /* 168 */
    Tcl_Gets, /* 169 */
    Tcl_GetsObj, /* 170 */
    Tcl_GetServiceMode, /* 171 */
    Tcl_GetChild, /* 172 */
    Tcl_GetStdChannel, /* 173 */
    0, /* 174 */
    0, /* 175 */
    Tcl_GetVar2, /* 176 */
    0, /* 177 */
    0, /* 178 */
    Tcl_HideCommand, /* 179 */
    Tcl_Init, /* 180 */
    Tcl_InitHashTable, /* 181 */
    Tcl_InputBlocked, /* 182 */
    Tcl_InputBuffered, /* 183 */
    Tcl_InterpDeleted, /* 184 */
    Tcl_IsSafe, /* 185 */
    Tcl_JoinPath, /* 186 */
    Tcl_LinkVar, /* 187 */
    0, /* 188 */
    Tcl_MakeFileChannel, /* 189 */
    Tcl_MakeSafe, /* 190 */
    Tcl_MakeTcpClientChannel, /* 191 */
    Tcl_Merge, /* 192 */
    Tcl_NextHashEntry, /* 193 */
    Tcl_NotifyChannel, /* 194 */
    Tcl_ObjGetVar2, /* 195 */
    Tcl_ObjSetVar2, /* 196 */
    Tcl_OpenCommandChannel, /* 197 */
    Tcl_OpenFileChannel, /* 198 */
    Tcl_OpenTcpClient, /* 199 */
    Tcl_OpenTcpServer, /* 200 */
    Tcl_Preserve, /* 201 */
    Tcl_PrintDouble, /* 202 */
    Tcl_PutEnv, /* 203 */
    Tcl_PosixError, /* 204 */
    Tcl_QueueEvent, /* 205 */
    Tcl_Read, /* 206 */
    Tcl_ReapDetachedProcs, /* 207 */
    Tcl_RecordAndEval, /* 208 */
    Tcl_RecordAndEvalObj, /* 209 */
    Tcl_RegisterChannel, /* 210 */
    Tcl_RegisterObjType, /* 211 */
    Tcl_RegExpCompile, /* 212 */
    Tcl_RegExpExec, /* 213 */
    Tcl_RegExpMatch, /* 214 */
    Tcl_RegExpRange, /* 215 */
    Tcl_Release, /* 216 */
    Tcl_ResetResult, /* 217 */
    Tcl_ScanElement, /* 218 */
    Tcl_ScanCountedElement, /* 219 */
    0, /* 220 */
    Tcl_ServiceAll, /* 221 */
    Tcl_ServiceEvent, /* 222 */
    Tcl_SetAssocData, /* 223 */
    Tcl_SetChannelBufferSize, /* 224 */
    Tcl_SetChannelOption, /* 225 */
    Tcl_SetCommandInfo, /* 226 */
    Tcl_SetErrno, /* 227 */
    Tcl_SetErrorCode, /* 228 */
    Tcl_SetMaxBlockTime, /* 229 */
    0, /* 230 */
    Tcl_SetRecursionLimit, /* 231 */
    0, /* 232 */
    Tcl_SetServiceMode, /* 233 */
    Tcl_SetObjErrorCode, /* 234 */
    Tcl_SetObjResult, /* 235 */
    Tcl_SetStdChannel, /* 236 */
    0, /* 237 */
    Tcl_SetVar2, /* 238 */
    Tcl_SignalId, /* 239 */
    Tcl_SignalMsg, /* 240 */
    Tcl_SourceRCFile, /* 241 */
    TclSplitList_, /* 242 */
    TclSplitPath_, /* 243 */
    0, /* 244 */
    0, /* 245 */
    0, /* 246 */
    0, /* 247 */
    Tcl_TraceVar2, /* 248 */
    Tcl_TranslateFileName, /* 249 */
    Tcl_Ungets, /* 250 */
    Tcl_UnlinkVar, /* 251 */
    Tcl_UnregisterChannel, /* 252 */
    0, /* 253 */
    Tcl_UnsetVar2, /* 254 */
    0, /* 255 */
    Tcl_UntraceVar2, /* 256 */
    Tcl_UpdateLinkedVar, /* 257 */
    0, /* 258 */
    Tcl_UpVar2, /* 259 */
    Tcl_VarEval, /* 260 */
    0, /* 261 */
    Tcl_VarTraceInfo2, /* 262 */
    Tcl_Write, /* 263 */
    Tcl_WrongNumArgs, /* 264 */
    Tcl_DumpActiveMemory, /* 265 */
    Tcl_ValidateAllMemory, /* 266 */
    0, /* 267 */
    0, /* 268 */
    Tcl_HashStats, /* 269 */
    Tcl_ParseVar, /* 270 */
    0, /* 271 */
    Tcl_PkgPresentEx, /* 272 */
    0, /* 273 */
    0, /* 274 */
    0, /* 275 */
    0, /* 276 */
    Tcl_WaitPid, /* 277 */
    0, /* 278 */
    Tcl_GetVersion, /* 279 */
    Tcl_InitMemory, /* 280 */
    Tcl_StackChannel, /* 281 */
    Tcl_UnstackChannel, /* 282 */
    Tcl_GetStackedChannel, /* 283 */
    Tcl_SetMainLoop, /* 284 */
    0, /* 285 */
    Tcl_AppendObjToObj, /* 286 */
    Tcl_CreateEncoding, /* 287 */
    Tcl_CreateThreadExitHandler, /* 288 */
    Tcl_DeleteThreadExitHandler, /* 289 */
    0, /* 290 */
    Tcl_EvalEx, /* 291 */
    Tcl_EvalObjv, /* 292 */
    Tcl_EvalObjEx, /* 293 */
    Tcl_ExitThread, /* 294 */
    Tcl_ExternalToUtf, /* 295 */
    Tcl_ExternalToUtfDString, /* 296 */
    Tcl_FinalizeThread, /* 297 */
    Tcl_FinalizeNotifier, /* 298 */
    Tcl_FreeEncoding, /* 299 */
    Tcl_GetCurrentThread, /* 300 */
    Tcl_GetEncoding, /* 301 */
    Tcl_GetEncodingName, /* 302 */
    Tcl_GetEncodingNames, /* 303 */
    Tcl_GetIndexFromObjStruct, /* 304 */
    Tcl_GetThreadData, /* 305 */
    Tcl_GetVar2Ex, /* 306 */
    Tcl_InitNotifier, /* 307 */
    Tcl_MutexLock, /* 308 */
    Tcl_MutexUnlock, /* 309 */
    Tcl_ConditionNotify, /* 310 */
    Tcl_ConditionWait, /* 311 */
    Tcl_NumUtfChars, /* 312 */
    Tcl_ReadChars, /* 313 */
    0, /* 314 */
    0, /* 315 */
    Tcl_SetSystemEncoding, /* 316 */
    Tcl_SetVar2Ex, /* 317 */
    Tcl_ThreadAlert, /* 318 */
    Tcl_ThreadQueueEvent, /* 319 */
    Tcl_UniCharAtIndex, /* 320 */
    Tcl_UniCharToLower, /* 321 */
    Tcl_UniCharToTitle, /* 322 */
    Tcl_UniCharToUpper, /* 323 */
    Tcl_UniCharToUtf, /* 324 */
    Tcl_UtfAtIndex, /* 325 */
    TclUtfCharComplete, /* 326 */
    Tcl_UtfBackslash, /* 327 */
    Tcl_UtfFindFirst, /* 328 */
    Tcl_UtfFindLast, /* 329 */
    TclUtfNext, /* 330 */
    TclUtfPrev, /* 331 */
    Tcl_UtfToExternal, /* 332 */
    Tcl_UtfToExternalDString, /* 333 */
    Tcl_UtfToLower, /* 334 */
    Tcl_UtfToTitle, /* 335 */
    Tcl_UtfToChar16, /* 336 */
    Tcl_UtfToUpper, /* 337 */
    Tcl_WriteChars, /* 338 */
    Tcl_WriteObj, /* 339 */
    Tcl_GetString, /* 340 */
    0, /* 341 */
    0, /* 342 */
    Tcl_AlertNotifier, /* 343 */
    Tcl_ServiceModeHook, /* 344 */
    Tcl_UniCharIsAlnum, /* 345 */
    Tcl_UniCharIsAlpha, /* 346 */
    Tcl_UniCharIsDigit, /* 347 */
    Tcl_UniCharIsLower, /* 348 */
    Tcl_UniCharIsSpace, /* 349 */
    Tcl_UniCharIsUpper, /* 350 */
    Tcl_UniCharIsWordChar, /* 351 */
    Tcl_Char16Len, /* 352 */
    0, /* 353 */
    Tcl_Char16ToUtfDString, /* 354 */
    Tcl_UtfToChar16DString, /* 355 */
    Tcl_GetRegExpFromObj, /* 356 */
    0, /* 357 */
    Tcl_FreeParse, /* 358 */
    Tcl_LogCommandInfo, /* 359 */
    Tcl_ParseBraces, /* 360 */
    Tcl_ParseCommand, /* 361 */
    Tcl_ParseExpr, /* 362 */
    Tcl_ParseQuotedString, /* 363 */
    Tcl_ParseVarName, /* 364 */
    Tcl_GetCwd, /* 365 */
    Tcl_Chdir, /* 366 */
    Tcl_Access, /* 367 */
    Tcl_Stat, /* 368 */
    Tcl_UtfNcmp, /* 369 */
    Tcl_UtfNcasecmp, /* 370 */
    Tcl_StringCaseMatch, /* 371 */
    Tcl_UniCharIsControl, /* 372 */
    Tcl_UniCharIsGraph, /* 373 */
    Tcl_UniCharIsPrint, /* 374 */
    Tcl_UniCharIsPunct, /* 375 */
    Tcl_RegExpExecObj, /* 376 */
    Tcl_RegExpGetInfo, /* 377 */
    Tcl_NewUnicodeObj, /* 378 */
    Tcl_SetUnicodeObj, /* 379 */
    Tcl_GetCharLength, /* 380 */
    Tcl_GetUniChar, /* 381 */
    0, /* 382 */
    Tcl_GetRange, /* 383 */
    0, /* 384 */
    Tcl_RegExpMatchObj, /* 385 */
    Tcl_SetNotifier, /* 386 */
    Tcl_GetAllocMutex, /* 387 */
    Tcl_GetChannelNames, /* 388 */
    Tcl_GetChannelNamesEx, /* 389 */
    Tcl_ProcObjCmd, /* 390 */
    Tcl_ConditionFinalize, /* 391 */
    Tcl_MutexFinalize, /* 392 */
    Tcl_CreateThread, /* 393 */
    Tcl_ReadRaw, /* 394 */
    Tcl_WriteRaw, /* 395 */
    Tcl_GetTopChannel, /* 396 */
    Tcl_ChannelBuffered, /* 397 */
    Tcl_ChannelName, /* 398 */
    Tcl_ChannelVersion, /* 399 */
    Tcl_ChannelBlockModeProc, /* 400 */
    0, /* 401 */
    Tcl_ChannelClose2Proc, /* 402 */
    Tcl_ChannelInputProc, /* 403 */
    Tcl_ChannelOutputProc, /* 404 */
    0, /* 405 */
    Tcl_ChannelSetOptionProc, /* 406 */
    Tcl_ChannelGetOptionProc, /* 407 */
    Tcl_ChannelWatchProc, /* 408 */
    Tcl_ChannelGetHandleProc, /* 409 */
    Tcl_ChannelFlushProc, /* 410 */
    Tcl_ChannelHandlerProc, /* 411 */
    Tcl_JoinThread, /* 412 */
    Tcl_IsChannelShared, /* 413 */
    Tcl_IsChannelRegistered, /* 414 */
    Tcl_CutChannel, /* 415 */
    Tcl_SpliceChannel, /* 416 */
    Tcl_ClearChannelHandlers, /* 417 */
    Tcl_IsChannelExisting, /* 418 */
    0, /* 419 */
    0, /* 420 */
    0, /* 421 */
    0, /* 422 */
    Tcl_InitCustomHashTable, /* 423 */
    Tcl_InitObjHashTable, /* 424 */
    Tcl_CommandTraceInfo, /* 425 */
    Tcl_TraceCommand, /* 426 */
    Tcl_UntraceCommand, /* 427 */
    Tcl_AttemptAlloc, /* 428 */
    Tcl_AttemptDbCkalloc, /* 429 */
    Tcl_AttemptRealloc, /* 430 */
    Tcl_AttemptDbCkrealloc, /* 431 */
    Tcl_AttemptSetObjLength, /* 432 */
    Tcl_GetChannelThread, /* 433 */
    TclGetUnicodeFromObj, /* 434 */
    0, /* 435 */
    0, /* 436 */
    Tcl_SubstObj, /* 437 */
    Tcl_DetachChannel, /* 438 */
    Tcl_IsStandardChannel, /* 439 */
    Tcl_FSCopyFile, /* 440 */
    Tcl_FSCopyDirectory, /* 441 */
    Tcl_FSCreateDirectory, /* 442 */
    Tcl_FSDeleteFile, /* 443 */
    Tcl_FSLoadFile, /* 444 */
    Tcl_FSMatchInDirectory, /* 445 */
    Tcl_FSLink, /* 446 */
    Tcl_FSRemoveDirectory, /* 447 */
    Tcl_FSRenameFile, /* 448 */
    Tcl_FSLstat, /* 449 */
    Tcl_FSUtime, /* 450 */
    Tcl_FSFileAttrsGet, /* 451 */
    Tcl_FSFileAttrsSet, /* 452 */
    Tcl_FSFileAttrStrings, /* 453 */
    Tcl_FSStat, /* 454 */
    Tcl_FSAccess, /* 455 */
    Tcl_FSOpenFileChannel, /* 456 */
    Tcl_FSGetCwd, /* 457 */
    Tcl_FSChdir, /* 458 */
    Tcl_FSConvertToPathType, /* 459 */
    Tcl_FSJoinPath, /* 460 */
    TclFSSplitPath_, /* 461 */
    Tcl_FSEqualPaths, /* 462 */
    Tcl_FSGetNormalizedPath, /* 463 */
    Tcl_FSJoinToPath, /* 464 */
    Tcl_FSGetInternalRep, /* 465 */
    Tcl_FSGetTranslatedPath, /* 466 */
    Tcl_FSEvalFile, /* 467 */
    Tcl_FSNewNativePath, /* 468 */
    Tcl_FSGetNativePath, /* 469 */
    Tcl_FSFileSystemInfo, /* 470 */
    Tcl_FSPathSeparator, /* 471 */
    Tcl_FSListVolumes, /* 472 */
    Tcl_FSRegister, /* 473 */
    Tcl_FSUnregister, /* 474 */
    Tcl_FSData, /* 475 */
    Tcl_FSGetTranslatedStringPath, /* 476 */
    Tcl_FSGetFileSystemForPath, /* 477 */
    Tcl_FSGetPathType, /* 478 */
    Tcl_OutputBuffered, /* 479 */
    Tcl_FSMountsChanged, /* 480 */
    Tcl_EvalTokensStandard, /* 481 */
    Tcl_GetTime, /* 482 */
    Tcl_CreateObjTrace, /* 483 */
    Tcl_GetCommandInfoFromToken, /* 484 */
    Tcl_SetCommandInfoFromToken, /* 485 */
    Tcl_DbNewWideIntObj, /* 486 */
    Tcl_GetWideIntFromObj, /* 487 */
    Tcl_NewWideIntObj, /* 488 */
    Tcl_SetWideIntObj, /* 489 */
    Tcl_AllocStatBuf, /* 490 */
    Tcl_Seek, /* 491 */
    Tcl_Tell, /* 492 */
    Tcl_ChannelWideSeekProc, /* 493 */
    Tcl_DictObjPut, /* 494 */
    Tcl_DictObjGet, /* 495 */
    Tcl_DictObjRemove, /* 496 */
    TclDictObjSize_, /* 497 */
    Tcl_DictObjFirst, /* 498 */
    Tcl_DictObjNext, /* 499 */
    Tcl_DictObjDone, /* 500 */
    Tcl_DictObjPutKeyList, /* 501 */
    Tcl_DictObjRemoveKeyList, /* 502 */
    Tcl_NewDictObj, /* 503 */
    Tcl_DbNewDictObj, /* 504 */
    Tcl_RegisterConfig, /* 505 */
    Tcl_CreateNamespace, /* 506 */
    Tcl_DeleteNamespace, /* 507 */
    Tcl_AppendExportList, /* 508 */
    Tcl_Export, /* 509 */
    Tcl_Import, /* 510 */
    Tcl_ForgetImport, /* 511 */
    Tcl_GetCurrentNamespace, /* 512 */
    Tcl_GetGlobalNamespace, /* 513 */
    Tcl_FindNamespace, /* 514 */
    Tcl_FindCommand, /* 515 */
    Tcl_GetCommandFromObj, /* 516 */
    Tcl_GetCommandFullName, /* 517 */
    Tcl_FSEvalFileEx, /* 518 */
    0, /* 519 */
    Tcl_LimitAddHandler, /* 520 */
    Tcl_LimitRemoveHandler, /* 521 */
    Tcl_LimitReady, /* 522 */
    Tcl_LimitCheck, /* 523 */
    Tcl_LimitExceeded, /* 524 */
    Tcl_LimitSetCommands, /* 525 */
    Tcl_LimitSetTime, /* 526 */
    Tcl_LimitSetGranularity, /* 527 */
    Tcl_LimitTypeEnabled, /* 528 */
    Tcl_LimitTypeExceeded, /* 529 */
    Tcl_LimitTypeSet, /* 530 */
    Tcl_LimitTypeReset, /* 531 */
    Tcl_LimitGetCommands, /* 532 */
    Tcl_LimitGetTime, /* 533 */
    Tcl_LimitGetGranularity, /* 534 */
    Tcl_SaveInterpState, /* 535 */
    Tcl_RestoreInterpState, /* 536 */
    Tcl_DiscardInterpState, /* 537 */
    Tcl_SetReturnOptions, /* 538 */
    Tcl_GetReturnOptions, /* 539 */
    Tcl_IsEnsemble, /* 540 */
    Tcl_CreateEnsemble, /* 541 */
    Tcl_FindEnsemble, /* 542 */
    Tcl_SetEnsembleSubcommandList, /* 543 */
    Tcl_SetEnsembleMappingDict, /* 544 */
    Tcl_SetEnsembleUnknownHandler, /* 545 */
    Tcl_SetEnsembleFlags, /* 546 */
    Tcl_GetEnsembleSubcommandList, /* 547 */
    Tcl_GetEnsembleMappingDict, /* 548 */
    Tcl_GetEnsembleUnknownHandler, /* 549 */
    Tcl_GetEnsembleFlags, /* 550 */
    Tcl_GetEnsembleNamespace, /* 551 */
    Tcl_SetTimeProc, /* 552 */
    Tcl_QueryTimeProc, /* 553 */
    Tcl_ChannelThreadActionProc, /* 554 */
    Tcl_NewBignumObj, /* 555 */
    Tcl_DbNewBignumObj, /* 556 */
    Tcl_SetBignumObj, /* 557 */
    Tcl_GetBignumFromObj, /* 558 */
    Tcl_TakeBignumFromObj, /* 559 */
    Tcl_TruncateChannel, /* 560 */
    Tcl_ChannelTruncateProc, /* 561 */
    Tcl_SetChannelErrorInterp, /* 562 */
    Tcl_GetChannelErrorInterp, /* 563 */
    Tcl_SetChannelError, /* 564 */
    Tcl_GetChannelError, /* 565 */
    Tcl_InitBignumFromDouble, /* 566 */
    Tcl_GetNamespaceUnknownHandler, /* 567 */
    Tcl_SetNamespaceUnknownHandler, /* 568 */
    Tcl_GetEncodingFromObj, /* 569 */
    Tcl_GetEncodingSearchPath, /* 570 */
    Tcl_SetEncodingSearchPath, /* 571 */
    Tcl_GetEncodingNameFromEnvironment, /* 572 */
    Tcl_PkgRequireProc, /* 573 */
    Tcl_AppendObjToErrorInfo, /* 574 */
    Tcl_AppendLimitedToObj, /* 575 */
    Tcl_Format, /* 576 */
    Tcl_AppendFormatToObj, /* 577 */
    Tcl_ObjPrintf, /* 578 */
    Tcl_AppendPrintfToObj, /* 579 */
    Tcl_CancelEval, /* 580 */
    Tcl_Canceled, /* 581 */
    Tcl_CreatePipe, /* 582 */
    Tcl_NRCreateCommand, /* 583 */
    Tcl_NREvalObj, /* 584 */
    Tcl_NREvalObjv, /* 585 */
    Tcl_NRCmdSwap, /* 586 */
    Tcl_NRAddCallback, /* 587 */
    Tcl_NRCallObjProc, /* 588 */
    Tcl_GetFSDeviceFromStat, /* 589 */
    Tcl_GetFSInodeFromStat, /* 590 */
    Tcl_GetModeFromStat, /* 591 */
    Tcl_GetLinkCountFromStat, /* 592 */
    Tcl_GetUserIdFromStat, /* 593 */
    Tcl_GetGroupIdFromStat, /* 594 */
    Tcl_GetDeviceTypeFromStat, /* 595 */
    Tcl_GetAccessTimeFromStat, /* 596 */
    Tcl_GetModificationTimeFromStat, /* 597 */
    Tcl_GetChangeTimeFromStat, /* 598 */
    Tcl_GetSizeFromStat, /* 599 */
    Tcl_GetBlocksFromStat, /* 600 */
    Tcl_GetBlockSizeFromStat, /* 601 */
    Tcl_SetEnsembleParameterList, /* 602 */
    Tcl_GetEnsembleParameterList, /* 603 */
    TclParseArgsObjv_, /* 604 */
    Tcl_GetErrorLine, /* 605 */
    Tcl_SetErrorLine, /* 606 */
    Tcl_TransferResult, /* 607 */
    Tcl_InterpActive, /* 608 */
    Tcl_BackgroundException, /* 609 */
    Tcl_ZlibDeflate, /* 610 */
    Tcl_ZlibInflate, /* 611 */
    Tcl_ZlibCRC32, /* 612 */
    Tcl_ZlibAdler32, /* 613 */
    Tcl_ZlibStreamInit, /* 614 */
    Tcl_ZlibStreamGetCommandName, /* 615 */
    Tcl_ZlibStreamEof, /* 616 */
    Tcl_ZlibStreamChecksum, /* 617 */
    Tcl_ZlibStreamPut, /* 618 */
    Tcl_ZlibStreamGet, /* 619 */
    Tcl_ZlibStreamClose, /* 620 */
    Tcl_ZlibStreamReset, /* 621 */
    Tcl_SetStartupScript, /* 622 */
    Tcl_GetStartupScript, /* 623 */
    Tcl_CloseEx, /* 624 */
    Tcl_NRExprObj, /* 625 */
    Tcl_NRSubstObj, /* 626 */
    Tcl_LoadFile, /* 627 */
    Tcl_FindSymbol, /* 628 */
    Tcl_FSUnloadFile, /* 629 */
    Tcl_ZlibStreamSetCompressionDictionary, /* 630 */
    Tcl_OpenTcpServerEx, /* 631 */
    TclZipfs_Mount, /* 632 */
    TclZipfs_Unmount, /* 633 */
    TclZipfs_TclLibrary, /* 634 */
    TclZipfs_MountBuffer, /* 635 */
    Tcl_FreeInternalRep, /* 636 */
    Tcl_InitStringRep, /* 637 */
    Tcl_FetchInternalRep, /* 638 */
    Tcl_StoreInternalRep, /* 639 */
    Tcl_HasStringRep, /* 640 */
    Tcl_IncrRefCount, /* 641 */
    Tcl_DecrRefCount, /* 642 */
    Tcl_IsShared, /* 643 */
    Tcl_LinkArray, /* 644 */
    Tcl_GetIntForIndex, /* 645 */
    Tcl_UtfToUniChar, /* 646 */
    Tcl_UniCharToUtfDString, /* 647 */
    Tcl_UtfToUniCharDString, /* 648 */
    TclGetBytesFromObj, /* 649 */
    Tcl_GetBytesFromObj, /* 650 */
    Tcl_GetStringFromObj, /* 651 */
    Tcl_GetUnicodeFromObj, /* 652 */
    Tcl_GetByteArrayFromObj, /* 653 */
    Tcl_UtfCharComplete, /* 654 */
    Tcl_UtfNext, /* 655 */
    Tcl_UtfPrev, /* 656 */
    Tcl_UniCharIsUnicode, /* 657 */
    0, /* 658 */
    0, /* 659 */
    Tcl_AsyncMarkFromSignal, /* 660 */
<<<<<<< HEAD
    Tcl_ListObjGetElements, /* 661 */
    Tcl_ListObjLength, /* 662 */
    Tcl_DictObjSize, /* 663 */
    Tcl_SplitList, /* 664 */
    Tcl_SplitPath, /* 665 */
    Tcl_FSSplitPath, /* 666 */
    Tcl_ParseArgsObjv, /* 667 */
=======
    0, /* 661 */
    0, /* 662 */
    0, /* 663 */
    0, /* 664 */
    0, /* 665 */
    0, /* 666 */
    0, /* 667 */
    Tcl_UniCharLen, /* 668 */
>>>>>>> 66ffdbf0
};

/* !END!: Do not edit above this line. */<|MERGE_RESOLUTION|>--- conflicted
+++ resolved
@@ -1452,7 +1452,6 @@
     0, /* 658 */
     0, /* 659 */
     Tcl_AsyncMarkFromSignal, /* 660 */
-<<<<<<< HEAD
     Tcl_ListObjGetElements, /* 661 */
     Tcl_ListObjLength, /* 662 */
     Tcl_DictObjSize, /* 663 */
@@ -1460,16 +1459,7 @@
     Tcl_SplitPath, /* 665 */
     Tcl_FSSplitPath, /* 666 */
     Tcl_ParseArgsObjv, /* 667 */
-=======
-    0, /* 661 */
-    0, /* 662 */
-    0, /* 663 */
-    0, /* 664 */
-    0, /* 665 */
-    0, /* 666 */
-    0, /* 667 */
     Tcl_UniCharLen, /* 668 */
->>>>>>> 66ffdbf0
 };
 
 /* !END!: Do not edit above this line. */