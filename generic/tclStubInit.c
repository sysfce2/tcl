--- conflicted
+++ resolved
@@ -280,12 +280,8 @@
     return (int) (size_t) pid;
 }
 
-<<<<<<< HEAD
 #if (TCL_UTF_MAX == 3) && !defined(TCL_NO_DEPRECATED)
-=======
-#if (TCL_UTF_MAX <= 4) && !defined(TCL_NO_DEPRECATED)
 #undef Tcl_WinUtfToTChar
->>>>>>> 768f9b46
 char *
 Tcl_WinUtfToTChar(
     const char *string,
