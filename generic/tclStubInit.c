/*
 * tclStubInit.c --
 *
 *	This file contains the initializers for the Tcl stub vectors.
 *
 * Copyright © 1998-1999 Scriptics Corporation.
 *
 * See the file "license.terms" for information on usage and redistribution
 * of this file, and for a DISCLAIMER OF ALL WARRANTIES.
 */

#include "tclInt.h"
#include "tommath_private.h"
#include "tclTomMath.h"

#ifdef __CYGWIN__
#   include <wchar.h>
#endif

#ifdef __GNUC__
#pragma GCC dependency "tcl.decls"
#pragma GCC dependency "tclInt.decls"
#pragma GCC dependency "tclTomMath.decls"
#endif

/*
 * Remove macros that will interfere with the definitions below.
 */

#undef Tcl_Alloc
#undef Tcl_Free
#undef Tcl_Realloc
#undef Tcl_NewBooleanObj
#undef Tcl_NewByteArrayObj
#undef Tcl_NewDoubleObj
#undef Tcl_NewIntObj
#undef Tcl_NewListObj
#undef Tcl_NewLongObj
#undef Tcl_DbNewLongObj
#undef Tcl_NewObj
#undef Tcl_NewStringObj
#undef Tcl_GetUnicode
#undef Tcl_GetUnicodeFromObj
#undef Tcl_AppendUnicodeToObj
#undef Tcl_NewUnicodeObj
#undef Tcl_SetUnicodeObj
#undef Tcl_UniCharNcasecmp
#undef Tcl_UniCharCaseMatch
#undef Tcl_UniCharLen
#undef Tcl_UniCharNcmp
#undef Tcl_GetRange
#undef Tcl_GetUniChar
#undef Tcl_DumpActiveMemory
#undef Tcl_ValidateAllMemory
#undef Tcl_FindHashEntry
#undef Tcl_CreateHashEntry
#undef Tcl_Panic
#undef Tcl_FindExecutable
#undef Tcl_SetExitProc
#undef Tcl_SetPanicProc
#undef TclpGetPid
#undef TclSockMinimumBuffers
#undef Tcl_SetIntObj
#undef Tcl_SetLongObj
#undef TclpInetNtoa
#undef TclWinGetServByName
#undef TclWinGetSockOpt
#undef TclWinSetSockOpt
#undef TclWinNToHS
#undef TclStaticLibrary
#undef Tcl_BackgroundError
#undef TclGuessPackageName
#undef TclGetLoadedPackages
#define TclStaticLibrary Tcl_StaticLibrary
#undef Tcl_UniCharToUtfDString
#undef Tcl_UtfToUniCharDString
#undef Tcl_UtfToUniChar
#undef Tcl_MacOSXOpenBundleResources
#undef TclWinConvertWSAError
#undef TclWinConvertError
#undef Tcl_NumUtfChars
#undef Tcl_GetCharLength
#undef Tcl_UtfAtIndex
#undef Tcl_GetRange
#undef Tcl_GetUniChar

#if defined(_WIN32) || defined(__CYGWIN__)
#define TclWinConvertWSAError (void (*)(DWORD))(void *)Tcl_WinConvertError
#define TclWinConvertError (void (*)(DWORD))(void *)Tcl_WinConvertError
#endif


#if TCL_UTF_MAX > 3 && defined(TCL_NO_DEPRECATED)
static void uniCodePanic(void) {
    Tcl_Panic("Tcl is compiled without the the UTF16 compatibility layer (-DTCL_NO_DEPRECATED)");
}
#   define Tcl_GetUnicode (unsigned short *(*)(Tcl_Obj *))(void *)uniCodePanic
#   define Tcl_GetUnicodeFromObj (unsigned short *(*)(Tcl_Obj *, int *))(void *)uniCodePanic
#   define TclGetUnicodeFromObj (unsigned short *(*)(Tcl_Obj *, size_t *))(void *)uniCodePanic
#   define Tcl_NewUnicodeObj (Tcl_Obj *(*)(const unsigned short *, int))(void *)uniCodePanic
#   define Tcl_SetUnicodeObj (void(*)(Tcl_Obj *, const unsigned short *, int))(void *)uniCodePanic
#   define Tcl_AppendUnicodeToObj (void(*)(Tcl_Obj *, const unsigned short *, int))(void *)uniCodePanic
#   define Tcl_UtfAtIndex (const char *(*)(const char *, int))(void *)uniCodePanic
#   define Tcl_GetCharLength (int(*)(Tcl_Obj *))(void *)uniCodePanic
#   define Tcl_UniCharNcmp (int(*)(const unsigned short *, const unsigned short *, unsigned long))(void *)uniCodePanic
#   define Tcl_UniCharNcasecmp (int(*)(const unsigned short *, const unsigned short *, unsigned long))(void *)uniCodePanic
#   define Tcl_UniCharCaseMatch (int(*)(const unsigned short *, const unsigned short *, int))(void *)uniCodePanic
#   define Tcl_GetRange (Tcl_Obj *(*)(Tcl_Obj *, int, int))(void *)uniCodePanic
#   define Tcl_GetUniChar (int(*)(Tcl_Obj *, int))(void *)uniCodePanic
#   define Tcl_NumUtfChars (int(*)(const char *, int))(void *)uniCodePanic
#endif

#define TclUtfCharComplete UtfCharComplete
#define TclUtfNext UtfNext
#define TclUtfPrev UtfPrev

static int TclUtfCharComplete(const char *src, int length) {
    if ((unsigned)((unsigned char)*(src) - 0xF0) < 5) {
	return length < 3;
    }
    return Tcl_UtfCharComplete(src, length);
}

static const char *TclUtfNext(const char *src) {
    if ((unsigned)((unsigned char)*(src) - 0xF0) < 5) {
	return src + 1;
    }
    return Tcl_UtfNext(src);
}

static const char *TclUtfPrev(const char *src, const char *start) {
    if ((src >= start + 3) && ((src[-1] & 0xC0) == 0x80)
	    && ((src[-2] & 0xC0) == 0x80) && ((src[-3] & 0xC0) == 0x80)) {
	return src - 3;
    }
    return Tcl_UtfPrev(src, start);
}

int TclListObjGetElements(Tcl_Interp *interp, Tcl_Obj *listPtr,
    size_t *objcPtr, Tcl_Obj ***objvPtr) {
    int n, result = Tcl_ListObjGetElements(interp, listPtr, &n, objvPtr);
    if ((result == TCL_OK) && objcPtr) {
	*objcPtr = n;
    }
    return result;
}
int TclListObjLength(Tcl_Interp *interp, Tcl_Obj *listPtr,
    size_t *lengthPtr) {
    int n;
    int result = Tcl_ListObjLength(interp, listPtr, &n);
    if ((result == TCL_OK) && lengthPtr) {
	*lengthPtr = n;
    }
    return result;
}
int TclDictObjSize(Tcl_Interp *interp, Tcl_Obj *dictPtr,
	size_t *sizePtr) {
    int n, result = Tcl_DictObjSize(interp, dictPtr, &n);
    if ((result == TCL_OK) && sizePtr) {
	*sizePtr = n;
    }
    return result;
}
int TclSplitList(Tcl_Interp *interp, const char *listStr, size_t *argcPtr,
	const char ***argvPtr) {
    int n;
    int result = Tcl_SplitList(interp, listStr, &n, argvPtr);
    if ((result == TCL_OK) && argcPtr) {
	*argcPtr = n;
    }
    return result;
}
void TclSplitPath(const char *path, size_t *argcPtr, const char ***argvPtr) {
    int n;
    Tcl_SplitPath(path, &n, argvPtr);
    if (argcPtr) {
	*argcPtr = n;
    }
}
Tcl_Obj *TclFSSplitPath(Tcl_Obj *pathPtr, size_t *lenPtr) {
    int n;
    Tcl_Obj *result = Tcl_FSSplitPath(pathPtr, &n);
    if (result && lenPtr) {
	*lenPtr = n;
    }
    return result;
}
int TclParseArgsObjv(Tcl_Interp *interp,
	const Tcl_ArgvInfo *argTable, size_t *objcPtr, Tcl_Obj *const *objv,
	Tcl_Obj ***remObjv) {
    int n, result;
    if (*objcPtr > INT_MAX) {
	if (interp) {
	    Tcl_AppendResult(interp, "Tcl_ParseArgsObjv cannot handle *objcPtr > INT_MAX", NULL);
	}
	return TCL_ERROR;
    }
    n = (int)*objcPtr;
    result = Tcl_ParseArgsObjv(interp, argTable, &n, objv, remObjv);
    *objcPtr = n;
    return result;
}

#define TclBN_mp_add mp_add
#define TclBN_mp_and mp_and
#define TclBN_mp_clamp mp_clamp
#define TclBN_mp_clear mp_clear
#define TclBN_mp_clear_multi mp_clear_multi
#define TclBN_mp_cmp mp_cmp
#define TclBN_mp_cmp_mag mp_cmp_mag
#define TclBN_mp_cnt_lsb mp_cnt_lsb
#define TclBN_mp_copy mp_copy
#define TclBN_mp_count_bits mp_count_bits
#define TclBN_mp_div mp_div
#define TclBN_mp_div_2 mp_div_2
#define TclBN_mp_div_2d mp_div_2d
#define TclBN_mp_exch mp_exch
#define TclBN_mp_get_mag_u64 mp_get_mag_u64
#define TclBN_mp_grow mp_grow
#define TclBN_mp_init mp_init
#define TclBN_mp_init_copy mp_init_copy
#define TclBN_mp_init_multi mp_init_multi
#define TclBN_mp_init_size mp_init_size
#define TclBN_mp_init_i64 mp_init_i64
#define TclBN_mp_init_u64 mp_init_u64
#define TclBN_mp_lshd mp_lshd
#define TclBN_mp_mod mp_mod
#define TclBN_mp_mod_2d mp_mod_2d
#define TclBN_mp_mul mp_mul
#define TclBN_mp_mul_2 mp_mul_2
#define TclBN_mp_mul_2d mp_mul_2d
#define TclBN_mp_neg mp_neg
#define TclBN_mp_or mp_or
#define TclBN_mp_radix_size mp_radix_size
#define TclBN_mp_reverse mp_reverse
#define TclBN_mp_read_radix mp_read_radix
#define TclBN_mp_rshd mp_rshd
#define TclBN_mp_set_i64 mp_set_i64
#define TclBN_mp_set_u64 mp_set_u64
#define TclBN_mp_shrink mp_shrink
#define TclBN_mp_sqr mp_sqr
#define TclBN_mp_sqrt mp_sqrt
#define TclBN_mp_sub mp_sub
#define TclBN_mp_signed_rsh mp_signed_rsh
#define TclBN_mp_tc_and TclBN_mp_and
#define TclBN_mp_tc_div_2d mp_signed_rsh
#define TclBN_mp_tc_or TclBN_mp_or
#define TclBN_mp_tc_xor TclBN_mp_xor
#define TclBN_mp_to_radix mp_to_radix
#define TclBN_mp_to_ubin mp_to_ubin
#define TclBN_mp_ubin_size mp_ubin_size
#define TclBN_mp_unpack mp_unpack
#define TclBN_mp_xor mp_xor
#define TclBN_mp_zero mp_zero
#define TclBN_s_mp_add s_mp_add
#define TclBN_s_mp_balance_mul s_mp_balance_mul
#define TclBN_mp_karatsuba_mul s_mp_karatsuba_mul
#define TclBN_mp_karatsuba_sqr s_mp_karatsuba_sqr
#define TclBN_s_mp_mul_digs s_mp_mul_digs
#define TclBN_s_mp_mul_digs_fast s_mp_mul_digs_fast
#define TclBN_s_mp_reverse s_mp_reverse
#define TclBN_s_mp_sqr s_mp_sqr
#define TclBN_s_mp_sqr_fast s_mp_sqr_fast
#define TclBN_s_mp_sub s_mp_sub
#define TclBN_mp_toom_mul s_mp_toom_mul
#define TclBN_mp_toom_sqr s_mp_toom_sqr
#define TclUnusedStubEntry 0

/* See bug 510001: TclSockMinimumBuffers needs plat imp */
#if defined(_WIN64) || defined(TCL_NO_DEPRECATED) || TCL_MAJOR_VERSION > 8
#   define TclSockMinimumBuffersOld 0
#else
#define TclSockMinimumBuffersOld sockMinimumBuffersOld
static int TclSockMinimumBuffersOld(int sock, int size)
{
    return TclSockMinimumBuffers(INT2PTR(sock), size);
}
#endif

mp_err TclBN_mp_set_int(mp_int *a, unsigned long i)
{
    TclBN_mp_set_u64(a, i);
    return MP_OKAY;
}

static mp_err TclBN_mp_set_long(mp_int *a, unsigned long i)
{
    TclBN_mp_set_u64(a, i);
    return MP_OKAY;
}

#define TclBN_mp_set_ul (void (*)(mp_int *a, unsigned long i))(void *)TclBN_mp_set_long

mp_err MP_WUR TclBN_mp_expt_u32(const mp_int *a, unsigned int b, mp_int *c) {
	return mp_expt_u32(a, b, c);
}
mp_err	TclBN_mp_add_d(const mp_int *a, unsigned int b, mp_int *c) {
   return mp_add_d(a, b, c);
}
mp_err	TclBN_mp_cmp_d(const mp_int *a, unsigned int b) {
   return mp_cmp_d(a, b);
}
mp_err	TclBN_mp_sub_d(const mp_int *a, unsigned int b, mp_int *c) {
   return mp_sub_d(a, b, c);
}
mp_err	TclBN_mp_div_d(const mp_int *a, unsigned int b, mp_int *c, unsigned int *d) {
   mp_digit d2;
   mp_err result = mp_div_d(a, b, c, (d ? &d2 : NULL));
   if (d) {
      *d = d2;
   }
   return result;
}
mp_err	TclBN_mp_div_ld(const mp_int *a, uint64_t b, mp_int *c, uint64_t *d) {
   mp_err result;
   mp_digit d2;

   if ((b | (mp_digit)-1) != (mp_digit)-1) {
      return MP_VAL;
   }
   result = mp_div_d(a, (mp_digit)b, c, (d ? &d2 : NULL));
   if (d) {
      *d = d2;
   }
   return result;
}
mp_err TclBN_mp_init_set(mp_int *a, unsigned int b) {
	return mp_init_set(a, b);
}
mp_err	TclBN_mp_mul_d(const mp_int *a, unsigned int b, mp_int *c) {
	return mp_mul_d(a, b, c);
}

#if defined(TCL_NO_DEPRECATED) || TCL_MAJOR_VERSION > 8
#   define TclBN_mp_expt_d_ex 0
#   define TclBN_mp_to_unsigned_bin 0
#   define TclBN_mp_to_unsigned_bin_n 0
#   define TclBN_mp_toradix_n 0
#   undef TclBN_mp_sqr
#   define TclBN_mp_sqr 0
#   undef TclBN_mp_div_3
#   define TclBN_mp_div_3 0
#   define TclBN_mp_init_l 0
#   define TclBN_mp_init_ul 0
#   define TclBN_mp_set 0
#   define TclSetStartupScriptPath 0
#   define TclGetStartupScriptPath 0
#   define TclSetStartupScriptFileName 0
#   define TclGetStartupScriptFileName 0
#   define TclPrecTraceProc 0
#   define TclpInetNtoa 0
#   define TclWinGetServByName 0
#   define TclWinGetSockOpt 0
#   define TclWinSetSockOpt 0
#   define TclWinNToHS 0
#   define TclWinGetPlatformId 0
#   define TclWinResetInterfaces 0
#   define TclWinSetInterfaces 0
#   define TclWinGetPlatformId 0
#   define Tcl_Backslash 0
#   define Tcl_GetDefaultEncodingDir 0
#   define Tcl_SetDefaultEncodingDir 0
#   define Tcl_EvalTokens 0
#   define Tcl_CreateMathFunc 0
#   define Tcl_GetMathFuncInfo 0
#   define Tcl_ListMathFuncs 0
#   define Tcl_SetIntObj 0
#   define Tcl_SetLongObj 0
#   define Tcl_NewIntObj 0
#   define Tcl_NewLongObj 0
#   define Tcl_DbNewLongObj 0
#   define Tcl_BackgroundError 0
#   define Tcl_FreeResult 0
#   define Tcl_ChannelSeekProc 0
#   define Tcl_ChannelCloseProc 0
#   define Tcl_Close 0
#   define Tcl_MacOSXOpenBundleResources 0
#   define TclGuessPackageName 0
#   define TclGetLoadedPackages 0
#   undef TclSetPreInitScript
#   define TclSetPreInitScript 0
#else

#define TclGuessPackageName guessPackageName
static int TclGuessPackageName(
    TCL_UNUSED(const char *),
    TCL_UNUSED(Tcl_DString *)) {
    return 0;
}
#define TclGetLoadedPackages getLoadedPackages
static int TclGetLoadedPackages(
    Tcl_Interp *interp,		/* Interpreter in which to return information
				 * or error message. */
    const char *targetName)	/* Name of target interpreter or NULL. If
				 * NULL, return info about all interps;
				 * otherwise, just return info about this
				 * interpreter. */
{
    return TclGetLoadedLibraries(interp, targetName, NULL);
}

mp_err TclBN_mp_div_3(const mp_int *a, mp_int *c, unsigned int *d) {
    mp_digit d2;
    mp_err result = mp_div_d(a, 3, c, &d2);
    if (d) {
	*d = d2;
    }
    return result;
}

int TclBN_mp_expt_d_ex(const mp_int *a, unsigned int b, mp_int *c,
    TCL_UNUSED(int) /*fast*/)
{
    return TclBN_mp_expt_u32(a, b, c);
}

mp_err TclBN_mp_to_unsigned_bin(const mp_int *a, unsigned char *b)
{
    return TclBN_mp_to_ubin(a, b, INT_MAX, NULL);
}

mp_err TclBN_mp_to_unsigned_bin_n(const mp_int *a, unsigned char *b, unsigned long *outlen)
{
    size_t n = TclBN_mp_ubin_size(a);
    if (*outlen < (unsigned long)n) {
	return MP_VAL;
    }
    *outlen = (unsigned long)n;
    return TclBN_mp_to_ubin(a, b, n, NULL);
}

void TclBN_reverse(unsigned char *s, int len)
{
    if (len > 0) {
	TclBN_s_mp_reverse(s, (size_t)len);
    }
}

mp_err TclBN_mp_init_ul(mp_int *a, unsigned long b)
{
    return TclBN_mp_init_u64(a,b);
}

mp_err TclBN_mp_init_l(mp_int *a, long b)
{
    return TclBN_mp_init_i64(a,b);
}

void TclBN_mp_set(mp_int *a, unsigned int b) {
    TclBN_mp_set_u64(a, b);
}

mp_err TclBN_mp_toradix_n(const mp_int *a, char *str, int radix, int maxlen)
{
    if (maxlen < 0) {
	return MP_VAL;
    }
    return TclBN_mp_to_radix(a, str, maxlen, NULL, radix);
}

#define TclSetStartupScriptPath setStartupScriptPath
static void TclSetStartupScriptPath(Tcl_Obj *path)
{
    Tcl_SetStartupScript(path, NULL);
}
#define TclGetStartupScriptPath getStartupScriptPath
static Tcl_Obj *TclGetStartupScriptPath(void)
{
    return Tcl_GetStartupScript(NULL);
}
#define TclSetStartupScriptFileName setStartupScriptFileName
static void TclSetStartupScriptFileName(
    const char *fileName)
{
    Tcl_SetStartupScript(Tcl_NewStringObj(fileName,-1), NULL);
}
#define TclGetStartupScriptFileName getStartupScriptFileName
static const char *TclGetStartupScriptFileName(void)
{
    Tcl_Obj *path = Tcl_GetStartupScript(NULL);
    if (path == NULL) {
	return NULL;
    }
    return Tcl_GetString(path);
}
#if defined(_WIN32) || defined(__CYGWIN__)
#undef TclWinNToHS
#undef TclWinGetPlatformId
#undef TclWinResetInterfaces
#undef TclWinSetInterfaces
static void
doNothing(void)
{
    /* dummy implementation, no need to do anything */
}
#define TclWinNToHS winNToHS
static unsigned short TclWinNToHS(unsigned short ns) {
	return ntohs(ns);
}
#define TclWinGetPlatformId winGetPlatformId
static int
TclWinGetPlatformId(void)
{
    return 2; /* VER_PLATFORM_WIN32_NT */;
}
#define TclWinResetInterfaces doNothing
#define TclWinSetInterfaces (void (*) (int)) doNothing
#endif
#endif /* TCL_NO_DEPRECATED */

#define TclpCreateTempFile_ TclpCreateTempFile
#define TclUnixWaitForFile_ TclUnixWaitForFile
#ifdef MAC_OSX_TCL /* On UNIX, fill with other stub entries */
#define TclMacOSXNotifierAddRunLoopMode Tcl_MacOSXNotifierAddRunLoopMode
#else
#define TclMacOSXGetFileAttribute (int (*)(Tcl_Interp *, int, Tcl_Obj *, Tcl_Obj **))(void *)TclpCreateProcess
#define TclMacOSXSetFileAttribute (int (*)(Tcl_Interp *, int, Tcl_Obj *, Tcl_Obj *))(void *)isatty
#define TclMacOSXCopyFileAttributes (int (*)(const char *, const char *, const Tcl_StatBuf *))(void *)TclUnixCopyFile
#define TclMacOSXMatchType (int (*)(Tcl_Interp *, const char *, const char *, Tcl_StatBuf *, Tcl_GlobTypeData *))(void *)TclpMakeFile
#define TclMacOSXNotifierAddRunLoopMode (void (*)(const void *))(void *)TclpOpenFile
#endif

#ifdef _WIN32
#   define TclUnixWaitForFile 0
#   define TclUnixCopyFile 0
#   define TclUnixOpenTemporaryFile 0
#   define TclpReaddir 0
#   define TclpIsAtty 0
#elif defined(__CYGWIN__)
#   define TclpIsAtty isatty
#if defined(TCL_NO_DEPRECATED) || TCL_MAJOR_VERSION > 8
static void
doNothing(void)
{
    /* dummy implementation, no need to do anything */
}
#endif
#   define TclWinAddProcess (void (*) (void *, unsigned int)) doNothing
#   define TclWinFlushDirtyChannels doNothing

#if !defined(TCL_NO_DEPRECATED) && TCL_MAJOR_VERSION < 9
#define TclWinSetSockOpt winSetSockOpt
static int
TclWinSetSockOpt(SOCKET s, int level, int optname,
	    const char *optval, int optlen)
{
    return setsockopt((int) s, level, optname, optval, optlen);
}

#define TclWinGetSockOpt winGetSockOpt
static int
TclWinGetSockOpt(SOCKET s, int level, int optname,
	    char *optval, int *optlen)
{
    return getsockopt((int) s, level, optname, optval, optlen);
}

#define TclWinGetServByName winGetServByName
static struct servent *
TclWinGetServByName(const char *name, const char *proto)
{
    return getservbyname(name, proto);
}
#endif /* TCL_NO_DEPRECATED */

#define TclWinNoBackslash winNoBackslash
static char *
TclWinNoBackslash(char *path)
{
    char *p;

    for (p = path; *p != '\0'; p++) {
	if (*p == '\\') {
	    *p = '/';
	}
    }
    return path;
}

void *TclWinGetTclInstance()
{
    void *hInstance = NULL;
    GetModuleHandleExW(GET_MODULE_HANDLE_EX_FLAG_FROM_ADDRESS,
	    (const wchar_t *)&TclWinNoBackslash, &hInstance);
    return hInstance;
}

int
TclpGetPid(Tcl_Pid pid)
{
    return (int)(size_t)pid;
}

#if !defined(TCL_NO_DEPRECATED) && TCL_MAJOR_VERSION < 9
#undef Tcl_WinUtfToTChar
char *
Tcl_WinUtfToTChar(
    const char *string,
    int len,
    Tcl_DString *dsPtr)
{
    Tcl_DStringInit(dsPtr);
    return (char *)Tcl_UtfToChar16DString(string, len, dsPtr);
}
#undef Tcl_WinTCharToUtf
char *
Tcl_WinTCharToUtf(
    const char *string,
    int len,
    Tcl_DString *dsPtr)
{
    Tcl_DStringInit(dsPtr);
    return Tcl_Char16ToUtfDString((const unsigned short *)string, len >> 1, dsPtr);
}
#endif /* !defined(TCL_NO_DEPRECATED) */

#if defined(TCL_WIDE_INT_IS_LONG)
/* On Cygwin64, long is 64-bit while on Win64 long is 32-bit. Therefore
 * we have to make sure that all stub entries on Cygwin64 follow the Win64
 * signature. Tcl 9 must find a better solution, but that cannot be done
 * without introducing a binary incompatibility.
 */
static int exprInt(Tcl_Interp *interp, const char *expr, int *ptr){
    long longValue;
    int result = Tcl_ExprLong(interp, expr, &longValue);
    if (result == TCL_OK) {
	    if ((longValue >= (long)(INT_MIN))
		    && (longValue <= (long)(UINT_MAX))) {
	    *ptr = (int)longValue;
	} else {
	    Tcl_SetObjResult(interp, Tcl_NewStringObj(
		    "integer value too large to represent", -1));
	    result = TCL_ERROR;
	}
    }
    return result;
}
#define Tcl_ExprLong (int(*)(Tcl_Interp*,const char*,long*))exprInt
static int exprIntObj(Tcl_Interp *interp, Tcl_Obj*expr, int *ptr){
    long longValue;
    int result = Tcl_ExprLongObj(interp, expr, &longValue);
    if (result == TCL_OK) {
	    if ((longValue >= (long)(INT_MIN))
		    && (longValue <= (long)(UINT_MAX))) {
	    *ptr = (int)longValue;
	} else {
	    Tcl_SetObjResult(interp, Tcl_NewStringObj(
		    "integer value too large to represent", -1));
	    result = TCL_ERROR;
	}
    }
    return result;
}
#define Tcl_ExprLongObj (int(*)(Tcl_Interp*,Tcl_Obj*,long*))exprIntObj
#if TCL_UTF_MAX < 4 && !defined(TCL_NO_DEPRECATED)
static int uniCharNcmp(const Tcl_UniChar *ucs, const Tcl_UniChar *uct, unsigned int n){
   return Tcl_UniCharNcmp(ucs, uct, (unsigned long)n);
}
#define Tcl_UniCharNcmp (int(*)(const Tcl_UniChar*,const Tcl_UniChar*,unsigned long))(void *)uniCharNcmp
static int uniCharNcasecmp(const Tcl_UniChar *ucs, const Tcl_UniChar *uct, unsigned int n){
   return Tcl_UniCharNcasecmp(ucs, uct, (unsigned long)n);
}
#define Tcl_UniCharNcasecmp (int(*)(const Tcl_UniChar*,const Tcl_UniChar*,unsigned long))(void *)uniCharNcasecmp
#endif
static int utfNcmp(const char *s1, const char *s2, unsigned int n){
   return Tcl_UtfNcmp(s1, s2, (unsigned long)n);
}
#define Tcl_UtfNcmp (int(*)(const char*,const char*,unsigned long))(void *)utfNcmp
static int utfNcasecmp(const char *s1, const char *s2, unsigned int n){
   return Tcl_UtfNcasecmp(s1, s2, (unsigned long)n);
}
#define Tcl_UtfNcasecmp (int(*)(const char*,const char*,unsigned long))(void *)utfNcasecmp

#endif /* TCL_WIDE_INT_IS_LONG */

#endif /* __CYGWIN__ */

#if defined(TCL_NO_DEPRECATED)
#   define Tcl_SeekOld 0
#   define Tcl_TellOld 0
#   undef Tcl_SetBooleanObj
#   define Tcl_SetBooleanObj 0
#   undef Tcl_PkgPresent
#   define Tcl_PkgPresent 0
#   undef Tcl_PkgProvide
#   define Tcl_PkgProvide 0
#   undef Tcl_PkgRequire
#   define Tcl_PkgRequire 0
#   undef Tcl_GetIndexFromObj
#   define Tcl_GetIndexFromObj 0
#   define Tcl_NewBooleanObj 0
#   undef Tcl_DbNewBooleanObj
#   define Tcl_DbNewBooleanObj 0
#   undef Tcl_SetBooleanObj
#   define Tcl_SetBooleanObj 0
#   undef Tcl_SetVar
#   define Tcl_SetVar 0
#   undef Tcl_UnsetVar
#   define Tcl_UnsetVar 0
#   undef Tcl_GetVar
#   define Tcl_GetVar 0
#   undef Tcl_TraceVar
#   define Tcl_TraceVar 0
#   undef Tcl_UntraceVar
#   define Tcl_UntraceVar 0
#   undef Tcl_VarTraceInfo
#   define Tcl_VarTraceInfo 0
#   undef Tcl_UpVar
#   define Tcl_UpVar 0
#   undef Tcl_AddErrorInfo
#   define Tcl_AddErrorInfo 0
#   undef Tcl_AddObjErrorInfo
#   define Tcl_AddObjErrorInfo 0
#   undef Tcl_Eval
#   define Tcl_Eval 0
#   undef Tcl_GlobalEval
#   define Tcl_GlobalEval 0
#   undef Tcl_SaveResult
#   define Tcl_SaveResult 0
#   undef Tcl_RestoreResult
#   define Tcl_RestoreResult 0
#   undef Tcl_DiscardResult
#   define Tcl_DiscardResult 0
#   undef Tcl_SetResult
#   define Tcl_SetResult 0
#   undef Tcl_EvalObj
#   define Tcl_EvalObj 0
#   undef Tcl_GlobalEvalObj
#   define Tcl_GlobalEvalObj 0
#   define TclBackgroundException 0
#   undef TclpReaddir
#   define TclpReaddir 0
#   define TclSetStartupScript 0
#   define TclGetStartupScript 0
#   define TclGetIntForIndex 0
#   define TclCreateNamespace 0
#   define TclDeleteNamespace 0
#   define TclAppendExportList 0
#   define TclExport 0
#   define TclImport 0
#   define TclForgetImport 0
#   define TclGetCurrentNamespace_ 0
#   define TclGetGlobalNamespace_ 0
#   define TclFindNamespace 0
#   define TclFindCommand 0
#   define TclGetCommandFromObj 0
#   define TclGetCommandFullName 0
#   define TclCopyChannelOld 0
#   define Tcl_AppendResultVA 0
#   define Tcl_AppendStringsToObjVA 0
#   define Tcl_SetErrorCodeVA 0
#   define Tcl_PanicVA 0
#   define Tcl_VarEvalVA 0
#   undef TclpGetDate
#   define TclpGetDate 0
#   undef TclpLocaltime
#   define TclpLocaltime 0
#   undef TclpGmtime
#   define TclpGmtime 0
#   define TclpLocaltime_unix 0
#   define TclpGmtime_unix 0
#   define Tcl_SetExitProc 0
#   define Tcl_SetPanicProc 0
#   define Tcl_FindExecutable 0
#if TCL_UTF_MAX < 4
#   define Tcl_GetUnicode 0
#   define Tcl_AppendUnicodeToObj 0
#   define Tcl_UniCharCaseMatch 0
#   define Tcl_UniCharNcasecmp 0
#   define Tcl_UniCharNcmp 0
#endif
#   undef Tcl_StringMatch
#   define Tcl_StringMatch 0
#   define TclBN_reverse 0
#   undef TclBN_s_mp_mul_digs_fast
#   define TclBN_s_mp_mul_digs_fast 0
#   undef TclBN_s_mp_sqr_fast
#   define TclBN_s_mp_sqr_fast 0
#   undef TclBN_mp_karatsuba_mul
#   define TclBN_mp_karatsuba_mul 0
#   undef TclBN_mp_karatsuba_sqr
#   define TclBN_mp_karatsuba_sqr 0
#   undef TclBN_mp_toom_mul
#   define TclBN_mp_toom_mul 0
#   undef TclBN_mp_toom_sqr
#   define TclBN_mp_toom_sqr 0
#   undef TclBN_s_mp_add
#   define TclBN_s_mp_add 0
#   undef TclBN_s_mp_mul_digs
#   define TclBN_s_mp_mul_digs 0
#   undef TclBN_s_mp_sqr
#   define TclBN_s_mp_sqr 0
#   undef TclBN_s_mp_sub
#   define TclBN_s_mp_sub 0
#else /* TCL_NO_DEPRECATED */
#   define Tcl_SeekOld seekOld
#   define Tcl_TellOld tellOld
#   define TclBackgroundException Tcl_BackgroundException
#   define TclSetStartupScript Tcl_SetStartupScript
#   define TclGetStartupScript Tcl_GetStartupScript
#   define TclGetIntForIndex Tcl_GetIntForIndex
#   define TclCreateNamespace Tcl_CreateNamespace
#   define TclDeleteNamespace Tcl_DeleteNamespace
#   define TclAppendExportList Tcl_AppendExportList
#   define TclExport Tcl_Export
#   define TclImport Tcl_Import
#   define TclForgetImport Tcl_ForgetImport
#   define TclGetCurrentNamespace_ Tcl_GetCurrentNamespace
#   define TclGetGlobalNamespace_ Tcl_GetGlobalNamespace
#   define TclFindNamespace Tcl_FindNamespace
#   define TclFindCommand Tcl_FindCommand
#   define TclGetCommandFromObj Tcl_GetCommandFromObj
#   define TclGetCommandFullName Tcl_GetCommandFullName
#   define TclpLocaltime_unix TclpLocaltime
#   define TclpGmtime_unix TclpGmtime

static int
seekOld(
    Tcl_Channel chan,		/* The channel on which to seek. */
    int offset,			/* Offset to seek to. */
    int mode)			/* Relative to which location to seek? */
{
    return Tcl_Seek(chan, offset, mode);
}

static int
tellOld(
    Tcl_Channel chan)		/* The channel to return pos for. */
{
    return Tcl_Tell(chan);
}
#endif /* !TCL_NO_DEPRECATED */

#if defined(TCL_NO_DEPRECATED) || TCL_MAJOR_VERSION > 8
#define Tcl_WinUtfToTChar 0
#define Tcl_WinTCharToUtf 0
#endif

/*
 * WARNING: The contents of this file is automatically generated by the
 * tools/genStubs.tcl script. Any modifications to the function declarations
 * below should be made in the generic/tcl.decls script.
 */

MODULE_SCOPE const TclStubs tclStubs;
MODULE_SCOPE const TclTomMathStubs tclTomMathStubs;

#ifdef __GNUC__
/*
 * The rest of this file shouldn't warn about deprecated functions; they're
 * there because we intend them to be so and know that this file is OK to
 * touch those fields.
 */
#pragma GCC diagnostic ignored "-Wdeprecated-declarations"
#endif

/* !BEGIN!: Do not edit below this line. */

static const TclIntStubs tclIntStubs = {
    TCL_STUB_MAGIC,
    0,
    0, /* 0 */
    0, /* 1 */
    0, /* 2 */
    TclAllocateFreeObjects, /* 3 */
    0, /* 4 */
    TclCleanupChildren, /* 5 */
    TclCleanupCommand, /* 6 */
    TclCopyAndCollapse, /* 7 */
    TclCopyChannelOld, /* 8 */
    TclCreatePipeline, /* 9 */
    TclCreateProc, /* 10 */
    TclDeleteCompiledLocalVars, /* 11 */
    TclDeleteVars, /* 12 */
    0, /* 13 */
    TclDumpMemoryInfo, /* 14 */
    0, /* 15 */
    TclExprFloatError, /* 16 */
    0, /* 17 */
    0, /* 18 */
    0, /* 19 */
    0, /* 20 */
    0, /* 21 */
    TclFindElement, /* 22 */
    TclFindProc, /* 23 */
    TclFormatInt, /* 24 */
    TclFreePackageInfo, /* 25 */
    0, /* 26 */
    0, /* 27 */
    TclpGetDefaultStdChannel, /* 28 */
    0, /* 29 */
    0, /* 30 */
    TclGetExtension, /* 31 */
    TclGetFrame, /* 32 */
    0, /* 33 */
    TclGetIntForIndex, /* 34 */
    0, /* 35 */
    0, /* 36 */
    TclGetLoadedPackages, /* 37 */
    TclGetNamespaceForQualName, /* 38 */
    TclGetObjInterpProc, /* 39 */
    TclGetOpenMode, /* 40 */
    TclGetOriginalCommand, /* 41 */
    TclpGetUserHome, /* 42 */
    0, /* 43 */
    TclGuessPackageName, /* 44 */
    TclHideUnsafeCommands, /* 45 */
    TclInExit, /* 46 */
    0, /* 47 */
    0, /* 48 */
    0, /* 49 */
    TclInitCompiledLocals, /* 50 */
    TclInterpInit, /* 51 */
    0, /* 52 */
    TclInvokeObjectCommand, /* 53 */
    TclInvokeStringCommand, /* 54 */
    TclIsProc, /* 55 */
    0, /* 56 */
    0, /* 57 */
    TclLookupVar, /* 58 */
    0, /* 59 */
    TclNeedSpace, /* 60 */
    TclNewProcBodyObj, /* 61 */
    TclObjCommandComplete, /* 62 */
    TclObjInterpProc, /* 63 */
    TclObjInvoke, /* 64 */
    0, /* 65 */
    0, /* 66 */
    0, /* 67 */
    0, /* 68 */
    TclpAlloc, /* 69 */
    0, /* 70 */
    0, /* 71 */
    0, /* 72 */
    0, /* 73 */
    TclpFree, /* 74 */
    TclpGetClicks, /* 75 */
    TclpGetSeconds, /* 76 */
    TclpGetTime, /* 77 */
    0, /* 78 */
    0, /* 79 */
    0, /* 80 */
    TclpRealloc, /* 81 */
    0, /* 82 */
    0, /* 83 */
    0, /* 84 */
    0, /* 85 */
    0, /* 86 */
    0, /* 87 */
    TclPrecTraceProc, /* 88 */
    TclPreventAliasLoop, /* 89 */
    0, /* 90 */
    TclProcCleanupProc, /* 91 */
    TclProcCompileProc, /* 92 */
    TclProcDeleteProc, /* 93 */
    0, /* 94 */
    0, /* 95 */
    TclRenameCommand, /* 96 */
    TclResetShadowedCmdRefs, /* 97 */
    TclServiceIdle, /* 98 */
    0, /* 99 */
    0, /* 100 */
    TclSetPreInitScript, /* 101 */
    TclSetupEnv, /* 102 */
    TclSockGetPort, /* 103 */
    TclSockMinimumBuffersOld, /* 104 */
    0, /* 105 */
    0, /* 106 */
    0, /* 107 */
    TclTeardownNamespace, /* 108 */
    TclUpdateReturnInfo, /* 109 */
    TclSockMinimumBuffers, /* 110 */
    Tcl_AddInterpResolvers, /* 111 */
    TclAppendExportList, /* 112 */
    TclCreateNamespace, /* 113 */
    TclDeleteNamespace, /* 114 */
    TclExport, /* 115 */
    TclFindCommand, /* 116 */
    TclFindNamespace, /* 117 */
    Tcl_GetInterpResolvers, /* 118 */
    Tcl_GetNamespaceResolvers, /* 119 */
    Tcl_FindNamespaceVar, /* 120 */
    TclForgetImport, /* 121 */
    TclGetCommandFromObj, /* 122 */
    TclGetCommandFullName, /* 123 */
    TclGetCurrentNamespace_, /* 124 */
    TclGetGlobalNamespace_, /* 125 */
    Tcl_GetVariableFullName, /* 126 */
    TclImport, /* 127 */
    Tcl_PopCallFrame, /* 128 */
    Tcl_PushCallFrame, /* 129 */
    Tcl_RemoveInterpResolvers, /* 130 */
    Tcl_SetNamespaceResolvers, /* 131 */
    TclpHasSockets, /* 132 */
    TclpGetDate, /* 133 */
    0, /* 134 */
    0, /* 135 */
    0, /* 136 */
    0, /* 137 */
    TclGetEnv, /* 138 */
    0, /* 139 */
    0, /* 140 */
    TclpGetCwd, /* 141 */
    TclSetByteCodeFromAny, /* 142 */
    TclAddLiteralObj, /* 143 */
    TclHideLiteral, /* 144 */
    TclGetAuxDataType, /* 145 */
    TclHandleCreate, /* 146 */
    TclHandleFree, /* 147 */
    TclHandlePreserve, /* 148 */
    TclHandleRelease, /* 149 */
    TclRegAbout, /* 150 */
    TclRegExpRangeUniChar, /* 151 */
    TclSetLibraryPath, /* 152 */
    TclGetLibraryPath, /* 153 */
    0, /* 154 */
    0, /* 155 */
    TclRegError, /* 156 */
    TclVarTraceExists, /* 157 */
    TclSetStartupScriptFileName, /* 158 */
    TclGetStartupScriptFileName, /* 159 */
    0, /* 160 */
    TclChannelTransform, /* 161 */
    TclChannelEventScriptInvoker, /* 162 */
    TclGetInstructionTable, /* 163 */
    TclExpandCodeArray, /* 164 */
    TclpSetInitialEncodings, /* 165 */
    TclListObjSetElement, /* 166 */
    TclSetStartupScriptPath, /* 167 */
    TclGetStartupScriptPath, /* 168 */
    TclpUtfNcmp2, /* 169 */
    TclCheckInterpTraces, /* 170 */
    TclCheckExecutionTraces, /* 171 */
    TclInThreadExit, /* 172 */
    TclUniCharMatch, /* 173 */
    0, /* 174 */
    TclCallVarTraces, /* 175 */
    TclCleanupVar, /* 176 */
    TclVarErrMsg, /* 177 */
    TclSetStartupScript, /* 178 */
    TclGetStartupScript, /* 179 */
    0, /* 180 */
    0, /* 181 */
    TclpLocaltime, /* 182 */
    TclpGmtime, /* 183 */
    0, /* 184 */
    0, /* 185 */
    0, /* 186 */
    0, /* 187 */
    0, /* 188 */
    0, /* 189 */
    0, /* 190 */
    0, /* 191 */
    0, /* 192 */
    0, /* 193 */
    0, /* 194 */
    0, /* 195 */
    0, /* 196 */
    0, /* 197 */
    TclObjGetFrame, /* 198 */
    0, /* 199 */
    TclpObjRemoveDirectory, /* 200 */
    TclpObjCopyDirectory, /* 201 */
    TclpObjCreateDirectory, /* 202 */
    TclpObjDeleteFile, /* 203 */
    TclpObjCopyFile, /* 204 */
    TclpObjRenameFile, /* 205 */
    TclpObjStat, /* 206 */
    TclpObjAccess, /* 207 */
    TclpOpenFileChannel, /* 208 */
    0, /* 209 */
    0, /* 210 */
    0, /* 211 */
    TclpFindExecutable, /* 212 */
    TclGetObjNameOfExecutable, /* 213 */
    TclSetObjNameOfExecutable, /* 214 */
    TclStackAlloc, /* 215 */
    TclStackFree, /* 216 */
    TclPushStackFrame, /* 217 */
    TclPopStackFrame, /* 218 */
    0, /* 219 */
    0, /* 220 */
    0, /* 221 */
    0, /* 222 */
    0, /* 223 */
    TclGetPlatform, /* 224 */
    TclTraceDictPath, /* 225 */
    TclObjBeingDeleted, /* 226 */
    TclSetNsPath, /* 227 */
    0, /* 228 */
    TclPtrMakeUpvar, /* 229 */
    TclObjLookupVar, /* 230 */
    TclGetNamespaceFromObj, /* 231 */
    TclEvalObjEx, /* 232 */
    TclGetSrcInfoForPc, /* 233 */
    TclVarHashCreateVar, /* 234 */
    TclInitVarHashTable, /* 235 */
    TclBackgroundException, /* 236 */
    TclResetCancellation, /* 237 */
    TclNRInterpProc, /* 238 */
    TclNRInterpProcCore, /* 239 */
    TclNRRunCallbacks, /* 240 */
    TclNREvalObjEx, /* 241 */
    TclNREvalObjv, /* 242 */
    TclDbDumpActiveObjects, /* 243 */
    TclGetNamespaceChildTable, /* 244 */
    TclGetNamespaceCommandTable, /* 245 */
    TclInitRewriteEnsemble, /* 246 */
    TclResetRewriteEnsemble, /* 247 */
    TclCopyChannel, /* 248 */
    TclDoubleDigits, /* 249 */
    TclSetChildCancelFlags, /* 250 */
    TclRegisterLiteral, /* 251 */
    TclPtrGetVar, /* 252 */
    TclPtrSetVar, /* 253 */
    TclPtrIncrObjVar, /* 254 */
    TclPtrObjMakeUpvar, /* 255 */
    TclPtrUnsetVar, /* 256 */
<<<<<<< HEAD
    TclStaticLibrary, /* 257 */
    TclpCreateTemporaryDirectory, /* 258 */
    TclUnusedStubEntry, /* 259 */
    TclListTestObj, /* 260 */
    TclListObjValidate, /* 261 */
=======
    TclStaticPackage, /* 257 */
    0, /* 258 */
    0, /* 259 */
    0, /* 260 */
    TclUnusedStubEntry, /* 261 */
>>>>>>> c08a867e
};

static const TclIntPlatStubs tclIntPlatStubs = {
    TCL_STUB_MAGIC,
    0,
#if !defined(_WIN32) && !defined(__CYGWIN__) && !defined(MAC_OSX_TCL) /* UNIX */
    TclGetAndDetachPids, /* 0 */
    TclpCloseFile, /* 1 */
    TclpCreateCommandChannel, /* 2 */
    TclpCreatePipe, /* 3 */
    TclpCreateProcess, /* 4 */
    TclUnixWaitForFile_, /* 5 */
    TclpMakeFile, /* 6 */
    TclpOpenFile, /* 7 */
    TclUnixWaitForFile, /* 8 */
    TclpCreateTempFile, /* 9 */
    TclpReaddir, /* 10 */
    TclpLocaltime_unix, /* 11 */
    TclpGmtime_unix, /* 12 */
    TclpInetNtoa, /* 13 */
    TclUnixCopyFile, /* 14 */
    TclMacOSXGetFileAttribute, /* 15 */
    TclMacOSXSetFileAttribute, /* 16 */
    TclMacOSXCopyFileAttributes, /* 17 */
    TclMacOSXMatchType, /* 18 */
    TclMacOSXNotifierAddRunLoopMode, /* 19 */
    0, /* 20 */
    0, /* 21 */
    TclpCreateTempFile_, /* 22 */
    0, /* 23 */
    0, /* 24 */
    0, /* 25 */
    0, /* 26 */
    0, /* 27 */
    0, /* 28 */
    TclWinCPUID, /* 29 */
    TclUnixOpenTemporaryFile, /* 30 */
#endif /* UNIX */
#if defined(_WIN32) || defined(__CYGWIN__) /* WIN */
    TclWinConvertError, /* 0 */
    TclWinConvertWSAError, /* 1 */
    TclWinGetServByName, /* 2 */
    TclWinGetSockOpt, /* 3 */
    TclWinGetTclInstance, /* 4 */
    TclUnixWaitForFile, /* 5 */
    TclWinNToHS, /* 6 */
    TclWinSetSockOpt, /* 7 */
    TclpGetPid, /* 8 */
    TclWinGetPlatformId, /* 9 */
    TclpReaddir, /* 10 */
    TclGetAndDetachPids, /* 11 */
    TclpCloseFile, /* 12 */
    TclpCreateCommandChannel, /* 13 */
    TclpCreatePipe, /* 14 */
    TclpCreateProcess, /* 15 */
    TclpIsAtty, /* 16 */
    TclUnixCopyFile, /* 17 */
    TclpMakeFile, /* 18 */
    TclpOpenFile, /* 19 */
    TclWinAddProcess, /* 20 */
    TclpInetNtoa, /* 21 */
    TclpCreateTempFile, /* 22 */
    0, /* 23 */
    TclWinNoBackslash, /* 24 */
    0, /* 25 */
    TclWinSetInterfaces, /* 26 */
    TclWinFlushDirtyChannels, /* 27 */
    TclWinResetInterfaces, /* 28 */
    TclWinCPUID, /* 29 */
    TclUnixOpenTemporaryFile, /* 30 */
#endif /* WIN */
#ifdef MAC_OSX_TCL /* MACOSX */
    TclGetAndDetachPids, /* 0 */
    TclpCloseFile, /* 1 */
    TclpCreateCommandChannel, /* 2 */
    TclpCreatePipe, /* 3 */
    TclpCreateProcess, /* 4 */
    TclUnixWaitForFile_, /* 5 */
    TclpMakeFile, /* 6 */
    TclpOpenFile, /* 7 */
    TclUnixWaitForFile, /* 8 */
    TclpCreateTempFile, /* 9 */
    TclpReaddir, /* 10 */
    TclpLocaltime_unix, /* 11 */
    TclpGmtime_unix, /* 12 */
    TclpInetNtoa, /* 13 */
    TclUnixCopyFile, /* 14 */
    TclMacOSXGetFileAttribute, /* 15 */
    TclMacOSXSetFileAttribute, /* 16 */
    TclMacOSXCopyFileAttributes, /* 17 */
    TclMacOSXMatchType, /* 18 */
    TclMacOSXNotifierAddRunLoopMode, /* 19 */
    0, /* 20 */
    0, /* 21 */
    TclpCreateTempFile_, /* 22 */
    0, /* 23 */
    0, /* 24 */
    0, /* 25 */
    0, /* 26 */
    0, /* 27 */
    0, /* 28 */
    TclWinCPUID, /* 29 */
    TclUnixOpenTemporaryFile, /* 30 */
#endif /* MACOSX */
};

static const TclPlatStubs tclPlatStubs = {
    TCL_STUB_MAGIC,
    0,
#if defined(_WIN32) || defined(__CYGWIN__) /* WIN */
    Tcl_WinUtfToTChar, /* 0 */
    Tcl_WinTCharToUtf, /* 1 */
    0, /* 2 */
    Tcl_WinConvertError, /* 3 */
#endif /* WIN */
#ifdef MAC_OSX_TCL /* MACOSX */
    Tcl_MacOSXOpenBundleResources, /* 0 */
    Tcl_MacOSXOpenVersionedBundleResources, /* 1 */
    Tcl_MacOSXNotifierAddRunLoopMode, /* 2 */
#endif /* MACOSX */
};

const TclTomMathStubs tclTomMathStubs = {
    TCL_STUB_MAGIC,
    0,
    TclBN_epoch, /* 0 */
    TclBN_revision, /* 1 */
    TclBN_mp_add, /* 2 */
    TclBN_mp_add_d, /* 3 */
    TclBN_mp_and, /* 4 */
    TclBN_mp_clamp, /* 5 */
    TclBN_mp_clear, /* 6 */
    TclBN_mp_clear_multi, /* 7 */
    TclBN_mp_cmp, /* 8 */
    TclBN_mp_cmp_d, /* 9 */
    TclBN_mp_cmp_mag, /* 10 */
    TclBN_mp_copy, /* 11 */
    TclBN_mp_count_bits, /* 12 */
    TclBN_mp_div, /* 13 */
    TclBN_mp_div_d, /* 14 */
    TclBN_mp_div_2, /* 15 */
    TclBN_mp_div_2d, /* 16 */
    TclBN_mp_div_3, /* 17 */
    TclBN_mp_exch, /* 18 */
    TclBN_mp_expt_u32, /* 19 */
    TclBN_mp_grow, /* 20 */
    TclBN_mp_init, /* 21 */
    TclBN_mp_init_copy, /* 22 */
    TclBN_mp_init_multi, /* 23 */
    TclBN_mp_init_set, /* 24 */
    TclBN_mp_init_size, /* 25 */
    TclBN_mp_lshd, /* 26 */
    TclBN_mp_mod, /* 27 */
    TclBN_mp_mod_2d, /* 28 */
    TclBN_mp_mul, /* 29 */
    TclBN_mp_mul_d, /* 30 */
    TclBN_mp_mul_2, /* 31 */
    TclBN_mp_mul_2d, /* 32 */
    TclBN_mp_neg, /* 33 */
    TclBN_mp_or, /* 34 */
    TclBN_mp_radix_size, /* 35 */
    TclBN_mp_read_radix, /* 36 */
    TclBN_mp_rshd, /* 37 */
    TclBN_mp_shrink, /* 38 */
    TclBN_mp_set, /* 39 */
    TclBN_mp_sqr, /* 40 */
    TclBN_mp_sqrt, /* 41 */
    TclBN_mp_sub, /* 42 */
    TclBN_mp_sub_d, /* 43 */
    TclBN_mp_to_unsigned_bin, /* 44 */
    TclBN_mp_to_unsigned_bin_n, /* 45 */
    TclBN_mp_toradix_n, /* 46 */
    TclBN_mp_ubin_size, /* 47 */
    TclBN_mp_xor, /* 48 */
    TclBN_mp_zero, /* 49 */
    TclBN_reverse, /* 50 */
    TclBN_s_mp_mul_digs_fast, /* 51 */
    TclBN_s_mp_sqr_fast, /* 52 */
    TclBN_mp_karatsuba_mul, /* 53 */
    TclBN_mp_karatsuba_sqr, /* 54 */
    TclBN_mp_toom_mul, /* 55 */
    TclBN_mp_toom_sqr, /* 56 */
    TclBN_s_mp_add, /* 57 */
    TclBN_s_mp_mul_digs, /* 58 */
    TclBN_s_mp_sqr, /* 59 */
    TclBN_s_mp_sub, /* 60 */
    TclBN_mp_init_ul, /* 61 */
    TclBN_mp_set_ul, /* 62 */
    TclBN_mp_cnt_lsb, /* 63 */
    TclBN_mp_init_l, /* 64 */
    TclBN_mp_init_i64, /* 65 */
    TclBN_mp_init_u64, /* 66 */
    TclBN_mp_expt_d_ex, /* 67 */
    TclBN_mp_set_u64, /* 68 */
    TclBN_mp_get_mag_u64, /* 69 */
    TclBN_mp_set_i64, /* 70 */
    TclBN_mp_unpack, /* 71 */
    0, /* 72 */
    TclBN_mp_tc_and, /* 73 */
    TclBN_mp_tc_or, /* 74 */
    TclBN_mp_tc_xor, /* 75 */
    TclBN_mp_signed_rsh, /* 76 */
    0, /* 77 */
    TclBN_mp_to_ubin, /* 78 */
    TclBN_mp_div_ld, /* 79 */
    TclBN_mp_to_radix, /* 80 */
};

static const TclStubHooks tclStubHooks = {
    &tclPlatStubs,
    &tclIntStubs,
    &tclIntPlatStubs
};

const TclStubs tclStubs = {
    TCL_STUB_MAGIC,
    &tclStubHooks,
    Tcl_PkgProvideEx, /* 0 */
    Tcl_PkgRequireEx, /* 1 */
    Tcl_Panic, /* 2 */
    Tcl_Alloc, /* 3 */
    Tcl_Free, /* 4 */
    Tcl_Realloc, /* 5 */
    Tcl_DbCkalloc, /* 6 */
    Tcl_DbCkfree, /* 7 */
    Tcl_DbCkrealloc, /* 8 */
#if !defined(_WIN32) && !defined(MAC_OSX_TCL) /* UNIX */
    Tcl_CreateFileHandler, /* 9 */
#endif /* UNIX */
#if defined(_WIN32) /* WIN */
    0, /* 9 */
#endif /* WIN */
#ifdef MAC_OSX_TCL /* MACOSX */
    Tcl_CreateFileHandler, /* 9 */
#endif /* MACOSX */
#if !defined(_WIN32) && !defined(MAC_OSX_TCL) /* UNIX */
    Tcl_DeleteFileHandler, /* 10 */
#endif /* UNIX */
#if defined(_WIN32) /* WIN */
    0, /* 10 */
#endif /* WIN */
#ifdef MAC_OSX_TCL /* MACOSX */
    Tcl_DeleteFileHandler, /* 10 */
#endif /* MACOSX */
    Tcl_SetTimer, /* 11 */
    Tcl_Sleep, /* 12 */
    Tcl_WaitForEvent, /* 13 */
    Tcl_AppendAllObjTypes, /* 14 */
    Tcl_AppendStringsToObj, /* 15 */
    Tcl_AppendToObj, /* 16 */
    Tcl_ConcatObj, /* 17 */
    Tcl_ConvertToType, /* 18 */
    Tcl_DbDecrRefCount, /* 19 */
    Tcl_DbIncrRefCount, /* 20 */
    Tcl_DbIsShared, /* 21 */
    Tcl_DbNewBooleanObj, /* 22 */
    Tcl_DbNewByteArrayObj, /* 23 */
    Tcl_DbNewDoubleObj, /* 24 */
    Tcl_DbNewListObj, /* 25 */
    Tcl_DbNewLongObj, /* 26 */
    Tcl_DbNewObj, /* 27 */
    Tcl_DbNewStringObj, /* 28 */
    Tcl_DuplicateObj, /* 29 */
    TclFreeObj, /* 30 */
    Tcl_GetBoolean, /* 31 */
    Tcl_GetBooleanFromObj, /* 32 */
    Tcl_GetByteArrayFromObj, /* 33 */
    Tcl_GetDouble, /* 34 */
    Tcl_GetDoubleFromObj, /* 35 */
    Tcl_GetIndexFromObj, /* 36 */
    Tcl_GetInt, /* 37 */
    Tcl_GetIntFromObj, /* 38 */
    Tcl_GetLongFromObj, /* 39 */
    Tcl_GetObjType, /* 40 */
    Tcl_GetStringFromObj, /* 41 */
    Tcl_InvalidateStringRep, /* 42 */
    Tcl_ListObjAppendList, /* 43 */
    Tcl_ListObjAppendElement, /* 44 */
    Tcl_ListObjGetElements, /* 45 */
    Tcl_ListObjIndex, /* 46 */
    Tcl_ListObjLength, /* 47 */
    Tcl_ListObjReplace, /* 48 */
    Tcl_NewBooleanObj, /* 49 */
    Tcl_NewByteArrayObj, /* 50 */
    Tcl_NewDoubleObj, /* 51 */
    Tcl_NewIntObj, /* 52 */
    Tcl_NewListObj, /* 53 */
    Tcl_NewLongObj, /* 54 */
    Tcl_NewObj, /* 55 */
    Tcl_NewStringObj, /* 56 */
    Tcl_SetBooleanObj, /* 57 */
    Tcl_SetByteArrayLength, /* 58 */
    Tcl_SetByteArrayObj, /* 59 */
    Tcl_SetDoubleObj, /* 60 */
    Tcl_SetIntObj, /* 61 */
    Tcl_SetListObj, /* 62 */
    Tcl_SetLongObj, /* 63 */
    Tcl_SetObjLength, /* 64 */
    Tcl_SetStringObj, /* 65 */
    Tcl_AddErrorInfo, /* 66 */
    Tcl_AddObjErrorInfo, /* 67 */
    Tcl_AllowExceptions, /* 68 */
    Tcl_AppendElement, /* 69 */
    Tcl_AppendResult, /* 70 */
    Tcl_AsyncCreate, /* 71 */
    Tcl_AsyncDelete, /* 72 */
    Tcl_AsyncInvoke, /* 73 */
    Tcl_AsyncMark, /* 74 */
    Tcl_AsyncReady, /* 75 */
    Tcl_BackgroundError, /* 76 */
    Tcl_Backslash, /* 77 */
    Tcl_BadChannelOption, /* 78 */
    Tcl_CallWhenDeleted, /* 79 */
    Tcl_CancelIdleCall, /* 80 */
    Tcl_Close, /* 81 */
    Tcl_CommandComplete, /* 82 */
    Tcl_Concat, /* 83 */
    Tcl_ConvertElement, /* 84 */
    Tcl_ConvertCountedElement, /* 85 */
    Tcl_CreateAlias, /* 86 */
    Tcl_CreateAliasObj, /* 87 */
    Tcl_CreateChannel, /* 88 */
    Tcl_CreateChannelHandler, /* 89 */
    Tcl_CreateCloseHandler, /* 90 */
    Tcl_CreateCommand, /* 91 */
    Tcl_CreateEventSource, /* 92 */
    Tcl_CreateExitHandler, /* 93 */
    Tcl_CreateInterp, /* 94 */
    Tcl_CreateMathFunc, /* 95 */
    Tcl_CreateObjCommand, /* 96 */
    Tcl_CreateChild, /* 97 */
    Tcl_CreateTimerHandler, /* 98 */
    Tcl_CreateTrace, /* 99 */
    Tcl_DeleteAssocData, /* 100 */
    Tcl_DeleteChannelHandler, /* 101 */
    Tcl_DeleteCloseHandler, /* 102 */
    Tcl_DeleteCommand, /* 103 */
    Tcl_DeleteCommandFromToken, /* 104 */
    Tcl_DeleteEvents, /* 105 */
    Tcl_DeleteEventSource, /* 106 */
    Tcl_DeleteExitHandler, /* 107 */
    Tcl_DeleteHashEntry, /* 108 */
    Tcl_DeleteHashTable, /* 109 */
    Tcl_DeleteInterp, /* 110 */
    Tcl_DetachPids, /* 111 */
    Tcl_DeleteTimerHandler, /* 112 */
    Tcl_DeleteTrace, /* 113 */
    Tcl_DontCallWhenDeleted, /* 114 */
    Tcl_DoOneEvent, /* 115 */
    Tcl_DoWhenIdle, /* 116 */
    Tcl_DStringAppend, /* 117 */
    Tcl_DStringAppendElement, /* 118 */
    Tcl_DStringEndSublist, /* 119 */
    Tcl_DStringFree, /* 120 */
    Tcl_DStringGetResult, /* 121 */
    Tcl_DStringInit, /* 122 */
    Tcl_DStringResult, /* 123 */
    Tcl_DStringSetLength, /* 124 */
    Tcl_DStringStartSublist, /* 125 */
    Tcl_Eof, /* 126 */
    Tcl_ErrnoId, /* 127 */
    Tcl_ErrnoMsg, /* 128 */
    Tcl_Eval, /* 129 */
    Tcl_EvalFile, /* 130 */
    Tcl_EvalObj, /* 131 */
    Tcl_EventuallyFree, /* 132 */
    Tcl_Exit, /* 133 */
    Tcl_ExposeCommand, /* 134 */
    Tcl_ExprBoolean, /* 135 */
    Tcl_ExprBooleanObj, /* 136 */
    Tcl_ExprDouble, /* 137 */
    Tcl_ExprDoubleObj, /* 138 */
    Tcl_ExprLong, /* 139 */
    Tcl_ExprLongObj, /* 140 */
    Tcl_ExprObj, /* 141 */
    Tcl_ExprString, /* 142 */
    Tcl_Finalize, /* 143 */
    Tcl_FindExecutable, /* 144 */
    Tcl_FirstHashEntry, /* 145 */
    Tcl_Flush, /* 146 */
    Tcl_FreeResult, /* 147 */
    Tcl_GetAlias, /* 148 */
    Tcl_GetAliasObj, /* 149 */
    Tcl_GetAssocData, /* 150 */
    Tcl_GetChannel, /* 151 */
    Tcl_GetChannelBufferSize, /* 152 */
    Tcl_GetChannelHandle, /* 153 */
    Tcl_GetChannelInstanceData, /* 154 */
    Tcl_GetChannelMode, /* 155 */
    Tcl_GetChannelName, /* 156 */
    Tcl_GetChannelOption, /* 157 */
    Tcl_GetChannelType, /* 158 */
    Tcl_GetCommandInfo, /* 159 */
    Tcl_GetCommandName, /* 160 */
    Tcl_GetErrno, /* 161 */
    Tcl_GetHostName, /* 162 */
    Tcl_GetInterpPath, /* 163 */
    Tcl_GetParent, /* 164 */
    Tcl_GetNameOfExecutable, /* 165 */
    Tcl_GetObjResult, /* 166 */
#if !defined(_WIN32) && !defined(MAC_OSX_TCL) /* UNIX */
    Tcl_GetOpenFile, /* 167 */
#endif /* UNIX */
#if defined(_WIN32) /* WIN */
    0, /* 167 */
#endif /* WIN */
#ifdef MAC_OSX_TCL /* MACOSX */
    Tcl_GetOpenFile, /* 167 */
#endif /* MACOSX */
    Tcl_GetPathType, /* 168 */
    Tcl_Gets, /* 169 */
    Tcl_GetsObj, /* 170 */
    Tcl_GetServiceMode, /* 171 */
    Tcl_GetChild, /* 172 */
    Tcl_GetStdChannel, /* 173 */
    Tcl_GetStringResult, /* 174 */
    Tcl_GetVar, /* 175 */
    Tcl_GetVar2, /* 176 */
    Tcl_GlobalEval, /* 177 */
    Tcl_GlobalEvalObj, /* 178 */
    Tcl_HideCommand, /* 179 */
    Tcl_Init, /* 180 */
    Tcl_InitHashTable, /* 181 */
    Tcl_InputBlocked, /* 182 */
    Tcl_InputBuffered, /* 183 */
    Tcl_InterpDeleted, /* 184 */
    Tcl_IsSafe, /* 185 */
    Tcl_JoinPath, /* 186 */
    Tcl_LinkVar, /* 187 */
    0, /* 188 */
    Tcl_MakeFileChannel, /* 189 */
    Tcl_MakeSafe, /* 190 */
    Tcl_MakeTcpClientChannel, /* 191 */
    Tcl_Merge, /* 192 */
    Tcl_NextHashEntry, /* 193 */
    Tcl_NotifyChannel, /* 194 */
    Tcl_ObjGetVar2, /* 195 */
    Tcl_ObjSetVar2, /* 196 */
    Tcl_OpenCommandChannel, /* 197 */
    Tcl_OpenFileChannel, /* 198 */
    Tcl_OpenTcpClient, /* 199 */
    Tcl_OpenTcpServer, /* 200 */
    Tcl_Preserve, /* 201 */
    Tcl_PrintDouble, /* 202 */
    Tcl_PutEnv, /* 203 */
    Tcl_PosixError, /* 204 */
    Tcl_QueueEvent, /* 205 */
    Tcl_Read, /* 206 */
    Tcl_ReapDetachedProcs, /* 207 */
    Tcl_RecordAndEval, /* 208 */
    Tcl_RecordAndEvalObj, /* 209 */
    Tcl_RegisterChannel, /* 210 */
    Tcl_RegisterObjType, /* 211 */
    Tcl_RegExpCompile, /* 212 */
    Tcl_RegExpExec, /* 213 */
    Tcl_RegExpMatch, /* 214 */
    Tcl_RegExpRange, /* 215 */
    Tcl_Release, /* 216 */
    Tcl_ResetResult, /* 217 */
    Tcl_ScanElement, /* 218 */
    Tcl_ScanCountedElement, /* 219 */
    Tcl_SeekOld, /* 220 */
    Tcl_ServiceAll, /* 221 */
    Tcl_ServiceEvent, /* 222 */
    Tcl_SetAssocData, /* 223 */
    Tcl_SetChannelBufferSize, /* 224 */
    Tcl_SetChannelOption, /* 225 */
    Tcl_SetCommandInfo, /* 226 */
    Tcl_SetErrno, /* 227 */
    Tcl_SetErrorCode, /* 228 */
    Tcl_SetMaxBlockTime, /* 229 */
    Tcl_SetPanicProc, /* 230 */
    Tcl_SetRecursionLimit, /* 231 */
    Tcl_SetResult, /* 232 */
    Tcl_SetServiceMode, /* 233 */
    Tcl_SetObjErrorCode, /* 234 */
    Tcl_SetObjResult, /* 235 */
    Tcl_SetStdChannel, /* 236 */
    Tcl_SetVar, /* 237 */
    Tcl_SetVar2, /* 238 */
    Tcl_SignalId, /* 239 */
    Tcl_SignalMsg, /* 240 */
    Tcl_SourceRCFile, /* 241 */
    Tcl_SplitList, /* 242 */
    Tcl_SplitPath, /* 243 */
    Tcl_StaticLibrary, /* 244 */
    Tcl_StringMatch, /* 245 */
    Tcl_TellOld, /* 246 */
    Tcl_TraceVar, /* 247 */
    Tcl_TraceVar2, /* 248 */
    Tcl_TranslateFileName, /* 249 */
    Tcl_Ungets, /* 250 */
    Tcl_UnlinkVar, /* 251 */
    Tcl_UnregisterChannel, /* 252 */
    Tcl_UnsetVar, /* 253 */
    Tcl_UnsetVar2, /* 254 */
    Tcl_UntraceVar, /* 255 */
    Tcl_UntraceVar2, /* 256 */
    Tcl_UpdateLinkedVar, /* 257 */
    Tcl_UpVar, /* 258 */
    Tcl_UpVar2, /* 259 */
    Tcl_VarEval, /* 260 */
    Tcl_VarTraceInfo, /* 261 */
    Tcl_VarTraceInfo2, /* 262 */
    Tcl_Write, /* 263 */
    Tcl_WrongNumArgs, /* 264 */
    Tcl_DumpActiveMemory, /* 265 */
    Tcl_ValidateAllMemory, /* 266 */
    Tcl_AppendResultVA, /* 267 */
    Tcl_AppendStringsToObjVA, /* 268 */
    Tcl_HashStats, /* 269 */
    Tcl_ParseVar, /* 270 */
    Tcl_PkgPresent, /* 271 */
    Tcl_PkgPresentEx, /* 272 */
    Tcl_PkgProvide, /* 273 */
    Tcl_PkgRequire, /* 274 */
    Tcl_SetErrorCodeVA, /* 275 */
    Tcl_VarEvalVA, /* 276 */
    Tcl_WaitPid, /* 277 */
    Tcl_PanicVA, /* 278 */
    Tcl_GetVersion, /* 279 */
    Tcl_InitMemory, /* 280 */
    Tcl_StackChannel, /* 281 */
    Tcl_UnstackChannel, /* 282 */
    Tcl_GetStackedChannel, /* 283 */
    Tcl_SetMainLoop, /* 284 */
    0, /* 285 */
    Tcl_AppendObjToObj, /* 286 */
    Tcl_CreateEncoding, /* 287 */
    Tcl_CreateThreadExitHandler, /* 288 */
    Tcl_DeleteThreadExitHandler, /* 289 */
    Tcl_DiscardResult, /* 290 */
    Tcl_EvalEx, /* 291 */
    Tcl_EvalObjv, /* 292 */
    Tcl_EvalObjEx, /* 293 */
    Tcl_ExitThread, /* 294 */
    Tcl_ExternalToUtf, /* 295 */
    Tcl_ExternalToUtfDString, /* 296 */
    Tcl_FinalizeThread, /* 297 */
    Tcl_FinalizeNotifier, /* 298 */
    Tcl_FreeEncoding, /* 299 */
    Tcl_GetCurrentThread, /* 300 */
    Tcl_GetEncoding, /* 301 */
    Tcl_GetEncodingName, /* 302 */
    Tcl_GetEncodingNames, /* 303 */
    Tcl_GetIndexFromObjStruct, /* 304 */
    Tcl_GetThreadData, /* 305 */
    Tcl_GetVar2Ex, /* 306 */
    Tcl_InitNotifier, /* 307 */
    Tcl_MutexLock, /* 308 */
    Tcl_MutexUnlock, /* 309 */
    Tcl_ConditionNotify, /* 310 */
    Tcl_ConditionWait, /* 311 */
    Tcl_NumUtfChars, /* 312 */
    Tcl_ReadChars, /* 313 */
    Tcl_RestoreResult, /* 314 */
    Tcl_SaveResult, /* 315 */
    Tcl_SetSystemEncoding, /* 316 */
    Tcl_SetVar2Ex, /* 317 */
    Tcl_ThreadAlert, /* 318 */
    Tcl_ThreadQueueEvent, /* 319 */
    Tcl_UniCharAtIndex, /* 320 */
    Tcl_UniCharToLower, /* 321 */
    Tcl_UniCharToTitle, /* 322 */
    Tcl_UniCharToUpper, /* 323 */
    Tcl_UniCharToUtf, /* 324 */
    Tcl_UtfAtIndex, /* 325 */
    TclUtfCharComplete, /* 326 */
    Tcl_UtfBackslash, /* 327 */
    Tcl_UtfFindFirst, /* 328 */
    Tcl_UtfFindLast, /* 329 */
    TclUtfNext, /* 330 */
    TclUtfPrev, /* 331 */
    Tcl_UtfToExternal, /* 332 */
    Tcl_UtfToExternalDString, /* 333 */
    Tcl_UtfToLower, /* 334 */
    Tcl_UtfToTitle, /* 335 */
    Tcl_UtfToChar16, /* 336 */
    Tcl_UtfToUpper, /* 337 */
    Tcl_WriteChars, /* 338 */
    Tcl_WriteObj, /* 339 */
    Tcl_GetString, /* 340 */
    Tcl_GetDefaultEncodingDir, /* 341 */
    Tcl_SetDefaultEncodingDir, /* 342 */
    Tcl_AlertNotifier, /* 343 */
    Tcl_ServiceModeHook, /* 344 */
    Tcl_UniCharIsAlnum, /* 345 */
    Tcl_UniCharIsAlpha, /* 346 */
    Tcl_UniCharIsDigit, /* 347 */
    Tcl_UniCharIsLower, /* 348 */
    Tcl_UniCharIsSpace, /* 349 */
    Tcl_UniCharIsUpper, /* 350 */
    Tcl_UniCharIsWordChar, /* 351 */
    Tcl_Char16Len, /* 352 */
    Tcl_UniCharNcmp, /* 353 */
    Tcl_Char16ToUtfDString, /* 354 */
    Tcl_UtfToChar16DString, /* 355 */
    Tcl_GetRegExpFromObj, /* 356 */
    Tcl_EvalTokens, /* 357 */
    Tcl_FreeParse, /* 358 */
    Tcl_LogCommandInfo, /* 359 */
    Tcl_ParseBraces, /* 360 */
    Tcl_ParseCommand, /* 361 */
    Tcl_ParseExpr, /* 362 */
    Tcl_ParseQuotedString, /* 363 */
    Tcl_ParseVarName, /* 364 */
    Tcl_GetCwd, /* 365 */
    Tcl_Chdir, /* 366 */
    Tcl_Access, /* 367 */
    Tcl_Stat, /* 368 */
    Tcl_UtfNcmp, /* 369 */
    Tcl_UtfNcasecmp, /* 370 */
    Tcl_StringCaseMatch, /* 371 */
    Tcl_UniCharIsControl, /* 372 */
    Tcl_UniCharIsGraph, /* 373 */
    Tcl_UniCharIsPrint, /* 374 */
    Tcl_UniCharIsPunct, /* 375 */
    Tcl_RegExpExecObj, /* 376 */
    Tcl_RegExpGetInfo, /* 377 */
    Tcl_NewUnicodeObj, /* 378 */
    Tcl_SetUnicodeObj, /* 379 */
    Tcl_GetCharLength, /* 380 */
    Tcl_GetUniChar, /* 381 */
    Tcl_GetUnicode, /* 382 */
    Tcl_GetRange, /* 383 */
    Tcl_AppendUnicodeToObj, /* 384 */
    Tcl_RegExpMatchObj, /* 385 */
    Tcl_SetNotifier, /* 386 */
    Tcl_GetAllocMutex, /* 387 */
    Tcl_GetChannelNames, /* 388 */
    Tcl_GetChannelNamesEx, /* 389 */
    Tcl_ProcObjCmd, /* 390 */
    Tcl_ConditionFinalize, /* 391 */
    Tcl_MutexFinalize, /* 392 */
    Tcl_CreateThread, /* 393 */
    Tcl_ReadRaw, /* 394 */
    Tcl_WriteRaw, /* 395 */
    Tcl_GetTopChannel, /* 396 */
    Tcl_ChannelBuffered, /* 397 */
    Tcl_ChannelName, /* 398 */
    Tcl_ChannelVersion, /* 399 */
    Tcl_ChannelBlockModeProc, /* 400 */
    Tcl_ChannelCloseProc, /* 401 */
    Tcl_ChannelClose2Proc, /* 402 */
    Tcl_ChannelInputProc, /* 403 */
    Tcl_ChannelOutputProc, /* 404 */
    Tcl_ChannelSeekProc, /* 405 */
    Tcl_ChannelSetOptionProc, /* 406 */
    Tcl_ChannelGetOptionProc, /* 407 */
    Tcl_ChannelWatchProc, /* 408 */
    Tcl_ChannelGetHandleProc, /* 409 */
    Tcl_ChannelFlushProc, /* 410 */
    Tcl_ChannelHandlerProc, /* 411 */
    Tcl_JoinThread, /* 412 */
    Tcl_IsChannelShared, /* 413 */
    Tcl_IsChannelRegistered, /* 414 */
    Tcl_CutChannel, /* 415 */
    Tcl_SpliceChannel, /* 416 */
    Tcl_ClearChannelHandlers, /* 417 */
    Tcl_IsChannelExisting, /* 418 */
    Tcl_UniCharNcasecmp, /* 419 */
    Tcl_UniCharCaseMatch, /* 420 */
    Tcl_FindHashEntry, /* 421 */
    Tcl_CreateHashEntry, /* 422 */
    Tcl_InitCustomHashTable, /* 423 */
    Tcl_InitObjHashTable, /* 424 */
    Tcl_CommandTraceInfo, /* 425 */
    Tcl_TraceCommand, /* 426 */
    Tcl_UntraceCommand, /* 427 */
    Tcl_AttemptAlloc, /* 428 */
    Tcl_AttemptDbCkalloc, /* 429 */
    Tcl_AttemptRealloc, /* 430 */
    Tcl_AttemptDbCkrealloc, /* 431 */
    Tcl_AttemptSetObjLength, /* 432 */
    Tcl_GetChannelThread, /* 433 */
    Tcl_GetUnicodeFromObj, /* 434 */
    Tcl_GetMathFuncInfo, /* 435 */
    Tcl_ListMathFuncs, /* 436 */
    Tcl_SubstObj, /* 437 */
    Tcl_DetachChannel, /* 438 */
    Tcl_IsStandardChannel, /* 439 */
    Tcl_FSCopyFile, /* 440 */
    Tcl_FSCopyDirectory, /* 441 */
    Tcl_FSCreateDirectory, /* 442 */
    Tcl_FSDeleteFile, /* 443 */
    Tcl_FSLoadFile, /* 444 */
    Tcl_FSMatchInDirectory, /* 445 */
    Tcl_FSLink, /* 446 */
    Tcl_FSRemoveDirectory, /* 447 */
    Tcl_FSRenameFile, /* 448 */
    Tcl_FSLstat, /* 449 */
    Tcl_FSUtime, /* 450 */
    Tcl_FSFileAttrsGet, /* 451 */
    Tcl_FSFileAttrsSet, /* 452 */
    Tcl_FSFileAttrStrings, /* 453 */
    Tcl_FSStat, /* 454 */
    Tcl_FSAccess, /* 455 */
    Tcl_FSOpenFileChannel, /* 456 */
    Tcl_FSGetCwd, /* 457 */
    Tcl_FSChdir, /* 458 */
    Tcl_FSConvertToPathType, /* 459 */
    Tcl_FSJoinPath, /* 460 */
    Tcl_FSSplitPath, /* 461 */
    Tcl_FSEqualPaths, /* 462 */
    Tcl_FSGetNormalizedPath, /* 463 */
    Tcl_FSJoinToPath, /* 464 */
    Tcl_FSGetInternalRep, /* 465 */
    Tcl_FSGetTranslatedPath, /* 466 */
    Tcl_FSEvalFile, /* 467 */
    Tcl_FSNewNativePath, /* 468 */
    Tcl_FSGetNativePath, /* 469 */
    Tcl_FSFileSystemInfo, /* 470 */
    Tcl_FSPathSeparator, /* 471 */
    Tcl_FSListVolumes, /* 472 */
    Tcl_FSRegister, /* 473 */
    Tcl_FSUnregister, /* 474 */
    Tcl_FSData, /* 475 */
    Tcl_FSGetTranslatedStringPath, /* 476 */
    Tcl_FSGetFileSystemForPath, /* 477 */
    Tcl_FSGetPathType, /* 478 */
    Tcl_OutputBuffered, /* 479 */
    Tcl_FSMountsChanged, /* 480 */
    Tcl_EvalTokensStandard, /* 481 */
    Tcl_GetTime, /* 482 */
    Tcl_CreateObjTrace, /* 483 */
    Tcl_GetCommandInfoFromToken, /* 484 */
    Tcl_SetCommandInfoFromToken, /* 485 */
    Tcl_DbNewWideIntObj, /* 486 */
    Tcl_GetWideIntFromObj, /* 487 */
    Tcl_NewWideIntObj, /* 488 */
    Tcl_SetWideIntObj, /* 489 */
    Tcl_AllocStatBuf, /* 490 */
    Tcl_Seek, /* 491 */
    Tcl_Tell, /* 492 */
    Tcl_ChannelWideSeekProc, /* 493 */
    Tcl_DictObjPut, /* 494 */
    Tcl_DictObjGet, /* 495 */
    Tcl_DictObjRemove, /* 496 */
    Tcl_DictObjSize, /* 497 */
    Tcl_DictObjFirst, /* 498 */
    Tcl_DictObjNext, /* 499 */
    Tcl_DictObjDone, /* 500 */
    Tcl_DictObjPutKeyList, /* 501 */
    Tcl_DictObjRemoveKeyList, /* 502 */
    Tcl_NewDictObj, /* 503 */
    Tcl_DbNewDictObj, /* 504 */
    Tcl_RegisterConfig, /* 505 */
    Tcl_CreateNamespace, /* 506 */
    Tcl_DeleteNamespace, /* 507 */
    Tcl_AppendExportList, /* 508 */
    Tcl_Export, /* 509 */
    Tcl_Import, /* 510 */
    Tcl_ForgetImport, /* 511 */
    Tcl_GetCurrentNamespace, /* 512 */
    Tcl_GetGlobalNamespace, /* 513 */
    Tcl_FindNamespace, /* 514 */
    Tcl_FindCommand, /* 515 */
    Tcl_GetCommandFromObj, /* 516 */
    Tcl_GetCommandFullName, /* 517 */
    Tcl_FSEvalFileEx, /* 518 */
    Tcl_SetExitProc, /* 519 */
    Tcl_LimitAddHandler, /* 520 */
    Tcl_LimitRemoveHandler, /* 521 */
    Tcl_LimitReady, /* 522 */
    Tcl_LimitCheck, /* 523 */
    Tcl_LimitExceeded, /* 524 */
    Tcl_LimitSetCommands, /* 525 */
    Tcl_LimitSetTime, /* 526 */
    Tcl_LimitSetGranularity, /* 527 */
    Tcl_LimitTypeEnabled, /* 528 */
    Tcl_LimitTypeExceeded, /* 529 */
    Tcl_LimitTypeSet, /* 530 */
    Tcl_LimitTypeReset, /* 531 */
    Tcl_LimitGetCommands, /* 532 */
    Tcl_LimitGetTime, /* 533 */
    Tcl_LimitGetGranularity, /* 534 */
    Tcl_SaveInterpState, /* 535 */
    Tcl_RestoreInterpState, /* 536 */
    Tcl_DiscardInterpState, /* 537 */
    Tcl_SetReturnOptions, /* 538 */
    Tcl_GetReturnOptions, /* 539 */
    Tcl_IsEnsemble, /* 540 */
    Tcl_CreateEnsemble, /* 541 */
    Tcl_FindEnsemble, /* 542 */
    Tcl_SetEnsembleSubcommandList, /* 543 */
    Tcl_SetEnsembleMappingDict, /* 544 */
    Tcl_SetEnsembleUnknownHandler, /* 545 */
    Tcl_SetEnsembleFlags, /* 546 */
    Tcl_GetEnsembleSubcommandList, /* 547 */
    Tcl_GetEnsembleMappingDict, /* 548 */
    Tcl_GetEnsembleUnknownHandler, /* 549 */
    Tcl_GetEnsembleFlags, /* 550 */
    Tcl_GetEnsembleNamespace, /* 551 */
    Tcl_SetTimeProc, /* 552 */
    Tcl_QueryTimeProc, /* 553 */
    Tcl_ChannelThreadActionProc, /* 554 */
    Tcl_NewBignumObj, /* 555 */
    Tcl_DbNewBignumObj, /* 556 */
    Tcl_SetBignumObj, /* 557 */
    Tcl_GetBignumFromObj, /* 558 */
    Tcl_TakeBignumFromObj, /* 559 */
    Tcl_TruncateChannel, /* 560 */
    Tcl_ChannelTruncateProc, /* 561 */
    Tcl_SetChannelErrorInterp, /* 562 */
    Tcl_GetChannelErrorInterp, /* 563 */
    Tcl_SetChannelError, /* 564 */
    Tcl_GetChannelError, /* 565 */
    Tcl_InitBignumFromDouble, /* 566 */
    Tcl_GetNamespaceUnknownHandler, /* 567 */
    Tcl_SetNamespaceUnknownHandler, /* 568 */
    Tcl_GetEncodingFromObj, /* 569 */
    Tcl_GetEncodingSearchPath, /* 570 */
    Tcl_SetEncodingSearchPath, /* 571 */
    Tcl_GetEncodingNameFromEnvironment, /* 572 */
    Tcl_PkgRequireProc, /* 573 */
    Tcl_AppendObjToErrorInfo, /* 574 */
    Tcl_AppendLimitedToObj, /* 575 */
    Tcl_Format, /* 576 */
    Tcl_AppendFormatToObj, /* 577 */
    Tcl_ObjPrintf, /* 578 */
    Tcl_AppendPrintfToObj, /* 579 */
    Tcl_CancelEval, /* 580 */
    Tcl_Canceled, /* 581 */
    Tcl_CreatePipe, /* 582 */
    Tcl_NRCreateCommand, /* 583 */
    Tcl_NREvalObj, /* 584 */
    Tcl_NREvalObjv, /* 585 */
    Tcl_NRCmdSwap, /* 586 */
    Tcl_NRAddCallback, /* 587 */
    Tcl_NRCallObjProc, /* 588 */
    Tcl_GetFSDeviceFromStat, /* 589 */
    Tcl_GetFSInodeFromStat, /* 590 */
    Tcl_GetModeFromStat, /* 591 */
    Tcl_GetLinkCountFromStat, /* 592 */
    Tcl_GetUserIdFromStat, /* 593 */
    Tcl_GetGroupIdFromStat, /* 594 */
    Tcl_GetDeviceTypeFromStat, /* 595 */
    Tcl_GetAccessTimeFromStat, /* 596 */
    Tcl_GetModificationTimeFromStat, /* 597 */
    Tcl_GetChangeTimeFromStat, /* 598 */
    Tcl_GetSizeFromStat, /* 599 */
    Tcl_GetBlocksFromStat, /* 600 */
    Tcl_GetBlockSizeFromStat, /* 601 */
    Tcl_SetEnsembleParameterList, /* 602 */
    Tcl_GetEnsembleParameterList, /* 603 */
    Tcl_ParseArgsObjv, /* 604 */
    Tcl_GetErrorLine, /* 605 */
    Tcl_SetErrorLine, /* 606 */
    Tcl_TransferResult, /* 607 */
    Tcl_InterpActive, /* 608 */
    Tcl_BackgroundException, /* 609 */
    Tcl_ZlibDeflate, /* 610 */
    Tcl_ZlibInflate, /* 611 */
    Tcl_ZlibCRC32, /* 612 */
    Tcl_ZlibAdler32, /* 613 */
    Tcl_ZlibStreamInit, /* 614 */
    Tcl_ZlibStreamGetCommandName, /* 615 */
    Tcl_ZlibStreamEof, /* 616 */
    Tcl_ZlibStreamChecksum, /* 617 */
    Tcl_ZlibStreamPut, /* 618 */
    Tcl_ZlibStreamGet, /* 619 */
    Tcl_ZlibStreamClose, /* 620 */
    Tcl_ZlibStreamReset, /* 621 */
    Tcl_SetStartupScript, /* 622 */
    Tcl_GetStartupScript, /* 623 */
    Tcl_CloseEx, /* 624 */
    Tcl_NRExprObj, /* 625 */
    Tcl_NRSubstObj, /* 626 */
    Tcl_LoadFile, /* 627 */
    Tcl_FindSymbol, /* 628 */
    Tcl_FSUnloadFile, /* 629 */
    Tcl_ZlibStreamSetCompressionDictionary, /* 630 */
    Tcl_OpenTcpServerEx, /* 631 */
    TclZipfs_Mount, /* 632 */
    TclZipfs_Unmount, /* 633 */
    TclZipfs_TclLibrary, /* 634 */
    TclZipfs_MountBuffer, /* 635 */
    Tcl_FreeInternalRep, /* 636 */
    Tcl_InitStringRep, /* 637 */
    Tcl_FetchInternalRep, /* 638 */
    Tcl_StoreInternalRep, /* 639 */
    Tcl_HasStringRep, /* 640 */
    Tcl_IncrRefCount, /* 641 */
    Tcl_DecrRefCount, /* 642 */
    Tcl_IsShared, /* 643 */
    Tcl_LinkArray, /* 644 */
    Tcl_GetIntForIndex, /* 645 */
    Tcl_UtfToUniChar, /* 646 */
    Tcl_UniCharToUtfDString, /* 647 */
    Tcl_UtfToUniCharDString, /* 648 */
    TclGetBytesFromObj, /* 649 */
    Tcl_GetBytesFromObj, /* 650 */
    TclGetStringFromObj, /* 651 */
    TclGetUnicodeFromObj, /* 652 */
    TclGetByteArrayFromObj, /* 653 */
    Tcl_UtfCharComplete, /* 654 */
    Tcl_UtfNext, /* 655 */
    Tcl_UtfPrev, /* 656 */
    Tcl_UniCharIsUnicode, /* 657 */
    Tcl_ExternalToUtfDStringEx, /* 658 */
    Tcl_UtfToExternalDStringEx, /* 659 */
    Tcl_AsyncMarkFromSignal, /* 660 */
    TclListObjGetElements, /* 661 */
    TclListObjLength, /* 662 */
    TclDictObjSize, /* 663 */
    TclSplitList, /* 664 */
    TclSplitPath, /* 665 */
    TclFSSplitPath, /* 666 */
    TclParseArgsObjv, /* 667 */
    Tcl_UniCharLen, /* 668 */
    TclNumUtfChars, /* 669 */
    TclGetCharLength, /* 670 */
    TclUtfAtIndex, /* 671 */
    TclGetRange, /* 672 */
    TclGetUniChar, /* 673 */
    0, /* 674 */
    0, /* 675 */
    Tcl_CreateObjCommand2, /* 676 */
    Tcl_CreateObjTrace2, /* 677 */
    Tcl_NRCreateCommand2, /* 678 */
    Tcl_NRCallObjProc2, /* 679 */
};

/* !END!: Do not edit above this line. */<|MERGE_RESOLUTION|>--- conflicted
+++ resolved
@@ -1116,19 +1116,11 @@
     TclPtrIncrObjVar, /* 254 */
     TclPtrObjMakeUpvar, /* 255 */
     TclPtrUnsetVar, /* 256 */
-<<<<<<< HEAD
     TclStaticLibrary, /* 257 */
     TclpCreateTemporaryDirectory, /* 258 */
-    TclUnusedStubEntry, /* 259 */
+    0, /* 259 */
     TclListTestObj, /* 260 */
     TclListObjValidate, /* 261 */
-=======
-    TclStaticPackage, /* 257 */
-    0, /* 258 */
-    0, /* 259 */
-    0, /* 260 */
-    TclUnusedStubEntry, /* 261 */
->>>>>>> c08a867e
 };
 
 static const TclIntPlatStubs tclIntPlatStubs = {
