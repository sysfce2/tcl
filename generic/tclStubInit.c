--- conflicted
+++ resolved
@@ -1569,7 +1569,6 @@
     Tcl_AppendFormatToObj, /* 577 */
     Tcl_ObjPrintf, /* 578 */
     Tcl_AppendPrintfToObj, /* 579 */
-<<<<<<< HEAD
     Tcl_CancelEval, /* 580 */
     Tcl_Canceled, /* 581 */
     Tcl_CreatePipe, /* 582 */
@@ -1646,90 +1645,11 @@
     0, /* 653 */
     0, /* 654 */
     0, /* 655 */
-    TclUnusedStubEntry, /* 656 */
-=======
-    NULL, /* 580 */
-    NULL, /* 581 */
-    NULL, /* 582 */
-    NULL, /* 583 */
-    NULL, /* 584 */
-    NULL, /* 585 */
-    NULL, /* 586 */
-    NULL, /* 587 */
-    NULL, /* 588 */
-    NULL, /* 589 */
-    NULL, /* 590 */
-    NULL, /* 591 */
-    NULL, /* 592 */
-    NULL, /* 593 */
-    NULL, /* 594 */
-    NULL, /* 595 */
-    NULL, /* 596 */
-    NULL, /* 597 */
-    NULL, /* 598 */
-    NULL, /* 599 */
-    NULL, /* 600 */
-    NULL, /* 601 */
-    NULL, /* 602 */
-    NULL, /* 603 */
-    NULL, /* 604 */
-    NULL, /* 605 */
-    NULL, /* 606 */
-    NULL, /* 607 */
-    NULL, /* 608 */
-    NULL, /* 609 */
-    NULL, /* 610 */
-    NULL, /* 611 */
-    NULL, /* 612 */
-    NULL, /* 613 */
-    NULL, /* 614 */
-    NULL, /* 615 */
-    NULL, /* 616 */
-    NULL, /* 617 */
-    NULL, /* 618 */
-    NULL, /* 619 */
-    NULL, /* 620 */
-    NULL, /* 621 */
-    NULL, /* 622 */
-    NULL, /* 623 */
-    NULL, /* 624 */
-    NULL, /* 625 */
-    NULL, /* 626 */
-    NULL, /* 627 */
-    NULL, /* 628 */
-    NULL, /* 629 */
-    NULL, /* 630 */
-    NULL, /* 631 */
-    NULL, /* 632 */
-    NULL, /* 633 */
-    NULL, /* 634 */
-    NULL, /* 635 */
-    NULL, /* 636 */
-    NULL, /* 637 */
-    NULL, /* 638 */
-    NULL, /* 639 */
-    NULL, /* 640 */
-    NULL, /* 641 */
-    NULL, /* 642 */
-    NULL, /* 643 */
-    NULL, /* 644 */
-    NULL, /* 645 */
-    NULL, /* 646 */
-    NULL, /* 647 */
-    NULL, /* 648 */
-    NULL, /* 649 */
-    NULL, /* 650 */
-    NULL, /* 651 */
-    NULL, /* 652 */
-    NULL, /* 653 */
-    NULL, /* 654 */
-    NULL, /* 655 */
-    NULL, /* 656 */
-    NULL, /* 657 */
-    NULL, /* 658 */
-    NULL, /* 659 */
+    0, /* 656 */
+    0, /* 657 */
+    0, /* 658 */
+    0, /* 659 */
     TclUnusedStubEntry, /* 660 */
->>>>>>> 45a3da64
 };
 
 /* !END!: Do not edit above this line. */