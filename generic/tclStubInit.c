--- conflicted
+++ resolved
@@ -550,13 +550,8 @@
     TclPtrUnsetVar, /* 256 */
     TclStaticPackage, /* 257 */
     TclpCreateTemporaryDirectory, /* 258 */
-<<<<<<< HEAD
-    TclAppendUnicodeToObj, /* 259 */
-    TclGetBytesFromObj, /* 260 */
+    TclGetBytesFromObj, /* 259 */
     TclMSB, /* 261 */
-=======
-    TclGetBytesFromObj, /* 259 */
->>>>>>> a5b77a66
 };
 
 static const TclIntPlatStubs tclIntPlatStubs = {
