/*
 * tclStubInit.c --
 *
 *	This file contains the initializers for the Tcl stub vectors.
 *
 * Copyright © 1998-1999 Scriptics Corporation.
 *
 * See the file "license.terms" for information on usage and redistribution
 * of this file, and for a DISCLAIMER OF ALL WARRANTIES.
 */

#include "tclInt.h"
#include "tommath_private.h"
#include "tclTomMath.h"

#ifdef __CYGWIN__
#   include <wchar.h>
#endif

#ifdef __GNUC__
#pragma GCC dependency "tcl.decls"
#pragma GCC dependency "tclInt.decls"
#pragma GCC dependency "tclTomMath.decls"
#endif

/*
 * Remove macros that will interfere with the definitions below.
 */

#undef Tcl_Alloc
#undef Tcl_Free
#undef Tcl_Realloc
#undef Tcl_NewBooleanObj
#undef Tcl_NewByteArrayObj
#undef Tcl_NewDoubleObj
#undef Tcl_NewIntObj
#undef Tcl_NewListObj
#undef Tcl_NewLongObj
#undef Tcl_DbNewLongObj
#undef Tcl_NewObj
#undef Tcl_NewStringObj
#undef Tcl_GetUnicode
#undef Tcl_GetUnicodeFromObj
#undef Tcl_NewUnicodeObj
#undef Tcl_SetUnicodeObj
#undef Tcl_DumpActiveMemory
#undef Tcl_ValidateAllMemory
#undef Tcl_FindHashEntry
#undef Tcl_CreateHashEntry
#undef Tcl_Panic
#undef Tcl_FindExecutable
#undef Tcl_SetExitProc
#undef Tcl_SetPanicProc
#undef TclpGetPid
#undef TclSockMinimumBuffers
#undef Tcl_SetIntObj
#undef Tcl_SetLongObj
#undef Tcl_ListObjGetElements
#undef Tcl_ListObjLength
#undef Tcl_DictObjSize
#undef Tcl_SplitList
#undef Tcl_SplitPath
#undef Tcl_FSSplitPath
#undef Tcl_ParseArgsObjv
#undef TclpInetNtoa
#undef TclWinGetServByName
#undef TclWinGetSockOpt
#undef TclWinSetSockOpt
#undef TclWinNToHS
#undef TclStaticLibrary
#undef Tcl_BackgroundError
#define TclStaticLibrary Tcl_StaticLibrary
#undef Tcl_UniCharToUtfDString
#undef Tcl_UtfToUniCharDString
#undef Tcl_UtfToUniChar
#undef Tcl_UniCharLen
#if !defined(_WIN32) && !defined(__CYGWIN__)
# undef Tcl_WinConvertError
# define Tcl_WinConvertError 0
#endif
#if defined(TCL_NO_DEPRECATED)
# undef TclGetStringFromObj
# undef TclGetBytesFromObj
# undef TclGetUnicodeFromObj
# define TclGetStringFromObj 0
# define TclGetBytesFromObj 0
# define TclGetUnicodeFromObj 0
#endif
#undef Tcl_Close
#define Tcl_Close 0
#undef Tcl_GetByteArrayFromObj
#define Tcl_GetByteArrayFromObj 0
#define TclUnusedStubEntry 0
<<<<<<< HEAD
=======

#ifdef TCL_NO_DEPRECATED
#   define Tcl_CreateObjCommand 0
#   define Tcl_CreateObjTrace 0
#   define Tcl_NRCallObjProc 0
#   define Tcl_NRCreateCommand 0
#   define TclGetObjInterpProc 0
#endif

#if TCL_UTF_MAX < 4
static void uniCodePanic() {
    Tcl_Panic("This extension uses a deprecated function, not available now: Tcl is compiled with -DTCL_UTF_MAX==%d", TCL_UTF_MAX);
}

#   define Tcl_GetUnicodeFromObj (Tcl_UniChar *(*)(Tcl_Obj *, Tcl_Size *))(void *)uniCodePanic
#   define TclGetUnicodeFromObj (Tcl_UniChar *(*)(Tcl_Obj *, void *))(void *)uniCodePanic
#   define Tcl_NewUnicodeObj (Tcl_Obj *(*)(const Tcl_UniChar *, Tcl_Size))(void *)uniCodePanic
#   define Tcl_SetUnicodeObj (void(*)(Tcl_Obj *, const Tcl_UniChar *, Tcl_Size))(void *)uniCodePanic
#   define Tcl_AppendUnicodeToObj (void(*)(Tcl_Obj *, const Tcl_UniChar *, Tcl_Size))(void *)uniCodePanic
#endif

>>>>>>> 3824998b
#define TclUtfCharComplete Tcl_UtfCharComplete
#define TclUtfNext Tcl_UtfNext
#define TclUtfPrev Tcl_UtfPrev

#if defined(TCL_NO_DEPRECATED)
# define TclListObjGetElements 0
# define TclListObjLength 0
# define TclDictObjSize 0
# define TclSplitList 0
# define TclSplitPath 0
# define TclFSSplitPath 0
# define TclParseArgsObjv 0
#else /* !defined(TCL_NO_DEPRECATED) */
int TclListObjGetElements(Tcl_Interp *interp, Tcl_Obj *listPtr,
    void *objcPtr, Tcl_Obj ***objvPtr) {
    Tcl_Size n = TCL_INDEX_NONE;
    int result = Tcl_ListObjGetElements(interp, listPtr, &n, objvPtr);
    if (objcPtr) {
	if ((sizeof(int) != sizeof(size_t)) && (result == TCL_OK) && (n > INT_MAX)) {
	    if (interp) {
		Tcl_AppendResult(interp, "List too large to be processed", NULL);
	    }
	    return TCL_ERROR;
	}
	*(int *)objcPtr = (int)n;
    }
    return result;
}
int TclListObjLength(Tcl_Interp *interp, Tcl_Obj *listPtr,
    void *lengthPtr) {
    Tcl_Size n = TCL_INDEX_NONE;
    int result = Tcl_ListObjLength(interp, listPtr, &n);
    if (lengthPtr) {
	if ((sizeof(int) != sizeof(size_t)) && (result == TCL_OK) && (n > INT_MAX)) {
	    if (interp) {
		Tcl_AppendResult(interp, "List too large to be processed", NULL);
	    }
	    return TCL_ERROR;
	}
	*(int *)lengthPtr = (int)n;
    }
    return result;
}
int TclDictObjSize(Tcl_Interp *interp, Tcl_Obj *dictPtr,
    void *sizePtr) {
    Tcl_Size n = TCL_INDEX_NONE;
    int result = Tcl_DictObjSize(interp, dictPtr, &n);
    if (sizePtr) {
	if ((sizeof(int) != sizeof(size_t)) && (result == TCL_OK) && (n > INT_MAX)) {
	    if (interp) {
		Tcl_AppendResult(interp, "Dict too large to be processed", NULL);
	    }
	    return TCL_ERROR;
	}
	*(int *)sizePtr = (int)n;
    }
    return result;
}
int TclSplitList(Tcl_Interp *interp, const char *listStr, void *argcPtr,
	const char ***argvPtr) {
    Tcl_Size n = TCL_INDEX_NONE;
    int result = Tcl_SplitList(interp, listStr, &n, argvPtr);
    if (argcPtr) {
	if ((sizeof(int) != sizeof(size_t)) && (result == TCL_OK) && (n > INT_MAX)) {
	    if (interp) {
		Tcl_AppendResult(interp, "List too large to be processed", NULL);
	    }
	    Tcl_Free((void *)*argvPtr);
	    return TCL_ERROR;
	}
	*(int *)argcPtr = (int)n;
    }
    return result;
}
void TclSplitPath(const char *path, void *argcPtr, const char ***argvPtr) {
    Tcl_Size n = TCL_INDEX_NONE;
    Tcl_SplitPath(path, &n, argvPtr);
    if (argcPtr) {
	if ((sizeof(int) != sizeof(size_t)) && (n > INT_MAX)) {
	    n = TCL_INDEX_NONE; /* No other way to return an error-situation */
	    Tcl_Free((void *)*argvPtr);
	    *argvPtr = NULL;
	}
	*(int *)argcPtr = (int)n;
    }
}
Tcl_Obj *TclFSSplitPath(Tcl_Obj *pathPtr, void *lenPtr) {
    Tcl_Size n = TCL_INDEX_NONE;
    Tcl_Obj *result = Tcl_FSSplitPath(pathPtr, &n);
    if (lenPtr) {
	if ((sizeof(int) != sizeof(size_t)) && result && (n > INT_MAX)) {
	    Tcl_DecrRefCount(result);
	    return NULL;
	}
	*(int *)lenPtr = (int)n;
    }
    return result;
}
int TclParseArgsObjv(Tcl_Interp *interp,
	const Tcl_ArgvInfo *argTable, void *objcPtr, Tcl_Obj *const *objv,
	Tcl_Obj ***remObjv) {
    Tcl_Size n = (*(int *)objcPtr < 0) ? TCL_INDEX_NONE: (Tcl_Size)*(int *)objcPtr ;
    int result = Tcl_ParseArgsObjv(interp, argTable, &n, objv, remObjv);
    *(int *)objcPtr = (int)n;
    return result;
}
#endif /* !defined(TCL_NO_DEPRECATED) */

#define TclBN_mp_add mp_add
#define TclBN_mp_add_d mp_add_d
#define TclBN_mp_and mp_and
#define TclBN_mp_clamp mp_clamp
#define TclBN_mp_clear mp_clear
#define TclBN_mp_clear_multi mp_clear_multi
#define TclBN_mp_cmp mp_cmp
#define TclBN_mp_cmp_d mp_cmp_d
#define TclBN_mp_cmp_mag mp_cmp_mag
#define TclBN_mp_cnt_lsb mp_cnt_lsb
#define TclBN_mp_copy mp_copy
#define TclBN_mp_count_bits mp_count_bits
#define TclBN_mp_div mp_div
#define TclBN_mp_div_d mp_div_d
#define TclBN_mp_div_2 mp_div_2
#define TclBN_mp_div_2d mp_div_2d
#define TclBN_mp_exch mp_exch
#define TclBN_mp_expt_u32 mp_expt_u32
#define TclBN_mp_get_mag_u64 mp_get_mag_u64
#define TclBN_mp_grow mp_grow
#define TclBN_mp_init mp_init
#define TclBN_mp_init_copy mp_init_copy
#define TclBN_mp_init_multi mp_init_multi
#define TclBN_mp_init_set mp_init_set
#define TclBN_mp_init_size mp_init_size
#define TclBN_mp_init_i64 mp_init_i64
#define TclBN_mp_init_u64 mp_init_u64
#define TclBN_mp_lshd mp_lshd
#define TclBN_mp_mod mp_mod
#define TclBN_mp_mod_2d mp_mod_2d
#define TclBN_mp_mul mp_mul
#define TclBN_mp_mul_d mp_mul_d
#define TclBN_mp_mul_2 mp_mul_2
#define TclBN_mp_mul_2d mp_mul_2d
#define TclBN_mp_neg mp_neg
#define TclBN_mp_or mp_or
#define TclBN_mp_pack mp_pack
#define TclBN_mp_pack_count mp_pack_count
#define TclBN_mp_radix_size mp_radix_size
#define TclBN_mp_read_radix mp_read_radix
#define TclBN_mp_rshd mp_rshd
#define TclBN_mp_set_i64 mp_set_i64
#define TclBN_mp_set_u64 mp_set_u64
#define TclBN_mp_shrink mp_shrink
#define TclBN_mp_sqr mp_sqr
#define TclBN_mp_sqrt mp_sqrt
#define TclBN_mp_sub mp_sub
#define TclBN_mp_sub_d mp_sub_d
#define TclBN_mp_signed_rsh mp_signed_rsh
#define TclBN_mp_to_radix mp_to_radix
#define TclBN_mp_to_ubin mp_to_ubin
#define TclBN_mp_ubin_size mp_ubin_size
#define TclBN_mp_unpack mp_unpack
#define TclBN_mp_xor mp_xor
#define TclBN_mp_zero mp_zero
#define TclBN_s_mp_add s_mp_add
#define TclBN_mp_balance_mul s_mp_balance_mul
#define TclBN_mp_karatsuba_mul s_mp_karatsuba_mul
#define TclBN_mp_karatsuba_sqr s_mp_karatsuba_sqr
#define TclBN_s_mp_mul_digs s_mp_mul_digs
#define TclBN_s_mp_mul_digs_fast s_mp_mul_digs_fast
#define TclBN_s_mp_reverse s_mp_reverse
#define TclBN_s_mp_sqr s_mp_sqr
#define TclBN_s_mp_sqr_fast s_mp_sqr_fast
#define TclBN_s_mp_sub s_mp_sub
#define TclBN_mp_toom_mul s_mp_toom_mul
#define TclBN_mp_toom_sqr s_mp_toom_sqr

#ifndef MAC_OSX_TCL /* On UNIX, fill with other stub entries */
#   define Tcl_MacOSXOpenVersionedBundleResources 0
#   define Tcl_MacOSXNotifierAddRunLoopMode 0
#endif
#ifdef _WIN32
#   define Tcl_CreateFileHandler 0
#   define Tcl_DeleteFileHandler 0
#   define Tcl_GetOpenFile 0
#else
#   define TclpIsAtty isatty
#endif

#ifdef _WIN32
#   define TclUnixWaitForFile 0
#   define TclUnixCopyFile 0
#   define TclUnixOpenTemporaryFile 0
#   define TclpReaddir 0
#   undef TclpIsAtty
#   define TclpIsAtty 0
#elif defined(__CYGWIN__)
#   define TclpIsAtty isatty
static void
doNothing(void)
{
    /* dummy implementation, no need to do anything */
}
#   define TclWinAddProcess (void (*) (void *, size_t)) doNothing
#   define TclWinFlushDirtyChannels doNothing

#define TclWinNoBackslash winNoBackslash
static char *
TclWinNoBackslash(char *path)
{
    char *p;

    for (p = path; *p != '\0'; p++) {
	if (*p == '\\') {
	    *p = '/';
	}
    }
    return path;
}

void *TclWinGetTclInstance()
{
    void *hInstance = NULL;
    GetModuleHandleExW(GET_MODULE_HANDLE_EX_FLAG_FROM_ADDRESS,
	    (const wchar_t *)&TclWinNoBackslash, &hInstance);
    return hInstance;
}

size_t
TclpGetPid(Tcl_Pid pid)
{
    return (size_t)pid;
}

#if defined(TCL_WIDE_INT_IS_LONG)
/* On Cygwin64, long is 64-bit while on Win64 long is 32-bit. Therefore
 * we have to make sure that all stub entries on Cygwin64 follow the Win64
 * signature. Tcl 9 must find a better solution, but that cannot be done
 * without introducing a binary incompatibility.
 */
static int exprInt(Tcl_Interp *interp, const char *expr, int *ptr){
    long longValue;
    int result = Tcl_ExprLong(interp, expr, &longValue);
    if (result == TCL_OK) {
	    if ((longValue >= (long)(INT_MIN))
		    && (longValue <= (long)(UINT_MAX))) {
	    *ptr = (int)longValue;
	} else {
	    Tcl_SetObjResult(interp, Tcl_NewStringObj(
		    "integer value too large to represent", -1));
	    result = TCL_ERROR;
	}
    }
    return result;
}
#define Tcl_ExprLong (int(*)(Tcl_Interp*,const char*,long*))exprInt
static int exprIntObj(Tcl_Interp *interp, Tcl_Obj*expr, int *ptr){
    long longValue;
    int result = Tcl_ExprLongObj(interp, expr, &longValue);
    if (result == TCL_OK) {
	    if ((longValue >= (long)(INT_MIN))
		    && (longValue <= (long)(UINT_MAX))) {
	    *ptr = (int)longValue;
	} else {
	    Tcl_SetObjResult(interp, Tcl_NewStringObj(
		    "integer value too large to represent", -1));
	    result = TCL_ERROR;
	}
    }
    return result;
}
#define Tcl_ExprLongObj (int(*)(Tcl_Interp*,Tcl_Obj*,long*))exprIntObj
static int utfNcmp(const char *s1, const char *s2, unsigned int n){
   return Tcl_UtfNcmp(s1, s2, (unsigned long)n);
}
#define Tcl_UtfNcmp (int(*)(const char*,const char*,unsigned long))(void *)utfNcmp
static int utfNcasecmp(const char *s1, const char *s2, unsigned int n){
   return Tcl_UtfNcasecmp(s1, s2, (unsigned long)n);
}
#define Tcl_UtfNcasecmp (int(*)(const char*,const char*,unsigned long))(void *)utfNcasecmp

#endif /* TCL_WIDE_INT_IS_LONG */

#else /* __CYGWIN__ */
#   define TclWinGetTclInstance 0
#   define TclpGetPid 0
#   define TclWinFlushDirtyChannels 0
#   define TclWinNoBackslash 0
#   define TclWinAddProcess 0
#endif

/*
 * WARNING: The contents of this file is automatically generated by the
 * tools/genStubs.tcl script. Any modifications to the function declarations
 * below should be made in the generic/tcl.decls script.
 */

MODULE_SCOPE const TclStubs tclStubs;
MODULE_SCOPE const TclTomMathStubs tclTomMathStubs;

#ifdef __GNUC__
/*
 * The rest of this file shouldn't warn about deprecated functions; they're
 * there because we intend them to be so and know that this file is OK to
 * touch those fields.
 */
#pragma GCC diagnostic ignored "-Wdeprecated-declarations"
#endif

/* !BEGIN!: Do not edit below this line. */

static const TclIntStubs tclIntStubs = {
    TCL_STUB_MAGIC,
    0,
    0, /* 0 */
    0, /* 1 */
    0, /* 2 */
    TclAllocateFreeObjects, /* 3 */
    0, /* 4 */
    TclCleanupChildren, /* 5 */
    TclCleanupCommand, /* 6 */
    TclCopyAndCollapse, /* 7 */
    0, /* 8 */
    TclCreatePipeline, /* 9 */
    TclCreateProc, /* 10 */
    TclDeleteCompiledLocalVars, /* 11 */
    TclDeleteVars, /* 12 */
    0, /* 13 */
    TclDumpMemoryInfo, /* 14 */
    0, /* 15 */
    TclExprFloatError, /* 16 */
    0, /* 17 */
    0, /* 18 */
    0, /* 19 */
    0, /* 20 */
    0, /* 21 */
    TclFindElement, /* 22 */
    TclFindProc, /* 23 */
    TclFormatInt, /* 24 */
    TclFreePackageInfo, /* 25 */
    0, /* 26 */
    0, /* 27 */
    TclpGetDefaultStdChannel, /* 28 */
    0, /* 29 */
    0, /* 30 */
    TclGetExtension, /* 31 */
    TclGetFrame, /* 32 */
    0, /* 33 */
    0, /* 34 */
    0, /* 35 */
    0, /* 36 */
    0, /* 37 */
    TclGetNamespaceForQualName, /* 38 */
    TclGetObjInterpProc, /* 39 */
    TclGetOpenMode, /* 40 */
    TclGetOriginalCommand, /* 41 */
    TclpGetUserHome, /* 42 */
    TclGetObjInterpProc2, /* 43 */
    0, /* 44 */
    TclHideUnsafeCommands, /* 45 */
    TclInExit, /* 46 */
    0, /* 47 */
    0, /* 48 */
    0, /* 49 */
    0, /* 50 */
    TclInterpInit, /* 51 */
    0, /* 52 */
    0, /* 53 */
    0, /* 54 */
    TclIsProc, /* 55 */
    0, /* 56 */
    0, /* 57 */
    TclLookupVar, /* 58 */
    0, /* 59 */
    TclNeedSpace, /* 60 */
    TclNewProcBodyObj, /* 61 */
    TclObjCommandComplete, /* 62 */
    0, /* 63 */
    0, /* 64 */
    0, /* 65 */
    0, /* 66 */
    0, /* 67 */
    0, /* 68 */
    TclpAlloc, /* 69 */
    0, /* 70 */
    0, /* 71 */
    0, /* 72 */
    0, /* 73 */
    TclpFree, /* 74 */
    TclpGetClicks, /* 75 */
    TclpGetSeconds, /* 76 */
    0, /* 77 */
    0, /* 78 */
    0, /* 79 */
    0, /* 80 */
    TclpRealloc, /* 81 */
    0, /* 82 */
    0, /* 83 */
    0, /* 84 */
    0, /* 85 */
    0, /* 86 */
    0, /* 87 */
    0, /* 88 */
    TclPreventAliasLoop, /* 89 */
    0, /* 90 */
    TclProcCleanupProc, /* 91 */
    TclProcCompileProc, /* 92 */
    TclProcDeleteProc, /* 93 */
    0, /* 94 */
    0, /* 95 */
    TclRenameCommand, /* 96 */
    TclResetShadowedCmdRefs, /* 97 */
    TclServiceIdle, /* 98 */
    0, /* 99 */
    0, /* 100 */
    0, /* 101 */
    TclSetupEnv, /* 102 */
    TclSockGetPort, /* 103 */
    0, /* 104 */
    0, /* 105 */
    0, /* 106 */
    0, /* 107 */
    TclTeardownNamespace, /* 108 */
    TclUpdateReturnInfo, /* 109 */
    TclSockMinimumBuffers, /* 110 */
    Tcl_AddInterpResolvers, /* 111 */
    0, /* 112 */
    0, /* 113 */
    0, /* 114 */
    0, /* 115 */
    0, /* 116 */
    0, /* 117 */
    Tcl_GetInterpResolvers, /* 118 */
    Tcl_GetNamespaceResolvers, /* 119 */
    Tcl_FindNamespaceVar, /* 120 */
    0, /* 121 */
    0, /* 122 */
    0, /* 123 */
    0, /* 124 */
    0, /* 125 */
    Tcl_GetVariableFullName, /* 126 */
    0, /* 127 */
    Tcl_PopCallFrame, /* 128 */
    Tcl_PushCallFrame, /* 129 */
    Tcl_RemoveInterpResolvers, /* 130 */
    Tcl_SetNamespaceResolvers, /* 131 */
    0, /* 132 */
    0, /* 133 */
    0, /* 134 */
    0, /* 135 */
    0, /* 136 */
    0, /* 137 */
    TclGetEnv, /* 138 */
    0, /* 139 */
    0, /* 140 */
    TclpGetCwd, /* 141 */
    TclSetByteCodeFromAny, /* 142 */
    TclAddLiteralObj, /* 143 */
    TclHideLiteral, /* 144 */
    TclGetAuxDataType, /* 145 */
    TclHandleCreate, /* 146 */
    TclHandleFree, /* 147 */
    TclHandlePreserve, /* 148 */
    TclHandleRelease, /* 149 */
    TclRegAbout, /* 150 */
    TclRegExpRangeUniChar, /* 151 */
    TclSetLibraryPath, /* 152 */
    TclGetLibraryPath, /* 153 */
    0, /* 154 */
    0, /* 155 */
    TclRegError, /* 156 */
    TclVarTraceExists, /* 157 */
    0, /* 158 */
    0, /* 159 */
    0, /* 160 */
    TclChannelTransform, /* 161 */
    TclChannelEventScriptInvoker, /* 162 */
    TclGetInstructionTable, /* 163 */
    TclExpandCodeArray, /* 164 */
    TclpSetInitialEncodings, /* 165 */
    TclListObjSetElement, /* 166 */
    0, /* 167 */
    0, /* 168 */
    TclpUtfNcmp2, /* 169 */
    TclCheckInterpTraces, /* 170 */
    TclCheckExecutionTraces, /* 171 */
    TclInThreadExit, /* 172 */
    TclUniCharMatch, /* 173 */
    0, /* 174 */
    TclCallVarTraces, /* 175 */
    TclCleanupVar, /* 176 */
    TclVarErrMsg, /* 177 */
    0, /* 178 */
    0, /* 179 */
    0, /* 180 */
    0, /* 181 */
    0, /* 182 */
    0, /* 183 */
    0, /* 184 */
    0, /* 185 */
    0, /* 186 */
    0, /* 187 */
    0, /* 188 */
    0, /* 189 */
    0, /* 190 */
    0, /* 191 */
    0, /* 192 */
    0, /* 193 */
    0, /* 194 */
    0, /* 195 */
    0, /* 196 */
    0, /* 197 */
    TclObjGetFrame, /* 198 */
    0, /* 199 */
    TclpObjRemoveDirectory, /* 200 */
    TclpObjCopyDirectory, /* 201 */
    TclpObjCreateDirectory, /* 202 */
    TclpObjDeleteFile, /* 203 */
    TclpObjCopyFile, /* 204 */
    TclpObjRenameFile, /* 205 */
    TclpObjStat, /* 206 */
    TclpObjAccess, /* 207 */
    TclpOpenFileChannel, /* 208 */
    0, /* 209 */
    0, /* 210 */
    0, /* 211 */
    TclpFindExecutable, /* 212 */
    TclGetObjNameOfExecutable, /* 213 */
    TclSetObjNameOfExecutable, /* 214 */
    TclStackAlloc, /* 215 */
    TclStackFree, /* 216 */
    TclPushStackFrame, /* 217 */
    TclPopStackFrame, /* 218 */
    0, /* 219 */
    0, /* 220 */
    0, /* 221 */
    0, /* 222 */
    0, /* 223 */
    TclGetPlatform, /* 224 */
    TclTraceDictPath, /* 225 */
    TclObjBeingDeleted, /* 226 */
    TclSetNsPath, /* 227 */
    0, /* 228 */
    TclPtrMakeUpvar, /* 229 */
    TclObjLookupVar, /* 230 */
    TclGetNamespaceFromObj, /* 231 */
    TclEvalObjEx, /* 232 */
    TclGetSrcInfoForPc, /* 233 */
    TclVarHashCreateVar, /* 234 */
    TclInitVarHashTable, /* 235 */
    0, /* 236 */
    TclResetCancellation, /* 237 */
    0, /* 238 */
    TclNRInterpProcCore, /* 239 */
    TclNRRunCallbacks, /* 240 */
    TclNREvalObjEx, /* 241 */
    TclNREvalObjv, /* 242 */
    TclDbDumpActiveObjects, /* 243 */
    TclGetNamespaceChildTable, /* 244 */
    TclGetNamespaceCommandTable, /* 245 */
    TclInitRewriteEnsemble, /* 246 */
    TclResetRewriteEnsemble, /* 247 */
    TclCopyChannel, /* 248 */
    TclDoubleDigits, /* 249 */
    TclSetChildCancelFlags, /* 250 */
    TclRegisterLiteral, /* 251 */
    TclPtrGetVar, /* 252 */
    TclPtrSetVar, /* 253 */
    TclPtrIncrObjVar, /* 254 */
    TclPtrObjMakeUpvar, /* 255 */
    TclPtrUnsetVar, /* 256 */
    TclStaticLibrary, /* 257 */
    TclpCreateTemporaryDirectory, /* 258 */
    0, /* 259 */
    TclListTestObj, /* 260 */
    TclListObjValidate, /* 261 */
};

static const TclIntPlatStubs tclIntPlatStubs = {
    TCL_STUB_MAGIC,
    0,
    0, /* 0 */
    TclpCloseFile, /* 1 */
    TclpCreateCommandChannel, /* 2 */
    TclpCreatePipe, /* 3 */
    TclWinGetTclInstance, /* 4 */
    TclUnixWaitForFile, /* 5 */
    TclpMakeFile, /* 6 */
    TclpOpenFile, /* 7 */
    TclpGetPid, /* 8 */
    TclpCreateTempFile, /* 9 */
    0, /* 10 */
    TclGetAndDetachPids, /* 11 */
    0, /* 12 */
    0, /* 13 */
    0, /* 14 */
    TclpCreateProcess, /* 15 */
    TclpIsAtty, /* 16 */
    TclUnixCopyFile, /* 17 */
    0, /* 18 */
    0, /* 19 */
    TclWinAddProcess, /* 20 */
    0, /* 21 */
    0, /* 22 */
    0, /* 23 */
    TclWinNoBackslash, /* 24 */
    0, /* 25 */
    0, /* 26 */
    TclWinFlushDirtyChannels, /* 27 */
    0, /* 28 */
    TclWinCPUID, /* 29 */
    TclUnixOpenTemporaryFile, /* 30 */
};

static const TclPlatStubs tclPlatStubs = {
    TCL_STUB_MAGIC,
    0,
    0, /* 0 */
    Tcl_MacOSXOpenVersionedBundleResources, /* 1 */
    Tcl_MacOSXNotifierAddRunLoopMode, /* 2 */
    Tcl_WinConvertError, /* 3 */
};

const TclTomMathStubs tclTomMathStubs = {
    TCL_STUB_MAGIC,
    0,
    TclBN_epoch, /* 0 */
    TclBN_revision, /* 1 */
    TclBN_mp_add, /* 2 */
    TclBN_mp_add_d, /* 3 */
    TclBN_mp_and, /* 4 */
    TclBN_mp_clamp, /* 5 */
    TclBN_mp_clear, /* 6 */
    TclBN_mp_clear_multi, /* 7 */
    TclBN_mp_cmp, /* 8 */
    TclBN_mp_cmp_d, /* 9 */
    TclBN_mp_cmp_mag, /* 10 */
    TclBN_mp_copy, /* 11 */
    TclBN_mp_count_bits, /* 12 */
    TclBN_mp_div, /* 13 */
    TclBN_mp_div_d, /* 14 */
    TclBN_mp_div_2, /* 15 */
    TclBN_mp_div_2d, /* 16 */
    0, /* 17 */
    TclBN_mp_exch, /* 18 */
    TclBN_mp_expt_u32, /* 19 */
    TclBN_mp_grow, /* 20 */
    TclBN_mp_init, /* 21 */
    TclBN_mp_init_copy, /* 22 */
    TclBN_mp_init_multi, /* 23 */
    TclBN_mp_init_set, /* 24 */
    TclBN_mp_init_size, /* 25 */
    TclBN_mp_lshd, /* 26 */
    TclBN_mp_mod, /* 27 */
    TclBN_mp_mod_2d, /* 28 */
    TclBN_mp_mul, /* 29 */
    TclBN_mp_mul_d, /* 30 */
    TclBN_mp_mul_2, /* 31 */
    TclBN_mp_mul_2d, /* 32 */
    TclBN_mp_neg, /* 33 */
    TclBN_mp_or, /* 34 */
    TclBN_mp_radix_size, /* 35 */
    TclBN_mp_read_radix, /* 36 */
    TclBN_mp_rshd, /* 37 */
    TclBN_mp_shrink, /* 38 */
    0, /* 39 */
    0, /* 40 */
    TclBN_mp_sqrt, /* 41 */
    TclBN_mp_sub, /* 42 */
    TclBN_mp_sub_d, /* 43 */
    0, /* 44 */
    0, /* 45 */
    0, /* 46 */
    TclBN_mp_ubin_size, /* 47 */
    TclBN_mp_xor, /* 48 */
    TclBN_mp_zero, /* 49 */
    0, /* 50 */
    0, /* 51 */
    0, /* 52 */
    0, /* 53 */
    0, /* 54 */
    0, /* 55 */
    0, /* 56 */
    0, /* 57 */
    0, /* 58 */
    0, /* 59 */
    0, /* 60 */
    0, /* 61 */
    0, /* 62 */
    TclBN_mp_cnt_lsb, /* 63 */
    0, /* 64 */
    TclBN_mp_init_i64, /* 65 */
    TclBN_mp_init_u64, /* 66 */
    0, /* 67 */
    TclBN_mp_set_u64, /* 68 */
    TclBN_mp_get_mag_u64, /* 69 */
    TclBN_mp_set_i64, /* 70 */
    TclBN_mp_unpack, /* 71 */
    TclBN_mp_pack, /* 72 */
    0, /* 73 */
    0, /* 74 */
    0, /* 75 */
    TclBN_mp_signed_rsh, /* 76 */
    TclBN_mp_pack_count, /* 77 */
    TclBN_mp_to_ubin, /* 78 */
    0, /* 79 */
    TclBN_mp_to_radix, /* 80 */
};

static const TclStubHooks tclStubHooks = {
    &tclPlatStubs,
    &tclIntStubs,
    &tclIntPlatStubs
};

const TclStubs tclStubs = {
    TCL_STUB_MAGIC,
    &tclStubHooks,
    Tcl_PkgProvideEx, /* 0 */
    Tcl_PkgRequireEx, /* 1 */
    Tcl_Panic, /* 2 */
    Tcl_Alloc, /* 3 */
    Tcl_Free, /* 4 */
    Tcl_Realloc, /* 5 */
    Tcl_DbCkalloc, /* 6 */
    Tcl_DbCkfree, /* 7 */
    Tcl_DbCkrealloc, /* 8 */
    Tcl_CreateFileHandler, /* 9 */
    Tcl_DeleteFileHandler, /* 10 */
    Tcl_SetTimer, /* 11 */
    Tcl_Sleep, /* 12 */
    Tcl_WaitForEvent, /* 13 */
    Tcl_AppendAllObjTypes, /* 14 */
    Tcl_AppendStringsToObj, /* 15 */
    Tcl_AppendToObj, /* 16 */
    Tcl_ConcatObj, /* 17 */
    Tcl_ConvertToType, /* 18 */
    Tcl_DbDecrRefCount, /* 19 */
    Tcl_DbIncrRefCount, /* 20 */
    Tcl_DbIsShared, /* 21 */
    0, /* 22 */
    Tcl_DbNewByteArrayObj, /* 23 */
    Tcl_DbNewDoubleObj, /* 24 */
    Tcl_DbNewListObj, /* 25 */
    0, /* 26 */
    Tcl_DbNewObj, /* 27 */
    Tcl_DbNewStringObj, /* 28 */
    Tcl_DuplicateObj, /* 29 */
    TclFreeObj, /* 30 */
    Tcl_GetBoolean, /* 31 */
    Tcl_GetBooleanFromObj, /* 32 */
    Tcl_GetByteArrayFromObj, /* 33 */
    Tcl_GetDouble, /* 34 */
    Tcl_GetDoubleFromObj, /* 35 */
    0, /* 36 */
    Tcl_GetInt, /* 37 */
    Tcl_GetIntFromObj, /* 38 */
    Tcl_GetLongFromObj, /* 39 */
    Tcl_GetObjType, /* 40 */
    TclGetStringFromObj, /* 41 */
    Tcl_InvalidateStringRep, /* 42 */
    Tcl_ListObjAppendList, /* 43 */
    Tcl_ListObjAppendElement, /* 44 */
    TclListObjGetElements, /* 45 */
    Tcl_ListObjIndex, /* 46 */
    TclListObjLength, /* 47 */
    Tcl_ListObjReplace, /* 48 */
    0, /* 49 */
    Tcl_NewByteArrayObj, /* 50 */
    Tcl_NewDoubleObj, /* 51 */
    0, /* 52 */
    Tcl_NewListObj, /* 53 */
    0, /* 54 */
    Tcl_NewObj, /* 55 */
    Tcl_NewStringObj, /* 56 */
    0, /* 57 */
    Tcl_SetByteArrayLength, /* 58 */
    Tcl_SetByteArrayObj, /* 59 */
    Tcl_SetDoubleObj, /* 60 */
    0, /* 61 */
    Tcl_SetListObj, /* 62 */
    0, /* 63 */
    Tcl_SetObjLength, /* 64 */
    Tcl_SetStringObj, /* 65 */
    0, /* 66 */
    0, /* 67 */
    Tcl_AllowExceptions, /* 68 */
    Tcl_AppendElement, /* 69 */
    Tcl_AppendResult, /* 70 */
    Tcl_AsyncCreate, /* 71 */
    Tcl_AsyncDelete, /* 72 */
    Tcl_AsyncInvoke, /* 73 */
    Tcl_AsyncMark, /* 74 */
    Tcl_AsyncReady, /* 75 */
    0, /* 76 */
    0, /* 77 */
    Tcl_BadChannelOption, /* 78 */
    Tcl_CallWhenDeleted, /* 79 */
    Tcl_CancelIdleCall, /* 80 */
    Tcl_Close, /* 81 */
    Tcl_CommandComplete, /* 82 */
    Tcl_Concat, /* 83 */
    Tcl_ConvertElement, /* 84 */
    Tcl_ConvertCountedElement, /* 85 */
    Tcl_CreateAlias, /* 86 */
    Tcl_CreateAliasObj, /* 87 */
    Tcl_CreateChannel, /* 88 */
    Tcl_CreateChannelHandler, /* 89 */
    Tcl_CreateCloseHandler, /* 90 */
    Tcl_CreateCommand, /* 91 */
    Tcl_CreateEventSource, /* 92 */
    Tcl_CreateExitHandler, /* 93 */
    Tcl_CreateInterp, /* 94 */
    0, /* 95 */
    Tcl_CreateObjCommand, /* 96 */
    Tcl_CreateChild, /* 97 */
    Tcl_CreateTimerHandler, /* 98 */
    Tcl_CreateTrace, /* 99 */
    Tcl_DeleteAssocData, /* 100 */
    Tcl_DeleteChannelHandler, /* 101 */
    Tcl_DeleteCloseHandler, /* 102 */
    Tcl_DeleteCommand, /* 103 */
    Tcl_DeleteCommandFromToken, /* 104 */
    Tcl_DeleteEvents, /* 105 */
    Tcl_DeleteEventSource, /* 106 */
    Tcl_DeleteExitHandler, /* 107 */
    Tcl_DeleteHashEntry, /* 108 */
    Tcl_DeleteHashTable, /* 109 */
    Tcl_DeleteInterp, /* 110 */
    Tcl_DetachPids, /* 111 */
    Tcl_DeleteTimerHandler, /* 112 */
    Tcl_DeleteTrace, /* 113 */
    Tcl_DontCallWhenDeleted, /* 114 */
    Tcl_DoOneEvent, /* 115 */
    Tcl_DoWhenIdle, /* 116 */
    Tcl_DStringAppend, /* 117 */
    Tcl_DStringAppendElement, /* 118 */
    Tcl_DStringEndSublist, /* 119 */
    Tcl_DStringFree, /* 120 */
    Tcl_DStringGetResult, /* 121 */
    Tcl_DStringInit, /* 122 */
    Tcl_DStringResult, /* 123 */
    Tcl_DStringSetLength, /* 124 */
    Tcl_DStringStartSublist, /* 125 */
    Tcl_Eof, /* 126 */
    Tcl_ErrnoId, /* 127 */
    Tcl_ErrnoMsg, /* 128 */
    0, /* 129 */
    Tcl_EvalFile, /* 130 */
    0, /* 131 */
    Tcl_EventuallyFree, /* 132 */
    Tcl_Exit, /* 133 */
    Tcl_ExposeCommand, /* 134 */
    Tcl_ExprBoolean, /* 135 */
    Tcl_ExprBooleanObj, /* 136 */
    Tcl_ExprDouble, /* 137 */
    Tcl_ExprDoubleObj, /* 138 */
    Tcl_ExprLong, /* 139 */
    Tcl_ExprLongObj, /* 140 */
    Tcl_ExprObj, /* 141 */
    Tcl_ExprString, /* 142 */
    Tcl_Finalize, /* 143 */
    0, /* 144 */
    Tcl_FirstHashEntry, /* 145 */
    Tcl_Flush, /* 146 */
    0, /* 147 */
    Tcl_GetAlias, /* 148 */
    Tcl_GetAliasObj, /* 149 */
    Tcl_GetAssocData, /* 150 */
    Tcl_GetChannel, /* 151 */
    Tcl_GetChannelBufferSize, /* 152 */
    Tcl_GetChannelHandle, /* 153 */
    Tcl_GetChannelInstanceData, /* 154 */
    Tcl_GetChannelMode, /* 155 */
    Tcl_GetChannelName, /* 156 */
    Tcl_GetChannelOption, /* 157 */
    Tcl_GetChannelType, /* 158 */
    Tcl_GetCommandInfo, /* 159 */
    Tcl_GetCommandName, /* 160 */
    Tcl_GetErrno, /* 161 */
    Tcl_GetHostName, /* 162 */
    Tcl_GetInterpPath, /* 163 */
    Tcl_GetParent, /* 164 */
    Tcl_GetNameOfExecutable, /* 165 */
    Tcl_GetObjResult, /* 166 */
    Tcl_GetOpenFile, /* 167 */
    Tcl_GetPathType, /* 168 */
    Tcl_Gets, /* 169 */
    Tcl_GetsObj, /* 170 */
    Tcl_GetServiceMode, /* 171 */
    Tcl_GetChild, /* 172 */
    Tcl_GetStdChannel, /* 173 */
    0, /* 174 */
    0, /* 175 */
    Tcl_GetVar2, /* 176 */
    0, /* 177 */
    0, /* 178 */
    Tcl_HideCommand, /* 179 */
    Tcl_Init, /* 180 */
    Tcl_InitHashTable, /* 181 */
    Tcl_InputBlocked, /* 182 */
    Tcl_InputBuffered, /* 183 */
    Tcl_InterpDeleted, /* 184 */
    Tcl_IsSafe, /* 185 */
    Tcl_JoinPath, /* 186 */
    Tcl_LinkVar, /* 187 */
    0, /* 188 */
    Tcl_MakeFileChannel, /* 189 */
    0, /* 190 */
    Tcl_MakeTcpClientChannel, /* 191 */
    Tcl_Merge, /* 192 */
    Tcl_NextHashEntry, /* 193 */
    Tcl_NotifyChannel, /* 194 */
    Tcl_ObjGetVar2, /* 195 */
    Tcl_ObjSetVar2, /* 196 */
    Tcl_OpenCommandChannel, /* 197 */
    Tcl_OpenFileChannel, /* 198 */
    Tcl_OpenTcpClient, /* 199 */
    Tcl_OpenTcpServer, /* 200 */
    Tcl_Preserve, /* 201 */
    Tcl_PrintDouble, /* 202 */
    Tcl_PutEnv, /* 203 */
    Tcl_PosixError, /* 204 */
    Tcl_QueueEvent, /* 205 */
    Tcl_Read, /* 206 */
    Tcl_ReapDetachedProcs, /* 207 */
    Tcl_RecordAndEval, /* 208 */
    Tcl_RecordAndEvalObj, /* 209 */
    Tcl_RegisterChannel, /* 210 */
    Tcl_RegisterObjType, /* 211 */
    Tcl_RegExpCompile, /* 212 */
    Tcl_RegExpExec, /* 213 */
    Tcl_RegExpMatch, /* 214 */
    Tcl_RegExpRange, /* 215 */
    Tcl_Release, /* 216 */
    Tcl_ResetResult, /* 217 */
    Tcl_ScanElement, /* 218 */
    Tcl_ScanCountedElement, /* 219 */
    0, /* 220 */
    Tcl_ServiceAll, /* 221 */
    Tcl_ServiceEvent, /* 222 */
    Tcl_SetAssocData, /* 223 */
    Tcl_SetChannelBufferSize, /* 224 */
    Tcl_SetChannelOption, /* 225 */
    Tcl_SetCommandInfo, /* 226 */
    Tcl_SetErrno, /* 227 */
    Tcl_SetErrorCode, /* 228 */
    Tcl_SetMaxBlockTime, /* 229 */
    0, /* 230 */
    Tcl_SetRecursionLimit, /* 231 */
    0, /* 232 */
    Tcl_SetServiceMode, /* 233 */
    Tcl_SetObjErrorCode, /* 234 */
    Tcl_SetObjResult, /* 235 */
    Tcl_SetStdChannel, /* 236 */
    0, /* 237 */
    Tcl_SetVar2, /* 238 */
    Tcl_SignalId, /* 239 */
    Tcl_SignalMsg, /* 240 */
    Tcl_SourceRCFile, /* 241 */
    TclSplitList, /* 242 */
    TclSplitPath, /* 243 */
    0, /* 244 */
    0, /* 245 */
    0, /* 246 */
    0, /* 247 */
    Tcl_TraceVar2, /* 248 */
    Tcl_TranslateFileName, /* 249 */
    Tcl_Ungets, /* 250 */
    Tcl_UnlinkVar, /* 251 */
    Tcl_UnregisterChannel, /* 252 */
    0, /* 253 */
    Tcl_UnsetVar2, /* 254 */
    0, /* 255 */
    Tcl_UntraceVar2, /* 256 */
    Tcl_UpdateLinkedVar, /* 257 */
    0, /* 258 */
    Tcl_UpVar2, /* 259 */
    Tcl_VarEval, /* 260 */
    0, /* 261 */
    Tcl_VarTraceInfo2, /* 262 */
    Tcl_Write, /* 263 */
    Tcl_WrongNumArgs, /* 264 */
    Tcl_DumpActiveMemory, /* 265 */
    Tcl_ValidateAllMemory, /* 266 */
    0, /* 267 */
    0, /* 268 */
    Tcl_HashStats, /* 269 */
    Tcl_ParseVar, /* 270 */
    0, /* 271 */
    Tcl_PkgPresentEx, /* 272 */
    0, /* 273 */
    0, /* 274 */
    0, /* 275 */
    0, /* 276 */
    Tcl_WaitPid, /* 277 */
    0, /* 278 */
    Tcl_GetVersion, /* 279 */
    Tcl_InitMemory, /* 280 */
    Tcl_StackChannel, /* 281 */
    Tcl_UnstackChannel, /* 282 */
    Tcl_GetStackedChannel, /* 283 */
    Tcl_SetMainLoop, /* 284 */
    0, /* 285 */
    Tcl_AppendObjToObj, /* 286 */
    Tcl_CreateEncoding, /* 287 */
    Tcl_CreateThreadExitHandler, /* 288 */
    Tcl_DeleteThreadExitHandler, /* 289 */
    0, /* 290 */
    Tcl_EvalEx, /* 291 */
    Tcl_EvalObjv, /* 292 */
    Tcl_EvalObjEx, /* 293 */
    Tcl_ExitThread, /* 294 */
    Tcl_ExternalToUtf, /* 295 */
    Tcl_ExternalToUtfDString, /* 296 */
    Tcl_FinalizeThread, /* 297 */
    Tcl_FinalizeNotifier, /* 298 */
    Tcl_FreeEncoding, /* 299 */
    Tcl_GetCurrentThread, /* 300 */
    Tcl_GetEncoding, /* 301 */
    Tcl_GetEncodingName, /* 302 */
    Tcl_GetEncodingNames, /* 303 */
    Tcl_GetIndexFromObjStruct, /* 304 */
    Tcl_GetThreadData, /* 305 */
    Tcl_GetVar2Ex, /* 306 */
    Tcl_InitNotifier, /* 307 */
    Tcl_MutexLock, /* 308 */
    Tcl_MutexUnlock, /* 309 */
    Tcl_ConditionNotify, /* 310 */
    Tcl_ConditionWait, /* 311 */
    TclNumUtfChars, /* 312 */
    Tcl_ReadChars, /* 313 */
    0, /* 314 */
    0, /* 315 */
    Tcl_SetSystemEncoding, /* 316 */
    Tcl_SetVar2Ex, /* 317 */
    Tcl_ThreadAlert, /* 318 */
    Tcl_ThreadQueueEvent, /* 319 */
    Tcl_UniCharAtIndex, /* 320 */
    Tcl_UniCharToLower, /* 321 */
    Tcl_UniCharToTitle, /* 322 */
    Tcl_UniCharToUpper, /* 323 */
    Tcl_UniCharToUtf, /* 324 */
    TclUtfAtIndex, /* 325 */
    TclUtfCharComplete, /* 326 */
    Tcl_UtfBackslash, /* 327 */
    Tcl_UtfFindFirst, /* 328 */
    Tcl_UtfFindLast, /* 329 */
    TclUtfNext, /* 330 */
    TclUtfPrev, /* 331 */
    Tcl_UtfToExternal, /* 332 */
    Tcl_UtfToExternalDString, /* 333 */
    Tcl_UtfToLower, /* 334 */
    Tcl_UtfToTitle, /* 335 */
    Tcl_UtfToChar16, /* 336 */
    Tcl_UtfToUpper, /* 337 */
    Tcl_WriteChars, /* 338 */
    Tcl_WriteObj, /* 339 */
    Tcl_GetString, /* 340 */
    0, /* 341 */
    0, /* 342 */
    Tcl_AlertNotifier, /* 343 */
    Tcl_ServiceModeHook, /* 344 */
    Tcl_UniCharIsAlnum, /* 345 */
    Tcl_UniCharIsAlpha, /* 346 */
    Tcl_UniCharIsDigit, /* 347 */
    Tcl_UniCharIsLower, /* 348 */
    Tcl_UniCharIsSpace, /* 349 */
    Tcl_UniCharIsUpper, /* 350 */
    Tcl_UniCharIsWordChar, /* 351 */
    Tcl_Char16Len, /* 352 */
    0, /* 353 */
    Tcl_Char16ToUtfDString, /* 354 */
    Tcl_UtfToChar16DString, /* 355 */
    Tcl_GetRegExpFromObj, /* 356 */
    0, /* 357 */
    Tcl_FreeParse, /* 358 */
    Tcl_LogCommandInfo, /* 359 */
    Tcl_ParseBraces, /* 360 */
    Tcl_ParseCommand, /* 361 */
    Tcl_ParseExpr, /* 362 */
    Tcl_ParseQuotedString, /* 363 */
    Tcl_ParseVarName, /* 364 */
    Tcl_GetCwd, /* 365 */
    Tcl_Chdir, /* 366 */
    Tcl_Access, /* 367 */
    Tcl_Stat, /* 368 */
    Tcl_UtfNcmp, /* 369 */
    Tcl_UtfNcasecmp, /* 370 */
    Tcl_StringCaseMatch, /* 371 */
    Tcl_UniCharIsControl, /* 372 */
    Tcl_UniCharIsGraph, /* 373 */
    Tcl_UniCharIsPrint, /* 374 */
    Tcl_UniCharIsPunct, /* 375 */
    Tcl_RegExpExecObj, /* 376 */
    Tcl_RegExpGetInfo, /* 377 */
    Tcl_NewUnicodeObj, /* 378 */
    Tcl_SetUnicodeObj, /* 379 */
    TclGetCharLength, /* 380 */
    TclGetUniChar, /* 381 */
    0, /* 382 */
    TclGetRange, /* 383 */
    Tcl_AppendUnicodeToObj, /* 384 */
    Tcl_RegExpMatchObj, /* 385 */
    Tcl_SetNotifier, /* 386 */
    Tcl_GetAllocMutex, /* 387 */
    Tcl_GetChannelNames, /* 388 */
    Tcl_GetChannelNamesEx, /* 389 */
    Tcl_ProcObjCmd, /* 390 */
    Tcl_ConditionFinalize, /* 391 */
    Tcl_MutexFinalize, /* 392 */
    Tcl_CreateThread, /* 393 */
    Tcl_ReadRaw, /* 394 */
    Tcl_WriteRaw, /* 395 */
    Tcl_GetTopChannel, /* 396 */
    Tcl_ChannelBuffered, /* 397 */
    Tcl_ChannelName, /* 398 */
    Tcl_ChannelVersion, /* 399 */
    Tcl_ChannelBlockModeProc, /* 400 */
    0, /* 401 */
    Tcl_ChannelClose2Proc, /* 402 */
    Tcl_ChannelInputProc, /* 403 */
    Tcl_ChannelOutputProc, /* 404 */
    0, /* 405 */
    Tcl_ChannelSetOptionProc, /* 406 */
    Tcl_ChannelGetOptionProc, /* 407 */
    Tcl_ChannelWatchProc, /* 408 */
    Tcl_ChannelGetHandleProc, /* 409 */
    Tcl_ChannelFlushProc, /* 410 */
    Tcl_ChannelHandlerProc, /* 411 */
    Tcl_JoinThread, /* 412 */
    Tcl_IsChannelShared, /* 413 */
    Tcl_IsChannelRegistered, /* 414 */
    Tcl_CutChannel, /* 415 */
    Tcl_SpliceChannel, /* 416 */
    Tcl_ClearChannelHandlers, /* 417 */
    Tcl_IsChannelExisting, /* 418 */
    0, /* 419 */
    0, /* 420 */
    0, /* 421 */
    0, /* 422 */
    Tcl_InitCustomHashTable, /* 423 */
    Tcl_InitObjHashTable, /* 424 */
    Tcl_CommandTraceInfo, /* 425 */
    Tcl_TraceCommand, /* 426 */
    Tcl_UntraceCommand, /* 427 */
    Tcl_AttemptAlloc, /* 428 */
    Tcl_AttemptDbCkalloc, /* 429 */
    Tcl_AttemptRealloc, /* 430 */
    Tcl_AttemptDbCkrealloc, /* 431 */
    Tcl_AttemptSetObjLength, /* 432 */
    Tcl_GetChannelThread, /* 433 */
    TclGetUnicodeFromObj, /* 434 */
    0, /* 435 */
    0, /* 436 */
    Tcl_SubstObj, /* 437 */
    Tcl_DetachChannel, /* 438 */
    Tcl_IsStandardChannel, /* 439 */
    Tcl_FSCopyFile, /* 440 */
    Tcl_FSCopyDirectory, /* 441 */
    Tcl_FSCreateDirectory, /* 442 */
    Tcl_FSDeleteFile, /* 443 */
    Tcl_FSLoadFile, /* 444 */
    Tcl_FSMatchInDirectory, /* 445 */
    Tcl_FSLink, /* 446 */
    Tcl_FSRemoveDirectory, /* 447 */
    Tcl_FSRenameFile, /* 448 */
    Tcl_FSLstat, /* 449 */
    Tcl_FSUtime, /* 450 */
    Tcl_FSFileAttrsGet, /* 451 */
    Tcl_FSFileAttrsSet, /* 452 */
    Tcl_FSFileAttrStrings, /* 453 */
    Tcl_FSStat, /* 454 */
    Tcl_FSAccess, /* 455 */
    Tcl_FSOpenFileChannel, /* 456 */
    Tcl_FSGetCwd, /* 457 */
    Tcl_FSChdir, /* 458 */
    Tcl_FSConvertToPathType, /* 459 */
    Tcl_FSJoinPath, /* 460 */
    TclFSSplitPath, /* 461 */
    Tcl_FSEqualPaths, /* 462 */
    Tcl_FSGetNormalizedPath, /* 463 */
    Tcl_FSJoinToPath, /* 464 */
    Tcl_FSGetInternalRep, /* 465 */
    Tcl_FSGetTranslatedPath, /* 466 */
    Tcl_FSEvalFile, /* 467 */
    Tcl_FSNewNativePath, /* 468 */
    Tcl_FSGetNativePath, /* 469 */
    Tcl_FSFileSystemInfo, /* 470 */
    Tcl_FSPathSeparator, /* 471 */
    Tcl_FSListVolumes, /* 472 */
    Tcl_FSRegister, /* 473 */
    Tcl_FSUnregister, /* 474 */
    Tcl_FSData, /* 475 */
    Tcl_FSGetTranslatedStringPath, /* 476 */
    Tcl_FSGetFileSystemForPath, /* 477 */
    Tcl_FSGetPathType, /* 478 */
    Tcl_OutputBuffered, /* 479 */
    Tcl_FSMountsChanged, /* 480 */
    Tcl_EvalTokensStandard, /* 481 */
    Tcl_GetTime, /* 482 */
    Tcl_CreateObjTrace, /* 483 */
    Tcl_GetCommandInfoFromToken, /* 484 */
    Tcl_SetCommandInfoFromToken, /* 485 */
    Tcl_DbNewWideIntObj, /* 486 */
    Tcl_GetWideIntFromObj, /* 487 */
    Tcl_NewWideIntObj, /* 488 */
    Tcl_SetWideIntObj, /* 489 */
    Tcl_AllocStatBuf, /* 490 */
    Tcl_Seek, /* 491 */
    Tcl_Tell, /* 492 */
    Tcl_ChannelWideSeekProc, /* 493 */
    Tcl_DictObjPut, /* 494 */
    Tcl_DictObjGet, /* 495 */
    Tcl_DictObjRemove, /* 496 */
    TclDictObjSize, /* 497 */
    Tcl_DictObjFirst, /* 498 */
    Tcl_DictObjNext, /* 499 */
    Tcl_DictObjDone, /* 500 */
    Tcl_DictObjPutKeyList, /* 501 */
    Tcl_DictObjRemoveKeyList, /* 502 */
    Tcl_NewDictObj, /* 503 */
    Tcl_DbNewDictObj, /* 504 */
    Tcl_RegisterConfig, /* 505 */
    Tcl_CreateNamespace, /* 506 */
    Tcl_DeleteNamespace, /* 507 */
    Tcl_AppendExportList, /* 508 */
    Tcl_Export, /* 509 */
    Tcl_Import, /* 510 */
    Tcl_ForgetImport, /* 511 */
    Tcl_GetCurrentNamespace, /* 512 */
    Tcl_GetGlobalNamespace, /* 513 */
    Tcl_FindNamespace, /* 514 */
    Tcl_FindCommand, /* 515 */
    Tcl_GetCommandFromObj, /* 516 */
    Tcl_GetCommandFullName, /* 517 */
    Tcl_FSEvalFileEx, /* 518 */
    0, /* 519 */
    Tcl_LimitAddHandler, /* 520 */
    Tcl_LimitRemoveHandler, /* 521 */
    Tcl_LimitReady, /* 522 */
    Tcl_LimitCheck, /* 523 */
    Tcl_LimitExceeded, /* 524 */
    Tcl_LimitSetCommands, /* 525 */
    Tcl_LimitSetTime, /* 526 */
    Tcl_LimitSetGranularity, /* 527 */
    Tcl_LimitTypeEnabled, /* 528 */
    Tcl_LimitTypeExceeded, /* 529 */
    Tcl_LimitTypeSet, /* 530 */
    Tcl_LimitTypeReset, /* 531 */
    Tcl_LimitGetCommands, /* 532 */
    Tcl_LimitGetTime, /* 533 */
    Tcl_LimitGetGranularity, /* 534 */
    Tcl_SaveInterpState, /* 535 */
    Tcl_RestoreInterpState, /* 536 */
    Tcl_DiscardInterpState, /* 537 */
    Tcl_SetReturnOptions, /* 538 */
    Tcl_GetReturnOptions, /* 539 */
    Tcl_IsEnsemble, /* 540 */
    Tcl_CreateEnsemble, /* 541 */
    Tcl_FindEnsemble, /* 542 */
    Tcl_SetEnsembleSubcommandList, /* 543 */
    Tcl_SetEnsembleMappingDict, /* 544 */
    Tcl_SetEnsembleUnknownHandler, /* 545 */
    Tcl_SetEnsembleFlags, /* 546 */
    Tcl_GetEnsembleSubcommandList, /* 547 */
    Tcl_GetEnsembleMappingDict, /* 548 */
    Tcl_GetEnsembleUnknownHandler, /* 549 */
    Tcl_GetEnsembleFlags, /* 550 */
    Tcl_GetEnsembleNamespace, /* 551 */
    Tcl_SetTimeProc, /* 552 */
    Tcl_QueryTimeProc, /* 553 */
    Tcl_ChannelThreadActionProc, /* 554 */
    Tcl_NewBignumObj, /* 555 */
    Tcl_DbNewBignumObj, /* 556 */
    Tcl_SetBignumObj, /* 557 */
    Tcl_GetBignumFromObj, /* 558 */
    Tcl_TakeBignumFromObj, /* 559 */
    Tcl_TruncateChannel, /* 560 */
    Tcl_ChannelTruncateProc, /* 561 */
    Tcl_SetChannelErrorInterp, /* 562 */
    Tcl_GetChannelErrorInterp, /* 563 */
    Tcl_SetChannelError, /* 564 */
    Tcl_GetChannelError, /* 565 */
    Tcl_InitBignumFromDouble, /* 566 */
    Tcl_GetNamespaceUnknownHandler, /* 567 */
    Tcl_SetNamespaceUnknownHandler, /* 568 */
    Tcl_GetEncodingFromObj, /* 569 */
    Tcl_GetEncodingSearchPath, /* 570 */
    Tcl_SetEncodingSearchPath, /* 571 */
    Tcl_GetEncodingNameFromEnvironment, /* 572 */
    Tcl_PkgRequireProc, /* 573 */
    Tcl_AppendObjToErrorInfo, /* 574 */
    Tcl_AppendLimitedToObj, /* 575 */
    Tcl_Format, /* 576 */
    Tcl_AppendFormatToObj, /* 577 */
    Tcl_ObjPrintf, /* 578 */
    Tcl_AppendPrintfToObj, /* 579 */
    Tcl_CancelEval, /* 580 */
    Tcl_Canceled, /* 581 */
    Tcl_CreatePipe, /* 582 */
    Tcl_NRCreateCommand, /* 583 */
    Tcl_NREvalObj, /* 584 */
    Tcl_NREvalObjv, /* 585 */
    Tcl_NRCmdSwap, /* 586 */
    Tcl_NRAddCallback, /* 587 */
    Tcl_NRCallObjProc, /* 588 */
    Tcl_GetFSDeviceFromStat, /* 589 */
    Tcl_GetFSInodeFromStat, /* 590 */
    Tcl_GetModeFromStat, /* 591 */
    Tcl_GetLinkCountFromStat, /* 592 */
    Tcl_GetUserIdFromStat, /* 593 */
    Tcl_GetGroupIdFromStat, /* 594 */
    Tcl_GetDeviceTypeFromStat, /* 595 */
    Tcl_GetAccessTimeFromStat, /* 596 */
    Tcl_GetModificationTimeFromStat, /* 597 */
    Tcl_GetChangeTimeFromStat, /* 598 */
    Tcl_GetSizeFromStat, /* 599 */
    Tcl_GetBlocksFromStat, /* 600 */
    Tcl_GetBlockSizeFromStat, /* 601 */
    Tcl_SetEnsembleParameterList, /* 602 */
    Tcl_GetEnsembleParameterList, /* 603 */
    TclParseArgsObjv, /* 604 */
    Tcl_GetErrorLine, /* 605 */
    Tcl_SetErrorLine, /* 606 */
    Tcl_TransferResult, /* 607 */
    Tcl_InterpActive, /* 608 */
    Tcl_BackgroundException, /* 609 */
    Tcl_ZlibDeflate, /* 610 */
    Tcl_ZlibInflate, /* 611 */
    Tcl_ZlibCRC32, /* 612 */
    Tcl_ZlibAdler32, /* 613 */
    Tcl_ZlibStreamInit, /* 614 */
    Tcl_ZlibStreamGetCommandName, /* 615 */
    Tcl_ZlibStreamEof, /* 616 */
    Tcl_ZlibStreamChecksum, /* 617 */
    Tcl_ZlibStreamPut, /* 618 */
    Tcl_ZlibStreamGet, /* 619 */
    Tcl_ZlibStreamClose, /* 620 */
    Tcl_ZlibStreamReset, /* 621 */
    Tcl_SetStartupScript, /* 622 */
    Tcl_GetStartupScript, /* 623 */
    Tcl_CloseEx, /* 624 */
    Tcl_NRExprObj, /* 625 */
    Tcl_NRSubstObj, /* 626 */
    Tcl_LoadFile, /* 627 */
    Tcl_FindSymbol, /* 628 */
    Tcl_FSUnloadFile, /* 629 */
    Tcl_ZlibStreamSetCompressionDictionary, /* 630 */
    Tcl_OpenTcpServerEx, /* 631 */
    TclZipfs_Mount, /* 632 */
    TclZipfs_Unmount, /* 633 */
    TclZipfs_TclLibrary, /* 634 */
    TclZipfs_MountBuffer, /* 635 */
    Tcl_FreeInternalRep, /* 636 */
    Tcl_InitStringRep, /* 637 */
    Tcl_FetchInternalRep, /* 638 */
    Tcl_StoreInternalRep, /* 639 */
    Tcl_HasStringRep, /* 640 */
    Tcl_IncrRefCount, /* 641 */
    Tcl_DecrRefCount, /* 642 */
    Tcl_IsShared, /* 643 */
    Tcl_LinkArray, /* 644 */
    Tcl_GetIntForIndex, /* 645 */
    Tcl_UtfToUniChar, /* 646 */
    Tcl_UniCharToUtfDString, /* 647 */
    Tcl_UtfToUniCharDString, /* 648 */
    TclGetBytesFromObj, /* 649 */
    Tcl_GetBytesFromObj, /* 650 */
    Tcl_GetStringFromObj, /* 651 */
    Tcl_GetUnicodeFromObj, /* 652 */
    Tcl_GetSizeIntFromObj, /* 653 */
    Tcl_UtfCharComplete, /* 654 */
    Tcl_UtfNext, /* 655 */
    Tcl_UtfPrev, /* 656 */
    Tcl_UniCharIsUnicode, /* 657 */
    Tcl_ExternalToUtfDStringEx, /* 658 */
    Tcl_UtfToExternalDStringEx, /* 659 */
    Tcl_AsyncMarkFromSignal, /* 660 */
    Tcl_ListObjGetElements, /* 661 */
    Tcl_ListObjLength, /* 662 */
    Tcl_DictObjSize, /* 663 */
    Tcl_SplitList, /* 664 */
    Tcl_SplitPath, /* 665 */
    Tcl_FSSplitPath, /* 666 */
    Tcl_ParseArgsObjv, /* 667 */
    Tcl_UniCharLen, /* 668 */
    Tcl_NumUtfChars, /* 669 */
    Tcl_GetCharLength, /* 670 */
    Tcl_UtfAtIndex, /* 671 */
    Tcl_GetRange, /* 672 */
    Tcl_GetUniChar, /* 673 */
    Tcl_GetBool, /* 674 */
    Tcl_GetBoolFromObj, /* 675 */
    Tcl_CreateObjCommand2, /* 676 */
    Tcl_CreateObjTrace2, /* 677 */
    Tcl_NRCreateCommand2, /* 678 */
    Tcl_NRCallObjProc2, /* 679 */
    Tcl_GetNumberFromObj, /* 680 */
    Tcl_GetNumber, /* 681 */
    Tcl_RemoveChannelMode, /* 682 */
    Tcl_GetEncodingNulLength, /* 683 */
    Tcl_GetWideUIntFromObj, /* 684 */
    Tcl_DStringToObj, /* 685 */
    0, /* 686 */
    0, /* 687 */
    TclUnusedStubEntry, /* 688 */
};

/* !END!: Do not edit above this line. */<|MERGE_RESOLUTION|>--- conflicted
+++ resolved
@@ -91,8 +91,6 @@
 #undef Tcl_GetByteArrayFromObj
 #define Tcl_GetByteArrayFromObj 0
 #define TclUnusedStubEntry 0
-<<<<<<< HEAD
-=======
 
 #ifdef TCL_NO_DEPRECATED
 #   define Tcl_CreateObjCommand 0
@@ -102,19 +100,6 @@
 #   define TclGetObjInterpProc 0
 #endif
 
-#if TCL_UTF_MAX < 4
-static void uniCodePanic() {
-    Tcl_Panic("This extension uses a deprecated function, not available now: Tcl is compiled with -DTCL_UTF_MAX==%d", TCL_UTF_MAX);
-}
-
-#   define Tcl_GetUnicodeFromObj (Tcl_UniChar *(*)(Tcl_Obj *, Tcl_Size *))(void *)uniCodePanic
-#   define TclGetUnicodeFromObj (Tcl_UniChar *(*)(Tcl_Obj *, void *))(void *)uniCodePanic
-#   define Tcl_NewUnicodeObj (Tcl_Obj *(*)(const Tcl_UniChar *, Tcl_Size))(void *)uniCodePanic
-#   define Tcl_SetUnicodeObj (void(*)(Tcl_Obj *, const Tcl_UniChar *, Tcl_Size))(void *)uniCodePanic
-#   define Tcl_AppendUnicodeToObj (void(*)(Tcl_Obj *, const Tcl_UniChar *, Tcl_Size))(void *)uniCodePanic
-#endif
-
->>>>>>> 3824998b
 #define TclUtfCharComplete Tcl_UtfCharComplete
 #define TclUtfNext Tcl_UtfNext
 #define TclUtfPrev Tcl_UtfPrev
