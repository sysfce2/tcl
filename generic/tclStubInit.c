/*
 * tclStubInit.c --
 *
 *	This file contains the initializers for the Tcl stub vectors.
 *
 * Copyright (c) 1998-1999 by Scriptics Corporation.
 *
 * See the file "license.terms" for information on usage and redistribution
 * of this file, and for a DISCLAIMER OF ALL WARRANTIES.
 */

#include "tclInt.h"
#include "tommath_private.h"

#ifdef __CYGWIN__
#   include <wchar.h>
#endif

#ifdef __GNUC__
#pragma GCC dependency "tcl.decls"
#pragma GCC dependency "tclInt.decls"
#pragma GCC dependency "tclTomMath.decls"
#endif

/*
 * Remove macros that will interfere with the definitions below.
 */

#undef Tcl_Alloc
#undef Tcl_Free
#undef Tcl_Realloc
#undef Tcl_NewByteArrayObj
#undef Tcl_NewDoubleObj
#undef Tcl_NewListObj
#undef Tcl_NewLongObj
#undef Tcl_DbNewLongObj
#undef Tcl_NewObj
#undef Tcl_NewStringObj
#undef Tcl_GetUnicode
#undef Tcl_DumpActiveMemory
#undef Tcl_ValidateAllMemory
#undef Tcl_SetExitProc
#undef Tcl_SetPanicProc
#undef TclpGetPid
#undef TclStaticPackage
#undef Tcl_BackgroundError
#undef Tcl_UtfToUniChar
#undef Tcl_UtfToUniCharDString
#undef Tcl_UniCharToUtfDString
#define TclStaticPackage Tcl_StaticPackage

#ifdef TCL_MEM_DEBUG
#   define Tcl_Alloc TclpAlloc
#   define Tcl_Free TclpFree
#   define Tcl_Realloc TclpRealloc
#   undef Tcl_AttemptAlloc
#   define Tcl_AttemptAlloc TclpAlloc
#   undef Tcl_AttemptRealloc
#   define Tcl_AttemptRealloc TclpRealloc
#endif

MP_SET_UNSIGNED(mp_set_ull, Tcl_WideUInt)
MP_GET_MAG(mp_get_mag_ull, Tcl_WideUInt)

mp_err TclBN_mp_set_int(mp_int *a, unsigned long i)
{
    mp_set_ul(a, i);
    return MP_OKAY;
}

static mp_err TclBN_mp_set_long(mp_int *a, unsigned long i)
{
	mp_set_ul(a, i);
	return MP_OKAY;
}

#define TclBN_mp_set_ul (void (*)(mp_int *a, unsigned long i))TclBN_mp_set_long

<<<<<<< HEAD
=======
mp_err MP_WUR TclBN_mp_expt_u32(const mp_int *a, unsigned int b, mp_int *c) {
	return TclBN_s_mp_expt_u32(a, b, c);
}

mp_err	TclBN_mp_add_d(const mp_int *a, unsigned int b, mp_int *c) {
   return TclBN_s_mp_add_d(a, b, c);
}
mp_err	TclBN_mp_cmp_d(const mp_int *a, unsigned int b) {
   return TclBN_s_mp_cmp_d(a, b);
}
mp_err	TclBN_mp_sub_d(const mp_int *a, unsigned int b, mp_int *c) {
   return TclBN_s_mp_sub_d(a, b, c);
}

mp_err	TclBN_mp_div_d(const mp_int *a, unsigned int b, mp_int *c, unsigned int *d) {
   mp_digit d2;
   mp_err result = TclBN_s_mp_div_d(a, b, c, (d ? &d2 : NULL));
   if (d) {
      *d = d2;
   }
   return result;
}
mp_err TclBN_mp_div_3(const mp_int *a, mp_int *c, unsigned int *d) {
   mp_digit d2;
   mp_err result = TclBN_s_mp_div_3(a, c, &d2);
   if (d) {
      *d = d2;
   }
   return result;
}
mp_err TclBN_mp_init_set(mp_int *a, unsigned int b) {
	return TclBN_s_mp_init_set(a, b);
}
mp_err	TclBN_mp_mul_d(const mp_int *a, unsigned int b, mp_int *c) {
	return TclBN_s_mp_mul_d(a, b, c);
}
void TclBN_mp_set(mp_int *a, unsigned int b) {
	TclBN_s_mp_set(a, b);
}



#if defined(TCL_NO_DEPRECATED) || TCL_MAJOR_VERSION > 8
#   define TclBN_mp_expt_d_ex 0
#   define TclBN_mp_to_unsigned_bin 0
#   define TclBN_mp_to_unsigned_bin_n 0
#   define TclBN_mp_toradix_n 0
#   define TclSetStartupScriptPath 0
#   define TclGetStartupScriptPath 0
#   define TclSetStartupScriptFileName 0
#   define TclGetStartupScriptFileName 0
#   define TclPrecTraceProc 0
#   define TclpInetNtoa 0
#   define TclWinGetServByName 0
#   define TclWinGetSockOpt 0
#   define TclWinSetSockOpt 0
#   define TclWinNToHS 0
#   define TclWinGetPlatformId 0
#   define TclWinResetInterfaces 0
#   define TclWinSetInterfaces 0
#   define TclWinGetPlatformId 0
#   define TclBNInitBignumFromWideUInt 0
#   define TclBNInitBignumFromWideInt 0
#   define TclBNInitBignumFromLong 0
#   define Tcl_Backslash 0
#   define Tcl_GetDefaultEncodingDir 0
#   define Tcl_SetDefaultEncodingDir 0
#   define Tcl_EvalTokens 0
#   define Tcl_CreateMathFunc 0
#   define Tcl_GetMathFuncInfo 0
#   define Tcl_ListMathFuncs 0
#   define Tcl_SetIntObj 0
#   define Tcl_SetLongObj 0
#   define Tcl_NewIntObj 0
#   define Tcl_NewLongObj 0
#   define Tcl_DbNewLongObj 0
#   define Tcl_BackgroundError 0
#else

int TclBN_mp_expt_d_ex(const mp_int *a, unsigned int b, mp_int *c, int fast)
{
	return mp_expt_u32(a, b, c);
}

mp_err mp_to_unsigned_bin(const mp_int *a, unsigned char *b)
{
   return mp_to_ubin(a, b, INT_MAX, NULL);
}

mp_err mp_to_unsigned_bin_n(const mp_int *a, unsigned char *b, unsigned long *outlen)
{
   size_t n = mp_ubin_size(a);
   if (*outlen < (unsigned long)n) {
      return MP_VAL;
   }
   *outlen = (unsigned long)n;
   return mp_to_ubin(a, b, n, NULL);
}

void bn_reverse(unsigned char *s, int len)
{
   if (len > 0) {
      s_mp_reverse(s, (size_t)len);
   }
}

mp_err mp_toradix_n(const mp_int *a, char *str, int radix, int maxlen)
{
   if (maxlen < 0) {
      return MP_VAL;
   }
   return mp_to_radix(a, str, (size_t)maxlen, NULL, radix);
}

#define TclBNInitBignumFromLong initBignumFromLong
static void TclBNInitBignumFromLong(mp_int *a, long b)
{
    TclBNInitBignumFromWideInt(a, b);
}
#define TclSetStartupScriptPath setStartupScriptPath
static void TclSetStartupScriptPath(Tcl_Obj *path)
{
    Tcl_SetStartupScript(path, NULL);
}
#define TclGetStartupScriptPath getStartupScriptPath
static Tcl_Obj *TclGetStartupScriptPath(void)
{
    return Tcl_GetStartupScript(NULL);
}
#define TclSetStartupScriptFileName setStartupScriptFileName
static void TclSetStartupScriptFileName(
    const char *fileName)
{
    Tcl_SetStartupScript(Tcl_NewStringObj(fileName,-1), NULL);
}
#define TclGetStartupScriptFileName getStartupScriptFileName
static const char *TclGetStartupScriptFileName(void)
{
    Tcl_Obj *path = Tcl_GetStartupScript(NULL);
    if (path == NULL) {
	return NULL;
    }
    return Tcl_GetString(path);
}
#if defined(_WIN32) || defined(__CYGWIN__)
#undef TclWinNToHS
#undef TclWinGetPlatformId
#undef TclWinResetInterfaces
#undef TclWinSetInterfaces
static void
doNothing(void)
{
    /* dummy implementation, no need to do anything */
}
#define TclWinNToHS winNToHS
static unsigned short TclWinNToHS(unsigned short ns) {
	return ntohs(ns);
}
#define TclWinGetPlatformId winGetPlatformId
static int
TclWinGetPlatformId(void)
{
    return 2; /* VER_PLATFORM_WIN32_NT */;
}
#define TclWinResetInterfaces doNothing
#define TclWinSetInterfaces (void (*) (int)) doNothing
#endif
#endif /* TCL_NO_DEPRECATED */

>>>>>>> 5c680e9d
#ifdef _WIN32
#   define TclUnixWaitForFile 0
#   define TclUnixCopyFile 0
#   define TclUnixOpenTemporaryFile 0
#   define TclpIsAtty 0
#elif defined(__CYGWIN__)
#   define TclpIsAtty TclPlatIsAtty
static void
doNothing(void)
{
    /* dummy implementation, no need to do anything */
}
#   define TclWinAddProcess (void (*) (void *, size_t)) doNothing
#   define TclWinFlushDirtyChannels doNothing
static int
TclpIsAtty(int fd)
{
    return isatty(fd);
}

void *TclWinGetTclInstance()
{
    void *hInstance = NULL;
    GetModuleHandleExW(GET_MODULE_HANDLE_EX_FLAG_FROM_ADDRESS,
	    (const char *)&TclpIsAtty, &hInstance);
    return hInstance;
}

#define TclWinNoBackslash winNoBackslash
static char *
TclWinNoBackslash(char *path)
{
    char *p;

    for (p = path; *p != '\0'; p++) {
	if (*p == '\\') {
	    *p = '/';
	}
    }
    return path;
}

size_t
TclpGetPid(Tcl_Pid pid)
{
    return (size_t) pid;
}

#if defined(TCL_WIDE_INT_IS_LONG)
/* On Cygwin64, long is 64-bit while on Win64 long is 32-bit. Therefore
 * we have to make sure that all stub entries on Cygwin64 follow the Win64
 * signature. Tcl 9 must find a better solution, but that cannot be done
 * without introducing a binary incompatibility.
 */
static int exprInt(Tcl_Interp *interp, const char *expr, int *ptr){
    long longValue;
    int result = Tcl_ExprLong(interp, expr, &longValue);
    if (result == TCL_OK) {
	    if ((longValue >= (long)(INT_MIN))
		    && (longValue <= (long)(UINT_MAX))) {
	    *ptr = (int)longValue;
	} else {
	    Tcl_SetObjResult(interp, Tcl_NewStringObj(
		    "integer value too large to represent as non-long integer", -1));
	    result = TCL_ERROR;
	}
    }
    return result;
}
#define Tcl_ExprLong (int(*)(Tcl_Interp*,const char*,long*))exprInt
static int exprIntObj(Tcl_Interp *interp, Tcl_Obj*expr, int *ptr){
    long longValue;
    int result = Tcl_ExprLongObj(interp, expr, &longValue);
    if (result == TCL_OK) {
	    if ((longValue >= (long)(INT_MIN))
		    && (longValue <= (long)(UINT_MAX))) {
	    *ptr = (int)longValue;
	} else {
	    Tcl_SetObjResult(interp, Tcl_NewStringObj(
		    "integer value too large to represent as non-long integer", -1));
	    result = TCL_ERROR;
	}
    }
    return result;
}
#define Tcl_ExprLongObj (int(*)(Tcl_Interp*,Tcl_Obj*,long*))exprIntObj
#endif /* TCL_WIDE_INT_IS_LONG */

#endif /* __CYGWIN__ */

/*
 * WARNING: The contents of this file is automatically generated by the
 * tools/genStubs.tcl script. Any modifications to the function declarations
 * below should be made in the generic/tcl.decls script.
 */

MODULE_SCOPE const TclStubs tclStubs;
MODULE_SCOPE const TclTomMathStubs tclTomMathStubs;

#ifdef __GNUC__
/*
 * The rest of this file shouldn't warn about deprecated functions; they're
 * there because we intend them to be so and know that this file is OK to
 * touch those fields.
 */
#pragma GCC diagnostic ignored "-Wdeprecated-declarations"
#endif

/* !BEGIN!: Do not edit below this line. */

static const TclIntStubs tclIntStubs = {
    TCL_STUB_MAGIC,
    0,
    0, /* 0 */
    0, /* 1 */
    0, /* 2 */
    TclAllocateFreeObjects, /* 3 */
    0, /* 4 */
    TclCleanupChildren, /* 5 */
    TclCleanupCommand, /* 6 */
    TclCopyAndCollapse, /* 7 */
    0, /* 8 */
    TclCreatePipeline, /* 9 */
    TclCreateProc, /* 10 */
    TclDeleteCompiledLocalVars, /* 11 */
    TclDeleteVars, /* 12 */
    0, /* 13 */
    TclDumpMemoryInfo, /* 14 */
    0, /* 15 */
    TclExprFloatError, /* 16 */
    0, /* 17 */
    0, /* 18 */
    0, /* 19 */
    0, /* 20 */
    0, /* 21 */
    TclFindElement, /* 22 */
    TclFindProc, /* 23 */
    TclFormatInt, /* 24 */
    TclFreePackageInfo, /* 25 */
    0, /* 26 */
    0, /* 27 */
    TclpGetDefaultStdChannel, /* 28 */
    0, /* 29 */
    0, /* 30 */
    TclGetExtension, /* 31 */
    TclGetFrame, /* 32 */
    0, /* 33 */
    0, /* 34 */
    0, /* 35 */
    0, /* 36 */
    TclGetLoadedPackages, /* 37 */
    TclGetNamespaceForQualName, /* 38 */
    TclGetObjInterpProc, /* 39 */
    TclGetOpenMode, /* 40 */
    TclGetOriginalCommand, /* 41 */
    TclpGetUserHome, /* 42 */
    0, /* 43 */
    TclGuessPackageName, /* 44 */
    TclHideUnsafeCommands, /* 45 */
    TclInExit, /* 46 */
    0, /* 47 */
    0, /* 48 */
    0, /* 49 */
    TclInitCompiledLocals, /* 50 */
    TclInterpInit, /* 51 */
    0, /* 52 */
    TclInvokeObjectCommand, /* 53 */
    TclInvokeStringCommand, /* 54 */
    TclIsProc, /* 55 */
    0, /* 56 */
    0, /* 57 */
    TclLookupVar, /* 58 */
    0, /* 59 */
    TclNeedSpace, /* 60 */
    TclNewProcBodyObj, /* 61 */
    TclObjCommandComplete, /* 62 */
    TclObjInterpProc, /* 63 */
    TclObjInvoke, /* 64 */
    0, /* 65 */
    0, /* 66 */
    0, /* 67 */
    0, /* 68 */
    TclpAlloc, /* 69 */
    0, /* 70 */
    0, /* 71 */
    0, /* 72 */
    0, /* 73 */
    TclpFree, /* 74 */
    TclpGetClicks, /* 75 */
    TclpGetSeconds, /* 76 */
    0, /* 77 */
    0, /* 78 */
    0, /* 79 */
    0, /* 80 */
    TclpRealloc, /* 81 */
    0, /* 82 */
    0, /* 83 */
    0, /* 84 */
    0, /* 85 */
    0, /* 86 */
    0, /* 87 */
    0, /* 88 */
    TclPreventAliasLoop, /* 89 */
    0, /* 90 */
    TclProcCleanupProc, /* 91 */
    TclProcCompileProc, /* 92 */
    TclProcDeleteProc, /* 93 */
    0, /* 94 */
    0, /* 95 */
    TclRenameCommand, /* 96 */
    TclResetShadowedCmdRefs, /* 97 */
    TclServiceIdle, /* 98 */
    0, /* 99 */
    0, /* 100 */
    TclSetPreInitScript, /* 101 */
    TclSetupEnv, /* 102 */
    TclSockGetPort, /* 103 */
    0, /* 104 */
    0, /* 105 */
    0, /* 106 */
    0, /* 107 */
    TclTeardownNamespace, /* 108 */
    TclUpdateReturnInfo, /* 109 */
    TclSockMinimumBuffers, /* 110 */
    Tcl_AddInterpResolvers, /* 111 */
    0, /* 112 */
    0, /* 113 */
    0, /* 114 */
    0, /* 115 */
    0, /* 116 */
    0, /* 117 */
    Tcl_GetInterpResolvers, /* 118 */
    Tcl_GetNamespaceResolvers, /* 119 */
    Tcl_FindNamespaceVar, /* 120 */
    0, /* 121 */
    0, /* 122 */
    0, /* 123 */
    0, /* 124 */
    0, /* 125 */
    Tcl_GetVariableFullName, /* 126 */
    0, /* 127 */
    Tcl_PopCallFrame, /* 128 */
    Tcl_PushCallFrame, /* 129 */
    Tcl_RemoveInterpResolvers, /* 130 */
    Tcl_SetNamespaceResolvers, /* 131 */
    TclpHasSockets, /* 132 */
    0, /* 133 */
    0, /* 134 */
    0, /* 135 */
    0, /* 136 */
    0, /* 137 */
    TclGetEnv, /* 138 */
    0, /* 139 */
    0, /* 140 */
    TclpGetCwd, /* 141 */
    TclSetByteCodeFromAny, /* 142 */
    TclAddLiteralObj, /* 143 */
    TclHideLiteral, /* 144 */
    TclGetAuxDataType, /* 145 */
    TclHandleCreate, /* 146 */
    TclHandleFree, /* 147 */
    TclHandlePreserve, /* 148 */
    TclHandleRelease, /* 149 */
    TclRegAbout, /* 150 */
    TclRegExpRangeUniChar, /* 151 */
    TclSetLibraryPath, /* 152 */
    TclGetLibraryPath, /* 153 */
    0, /* 154 */
    0, /* 155 */
    TclRegError, /* 156 */
    TclVarTraceExists, /* 157 */
    0, /* 158 */
    0, /* 159 */
    0, /* 160 */
    TclChannelTransform, /* 161 */
    TclChannelEventScriptInvoker, /* 162 */
    TclGetInstructionTable, /* 163 */
    TclExpandCodeArray, /* 164 */
    TclpSetInitialEncodings, /* 165 */
    TclListObjSetElement, /* 166 */
    0, /* 167 */
    0, /* 168 */
    TclpUtfNcmp2, /* 169 */
    TclCheckInterpTraces, /* 170 */
    TclCheckExecutionTraces, /* 171 */
    TclInThreadExit, /* 172 */
    TclUniCharMatch, /* 173 */
    0, /* 174 */
    TclCallVarTraces, /* 175 */
    TclCleanupVar, /* 176 */
    TclVarErrMsg, /* 177 */
    0, /* 178 */
    0, /* 179 */
    0, /* 180 */
    0, /* 181 */
    0, /* 182 */
    0, /* 183 */
    0, /* 184 */
    0, /* 185 */
    0, /* 186 */
    0, /* 187 */
    0, /* 188 */
    0, /* 189 */
    0, /* 190 */
    0, /* 191 */
    0, /* 192 */
    0, /* 193 */
    0, /* 194 */
    0, /* 195 */
    0, /* 196 */
    0, /* 197 */
    TclObjGetFrame, /* 198 */
    0, /* 199 */
    TclpObjRemoveDirectory, /* 200 */
    TclpObjCopyDirectory, /* 201 */
    TclpObjCreateDirectory, /* 202 */
    TclpObjDeleteFile, /* 203 */
    TclpObjCopyFile, /* 204 */
    TclpObjRenameFile, /* 205 */
    TclpObjStat, /* 206 */
    TclpObjAccess, /* 207 */
    TclpOpenFileChannel, /* 208 */
    0, /* 209 */
    0, /* 210 */
    0, /* 211 */
    TclpFindExecutable, /* 212 */
    TclGetObjNameOfExecutable, /* 213 */
    TclSetObjNameOfExecutable, /* 214 */
    TclStackAlloc, /* 215 */
    TclStackFree, /* 216 */
    TclPushStackFrame, /* 217 */
    TclPopStackFrame, /* 218 */
    0, /* 219 */
    0, /* 220 */
    0, /* 221 */
    0, /* 222 */
    0, /* 223 */
    TclGetPlatform, /* 224 */
    TclTraceDictPath, /* 225 */
    TclObjBeingDeleted, /* 226 */
    TclSetNsPath, /* 227 */
    0, /* 228 */
    TclPtrMakeUpvar, /* 229 */
    TclObjLookupVar, /* 230 */
    TclGetNamespaceFromObj, /* 231 */
    TclEvalObjEx, /* 232 */
    TclGetSrcInfoForPc, /* 233 */
    TclVarHashCreateVar, /* 234 */
    TclInitVarHashTable, /* 235 */
    0, /* 236 */
    TclResetCancellation, /* 237 */
    TclNRInterpProc, /* 238 */
    TclNRInterpProcCore, /* 239 */
    TclNRRunCallbacks, /* 240 */
    TclNREvalObjEx, /* 241 */
    TclNREvalObjv, /* 242 */
    TclDbDumpActiveObjects, /* 243 */
    TclGetNamespaceChildTable, /* 244 */
    TclGetNamespaceCommandTable, /* 245 */
    TclInitRewriteEnsemble, /* 246 */
    TclResetRewriteEnsemble, /* 247 */
    TclCopyChannel, /* 248 */
    TclDoubleDigits, /* 249 */
    TclSetSlaveCancelFlags, /* 250 */
    TclRegisterLiteral, /* 251 */
    TclPtrGetVar, /* 252 */
    TclPtrSetVar, /* 253 */
    TclPtrIncrObjVar, /* 254 */
    TclPtrObjMakeUpvar, /* 255 */
    TclPtrUnsetVar, /* 256 */
    TclStaticPackage, /* 257 */
    TclpCreateTemporaryDirectory, /* 258 */
};

static const TclIntPlatStubs tclIntPlatStubs = {
    TCL_STUB_MAGIC,
    0,
#if !defined(_WIN32) && !defined(__CYGWIN__) && !defined(MAC_OSX_TCL) /* UNIX */
    TclGetAndDetachPids, /* 0 */
    TclpCloseFile, /* 1 */
    TclpCreateCommandChannel, /* 2 */
    TclpCreatePipe, /* 3 */
    TclpCreateProcess, /* 4 */
    0, /* 5 */
    TclpMakeFile, /* 6 */
    TclpOpenFile, /* 7 */
    TclUnixWaitForFile, /* 8 */
    TclpCreateTempFile, /* 9 */
    0, /* 10 */
    0, /* 11 */
    0, /* 12 */
    0, /* 13 */
    TclUnixCopyFile, /* 14 */
    0, /* 15 */
    0, /* 16 */
    0, /* 17 */
    0, /* 18 */
    0, /* 19 */
    0, /* 20 */
    0, /* 21 */
    0, /* 22 */
    0, /* 23 */
    0, /* 24 */
    0, /* 25 */
    0, /* 26 */
    0, /* 27 */
    0, /* 28 */
    TclWinCPUID, /* 29 */
    TclUnixOpenTemporaryFile, /* 30 */
#endif /* UNIX */
#if defined(_WIN32) || defined(__CYGWIN__) /* WIN */
    TclWinConvertError, /* 0 */
    0, /* 1 */
    0, /* 2 */
    0, /* 3 */
    TclWinGetTclInstance, /* 4 */
    TclUnixWaitForFile, /* 5 */
    0, /* 6 */
    0, /* 7 */
    TclpGetPid, /* 8 */
    0, /* 9 */
    0, /* 10 */
    TclGetAndDetachPids, /* 11 */
    TclpCloseFile, /* 12 */
    TclpCreateCommandChannel, /* 13 */
    TclpCreatePipe, /* 14 */
    TclpCreateProcess, /* 15 */
    TclpIsAtty, /* 16 */
    TclUnixCopyFile, /* 17 */
    TclpMakeFile, /* 18 */
    TclpOpenFile, /* 19 */
    TclWinAddProcess, /* 20 */
    0, /* 21 */
    TclpCreateTempFile, /* 22 */
    0, /* 23 */
    TclWinNoBackslash, /* 24 */
    0, /* 25 */
    0, /* 26 */
    TclWinFlushDirtyChannels, /* 27 */
    0, /* 28 */
    TclWinCPUID, /* 29 */
    TclUnixOpenTemporaryFile, /* 30 */
#endif /* WIN */
#ifdef MAC_OSX_TCL /* MACOSX */
    TclGetAndDetachPids, /* 0 */
    TclpCloseFile, /* 1 */
    TclpCreateCommandChannel, /* 2 */
    TclpCreatePipe, /* 3 */
    TclpCreateProcess, /* 4 */
    0, /* 5 */
    TclpMakeFile, /* 6 */
    TclpOpenFile, /* 7 */
    TclUnixWaitForFile, /* 8 */
    TclpCreateTempFile, /* 9 */
    0, /* 10 */
    0, /* 11 */
    0, /* 12 */
    0, /* 13 */
    TclUnixCopyFile, /* 14 */
    TclMacOSXGetFileAttribute, /* 15 */
    TclMacOSXSetFileAttribute, /* 16 */
    TclMacOSXCopyFileAttributes, /* 17 */
    TclMacOSXMatchType, /* 18 */
    TclMacOSXNotifierAddRunLoopMode, /* 19 */
    0, /* 20 */
    0, /* 21 */
    0, /* 22 */
    0, /* 23 */
    0, /* 24 */
    0, /* 25 */
    0, /* 26 */
    0, /* 27 */
    0, /* 28 */
    TclWinCPUID, /* 29 */
    TclUnixOpenTemporaryFile, /* 30 */
#endif /* MACOSX */
};

static const TclPlatStubs tclPlatStubs = {
    TCL_STUB_MAGIC,
    0,
#ifdef MAC_OSX_TCL /* MACOSX */
    Tcl_MacOSXOpenBundleResources, /* 0 */
    Tcl_MacOSXOpenVersionedBundleResources, /* 1 */
#endif /* MACOSX */
};

const TclTomMathStubs tclTomMathStubs = {
    TCL_STUB_MAGIC,
    0,
    TclBN_epoch, /* 0 */
    TclBN_revision, /* 1 */
    TclBN_mp_add, /* 2 */
    TclBN_mp_add_d, /* 3 */
    TclBN_mp_and, /* 4 */
    TclBN_mp_clamp, /* 5 */
    TclBN_mp_clear, /* 6 */
    TclBN_mp_clear_multi, /* 7 */
    TclBN_mp_cmp, /* 8 */
    TclBN_mp_cmp_d, /* 9 */
    TclBN_mp_cmp_mag, /* 10 */
    TclBN_mp_copy, /* 11 */
    TclBN_mp_count_bits, /* 12 */
    TclBN_mp_div, /* 13 */
    TclBN_mp_div_d, /* 14 */
    TclBN_mp_div_2, /* 15 */
    TclBN_mp_div_2d, /* 16 */
    TclBN_mp_div_3, /* 17 */
    TclBN_mp_exch, /* 18 */
    TclBN_mp_expt_u32, /* 19 */
    TclBN_mp_grow, /* 20 */
    TclBN_mp_init, /* 21 */
    TclBN_mp_init_copy, /* 22 */
    TclBN_mp_init_multi, /* 23 */
    TclBN_mp_init_set, /* 24 */
    TclBN_mp_init_size, /* 25 */
    TclBN_mp_lshd, /* 26 */
    TclBN_mp_mod, /* 27 */
    TclBN_mp_mod_2d, /* 28 */
    TclBN_mp_mul, /* 29 */
    TclBN_mp_mul_d, /* 30 */
    TclBN_mp_mul_2, /* 31 */
    TclBN_mp_mul_2d, /* 32 */
    TclBN_mp_neg, /* 33 */
    TclBN_mp_or, /* 34 */
    TclBN_mp_radix_size, /* 35 */
    TclBN_mp_read_radix, /* 36 */
    TclBN_mp_rshd, /* 37 */
    TclBN_mp_shrink, /* 38 */
    TclBN_mp_set, /* 39 */
    TclBN_mp_sqr, /* 40 */
    TclBN_mp_sqrt, /* 41 */
    TclBN_mp_sub, /* 42 */
    TclBN_mp_sub_d, /* 43 */
    0, /* 44 */
    0, /* 45 */
    0, /* 46 */
    TclBN_mp_ubin_size, /* 47 */
    TclBN_mp_xor, /* 48 */
    TclBN_mp_zero, /* 49 */
    0, /* 50 */
    0, /* 51 */
    0, /* 52 */
    0, /* 53 */
    0, /* 54 */
    0, /* 55 */
    0, /* 56 */
    0, /* 57 */
    0, /* 58 */
    0, /* 59 */
    0, /* 60 */
    TclBN_mp_init_ul, /* 61 */
    TclBN_mp_set_ul, /* 62 */
    TclBN_mp_cnt_lsb, /* 63 */
    0, /* 64 */
    0, /* 65 */
    0, /* 66 */
    0, /* 67 */
    TclBN_mp_set_ull, /* 68 */
    TclBN_mp_get_mag_ull, /* 69 */
    0, /* 70 */
    TclBN_mp_get_mag_ul, /* 71 */
    0, /* 72 */
    0, /* 73 */
    0, /* 74 */
    0, /* 75 */
    TclBN_mp_signed_rsh, /* 76 */
    0, /* 77 */
    TclBN_mp_to_ubin, /* 78 */
    0, /* 79 */
    TclBN_mp_to_radix, /* 80 */
};

static const TclStubHooks tclStubHooks = {
    &tclPlatStubs,
    &tclIntStubs,
    &tclIntPlatStubs
};

const TclStubs tclStubs = {
    TCL_STUB_MAGIC,
    &tclStubHooks,
    Tcl_PkgProvideEx, /* 0 */
    Tcl_PkgRequireEx, /* 1 */
    Tcl_Panic, /* 2 */
    Tcl_Alloc, /* 3 */
    Tcl_Free, /* 4 */
    Tcl_Realloc, /* 5 */
    Tcl_DbCkalloc, /* 6 */
    Tcl_DbCkfree, /* 7 */
    Tcl_DbCkrealloc, /* 8 */
#if !defined(_WIN32) && !defined(MAC_OSX_TCL) /* UNIX */
    Tcl_CreateFileHandler, /* 9 */
#endif /* UNIX */
#if defined(_WIN32) /* WIN */
    0, /* 9 */
#endif /* WIN */
#ifdef MAC_OSX_TCL /* MACOSX */
    Tcl_CreateFileHandler, /* 9 */
#endif /* MACOSX */
#if !defined(_WIN32) && !defined(MAC_OSX_TCL) /* UNIX */
    Tcl_DeleteFileHandler, /* 10 */
#endif /* UNIX */
#if defined(_WIN32) /* WIN */
    0, /* 10 */
#endif /* WIN */
#ifdef MAC_OSX_TCL /* MACOSX */
    Tcl_DeleteFileHandler, /* 10 */
#endif /* MACOSX */
    Tcl_SetTimer, /* 11 */
    Tcl_Sleep, /* 12 */
    Tcl_WaitForEvent, /* 13 */
    Tcl_AppendAllObjTypes, /* 14 */
    Tcl_AppendStringsToObj, /* 15 */
    Tcl_AppendToObj, /* 16 */
    Tcl_ConcatObj, /* 17 */
    Tcl_ConvertToType, /* 18 */
    Tcl_DbDecrRefCount, /* 19 */
    Tcl_DbIncrRefCount, /* 20 */
    Tcl_DbIsShared, /* 21 */
    0, /* 22 */
    Tcl_DbNewByteArrayObj, /* 23 */
    Tcl_DbNewDoubleObj, /* 24 */
    Tcl_DbNewListObj, /* 25 */
    0, /* 26 */
    Tcl_DbNewObj, /* 27 */
    Tcl_DbNewStringObj, /* 28 */
    Tcl_DuplicateObj, /* 29 */
    0, /* 30 */
    Tcl_GetBoolean, /* 31 */
    Tcl_GetBooleanFromObj, /* 32 */
    Tcl_GetByteArrayFromObj, /* 33 */
    Tcl_GetDouble, /* 34 */
    Tcl_GetDoubleFromObj, /* 35 */
    0, /* 36 */
    Tcl_GetInt, /* 37 */
    Tcl_GetIntFromObj, /* 38 */
    Tcl_GetLongFromObj, /* 39 */
    Tcl_GetObjType, /* 40 */
    Tcl_GetStringFromObj, /* 41 */
    Tcl_InvalidateStringRep, /* 42 */
    Tcl_ListObjAppendList, /* 43 */
    Tcl_ListObjAppendElement, /* 44 */
    Tcl_ListObjGetElements, /* 45 */
    Tcl_ListObjIndex, /* 46 */
    Tcl_ListObjLength, /* 47 */
    Tcl_ListObjReplace, /* 48 */
    0, /* 49 */
    Tcl_NewByteArrayObj, /* 50 */
    Tcl_NewDoubleObj, /* 51 */
    0, /* 52 */
    Tcl_NewListObj, /* 53 */
    0, /* 54 */
    Tcl_NewObj, /* 55 */
    Tcl_NewStringObj, /* 56 */
    0, /* 57 */
    Tcl_SetByteArrayLength, /* 58 */
    Tcl_SetByteArrayObj, /* 59 */
    Tcl_SetDoubleObj, /* 60 */
    0, /* 61 */
    Tcl_SetListObj, /* 62 */
    0, /* 63 */
    Tcl_SetObjLength, /* 64 */
    Tcl_SetStringObj, /* 65 */
    0, /* 66 */
    0, /* 67 */
    Tcl_AllowExceptions, /* 68 */
    Tcl_AppendElement, /* 69 */
    Tcl_AppendResult, /* 70 */
    Tcl_AsyncCreate, /* 71 */
    Tcl_AsyncDelete, /* 72 */
    Tcl_AsyncInvoke, /* 73 */
    Tcl_AsyncMark, /* 74 */
    Tcl_AsyncReady, /* 75 */
    0, /* 76 */
    0, /* 77 */
    Tcl_BadChannelOption, /* 78 */
    Tcl_CallWhenDeleted, /* 79 */
    Tcl_CancelIdleCall, /* 80 */
    Tcl_Close, /* 81 */
    Tcl_CommandComplete, /* 82 */
    Tcl_Concat, /* 83 */
    Tcl_ConvertElement, /* 84 */
    Tcl_ConvertCountedElement, /* 85 */
    Tcl_CreateAlias, /* 86 */
    Tcl_CreateAliasObj, /* 87 */
    Tcl_CreateChannel, /* 88 */
    Tcl_CreateChannelHandler, /* 89 */
    Tcl_CreateCloseHandler, /* 90 */
    Tcl_CreateCommand, /* 91 */
    Tcl_CreateEventSource, /* 92 */
    Tcl_CreateExitHandler, /* 93 */
    Tcl_CreateInterp, /* 94 */
    0, /* 95 */
    Tcl_CreateObjCommand, /* 96 */
    Tcl_CreateSlave, /* 97 */
    Tcl_CreateTimerHandler, /* 98 */
    Tcl_CreateTrace, /* 99 */
    Tcl_DeleteAssocData, /* 100 */
    Tcl_DeleteChannelHandler, /* 101 */
    Tcl_DeleteCloseHandler, /* 102 */
    Tcl_DeleteCommand, /* 103 */
    Tcl_DeleteCommandFromToken, /* 104 */
    Tcl_DeleteEvents, /* 105 */
    Tcl_DeleteEventSource, /* 106 */
    Tcl_DeleteExitHandler, /* 107 */
    Tcl_DeleteHashEntry, /* 108 */
    Tcl_DeleteHashTable, /* 109 */
    Tcl_DeleteInterp, /* 110 */
    Tcl_DetachPids, /* 111 */
    Tcl_DeleteTimerHandler, /* 112 */
    Tcl_DeleteTrace, /* 113 */
    Tcl_DontCallWhenDeleted, /* 114 */
    Tcl_DoOneEvent, /* 115 */
    Tcl_DoWhenIdle, /* 116 */
    Tcl_DStringAppend, /* 117 */
    Tcl_DStringAppendElement, /* 118 */
    Tcl_DStringEndSublist, /* 119 */
    Tcl_DStringFree, /* 120 */
    Tcl_DStringGetResult, /* 121 */
    Tcl_DStringInit, /* 122 */
    Tcl_DStringResult, /* 123 */
    Tcl_DStringSetLength, /* 124 */
    Tcl_DStringStartSublist, /* 125 */
    Tcl_Eof, /* 126 */
    Tcl_ErrnoId, /* 127 */
    Tcl_ErrnoMsg, /* 128 */
    0, /* 129 */
    Tcl_EvalFile, /* 130 */
    0, /* 131 */
    Tcl_EventuallyFree, /* 132 */
    Tcl_Exit, /* 133 */
    Tcl_ExposeCommand, /* 134 */
    Tcl_ExprBoolean, /* 135 */
    Tcl_ExprBooleanObj, /* 136 */
    Tcl_ExprDouble, /* 137 */
    Tcl_ExprDoubleObj, /* 138 */
    Tcl_ExprLong, /* 139 */
    Tcl_ExprLongObj, /* 140 */
    Tcl_ExprObj, /* 141 */
    Tcl_ExprString, /* 142 */
    Tcl_Finalize, /* 143 */
    0, /* 144 */
    Tcl_FirstHashEntry, /* 145 */
    Tcl_Flush, /* 146 */
    Tcl_FreeResult, /* 147 */
    Tcl_GetAlias, /* 148 */
    Tcl_GetAliasObj, /* 149 */
    Tcl_GetAssocData, /* 150 */
    Tcl_GetChannel, /* 151 */
    Tcl_GetChannelBufferSize, /* 152 */
    Tcl_GetChannelHandle, /* 153 */
    Tcl_GetChannelInstanceData, /* 154 */
    Tcl_GetChannelMode, /* 155 */
    Tcl_GetChannelName, /* 156 */
    Tcl_GetChannelOption, /* 157 */
    Tcl_GetChannelType, /* 158 */
    Tcl_GetCommandInfo, /* 159 */
    Tcl_GetCommandName, /* 160 */
    Tcl_GetErrno, /* 161 */
    Tcl_GetHostName, /* 162 */
    Tcl_GetInterpPath, /* 163 */
    Tcl_GetMaster, /* 164 */
    Tcl_GetNameOfExecutable, /* 165 */
    Tcl_GetObjResult, /* 166 */
#if !defined(_WIN32) && !defined(MAC_OSX_TCL) /* UNIX */
    Tcl_GetOpenFile, /* 167 */
#endif /* UNIX */
#if defined(_WIN32) /* WIN */
    0, /* 167 */
#endif /* WIN */
#ifdef MAC_OSX_TCL /* MACOSX */
    Tcl_GetOpenFile, /* 167 */
#endif /* MACOSX */
    Tcl_GetPathType, /* 168 */
    Tcl_Gets, /* 169 */
    Tcl_GetsObj, /* 170 */
    Tcl_GetServiceMode, /* 171 */
    Tcl_GetSlave, /* 172 */
    Tcl_GetStdChannel, /* 173 */
    0, /* 174 */
    0, /* 175 */
    Tcl_GetVar2, /* 176 */
    0, /* 177 */
    0, /* 178 */
    Tcl_HideCommand, /* 179 */
    Tcl_Init, /* 180 */
    Tcl_InitHashTable, /* 181 */
    Tcl_InputBlocked, /* 182 */
    Tcl_InputBuffered, /* 183 */
    Tcl_InterpDeleted, /* 184 */
    Tcl_IsSafe, /* 185 */
    Tcl_JoinPath, /* 186 */
    Tcl_LinkVar, /* 187 */
    0, /* 188 */
    Tcl_MakeFileChannel, /* 189 */
    Tcl_MakeSafe, /* 190 */
    Tcl_MakeTcpClientChannel, /* 191 */
    Tcl_Merge, /* 192 */
    Tcl_NextHashEntry, /* 193 */
    Tcl_NotifyChannel, /* 194 */
    Tcl_ObjGetVar2, /* 195 */
    Tcl_ObjSetVar2, /* 196 */
    Tcl_OpenCommandChannel, /* 197 */
    Tcl_OpenFileChannel, /* 198 */
    Tcl_OpenTcpClient, /* 199 */
    Tcl_OpenTcpServer, /* 200 */
    Tcl_Preserve, /* 201 */
    Tcl_PrintDouble, /* 202 */
    Tcl_PutEnv, /* 203 */
    Tcl_PosixError, /* 204 */
    Tcl_QueueEvent, /* 205 */
    Tcl_Read, /* 206 */
    Tcl_ReapDetachedProcs, /* 207 */
    Tcl_RecordAndEval, /* 208 */
    Tcl_RecordAndEvalObj, /* 209 */
    Tcl_RegisterChannel, /* 210 */
    Tcl_RegisterObjType, /* 211 */
    Tcl_RegExpCompile, /* 212 */
    Tcl_RegExpExec, /* 213 */
    Tcl_RegExpMatch, /* 214 */
    Tcl_RegExpRange, /* 215 */
    Tcl_Release, /* 216 */
    Tcl_ResetResult, /* 217 */
    Tcl_ScanElement, /* 218 */
    Tcl_ScanCountedElement, /* 219 */
    0, /* 220 */
    Tcl_ServiceAll, /* 221 */
    Tcl_ServiceEvent, /* 222 */
    Tcl_SetAssocData, /* 223 */
    Tcl_SetChannelBufferSize, /* 224 */
    Tcl_SetChannelOption, /* 225 */
    Tcl_SetCommandInfo, /* 226 */
    Tcl_SetErrno, /* 227 */
    Tcl_SetErrorCode, /* 228 */
    Tcl_SetMaxBlockTime, /* 229 */
    0, /* 230 */
    Tcl_SetRecursionLimit, /* 231 */
    0, /* 232 */
    Tcl_SetServiceMode, /* 233 */
    Tcl_SetObjErrorCode, /* 234 */
    Tcl_SetObjResult, /* 235 */
    Tcl_SetStdChannel, /* 236 */
    0, /* 237 */
    Tcl_SetVar2, /* 238 */
    Tcl_SignalId, /* 239 */
    Tcl_SignalMsg, /* 240 */
    Tcl_SourceRCFile, /* 241 */
    Tcl_SplitList, /* 242 */
    Tcl_SplitPath, /* 243 */
    0, /* 244 */
    0, /* 245 */
    0, /* 246 */
    0, /* 247 */
    Tcl_TraceVar2, /* 248 */
    Tcl_TranslateFileName, /* 249 */
    Tcl_Ungets, /* 250 */
    Tcl_UnlinkVar, /* 251 */
    Tcl_UnregisterChannel, /* 252 */
    0, /* 253 */
    Tcl_UnsetVar2, /* 254 */
    0, /* 255 */
    Tcl_UntraceVar2, /* 256 */
    Tcl_UpdateLinkedVar, /* 257 */
    0, /* 258 */
    Tcl_UpVar2, /* 259 */
    Tcl_VarEval, /* 260 */
    0, /* 261 */
    Tcl_VarTraceInfo2, /* 262 */
    Tcl_Write, /* 263 */
    Tcl_WrongNumArgs, /* 264 */
    Tcl_DumpActiveMemory, /* 265 */
    Tcl_ValidateAllMemory, /* 266 */
    0, /* 267 */
    0, /* 268 */
    Tcl_HashStats, /* 269 */
    Tcl_ParseVar, /* 270 */
    0, /* 271 */
    Tcl_PkgPresentEx, /* 272 */
    0, /* 273 */
    0, /* 274 */
    0, /* 275 */
    0, /* 276 */
    Tcl_WaitPid, /* 277 */
    0, /* 278 */
    Tcl_GetVersion, /* 279 */
    Tcl_InitMemory, /* 280 */
    Tcl_StackChannel, /* 281 */
    Tcl_UnstackChannel, /* 282 */
    Tcl_GetStackedChannel, /* 283 */
    Tcl_SetMainLoop, /* 284 */
    0, /* 285 */
    Tcl_AppendObjToObj, /* 286 */
    Tcl_CreateEncoding, /* 287 */
    Tcl_CreateThreadExitHandler, /* 288 */
    Tcl_DeleteThreadExitHandler, /* 289 */
    0, /* 290 */
    Tcl_EvalEx, /* 291 */
    Tcl_EvalObjv, /* 292 */
    Tcl_EvalObjEx, /* 293 */
    Tcl_ExitThread, /* 294 */
    Tcl_ExternalToUtf, /* 295 */
    Tcl_ExternalToUtfDString, /* 296 */
    Tcl_FinalizeThread, /* 297 */
    Tcl_FinalizeNotifier, /* 298 */
    Tcl_FreeEncoding, /* 299 */
    Tcl_GetCurrentThread, /* 300 */
    Tcl_GetEncoding, /* 301 */
    Tcl_GetEncodingName, /* 302 */
    Tcl_GetEncodingNames, /* 303 */
    Tcl_GetIndexFromObjStruct, /* 304 */
    Tcl_GetThreadData, /* 305 */
    Tcl_GetVar2Ex, /* 306 */
    Tcl_InitNotifier, /* 307 */
    Tcl_MutexLock, /* 308 */
    Tcl_MutexUnlock, /* 309 */
    Tcl_ConditionNotify, /* 310 */
    Tcl_ConditionWait, /* 311 */
    Tcl_NumUtfChars, /* 312 */
    Tcl_ReadChars, /* 313 */
    0, /* 314 */
    0, /* 315 */
    Tcl_SetSystemEncoding, /* 316 */
    Tcl_SetVar2Ex, /* 317 */
    Tcl_ThreadAlert, /* 318 */
    Tcl_ThreadQueueEvent, /* 319 */
    Tcl_UniCharAtIndex, /* 320 */
    Tcl_UniCharToLower, /* 321 */
    Tcl_UniCharToTitle, /* 322 */
    Tcl_UniCharToUpper, /* 323 */
    Tcl_UniCharToUtf, /* 324 */
    Tcl_UtfAtIndex, /* 325 */
    Tcl_UtfCharComplete, /* 326 */
    Tcl_UtfBackslash, /* 327 */
    Tcl_UtfFindFirst, /* 328 */
    Tcl_UtfFindLast, /* 329 */
    Tcl_UtfNext, /* 330 */
    Tcl_UtfPrev, /* 331 */
    Tcl_UtfToExternal, /* 332 */
    Tcl_UtfToExternalDString, /* 333 */
    Tcl_UtfToLower, /* 334 */
    Tcl_UtfToTitle, /* 335 */
    Tcl_UtfToChar16, /* 336 */
    Tcl_UtfToUpper, /* 337 */
    Tcl_WriteChars, /* 338 */
    Tcl_WriteObj, /* 339 */
    Tcl_GetString, /* 340 */
    0, /* 341 */
    0, /* 342 */
    Tcl_AlertNotifier, /* 343 */
    Tcl_ServiceModeHook, /* 344 */
    Tcl_UniCharIsAlnum, /* 345 */
    Tcl_UniCharIsAlpha, /* 346 */
    Tcl_UniCharIsDigit, /* 347 */
    Tcl_UniCharIsLower, /* 348 */
    Tcl_UniCharIsSpace, /* 349 */
    Tcl_UniCharIsUpper, /* 350 */
    Tcl_UniCharIsWordChar, /* 351 */
    Tcl_UniCharLen, /* 352 */
    Tcl_UniCharNcmp, /* 353 */
    Tcl_Char16ToUtfDString, /* 354 */
    Tcl_UtfToChar16DString, /* 355 */
    Tcl_GetRegExpFromObj, /* 356 */
    0, /* 357 */
    Tcl_FreeParse, /* 358 */
    Tcl_LogCommandInfo, /* 359 */
    Tcl_ParseBraces, /* 360 */
    Tcl_ParseCommand, /* 361 */
    Tcl_ParseExpr, /* 362 */
    Tcl_ParseQuotedString, /* 363 */
    Tcl_ParseVarName, /* 364 */
    Tcl_GetCwd, /* 365 */
    Tcl_Chdir, /* 366 */
    Tcl_Access, /* 367 */
    Tcl_Stat, /* 368 */
    Tcl_UtfNcmp, /* 369 */
    Tcl_UtfNcasecmp, /* 370 */
    Tcl_StringCaseMatch, /* 371 */
    Tcl_UniCharIsControl, /* 372 */
    Tcl_UniCharIsGraph, /* 373 */
    Tcl_UniCharIsPrint, /* 374 */
    Tcl_UniCharIsPunct, /* 375 */
    Tcl_RegExpExecObj, /* 376 */
    Tcl_RegExpGetInfo, /* 377 */
    Tcl_NewUnicodeObj, /* 378 */
    Tcl_SetUnicodeObj, /* 379 */
    Tcl_GetCharLength, /* 380 */
    Tcl_GetUniChar, /* 381 */
    0, /* 382 */
    Tcl_GetRange, /* 383 */
    Tcl_AppendUnicodeToObj, /* 384 */
    Tcl_RegExpMatchObj, /* 385 */
    Tcl_SetNotifier, /* 386 */
    Tcl_GetAllocMutex, /* 387 */
    Tcl_GetChannelNames, /* 388 */
    Tcl_GetChannelNamesEx, /* 389 */
    Tcl_ProcObjCmd, /* 390 */
    Tcl_ConditionFinalize, /* 391 */
    Tcl_MutexFinalize, /* 392 */
    Tcl_CreateThread, /* 393 */
    Tcl_ReadRaw, /* 394 */
    Tcl_WriteRaw, /* 395 */
    Tcl_GetTopChannel, /* 396 */
    Tcl_ChannelBuffered, /* 397 */
    Tcl_ChannelName, /* 398 */
    Tcl_ChannelVersion, /* 399 */
    Tcl_ChannelBlockModeProc, /* 400 */
    Tcl_ChannelCloseProc, /* 401 */
    Tcl_ChannelClose2Proc, /* 402 */
    Tcl_ChannelInputProc, /* 403 */
    Tcl_ChannelOutputProc, /* 404 */
    Tcl_ChannelSeekProc, /* 405 */
    Tcl_ChannelSetOptionProc, /* 406 */
    Tcl_ChannelGetOptionProc, /* 407 */
    Tcl_ChannelWatchProc, /* 408 */
    Tcl_ChannelGetHandleProc, /* 409 */
    Tcl_ChannelFlushProc, /* 410 */
    Tcl_ChannelHandlerProc, /* 411 */
    Tcl_JoinThread, /* 412 */
    Tcl_IsChannelShared, /* 413 */
    Tcl_IsChannelRegistered, /* 414 */
    Tcl_CutChannel, /* 415 */
    Tcl_SpliceChannel, /* 416 */
    Tcl_ClearChannelHandlers, /* 417 */
    Tcl_IsChannelExisting, /* 418 */
    Tcl_UniCharNcasecmp, /* 419 */
    Tcl_UniCharCaseMatch, /* 420 */
    0, /* 421 */
    0, /* 422 */
    Tcl_InitCustomHashTable, /* 423 */
    Tcl_InitObjHashTable, /* 424 */
    Tcl_CommandTraceInfo, /* 425 */
    Tcl_TraceCommand, /* 426 */
    Tcl_UntraceCommand, /* 427 */
    Tcl_AttemptAlloc, /* 428 */
    Tcl_AttemptDbCkalloc, /* 429 */
    Tcl_AttemptRealloc, /* 430 */
    Tcl_AttemptDbCkrealloc, /* 431 */
    Tcl_AttemptSetObjLength, /* 432 */
    Tcl_GetChannelThread, /* 433 */
    Tcl_GetUnicodeFromObj, /* 434 */
    0, /* 435 */
    0, /* 436 */
    Tcl_SubstObj, /* 437 */
    Tcl_DetachChannel, /* 438 */
    Tcl_IsStandardChannel, /* 439 */
    Tcl_FSCopyFile, /* 440 */
    Tcl_FSCopyDirectory, /* 441 */
    Tcl_FSCreateDirectory, /* 442 */
    Tcl_FSDeleteFile, /* 443 */
    Tcl_FSLoadFile, /* 444 */
    Tcl_FSMatchInDirectory, /* 445 */
    Tcl_FSLink, /* 446 */
    Tcl_FSRemoveDirectory, /* 447 */
    Tcl_FSRenameFile, /* 448 */
    Tcl_FSLstat, /* 449 */
    Tcl_FSUtime, /* 450 */
    Tcl_FSFileAttrsGet, /* 451 */
    Tcl_FSFileAttrsSet, /* 452 */
    Tcl_FSFileAttrStrings, /* 453 */
    Tcl_FSStat, /* 454 */
    Tcl_FSAccess, /* 455 */
    Tcl_FSOpenFileChannel, /* 456 */
    Tcl_FSGetCwd, /* 457 */
    Tcl_FSChdir, /* 458 */
    Tcl_FSConvertToPathType, /* 459 */
    Tcl_FSJoinPath, /* 460 */
    Tcl_FSSplitPath, /* 461 */
    Tcl_FSEqualPaths, /* 462 */
    Tcl_FSGetNormalizedPath, /* 463 */
    Tcl_FSJoinToPath, /* 464 */
    Tcl_FSGetInternalRep, /* 465 */
    Tcl_FSGetTranslatedPath, /* 466 */
    Tcl_FSEvalFile, /* 467 */
    Tcl_FSNewNativePath, /* 468 */
    Tcl_FSGetNativePath, /* 469 */
    Tcl_FSFileSystemInfo, /* 470 */
    Tcl_FSPathSeparator, /* 471 */
    Tcl_FSListVolumes, /* 472 */
    Tcl_FSRegister, /* 473 */
    Tcl_FSUnregister, /* 474 */
    Tcl_FSData, /* 475 */
    Tcl_FSGetTranslatedStringPath, /* 476 */
    Tcl_FSGetFileSystemForPath, /* 477 */
    Tcl_FSGetPathType, /* 478 */
    Tcl_OutputBuffered, /* 479 */
    Tcl_FSMountsChanged, /* 480 */
    Tcl_EvalTokensStandard, /* 481 */
    Tcl_GetTime, /* 482 */
    Tcl_CreateObjTrace, /* 483 */
    Tcl_GetCommandInfoFromToken, /* 484 */
    Tcl_SetCommandInfoFromToken, /* 485 */
    Tcl_DbNewWideIntObj, /* 486 */
    Tcl_GetWideIntFromObj, /* 487 */
    Tcl_NewWideIntObj, /* 488 */
    Tcl_SetWideIntObj, /* 489 */
    Tcl_AllocStatBuf, /* 490 */
    Tcl_Seek, /* 491 */
    Tcl_Tell, /* 492 */
    Tcl_ChannelWideSeekProc, /* 493 */
    Tcl_DictObjPut, /* 494 */
    Tcl_DictObjGet, /* 495 */
    Tcl_DictObjRemove, /* 496 */
    Tcl_DictObjSize, /* 497 */
    Tcl_DictObjFirst, /* 498 */
    Tcl_DictObjNext, /* 499 */
    Tcl_DictObjDone, /* 500 */
    Tcl_DictObjPutKeyList, /* 501 */
    Tcl_DictObjRemoveKeyList, /* 502 */
    Tcl_NewDictObj, /* 503 */
    Tcl_DbNewDictObj, /* 504 */
    Tcl_RegisterConfig, /* 505 */
    Tcl_CreateNamespace, /* 506 */
    Tcl_DeleteNamespace, /* 507 */
    Tcl_AppendExportList, /* 508 */
    Tcl_Export, /* 509 */
    Tcl_Import, /* 510 */
    Tcl_ForgetImport, /* 511 */
    Tcl_GetCurrentNamespace, /* 512 */
    Tcl_GetGlobalNamespace, /* 513 */
    Tcl_FindNamespace, /* 514 */
    Tcl_FindCommand, /* 515 */
    Tcl_GetCommandFromObj, /* 516 */
    Tcl_GetCommandFullName, /* 517 */
    Tcl_FSEvalFileEx, /* 518 */
    0, /* 519 */
    Tcl_LimitAddHandler, /* 520 */
    Tcl_LimitRemoveHandler, /* 521 */
    Tcl_LimitReady, /* 522 */
    Tcl_LimitCheck, /* 523 */
    Tcl_LimitExceeded, /* 524 */
    Tcl_LimitSetCommands, /* 525 */
    Tcl_LimitSetTime, /* 526 */
    Tcl_LimitSetGranularity, /* 527 */
    Tcl_LimitTypeEnabled, /* 528 */
    Tcl_LimitTypeExceeded, /* 529 */
    Tcl_LimitTypeSet, /* 530 */
    Tcl_LimitTypeReset, /* 531 */
    Tcl_LimitGetCommands, /* 532 */
    Tcl_LimitGetTime, /* 533 */
    Tcl_LimitGetGranularity, /* 534 */
    Tcl_SaveInterpState, /* 535 */
    Tcl_RestoreInterpState, /* 536 */
    Tcl_DiscardInterpState, /* 537 */
    Tcl_SetReturnOptions, /* 538 */
    Tcl_GetReturnOptions, /* 539 */
    Tcl_IsEnsemble, /* 540 */
    Tcl_CreateEnsemble, /* 541 */
    Tcl_FindEnsemble, /* 542 */
    Tcl_SetEnsembleSubcommandList, /* 543 */
    Tcl_SetEnsembleMappingDict, /* 544 */
    Tcl_SetEnsembleUnknownHandler, /* 545 */
    Tcl_SetEnsembleFlags, /* 546 */
    Tcl_GetEnsembleSubcommandList, /* 547 */
    Tcl_GetEnsembleMappingDict, /* 548 */
    Tcl_GetEnsembleUnknownHandler, /* 549 */
    Tcl_GetEnsembleFlags, /* 550 */
    Tcl_GetEnsembleNamespace, /* 551 */
    Tcl_SetTimeProc, /* 552 */
    Tcl_QueryTimeProc, /* 553 */
    Tcl_ChannelThreadActionProc, /* 554 */
    Tcl_NewBignumObj, /* 555 */
    Tcl_DbNewBignumObj, /* 556 */
    Tcl_SetBignumObj, /* 557 */
    Tcl_GetBignumFromObj, /* 558 */
    Tcl_TakeBignumFromObj, /* 559 */
    Tcl_TruncateChannel, /* 560 */
    Tcl_ChannelTruncateProc, /* 561 */
    Tcl_SetChannelErrorInterp, /* 562 */
    Tcl_GetChannelErrorInterp, /* 563 */
    Tcl_SetChannelError, /* 564 */
    Tcl_GetChannelError, /* 565 */
    Tcl_InitBignumFromDouble, /* 566 */
    Tcl_GetNamespaceUnknownHandler, /* 567 */
    Tcl_SetNamespaceUnknownHandler, /* 568 */
    Tcl_GetEncodingFromObj, /* 569 */
    Tcl_GetEncodingSearchPath, /* 570 */
    Tcl_SetEncodingSearchPath, /* 571 */
    Tcl_GetEncodingNameFromEnvironment, /* 572 */
    Tcl_PkgRequireProc, /* 573 */
    Tcl_AppendObjToErrorInfo, /* 574 */
    Tcl_AppendLimitedToObj, /* 575 */
    Tcl_Format, /* 576 */
    Tcl_AppendFormatToObj, /* 577 */
    Tcl_ObjPrintf, /* 578 */
    Tcl_AppendPrintfToObj, /* 579 */
    Tcl_CancelEval, /* 580 */
    Tcl_Canceled, /* 581 */
    Tcl_CreatePipe, /* 582 */
    Tcl_NRCreateCommand, /* 583 */
    Tcl_NREvalObj, /* 584 */
    Tcl_NREvalObjv, /* 585 */
    Tcl_NRCmdSwap, /* 586 */
    Tcl_NRAddCallback, /* 587 */
    Tcl_NRCallObjProc, /* 588 */
    Tcl_GetFSDeviceFromStat, /* 589 */
    Tcl_GetFSInodeFromStat, /* 590 */
    Tcl_GetModeFromStat, /* 591 */
    Tcl_GetLinkCountFromStat, /* 592 */
    Tcl_GetUserIdFromStat, /* 593 */
    Tcl_GetGroupIdFromStat, /* 594 */
    Tcl_GetDeviceTypeFromStat, /* 595 */
    Tcl_GetAccessTimeFromStat, /* 596 */
    Tcl_GetModificationTimeFromStat, /* 597 */
    Tcl_GetChangeTimeFromStat, /* 598 */
    Tcl_GetSizeFromStat, /* 599 */
    Tcl_GetBlocksFromStat, /* 600 */
    Tcl_GetBlockSizeFromStat, /* 601 */
    Tcl_SetEnsembleParameterList, /* 602 */
    Tcl_GetEnsembleParameterList, /* 603 */
    Tcl_ParseArgsObjv, /* 604 */
    Tcl_GetErrorLine, /* 605 */
    Tcl_SetErrorLine, /* 606 */
    Tcl_TransferResult, /* 607 */
    Tcl_InterpActive, /* 608 */
    Tcl_BackgroundException, /* 609 */
    Tcl_ZlibDeflate, /* 610 */
    Tcl_ZlibInflate, /* 611 */
    Tcl_ZlibCRC32, /* 612 */
    Tcl_ZlibAdler32, /* 613 */
    Tcl_ZlibStreamInit, /* 614 */
    Tcl_ZlibStreamGetCommandName, /* 615 */
    Tcl_ZlibStreamEof, /* 616 */
    Tcl_ZlibStreamChecksum, /* 617 */
    Tcl_ZlibStreamPut, /* 618 */
    Tcl_ZlibStreamGet, /* 619 */
    Tcl_ZlibStreamClose, /* 620 */
    Tcl_ZlibStreamReset, /* 621 */
    Tcl_SetStartupScript, /* 622 */
    Tcl_GetStartupScript, /* 623 */
    Tcl_CloseEx, /* 624 */
    Tcl_NRExprObj, /* 625 */
    Tcl_NRSubstObj, /* 626 */
    Tcl_LoadFile, /* 627 */
    Tcl_FindSymbol, /* 628 */
    Tcl_FSUnloadFile, /* 629 */
    Tcl_ZlibStreamSetCompressionDictionary, /* 630 */
    Tcl_OpenTcpServerEx, /* 631 */
    TclZipfs_Mount, /* 632 */
    TclZipfs_Unmount, /* 633 */
    TclZipfs_TclLibrary, /* 634 */
    TclZipfs_MountBuffer, /* 635 */
    Tcl_FreeIntRep, /* 636 */
    Tcl_InitStringRep, /* 637 */
    Tcl_FetchIntRep, /* 638 */
    Tcl_StoreIntRep, /* 639 */
    Tcl_HasStringRep, /* 640 */
    Tcl_IncrRefCount, /* 641 */
    Tcl_DecrRefCount, /* 642 */
    Tcl_IsShared, /* 643 */
    Tcl_LinkArray, /* 644 */
    Tcl_GetIntForIndex, /* 645 */
    Tcl_UtfToUniChar, /* 646 */
    Tcl_UniCharToUtfDString, /* 647 */
    Tcl_UtfToUniCharDString, /* 648 */
};

/* !END!: Do not edit above this line. */<|MERGE_RESOLUTION|>--- conflicted
+++ resolved
@@ -76,8 +76,6 @@
 
 #define TclBN_mp_set_ul (void (*)(mp_int *a, unsigned long i))TclBN_mp_set_long
 
-<<<<<<< HEAD
-=======
 mp_err MP_WUR TclBN_mp_expt_u32(const mp_int *a, unsigned int b, mp_int *c) {
 	return TclBN_s_mp_expt_u32(a, b, c);
 }
@@ -120,134 +118,6 @@
 
 
 
-#if defined(TCL_NO_DEPRECATED) || TCL_MAJOR_VERSION > 8
-#   define TclBN_mp_expt_d_ex 0
-#   define TclBN_mp_to_unsigned_bin 0
-#   define TclBN_mp_to_unsigned_bin_n 0
-#   define TclBN_mp_toradix_n 0
-#   define TclSetStartupScriptPath 0
-#   define TclGetStartupScriptPath 0
-#   define TclSetStartupScriptFileName 0
-#   define TclGetStartupScriptFileName 0
-#   define TclPrecTraceProc 0
-#   define TclpInetNtoa 0
-#   define TclWinGetServByName 0
-#   define TclWinGetSockOpt 0
-#   define TclWinSetSockOpt 0
-#   define TclWinNToHS 0
-#   define TclWinGetPlatformId 0
-#   define TclWinResetInterfaces 0
-#   define TclWinSetInterfaces 0
-#   define TclWinGetPlatformId 0
-#   define TclBNInitBignumFromWideUInt 0
-#   define TclBNInitBignumFromWideInt 0
-#   define TclBNInitBignumFromLong 0
-#   define Tcl_Backslash 0
-#   define Tcl_GetDefaultEncodingDir 0
-#   define Tcl_SetDefaultEncodingDir 0
-#   define Tcl_EvalTokens 0
-#   define Tcl_CreateMathFunc 0
-#   define Tcl_GetMathFuncInfo 0
-#   define Tcl_ListMathFuncs 0
-#   define Tcl_SetIntObj 0
-#   define Tcl_SetLongObj 0
-#   define Tcl_NewIntObj 0
-#   define Tcl_NewLongObj 0
-#   define Tcl_DbNewLongObj 0
-#   define Tcl_BackgroundError 0
-#else
-
-int TclBN_mp_expt_d_ex(const mp_int *a, unsigned int b, mp_int *c, int fast)
-{
-	return mp_expt_u32(a, b, c);
-}
-
-mp_err mp_to_unsigned_bin(const mp_int *a, unsigned char *b)
-{
-   return mp_to_ubin(a, b, INT_MAX, NULL);
-}
-
-mp_err mp_to_unsigned_bin_n(const mp_int *a, unsigned char *b, unsigned long *outlen)
-{
-   size_t n = mp_ubin_size(a);
-   if (*outlen < (unsigned long)n) {
-      return MP_VAL;
-   }
-   *outlen = (unsigned long)n;
-   return mp_to_ubin(a, b, n, NULL);
-}
-
-void bn_reverse(unsigned char *s, int len)
-{
-   if (len > 0) {
-      s_mp_reverse(s, (size_t)len);
-   }
-}
-
-mp_err mp_toradix_n(const mp_int *a, char *str, int radix, int maxlen)
-{
-   if (maxlen < 0) {
-      return MP_VAL;
-   }
-   return mp_to_radix(a, str, (size_t)maxlen, NULL, radix);
-}
-
-#define TclBNInitBignumFromLong initBignumFromLong
-static void TclBNInitBignumFromLong(mp_int *a, long b)
-{
-    TclBNInitBignumFromWideInt(a, b);
-}
-#define TclSetStartupScriptPath setStartupScriptPath
-static void TclSetStartupScriptPath(Tcl_Obj *path)
-{
-    Tcl_SetStartupScript(path, NULL);
-}
-#define TclGetStartupScriptPath getStartupScriptPath
-static Tcl_Obj *TclGetStartupScriptPath(void)
-{
-    return Tcl_GetStartupScript(NULL);
-}
-#define TclSetStartupScriptFileName setStartupScriptFileName
-static void TclSetStartupScriptFileName(
-    const char *fileName)
-{
-    Tcl_SetStartupScript(Tcl_NewStringObj(fileName,-1), NULL);
-}
-#define TclGetStartupScriptFileName getStartupScriptFileName
-static const char *TclGetStartupScriptFileName(void)
-{
-    Tcl_Obj *path = Tcl_GetStartupScript(NULL);
-    if (path == NULL) {
-	return NULL;
-    }
-    return Tcl_GetString(path);
-}
-#if defined(_WIN32) || defined(__CYGWIN__)
-#undef TclWinNToHS
-#undef TclWinGetPlatformId
-#undef TclWinResetInterfaces
-#undef TclWinSetInterfaces
-static void
-doNothing(void)
-{
-    /* dummy implementation, no need to do anything */
-}
-#define TclWinNToHS winNToHS
-static unsigned short TclWinNToHS(unsigned short ns) {
-	return ntohs(ns);
-}
-#define TclWinGetPlatformId winGetPlatformId
-static int
-TclWinGetPlatformId(void)
-{
-    return 2; /* VER_PLATFORM_WIN32_NT */;
-}
-#define TclWinResetInterfaces doNothing
-#define TclWinSetInterfaces (void (*) (int)) doNothing
-#endif
-#endif /* TCL_NO_DEPRECATED */
-
->>>>>>> 5c680e9d
 #ifdef _WIN32
 #   define TclUnixWaitForFile 0
 #   define TclUnixCopyFile 0
