--- conflicted
+++ resolved
@@ -37,13 +37,8 @@
 #undef Tcl_ValidateAllMemory
 #undef Tcl_FindHashEntry
 #undef Tcl_CreateHashEntry
-<<<<<<< HEAD
 #undef Tcl_Panic
 #undef Tcl_FindExecutable
-#define TclpLocaltime_unix TclpLocaltime
-#define TclpGmtime_unix TclpGmtime
-=======
->>>>>>> cb60be19
 
 #ifdef __CYGWIN__
 
@@ -460,17 +455,10 @@
     TclWinConvertWSAError, /* 1 */
     TclpCreateCommandChannel, /* 2 */
     TclpCreatePipe, /* 3 */
-<<<<<<< HEAD
-    TclpCreateProcess, /* 4 */
+    TclWinGetTclInstance, /* 4 */
     0, /* 5 */
-    TclpMakeFile, /* 6 */
-    TclpOpenFile, /* 7 */
-=======
-    TclWinGetTclInstance, /* 4 */
-    NULL, /* 5 */
     TclWinNToHS, /* 6 */
     TclWinSetSockOpt, /* 7 */
->>>>>>> cb60be19
     TclUnixWaitForFile, /* 8 */
     TclWinGetPlatformId, /* 9 */
     TclpReaddir, /* 10 */
@@ -478,37 +466,20 @@
     TclpGmtime_unix, /* 12 */
     TclpInetNtoa, /* 13 */
     TclUnixCopyFile, /* 14 */
-<<<<<<< HEAD
-    0, /* 15 */
+    TclMacOSXGetFileAttribute, /* 15 */
     0, /* 16 */
     0, /* 17 */
-    0, /* 18 */
-    0, /* 19 */
-    0, /* 20 */
-    0, /* 21 */
-    TclpCreateTempFile, /* 22 */
-    0, /* 23 */
-    0, /* 24 */
-    0, /* 25 */
-    0, /* 26 */
-    0, /* 27 */
-    0, /* 28 */
-=======
-    TclMacOSXGetFileAttribute, /* 15 */
-    NULL, /* 16 */
-    NULL, /* 17 */
     TclMacOSXMatchType, /* 18 */
     TclMacOSXNotifierAddRunLoopMode, /* 19 */
     TclWinAddProcess, /* 20 */
-    NULL, /* 21 */
+    0, /* 21 */
     TclpCreateTempFile, /* 22 */
     TclpGetTZName, /* 23 */
     TclWinNoBackslash, /* 24 */
-    NULL, /* 25 */
+    0, /* 25 */
     TclWinSetInterfaces, /* 26 */
     TclWinFlushDirtyChannels, /* 27 */
     TclWinResetInterfaces, /* 28 */
->>>>>>> cb60be19
     TclWinCPUID, /* 29 */
     TclGetAndDetachPids, /* 30 */
     TclpCloseFile, /* 31 */
@@ -550,17 +521,10 @@
     TclWinConvertWSAError, /* 1 */
     TclpCreateCommandChannel, /* 2 */
     TclpCreatePipe, /* 3 */
-<<<<<<< HEAD
-    TclpCreateProcess, /* 4 */
+    TclWinGetTclInstance, /* 4 */
     0, /* 5 */
-    TclpMakeFile, /* 6 */
-    TclpOpenFile, /* 7 */
-=======
-    TclWinGetTclInstance, /* 4 */
-    NULL, /* 5 */
     TclWinNToHS, /* 6 */
     TclWinSetSockOpt, /* 7 */
->>>>>>> cb60be19
     TclUnixWaitForFile, /* 8 */
     TclWinGetPlatformId, /* 9 */
     TclpReaddir, /* 10 */
@@ -573,27 +537,15 @@
     TclMacOSXCopyFileAttributes, /* 17 */
     TclMacOSXMatchType, /* 18 */
     TclMacOSXNotifierAddRunLoopMode, /* 19 */
-<<<<<<< HEAD
-    0, /* 20 */
+    TclWinAddProcess, /* 20 */
     0, /* 21 */
-    TclpCreateTempFile, /* 22 */
-    0, /* 23 */
-    0, /* 24 */
-    0, /* 25 */
-    0, /* 26 */
-    0, /* 27 */
-    0, /* 28 */
-=======
-    TclWinAddProcess, /* 20 */
-    NULL, /* 21 */
     TclpCreateTempFile, /* 22 */
     TclpGetTZName, /* 23 */
     TclWinNoBackslash, /* 24 */
-    NULL, /* 25 */
+    0, /* 25 */
     TclWinSetInterfaces, /* 26 */
     TclWinFlushDirtyChannels, /* 27 */
     TclWinResetInterfaces, /* 28 */
->>>>>>> cb60be19
     TclWinCPUID, /* 29 */
     TclGetAndDetachPids, /* 30 */
     TclpCloseFile, /* 31 */
