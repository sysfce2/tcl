/*
 * tclStubInit.c --
 *
 *	This file contains the initializers for the Tcl stub vectors.
 *
 * Copyright © 1998-1999 Scriptics Corporation.
 *
 * See the file "license.terms" for information on usage and redistribution
 * of this file, and for a DISCLAIMER OF ALL WARRANTIES.
 */

#include "tclInt.h"
#include "tommath_private.h"
#include "tclTomMath.h"

#ifdef __CYGWIN__
#   include <wchar.h>
#endif

#ifdef __GNUC__
#pragma GCC dependency "tcl.decls"
#pragma GCC dependency "tclInt.decls"
#pragma GCC dependency "tclTomMath.decls"
#endif

/*
 * Remove macros that will interfere with the definitions below.
 */

#undef Tcl_Alloc
#undef Tcl_Free
#undef Tcl_Realloc
#undef Tcl_NewBooleanObj
#undef Tcl_NewByteArrayObj
#undef Tcl_NewDoubleObj
#undef Tcl_NewIntObj
#undef Tcl_NewListObj
#undef Tcl_NewLongObj
#undef Tcl_DbNewLongObj
#undef Tcl_NewObj
#undef Tcl_NewStringObj
#undef Tcl_GetUnicode
#undef Tcl_GetUnicodeFromObj
#undef Tcl_NewUnicodeObj
#undef Tcl_SetUnicodeObj
#undef Tcl_DumpActiveMemory
#undef Tcl_ValidateAllMemory
#undef Tcl_FindHashEntry
#undef Tcl_CreateHashEntry
#undef Tcl_Panic
#undef Tcl_FindExecutable
#undef Tcl_SetExitProc
#undef Tcl_SetPanicProc
#undef TclpGetPid
#undef TclSockMinimumBuffers
#undef Tcl_SetIntObj
#undef Tcl_SetLongObj
#undef TclpInetNtoa
#undef TclWinGetServByName
#undef TclWinGetSockOpt
#undef TclWinSetSockOpt
#undef TclWinNToHS
#undef TclStaticLibrary
#undef Tcl_BackgroundError
#define TclStaticLibrary Tcl_StaticLibrary
#undef Tcl_UniCharToUtfDString
#undef Tcl_UtfToUniCharDString
#undef Tcl_UtfToUniChar
#undef Tcl_UniCharLen
#if !defined(_WIN32) && !defined(__CYGWIN__)
#undef Tcl_WinConvertError
#define Tcl_WinConvertError 0
#endif
#undef Tcl_Close
#define Tcl_Close 0
#undef TclGetByteArrayFromObj
#define TclGetByteArrayFromObj 0
#undef Tcl_GetByteArrayFromObj
#define Tcl_GetByteArrayFromObj 0


#if TCL_UTF_MAX < 4
static void uniCodePanic() {
    Tcl_Panic("This extension uses a deprecated function, not available now: Tcl is compiled with -DTCL_UTF_MAX==%d", TCL_UTF_MAX);
}
#   define Tcl_GetUnicodeFromObj (Tcl_UniChar *(*)(Tcl_Obj *, size_t *))(void *)uniCodePanic
#   define TclGetUnicodeFromObj (Tcl_UniChar *(*)(Tcl_Obj *, int *))(void *)uniCodePanic
#   define Tcl_NewUnicodeObj (Tcl_Obj *(*)(const Tcl_UniChar *, size_t))(void *)uniCodePanic
#   define Tcl_SetUnicodeObj (void(*)(Tcl_Obj *, const Tcl_UniChar *, size_t))(void *)uniCodePanic
#   define Tcl_AppendUnicodeToObj (void(*)(Tcl_Obj *, const Tcl_UniChar *, size_t))(void *)uniCodePanic
#endif

#define TclUtfCharComplete Tcl_UtfCharComplete
#define TclUtfNext Tcl_UtfNext
#define TclUtfPrev Tcl_UtfPrev

int TclListObjGetElements(Tcl_Interp *interp, Tcl_Obj *listPtr,
    int *objcPtr, Tcl_Obj ***objvPtr) {
    size_t n = TCL_INDEX_NONE;
    int result = Tcl_ListObjGetElements(interp, listPtr, &n, objvPtr);
    if (objcPtr) {
	if ((sizeof(int) != sizeof(size_t)) && (result == TCL_OK) && (n > INT_MAX)) {
	    if (interp) {
		Tcl_AppendResult(interp, "List too large to be processed", NULL);
	    }
	    return TCL_ERROR;
	}
	*objcPtr = n;
    }
    return result;
}
int TclListObjLength(Tcl_Interp *interp, Tcl_Obj *listPtr,
    int *lengthPtr) {
    size_t n = TCL_INDEX_NONE;
    int result = Tcl_ListObjLength(interp, listPtr, &n);
    if (lengthPtr) {
	if ((sizeof(int) != sizeof(size_t)) && (result == TCL_OK) && (n > INT_MAX)) {
	    if (interp) {
		Tcl_AppendResult(interp, "List too large to be processed", NULL);
	    }
	    return TCL_ERROR;
	}
	*lengthPtr = n;
    }
    return result;
}
int TclDictObjSize(Tcl_Interp *interp, Tcl_Obj *dictPtr,
    int *sizePtr) {
    size_t n = TCL_INDEX_NONE;
    int result = Tcl_DictObjSize(interp, dictPtr, &n);
    if (sizePtr) {
	if ((sizeof(int) != sizeof(size_t)) && (result == TCL_OK) && (n > INT_MAX)) {
	    if (interp) {
		Tcl_AppendResult(interp, "Dict too large to be processed", NULL);
	    }
	    return TCL_ERROR;
	}
	*sizePtr = n;
    }
    return result;
}
int TclSplitList(Tcl_Interp *interp, const char *listStr, int *argcPtr,
	const char ***argvPtr) {
    size_t n = TCL_INDEX_NONE;
    int result = Tcl_SplitList(interp, listStr, &n, argvPtr);
    if (argcPtr) {
	if ((sizeof(int) != sizeof(size_t)) && (result == TCL_OK) && (n > INT_MAX)) {
	    if (interp) {
		Tcl_AppendResult(interp, "List too large to be processed", NULL);
	    }
	    Tcl_Free((void *)*argvPtr);
	    return TCL_ERROR;
	}
	*argcPtr = n;
    }
    return result;
}
void TclSplitPath(const char *path, int *argcPtr, const char ***argvPtr) {
    size_t n = TCL_INDEX_NONE;
    Tcl_SplitPath(path, &n, argvPtr);
    if (argcPtr) {
	if ((sizeof(int) != sizeof(size_t)) && (n > INT_MAX)) {
	    n = TCL_INDEX_NONE; /* No other way to return an error-situation */
	    Tcl_Free((void *)*argvPtr);
	    *argvPtr = NULL;
	}
	*argcPtr = n;
    }
}
Tcl_Obj *TclFSSplitPath(Tcl_Obj *pathPtr, int *lenPtr) {
    size_t n = TCL_INDEX_NONE;
    Tcl_Obj *result = Tcl_FSSplitPath(pathPtr, &n);
    if (lenPtr) {
	if ((sizeof(int) != sizeof(size_t)) && result && (n > INT_MAX)) {
	    Tcl_DecrRefCount(result);
	    return NULL;
	}
	*lenPtr = n;
    }
    return result;
}
int TclParseArgsObjv(Tcl_Interp *interp,
	const Tcl_ArgvInfo *argTable, int *objcPtr, Tcl_Obj *const *objv,
	Tcl_Obj ***remObjv) {
    size_t n = (*objcPtr < 0) ? TCL_INDEX_NONE: (size_t)*objcPtr ;
    int result = Tcl_ParseArgsObjv(interp, argTable, &n, objv, remObjv);
    *objcPtr = (int)n;
    return result;
}

#define TclBN_mp_add mp_add
#define TclBN_mp_add_d mp_add_d
#define TclBN_mp_and mp_and
#define TclBN_mp_clamp mp_clamp
#define TclBN_mp_clear mp_clear
#define TclBN_mp_clear_multi mp_clear_multi
#define TclBN_mp_cmp mp_cmp
#define TclBN_mp_cmp_d mp_cmp_d
#define TclBN_mp_cmp_mag mp_cmp_mag
#define TclBN_mp_cnt_lsb mp_cnt_lsb
#define TclBN_mp_copy mp_copy
#define TclBN_mp_count_bits mp_count_bits
#define TclBN_mp_div mp_div
#define TclBN_mp_div_d mp_div_d
#define TclBN_mp_div_2 mp_div_2
#define TclBN_mp_div_2d mp_div_2d
#define TclBN_mp_exch mp_exch
#define TclBN_mp_expt_u32 mp_expt_u32
#define TclBN_mp_get_mag_u64 mp_get_mag_u64
#define TclBN_mp_grow mp_grow
#define TclBN_mp_init mp_init
#define TclBN_mp_init_copy mp_init_copy
#define TclBN_mp_init_multi mp_init_multi
#define TclBN_mp_init_set mp_init_set
#define TclBN_mp_init_size mp_init_size
#define TclBN_mp_init_i64 mp_init_i64
#define TclBN_mp_init_u64 mp_init_u64
#define TclBN_mp_lshd mp_lshd
#define TclBN_mp_mod mp_mod
#define TclBN_mp_mod_2d mp_mod_2d
#define TclBN_mp_mul mp_mul
#define TclBN_mp_mul_d mp_mul_d
#define TclBN_mp_mul_2 mp_mul_2
#define TclBN_mp_mul_2d mp_mul_2d
#define TclBN_mp_neg mp_neg
#define TclBN_mp_or mp_or
#define TclBN_mp_radix_size mp_radix_size
#define TclBN_mp_read_radix mp_read_radix
#define TclBN_mp_rshd mp_rshd
#define TclBN_mp_set_i64 mp_set_i64
#define TclBN_mp_set_u64 mp_set_u64
#define TclBN_mp_shrink mp_shrink
#define TclBN_mp_sqr mp_sqr
#define TclBN_mp_sqrt mp_sqrt
#define TclBN_mp_sub mp_sub
#define TclBN_mp_sub_d mp_sub_d
#define TclBN_mp_signed_rsh mp_signed_rsh
#define TclBN_mp_to_radix mp_to_radix
#define TclBN_mp_to_ubin mp_to_ubin
#define TclBN_mp_ubin_size mp_ubin_size
#define TclBN_mp_unpack mp_unpack
#define TclBN_mp_xor mp_xor
#define TclBN_mp_zero mp_zero
#define TclBN_s_mp_add s_mp_add
#define TclBN_mp_balance_mul s_mp_balance_mul
#define TclBN_mp_karatsuba_mul s_mp_karatsuba_mul
#define TclBN_mp_karatsuba_sqr s_mp_karatsuba_sqr
#define TclBN_s_mp_mul_digs s_mp_mul_digs
#define TclBN_s_mp_mul_digs_fast s_mp_mul_digs_fast
#define TclBN_s_mp_reverse s_mp_reverse
#define TclBN_s_mp_sqr s_mp_sqr
#define TclBN_s_mp_sqr_fast s_mp_sqr_fast
#define TclBN_s_mp_sub s_mp_sub
#define TclBN_mp_toom_mul s_mp_toom_mul
#define TclBN_mp_toom_sqr s_mp_toom_sqr

#ifndef MAC_OSX_TCL /* On UNIX, fill with other stub entries */
#   define Tcl_MacOSXOpenVersionedBundleResources 0
#   define Tcl_MacOSXNotifierAddRunLoopMode 0
#endif
#ifdef _WIN32
#   define Tcl_CreateFileHandler 0
#   define Tcl_DeleteFileHandler 0
#   define Tcl_GetOpenFile 0
#else
#   define TclpIsAtty isatty
#endif

#ifdef _WIN32
#   define TclUnixWaitForFile 0
#   define TclUnixCopyFile 0
#   define TclUnixOpenTemporaryFile 0
#   define TclpReaddir 0
#   undef TclpIsAtty
#   define TclpIsAtty 0
#elif defined(__CYGWIN__)
#   define TclpIsAtty isatty
static void
doNothing(void)
{
    /* dummy implementation, no need to do anything */
}
#   define TclWinAddProcess (void (*) (void *, size_t)) doNothing
#   define TclWinFlushDirtyChannels doNothing

#define TclWinNoBackslash winNoBackslash
static char *
TclWinNoBackslash(char *path)
{
    char *p;

    for (p = path; *p != '\0'; p++) {
	if (*p == '\\') {
	    *p = '/';
	}
    }
    return path;
}

void *TclWinGetTclInstance()
{
    void *hInstance = NULL;
    GetModuleHandleExW(GET_MODULE_HANDLE_EX_FLAG_FROM_ADDRESS,
	    (const wchar_t *)&TclWinNoBackslash, &hInstance);
    return hInstance;
}

size_t
TclpGetPid(Tcl_Pid pid)
{
    return (size_t)pid;
}

#if defined(TCL_WIDE_INT_IS_LONG)
/* On Cygwin64, long is 64-bit while on Win64 long is 32-bit. Therefore
 * we have to make sure that all stub entries on Cygwin64 follow the Win64
 * signature. Tcl 9 must find a better solution, but that cannot be done
 * without introducing a binary incompatibility.
 */
static int exprInt(Tcl_Interp *interp, const char *expr, int *ptr){
    long longValue;
    int result = Tcl_ExprLong(interp, expr, &longValue);
    if (result == TCL_OK) {
	    if ((longValue >= (long)(INT_MIN))
		    && (longValue <= (long)(UINT_MAX))) {
	    *ptr = (int)longValue;
	} else {
	    Tcl_SetObjResult(interp, Tcl_NewStringObj(
		    "integer value too large to represent", -1));
	    result = TCL_ERROR;
	}
    }
    return result;
}
#define Tcl_ExprLong (int(*)(Tcl_Interp*,const char*,long*))exprInt
static int exprIntObj(Tcl_Interp *interp, Tcl_Obj*expr, int *ptr){
    long longValue;
    int result = Tcl_ExprLongObj(interp, expr, &longValue);
    if (result == TCL_OK) {
	    if ((longValue >= (long)(INT_MIN))
		    && (longValue <= (long)(UINT_MAX))) {
	    *ptr = (int)longValue;
	} else {
	    Tcl_SetObjResult(interp, Tcl_NewStringObj(
		    "integer value too large to represent", -1));
	    result = TCL_ERROR;
	}
    }
    return result;
}
#define Tcl_ExprLongObj (int(*)(Tcl_Interp*,Tcl_Obj*,long*))exprIntObj
static int utfNcmp(const char *s1, const char *s2, unsigned int n){
   return Tcl_UtfNcmp(s1, s2, (unsigned long)n);
}
#define Tcl_UtfNcmp (int(*)(const char*,const char*,unsigned long))(void *)utfNcmp
static int utfNcasecmp(const char *s1, const char *s2, unsigned int n){
   return Tcl_UtfNcasecmp(s1, s2, (unsigned long)n);
}
#define Tcl_UtfNcasecmp (int(*)(const char*,const char*,unsigned long))(void *)utfNcasecmp

#endif /* TCL_WIDE_INT_IS_LONG */

#else /* __CYGWIN__ */
#   define TclWinGetTclInstance 0
#   define TclpGetPid 0
#   define TclWinFlushDirtyChannels 0
#   define TclWinNoBackslash 0
#   define TclWinAddProcess 0
#endif

/*
 * WARNING: The contents of this file is automatically generated by the
 * tools/genStubs.tcl script. Any modifications to the function declarations
 * below should be made in the generic/tcl.decls script.
 */

MODULE_SCOPE const TclStubs tclStubs;
MODULE_SCOPE const TclTomMathStubs tclTomMathStubs;

#ifdef __GNUC__
/*
 * The rest of this file shouldn't warn about deprecated functions; they're
 * there because we intend them to be so and know that this file is OK to
 * touch those fields.
 */
#pragma GCC diagnostic ignored "-Wdeprecated-declarations"
#endif

/* !BEGIN!: Do not edit below this line. */

static const TclIntStubs tclIntStubs = {
    TCL_STUB_MAGIC,
    0,
    0, /* 0 */
    0, /* 1 */
    0, /* 2 */
    TclAllocateFreeObjects, /* 3 */
    0, /* 4 */
    TclCleanupChildren, /* 5 */
    TclCleanupCommand, /* 6 */
    TclCopyAndCollapse, /* 7 */
    0, /* 8 */
    TclCreatePipeline, /* 9 */
    TclCreateProc, /* 10 */
    TclDeleteCompiledLocalVars, /* 11 */
    TclDeleteVars, /* 12 */
    0, /* 13 */
    TclDumpMemoryInfo, /* 14 */
    0, /* 15 */
    TclExprFloatError, /* 16 */
    0, /* 17 */
    0, /* 18 */
    0, /* 19 */
    0, /* 20 */
    0, /* 21 */
    TclFindElement, /* 22 */
    TclFindProc, /* 23 */
    TclFormatInt, /* 24 */
    TclFreePackageInfo, /* 25 */
    0, /* 26 */
    0, /* 27 */
    TclpGetDefaultStdChannel, /* 28 */
    0, /* 29 */
    0, /* 30 */
    TclGetExtension, /* 31 */
    TclGetFrame, /* 32 */
    0, /* 33 */
    0, /* 34 */
    0, /* 35 */
    0, /* 36 */
    0, /* 37 */
    TclGetNamespaceForQualName, /* 38 */
    TclGetObjInterpProc, /* 39 */
    TclGetOpenMode, /* 40 */
    TclGetOriginalCommand, /* 41 */
    TclpGetUserHome, /* 42 */
    0, /* 43 */
    0, /* 44 */
    TclHideUnsafeCommands, /* 45 */
    TclInExit, /* 46 */
    0, /* 47 */
    0, /* 48 */
    0, /* 49 */
    0, /* 50 */
    TclInterpInit, /* 51 */
    0, /* 52 */
    TclInvokeObjectCommand, /* 53 */
    TclInvokeStringCommand, /* 54 */
    TclIsProc, /* 55 */
    0, /* 56 */
    0, /* 57 */
    TclLookupVar, /* 58 */
    0, /* 59 */
    TclNeedSpace, /* 60 */
    TclNewProcBodyObj, /* 61 */
    TclObjCommandComplete, /* 62 */
    TclObjInterpProc, /* 63 */
    TclObjInvoke, /* 64 */
    0, /* 65 */
    0, /* 66 */
    0, /* 67 */
    0, /* 68 */
    TclpAlloc, /* 69 */
    0, /* 70 */
    0, /* 71 */
    0, /* 72 */
    0, /* 73 */
    TclpFree, /* 74 */
    TclpGetClicks, /* 75 */
    TclpGetSeconds, /* 76 */
    0, /* 77 */
    0, /* 78 */
    0, /* 79 */
    0, /* 80 */
    TclpRealloc, /* 81 */
    0, /* 82 */
    0, /* 83 */
    0, /* 84 */
    0, /* 85 */
    0, /* 86 */
    0, /* 87 */
    0, /* 88 */
    TclPreventAliasLoop, /* 89 */
    0, /* 90 */
    TclProcCleanupProc, /* 91 */
    TclProcCompileProc, /* 92 */
    TclProcDeleteProc, /* 93 */
    0, /* 94 */
    0, /* 95 */
    TclRenameCommand, /* 96 */
    TclResetShadowedCmdRefs, /* 97 */
    TclServiceIdle, /* 98 */
    0, /* 99 */
    0, /* 100 */
    0, /* 101 */
    TclSetupEnv, /* 102 */
    TclSockGetPort, /* 103 */
    0, /* 104 */
    0, /* 105 */
    0, /* 106 */
    0, /* 107 */
    TclTeardownNamespace, /* 108 */
    TclUpdateReturnInfo, /* 109 */
    TclSockMinimumBuffers, /* 110 */
    Tcl_AddInterpResolvers, /* 111 */
    0, /* 112 */
    0, /* 113 */
    0, /* 114 */
    0, /* 115 */
    0, /* 116 */
    0, /* 117 */
    Tcl_GetInterpResolvers, /* 118 */
    Tcl_GetNamespaceResolvers, /* 119 */
    Tcl_FindNamespaceVar, /* 120 */
    0, /* 121 */
    0, /* 122 */
    0, /* 123 */
    0, /* 124 */
    0, /* 125 */
    Tcl_GetVariableFullName, /* 126 */
    0, /* 127 */
    Tcl_PopCallFrame, /* 128 */
    Tcl_PushCallFrame, /* 129 */
    Tcl_RemoveInterpResolvers, /* 130 */
    Tcl_SetNamespaceResolvers, /* 131 */
    TclpHasSockets, /* 132 */
    0, /* 133 */
    0, /* 134 */
    0, /* 135 */
    0, /* 136 */
    0, /* 137 */
    TclGetEnv, /* 138 */
    0, /* 139 */
    0, /* 140 */
    TclpGetCwd, /* 141 */
    TclSetByteCodeFromAny, /* 142 */
    TclAddLiteralObj, /* 143 */
    TclHideLiteral, /* 144 */
    TclGetAuxDataType, /* 145 */
    TclHandleCreate, /* 146 */
    TclHandleFree, /* 147 */
    TclHandlePreserve, /* 148 */
    TclHandleRelease, /* 149 */
    TclRegAbout, /* 150 */
    TclRegExpRangeUniChar, /* 151 */
    TclSetLibraryPath, /* 152 */
    TclGetLibraryPath, /* 153 */
    0, /* 154 */
    0, /* 155 */
    TclRegError, /* 156 */
    TclVarTraceExists, /* 157 */
    0, /* 158 */
    0, /* 159 */
    0, /* 160 */
    TclChannelTransform, /* 161 */
    TclChannelEventScriptInvoker, /* 162 */
    TclGetInstructionTable, /* 163 */
    TclExpandCodeArray, /* 164 */
    TclpSetInitialEncodings, /* 165 */
    TclListObjSetElement, /* 166 */
    0, /* 167 */
    0, /* 168 */
    TclpUtfNcmp2, /* 169 */
    TclCheckInterpTraces, /* 170 */
    TclCheckExecutionTraces, /* 171 */
    TclInThreadExit, /* 172 */
    TclUniCharMatch, /* 173 */
    0, /* 174 */
    TclCallVarTraces, /* 175 */
    TclCleanupVar, /* 176 */
    TclVarErrMsg, /* 177 */
    0, /* 178 */
    0, /* 179 */
    0, /* 180 */
    0, /* 181 */
    0, /* 182 */
    0, /* 183 */
    0, /* 184 */
    0, /* 185 */
    0, /* 186 */
    0, /* 187 */
    0, /* 188 */
    0, /* 189 */
    0, /* 190 */
    0, /* 191 */
    0, /* 192 */
    0, /* 193 */
    0, /* 194 */
    0, /* 195 */
    0, /* 196 */
    0, /* 197 */
    TclObjGetFrame, /* 198 */
    0, /* 199 */
    TclpObjRemoveDirectory, /* 200 */
    TclpObjCopyDirectory, /* 201 */
    TclpObjCreateDirectory, /* 202 */
    TclpObjDeleteFile, /* 203 */
    TclpObjCopyFile, /* 204 */
    TclpObjRenameFile, /* 205 */
    TclpObjStat, /* 206 */
    TclpObjAccess, /* 207 */
    TclpOpenFileChannel, /* 208 */
    0, /* 209 */
    0, /* 210 */
    0, /* 211 */
    TclpFindExecutable, /* 212 */
    TclGetObjNameOfExecutable, /* 213 */
    TclSetObjNameOfExecutable, /* 214 */
    TclStackAlloc, /* 215 */
    TclStackFree, /* 216 */
    TclPushStackFrame, /* 217 */
    TclPopStackFrame, /* 218 */
    0, /* 219 */
    0, /* 220 */
    0, /* 221 */
    0, /* 222 */
    0, /* 223 */
    TclGetPlatform, /* 224 */
    TclTraceDictPath, /* 225 */
    TclObjBeingDeleted, /* 226 */
    TclSetNsPath, /* 227 */
    0, /* 228 */
    TclPtrMakeUpvar, /* 229 */
    TclObjLookupVar, /* 230 */
    TclGetNamespaceFromObj, /* 231 */
    TclEvalObjEx, /* 232 */
    TclGetSrcInfoForPc, /* 233 */
    TclVarHashCreateVar, /* 234 */
    TclInitVarHashTable, /* 235 */
    0, /* 236 */
    TclResetCancellation, /* 237 */
    TclNRInterpProc, /* 238 */
    TclNRInterpProcCore, /* 239 */
    TclNRRunCallbacks, /* 240 */
    TclNREvalObjEx, /* 241 */
    TclNREvalObjv, /* 242 */
    TclDbDumpActiveObjects, /* 243 */
    TclGetNamespaceChildTable, /* 244 */
    TclGetNamespaceCommandTable, /* 245 */
    TclInitRewriteEnsemble, /* 246 */
    TclResetRewriteEnsemble, /* 247 */
    TclCopyChannel, /* 248 */
    TclDoubleDigits, /* 249 */
    TclSetChildCancelFlags, /* 250 */
    TclRegisterLiteral, /* 251 */
    TclPtrGetVar, /* 252 */
    TclPtrSetVar, /* 253 */
    TclPtrIncrObjVar, /* 254 */
    TclPtrObjMakeUpvar, /* 255 */
    TclPtrUnsetVar, /* 256 */
    TclStaticLibrary, /* 257 */
    TclpCreateTemporaryDirectory, /* 258 */
<<<<<<< HEAD
=======
    TclUnusedStubEntry, /* 259 */
    TclListTestObj, /* 260 */
    TclListObjValidate, /* 261 */
>>>>>>> 8c034cf9
};

static const TclIntPlatStubs tclIntPlatStubs = {
    TCL_STUB_MAGIC,
    0,
    0, /* 0 */
    TclpCloseFile, /* 1 */
    TclpCreateCommandChannel, /* 2 */
    TclpCreatePipe, /* 3 */
    TclWinGetTclInstance, /* 4 */
    TclUnixWaitForFile, /* 5 */
    TclpMakeFile, /* 6 */
    TclpOpenFile, /* 7 */
    TclpGetPid, /* 8 */
    TclpCreateTempFile, /* 9 */
    0, /* 10 */
    TclGetAndDetachPids, /* 11 */
    0, /* 12 */
    0, /* 13 */
    0, /* 14 */
    TclpCreateProcess, /* 15 */
    TclpIsAtty, /* 16 */
    TclUnixCopyFile, /* 17 */
    0, /* 18 */
    0, /* 19 */
    TclWinAddProcess, /* 20 */
    0, /* 21 */
    0, /* 22 */
    0, /* 23 */
    TclWinNoBackslash, /* 24 */
    0, /* 25 */
    0, /* 26 */
    TclWinFlushDirtyChannels, /* 27 */
    0, /* 28 */
    TclWinCPUID, /* 29 */
    TclUnixOpenTemporaryFile, /* 30 */
};

static const TclPlatStubs tclPlatStubs = {
    TCL_STUB_MAGIC,
    0,
    0, /* 0 */
    Tcl_MacOSXOpenVersionedBundleResources, /* 1 */
    Tcl_MacOSXNotifierAddRunLoopMode, /* 2 */
    Tcl_WinConvertError, /* 3 */
};

const TclTomMathStubs tclTomMathStubs = {
    TCL_STUB_MAGIC,
    0,
    TclBN_epoch, /* 0 */
    TclBN_revision, /* 1 */
    TclBN_mp_add, /* 2 */
    TclBN_mp_add_d, /* 3 */
    TclBN_mp_and, /* 4 */
    TclBN_mp_clamp, /* 5 */
    TclBN_mp_clear, /* 6 */
    TclBN_mp_clear_multi, /* 7 */
    TclBN_mp_cmp, /* 8 */
    TclBN_mp_cmp_d, /* 9 */
    TclBN_mp_cmp_mag, /* 10 */
    TclBN_mp_copy, /* 11 */
    TclBN_mp_count_bits, /* 12 */
    TclBN_mp_div, /* 13 */
    TclBN_mp_div_d, /* 14 */
    TclBN_mp_div_2, /* 15 */
    TclBN_mp_div_2d, /* 16 */
    0, /* 17 */
    TclBN_mp_exch, /* 18 */
    TclBN_mp_expt_u32, /* 19 */
    TclBN_mp_grow, /* 20 */
    TclBN_mp_init, /* 21 */
    TclBN_mp_init_copy, /* 22 */
    TclBN_mp_init_multi, /* 23 */
    TclBN_mp_init_set, /* 24 */
    TclBN_mp_init_size, /* 25 */
    TclBN_mp_lshd, /* 26 */
    TclBN_mp_mod, /* 27 */
    TclBN_mp_mod_2d, /* 28 */
    TclBN_mp_mul, /* 29 */
    TclBN_mp_mul_d, /* 30 */
    TclBN_mp_mul_2, /* 31 */
    TclBN_mp_mul_2d, /* 32 */
    TclBN_mp_neg, /* 33 */
    TclBN_mp_or, /* 34 */
    TclBN_mp_radix_size, /* 35 */
    TclBN_mp_read_radix, /* 36 */
    TclBN_mp_rshd, /* 37 */
    TclBN_mp_shrink, /* 38 */
    0, /* 39 */
    0, /* 40 */
    TclBN_mp_sqrt, /* 41 */
    TclBN_mp_sub, /* 42 */
    TclBN_mp_sub_d, /* 43 */
    0, /* 44 */
    0, /* 45 */
    0, /* 46 */
    TclBN_mp_ubin_size, /* 47 */
    TclBN_mp_xor, /* 48 */
    TclBN_mp_zero, /* 49 */
    0, /* 50 */
    0, /* 51 */
    0, /* 52 */
    0, /* 53 */
    0, /* 54 */
    0, /* 55 */
    0, /* 56 */
    0, /* 57 */
    0, /* 58 */
    0, /* 59 */
    0, /* 60 */
    0, /* 61 */
    0, /* 62 */
    TclBN_mp_cnt_lsb, /* 63 */
    0, /* 64 */
    TclBN_mp_init_i64, /* 65 */
    TclBN_mp_init_u64, /* 66 */
    0, /* 67 */
    TclBN_mp_set_u64, /* 68 */
    TclBN_mp_get_mag_u64, /* 69 */
    TclBN_mp_set_i64, /* 70 */
    TclBN_mp_unpack, /* 71 */
    0, /* 72 */
    0, /* 73 */
    0, /* 74 */
    0, /* 75 */
    TclBN_mp_signed_rsh, /* 76 */
    0, /* 77 */
    TclBN_mp_to_ubin, /* 78 */
    0, /* 79 */
    TclBN_mp_to_radix, /* 80 */
};

static const TclStubHooks tclStubHooks = {
    &tclPlatStubs,
    &tclIntStubs,
    &tclIntPlatStubs
};

const TclStubs tclStubs = {
    TCL_STUB_MAGIC,
    &tclStubHooks,
    Tcl_PkgProvideEx, /* 0 */
    Tcl_PkgRequireEx, /* 1 */
    Tcl_Panic, /* 2 */
    Tcl_Alloc, /* 3 */
    Tcl_Free, /* 4 */
    Tcl_Realloc, /* 5 */
    Tcl_DbCkalloc, /* 6 */
    Tcl_DbCkfree, /* 7 */
    Tcl_DbCkrealloc, /* 8 */
    Tcl_CreateFileHandler, /* 9 */
    Tcl_DeleteFileHandler, /* 10 */
    Tcl_SetTimer, /* 11 */
    Tcl_Sleep, /* 12 */
    Tcl_WaitForEvent, /* 13 */
    Tcl_AppendAllObjTypes, /* 14 */
    Tcl_AppendStringsToObj, /* 15 */
    Tcl_AppendToObj, /* 16 */
    Tcl_ConcatObj, /* 17 */
    Tcl_ConvertToType, /* 18 */
    Tcl_DbDecrRefCount, /* 19 */
    Tcl_DbIncrRefCount, /* 20 */
    Tcl_DbIsShared, /* 21 */
    0, /* 22 */
    Tcl_DbNewByteArrayObj, /* 23 */
    Tcl_DbNewDoubleObj, /* 24 */
    Tcl_DbNewListObj, /* 25 */
    0, /* 26 */
    Tcl_DbNewObj, /* 27 */
    Tcl_DbNewStringObj, /* 28 */
    Tcl_DuplicateObj, /* 29 */
    TclFreeObj, /* 30 */
    Tcl_GetBoolean, /* 31 */
    Tcl_GetBooleanFromObj, /* 32 */
    TclGetByteArrayFromObj, /* 33 */
    Tcl_GetDouble, /* 34 */
    Tcl_GetDoubleFromObj, /* 35 */
    0, /* 36 */
    Tcl_GetInt, /* 37 */
    Tcl_GetIntFromObj, /* 38 */
    Tcl_GetLongFromObj, /* 39 */
    Tcl_GetObjType, /* 40 */
    TclGetStringFromObj, /* 41 */
    Tcl_InvalidateStringRep, /* 42 */
    Tcl_ListObjAppendList, /* 43 */
    Tcl_ListObjAppendElement, /* 44 */
    TclListObjGetElements, /* 45 */
    Tcl_ListObjIndex, /* 46 */
    TclListObjLength, /* 47 */
    Tcl_ListObjReplace, /* 48 */
    0, /* 49 */
    Tcl_NewByteArrayObj, /* 50 */
    Tcl_NewDoubleObj, /* 51 */
    0, /* 52 */
    Tcl_NewListObj, /* 53 */
    0, /* 54 */
    Tcl_NewObj, /* 55 */
    Tcl_NewStringObj, /* 56 */
    0, /* 57 */
    Tcl_SetByteArrayLength, /* 58 */
    Tcl_SetByteArrayObj, /* 59 */
    Tcl_SetDoubleObj, /* 60 */
    0, /* 61 */
    Tcl_SetListObj, /* 62 */
    0, /* 63 */
    Tcl_SetObjLength, /* 64 */
    Tcl_SetStringObj, /* 65 */
    0, /* 66 */
    0, /* 67 */
    Tcl_AllowExceptions, /* 68 */
    Tcl_AppendElement, /* 69 */
    Tcl_AppendResult, /* 70 */
    Tcl_AsyncCreate, /* 71 */
    Tcl_AsyncDelete, /* 72 */
    Tcl_AsyncInvoke, /* 73 */
    Tcl_AsyncMark, /* 74 */
    Tcl_AsyncReady, /* 75 */
    0, /* 76 */
    0, /* 77 */
    Tcl_BadChannelOption, /* 78 */
    Tcl_CallWhenDeleted, /* 79 */
    Tcl_CancelIdleCall, /* 80 */
    Tcl_Close, /* 81 */
    Tcl_CommandComplete, /* 82 */
    Tcl_Concat, /* 83 */
    Tcl_ConvertElement, /* 84 */
    Tcl_ConvertCountedElement, /* 85 */
    Tcl_CreateAlias, /* 86 */
    Tcl_CreateAliasObj, /* 87 */
    Tcl_CreateChannel, /* 88 */
    Tcl_CreateChannelHandler, /* 89 */
    Tcl_CreateCloseHandler, /* 90 */
    Tcl_CreateCommand, /* 91 */
    Tcl_CreateEventSource, /* 92 */
    Tcl_CreateExitHandler, /* 93 */
    Tcl_CreateInterp, /* 94 */
    0, /* 95 */
    Tcl_CreateObjCommand, /* 96 */
    Tcl_CreateChild, /* 97 */
    Tcl_CreateTimerHandler, /* 98 */
    Tcl_CreateTrace, /* 99 */
    Tcl_DeleteAssocData, /* 100 */
    Tcl_DeleteChannelHandler, /* 101 */
    Tcl_DeleteCloseHandler, /* 102 */
    Tcl_DeleteCommand, /* 103 */
    Tcl_DeleteCommandFromToken, /* 104 */
    Tcl_DeleteEvents, /* 105 */
    Tcl_DeleteEventSource, /* 106 */
    Tcl_DeleteExitHandler, /* 107 */
    Tcl_DeleteHashEntry, /* 108 */
    Tcl_DeleteHashTable, /* 109 */
    Tcl_DeleteInterp, /* 110 */
    Tcl_DetachPids, /* 111 */
    Tcl_DeleteTimerHandler, /* 112 */
    Tcl_DeleteTrace, /* 113 */
    Tcl_DontCallWhenDeleted, /* 114 */
    Tcl_DoOneEvent, /* 115 */
    Tcl_DoWhenIdle, /* 116 */
    Tcl_DStringAppend, /* 117 */
    Tcl_DStringAppendElement, /* 118 */
    Tcl_DStringEndSublist, /* 119 */
    Tcl_DStringFree, /* 120 */
    Tcl_DStringGetResult, /* 121 */
    Tcl_DStringInit, /* 122 */
    Tcl_DStringResult, /* 123 */
    Tcl_DStringSetLength, /* 124 */
    Tcl_DStringStartSublist, /* 125 */
    Tcl_Eof, /* 126 */
    Tcl_ErrnoId, /* 127 */
    Tcl_ErrnoMsg, /* 128 */
    0, /* 129 */
    Tcl_EvalFile, /* 130 */
    0, /* 131 */
    Tcl_EventuallyFree, /* 132 */
    Tcl_Exit, /* 133 */
    Tcl_ExposeCommand, /* 134 */
    Tcl_ExprBoolean, /* 135 */
    Tcl_ExprBooleanObj, /* 136 */
    Tcl_ExprDouble, /* 137 */
    Tcl_ExprDoubleObj, /* 138 */
    Tcl_ExprLong, /* 139 */
    Tcl_ExprLongObj, /* 140 */
    Tcl_ExprObj, /* 141 */
    Tcl_ExprString, /* 142 */
    Tcl_Finalize, /* 143 */
    0, /* 144 */
    Tcl_FirstHashEntry, /* 145 */
    Tcl_Flush, /* 146 */
    0, /* 147 */
    Tcl_GetAlias, /* 148 */
    Tcl_GetAliasObj, /* 149 */
    Tcl_GetAssocData, /* 150 */
    Tcl_GetChannel, /* 151 */
    Tcl_GetChannelBufferSize, /* 152 */
    Tcl_GetChannelHandle, /* 153 */
    Tcl_GetChannelInstanceData, /* 154 */
    Tcl_GetChannelMode, /* 155 */
    Tcl_GetChannelName, /* 156 */
    Tcl_GetChannelOption, /* 157 */
    Tcl_GetChannelType, /* 158 */
    Tcl_GetCommandInfo, /* 159 */
    Tcl_GetCommandName, /* 160 */
    Tcl_GetErrno, /* 161 */
    Tcl_GetHostName, /* 162 */
    Tcl_GetInterpPath, /* 163 */
    Tcl_GetParent, /* 164 */
    Tcl_GetNameOfExecutable, /* 165 */
    Tcl_GetObjResult, /* 166 */
    Tcl_GetOpenFile, /* 167 */
    Tcl_GetPathType, /* 168 */
    Tcl_Gets, /* 169 */
    Tcl_GetsObj, /* 170 */
    Tcl_GetServiceMode, /* 171 */
    Tcl_GetChild, /* 172 */
    Tcl_GetStdChannel, /* 173 */
    0, /* 174 */
    0, /* 175 */
    Tcl_GetVar2, /* 176 */
    0, /* 177 */
    0, /* 178 */
    Tcl_HideCommand, /* 179 */
    Tcl_Init, /* 180 */
    Tcl_InitHashTable, /* 181 */
    Tcl_InputBlocked, /* 182 */
    Tcl_InputBuffered, /* 183 */
    Tcl_InterpDeleted, /* 184 */
    Tcl_IsSafe, /* 185 */
    Tcl_JoinPath, /* 186 */
    Tcl_LinkVar, /* 187 */
    0, /* 188 */
    Tcl_MakeFileChannel, /* 189 */
    Tcl_MakeSafe, /* 190 */
    Tcl_MakeTcpClientChannel, /* 191 */
    Tcl_Merge, /* 192 */
    Tcl_NextHashEntry, /* 193 */
    Tcl_NotifyChannel, /* 194 */
    Tcl_ObjGetVar2, /* 195 */
    Tcl_ObjSetVar2, /* 196 */
    Tcl_OpenCommandChannel, /* 197 */
    Tcl_OpenFileChannel, /* 198 */
    Tcl_OpenTcpClient, /* 199 */
    Tcl_OpenTcpServer, /* 200 */
    Tcl_Preserve, /* 201 */
    Tcl_PrintDouble, /* 202 */
    Tcl_PutEnv, /* 203 */
    Tcl_PosixError, /* 204 */
    Tcl_QueueEvent, /* 205 */
    Tcl_Read, /* 206 */
    Tcl_ReapDetachedProcs, /* 207 */
    Tcl_RecordAndEval, /* 208 */
    Tcl_RecordAndEvalObj, /* 209 */
    Tcl_RegisterChannel, /* 210 */
    Tcl_RegisterObjType, /* 211 */
    Tcl_RegExpCompile, /* 212 */
    Tcl_RegExpExec, /* 213 */
    Tcl_RegExpMatch, /* 214 */
    Tcl_RegExpRange, /* 215 */
    Tcl_Release, /* 216 */
    Tcl_ResetResult, /* 217 */
    Tcl_ScanElement, /* 218 */
    Tcl_ScanCountedElement, /* 219 */
    0, /* 220 */
    Tcl_ServiceAll, /* 221 */
    Tcl_ServiceEvent, /* 222 */
    Tcl_SetAssocData, /* 223 */
    Tcl_SetChannelBufferSize, /* 224 */
    Tcl_SetChannelOption, /* 225 */
    Tcl_SetCommandInfo, /* 226 */
    Tcl_SetErrno, /* 227 */
    Tcl_SetErrorCode, /* 228 */
    Tcl_SetMaxBlockTime, /* 229 */
    0, /* 230 */
    Tcl_SetRecursionLimit, /* 231 */
    0, /* 232 */
    Tcl_SetServiceMode, /* 233 */
    Tcl_SetObjErrorCode, /* 234 */
    Tcl_SetObjResult, /* 235 */
    Tcl_SetStdChannel, /* 236 */
    0, /* 237 */
    Tcl_SetVar2, /* 238 */
    Tcl_SignalId, /* 239 */
    Tcl_SignalMsg, /* 240 */
    Tcl_SourceRCFile, /* 241 */
    TclSplitList, /* 242 */
    TclSplitPath, /* 243 */
    0, /* 244 */
    0, /* 245 */
    0, /* 246 */
    0, /* 247 */
    Tcl_TraceVar2, /* 248 */
    Tcl_TranslateFileName, /* 249 */
    Tcl_Ungets, /* 250 */
    Tcl_UnlinkVar, /* 251 */
    Tcl_UnregisterChannel, /* 252 */
    0, /* 253 */
    Tcl_UnsetVar2, /* 254 */
    0, /* 255 */
    Tcl_UntraceVar2, /* 256 */
    Tcl_UpdateLinkedVar, /* 257 */
    0, /* 258 */
    Tcl_UpVar2, /* 259 */
    Tcl_VarEval, /* 260 */
    0, /* 261 */
    Tcl_VarTraceInfo2, /* 262 */
    Tcl_Write, /* 263 */
    Tcl_WrongNumArgs, /* 264 */
    Tcl_DumpActiveMemory, /* 265 */
    Tcl_ValidateAllMemory, /* 266 */
    0, /* 267 */
    0, /* 268 */
    Tcl_HashStats, /* 269 */
    Tcl_ParseVar, /* 270 */
    0, /* 271 */
    Tcl_PkgPresentEx, /* 272 */
    0, /* 273 */
    0, /* 274 */
    0, /* 275 */
    0, /* 276 */
    Tcl_WaitPid, /* 277 */
    0, /* 278 */
    Tcl_GetVersion, /* 279 */
    Tcl_InitMemory, /* 280 */
    Tcl_StackChannel, /* 281 */
    Tcl_UnstackChannel, /* 282 */
    Tcl_GetStackedChannel, /* 283 */
    Tcl_SetMainLoop, /* 284 */
    0, /* 285 */
    Tcl_AppendObjToObj, /* 286 */
    Tcl_CreateEncoding, /* 287 */
    Tcl_CreateThreadExitHandler, /* 288 */
    Tcl_DeleteThreadExitHandler, /* 289 */
    0, /* 290 */
    Tcl_EvalEx, /* 291 */
    Tcl_EvalObjv, /* 292 */
    Tcl_EvalObjEx, /* 293 */
    Tcl_ExitThread, /* 294 */
    Tcl_ExternalToUtf, /* 295 */
    Tcl_ExternalToUtfDString, /* 296 */
    Tcl_FinalizeThread, /* 297 */
    Tcl_FinalizeNotifier, /* 298 */
    Tcl_FreeEncoding, /* 299 */
    Tcl_GetCurrentThread, /* 300 */
    Tcl_GetEncoding, /* 301 */
    Tcl_GetEncodingName, /* 302 */
    Tcl_GetEncodingNames, /* 303 */
    Tcl_GetIndexFromObjStruct, /* 304 */
    Tcl_GetThreadData, /* 305 */
    Tcl_GetVar2Ex, /* 306 */
    Tcl_InitNotifier, /* 307 */
    Tcl_MutexLock, /* 308 */
    Tcl_MutexUnlock, /* 309 */
    Tcl_ConditionNotify, /* 310 */
    Tcl_ConditionWait, /* 311 */
    TclNumUtfChars, /* 312 */
    Tcl_ReadChars, /* 313 */
    0, /* 314 */
    0, /* 315 */
    Tcl_SetSystemEncoding, /* 316 */
    Tcl_SetVar2Ex, /* 317 */
    Tcl_ThreadAlert, /* 318 */
    Tcl_ThreadQueueEvent, /* 319 */
    Tcl_UniCharAtIndex, /* 320 */
    Tcl_UniCharToLower, /* 321 */
    Tcl_UniCharToTitle, /* 322 */
    Tcl_UniCharToUpper, /* 323 */
    Tcl_UniCharToUtf, /* 324 */
    TclUtfAtIndex, /* 325 */
    TclUtfCharComplete, /* 326 */
    Tcl_UtfBackslash, /* 327 */
    Tcl_UtfFindFirst, /* 328 */
    Tcl_UtfFindLast, /* 329 */
    TclUtfNext, /* 330 */
    TclUtfPrev, /* 331 */
    Tcl_UtfToExternal, /* 332 */
    Tcl_UtfToExternalDString, /* 333 */
    Tcl_UtfToLower, /* 334 */
    Tcl_UtfToTitle, /* 335 */
    Tcl_UtfToChar16, /* 336 */
    Tcl_UtfToUpper, /* 337 */
    Tcl_WriteChars, /* 338 */
    Tcl_WriteObj, /* 339 */
    Tcl_GetString, /* 340 */
    0, /* 341 */
    0, /* 342 */
    Tcl_AlertNotifier, /* 343 */
    Tcl_ServiceModeHook, /* 344 */
    Tcl_UniCharIsAlnum, /* 345 */
    Tcl_UniCharIsAlpha, /* 346 */
    Tcl_UniCharIsDigit, /* 347 */
    Tcl_UniCharIsLower, /* 348 */
    Tcl_UniCharIsSpace, /* 349 */
    Tcl_UniCharIsUpper, /* 350 */
    Tcl_UniCharIsWordChar, /* 351 */
    Tcl_Char16Len, /* 352 */
    0, /* 353 */
    Tcl_Char16ToUtfDString, /* 354 */
    Tcl_UtfToChar16DString, /* 355 */
    Tcl_GetRegExpFromObj, /* 356 */
    0, /* 357 */
    Tcl_FreeParse, /* 358 */
    Tcl_LogCommandInfo, /* 359 */
    Tcl_ParseBraces, /* 360 */
    Tcl_ParseCommand, /* 361 */
    Tcl_ParseExpr, /* 362 */
    Tcl_ParseQuotedString, /* 363 */
    Tcl_ParseVarName, /* 364 */
    Tcl_GetCwd, /* 365 */
    Tcl_Chdir, /* 366 */
    Tcl_Access, /* 367 */
    Tcl_Stat, /* 368 */
    Tcl_UtfNcmp, /* 369 */
    Tcl_UtfNcasecmp, /* 370 */
    Tcl_StringCaseMatch, /* 371 */
    Tcl_UniCharIsControl, /* 372 */
    Tcl_UniCharIsGraph, /* 373 */
    Tcl_UniCharIsPrint, /* 374 */
    Tcl_UniCharIsPunct, /* 375 */
    Tcl_RegExpExecObj, /* 376 */
    Tcl_RegExpGetInfo, /* 377 */
    Tcl_NewUnicodeObj, /* 378 */
    Tcl_SetUnicodeObj, /* 379 */
    TclGetCharLength, /* 380 */
    TclGetUniChar, /* 381 */
    0, /* 382 */
    TclGetRange, /* 383 */
    Tcl_AppendUnicodeToObj, /* 384 */
    Tcl_RegExpMatchObj, /* 385 */
    Tcl_SetNotifier, /* 386 */
    Tcl_GetAllocMutex, /* 387 */
    Tcl_GetChannelNames, /* 388 */
    Tcl_GetChannelNamesEx, /* 389 */
    Tcl_ProcObjCmd, /* 390 */
    Tcl_ConditionFinalize, /* 391 */
    Tcl_MutexFinalize, /* 392 */
    Tcl_CreateThread, /* 393 */
    Tcl_ReadRaw, /* 394 */
    Tcl_WriteRaw, /* 395 */
    Tcl_GetTopChannel, /* 396 */
    Tcl_ChannelBuffered, /* 397 */
    Tcl_ChannelName, /* 398 */
    Tcl_ChannelVersion, /* 399 */
    Tcl_ChannelBlockModeProc, /* 400 */
    0, /* 401 */
    Tcl_ChannelClose2Proc, /* 402 */
    Tcl_ChannelInputProc, /* 403 */
    Tcl_ChannelOutputProc, /* 404 */
    0, /* 405 */
    Tcl_ChannelSetOptionProc, /* 406 */
    Tcl_ChannelGetOptionProc, /* 407 */
    Tcl_ChannelWatchProc, /* 408 */
    Tcl_ChannelGetHandleProc, /* 409 */
    Tcl_ChannelFlushProc, /* 410 */
    Tcl_ChannelHandlerProc, /* 411 */
    Tcl_JoinThread, /* 412 */
    Tcl_IsChannelShared, /* 413 */
    Tcl_IsChannelRegistered, /* 414 */
    Tcl_CutChannel, /* 415 */
    Tcl_SpliceChannel, /* 416 */
    Tcl_ClearChannelHandlers, /* 417 */
    Tcl_IsChannelExisting, /* 418 */
    0, /* 419 */
    0, /* 420 */
    0, /* 421 */
    0, /* 422 */
    Tcl_InitCustomHashTable, /* 423 */
    Tcl_InitObjHashTable, /* 424 */
    Tcl_CommandTraceInfo, /* 425 */
    Tcl_TraceCommand, /* 426 */
    Tcl_UntraceCommand, /* 427 */
    Tcl_AttemptAlloc, /* 428 */
    Tcl_AttemptDbCkalloc, /* 429 */
    Tcl_AttemptRealloc, /* 430 */
    Tcl_AttemptDbCkrealloc, /* 431 */
    Tcl_AttemptSetObjLength, /* 432 */
    Tcl_GetChannelThread, /* 433 */
    TclGetUnicodeFromObj, /* 434 */
    0, /* 435 */
    0, /* 436 */
    Tcl_SubstObj, /* 437 */
    Tcl_DetachChannel, /* 438 */
    Tcl_IsStandardChannel, /* 439 */
    Tcl_FSCopyFile, /* 440 */
    Tcl_FSCopyDirectory, /* 441 */
    Tcl_FSCreateDirectory, /* 442 */
    Tcl_FSDeleteFile, /* 443 */
    Tcl_FSLoadFile, /* 444 */
    Tcl_FSMatchInDirectory, /* 445 */
    Tcl_FSLink, /* 446 */
    Tcl_FSRemoveDirectory, /* 447 */
    Tcl_FSRenameFile, /* 448 */
    Tcl_FSLstat, /* 449 */
    Tcl_FSUtime, /* 450 */
    Tcl_FSFileAttrsGet, /* 451 */
    Tcl_FSFileAttrsSet, /* 452 */
    Tcl_FSFileAttrStrings, /* 453 */
    Tcl_FSStat, /* 454 */
    Tcl_FSAccess, /* 455 */
    Tcl_FSOpenFileChannel, /* 456 */
    Tcl_FSGetCwd, /* 457 */
    Tcl_FSChdir, /* 458 */
    Tcl_FSConvertToPathType, /* 459 */
    Tcl_FSJoinPath, /* 460 */
    TclFSSplitPath, /* 461 */
    Tcl_FSEqualPaths, /* 462 */
    Tcl_FSGetNormalizedPath, /* 463 */
    Tcl_FSJoinToPath, /* 464 */
    Tcl_FSGetInternalRep, /* 465 */
    Tcl_FSGetTranslatedPath, /* 466 */
    Tcl_FSEvalFile, /* 467 */
    Tcl_FSNewNativePath, /* 468 */
    Tcl_FSGetNativePath, /* 469 */
    Tcl_FSFileSystemInfo, /* 470 */
    Tcl_FSPathSeparator, /* 471 */
    Tcl_FSListVolumes, /* 472 */
    Tcl_FSRegister, /* 473 */
    Tcl_FSUnregister, /* 474 */
    Tcl_FSData, /* 475 */
    Tcl_FSGetTranslatedStringPath, /* 476 */
    Tcl_FSGetFileSystemForPath, /* 477 */
    Tcl_FSGetPathType, /* 478 */
    Tcl_OutputBuffered, /* 479 */
    Tcl_FSMountsChanged, /* 480 */
    Tcl_EvalTokensStandard, /* 481 */
    Tcl_GetTime, /* 482 */
    Tcl_CreateObjTrace, /* 483 */
    Tcl_GetCommandInfoFromToken, /* 484 */
    Tcl_SetCommandInfoFromToken, /* 485 */
    Tcl_DbNewWideIntObj, /* 486 */
    Tcl_GetWideIntFromObj, /* 487 */
    Tcl_NewWideIntObj, /* 488 */
    Tcl_SetWideIntObj, /* 489 */
    Tcl_AllocStatBuf, /* 490 */
    Tcl_Seek, /* 491 */
    Tcl_Tell, /* 492 */
    Tcl_ChannelWideSeekProc, /* 493 */
    Tcl_DictObjPut, /* 494 */
    Tcl_DictObjGet, /* 495 */
    Tcl_DictObjRemove, /* 496 */
    TclDictObjSize, /* 497 */
    Tcl_DictObjFirst, /* 498 */
    Tcl_DictObjNext, /* 499 */
    Tcl_DictObjDone, /* 500 */
    Tcl_DictObjPutKeyList, /* 501 */
    Tcl_DictObjRemoveKeyList, /* 502 */
    Tcl_NewDictObj, /* 503 */
    Tcl_DbNewDictObj, /* 504 */
    Tcl_RegisterConfig, /* 505 */
    Tcl_CreateNamespace, /* 506 */
    Tcl_DeleteNamespace, /* 507 */
    Tcl_AppendExportList, /* 508 */
    Tcl_Export, /* 509 */
    Tcl_Import, /* 510 */
    Tcl_ForgetImport, /* 511 */
    Tcl_GetCurrentNamespace, /* 512 */
    Tcl_GetGlobalNamespace, /* 513 */
    Tcl_FindNamespace, /* 514 */
    Tcl_FindCommand, /* 515 */
    Tcl_GetCommandFromObj, /* 516 */
    Tcl_GetCommandFullName, /* 517 */
    Tcl_FSEvalFileEx, /* 518 */
    0, /* 519 */
    Tcl_LimitAddHandler, /* 520 */
    Tcl_LimitRemoveHandler, /* 521 */
    Tcl_LimitReady, /* 522 */
    Tcl_LimitCheck, /* 523 */
    Tcl_LimitExceeded, /* 524 */
    Tcl_LimitSetCommands, /* 525 */
    Tcl_LimitSetTime, /* 526 */
    Tcl_LimitSetGranularity, /* 527 */
    Tcl_LimitTypeEnabled, /* 528 */
    Tcl_LimitTypeExceeded, /* 529 */
    Tcl_LimitTypeSet, /* 530 */
    Tcl_LimitTypeReset, /* 531 */
    Tcl_LimitGetCommands, /* 532 */
    Tcl_LimitGetTime, /* 533 */
    Tcl_LimitGetGranularity, /* 534 */
    Tcl_SaveInterpState, /* 535 */
    Tcl_RestoreInterpState, /* 536 */
    Tcl_DiscardInterpState, /* 537 */
    Tcl_SetReturnOptions, /* 538 */
    Tcl_GetReturnOptions, /* 539 */
    Tcl_IsEnsemble, /* 540 */
    Tcl_CreateEnsemble, /* 541 */
    Tcl_FindEnsemble, /* 542 */
    Tcl_SetEnsembleSubcommandList, /* 543 */
    Tcl_SetEnsembleMappingDict, /* 544 */
    Tcl_SetEnsembleUnknownHandler, /* 545 */
    Tcl_SetEnsembleFlags, /* 546 */
    Tcl_GetEnsembleSubcommandList, /* 547 */
    Tcl_GetEnsembleMappingDict, /* 548 */
    Tcl_GetEnsembleUnknownHandler, /* 549 */
    Tcl_GetEnsembleFlags, /* 550 */
    Tcl_GetEnsembleNamespace, /* 551 */
    Tcl_SetTimeProc, /* 552 */
    Tcl_QueryTimeProc, /* 553 */
    Tcl_ChannelThreadActionProc, /* 554 */
    Tcl_NewBignumObj, /* 555 */
    Tcl_DbNewBignumObj, /* 556 */
    Tcl_SetBignumObj, /* 557 */
    Tcl_GetBignumFromObj, /* 558 */
    Tcl_TakeBignumFromObj, /* 559 */
    Tcl_TruncateChannel, /* 560 */
    Tcl_ChannelTruncateProc, /* 561 */
    Tcl_SetChannelErrorInterp, /* 562 */
    Tcl_GetChannelErrorInterp, /* 563 */
    Tcl_SetChannelError, /* 564 */
    Tcl_GetChannelError, /* 565 */
    Tcl_InitBignumFromDouble, /* 566 */
    Tcl_GetNamespaceUnknownHandler, /* 567 */
    Tcl_SetNamespaceUnknownHandler, /* 568 */
    Tcl_GetEncodingFromObj, /* 569 */
    Tcl_GetEncodingSearchPath, /* 570 */
    Tcl_SetEncodingSearchPath, /* 571 */
    Tcl_GetEncodingNameFromEnvironment, /* 572 */
    Tcl_PkgRequireProc, /* 573 */
    Tcl_AppendObjToErrorInfo, /* 574 */
    Tcl_AppendLimitedToObj, /* 575 */
    Tcl_Format, /* 576 */
    Tcl_AppendFormatToObj, /* 577 */
    Tcl_ObjPrintf, /* 578 */
    Tcl_AppendPrintfToObj, /* 579 */
    Tcl_CancelEval, /* 580 */
    Tcl_Canceled, /* 581 */
    Tcl_CreatePipe, /* 582 */
    Tcl_NRCreateCommand, /* 583 */
    Tcl_NREvalObj, /* 584 */
    Tcl_NREvalObjv, /* 585 */
    Tcl_NRCmdSwap, /* 586 */
    Tcl_NRAddCallback, /* 587 */
    Tcl_NRCallObjProc, /* 588 */
    Tcl_GetFSDeviceFromStat, /* 589 */
    Tcl_GetFSInodeFromStat, /* 590 */
    Tcl_GetModeFromStat, /* 591 */
    Tcl_GetLinkCountFromStat, /* 592 */
    Tcl_GetUserIdFromStat, /* 593 */
    Tcl_GetGroupIdFromStat, /* 594 */
    Tcl_GetDeviceTypeFromStat, /* 595 */
    Tcl_GetAccessTimeFromStat, /* 596 */
    Tcl_GetModificationTimeFromStat, /* 597 */
    Tcl_GetChangeTimeFromStat, /* 598 */
    Tcl_GetSizeFromStat, /* 599 */
    Tcl_GetBlocksFromStat, /* 600 */
    Tcl_GetBlockSizeFromStat, /* 601 */
    Tcl_SetEnsembleParameterList, /* 602 */
    Tcl_GetEnsembleParameterList, /* 603 */
    TclParseArgsObjv, /* 604 */
    Tcl_GetErrorLine, /* 605 */
    Tcl_SetErrorLine, /* 606 */
    Tcl_TransferResult, /* 607 */
    Tcl_InterpActive, /* 608 */
    Tcl_BackgroundException, /* 609 */
    Tcl_ZlibDeflate, /* 610 */
    Tcl_ZlibInflate, /* 611 */
    Tcl_ZlibCRC32, /* 612 */
    Tcl_ZlibAdler32, /* 613 */
    Tcl_ZlibStreamInit, /* 614 */
    Tcl_ZlibStreamGetCommandName, /* 615 */
    Tcl_ZlibStreamEof, /* 616 */
    Tcl_ZlibStreamChecksum, /* 617 */
    Tcl_ZlibStreamPut, /* 618 */
    Tcl_ZlibStreamGet, /* 619 */
    Tcl_ZlibStreamClose, /* 620 */
    Tcl_ZlibStreamReset, /* 621 */
    Tcl_SetStartupScript, /* 622 */
    Tcl_GetStartupScript, /* 623 */
    Tcl_CloseEx, /* 624 */
    Tcl_NRExprObj, /* 625 */
    Tcl_NRSubstObj, /* 626 */
    Tcl_LoadFile, /* 627 */
    Tcl_FindSymbol, /* 628 */
    Tcl_FSUnloadFile, /* 629 */
    Tcl_ZlibStreamSetCompressionDictionary, /* 630 */
    Tcl_OpenTcpServerEx, /* 631 */
    TclZipfs_Mount, /* 632 */
    TclZipfs_Unmount, /* 633 */
    TclZipfs_TclLibrary, /* 634 */
    TclZipfs_MountBuffer, /* 635 */
    Tcl_FreeInternalRep, /* 636 */
    Tcl_InitStringRep, /* 637 */
    Tcl_FetchInternalRep, /* 638 */
    Tcl_StoreInternalRep, /* 639 */
    Tcl_HasStringRep, /* 640 */
    Tcl_IncrRefCount, /* 641 */
    Tcl_DecrRefCount, /* 642 */
    Tcl_IsShared, /* 643 */
    Tcl_LinkArray, /* 644 */
    Tcl_GetIntForIndex, /* 645 */
    Tcl_UtfToUniChar, /* 646 */
    Tcl_UniCharToUtfDString, /* 647 */
    Tcl_UtfToUniCharDString, /* 648 */
    TclGetBytesFromObj, /* 649 */
    Tcl_GetBytesFromObj, /* 650 */
    Tcl_GetStringFromObj, /* 651 */
    Tcl_GetUnicodeFromObj, /* 652 */
    Tcl_GetByteArrayFromObj, /* 653 */
    Tcl_UtfCharComplete, /* 654 */
    Tcl_UtfNext, /* 655 */
    Tcl_UtfPrev, /* 656 */
    Tcl_UniCharIsUnicode, /* 657 */
    Tcl_ExternalToUtfDStringEx, /* 658 */
    Tcl_UtfToExternalDStringEx, /* 659 */
    Tcl_AsyncMarkFromSignal, /* 660 */
    Tcl_ListObjGetElements, /* 661 */
    Tcl_ListObjLength, /* 662 */
    Tcl_DictObjSize, /* 663 */
    Tcl_SplitList, /* 664 */
    Tcl_SplitPath, /* 665 */
    Tcl_FSSplitPath, /* 666 */
    Tcl_ParseArgsObjv, /* 667 */
    Tcl_UniCharLen, /* 668 */
    Tcl_NumUtfChars, /* 669 */
    Tcl_GetCharLength, /* 670 */
    Tcl_UtfAtIndex, /* 671 */
    Tcl_GetRange, /* 672 */
    Tcl_GetUniChar, /* 673 */
    0, /* 674 */
    0, /* 675 */
    Tcl_CreateObjCommand2, /* 676 */
    Tcl_CreateObjTrace2, /* 677 */
    Tcl_NRCreateCommand2, /* 678 */
    Tcl_NRCallObjProc2, /* 679 */
};

/* !END!: Do not edit above this line. */<|MERGE_RESOLUTION|>--- conflicted
+++ resolved
@@ -650,12 +650,8 @@
     TclPtrUnsetVar, /* 256 */
     TclStaticLibrary, /* 257 */
     TclpCreateTemporaryDirectory, /* 258 */
-<<<<<<< HEAD
-=======
-    TclUnusedStubEntry, /* 259 */
     TclListTestObj, /* 260 */
     TclListObjValidate, /* 261 */
->>>>>>> 8c034cf9
 };
 
 static const TclIntPlatStubs tclIntPlatStubs = {
