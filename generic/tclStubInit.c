/*
 * tclStubInit.c --
 *
 *	This file contains the initializers for the Tcl stub vectors.
 *
 * Copyright (c) 1998-1999 by Scriptics Corporation.
 *
 * See the file "license.terms" for information on usage and redistribution
 * of this file, and for a DISCLAIMER OF ALL WARRANTIES.
 */

#include "tclInt.h"
#include "tommath.h"

#ifdef __GNUC__
#pragma GCC dependency "tcl.decls"
#pragma GCC dependency "tclInt.decls"
#pragma GCC dependency "tclTomMath.decls"
#endif

/*
 * Remove macros that will interfere with the definitions below.
 */

#undef Tcl_Alloc
#undef Tcl_Free
#undef Tcl_Realloc
#undef Tcl_NewBooleanObj
#undef Tcl_NewByteArrayObj
#undef Tcl_NewDoubleObj
#undef Tcl_NewIntObj
#undef Tcl_NewListObj
#undef Tcl_NewLongObj
#undef Tcl_NewObj
#undef Tcl_NewStringObj
#undef Tcl_DumpActiveMemory
#undef Tcl_ValidateAllMemory
#undef Tcl_FindHashEntry
#undef Tcl_CreateHashEntry
#undef Tcl_Panic
#undef Tcl_FindExecutable
#undef TclpGetPid
#undef TclSockMinimumBuffers

/* See bug 510001: TclSockMinimumBuffers needs plat imp */
#ifdef _WIN64
#   define TclSockMinimumBuffersOld 0
#else
#define TclSockMinimumBuffersOld sockMinimumBuffersOld
static int TclSockMinimumBuffersOld(int sock, int size)
{
    return TclSockMinimumBuffers(INT2PTR(sock), size);
}
#endif

#ifdef __WIN32__
#   define TclUnixWaitForFile 0
#   define TclUnixCopyFile 0
#   define TclpReaddir 0
#   define TclpIsAtty 0
#elif defined(__CYGWIN__)
#   define TclpIsAtty TclPlatIsAtty
#   define TclWinSetInterfaces (void (*) (int)) doNothing
#   define TclWinAddProcess (void (*) (void *, unsigned int)) doNothing
#   define TclWinFlushDirtyChannels doNothing
#   define TclWinResetInterfaces doNothing

static Tcl_Encoding winTCharEncoding;

static int
TclpIsAtty(int fd)
{
    return isatty(fd);
}

int
TclWinGetPlatformId()
{
    /* Don't bother to determine the real platform on cygwin,
     * because VER_PLATFORM_WIN32_NT is the only supported platform */
    return 2; /* VER_PLATFORM_WIN32_NT */;
}

void *TclWinGetTclInstance()
{
    void *hInstance = NULL;
    GetModuleHandleExW(GET_MODULE_HANDLE_EX_FLAG_FROM_ADDRESS,
	    (const char *)&winTCharEncoding, &hInstance);
    return hInstance;
}

unsigned short
TclWinNToHS(unsigned short ns)
{
    return ntohs(ns);
}

int
TclWinSetSockOpt(SOCKET s, int level, int optname,
	    const char *optval, int optlen)
{
    return setsockopt((int) s, level, optname, optval, optlen);
}

int
TclWinGetSockOpt(SOCKET s, int level, int optname,
	    char *optval, int *optlen)
{
    return getsockopt((int) s, level, optname, optval, optlen);
}

struct servent *
TclWinGetServByName(const char *name, const char *proto)
{
    return getservbyname(name, proto);
}

char *
TclWinNoBackslash(char *path)
{
    char *p;

    for (p = path; *p != '\0'; p++) {
	if (*p == '\\') {
	    *p = '/';
	}
    }
    return path;
}

int
TclpGetPid(Tcl_Pid pid)
{
    return (int) (size_t) pid;
}

static void
doNothing(void)
{
    /* dummy implementation, no need to do anything */
}

char *
Tcl_WinUtfToTChar(
    const char *string,
    int len,
    Tcl_DString *dsPtr)
{
    if (!winTCharEncoding) {
	winTCharEncoding = Tcl_GetEncoding(0, "unicode");
    }
    return Tcl_UtfToExternalDString(winTCharEncoding,
	    string, len, dsPtr);
}

char *
Tcl_WinTCharToUtf(
    const char *string,
    int len,
    Tcl_DString *dsPtr)
{
    if (!winTCharEncoding) {
	winTCharEncoding = Tcl_GetEncoding(0, "unicode");
    }
    return Tcl_ExternalToUtfDString(winTCharEncoding,
	    string, len, dsPtr);
}

#define TclMacOSXGetFileAttribute (int (*) (Tcl_Interp *,  \
		int, Tcl_Obj *, Tcl_Obj **)) TclpCreateProcess
#define TclMacOSXMatchType (int (*) (Tcl_Interp *, const char *, \
		const char *, Tcl_StatBuf *, Tcl_GlobTypeData *)) TclpMakeFile
#define TclMacOSXNotifierAddRunLoopMode (void (*) (const void *)) TclpOpenFile
#define TclpLocaltime_unix (struct tm *(*) (const time_t *)) TclGetAndDetachPids
#define TclpGmtime_unix (struct tm *(*) (const time_t *)) TclpCloseFile

#else /* UNIX and MAC */
#   define TclpLocaltime_unix TclpLocaltime
#   define TclpGmtime_unix TclpGmtime
#endif

/*
 * WARNING: The contents of this file is automatically generated by the
 * tools/genStubs.tcl script. Any modifications to the function declarations
 * below should be made in the generic/tcl.decls script.
 */

MODULE_SCOPE const TclStubs tclStubs;
MODULE_SCOPE const TclTomMathStubs tclTomMathStubs;

/* !BEGIN!: Do not edit below this line. */

static const TclIntStubs tclIntStubs = {
    TCL_STUB_MAGIC,
    0,
    0, /* 0 */
    0, /* 1 */
    0, /* 2 */
    TclAllocateFreeObjects, /* 3 */
    0, /* 4 */
    TclCleanupChildren, /* 5 */
    TclCleanupCommand, /* 6 */
    TclCopyAndCollapse, /* 7 */
    TclCopyChannelOld, /* 8 */
    TclCreatePipeline, /* 9 */
    TclCreateProc, /* 10 */
    TclDeleteCompiledLocalVars, /* 11 */
    TclDeleteVars, /* 12 */
    0, /* 13 */
    TclDumpMemoryInfo, /* 14 */
    0, /* 15 */
    TclExprFloatError, /* 16 */
    0, /* 17 */
    0, /* 18 */
    0, /* 19 */
    0, /* 20 */
    0, /* 21 */
    TclFindElement, /* 22 */
    TclFindProc, /* 23 */
    TclFormatInt, /* 24 */
    TclFreePackageInfo, /* 25 */
    0, /* 26 */
    0, /* 27 */
    TclpGetDefaultStdChannel, /* 28 */
    0, /* 29 */
    0, /* 30 */
    TclGetExtension, /* 31 */
    TclGetFrame, /* 32 */
    0, /* 33 */
    TclGetIntForIndex, /* 34 */
    0, /* 35 */
    0, /* 36 */
    TclGetLoadedPackages, /* 37 */
    TclGetNamespaceForQualName, /* 38 */
    TclGetObjInterpProc, /* 39 */
    TclGetOpenMode, /* 40 */
    TclGetOriginalCommand, /* 41 */
    TclpGetUserHome, /* 42 */
    0, /* 43 */
    TclGuessPackageName, /* 44 */
    TclHideUnsafeCommands, /* 45 */
    TclInExit, /* 46 */
    0, /* 47 */
    0, /* 48 */
    0, /* 49 */
    TclInitCompiledLocals, /* 50 */
    TclInterpInit, /* 51 */
    0, /* 52 */
    TclInvokeObjectCommand, /* 53 */
    TclInvokeStringCommand, /* 54 */
    TclIsProc, /* 55 */
    0, /* 56 */
    0, /* 57 */
    TclLookupVar, /* 58 */
    0, /* 59 */
    TclNeedSpace, /* 60 */
    TclNewProcBodyObj, /* 61 */
    TclObjCommandComplete, /* 62 */
    TclObjInterpProc, /* 63 */
    TclObjInvoke, /* 64 */
    0, /* 65 */
    0, /* 66 */
    0, /* 67 */
    0, /* 68 */
    TclpAlloc, /* 69 */
    0, /* 70 */
    0, /* 71 */
    0, /* 72 */
    0, /* 73 */
    TclpFree, /* 74 */
    TclpGetClicks, /* 75 */
    TclpGetSeconds, /* 76 */
    TclpGetTime, /* 77 */
    0, /* 78 */
    0, /* 79 */
    0, /* 80 */
    TclpRealloc, /* 81 */
    0, /* 82 */
    0, /* 83 */
    0, /* 84 */
    0, /* 85 */
    0, /* 86 */
    0, /* 87 */
    TclPrecTraceProc, /* 88 */
    TclPreventAliasLoop, /* 89 */
    0, /* 90 */
    TclProcCleanupProc, /* 91 */
    TclProcCompileProc, /* 92 */
    TclProcDeleteProc, /* 93 */
    0, /* 94 */
    0, /* 95 */
    TclRenameCommand, /* 96 */
    TclResetShadowedCmdRefs, /* 97 */
    TclServiceIdle, /* 98 */
    0, /* 99 */
    0, /* 100 */
    TclSetPreInitScript, /* 101 */
    TclSetupEnv, /* 102 */
    TclSockGetPort, /* 103 */
    TclSockMinimumBuffersOld, /* 104 */
    0, /* 105 */
    0, /* 106 */
    0, /* 107 */
    TclTeardownNamespace, /* 108 */
    TclUpdateReturnInfo, /* 109 */
    TclSockMinimumBuffers, /* 110 */
    Tcl_AddInterpResolvers, /* 111 */
    Tcl_AppendExportList, /* 112 */
    Tcl_CreateNamespace, /* 113 */
    Tcl_DeleteNamespace, /* 114 */
    Tcl_Export, /* 115 */
    Tcl_FindCommand, /* 116 */
    Tcl_FindNamespace, /* 117 */
    Tcl_GetInterpResolvers, /* 118 */
    Tcl_GetNamespaceResolvers, /* 119 */
    Tcl_FindNamespaceVar, /* 120 */
    Tcl_ForgetImport, /* 121 */
    Tcl_GetCommandFromObj, /* 122 */
    Tcl_GetCommandFullName, /* 123 */
    Tcl_GetCurrentNamespace, /* 124 */
    Tcl_GetGlobalNamespace, /* 125 */
    Tcl_GetVariableFullName, /* 126 */
    Tcl_Import, /* 127 */
    Tcl_PopCallFrame, /* 128 */
    Tcl_PushCallFrame, /* 129 */
    Tcl_RemoveInterpResolvers, /* 130 */
    Tcl_SetNamespaceResolvers, /* 131 */
    TclpHasSockets, /* 132 */
    TclpGetDate, /* 133 */
    0, /* 134 */
    0, /* 135 */
    0, /* 136 */
    0, /* 137 */
    TclGetEnv, /* 138 */
    0, /* 139 */
    0, /* 140 */
    TclpGetCwd, /* 141 */
    TclSetByteCodeFromAny, /* 142 */
    TclAddLiteralObj, /* 143 */
    TclHideLiteral, /* 144 */
    TclGetAuxDataType, /* 145 */
    TclHandleCreate, /* 146 */
    TclHandleFree, /* 147 */
    TclHandlePreserve, /* 148 */
    TclHandleRelease, /* 149 */
    TclRegAbout, /* 150 */
    TclRegExpRangeUniChar, /* 151 */
    TclSetLibraryPath, /* 152 */
    TclGetLibraryPath, /* 153 */
    0, /* 154 */
    0, /* 155 */
    TclRegError, /* 156 */
    TclVarTraceExists, /* 157 */
    0, /* 158 */
    0, /* 159 */
    0, /* 160 */
    TclChannelTransform, /* 161 */
    TclChannelEventScriptInvoker, /* 162 */
    TclGetInstructionTable, /* 163 */
    TclExpandCodeArray, /* 164 */
    TclpSetInitialEncodings, /* 165 */
    TclListObjSetElement, /* 166 */
    0, /* 167 */
    0, /* 168 */
    TclpUtfNcmp2, /* 169 */
    TclCheckInterpTraces, /* 170 */
    TclCheckExecutionTraces, /* 171 */
    TclInThreadExit, /* 172 */
    TclUniCharMatch, /* 173 */
    0, /* 174 */
    TclCallVarTraces, /* 175 */
    TclCleanupVar, /* 176 */
    TclVarErrMsg, /* 177 */
    0, /* 178 */
    0, /* 179 */
    0, /* 180 */
    0, /* 181 */
    TclpLocaltime, /* 182 */
    TclpGmtime, /* 183 */
    0, /* 184 */
    0, /* 185 */
    0, /* 186 */
    0, /* 187 */
    0, /* 188 */
    0, /* 189 */
    0, /* 190 */
    0, /* 191 */
    0, /* 192 */
    0, /* 193 */
    0, /* 194 */
    0, /* 195 */
    0, /* 196 */
    0, /* 197 */
    TclObjGetFrame, /* 198 */
    0, /* 199 */
    TclpObjRemoveDirectory, /* 200 */
    TclpObjCopyDirectory, /* 201 */
    TclpObjCreateDirectory, /* 202 */
    TclpObjDeleteFile, /* 203 */
    TclpObjCopyFile, /* 204 */
    TclpObjRenameFile, /* 205 */
    TclpObjStat, /* 206 */
    TclpObjAccess, /* 207 */
    TclpOpenFileChannel, /* 208 */
    0, /* 209 */
    0, /* 210 */
    0, /* 211 */
    TclpFindExecutable, /* 212 */
    TclGetObjNameOfExecutable, /* 213 */
    TclSetObjNameOfExecutable, /* 214 */
    TclStackAlloc, /* 215 */
    TclStackFree, /* 216 */
    TclPushStackFrame, /* 217 */
    TclPopStackFrame, /* 218 */
    0, /* 219 */
    0, /* 220 */
    0, /* 221 */
    0, /* 222 */
    0, /* 223 */
    TclGetPlatform, /* 224 */
    TclTraceDictPath, /* 225 */
    TclObjBeingDeleted, /* 226 */
    TclSetNsPath, /* 227 */
    0, /* 228 */
    TclPtrMakeUpvar, /* 229 */
    TclObjLookupVar, /* 230 */
    TclGetNamespaceFromObj, /* 231 */
    TclEvalObjEx, /* 232 */
    TclGetSrcInfoForPc, /* 233 */
    TclVarHashCreateVar, /* 234 */
    TclInitVarHashTable, /* 235 */
    0, /* 236 */
    TclResetCancellation, /* 237 */
    TclNRInterpProc, /* 238 */
    TclNRInterpProcCore, /* 239 */
    TclNRRunCallbacks, /* 240 */
    TclNREvalObjEx, /* 241 */
    TclNREvalObjv, /* 242 */
    TclDbDumpActiveObjects, /* 243 */
    TclGetNamespaceChildTable, /* 244 */
    TclGetNamespaceCommandTable, /* 245 */
    TclInitRewriteEnsemble, /* 246 */
    TclResetRewriteEnsemble, /* 247 */
    TclCopyChannel, /* 248 */
    TclDoubleDigits, /* 249 */
    TclSetSlaveCancelFlags, /* 250 */
};

static const TclIntPlatStubs tclIntPlatStubs = {
    TCL_STUB_MAGIC,
    0,
#if !defined(__WIN32__) && !defined(__CYGWIN__) && !defined(MAC_OSX_TCL) /* UNIX */
    TclGetAndDetachPids, /* 0 */
    TclpCloseFile, /* 1 */
    TclpCreateCommandChannel, /* 2 */
    TclpCreatePipe, /* 3 */
    TclpCreateProcess, /* 4 */
    0, /* 5 */
    TclpMakeFile, /* 6 */
    TclpOpenFile, /* 7 */
    TclUnixWaitForFile, /* 8 */
    TclpCreateTempFile, /* 9 */
    TclpReaddir, /* 10 */
    TclpLocaltime_unix, /* 11 */
    TclpGmtime_unix, /* 12 */
    TclpInetNtoa, /* 13 */
    TclUnixCopyFile, /* 14 */
    0, /* 15 */
    0, /* 16 */
    0, /* 17 */
    0, /* 18 */
    0, /* 19 */
    0, /* 20 */
    0, /* 21 */
    0, /* 22 */
    0, /* 23 */
    0, /* 24 */
    0, /* 25 */
    0, /* 26 */
    0, /* 27 */
    0, /* 28 */
    TclWinCPUID, /* 29 */
#endif /* UNIX */
#if defined(__WIN32__) || defined(__CYGWIN__) /* WIN */
    TclWinConvertError, /* 0 */
    TclWinConvertWSAError, /* 1 */
    TclWinGetServByName, /* 2 */
    TclWinGetSockOpt, /* 3 */
    TclWinGetTclInstance, /* 4 */
    TclUnixWaitForFile, /* 5 */
    TclWinNToHS, /* 6 */
    TclWinSetSockOpt, /* 7 */
    TclpGetPid, /* 8 */
    TclWinGetPlatformId, /* 9 */
    TclpReaddir, /* 10 */
    TclGetAndDetachPids, /* 11 */
    TclpCloseFile, /* 12 */
    TclpCreateCommandChannel, /* 13 */
    TclpCreatePipe, /* 14 */
    TclpCreateProcess, /* 15 */
    TclpIsAtty, /* 16 */
<<<<<<< HEAD
    0, /* 17 */
=======
    TclUnixCopyFile, /* 17 */
>>>>>>> d180ccb1
    TclpMakeFile, /* 18 */
    TclpOpenFile, /* 19 */
    TclWinAddProcess, /* 20 */
    TclpInetNtoa, /* 21 */
    TclpCreateTempFile, /* 22 */
    0, /* 23 */
    TclWinNoBackslash, /* 24 */
    0, /* 25 */
    TclWinSetInterfaces, /* 26 */
    TclWinFlushDirtyChannels, /* 27 */
    TclWinResetInterfaces, /* 28 */
    TclWinCPUID, /* 29 */
#endif /* WIN */
#ifdef MAC_OSX_TCL /* MACOSX */
    TclGetAndDetachPids, /* 0 */
    TclpCloseFile, /* 1 */
    TclpCreateCommandChannel, /* 2 */
    TclpCreatePipe, /* 3 */
    TclpCreateProcess, /* 4 */
    0, /* 5 */
    TclpMakeFile, /* 6 */
    TclpOpenFile, /* 7 */
    TclUnixWaitForFile, /* 8 */
    TclpCreateTempFile, /* 9 */
    TclpReaddir, /* 10 */
    TclpLocaltime_unix, /* 11 */
    TclpGmtime_unix, /* 12 */
    TclpInetNtoa, /* 13 */
    TclUnixCopyFile, /* 14 */
    TclMacOSXGetFileAttribute, /* 15 */
    TclMacOSXSetFileAttribute, /* 16 */
    TclMacOSXCopyFileAttributes, /* 17 */
    TclMacOSXMatchType, /* 18 */
    TclMacOSXNotifierAddRunLoopMode, /* 19 */
    0, /* 20 */
    0, /* 21 */
    0, /* 22 */
    0, /* 23 */
    0, /* 24 */
    0, /* 25 */
    0, /* 26 */
    0, /* 27 */
    0, /* 28 */
    TclWinCPUID, /* 29 */
#endif /* MACOSX */
};

static const TclPlatStubs tclPlatStubs = {
    TCL_STUB_MAGIC,
    0,
#if defined(__WIN32__) || defined(__CYGWIN__) /* WIN */
    Tcl_WinUtfToTChar, /* 0 */
    Tcl_WinTCharToUtf, /* 1 */
#endif /* WIN */
#ifdef MAC_OSX_TCL /* MACOSX */
    Tcl_MacOSXOpenBundleResources, /* 0 */
    Tcl_MacOSXOpenVersionedBundleResources, /* 1 */
#endif /* MACOSX */
};

const TclTomMathStubs tclTomMathStubs = {
    TCL_STUB_MAGIC,
    0,
    TclBN_epoch, /* 0 */
    TclBN_revision, /* 1 */
    TclBN_mp_add, /* 2 */
    TclBN_mp_add_d, /* 3 */
    TclBN_mp_and, /* 4 */
    TclBN_mp_clamp, /* 5 */
    TclBN_mp_clear, /* 6 */
    TclBN_mp_clear_multi, /* 7 */
    TclBN_mp_cmp, /* 8 */
    TclBN_mp_cmp_d, /* 9 */
    TclBN_mp_cmp_mag, /* 10 */
    TclBN_mp_copy, /* 11 */
    TclBN_mp_count_bits, /* 12 */
    TclBN_mp_div, /* 13 */
    TclBN_mp_div_d, /* 14 */
    TclBN_mp_div_2, /* 15 */
    TclBN_mp_div_2d, /* 16 */
    TclBN_mp_div_3, /* 17 */
    TclBN_mp_exch, /* 18 */
    TclBN_mp_expt_d, /* 19 */
    TclBN_mp_grow, /* 20 */
    TclBN_mp_init, /* 21 */
    TclBN_mp_init_copy, /* 22 */
    TclBN_mp_init_multi, /* 23 */
    TclBN_mp_init_set, /* 24 */
    TclBN_mp_init_size, /* 25 */
    TclBN_mp_lshd, /* 26 */
    TclBN_mp_mod, /* 27 */
    TclBN_mp_mod_2d, /* 28 */
    TclBN_mp_mul, /* 29 */
    TclBN_mp_mul_d, /* 30 */
    TclBN_mp_mul_2, /* 31 */
    TclBN_mp_mul_2d, /* 32 */
    TclBN_mp_neg, /* 33 */
    TclBN_mp_or, /* 34 */
    TclBN_mp_radix_size, /* 35 */
    TclBN_mp_read_radix, /* 36 */
    TclBN_mp_rshd, /* 37 */
    TclBN_mp_shrink, /* 38 */
    TclBN_mp_set, /* 39 */
    TclBN_mp_sqr, /* 40 */
    TclBN_mp_sqrt, /* 41 */
    TclBN_mp_sub, /* 42 */
    TclBN_mp_sub_d, /* 43 */
    TclBN_mp_to_unsigned_bin, /* 44 */
    TclBN_mp_to_unsigned_bin_n, /* 45 */
    TclBN_mp_toradix_n, /* 46 */
    TclBN_mp_unsigned_bin_size, /* 47 */
    TclBN_mp_xor, /* 48 */
    TclBN_mp_zero, /* 49 */
    TclBN_reverse, /* 50 */
    TclBN_fast_s_mp_mul_digs, /* 51 */
    TclBN_fast_s_mp_sqr, /* 52 */
    TclBN_mp_karatsuba_mul, /* 53 */
    TclBN_mp_karatsuba_sqr, /* 54 */
    TclBN_mp_toom_mul, /* 55 */
    TclBN_mp_toom_sqr, /* 56 */
    TclBN_s_mp_add, /* 57 */
    TclBN_s_mp_mul_digs, /* 58 */
    TclBN_s_mp_sqr, /* 59 */
    TclBN_s_mp_sub, /* 60 */
    TclBN_mp_init_set_int, /* 61 */
    TclBN_mp_set_int, /* 62 */
    TclBN_mp_cnt_lsb, /* 63 */
};

static const TclStubHooks tclStubHooks = {
    &tclPlatStubs,
    &tclIntStubs,
    &tclIntPlatStubs
};

const TclStubs tclStubs = {
    TCL_STUB_MAGIC,
    &tclStubHooks,
    Tcl_PkgProvideEx, /* 0 */
    Tcl_PkgRequireEx, /* 1 */
    Tcl_Panic, /* 2 */
    Tcl_Alloc, /* 3 */
    Tcl_Free, /* 4 */
    Tcl_Realloc, /* 5 */
    Tcl_DbCkalloc, /* 6 */
    Tcl_DbCkfree, /* 7 */
    Tcl_DbCkrealloc, /* 8 */
#if !defined(__WIN32__) && !defined(MAC_OSX_TCL) /* UNIX */
    Tcl_CreateFileHandler, /* 9 */
#endif /* UNIX */
#if defined(__WIN32__) /* WIN */
    0, /* 9 */
#endif /* WIN */
#ifdef MAC_OSX_TCL /* MACOSX */
    Tcl_CreateFileHandler, /* 9 */
#endif /* MACOSX */
#if !defined(__WIN32__) && !defined(MAC_OSX_TCL) /* UNIX */
    Tcl_DeleteFileHandler, /* 10 */
#endif /* UNIX */
#if defined(__WIN32__) /* WIN */
    0, /* 10 */
#endif /* WIN */
#ifdef MAC_OSX_TCL /* MACOSX */
    Tcl_DeleteFileHandler, /* 10 */
#endif /* MACOSX */
    Tcl_SetTimer, /* 11 */
    Tcl_Sleep, /* 12 */
    Tcl_WaitForEvent, /* 13 */
    Tcl_AppendAllObjTypes, /* 14 */
    Tcl_AppendStringsToObj, /* 15 */
    Tcl_AppendToObj, /* 16 */
    Tcl_ConcatObj, /* 17 */
    Tcl_ConvertToType, /* 18 */
    Tcl_DbDecrRefCount, /* 19 */
    Tcl_DbIncrRefCount, /* 20 */
    Tcl_DbIsShared, /* 21 */
    Tcl_DbNewBooleanObj, /* 22 */
    Tcl_DbNewByteArrayObj, /* 23 */
    Tcl_DbNewDoubleObj, /* 24 */
    Tcl_DbNewListObj, /* 25 */
    Tcl_DbNewLongObj, /* 26 */
    Tcl_DbNewObj, /* 27 */
    Tcl_DbNewStringObj, /* 28 */
    Tcl_DuplicateObj, /* 29 */
    TclFreeObj, /* 30 */
    Tcl_GetBoolean, /* 31 */
    Tcl_GetBooleanFromObj, /* 32 */
    Tcl_GetByteArrayFromObj, /* 33 */
    Tcl_GetDouble, /* 34 */
    Tcl_GetDoubleFromObj, /* 35 */
    Tcl_GetIndexFromObj, /* 36 */
    Tcl_GetInt, /* 37 */
    Tcl_GetIntFromObj, /* 38 */
    Tcl_GetLongFromObj, /* 39 */
    Tcl_GetObjType, /* 40 */
    Tcl_GetStringFromObj, /* 41 */
    Tcl_InvalidateStringRep, /* 42 */
    Tcl_ListObjAppendList, /* 43 */
    Tcl_ListObjAppendElement, /* 44 */
    Tcl_ListObjGetElements, /* 45 */
    Tcl_ListObjIndex, /* 46 */
    Tcl_ListObjLength, /* 47 */
    Tcl_ListObjReplace, /* 48 */
    Tcl_NewBooleanObj, /* 49 */
    Tcl_NewByteArrayObj, /* 50 */
    Tcl_NewDoubleObj, /* 51 */
    Tcl_NewIntObj, /* 52 */
    Tcl_NewListObj, /* 53 */
    Tcl_NewLongObj, /* 54 */
    Tcl_NewObj, /* 55 */
    Tcl_NewStringObj, /* 56 */
    Tcl_SetBooleanObj, /* 57 */
    Tcl_SetByteArrayLength, /* 58 */
    Tcl_SetByteArrayObj, /* 59 */
    Tcl_SetDoubleObj, /* 60 */
    Tcl_SetIntObj, /* 61 */
    Tcl_SetListObj, /* 62 */
    Tcl_SetLongObj, /* 63 */
    Tcl_SetObjLength, /* 64 */
    Tcl_SetStringObj, /* 65 */
    Tcl_AddErrorInfo, /* 66 */
    Tcl_AddObjErrorInfo, /* 67 */
    Tcl_AllowExceptions, /* 68 */
    Tcl_AppendElement, /* 69 */
    Tcl_AppendResult, /* 70 */
    Tcl_AsyncCreate, /* 71 */
    Tcl_AsyncDelete, /* 72 */
    Tcl_AsyncInvoke, /* 73 */
    Tcl_AsyncMark, /* 74 */
    Tcl_AsyncReady, /* 75 */
    Tcl_BackgroundError, /* 76 */
    Tcl_Backslash, /* 77 */
    Tcl_BadChannelOption, /* 78 */
    Tcl_CallWhenDeleted, /* 79 */
    Tcl_CancelIdleCall, /* 80 */
    Tcl_Close, /* 81 */
    Tcl_CommandComplete, /* 82 */
    Tcl_Concat, /* 83 */
    Tcl_ConvertElement, /* 84 */
    Tcl_ConvertCountedElement, /* 85 */
    Tcl_CreateAlias, /* 86 */
    Tcl_CreateAliasObj, /* 87 */
    Tcl_CreateChannel, /* 88 */
    Tcl_CreateChannelHandler, /* 89 */
    Tcl_CreateCloseHandler, /* 90 */
    Tcl_CreateCommand, /* 91 */
    Tcl_CreateEventSource, /* 92 */
    Tcl_CreateExitHandler, /* 93 */
    Tcl_CreateInterp, /* 94 */
    Tcl_CreateMathFunc, /* 95 */
    Tcl_CreateObjCommand, /* 96 */
    Tcl_CreateSlave, /* 97 */
    Tcl_CreateTimerHandler, /* 98 */
    Tcl_CreateTrace, /* 99 */
    Tcl_DeleteAssocData, /* 100 */
    Tcl_DeleteChannelHandler, /* 101 */
    Tcl_DeleteCloseHandler, /* 102 */
    Tcl_DeleteCommand, /* 103 */
    Tcl_DeleteCommandFromToken, /* 104 */
    Tcl_DeleteEvents, /* 105 */
    Tcl_DeleteEventSource, /* 106 */
    Tcl_DeleteExitHandler, /* 107 */
    Tcl_DeleteHashEntry, /* 108 */
    Tcl_DeleteHashTable, /* 109 */
    Tcl_DeleteInterp, /* 110 */
    Tcl_DetachPids, /* 111 */
    Tcl_DeleteTimerHandler, /* 112 */
    Tcl_DeleteTrace, /* 113 */
    Tcl_DontCallWhenDeleted, /* 114 */
    Tcl_DoOneEvent, /* 115 */
    Tcl_DoWhenIdle, /* 116 */
    Tcl_DStringAppend, /* 117 */
    Tcl_DStringAppendElement, /* 118 */
    Tcl_DStringEndSublist, /* 119 */
    Tcl_DStringFree, /* 120 */
    Tcl_DStringGetResult, /* 121 */
    Tcl_DStringInit, /* 122 */
    Tcl_DStringResult, /* 123 */
    Tcl_DStringSetLength, /* 124 */
    Tcl_DStringStartSublist, /* 125 */
    Tcl_Eof, /* 126 */
    Tcl_ErrnoId, /* 127 */
    Tcl_ErrnoMsg, /* 128 */
    Tcl_Eval, /* 129 */
    Tcl_EvalFile, /* 130 */
    Tcl_EvalObj, /* 131 */
    Tcl_EventuallyFree, /* 132 */
    Tcl_Exit, /* 133 */
    Tcl_ExposeCommand, /* 134 */
    Tcl_ExprBoolean, /* 135 */
    Tcl_ExprBooleanObj, /* 136 */
    Tcl_ExprDouble, /* 137 */
    Tcl_ExprDoubleObj, /* 138 */
    Tcl_ExprLong, /* 139 */
    Tcl_ExprLongObj, /* 140 */
    Tcl_ExprObj, /* 141 */
    Tcl_ExprString, /* 142 */
    Tcl_Finalize, /* 143 */
    Tcl_FindExecutable, /* 144 */
    Tcl_FirstHashEntry, /* 145 */
    Tcl_Flush, /* 146 */
    Tcl_FreeResult, /* 147 */
    Tcl_GetAlias, /* 148 */
    Tcl_GetAliasObj, /* 149 */
    Tcl_GetAssocData, /* 150 */
    Tcl_GetChannel, /* 151 */
    Tcl_GetChannelBufferSize, /* 152 */
    Tcl_GetChannelHandle, /* 153 */
    Tcl_GetChannelInstanceData, /* 154 */
    Tcl_GetChannelMode, /* 155 */
    Tcl_GetChannelName, /* 156 */
    Tcl_GetChannelOption, /* 157 */
    Tcl_GetChannelType, /* 158 */
    Tcl_GetCommandInfo, /* 159 */
    Tcl_GetCommandName, /* 160 */
    Tcl_GetErrno, /* 161 */
    Tcl_GetHostName, /* 162 */
    Tcl_GetInterpPath, /* 163 */
    Tcl_GetMaster, /* 164 */
    Tcl_GetNameOfExecutable, /* 165 */
    Tcl_GetObjResult, /* 166 */
#if !defined(__WIN32__) && !defined(MAC_OSX_TCL) /* UNIX */
    Tcl_GetOpenFile, /* 167 */
#endif /* UNIX */
#if defined(__WIN32__) /* WIN */
    0, /* 167 */
#endif /* WIN */
#ifdef MAC_OSX_TCL /* MACOSX */
    Tcl_GetOpenFile, /* 167 */
#endif /* MACOSX */
    Tcl_GetPathType, /* 168 */
    Tcl_Gets, /* 169 */
    Tcl_GetsObj, /* 170 */
    Tcl_GetServiceMode, /* 171 */
    Tcl_GetSlave, /* 172 */
    Tcl_GetStdChannel, /* 173 */
    Tcl_GetStringResult, /* 174 */
    Tcl_GetVar, /* 175 */
    Tcl_GetVar2, /* 176 */
    Tcl_GlobalEval, /* 177 */
    Tcl_GlobalEvalObj, /* 178 */
    Tcl_HideCommand, /* 179 */
    Tcl_Init, /* 180 */
    Tcl_InitHashTable, /* 181 */
    Tcl_InputBlocked, /* 182 */
    Tcl_InputBuffered, /* 183 */
    Tcl_InterpDeleted, /* 184 */
    Tcl_IsSafe, /* 185 */
    Tcl_JoinPath, /* 186 */
    Tcl_LinkVar, /* 187 */
    0, /* 188 */
    Tcl_MakeFileChannel, /* 189 */
    Tcl_MakeSafe, /* 190 */
    Tcl_MakeTcpClientChannel, /* 191 */
    Tcl_Merge, /* 192 */
    Tcl_NextHashEntry, /* 193 */
    Tcl_NotifyChannel, /* 194 */
    Tcl_ObjGetVar2, /* 195 */
    Tcl_ObjSetVar2, /* 196 */
    Tcl_OpenCommandChannel, /* 197 */
    Tcl_OpenFileChannel, /* 198 */
    Tcl_OpenTcpClient, /* 199 */
    Tcl_OpenTcpServer, /* 200 */
    Tcl_Preserve, /* 201 */
    Tcl_PrintDouble, /* 202 */
    Tcl_PutEnv, /* 203 */
    Tcl_PosixError, /* 204 */
    Tcl_QueueEvent, /* 205 */
    Tcl_Read, /* 206 */
    Tcl_ReapDetachedProcs, /* 207 */
    Tcl_RecordAndEval, /* 208 */
    Tcl_RecordAndEvalObj, /* 209 */
    Tcl_RegisterChannel, /* 210 */
    Tcl_RegisterObjType, /* 211 */
    Tcl_RegExpCompile, /* 212 */
    Tcl_RegExpExec, /* 213 */
    Tcl_RegExpMatch, /* 214 */
    Tcl_RegExpRange, /* 215 */
    Tcl_Release, /* 216 */
    Tcl_ResetResult, /* 217 */
    Tcl_ScanElement, /* 218 */
    Tcl_ScanCountedElement, /* 219 */
    Tcl_SeekOld, /* 220 */
    Tcl_ServiceAll, /* 221 */
    Tcl_ServiceEvent, /* 222 */
    Tcl_SetAssocData, /* 223 */
    Tcl_SetChannelBufferSize, /* 224 */
    Tcl_SetChannelOption, /* 225 */
    Tcl_SetCommandInfo, /* 226 */
    Tcl_SetErrno, /* 227 */
    Tcl_SetErrorCode, /* 228 */
    Tcl_SetMaxBlockTime, /* 229 */
    Tcl_SetPanicProc, /* 230 */
    Tcl_SetRecursionLimit, /* 231 */
    Tcl_SetResult, /* 232 */
    Tcl_SetServiceMode, /* 233 */
    Tcl_SetObjErrorCode, /* 234 */
    Tcl_SetObjResult, /* 235 */
    Tcl_SetStdChannel, /* 236 */
    Tcl_SetVar, /* 237 */
    Tcl_SetVar2, /* 238 */
    Tcl_SignalId, /* 239 */
    Tcl_SignalMsg, /* 240 */
    Tcl_SourceRCFile, /* 241 */
    Tcl_SplitList, /* 242 */
    Tcl_SplitPath, /* 243 */
    Tcl_StaticPackage, /* 244 */
    Tcl_StringMatch, /* 245 */
    Tcl_TellOld, /* 246 */
    Tcl_TraceVar, /* 247 */
    Tcl_TraceVar2, /* 248 */
    Tcl_TranslateFileName, /* 249 */
    Tcl_Ungets, /* 250 */
    Tcl_UnlinkVar, /* 251 */
    Tcl_UnregisterChannel, /* 252 */
    Tcl_UnsetVar, /* 253 */
    Tcl_UnsetVar2, /* 254 */
    Tcl_UntraceVar, /* 255 */
    Tcl_UntraceVar2, /* 256 */
    Tcl_UpdateLinkedVar, /* 257 */
    Tcl_UpVar, /* 258 */
    Tcl_UpVar2, /* 259 */
    Tcl_VarEval, /* 260 */
    Tcl_VarTraceInfo, /* 261 */
    Tcl_VarTraceInfo2, /* 262 */
    Tcl_Write, /* 263 */
    Tcl_WrongNumArgs, /* 264 */
    Tcl_DumpActiveMemory, /* 265 */
    Tcl_ValidateAllMemory, /* 266 */
    Tcl_AppendResultVA, /* 267 */
    Tcl_AppendStringsToObjVA, /* 268 */
    Tcl_HashStats, /* 269 */
    Tcl_ParseVar, /* 270 */
    Tcl_PkgPresent, /* 271 */
    Tcl_PkgPresentEx, /* 272 */
    Tcl_PkgProvide, /* 273 */
    Tcl_PkgRequire, /* 274 */
    Tcl_SetErrorCodeVA, /* 275 */
    Tcl_VarEvalVA, /* 276 */
    Tcl_WaitPid, /* 277 */
    Tcl_PanicVA, /* 278 */
    Tcl_GetVersion, /* 279 */
    Tcl_InitMemory, /* 280 */
    Tcl_StackChannel, /* 281 */
    Tcl_UnstackChannel, /* 282 */
    Tcl_GetStackedChannel, /* 283 */
    Tcl_SetMainLoop, /* 284 */
    0, /* 285 */
    Tcl_AppendObjToObj, /* 286 */
    Tcl_CreateEncoding, /* 287 */
    Tcl_CreateThreadExitHandler, /* 288 */
    Tcl_DeleteThreadExitHandler, /* 289 */
    Tcl_DiscardResult, /* 290 */
    Tcl_EvalEx, /* 291 */
    Tcl_EvalObjv, /* 292 */
    Tcl_EvalObjEx, /* 293 */
    Tcl_ExitThread, /* 294 */
    Tcl_ExternalToUtf, /* 295 */
    Tcl_ExternalToUtfDString, /* 296 */
    Tcl_FinalizeThread, /* 297 */
    Tcl_FinalizeNotifier, /* 298 */
    Tcl_FreeEncoding, /* 299 */
    Tcl_GetCurrentThread, /* 300 */
    Tcl_GetEncoding, /* 301 */
    Tcl_GetEncodingName, /* 302 */
    Tcl_GetEncodingNames, /* 303 */
    Tcl_GetIndexFromObjStruct, /* 304 */
    Tcl_GetThreadData, /* 305 */
    Tcl_GetVar2Ex, /* 306 */
    Tcl_InitNotifier, /* 307 */
    Tcl_MutexLock, /* 308 */
    Tcl_MutexUnlock, /* 309 */
    Tcl_ConditionNotify, /* 310 */
    Tcl_ConditionWait, /* 311 */
    Tcl_NumUtfChars, /* 312 */
    Tcl_ReadChars, /* 313 */
    Tcl_RestoreResult, /* 314 */
    Tcl_SaveResult, /* 315 */
    Tcl_SetSystemEncoding, /* 316 */
    Tcl_SetVar2Ex, /* 317 */
    Tcl_ThreadAlert, /* 318 */
    Tcl_ThreadQueueEvent, /* 319 */
    Tcl_UniCharAtIndex, /* 320 */
    Tcl_UniCharToLower, /* 321 */
    Tcl_UniCharToTitle, /* 322 */
    Tcl_UniCharToUpper, /* 323 */
    Tcl_UniCharToUtf, /* 324 */
    Tcl_UtfAtIndex, /* 325 */
    Tcl_UtfCharComplete, /* 326 */
    Tcl_UtfBackslash, /* 327 */
    Tcl_UtfFindFirst, /* 328 */
    Tcl_UtfFindLast, /* 329 */
    Tcl_UtfNext, /* 330 */
    Tcl_UtfPrev, /* 331 */
    Tcl_UtfToExternal, /* 332 */
    Tcl_UtfToExternalDString, /* 333 */
    Tcl_UtfToLower, /* 334 */
    Tcl_UtfToTitle, /* 335 */
    Tcl_UtfToUniChar, /* 336 */
    Tcl_UtfToUpper, /* 337 */
    Tcl_WriteChars, /* 338 */
    Tcl_WriteObj, /* 339 */
    Tcl_GetString, /* 340 */
    Tcl_GetDefaultEncodingDir, /* 341 */
    Tcl_SetDefaultEncodingDir, /* 342 */
    Tcl_AlertNotifier, /* 343 */
    Tcl_ServiceModeHook, /* 344 */
    Tcl_UniCharIsAlnum, /* 345 */
    Tcl_UniCharIsAlpha, /* 346 */
    Tcl_UniCharIsDigit, /* 347 */
    Tcl_UniCharIsLower, /* 348 */
    Tcl_UniCharIsSpace, /* 349 */
    Tcl_UniCharIsUpper, /* 350 */
    Tcl_UniCharIsWordChar, /* 351 */
    Tcl_UniCharLen, /* 352 */
    Tcl_UniCharNcmp, /* 353 */
    Tcl_UniCharToUtfDString, /* 354 */
    Tcl_UtfToUniCharDString, /* 355 */
    Tcl_GetRegExpFromObj, /* 356 */
    Tcl_EvalTokens, /* 357 */
    Tcl_FreeParse, /* 358 */
    Tcl_LogCommandInfo, /* 359 */
    Tcl_ParseBraces, /* 360 */
    Tcl_ParseCommand, /* 361 */
    Tcl_ParseExpr, /* 362 */
    Tcl_ParseQuotedString, /* 363 */
    Tcl_ParseVarName, /* 364 */
    Tcl_GetCwd, /* 365 */
    Tcl_Chdir, /* 366 */
    Tcl_Access, /* 367 */
    Tcl_Stat, /* 368 */
    Tcl_UtfNcmp, /* 369 */
    Tcl_UtfNcasecmp, /* 370 */
    Tcl_StringCaseMatch, /* 371 */
    Tcl_UniCharIsControl, /* 372 */
    Tcl_UniCharIsGraph, /* 373 */
    Tcl_UniCharIsPrint, /* 374 */
    Tcl_UniCharIsPunct, /* 375 */
    Tcl_RegExpExecObj, /* 376 */
    Tcl_RegExpGetInfo, /* 377 */
    Tcl_NewUnicodeObj, /* 378 */
    Tcl_SetUnicodeObj, /* 379 */
    Tcl_GetCharLength, /* 380 */
    Tcl_GetUniChar, /* 381 */
    Tcl_GetUnicode, /* 382 */
    Tcl_GetRange, /* 383 */
    Tcl_AppendUnicodeToObj, /* 384 */
    Tcl_RegExpMatchObj, /* 385 */
    Tcl_SetNotifier, /* 386 */
    Tcl_GetAllocMutex, /* 387 */
    Tcl_GetChannelNames, /* 388 */
    Tcl_GetChannelNamesEx, /* 389 */
    Tcl_ProcObjCmd, /* 390 */
    Tcl_ConditionFinalize, /* 391 */
    Tcl_MutexFinalize, /* 392 */
    Tcl_CreateThread, /* 393 */
    Tcl_ReadRaw, /* 394 */
    Tcl_WriteRaw, /* 395 */
    Tcl_GetTopChannel, /* 396 */
    Tcl_ChannelBuffered, /* 397 */
    Tcl_ChannelName, /* 398 */
    Tcl_ChannelVersion, /* 399 */
    Tcl_ChannelBlockModeProc, /* 400 */
    Tcl_ChannelCloseProc, /* 401 */
    Tcl_ChannelClose2Proc, /* 402 */
    Tcl_ChannelInputProc, /* 403 */
    Tcl_ChannelOutputProc, /* 404 */
    Tcl_ChannelSeekProc, /* 405 */
    Tcl_ChannelSetOptionProc, /* 406 */
    Tcl_ChannelGetOptionProc, /* 407 */
    Tcl_ChannelWatchProc, /* 408 */
    Tcl_ChannelGetHandleProc, /* 409 */
    Tcl_ChannelFlushProc, /* 410 */
    Tcl_ChannelHandlerProc, /* 411 */
    Tcl_JoinThread, /* 412 */
    Tcl_IsChannelShared, /* 413 */
    Tcl_IsChannelRegistered, /* 414 */
    Tcl_CutChannel, /* 415 */
    Tcl_SpliceChannel, /* 416 */
    Tcl_ClearChannelHandlers, /* 417 */
    Tcl_IsChannelExisting, /* 418 */
    Tcl_UniCharNcasecmp, /* 419 */
    Tcl_UniCharCaseMatch, /* 420 */
    Tcl_FindHashEntry, /* 421 */
    Tcl_CreateHashEntry, /* 422 */
    Tcl_InitCustomHashTable, /* 423 */
    Tcl_InitObjHashTable, /* 424 */
    Tcl_CommandTraceInfo, /* 425 */
    Tcl_TraceCommand, /* 426 */
    Tcl_UntraceCommand, /* 427 */
    Tcl_AttemptAlloc, /* 428 */
    Tcl_AttemptDbCkalloc, /* 429 */
    Tcl_AttemptRealloc, /* 430 */
    Tcl_AttemptDbCkrealloc, /* 431 */
    Tcl_AttemptSetObjLength, /* 432 */
    Tcl_GetChannelThread, /* 433 */
    Tcl_GetUnicodeFromObj, /* 434 */
    Tcl_GetMathFuncInfo, /* 435 */
    Tcl_ListMathFuncs, /* 436 */
    Tcl_SubstObj, /* 437 */
    Tcl_DetachChannel, /* 438 */
    Tcl_IsStandardChannel, /* 439 */
    Tcl_FSCopyFile, /* 440 */
    Tcl_FSCopyDirectory, /* 441 */
    Tcl_FSCreateDirectory, /* 442 */
    Tcl_FSDeleteFile, /* 443 */
    Tcl_FSLoadFile, /* 444 */
    Tcl_FSMatchInDirectory, /* 445 */
    Tcl_FSLink, /* 446 */
    Tcl_FSRemoveDirectory, /* 447 */
    Tcl_FSRenameFile, /* 448 */
    Tcl_FSLstat, /* 449 */
    Tcl_FSUtime, /* 450 */
    Tcl_FSFileAttrsGet, /* 451 */
    Tcl_FSFileAttrsSet, /* 452 */
    Tcl_FSFileAttrStrings, /* 453 */
    Tcl_FSStat, /* 454 */
    Tcl_FSAccess, /* 455 */
    Tcl_FSOpenFileChannel, /* 456 */
    Tcl_FSGetCwd, /* 457 */
    Tcl_FSChdir, /* 458 */
    Tcl_FSConvertToPathType, /* 459 */
    Tcl_FSJoinPath, /* 460 */
    Tcl_FSSplitPath, /* 461 */
    Tcl_FSEqualPaths, /* 462 */
    Tcl_FSGetNormalizedPath, /* 463 */
    Tcl_FSJoinToPath, /* 464 */
    Tcl_FSGetInternalRep, /* 465 */
    Tcl_FSGetTranslatedPath, /* 466 */
    Tcl_FSEvalFile, /* 467 */
    Tcl_FSNewNativePath, /* 468 */
    Tcl_FSGetNativePath, /* 469 */
    Tcl_FSFileSystemInfo, /* 470 */
    Tcl_FSPathSeparator, /* 471 */
    Tcl_FSListVolumes, /* 472 */
    Tcl_FSRegister, /* 473 */
    Tcl_FSUnregister, /* 474 */
    Tcl_FSData, /* 475 */
    Tcl_FSGetTranslatedStringPath, /* 476 */
    Tcl_FSGetFileSystemForPath, /* 477 */
    Tcl_FSGetPathType, /* 478 */
    Tcl_OutputBuffered, /* 479 */
    Tcl_FSMountsChanged, /* 480 */
    Tcl_EvalTokensStandard, /* 481 */
    Tcl_GetTime, /* 482 */
    Tcl_CreateObjTrace, /* 483 */
    Tcl_GetCommandInfoFromToken, /* 484 */
    Tcl_SetCommandInfoFromToken, /* 485 */
    Tcl_DbNewWideIntObj, /* 486 */
    Tcl_GetWideIntFromObj, /* 487 */
    Tcl_NewWideIntObj, /* 488 */
    Tcl_SetWideIntObj, /* 489 */
    Tcl_AllocStatBuf, /* 490 */
    Tcl_Seek, /* 491 */
    Tcl_Tell, /* 492 */
    Tcl_ChannelWideSeekProc, /* 493 */
    Tcl_DictObjPut, /* 494 */
    Tcl_DictObjGet, /* 495 */
    Tcl_DictObjRemove, /* 496 */
    Tcl_DictObjSize, /* 497 */
    Tcl_DictObjFirst, /* 498 */
    Tcl_DictObjNext, /* 499 */
    Tcl_DictObjDone, /* 500 */
    Tcl_DictObjPutKeyList, /* 501 */
    Tcl_DictObjRemoveKeyList, /* 502 */
    Tcl_NewDictObj, /* 503 */
    Tcl_DbNewDictObj, /* 504 */
    Tcl_RegisterConfig, /* 505 */
    Tcl_CreateNamespace, /* 506 */
    Tcl_DeleteNamespace, /* 507 */
    Tcl_AppendExportList, /* 508 */
    Tcl_Export, /* 509 */
    Tcl_Import, /* 510 */
    Tcl_ForgetImport, /* 511 */
    Tcl_GetCurrentNamespace, /* 512 */
    Tcl_GetGlobalNamespace, /* 513 */
    Tcl_FindNamespace, /* 514 */
    Tcl_FindCommand, /* 515 */
    Tcl_GetCommandFromObj, /* 516 */
    Tcl_GetCommandFullName, /* 517 */
    Tcl_FSEvalFileEx, /* 518 */
    Tcl_SetExitProc, /* 519 */
    Tcl_LimitAddHandler, /* 520 */
    Tcl_LimitRemoveHandler, /* 521 */
    Tcl_LimitReady, /* 522 */
    Tcl_LimitCheck, /* 523 */
    Tcl_LimitExceeded, /* 524 */
    Tcl_LimitSetCommands, /* 525 */
    Tcl_LimitSetTime, /* 526 */
    Tcl_LimitSetGranularity, /* 527 */
    Tcl_LimitTypeEnabled, /* 528 */
    Tcl_LimitTypeExceeded, /* 529 */
    Tcl_LimitTypeSet, /* 530 */
    Tcl_LimitTypeReset, /* 531 */
    Tcl_LimitGetCommands, /* 532 */
    Tcl_LimitGetTime, /* 533 */
    Tcl_LimitGetGranularity, /* 534 */
    Tcl_SaveInterpState, /* 535 */
    Tcl_RestoreInterpState, /* 536 */
    Tcl_DiscardInterpState, /* 537 */
    Tcl_SetReturnOptions, /* 538 */
    Tcl_GetReturnOptions, /* 539 */
    Tcl_IsEnsemble, /* 540 */
    Tcl_CreateEnsemble, /* 541 */
    Tcl_FindEnsemble, /* 542 */
    Tcl_SetEnsembleSubcommandList, /* 543 */
    Tcl_SetEnsembleMappingDict, /* 544 */
    Tcl_SetEnsembleUnknownHandler, /* 545 */
    Tcl_SetEnsembleFlags, /* 546 */
    Tcl_GetEnsembleSubcommandList, /* 547 */
    Tcl_GetEnsembleMappingDict, /* 548 */
    Tcl_GetEnsembleUnknownHandler, /* 549 */
    Tcl_GetEnsembleFlags, /* 550 */
    Tcl_GetEnsembleNamespace, /* 551 */
    Tcl_SetTimeProc, /* 552 */
    Tcl_QueryTimeProc, /* 553 */
    Tcl_ChannelThreadActionProc, /* 554 */
    Tcl_NewBignumObj, /* 555 */
    Tcl_DbNewBignumObj, /* 556 */
    Tcl_SetBignumObj, /* 557 */
    Tcl_GetBignumFromObj, /* 558 */
    Tcl_TakeBignumFromObj, /* 559 */
    Tcl_TruncateChannel, /* 560 */
    Tcl_ChannelTruncateProc, /* 561 */
    Tcl_SetChannelErrorInterp, /* 562 */
    Tcl_GetChannelErrorInterp, /* 563 */
    Tcl_SetChannelError, /* 564 */
    Tcl_GetChannelError, /* 565 */
    Tcl_InitBignumFromDouble, /* 566 */
    Tcl_GetNamespaceUnknownHandler, /* 567 */
    Tcl_SetNamespaceUnknownHandler, /* 568 */
    Tcl_GetEncodingFromObj, /* 569 */
    Tcl_GetEncodingSearchPath, /* 570 */
    Tcl_SetEncodingSearchPath, /* 571 */
    Tcl_GetEncodingNameFromEnvironment, /* 572 */
    Tcl_PkgRequireProc, /* 573 */
    Tcl_AppendObjToErrorInfo, /* 574 */
    Tcl_AppendLimitedToObj, /* 575 */
    Tcl_Format, /* 576 */
    Tcl_AppendFormatToObj, /* 577 */
    Tcl_ObjPrintf, /* 578 */
    Tcl_AppendPrintfToObj, /* 579 */
    Tcl_CancelEval, /* 580 */
    Tcl_Canceled, /* 581 */
    Tcl_CreatePipe, /* 582 */
    Tcl_NRCreateCommand, /* 583 */
    Tcl_NREvalObj, /* 584 */
    Tcl_NREvalObjv, /* 585 */
    Tcl_NRCmdSwap, /* 586 */
    Tcl_NRAddCallback, /* 587 */
    Tcl_NRCallObjProc, /* 588 */
    Tcl_GetFSDeviceFromStat, /* 589 */
    Tcl_GetFSInodeFromStat, /* 590 */
    Tcl_GetModeFromStat, /* 591 */
    Tcl_GetLinkCountFromStat, /* 592 */
    Tcl_GetUserIdFromStat, /* 593 */
    Tcl_GetGroupIdFromStat, /* 594 */
    Tcl_GetDeviceTypeFromStat, /* 595 */
    Tcl_GetAccessTimeFromStat, /* 596 */
    Tcl_GetModificationTimeFromStat, /* 597 */
    Tcl_GetChangeTimeFromStat, /* 598 */
    Tcl_GetSizeFromStat, /* 599 */
    Tcl_GetBlocksFromStat, /* 600 */
    Tcl_GetBlockSizeFromStat, /* 601 */
    Tcl_SetEnsembleParameterList, /* 602 */
    Tcl_GetEnsembleParameterList, /* 603 */
    Tcl_ParseArgsObjv, /* 604 */
    Tcl_GetErrorLine, /* 605 */
    Tcl_SetErrorLine, /* 606 */
    Tcl_TransferResult, /* 607 */
    Tcl_InterpActive, /* 608 */
    Tcl_BackgroundException, /* 609 */
    Tcl_ZlibDeflate, /* 610 */
    Tcl_ZlibInflate, /* 611 */
    Tcl_ZlibCRC32, /* 612 */
    Tcl_ZlibAdler32, /* 613 */
    Tcl_ZlibStreamInit, /* 614 */
    Tcl_ZlibStreamGetCommandName, /* 615 */
    Tcl_ZlibStreamEof, /* 616 */
    Tcl_ZlibStreamChecksum, /* 617 */
    Tcl_ZlibStreamPut, /* 618 */
    Tcl_ZlibStreamGet, /* 619 */
    Tcl_ZlibStreamClose, /* 620 */
    Tcl_ZlibStreamReset, /* 621 */
    Tcl_SetStartupScript, /* 622 */
    Tcl_GetStartupScript, /* 623 */
    Tcl_CloseEx, /* 624 */
    Tcl_NRExprObj, /* 625 */
    Tcl_NRSubstObj, /* 626 */
    Tcl_LoadFile, /* 627 */
    Tcl_FindSymbol, /* 628 */
    Tcl_FSUnloadFile, /* 629 */
};

/* !END!: Do not edit above this line. */<|MERGE_RESOLUTION|>--- conflicted
+++ resolved
@@ -499,11 +499,7 @@
     TclpCreatePipe, /* 14 */
     TclpCreateProcess, /* 15 */
     TclpIsAtty, /* 16 */
-<<<<<<< HEAD
-    0, /* 17 */
-=======
     TclUnixCopyFile, /* 17 */
->>>>>>> d180ccb1
     TclpMakeFile, /* 18 */
     TclpOpenFile, /* 19 */
     TclWinAddProcess, /* 20 */
