/*
 * tclStubInit.c --
 *
 *	This file contains the initializers for the Tcl stub vectors.
 *
 * Copyright © 1998-1999 Scriptics Corporation.
 *
 * See the file "license.terms" for information on usage and redistribution
 * of this file, and for a DISCLAIMER OF ALL WARRANTIES.
 */

#include "tclInt.h"
#include "tommath_private.h"
#include "tclTomMath.h"

#ifdef __CYGWIN__
#   include <wchar.h>
#endif

#ifdef __GNUC__
#pragma GCC dependency "tcl.decls"
#pragma GCC dependency "tclInt.decls"
#pragma GCC dependency "tclTomMath.decls"
#endif

/*
 * Remove macros that will interfere with the definitions below.
 */

#undef Tcl_Alloc
#undef Tcl_Free
#undef Tcl_Realloc
#undef Tcl_NewBooleanObj
#undef Tcl_NewByteArrayObj
#undef Tcl_NewDoubleObj
#undef Tcl_NewIntObj
#undef Tcl_NewListObj
#undef Tcl_NewLongObj
#undef Tcl_DbNewLongObj
#undef Tcl_NewObj
#undef Tcl_NewStringObj
#undef Tcl_GetUnicode
#undef Tcl_GetUnicodeFromObj
#undef Tcl_AppendUnicodeToObj
#undef Tcl_NewUnicodeObj
#undef Tcl_SetUnicodeObj
#undef Tcl_UniCharNcasecmp
#undef Tcl_UniCharCaseMatch
#undef Tcl_UniCharLen
#undef Tcl_UniCharNcmp
#undef Tcl_GetRange
#undef Tcl_GetUniChar
#undef Tcl_DumpActiveMemory
#undef Tcl_ValidateAllMemory
#undef Tcl_FindHashEntry
#undef Tcl_CreateHashEntry
#undef Tcl_Panic
#undef Tcl_FindExecutable
#undef Tcl_SetExitProc
#undef Tcl_SetPanicProc
#undef TclpGetPid
#undef TclSockMinimumBuffers
#undef Tcl_SetIntObj
#undef Tcl_SetLongObj
#undef TclpInetNtoa
#undef TclWinGetServByName
#undef TclWinGetSockOpt
#undef TclWinSetSockOpt
#undef TclWinNToHS
#undef TclStaticLibrary
#undef Tcl_BackgroundError
#undef TclGuessPackageName
#undef TclGetLoadedPackages
#define TclStaticLibrary Tcl_StaticLibrary
#undef Tcl_UniCharToUtfDString
#undef Tcl_UtfToUniCharDString
#undef Tcl_UtfToUniChar
#undef Tcl_MacOSXOpenBundleResources
#undef TclWinConvertWSAError
#undef TclWinConvertError
#undef Tcl_NumUtfChars
#undef Tcl_GetCharLength
#undef Tcl_UtfAtIndex
#undef Tcl_GetRange
#undef Tcl_GetUniChar
#undef TclObjInterpProc

#if defined(_WIN32) || defined(__CYGWIN__)
#define TclWinConvertWSAError (void (*)(DWORD))(void *)Tcl_WinConvertError
#define TclWinConvertError (void (*)(DWORD))(void *)Tcl_WinConvertError
#endif


#if TCL_UTF_MAX > 3 && defined(TCL_NO_DEPRECATED)
static void uniCodePanic(void) {
    Tcl_Panic("Tcl is compiled without the the UTF16 compatibility layer (-DTCL_NO_DEPRECATED)");
}
#   define Tcl_GetUnicode (unsigned short *(*)(Tcl_Obj *))(void *)uniCodePanic
#   define Tcl_GetUnicodeFromObj (unsigned short *(*)(Tcl_Obj *, int *))(void *)uniCodePanic
#   define TclGetUnicodeFromObj (unsigned short *(*)(Tcl_Obj *, size_t *))(void *)uniCodePanic
#   define Tcl_NewUnicodeObj (Tcl_Obj *(*)(const unsigned short *, int))(void *)uniCodePanic
#   define Tcl_SetUnicodeObj (void(*)(Tcl_Obj *, const unsigned short *, int))(void *)uniCodePanic
#   define Tcl_AppendUnicodeToObj (void(*)(Tcl_Obj *, const unsigned short *, int))(void *)uniCodePanic
#   define Tcl_UtfAtIndex (const char *(*)(const char *, int))(void *)uniCodePanic
#   define Tcl_GetCharLength (int(*)(Tcl_Obj *))(void *)uniCodePanic
#   define Tcl_UniCharNcmp (int(*)(const unsigned short *, const unsigned short *, unsigned long))(void *)uniCodePanic
#   define Tcl_UniCharNcasecmp (int(*)(const unsigned short *, const unsigned short *, unsigned long))(void *)uniCodePanic
#   define Tcl_UniCharCaseMatch (int(*)(const unsigned short *, const unsigned short *, int))(void *)uniCodePanic
#   define Tcl_GetRange (Tcl_Obj *(*)(Tcl_Obj *, int, int))(void *)uniCodePanic
#   define Tcl_GetUniChar (int(*)(Tcl_Obj *, int))(void *)uniCodePanic
#   define Tcl_NumUtfChars (int(*)(const char *, int))(void *)uniCodePanic
#endif

#define TclUtfCharComplete UtfCharComplete
#define TclUtfNext UtfNext
#define TclUtfPrev UtfPrev

static int TclUtfCharComplete(const char *src, int length) {
    if ((unsigned)((unsigned char)*(src) - 0xF0) < 5) {
	return length < 3;
    }
    return Tcl_UtfCharComplete(src, length);
}

static const char *TclUtfNext(const char *src) {
    if ((unsigned)((unsigned char)*(src) - 0xF0) < 5) {
	return src + 1;
    }
    return Tcl_UtfNext(src);
}

static const char *TclUtfPrev(const char *src, const char *start) {
    if ((src >= start + 3) && ((src[-1] & 0xC0) == 0x80)
	    && ((src[-2] & 0xC0) == 0x80) && ((src[-3] & 0xC0) == 0x80)) {
	return src - 3;
    }
    return Tcl_UtfPrev(src, start);
}

int TclListObjGetElements(Tcl_Interp *interp, Tcl_Obj *listPtr,
    size_t *objcPtr, Tcl_Obj ***objvPtr) {
    int n, result = Tcl_ListObjGetElements(interp, listPtr, &n, objvPtr);
    if ((result == TCL_OK) && objcPtr) {
	*objcPtr = n;
    }
    return result;
}
int TclListObjLength(Tcl_Interp *interp, Tcl_Obj *listPtr,
    size_t *lengthPtr) {
    int n;
    int result = Tcl_ListObjLength(interp, listPtr, &n);
    if ((result == TCL_OK) && lengthPtr) {
	*lengthPtr = n;
    }
    return result;
}
int TclDictObjSize(Tcl_Interp *interp, Tcl_Obj *dictPtr,
	size_t *sizePtr) {
    int n, result = Tcl_DictObjSize(interp, dictPtr, &n);
    if ((result == TCL_OK) && sizePtr) {
	*sizePtr = n;
    }
    return result;
}
int TclSplitList(Tcl_Interp *interp, const char *listStr, size_t *argcPtr,
	const char ***argvPtr) {
    int n;
    int result = Tcl_SplitList(interp, listStr, &n, argvPtr);
    if ((result == TCL_OK) && argcPtr) {
	*argcPtr = n;
    }
    return result;
}
void TclSplitPath(const char *path, size_t *argcPtr, const char ***argvPtr) {
    int n;
    Tcl_SplitPath(path, &n, argvPtr);
    if (argcPtr) {
	*argcPtr = n;
    }
}
Tcl_Obj *TclFSSplitPath(Tcl_Obj *pathPtr, size_t *lenPtr) {
    int n;
    Tcl_Obj *result = Tcl_FSSplitPath(pathPtr, &n);
    if (result && lenPtr) {
	*lenPtr = n;
    }
    return result;
}
int TclParseArgsObjv(Tcl_Interp *interp,
	const Tcl_ArgvInfo *argTable, size_t *objcPtr, Tcl_Obj *const *objv,
	Tcl_Obj ***remObjv) {
    int n, result;
    if (*objcPtr > INT_MAX) {
	if (interp) {
	    Tcl_AppendResult(interp, "Tcl_ParseArgsObjv cannot handle *objcPtr > INT_MAX", NULL);
	}
	return TCL_ERROR;
    }
    n = (int)*objcPtr;
    result = Tcl_ParseArgsObjv(interp, argTable, &n, objv, remObjv);
    *objcPtr = n;
    return result;
}

#define TclBN_mp_add mp_add
#define TclBN_mp_and mp_and
#define TclBN_mp_clamp mp_clamp
#define TclBN_mp_clear mp_clear
#define TclBN_mp_clear_multi mp_clear_multi
#define TclBN_mp_cmp mp_cmp
#define TclBN_mp_cmp_mag mp_cmp_mag
#define TclBN_mp_cnt_lsb mp_cnt_lsb
#define TclBN_mp_copy mp_copy
#define TclBN_mp_count_bits mp_count_bits
#define TclBN_mp_div mp_div
#define TclBN_mp_div_2 mp_div_2
#define TclBN_mp_div_2d mp_div_2d
#define TclBN_mp_exch mp_exch
#define TclBN_mp_get_mag_u64 mp_get_mag_u64
#define TclBN_mp_grow mp_grow
#define TclBN_mp_init mp_init
#define TclBN_mp_init_copy mp_init_copy
#define TclBN_mp_init_multi mp_init_multi
#define TclBN_mp_init_size mp_init_size
#define TclBN_mp_init_i64 mp_init_i64
#define TclBN_mp_init_u64 mp_init_u64
#define TclBN_mp_lshd mp_lshd
#define TclBN_mp_mod mp_mod
#define TclBN_mp_mod_2d mp_mod_2d
#define TclBN_mp_mul mp_mul
#define TclBN_mp_mul_2 mp_mul_2
#define TclBN_mp_mul_2d mp_mul_2d
#define TclBN_mp_neg mp_neg
#define TclBN_mp_or mp_or
#define TclBN_mp_pack mp_pack
#define TclBN_mp_pack_count mp_pack_count
#define TclBN_mp_radix_size mp_radix_size
#define TclBN_mp_reverse mp_reverse
#define TclBN_mp_read_radix mp_read_radix
#define TclBN_mp_rshd mp_rshd
#define TclBN_mp_set_i64 mp_set_i64
#define TclBN_mp_set_u64 mp_set_u64
#define TclBN_mp_shrink mp_shrink
#define TclBN_mp_sqr mp_sqr
#define TclBN_mp_sqrt mp_sqrt
#define TclBN_mp_sub mp_sub
#define TclBN_mp_signed_rsh mp_signed_rsh
#define TclBN_mp_tc_and TclBN_mp_and
#define TclBN_mp_tc_div_2d mp_signed_rsh
#define TclBN_mp_tc_or TclBN_mp_or
#define TclBN_mp_tc_xor TclBN_mp_xor
#define TclBN_mp_to_radix mp_to_radix
#define TclBN_mp_to_ubin mp_to_ubin
#define TclBN_mp_ubin_size mp_ubin_size
#define TclBN_mp_unpack mp_unpack
#define TclBN_mp_xor mp_xor
#define TclBN_mp_zero mp_zero
#define TclBN_s_mp_add s_mp_add
#define TclBN_s_mp_balance_mul s_mp_balance_mul
#define TclBN_mp_karatsuba_mul s_mp_karatsuba_mul
#define TclBN_mp_karatsuba_sqr s_mp_karatsuba_sqr
#define TclBN_s_mp_mul_digs s_mp_mul_digs
#define TclBN_s_mp_mul_digs_fast s_mp_mul_digs_fast
#define TclBN_s_mp_reverse s_mp_reverse
#define TclBN_s_mp_sqr s_mp_sqr
#define TclBN_s_mp_sqr_fast s_mp_sqr_fast
#define TclBN_s_mp_sub s_mp_sub
#define TclBN_mp_toom_mul s_mp_toom_mul
#define TclBN_mp_toom_sqr s_mp_toom_sqr
#define TclUnusedStubEntry 0

/* See bug 510001: TclSockMinimumBuffers needs plat imp */
#if defined(_WIN64) || defined(TCL_NO_DEPRECATED) || TCL_MAJOR_VERSION > 8
#   define TclSockMinimumBuffersOld 0
#else
#define TclSockMinimumBuffersOld sockMinimumBuffersOld
static int TclSockMinimumBuffersOld(int sock, int size)
{
    return TclSockMinimumBuffers(INT2PTR(sock), size);
}
#endif

mp_err TclBN_mp_set_int(mp_int *a, unsigned long i)
{
    TclBN_mp_set_u64(a, i);
    return MP_OKAY;
}

static mp_err TclBN_mp_set_long(mp_int *a, unsigned long i)
{
    TclBN_mp_set_u64(a, i);
    return MP_OKAY;
}

#define TclBN_mp_set_ul (void (*)(mp_int *a, unsigned long i))(void *)TclBN_mp_set_long

mp_err MP_WUR TclBN_mp_expt_u32(const mp_int *a, unsigned int b, mp_int *c) {
	return mp_expt_u32(a, b, c);
}
mp_err	TclBN_mp_add_d(const mp_int *a, unsigned int b, mp_int *c) {
   return mp_add_d(a, b, c);
}
mp_err	TclBN_mp_cmp_d(const mp_int *a, unsigned int b) {
   return mp_cmp_d(a, b);
}
mp_err	TclBN_mp_sub_d(const mp_int *a, unsigned int b, mp_int *c) {
   return mp_sub_d(a, b, c);
}
mp_err	TclBN_mp_div_d(const mp_int *a, unsigned int b, mp_int *c, unsigned int *d) {
   mp_digit d2;
   mp_err result = mp_div_d(a, b, c, (d ? &d2 : NULL));
   if (d) {
      *d = d2;
   }
   return result;
}
mp_err	TclBN_mp_div_ld(const mp_int *a, uint64_t b, mp_int *c, uint64_t *d) {
   mp_err result;
   mp_digit d2;

   if ((b | (mp_digit)-1) != (mp_digit)-1) {
      return MP_VAL;
   }
   result = mp_div_d(a, (mp_digit)b, c, (d ? &d2 : NULL));
   if (d) {
      *d = d2;
   }
   return result;
}
mp_err TclBN_mp_init_set(mp_int *a, unsigned int b) {
	return mp_init_set(a, b);
}
mp_err	TclBN_mp_mul_d(const mp_int *a, unsigned int b, mp_int *c) {
	return mp_mul_d(a, b, c);
}

#if defined(TCL_NO_DEPRECATED) || TCL_MAJOR_VERSION > 8
#   define TclBN_mp_expt_d_ex 0
#   define TclBN_mp_to_unsigned_bin 0
#   define TclBN_mp_to_unsigned_bin_n 0
#   define TclBN_mp_toradix_n 0
#   undef TclBN_mp_sqr
#   define TclBN_mp_sqr 0
#   undef TclBN_mp_div_3
#   define TclBN_mp_div_3 0
#   define TclBN_mp_init_l 0
#   define TclBN_mp_init_ul 0
#   define TclBN_mp_set 0
#   define TclSetStartupScriptPath 0
#   define TclGetStartupScriptPath 0
#   define TclSetStartupScriptFileName 0
#   define TclGetStartupScriptFileName 0
#   define TclPrecTraceProc 0
#   define TclpInetNtoa 0
#   define TclWinGetServByName 0
#   define TclWinGetSockOpt 0
#   define TclWinSetSockOpt 0
#   define TclWinNToHS 0
#   define TclWinGetPlatformId 0
#   define TclWinResetInterfaces 0
#   define TclWinSetInterfaces 0
#   define TclWinGetPlatformId 0
#   define Tcl_Backslash 0
#   define Tcl_GetDefaultEncodingDir 0
#   define Tcl_SetDefaultEncodingDir 0
#   define Tcl_EvalTokens 0
#   define Tcl_CreateMathFunc 0
#   define Tcl_GetMathFuncInfo 0
#   define Tcl_ListMathFuncs 0
#   define Tcl_SetIntObj 0
#   define Tcl_SetLongObj 0
#   define Tcl_NewIntObj 0
#   define Tcl_NewLongObj 0
#   define Tcl_DbNewLongObj 0
#   define Tcl_BackgroundError 0
#   define Tcl_FreeResult 0
#   define Tcl_ChannelSeekProc 0
#   define Tcl_ChannelCloseProc 0
#   define Tcl_Close 0
#   define Tcl_MacOSXOpenBundleResources 0
#   define TclGuessPackageName 0
#   define TclGetLoadedPackages 0
#   undef TclSetPreInitScript
#   define TclSetPreInitScript 0
#   define TclInitCompiledLocals 0
#else

#define TclGuessPackageName guessPackageName
static int TclGuessPackageName(
    TCL_UNUSED(const char *),
    TCL_UNUSED(Tcl_DString *)) {
    return 0;
}
#define TclGetLoadedPackages getLoadedPackages
static int TclGetLoadedPackages(
    Tcl_Interp *interp,		/* Interpreter in which to return information
				 * or error message. */
    const char *targetName)	/* Name of target interpreter or NULL. If
				 * NULL, return info about all interps;
				 * otherwise, just return info about this
				 * interpreter. */
{
    return TclGetLoadedLibraries(interp, targetName, NULL);
}

mp_err TclBN_mp_div_3(const mp_int *a, mp_int *c, unsigned int *d) {
    mp_digit d2;
    mp_err result = mp_div_d(a, 3, c, &d2);
    if (d) {
	*d = d2;
    }
    return result;
}

int TclBN_mp_expt_d_ex(const mp_int *a, unsigned int b, mp_int *c,
    TCL_UNUSED(int) /*fast*/)
{
    return TclBN_mp_expt_u32(a, b, c);
}

mp_err TclBN_mp_to_unsigned_bin(const mp_int *a, unsigned char *b)
{
    return TclBN_mp_to_ubin(a, b, INT_MAX, NULL);
}

mp_err TclBN_mp_to_unsigned_bin_n(const mp_int *a, unsigned char *b, unsigned long *outlen)
{
    size_t n = TclBN_mp_ubin_size(a);
    if (*outlen < (unsigned long)n) {
	return MP_VAL;
    }
    *outlen = (unsigned long)n;
    return TclBN_mp_to_ubin(a, b, n, NULL);
}

void TclBN_reverse(unsigned char *s, int len)
{
    if (len > 0) {
	TclBN_s_mp_reverse(s, (size_t)len);
    }
}

mp_err TclBN_mp_init_ul(mp_int *a, unsigned long b)
{
    return TclBN_mp_init_u64(a,b);
}

mp_err TclBN_mp_init_l(mp_int *a, long b)
{
    return TclBN_mp_init_i64(a,b);
}

void TclBN_mp_set(mp_int *a, unsigned int b) {
    TclBN_mp_set_u64(a, b);
}

mp_err TclBN_mp_toradix_n(const mp_int *a, char *str, int radix, int maxlen)
{
    if (maxlen < 0) {
	return MP_VAL;
    }
    return TclBN_mp_to_radix(a, str, maxlen, NULL, radix);
}

#define TclSetStartupScriptPath setStartupScriptPath
static void TclSetStartupScriptPath(Tcl_Obj *path)
{
    Tcl_SetStartupScript(path, NULL);
}
#define TclGetStartupScriptPath getStartupScriptPath
static Tcl_Obj *TclGetStartupScriptPath(void)
{
    return Tcl_GetStartupScript(NULL);
}
#define TclSetStartupScriptFileName setStartupScriptFileName
static void TclSetStartupScriptFileName(
    const char *fileName)
{
    Tcl_SetStartupScript(Tcl_NewStringObj(fileName,-1), NULL);
}
#define TclGetStartupScriptFileName getStartupScriptFileName
static const char *TclGetStartupScriptFileName(void)
{
    Tcl_Obj *path = Tcl_GetStartupScript(NULL);
    if (path == NULL) {
	return NULL;
    }
    return Tcl_GetString(path);
}
#if defined(_WIN32) || defined(__CYGWIN__)
#undef TclWinNToHS
#undef TclWinGetPlatformId
#undef TclWinResetInterfaces
#undef TclWinSetInterfaces
static void
doNothing(void)
{
    /* dummy implementation, no need to do anything */
}
#define TclWinNToHS winNToHS
static unsigned short TclWinNToHS(unsigned short ns) {
	return ntohs(ns);
}
#define TclWinGetPlatformId winGetPlatformId
static int
TclWinGetPlatformId(void)
{
    return 2; /* VER_PLATFORM_WIN32_NT */;
}
#define TclWinResetInterfaces doNothing
#define TclWinSetInterfaces (void (*) (int)) doNothing
#endif
#endif /* TCL_NO_DEPRECATED */

#define TclpCreateTempFile_ TclpCreateTempFile
#define TclUnixWaitForFile_ TclUnixWaitForFile
#ifdef MAC_OSX_TCL /* On UNIX, fill with other stub entries */
#define TclMacOSXNotifierAddRunLoopMode Tcl_MacOSXNotifierAddRunLoopMode
#else
#define TclMacOSXGetFileAttribute (int (*)(Tcl_Interp *, int, Tcl_Obj *, Tcl_Obj **))(void *)TclpCreateProcess
#define TclMacOSXSetFileAttribute (int (*)(Tcl_Interp *, int, Tcl_Obj *, Tcl_Obj *))(void *)isatty
#define TclMacOSXCopyFileAttributes (int (*)(const char *, const char *, const Tcl_StatBuf *))(void *)TclUnixCopyFile
#define TclMacOSXMatchType (int (*)(Tcl_Interp *, const char *, const char *, Tcl_StatBuf *, Tcl_GlobTypeData *))(void *)TclpMakeFile
#define TclMacOSXNotifierAddRunLoopMode (void (*)(const void *))(void *)TclpOpenFile
#endif

#ifdef _WIN32
#   define TclUnixWaitForFile 0
#   define TclUnixCopyFile 0
#   define TclUnixOpenTemporaryFile 0
#   define TclpReaddir 0
#   define TclpIsAtty 0
#elif defined(__CYGWIN__)
#   define TclpIsAtty isatty
#if defined(TCL_NO_DEPRECATED) || TCL_MAJOR_VERSION > 8
static void
doNothing(void)
{
    /* dummy implementation, no need to do anything */
}
#endif
#   define TclWinAddProcess (void (*) (void *, unsigned int)) doNothing
#   define TclWinFlushDirtyChannels doNothing

#if !defined(TCL_NO_DEPRECATED) && TCL_MAJOR_VERSION < 9
#define TclWinSetSockOpt winSetSockOpt
static int
TclWinSetSockOpt(SOCKET s, int level, int optname,
	    const char *optval, int optlen)
{
    return setsockopt((int) s, level, optname, optval, optlen);
}

#define TclWinGetSockOpt winGetSockOpt
static int
TclWinGetSockOpt(SOCKET s, int level, int optname,
	    char *optval, int *optlen)
{
    return getsockopt((int) s, level, optname, optval, optlen);
}

#define TclWinGetServByName winGetServByName
static struct servent *
TclWinGetServByName(const char *name, const char *proto)
{
    return getservbyname(name, proto);
}
#endif /* TCL_NO_DEPRECATED */

#define TclWinNoBackslash winNoBackslash
static char *
TclWinNoBackslash(char *path)
{
    char *p;

    for (p = path; *p != '\0'; p++) {
	if (*p == '\\') {
	    *p = '/';
	}
    }
    return path;
}

void *TclWinGetTclInstance()
{
    void *hInstance = NULL;
    GetModuleHandleExW(GET_MODULE_HANDLE_EX_FLAG_FROM_ADDRESS,
	    (const wchar_t *)&TclWinNoBackslash, &hInstance);
    return hInstance;
}

int
TclpGetPid(Tcl_Pid pid)
{
    return (int)(size_t)pid;
}

#if !defined(TCL_NO_DEPRECATED) && TCL_MAJOR_VERSION < 9
#undef Tcl_WinUtfToTChar
char *
Tcl_WinUtfToTChar(
    const char *string,
    int len,
    Tcl_DString *dsPtr)
{
    Tcl_DStringInit(dsPtr);
    return (char *)Tcl_UtfToChar16DString(string, len, dsPtr);
}
#undef Tcl_WinTCharToUtf
char *
Tcl_WinTCharToUtf(
    const char *string,
    int len,
    Tcl_DString *dsPtr)
{
    Tcl_DStringInit(dsPtr);
    return Tcl_Char16ToUtfDString((const unsigned short *)string, len >> 1, dsPtr);
}
#endif /* !defined(TCL_NO_DEPRECATED) */

#if defined(TCL_WIDE_INT_IS_LONG)
/* On Cygwin64, long is 64-bit while on Win64 long is 32-bit. Therefore
 * we have to make sure that all stub entries on Cygwin64 follow the Win64
 * signature. Tcl 9 must find a better solution, but that cannot be done
 * without introducing a binary incompatibility.
 */
static int exprInt(Tcl_Interp *interp, const char *expr, int *ptr){
    long longValue;
    int result = Tcl_ExprLong(interp, expr, &longValue);
    if (result == TCL_OK) {
	    if ((longValue >= (long)(INT_MIN))
		    && (longValue <= (long)(UINT_MAX))) {
	    *ptr = (int)longValue;
	} else {
	    Tcl_SetObjResult(interp, Tcl_NewStringObj(
		    "integer value too large to represent", -1));
	    result = TCL_ERROR;
	}
    }
    return result;
}
#define Tcl_ExprLong (int(*)(Tcl_Interp*,const char*,long*))exprInt
static int exprIntObj(Tcl_Interp *interp, Tcl_Obj*expr, int *ptr){
    long longValue;
    int result = Tcl_ExprLongObj(interp, expr, &longValue);
    if (result == TCL_OK) {
	    if ((longValue >= (long)(INT_MIN))
		    && (longValue <= (long)(UINT_MAX))) {
	    *ptr = (int)longValue;
	} else {
	    Tcl_SetObjResult(interp, Tcl_NewStringObj(
		    "integer value too large to represent", -1));
	    result = TCL_ERROR;
	}
    }
    return result;
}
#define Tcl_ExprLongObj (int(*)(Tcl_Interp*,Tcl_Obj*,long*))exprIntObj
#if TCL_UTF_MAX < 4 && !defined(TCL_NO_DEPRECATED)
static int uniCharNcmp(const Tcl_UniChar *ucs, const Tcl_UniChar *uct, unsigned int n){
   return Tcl_UniCharNcmp(ucs, uct, (unsigned long)n);
}
#define Tcl_UniCharNcmp (int(*)(const Tcl_UniChar*,const Tcl_UniChar*,unsigned long))(void *)uniCharNcmp
static int uniCharNcasecmp(const Tcl_UniChar *ucs, const Tcl_UniChar *uct, unsigned int n){
   return Tcl_UniCharNcasecmp(ucs, uct, (unsigned long)n);
}
#define Tcl_UniCharNcasecmp (int(*)(const Tcl_UniChar*,const Tcl_UniChar*,unsigned long))(void *)uniCharNcasecmp
#endif
static int utfNcmp(const char *s1, const char *s2, unsigned int n){
   return Tcl_UtfNcmp(s1, s2, (unsigned long)n);
}
#define Tcl_UtfNcmp (int(*)(const char*,const char*,unsigned long))(void *)utfNcmp
static int utfNcasecmp(const char *s1, const char *s2, unsigned int n){
   return Tcl_UtfNcasecmp(s1, s2, (unsigned long)n);
}
#define Tcl_UtfNcasecmp (int(*)(const char*,const char*,unsigned long))(void *)utfNcasecmp

#endif /* TCL_WIDE_INT_IS_LONG */

#endif /* __CYGWIN__ */

#if defined(TCL_NO_DEPRECATED)
#   define Tcl_SeekOld 0
#   define Tcl_TellOld 0
#   undef Tcl_SetBooleanObj
#   define Tcl_SetBooleanObj 0
#   undef Tcl_PkgPresent
#   define Tcl_PkgPresent 0
#   undef Tcl_PkgProvide
#   define Tcl_PkgProvide 0
#   undef Tcl_PkgRequire
#   define Tcl_PkgRequire 0
#   undef Tcl_GetIndexFromObj
#   define Tcl_GetIndexFromObj 0
#   define Tcl_NewBooleanObj 0
#   undef Tcl_DbNewBooleanObj
#   define Tcl_DbNewBooleanObj 0
#   undef Tcl_SetBooleanObj
#   define Tcl_SetBooleanObj 0
#   undef Tcl_SetVar
#   define Tcl_SetVar 0
#   undef Tcl_UnsetVar
#   define Tcl_UnsetVar 0
#   undef Tcl_GetVar
#   define Tcl_GetVar 0
#   undef Tcl_TraceVar
#   define Tcl_TraceVar 0
#   undef Tcl_UntraceVar
#   define Tcl_UntraceVar 0
#   undef Tcl_VarTraceInfo
#   define Tcl_VarTraceInfo 0
#   undef Tcl_UpVar
#   define Tcl_UpVar 0
#   undef Tcl_AddErrorInfo
#   define Tcl_AddErrorInfo 0
#   undef Tcl_AddObjErrorInfo
#   define Tcl_AddObjErrorInfo 0
#   undef Tcl_Eval
#   define Tcl_Eval 0
#   undef Tcl_GlobalEval
#   define Tcl_GlobalEval 0
#   undef Tcl_SaveResult
#   define Tcl_SaveResult 0
#   undef Tcl_RestoreResult
#   define Tcl_RestoreResult 0
#   undef Tcl_DiscardResult
#   define Tcl_DiscardResult 0
#   undef Tcl_SetResult
#   define Tcl_SetResult 0
#   undef Tcl_EvalObj
#   define Tcl_EvalObj 0
#   undef Tcl_GlobalEvalObj
#   define Tcl_GlobalEvalObj 0
#   define TclBackgroundException 0
#   undef TclpReaddir
#   define TclpReaddir 0
#   define TclSetStartupScript 0
#   define TclGetStartupScript 0
#   define TclGetIntForIndex 0
#   define TclCreateNamespace 0
#   define TclDeleteNamespace 0
#   define TclAppendExportList 0
#   define TclExport 0
#   define TclImport 0
#   define TclForgetImport 0
#   define TclGetCurrentNamespace_ 0
#   define TclGetGlobalNamespace_ 0
#   define TclFindNamespace 0
#   define TclFindCommand 0
#   define TclGetCommandFromObj 0
#   define TclGetCommandFullName 0
#   define TclCopyChannelOld 0
#   define Tcl_AppendResultVA 0
#   define Tcl_AppendStringsToObjVA 0
#   define Tcl_SetErrorCodeVA 0
#   define Tcl_PanicVA 0
#   define Tcl_VarEvalVA 0
#   undef TclpGetDate
#   define TclpGetDate 0
#   undef TclpLocaltime
#   define TclpLocaltime 0
#   undef TclpGmtime
#   define TclpGmtime 0
#   define TclpLocaltime_unix 0
#   define TclpGmtime_unix 0
#   define Tcl_SetExitProc 0
#   define Tcl_SetPanicProc 0
#   define Tcl_FindExecutable 0
#if TCL_UTF_MAX < 4
#   define Tcl_GetUnicode 0
#   define Tcl_AppendUnicodeToObj 0
#   define Tcl_UniCharCaseMatch 0
#   define Tcl_UniCharNcasecmp 0
#   define Tcl_UniCharNcmp 0
#endif
#   undef Tcl_StringMatch
#   define Tcl_StringMatch 0
#   define TclBN_reverse 0
#   undef TclBN_s_mp_mul_digs_fast
#   define TclBN_s_mp_mul_digs_fast 0
#   undef TclBN_s_mp_sqr_fast
#   define TclBN_s_mp_sqr_fast 0
#   undef TclBN_mp_karatsuba_mul
#   define TclBN_mp_karatsuba_mul 0
#   undef TclBN_mp_karatsuba_sqr
#   define TclBN_mp_karatsuba_sqr 0
#   undef TclBN_mp_toom_mul
#   define TclBN_mp_toom_mul 0
#   undef TclBN_mp_toom_sqr
#   define TclBN_mp_toom_sqr 0
#   undef TclBN_s_mp_add
#   define TclBN_s_mp_add 0
#   undef TclBN_s_mp_mul_digs
#   define TclBN_s_mp_mul_digs 0
#   undef TclBN_s_mp_sqr
#   define TclBN_s_mp_sqr 0
#   undef TclBN_s_mp_sub
#   define TclBN_s_mp_sub 0
#   define Tcl_MakeSafe 0
#   define TclpHasSockets 0
#else /* TCL_NO_DEPRECATED */
#   define Tcl_SeekOld seekOld
#   define Tcl_TellOld tellOld
#   define TclBackgroundException Tcl_BackgroundException
#   define TclSetStartupScript Tcl_SetStartupScript
#   define TclGetStartupScript Tcl_GetStartupScript
#   define TclGetIntForIndex Tcl_GetIntForIndex
#   define TclCreateNamespace Tcl_CreateNamespace
#   define TclDeleteNamespace Tcl_DeleteNamespace
#   define TclAppendExportList Tcl_AppendExportList
#   define TclExport Tcl_Export
#   define TclImport Tcl_Import
#   define TclForgetImport Tcl_ForgetImport
#   define TclGetCurrentNamespace_ Tcl_GetCurrentNamespace
#   define TclGetGlobalNamespace_ Tcl_GetGlobalNamespace
#   define TclFindNamespace Tcl_FindNamespace
#   define TclFindCommand Tcl_FindCommand
#   define TclGetCommandFromObj Tcl_GetCommandFromObj
#   define TclGetCommandFullName Tcl_GetCommandFullName
#   define TclpLocaltime_unix TclpLocaltime
#   define TclpGmtime_unix TclpGmtime
#   define Tcl_MakeSafe TclMakeSafe

int TclpHasSockets(TCL_UNUSED(Tcl_Interp *)) {return TCL_OK;}

static int
seekOld(
    Tcl_Channel chan,		/* The channel on which to seek. */
    int offset,			/* Offset to seek to. */
    int mode)			/* Relative to which location to seek? */
{
    return Tcl_Seek(chan, offset, mode);
}

static int
tellOld(
    Tcl_Channel chan)		/* The channel to return pos for. */
{
    return Tcl_Tell(chan);
}
#endif /* !TCL_NO_DEPRECATED */

#if defined(TCL_NO_DEPRECATED) || TCL_MAJOR_VERSION > 8
#define Tcl_WinUtfToTChar 0
#define Tcl_WinTCharToUtf 0
#endif

/*
 * WARNING: The contents of this file is automatically generated by the
 * tools/genStubs.tcl script. Any modifications to the function declarations
 * below should be made in the generic/tcl.decls script.
 */

MODULE_SCOPE const TclStubs tclStubs;
MODULE_SCOPE const TclTomMathStubs tclTomMathStubs;

#ifdef __GNUC__
/*
 * The rest of this file shouldn't warn about deprecated functions; they're
 * there because we intend them to be so and know that this file is OK to
 * touch those fields.
 */
#pragma GCC diagnostic ignored "-Wdeprecated-declarations"
#endif

/* !BEGIN!: Do not edit below this line. */

static const TclIntStubs tclIntStubs = {
    TCL_STUB_MAGIC,
    0,
    0, /* 0 */
    0, /* 1 */
    0, /* 2 */
    TclAllocateFreeObjects, /* 3 */
    0, /* 4 */
    TclCleanupChildren, /* 5 */
    TclCleanupCommand, /* 6 */
    TclCopyAndCollapse, /* 7 */
    TclCopyChannelOld, /* 8 */
    TclCreatePipeline, /* 9 */
    TclCreateProc, /* 10 */
    TclDeleteCompiledLocalVars, /* 11 */
    TclDeleteVars, /* 12 */
    0, /* 13 */
    TclDumpMemoryInfo, /* 14 */
    0, /* 15 */
    TclExprFloatError, /* 16 */
    0, /* 17 */
    0, /* 18 */
    0, /* 19 */
    0, /* 20 */
    0, /* 21 */
    TclFindElement, /* 22 */
    TclFindProc, /* 23 */
    TclFormatInt, /* 24 */
    TclFreePackageInfo, /* 25 */
    0, /* 26 */
    0, /* 27 */
    TclpGetDefaultStdChannel, /* 28 */
    0, /* 29 */
    0, /* 30 */
    TclGetExtension, /* 31 */
    TclGetFrame, /* 32 */
    0, /* 33 */
    TclGetIntForIndex, /* 34 */
    0, /* 35 */
    0, /* 36 */
    TclGetLoadedPackages, /* 37 */
    TclGetNamespaceForQualName, /* 38 */
    TclGetObjInterpProc, /* 39 */
    TclGetOpenMode, /* 40 */
    TclGetOriginalCommand, /* 41 */
    TclpGetUserHome, /* 42 */
    TclGetObjInterpProc2, /* 43 */
    TclGuessPackageName, /* 44 */
    TclHideUnsafeCommands, /* 45 */
    TclInExit, /* 46 */
    0, /* 47 */
    0, /* 48 */
    0, /* 49 */
    TclInitCompiledLocals, /* 50 */
    TclInterpInit, /* 51 */
    0, /* 52 */
    TclInvokeObjectCommand, /* 53 */
    TclInvokeStringCommand, /* 54 */
    TclIsProc, /* 55 */
    0, /* 56 */
    0, /* 57 */
    TclLookupVar, /* 58 */
    0, /* 59 */
    TclNeedSpace, /* 60 */
    TclNewProcBodyObj, /* 61 */
    TclObjCommandComplete, /* 62 */
    TclObjInterpProc, /* 63 */
    TclObjInvoke, /* 64 */
    0, /* 65 */
    0, /* 66 */
    0, /* 67 */
    0, /* 68 */
    TclpAlloc, /* 69 */
    0, /* 70 */
    0, /* 71 */
    0, /* 72 */
    0, /* 73 */
    TclpFree, /* 74 */
    TclpGetClicks, /* 75 */
    TclpGetSeconds, /* 76 */
    TclpGetTime, /* 77 */
    0, /* 78 */
    0, /* 79 */
    0, /* 80 */
    TclpRealloc, /* 81 */
    0, /* 82 */
    0, /* 83 */
    0, /* 84 */
    0, /* 85 */
    0, /* 86 */
    0, /* 87 */
    TclPrecTraceProc, /* 88 */
    TclPreventAliasLoop, /* 89 */
    0, /* 90 */
    TclProcCleanupProc, /* 91 */
    TclProcCompileProc, /* 92 */
    TclProcDeleteProc, /* 93 */
    0, /* 94 */
    0, /* 95 */
    TclRenameCommand, /* 96 */
    TclResetShadowedCmdRefs, /* 97 */
    TclServiceIdle, /* 98 */
    0, /* 99 */
    0, /* 100 */
    TclSetPreInitScript, /* 101 */
    TclSetupEnv, /* 102 */
    TclSockGetPort, /* 103 */
    TclSockMinimumBuffersOld, /* 104 */
    0, /* 105 */
    0, /* 106 */
    0, /* 107 */
    TclTeardownNamespace, /* 108 */
    TclUpdateReturnInfo, /* 109 */
    TclSockMinimumBuffers, /* 110 */
    Tcl_AddInterpResolvers, /* 111 */
    TclAppendExportList, /* 112 */
    TclCreateNamespace, /* 113 */
    TclDeleteNamespace, /* 114 */
    TclExport, /* 115 */
    TclFindCommand, /* 116 */
    TclFindNamespace, /* 117 */
    Tcl_GetInterpResolvers, /* 118 */
    Tcl_GetNamespaceResolvers, /* 119 */
    Tcl_FindNamespaceVar, /* 120 */
    TclForgetImport, /* 121 */
    TclGetCommandFromObj, /* 122 */
    TclGetCommandFullName, /* 123 */
    TclGetCurrentNamespace_, /* 124 */
    TclGetGlobalNamespace_, /* 125 */
    Tcl_GetVariableFullName, /* 126 */
    TclImport, /* 127 */
    Tcl_PopCallFrame, /* 128 */
    Tcl_PushCallFrame, /* 129 */
    Tcl_RemoveInterpResolvers, /* 130 */
    Tcl_SetNamespaceResolvers, /* 131 */
    TclpHasSockets, /* 132 */
    TclpGetDate, /* 133 */
    0, /* 134 */
    0, /* 135 */
    0, /* 136 */
    0, /* 137 */
    TclGetEnv, /* 138 */
    0, /* 139 */
    0, /* 140 */
    TclpGetCwd, /* 141 */
    TclSetByteCodeFromAny, /* 142 */
    TclAddLiteralObj, /* 143 */
    TclHideLiteral, /* 144 */
    TclGetAuxDataType, /* 145 */
    TclHandleCreate, /* 146 */
    TclHandleFree, /* 147 */
    TclHandlePreserve, /* 148 */
    TclHandleRelease, /* 149 */
    TclRegAbout, /* 150 */
    TclRegExpRangeUniChar, /* 151 */
    TclSetLibraryPath, /* 152 */
    TclGetLibraryPath, /* 153 */
    0, /* 154 */
    0, /* 155 */
    TclRegError, /* 156 */
    TclVarTraceExists, /* 157 */
    TclSetStartupScriptFileName, /* 158 */
    TclGetStartupScriptFileName, /* 159 */
    0, /* 160 */
    TclChannelTransform, /* 161 */
    TclChannelEventScriptInvoker, /* 162 */
    TclGetInstructionTable, /* 163 */
    TclExpandCodeArray, /* 164 */
    TclpSetInitialEncodings, /* 165 */
    TclListObjSetElement, /* 166 */
    TclSetStartupScriptPath, /* 167 */
    TclGetStartupScriptPath, /* 168 */
    TclpUtfNcmp2, /* 169 */
    TclCheckInterpTraces, /* 170 */
    TclCheckExecutionTraces, /* 171 */
    TclInThreadExit, /* 172 */
    TclUniCharMatch, /* 173 */
    0, /* 174 */
    TclCallVarTraces, /* 175 */
    TclCleanupVar, /* 176 */
    TclVarErrMsg, /* 177 */
    TclSetStartupScript, /* 178 */
    TclGetStartupScript, /* 179 */
    0, /* 180 */
    0, /* 181 */
    TclpLocaltime, /* 182 */
    TclpGmtime, /* 183 */
    0, /* 184 */
    0, /* 185 */
    0, /* 186 */
    0, /* 187 */
    0, /* 188 */
    0, /* 189 */
    0, /* 190 */
    0, /* 191 */
    0, /* 192 */
    0, /* 193 */
    0, /* 194 */
    0, /* 195 */
    0, /* 196 */
    0, /* 197 */
    TclObjGetFrame, /* 198 */
    0, /* 199 */
    TclpObjRemoveDirectory, /* 200 */
    TclpObjCopyDirectory, /* 201 */
    TclpObjCreateDirectory, /* 202 */
    TclpObjDeleteFile, /* 203 */
    TclpObjCopyFile, /* 204 */
    TclpObjRenameFile, /* 205 */
    TclpObjStat, /* 206 */
    TclpObjAccess, /* 207 */
    TclpOpenFileChannel, /* 208 */
    0, /* 209 */
    0, /* 210 */
    0, /* 211 */
    TclpFindExecutable, /* 212 */
    TclGetObjNameOfExecutable, /* 213 */
    TclSetObjNameOfExecutable, /* 214 */
    TclStackAlloc, /* 215 */
    TclStackFree, /* 216 */
    TclPushStackFrame, /* 217 */
    TclPopStackFrame, /* 218 */
    0, /* 219 */
    0, /* 220 */
    0, /* 221 */
    0, /* 222 */
    0, /* 223 */
    TclGetPlatform, /* 224 */
    TclTraceDictPath, /* 225 */
    TclObjBeingDeleted, /* 226 */
    TclSetNsPath, /* 227 */
    0, /* 228 */
    TclPtrMakeUpvar, /* 229 */
    TclObjLookupVar, /* 230 */
    TclGetNamespaceFromObj, /* 231 */
    TclEvalObjEx, /* 232 */
    TclGetSrcInfoForPc, /* 233 */
    TclVarHashCreateVar, /* 234 */
    TclInitVarHashTable, /* 235 */
    TclBackgroundException, /* 236 */
    TclResetCancellation, /* 237 */
    TclNRInterpProc, /* 238 */
    TclNRInterpProcCore, /* 239 */
    TclNRRunCallbacks, /* 240 */
    TclNREvalObjEx, /* 241 */
    TclNREvalObjv, /* 242 */
    TclDbDumpActiveObjects, /* 243 */
    TclGetNamespaceChildTable, /* 244 */
    TclGetNamespaceCommandTable, /* 245 */
    TclInitRewriteEnsemble, /* 246 */
    TclResetRewriteEnsemble, /* 247 */
    TclCopyChannel, /* 248 */
    TclDoubleDigits, /* 249 */
    TclSetChildCancelFlags, /* 250 */
    TclRegisterLiteral, /* 251 */
    TclPtrGetVar, /* 252 */
    TclPtrSetVar, /* 253 */
    TclPtrIncrObjVar, /* 254 */
    TclPtrObjMakeUpvar, /* 255 */
    TclPtrUnsetVar, /* 256 */
    TclStaticLibrary, /* 257 */
    TclpCreateTemporaryDirectory, /* 258 */
    0, /* 259 */
    TclListTestObj, /* 260 */
    TclListObjValidate, /* 261 */
};

static const TclIntPlatStubs tclIntPlatStubs = {
    TCL_STUB_MAGIC,
    0,
#if !defined(_WIN32) && !defined(__CYGWIN__) && !defined(MAC_OSX_TCL) /* UNIX */
    TclGetAndDetachPids, /* 0 */
    TclpCloseFile, /* 1 */
    TclpCreateCommandChannel, /* 2 */
    TclpCreatePipe, /* 3 */
    TclpCreateProcess, /* 4 */
    TclUnixWaitForFile_, /* 5 */
    TclpMakeFile, /* 6 */
    TclpOpenFile, /* 7 */
    TclUnixWaitForFile, /* 8 */
    TclpCreateTempFile, /* 9 */
    TclpReaddir, /* 10 */
    TclpLocaltime_unix, /* 11 */
    TclpGmtime_unix, /* 12 */
    TclpInetNtoa, /* 13 */
    TclUnixCopyFile, /* 14 */
    TclMacOSXGetFileAttribute, /* 15 */
    TclMacOSXSetFileAttribute, /* 16 */
    TclMacOSXCopyFileAttributes, /* 17 */
    TclMacOSXMatchType, /* 18 */
    TclMacOSXNotifierAddRunLoopMode, /* 19 */
    0, /* 20 */
    0, /* 21 */
    TclpCreateTempFile_, /* 22 */
    0, /* 23 */
    0, /* 24 */
    0, /* 25 */
    0, /* 26 */
    0, /* 27 */
    0, /* 28 */
    TclWinCPUID, /* 29 */
    TclUnixOpenTemporaryFile, /* 30 */
#endif /* UNIX */
#if defined(_WIN32) || defined(__CYGWIN__) /* WIN */
    TclWinConvertError, /* 0 */
    TclWinConvertWSAError, /* 1 */
    TclWinGetServByName, /* 2 */
    TclWinGetSockOpt, /* 3 */
    TclWinGetTclInstance, /* 4 */
    TclUnixWaitForFile, /* 5 */
    TclWinNToHS, /* 6 */
    TclWinSetSockOpt, /* 7 */
    TclpGetPid, /* 8 */
    TclWinGetPlatformId, /* 9 */
    TclpReaddir, /* 10 */
    TclGetAndDetachPids, /* 11 */
    TclpCloseFile, /* 12 */
    TclpCreateCommandChannel, /* 13 */
    TclpCreatePipe, /* 14 */
    TclpCreateProcess, /* 15 */
    TclpIsAtty, /* 16 */
    TclUnixCopyFile, /* 17 */
    TclpMakeFile, /* 18 */
    TclpOpenFile, /* 19 */
    TclWinAddProcess, /* 20 */
    TclpInetNtoa, /* 21 */
    TclpCreateTempFile, /* 22 */
    0, /* 23 */
    TclWinNoBackslash, /* 24 */
    0, /* 25 */
    TclWinSetInterfaces, /* 26 */
    TclWinFlushDirtyChannels, /* 27 */
    TclWinResetInterfaces, /* 28 */
    TclWinCPUID, /* 29 */
    TclUnixOpenTemporaryFile, /* 30 */
#endif /* WIN */
#ifdef MAC_OSX_TCL /* MACOSX */
    TclGetAndDetachPids, /* 0 */
    TclpCloseFile, /* 1 */
    TclpCreateCommandChannel, /* 2 */
    TclpCreatePipe, /* 3 */
    TclpCreateProcess, /* 4 */
    TclUnixWaitForFile_, /* 5 */
    TclpMakeFile, /* 6 */
    TclpOpenFile, /* 7 */
    TclUnixWaitForFile, /* 8 */
    TclpCreateTempFile, /* 9 */
    TclpReaddir, /* 10 */
    TclpLocaltime_unix, /* 11 */
    TclpGmtime_unix, /* 12 */
    TclpInetNtoa, /* 13 */
    TclUnixCopyFile, /* 14 */
    TclMacOSXGetFileAttribute, /* 15 */
    TclMacOSXSetFileAttribute, /* 16 */
    TclMacOSXCopyFileAttributes, /* 17 */
    TclMacOSXMatchType, /* 18 */
    TclMacOSXNotifierAddRunLoopMode, /* 19 */
    0, /* 20 */
    0, /* 21 */
    TclpCreateTempFile_, /* 22 */
    0, /* 23 */
    0, /* 24 */
    0, /* 25 */
    0, /* 26 */
    0, /* 27 */
    0, /* 28 */
    TclWinCPUID, /* 29 */
    TclUnixOpenTemporaryFile, /* 30 */
#endif /* MACOSX */
};

static const TclPlatStubs tclPlatStubs = {
    TCL_STUB_MAGIC,
    0,
#if defined(_WIN32) || defined(__CYGWIN__) /* WIN */
    Tcl_WinUtfToTChar, /* 0 */
    Tcl_WinTCharToUtf, /* 1 */
    0, /* 2 */
    Tcl_WinConvertError, /* 3 */
#endif /* WIN */
#ifdef MAC_OSX_TCL /* MACOSX */
    Tcl_MacOSXOpenBundleResources, /* 0 */
    Tcl_MacOSXOpenVersionedBundleResources, /* 1 */
    Tcl_MacOSXNotifierAddRunLoopMode, /* 2 */
#endif /* MACOSX */
};

const TclTomMathStubs tclTomMathStubs = {
    TCL_STUB_MAGIC,
    0,
    TclBN_epoch, /* 0 */
    TclBN_revision, /* 1 */
    TclBN_mp_add, /* 2 */
    TclBN_mp_add_d, /* 3 */
    TclBN_mp_and, /* 4 */
    TclBN_mp_clamp, /* 5 */
    TclBN_mp_clear, /* 6 */
    TclBN_mp_clear_multi, /* 7 */
    TclBN_mp_cmp, /* 8 */
    TclBN_mp_cmp_d, /* 9 */
    TclBN_mp_cmp_mag, /* 10 */
    TclBN_mp_copy, /* 11 */
    TclBN_mp_count_bits, /* 12 */
    TclBN_mp_div, /* 13 */
    TclBN_mp_div_d, /* 14 */
    TclBN_mp_div_2, /* 15 */
    TclBN_mp_div_2d, /* 16 */
    TclBN_mp_div_3, /* 17 */
    TclBN_mp_exch, /* 18 */
    TclBN_mp_expt_u32, /* 19 */
    TclBN_mp_grow, /* 20 */
    TclBN_mp_init, /* 21 */
    TclBN_mp_init_copy, /* 22 */
    TclBN_mp_init_multi, /* 23 */
    TclBN_mp_init_set, /* 24 */
    TclBN_mp_init_size, /* 25 */
    TclBN_mp_lshd, /* 26 */
    TclBN_mp_mod, /* 27 */
    TclBN_mp_mod_2d, /* 28 */
    TclBN_mp_mul, /* 29 */
    TclBN_mp_mul_d, /* 30 */
    TclBN_mp_mul_2, /* 31 */
    TclBN_mp_mul_2d, /* 32 */
    TclBN_mp_neg, /* 33 */
    TclBN_mp_or, /* 34 */
    TclBN_mp_radix_size, /* 35 */
    TclBN_mp_read_radix, /* 36 */
    TclBN_mp_rshd, /* 37 */
    TclBN_mp_shrink, /* 38 */
    TclBN_mp_set, /* 39 */
    TclBN_mp_sqr, /* 40 */
    TclBN_mp_sqrt, /* 41 */
    TclBN_mp_sub, /* 42 */
    TclBN_mp_sub_d, /* 43 */
    TclBN_mp_to_unsigned_bin, /* 44 */
    TclBN_mp_to_unsigned_bin_n, /* 45 */
    TclBN_mp_toradix_n, /* 46 */
    TclBN_mp_ubin_size, /* 47 */
    TclBN_mp_xor, /* 48 */
    TclBN_mp_zero, /* 49 */
    TclBN_reverse, /* 50 */
    TclBN_s_mp_mul_digs_fast, /* 51 */
    TclBN_s_mp_sqr_fast, /* 52 */
    TclBN_mp_karatsuba_mul, /* 53 */
    TclBN_mp_karatsuba_sqr, /* 54 */
    TclBN_mp_toom_mul, /* 55 */
    TclBN_mp_toom_sqr, /* 56 */
    TclBN_s_mp_add, /* 57 */
    TclBN_s_mp_mul_digs, /* 58 */
    TclBN_s_mp_sqr, /* 59 */
    TclBN_s_mp_sub, /* 60 */
    TclBN_mp_init_ul, /* 61 */
    TclBN_mp_set_ul, /* 62 */
    TclBN_mp_cnt_lsb, /* 63 */
    TclBN_mp_init_l, /* 64 */
    TclBN_mp_init_i64, /* 65 */
    TclBN_mp_init_u64, /* 66 */
    TclBN_mp_expt_d_ex, /* 67 */
    TclBN_mp_set_u64, /* 68 */
    TclBN_mp_get_mag_u64, /* 69 */
    TclBN_mp_set_i64, /* 70 */
    TclBN_mp_unpack, /* 71 */
    TclBN_mp_pack, /* 72 */
    TclBN_mp_tc_and, /* 73 */
    TclBN_mp_tc_or, /* 74 */
    TclBN_mp_tc_xor, /* 75 */
    TclBN_mp_signed_rsh, /* 76 */
    TclBN_mp_pack_count, /* 77 */
    TclBN_mp_to_ubin, /* 78 */
    TclBN_mp_div_ld, /* 79 */
    TclBN_mp_to_radix, /* 80 */
};

static const TclStubHooks tclStubHooks = {
    &tclPlatStubs,
    &tclIntStubs,
    &tclIntPlatStubs
};

const TclStubs tclStubs = {
    TCL_STUB_MAGIC,
    &tclStubHooks,
    Tcl_PkgProvideEx, /* 0 */
    Tcl_PkgRequireEx, /* 1 */
    Tcl_Panic, /* 2 */
    Tcl_Alloc, /* 3 */
    Tcl_Free, /* 4 */
    Tcl_Realloc, /* 5 */
    Tcl_DbCkalloc, /* 6 */
    Tcl_DbCkfree, /* 7 */
    Tcl_DbCkrealloc, /* 8 */
#if !defined(_WIN32) && !defined(MAC_OSX_TCL) /* UNIX */
    Tcl_CreateFileHandler, /* 9 */
#endif /* UNIX */
#if defined(_WIN32) /* WIN */
    0, /* 9 */
#endif /* WIN */
#ifdef MAC_OSX_TCL /* MACOSX */
    Tcl_CreateFileHandler, /* 9 */
#endif /* MACOSX */
#if !defined(_WIN32) && !defined(MAC_OSX_TCL) /* UNIX */
    Tcl_DeleteFileHandler, /* 10 */
#endif /* UNIX */
#if defined(_WIN32) /* WIN */
    0, /* 10 */
#endif /* WIN */
#ifdef MAC_OSX_TCL /* MACOSX */
    Tcl_DeleteFileHandler, /* 10 */
#endif /* MACOSX */
    Tcl_SetTimer, /* 11 */
    Tcl_Sleep, /* 12 */
    Tcl_WaitForEvent, /* 13 */
    Tcl_AppendAllObjTypes, /* 14 */
    Tcl_AppendStringsToObj, /* 15 */
    Tcl_AppendToObj, /* 16 */
    Tcl_ConcatObj, /* 17 */
    Tcl_ConvertToType, /* 18 */
    Tcl_DbDecrRefCount, /* 19 */
    Tcl_DbIncrRefCount, /* 20 */
    Tcl_DbIsShared, /* 21 */
    Tcl_DbNewBooleanObj, /* 22 */
    Tcl_DbNewByteArrayObj, /* 23 */
    Tcl_DbNewDoubleObj, /* 24 */
    Tcl_DbNewListObj, /* 25 */
    Tcl_DbNewLongObj, /* 26 */
    Tcl_DbNewObj, /* 27 */
    Tcl_DbNewStringObj, /* 28 */
    Tcl_DuplicateObj, /* 29 */
    TclFreeObj, /* 30 */
    Tcl_GetBoolean, /* 31 */
    Tcl_GetBooleanFromObj, /* 32 */
    Tcl_GetByteArrayFromObj, /* 33 */
    Tcl_GetDouble, /* 34 */
    Tcl_GetDoubleFromObj, /* 35 */
    Tcl_GetIndexFromObj, /* 36 */
    Tcl_GetInt, /* 37 */
    Tcl_GetIntFromObj, /* 38 */
    Tcl_GetLongFromObj, /* 39 */
    Tcl_GetObjType, /* 40 */
    Tcl_GetStringFromObj, /* 41 */
    Tcl_InvalidateStringRep, /* 42 */
    Tcl_ListObjAppendList, /* 43 */
    Tcl_ListObjAppendElement, /* 44 */
    Tcl_ListObjGetElements, /* 45 */
    Tcl_ListObjIndex, /* 46 */
    Tcl_ListObjLength, /* 47 */
    Tcl_ListObjReplace, /* 48 */
    Tcl_NewBooleanObj, /* 49 */
    Tcl_NewByteArrayObj, /* 50 */
    Tcl_NewDoubleObj, /* 51 */
    Tcl_NewIntObj, /* 52 */
    Tcl_NewListObj, /* 53 */
    Tcl_NewLongObj, /* 54 */
    Tcl_NewObj, /* 55 */
    Tcl_NewStringObj, /* 56 */
    Tcl_SetBooleanObj, /* 57 */
    Tcl_SetByteArrayLength, /* 58 */
    Tcl_SetByteArrayObj, /* 59 */
    Tcl_SetDoubleObj, /* 60 */
    Tcl_SetIntObj, /* 61 */
    Tcl_SetListObj, /* 62 */
    Tcl_SetLongObj, /* 63 */
    Tcl_SetObjLength, /* 64 */
    Tcl_SetStringObj, /* 65 */
    Tcl_AddErrorInfo, /* 66 */
    Tcl_AddObjErrorInfo, /* 67 */
    Tcl_AllowExceptions, /* 68 */
    Tcl_AppendElement, /* 69 */
    Tcl_AppendResult, /* 70 */
    Tcl_AsyncCreate, /* 71 */
    Tcl_AsyncDelete, /* 72 */
    Tcl_AsyncInvoke, /* 73 */
    Tcl_AsyncMark, /* 74 */
    Tcl_AsyncReady, /* 75 */
    Tcl_BackgroundError, /* 76 */
    Tcl_Backslash, /* 77 */
    Tcl_BadChannelOption, /* 78 */
    Tcl_CallWhenDeleted, /* 79 */
    Tcl_CancelIdleCall, /* 80 */
    Tcl_Close, /* 81 */
    Tcl_CommandComplete, /* 82 */
    Tcl_Concat, /* 83 */
    Tcl_ConvertElement, /* 84 */
    Tcl_ConvertCountedElement, /* 85 */
    Tcl_CreateAlias, /* 86 */
    Tcl_CreateAliasObj, /* 87 */
    Tcl_CreateChannel, /* 88 */
    Tcl_CreateChannelHandler, /* 89 */
    Tcl_CreateCloseHandler, /* 90 */
    Tcl_CreateCommand, /* 91 */
    Tcl_CreateEventSource, /* 92 */
    Tcl_CreateExitHandler, /* 93 */
    Tcl_CreateInterp, /* 94 */
    Tcl_CreateMathFunc, /* 95 */
    Tcl_CreateObjCommand, /* 96 */
    Tcl_CreateChild, /* 97 */
    Tcl_CreateTimerHandler, /* 98 */
    Tcl_CreateTrace, /* 99 */
    Tcl_DeleteAssocData, /* 100 */
    Tcl_DeleteChannelHandler, /* 101 */
    Tcl_DeleteCloseHandler, /* 102 */
    Tcl_DeleteCommand, /* 103 */
    Tcl_DeleteCommandFromToken, /* 104 */
    Tcl_DeleteEvents, /* 105 */
    Tcl_DeleteEventSource, /* 106 */
    Tcl_DeleteExitHandler, /* 107 */
    Tcl_DeleteHashEntry, /* 108 */
    Tcl_DeleteHashTable, /* 109 */
    Tcl_DeleteInterp, /* 110 */
    Tcl_DetachPids, /* 111 */
    Tcl_DeleteTimerHandler, /* 112 */
    Tcl_DeleteTrace, /* 113 */
    Tcl_DontCallWhenDeleted, /* 114 */
    Tcl_DoOneEvent, /* 115 */
    Tcl_DoWhenIdle, /* 116 */
    Tcl_DStringAppend, /* 117 */
    Tcl_DStringAppendElement, /* 118 */
    Tcl_DStringEndSublist, /* 119 */
    Tcl_DStringFree, /* 120 */
    Tcl_DStringGetResult, /* 121 */
    Tcl_DStringInit, /* 122 */
    Tcl_DStringResult, /* 123 */
    Tcl_DStringSetLength, /* 124 */
    Tcl_DStringStartSublist, /* 125 */
    Tcl_Eof, /* 126 */
    Tcl_ErrnoId, /* 127 */
    Tcl_ErrnoMsg, /* 128 */
    Tcl_Eval, /* 129 */
    Tcl_EvalFile, /* 130 */
    Tcl_EvalObj, /* 131 */
    Tcl_EventuallyFree, /* 132 */
    Tcl_Exit, /* 133 */
    Tcl_ExposeCommand, /* 134 */
    Tcl_ExprBoolean, /* 135 */
    Tcl_ExprBooleanObj, /* 136 */
    Tcl_ExprDouble, /* 137 */
    Tcl_ExprDoubleObj, /* 138 */
    Tcl_ExprLong, /* 139 */
    Tcl_ExprLongObj, /* 140 */
    Tcl_ExprObj, /* 141 */
    Tcl_ExprString, /* 142 */
    Tcl_Finalize, /* 143 */
    Tcl_FindExecutable, /* 144 */
    Tcl_FirstHashEntry, /* 145 */
    Tcl_Flush, /* 146 */
    Tcl_FreeResult, /* 147 */
    Tcl_GetAlias, /* 148 */
    Tcl_GetAliasObj, /* 149 */
    Tcl_GetAssocData, /* 150 */
    Tcl_GetChannel, /* 151 */
    Tcl_GetChannelBufferSize, /* 152 */
    Tcl_GetChannelHandle, /* 153 */
    Tcl_GetChannelInstanceData, /* 154 */
    Tcl_GetChannelMode, /* 155 */
    Tcl_GetChannelName, /* 156 */
    Tcl_GetChannelOption, /* 157 */
    Tcl_GetChannelType, /* 158 */
    Tcl_GetCommandInfo, /* 159 */
    Tcl_GetCommandName, /* 160 */
    Tcl_GetErrno, /* 161 */
    Tcl_GetHostName, /* 162 */
    Tcl_GetInterpPath, /* 163 */
    Tcl_GetParent, /* 164 */
    Tcl_GetNameOfExecutable, /* 165 */
    Tcl_GetObjResult, /* 166 */
#if !defined(_WIN32) && !defined(MAC_OSX_TCL) /* UNIX */
    Tcl_GetOpenFile, /* 167 */
#endif /* UNIX */
#if defined(_WIN32) /* WIN */
    0, /* 167 */
#endif /* WIN */
#ifdef MAC_OSX_TCL /* MACOSX */
    Tcl_GetOpenFile, /* 167 */
#endif /* MACOSX */
    Tcl_GetPathType, /* 168 */
    Tcl_Gets, /* 169 */
    Tcl_GetsObj, /* 170 */
    Tcl_GetServiceMode, /* 171 */
    Tcl_GetChild, /* 172 */
    Tcl_GetStdChannel, /* 173 */
    Tcl_GetStringResult, /* 174 */
    Tcl_GetVar, /* 175 */
    Tcl_GetVar2, /* 176 */
    Tcl_GlobalEval, /* 177 */
    Tcl_GlobalEvalObj, /* 178 */
    Tcl_HideCommand, /* 179 */
    Tcl_Init, /* 180 */
    Tcl_InitHashTable, /* 181 */
    Tcl_InputBlocked, /* 182 */
    Tcl_InputBuffered, /* 183 */
    Tcl_InterpDeleted, /* 184 */
    Tcl_IsSafe, /* 185 */
    Tcl_JoinPath, /* 186 */
    Tcl_LinkVar, /* 187 */
    0, /* 188 */
    Tcl_MakeFileChannel, /* 189 */
    Tcl_MakeSafe, /* 190 */
    Tcl_MakeTcpClientChannel, /* 191 */
    Tcl_Merge, /* 192 */
    Tcl_NextHashEntry, /* 193 */
    Tcl_NotifyChannel, /* 194 */
    Tcl_ObjGetVar2, /* 195 */
    Tcl_ObjSetVar2, /* 196 */
    Tcl_OpenCommandChannel, /* 197 */
    Tcl_OpenFileChannel, /* 198 */
    Tcl_OpenTcpClient, /* 199 */
    Tcl_OpenTcpServer, /* 200 */
    Tcl_Preserve, /* 201 */
    Tcl_PrintDouble, /* 202 */
    Tcl_PutEnv, /* 203 */
    Tcl_PosixError, /* 204 */
    Tcl_QueueEvent, /* 205 */
    Tcl_Read, /* 206 */
    Tcl_ReapDetachedProcs, /* 207 */
    Tcl_RecordAndEval, /* 208 */
    Tcl_RecordAndEvalObj, /* 209 */
    Tcl_RegisterChannel, /* 210 */
    Tcl_RegisterObjType, /* 211 */
    Tcl_RegExpCompile, /* 212 */
    Tcl_RegExpExec, /* 213 */
    Tcl_RegExpMatch, /* 214 */
    Tcl_RegExpRange, /* 215 */
    Tcl_Release, /* 216 */
    Tcl_ResetResult, /* 217 */
    Tcl_ScanElement, /* 218 */
    Tcl_ScanCountedElement, /* 219 */
    Tcl_SeekOld, /* 220 */
    Tcl_ServiceAll, /* 221 */
    Tcl_ServiceEvent, /* 222 */
    Tcl_SetAssocData, /* 223 */
    Tcl_SetChannelBufferSize, /* 224 */
    Tcl_SetChannelOption, /* 225 */
    Tcl_SetCommandInfo, /* 226 */
    Tcl_SetErrno, /* 227 */
    Tcl_SetErrorCode, /* 228 */
    Tcl_SetMaxBlockTime, /* 229 */
    Tcl_SetPanicProc, /* 230 */
    Tcl_SetRecursionLimit, /* 231 */
    Tcl_SetResult, /* 232 */
    Tcl_SetServiceMode, /* 233 */
    Tcl_SetObjErrorCode, /* 234 */
    Tcl_SetObjResult, /* 235 */
    Tcl_SetStdChannel, /* 236 */
    Tcl_SetVar, /* 237 */
    Tcl_SetVar2, /* 238 */
    Tcl_SignalId, /* 239 */
    Tcl_SignalMsg, /* 240 */
    Tcl_SourceRCFile, /* 241 */
    Tcl_SplitList, /* 242 */
    Tcl_SplitPath, /* 243 */
    Tcl_StaticLibrary, /* 244 */
    Tcl_StringMatch, /* 245 */
    Tcl_TellOld, /* 246 */
    Tcl_TraceVar, /* 247 */
    Tcl_TraceVar2, /* 248 */
    Tcl_TranslateFileName, /* 249 */
    Tcl_Ungets, /* 250 */
    Tcl_UnlinkVar, /* 251 */
    Tcl_UnregisterChannel, /* 252 */
    Tcl_UnsetVar, /* 253 */
    Tcl_UnsetVar2, /* 254 */
    Tcl_UntraceVar, /* 255 */
    Tcl_UntraceVar2, /* 256 */
    Tcl_UpdateLinkedVar, /* 257 */
    Tcl_UpVar, /* 258 */
    Tcl_UpVar2, /* 259 */
    Tcl_VarEval, /* 260 */
    Tcl_VarTraceInfo, /* 261 */
    Tcl_VarTraceInfo2, /* 262 */
    Tcl_Write, /* 263 */
    Tcl_WrongNumArgs, /* 264 */
    Tcl_DumpActiveMemory, /* 265 */
    Tcl_ValidateAllMemory, /* 266 */
    Tcl_AppendResultVA, /* 267 */
    Tcl_AppendStringsToObjVA, /* 268 */
    Tcl_HashStats, /* 269 */
    Tcl_ParseVar, /* 270 */
    Tcl_PkgPresent, /* 271 */
    Tcl_PkgPresentEx, /* 272 */
    Tcl_PkgProvide, /* 273 */
    Tcl_PkgRequire, /* 274 */
    Tcl_SetErrorCodeVA, /* 275 */
    Tcl_VarEvalVA, /* 276 */
    Tcl_WaitPid, /* 277 */
    Tcl_PanicVA, /* 278 */
    Tcl_GetVersion, /* 279 */
    Tcl_InitMemory, /* 280 */
    Tcl_StackChannel, /* 281 */
    Tcl_UnstackChannel, /* 282 */
    Tcl_GetStackedChannel, /* 283 */
    Tcl_SetMainLoop, /* 284 */
    0, /* 285 */
    Tcl_AppendObjToObj, /* 286 */
    Tcl_CreateEncoding, /* 287 */
    Tcl_CreateThreadExitHandler, /* 288 */
    Tcl_DeleteThreadExitHandler, /* 289 */
    Tcl_DiscardResult, /* 290 */
    Tcl_EvalEx, /* 291 */
    Tcl_EvalObjv, /* 292 */
    Tcl_EvalObjEx, /* 293 */
    Tcl_ExitThread, /* 294 */
    Tcl_ExternalToUtf, /* 295 */
    Tcl_ExternalToUtfDString, /* 296 */
    Tcl_FinalizeThread, /* 297 */
    Tcl_FinalizeNotifier, /* 298 */
    Tcl_FreeEncoding, /* 299 */
    Tcl_GetCurrentThread, /* 300 */
    Tcl_GetEncoding, /* 301 */
    Tcl_GetEncodingName, /* 302 */
    Tcl_GetEncodingNames, /* 303 */
    Tcl_GetIndexFromObjStruct, /* 304 */
    Tcl_GetThreadData, /* 305 */
    Tcl_GetVar2Ex, /* 306 */
    Tcl_InitNotifier, /* 307 */
    Tcl_MutexLock, /* 308 */
    Tcl_MutexUnlock, /* 309 */
    Tcl_ConditionNotify, /* 310 */
    Tcl_ConditionWait, /* 311 */
    Tcl_NumUtfChars, /* 312 */
    Tcl_ReadChars, /* 313 */
    Tcl_RestoreResult, /* 314 */
    Tcl_SaveResult, /* 315 */
    Tcl_SetSystemEncoding, /* 316 */
    Tcl_SetVar2Ex, /* 317 */
    Tcl_ThreadAlert, /* 318 */
    Tcl_ThreadQueueEvent, /* 319 */
    Tcl_UniCharAtIndex, /* 320 */
    Tcl_UniCharToLower, /* 321 */
    Tcl_UniCharToTitle, /* 322 */
    Tcl_UniCharToUpper, /* 323 */
    Tcl_UniCharToUtf, /* 324 */
    Tcl_UtfAtIndex, /* 325 */
    TclUtfCharComplete, /* 326 */
    Tcl_UtfBackslash, /* 327 */
    Tcl_UtfFindFirst, /* 328 */
    Tcl_UtfFindLast, /* 329 */
    TclUtfNext, /* 330 */
    TclUtfPrev, /* 331 */
    Tcl_UtfToExternal, /* 332 */
    Tcl_UtfToExternalDString, /* 333 */
    Tcl_UtfToLower, /* 334 */
    Tcl_UtfToTitle, /* 335 */
    Tcl_UtfToChar16, /* 336 */
    Tcl_UtfToUpper, /* 337 */
    Tcl_WriteChars, /* 338 */
    Tcl_WriteObj, /* 339 */
    Tcl_GetString, /* 340 */
    Tcl_GetDefaultEncodingDir, /* 341 */
    Tcl_SetDefaultEncodingDir, /* 342 */
    Tcl_AlertNotifier, /* 343 */
    Tcl_ServiceModeHook, /* 344 */
    Tcl_UniCharIsAlnum, /* 345 */
    Tcl_UniCharIsAlpha, /* 346 */
    Tcl_UniCharIsDigit, /* 347 */
    Tcl_UniCharIsLower, /* 348 */
    Tcl_UniCharIsSpace, /* 349 */
    Tcl_UniCharIsUpper, /* 350 */
    Tcl_UniCharIsWordChar, /* 351 */
    Tcl_Char16Len, /* 352 */
    Tcl_UniCharNcmp, /* 353 */
    Tcl_Char16ToUtfDString, /* 354 */
    Tcl_UtfToChar16DString, /* 355 */
    Tcl_GetRegExpFromObj, /* 356 */
    Tcl_EvalTokens, /* 357 */
    Tcl_FreeParse, /* 358 */
    Tcl_LogCommandInfo, /* 359 */
    Tcl_ParseBraces, /* 360 */
    Tcl_ParseCommand, /* 361 */
    Tcl_ParseExpr, /* 362 */
    Tcl_ParseQuotedString, /* 363 */
    Tcl_ParseVarName, /* 364 */
    Tcl_GetCwd, /* 365 */
    Tcl_Chdir, /* 366 */
    Tcl_Access, /* 367 */
    Tcl_Stat, /* 368 */
    Tcl_UtfNcmp, /* 369 */
    Tcl_UtfNcasecmp, /* 370 */
    Tcl_StringCaseMatch, /* 371 */
    Tcl_UniCharIsControl, /* 372 */
    Tcl_UniCharIsGraph, /* 373 */
    Tcl_UniCharIsPrint, /* 374 */
    Tcl_UniCharIsPunct, /* 375 */
    Tcl_RegExpExecObj, /* 376 */
    Tcl_RegExpGetInfo, /* 377 */
    Tcl_NewUnicodeObj, /* 378 */
    Tcl_SetUnicodeObj, /* 379 */
    Tcl_GetCharLength, /* 380 */
    Tcl_GetUniChar, /* 381 */
    Tcl_GetUnicode, /* 382 */
    Tcl_GetRange, /* 383 */
    Tcl_AppendUnicodeToObj, /* 384 */
    Tcl_RegExpMatchObj, /* 385 */
    Tcl_SetNotifier, /* 386 */
    Tcl_GetAllocMutex, /* 387 */
    Tcl_GetChannelNames, /* 388 */
    Tcl_GetChannelNamesEx, /* 389 */
    Tcl_ProcObjCmd, /* 390 */
    Tcl_ConditionFinalize, /* 391 */
    Tcl_MutexFinalize, /* 392 */
    Tcl_CreateThread, /* 393 */
    Tcl_ReadRaw, /* 394 */
    Tcl_WriteRaw, /* 395 */
    Tcl_GetTopChannel, /* 396 */
    Tcl_ChannelBuffered, /* 397 */
    Tcl_ChannelName, /* 398 */
    Tcl_ChannelVersion, /* 399 */
    Tcl_ChannelBlockModeProc, /* 400 */
    Tcl_ChannelCloseProc, /* 401 */
    Tcl_ChannelClose2Proc, /* 402 */
    Tcl_ChannelInputProc, /* 403 */
    Tcl_ChannelOutputProc, /* 404 */
    Tcl_ChannelSeekProc, /* 405 */
    Tcl_ChannelSetOptionProc, /* 406 */
    Tcl_ChannelGetOptionProc, /* 407 */
    Tcl_ChannelWatchProc, /* 408 */
    Tcl_ChannelGetHandleProc, /* 409 */
    Tcl_ChannelFlushProc, /* 410 */
    Tcl_ChannelHandlerProc, /* 411 */
    Tcl_JoinThread, /* 412 */
    Tcl_IsChannelShared, /* 413 */
    Tcl_IsChannelRegistered, /* 414 */
    Tcl_CutChannel, /* 415 */
    Tcl_SpliceChannel, /* 416 */
    Tcl_ClearChannelHandlers, /* 417 */
    Tcl_IsChannelExisting, /* 418 */
    Tcl_UniCharNcasecmp, /* 419 */
    Tcl_UniCharCaseMatch, /* 420 */
    Tcl_FindHashEntry, /* 421 */
    Tcl_CreateHashEntry, /* 422 */
    Tcl_InitCustomHashTable, /* 423 */
    Tcl_InitObjHashTable, /* 424 */
    Tcl_CommandTraceInfo, /* 425 */
    Tcl_TraceCommand, /* 426 */
    Tcl_UntraceCommand, /* 427 */
    Tcl_AttemptAlloc, /* 428 */
    Tcl_AttemptDbCkalloc, /* 429 */
    Tcl_AttemptRealloc, /* 430 */
    Tcl_AttemptDbCkrealloc, /* 431 */
    Tcl_AttemptSetObjLength, /* 432 */
    Tcl_GetChannelThread, /* 433 */
    Tcl_GetUnicodeFromObj, /* 434 */
    Tcl_GetMathFuncInfo, /* 435 */
    Tcl_ListMathFuncs, /* 436 */
    Tcl_SubstObj, /* 437 */
    Tcl_DetachChannel, /* 438 */
    Tcl_IsStandardChannel, /* 439 */
    Tcl_FSCopyFile, /* 440 */
    Tcl_FSCopyDirectory, /* 441 */
    Tcl_FSCreateDirectory, /* 442 */
    Tcl_FSDeleteFile, /* 443 */
    Tcl_FSLoadFile, /* 444 */
    Tcl_FSMatchInDirectory, /* 445 */
    Tcl_FSLink, /* 446 */
    Tcl_FSRemoveDirectory, /* 447 */
    Tcl_FSRenameFile, /* 448 */
    Tcl_FSLstat, /* 449 */
    Tcl_FSUtime, /* 450 */
    Tcl_FSFileAttrsGet, /* 451 */
    Tcl_FSFileAttrsSet, /* 452 */
    Tcl_FSFileAttrStrings, /* 453 */
    Tcl_FSStat, /* 454 */
    Tcl_FSAccess, /* 455 */
    Tcl_FSOpenFileChannel, /* 456 */
    Tcl_FSGetCwd, /* 457 */
    Tcl_FSChdir, /* 458 */
    Tcl_FSConvertToPathType, /* 459 */
    Tcl_FSJoinPath, /* 460 */
    Tcl_FSSplitPath, /* 461 */
    Tcl_FSEqualPaths, /* 462 */
    Tcl_FSGetNormalizedPath, /* 463 */
    Tcl_FSJoinToPath, /* 464 */
    Tcl_FSGetInternalRep, /* 465 */
    Tcl_FSGetTranslatedPath, /* 466 */
    Tcl_FSEvalFile, /* 467 */
    Tcl_FSNewNativePath, /* 468 */
    Tcl_FSGetNativePath, /* 469 */
    Tcl_FSFileSystemInfo, /* 470 */
    Tcl_FSPathSeparator, /* 471 */
    Tcl_FSListVolumes, /* 472 */
    Tcl_FSRegister, /* 473 */
    Tcl_FSUnregister, /* 474 */
    Tcl_FSData, /* 475 */
    Tcl_FSGetTranslatedStringPath, /* 476 */
    Tcl_FSGetFileSystemForPath, /* 477 */
    Tcl_FSGetPathType, /* 478 */
    Tcl_OutputBuffered, /* 479 */
    Tcl_FSMountsChanged, /* 480 */
    Tcl_EvalTokensStandard, /* 481 */
    Tcl_GetTime, /* 482 */
    Tcl_CreateObjTrace, /* 483 */
    Tcl_GetCommandInfoFromToken, /* 484 */
    Tcl_SetCommandInfoFromToken, /* 485 */
    Tcl_DbNewWideIntObj, /* 486 */
    Tcl_GetWideIntFromObj, /* 487 */
    Tcl_NewWideIntObj, /* 488 */
    Tcl_SetWideIntObj, /* 489 */
    Tcl_AllocStatBuf, /* 490 */
    Tcl_Seek, /* 491 */
    Tcl_Tell, /* 492 */
    Tcl_ChannelWideSeekProc, /* 493 */
    Tcl_DictObjPut, /* 494 */
    Tcl_DictObjGet, /* 495 */
    Tcl_DictObjRemove, /* 496 */
    Tcl_DictObjSize, /* 497 */
    Tcl_DictObjFirst, /* 498 */
    Tcl_DictObjNext, /* 499 */
    Tcl_DictObjDone, /* 500 */
    Tcl_DictObjPutKeyList, /* 501 */
    Tcl_DictObjRemoveKeyList, /* 502 */
    Tcl_NewDictObj, /* 503 */
    Tcl_DbNewDictObj, /* 504 */
    Tcl_RegisterConfig, /* 505 */
    Tcl_CreateNamespace, /* 506 */
    Tcl_DeleteNamespace, /* 507 */
    Tcl_AppendExportList, /* 508 */
    Tcl_Export, /* 509 */
    Tcl_Import, /* 510 */
    Tcl_ForgetImport, /* 511 */
    Tcl_GetCurrentNamespace, /* 512 */
    Tcl_GetGlobalNamespace, /* 513 */
    Tcl_FindNamespace, /* 514 */
    Tcl_FindCommand, /* 515 */
    Tcl_GetCommandFromObj, /* 516 */
    Tcl_GetCommandFullName, /* 517 */
    Tcl_FSEvalFileEx, /* 518 */
    Tcl_SetExitProc, /* 519 */
    Tcl_LimitAddHandler, /* 520 */
    Tcl_LimitRemoveHandler, /* 521 */
    Tcl_LimitReady, /* 522 */
    Tcl_LimitCheck, /* 523 */
    Tcl_LimitExceeded, /* 524 */
    Tcl_LimitSetCommands, /* 525 */
    Tcl_LimitSetTime, /* 526 */
    Tcl_LimitSetGranularity, /* 527 */
    Tcl_LimitTypeEnabled, /* 528 */
    Tcl_LimitTypeExceeded, /* 529 */
    Tcl_LimitTypeSet, /* 530 */
    Tcl_LimitTypeReset, /* 531 */
    Tcl_LimitGetCommands, /* 532 */
    Tcl_LimitGetTime, /* 533 */
    Tcl_LimitGetGranularity, /* 534 */
    Tcl_SaveInterpState, /* 535 */
    Tcl_RestoreInterpState, /* 536 */
    Tcl_DiscardInterpState, /* 537 */
    Tcl_SetReturnOptions, /* 538 */
    Tcl_GetReturnOptions, /* 539 */
    Tcl_IsEnsemble, /* 540 */
    Tcl_CreateEnsemble, /* 541 */
    Tcl_FindEnsemble, /* 542 */
    Tcl_SetEnsembleSubcommandList, /* 543 */
    Tcl_SetEnsembleMappingDict, /* 544 */
    Tcl_SetEnsembleUnknownHandler, /* 545 */
    Tcl_SetEnsembleFlags, /* 546 */
    Tcl_GetEnsembleSubcommandList, /* 547 */
    Tcl_GetEnsembleMappingDict, /* 548 */
    Tcl_GetEnsembleUnknownHandler, /* 549 */
    Tcl_GetEnsembleFlags, /* 550 */
    Tcl_GetEnsembleNamespace, /* 551 */
    Tcl_SetTimeProc, /* 552 */
    Tcl_QueryTimeProc, /* 553 */
    Tcl_ChannelThreadActionProc, /* 554 */
    Tcl_NewBignumObj, /* 555 */
    Tcl_DbNewBignumObj, /* 556 */
    Tcl_SetBignumObj, /* 557 */
    Tcl_GetBignumFromObj, /* 558 */
    Tcl_TakeBignumFromObj, /* 559 */
    Tcl_TruncateChannel, /* 560 */
    Tcl_ChannelTruncateProc, /* 561 */
    Tcl_SetChannelErrorInterp, /* 562 */
    Tcl_GetChannelErrorInterp, /* 563 */
    Tcl_SetChannelError, /* 564 */
    Tcl_GetChannelError, /* 565 */
    Tcl_InitBignumFromDouble, /* 566 */
    Tcl_GetNamespaceUnknownHandler, /* 567 */
    Tcl_SetNamespaceUnknownHandler, /* 568 */
    Tcl_GetEncodingFromObj, /* 569 */
    Tcl_GetEncodingSearchPath, /* 570 */
    Tcl_SetEncodingSearchPath, /* 571 */
    Tcl_GetEncodingNameFromEnvironment, /* 572 */
    Tcl_PkgRequireProc, /* 573 */
    Tcl_AppendObjToErrorInfo, /* 574 */
    Tcl_AppendLimitedToObj, /* 575 */
    Tcl_Format, /* 576 */
    Tcl_AppendFormatToObj, /* 577 */
    Tcl_ObjPrintf, /* 578 */
    Tcl_AppendPrintfToObj, /* 579 */
    Tcl_CancelEval, /* 580 */
    Tcl_Canceled, /* 581 */
    Tcl_CreatePipe, /* 582 */
    Tcl_NRCreateCommand, /* 583 */
    Tcl_NREvalObj, /* 584 */
    Tcl_NREvalObjv, /* 585 */
    Tcl_NRCmdSwap, /* 586 */
    Tcl_NRAddCallback, /* 587 */
    Tcl_NRCallObjProc, /* 588 */
    Tcl_GetFSDeviceFromStat, /* 589 */
    Tcl_GetFSInodeFromStat, /* 590 */
    Tcl_GetModeFromStat, /* 591 */
    Tcl_GetLinkCountFromStat, /* 592 */
    Tcl_GetUserIdFromStat, /* 593 */
    Tcl_GetGroupIdFromStat, /* 594 */
    Tcl_GetDeviceTypeFromStat, /* 595 */
    Tcl_GetAccessTimeFromStat, /* 596 */
    Tcl_GetModificationTimeFromStat, /* 597 */
    Tcl_GetChangeTimeFromStat, /* 598 */
    Tcl_GetSizeFromStat, /* 599 */
    Tcl_GetBlocksFromStat, /* 600 */
    Tcl_GetBlockSizeFromStat, /* 601 */
    Tcl_SetEnsembleParameterList, /* 602 */
    Tcl_GetEnsembleParameterList, /* 603 */
    Tcl_ParseArgsObjv, /* 604 */
    Tcl_GetErrorLine, /* 605 */
    Tcl_SetErrorLine, /* 606 */
    Tcl_TransferResult, /* 607 */
    Tcl_InterpActive, /* 608 */
    Tcl_BackgroundException, /* 609 */
    Tcl_ZlibDeflate, /* 610 */
    Tcl_ZlibInflate, /* 611 */
    Tcl_ZlibCRC32, /* 612 */
    Tcl_ZlibAdler32, /* 613 */
    Tcl_ZlibStreamInit, /* 614 */
    Tcl_ZlibStreamGetCommandName, /* 615 */
    Tcl_ZlibStreamEof, /* 616 */
    Tcl_ZlibStreamChecksum, /* 617 */
    Tcl_ZlibStreamPut, /* 618 */
    Tcl_ZlibStreamGet, /* 619 */
    Tcl_ZlibStreamClose, /* 620 */
    Tcl_ZlibStreamReset, /* 621 */
    Tcl_SetStartupScript, /* 622 */
    Tcl_GetStartupScript, /* 623 */
    Tcl_CloseEx, /* 624 */
    Tcl_NRExprObj, /* 625 */
    Tcl_NRSubstObj, /* 626 */
    Tcl_LoadFile, /* 627 */
    Tcl_FindSymbol, /* 628 */
    Tcl_FSUnloadFile, /* 629 */
    Tcl_ZlibStreamSetCompressionDictionary, /* 630 */
    Tcl_OpenTcpServerEx, /* 631 */
    TclZipfs_Mount, /* 632 */
    TclZipfs_Unmount, /* 633 */
    TclZipfs_TclLibrary, /* 634 */
    TclZipfs_MountBuffer, /* 635 */
    Tcl_FreeInternalRep, /* 636 */
    Tcl_InitStringRep, /* 637 */
    Tcl_FetchInternalRep, /* 638 */
    Tcl_StoreInternalRep, /* 639 */
    Tcl_HasStringRep, /* 640 */
    Tcl_IncrRefCount, /* 641 */
    Tcl_DecrRefCount, /* 642 */
    Tcl_IsShared, /* 643 */
    Tcl_LinkArray, /* 644 */
    Tcl_GetIntForIndex, /* 645 */
    Tcl_UtfToUniChar, /* 646 */
    Tcl_UniCharToUtfDString, /* 647 */
    Tcl_UtfToUniCharDString, /* 648 */
    TclGetBytesFromObj, /* 649 */
    Tcl_GetBytesFromObj, /* 650 */
    TclGetStringFromObj, /* 651 */
    TclGetUnicodeFromObj, /* 652 */
    TclGetByteArrayFromObj, /* 653 */
    Tcl_UtfCharComplete, /* 654 */
    Tcl_UtfNext, /* 655 */
    Tcl_UtfPrev, /* 656 */
    Tcl_UniCharIsUnicode, /* 657 */
    Tcl_ExternalToUtfDStringEx, /* 658 */
    Tcl_UtfToExternalDStringEx, /* 659 */
    Tcl_AsyncMarkFromSignal, /* 660 */
    TclListObjGetElements, /* 661 */
    TclListObjLength, /* 662 */
    TclDictObjSize, /* 663 */
    TclSplitList, /* 664 */
    TclSplitPath, /* 665 */
    TclFSSplitPath, /* 666 */
    TclParseArgsObjv, /* 667 */
    Tcl_UniCharLen, /* 668 */
    TclNumUtfChars, /* 669 */
    TclGetCharLength, /* 670 */
    TclUtfAtIndex, /* 671 */
    TclGetRange, /* 672 */
    TclGetUniChar, /* 673 */
    Tcl_GetBool, /* 674 */
    Tcl_GetBoolFromObj, /* 675 */
    Tcl_CreateObjCommand2, /* 676 */
    Tcl_CreateObjTrace2, /* 677 */
    Tcl_NRCreateCommand2, /* 678 */
    Tcl_NRCallObjProc2, /* 679 */
    Tcl_GetNumberFromObj, /* 680 */
    Tcl_GetNumber, /* 681 */
    Tcl_RemoveChannelMode, /* 682 */
    Tcl_GetEncodingNulLength, /* 683 */
    0, /* 684 */
    0, /* 685 */
<<<<<<< HEAD
    0, /* 686 */
    Tcl_DStringToObj, /* 687 */
=======
    Tcl_GetWideUIntFromObj, /* 686 */
>>>>>>> 43d67c65
};

/* !END!: Do not edit above this line. */<|MERGE_RESOLUTION|>--- conflicted
+++ resolved
@@ -2057,12 +2057,8 @@
     Tcl_GetEncodingNulLength, /* 683 */
     0, /* 684 */
     0, /* 685 */
-<<<<<<< HEAD
-    0, /* 686 */
+    Tcl_GetWideUIntFromObj, /* 686 */
     Tcl_DStringToObj, /* 687 */
-=======
-    Tcl_GetWideUIntFromObj, /* 686 */
->>>>>>> 43d67c65
 };
 
 /* !END!: Do not edit above this line. */