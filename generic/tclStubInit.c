/*
 * tclStubInit.c --
 *
 *	This file contains the initializers for the Tcl stub vectors.
 *
 * Copyright © 1998-1999 Scriptics Corporation.
 *
 * See the file "license.terms" for information on usage and redistribution
 * of this file, and for a DISCLAIMER OF ALL WARRANTIES.
 */

#include "tclInt.h"
#include "tommath_private.h"
#include "tclTomMath.h"

#ifdef __CYGWIN__
#   include <wchar.h>
#endif

#ifdef __GNUC__
#pragma GCC dependency "tcl.decls"
#pragma GCC dependency "tclInt.decls"
#pragma GCC dependency "tclTomMath.decls"
#endif

/*
 * Remove macros that will interfere with the definitions below.
 */

#undef Tcl_Alloc
#undef Tcl_AttemptAlloc
#undef Tcl_AttemptRealloc
#undef Tcl_Free
#undef Tcl_Realloc
#undef Tcl_NewBooleanObj
#undef Tcl_NewByteArrayObj
#undef Tcl_NewDoubleObj
#undef Tcl_NewIntObj
#undef Tcl_NewListObj
#undef Tcl_NewLongObj
#undef Tcl_DbNewLongObj
#undef Tcl_NewObj
#undef Tcl_NewStringObj
#undef Tcl_GetUnicode
#undef Tcl_GetUnicodeFromObj
#undef Tcl_AppendUnicodeToObj
#undef Tcl_NewUnicodeObj
#undef Tcl_SetUnicodeObj
#undef Tcl_UniCharNcasecmp
#undef Tcl_UniCharCaseMatch
#undef Tcl_UniCharLen
#undef Tcl_UniCharNcmp
#undef Tcl_GetRange
#undef Tcl_GetUniChar
#undef Tcl_DumpActiveMemory
#undef Tcl_ValidateAllMemory
#undef Tcl_FindHashEntry
#undef Tcl_CreateHashEntry
#undef Tcl_Panic
#undef Tcl_FindExecutable
#undef Tcl_SetExitProc
#undef Tcl_SetPanicProc
#undef TclpGetPid
#undef TclSockMinimumBuffers
#undef Tcl_SetIntObj
#undef Tcl_SetLongObj
#undef TclpInetNtoa
#undef TclWinGetServByName
#undef TclWinGetSockOpt
#undef TclWinSetSockOpt
#undef TclWinNToHS
#undef TclStaticLibrary
#undef Tcl_BackgroundError
#undef TclGuessPackageName
#undef TclGetLoadedPackages
#define TclStaticLibrary Tcl_StaticLibrary
#undef Tcl_UniCharToUtfDString
#undef Tcl_UtfToUniCharDString
#undef Tcl_UtfToUniChar
#undef Tcl_MacOSXOpenBundleResources
#undef TclWinConvertWSAError
#undef TclWinConvertError
#undef Tcl_NumUtfChars
#undef Tcl_GetCharLength
#undef Tcl_UtfAtIndex
#undef Tcl_GetRange
#undef Tcl_GetUniChar
#undef TclObjInterpProc

#if defined(_WIN32) || defined(__CYGWIN__)
#define TclWinConvertWSAError (void (*)(DWORD))(void *)Tcl_WinConvertError
#define TclWinConvertError (void (*)(DWORD))(void *)Tcl_WinConvertError
#endif


#if TCL_UTF_MAX > 3 && defined(TCL_NO_DEPRECATED)
static void uniCodePanic(void) {
    Tcl_Panic("Tcl is compiled without the the UTF16 compatibility layer (-DTCL_NO_DEPRECATED)");
}
#   define Tcl_GetUnicode (unsigned short *(*)(Tcl_Obj *))(void *)uniCodePanic
#   define Tcl_GetUnicodeFromObj (unsigned short *(*)(Tcl_Obj *, int *))(void *)uniCodePanic
<<<<<<< HEAD
#   define TclGetUnicodeFromObj (unsigned short *(*)(Tcl_Obj *, void *))(void *)uniCodePanic
=======
>>>>>>> 033b9b29
#   define Tcl_NewUnicodeObj (Tcl_Obj *(*)(const unsigned short *, int))(void *)uniCodePanic
#   define Tcl_SetUnicodeObj (void(*)(Tcl_Obj *, const unsigned short *, int))(void *)uniCodePanic
#   define Tcl_AppendUnicodeToObj (void(*)(Tcl_Obj *, const unsigned short *, int))(void *)uniCodePanic
#   define Tcl_UtfAtIndex (const char *(*)(const char *, int))(void *)uniCodePanic
#   define Tcl_GetCharLength (int(*)(Tcl_Obj *))(void *)uniCodePanic
#   define Tcl_UniCharNcmp (int(*)(const unsigned short *, const unsigned short *, unsigned long))(void *)uniCodePanic
#   define Tcl_UniCharNcasecmp (int(*)(const unsigned short *, const unsigned short *, unsigned long))(void *)uniCodePanic
#   define Tcl_UniCharCaseMatch (int(*)(const unsigned short *, const unsigned short *, int))(void *)uniCodePanic
#   define Tcl_GetRange (Tcl_Obj *(*)(Tcl_Obj *, int, int))(void *)uniCodePanic
#   define Tcl_GetUniChar (int(*)(Tcl_Obj *, int))(void *)uniCodePanic
#   define Tcl_NumUtfChars (int(*)(const char *, int))(void *)uniCodePanic
#endif

#define TclUtfCharComplete UtfCharComplete
#define TclUtfNext UtfNext
#define TclUtfPrev UtfPrev

static int TclUtfCharComplete(const char *src, int length) {
    if ((unsigned)((unsigned char)*(src) - 0xF0) < 5) {
	return length < 3;
    }
    return Tcl_UtfCharComplete(src, length);
}

static const char *TclUtfNext(const char *src) {
    if ((unsigned)((unsigned char)*(src) - 0xF0) < 5) {
	return src + 1;
    }
    return Tcl_UtfNext(src);
}

static const char *TclUtfPrev(const char *src, const char *start) {
    if ((src >= start + 3) && ((src[-1] & 0xC0) == 0x80)
	    && ((src[-2] & 0xC0) == 0x80) && ((src[-3] & 0xC0) == 0x80)) {
	return src - 3;
    }
    return Tcl_UtfPrev(src, start);
}

#define TclBN_mp_add mp_add
#define TclBN_mp_and mp_and
#define TclBN_mp_clamp mp_clamp
#define TclBN_mp_clear mp_clear
#define TclBN_mp_clear_multi mp_clear_multi
#define TclBN_mp_cmp mp_cmp
#define TclBN_mp_cmp_mag mp_cmp_mag
#define TclBN_mp_cnt_lsb mp_cnt_lsb
#define TclBN_mp_copy mp_copy
#define TclBN_mp_count_bits mp_count_bits
#define TclBN_mp_div mp_div
#define TclBN_mp_div_2 mp_div_2
#define TclBN_mp_div_2d mp_div_2d
#define TclBN_mp_exch mp_exch
#define TclBN_mp_get_mag_u64 mp_get_mag_u64
#define TclBN_mp_grow mp_grow
#define TclBN_mp_init mp_init
#define TclBN_mp_init_copy mp_init_copy
#define TclBN_mp_init_multi mp_init_multi
#define TclBN_mp_init_size mp_init_size
#define TclBN_mp_init_i64 mp_init_i64
#define TclBN_mp_init_u64 mp_init_u64
#define TclBN_mp_lshd mp_lshd
#define TclBN_mp_mod mp_mod
#define TclBN_mp_mod_2d mp_mod_2d
#define TclBN_mp_mul mp_mul
#define TclBN_mp_mul_2 mp_mul_2
#define TclBN_mp_mul_2d mp_mul_2d
#define TclBN_mp_neg mp_neg
#define TclBN_mp_or mp_or
#define TclBN_mp_pack mp_pack
#define TclBN_mp_pack_count mp_pack_count
#define TclBN_mp_radix_size mp_radix_size
#define TclBN_mp_reverse mp_reverse
#define TclBN_mp_read_radix mp_read_radix
#define TclBN_mp_rshd mp_rshd
#define TclBN_mp_set_i64 mp_set_i64
#define TclBN_mp_set_u64 mp_set_u64
#define TclBN_mp_shrink mp_shrink
#define TclBN_mp_sqr mp_sqr
#define TclBN_mp_sqrt mp_sqrt
#define TclBN_mp_sub mp_sub
#define TclBN_mp_signed_rsh mp_signed_rsh
#define TclBN_mp_tc_and TclBN_mp_and
#define TclBN_mp_tc_div_2d mp_signed_rsh
#define TclBN_mp_tc_or TclBN_mp_or
#define TclBN_mp_tc_xor TclBN_mp_xor
#define TclBN_mp_to_radix mp_to_radix
#define TclBN_mp_to_ubin mp_to_ubin
#define TclBN_mp_ubin_size mp_ubin_size
#define TclBN_mp_unpack mp_unpack
#define TclBN_mp_xor mp_xor
#define TclBN_mp_zero mp_zero
#define TclBN_s_mp_add s_mp_add
#define TclBN_s_mp_balance_mul s_mp_balance_mul
#define TclBN_mp_karatsuba_mul s_mp_karatsuba_mul
#define TclBN_mp_karatsuba_sqr s_mp_karatsuba_sqr
#define TclBN_s_mp_mul_digs s_mp_mul_digs
#define TclBN_s_mp_mul_digs_fast s_mp_mul_digs_fast
#define TclBN_s_mp_reverse s_mp_reverse
#define TclBN_s_mp_sqr s_mp_sqr
#define TclBN_s_mp_sqr_fast s_mp_sqr_fast
#define TclBN_s_mp_sub s_mp_sub
#define TclBN_mp_toom_mul s_mp_toom_mul
#define TclBN_mp_toom_sqr s_mp_toom_sqr
#define TclUnusedStubEntry 0

/* See bug 510001: TclSockMinimumBuffers needs plat imp */
#if defined(_WIN64) || defined(TCL_NO_DEPRECATED) || TCL_MAJOR_VERSION > 8
#   define TclSockMinimumBuffersOld 0
#else
#define TclSockMinimumBuffersOld sockMinimumBuffersOld
static int TclSockMinimumBuffersOld(int sock, int size)
{
    return TclSockMinimumBuffers(INT2PTR(sock), size);
}
#endif

mp_err TclBN_mp_set_int(mp_int *a, unsigned long i)
{
    TclBN_mp_set_u64(a, i);
    return MP_OKAY;
}

static mp_err TclBN_mp_set_long(mp_int *a, unsigned long i)
{
    TclBN_mp_set_u64(a, i);
    return MP_OKAY;
}

#define TclBN_mp_set_ul (void (*)(mp_int *a, unsigned long i))(void *)TclBN_mp_set_long

mp_err MP_WUR TclBN_mp_expt_u32(const mp_int *a, unsigned int b, mp_int *c) {
	return mp_expt_u32(a, b, c);
}
mp_err	TclBN_mp_add_d(const mp_int *a, unsigned int b, mp_int *c) {
   return mp_add_d(a, b, c);
}
mp_err	TclBN_mp_cmp_d(const mp_int *a, unsigned int b) {
   return mp_cmp_d(a, b);
}
mp_err	TclBN_mp_sub_d(const mp_int *a, unsigned int b, mp_int *c) {
   return mp_sub_d(a, b, c);
}
mp_err	TclBN_mp_div_d(const mp_int *a, unsigned int b, mp_int *c, unsigned int *d) {
   mp_digit d2;
   mp_err result = mp_div_d(a, b, c, (d ? &d2 : NULL));
   if (d) {
      *d = d2;
   }
   return result;
}
mp_err	TclBN_mp_div_ld(const mp_int *a, uint64_t b, mp_int *c, uint64_t *d) {
   mp_err result;
   mp_digit d2;

   if ((b | (mp_digit)-1) != (mp_digit)-1) {
      return MP_VAL;
   }
   result = mp_div_d(a, (mp_digit)b, c, (d ? &d2 : NULL));
   if (d) {
      *d = d2;
   }
   return result;
}
mp_err TclBN_mp_init_set(mp_int *a, unsigned int b) {
	return mp_init_set(a, b);
}
mp_err	TclBN_mp_mul_d(const mp_int *a, unsigned int b, mp_int *c) {
	return mp_mul_d(a, b, c);
}

#if defined(TCL_NO_DEPRECATED) || TCL_MAJOR_VERSION > 8
#   define TclBN_mp_expt_d_ex 0
#   define TclBN_mp_to_unsigned_bin 0
#   define TclBN_mp_to_unsigned_bin_n 0
#   define TclBN_mp_toradix_n 0
#   undef TclBN_mp_sqr
#   define TclBN_mp_sqr 0
#   undef TclBN_mp_div_3
#   define TclBN_mp_div_3 0
#   define TclBN_mp_init_l 0
#   define TclBN_mp_init_ul 0
#   define TclBN_mp_set 0
#   define TclSetStartupScriptPath 0
#   define TclGetStartupScriptPath 0
#   define TclSetStartupScriptFileName 0
#   define TclGetStartupScriptFileName 0
#   define TclPrecTraceProc 0
#   define TclpInetNtoa 0
#   define TclWinGetServByName 0
#   define TclWinGetSockOpt 0
#   define TclWinSetSockOpt 0
#   define TclWinNToHS 0
#   define TclWinGetPlatformId 0
#   define TclWinResetInterfaces 0
#   define TclWinSetInterfaces 0
#   define TclWinGetPlatformId 0
#   define Tcl_Backslash 0
#   define Tcl_GetDefaultEncodingDir 0
#   define Tcl_SetDefaultEncodingDir 0
#   define Tcl_EvalTokens 0
#   define Tcl_CreateMathFunc 0
#   define Tcl_GetMathFuncInfo 0
#   define Tcl_ListMathFuncs 0
#   define Tcl_SetIntObj 0
#   define Tcl_SetLongObj 0
#   define Tcl_NewIntObj 0
#   define Tcl_NewLongObj 0
#   define Tcl_DbNewLongObj 0
#   define Tcl_BackgroundError 0
#   define Tcl_FreeResult 0
#   define Tcl_ChannelSeekProc 0
#   define Tcl_ChannelCloseProc 0
#   define Tcl_Close 0
#   define Tcl_MacOSXOpenBundleResources 0
#   define TclGuessPackageName 0
#   define TclGetLoadedPackages 0
#   undef TclSetPreInitScript
#   define TclSetPreInitScript 0
#   define TclInitCompiledLocals 0
#else

#define TclGuessPackageName guessPackageName
static int TclGuessPackageName(
    TCL_UNUSED(const char *),
    TCL_UNUSED(Tcl_DString *)) {
    return 0;
}
#define TclGetLoadedPackages getLoadedPackages
static int TclGetLoadedPackages(
    Tcl_Interp *interp,		/* Interpreter in which to return information
				 * or error message. */
    const char *targetName)	/* Name of target interpreter or NULL. If
				 * NULL, return info about all interps;
				 * otherwise, just return info about this
				 * interpreter. */
{
    return TclGetLoadedLibraries(interp, targetName, NULL);
}

mp_err TclBN_mp_div_3(const mp_int *a, mp_int *c, unsigned int *d) {
    mp_digit d2;
    mp_err result = mp_div_d(a, 3, c, &d2);
    if (d) {
	*d = d2;
    }
    return result;
}

int TclBN_mp_expt_d_ex(const mp_int *a, unsigned int b, mp_int *c,
    TCL_UNUSED(int) /*fast*/)
{
    return TclBN_mp_expt_u32(a, b, c);
}

mp_err TclBN_mp_to_unsigned_bin(const mp_int *a, unsigned char *b)
{
    return TclBN_mp_to_ubin(a, b, INT_MAX, NULL);
}

mp_err TclBN_mp_to_unsigned_bin_n(const mp_int *a, unsigned char *b, unsigned long *outlen)
{
    size_t n = TclBN_mp_ubin_size(a);
    if (*outlen < (unsigned long)n) {
	return MP_VAL;
    }
    *outlen = (unsigned long)n;
    return TclBN_mp_to_ubin(a, b, n, NULL);
}

void TclBN_reverse(unsigned char *s, int len)
{
    if (len > 0) {
	TclBN_s_mp_reverse(s, (size_t)len);
    }
}

mp_err TclBN_mp_init_ul(mp_int *a, unsigned long b)
{
    return TclBN_mp_init_u64(a,b);
}

mp_err TclBN_mp_init_l(mp_int *a, long b)
{
    return TclBN_mp_init_i64(a,b);
}

void TclBN_mp_set(mp_int *a, unsigned int b) {
    TclBN_mp_set_u64(a, b);
}

mp_err TclBN_mp_toradix_n(const mp_int *a, char *str, int radix, int maxlen)
{
    if (maxlen < 0) {
	return MP_VAL;
    }
    return TclBN_mp_to_radix(a, str, maxlen, NULL, radix);
}

#define TclSetStartupScriptPath setStartupScriptPath
static void TclSetStartupScriptPath(Tcl_Obj *path)
{
    Tcl_SetStartupScript(path, NULL);
}
#define TclGetStartupScriptPath getStartupScriptPath
static Tcl_Obj *TclGetStartupScriptPath(void)
{
    return Tcl_GetStartupScript(NULL);
}
#define TclSetStartupScriptFileName setStartupScriptFileName
static void TclSetStartupScriptFileName(
    const char *fileName)
{
    Tcl_SetStartupScript(Tcl_NewStringObj(fileName,-1), NULL);
}
#define TclGetStartupScriptFileName getStartupScriptFileName
static const char *TclGetStartupScriptFileName(void)
{
    Tcl_Obj *path = Tcl_GetStartupScript(NULL);
    if (path == NULL) {
	return NULL;
    }
    return Tcl_GetString(path);
}
#if defined(_WIN32) || defined(__CYGWIN__)
#undef TclWinNToHS
#undef TclWinGetPlatformId
#undef TclWinResetInterfaces
#undef TclWinSetInterfaces
static void
doNothing(void)
{
    /* dummy implementation, no need to do anything */
}
#define TclWinNToHS winNToHS
static unsigned short TclWinNToHS(unsigned short ns) {
	return ntohs(ns);
}
#define TclWinGetPlatformId winGetPlatformId
static int
TclWinGetPlatformId(void)
{
    return 2; /* VER_PLATFORM_WIN32_NT */;
}
#define TclWinResetInterfaces doNothing
#define TclWinSetInterfaces (void (*) (int)) doNothing
#endif
#endif /* TCL_NO_DEPRECATED */

#define TclpCreateTempFile_ TclpCreateTempFile
#define TclUnixWaitForFile_ TclUnixWaitForFile
#ifdef MAC_OSX_TCL /* On UNIX, fill with other stub entries */
#define TclMacOSXNotifierAddRunLoopMode Tcl_MacOSXNotifierAddRunLoopMode
#else
#define TclMacOSXGetFileAttribute (int (*)(Tcl_Interp *, int, Tcl_Obj *, Tcl_Obj **))(void *)TclpCreateProcess
#define TclMacOSXSetFileAttribute (int (*)(Tcl_Interp *, int, Tcl_Obj *, Tcl_Obj *))(void *)isatty
#define TclMacOSXCopyFileAttributes (int (*)(const char *, const char *, const Tcl_StatBuf *))(void *)TclUnixCopyFile
#define TclMacOSXMatchType (int (*)(Tcl_Interp *, const char *, const char *, Tcl_StatBuf *, Tcl_GlobTypeData *))(void *)TclpMakeFile
#define TclMacOSXNotifierAddRunLoopMode (void (*)(const void *))(void *)TclpOpenFile
#endif

#ifdef _WIN32
#   define TclUnixWaitForFile 0
#   define TclUnixCopyFile 0
#   define TclUnixOpenTemporaryFile 0
#   define TclpReaddir 0
#   define TclpIsAtty 0
#elif defined(__CYGWIN__)
#   define TclpIsAtty isatty
#if defined(TCL_NO_DEPRECATED) || TCL_MAJOR_VERSION > 8
static void
doNothing(void)
{
    /* dummy implementation, no need to do anything */
}
#endif
#   define TclWinAddProcess (void (*) (void *, Tcl_Size)) doNothing
#   define TclWinFlushDirtyChannels doNothing

#if !defined(TCL_NO_DEPRECATED) && TCL_MAJOR_VERSION < 9
#define TclWinSetSockOpt winSetSockOpt
static int
TclWinSetSockOpt(SOCKET s, int level, int optname,
	    const char *optval, int optlen)
{
    return setsockopt((int) s, level, optname, optval, optlen);
}

#define TclWinGetSockOpt winGetSockOpt
static int
TclWinGetSockOpt(SOCKET s, int level, int optname,
	    char *optval, int *optlen)
{
    return getsockopt((int) s, level, optname, optval, optlen);
}

#define TclWinGetServByName winGetServByName
static struct servent *
TclWinGetServByName(const char *name, const char *proto)
{
    return getservbyname(name, proto);
}
#endif /* TCL_NO_DEPRECATED */

#define TclWinNoBackslash winNoBackslash
static char *
TclWinNoBackslash(char *path)
{
    char *p;

    for (p = path; *p != '\0'; p++) {
	if (*p == '\\') {
	    *p = '/';
	}
    }
    return path;
}

void *TclWinGetTclInstance()
{
    void *hInstance = NULL;
    GetModuleHandleExW(GET_MODULE_HANDLE_EX_FLAG_FROM_ADDRESS,
	    (const wchar_t *)&TclWinNoBackslash, &hInstance);
    return hInstance;
}

int
TclpGetPid(Tcl_Pid pid)
{
    return (TCL_HASH_TYPE)(size_t)pid;
}

#if !defined(TCL_NO_DEPRECATED) && TCL_MAJOR_VERSION < 9
#undef Tcl_WinUtfToTChar
char *
Tcl_WinUtfToTChar(
    const char *string,
    int len,
    Tcl_DString *dsPtr)
{
    Tcl_DStringInit(dsPtr);
    return (char *)Tcl_UtfToChar16DString(string, len, dsPtr);
}
#undef Tcl_WinTCharToUtf
char *
Tcl_WinTCharToUtf(
    const char *string,
    int len,
    Tcl_DString *dsPtr)
{
    Tcl_DStringInit(dsPtr);
    return Tcl_Char16ToUtfDString((const unsigned short *)string, len >> 1, dsPtr);
}
#endif /* !defined(TCL_NO_DEPRECATED) */

#if defined(TCL_WIDE_INT_IS_LONG)
/* On Cygwin64, long is 64-bit while on Win64 long is 32-bit. Therefore
 * we have to make sure that all stub entries on Cygwin64 follow the Win64
 * signature. Tcl 9 must find a better solution, but that cannot be done
 * without introducing a binary incompatibility.
 */
static int exprInt(Tcl_Interp *interp, const char *expr, int *ptr){
    long longValue;
    int result = Tcl_ExprLong(interp, expr, &longValue);
    if (result == TCL_OK) {
	    if ((longValue >= (long)(INT_MIN))
		    && (longValue <= (long)(UINT_MAX))) {
	    *ptr = (int)longValue;
	} else {
	    Tcl_SetObjResult(interp, Tcl_NewStringObj(
		    "integer value too large to represent", -1));
	    result = TCL_ERROR;
	}
    }
    return result;
}
#define Tcl_ExprLong (int(*)(Tcl_Interp*,const char*,long*))exprInt
static int exprIntObj(Tcl_Interp *interp, Tcl_Obj*expr, int *ptr){
    long longValue;
    int result = Tcl_ExprLongObj(interp, expr, &longValue);
    if (result == TCL_OK) {
	    if ((longValue >= (long)(INT_MIN))
		    && (longValue <= (long)(UINT_MAX))) {
	    *ptr = (int)longValue;
	} else {
	    Tcl_SetObjResult(interp, Tcl_NewStringObj(
		    "integer value too large to represent", -1));
	    result = TCL_ERROR;
	}
    }
    return result;
}
#define Tcl_ExprLongObj (int(*)(Tcl_Interp*,Tcl_Obj*,long*))exprIntObj
#if TCL_UTF_MAX < 4 && !defined(TCL_NO_DEPRECATED)
static int uniCharNcmp(const Tcl_UniChar *ucs, const Tcl_UniChar *uct, unsigned int n){
   return Tcl_UniCharNcmp(ucs, uct, (unsigned long)n);
}
#define Tcl_UniCharNcmp (int(*)(const Tcl_UniChar*,const Tcl_UniChar*,unsigned long))(void *)uniCharNcmp
static int uniCharNcasecmp(const Tcl_UniChar *ucs, const Tcl_UniChar *uct, unsigned int n){
   return Tcl_UniCharNcasecmp(ucs, uct, (unsigned long)n);
}
#define Tcl_UniCharNcasecmp (int(*)(const Tcl_UniChar*,const Tcl_UniChar*,unsigned long))(void *)uniCharNcasecmp
#endif
static int utfNcmp(const char *s1, const char *s2, unsigned int n){
   return Tcl_UtfNcmp(s1, s2, (unsigned long)n);
}
#define Tcl_UtfNcmp (int(*)(const char*,const char*,unsigned long))(void *)utfNcmp
static int utfNcasecmp(const char *s1, const char *s2, unsigned int n){
   return Tcl_UtfNcasecmp(s1, s2, (unsigned long)n);
}
#define Tcl_UtfNcasecmp (int(*)(const char*,const char*,unsigned long))(void *)utfNcasecmp

#endif /* TCL_WIDE_INT_IS_LONG */

#endif /* __CYGWIN__ */

#if defined(TCL_NO_DEPRECATED)
#   define Tcl_SeekOld 0
#   define Tcl_TellOld 0
#   undef Tcl_SetBooleanObj
#   define Tcl_SetBooleanObj 0
#   undef Tcl_PkgPresent
#   define Tcl_PkgPresent 0
#   undef Tcl_PkgProvide
#   define Tcl_PkgProvide 0
#   undef Tcl_PkgRequire
#   define Tcl_PkgRequire 0
#   undef Tcl_GetIndexFromObj
#   define Tcl_GetIndexFromObj 0
#   define Tcl_NewBooleanObj 0
#   undef Tcl_DbNewBooleanObj
#   define Tcl_DbNewBooleanObj 0
#   undef Tcl_SetBooleanObj
#   define Tcl_SetBooleanObj 0
#   undef Tcl_SetVar
#   define Tcl_SetVar 0
#   undef Tcl_UnsetVar
#   define Tcl_UnsetVar 0
#   undef Tcl_GetVar
#   define Tcl_GetVar 0
#   undef Tcl_TraceVar
#   define Tcl_TraceVar 0
#   undef Tcl_UntraceVar
#   define Tcl_UntraceVar 0
#   undef Tcl_VarTraceInfo
#   define Tcl_VarTraceInfo 0
#   undef Tcl_UpVar
#   define Tcl_UpVar 0
#   undef Tcl_AddErrorInfo
#   define Tcl_AddErrorInfo 0
#   undef Tcl_AddObjErrorInfo
#   define Tcl_AddObjErrorInfo 0
#   undef Tcl_Eval
#   define Tcl_Eval 0
#   undef Tcl_GlobalEval
#   define Tcl_GlobalEval 0
#   undef Tcl_SaveResult
#   define Tcl_SaveResult 0
#   undef Tcl_RestoreResult
#   define Tcl_RestoreResult 0
#   undef Tcl_DiscardResult
#   define Tcl_DiscardResult 0
#   undef Tcl_SetResult
#   define Tcl_SetResult 0
#   undef Tcl_EvalObj
#   define Tcl_EvalObj 0
#   undef Tcl_GlobalEvalObj
#   define Tcl_GlobalEvalObj 0
#   define TclBackgroundException 0
#   undef TclpReaddir
#   define TclpReaddir 0
#   define TclSetStartupScript 0
#   define TclGetStartupScript 0
#   define TclGetIntForIndex 0
#   define TclCreateNamespace 0
#   define TclDeleteNamespace 0
#   define TclAppendExportList 0
#   define TclExport 0
#   define TclImport 0
#   define TclForgetImport 0
#   define TclGetCurrentNamespace_ 0
#   define TclGetGlobalNamespace_ 0
#   define TclFindNamespace 0
#   define TclFindCommand 0
#   define TclGetCommandFromObj 0
#   define TclGetCommandFullName 0
#   define TclCopyChannelOld 0
#   define Tcl_AppendResultVA 0
#   define Tcl_AppendStringsToObjVA 0
#   define Tcl_SetErrorCodeVA 0
#   define Tcl_PanicVA 0
#   define Tcl_VarEvalVA 0
#   undef TclpGetDate
#   define TclpGetDate 0
#   undef TclpLocaltime
#   define TclpLocaltime 0
#   undef TclpGmtime
#   define TclpGmtime 0
#   define TclpLocaltime_unix 0
#   define TclpGmtime_unix 0
#   define Tcl_SetExitProc 0
#   define Tcl_SetPanicProc 0
#   define Tcl_FindExecutable 0
#if TCL_UTF_MAX < 4
#   define Tcl_GetUnicode 0
#   define Tcl_AppendUnicodeToObj 0
#   define Tcl_UniCharCaseMatch 0
#   define Tcl_UniCharNcasecmp 0
#   define Tcl_UniCharNcmp 0
#endif
#   undef Tcl_StringMatch
#   define Tcl_StringMatch 0
#   define TclBN_reverse 0
#   undef TclBN_s_mp_mul_digs_fast
#   define TclBN_s_mp_mul_digs_fast 0
#   undef TclBN_s_mp_sqr_fast
#   define TclBN_s_mp_sqr_fast 0
#   undef TclBN_mp_karatsuba_mul
#   define TclBN_mp_karatsuba_mul 0
#   undef TclBN_mp_karatsuba_sqr
#   define TclBN_mp_karatsuba_sqr 0
#   undef TclBN_mp_toom_mul
#   define TclBN_mp_toom_mul 0
#   undef TclBN_mp_toom_sqr
#   define TclBN_mp_toom_sqr 0
#   undef TclBN_s_mp_add
#   define TclBN_s_mp_add 0
#   undef TclBN_s_mp_mul_digs
#   define TclBN_s_mp_mul_digs 0
#   undef TclBN_s_mp_sqr
#   define TclBN_s_mp_sqr 0
#   undef TclBN_s_mp_sub
#   define TclBN_s_mp_sub 0
#   define Tcl_MakeSafe 0
#   define TclpHasSockets 0
#else /* TCL_NO_DEPRECATED */
#   define Tcl_SeekOld seekOld
#   define Tcl_TellOld tellOld
#   define TclBackgroundException Tcl_BackgroundException
#   define TclSetStartupScript Tcl_SetStartupScript
#   define TclGetStartupScript Tcl_GetStartupScript
#   define TclGetIntForIndex Tcl_GetIntForIndex
#   define TclCreateNamespace Tcl_CreateNamespace
#   define TclDeleteNamespace Tcl_DeleteNamespace
#   define TclAppendExportList Tcl_AppendExportList
#   define TclExport Tcl_Export
#   define TclImport Tcl_Import
#   define TclForgetImport Tcl_ForgetImport
#   define TclGetCurrentNamespace_ Tcl_GetCurrentNamespace
#   define TclGetGlobalNamespace_ Tcl_GetGlobalNamespace
#   define TclFindNamespace Tcl_FindNamespace
#   define TclFindCommand Tcl_FindCommand
#   define TclGetCommandFromObj Tcl_GetCommandFromObj
#   define TclGetCommandFullName Tcl_GetCommandFullName
#   define TclpLocaltime_unix TclpLocaltime
#   define TclpGmtime_unix TclpGmtime
#   define Tcl_MakeSafe TclMakeSafe

int TclpHasSockets(TCL_UNUSED(Tcl_Interp *)) {return TCL_OK;}

static int
seekOld(
    Tcl_Channel chan,		/* The channel on which to seek. */
    int offset,			/* Offset to seek to. */
    int mode)			/* Relative to which location to seek? */
{
    return Tcl_Seek(chan, offset, mode);
}

static int
tellOld(
    Tcl_Channel chan)		/* The channel to return pos for. */
{
    return Tcl_Tell(chan);
}
#endif /* !TCL_NO_DEPRECATED */

#if defined(TCL_NO_DEPRECATED) || TCL_MAJOR_VERSION > 8
#define Tcl_WinUtfToTChar 0
#define Tcl_WinTCharToUtf 0
#endif

/*
 * WARNING: The contents of this file is automatically generated by the
 * tools/genStubs.tcl script. Any modifications to the function declarations
 * below should be made in the generic/tcl.decls script.
 */

MODULE_SCOPE const TclStubs tclStubs;
MODULE_SCOPE const TclTomMathStubs tclTomMathStubs;

#ifdef __GNUC__
/*
 * The rest of this file shouldn't warn about deprecated functions; they're
 * there because we intend them to be so and know that this file is OK to
 * touch those fields.
 */
#pragma GCC diagnostic ignored "-Wdeprecated-declarations"
#endif

/* !BEGIN!: Do not edit below this line. */

static const TclIntStubs tclIntStubs = {
    TCL_STUB_MAGIC,
    0,
    0, /* 0 */
    0, /* 1 */
    0, /* 2 */
    TclAllocateFreeObjects, /* 3 */
    0, /* 4 */
    TclCleanupChildren, /* 5 */
    TclCleanupCommand, /* 6 */
    TclCopyAndCollapse, /* 7 */
    TclCopyChannelOld, /* 8 */
    TclCreatePipeline, /* 9 */
    TclCreateProc, /* 10 */
    TclDeleteCompiledLocalVars, /* 11 */
    TclDeleteVars, /* 12 */
    0, /* 13 */
    TclDumpMemoryInfo, /* 14 */
    0, /* 15 */
    TclExprFloatError, /* 16 */
    0, /* 17 */
    0, /* 18 */
    0, /* 19 */
    0, /* 20 */
    0, /* 21 */
    TclFindElement, /* 22 */
    TclFindProc, /* 23 */
    TclFormatInt, /* 24 */
    TclFreePackageInfo, /* 25 */
    0, /* 26 */
    0, /* 27 */
    TclpGetDefaultStdChannel, /* 28 */
    0, /* 29 */
    0, /* 30 */
    TclGetExtension, /* 31 */
    TclGetFrame, /* 32 */
    0, /* 33 */
    TclGetIntForIndex, /* 34 */
    0, /* 35 */
    0, /* 36 */
    TclGetLoadedPackages, /* 37 */
    TclGetNamespaceForQualName, /* 38 */
    TclGetObjInterpProc, /* 39 */
    TclGetOpenMode, /* 40 */
    TclGetOriginalCommand, /* 41 */
    TclpGetUserHome, /* 42 */
    0, /* 43 */
    TclGuessPackageName, /* 44 */
    TclHideUnsafeCommands, /* 45 */
    TclInExit, /* 46 */
    0, /* 47 */
    0, /* 48 */
    0, /* 49 */
    TclInitCompiledLocals, /* 50 */
    TclInterpInit, /* 51 */
    0, /* 52 */
    TclInvokeObjectCommand, /* 53 */
    TclInvokeStringCommand, /* 54 */
    TclIsProc, /* 55 */
    0, /* 56 */
    0, /* 57 */
    TclLookupVar, /* 58 */
    0, /* 59 */
    TclNeedSpace, /* 60 */
    TclNewProcBodyObj, /* 61 */
    TclObjCommandComplete, /* 62 */
    TclObjInterpProc, /* 63 */
    TclObjInvoke, /* 64 */
    0, /* 65 */
    0, /* 66 */
    0, /* 67 */
    0, /* 68 */
    TclpAlloc, /* 69 */
    0, /* 70 */
    0, /* 71 */
    0, /* 72 */
    0, /* 73 */
    TclpFree, /* 74 */
    TclpGetClicks, /* 75 */
    TclpGetSeconds, /* 76 */
    TclpGetTime, /* 77 */
    0, /* 78 */
    0, /* 79 */
    0, /* 80 */
    TclpRealloc, /* 81 */
    0, /* 82 */
    0, /* 83 */
    0, /* 84 */
    0, /* 85 */
    0, /* 86 */
    0, /* 87 */
    TclPrecTraceProc, /* 88 */
    TclPreventAliasLoop, /* 89 */
    0, /* 90 */
    TclProcCleanupProc, /* 91 */
    TclProcCompileProc, /* 92 */
    TclProcDeleteProc, /* 93 */
    0, /* 94 */
    0, /* 95 */
    TclRenameCommand, /* 96 */
    TclResetShadowedCmdRefs, /* 97 */
    TclServiceIdle, /* 98 */
    0, /* 99 */
    0, /* 100 */
    TclSetPreInitScript, /* 101 */
    TclSetupEnv, /* 102 */
    TclSockGetPort, /* 103 */
    TclSockMinimumBuffersOld, /* 104 */
    0, /* 105 */
    0, /* 106 */
    0, /* 107 */
    TclTeardownNamespace, /* 108 */
    TclUpdateReturnInfo, /* 109 */
    TclSockMinimumBuffers, /* 110 */
    Tcl_AddInterpResolvers, /* 111 */
    TclAppendExportList, /* 112 */
    TclCreateNamespace, /* 113 */
    TclDeleteNamespace, /* 114 */
    TclExport, /* 115 */
    TclFindCommand, /* 116 */
    TclFindNamespace, /* 117 */
    Tcl_GetInterpResolvers, /* 118 */
    Tcl_GetNamespaceResolvers, /* 119 */
    Tcl_FindNamespaceVar, /* 120 */
    TclForgetImport, /* 121 */
    TclGetCommandFromObj, /* 122 */
    TclGetCommandFullName, /* 123 */
    TclGetCurrentNamespace_, /* 124 */
    TclGetGlobalNamespace_, /* 125 */
    Tcl_GetVariableFullName, /* 126 */
    TclImport, /* 127 */
    Tcl_PopCallFrame, /* 128 */
    Tcl_PushCallFrame, /* 129 */
    Tcl_RemoveInterpResolvers, /* 130 */
    Tcl_SetNamespaceResolvers, /* 131 */
    TclpHasSockets, /* 132 */
    TclpGetDate, /* 133 */
    0, /* 134 */
    0, /* 135 */
    0, /* 136 */
    0, /* 137 */
    TclGetEnv, /* 138 */
    0, /* 139 */
    0, /* 140 */
    TclpGetCwd, /* 141 */
    TclSetByteCodeFromAny, /* 142 */
    TclAddLiteralObj, /* 143 */
    TclHideLiteral, /* 144 */
    TclGetAuxDataType, /* 145 */
    TclHandleCreate, /* 146 */
    TclHandleFree, /* 147 */
    TclHandlePreserve, /* 148 */
    TclHandleRelease, /* 149 */
    TclRegAbout, /* 150 */
    TclRegExpRangeUniChar, /* 151 */
    TclSetLibraryPath, /* 152 */
    TclGetLibraryPath, /* 153 */
    0, /* 154 */
    0, /* 155 */
    TclRegError, /* 156 */
    TclVarTraceExists, /* 157 */
    TclSetStartupScriptFileName, /* 158 */
    TclGetStartupScriptFileName, /* 159 */
    0, /* 160 */
    TclChannelTransform, /* 161 */
    TclChannelEventScriptInvoker, /* 162 */
    TclGetInstructionTable, /* 163 */
    TclExpandCodeArray, /* 164 */
    TclpSetInitialEncodings, /* 165 */
    TclListObjSetElement, /* 166 */
    TclSetStartupScriptPath, /* 167 */
    TclGetStartupScriptPath, /* 168 */
    TclpUtfNcmp2, /* 169 */
    TclCheckInterpTraces, /* 170 */
    TclCheckExecutionTraces, /* 171 */
    TclInThreadExit, /* 172 */
    TclUniCharMatch, /* 173 */
    0, /* 174 */
    TclCallVarTraces, /* 175 */
    TclCleanupVar, /* 176 */
    TclVarErrMsg, /* 177 */
    TclSetStartupScript, /* 178 */
    TclGetStartupScript, /* 179 */
    0, /* 180 */
    0, /* 181 */
    TclpLocaltime, /* 182 */
    TclpGmtime, /* 183 */
    0, /* 184 */
    0, /* 185 */
    0, /* 186 */
    0, /* 187 */
    0, /* 188 */
    0, /* 189 */
    0, /* 190 */
    0, /* 191 */
    0, /* 192 */
    0, /* 193 */
    0, /* 194 */
    0, /* 195 */
    0, /* 196 */
    0, /* 197 */
    TclObjGetFrame, /* 198 */
    0, /* 199 */
    TclpObjRemoveDirectory, /* 200 */
    TclpObjCopyDirectory, /* 201 */
    TclpObjCreateDirectory, /* 202 */
    TclpObjDeleteFile, /* 203 */
    TclpObjCopyFile, /* 204 */
    TclpObjRenameFile, /* 205 */
    TclpObjStat, /* 206 */
    TclpObjAccess, /* 207 */
    TclpOpenFileChannel, /* 208 */
    0, /* 209 */
    0, /* 210 */
    0, /* 211 */
    TclpFindExecutable, /* 212 */
    TclGetObjNameOfExecutable, /* 213 */
    TclSetObjNameOfExecutable, /* 214 */
    TclStackAlloc, /* 215 */
    TclStackFree, /* 216 */
    TclPushStackFrame, /* 217 */
    TclPopStackFrame, /* 218 */
    0, /* 219 */
    0, /* 220 */
    0, /* 221 */
    0, /* 222 */
    0, /* 223 */
    TclGetPlatform, /* 224 */
    TclTraceDictPath, /* 225 */
    TclObjBeingDeleted, /* 226 */
    TclSetNsPath, /* 227 */
    0, /* 228 */
    TclPtrMakeUpvar, /* 229 */
    TclObjLookupVar, /* 230 */
    TclGetNamespaceFromObj, /* 231 */
    TclEvalObjEx, /* 232 */
    TclGetSrcInfoForPc, /* 233 */
    TclVarHashCreateVar, /* 234 */
    TclInitVarHashTable, /* 235 */
    TclBackgroundException, /* 236 */
    TclResetCancellation, /* 237 */
    TclNRInterpProc, /* 238 */
    TclNRInterpProcCore, /* 239 */
    TclNRRunCallbacks, /* 240 */
    TclNREvalObjEx, /* 241 */
    TclNREvalObjv, /* 242 */
    TclDbDumpActiveObjects, /* 243 */
    TclGetNamespaceChildTable, /* 244 */
    TclGetNamespaceCommandTable, /* 245 */
    TclInitRewriteEnsemble, /* 246 */
    TclResetRewriteEnsemble, /* 247 */
    TclCopyChannel, /* 248 */
    TclDoubleDigits, /* 249 */
    TclSetChildCancelFlags, /* 250 */
    TclRegisterLiteral, /* 251 */
    TclPtrGetVar, /* 252 */
    TclPtrSetVar, /* 253 */
    TclPtrIncrObjVar, /* 254 */
    TclPtrObjMakeUpvar, /* 255 */
    TclPtrUnsetVar, /* 256 */
    TclStaticLibrary, /* 257 */
    TclpCreateTemporaryDirectory, /* 258 */
    0, /* 259 */
    TclListTestObj, /* 260 */
    TclListObjValidate, /* 261 */
};

static const TclIntPlatStubs tclIntPlatStubs = {
    TCL_STUB_MAGIC,
    0,
#if !defined(_WIN32) && !defined(__CYGWIN__) && !defined(MAC_OSX_TCL) /* UNIX */
    TclGetAndDetachPids, /* 0 */
    TclpCloseFile, /* 1 */
    TclpCreateCommandChannel, /* 2 */
    TclpCreatePipe, /* 3 */
    TclpCreateProcess, /* 4 */
    TclUnixWaitForFile_, /* 5 */
    TclpMakeFile, /* 6 */
    TclpOpenFile, /* 7 */
    TclUnixWaitForFile, /* 8 */
    TclpCreateTempFile, /* 9 */
    TclpReaddir, /* 10 */
    TclpLocaltime_unix, /* 11 */
    TclpGmtime_unix, /* 12 */
    TclpInetNtoa, /* 13 */
    TclUnixCopyFile, /* 14 */
    TclMacOSXGetFileAttribute, /* 15 */
    TclMacOSXSetFileAttribute, /* 16 */
    TclMacOSXCopyFileAttributes, /* 17 */
    TclMacOSXMatchType, /* 18 */
    TclMacOSXNotifierAddRunLoopMode, /* 19 */
    0, /* 20 */
    0, /* 21 */
    TclpCreateTempFile_, /* 22 */
    0, /* 23 */
    0, /* 24 */
    0, /* 25 */
    0, /* 26 */
    0, /* 27 */
    0, /* 28 */
    TclWinCPUID, /* 29 */
    TclUnixOpenTemporaryFile, /* 30 */
#endif /* UNIX */
#if defined(_WIN32) || defined(__CYGWIN__) /* WIN */
    TclWinConvertError, /* 0 */
    TclWinConvertWSAError, /* 1 */
    TclWinGetServByName, /* 2 */
    TclWinGetSockOpt, /* 3 */
    TclWinGetTclInstance, /* 4 */
    TclUnixWaitForFile, /* 5 */
    TclWinNToHS, /* 6 */
    TclWinSetSockOpt, /* 7 */
    TclpGetPid, /* 8 */
    TclWinGetPlatformId, /* 9 */
    TclpReaddir, /* 10 */
    TclGetAndDetachPids, /* 11 */
    TclpCloseFile, /* 12 */
    TclpCreateCommandChannel, /* 13 */
    TclpCreatePipe, /* 14 */
    TclpCreateProcess, /* 15 */
    TclpIsAtty, /* 16 */
    TclUnixCopyFile, /* 17 */
    TclpMakeFile, /* 18 */
    TclpOpenFile, /* 19 */
    TclWinAddProcess, /* 20 */
    TclpInetNtoa, /* 21 */
    TclpCreateTempFile, /* 22 */
    0, /* 23 */
    TclWinNoBackslash, /* 24 */
    0, /* 25 */
    TclWinSetInterfaces, /* 26 */
    TclWinFlushDirtyChannels, /* 27 */
    TclWinResetInterfaces, /* 28 */
    TclWinCPUID, /* 29 */
    TclUnixOpenTemporaryFile, /* 30 */
#endif /* WIN */
#ifdef MAC_OSX_TCL /* MACOSX */
    TclGetAndDetachPids, /* 0 */
    TclpCloseFile, /* 1 */
    TclpCreateCommandChannel, /* 2 */
    TclpCreatePipe, /* 3 */
    TclpCreateProcess, /* 4 */
    TclUnixWaitForFile_, /* 5 */
    TclpMakeFile, /* 6 */
    TclpOpenFile, /* 7 */
    TclUnixWaitForFile, /* 8 */
    TclpCreateTempFile, /* 9 */
    TclpReaddir, /* 10 */
    TclpLocaltime_unix, /* 11 */
    TclpGmtime_unix, /* 12 */
    TclpInetNtoa, /* 13 */
    TclUnixCopyFile, /* 14 */
    TclMacOSXGetFileAttribute, /* 15 */
    TclMacOSXSetFileAttribute, /* 16 */
    TclMacOSXCopyFileAttributes, /* 17 */
    TclMacOSXMatchType, /* 18 */
    TclMacOSXNotifierAddRunLoopMode, /* 19 */
    0, /* 20 */
    0, /* 21 */
    TclpCreateTempFile_, /* 22 */
    0, /* 23 */
    0, /* 24 */
    0, /* 25 */
    0, /* 26 */
    0, /* 27 */
    0, /* 28 */
    TclWinCPUID, /* 29 */
    TclUnixOpenTemporaryFile, /* 30 */
#endif /* MACOSX */
};

static const TclPlatStubs tclPlatStubs = {
    TCL_STUB_MAGIC,
    0,
#if defined(_WIN32) || defined(__CYGWIN__) /* WIN */
    Tcl_WinUtfToTChar, /* 0 */
    Tcl_WinTCharToUtf, /* 1 */
    0, /* 2 */
    Tcl_WinConvertError, /* 3 */
#endif /* WIN */
#ifdef MAC_OSX_TCL /* MACOSX */
    Tcl_MacOSXOpenBundleResources, /* 0 */
    Tcl_MacOSXOpenVersionedBundleResources, /* 1 */
    Tcl_MacOSXNotifierAddRunLoopMode, /* 2 */
#endif /* MACOSX */
};

const TclTomMathStubs tclTomMathStubs = {
    TCL_STUB_MAGIC,
    0,
    TclBN_epoch, /* 0 */
    TclBN_revision, /* 1 */
    TclBN_mp_add, /* 2 */
    TclBN_mp_add_d, /* 3 */
    TclBN_mp_and, /* 4 */
    TclBN_mp_clamp, /* 5 */
    TclBN_mp_clear, /* 6 */
    TclBN_mp_clear_multi, /* 7 */
    TclBN_mp_cmp, /* 8 */
    TclBN_mp_cmp_d, /* 9 */
    TclBN_mp_cmp_mag, /* 10 */
    TclBN_mp_copy, /* 11 */
    TclBN_mp_count_bits, /* 12 */
    TclBN_mp_div, /* 13 */
    TclBN_mp_div_d, /* 14 */
    TclBN_mp_div_2, /* 15 */
    TclBN_mp_div_2d, /* 16 */
    TclBN_mp_div_3, /* 17 */
    TclBN_mp_exch, /* 18 */
    TclBN_mp_expt_u32, /* 19 */
    TclBN_mp_grow, /* 20 */
    TclBN_mp_init, /* 21 */
    TclBN_mp_init_copy, /* 22 */
    TclBN_mp_init_multi, /* 23 */
    TclBN_mp_init_set, /* 24 */
    TclBN_mp_init_size, /* 25 */
    TclBN_mp_lshd, /* 26 */
    TclBN_mp_mod, /* 27 */
    TclBN_mp_mod_2d, /* 28 */
    TclBN_mp_mul, /* 29 */
    TclBN_mp_mul_d, /* 30 */
    TclBN_mp_mul_2, /* 31 */
    TclBN_mp_mul_2d, /* 32 */
    TclBN_mp_neg, /* 33 */
    TclBN_mp_or, /* 34 */
    TclBN_mp_radix_size, /* 35 */
    TclBN_mp_read_radix, /* 36 */
    TclBN_mp_rshd, /* 37 */
    TclBN_mp_shrink, /* 38 */
    TclBN_mp_set, /* 39 */
    TclBN_mp_sqr, /* 40 */
    TclBN_mp_sqrt, /* 41 */
    TclBN_mp_sub, /* 42 */
    TclBN_mp_sub_d, /* 43 */
    TclBN_mp_to_unsigned_bin, /* 44 */
    TclBN_mp_to_unsigned_bin_n, /* 45 */
    TclBN_mp_toradix_n, /* 46 */
    TclBN_mp_ubin_size, /* 47 */
    TclBN_mp_xor, /* 48 */
    TclBN_mp_zero, /* 49 */
    TclBN_reverse, /* 50 */
    TclBN_s_mp_mul_digs_fast, /* 51 */
    TclBN_s_mp_sqr_fast, /* 52 */
    TclBN_mp_karatsuba_mul, /* 53 */
    TclBN_mp_karatsuba_sqr, /* 54 */
    TclBN_mp_toom_mul, /* 55 */
    TclBN_mp_toom_sqr, /* 56 */
    TclBN_s_mp_add, /* 57 */
    TclBN_s_mp_mul_digs, /* 58 */
    TclBN_s_mp_sqr, /* 59 */
    TclBN_s_mp_sub, /* 60 */
    TclBN_mp_init_ul, /* 61 */
    TclBN_mp_set_ul, /* 62 */
    TclBN_mp_cnt_lsb, /* 63 */
    TclBN_mp_init_l, /* 64 */
    TclBN_mp_init_i64, /* 65 */
    TclBN_mp_init_u64, /* 66 */
    TclBN_mp_expt_d_ex, /* 67 */
    TclBN_mp_set_u64, /* 68 */
    TclBN_mp_get_mag_u64, /* 69 */
    TclBN_mp_set_i64, /* 70 */
    TclBN_mp_unpack, /* 71 */
    TclBN_mp_pack, /* 72 */
    TclBN_mp_tc_and, /* 73 */
    TclBN_mp_tc_or, /* 74 */
    TclBN_mp_tc_xor, /* 75 */
    TclBN_mp_signed_rsh, /* 76 */
    TclBN_mp_pack_count, /* 77 */
    TclBN_mp_to_ubin, /* 78 */
    TclBN_mp_div_ld, /* 79 */
    TclBN_mp_to_radix, /* 80 */
};

static const TclStubHooks tclStubHooks = {
    &tclPlatStubs,
    &tclIntStubs,
    &tclIntPlatStubs
};

const TclStubs tclStubs = {
    TCL_STUB_MAGIC,
    &tclStubHooks,
    Tcl_PkgProvideEx, /* 0 */
    Tcl_PkgRequireEx, /* 1 */
    Tcl_Panic, /* 2 */
    Tcl_Alloc, /* 3 */
    Tcl_Free, /* 4 */
    Tcl_Realloc, /* 5 */
    Tcl_DbCkalloc, /* 6 */
    Tcl_DbCkfree, /* 7 */
    Tcl_DbCkrealloc, /* 8 */
#if !defined(_WIN32) && !defined(MAC_OSX_TCL) /* UNIX */
    Tcl_CreateFileHandler, /* 9 */
#endif /* UNIX */
#if defined(_WIN32) /* WIN */
    0, /* 9 */
#endif /* WIN */
#ifdef MAC_OSX_TCL /* MACOSX */
    Tcl_CreateFileHandler, /* 9 */
#endif /* MACOSX */
#if !defined(_WIN32) && !defined(MAC_OSX_TCL) /* UNIX */
    Tcl_DeleteFileHandler, /* 10 */
#endif /* UNIX */
#if defined(_WIN32) /* WIN */
    0, /* 10 */
#endif /* WIN */
#ifdef MAC_OSX_TCL /* MACOSX */
    Tcl_DeleteFileHandler, /* 10 */
#endif /* MACOSX */
    Tcl_SetTimer, /* 11 */
    Tcl_Sleep, /* 12 */
    Tcl_WaitForEvent, /* 13 */
    Tcl_AppendAllObjTypes, /* 14 */
    Tcl_AppendStringsToObj, /* 15 */
    Tcl_AppendToObj, /* 16 */
    Tcl_ConcatObj, /* 17 */
    Tcl_ConvertToType, /* 18 */
    Tcl_DbDecrRefCount, /* 19 */
    Tcl_DbIncrRefCount, /* 20 */
    Tcl_DbIsShared, /* 21 */
    Tcl_DbNewBooleanObj, /* 22 */
    Tcl_DbNewByteArrayObj, /* 23 */
    Tcl_DbNewDoubleObj, /* 24 */
    Tcl_DbNewListObj, /* 25 */
    Tcl_DbNewLongObj, /* 26 */
    Tcl_DbNewObj, /* 27 */
    Tcl_DbNewStringObj, /* 28 */
    Tcl_DuplicateObj, /* 29 */
    TclFreeObj, /* 30 */
    Tcl_GetBoolean, /* 31 */
    Tcl_GetBooleanFromObj, /* 32 */
    Tcl_GetByteArrayFromObj, /* 33 */
    Tcl_GetDouble, /* 34 */
    Tcl_GetDoubleFromObj, /* 35 */
    Tcl_GetIndexFromObj, /* 36 */
    Tcl_GetInt, /* 37 */
    Tcl_GetIntFromObj, /* 38 */
    Tcl_GetLongFromObj, /* 39 */
    Tcl_GetObjType, /* 40 */
    Tcl_GetStringFromObj, /* 41 */
    Tcl_InvalidateStringRep, /* 42 */
    Tcl_ListObjAppendList, /* 43 */
    Tcl_ListObjAppendElement, /* 44 */
    Tcl_ListObjGetElements, /* 45 */
    Tcl_ListObjIndex, /* 46 */
    Tcl_ListObjLength, /* 47 */
    Tcl_ListObjReplace, /* 48 */
    Tcl_NewBooleanObj, /* 49 */
    Tcl_NewByteArrayObj, /* 50 */
    Tcl_NewDoubleObj, /* 51 */
    Tcl_NewIntObj, /* 52 */
    Tcl_NewListObj, /* 53 */
    Tcl_NewLongObj, /* 54 */
    Tcl_NewObj, /* 55 */
    Tcl_NewStringObj, /* 56 */
    Tcl_SetBooleanObj, /* 57 */
    Tcl_SetByteArrayLength, /* 58 */
    Tcl_SetByteArrayObj, /* 59 */
    Tcl_SetDoubleObj, /* 60 */
    Tcl_SetIntObj, /* 61 */
    Tcl_SetListObj, /* 62 */
    Tcl_SetLongObj, /* 63 */
    Tcl_SetObjLength, /* 64 */
    Tcl_SetStringObj, /* 65 */
    Tcl_AddErrorInfo, /* 66 */
    Tcl_AddObjErrorInfo, /* 67 */
    Tcl_AllowExceptions, /* 68 */
    Tcl_AppendElement, /* 69 */
    Tcl_AppendResult, /* 70 */
    Tcl_AsyncCreate, /* 71 */
    Tcl_AsyncDelete, /* 72 */
    Tcl_AsyncInvoke, /* 73 */
    Tcl_AsyncMark, /* 74 */
    Tcl_AsyncReady, /* 75 */
    Tcl_BackgroundError, /* 76 */
    Tcl_Backslash, /* 77 */
    Tcl_BadChannelOption, /* 78 */
    Tcl_CallWhenDeleted, /* 79 */
    Tcl_CancelIdleCall, /* 80 */
    Tcl_Close, /* 81 */
    Tcl_CommandComplete, /* 82 */
    Tcl_Concat, /* 83 */
    Tcl_ConvertElement, /* 84 */
    Tcl_ConvertCountedElement, /* 85 */
    Tcl_CreateAlias, /* 86 */
    Tcl_CreateAliasObj, /* 87 */
    Tcl_CreateChannel, /* 88 */
    Tcl_CreateChannelHandler, /* 89 */
    Tcl_CreateCloseHandler, /* 90 */
    Tcl_CreateCommand, /* 91 */
    Tcl_CreateEventSource, /* 92 */
    Tcl_CreateExitHandler, /* 93 */
    Tcl_CreateInterp, /* 94 */
    Tcl_CreateMathFunc, /* 95 */
    Tcl_CreateObjCommand, /* 96 */
    Tcl_CreateChild, /* 97 */
    Tcl_CreateTimerHandler, /* 98 */
    Tcl_CreateTrace, /* 99 */
    Tcl_DeleteAssocData, /* 100 */
    Tcl_DeleteChannelHandler, /* 101 */
    Tcl_DeleteCloseHandler, /* 102 */
    Tcl_DeleteCommand, /* 103 */
    Tcl_DeleteCommandFromToken, /* 104 */
    Tcl_DeleteEvents, /* 105 */
    Tcl_DeleteEventSource, /* 106 */
    Tcl_DeleteExitHandler, /* 107 */
    Tcl_DeleteHashEntry, /* 108 */
    Tcl_DeleteHashTable, /* 109 */
    Tcl_DeleteInterp, /* 110 */
    Tcl_DetachPids, /* 111 */
    Tcl_DeleteTimerHandler, /* 112 */
    Tcl_DeleteTrace, /* 113 */
    Tcl_DontCallWhenDeleted, /* 114 */
    Tcl_DoOneEvent, /* 115 */
    Tcl_DoWhenIdle, /* 116 */
    Tcl_DStringAppend, /* 117 */
    Tcl_DStringAppendElement, /* 118 */
    Tcl_DStringEndSublist, /* 119 */
    Tcl_DStringFree, /* 120 */
    Tcl_DStringGetResult, /* 121 */
    Tcl_DStringInit, /* 122 */
    Tcl_DStringResult, /* 123 */
    Tcl_DStringSetLength, /* 124 */
    Tcl_DStringStartSublist, /* 125 */
    Tcl_Eof, /* 126 */
    Tcl_ErrnoId, /* 127 */
    Tcl_ErrnoMsg, /* 128 */
    Tcl_Eval, /* 129 */
    Tcl_EvalFile, /* 130 */
    Tcl_EvalObj, /* 131 */
    Tcl_EventuallyFree, /* 132 */
    Tcl_Exit, /* 133 */
    Tcl_ExposeCommand, /* 134 */
    Tcl_ExprBoolean, /* 135 */
    Tcl_ExprBooleanObj, /* 136 */
    Tcl_ExprDouble, /* 137 */
    Tcl_ExprDoubleObj, /* 138 */
    Tcl_ExprLong, /* 139 */
    Tcl_ExprLongObj, /* 140 */
    Tcl_ExprObj, /* 141 */
    Tcl_ExprString, /* 142 */
    Tcl_Finalize, /* 143 */
    Tcl_FindExecutable, /* 144 */
    Tcl_FirstHashEntry, /* 145 */
    Tcl_Flush, /* 146 */
    Tcl_FreeResult, /* 147 */
    Tcl_GetAlias, /* 148 */
    Tcl_GetAliasObj, /* 149 */
    Tcl_GetAssocData, /* 150 */
    Tcl_GetChannel, /* 151 */
    Tcl_GetChannelBufferSize, /* 152 */
    Tcl_GetChannelHandle, /* 153 */
    Tcl_GetChannelInstanceData, /* 154 */
    Tcl_GetChannelMode, /* 155 */
    Tcl_GetChannelName, /* 156 */
    Tcl_GetChannelOption, /* 157 */
    Tcl_GetChannelType, /* 158 */
    Tcl_GetCommandInfo, /* 159 */
    Tcl_GetCommandName, /* 160 */
    Tcl_GetErrno, /* 161 */
    Tcl_GetHostName, /* 162 */
    Tcl_GetInterpPath, /* 163 */
    Tcl_GetParent, /* 164 */
    Tcl_GetNameOfExecutable, /* 165 */
    Tcl_GetObjResult, /* 166 */
#if !defined(_WIN32) && !defined(MAC_OSX_TCL) /* UNIX */
    Tcl_GetOpenFile, /* 167 */
#endif /* UNIX */
#if defined(_WIN32) /* WIN */
    0, /* 167 */
#endif /* WIN */
#ifdef MAC_OSX_TCL /* MACOSX */
    Tcl_GetOpenFile, /* 167 */
#endif /* MACOSX */
    Tcl_GetPathType, /* 168 */
    Tcl_Gets, /* 169 */
    Tcl_GetsObj, /* 170 */
    Tcl_GetServiceMode, /* 171 */
    Tcl_GetChild, /* 172 */
    Tcl_GetStdChannel, /* 173 */
    Tcl_GetStringResult, /* 174 */
    Tcl_GetVar, /* 175 */
    Tcl_GetVar2, /* 176 */
    Tcl_GlobalEval, /* 177 */
    Tcl_GlobalEvalObj, /* 178 */
    Tcl_HideCommand, /* 179 */
    Tcl_Init, /* 180 */
    Tcl_InitHashTable, /* 181 */
    Tcl_InputBlocked, /* 182 */
    Tcl_InputBuffered, /* 183 */
    Tcl_InterpDeleted, /* 184 */
    Tcl_IsSafe, /* 185 */
    Tcl_JoinPath, /* 186 */
    Tcl_LinkVar, /* 187 */
    0, /* 188 */
    Tcl_MakeFileChannel, /* 189 */
    Tcl_MakeSafe, /* 190 */
    Tcl_MakeTcpClientChannel, /* 191 */
    Tcl_Merge, /* 192 */
    Tcl_NextHashEntry, /* 193 */
    Tcl_NotifyChannel, /* 194 */
    Tcl_ObjGetVar2, /* 195 */
    Tcl_ObjSetVar2, /* 196 */
    Tcl_OpenCommandChannel, /* 197 */
    Tcl_OpenFileChannel, /* 198 */
    Tcl_OpenTcpClient, /* 199 */
    Tcl_OpenTcpServer, /* 200 */
    Tcl_Preserve, /* 201 */
    Tcl_PrintDouble, /* 202 */
    Tcl_PutEnv, /* 203 */
    Tcl_PosixError, /* 204 */
    Tcl_QueueEvent, /* 205 */
    Tcl_Read, /* 206 */
    Tcl_ReapDetachedProcs, /* 207 */
    Tcl_RecordAndEval, /* 208 */
    Tcl_RecordAndEvalObj, /* 209 */
    Tcl_RegisterChannel, /* 210 */
    Tcl_RegisterObjType, /* 211 */
    Tcl_RegExpCompile, /* 212 */
    Tcl_RegExpExec, /* 213 */
    Tcl_RegExpMatch, /* 214 */
    Tcl_RegExpRange, /* 215 */
    Tcl_Release, /* 216 */
    Tcl_ResetResult, /* 217 */
    Tcl_ScanElement, /* 218 */
    Tcl_ScanCountedElement, /* 219 */
    Tcl_SeekOld, /* 220 */
    Tcl_ServiceAll, /* 221 */
    Tcl_ServiceEvent, /* 222 */
    Tcl_SetAssocData, /* 223 */
    Tcl_SetChannelBufferSize, /* 224 */
    Tcl_SetChannelOption, /* 225 */
    Tcl_SetCommandInfo, /* 226 */
    Tcl_SetErrno, /* 227 */
    Tcl_SetErrorCode, /* 228 */
    Tcl_SetMaxBlockTime, /* 229 */
    Tcl_SetPanicProc, /* 230 */
    Tcl_SetRecursionLimit, /* 231 */
    Tcl_SetResult, /* 232 */
    Tcl_SetServiceMode, /* 233 */
    Tcl_SetObjErrorCode, /* 234 */
    Tcl_SetObjResult, /* 235 */
    Tcl_SetStdChannel, /* 236 */
    Tcl_SetVar, /* 237 */
    Tcl_SetVar2, /* 238 */
    Tcl_SignalId, /* 239 */
    Tcl_SignalMsg, /* 240 */
    Tcl_SourceRCFile, /* 241 */
    Tcl_SplitList, /* 242 */
    Tcl_SplitPath, /* 243 */
    Tcl_StaticLibrary, /* 244 */
    Tcl_StringMatch, /* 245 */
    Tcl_TellOld, /* 246 */
    Tcl_TraceVar, /* 247 */
    Tcl_TraceVar2, /* 248 */
    Tcl_TranslateFileName, /* 249 */
    Tcl_Ungets, /* 250 */
    Tcl_UnlinkVar, /* 251 */
    Tcl_UnregisterChannel, /* 252 */
    Tcl_UnsetVar, /* 253 */
    Tcl_UnsetVar2, /* 254 */
    Tcl_UntraceVar, /* 255 */
    Tcl_UntraceVar2, /* 256 */
    Tcl_UpdateLinkedVar, /* 257 */
    Tcl_UpVar, /* 258 */
    Tcl_UpVar2, /* 259 */
    Tcl_VarEval, /* 260 */
    Tcl_VarTraceInfo, /* 261 */
    Tcl_VarTraceInfo2, /* 262 */
    Tcl_Write, /* 263 */
    Tcl_WrongNumArgs, /* 264 */
    Tcl_DumpActiveMemory, /* 265 */
    Tcl_ValidateAllMemory, /* 266 */
    Tcl_AppendResultVA, /* 267 */
    Tcl_AppendStringsToObjVA, /* 268 */
    Tcl_HashStats, /* 269 */
    Tcl_ParseVar, /* 270 */
    Tcl_PkgPresent, /* 271 */
    Tcl_PkgPresentEx, /* 272 */
    Tcl_PkgProvide, /* 273 */
    Tcl_PkgRequire, /* 274 */
    Tcl_SetErrorCodeVA, /* 275 */
    Tcl_VarEvalVA, /* 276 */
    Tcl_WaitPid, /* 277 */
    Tcl_PanicVA, /* 278 */
    Tcl_GetVersion, /* 279 */
    Tcl_InitMemory, /* 280 */
    Tcl_StackChannel, /* 281 */
    Tcl_UnstackChannel, /* 282 */
    Tcl_GetStackedChannel, /* 283 */
    Tcl_SetMainLoop, /* 284 */
    0, /* 285 */
    Tcl_AppendObjToObj, /* 286 */
    Tcl_CreateEncoding, /* 287 */
    Tcl_CreateThreadExitHandler, /* 288 */
    Tcl_DeleteThreadExitHandler, /* 289 */
    Tcl_DiscardResult, /* 290 */
    Tcl_EvalEx, /* 291 */
    Tcl_EvalObjv, /* 292 */
    Tcl_EvalObjEx, /* 293 */
    Tcl_ExitThread, /* 294 */
    Tcl_ExternalToUtf, /* 295 */
    Tcl_ExternalToUtfDString, /* 296 */
    Tcl_FinalizeThread, /* 297 */
    Tcl_FinalizeNotifier, /* 298 */
    Tcl_FreeEncoding, /* 299 */
    Tcl_GetCurrentThread, /* 300 */
    Tcl_GetEncoding, /* 301 */
    Tcl_GetEncodingName, /* 302 */
    Tcl_GetEncodingNames, /* 303 */
    Tcl_GetIndexFromObjStruct, /* 304 */
    Tcl_GetThreadData, /* 305 */
    Tcl_GetVar2Ex, /* 306 */
    Tcl_InitNotifier, /* 307 */
    Tcl_MutexLock, /* 308 */
    Tcl_MutexUnlock, /* 309 */
    Tcl_ConditionNotify, /* 310 */
    Tcl_ConditionWait, /* 311 */
    Tcl_NumUtfChars, /* 312 */
    Tcl_ReadChars, /* 313 */
    Tcl_RestoreResult, /* 314 */
    Tcl_SaveResult, /* 315 */
    Tcl_SetSystemEncoding, /* 316 */
    Tcl_SetVar2Ex, /* 317 */
    Tcl_ThreadAlert, /* 318 */
    Tcl_ThreadQueueEvent, /* 319 */
    Tcl_UniCharAtIndex, /* 320 */
    Tcl_UniCharToLower, /* 321 */
    Tcl_UniCharToTitle, /* 322 */
    Tcl_UniCharToUpper, /* 323 */
    Tcl_UniCharToUtf, /* 324 */
    Tcl_UtfAtIndex, /* 325 */
    TclUtfCharComplete, /* 326 */
    Tcl_UtfBackslash, /* 327 */
    Tcl_UtfFindFirst, /* 328 */
    Tcl_UtfFindLast, /* 329 */
    TclUtfNext, /* 330 */
    TclUtfPrev, /* 331 */
    Tcl_UtfToExternal, /* 332 */
    Tcl_UtfToExternalDString, /* 333 */
    Tcl_UtfToLower, /* 334 */
    Tcl_UtfToTitle, /* 335 */
    Tcl_UtfToChar16, /* 336 */
    Tcl_UtfToUpper, /* 337 */
    Tcl_WriteChars, /* 338 */
    Tcl_WriteObj, /* 339 */
    Tcl_GetString, /* 340 */
    Tcl_GetDefaultEncodingDir, /* 341 */
    Tcl_SetDefaultEncodingDir, /* 342 */
    Tcl_AlertNotifier, /* 343 */
    Tcl_ServiceModeHook, /* 344 */
    Tcl_UniCharIsAlnum, /* 345 */
    Tcl_UniCharIsAlpha, /* 346 */
    Tcl_UniCharIsDigit, /* 347 */
    Tcl_UniCharIsLower, /* 348 */
    Tcl_UniCharIsSpace, /* 349 */
    Tcl_UniCharIsUpper, /* 350 */
    Tcl_UniCharIsWordChar, /* 351 */
    Tcl_Char16Len, /* 352 */
    Tcl_UniCharNcmp, /* 353 */
    Tcl_Char16ToUtfDString, /* 354 */
    Tcl_UtfToChar16DString, /* 355 */
    Tcl_GetRegExpFromObj, /* 356 */
    Tcl_EvalTokens, /* 357 */
    Tcl_FreeParse, /* 358 */
    Tcl_LogCommandInfo, /* 359 */
    Tcl_ParseBraces, /* 360 */
    Tcl_ParseCommand, /* 361 */
    Tcl_ParseExpr, /* 362 */
    Tcl_ParseQuotedString, /* 363 */
    Tcl_ParseVarName, /* 364 */
    Tcl_GetCwd, /* 365 */
    Tcl_Chdir, /* 366 */
    Tcl_Access, /* 367 */
    Tcl_Stat, /* 368 */
    Tcl_UtfNcmp, /* 369 */
    Tcl_UtfNcasecmp, /* 370 */
    Tcl_StringCaseMatch, /* 371 */
    Tcl_UniCharIsControl, /* 372 */
    Tcl_UniCharIsGraph, /* 373 */
    Tcl_UniCharIsPrint, /* 374 */
    Tcl_UniCharIsPunct, /* 375 */
    Tcl_RegExpExecObj, /* 376 */
    Tcl_RegExpGetInfo, /* 377 */
    Tcl_NewUnicodeObj, /* 378 */
    Tcl_SetUnicodeObj, /* 379 */
    Tcl_GetCharLength, /* 380 */
    Tcl_GetUniChar, /* 381 */
    Tcl_GetUnicode, /* 382 */
    Tcl_GetRange, /* 383 */
    Tcl_AppendUnicodeToObj, /* 384 */
    Tcl_RegExpMatchObj, /* 385 */
    Tcl_SetNotifier, /* 386 */
    Tcl_GetAllocMutex, /* 387 */
    Tcl_GetChannelNames, /* 388 */
    Tcl_GetChannelNamesEx, /* 389 */
    Tcl_ProcObjCmd, /* 390 */
    Tcl_ConditionFinalize, /* 391 */
    Tcl_MutexFinalize, /* 392 */
    Tcl_CreateThread, /* 393 */
    Tcl_ReadRaw, /* 394 */
    Tcl_WriteRaw, /* 395 */
    Tcl_GetTopChannel, /* 396 */
    Tcl_ChannelBuffered, /* 397 */
    Tcl_ChannelName, /* 398 */
    Tcl_ChannelVersion, /* 399 */
    Tcl_ChannelBlockModeProc, /* 400 */
    Tcl_ChannelCloseProc, /* 401 */
    Tcl_ChannelClose2Proc, /* 402 */
    Tcl_ChannelInputProc, /* 403 */
    Tcl_ChannelOutputProc, /* 404 */
    Tcl_ChannelSeekProc, /* 405 */
    Tcl_ChannelSetOptionProc, /* 406 */
    Tcl_ChannelGetOptionProc, /* 407 */
    Tcl_ChannelWatchProc, /* 408 */
    Tcl_ChannelGetHandleProc, /* 409 */
    Tcl_ChannelFlushProc, /* 410 */
    Tcl_ChannelHandlerProc, /* 411 */
    Tcl_JoinThread, /* 412 */
    Tcl_IsChannelShared, /* 413 */
    Tcl_IsChannelRegistered, /* 414 */
    Tcl_CutChannel, /* 415 */
    Tcl_SpliceChannel, /* 416 */
    Tcl_ClearChannelHandlers, /* 417 */
    Tcl_IsChannelExisting, /* 418 */
    Tcl_UniCharNcasecmp, /* 419 */
    Tcl_UniCharCaseMatch, /* 420 */
    Tcl_FindHashEntry, /* 421 */
    Tcl_CreateHashEntry, /* 422 */
    Tcl_InitCustomHashTable, /* 423 */
    Tcl_InitObjHashTable, /* 424 */
    Tcl_CommandTraceInfo, /* 425 */
    Tcl_TraceCommand, /* 426 */
    Tcl_UntraceCommand, /* 427 */
    Tcl_AttemptAlloc, /* 428 */
    Tcl_AttemptDbCkalloc, /* 429 */
    Tcl_AttemptRealloc, /* 430 */
    Tcl_AttemptDbCkrealloc, /* 431 */
    Tcl_AttemptSetObjLength, /* 432 */
    Tcl_GetChannelThread, /* 433 */
    Tcl_GetUnicodeFromObj, /* 434 */
    Tcl_GetMathFuncInfo, /* 435 */
    Tcl_ListMathFuncs, /* 436 */
    Tcl_SubstObj, /* 437 */
    Tcl_DetachChannel, /* 438 */
    Tcl_IsStandardChannel, /* 439 */
    Tcl_FSCopyFile, /* 440 */
    Tcl_FSCopyDirectory, /* 441 */
    Tcl_FSCreateDirectory, /* 442 */
    Tcl_FSDeleteFile, /* 443 */
    Tcl_FSLoadFile, /* 444 */
    Tcl_FSMatchInDirectory, /* 445 */
    Tcl_FSLink, /* 446 */
    Tcl_FSRemoveDirectory, /* 447 */
    Tcl_FSRenameFile, /* 448 */
    Tcl_FSLstat, /* 449 */
    Tcl_FSUtime, /* 450 */
    Tcl_FSFileAttrsGet, /* 451 */
    Tcl_FSFileAttrsSet, /* 452 */
    Tcl_FSFileAttrStrings, /* 453 */
    Tcl_FSStat, /* 454 */
    Tcl_FSAccess, /* 455 */
    Tcl_FSOpenFileChannel, /* 456 */
    Tcl_FSGetCwd, /* 457 */
    Tcl_FSChdir, /* 458 */
    Tcl_FSConvertToPathType, /* 459 */
    Tcl_FSJoinPath, /* 460 */
    Tcl_FSSplitPath, /* 461 */
    Tcl_FSEqualPaths, /* 462 */
    Tcl_FSGetNormalizedPath, /* 463 */
    Tcl_FSJoinToPath, /* 464 */
    Tcl_FSGetInternalRep, /* 465 */
    Tcl_FSGetTranslatedPath, /* 466 */
    Tcl_FSEvalFile, /* 467 */
    Tcl_FSNewNativePath, /* 468 */
    Tcl_FSGetNativePath, /* 469 */
    Tcl_FSFileSystemInfo, /* 470 */
    Tcl_FSPathSeparator, /* 471 */
    Tcl_FSListVolumes, /* 472 */
    Tcl_FSRegister, /* 473 */
    Tcl_FSUnregister, /* 474 */
    Tcl_FSData, /* 475 */
    Tcl_FSGetTranslatedStringPath, /* 476 */
    Tcl_FSGetFileSystemForPath, /* 477 */
    Tcl_FSGetPathType, /* 478 */
    Tcl_OutputBuffered, /* 479 */
    Tcl_FSMountsChanged, /* 480 */
    Tcl_EvalTokensStandard, /* 481 */
    Tcl_GetTime, /* 482 */
    Tcl_CreateObjTrace, /* 483 */
    Tcl_GetCommandInfoFromToken, /* 484 */
    Tcl_SetCommandInfoFromToken, /* 485 */
    Tcl_DbNewWideIntObj, /* 486 */
    Tcl_GetWideIntFromObj, /* 487 */
    Tcl_NewWideIntObj, /* 488 */
    Tcl_SetWideIntObj, /* 489 */
    Tcl_AllocStatBuf, /* 490 */
    Tcl_Seek, /* 491 */
    Tcl_Tell, /* 492 */
    Tcl_ChannelWideSeekProc, /* 493 */
    Tcl_DictObjPut, /* 494 */
    Tcl_DictObjGet, /* 495 */
    Tcl_DictObjRemove, /* 496 */
    Tcl_DictObjSize, /* 497 */
    Tcl_DictObjFirst, /* 498 */
    Tcl_DictObjNext, /* 499 */
    Tcl_DictObjDone, /* 500 */
    Tcl_DictObjPutKeyList, /* 501 */
    Tcl_DictObjRemoveKeyList, /* 502 */
    Tcl_NewDictObj, /* 503 */
    Tcl_DbNewDictObj, /* 504 */
    Tcl_RegisterConfig, /* 505 */
    Tcl_CreateNamespace, /* 506 */
    Tcl_DeleteNamespace, /* 507 */
    Tcl_AppendExportList, /* 508 */
    Tcl_Export, /* 509 */
    Tcl_Import, /* 510 */
    Tcl_ForgetImport, /* 511 */
    Tcl_GetCurrentNamespace, /* 512 */
    Tcl_GetGlobalNamespace, /* 513 */
    Tcl_FindNamespace, /* 514 */
    Tcl_FindCommand, /* 515 */
    Tcl_GetCommandFromObj, /* 516 */
    Tcl_GetCommandFullName, /* 517 */
    Tcl_FSEvalFileEx, /* 518 */
    Tcl_SetExitProc, /* 519 */
    Tcl_LimitAddHandler, /* 520 */
    Tcl_LimitRemoveHandler, /* 521 */
    Tcl_LimitReady, /* 522 */
    Tcl_LimitCheck, /* 523 */
    Tcl_LimitExceeded, /* 524 */
    Tcl_LimitSetCommands, /* 525 */
    Tcl_LimitSetTime, /* 526 */
    Tcl_LimitSetGranularity, /* 527 */
    Tcl_LimitTypeEnabled, /* 528 */
    Tcl_LimitTypeExceeded, /* 529 */
    Tcl_LimitTypeSet, /* 530 */
    Tcl_LimitTypeReset, /* 531 */
    Tcl_LimitGetCommands, /* 532 */
    Tcl_LimitGetTime, /* 533 */
    Tcl_LimitGetGranularity, /* 534 */
    Tcl_SaveInterpState, /* 535 */
    Tcl_RestoreInterpState, /* 536 */
    Tcl_DiscardInterpState, /* 537 */
    Tcl_SetReturnOptions, /* 538 */
    Tcl_GetReturnOptions, /* 539 */
    Tcl_IsEnsemble, /* 540 */
    Tcl_CreateEnsemble, /* 541 */
    Tcl_FindEnsemble, /* 542 */
    Tcl_SetEnsembleSubcommandList, /* 543 */
    Tcl_SetEnsembleMappingDict, /* 544 */
    Tcl_SetEnsembleUnknownHandler, /* 545 */
    Tcl_SetEnsembleFlags, /* 546 */
    Tcl_GetEnsembleSubcommandList, /* 547 */
    Tcl_GetEnsembleMappingDict, /* 548 */
    Tcl_GetEnsembleUnknownHandler, /* 549 */
    Tcl_GetEnsembleFlags, /* 550 */
    Tcl_GetEnsembleNamespace, /* 551 */
    Tcl_SetTimeProc, /* 552 */
    Tcl_QueryTimeProc, /* 553 */
    Tcl_ChannelThreadActionProc, /* 554 */
    Tcl_NewBignumObj, /* 555 */
    Tcl_DbNewBignumObj, /* 556 */
    Tcl_SetBignumObj, /* 557 */
    Tcl_GetBignumFromObj, /* 558 */
    Tcl_TakeBignumFromObj, /* 559 */
    Tcl_TruncateChannel, /* 560 */
    Tcl_ChannelTruncateProc, /* 561 */
    Tcl_SetChannelErrorInterp, /* 562 */
    Tcl_GetChannelErrorInterp, /* 563 */
    Tcl_SetChannelError, /* 564 */
    Tcl_GetChannelError, /* 565 */
    Tcl_InitBignumFromDouble, /* 566 */
    Tcl_GetNamespaceUnknownHandler, /* 567 */
    Tcl_SetNamespaceUnknownHandler, /* 568 */
    Tcl_GetEncodingFromObj, /* 569 */
    Tcl_GetEncodingSearchPath, /* 570 */
    Tcl_SetEncodingSearchPath, /* 571 */
    Tcl_GetEncodingNameFromEnvironment, /* 572 */
    Tcl_PkgRequireProc, /* 573 */
    Tcl_AppendObjToErrorInfo, /* 574 */
    Tcl_AppendLimitedToObj, /* 575 */
    Tcl_Format, /* 576 */
    Tcl_AppendFormatToObj, /* 577 */
    Tcl_ObjPrintf, /* 578 */
    Tcl_AppendPrintfToObj, /* 579 */
    Tcl_CancelEval, /* 580 */
    Tcl_Canceled, /* 581 */
    Tcl_CreatePipe, /* 582 */
    Tcl_NRCreateCommand, /* 583 */
    Tcl_NREvalObj, /* 584 */
    Tcl_NREvalObjv, /* 585 */
    Tcl_NRCmdSwap, /* 586 */
    Tcl_NRAddCallback, /* 587 */
    Tcl_NRCallObjProc, /* 588 */
    Tcl_GetFSDeviceFromStat, /* 589 */
    Tcl_GetFSInodeFromStat, /* 590 */
    Tcl_GetModeFromStat, /* 591 */
    Tcl_GetLinkCountFromStat, /* 592 */
    Tcl_GetUserIdFromStat, /* 593 */
    Tcl_GetGroupIdFromStat, /* 594 */
    Tcl_GetDeviceTypeFromStat, /* 595 */
    Tcl_GetAccessTimeFromStat, /* 596 */
    Tcl_GetModificationTimeFromStat, /* 597 */
    Tcl_GetChangeTimeFromStat, /* 598 */
    Tcl_GetSizeFromStat, /* 599 */
    Tcl_GetBlocksFromStat, /* 600 */
    Tcl_GetBlockSizeFromStat, /* 601 */
    Tcl_SetEnsembleParameterList, /* 602 */
    Tcl_GetEnsembleParameterList, /* 603 */
    Tcl_ParseArgsObjv, /* 604 */
    Tcl_GetErrorLine, /* 605 */
    Tcl_SetErrorLine, /* 606 */
    Tcl_TransferResult, /* 607 */
    Tcl_InterpActive, /* 608 */
    Tcl_BackgroundException, /* 609 */
    Tcl_ZlibDeflate, /* 610 */
    Tcl_ZlibInflate, /* 611 */
    Tcl_ZlibCRC32, /* 612 */
    Tcl_ZlibAdler32, /* 613 */
    Tcl_ZlibStreamInit, /* 614 */
    Tcl_ZlibStreamGetCommandName, /* 615 */
    Tcl_ZlibStreamEof, /* 616 */
    Tcl_ZlibStreamChecksum, /* 617 */
    Tcl_ZlibStreamPut, /* 618 */
    Tcl_ZlibStreamGet, /* 619 */
    Tcl_ZlibStreamClose, /* 620 */
    Tcl_ZlibStreamReset, /* 621 */
    Tcl_SetStartupScript, /* 622 */
    Tcl_GetStartupScript, /* 623 */
    Tcl_CloseEx, /* 624 */
    Tcl_NRExprObj, /* 625 */
    Tcl_NRSubstObj, /* 626 */
    Tcl_LoadFile, /* 627 */
    Tcl_FindSymbol, /* 628 */
    Tcl_FSUnloadFile, /* 629 */
    Tcl_ZlibStreamSetCompressionDictionary, /* 630 */
    Tcl_OpenTcpServerEx, /* 631 */
    TclZipfs_Mount, /* 632 */
    TclZipfs_Unmount, /* 633 */
    TclZipfs_TclLibrary, /* 634 */
    TclZipfs_MountBuffer, /* 635 */
    Tcl_FreeInternalRep, /* 636 */
    Tcl_InitStringRep, /* 637 */
    Tcl_FetchInternalRep, /* 638 */
    Tcl_StoreInternalRep, /* 639 */
    Tcl_HasStringRep, /* 640 */
    Tcl_IncrRefCount, /* 641 */
    Tcl_DecrRefCount, /* 642 */
    Tcl_IsShared, /* 643 */
    Tcl_LinkArray, /* 644 */
    Tcl_GetIntForIndex, /* 645 */
    Tcl_UtfToUniChar, /* 646 */
    Tcl_UniCharToUtfDString, /* 647 */
    Tcl_UtfToUniCharDString, /* 648 */
    Tcl_GetBytesFromObj, /* 649 */
    0, /* 650 */
    0, /* 651 */
    0, /* 652 */
    0, /* 653 */
    Tcl_UtfCharComplete, /* 654 */
    Tcl_UtfNext, /* 655 */
    Tcl_UtfPrev, /* 656 */
    Tcl_UniCharIsUnicode, /* 657 */
    Tcl_ExternalToUtfDStringEx, /* 658 */
    Tcl_UtfToExternalDStringEx, /* 659 */
    Tcl_AsyncMarkFromSignal, /* 660 */
    0, /* 661 */
    0, /* 662 */
    0, /* 663 */
    0, /* 664 */
    0, /* 665 */
    0, /* 666 */
    0, /* 667 */
    Tcl_UniCharLen, /* 668 */
    TclNumUtfChars, /* 669 */
    TclGetCharLength, /* 670 */
    TclUtfAtIndex, /* 671 */
    TclGetRange, /* 672 */
    TclGetUniChar, /* 673 */
    Tcl_GetBool, /* 674 */
    Tcl_GetBoolFromObj, /* 675 */
    0, /* 676 */
    0, /* 677 */
    0, /* 678 */
    0, /* 679 */
    Tcl_GetNumberFromObj, /* 680 */
    Tcl_GetNumber, /* 681 */
    Tcl_RemoveChannelMode, /* 682 */
    Tcl_GetEncodingNulLength, /* 683 */
    Tcl_GetWideUIntFromObj, /* 684 */
    Tcl_DStringToObj, /* 685 */
    0, /* 686 */
    0, /* 687 */
    TclUnusedStubEntry, /* 688 */
};

/* !END!: Do not edit above this line. */<|MERGE_RESOLUTION|>--- conflicted
+++ resolved
@@ -99,10 +99,6 @@
 }
 #   define Tcl_GetUnicode (unsigned short *(*)(Tcl_Obj *))(void *)uniCodePanic
 #   define Tcl_GetUnicodeFromObj (unsigned short *(*)(Tcl_Obj *, int *))(void *)uniCodePanic
-<<<<<<< HEAD
-#   define TclGetUnicodeFromObj (unsigned short *(*)(Tcl_Obj *, void *))(void *)uniCodePanic
-=======
->>>>>>> 033b9b29
 #   define Tcl_NewUnicodeObj (Tcl_Obj *(*)(const unsigned short *, int))(void *)uniCodePanic
 #   define Tcl_SetUnicodeObj (void(*)(Tcl_Obj *, const unsigned short *, int))(void *)uniCodePanic
 #   define Tcl_AppendUnicodeToObj (void(*)(Tcl_Obj *, const unsigned short *, int))(void *)uniCodePanic
