--- conflicted
+++ resolved
@@ -160,49 +160,16 @@
 static void		GetJulianDayFromEraYearMonthDay(TclDateFields *, int);
 static int		IsGregorianLeapYear(TclDateFields *);
 static int		WeekdayOnOrBefore(int, int);
-<<<<<<< HEAD
-static Tcl_ObjCmdProc ClockClicksObjCmd;
-static Tcl_ObjCmdProc ClockConvertlocaltoutcObjCmd;
-static Tcl_ObjCmdProc ClockGetdatefieldsObjCmd;
-static Tcl_ObjCmdProc ClockGetjuliandayfromerayearmonthdayObjCmd;
-static Tcl_ObjCmdProc ClockGetjuliandayfromerayearweekdayObjCmd;
-static Tcl_ObjCmdProc ClockGetenvObjCmd;
-static Tcl_ObjCmdProc ClockMicrosecondsObjCmd;
-static Tcl_ObjCmdProc ClockMillisecondsObjCmd;
-static Tcl_ObjCmdProc ClockParseformatargsObjCmd;
-static Tcl_ObjCmdProc ClockSecondsObjCmd;
-=======
-static int		ClockClicksObjCmd(
-			    void *clientData, Tcl_Interp *interp,
-			    size_t objc, Tcl_Obj *const objv[]);
-static int		ClockConvertlocaltoutcObjCmd(
-			    void *clientData, Tcl_Interp *interp,
-			    size_t objc, Tcl_Obj *const objv[]);
-static int		ClockGetdatefieldsObjCmd(
-			    void *clientData, Tcl_Interp *interp,
-			    size_t objc, Tcl_Obj *const objv[]);
-static int		ClockGetjuliandayfromerayearmonthdayObjCmd(
-			    void *clientData, Tcl_Interp *interp,
-			    size_t objc, Tcl_Obj *const objv[]);
-static int		ClockGetjuliandayfromerayearweekdayObjCmd(
-			    void *clientData, Tcl_Interp *interp,
-			    size_t objc, Tcl_Obj *const objv[]);
-static int		ClockGetenvObjCmd(
-			    void *clientData, Tcl_Interp *interp,
-			    size_t objc, Tcl_Obj *const objv[]);
-static int		ClockMicrosecondsObjCmd(
-			    void *clientData, Tcl_Interp *interp,
-			    size_t objc, Tcl_Obj *const objv[]);
-static int		ClockMillisecondsObjCmd(
-			    void *clientData, Tcl_Interp *interp,
-			    size_t objc, Tcl_Obj *const objv[]);
-static int		ClockParseformatargsObjCmd(
-			    void *clientData, Tcl_Interp *interp,
-			    size_t objc, Tcl_Obj *const objv[]);
-static int		ClockSecondsObjCmd(
-			    void *clientData, Tcl_Interp *interp,
-			    size_t objc, Tcl_Obj *const objv[]);
->>>>>>> 61b19c38
+static Tcl_ObjCmdProc2 ClockClicksObjCmd;
+static Tcl_ObjCmdProc2 ClockConvertlocaltoutcObjCmd;
+static Tcl_ObjCmdProc2 ClockGetdatefieldsObjCmd;
+static Tcl_ObjCmdProc2 ClockGetjuliandayfromerayearmonthdayObjCmd;
+static Tcl_ObjCmdProc2 ClockGetjuliandayfromerayearweekdayObjCmd;
+static Tcl_ObjCmdProc2 ClockGetenvObjCmd;
+static Tcl_ObjCmdProc2 ClockMicrosecondsObjCmd;
+static Tcl_ObjCmdProc2 ClockMillisecondsObjCmd;
+static Tcl_ObjCmdProc2 ClockParseformatargsObjCmd;
+static Tcl_ObjCmdProc2 ClockSecondsObjCmd;
 static struct tm *	ThreadSafeLocalTime(const time_t *);
 static void		TzsetIfNecessary(void);
 static void		ClockDeleteCmdProc(void *);
