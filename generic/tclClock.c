/*
 * tclClock.c --
 *
 *	Contains the time and date related commands. This code is derived from
 *	the time and date facilities of TclX, by Mark Diekhans and Karl
 *	Lehenbauer.
 *
 * Copyright © 1991-1995 Karl Lehenbauer & Mark Diekhans.
 * Copyright © 1995 Sun Microsystems, Inc.
 * Copyright © 2004 Kevin B. Kenny. All rights reserved.
 *
 * See the file "license.terms" for information on usage and redistribution of
 * this file, and for a DISCLAIMER OF ALL WARRANTIES.
 */

#include "tclInt.h"

/*
 * Windows has mktime. The configurators do not check.
 */

#ifdef _WIN32
#define HAVE_MKTIME 1
#endif

/*
 * Constants
 */

#define JULIAN_DAY_POSIX_EPOCH		2440588
#define SECONDS_PER_DAY			86400
#define JULIAN_SEC_POSIX_EPOCH	      (((Tcl_WideInt) JULIAN_DAY_POSIX_EPOCH) \
					* SECONDS_PER_DAY)
#define FOUR_CENTURIES			146097	/* days */
#define JDAY_1_JAN_1_CE_JULIAN		1721424
#define JDAY_1_JAN_1_CE_GREGORIAN	1721426
#define ONE_CENTURY_GREGORIAN		36524	/* days */
#define FOUR_YEARS			1461	/* days */
#define ONE_YEAR			365	/* days */

/*
 * Table of the days in each month, leap and common years
 */

static const int hath[2][12] = {
    {31, 28, 31, 30, 31, 30, 31, 31, 30, 31, 30, 31},
    {31, 29, 31, 30, 31, 30, 31, 31, 30, 31, 30, 31}
};
static const int daysInPriorMonths[2][13] = {
    {0, 31, 59, 90, 120, 151, 181, 212, 243, 273, 304, 334, 365},
    {0, 31, 60, 91, 121, 152, 182, 213, 244, 274, 305, 335, 366}
};

/*
 * Enumeration of the string literals used in [clock]
 */

typedef enum ClockLiteral {
    LIT__NIL,
    LIT__DEFAULT_FORMAT,
    LIT_BCE,		LIT_C,
    LIT_CANNOT_USE_GMT_AND_TIMEZONE,
    LIT_CE,
    LIT_DAYOFMONTH,	LIT_DAYOFWEEK,		LIT_DAYOFYEAR,
    LIT_ERA,		LIT_GMT,		LIT_GREGORIAN,
    LIT_INTEGER_VALUE_TOO_LARGE,
    LIT_ISO8601WEEK,	LIT_ISO8601YEAR,
    LIT_JULIANDAY,	LIT_LOCALSECONDS,
    LIT_MONTH,
    LIT_SECONDS,	LIT_TZNAME,		LIT_TZOFFSET,
    LIT_YEAR,
    LIT__END
} ClockLiteral;
static const char *const literals[] = {
    "",
    "%a %b %d %H:%M:%S %Z %Y",
    "BCE",		"C",
    "cannot use -gmt and -timezone in same call",
    "CE",
    "dayOfMonth",	"dayOfWeek",		"dayOfYear",
    "era",		":GMT",			"gregorian",
    "integer value too large to represent",
    "iso8601Week",	"iso8601Year",
    "julianDay",	"localSeconds",
    "month",
    "seconds",		"tzName",		"tzOffset",
    "year"
};

/*
 * Structure containing the client data for [clock]
 */

typedef struct {
    size_t refCount;		/* Number of live references. */
    Tcl_Obj **literals;		/* Pool of object literals. */
} ClockClientData;

/*
 * Structure containing the fields used in [clock format] and [clock scan]
 */

typedef struct {
    Tcl_WideInt seconds;	/* Time expressed in seconds from the Posix
				 * epoch */
    Tcl_WideInt localSeconds;	/* Local time expressed in nominal seconds
				 * from the Posix epoch */
    int tzOffset;		/* Time zone offset in seconds east of
				 * Greenwich */
    Tcl_Obj *tzName;		/* Time zone name */
    int julianDay;		/* Julian Day Number in local time zone */
    int isBce;			/* 1 if BCE */
    int gregorian;		/* Flag == 1 if the date is Gregorian */
    int year;			/* Year of the era */
    int dayOfYear;		/* Day of the year (1 January == 1) */
    int month;			/* Month number */
    int dayOfMonth;		/* Day of the month */
    int iso8601Year;		/* ISO8601 week-based year */
    int iso8601Week;		/* ISO8601 week number */
    int dayOfWeek;		/* Day of the week */
} TclDateFields;
static const char *const eras[] = { "CE", "BCE", NULL };

/*
 * Thread specific data block holding a 'struct tm' for the 'gmtime' and
 * 'localtime' library calls.
 */

static Tcl_ThreadDataKey tmKey;

/*
 * Mutex protecting 'gmtime', 'localtime' and 'mktime' calls and the statics
 * in the date parsing code.
 */

TCL_DECLARE_MUTEX(clockMutex)

/*
 * Function prototypes for local procedures in this file:
 */

static int		ConvertUTCToLocal(Tcl_Interp *,
			    TclDateFields *, Tcl_Obj *, int);
static int		ConvertUTCToLocalUsingTable(Tcl_Interp *,
			    TclDateFields *, int, Tcl_Obj *const[]);
static int		ConvertUTCToLocalUsingC(Tcl_Interp *,
			    TclDateFields *, int);
static int		ConvertLocalToUTC(Tcl_Interp *,
			    TclDateFields *, Tcl_Obj *, int);
static int		ConvertLocalToUTCUsingTable(Tcl_Interp *,
			    TclDateFields *, int, Tcl_Obj *const[]);
static int		ConvertLocalToUTCUsingC(Tcl_Interp *,
			    TclDateFields *, int);
static Tcl_Obj *	LookupLastTransition(Tcl_Interp *, Tcl_WideInt,
			    int, Tcl_Obj *const *);
static void		GetYearWeekDay(TclDateFields *, int);
static void		GetGregorianEraYearDay(TclDateFields *, int);
static void		GetMonthDay(TclDateFields *);
static void		GetJulianDayFromEraYearWeekDay(TclDateFields *, int);
static void		GetJulianDayFromEraYearMonthDay(TclDateFields *, int);
static int		IsGregorianLeapYear(TclDateFields *);
static int		WeekdayOnOrBefore(int, int);
static int		ClockClicksObjCmd(
			    ClientData clientData, Tcl_Interp *interp,
			    int objc, Tcl_Obj *const objv[]);
static int		ClockConvertlocaltoutcObjCmd(
			    ClientData clientData, Tcl_Interp *interp,
			    int objc, Tcl_Obj *const objv[]);
static int		ClockGetdatefieldsObjCmd(
			    ClientData clientData, Tcl_Interp *interp,
			    int objc, Tcl_Obj *const objv[]);
static int		ClockGetjuliandayfromerayearmonthdayObjCmd(
			    ClientData clientData, Tcl_Interp *interp,
			    int objc, Tcl_Obj *const objv[]);
static int		ClockGetjuliandayfromerayearweekdayObjCmd(
			    ClientData clientData, Tcl_Interp *interp,
			    int objc, Tcl_Obj *const objv[]);
static int		ClockGetenvObjCmd(
			    ClientData clientData, Tcl_Interp *interp,
			    int objc, Tcl_Obj *const objv[]);
static int		ClockMicrosecondsObjCmd(
			    ClientData clientData, Tcl_Interp *interp,
			    int objc, Tcl_Obj *const objv[]);
static int		ClockMillisecondsObjCmd(
			    ClientData clientData, Tcl_Interp *interp,
			    int objc, Tcl_Obj *const objv[]);
static int		ClockParseformatargsObjCmd(
			    ClientData clientData, Tcl_Interp *interp,
			    int objc, Tcl_Obj *const objv[]);
static int		ClockSecondsObjCmd(
			    ClientData clientData, Tcl_Interp *interp,
			    int objc, Tcl_Obj *const objv[]);
static struct tm *	ThreadSafeLocalTime(const time_t *);
static void		TzsetIfNecessary(void);
static void		ClockDeleteCmdProc(ClientData);

/*
 * Structure containing description of "native" clock commands to create.
 */

struct ClockCommand {
    const char *name;		/* The tail of the command name. The full name
				 * is "::tcl::clock::<name>". When NULL marks
				 * the end of the table. */
    Tcl_ObjCmdProc *objCmdProc;	/* Function that implements the command. This
				 * will always have the ClockClientData sent
				 * to it, but may well ignore this data. */
};

static const struct ClockCommand clockCommands[] = {
    { "getenv",			ClockGetenvObjCmd },
    { "Oldscan",		TclClockOldscanObjCmd },
    { "ConvertLocalToUTC",	ClockConvertlocaltoutcObjCmd },
    { "GetDateFields",		ClockGetdatefieldsObjCmd },
    { "GetJulianDayFromEraYearMonthDay",
		ClockGetjuliandayfromerayearmonthdayObjCmd },
    { "GetJulianDayFromEraYearWeekDay",
		ClockGetjuliandayfromerayearweekdayObjCmd },
    { "ParseFormatArgs",	ClockParseformatargsObjCmd },
    { NULL, NULL }
};

/*
 *----------------------------------------------------------------------
 *
 * TclClockInit --
 *
 *	Registers the 'clock' subcommands with the Tcl interpreter and
 *	initializes its client data (which consists mostly of constant
 *	Tcl_Obj's that it is too much trouble to keep recreating).
 *
 * Results:
 *	None.
 *
 * Side effects:
 *	Installs the commands and creates the client data
 *
 *----------------------------------------------------------------------
 */

void
TclClockInit(
    Tcl_Interp *interp)		/* Tcl interpreter */
{
    const struct ClockCommand *clockCmdPtr;
    char cmdName[50];		/* Buffer large enough to hold the string
				 *::tcl::clock::GetJulianDayFromEraYearMonthDay
				 * plus a terminating NUL. */
    ClockClientData *data;
    int i;

    /* Structure of the 'clock' ensemble */

    static const EnsembleImplMap clockImplMap[] = {
	{"add",          NULL,                    TclCompileBasicMin1ArgCmd, NULL, NULL,       0},
	{"clicks",       ClockClicksObjCmd,       TclCompileClockClicksCmd,  NULL, NULL,       0},
	{"format",       NULL,                    TclCompileBasicMin1ArgCmd, NULL, NULL,       0},
	{"microseconds", ClockMicrosecondsObjCmd, TclCompileClockReadingCmd, NULL, INT2PTR(1), 0},
	{"milliseconds", ClockMillisecondsObjCmd, TclCompileClockReadingCmd, NULL, INT2PTR(2), 0},
	{"scan",         NULL,                    TclCompileBasicMin1ArgCmd, NULL, NULL      , 0},
	{"seconds",      ClockSecondsObjCmd,      TclCompileClockReadingCmd, NULL, INT2PTR(3), 0},
	{NULL,           NULL,                    NULL,                      NULL, NULL,       0}
    };

    /*
     * Safe interps get [::clock] as alias to a parent, so do not need their
     * own copies of the support routines.
     */

    if (Tcl_IsSafe(interp)) {
	return;
    }

    /*
     * Create the client data, which is a refcounted literal pool.
     */

    data = (ClockClientData *)Tcl_Alloc(sizeof(ClockClientData));
    data->refCount = 0;
    data->literals = (Tcl_Obj **)Tcl_Alloc(LIT__END * sizeof(Tcl_Obj*));
    for (i = 0; i < LIT__END; ++i) {
	data->literals[i] = Tcl_NewStringObj(literals[i], -1);
	Tcl_IncrRefCount(data->literals[i]);
    }

    /*
     * Install the commands.
     * TODO - Let Tcl_MakeEnsemble do this?
     */

#define TCL_CLOCK_PREFIX_LEN 14 /* == strlen("::tcl::clock::") */
    memcpy(cmdName, "::tcl::clock::", TCL_CLOCK_PREFIX_LEN);
    for (clockCmdPtr=clockCommands ; clockCmdPtr->name!=NULL ; clockCmdPtr++) {
	strcpy(cmdName + TCL_CLOCK_PREFIX_LEN, clockCmdPtr->name);
	data->refCount++;
	Tcl_CreateObjCommand(interp, cmdName, clockCmdPtr->objCmdProc, data,
		ClockDeleteCmdProc);
    }

    /* Make the clock ensemble */

    TclMakeEnsemble(interp, "clock", clockImplMap);
}

/*
 *----------------------------------------------------------------------
 *
 * ClockConvertlocaltoutcObjCmd --
 *
 *	Tcl command that converts a UTC time to a local time by whatever means
 *	is available.
 *
 * Usage:
 *	::tcl::clock::ConvertUTCToLocal dictionary tzdata changeover
 *
 * Parameters:
 *	dict - Dictionary containing a 'localSeconds' entry.
 *	tzdata - Time zone data
 *	changeover - Julian Day of the adoption of the Gregorian calendar.
 *
 * Results:
 *	Returns a standard Tcl result.
 *
 * Side effects:
 *	On success, sets the interpreter result to the given dictionary
 *	augmented with a 'seconds' field giving the UTC time. On failure,
 *	leaves an error message in the interpreter result.
 *
 *----------------------------------------------------------------------
 */

static int
ClockConvertlocaltoutcObjCmd(
    ClientData clientData,	/* Client data */
    Tcl_Interp *interp,		/* Tcl interpreter */
    int objc,			/* Parameter count */
    Tcl_Obj *const *objv)	/* Parameter vector */
{
    ClockClientData *data = (ClockClientData *)clientData;
    Tcl_Obj *const *lit = data->literals;
    Tcl_Obj *secondsObj;
    Tcl_Obj *dict;
    int changeover;
    TclDateFields fields;
    int created = 0;
    int status;

    /*
     * Check params and convert time.
     */

    if (objc != 4) {
	Tcl_WrongNumArgs(interp, 1, objv, "dict tzdata changeover");
	return TCL_ERROR;
    }
    dict = objv[1];
    if (Tcl_DictObjGet(interp, dict, lit[LIT_LOCALSECONDS],
	    &secondsObj)!= TCL_OK) {
	return TCL_ERROR;
    }
    if (secondsObj == NULL) {
	Tcl_SetObjResult(interp, Tcl_NewStringObj("key \"localseconds\" not "
		"found in dictionary", -1));
	return TCL_ERROR;
    }
    if ((TclGetWideIntFromObj(interp, secondsObj,
	    &fields.localSeconds) != TCL_OK)
	|| (TclGetIntFromObj(interp, objv[3], &changeover) != TCL_OK)
	|| ConvertLocalToUTC(interp, &fields, objv[2], changeover)) {
	return TCL_ERROR;
    }

    /*
     * Copy-on-write; set the 'seconds' field in the dictionary and place the
     * modified dictionary in the interpreter result.
     */

    if (Tcl_IsShared(dict)) {
	dict = Tcl_DuplicateObj(dict);
	created = 1;
	Tcl_IncrRefCount(dict);
    }
    status = Tcl_DictObjPut(interp, dict, lit[LIT_SECONDS],
	    Tcl_NewWideIntObj(fields.seconds));
    if (status == TCL_OK) {
	Tcl_SetObjResult(interp, dict);
    }
    if (created) {
	Tcl_DecrRefCount(dict);
    }
    return status;
}

/*
 *----------------------------------------------------------------------
 *
 * ClockGetdatefieldsObjCmd --
 *
 *	Tcl command that determines the values that [clock format] will use in
 *	formatting a date, and populates a dictionary with them.
 *
 * Usage:
 *	::tcl::clock::GetDateFields seconds tzdata changeover
 *
 * Parameters:
 *	seconds - Time expressed in seconds from the Posix epoch.
 *	tzdata - Time zone data of the time zone in which time is to be
 *		 expressed.
 *	changeover - Julian Day Number at which the current locale adopted
 *		     the Gregorian calendar
 *
 * Results:
 *	Returns a dictonary populated with the fields:
 *		seconds - Seconds from the Posix epoch
 *		localSeconds - Nominal seconds from the Posix epoch in the
 *			       local time zone.
 *		tzOffset - Time zone offset in seconds east of Greenwich
 *		tzName - Time zone name
 *		julianDay - Julian Day Number in the local time zone
 *
 *----------------------------------------------------------------------
 */

int
ClockGetdatefieldsObjCmd(
    ClientData clientData,	/* Opaque pointer to literal pool, etc. */
    Tcl_Interp *interp,		/* Tcl interpreter */
    int objc,			/* Parameter count */
    Tcl_Obj *const *objv)	/* Parameter vector */
{
    TclDateFields fields;
    Tcl_Obj *dict;
    ClockClientData *data = (ClockClientData *)clientData;
    Tcl_Obj *const *lit = data->literals;
    int changeover;

    /*
     * Check params.
     */

    if (objc != 4) {
	Tcl_WrongNumArgs(interp, 1, objv, "seconds tzdata changeover");
	return TCL_ERROR;
    }
    if (TclGetWideIntFromObj(interp, objv[1], &fields.seconds) != TCL_OK
	    || TclGetIntFromObj(interp, objv[3], &changeover) != TCL_OK) {
	return TCL_ERROR;
    }

    /*
     * fields.seconds could be an unsigned number that overflowed. Make sure
     * that it isn't.
     */

    if (TclHasIntRep(objv[1], &tclBignumType)) {
	Tcl_SetObjResult(interp, lit[LIT_INTEGER_VALUE_TOO_LARGE]);
	return TCL_ERROR;
    }

    /*
     * Convert UTC time to local.
     */

    if (ConvertUTCToLocal(interp, &fields, objv[2], changeover) != TCL_OK) {
	return TCL_ERROR;
    }

    /*
     * Extract Julian day.
     */

    fields.julianDay = (int) ((fields.localSeconds + JULIAN_SEC_POSIX_EPOCH)
	    / SECONDS_PER_DAY);

    /*
     * Convert to Julian or Gregorian calendar.
     */

    GetGregorianEraYearDay(&fields, changeover);
    GetMonthDay(&fields);
    GetYearWeekDay(&fields, changeover);

    dict = Tcl_NewDictObj();
    Tcl_DictObjPut(NULL, dict, lit[LIT_LOCALSECONDS],
	    Tcl_NewWideIntObj(fields.localSeconds));
    Tcl_DictObjPut(NULL, dict, lit[LIT_SECONDS],
	    Tcl_NewWideIntObj(fields.seconds));
    Tcl_DictObjPut(NULL, dict, lit[LIT_TZNAME], fields.tzName);
    Tcl_DecrRefCount(fields.tzName);
    Tcl_DictObjPut(NULL, dict, lit[LIT_TZOFFSET],
	    Tcl_NewWideIntObj(fields.tzOffset));
    Tcl_DictObjPut(NULL, dict, lit[LIT_JULIANDAY],
	    Tcl_NewWideIntObj(fields.julianDay));
    Tcl_DictObjPut(NULL, dict, lit[LIT_GREGORIAN],
	    Tcl_NewWideIntObj(fields.gregorian));
    Tcl_DictObjPut(NULL, dict, lit[LIT_ERA],
	    lit[fields.isBce ? LIT_BCE : LIT_CE]);
    Tcl_DictObjPut(NULL, dict, lit[LIT_YEAR],
	    Tcl_NewWideIntObj(fields.year));
    Tcl_DictObjPut(NULL, dict, lit[LIT_DAYOFYEAR],
	    Tcl_NewWideIntObj(fields.dayOfYear));
    Tcl_DictObjPut(NULL, dict, lit[LIT_MONTH],
	    Tcl_NewWideIntObj(fields.month));
    Tcl_DictObjPut(NULL, dict, lit[LIT_DAYOFMONTH],
	    Tcl_NewWideIntObj(fields.dayOfMonth));
    Tcl_DictObjPut(NULL, dict, lit[LIT_ISO8601YEAR],
	    Tcl_NewWideIntObj(fields.iso8601Year));
    Tcl_DictObjPut(NULL, dict, lit[LIT_ISO8601WEEK],
	    Tcl_NewWideIntObj(fields.iso8601Week));
    Tcl_DictObjPut(NULL, dict, lit[LIT_DAYOFWEEK],
	    Tcl_NewWideIntObj(fields.dayOfWeek));
    Tcl_SetObjResult(interp, dict);

    return TCL_OK;
}

/*
 *----------------------------------------------------------------------
 *
 * ClockGetjuliandayfromerayearmonthdayObjCmd --
 *
 *	Tcl command that converts a time from era-year-month-day to a Julian
 *	Day Number.
 *
 * Parameters:
 *	dict - Dictionary that contains 'era', 'year', 'month' and
 *	       'dayOfMonth' keys.
 *	changeover - Julian Day of changeover to the Gregorian calendar
 *
 * Results:
 *	Result is either TCL_OK, with the interpreter result being the
 *	dictionary augmented with a 'julianDay' key, or TCL_ERROR,
 *	with the result being an error message.
 *
 *----------------------------------------------------------------------
 */

static int
FetchEraField(
    Tcl_Interp *interp,
    Tcl_Obj *dict,
    Tcl_Obj *key,
    int *storePtr)
{
    Tcl_Obj *value = NULL;

    if (Tcl_DictObjGet(interp, dict, key, &value) != TCL_OK) {
	return TCL_ERROR;
    }
    if (value == NULL) {
	Tcl_SetObjResult(interp, Tcl_NewStringObj(
		"expected key(s) not found in dictionary", -1));
	return TCL_ERROR;
    }
    return Tcl_GetIndexFromObj(interp, value, eras, "era", TCL_EXACT, storePtr);
}

static int
FetchIntField(
    Tcl_Interp *interp,
    Tcl_Obj *dict,
    Tcl_Obj *key,
    int *storePtr)
{
    Tcl_Obj *value = NULL;

    if (Tcl_DictObjGet(interp, dict, key, &value) != TCL_OK) {
	return TCL_ERROR;
    }
    if (value == NULL) {
	Tcl_SetObjResult(interp, Tcl_NewStringObj(
		"expected key(s) not found in dictionary", -1));
	return TCL_ERROR;
    }
    return TclGetIntFromObj(interp, value, storePtr);
}

static int
ClockGetjuliandayfromerayearmonthdayObjCmd(
    ClientData clientData,	/* Opaque pointer to literal pool, etc. */
    Tcl_Interp *interp,		/* Tcl interpreter */
    int objc,			/* Parameter count */
    Tcl_Obj *const *objv)	/* Parameter vector */
{
    TclDateFields fields;
    Tcl_Obj *dict;
    ClockClientData *data = (ClockClientData *)clientData;
    Tcl_Obj *const *lit = data->literals;
    int changeover;
    int copied = 0;
    int status;
    int isBce = 0;

    /*
     * Check params.
     */

    if (objc != 3) {
	Tcl_WrongNumArgs(interp, 1, objv, "dict changeover");
	return TCL_ERROR;
    }
    dict = objv[1];
    if (FetchEraField(interp, dict, lit[LIT_ERA], &isBce) != TCL_OK
	    || FetchIntField(interp, dict, lit[LIT_YEAR], &fields.year)
		!= TCL_OK
	    || FetchIntField(interp, dict, lit[LIT_MONTH], &fields.month)
		!= TCL_OK
	    || FetchIntField(interp, dict, lit[LIT_DAYOFMONTH],
		&fields.dayOfMonth) != TCL_OK
	    || TclGetIntFromObj(interp, objv[2], &changeover) != TCL_OK) {
	return TCL_ERROR;
    }
    fields.isBce = isBce;

    /*
     * Get Julian day.
     */

    GetJulianDayFromEraYearMonthDay(&fields, changeover);

    /*
     * Store Julian day in the dictionary - copy on write.
     */

    if (Tcl_IsShared(dict)) {
	dict = Tcl_DuplicateObj(dict);
	Tcl_IncrRefCount(dict);
	copied = 1;
    }
    status = Tcl_DictObjPut(interp, dict, lit[LIT_JULIANDAY],
	    Tcl_NewWideIntObj(fields.julianDay));
    if (status == TCL_OK) {
	Tcl_SetObjResult(interp, dict);
    }
    if (copied) {
	Tcl_DecrRefCount(dict);
    }
    return status;
}

/*
 *----------------------------------------------------------------------
 *
 * ClockGetjuliandayfromerayearweekdayObjCmd --
 *
 *	Tcl command that converts a time from the ISO calendar to a Julian Day
 *	Number.
 *
 * Parameters:
 *	dict - Dictionary that contains 'era', 'iso8601Year', 'iso8601Week'
 *	       and 'dayOfWeek' keys.
 *	changeover - Julian Day of changeover to the Gregorian calendar
 *
 * Results:
 *	Result is either TCL_OK, with the interpreter result being the
 *	dictionary augmented with a 'julianDay' key, or TCL_ERROR, with the
 *	result being an error message.
 *
 *----------------------------------------------------------------------
 */

static int
ClockGetjuliandayfromerayearweekdayObjCmd(
    ClientData clientData,	/* Opaque pointer to literal pool, etc. */
    Tcl_Interp *interp,		/* Tcl interpreter */
    int objc,			/* Parameter count */
    Tcl_Obj *const *objv)	/* Parameter vector */
{
    TclDateFields fields;
    Tcl_Obj *dict;
    ClockClientData *data = (ClockClientData *)clientData;
    Tcl_Obj *const *lit = data->literals;
    int changeover;
    int copied = 0;
    int status;
    int isBce = 0;

    /*
     * Check params.
     */

    if (objc != 3) {
	Tcl_WrongNumArgs(interp, 1, objv, "dict changeover");
	return TCL_ERROR;
    }
    dict = objv[1];
    if (FetchEraField(interp, dict, lit[LIT_ERA], &isBce) != TCL_OK
	    || FetchIntField(interp, dict, lit[LIT_ISO8601YEAR],
		&fields.iso8601Year) != TCL_OK
	    || FetchIntField(interp, dict, lit[LIT_ISO8601WEEK],
		&fields.iso8601Week) != TCL_OK
	    || FetchIntField(interp, dict, lit[LIT_DAYOFWEEK],
		&fields.dayOfWeek) != TCL_OK
	    || TclGetIntFromObj(interp, objv[2], &changeover) != TCL_OK) {
	return TCL_ERROR;
    }
    fields.isBce = isBce;

    /*
     * Get Julian day.
     */

    GetJulianDayFromEraYearWeekDay(&fields, changeover);

    /*
     * Store Julian day in the dictionary - copy on write.
     */

    if (Tcl_IsShared(dict)) {
	dict = Tcl_DuplicateObj(dict);
	Tcl_IncrRefCount(dict);
	copied = 1;
    }
    status = Tcl_DictObjPut(interp, dict, lit[LIT_JULIANDAY],
	    Tcl_NewWideIntObj(fields.julianDay));
    if (status == TCL_OK) {
	Tcl_SetObjResult(interp, dict);
    }
    if (copied) {
	Tcl_DecrRefCount(dict);
    }
    return status;
}

/*
 *----------------------------------------------------------------------
 *
 * ConvertLocalToUTC --
 *
 *	Converts a time (in a TclDateFields structure) from the local wall
 *	clock to UTC.
 *
 * Results:
 *	Returns a standard Tcl result.
 *
 * Side effects:
 *	Populates the 'seconds' field if successful; stores an error message
 *	in the interpreter result on failure.
 *
 *----------------------------------------------------------------------
 */

static int
ConvertLocalToUTC(
    Tcl_Interp *interp,		/* Tcl interpreter */
    TclDateFields *fields,	/* Fields of the time */
    Tcl_Obj *tzdata,		/* Time zone data */
    int changeover)		/* Julian Day of the Gregorian transition */
{
    int rowc;			/* Number of rows in tzdata */
    Tcl_Obj **rowv;		/* Pointers to the rows */

    /*
     * Unpack the tz data.
     */

    if (TclListObjGetElements(interp, tzdata, &rowc, &rowv) != TCL_OK) {
	return TCL_ERROR;
    }

    /*
     * Special case: If the time zone is :localtime, the tzdata will be empty.
     * Use 'mktime' to convert the time to local
     */

    if (rowc == 0) {
	return ConvertLocalToUTCUsingC(interp, fields, changeover);
    } else {
	return ConvertLocalToUTCUsingTable(interp, fields, rowc, rowv);
    }
}

/*
 *----------------------------------------------------------------------
 *
 * ConvertLocalToUTCUsingTable --
 *
 *	Converts a time (in a TclDateFields structure) from local time in a
 *	given time zone to UTC.
 *
 * Results:
 *	Returns a standard Tcl result.
 *
 * Side effects:
 *	Stores an error message in the interpreter if an error occurs; if
 *	successful, stores the 'seconds' field in 'fields.
 *
 *----------------------------------------------------------------------
 */

static int
ConvertLocalToUTCUsingTable(
    Tcl_Interp *interp,		/* Tcl interpreter */
    TclDateFields *fields,	/* Time to convert, with 'seconds' filled in */
    int rowc,			/* Number of points at which time changes */
    Tcl_Obj *const rowv[])	/* Points at which time changes */
{
    Tcl_Obj *row;
    int cellc;
    Tcl_Obj **cellv;
    int have[8];
    int nHave = 0;
    int i;
    int found;

    /*
     * Perform an initial lookup assuming that local == UTC, and locate the
     * last time conversion prior to that time. Get the offset from that row,
     * and look up again. Continue until we find an offset that we found
     * before. This definition, rather than "the same offset" ensures that we
     * don't enter an endless loop, as would otherwise happen when trying to
     * convert a non-existent time such as 02:30 during the US Spring Daylight
     * Saving Time transition.
     */

    found = 0;
    fields->tzOffset = 0;
    fields->seconds = fields->localSeconds;
    while (!found) {
	row = LookupLastTransition(interp, fields->seconds, rowc, rowv);
	if ((row == NULL)
		|| TclListObjGetElements(interp, row, &cellc,
		    &cellv) != TCL_OK
		|| TclGetIntFromObj(interp, cellv[1],
		    &fields->tzOffset) != TCL_OK) {
	    return TCL_ERROR;
	}
	found = 0;
	for (i = 0; !found && i < nHave; ++i) {
	    if (have[i] == fields->tzOffset) {
		found = 1;
		break;
	    }
	}
	if (!found) {
	    if (nHave == 8) {
		Tcl_Panic("loop in ConvertLocalToUTCUsingTable");
	    }
	    have[nHave++] = fields->tzOffset;
	}
	fields->seconds = fields->localSeconds - fields->tzOffset;
    }
    fields->tzOffset = have[i];
    fields->seconds = fields->localSeconds - fields->tzOffset;
    return TCL_OK;
}

/*
 *----------------------------------------------------------------------
 *
 * ConvertLocalToUTCUsingC --
 *
 *	Converts a time from local wall clock to UTC when the local time zone
 *	cannot be determined. Uses 'mktime' to do the job.
 *
 * Results:
 *	Returns a standard Tcl result.
 *
 * Side effects:
 *	Stores an error message in the interpreter if an error occurs; if
 *	successful, stores the 'seconds' field in 'fields.
 *
 *----------------------------------------------------------------------
 */

static int
ConvertLocalToUTCUsingC(
    Tcl_Interp *interp,		/* Tcl interpreter */
    TclDateFields *fields,	/* Time to convert, with 'seconds' filled in */
    int changeover)		/* Julian Day of the Gregorian transition */
{
    struct tm timeVal;
    int localErrno;
    int secondOfDay;
    Tcl_WideInt jsec;

    /*
     * Convert the given time to a date.
     */

    jsec = fields->localSeconds + JULIAN_SEC_POSIX_EPOCH;
    fields->julianDay = (int) (jsec / SECONDS_PER_DAY);
    secondOfDay = (int)(jsec % SECONDS_PER_DAY);
    if (secondOfDay < 0) {
	secondOfDay += SECONDS_PER_DAY;
	fields->julianDay--;
    }
    GetGregorianEraYearDay(fields, changeover);
    GetMonthDay(fields);

    /*
     * Convert the date/time to a 'struct tm'.
     */

    timeVal.tm_year = fields->year - 1900;
    timeVal.tm_mon = fields->month - 1;
    timeVal.tm_mday = fields->dayOfMonth;
    timeVal.tm_hour = (secondOfDay / 3600) % 24;
    timeVal.tm_min = (secondOfDay / 60) % 60;
    timeVal.tm_sec = secondOfDay % 60;
    timeVal.tm_isdst = -1;
    timeVal.tm_wday = -1;
    timeVal.tm_yday = -1;

    /*
     * Get local time. It is rumored that mktime is not thread safe on some
     * platforms, so seize a mutex before attempting this.
     */

    TzsetIfNecessary();
    Tcl_MutexLock(&clockMutex);
    errno = 0;
    fields->seconds = (Tcl_WideInt) mktime(&timeVal);
    localErrno = errno;
    Tcl_MutexUnlock(&clockMutex);

    /*
     * If conversion fails, report an error.
     */

    if (localErrno != 0
	    || (fields->seconds == -1 && timeVal.tm_yday == -1)) {
	Tcl_SetObjResult(interp, Tcl_NewStringObj(
		"time value too large/small to represent", -1));
	return TCL_ERROR;
    }
    return TCL_OK;
}

/*
 *----------------------------------------------------------------------
 *
 * ConvertUTCToLocal --
 *
 *	Converts a time (in a TclDateFields structure) from UTC to local time.
 *
 * Results:
 *	Returns a standard Tcl result.
 *
 * Side effects:
 *	Populates the 'tzName' and 'tzOffset' fields.
 *
 *----------------------------------------------------------------------
 */

static int
ConvertUTCToLocal(
    Tcl_Interp *interp,		/* Tcl interpreter */
    TclDateFields *fields,	/* Fields of the time */
    Tcl_Obj *tzdata,		/* Time zone data */
    int changeover)		/* Julian Day of the Gregorian transition */
{
    int rowc;			/* Number of rows in tzdata */
    Tcl_Obj **rowv;		/* Pointers to the rows */

    /*
     * Unpack the tz data.
     */

    if (TclListObjGetElements(interp, tzdata, &rowc, &rowv) != TCL_OK) {
	return TCL_ERROR;
    }

    /*
     * Special case: If the time zone is :localtime, the tzdata will be empty.
     * Use 'localtime' to convert the time to local
     */

    if (rowc == 0) {
	return ConvertUTCToLocalUsingC(interp, fields, changeover);
    } else {
	return ConvertUTCToLocalUsingTable(interp, fields, rowc, rowv);
    }
}

/*
 *----------------------------------------------------------------------
 *
 * ConvertUTCToLocalUsingTable --
 *
 *	Converts UTC to local time, given a table of transition points
 *
 * Results:
 *	Returns a standard Tcl result
 *
 * Side effects:
 *	On success, fills fields->tzName, fields->tzOffset and
 *	fields->localSeconds. On failure, places an error message in the
 *	interpreter result.
 *
 *----------------------------------------------------------------------
 */

static int
ConvertUTCToLocalUsingTable(
    Tcl_Interp *interp,		/* Tcl interpreter */
    TclDateFields *fields,	/* Fields of the date */
    int rowc,			/* Number of rows in the conversion table
				 * (>= 1) */
    Tcl_Obj *const rowv[])	/* Rows of the conversion table */
{
    Tcl_Obj *row;		/* Row containing the current information */
    int cellc;			/* Count of cells in the row (must be 4) */
    Tcl_Obj **cellv;		/* Pointers to the cells */

    /*
     * Look up the nearest transition time.
     */

    row = LookupLastTransition(interp, fields->seconds, rowc, rowv);
    if (row == NULL ||
	    TclListObjGetElements(interp, row, &cellc, &cellv) != TCL_OK ||
	    TclGetIntFromObj(interp, cellv[1], &fields->tzOffset) != TCL_OK) {
	return TCL_ERROR;
    }

    /*
     * Convert the time.
     */

    fields->tzName = cellv[3];
    Tcl_IncrRefCount(fields->tzName);
    fields->localSeconds = fields->seconds + fields->tzOffset;
    return TCL_OK;
}

/*
 *----------------------------------------------------------------------
 *
 * ConvertUTCToLocalUsingC --
 *
 *	Converts UTC to localtime in cases where the local time zone is not
 *	determinable, using the C 'localtime' function to do it.
 *
 * Results:
 *	Returns a standard Tcl result.
 *
 * Side effects:
 *	On success, fills fields->tzName, fields->tzOffset and
 *	fields->localSeconds. On failure, places an error message in the
 *	interpreter result.
 *
 *----------------------------------------------------------------------
 */

static int
ConvertUTCToLocalUsingC(
    Tcl_Interp *interp,		/* Tcl interpreter */
    TclDateFields *fields,	/* Time to convert, with 'seconds' filled in */
    int changeover)		/* Julian Day of the Gregorian transition */
{
    time_t tock;
    struct tm *timeVal;		/* Time after conversion */
    int diff;			/* Time zone diff local-Greenwich */
    char buffer[16];		/* Buffer for time zone name */

    /*
     * Use 'localtime' to determine local year, month, day, time of day.
     */

    tock = (time_t) fields->seconds;
    if ((Tcl_WideInt) tock != fields->seconds) {
	Tcl_SetObjResult(interp, Tcl_NewStringObj(
		"number too large to represent as a Posix time", -1));
	Tcl_SetErrorCode(interp, "CLOCK", "argTooLarge", NULL);
	return TCL_ERROR;
    }
    TzsetIfNecessary();
    timeVal = ThreadSafeLocalTime(&tock);
    if (timeVal == NULL) {
	Tcl_SetObjResult(interp, Tcl_NewStringObj(
		"localtime failed (clock value may be too "
		"large/small to represent)", -1));
	Tcl_SetErrorCode(interp, "CLOCK", "localtimeFailed", NULL);
	return TCL_ERROR;
    }

    /*
     * Fill in the date in 'fields' and use it to derive Julian Day.
     */

    fields->isBce = 0;
    fields->year = timeVal->tm_year + 1900;
    fields->month = timeVal->tm_mon + 1;
    fields->dayOfMonth = timeVal->tm_mday;
    GetJulianDayFromEraYearMonthDay(fields, changeover);

    /*
     * Convert that value to seconds.
     */

    fields->localSeconds = (((fields->julianDay * (Tcl_WideInt) 24
	    + timeVal->tm_hour) * 60 + timeVal->tm_min) * 60
	    + timeVal->tm_sec) - JULIAN_SEC_POSIX_EPOCH;

    /*
     * Determine a time zone offset and name; just use +hhmm for the name.
     */

    diff = (int) (fields->localSeconds - fields->seconds);
    fields->tzOffset = diff;
    if (diff < 0) {
	*buffer = '-';
	diff = -diff;
    } else {
	*buffer = '+';
    }
    sprintf(buffer+1, "%02d", diff / 3600);
    diff %= 3600;
    sprintf(buffer+3, "%02d", diff / 60);
    diff %= 60;
    if (diff > 0) {
	sprintf(buffer+5, "%02d", diff);
    }
    fields->tzName = Tcl_NewStringObj(buffer, -1);
    Tcl_IncrRefCount(fields->tzName);
    return TCL_OK;
}

/*
 *----------------------------------------------------------------------
 *
 * LookupLastTransition --
 *
 *	Given a UTC time and a tzdata array, looks up the last transition on
 *	or before the given time.
 *
 * Results:
 *	Returns a pointer to the row, or NULL if an error occurs.
 *
 *----------------------------------------------------------------------
 */

static Tcl_Obj *
LookupLastTransition(
    Tcl_Interp *interp,		/* Interpreter for error messages */
    Tcl_WideInt tick,		/* Time from the epoch */
    int rowc,			/* Number of rows of tzdata */
    Tcl_Obj *const *rowv)	/* Rows in tzdata */
{
    int l;
    int u;
    Tcl_Obj *compObj;
    Tcl_WideInt compVal;

    /*
     * Examine the first row to make sure we're in bounds.
     */

    if (Tcl_ListObjIndex(interp, rowv[0], 0, &compObj) != TCL_OK
	    || TclGetWideIntFromObj(interp, compObj, &compVal) != TCL_OK) {
	return NULL;
    }

    /*
     * Bizarre case - first row doesn't begin at MIN_WIDE_INT. Return it
     * anyway.
     */

    if (tick < compVal) {
	return rowv[0];
    }

    /*
     * Binary-search to find the transition.
     */

    l = 0;
    u = rowc-1;
    while (l < u) {
	int m = (l + u + 1) / 2;

	if (Tcl_ListObjIndex(interp, rowv[m], 0, &compObj) != TCL_OK ||
		TclGetWideIntFromObj(interp, compObj, &compVal) != TCL_OK) {
	    return NULL;
	}
	if (tick >= compVal) {
	    l = m;
	} else {
	    u = m-1;
	}
    }
    return rowv[l];
}

/*
 *----------------------------------------------------------------------
 *
 * GetYearWeekDay --
 *
 *	Given a date with Julian Calendar Day, compute the year, week, and day
 *	in the ISO8601 calendar.
 *
 * Results:
 *	None.
 *
 * Side effects:
 *	Stores 'iso8601Year', 'iso8601Week' and 'dayOfWeek' in the date
 *	fields.
 *
 *----------------------------------------------------------------------
 */

static void
GetYearWeekDay(
    TclDateFields *fields,	/* Date to convert, must have 'julianDay' */
    int changeover)		/* Julian Day Number of the Gregorian
				 * transition */
{
    TclDateFields temp;
    int dayOfFiscalYear;

    /*
     * Find the given date, minus three days, plus one year. That date's
     * iso8601 year is an upper bound on the ISO8601 year of the given date.
     */

    temp.julianDay = fields->julianDay - 3;
    GetGregorianEraYearDay(&temp, changeover);
    if (temp.isBce) {
	temp.iso8601Year = temp.year - 1;
    } else {
	temp.iso8601Year = temp.year + 1;
    }
    temp.iso8601Week = 1;
    temp.dayOfWeek = 1;
    GetJulianDayFromEraYearWeekDay(&temp, changeover);

    /*
     * temp.julianDay is now the start of an ISO8601 year, either the one
     * corresponding to the given date, or the one after. If we guessed high,
     * move one year earlier
     */

    if (fields->julianDay < temp.julianDay) {
	if (temp.isBce) {
	    temp.iso8601Year += 1;
	} else {
	    temp.iso8601Year -= 1;
	}
	GetJulianDayFromEraYearWeekDay(&temp, changeover);
    }

    fields->iso8601Year = temp.iso8601Year;
    dayOfFiscalYear = fields->julianDay - temp.julianDay;
    fields->iso8601Week = (dayOfFiscalYear / 7) + 1;
    fields->dayOfWeek = (dayOfFiscalYear + 1) % 7;
    if (fields->dayOfWeek < 1) {
	fields->dayOfWeek += 7;
    }
}

/*
 *----------------------------------------------------------------------
 *
 * GetGregorianEraYearDay --
 *
 *	Given a Julian Day Number, extracts the year and day of the year and
 *	puts them into TclDateFields, along with the era (BCE or CE) and a
 *	flag indicating whether the date is Gregorian or Julian.
 *
 * Results:
 *	None.
 *
 * Side effects:
 *	Stores 'era', 'gregorian', 'year', and 'dayOfYear'.
 *
 *----------------------------------------------------------------------
 */

static void
GetGregorianEraYearDay(
    TclDateFields *fields,	/* Date fields containing 'julianDay' */
    int changeover)		/* Gregorian transition date */
{
    int jday = fields->julianDay;
    int day;
    int year;
    int n;

    if (jday >= changeover) {
	/*
	 * Gregorian calendar.
	 */

	fields->gregorian = 1;
	year = 1;

	/*
	 * n = Number of 400-year cycles since 1 January, 1 CE in the
	 * proleptic Gregorian calendar. day = remaining days.
	 */

	day = jday - JDAY_1_JAN_1_CE_GREGORIAN;
	n = day / FOUR_CENTURIES;
	day %= FOUR_CENTURIES;
	if (day < 0) {
	    day += FOUR_CENTURIES;
	    n--;
	}
	year += 400 * n;

	/*
	 * n = number of centuries since the start of (year);
	 * day = remaining days
	 */

	n = day / ONE_CENTURY_GREGORIAN;
	day %= ONE_CENTURY_GREGORIAN;
	if (n > 3) {
	    /*
	     * 31 December in the last year of a 400-year cycle.
	     */

	    n = 3;
	    day += ONE_CENTURY_GREGORIAN;
	}
	year += 100 * n;
    } else {
	/*
	 * Julian calendar.
	 */

	fields->gregorian = 0;
	year = 1;
	day = jday - JDAY_1_JAN_1_CE_JULIAN;
    }

    /*
     * n = number of 4-year cycles; days = remaining days.
     */

    n = day / FOUR_YEARS;
    day %= FOUR_YEARS;
    if (day < 0) {
	day += FOUR_YEARS;
	n--;
    }
    year += 4 * n;

    /*
     * n = number of years; days = remaining days.
     */

    n = day / ONE_YEAR;
    day %= ONE_YEAR;
    if (n > 3) {
	/*
	 * 31 December of a leap year.
	 */

	n = 3;
	day += 365;
    }
    year += n;

    /*
     * store era/year/day back into fields.
     */

    if (year <= 0) {
	fields->isBce = 1;
	fields->year = 1 - year;
    } else {
	fields->isBce = 0;
	fields->year = year;
    }
    fields->dayOfYear = day + 1;
}

/*
 *----------------------------------------------------------------------
 *
 * GetMonthDay --
 *
 *	Given a date as year and day-of-year, find month and day.
 *
 * Results:
 *	None.
 *
 * Side effects:
 *	Stores 'month' and 'dayOfMonth' in the 'fields' structure.
 *
 *----------------------------------------------------------------------
 */

static void
GetMonthDay(
    TclDateFields *fields)	/* Date to convert */
{
    int day = fields->dayOfYear;
    int month;
    const int *h = hath[IsGregorianLeapYear(fields)];

    for (month = 0; month < 12 && day > h[month]; ++month) {
	day -= h[month];
    }
    fields->month = month+1;
    fields->dayOfMonth = day;
}

/*
 *----------------------------------------------------------------------
 *
 * GetJulianDayFromEraYearWeekDay --
 *
 *	Given a TclDateFields structure containing era, ISO8601 year, ISO8601
 *	week, and day of week, computes the Julian Day Number.
 *
 * Results:
 *	None.
 *
 * Side effects:
 *	Stores 'julianDay' in the fields.
 *
 *----------------------------------------------------------------------
 */

static void
GetJulianDayFromEraYearWeekDay(
    TclDateFields *fields,	/* Date to convert */
    int changeover)		/* Julian Day Number of the Gregorian
				 * transition */
{
    int firstMonday;		/* Julian day number of week 1, day 1 in the
				 * given year */
    TclDateFields firstWeek;

    /*
     * Find January 4 in the ISO8601 year, which will always be in week 1.
     */

    firstWeek.isBce = fields->isBce;
    firstWeek.year = fields->iso8601Year;
    firstWeek.month = 1;
    firstWeek.dayOfMonth = 4;
    GetJulianDayFromEraYearMonthDay(&firstWeek, changeover);

    /*
     * Find Monday of week 1.
     */

    firstMonday = WeekdayOnOrBefore(1, firstWeek.julianDay);

    /*
     * Advance to the given week and day.
     */

    fields->julianDay = firstMonday + 7 * (fields->iso8601Week - 1)
	    + fields->dayOfWeek - 1;
}

/*
 *----------------------------------------------------------------------
 *
 * GetJulianDayFromEraYearMonthDay --
 *
 *	Given era, year, month, and dayOfMonth (in TclDateFields), and the
 *	Gregorian transition date, computes the Julian Day Number.
 *
 * Results:
 *	None.
 *
 * Side effects:
 *	Stores day number in 'julianDay'
 *
 *----------------------------------------------------------------------
 */

static void
GetJulianDayFromEraYearMonthDay(
    TclDateFields *fields,	/* Date to convert */
    int changeover)		/* Gregorian transition date as a Julian Day */
{
    int year, ym1, month, mm1, q, r, ym1o4, ym1o100, ym1o400;

    if (fields->isBce) {
	year = 1 - fields->year;
    } else {
	year = fields->year;
    }

    /*
     * Reduce month modulo 12.
     */

    month = fields->month;
    mm1 = month - 1;
    q = mm1 / 12;
    r = (mm1 % 12);
    if (r < 0) {
	r += 12;
	q -= 1;
    }
    year += q;
    month = r + 1;
    ym1 = year - 1;

    /*
     * Adjust the year after reducing the month.
     */

    fields->gregorian = 1;
    if (year < 1) {
	fields->isBce = 1;
	fields->year = 1-year;
    } else {
	fields->isBce = 0;
	fields->year = year;
    }

    /*
     * Try an initial conversion in the Gregorian calendar.
     */

#if 0 /* BUG https://core.tcl-lang.org/tcl/tktview?name=da340d4f32 */
    ym1o4 = ym1 / 4;
#else
    /*
     * Have to make sure quotient is truncated towards 0 when negative.
     * See above bug for details. The casts are necessary.
     */
    if (ym1 >= 0)
	ym1o4 = ym1 / 4;
    else {
	ym1o4 = - (int) (((unsigned int) -ym1) / 4);
    }
#endif
    if (ym1 % 4 < 0) {
	ym1o4--;
    }
    ym1o100 = ym1 / 100;
    if (ym1 % 100 < 0) {
	ym1o100--;
    }
    ym1o400 = ym1 / 400;
    if (ym1 % 400 < 0) {
	ym1o400--;
    }
    fields->julianDay = JDAY_1_JAN_1_CE_GREGORIAN - 1
	    + fields->dayOfMonth
	    + daysInPriorMonths[IsGregorianLeapYear(fields)][month - 1]
	    + (ONE_YEAR * ym1)
	    + ym1o4
	    - ym1o100
	    + ym1o400;

    /*
     * If the resulting date is before the Gregorian changeover, convert in
     * the Julian calendar instead.
     */

    if (fields->julianDay < changeover) {
	fields->gregorian = 0;
	fields->julianDay = JDAY_1_JAN_1_CE_JULIAN - 1
		+ fields->dayOfMonth
		+ daysInPriorMonths[year%4 == 0][month - 1]
		+ (365 * ym1)
		+ ym1o4;
    }
}

/*
 *----------------------------------------------------------------------
 *
 * IsGregorianLeapYear --
 *
 *	Tests whether a given year is a leap year, in either Julian or
 *	Gregorian calendar.
 *
 * Results:
 *	Returns 1 for a leap year, 0 otherwise.
 *
 *----------------------------------------------------------------------
 */

static int
IsGregorianLeapYear(
    TclDateFields *fields)	/* Date to test */
{
    int year = fields->year;

    if (fields->isBce) {
	year = 1 - year;
    }
    if (year%4 != 0) {
	return 0;
    } else if (!(fields->gregorian)) {
	return 1;
    } else if (year%400 == 0) {
	return 1;
    } else if (year%100 == 0) {
	return 0;
    } else {
	return 1;
    }
}

/*
 *----------------------------------------------------------------------
 *
 * WeekdayOnOrBefore --
 *
 *	Finds the Julian Day Number of a given day of the week that falls on
 *	or before a given date, expressed as Julian Day Number.
 *
 * Results:
 *	Returns the Julian Day Number
 *
 *----------------------------------------------------------------------
 */

static int
WeekdayOnOrBefore(
    int dayOfWeek,		/* Day of week; Sunday == 0 or 7 */
    int julianDay)		/* Reference date */
{
    int k = (dayOfWeek + 6) % 7;
    if (k < 0) {
	k += 7;
    }
    return julianDay - ((julianDay - k) % 7);
}

/*
 *----------------------------------------------------------------------
 *
 * ClockGetenvObjCmd --
 *
 *	Tcl command that reads an environment variable from the system
 *
 * Usage:
 *	::tcl::clock::getEnv NAME
 *
 * Parameters:
 *	NAME - Name of the environment variable desired
 *
 * Results:
 *	Returns a standard Tcl result. Returns an error if the variable does
 *	not exist, with a message left in the interpreter. Returns TCL_OK and
 *	the value of the variable if the variable does exist,
 *
 *----------------------------------------------------------------------
 */

int
ClockGetenvObjCmd(
    TCL_UNUSED(ClientData),
    Tcl_Interp *interp,
    int objc,
    Tcl_Obj *const objv[])
{
#ifdef _WIN32
    const WCHAR *varName;
    const WCHAR *varValue;
    Tcl_DString ds;
#else
    const char *varName;
    const char *varValue;
#endif

    if (objc != 2) {
	Tcl_WrongNumArgs(interp, 1, objv, "name");
	return TCL_ERROR;
    }
#ifdef _WIN32
    Tcl_DStringInit(&ds);
    varName = Tcl_UtfToWCharDString(TclGetString(objv[1]), -1, &ds);
    varValue = _wgetenv(varName);
    if (varValue == NULL) {
	Tcl_DStringFree(&ds);
    } else {
	Tcl_DStringSetLength(&ds, 0);
	Tcl_WCharToUtfDString(varValue, -1, &ds);
	Tcl_DStringResult(interp, &ds);
    }
#else
    varName = TclGetString(objv[1]);
    varValue = getenv(varName);
    if (varValue != NULL) {
	Tcl_SetObjResult(interp, Tcl_NewStringObj(varValue, -1));
    }
#endif
    return TCL_OK;
}

/*
 *----------------------------------------------------------------------
 *
 * ThreadSafeLocalTime --
 *
 *	Wrapper around the 'localtime' library function to make it thread
 *	safe.
 *
 * Results:
 *	Returns a pointer to a 'struct tm' in thread-specific data.
 *
 * Side effects:
 *	Invokes localtime or localtime_r as appropriate.
 *
 *----------------------------------------------------------------------
 */

static struct tm *
ThreadSafeLocalTime(
    const time_t *timePtr)	/* Pointer to the number of seconds since the
				 * local system's epoch */
{
    /*
     * Get a thread-local buffer to hold the returned time.
     */

    struct tm *tmPtr = (struct tm *)Tcl_GetThreadData(&tmKey, sizeof(struct tm));
#ifdef HAVE_LOCALTIME_R
    localtime_r(timePtr, tmPtr);
#else
    struct tm *sysTmPtr;

    Tcl_MutexLock(&clockMutex);
    sysTmPtr = localtime(timePtr);
    if (sysTmPtr == NULL) {
	Tcl_MutexUnlock(&clockMutex);
	return NULL;
    }
    memcpy(tmPtr, localtime(timePtr), sizeof(struct tm));
    Tcl_MutexUnlock(&clockMutex);
#endif
    return tmPtr;
}

/*----------------------------------------------------------------------
 *
 * ClockClicksObjCmd --
 *
 *	Returns a high-resolution counter.
 *
 * Results:
 *	Returns a standard Tcl result.
 *
 * Side effects:
 *	None.
 *
 * This function implements the 'clock clicks' Tcl command. Refer to the user
 * documentation for details on what it does.
 *
 *----------------------------------------------------------------------
 */

int
ClockClicksObjCmd(
    TCL_UNUSED(ClientData),
    Tcl_Interp *interp,		/* Tcl interpreter */
    int objc,			/* Parameter count */
    Tcl_Obj *const *objv)	/* Parameter values */
{
    static const char *const clicksSwitches[] = {
	"-milliseconds", "-microseconds", NULL
    };
    enum ClicksSwitch {
	CLICKS_MILLIS, CLICKS_MICROS, CLICKS_NATIVE
    };
    int index = CLICKS_NATIVE;
    Tcl_Time now;
    Tcl_WideInt clicks = 0;

    switch (objc) {
    case 1:
	break;
    case 2:
	if (Tcl_GetIndexFromObj(interp, objv[1], clicksSwitches, "option", 0,
		&index) != TCL_OK) {
	    return TCL_ERROR;
	}
	break;
    default:
	Tcl_WrongNumArgs(interp, 1, objv, "?-switch?");
	return TCL_ERROR;
    }

    switch (index) {
    case CLICKS_MILLIS:
	Tcl_GetTime(&now);
	clicks = (Tcl_WideInt)(unsigned long)now.sec * 1000 + now.usec / 1000;
	break;
    case CLICKS_NATIVE:
#ifdef TCL_WIDE_CLICKS
	clicks = TclpGetWideClicks();
#else
	clicks = (Tcl_WideInt)TclpGetClicks();
#endif
	break;
    case CLICKS_MICROS:
	clicks = TclpGetMicroseconds();
	break;
    }

    Tcl_SetObjResult(interp, Tcl_NewWideIntObj(clicks));
    return TCL_OK;
}

/*----------------------------------------------------------------------
 *
 * ClockMillisecondsObjCmd -
 *
 *	Returns a count of milliseconds since the epoch.
 *
 * Results:
 *	Returns a standard Tcl result.
 *
 * Side effects:
 *	None.
 *
 * This function implements the 'clock milliseconds' Tcl command. Refer to the
 * user documentation for details on what it does.
 *
 *----------------------------------------------------------------------
 */

int
ClockMillisecondsObjCmd(
    TCL_UNUSED(ClientData),
    Tcl_Interp *interp,		/* Tcl interpreter */
    int objc,			/* Parameter count */
    Tcl_Obj *const *objv)	/* Parameter values */
{
    Tcl_Time now;

    if (objc != 1) {
	Tcl_WrongNumArgs(interp, 1, objv, NULL);
	return TCL_ERROR;
    }
    Tcl_GetTime(&now);
    Tcl_SetObjResult(interp, Tcl_NewWideIntObj((Tcl_WideInt)
	    now.sec * 1000 + now.usec / 1000));
    return TCL_OK;
}

/*----------------------------------------------------------------------
 *
 * ClockMicrosecondsObjCmd -
 *
 *	Returns a count of microseconds since the epoch.
 *
 * Results:
 *	Returns a standard Tcl result.
 *
 * Side effects:
 *	None.
 *
 * This function implements the 'clock microseconds' Tcl command. Refer to the
 * user documentation for details on what it does.
 *
 *----------------------------------------------------------------------
 */

int
ClockMicrosecondsObjCmd(
    TCL_UNUSED(ClientData),
    Tcl_Interp *interp,		/* Tcl interpreter */
    int objc,			/* Parameter count */
    Tcl_Obj *const *objv)	/* Parameter values */
{
    if (objc != 1) {
	Tcl_WrongNumArgs(interp, 1, objv, NULL);
	return TCL_ERROR;
    }
    Tcl_SetObjResult(interp, Tcl_NewWideIntObj(TclpGetMicroseconds()));
    return TCL_OK;
}

/*
 *-----------------------------------------------------------------------------
 *
 * ClockParseformatargsObjCmd --
 *
 *	Parses the arguments for [clock format].
 *
 * Results:
 *	Returns a standard Tcl result, whose value is a four-element list
 *	comprising the time format, the locale, and the timezone.
 *
 * This function exists because the loop that parses the [clock format]
 * options is a known performance "hot spot", and is implemented in an effort
 * to speed that particular code up.
 *
 *-----------------------------------------------------------------------------
 */

static int
ClockParseformatargsObjCmd(
    ClientData clientData,	/* Client data containing literal pool */
    Tcl_Interp *interp,		/* Tcl interpreter */
    int objc,			/* Parameter count */
    Tcl_Obj *const objv[])	/* Parameter vector */
{
    ClockClientData *dataPtr = (ClockClientData *)clientData;
    Tcl_Obj **litPtr = dataPtr->literals;
    Tcl_Obj *results[3];	/* Format, locale and timezone */
#define formatObj results[0]
#define localeObj results[1]
#define timezoneObj results[2]
    int gmtFlag = 0;
    static const char *const options[] = { /* Command line options expected */
	"-format",	"-gmt",		"-locale",
	"-timezone",	NULL };
    enum optionInd {
	CLOCK_FORMAT_FORMAT,	CLOCK_FORMAT_GMT,	CLOCK_FORMAT_LOCALE,
	CLOCK_FORMAT_TIMEZONE
    };
    int optionIndex;		/* Index of an option. */
    int saw = 0;		/* Flag == 1 if option was seen already. */
    Tcl_WideInt clockVal;	/* Clock value - just used to parse. */
    int i;

    /*
     * Args consist of a time followed by keyword-value pairs.
     */

    if (objc < 2 || (objc % 2) != 0) {
	Tcl_WrongNumArgs(interp, 0, objv,
		"clock format clockval ?-format string? "
		"?-gmt boolean? ?-locale LOCALE? ?-timezone ZONE?");
	Tcl_SetErrorCode(interp, "CLOCK", "wrongNumArgs", NULL);
	return TCL_ERROR;
    }

    /*
     * Extract values for the keywords.
     */

    formatObj = litPtr[LIT__DEFAULT_FORMAT];
    localeObj = litPtr[LIT_C];
    timezoneObj = litPtr[LIT__NIL];
    for (i = 2; i < objc; i+=2) {
	if (Tcl_GetIndexFromObj(interp, objv[i], options, "option", 0,
		&optionIndex) != TCL_OK) {
	    Tcl_SetErrorCode(interp, "CLOCK", "badOption",
		    TclGetString(objv[i]), NULL);
	    return TCL_ERROR;
	}
	switch (optionIndex) {
	case CLOCK_FORMAT_FORMAT:
	    formatObj = objv[i+1];
	    break;
	case CLOCK_FORMAT_GMT:
	    if (Tcl_GetBooleanFromObj(interp, objv[i+1], &gmtFlag) != TCL_OK){
		return TCL_ERROR;
	    }
	    break;
	case CLOCK_FORMAT_LOCALE:
	    localeObj = objv[i+1];
	    break;
	case CLOCK_FORMAT_TIMEZONE:
	    timezoneObj = objv[i+1];
	    break;
	}
	saw |= 1 << optionIndex;
    }

    /*
     * Check options.
     */

    if (TclGetWideIntFromObj(interp, objv[1], &clockVal) != TCL_OK) {
	return TCL_ERROR;
    }
    if ((saw & (1 << CLOCK_FORMAT_GMT))
	    && (saw & (1 << CLOCK_FORMAT_TIMEZONE))) {
	Tcl_SetObjResult(interp, litPtr[LIT_CANNOT_USE_GMT_AND_TIMEZONE]);
	Tcl_SetErrorCode(interp, "CLOCK", "gmtWithTimezone", NULL);
	return TCL_ERROR;
    }
    if (gmtFlag) {
	timezoneObj = litPtr[LIT_GMT];
    }

    /*
     * Return options as a list.
     */

    Tcl_SetObjResult(interp, Tcl_NewListObj(3, results));
    return TCL_OK;

#undef timezoneObj
#undef localeObj
#undef formatObj
}

/*----------------------------------------------------------------------
 *
 * ClockSecondsObjCmd -
 *
 *	Returns a count of microseconds since the epoch.
 *
 * Results:
 *	Returns a standard Tcl result.
 *
 * Side effects:
 *	None.
 *
 * This function implements the 'clock seconds' Tcl command. Refer to the user
 * documentation for details on what it does.
 *
 *----------------------------------------------------------------------
 */

int
ClockSecondsObjCmd(
    TCL_UNUSED(ClientData),
    Tcl_Interp *interp,		/* Tcl interpreter */
    int objc,			/* Parameter count */
    Tcl_Obj *const *objv)	/* Parameter values */
{
    Tcl_Time now;

    if (objc != 1) {
	Tcl_WrongNumArgs(interp, 1, objv, NULL);
	return TCL_ERROR;
    }
    Tcl_GetTime(&now);
    Tcl_SetObjResult(interp, Tcl_NewWideIntObj((Tcl_WideInt) now.sec));
    return TCL_OK;
}

/*
 *----------------------------------------------------------------------
 *
 * TzsetIfNecessary --
 *
 *	Calls the tzset() library function if the contents of the TZ
 *	environment variable has changed.
 *
 * Results:
 *	None.
 *
 * Side effects:
 *	Calls tzset.
 *
 *----------------------------------------------------------------------
 */

#ifdef _WIN32
#define getenv(x) _wgetenv(L##x)
#else
#define WCHAR char
#define wcslen strlen
#define wcscmp strcmp
#define wcscpy strcpy
#endif

static void
TzsetIfNecessary(void)
{
    static WCHAR* tzWas = (WCHAR *)INT2PTR(-1);	 /* Previous value of TZ, protected by
					  * clockMutex. */
    static long	 tzLastRefresh = 0;	 /* Used for latency before next refresh */
    static size_t tzEnvEpoch = 0;        /* Last env epoch, for faster signaling,
					    that TZ changed via TCL */
    const WCHAR *tzIsNow;		 /* Current value of TZ */

    /*
     * Prevent performance regression on some platforms by resolving of system time zone:
     * small latency for check whether environment was changed (once per second)
     * no latency if environment was changed with tcl-env (compare both epoch values)
     */
    Tcl_Time now;
    Tcl_GetTime(&now);
    if (now.sec == tzLastRefresh && tzEnvEpoch == TclEnvEpoch) {
	return;
    }

    tzEnvEpoch = TclEnvEpoch;
    tzLastRefresh = now.sec;

    Tcl_MutexLock(&clockMutex);
    tzIsNow = getenv("TZ");
    if (tzIsNow != NULL && (tzWas == NULL || tzWas == (WCHAR *)INT2PTR(-1)
	    || wcscmp(tzIsNow, tzWas) != 0)) {
	tzset();
<<<<<<< HEAD
	if (tzWas != NULL && tzWas != INT2PTR(-1)) {
	    Tcl_Free(tzWas);
	}
	tzWas = (char *)Tcl_Alloc(strlen(tzIsNow) + 1);
	strcpy(tzWas, tzIsNow);
    } else if (tzIsNow == NULL && tzWas != NULL) {
	tzset();
	if (tzWas != INT2PTR(-1)) Tcl_Free(tzWas);
=======
	if (tzWas != NULL && tzWas != (WCHAR *)INT2PTR(-1)) {
	    ckfree(tzWas);
	}
	tzWas = (WCHAR *)ckalloc(sizeof(WCHAR) * (wcslen(tzIsNow) + 1));
	wcscpy(tzWas, tzIsNow);
    } else if (tzIsNow == NULL && tzWas != NULL) {
	tzset();
	if (tzWas != (WCHAR *)INT2PTR(-1)) ckfree(tzWas);
>>>>>>> eb9f949b
	tzWas = NULL;
    }
    Tcl_MutexUnlock(&clockMutex);
}

/*
 *----------------------------------------------------------------------
 *
 * ClockDeleteCmdProc --
 *
 *	Remove a reference to the clock client data, and clean up memory
 *	when it's all gone.
 *
 * Results:
 *	None.
 *
 *----------------------------------------------------------------------
 */

static void
ClockDeleteCmdProc(
    ClientData clientData)	/* Opaque pointer to the client data */
{
    ClockClientData *data = (ClockClientData *)clientData;
    int i;

    if (data->refCount-- <= 1) {
	for (i = 0; i < LIT__END; ++i) {
	    Tcl_DecrRefCount(data->literals[i]);
	}
	Tcl_Free(data->literals);
	Tcl_Free(data);
    }
}

/*
 * Local Variables:
 * mode: c
 * c-basic-offset: 4
 * fill-column: 78
 * End:
 */<|MERGE_RESOLUTION|>--- conflicted
+++ resolved
@@ -2104,25 +2104,14 @@
     if (tzIsNow != NULL && (tzWas == NULL || tzWas == (WCHAR *)INT2PTR(-1)
 	    || wcscmp(tzIsNow, tzWas) != 0)) {
 	tzset();
-<<<<<<< HEAD
-	if (tzWas != NULL && tzWas != INT2PTR(-1)) {
+	if (tzWas != NULL && tzWas != (WCHAR *)INT2PTR(-1)) {
 	    Tcl_Free(tzWas);
 	}
-	tzWas = (char *)Tcl_Alloc(strlen(tzIsNow) + 1);
-	strcpy(tzWas, tzIsNow);
-    } else if (tzIsNow == NULL && tzWas != NULL) {
-	tzset();
-	if (tzWas != INT2PTR(-1)) Tcl_Free(tzWas);
-=======
-	if (tzWas != NULL && tzWas != (WCHAR *)INT2PTR(-1)) {
-	    ckfree(tzWas);
-	}
-	tzWas = (WCHAR *)ckalloc(sizeof(WCHAR) * (wcslen(tzIsNow) + 1));
+	tzWas = (WCHAR *)Tcl_Alloc(sizeof(WCHAR) * (wcslen(tzIsNow) + 1));
 	wcscpy(tzWas, tzIsNow);
     } else if (tzIsNow == NULL && tzWas != NULL) {
 	tzset();
-	if (tzWas != (WCHAR *)INT2PTR(-1)) ckfree(tzWas);
->>>>>>> eb9f949b
+	if (tzWas != (WCHAR *)INT2PTR(-1)) Tcl_Free(tzWas);
 	tzWas = NULL;
     }
     Tcl_MutexUnlock(&clockMutex);
