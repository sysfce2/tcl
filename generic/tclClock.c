--- conflicted
+++ resolved
@@ -461,22 +461,10 @@
     ) {
     	return dataPtr->prevSetupTimeZone;
     }
-<<<<<<< HEAD
     if (timezoneObj == dataPtr->gmtSetupTimeZoneUnnorm
       && dataPtr->gmtSetupTimeZone != NULL
     ) {
 	return dataPtr->literals[LIT_GMT];
-=======
-
-    /*
-     * fields.seconds could be an unsigned number that overflowed. Make sure
-     * that it isn't.
-     */
-
-    if (TclHasInternalRep(objv[1], &tclBignumType)) {
-	Tcl_SetObjResult(interp, lit[LIT_INTEGER_VALUE_TOO_LARGE]);
-	return TCL_ERROR;
->>>>>>> dc62ebb0
     }
     if ( timezoneObj == dataPtr->lastSetupTimeZone
       || timezoneObj == dataPtr->prevSetupTimeZone
@@ -1573,7 +1561,7 @@
      * that it isn't.
      */
 
-    if (objv[1]->typePtr == &tclBignumType) {
+    if (TclHasInternalRep(objv[1], &tclBignumType)) {
 	Tcl_SetObjResult(interp, lit[LIT_INTEGER_VALUE_TOO_LARGE]);
 	return TCL_ERROR;
     }
