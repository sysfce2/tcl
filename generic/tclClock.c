/*
 * tclClock.c --
 *
 *	Contains the time and date related commands. This code is derived from
 *	the time and date facilities of TclX, by Mark Diekhans and Karl
 *	Lehenbauer.
 *
 * Copyright 1991-1995 Karl Lehenbauer and Mark Diekhans.
 * Copyright (c) 1995 Sun Microsystems, Inc.
 * Copyright (c) 2004 by Kevin B. Kenny. All rights reserved.
 * Copyright (c) 2015 by Sergey G. Brester aka sebres. All rights reserved.
 *
 * See the file "license.terms" for information on usage and redistribution of
 * this file, and for a DISCLAIMER OF ALL WARRANTIES.
 */

#include "tclInt.h"
#include "tclStrIdxTree.h"
#include "tclDate.h"
#include "tclCompile.h"

/*
 * Windows has mktime. The configurators do not check.
 */

#ifdef _WIN32
#define HAVE_MKTIME 1
#endif

/*
 * Table of the days in each month, leap and common years
 */

static const int hath[2][12] = {
    {31, 28, 31, 30, 31, 30, 31, 31, 30, 31, 30, 31},
    {31, 29, 31, 30, 31, 30, 31, 31, 30, 31, 30, 31}
};
static const int daysInPriorMonths[2][13] = {
    {0, 31, 59, 90, 120, 151, 181, 212, 243, 273, 304, 334, 365},
    {0, 31, 60, 91, 121, 152, 182, 213, 244, 274, 305, 335, 366}
};

/*
 * Enumeration of the string literals used in [clock]
 */

CLOCK_LITERAL_ARRAY(Literals);

/* Msgcat literals for exact match (mcKey) */
CLOCK_LOCALE_LITERAL_ARRAY(MsgCtLiterals, "");
/* Msgcat index literals prefixed with _IDX_, used for quick dictionary search */
CLOCK_LOCALE_LITERAL_ARRAY(MsgCtLitIdxs, "_IDX_");

static const char *const eras[] = { "CE", "BCE", NULL };

/*
 * Thread specific data block holding a 'struct tm' for the 'gmtime' and
 * 'localtime' library calls.
 */

static Tcl_ThreadDataKey tmKey;

/*
 * Mutex protecting 'gmtime', 'localtime' and 'mktime' calls and the statics
 * in the date parsing code.
 */

TCL_DECLARE_MUTEX(clockMutex)

/*
 * Function prototypes for local procedures in this file:
 */

static int		ConvertUTCToLocalUsingTable(Tcl_Interp *,
			    TclDateFields *, int, Tcl_Obj *const[],
			    Tcl_WideInt rangesVal[2]);
static int		ConvertUTCToLocalUsingC(Tcl_Interp *,
			    TclDateFields *, int);
static int		ConvertLocalToUTC(ClientData clientData, Tcl_Interp *,
			    TclDateFields *, Tcl_Obj *timezoneObj, int);
static int		ConvertLocalToUTCUsingTable(Tcl_Interp *,
			    TclDateFields *, int, Tcl_Obj *const[],
			    Tcl_WideInt rangesVal[2]);
static int		ConvertLocalToUTCUsingC(Tcl_Interp *,
			    TclDateFields *, int);
static int		ClockConfigureObjCmd(ClientData clientData,
			    Tcl_Interp *interp, int objc, Tcl_Obj *const objv[]);
static void		GetYearWeekDay(TclDateFields *, int);
static void		GetGregorianEraYearDay(TclDateFields *, int);
static void		GetMonthDay(TclDateFields *);
static int		WeekdayOnOrBefore(int, int);
static int		ClockClicksObjCmd(
			    ClientData clientData, Tcl_Interp *interp,
			    int objc, Tcl_Obj *const objv[]);
static int		ClockConvertlocaltoutcObjCmd(
			    ClientData clientData, Tcl_Interp *interp,
			    int objc, Tcl_Obj *const objv[]);

static int		ClockGetDateFields(ClientData clientData, 
			    Tcl_Interp *interp, TclDateFields *fields, 
			    Tcl_Obj *timezoneObj, int changeover);
static int		ClockGetdatefieldsObjCmd(
			    ClientData clientData, Tcl_Interp *interp,
			    int objc, Tcl_Obj *const objv[]);
static int		ClockGetjuliandayfromerayearmonthdayObjCmd(
			    ClientData clientData, Tcl_Interp *interp,
			    int objc, Tcl_Obj *const objv[]);
static int		ClockGetjuliandayfromerayearweekdayObjCmd(
			    ClientData clientData, Tcl_Interp *interp,
			    int objc, Tcl_Obj *const objv[]);
static int		ClockGetenvObjCmd(
			    ClientData clientData, Tcl_Interp *interp,
			    int objc, Tcl_Obj *const objv[]);
static int		ClockMicrosecondsObjCmd(
			    ClientData clientData, Tcl_Interp *interp,
			    int objc, Tcl_Obj *const objv[]);
static int		ClockMillisecondsObjCmd(
			    ClientData clientData, Tcl_Interp *interp,
			    int objc, Tcl_Obj *const objv[]);
static int		ClockSecondsObjCmd(
			    ClientData clientData, Tcl_Interp *interp,
			    int objc, Tcl_Obj *const objv[]);
static int		ClockFormatObjCmd(
			    ClientData clientData, Tcl_Interp *interp,
			    int objc, Tcl_Obj *const objv[]);
static int		ClockScanObjCmd(
			    ClientData clientData, Tcl_Interp *interp,
			    int objc, Tcl_Obj *const objv[]);
static int		ClockScanCommit(
			    ClientData clientData, register DateInfo *info,
			    register ClockFmtScnCmdArgs *opts);
static int		ClockFreeScan(
			    register DateInfo *info, 
			    Tcl_Obj *strObj, ClockFmtScnCmdArgs *opts);
static int		ClockCalcRelTime(
			    register DateInfo *info, ClockFmtScnCmdArgs *opts);
static int		ClockAddObjCmd(
			    ClientData clientData, Tcl_Interp *interp,
			    int objc, Tcl_Obj *const objv[]);
static struct tm *	ThreadSafeLocalTime(const time_t *);
static unsigned long	TzsetGetEpoch(void);
static void		TzsetIfNecessary(void);
static void		ClockDeleteCmdProc(ClientData);

/*
 * Structure containing description of "native" clock commands to create.
 */

struct ClockCommand {
    const char *name;		/* The tail of the command name. The full name
				 * is "::tcl::clock::<name>". When NULL marks
				 * the end of the table. */
    Tcl_ObjCmdProc *objCmdProc; /* Function that implements the command. This
				 * will always have the ClockClientData sent
				 * to it, but may well ignore this data. */
    CompileProc *compileProc;	/* The compiler for the command. */
    ClientData clientData;	/* Any clientData to give the command (if NULL
    				 * a reference to ClockClientData will be sent) */
};

static const struct ClockCommand clockCommands[] = {
    {"add",		ClockAddObjCmd,		TclCompileBasicMin1ArgCmd, NULL},
    {"clicks",		ClockClicksObjCmd,	TclCompileClockClicksCmd,  NULL},
    {"format",		ClockFormatObjCmd,	TclCompileBasicMin1ArgCmd, NULL},
    {"getenv",		ClockGetenvObjCmd,	TclCompileBasicMin1ArgCmd, NULL},
    {"microseconds",	ClockMicrosecondsObjCmd,TclCompileClockReadingCmd, INT2PTR(1)},
    {"milliseconds",	ClockMillisecondsObjCmd,TclCompileClockReadingCmd, INT2PTR(2)},
    {"scan",		ClockScanObjCmd,	TclCompileBasicMin1ArgCmd, NULL},
    {"seconds",		ClockSecondsObjCmd,	TclCompileClockReadingCmd, INT2PTR(3)},
    {"configure",	  ClockConfigureObjCmd,			NULL, NULL},
    {"Oldscan",		  TclClockOldscanObjCmd,		NULL, NULL},
    {"ConvertLocalToUTC", ClockConvertlocaltoutcObjCmd,		NULL, NULL},
    {"GetDateFields",	  ClockGetdatefieldsObjCmd,		NULL, NULL},
    {"GetJulianDayFromEraYearMonthDay",
		ClockGetjuliandayfromerayearmonthdayObjCmd,	NULL, NULL},
    {"GetJulianDayFromEraYearWeekDay",
		ClockGetjuliandayfromerayearweekdayObjCmd,	NULL, NULL},
    {NULL, NULL, NULL, NULL}
};

/*
 *----------------------------------------------------------------------
 *
 * TclClockInit --
 *
 *	Registers the 'clock' subcommands with the Tcl interpreter and
 *	initializes its client data (which consists mostly of constant
 *	Tcl_Obj's that it is too much trouble to keep recreating).
 *
 * Results:
 *	None.
 *
 * Side effects:
 *	Installs the commands and creates the client data
 *
 *----------------------------------------------------------------------
 */

void
TclClockInit(
    Tcl_Interp *interp)		/* Tcl interpreter */
{
    const struct ClockCommand *clockCmdPtr;
    char cmdName[50];		/* Buffer large enough to hold the string
				 *::tcl::clock::GetJulianDayFromEraYearMonthDay
				 * plus a terminating NUL. */
    Command         *cmdPtr;
    ClockClientData *data;
    int i;

    /*
     * Safe interps get [::clock] as alias to a master, so do not need their
     * own copies of the support routines.
     */

    if (Tcl_IsSafe(interp)) {
	return;
    }

    /*
     * Create the client data, which is a refcounted literal pool.
     */

    data = ckalloc(sizeof(ClockClientData));
    data->refCount = 0;
    data->literals = ckalloc(LIT__END * sizeof(Tcl_Obj*));
    for (i = 0; i < LIT__END; ++i) {
	Tcl_InitObjRef(data->literals[i], Tcl_NewStringObj(Literals[i], -1));
    }
    data->mcLiterals = NULL;
    data->mcLitIdxs = NULL;
    data->LastTZEpoch = 0;
    data->currentYearCentury = ClockDefaultYearCentury;
    data->yearOfCenturySwitch = ClockDefaultCenturySwitch;
    data->SystemTimeZone = NULL;
    data->SystemSetupTZData = NULL;
    data->GMTSetupTimeZone = NULL;
    data->GMTSetupTZData = NULL;
    data->AnySetupTimeZone = NULL;
    data->AnySetupTZData = NULL;
    data->LastUnnormSetupTimeZone = NULL;
    data->LastSetupTimeZone = NULL;
    data->LastSetupTZData = NULL;

    data->CurrentLocale = NULL;
    data->CurrentLocaleDict = NULL;
    data->LastUnnormUsedLocale = NULL;
    data->LastUsedLocale = NULL;
    data->LastUsedLocaleDict = NULL;

    data->lastBase.timezoneObj = NULL;
    data->UTC2Local.timezoneObj = NULL;
    data->UTC2Local.tzName = NULL;
    data->Local2UTC.timezoneObj = NULL;

    /*
     * Install the commands.
     */

#define TCL_CLOCK_PREFIX_LEN 14 /* == strlen("::tcl::clock::") */
    memcpy(cmdName, "::tcl::clock::", TCL_CLOCK_PREFIX_LEN);
    for (clockCmdPtr=clockCommands ; clockCmdPtr->name!=NULL ; clockCmdPtr++) {
    	ClientData clientData;

	strcpy(cmdName + TCL_CLOCK_PREFIX_LEN, clockCmdPtr->name);
	if (!(clientData = clockCmdPtr->clientData)) {
	    clientData = data;
	    data->refCount++;
	}
	cmdPtr = (Command *)Tcl_CreateObjCommand(interp, cmdName, 
		clockCmdPtr->objCmdProc, clientData,
		clockCmdPtr->clientData ? NULL : ClockDeleteCmdProc);
	cmdPtr->compileProc = clockCmdPtr->compileProc ? 
		clockCmdPtr->compileProc : TclCompileBasicMin0ArgCmd;
    }
}

/*
 *----------------------------------------------------------------------
 *
 * ClockConfigureClear --
 *
 *	Clean up cached resp. run-time storages used in clock commands.
 *
 *	Shared usage for clean-up (ClockDeleteCmdProc) and "configure -clear".
 *
 * Results:
 *	None.
 *
 *----------------------------------------------------------------------
 */

static void
ClockConfigureClear(
    ClockClientData *data)
{
    ClockFrmScnClearCaches();

    data->LastTZEpoch = 0;
    Tcl_UnsetObjRef(data->SystemTimeZone);
    Tcl_UnsetObjRef(data->SystemSetupTZData);
    Tcl_UnsetObjRef(data->GMTSetupTimeZone);
    Tcl_UnsetObjRef(data->GMTSetupTZData);
    Tcl_UnsetObjRef(data->AnySetupTimeZone);
    Tcl_UnsetObjRef(data->AnySetupTZData);
    Tcl_UnsetObjRef(data->LastUnnormSetupTimeZone);
    Tcl_UnsetObjRef(data->LastSetupTimeZone);
    Tcl_UnsetObjRef(data->LastSetupTZData);

    Tcl_UnsetObjRef(data->CurrentLocale);
    Tcl_UnsetObjRef(data->CurrentLocaleDict);
    Tcl_UnsetObjRef(data->LastUnnormUsedLocale);
    Tcl_UnsetObjRef(data->LastUsedLocale);
    Tcl_UnsetObjRef(data->LastUsedLocaleDict);

    Tcl_UnsetObjRef(data->lastBase.timezoneObj);
    Tcl_UnsetObjRef(data->UTC2Local.timezoneObj);
    Tcl_UnsetObjRef(data->UTC2Local.tzName);
    Tcl_UnsetObjRef(data->Local2UTC.timezoneObj);
}

/*
 *----------------------------------------------------------------------
 *
 * ClockDeleteCmdProc --
 *
 *	Remove a reference to the clock client data, and clean up memory
 *	when it's all gone.
 *
 * Results:
 *	None.
 *
 *----------------------------------------------------------------------
 */
static void
ClockDeleteCmdProc(
    ClientData clientData)	/* Opaque pointer to the client data */
{
    ClockClientData *data = clientData;
    int i;

    if (data->refCount-- <= 1) {
	for (i = 0; i < LIT__END; ++i) {
	    Tcl_DecrRefCount(data->literals[i]);
	}
	if (data->mcLiterals != NULL) {
	    for (i = 0; i < MCLIT__END; ++i) {
		Tcl_DecrRefCount(data->mcLiterals[i]);
	    }
	    data->mcLiterals = NULL;
	}
	if (data->mcLitIdxs != NULL) {
	    for (i = 0; i < MCLIT__END; ++i) {
		Tcl_DecrRefCount(data->mcLitIdxs[i]);
	    }
	    data->mcLitIdxs = NULL;
	}

	ClockConfigureClear(data);

	ckfree(data->literals);
	ckfree(data);
    }
}

/*
 *----------------------------------------------------------------------
 *
 * NormTimezoneObj --
 *
 *	Normalizes the timezone object (used for caching puposes).
 *
 *	If already cached time zone could be found, returns this
 *	object (last setup or last used, system (current) or gmt).
 *
 * Results:
 *	Normalized tcl object pointer.
 *
 *----------------------------------------------------------------------
 */

static inline Tcl_Obj *
NormTimezoneObj(
    ClockClientData *dataPtr,  /* Client data containing literal pool */
    Tcl_Obj *timezoneObj)
{
    const char *tz;
    if ( timezoneObj == dataPtr->LastUnnormSetupTimeZone
      && dataPtr->LastSetupTimeZone != NULL 
    ) {
	return dataPtr->LastSetupTimeZone;
    }
    if ( timezoneObj == dataPtr->LastSetupTimeZone
      || timezoneObj == dataPtr->literals[LIT_GMT]
      || timezoneObj == dataPtr->SystemTimeZone
      || timezoneObj == dataPtr->AnySetupTimeZone
    ) {
	return timezoneObj;
    }

    tz = TclGetString(timezoneObj);
    if (dataPtr->AnySetupTimeZone != NULL &&
	(timezoneObj == dataPtr->AnySetupTimeZone
	   || strcmp(tz, TclGetString(dataPtr->AnySetupTimeZone)) == 0
	)
    ) {
	timezoneObj = dataPtr->AnySetupTimeZone;
    }
    else
    if (dataPtr->SystemTimeZone != NULL &&
	(timezoneObj == dataPtr->SystemTimeZone
	   || strcmp(tz, TclGetString(dataPtr->SystemTimeZone)) == 0
	)
    ) {
	timezoneObj = dataPtr->SystemTimeZone;
    }
    else
    if (
	strcmp(tz, Literals[LIT_GMT]) == 0
    ) {
	timezoneObj = dataPtr->literals[LIT_GMT];
    }
    return timezoneObj;
}

/*
 *----------------------------------------------------------------------
 *
 * ClockGetSystemLocale --
 *
 *	Returns system locale.
 *
 *	Executes ::tcl::clock::GetSystemLocale in given interpreter.
 *
 * Results:
 *	Returns system locale tcl object.
 *
 *----------------------------------------------------------------------
 */

static inline Tcl_Obj *
ClockGetSystemLocale(
    ClockClientData *dataPtr,	/* Opaque pointer to literal pool, etc. */
    Tcl_Interp *interp)		/* Tcl interpreter */
{
    if (Tcl_EvalObjv(interp, 1, &dataPtr->literals[LIT_GETSYSTEMLOCALE], 0) != TCL_OK) {
	return NULL;
    }

    return Tcl_GetObjResult(interp);
}
/*
 *----------------------------------------------------------------------
 *
 * ClockGetCurrentLocale --
 *
 *	Returns current locale.
 *
 *	Executes ::tcl::clock::mclocale in given interpreter.
 *
 * Results:
 *	Returns current locale tcl object.
 *
 *----------------------------------------------------------------------
 */

static inline Tcl_Obj *
ClockGetCurrentLocale(
    ClockClientData *dataPtr,	/* Client data containing literal pool */
    Tcl_Interp *interp)		/* Tcl interpreter */
{   
    if (Tcl_EvalObjv(interp, 1, &dataPtr->literals[LIT_GETCURRENTLOCALE], 0) != TCL_OK) {
	return NULL;
    }

    Tcl_SetObjRef(dataPtr->CurrentLocale, Tcl_GetObjResult(interp));
    Tcl_UnsetObjRef(dataPtr->CurrentLocaleDict);

    return dataPtr->CurrentLocale;
}

/*
 *----------------------------------------------------------------------
 *
 * NormLocaleObj --
 *
 *	Normalizes the locale object (used for caching puposes).
 *
 *	If already cached locale could be found, returns this
 *	object (current, system (OS) or last used locales).
 *
 * Results:
 *	Normalized tcl object pointer.
 *
 *----------------------------------------------------------------------
 */

static Tcl_Obj *
NormLocaleObj(
    ClockClientData *dataPtr,	/* Client data containing literal pool */
    Tcl_Interp *interp,		/* Tcl interpreter */
    Tcl_Obj    *localeObj,
    Tcl_Obj   **mcDictObj)
{
    const char *loc;
    if ( localeObj == NULL || localeObj == dataPtr->CurrentLocale
      || localeObj == dataPtr->literals[LIT_C] 
      || localeObj == dataPtr->literals[LIT_CURRENT]
    ) {
	if (dataPtr->CurrentLocale == NULL) {
	    ClockGetCurrentLocale(dataPtr, interp);
	}
	*mcDictObj = dataPtr->CurrentLocaleDict;
	return dataPtr->CurrentLocale;
    }
    if ( localeObj == dataPtr->LastUsedLocale
      || localeObj == dataPtr->LastUnnormUsedLocale
    ) {
	*mcDictObj = dataPtr->LastUsedLocaleDict;
	return dataPtr->LastUsedLocale;
    }

    loc = TclGetString(localeObj);
    if ( dataPtr->CurrentLocale != NULL
      && ( localeObj == dataPtr->CurrentLocale
       || (localeObj->length == dataPtr->CurrentLocale->length
	  && strcmp(loc, TclGetString(dataPtr->CurrentLocale)) == 0
	)
      )
    ) {
	*mcDictObj = dataPtr->CurrentLocaleDict;
	localeObj = dataPtr->CurrentLocale;
    }
    else
    if ( dataPtr->LastUsedLocale != NULL
      && ( localeObj == dataPtr->LastUsedLocale
       || (localeObj->length == dataPtr->LastUsedLocale->length
	  && strcmp(loc, TclGetString(dataPtr->LastUsedLocale)) == 0
	)
      )
    ) {
	*mcDictObj = dataPtr->LastUsedLocaleDict;
	Tcl_SetObjRef(dataPtr->LastUnnormUsedLocale, localeObj);
	localeObj = dataPtr->LastUsedLocale;
    }
    else
    if (
	 (localeObj->length == 1 /* C */
	   && strncasecmp(loc, Literals[LIT_C], localeObj->length) == 0)
      || (localeObj->length == 7 /* current */
	   && strncasecmp(loc, Literals[LIT_CURRENT], localeObj->length) == 0)
    ) {
	if (dataPtr->CurrentLocale == NULL) {
	    ClockGetCurrentLocale(dataPtr, interp);
	}
	*mcDictObj = dataPtr->CurrentLocaleDict;
	localeObj = dataPtr->CurrentLocale;
    } 
    else 
    if (
	 (localeObj->length == 6 /* system */
	   && strncasecmp(loc, Literals[LIT_SYSTEM], localeObj->length) == 0)
    ) {
	Tcl_SetObjRef(dataPtr->LastUnnormUsedLocale, localeObj);
	localeObj = ClockGetSystemLocale(dataPtr, interp);
	Tcl_SetObjRef(dataPtr->LastUsedLocale, localeObj);
	*mcDictObj = NULL;
    } 
    else 
    {
	*mcDictObj = NULL;
    }
    return localeObj;
}

/*
 *----------------------------------------------------------------------
 *
 * ClockMCDict --
 *
 *	Retrieves a localized storage dictionary object for the given 
 *	locale object.
 *
 *	This corresponds with call `::tcl::clock::mcget locale`.
 *	Cached representation stored in options (for further access).
 *
 * Results:
 *	Tcl-object contains smart reference to msgcat dictionary.
 *
 *----------------------------------------------------------------------
 */

MODULE_SCOPE Tcl_Obj *
ClockMCDict(ClockFmtScnCmdArgs *opts)
{
    ClockClientData *dataPtr = opts->clientData;

    /* if dict not yet retrieved */
    if (opts->mcDictObj == NULL) {

	/* if locale was not yet used */
	if ( !(opts->flags & CLF_LOCALE_USED) ) {
	    
	    opts->localeObj = NormLocaleObj(opts->clientData, opts->interp,
		opts->localeObj, &opts->mcDictObj);
	    
	    if (opts->localeObj == NULL) {
		Tcl_SetResult(opts->interp,
		    "locale not specified and no default locale set", TCL_STATIC);
		Tcl_SetErrorCode(opts->interp, "CLOCK", "badOption", NULL);
		return NULL;
	    }
	    opts->flags |= CLF_LOCALE_USED;

	    /* check locale literals already available (on demand creation) */
	    if (dataPtr->mcLiterals == NULL) {
		int i;
		dataPtr->mcLiterals = ckalloc(MCLIT__END * sizeof(Tcl_Obj*));
		for (i = 0; i < MCLIT__END; ++i) {
		    Tcl_InitObjRef(dataPtr->mcLiterals[i], 
			Tcl_NewStringObj(MsgCtLiterals[i], -1));
		}
	    }
	}

	if (opts->mcDictObj == NULL) {
	    Tcl_Obj *callargs[2];
	    /* get msgcat dictionary - ::tcl::clock::mcget locale */
	    callargs[0] = dataPtr->literals[LIT_MCGET];
	    callargs[1] = opts->localeObj;

	    if (Tcl_EvalObjv(opts->interp, 2, callargs, 0) != TCL_OK) {
		return NULL;
	    }

	    opts->mcDictObj = Tcl_GetObjResult(opts->interp);
	    /* be sure that object reference not increases (dict changeable) */
	    if (opts->mcDictObj->refCount > 0) {
		/* smart reference (shared dict as object with no ref-counter) */
		opts->mcDictObj = Tcl_DictObjSmartRef(opts->interp, opts->mcDictObj);
	    }
	    if ( opts->localeObj == dataPtr->CurrentLocale ) {
		Tcl_SetObjRef(dataPtr->CurrentLocaleDict, opts->mcDictObj);
	    } else if ( opts->localeObj == dataPtr->LastUsedLocale ) {
		Tcl_SetObjRef(dataPtr->LastUsedLocaleDict, opts->mcDictObj);
	    } else {
		Tcl_SetObjRef(dataPtr->LastUsedLocale, opts->localeObj);
		Tcl_UnsetObjRef(dataPtr->LastUnnormUsedLocale);
		Tcl_SetObjRef(dataPtr->LastUsedLocaleDict, opts->mcDictObj);
	    }
	    Tcl_ResetResult(opts->interp);
	}
    }

    return opts->mcDictObj;
}

/*
 *----------------------------------------------------------------------
 *
 * ClockMCGet --
 *
 *	Retrieves a msgcat value for the given literal integer mcKey
 *	from localized storage (corresponding given locale object)
 *	by mcLiterals[mcKey] (e. g. MONTHS_FULL).
 *
 * Results:
 *	Tcl-object contains localized value.
 *
 *----------------------------------------------------------------------
 */

MODULE_SCOPE Tcl_Obj *
ClockMCGet(
    ClockFmtScnCmdArgs *opts, 
    int mcKey)
{
    ClockClientData *dataPtr = opts->clientData;

    Tcl_Obj *valObj = NULL;

    if (opts->mcDictObj == NULL) {
	ClockMCDict(opts);
	if (opts->mcDictObj == NULL)
	    return NULL;
    }

    Tcl_DictObjGet(opts->interp, opts->mcDictObj, 
	dataPtr->mcLiterals[mcKey], &valObj);

    return valObj; /* or NULL in obscure case if Tcl_DictObjGet failed */
}

/*
 *----------------------------------------------------------------------
 *
 * ClockMCGetIdx --
 *
 *	Retrieves an indexed msgcat value for the given literal integer mcKey
 *	from localized storage (corresponding given locale object)
 *	by mcLitIdxs[mcKey] (e. g. _IDX_MONTHS_FULL).
 *
 * Results:
 *	Tcl-object contains localized indexed value.
 *
 *----------------------------------------------------------------------
 */

MODULE_SCOPE Tcl_Obj *
ClockMCGetIdx(
    ClockFmtScnCmdArgs *opts, 
    int mcKey)
{
    ClockClientData *dataPtr = opts->clientData;

    Tcl_Obj *valObj = NULL;

    if (opts->mcDictObj == NULL) {
	ClockMCDict(opts);
	if (opts->mcDictObj == NULL)
	    return NULL;
    }

    /* try to get indices object */
    if (dataPtr->mcLitIdxs == NULL) {
	return NULL;
    }
    
    if (Tcl_DictObjGet(NULL, opts->mcDictObj, 
	dataPtr->mcLitIdxs[mcKey], &valObj) != TCL_OK
    ) {
	return NULL;
    }

    return valObj;
}

/*
 *----------------------------------------------------------------------
 *
 * ClockMCSetIdx --
 *
 *	Sets an indexed msgcat value for the given literal integer mcKey
 *	in localized storage (corresponding given locale object)
 *	by mcLitIdxs[mcKey] (e. g. _IDX_MONTHS_FULL).
 *
 * Results:
 *	Returns a standard Tcl result.
 *
 *----------------------------------------------------------------------
 */

MODULE_SCOPE int
ClockMCSetIdx(
    ClockFmtScnCmdArgs *opts, 
    int mcKey, Tcl_Obj *valObj)
{
    ClockClientData *dataPtr = opts->clientData;

    if (opts->mcDictObj == NULL) {
	ClockMCDict(opts);
	if (opts->mcDictObj == NULL)
	    return TCL_ERROR;
    }

    /* if literal storage for indices not yet created */
    if (dataPtr->mcLitIdxs == NULL) {
	int i;
	dataPtr->mcLitIdxs = ckalloc(MCLIT__END * sizeof(Tcl_Obj*));
	for (i = 0; i < MCLIT__END; ++i) {
	    Tcl_InitObjRef(dataPtr->mcLitIdxs[i], 
		Tcl_NewStringObj(MsgCtLitIdxs[i], -1));
	}
    }

    return Tcl_DictObjPut(opts->interp, opts->mcDictObj, 
	    dataPtr->mcLitIdxs[mcKey], valObj);
}

/*
 *----------------------------------------------------------------------
 *
 * ClockConfigureObjCmd --
 *
 *	This function is invoked to process the Tcl "clock configure" command.
 *
 * Usage:
 *	::tcl::clock::configure ?-option ?value??
 *
 * Results:
 *	Returns a standard Tcl result.
 *
 * Side effects:
 *	None.
 *
 *----------------------------------------------------------------------
 */

static int
ClockConfigureObjCmd(
    ClientData clientData,  /* Client data containing literal pool */
    Tcl_Interp *interp,	    /* Tcl interpreter */
    int objc,		    /* Parameter count */
    Tcl_Obj *const objv[])  /* Parameter vector */
{
    ClockClientData *dataPtr = clientData;
    
    static const char *const options[] = {
	"-system-tz",	  "-setup-tz",	  "-default-locale",
	"-clear",
	"-year-century",  "-century-switch",
	NULL
    };
    enum optionInd {
	CLOCK_SYSTEM_TZ,  CLOCK_SETUP_TZ, CLOCK_CURRENT_LOCALE,
	CLOCK_CLEAR_CACHE,
	CLOCK_YEAR_CENTURY, CLOCK_CENTURY_SWITCH,
	CLOCK_SETUP_GMT, CLOCK_SETUP_NOP
    };
    int optionIndex;		/* Index of an option. */
    int i;

    for (i = 1; i < objc; i++) {
	if (Tcl_GetIndexFromObj(interp, objv[i++], options, 
	    "option", 0, &optionIndex) != TCL_OK) {
	    Tcl_SetErrorCode(interp, "CLOCK", "badOption",
		    Tcl_GetString(objv[i-1]), NULL);
	    return TCL_ERROR;
	}
	switch (optionIndex) {
	case CLOCK_SYSTEM_TZ:
	if (1) {
	    /* validate current tz-epoch */
	    unsigned long lastTZEpoch = TzsetGetEpoch();
	    if (i < objc) {
		if (dataPtr->SystemTimeZone != objv[i]) {
		    Tcl_SetObjRef(dataPtr->SystemTimeZone, objv[i]);
		    Tcl_UnsetObjRef(dataPtr->SystemSetupTZData);
		}
		dataPtr->LastTZEpoch = lastTZEpoch;
	    } 
	    if (i+1 >= objc && dataPtr->SystemTimeZone != NULL 
			 && dataPtr->LastTZEpoch == lastTZEpoch) {
		Tcl_SetObjResult(interp, dataPtr->SystemTimeZone);
	    }
	}
	break;
	case CLOCK_SETUP_TZ:
	    if (i < objc) {
		/* differentiate GMT and system zones, because used often */
		Tcl_Obj *timezoneObj = NormTimezoneObj(dataPtr, objv[i]);
		Tcl_SetObjRef(dataPtr->LastUnnormSetupTimeZone, objv[i]);
		if (dataPtr->LastSetupTimeZone != timezoneObj) {
		    Tcl_SetObjRef(dataPtr->LastSetupTimeZone, timezoneObj);
		    Tcl_UnsetObjRef(dataPtr->LastSetupTZData);
		}
		if (timezoneObj == dataPtr->literals[LIT_GMT]) {
		    optionIndex = CLOCK_SETUP_GMT;
		} else if (timezoneObj == dataPtr->SystemTimeZone) {
		    optionIndex = CLOCK_SETUP_NOP;
		}
		switch (optionIndex) {
		case CLOCK_SETUP_GMT:
		    if (i < objc) {
			if (dataPtr->GMTSetupTimeZone != timezoneObj) {
			    Tcl_SetObjRef(dataPtr->GMTSetupTimeZone, timezoneObj);
			    Tcl_UnsetObjRef(dataPtr->GMTSetupTZData);
			}
		    }
		break;
		case CLOCK_SETUP_TZ:
		    if (i < objc) {
			if (dataPtr->AnySetupTimeZone != timezoneObj) {
			    Tcl_SetObjRef(dataPtr->AnySetupTimeZone, timezoneObj);
			    Tcl_UnsetObjRef(dataPtr->AnySetupTZData);
			}
		    } 
		break;
		}
	    }
	    if (i+1 >= objc && dataPtr->LastSetupTimeZone != NULL) {
		Tcl_SetObjResult(interp, dataPtr->LastSetupTimeZone);
	    }
	break;
	case CLOCK_CURRENT_LOCALE:
	    if (i < objc) {
		if (dataPtr->CurrentLocale != objv[i]) {
		    Tcl_SetObjRef(dataPtr->CurrentLocale, objv[i]);
		    Tcl_UnsetObjRef(dataPtr->CurrentLocaleDict);
		}
	    }
	    if (i+1 >= objc && dataPtr->CurrentLocale != NULL) {
		Tcl_SetObjResult(interp, dataPtr->CurrentLocale);
	    }
	break;
	case CLOCK_YEAR_CENTURY:
	    if (i < objc) {
		int year;
		if (TclGetIntFromObj(interp, objv[i], &year) != TCL_OK) {
		    return TCL_ERROR;
		}
		dataPtr->currentYearCentury = year;
		if (i+1 >= objc) {
		    Tcl_SetObjResult(interp, objv[i]);
		}
		continue;
	    }
	    if (i+1 >= objc) {
		Tcl_SetObjResult(interp, 
		    Tcl_NewIntObj(dataPtr->currentYearCentury));
	    }
	break;
	case CLOCK_CENTURY_SWITCH:
	    if (i < objc) {
		int year;
		if (TclGetIntFromObj(interp, objv[i], &year) != TCL_OK) {
		    return TCL_ERROR;
		}
		dataPtr->yearOfCenturySwitch = year;
		Tcl_SetObjResult(interp, objv[i]);
		continue;
	    }
	    if (i+1 >= objc) {
		Tcl_SetObjResult(interp, 
		    Tcl_NewIntObj(dataPtr->yearOfCenturySwitch));
	    }
	break;
	case CLOCK_CLEAR_CACHE:
	    ClockConfigureClear(dataPtr);
	break;
	}
    }

    return TCL_OK;
}

/*
 *----------------------------------------------------------------------
 *
 * ClockGetTZData --
 *
 *	Retrieves tzdata table for given normalized timezone.
 *
 * Results:
 *	Returns a tcl object with tzdata.
 *
 * Side effects:
 *	The tzdata can be cached in ClockClientData structure.
 *
 *----------------------------------------------------------------------
 */

static inline Tcl_Obj *
ClockGetTZData(
    ClientData clientData,	/* Opaque pointer to literal pool, etc. */
    Tcl_Interp *interp,		/* Tcl interpreter */
    Tcl_Obj *timezoneObj)	/* Name of the timezone */
{
    ClockClientData *dataPtr = clientData;
    Tcl_Obj **literals = dataPtr->literals;
    Tcl_Obj *ret, **out = NULL;

    /* if cached (if already setup this one) */
    if ( dataPtr->LastSetupTZData != NULL
      && ( timezoneObj == dataPtr->LastSetupTimeZone
	|| timezoneObj == dataPtr->LastUnnormSetupTimeZone
      )
    ) {
	return dataPtr->LastSetupTZData;
    }

    /* differentiate GMT and system zones, because used often */
    /* simple caching, because almost used the tz-data of last timezone
     */
    if (timezoneObj == dataPtr->SystemTimeZone) {
	if (dataPtr->SystemSetupTZData != NULL) {
	    return dataPtr->SystemSetupTZData;
	}
	out = &dataPtr->SystemSetupTZData;
    }
    else 
    if (timezoneObj == dataPtr->GMTSetupTimeZone) {
	if (dataPtr->GMTSetupTZData != NULL) {
	    return dataPtr->GMTSetupTZData;
	}
	out = &dataPtr->GMTSetupTZData;
    }
    else
    if (timezoneObj == dataPtr->AnySetupTimeZone) {
	if (dataPtr->AnySetupTZData != NULL) {
	    return dataPtr->AnySetupTZData;
	}
	out = &dataPtr->AnySetupTZData;
    }

    ret = Tcl_ObjGetVar2(interp, literals[LIT_TZDATA],
	timezoneObj, TCL_LEAVE_ERR_MSG);

    /* cache using corresponding slot and as last used */
    if (out != NULL) {
	Tcl_SetObjRef(*out, ret);
    }
    Tcl_SetObjRef(dataPtr->LastSetupTZData, ret);
    if (dataPtr->LastSetupTimeZone != timezoneObj) {
	Tcl_SetObjRef(dataPtr->LastSetupTimeZone, timezoneObj);
	Tcl_UnsetObjRef(dataPtr->LastUnnormSetupTimeZone);
    }
    return ret;
}

/*
 *----------------------------------------------------------------------
 *
 * ClockGetSystemTimeZone --
 *
 *	Returns system (current) timezone.
 *
 *	If system zone not yet cached, it executes ::tcl::clock::GetSystemTimeZone
 *	in given interpreter and caches its result.
 *
 * Results:
 *	Returns normalized timezone object.
 *
 *----------------------------------------------------------------------
 */

static Tcl_Obj *
ClockGetSystemTimeZone(
    ClientData clientData,	/* Opaque pointer to literal pool, etc. */
    Tcl_Interp *interp)		/* Tcl interpreter */
{
    ClockClientData *dataPtr = clientData;
    Tcl_Obj **literals;

    /* if known (cached and same epoch) - return now */
    if (dataPtr->SystemTimeZone != NULL 
	  && dataPtr->LastTZEpoch == TzsetGetEpoch()) {
	return dataPtr->SystemTimeZone;
    }

    Tcl_UnsetObjRef(dataPtr->SystemTimeZone);
    Tcl_UnsetObjRef(dataPtr->SystemSetupTZData);

    literals = dataPtr->literals;

    if (Tcl_EvalObjv(interp, 1, &literals[LIT_GETSYSTEMTIMEZONE], 0) != TCL_OK) {
	return NULL;
    }
    if (dataPtr->SystemTimeZone == NULL) {
	Tcl_SetObjRef(dataPtr->SystemTimeZone, Tcl_GetObjResult(interp));
    }
    return dataPtr->SystemTimeZone;
}

/*
 *----------------------------------------------------------------------
 *
 * ClockSetupTimeZone --
 *
 *	Sets up the timezone. Loads tzdata, etc.
 *
 * Results:
 *	Returns normalized timezone object.
 *
 *----------------------------------------------------------------------
 */

MODULE_SCOPE Tcl_Obj *
ClockSetupTimeZone(
    ClientData clientData,	/* Opaque pointer to literal pool, etc. */
    Tcl_Interp *interp,		/* Tcl interpreter */
    Tcl_Obj *timezoneObj)
{
    ClockClientData *dataPtr = clientData;
    Tcl_Obj **literals = dataPtr->literals;
    Tcl_Obj *callargs[2];

    /* if cached (if already setup this one) */
    if ( dataPtr->LastSetupTimeZone != NULL
      && ( timezoneObj == dataPtr->LastSetupTimeZone
	|| timezoneObj == dataPtr->LastUnnormSetupTimeZone
      )
    ) {
	return dataPtr->LastSetupTimeZone;
    }

    /* differentiate GMT and system zones, because used often and already set */
    timezoneObj = NormTimezoneObj(dataPtr, timezoneObj);
    if (   timezoneObj == dataPtr->GMTSetupTimeZone
	|| timezoneObj == dataPtr->SystemTimeZone
	|| timezoneObj == dataPtr->AnySetupTimeZone
    ) {
	return timezoneObj;
    }

    callargs[0] = literals[LIT_SETUPTIMEZONE];
    callargs[1] = timezoneObj;

    if (Tcl_EvalObjv(interp, 2, callargs, 0) == TCL_OK) {
	return dataPtr->LastSetupTimeZone;
    }
    return NULL;
}

/*
 *----------------------------------------------------------------------
 *
 * ClockFormatNumericTimeZone --
 *
 *	Formats a time zone as +hhmmss
 *
 * Parameters:
 *	z - Time zone in seconds east of Greenwich
 *
 * Results:
 *	Returns the time zone object (formatted in a numeric form)
 *
 * Side effects:
 *	None.
 *
 *----------------------------------------------------------------------
 */

Tcl_Obj * 
ClockFormatNumericTimeZone(int z) {
    char sign = '+';
    int h, m;
    if ( z < 0 ) {
	z = -z;
	sign = '-';
    }
    h = z / 3600;
    z %= 3600;
    m = z / 60;
    z %= 60;
    if (z != 0) {
	return Tcl_ObjPrintf("%c%02d%02d%02d", sign, h, m, z);
    }
    return Tcl_ObjPrintf("%c%02d%02d", sign, h, m);
}

/*
 *----------------------------------------------------------------------
 *
 * ClockConvertlocaltoutcObjCmd --
 *
 *	Tcl command that converts a UTC time to a local time by whatever means
 *	is available.
 *
 * Usage:
 *	::tcl::clock::ConvertUTCToLocal dictionary timezone changeover
 *
 * Parameters:
 *	dict - Dictionary containing a 'localSeconds' entry.
 *	timezone - Time zone
 *	changeover - Julian Day of the adoption of the Gregorian calendar.
 *
 * Results:
 *	Returns a standard Tcl result.
 *
 * Side effects:
 *	On success, sets the interpreter result to the given dictionary
 *	augmented with a 'seconds' field giving the UTC time. On failure,
 *	leaves an error message in the interpreter result.
 *
 *----------------------------------------------------------------------
 */

static int
ClockConvertlocaltoutcObjCmd(
    ClientData clientData,	/* Client data */
    Tcl_Interp *interp,		/* Tcl interpreter */
    int objc,			/* Parameter count */
    Tcl_Obj *const *objv)	/* Parameter vector */
{
    ClockClientData *data = clientData;
    Tcl_Obj *const *literals = data->literals;
    Tcl_Obj *secondsObj;
    Tcl_Obj *dict;
    int changeover;
    TclDateFields fields;
    int created = 0;
    int status;

    fields.tzName = NULL;
    /*
     * Check params and convert time.
     */

    if (objc != 4) {
	Tcl_WrongNumArgs(interp, 1, objv, "dict timezone changeover");
	return TCL_ERROR;
    }
    dict = objv[1];
    if (Tcl_DictObjGet(interp, dict, literals[LIT_LOCALSECONDS],
	    &secondsObj)!= TCL_OK) {
	return TCL_ERROR;
    }
    if (secondsObj == NULL) {
	Tcl_SetObjResult(interp, Tcl_NewStringObj("key \"localseconds\" not "
		"found in dictionary", -1));
	return TCL_ERROR;
    }
    if ((TclGetWideIntFromObj(interp, secondsObj,
	    &fields.localSeconds) != TCL_OK)
	|| (TclGetIntFromObj(interp, objv[3], &changeover) != TCL_OK)
	|| ConvertLocalToUTC(clientData, interp, &fields, objv[2], changeover)) {
	return TCL_ERROR;
    }

    /*
     * Copy-on-write; set the 'seconds' field in the dictionary and place the
     * modified dictionary in the interpreter result.
     */

    if (Tcl_IsShared(dict)) {
	dict = Tcl_DuplicateObj(dict);
	created = 1;
	Tcl_IncrRefCount(dict);
    }
    status = Tcl_DictObjPut(interp, dict, literals[LIT_SECONDS],
	    Tcl_NewWideIntObj(fields.seconds));
    if (status == TCL_OK) {
	Tcl_SetObjResult(interp, dict);
    }
    if (created) {
	Tcl_DecrRefCount(dict);
    }
    return status;
}

/*
 *----------------------------------------------------------------------
 *
 * ClockGetdatefieldsObjCmd --
 *
 *	Tcl command that determines the values that [clock format] will use in
 *	formatting a date, and populates a dictionary with them.
 *
 * Usage:
 *	::tcl::clock::GetDateFields seconds timezone changeover
 *
 * Parameters:
 *	seconds - Time expressed in seconds from the Posix epoch.
 *	timezone - Time zone in which time is to be expressed.
 *	changeover - Julian Day Number at which the current locale adopted
 *		     the Gregorian calendar
 *
 * Results:
 *	Returns a dictonary populated with the fields:
 *		seconds - Seconds from the Posix epoch
 *		localSeconds - Nominal seconds from the Posix epoch in the
 *			       local time zone.
 *		tzOffset - Time zone offset in seconds east of Greenwich
 *		tzName - Time zone name
 *		julianDay - Julian Day Number in the local time zone
 *
 *----------------------------------------------------------------------
 */

int
ClockGetdatefieldsObjCmd(
    ClientData clientData,	/* Opaque pointer to literal pool, etc. */
    Tcl_Interp *interp,		/* Tcl interpreter */
    int objc,			/* Parameter count */
    Tcl_Obj *const *objv)	/* Parameter vector */
{
    TclDateFields fields;
    Tcl_Obj *dict;
    ClockClientData *data = clientData;
    Tcl_Obj *const *literals = data->literals;
    int changeover;

    fields.tzName = NULL;

    /*
     * Check params.
     */

    if (objc != 4) {
	Tcl_WrongNumArgs(interp, 1, objv, "seconds timezone changeover");
	return TCL_ERROR;
    }
    if (TclGetWideIntFromObj(interp, objv[1], &fields.seconds) != TCL_OK
	    || TclGetIntFromObj(interp, objv[3], &changeover) != TCL_OK) {
	return TCL_ERROR;
    }

    /*
     * fields.seconds could be an unsigned number that overflowed. Make sure
     * that it isn't.
     */

    if (objv[1]->typePtr == &tclBignumType) {
	Tcl_SetObjResult(interp, literals[LIT_INTEGER_VALUE_TOO_LARGE]);
	return TCL_ERROR;
    }

    /* Extract fields */

    if (ClockGetDateFields(clientData, interp, &fields, objv[2], 
	  changeover) != TCL_OK) {
	return TCL_ERROR;
    }

    /* Make dict of fields */

    dict = Tcl_NewDictObj();
    Tcl_DictObjPut(NULL, dict, literals[LIT_LOCALSECONDS],
	    Tcl_NewWideIntObj(fields.localSeconds));
    Tcl_DictObjPut(NULL, dict, literals[LIT_SECONDS],
	    Tcl_NewWideIntObj(fields.seconds));
    Tcl_DictObjPut(NULL, dict, literals[LIT_TZNAME], fields.tzName);
    Tcl_DecrRefCount(fields.tzName);
    Tcl_DictObjPut(NULL, dict, literals[LIT_TZOFFSET],
	    Tcl_NewIntObj(fields.tzOffset));
    Tcl_DictObjPut(NULL, dict, literals[LIT_JULIANDAY],
	    Tcl_NewIntObj(fields.julianDay));
    Tcl_DictObjPut(NULL, dict, literals[LIT_GREGORIAN],
	    Tcl_NewIntObj(fields.gregorian));
    Tcl_DictObjPut(NULL, dict, literals[LIT_ERA],
	    literals[fields.era ? LIT_BCE : LIT_CE]);
    Tcl_DictObjPut(NULL, dict, literals[LIT_YEAR],
	    Tcl_NewIntObj(fields.year));
    Tcl_DictObjPut(NULL, dict, literals[LIT_DAYOFYEAR],
	    Tcl_NewIntObj(fields.dayOfYear));
    Tcl_DictObjPut(NULL, dict, literals[LIT_MONTH],
	    Tcl_NewIntObj(fields.month));
    Tcl_DictObjPut(NULL, dict, literals[LIT_DAYOFMONTH],
	    Tcl_NewIntObj(fields.dayOfMonth));
    Tcl_DictObjPut(NULL, dict, literals[LIT_ISO8601YEAR],
	    Tcl_NewIntObj(fields.iso8601Year));
    Tcl_DictObjPut(NULL, dict, literals[LIT_ISO8601WEEK],
	    Tcl_NewIntObj(fields.iso8601Week));
    Tcl_DictObjPut(NULL, dict, literals[LIT_DAYOFWEEK],
	    Tcl_NewIntObj(fields.dayOfWeek));
    Tcl_SetObjResult(interp, dict);

    return TCL_OK;
}

/*
 *----------------------------------------------------------------------
 *
 * ClockGetDateFields --
 *
 *	Converts given UTC time (seconds in a TclDateFields structure) 
 *	to local time and determines the values that clock routines will 
 *	use in scanning or formatting a date.
 *
 * Results:
 *	Date-time values are stored in structure "fields".
 *	Returns a standard Tcl result.
 *
 *----------------------------------------------------------------------
 */

int
ClockGetDateFields(
    ClientData clientData,	/* Client data of the interpreter */
    Tcl_Interp *interp,		/* Tcl interpreter */
    TclDateFields *fields,	/* Pointer to result fields, where
				 * fields->seconds contains date to extract */
    Tcl_Obj *timezoneObj,	/* Time zone object or NULL for gmt */
    int changeover)		/* Julian Day Number */
{
    /*
     * Convert UTC time to local.
     */

    if (ConvertUTCToLocal(clientData, interp, fields, timezoneObj,
	    changeover) != TCL_OK) {
	return TCL_ERROR;
    }

    /*
     * Extract Julian day.
     */

    fields->julianDay = (int) ((fields->localSeconds + JULIAN_SEC_POSIX_EPOCH)
	    / SECONDS_PER_DAY);

    /*
     * Convert to Julian or Gregorian calendar.
     */

    GetGregorianEraYearDay(fields, changeover);
    GetMonthDay(fields);
    GetYearWeekDay(fields, changeover);

    return TCL_OK;
}

/*
 *----------------------------------------------------------------------
 *
 * ClockGetjuliandayfromerayearmonthdayObjCmd --
 *
 *	Tcl command that converts a time from era-year-month-day to a Julian
 *	Day Number.
 *
 * Parameters:
 *	dict - Dictionary that contains 'era', 'year', 'month' and
 *	       'dayOfMonth' keys.
 *	changeover - Julian Day of changeover to the Gregorian calendar
 *
 * Results:
 *	Result is either TCL_OK, with the interpreter result being the
 *	dictionary augmented with a 'julianDay' key, or TCL_ERROR,
 *	with the result being an error message.
 *
 *----------------------------------------------------------------------
 */

static int
FetchEraField(
    Tcl_Interp *interp,
    Tcl_Obj *dict,
    Tcl_Obj *key,
    int *storePtr)
{
    Tcl_Obj *value = NULL;

    if (Tcl_DictObjGet(interp, dict, key, &value) != TCL_OK) {
	return TCL_ERROR;
    }
    if (value == NULL) {
	Tcl_SetObjResult(interp, Tcl_NewStringObj(
		"expected key(s) not found in dictionary", -1));
	return TCL_ERROR;
    }
    return Tcl_GetIndexFromObj(interp, value, eras, "era", TCL_EXACT, storePtr);
}

static int
FetchIntField(
    Tcl_Interp *interp,
    Tcl_Obj *dict,
    Tcl_Obj *key,
    int *storePtr)
{
    Tcl_Obj *value = NULL;

    if (Tcl_DictObjGet(interp, dict, key, &value) != TCL_OK) {
	return TCL_ERROR;
    }
    if (value == NULL) {
	Tcl_SetObjResult(interp, Tcl_NewStringObj(
		"expected key(s) not found in dictionary", -1));
	return TCL_ERROR;
    }
    return TclGetIntFromObj(interp, value, storePtr);
}

static int
ClockGetjuliandayfromerayearmonthdayObjCmd(
    ClientData clientData,	/* Opaque pointer to literal pool, etc. */
    Tcl_Interp *interp,		/* Tcl interpreter */
    int objc,			/* Parameter count */
    Tcl_Obj *const *objv)	/* Parameter vector */
{
    TclDateFields fields;
    Tcl_Obj *dict;
    ClockClientData *data = clientData;
    Tcl_Obj *const *literals = data->literals;
    int changeover;
    int copied = 0;
    int status;
    int era = 0;

    fields.tzName = NULL;

    /*
     * Check params.
     */

    if (objc != 3) {
	Tcl_WrongNumArgs(interp, 1, objv, "dict changeover");
	return TCL_ERROR;
    }
    dict = objv[1];
    if (FetchEraField(interp, dict, literals[LIT_ERA], &era) != TCL_OK
	    || FetchIntField(interp, dict, literals[LIT_YEAR], &fields.year)
		!= TCL_OK
	    || FetchIntField(interp, dict, literals[LIT_MONTH], &fields.month)
		!= TCL_OK
	    || FetchIntField(interp, dict, literals[LIT_DAYOFMONTH],
		&fields.dayOfMonth) != TCL_OK
	    || TclGetIntFromObj(interp, objv[2], &changeover) != TCL_OK) {
	return TCL_ERROR;
    }
    fields.era = era;

    /*
     * Get Julian day.
     */

    GetJulianDayFromEraYearMonthDay(&fields, changeover);

    /*
     * Store Julian day in the dictionary - copy on write.
     */

    if (Tcl_IsShared(dict)) {
	dict = Tcl_DuplicateObj(dict);
	Tcl_IncrRefCount(dict);
	copied = 1;
    }
    status = Tcl_DictObjPut(interp, dict, literals[LIT_JULIANDAY],
	    Tcl_NewIntObj(fields.julianDay));
    if (status == TCL_OK) {
	Tcl_SetObjResult(interp, dict);
    }
    if (copied) {
	Tcl_DecrRefCount(dict);
    }
    return status;
}

/*
 *----------------------------------------------------------------------
 *
 * ClockGetjuliandayfromerayearweekdayObjCmd --
 *
 *	Tcl command that converts a time from the ISO calendar to a Julian Day
 *	Number.
 *
 * Parameters:
 *	dict - Dictionary that contains 'era', 'iso8601Year', 'iso8601Week'
 *	       and 'dayOfWeek' keys.
 *	changeover - Julian Day of changeover to the Gregorian calendar
 *
 * Results:
 *	Result is either TCL_OK, with the interpreter result being the
 *	dictionary augmented with a 'julianDay' key, or TCL_ERROR, with the
 *	result being an error message.
 *
 *----------------------------------------------------------------------
 */

static int
ClockGetjuliandayfromerayearweekdayObjCmd(
    ClientData clientData,	/* Opaque pointer to literal pool, etc. */
    Tcl_Interp *interp,		/* Tcl interpreter */
    int objc,			/* Parameter count */
    Tcl_Obj *const *objv)	/* Parameter vector */
{
    TclDateFields fields;
    Tcl_Obj *dict;
    ClockClientData *data = clientData;
    Tcl_Obj *const *literals = data->literals;
    int changeover;
    int copied = 0;
    int status;
    int era = 0;

    fields.tzName = NULL;

    /*
     * Check params.
     */

    if (objc != 3) {
	Tcl_WrongNumArgs(interp, 1, objv, "dict changeover");
	return TCL_ERROR;
    }
    dict = objv[1];
    if (FetchEraField(interp, dict, literals[LIT_ERA], &era) != TCL_OK
	    || FetchIntField(interp, dict, literals[LIT_ISO8601YEAR],
		&fields.iso8601Year) != TCL_OK
	    || FetchIntField(interp, dict, literals[LIT_ISO8601WEEK],
		&fields.iso8601Week) != TCL_OK
	    || FetchIntField(interp, dict, literals[LIT_DAYOFWEEK],
		&fields.dayOfWeek) != TCL_OK
	    || TclGetIntFromObj(interp, objv[2], &changeover) != TCL_OK) {
	return TCL_ERROR;
    }
    fields.era = era;

    /*
     * Get Julian day.
     */

    GetJulianDayFromEraYearWeekDay(&fields, changeover);

    /*
     * Store Julian day in the dictionary - copy on write.
     */

    if (Tcl_IsShared(dict)) {
	dict = Tcl_DuplicateObj(dict);
	Tcl_IncrRefCount(dict);
	copied = 1;
    }
    status = Tcl_DictObjPut(interp, dict, literals[LIT_JULIANDAY],
	    Tcl_NewIntObj(fields.julianDay));
    if (status == TCL_OK) {
	Tcl_SetObjResult(interp, dict);
    }
    if (copied) {
	Tcl_DecrRefCount(dict);
    }
    return status;
}

/*
 *----------------------------------------------------------------------
 *
 * ConvertLocalToUTC --
 *
 *	Converts a time (in a TclDateFields structure) from the local wall
 *	clock to UTC.
 *
 * Results:
 *	Returns a standard Tcl result.
 *
 * Side effects:
 *	Populates the 'seconds' field if successful; stores an error message
 *	in the interpreter result on failure.
 *
 *----------------------------------------------------------------------
 */

static int
ConvertLocalToUTC(
    ClientData clientData,	/* Client data of the interpreter */
    Tcl_Interp *interp,		/* Tcl interpreter */
    TclDateFields *fields,	/* Fields of the time */
    Tcl_Obj *timezoneObj,	/* Time zone */
    int changeover)		/* Julian Day of the Gregorian transition */
{
    ClockClientData *dataPtr = clientData;
    Tcl_Obj *tzdata;		/* Time zone data */
    int rowc;			/* Number of rows in tzdata */
    Tcl_Obj **rowv;		/* Pointers to the rows */
    Tcl_WideInt seconds;

    /* fast phase-out for shared GMT-object (don't need to convert UTC 2 UTC) */
    if (timezoneObj == dataPtr->GMTSetupTimeZone && dataPtr->GMTSetupTimeZone != NULL) {
	fields->seconds = fields->localSeconds;
	fields->tzOffset = 0;
	return TCL_OK;
    }

    /*
     * Check cacheable conversion could be used
     * (last-period Local2UTC cache within the same TZ)
     */
    seconds = fields->localSeconds - dataPtr->Local2UTC.tzOffset;
    if ( timezoneObj == dataPtr->Local2UTC.timezoneObj
      && ( fields->localSeconds == dataPtr->Local2UTC.localSeconds
	|| ( seconds >= dataPtr->Local2UTC.rangesVal[0]
	  && seconds <	dataPtr->Local2UTC.rangesVal[1])
      )
      && changeover == dataPtr->Local2UTC.changeover
    ) {
	/* the same time zone and offset (UTC time inside the last minute) */
	fields->tzOffset = dataPtr->Local2UTC.tzOffset;
	fields->seconds = seconds;
	return TCL_OK;
    }

    /*
     * Check cacheable back-conversion could be used
     * (last-period UTC2Local cache within the same TZ)
     */
    seconds = fields->localSeconds - dataPtr->UTC2Local.tzOffset;
    if ( timezoneObj == dataPtr->UTC2Local.timezoneObj
      && ( seconds == dataPtr->UTC2Local.seconds
	|| ( seconds >= dataPtr->UTC2Local.rangesVal[0]
	  && seconds <	dataPtr->UTC2Local.rangesVal[1])
      )
      && changeover == dataPtr->UTC2Local.changeover
    ) {
	/* the same time zone and offset (UTC time inside the last minute) */
	fields->tzOffset = dataPtr->UTC2Local.tzOffset;
	fields->seconds = seconds;
	return TCL_OK;
    }

    /*
     * Unpack the tz data.
     */

    tzdata = ClockGetTZData(clientData, interp, timezoneObj);
    if (tzdata == NULL) {
	return TCL_ERROR;
    }

    if (TclListObjGetElements(interp, tzdata, &rowc, &rowv) != TCL_OK) {
	return TCL_ERROR;
    }

    /*
     * Special case: If the time zone is :localtime, the tzdata will be empty.
     * Use 'mktime' to convert the time to local
     */

    if (rowc == 0) {
	dataPtr->Local2UTC.rangesVal[0] = 0;
	dataPtr->Local2UTC.rangesVal[1] = 0;

	if (ConvertLocalToUTCUsingC(interp, fields, changeover) != TCL_OK) {
	    return TCL_ERROR;
	};
    } else {
	if (ConvertLocalToUTCUsingTable(interp, fields, rowc, rowv, 
		dataPtr->Local2UTC.rangesVal) != TCL_OK) {
	    return TCL_ERROR;
	};
    }

    /* Cache the last conversion */
    Tcl_SetObjRef(dataPtr->Local2UTC.timezoneObj, timezoneObj);
    dataPtr->Local2UTC.localSeconds = fields->localSeconds;
    dataPtr->Local2UTC.changeover = changeover;
    dataPtr->Local2UTC.tzOffset = fields->tzOffset;

    return TCL_OK;
}

/*
 *----------------------------------------------------------------------
 *
 * ConvertLocalToUTCUsingTable --
 *
 *	Converts a time (in a TclDateFields structure) from local time in a
 *	given time zone to UTC.
 *
 * Results:
 *	Returns a standard Tcl result.
 *
 * Side effects:
 *	Stores an error message in the interpreter if an error occurs; if
 *	successful, stores the 'seconds' field in 'fields.
 *
 *----------------------------------------------------------------------
 */

static int
ConvertLocalToUTCUsingTable(
    Tcl_Interp *interp,		/* Tcl interpreter */
    TclDateFields *fields,	/* Time to convert, with 'seconds' filled in */
    int rowc,			/* Number of points at which time changes */
    Tcl_Obj *const rowv[],	/* Points at which time changes */
    Tcl_WideInt rangesVal[2])	/* Return bounds for time period */
{
    Tcl_Obj *row;
    int cellc;
    Tcl_Obj **cellv;
    int have[8];
    int nHave = 0;
    int i;
    int found;

    /*
     * Perform an initial lookup assuming that local == UTC, and locate the
     * last time conversion prior to that time. Get the offset from that row,
     * and look up again. Continue until we find an offset that we found
     * before. This definition, rather than "the same offset" ensures that we
     * don't enter an endless loop, as would otherwise happen when trying to
     * convert a non-existent time such as 02:30 during the US Spring Daylight
     * Saving Time transition.
     */

    found = 0;
    fields->tzOffset = 0;
    fields->seconds = fields->localSeconds;
    while (!found) {
	row = LookupLastTransition(interp, fields->seconds, rowc, rowv,
		    rangesVal);
	if ((row == NULL)
		|| TclListObjGetElements(interp, row, &cellc,
		    &cellv) != TCL_OK
		|| TclGetIntFromObj(interp, cellv[1],
		    &fields->tzOffset) != TCL_OK) {
	    return TCL_ERROR;
	}
	found = 0;
	for (i = 0; !found && i < nHave; ++i) {
	    if (have[i] == fields->tzOffset) {
		found = 1;
		break;
	    }
	}
	if (!found) {
	    if (nHave == 8) {
		Tcl_Panic("loop in ConvertLocalToUTCUsingTable");
	    }
	    have[nHave++] = fields->tzOffset;
	}
	fields->seconds = fields->localSeconds - fields->tzOffset;
    }
    fields->tzOffset = have[i];
    fields->seconds = fields->localSeconds - fields->tzOffset;

#if 0
    /* currently unused, test purposes only */
    /*
     * Convert back from UTC, if local times are different - wrong local time
     * (local time seems to be in between DST-hole).
     */
    if (fields->tzOffset) {

	int corrOffset;
	Tcl_WideInt backCompVal;
	/* check DST-hole interval contains UTC time */
	TclGetWideIntFromObj(NULL, cellv[0], &backCompVal);
	if ( fields->seconds >= backCompVal - fields->tzOffset 
	  && fields->seconds <= backCompVal + fields->tzOffset
	) {
	    row = LookupLastTransition(interp, fields->seconds, rowc, rowv);
	    if (row == NULL ||
		    TclListObjGetElements(interp, row, &cellc, &cellv) != TCL_OK ||
		    TclGetIntFromObj(interp, cellv[1], &corrOffset) != TCL_OK) {
		return TCL_ERROR;
	    }
	    if (fields->localSeconds != fields->seconds + corrOffset) {
		Tcl_Panic("wrong local time %ld by LocalToUTC conversion,"
		    " local time seems to be in between DST-hole", 
		    fields->localSeconds);
		/* correcting offset * /
		fields->tzOffset -= corrOffset;
		fields->seconds += fields->tzOffset;
		*/
	    }
	}
    }
#endif

    return TCL_OK;
}

/*
 *----------------------------------------------------------------------
 *
 * ConvertLocalToUTCUsingC --
 *
 *	Converts a time from local wall clock to UTC when the local time zone
 *	cannot be determined. Uses 'mktime' to do the job.
 *
 * Results:
 *	Returns a standard Tcl result.
 *
 * Side effects:
 *	Stores an error message in the interpreter if an error occurs; if
 *	successful, stores the 'seconds' field in 'fields.
 *
 *----------------------------------------------------------------------
 */

static int
ConvertLocalToUTCUsingC(
    Tcl_Interp *interp,		/* Tcl interpreter */
    TclDateFields *fields,	/* Time to convert, with 'seconds' filled in */
    int changeover)		/* Julian Day of the Gregorian transition */
{
    struct tm timeVal;
    int localErrno;
    int secondOfDay;
    Tcl_WideInt jsec;

    /*
     * Convert the given time to a date.
     */

    jsec = fields->localSeconds + JULIAN_SEC_POSIX_EPOCH;
    fields->julianDay = (int) (jsec / SECONDS_PER_DAY);
    secondOfDay = (int)(jsec % SECONDS_PER_DAY);
    if (secondOfDay < 0) {
	secondOfDay += SECONDS_PER_DAY;
	fields->julianDay--;
    }
    GetGregorianEraYearDay(fields, changeover);
    GetMonthDay(fields);

    /*
     * Convert the date/time to a 'struct tm'.
     */

    timeVal.tm_year = fields->year - 1900;
    timeVal.tm_mon = fields->month - 1;
    timeVal.tm_mday = fields->dayOfMonth;
    timeVal.tm_hour = (secondOfDay / 3600) % 24;
    timeVal.tm_min = (secondOfDay / 60) % 60;
    timeVal.tm_sec = secondOfDay % 60;
    timeVal.tm_isdst = -1;
    timeVal.tm_wday = -1;
    timeVal.tm_yday = -1;

    /*
     * Get local time. It is rumored that mktime is not thread safe on some
     * platforms, so seize a mutex before attempting this.
     */

    TzsetIfNecessary();
    Tcl_MutexLock(&clockMutex);
    errno = 0;
    fields->seconds = (Tcl_WideInt) mktime(&timeVal);
    localErrno = errno;
    Tcl_MutexUnlock(&clockMutex);

    /*
     * If conversion fails, report an error.
     */

    if (localErrno != 0
	    || (fields->seconds == -1 && timeVal.tm_yday == -1)) {
	Tcl_SetObjResult(interp, Tcl_NewStringObj(
		"time value too large/small to represent", -1));
	return TCL_ERROR;
    }
    return TCL_OK;
}

/*
 *----------------------------------------------------------------------
 *
 * ConvertUTCToLocal --
 *
 *	Converts a time (in a TclDateFields structure) from UTC to local time.
 *
 * Results:
 *	Returns a standard Tcl result.
 *
 * Side effects:
 *	Populates the 'tzName' and 'tzOffset' fields.
 *
 *----------------------------------------------------------------------
 */

MODULE_SCOPE int
ConvertUTCToLocal(
    ClientData clientData,	/* Client data of the interpreter */
    Tcl_Interp *interp,		/* Tcl interpreter */
    TclDateFields *fields,	/* Fields of the time */
    Tcl_Obj *timezoneObj,	/* Time zone */
    int changeover)		/* Julian Day of the Gregorian transition */
{
    ClockClientData *dataPtr = clientData;
    Tcl_Obj *tzdata;		/* Time zone data */
    int rowc;			/* Number of rows in tzdata */
    Tcl_Obj **rowv;		/* Pointers to the rows */

    /* fast phase-out for shared GMT-object (don't need to convert UTC 2 UTC) */
    if (timezoneObj == dataPtr->GMTSetupTimeZone 
	&& dataPtr->GMTSetupTimeZone != NULL 
	&& dataPtr->GMTSetupTZData != NULL
    ) {
	fields->localSeconds = fields->seconds;
	fields->tzOffset = 0;
	if ( TclListObjGetElements(interp, dataPtr->GMTSetupTZData, &rowc, &rowv) != TCL_OK
	  || Tcl_ListObjIndex(interp, rowv[0], 3, &fields->tzName) != TCL_OK) {
	    return TCL_ERROR;
	}
	Tcl_IncrRefCount(fields->tzName);
	return TCL_OK;
    }

    /*
     * Check cacheable conversion could be used
     * (last-period UTC2Local cache within the same TZ)
     */
    if ( timezoneObj == dataPtr->UTC2Local.timezoneObj
      && ( fields->seconds == dataPtr->UTC2Local.seconds
	|| ( fields->seconds >= dataPtr->UTC2Local.rangesVal[0]
	  && fields->seconds <	dataPtr->UTC2Local.rangesVal[1])
      )
      && changeover == dataPtr->UTC2Local.changeover
    ) {
	/* the same time zone and offset (UTC time inside the last minute) */
	Tcl_SetObjRef(fields->tzName, dataPtr->UTC2Local.tzName);
	fields->tzOffset = dataPtr->UTC2Local.tzOffset;
	fields->localSeconds = fields->seconds + fields->tzOffset;
	return TCL_OK;
    }

    /*
     * Unpack the tz data.
     */

    tzdata = ClockGetTZData(clientData, interp, timezoneObj);
    if (tzdata == NULL) {
	return TCL_ERROR;
    }

    if (TclListObjGetElements(interp, tzdata, &rowc, &rowv) != TCL_OK) {
	return TCL_ERROR;
    }

    /*
     * Special case: If the time zone is :localtime, the tzdata will be empty.
     * Use 'localtime' to convert the time to local
     */

    if (rowc == 0) {
	dataPtr->UTC2Local.rangesVal[0] = 0;
	dataPtr->UTC2Local.rangesVal[1] = 0;

	if (ConvertUTCToLocalUsingC(interp, fields, changeover) != TCL_OK) {
	    return TCL_ERROR;
	}
    } else {
	if (ConvertUTCToLocalUsingTable(interp, fields, rowc, rowv, 
		dataPtr->UTC2Local.rangesVal) != TCL_OK) {
	    return TCL_ERROR;
	}
    }

    /* Cache the last conversion */
    Tcl_SetObjRef(dataPtr->UTC2Local.timezoneObj, timezoneObj);
    dataPtr->UTC2Local.seconds = fields->seconds;
    dataPtr->UTC2Local.changeover = changeover;
    dataPtr->UTC2Local.tzOffset = fields->tzOffset;
    Tcl_SetObjRef(dataPtr->UTC2Local.tzName, fields->tzName);
    return TCL_OK;
}

/*
 *----------------------------------------------------------------------
 *
 * ConvertUTCToLocalUsingTable --
 *
 *	Converts UTC to local time, given a table of transition points
 *
 * Results:
 *	Returns a standard Tcl result
 *
 * Side effects:
 *	On success, fills fields->tzName, fields->tzOffset and
 *	fields->localSeconds. On failure, places an error message in the
 *	interpreter result.
 *
 *----------------------------------------------------------------------
 */

static int
ConvertUTCToLocalUsingTable(
    Tcl_Interp *interp,		/* Tcl interpreter */
    TclDateFields *fields,	/* Fields of the date */
    int rowc,			/* Number of rows in the conversion table
				 * (>= 1) */
    Tcl_Obj *const rowv[],	/* Rows of the conversion table */
    Tcl_WideInt rangesVal[2])	/* Return bounds for time period */
{
    Tcl_Obj *row;		/* Row containing the current information */
    int cellc;			/* Count of cells in the row (must be 4) */
    Tcl_Obj **cellv;		/* Pointers to the cells */

    /*
     * Look up the nearest transition time.
     */

    row = LookupLastTransition(interp, fields->seconds, rowc, rowv, rangesVal);
    if (row == NULL ||
	    TclListObjGetElements(interp, row, &cellc, &cellv) != TCL_OK ||
	    TclGetIntFromObj(interp, cellv[1], &fields->tzOffset) != TCL_OK) {
	return TCL_ERROR;
    }

    /*
     * Convert the time.
     */

    Tcl_SetObjRef(fields->tzName, cellv[3]);
    fields->localSeconds = fields->seconds + fields->tzOffset;
    return TCL_OK;
}

/*
 *----------------------------------------------------------------------
 *
 * ConvertUTCToLocalUsingC --
 *
 *	Converts UTC to localtime in cases where the local time zone is not
 *	determinable, using the C 'localtime' function to do it.
 *
 * Results:
 *	Returns a standard Tcl result.
 *
 * Side effects:
 *	On success, fills fields->tzName, fields->tzOffset and
 *	fields->localSeconds. On failure, places an error message in the
 *	interpreter result.
 *
 *----------------------------------------------------------------------
 */

static int
ConvertUTCToLocalUsingC(
    Tcl_Interp *interp,		/* Tcl interpreter */
    TclDateFields *fields,	/* Time to convert, with 'seconds' filled in */
    int changeover)		/* Julian Day of the Gregorian transition */
{
    time_t tock;
    struct tm *timeVal;		/* Time after conversion */
    int diff;			/* Time zone diff local-Greenwich */
    char buffer[8];		/* Buffer for time zone name */

    /*
     * Use 'localtime' to determine local year, month, day, time of day.
     */

    tock = (time_t) fields->seconds;
    if ((Tcl_WideInt) tock != fields->seconds) {
	Tcl_SetObjResult(interp, Tcl_NewStringObj(
		"number too large to represent as a Posix time", -1));
	Tcl_SetErrorCode(interp, "CLOCK", "argTooLarge", NULL);
	return TCL_ERROR;
    }
    TzsetIfNecessary();
    timeVal = ThreadSafeLocalTime(&tock);
    if (timeVal == NULL) {
	Tcl_SetObjResult(interp, Tcl_NewStringObj(
		"localtime failed (clock value may be too "
		"large/small to represent)", -1));
	Tcl_SetErrorCode(interp, "CLOCK", "localtimeFailed", NULL);
	return TCL_ERROR;
    }

    /*
     * Fill in the date in 'fields' and use it to derive Julian Day.
     */

    fields->era = CE;
    fields->year = timeVal->tm_year + 1900;
    fields->month = timeVal->tm_mon + 1;
    fields->dayOfMonth = timeVal->tm_mday;
    GetJulianDayFromEraYearMonthDay(fields, changeover);

    /*
     * Convert that value to seconds.
     */

    fields->localSeconds = (((fields->julianDay * (Tcl_WideInt) 24
	    + timeVal->tm_hour) * 60 + timeVal->tm_min) * 60
	    + timeVal->tm_sec) - JULIAN_SEC_POSIX_EPOCH;

    /*
     * Determine a time zone offset and name; just use +hhmm for the name.
     */

    diff = (int) (fields->localSeconds - fields->seconds);
    fields->tzOffset = diff;
    if (diff < 0) {
	*buffer = '-';
	diff = -diff;
    } else {
	*buffer = '+';
    }
    sprintf(buffer+1, "%02d", diff / 3600);
    diff %= 3600;
    sprintf(buffer+3, "%02d", diff / 60);
    diff %= 60;
    if (diff > 0) {
	sprintf(buffer+5, "%02d", diff);
    }
    Tcl_SetObjRef(fields->tzName, Tcl_NewStringObj(buffer, -1));
    return TCL_OK;
}

/*
 *----------------------------------------------------------------------
 *
 * LookupLastTransition --
 *
 *	Given a UTC time and a tzdata array, looks up the last transition on
 *	or before the given time.
 *
 * Results:
 *	Returns a pointer to the row, or NULL if an error occurs.
 *
 *----------------------------------------------------------------------
 */

MODULE_SCOPE Tcl_Obj *
LookupLastTransition(
    Tcl_Interp *interp,		/* Interpreter for error messages */
    Tcl_WideInt tick,		/* Time from the epoch */
    int rowc,			/* Number of rows of tzdata */
    Tcl_Obj *const *rowv,	/* Rows in tzdata */
    Tcl_WideInt rangesVal[2])	/* Return bounds for time period */
{
    int l = 0;
    int u;
    Tcl_Obj *compObj;
    Tcl_WideInt compVal, fromVal = tick, toVal = tick;

    /*
     * Examine the first row to make sure we're in bounds.
     */

    if (Tcl_ListObjIndex(interp, rowv[0], 0, &compObj) != TCL_OK
	    || TclGetWideIntFromObj(interp, compObj, &compVal) != TCL_OK) {
	return NULL;
    }

    /*
     * Bizarre case - first row doesn't begin at MIN_WIDE_INT. Return it
     * anyway.
     */

    if (tick < compVal) {
	goto done;
    }

    /*
     * Binary-search to find the transition.
     */

    u = rowc-1;
    while (l < u) {
	int m = (l + u + 1) / 2;

	if (Tcl_ListObjIndex(interp, rowv[m], 0, &compObj) != TCL_OK ||
		TclGetWideIntFromObj(interp, compObj, &compVal) != TCL_OK) {
	    return NULL;
	}
	if (tick >= compVal) {
	    l = m;
	    fromVal = compVal;
	} else {
	    u = m-1;
	    toVal = compVal;
	}
    }

done:

    if (rangesVal) {
	rangesVal[0] = fromVal;
	rangesVal[1] = toVal;
    }
    return rowv[l];
}

/*
 *----------------------------------------------------------------------
 *
 * GetYearWeekDay --
 *
 *	Given a date with Julian Calendar Day, compute the year, week, and day
 *	in the ISO8601 calendar.
 *
 * Results:
 *	None.
 *
 * Side effects:
 *	Stores 'iso8601Year', 'iso8601Week' and 'dayOfWeek' in the date
 *	fields.
 *
 *----------------------------------------------------------------------
 */

static void
GetYearWeekDay(
    TclDateFields *fields,	/* Date to convert, must have 'julianDay' */
    int changeover)		/* Julian Day Number of the Gregorian
				 * transition */
{
    TclDateFields temp;
    int dayOfFiscalYear;

    temp.tzName = NULL;

    /*
     * Find the given date, minus three days, plus one year. That date's
     * iso8601 year is an upper bound on the ISO8601 year of the given date.
     */

    temp.julianDay = fields->julianDay - 3;
    GetGregorianEraYearDay(&temp, changeover);
    if (temp.era == BCE) {
	temp.iso8601Year = temp.year - 1;
    } else {
	temp.iso8601Year = temp.year + 1;
    }
    temp.iso8601Week = 1;
    temp.dayOfWeek = 1;
    GetJulianDayFromEraYearWeekDay(&temp, changeover);

    /*
     * temp.julianDay is now the start of an ISO8601 year, either the one
     * corresponding to the given date, or the one after. If we guessed high,
     * move one year earlier
     */

    if (fields->julianDay < temp.julianDay) {
	if (temp.era == BCE) {
	    temp.iso8601Year += 1;
	} else {
	    temp.iso8601Year -= 1;
	}
	GetJulianDayFromEraYearWeekDay(&temp, changeover);
    }

    fields->iso8601Year = temp.iso8601Year;
    dayOfFiscalYear = fields->julianDay - temp.julianDay;
    fields->iso8601Week = (dayOfFiscalYear / 7) + 1;
    fields->dayOfWeek = (dayOfFiscalYear + 1) % 7;
    if (fields->dayOfWeek < 1) {
	fields->dayOfWeek += 7;
    }
}

/*
 *----------------------------------------------------------------------
 *
 * GetGregorianEraYearDay --
 *
 *	Given a Julian Day Number, extracts the year and day of the year and
 *	puts them into TclDateFields, along with the era (BCE or CE) and a
 *	flag indicating whether the date is Gregorian or Julian.
 *
 * Results:
 *	None.
 *
 * Side effects:
 *	Stores 'era', 'gregorian', 'year', and 'dayOfYear'.
 *
 *----------------------------------------------------------------------
 */

static void
GetGregorianEraYearDay(
    TclDateFields *fields,	/* Date fields containing 'julianDay' */
    int changeover)		/* Gregorian transition date */
{
    int jday = fields->julianDay;
    int day;
    int year;
    int n;

    if (jday >= changeover) {
	/*
	 * Gregorian calendar.
	 */

	fields->gregorian = 1;
	year = 1;

	/*
	 * n = Number of 400-year cycles since 1 January, 1 CE in the
	 * proleptic Gregorian calendar. day = remaining days.
	 */

	day = jday - JDAY_1_JAN_1_CE_GREGORIAN;
	n = day / FOUR_CENTURIES;
	day %= FOUR_CENTURIES;
	if (day < 0) {
	    day += FOUR_CENTURIES;
	    n--;
	}
	year += 400 * n;

	/*
	 * n = number of centuries since the start of (year);
	 * day = remaining days
	 */

	n = day / ONE_CENTURY_GREGORIAN;
	day %= ONE_CENTURY_GREGORIAN;
	if (n > 3) {
	    /*
	     * 31 December in the last year of a 400-year cycle.
	     */

	    n = 3;
	    day += ONE_CENTURY_GREGORIAN;
	}
	year += 100 * n;
    } else {
	/*
	 * Julian calendar.
	 */

	fields->gregorian = 0;
	year = 1;
	day = jday - JDAY_1_JAN_1_CE_JULIAN;
    }

    /*
     * n = number of 4-year cycles; days = remaining days.
     */

    n = day / FOUR_YEARS;
    day %= FOUR_YEARS;
    if (day < 0) {
	day += FOUR_YEARS;
	n--;
    }
    year += 4 * n;

    /*
     * n = number of years; days = remaining days.
     */

    n = day / ONE_YEAR;
    day %= ONE_YEAR;
    if (n > 3) {
	/*
	 * 31 December of a leap year.
	 */

	n = 3;
	day += 365;
    }
    year += n;

    /*
     * store era/year/day back into fields.
     */

    if (year <= 0) {
	fields->era = BCE;
	fields->year = 1 - year;
    } else {
	fields->era = CE;
	fields->year = year;
    }
    fields->dayOfYear = day + 1;
}

/*
 *----------------------------------------------------------------------
 *
 * GetMonthDay --
 *
 *	Given a date as year and day-of-year, find month and day.
 *
 * Results:
 *	None.
 *
 * Side effects:
 *	Stores 'month' and 'dayOfMonth' in the 'fields' structure.
 *
 *----------------------------------------------------------------------
 */

static void
GetMonthDay(
    TclDateFields *fields)	/* Date to convert */
{
    int day = fields->dayOfYear;
    int month;
    const int *h = hath[IsGregorianLeapYear(fields)];

    for (month = 0; month < 12 && day > h[month]; ++month) {
	day -= h[month];
    }
    fields->month = month+1;
    fields->dayOfMonth = day;
}

/*
 *----------------------------------------------------------------------
 *
 * GetJulianDayFromEraYearWeekDay --
 *
 *	Given a TclDateFields structure containing era, ISO8601 year, ISO8601
 *	week, and day of week, computes the Julian Day Number.
 *
 * Results:
 *	None.
 *
 * Side effects:
 *	Stores 'julianDay' in the fields.
 *
 *----------------------------------------------------------------------
 */

MODULE_SCOPE void
GetJulianDayFromEraYearWeekDay(
    TclDateFields *fields,	/* Date to convert */
    int changeover)		/* Julian Day Number of the Gregorian
				 * transition */
{
    int firstMonday;		/* Julian day number of week 1, day 1 in the
				 * given year */
    TclDateFields firstWeek;

    firstWeek.tzName = NULL;

    /*
     * Find January 4 in the ISO8601 year, which will always be in week 1.
     */

    firstWeek.era = fields->era;
    firstWeek.year = fields->iso8601Year;
    firstWeek.month = 1;
    firstWeek.dayOfMonth = 4;
    GetJulianDayFromEraYearMonthDay(&firstWeek, changeover);

    /*
     * Find Monday of week 1.
     */

    firstMonday = WeekdayOnOrBefore(1, firstWeek.julianDay);

    /*
     * Advance to the given week and day.
     */

    fields->julianDay = firstMonday + 7 * (fields->iso8601Week - 1)
	    + fields->dayOfWeek - 1;
}

/*
 *----------------------------------------------------------------------
 *
 * GetJulianDayFromEraYearMonthDay --
 *
 *	Given era, year, month, and dayOfMonth (in TclDateFields), and the
 *	Gregorian transition date, computes the Julian Day Number.
 *
 * Results:
 *	None.
 *
 * Side effects:
 *	Stores day number in 'julianDay'
 *
 *----------------------------------------------------------------------
 */

MODULE_SCOPE void
GetJulianDayFromEraYearMonthDay(
    TclDateFields *fields,	/* Date to convert */
    int changeover)		/* Gregorian transition date as a Julian Day */
{
    int year, ym1, month, mm1, q, r, ym1o4, ym1o100, ym1o400;

    if (fields->era == BCE) {
	year = 1 - fields->year;
    } else {
	year = fields->year;
    }

    /*
     * Reduce month modulo 12.
     */

    month = fields->month;
    mm1 = month - 1;
    q = mm1 / 12;
    r = (mm1 % 12);
    if (r < 0) {
	r += 12;
	q -= 1;
    }
    year += q;
    month = r + 1;
    ym1 = year - 1;

    /*
     * Adjust the year after reducing the month.
     */

    fields->gregorian = 1;
    if (year < 1) {
	fields->era = BCE;
	fields->year = 1-year;
    } else {
	fields->era = CE;
	fields->year = year;
    }

    /*
     * Try an initial conversion in the Gregorian calendar.
     */

#if 0 /* BUG http://core.tcl.tk/tcl/tktview?name=da340d4f32 */
    ym1o4 = ym1 / 4;
#else
    /*
     * Have to make sure quotient is truncated towards 0 when negative.
     * See above bug for details. The casts are necessary.
     */
    if (ym1 >= 0)
	ym1o4 = ym1 / 4;
    else {
	ym1o4 = - (int) (((unsigned int) -ym1) / 4);
    }
#endif
    if (ym1 % 4 < 0) {
	ym1o4--;
    }
    ym1o100 = ym1 / 100;
    if (ym1 % 100 < 0) {
	ym1o100--;
    }
    ym1o400 = ym1 / 400;
    if (ym1 % 400 < 0) {
	ym1o400--;
    }
    fields->julianDay = JDAY_1_JAN_1_CE_GREGORIAN - 1
	    + fields->dayOfMonth
	    + daysInPriorMonths[IsGregorianLeapYear(fields)][month - 1]
	    + (ONE_YEAR * ym1)
	    + ym1o4
	    - ym1o100
	    + ym1o400;

    /*
     * If the resulting date is before the Gregorian changeover, convert in
     * the Julian calendar instead.
     */

    if (fields->julianDay < changeover) {
	fields->gregorian = 0;
	fields->julianDay = JDAY_1_JAN_1_CE_JULIAN - 1
		+ fields->dayOfMonth
		+ daysInPriorMonths[year%4 == 0][month - 1]
		+ (365 * ym1)
		+ ym1o4;
    }
}

/*
 *----------------------------------------------------------------------
 *
 * GetJulianDayFromEraYearDay --
 *
 *	Given era, year, and dayOfYear (in TclDateFields), and the
 *	Gregorian transition date, computes the Julian Day Number.
 *
 * Results:
 *	None.
 *
 * Side effects:
 *	Stores day number in 'julianDay'
 *
 *----------------------------------------------------------------------
 */


MODULE_SCOPE void
GetJulianDayFromEraYearDay(
    TclDateFields *fields,	/* Date to convert */
    int changeover)		/* Gregorian transition date as a Julian Day */
{
    int year, ym1;

    /* Get absolute year number from the civil year */
    if (fields->era == BCE) {
	year = 1 - fields->year;
    } else {
	year = fields->year;
    }

    ym1 = year - 1;

    /* Try the Gregorian calendar first. */
    fields->gregorian = 1;
    fields->julianDay =
	1721425
	+ fields->dayOfYear
	+ ( 365 * ym1 )
	+ ( ym1 / 4 )
	- ( ym1 / 100 )
	+ ( ym1 / 400 );

    /* If the date is before the Gregorian change, use the Julian calendar. */

    if ( fields->julianDay < changeover ) {
	fields->gregorian = 0;
	fields->julianDay =
	    1721423
	    + fields->dayOfYear
	    + ( 365 * ym1 )
	    + ( ym1 / 4 );
    }
}
/*
 *----------------------------------------------------------------------
 *
 * IsGregorianLeapYear --
 *
 *	Tests whether a given year is a leap year, in either Julian or
 *	Gregorian calendar.
 *
 * Results:
 *	Returns 1 for a leap year, 0 otherwise.
 *
 *----------------------------------------------------------------------
 */

MODULE_SCOPE int
IsGregorianLeapYear(
    TclDateFields *fields)	/* Date to test */
{
    int year = fields->year;

    if (fields->era == BCE) {
	year = 1 - year;
    }
    if (year%4 != 0) {
	return 0;
    } else if (!(fields->gregorian)) {
	return 1;
    } else if (year%400 == 0) {
	return 1;
    } else if (year%100 == 0) {
	return 0;
    } else {
	return 1;
    }
}

/*
 *----------------------------------------------------------------------
 *
 * WeekdayOnOrBefore --
 *
 *	Finds the Julian Day Number of a given day of the week that falls on
 *	or before a given date, expressed as Julian Day Number.
 *
 * Results:
 *	Returns the Julian Day Number
 *
 *----------------------------------------------------------------------
 */

static int
WeekdayOnOrBefore(
    int dayOfWeek,		/* Day of week; Sunday == 0 or 7 */
    int julianDay)		/* Reference date */
{
    int k = (dayOfWeek + 6) % 7;
    if (k < 0) {
	k += 7;
    }
    return julianDay - ((julianDay - k) % 7);
}

/*
 *----------------------------------------------------------------------
 *
 * ClockGetenvObjCmd --
 *
 *	Tcl command that reads an environment variable from the system
 *
 * Usage:
 *	::tcl::clock::getEnv NAME
 *
 * Parameters:
 *	NAME - Name of the environment variable desired
 *
 * Results:
 *	Returns a standard Tcl result. Returns an error if the variable does
 *	not exist, with a message left in the interpreter. Returns TCL_OK and
 *	the value of the variable if the variable does exist,
 *
 *----------------------------------------------------------------------
 */

int
ClockGetenvObjCmd(
    ClientData clientData,
    Tcl_Interp *interp,
    int objc,
    Tcl_Obj *const objv[])
{
    const char *varName;
    const char *varValue;

    if (objc != 2) {
	Tcl_WrongNumArgs(interp, 1, objv, "name");
	return TCL_ERROR;
    }
    varName = TclGetString(objv[1]);
    varValue = getenv(varName);
    if (varValue == NULL) {
	varValue = "";
    }
    Tcl_SetObjResult(interp, Tcl_NewStringObj(varValue, -1));
    return TCL_OK;
}

/*
 *----------------------------------------------------------------------
 *
 * ThreadSafeLocalTime --
 *
 *	Wrapper around the 'localtime' library function to make it thread
 *	safe.
 *
 * Results:
 *	Returns a pointer to a 'struct tm' in thread-specific data.
 *
 * Side effects:
 *	Invokes localtime or localtime_r as appropriate.
 *
 *----------------------------------------------------------------------
 */

static struct tm *
ThreadSafeLocalTime(
    const time_t *timePtr)	/* Pointer to the number of seconds since the
				 * local system's epoch */
{
    /*
     * Get a thread-local buffer to hold the returned time.
     */

    struct tm *tmPtr = Tcl_GetThreadData(&tmKey, sizeof(struct tm));
#ifdef HAVE_LOCALTIME_R
    localtime_r(timePtr, tmPtr);
#else
    struct tm *sysTmPtr;

    Tcl_MutexLock(&clockMutex);
    sysTmPtr = localtime(timePtr);
    if (sysTmPtr == NULL) {
	Tcl_MutexUnlock(&clockMutex);
	return NULL;
    }
    memcpy(tmPtr, localtime(timePtr), sizeof(struct tm));
    Tcl_MutexUnlock(&clockMutex);
#endif
    return tmPtr;
}

/*----------------------------------------------------------------------
 *
 * ClockClicksObjCmd --
 *
 *	Returns a high-resolution counter.
 *
 * Results:
 *	Returns a standard Tcl result.
 *
 * Side effects:
 *	None.
 *
 * This function implements the 'clock clicks' Tcl command. Refer to the user
 * documentation for details on what it does.
 *
 *----------------------------------------------------------------------
 */

int
ClockClicksObjCmd(
    ClientData clientData,	/* Client data is unused */
    Tcl_Interp *interp,		/* Tcl interpreter */
    int objc,			/* Parameter count */
    Tcl_Obj *const *objv)	/* Parameter values */
{
    static const char *const clicksSwitches[] = {
	"-milliseconds", "-microseconds", NULL
    };
    enum ClicksSwitch {
	CLICKS_MILLIS, CLICKS_MICROS, CLICKS_NATIVE
    };
    int index = CLICKS_NATIVE;
    Tcl_Time now;
    Tcl_WideInt clicks = 0;

    switch (objc) {
    case 1:
	break;
    case 2:
	if (Tcl_GetIndexFromObj(interp, objv[1], clicksSwitches, "option", 0,
		&index) != TCL_OK) {
	    return TCL_ERROR;
	}
	break;
    default:
	Tcl_WrongNumArgs(interp, 0, NULL, "clock clicks ?-switch?");
	return TCL_ERROR;
    }

    switch (index) {
    case CLICKS_MILLIS:
	Tcl_GetTime(&now);
	clicks = (Tcl_WideInt) now.sec * 1000 + now.usec / 1000;
	break;
    case CLICKS_NATIVE:
#ifdef TCL_WIDE_CLICKS
	clicks = TclpGetWideClicks();
#else
	clicks = (Tcl_WideInt) TclpGetClicks();
#endif
	break;
    case CLICKS_MICROS:
	clicks = TclpGetMicroseconds();
	break;
    }

    Tcl_SetObjResult(interp, Tcl_NewWideIntObj(clicks));
    return TCL_OK;
}

/*----------------------------------------------------------------------
 *
 * ClockMillisecondsObjCmd -
 *
 *	Returns a count of milliseconds since the epoch.
 *
 * Results:
 *	Returns a standard Tcl result.
 *
 * Side effects:
 *	None.
 *
 * This function implements the 'clock milliseconds' Tcl command. Refer to the
 * user documentation for details on what it does.
 *
 *----------------------------------------------------------------------
 */

int
ClockMillisecondsObjCmd(
    ClientData clientData,	/* Client data is unused */
    Tcl_Interp *interp,		/* Tcl interpreter */
    int objc,			/* Parameter count */
    Tcl_Obj *const *objv)	/* Parameter values */
{
    Tcl_Time now;

    if (objc != 1) {
	Tcl_WrongNumArgs(interp, 0, NULL, "clock milliseconds");
	return TCL_ERROR;
    }
    Tcl_GetTime(&now);
    Tcl_SetObjResult(interp, Tcl_NewWideIntObj((Tcl_WideInt)
	    now.sec * 1000 + now.usec / 1000));
    return TCL_OK;
}

/*----------------------------------------------------------------------
 *
 * ClockMicrosecondsObjCmd -
 *
 *	Returns a count of microseconds since the epoch.
 *
 * Results:
 *	Returns a standard Tcl result.
 *
 * Side effects:
 *	None.
 *
 * This function implements the 'clock microseconds' Tcl command. Refer to the
 * user documentation for details on what it does.
 *
 *----------------------------------------------------------------------
 */

int
ClockMicrosecondsObjCmd(
    ClientData clientData,	/* Client data is unused */
    Tcl_Interp *interp,		/* Tcl interpreter */
    int objc,			/* Parameter count */
    Tcl_Obj *const *objv)	/* Parameter values */
{
    if (objc != 1) {
	Tcl_WrongNumArgs(interp, 0, NULL, "clock microseconds");
	return TCL_ERROR;
    }
    Tcl_SetObjResult(interp, Tcl_NewWideIntObj(TclpGetMicroseconds()));
    return TCL_OK;
}

static inline void
ClockInitFmtScnArgs(
    ClientData clientData,
    Tcl_Interp *interp,
    ClockFmtScnCmdArgs *opts)
{
    memset(opts, 0, sizeof(*opts));
    opts->clientData = clientData;
    opts->interp = interp;
}

/*
 *-----------------------------------------------------------------------------
 *
 * ClockParseFmtScnArgs --
 *
 *	Parses the arguments for [clock scan] and [clock format].
 *
 * Results:
 *	Returns a standard Tcl result, and stores parsed options
 *	(format, the locale, timezone and base) in structure "opts".
 *
 *-----------------------------------------------------------------------------
 */

#define CLC_FMT_ARGS	(0)
#define CLC_SCN_ARGS	(1 << 0)
#define CLC_ADD_ARGS	(1 << 1)

static int
ClockParseFmtScnArgs(
    register
<<<<<<< HEAD
    ClockFmtScnCmdArgs *opts, /* Result vector: format, locale, timezone... */
    TclDateFields      *date, /* Extracted date-time corresponding base 
			       * (by scan or add) resp. clockval (by format) */
    int objc,		    /* Parameter count */
    Tcl_Obj *const objv[],  /* Parameter vector */
    int		flags	    /* Flags, differentiates between format, scan, add */
=======
    ClockFmtScnCmdArgs *opts,	/* Result vector: format, locale, timezone... */
    TclDateFields      *date,	/* Extracted date-time corresponding base 
				 * (by scan or add) resp. clockval (by format) */
    int objc,			/* Parameter count */
    Tcl_Obj *const objv[],	/* Parameter vector */
    int		flags		/* Flags, differentiates between format, scan, add */
>>>>>>> 0ec19f6b
) {
    Tcl_Interp	    *interp =  opts->interp;
    ClockClientData *dataPtr = opts->clientData;
    int gmtFlag = 0;
    static const char *const options[] = {
	"-format",	"-gmt",		"-locale",
	"-timezone",	"-base",	NULL
    };
    enum optionInd {
	CLC_ARGS_FORMAT,    CLC_ARGS_GMT,	CLC_ARGS_LOCALE,
	CLC_ARGS_TIMEZONE,  CLC_ARGS_BASE
    };
    int optionIndex;		/* Index of an option. */
    int saw = 0;		/* Flag == 1 if option was seen already. */
    int i;
    Tcl_WideInt baseVal;	/* Base time, expressed in seconds from the Epoch */

    /* clock value (as current base) */
    if ( !(flags & (CLC_SCN_ARGS)) ) {
	opts->baseObj = objv[1];
	saw |= (1 << CLC_ARGS_BASE);
    }

    /*
     * Extract values for the keywords.
     */

    for (i = 2; i < objc; i+=2) {
	/* bypass integers (offsets) by "clock add" */
	if (flags & CLC_ADD_ARGS) {
	    Tcl_WideInt num;
	    if (TclGetWideIntFromObj(NULL, objv[i], &num) == TCL_OK) {
		continue;
	    }
	}
	/* get option */
	if (Tcl_GetIndexFromObj(interp, objv[i], options, 
	    "option", 0, &optionIndex) != TCL_OK) {
	    goto badOption;
	}
	/* if already specified */
	if (saw & (1 << optionIndex)) {
	    Tcl_SetObjResult(interp, Tcl_ObjPrintf(
		"bad option \"%s\": doubly present", 
		TclGetString(objv[i]))
	    );
	    goto badOption;
	}
	switch (optionIndex) {
	case CLC_ARGS_FORMAT:
	    if (flags & CLC_ADD_ARGS) {
		goto badOptionMsg;
	    }
	    opts->formatObj = objv[i+1];
	    break;
	case CLC_ARGS_GMT:
	    if (Tcl_GetBooleanFromObj(interp, objv[i+1], &gmtFlag) != TCL_OK){
		return TCL_ERROR;
	    }
	    break;
	case CLC_ARGS_LOCALE:
	    opts->localeObj = objv[i+1];
	    break;
	case CLC_ARGS_TIMEZONE:
	    opts->timezoneObj = objv[i+1];
	    break;
	case CLC_ARGS_BASE:
	    if ( !(flags & (CLC_SCN_ARGS)) ) {
		goto badOptionMsg;
	    }
	    opts->baseObj = objv[i+1];
	    break;
	}
	saw |= (1 << optionIndex);
    }

    /*
     * Check options.
     */

    if ((saw & (1 << CLC_ARGS_GMT))
	    && (saw & (1 << CLC_ARGS_TIMEZONE))) {
	Tcl_SetResult(interp, "cannot use -gmt and -timezone in same call", TCL_STATIC);
	Tcl_SetErrorCode(interp, "CLOCK", "gmtWithTimezone", NULL);
	return TCL_ERROR;
    }
    if (gmtFlag) {
	opts->timezoneObj = dataPtr->literals[LIT_GMT];
    }

    /* If time zone not specified use system time zone */

    if ( opts->timezoneObj == NULL
      || TclGetString(opts->timezoneObj) == NULL 
      || opts->timezoneObj->length == 0
    ) {
	opts->timezoneObj = ClockGetSystemTimeZone(opts->clientData, interp);
	if (opts->timezoneObj == NULL) {
	    return TCL_ERROR;
	}
    }

    /* Setup timezone (normalize object if needed and load TZ on demand) */

    opts->timezoneObj = ClockSetupTimeZone(opts->clientData, interp, opts->timezoneObj);
    if (opts->timezoneObj == NULL) {
	return TCL_ERROR;
    }

    /* Base (by scan or add) or clock value (by format) */

    if (opts->baseObj != NULL) {
	if (TclGetWideIntFromObj(NULL, opts->baseObj, &baseVal) != TCL_OK) {

	    /* we accept "-now" as current date-time */
	    const char *const nowOpts[] = {
		"-now", NULL
	    };
	    int idx;
	    if (Tcl_GetIndexFromObj(NULL, opts->baseObj, nowOpts, "seconds or -now",
		    TCL_EXACT, &idx) == TCL_OK
	    ) {
		goto baseNow;
	    }

	    Tcl_SetObjResult(interp, Tcl_ObjPrintf(
		    "expected integer but got \"%s\"",
		    Tcl_GetString(opts->baseObj)));
	    Tcl_SetErrorCode(interp, "TCL", "VALUE", "INTEGER", NULL);
	    i = 1;
	    goto badOption;
	}
	/*
	 * seconds could be an unsigned number that overflowed. Make sure
	 * that it isn't.
	 */

	if (opts->baseObj->typePtr == &tclBignumType) {
	    Tcl_SetObjResult(interp, dataPtr->literals[LIT_INTEGER_VALUE_TOO_LARGE]);
	    return TCL_ERROR;
	}

    } else {

baseNow:
	{
	    Tcl_Time now;
	    Tcl_GetTime(&now);
	    baseVal = (Tcl_WideInt) now.sec;
	}
    }

    /*
     * Extract year, month and day from the base time for the parser to use as
     * defaults
     */

    /* check base fields already cached (by TZ, last-second cache) */
    if ( dataPtr->lastBase.timezoneObj == opts->timezoneObj
      && dataPtr->lastBase.Date.seconds == baseVal) {
	memcpy(date, &dataPtr->lastBase.Date, ClockCacheableDateFieldsSize);
    } else {
	/* extact fields from base */
	date->seconds = baseVal;
	if (ClockGetDateFields(opts->clientData, interp, date, opts->timezoneObj,
	      GREGORIAN_CHANGE_DATE) != TCL_OK) { /* TODO - GREGORIAN_CHANGE_DATE should be locale-dependent */
	    return TCL_ERROR;
	}
	/* cache last base */
	memcpy(&dataPtr->lastBase.Date, date, ClockCacheableDateFieldsSize);
	Tcl_SetObjRef(dataPtr->lastBase.timezoneObj, opts->timezoneObj);
    }

    return TCL_OK;

badOptionMsg: 

    Tcl_SetObjResult(interp, Tcl_ObjPrintf(
	"bad option \"%s\": unexpected for command \"%s\"",
	TclGetString(objv[i]), TclGetString(objv[0]))
    );

badOption:

    Tcl_SetErrorCode(interp, "CLOCK", "badOption",
	    i < objc ? Tcl_GetString(objv[i]) : NULL, NULL);
    
    return TCL_ERROR;
}

/*----------------------------------------------------------------------
 *
 * ClockFormatObjCmd -- , clock format --
 *
 *	This function is invoked to process the Tcl "clock format" command.
 *
 *	Formats a count of seconds since the Posix Epoch as a time of day.
 *
 *	The 'clock format' command formats times of day for output.  Refer 
 *	to the user documentation to see what it does.
 *
 * Results:
 *	Returns a standard Tcl result.
 *
 * Side effects:
 *	None.
 *
 *----------------------------------------------------------------------
 */

int
ClockFormatObjCmd(
    ClientData clientData,	/* Client data containing literal pool */
    Tcl_Interp *interp,		/* Tcl interpreter */
    int objc,			/* Parameter count */
    Tcl_Obj *const objv[])	/* Parameter values */
{
    ClockClientData *dataPtr = clientData;

    int ret;
    ClockFmtScnCmdArgs opts;	/* Format, locale, timezone and base */
    DateFormat	    dateFmt;	/* Common structure used for formatting */

    /* even number of arguments */
    if ((objc & 1) == 1) {
	Tcl_WrongNumArgs(interp, 0, NULL, "clock format clockval|-now "
	    "?-format string? "
	    "?-gmt boolean? "
	    "?-locale LOCALE? ?-timezone ZONE?");
	Tcl_SetErrorCode(interp, "CLOCK", "wrongNumArgs", NULL);
	return TCL_ERROR;
    }

    memset(&dateFmt, 0, sizeof(dateFmt));

    /*
     * Extract values for the keywords.
     */

    ClockInitFmtScnArgs(clientData, interp, &opts);
    ret = ClockParseFmtScnArgs(&opts, &dateFmt.date, objc, objv,
	    CLC_FMT_ARGS);
    if (ret != TCL_OK) {
	goto done;
    }

    /* Default format */
    if (opts.formatObj == NULL) {
	opts.formatObj = dataPtr->literals[LIT__DEFAULT_FORMAT];
    }

    /* Use compiled version of Format - */

    ret = ClockFormat(&dateFmt, &opts);

done:

    Tcl_UnsetObjRef(dateFmt.date.tzName);

    if (ret != TCL_OK) {
	return ret;
    }

    return TCL_OK;
}

/*----------------------------------------------------------------------
 *
 * ClockScanObjCmd -- , clock scan --
 *
 *	This function is invoked to process the Tcl "clock scan" command.
 *
 *	Inputs a count of seconds since the Posix Epoch as a time of day.
 *
 *	The 'clock scan' command scans times of day on input. Refer to the
 *	user documentation to see what it does.
 *
 * Results:
 *	Returns a standard Tcl result.
 *
 * Side effects:
 *	None.
 *
 *----------------------------------------------------------------------
 */

int
ClockScanObjCmd(
    ClientData clientData,	/* Client data containing literal pool */
    Tcl_Interp *interp,		/* Tcl interpreter */
    int objc,			/* Parameter count */
    Tcl_Obj *const objv[])	/* Parameter values */
{
    int ret;
    ClockFmtScnCmdArgs opts;	/* Format, locale, timezone and base */
    DateInfo	    yy;		/* Common structure used for parsing */
    DateInfo	   *info = &yy;

    /* even number of arguments */
    if ((objc & 1) == 1) {
	Tcl_WrongNumArgs(interp, 0, NULL, "clock scan string "
	    "?-base seconds? "
	    "?-format string? "
	    "?-gmt boolean? "
	    "?-locale LOCALE? ?-timezone ZONE?");
	Tcl_SetErrorCode(interp, "CLOCK", "wrongNumArgs", NULL);
	return TCL_ERROR;
    }

    ClockInitDateInfo(&yy);
    
    /*
     * Extract values for the keywords.
     */

    ClockInitFmtScnArgs(clientData, interp, &opts);
    ret = ClockParseFmtScnArgs(&opts, &yy.date, objc, objv,
	    CLC_SCN_ARGS);
    if (ret != TCL_OK) {
	goto done;
    }

    /* seconds are in localSeconds (relative base date), so reset time here */
    yyHour = 0; yyMinutes = 0; yySeconds = 0; yyMeridian = MER24;

    /* If free scan */
    if (opts.formatObj == NULL) {
	/* Use compiled version of FreeScan - */

	/* [SB] TODO: Perhaps someday we'll localize the legacy code. Right now, it's not localized. */
	if (opts.localeObj != NULL) {
	    Tcl_SetResult(interp,
		"legacy [clock scan] does not support -locale", TCL_STATIC);
	    Tcl_SetErrorCode(interp, "CLOCK", "flagWithLegacyFormat", NULL);
	    return TCL_ERROR;
	}
	ret = ClockFreeScan(&yy, objv[1], &opts);
    } 
    else {
	/* Use compiled version of Scan - */

	ret = ClockScan(&yy, objv[1], &opts);
    }

    /* Convert date info structure into UTC seconds */

    if (ret == TCL_OK) {
	ret = ClockScanCommit(clientData, &yy, &opts);
    }

done:

    Tcl_UnsetObjRef(yy.date.tzName);

    if (ret != TCL_OK) {
	return ret;
    }

    Tcl_SetObjResult(interp, Tcl_NewWideIntObj(yy.date.seconds));
    return TCL_OK;
}

/*----------------------------------------------------------------------
 *
 * ClockScanCommit --
 *
 *	Converts date info structure into UTC seconds.
 *
 * Results:
 *	Returns a standard Tcl result.
 *
 * Side effects:
 *	None.
 *
 *----------------------------------------------------------------------
 */

static int
ClockScanCommit(
    ClientData clientData,	/* Client data containing literal pool */
    register DateInfo  *info,	/* Clock scan info structure */
    register
    ClockFmtScnCmdArgs *opts)	/* Format, locale, timezone and base */
{
    /* If needed assemble julianDay using year, month, etc. */
    if (info->flags & CLF_ASSEMBLE_JULIANDAY) {
	if ((info->flags & CLF_ISO8601)) {
	    GetJulianDayFromEraYearWeekDay(&yydate, GREGORIAN_CHANGE_DATE);
	}
	else
	if (!(info->flags & CLF_DAYOFYEAR)) {
	    GetJulianDayFromEraYearMonthDay(&yydate, GREGORIAN_CHANGE_DATE);
	} else {
	    GetJulianDayFromEraYearDay(&yydate, GREGORIAN_CHANGE_DATE);
	}
    }

    /* some overflow checks, if not extended */
    if (!(opts->flags & CLF_EXTENDED)) {
	if (yydate.julianDay > 5373484) {
	    Tcl_SetObjResult(opts->interp, Tcl_NewStringObj(
		"requested date too large to represent", -1));
	    Tcl_SetErrorCode(opts->interp, "CLOCK", "dateTooLarge", NULL);
	    return TCL_ERROR;
	}
    }

    /* Local seconds to UTC (stored in yydate.seconds) */

    if (info->flags & (CLF_ASSEMBLE_SECONDS|CLF_ASSEMBLE_JULIANDAY)) {
	yydate.localSeconds =
	    -210866803200L
	    + ( SECONDS_PER_DAY * (Tcl_WideInt)yydate.julianDay )
	    + ( yySeconds % SECONDS_PER_DAY );
    }

    if (info->flags & (CLF_ASSEMBLE_SECONDS|CLF_ASSEMBLE_JULIANDAY|CLF_LOCALSEC)) {
	if (ConvertLocalToUTC(clientData, opts->interp, &yydate, opts->timezoneObj, 
	      GREGORIAN_CHANGE_DATE) != TCL_OK) {
	    return TCL_ERROR;
	}
    }

    /* Increment UTC seconds with relative time */
    
    yydate.seconds += yyRelSeconds;

    return TCL_OK;
}

/*----------------------------------------------------------------------
 *
 * ClockFreeScan --
 *
 *	Used by ClockScanObjCmd for free scanning without format.
 *
 * Results:
 *	Returns a standard Tcl result.
 *
 * Side effects:
 *	None.
 *
 *----------------------------------------------------------------------
 */

int
ClockFreeScan(
    register
    DateInfo	       *info,	/* Date fields used for parsing & converting
				 * simultaneously a yy-parse structure of the 
				 * TclClockFreeScan */	  
    Tcl_Obj *strObj,		/* String containing the time to scan */
    ClockFmtScnCmdArgs *opts)	/* Command options */
{
    Tcl_Interp	    *interp =  opts->interp;
    ClockClientData *dataPtr = opts->clientData;

    int ret = TCL_ERROR;

    /*
     * Parse the date. The parser will fill a structure "info" with date,
     * time, time zone, relative month/day/seconds, relative weekday, ordinal
     * month.
     * Notice that many yy-defines point to values in the "info" or "date" 
     * structure, e. g. yySeconds -> info->date.secondOfDay or 
     *			yySeconds -> info->date.month (same as yydate.month)
     */
    yyInput = Tcl_GetString(strObj);

    if (TclClockFreeScan(interp, info) != TCL_OK) {
	Tcl_Obj *msg = Tcl_NewObj();
	Tcl_AppendPrintfToObj(msg, "unable to convert date-time string \"%s\": %s", 
	    Tcl_GetString(strObj), TclGetString(Tcl_GetObjResult(interp)));
	Tcl_SetObjResult(interp, msg);
	goto done;
    }

    /*
     * If the caller supplied a date in the string, update the date with
     * the value. If the caller didn't specify a time with the date, default to
     * midnight.
     */

    if (yyHaveDate) {
	if (yyYear < 100) {
	    if (yyYear >= dataPtr->yearOfCenturySwitch) {
		yyYear -= 100;
	    }
	    yyYear += dataPtr->currentYearCentury;
	}
	yydate.era = CE;
	if (yyHaveTime == 0) {
	    yyHaveTime = -1;
	}
	info->flags |= CLF_ASSEMBLE_JULIANDAY|CLF_ASSEMBLE_SECONDS;
    }

    /*
     * If the caller supplied a time zone in the string, make it into a time 
     * zone indicator of +-hhmm and setup this time zone.
     */

    if (yyHaveZone) {
	Tcl_Obj *tzObjStor = NULL;
	int minEast = -yyTimezone;
	int dstFlag = 1 - yyDSTmode;
	tzObjStor = ClockFormatNumericTimeZone(
			  60 * minEast + 3600 * dstFlag);
	Tcl_IncrRefCount(tzObjStor);

	opts->timezoneObj = ClockSetupTimeZone(dataPtr, interp, tzObjStor);

	Tcl_DecrRefCount(tzObjStor);
	if (opts->timezoneObj == NULL) {
	    goto done;
	}

	// Tcl_SetObjRef(yydate.tzName, opts->timezoneObj);

	info->flags |= CLF_ASSEMBLE_SECONDS;
    }
    
    /* 
     * Assemble date, time, zone into seconds-from-epoch
     */

    if (yyHaveTime == -1) {
	yySeconds = 0;
	info->flags |= CLF_ASSEMBLE_SECONDS;
    }
    else
    if (yyHaveTime) {
	yySeconds = ToSeconds(yyHour, yyMinutes,
			    yySeconds, yyMeridian);
	info->flags |= CLF_ASSEMBLE_SECONDS;
    } 
    else 
    if ( (yyHaveDay && !yyHaveDate)
	    || yyHaveOrdinalMonth
	    || ( yyHaveRel
		&& ( yyRelMonth != 0
		     || yyRelDay != 0 ) )
    ) {
	yySeconds = 0;
	info->flags |= CLF_ASSEMBLE_SECONDS;
    } 
    else {
	yySeconds = yydate.localSeconds % SECONDS_PER_DAY;
    }

    /*
     * Do relative times
     */

    ret = ClockCalcRelTime(info, opts);

    /* Free scanning completed - date ready */

done:

    return ret;
}

/*----------------------------------------------------------------------
 *
 * ClockCalcRelTime --
 *
 *	Used for calculating of relative times.
 *
 * Results:
 *	Returns a standard Tcl result.
 *
 * Side effects:
 *	None.
 *
 *----------------------------------------------------------------------
 */
int
ClockCalcRelTime(
    register
    DateInfo	       *info,	/* Date fields used for converting */
    ClockFmtScnCmdArgs *opts)	/* Command options */
{
    /*
     * Because some calculations require in-between conversion of the
     * julian day, we can repeat this processing multiple times 
     */
repeat_rel:

    if (yyHaveRel) {

	/* 
	 * Relative conversion normally possible in UTC time only, because
	 * of possible wrong local time increment if ignores in-between DST-hole.
	 * (see test-cases clock-34.53, clock-34.54).
	 * So increment date in julianDay, but time inside day in UTC (seconds).
	 */

	/* add months (or years in months) */

	if (yyRelMonth != 0) {
	    int m, h;

	    /* if needed extract year, month, etc. again */
	    if (info->flags & CLF_ASSEMBLE_DATE) {
		GetGregorianEraYearDay(&yydate, GREGORIAN_CHANGE_DATE);
		GetMonthDay(&yydate);
		GetYearWeekDay(&yydate, GREGORIAN_CHANGE_DATE);
		info->flags &= ~CLF_ASSEMBLE_DATE;
	    }

	    /* add the requisite number of months */
	    yyMonth += yyRelMonth - 1;
	    yyYear += yyMonth / 12;
	    m = yyMonth % 12;
	    yyMonth = m + 1;

	    /* if the day doesn't exist in the current month, repair it */
	    h = hath[IsGregorianLeapYear(&yydate)][m];
	    if (yyDay > h) {
		yyDay = h;
	    }

	    /* on demand (lazy) assemble julianDay using new year, month, etc. */
	    info->flags |= CLF_ASSEMBLE_JULIANDAY|CLF_ASSEMBLE_SECONDS;

	    yyRelMonth = 0;
	}

	/* add days (or other parts aligned to days) */
	if (yyRelDay) {

	    /* assemble julianDay using new year, month, etc. */
	    if (info->flags & CLF_ASSEMBLE_JULIANDAY) {
		GetJulianDayFromEraYearMonthDay(&yydate, GREGORIAN_CHANGE_DATE);
		info->flags &= ~CLF_ASSEMBLE_JULIANDAY;
	    }
	    yydate.julianDay += yyRelDay;
	    
	    /* julianDay was changed, on demand (lazy) extract year, month, etc. again */
	    info->flags |= CLF_ASSEMBLE_DATE|CLF_ASSEMBLE_SECONDS;

	    yyRelDay = 0;
	}

	/* relative time (seconds), if exceeds current date, do the day conversion and
	 * leave rest of the increment in yyRelSeconds to add it hereafter in UTC seconds */
	if (yyRelSeconds) {
	    int newSecs = yySeconds + yyRelSeconds;
	       
	    /* if seconds increment outside of current date, increment day */
	    if (newSecs / SECONDS_PER_DAY != yySeconds / SECONDS_PER_DAY) {
		
		yyRelDay += newSecs / SECONDS_PER_DAY;
		yySeconds = 0;		    
		yyRelSeconds = newSecs % SECONDS_PER_DAY;

		goto repeat_rel;
	    }
	}

	yyHaveRel = 0;
    }

    /*
     * Do relative (ordinal) month
     */

    if (yyHaveOrdinalMonth) {
	int monthDiff;

	/* if needed extract year, month, etc. again */
	if (info->flags & CLF_ASSEMBLE_DATE) {
	    GetGregorianEraYearDay(&yydate, GREGORIAN_CHANGE_DATE);
	    GetMonthDay(&yydate);
	    GetYearWeekDay(&yydate, GREGORIAN_CHANGE_DATE);
	    info->flags &= ~CLF_ASSEMBLE_DATE;
	}

	if (yyMonthOrdinalIncr > 0) {
	    monthDiff = yyMonthOrdinal - yyMonth;
	    if (monthDiff <= 0) {
		monthDiff += 12;
	    }
	    yyMonthOrdinalIncr--;
	} else {
	    monthDiff = yyMonth - yyMonthOrdinal;
	    if (monthDiff >= 0) {
		monthDiff -= 12;
	    }
	    yyMonthOrdinalIncr++;
	}

	/* process it further via relative times */
	yyHaveRel++;
	yyYear += yyMonthOrdinalIncr;
	yyRelMonth += monthDiff;
	yyHaveOrdinalMonth = 0;

	info->flags |= CLF_ASSEMBLE_JULIANDAY|CLF_ASSEMBLE_SECONDS;

	goto repeat_rel;
    }

    /*
     * Do relative weekday
     */

    if (yyHaveDay && !yyHaveDate) {

	/* if needed assemble julianDay now */
	if (info->flags & CLF_ASSEMBLE_JULIANDAY) {
	    GetJulianDayFromEraYearMonthDay(&yydate, GREGORIAN_CHANGE_DATE);
	    info->flags &= ~CLF_ASSEMBLE_JULIANDAY;
	}

	yydate.era = CE;
	yydate.julianDay = WeekdayOnOrBefore(yyDayNumber, yydate.julianDay + 6)
		    + 7 * yyDayOrdinal;
	if (yyDayOrdinal > 0) {
	    yydate.julianDay -= 7;
	}
	info->flags |= CLF_ASSEMBLE_DATE|CLF_ASSEMBLE_SECONDS;
    }

    return TCL_OK;
}


/*----------------------------------------------------------------------
 *
 * ClockWeekdaysOffs --
 *
 *	Get offset in days for the number of week days corresponding the
 *	given day of week (skipping Saturdays and Sundays).
 *	
 *
 * Results:
 *	Returns a day increment adjusted the given weekdays
 *
 *----------------------------------------------------------------------
 */

static inline int
ClockWeekdaysOffs(
    register int dayOfWeek,
    register int offs)
{
    register int weeks, resDayOfWeek;

    /* offset in days */
    weeks = offs / 5;
    offs = offs % 5;
    /* compiler fix for negative offs - wrap (0, -1) -> (-1, 4) */
    if (offs < 0) {
	weeks--;
	offs = 5 + offs;
    }
    offs += 7 * weeks;

    /* resulting day of week */
    {
	register int day = (offs % 7);
	/* compiler fix for negative offs - wrap (0, -1) -> (-1, 6) */
	if (day < 0) {
	    day = 7 + day;
	}
	resDayOfWeek = dayOfWeek + day;
    }

    /* adjust if we start from a weekend */
    if (dayOfWeek > 5) {
	int adj = 5 - dayOfWeek;
	offs += adj;
	resDayOfWeek += adj;
    }

    /* adjust if we end up on a weekend */
    if (resDayOfWeek > 5) {
       offs += 2;
    }

    return offs;
}



/*----------------------------------------------------------------------
 *
 * ClockAddObjCmd -- , clock add --
 *
 *	Adds an offset to a given time.
 *
 *	Refer to the user documentation to see what it exactly does.
 *
 * Syntax:
 *   clock add clockval ?count unit?... ?-option value?
 *
 * Parameters:
 *   clockval -- Starting time value
 *   count -- Amount of a unit of time to add
 *   unit -- Unit of time to add, must be one of:
 *	     years year months month weeks week
 *	     days day hours hour minutes minute
 *	     seconds second
 *
 * Options:
 *   -gmt BOOLEAN
 *	 Flag synonymous with '-timezone :GMT'
 *   -timezone ZONE
 *	 Name of the time zone in which calculations are to be done.
 *   -locale NAME
 *	 Name of the locale in which calculations are to be done.
 *	 Used to determine the Gregorian change date.
 *
 * Results:
 *	Returns a standard Tcl result with the given time adjusted 
 *	by the given offset(s) in order.
 *
 * Notes:
 *   It is possible that adding a number of months or years will adjust the
 *   day of the month as well.	For instance, the time at one month after
 *   31 January is either 28 or 29 February, because February has fewer
 *   than 31 days.
 *
 *----------------------------------------------------------------------
 */

int
ClockAddObjCmd(
    ClientData clientData,	/* Client data containing literal pool */
    Tcl_Interp *interp,		/* Tcl interpreter */
    int objc,			/* Parameter count */
    Tcl_Obj *const objv[])	/* Parameter values */
{
    ClockClientData *dataPtr = clientData;
    int ret;
    ClockFmtScnCmdArgs opts;	/* Format, locale, timezone and base */
    DateInfo	    yy;		/* Common structure used for parsing */
    DateInfo	   *info = &yy;

    /* add "week" to units also (because otherwise ambiguous) */
    static const char *const units[] = {
	"years",	"months",	    "week",	    "weeks",
	"days",		"weekdays",
	"hours",	"minutes",	    "seconds",
	NULL
    };
    enum unitInd {
	CLC_ADD_YEARS,	CLC_ADD_MONTHS,	    CLC_ADD_WEEK,   CLC_ADD_WEEKS,
	CLC_ADD_DAYS,	CLC_ADD_WEEKDAYS,
	CLC_ADD_HOURS,	CLC_ADD_MINUTES,    CLC_ADD_SECONDS
    };
    int unitIndex;		/* Index of an option. */
    int i;
    Tcl_WideInt offs;

    /* even number of arguments */
    if ((objc & 1) == 1) {
	Tcl_WrongNumArgs(interp, 0, NULL, "clock add clockval|-now ?number units?..."
	    "?-gmt boolean? "
	    "?-locale LOCALE? ?-timezone ZONE?");
	Tcl_SetErrorCode(interp, "CLOCK", "wrongNumArgs", NULL);
	return TCL_ERROR;
    }

    ClockInitDateInfo(&yy);
    
    /*
     * Extract values for the keywords.
     */

    ClockInitFmtScnArgs(clientData, interp, &opts);
    ret = ClockParseFmtScnArgs(&opts, &yy.date, objc, objv,
	    CLC_ADD_ARGS);
    if (ret != TCL_OK) {
	goto done;
    }

    /* time together as seconds of the day */
    yySeconds = yydate.localSeconds % SECONDS_PER_DAY;	 
    /* seconds are in localSeconds (relative base date), so reset time here */
    yyHour = 0; yyMinutes = 0; yyMeridian = MER24;

    ret = TCL_ERROR;

    /*
     * Find each offset and process date increment
     */

    for (i = 2; i < objc; i+=2) {
	/* bypass not integers (options, allready processed above) */
	if (TclGetWideIntFromObj(NULL, objv[i], &offs) != TCL_OK) {
	    continue;
	}
	if (objv[i]->typePtr == &tclBignumType) {
	    Tcl_SetObjResult(interp, dataPtr->literals[LIT_INTEGER_VALUE_TOO_LARGE]);
	    goto done;
	}
	/* get unit */
	if (Tcl_GetIndexFromObj(interp, objv[i+1], units, "unit", 0,
		&unitIndex) != TCL_OK) {
	    goto done;
	}

	/* nothing to do if zero quantity */
	if (!offs) {
	    continue;
	}

	/* if in-between conversion needed (already have relative date/time), 
	 * correct date info, because the date may be changed, 
	 * so refresh it now */

	if ( yyHaveRel
	  && ( unitIndex == CLC_ADD_WEEKDAYS 
	    /* some months can be shorter as another */
	    || yyRelMonth || yyRelDay
	    /* day changed */
	    || yySeconds + yyRelSeconds > SECONDS_PER_DAY
	    || yySeconds + yyRelSeconds < 0
	  )
	) {
	    if (ClockCalcRelTime(info, &opts) != TCL_OK) {
		goto done;
	    }
	}

	/* process increment by offset + unit */
	yyHaveRel++;
	switch (unitIndex) {
	case CLC_ADD_YEARS:
	    yyRelMonth += offs * 12;
	    break;
	case CLC_ADD_MONTHS:
	    yyRelMonth += offs;
	    break;
	case CLC_ADD_WEEK:
	case CLC_ADD_WEEKS:
	    yyRelDay += offs * 7;
	    break;
	case CLC_ADD_DAYS:
	    yyRelDay += offs;
	    break;
	case CLC_ADD_WEEKDAYS:
	    /* add number of week days (skipping Saturdays and Sundays)
	     * to a relative days value. */
	    offs = ClockWeekdaysOffs(yy.date.dayOfWeek, offs);
	    yyRelDay += offs;
	    break;
	case CLC_ADD_HOURS:
	    yyRelSeconds += offs * 60 * 60;
	    break;
	case CLC_ADD_MINUTES:
	    yyRelSeconds += offs * 60;
	    break;
	case CLC_ADD_SECONDS:
	    yyRelSeconds += offs;
	    break;
	}
    }

    /*
     * Do relative times (if not yet already processed interim):
     */

    if (yyHaveRel) {
	if (ClockCalcRelTime(info, &opts) != TCL_OK) {
	    goto done;
	}
    }

    /* Convert date info structure into UTC seconds */

    ret = ClockScanCommit(clientData, &yy, &opts);

done:

    Tcl_UnsetObjRef(yy.date.tzName);

    if (ret != TCL_OK) {
	return ret;
    }

    Tcl_SetObjResult(interp, Tcl_NewWideIntObj(yy.date.seconds));
    return TCL_OK;
}

/*----------------------------------------------------------------------
 *
 * ClockSecondsObjCmd -
 *
 *	Returns a count of microseconds since the epoch.
 *
 * Results:
 *	Returns a standard Tcl result.
 *
 * Side effects:
 *	None.
 *
 * This function implements the 'clock seconds' Tcl command. Refer to the user
 * documentation for details on what it does.
 *
 *----------------------------------------------------------------------
 */

int
ClockSecondsObjCmd(
    ClientData clientData,	/* Client data is unused */
    Tcl_Interp *interp,		/* Tcl interpreter */
    int objc,			/* Parameter count */
    Tcl_Obj *const *objv)	/* Parameter values */
{
    Tcl_Time now;

    if (objc != 1) {
	Tcl_WrongNumArgs(interp, 0, NULL, "clock seconds");
	return TCL_ERROR;
    }
    Tcl_GetTime(&now);
    Tcl_SetObjResult(interp, Tcl_NewWideIntObj((Tcl_WideInt) now.sec));
    return TCL_OK;
}

/*
 *----------------------------------------------------------------------
 *
 * TzsetGetEpoch --, TzsetIfNecessary --
 *
 *	Calls the tzset() library function if the contents of the TZ
 *	environment variable has changed.
 *
 * Results:
 *	None.
 *
 * Side effects:
 *	Calls tzset.
 *
 *----------------------------------------------------------------------
 */

static unsigned long
TzsetGetEpoch(void)
{
    static char* tzWas = INT2PTR(-1);	 /* Previous value of TZ, protected by
					  * clockMutex. */
    static long	 tzLastRefresh = 0;	 /* Used for latency before next refresh */
    static unsigned long tzWasEpoch = 0; /* Epoch, signals that TZ changed */
    static unsigned long tzEnvEpoch = 0; /* Last env epoch, for faster signaling, 
					    that TZ changed via TCL */
    
    const char *tzIsNow;		 /* Current value of TZ */
    
    /* 
     * Prevent performance regression on some platforms by resolving of system time zone:
     * small latency for check whether environment was changed (once per second)
     * no latency if environment was chaned with tcl-env (compare both epoch values)
     */
    Tcl_Time now;
    Tcl_GetTime(&now);
    if (now.sec == tzLastRefresh && tzEnvEpoch == TclEnvEpoch) {
	return tzWasEpoch;
    }
    tzEnvEpoch = TclEnvEpoch;
    tzLastRefresh = now.sec;

    /* check in lock */
    Tcl_MutexLock(&clockMutex);
    tzIsNow = getenv("TCL_TZ");
    if (tzIsNow == NULL) {
	tzIsNow = getenv("TZ");
    }
    if (tzIsNow != NULL && (tzWas == NULL || tzWas == INT2PTR(-1)
	    || strcmp(tzIsNow, tzWas) != 0)) {
	tzset();
	if (tzWas != NULL && tzWas != INT2PTR(-1)) {
	    ckfree(tzWas);
	}
	tzWas = ckalloc(strlen(tzIsNow) + 1);
	strcpy(tzWas, tzIsNow);
	tzWasEpoch++;
    } else if (tzIsNow == NULL && tzWas != NULL) {
	tzset();
	if (tzWas != INT2PTR(-1)) ckfree(tzWas);
	tzWas = NULL;
	tzWasEpoch++;
    }
    Tcl_MutexUnlock(&clockMutex);

    return tzWasEpoch;
}

static void
TzsetIfNecessary(void)
{
    TzsetGetEpoch();
}

/*
 * Local Variables:
 * mode: c
 * c-basic-offset: 4
 * fill-column: 78
 * End:
 */<|MERGE_RESOLUTION|>--- conflicted
+++ resolved
@@ -3034,21 +3034,12 @@
 static int
 ClockParseFmtScnArgs(
     register
-<<<<<<< HEAD
-    ClockFmtScnCmdArgs *opts, /* Result vector: format, locale, timezone... */
-    TclDateFields      *date, /* Extracted date-time corresponding base 
-			       * (by scan or add) resp. clockval (by format) */
-    int objc,		    /* Parameter count */
-    Tcl_Obj *const objv[],  /* Parameter vector */
-    int		flags	    /* Flags, differentiates between format, scan, add */
-=======
     ClockFmtScnCmdArgs *opts,	/* Result vector: format, locale, timezone... */
     TclDateFields      *date,	/* Extracted date-time corresponding base 
 				 * (by scan or add) resp. clockval (by format) */
-    int objc,			/* Parameter count */
+    int objc,		    /* Parameter count */
     Tcl_Obj *const objv[],	/* Parameter vector */
     int		flags		/* Flags, differentiates between format, scan, add */
->>>>>>> 0ec19f6b
 ) {
     Tcl_Interp	    *interp =  opts->interp;
     ClockClientData *dataPtr = opts->clientData;
