/*
 * tclStringRep.h --
 *
 *	This file contains the definition of the Unicode string internal
 *	representation and macros to access it.
 *
 *	A Unicode string is an internationalized string. Conceptually, a
 *	Unicode string is an array of 16-bit quantities organized as a
 *	sequence of properly formed UTF-8 characters. There is a one-to-one
 *	map between Unicode and UTF characters. Because Unicode characters
 *	have a fixed width, operations such as indexing operate on Unicode
 *	data. The String object is optimized for the case where each UTF char
 *	in a string is only one byte. In this case, we store the value of
 *	numChars, but we don't store the Unicode data (unless Tcl_GetUnicode
 *	is explicitly called).
 *
 *	The String object type stores one or both formats. The default
 *	behavior is to store UTF. Once Unicode is calculated by a function, it
 *	is stored in the internal rep for future access (without an additional
 *	O(n) cost).
 *
 *	To allow many appends to be done to an object without constantly
 *	reallocating the space for the string or Unicode representation, we
 *	allocate double the space for the string or Unicode and use the
 *	internal representation to keep track of how much space is used vs.
 *	allocated.
 *
 * Copyright (c) 1995-1997 Sun Microsystems, Inc.
 * Copyright (c) 1999 by Scriptics Corporation.
 *
 * See the file "license.terms" for information on usage and redistribution of
 * this file, and for a DISCLAIMER OF ALL WARRANTIES.
 */

/*
 * The following structure is the internal rep for a String object. It keeps
 * track of how much memory has been used and how much has been allocated for
 * the Unicode and UTF string to enable growing and shrinking of the UTF and
 * Unicode reps of the String object with fewer mallocs. To optimize string
 * length and indexing operations, this structure also stores the number of
 * characters (same of UTF and Unicode!) once that value has been computed.
 *
 * Under normal configurations, what Tcl calls "Unicode" is actually UTF-16
 * restricted to the Basic Multilingual Plane (i.e. U+00000 to U+0FFFF). This
 * can be officially modified by altering the definition of Tcl_UniChar in
 * tcl.h, but do not do that unless you are sure what you're doing!
 */

typedef struct {
    int numChars;		/* The number of chars in the string. -1 means
				 * this value has not been calculated. >= 0
				 * means that there is a valid Unicode rep, or
				 * that the number of UTF bytes == the number
				 * of chars. */
    int allocated;		/* The amount of space actually allocated for
				 * the UTF string (minus 1 byte for the
				 * termination char). */
    int maxChars;		/* Max number of chars that can fit in the
				 * space allocated for the unicode array. */
    int hasUnicode;		/* Boolean determining whether the string has
				 * a Unicode representation. */
    Tcl_UniChar unicode[TCLFLEXARRAY];	/* The array of Unicode chars. The actual size
				 * of this field depends on the 'maxChars'
				 * field above. */
} String;

#define STRING_MAXCHARS \
<<<<<<< HEAD
    (int)(((size_t)UINT_MAX - 1 - offsetof(String, unicode))/sizeof(Tcl_UniChar))
#define STRING_SIZE(numChars) \
    (offsetof(String, unicode) + (((numChars) + 1U) * sizeof(Tcl_UniChar)))
=======
    (int)(((size_t)UINT_MAX - TclOffset(String, unicode))/sizeof(Tcl_UniChar) - 1)
#define STRING_SIZE(numChars) \
    (TclOffset(String, unicode) + sizeof(Tcl_UniChar) + ((numChars) * sizeof(Tcl_UniChar)))
>>>>>>> 7b333ba9
#define stringCheckLimits(numChars) \
    do {								\
	if ((numChars) < 0 || (numChars) > STRING_MAXCHARS) {		\
	    Tcl_Panic("max length for a Tcl unicode value (%d chars) exceeded", \
		      (int)STRING_MAXCHARS);					\
	}								\
    } while (0)
#define stringAttemptAlloc(numChars) \
    (String *) attemptckalloc(STRING_SIZE(numChars))
#define stringAlloc(numChars) \
    (String *) ckalloc(STRING_SIZE(numChars))
#define stringRealloc(ptr, numChars) \
    (String *) ckrealloc((ptr), STRING_SIZE(numChars))
#define stringAttemptRealloc(ptr, numChars) \
    (String *) attemptckrealloc((ptr), STRING_SIZE(numChars))
#define GET_STRING(objPtr) \
    ((String *) (objPtr)->internalRep.twoPtrValue.ptr1)
#define SET_STRING(objPtr, stringPtr) \
    ((objPtr)->internalRep.twoPtrValue.ptr2 = NULL),			\
    ((objPtr)->internalRep.twoPtrValue.ptr1 = (void *) (stringPtr))

/*
 * Local Variables:
 * mode: c
 * c-basic-offset: 4
 * fill-column: 78
 * End:
 */<|MERGE_RESOLUTION|>--- conflicted
+++ resolved
@@ -66,20 +66,14 @@
 } String;
 
 #define STRING_MAXCHARS \
-<<<<<<< HEAD
-    (int)(((size_t)UINT_MAX - 1 - offsetof(String, unicode))/sizeof(Tcl_UniChar))
+    (int)(((size_t)UINT_MAX - offsetof(String, unicode))/sizeof(Tcl_UniChar) - 1)
 #define STRING_SIZE(numChars) \
-    (offsetof(String, unicode) + (((numChars) + 1U) * sizeof(Tcl_UniChar)))
-=======
-    (int)(((size_t)UINT_MAX - TclOffset(String, unicode))/sizeof(Tcl_UniChar) - 1)
-#define STRING_SIZE(numChars) \
-    (TclOffset(String, unicode) + sizeof(Tcl_UniChar) + ((numChars) * sizeof(Tcl_UniChar)))
->>>>>>> 7b333ba9
+    (offsetof(String, unicode) + sizeof(Tcl_UniChar) + ((numChars) * sizeof(Tcl_UniChar)))
 #define stringCheckLimits(numChars) \
     do {								\
 	if ((numChars) < 0 || (numChars) > STRING_MAXCHARS) {		\
 	    Tcl_Panic("max length for a Tcl unicode value (%d chars) exceeded", \
-		      (int)STRING_MAXCHARS);					\
+		      STRING_MAXCHARS);					\
 	}								\
     } while (0)
 #define stringAttemptAlloc(numChars) \
