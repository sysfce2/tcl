/*
 * tclStringRep.h --
 *
 *	This file contains the definition of the Unicode string internal
 *	representation and macros to access it.
 *
 *	A Unicode string is an internationalized string. Conceptually, a
 *	Unicode string is an array of 16-bit quantities organized as a
 *	sequence of properly formed UTF-8 characters. There is a one-to-one
 *	map between Unicode and UTF characters. Because Unicode characters
 *	have a fixed width, operations such as indexing operate on Unicode
 *	data. The String object is optimized for the case where each UTF char
 *	in a string is only one byte. In this case, we store the value of
 *	numChars, but we don't store the Unicode data (unless Tcl_GetUnicode
 *	is explicitly called).
 *
 *	The String object type stores one or both formats. The default
 *	behavior is to store UTF. Once Unicode is calculated by a function, it
 *	is stored in the internal rep for future access (without an additional
 *	O(n) cost).
 *
 *	To allow many appends to be done to an object without constantly
 *	reallocating the space for the string or Unicode representation, we
 *	allocate double the space for the string or Unicode and use the
 *	internal representation to keep track of how much space is used vs.
 *	allocated.
 *
 * Copyright (c) 1995-1997 Sun Microsystems, Inc.
 * Copyright (c) 1999 by Scriptics Corporation.
 *
 * See the file "license.terms" for information on usage and redistribution of
 * this file, and for a DISCLAIMER OF ALL WARRANTIES.
 */

#ifndef _TCLSTRINGREP
#define _TCLSTRINGREP


/*
 * The following structure is the internal rep for a String object. It keeps
 * track of how much memory has been used and how much has been allocated for
 * the Unicode and UTF string to enable growing and shrinking of the UTF and
 * Unicode reps of the String object with fewer mallocs. To optimize string
 * length and indexing operations, this structure also stores the number of
 * characters (same of UTF and Unicode!) once that value has been computed.
 *
 * Under normal configurations, what Tcl calls "Unicode" is actually UTF-16
 * restricted to the Basic Multilingual Plane (i.e. U+00000 to U+0FFFF). This
 * can be officially modified by altering the definition of Tcl_UniChar in
 * tcl.h, but do not do that unless you are sure what you're doing!
 */

typedef struct {
    size_t numChars;		/* The number of chars in the string. -1 means
				 * this value has not been calculated. Any other
				 * means that there is a valid Unicode rep, or
				 * that the number of UTF bytes == the number
				 * of chars. */
    size_t allocated;		/* The amount of space actually allocated for
				 * the UTF string (minus 1 byte for the
				 * termination char). */
    size_t maxChars;		/* Max number of chars that can fit in the
				 * space allocated for the unicode array. */
    int hasUnicode;		/* Boolean determining whether the string has
				 * a Unicode representation. */
    Tcl_UniChar unicode[TCLFLEXARRAY];	/* The array of Unicode chars. The actual size
				 * of this field depends on the 'maxChars'
				 * field above. */
} String;

#define STRING_SIZE(numChars) \
<<<<<<< HEAD
    (offsetof(String, unicode) + (((numChars) + 1) * sizeof(Tcl_UniChar)))
=======
    (offsetof(String, unicode) + (((numChars) + 1U) * sizeof(Tcl_UniChar)))
#define stringCheckLimits(numChars) \
    do {								\
	if ((numChars) < 0 || (numChars) > STRING_MAXCHARS) {		\
	    Tcl_Panic("max length for a Tcl unicode value (%d chars) exceeded", \
		      (int)STRING_MAXCHARS);					\
	}								\
    } while (0)
>>>>>>> f1b74b07
#define stringAttemptAlloc(numChars) \
    (String *) Tcl_AttemptAlloc(STRING_SIZE(numChars))
#define stringAlloc(numChars) \
    (String *) Tcl_Alloc(STRING_SIZE(numChars))
#define stringRealloc(ptr, numChars) \
    (String *) Tcl_Realloc((ptr), STRING_SIZE(numChars))
#define stringAttemptRealloc(ptr, numChars) \
    (String *) Tcl_AttemptRealloc((ptr), STRING_SIZE(numChars))
#define GET_STRING(objPtr) \
    ((String *) (objPtr)->internalRep.twoPtrValue.ptr1)
#define SET_STRING(objPtr, stringPtr) \
    ((objPtr)->internalRep.twoPtrValue.ptr2 = NULL),			\
    ((objPtr)->internalRep.twoPtrValue.ptr1 = (void *) (stringPtr))

#endif /*  _TCLSTRINGREP */
/*
 * Local Variables:
 * mode: c
 * c-basic-offset: 4
 * fill-column: 78
 * End:
 */<|MERGE_RESOLUTION|>--- conflicted
+++ resolved
@@ -70,18 +70,7 @@
 } String;
 
 #define STRING_SIZE(numChars) \
-<<<<<<< HEAD
-    (offsetof(String, unicode) + (((numChars) + 1) * sizeof(Tcl_UniChar)))
-=======
     (offsetof(String, unicode) + (((numChars) + 1U) * sizeof(Tcl_UniChar)))
-#define stringCheckLimits(numChars) \
-    do {								\
-	if ((numChars) < 0 || (numChars) > STRING_MAXCHARS) {		\
-	    Tcl_Panic("max length for a Tcl unicode value (%d chars) exceeded", \
-		      (int)STRING_MAXCHARS);					\
-	}								\
-    } while (0)
->>>>>>> f1b74b07
 #define stringAttemptAlloc(numChars) \
     (String *) Tcl_AttemptAlloc(STRING_SIZE(numChars))
 #define stringAlloc(numChars) \
