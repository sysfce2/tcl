--- conflicted
+++ resolved
@@ -61,15 +61,9 @@
 } String;
 
 #define STRING_MAXCHARS \
-<<<<<<< HEAD
-    (int)(((size_t)UINT_MAX - 1 - offsetof(String, unicode))/sizeof(unsigned short))
+    (int)(((size_t)UINT_MAX - offsetof(String, unicode))/sizeof(unsigned short) - 1)
 #define STRING_SIZE(numChars) \
-    (offsetof(String, unicode) + (((numChars) + 1U) * sizeof(unsigned short)))
-=======
-    (int)(((size_t)UINT_MAX - offsetof(String, unicode))/sizeof(Tcl_UniChar) - 1)
-#define STRING_SIZE(numChars) \
-    (offsetof(String, unicode) + sizeof(Tcl_UniChar) + ((numChars) * sizeof(Tcl_UniChar)))
->>>>>>> abccdbc6
+    (offsetof(String, unicode) + sizeof(unsigned short) + ((numChars) * sizeof(unsigned short)))
 #define stringCheckLimits(numChars) \
     do {								\
 	if ((numChars) < 0 || (numChars) > STRING_MAXCHARS) {		\
