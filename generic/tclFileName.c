--- conflicted
+++ resolved
@@ -593,12 +593,8 @@
      * plus the argv pointers and the terminating NULL pointer.
      */
 
-<<<<<<< HEAD
-    *argvPtr = (const char **)ckalloc((((*argcPtr) + 1) * sizeof(char *)) + size);
-=======
     *argvPtr = (const char **)ckalloc(
 	    ((((*argcPtr) + 1) * sizeof(char *)) + size));
->>>>>>> bc3ad656
 
     /*
      * Position p after the last argv pointer and copy the contents of the
@@ -608,11 +604,7 @@
     p = (char *) &(*argvPtr)[(*argcPtr) + 1];
     for (i = 0; i < *argcPtr; i++) {
 	Tcl_ListObjIndex(NULL, resultPtr, i, &eltPtr);
-<<<<<<< HEAD
 	str = TclGetStringFromObj(eltPtr, &len);
-=======
-	str = Tcl_GetStringFromObj(eltPtr, &len);
->>>>>>> bc3ad656
 	memcpy(p, str, len + 1);
 	p += len+1;
     }
@@ -1267,7 +1259,6 @@
     };
     enum pathDirOptions {PATH_NONE = -1 , PATH_GENERAL = 0, PATH_DIR = 1};
     Tcl_GlobTypeData *globTypes = NULL;
-    (void)dummy;
 
     globFlags = 0;
     join = 0;
