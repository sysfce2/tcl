--- conflicted
+++ resolved
@@ -834,13 +834,8 @@
 
 	elemv[0] = pathPtr;
 	memcpy(elemv+1, objv, objc*sizeof(Tcl_Obj *));
-<<<<<<< HEAD
-	ret = TclJoinPath(elemc, elemv);
+	ret = TclJoinPath(elemc, elemv, 0);
 	Tcl_Free(elemv);
-=======
-	ret = TclJoinPath(elemc, elemv, 0);
-	ckfree(elemv);
->>>>>>> 1cf15d2b
 	return ret;
     }
 }
