--- conflicted
+++ resolved
@@ -593,11 +593,7 @@
      * plus the argv pointers and the terminating NULL pointer.
      */
 
-<<<<<<< HEAD
-    *argvPtr = Tcl_Alloc((((*argcPtr) + 1) * sizeof(char *)) + size);
-=======
-    *argvPtr = (const char **)ckalloc((((*argcPtr) + 1) * sizeof(char *)) + size);
->>>>>>> e676594f
+    *argvPtr = (const char **)Tcl_Alloc((((*argcPtr) + 1) * sizeof(char *)) + size);
 
     /*
      * Position p after the last argv pointer and copy the contents of the
@@ -834,11 +830,7 @@
 	return TclJoinPath(2, pair, 0);
     } else {
 	int elemc = objc + 1;
-<<<<<<< HEAD
-	Tcl_Obj *ret, **elemv = Tcl_Alloc(elemc*sizeof(Tcl_Obj *));
-=======
-	Tcl_Obj *ret, **elemv = (Tcl_Obj**)ckalloc(elemc*sizeof(Tcl_Obj *));
->>>>>>> e676594f
+	Tcl_Obj *ret, **elemv = (Tcl_Obj**)Tcl_Alloc(elemc*sizeof(Tcl_Obj *));
 
 	elemv[0] = pathPtr;
 	memcpy(elemv+1, objv, objc*sizeof(Tcl_Obj *));
@@ -2553,11 +2545,7 @@
 Tcl_StatBuf *
 Tcl_AllocStatBuf(void)
 {
-<<<<<<< HEAD
-    return Tcl_Alloc(sizeof(Tcl_StatBuf));
-=======
-    return (Tcl_StatBuf *)ckalloc(sizeof(Tcl_StatBuf));
->>>>>>> e676594f
+    return (Tcl_StatBuf *)Tcl_Alloc(sizeof(Tcl_StatBuf));
 }
  
