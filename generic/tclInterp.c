/*
 * tclInterp.c --
 *
 *	This file implements the "interp" command which allows creation and
 *	manipulation of Tcl interpreters from within Tcl scripts.
 *
 * Copyright (c) 1995-1997 Sun Microsystems, Inc.
 * Copyright (c) 2004 Donal K. Fellows
 *
 * See the file "license.terms" for information on usage and redistribution
 * of this file, and for a DISCLAIMER OF ALL WARRANTIES.
 */

#include "tclInt.h"

/*
 * A pointer to a string that holds an initialization script that if non-NULL
 * is evaluated in Tcl_Init() prior to the built-in initialization script
 * above. This variable can be modified by the function below.
 */

static const char *tclPreInitScript = NULL;

/* Forward declaration */
struct Target;

/*
 * struct Alias:
 *
 * Stores information about an alias. Is stored in the slave interpreter and
 * used by the source command to find the target command in the master when
 * the source command is invoked.
 */

typedef struct Alias {
    Tcl_Obj *token;		/* Token for the alias command in the slave
				 * interp. This used to be the command name in
				 * the slave when the alias was first
				 * created. */
    Tcl_Interp *targetInterp;	/* Interp in which target command will be
				 * invoked. */
    Tcl_Command slaveCmd;	/* Source command in slave interpreter, bound
				 * to command that invokes the target command
				 * in the target interpreter. */
    Tcl_HashEntry *aliasEntryPtr;
				/* Entry for the alias hash table in slave.
				 * This is used by alias deletion to remove
				 * the alias from the slave interpreter alias
				 * table. */
    struct Target *targetPtr;	/* Entry for target command in master. This is
				 * used in the master interpreter to map back
				 * from the target command to aliases
				 * redirecting to it. */
    int objc;			/* Count of Tcl_Obj in the prefix of the
				 * target command to be invoked in the target
				 * interpreter. Additional arguments specified
				 * when calling the alias in the slave interp
				 * will be appended to the prefix before the
				 * command is invoked. */
    Tcl_Obj *objPtr;		/* The first actual prefix object - the target
				 * command name; this has to be at the end of
				 * the structure, which will be extended to
				 * accomodate the remaining objects in the
				 * prefix. */
} Alias;

/*
 *
 * struct Slave:
 *
 * Used by the "interp" command to record and find information about slave
 * interpreters. Maps from a command name in the master to information about a
 * slave interpreter, e.g. what aliases are defined in it.
 */

typedef struct Slave {
    Tcl_Interp *masterInterp;	/* Master interpreter for this slave. */
    Tcl_HashEntry *slaveEntryPtr;
				/* Hash entry in masters slave table for this
				 * slave interpreter. Used to find this
				 * record, and used when deleting the slave
				 * interpreter to delete it from the master's
				 * table. */
    Tcl_Interp	*slaveInterp;	/* The slave interpreter. */
    Tcl_Command interpCmd;	/* Interpreter object command. */
    Tcl_HashTable aliasTable;	/* Table which maps from names of commands in
				 * slave interpreter to struct Alias defined
				 * below. */
} Slave;

/*
 * struct Target:
 *
 * Maps from master interpreter commands back to the source commands in slave
 * interpreters. This is needed because aliases can be created between sibling
 * interpreters and must be deleted when the target interpreter is deleted. In
 * case they would not be deleted the source interpreter would be left with a
 * "dangling pointer". One such record is stored in the Master record of the
 * master interpreter with the master for each alias which directs to a
 * command in the master. These records are used to remove the source command
 * for an from a slave if/when the master is deleted. They are organized in a
 * doubly-linked list attached to the master interpreter.
 */

typedef struct Target {
    Tcl_Command	slaveCmd;	/* Command for alias in slave interp. */
    Tcl_Interp *slaveInterp;	/* Slave Interpreter. */
    struct Target *nextPtr;	/* Next in list of target records, or NULL if
				 * at the end of the list of targets. */
    struct Target *prevPtr;	/* Previous in list of target records, or NULL
				 * if at the start of the list of targets. */
} Target;

/*
 * struct Master:
 *
 * This record is used for two purposes: First, slaveTable (a hashtable) maps
 * from names of commands to slave interpreters. This hashtable is used to
 * store information about slave interpreters of this interpreter, to map over
 * all slaves, etc. The second purpose is to store information about all
 * aliases in slaves (or siblings) which direct to target commands in this
 * interpreter (using the targetsPtr doubly-linked list).
 *
 * NB: the flags field in the interp structure, used with SAFE_INTERP mask
 * denotes whether the interpreter is safe or not. Safe interpreters have
 * restricted functionality, can only create safe slave interpreters and can
 * only load safe extensions.
 */

typedef struct Master {
    Tcl_HashTable slaveTable;	/* Hash table for slave interpreters. Maps
				 * from command names to Slave records. */
    Target *targetsPtr;		/* The head of a doubly-linked list of all the
				 * target records which denote aliases from
				 * slaves or sibling interpreters that direct
				 * to commands in this interpreter. This list
				 * is used to remove dangling pointers from
				 * the slave (or sibling) interpreters when
				 * this interpreter is deleted. */
} Master;

/*
 * The following structure keeps track of all the Master and Slave information
 * on a per-interp basis.
 */

typedef struct InterpInfo {
    Master master;		/* Keeps track of all interps for which this
				 * interp is the Master. */
    Slave slave;		/* Information necessary for this interp to
				 * function as a slave. */
} InterpInfo;

/*
 * Limit callbacks handled by scripts are modelled as structures which are
 * stored in hashes indexed by a two-word key. Note that the type of the
 * 'type' field in the key is not int; this is to make sure that things are
 * likely to work properly on 64-bit architectures.
 */

typedef struct ScriptLimitCallback {
    Tcl_Interp *interp;		/* The interpreter in which to execute the
				 * callback. */
    Tcl_Obj *scriptObj;		/* The script to execute to perform the
				 * user-defined part of the callback. */
    int type;			/* What kind of callback is this. */
    Tcl_HashEntry *entryPtr;	/* The entry in the hash table maintained by
				 * the target interpreter that refers to this
				 * callback record, or NULL if the entry has
				 * already been deleted from that hash
				 * table. */
} ScriptLimitCallback;

typedef struct ScriptLimitCallbackKey {
    Tcl_Interp *interp;		/* The interpreter that the limit callback was
				 * attached to. This is not the interpreter
				 * that the callback runs in! */
    long type;			/* The type of callback that this is. */
} ScriptLimitCallbackKey;

/*
 * TIP#143 limit handler internal representation.
 */

struct LimitHandler {
    int flags;			/* The state of this particular handler. */
    Tcl_LimitHandlerProc *handlerProc;
				/* The handler callback. */
    ClientData clientData;	/* Opaque argument to the handler callback. */
    Tcl_LimitHandlerDeleteProc *deleteProc;
				/* How to delete the clientData. */
    LimitHandler *prevPtr;	/* Previous item in linked list of
				 * handlers. */
    LimitHandler *nextPtr;	/* Next item in linked list of handlers. */
};

/*
 * Values for the LimitHandler flags field.
 *      LIMIT_HANDLER_ACTIVE - Whether the handler is currently being
 *              processed; handlers are never to be entered reentrantly.
 *      LIMIT_HANDLER_DELETED - Whether the handler has been deleted. This
 *              should not normally be observed because when a handler is
 *              deleted it is also spliced out of the list of handlers, but
 *              even so we will be careful.
 */

#define LIMIT_HANDLER_ACTIVE    0x01
#define LIMIT_HANDLER_DELETED   0x02



/*
 * Prototypes for local static functions:
 */

static int		AliasCreate(Tcl_Interp *interp,
			    Tcl_Interp *slaveInterp, Tcl_Interp *masterInterp,
			    Tcl_Obj *namePtr, Tcl_Obj *targetPtr, int objc,
			    Tcl_Obj *const objv[]);
static int		AliasDelete(Tcl_Interp *interp,
			    Tcl_Interp *slaveInterp, Tcl_Obj *namePtr);
static int		AliasDescribe(Tcl_Interp *interp,
			    Tcl_Interp *slaveInterp, Tcl_Obj *objPtr);
static int		AliasList(Tcl_Interp *interp, Tcl_Interp *slaveInterp);
static Tcl_ObjCmdProc		AliasNRCmd;
static Tcl_CmdDeleteProc	AliasObjCmdDeleteProc;
static Tcl_Interp *	GetInterp(Tcl_Interp *interp, Tcl_Obj *pathPtr);
static Tcl_Interp *	GetInterp2(Tcl_Interp *interp, int objc,
			    Tcl_Obj *const objv[]);
static Tcl_InterpDeleteProc	InterpInfoDeleteProc;
static int		SlaveBgerror(Tcl_Interp *interp,
			    Tcl_Interp *slaveInterp, int objc,
			    Tcl_Obj *const objv[]);
static Tcl_Interp *	SlaveCreate(Tcl_Interp *interp, Tcl_Obj *pathPtr,
			    int safe);
static int		SlaveDebugCmd(Tcl_Interp *interp,
			    Tcl_Interp *slaveInterp,
			    int objc, Tcl_Obj *const objv[]);
static int		SlaveEval(Tcl_Interp *interp, Tcl_Interp *slaveInterp,
			    int objc, Tcl_Obj *const objv[]);
static int		SlaveExpose(Tcl_Interp *interp,
			    Tcl_Interp *slaveInterp, int objc,
			    Tcl_Obj *const objv[]);
static int		SlaveHide(Tcl_Interp *interp, Tcl_Interp *slaveInterp,
			    int objc, Tcl_Obj *const objv[]);
static int		SlaveHidden(Tcl_Interp *interp,
			    Tcl_Interp *slaveInterp);
static int		SlaveInvokeHidden(Tcl_Interp *interp,
			    Tcl_Interp *slaveInterp,
			    const char *namespaceName,
			    int objc, Tcl_Obj *const objv[]);
static int		SlaveMarkTrusted(Tcl_Interp *interp,
			    Tcl_Interp *slaveInterp);
static Tcl_CmdDeleteProc	SlaveObjCmdDeleteProc;
static int		SlaveRecursionLimit(Tcl_Interp *interp,
			    Tcl_Interp *slaveInterp, int objc,
			    Tcl_Obj *const objv[]);
static int		SlaveCommandLimitCmd(Tcl_Interp *interp,
			    Tcl_Interp *slaveInterp, int consumedObjc,
			    int objc, Tcl_Obj *const objv[]);
static int		SlaveTimeLimitCmd(Tcl_Interp *interp,
			    Tcl_Interp *slaveInterp, int consumedObjc,
			    int objc, Tcl_Obj *const objv[]);
static void		InheritLimitsFromMaster(Tcl_Interp *slaveInterp,
			    Tcl_Interp *masterInterp);
static void		SetScriptLimitCallback(Tcl_Interp *interp, int type,
			    Tcl_Interp *targetInterp, Tcl_Obj *scriptObj);
static void		CallScriptLimitCallback(ClientData clientData,
			    Tcl_Interp *interp);
static void		DeleteScriptLimitCallback(ClientData clientData);
static void		RunLimitHandlers(LimitHandler *handlerPtr,
			    Tcl_Interp *interp);
static void		TimeLimitCallback(ClientData clientData);

/* NRE enabling */
static Tcl_NRPostProc	NRPostInvokeHidden;
static Tcl_ObjCmdProc	NRInterpCmd;
static Tcl_ObjCmdProc	NRSlaveCmd;


/*
 *----------------------------------------------------------------------
 *
 * TclSetPreInitScript --
 *
 *	This routine is used to change the value of the internal variable,
 *	tclPreInitScript.
 *
 * Results:
 *	Returns the current value of tclPreInitScript.
 *
 * Side effects:
 *	Changes the way Tcl_Init() routine behaves.
 *
 *----------------------------------------------------------------------
 */

const char *
TclSetPreInitScript(
    const char *string)		/* Pointer to a script. */
{
    const char *prevString = tclPreInitScript;
    tclPreInitScript = string;
    return(prevString);
}

/*
 *----------------------------------------------------------------------
 *
 * Tcl_Init --
 *
 *	This function is typically invoked by Tcl_AppInit functions to find
 *	and source the "init.tcl" script, which should exist somewhere on the
 *	Tcl library path.
 *
 * Results:
 *	Returns a standard Tcl completion code and sets the interp's result if
 *	there is an error.
 *
 * Side effects:
 *	Depends on what's in the init.tcl script.
 *
 *----------------------------------------------------------------------
 */

typedef struct PkgName {
    struct PkgName *nextPtr;	/* Next in list of package names being initialized. */
    char name[4];
} PkgName;

int
Tcl_Init(
    Tcl_Interp *interp)		/* Interpreter to initialize. */
{
    PkgName pkgName = {NULL, "Tcl"};
    PkgName **names = (PkgName **)TclInitPkgFiles(interp);
    int result = TCL_ERROR;

    pkgName.nextPtr = *names;
    *names = &pkgName;
    if (tclPreInitScript != NULL) {
	if (Tcl_EvalEx(interp, tclPreInitScript, -1, 0) == TCL_ERROR) {
	    goto end;
	}
    }

    /*
     * In order to find init.tcl during initialization, the following script
     * is invoked by Tcl_Init(). It looks in several different directories:
     *
     *	$tcl_library		- can specify a primary location, if set, no
     *				  other locations will be checked. This is the
     *				  recommended way for a program that embeds
     *				  Tcl to specifically tell Tcl where to find
     *				  an init.tcl file.
     *
     *	$env(TCL_LIBRARY)	- highest priority so user can always override
     *				  the search path unless the application has
     *				  specified an exact directory above
     *
     *	$tclDefaultLibrary	- INTERNAL: This variable is set by Tcl on
     *				  those platforms where it can determine at
     *				  runtime the directory where it expects the
     *				  init.tcl file to be. After [tclInit] reads
     *				  and uses this value, it [unset]s it.
     *				  External users of Tcl should not make use of
     *				  the variable to customize [tclInit].
     *
     *	$tcl_libPath		- OBSOLETE: This variable is no longer set by
     *				  Tcl itself, but [tclInit] examines it in
     *				  case some program that embeds Tcl is
     *				  customizing [tclInit] by setting this
     *				  variable to a list of directories in which
     *				  to search.
     *
     *	[tcl::pkgconfig get scriptdir,runtime]
     *				- the directory determined by configure to be
     *				  the place where Tcl's script library is to
     *				  be installed.
     *
     * The first directory on this path that contains a valid init.tcl script
     * will be set as the value of tcl_library.
     *
     * Note that this entire search mechanism can be bypassed by defining an
     * alternate tclInit command before calling Tcl_Init().
     */

    result = Tcl_EvalEx(interp,
"if {[namespace which -command tclInit] eq \"\"} {\n"
"  proc tclInit {} {\n"
"    global tcl_libPath tcl_library env tclDefaultLibrary\n"
"    rename tclInit {}\n"
"    if {[info exists tcl_library]} {\n"
"	set scripts {{set tcl_library}}\n"
"    } else {\n"
"	set scripts {}\n"
"	if {[info exists env(TCL_LIBRARY)] && ($env(TCL_LIBRARY) ne {})} {\n"
"	    lappend scripts {set env(TCL_LIBRARY)}\n"
"	    lappend scripts {\n"
"if {[regexp ^tcl(.*)$ [file tail $env(TCL_LIBRARY)] -> tail] == 0} continue\n"
"if {$tail eq [info tclversion]} continue\n"
"file join [file dirname $env(TCL_LIBRARY)] tcl[info tclversion]}\n"
"	}\n"
"	if {[info exists tclDefaultLibrary]} {\n"
"	    lappend scripts {set tclDefaultLibrary}\n"
"	} else {\n"
"	    lappend scripts {::tcl::pkgconfig get scriptdir,runtime}\n"
"	}\n"
"	lappend scripts {::tcl::zipfs::tcl_library_init}\n"
"	lappend scripts {\n"
"set parentDir [file dirname [file dirname [info nameofexecutable]]]\n"
"set grandParentDir [file dirname $parentDir]\n"
"file join $parentDir lib tcl[info tclversion]} \\\n"
"	{file join $grandParentDir lib tcl[info tclversion]} \\\n"
"	{file join $parentDir library} \\\n"
"	{file join $grandParentDir library} \\\n"
"	{file join $grandParentDir tcl[info tclversion] library} \\\n"
"	{file join $grandParentDir tcl[info patchlevel] library} \\\n"
"	{\n"
"file join [file dirname $grandParentDir] tcl[info patchlevel] library}\n"
"	if {[info exists tcl_libPath]\n"
"		&& [catch {llength $tcl_libPath} len] == 0} {\n"
"	    for {set i 0} {$i < $len} {incr i} {\n"
"		lappend scripts [list lindex \\$tcl_libPath $i]\n"
"	    }\n"
"	}\n"
"    }\n"
"    set dirs {}\n"
"    set errors {}\n"
"    foreach script $scripts {\n"
"	lappend dirs [eval $script]\n"
"	set tcl_library [lindex $dirs end]\n"
"	set tclfile [file join $tcl_library init.tcl]\n"
"	if {[file exists $tclfile]} {\n"
"	    if {[catch {uplevel #0 [list source $tclfile]} msg opts]} {\n"
"		append errors \"$tclfile: $msg\n\"\n"
"		append errors \"[dict get $opts -errorinfo]\n\"\n"
"		continue\n"
"	    }\n"
"	    unset -nocomplain tclDefaultLibrary\n"
"	    return\n"
"	}\n"
"    }\n"
"    unset -nocomplain tclDefaultLibrary\n"
"    set msg \"Can't find a usable init.tcl in the following directories: \n\"\n"
"    append msg \"    $dirs\n\n\"\n"
"    append msg \"$errors\n\n\"\n"
"    append msg \"This probably means that Tcl wasn't installed properly.\n\"\n"
"    error $msg\n"
"  }\n"
"}\n"
"tclInit", -1, 0);

end:
    *names = (*names)->nextPtr;
    return result;
}

/*
 *---------------------------------------------------------------------------
 *
 * TclInterpInit --
 *
 *	Initializes the invoking interpreter for using the master, slave and
 *	safe interp facilities. This is called from inside Tcl_CreateInterp().
 *
 * Results:
 *	Always returns TCL_OK for backwards compatibility.
 *
 * Side effects:
 *	Adds the "interp" command to an interpreter and initializes the
 *	interpInfoPtr field of the invoking interpreter.
 *
 *---------------------------------------------------------------------------
 */

int
TclInterpInit(
    Tcl_Interp *interp)		/* Interpreter to initialize. */
{
    InterpInfo *interpInfoPtr;
    Master *masterPtr;
    Slave *slavePtr;

    interpInfoPtr = (InterpInfo *)ckalloc(sizeof(InterpInfo));
    ((Interp *) interp)->interpInfo = interpInfoPtr;

    masterPtr = &interpInfoPtr->master;
    Tcl_InitHashTable(&masterPtr->slaveTable, TCL_STRING_KEYS);
    masterPtr->targetsPtr = NULL;

    slavePtr = &interpInfoPtr->slave;
    slavePtr->masterInterp	= NULL;
    slavePtr->slaveEntryPtr	= NULL;
    slavePtr->slaveInterp	= interp;
    slavePtr->interpCmd		= NULL;
    Tcl_InitHashTable(&slavePtr->aliasTable, TCL_STRING_KEYS);

    Tcl_NRCreateCommand(interp, "interp", Tcl_InterpObjCmd, NRInterpCmd,
	    NULL, NULL);

    Tcl_CallWhenDeleted(interp, InterpInfoDeleteProc, NULL);
    return TCL_OK;
}

/*
 *---------------------------------------------------------------------------
 *
 * InterpInfoDeleteProc --
 *
 *	Invoked when an interpreter is being deleted. It releases all storage
 *	used by the master/slave/safe interpreter facilities.
 *
 * Results:
 *	None.
 *
 * Side effects:
 *	Cleans up storage. Sets the interpInfoPtr field of the interp to NULL.
 *
 *---------------------------------------------------------------------------
 */

static void
InterpInfoDeleteProc(
    TCL_UNUSED(ClientData),
    Tcl_Interp *interp)		/* Interp being deleted. All commands for
				 * slave interps should already be deleted. */
{
    InterpInfo *interpInfoPtr;
    Slave *slavePtr;
    Master *masterPtr;
    Target *targetPtr;

    interpInfoPtr = (InterpInfo *) ((Interp *) interp)->interpInfo;

    /*
     * There shouldn't be any commands left.
     */

    masterPtr = &interpInfoPtr->master;
    if (masterPtr->slaveTable.numEntries != 0) {
	Tcl_Panic("InterpInfoDeleteProc: still exist commands");
    }
    Tcl_DeleteHashTable(&masterPtr->slaveTable);

    /*
     * Tell any interps that have aliases to this interp that they should
     * delete those aliases. If the other interp was already dead, it would
     * have removed the target record already.
     */

    for (targetPtr = masterPtr->targetsPtr; targetPtr != NULL; ) {
	Target *tmpPtr = targetPtr->nextPtr;
	Tcl_DeleteCommandFromToken(targetPtr->slaveInterp,
		targetPtr->slaveCmd);
	targetPtr = tmpPtr;
    }

    slavePtr = &interpInfoPtr->slave;
    if (slavePtr->interpCmd != NULL) {
	/*
	 * Tcl_DeleteInterp() was called on this interpreter, rather "interp
	 * delete" or the equivalent deletion of the command in the master.
	 * First ensure that the cleanup callback doesn't try to delete the
	 * interp again.
	 */

	slavePtr->slaveInterp = NULL;
	Tcl_DeleteCommandFromToken(slavePtr->masterInterp,
		slavePtr->interpCmd);
    }

    /*
     * There shouldn't be any aliases left.
     */

    if (slavePtr->aliasTable.numEntries != 0) {
	Tcl_Panic("InterpInfoDeleteProc: still exist aliases");
    }
    Tcl_DeleteHashTable(&slavePtr->aliasTable);

    ckfree(interpInfoPtr);
}

/*
 *----------------------------------------------------------------------
 *
 * Tcl_InterpObjCmd --
 *
 *	This function is invoked to process the "interp" Tcl command. See the
 *	user documentation for details on what it does.
 *
 * Results:
 *	A standard Tcl result.
 *
 * Side effects:
 *	See the user documentation.
 *
 *----------------------------------------------------------------------
 */

int
Tcl_InterpObjCmd(
    ClientData clientData,
    Tcl_Interp *interp,			/* Current interpreter. */
    int objc,				/* Number of arguments. */
    Tcl_Obj *const objv[])		/* Argument objects. */
{
    return Tcl_NRCallObjProc(interp, NRInterpCmd, clientData, objc, objv);
}

static int
NRInterpCmd(
    TCL_UNUSED(ClientData),
    Tcl_Interp *interp,			/* Current interpreter. */
    int objc,				/* Number of arguments. */
    Tcl_Obj *const objv[])		/* Argument objects. */
{
    Tcl_Interp *slaveInterp;
    int index;
    static const char *const options[] = {
	"alias",	"aliases",	"bgerror",	"cancel",
	"create",	"debug",	"delete",
	"eval",		"exists",	"expose",
	"hide",		"hidden",	"issafe",
	"invokehidden",	"limit",	"marktrusted",	"recursionlimit",
	"slaves",	"share",	"target",	"transfer",
	NULL
    };
    enum option {
	OPT_ALIAS,	OPT_ALIASES,	OPT_BGERROR,	OPT_CANCEL,
	OPT_CREATE,	OPT_DEBUG,	OPT_DELETE,
	OPT_EVAL,	OPT_EXISTS,	OPT_EXPOSE,
	OPT_HIDE,	OPT_HIDDEN,	OPT_ISSAFE,
	OPT_INVOKEHID,	OPT_LIMIT,	OPT_MARKTRUSTED,OPT_RECLIMIT,
	OPT_SLAVES,	OPT_SHARE,	OPT_TARGET,	OPT_TRANSFER
    };

    if (objc < 2) {
	Tcl_WrongNumArgs(interp, 1, objv, "cmd ?arg ...?");
	return TCL_ERROR;
    }
    if (Tcl_GetIndexFromObj(interp, objv[1], options, "option", 0,
	    &index) != TCL_OK) {
	return TCL_ERROR;
    }
    switch ((enum option) index) {
    case OPT_ALIAS: {
	Tcl_Interp *masterInterp;

	if (objc < 4) {
	aliasArgs:
	    Tcl_WrongNumArgs(interp, 2, objv,
		    "slavePath slaveCmd ?masterPath masterCmd? ?arg ...?");
	    return TCL_ERROR;
	}
	slaveInterp = GetInterp(interp, objv[2]);
	if (slaveInterp == NULL) {
	    return TCL_ERROR;
	}
	if (objc == 4) {
	    return AliasDescribe(interp, slaveInterp, objv[3]);
	}
	if ((objc == 5) && (TclGetString(objv[4])[0] == '\0')) {
	    return AliasDelete(interp, slaveInterp, objv[3]);
	}
	if (objc > 5) {
	    masterInterp = GetInterp(interp, objv[4]);
	    if (masterInterp == NULL) {
		return TCL_ERROR;
	    }

	    return AliasCreate(interp, slaveInterp, masterInterp, objv[3],
		    objv[5], objc - 6, objv + 6);
	}
	goto aliasArgs;
    }
    case OPT_ALIASES:
	slaveInterp = GetInterp2(interp, objc, objv);
	if (slaveInterp == NULL) {
	    return TCL_ERROR;
	}
	return AliasList(interp, slaveInterp);
    case OPT_BGERROR:
	if (objc != 3 && objc != 4) {
	    Tcl_WrongNumArgs(interp, 2, objv, "path ?cmdPrefix?");
	    return TCL_ERROR;
	}
	slaveInterp = GetInterp(interp, objv[2]);
	if (slaveInterp == NULL) {
	    return TCL_ERROR;
	}
	return SlaveBgerror(interp, slaveInterp, objc - 3, objv + 3);
    case OPT_CANCEL: {
	int i, flags;
	Tcl_Obj *resultObjPtr;
	static const char *const cancelOptions[] = {
	    "-unwind",	"--",	NULL
	};
	enum option {
	    OPT_UNWIND,	OPT_LAST
	};

	flags = 0;

	for (i = 2; i < objc; i++) {
	    if (TclGetString(objv[i])[0] != '-') {
		break;
	    }
	    if (Tcl_GetIndexFromObj(interp, objv[i], cancelOptions, "option",
		    0, &index) != TCL_OK) {
		return TCL_ERROR;
	    }

	    switch ((enum option) index) {
	    case OPT_UNWIND:
		/*
		 * The evaluation stack in the target interp is to be unwound.
		 */

		flags |= TCL_CANCEL_UNWIND;
		break;
	    case OPT_LAST:
		i++;
		goto endOfForLoop;
	    }
	}

    endOfForLoop:
	if (i < objc - 2) {
	    Tcl_WrongNumArgs(interp, 2, objv,
		    "?-unwind? ?--? ?path? ?result?");
	    return TCL_ERROR;
	}

	/*
	 * Did they specify a slave interp to cancel the script in progress
	 * in?  If not, use the current interp.
	 */

	if (i < objc) {
	    slaveInterp = GetInterp(interp, objv[i]);
	    if (slaveInterp == NULL) {
		return TCL_ERROR;
	    }
	    i++;
	} else {
	    slaveInterp = interp;
	}

	if (i < objc) {
	    resultObjPtr = objv[i];

	    /*
	     * Tcl_CancelEval removes this reference.
	     */

	    Tcl_IncrRefCount(resultObjPtr);
	    i++;
	} else {
	    resultObjPtr = NULL;
	}

	return Tcl_CancelEval(slaveInterp, resultObjPtr, 0, flags);
    }
    case OPT_CREATE: {
	int i, last, safe;
	Tcl_Obj *slavePtr;
	char buf[16 + TCL_INTEGER_SPACE];
	static const char *const createOptions[] = {
	    "-safe",	"--", NULL
	};
	enum option {
	    OPT_SAFE,	OPT_LAST
	};

	safe = Tcl_IsSafe(interp);

	/*
	 * Weird historical rules: "-safe" is accepted at the end, too.
	 */

	slavePtr = NULL;
	last = 0;
	for (i = 2; i < objc; i++) {
	    if ((last == 0) && (Tcl_GetString(objv[i])[0] == '-')) {
		if (Tcl_GetIndexFromObj(interp, objv[i], createOptions,
			"option", 0, &index) != TCL_OK) {
		    return TCL_ERROR;
		}
		if (index == OPT_SAFE) {
		    safe = 1;
		    continue;
		}
		i++;
		last = 1;
	    }
	    if (slavePtr != NULL) {
		Tcl_WrongNumArgs(interp, 2, objv, "?-safe? ?--? ?path?");
		return TCL_ERROR;
	    }
	    if (i < objc) {
		slavePtr = objv[i];
	    }
	}
	buf[0] = '\0';
	if (slavePtr == NULL) {
	    /*
	     * Create an anonymous interpreter -- we choose its name and the
	     * name of the command. We check that the command name that we use
	     * for the interpreter does not collide with an existing command
	     * in the master interpreter.
	     */

	    for (i = 0; ; i++) {
		Tcl_CmdInfo cmdInfo;

		sprintf(buf, "interp%d", i);
		if (Tcl_GetCommandInfo(interp, buf, &cmdInfo) == 0) {
		    break;
		}
	    }
	    slavePtr = Tcl_NewStringObj(buf, -1);
	}
	if (SlaveCreate(interp, slavePtr, safe) == NULL) {
	    if (buf[0] != '\0') {
		Tcl_DecrRefCount(slavePtr);
	    }
	    return TCL_ERROR;
	}
	Tcl_SetObjResult(interp, slavePtr);
	return TCL_OK;
    }
    case OPT_DEBUG:		/* TIP #378 */
	/*
	 * Currently only -frame supported, otherwise ?-option ?value??
	 */

	if (objc < 3 || objc > 5) {
	    Tcl_WrongNumArgs(interp, 2, objv, "path ?-frame ?bool??");
	    return TCL_ERROR;
	}
	slaveInterp = GetInterp(interp, objv[2]);
	if (slaveInterp == NULL) {
	    return TCL_ERROR;
	}
	return SlaveDebugCmd(interp, slaveInterp, objc - 3, objv + 3);
    case OPT_DELETE: {
	int i;
	InterpInfo *iiPtr;

	for (i = 2; i < objc; i++) {
	    slaveInterp = GetInterp(interp, objv[i]);
	    if (slaveInterp == NULL) {
		return TCL_ERROR;
	    } else if (slaveInterp == interp) {
		Tcl_SetObjResult(interp, Tcl_NewStringObj(
			"cannot delete the current interpreter", -1));
		Tcl_SetErrorCode(interp, "TCL", "OPERATION", "INTERP",
			"DELETESELF", NULL);
		return TCL_ERROR;
	    }
	    iiPtr = (InterpInfo *) ((Interp *) slaveInterp)->interpInfo;
	    Tcl_DeleteCommandFromToken(iiPtr->slave.masterInterp,
		    iiPtr->slave.interpCmd);
	}
	return TCL_OK;
    }
    case OPT_EVAL:
	if (objc < 4) {
	    Tcl_WrongNumArgs(interp, 2, objv, "path arg ?arg ...?");
	    return TCL_ERROR;
	}
	slaveInterp = GetInterp(interp, objv[2]);
	if (slaveInterp == NULL) {
	    return TCL_ERROR;
	}
	return SlaveEval(interp, slaveInterp, objc - 3, objv + 3);
    case OPT_EXISTS: {
	int exists = 1;

	slaveInterp = GetInterp2(interp, objc, objv);
	if (slaveInterp == NULL) {
	    if (objc > 3) {
		return TCL_ERROR;
	    }
	    Tcl_ResetResult(interp);
	    exists = 0;
	}
	Tcl_SetObjResult(interp, Tcl_NewBooleanObj(exists));
	return TCL_OK;
    }
    case OPT_EXPOSE:
	if ((objc < 4) || (objc > 5)) {
	    Tcl_WrongNumArgs(interp, 2, objv, "path hiddenCmdName ?cmdName?");
	    return TCL_ERROR;
	}
	slaveInterp = GetInterp(interp, objv[2]);
	if (slaveInterp == NULL) {
	    return TCL_ERROR;
	}
	return SlaveExpose(interp, slaveInterp, objc - 3, objv + 3);
    case OPT_HIDE:
	if ((objc < 4) || (objc > 5)) {
	    Tcl_WrongNumArgs(interp, 2, objv, "path cmdName ?hiddenCmdName?");
	    return TCL_ERROR;
	}
	slaveInterp = GetInterp(interp, objv[2]);
	if (slaveInterp == NULL) {
	    return TCL_ERROR;
	}
	return SlaveHide(interp, slaveInterp, objc - 3, objv + 3);
    case OPT_HIDDEN:
	slaveInterp = GetInterp2(interp, objc, objv);
	if (slaveInterp == NULL) {
	    return TCL_ERROR;
	}
	return SlaveHidden(interp, slaveInterp);
    case OPT_ISSAFE:
	slaveInterp = GetInterp2(interp, objc, objv);
	if (slaveInterp == NULL) {
	    return TCL_ERROR;
	}
	Tcl_SetObjResult(interp, Tcl_NewBooleanObj(Tcl_IsSafe(slaveInterp)));
	return TCL_OK;
    case OPT_INVOKEHID: {
	int i;
	const char *namespaceName;
	static const char *const hiddenOptions[] = {
	    "-global",	"-namespace",	"--", NULL
	};
	enum hiddenOption {
	    OPT_GLOBAL,	OPT_NAMESPACE,	OPT_LAST
	};

	namespaceName = NULL;
	for (i = 3; i < objc; i++) {
	    if (TclGetString(objv[i])[0] != '-') {
		break;
	    }
	    if (Tcl_GetIndexFromObj(interp, objv[i], hiddenOptions, "option",
		    0, &index) != TCL_OK) {
		return TCL_ERROR;
	    }
	    if (index == OPT_GLOBAL) {
		namespaceName = "::";
	    } else if (index == OPT_NAMESPACE) {
		if (++i == objc) { /* There must be more arguments. */
		    break;
		} else {
		    namespaceName = TclGetString(objv[i]);
		}
	    } else {
		i++;
		break;
	    }
	}
	if (objc - i < 1) {
	    Tcl_WrongNumArgs(interp, 2, objv,
		    "path ?-namespace ns? ?-global? ?--? cmd ?arg ..?");
	    return TCL_ERROR;
	}
	slaveInterp = GetInterp(interp, objv[2]);
	if (slaveInterp == NULL) {
	    return TCL_ERROR;
	}
	return SlaveInvokeHidden(interp, slaveInterp, namespaceName, objc - i,
		objv + i);
    }
    case OPT_LIMIT: {
	static const char *const limitTypes[] = {
	    "commands", "time", NULL
	};
	enum LimitTypes {
	    LIMIT_TYPE_COMMANDS, LIMIT_TYPE_TIME
	};
	int limitType;

	if (objc < 4) {
	    Tcl_WrongNumArgs(interp, 2, objv,
		    "path limitType ?-option value ...?");
	    return TCL_ERROR;
	}
	slaveInterp = GetInterp(interp, objv[2]);
	if (slaveInterp == NULL) {
	    return TCL_ERROR;
	}
	if (Tcl_GetIndexFromObj(interp, objv[3], limitTypes, "limit type", 0,
		&limitType) != TCL_OK) {
	    return TCL_ERROR;
	}
	switch ((enum LimitTypes) limitType) {
	case LIMIT_TYPE_COMMANDS:
	    return SlaveCommandLimitCmd(interp, slaveInterp, 4, objc,objv);
	case LIMIT_TYPE_TIME:
	    return SlaveTimeLimitCmd(interp, slaveInterp, 4, objc, objv);
	}
    }
    break;
    case OPT_MARKTRUSTED:
	if (objc != 3) {
	    Tcl_WrongNumArgs(interp, 2, objv, "path");
	    return TCL_ERROR;
	}
	slaveInterp = GetInterp(interp, objv[2]);
	if (slaveInterp == NULL) {
	    return TCL_ERROR;
	}
	return SlaveMarkTrusted(interp, slaveInterp);
    case OPT_RECLIMIT:
	if (objc != 3 && objc != 4) {
	    Tcl_WrongNumArgs(interp, 2, objv, "path ?newlimit?");
	    return TCL_ERROR;
	}
	slaveInterp = GetInterp(interp, objv[2]);
	if (slaveInterp == NULL) {
	    return TCL_ERROR;
	}
	return SlaveRecursionLimit(interp, slaveInterp, objc - 3, objv + 3);
    case OPT_SLAVES: {
	InterpInfo *iiPtr;
	Tcl_Obj *resultPtr;
	Tcl_HashEntry *hPtr;
	Tcl_HashSearch hashSearch;
	char *string;

	slaveInterp = GetInterp2(interp, objc, objv);
	if (slaveInterp == NULL) {
	    return TCL_ERROR;
	}
	iiPtr = (InterpInfo *) ((Interp *) slaveInterp)->interpInfo;
	resultPtr = Tcl_NewObj();
	hPtr = Tcl_FirstHashEntry(&iiPtr->master.slaveTable, &hashSearch);
	for ( ; hPtr != NULL; hPtr = Tcl_NextHashEntry(&hashSearch)) {
	    string = (char *)Tcl_GetHashKey(&iiPtr->master.slaveTable, hPtr);
	    Tcl_ListObjAppendElement(NULL, resultPtr,
		    Tcl_NewStringObj(string, -1));
	}
	Tcl_SetObjResult(interp, resultPtr);
	return TCL_OK;
    }
    case OPT_TRANSFER:
    case OPT_SHARE: {
	Tcl_Interp *masterInterp;	/* The master of the slave. */
	Tcl_Channel chan;

	if (objc != 5) {
	    Tcl_WrongNumArgs(interp, 2, objv, "srcPath channelId destPath");
	    return TCL_ERROR;
	}
	masterInterp = GetInterp(interp, objv[2]);
	if (masterInterp == NULL) {
	    return TCL_ERROR;
	}
	chan = Tcl_GetChannel(masterInterp, TclGetString(objv[3]), NULL);
	if (chan == NULL) {
	    Tcl_TransferResult(masterInterp, TCL_OK, interp);
	    return TCL_ERROR;
	}
	slaveInterp = GetInterp(interp, objv[4]);
	if (slaveInterp == NULL) {
	    return TCL_ERROR;
	}
	Tcl_RegisterChannel(slaveInterp, chan);
	if (index == OPT_TRANSFER) {
	    /*
	     * When transferring, as opposed to sharing, we must unhitch the
	     * channel from the interpreter where it started.
	     */

	    if (Tcl_UnregisterChannel(masterInterp, chan) != TCL_OK) {
		Tcl_TransferResult(masterInterp, TCL_OK, interp);
		return TCL_ERROR;
	    }
	}
	return TCL_OK;
    }
    case OPT_TARGET: {
	InterpInfo *iiPtr;
	Tcl_HashEntry *hPtr;
	Alias *aliasPtr;
	const char *aliasName;

	if (objc != 4) {
	    Tcl_WrongNumArgs(interp, 2, objv, "path alias");
	    return TCL_ERROR;
	}

	slaveInterp = GetInterp(interp, objv[2]);
	if (slaveInterp == NULL) {
	    return TCL_ERROR;
	}

	aliasName = TclGetString(objv[3]);

	iiPtr = (InterpInfo *) ((Interp *) slaveInterp)->interpInfo;
	hPtr = Tcl_FindHashEntry(&iiPtr->slave.aliasTable, aliasName);
	if (hPtr == NULL) {
	    Tcl_SetObjResult(interp, Tcl_ObjPrintf(
		    "alias \"%s\" in path \"%s\" not found",
		    aliasName, Tcl_GetString(objv[2])));
	    Tcl_SetErrorCode(interp, "TCL", "LOOKUP", "ALIAS", aliasName,
		    NULL);
	    return TCL_ERROR;
	}
	aliasPtr = (Alias *)Tcl_GetHashValue(hPtr);
	if (Tcl_GetInterpPath(interp, aliasPtr->targetInterp) != TCL_OK) {
	    Tcl_SetObjResult(interp, Tcl_ObjPrintf(
		    "target interpreter for alias \"%s\" in path \"%s\" is "
		    "not my descendant", aliasName, Tcl_GetString(objv[2])));
	    Tcl_SetErrorCode(interp, "TCL", "OPERATION", "INTERP",
		    "TARGETSHROUDED", NULL);
	    return TCL_ERROR;
	}
	return TCL_OK;
    }
    }
    return TCL_OK;
}

/*
 *---------------------------------------------------------------------------
 *
 * GetInterp2 --
 *
 *	Helper function for Tcl_InterpObjCmd() to convert the interp name
 *	potentially specified on the command line to an Tcl_Interp.
 *
 * Results:
 *	The return value is the interp specified on the command line, or the
 *	interp argument itself if no interp was specified on the command line.
 *	If the interp could not be found or the wrong number of arguments was
 *	specified on the command line, the return value is NULL and an error
 *	message is left in the interp's result.
 *
 * Side effects:
 *	None.
 *
 *---------------------------------------------------------------------------
 */

static Tcl_Interp *
GetInterp2(
    Tcl_Interp *interp,		/* Default interp if no interp was specified
				 * on the command line. */
    int objc,			/* Number of arguments. */
    Tcl_Obj *const objv[])	/* Argument objects. */
{
    if (objc == 2) {
	return interp;
    } else if (objc == 3) {
	return GetInterp(interp, objv[2]);
    } else {
	Tcl_WrongNumArgs(interp, 2, objv, "?path?");
	return NULL;
    }
}

/*
 *----------------------------------------------------------------------
 *
 * Tcl_CreateAlias --
 *
 *	Creates an alias between two interpreters.
 *
 * Results:
 *	A standard Tcl result.
 *
 * Side effects:
 *	Creates a new alias, manipulates the result field of slaveInterp.
 *
 *----------------------------------------------------------------------
 */

int
Tcl_CreateAlias(
    Tcl_Interp *slaveInterp,	/* Interpreter for source command. */
    const char *slaveCmd,	/* Command to install in slave. */
    Tcl_Interp *targetInterp,	/* Interpreter for target command. */
    const char *targetCmd,	/* Name of target command. */
    int argc,			/* How many additional arguments? */
    const char *const *argv)	/* These are the additional args. */
{
    Tcl_Obj *slaveObjPtr, *targetObjPtr;
    Tcl_Obj **objv;
    int i;
    int result;

    objv = (Tcl_Obj **)TclStackAlloc(slaveInterp, sizeof(Tcl_Obj *) * argc);
    for (i = 0; i < argc; i++) {
	objv[i] = Tcl_NewStringObj(argv[i], -1);
	Tcl_IncrRefCount(objv[i]);
    }

    slaveObjPtr = Tcl_NewStringObj(slaveCmd, -1);
    Tcl_IncrRefCount(slaveObjPtr);

    targetObjPtr = Tcl_NewStringObj(targetCmd, -1);
    Tcl_IncrRefCount(targetObjPtr);

    result = AliasCreate(slaveInterp, slaveInterp, targetInterp, slaveObjPtr,
	    targetObjPtr, argc, objv);

    for (i = 0; i < argc; i++) {
	Tcl_DecrRefCount(objv[i]);
    }
    TclStackFree(slaveInterp, objv);
    Tcl_DecrRefCount(targetObjPtr);
    Tcl_DecrRefCount(slaveObjPtr);

    return result;
}

/*
 *----------------------------------------------------------------------
 *
 * Tcl_CreateAliasObj --
 *
 *	Object version: Creates an alias between two interpreters.
 *
 * Results:
 *	A standard Tcl result.
 *
 * Side effects:
 *	Creates a new alias.
 *
 *----------------------------------------------------------------------
 */

int
Tcl_CreateAliasObj(
    Tcl_Interp *slaveInterp,	/* Interpreter for source command. */
    const char *slaveCmd,	/* Command to install in slave. */
    Tcl_Interp *targetInterp,	/* Interpreter for target command. */
    const char *targetCmd,	/* Name of target command. */
    int objc,			/* How many additional arguments? */
    Tcl_Obj *const objv[])	/* Argument vector. */
{
    Tcl_Obj *slaveObjPtr, *targetObjPtr;
    int result;

    slaveObjPtr = Tcl_NewStringObj(slaveCmd, -1);
    Tcl_IncrRefCount(slaveObjPtr);

    targetObjPtr = Tcl_NewStringObj(targetCmd, -1);
    Tcl_IncrRefCount(targetObjPtr);

    result = AliasCreate(slaveInterp, slaveInterp, targetInterp, slaveObjPtr,
	    targetObjPtr, objc, objv);

    Tcl_DecrRefCount(slaveObjPtr);
    Tcl_DecrRefCount(targetObjPtr);
    return result;
}

/*
 *----------------------------------------------------------------------
 *
 * Tcl_GetAlias --
 *
 *	Gets information about an alias.
 *
 * Results:
 *	A standard Tcl result.
 *
 * Side effects:
 *	None.
 *
 *----------------------------------------------------------------------
 */

int
Tcl_GetAlias(
    Tcl_Interp *interp,		/* Interp to start search from. */
    const char *aliasName,	/* Name of alias to find. */
    Tcl_Interp **targetInterpPtr,
				/* (Return) target interpreter. */
    const char **targetNamePtr,	/* (Return) name of target command. */
    int *argcPtr,		/* (Return) count of addnl args. */
    const char ***argvPtr)	/* (Return) additional arguments. */
{
    InterpInfo *iiPtr = (InterpInfo *) ((Interp *) interp)->interpInfo;
    Tcl_HashEntry *hPtr;
    Alias *aliasPtr;
    int i, objc;
    Tcl_Obj **objv;

    hPtr = Tcl_FindHashEntry(&iiPtr->slave.aliasTable, aliasName);
    if (hPtr == NULL) {
	Tcl_SetObjResult(interp, Tcl_ObjPrintf(
		"alias \"%s\" not found", aliasName));
	Tcl_SetErrorCode(interp, "TCL", "LOOKUP", "ALIAS", aliasName, NULL);
	return TCL_ERROR;
    }
    aliasPtr = (Alias *)Tcl_GetHashValue(hPtr);
    objc = aliasPtr->objc;
    objv = &aliasPtr->objPtr;

    if (targetInterpPtr != NULL) {
	*targetInterpPtr = aliasPtr->targetInterp;
    }
    if (targetNamePtr != NULL) {
	*targetNamePtr = TclGetString(objv[0]);
    }
    if (argcPtr != NULL) {
	*argcPtr = objc - 1;
    }
    if (argvPtr != NULL) {
	*argvPtr = (const char **)
		ckalloc(sizeof(const char *) * (objc - 1));
	for (i = 1; i < objc; i++) {
	    (*argvPtr)[i - 1] = TclGetString(objv[i]);
	}
    }
    return TCL_OK;
}

/*
 *----------------------------------------------------------------------
 *
 * Tcl_GetAliasObj --
 *
 *	Object version: Gets information about an alias.
 *
 * Results:
 *	A standard Tcl result.
 *
 * Side effects:
 *	None.
 *
 *----------------------------------------------------------------------
 */

int
Tcl_GetAliasObj(
    Tcl_Interp *interp,		/* Interp to start search from. */
    const char *aliasName,	/* Name of alias to find. */
    Tcl_Interp **targetInterpPtr,
				/* (Return) target interpreter. */
    const char **targetNamePtr,	/* (Return) name of target command. */
    int *objcPtr,		/* (Return) count of addnl args. */
    Tcl_Obj ***objvPtr)		/* (Return) additional args. */
{
    InterpInfo *iiPtr = (InterpInfo *) ((Interp *) interp)->interpInfo;
    Tcl_HashEntry *hPtr;
    Alias *aliasPtr;
    int objc;
    Tcl_Obj **objv;

    hPtr = Tcl_FindHashEntry(&iiPtr->slave.aliasTable, aliasName);
    if (hPtr == NULL) {
	Tcl_SetObjResult(interp, Tcl_ObjPrintf(
		"alias \"%s\" not found", aliasName));
	Tcl_SetErrorCode(interp, "TCL", "LOOKUP", "ALIAS", aliasName, NULL);
	return TCL_ERROR;
    }
    aliasPtr = (Alias *)Tcl_GetHashValue(hPtr);
    objc = aliasPtr->objc;
    objv = &aliasPtr->objPtr;

    if (targetInterpPtr != NULL) {
	*targetInterpPtr = aliasPtr->targetInterp;
    }
    if (targetNamePtr != NULL) {
	*targetNamePtr = TclGetString(objv[0]);
    }
    if (objcPtr != NULL) {
	*objcPtr = objc - 1;
    }
    if (objvPtr != NULL) {
	*objvPtr = objv + 1;
    }
    return TCL_OK;
}

/*
 *----------------------------------------------------------------------
 *
 * TclPreventAliasLoop --
 *
 *	When defining an alias or renaming a command, prevent an alias loop
 *	from being formed.
 *
 * Results:
 *	A standard Tcl object result.
 *
 * Side effects:
 *	If TCL_ERROR is returned, the function also stores an error message in
 *	the interpreter's result object.
 *
 * NOTE:
 *	This function is public internal (instead of being static to this
 *	file) because it is also used from TclRenameCommand.
 *
 *----------------------------------------------------------------------
 */

int
TclPreventAliasLoop(
    Tcl_Interp *interp,		/* Interp in which to report errors. */
    Tcl_Interp *cmdInterp,	/* Interp in which the command is being
				 * defined. */
    Tcl_Command cmd)		/* Tcl command we are attempting to define. */
{
    Command *cmdPtr = (Command *) cmd;
    Alias *aliasPtr, *nextAliasPtr;
    Tcl_Command aliasCmd;
    Command *aliasCmdPtr;

    /*
     * If we are not creating or renaming an alias, then it is always OK to
     * create or rename the command.
     */

    if (cmdPtr->objProc != TclAliasObjCmd
	    && cmdPtr->objProc != TclLocalAliasObjCmd) {
	return TCL_OK;
    }

    /*
     * OK, we are dealing with an alias, so traverse the chain of aliases. If
     * we encounter the alias we are defining (or renaming to) any in the
     * chain then we have a loop.
     */

    aliasPtr = (Alias *)cmdPtr->objClientData;
    nextAliasPtr = aliasPtr;
    while (1) {
	Tcl_Obj *cmdNamePtr;

	/*
	 * If the target of the next alias in the chain is the same as the
	 * source alias, we have a loop.
	 */

	if (Tcl_InterpDeleted(nextAliasPtr->targetInterp)) {
	    /*
	     * The slave interpreter can be deleted while creating the alias.
	     * [Bug #641195]
	     */

	    Tcl_SetObjResult(interp, Tcl_ObjPrintf(
		    "cannot define or rename alias \"%s\": interpreter deleted",
		    Tcl_GetCommandName(cmdInterp, cmd)));
	    return TCL_ERROR;
	}
	cmdNamePtr = nextAliasPtr->objPtr;
	aliasCmd = Tcl_FindCommand(nextAliasPtr->targetInterp,
		TclGetString(cmdNamePtr),
		Tcl_GetGlobalNamespace(nextAliasPtr->targetInterp),
		/*flags*/ 0);
	if (aliasCmd == NULL) {
	    return TCL_OK;
	}
	aliasCmdPtr = (Command *) aliasCmd;
	if (aliasCmdPtr == cmdPtr) {
	    Tcl_SetObjResult(interp, Tcl_ObjPrintf(
		    "cannot define or rename alias \"%s\": would create a loop",
		    Tcl_GetCommandName(cmdInterp, cmd)));
	    Tcl_SetErrorCode(interp, "TCL", "OPERATION", "INTERP",
		    "ALIASLOOP", NULL);
	    return TCL_ERROR;
	}

	/*
	 * Otherwise, follow the chain one step further. See if the target
	 * command is an alias - if so, follow the loop to its target command.
	 * Otherwise we do not have a loop.
	 */

	if (aliasCmdPtr->objProc != TclAliasObjCmd
		&& aliasCmdPtr->objProc != TclLocalAliasObjCmd) {
	    return TCL_OK;
	}
	nextAliasPtr = (Alias *)aliasCmdPtr->objClientData;
    }
}

/*
 *----------------------------------------------------------------------
 *
 * AliasCreate --
 *
 *	Helper function to do the work to actually create an alias.
 *
 * Results:
 *	A standard Tcl result.
 *
 * Side effects:
 *	An alias command is created and entered into the alias table for the
 *	slave interpreter.
 *
 *----------------------------------------------------------------------
 */

static int
AliasCreate(
    Tcl_Interp *interp,		/* Interp for error reporting. */
    Tcl_Interp *slaveInterp,	/* Interp where alias cmd will live or from
				 * which alias will be deleted. */
    Tcl_Interp *masterInterp,	/* Interp in which target command will be
				 * invoked. */
    Tcl_Obj *namePtr,		/* Name of alias cmd. */
    Tcl_Obj *targetNamePtr,	/* Name of target cmd. */
    int objc,			/* Additional arguments to store */
    Tcl_Obj *const objv[])	/* with alias. */
{
    Alias *aliasPtr;
    Tcl_HashEntry *hPtr;
    Target *targetPtr;
    Slave *slavePtr;
    Master *masterPtr;
    Tcl_Obj **prefv;
    int isNew, i;

    aliasPtr = (Alias *)ckalloc(sizeof(Alias) + objc * sizeof(Tcl_Obj *));
    aliasPtr->token = namePtr;
    Tcl_IncrRefCount(aliasPtr->token);
    aliasPtr->targetInterp = masterInterp;

    aliasPtr->objc = objc + 1;
    prefv = &aliasPtr->objPtr;

    *prefv = targetNamePtr;
    Tcl_IncrRefCount(targetNamePtr);
    for (i = 0; i < objc; i++) {
	*(++prefv) = objv[i];
	Tcl_IncrRefCount(objv[i]);
    }

    Tcl_Preserve(slaveInterp);
    Tcl_Preserve(masterInterp);

    if (slaveInterp == masterInterp) {
	aliasPtr->slaveCmd = Tcl_NRCreateCommand(slaveInterp,
		TclGetString(namePtr), TclLocalAliasObjCmd, AliasNRCmd,
		aliasPtr, AliasObjCmdDeleteProc);
    } else {
	aliasPtr->slaveCmd = Tcl_CreateObjCommand(slaveInterp,
		TclGetString(namePtr), TclAliasObjCmd, aliasPtr,
		AliasObjCmdDeleteProc);
    }

    if (TclPreventAliasLoop(interp, slaveInterp,
	    aliasPtr->slaveCmd) != TCL_OK) {
	/*
	 * Found an alias loop! The last call to Tcl_CreateObjCommand made the
	 * alias point to itself. Delete the command and its alias record. Be
	 * careful to wipe out its client data first, so the command doesn't
	 * try to delete itself.
	 */

	Command *cmdPtr;

	Tcl_DecrRefCount(aliasPtr->token);
	Tcl_DecrRefCount(targetNamePtr);
	for (i = 0; i < objc; i++) {
	    Tcl_DecrRefCount(objv[i]);
	}

	cmdPtr = (Command *) aliasPtr->slaveCmd;
	cmdPtr->clientData = NULL;
	cmdPtr->deleteProc = NULL;
	cmdPtr->deleteData = NULL;
	Tcl_DeleteCommandFromToken(slaveInterp, aliasPtr->slaveCmd);

	ckfree(aliasPtr);

	/*
	 * The result was already set by TclPreventAliasLoop.
	 */

	Tcl_Release(slaveInterp);
	Tcl_Release(masterInterp);
	return TCL_ERROR;
    }

    /*
     * Make an entry in the alias table. If it already exists, retry.
     */

    slavePtr = &((InterpInfo *) ((Interp *) slaveInterp)->interpInfo)->slave;
    while (1) {
	Tcl_Obj *newToken;
	const char *string;

	string = TclGetString(aliasPtr->token);
	hPtr = Tcl_CreateHashEntry(&slavePtr->aliasTable, string, &isNew);
	if (isNew != 0) {
	    break;
	}

	/*
	 * The alias name cannot be used as unique token, it is already taken.
	 * We can produce a unique token by prepending "::" repeatedly. This
	 * algorithm is a stop-gap to try to maintain the command name as
	 * token for most use cases, fearful of possible backwards compat
	 * problems. A better algorithm would produce unique tokens that need
	 * not be related to the command name.
	 *
	 * ATTENTION: the tests in interp.test and possibly safe.test depend
	 * on the precise definition of these tokens.
	 */

	TclNewLiteralStringObj(newToken, "::");
	Tcl_AppendObjToObj(newToken, aliasPtr->token);
	Tcl_DecrRefCount(aliasPtr->token);
	aliasPtr->token = newToken;
	Tcl_IncrRefCount(aliasPtr->token);
    }

    aliasPtr->aliasEntryPtr = hPtr;
    Tcl_SetHashValue(hPtr, aliasPtr);

    /*
     * Create the new command. We must do it after deleting any old command,
     * because the alias may be pointing at a renamed alias, as in:
     *
     * interp alias {} foo {} bar		# Create an alias "foo"
     * rename foo zop				# Now rename the alias
     * interp alias {} foo {} zop		# Now recreate "foo"...
     */

    targetPtr = (Target *)ckalloc(sizeof(Target));
    targetPtr->slaveCmd = aliasPtr->slaveCmd;
    targetPtr->slaveInterp = slaveInterp;

    masterPtr = &((InterpInfo*) ((Interp*) masterInterp)->interpInfo)->master;
    targetPtr->nextPtr = masterPtr->targetsPtr;
    targetPtr->prevPtr = NULL;
    if (masterPtr->targetsPtr != NULL) {
	masterPtr->targetsPtr->prevPtr = targetPtr;
    }
    masterPtr->targetsPtr = targetPtr;
    aliasPtr->targetPtr = targetPtr;

    Tcl_SetObjResult(interp, aliasPtr->token);

    Tcl_Release(slaveInterp);
    Tcl_Release(masterInterp);
    return TCL_OK;
}

/*
 *----------------------------------------------------------------------
 *
 * AliasDelete --
 *
 *	Deletes the given alias from the slave interpreter given.
 *
 * Results:
 *	A standard Tcl result.
 *
 * Side effects:
 *	Deletes the alias from the slave interpreter.
 *
 *----------------------------------------------------------------------
 */

static int
AliasDelete(
    Tcl_Interp *interp,		/* Interpreter for result & errors. */
    Tcl_Interp *slaveInterp,	/* Interpreter containing alias. */
    Tcl_Obj *namePtr)		/* Name of alias to delete. */
{
    Slave *slavePtr;
    Alias *aliasPtr;
    Tcl_HashEntry *hPtr;

    /*
     * If the alias has been renamed in the slave, the master can still use
     * the original name (with which it was created) to find the alias to
     * delete it.
     */

    slavePtr = &((InterpInfo *) ((Interp *) slaveInterp)->interpInfo)->slave;
    hPtr = Tcl_FindHashEntry(&slavePtr->aliasTable, TclGetString(namePtr));
    if (hPtr == NULL) {
	Tcl_SetObjResult(interp, Tcl_ObjPrintf(
		"alias \"%s\" not found", TclGetString(namePtr)));
	Tcl_SetErrorCode(interp, "TCL", "LOOKUP", "ALIAS",
		TclGetString(namePtr), NULL);
	return TCL_ERROR;
    }
    aliasPtr = (Alias *)Tcl_GetHashValue(hPtr);
    Tcl_DeleteCommandFromToken(slaveInterp, aliasPtr->slaveCmd);
    return TCL_OK;
}

/*
 *----------------------------------------------------------------------
 *
 * AliasDescribe --
 *
 *	Sets the interpreter's result object to a Tcl list describing the
 *	given alias in the given interpreter: its target command and the
 *	additional arguments to prepend to any invocation of the alias.
 *
 * Results:
 *	A standard Tcl result.
 *
 * Side effects:
 *	None.
 *
 *----------------------------------------------------------------------
 */

static int
AliasDescribe(
    Tcl_Interp *interp,		/* Interpreter for result & errors. */
    Tcl_Interp *slaveInterp,	/* Interpreter containing alias. */
    Tcl_Obj *namePtr)		/* Name of alias to describe. */
{
    Slave *slavePtr;
    Tcl_HashEntry *hPtr;
    Alias *aliasPtr;
    Tcl_Obj *prefixPtr;

    /*
     * If the alias has been renamed in the slave, the master can still use
     * the original name (with which it was created) to find the alias to
     * describe it.
     */

    slavePtr = &((InterpInfo *) ((Interp *) slaveInterp)->interpInfo)->slave;
    hPtr = Tcl_FindHashEntry(&slavePtr->aliasTable, Tcl_GetString(namePtr));
    if (hPtr == NULL) {
	return TCL_OK;
    }
    aliasPtr = (Alias *)Tcl_GetHashValue(hPtr);
    prefixPtr = Tcl_NewListObj(aliasPtr->objc, &aliasPtr->objPtr);
    Tcl_SetObjResult(interp, prefixPtr);
    return TCL_OK;
}

/*
 *----------------------------------------------------------------------
 *
 * AliasList --
 *
 *	Computes a list of aliases defined in a slave interpreter.
 *
 * Results:
 *	A standard Tcl result.
 *
 * Side effects:
 *	None.
 *
 *----------------------------------------------------------------------
 */

static int
AliasList(
    Tcl_Interp *interp,		/* Interp for data return. */
    Tcl_Interp *slaveInterp)	/* Interp whose aliases to compute. */
{
    Tcl_HashEntry *entryPtr;
    Tcl_HashSearch hashSearch;
    Tcl_Obj *resultPtr = Tcl_NewObj();
    Alias *aliasPtr;
    Slave *slavePtr;

    slavePtr = &((InterpInfo *) ((Interp *) slaveInterp)->interpInfo)->slave;

    entryPtr = Tcl_FirstHashEntry(&slavePtr->aliasTable, &hashSearch);
    for ( ; entryPtr != NULL; entryPtr = Tcl_NextHashEntry(&hashSearch)) {
	aliasPtr = (Alias *)Tcl_GetHashValue(entryPtr);
	Tcl_ListObjAppendElement(NULL, resultPtr, aliasPtr->token);
    }
    Tcl_SetObjResult(interp, resultPtr);
    return TCL_OK;
}

/*
 *----------------------------------------------------------------------
 *
 * TclAliasObjCmd, TclLocalAliasObjCmd --
 *
 *	This is the function that services invocations of aliases in a slave
 *	interpreter. One such command exists for each alias. When invoked,
 *	this function redirects the invocation to the target command in the
 *	master interpreter as designated by the Alias record associated with
 *	this command.
 *
 *	TclLocalAliasObjCmd is a stripped down version used when the source
 *	and target interpreters of the alias are the same. That lets a number
 *	of safety precautions be avoided: the state is much more precisely
 *	known.
 *
 * Results:
 *	A standard Tcl result.
 *
 * Side effects:
 *	Causes forwarding of the invocation; all possible side effects may
 *	occur as a result of invoking the command to which the invocation is
 *	forwarded.
 *
 *----------------------------------------------------------------------
 */

static int
AliasNRCmd(
    ClientData clientData,	/* Alias record. */
    Tcl_Interp *interp,		/* Current interpreter. */
    int objc,			/* Number of arguments. */
    Tcl_Obj *const objv[])	/* Argument vector. */
{
    Alias *aliasPtr = (Alias *)clientData;
    int prefc, cmdc, i;
    Tcl_Obj **prefv, **cmdv;
    Tcl_Obj *listPtr;
    List *listRep;
    int flags = TCL_EVAL_INVOKE;

    /*
     * Append the arguments to the command prefix and invoke the command in
     * the target interp's global namespace.
     */

    prefc = aliasPtr->objc;
    prefv = &aliasPtr->objPtr;
    cmdc = prefc + objc - 1;

    listPtr = Tcl_NewListObj(cmdc, NULL);
    listRep = ListRepPtr(listPtr);
    listRep->elemCount = cmdc;
    cmdv = &listRep->elements;

    prefv = &aliasPtr->objPtr;
    memcpy(cmdv, prefv, prefc * sizeof(Tcl_Obj *));
    memcpy(cmdv+prefc, objv+1, (objc-1) * sizeof(Tcl_Obj *));

    for (i=0; i<cmdc; i++) {
	Tcl_IncrRefCount(cmdv[i]);
    }

    /*
     * Use the ensemble rewriting machinery to ensure correct error messages:
     * only the source command should show, not the full target prefix.
     */

    if (TclInitRewriteEnsemble(interp, 1, prefc, objv)) {
	TclNRAddCallback(interp, TclClearRootEnsemble, NULL, NULL, NULL, NULL);
    }
    TclSkipTailcall(interp);
    return Tcl_NREvalObj(interp, listPtr, flags);
}

int
TclAliasObjCmd(
    ClientData clientData,	/* Alias record. */
    Tcl_Interp *interp,		/* Current interpreter. */
    int objc,			/* Number of arguments. */
    Tcl_Obj *const objv[])	/* Argument vector. */
{
#define ALIAS_CMDV_PREALLOC 10
    Alias *aliasPtr = (Alias *)clientData;
    Tcl_Interp *targetInterp = aliasPtr->targetInterp;
    int result, prefc, cmdc, i;
    Tcl_Obj **prefv, **cmdv;
    Tcl_Obj *cmdArr[ALIAS_CMDV_PREALLOC];
    Interp *tPtr = (Interp *) targetInterp;
    int isRootEnsemble;

    /*
     * Append the arguments to the command prefix and invoke the command in
     * the target interp's global namespace.
     */

    prefc = aliasPtr->objc;
    prefv = &aliasPtr->objPtr;
    cmdc = prefc + objc - 1;
    if (cmdc <= ALIAS_CMDV_PREALLOC) {
	cmdv = cmdArr;
    } else {
	cmdv = (Tcl_Obj **)TclStackAlloc(interp, cmdc * sizeof(Tcl_Obj *));
    }

    memcpy(cmdv, prefv, prefc * sizeof(Tcl_Obj *));
    memcpy(cmdv+prefc, objv+1, (objc-1) * sizeof(Tcl_Obj *));

    Tcl_ResetResult(targetInterp);

    for (i=0; i<cmdc; i++) {
	Tcl_IncrRefCount(cmdv[i]);
    }

    /*
     * Use the ensemble rewriting machinery to ensure correct error messages:
     * only the source command should show, not the full target prefix.
     */

    isRootEnsemble = TclInitRewriteEnsemble((Tcl_Interp *)tPtr, 1, prefc, objv);

    /*
     * Protect the target interpreter if it isn't the same as the source
     * interpreter so that we can continue to work with it after the target
     * command completes.
     */

    if (targetInterp != interp) {
	Tcl_Preserve(targetInterp);
    }

    /*
     * Execute the target command in the target interpreter.
     */

    result = Tcl_EvalObjv(targetInterp, cmdc, cmdv, TCL_EVAL_INVOKE);

    /*
     * Clean up the ensemble rewrite info if we set it in the first place.
     */

    if (isRootEnsemble) {
	TclResetRewriteEnsemble((Tcl_Interp *)tPtr, 1);
    }

    /*
     * If it was a cross-interpreter alias, we need to transfer the result
     * back to the source interpreter and release the lock we previously set
     * on the target interpreter.
     */

    if (targetInterp != interp) {
	Tcl_TransferResult(targetInterp, result, interp);
	Tcl_Release(targetInterp);
    }

    for (i=0; i<cmdc; i++) {
	Tcl_DecrRefCount(cmdv[i]);
    }
    if (cmdv != cmdArr) {
	TclStackFree(interp, cmdv);
    }
    return result;
#undef ALIAS_CMDV_PREALLOC
}

int
TclLocalAliasObjCmd(
    ClientData clientData,	/* Alias record. */
    Tcl_Interp *interp,		/* Current interpreter. */
    int objc,			/* Number of arguments. */
    Tcl_Obj *const objv[])	/* Argument vector. */
{
#define ALIAS_CMDV_PREALLOC 10
    Alias *aliasPtr = (Alias *)clientData;
    int result, prefc, cmdc, i;
    Tcl_Obj **prefv, **cmdv;
    Tcl_Obj *cmdArr[ALIAS_CMDV_PREALLOC];
    Interp *iPtr = (Interp *) interp;
    int isRootEnsemble;

    /*
     * Append the arguments to the command prefix and invoke the command in
     * the global namespace.
     */

    prefc = aliasPtr->objc;
    prefv = &aliasPtr->objPtr;
    cmdc = prefc + objc - 1;
    if (cmdc <= ALIAS_CMDV_PREALLOC) {
	cmdv = cmdArr;
    } else {
	cmdv = (Tcl_Obj **)TclStackAlloc(interp, cmdc * sizeof(Tcl_Obj *));
    }

    memcpy(cmdv, prefv, prefc * sizeof(Tcl_Obj *));
    memcpy(cmdv+prefc, objv+1, (objc-1) * sizeof(Tcl_Obj *));

    for (i=0; i<cmdc; i++) {
	Tcl_IncrRefCount(cmdv[i]);
    }

    /*
     * Use the ensemble rewriting machinery to ensure correct error messages:
     * only the source command should show, not the full target prefix.
     */

    isRootEnsemble = TclInitRewriteEnsemble((Tcl_Interp *)iPtr, 1, prefc, objv);

    /*
     * Execute the target command in the target interpreter.
     */

    result = Tcl_EvalObjv(interp, cmdc, cmdv, TCL_EVAL_INVOKE);

    /*
     * Clean up the ensemble rewrite info if we set it in the first place.
     */

    if (isRootEnsemble) {
	TclResetRewriteEnsemble((Tcl_Interp *)iPtr, 1);
    }

    for (i=0; i<cmdc; i++) {
	Tcl_DecrRefCount(cmdv[i]);
    }
    if (cmdv != cmdArr) {
	TclStackFree(interp, cmdv);
    }
    return result;
#undef ALIAS_CMDV_PREALLOC
}

/*
 *----------------------------------------------------------------------
 *
 * AliasObjCmdDeleteProc --
 *
 *	Is invoked when an alias command is deleted in a slave. Cleans up all
 *	storage associated with this alias.
 *
 * Results:
 *	None.
 *
 * Side effects:
 *	Deletes the alias record and its entry in the alias table for the
 *	interpreter.
 *
 *----------------------------------------------------------------------
 */

static void
AliasObjCmdDeleteProc(
    ClientData clientData)	/* The alias record for this alias. */
{
    Alias *aliasPtr = (Alias *)clientData;
    Target *targetPtr;
    int i;
    Tcl_Obj **objv;

    Tcl_DecrRefCount(aliasPtr->token);
    objv = &aliasPtr->objPtr;
    for (i = 0; i < aliasPtr->objc; i++) {
	Tcl_DecrRefCount(objv[i]);
    }
    Tcl_DeleteHashEntry(aliasPtr->aliasEntryPtr);

    /*
     * Splice the target record out of the target interpreter's master list.
     */

    targetPtr = aliasPtr->targetPtr;
    if (targetPtr->prevPtr != NULL) {
	targetPtr->prevPtr->nextPtr = targetPtr->nextPtr;
    } else {
	Master *masterPtr = &((InterpInfo *) ((Interp *)
		aliasPtr->targetInterp)->interpInfo)->master;

	masterPtr->targetsPtr = targetPtr->nextPtr;
    }
    if (targetPtr->nextPtr != NULL) {
	targetPtr->nextPtr->prevPtr = targetPtr->prevPtr;
    }

    ckfree(targetPtr);
    ckfree(aliasPtr);
}

/*
 *----------------------------------------------------------------------
 *
 * Tcl_CreateSlave --
 *
 *	Creates a slave interpreter. The slavePath argument denotes the name
 *	of the new slave relative to the current interpreter; the slave is a
 *	direct descendant of the one-before-last component of the path,
 *	e.g. it is a descendant of the current interpreter if the slavePath
 *	argument contains only one component. Optionally makes the slave
 *	interpreter safe.
 *
 * Results:
 *	Returns the interpreter structure created, or NULL if an error
 *	occurred.
 *
 * Side effects:
 *	Creates a new interpreter and a new interpreter object command in the
 *	interpreter indicated by the slavePath argument.
 *
 *----------------------------------------------------------------------
 */

Tcl_Interp *
Tcl_CreateSlave(
    Tcl_Interp *interp,		/* Interpreter to start search at. */
    const char *slavePath,	/* Name of slave to create. */
    int isSafe)			/* Should new slave be "safe" ? */
{
    Tcl_Obj *pathPtr;
    Tcl_Interp *slaveInterp;

    pathPtr = Tcl_NewStringObj(slavePath, -1);
    slaveInterp = SlaveCreate(interp, pathPtr, isSafe);
    Tcl_DecrRefCount(pathPtr);

    return slaveInterp;
}

/*
 *----------------------------------------------------------------------
 *
 * Tcl_GetSlave --
 *
 *	Finds a slave interpreter by its path name.
 *
 * Results:
 *	Returns a Tcl_Interp * for the named interpreter or NULL if not found.
 *
 * Side effects:
 *	None.
 *
 *----------------------------------------------------------------------
 */

Tcl_Interp *
Tcl_GetSlave(
    Tcl_Interp *interp,		/* Interpreter to start search from. */
    const char *slavePath)	/* Path of slave to find. */
{
    Tcl_Obj *pathPtr;
    Tcl_Interp *slaveInterp;

    pathPtr = Tcl_NewStringObj(slavePath, -1);
    slaveInterp = GetInterp(interp, pathPtr);
    Tcl_DecrRefCount(pathPtr);

    return slaveInterp;
}

/*
 *----------------------------------------------------------------------
 *
 * Tcl_GetMaster --
 *
 *	Finds the master interpreter of a slave interpreter.
 *
 * Results:
 *	Returns a Tcl_Interp * for the master interpreter or NULL if none.
 *
 * Side effects:
 *	None.
 *
 *----------------------------------------------------------------------
 */

Tcl_Interp *
Tcl_GetMaster(
    Tcl_Interp *interp)		/* Get the master of this interpreter. */
{
    Slave *slavePtr;		/* Slave record of this interpreter. */

    if (interp == NULL) {
	return NULL;
    }
    slavePtr = &((InterpInfo *) ((Interp *) interp)->interpInfo)->slave;
    return slavePtr->masterInterp;
}

/*
 *----------------------------------------------------------------------
 *
 * TclSetChildCancelFlags --
 *
 *	This function marks all slave interpreters belonging to a given
 *	interpreter as being canceled or not canceled, depending on the
 *	provided flags.
 *
 * Results:
 *	None.
 *
 * Side effects:
 *	None.
 *
 *----------------------------------------------------------------------
 */

void
TclSetChildCancelFlags(
    Tcl_Interp *interp,		/* Set cancel flags of this interpreter. */
    int flags,			/* Collection of OR-ed bits that control
				 * the cancellation of the script. Only
				 * TCL_CANCEL_UNWIND is currently
				 * supported. */
    int force)			/* Non-zero to ignore numLevels for the purpose
				 * of resetting the cancellation flags. */
{
    Master *masterPtr;		/* Master record of given interpreter. */
    Tcl_HashEntry *hPtr;	/* Search element. */
    Tcl_HashSearch hashSearch;	/* Search variable. */
    Slave *slavePtr;		/* Slave record of interpreter. */
    Interp *iPtr;

    if (interp == NULL) {
	return;
    }

    flags &= (CANCELED | TCL_CANCEL_UNWIND);

    masterPtr = &((InterpInfo *) ((Interp *) interp)->interpInfo)->master;

    hPtr = Tcl_FirstHashEntry(&masterPtr->slaveTable, &hashSearch);
    for ( ; hPtr != NULL; hPtr = Tcl_NextHashEntry(&hashSearch)) {
	slavePtr = (Slave *)Tcl_GetHashValue(hPtr);
	iPtr = (Interp *) slavePtr->slaveInterp;

	if (iPtr == NULL) {
	    continue;
	}

	if (flags == 0) {
	    TclResetCancellation((Tcl_Interp *) iPtr, force);
	} else {
	    TclSetCancelFlags(iPtr, flags);
	}

	/*
	 * Now, recursively handle this for the slaves of this slave
	 * interpreter.
	 */

	TclSetChildCancelFlags((Tcl_Interp *) iPtr, flags, force);
    }
}

/*
 *----------------------------------------------------------------------
 *
 * Tcl_GetInterpPath --
 *
 *	Sets the result of the asking interpreter to a proper Tcl list
 *	containing the names of interpreters between the asking and target
 *	interpreters. The target interpreter must be either the same as the
 *	asking interpreter or one of its slaves (including recursively).
 *
 * Results:
 *	TCL_OK if the target interpreter is the same as, or a descendant of,
 *	the asking interpreter; TCL_ERROR else. This way one can distinguish
 *	between the case where the asking and target interps are the same (an
 *	empty list is the result, and TCL_OK is returned) and when the target
 *	is not a descendant of the asking interpreter (in which case the Tcl
 *	result is an error message and the function returns TCL_ERROR).
 *
 * Side effects:
 *	None.
 *
 *----------------------------------------------------------------------
 */

int
Tcl_GetInterpPath(
    Tcl_Interp *interp,	/* Interpreter to start search from. */
    Tcl_Interp *targetInterp)	/* Interpreter to find. */
{
    InterpInfo *iiPtr;

    if (targetInterp == interp) {
	Tcl_SetObjResult(interp, Tcl_NewObj());
	return TCL_OK;
    }
    if (targetInterp == NULL) {
	return TCL_ERROR;
    }
    iiPtr = (InterpInfo *) ((Interp *) targetInterp)->interpInfo;
    if (Tcl_GetInterpPath(interp, iiPtr->slave.masterInterp) != TCL_OK){
	return TCL_ERROR;
    }
<<<<<<< HEAD
    Tcl_ListObjAppendElement(NULL, Tcl_GetObjResult(askingInterp),
	    Tcl_NewStringObj((const char *)Tcl_GetHashKey(&iiPtr->master.slaveTable,
=======
    Tcl_ListObjAppendElement(NULL, Tcl_GetObjResult(interp),
	    Tcl_NewStringObj(Tcl_GetHashKey(&iiPtr->master.slaveTable,
>>>>>>> 56e784cb
		    iiPtr->slave.slaveEntryPtr), -1));
    return TCL_OK;
}

/*
 *----------------------------------------------------------------------
 *
 * GetInterp --
 *
 *	Helper function to find a slave interpreter given a pathname.
 *
 * Results:
 *	Returns the slave interpreter known by that name in the calling
 *	interpreter, or NULL if no interpreter known by that name exists.
 *
 * Side effects:
 *	Assigns to the pointer variable passed in, if not NULL.
 *
 *----------------------------------------------------------------------
 */

static Tcl_Interp *
GetInterp(
    Tcl_Interp *interp,		/* Interp. to start search from. */
    Tcl_Obj *pathPtr)		/* List object containing name of interp. to
				 * be found. */
{
    Tcl_HashEntry *hPtr;	/* Search element. */
    Slave *slavePtr;		/* Interim slave record. */
    Tcl_Obj **objv;
    int objc, i;
    Tcl_Interp *searchInterp;	/* Interim storage for interp. to find. */
    InterpInfo *masterInfoPtr;

    if (TclListObjGetElements(interp, pathPtr, &objc, &objv) != TCL_OK) {
	return NULL;
    }

    searchInterp = interp;
    for (i = 0; i < objc; i++) {
	masterInfoPtr = (InterpInfo *) ((Interp *) searchInterp)->interpInfo;
	hPtr = Tcl_FindHashEntry(&masterInfoPtr->master.slaveTable,
		TclGetString(objv[i]));
	if (hPtr == NULL) {
	    searchInterp = NULL;
	    break;
	}
	slavePtr = (Slave *)Tcl_GetHashValue(hPtr);
	searchInterp = slavePtr->slaveInterp;
	if (searchInterp == NULL) {
	    break;
	}
    }
    if (searchInterp == NULL) {
	Tcl_SetObjResult(interp, Tcl_ObjPrintf(
		"could not find interpreter \"%s\"", TclGetString(pathPtr)));
	Tcl_SetErrorCode(interp, "TCL", "LOOKUP", "INTERP",
		TclGetString(pathPtr), NULL);
    }
    return searchInterp;
}

/*
 *----------------------------------------------------------------------
 *
 * SlaveBgerror --
 *
 *	Helper function to set/query the background error handling command
 *	prefix of an interp
 *
 * Results:
 *	A standard Tcl result.
 *
 * Side effects:
 *	When (objc == 1), slaveInterp will be set to a new background handler
 *	of objv[0].
 *
 *----------------------------------------------------------------------
 */

static int
SlaveBgerror(
    Tcl_Interp *interp,		/* Interp for error return. */
    Tcl_Interp *slaveInterp,	/* Interp in which limit is set/queried. */
    int objc,			/* Set or Query. */
    Tcl_Obj *const objv[])	/* Argument strings. */
{
    if (objc) {
	int length;

	if (TCL_ERROR == TclListObjLength(NULL, objv[0], &length)
		|| (length < 1)) {
	    Tcl_SetObjResult(interp, Tcl_NewStringObj(
		    "cmdPrefix must be list of length >= 1", -1));
	    Tcl_SetErrorCode(interp, "TCL", "OPERATION", "INTERP",
		    "BGERRORFORMAT", NULL);
	    return TCL_ERROR;
	}
	TclSetBgErrorHandler(slaveInterp, objv[0]);
    }
    Tcl_SetObjResult(interp, TclGetBgErrorHandler(slaveInterp));
    return TCL_OK;
}

/*
 *----------------------------------------------------------------------
 *
 * SlaveCreate --
 *
 *	Helper function to do the actual work of creating a slave interp and
 *	new object command. Also optionally makes the new slave interpreter
 *	"safe".
 *
 * Results:
 *	Returns the new Tcl_Interp * if successful or NULL if not. If failed,
 *	the result of the invoking interpreter contains an error message.
 *
 * Side effects:
 *	Creates a new slave interpreter and a new object command.
 *
 *----------------------------------------------------------------------
 */

static Tcl_Interp *
SlaveCreate(
    Tcl_Interp *interp,		/* Interp. to start search from. */
    Tcl_Obj *pathPtr,		/* Path (name) of slave to create. */
    int safe)			/* Should we make it "safe"? */
{
    Tcl_Interp *masterInterp, *slaveInterp;
    Slave *slavePtr;
    InterpInfo *masterInfoPtr;
    Tcl_HashEntry *hPtr;
    const char *path;
    int isNew, objc;
    Tcl_Obj **objv;

    if (Tcl_ListObjGetElements(interp, pathPtr, &objc, &objv) != TCL_OK) {
	return NULL;
    }
    if (objc < 2) {
	masterInterp = interp;
	path = TclGetString(pathPtr);
    } else {
	Tcl_Obj *objPtr;

	objPtr = Tcl_NewListObj(objc - 1, objv);
	masterInterp = GetInterp(interp, objPtr);
	Tcl_DecrRefCount(objPtr);
	if (masterInterp == NULL) {
	    return NULL;
	}
	path = TclGetString(objv[objc - 1]);
    }
    if (safe == 0) {
	safe = Tcl_IsSafe(masterInterp);
    }

    masterInfoPtr = (InterpInfo *) ((Interp *) masterInterp)->interpInfo;
    hPtr = Tcl_CreateHashEntry(&masterInfoPtr->master.slaveTable, path,
	    &isNew);
    if (isNew == 0) {
	Tcl_SetObjResult(interp, Tcl_ObjPrintf(
		"interpreter named \"%s\" already exists, cannot create",
		path));
	return NULL;
    }

    slaveInterp = Tcl_CreateInterp();
    slavePtr = &((InterpInfo *) ((Interp *) slaveInterp)->interpInfo)->slave;
    slavePtr->masterInterp = masterInterp;
    slavePtr->slaveEntryPtr = hPtr;
    slavePtr->slaveInterp = slaveInterp;
    slavePtr->interpCmd = Tcl_NRCreateCommand(masterInterp, path,
	    TclSlaveObjCmd, NRSlaveCmd, slaveInterp, SlaveObjCmdDeleteProc);
    Tcl_InitHashTable(&slavePtr->aliasTable, TCL_STRING_KEYS);
    Tcl_SetHashValue(hPtr, slavePtr);
    Tcl_SetVar2(slaveInterp, "tcl_interactive", NULL, "0", TCL_GLOBAL_ONLY);

    /*
     * Inherit the recursion limit.
     */

    ((Interp *) slaveInterp)->maxNestingDepth =
	    ((Interp *) masterInterp)->maxNestingDepth;

    if (safe) {
	if (Tcl_MakeSafe(slaveInterp) == TCL_ERROR) {
	    goto error;
	}
    } else {
	if (Tcl_Init(slaveInterp) == TCL_ERROR) {
	    goto error;
	}

	/*
	 * This will create the "memory" command in slave interpreters if we
	 * compiled with TCL_MEM_DEBUG, otherwise it does nothing.
	 */

	Tcl_InitMemory(slaveInterp);
    }

    /*
     * Inherit the TIP#143 limits.
     */

    InheritLimitsFromMaster(slaveInterp, masterInterp);

    /*
     * The [clock] command presents a safe API, but uses unsafe features in
     * its implementation. This means it has to be implemented in safe interps
     * as an alias to a version in the (trusted) master.
     */

    if (safe) {
	Tcl_Obj *clockObj;
	int status;

	TclNewLiteralStringObj(clockObj, "clock");
	Tcl_IncrRefCount(clockObj);
	status = AliasCreate(interp, slaveInterp, masterInterp, clockObj,
		clockObj, 0, NULL);
	Tcl_DecrRefCount(clockObj);
	if (status != TCL_OK) {
	    goto error2;
	}
    }

    return slaveInterp;

  error:
    Tcl_TransferResult(slaveInterp, TCL_ERROR, interp);
  error2:
    Tcl_DeleteInterp(slaveInterp);

    return NULL;
}

/*
 *----------------------------------------------------------------------
 *
 * TclSlaveObjCmd --
 *
 *	Command to manipulate an interpreter, e.g. to send commands to it to
 *	be evaluated. One such command exists for each slave interpreter.
 *
 * Results:
 *	A standard Tcl result.
 *
 * Side effects:
 *	See user documentation for details.
 *
 *----------------------------------------------------------------------
 */

int
TclSlaveObjCmd(
    ClientData clientData,	/* Slave interpreter. */
    Tcl_Interp *interp,		/* Current interpreter. */
    int objc,			/* Number of arguments. */
    Tcl_Obj *const objv[])	/* Argument objects. */
{
    return Tcl_NRCallObjProc(interp, NRSlaveCmd, clientData, objc, objv);
}

static int
NRSlaveCmd(
    ClientData clientData,	/* Slave interpreter. */
    Tcl_Interp *interp,		/* Current interpreter. */
    int objc,			/* Number of arguments. */
    Tcl_Obj *const objv[])	/* Argument objects. */
{
    Tcl_Interp *slaveInterp = (Tcl_Interp *)clientData;
    int index;
    static const char *const options[] = {
	"alias",	"aliases",	"bgerror",	"debug",
	"eval",		"expose",	"hide",		"hidden",
	"issafe",	"invokehidden",	"limit",	"marktrusted",
	"recursionlimit", NULL
    };
    enum options {
	OPT_ALIAS,	OPT_ALIASES,	OPT_BGERROR,	OPT_DEBUG,
	OPT_EVAL,	OPT_EXPOSE,	OPT_HIDE,	OPT_HIDDEN,
	OPT_ISSAFE,	OPT_INVOKEHIDDEN, OPT_LIMIT,	OPT_MARKTRUSTED,
	OPT_RECLIMIT
    };

    if (slaveInterp == NULL) {
	Tcl_Panic("TclSlaveObjCmd: interpreter has been deleted");
    }

    if (objc < 2) {
	Tcl_WrongNumArgs(interp, 1, objv, "cmd ?arg ...?");
	return TCL_ERROR;
    }
    if (Tcl_GetIndexFromObj(interp, objv[1], options, "option", 0,
	    &index) != TCL_OK) {
	return TCL_ERROR;
    }

    switch ((enum options) index) {
    case OPT_ALIAS:
	if (objc > 2) {
	    if (objc == 3) {
		return AliasDescribe(interp, slaveInterp, objv[2]);
	    }
	    if (TclGetString(objv[3])[0] == '\0') {
		if (objc == 4) {
		    return AliasDelete(interp, slaveInterp, objv[2]);
		}
	    } else {
		return AliasCreate(interp, slaveInterp, interp, objv[2],
			objv[3], objc - 4, objv + 4);
	    }
	}
	Tcl_WrongNumArgs(interp, 2, objv, "aliasName ?targetName? ?arg ...?");
	return TCL_ERROR;
    case OPT_ALIASES:
	if (objc != 2) {
	    Tcl_WrongNumArgs(interp, 2, objv, NULL);
	    return TCL_ERROR;
	}
	return AliasList(interp, slaveInterp);
    case OPT_BGERROR:
	if (objc != 2 && objc != 3) {
	    Tcl_WrongNumArgs(interp, 2, objv, "?cmdPrefix?");
	    return TCL_ERROR;
	}
	return SlaveBgerror(interp, slaveInterp, objc - 2, objv + 2);
    case OPT_DEBUG:
	/*
	 * TIP #378
	 * Currently only -frame supported, otherwise ?-option ?value? ...?
	 */
	if (objc > 4) {
	    Tcl_WrongNumArgs(interp, 2, objv, "?-frame ?bool??");
	    return TCL_ERROR;
	}
	return SlaveDebugCmd(interp, slaveInterp, objc - 2, objv + 2);
    case OPT_EVAL:
	if (objc < 3) {
	    Tcl_WrongNumArgs(interp, 2, objv, "arg ?arg ...?");
	    return TCL_ERROR;
	}
	return SlaveEval(interp, slaveInterp, objc - 2, objv + 2);
    case OPT_EXPOSE:
	if ((objc < 3) || (objc > 4)) {
	    Tcl_WrongNumArgs(interp, 2, objv, "hiddenCmdName ?cmdName?");
	    return TCL_ERROR;
	}
	return SlaveExpose(interp, slaveInterp, objc - 2, objv + 2);
    case OPT_HIDE:
	if ((objc < 3) || (objc > 4)) {
	    Tcl_WrongNumArgs(interp, 2, objv, "cmdName ?hiddenCmdName?");
	    return TCL_ERROR;
	}
	return SlaveHide(interp, slaveInterp, objc - 2, objv + 2);
    case OPT_HIDDEN:
	if (objc != 2) {
	    Tcl_WrongNumArgs(interp, 2, objv, NULL);
	    return TCL_ERROR;
	}
	return SlaveHidden(interp, slaveInterp);
    case OPT_ISSAFE:
	if (objc != 2) {
	    Tcl_WrongNumArgs(interp, 2, objv, NULL);
	    return TCL_ERROR;
	}
	Tcl_SetObjResult(interp, Tcl_NewBooleanObj(Tcl_IsSafe(slaveInterp)));
	return TCL_OK;
    case OPT_INVOKEHIDDEN: {
	int i;
	const char *namespaceName;
	static const char *const hiddenOptions[] = {
	    "-global",	"-namespace",	"--", NULL
	};
	enum hiddenOption {
	    OPT_GLOBAL,	OPT_NAMESPACE,	OPT_LAST
	};

	namespaceName = NULL;
	for (i = 2; i < objc; i++) {
	    if (TclGetString(objv[i])[0] != '-') {
		break;
	    }
	    if (Tcl_GetIndexFromObj(interp, objv[i], hiddenOptions, "option",
		    0, &index) != TCL_OK) {
		return TCL_ERROR;
	    }
	    if (index == OPT_GLOBAL) {
		namespaceName = "::";
	    } else if (index == OPT_NAMESPACE) {
		if (++i == objc) { /* There must be more arguments. */
		    break;
		} else {
		    namespaceName = TclGetString(objv[i]);
		}
	    } else {
		i++;
		break;
	    }
	}
	if (objc - i < 1) {
	    Tcl_WrongNumArgs(interp, 2, objv,
		    "?-namespace ns? ?-global? ?--? cmd ?arg ..?");
	    return TCL_ERROR;
	}
	return SlaveInvokeHidden(interp, slaveInterp, namespaceName,
		objc - i, objv + i);
    }
    case OPT_LIMIT: {
	static const char *const limitTypes[] = {
	    "commands", "time", NULL
	};
	enum LimitTypes {
	    LIMIT_TYPE_COMMANDS, LIMIT_TYPE_TIME
	};
	int limitType;

	if (objc < 3) {
	    Tcl_WrongNumArgs(interp, 2, objv, "limitType ?-option value ...?");
	    return TCL_ERROR;
	}
	if (Tcl_GetIndexFromObj(interp, objv[2], limitTypes, "limit type", 0,
		&limitType) != TCL_OK) {
	    return TCL_ERROR;
	}
	switch ((enum LimitTypes) limitType) {
	case LIMIT_TYPE_COMMANDS:
	    return SlaveCommandLimitCmd(interp, slaveInterp, 3, objc,objv);
	case LIMIT_TYPE_TIME:
	    return SlaveTimeLimitCmd(interp, slaveInterp, 3, objc, objv);
	}
    }
    break;
    case OPT_MARKTRUSTED:
	if (objc != 2) {
	    Tcl_WrongNumArgs(interp, 2, objv, NULL);
	    return TCL_ERROR;
	}
	return SlaveMarkTrusted(interp, slaveInterp);
    case OPT_RECLIMIT:
	if (objc != 2 && objc != 3) {
	    Tcl_WrongNumArgs(interp, 2, objv, "?newlimit?");
	    return TCL_ERROR;
	}
	return SlaveRecursionLimit(interp, slaveInterp, objc - 2, objv + 2);
    }

    return TCL_ERROR;
}

/*
 *----------------------------------------------------------------------
 *
 * SlaveObjCmdDeleteProc --
 *
 *	Invoked when an object command for a slave interpreter is deleted;
 *	cleans up all state associated with the slave interpreter and destroys
 *	the slave interpreter.
 *
 * Results:
 *	None.
 *
 * Side effects:
 *	Cleans up all state associated with the slave interpreter and destroys
 *	the slave interpreter.
 *
 *----------------------------------------------------------------------
 */

static void
SlaveObjCmdDeleteProc(
    ClientData clientData)	/* The SlaveRecord for the command. */
{
    Slave *slavePtr;		/* Interim storage for Slave record. */
    Tcl_Interp *slaveInterp = (Tcl_Interp *)clientData;
				/* And for a slave interp. */

    slavePtr = &((InterpInfo *) ((Interp *) slaveInterp)->interpInfo)->slave;

    /*
     * Unlink the slave from its master interpreter.
     */

    Tcl_DeleteHashEntry(slavePtr->slaveEntryPtr);

    /*
     * Set to NULL so that when the InterpInfo is cleaned up in the slave it
     * does not try to delete the command causing all sorts of grief. See
     * SlaveRecordDeleteProc().
     */

    slavePtr->interpCmd = NULL;

    if (slavePtr->slaveInterp != NULL) {
	Tcl_DeleteInterp(slavePtr->slaveInterp);
    }
}

/*
 *----------------------------------------------------------------------
 *
 * SlaveDebugCmd -- TIP #378
 *
 *	Helper function to handle 'debug' command in a slave interpreter.
 *
 * Results:
 *	A standard Tcl result.
 *
 * Side effects:
 *	May modify INTERP_DEBUG_FRAME flag in the slave.
 *
 *----------------------------------------------------------------------
 */

static int
SlaveDebugCmd(
    Tcl_Interp *interp,		/* Interp for error return. */
    Tcl_Interp *slaveInterp,	/* The slave interpreter in which command
				 * will be evaluated. */
    int objc,			/* Number of arguments. */
    Tcl_Obj *const objv[])	/* Argument objects. */
{
    static const char *const debugTypes[] = {
	"-frame", NULL
    };
    enum DebugTypes {
	DEBUG_TYPE_FRAME
    };
    int debugType;
    Interp *iPtr;
    Tcl_Obj *resultPtr;

    iPtr = (Interp *) slaveInterp;
    if (objc == 0) {
	resultPtr = Tcl_NewObj();
	Tcl_ListObjAppendElement(NULL, resultPtr,
		Tcl_NewStringObj("-frame", -1));
	Tcl_ListObjAppendElement(NULL, resultPtr,
		Tcl_NewBooleanObj(iPtr->flags & INTERP_DEBUG_FRAME));
	Tcl_SetObjResult(interp, resultPtr);
    } else {
	if (Tcl_GetIndexFromObj(interp, objv[0], debugTypes, "debug option",
		0, &debugType) != TCL_OK) {
	    return TCL_ERROR;
	}
	if (debugType == DEBUG_TYPE_FRAME) {
	    if (objc == 2) { /* set */
		if (Tcl_GetBooleanFromObj(interp, objv[1], &debugType)
			!= TCL_OK) {
		    return TCL_ERROR;
		}

		/*
		 * Quietly ignore attempts to disable interp debugging.  This
		 * is a one-way switch as frame debug info is maintained in a
		 * stack that must be consistent once turned on.
		 */

		if (debugType) {
		    iPtr->flags |= INTERP_DEBUG_FRAME;
		}
	    }
	    Tcl_SetObjResult(interp,
		    Tcl_NewBooleanObj(iPtr->flags & INTERP_DEBUG_FRAME));
	}
    }
    return TCL_OK;
}

/*
 *----------------------------------------------------------------------
 *
 * SlaveEval --
 *
 *	Helper function to evaluate a command in a slave interpreter.
 *
 * Results:
 *	A standard Tcl result.
 *
 * Side effects:
 *	Whatever the command does.
 *
 *----------------------------------------------------------------------
 */

static int
SlaveEval(
    Tcl_Interp *interp,		/* Interp for error return. */
    Tcl_Interp *slaveInterp,	/* The slave interpreter in which command
				 * will be evaluated. */
    int objc,			/* Number of arguments. */
    Tcl_Obj *const objv[])	/* Argument objects. */
{
    int result;

    /*
     * TIP #285: If necessary, reset the cancellation flags for the slave
     * interpreter now; otherwise, canceling a script in a master interpreter
     * can result in a situation where a slave interpreter can no longer
     * evaluate any scripts unless somebody calls the TclResetCancellation
     * function for that particular Tcl_Interp.
     */

    TclSetChildCancelFlags(slaveInterp, 0, 0);

    Tcl_Preserve(slaveInterp);
    Tcl_AllowExceptions(slaveInterp);

    if (objc == 1) {
	/*
	 * TIP #280: Make actual argument location available to eval'd script.
	 */

	Interp *iPtr = (Interp *) interp;
	CmdFrame *invoker = iPtr->cmdFramePtr;
	int word = 0;

	TclArgumentGet(interp, objv[0], &invoker, &word);

	result = TclEvalObjEx(slaveInterp, objv[0], 0, invoker, word);
    } else {
	Tcl_Obj *objPtr = Tcl_ConcatObj(objc, objv);
	Tcl_IncrRefCount(objPtr);
	result = Tcl_EvalObjEx(slaveInterp, objPtr, 0);
	Tcl_DecrRefCount(objPtr);
    }
    Tcl_TransferResult(slaveInterp, result, interp);

    Tcl_Release(slaveInterp);
    return result;
}

/*
 *----------------------------------------------------------------------
 *
 * SlaveExpose --
 *
 *	Helper function to expose a command in a slave interpreter.
 *
 * Results:
 *	A standard Tcl result.
 *
 * Side effects:
 *	After this call scripts in the slave will be able to invoke the newly
 *	exposed command.
 *
 *----------------------------------------------------------------------
 */

static int
SlaveExpose(
    Tcl_Interp *interp,		/* Interp for error return. */
    Tcl_Interp *slaveInterp,	/* Interp in which command will be exposed. */
    int objc,			/* Number of arguments. */
    Tcl_Obj *const objv[])	/* Argument strings. */
{
    const char *name;

    if (Tcl_IsSafe(interp)) {
	Tcl_SetObjResult(interp, Tcl_NewStringObj(
		"permission denied: safe interpreter cannot expose commands",
		-1));
	Tcl_SetErrorCode(interp, "TCL", "OPERATION", "INTERP", "UNSAFE",
		NULL);
	return TCL_ERROR;
    }

    name = TclGetString(objv[(objc == 1) ? 0 : 1]);
    if (Tcl_ExposeCommand(slaveInterp, TclGetString(objv[0]),
	    name) != TCL_OK) {
	Tcl_TransferResult(slaveInterp, TCL_ERROR, interp);
	return TCL_ERROR;
    }
    return TCL_OK;
}

/*
 *----------------------------------------------------------------------
 *
 * SlaveRecursionLimit --
 *
 *	Helper function to set/query the Recursion limit of an interp
 *
 * Results:
 *	A standard Tcl result.
 *
 * Side effects:
 *	When (objc == 1), slaveInterp will be set to a new recursion limit of
 *	objv[0].
 *
 *----------------------------------------------------------------------
 */

static int
SlaveRecursionLimit(
    Tcl_Interp *interp,		/* Interp for error return. */
    Tcl_Interp *slaveInterp,	/* Interp in which limit is set/queried. */
    int objc,			/* Set or Query. */
    Tcl_Obj *const objv[])	/* Argument strings. */
{
    Interp *iPtr;
    int limit;

    if (objc) {
	if (Tcl_IsSafe(interp)) {
	    Tcl_SetObjResult(interp, Tcl_NewStringObj("permission denied: "
		    "safe interpreters cannot change recursion limit", -1));
	    Tcl_SetErrorCode(interp, "TCL", "OPERATION", "INTERP", "UNSAFE",
		    NULL);
	    return TCL_ERROR;
	}
	if (TclGetIntFromObj(interp, objv[0], &limit) == TCL_ERROR) {
	    return TCL_ERROR;
	}
	if (limit <= 0) {
	    Tcl_SetObjResult(interp, Tcl_NewStringObj(
		    "recursion limit must be > 0", -1));
	    Tcl_SetErrorCode(interp, "TCL", "OPERATION", "INTERP", "BADLIMIT",
		    NULL);
	    return TCL_ERROR;
	}
	Tcl_SetRecursionLimit(slaveInterp, limit);
	iPtr = (Interp *) slaveInterp;
	if (interp == slaveInterp && iPtr->numLevels > limit) {
	    Tcl_SetObjResult(interp, Tcl_NewStringObj(
		    "falling back due to new recursion limit", -1));
	    Tcl_SetErrorCode(interp, "TCL", "RECURSION", NULL);
	    return TCL_ERROR;
	}
	Tcl_SetObjResult(interp, objv[0]);
	return TCL_OK;
    } else {
	limit = Tcl_SetRecursionLimit(slaveInterp, 0);
	Tcl_SetObjResult(interp, Tcl_NewWideIntObj(limit));
	return TCL_OK;
    }
}

/*
 *----------------------------------------------------------------------
 *
 * SlaveHide --
 *
 *	Helper function to hide a command in a slave interpreter.
 *
 * Results:
 *	A standard Tcl result.
 *
 * Side effects:
 *	After this call scripts in the slave will no longer be able to invoke
 *	the named command.
 *
 *----------------------------------------------------------------------
 */

static int
SlaveHide(
    Tcl_Interp *interp,		/* Interp for error return. */
    Tcl_Interp *slaveInterp,	/* Interp in which command will be exposed. */
    int objc,			/* Number of arguments. */
    Tcl_Obj *const objv[])	/* Argument strings. */
{
    const char *name;

    if (Tcl_IsSafe(interp)) {
	Tcl_SetObjResult(interp, Tcl_NewStringObj(
		"permission denied: safe interpreter cannot hide commands",
		-1));
	Tcl_SetErrorCode(interp, "TCL", "OPERATION", "INTERP", "UNSAFE",
		NULL);
	return TCL_ERROR;
    }

    name = TclGetString(objv[(objc == 1) ? 0 : 1]);
    if (Tcl_HideCommand(slaveInterp, TclGetString(objv[0]), name) != TCL_OK) {
	Tcl_TransferResult(slaveInterp, TCL_ERROR, interp);
	return TCL_ERROR;
    }
    return TCL_OK;
}

/*
 *----------------------------------------------------------------------
 *
 * SlaveHidden --
 *
 *	Helper function to compute list of hidden commands in a slave
 *	interpreter.
 *
 * Results:
 *	A standard Tcl result.
 *
 * Side effects:
 *	None.
 *
 *----------------------------------------------------------------------
 */

static int
SlaveHidden(
    Tcl_Interp *interp,		/* Interp for data return. */
    Tcl_Interp *slaveInterp)	/* Interp whose hidden commands to query. */
{
    Tcl_Obj *listObjPtr = Tcl_NewObj();	/* Local object pointer. */
    Tcl_HashTable *hTblPtr;		/* For local searches. */
    Tcl_HashEntry *hPtr;		/* For local searches. */
    Tcl_HashSearch hSearch;		/* For local searches. */

    hTblPtr = ((Interp *) slaveInterp)->hiddenCmdTablePtr;
    if (hTblPtr != NULL) {
	for (hPtr = Tcl_FirstHashEntry(hTblPtr, &hSearch);
		hPtr != NULL;
		hPtr = Tcl_NextHashEntry(&hSearch)) {
	    Tcl_ListObjAppendElement(NULL, listObjPtr,
		    Tcl_NewStringObj((const char *)Tcl_GetHashKey(hTblPtr, hPtr), -1));
	}
    }
    Tcl_SetObjResult(interp, listObjPtr);
    return TCL_OK;
}

/*
 *----------------------------------------------------------------------
 *
 * SlaveInvokeHidden --
 *
 *	Helper function to invoke a hidden command in a slave interpreter.
 *
 * Results:
 *	A standard Tcl result.
 *
 * Side effects:
 *	Whatever the hidden command does.
 *
 *----------------------------------------------------------------------
 */

static int
SlaveInvokeHidden(
    Tcl_Interp *interp,		/* Interp for error return. */
    Tcl_Interp *slaveInterp,	/* The slave interpreter in which command will
				 * be invoked. */
    const char *namespaceName,	/* The namespace to use, if any. */
    int objc,			/* Number of arguments. */
    Tcl_Obj *const objv[])	/* Argument objects. */
{
    int result;

    if (Tcl_IsSafe(interp)) {
	Tcl_SetObjResult(interp, Tcl_NewStringObj(
		"not allowed to invoke hidden commands from safe interpreter",
		-1));
	Tcl_SetErrorCode(interp, "TCL", "OPERATION", "INTERP", "UNSAFE",
		NULL);
	return TCL_ERROR;
    }

    Tcl_Preserve(slaveInterp);
    Tcl_AllowExceptions(slaveInterp);

    if (namespaceName == NULL) {
	NRE_callback *rootPtr = TOP_CB(slaveInterp);

	Tcl_NRAddCallback(interp, NRPostInvokeHidden, slaveInterp,
		rootPtr, NULL, NULL);
	return TclNRInvoke(NULL, slaveInterp, objc, objv);
    } else {
	Namespace *nsPtr, *dummy1, *dummy2;
	const char *tail;

	result = TclGetNamespaceForQualName(slaveInterp, namespaceName, NULL,
		TCL_FIND_ONLY_NS | TCL_GLOBAL_ONLY | TCL_LEAVE_ERR_MSG
		| TCL_CREATE_NS_IF_UNKNOWN, &nsPtr, &dummy1, &dummy2, &tail);
	if (result == TCL_OK) {
	    result = TclObjInvokeNamespace(slaveInterp, objc, objv,
		    (Tcl_Namespace *) nsPtr, TCL_INVOKE_HIDDEN);
	}
    }

    Tcl_TransferResult(slaveInterp, result, interp);

    Tcl_Release(slaveInterp);
    return result;
}

static int
NRPostInvokeHidden(
    ClientData data[],
    Tcl_Interp *interp,
    int result)
{
    Tcl_Interp *slaveInterp = (Tcl_Interp *)data[0];
    NRE_callback *rootPtr = (NRE_callback *)data[1];

    if (interp != slaveInterp) {
	result = TclNRRunCallbacks(slaveInterp, result, rootPtr);
	Tcl_TransferResult(slaveInterp, result, interp);
    }
    Tcl_Release(slaveInterp);
    return result;
}

/*
 *----------------------------------------------------------------------
 *
 * SlaveMarkTrusted --
 *
 *	Helper function to mark a slave interpreter as trusted (unsafe).
 *
 * Results:
 *	A standard Tcl result.
 *
 * Side effects:
 *	After this call the hard-wired security checks in the core no longer
 *	prevent the slave from performing certain operations.
 *
 *----------------------------------------------------------------------
 */

static int
SlaveMarkTrusted(
    Tcl_Interp *interp,		/* Interp for error return. */
    Tcl_Interp *slaveInterp)	/* The slave interpreter which will be marked
				 * trusted. */
{
    if (Tcl_IsSafe(interp)) {
	Tcl_SetObjResult(interp, Tcl_NewStringObj(
		"permission denied: safe interpreter cannot mark trusted",
		-1));
	Tcl_SetErrorCode(interp, "TCL", "OPERATION", "INTERP", "UNSAFE",
		NULL);
	return TCL_ERROR;
    }
    ((Interp *) slaveInterp)->flags &= ~SAFE_INTERP;
    return TCL_OK;
}

/*
 *----------------------------------------------------------------------
 *
 * Tcl_IsSafe --
 *
 *	Determines whether an interpreter is safe
 *
 * Results:
 *	1 if it is safe, 0 if it is not.
 *
 * Side effects:
 *	None.
 *
 *----------------------------------------------------------------------
 */

int
Tcl_IsSafe(
    Tcl_Interp *interp)		/* Is this interpreter "safe" ? */
{
    Interp *iPtr = (Interp *) interp;

    if (iPtr == NULL) {
	return 0;
    }
    return (iPtr->flags & SAFE_INTERP) ? 1 : 0;
}

/*
 *----------------------------------------------------------------------
 *
 * Tcl_MakeSafe --
 *
 *	Makes its argument interpreter contain only functionality that is
 *	defined to be part of Safe Tcl. Unsafe commands are hidden, the env
 *	array is unset, and the standard channels are removed.
 *
 * Results:
 *	None.
 *
 * Side effects:
 *	Hides commands in its argument interpreter, and removes settings and
 *	channels.
 *
 *----------------------------------------------------------------------
 */

int
Tcl_MakeSafe(
    Tcl_Interp *interp)		/* Interpreter to be made safe. */
{
    Tcl_Channel chan;		/* Channel to remove from safe interpreter. */
    Interp *iPtr = (Interp *) interp;
    Tcl_Interp *master = ((InterpInfo*) iPtr->interpInfo)->slave.masterInterp;

    TclHideUnsafeCommands(interp);

    if (master != NULL) {
	/*
	 * Alias these function implementations in the slave to those in the
	 * master; the overall implementations are safe, but they're normally
	 * defined by init.tcl which is not sourced by safe interpreters.
	 * Assume these functions all work. [Bug 2895741]
	 */

	(void) Tcl_EvalEx(interp,
		"namespace eval ::tcl {namespace eval mathfunc {}}", -1, 0);
    }

    iPtr->flags |= SAFE_INTERP;

    /*
     * Unsetting variables : (which should not have been set in the first
     * place, but...)
     */

    /*
     * No env array in a safe slave.
     */

    Tcl_UnsetVar2(interp, "env", NULL, TCL_GLOBAL_ONLY);

    /*
     * Remove unsafe parts of tcl_platform
     */

    Tcl_UnsetVar2(interp, "tcl_platform", "os", TCL_GLOBAL_ONLY);
    Tcl_UnsetVar2(interp, "tcl_platform", "osVersion", TCL_GLOBAL_ONLY);
    Tcl_UnsetVar2(interp, "tcl_platform", "machine", TCL_GLOBAL_ONLY);
    Tcl_UnsetVar2(interp, "tcl_platform", "user", TCL_GLOBAL_ONLY);

    /*
     * Unset path informations variables (the only one remaining is [info
     * nameofexecutable])
     */

    Tcl_UnsetVar2(interp, "tclDefaultLibrary", NULL, TCL_GLOBAL_ONLY);
    Tcl_UnsetVar2(interp, "tcl_library", NULL, TCL_GLOBAL_ONLY);
    Tcl_UnsetVar2(interp, "tcl_pkgPath", NULL, TCL_GLOBAL_ONLY);

    /*
     * Remove the standard channels from the interpreter; safe interpreters do
     * not ordinarily have access to stdin, stdout and stderr.
     *
     * NOTE: These channels are not added to the interpreter by the
     * Tcl_CreateInterp call, but may be added later, by another I/O
     * operation. We want to ensure that the interpreter does not have these
     * channels even if it is being made safe after being used for some time..
     */

    chan = Tcl_GetStdChannel(TCL_STDIN);
    if (chan != NULL) {
	Tcl_UnregisterChannel(interp, chan);
    }
    chan = Tcl_GetStdChannel(TCL_STDOUT);
    if (chan != NULL) {
	Tcl_UnregisterChannel(interp, chan);
    }
    chan = Tcl_GetStdChannel(TCL_STDERR);
    if (chan != NULL) {
	Tcl_UnregisterChannel(interp, chan);
    }

    return TCL_OK;
}

/*
 *----------------------------------------------------------------------
 *
 * Tcl_LimitExceeded --
 *
 *	Tests whether any limit has been exceeded in the given interpreter
 *	(i.e. whether the interpreter is currently unable to process further
 *	scripts).
 *
 * Results:
 *	A boolean value.
 *
 * Side effects:
 *	None.
 *
 * Notes:
 *	If you change this function, you MUST also update TclLimitExceeded() in
 *	tclInt.h.
 *----------------------------------------------------------------------
 */

int
Tcl_LimitExceeded(
    Tcl_Interp *interp)
{
    Interp *iPtr = (Interp *) interp;

    return iPtr->limit.exceeded != 0;
}

/*
 *----------------------------------------------------------------------
 *
 * Tcl_LimitReady --
 *
 *	Find out whether any limit has been set on the interpreter, and if so
 *	check whether the granularity of that limit is such that the full
 *	limit check should be carried out.
 *
 * Results:
 *	A boolean value that indicates whether to call Tcl_LimitCheck.
 *
 * Side effects:
 *	Increments the limit granularity counter.
 *
 * Notes:
 *	If you change this function, you MUST also update TclLimitReady() in
 *	tclInt.h.
 *
 *----------------------------------------------------------------------
 */

int
Tcl_LimitReady(
    Tcl_Interp *interp)
{
    Interp *iPtr = (Interp *) interp;

    if (iPtr->limit.active != 0) {
	int ticker = ++iPtr->limit.granularityTicker;

	if ((iPtr->limit.active & TCL_LIMIT_COMMANDS) &&
		((iPtr->limit.cmdGranularity == 1) ||
		    (ticker % iPtr->limit.cmdGranularity == 0))) {
	    return 1;
	}
	if ((iPtr->limit.active & TCL_LIMIT_TIME) &&
		((iPtr->limit.timeGranularity == 1) ||
		    (ticker % iPtr->limit.timeGranularity == 0))) {
	    return 1;
	}
    }
    return 0;
}

/*
 *----------------------------------------------------------------------
 *
 * Tcl_LimitCheck --
 *
 *	Check all currently set limits in the interpreter (where permitted by
 *	granularity). If a limit is exceeded, call its callbacks and, if the
 *	limit is still exceeded after the callbacks have run, make the
 *	interpreter generate an error that cannot be caught within the limited
 *	interpreter.
 *
 * Results:
 *	A Tcl result value (TCL_OK if no limit is exceeded, and TCL_ERROR if a
 *	limit has been exceeded).
 *
 * Side effects:
 *	May invoke system calls. May invoke other interpreters. May be
 *	reentrant. May put the interpreter into a state where it can no longer
 *	execute commands without outside intervention.
 *
 *----------------------------------------------------------------------
 */

int
Tcl_LimitCheck(
    Tcl_Interp *interp)
{
    Interp *iPtr = (Interp *) interp;
    int ticker = iPtr->limit.granularityTicker;

    if (Tcl_InterpDeleted(interp)) {
	return TCL_OK;
    }

    if ((iPtr->limit.active & TCL_LIMIT_COMMANDS) &&
	    ((iPtr->limit.cmdGranularity == 1) ||
		    (ticker % iPtr->limit.cmdGranularity == 0)) &&
	    (iPtr->limit.cmdCount < iPtr->cmdCount)) {
	iPtr->limit.exceeded |= TCL_LIMIT_COMMANDS;
	Tcl_Preserve(interp);
	RunLimitHandlers(iPtr->limit.cmdHandlers, interp);
	if (iPtr->limit.cmdCount >= iPtr->cmdCount) {
	    iPtr->limit.exceeded &= ~TCL_LIMIT_COMMANDS;
	} else if (iPtr->limit.exceeded & TCL_LIMIT_COMMANDS) {
	    Tcl_SetObjResult(interp, Tcl_NewStringObj(
		    "command count limit exceeded", -1));
	    Tcl_SetErrorCode(interp, "TCL", "LIMIT", "COMMANDS", NULL);
	    Tcl_Release(interp);
	    return TCL_ERROR;
	}
	Tcl_Release(interp);
    }

    if ((iPtr->limit.active & TCL_LIMIT_TIME) &&
	    ((iPtr->limit.timeGranularity == 1) ||
		(ticker % iPtr->limit.timeGranularity == 0))) {
	Tcl_Time now;

	Tcl_GetTime(&now);
	if (iPtr->limit.time.sec < now.sec ||
		(iPtr->limit.time.sec == now.sec &&
		iPtr->limit.time.usec < now.usec)) {
	    iPtr->limit.exceeded |= TCL_LIMIT_TIME;
	    Tcl_Preserve(interp);
	    RunLimitHandlers(iPtr->limit.timeHandlers, interp);
	    if (iPtr->limit.time.sec > now.sec ||
		    (iPtr->limit.time.sec == now.sec &&
		    iPtr->limit.time.usec >= now.usec)) {
		iPtr->limit.exceeded &= ~TCL_LIMIT_TIME;
	    } else if (iPtr->limit.exceeded & TCL_LIMIT_TIME) {
		Tcl_SetObjResult(interp, Tcl_NewStringObj(
			"time limit exceeded", -1));
		Tcl_SetErrorCode(interp, "TCL", "LIMIT", "TIME", NULL);
		Tcl_Release(interp);
		return TCL_ERROR;
	    }
	    Tcl_Release(interp);
	}
    }

    return TCL_OK;
}

/*
 *----------------------------------------------------------------------
 *
 * RunLimitHandlers --
 *
 *	Invoke all the limit handlers in a list (for a particular limit).
 *	Note that no particular limit handler callback will be invoked
 *	reentrantly.
 *
 * Results:
 *	None.
 *
 * Side effects:
 *	Depends on the limit handlers.
 *
 *----------------------------------------------------------------------
 */

static void
RunLimitHandlers(
    LimitHandler *handlerPtr,
    Tcl_Interp *interp)
{
    LimitHandler *nextPtr;
    for (; handlerPtr!=NULL ; handlerPtr=nextPtr) {
	if (handlerPtr->flags & (LIMIT_HANDLER_DELETED|LIMIT_HANDLER_ACTIVE)) {
	    /*
	     * Reentrant call or something seriously strange in the delete
	     * code.
	     */

	    nextPtr = handlerPtr->nextPtr;
	    continue;
	}

	/*
	 * Set the ACTIVE flag while running the limit handler itself so we
	 * cannot reentrantly call this handler and know to use the alternate
	 * method of deletion if necessary.
	 */

	handlerPtr->flags |= LIMIT_HANDLER_ACTIVE;
	handlerPtr->handlerProc(handlerPtr->clientData, interp);
	handlerPtr->flags &= ~LIMIT_HANDLER_ACTIVE;

	/*
	 * Rediscover this value; it might have changed during the processing
	 * of a limit handler. We have to record it here because we might
	 * delete the structure below, and reading a value out of a deleted
	 * structure is unsafe (even if actually legal with some
	 * malloc()/free() implementations.)
	 */

	nextPtr = handlerPtr->nextPtr;

	/*
	 * If we deleted the current handler while we were executing it, we
	 * will have spliced it out of the list and set the
	 * LIMIT_HANDLER_DELETED flag.
	 */

	if (handlerPtr->flags & LIMIT_HANDLER_DELETED) {
	    if (handlerPtr->deleteProc != NULL) {
		handlerPtr->deleteProc(handlerPtr->clientData);
	    }
	    ckfree(handlerPtr);
	}
    }
}

/*
 *----------------------------------------------------------------------
 *
 * Tcl_LimitAddHandler --
 *
 *	Add a callback handler for a particular resource limit.
 *
 * Results:
 *	None.
 *
 * Side effects:
 *	Extends the internal linked list of handlers for a limit.
 *
 *----------------------------------------------------------------------
 */

void
Tcl_LimitAddHandler(
    Tcl_Interp *interp,
    int type,
    Tcl_LimitHandlerProc *handlerProc,
    ClientData clientData,
    Tcl_LimitHandlerDeleteProc *deleteProc)
{
    Interp *iPtr = (Interp *) interp;
    LimitHandler *handlerPtr;

    /*
     * Convert everything into a real deletion callback.
     */

    if (deleteProc == (Tcl_LimitHandlerDeleteProc *) TCL_DYNAMIC) {
	deleteProc = (Tcl_LimitHandlerDeleteProc *) Tcl_Free;
    }

    /*
     * Allocate a handler record.
     */

    handlerPtr = (LimitHandler *)ckalloc(sizeof(LimitHandler));
    handlerPtr->flags = 0;
    handlerPtr->handlerProc = handlerProc;
    handlerPtr->clientData = clientData;
    handlerPtr->deleteProc = deleteProc;
    handlerPtr->prevPtr = NULL;

    /*
     * Prepend onto the front of the correct linked list.
     */

    switch (type) {
    case TCL_LIMIT_COMMANDS:
	handlerPtr->nextPtr = iPtr->limit.cmdHandlers;
	if (handlerPtr->nextPtr != NULL) {
	    handlerPtr->nextPtr->prevPtr = handlerPtr;
	}
	iPtr->limit.cmdHandlers = handlerPtr;
	return;

    case TCL_LIMIT_TIME:
	handlerPtr->nextPtr = iPtr->limit.timeHandlers;
	if (handlerPtr->nextPtr != NULL) {
	    handlerPtr->nextPtr->prevPtr = handlerPtr;
	}
	iPtr->limit.timeHandlers = handlerPtr;
	return;
    }

    Tcl_Panic("unknown type of resource limit");
}

/*
 *----------------------------------------------------------------------
 *
 * Tcl_LimitRemoveHandler --
 *
 *	Remove a callback handler for a particular resource limit.
 *
 * Results:
 *	None.
 *
 * Side effects:
 *	The handler is spliced out of the internal linked list for the limit,
 *	and if not currently being invoked, deleted. Otherwise it is just
 *	marked for deletion and removed when the limit handler has finished
 *	executing.
 *
 *----------------------------------------------------------------------
 */

void
Tcl_LimitRemoveHandler(
    Tcl_Interp *interp,
    int type,
    Tcl_LimitHandlerProc *handlerProc,
    ClientData clientData)
{
    Interp *iPtr = (Interp *) interp;
    LimitHandler *handlerPtr;

    switch (type) {
    case TCL_LIMIT_COMMANDS:
	handlerPtr = iPtr->limit.cmdHandlers;
	break;
    case TCL_LIMIT_TIME:
	handlerPtr = iPtr->limit.timeHandlers;
	break;
    default:
	Tcl_Panic("unknown type of resource limit");
	return;
    }

    for (; handlerPtr!=NULL ; handlerPtr=handlerPtr->nextPtr) {
	if ((handlerPtr->handlerProc != handlerProc) ||
		(handlerPtr->clientData != clientData)) {
	    continue;
	}

	/*
	 * We've found the handler to delete; mark it as doomed if not already
	 * so marked (which shouldn't actually happen).
	 */

	if (handlerPtr->flags & LIMIT_HANDLER_DELETED) {
	    return;
	}
	handlerPtr->flags |= LIMIT_HANDLER_DELETED;

	/*
	 * Splice the handler out of the doubly-linked list.
	 */

	if (handlerPtr->prevPtr == NULL) {
	    switch (type) {
	    case TCL_LIMIT_COMMANDS:
		iPtr->limit.cmdHandlers = handlerPtr->nextPtr;
		break;
	    case TCL_LIMIT_TIME:
		iPtr->limit.timeHandlers = handlerPtr->nextPtr;
		break;
	    }
	} else {
	    handlerPtr->prevPtr->nextPtr = handlerPtr->nextPtr;
	}
	if (handlerPtr->nextPtr != NULL) {
	    handlerPtr->nextPtr->prevPtr = handlerPtr->prevPtr;
	}

	/*
	 * If nothing is currently executing the handler, delete its client
	 * data and the overall handler structure now. Otherwise it will all
	 * go away when the handler returns.
	 */

	if (!(handlerPtr->flags & LIMIT_HANDLER_ACTIVE)) {
	    if (handlerPtr->deleteProc != NULL) {
		handlerPtr->deleteProc(handlerPtr->clientData);
	    }
	    ckfree(handlerPtr);
	}
	return;
    }
}

/*
 *----------------------------------------------------------------------
 *
 * TclLimitRemoveAllHandlers --
 *
 *	Remove all limit callback handlers for an interpreter. This is invoked
 *	as part of deleting the interpreter.
 *
 * Results:
 *	None.
 *
 * Side effects:
 *	Limit handlers are deleted or marked for deletion (as with
 *	Tcl_LimitRemoveHandler).
 *
 *----------------------------------------------------------------------
 */

void
TclLimitRemoveAllHandlers(
    Tcl_Interp *interp)
{
    Interp *iPtr = (Interp *) interp;
    LimitHandler *handlerPtr, *nextHandlerPtr;

    /*
     * Delete all command-limit handlers.
     */

    for (handlerPtr=iPtr->limit.cmdHandlers, iPtr->limit.cmdHandlers=NULL;
	    handlerPtr!=NULL; handlerPtr=nextHandlerPtr) {
	nextHandlerPtr = handlerPtr->nextPtr;

	/*
	 * Do not delete here if it has already been marked for deletion.
	 */

	if (handlerPtr->flags & LIMIT_HANDLER_DELETED) {
	    continue;
	}
	handlerPtr->flags |= LIMIT_HANDLER_DELETED;
	handlerPtr->prevPtr = NULL;
	handlerPtr->nextPtr = NULL;

	/*
	 * If nothing is currently executing the handler, delete its client
	 * data and the overall handler structure now. Otherwise it will all
	 * go away when the handler returns.
	 */

	if (!(handlerPtr->flags & LIMIT_HANDLER_ACTIVE)) {
	    if (handlerPtr->deleteProc != NULL) {
		handlerPtr->deleteProc(handlerPtr->clientData);
	    }
	    ckfree(handlerPtr);
	}
    }

    /*
     * Delete all time-limit handlers.
     */

    for (handlerPtr=iPtr->limit.timeHandlers, iPtr->limit.timeHandlers=NULL;
	    handlerPtr!=NULL; handlerPtr=nextHandlerPtr) {
	nextHandlerPtr = handlerPtr->nextPtr;

	/*
	 * Do not delete here if it has already been marked for deletion.
	 */

	if (handlerPtr->flags & LIMIT_HANDLER_DELETED) {
	    continue;
	}
	handlerPtr->flags |= LIMIT_HANDLER_DELETED;
	handlerPtr->prevPtr = NULL;
	handlerPtr->nextPtr = NULL;

	/*
	 * If nothing is currently executing the handler, delete its client
	 * data and the overall handler structure now. Otherwise it will all
	 * go away when the handler returns.
	 */

	if (!(handlerPtr->flags & LIMIT_HANDLER_ACTIVE)) {
	    if (handlerPtr->deleteProc != NULL) {
		handlerPtr->deleteProc(handlerPtr->clientData);
	    }
	    ckfree(handlerPtr);
	}
    }

    /*
     * Delete the timer callback that is used to trap limits that occur in
     * [vwait]s...
     */

    if (iPtr->limit.timeEvent != NULL) {
	Tcl_DeleteTimerHandler(iPtr->limit.timeEvent);
	iPtr->limit.timeEvent = NULL;
    }
}

/*
 *----------------------------------------------------------------------
 *
 * Tcl_LimitTypeEnabled --
 *
 *	Check whether a particular limit has been enabled for an interpreter.
 *
 * Results:
 *	A boolean value.
 *
 * Side effects:
 *	None.
 *
 *----------------------------------------------------------------------
 */

int
Tcl_LimitTypeEnabled(
    Tcl_Interp *interp,
    int type)
{
    Interp *iPtr = (Interp *) interp;

    return (iPtr->limit.active & type) != 0;
}

/*
 *----------------------------------------------------------------------
 *
 * Tcl_LimitTypeExceeded --
 *
 *	Check whether a particular limit has been exceeded for an interpreter.
 *
 * Results:
 *	A boolean value (note that Tcl_LimitExceeded will always return
 *	non-zero when this function returns non-zero).
 *
 * Side effects:
 *	None.
 *
 *----------------------------------------------------------------------
 */

int
Tcl_LimitTypeExceeded(
    Tcl_Interp *interp,
    int type)
{
    Interp *iPtr = (Interp *) interp;

    return (iPtr->limit.exceeded & type) != 0;
}

/*
 *----------------------------------------------------------------------
 *
 * Tcl_LimitTypeSet --
 *
 *	Enable a particular limit for an interpreter.
 *
 * Results:
 *	None.
 *
 * Side effects:
 *	The limit is turned on and will be checked in future at an interval
 *	determined by the frequency of calling of Tcl_LimitReady and the
 *	granularity of the limit in question.
 *
 *----------------------------------------------------------------------
 */

void
Tcl_LimitTypeSet(
    Tcl_Interp *interp,
    int type)
{
    Interp *iPtr = (Interp *) interp;

    iPtr->limit.active |= type;
}

/*
 *----------------------------------------------------------------------
 *
 * Tcl_LimitTypeReset --
 *
 *	Disable a particular limit for an interpreter.
 *
 * Results:
 *	None.
 *
 * Side effects:
 *	The limit is disabled. If the limit was exceeded when this function
 *	was called, the limit will no longer be exceeded afterwards and the
 *	interpreter will be free to execute further scripts (assuming it isn't
 *	also deleted, of course).
 *
 *----------------------------------------------------------------------
 */

void
Tcl_LimitTypeReset(
    Tcl_Interp *interp,
    int type)
{
    Interp *iPtr = (Interp *) interp;

    iPtr->limit.active &= ~type;
    iPtr->limit.exceeded &= ~type;
}

/*
 *----------------------------------------------------------------------
 *
 * Tcl_LimitSetCommands --
 *
 *	Set the command limit for an interpreter.
 *
 * Results:
 *	None.
 *
 * Side effects:
 *	Also resets whether the command limit was exceeded. This might permit
 *	a small amount of further execution in the interpreter even if the
 *	limit itself is theoretically exceeded.
 *
 *----------------------------------------------------------------------
 */

void
Tcl_LimitSetCommands(
    Tcl_Interp *interp,
    int commandLimit)
{
    Interp *iPtr = (Interp *) interp;

    iPtr->limit.cmdCount = commandLimit;
    iPtr->limit.exceeded &= ~TCL_LIMIT_COMMANDS;
}

/*
 *----------------------------------------------------------------------
 *
 * Tcl_LimitGetCommands --
 *
 *	Get the number of commands that may be executed in the interpreter
 *	before the command-limit is reached.
 *
 * Results:
 *	An upper bound on the number of commands.
 *
 * Side effects:
 *	None.
 *
 *----------------------------------------------------------------------
 */

int
Tcl_LimitGetCommands(
    Tcl_Interp *interp)
{
    Interp *iPtr = (Interp *) interp;

    return iPtr->limit.cmdCount;
}

/*
 *----------------------------------------------------------------------
 *
 * Tcl_LimitSetTime --
 *
 *	Set the time limit for an interpreter by copying it from the value
 *	pointed to by the timeLimitPtr argument.
 *
 * Results:
 *	None.
 *
 * Side effects:
 *	Also resets whether the time limit was exceeded. This might permit a
 *	small amount of further execution in the interpreter even if the limit
 *	itself is theoretically exceeded.
 *
 *----------------------------------------------------------------------
 */

void
Tcl_LimitSetTime(
    Tcl_Interp *interp,
    Tcl_Time *timeLimitPtr)
{
    Interp *iPtr = (Interp *) interp;
    Tcl_Time nextMoment;

    memcpy(&iPtr->limit.time, timeLimitPtr, sizeof(Tcl_Time));
    if (iPtr->limit.timeEvent != NULL) {
	Tcl_DeleteTimerHandler(iPtr->limit.timeEvent);
    }
    nextMoment.sec = timeLimitPtr->sec;
    nextMoment.usec = timeLimitPtr->usec+10;
    if (nextMoment.usec >= 1000000) {
	nextMoment.sec++;
	nextMoment.usec -= 1000000;
    }
    iPtr->limit.timeEvent = TclCreateAbsoluteTimerHandler(&nextMoment,
	    TimeLimitCallback, interp);
    iPtr->limit.exceeded &= ~TCL_LIMIT_TIME;
}

/*
 *----------------------------------------------------------------------
 *
 * TimeLimitCallback --
 *
 *	Callback that allows time limits to be enforced even when doing a
 *	blocking wait for events.
 *
 * Results:
 *	None.
 *
 * Side effects:
 *	May put the interpreter into a state where it can no longer execute
 *	commands. May make callbacks into other interpreters.
 *
 *----------------------------------------------------------------------
 */

static void
TimeLimitCallback(
    ClientData clientData)
{
    Tcl_Interp *interp = (Tcl_Interp *)clientData;
    Interp *iPtr = (Interp *)clientData;
    int code;

    Tcl_Preserve(interp);
    iPtr->limit.timeEvent = NULL;

    /*
     * Must reset the granularity ticker here to force an immediate full
     * check. This is OK because we're swallowing the cost in the overall cost
     * of the event loop. [Bug 2891362]
     */

    iPtr->limit.granularityTicker = 0;

    code = Tcl_LimitCheck(interp);
    if (code != TCL_OK) {
	Tcl_AddErrorInfo(interp, "\n    (while waiting for event)");
	Tcl_BackgroundException(interp, code);
    }
    Tcl_Release(interp);
}

/*
 *----------------------------------------------------------------------
 *
 * Tcl_LimitGetTime --
 *
 *	Get the current time limit.
 *
 * Results:
 *	The time limit (by it being copied into the variable pointed to by the
 *	timeLimitPtr).
 *
 * Side effects:
 *	None.
 *
 *----------------------------------------------------------------------
 */

void
Tcl_LimitGetTime(
    Tcl_Interp *interp,
    Tcl_Time *timeLimitPtr)
{
    Interp *iPtr = (Interp *) interp;

    memcpy(timeLimitPtr, &iPtr->limit.time, sizeof(Tcl_Time));
}

/*
 *----------------------------------------------------------------------
 *
 * Tcl_LimitSetGranularity --
 *
 *	Set the granularity divisor (which must be positive) for a particular
 *	limit.
 *
 * Results:
 *	None.
 *
 * Side effects:
 *	The granularity is updated.
 *
 *----------------------------------------------------------------------
 */

void
Tcl_LimitSetGranularity(
    Tcl_Interp *interp,
    int type,
    int granularity)
{
    Interp *iPtr = (Interp *) interp;
    if (granularity < 1) {
	Tcl_Panic("limit granularity must be positive");
    }

    switch (type) {
    case TCL_LIMIT_COMMANDS:
	iPtr->limit.cmdGranularity = granularity;
	return;
    case TCL_LIMIT_TIME:
	iPtr->limit.timeGranularity = granularity;
	return;
    }
    Tcl_Panic("unknown type of resource limit");
}

/*
 *----------------------------------------------------------------------
 *
 * Tcl_LimitGetGranularity --
 *
 *	Get the granularity divisor for a particular limit.
 *
 * Results:
 *	The granularity divisor for the given limit.
 *
 * Side effects:
 *	None.
 *
 *----------------------------------------------------------------------
 */

int
Tcl_LimitGetGranularity(
    Tcl_Interp *interp,
    int type)
{
    Interp *iPtr = (Interp *) interp;

    switch (type) {
    case TCL_LIMIT_COMMANDS:
	return iPtr->limit.cmdGranularity;
    case TCL_LIMIT_TIME:
	return iPtr->limit.timeGranularity;
    }
    Tcl_Panic("unknown type of resource limit");
    return -1; /* NOT REACHED */
}

/*
 *----------------------------------------------------------------------
 *
 * DeleteScriptLimitCallback --
 *
 *	Callback for when a script limit (a limit callback implemented as a
 *	Tcl script in a master interpreter, as set up from Tcl) is deleted.
 *
 * Results:
 *	None.
 *
 * Side effects:
 *	The reference to the script callback from the controlling interpreter
 *	is removed.
 *
 *----------------------------------------------------------------------
 */

static void
DeleteScriptLimitCallback(
    ClientData clientData)
{
    ScriptLimitCallback *limitCBPtr = (ScriptLimitCallback *)clientData;

    Tcl_DecrRefCount(limitCBPtr->scriptObj);
    if (limitCBPtr->entryPtr != NULL) {
	Tcl_DeleteHashEntry(limitCBPtr->entryPtr);
    }
    ckfree(limitCBPtr);
}

/*
 *----------------------------------------------------------------------
 *
 * CallScriptLimitCallback --
 *
 *	Invoke a script limit callback. Used to implement limit callbacks set
 *	at the Tcl level on child interpreters.
 *
 * Results:
 *	None.
 *
 * Side effects:
 *	Depends on the callback script. Errors are reported as background
 *	errors.
 *
 *----------------------------------------------------------------------
 */

static void
CallScriptLimitCallback(
    ClientData clientData,
    TCL_UNUSED(Tcl_Interp *))
{
    ScriptLimitCallback *limitCBPtr = (ScriptLimitCallback *)clientData;
    int code;

    if (Tcl_InterpDeleted(limitCBPtr->interp)) {
	return;
    }
    Tcl_Preserve(limitCBPtr->interp);
    code = Tcl_EvalObjEx(limitCBPtr->interp, limitCBPtr->scriptObj,
	    TCL_EVAL_GLOBAL);
    if (code != TCL_OK && !Tcl_InterpDeleted(limitCBPtr->interp)) {
	Tcl_BackgroundException(limitCBPtr->interp, code);
    }
    Tcl_Release(limitCBPtr->interp);
}

/*
 *----------------------------------------------------------------------
 *
 * SetScriptLimitCallback --
 *
 *	Install (or remove, if scriptObj is NULL) a limit callback script that
 *	is called when the target interpreter exceeds the type of limit
 *	specified. Each interpreter may only have one callback set on another
 *	interpreter through this mechanism (though as many interpreters may be
 *	limited as the programmer chooses overall).
 *
 * Results:
 *	None.
 *
 * Side effects:
 *	A limit callback implemented as an invokation of a Tcl script in
 *	another interpreter is either installed or removed.
 *
 *----------------------------------------------------------------------
 */

static void
SetScriptLimitCallback(
    Tcl_Interp *interp,
    int type,
    Tcl_Interp *targetInterp,
    Tcl_Obj *scriptObj)
{
    ScriptLimitCallback *limitCBPtr;
    Tcl_HashEntry *hashPtr;
    int isNew;
    ScriptLimitCallbackKey key;
    Interp *iPtr = (Interp *) interp;

    if (interp == targetInterp) {
	Tcl_Panic("installing limit callback to the limited interpreter");
    }

    key.interp = targetInterp;
    key.type = type;

    if (scriptObj == NULL) {
	hashPtr = Tcl_FindHashEntry(&iPtr->limit.callbacks, (char *) &key);
	if (hashPtr != NULL) {
	    Tcl_LimitRemoveHandler(targetInterp, type, CallScriptLimitCallback,
		    Tcl_GetHashValue(hashPtr));
	}
	return;
    }

    hashPtr = Tcl_CreateHashEntry(&iPtr->limit.callbacks, &key,
	    &isNew);
    if (!isNew) {
	limitCBPtr = (ScriptLimitCallback *)Tcl_GetHashValue(hashPtr);
	limitCBPtr->entryPtr = NULL;
	Tcl_LimitRemoveHandler(targetInterp, type, CallScriptLimitCallback,
		limitCBPtr);
    }

    limitCBPtr = (ScriptLimitCallback *)ckalloc(sizeof(ScriptLimitCallback));
    limitCBPtr->interp = interp;
    limitCBPtr->scriptObj = scriptObj;
    limitCBPtr->entryPtr = hashPtr;
    limitCBPtr->type = type;
    Tcl_IncrRefCount(scriptObj);

    Tcl_LimitAddHandler(targetInterp, type, CallScriptLimitCallback,
	    limitCBPtr, DeleteScriptLimitCallback);
    Tcl_SetHashValue(hashPtr, limitCBPtr);
}

/*
 *----------------------------------------------------------------------
 *
 * TclRemoveScriptLimitCallbacks --
 *
 *	Remove all script-implemented limit callbacks that make calls back
 *	into the given interpreter. This invoked as part of deleting an
 *	interpreter.
 *
 * Results:
 *	None.
 *
 * Side effects:
 *	The script limit callbacks are removed or marked for later removal.
 *
 *----------------------------------------------------------------------
 */

void
TclRemoveScriptLimitCallbacks(
    Tcl_Interp *interp)
{
    Interp *iPtr = (Interp *) interp;
    Tcl_HashEntry *hashPtr;
    Tcl_HashSearch search;
    ScriptLimitCallbackKey *keyPtr;

    hashPtr = Tcl_FirstHashEntry(&iPtr->limit.callbacks, &search);
    while (hashPtr != NULL) {
	keyPtr = (ScriptLimitCallbackKey *)
		Tcl_GetHashKey(&iPtr->limit.callbacks, hashPtr);
	Tcl_LimitRemoveHandler(keyPtr->interp, keyPtr->type,
		CallScriptLimitCallback, Tcl_GetHashValue(hashPtr));
	hashPtr = Tcl_NextHashEntry(&search);
    }
    Tcl_DeleteHashTable(&iPtr->limit.callbacks);
}

/*
 *----------------------------------------------------------------------
 *
 * TclInitLimitSupport --
 *
 *	Initialise all the parts of the interpreter relating to resource limit
 *	management. This allows an interpreter to both have limits set upon
 *	itself and set limits upon other interpreters.
 *
 * Results:
 *	None.
 *
 * Side effects:
 *	The resource limit subsystem is initialised for the interpreter.
 *
 *----------------------------------------------------------------------
 */

void
TclInitLimitSupport(
    Tcl_Interp *interp)
{
    Interp *iPtr = (Interp *) interp;

    iPtr->limit.active = 0;
    iPtr->limit.granularityTicker = 0;
    iPtr->limit.exceeded = 0;
    iPtr->limit.cmdCount = 0;
    iPtr->limit.cmdHandlers = NULL;
    iPtr->limit.cmdGranularity = 1;
    memset(&iPtr->limit.time, 0, sizeof(Tcl_Time));
    iPtr->limit.timeHandlers = NULL;
    iPtr->limit.timeEvent = NULL;
    iPtr->limit.timeGranularity = 10;
    Tcl_InitHashTable(&iPtr->limit.callbacks,
	    sizeof(ScriptLimitCallbackKey)/sizeof(int));
}

/*
 *----------------------------------------------------------------------
 *
 * InheritLimitsFromMaster --
 *
 *	Derive the interpreter limit configuration for a slave interpreter
 *	from the limit config for the master.
 *
 * Results:
 *	None.
 *
 * Side effects:
 *	The slave interpreter limits are set so that if the master has a
 *	limit, it may not exceed it by handing off work to slave interpreters.
 *	Note that this does not transfer limit callbacks from the master to
 *	the slave.
 *
 *----------------------------------------------------------------------
 */

static void
InheritLimitsFromMaster(
    Tcl_Interp *slaveInterp,
    Tcl_Interp *masterInterp)
{
    Interp *slavePtr = (Interp *) slaveInterp;
    Interp *masterPtr = (Interp *) masterInterp;

    if (masterPtr->limit.active & TCL_LIMIT_COMMANDS) {
	slavePtr->limit.active |= TCL_LIMIT_COMMANDS;
	slavePtr->limit.cmdCount = 0;
	slavePtr->limit.cmdGranularity = masterPtr->limit.cmdGranularity;
    }
    if (masterPtr->limit.active & TCL_LIMIT_TIME) {
	slavePtr->limit.active |= TCL_LIMIT_TIME;
	memcpy(&slavePtr->limit.time, &masterPtr->limit.time,
		sizeof(Tcl_Time));
	slavePtr->limit.timeGranularity = masterPtr->limit.timeGranularity;
    }
}

/*
 *----------------------------------------------------------------------
 *
 * SlaveCommandLimitCmd --
 *
 *	Implementation of the [interp limit $i commands] and [$i limit
 *	commands] subcommands. See the interp manual page for a full
 *	description.
 *
 * Results:
 *	A standard Tcl result.
 *
 * Side effects:
 *	Depends on the arguments.
 *
 *----------------------------------------------------------------------
 */

static int
SlaveCommandLimitCmd(
    Tcl_Interp *interp,		/* Current interpreter. */
    Tcl_Interp *slaveInterp,	/* Interpreter being adjusted. */
    int consumedObjc,		/* Number of args already parsed. */
    int objc,			/* Total number of arguments. */
    Tcl_Obj *const objv[])	/* Argument objects. */
{
    static const char *const options[] = {
	"-command", "-granularity", "-value", NULL
    };
    enum Options {
	OPT_CMD, OPT_GRAN, OPT_VAL
    };
    Interp *iPtr = (Interp *) interp;
    int index;
    ScriptLimitCallbackKey key;
    ScriptLimitCallback *limitCBPtr;
    Tcl_HashEntry *hPtr;

    /*
     * First, ensure that we are not reading or writing the calling
     * interpreter's limits; it may only manipulate its children. Note that
     * the low level API enforces this with Tcl_Panic, which we want to
     * avoid. [Bug 3398794]
     */

    if (interp == slaveInterp) {
	Tcl_SetObjResult(interp, Tcl_NewStringObj(
		"limits on current interpreter inaccessible", -1));
	Tcl_SetErrorCode(interp, "TCL", "OPERATION", "INTERP", "SELF", NULL);
	return TCL_ERROR;
    }

    if (objc == consumedObjc) {
	Tcl_Obj *dictPtr;

	TclNewObj(dictPtr);
	key.interp = slaveInterp;
	key.type = TCL_LIMIT_COMMANDS;
	hPtr = Tcl_FindHashEntry(&iPtr->limit.callbacks, (char *) &key);
	if (hPtr != NULL) {
	    limitCBPtr = (ScriptLimitCallback *)Tcl_GetHashValue(hPtr);
	    if (limitCBPtr != NULL && limitCBPtr->scriptObj != NULL) {
		Tcl_DictObjPut(NULL, dictPtr, Tcl_NewStringObj(options[0], -1),
			limitCBPtr->scriptObj);
	    } else {
		goto putEmptyCommandInDict;
	    }
	} else {
	    Tcl_Obj *empty;

	putEmptyCommandInDict:
	    TclNewObj(empty);
	    Tcl_DictObjPut(NULL, dictPtr,
		    Tcl_NewStringObj(options[0], -1), empty);
	}
	Tcl_DictObjPut(NULL, dictPtr, Tcl_NewStringObj(options[1], -1),
		Tcl_NewWideIntObj(Tcl_LimitGetGranularity(slaveInterp,
		TCL_LIMIT_COMMANDS)));

	if (Tcl_LimitTypeEnabled(slaveInterp, TCL_LIMIT_COMMANDS)) {
	    Tcl_DictObjPut(NULL, dictPtr, Tcl_NewStringObj(options[2], -1),
		    Tcl_NewWideIntObj(Tcl_LimitGetCommands(slaveInterp)));
	} else {
	    Tcl_Obj *empty;

	    TclNewObj(empty);
	    Tcl_DictObjPut(NULL, dictPtr,
		    Tcl_NewStringObj(options[2], -1), empty);
	}
	Tcl_SetObjResult(interp, dictPtr);
	return TCL_OK;
    } else if (objc == consumedObjc+1) {
	if (Tcl_GetIndexFromObj(interp, objv[consumedObjc], options, "option",
		0, &index) != TCL_OK) {
	    return TCL_ERROR;
	}
	switch ((enum Options) index) {
	case OPT_CMD:
	    key.interp = slaveInterp;
	    key.type = TCL_LIMIT_COMMANDS;
	    hPtr = Tcl_FindHashEntry(&iPtr->limit.callbacks, (char *) &key);
	    if (hPtr != NULL) {
		limitCBPtr = (ScriptLimitCallback *)Tcl_GetHashValue(hPtr);
		if (limitCBPtr != NULL && limitCBPtr->scriptObj != NULL) {
		    Tcl_SetObjResult(interp, limitCBPtr->scriptObj);
		}
	    }
	    break;
	case OPT_GRAN:
	    Tcl_SetObjResult(interp, Tcl_NewWideIntObj(
		    Tcl_LimitGetGranularity(slaveInterp, TCL_LIMIT_COMMANDS)));
	    break;
	case OPT_VAL:
	    if (Tcl_LimitTypeEnabled(slaveInterp, TCL_LIMIT_COMMANDS)) {
		Tcl_SetObjResult(interp,
			Tcl_NewWideIntObj(Tcl_LimitGetCommands(slaveInterp)));
	    }
	    break;
	}
	return TCL_OK;
    } else if ((objc-consumedObjc) & 1 /* isOdd(objc-consumedObjc) */) {
	Tcl_WrongNumArgs(interp, consumedObjc, objv, "?-option value ...?");
	return TCL_ERROR;
    } else {
	int i, scriptLen = 0, limitLen = 0;
	Tcl_Obj *scriptObj = NULL, *granObj = NULL, *limitObj = NULL;
	int gran = 0, limit = 0;

	for (i=consumedObjc ; i<objc ; i+=2) {
	    if (Tcl_GetIndexFromObj(interp, objv[i], options, "option", 0,
		    &index) != TCL_OK) {
		return TCL_ERROR;
	    }
	    switch ((enum Options) index) {
	    case OPT_CMD:
		scriptObj = objv[i+1];
		(void) TclGetStringFromObj(scriptObj, &scriptLen);
		break;
	    case OPT_GRAN:
		granObj = objv[i+1];
		if (TclGetIntFromObj(interp, objv[i+1], &gran) != TCL_OK) {
		    return TCL_ERROR;
		}
		if (gran < 1) {
		    Tcl_SetObjResult(interp, Tcl_NewStringObj(
			    "granularity must be at least 1", -1));
		    Tcl_SetErrorCode(interp, "TCL", "OPERATION", "INTERP",
			    "BADVALUE", NULL);
		    return TCL_ERROR;
		}
		break;
	    case OPT_VAL:
		limitObj = objv[i+1];
		(void) TclGetStringFromObj(objv[i+1], &limitLen);
		if (limitLen == 0) {
		    break;
		}
		if (TclGetIntFromObj(interp, objv[i+1], &limit) != TCL_OK) {
		    return TCL_ERROR;
		}
		if (limit < 0) {
		    Tcl_SetObjResult(interp, Tcl_NewStringObj(
			    "command limit value must be at least 0", -1));
		    Tcl_SetErrorCode(interp, "TCL", "OPERATION", "INTERP",
			    "BADVALUE", NULL);
		    return TCL_ERROR;
		}
		break;
	    }
	}
	if (scriptObj != NULL) {
	    SetScriptLimitCallback(interp, TCL_LIMIT_COMMANDS, slaveInterp,
		    (scriptLen > 0 ? scriptObj : NULL));
	}
	if (granObj != NULL) {
	    Tcl_LimitSetGranularity(slaveInterp, TCL_LIMIT_COMMANDS, gran);
	}
	if (limitObj != NULL) {
	    if (limitLen > 0) {
		Tcl_LimitSetCommands(slaveInterp, limit);
		Tcl_LimitTypeSet(slaveInterp, TCL_LIMIT_COMMANDS);
	    } else {
		Tcl_LimitTypeReset(slaveInterp, TCL_LIMIT_COMMANDS);
	    }
	}
	return TCL_OK;
    }
}

/*
 *----------------------------------------------------------------------
 *
 * SlaveTimeLimitCmd --
 *
 *	Implementation of the [interp limit $i time] and [$i limit time]
 *	subcommands. See the interp manual page for a full description.
 *
 * Results:
 *	A standard Tcl result.
 *
 * Side effects:
 *	Depends on the arguments.
 *
 *----------------------------------------------------------------------
 */

static int
SlaveTimeLimitCmd(
    Tcl_Interp *interp,			/* Current interpreter. */
    Tcl_Interp *slaveInterp,		/* Interpreter being adjusted. */
    int consumedObjc,			/* Number of args already parsed. */
    int objc,				/* Total number of arguments. */
    Tcl_Obj *const objv[])		/* Argument objects. */
{
    static const char *const options[] = {
	"-command", "-granularity", "-milliseconds", "-seconds", NULL
    };
    enum Options {
	OPT_CMD, OPT_GRAN, OPT_MILLI, OPT_SEC
    };
    Interp *iPtr = (Interp *) interp;
    int index;
    ScriptLimitCallbackKey key;
    ScriptLimitCallback *limitCBPtr;
    Tcl_HashEntry *hPtr;

    /*
     * First, ensure that we are not reading or writing the calling
     * interpreter's limits; it may only manipulate its children. Note that
     * the low level API enforces this with Tcl_Panic, which we want to
     * avoid. [Bug 3398794]
     */

    if (interp == slaveInterp) {
	Tcl_SetObjResult(interp, Tcl_NewStringObj(
		"limits on current interpreter inaccessible", -1));
	Tcl_SetErrorCode(interp, "TCL", "OPERATION", "INTERP", "SELF", NULL);
	return TCL_ERROR;
    }

    if (objc == consumedObjc) {
	Tcl_Obj *dictPtr;

	TclNewObj(dictPtr);
	key.interp = slaveInterp;
	key.type = TCL_LIMIT_TIME;
	hPtr = Tcl_FindHashEntry(&iPtr->limit.callbacks, (char *) &key);
	if (hPtr != NULL) {
	    limitCBPtr = (ScriptLimitCallback *)Tcl_GetHashValue(hPtr);
	    if (limitCBPtr != NULL && limitCBPtr->scriptObj != NULL) {
		Tcl_DictObjPut(NULL, dictPtr, Tcl_NewStringObj(options[0], -1),
			limitCBPtr->scriptObj);
	    } else {
		goto putEmptyCommandInDict;
	    }
	} else {
	    Tcl_Obj *empty;
	putEmptyCommandInDict:
	    TclNewObj(empty);
	    Tcl_DictObjPut(NULL, dictPtr,
		    Tcl_NewStringObj(options[0], -1), empty);
	}
	Tcl_DictObjPut(NULL, dictPtr, Tcl_NewStringObj(options[1], -1),
		Tcl_NewWideIntObj(Tcl_LimitGetGranularity(slaveInterp,
		TCL_LIMIT_TIME)));

	if (Tcl_LimitTypeEnabled(slaveInterp, TCL_LIMIT_TIME)) {
	    Tcl_Time limitMoment;

	    Tcl_LimitGetTime(slaveInterp, &limitMoment);
	    Tcl_DictObjPut(NULL, dictPtr, Tcl_NewStringObj(options[2], -1),
		    Tcl_NewWideIntObj(limitMoment.usec/1000));
	    Tcl_DictObjPut(NULL, dictPtr, Tcl_NewStringObj(options[3], -1),
		    Tcl_NewWideIntObj(limitMoment.sec));
	} else {
	    Tcl_Obj *empty;

	    TclNewObj(empty);
	    Tcl_DictObjPut(NULL, dictPtr,
		    Tcl_NewStringObj(options[2], -1), empty);
	    Tcl_DictObjPut(NULL, dictPtr,
		    Tcl_NewStringObj(options[3], -1), empty);
	}
	Tcl_SetObjResult(interp, dictPtr);
	return TCL_OK;
    } else if (objc == consumedObjc+1) {
	if (Tcl_GetIndexFromObj(interp, objv[consumedObjc], options, "option",
		0, &index) != TCL_OK) {
	    return TCL_ERROR;
	}
	switch ((enum Options) index) {
	case OPT_CMD:
	    key.interp = slaveInterp;
	    key.type = TCL_LIMIT_TIME;
	    hPtr = Tcl_FindHashEntry(&iPtr->limit.callbacks, (char *) &key);
	    if (hPtr != NULL) {
		limitCBPtr = (ScriptLimitCallback *)Tcl_GetHashValue(hPtr);
		if (limitCBPtr != NULL && limitCBPtr->scriptObj != NULL) {
		    Tcl_SetObjResult(interp, limitCBPtr->scriptObj);
		}
	    }
	    break;
	case OPT_GRAN:
	    Tcl_SetObjResult(interp, Tcl_NewWideIntObj(
		    Tcl_LimitGetGranularity(slaveInterp, TCL_LIMIT_TIME)));
	    break;
	case OPT_MILLI:
	    if (Tcl_LimitTypeEnabled(slaveInterp, TCL_LIMIT_TIME)) {
		Tcl_Time limitMoment;

		Tcl_LimitGetTime(slaveInterp, &limitMoment);
		Tcl_SetObjResult(interp,
			Tcl_NewWideIntObj(limitMoment.usec/1000));
	    }
	    break;
	case OPT_SEC:
	    if (Tcl_LimitTypeEnabled(slaveInterp, TCL_LIMIT_TIME)) {
		Tcl_Time limitMoment;

		Tcl_LimitGetTime(slaveInterp, &limitMoment);
		Tcl_SetObjResult(interp, Tcl_NewWideIntObj(limitMoment.sec));
	    }
	    break;
	}
	return TCL_OK;
    } else if ((objc-consumedObjc) & 1 /* isOdd(objc-consumedObjc) */) {
	Tcl_WrongNumArgs(interp, consumedObjc, objv, "?-option value ...?");
	return TCL_ERROR;
    } else {
	int i, scriptLen = 0, milliLen = 0, secLen = 0;
	Tcl_Obj *scriptObj = NULL, *granObj = NULL;
	Tcl_Obj *milliObj = NULL, *secObj = NULL;
	int gran = 0;
	Tcl_Time limitMoment;
	int tmp;

	Tcl_LimitGetTime(slaveInterp, &limitMoment);
	for (i=consumedObjc ; i<objc ; i+=2) {
	    if (Tcl_GetIndexFromObj(interp, objv[i], options, "option", 0,
		    &index) != TCL_OK) {
		return TCL_ERROR;
	    }
	    switch ((enum Options) index) {
	    case OPT_CMD:
		scriptObj = objv[i+1];
		(void) TclGetStringFromObj(objv[i+1], &scriptLen);
		break;
	    case OPT_GRAN:
		granObj = objv[i+1];
		if (TclGetIntFromObj(interp, objv[i+1], &gran) != TCL_OK) {
		    return TCL_ERROR;
		}
		if (gran < 1) {
		    Tcl_SetObjResult(interp, Tcl_NewStringObj(
			    "granularity must be at least 1", -1));
		    Tcl_SetErrorCode(interp, "TCL", "OPERATION", "INTERP",
			    "BADVALUE", NULL);
		    return TCL_ERROR;
		}
		break;
	    case OPT_MILLI:
		milliObj = objv[i+1];
		(void) TclGetStringFromObj(objv[i+1], &milliLen);
		if (milliLen == 0) {
		    break;
		}
		if (TclGetIntFromObj(interp, objv[i+1], &tmp) != TCL_OK) {
		    return TCL_ERROR;
		}
		if (tmp < 0) {
		    Tcl_SetObjResult(interp, Tcl_NewStringObj(
			    "milliseconds must be at least 0", -1));
		    Tcl_SetErrorCode(interp, "TCL", "OPERATION", "INTERP",
			    "BADVALUE", NULL);
		    return TCL_ERROR;
		}
		limitMoment.usec = ((long) tmp)*1000;
		break;
	    case OPT_SEC:
		secObj = objv[i+1];
		(void) TclGetStringFromObj(objv[i+1], &secLen);
		if (secLen == 0) {
		    break;
		}
		if (TclGetIntFromObj(interp, objv[i+1], &tmp) != TCL_OK) {
		    return TCL_ERROR;
		}
		if (tmp < 0) {
		    Tcl_SetObjResult(interp, Tcl_NewStringObj(
			    "seconds must be at least 0", -1));
		    Tcl_SetErrorCode(interp, "TCL", "OPERATION", "INTERP",
			    "BADVALUE", NULL);
		    return TCL_ERROR;
		}
		limitMoment.sec = tmp;
		break;
	    }
	}
	if (milliObj != NULL || secObj != NULL) {
	    if (milliObj != NULL) {
		/*
		 * Setting -milliseconds but clearing -seconds, or resetting
		 * -milliseconds but not resetting -seconds? Bad voodoo!
		 */

		if (secObj != NULL && secLen == 0 && milliLen > 0) {
		    Tcl_SetObjResult(interp, Tcl_NewStringObj(
			    "may only set -milliseconds if -seconds is not "
			    "also being reset", -1));
		    Tcl_SetErrorCode(interp, "TCL", "OPERATION", "INTERP",
			    "BADUSAGE", NULL);
		    return TCL_ERROR;
		}
		if (milliLen == 0 && (secObj == NULL || secLen > 0)) {
		    Tcl_SetObjResult(interp, Tcl_NewStringObj(
			    "may only reset -milliseconds if -seconds is "
			    "also being reset", -1));
		    Tcl_SetErrorCode(interp, "TCL", "OPERATION", "INTERP",
			    "BADUSAGE", NULL);
		    return TCL_ERROR;
		}
	    }

	    if (milliLen > 0 || secLen > 0) {
		/*
		 * Force usec to be in range [0..1000000), possibly
		 * incrementing sec in the process. This makes it much easier
		 * for people to write scripts that do small time increments.
		 */

		limitMoment.sec += limitMoment.usec / 1000000;
		limitMoment.usec %= 1000000;

		Tcl_LimitSetTime(slaveInterp, &limitMoment);
		Tcl_LimitTypeSet(slaveInterp, TCL_LIMIT_TIME);
	    } else {
		Tcl_LimitTypeReset(slaveInterp, TCL_LIMIT_TIME);
	    }
	}
	if (scriptObj != NULL) {
	    SetScriptLimitCallback(interp, TCL_LIMIT_TIME, slaveInterp,
		    (scriptLen > 0 ? scriptObj : NULL));
	}
	if (granObj != NULL) {
	    Tcl_LimitSetGranularity(slaveInterp, TCL_LIMIT_TIME, gran);
	}
	return TCL_OK;
    }
}

/*
 * Local Variables:
 * mode: c
 * c-basic-offset: 4
 * fill-column: 78
 * End:
 */<|MERGE_RESOLUTION|>--- conflicted
+++ resolved
@@ -2289,13 +2289,8 @@
     if (Tcl_GetInterpPath(interp, iiPtr->slave.masterInterp) != TCL_OK){
 	return TCL_ERROR;
     }
-<<<<<<< HEAD
-    Tcl_ListObjAppendElement(NULL, Tcl_GetObjResult(askingInterp),
+    Tcl_ListObjAppendElement(NULL, Tcl_GetObjResult(interp),
 	    Tcl_NewStringObj((const char *)Tcl_GetHashKey(&iiPtr->master.slaveTable,
-=======
-    Tcl_ListObjAppendElement(NULL, Tcl_GetObjResult(interp),
-	    Tcl_NewStringObj(Tcl_GetHashKey(&iiPtr->master.slaveTable,
->>>>>>> 56e784cb
 		    iiPtr->slave.slaveEntryPtr), -1));
     return TCL_OK;
 }
