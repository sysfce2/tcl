--- conflicted
+++ resolved
@@ -52,11 +52,7 @@
 				 * used in the parent interpreter to map back
 				 * from the target command to aliases
 				 * redirecting to it. */
-<<<<<<< HEAD
-    Tcl_Size objc;			/* Count of Tcl_Obj in the prefix of the
-=======
     Tcl_Size objc;		/* Count of Tcl_Obj in the prefix of the
->>>>>>> 930e453f
 				 * target command to be invoked in the target
 				 * interpreter. Additional arguments specified
 				 * when calling the alias in the child interp
@@ -845,11 +841,7 @@
 	    for (i = 0; ; i++) {
 		Tcl_CmdInfo cmdInfo;
 
-<<<<<<< HEAD
-		snprintf(buf, sizeof(buf), "interp%" TCL_Z_MODIFIER "d", i);
-=======
 		snprintf(buf, sizeof(buf), "interp%" TCL_SIZE_MODIFIER "d", i);
->>>>>>> 930e453f
 		if (Tcl_GetCommandInfo(interp, buf, &cmdInfo) == 0) {
 		    break;
 		}
@@ -1315,11 +1307,7 @@
     const char *aliasName,	/* Name of alias to find. */
     Tcl_Interp **targetInterpPtr,
 				/* (Return) target interpreter. */
-<<<<<<< HEAD
-    const char **targetNamePtr,	/* (Return) name of target command. */
-=======
     const char **targetCmdPtr,	/* (Return) name of target command. */
->>>>>>> 930e453f
     Tcl_Size *objcPtr,		/* (Return) count of addnl args. */
     Tcl_Obj ***objvPtr)		/* (Return) additional args. */
 {
@@ -1485,11 +1473,7 @@
     Tcl_Interp *parentInterp,	/* Interp in which target command will be
 				 * invoked. */
     Tcl_Obj *namePtr,		/* Name of alias cmd. */
-<<<<<<< HEAD
-    Tcl_Obj *targetNamePtr,	/* Name of target cmd. */
-=======
     Tcl_Obj *targetCmdPtr,	/* Name of target cmd. */
->>>>>>> 930e453f
     Tcl_Size objc,			/* Additional arguments to store */
     Tcl_Obj *const objv[])	/* with alias. */
 {
