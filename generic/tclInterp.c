/*
 * tclInterp.c --
 *
 *	This file implements the "interp" command which allows creation and
 *	manipulation of Tcl interpreters from within Tcl scripts.
 *
 * Copyright © 1995-1997 Sun Microsystems, Inc.
 * Copyright © 2004 Donal K. Fellows
 *
 * See the file "license.terms" for information on usage and redistribution
 * of this file, and for a DISCLAIMER OF ALL WARRANTIES.
 */

#include "tclInt.h"
#include <assert.h>

/*
 * A pointer to a string that holds an initialization script that if non-NULL
 * is evaluated in Tcl_Init() prior to the built-in initialization script
 * above. This variable can be modified by the function below.
 */

static const char *tclPreInitScript = NULL;

/* Forward declaration */
struct Target;

/*
 * struct Alias:
 *
 * Stores information about an alias. Is stored in the child interpreter and
 * used by the source command to find the target command in the parent when
 * the source command is invoked.
 */

typedef struct Alias {
    Tcl_Obj *token;		/* Token for the alias command in the child
				 * interp. This used to be the command name in
				 * the child when the alias was first
				 * created. */
    Tcl_Interp *targetInterp;	/* Interp in which target command will be
				 * invoked. */
    Tcl_Command childCmd;	/* Source command in child interpreter, bound
				 * to command that invokes the target command
				 * in the target interpreter. */
    Tcl_HashEntry *aliasEntryPtr;
				/* Entry for the alias hash table in child.
				 * This is used by alias deletion to remove
				 * the alias from the child interpreter alias
				 * table. */
    struct Target *targetPtr;	/* Entry for target command in parent. This is
				 * used in the parent interpreter to map back
				 * from the target command to aliases
				 * redirecting to it. */
    int objc;			/* Count of Tcl_Obj in the prefix of the
				 * target command to be invoked in the target
				 * interpreter. Additional arguments specified
				 * when calling the alias in the child interp
				 * will be appended to the prefix before the
				 * command is invoked. */
    Tcl_Obj *objPtr;		/* The first actual prefix object - the target
				 * command name; this has to be at the end of
				 * the structure, which will be extended to
				 * accommodate the remaining objects in the
				 * prefix. */
} Alias;

/*
 *
 * struct Child:
 *
 * Used by the "interp" command to record and find information about child
 * interpreters. Maps from a command name in the parent to information about a
 * child interpreter, e.g. what aliases are defined in it.
 */

typedef struct Child {
    Tcl_Interp *parentInterp;	/* Parent interpreter for this child. */
    Tcl_HashEntry *childEntryPtr;
				/* Hash entry in parents child table for this
				 * child interpreter. Used to find this
				 * record, and used when deleting the child
				 * interpreter to delete it from the parent's
				 * table. */
    Tcl_Interp	*childInterp;	/* The child interpreter. */
    Tcl_Command interpCmd;	/* Interpreter object command. */
    Tcl_HashTable aliasTable;	/* Table which maps from names of commands in
				 * child interpreter to struct Alias defined
				 * below. */
} Child;

/*
 * struct Target:
 *
 * Maps from parent interpreter commands back to the source commands in child
 * interpreters. This is needed because aliases can be created between sibling
 * interpreters and must be deleted when the target interpreter is deleted. In
 * case they would not be deleted the source interpreter would be left with a
 * "dangling pointer". One such record is stored in the Parent record of the
 * parent interpreter with the parent for each alias which directs to a
 * command in the parent. These records are used to remove the source command
 * for an from a child if/when the parent is deleted. They are organized in a
 * doubly-linked list attached to the parent interpreter.
 */

typedef struct Target {
    Tcl_Command	childCmd;	/* Command for alias in child interp. */
    Tcl_Interp *childInterp;	/* Child Interpreter. */
    struct Target *nextPtr;	/* Next in list of target records, or NULL if
				 * at the end of the list of targets. */
    struct Target *prevPtr;	/* Previous in list of target records, or NULL
				 * if at the start of the list of targets. */
} Target;

/*
 * struct Parent:
 *
 * This record is used for two purposes: First, childTable (a hashtable) maps
 * from names of commands to child interpreters. This hashtable is used to
 * store information about child interpreters of this interpreter, to map over
 * all children, etc. The second purpose is to store information about all
 * aliases in children (or siblings) which direct to target commands in this
 * interpreter (using the targetsPtr doubly-linked list).
 *
 * NB: the flags field in the interp structure, used with SAFE_INTERP mask
 * denotes whether the interpreter is safe or not. Safe interpreters have
 * restricted functionality, can only create safe interpreters and can
 * only load safe extensions.
 */

typedef struct Parent {
    Tcl_HashTable childTable;	/* Hash table for child interpreters. Maps
				 * from command names to Child records. */
    Target *targetsPtr;		/* The head of a doubly-linked list of all the
				 * target records which denote aliases from
				 * children or sibling interpreters that direct
				 * to commands in this interpreter. This list
				 * is used to remove dangling pointers from
				 * the child (or sibling) interpreters when
				 * this interpreter is deleted. */
} Parent;

/*
 * The following structure keeps track of all the Parent and Child information
 * on a per-interp basis.
 */

typedef struct InterpInfo {
    Parent parent;		/* Keeps track of all interps for which this
				 * interp is the Parent. */
    Child child;		/* Information necessary for this interp to
				 * function as a child. */
} InterpInfo;

/*
 * Limit callbacks handled by scripts are modelled as structures which are
 * stored in hashes indexed by a two-word key. Note that the type of the
 * 'type' field in the key is not int; this is to make sure that things are
 * likely to work properly on 64-bit architectures.
 */

typedef struct ScriptLimitCallback {
    Tcl_Interp *interp;		/* The interpreter in which to execute the
				 * callback. */
    Tcl_Obj *scriptObj;		/* The script to execute to perform the
				 * user-defined part of the callback. */
    int type;			/* What kind of callback is this. */
    Tcl_HashEntry *entryPtr;	/* The entry in the hash table maintained by
				 * the target interpreter that refers to this
				 * callback record, or NULL if the entry has
				 * already been deleted from that hash
				 * table. */
} ScriptLimitCallback;

typedef struct ScriptLimitCallbackKey {
    Tcl_Interp *interp;		/* The interpreter that the limit callback was
				 * attached to. This is not the interpreter
				 * that the callback runs in! */
    long type;			/* The type of callback that this is. */
} ScriptLimitCallbackKey;

/*
 * TIP#143 limit handler internal representation.
 */

struct LimitHandler {
    int flags;			/* The state of this particular handler. */
    Tcl_LimitHandlerProc *handlerProc;
				/* The handler callback. */
    ClientData clientData;	/* Opaque argument to the handler callback. */
    Tcl_LimitHandlerDeleteProc *deleteProc;
				/* How to delete the clientData. */
    LimitHandler *prevPtr;	/* Previous item in linked list of
				 * handlers. */
    LimitHandler *nextPtr;	/* Next item in linked list of handlers. */
};

/*
 * Values for the LimitHandler flags field.
 *      LIMIT_HANDLER_ACTIVE - Whether the handler is currently being
 *              processed; handlers are never to be reentered.
 *      LIMIT_HANDLER_DELETED - Whether the handler has been deleted. This
 *              should not normally be observed because when a handler is
 *              deleted it is also spliced out of the list of handlers, but
 *              even so we will be careful.
 */

#define LIMIT_HANDLER_ACTIVE    0x01
#define LIMIT_HANDLER_DELETED   0x02



/*
 * Prototypes for local static functions:
 */

static int		AliasCreate(Tcl_Interp *interp,
			    Tcl_Interp *childInterp, Tcl_Interp *parentInterp,
			    Tcl_Obj *namePtr, Tcl_Obj *targetPtr, int objc,
			    Tcl_Obj *const objv[]);
static int		AliasDelete(Tcl_Interp *interp,
			    Tcl_Interp *childInterp, Tcl_Obj *namePtr);
static int		AliasDescribe(Tcl_Interp *interp,
			    Tcl_Interp *childInterp, Tcl_Obj *objPtr);
static int		AliasList(Tcl_Interp *interp, Tcl_Interp *childInterp);
static Tcl_ObjCmdProc		AliasNRCmd;
static Tcl_CmdDeleteProc	AliasObjCmdDeleteProc;
static Tcl_Interp *	GetInterp(Tcl_Interp *interp, Tcl_Obj *pathPtr);
static Tcl_Interp *	GetInterp2(Tcl_Interp *interp, int objc,
			    Tcl_Obj *const objv[]);
static Tcl_InterpDeleteProc	InterpInfoDeleteProc;
static int		ChildBgerror(Tcl_Interp *interp,
			    Tcl_Interp *childInterp, int objc,
			    Tcl_Obj *const objv[]);
static Tcl_Interp *	ChildCreate(Tcl_Interp *interp, Tcl_Obj *pathPtr,
			    int safe);
static int		ChildDebugCmd(Tcl_Interp *interp,
			    Tcl_Interp *childInterp,
			    int objc, Tcl_Obj *const objv[]);
static int		ChildEval(Tcl_Interp *interp, Tcl_Interp *childInterp,
			    int objc, Tcl_Obj *const objv[]);
static int		ChildExpose(Tcl_Interp *interp,
			    Tcl_Interp *childInterp, int objc,
			    Tcl_Obj *const objv[]);
static int		ChildHide(Tcl_Interp *interp, Tcl_Interp *childInterp,
			    int objc, Tcl_Obj *const objv[]);
static int		ChildHidden(Tcl_Interp *interp,
			    Tcl_Interp *childInterp);
static int		ChildInvokeHidden(Tcl_Interp *interp,
			    Tcl_Interp *childInterp,
			    const char *namespaceName,
			    Tcl_Size objc, Tcl_Obj *const objv[]);
static int		ChildMarkTrusted(Tcl_Interp *interp,
			    Tcl_Interp *childInterp);
static Tcl_CmdDeleteProc	ChildObjCmdDeleteProc;
static int		ChildRecursionLimit(Tcl_Interp *interp,
			    Tcl_Interp *childInterp, int objc,
			    Tcl_Obj *const objv[]);
static int		ChildCommandLimitCmd(Tcl_Interp *interp,
			    Tcl_Interp *childInterp, int consumedObjc,
			    int objc, Tcl_Obj *const objv[]);
static int		ChildTimeLimitCmd(Tcl_Interp *interp,
			    Tcl_Interp *childInterp, int consumedObjc,
			    int objc, Tcl_Obj *const objv[]);
static void		InheritLimitsFromParent(Tcl_Interp *childInterp,
			    Tcl_Interp *parentInterp);
static void		SetScriptLimitCallback(Tcl_Interp *interp, int type,
			    Tcl_Interp *targetInterp, Tcl_Obj *scriptObj);
static void		CallScriptLimitCallback(ClientData clientData,
			    Tcl_Interp *interp);
static void		DeleteScriptLimitCallback(ClientData clientData);
static void		RunLimitHandlers(LimitHandler *handlerPtr,
			    Tcl_Interp *interp);
static void		TimeLimitCallback(ClientData clientData);

/* NRE enabling */
static Tcl_NRPostProc	NRPostInvokeHidden;
static Tcl_ObjCmdProc	NRInterpCmd;
static Tcl_ObjCmdProc	NRChildCmd;


/*
 *----------------------------------------------------------------------
 *
 * Tcl_SetPreInitScript --
 *
 *	This routine is used to change the value of the internal variable,
 *	tclPreInitScript.
 *
 * Results:
 *	Returns the current value of tclPreInitScript.
 *
 * Side effects:
 *	Changes the way Tcl_Init() routine behaves.
 *
 *----------------------------------------------------------------------
 */

const char *
Tcl_SetPreInitScript(
    const char *string)		/* Pointer to a script. */
{
    const char *prevString = tclPreInitScript;
    tclPreInitScript = string;
    return prevString;
}

/*
 *----------------------------------------------------------------------
 *
 * Tcl_Init --
 *
 *	This function is typically invoked by Tcl_AppInit functions to find
 *	and source the "init.tcl" script, which should exist somewhere on the
 *	Tcl library path.
 *
 * Results:
 *	Returns a standard Tcl completion code and sets the interp's result if
 *	there is an error.
 *
 * Side effects:
 *	Depends on what's in the init.tcl script.
 *
 *----------------------------------------------------------------------
 */

typedef struct PkgName {
    struct PkgName *nextPtr;	/* Next in list of package names being initialized. */
    char name[4];
} PkgName;

int
Tcl_Init(
    Tcl_Interp *interp)		/* Interpreter to initialize. */
{
    PkgName pkgName = {NULL, "tcl"};
    PkgName **names = (PkgName **)TclInitPkgFiles(interp);
    int result = TCL_ERROR;

    pkgName.nextPtr = *names;
    *names = &pkgName;
    if (tclPreInitScript != NULL) {
	if (Tcl_EvalEx(interp, tclPreInitScript, -1, 0) == TCL_ERROR) {
	    goto end;
	}
    }

    /*
     * In order to find init.tcl during initialization, the following script
     * is invoked by Tcl_Init(). It looks in several different directories:
     *
     *	$tcl_library		- can specify a primary location, if set, no
     *				  other locations will be checked. This is the
     *				  recommended way for a program that embeds
     *				  Tcl to specifically tell Tcl where to find
     *				  an init.tcl file.
     *
     *	$env(TCL_LIBRARY)	- highest priority so user can always override
     *				  the search path unless the application has
     *				  specified an exact directory above
     *
     *	$tclDefaultLibrary	- INTERNAL: This variable is set by Tcl on
     *				  those platforms where it can determine at
     *				  runtime the directory where it expects the
     *				  init.tcl file to be. After [tclInit] reads
     *				  and uses this value, it [unset]s it.
     *				  External users of Tcl should not make use of
     *				  the variable to customize [tclInit].
     *
     *	$tcl_libPath		- OBSOLETE: This variable is no longer set by
     *				  Tcl itself, but [tclInit] examines it in
     *				  case some program that embeds Tcl is
     *				  customizing [tclInit] by setting this
     *				  variable to a list of directories in which
     *				  to search.
     *
     *	[tcl::pkgconfig get scriptdir,runtime]
     *				- the directory determined by configure to be
     *				  the place where Tcl's script library is to
     *				  be installed.
     *
     * The first directory on this path that contains a valid init.tcl script
     * will be set as the value of tcl_library.
     *
     * Note that this entire search mechanism can be bypassed by defining an
     * alternate tclInit command before calling Tcl_Init().
     */

    result = Tcl_EvalEx(interp,
"if {[namespace which -command tclInit] eq \"\"} {\n"
"  proc tclInit {} {\n"
"    global tcl_libPath tcl_library env tclDefaultLibrary\n"
"    rename tclInit {}\n"
"    if {[info exists tcl_library]} {\n"
"	set scripts {{set tcl_library}}\n"
"    } else {\n"
"	set scripts {}\n"
"	if {[info exists env(TCL_LIBRARY)] && ($env(TCL_LIBRARY) ne {})} {\n"
"	    lappend scripts {set env(TCL_LIBRARY)}\n"
"	    lappend scripts {\n"
"if {[regexp ^tcl(.*)$ [file tail $env(TCL_LIBRARY)] -> tail] == 0} continue\n"
"if {$tail eq [info tclversion]} continue\n"
"file join [file dirname $env(TCL_LIBRARY)] tcl[info tclversion]}\n"
"	}\n"
"	lappend scripts {::tcl::zipfs::tcl_library_init}\n"
"	if {[info exists tclDefaultLibrary]} {\n"
"	    lappend scripts {set tclDefaultLibrary}\n"
"	} else {\n"
"	    lappend scripts {::tcl::pkgconfig get scriptdir,runtime}\n"
"	}\n"
"	lappend scripts {\n"
"set parentDir [file dirname [file dirname [info nameofexecutable]]]\n"
"set grandParentDir [file dirname $parentDir]\n"
"file join $parentDir lib tcl[info tclversion]} \\\n"
"	{file join $grandParentDir lib tcl[info tclversion]} \\\n"
"	{file join $parentDir library} \\\n"
"	{file join $grandParentDir library} \\\n"
"	{file join $grandParentDir tcl[info tclversion] library} \\\n"
"	{file join $grandParentDir tcl[info patchlevel] library} \\\n"
"	{\n"
"file join [file dirname $grandParentDir] tcl[info patchlevel] library}\n"
"	if {[info exists tcl_libPath]\n"
"		&& [catch {llength $tcl_libPath} len] == 0} {\n"
"	    for {set i 0} {$i < $len} {incr i} {\n"
"		lappend scripts [list lindex \\$tcl_libPath $i]\n"
"	    }\n"
"	}\n"
"    }\n"
"    set dirs {}\n"
"    set errors {}\n"
"    foreach script $scripts {\n"
"	lappend dirs [eval $script]\n"
"	set tcl_library [lindex $dirs end]\n"
"	set tclfile [file join $tcl_library init.tcl]\n"
"	if {[file exists $tclfile]} {\n"
"	    if {[catch {uplevel #0 [list source $tclfile]} msg opts]} {\n"
"		append errors \"$tclfile: $msg\n\"\n"
"		append errors \"[dict get $opts -errorinfo]\n\"\n"
"		continue\n"
"	    }\n"
"	    unset -nocomplain tclDefaultLibrary\n"
"	    return\n"
"	}\n"
"    }\n"
"    unset -nocomplain tclDefaultLibrary\n"
"    set msg \"Can't find a usable init.tcl in the following directories: \n\"\n"
"    append msg \"    $dirs\n\n\"\n"
"    append msg \"$errors\n\n\"\n"
"    append msg \"This probably means that Tcl wasn't installed properly.\n\"\n"
"    error $msg\n"
"  }\n"
"}\n"
"tclInit", -1, 0);

end:
    *names = (*names)->nextPtr;
    return result;
}

/*
 *---------------------------------------------------------------------------
 *
 * TclInterpInit --
 *
 *	Initializes the invoking interpreter for using the parent, child and
 *	safe interp facilities. This is called from inside Tcl_CreateInterp().
 *
 * Results:
 *	Always returns TCL_OK for backwards compatibility.
 *
 * Side effects:
 *	Adds the "interp" command to an interpreter and initializes the
 *	interpInfoPtr field of the invoking interpreter.
 *
 *---------------------------------------------------------------------------
 */

int
TclInterpInit(
    Tcl_Interp *interp)		/* Interpreter to initialize. */
{
    InterpInfo *interpInfoPtr;
    Parent *parentPtr;
    Child *childPtr;

    interpInfoPtr = (InterpInfo *)ckalloc(sizeof(InterpInfo));
    ((Interp *) interp)->interpInfo = interpInfoPtr;

    parentPtr = &interpInfoPtr->parent;
    Tcl_InitHashTable(&parentPtr->childTable, TCL_STRING_KEYS);
    parentPtr->targetsPtr = NULL;

    childPtr = &interpInfoPtr->child;
    childPtr->parentInterp	= NULL;
    childPtr->childEntryPtr	= NULL;
    childPtr->childInterp	= interp;
    childPtr->interpCmd		= NULL;
    Tcl_InitHashTable(&childPtr->aliasTable, TCL_STRING_KEYS);

    Tcl_NRCreateCommand(interp, "interp", Tcl_InterpObjCmd, NRInterpCmd,
	    NULL, NULL);

    Tcl_CallWhenDeleted(interp, InterpInfoDeleteProc, NULL);
    return TCL_OK;
}

/*
 *---------------------------------------------------------------------------
 *
 * InterpInfoDeleteProc --
 *
 *	Invoked when an interpreter is being deleted. It releases all storage
 *	used by the parent/child/safe interpreter facilities.
 *
 * Results:
 *	None.
 *
 * Side effects:
 *	Cleans up storage. Sets the interpInfoPtr field of the interp to NULL.
 *
 *---------------------------------------------------------------------------
 */

static void
InterpInfoDeleteProc(
    TCL_UNUSED(void *),
    Tcl_Interp *interp)		/* Interp being deleted. All commands for
				 * child interps should already be deleted. */
{
    InterpInfo *interpInfoPtr;
    Child *childPtr;
    Parent *parentPtr;
    Target *targetPtr;

    interpInfoPtr = (InterpInfo *) ((Interp *) interp)->interpInfo;

    /*
     * There shouldn't be any commands left.
     */

    parentPtr = &interpInfoPtr->parent;
    if (parentPtr->childTable.numEntries != 0) {
	Tcl_Panic("InterpInfoDeleteProc: still exist commands");
    }
    Tcl_DeleteHashTable(&parentPtr->childTable);

    /*
     * Tell any interps that have aliases to this interp that they should
     * delete those aliases. If the other interp was already dead, it would
     * have removed the target record already.
     */

    for (targetPtr = parentPtr->targetsPtr; targetPtr != NULL; ) {
	Target *tmpPtr = targetPtr->nextPtr;
	Tcl_DeleteCommandFromToken(targetPtr->childInterp,
		targetPtr->childCmd);
	targetPtr = tmpPtr;
    }

    childPtr = &interpInfoPtr->child;
    if (childPtr->interpCmd != NULL) {
	/*
	 * Tcl_DeleteInterp() was called on this interpreter, rather "interp
	 * delete" or the equivalent deletion of the command in the parent.
	 * First ensure that the cleanup callback doesn't try to delete the
	 * interp again.
	 */

	childPtr->childInterp = NULL;
	Tcl_DeleteCommandFromToken(childPtr->parentInterp,
		childPtr->interpCmd);
    }

    /*
     * There shouldn't be any aliases left.
     */

    if (childPtr->aliasTable.numEntries != 0) {
	Tcl_Panic("InterpInfoDeleteProc: still exist aliases");
    }
    Tcl_DeleteHashTable(&childPtr->aliasTable);

    ckfree(interpInfoPtr);
}

/*
 *----------------------------------------------------------------------
 *
 * Tcl_InterpObjCmd --
 *
 *	This function is invoked to process the "interp" Tcl command. See the
 *	user documentation for details on what it does.
 *
 * Results:
 *	A standard Tcl result.
 *
 * Side effects:
 *	See the user documentation.
 *
 *----------------------------------------------------------------------
 */

int
Tcl_InterpObjCmd(
    ClientData clientData,
    Tcl_Interp *interp,			/* Current interpreter. */
    int objc,				/* Number of arguments. */
    Tcl_Obj *const objv[])		/* Argument objects. */
{
    return Tcl_NRCallObjProc(interp, NRInterpCmd, clientData, objc, objv);
}

static int
NRInterpCmd(
    TCL_UNUSED(void *),
    Tcl_Interp *interp,			/* Current interpreter. */
    int objc,				/* Number of arguments. */
    Tcl_Obj *const objv[])		/* Argument objects. */
{
    Tcl_Interp *childInterp;
    int index;
    static const char *const options[] = {
	"alias",	"aliases",	"bgerror",	"cancel",
	"children",	"create",	"debug",	"delete",
	"eval",		"exists",	"expose",	"hide",
	"hidden",	"issafe",	"invokehidden",
	"limit",	"marktrusted",	"recursionlimit",
	"share",	"slaves",	"target",	"transfer",
	NULL
    };
    static const char *const optionsNoSlaves[] = {
	"alias",	"aliases",	"bgerror",	"cancel",
	"children",	"create",	"debug",	"delete",
	"eval",		"exists",	"expose",
	"hide",		"hidden",	"issafe",
	"invokehidden",	"limit",	"marktrusted",	"recursionlimit",
	"share",	"target",	"transfer",	NULL
    };
    enum interpOptionEnum {
	OPT_ALIAS,	OPT_ALIASES,	OPT_BGERROR,	OPT_CANCEL,
	OPT_CHILDREN,	OPT_CREATE,	OPT_DEBUG,	OPT_DELETE,
	OPT_EVAL,	OPT_EXISTS,	OPT_EXPOSE,	OPT_HIDE,
	OPT_HIDDEN,	OPT_ISSAFE,	OPT_INVOKEHID,
	OPT_LIMIT,	OPT_MARKTRUSTED,OPT_RECLIMIT,
	OPT_SHARE,	OPT_SLAVES,	OPT_TARGET,	OPT_TRANSFER
    };

    if (objc < 2) {
	Tcl_WrongNumArgs(interp, 1, objv, "cmd ?arg ...?");
	return TCL_ERROR;
    }
    if (Tcl_GetIndexFromObj(NULL, objv[1], options,
	    "option", 0, &index) != TCL_OK) {
	/* Don't report the "slaves" option as possibility */
	Tcl_GetIndexFromObj(interp, objv[1], optionsNoSlaves,
		"option", 0, &index);
	return TCL_ERROR;
    }
    switch ((enum interpOptionEnum)index) {
    case OPT_ALIAS: {
	Tcl_Interp *parentInterp;

	if (objc < 4) {
	aliasArgs:
	    Tcl_WrongNumArgs(interp, 2, objv,
		    "childPath childCmd ?parentPath parentCmd? ?arg ...?");
	    return TCL_ERROR;
	}
	childInterp = GetInterp(interp, objv[2]);
	if (childInterp == NULL) {
	    return TCL_ERROR;
	}
	if (objc == 4) {
	    return AliasDescribe(interp, childInterp, objv[3]);
	}
	if ((objc == 5) && (TclGetString(objv[4])[0] == '\0')) {
	    return AliasDelete(interp, childInterp, objv[3]);
	}
	if (objc > 5) {
	    parentInterp = GetInterp(interp, objv[4]);
	    if (parentInterp == NULL) {
		return TCL_ERROR;
	    }

	    return AliasCreate(interp, childInterp, parentInterp, objv[3],
		    objv[5], objc - 6, objv + 6);
	}
	goto aliasArgs;
    }
    case OPT_ALIASES:
	childInterp = GetInterp2(interp, objc, objv);
	if (childInterp == NULL) {
	    return TCL_ERROR;
	}
	return AliasList(interp, childInterp);
    case OPT_BGERROR:
	if (objc != 3 && objc != 4) {
	    Tcl_WrongNumArgs(interp, 2, objv, "path ?cmdPrefix?");
	    return TCL_ERROR;
	}
	childInterp = GetInterp(interp, objv[2]);
	if (childInterp == NULL) {
	    return TCL_ERROR;
	}
	return ChildBgerror(interp, childInterp, objc - 3, objv + 3);
    case OPT_CANCEL: {
	int i, flags;
	Tcl_Obj *resultObjPtr;
	static const char *const cancelOptions[] = {
	    "-unwind",	"--",	NULL
	};
	enum optionCancelEnum {
	    OPT_UNWIND,	OPT_LAST
	};

	flags = 0;

	for (i = 2; i < objc; i++) {
	    if (TclGetString(objv[i])[0] != '-') {
		break;
	    }
	    if (Tcl_GetIndexFromObj(interp, objv[i], cancelOptions, "option",
		    0, &index) != TCL_OK) {
		return TCL_ERROR;
	    }

	    switch ((enum optionCancelEnum) index) {
	    case OPT_UNWIND:
		/*
		 * The evaluation stack in the target interp is to be unwound.
		 */

		flags |= TCL_CANCEL_UNWIND;
		break;
	    case OPT_LAST:
		i++;
		goto endOfForLoop;
	    }
	}

    endOfForLoop:
	if (i < objc - 2) {
	    Tcl_WrongNumArgs(interp, 2, objv,
		    "?-unwind? ?--? ?path? ?result?");
	    return TCL_ERROR;
	}

	/*
	 * Did they specify a child interp to cancel the script in progress
	 * in?  If not, use the current interp.
	 */

	if (i < objc) {
	    childInterp = GetInterp(interp, objv[i]);
	    if (childInterp == NULL) {
		return TCL_ERROR;
	    }
	    i++;
	} else {
	    childInterp = interp;
	}

	if (i < objc) {
	    resultObjPtr = objv[i];

	    /*
	     * Tcl_CancelEval removes this reference.
	     */

	    Tcl_IncrRefCount(resultObjPtr);
	    i++;
	} else {
	    resultObjPtr = NULL;
	}

	return Tcl_CancelEval(childInterp, resultObjPtr, 0, flags);
    }
    case OPT_CREATE: {
	int i, last, safe;
	Tcl_Obj *childPtr;
	char buf[16 + TCL_INTEGER_SPACE];
	static const char *const createOptions[] = {
	    "-safe",	"--", NULL
	};
	enum option {
	    OPT_SAFE,	OPT_LAST
	};

	safe = Tcl_IsSafe(interp);

	/*
	 * Weird historical rules: "-safe" is accepted at the end, too.
	 */

	childPtr = NULL;
	last = 0;
	for (i = 2; i < objc; i++) {
	    if ((last == 0) && (Tcl_GetString(objv[i])[0] == '-')) {
		if (Tcl_GetIndexFromObj(interp, objv[i], createOptions,
			"option", 0, &index) != TCL_OK) {
		    return TCL_ERROR;
		}
		if (index == OPT_SAFE) {
		    safe = 1;
		    continue;
		}
		i++;
		last = 1;
	    }
	    if (childPtr != NULL) {
		Tcl_WrongNumArgs(interp, 2, objv, "?-safe? ?--? ?path?");
		return TCL_ERROR;
	    }
	    if (i < objc) {
		childPtr = objv[i];
	    }
	}
	buf[0] = '\0';
	if (childPtr == NULL) {
	    /*
	     * Create an anonymous interpreter -- we choose its name and the
	     * name of the command. We check that the command name that we use
	     * for the interpreter does not collide with an existing command
	     * in the parent interpreter.
	     */

	    for (i = 0; ; i++) {
		Tcl_CmdInfo cmdInfo;

		snprintf(buf, sizeof(buf), "interp%d", i);
		if (Tcl_GetCommandInfo(interp, buf, &cmdInfo) == 0) {
		    break;
		}
	    }
	    childPtr = Tcl_NewStringObj(buf, -1);
	}
	if (ChildCreate(interp, childPtr, safe) == NULL) {
	    if (buf[0] != '\0') {
		Tcl_DecrRefCount(childPtr);
	    }
	    return TCL_ERROR;
	}
	Tcl_SetObjResult(interp, childPtr);
	return TCL_OK;
    }
    case OPT_DEBUG:		/* TIP #378 */
	/*
	 * Currently only -frame supported, otherwise ?-option ?value??
	 */

	if (objc < 3 || objc > 5) {
	    Tcl_WrongNumArgs(interp, 2, objv, "path ?-frame ?bool??");
	    return TCL_ERROR;
	}
	childInterp = GetInterp(interp, objv[2]);
	if (childInterp == NULL) {
	    return TCL_ERROR;
	}
	return ChildDebugCmd(interp, childInterp, objc - 3, objv + 3);
    case OPT_DELETE: {
	int i;
	InterpInfo *iiPtr;

	for (i = 2; i < objc; i++) {
	    childInterp = GetInterp(interp, objv[i]);
	    if (childInterp == NULL) {
		return TCL_ERROR;
	    } else if (childInterp == interp) {
		Tcl_SetObjResult(interp, Tcl_NewStringObj(
			"cannot delete the current interpreter", -1));
		Tcl_SetErrorCode(interp, "TCL", "OPERATION", "INTERP",
			"DELETESELF", NULL);
		return TCL_ERROR;
	    }
	    iiPtr = (InterpInfo *) ((Interp *) childInterp)->interpInfo;
	    Tcl_DeleteCommandFromToken(iiPtr->child.parentInterp,
		    iiPtr->child.interpCmd);
	}
	return TCL_OK;
    }
    case OPT_EVAL:
	if (objc < 4) {
	    Tcl_WrongNumArgs(interp, 2, objv, "path arg ?arg ...?");
	    return TCL_ERROR;
	}
	childInterp = GetInterp(interp, objv[2]);
	if (childInterp == NULL) {
	    return TCL_ERROR;
	}
	return ChildEval(interp, childInterp, objc - 3, objv + 3);
    case OPT_EXISTS: {
	int exists = 1;

	childInterp = GetInterp2(interp, objc, objv);
	if (childInterp == NULL) {
	    if (objc > 3) {
		return TCL_ERROR;
	    }
	    Tcl_ResetResult(interp);
	    exists = 0;
	}
	Tcl_SetObjResult(interp, Tcl_NewBooleanObj(exists));
	return TCL_OK;
    }
    case OPT_EXPOSE:
	if ((objc < 4) || (objc > 5)) {
	    Tcl_WrongNumArgs(interp, 2, objv, "path hiddenCmdName ?cmdName?");
	    return TCL_ERROR;
	}
	childInterp = GetInterp(interp, objv[2]);
	if (childInterp == NULL) {
	    return TCL_ERROR;
	}
	return ChildExpose(interp, childInterp, objc - 3, objv + 3);
    case OPT_HIDE:
	if ((objc < 4) || (objc > 5)) {
	    Tcl_WrongNumArgs(interp, 2, objv, "path cmdName ?hiddenCmdName?");
	    return TCL_ERROR;
	}
	childInterp = GetInterp(interp, objv[2]);
	if (childInterp == NULL) {
	    return TCL_ERROR;
	}
	return ChildHide(interp, childInterp, objc - 3, objv + 3);
    case OPT_HIDDEN:
	childInterp = GetInterp2(interp, objc, objv);
	if (childInterp == NULL) {
	    return TCL_ERROR;
	}
	return ChildHidden(interp, childInterp);
    case OPT_ISSAFE:
	childInterp = GetInterp2(interp, objc, objv);
	if (childInterp == NULL) {
	    return TCL_ERROR;
	}
	Tcl_SetObjResult(interp, Tcl_NewBooleanObj(Tcl_IsSafe(childInterp)));
	return TCL_OK;
    case OPT_INVOKEHID: {
	int i;
	const char *namespaceName;
	static const char *const hiddenOptions[] = {
	    "-global",	"-namespace",	"--", NULL
	};
	enum hiddenOption {
	    OPT_GLOBAL,	OPT_NAMESPACE,	OPT_LAST
	};

	namespaceName = NULL;
	for (i = 3; i < objc; i++) {
	    if (TclGetString(objv[i])[0] != '-') {
		break;
	    }
	    if (Tcl_GetIndexFromObj(interp, objv[i], hiddenOptions, "option",
		    0, &index) != TCL_OK) {
		return TCL_ERROR;
	    }
	    if (index == OPT_GLOBAL) {
		namespaceName = "::";
	    } else if (index == OPT_NAMESPACE) {
		if (++i == objc) { /* There must be more arguments. */
		    break;
		} else {
		    namespaceName = TclGetString(objv[i]);
		}
	    } else {
		i++;
		break;
	    }
	}
	if (objc - i < 1) {
	    Tcl_WrongNumArgs(interp, 2, objv,
		    "path ?-namespace ns? ?-global? ?--? cmd ?arg ..?");
	    return TCL_ERROR;
	}
	childInterp = GetInterp(interp, objv[2]);
	if (childInterp == NULL) {
	    return TCL_ERROR;
	}
	return ChildInvokeHidden(interp, childInterp, namespaceName, objc - i,
		objv + i);
    }
    case OPT_LIMIT: {
	static const char *const limitTypes[] = {
	    "commands", "time", NULL
	};
	enum LimitTypes {
	    LIMIT_TYPE_COMMANDS, LIMIT_TYPE_TIME
	};
	int limitType;

	if (objc < 4) {
	    Tcl_WrongNumArgs(interp, 2, objv,
		    "path limitType ?-option value ...?");
	    return TCL_ERROR;
	}
	childInterp = GetInterp(interp, objv[2]);
	if (childInterp == NULL) {
	    return TCL_ERROR;
	}
	if (Tcl_GetIndexFromObj(interp, objv[3], limitTypes, "limit type", 0,
		&limitType) != TCL_OK) {
	    return TCL_ERROR;
	}
	switch ((enum LimitTypes) limitType) {
	case LIMIT_TYPE_COMMANDS:
	    return ChildCommandLimitCmd(interp, childInterp, 4, objc,objv);
	case LIMIT_TYPE_TIME:
	    return ChildTimeLimitCmd(interp, childInterp, 4, objc, objv);
	}
    }
    break;
    case OPT_MARKTRUSTED:
	if (objc != 3) {
	    Tcl_WrongNumArgs(interp, 2, objv, "path");
	    return TCL_ERROR;
	}
	childInterp = GetInterp(interp, objv[2]);
	if (childInterp == NULL) {
	    return TCL_ERROR;
	}
	return ChildMarkTrusted(interp, childInterp);
    case OPT_RECLIMIT:
	if (objc != 3 && objc != 4) {
	    Tcl_WrongNumArgs(interp, 2, objv, "path ?newlimit?");
	    return TCL_ERROR;
	}
	childInterp = GetInterp(interp, objv[2]);
	if (childInterp == NULL) {
	    return TCL_ERROR;
	}
	return ChildRecursionLimit(interp, childInterp, objc - 3, objv + 3);
    case OPT_CHILDREN:
    case OPT_SLAVES: {
	InterpInfo *iiPtr;
	Tcl_Obj *resultPtr;
	Tcl_HashEntry *hPtr;
	Tcl_HashSearch hashSearch;
	char *string;

	childInterp = GetInterp2(interp, objc, objv);
	if (childInterp == NULL) {
	    return TCL_ERROR;
	}
	iiPtr = (InterpInfo *) ((Interp *) childInterp)->interpInfo;
	TclNewObj(resultPtr);
	hPtr = Tcl_FirstHashEntry(&iiPtr->parent.childTable, &hashSearch);
	for ( ; hPtr != NULL; hPtr = Tcl_NextHashEntry(&hashSearch)) {
	    string = (char *)Tcl_GetHashKey(&iiPtr->parent.childTable, hPtr);
	    Tcl_ListObjAppendElement(NULL, resultPtr,
		    Tcl_NewStringObj(string, -1));
	}
	Tcl_SetObjResult(interp, resultPtr);
	return TCL_OK;
    }
    case OPT_TRANSFER:
    case OPT_SHARE: {
	Tcl_Interp *parentInterp;	/* The parent of the child. */
	Tcl_Channel chan;

	if (objc != 5) {
	    Tcl_WrongNumArgs(interp, 2, objv, "srcPath channelId destPath");
	    return TCL_ERROR;
	}
	parentInterp = GetInterp(interp, objv[2]);
	if (parentInterp == NULL) {
	    return TCL_ERROR;
	}
	chan = Tcl_GetChannel(parentInterp, TclGetString(objv[3]), NULL);
	if (chan == NULL) {
	    Tcl_TransferResult(parentInterp, TCL_OK, interp);
	    return TCL_ERROR;
	}
	childInterp = GetInterp(interp, objv[4]);
	if (childInterp == NULL) {
	    return TCL_ERROR;
	}
	Tcl_RegisterChannel(childInterp, chan);
	if (index == OPT_TRANSFER) {
	    /*
	     * When transferring, as opposed to sharing, we must unhitch the
	     * channel from the interpreter where it started.
	     */

	    if (Tcl_UnregisterChannel(parentInterp, chan) != TCL_OK) {
		Tcl_TransferResult(parentInterp, TCL_OK, interp);
		return TCL_ERROR;
	    }
	}
	return TCL_OK;
    }
    case OPT_TARGET: {
	InterpInfo *iiPtr;
	Tcl_HashEntry *hPtr;
	Alias *aliasPtr;
	const char *aliasName;

	if (objc != 4) {
	    Tcl_WrongNumArgs(interp, 2, objv, "path alias");
	    return TCL_ERROR;
	}

	childInterp = GetInterp(interp, objv[2]);
	if (childInterp == NULL) {
	    return TCL_ERROR;
	}

	aliasName = TclGetString(objv[3]);

	iiPtr = (InterpInfo *) ((Interp *) childInterp)->interpInfo;
	hPtr = Tcl_FindHashEntry(&iiPtr->child.aliasTable, aliasName);
	if (hPtr == NULL) {
	    Tcl_SetObjResult(interp, Tcl_ObjPrintf(
		    "alias \"%s\" in path \"%s\" not found",
		    aliasName, TclGetString(objv[2])));
	    Tcl_SetErrorCode(interp, "TCL", "LOOKUP", "ALIAS", aliasName,
		    NULL);
	    return TCL_ERROR;
	}
	aliasPtr = (Alias *)Tcl_GetHashValue(hPtr);
	if (Tcl_GetInterpPath(interp, aliasPtr->targetInterp) != TCL_OK) {
	    Tcl_SetObjResult(interp, Tcl_ObjPrintf(
		    "target interpreter for alias \"%s\" in path \"%s\" is "
		    "not my descendant", aliasName, Tcl_GetString(objv[2])));
	    Tcl_SetErrorCode(interp, "TCL", "OPERATION", "INTERP",
		    "TARGETSHROUDED", NULL);
	    return TCL_ERROR;
	}
	return TCL_OK;
    }
    }
    return TCL_OK;
}

/*
 *---------------------------------------------------------------------------
 *
 * GetInterp2 --
 *
 *	Helper function for Tcl_InterpObjCmd() to convert the interp name
 *	potentially specified on the command line to an Tcl_Interp.
 *
 * Results:
 *	The return value is the interp specified on the command line, or the
 *	interp argument itself if no interp was specified on the command line.
 *	If the interp could not be found or the wrong number of arguments was
 *	specified on the command line, the return value is NULL and an error
 *	message is left in the interp's result.
 *
 * Side effects:
 *	None.
 *
 *---------------------------------------------------------------------------
 */

static Tcl_Interp *
GetInterp2(
    Tcl_Interp *interp,		/* Default interp if no interp was specified
				 * on the command line. */
    int objc,			/* Number of arguments. */
    Tcl_Obj *const objv[])	/* Argument objects. */
{
    if (objc == 2) {
	return interp;
    } else if (objc == 3) {
	return GetInterp(interp, objv[2]);
    } else {
	Tcl_WrongNumArgs(interp, 2, objv, "?path?");
	return NULL;
    }
}

/*
 *----------------------------------------------------------------------
 *
 * Tcl_CreateAlias --
 *
 *	Creates an alias between two interpreters.
 *
 * Results:
 *	A standard Tcl result.
 *
 * Side effects:
 *	Creates a new alias, manipulates the result field of childInterp.
 *
 *----------------------------------------------------------------------
 */

int
Tcl_CreateAlias(
    Tcl_Interp *childInterp,	/* Interpreter for source command. */
    const char *childCmd,	/* Command to install in child. */
    Tcl_Interp *targetInterp,	/* Interpreter for target command. */
    const char *targetCmd,	/* Name of target command. */
    int argc,			/* How many additional arguments? */
    const char *const *argv)	/* These are the additional args. */
{
    Tcl_Obj *childObjPtr, *targetObjPtr;
    Tcl_Obj **objv;
    int i;
    int result;

    objv = (Tcl_Obj **)TclStackAlloc(childInterp, sizeof(Tcl_Obj *) * argc);
    for (i = 0; i < argc; i++) {
	objv[i] = Tcl_NewStringObj(argv[i], -1);
	Tcl_IncrRefCount(objv[i]);
    }

    childObjPtr = Tcl_NewStringObj(childCmd, -1);
    Tcl_IncrRefCount(childObjPtr);

    targetObjPtr = Tcl_NewStringObj(targetCmd, -1);
    Tcl_IncrRefCount(targetObjPtr);

    result = AliasCreate(childInterp, childInterp, targetInterp, childObjPtr,
	    targetObjPtr, argc, objv);

    for (i = 0; i < argc; i++) {
	Tcl_DecrRefCount(objv[i]);
    }
    TclStackFree(childInterp, objv);
    Tcl_DecrRefCount(targetObjPtr);
    Tcl_DecrRefCount(childObjPtr);

    return result;
}

/*
 *----------------------------------------------------------------------
 *
 * Tcl_CreateAliasObj --
 *
 *	Object version: Creates an alias between two interpreters.
 *
 * Results:
 *	A standard Tcl result.
 *
 * Side effects:
 *	Creates a new alias.
 *
 *----------------------------------------------------------------------
 */

int
Tcl_CreateAliasObj(
    Tcl_Interp *childInterp,	/* Interpreter for source command. */
    const char *childCmd,	/* Command to install in child. */
    Tcl_Interp *targetInterp,	/* Interpreter for target command. */
    const char *targetCmd,	/* Name of target command. */
    int objc,			/* How many additional arguments? */
    Tcl_Obj *const objv[])	/* Argument vector. */
{
    Tcl_Obj *childObjPtr, *targetObjPtr;
    int result;

    childObjPtr = Tcl_NewStringObj(childCmd, -1);
    Tcl_IncrRefCount(childObjPtr);

    targetObjPtr = Tcl_NewStringObj(targetCmd, -1);
    Tcl_IncrRefCount(targetObjPtr);

    result = AliasCreate(childInterp, childInterp, targetInterp, childObjPtr,
	    targetObjPtr, objc, objv);

    Tcl_DecrRefCount(childObjPtr);
    Tcl_DecrRefCount(targetObjPtr);
    return result;
}

/*
 *----------------------------------------------------------------------
 *
 * Tcl_GetAlias --
 *
 *	Gets information about an alias.
 *
 * Results:
 *	A standard Tcl result.
 *
 * Side effects:
 *	None.
 *
 *----------------------------------------------------------------------
 */

int
Tcl_GetAlias(
    Tcl_Interp *interp,		/* Interp to start search from. */
    const char *aliasName,	/* Name of alias to find. */
    Tcl_Interp **targetInterpPtr,
				/* (Return) target interpreter. */
    const char **targetNamePtr,	/* (Return) name of target command. */
    int *argcPtr,		/* (Return) count of addnl args. */
    const char ***argvPtr)	/* (Return) additional arguments. */
{
    InterpInfo *iiPtr = (InterpInfo *) ((Interp *) interp)->interpInfo;
    Tcl_HashEntry *hPtr;
    Alias *aliasPtr;
    int i, objc;
    Tcl_Obj **objv;

    hPtr = Tcl_FindHashEntry(&iiPtr->child.aliasTable, aliasName);
    if (hPtr == NULL) {
	Tcl_SetObjResult(interp, Tcl_ObjPrintf(
		"alias \"%s\" not found", aliasName));
	Tcl_SetErrorCode(interp, "TCL", "LOOKUP", "ALIAS", aliasName, NULL);
	return TCL_ERROR;
    }
    aliasPtr = (Alias *)Tcl_GetHashValue(hPtr);
    objc = aliasPtr->objc;
    objv = &aliasPtr->objPtr;

    if (targetInterpPtr != NULL) {
	*targetInterpPtr = aliasPtr->targetInterp;
    }
    if (targetNamePtr != NULL) {
	*targetNamePtr = TclGetString(objv[0]);
    }
    if (argcPtr != NULL) {
	*argcPtr = objc - 1;
    }
    if (argvPtr != NULL) {
	*argvPtr = (const char **)
		ckalloc(sizeof(const char *) * (objc - 1));
	for (i = 1; i < objc; i++) {
	    (*argvPtr)[i - 1] = TclGetString(objv[i]);
	}
    }
    return TCL_OK;
}

/*
 *----------------------------------------------------------------------
 *
 * Tcl_GetAliasObj --
 *
 *	Object version: Gets information about an alias.
 *
 * Results:
 *	A standard Tcl result.
 *
 * Side effects:
 *	None.
 *
 *----------------------------------------------------------------------
 */

int
Tcl_GetAliasObj(
    Tcl_Interp *interp,		/* Interp to start search from. */
    const char *aliasName,	/* Name of alias to find. */
    Tcl_Interp **targetInterpPtr,
				/* (Return) target interpreter. */
    const char **targetNamePtr,	/* (Return) name of target command. */
    int *objcPtr,		/* (Return) count of addnl args. */
    Tcl_Obj ***objvPtr)		/* (Return) additional args. */
{
    InterpInfo *iiPtr = (InterpInfo *) ((Interp *) interp)->interpInfo;
    Tcl_HashEntry *hPtr;
    Alias *aliasPtr;
    int objc;
    Tcl_Obj **objv;

    hPtr = Tcl_FindHashEntry(&iiPtr->child.aliasTable, aliasName);
    if (hPtr == NULL) {
	Tcl_SetObjResult(interp, Tcl_ObjPrintf(
		"alias \"%s\" not found", aliasName));
	Tcl_SetErrorCode(interp, "TCL", "LOOKUP", "ALIAS", aliasName, NULL);
	return TCL_ERROR;
    }
    aliasPtr = (Alias *)Tcl_GetHashValue(hPtr);
    objc = aliasPtr->objc;
    objv = &aliasPtr->objPtr;

    if (targetInterpPtr != NULL) {
	*targetInterpPtr = aliasPtr->targetInterp;
    }
    if (targetNamePtr != NULL) {
	*targetNamePtr = TclGetString(objv[0]);
    }
    if (objcPtr != NULL) {
	*objcPtr = objc - 1;
    }
    if (objvPtr != NULL) {
	*objvPtr = objv + 1;
    }
    return TCL_OK;
}

/*
 *----------------------------------------------------------------------
 *
 * TclPreventAliasLoop --
 *
 *	When defining an alias or renaming a command, prevent an alias loop
 *	from being formed.
 *
 * Results:
 *	A standard Tcl object result.
 *
 * Side effects:
 *	If TCL_ERROR is returned, the function also stores an error message in
 *	the interpreter's result object.
 *
 * NOTE:
 *	This function is public internal (instead of being static to this
 *	file) because it is also used from TclRenameCommand.
 *
 *----------------------------------------------------------------------
 */

int
TclPreventAliasLoop(
    Tcl_Interp *interp,		/* Interp in which to report errors. */
    Tcl_Interp *cmdInterp,	/* Interp in which the command is being
				 * defined. */
    Tcl_Command cmd)		/* Tcl command we are attempting to define. */
{
    Command *cmdPtr = (Command *) cmd;
    Alias *aliasPtr, *nextAliasPtr;
    Tcl_Command aliasCmd;
    Command *aliasCmdPtr;

    /*
     * If we are not creating or renaming an alias, then it is always OK to
     * create or rename the command.
     */

    if (cmdPtr->objProc != TclAliasObjCmd
	    && cmdPtr->objProc != TclLocalAliasObjCmd) {
	return TCL_OK;
    }

    /*
     * OK, we are dealing with an alias, so traverse the chain of aliases. If
     * we encounter the alias we are defining (or renaming to) any in the
     * chain then we have a loop.
     */

    aliasPtr = (Alias *)cmdPtr->objClientData;
    nextAliasPtr = aliasPtr;
    while (1) {
	Tcl_Obj *cmdNamePtr;

	/*
	 * If the target of the next alias in the chain is the same as the
	 * source alias, we have a loop.
	 */

	if (Tcl_InterpDeleted(nextAliasPtr->targetInterp)) {
	    /*
	     * The child interpreter can be deleted while creating the alias.
	     * [Bug #641195]
	     */

	    Tcl_SetObjResult(interp, Tcl_ObjPrintf(
		    "cannot define or rename alias \"%s\": interpreter deleted",
		    Tcl_GetCommandName(cmdInterp, cmd)));
	    return TCL_ERROR;
	}
	cmdNamePtr = nextAliasPtr->objPtr;
	aliasCmd = Tcl_FindCommand(nextAliasPtr->targetInterp,
		TclGetString(cmdNamePtr),
		Tcl_GetGlobalNamespace(nextAliasPtr->targetInterp),
		/*flags*/ 0);
	if (aliasCmd == NULL) {
	    return TCL_OK;
	}
	aliasCmdPtr = (Command *) aliasCmd;
	if (aliasCmdPtr == cmdPtr) {
	    Tcl_SetObjResult(interp, Tcl_ObjPrintf(
		    "cannot define or rename alias \"%s\": would create a loop",
		    Tcl_GetCommandName(cmdInterp, cmd)));
	    Tcl_SetErrorCode(interp, "TCL", "OPERATION", "INTERP",
		    "ALIASLOOP", NULL);
	    return TCL_ERROR;
	}

	/*
	 * Otherwise, follow the chain one step further. See if the target
	 * command is an alias - if so, follow the loop to its target command.
	 * Otherwise we do not have a loop.
	 */

	if (aliasCmdPtr->objProc != TclAliasObjCmd
		&& aliasCmdPtr->objProc != TclLocalAliasObjCmd) {
	    return TCL_OK;
	}
	nextAliasPtr = (Alias *)aliasCmdPtr->objClientData;
    }
}

/*
 *----------------------------------------------------------------------
 *
 * AliasCreate --
 *
 *	Helper function to do the work to actually create an alias.
 *
 * Results:
 *	A standard Tcl result.
 *
 * Side effects:
 *	An alias command is created and entered into the alias table for the
 *	child interpreter.
 *
 *----------------------------------------------------------------------
 */

static int
AliasCreate(
    Tcl_Interp *interp,		/* Interp for error reporting. */
    Tcl_Interp *childInterp,	/* Interp where alias cmd will live or from
				 * which alias will be deleted. */
    Tcl_Interp *parentInterp,	/* Interp in which target command will be
				 * invoked. */
    Tcl_Obj *namePtr,		/* Name of alias cmd. */
    Tcl_Obj *targetNamePtr,	/* Name of target cmd. */
    int objc,			/* Additional arguments to store */
    Tcl_Obj *const objv[])	/* with alias. */
{
    Alias *aliasPtr;
    Tcl_HashEntry *hPtr;
    Target *targetPtr;
    Child *childPtr;
    Parent *parentPtr;
    Tcl_Obj **prefv;
    int isNew, i;

    aliasPtr = (Alias *)ckalloc(sizeof(Alias) + objc * sizeof(Tcl_Obj *));
    aliasPtr->token = namePtr;
    Tcl_IncrRefCount(aliasPtr->token);
    aliasPtr->targetInterp = parentInterp;

    aliasPtr->objc = objc + 1;
    prefv = &aliasPtr->objPtr;

    *prefv = targetNamePtr;
    Tcl_IncrRefCount(targetNamePtr);
    for (i = 0; i < objc; i++) {
	*(++prefv) = objv[i];
	Tcl_IncrRefCount(objv[i]);
    }

    Tcl_Preserve(childInterp);
    Tcl_Preserve(parentInterp);

    if (childInterp == parentInterp) {
	aliasPtr->childCmd = Tcl_NRCreateCommand(childInterp,
		TclGetString(namePtr), TclLocalAliasObjCmd, AliasNRCmd,
		aliasPtr, AliasObjCmdDeleteProc);
    } else {
	aliasPtr->childCmd = Tcl_CreateObjCommand(childInterp,
		TclGetString(namePtr), TclAliasObjCmd, aliasPtr,
		AliasObjCmdDeleteProc);
    }

    if (TclPreventAliasLoop(interp, childInterp,
	    aliasPtr->childCmd) != TCL_OK) {
	/*
	 * Found an alias loop! The last call to Tcl_CreateObjCommand made the
	 * alias point to itself. Delete the command and its alias record. Be
	 * careful to wipe out its client data first, so the command doesn't
	 * try to delete itself.
	 */

	Command *cmdPtr;

	Tcl_DecrRefCount(aliasPtr->token);
	Tcl_DecrRefCount(targetNamePtr);
	for (i = 0; i < objc; i++) {
	    Tcl_DecrRefCount(objv[i]);
	}

	cmdPtr = (Command *) aliasPtr->childCmd;
	cmdPtr->clientData = NULL;
	cmdPtr->deleteProc = NULL;
	cmdPtr->deleteData = NULL;
	Tcl_DeleteCommandFromToken(childInterp, aliasPtr->childCmd);

	ckfree(aliasPtr);

	/*
	 * The result was already set by TclPreventAliasLoop.
	 */

	Tcl_Release(childInterp);
	Tcl_Release(parentInterp);
	return TCL_ERROR;
    }

    /*
     * Make an entry in the alias table. If it already exists, retry.
     */

    childPtr = &((InterpInfo *) ((Interp *) childInterp)->interpInfo)->child;
    while (1) {
	Tcl_Obj *newToken;
	const char *string;

	string = TclGetString(aliasPtr->token);
	hPtr = Tcl_CreateHashEntry(&childPtr->aliasTable, string, &isNew);
	if (isNew != 0) {
	    break;
	}

	/*
	 * The alias name cannot be used as unique token, it is already taken.
	 * We can produce a unique token by prepending "::" repeatedly. This
	 * algorithm is a stop-gap to try to maintain the command name as
	 * token for most use cases, fearful of possible backwards compat
	 * problems. A better algorithm would produce unique tokens that need
	 * not be related to the command name.
	 *
	 * ATTENTION: the tests in interp.test and possibly safe.test depend
	 * on the precise definition of these tokens.
	 */

	TclNewLiteralStringObj(newToken, "::");
	Tcl_AppendObjToObj(newToken, aliasPtr->token);
	Tcl_DecrRefCount(aliasPtr->token);
	aliasPtr->token = newToken;
	Tcl_IncrRefCount(aliasPtr->token);
    }

    aliasPtr->aliasEntryPtr = hPtr;
    Tcl_SetHashValue(hPtr, aliasPtr);

    /*
     * Create the new command. We must do it after deleting any old command,
     * because the alias may be pointing at a renamed alias, as in:
     *
     * interp alias {} foo {} bar		# Create an alias "foo"
     * rename foo zop				# Now rename the alias
     * interp alias {} foo {} zop		# Now recreate "foo"...
     */

    targetPtr = (Target *)ckalloc(sizeof(Target));
    targetPtr->childCmd = aliasPtr->childCmd;
    targetPtr->childInterp = childInterp;

    parentPtr = &((InterpInfo*) ((Interp*) parentInterp)->interpInfo)->parent;
    targetPtr->nextPtr = parentPtr->targetsPtr;
    targetPtr->prevPtr = NULL;
    if (parentPtr->targetsPtr != NULL) {
	parentPtr->targetsPtr->prevPtr = targetPtr;
    }
    parentPtr->targetsPtr = targetPtr;
    aliasPtr->targetPtr = targetPtr;

    Tcl_SetObjResult(interp, aliasPtr->token);

    Tcl_Release(childInterp);
    Tcl_Release(parentInterp);
    return TCL_OK;
}

/*
 *----------------------------------------------------------------------
 *
 * AliasDelete --
 *
 *	Deletes the given alias from the child interpreter given.
 *
 * Results:
 *	A standard Tcl result.
 *
 * Side effects:
 *	Deletes the alias from the child interpreter.
 *
 *----------------------------------------------------------------------
 */

static int
AliasDelete(
    Tcl_Interp *interp,		/* Interpreter for result & errors. */
    Tcl_Interp *childInterp,	/* Interpreter containing alias. */
    Tcl_Obj *namePtr)		/* Name of alias to delete. */
{
    Child *childPtr;
    Alias *aliasPtr;
    Tcl_HashEntry *hPtr;

    /*
     * If the alias has been renamed in the child, the parent can still use
     * the original name (with which it was created) to find the alias to
     * delete it.
     */

    childPtr = &((InterpInfo *) ((Interp *) childInterp)->interpInfo)->child;
    hPtr = Tcl_FindHashEntry(&childPtr->aliasTable, TclGetString(namePtr));
    if (hPtr == NULL) {
	Tcl_SetObjResult(interp, Tcl_ObjPrintf(
		"alias \"%s\" not found", TclGetString(namePtr)));
	Tcl_SetErrorCode(interp, "TCL", "LOOKUP", "ALIAS",
		TclGetString(namePtr), NULL);
	return TCL_ERROR;
    }
    aliasPtr = (Alias *)Tcl_GetHashValue(hPtr);
    Tcl_DeleteCommandFromToken(childInterp, aliasPtr->childCmd);
    return TCL_OK;
}

/*
 *----------------------------------------------------------------------
 *
 * AliasDescribe --
 *
 *	Sets the interpreter's result object to a Tcl list describing the
 *	given alias in the given interpreter: its target command and the
 *	additional arguments to prepend to any invocation of the alias.
 *
 * Results:
 *	A standard Tcl result.
 *
 * Side effects:
 *	None.
 *
 *----------------------------------------------------------------------
 */

static int
AliasDescribe(
    Tcl_Interp *interp,		/* Interpreter for result & errors. */
    Tcl_Interp *childInterp,	/* Interpreter containing alias. */
    Tcl_Obj *namePtr)		/* Name of alias to describe. */
{
    Child *childPtr;
    Tcl_HashEntry *hPtr;
    Alias *aliasPtr;
    Tcl_Obj *prefixPtr;

    /*
     * If the alias has been renamed in the child, the parent can still use
     * the original name (with which it was created) to find the alias to
     * describe it.
     */

    childPtr = &((InterpInfo *) ((Interp *) childInterp)->interpInfo)->child;
    hPtr = Tcl_FindHashEntry(&childPtr->aliasTable, Tcl_GetString(namePtr));
    if (hPtr == NULL) {
	return TCL_OK;
    }
    aliasPtr = (Alias *)Tcl_GetHashValue(hPtr);
    prefixPtr = Tcl_NewListObj(aliasPtr->objc, &aliasPtr->objPtr);
    Tcl_SetObjResult(interp, prefixPtr);
    return TCL_OK;
}

/*
 *----------------------------------------------------------------------
 *
 * AliasList --
 *
 *	Computes a list of aliases defined in a child interpreter.
 *
 * Results:
 *	A standard Tcl result.
 *
 * Side effects:
 *	None.
 *
 *----------------------------------------------------------------------
 */

static int
AliasList(
    Tcl_Interp *interp,		/* Interp for data return. */
    Tcl_Interp *childInterp)	/* Interp whose aliases to compute. */
{
    Tcl_HashEntry *entryPtr;
    Tcl_HashSearch hashSearch;
    Tcl_Obj *resultPtr;
    Alias *aliasPtr;
    Child *childPtr;

    TclNewObj(resultPtr);
    childPtr = &((InterpInfo *) ((Interp *) childInterp)->interpInfo)->child;

    entryPtr = Tcl_FirstHashEntry(&childPtr->aliasTable, &hashSearch);
    for ( ; entryPtr != NULL; entryPtr = Tcl_NextHashEntry(&hashSearch)) {
	aliasPtr = (Alias *)Tcl_GetHashValue(entryPtr);
	Tcl_ListObjAppendElement(NULL, resultPtr, aliasPtr->token);
    }
    Tcl_SetObjResult(interp, resultPtr);
    return TCL_OK;
}

/*
 *----------------------------------------------------------------------
 *
 * TclAliasObjCmd, TclLocalAliasObjCmd --
 *
 *	This is the function that services invocations of aliases in a child
 *	interpreter. One such command exists for each alias. When invoked,
 *	this function redirects the invocation to the target command in the
 *	parent interpreter as designated by the Alias record associated with
 *	this command.
 *
 *	TclLocalAliasObjCmd is a stripped down version used when the source
 *	and target interpreters of the alias are the same. That lets a number
 *	of safety precautions be avoided: the state is much more precisely
 *	known.
 *
 * Results:
 *	A standard Tcl result.
 *
 * Side effects:
 *	Causes forwarding of the invocation; all possible side effects may
 *	occur as a result of invoking the command to which the invocation is
 *	forwarded.
 *
 *----------------------------------------------------------------------
 */

static int
AliasNRCmd(
    ClientData clientData,	/* Alias record. */
    Tcl_Interp *interp,		/* Current interpreter. */
    int objc,			/* Number of arguments. */
    Tcl_Obj *const objv[])	/* Argument vector. */
{
    Alias *aliasPtr = (Alias *)clientData;
    int prefc, cmdc, i;
    Tcl_Obj **prefv, **cmdv;
    Tcl_Obj *listPtr;
    ListRep listRep;
    int flags = TCL_EVAL_INVOKE;

    /*
     * Append the arguments to the command prefix and invoke the command in
     * the target interp's global namespace.
     */

    prefc = aliasPtr->objc;
    prefv = &aliasPtr->objPtr;
    cmdc = prefc + objc - 1;

    /* TODO - encapsulate this into tclListObj.c */
    listPtr = Tcl_NewListObj(cmdc, NULL);
    ListObjGetRep(listPtr, &listRep);
    cmdv = ListRepElementsBase(&listRep);
    listRep.storePtr->numUsed = cmdc;
    if (listRep.spanPtr) {
	listRep.spanPtr->spanStart = listRep.storePtr->firstUsed;
	listRep.spanPtr->spanLength = listRep.storePtr->numUsed;
    }

    prefv = &aliasPtr->objPtr;
    memcpy(cmdv, prefv, prefc * sizeof(Tcl_Obj *));
    memcpy(cmdv+prefc, objv+1, (objc-1) * sizeof(Tcl_Obj *));

    for (i=0; i<cmdc; i++) {
	Tcl_IncrRefCount(cmdv[i]);
    }

    /*
     * Use the ensemble rewriting machinery to ensure correct error messages:
     * only the source command should show, not the full target prefix.
     */

    if (TclInitRewriteEnsemble(interp, 1, prefc, objv)) {
	TclNRAddCallback(interp, TclClearRootEnsemble, NULL, NULL, NULL, NULL);
    }
    TclSkipTailcall(interp);
    return Tcl_NREvalObj(interp, listPtr, flags);
}

int
TclAliasObjCmd(
    ClientData clientData,	/* Alias record. */
    Tcl_Interp *interp,		/* Current interpreter. */
    int objc,			/* Number of arguments. */
    Tcl_Obj *const objv[])	/* Argument vector. */
{
#define ALIAS_CMDV_PREALLOC 10
    Alias *aliasPtr = (Alias *)clientData;
    Tcl_Interp *targetInterp = aliasPtr->targetInterp;
    int result, prefc, cmdc, i;
    Tcl_Obj **prefv, **cmdv;
    Tcl_Obj *cmdArr[ALIAS_CMDV_PREALLOC];
    Interp *tPtr = (Interp *) targetInterp;
    int isRootEnsemble;

    /*
     * Append the arguments to the command prefix and invoke the command in
     * the target interp's global namespace.
     */

    prefc = aliasPtr->objc;
    prefv = &aliasPtr->objPtr;
    cmdc = prefc + objc - 1;
    if (cmdc <= ALIAS_CMDV_PREALLOC) {
	cmdv = cmdArr;
    } else {
	cmdv = (Tcl_Obj **)TclStackAlloc(interp, cmdc * sizeof(Tcl_Obj *));
    }

    memcpy(cmdv, prefv, prefc * sizeof(Tcl_Obj *));
    memcpy(cmdv+prefc, objv+1, (objc-1) * sizeof(Tcl_Obj *));

    Tcl_ResetResult(targetInterp);

    for (i=0; i<cmdc; i++) {
	Tcl_IncrRefCount(cmdv[i]);
    }

    /*
     * Use the ensemble rewriting machinery to ensure correct error messages:
     * only the source command should show, not the full target prefix.
     */

    isRootEnsemble = TclInitRewriteEnsemble((Tcl_Interp *)tPtr, 1, prefc, objv);

    /*
     * Protect the target interpreter if it isn't the same as the source
     * interpreter so that we can continue to work with it after the target
     * command completes.
     */

    if (targetInterp != interp) {
	Tcl_Preserve(targetInterp);
    }

    /*
     * Execute the target command in the target interpreter.
     */

    result = Tcl_EvalObjv(targetInterp, cmdc, cmdv, TCL_EVAL_INVOKE);

    /*
     * Clean up the ensemble rewrite info if we set it in the first place.
     */

    if (isRootEnsemble) {
	TclResetRewriteEnsemble((Tcl_Interp *)tPtr, 1);
    }

    /*
     * If it was a cross-interpreter alias, we need to transfer the result
     * back to the source interpreter and release the lock we previously set
     * on the target interpreter.
     */

    if (targetInterp != interp) {
	Tcl_TransferResult(targetInterp, result, interp);
	Tcl_Release(targetInterp);
    }

    for (i=0; i<cmdc; i++) {
	Tcl_DecrRefCount(cmdv[i]);
    }
    if (cmdv != cmdArr) {
	TclStackFree(interp, cmdv);
    }
    return result;
#undef ALIAS_CMDV_PREALLOC
}

int
TclLocalAliasObjCmd(
    ClientData clientData,	/* Alias record. */
    Tcl_Interp *interp,		/* Current interpreter. */
    int objc,			/* Number of arguments. */
    Tcl_Obj *const objv[])	/* Argument vector. */
{
#define ALIAS_CMDV_PREALLOC 10
    Alias *aliasPtr = (Alias *)clientData;
    int result, prefc, cmdc, i;
    Tcl_Obj **prefv, **cmdv;
    Tcl_Obj *cmdArr[ALIAS_CMDV_PREALLOC];
    Interp *iPtr = (Interp *) interp;
    int isRootEnsemble;

    /*
     * Append the arguments to the command prefix and invoke the command in
     * the global namespace.
     */

    prefc = aliasPtr->objc;
    prefv = &aliasPtr->objPtr;
    cmdc = prefc + objc - 1;
    if (cmdc <= ALIAS_CMDV_PREALLOC) {
	cmdv = cmdArr;
    } else {
	cmdv = (Tcl_Obj **)TclStackAlloc(interp, cmdc * sizeof(Tcl_Obj *));
    }

    memcpy(cmdv, prefv, prefc * sizeof(Tcl_Obj *));
    memcpy(cmdv+prefc, objv+1, (objc-1) * sizeof(Tcl_Obj *));

    for (i=0; i<cmdc; i++) {
	Tcl_IncrRefCount(cmdv[i]);
    }

    /*
     * Use the ensemble rewriting machinery to ensure correct error messages:
     * only the source command should show, not the full target prefix.
     */

    isRootEnsemble = TclInitRewriteEnsemble((Tcl_Interp *)iPtr, 1, prefc, objv);

    /*
     * Execute the target command in the target interpreter.
     */

    result = Tcl_EvalObjv(interp, cmdc, cmdv, TCL_EVAL_INVOKE);

    /*
     * Clean up the ensemble rewrite info if we set it in the first place.
     */

    if (isRootEnsemble) {
	TclResetRewriteEnsemble((Tcl_Interp *)iPtr, 1);
    }

    for (i=0; i<cmdc; i++) {
	Tcl_DecrRefCount(cmdv[i]);
    }
    if (cmdv != cmdArr) {
	TclStackFree(interp, cmdv);
    }
    return result;
#undef ALIAS_CMDV_PREALLOC
}

/*
 *----------------------------------------------------------------------
 *
 * AliasObjCmdDeleteProc --
 *
 *	Is invoked when an alias command is deleted in a child. Cleans up all
 *	storage associated with this alias.
 *
 * Results:
 *	None.
 *
 * Side effects:
 *	Deletes the alias record and its entry in the alias table for the
 *	interpreter.
 *
 *----------------------------------------------------------------------
 */

static void
AliasObjCmdDeleteProc(
    ClientData clientData)	/* The alias record for this alias. */
{
    Alias *aliasPtr = (Alias *)clientData;
    Target *targetPtr;
    int i;
    Tcl_Obj **objv;

    Tcl_DecrRefCount(aliasPtr->token);
    objv = &aliasPtr->objPtr;
    for (i = 0; i < aliasPtr->objc; i++) {
	Tcl_DecrRefCount(objv[i]);
    }
    Tcl_DeleteHashEntry(aliasPtr->aliasEntryPtr);

    /*
     * Splice the target record out of the target interpreter's parent list.
     */

    targetPtr = aliasPtr->targetPtr;
    if (targetPtr->prevPtr != NULL) {
	targetPtr->prevPtr->nextPtr = targetPtr->nextPtr;
    } else {
	Parent *parentPtr = &((InterpInfo *) ((Interp *)
		aliasPtr->targetInterp)->interpInfo)->parent;

	parentPtr->targetsPtr = targetPtr->nextPtr;
    }
    if (targetPtr->nextPtr != NULL) {
	targetPtr->nextPtr->prevPtr = targetPtr->prevPtr;
    }

    ckfree(targetPtr);
    ckfree(aliasPtr);
}

/*
 *----------------------------------------------------------------------
 *
 * Tcl_CreateChild --
 *
 *	Creates a child interpreter. The childPath argument denotes the name
 *	of the new child relative to the current interpreter; the child is a
 *	direct descendant of the one-before-last component of the path,
 *	e.g. it is a descendant of the current interpreter if the childPath
 *	argument contains only one component. Optionally makes the child
 *	interpreter safe.
 *
 * Results:
 *	Returns the interpreter structure created, or NULL if an error
 *	occurred.
 *
 * Side effects:
 *	Creates a new interpreter and a new interpreter object command in the
 *	interpreter indicated by the childPath argument.
 *
 *----------------------------------------------------------------------
 */

Tcl_Interp *
Tcl_CreateChild(
    Tcl_Interp *interp,		/* Interpreter to start search at. */
    const char *childPath,	/* Name of child to create. */
    int isSafe)			/* Should new child be "safe" ? */
{
    Tcl_Obj *pathPtr;
    Tcl_Interp *childInterp;

    pathPtr = Tcl_NewStringObj(childPath, -1);
    childInterp = ChildCreate(interp, pathPtr, isSafe);
    Tcl_DecrRefCount(pathPtr);

    return childInterp;
}

/*
 *----------------------------------------------------------------------
 *
 * Tcl_GetChild --
 *
 *	Finds a child interpreter by its path name.
 *
 * Results:
 *	Returns a Tcl_Interp * for the named interpreter or NULL if not found.
 *
 * Side effects:
 *	None.
 *
 *----------------------------------------------------------------------
 */

Tcl_Interp *
Tcl_GetChild(
    Tcl_Interp *interp,		/* Interpreter to start search from. */
    const char *childPath)	/* Path of child to find. */
{
    Tcl_Obj *pathPtr;
    Tcl_Interp *childInterp;

    pathPtr = Tcl_NewStringObj(childPath, -1);
    childInterp = GetInterp(interp, pathPtr);
    Tcl_DecrRefCount(pathPtr);

    return childInterp;
}

/*
 *----------------------------------------------------------------------
 *
 * Tcl_GetParent --
 *
 *	Finds the parent interpreter of a child interpreter.
 *
 * Results:
 *	Returns a Tcl_Interp * for the parent interpreter or NULL if none.
 *
 * Side effects:
 *	None.
 *
 *----------------------------------------------------------------------
 */

Tcl_Interp *
Tcl_GetParent(
    Tcl_Interp *interp)		/* Get the parent of this interpreter. */
{
    Child *childPtr;		/* Child record of this interpreter. */

    if (interp == NULL) {
	return NULL;
    }
    childPtr = &((InterpInfo *) ((Interp *) interp)->interpInfo)->child;
    return childPtr->parentInterp;
}

/*
 *----------------------------------------------------------------------
 *
 * TclSetChildCancelFlags --
 *
 *	This function marks all child interpreters belonging to a given
 *	interpreter as being canceled or not canceled, depending on the
 *	provided flags.
 *
 * Results:
 *	None.
 *
 * Side effects:
 *	None.
 *
 *----------------------------------------------------------------------
 */

void
TclSetChildCancelFlags(
    Tcl_Interp *interp,		/* Set cancel flags of this interpreter. */
    int flags,			/* Collection of OR-ed bits that control
				 * the cancellation of the script. Only
				 * TCL_CANCEL_UNWIND is currently
				 * supported. */
    int force)			/* Non-zero to ignore numLevels for the purpose
				 * of resetting the cancellation flags. */
{
    Parent *parentPtr;		/* Parent record of given interpreter. */
    Tcl_HashEntry *hPtr;	/* Search element. */
    Tcl_HashSearch hashSearch;	/* Search variable. */
    Child *childPtr;		/* Child record of interpreter. */
    Interp *iPtr;

    if (interp == NULL) {
	return;
    }

    flags &= (CANCELED | TCL_CANCEL_UNWIND);

    parentPtr = &((InterpInfo *) ((Interp *) interp)->interpInfo)->parent;

    hPtr = Tcl_FirstHashEntry(&parentPtr->childTable, &hashSearch);
    for ( ; hPtr != NULL; hPtr = Tcl_NextHashEntry(&hashSearch)) {
	childPtr = (Child *)Tcl_GetHashValue(hPtr);
	iPtr = (Interp *) childPtr->childInterp;

	if (iPtr == NULL) {
	    continue;
	}

	if (flags == 0) {
	    TclResetCancellation((Tcl_Interp *) iPtr, force);
	} else {
	    TclSetCancelFlags(iPtr, flags);
	}

	/*
	 * Now, recursively handle this for the children of this child
	 * interpreter.
	 */

	TclSetChildCancelFlags((Tcl_Interp *) iPtr, flags, force);
    }
}

/*
 *----------------------------------------------------------------------
 *
 * Tcl_GetInterpPath --
 *
 *	Sets the result of the asking interpreter to a proper Tcl list
 *	containing the names of interpreters between the asking and target
 *	interpreters. The target interpreter must be either the same as the
 *	asking interpreter or one of its children (including recursively).
 *
 * Results:
 *	TCL_OK if the target interpreter is the same as, or a descendant of,
 *	the asking interpreter; TCL_ERROR else. This way one can distinguish
 *	between the case where the asking and target interps are the same (an
 *	empty list is the result, and TCL_OK is returned) and when the target
 *	is not a descendant of the asking interpreter (in which case the Tcl
 *	result is an error message and the function returns TCL_ERROR).
 *
 * Side effects:
 *	None.
 *
 *----------------------------------------------------------------------
 */

int
Tcl_GetInterpPath(
    Tcl_Interp *interp,	/* Interpreter to start search from. */
    Tcl_Interp *targetInterp)	/* Interpreter to find. */
{
    InterpInfo *iiPtr;

    if (targetInterp == interp) {
	Tcl_ResetResult(interp);
	return TCL_OK;
    }
    if (targetInterp == NULL) {
	return TCL_ERROR;
    }
    iiPtr = (InterpInfo *) ((Interp *) targetInterp)->interpInfo;
    if (Tcl_GetInterpPath(interp, iiPtr->child.parentInterp) != TCL_OK){
	return TCL_ERROR;
    }
    Tcl_ListObjAppendElement(NULL, Tcl_GetObjResult(interp),
	    Tcl_NewStringObj((const char *)Tcl_GetHashKey(&iiPtr->parent.childTable,
		    iiPtr->child.childEntryPtr), -1));
    return TCL_OK;
}

/*
 *----------------------------------------------------------------------
 *
 * GetInterp --
 *
 *	Helper function to find a child interpreter given a pathname.
 *
 * Results:
 *	Returns the child interpreter known by that name in the calling
 *	interpreter, or NULL if no interpreter known by that name exists.
 *
 * Side effects:
 *	Assigns to the pointer variable passed in, if not NULL.
 *
 *----------------------------------------------------------------------
 */

static Tcl_Interp *
GetInterp(
    Tcl_Interp *interp,		/* Interp. to start search from. */
    Tcl_Obj *pathPtr)		/* List object containing name of interp. to
				 * be found. */
{
    Tcl_HashEntry *hPtr;	/* Search element. */
    Child *childPtr;		/* Interim child record. */
    Tcl_Obj **objv;
    int objc, i;
    Tcl_Interp *searchInterp;	/* Interim storage for interp. to find. */
    InterpInfo *parentInfoPtr;

    if (TclListObjGetElementsM(interp, pathPtr, &objc, &objv) != TCL_OK) {
	return NULL;
    }

    searchInterp = interp;
    for (i = 0; i < objc; i++) {
	parentInfoPtr = (InterpInfo *) ((Interp *) searchInterp)->interpInfo;
	hPtr = Tcl_FindHashEntry(&parentInfoPtr->parent.childTable,
		TclGetString(objv[i]));
	if (hPtr == NULL) {
	    searchInterp = NULL;
	    break;
	}
	childPtr = (Child *)Tcl_GetHashValue(hPtr);
	searchInterp = childPtr->childInterp;
	if (searchInterp == NULL) {
	    break;
	}
    }
    if (searchInterp == NULL) {
	Tcl_SetObjResult(interp, Tcl_ObjPrintf(
		"could not find interpreter \"%s\"", TclGetString(pathPtr)));
	Tcl_SetErrorCode(interp, "TCL", "LOOKUP", "INTERP",
		TclGetString(pathPtr), NULL);
    }
    return searchInterp;
}

/*
 *----------------------------------------------------------------------
 *
 * ChildBgerror --
 *
 *	Helper function to set/query the background error handling command
 *	prefix of an interp
 *
 * Results:
 *	A standard Tcl result.
 *
 * Side effects:
 *	When (objc == 1), childInterp will be set to a new background handler
 *	of objv[0].
 *
 *----------------------------------------------------------------------
 */

static int
ChildBgerror(
    Tcl_Interp *interp,		/* Interp for error return. */
    Tcl_Interp *childInterp,	/* Interp in which limit is set/queried. */
    int objc,			/* Set or Query. */
    Tcl_Obj *const objv[])	/* Argument strings. */
{
    if (objc) {
	int length;

	if (TCL_ERROR == TclListObjLengthM(NULL, objv[0], &length)
		|| (length < 1)) {
	    Tcl_SetObjResult(interp, Tcl_NewStringObj(
		    "cmdPrefix must be list of length >= 1", -1));
	    Tcl_SetErrorCode(interp, "TCL", "OPERATION", "INTERP",
		    "BGERRORFORMAT", NULL);
	    return TCL_ERROR;
	}
	TclSetBgErrorHandler(childInterp, objv[0]);
    }
    Tcl_SetObjResult(interp, TclGetBgErrorHandler(childInterp));
    return TCL_OK;
}

/*
 *----------------------------------------------------------------------
 *
 * ChildCreate --
 *
 *	Helper function to do the actual work of creating a child interp and
 *	new object command. Also optionally makes the new child interpreter
 *	"safe".
 *
 * Results:
 *	Returns the new Tcl_Interp * if successful or NULL if not. If failed,
 *	the result of the invoking interpreter contains an error message.
 *
 * Side effects:
 *	Creates a new child interpreter and a new object command.
 *
 *----------------------------------------------------------------------
 */

static Tcl_Interp *
ChildCreate(
    Tcl_Interp *interp,		/* Interp. to start search from. */
    Tcl_Obj *pathPtr,		/* Path (name) of child to create. */
    int safe)			/* Should we make it "safe"? */
{
    Tcl_Interp *parentInterp, *childInterp;
    Child *childPtr;
    InterpInfo *parentInfoPtr;
    Tcl_HashEntry *hPtr;
    const char *path;
    int isNew, objc;
    Tcl_Obj **objv;

    if (TclListObjGetElementsM(interp, pathPtr, &objc, &objv) != TCL_OK) {
	return NULL;
    }
    if (objc < 2) {
	parentInterp = interp;
	path = TclGetString(pathPtr);
    } else {
	Tcl_Obj *objPtr;

	objPtr = Tcl_NewListObj(objc - 1, objv);
	parentInterp = GetInterp(interp, objPtr);
	Tcl_DecrRefCount(objPtr);
	if (parentInterp == NULL) {
	    return NULL;
	}
	path = TclGetString(objv[objc - 1]);
    }
    if (safe == 0) {
	safe = Tcl_IsSafe(parentInterp);
    }

    parentInfoPtr = (InterpInfo *) ((Interp *) parentInterp)->interpInfo;
    hPtr = Tcl_CreateHashEntry(&parentInfoPtr->parent.childTable, path,
	    &isNew);
    if (isNew == 0) {
	Tcl_SetObjResult(interp, Tcl_ObjPrintf(
		"interpreter named \"%s\" already exists, cannot create",
		path));
	return NULL;
    }

    childInterp = Tcl_CreateInterp();
    childPtr = &((InterpInfo *) ((Interp *) childInterp)->interpInfo)->child;
    childPtr->parentInterp = parentInterp;
    childPtr->childEntryPtr = hPtr;
    childPtr->childInterp = childInterp;
    childPtr->interpCmd = Tcl_NRCreateCommand(parentInterp, path,
	    TclChildObjCmd, NRChildCmd, childInterp, ChildObjCmdDeleteProc);
    Tcl_InitHashTable(&childPtr->aliasTable, TCL_STRING_KEYS);
    Tcl_SetHashValue(hPtr, childPtr);
    Tcl_SetVar2(childInterp, "tcl_interactive", NULL, "0", TCL_GLOBAL_ONLY);

    /*
     * Inherit the recursion limit.
     */

    ((Interp *) childInterp)->maxNestingDepth =
	    ((Interp *) parentInterp)->maxNestingDepth;

    if (safe) {
	if (TclMakeSafe(childInterp) == TCL_ERROR) {
	    goto error;
	}
    } else {
	if (Tcl_Init(childInterp) == TCL_ERROR) {
	    goto error;
	}

	/*
	 * This will create the "memory" command in child interpreters if we
	 * compiled with TCL_MEM_DEBUG, otherwise it does nothing.
	 */

	Tcl_InitMemory(childInterp);
    }

    /*
     * Inherit the TIP#143 limits.
     */

    InheritLimitsFromParent(childInterp, parentInterp);

    /*
     * The [clock] command presents a safe API, but uses unsafe features in
     * its implementation. This means it has to be implemented in safe interps
     * as an alias to a version in the (trusted) parent.
     */

    if (safe) {
	Tcl_Obj *clockObj;
	int status;

	TclNewLiteralStringObj(clockObj, "clock");
	Tcl_IncrRefCount(clockObj);
	status = AliasCreate(interp, childInterp, parentInterp, clockObj,
		clockObj, 0, NULL);
	Tcl_DecrRefCount(clockObj);
	if (status != TCL_OK) {
	    goto error2;
	}
    }

    return childInterp;

  error:
    Tcl_TransferResult(childInterp, TCL_ERROR, interp);
  error2:
    Tcl_DeleteInterp(childInterp);

    return NULL;
}

/*
 *----------------------------------------------------------------------
 *
 * TclChildObjCmd --
 *
 *	Command to manipulate an interpreter, e.g. to send commands to it to
 *	be evaluated. One such command exists for each child interpreter.
 *
 * Results:
 *	A standard Tcl result.
 *
 * Side effects:
 *	See user documentation for details.
 *
 *----------------------------------------------------------------------
 */

int
TclChildObjCmd(
    ClientData clientData,	/* Child interpreter. */
    Tcl_Interp *interp,		/* Current interpreter. */
    int objc,			/* Number of arguments. */
    Tcl_Obj *const objv[])	/* Argument objects. */
{
    return Tcl_NRCallObjProc(interp, NRChildCmd, clientData, objc, objv);
}

static int
NRChildCmd(
    ClientData clientData,	/* Child interpreter. */
    Tcl_Interp *interp,		/* Current interpreter. */
    int objc,			/* Number of arguments. */
    Tcl_Obj *const objv[])	/* Argument objects. */
{
    Tcl_Interp *childInterp = (Tcl_Interp *)clientData;
    int index;
    static const char *const options[] = {
	"alias",	"aliases",	"bgerror",	"debug",
	"eval",		"expose",	"hide",		"hidden",
	"issafe",	"invokehidden",	"limit",	"marktrusted",
	"recursionlimit", NULL
    };
    enum childCmdOptionsEnum {
	OPT_ALIAS,	OPT_ALIASES,	OPT_BGERROR,	OPT_DEBUG,
	OPT_EVAL,	OPT_EXPOSE,	OPT_HIDE,	OPT_HIDDEN,
	OPT_ISSAFE,	OPT_INVOKEHIDDEN, OPT_LIMIT,	OPT_MARKTRUSTED,
	OPT_RECLIMIT
    };

    if (childInterp == NULL) {
	Tcl_Panic("TclChildObjCmd: interpreter has been deleted");
    }

    if (objc < 2) {
	Tcl_WrongNumArgs(interp, 1, objv, "cmd ?arg ...?");
	return TCL_ERROR;
    }
    if (Tcl_GetIndexFromObj(interp, objv[1], options, "option", 0,
	    &index) != TCL_OK) {
	return TCL_ERROR;
    }

    switch ((enum childCmdOptionsEnum) index) {
    case OPT_ALIAS:
	if (objc > 2) {
	    if (objc == 3) {
		return AliasDescribe(interp, childInterp, objv[2]);
	    }
	    if (TclGetString(objv[3])[0] == '\0') {
		if (objc == 4) {
		    return AliasDelete(interp, childInterp, objv[2]);
		}
	    } else {
		return AliasCreate(interp, childInterp, interp, objv[2],
			objv[3], objc - 4, objv + 4);
	    }
	}
	Tcl_WrongNumArgs(interp, 2, objv, "aliasName ?targetName? ?arg ...?");
	return TCL_ERROR;
    case OPT_ALIASES:
	if (objc != 2) {
	    Tcl_WrongNumArgs(interp, 2, objv, NULL);
	    return TCL_ERROR;
	}
	return AliasList(interp, childInterp);
    case OPT_BGERROR:
	if (objc != 2 && objc != 3) {
	    Tcl_WrongNumArgs(interp, 2, objv, "?cmdPrefix?");
	    return TCL_ERROR;
	}
	return ChildBgerror(interp, childInterp, objc - 2, objv + 2);
    case OPT_DEBUG:
	/*
	 * TIP #378
	 * Currently only -frame supported, otherwise ?-option ?value? ...?
	 */
	if (objc > 4) {
	    Tcl_WrongNumArgs(interp, 2, objv, "?-frame ?bool??");
	    return TCL_ERROR;
	}
	return ChildDebugCmd(interp, childInterp, objc - 2, objv + 2);
    case OPT_EVAL:
	if (objc < 3) {
	    Tcl_WrongNumArgs(interp, 2, objv, "arg ?arg ...?");
	    return TCL_ERROR;
	}
	return ChildEval(interp, childInterp, objc - 2, objv + 2);
    case OPT_EXPOSE:
	if ((objc < 3) || (objc > 4)) {
	    Tcl_WrongNumArgs(interp, 2, objv, "hiddenCmdName ?cmdName?");
	    return TCL_ERROR;
	}
	return ChildExpose(interp, childInterp, objc - 2, objv + 2);
    case OPT_HIDE:
	if ((objc < 3) || (objc > 4)) {
	    Tcl_WrongNumArgs(interp, 2, objv, "cmdName ?hiddenCmdName?");
	    return TCL_ERROR;
	}
	return ChildHide(interp, childInterp, objc - 2, objv + 2);
    case OPT_HIDDEN:
	if (objc != 2) {
	    Tcl_WrongNumArgs(interp, 2, objv, NULL);
	    return TCL_ERROR;
	}
	return ChildHidden(interp, childInterp);
    case OPT_ISSAFE:
	if (objc != 2) {
	    Tcl_WrongNumArgs(interp, 2, objv, NULL);
	    return TCL_ERROR;
	}
	Tcl_SetObjResult(interp, Tcl_NewBooleanObj(Tcl_IsSafe(childInterp)));
	return TCL_OK;
    case OPT_INVOKEHIDDEN: {
	int i;
	const char *namespaceName;
	static const char *const hiddenOptions[] = {
	    "-global",	"-namespace",	"--", NULL
	};
	enum hiddenOption {
	    OPT_GLOBAL,	OPT_NAMESPACE,	OPT_LAST
	};

	namespaceName = NULL;
	for (i = 2; i < objc; i++) {
	    if (TclGetString(objv[i])[0] != '-') {
		break;
	    }
	    if (Tcl_GetIndexFromObj(interp, objv[i], hiddenOptions, "option",
		    0, &index) != TCL_OK) {
		return TCL_ERROR;
	    }
	    if (index == OPT_GLOBAL) {
		namespaceName = "::";
	    } else if (index == OPT_NAMESPACE) {
		if (++i == objc) { /* There must be more arguments. */
		    break;
		} else {
		    namespaceName = TclGetString(objv[i]);
		}
	    } else {
		i++;
		break;
	    }
	}
	if (objc - i < 1) {
	    Tcl_WrongNumArgs(interp, 2, objv,
		    "?-namespace ns? ?-global? ?--? cmd ?arg ..?");
	    return TCL_ERROR;
	}
	return ChildInvokeHidden(interp, childInterp, namespaceName,
		objc - i, objv + i);
    }
    case OPT_LIMIT: {
	static const char *const limitTypes[] = {
	    "commands", "time", NULL
	};
	enum LimitTypes {
	    LIMIT_TYPE_COMMANDS, LIMIT_TYPE_TIME
	};
	int limitType;

	if (objc < 3) {
	    Tcl_WrongNumArgs(interp, 2, objv, "limitType ?-option value ...?");
	    return TCL_ERROR;
	}
	if (Tcl_GetIndexFromObj(interp, objv[2], limitTypes, "limit type", 0,
		&limitType) != TCL_OK) {
	    return TCL_ERROR;
	}
	switch ((enum LimitTypes) limitType) {
	case LIMIT_TYPE_COMMANDS:
	    return ChildCommandLimitCmd(interp, childInterp, 3, objc,objv);
	case LIMIT_TYPE_TIME:
	    return ChildTimeLimitCmd(interp, childInterp, 3, objc, objv);
	}
    }
    break;
    case OPT_MARKTRUSTED:
	if (objc != 2) {
	    Tcl_WrongNumArgs(interp, 2, objv, NULL);
	    return TCL_ERROR;
	}
	return ChildMarkTrusted(interp, childInterp);
    case OPT_RECLIMIT:
	if (objc != 2 && objc != 3) {
	    Tcl_WrongNumArgs(interp, 2, objv, "?newlimit?");
	    return TCL_ERROR;
	}
	return ChildRecursionLimit(interp, childInterp, objc - 2, objv + 2);
    }

    return TCL_ERROR;
}

/*
 *----------------------------------------------------------------------
 *
 * ChildObjCmdDeleteProc --
 *
 *	Invoked when an object command for a child interpreter is deleted;
 *	cleans up all state associated with the child interpreter and destroys
 *	the child interpreter.
 *
 * Results:
 *	None.
 *
 * Side effects:
 *	Cleans up all state associated with the child interpreter and destroys
 *	the child interpreter.
 *
 *----------------------------------------------------------------------
 */

static void
ChildObjCmdDeleteProc(
    ClientData clientData)	/* The ChildRecord for the command. */
{
    Child *childPtr;		/* Interim storage for Child record. */
    Tcl_Interp *childInterp = (Tcl_Interp *)clientData;
				/* And for a child interp. */

    childPtr = &((InterpInfo *) ((Interp *) childInterp)->interpInfo)->child;

    /*
     * Unlink the child from its parent interpreter.
     */

    Tcl_DeleteHashEntry(childPtr->childEntryPtr);

    /*
     * Set to NULL so that when the InterpInfo is cleaned up in the child it
     * does not try to delete the command causing all sorts of grief. See
     * ChildRecordDeleteProc().
     */

    childPtr->interpCmd = NULL;

    if (childPtr->childInterp != NULL) {
	Tcl_DeleteInterp(childPtr->childInterp);
    }
}

/*
 *----------------------------------------------------------------------
 *
 * ChildDebugCmd -- TIP #378
 *
 *	Helper function to handle 'debug' command in a child interpreter.
 *
 * Results:
 *	A standard Tcl result.
 *
 * Side effects:
 *	May modify INTERP_DEBUG_FRAME flag in the child.
 *
 *----------------------------------------------------------------------
 */

static int
ChildDebugCmd(
    Tcl_Interp *interp,		/* Interp for error return. */
    Tcl_Interp *childInterp,	/* The child interpreter in which command
				 * will be evaluated. */
    int objc,			/* Number of arguments. */
    Tcl_Obj *const objv[])	/* Argument objects. */
{
    static const char *const debugTypes[] = {
	"-frame", NULL
    };
    enum DebugTypes {
	DEBUG_TYPE_FRAME
    };
    int debugType;
    Interp *iPtr;
    Tcl_Obj *resultPtr;

    iPtr = (Interp *) childInterp;
    if (objc == 0) {
	TclNewObj(resultPtr);
	Tcl_ListObjAppendElement(NULL, resultPtr,
		Tcl_NewStringObj("-frame", -1));
	Tcl_ListObjAppendElement(NULL, resultPtr,
		Tcl_NewBooleanObj(iPtr->flags & INTERP_DEBUG_FRAME));
	Tcl_SetObjResult(interp, resultPtr);
    } else {
	if (Tcl_GetIndexFromObj(interp, objv[0], debugTypes, "debug option",
		0, &debugType) != TCL_OK) {
	    return TCL_ERROR;
	}
	if (debugType == DEBUG_TYPE_FRAME) {
	    if (objc == 2) { /* set */
		if (Tcl_GetBooleanFromObj(interp, objv[1], &debugType)
			!= TCL_OK) {
		    return TCL_ERROR;
		}

		/*
		 * Quietly ignore attempts to disable interp debugging.  This
		 * is a one-way switch as frame debug info is maintained in a
		 * stack that must be consistent once turned on.
		 */

		if (debugType) {
		    iPtr->flags |= INTERP_DEBUG_FRAME;
		}
	    }
	    Tcl_SetObjResult(interp,
		    Tcl_NewBooleanObj(iPtr->flags & INTERP_DEBUG_FRAME));
	}
    }
    return TCL_OK;
}

/*
 *----------------------------------------------------------------------
 *
 * ChildEval --
 *
 *	Helper function to evaluate a command in a child interpreter.
 *
 * Results:
 *	A standard Tcl result.
 *
 * Side effects:
 *	Whatever the command does.
 *
 *----------------------------------------------------------------------
 */

static int
ChildEval(
    Tcl_Interp *interp,		/* Interp for error return. */
    Tcl_Interp *childInterp,	/* The child interpreter in which command
				 * will be evaluated. */
    int objc,			/* Number of arguments. */
    Tcl_Obj *const objv[])	/* Argument objects. */
{
    int result;

    /*
     * TIP #285: If necessary, reset the cancellation flags for the child
     * interpreter now; otherwise, canceling a script in a parent interpreter
     * can result in a situation where a child interpreter can no longer
     * evaluate any scripts unless somebody calls the TclResetCancellation
     * function for that particular Tcl_Interp.
     */

    TclSetChildCancelFlags(childInterp, 0, 0);

    Tcl_Preserve(childInterp);
    Tcl_AllowExceptions(childInterp);

    if (objc == 1) {
	/*
	 * TIP #280: Make actual argument location available to eval'd script.
	 */

	Interp *iPtr = (Interp *) interp;
	CmdFrame *invoker = iPtr->cmdFramePtr;
	int word = 0;

	TclArgumentGet(interp, objv[0], &invoker, &word);

	result = TclEvalObjEx(childInterp, objv[0], 0, invoker, word);
    } else {
	Tcl_Obj *objPtr = Tcl_ConcatObj(objc, objv);
	Tcl_IncrRefCount(objPtr);
	result = Tcl_EvalObjEx(childInterp, objPtr, 0);
	Tcl_DecrRefCount(objPtr);
    }
    Tcl_TransferResult(childInterp, result, interp);

    Tcl_Release(childInterp);
    return result;
}

/*
 *----------------------------------------------------------------------
 *
 * ChildExpose --
 *
 *	Helper function to expose a command in a child interpreter.
 *
 * Results:
 *	A standard Tcl result.
 *
 * Side effects:
 *	After this call scripts in the child will be able to invoke the newly
 *	exposed command.
 *
 *----------------------------------------------------------------------
 */

static int
ChildExpose(
    Tcl_Interp *interp,		/* Interp for error return. */
    Tcl_Interp *childInterp,	/* Interp in which command will be exposed. */
    int objc,			/* Number of arguments. */
    Tcl_Obj *const objv[])	/* Argument strings. */
{
    const char *name;

    if (Tcl_IsSafe(interp)) {
	Tcl_SetObjResult(interp, Tcl_NewStringObj(
		"permission denied: safe interpreter cannot expose commands",
		-1));
	Tcl_SetErrorCode(interp, "TCL", "OPERATION", "INTERP", "UNSAFE",
		NULL);
	return TCL_ERROR;
    }

    name = TclGetString(objv[(objc == 1) ? 0 : 1]);
    if (Tcl_ExposeCommand(childInterp, TclGetString(objv[0]),
	    name) != TCL_OK) {
	Tcl_TransferResult(childInterp, TCL_ERROR, interp);
	return TCL_ERROR;
    }
    return TCL_OK;
}

/*
 *----------------------------------------------------------------------
 *
 * ChildRecursionLimit --
 *
 *	Helper function to set/query the Recursion limit of an interp
 *
 * Results:
 *	A standard Tcl result.
 *
 * Side effects:
 *	When (objc == 1), childInterp will be set to a new recursion limit of
 *	objv[0].
 *
 *----------------------------------------------------------------------
 */

static int
ChildRecursionLimit(
    Tcl_Interp *interp,		/* Interp for error return. */
    Tcl_Interp *childInterp,	/* Interp in which limit is set/queried. */
    int objc,			/* Set or Query. */
    Tcl_Obj *const objv[])	/* Argument strings. */
{
    Interp *iPtr;
    int limit;

    if (objc) {
	if (Tcl_IsSafe(interp)) {
	    Tcl_SetObjResult(interp, Tcl_NewStringObj("permission denied: "
		    "safe interpreters cannot change recursion limit", -1));
	    Tcl_SetErrorCode(interp, "TCL", "OPERATION", "INTERP", "UNSAFE",
		    NULL);
	    return TCL_ERROR;
	}
	if (TclGetIntFromObj(interp, objv[0], &limit) == TCL_ERROR) {
	    return TCL_ERROR;
	}
	if (limit <= 0) {
	    Tcl_SetObjResult(interp, Tcl_NewStringObj(
		    "recursion limit must be > 0", -1));
	    Tcl_SetErrorCode(interp, "TCL", "OPERATION", "INTERP", "BADLIMIT",
		    NULL);
	    return TCL_ERROR;
	}
	Tcl_SetRecursionLimit(childInterp, limit);
	iPtr = (Interp *) childInterp;
	if (interp == childInterp && iPtr->numLevels > limit) {
	    Tcl_SetObjResult(interp, Tcl_NewStringObj(
		    "falling back due to new recursion limit", -1));
	    Tcl_SetErrorCode(interp, "TCL", "RECURSION", NULL);
	    return TCL_ERROR;
	}
	Tcl_SetObjResult(interp, objv[0]);
	return TCL_OK;
    } else {
	limit = Tcl_SetRecursionLimit(childInterp, 0);
	Tcl_SetObjResult(interp, Tcl_NewWideIntObj(limit));
	return TCL_OK;
    }
}

/*
 *----------------------------------------------------------------------
 *
 * ChildHide --
 *
 *	Helper function to hide a command in a child interpreter.
 *
 * Results:
 *	A standard Tcl result.
 *
 * Side effects:
 *	After this call scripts in the child will no longer be able to invoke
 *	the named command.
 *
 *----------------------------------------------------------------------
 */

static int
ChildHide(
    Tcl_Interp *interp,		/* Interp for error return. */
    Tcl_Interp *childInterp,	/* Interp in which command will be exposed. */
    int objc,			/* Number of arguments. */
    Tcl_Obj *const objv[])	/* Argument strings. */
{
    const char *name;

    if (Tcl_IsSafe(interp)) {
	Tcl_SetObjResult(interp, Tcl_NewStringObj(
		"permission denied: safe interpreter cannot hide commands",
		-1));
	Tcl_SetErrorCode(interp, "TCL", "OPERATION", "INTERP", "UNSAFE",
		NULL);
	return TCL_ERROR;
    }

    name = TclGetString(objv[(objc == 1) ? 0 : 1]);
    if (Tcl_HideCommand(childInterp, TclGetString(objv[0]), name) != TCL_OK) {
	Tcl_TransferResult(childInterp, TCL_ERROR, interp);
	return TCL_ERROR;
    }
    return TCL_OK;
}

/*
 *----------------------------------------------------------------------
 *
 * ChildHidden --
 *
 *	Helper function to compute list of hidden commands in a child
 *	interpreter.
 *
 * Results:
 *	A standard Tcl result.
 *
 * Side effects:
 *	None.
 *
 *----------------------------------------------------------------------
 */

static int
ChildHidden(
    Tcl_Interp *interp,		/* Interp for data return. */
    Tcl_Interp *childInterp)	/* Interp whose hidden commands to query. */
{
    Tcl_Obj *listObjPtr;		/* Local object pointer. */
    Tcl_HashTable *hTblPtr;		/* For local searches. */
    Tcl_HashEntry *hPtr;		/* For local searches. */
    Tcl_HashSearch hSearch;		/* For local searches. */

    TclNewObj(listObjPtr);
    hTblPtr = ((Interp *) childInterp)->hiddenCmdTablePtr;
    if (hTblPtr != NULL) {
	for (hPtr = Tcl_FirstHashEntry(hTblPtr, &hSearch);
		hPtr != NULL;
		hPtr = Tcl_NextHashEntry(&hSearch)) {
	    Tcl_ListObjAppendElement(NULL, listObjPtr,
		    Tcl_NewStringObj((const char *)Tcl_GetHashKey(hTblPtr, hPtr), -1));
	}
    }
    Tcl_SetObjResult(interp, listObjPtr);
    return TCL_OK;
}

/*
 *----------------------------------------------------------------------
 *
 * ChildInvokeHidden --
 *
 *	Helper function to invoke a hidden command in a child interpreter.
 *
 * Results:
 *	A standard Tcl result.
 *
 * Side effects:
 *	Whatever the hidden command does.
 *
 *----------------------------------------------------------------------
 */

static int
ChildInvokeHidden(
    Tcl_Interp *interp,		/* Interp for error return. */
    Tcl_Interp *childInterp,	/* The child interpreter in which command will
				 * be invoked. */
    const char *namespaceName,	/* The namespace to use, if any. */
    Tcl_Size objc,			/* Number of arguments. */
    Tcl_Obj *const objv[])	/* Argument objects. */
{
    int result;

    if (Tcl_IsSafe(interp)) {
	Tcl_SetObjResult(interp, Tcl_NewStringObj(
		"not allowed to invoke hidden commands from safe interpreter",
		-1));
	Tcl_SetErrorCode(interp, "TCL", "OPERATION", "INTERP", "UNSAFE",
		NULL);
	return TCL_ERROR;
    }

    Tcl_Preserve(childInterp);
    Tcl_AllowExceptions(childInterp);

    if (namespaceName == NULL) {
	NRE_callback *rootPtr = TOP_CB(childInterp);

	Tcl_NRAddCallback(interp, NRPostInvokeHidden, childInterp,
		rootPtr, NULL, NULL);
	return TclNRInvoke(NULL, childInterp, objc, objv);
    } else {
	Namespace *nsPtr, *dummy1, *dummy2;
	const char *tail;

	result = TclGetNamespaceForQualName(childInterp, namespaceName, NULL,
		TCL_FIND_ONLY_NS | TCL_GLOBAL_ONLY | TCL_LEAVE_ERR_MSG
		| TCL_CREATE_NS_IF_UNKNOWN, &nsPtr, &dummy1, &dummy2, &tail);
	if (result == TCL_OK) {
	    result = TclObjInvokeNamespace(childInterp, objc, objv,
		    (Tcl_Namespace *) nsPtr, TCL_INVOKE_HIDDEN);
	}
    }

    Tcl_TransferResult(childInterp, result, interp);

    Tcl_Release(childInterp);
    return result;
}

static int
NRPostInvokeHidden(
    ClientData data[],
    Tcl_Interp *interp,
    int result)
{
    Tcl_Interp *childInterp = (Tcl_Interp *)data[0];
    NRE_callback *rootPtr = (NRE_callback *)data[1];

    if (interp != childInterp) {
	result = TclNRRunCallbacks(childInterp, result, rootPtr);
	Tcl_TransferResult(childInterp, result, interp);
    }
    Tcl_Release(childInterp);
    return result;
}

/*
 *----------------------------------------------------------------------
 *
 * ChildMarkTrusted --
 *
 *	Helper function to mark a child interpreter as trusted (unsafe).
 *
 * Results:
 *	A standard Tcl result.
 *
 * Side effects:
 *	After this call the hard-wired security checks in the core no longer
 *	prevent the child from performing certain operations.
 *
 *----------------------------------------------------------------------
 */

static int
ChildMarkTrusted(
    Tcl_Interp *interp,		/* Interp for error return. */
    Tcl_Interp *childInterp)	/* The child interpreter which will be marked
				 * trusted. */
{
    if (Tcl_IsSafe(interp)) {
	Tcl_SetObjResult(interp, Tcl_NewStringObj(
		"permission denied: safe interpreter cannot mark trusted",
		-1));
	Tcl_SetErrorCode(interp, "TCL", "OPERATION", "INTERP", "UNSAFE",
		NULL);
	return TCL_ERROR;
    }
    ((Interp *) childInterp)->flags &= ~SAFE_INTERP;
    return TCL_OK;
}

/*
 *----------------------------------------------------------------------
 *
 * Tcl_IsSafe --
 *
 *	Determines whether an interpreter is safe
 *
 * Results:
 *	1 if it is safe, 0 if it is not.
 *
 * Side effects:
 *	None.
 *
 *----------------------------------------------------------------------
 */

int
Tcl_IsSafe(
    Tcl_Interp *interp)		/* Is this interpreter "safe" ? */
{
    Interp *iPtr = (Interp *) interp;

    if (iPtr == NULL) {
	return 0;
    }
    return (iPtr->flags & SAFE_INTERP) ? 1 : 0;
}

/*
 *----------------------------------------------------------------------
 *
 * TclMakeSafe --
 *
 *	Makes its argument interpreter contain only functionality that is
 *	defined to be part of Safe Tcl. Unsafe commands are hidden, the env
 *	array is unset, and the standard channels are removed.
 *
 * Results:
 *	None.
 *
 * Side effects:
 *	Hides commands in its argument interpreter, and removes settings and
 *	channels.
 *
 *----------------------------------------------------------------------
 */

int
TclMakeSafe(
    Tcl_Interp *interp)		/* Interpreter to be made safe. */
{
    Tcl_Channel chan;		/* Channel to remove from safe interpreter. */
    Interp *iPtr = (Interp *) interp;
    Tcl_Interp *parent = ((InterpInfo*) iPtr->interpInfo)->child.parentInterp;

    TclHideUnsafeCommands(interp);

    if (parent != NULL) {
	/*
	 * Alias these function implementations in the child to those in the
	 * parent; the overall implementations are safe, but they're normally
	 * defined by init.tcl which is not sourced by safe interpreters.
	 * Assume these functions all work. [Bug 2895741]
	 */

	(void) Tcl_EvalEx(interp,
		"namespace eval ::tcl {namespace eval mathfunc {}}", -1, 0);
    }

    iPtr->flags |= SAFE_INTERP;

    /*
     * Unsetting variables : (which should not have been set in the first
     * place, but...)
     */

    /*
     * No env array in a safe interpreter.
     */

    Tcl_UnsetVar2(interp, "env", NULL, TCL_GLOBAL_ONLY);

    /*
     * Remove unsafe parts of tcl_platform
     */

    Tcl_UnsetVar2(interp, "tcl_platform", "os", TCL_GLOBAL_ONLY);
    Tcl_UnsetVar2(interp, "tcl_platform", "osVersion", TCL_GLOBAL_ONLY);
    Tcl_UnsetVar2(interp, "tcl_platform", "machine", TCL_GLOBAL_ONLY);
    Tcl_UnsetVar2(interp, "tcl_platform", "user", TCL_GLOBAL_ONLY);

    /*
     * Unset path information variables (the only one remaining is [info
     * nameofexecutable])
     */

    Tcl_UnsetVar2(interp, "tclDefaultLibrary", NULL, TCL_GLOBAL_ONLY);
    Tcl_UnsetVar2(interp, "tcl_library", NULL, TCL_GLOBAL_ONLY);
    Tcl_UnsetVar2(interp, "tcl_pkgPath", NULL, TCL_GLOBAL_ONLY);

    /*
     * Remove the standard channels from the interpreter; safe interpreters do
     * not ordinarily have access to stdin, stdout and stderr.
     *
     * NOTE: These channels are not added to the interpreter by the
     * Tcl_CreateInterp call, but may be added later, by another I/O
     * operation. We want to ensure that the interpreter does not have these
     * channels even if it is being made safe after being used for some time..
     */

    chan = Tcl_GetStdChannel(TCL_STDIN);
    if (chan != NULL) {
	Tcl_UnregisterChannel(interp, chan);
    }
    chan = Tcl_GetStdChannel(TCL_STDOUT);
    if (chan != NULL) {
	Tcl_UnregisterChannel(interp, chan);
    }
    chan = Tcl_GetStdChannel(TCL_STDERR);
    if (chan != NULL) {
	Tcl_UnregisterChannel(interp, chan);
    }

    return TCL_OK;
}

/*
 *----------------------------------------------------------------------
 *
 * Tcl_LimitExceeded --
 *
 *	Tests whether any limit has been exceeded in the given interpreter
 *	(i.e. whether the interpreter is currently unable to process further
 *	scripts).
 *
 * Results:
 *	A boolean value.
 *
 * Side effects:
 *	None.
 *
 * Notes:
 *	If you change this function, you MUST also update TclLimitExceeded() in
 *	tclInt.h.
 *----------------------------------------------------------------------
 */

int
Tcl_LimitExceeded(
    Tcl_Interp *interp)
{
    Interp *iPtr = (Interp *) interp;

    return iPtr->limit.exceeded != 0;
}

/*
 *----------------------------------------------------------------------
 *
 * Tcl_LimitReady --
 *
 *	Find out whether any limit has been set on the interpreter, and if so
 *	check whether the granularity of that limit is such that the full
 *	limit check should be carried out.
 *
 * Results:
 *	A boolean value that indicates whether to call Tcl_LimitCheck.
 *
 * Side effects:
 *	Increments the limit granularity counter.
 *
 * Notes:
 *	If you change this function, you MUST also update TclLimitReady() in
 *	tclInt.h.
 *
 *----------------------------------------------------------------------
 */

int
Tcl_LimitReady(
    Tcl_Interp *interp)
{
    Interp *iPtr = (Interp *) interp;

    if (iPtr->limit.active != 0) {
	int ticker = ++iPtr->limit.granularityTicker;

	if ((iPtr->limit.active & TCL_LIMIT_COMMANDS) &&
		((iPtr->limit.cmdGranularity == 1) ||
		    (ticker % iPtr->limit.cmdGranularity == 0))) {
	    return 1;
	}
	if ((iPtr->limit.active & TCL_LIMIT_TIME) &&
		((iPtr->limit.timeGranularity == 1) ||
		    (ticker % iPtr->limit.timeGranularity == 0))) {
	    return 1;
	}
    }
    return 0;
}

/*
 *----------------------------------------------------------------------
 *
 * Tcl_LimitCheck --
 *
 *	Check all currently set limits in the interpreter (where permitted by
 *	granularity). If a limit is exceeded, call its callbacks and, if the
 *	limit is still exceeded after the callbacks have run, make the
 *	interpreter generate an error that cannot be caught within the limited
 *	interpreter.
 *
 * Results:
 *	A Tcl result value (TCL_OK if no limit is exceeded, and TCL_ERROR if a
 *	limit has been exceeded).
 *
 * Side effects:
 *	May invoke system calls. May invoke other interpreters. May be
 *	reentrant. May put the interpreter into a state where it can no longer
 *	execute commands without outside intervention.
 *
 *----------------------------------------------------------------------
 */

int
Tcl_LimitCheck(
    Tcl_Interp *interp)
{
    Interp *iPtr = (Interp *) interp;
    int ticker = iPtr->limit.granularityTicker;

    if (Tcl_InterpDeleted(interp)) {
	return TCL_OK;
    }

    if ((iPtr->limit.active & TCL_LIMIT_COMMANDS) &&
	    ((iPtr->limit.cmdGranularity == 1) ||
		    (ticker % iPtr->limit.cmdGranularity == 0)) &&
	    (iPtr->limit.cmdCount < iPtr->cmdCount)) {
	iPtr->limit.exceeded |= TCL_LIMIT_COMMANDS;
	Tcl_Preserve(interp);
	RunLimitHandlers(iPtr->limit.cmdHandlers, interp);
	if (iPtr->limit.cmdCount >= iPtr->cmdCount) {
	    iPtr->limit.exceeded &= ~TCL_LIMIT_COMMANDS;
	} else if (iPtr->limit.exceeded & TCL_LIMIT_COMMANDS) {
	    Tcl_SetObjResult(interp, Tcl_NewStringObj(
		    "command count limit exceeded", -1));
	    Tcl_SetErrorCode(interp, "TCL", "LIMIT", "COMMANDS", NULL);
	    Tcl_Release(interp);
	    return TCL_ERROR;
	}
	Tcl_Release(interp);
    }

    if ((iPtr->limit.active & TCL_LIMIT_TIME) &&
	    ((iPtr->limit.timeGranularity == 1) ||
		(ticker % iPtr->limit.timeGranularity == 0))) {
	Tcl_Time now;

	Tcl_GetTime(&now);
	if (iPtr->limit.time.sec < now.sec ||
		(iPtr->limit.time.sec == now.sec &&
		iPtr->limit.time.usec < now.usec)) {
	    iPtr->limit.exceeded |= TCL_LIMIT_TIME;
	    Tcl_Preserve(interp);
	    RunLimitHandlers(iPtr->limit.timeHandlers, interp);
	    if (iPtr->limit.time.sec > now.sec ||
		    (iPtr->limit.time.sec == now.sec &&
		    iPtr->limit.time.usec >= now.usec)) {
		iPtr->limit.exceeded &= ~TCL_LIMIT_TIME;
	    } else if (iPtr->limit.exceeded & TCL_LIMIT_TIME) {
		Tcl_SetObjResult(interp, Tcl_NewStringObj(
			"time limit exceeded", -1));
		Tcl_SetErrorCode(interp, "TCL", "LIMIT", "TIME", NULL);
		Tcl_Release(interp);
		return TCL_ERROR;
	    }
	    Tcl_Release(interp);
	}
    }

    return TCL_OK;
}

/*
 *----------------------------------------------------------------------
 *
 * RunLimitHandlers --
 *
 *	Invoke all the limit handlers in a list (for a particular limit).
 *	Note that no particular limit handler callback will be invoked
 *	reentrantly.
 *
 * Results:
 *	None.
 *
 * Side effects:
 *	Depends on the limit handlers.
 *
 *----------------------------------------------------------------------
 */

static void
RunLimitHandlers(
    LimitHandler *handlerPtr,
    Tcl_Interp *interp)
{
    LimitHandler *nextPtr;
    for (; handlerPtr!=NULL ; handlerPtr=nextPtr) {
	if (handlerPtr->flags & (LIMIT_HANDLER_DELETED|LIMIT_HANDLER_ACTIVE)) {
	    /*
	     * Reentrant call or something seriously strange in the delete
	     * code.
	     */

	    nextPtr = handlerPtr->nextPtr;
	    continue;
	}

	/*
	 * Set the ACTIVE flag while running the limit handler itself so we
	 * cannot reentrantly call this handler and know to use the alternate
	 * method of deletion if necessary.
	 */

	handlerPtr->flags |= LIMIT_HANDLER_ACTIVE;
	handlerPtr->handlerProc(handlerPtr->clientData, interp);
	handlerPtr->flags &= ~LIMIT_HANDLER_ACTIVE;

	/*
	 * Rediscover this value; it might have changed during the processing
	 * of a limit handler. We have to record it here because we might
	 * delete the structure below, and reading a value out of a deleted
	 * structure is unsafe (even if actually legal with some
	 * malloc()/free() implementations.)
	 */

	nextPtr = handlerPtr->nextPtr;

	/*
	 * If we deleted the current handler while we were executing it, we
	 * will have spliced it out of the list and set the
	 * LIMIT_HANDLER_DELETED flag.
	 */

	if (handlerPtr->flags & LIMIT_HANDLER_DELETED) {
	    if (handlerPtr->deleteProc != NULL) {
		handlerPtr->deleteProc(handlerPtr->clientData);
	    }
	    ckfree(handlerPtr);
	}
    }
}

/*
 *----------------------------------------------------------------------
 *
 * Tcl_LimitAddHandler --
 *
 *	Add a callback handler for a particular resource limit.
 *
 * Results:
 *	None.
 *
 * Side effects:
 *	Extends the internal linked list of handlers for a limit.
 *
 *----------------------------------------------------------------------
 */

/* Bug 52dbc4b3f8: wrap Tcl_Free since it is not a Tcl_LimitHandlerDeleteProc. */
static void
WrapFree(
    void *ptr)
{
    Tcl_Free(ptr);
}

void
Tcl_LimitAddHandler(
    Tcl_Interp *interp,
    int type,
    Tcl_LimitHandlerProc *handlerProc,
    ClientData clientData,
    Tcl_LimitHandlerDeleteProc *deleteProc)
{
    Interp *iPtr = (Interp *) interp;
    LimitHandler *handlerPtr;

    /*
     * Convert everything into a real deletion callback.
     */

    if (deleteProc == (Tcl_LimitHandlerDeleteProc *) TCL_DYNAMIC) {
<<<<<<< HEAD
	deleteProc = (Tcl_LimitHandlerDeleteProc *) Tcl_Free;
=======
	deleteProc = WrapFree;
>>>>>>> 6919903c
    }

    /*
     * Allocate a handler record.
     */

    handlerPtr = (LimitHandler *)ckalloc(sizeof(LimitHandler));
    handlerPtr->flags = 0;
    handlerPtr->handlerProc = handlerProc;
    handlerPtr->clientData = clientData;
    handlerPtr->deleteProc = deleteProc;
    handlerPtr->prevPtr = NULL;

    /*
     * Prepend onto the front of the correct linked list.
     */

    switch (type) {
    case TCL_LIMIT_COMMANDS:
	handlerPtr->nextPtr = iPtr->limit.cmdHandlers;
	if (handlerPtr->nextPtr != NULL) {
	    handlerPtr->nextPtr->prevPtr = handlerPtr;
	}
	iPtr->limit.cmdHandlers = handlerPtr;
	return;

    case TCL_LIMIT_TIME:
	handlerPtr->nextPtr = iPtr->limit.timeHandlers;
	if (handlerPtr->nextPtr != NULL) {
	    handlerPtr->nextPtr->prevPtr = handlerPtr;
	}
	iPtr->limit.timeHandlers = handlerPtr;
	return;
    }

    Tcl_Panic("unknown type of resource limit");
}

/*
 *----------------------------------------------------------------------
 *
 * Tcl_LimitRemoveHandler --
 *
 *	Remove a callback handler for a particular resource limit.
 *
 * Results:
 *	None.
 *
 * Side effects:
 *	The handler is spliced out of the internal linked list for the limit,
 *	and if not currently being invoked, deleted. Otherwise it is just
 *	marked for deletion and removed when the limit handler has finished
 *	executing.
 *
 *----------------------------------------------------------------------
 */

void
Tcl_LimitRemoveHandler(
    Tcl_Interp *interp,
    int type,
    Tcl_LimitHandlerProc *handlerProc,
    ClientData clientData)
{
    Interp *iPtr = (Interp *) interp;
    LimitHandler *handlerPtr;

    switch (type) {
    case TCL_LIMIT_COMMANDS:
	handlerPtr = iPtr->limit.cmdHandlers;
	break;
    case TCL_LIMIT_TIME:
	handlerPtr = iPtr->limit.timeHandlers;
	break;
    default:
	Tcl_Panic("unknown type of resource limit");
	return;
    }

    for (; handlerPtr!=NULL ; handlerPtr=handlerPtr->nextPtr) {
	if ((handlerPtr->handlerProc != handlerProc) ||
		(handlerPtr->clientData != clientData)) {
	    continue;
	}

	/*
	 * We've found the handler to delete; mark it as doomed if not already
	 * so marked (which shouldn't actually happen).
	 */

	if (handlerPtr->flags & LIMIT_HANDLER_DELETED) {
	    return;
	}
	handlerPtr->flags |= LIMIT_HANDLER_DELETED;

	/*
	 * Splice the handler out of the doubly-linked list.
	 */

	if (handlerPtr->prevPtr == NULL) {
	    switch (type) {
	    case TCL_LIMIT_COMMANDS:
		iPtr->limit.cmdHandlers = handlerPtr->nextPtr;
		break;
	    case TCL_LIMIT_TIME:
		iPtr->limit.timeHandlers = handlerPtr->nextPtr;
		break;
	    }
	} else {
	    handlerPtr->prevPtr->nextPtr = handlerPtr->nextPtr;
	}
	if (handlerPtr->nextPtr != NULL) {
	    handlerPtr->nextPtr->prevPtr = handlerPtr->prevPtr;
	}

	/*
	 * If nothing is currently executing the handler, delete its client
	 * data and the overall handler structure now. Otherwise it will all
	 * go away when the handler returns.
	 */

	if (!(handlerPtr->flags & LIMIT_HANDLER_ACTIVE)) {
	    if (handlerPtr->deleteProc != NULL) {
		handlerPtr->deleteProc(handlerPtr->clientData);
	    }
	    ckfree(handlerPtr);
	}
	return;
    }
}

/*
 *----------------------------------------------------------------------
 *
 * TclLimitRemoveAllHandlers --
 *
 *	Remove all limit callback handlers for an interpreter. This is invoked
 *	as part of deleting the interpreter.
 *
 * Results:
 *	None.
 *
 * Side effects:
 *	Limit handlers are deleted or marked for deletion (as with
 *	Tcl_LimitRemoveHandler).
 *
 *----------------------------------------------------------------------
 */

void
TclLimitRemoveAllHandlers(
    Tcl_Interp *interp)
{
    Interp *iPtr = (Interp *) interp;
    LimitHandler *handlerPtr, *nextHandlerPtr;

    /*
     * Delete all command-limit handlers.
     */

    for (handlerPtr=iPtr->limit.cmdHandlers, iPtr->limit.cmdHandlers=NULL;
	    handlerPtr!=NULL; handlerPtr=nextHandlerPtr) {
	nextHandlerPtr = handlerPtr->nextPtr;

	/*
	 * Do not delete here if it has already been marked for deletion.
	 */

	if (handlerPtr->flags & LIMIT_HANDLER_DELETED) {
	    continue;
	}
	handlerPtr->flags |= LIMIT_HANDLER_DELETED;
	handlerPtr->prevPtr = NULL;
	handlerPtr->nextPtr = NULL;

	/*
	 * If nothing is currently executing the handler, delete its client
	 * data and the overall handler structure now. Otherwise it will all
	 * go away when the handler returns.
	 */

	if (!(handlerPtr->flags & LIMIT_HANDLER_ACTIVE)) {
	    if (handlerPtr->deleteProc != NULL) {
		handlerPtr->deleteProc(handlerPtr->clientData);
	    }
	    ckfree(handlerPtr);
	}
    }

    /*
     * Delete all time-limit handlers.
     */

    for (handlerPtr=iPtr->limit.timeHandlers, iPtr->limit.timeHandlers=NULL;
	    handlerPtr!=NULL; handlerPtr=nextHandlerPtr) {
	nextHandlerPtr = handlerPtr->nextPtr;

	/*
	 * Do not delete here if it has already been marked for deletion.
	 */

	if (handlerPtr->flags & LIMIT_HANDLER_DELETED) {
	    continue;
	}
	handlerPtr->flags |= LIMIT_HANDLER_DELETED;
	handlerPtr->prevPtr = NULL;
	handlerPtr->nextPtr = NULL;

	/*
	 * If nothing is currently executing the handler, delete its client
	 * data and the overall handler structure now. Otherwise it will all
	 * go away when the handler returns.
	 */

	if (!(handlerPtr->flags & LIMIT_HANDLER_ACTIVE)) {
	    if (handlerPtr->deleteProc != NULL) {
		handlerPtr->deleteProc(handlerPtr->clientData);
	    }
	    ckfree(handlerPtr);
	}
    }

    /*
     * Delete the timer callback that is used to trap limits that occur in
     * [vwait]s...
     */

    if (iPtr->limit.timeEvent != NULL) {
	Tcl_DeleteTimerHandler(iPtr->limit.timeEvent);
	iPtr->limit.timeEvent = NULL;
    }
}

/*
 *----------------------------------------------------------------------
 *
 * Tcl_LimitTypeEnabled --
 *
 *	Check whether a particular limit has been enabled for an interpreter.
 *
 * Results:
 *	A boolean value.
 *
 * Side effects:
 *	None.
 *
 *----------------------------------------------------------------------
 */

int
Tcl_LimitTypeEnabled(
    Tcl_Interp *interp,
    int type)
{
    Interp *iPtr = (Interp *) interp;

    return (iPtr->limit.active & type) != 0;
}

/*
 *----------------------------------------------------------------------
 *
 * Tcl_LimitTypeExceeded --
 *
 *	Check whether a particular limit has been exceeded for an interpreter.
 *
 * Results:
 *	A boolean value (note that Tcl_LimitExceeded will always return
 *	non-zero when this function returns non-zero).
 *
 * Side effects:
 *	None.
 *
 *----------------------------------------------------------------------
 */

int
Tcl_LimitTypeExceeded(
    Tcl_Interp *interp,
    int type)
{
    Interp *iPtr = (Interp *) interp;

    return (iPtr->limit.exceeded & type) != 0;
}

/*
 *----------------------------------------------------------------------
 *
 * Tcl_LimitTypeSet --
 *
 *	Enable a particular limit for an interpreter.
 *
 * Results:
 *	None.
 *
 * Side effects:
 *	The limit is turned on and will be checked in future at an interval
 *	determined by the frequency of calling of Tcl_LimitReady and the
 *	granularity of the limit in question.
 *
 *----------------------------------------------------------------------
 */

void
Tcl_LimitTypeSet(
    Tcl_Interp *interp,
    int type)
{
    Interp *iPtr = (Interp *) interp;

    iPtr->limit.active |= type;
}

/*
 *----------------------------------------------------------------------
 *
 * Tcl_LimitTypeReset --
 *
 *	Disable a particular limit for an interpreter.
 *
 * Results:
 *	None.
 *
 * Side effects:
 *	The limit is disabled. If the limit was exceeded when this function
 *	was called, the limit will no longer be exceeded afterwards and the
 *	interpreter will be free to execute further scripts (assuming it isn't
 *	also deleted, of course).
 *
 *----------------------------------------------------------------------
 */

void
Tcl_LimitTypeReset(
    Tcl_Interp *interp,
    int type)
{
    Interp *iPtr = (Interp *) interp;

    iPtr->limit.active &= ~type;
    iPtr->limit.exceeded &= ~type;
}

/*
 *----------------------------------------------------------------------
 *
 * Tcl_LimitSetCommands --
 *
 *	Set the command limit for an interpreter.
 *
 * Results:
 *	None.
 *
 * Side effects:
 *	Also resets whether the command limit was exceeded. This might permit
 *	a small amount of further execution in the interpreter even if the
 *	limit itself is theoretically exceeded.
 *
 *----------------------------------------------------------------------
 */

void
Tcl_LimitSetCommands(
    Tcl_Interp *interp,
    int commandLimit)
{
    Interp *iPtr = (Interp *) interp;

    iPtr->limit.cmdCount = commandLimit;
    iPtr->limit.exceeded &= ~TCL_LIMIT_COMMANDS;
}

/*
 *----------------------------------------------------------------------
 *
 * Tcl_LimitGetCommands --
 *
 *	Get the number of commands that may be executed in the interpreter
 *	before the command-limit is reached.
 *
 * Results:
 *	An upper bound on the number of commands.
 *
 * Side effects:
 *	None.
 *
 *----------------------------------------------------------------------
 */

int
Tcl_LimitGetCommands(
    Tcl_Interp *interp)
{
    Interp *iPtr = (Interp *) interp;

    return iPtr->limit.cmdCount;
}

/*
 *----------------------------------------------------------------------
 *
 * Tcl_LimitSetTime --
 *
 *	Set the time limit for an interpreter by copying it from the value
 *	pointed to by the timeLimitPtr argument.
 *
 * Results:
 *	None.
 *
 * Side effects:
 *	Also resets whether the time limit was exceeded. This might permit a
 *	small amount of further execution in the interpreter even if the limit
 *	itself is theoretically exceeded.
 *
 *----------------------------------------------------------------------
 */

void
Tcl_LimitSetTime(
    Tcl_Interp *interp,
    Tcl_Time *timeLimitPtr)
{
    Interp *iPtr = (Interp *) interp;
    Tcl_Time nextMoment;

    memcpy(&iPtr->limit.time, timeLimitPtr, sizeof(Tcl_Time));
    if (iPtr->limit.timeEvent != NULL) {
	Tcl_DeleteTimerHandler(iPtr->limit.timeEvent);
    }
    nextMoment.sec = timeLimitPtr->sec;
    nextMoment.usec = timeLimitPtr->usec+10;
    if (nextMoment.usec >= 1000000) {
	nextMoment.sec++;
	nextMoment.usec -= 1000000;
    }
    iPtr->limit.timeEvent = TclCreateAbsoluteTimerHandler(&nextMoment,
	    TimeLimitCallback, interp);
    iPtr->limit.exceeded &= ~TCL_LIMIT_TIME;
}

/*
 *----------------------------------------------------------------------
 *
 * TimeLimitCallback --
 *
 *	Callback that allows time limits to be enforced even when doing a
 *	blocking wait for events.
 *
 * Results:
 *	None.
 *
 * Side effects:
 *	May put the interpreter into a state where it can no longer execute
 *	commands. May make callbacks into other interpreters.
 *
 *----------------------------------------------------------------------
 */

static void
TimeLimitCallback(
    ClientData clientData)
{
    Tcl_Interp *interp = (Tcl_Interp *)clientData;
    Interp *iPtr = (Interp *)clientData;
    int code;

    Tcl_Preserve(interp);
    iPtr->limit.timeEvent = NULL;

    /*
     * Must reset the granularity ticker here to force an immediate full
     * check. This is OK because we're swallowing the cost in the overall cost
     * of the event loop. [Bug 2891362]
     */

    iPtr->limit.granularityTicker = 0;

    code = Tcl_LimitCheck(interp);
    if (code != TCL_OK) {
	Tcl_AddErrorInfo(interp, "\n    (while waiting for event)");
	Tcl_BackgroundException(interp, code);
    }
    Tcl_Release(interp);
}

/*
 *----------------------------------------------------------------------
 *
 * Tcl_LimitGetTime --
 *
 *	Get the current time limit.
 *
 * Results:
 *	The time limit (by it being copied into the variable pointed to by the
 *	timeLimitPtr).
 *
 * Side effects:
 *	None.
 *
 *----------------------------------------------------------------------
 */

void
Tcl_LimitGetTime(
    Tcl_Interp *interp,
    Tcl_Time *timeLimitPtr)
{
    Interp *iPtr = (Interp *) interp;

    memcpy(timeLimitPtr, &iPtr->limit.time, sizeof(Tcl_Time));
}

/*
 *----------------------------------------------------------------------
 *
 * Tcl_LimitSetGranularity --
 *
 *	Set the granularity divisor (which must be positive) for a particular
 *	limit.
 *
 * Results:
 *	None.
 *
 * Side effects:
 *	The granularity is updated.
 *
 *----------------------------------------------------------------------
 */

void
Tcl_LimitSetGranularity(
    Tcl_Interp *interp,
    int type,
    int granularity)
{
    Interp *iPtr = (Interp *) interp;
    if (granularity < 1) {
	Tcl_Panic("limit granularity must be positive");
    }

    switch (type) {
    case TCL_LIMIT_COMMANDS:
	iPtr->limit.cmdGranularity = granularity;
	return;
    case TCL_LIMIT_TIME:
	iPtr->limit.timeGranularity = granularity;
	return;
    }
    Tcl_Panic("unknown type of resource limit");
}

/*
 *----------------------------------------------------------------------
 *
 * Tcl_LimitGetGranularity --
 *
 *	Get the granularity divisor for a particular limit.
 *
 * Results:
 *	The granularity divisor for the given limit.
 *
 * Side effects:
 *	None.
 *
 *----------------------------------------------------------------------
 */

int
Tcl_LimitGetGranularity(
    Tcl_Interp *interp,
    int type)
{
    Interp *iPtr = (Interp *) interp;

    switch (type) {
    case TCL_LIMIT_COMMANDS:
	return iPtr->limit.cmdGranularity;
    case TCL_LIMIT_TIME:
	return iPtr->limit.timeGranularity;
    }
    Tcl_Panic("unknown type of resource limit");
    return -1; /* NOT REACHED */
}

/*
 *----------------------------------------------------------------------
 *
 * DeleteScriptLimitCallback --
 *
 *	Callback for when a script limit (a limit callback implemented as a
 *	Tcl script in a parent interpreter, as set up from Tcl) is deleted.
 *
 * Results:
 *	None.
 *
 * Side effects:
 *	The reference to the script callback from the controlling interpreter
 *	is removed.
 *
 *----------------------------------------------------------------------
 */

static void
DeleteScriptLimitCallback(
    ClientData clientData)
{
    ScriptLimitCallback *limitCBPtr = (ScriptLimitCallback *)clientData;

    Tcl_DecrRefCount(limitCBPtr->scriptObj);
    if (limitCBPtr->entryPtr != NULL) {
	Tcl_DeleteHashEntry(limitCBPtr->entryPtr);
    }
    ckfree(limitCBPtr);
}

/*
 *----------------------------------------------------------------------
 *
 * CallScriptLimitCallback --
 *
 *	Invoke a script limit callback. Used to implement limit callbacks set
 *	at the Tcl level on child interpreters.
 *
 * Results:
 *	None.
 *
 * Side effects:
 *	Depends on the callback script. Errors are reported as background
 *	errors.
 *
 *----------------------------------------------------------------------
 */

static void
CallScriptLimitCallback(
    ClientData clientData,
    TCL_UNUSED(Tcl_Interp *))
{
    ScriptLimitCallback *limitCBPtr = (ScriptLimitCallback *)clientData;
    int code;

    if (Tcl_InterpDeleted(limitCBPtr->interp)) {
	return;
    }
    Tcl_Preserve(limitCBPtr->interp);
    code = Tcl_EvalObjEx(limitCBPtr->interp, limitCBPtr->scriptObj,
	    TCL_EVAL_GLOBAL);
    if (code != TCL_OK && !Tcl_InterpDeleted(limitCBPtr->interp)) {
	Tcl_BackgroundException(limitCBPtr->interp, code);
    }
    Tcl_Release(limitCBPtr->interp);
}

/*
 *----------------------------------------------------------------------
 *
 * SetScriptLimitCallback --
 *
 *	Install (or remove, if scriptObj is NULL) a limit callback script that
 *	is called when the target interpreter exceeds the type of limit
 *	specified. Each interpreter may only have one callback set on another
 *	interpreter through this mechanism (though as many interpreters may be
 *	limited as the programmer chooses overall).
 *
 * Results:
 *	None.
 *
 * Side effects:
 *	A limit callback implemented as an invocation of a Tcl script in
 *	another interpreter is either installed or removed.
 *
 *----------------------------------------------------------------------
 */

static void
SetScriptLimitCallback(
    Tcl_Interp *interp,
    int type,
    Tcl_Interp *targetInterp,
    Tcl_Obj *scriptObj)
{
    ScriptLimitCallback *limitCBPtr;
    Tcl_HashEntry *hashPtr;
    int isNew;
    ScriptLimitCallbackKey key;
    Interp *iPtr = (Interp *) interp;

    if (interp == targetInterp) {
	Tcl_Panic("installing limit callback to the limited interpreter");
    }

    key.interp = targetInterp;
    key.type = type;

    if (scriptObj == NULL) {
	hashPtr = Tcl_FindHashEntry(&iPtr->limit.callbacks, (char *) &key);
	if (hashPtr != NULL) {
	    Tcl_LimitRemoveHandler(targetInterp, type, CallScriptLimitCallback,
		    Tcl_GetHashValue(hashPtr));
	}
	return;
    }

    hashPtr = Tcl_CreateHashEntry(&iPtr->limit.callbacks, &key,
	    &isNew);
    if (!isNew) {
	limitCBPtr = (ScriptLimitCallback *)Tcl_GetHashValue(hashPtr);
	limitCBPtr->entryPtr = NULL;
	Tcl_LimitRemoveHandler(targetInterp, type, CallScriptLimitCallback,
		limitCBPtr);
    }

    limitCBPtr = (ScriptLimitCallback *)ckalloc(sizeof(ScriptLimitCallback));
    limitCBPtr->interp = interp;
    limitCBPtr->scriptObj = scriptObj;
    limitCBPtr->entryPtr = hashPtr;
    limitCBPtr->type = type;
    Tcl_IncrRefCount(scriptObj);

    Tcl_LimitAddHandler(targetInterp, type, CallScriptLimitCallback,
	    limitCBPtr, DeleteScriptLimitCallback);
    Tcl_SetHashValue(hashPtr, limitCBPtr);
}

/*
 *----------------------------------------------------------------------
 *
 * TclRemoveScriptLimitCallbacks --
 *
 *	Remove all script-implemented limit callbacks that make calls back
 *	into the given interpreter. This invoked as part of deleting an
 *	interpreter.
 *
 * Results:
 *	None.
 *
 * Side effects:
 *	The script limit callbacks are removed or marked for later removal.
 *
 *----------------------------------------------------------------------
 */

void
TclRemoveScriptLimitCallbacks(
    Tcl_Interp *interp)
{
    Interp *iPtr = (Interp *) interp;
    Tcl_HashEntry *hashPtr;
    Tcl_HashSearch search;
    ScriptLimitCallbackKey *keyPtr;

    hashPtr = Tcl_FirstHashEntry(&iPtr->limit.callbacks, &search);
    while (hashPtr != NULL) {
	keyPtr = (ScriptLimitCallbackKey *)
		Tcl_GetHashKey(&iPtr->limit.callbacks, hashPtr);
	Tcl_LimitRemoveHandler(keyPtr->interp, keyPtr->type,
		CallScriptLimitCallback, Tcl_GetHashValue(hashPtr));
	hashPtr = Tcl_NextHashEntry(&search);
    }
    Tcl_DeleteHashTable(&iPtr->limit.callbacks);
}

/*
 *----------------------------------------------------------------------
 *
 * TclInitLimitSupport --
 *
 *	Initialise all the parts of the interpreter relating to resource limit
 *	management. This allows an interpreter to both have limits set upon
 *	itself and set limits upon other interpreters.
 *
 * Results:
 *	None.
 *
 * Side effects:
 *	The resource limit subsystem is initialised for the interpreter.
 *
 *----------------------------------------------------------------------
 */

void
TclInitLimitSupport(
    Tcl_Interp *interp)
{
    Interp *iPtr = (Interp *) interp;

    iPtr->limit.active = 0;
    iPtr->limit.granularityTicker = 0;
    iPtr->limit.exceeded = 0;
    iPtr->limit.cmdCount = 0;
    iPtr->limit.cmdHandlers = NULL;
    iPtr->limit.cmdGranularity = 1;
    memset(&iPtr->limit.time, 0, sizeof(Tcl_Time));
    iPtr->limit.timeHandlers = NULL;
    iPtr->limit.timeEvent = NULL;
    iPtr->limit.timeGranularity = 10;
    Tcl_InitHashTable(&iPtr->limit.callbacks,
	    sizeof(ScriptLimitCallbackKey)/sizeof(int));
}

/*
 *----------------------------------------------------------------------
 *
 * InheritLimitsFromParent --
 *
 *	Derive the interpreter limit configuration for a child interpreter
 *	from the limit config for the parent.
 *
 * Results:
 *	None.
 *
 * Side effects:
 *	The child interpreter limits are set so that if the parent has a
 *	limit, it may not exceed it by handing off work to child interpreters.
 *	Note that this does not transfer limit callbacks from the parent to
 *	the child.
 *
 *----------------------------------------------------------------------
 */

static void
InheritLimitsFromParent(
    Tcl_Interp *childInterp,
    Tcl_Interp *parentInterp)
{
    Interp *childPtr = (Interp *) childInterp;
    Interp *parentPtr = (Interp *) parentInterp;

    if (parentPtr->limit.active & TCL_LIMIT_COMMANDS) {
	childPtr->limit.active |= TCL_LIMIT_COMMANDS;
	childPtr->limit.cmdCount = 0;
	childPtr->limit.cmdGranularity = parentPtr->limit.cmdGranularity;
    }
    if (parentPtr->limit.active & TCL_LIMIT_TIME) {
	childPtr->limit.active |= TCL_LIMIT_TIME;
	memcpy(&childPtr->limit.time, &parentPtr->limit.time,
		sizeof(Tcl_Time));
	childPtr->limit.timeGranularity = parentPtr->limit.timeGranularity;
    }
}

/*
 *----------------------------------------------------------------------
 *
 * ChildCommandLimitCmd --
 *
 *	Implementation of the [interp limit $i commands] and [$i limit
 *	commands] subcommands. See the interp manual page for a full
 *	description.
 *
 * Results:
 *	A standard Tcl result.
 *
 * Side effects:
 *	Depends on the arguments.
 *
 *----------------------------------------------------------------------
 */

static int
ChildCommandLimitCmd(
    Tcl_Interp *interp,		/* Current interpreter. */
    Tcl_Interp *childInterp,	/* Interpreter being adjusted. */
    int consumedObjc,		/* Number of args already parsed. */
    int objc,			/* Total number of arguments. */
    Tcl_Obj *const objv[])	/* Argument objects. */
{
    static const char *const options[] = {
	"-command", "-granularity", "-value", NULL
    };
    enum Options {
	OPT_CMD, OPT_GRAN, OPT_VAL
    };
    Interp *iPtr = (Interp *) interp;
    int index;
    ScriptLimitCallbackKey key;
    ScriptLimitCallback *limitCBPtr;
    Tcl_HashEntry *hPtr;

    /*
     * First, ensure that we are not reading or writing the calling
     * interpreter's limits; it may only manipulate its children. Note that
     * the low level API enforces this with Tcl_Panic, which we want to
     * avoid. [Bug 3398794]
     */

    if (interp == childInterp) {
	Tcl_SetObjResult(interp, Tcl_NewStringObj(
		"limits on current interpreter inaccessible", -1));
	Tcl_SetErrorCode(interp, "TCL", "OPERATION", "INTERP", "SELF", NULL);
	return TCL_ERROR;
    }

    if (objc == consumedObjc) {
	Tcl_Obj *dictPtr;

	TclNewObj(dictPtr);
	key.interp = childInterp;
	key.type = TCL_LIMIT_COMMANDS;
	hPtr = Tcl_FindHashEntry(&iPtr->limit.callbacks, (char *) &key);
	if (hPtr != NULL) {
	    limitCBPtr = (ScriptLimitCallback *)Tcl_GetHashValue(hPtr);
	    if (limitCBPtr != NULL && limitCBPtr->scriptObj != NULL) {
		Tcl_DictObjPut(NULL, dictPtr, Tcl_NewStringObj(options[0], -1),
			limitCBPtr->scriptObj);
	    } else {
		goto putEmptyCommandInDict;
	    }
	} else {
	    Tcl_Obj *empty;

	putEmptyCommandInDict:
	    TclNewObj(empty);
	    Tcl_DictObjPut(NULL, dictPtr,
		    Tcl_NewStringObj(options[0], -1), empty);
	}
	Tcl_DictObjPut(NULL, dictPtr, Tcl_NewStringObj(options[1], -1),
		Tcl_NewWideIntObj(Tcl_LimitGetGranularity(childInterp,
		TCL_LIMIT_COMMANDS)));

	if (Tcl_LimitTypeEnabled(childInterp, TCL_LIMIT_COMMANDS)) {
	    Tcl_DictObjPut(NULL, dictPtr, Tcl_NewStringObj(options[2], -1),
		    Tcl_NewWideIntObj(Tcl_LimitGetCommands(childInterp)));
	} else {
	    Tcl_Obj *empty;

	    TclNewObj(empty);
	    Tcl_DictObjPut(NULL, dictPtr,
		    Tcl_NewStringObj(options[2], -1), empty);
	}
	Tcl_SetObjResult(interp, dictPtr);
	return TCL_OK;
    } else if (objc == consumedObjc+1) {
	if (Tcl_GetIndexFromObj(interp, objv[consumedObjc], options, "option",
		0, &index) != TCL_OK) {
	    return TCL_ERROR;
	}
	switch ((enum Options) index) {
	case OPT_CMD:
	    key.interp = childInterp;
	    key.type = TCL_LIMIT_COMMANDS;
	    hPtr = Tcl_FindHashEntry(&iPtr->limit.callbacks, (char *) &key);
	    if (hPtr != NULL) {
		limitCBPtr = (ScriptLimitCallback *)Tcl_GetHashValue(hPtr);
		if (limitCBPtr != NULL && limitCBPtr->scriptObj != NULL) {
		    Tcl_SetObjResult(interp, limitCBPtr->scriptObj);
		}
	    }
	    break;
	case OPT_GRAN:
	    Tcl_SetObjResult(interp, Tcl_NewWideIntObj(
		    Tcl_LimitGetGranularity(childInterp, TCL_LIMIT_COMMANDS)));
	    break;
	case OPT_VAL:
	    if (Tcl_LimitTypeEnabled(childInterp, TCL_LIMIT_COMMANDS)) {
		Tcl_SetObjResult(interp,
			Tcl_NewWideIntObj(Tcl_LimitGetCommands(childInterp)));
	    }
	    break;
	}
	return TCL_OK;
    } else if ((objc-consumedObjc) & 1 /* isOdd(objc-consumedObjc) */) {
	Tcl_WrongNumArgs(interp, consumedObjc, objv, "?-option value ...?");
	return TCL_ERROR;
    } else {
	int i, scriptLen = 0, limitLen = 0;
	Tcl_Obj *scriptObj = NULL, *granObj = NULL, *limitObj = NULL;
	int gran = 0, limit = 0;

	for (i=consumedObjc ; i<objc ; i+=2) {
	    if (Tcl_GetIndexFromObj(interp, objv[i], options, "option", 0,
		    &index) != TCL_OK) {
		return TCL_ERROR;
	    }
	    switch ((enum Options) index) {
	    case OPT_CMD:
		scriptObj = objv[i+1];
		(void) TclGetStringFromObj(scriptObj, &scriptLen);
		break;
	    case OPT_GRAN:
		granObj = objv[i+1];
		if (TclGetIntFromObj(interp, objv[i+1], &gran) != TCL_OK) {
		    return TCL_ERROR;
		}
		if (gran < 1) {
		    Tcl_SetObjResult(interp, Tcl_NewStringObj(
			    "granularity must be at least 1", -1));
		    Tcl_SetErrorCode(interp, "TCL", "OPERATION", "INTERP",
			    "BADVALUE", NULL);
		    return TCL_ERROR;
		}
		break;
	    case OPT_VAL:
		limitObj = objv[i+1];
		(void) TclGetStringFromObj(objv[i+1], &limitLen);
		if (limitLen == 0) {
		    break;
		}
		if (TclGetIntFromObj(interp, objv[i+1], &limit) != TCL_OK) {
		    return TCL_ERROR;
		}
		if (limit < 0) {
		    Tcl_SetObjResult(interp, Tcl_NewStringObj(
			    "command limit value must be at least 0", -1));
		    Tcl_SetErrorCode(interp, "TCL", "OPERATION", "INTERP",
			    "BADVALUE", NULL);
		    return TCL_ERROR;
		}
		break;
	    }
	}
	if (scriptObj != NULL) {
	    SetScriptLimitCallback(interp, TCL_LIMIT_COMMANDS, childInterp,
		    (scriptLen > 0 ? scriptObj : NULL));
	}
	if (granObj != NULL) {
	    Tcl_LimitSetGranularity(childInterp, TCL_LIMIT_COMMANDS, gran);
	}
	if (limitObj != NULL) {
	    if (limitLen > 0) {
		Tcl_LimitSetCommands(childInterp, limit);
		Tcl_LimitTypeSet(childInterp, TCL_LIMIT_COMMANDS);
	    } else {
		Tcl_LimitTypeReset(childInterp, TCL_LIMIT_COMMANDS);
	    }
	}
	return TCL_OK;
    }
}

/*
 *----------------------------------------------------------------------
 *
 * ChildTimeLimitCmd --
 *
 *	Implementation of the [interp limit $i time] and [$i limit time]
 *	subcommands. See the interp manual page for a full description.
 *
 * Results:
 *	A standard Tcl result.
 *
 * Side effects:
 *	Depends on the arguments.
 *
 *----------------------------------------------------------------------
 */

static int
ChildTimeLimitCmd(
    Tcl_Interp *interp,			/* Current interpreter. */
    Tcl_Interp *childInterp,		/* Interpreter being adjusted. */
    int consumedObjc,			/* Number of args already parsed. */
    int objc,				/* Total number of arguments. */
    Tcl_Obj *const objv[])		/* Argument objects. */
{
    static const char *const options[] = {
	"-command", "-granularity", "-milliseconds", "-seconds", NULL
    };
    enum Options {
	OPT_CMD, OPT_GRAN, OPT_MILLI, OPT_SEC
    };
    Interp *iPtr = (Interp *) interp;
    int index;
    ScriptLimitCallbackKey key;
    ScriptLimitCallback *limitCBPtr;
    Tcl_HashEntry *hPtr;

    /*
     * First, ensure that we are not reading or writing the calling
     * interpreter's limits; it may only manipulate its children. Note that
     * the low level API enforces this with Tcl_Panic, which we want to
     * avoid. [Bug 3398794]
     */

    if (interp == childInterp) {
	Tcl_SetObjResult(interp, Tcl_NewStringObj(
		"limits on current interpreter inaccessible", -1));
	Tcl_SetErrorCode(interp, "TCL", "OPERATION", "INTERP", "SELF", NULL);
	return TCL_ERROR;
    }

    if (objc == consumedObjc) {
	Tcl_Obj *dictPtr;

	TclNewObj(dictPtr);
	key.interp = childInterp;
	key.type = TCL_LIMIT_TIME;
	hPtr = Tcl_FindHashEntry(&iPtr->limit.callbacks, (char *) &key);
	if (hPtr != NULL) {
	    limitCBPtr = (ScriptLimitCallback *)Tcl_GetHashValue(hPtr);
	    if (limitCBPtr != NULL && limitCBPtr->scriptObj != NULL) {
		Tcl_DictObjPut(NULL, dictPtr, Tcl_NewStringObj(options[0], -1),
			limitCBPtr->scriptObj);
	    } else {
		goto putEmptyCommandInDict;
	    }
	} else {
	    Tcl_Obj *empty;
	putEmptyCommandInDict:
	    TclNewObj(empty);
	    Tcl_DictObjPut(NULL, dictPtr,
		    Tcl_NewStringObj(options[0], -1), empty);
	}
	Tcl_DictObjPut(NULL, dictPtr, Tcl_NewStringObj(options[1], -1),
		Tcl_NewWideIntObj(Tcl_LimitGetGranularity(childInterp,
		TCL_LIMIT_TIME)));

	if (Tcl_LimitTypeEnabled(childInterp, TCL_LIMIT_TIME)) {
	    Tcl_Time limitMoment;

	    Tcl_LimitGetTime(childInterp, &limitMoment);
	    Tcl_DictObjPut(NULL, dictPtr, Tcl_NewStringObj(options[2], -1),
		    Tcl_NewWideIntObj(limitMoment.usec/1000));
	    Tcl_DictObjPut(NULL, dictPtr, Tcl_NewStringObj(options[3], -1),
		    Tcl_NewWideIntObj(limitMoment.sec));
	} else {
	    Tcl_Obj *empty;

	    TclNewObj(empty);
	    Tcl_DictObjPut(NULL, dictPtr,
		    Tcl_NewStringObj(options[2], -1), empty);
	    Tcl_DictObjPut(NULL, dictPtr,
		    Tcl_NewStringObj(options[3], -1), empty);
	}
	Tcl_SetObjResult(interp, dictPtr);
	return TCL_OK;
    } else if (objc == consumedObjc+1) {
	if (Tcl_GetIndexFromObj(interp, objv[consumedObjc], options, "option",
		0, &index) != TCL_OK) {
	    return TCL_ERROR;
	}
	switch ((enum Options) index) {
	case OPT_CMD:
	    key.interp = childInterp;
	    key.type = TCL_LIMIT_TIME;
	    hPtr = Tcl_FindHashEntry(&iPtr->limit.callbacks, (char *) &key);
	    if (hPtr != NULL) {
		limitCBPtr = (ScriptLimitCallback *)Tcl_GetHashValue(hPtr);
		if (limitCBPtr != NULL && limitCBPtr->scriptObj != NULL) {
		    Tcl_SetObjResult(interp, limitCBPtr->scriptObj);
		}
	    }
	    break;
	case OPT_GRAN:
	    Tcl_SetObjResult(interp, Tcl_NewWideIntObj(
		    Tcl_LimitGetGranularity(childInterp, TCL_LIMIT_TIME)));
	    break;
	case OPT_MILLI:
	    if (Tcl_LimitTypeEnabled(childInterp, TCL_LIMIT_TIME)) {
		Tcl_Time limitMoment;

		Tcl_LimitGetTime(childInterp, &limitMoment);
		Tcl_SetObjResult(interp,
			Tcl_NewWideIntObj(limitMoment.usec/1000));
	    }
	    break;
	case OPT_SEC:
	    if (Tcl_LimitTypeEnabled(childInterp, TCL_LIMIT_TIME)) {
		Tcl_Time limitMoment;

		Tcl_LimitGetTime(childInterp, &limitMoment);
		Tcl_SetObjResult(interp, Tcl_NewWideIntObj(limitMoment.sec));
	    }
	    break;
	}
	return TCL_OK;
    } else if ((objc-consumedObjc) & 1 /* isOdd(objc-consumedObjc) */) {
	Tcl_WrongNumArgs(interp, consumedObjc, objv, "?-option value ...?");
	return TCL_ERROR;
    } else {
	int i, scriptLen = 0, milliLen = 0, secLen = 0;
	Tcl_Obj *scriptObj = NULL, *granObj = NULL;
	Tcl_Obj *milliObj = NULL, *secObj = NULL;
	int gran = 0;
	Tcl_Time limitMoment;
	Tcl_WideInt tmp;

	Tcl_LimitGetTime(childInterp, &limitMoment);
	for (i=consumedObjc ; i<objc ; i+=2) {
	    if (Tcl_GetIndexFromObj(interp, objv[i], options, "option", 0,
		    &index) != TCL_OK) {
		return TCL_ERROR;
	    }
	    switch ((enum Options) index) {
	    case OPT_CMD:
		scriptObj = objv[i+1];
		(void) TclGetStringFromObj(objv[i+1], &scriptLen);
		break;
	    case OPT_GRAN:
		granObj = objv[i+1];
		if (TclGetIntFromObj(interp, objv[i+1], &gran) != TCL_OK) {
		    return TCL_ERROR;
		}
		if (gran < 1) {
		    Tcl_SetObjResult(interp, Tcl_NewStringObj(
			    "granularity must be at least 1", -1));
		    Tcl_SetErrorCode(interp, "TCL", "OPERATION", "INTERP",
			    "BADVALUE", NULL);
		    return TCL_ERROR;
		}
		break;
	    case OPT_MILLI:
		milliObj = objv[i+1];
		(void) TclGetStringFromObj(objv[i+1], &milliLen);
		if (milliLen == 0) {
		    break;
		}
		if (TclGetWideIntFromObj(interp, objv[i+1], &tmp) != TCL_OK) {
		    return TCL_ERROR;
		}
		if (tmp < 0 || tmp > LONG_MAX) {
		    Tcl_SetObjResult(interp, Tcl_ObjPrintf(
			    "milliseconds must be between 0 and %ld", LONG_MAX));
		    Tcl_SetErrorCode(interp, "TCL", "OPERATION", "INTERP",
			    "BADVALUE", NULL);
		    return TCL_ERROR;
		}
		limitMoment.usec = ((long)tmp)*1000;
		break;
	    case OPT_SEC:
		secObj = objv[i+1];
		(void) TclGetStringFromObj(objv[i+1], &secLen);
		if (secLen == 0) {
		    break;
		}
		if (TclGetWideIntFromObj(interp, objv[i+1], &tmp) != TCL_OK) {
		    return TCL_ERROR;
		}
		if (tmp < 0 || tmp > LONG_MAX) {
		    Tcl_SetObjResult(interp, Tcl_ObjPrintf(
			    "seconds must be between 0 and %ld", LONG_MAX));
		    Tcl_SetErrorCode(interp, "TCL", "OPERATION", "INTERP",
			    "BADVALUE", NULL);
		    return TCL_ERROR;
		}
		limitMoment.sec = (long)tmp;
		break;
	    }
	}
	if (milliObj != NULL || secObj != NULL) {
	    if (milliObj != NULL) {
		/*
		 * Setting -milliseconds but clearing -seconds, or resetting
		 * -milliseconds but not resetting -seconds? Bad voodoo!
		 */

		if (secObj != NULL && secLen == 0 && milliLen > 0) {
		    Tcl_SetObjResult(interp, Tcl_NewStringObj(
			    "may only set -milliseconds if -seconds is not "
			    "also being reset", -1));
		    Tcl_SetErrorCode(interp, "TCL", "OPERATION", "INTERP",
			    "BADUSAGE", NULL);
		    return TCL_ERROR;
		}
		if (milliLen == 0 && (secObj == NULL || secLen > 0)) {
		    Tcl_SetObjResult(interp, Tcl_NewStringObj(
			    "may only reset -milliseconds if -seconds is "
			    "also being reset", -1));
		    Tcl_SetErrorCode(interp, "TCL", "OPERATION", "INTERP",
			    "BADUSAGE", NULL);
		    return TCL_ERROR;
		}
	    }

	    if (milliLen > 0 || secLen > 0) {
		/*
		 * Force usec to be in range [0..1000000), possibly
		 * incrementing sec in the process. This makes it much easier
		 * for people to write scripts that do small time increments.
		 */

		limitMoment.sec += limitMoment.usec / 1000000;
		limitMoment.usec %= 1000000;

		Tcl_LimitSetTime(childInterp, &limitMoment);
		Tcl_LimitTypeSet(childInterp, TCL_LIMIT_TIME);
	    } else {
		Tcl_LimitTypeReset(childInterp, TCL_LIMIT_TIME);
	    }
	}
	if (scriptObj != NULL) {
	    SetScriptLimitCallback(interp, TCL_LIMIT_TIME, childInterp,
		    (scriptLen > 0 ? scriptObj : NULL));
	}
	if (granObj != NULL) {
	    Tcl_LimitSetGranularity(childInterp, TCL_LIMIT_TIME, gran);
	}
	return TCL_OK;
    }
}

/*
 * Local Variables:
 * mode: c
 * c-basic-offset: 4
 * fill-column: 78
 * End:
 */<|MERGE_RESOLUTION|>--- conflicted
+++ resolved
@@ -188,7 +188,7 @@
     int flags;			/* The state of this particular handler. */
     Tcl_LimitHandlerProc *handlerProc;
 				/* The handler callback. */
-    ClientData clientData;	/* Opaque argument to the handler callback. */
+    void *clientData;	/* Opaque argument to the handler callback. */
     Tcl_LimitHandlerDeleteProc *deleteProc;
 				/* How to delete the clientData. */
     LimitHandler *prevPtr;	/* Previous item in linked list of
@@ -267,12 +267,12 @@
 			    Tcl_Interp *parentInterp);
 static void		SetScriptLimitCallback(Tcl_Interp *interp, int type,
 			    Tcl_Interp *targetInterp, Tcl_Obj *scriptObj);
-static void		CallScriptLimitCallback(ClientData clientData,
+static void		CallScriptLimitCallback(void *clientData,
 			    Tcl_Interp *interp);
-static void		DeleteScriptLimitCallback(ClientData clientData);
+static void		DeleteScriptLimitCallback(void *clientData);
 static void		RunLimitHandlers(LimitHandler *handlerPtr,
 			    Tcl_Interp *interp);
-static void		TimeLimitCallback(ClientData clientData);
+static void		TimeLimitCallback(void *clientData);
 
 /* NRE enabling */
 static Tcl_NRPostProc	NRPostInvokeHidden;
@@ -343,7 +343,7 @@
     pkgName.nextPtr = *names;
     *names = &pkgName;
     if (tclPreInitScript != NULL) {
-	if (Tcl_EvalEx(interp, tclPreInitScript, -1, 0) == TCL_ERROR) {
+	if (Tcl_EvalEx(interp, tclPreInitScript, TCL_INDEX_NONE, 0) == TCL_ERROR) {
 	    goto end;
 	}
     }
@@ -453,7 +453,7 @@
 "    error $msg\n"
 "  }\n"
 "}\n"
-"tclInit", -1, 0);
+"tclInit", TCL_INDEX_NONE, 0);
 
 end:
     *names = (*names)->nextPtr;
@@ -608,7 +608,7 @@
 
 int
 Tcl_InterpObjCmd(
-    ClientData clientData,
+    void *clientData,
     Tcl_Interp *interp,			/* Current interpreter. */
     int objc,				/* Number of arguments. */
     Tcl_Obj *const objv[])		/* Argument objects. */
@@ -1199,12 +1199,12 @@
     const char *childCmd,	/* Command to install in child. */
     Tcl_Interp *targetInterp,	/* Interpreter for target command. */
     const char *targetCmd,	/* Name of target command. */
-    int argc,			/* How many additional arguments? */
+    Tcl_Size argc,			/* How many additional arguments? */
     const char *const *argv)	/* These are the additional args. */
 {
     Tcl_Obj *childObjPtr, *targetObjPtr;
     Tcl_Obj **objv;
-    int i;
+    Tcl_Size i;
     int result;
 
     objv = (Tcl_Obj **)TclStackAlloc(childInterp, sizeof(Tcl_Obj *) * argc);
@@ -1255,7 +1255,7 @@
     const char *childCmd,	/* Command to install in child. */
     Tcl_Interp *targetInterp,	/* Interpreter for target command. */
     const char *targetCmd,	/* Name of target command. */
-    int objc,			/* How many additional arguments? */
+    Tcl_Size objc,			/* How many additional arguments? */
     Tcl_Obj *const objv[])	/* Argument vector. */
 {
     Tcl_Obj *childObjPtr, *targetObjPtr;
@@ -1831,7 +1831,7 @@
 
 static int
 AliasNRCmd(
-    ClientData clientData,	/* Alias record. */
+    void *clientData,	/* Alias record. */
     Tcl_Interp *interp,		/* Current interpreter. */
     int objc,			/* Number of arguments. */
     Tcl_Obj *const objv[])	/* Argument vector. */
@@ -1884,7 +1884,7 @@
 
 int
 TclAliasObjCmd(
-    ClientData clientData,	/* Alias record. */
+    void *clientData,	/* Alias record. */
     Tcl_Interp *interp,		/* Current interpreter. */
     int objc,			/* Number of arguments. */
     Tcl_Obj *const objv[])	/* Argument vector. */
@@ -1975,7 +1975,7 @@
 
 int
 TclLocalAliasObjCmd(
-    ClientData clientData,	/* Alias record. */
+    void *clientData,	/* Alias record. */
     Tcl_Interp *interp,		/* Current interpreter. */
     int objc,			/* Number of arguments. */
     Tcl_Obj *const objv[])	/* Argument vector. */
@@ -2061,7 +2061,7 @@
 
 static void
 AliasObjCmdDeleteProc(
-    ClientData clientData)	/* The alias record for this alias. */
+    void *clientData)	/* The alias record for this alias. */
 {
     Alias *aliasPtr = (Alias *)clientData;
     Target *targetPtr;
@@ -2341,7 +2341,7 @@
     Tcl_HashEntry *hPtr;	/* Search element. */
     Child *childPtr;		/* Interim child record. */
     Tcl_Obj **objv;
-    int objc, i;
+    Tcl_Size objc, i;
     Tcl_Interp *searchInterp;	/* Interim storage for interp. to find. */
     InterpInfo *parentInfoPtr;
 
@@ -2400,7 +2400,7 @@
     Tcl_Obj *const objv[])	/* Argument strings. */
 {
     if (objc) {
-	int length;
+	Tcl_Size length;
 
 	if (TCL_ERROR == TclListObjLengthM(NULL, objv[0], &length)
 		|| (length < 1)) {
@@ -2447,7 +2447,8 @@
     InterpInfo *parentInfoPtr;
     Tcl_HashEntry *hPtr;
     const char *path;
-    int isNew, objc;
+    int isNew;
+    Tcl_Size objc;
     Tcl_Obj **objv;
 
     if (TclListObjGetElementsM(interp, pathPtr, &objc, &objv) != TCL_OK) {
@@ -2572,7 +2573,7 @@
 
 int
 TclChildObjCmd(
-    ClientData clientData,	/* Child interpreter. */
+    void *clientData,	/* Child interpreter. */
     Tcl_Interp *interp,		/* Current interpreter. */
     int objc,			/* Number of arguments. */
     Tcl_Obj *const objv[])	/* Argument objects. */
@@ -2582,7 +2583,7 @@
 
 static int
 NRChildCmd(
-    ClientData clientData,	/* Child interpreter. */
+    void *clientData,	/* Child interpreter. */
     Tcl_Interp *interp,		/* Current interpreter. */
     int objc,			/* Number of arguments. */
     Tcl_Obj *const objv[])	/* Argument objects. */
@@ -2789,7 +2790,7 @@
 
 static void
 ChildObjCmdDeleteProc(
-    ClientData clientData)	/* The ChildRecord for the command. */
+    void *clientData)	/* The ChildRecord for the command. */
 {
     Child *childPtr;		/* Interim storage for Child record. */
     Tcl_Interp *childInterp = (Tcl_Interp *)clientData;
@@ -3213,7 +3214,7 @@
 
 static int
 NRPostInvokeHidden(
-    ClientData data[],
+    void *data[],
     Tcl_Interp *interp,
     int result)
 {
@@ -3332,7 +3333,7 @@
 	 */
 
 	(void) Tcl_EvalEx(interp,
-		"namespace eval ::tcl {namespace eval mathfunc {}}", -1, 0);
+		"namespace eval ::tcl {namespace eval mathfunc {}}", TCL_INDEX_NONE, 0);
     }
 
     iPtr->flags |= SAFE_INTERP;
@@ -3654,7 +3655,7 @@
     Tcl_Interp *interp,
     int type,
     Tcl_LimitHandlerProc *handlerProc,
-    ClientData clientData,
+    void *clientData,
     Tcl_LimitHandlerDeleteProc *deleteProc)
 {
     Interp *iPtr = (Interp *) interp;
@@ -3665,11 +3666,7 @@
      */
 
     if (deleteProc == (Tcl_LimitHandlerDeleteProc *) TCL_DYNAMIC) {
-<<<<<<< HEAD
-	deleteProc = (Tcl_LimitHandlerDeleteProc *) Tcl_Free;
-=======
 	deleteProc = WrapFree;
->>>>>>> 6919903c
     }
 
     /*
@@ -3733,7 +3730,7 @@
     Tcl_Interp *interp,
     int type,
     Tcl_LimitHandlerProc *handlerProc,
-    ClientData clientData)
+    void *clientData)
 {
     Interp *iPtr = (Interp *) interp;
     LimitHandler *handlerPtr;
@@ -4042,7 +4039,7 @@
 void
 Tcl_LimitSetCommands(
     Tcl_Interp *interp,
-    int commandLimit)
+    Tcl_Size commandLimit)
 {
     Interp *iPtr = (Interp *) interp;
 
@@ -4141,7 +4138,7 @@
 
 static void
 TimeLimitCallback(
-    ClientData clientData)
+    void *clientData)
 {
     Tcl_Interp *interp = (Tcl_Interp *)clientData;
     Interp *iPtr = (Interp *)clientData;
@@ -4289,7 +4286,7 @@
 
 static void
 DeleteScriptLimitCallback(
-    ClientData clientData)
+    void *clientData)
 {
     ScriptLimitCallback *limitCBPtr = (ScriptLimitCallback *)clientData;
 
@@ -4321,7 +4318,7 @@
 
 static void
 CallScriptLimitCallback(
-    ClientData clientData,
+    void *clientData,
     TCL_UNUSED(Tcl_Interp *))
 {
     ScriptLimitCallback *limitCBPtr = (ScriptLimitCallback *)clientData;
@@ -4656,7 +4653,8 @@
 	Tcl_WrongNumArgs(interp, consumedObjc, objv, "?-option value ...?");
 	return TCL_ERROR;
     } else {
-	int i, scriptLen = 0, limitLen = 0;
+	int i;
+	Tcl_Size scriptLen = 0, limitLen = 0;
 	Tcl_Obj *scriptObj = NULL, *granObj = NULL, *limitObj = NULL;
 	int gran = 0, limit = 0;
 
@@ -4862,7 +4860,8 @@
 	Tcl_WrongNumArgs(interp, consumedObjc, objv, "?-option value ...?");
 	return TCL_ERROR;
     } else {
-	int i, scriptLen = 0, milliLen = 0, secLen = 0;
+	int i;
+	Tcl_Size scriptLen = 0, milliLen = 0, secLen = 0;
 	Tcl_Obj *scriptObj = NULL, *granObj = NULL;
 	Tcl_Obj *milliObj = NULL, *secObj = NULL;
 	int gran = 0;
