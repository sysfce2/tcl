--- conflicted
+++ resolved
@@ -405,11 +405,6 @@
 "	set scripts {{set tcl_library}}\n"
 "    } else {\n"
 "	set scripts {}\n"
-<<<<<<< HEAD
-"       lappend scripts {set temp //zipfs:/lib/tcl/tcl_library}\n"
-"       lappend scripts {set temp //zipfs:/app/tcl_library}\n"
-=======
->>>>>>> eec2c250
 "	if {[info exists env(TCL_LIBRARY)] && ($env(TCL_LIBRARY) ne {})} {\n"
 "	    lappend scripts {set env(TCL_LIBRARY)}\n"
 "	    lappend scripts {\n"
