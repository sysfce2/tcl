--- conflicted
+++ resolved
@@ -1286,10 +1286,9 @@
 /*
  *----------------------------------------------------------------------
  *
-<<<<<<< HEAD
- * Tcl_GetAlias --
- *
- *	Gets information about an alias.
+ * Tcl_GetAliasObj --
+ *
+ *	Object version: Gets information about an alias.
  *
  * Results:
  *	A standard Tcl result.
@@ -1299,21 +1298,21 @@
  *
  *----------------------------------------------------------------------
  */
-#ifndef TCL_NO_DEPRECATED
+
 int
-Tcl_GetAlias(
+Tcl_GetAliasObj(
     Tcl_Interp *interp,		/* Interp to start search from. */
     const char *aliasName,	/* Name of alias to find. */
     Tcl_Interp **targetInterpPtr,
 				/* (Return) target interpreter. */
-    const char **targetNamePtr,	/* (Return) name of target command. */
-    int *argcPtr,		/* (Return) count of addnl args. */
-    const char ***argvPtr)	/* (Return) additional arguments. */
+    const char **targetCmdPtr,	/* (Return) name of target command. */
+    Tcl_Size *objcPtr,		/* (Return) count of addnl args. */
+    Tcl_Obj ***objvPtr)		/* (Return) additional args. */
 {
     InterpInfo *iiPtr = (InterpInfo *) ((Interp *) interp)->interpInfo;
     Tcl_HashEntry *hPtr;
     Alias *aliasPtr;
-    int i, objc;
+    Tcl_Size objc;
     Tcl_Obj **objv;
 
     hPtr = Tcl_FindHashEntry(&iiPtr->child.aliasTable, aliasName);
@@ -1330,74 +1329,8 @@
     if (targetInterpPtr != NULL) {
 	*targetInterpPtr = aliasPtr->targetInterp;
     }
-    if (targetNamePtr != NULL) {
-	*targetNamePtr = TclGetString(objv[0]);
-    }
-    if (argcPtr != NULL) {
-	*argcPtr = objc - 1;
-    }
-    if (argvPtr != NULL) {
-	*argvPtr = (const char **)
-		Tcl_Alloc(sizeof(const char *) * (objc - 1));
-	for (i = 1; i < objc; i++) {
-	    (*argvPtr)[i - 1] = TclGetString(objv[i]);
-	}
-    }
-    return TCL_OK;
-}
-#endif /* TCL_NO_DEPRECATED */
--
-/*
- *----------------------------------------------------------------------
- *
-=======
->>>>>>> 6e0990b2
- * Tcl_GetAliasObj --
- *
- *	Object version: Gets information about an alias.
- *
- * Results:
- *	A standard Tcl result.
- *
- * Side effects:
- *	None.
- *
- *----------------------------------------------------------------------
- */
-
-int
-Tcl_GetAliasObj(
-    Tcl_Interp *interp,		/* Interp to start search from. */
-    const char *aliasName,	/* Name of alias to find. */
-    Tcl_Interp **targetInterpPtr,
-				/* (Return) target interpreter. */
-    const char **targetNamePtr,	/* (Return) name of target command. */
-    Tcl_Size *objcPtr,		/* (Return) count of addnl args. */
-    Tcl_Obj ***objvPtr)		/* (Return) additional args. */
-{
-    InterpInfo *iiPtr = (InterpInfo *) ((Interp *) interp)->interpInfo;
-    Tcl_HashEntry *hPtr;
-    Alias *aliasPtr;
-    Tcl_Size objc;
-    Tcl_Obj **objv;
-
-    hPtr = Tcl_FindHashEntry(&iiPtr->child.aliasTable, aliasName);
-    if (hPtr == NULL) {
-	Tcl_SetObjResult(interp, Tcl_ObjPrintf(
-		"alias \"%s\" not found", aliasName));
-	Tcl_SetErrorCode(interp, "TCL", "LOOKUP", "ALIAS", aliasName, (char *)NULL);
-	return TCL_ERROR;
-    }
-    aliasPtr = (Alias *)Tcl_GetHashValue(hPtr);
-    objc = aliasPtr->objc;
-    objv = &aliasPtr->objPtr;
-
-    if (targetInterpPtr != NULL) {
-	*targetInterpPtr = aliasPtr->targetInterp;
-    }
-    if (targetNamePtr != NULL) {
-	*targetNamePtr = TclGetString(objv[0]);
+    if (targetCmdPtr != NULL) {
+	*targetCmdPtr = TclGetString(objv[0]);
     }
     if (objcPtr != NULL) {
 	*objcPtr = objc - 1;
@@ -1538,7 +1471,7 @@
     Tcl_Interp *parentInterp,	/* Interp in which target command will be
 				 * invoked. */
     Tcl_Obj *namePtr,		/* Name of alias cmd. */
-    Tcl_Obj *targetNamePtr,	/* Name of target cmd. */
+    Tcl_Obj *targetCmdPtr,	/* Name of target cmd. */
     int objc,			/* Additional arguments to store */
     Tcl_Obj *const objv[])	/* with alias. */
 {
@@ -1558,8 +1491,8 @@
     aliasPtr->objc = objc + 1;
     prefv = &aliasPtr->objPtr;
 
-    *prefv = targetNamePtr;
-    Tcl_IncrRefCount(targetNamePtr);
+    *prefv = targetCmdPtr;
+    Tcl_IncrRefCount(targetCmdPtr);
     for (i = 0; i < objc; i++) {
 	*(++prefv) = objv[i];
 	Tcl_IncrRefCount(objv[i]);
@@ -1590,7 +1523,7 @@
 	Command *cmdPtr;
 
 	Tcl_DecrRefCount(aliasPtr->token);
-	Tcl_DecrRefCount(targetNamePtr);
+	Tcl_DecrRefCount(targetCmdPtr);
 	for (i = 0; i < objc; i++) {
 	    Tcl_DecrRefCount(objv[i]);
 	}
