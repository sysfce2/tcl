/*
 * tclInterp.c --
 *
 *	This file implements the "interp" command which allows creation and
 *	manipulation of Tcl interpreters from within Tcl scripts.
 *
 * Copyright (c) 1995-1997 Sun Microsystems, Inc.
 * Copyright (c) 2004 Donal K. Fellows
 *
 * See the file "license.terms" for information on usage and redistribution
 * of this file, and for a DISCLAIMER OF ALL WARRANTIES.
 */

#include "tclInt.h"

/*
 * A pointer to a string that holds an initialization script that if non-NULL
 * is evaluated in Tcl_Init() prior to the built-in initialization script
 * above. This variable can be modified by the function below.
 */

static const char *tclPreInitScript = NULL;

/* Forward declaration */
struct Target;

/*
 * Alias:
 *
 * Stores information about an alias. Is stored in the child interpreter and
 * used by the source command to find the target command in the parent when
 * the source command is invoked.
 */

typedef struct {
    Tcl_Obj *token;		/* Token for the alias command in the child
				 * interp. This used to be the command name in
				 * the child when the alias was first
				 * created. */
    Tcl_Interp *targetInterp;	/* Interp in which target command will be
				 * invoked. */
    Tcl_Command childCmd;	/* Source command in child interpreter, bound
				 * to command that invokes the target command
				 * in the target interpreter. */
    Tcl_HashEntry *aliasEntryPtr;
				/* Entry for the alias hash table in child.
				 * This is used by alias deletion to remove
				 * the alias from the child interpreter alias
				 * table. */
    struct Target *targetPtr;	/* Entry for target command in parent. This is
				 * used in the parent interpreter to map back
				 * from the target command to aliases
				 * redirecting to it. */
    int objc;			/* Count of Tcl_Obj in the prefix of the
				 * target command to be invoked in the target
				 * interpreter. Additional arguments specified
				 * when calling the alias in the child interp
				 * will be appended to the prefix before the
				 * command is invoked. */
    Tcl_Obj *objPtr;		/* The first actual prefix object - the target
				 * command name; this has to be at the end of
				 * the structure, which will be extended to
				 * accomodate the remaining objects in the
				 * prefix. */
} Alias;

/*
 *
 * Child:
 *
 * Used by the "interp" command to record and find information about child
 * interpreters. Maps from a command name in the parent to information about a
 * child interpreter, e.g. what aliases are defined in it.
 */

typedef struct {
    Tcl_Interp *parentInterp;	/* Parent interpreter for this child. */
    Tcl_HashEntry *childEntryPtr;
				/* Hash entry in parents child table for this
				 * child interpreter. Used to find this
				 * record, and used when deleting the child
				 * interpreter to delete it from the parent's
				 * table. */
    Tcl_Interp	*childInterp;	/* The child interpreter. */
    Tcl_Command interpCmd;	/* Interpreter object command. */
    Tcl_HashTable aliasTable;	/* Table which maps from names of commands in
				 * child interpreter to struct Alias defined
				 * below. */
} Child;

/*
 * struct Target:
 *
 * Maps from parent interpreter commands back to the source commands in child
 * interpreters. This is needed because aliases can be created between sibling
 * interpreters and must be deleted when the target interpreter is deleted. In
 * case they would not be deleted the source interpreter would be left with a
 * "dangling pointer". One such record is stored in the Parent record of the
 * parent interpreter with the parent for each alias which directs to a
 * command in the parent. These records are used to remove the source command
 * for an from a child if/when the parent is deleted. They are organized in a
 * doubly-linked list attached to the parent interpreter.
 */

typedef struct Target {
    Tcl_Command	childCmd;	/* Command for alias in child interp. */
    Tcl_Interp *childInterp;	/* Child Interpreter. */
    struct Target *nextPtr;	/* Next in list of target records, or NULL if
				 * at the end of the list of targets. */
    struct Target *prevPtr;	/* Previous in list of target records, or NULL
				 * if at the start of the list of targets. */
} Target;

/*
 * Parent:
 *
 * This record is used for two purposes: First, childTable (a hashtable) maps
 * from names of commands to child interpreters. This hashtable is used to
 * store information about child interpreters of this interpreter, to map over
 * all children, etc. The second purpose is to store information about all
 * aliases in children (or siblings) which direct to target commands in this
 * interpreter (using the targetsPtr doubly-linked list).
 *
 * NB: the flags field in the interp structure, used with SAFE_INTERP mask
 * denotes whether the interpreter is safe or not. Safe interpreters have
 * restricted functionality, can only create safe interpreters and can
 * only load safe extensions.
 */

typedef struct {
    Tcl_HashTable childTable;	/* Hash table for child interpreters. Maps
				 * from command names to Child records. */
    Target *targetsPtr;		/* The head of a doubly-linked list of all the
				 * target records which denote aliases from
				 * children or sibling interpreters that direct
				 * to commands in this interpreter. This list
				 * is used to remove dangling pointers from
				 * the child (or sibling) interpreters when
				 * this interpreter is deleted. */
} Parent;

/*
 * The following structure keeps track of all the Parent and Child information
 * on a per-interp basis.
 */

typedef struct {
    Parent parent;		/* Keeps track of all interps for which this
				 * interp is the Parent. */
    Child child;		/* Information necessary for this interp to
				 * function as a child. */
} InterpInfo;

/*
 * Limit callbacks handled by scripts are modelled as structures which are
 * stored in hashes indexed by a two-word key. Note that the type of the
 * 'type' field in the key is not int; this is to make sure that things are
 * likely to work properly on 64-bit architectures.
 */

typedef struct {
    Tcl_Interp *interp;		/* The interpreter in which to execute the
				 * callback. */
    Tcl_Obj *scriptObj;		/* The script to execute to perform the
				 * user-defined part of the callback. */
    int type;			/* What kind of callback is this. */
    Tcl_HashEntry *entryPtr;	/* The entry in the hash table maintained by
				 * the target interpreter that refers to this
				 * callback record, or NULL if the entry has
				 * already been deleted from that hash
				 * table. */
} ScriptLimitCallback;

typedef struct {
    Tcl_Interp *interp;		/* The interpreter that the limit callback was
				 * attached to. This is not the interpreter
				 * that the callback runs in! */
    long type;			/* The type of callback that this is. */
} ScriptLimitCallbackKey;

/*
 * TIP#143 limit handler internal representation.
 */

struct LimitHandler {
    int flags;			/* The state of this particular handler. */
    Tcl_LimitHandlerProc *handlerProc;
				/* The handler callback. */
    ClientData clientData;	/* Opaque argument to the handler callback. */
    Tcl_LimitHandlerDeleteProc *deleteProc;
				/* How to delete the clientData. */
    LimitHandler *prevPtr;	/* Previous item in linked list of
				 * handlers. */
    LimitHandler *nextPtr;	/* Next item in linked list of handlers. */
};

/*
 * Values for the LimitHandler flags field.
 *      LIMIT_HANDLER_ACTIVE - Whether the handler is currently being
 *              processed; handlers are never to be entered reentrantly.
 *      LIMIT_HANDLER_DELETED - Whether the handler has been deleted. This
 *              should not normally be observed because when a handler is
 *              deleted it is also spliced out of the list of handlers, but
 *              even so we will be careful.
 */

#define LIMIT_HANDLER_ACTIVE    0x01
#define LIMIT_HANDLER_DELETED   0x02



/*
 * Prototypes for local static functions:
 */

static int		AliasCreate(Tcl_Interp *interp,
			    Tcl_Interp *childInterp, Tcl_Interp *parentInterp,
			    Tcl_Obj *namePtr, Tcl_Obj *targetPtr, int objc,
			    Tcl_Obj *const objv[]);
static int		AliasDelete(Tcl_Interp *interp,
			    Tcl_Interp *childInterp, Tcl_Obj *namePtr);
static int		AliasDescribe(Tcl_Interp *interp,
			    Tcl_Interp *childInterp, Tcl_Obj *objPtr);
static int		AliasList(Tcl_Interp *interp, Tcl_Interp *childInterp);
static Tcl_ObjCmdProc		AliasNRCmd;
static Tcl_CmdDeleteProc	AliasObjCmdDeleteProc;
static Tcl_Interp *	GetInterp(Tcl_Interp *interp, Tcl_Obj *pathPtr);
static Tcl_Interp *	GetInterp2(Tcl_Interp *interp, int objc,
			    Tcl_Obj *const objv[]);
static Tcl_InterpDeleteProc	InterpInfoDeleteProc;
static int		ChildBgerror(Tcl_Interp *interp,
			    Tcl_Interp *childInterp, int objc,
			    Tcl_Obj *const objv[]);
static Tcl_Interp *	ChildCreate(Tcl_Interp *interp, Tcl_Obj *pathPtr,
			    int safe);
static int		ChildDebugCmd(Tcl_Interp *interp,
			    Tcl_Interp *childInterp,
			    int objc, Tcl_Obj *const objv[]);
static int		ChildEval(Tcl_Interp *interp, Tcl_Interp *childInterp,
			    int objc, Tcl_Obj *const objv[]);
static int		ChildExpose(Tcl_Interp *interp,
			    Tcl_Interp *childInterp, int objc,
			    Tcl_Obj *const objv[]);
static int		ChildHide(Tcl_Interp *interp, Tcl_Interp *childInterp,
			    int objc, Tcl_Obj *const objv[]);
static int		ChildHidden(Tcl_Interp *interp,
			    Tcl_Interp *childInterp);
static int		ChildInvokeHidden(Tcl_Interp *interp,
			    Tcl_Interp *childInterp,
			    const char *namespaceName,
			    int objc, Tcl_Obj *const objv[]);
static int		ChildMarkTrusted(Tcl_Interp *interp,
			    Tcl_Interp *childInterp);
static Tcl_CmdDeleteProc	ChildObjCmdDeleteProc;
static int		ChildRecursionLimit(Tcl_Interp *interp,
			    Tcl_Interp *childInterp, int objc,
			    Tcl_Obj *const objv[]);
static int		ChildCommandLimitCmd(Tcl_Interp *interp,
			    Tcl_Interp *childInterp, int consumedObjc,
			    int objc, Tcl_Obj *const objv[]);
static int		ChildTimeLimitCmd(Tcl_Interp *interp,
			    Tcl_Interp *childInterp, int consumedObjc,
			    int objc, Tcl_Obj *const objv[]);
static void		InheritLimitsFromParent(Tcl_Interp *childInterp,
			    Tcl_Interp *parentInterp);
static void		SetScriptLimitCallback(Tcl_Interp *interp, int type,
			    Tcl_Interp *targetInterp, Tcl_Obj *scriptObj);
static void		CallScriptLimitCallback(ClientData clientData,
			    Tcl_Interp *interp);
static void		DeleteScriptLimitCallback(ClientData clientData);
static void		RunLimitHandlers(LimitHandler *handlerPtr,
			    Tcl_Interp *interp);
static void		TimeLimitCallback(ClientData clientData);

/* NRE enabling */
static Tcl_NRPostProc	NRPostInvokeHidden;
static Tcl_ObjCmdProc	NRInterpCmd;
static Tcl_ObjCmdProc	NRChildCmd;


/*
 *----------------------------------------------------------------------
 *
 * TclSetPreInitScript --
 *
 *	This routine is used to change the value of the internal variable,
 *	tclPreInitScript.
 *
 * Results:
 *	Returns the current value of tclPreInitScript.
 *
 * Side effects:
 *	Changes the way Tcl_Init() routine behaves.
 *
 *----------------------------------------------------------------------
 */

const char *
TclSetPreInitScript(
    const char *string)		/* Pointer to a script. */
{
    const char *prevString = tclPreInitScript;
    tclPreInitScript = string;
    return(prevString);
}

/*
 *----------------------------------------------------------------------
 *
 * Tcl_Init --
 *
 *	This function is typically invoked by Tcl_AppInit functions to find
 *	and source the "init.tcl" script, which should exist somewhere on the
 *	Tcl library path.
 *
 * Results:
 *	Returns a standard Tcl completion code and sets the interp's result if
 *	there is an error.
 *
 * Side effects:
 *	Depends on what's in the init.tcl script.
 *
 *----------------------------------------------------------------------
 */

typedef struct PkgName {
    struct PkgName *nextPtr;	/* Next in list of package names being initialized. */
    char name[4];
} PkgName;

int
Tcl_Init(
    Tcl_Interp *interp)		/* Interpreter to initialize. */
{
    PkgName pkgName = {NULL, "Tcl"};
    PkgName **names = (PkgName **)TclInitPkgFiles(interp);
    int result = TCL_ERROR;

    pkgName.nextPtr = *names;
    *names = &pkgName;
    if (tclPreInitScript != NULL) {
	if (Tcl_EvalEx(interp, tclPreInitScript, -1, 0) == TCL_ERROR) {
	    goto end;
	}
    }

    /*
     * In order to find init.tcl during initialization, the following script
     * is invoked by Tcl_Init(). It looks in several different directories:
     *
     *	$tcl_library		- can specify a primary location, if set, no
     *				  other locations will be checked. This is the
     *				  recommended way for a program that embeds
     *				  Tcl to specifically tell Tcl where to find
     *				  an init.tcl file.
     *
     *	$env(TCL_LIBRARY)	- highest priority so user can always override
     *				  the search path unless the application has
     *				  specified an exact directory above
     *
     *	$tclDefaultLibrary	- INTERNAL: This variable is set by Tcl on
     *				  those platforms where it can determine at
     *				  runtime the directory where it expects the
     *				  init.tcl file to be. After [tclInit] reads
     *				  and uses this value, it [unset]s it.
     *				  External users of Tcl should not make use of
     *				  the variable to customize [tclInit].
     *
     *	$tcl_libPath		- OBSOLETE: This variable is no longer set by
     *				  Tcl itself, but [tclInit] examines it in
     *				  case some program that embeds Tcl is
     *				  customizing [tclInit] by setting this
     *				  variable to a list of directories in which
     *				  to search.
     *
     *	[tcl::pkgconfig get scriptdir,runtime]
     *				- the directory determined by configure to be
     *				  the place where Tcl's script library is to
     *				  be installed.
     *
     * The first directory on this path that contains a valid init.tcl script
     * will be set as the value of tcl_library.
     *
     * Note that this entire search mechanism can be bypassed by defining an
     * alternate tclInit command before calling Tcl_Init().
     */

    result = Tcl_EvalEx(interp,
"if {[namespace which -command tclInit] eq \"\"} {\n"
"  proc tclInit {} {\n"
"    global tcl_libPath tcl_library env tclDefaultLibrary\n"
"    rename tclInit {}\n"
"    if {[info exists tcl_library]} {\n"
"	set scripts {{set tcl_library}}\n"
"    } else {\n"
"	set scripts {}\n"
"	if {[info exists env(TCL_LIBRARY)] && ($env(TCL_LIBRARY) ne {})} {\n"
"	    lappend scripts {set env(TCL_LIBRARY)}\n"
"	    lappend scripts {\n"
"if {[regexp ^tcl(.*)$ [file tail $env(TCL_LIBRARY)] -> tail] == 0} continue\n"
"if {$tail eq [info tclversion]} continue\n"
"file join [file dirname $env(TCL_LIBRARY)] tcl[info tclversion]}\n"
"	}\n"
"	if {[info exists tclDefaultLibrary]} {\n"
"	    lappend scripts {set tclDefaultLibrary}\n"
"	} else {\n"
"	    lappend scripts {::tcl::pkgconfig get scriptdir,runtime}\n"
"	}\n"
"	lappend scripts {::tcl::zipfs::tcl_library_init}\n"
"	lappend scripts {\n"
"set parentDir [file dirname [file dirname [info nameofexecutable]]]\n"
"set grandParentDir [file dirname $parentDir]\n"
"file join $parentDir lib tcl[info tclversion]} \\\n"
"	{file join $grandParentDir lib tcl[info tclversion]} \\\n"
"	{file join $parentDir library} \\\n"
"	{file join $grandParentDir library} \\\n"
"	{file join $grandParentDir tcl[info tclversion] library} \\\n"
"	{file join $grandParentDir tcl[info patchlevel] library} \\\n"
"	{\n"
"file join [file dirname $grandParentDir] tcl[info patchlevel] library}\n"
"	if {[info exists tcl_libPath]\n"
"		&& [catch {llength $tcl_libPath} len] == 0} {\n"
"	    for {set i 0} {$i < $len} {incr i} {\n"
"		lappend scripts [list lindex \\$tcl_libPath $i]\n"
"	    }\n"
"	}\n"
"    }\n"
"    set dirs {}\n"
"    set errors {}\n"
"    foreach script $scripts {\n"
"	lappend dirs [eval $script]\n"
"	set tcl_library [lindex $dirs end]\n"
"	set tclfile [file join $tcl_library init.tcl]\n"
"	if {[file exists $tclfile]} {\n"
"	    if {[catch {uplevel #0 [list source $tclfile]} msg opts]} {\n"
"		append errors \"$tclfile: $msg\n\"\n"
"		append errors \"[dict get $opts -errorinfo]\n\"\n"
"		continue\n"
"	    }\n"
"	    unset -nocomplain tclDefaultLibrary\n"
"	    return\n"
"	}\n"
"    }\n"
"    unset -nocomplain tclDefaultLibrary\n"
"    set msg \"Can't find a usable init.tcl in the following directories: \n\"\n"
"    append msg \"    $dirs\n\n\"\n"
"    append msg \"$errors\n\n\"\n"
"    append msg \"This probably means that Tcl wasn't installed properly.\n\"\n"
"    error $msg\n"
"  }\n"
"}\n"
"tclInit", -1, 0);

end:
    *names = (*names)->nextPtr;
    return result;
}

/*
 *---------------------------------------------------------------------------
 *
 * TclInterpInit --
 *
 *	Initializes the invoking interpreter for using the parent, child and
 *	safe interp facilities. This is called from inside Tcl_CreateInterp().
 *
 * Results:
 *	Always returns TCL_OK for backwards compatibility.
 *
 * Side effects:
 *	Adds the "interp" command to an interpreter and initializes the
 *	interpInfoPtr field of the invoking interpreter.
 *
 *---------------------------------------------------------------------------
 */

int
TclInterpInit(
    Tcl_Interp *interp)		/* Interpreter to initialize. */
{
    InterpInfo *interpInfoPtr;
    Parent *parentPtr;
    Child *childPtr;

    interpInfoPtr = (InterpInfo *)Tcl_Alloc(sizeof(InterpInfo));
    ((Interp *) interp)->interpInfo = interpInfoPtr;

    parentPtr = &interpInfoPtr->parent;
    Tcl_InitHashTable(&parentPtr->childTable, TCL_STRING_KEYS);
    parentPtr->targetsPtr = NULL;

    childPtr = &interpInfoPtr->child;
    childPtr->parentInterp	= NULL;
    childPtr->childEntryPtr	= NULL;
    childPtr->childInterp	= interp;
    childPtr->interpCmd		= NULL;
    Tcl_InitHashTable(&childPtr->aliasTable, TCL_STRING_KEYS);

    Tcl_NRCreateCommand(interp, "interp", Tcl_InterpObjCmd, NRInterpCmd,
	    NULL, NULL);

    Tcl_CallWhenDeleted(interp, InterpInfoDeleteProc, NULL);
    return TCL_OK;
}

/*
 *---------------------------------------------------------------------------
 *
 * InterpInfoDeleteProc --
 *
 *	Invoked when an interpreter is being deleted. It releases all storage
 *	used by the parent/child/safe interpreter facilities.
 *
 * Results:
 *	None.
 *
 * Side effects:
 *	Cleans up storage. Sets the interpInfoPtr field of the interp to NULL.
 *
 *---------------------------------------------------------------------------
 */

static void
InterpInfoDeleteProc(
    TCL_UNUSED(void *),
    Tcl_Interp *interp)		/* Interp being deleted. All commands for
				 * child interps should already be deleted. */
{
    InterpInfo *interpInfoPtr;
    Child *childPtr;
    Parent *parentPtr;
    Target *targetPtr;

    interpInfoPtr = (InterpInfo *) ((Interp *) interp)->interpInfo;

    /*
     * There shouldn't be any commands left.
     */

    parentPtr = &interpInfoPtr->parent;
    if (parentPtr->childTable.numEntries != 0) {
	Tcl_Panic("InterpInfoDeleteProc: still exist commands");
    }
    Tcl_DeleteHashTable(&parentPtr->childTable);

    /*
     * Tell any interps that have aliases to this interp that they should
     * delete those aliases. If the other interp was already dead, it would
     * have removed the target record already.
     */

    for (targetPtr = parentPtr->targetsPtr; targetPtr != NULL; ) {
	Target *tmpPtr = targetPtr->nextPtr;
	Tcl_DeleteCommandFromToken(targetPtr->childInterp,
		targetPtr->childCmd);
	targetPtr = tmpPtr;
    }

    childPtr = &interpInfoPtr->child;
    if (childPtr->interpCmd != NULL) {
	/*
	 * Tcl_DeleteInterp() was called on this interpreter, rather "interp
	 * delete" or the equivalent deletion of the command in the parent.
	 * First ensure that the cleanup callback doesn't try to delete the
	 * interp again.
	 */

	childPtr->childInterp = NULL;
	Tcl_DeleteCommandFromToken(childPtr->parentInterp,
		childPtr->interpCmd);
    }

    /*
     * There shouldn't be any aliases left.
     */

    if (childPtr->aliasTable.numEntries != 0) {
	Tcl_Panic("InterpInfoDeleteProc: still exist aliases");
    }
    Tcl_DeleteHashTable(&childPtr->aliasTable);

    Tcl_Free(interpInfoPtr);
}

/*
 *----------------------------------------------------------------------
 *
 * Tcl_InterpObjCmd --
 *
 *	This function is invoked to process the "interp" Tcl command. See the
 *	user documentation for details on what it does.
 *
 * Results:
 *	A standard Tcl result.
 *
 * Side effects:
 *	See the user documentation.
 *
 *----------------------------------------------------------------------
 */

int
Tcl_InterpObjCmd(
    ClientData clientData,
    Tcl_Interp *interp,			/* Current interpreter. */
    int objc,				/* Number of arguments. */
    Tcl_Obj *const objv[])		/* Argument objects. */
{
    return Tcl_NRCallObjProc(interp, NRInterpCmd, clientData, objc, objv);
}

static int
NRInterpCmd(
    TCL_UNUSED(void *),
    Tcl_Interp *interp,			/* Current interpreter. */
    int objc,				/* Number of arguments. */
    Tcl_Obj *const objv[])		/* Argument objects. */
{
    Tcl_Interp *childInterp;
    int index;
    static const char *const options[] = {
	"alias",	"aliases",	"bgerror",	"cancel",
	"children",	"create",	"debug",	"delete",
	"eval",		"exists",	"expose",	"hide",
	"hidden",	"issafe",	"invokehidden",
	"limit",	"marktrusted",	"recursionlimit",
	"share",	"slaves",	"target",	"transfer",
	NULL
    };
    static const char *const optionsNoSlaves[] = {
	"alias",	"aliases",	"bgerror",	"cancel",
	"children",	"create",	"debug",	"delete",
	"eval",		"exists",	"expose",
	"hide",		"hidden",	"issafe",
	"invokehidden",	"limit",	"marktrusted",	"recursionlimit",
<<<<<<< HEAD
#ifndef TCL_NO_DEPRECATED
	"slaves",
#endif
	"share",	"target",	"transfer",
	NULL
=======
	"share",	"target",	"transfer",	NULL
>>>>>>> cb6ae544
    };
    enum option {
	OPT_ALIAS,	OPT_ALIASES,	OPT_BGERROR,	OPT_CANCEL,
	OPT_CHILDREN,	OPT_CREATE,	OPT_DEBUG,	OPT_DELETE,
<<<<<<< HEAD
	OPT_EVAL,	OPT_EXISTS,	OPT_EXPOSE,
	OPT_HIDE,	OPT_HIDDEN,	OPT_ISSAFE,
	OPT_INVOKEHID,	OPT_LIMIT,	OPT_MARKTRUSTED,OPT_RECLIMIT,
#ifndef TCL_NO_DEPRECATED
	OPT_SLAVES,
#endif
	OPT_SHARE,	OPT_TARGET,	OPT_TRANSFER
=======
	OPT_EVAL,	OPT_EXISTS,	OPT_EXPOSE,	OPT_HIDE,
	OPT_HIDDEN,	OPT_ISSAFE,	OPT_INVOKEHID,
	OPT_LIMIT,	OPT_MARKTRUSTED,OPT_RECLIMIT,
	OPT_SHARE,	OPT_SLAVES,	OPT_TARGET,	OPT_TRANSFER
>>>>>>> cb6ae544
    };

    if (objc < 2) {
	Tcl_WrongNumArgs(interp, 1, objv, "cmd ?arg ...?");
	return TCL_ERROR;
    }
    if (Tcl_GetIndexFromObj(NULL, objv[1], options,
	    "option", 0, &index) != TCL_OK) {
	/* Don't report the "slaves" option as possibility */
	Tcl_GetIndexFromObj(interp, objv[1], optionsNoSlaves,
		"option", 0, &index);
	return TCL_ERROR;
    }
    switch ((enum option)index) {
    case OPT_ALIAS: {
	Tcl_Interp *parentInterp;

	if (objc < 4) {
	aliasArgs:
	    Tcl_WrongNumArgs(interp, 2, objv,
		    "childPath childCmd ?parentPath parentCmd? ?arg ...?");
	    return TCL_ERROR;
	}
	childInterp = GetInterp(interp, objv[2]);
	if (childInterp == NULL) {
	    return TCL_ERROR;
	}
	if (objc == 4) {
	    return AliasDescribe(interp, childInterp, objv[3]);
	}
	if ((objc == 5) && (TclGetString(objv[4])[0] == '\0')) {
	    return AliasDelete(interp, childInterp, objv[3]);
	}
	if (objc > 5) {
	    parentInterp = GetInterp(interp, objv[4]);
	    if (parentInterp == NULL) {
		return TCL_ERROR;
	    }

	    return AliasCreate(interp, childInterp, parentInterp, objv[3],
		    objv[5], objc - 6, objv + 6);
	}
	goto aliasArgs;
    }
    case OPT_ALIASES:
	childInterp = GetInterp2(interp, objc, objv);
	if (childInterp == NULL) {
	    return TCL_ERROR;
	}
	return AliasList(interp, childInterp);
    case OPT_BGERROR:
	if (objc != 3 && objc != 4) {
	    Tcl_WrongNumArgs(interp, 2, objv, "path ?cmdPrefix?");
	    return TCL_ERROR;
	}
	childInterp = GetInterp(interp, objv[2]);
	if (childInterp == NULL) {
	    return TCL_ERROR;
	}
	return ChildBgerror(interp, childInterp, objc - 3, objv + 3);
    case OPT_CANCEL: {
	int i, flags;
	Tcl_Obj *resultObjPtr;
	static const char *const cancelOptions[] = {
	    "-unwind",	"--",	NULL
	};
	enum option {
	    OPT_UNWIND,	OPT_LAST
	};

	flags = 0;

	for (i = 2; i < objc; i++) {
	    if (TclGetString(objv[i])[0] != '-') {
		break;
	    }
	    if (Tcl_GetIndexFromObj(interp, objv[i], cancelOptions, "option",
		    0, &index) != TCL_OK) {
		return TCL_ERROR;
	    }

	    switch ((enum option) index) {
	    case OPT_UNWIND:
		/*
		 * The evaluation stack in the target interp is to be unwound.
		 */

		flags |= TCL_CANCEL_UNWIND;
		break;
	    case OPT_LAST:
		i++;
		goto endOfForLoop;
	    }
	}

    endOfForLoop:
	if (i < objc - 2) {
	    Tcl_WrongNumArgs(interp, 2, objv,
		    "?-unwind? ?--? ?path? ?result?");
	    return TCL_ERROR;
	}

	/*
	 * Did they specify a child interp to cancel the script in progress
	 * in?  If not, use the current interp.
	 */

	if (i < objc) {
	    childInterp = GetInterp(interp, objv[i]);
	    if (childInterp == NULL) {
		return TCL_ERROR;
	    }
	    i++;
	} else {
	    childInterp = interp;
	}

	if (i < objc) {
	    resultObjPtr = objv[i];

	    /*
	     * Tcl_CancelEval removes this reference.
	     */

	    Tcl_IncrRefCount(resultObjPtr);
	    i++;
	} else {
	    resultObjPtr = NULL;
	}

	return Tcl_CancelEval(childInterp, resultObjPtr, 0, flags);
    }
    case OPT_CREATE: {
	int i, last, safe;
	Tcl_Obj *childPtr;
	char buf[16 + TCL_INTEGER_SPACE];
	static const char *const createOptions[] = {
	    "-safe",	"--", NULL
	};
	enum option {
	    OPT_SAFE,	OPT_LAST
	};

	safe = Tcl_IsSafe(interp);

	/*
	 * Weird historical rules: "-safe" is accepted at the end, too.
	 */

	childPtr = NULL;
	last = 0;
	for (i = 2; i < objc; i++) {
	    if ((last == 0) && (TclGetString(objv[i])[0] == '-')) {
		if (Tcl_GetIndexFromObj(interp, objv[i], createOptions,
			"option", 0, &index) != TCL_OK) {
		    return TCL_ERROR;
		}
		if (index == OPT_SAFE) {
		    safe = 1;
		    continue;
		}
		i++;
		last = 1;
	    }
	    if (childPtr != NULL) {
		Tcl_WrongNumArgs(interp, 2, objv, "?-safe? ?--? ?path?");
		return TCL_ERROR;
	    }
	    if (i < objc) {
		childPtr = objv[i];
	    }
	}
	buf[0] = '\0';
	if (childPtr == NULL) {
	    /*
	     * Create an anonymous interpreter -- we choose its name and the
	     * name of the command. We check that the command name that we use
	     * for the interpreter does not collide with an existing command
	     * in the parent interpreter.
	     */

	    for (i = 0; ; i++) {
		Tcl_CmdInfo cmdInfo;

		sprintf(buf, "interp%d", i);
		if (Tcl_GetCommandInfo(interp, buf, &cmdInfo) == 0) {
		    break;
		}
	    }
	    childPtr = Tcl_NewStringObj(buf, -1);
	}
	if (ChildCreate(interp, childPtr, safe) == NULL) {
	    if (buf[0] != '\0') {
		Tcl_DecrRefCount(childPtr);
	    }
	    return TCL_ERROR;
	}
	Tcl_SetObjResult(interp, childPtr);
	return TCL_OK;
    }
    case OPT_DEBUG:		/* TIP #378 */
	/*
	 * Currently only -frame supported, otherwise ?-option ?value??
	 */

	if (objc < 3 || objc > 5) {
	    Tcl_WrongNumArgs(interp, 2, objv, "path ?-frame ?bool??");
	    return TCL_ERROR;
	}
	childInterp = GetInterp(interp, objv[2]);
	if (childInterp == NULL) {
	    return TCL_ERROR;
	}
	return ChildDebugCmd(interp, childInterp, objc - 3, objv + 3);
    case OPT_DELETE: {
	int i;
	InterpInfo *iiPtr;

	for (i = 2; i < objc; i++) {
	    childInterp = GetInterp(interp, objv[i]);
	    if (childInterp == NULL) {
		return TCL_ERROR;
	    } else if (childInterp == interp) {
		Tcl_SetObjResult(interp, Tcl_NewStringObj(
			"cannot delete the current interpreter", -1));
		Tcl_SetErrorCode(interp, "TCL", "OPERATION", "INTERP",
			"DELETESELF", NULL);
		return TCL_ERROR;
	    }
	    iiPtr = (InterpInfo *) ((Interp *) childInterp)->interpInfo;
	    Tcl_DeleteCommandFromToken(iiPtr->child.parentInterp,
		    iiPtr->child.interpCmd);
	}
	return TCL_OK;
    }
    case OPT_EVAL:
	if (objc < 4) {
	    Tcl_WrongNumArgs(interp, 2, objv, "path arg ?arg ...?");
	    return TCL_ERROR;
	}
	childInterp = GetInterp(interp, objv[2]);
	if (childInterp == NULL) {
	    return TCL_ERROR;
	}
	return ChildEval(interp, childInterp, objc - 3, objv + 3);
    case OPT_EXISTS: {
	int exists = 1;

	childInterp = GetInterp2(interp, objc, objv);
	if (childInterp == NULL) {
	    if (objc > 3) {
		return TCL_ERROR;
	    }
	    Tcl_ResetResult(interp);
	    exists = 0;
	}
	Tcl_SetObjResult(interp, Tcl_NewBooleanObj(exists));
	return TCL_OK;
    }
    case OPT_EXPOSE:
	if ((objc < 4) || (objc > 5)) {
	    Tcl_WrongNumArgs(interp, 2, objv, "path hiddenCmdName ?cmdName?");
	    return TCL_ERROR;
	}
	childInterp = GetInterp(interp, objv[2]);
	if (childInterp == NULL) {
	    return TCL_ERROR;
	}
	return ChildExpose(interp, childInterp, objc - 3, objv + 3);
    case OPT_HIDE:
	if ((objc < 4) || (objc > 5)) {
	    Tcl_WrongNumArgs(interp, 2, objv, "path cmdName ?hiddenCmdName?");
	    return TCL_ERROR;
	}
	childInterp = GetInterp(interp, objv[2]);
	if (childInterp == NULL) {
	    return TCL_ERROR;
	}
	return ChildHide(interp, childInterp, objc - 3, objv + 3);
    case OPT_HIDDEN:
	childInterp = GetInterp2(interp, objc, objv);
	if (childInterp == NULL) {
	    return TCL_ERROR;
	}
	return ChildHidden(interp, childInterp);
    case OPT_ISSAFE:
	childInterp = GetInterp2(interp, objc, objv);
	if (childInterp == NULL) {
	    return TCL_ERROR;
	}
	Tcl_SetObjResult(interp, Tcl_NewBooleanObj(Tcl_IsSafe(childInterp)));
	return TCL_OK;
    case OPT_INVOKEHID: {
	int i;
	const char *namespaceName;
	static const char *const hiddenOptions[] = {
	    "-global",	"-namespace",	"--", NULL
	};
	enum hiddenOption {
	    OPT_GLOBAL,	OPT_NAMESPACE,	OPT_LAST
	};

	namespaceName = NULL;
	for (i = 3; i < objc; i++) {
	    if (TclGetString(objv[i])[0] != '-') {
		break;
	    }
	    if (Tcl_GetIndexFromObj(interp, objv[i], hiddenOptions, "option",
		    0, &index) != TCL_OK) {
		return TCL_ERROR;
	    }
	    if (index == OPT_GLOBAL) {
		namespaceName = "::";
	    } else if (index == OPT_NAMESPACE) {
		if (++i == objc) { /* There must be more arguments. */
		    break;
		} else {
		    namespaceName = TclGetString(objv[i]);
		}
	    } else {
		i++;
		break;
	    }
	}
	if (objc - i < 1) {
	    Tcl_WrongNumArgs(interp, 2, objv,
		    "path ?-namespace ns? ?-global? ?--? cmd ?arg ..?");
	    return TCL_ERROR;
	}
	childInterp = GetInterp(interp, objv[2]);
	if (childInterp == NULL) {
	    return TCL_ERROR;
	}
	return ChildInvokeHidden(interp, childInterp, namespaceName, objc - i,
		objv + i);
    }
    case OPT_LIMIT: {
	static const char *const limitTypes[] = {
	    "commands", "time", NULL
	};
	enum LimitTypes {
	    LIMIT_TYPE_COMMANDS, LIMIT_TYPE_TIME
	};
	int limitType;

	if (objc < 4) {
	    Tcl_WrongNumArgs(interp, 2, objv,
		    "path limitType ?-option value ...?");
	    return TCL_ERROR;
	}
	childInterp = GetInterp(interp, objv[2]);
	if (childInterp == NULL) {
	    return TCL_ERROR;
	}
	if (Tcl_GetIndexFromObj(interp, objv[3], limitTypes, "limit type", 0,
		&limitType) != TCL_OK) {
	    return TCL_ERROR;
	}
	switch ((enum LimitTypes) limitType) {
	case LIMIT_TYPE_COMMANDS:
	    return ChildCommandLimitCmd(interp, childInterp, 4, objc,objv);
	case LIMIT_TYPE_TIME:
	    return ChildTimeLimitCmd(interp, childInterp, 4, objc, objv);
	}
    }
    break;
    case OPT_MARKTRUSTED:
	if (objc != 3) {
	    Tcl_WrongNumArgs(interp, 2, objv, "path");
	    return TCL_ERROR;
	}
	childInterp = GetInterp(interp, objv[2]);
	if (childInterp == NULL) {
	    return TCL_ERROR;
	}
	return ChildMarkTrusted(interp, childInterp);
    case OPT_RECLIMIT:
	if (objc != 3 && objc != 4) {
	    Tcl_WrongNumArgs(interp, 2, objv, "path ?newlimit?");
	    return TCL_ERROR;
	}
	childInterp = GetInterp(interp, objv[2]);
	if (childInterp == NULL) {
	    return TCL_ERROR;
	}
	return ChildRecursionLimit(interp, childInterp, objc - 3, objv + 3);
#ifndef TCL_NO_DEPRECATED
    case OPT_SLAVES:
#endif
    case OPT_CHILDREN: {
	InterpInfo *iiPtr;
	Tcl_Obj *resultPtr;
	Tcl_HashEntry *hPtr;
	Tcl_HashSearch hashSearch;
	char *string;

	childInterp = GetInterp2(interp, objc, objv);
	if (childInterp == NULL) {
	    return TCL_ERROR;
	}
	iiPtr = (InterpInfo *) ((Interp *) childInterp)->interpInfo;
	TclNewObj(resultPtr);
	hPtr = Tcl_FirstHashEntry(&iiPtr->parent.childTable, &hashSearch);
	for ( ; hPtr != NULL; hPtr = Tcl_NextHashEntry(&hashSearch)) {
	    string = (char *)Tcl_GetHashKey(&iiPtr->parent.childTable, hPtr);
	    Tcl_ListObjAppendElement(NULL, resultPtr,
		    Tcl_NewStringObj(string, -1));
	}
	Tcl_SetObjResult(interp, resultPtr);
	return TCL_OK;
    }
    case OPT_TRANSFER:
    case OPT_SHARE: {
	Tcl_Interp *parentInterp;	/* The parent of the child. */
	Tcl_Channel chan;

	if (objc != 5) {
	    Tcl_WrongNumArgs(interp, 2, objv, "srcPath channelId destPath");
	    return TCL_ERROR;
	}
	parentInterp = GetInterp(interp, objv[2]);
	if (parentInterp == NULL) {
	    return TCL_ERROR;
	}
	chan = Tcl_GetChannel(parentInterp, TclGetString(objv[3]), NULL);
	if (chan == NULL) {
	    Tcl_TransferResult(parentInterp, TCL_OK, interp);
	    return TCL_ERROR;
	}
	childInterp = GetInterp(interp, objv[4]);
	if (childInterp == NULL) {
	    return TCL_ERROR;
	}
	Tcl_RegisterChannel(childInterp, chan);
	if (index == OPT_TRANSFER) {
	    /*
	     * When transferring, as opposed to sharing, we must unhitch the
	     * channel from the interpreter where it started.
	     */

	    if (Tcl_UnregisterChannel(parentInterp, chan) != TCL_OK) {
		Tcl_TransferResult(parentInterp, TCL_OK, interp);
		return TCL_ERROR;
	    }
	}
	return TCL_OK;
    }
    case OPT_TARGET: {
	InterpInfo *iiPtr;
	Tcl_HashEntry *hPtr;
	Alias *aliasPtr;
	const char *aliasName;

	if (objc != 4) {
	    Tcl_WrongNumArgs(interp, 2, objv, "path alias");
	    return TCL_ERROR;
	}

	childInterp = GetInterp(interp, objv[2]);
	if (childInterp == NULL) {
	    return TCL_ERROR;
	}

	aliasName = TclGetString(objv[3]);

	iiPtr = (InterpInfo *) ((Interp *) childInterp)->interpInfo;
	hPtr = Tcl_FindHashEntry(&iiPtr->child.aliasTable, aliasName);
	if (hPtr == NULL) {
	    Tcl_SetObjResult(interp, Tcl_ObjPrintf(
		    "alias \"%s\" in path \"%s\" not found",
		    aliasName, TclGetString(objv[2])));
	    Tcl_SetErrorCode(interp, "TCL", "LOOKUP", "ALIAS", aliasName,
		    NULL);
	    return TCL_ERROR;
	}
	aliasPtr = (Alias *)Tcl_GetHashValue(hPtr);
	if (Tcl_GetInterpPath(interp, aliasPtr->targetInterp) != TCL_OK) {
	    Tcl_SetObjResult(interp, Tcl_ObjPrintf(
		    "target interpreter for alias \"%s\" in path \"%s\" is "
		    "not my descendant", aliasName, TclGetString(objv[2])));
	    Tcl_SetErrorCode(interp, "TCL", "OPERATION", "INTERP",
		    "TARGETSHROUDED", NULL);
	    return TCL_ERROR;
	}
	return TCL_OK;
    }
    }
    return TCL_OK;
}

/*
 *---------------------------------------------------------------------------
 *
 * GetInterp2 --
 *
 *	Helper function for Tcl_InterpObjCmd() to convert the interp name
 *	potentially specified on the command line to an Tcl_Interp.
 *
 * Results:
 *	The return value is the interp specified on the command line, or the
 *	interp argument itself if no interp was specified on the command line.
 *	If the interp could not be found or the wrong number of arguments was
 *	specified on the command line, the return value is NULL and an error
 *	message is left in the interp's result.
 *
 * Side effects:
 *	None.
 *
 *---------------------------------------------------------------------------
 */

static Tcl_Interp *
GetInterp2(
    Tcl_Interp *interp,		/* Default interp if no interp was specified
				 * on the command line. */
    int objc,			/* Number of arguments. */
    Tcl_Obj *const objv[])	/* Argument objects. */
{
    if (objc == 2) {
	return interp;
    } else if (objc == 3) {
	return GetInterp(interp, objv[2]);
    } else {
	Tcl_WrongNumArgs(interp, 2, objv, "?path?");
	return NULL;
    }
}

/*
 *----------------------------------------------------------------------
 *
 * Tcl_CreateAlias --
 *
 *	Creates an alias between two interpreters.
 *
 * Results:
 *	A standard Tcl result.
 *
 * Side effects:
 *	Creates a new alias, manipulates the result field of childInterp.
 *
 *----------------------------------------------------------------------
 */

int
Tcl_CreateAlias(
    Tcl_Interp *childInterp,	/* Interpreter for source command. */
    const char *childCmd,	/* Command to install in child. */
    Tcl_Interp *targetInterp,	/* Interpreter for target command. */
    const char *targetCmd,	/* Name of target command. */
    int argc,			/* How many additional arguments? */
    const char *const *argv)	/* These are the additional args. */
{
    Tcl_Obj *childObjPtr, *targetObjPtr;
    Tcl_Obj **objv;
    int i;
    int result;

    objv = (Tcl_Obj **)TclStackAlloc(childInterp, sizeof(Tcl_Obj *) * argc);
    for (i = 0; i < argc; i++) {
	objv[i] = Tcl_NewStringObj(argv[i], -1);
	Tcl_IncrRefCount(objv[i]);
    }

    childObjPtr = Tcl_NewStringObj(childCmd, -1);
    Tcl_IncrRefCount(childObjPtr);

    targetObjPtr = Tcl_NewStringObj(targetCmd, -1);
    Tcl_IncrRefCount(targetObjPtr);

    result = AliasCreate(childInterp, childInterp, targetInterp, childObjPtr,
	    targetObjPtr, argc, objv);

    for (i = 0; i < argc; i++) {
	Tcl_DecrRefCount(objv[i]);
    }
    TclStackFree(childInterp, objv);
    Tcl_DecrRefCount(targetObjPtr);
    Tcl_DecrRefCount(childObjPtr);

    return result;
}

/*
 *----------------------------------------------------------------------
 *
 * Tcl_CreateAliasObj --
 *
 *	Object version: Creates an alias between two interpreters.
 *
 * Results:
 *	A standard Tcl result.
 *
 * Side effects:
 *	Creates a new alias.
 *
 *----------------------------------------------------------------------
 */

int
Tcl_CreateAliasObj(
    Tcl_Interp *childInterp,	/* Interpreter for source command. */
    const char *childCmd,	/* Command to install in child. */
    Tcl_Interp *targetInterp,	/* Interpreter for target command. */
    const char *targetCmd,	/* Name of target command. */
    int objc,			/* How many additional arguments? */
    Tcl_Obj *const objv[])	/* Argument vector. */
{
    Tcl_Obj *childObjPtr, *targetObjPtr;
    int result;

    childObjPtr = Tcl_NewStringObj(childCmd, -1);
    Tcl_IncrRefCount(childObjPtr);

    targetObjPtr = Tcl_NewStringObj(targetCmd, -1);
    Tcl_IncrRefCount(targetObjPtr);

    result = AliasCreate(childInterp, childInterp, targetInterp, childObjPtr,
	    targetObjPtr, objc, objv);

    Tcl_DecrRefCount(childObjPtr);
    Tcl_DecrRefCount(targetObjPtr);
    return result;
}

/*
 *----------------------------------------------------------------------
 *
 * Tcl_GetAlias --
 *
 *	Gets information about an alias.
 *
 * Results:
 *	A standard Tcl result.
 *
 * Side effects:
 *	None.
 *
 *----------------------------------------------------------------------
 */

int
Tcl_GetAlias(
    Tcl_Interp *interp,		/* Interp to start search from. */
    const char *aliasName,	/* Name of alias to find. */
    Tcl_Interp **targetInterpPtr,
				/* (Return) target interpreter. */
    const char **targetNamePtr,	/* (Return) name of target command. */
    int *argcPtr,		/* (Return) count of addnl args. */
    const char ***argvPtr)	/* (Return) additional arguments. */
{
    InterpInfo *iiPtr = (InterpInfo *) ((Interp *) interp)->interpInfo;
    Tcl_HashEntry *hPtr;
    Alias *aliasPtr;
    int i, objc;
    Tcl_Obj **objv;

    hPtr = Tcl_FindHashEntry(&iiPtr->child.aliasTable, aliasName);
    if (hPtr == NULL) {
	Tcl_SetObjResult(interp, Tcl_ObjPrintf(
		"alias \"%s\" not found", aliasName));
	Tcl_SetErrorCode(interp, "TCL", "LOOKUP", "ALIAS", aliasName, NULL);
	return TCL_ERROR;
    }
    aliasPtr = (Alias *)Tcl_GetHashValue(hPtr);
    objc = aliasPtr->objc;
    objv = &aliasPtr->objPtr;

    if (targetInterpPtr != NULL) {
	*targetInterpPtr = aliasPtr->targetInterp;
    }
    if (targetNamePtr != NULL) {
	*targetNamePtr = TclGetString(objv[0]);
    }
    if (argcPtr != NULL) {
	*argcPtr = objc - 1;
    }
    if (argvPtr != NULL) {
	*argvPtr = (const char **)
		Tcl_Alloc(sizeof(const char *) * (objc - 1));
	for (i = 1; i < objc; i++) {
	    (*argvPtr)[i - 1] = TclGetString(objv[i]);
	}
    }
    return TCL_OK;
}

/*
 *----------------------------------------------------------------------
 *
 * Tcl_GetAliasObj --
 *
 *	Object version: Gets information about an alias.
 *
 * Results:
 *	A standard Tcl result.
 *
 * Side effects:
 *	None.
 *
 *----------------------------------------------------------------------
 */

int
Tcl_GetAliasObj(
    Tcl_Interp *interp,		/* Interp to start search from. */
    const char *aliasName,	/* Name of alias to find. */
    Tcl_Interp **targetInterpPtr,
				/* (Return) target interpreter. */
    const char **targetNamePtr,	/* (Return) name of target command. */
    int *objcPtr,		/* (Return) count of addnl args. */
    Tcl_Obj ***objvPtr)		/* (Return) additional args. */
{
    InterpInfo *iiPtr = (InterpInfo *) ((Interp *) interp)->interpInfo;
    Tcl_HashEntry *hPtr;
    Alias *aliasPtr;
    int objc;
    Tcl_Obj **objv;

    hPtr = Tcl_FindHashEntry(&iiPtr->child.aliasTable, aliasName);
    if (hPtr == NULL) {
	Tcl_SetObjResult(interp, Tcl_ObjPrintf(
		"alias \"%s\" not found", aliasName));
	Tcl_SetErrorCode(interp, "TCL", "LOOKUP", "ALIAS", aliasName, NULL);
	return TCL_ERROR;
    }
    aliasPtr = (Alias *)Tcl_GetHashValue(hPtr);
    objc = aliasPtr->objc;
    objv = &aliasPtr->objPtr;

    if (targetInterpPtr != NULL) {
	*targetInterpPtr = aliasPtr->targetInterp;
    }
    if (targetNamePtr != NULL) {
	*targetNamePtr = TclGetString(objv[0]);
    }
    if (objcPtr != NULL) {
	*objcPtr = objc - 1;
    }
    if (objvPtr != NULL) {
	*objvPtr = objv + 1;
    }
    return TCL_OK;
}

/*
 *----------------------------------------------------------------------
 *
 * TclPreventAliasLoop --
 *
 *	When defining an alias or renaming a command, prevent an alias loop
 *	from being formed.
 *
 * Results:
 *	A standard Tcl object result.
 *
 * Side effects:
 *	If TCL_ERROR is returned, the function also stores an error message in
 *	the interpreter's result object.
 *
 * NOTE:
 *	This function is public internal (instead of being static to this
 *	file) because it is also used from TclRenameCommand.
 *
 *----------------------------------------------------------------------
 */

int
TclPreventAliasLoop(
    Tcl_Interp *interp,		/* Interp in which to report errors. */
    Tcl_Interp *cmdInterp,	/* Interp in which the command is being
				 * defined. */
    Tcl_Command cmd)		/* Tcl command we are attempting to define. */
{
    Command *cmdPtr = (Command *) cmd;
    Alias *aliasPtr, *nextAliasPtr;
    Tcl_Command aliasCmd;
    Command *aliasCmdPtr;

    /*
     * If we are not creating or renaming an alias, then it is always OK to
     * create or rename the command.
     */

    if (cmdPtr->objProc != TclAliasObjCmd
	    && cmdPtr->objProc != TclLocalAliasObjCmd) {
	return TCL_OK;
    }

    /*
     * OK, we are dealing with an alias, so traverse the chain of aliases. If
     * we encounter the alias we are defining (or renaming to) any in the
     * chain then we have a loop.
     */

    aliasPtr = (Alias *)cmdPtr->objClientData;
    nextAliasPtr = aliasPtr;
    while (1) {
	Tcl_Obj *cmdNamePtr;

	/*
	 * If the target of the next alias in the chain is the same as the
	 * source alias, we have a loop.
	 */

	if (Tcl_InterpDeleted(nextAliasPtr->targetInterp)) {
	    /*
	     * The child interpreter can be deleted while creating the alias.
	     * [Bug #641195]
	     */

	    Tcl_SetObjResult(interp, Tcl_ObjPrintf(
		    "cannot define or rename alias \"%s\": interpreter deleted",
		    Tcl_GetCommandName(cmdInterp, cmd)));
	    return TCL_ERROR;
	}
	cmdNamePtr = nextAliasPtr->objPtr;
	aliasCmd = Tcl_FindCommand(nextAliasPtr->targetInterp,
		TclGetString(cmdNamePtr),
		Tcl_GetGlobalNamespace(nextAliasPtr->targetInterp),
		/*flags*/ 0);
	if (aliasCmd == NULL) {
	    return TCL_OK;
	}
	aliasCmdPtr = (Command *) aliasCmd;
	if (aliasCmdPtr == cmdPtr) {
	    Tcl_SetObjResult(interp, Tcl_ObjPrintf(
		    "cannot define or rename alias \"%s\": would create a loop",
		    Tcl_GetCommandName(cmdInterp, cmd)));
	    Tcl_SetErrorCode(interp, "TCL", "OPERATION", "INTERP",
		    "ALIASLOOP", NULL);
	    return TCL_ERROR;
	}

	/*
	 * Otherwise, follow the chain one step further. See if the target
	 * command is an alias - if so, follow the loop to its target command.
	 * Otherwise we do not have a loop.
	 */

	if (aliasCmdPtr->objProc != TclAliasObjCmd
		&& aliasCmdPtr->objProc != TclLocalAliasObjCmd) {
	    return TCL_OK;
	}
	nextAliasPtr = (Alias *)aliasCmdPtr->objClientData;
    }
}

/*
 *----------------------------------------------------------------------
 *
 * AliasCreate --
 *
 *	Helper function to do the work to actually create an alias.
 *
 * Results:
 *	A standard Tcl result.
 *
 * Side effects:
 *	An alias command is created and entered into the alias table for the
 *	child interpreter.
 *
 *----------------------------------------------------------------------
 */

static int
AliasCreate(
    Tcl_Interp *interp,		/* Interp for error reporting. */
    Tcl_Interp *childInterp,	/* Interp where alias cmd will live or from
				 * which alias will be deleted. */
    Tcl_Interp *parentInterp,	/* Interp in which target command will be
				 * invoked. */
    Tcl_Obj *namePtr,		/* Name of alias cmd. */
    Tcl_Obj *targetNamePtr,	/* Name of target cmd. */
    int objc,			/* Additional arguments to store */
    Tcl_Obj *const objv[])	/* with alias. */
{
    Alias *aliasPtr;
    Tcl_HashEntry *hPtr;
    Target *targetPtr;
    Child *childPtr;
    Parent *parentPtr;
    Tcl_Obj **prefv;
    int isNew, i;

    aliasPtr = (Alias *)Tcl_Alloc(sizeof(Alias) + objc * sizeof(Tcl_Obj *));
    aliasPtr->token = namePtr;
    Tcl_IncrRefCount(aliasPtr->token);
    aliasPtr->targetInterp = parentInterp;

    aliasPtr->objc = objc + 1;
    prefv = &aliasPtr->objPtr;

    *prefv = targetNamePtr;
    Tcl_IncrRefCount(targetNamePtr);
    for (i = 0; i < objc; i++) {
	*(++prefv) = objv[i];
	Tcl_IncrRefCount(objv[i]);
    }

    Tcl_Preserve(childInterp);
    Tcl_Preserve(parentInterp);

    if (childInterp == parentInterp) {
	aliasPtr->childCmd = Tcl_NRCreateCommand(childInterp,
		TclGetString(namePtr), TclLocalAliasObjCmd, AliasNRCmd,
		aliasPtr, AliasObjCmdDeleteProc);
    } else {
	aliasPtr->childCmd = Tcl_CreateObjCommand(childInterp,
		TclGetString(namePtr), TclAliasObjCmd, aliasPtr,
		AliasObjCmdDeleteProc);
    }

    if (TclPreventAliasLoop(interp, childInterp,
	    aliasPtr->childCmd) != TCL_OK) {
	/*
	 * Found an alias loop! The last call to Tcl_CreateObjCommand made the
	 * alias point to itself. Delete the command and its alias record. Be
	 * careful to wipe out its client data first, so the command doesn't
	 * try to delete itself.
	 */

	Command *cmdPtr;

	Tcl_DecrRefCount(aliasPtr->token);
	Tcl_DecrRefCount(targetNamePtr);
	for (i = 0; i < objc; i++) {
	    Tcl_DecrRefCount(objv[i]);
	}

	cmdPtr = (Command *) aliasPtr->childCmd;
	cmdPtr->clientData = NULL;
	cmdPtr->deleteProc = NULL;
	cmdPtr->deleteData = NULL;
	Tcl_DeleteCommandFromToken(childInterp, aliasPtr->childCmd);

	Tcl_Free(aliasPtr);

	/*
	 * The result was already set by TclPreventAliasLoop.
	 */

	Tcl_Release(childInterp);
	Tcl_Release(parentInterp);
	return TCL_ERROR;
    }

    /*
     * Make an entry in the alias table. If it already exists, retry.
     */

    childPtr = &((InterpInfo *) ((Interp *) childInterp)->interpInfo)->child;
    while (1) {
	Tcl_Obj *newToken;
	const char *string;

	string = TclGetString(aliasPtr->token);
	hPtr = Tcl_CreateHashEntry(&childPtr->aliasTable, string, &isNew);
	if (isNew != 0) {
	    break;
	}

	/*
	 * The alias name cannot be used as unique token, it is already taken.
	 * We can produce a unique token by prepending "::" repeatedly. This
	 * algorithm is a stop-gap to try to maintain the command name as
	 * token for most use cases, fearful of possible backwards compat
	 * problems. A better algorithm would produce unique tokens that need
	 * not be related to the command name.
	 *
	 * ATTENTION: the tests in interp.test and possibly safe.test depend
	 * on the precise definition of these tokens.
	 */

	TclNewLiteralStringObj(newToken, "::");
	Tcl_AppendObjToObj(newToken, aliasPtr->token);
	Tcl_DecrRefCount(aliasPtr->token);
	aliasPtr->token = newToken;
	Tcl_IncrRefCount(aliasPtr->token);
    }

    aliasPtr->aliasEntryPtr = hPtr;
    Tcl_SetHashValue(hPtr, aliasPtr);

    /*
     * Create the new command. We must do it after deleting any old command,
     * because the alias may be pointing at a renamed alias, as in:
     *
     * interp alias {} foo {} bar		# Create an alias "foo"
     * rename foo zop				# Now rename the alias
     * interp alias {} foo {} zop		# Now recreate "foo"...
     */

    targetPtr = (Target *)Tcl_Alloc(sizeof(Target));
    targetPtr->childCmd = aliasPtr->childCmd;
    targetPtr->childInterp = childInterp;

    parentPtr = &((InterpInfo*) ((Interp*) parentInterp)->interpInfo)->parent;
    targetPtr->nextPtr = parentPtr->targetsPtr;
    targetPtr->prevPtr = NULL;
    if (parentPtr->targetsPtr != NULL) {
	parentPtr->targetsPtr->prevPtr = targetPtr;
    }
    parentPtr->targetsPtr = targetPtr;
    aliasPtr->targetPtr = targetPtr;

    Tcl_SetObjResult(interp, aliasPtr->token);

    Tcl_Release(childInterp);
    Tcl_Release(parentInterp);
    return TCL_OK;
}

/*
 *----------------------------------------------------------------------
 *
 * AliasDelete --
 *
 *	Deletes the given alias from the child interpreter given.
 *
 * Results:
 *	A standard Tcl result.
 *
 * Side effects:
 *	Deletes the alias from the child interpreter.
 *
 *----------------------------------------------------------------------
 */

static int
AliasDelete(
    Tcl_Interp *interp,		/* Interpreter for result & errors. */
    Tcl_Interp *childInterp,	/* Interpreter containing alias. */
    Tcl_Obj *namePtr)		/* Name of alias to delete. */
{
    Child *childPtr;
    Alias *aliasPtr;
    Tcl_HashEntry *hPtr;

    /*
     * If the alias has been renamed in the child, the parent can still use
     * the original name (with which it was created) to find the alias to
     * delete it.
     */

    childPtr = &((InterpInfo *) ((Interp *) childInterp)->interpInfo)->child;
    hPtr = Tcl_FindHashEntry(&childPtr->aliasTable, TclGetString(namePtr));
    if (hPtr == NULL) {
	Tcl_SetObjResult(interp, Tcl_ObjPrintf(
		"alias \"%s\" not found", TclGetString(namePtr)));
	Tcl_SetErrorCode(interp, "TCL", "LOOKUP", "ALIAS",
		TclGetString(namePtr), NULL);
	return TCL_ERROR;
    }
    aliasPtr = (Alias *)Tcl_GetHashValue(hPtr);
    Tcl_DeleteCommandFromToken(childInterp, aliasPtr->childCmd);
    return TCL_OK;
}

/*
 *----------------------------------------------------------------------
 *
 * AliasDescribe --
 *
 *	Sets the interpreter's result object to a Tcl list describing the
 *	given alias in the given interpreter: its target command and the
 *	additional arguments to prepend to any invocation of the alias.
 *
 * Results:
 *	A standard Tcl result.
 *
 * Side effects:
 *	None.
 *
 *----------------------------------------------------------------------
 */

static int
AliasDescribe(
    Tcl_Interp *interp,		/* Interpreter for result & errors. */
    Tcl_Interp *childInterp,	/* Interpreter containing alias. */
    Tcl_Obj *namePtr)		/* Name of alias to describe. */
{
    Child *childPtr;
    Tcl_HashEntry *hPtr;
    Alias *aliasPtr;
    Tcl_Obj *prefixPtr;

    /*
     * If the alias has been renamed in the child, the parent can still use
     * the original name (with which it was created) to find the alias to
     * describe it.
     */

    childPtr = &((InterpInfo *) ((Interp *) childInterp)->interpInfo)->child;
    hPtr = Tcl_FindHashEntry(&childPtr->aliasTable, TclGetString(namePtr));
    if (hPtr == NULL) {
	return TCL_OK;
    }
    aliasPtr = (Alias *)Tcl_GetHashValue(hPtr);
    prefixPtr = Tcl_NewListObj(aliasPtr->objc, &aliasPtr->objPtr);
    Tcl_SetObjResult(interp, prefixPtr);
    return TCL_OK;
}

/*
 *----------------------------------------------------------------------
 *
 * AliasList --
 *
 *	Computes a list of aliases defined in a child interpreter.
 *
 * Results:
 *	A standard Tcl result.
 *
 * Side effects:
 *	None.
 *
 *----------------------------------------------------------------------
 */

static int
AliasList(
    Tcl_Interp *interp,		/* Interp for data return. */
    Tcl_Interp *childInterp)	/* Interp whose aliases to compute. */
{
    Tcl_HashEntry *entryPtr;
    Tcl_HashSearch hashSearch;
    Tcl_Obj *resultPtr;
    Alias *aliasPtr;
    Child *childPtr;

    TclNewObj(resultPtr);
    childPtr = &((InterpInfo *) ((Interp *) childInterp)->interpInfo)->child;

    entryPtr = Tcl_FirstHashEntry(&childPtr->aliasTable, &hashSearch);
    for ( ; entryPtr != NULL; entryPtr = Tcl_NextHashEntry(&hashSearch)) {
	aliasPtr = (Alias *)Tcl_GetHashValue(entryPtr);
	Tcl_ListObjAppendElement(NULL, resultPtr, aliasPtr->token);
    }
    Tcl_SetObjResult(interp, resultPtr);
    return TCL_OK;
}

/*
 *----------------------------------------------------------------------
 *
 * TclAliasObjCmd, TclLocalAliasObjCmd --
 *
 *	This is the function that services invocations of aliases in a child
 *	interpreter. One such command exists for each alias. When invoked,
 *	this function redirects the invocation to the target command in the
 *	parent interpreter as designated by the Alias record associated with
 *	this command.
 *
 *	TclLocalAliasObjCmd is a stripped down version used when the source
 *	and target interpreters of the alias are the same. That lets a number
 *	of safety precautions be avoided: the state is much more precisely
 *	known.
 *
 * Results:
 *	A standard Tcl result.
 *
 * Side effects:
 *	Causes forwarding of the invocation; all possible side effects may
 *	occur as a result of invoking the command to which the invocation is
 *	forwarded.
 *
 *----------------------------------------------------------------------
 */

static int
AliasNRCmd(
    ClientData clientData,	/* Alias record. */
    Tcl_Interp *interp,		/* Current interpreter. */
    int objc,			/* Number of arguments. */
    Tcl_Obj *const objv[])	/* Argument vector. */
{
    Alias *aliasPtr = (Alias *)clientData;
    int prefc, cmdc, i;
    Tcl_Obj **prefv, **cmdv;
    Tcl_Obj *listPtr;
    List *listRep;
    int flags = TCL_EVAL_INVOKE;

    /*
     * Append the arguments to the command prefix and invoke the command in
     * the target interp's global namespace.
     */

    prefc = aliasPtr->objc;
    prefv = &aliasPtr->objPtr;
    cmdc = prefc + objc - 1;

    listPtr = Tcl_NewListObj(cmdc, NULL);
    listRep = ListRepPtr(listPtr);
    listRep->elemCount = cmdc;
    cmdv = &listRep->elements;

    prefv = &aliasPtr->objPtr;
    memcpy(cmdv, prefv, (prefc * sizeof(Tcl_Obj *)));
    memcpy(cmdv+prefc, objv+1, ((objc-1) * sizeof(Tcl_Obj *)));

    for (i=0; i<cmdc; i++) {
	Tcl_IncrRefCount(cmdv[i]);
    }

    /*
     * Use the ensemble rewriting machinery to ensure correct error messages:
     * only the source command should show, not the full target prefix.
     */

    if (TclInitRewriteEnsemble(interp, 1, prefc, objv)) {
	TclNRAddCallback(interp, TclClearRootEnsemble, NULL, NULL, NULL, NULL);
    }
    TclSkipTailcall(interp);
    return Tcl_NREvalObj(interp, listPtr, flags);
}

int
TclAliasObjCmd(
    ClientData clientData,	/* Alias record. */
    Tcl_Interp *interp,		/* Current interpreter. */
    int objc,			/* Number of arguments. */
    Tcl_Obj *const objv[])	/* Argument vector. */
{
#define ALIAS_CMDV_PREALLOC 10
    Alias *aliasPtr = (Alias *)clientData;
    Tcl_Interp *targetInterp = aliasPtr->targetInterp;
    int result, prefc, cmdc, i;
    Tcl_Obj **prefv, **cmdv;
    Tcl_Obj *cmdArr[ALIAS_CMDV_PREALLOC];
    Interp *tPtr = (Interp *) targetInterp;
    int isRootEnsemble;

    /*
     * Append the arguments to the command prefix and invoke the command in
     * the target interp's global namespace.
     */

    prefc = aliasPtr->objc;
    prefv = &aliasPtr->objPtr;
    cmdc = prefc + objc - 1;
    if (cmdc <= ALIAS_CMDV_PREALLOC) {
	cmdv = cmdArr;
    } else {
	cmdv = (Tcl_Obj **)TclStackAlloc(interp, cmdc * sizeof(Tcl_Obj *));
    }

    memcpy(cmdv, prefv, prefc * sizeof(Tcl_Obj *));
    memcpy(cmdv+prefc, objv+1, (objc-1) * sizeof(Tcl_Obj *));

    Tcl_ResetResult(targetInterp);

    for (i=0; i<cmdc; i++) {
	Tcl_IncrRefCount(cmdv[i]);
    }

    /*
     * Use the ensemble rewriting machinery to ensure correct error messages:
     * only the source command should show, not the full target prefix.
     */

    isRootEnsemble = TclInitRewriteEnsemble((Tcl_Interp *)tPtr, 1, prefc, objv);

    /*
     * Protect the target interpreter if it isn't the same as the source
     * interpreter so that we can continue to work with it after the target
     * command completes.
     */

    if (targetInterp != interp) {
	Tcl_Preserve(targetInterp);
    }

    /*
     * Execute the target command in the target interpreter.
     */

    result = Tcl_EvalObjv(targetInterp, cmdc, cmdv, TCL_EVAL_INVOKE);

    /*
     * Clean up the ensemble rewrite info if we set it in the first place.
     */

    if (isRootEnsemble) {
	TclResetRewriteEnsemble((Tcl_Interp *)tPtr, 1);
    }

    /*
     * If it was a cross-interpreter alias, we need to transfer the result
     * back to the source interpreter and release the lock we previously set
     * on the target interpreter.
     */

    if (targetInterp != interp) {
	Tcl_TransferResult(targetInterp, result, interp);
	Tcl_Release(targetInterp);
    }

    for (i=0; i<cmdc; i++) {
	Tcl_DecrRefCount(cmdv[i]);
    }
    if (cmdv != cmdArr) {
	TclStackFree(interp, cmdv);
    }
    return result;
#undef ALIAS_CMDV_PREALLOC
}

int
TclLocalAliasObjCmd(
    ClientData clientData,	/* Alias record. */
    Tcl_Interp *interp,		/* Current interpreter. */
    int objc,			/* Number of arguments. */
    Tcl_Obj *const objv[])	/* Argument vector. */
{
#define ALIAS_CMDV_PREALLOC 10
    Alias *aliasPtr = (Alias *)clientData;
    int result, prefc, cmdc, i;
    Tcl_Obj **prefv, **cmdv;
    Tcl_Obj *cmdArr[ALIAS_CMDV_PREALLOC];
    Interp *iPtr = (Interp *) interp;
    int isRootEnsemble;

    /*
     * Append the arguments to the command prefix and invoke the command in
     * the global namespace.
     */

    prefc = aliasPtr->objc;
    prefv = &aliasPtr->objPtr;
    cmdc = prefc + objc - 1;
    if (cmdc <= ALIAS_CMDV_PREALLOC) {
	cmdv = cmdArr;
    } else {
	cmdv = (Tcl_Obj **)TclStackAlloc(interp, cmdc * sizeof(Tcl_Obj *));
    }

    memcpy(cmdv, prefv, prefc * sizeof(Tcl_Obj *));
    memcpy(cmdv+prefc, objv+1, (objc-1) * sizeof(Tcl_Obj *));

    for (i=0; i<cmdc; i++) {
	Tcl_IncrRefCount(cmdv[i]);
    }

    /*
     * Use the ensemble rewriting machinery to ensure correct error messages:
     * only the source command should show, not the full target prefix.
     */

    isRootEnsemble = TclInitRewriteEnsemble((Tcl_Interp *)iPtr, 1, prefc, objv);

    /*
     * Execute the target command in the target interpreter.
     */

    result = Tcl_EvalObjv(interp, cmdc, cmdv, TCL_EVAL_INVOKE);

    /*
     * Clean up the ensemble rewrite info if we set it in the first place.
     */

    if (isRootEnsemble) {
	TclResetRewriteEnsemble((Tcl_Interp *)iPtr, 1);
    }

    for (i=0; i<cmdc; i++) {
	Tcl_DecrRefCount(cmdv[i]);
    }
    if (cmdv != cmdArr) {
	TclStackFree(interp, cmdv);
    }
    return result;
#undef ALIAS_CMDV_PREALLOC
}

/*
 *----------------------------------------------------------------------
 *
 * AliasObjCmdDeleteProc --
 *
 *	Is invoked when an alias command is deleted in a child. Cleans up all
 *	storage associated with this alias.
 *
 * Results:
 *	None.
 *
 * Side effects:
 *	Deletes the alias record and its entry in the alias table for the
 *	interpreter.
 *
 *----------------------------------------------------------------------
 */

static void
AliasObjCmdDeleteProc(
    ClientData clientData)	/* The alias record for this alias. */
{
    Alias *aliasPtr = (Alias *)clientData;
    Target *targetPtr;
    int i;
    Tcl_Obj **objv;

    Tcl_DecrRefCount(aliasPtr->token);
    objv = &aliasPtr->objPtr;
    for (i = 0; i < aliasPtr->objc; i++) {
	Tcl_DecrRefCount(objv[i]);
    }
    Tcl_DeleteHashEntry(aliasPtr->aliasEntryPtr);

    /*
     * Splice the target record out of the target interpreter's parent list.
     */

    targetPtr = aliasPtr->targetPtr;
    if (targetPtr->prevPtr != NULL) {
	targetPtr->prevPtr->nextPtr = targetPtr->nextPtr;
    } else {
	Parent *parentPtr = &((InterpInfo *) ((Interp *)
		aliasPtr->targetInterp)->interpInfo)->parent;

	parentPtr->targetsPtr = targetPtr->nextPtr;
    }
    if (targetPtr->nextPtr != NULL) {
	targetPtr->nextPtr->prevPtr = targetPtr->prevPtr;
    }

    Tcl_Free(targetPtr);
    Tcl_Free(aliasPtr);
}

/*
 *----------------------------------------------------------------------
 *
 * Tcl_CreateChild --
 *
 *	Creates a child interpreter. The childPath argument denotes the name
 *	of the new child relative to the current interpreter; the child is a
 *	direct descendant of the one-before-last component of the path,
 *	e.g. it is a descendant of the current interpreter if the childPath
 *	argument contains only one component. Optionally makes the child
 *	interpreter safe.
 *
 * Results:
 *	Returns the interpreter structure created, or NULL if an error
 *	occurred.
 *
 * Side effects:
 *	Creates a new interpreter and a new interpreter object command in the
 *	interpreter indicated by the childPath argument.
 *
 *----------------------------------------------------------------------
 */

Tcl_Interp *
Tcl_CreateChild(
    Tcl_Interp *interp,		/* Interpreter to start search at. */
    const char *childPath,	/* Name of child to create. */
    int isSafe)			/* Should new child be "safe" ? */
{
    Tcl_Obj *pathPtr;
    Tcl_Interp *childInterp;

    pathPtr = Tcl_NewStringObj(childPath, -1);
    childInterp = ChildCreate(interp, pathPtr, isSafe);
    Tcl_DecrRefCount(pathPtr);

    return childInterp;
}

/*
 *----------------------------------------------------------------------
 *
 * Tcl_GetChild --
 *
 *	Finds a child interpreter by its path name.
 *
 * Results:
 *	Returns a Tcl_Interp * for the named interpreter or NULL if not found.
 *
 * Side effects:
 *	None.
 *
 *----------------------------------------------------------------------
 */

Tcl_Interp *
Tcl_GetChild(
    Tcl_Interp *interp,		/* Interpreter to start search from. */
    const char *childPath)	/* Path of child to find. */
{
    Tcl_Obj *pathPtr;
    Tcl_Interp *childInterp;

    pathPtr = Tcl_NewStringObj(childPath, -1);
    childInterp = GetInterp(interp, pathPtr);
    Tcl_DecrRefCount(pathPtr);

    return childInterp;
}

/*
 *----------------------------------------------------------------------
 *
 * Tcl_GetParent --
 *
 *	Finds the parent interpreter of a child interpreter.
 *
 * Results:
 *	Returns a Tcl_Interp * for the parent interpreter or NULL if none.
 *
 * Side effects:
 *	None.
 *
 *----------------------------------------------------------------------
 */

Tcl_Interp *
Tcl_GetParent(
    Tcl_Interp *interp)		/* Get the parent of this interpreter. */
{
    Child *childPtr;		/* Child record of this interpreter. */

    if (interp == NULL) {
	return NULL;
    }
    childPtr = &((InterpInfo *) ((Interp *) interp)->interpInfo)->child;
    return childPtr->parentInterp;
}

/*
 *----------------------------------------------------------------------
 *
 * TclSetChildCancelFlags --
 *
 *	This function marks all child interpreters belonging to a given
 *	interpreter as being canceled or not canceled, depending on the
 *	provided flags.
 *
 * Results:
 *	None.
 *
 * Side effects:
 *	None.
 *
 *----------------------------------------------------------------------
 */

void
TclSetChildCancelFlags(
    Tcl_Interp *interp,		/* Set cancel flags of this interpreter. */
    int flags,			/* Collection of OR-ed bits that control
				 * the cancellation of the script. Only
				 * TCL_CANCEL_UNWIND is currently
				 * supported. */
    int force)			/* Non-zero to ignore numLevels for the purpose
				 * of resetting the cancellation flags. */
{
    Parent *parentPtr;		/* Parent record of given interpreter. */
    Tcl_HashEntry *hPtr;	/* Search element. */
    Tcl_HashSearch hashSearch;	/* Search variable. */
    Child *childPtr;		/* Child record of interpreter. */
    Interp *iPtr;

    if (interp == NULL) {
	return;
    }

    flags &= (CANCELED | TCL_CANCEL_UNWIND);

    parentPtr = &((InterpInfo *) ((Interp *) interp)->interpInfo)->parent;

    hPtr = Tcl_FirstHashEntry(&parentPtr->childTable, &hashSearch);
    for ( ; hPtr != NULL; hPtr = Tcl_NextHashEntry(&hashSearch)) {
	childPtr = (Child *)Tcl_GetHashValue(hPtr);
	iPtr = (Interp *) childPtr->childInterp;

	if (iPtr == NULL) {
	    continue;
	}

	if (flags == 0) {
	    TclResetCancellation((Tcl_Interp *) iPtr, force);
	} else {
	    TclSetCancelFlags(iPtr, flags);
	}

	/*
	 * Now, recursively handle this for the children of this child
	 * interpreter.
	 */

	TclSetChildCancelFlags((Tcl_Interp *) iPtr, flags, force);
    }
}

/*
 *----------------------------------------------------------------------
 *
 * Tcl_GetInterpPath --
 *
 *	Sets the result of the asking interpreter to a proper Tcl list
 *	containing the names of interpreters between the asking and target
 *	interpreters. The target interpreter must be either the same as the
 *	asking interpreter or one of its children (including recursively).
 *
 * Results:
 *	TCL_OK if the target interpreter is the same as, or a descendant of,
 *	the asking interpreter; TCL_ERROR else. This way one can distinguish
 *	between the case where the asking and target interps are the same (an
 *	empty list is the result, and TCL_OK is returned) and when the target
 *	is not a descendant of the asking interpreter (in which case the Tcl
 *	result is an error message and the function returns TCL_ERROR).
 *
 * Side effects:
 *	None.
 *
 *----------------------------------------------------------------------
 */

int
Tcl_GetInterpPath(
    Tcl_Interp *interp,	/* Interpreter to start search from. */
    Tcl_Interp *targetInterp)	/* Interpreter to find. */
{
    InterpInfo *iiPtr;

    if (targetInterp == interp) {
	Tcl_SetObjResult(interp, Tcl_NewObj());
	return TCL_OK;
    }
    if (targetInterp == NULL) {
	return TCL_ERROR;
    }
    iiPtr = (InterpInfo *) ((Interp *) targetInterp)->interpInfo;
    if (Tcl_GetInterpPath(interp, iiPtr->child.parentInterp) != TCL_OK){
	return TCL_ERROR;
    }
    Tcl_ListObjAppendElement(NULL, Tcl_GetObjResult(interp),
	    Tcl_NewStringObj((const char *)Tcl_GetHashKey(&iiPtr->parent.childTable,
		    iiPtr->child.childEntryPtr), -1));
    return TCL_OK;
}

/*
 *----------------------------------------------------------------------
 *
 * GetInterp --
 *
 *	Helper function to find a child interpreter given a pathname.
 *
 * Results:
 *	Returns the child interpreter known by that name in the calling
 *	interpreter, or NULL if no interpreter known by that name exists.
 *
 * Side effects:
 *	Assigns to the pointer variable passed in, if not NULL.
 *
 *----------------------------------------------------------------------
 */

static Tcl_Interp *
GetInterp(
    Tcl_Interp *interp,		/* Interp. to start search from. */
    Tcl_Obj *pathPtr)		/* List object containing name of interp. to
				 * be found. */
{
    Tcl_HashEntry *hPtr;	/* Search element. */
    Child *childPtr;		/* Interim child record. */
    Tcl_Obj **objv;
    int objc, i;
    Tcl_Interp *searchInterp;	/* Interim storage for interp. to find. */
    InterpInfo *parentInfoPtr;

    if (TclListObjGetElements(interp, pathPtr, &objc, &objv) != TCL_OK) {
	return NULL;
    }

    searchInterp = interp;
    for (i = 0; i < objc; i++) {
	parentInfoPtr = (InterpInfo *) ((Interp *) searchInterp)->interpInfo;
	hPtr = Tcl_FindHashEntry(&parentInfoPtr->parent.childTable,
		TclGetString(objv[i]));
	if (hPtr == NULL) {
	    searchInterp = NULL;
	    break;
	}
	childPtr = (Child *)Tcl_GetHashValue(hPtr);
	searchInterp = childPtr->childInterp;
	if (searchInterp == NULL) {
	    break;
	}
    }
    if (searchInterp == NULL) {
	Tcl_SetObjResult(interp, Tcl_ObjPrintf(
		"could not find interpreter \"%s\"", TclGetString(pathPtr)));
	Tcl_SetErrorCode(interp, "TCL", "LOOKUP", "INTERP",
		TclGetString(pathPtr), NULL);
    }
    return searchInterp;
}

/*
 *----------------------------------------------------------------------
 *
 * ChildBgerror --
 *
 *	Helper function to set/query the background error handling command
 *	prefix of an interp
 *
 * Results:
 *	A standard Tcl result.
 *
 * Side effects:
 *	When (objc == 1), childInterp will be set to a new background handler
 *	of objv[0].
 *
 *----------------------------------------------------------------------
 */

static int
ChildBgerror(
    Tcl_Interp *interp,		/* Interp for error return. */
    Tcl_Interp *childInterp,	/* Interp in which limit is set/queried. */
    int objc,			/* Set or Query. */
    Tcl_Obj *const objv[])	/* Argument strings. */
{
    if (objc) {
	int length;

	if (TCL_ERROR == TclListObjLength(NULL, objv[0], &length)
		|| (length < 1)) {
	    Tcl_SetObjResult(interp, Tcl_NewStringObj(
		    "cmdPrefix must be list of length >= 1", -1));
	    Tcl_SetErrorCode(interp, "TCL", "OPERATION", "INTERP",
		    "BGERRORFORMAT", NULL);
	    return TCL_ERROR;
	}
	TclSetBgErrorHandler(childInterp, objv[0]);
    }
    Tcl_SetObjResult(interp, TclGetBgErrorHandler(childInterp));
    return TCL_OK;
}

/*
 *----------------------------------------------------------------------
 *
 * ChildCreate --
 *
 *	Helper function to do the actual work of creating a child interp and
 *	new object command. Also optionally makes the new child interpreter
 *	"safe".
 *
 * Results:
 *	Returns the new Tcl_Interp * if successful or NULL if not. If failed,
 *	the result of the invoking interpreter contains an error message.
 *
 * Side effects:
 *	Creates a new child interpreter and a new object command.
 *
 *----------------------------------------------------------------------
 */

static Tcl_Interp *
ChildCreate(
    Tcl_Interp *interp,		/* Interp. to start search from. */
    Tcl_Obj *pathPtr,		/* Path (name) of child to create. */
    int safe)			/* Should we make it "safe"? */
{
    Tcl_Interp *parentInterp, *childInterp;
    Child *childPtr;
    InterpInfo *parentInfoPtr;
    Tcl_HashEntry *hPtr;
    const char *path;
    int isNew, objc;
    Tcl_Obj **objv;

    if (Tcl_ListObjGetElements(interp, pathPtr, &objc, &objv) != TCL_OK) {
	return NULL;
    }
    if (objc < 2) {
	parentInterp = interp;
	path = TclGetString(pathPtr);
    } else {
	Tcl_Obj *objPtr;

	objPtr = Tcl_NewListObj(objc - 1, objv);
	parentInterp = GetInterp(interp, objPtr);
	Tcl_DecrRefCount(objPtr);
	if (parentInterp == NULL) {
	    return NULL;
	}
	path = TclGetString(objv[objc - 1]);
    }
    if (safe == 0) {
	safe = Tcl_IsSafe(parentInterp);
    }

    parentInfoPtr = (InterpInfo *) ((Interp *) parentInterp)->interpInfo;
    hPtr = Tcl_CreateHashEntry(&parentInfoPtr->parent.childTable, path,
	    &isNew);
    if (isNew == 0) {
	Tcl_SetObjResult(interp, Tcl_ObjPrintf(
		"interpreter named \"%s\" already exists, cannot create",
		path));
	return NULL;
    }

    childInterp = Tcl_CreateInterp();
    childPtr = &((InterpInfo *) ((Interp *) childInterp)->interpInfo)->child;
    childPtr->parentInterp = parentInterp;
    childPtr->childEntryPtr = hPtr;
    childPtr->childInterp = childInterp;
    childPtr->interpCmd = Tcl_NRCreateCommand(parentInterp, path,
	    TclChildObjCmd, NRChildCmd, childInterp, ChildObjCmdDeleteProc);
    Tcl_InitHashTable(&childPtr->aliasTable, TCL_STRING_KEYS);
    Tcl_SetHashValue(hPtr, childPtr);
    Tcl_SetVar2(childInterp, "tcl_interactive", NULL, "0", TCL_GLOBAL_ONLY);

    /*
     * Inherit the recursion limit.
     */

    ((Interp *) childInterp)->maxNestingDepth =
	    ((Interp *) parentInterp)->maxNestingDepth;

    if (safe) {
	if (Tcl_MakeSafe(childInterp) == TCL_ERROR) {
	    goto error;
	}
    } else {
	if (Tcl_Init(childInterp) == TCL_ERROR) {
	    goto error;
	}

	/*
	 * This will create the "memory" command in child interpreters if we
	 * compiled with TCL_MEM_DEBUG, otherwise it does nothing.
	 */

	Tcl_InitMemory(childInterp);
    }

    /*
     * Inherit the TIP#143 limits.
     */

    InheritLimitsFromParent(childInterp, parentInterp);

    /*
     * The [clock] command presents a safe API, but uses unsafe features in
     * its implementation. This means it has to be implemented in safe interps
     * as an alias to a version in the (trusted) parent.
     */

    if (safe) {
	Tcl_Obj *clockObj;
	int status;

	TclNewLiteralStringObj(clockObj, "clock");
	Tcl_IncrRefCount(clockObj);
	status = AliasCreate(interp, childInterp, parentInterp, clockObj,
		clockObj, 0, NULL);
	Tcl_DecrRefCount(clockObj);
	if (status != TCL_OK) {
	    goto error2;
	}
    }

    return childInterp;

  error:
    Tcl_TransferResult(childInterp, TCL_ERROR, interp);
  error2:
    Tcl_DeleteInterp(childInterp);

    return NULL;
}

/*
 *----------------------------------------------------------------------
 *
 * TclChildObjCmd --
 *
 *	Command to manipulate an interpreter, e.g. to send commands to it to
 *	be evaluated. One such command exists for each child interpreter.
 *
 * Results:
 *	A standard Tcl result.
 *
 * Side effects:
 *	See user documentation for details.
 *
 *----------------------------------------------------------------------
 */

int
TclChildObjCmd(
    ClientData clientData,	/* Child interpreter. */
    Tcl_Interp *interp,		/* Current interpreter. */
    int objc,			/* Number of arguments. */
    Tcl_Obj *const objv[])	/* Argument objects. */
{
    return Tcl_NRCallObjProc(interp, NRChildCmd, clientData, objc, objv);
}

static int
NRChildCmd(
    ClientData clientData,	/* Child interpreter. */
    Tcl_Interp *interp,		/* Current interpreter. */
    int objc,			/* Number of arguments. */
    Tcl_Obj *const objv[])	/* Argument objects. */
{
    Tcl_Interp *childInterp = (Tcl_Interp *)clientData;
    int index;
    static const char *const options[] = {
	"alias",	"aliases",	"bgerror",	"debug",
	"eval",		"expose",	"hide",		"hidden",
	"issafe",	"invokehidden",	"limit",	"marktrusted",
	"recursionlimit", NULL
    };
    enum options {
	OPT_ALIAS,	OPT_ALIASES,	OPT_BGERROR,	OPT_DEBUG,
	OPT_EVAL,	OPT_EXPOSE,	OPT_HIDE,	OPT_HIDDEN,
	OPT_ISSAFE,	OPT_INVOKEHIDDEN, OPT_LIMIT,	OPT_MARKTRUSTED,
	OPT_RECLIMIT
    };

    if (childInterp == NULL) {
	Tcl_Panic("TclChildObjCmd: interpreter has been deleted");
    }

    if (objc < 2) {
	Tcl_WrongNumArgs(interp, 1, objv, "cmd ?arg ...?");
	return TCL_ERROR;
    }
    if (Tcl_GetIndexFromObj(interp, objv[1], options, "option", 0,
	    &index) != TCL_OK) {
	return TCL_ERROR;
    }

    switch ((enum options) index) {
    case OPT_ALIAS:
	if (objc > 2) {
	    if (objc == 3) {
		return AliasDescribe(interp, childInterp, objv[2]);
	    }
	    if (TclGetString(objv[3])[0] == '\0') {
		if (objc == 4) {
		    return AliasDelete(interp, childInterp, objv[2]);
		}
	    } else {
		return AliasCreate(interp, childInterp, interp, objv[2],
			objv[3], objc - 4, objv + 4);
	    }
	}
	Tcl_WrongNumArgs(interp, 2, objv, "aliasName ?targetName? ?arg ...?");
	return TCL_ERROR;
    case OPT_ALIASES:
	if (objc != 2) {
	    Tcl_WrongNumArgs(interp, 2, objv, NULL);
	    return TCL_ERROR;
	}
	return AliasList(interp, childInterp);
    case OPT_BGERROR:
	if (objc != 2 && objc != 3) {
	    Tcl_WrongNumArgs(interp, 2, objv, "?cmdPrefix?");
	    return TCL_ERROR;
	}
	return ChildBgerror(interp, childInterp, objc - 2, objv + 2);
    case OPT_DEBUG:
	/*
	 * TIP #378
	 * Currently only -frame supported, otherwise ?-option ?value? ...?
	 */
	if (objc > 4) {
	    Tcl_WrongNumArgs(interp, 2, objv, "?-frame ?bool??");
	    return TCL_ERROR;
	}
	return ChildDebugCmd(interp, childInterp, objc - 2, objv + 2);
    case OPT_EVAL:
	if (objc < 3) {
	    Tcl_WrongNumArgs(interp, 2, objv, "arg ?arg ...?");
	    return TCL_ERROR;
	}
	return ChildEval(interp, childInterp, objc - 2, objv + 2);
    case OPT_EXPOSE:
	if ((objc < 3) || (objc > 4)) {
	    Tcl_WrongNumArgs(interp, 2, objv, "hiddenCmdName ?cmdName?");
	    return TCL_ERROR;
	}
	return ChildExpose(interp, childInterp, objc - 2, objv + 2);
    case OPT_HIDE:
	if ((objc < 3) || (objc > 4)) {
	    Tcl_WrongNumArgs(interp, 2, objv, "cmdName ?hiddenCmdName?");
	    return TCL_ERROR;
	}
	return ChildHide(interp, childInterp, objc - 2, objv + 2);
    case OPT_HIDDEN:
	if (objc != 2) {
	    Tcl_WrongNumArgs(interp, 2, objv, NULL);
	    return TCL_ERROR;
	}
	return ChildHidden(interp, childInterp);
    case OPT_ISSAFE:
	if (objc != 2) {
	    Tcl_WrongNumArgs(interp, 2, objv, NULL);
	    return TCL_ERROR;
	}
	Tcl_SetObjResult(interp, Tcl_NewBooleanObj(Tcl_IsSafe(childInterp)));
	return TCL_OK;
    case OPT_INVOKEHIDDEN: {
	int i;
	const char *namespaceName;
	static const char *const hiddenOptions[] = {
	    "-global",	"-namespace",	"--", NULL
	};
	enum hiddenOption {
	    OPT_GLOBAL,	OPT_NAMESPACE,	OPT_LAST
	};

	namespaceName = NULL;
	for (i = 2; i < objc; i++) {
	    if (TclGetString(objv[i])[0] != '-') {
		break;
	    }
	    if (Tcl_GetIndexFromObj(interp, objv[i], hiddenOptions, "option",
		    0, &index) != TCL_OK) {
		return TCL_ERROR;
	    }
	    if (index == OPT_GLOBAL) {
		namespaceName = "::";
	    } else if (index == OPT_NAMESPACE) {
		if (++i == objc) { /* There must be more arguments. */
		    break;
		} else {
		    namespaceName = TclGetString(objv[i]);
		}
	    } else {
		i++;
		break;
	    }
	}
	if (objc - i < 1) {
	    Tcl_WrongNumArgs(interp, 2, objv,
		    "?-namespace ns? ?-global? ?--? cmd ?arg ..?");
	    return TCL_ERROR;
	}
	return ChildInvokeHidden(interp, childInterp, namespaceName,
		objc - i, objv + i);
    }
    case OPT_LIMIT: {
	static const char *const limitTypes[] = {
	    "commands", "time", NULL
	};
	enum LimitTypes {
	    LIMIT_TYPE_COMMANDS, LIMIT_TYPE_TIME
	};
	int limitType;

	if (objc < 3) {
	    Tcl_WrongNumArgs(interp, 2, objv, "limitType ?-option value ...?");
	    return TCL_ERROR;
	}
	if (Tcl_GetIndexFromObj(interp, objv[2], limitTypes, "limit type", 0,
		&limitType) != TCL_OK) {
	    return TCL_ERROR;
	}
	switch ((enum LimitTypes) limitType) {
	case LIMIT_TYPE_COMMANDS:
	    return ChildCommandLimitCmd(interp, childInterp, 3, objc,objv);
	case LIMIT_TYPE_TIME:
	    return ChildTimeLimitCmd(interp, childInterp, 3, objc, objv);
	}
    }
    break;
    case OPT_MARKTRUSTED:
	if (objc != 2) {
	    Tcl_WrongNumArgs(interp, 2, objv, NULL);
	    return TCL_ERROR;
	}
	return ChildMarkTrusted(interp, childInterp);
    case OPT_RECLIMIT:
	if (objc != 2 && objc != 3) {
	    Tcl_WrongNumArgs(interp, 2, objv, "?newlimit?");
	    return TCL_ERROR;
	}
	return ChildRecursionLimit(interp, childInterp, objc - 2, objv + 2);
    }

    return TCL_ERROR;
}

/*
 *----------------------------------------------------------------------
 *
 * ChildObjCmdDeleteProc --
 *
 *	Invoked when an object command for a child interpreter is deleted;
 *	cleans up all state associated with the child interpreter and destroys
 *	the child interpreter.
 *
 * Results:
 *	None.
 *
 * Side effects:
 *	Cleans up all state associated with the child interpreter and destroys
 *	the child interpreter.
 *
 *----------------------------------------------------------------------
 */

static void
ChildObjCmdDeleteProc(
    ClientData clientData)	/* The ChildRecord for the command. */
{
    Child *childPtr;		/* Interim storage for Child record. */
    Tcl_Interp *childInterp = (Tcl_Interp *)clientData;
				/* And for a child interp. */

    childPtr = &((InterpInfo *) ((Interp *) childInterp)->interpInfo)->child;

    /*
     * Unlink the child from its parent interpreter.
     */

    Tcl_DeleteHashEntry(childPtr->childEntryPtr);

    /*
     * Set to NULL so that when the InterpInfo is cleaned up in the child it
     * does not try to delete the command causing all sorts of grief. See
     * ChildRecordDeleteProc().
     */

    childPtr->interpCmd = NULL;

    if (childPtr->childInterp != NULL) {
	Tcl_DeleteInterp(childPtr->childInterp);
    }
}

/*
 *----------------------------------------------------------------------
 *
 * ChildDebugCmd -- TIP #378
 *
 *	Helper function to handle 'debug' command in a child interpreter.
 *
 * Results:
 *	A standard Tcl result.
 *
 * Side effects:
 *	May modify INTERP_DEBUG_FRAME flag in the child.
 *
 *----------------------------------------------------------------------
 */

static int
ChildDebugCmd(
    Tcl_Interp *interp,		/* Interp for error return. */
    Tcl_Interp *childInterp,	/* The child interpreter in which command
				 * will be evaluated. */
    int objc,			/* Number of arguments. */
    Tcl_Obj *const objv[])	/* Argument objects. */
{
    static const char *const debugTypes[] = {
	"-frame", NULL
    };
    enum DebugTypes {
	DEBUG_TYPE_FRAME
    };
    int debugType;
    Interp *iPtr;
    Tcl_Obj *resultPtr;

    iPtr = (Interp *) childInterp;
    if (objc == 0) {
	TclNewObj(resultPtr);
	Tcl_ListObjAppendElement(NULL, resultPtr,
		Tcl_NewStringObj("-frame", -1));
	Tcl_ListObjAppendElement(NULL, resultPtr,
		Tcl_NewBooleanObj(iPtr->flags & INTERP_DEBUG_FRAME));
	Tcl_SetObjResult(interp, resultPtr);
    } else {
	if (Tcl_GetIndexFromObj(interp, objv[0], debugTypes, "debug option",
		0, &debugType) != TCL_OK) {
	    return TCL_ERROR;
	}
	if (debugType == DEBUG_TYPE_FRAME) {
	    if (objc == 2) { /* set */
		if (Tcl_GetBooleanFromObj(interp, objv[1], &debugType)
			!= TCL_OK) {
		    return TCL_ERROR;
		}

		/*
		 * Quietly ignore attempts to disable interp debugging.  This
		 * is a one-way switch as frame debug info is maintained in a
		 * stack that must be consistent once turned on.
		 */

		if (debugType) {
		    iPtr->flags |= INTERP_DEBUG_FRAME;
		}
	    }
	    Tcl_SetObjResult(interp,
		    Tcl_NewBooleanObj(iPtr->flags & INTERP_DEBUG_FRAME));
	}
    }
    return TCL_OK;
}

/*
 *----------------------------------------------------------------------
 *
 * ChildEval --
 *
 *	Helper function to evaluate a command in a child interpreter.
 *
 * Results:
 *	A standard Tcl result.
 *
 * Side effects:
 *	Whatever the command does.
 *
 *----------------------------------------------------------------------
 */

static int
ChildEval(
    Tcl_Interp *interp,		/* Interp for error return. */
    Tcl_Interp *childInterp,	/* The child interpreter in which command
				 * will be evaluated. */
    int objc,			/* Number of arguments. */
    Tcl_Obj *const objv[])	/* Argument objects. */
{
    int result;

    /*
     * TIP #285: If necessary, reset the cancellation flags for the child
     * interpreter now; otherwise, canceling a script in a parent interpreter
     * can result in a situation where a child interpreter can no longer
     * evaluate any scripts unless somebody calls the TclResetCancellation
     * function for that particular Tcl_Interp.
     */

    TclSetChildCancelFlags(childInterp, 0, 0);

    Tcl_Preserve(childInterp);
    Tcl_AllowExceptions(childInterp);

    if (objc == 1) {
	/*
	 * TIP #280: Make actual argument location available to eval'd script.
	 */

	Interp *iPtr = (Interp *) interp;
	CmdFrame *invoker = iPtr->cmdFramePtr;
	int word = 0;

	TclArgumentGet(interp, objv[0], &invoker, &word);

	result = TclEvalObjEx(childInterp, objv[0], 0, invoker, word);
    } else {
	Tcl_Obj *objPtr = Tcl_ConcatObj(objc, objv);
	Tcl_IncrRefCount(objPtr);
	result = Tcl_EvalObjEx(childInterp, objPtr, 0);
	Tcl_DecrRefCount(objPtr);
    }
    Tcl_TransferResult(childInterp, result, interp);

    Tcl_Release(childInterp);
    return result;
}

/*
 *----------------------------------------------------------------------
 *
 * ChildExpose --
 *
 *	Helper function to expose a command in a child interpreter.
 *
 * Results:
 *	A standard Tcl result.
 *
 * Side effects:
 *	After this call scripts in the child will be able to invoke the newly
 *	exposed command.
 *
 *----------------------------------------------------------------------
 */

static int
ChildExpose(
    Tcl_Interp *interp,		/* Interp for error return. */
    Tcl_Interp *childInterp,	/* Interp in which command will be exposed. */
    int objc,			/* Number of arguments. */
    Tcl_Obj *const objv[])	/* Argument strings. */
{
    const char *name;

    if (Tcl_IsSafe(interp)) {
	Tcl_SetObjResult(interp, Tcl_NewStringObj(
		"permission denied: safe interpreter cannot expose commands",
		-1));
	Tcl_SetErrorCode(interp, "TCL", "OPERATION", "INTERP", "UNSAFE",
		NULL);
	return TCL_ERROR;
    }

    name = TclGetString(objv[(objc == 1) ? 0 : 1]);
    if (Tcl_ExposeCommand(childInterp, TclGetString(objv[0]),
	    name) != TCL_OK) {
	Tcl_TransferResult(childInterp, TCL_ERROR, interp);
	return TCL_ERROR;
    }
    return TCL_OK;
}

/*
 *----------------------------------------------------------------------
 *
 * ChildRecursionLimit --
 *
 *	Helper function to set/query the Recursion limit of an interp
 *
 * Results:
 *	A standard Tcl result.
 *
 * Side effects:
 *	When (objc == 1), childInterp will be set to a new recursion limit of
 *	objv[0].
 *
 *----------------------------------------------------------------------
 */

static int
ChildRecursionLimit(
    Tcl_Interp *interp,		/* Interp for error return. */
    Tcl_Interp *childInterp,	/* Interp in which limit is set/queried. */
    int objc,			/* Set or Query. */
    Tcl_Obj *const objv[])	/* Argument strings. */
{
    Interp *iPtr;
    int limit;

    if (objc) {
	if (Tcl_IsSafe(interp)) {
	    Tcl_SetObjResult(interp, Tcl_NewStringObj("permission denied: "
		    "safe interpreters cannot change recursion limit", -1));
	    Tcl_SetErrorCode(interp, "TCL", "OPERATION", "INTERP", "UNSAFE",
		    NULL);
	    return TCL_ERROR;
	}
	if (TclGetIntFromObj(interp, objv[0], &limit) == TCL_ERROR) {
	    return TCL_ERROR;
	}
	if (limit <= 0) {
	    Tcl_SetObjResult(interp, Tcl_NewStringObj(
		    "recursion limit must be > 0", -1));
	    Tcl_SetErrorCode(interp, "TCL", "OPERATION", "INTERP", "BADLIMIT",
		    NULL);
	    return TCL_ERROR;
	}
	Tcl_SetRecursionLimit(childInterp, limit);
	iPtr = (Interp *) childInterp;
	if (interp == childInterp && iPtr->numLevels > limit) {
	    Tcl_SetObjResult(interp, Tcl_NewStringObj(
		    "falling back due to new recursion limit", -1));
	    Tcl_SetErrorCode(interp, "TCL", "RECURSION", NULL);
	    return TCL_ERROR;
	}
	Tcl_SetObjResult(interp, objv[0]);
	return TCL_OK;
    } else {
	limit = Tcl_SetRecursionLimit(childInterp, 0);
	Tcl_SetObjResult(interp, Tcl_NewWideIntObj(limit));
	return TCL_OK;
    }
}

/*
 *----------------------------------------------------------------------
 *
 * ChildHide --
 *
 *	Helper function to hide a command in a child interpreter.
 *
 * Results:
 *	A standard Tcl result.
 *
 * Side effects:
 *	After this call scripts in the child will no longer be able to invoke
 *	the named command.
 *
 *----------------------------------------------------------------------
 */

static int
ChildHide(
    Tcl_Interp *interp,		/* Interp for error return. */
    Tcl_Interp *childInterp,	/* Interp in which command will be exposed. */
    int objc,			/* Number of arguments. */
    Tcl_Obj *const objv[])	/* Argument strings. */
{
    const char *name;

    if (Tcl_IsSafe(interp)) {
	Tcl_SetObjResult(interp, Tcl_NewStringObj(
		"permission denied: safe interpreter cannot hide commands",
		-1));
	Tcl_SetErrorCode(interp, "TCL", "OPERATION", "INTERP", "UNSAFE",
		NULL);
	return TCL_ERROR;
    }

    name = TclGetString(objv[(objc == 1) ? 0 : 1]);
    if (Tcl_HideCommand(childInterp, TclGetString(objv[0]), name) != TCL_OK) {
	Tcl_TransferResult(childInterp, TCL_ERROR, interp);
	return TCL_ERROR;
    }
    return TCL_OK;
}

/*
 *----------------------------------------------------------------------
 *
 * ChildHidden --
 *
 *	Helper function to compute list of hidden commands in a child
 *	interpreter.
 *
 * Results:
 *	A standard Tcl result.
 *
 * Side effects:
 *	None.
 *
 *----------------------------------------------------------------------
 */

static int
ChildHidden(
    Tcl_Interp *interp,		/* Interp for data return. */
    Tcl_Interp *childInterp)	/* Interp whose hidden commands to query. */
{
    Tcl_Obj *listObjPtr;		/* Local object pointer. */
    Tcl_HashTable *hTblPtr;		/* For local searches. */
    Tcl_HashEntry *hPtr;		/* For local searches. */
    Tcl_HashSearch hSearch;		/* For local searches. */

    TclNewObj(listObjPtr);
    hTblPtr = ((Interp *) childInterp)->hiddenCmdTablePtr;
    if (hTblPtr != NULL) {
	for (hPtr = Tcl_FirstHashEntry(hTblPtr, &hSearch);
		hPtr != NULL;
		hPtr = Tcl_NextHashEntry(&hSearch)) {
	    Tcl_ListObjAppendElement(NULL, listObjPtr,
		    Tcl_NewStringObj((const char *)Tcl_GetHashKey(hTblPtr, hPtr), -1));
	}
    }
    Tcl_SetObjResult(interp, listObjPtr);
    return TCL_OK;
}

/*
 *----------------------------------------------------------------------
 *
 * ChildInvokeHidden --
 *
 *	Helper function to invoke a hidden command in a child interpreter.
 *
 * Results:
 *	A standard Tcl result.
 *
 * Side effects:
 *	Whatever the hidden command does.
 *
 *----------------------------------------------------------------------
 */

static int
ChildInvokeHidden(
    Tcl_Interp *interp,		/* Interp for error return. */
    Tcl_Interp *childInterp,	/* The child interpreter in which command will
				 * be invoked. */
    const char *namespaceName,	/* The namespace to use, if any. */
    int objc,			/* Number of arguments. */
    Tcl_Obj *const objv[])	/* Argument objects. */
{
    int result;

    if (Tcl_IsSafe(interp)) {
	Tcl_SetObjResult(interp, Tcl_NewStringObj(
		"not allowed to invoke hidden commands from safe interpreter",
		-1));
	Tcl_SetErrorCode(interp, "TCL", "OPERATION", "INTERP", "UNSAFE",
		NULL);
	return TCL_ERROR;
    }

    Tcl_Preserve(childInterp);
    Tcl_AllowExceptions(childInterp);

    if (namespaceName == NULL) {
	NRE_callback *rootPtr = TOP_CB(childInterp);

	Tcl_NRAddCallback(interp, NRPostInvokeHidden, childInterp,
		rootPtr, NULL, NULL);
	return TclNRInvoke(NULL, childInterp, objc, objv);
    } else {
	Namespace *nsPtr, *dummy1, *dummy2;
	const char *tail;

	result = TclGetNamespaceForQualName(childInterp, namespaceName, NULL,
		TCL_FIND_ONLY_NS | TCL_GLOBAL_ONLY | TCL_LEAVE_ERR_MSG
		| TCL_CREATE_NS_IF_UNKNOWN, &nsPtr, &dummy1, &dummy2, &tail);
	if (result == TCL_OK) {
	    result = TclObjInvokeNamespace(childInterp, objc, objv,
		    (Tcl_Namespace *) nsPtr, TCL_INVOKE_HIDDEN);
	}
    }

    Tcl_TransferResult(childInterp, result, interp);

    Tcl_Release(childInterp);
    return result;
}

static int
NRPostInvokeHidden(
    ClientData data[],
    Tcl_Interp *interp,
    int result)
{
    Tcl_Interp *childInterp = (Tcl_Interp *)data[0];
    NRE_callback *rootPtr = (NRE_callback *)data[1];

    if (interp != childInterp) {
	result = TclNRRunCallbacks(childInterp, result, rootPtr);
	Tcl_TransferResult(childInterp, result, interp);
    }
    Tcl_Release(childInterp);
    return result;
}

/*
 *----------------------------------------------------------------------
 *
 * ChildMarkTrusted --
 *
 *	Helper function to mark a child interpreter as trusted (unsafe).
 *
 * Results:
 *	A standard Tcl result.
 *
 * Side effects:
 *	After this call the hard-wired security checks in the core no longer
 *	prevent the child from performing certain operations.
 *
 *----------------------------------------------------------------------
 */

static int
ChildMarkTrusted(
    Tcl_Interp *interp,		/* Interp for error return. */
    Tcl_Interp *childInterp)	/* The child interpreter which will be marked
				 * trusted. */
{
    if (Tcl_IsSafe(interp)) {
	Tcl_SetObjResult(interp, Tcl_NewStringObj(
		"permission denied: safe interpreter cannot mark trusted",
		-1));
	Tcl_SetErrorCode(interp, "TCL", "OPERATION", "INTERP", "UNSAFE",
		NULL);
	return TCL_ERROR;
    }
    ((Interp *) childInterp)->flags &= ~SAFE_INTERP;
    return TCL_OK;
}

/*
 *----------------------------------------------------------------------
 *
 * Tcl_IsSafe --
 *
 *	Determines whether an interpreter is safe
 *
 * Results:
 *	1 if it is safe, 0 if it is not.
 *
 * Side effects:
 *	None.
 *
 *----------------------------------------------------------------------
 */

int
Tcl_IsSafe(
    Tcl_Interp *interp)		/* Is this interpreter "safe" ? */
{
    Interp *iPtr = (Interp *) interp;

    if (iPtr == NULL) {
	return 0;
    }
    return (iPtr->flags & SAFE_INTERP) ? 1 : 0;
}

/*
 *----------------------------------------------------------------------
 *
 * Tcl_MakeSafe --
 *
 *	Makes its argument interpreter contain only functionality that is
 *	defined to be part of Safe Tcl. Unsafe commands are hidden, the env
 *	array is unset, and the standard channels are removed.
 *
 * Results:
 *	None.
 *
 * Side effects:
 *	Hides commands in its argument interpreter, and removes settings and
 *	channels.
 *
 *----------------------------------------------------------------------
 */

int
Tcl_MakeSafe(
    Tcl_Interp *interp)		/* Interpreter to be made safe. */
{
    Tcl_Channel chan;		/* Channel to remove from safe interpreter. */
    Interp *iPtr = (Interp *) interp;
    Tcl_Interp *parent = ((InterpInfo*) iPtr->interpInfo)->child.parentInterp;

    TclHideUnsafeCommands(interp);

    if (parent != NULL) {
	/*
	 * Alias these function implementations in the child to those in the
	 * parent; the overall implementations are safe, but they're normally
	 * defined by init.tcl which is not sourced by safe interpreters.
	 * Assume these functions all work. [Bug 2895741]
	 */

	(void) Tcl_EvalEx(interp,
		"namespace eval ::tcl {namespace eval mathfunc {}}", -1, 0);
    }

    iPtr->flags |= SAFE_INTERP;

    /*
     * Unsetting variables : (which should not have been set in the first
     * place, but...)
     */

    /*
     * No env array in a safe interpreter.
     */

    Tcl_UnsetVar2(interp, "env", NULL, TCL_GLOBAL_ONLY);

    /*
     * Remove unsafe parts of tcl_platform
     */

    Tcl_UnsetVar2(interp, "tcl_platform", "os", TCL_GLOBAL_ONLY);
    Tcl_UnsetVar2(interp, "tcl_platform", "osVersion", TCL_GLOBAL_ONLY);
    Tcl_UnsetVar2(interp, "tcl_platform", "machine", TCL_GLOBAL_ONLY);
    Tcl_UnsetVar2(interp, "tcl_platform", "user", TCL_GLOBAL_ONLY);

    /*
     * Unset path informations variables (the only one remaining is [info
     * nameofexecutable])
     */

    Tcl_UnsetVar2(interp, "tclDefaultLibrary", NULL, TCL_GLOBAL_ONLY);
    Tcl_UnsetVar2(interp, "tcl_library", NULL, TCL_GLOBAL_ONLY);
    Tcl_UnsetVar2(interp, "tcl_pkgPath", NULL, TCL_GLOBAL_ONLY);

    /*
     * Remove the standard channels from the interpreter; safe interpreters do
     * not ordinarily have access to stdin, stdout and stderr.
     *
     * NOTE: These channels are not added to the interpreter by the
     * Tcl_CreateInterp call, but may be added later, by another I/O
     * operation. We want to ensure that the interpreter does not have these
     * channels even if it is being made safe after being used for some time..
     */

    chan = Tcl_GetStdChannel(TCL_STDIN);
    if (chan != NULL) {
	Tcl_UnregisterChannel(interp, chan);
    }
    chan = Tcl_GetStdChannel(TCL_STDOUT);
    if (chan != NULL) {
	Tcl_UnregisterChannel(interp, chan);
    }
    chan = Tcl_GetStdChannel(TCL_STDERR);
    if (chan != NULL) {
	Tcl_UnregisterChannel(interp, chan);
    }

    return TCL_OK;
}

/*
 *----------------------------------------------------------------------
 *
 * Tcl_LimitExceeded --
 *
 *	Tests whether any limit has been exceeded in the given interpreter
 *	(i.e. whether the interpreter is currently unable to process further
 *	scripts).
 *
 * Results:
 *	A boolean value.
 *
 * Side effects:
 *	None.
 *
 * Notes:
 *	If you change this function, you MUST also update TclLimitExceeded() in
 *	tclInt.h.
 *----------------------------------------------------------------------
 */

int
Tcl_LimitExceeded(
    Tcl_Interp *interp)
{
    Interp *iPtr = (Interp *) interp;

    return iPtr->limit.exceeded != 0;
}

/*
 *----------------------------------------------------------------------
 *
 * Tcl_LimitReady --
 *
 *	Find out whether any limit has been set on the interpreter, and if so
 *	check whether the granularity of that limit is such that the full
 *	limit check should be carried out.
 *
 * Results:
 *	A boolean value that indicates whether to call Tcl_LimitCheck.
 *
 * Side effects:
 *	Increments the limit granularity counter.
 *
 * Notes:
 *	If you change this function, you MUST also update TclLimitReady() in
 *	tclInt.h.
 *
 *----------------------------------------------------------------------
 */

int
Tcl_LimitReady(
    Tcl_Interp *interp)
{
    Interp *iPtr = (Interp *) interp;

    if (iPtr->limit.active != 0) {
	int ticker = ++iPtr->limit.granularityTicker;

	if ((iPtr->limit.active & TCL_LIMIT_COMMANDS) &&
		((iPtr->limit.cmdGranularity == 1) ||
		    (ticker % iPtr->limit.cmdGranularity == 0))) {
	    return 1;
	}
	if ((iPtr->limit.active & TCL_LIMIT_TIME) &&
		((iPtr->limit.timeGranularity == 1) ||
		    (ticker % iPtr->limit.timeGranularity == 0))) {
	    return 1;
	}
    }
    return 0;
}

/*
 *----------------------------------------------------------------------
 *
 * Tcl_LimitCheck --
 *
 *	Check all currently set limits in the interpreter (where permitted by
 *	granularity). If a limit is exceeded, call its callbacks and, if the
 *	limit is still exceeded after the callbacks have run, make the
 *	interpreter generate an error that cannot be caught within the limited
 *	interpreter.
 *
 * Results:
 *	A Tcl result value (TCL_OK if no limit is exceeded, and TCL_ERROR if a
 *	limit has been exceeded).
 *
 * Side effects:
 *	May invoke system calls. May invoke other interpreters. May be
 *	reentrant. May put the interpreter into a state where it can no longer
 *	execute commands without outside intervention.
 *
 *----------------------------------------------------------------------
 */

int
Tcl_LimitCheck(
    Tcl_Interp *interp)
{
    Interp *iPtr = (Interp *) interp;
    int ticker = iPtr->limit.granularityTicker;

    if (Tcl_InterpDeleted(interp)) {
	return TCL_OK;
    }

    if ((iPtr->limit.active & TCL_LIMIT_COMMANDS) &&
	    ((iPtr->limit.cmdGranularity == 1) ||
		    (ticker % iPtr->limit.cmdGranularity == 0)) &&
	    (iPtr->limit.cmdCount < iPtr->cmdCount)) {
	iPtr->limit.exceeded |= TCL_LIMIT_COMMANDS;
	Tcl_Preserve(interp);
	RunLimitHandlers(iPtr->limit.cmdHandlers, interp);
	if (iPtr->limit.cmdCount >= iPtr->cmdCount) {
	    iPtr->limit.exceeded &= ~TCL_LIMIT_COMMANDS;
	} else if (iPtr->limit.exceeded & TCL_LIMIT_COMMANDS) {
	    Tcl_SetObjResult(interp, Tcl_NewStringObj(
		    "command count limit exceeded", -1));
	    Tcl_SetErrorCode(interp, "TCL", "LIMIT", "COMMANDS", NULL);
	    Tcl_Release(interp);
	    return TCL_ERROR;
	}
	Tcl_Release(interp);
    }

    if ((iPtr->limit.active & TCL_LIMIT_TIME) &&
	    ((iPtr->limit.timeGranularity == 1) ||
		(ticker % iPtr->limit.timeGranularity == 0))) {
	Tcl_Time now;

	Tcl_GetTime(&now);
	if (iPtr->limit.time.sec < now.sec ||
		(iPtr->limit.time.sec == now.sec &&
		iPtr->limit.time.usec < now.usec)) {
	    iPtr->limit.exceeded |= TCL_LIMIT_TIME;
	    Tcl_Preserve(interp);
	    RunLimitHandlers(iPtr->limit.timeHandlers, interp);
	    if (iPtr->limit.time.sec > now.sec ||
		    (iPtr->limit.time.sec == now.sec &&
		    iPtr->limit.time.usec >= now.usec)) {
		iPtr->limit.exceeded &= ~TCL_LIMIT_TIME;
	    } else if (iPtr->limit.exceeded & TCL_LIMIT_TIME) {
		Tcl_SetObjResult(interp, Tcl_NewStringObj(
			"time limit exceeded", -1));
		Tcl_SetErrorCode(interp, "TCL", "LIMIT", "TIME", NULL);
		Tcl_Release(interp);
		return TCL_ERROR;
	    }
	    Tcl_Release(interp);
	}
    }

    return TCL_OK;
}

/*
 *----------------------------------------------------------------------
 *
 * RunLimitHandlers --
 *
 *	Invoke all the limit handlers in a list (for a particular limit).
 *	Note that no particular limit handler callback will be invoked
 *	reentrantly.
 *
 * Results:
 *	None.
 *
 * Side effects:
 *	Depends on the limit handlers.
 *
 *----------------------------------------------------------------------
 */

static void
RunLimitHandlers(
    LimitHandler *handlerPtr,
    Tcl_Interp *interp)
{
    LimitHandler *nextPtr;
    for (; handlerPtr!=NULL ; handlerPtr=nextPtr) {
	if (handlerPtr->flags & (LIMIT_HANDLER_DELETED|LIMIT_HANDLER_ACTIVE)) {
	    /*
	     * Reentrant call or something seriously strange in the delete
	     * code.
	     */

	    nextPtr = handlerPtr->nextPtr;
	    continue;
	}

	/*
	 * Set the ACTIVE flag while running the limit handler itself so we
	 * cannot reentrantly call this handler and know to use the alternate
	 * method of deletion if necessary.
	 */

	handlerPtr->flags |= LIMIT_HANDLER_ACTIVE;
	handlerPtr->handlerProc(handlerPtr->clientData, interp);
	handlerPtr->flags &= ~LIMIT_HANDLER_ACTIVE;

	/*
	 * Rediscover this value; it might have changed during the processing
	 * of a limit handler. We have to record it here because we might
	 * delete the structure below, and reading a value out of a deleted
	 * structure is unsafe (even if actually legal with some
	 * malloc()/free() implementations.)
	 */

	nextPtr = handlerPtr->nextPtr;

	/*
	 * If we deleted the current handler while we were executing it, we
	 * will have spliced it out of the list and set the
	 * LIMIT_HANDLER_DELETED flag.
	 */

	if (handlerPtr->flags & LIMIT_HANDLER_DELETED) {
	    if (handlerPtr->deleteProc != NULL) {
		handlerPtr->deleteProc(handlerPtr->clientData);
	    }
	    Tcl_Free(handlerPtr);
	}
    }
}

/*
 *----------------------------------------------------------------------
 *
 * Tcl_LimitAddHandler --
 *
 *	Add a callback handler for a particular resource limit.
 *
 * Results:
 *	None.
 *
 * Side effects:
 *	Extends the internal linked list of handlers for a limit.
 *
 *----------------------------------------------------------------------
 */

void
Tcl_LimitAddHandler(
    Tcl_Interp *interp,
    int type,
    Tcl_LimitHandlerProc *handlerProc,
    ClientData clientData,
    Tcl_LimitHandlerDeleteProc *deleteProc)
{
    Interp *iPtr = (Interp *) interp;
    LimitHandler *handlerPtr;

    /*
     * Convert everything into a real deletion callback.
     */

    if (deleteProc == (Tcl_LimitHandlerDeleteProc *) TCL_DYNAMIC) {
	deleteProc = (Tcl_LimitHandlerDeleteProc *) TclpFree;
    }

    /*
     * Allocate a handler record.
     */

    handlerPtr = (LimitHandler *)Tcl_Alloc(sizeof(LimitHandler));
    handlerPtr->flags = 0;
    handlerPtr->handlerProc = handlerProc;
    handlerPtr->clientData = clientData;
    handlerPtr->deleteProc = deleteProc;
    handlerPtr->prevPtr = NULL;

    /*
     * Prepend onto the front of the correct linked list.
     */

    switch (type) {
    case TCL_LIMIT_COMMANDS:
	handlerPtr->nextPtr = iPtr->limit.cmdHandlers;
	if (handlerPtr->nextPtr != NULL) {
	    handlerPtr->nextPtr->prevPtr = handlerPtr;
	}
	iPtr->limit.cmdHandlers = handlerPtr;
	return;

    case TCL_LIMIT_TIME:
	handlerPtr->nextPtr = iPtr->limit.timeHandlers;
	if (handlerPtr->nextPtr != NULL) {
	    handlerPtr->nextPtr->prevPtr = handlerPtr;
	}
	iPtr->limit.timeHandlers = handlerPtr;
	return;
    }

    Tcl_Panic("unknown type of resource limit");
}

/*
 *----------------------------------------------------------------------
 *
 * Tcl_LimitRemoveHandler --
 *
 *	Remove a callback handler for a particular resource limit.
 *
 * Results:
 *	None.
 *
 * Side effects:
 *	The handler is spliced out of the internal linked list for the limit,
 *	and if not currently being invoked, deleted. Otherwise it is just
 *	marked for deletion and removed when the limit handler has finished
 *	executing.
 *
 *----------------------------------------------------------------------
 */

void
Tcl_LimitRemoveHandler(
    Tcl_Interp *interp,
    int type,
    Tcl_LimitHandlerProc *handlerProc,
    ClientData clientData)
{
    Interp *iPtr = (Interp *) interp;
    LimitHandler *handlerPtr;

    switch (type) {
    case TCL_LIMIT_COMMANDS:
	handlerPtr = iPtr->limit.cmdHandlers;
	break;
    case TCL_LIMIT_TIME:
	handlerPtr = iPtr->limit.timeHandlers;
	break;
    default:
	Tcl_Panic("unknown type of resource limit");
	return;
    }

    for (; handlerPtr!=NULL ; handlerPtr=handlerPtr->nextPtr) {
	if ((handlerPtr->handlerProc != handlerProc) ||
		(handlerPtr->clientData != clientData)) {
	    continue;
	}

	/*
	 * We've found the handler to delete; mark it as doomed if not already
	 * so marked (which shouldn't actually happen).
	 */

	if (handlerPtr->flags & LIMIT_HANDLER_DELETED) {
	    return;
	}
	handlerPtr->flags |= LIMIT_HANDLER_DELETED;

	/*
	 * Splice the handler out of the doubly-linked list.
	 */

	if (handlerPtr->prevPtr == NULL) {
	    switch (type) {
	    case TCL_LIMIT_COMMANDS:
		iPtr->limit.cmdHandlers = handlerPtr->nextPtr;
		break;
	    case TCL_LIMIT_TIME:
		iPtr->limit.timeHandlers = handlerPtr->nextPtr;
		break;
	    }
	} else {
	    handlerPtr->prevPtr->nextPtr = handlerPtr->nextPtr;
	}
	if (handlerPtr->nextPtr != NULL) {
	    handlerPtr->nextPtr->prevPtr = handlerPtr->prevPtr;
	}

	/*
	 * If nothing is currently executing the handler, delete its client
	 * data and the overall handler structure now. Otherwise it will all
	 * go away when the handler returns.
	 */

	if (!(handlerPtr->flags & LIMIT_HANDLER_ACTIVE)) {
	    if (handlerPtr->deleteProc != NULL) {
		handlerPtr->deleteProc(handlerPtr->clientData);
	    }
	    Tcl_Free(handlerPtr);
	}
	return;
    }
}

/*
 *----------------------------------------------------------------------
 *
 * TclLimitRemoveAllHandlers --
 *
 *	Remove all limit callback handlers for an interpreter. This is invoked
 *	as part of deleting the interpreter.
 *
 * Results:
 *	None.
 *
 * Side effects:
 *	Limit handlers are deleted or marked for deletion (as with
 *	Tcl_LimitRemoveHandler).
 *
 *----------------------------------------------------------------------
 */

void
TclLimitRemoveAllHandlers(
    Tcl_Interp *interp)
{
    Interp *iPtr = (Interp *) interp;
    LimitHandler *handlerPtr, *nextHandlerPtr;

    /*
     * Delete all command-limit handlers.
     */

    for (handlerPtr=iPtr->limit.cmdHandlers, iPtr->limit.cmdHandlers=NULL;
	    handlerPtr!=NULL; handlerPtr=nextHandlerPtr) {
	nextHandlerPtr = handlerPtr->nextPtr;

	/*
	 * Do not delete here if it has already been marked for deletion.
	 */

	if (handlerPtr->flags & LIMIT_HANDLER_DELETED) {
	    continue;
	}
	handlerPtr->flags |= LIMIT_HANDLER_DELETED;
	handlerPtr->prevPtr = NULL;
	handlerPtr->nextPtr = NULL;

	/*
	 * If nothing is currently executing the handler, delete its client
	 * data and the overall handler structure now. Otherwise it will all
	 * go away when the handler returns.
	 */

	if (!(handlerPtr->flags & LIMIT_HANDLER_ACTIVE)) {
	    if (handlerPtr->deleteProc != NULL) {
		handlerPtr->deleteProc(handlerPtr->clientData);
	    }
	    Tcl_Free(handlerPtr);
	}
    }

    /*
     * Delete all time-limit handlers.
     */

    for (handlerPtr=iPtr->limit.timeHandlers, iPtr->limit.timeHandlers=NULL;
	    handlerPtr!=NULL; handlerPtr=nextHandlerPtr) {
	nextHandlerPtr = handlerPtr->nextPtr;

	/*
	 * Do not delete here if it has already been marked for deletion.
	 */

	if (handlerPtr->flags & LIMIT_HANDLER_DELETED) {
	    continue;
	}
	handlerPtr->flags |= LIMIT_HANDLER_DELETED;
	handlerPtr->prevPtr = NULL;
	handlerPtr->nextPtr = NULL;

	/*
	 * If nothing is currently executing the handler, delete its client
	 * data and the overall handler structure now. Otherwise it will all
	 * go away when the handler returns.
	 */

	if (!(handlerPtr->flags & LIMIT_HANDLER_ACTIVE)) {
	    if (handlerPtr->deleteProc != NULL) {
		handlerPtr->deleteProc(handlerPtr->clientData);
	    }
	    Tcl_Free(handlerPtr);
	}
    }

    /*
     * Delete the timer callback that is used to trap limits that occur in
     * [vwait]s...
     */

    if (iPtr->limit.timeEvent != NULL) {
	Tcl_DeleteTimerHandler(iPtr->limit.timeEvent);
	iPtr->limit.timeEvent = NULL;
    }
}

/*
 *----------------------------------------------------------------------
 *
 * Tcl_LimitTypeEnabled --
 *
 *	Check whether a particular limit has been enabled for an interpreter.
 *
 * Results:
 *	A boolean value.
 *
 * Side effects:
 *	None.
 *
 *----------------------------------------------------------------------
 */

int
Tcl_LimitTypeEnabled(
    Tcl_Interp *interp,
    int type)
{
    Interp *iPtr = (Interp *) interp;

    return (iPtr->limit.active & type) != 0;
}

/*
 *----------------------------------------------------------------------
 *
 * Tcl_LimitTypeExceeded --
 *
 *	Check whether a particular limit has been exceeded for an interpreter.
 *
 * Results:
 *	A boolean value (note that Tcl_LimitExceeded will always return
 *	non-zero when this function returns non-zero).
 *
 * Side effects:
 *	None.
 *
 *----------------------------------------------------------------------
 */

int
Tcl_LimitTypeExceeded(
    Tcl_Interp *interp,
    int type)
{
    Interp *iPtr = (Interp *) interp;

    return (iPtr->limit.exceeded & type) != 0;
}

/*
 *----------------------------------------------------------------------
 *
 * Tcl_LimitTypeSet --
 *
 *	Enable a particular limit for an interpreter.
 *
 * Results:
 *	None.
 *
 * Side effects:
 *	The limit is turned on and will be checked in future at an interval
 *	determined by the frequency of calling of Tcl_LimitReady and the
 *	granularity of the limit in question.
 *
 *----------------------------------------------------------------------
 */

void
Tcl_LimitTypeSet(
    Tcl_Interp *interp,
    int type)
{
    Interp *iPtr = (Interp *) interp;

    iPtr->limit.active |= type;
}

/*
 *----------------------------------------------------------------------
 *
 * Tcl_LimitTypeReset --
 *
 *	Disable a particular limit for an interpreter.
 *
 * Results:
 *	None.
 *
 * Side effects:
 *	The limit is disabled. If the limit was exceeded when this function
 *	was called, the limit will no longer be exceeded afterwards and the
 *	interpreter will be free to execute further scripts (assuming it isn't
 *	also deleted, of course).
 *
 *----------------------------------------------------------------------
 */

void
Tcl_LimitTypeReset(
    Tcl_Interp *interp,
    int type)
{
    Interp *iPtr = (Interp *) interp;

    iPtr->limit.active &= ~type;
    iPtr->limit.exceeded &= ~type;
}

/*
 *----------------------------------------------------------------------
 *
 * Tcl_LimitSetCommands --
 *
 *	Set the command limit for an interpreter.
 *
 * Results:
 *	None.
 *
 * Side effects:
 *	Also resets whether the command limit was exceeded. This might permit
 *	a small amount of further execution in the interpreter even if the
 *	limit itself is theoretically exceeded.
 *
 *----------------------------------------------------------------------
 */

void
Tcl_LimitSetCommands(
    Tcl_Interp *interp,
    int commandLimit)
{
    Interp *iPtr = (Interp *) interp;

    iPtr->limit.cmdCount = commandLimit;
    iPtr->limit.exceeded &= ~TCL_LIMIT_COMMANDS;
}

/*
 *----------------------------------------------------------------------
 *
 * Tcl_LimitGetCommands --
 *
 *	Get the number of commands that may be executed in the interpreter
 *	before the command-limit is reached.
 *
 * Results:
 *	An upper bound on the number of commands.
 *
 * Side effects:
 *	None.
 *
 *----------------------------------------------------------------------
 */

int
Tcl_LimitGetCommands(
    Tcl_Interp *interp)
{
    Interp *iPtr = (Interp *) interp;

    return iPtr->limit.cmdCount;
}

/*
 *----------------------------------------------------------------------
 *
 * Tcl_LimitSetTime --
 *
 *	Set the time limit for an interpreter by copying it from the value
 *	pointed to by the timeLimitPtr argument.
 *
 * Results:
 *	None.
 *
 * Side effects:
 *	Also resets whether the time limit was exceeded. This might permit a
 *	small amount of further execution in the interpreter even if the limit
 *	itself is theoretically exceeded.
 *
 *----------------------------------------------------------------------
 */

void
Tcl_LimitSetTime(
    Tcl_Interp *interp,
    Tcl_Time *timeLimitPtr)
{
    Interp *iPtr = (Interp *) interp;
    Tcl_Time nextMoment;

    memcpy(&iPtr->limit.time, timeLimitPtr, sizeof(Tcl_Time));
    if (iPtr->limit.timeEvent != NULL) {
	Tcl_DeleteTimerHandler(iPtr->limit.timeEvent);
    }
    nextMoment.sec = timeLimitPtr->sec;
    nextMoment.usec = timeLimitPtr->usec+10;
    if (nextMoment.usec >= 1000000) {
	nextMoment.sec++;
	nextMoment.usec -= 1000000;
    }
    iPtr->limit.timeEvent = TclCreateAbsoluteTimerHandler(&nextMoment,
	    TimeLimitCallback, interp);
    iPtr->limit.exceeded &= ~TCL_LIMIT_TIME;
}

/*
 *----------------------------------------------------------------------
 *
 * TimeLimitCallback --
 *
 *	Callback that allows time limits to be enforced even when doing a
 *	blocking wait for events.
 *
 * Results:
 *	None.
 *
 * Side effects:
 *	May put the interpreter into a state where it can no longer execute
 *	commands. May make callbacks into other interpreters.
 *
 *----------------------------------------------------------------------
 */

static void
TimeLimitCallback(
    ClientData clientData)
{
    Tcl_Interp *interp = (Tcl_Interp *)clientData;
    Interp *iPtr = (Interp *)clientData;
    int code;

    Tcl_Preserve(interp);
    iPtr->limit.timeEvent = NULL;

    /*
     * Must reset the granularity ticker here to force an immediate full
     * check. This is OK because we're swallowing the cost in the overall cost
     * of the event loop. [Bug 2891362]
     */

    iPtr->limit.granularityTicker = 0;

    code = Tcl_LimitCheck(interp);
    if (code != TCL_OK) {
	Tcl_AddErrorInfo(interp, "\n    (while waiting for event)");
	Tcl_BackgroundException(interp, code);
    }
    Tcl_Release(interp);
}

/*
 *----------------------------------------------------------------------
 *
 * Tcl_LimitGetTime --
 *
 *	Get the current time limit.
 *
 * Results:
 *	The time limit (by it being copied into the variable pointed to by the
 *	timeLimitPtr).
 *
 * Side effects:
 *	None.
 *
 *----------------------------------------------------------------------
 */

void
Tcl_LimitGetTime(
    Tcl_Interp *interp,
    Tcl_Time *timeLimitPtr)
{
    Interp *iPtr = (Interp *) interp;

    memcpy(timeLimitPtr, &iPtr->limit.time, sizeof(Tcl_Time));
}

/*
 *----------------------------------------------------------------------
 *
 * Tcl_LimitSetGranularity --
 *
 *	Set the granularity divisor (which must be positive) for a particular
 *	limit.
 *
 * Results:
 *	None.
 *
 * Side effects:
 *	The granularity is updated.
 *
 *----------------------------------------------------------------------
 */

void
Tcl_LimitSetGranularity(
    Tcl_Interp *interp,
    int type,
    int granularity)
{
    Interp *iPtr = (Interp *) interp;
    if (granularity < 1) {
	Tcl_Panic("limit granularity must be positive");
    }

    switch (type) {
    case TCL_LIMIT_COMMANDS:
	iPtr->limit.cmdGranularity = granularity;
	return;
    case TCL_LIMIT_TIME:
	iPtr->limit.timeGranularity = granularity;
	return;
    }
    Tcl_Panic("unknown type of resource limit");
}

/*
 *----------------------------------------------------------------------
 *
 * Tcl_LimitGetGranularity --
 *
 *	Get the granularity divisor for a particular limit.
 *
 * Results:
 *	The granularity divisor for the given limit.
 *
 * Side effects:
 *	None.
 *
 *----------------------------------------------------------------------
 */

int
Tcl_LimitGetGranularity(
    Tcl_Interp *interp,
    int type)
{
    Interp *iPtr = (Interp *) interp;

    switch (type) {
    case TCL_LIMIT_COMMANDS:
	return iPtr->limit.cmdGranularity;
    case TCL_LIMIT_TIME:
	return iPtr->limit.timeGranularity;
    }
    Tcl_Panic("unknown type of resource limit");
    return -1; /* NOT REACHED */
}

/*
 *----------------------------------------------------------------------
 *
 * DeleteScriptLimitCallback --
 *
 *	Callback for when a script limit (a limit callback implemented as a
 *	Tcl script in a parent interpreter, as set up from Tcl) is deleted.
 *
 * Results:
 *	None.
 *
 * Side effects:
 *	The reference to the script callback from the controlling interpreter
 *	is removed.
 *
 *----------------------------------------------------------------------
 */

static void
DeleteScriptLimitCallback(
    ClientData clientData)
{
    ScriptLimitCallback *limitCBPtr = (ScriptLimitCallback *)clientData;

    Tcl_DecrRefCount(limitCBPtr->scriptObj);
    if (limitCBPtr->entryPtr != NULL) {
	Tcl_DeleteHashEntry(limitCBPtr->entryPtr);
    }
    Tcl_Free(limitCBPtr);
}

/*
 *----------------------------------------------------------------------
 *
 * CallScriptLimitCallback --
 *
 *	Invoke a script limit callback. Used to implement limit callbacks set
 *	at the Tcl level on child interpreters.
 *
 * Results:
 *	None.
 *
 * Side effects:
 *	Depends on the callback script. Errors are reported as background
 *	errors.
 *
 *----------------------------------------------------------------------
 */

static void
CallScriptLimitCallback(
    ClientData clientData,
    TCL_UNUSED(Tcl_Interp *))
{
    ScriptLimitCallback *limitCBPtr = (ScriptLimitCallback *)clientData;
    int code;

    if (Tcl_InterpDeleted(limitCBPtr->interp)) {
	return;
    }
    Tcl_Preserve(limitCBPtr->interp);
    code = Tcl_EvalObjEx(limitCBPtr->interp, limitCBPtr->scriptObj,
	    TCL_EVAL_GLOBAL);
    if (code != TCL_OK && !Tcl_InterpDeleted(limitCBPtr->interp)) {
	Tcl_BackgroundException(limitCBPtr->interp, code);
    }
    Tcl_Release(limitCBPtr->interp);
}

/*
 *----------------------------------------------------------------------
 *
 * SetScriptLimitCallback --
 *
 *	Install (or remove, if scriptObj is NULL) a limit callback script that
 *	is called when the target interpreter exceeds the type of limit
 *	specified. Each interpreter may only have one callback set on another
 *	interpreter through this mechanism (though as many interpreters may be
 *	limited as the programmer chooses overall).
 *
 * Results:
 *	None.
 *
 * Side effects:
 *	A limit callback implemented as an invokation of a Tcl script in
 *	another interpreter is either installed or removed.
 *
 *----------------------------------------------------------------------
 */

static void
SetScriptLimitCallback(
    Tcl_Interp *interp,
    int type,
    Tcl_Interp *targetInterp,
    Tcl_Obj *scriptObj)
{
    ScriptLimitCallback *limitCBPtr;
    Tcl_HashEntry *hashPtr;
    int isNew;
    ScriptLimitCallbackKey key;
    Interp *iPtr = (Interp *) interp;

    if (interp == targetInterp) {
	Tcl_Panic("installing limit callback to the limited interpreter");
    }

    key.interp = targetInterp;
    key.type = type;

    if (scriptObj == NULL) {
	hashPtr = Tcl_FindHashEntry(&iPtr->limit.callbacks, (char *) &key);
	if (hashPtr != NULL) {
	    Tcl_LimitRemoveHandler(targetInterp, type, CallScriptLimitCallback,
		    Tcl_GetHashValue(hashPtr));
	}
	return;
    }

    hashPtr = Tcl_CreateHashEntry(&iPtr->limit.callbacks, &key,
	    &isNew);
    if (!isNew) {
	limitCBPtr = (ScriptLimitCallback *)Tcl_GetHashValue(hashPtr);
	limitCBPtr->entryPtr = NULL;
	Tcl_LimitRemoveHandler(targetInterp, type, CallScriptLimitCallback,
		limitCBPtr);
    }

    limitCBPtr = (ScriptLimitCallback *)Tcl_Alloc(sizeof(ScriptLimitCallback));
    limitCBPtr->interp = interp;
    limitCBPtr->scriptObj = scriptObj;
    limitCBPtr->entryPtr = hashPtr;
    limitCBPtr->type = type;
    Tcl_IncrRefCount(scriptObj);

    Tcl_LimitAddHandler(targetInterp, type, CallScriptLimitCallback,
	    limitCBPtr, DeleteScriptLimitCallback);
    Tcl_SetHashValue(hashPtr, limitCBPtr);
}

/*
 *----------------------------------------------------------------------
 *
 * TclRemoveScriptLimitCallbacks --
 *
 *	Remove all script-implemented limit callbacks that make calls back
 *	into the given interpreter. This invoked as part of deleting an
 *	interpreter.
 *
 * Results:
 *	None.
 *
 * Side effects:
 *	The script limit callbacks are removed or marked for later removal.
 *
 *----------------------------------------------------------------------
 */

void
TclRemoveScriptLimitCallbacks(
    Tcl_Interp *interp)
{
    Interp *iPtr = (Interp *) interp;
    Tcl_HashEntry *hashPtr;
    Tcl_HashSearch search;
    ScriptLimitCallbackKey *keyPtr;

    hashPtr = Tcl_FirstHashEntry(&iPtr->limit.callbacks, &search);
    while (hashPtr != NULL) {
	keyPtr = (ScriptLimitCallbackKey *)
		Tcl_GetHashKey(&iPtr->limit.callbacks, hashPtr);
	Tcl_LimitRemoveHandler(keyPtr->interp, keyPtr->type,
		CallScriptLimitCallback, Tcl_GetHashValue(hashPtr));
	hashPtr = Tcl_NextHashEntry(&search);
    }
    Tcl_DeleteHashTable(&iPtr->limit.callbacks);
}

/*
 *----------------------------------------------------------------------
 *
 * TclInitLimitSupport --
 *
 *	Initialise all the parts of the interpreter relating to resource limit
 *	management. This allows an interpreter to both have limits set upon
 *	itself and set limits upon other interpreters.
 *
 * Results:
 *	None.
 *
 * Side effects:
 *	The resource limit subsystem is initialised for the interpreter.
 *
 *----------------------------------------------------------------------
 */

void
TclInitLimitSupport(
    Tcl_Interp *interp)
{
    Interp *iPtr = (Interp *) interp;

    iPtr->limit.active = 0;
    iPtr->limit.granularityTicker = 0;
    iPtr->limit.exceeded = 0;
    iPtr->limit.cmdCount = 0;
    iPtr->limit.cmdHandlers = NULL;
    iPtr->limit.cmdGranularity = 1;
    memset(&iPtr->limit.time, 0, sizeof(Tcl_Time));
    iPtr->limit.timeHandlers = NULL;
    iPtr->limit.timeEvent = NULL;
    iPtr->limit.timeGranularity = 10;
    Tcl_InitHashTable(&iPtr->limit.callbacks,
	    sizeof(ScriptLimitCallbackKey)/sizeof(int));
}

/*
 *----------------------------------------------------------------------
 *
 * InheritLimitsFromParent --
 *
 *	Derive the interpreter limit configuration for a child interpreter
 *	from the limit config for the parent.
 *
 * Results:
 *	None.
 *
 * Side effects:
 *	The child interpreter limits are set so that if the parent has a
 *	limit, it may not exceed it by handing off work to child interpreters.
 *	Note that this does not transfer limit callbacks from the parent to
 *	the child.
 *
 *----------------------------------------------------------------------
 */

static void
InheritLimitsFromParent(
    Tcl_Interp *childInterp,
    Tcl_Interp *parentInterp)
{
    Interp *childPtr = (Interp *) childInterp;
    Interp *parentPtr = (Interp *) parentInterp;

    if (parentPtr->limit.active & TCL_LIMIT_COMMANDS) {
	childPtr->limit.active |= TCL_LIMIT_COMMANDS;
	childPtr->limit.cmdCount = 0;
	childPtr->limit.cmdGranularity = parentPtr->limit.cmdGranularity;
    }
    if (parentPtr->limit.active & TCL_LIMIT_TIME) {
	childPtr->limit.active |= TCL_LIMIT_TIME;
	memcpy(&childPtr->limit.time, &parentPtr->limit.time,
		sizeof(Tcl_Time));
	childPtr->limit.timeGranularity = parentPtr->limit.timeGranularity;
    }
}

/*
 *----------------------------------------------------------------------
 *
 * ChildCommandLimitCmd --
 *
 *	Implementation of the [interp limit $i commands] and [$i limit
 *	commands] subcommands. See the interp manual page for a full
 *	description.
 *
 * Results:
 *	A standard Tcl result.
 *
 * Side effects:
 *	Depends on the arguments.
 *
 *----------------------------------------------------------------------
 */

static int
ChildCommandLimitCmd(
    Tcl_Interp *interp,		/* Current interpreter. */
    Tcl_Interp *childInterp,	/* Interpreter being adjusted. */
    int consumedObjc,		/* Number of args already parsed. */
    int objc,			/* Total number of arguments. */
    Tcl_Obj *const objv[])	/* Argument objects. */
{
    static const char *const options[] = {
	"-command", "-granularity", "-value", NULL
    };
    enum Options {
	OPT_CMD, OPT_GRAN, OPT_VAL
    };
    Interp *iPtr = (Interp *) interp;
    int index;
    ScriptLimitCallbackKey key;
    ScriptLimitCallback *limitCBPtr;
    Tcl_HashEntry *hPtr;

    /*
     * First, ensure that we are not reading or writing the calling
     * interpreter's limits; it may only manipulate its children. Note that
     * the low level API enforces this with Tcl_Panic, which we want to
     * avoid. [Bug 3398794]
     */

    if (interp == childInterp) {
	Tcl_SetObjResult(interp, Tcl_NewStringObj(
		"limits on current interpreter inaccessible", -1));
	Tcl_SetErrorCode(interp, "TCL", "OPERATION", "INTERP", "SELF", NULL);
	return TCL_ERROR;
    }

    if (objc == consumedObjc) {
	Tcl_Obj *dictPtr;

	TclNewObj(dictPtr);
	key.interp = childInterp;
	key.type = TCL_LIMIT_COMMANDS;
	hPtr = Tcl_FindHashEntry(&iPtr->limit.callbacks, (char *) &key);
	if (hPtr != NULL) {
	    limitCBPtr = (ScriptLimitCallback *)Tcl_GetHashValue(hPtr);
	    if (limitCBPtr != NULL && limitCBPtr->scriptObj != NULL) {
		Tcl_DictObjPut(NULL, dictPtr, Tcl_NewStringObj(options[0], -1),
			limitCBPtr->scriptObj);
	    } else {
		goto putEmptyCommandInDict;
	    }
	} else {
	    Tcl_Obj *empty;

	putEmptyCommandInDict:
	    TclNewObj(empty);
	    Tcl_DictObjPut(NULL, dictPtr,
		    Tcl_NewStringObj(options[0], -1), empty);
	}
	Tcl_DictObjPut(NULL, dictPtr, Tcl_NewStringObj(options[1], -1),
		Tcl_NewWideIntObj(Tcl_LimitGetGranularity(childInterp,
		TCL_LIMIT_COMMANDS)));

	if (Tcl_LimitTypeEnabled(childInterp, TCL_LIMIT_COMMANDS)) {
	    Tcl_DictObjPut(NULL, dictPtr, Tcl_NewStringObj(options[2], -1),
		    Tcl_NewWideIntObj(Tcl_LimitGetCommands(childInterp)));
	} else {
	    Tcl_Obj *empty;

	    TclNewObj(empty);
	    Tcl_DictObjPut(NULL, dictPtr,
		    Tcl_NewStringObj(options[2], -1), empty);
	}
	Tcl_SetObjResult(interp, dictPtr);
	return TCL_OK;
    } else if (objc == consumedObjc+1) {
	if (Tcl_GetIndexFromObj(interp, objv[consumedObjc], options, "option",
		0, &index) != TCL_OK) {
	    return TCL_ERROR;
	}
	switch ((enum Options) index) {
	case OPT_CMD:
	    key.interp = childInterp;
	    key.type = TCL_LIMIT_COMMANDS;
	    hPtr = Tcl_FindHashEntry(&iPtr->limit.callbacks, (char *) &key);
	    if (hPtr != NULL) {
		limitCBPtr = (ScriptLimitCallback *)Tcl_GetHashValue(hPtr);
		if (limitCBPtr != NULL && limitCBPtr->scriptObj != NULL) {
		    Tcl_SetObjResult(interp, limitCBPtr->scriptObj);
		}
	    }
	    break;
	case OPT_GRAN:
	    Tcl_SetObjResult(interp, Tcl_NewWideIntObj(
		    Tcl_LimitGetGranularity(childInterp, TCL_LIMIT_COMMANDS)));
	    break;
	case OPT_VAL:
	    if (Tcl_LimitTypeEnabled(childInterp, TCL_LIMIT_COMMANDS)) {
		Tcl_SetObjResult(interp,
			Tcl_NewWideIntObj(Tcl_LimitGetCommands(childInterp)));
	    }
	    break;
	}
	return TCL_OK;
    } else if ((objc-consumedObjc) & 1 /* isOdd(objc-consumedObjc) */) {
	Tcl_WrongNumArgs(interp, consumedObjc, objv, "?-option value ...?");
	return TCL_ERROR;
    } else {
	int i;
	size_t scriptLen = 0, limitLen = 0;
	Tcl_Obj *scriptObj = NULL, *granObj = NULL, *limitObj = NULL;
	int gran = 0, limit = 0;

	for (i=consumedObjc ; i<objc ; i+=2) {
	    if (Tcl_GetIndexFromObj(interp, objv[i], options, "option", 0,
		    &index) != TCL_OK) {
		return TCL_ERROR;
	    }
	    switch ((enum Options) index) {
	    case OPT_CMD:
		scriptObj = objv[i+1];
		(void) TclGetStringFromObj(scriptObj, &scriptLen);
		break;
	    case OPT_GRAN:
		granObj = objv[i+1];
		if (TclGetIntFromObj(interp, objv[i+1], &gran) != TCL_OK) {
		    return TCL_ERROR;
		}
		if (gran < 1) {
		    Tcl_SetObjResult(interp, Tcl_NewStringObj(
			    "granularity must be at least 1", -1));
		    Tcl_SetErrorCode(interp, "TCL", "OPERATION", "INTERP",
			    "BADVALUE", NULL);
		    return TCL_ERROR;
		}
		break;
	    case OPT_VAL:
		limitObj = objv[i+1];
		(void) TclGetStringFromObj(objv[i+1], &limitLen);
		if (limitLen == 0) {
		    break;
		}
		if (TclGetIntFromObj(interp, objv[i+1], &limit) != TCL_OK) {
		    return TCL_ERROR;
		}
		if (limit < 0) {
		    Tcl_SetObjResult(interp, Tcl_NewStringObj(
			    "command limit value must be at least 0", -1));
		    Tcl_SetErrorCode(interp, "TCL", "OPERATION", "INTERP",
			    "BADVALUE", NULL);
		    return TCL_ERROR;
		}
		break;
	    }
	}
	if (scriptObj != NULL) {
	    SetScriptLimitCallback(interp, TCL_LIMIT_COMMANDS, childInterp,
		    (scriptLen > 0 ? scriptObj : NULL));
	}
	if (granObj != NULL) {
	    Tcl_LimitSetGranularity(childInterp, TCL_LIMIT_COMMANDS, gran);
	}
	if (limitObj != NULL) {
	    if (limitLen > 0) {
		Tcl_LimitSetCommands(childInterp, limit);
		Tcl_LimitTypeSet(childInterp, TCL_LIMIT_COMMANDS);
	    } else {
		Tcl_LimitTypeReset(childInterp, TCL_LIMIT_COMMANDS);
	    }
	}
	return TCL_OK;
    }
}

/*
 *----------------------------------------------------------------------
 *
 * ChildTimeLimitCmd --
 *
 *	Implementation of the [interp limit $i time] and [$i limit time]
 *	subcommands. See the interp manual page for a full description.
 *
 * Results:
 *	A standard Tcl result.
 *
 * Side effects:
 *	Depends on the arguments.
 *
 *----------------------------------------------------------------------
 */

static int
ChildTimeLimitCmd(
    Tcl_Interp *interp,			/* Current interpreter. */
    Tcl_Interp *childInterp,		/* Interpreter being adjusted. */
    int consumedObjc,			/* Number of args already parsed. */
    int objc,				/* Total number of arguments. */
    Tcl_Obj *const objv[])		/* Argument objects. */
{
    static const char *const options[] = {
	"-command", "-granularity", "-milliseconds", "-seconds", NULL
    };
    enum Options {
	OPT_CMD, OPT_GRAN, OPT_MILLI, OPT_SEC
    };
    Interp *iPtr = (Interp *) interp;
    int index;
    ScriptLimitCallbackKey key;
    ScriptLimitCallback *limitCBPtr;
    Tcl_HashEntry *hPtr;

    /*
     * First, ensure that we are not reading or writing the calling
     * interpreter's limits; it may only manipulate its children. Note that
     * the low level API enforces this with Tcl_Panic, which we want to
     * avoid. [Bug 3398794]
     */

    if (interp == childInterp) {
	Tcl_SetObjResult(interp, Tcl_NewStringObj(
		"limits on current interpreter inaccessible", -1));
	Tcl_SetErrorCode(interp, "TCL", "OPERATION", "INTERP", "SELF", NULL);
	return TCL_ERROR;
    }

    if (objc == consumedObjc) {
	Tcl_Obj *dictPtr;

	TclNewObj(dictPtr);
	key.interp = childInterp;
	key.type = TCL_LIMIT_TIME;
	hPtr = Tcl_FindHashEntry(&iPtr->limit.callbacks, (char *) &key);
	if (hPtr != NULL) {
	    limitCBPtr = (ScriptLimitCallback *)Tcl_GetHashValue(hPtr);
	    if (limitCBPtr != NULL && limitCBPtr->scriptObj != NULL) {
		Tcl_DictObjPut(NULL, dictPtr, Tcl_NewStringObj(options[0], -1),
			limitCBPtr->scriptObj);
	    } else {
		goto putEmptyCommandInDict;
	    }
	} else {
	    Tcl_Obj *empty;
	putEmptyCommandInDict:
	    TclNewObj(empty);
	    Tcl_DictObjPut(NULL, dictPtr,
		    Tcl_NewStringObj(options[0], -1), empty);
	}
	Tcl_DictObjPut(NULL, dictPtr, Tcl_NewStringObj(options[1], -1),
		Tcl_NewWideIntObj(Tcl_LimitGetGranularity(childInterp,
		TCL_LIMIT_TIME)));

	if (Tcl_LimitTypeEnabled(childInterp, TCL_LIMIT_TIME)) {
	    Tcl_Time limitMoment;

	    Tcl_LimitGetTime(childInterp, &limitMoment);
	    Tcl_DictObjPut(NULL, dictPtr, Tcl_NewStringObj(options[2], -1),
		    Tcl_NewWideIntObj(limitMoment.usec/1000));
	    Tcl_DictObjPut(NULL, dictPtr, Tcl_NewStringObj(options[3], -1),
		    Tcl_NewWideIntObj(limitMoment.sec));
	} else {
	    Tcl_Obj *empty;

	    TclNewObj(empty);
	    Tcl_DictObjPut(NULL, dictPtr,
		    Tcl_NewStringObj(options[2], -1), empty);
	    Tcl_DictObjPut(NULL, dictPtr,
		    Tcl_NewStringObj(options[3], -1), empty);
	}
	Tcl_SetObjResult(interp, dictPtr);
	return TCL_OK;
    } else if (objc == consumedObjc+1) {
	if (Tcl_GetIndexFromObj(interp, objv[consumedObjc], options, "option",
		0, &index) != TCL_OK) {
	    return TCL_ERROR;
	}
	switch ((enum Options) index) {
	case OPT_CMD:
	    key.interp = childInterp;
	    key.type = TCL_LIMIT_TIME;
	    hPtr = Tcl_FindHashEntry(&iPtr->limit.callbacks, (char *) &key);
	    if (hPtr != NULL) {
		limitCBPtr = (ScriptLimitCallback *)Tcl_GetHashValue(hPtr);
		if (limitCBPtr != NULL && limitCBPtr->scriptObj != NULL) {
		    Tcl_SetObjResult(interp, limitCBPtr->scriptObj);
		}
	    }
	    break;
	case OPT_GRAN:
	    Tcl_SetObjResult(interp, Tcl_NewWideIntObj(
		    Tcl_LimitGetGranularity(childInterp, TCL_LIMIT_TIME)));
	    break;
	case OPT_MILLI:
	    if (Tcl_LimitTypeEnabled(childInterp, TCL_LIMIT_TIME)) {
		Tcl_Time limitMoment;

		Tcl_LimitGetTime(childInterp, &limitMoment);
		Tcl_SetObjResult(interp,
			Tcl_NewWideIntObj(limitMoment.usec/1000));
	    }
	    break;
	case OPT_SEC:
	    if (Tcl_LimitTypeEnabled(childInterp, TCL_LIMIT_TIME)) {
		Tcl_Time limitMoment;

		Tcl_LimitGetTime(childInterp, &limitMoment);
		Tcl_SetObjResult(interp, Tcl_NewWideIntObj(limitMoment.sec));
	    }
	    break;
	}
	return TCL_OK;
    } else if ((objc-consumedObjc) & 1 /* isOdd(objc-consumedObjc) */) {
	Tcl_WrongNumArgs(interp, consumedObjc, objv, "?-option value ...?");
	return TCL_ERROR;
    } else {
	int i;
	size_t scriptLen = 0, milliLen = 0, secLen = 0;
	Tcl_Obj *scriptObj = NULL, *granObj = NULL;
	Tcl_Obj *milliObj = NULL, *secObj = NULL;
	int gran = 0;
	Tcl_Time limitMoment;
	int tmp;

	Tcl_LimitGetTime(childInterp, &limitMoment);
	for (i=consumedObjc ; i<objc ; i+=2) {
	    if (Tcl_GetIndexFromObj(interp, objv[i], options, "option", 0,
		    &index) != TCL_OK) {
		return TCL_ERROR;
	    }
	    switch ((enum Options) index) {
	    case OPT_CMD:
		scriptObj = objv[i+1];
		(void) TclGetStringFromObj(objv[i+1], &scriptLen);
		break;
	    case OPT_GRAN:
		granObj = objv[i+1];
		if (TclGetIntFromObj(interp, objv[i+1], &gran) != TCL_OK) {
		    return TCL_ERROR;
		}
		if (gran < 1) {
		    Tcl_SetObjResult(interp, Tcl_NewStringObj(
			    "granularity must be at least 1", -1));
		    Tcl_SetErrorCode(interp, "TCL", "OPERATION", "INTERP",
			    "BADVALUE", NULL);
		    return TCL_ERROR;
		}
		break;
	    case OPT_MILLI:
		milliObj = objv[i+1];
		(void) TclGetStringFromObj(objv[i+1], &milliLen);
		if (milliLen == 0) {
		    break;
		}
		if (TclGetIntFromObj(interp, objv[i+1], &tmp) != TCL_OK) {
		    return TCL_ERROR;
		}
		if (tmp < 0) {
		    Tcl_SetObjResult(interp, Tcl_NewStringObj(
			    "milliseconds must be at least 0", -1));
		    Tcl_SetErrorCode(interp, "TCL", "OPERATION", "INTERP",
			    "BADVALUE", NULL);
		    return TCL_ERROR;
		}
		limitMoment.usec = ((long) tmp)*1000;
		break;
	    case OPT_SEC:
		secObj = objv[i+1];
		(void) TclGetStringFromObj(objv[i+1], &secLen);
		if (secLen == 0) {
		    break;
		}
		if (TclGetIntFromObj(interp, objv[i+1], &tmp) != TCL_OK) {
		    return TCL_ERROR;
		}
		if (tmp < 0) {
		    Tcl_SetObjResult(interp, Tcl_NewStringObj(
			    "seconds must be at least 0", -1));
		    Tcl_SetErrorCode(interp, "TCL", "OPERATION", "INTERP",
			    "BADVALUE", NULL);
		    return TCL_ERROR;
		}
		limitMoment.sec = tmp;
		break;
	    }
	}
	if (milliObj != NULL || secObj != NULL) {
	    if (milliObj != NULL) {
		/*
		 * Setting -milliseconds but clearing -seconds, or resetting
		 * -milliseconds but not resetting -seconds? Bad voodoo!
		 */

		if (secObj != NULL && secLen == 0 && milliLen > 0) {
		    Tcl_SetObjResult(interp, Tcl_NewStringObj(
			    "may only set -milliseconds if -seconds is not "
			    "also being reset", -1));
		    Tcl_SetErrorCode(interp, "TCL", "OPERATION", "INTERP",
			    "BADUSAGE", NULL);
		    return TCL_ERROR;
		}
		if (milliLen == 0 && (secObj == NULL || secLen > 0)) {
		    Tcl_SetObjResult(interp, Tcl_NewStringObj(
			    "may only reset -milliseconds if -seconds is "
			    "also being reset", -1));
		    Tcl_SetErrorCode(interp, "TCL", "OPERATION", "INTERP",
			    "BADUSAGE", NULL);
		    return TCL_ERROR;
		}
	    }

	    if (milliLen > 0 || secLen > 0) {
		/*
		 * Force usec to be in range [0..1000000), possibly
		 * incrementing sec in the process. This makes it much easier
		 * for people to write scripts that do small time increments.
		 */

		limitMoment.sec += limitMoment.usec / 1000000;
		limitMoment.usec %= 1000000;

		Tcl_LimitSetTime(childInterp, &limitMoment);
		Tcl_LimitTypeSet(childInterp, TCL_LIMIT_TIME);
	    } else {
		Tcl_LimitTypeReset(childInterp, TCL_LIMIT_TIME);
	    }
	}
	if (scriptObj != NULL) {
	    SetScriptLimitCallback(interp, TCL_LIMIT_TIME, childInterp,
		    (scriptLen > 0 ? scriptObj : NULL));
	}
	if (granObj != NULL) {
	    Tcl_LimitSetGranularity(childInterp, TCL_LIMIT_TIME, gran);
	}
	return TCL_OK;
    }
}

/*
 * Local Variables:
 * mode: c
 * c-basic-offset: 4
 * fill-column: 78
 * End:
 */<|MERGE_RESOLUTION|>--- conflicted
+++ resolved
@@ -630,8 +630,11 @@
 	"eval",		"exists",	"expose",	"hide",
 	"hidden",	"issafe",	"invokehidden",
 	"limit",	"marktrusted",	"recursionlimit",
-	"share",	"slaves",	"target",	"transfer",
-	NULL
+	"share",
+#ifndef TCL_NO_DEPRECATED
+	"slaves",
+#endif
+	"target",	"transfer",	NULL
     };
     static const char *const optionsNoSlaves[] = {
 	"alias",	"aliases",	"bgerror",	"cancel",
@@ -639,33 +642,19 @@
 	"eval",		"exists",	"expose",
 	"hide",		"hidden",	"issafe",
 	"invokehidden",	"limit",	"marktrusted",	"recursionlimit",
-<<<<<<< HEAD
-#ifndef TCL_NO_DEPRECATED
-	"slaves",
-#endif
 	"share",	"target",	"transfer",
 	NULL
-=======
-	"share",	"target",	"transfer",	NULL
->>>>>>> cb6ae544
     };
     enum option {
 	OPT_ALIAS,	OPT_ALIASES,	OPT_BGERROR,	OPT_CANCEL,
 	OPT_CHILDREN,	OPT_CREATE,	OPT_DEBUG,	OPT_DELETE,
-<<<<<<< HEAD
-	OPT_EVAL,	OPT_EXISTS,	OPT_EXPOSE,
-	OPT_HIDE,	OPT_HIDDEN,	OPT_ISSAFE,
-	OPT_INVOKEHID,	OPT_LIMIT,	OPT_MARKTRUSTED,OPT_RECLIMIT,
+	OPT_EVAL,	OPT_EXISTS,	OPT_EXPOSE,	OPT_HIDE,
+	OPT_HIDDEN,	OPT_ISSAFE,	OPT_INVOKEHID,
+	OPT_LIMIT,	OPT_MARKTRUSTED, OPT_RECLIMIT, OPT_SHARE,
 #ifndef TCL_NO_DEPRECATED
 	OPT_SLAVES,
 #endif
-	OPT_SHARE,	OPT_TARGET,	OPT_TRANSFER
-=======
-	OPT_EVAL,	OPT_EXISTS,	OPT_EXPOSE,	OPT_HIDE,
-	OPT_HIDDEN,	OPT_ISSAFE,	OPT_INVOKEHID,
-	OPT_LIMIT,	OPT_MARKTRUSTED,OPT_RECLIMIT,
-	OPT_SHARE,	OPT_SLAVES,	OPT_TARGET,	OPT_TRANSFER
->>>>>>> cb6ae544
+	OPT_TARGET,	OPT_TRANSFER
     };
 
     if (objc < 2) {
