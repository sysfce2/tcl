--- conflicted
+++ resolved
@@ -909,11 +909,7 @@
 	result = 0xB;
 	break;
     case 'x':
-<<<<<<< HEAD
-	count += TclParseHex(p+1, (numBytes > 3) ? 2 : numBytes-2, &result);
-=======
-	count += ParseHex(p+1, numBytes-2, &result);
->>>>>>> f30c2caf
+	count += ParseHex(p+1, (numBytes > 3) ? 2 : numBytes-2, &result);
 	if (count == 2) {
 	    /*
 	     * No hexadigits -> This is just "x".
@@ -940,7 +936,7 @@
 	    /* If high surrogate is immediately followed by a low surrogate
 	     * escape, combine them into one character. */
 	    int low;
-	    int count2 = TclParseHex(p+7, 4, &low);
+	    int count2 = ParseHex(p+7, 4, &low);
 	    if ((count2 == 4) && ((low & 0xDC00) == 0xDC00)) {
 		result = ((result & 0x3FF)<<10 | (low & 0x3FF)) + 0x10000;
 		count += count2 + 2;
@@ -948,19 +944,6 @@
 #endif
 	}
 	break;
-    case 'U':
-	count += TclParseHex(p+1, (numBytes > 9) ? 8 : numBytes-2, &result);
-	if (count == 2) {
-	    /*
-	     * No hexadigits -> This is just "U".
-	     */
-	    result = 'U';
-	} else if ((result | 0x7FF) == 0xDFFF) {
-	    /* Upper or lower surrogate, not allowed in this syntax. */
-	    result = 0xFFFD;
-	}
-	break;
-#if TCL_UTF_MAX > 3
     case 'U':
 	count += ParseHex(p+1, (numBytes > 9) ? 8 : numBytes-2, &result);
 	if (count == 2) {
@@ -973,7 +956,6 @@
 	    result = 0xFFFD;
 	}
 	break;
-#endif
     case '\n':
 	count--;
 	do {
@@ -992,22 +974,14 @@
 	 */
 
 	if (isdigit(UCHAR(*p)) && (UCHAR(*p) < '8')) {	/* INTL: digit */
-<<<<<<< HEAD
 	    result = *p - '0';
-=======
-	    result = UCHAR(*p - '0');
->>>>>>> f30c2caf
 	    p++;
 	    if ((numBytes == 2) || !isdigit(UCHAR(*p))	/* INTL: digit */
 		    || (UCHAR(*p) >= '8')) {
 		break;
 	    }
 	    count = 3;
-<<<<<<< HEAD
 	    result = (result << 3) + (*p - '0');
-=======
-	    result = UCHAR((result << 3) + (*p - '0'));
->>>>>>> f30c2caf
 	    p++;
 	    if ((numBytes == 3) || !isdigit(UCHAR(*p))	/* INTL: digit */
 		    || (UCHAR(*p) >= '8') || (result >= 0x20)) {
@@ -1026,21 +1000,13 @@
 	 */
 
 	if (Tcl_UtfCharComplete(p, numBytes - 1)) {
-<<<<<<< HEAD
 	    count = TclUtfToUniChar(p, &unichar) + 1;	/* +1 for '\' */
-=======
-	    count = Tcl_UtfToUniChar(p, &unichar) + 1;	/* +1 for '\' */
->>>>>>> f30c2caf
 	} else {
 	    char utfBytes[TCL_UTF_MAX];
 
 	    memcpy(utfBytes, p, (size_t) (numBytes - 1));
 	    utfBytes[numBytes - 1] = '\0';
-<<<<<<< HEAD
 	    count = TclUtfToUniChar(utfBytes, &unichar) + 1;
-=======
-	    count = Tcl_UtfToUniChar(utfBytes, &unichar) + 1;
->>>>>>> f30c2caf
 	}
 	result = unichar;
 	break;
@@ -1050,7 +1016,6 @@
     if (readPtr != NULL) {
 	*readPtr = count;
     }
-<<<<<<< HEAD
     count = Tcl_UniCharToUtf(result, dst);
 #if TCL_UTF_MAX > 3
      if ((result >= 0xD800) && (count < 3)) {
@@ -1058,9 +1023,6 @@
     }
 #endif
     return count;
-=======
-    return Tcl_UniCharToUtf(result, dst);
->>>>>>> f30c2caf
 }
  
@@ -1412,11 +1374,7 @@
 				 * call to Tcl_ParseCommand. */
 {
     if (parsePtr->tokenPtr != parsePtr->staticTokens) {
-<<<<<<< HEAD
 	ckfree(parsePtr->tokenPtr);
-=======
-	ckfree((char *)parsePtr->tokenPtr);
->>>>>>> f30c2caf
 	parsePtr->tokenPtr = parsePtr->staticTokens;
     }
 }
@@ -2284,11 +2242,7 @@
 
     if (isLiteral) {
 	maxNumCL = NUM_STATIC_POS;
-<<<<<<< HEAD
 	clPosition = ckalloc(maxNumCL * sizeof(int));
-=======
-	clPosition = (int *)ckalloc(maxNumCL * sizeof(int));
->>>>>>> f30c2caf
     }
 
     adjust = 0;
@@ -2338,13 +2292,8 @@
 
 		    if (numCL >= maxNumCL) {
 			maxNumCL *= 2;
-<<<<<<< HEAD
 			clPosition = ckrealloc(clPosition,
 				maxNumCL * sizeof(int));
-=======
-			clPosition = (int *)ckrealloc ((char*)clPosition,
-						       maxNumCL*sizeof(int));
->>>>>>> f30c2caf
 		    }
 		    clPosition[numCL] = clPos;
 		    numCL++;
@@ -2501,11 +2450,7 @@
 	     */
 
 	    if (maxNumCL) {
-<<<<<<< HEAD
 		ckfree(clPosition);
-=======
-		ckfree((char*) clPosition);
->>>>>>> f30c2caf
 	    }
 	} else {
 	    Tcl_ResetResult(interp);
