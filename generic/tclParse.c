/*
 * tclParse.c --
 *
 *	This file contains functions that parse Tcl scripts. They do so in a
 *	general-purpose fashion that can be used for many different purposes,
 *	including compilation, direct execution, code analysis, etc.
 *
 * Copyright (c) 1997 Sun Microsystems, Inc.
 * Copyright (c) 1998-2000 Ajuba Solutions.
 * Contributions from Don Porter, NIST, 2002. (not subject to US copyright)
 *
 * See the file "license.terms" for information on usage and redistribution of
 * this file, and for a DISCLAIMER OF ALL WARRANTIES.
 */

#include "tclInt.h"
#include "tclParse.h"
#include <assert.h>

/*
 * The following table provides parsing information about each possible 8-bit
 * character. The table is designed to be referenced with unsigned characters.
 *
 * The macro CHAR_TYPE is used to index into the table and return information
 * about its character argument. The following return values are defined.
 *
 * TYPE_NORMAL -	All characters that don't have special significance to
 *			the Tcl parser.
 * TYPE_SPACE -		The character is a whitespace character other than
 *			newline.
 * TYPE_COMMAND_END -	Character is newline or semicolon.
 * TYPE_SUBS -		Character begins a substitution or has other special
 *			meaning in ParseTokens: backslash, dollar sign, or
 *			open bracket.
 * TYPE_QUOTE -		Character is a double quote.
 * TYPE_CLOSE_PAREN -	Character is a right parenthesis.
 * TYPE_CLOSE_BRACK -	Character is a right square bracket.
 * TYPE_BRACE -		Character is a curly brace (either left or right).
 */

const char tclCharTypeTable[] = {

    /*
     * Positive character values, from 0-127:
     */

    TYPE_SUBS,        TYPE_NORMAL,      TYPE_NORMAL,      TYPE_NORMAL,
    TYPE_NORMAL,      TYPE_NORMAL,      TYPE_NORMAL,      TYPE_NORMAL,
    TYPE_NORMAL,      TYPE_SPACE,       TYPE_COMMAND_END, TYPE_SPACE,
    TYPE_SPACE,       TYPE_SPACE,       TYPE_NORMAL,      TYPE_NORMAL,
    TYPE_NORMAL,      TYPE_NORMAL,      TYPE_NORMAL,      TYPE_NORMAL,
    TYPE_NORMAL,      TYPE_NORMAL,      TYPE_NORMAL,      TYPE_NORMAL,
    TYPE_NORMAL,      TYPE_NORMAL,      TYPE_NORMAL,      TYPE_NORMAL,
    TYPE_NORMAL,      TYPE_NORMAL,      TYPE_NORMAL,      TYPE_NORMAL,
    TYPE_SPACE,       TYPE_NORMAL,      TYPE_QUOTE,       TYPE_NORMAL,
    TYPE_SUBS,        TYPE_NORMAL,      TYPE_NORMAL,      TYPE_NORMAL,
    TYPE_NORMAL,      TYPE_CLOSE_PAREN, TYPE_NORMAL,      TYPE_NORMAL,
    TYPE_NORMAL,      TYPE_NORMAL,      TYPE_NORMAL,      TYPE_NORMAL,
    TYPE_NORMAL,      TYPE_NORMAL,      TYPE_NORMAL,      TYPE_NORMAL,
    TYPE_NORMAL,      TYPE_NORMAL,      TYPE_NORMAL,      TYPE_NORMAL,
    TYPE_NORMAL,      TYPE_NORMAL,      TYPE_NORMAL,      TYPE_COMMAND_END,
    TYPE_NORMAL,      TYPE_NORMAL,      TYPE_NORMAL,      TYPE_NORMAL,
    TYPE_NORMAL,      TYPE_NORMAL,      TYPE_NORMAL,      TYPE_NORMAL,
    TYPE_NORMAL,      TYPE_NORMAL,      TYPE_NORMAL,      TYPE_NORMAL,
    TYPE_NORMAL,      TYPE_NORMAL,      TYPE_NORMAL,      TYPE_NORMAL,
    TYPE_NORMAL,      TYPE_NORMAL,      TYPE_NORMAL,      TYPE_NORMAL,
    TYPE_NORMAL,      TYPE_NORMAL,      TYPE_NORMAL,      TYPE_NORMAL,
    TYPE_NORMAL,      TYPE_NORMAL,      TYPE_NORMAL,      TYPE_NORMAL,
    TYPE_NORMAL,      TYPE_NORMAL,      TYPE_NORMAL,      TYPE_SUBS,
    TYPE_SUBS,        TYPE_CLOSE_BRACK, TYPE_NORMAL,      TYPE_NORMAL,
    TYPE_NORMAL,      TYPE_NORMAL,      TYPE_NORMAL,      TYPE_NORMAL,
    TYPE_NORMAL,      TYPE_NORMAL,      TYPE_NORMAL,      TYPE_NORMAL,
    TYPE_NORMAL,      TYPE_NORMAL,      TYPE_NORMAL,      TYPE_NORMAL,
    TYPE_NORMAL,      TYPE_NORMAL,      TYPE_NORMAL,      TYPE_NORMAL,
    TYPE_NORMAL,      TYPE_NORMAL,      TYPE_NORMAL,      TYPE_NORMAL,
    TYPE_NORMAL,      TYPE_NORMAL,      TYPE_NORMAL,      TYPE_NORMAL,
    TYPE_NORMAL,      TYPE_NORMAL,      TYPE_NORMAL,      TYPE_BRACE,
    TYPE_NORMAL,      TYPE_BRACE,       TYPE_NORMAL,      TYPE_NORMAL,

    /*
     * Large unsigned character values, from 128-255:
     */

    TYPE_NORMAL,      TYPE_NORMAL,      TYPE_NORMAL,      TYPE_NORMAL,
    TYPE_NORMAL,      TYPE_NORMAL,      TYPE_NORMAL,      TYPE_NORMAL,
    TYPE_NORMAL,      TYPE_NORMAL,      TYPE_NORMAL,      TYPE_NORMAL,
    TYPE_NORMAL,      TYPE_NORMAL,      TYPE_NORMAL,      TYPE_NORMAL,
    TYPE_NORMAL,      TYPE_NORMAL,      TYPE_NORMAL,      TYPE_NORMAL,
    TYPE_NORMAL,      TYPE_NORMAL,      TYPE_NORMAL,      TYPE_NORMAL,
    TYPE_NORMAL,      TYPE_NORMAL,      TYPE_NORMAL,      TYPE_NORMAL,
    TYPE_NORMAL,      TYPE_NORMAL,      TYPE_NORMAL,      TYPE_NORMAL,
    TYPE_NORMAL,      TYPE_NORMAL,      TYPE_NORMAL,      TYPE_NORMAL,
    TYPE_NORMAL,      TYPE_NORMAL,      TYPE_NORMAL,      TYPE_NORMAL,
    TYPE_NORMAL,      TYPE_NORMAL,      TYPE_NORMAL,      TYPE_NORMAL,
    TYPE_NORMAL,      TYPE_NORMAL,      TYPE_NORMAL,      TYPE_NORMAL,
    TYPE_NORMAL,      TYPE_NORMAL,      TYPE_NORMAL,      TYPE_NORMAL,
    TYPE_NORMAL,      TYPE_NORMAL,      TYPE_NORMAL,      TYPE_NORMAL,
    TYPE_NORMAL,      TYPE_NORMAL,      TYPE_NORMAL,      TYPE_NORMAL,
    TYPE_NORMAL,      TYPE_NORMAL,      TYPE_NORMAL,      TYPE_NORMAL,
    TYPE_NORMAL,      TYPE_NORMAL,      TYPE_NORMAL,      TYPE_NORMAL,
    TYPE_NORMAL,      TYPE_NORMAL,      TYPE_NORMAL,      TYPE_NORMAL,
    TYPE_NORMAL,      TYPE_NORMAL,      TYPE_NORMAL,      TYPE_NORMAL,
    TYPE_NORMAL,      TYPE_NORMAL,      TYPE_NORMAL,      TYPE_NORMAL,
    TYPE_NORMAL,      TYPE_NORMAL,      TYPE_NORMAL,      TYPE_NORMAL,
    TYPE_NORMAL,      TYPE_NORMAL,      TYPE_NORMAL,      TYPE_NORMAL,
    TYPE_NORMAL,      TYPE_NORMAL,      TYPE_NORMAL,      TYPE_NORMAL,
    TYPE_NORMAL,      TYPE_NORMAL,      TYPE_NORMAL,      TYPE_NORMAL,
    TYPE_NORMAL,      TYPE_NORMAL,      TYPE_NORMAL,      TYPE_NORMAL,
    TYPE_NORMAL,      TYPE_NORMAL,      TYPE_NORMAL,      TYPE_NORMAL,
    TYPE_NORMAL,      TYPE_NORMAL,      TYPE_NORMAL,      TYPE_NORMAL,
    TYPE_NORMAL,      TYPE_NORMAL,      TYPE_NORMAL,      TYPE_NORMAL,
    TYPE_NORMAL,      TYPE_NORMAL,      TYPE_NORMAL,      TYPE_NORMAL,
    TYPE_NORMAL,      TYPE_NORMAL,      TYPE_NORMAL,      TYPE_NORMAL,
    TYPE_NORMAL,      TYPE_NORMAL,      TYPE_NORMAL,      TYPE_NORMAL,
    TYPE_NORMAL,      TYPE_NORMAL,      TYPE_NORMAL,      TYPE_NORMAL,
};

/*
 * Prototypes for local functions defined in this file:
 */

static inline int	CommandComplete(const char *script, size_t numBytes);
static size_t		ParseComment(const char *src, size_t numBytes,
			    Tcl_Parse *parsePtr);
static int		ParseTokens(const char *src, size_t numBytes, int mask,
			    int flags, Tcl_Parse *parsePtr);
static size_t		ParseWhiteSpace(const char *src, size_t numBytes,
			    int *incompletePtr, char *typePtr);
static size_t		ParseAllWhiteSpace(const char *src, size_t numBytes,
			    int *incompletePtr);
static int		ParseHex(const char *src, size_t numBytes,
			    int *resultPtr);

/*
 *----------------------------------------------------------------------
 *
 * TclParseInit --
 *
 *	Initialize the fields of a Tcl_Parse struct.
 *
 * Results:
 *	None.
 *
 * Side effects:
 *	The Tcl_Parse struct pointed to by parsePtr gets initialized.
 *
 *----------------------------------------------------------------------
 */

void
TclParseInit(
    Tcl_Interp *interp,		/* Interpreter to use for error reporting */
    const char *start,		/* Start of string to be parsed. */
    size_t numBytes,		/* Total number of bytes in string. If -1,
				 * the script consists of all bytes up to the
				 * first null character. */
    Tcl_Parse *parsePtr)	/* Points to struct to initialize */
{
    parsePtr->numWords = 0;
    parsePtr->tokenPtr = parsePtr->staticTokens;
    parsePtr->numTokens = 0;
    parsePtr->tokensAvailable = NUM_STATIC_TOKENS;
    parsePtr->string = start;
    parsePtr->end = start + numBytes;
    parsePtr->term = parsePtr->end;
    parsePtr->interp = interp;
    parsePtr->incomplete = 0;
    parsePtr->errorType = TCL_PARSE_SUCCESS;
}

/*
 *----------------------------------------------------------------------
 *
 * Tcl_ParseCommand --
 *
 *	Given a string, this function parses the first Tcl command in the
 *	string and returns information about the structure of the command.
 *
 * Results:
 *	The return value is TCL_OK if the command was parsed successfully and
 *	TCL_ERROR otherwise. If an error occurs and interp isn't NULL then an
 *	error message is left in its result. On a successful return, parsePtr
 *	is filled in with information about the command that was parsed.
 *
 * Side effects:
 *	If there is insufficient space in parsePtr to hold all the information
 *	about the command, then additional space is malloc-ed. If the function
 *	returns TCL_OK then the caller must eventually invoke Tcl_FreeParse to
 *	release any additional space that was allocated.
 *
 *----------------------------------------------------------------------
 */

int
Tcl_ParseCommand(
    Tcl_Interp *interp,		/* Interpreter to use for error reporting; if
				 * NULL, then no error message is provided. */
    const char *start,		/* First character of string containing one or
				 * more Tcl commands. */
    size_t numBytes,		/* Total number of bytes in string. If -1,
				 * the script consists of all bytes up to the
				 * first null character. */
    int nested,			/* Non-zero means this is a nested command:
				 * close bracket should be considered a
				 * command terminator. If zero, then close
				 * bracket has no special meaning. */
    Tcl_Parse *parsePtr)
				/* Structure to fill in with information about
				 * the parsed command; any previous
				 * information in the structure is ignored. */
{
    const char *src;		/* Points to current character in the
				 * command. */
    char type;			/* Result returned by CHAR_TYPE(*src). */
    Tcl_Token *tokenPtr;	/* Pointer to token being filled in. */
    int wordIndex;		/* Index of word token for current word. */
    int terminators;		/* CHAR_TYPE bits that indicate the end of a
				 * command. */
    const char *termPtr;	/* Set by Tcl_ParseBraces/QuotedString to
				 * point to char after terminating one. */
    size_t scanned;

    if (numBytes < 0 && start) {
	numBytes = strlen(start);
    }
    TclParseInit(interp, start, numBytes, parsePtr);
    if ((start == NULL) && (numBytes != 0)) {
	if (interp != NULL) {
	    Tcl_SetObjResult(interp, Tcl_NewStringObj(
		    "can't parse a NULL pointer", -1));
	}
	return TCL_ERROR;
    }
<<<<<<< HEAD
    if (numBytes == TCL_AUTO_LENGTH) {
	numBytes = strlen(start);
    }
    TclParseInit(interp, start, numBytes, parsePtr);
=======
>>>>>>> ee793dfa
    parsePtr->commentStart = NULL;
    parsePtr->commentSize = 0;
    parsePtr->commandStart = NULL;
    parsePtr->commandSize = 0;
    if (nested != 0) {
	terminators = TYPE_COMMAND_END | TYPE_CLOSE_BRACK;
    } else {
	terminators = TYPE_COMMAND_END;
    }

    /*
     * Parse any leading space and comments before the first word of the
     * command.
     */

    scanned = ParseComment(start, numBytes, parsePtr);
    src = (start + scanned);
    numBytes -= scanned;
    if (numBytes == 0) {
	if (nested) {
	    parsePtr->incomplete = nested;
	}
    }

    /*
     * The following loop parses the words of the command, one word in each
     * iteration through the loop.
     */

    parsePtr->commandStart = src;
    type = CHAR_TYPE(*src);
    scanned = 1;	/* Can't have missing whitepsace before first word. */
    while (1) {
	int expandWord = 0;

	/* Are we at command termination? */

	if ((numBytes == 0) || (type & terminators) != 0) {
	    parsePtr->term = src;
	    parsePtr->commandSize = src + (numBytes != 0)
		    - parsePtr->commandStart;
	    return TCL_OK;
	}

	/* Are we missing white space after previous word? */

	if (scanned == 0) {
	    if (src[-1] == '"') {
		if (interp != NULL) {
		    Tcl_SetObjResult(interp, Tcl_NewStringObj(
			    "extra characters after close-quote", -1));
		}
		parsePtr->errorType = TCL_PARSE_QUOTE_EXTRA;
	    } else {
		if (interp != NULL) {
		    Tcl_SetObjResult(interp, Tcl_NewStringObj(
			    "extra characters after close-brace", -1));
		}
		parsePtr->errorType = TCL_PARSE_BRACE_EXTRA;
	    }
	    parsePtr->term = src;
	error:
	    Tcl_FreeParse(parsePtr);
	    parsePtr->commandSize = parsePtr->end - parsePtr->commandStart;
	    return TCL_ERROR;
	}

	/*
	 * Create the token for the word.
	 */

	TclGrowParseTokenArray(parsePtr, 1);
	wordIndex = parsePtr->numTokens;
	tokenPtr = &parsePtr->tokenPtr[wordIndex];
	tokenPtr->type = TCL_TOKEN_WORD;

	tokenPtr->start = src;
	parsePtr->numTokens++;
	parsePtr->numWords++;

	/*
	 * At this point the word can have one of four forms: something
	 * enclosed in quotes, something enclosed in braces, and expanding
	 * word, or an unquoted word (anything else).
	 */

    parseWord:
	if (*src == '"') {
	    if (Tcl_ParseQuotedString(interp, src, numBytes, parsePtr, 1,
		    &termPtr) != TCL_OK) {
		goto error;
	    }
	    src = termPtr;
	    numBytes = parsePtr->end - src;
	} else if (*src == '{') {
	    int expIdx = wordIndex + 1;
	    Tcl_Token *expPtr;

	    if (Tcl_ParseBraces(interp, src, numBytes, parsePtr, 1,
		    &termPtr) != TCL_OK) {
		goto error;
	    }
	    src = termPtr;
	    numBytes = parsePtr->end - src;

	    /*
	     * Check whether the braces contained the word expansion prefix
	     * {*}
	     */

	    expPtr = &parsePtr->tokenPtr[expIdx];
	    if ((0 == expandWord)
		    /* Haven't seen prefix already */
		    && (1 == parsePtr->numTokens - expIdx)
		    /* Only one token */
		    && (((1 == expPtr->size)
			    /* Same length as prefix */
			    && (expPtr->start[0] == '*')))
			    /* Is the prefix */
		    && (numBytes > 0) && (0 == ParseWhiteSpace(termPtr,
			    numBytes, &parsePtr->incomplete, &type))
		    && (type != TYPE_COMMAND_END)
		    /* Non-whitespace follows */) {
		expandWord = 1;
		parsePtr->numTokens--;
		goto parseWord;
	    }
	} else {
	    /*
	     * This is an unquoted word. Call ParseTokens and let it do all of
	     * the work.
	     */

	    if (ParseTokens(src, numBytes, TYPE_SPACE|terminators,
		    TCL_SUBST_ALL, parsePtr) != TCL_OK) {
		goto error;
	    }
	    src = parsePtr->term;
	    numBytes = parsePtr->end - src;
	}

	/*
	 * Finish filling in the token for the word and check for the special
	 * case of a word consisting of a single range of literal text.
	 */

	tokenPtr = &parsePtr->tokenPtr[wordIndex];
	tokenPtr->size = src - tokenPtr->start;
	tokenPtr->numComponents = parsePtr->numTokens - (wordIndex + 1);
	if (expandWord) {
	    size_t i;
	    int isLiteral = 1;

	    /*
	     * When a command includes a word that is an expanded literal; for
	     * example, {*}{1 2 3}, the parser performs that expansion
	     * immediately, generating several TCL_TOKEN_SIMPLE_WORDs instead
	     * of a single TCL_TOKEN_EXPAND_WORD that the Tcl_ParseCommand()
	     * caller might have to expand. This notably makes it simpler for
	     * those callers that wish to track line endings, such as those
	     * that implement key parts of TIP 280.
	     *
	     * First check whether the thing to be expanded is a literal,
	     * in the sense of being composed entirely of TCL_TOKEN_TEXT
	     * tokens.
	     */

	    for (i = 1; i <= tokenPtr->numComponents; i++) {
		if (tokenPtr[i].type != TCL_TOKEN_TEXT) {
		    isLiteral = 0;
		    break;
		}
	    }

	    if (isLiteral) {
		int elemCount = 0, code = TCL_OK, literal = 1;
		const char *nextElem, *listEnd, *elemStart;

		/*
		 * The word to be expanded is a literal, so determine the
		 * boundaries of the literal string to be treated as a list
		 * and expanded. That literal string starts at
		 * tokenPtr[1].start, and includes all bytes up to, but not
		 * including (tokenPtr[tokenPtr->numComponents].start +
		 * tokenPtr[tokenPtr->numComponents].size)
		 */

		listEnd = (tokenPtr[tokenPtr->numComponents].start +
			tokenPtr[tokenPtr->numComponents].size);
		nextElem = tokenPtr[1].start;

		/*
		 * Step through the literal string, parsing and counting list
		 * elements.
		 */

		while (nextElem < listEnd) {
		    size_t size;

		    code = TclFindElement(NULL, nextElem, listEnd - nextElem,
			    &elemStart, &nextElem, &size, &literal);
		    if ((code != TCL_OK) || !literal) {
			break;
		    }
		    if (elemStart < listEnd) {
			elemCount++;
		    }
		}

		if ((code != TCL_OK) || !literal) {
		    /*
		     * Some list element could not be parsed, or is not
		     * present as a literal substring of the script.  The
		     * compiler cannot handle list elements that get generated
		     * by a call to TclCopyAndCollapse(). Defer  the
		     * handling of  this to  compile/eval time, where  code is
		     * already  in place to  report the  "attempt to  expand a
		     * non-list" error or expand lists that require
		     * substitution.
		     */

		    tokenPtr->type = TCL_TOKEN_EXPAND_WORD;
		} else if (elemCount == 0) {
		    /*
		     * We are expanding a literal empty list. This means that
		     * the expanding word completely disappears, leaving no
		     * word generated this pass through the loop. Adjust
		     * accounting appropriately.
		     */

		    parsePtr->numWords--;
		    parsePtr->numTokens = wordIndex;
		} else {
		    /*
		     * Recalculate the number of Tcl_Tokens needed to store
		     * tokens representing the expanded list.
		     */

		    const char *listStart;
		    int growthNeeded = wordIndex + 2*elemCount
			    - parsePtr->numTokens;

		    parsePtr->numWords += elemCount - 1;
		    if (growthNeeded > 0) {
			TclGrowParseTokenArray(parsePtr, growthNeeded);
			tokenPtr = &parsePtr->tokenPtr[wordIndex];
		    }
		    parsePtr->numTokens = wordIndex + 2*elemCount;

		    /*
		     * Generate a TCL_TOKEN_SIMPLE_WORD token sequence for
		     * each element of the literal list we are expanding in
		     * place. Take care with the start and size fields of each
		     * token so they point to the right literal characters in
		     * the original script to represent the right expanded
		     * word value.
		     */

		    listStart = nextElem = tokenPtr[1].start;
		    while (nextElem < listEnd) {
			int quoted;

			tokenPtr->type = TCL_TOKEN_SIMPLE_WORD;
			tokenPtr->numComponents = 1;

			tokenPtr++;
			tokenPtr->type = TCL_TOKEN_TEXT;
			tokenPtr->numComponents = 0;
			TclFindElement(NULL, nextElem, listEnd - nextElem,
				&(tokenPtr->start), &nextElem,
				&(tokenPtr->size), NULL);

			quoted = (tokenPtr->start[-1] == '{'
				|| tokenPtr->start[-1] == '"')
				&& tokenPtr->start > listStart;
			tokenPtr[-1].start = tokenPtr->start - quoted;
			tokenPtr[-1].size = tokenPtr->start + tokenPtr->size
				- tokenPtr[-1].start + quoted;

			tokenPtr++;
		    }
		}
	    } else {
		/*
		 * The word to be expanded is not a literal, so defer
		 * expansion to compile/eval time by marking with a
		 * TCL_TOKEN_EXPAND_WORD token.
		 */

		tokenPtr->type = TCL_TOKEN_EXPAND_WORD;
	    }
	} else if ((tokenPtr->numComponents == 1)
		&& (tokenPtr[1].type == TCL_TOKEN_TEXT)) {
	    tokenPtr->type = TCL_TOKEN_SIMPLE_WORD;
	}

	/* Parse the whitespace between words. */

	scanned = ParseWhiteSpace(src,numBytes, &parsePtr->incomplete, &type);
	src += scanned;
	numBytes -= scanned;
    }
}

/*
 *----------------------------------------------------------------------
 *
 * TclIsSpaceProc --
 *
 *	Report whether byte is in the set of whitespace characters used by
 *	Tcl to separate words in scripts or elements in lists.
 *
 * Results:
 *	Returns 1, if byte is in the set, 0 otherwise.
 *
 * Side effects:
 *	None.
 *
 *----------------------------------------------------------------------
 */

int
TclIsSpaceProc(
    int byte)
{
    return CHAR_TYPE(byte) & (TYPE_SPACE) || byte == '\n';
}

/*
 *----------------------------------------------------------------------
 *
 * TclIsBareword--
 *
 *	Report whether byte is one that can be part of a "bareword".
 *	This concept is named in expression parsing, where it determines
 *	what can be a legal function name, but is the same definition used
 *	in determining what variable names can be parsed as variable
 *	substitutions without the benefit of enclosing braces.  The set of
 *	ASCII chars that are accepted are the numeric chars ('0'-'9'),
 *	the alphabetic chars ('a'-'z', 'A'-'Z')	and underscore ('_').
 *
 * Results:
 *	Returns 1, if byte is in the accepted set of chars, 0 otherwise.
 *
 * Side effects:
 *	None.
 *
 *----------------------------------------------------------------------
 */

int
TclIsBareword(
    int byte)
{
    if (byte < '0' || byte > 'z') {
	return 0;
    }
    if (byte <= '9' || byte >= 'a') {
	return 1;
    }
    if (byte == '_') {
	return 1;
    }
    if (byte < 'A' || byte > 'Z') {
	return 0;
    }
    return 1;
}

/*
 *----------------------------------------------------------------------
 *
 * ParseWhiteSpace --
 *
 *	Scans up to numBytes bytes starting at src, consuming white space
 *	between words as defined by Tcl's parsing rules.
 *
 * Results:
 *	Returns the number of bytes recognized as white space. Records at
 *	parsePtr, information about the parse. Records at typePtr the
 *	character type of the non-whitespace character that terminated the
 *	scan.
 *
 * Side effects:
 *	None.
 *
 *----------------------------------------------------------------------
 */

static size_t
ParseWhiteSpace(
    const char *src,		/* First character to parse. */
    size_t numBytes,		/* Max number of bytes to scan. */
    int *incompletePtr,		/* Set this boolean memory to true if parsing
				 * indicates an incomplete command. */
    char *typePtr)		/* Points to location to store character type
				 * of character that ends run of whitespace */
{
    char type = TYPE_NORMAL;
    const char *p = src;

    while (1) {
	while (numBytes && ((type = CHAR_TYPE(*p)) & TYPE_SPACE)) {
	    numBytes--;
	    p++;
	}
	if (numBytes && (type & TYPE_SUBS)) {
	    if (*p != '\\') {
		break;
	    }
	    if (--numBytes == 0) {
		break;
	    }
	    if (p[1] != '\n') {
		break;
	    }
	    p += 2;
	    if (--numBytes == 0) {
		*incompletePtr = 1;
		break;
	    }
	    continue;
	}
	break;
    }
    *typePtr = type;
    return (p - src);
}

/*
 *----------------------------------------------------------------------
 *
 * TclParseAllWhiteSpace --
 *
 *	Scans up to numBytes bytes starting at src, consuming all white space
 *	including the command-terminating newline characters.
 *
 * Results:
 *	Returns the number of bytes recognized as white space.
 *
 *----------------------------------------------------------------------
 */

static size_t
ParseAllWhiteSpace(
    const char *src,		/* First character to parse. */
    size_t numBytes,		/* Max number of byes to scan */
    int *incompletePtr)		/* Set true if parse is incomplete. */
{
    char type;
    const char *p = src;

    do {
	size_t scanned = ParseWhiteSpace(p, numBytes, incompletePtr, &type);

	p += scanned;
	numBytes -= scanned;
    } while (numBytes && (*p == '\n') && (p++, --numBytes));
    return (p-src);
}

size_t
TclParseAllWhiteSpace(
    const char *src,		/* First character to parse. */
    size_t numBytes)		/* Max number of byes to scan */
{
    int dummy;
    return ParseAllWhiteSpace(src, numBytes, &dummy);
}

/*
 *----------------------------------------------------------------------
 *
 * ParseHex --
 *
 *	Scans a hexadecimal number as a Tcl_UniChar value (e.g., for parsing
 *	\x and \u escape sequences). At most numBytes bytes are scanned.
 *
 * Results:
 *	The numeric value is stored in *resultPtr. Returns the number of bytes
 *	consumed.
 *
 * Notes:
 *	Relies on the following properties of the ASCII character set, with
 *	which UTF-8 is compatible:
 *
 *	The digits '0' .. '9' and the letters 'A' .. 'Z' and 'a' .. 'z' occupy
 *	consecutive code points, and '0' < 'A' < 'a'.
 *
 *----------------------------------------------------------------------
 */

int
ParseHex(
    const char *src,		/* First character to parse. */
    size_t numBytes,		/* Max number of byes to scan */
    int *resultPtr)		/* Points to storage provided by caller where
				 * the character resulting from the
				 * conversion is to be written. */
{
    int result = 0;
    const char *p = src;

    while (numBytes--) {
	unsigned char digit = UCHAR(*p);

	if (!isxdigit(digit) || (result > 0x10FFF)) {
	    break;
	}

	p++;
	result <<= 4;

	if (digit >= 'a') {
	    result |= (10 + digit - 'a');
	} else if (digit >= 'A') {
	    result |= (10 + digit - 'A');
	} else {
	    result |= (digit - '0');
	}
    }

    *resultPtr = result;
    return (p - src);
}

/*
 *----------------------------------------------------------------------
 *
 * TclParseBackslash --
 *
 *	Scans up to numBytes bytes starting at src, consuming a backslash
 *	sequence as defined by Tcl's parsing rules.
 *
 * Results:
 *	Records at readPtr the number of bytes making up the backslash
 *	sequence. Records at dst the UTF-8 encoded equivalent of that
 *	backslash sequence. Returns the number of bytes written to dst, at
 *	most TCL_UTF_MAX. Either readPtr or dst may be NULL, if the results
 *	are not needed, but the return value is the same either way.
 *
 * Side effects:
 *	None.
 *
 *----------------------------------------------------------------------
 */

int
TclParseBackslash(
    const char *src,		/* Points to the backslash character of a a
				 * backslash sequence. */
    size_t numBytes,		/* Max number of bytes to scan. */
    size_t *readPtr,		/* NULL, or points to storage where the number
				 * of bytes scanned should be written. */
    char *dst)			/* NULL, or points to buffer where the UTF-8
				 * encoding of the backslash sequence is to be
				 * written. At most 4 bytes will be written there. */
{
    const char *p = src+1;
    Tcl_UniChar unichar = 0;
    int result;
    size_t count;
    char buf[4] = "";

    if (numBytes == 0) {
	if (readPtr != NULL) {
	    *readPtr = 0;
	}
	return 0;
    }

    if (dst == NULL) {
	dst = buf;
    }

    if (numBytes == 1) {
	/*
	 * Can only scan the backslash, so return it.
	 */

	result = '\\';
	count = 1;
	goto done;
    }

    count = 2;
    switch (*p) {
	/*
	 * Note: in the conversions below, use absolute values (e.g., 0xA)
	 * rather than symbolic values (e.g. \n) that get converted by the
	 * compiler. It's possible that compilers on some platforms will do
	 * the symbolic conversions differently, which could result in
	 * non-portable Tcl scripts.
	 */

    case 'a':
	result = 0x7;
	break;
    case 'b':
	result = 0x8;
	break;
    case 'f':
	result = 0xC;
	break;
    case 'n':
	result = 0xA;
	break;
    case 'r':
	result = 0xD;
	break;
    case 't':
	result = 0x9;
	break;
    case 'v':
	result = 0xB;
	break;
    case 'x':
	count += ParseHex(p+1, (numBytes > 3) ? 2 : numBytes-2, &result);
	if (count == 2) {
	    /*
	     * No hexdigits -> This is just "x".
	     */

	    result = 'x';
	} else {
	    /*
	     * Keep only the last byte (2 hex digits).
	     */
	    result = UCHAR(result);
	}
	break;
    case 'u':
	count += ParseHex(p+1, (numBytes > 5) ? 4 : numBytes-2, &result);
	if (count == 2) {
	    /*
	     * No hexdigits -> This is just "u".
	     */
	    result = 'u';
	} else if (((result & 0xFC00) == 0xD800) && (count == 6)
		    && (p[5] == '\\') && (p[6] == 'u') && (numBytes >= 10)) {
	    /* If high surrogate is immediately followed by a low surrogate
	     * escape, combine them into one character. */
	    int low;
	    int count2 = ParseHex(p+7, 4, &low);
	    if ((count2 == 4) && ((low & 0xFC00) == 0xDC00)) {
		result = ((result & 0x3FF)<<10 | (low & 0x3FF)) + 0x10000;
		count += count2 + 2;
	    }
	}
	break;
    case 'U':
	count += ParseHex(p+1, (numBytes > 9) ? 8 : numBytes-2, &result);
	if (count == 2) {
	    /*
	     * No hexdigits -> This is just "U".
	     */
	    result = 'U';
	} else if ((result | 0x7FF) == 0xDFFF) {
	    /* Upper or lower surrogate, not allowed in this syntax. */
	    result = 0xFFFD;
	}
	break;
    case '\n':
	count--;
	do {
	    p++;
	    count++;
	} while ((count < numBytes) && ((*p == ' ') || (*p == '\t')));
	result = ' ';
	break;
    case 0:
	result = '\\';
	count = 1;
	break;
    default:
	/*
	 * Check for an octal number \oo?o?
	 */

	if (isdigit(UCHAR(*p)) && (UCHAR(*p) < '8')) {	/* INTL: digit */
	    result = *p - '0';
	    p++;
	    if ((numBytes == 2) || !isdigit(UCHAR(*p))	/* INTL: digit */
		    || (UCHAR(*p) >= '8')) {
		break;
	    }
	    count = 3;
	    result = (result << 3) + (*p - '0');
	    p++;
	    if ((numBytes == 3) || !isdigit(UCHAR(*p))	/* INTL: digit */
		    || (UCHAR(*p) >= '8') || (result >= 0x20)) {
		break;
	    }
	    count = 4;
	    result = UCHAR((result << 3) + (*p - '0'));
	    break;
	}

	/*
	 * We have to convert here in case the user has put a backslash in
	 * front of a multi-byte utf-8 character. While this means nothing
	 * special, we shouldn't break up a correct utf-8 character. [Bug
	 * #217987] test subst-3.2
	 */

	if (Tcl_UtfCharComplete(p, numBytes - 1)) {
	    count = TclUtfToUniChar(p, &unichar) + 1;	/* +1 for '\' */
	} else {
	    char utfBytes[4];

	    memcpy(utfBytes, p, numBytes - 1);
	    utfBytes[numBytes - 1] = '\0';
	    count = TclUtfToUniChar(utfBytes, &unichar) + 1;
	}
	result = unichar;
	break;
    }

  done:
    if (readPtr != NULL) {
	*readPtr = count;
    }
    count = Tcl_UniCharToUtf(result, dst);
    if ((result >= 0xD800) && (count < 3)) {
	/* Special case for handling high surrogates. */
	count += Tcl_UniCharToUtf(-1, dst + count);
    }
    return count;
}

/*
 *----------------------------------------------------------------------
 *
 * ParseComment --
 *
 *	Scans up to numBytes bytes starting at src, consuming a Tcl comment as
 *	defined by Tcl's parsing rules.
 *
 * Results:
 *	Records in parsePtr information about the parse. Returns the number of
 *	bytes consumed.
 *
 * Side effects:
 *	None.
 *
 *----------------------------------------------------------------------
 */

static size_t
ParseComment(
    const char *src,		/* First character to parse. */
    size_t numBytes,		/* Max number of bytes to scan. */
    Tcl_Parse *parsePtr)	/* Information about parse in progress.
				 * Updated if parsing indicates an incomplete
				 * command. */
{
    const char *p = src;
    int incomplete = parsePtr->incomplete;

    while (numBytes) {
	size_t scanned = ParseAllWhiteSpace(p, numBytes, &incomplete);
	p += scanned;
	numBytes -= scanned;

	if ((numBytes == 0) || (*p != '#')) {
	    break;
	}
	if (parsePtr->commentStart == NULL) {
	    parsePtr->commentStart = p;
	}

	p++;
	numBytes--;
	while (numBytes) {
	    if (*p == '\n') {
		p++;
		numBytes--;
		break;
	    }
	    if (*p == '\\') {
		p++;
		numBytes--;
		if (numBytes == 0) {
		    break;
		}
	    }
	    incomplete = (*p == '\n');
	    p++;
	    numBytes--;
	}
	parsePtr->commentSize = p - parsePtr->commentStart;
    }
    parsePtr->incomplete = incomplete;
    return (p - src);
}

/*
 *----------------------------------------------------------------------
 *
 * ParseTokens --
 *
 *	This function forms the heart of the Tcl parser. It parses one or more
 *	tokens from a string, up to a termination point specified by the
 *	caller. This function is used to parse unquoted command words (those
 *	not in quotes or braces), words in quotes, and array indices for
 *	variables. No more than numBytes bytes will be scanned.
 *
 * Results:
 *	Tokens are added to parsePtr and parsePtr->term is filled in with the
 *	address of the character that terminated the parse (the first one
 *	whose CHAR_TYPE matched mask or the character at parsePtr->end). The
 *	return value is TCL_OK if the parse completed successfully and
 *	TCL_ERROR otherwise. If a parse error occurs and parsePtr->interp is
 *	not NULL, then an error message is left in the interpreter's result.
 *
 * Side effects:
 *	None.
 *
 *----------------------------------------------------------------------
 */

static int
ParseTokens(
    const char *src,	/* First character to parse. */
    size_t numBytes,		/* Max number of bytes to scan. */
    int mask,			/* Specifies when to stop parsing. The parse
				 * stops at the first unquoted character whose
				 * CHAR_TYPE contains any of the bits in
				 * mask. */
    int flags,			/* OR-ed bits indicating what substitutions to
				 * perform: TCL_SUBST_COMMANDS,
				 * TCL_SUBST_VARIABLES, and
				 * TCL_SUBST_BACKSLASHES */
    Tcl_Parse *parsePtr)	/* Information about parse in progress.
				 * Updated with additional tokens and
				 * termination information. */
{
    char type;
    int originalTokens;
    int noSubstCmds = !(flags & TCL_SUBST_COMMANDS);
    int noSubstVars = !(flags & TCL_SUBST_VARIABLES);
    int noSubstBS = !(flags & TCL_SUBST_BACKSLASHES);
    Tcl_Token *tokenPtr;

    /*
     * Each iteration through the following loop adds one token of type
     * TCL_TOKEN_TEXT, TCL_TOKEN_BS, TCL_TOKEN_COMMAND, or TCL_TOKEN_VARIABLE
     * to parsePtr. For TCL_TOKEN_VARIABLE tokens, additional tokens are added
     * for the parsed variable name.
     */

    originalTokens = parsePtr->numTokens;
    while (numBytes && !((type = CHAR_TYPE(*src)) & mask)) {
	TclGrowParseTokenArray(parsePtr, 1);
	tokenPtr = &parsePtr->tokenPtr[parsePtr->numTokens];
	tokenPtr->start = src;
	tokenPtr->numComponents = 0;

	if ((type & TYPE_SUBS) == 0) {
	    /*
	     * This is a simple range of characters. Scan to find the end of
	     * the range.
	     */

	    while ((++src, --numBytes)
		    && !(CHAR_TYPE(*src) & (mask | TYPE_SUBS))) {
		/* empty loop */
	    }
	    tokenPtr->type = TCL_TOKEN_TEXT;
	    tokenPtr->size = src - tokenPtr->start;
	    parsePtr->numTokens++;
	} else if (*src == '$') {
	    int varToken;

	    if (noSubstVars) {
		tokenPtr->type = TCL_TOKEN_TEXT;
		tokenPtr->size = 1;
		parsePtr->numTokens++;
		src++;
		numBytes--;
		continue;
	    }

	    /*
	     * This is a variable reference. Call Tcl_ParseVarName to do all
	     * the dirty work of parsing the name.
	     */

	    varToken = parsePtr->numTokens;
	    if (Tcl_ParseVarName(parsePtr->interp, src, numBytes, parsePtr,
		    1) != TCL_OK) {
		return TCL_ERROR;
	    }
	    src += parsePtr->tokenPtr[varToken].size;
	    numBytes -= parsePtr->tokenPtr[varToken].size;
	} else if (*src == '[') {
	    Tcl_Parse *nestedPtr;

	    if (noSubstCmds) {
		tokenPtr->type = TCL_TOKEN_TEXT;
		tokenPtr->size = 1;
		parsePtr->numTokens++;
		src++;
		numBytes--;
		continue;
	    }

	    /*
	     * Command substitution. Call Tcl_ParseCommand recursively (and
	     * repeatedly) to parse the nested command(s), then throw away the
	     * parse information.
	     */

	    src++;
	    numBytes--;
	    nestedPtr = (Tcl_Parse *)TclStackAlloc(parsePtr->interp, sizeof(Tcl_Parse));
	    while (1) {
		const char *curEnd;

		if (Tcl_ParseCommand(parsePtr->interp, src, numBytes, 1,
			nestedPtr) != TCL_OK) {
		    parsePtr->errorType = nestedPtr->errorType;
		    parsePtr->term = nestedPtr->term;
		    parsePtr->incomplete = nestedPtr->incomplete;
		    TclStackFree(parsePtr->interp, nestedPtr);
		    return TCL_ERROR;
		}
		curEnd = src + numBytes;
		src = nestedPtr->commandStart + nestedPtr->commandSize;
		numBytes = curEnd - src;
		Tcl_FreeParse(nestedPtr);

		/*
		 * Check for the closing ']' that ends the command
		 * substitution. It must have been the last character of the
		 * parsed command.
		 */

		if ((nestedPtr->term < parsePtr->end)
			&& (*(nestedPtr->term) == ']')
			&& !(nestedPtr->incomplete)) {
		    break;
		}
		if (numBytes == 0) {
		    if (parsePtr->interp != NULL) {
			Tcl_SetObjResult(parsePtr->interp, Tcl_NewStringObj(
				"missing close-bracket", -1));
		    }
		    parsePtr->errorType = TCL_PARSE_MISSING_BRACKET;
		    parsePtr->term = tokenPtr->start;
		    parsePtr->incomplete = 1;
		    TclStackFree(parsePtr->interp, nestedPtr);
		    return TCL_ERROR;
		}
	    }
	    TclStackFree(parsePtr->interp, nestedPtr);
	    tokenPtr->type = TCL_TOKEN_COMMAND;
	    tokenPtr->size = src - tokenPtr->start;
	    parsePtr->numTokens++;
	} else if (*src == '\\') {
	    if (noSubstBS) {
		tokenPtr->type = TCL_TOKEN_TEXT;
		tokenPtr->size = 1;
		parsePtr->numTokens++;
		src++;
		numBytes--;
		continue;
	    }

	    /*
	     * Backslash substitution.
	     */

	    TclParseBackslash(src, numBytes, &tokenPtr->size, NULL);

	    if (tokenPtr->size == 1) {
		/*
		 * Just a backslash, due to end of string.
		 */

		tokenPtr->type = TCL_TOKEN_TEXT;
		parsePtr->numTokens++;
		src++;
		numBytes--;
		continue;
	    }

	    if (src[1] == '\n') {
		if (numBytes == 2) {
		    parsePtr->incomplete = 1;
		}

		/*
		 * Note: backslash-newline is special in that it is treated
		 * the same as a space character would be. This means that it
		 * could terminate the token.
		 */

		if (mask & TYPE_SPACE) {
		    if (parsePtr->numTokens == originalTokens) {
			goto finishToken;
		    }
		    break;
		}
	    }

	    tokenPtr->type = TCL_TOKEN_BS;
	    parsePtr->numTokens++;
	    src += tokenPtr->size;
	    numBytes -= tokenPtr->size;
	} else if (*src == 0) {
	    tokenPtr->type = TCL_TOKEN_TEXT;
	    tokenPtr->size = 1;
	    parsePtr->numTokens++;
	    src++;
	    numBytes--;
	} else {
	    Tcl_Panic("ParseTokens encountered unknown character");
	}
    }
    if (parsePtr->numTokens == originalTokens) {
	/*
	 * There was nothing in this range of text. Add an empty token for the
	 * empty range, so that there is always at least one token added.
	 */

	TclGrowParseTokenArray(parsePtr, 1);
	tokenPtr = &parsePtr->tokenPtr[parsePtr->numTokens];
	tokenPtr->start = src;
	tokenPtr->numComponents = 0;

    finishToken:
	tokenPtr->type = TCL_TOKEN_TEXT;
	tokenPtr->size = 0;
	parsePtr->numTokens++;
    }
    parsePtr->term = src;
    return TCL_OK;
}

/*
 *----------------------------------------------------------------------
 *
 * Tcl_FreeParse --
 *
 *	This function is invoked to free any dynamic storage that may have
 *	been allocated by a previous call to Tcl_ParseCommand.
 *
 * Results:
 *	None.
 *
 * Side effects:
 *	If there is any dynamically allocated memory in *parsePtr, it is
 *	freed.
 *
 *----------------------------------------------------------------------
 */

void
Tcl_FreeParse(
    Tcl_Parse *parsePtr)	/* Structure that was filled in by a previous
				 * call to Tcl_ParseCommand. */
{
    if (parsePtr->tokenPtr != parsePtr->staticTokens) {
	Tcl_Free(parsePtr->tokenPtr);
	parsePtr->tokenPtr = parsePtr->staticTokens;
    }
}

/*
 *----------------------------------------------------------------------
 *
 * Tcl_ParseVarName --
 *
 *	Given a string starting with a $ sign, parse off a variable name and
 *	return information about the parse. No more than numBytes bytes will
 *	be scanned.
 *
 * Results:
 *	The return value is TCL_OK if the command was parsed successfully and
 *	TCL_ERROR otherwise. If an error occurs and interp isn't NULL then an
 *	error message is left in its result. On a successful return, tokenPtr
 *	and numTokens fields of parsePtr are filled in with information about
 *	the variable name that was parsed. The "size" field of the first new
 *	token gives the total number of bytes in the variable name. Other
 *	fields in parsePtr are undefined.
 *
 * Side effects:
 *	If there is insufficient space in parsePtr to hold all the information
 *	about the command, then additional space is malloc-ed. If the function
 *	returns TCL_OK then the caller must eventually invoke Tcl_FreeParse to
 *	release any additional space that was allocated.
 *
 *----------------------------------------------------------------------
 */

int
Tcl_ParseVarName(
    Tcl_Interp *interp,		/* Interpreter to use for error reporting; if
				 * NULL, then no error message is provided. */
    const char *start,		/* Start of variable substitution string.
				 * First character must be "$". */
    size_t numBytes,		/* Total number of bytes in string. If -1,
				 * the string consists of all bytes up to the
				 * first null character. */
    Tcl_Parse *parsePtr,	/* Structure to fill in with information about
				 * the variable name. */
    int append)			/* Non-zero means append tokens to existing
				 * information in parsePtr; zero means ignore
				 * existing tokens in parsePtr and
				 * reinitialize it. */
{
    Tcl_Token *tokenPtr;
    const char *src;
    int varIndex;
    unsigned array;

<<<<<<< HEAD
    if ((numBytes == 0) || (start == NULL)) {
	return TCL_ERROR;
    }
    if (numBytes == TCL_AUTO_LENGTH) {
=======
    if (numBytes < 0 && start) {
>>>>>>> ee793dfa
	numBytes = strlen(start);
    }
    if (!append) {
	TclParseInit(interp, start, numBytes, parsePtr);
    }
    if ((numBytes == 0) || (start == NULL)) {
	return TCL_ERROR;
    }

    /*
     * Generate one token for the variable, an additional token for the name,
     * plus any number of additional tokens for the index, if there is one.
     */

    src = start;
    TclGrowParseTokenArray(parsePtr, 2);
    tokenPtr = &parsePtr->tokenPtr[parsePtr->numTokens];
    tokenPtr->type = TCL_TOKEN_VARIABLE;
    tokenPtr->start = src;
    varIndex = parsePtr->numTokens;
    parsePtr->numTokens++;
    tokenPtr++;
    src++;
    numBytes--;
    if (numBytes == 0) {
	goto justADollarSign;
    }
    tokenPtr->type = TCL_TOKEN_TEXT;
    tokenPtr->start = src;
    tokenPtr->numComponents = 0;

    /*
     * The name of the variable can have three forms:
     * 1. The $ sign is followed by an open curly brace. Then the variable
     *	  name is everything up to the next close curly brace, and the
     *	  variable is a scalar variable.
     * 2. The $ sign is not followed by an open curly brace. Then the variable
     *	  name is everything up to the next character that isn't a letter,
     *	  digit, or underscore. :: sequences are also considered part of the
     *	  variable name, in order to support namespaces. If the following
     *	  character is an open parenthesis, then the information between
     *	  parentheses is the array element name.
     * 3. The $ sign is followed by something that isn't a letter, digit, or
     *	  underscore: in this case, there is no variable name and the token is
     *	  just "$".
     */

    if (*src == '{') {
	src++;
	numBytes--;
	tokenPtr->type = TCL_TOKEN_TEXT;
	tokenPtr->start = src;
	tokenPtr->numComponents = 0;

	while (numBytes && (*src != '}')) {
	    numBytes--;
	    src++;
	}
	if (numBytes == 0) {
	    if (parsePtr->interp != NULL) {
		Tcl_SetObjResult(parsePtr->interp, Tcl_NewStringObj(
			"missing close-brace for variable name", -1));
	    }
	    parsePtr->errorType = TCL_PARSE_MISSING_VAR_BRACE;
	    parsePtr->term = tokenPtr->start-1;
	    parsePtr->incomplete = 1;
	    goto error;
	}
	tokenPtr->size = src - tokenPtr->start;
	tokenPtr[-1].size = src - tokenPtr[-1].start;
	parsePtr->numTokens++;
	src++;
    } else {
	tokenPtr->type = TCL_TOKEN_TEXT;
	tokenPtr->start = src;
	tokenPtr->numComponents = 0;

	while (numBytes) {
	    if (TclIsBareword(*src)) {
		src += 1;
		numBytes -= 1;
		continue;
	    }
	    if ((src[0] == ':') && (numBytes != 1) && (src[1] == ':')) {
		src += 2;
		numBytes -= 2;
		while (numBytes && (*src == ':')) {
		    src++;
		    numBytes--;
		}
		continue;
	    }
	    break;
	}

	/*
	 * Support for empty array names here.
	 */

	array = (numBytes && (*src == '('));
	tokenPtr->size = src - tokenPtr->start;
	if ((tokenPtr->size == 0) && !array) {
	    goto justADollarSign;
	}
	parsePtr->numTokens++;
	if (array) {
	    /*
	     * This is a reference to an array element. Call ParseTokens
	     * recursively to parse the element name, since it could contain
	     * any number of substitutions.
	     */

	    if (TCL_OK != ParseTokens(src+1, numBytes-1, TYPE_CLOSE_PAREN,
		    TCL_SUBST_ALL, parsePtr)) {
		goto error;
	    }
	    if ((parsePtr->term == src+numBytes) || (*parsePtr->term != ')')){
		if (parsePtr->interp != NULL) {
		    Tcl_SetObjResult(parsePtr->interp, Tcl_NewStringObj(
			    "missing )", -1));
		}
		parsePtr->errorType = TCL_PARSE_MISSING_PAREN;
		parsePtr->term = src;
		parsePtr->incomplete = 1;
		goto error;
	    }
	    src = parsePtr->term + 1;
	}
    }
    tokenPtr = &parsePtr->tokenPtr[varIndex];
    tokenPtr->size = src - tokenPtr->start;
    tokenPtr->numComponents = parsePtr->numTokens - (varIndex + 1);
    return TCL_OK;

    /*
     * The dollar sign isn't followed by a variable name. Replace the
     * TCL_TOKEN_VARIABLE token with a TCL_TOKEN_TEXT token for the dollar
     * sign.
     */

  justADollarSign:
    tokenPtr = &parsePtr->tokenPtr[varIndex];
    tokenPtr->type = TCL_TOKEN_TEXT;
    tokenPtr->size = 1;
    tokenPtr->numComponents = 0;
    return TCL_OK;

  error:
    Tcl_FreeParse(parsePtr);
    return TCL_ERROR;
}

/*
 *----------------------------------------------------------------------
 *
 * Tcl_ParseVar --
 *
 *	Given a string starting with a $ sign, parse off a variable name and
 *	return its value.
 *
 * Results:
 *	The return value is the contents of the variable given by the leading
 *	characters of string. If termPtr isn't NULL, *termPtr gets filled in
 *	with the address of the character just after the last one in the
 *	variable specifier. If the variable doesn't exist, then the return
 *	value is NULL and an error message will be left in interp's result.
 *
 * Side effects:
 *	None.
 *
 *----------------------------------------------------------------------
 */

const char *
Tcl_ParseVar(
    Tcl_Interp *interp,		/* Context for looking up variable. */
    const char *start,	/* Start of variable substitution. First
				 * character must be "$". */
    const char **termPtr)	/* If non-NULL, points to word to fill in with
				 * character just after last one in the
				 * variable specifier. */
{
    Tcl_Obj *objPtr;
    int code;
    Tcl_Parse *parsePtr = (Tcl_Parse *)TclStackAlloc(interp, sizeof(Tcl_Parse));

    if (Tcl_ParseVarName(interp, start, -1, parsePtr, 0) != TCL_OK) {
	TclStackFree(interp, parsePtr);
	return NULL;
    }

    if (termPtr != NULL) {
	*termPtr = start + parsePtr->tokenPtr->size;
    }
    if (parsePtr->numTokens == 1) {
	/*
	 * There isn't a variable name after all: the $ is just a $.
	 */

	TclStackFree(interp, parsePtr);
	return "$";
    }

    code = TclSubstTokens(interp, parsePtr->tokenPtr, parsePtr->numTokens,
	    NULL, 1, NULL, NULL);
    Tcl_FreeParse(parsePtr);
    TclStackFree(interp, parsePtr);
    if (code != TCL_OK) {
	return NULL;
    }
    objPtr = Tcl_GetObjResult(interp);

    /*
     * At this point we should have an object containing the value of a
     * variable. Just return the string from that object.
     *
     * Since TclSubstTokens above returned TCL_OK, we know that objPtr
     * is shared.  It is in both the interp result and the value of the
     * variable.  Returning the string relies on that to be true.
     */

    assert( Tcl_IsShared(objPtr) );

    Tcl_ResetResult(interp);
    return TclGetString(objPtr);
}

/*
 *----------------------------------------------------------------------
 *
 * Tcl_ParseBraces --
 *
 *	Given a string in braces such as a Tcl command argument or a string
 *	value in a Tcl expression, this function parses the string and returns
 *	information about the parse. No more than numBytes bytes will be
 *	scanned.
 *
 * Results:
 *	The return value is TCL_OK if the string was parsed successfully and
 *	TCL_ERROR otherwise. If an error occurs and interp isn't NULL then an
 *	error message is left in its result. On a successful return, tokenPtr
 *	and numTokens fields of parsePtr are filled in with information about
 *	the string that was parsed. Other fields in parsePtr are undefined.
 *	termPtr is set to point to the character just after the last one in
 *	the braced string.
 *
 * Side effects:
 *	If there is insufficient space in parsePtr to hold all the information
 *	about the command, then additional space is malloc-ed. If the function
 *	returns TCL_OK then the caller must eventually invoke Tcl_FreeParse to
 *	release any additional space that was allocated.
 *
 *----------------------------------------------------------------------
 */

int
Tcl_ParseBraces(
    Tcl_Interp *interp,		/* Interpreter to use for error reporting; if
				 * NULL, then no error message is provided. */
    const char *start,		/* Start of string enclosed in braces. The
				 * first character must be {'. */
    size_t numBytes,		/* Total number of bytes in string. If -1,
				 * the string consists of all bytes up to the
				 * first null character. */
    Tcl_Parse *parsePtr,
				/* Structure to fill in with information about
				 * the string. */
    int append,			/* Non-zero means append tokens to existing
				 * information in parsePtr; zero means ignore
				 * existing tokens in parsePtr and
				 * reinitialize it. */
    const char **termPtr)	/* If non-NULL, points to word in which to
				 * store a pointer to the character just after
				 * the terminating '}' if the parse was
				 * successful. */
{
    Tcl_Token *tokenPtr;
    const char *src;
    int startIndex, level;
    size_t length;

<<<<<<< HEAD
    if ((numBytes == 0) || (start == NULL)) {
	return TCL_ERROR;
    }
    if (numBytes == TCL_AUTO_LENGTH) {
=======
    if (numBytes < 0 && start) {
>>>>>>> ee793dfa
	numBytes = strlen(start);
    }
    if (!append) {
	TclParseInit(interp, start, numBytes, parsePtr);
    }
    if ((numBytes == 0) || (start == NULL)) {
	return TCL_ERROR;
    }

    src = start;
    startIndex = parsePtr->numTokens;

    TclGrowParseTokenArray(parsePtr, 1);
    tokenPtr = &parsePtr->tokenPtr[startIndex];
    tokenPtr->type = TCL_TOKEN_TEXT;
    tokenPtr->start = src+1;
    tokenPtr->numComponents = 0;
    level = 1;
    while (1) {
	while (++src, --numBytes) {
	    if (CHAR_TYPE(*src) != TYPE_NORMAL) {
		break;
	    }
	}
	if (numBytes == 0) {
	    goto missingBraceError;
	}

	switch (*src) {
	case '{':
	    level++;
	    break;
	case '}':
	    if (--level == 0) {
		/*
		 * Decide if we need to finish emitting a partially-finished
		 * token. There are 3 cases:
		 *     {abc \newline xyz} or {xyz}
		 *		- finish emitting "xyz" token
		 *     {abc \newline}
		 *		- don't emit token after \newline
		 *     {}	- finish emitting zero-sized token
		 *
		 * The last case ensures that there is a token (even if empty)
		 * that describes the braced string.
		 */

		if ((src != tokenPtr->start)
			|| (parsePtr->numTokens == startIndex)) {
		    tokenPtr->size = (src - tokenPtr->start);
		    parsePtr->numTokens++;
		}
		if (termPtr != NULL) {
		    *termPtr = src+1;
		}
		return TCL_OK;
	    }
	    break;
	case '\\':
	    TclParseBackslash(src, numBytes, &length, NULL);
	    if ((length > 1) && (src[1] == '\n')) {
		/*
		 * A backslash-newline sequence must be collapsed, even inside
		 * braces, so we have to split the word into multiple tokens
		 * so that the backslash-newline can be represented
		 * explicitly.
		 */

		if (numBytes == 2) {
		    parsePtr->incomplete = 1;
		}
		tokenPtr->size = (src - tokenPtr->start);
		if (tokenPtr->size != 0) {
		    parsePtr->numTokens++;
		}
		TclGrowParseTokenArray(parsePtr, 2);
		tokenPtr = &parsePtr->tokenPtr[parsePtr->numTokens];
		tokenPtr->type = TCL_TOKEN_BS;
		tokenPtr->start = src;
		tokenPtr->size = length;
		tokenPtr->numComponents = 0;
		parsePtr->numTokens++;

		src += length - 1;
		numBytes -= length - 1;
		tokenPtr++;
		tokenPtr->type = TCL_TOKEN_TEXT;
		tokenPtr->start = src + 1;
		tokenPtr->numComponents = 0;
	    } else {
		src += length - 1;
		numBytes -= length - 1;
	    }
	    break;
	}
    }

  missingBraceError:
    parsePtr->errorType = TCL_PARSE_MISSING_BRACE;
    parsePtr->term = start;
    parsePtr->incomplete = 1;
    if (parsePtr->interp == NULL) {
	/*
	 * Skip straight to the exit code since we have no interpreter to put
	 * error message in.
	 */

	goto error;
    }

    Tcl_SetObjResult(parsePtr->interp, Tcl_NewStringObj(
	    "missing close-brace", -1));

    /*
     * Guess if the problem is due to comments by searching the source string
     * for a possible open brace within the context of a comment. Since we
     * aren't performing a full Tcl parse, just look for an open brace
     * preceded by a '<whitespace>#' on the same line.
     */

    {
	int openBrace = 0;

	while (--src > start) {
	    switch (*src) {
	    case '{':
		openBrace = 1;
		break;
	    case '\n':
		openBrace = 0;
		break;
	    case '#' :
		if (openBrace && TclIsSpaceProcM(src[-1])) {
		    Tcl_AppendToObj(Tcl_GetObjResult(parsePtr->interp),
			    ": possible unbalanced brace in comment", -1);
		    goto error;
		}
		break;
	    }
	}
    }

  error:
    Tcl_FreeParse(parsePtr);
    return TCL_ERROR;
}

/*
 *----------------------------------------------------------------------
 *
 * Tcl_ParseQuotedString --
 *
 *	Given a double-quoted string such as a quoted Tcl command argument or
 *	a quoted value in a Tcl expression, this function parses the string
 *	and returns information about the parse. No more than numBytes bytes
 *	will be scanned.
 *
 * Results:
 *	The return value is TCL_OK if the string was parsed successfully and
 *	TCL_ERROR otherwise. If an error occurs and interp isn't NULL then an
 *	error message is left in its result. On a successful return, tokenPtr
 *	and numTokens fields of parsePtr are filled in with information about
 *	the string that was parsed. Other fields in parsePtr are undefined.
 *	termPtr is set to point to the character just after the quoted
 *	string's terminating close-quote.
 *
 * Side effects:
 *	If there is insufficient space in parsePtr to hold all the information
 *	about the command, then additional space is malloc-ed. If the function
 *	returns TCL_OK then the caller must eventually invoke Tcl_FreeParse to
 *	release any additional space that was allocated.
 *
 *----------------------------------------------------------------------
 */

int
Tcl_ParseQuotedString(
    Tcl_Interp *interp,		/* Interpreter to use for error reporting; if
				 * NULL, then no error message is provided. */
    const char *start,		/* Start of the quoted string. The first
				 * character must be '"'. */
    size_t numBytes,		/* Total number of bytes in string. If -1,
				 * the string consists of all bytes up to the
				 * first null character. */
    Tcl_Parse *parsePtr,
				/* Structure to fill in with information about
				 * the string. */
    int append,			/* Non-zero means append tokens to existing
				 * information in parsePtr; zero means ignore
				 * existing tokens in parsePtr and
				 * reinitialize it. */
    const char **termPtr)	/* If non-NULL, points to word in which to
				 * store a pointer to the character just after
				 * the quoted string's terminating close-quote
				 * if the parse succeeds. */
{
<<<<<<< HEAD
    if ((numBytes == 0) || (start == NULL)) {
	return TCL_ERROR;
    }
    if (numBytes == TCL_AUTO_LENGTH) {
=======
    if (numBytes < 0 && start) {
>>>>>>> ee793dfa
	numBytes = strlen(start);
    }
    if (!append) {
	TclParseInit(interp, start, numBytes, parsePtr);
    }
    if ((numBytes == 0) || (start == NULL)) {
	return TCL_ERROR;
    }

    if (TCL_OK != ParseTokens(start+1, numBytes-1, TYPE_QUOTE, TCL_SUBST_ALL,
	    parsePtr)) {
	goto error;
    }
    if (*parsePtr->term != '"') {
	if (parsePtr->interp != NULL) {
	    Tcl_SetObjResult(parsePtr->interp, Tcl_NewStringObj(
		    "missing \"", -1));
	}
	parsePtr->errorType = TCL_PARSE_MISSING_QUOTE;
	parsePtr->term = start;
	parsePtr->incomplete = 1;
	goto error;
    }
    if (termPtr != NULL) {
	*termPtr = (parsePtr->term + 1);
    }
    return TCL_OK;

  error:
    Tcl_FreeParse(parsePtr);
    return TCL_ERROR;
}

/*
 *----------------------------------------------------------------------
 *
 * TclSubstParse --
 *
 *	Token parser used by the [subst] command. Parses the string made up of
 *	'numBytes' bytes starting at 'bytes'. Parsing is controlled by the
 *	flags argument to provide support for the -nobackslashes, -nocommands,
 *	and -novariables options, as represented by the flag values
 *	TCL_SUBST_BACKSLASHES, TCL_SUBST_COMMANDS, TCL_SUBST_VARIABLES.
 *
 * Results:
 *	None.
 *
 * Side effects:
 *	The Tcl_Parse struct '*parsePtr' is filled with parse results.
 *	The caller is expected to eventually call Tcl_FreeParse() to properly
 *	cleanup the value written there.
 *
 *	If a parse error occurs, the Tcl_InterpState value '*statePtr' is
 *	filled with the state created by that error. When *statePtr is written
 *	to, the caller is expected to make the required calls to either
 *	Tcl_RestoreInterpState() or Tcl_DiscardInterpState() to dispose of the
 *	value written there.
 *
 *----------------------------------------------------------------------
 */

void
TclSubstParse(
    Tcl_Interp *interp,
    const char *bytes,
    size_t numBytes,
    int flags,
    Tcl_Parse *parsePtr,
    Tcl_InterpState *statePtr)
{
    size_t length = numBytes;
    const char *p = bytes;

    TclParseInit(interp, p, length, parsePtr);

    /*
     * First parse the string rep of objPtr, as if it were enclosed as a
     * "-quoted word in a normal Tcl command. Honor flags that selectively
     * inhibit types of substitution.
     */

    if (TCL_OK != ParseTokens(p, length, /* mask */ 0, flags, parsePtr)) {
	/*
	 * There was a parse error. Save the interpreter state for possible
	 * error reporting later.
	 */

	*statePtr = Tcl_SaveInterpState(interp, TCL_ERROR);

	/*
	 * We need to re-parse to get the portion of the string we can [subst]
	 * before the parse error. Sadly, all the Tcl_Token's created by the
	 * first parse attempt are gone, freed according to the public spec
	 * for the Tcl_Parse* routines. The only clue we have is parse.term,
	 * which points to either the unmatched opener, or to characters that
	 * follow a close brace or close quote.
	 *
	 * Call ParseTokens again, working on the string up to parse.term.
	 * Keep repeating until we get a good parse on a prefix.
	 */

	do {
	    parsePtr->numTokens = 0;
	    parsePtr->tokensAvailable = NUM_STATIC_TOKENS;
	    parsePtr->end = parsePtr->term;
	    parsePtr->incomplete = 0;
	    parsePtr->errorType = TCL_PARSE_SUCCESS;
	} while (TCL_OK !=
		ParseTokens(p, parsePtr->end - p, 0, flags, parsePtr));

	/*
	 * The good parse will have to be followed by {, (, or [.
	 */

	switch (*(parsePtr->term)) {
	case '{':
	    /*
	     * Parse error was a missing } in a ${varname} variable
	     * substitution at the toplevel. We will subst everything up to
	     * that broken variable substitution before reporting the parse
	     * error. Substituting the leftover '$' will have no side-effects,
	     * so the current token stream is fine.
	     */
	    break;

	case '(':
	    /*
	     * Parse error was during the parsing of the index part of an
	     * array variable substitution at the toplevel.
	     */

	    if (*(parsePtr->term - 1) == '$') {
		/*
		 * Special case where removing the array index left us with
		 * just a dollar sign (array variable with name the empty
		 * string as its name), instead of with a scalar variable
		 * reference.
		 *
		 * As in the previous case, existing token stream is OK.
		 */
	    } else {
		/*
		 * The current parse includes a successful parse of a scalar
		 * variable substitution where there should have been an array
		 * variable substitution. We remove that mistaken part of the
		 * parse before moving on. A scalar variable substitution is
		 * two tokens.
		 */

		Tcl_Token *varTokenPtr =
			parsePtr->tokenPtr + parsePtr->numTokens - 2;

		if (varTokenPtr->type != TCL_TOKEN_VARIABLE) {
		    Tcl_Panic("TclSubstParse: programming error");
		}
		if (varTokenPtr[1].type != TCL_TOKEN_TEXT) {
		    Tcl_Panic("TclSubstParse: programming error");
		}
		parsePtr->numTokens -= 2;
	    }
	    break;
	case '[':
	    /*
	     * Parse error occurred during parsing of a toplevel command
	     * substitution.
	     */

	    parsePtr->end = p + length;
	    p = parsePtr->term + 1;
	    length = parsePtr->end - p;
	    if (length == 0) {
		/*
		 * No commands, just an unmatched [. As in previous cases,
		 * existing token stream is OK.
		 */
	    } else {
		/*
		 * We want to add the parsing of as many commands as we can
		 * within that substitution until we reach the actual parse
		 * error. We'll do additional parsing to determine what length
		 * to claim for the final TCL_TOKEN_COMMAND token.
		 */

		Tcl_Token *tokenPtr;
		const char *lastTerm = parsePtr->term;
		Tcl_Parse *nestedPtr = (Tcl_Parse *)
			TclStackAlloc(interp, sizeof(Tcl_Parse));

		while (TCL_OK ==
			Tcl_ParseCommand(NULL, p, length, 0, nestedPtr)) {
		    Tcl_FreeParse(nestedPtr);
		    p = nestedPtr->term + (nestedPtr->term < nestedPtr->end);
		    length = nestedPtr->end - p;
		    if ((length == 0) && (nestedPtr->term == nestedPtr->end)) {
			/*
			 * If we run out of string, blame the missing close
			 * bracket on the last command, and do not evaluate it
			 * during substitution.
			 */

			break;
		    }
		    lastTerm = nestedPtr->term;
		}
		TclStackFree(interp, nestedPtr);

		if (lastTerm == parsePtr->term) {
		    /*
		     * Parse error in first command. No commands to subst, add
		     * no more tokens.
		     */
		    break;
		}

		/*
		 * Create a command substitution token for whatever commands
		 * got parsed.
		 */

		TclGrowParseTokenArray(parsePtr, 1);
		tokenPtr = &(parsePtr->tokenPtr[parsePtr->numTokens]);
		tokenPtr->start = parsePtr->term;
		tokenPtr->numComponents = 0;
		tokenPtr->type = TCL_TOKEN_COMMAND;
		tokenPtr->size = lastTerm - tokenPtr->start + 1;
		parsePtr->numTokens++;
	    }
	    break;

	default:
	    Tcl_Panic("bad parse in TclSubstParse: %c", p[length]);
	}
    }
}

/*
 *----------------------------------------------------------------------
 *
 * TclSubstTokens --
 *
 *	Accepts an array of count Tcl_Token's, and creates a result value in
 *	the interp from concatenating the results of performing Tcl
 *	substitution on each Tcl_Token. Substitution is interrupted if any
 *	non-TCL_OK completion code arises.
 *
 * Results:
 *	The return value is a standard Tcl completion code. The result in
 *	interp is the substituted value, or an error message if TCL_ERROR is
 *	returned. If tokensLeftPtr is not NULL, then it points to an int where
 *	the number of tokens remaining to be processed is written.
 *
 * Side effects:
 *	Can be anything, depending on the types of substitution done.
 *
 *----------------------------------------------------------------------
 */

int
TclSubstTokens(
    Tcl_Interp *interp,		/* Interpreter in which to lookup variables,
				 * execute nested commands, and report
				 * errors. */
    Tcl_Token *tokenPtr,	/* Pointer to first in an array of tokens to
				 * evaluate and concatenate. */
    int count,			/* Number of tokens to consider at tokenPtr.
				 * Must be at least 1. */
    int *tokensLeftPtr,		/* If not NULL, points to memory where an
				 * integer representing the number of tokens
				 * left to be substituted will be written */
    int line,			/* The line the script starts on. */
    int *clNextOuter,		/* Information about an outer context for */
    const char *outerScript)	/* continuation line data. This is set by
				 * EvalEx() to properly handle [...]-nested
				 * commands. The 'outerScript' refers to the
				 * most-outer script containing the embedded
				 * command, which is refered to by 'script'.
				 * The 'clNextOuter' refers to the current
				 * entry in the table of continuation lines in
				 * this "master script", and the character
				 * offsets are relative to the 'outerScript'
				 * as well.
				 *
				 * If outerScript == script, then this call is
				 * for words in the outer-most script or
				 * command. See Tcl_EvalEx and TclEvalObjEx
				 * for the places generating arguments for
				 * which this is true. */
{
    Tcl_Obj *result;
    int code = TCL_OK;
#define NUM_STATIC_POS 20
    int isLiteral, maxNumCL, numCL, i, adjust;
    int *clPosition = NULL;
    Interp *iPtr = (Interp *) interp;
    int inFile = iPtr->evalFlags & TCL_EVAL_FILE;

    /*
     * Each pass through this loop will substitute one token, and its
     * components, if any. The only thing tricky here is that we go to some
     * effort to pass Tcl_Obj's through untouched, to avoid string copying and
     * Tcl_Obj creation if possible, to aid performance and limit shimmering.
     *
     * Further optimization opportunities might be to check for the equivalent
     * of Tcl_SetObjResult(interp, Tcl_GetObjResult(interp)) and omit them.
     */

    /*
     * For the handling of continuation lines in literals we first check if
     * this is actually a literal. For if not we can forego the additional
     * processing. Otherwise we pre-allocate a small table to store the
     * locations of all continuation lines we find in this literal, if any.
     * The table is extended if needed.
     */

    numCL = 0;
    maxNumCL = 0;
    isLiteral = 1;
    for (i=0 ; i < count; i++) {
	if ((tokenPtr[i].type != TCL_TOKEN_TEXT)
		&& (tokenPtr[i].type != TCL_TOKEN_BS)) {
	    isLiteral = 0;
	    break;
	}
    }

    if (isLiteral) {
	maxNumCL = NUM_STATIC_POS;
	clPosition = (int *)Tcl_Alloc(maxNumCL * sizeof(int));
    }

    adjust = 0;
    result = NULL;
    for (; count>0 && code==TCL_OK ; count--, tokenPtr++) {
	Tcl_Obj *appendObj = NULL;
	const char *append = NULL;
	int appendByteLength = 0;
	char utfCharBytes[4] = "";

	switch (tokenPtr->type) {
	case TCL_TOKEN_TEXT:
	    append = tokenPtr->start;
	    appendByteLength = tokenPtr->size;
	    break;

	case TCL_TOKEN_BS:
	    appendByteLength = TclParseBackslash(tokenPtr->start,
		    tokenPtr->size, NULL, utfCharBytes);
	    append = utfCharBytes;

	    /*
	     * If the backslash sequence we found is in a literal, and
	     * represented a continuation line, we compute and store its
	     * location (as char offset to the beginning of the _result_
	     * script). We may have to extend the table of locations.
	     *
	     * Note that the continuation line information is relevant even if
	     * the word we are processing is not a literal, as it can affect
	     * nested commands. See the branch for TCL_TOKEN_COMMAND below,
	     * where the adjustment we are tracking here is taken into
	     * account. The good thing is that we do not need a table of
	     * everything, just the number of lines we have to add as
	     * correction.
	     */

	    if ((appendByteLength == 1) && (utfCharBytes[0] == ' ')
		    && (tokenPtr->start[1] == '\n')) {
		if (isLiteral) {
		    size_t clPos;

		    if (result == 0) {
			clPos = 0;
		    } else {
			(void)TclGetStringFromObj(result, &clPos);
		    }

		    if (numCL >= maxNumCL) {
			maxNumCL *= 2;
			clPosition = (int *)Tcl_Realloc(clPosition,
				maxNumCL * sizeof(int));
		    }
		    clPosition[numCL] = clPos;
		    numCL++;
		}
		adjust++;
	    }
	    break;

	case TCL_TOKEN_COMMAND: {
	    /* TIP #280: Transfer line information to nested command */
	    iPtr->numLevels++;
	    code = TclInterpReady(interp);
	    if (code == TCL_OK) {
		/*
		 * Test cases: info-30.{6,8,9}
		 */

		int theline;

		TclAdvanceContinuations(&line, &clNextOuter,
			tokenPtr->start - outerScript);
		theline = line + adjust;
		code = TclEvalEx(interp, tokenPtr->start+1, tokenPtr->size-2,
			0, theline, clNextOuter, outerScript);

		TclAdvanceLines(&line, tokenPtr->start+1,
			tokenPtr->start + tokenPtr->size - 1);

		/*
		 * Restore flag reset by nested eval for future bracketed
		 * commands and their cmdframe setup
		 */

		if (inFile) {
		    iPtr->evalFlags |= TCL_EVAL_FILE;
		}
	    }
	    iPtr->numLevels--;
	    TclResetCancellation(interp, 0);
	    appendObj = Tcl_GetObjResult(interp);
	    break;
	}

	case TCL_TOKEN_VARIABLE: {
	    Tcl_Obj *arrayIndex = NULL;
	    Tcl_Obj *varName = NULL;

	    if (tokenPtr->numComponents > 1) {
		/*
		 * Subst the index part of an array variable reference.
		 */

		code = TclSubstTokens(interp, tokenPtr+2,
			tokenPtr->numComponents - 1, NULL, line, NULL, NULL);
		arrayIndex = Tcl_GetObjResult(interp);
		Tcl_IncrRefCount(arrayIndex);
	    }

	    if (code == TCL_OK) {
		varName = Tcl_NewStringObj(tokenPtr[1].start,
			tokenPtr[1].size);
		appendObj = Tcl_ObjGetVar2(interp, varName, arrayIndex,
			TCL_LEAVE_ERR_MSG);
		Tcl_DecrRefCount(varName);
		if (appendObj == NULL) {
		    code = TCL_ERROR;
		}
	    }

	    switch (code) {
	    case TCL_OK:	/* Got value */
	    case TCL_ERROR:	/* Already have error message */
	    case TCL_BREAK:	/* Will not substitute anyway */
	    case TCL_CONTINUE:	/* Will not substitute anyway */
		break;
	    default:
		/*
		 * All other return codes, we will subst the result from the
		 * code-throwing evaluation.
		 */

		appendObj = Tcl_GetObjResult(interp);
	    }

	    if (arrayIndex != NULL) {
		Tcl_DecrRefCount(arrayIndex);
	    }
	    count -= tokenPtr->numComponents;
	    tokenPtr += tokenPtr->numComponents;
	    break;
	}

	default:
	    Tcl_Panic("unexpected token type in TclSubstTokens: %d",
		    tokenPtr->type);
	}

	if ((code == TCL_BREAK) || (code == TCL_CONTINUE)) {
	    /*
	     * Inhibit substitution.
	     */
	    continue;
	}

	if (result == NULL) {
	    /*
	     * First pass through. If we have a Tcl_Obj, just use it. If not,
	     * create one from our string.
	     */

	    if (appendObj != NULL) {
		result = appendObj;
	    } else {
		result = Tcl_NewStringObj(append, appendByteLength);
	    }
	    Tcl_IncrRefCount(result);
	} else {
	    /*
	     * Subsequent passes. Append to result.
	     */

	    if (Tcl_IsShared(result)) {
		Tcl_DecrRefCount(result);
		result = Tcl_DuplicateObj(result);
		Tcl_IncrRefCount(result);
	    }
	    if (appendObj != NULL) {
		Tcl_AppendObjToObj(result, appendObj);
	    } else {
		Tcl_AppendToObj(result, append, appendByteLength);
	    }
	}
    }

    if (code != TCL_ERROR) {		/* Keep error message in result! */
	if (result != NULL) {
	    Tcl_SetObjResult(interp, result);

	    /*
	     * If the code found continuation lines (which implies that this
	     * word is a literal), then we store the accumulated table of
	     * locations in the thread-global data structure for the bytecode
	     * compiler to find later, assuming that the literal is a script
	     * which will be compiled.
	     */

	    if (numCL) {
		TclContinuationsEnter(result, numCL, clPosition);
	    }

	    /*
	     * Release the temp table we used to collect the locations of
	     * continuation lines, if any.
	     */

	    if (maxNumCL) {
		Tcl_Free(clPosition);
	    }
	} else {
	    Tcl_ResetResult(interp);
	}
    }
    if (tokensLeftPtr != NULL) {
	*tokensLeftPtr = count;
    }
    if (result != NULL) {
	Tcl_DecrRefCount(result);
    }
    return code;
}

/*
 *----------------------------------------------------------------------
 *
 * CommandComplete --
 *
 *	This function is shared by TclCommandComplete and
 *	Tcl_ObjCommandComplete; it does all the real work of seeing whether a
 *	script is complete
 *
 * Results:
 *	1 is returned if the script is complete, 0 if there are open
 *	delimiters such as " or (. 1 is also returned if there is a parse
 *	error in the script other than unmatched delimiters.
 *
 * Side effects:
 *	None.
 *
 *----------------------------------------------------------------------
 */

static inline int
CommandComplete(
    const char *script,		/* Script to check. */
    size_t numBytes)		/* Number of bytes in script. */
{
    Tcl_Parse parse;
    const char *p, *end;
    int result;

    p = script;
    end = p + numBytes;
    while (Tcl_ParseCommand(NULL, p, end - p, 0, &parse) == TCL_OK) {
	p = parse.commandStart + parse.commandSize;
	if (p >= end) {
	    break;
	}
	Tcl_FreeParse(&parse);
    }
    if (parse.incomplete) {
	result = 0;
    } else {
	result = 1;
    }
    Tcl_FreeParse(&parse);
    return result;
}

/*
 *----------------------------------------------------------------------
 *
 * Tcl_CommandComplete --
 *
 *	Given a partial or complete Tcl script, this function determines
 *	whether the script is complete in the sense of having matched braces
 *	and quotes and brackets.
 *
 * Results:
 *	1 is returned if the script is complete, 0 otherwise. 1 is also
 *	returned if there is a parse error in the script other than unmatched
 *	delimiters.
 *
 * Side effects:
 *	None.
 *
 *----------------------------------------------------------------------
 */

int
Tcl_CommandComplete(
    const char *script)		/* Script to check. */
{
    return CommandComplete(script, (int) strlen(script));
}

/*
 *----------------------------------------------------------------------
 *
 * TclObjCommandComplete --
 *
 *	Given a partial or complete Tcl command in a Tcl object, this function
 *	determines whether the command is complete in the sense of having
 *	matched braces and quotes and brackets.
 *
 * Results:
 *	1 is returned if the command is complete, 0 otherwise.
 *
 * Side effects:
 *	None.
 *
 *----------------------------------------------------------------------
 */

int
TclObjCommandComplete(
    Tcl_Obj *objPtr)		/* Points to object holding script to
				 * check. */
{
    size_t length;
    const char *script = TclGetStringFromObj(objPtr, &length);

    return CommandComplete(script, length);
}

/*
 * Local Variables:
 * mode: c
 * c-basic-offset: 4
 * fill-column: 78
 * End:
 */<|MERGE_RESOLUTION|>--- conflicted
+++ resolved
@@ -222,7 +222,7 @@
 				 * point to char after terminating one. */
     size_t scanned;
 
-    if (numBytes < 0 && start) {
+    if (numBytes == TCL_INDEX_NONE && start) {
 	numBytes = strlen(start);
     }
     TclParseInit(interp, start, numBytes, parsePtr);
@@ -233,13 +233,6 @@
 	}
 	return TCL_ERROR;
     }
-<<<<<<< HEAD
-    if (numBytes == TCL_AUTO_LENGTH) {
-	numBytes = strlen(start);
-    }
-    TclParseInit(interp, start, numBytes, parsePtr);
-=======
->>>>>>> ee793dfa
     parsePtr->commentStart = NULL;
     parsePtr->commentSize = 0;
     parsePtr->commandStart = NULL;
@@ -1367,14 +1360,7 @@
     int varIndex;
     unsigned array;
 
-<<<<<<< HEAD
-    if ((numBytes == 0) || (start == NULL)) {
-	return TCL_ERROR;
-    }
-    if (numBytes == TCL_AUTO_LENGTH) {
-=======
-    if (numBytes < 0 && start) {
->>>>>>> ee793dfa
+    if (numBytes == TCL_INDEX_NONE && start) {
 	numBytes = strlen(start);
     }
     if (!append) {
@@ -1658,14 +1644,7 @@
     int startIndex, level;
     size_t length;
 
-<<<<<<< HEAD
-    if ((numBytes == 0) || (start == NULL)) {
-	return TCL_ERROR;
-    }
-    if (numBytes == TCL_AUTO_LENGTH) {
-=======
-    if (numBytes < 0 && start) {
->>>>>>> ee793dfa
+    if (numBytes == TCL_INDEX_NONE && start) {
 	numBytes = strlen(start);
     }
     if (!append) {
@@ -1863,14 +1842,7 @@
 				 * the quoted string's terminating close-quote
 				 * if the parse succeeds. */
 {
-<<<<<<< HEAD
-    if ((numBytes == 0) || (start == NULL)) {
-	return TCL_ERROR;
-    }
-    if (numBytes == TCL_AUTO_LENGTH) {
-=======
-    if (numBytes < 0 && start) {
->>>>>>> ee793dfa
+    if (numBytes == TCL_INDEX_NONE && start) {
 	numBytes = strlen(start);
     }
     if (!append) {
