--- conflicted
+++ resolved
@@ -876,12 +876,7 @@
 	     * No hexdigits -> This is just "u".
 	     */
 	    result = 'u';
-<<<<<<< HEAD
-	} else if (((result & 0xDC00) == 0xD800) && (count == 6)
-=======
-#if TCL_UTF_MAX > 3
 	} else if (((result & 0xFC00) == 0xD800) && (count == 6)
->>>>>>> 8a3520db
 		    && (p[5] == '\\') && (p[6] == 'u') && (numBytes >= 10)) {
 	    /* If high surrogate is immediately followed by a low surrogate
 	     * escape, combine them into one character. */
