--- conflicted
+++ resolved
@@ -2575,13 +2575,8 @@
     Tcl_Obj *result;
     int code = TCL_OK;
 #define NUM_STATIC_POS 20
-<<<<<<< HEAD
-    size_t i;
-    int isLiteral, maxNumCL, numCL, adjust;
-=======
     int isLiteral;
     size_t i, maxNumCL, numCL, adjust;
->>>>>>> 8c311313
     int *clPosition = NULL;
     Interp *iPtr = (Interp *) interp;
     int inFile = iPtr->evalFlags & TCL_EVAL_FILE;
