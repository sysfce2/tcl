/*
 * tclParse.c --
 *
 *	This file contains functions that parse Tcl scripts. They do so in a
 *	general-purpose fashion that can be used for many different purposes,
 *	including compilation, direct execution, code analysis, etc.
 *
 * Copyright (c) 1997 Sun Microsystems, Inc.
 * Copyright (c) 1998-2000 Ajuba Solutions.
 * Contributions from Don Porter, NIST, 2002. (not subject to US copyright)
 *
 * See the file "license.terms" for information on usage and redistribution of
 * this file, and for a DISCLAIMER OF ALL WARRANTIES.
 */

#include "tclInt.h"
#include "tclParse.h"
#include <assert.h>

/*
 * The following table provides parsing information about each possible 8-bit
 * character. The table is designed to be referenced with unsigned characters.
 *
 * The macro CHAR_TYPE is used to index into the table and return information
 * about its character argument. The following return values are defined.
 *
 * TYPE_NORMAL -	All characters that don't have special significance to
 *			the Tcl parser.
 * TYPE_SPACE -		The character is a whitespace character other than
 *			newline.
 * TYPE_COMMAND_END -	Character is newline or semicolon.
 * TYPE_SUBS -		Character begins a substitution or has other special
 *			meaning in ParseTokens: backslash, dollar sign, or
 *			open bracket.
 * TYPE_QUOTE -		Character is a double quote.
 * TYPE_CLOSE_PAREN -	Character is a right parenthesis.
 * TYPE_CLOSE_BRACK -	Character is a right square bracket.
 * TYPE_BRACE -		Character is a curly brace (either left or right).
 */

const char tclCharTypeTable[] = {

    /*
     * Positive character values, from 0-127:
     */

    TYPE_SUBS,        TYPE_NORMAL,      TYPE_NORMAL,      TYPE_NORMAL,
    TYPE_NORMAL,      TYPE_NORMAL,      TYPE_NORMAL,      TYPE_NORMAL,
    TYPE_NORMAL,      TYPE_SPACE,       TYPE_COMMAND_END, TYPE_SPACE,
    TYPE_SPACE,       TYPE_SPACE,       TYPE_NORMAL,      TYPE_NORMAL,
    TYPE_NORMAL,      TYPE_NORMAL,      TYPE_NORMAL,      TYPE_NORMAL,
    TYPE_NORMAL,      TYPE_NORMAL,      TYPE_NORMAL,      TYPE_NORMAL,
    TYPE_NORMAL,      TYPE_NORMAL,      TYPE_NORMAL,      TYPE_NORMAL,
    TYPE_NORMAL,      TYPE_NORMAL,      TYPE_NORMAL,      TYPE_NORMAL,
    TYPE_SPACE,       TYPE_NORMAL,      TYPE_QUOTE,       TYPE_NORMAL,
    TYPE_SUBS,        TYPE_NORMAL,      TYPE_NORMAL,      TYPE_NORMAL,
    TYPE_NORMAL,      TYPE_CLOSE_PAREN, TYPE_NORMAL,      TYPE_NORMAL,
    TYPE_NORMAL,      TYPE_NORMAL,      TYPE_NORMAL,      TYPE_NORMAL,
    TYPE_NORMAL,      TYPE_NORMAL,      TYPE_NORMAL,      TYPE_NORMAL,
    TYPE_NORMAL,      TYPE_NORMAL,      TYPE_NORMAL,      TYPE_NORMAL,
    TYPE_NORMAL,      TYPE_NORMAL,      TYPE_NORMAL,      TYPE_COMMAND_END,
    TYPE_NORMAL,      TYPE_NORMAL,      TYPE_NORMAL,      TYPE_NORMAL,
    TYPE_NORMAL,      TYPE_NORMAL,      TYPE_NORMAL,      TYPE_NORMAL,
    TYPE_NORMAL,      TYPE_NORMAL,      TYPE_NORMAL,      TYPE_NORMAL,
    TYPE_NORMAL,      TYPE_NORMAL,      TYPE_NORMAL,      TYPE_NORMAL,
    TYPE_NORMAL,      TYPE_NORMAL,      TYPE_NORMAL,      TYPE_NORMAL,
    TYPE_NORMAL,      TYPE_NORMAL,      TYPE_NORMAL,      TYPE_NORMAL,
    TYPE_NORMAL,      TYPE_NORMAL,      TYPE_NORMAL,      TYPE_NORMAL,
    TYPE_NORMAL,      TYPE_NORMAL,      TYPE_NORMAL,      TYPE_SUBS,
    TYPE_SUBS,        TYPE_CLOSE_BRACK, TYPE_NORMAL,      TYPE_NORMAL,
    TYPE_NORMAL,      TYPE_NORMAL,      TYPE_NORMAL,      TYPE_NORMAL,
    TYPE_NORMAL,      TYPE_NORMAL,      TYPE_NORMAL,      TYPE_NORMAL,
    TYPE_NORMAL,      TYPE_NORMAL,      TYPE_NORMAL,      TYPE_NORMAL,
    TYPE_NORMAL,      TYPE_NORMAL,      TYPE_NORMAL,      TYPE_NORMAL,
    TYPE_NORMAL,      TYPE_NORMAL,      TYPE_NORMAL,      TYPE_NORMAL,
    TYPE_NORMAL,      TYPE_NORMAL,      TYPE_NORMAL,      TYPE_NORMAL,
    TYPE_NORMAL,      TYPE_NORMAL,      TYPE_NORMAL,      TYPE_BRACE,
    TYPE_NORMAL,      TYPE_BRACE,       TYPE_NORMAL,      TYPE_NORMAL,

    /*
     * Large unsigned character values, from 128-255:
     */

    TYPE_NORMAL,      TYPE_NORMAL,      TYPE_NORMAL,      TYPE_NORMAL,
    TYPE_NORMAL,      TYPE_NORMAL,      TYPE_NORMAL,      TYPE_NORMAL,
    TYPE_NORMAL,      TYPE_NORMAL,      TYPE_NORMAL,      TYPE_NORMAL,
    TYPE_NORMAL,      TYPE_NORMAL,      TYPE_NORMAL,      TYPE_NORMAL,
    TYPE_NORMAL,      TYPE_NORMAL,      TYPE_NORMAL,      TYPE_NORMAL,
    TYPE_NORMAL,      TYPE_NORMAL,      TYPE_NORMAL,      TYPE_NORMAL,
    TYPE_NORMAL,      TYPE_NORMAL,      TYPE_NORMAL,      TYPE_NORMAL,
    TYPE_NORMAL,      TYPE_NORMAL,      TYPE_NORMAL,      TYPE_NORMAL,
    TYPE_NORMAL,      TYPE_NORMAL,      TYPE_NORMAL,      TYPE_NORMAL,
    TYPE_NORMAL,      TYPE_NORMAL,      TYPE_NORMAL,      TYPE_NORMAL,
    TYPE_NORMAL,      TYPE_NORMAL,      TYPE_NORMAL,      TYPE_NORMAL,
    TYPE_NORMAL,      TYPE_NORMAL,      TYPE_NORMAL,      TYPE_NORMAL,
    TYPE_NORMAL,      TYPE_NORMAL,      TYPE_NORMAL,      TYPE_NORMAL,
    TYPE_NORMAL,      TYPE_NORMAL,      TYPE_NORMAL,      TYPE_NORMAL,
    TYPE_NORMAL,      TYPE_NORMAL,      TYPE_NORMAL,      TYPE_NORMAL,
    TYPE_NORMAL,      TYPE_NORMAL,      TYPE_NORMAL,      TYPE_NORMAL,
    TYPE_NORMAL,      TYPE_NORMAL,      TYPE_NORMAL,      TYPE_NORMAL,
    TYPE_NORMAL,      TYPE_NORMAL,      TYPE_NORMAL,      TYPE_NORMAL,
    TYPE_NORMAL,      TYPE_NORMAL,      TYPE_NORMAL,      TYPE_NORMAL,
    TYPE_NORMAL,      TYPE_NORMAL,      TYPE_NORMAL,      TYPE_NORMAL,
    TYPE_NORMAL,      TYPE_NORMAL,      TYPE_NORMAL,      TYPE_NORMAL,
    TYPE_NORMAL,      TYPE_NORMAL,      TYPE_NORMAL,      TYPE_NORMAL,
    TYPE_NORMAL,      TYPE_NORMAL,      TYPE_NORMAL,      TYPE_NORMAL,
    TYPE_NORMAL,      TYPE_NORMAL,      TYPE_NORMAL,      TYPE_NORMAL,
    TYPE_NORMAL,      TYPE_NORMAL,      TYPE_NORMAL,      TYPE_NORMAL,
    TYPE_NORMAL,      TYPE_NORMAL,      TYPE_NORMAL,      TYPE_NORMAL,
    TYPE_NORMAL,      TYPE_NORMAL,      TYPE_NORMAL,      TYPE_NORMAL,
    TYPE_NORMAL,      TYPE_NORMAL,      TYPE_NORMAL,      TYPE_NORMAL,
    TYPE_NORMAL,      TYPE_NORMAL,      TYPE_NORMAL,      TYPE_NORMAL,
    TYPE_NORMAL,      TYPE_NORMAL,      TYPE_NORMAL,      TYPE_NORMAL,
    TYPE_NORMAL,      TYPE_NORMAL,      TYPE_NORMAL,      TYPE_NORMAL,
    TYPE_NORMAL,      TYPE_NORMAL,      TYPE_NORMAL,      TYPE_NORMAL,
};

/*
 * Prototypes for local functions defined in this file:
 */

static inline int	CommandComplete(const char *script, size_t numBytes);
static size_t		ParseComment(const char *src, size_t numBytes,
			    Tcl_Parse *parsePtr);
static int		ParseTokens(const char *src, size_t numBytes, int mask,
			    int flags, Tcl_Parse *parsePtr);
static size_t		ParseWhiteSpace(const char *src, size_t numBytes,
			    int *incompletePtr, char *typePtr);
static size_t		ParseAllWhiteSpace(const char *src, size_t numBytes,
			    int *incompletePtr);

/*
 *----------------------------------------------------------------------
 *
 * TclParseInit --
 *
 *	Initialize the fields of a Tcl_Parse struct.
 *
 * Results:
 *	None.
 *
 * Side effects:
 *	The Tcl_Parse struct pointed to by parsePtr gets initialized.
 *
 *----------------------------------------------------------------------
 */

void
TclParseInit(
    Tcl_Interp *interp,		/* Interpreter to use for error reporting */
    const char *start,		/* Start of string to be parsed. */
    size_t numBytes,		/* Total number of bytes in string. If -1,
				 * the script consists of all bytes up to the
				 * first null character. */
    Tcl_Parse *parsePtr)	/* Points to struct to initialize */
{
    parsePtr->numWords = 0;
    parsePtr->tokenPtr = parsePtr->staticTokens;
    parsePtr->numTokens = 0;
    parsePtr->tokensAvailable = NUM_STATIC_TOKENS;
    parsePtr->string = start;
    parsePtr->end = start + numBytes;
    parsePtr->term = parsePtr->end;
    parsePtr->interp = interp;
    parsePtr->incomplete = 0;
    parsePtr->errorType = TCL_PARSE_SUCCESS;
}

/*
 *----------------------------------------------------------------------
 *
 * Tcl_ParseCommand --
 *
 *	Given a string, this function parses the first Tcl command in the
 *	string and returns information about the structure of the command.
 *
 * Results:
 *	The return value is TCL_OK if the command was parsed successfully and
 *	TCL_ERROR otherwise. If an error occurs and interp isn't NULL then an
 *	error message is left in its result. On a successful return, parsePtr
 *	is filled in with information about the command that was parsed.
 *
 * Side effects:
 *	If there is insufficient space in parsePtr to hold all the information
 *	about the command, then additional space is malloc-ed. If the function
 *	returns TCL_OK then the caller must eventually invoke Tcl_FreeParse to
 *	release any additional space that was allocated.
 *
 *----------------------------------------------------------------------
 */

int
Tcl_ParseCommand(
    Tcl_Interp *interp,		/* Interpreter to use for error reporting; if
				 * NULL, then no error message is provided. */
    const char *start,		/* First character of string containing one or
				 * more Tcl commands. */
<<<<<<< HEAD
    size_t numBytes,		/* Total number of bytes in string. If -1,
=======
    int numBytes,	/* Total number of bytes in string. If < 0,
>>>>>>> b37993a1
				 * the script consists of all bytes up to the
				 * first null character. */
    int nested,			/* Non-zero means this is a nested command:
				 * close bracket should be considered a
				 * command terminator. If zero, then close
				 * bracket has no special meaning. */
    Tcl_Parse *parsePtr)
				/* Structure to fill in with information about
				 * the parsed command; any previous
				 * information in the structure is ignored. */
{
<<<<<<< HEAD
    const char *src;		/* Points to current character in the
=======
    const char *src;	/* Points to current character in the
>>>>>>> b37993a1
				 * command. */
    char type;			/* Result returned by CHAR_TYPE(*src). */
    Tcl_Token *tokenPtr;	/* Pointer to token being filled in. */
    int wordIndex;		/* Index of word token for current word. */
    int terminators;		/* CHAR_TYPE bits that indicate the end of a
				 * command. */
    const char *termPtr;	/* Set by Tcl_ParseBraces/QuotedString to
				 * point to char after terminating one. */
    size_t scanned;

    if ((start == NULL) && (numBytes != 0)) {
	if (interp != NULL) {
	    Tcl_SetObjResult(interp, Tcl_NewStringObj(
		    "can't parse a NULL pointer", -1));
	}
	return TCL_ERROR;
    }
    if (numBytes == TCL_AUTO_LENGTH) {
	numBytes = strlen(start);
    }
    TclParseInit(interp, start, numBytes, parsePtr);
    parsePtr->commentStart = NULL;
    parsePtr->commentSize = 0;
    parsePtr->commandStart = NULL;
    parsePtr->commandSize = 0;
    if (nested != 0) {
	terminators = TYPE_COMMAND_END | TYPE_CLOSE_BRACK;
    } else {
	terminators = TYPE_COMMAND_END;
    }

    /*
     * Parse any leading space and comments before the first word of the
     * command.
     */

    scanned = ParseComment(start, numBytes, parsePtr);
    src = (start + scanned);
    numBytes -= scanned;
    if (numBytes == 0) {
	if (nested) {
	    parsePtr->incomplete = nested;
	}
    }

    /*
     * The following loop parses the words of the command, one word in each
     * iteration through the loop.
     */

    parsePtr->commandStart = src;
    type = CHAR_TYPE(*src);
    scanned = 1;	/* Can't have missing whitepsace before first word. */
    while (1) {
	int expandWord = 0;

	/* Are we at command termination? */

	if ((numBytes == 0) || (type & terminators) != 0) {
	    parsePtr->term = src;
	    parsePtr->commandSize = src + (numBytes != 0)
		    - parsePtr->commandStart;
	    return TCL_OK;
	}

	/* Are we missing white space after previous word? */

	if (scanned == 0) {
	    if (src[-1] == '"') {
		if (interp != NULL) {
		    Tcl_SetObjResult(interp, Tcl_NewStringObj(
			    "extra characters after close-quote", -1));
		}
		parsePtr->errorType = TCL_PARSE_QUOTE_EXTRA;
	    } else {
		if (interp != NULL) {
		    Tcl_SetObjResult(interp, Tcl_NewStringObj(
			    "extra characters after close-brace", -1));
		}
		parsePtr->errorType = TCL_PARSE_BRACE_EXTRA;
	    }
	    parsePtr->term = src;
	error:
	    Tcl_FreeParse(parsePtr);
	    parsePtr->commandSize = parsePtr->end - parsePtr->commandStart;
	    return TCL_ERROR;
	}

	/*
	 * Create the token for the word.
	 */

	TclGrowParseTokenArray(parsePtr, 1);
	wordIndex = parsePtr->numTokens;
	tokenPtr = &parsePtr->tokenPtr[wordIndex];
	tokenPtr->type = TCL_TOKEN_WORD;

	tokenPtr->start = src;
	parsePtr->numTokens++;
	parsePtr->numWords++;

	/*
	 * At this point the word can have one of four forms: something
	 * enclosed in quotes, something enclosed in braces, and expanding
	 * word, or an unquoted word (anything else).
	 */

    parseWord:
	if (*src == '"') {
	    if (Tcl_ParseQuotedString(interp, src, numBytes, parsePtr, 1,
		    &termPtr) != TCL_OK) {
		goto error;
	    }
	    src = termPtr;
	    numBytes = parsePtr->end - src;
	} else if (*src == '{') {
	    int expIdx = wordIndex + 1;
	    Tcl_Token *expPtr;

	    if (Tcl_ParseBraces(interp, src, numBytes, parsePtr, 1,
		    &termPtr) != TCL_OK) {
		goto error;
	    }
	    src = termPtr;
	    numBytes = parsePtr->end - src;

	    /*
	     * Check whether the braces contained the word expansion prefix
	     * {*}
	     */

	    expPtr = &parsePtr->tokenPtr[expIdx];
	    if ((0 == expandWord)
		    /* Haven't seen prefix already */
		    && (1 == parsePtr->numTokens - expIdx)
		    /* Only one token */
		    && (((1 == expPtr->size)
			    /* Same length as prefix */
			    && (expPtr->start[0] == '*')))
			    /* Is the prefix */
		    && (numBytes > 0) && (0 == ParseWhiteSpace(termPtr,
			    numBytes, &parsePtr->incomplete, &type))
		    && (type != TYPE_COMMAND_END)
		    /* Non-whitespace follows */) {
		expandWord = 1;
		parsePtr->numTokens--;
		goto parseWord;
	    }
	} else {
	    /*
	     * This is an unquoted word. Call ParseTokens and let it do all of
	     * the work.
	     */

	    if (ParseTokens(src, numBytes, TYPE_SPACE|terminators,
		    TCL_SUBST_ALL, parsePtr) != TCL_OK) {
		goto error;
	    }
	    src = parsePtr->term;
	    numBytes = parsePtr->end - src;
	}

	/*
	 * Finish filling in the token for the word and check for the special
	 * case of a word consisting of a single range of literal text.
	 */

	tokenPtr = &parsePtr->tokenPtr[wordIndex];
	tokenPtr->size = src - tokenPtr->start;
	tokenPtr->numComponents = parsePtr->numTokens - (wordIndex + 1);
	if (expandWord) {
	    size_t i;
	    int isLiteral = 1;

	    /*
	     * When a command includes a word that is an expanded literal; for
	     * example, {*}{1 2 3}, the parser performs that expansion
	     * immediately, generating several TCL_TOKEN_SIMPLE_WORDs instead
	     * of a single TCL_TOKEN_EXPAND_WORD that the Tcl_ParseCommand()
	     * caller might have to expand. This notably makes it simpler for
	     * those callers that wish to track line endings, such as those
	     * that implement key parts of TIP 280.
	     *
	     * First check whether the thing to be expanded is a literal,
	     * in the sense of being composed entirely of TCL_TOKEN_TEXT
	     * tokens.
	     */

	    for (i = 1; i <= tokenPtr->numComponents; i++) {
		if (tokenPtr[i].type != TCL_TOKEN_TEXT) {
		    isLiteral = 0;
		    break;
		}
	    }

	    if (isLiteral) {
		int elemCount = 0, code = TCL_OK, literal = 1;
		const char *nextElem, *listEnd, *elemStart;

		/*
		 * The word to be expanded is a literal, so determine the
		 * boundaries of the literal string to be treated as a list
		 * and expanded. That literal string starts at
		 * tokenPtr[1].start, and includes all bytes up to, but not
		 * including (tokenPtr[tokenPtr->numComponents].start +
		 * tokenPtr[tokenPtr->numComponents].size)
		 */

		listEnd = (tokenPtr[tokenPtr->numComponents].start +
			tokenPtr[tokenPtr->numComponents].size);
		nextElem = tokenPtr[1].start;

		/*
		 * Step through the literal string, parsing and counting list
		 * elements.
		 */

		while (nextElem < listEnd) {
		    size_t size;

		    code = TclFindElement(NULL, nextElem, listEnd - nextElem,
			    &elemStart, &nextElem, &size, &literal);
		    if ((code != TCL_OK) || !literal) {
			break;
		    }
		    if (elemStart < listEnd) {
			elemCount++;
		    }
		}

		if ((code != TCL_OK) || !literal) {
		    /*
		     * Some list element could not be parsed, or is not
		     * present as a literal substring of the script.  The
		     * compiler cannot handle list elements that get generated
		     * by a call to TclCopyAndCollapse(). Defer  the
		     * handling of  this to  compile/eval time, where  code is
		     * already  in place to  report the  "attempt to  expand a
		     * non-list" error or expand lists that require
		     * substitution.
		     */

		    tokenPtr->type = TCL_TOKEN_EXPAND_WORD;
		} else if (elemCount == 0) {
		    /*
		     * We are expanding a literal empty list. This means that
		     * the expanding word completely disappears, leaving no
		     * word generated this pass through the loop. Adjust
		     * accounting appropriately.
		     */

		    parsePtr->numWords--;
		    parsePtr->numTokens = wordIndex;
		} else {
		    /*
		     * Recalculate the number of Tcl_Tokens needed to store
		     * tokens representing the expanded list.
		     */

		    const char *listStart;
		    int growthNeeded = wordIndex + 2*elemCount
			    - parsePtr->numTokens;

		    parsePtr->numWords += elemCount - 1;
		    if (growthNeeded > 0) {
			TclGrowParseTokenArray(parsePtr, growthNeeded);
			tokenPtr = &parsePtr->tokenPtr[wordIndex];
		    }
		    parsePtr->numTokens = wordIndex + 2*elemCount;

		    /*
		     * Generate a TCL_TOKEN_SIMPLE_WORD token sequence for
		     * each element of the literal list we are expanding in
		     * place. Take care with the start and size fields of each
		     * token so they point to the right literal characters in
		     * the original script to represent the right expanded
		     * word value.
		     */

		    listStart = nextElem = tokenPtr[1].start;
		    while (nextElem < listEnd) {
			int quoted;

			tokenPtr->type = TCL_TOKEN_SIMPLE_WORD;
			tokenPtr->numComponents = 1;

			tokenPtr++;
			tokenPtr->type = TCL_TOKEN_TEXT;
			tokenPtr->numComponents = 0;
			TclFindElement(NULL, nextElem, listEnd - nextElem,
				&(tokenPtr->start), &nextElem,
				&(tokenPtr->size), NULL);

			quoted = (tokenPtr->start[-1] == '{'
				|| tokenPtr->start[-1] == '"')
				&& tokenPtr->start > listStart;
			tokenPtr[-1].start = tokenPtr->start - quoted;
			tokenPtr[-1].size = tokenPtr->start + tokenPtr->size
				- tokenPtr[-1].start + quoted;

			tokenPtr++;
		    }
		}
	    } else {
		/*
		 * The word to be expanded is not a literal, so defer
		 * expansion to compile/eval time by marking with a
		 * TCL_TOKEN_EXPAND_WORD token.
		 */

		tokenPtr->type = TCL_TOKEN_EXPAND_WORD;
	    }
	} else if ((tokenPtr->numComponents == 1)
		&& (tokenPtr[1].type == TCL_TOKEN_TEXT)) {
	    tokenPtr->type = TCL_TOKEN_SIMPLE_WORD;
	}

	/* Parse the whitespace between words. */

	scanned = ParseWhiteSpace(src,numBytes, &parsePtr->incomplete, &type);
	src += scanned;
	numBytes -= scanned;
    }
}

/*
 *----------------------------------------------------------------------
 *
 * TclIsSpaceProc --
 *
 *	Report whether byte is in the set of whitespace characters used by
 *	Tcl to separate words in scripts or elements in lists.
 *
 * Results:
 *	Returns 1, if byte is in the set, 0 otherwise.
 *
 * Side effects:
 *	None.
 *
 *----------------------------------------------------------------------
 */

int
TclIsSpaceProc(
    int byte)
{
    return CHAR_TYPE(byte) & (TYPE_SPACE) || byte == '\n';
}

/*
 *----------------------------------------------------------------------
 *
 * TclIsBareword--
 *
 *	Report whether byte is one that can be part of a "bareword".
 *	This concept is named in expression parsing, where it determines
 *	what can be a legal function name, but is the same definition used
 *	in determining what variable names can be parsed as variable
 *	substitutions without the benefit of enclosing braces.  The set of
 *	ASCII chars that are accepted are the numeric chars ('0'-'9'),
 *	the alphabetic chars ('a'-'z', 'A'-'Z')	and underscore ('_').
 *
 * Results:
 *	Returns 1, if byte is in the accepted set of chars, 0 otherwise.
 *
 * Side effects:
 *	None.
 *
 *----------------------------------------------------------------------
 */

int
TclIsBareword(
    int byte)
{
    if (byte < '0' || byte > 'z') {
	return 0;
    }
    if (byte <= '9' || byte >= 'a') {
	return 1;
    }
    if (byte == '_') {
	return 1;
    }
    if (byte < 'A' || byte > 'Z') {
	return 0;
    }
    return 1;
}

/*
 *----------------------------------------------------------------------
 *
 * ParseWhiteSpace --
 *
 *	Scans up to numBytes bytes starting at src, consuming white space
 *	between words as defined by Tcl's parsing rules.
 *
 * Results:
 *	Returns the number of bytes recognized as white space. Records at
 *	parsePtr, information about the parse. Records at typePtr the
 *	character type of the non-whitespace character that terminated the
 *	scan.
 *
 * Side effects:
 *	None.
 *
 *----------------------------------------------------------------------
 */

static size_t
ParseWhiteSpace(
    const char *src,		/* First character to parse. */
<<<<<<< HEAD
    size_t numBytes,		/* Max number of bytes to scan. */
=======
    int numBytes,	/* Max number of bytes to scan. */
>>>>>>> b37993a1
    int *incompletePtr,		/* Set this boolean memory to true if parsing
				 * indicates an incomplete command. */
    char *typePtr)		/* Points to location to store character type
				 * of character that ends run of whitespace */
{
    char type = TYPE_NORMAL;
    const char *p = src;

    while (1) {
	while (numBytes && ((type = CHAR_TYPE(*p)) & TYPE_SPACE)) {
	    numBytes--;
	    p++;
	}
	if (numBytes && (type & TYPE_SUBS)) {
	    if (*p != '\\') {
		break;
	    }
	    if (--numBytes == 0) {
		break;
	    }
	    if (p[1] != '\n') {
		break;
	    }
	    p += 2;
	    if (--numBytes == 0) {
		*incompletePtr = 1;
		break;
	    }
	    continue;
	}
	break;
    }
    *typePtr = type;
    return (p - src);
}

/*
 *----------------------------------------------------------------------
 *
 * TclParseAllWhiteSpace --
 *
 *	Scans up to numBytes bytes starting at src, consuming all white space
 *	including the command-terminating newline characters.
 *
 * Results:
 *	Returns the number of bytes recognized as white space.
 *
 *----------------------------------------------------------------------
 */

static size_t
ParseAllWhiteSpace(
    const char *src,		/* First character to parse. */
    size_t numBytes,		/* Max number of byes to scan */
    int *incompletePtr)		/* Set true if parse is incomplete. */
{
    char type;
    const char *p = src;

    do {
	size_t scanned = ParseWhiteSpace(p, numBytes, incompletePtr, &type);

	p += scanned;
	numBytes -= scanned;
    } while (numBytes && (*p == '\n') && (p++, --numBytes));
    return (p-src);
}

size_t
TclParseAllWhiteSpace(
    const char *src,		/* First character to parse. */
    size_t numBytes)		/* Max number of byes to scan */
{
    int dummy;
    return ParseAllWhiteSpace(src, numBytes, &dummy);
}

/*
 *----------------------------------------------------------------------
 *
 * TclParseHex --
 *
 *	Scans a hexadecimal number as a Tcl_UniChar value (e.g., for parsing
 *	\x and \u escape sequences). At most numBytes bytes are scanned.
 *
 * Results:
 *	The numeric value is stored in *resultPtr. Returns the number of bytes
 *	consumed.
 *
 * Notes:
 *	Relies on the following properties of the ASCII character set, with
 *	which UTF-8 is compatible:
 *
 *	The digits '0' .. '9' and the letters 'A' .. 'Z' and 'a' .. 'z' occupy
 *	consecutive code points, and '0' < 'A' < 'a'.
 *
 *----------------------------------------------------------------------
 */

int
TclParseHex(
    const char *src,		/* First character to parse. */
    size_t numBytes,		/* Max number of byes to scan */
    int *resultPtr)		/* Points to storage provided by caller where
				 * the character resulting from the
				 * conversion is to be written. */
{
    int result = 0;
    const char *p = src;

    while (numBytes--) {
	unsigned char digit = UCHAR(*p);

	if (!isxdigit(digit) || (result > 0x10fff)) {
	    break;
	}

	p++;
	result <<= 4;

	if (digit >= 'a') {
	    result |= (10 + digit - 'a');
	} else if (digit >= 'A') {
	    result |= (10 + digit - 'A');
	} else {
	    result |= (digit - '0');
	}
    }

    *resultPtr = result;
    return (p - src);
}

/*
 *----------------------------------------------------------------------
 *
 * TclParseBackslash --
 *
 *	Scans up to numBytes bytes starting at src, consuming a backslash
 *	sequence as defined by Tcl's parsing rules.
 *
 * Results:
 *	Records at readPtr the number of bytes making up the backslash
 *	sequence. Records at dst the UTF-8 encoded equivalent of that
 *	backslash sequence. Returns the number of bytes written to dst, at
 *	most TCL_UTF_MAX. Either readPtr or dst may be NULL, if the results
 *	are not needed, but the return value is the same either way.
 *
 * Side effects:
 *	None.
 *
 *----------------------------------------------------------------------
 */

int
TclParseBackslash(
    const char *src,		/* Points to the backslash character of a a
				 * backslash sequence. */
    size_t numBytes,		/* Max number of bytes to scan. */
    size_t *readPtr,		/* NULL, or points to storage where the number
				 * of bytes scanned should be written. */
    char *dst)			/* NULL, or points to buffer where the UTF-8
				 * encoding of the backslash sequence is to be
				 * written. At most 4 bytes will be written there. */
{
    const char *p = src+1;
    Tcl_UniChar unichar = 0;
    int result;
    size_t count;
    char buf[4] = "";

    if (numBytes == 0) {
	if (readPtr != NULL) {
	    *readPtr = 0;
	}
	return 0;
    }

    if (dst == NULL) {
	dst = buf;
    }

    if (numBytes == 1) {
	/*
	 * Can only scan the backslash, so return it.
	 */

	result = '\\';
	count = 1;
	goto done;
    }

    count = 2;
    switch (*p) {
	/*
	 * Note: in the conversions below, use absolute values (e.g., 0xa)
	 * rather than symbolic values (e.g. \n) that get converted by the
	 * compiler. It's possible that compilers on some platforms will do
	 * the symbolic conversions differently, which could result in
	 * non-portable Tcl scripts.
	 */

    case 'a':
	result = 0x7;
	break;
    case 'b':
	result = 0x8;
	break;
    case 'f':
	result = 0xc;
	break;
    case 'n':
	result = 0xa;
	break;
    case 'r':
	result = 0xd;
	break;
    case 't':
	result = 0x9;
	break;
    case 'v':
	result = 0xb;
	break;
    case 'x':
	count += TclParseHex(p+1, (numBytes > 3) ? 2 : numBytes-2, &result);
	if (count == 2) {
	    /*
	     * No hexdigits -> This is just "x".
	     */

	    result = 'x';
	} else {
	    /*
	     * Keep only the last byte (2 hex digits).
	     */
	    result = (unsigned char) result;
	}
	break;
    case 'u':
	count += TclParseHex(p+1, (numBytes > 5) ? 4 : numBytes-2, &result);
	if (count == 2) {
	    /*
	     * No hexdigits -> This is just "u".
	     */
	    result = 'u';
	}
	break;
    case 'U':
	count += TclParseHex(p+1, (numBytes > 9) ? 8 : numBytes-2, &result);
	if (count == 2) {
	    /*
	     * No hexdigits -> This is just "U".
	     */
	    result = 'U';
	}
	break;
    case '\n':
	count--;
	do {
	    p++;
	    count++;
	} while ((count < numBytes) && ((*p == ' ') || (*p == '\t')));
	result = ' ';
	break;
    case 0:
	result = '\\';
	count = 1;
	break;
    default:
	/*
	 * Check for an octal number \oo?o?
	 */

	if (isdigit(UCHAR(*p)) && (UCHAR(*p) < '8')) {	/* INTL: digit */
	    result = *p - '0';
	    p++;
	    if ((numBytes == 2) || !isdigit(UCHAR(*p))	/* INTL: digit */
		    || (UCHAR(*p) >= '8')) {
		break;
	    }
	    count = 3;
	    result = (result << 3) + (*p - '0');
	    p++;
	    if ((numBytes == 3) || !isdigit(UCHAR(*p))	/* INTL: digit */
		    || (UCHAR(*p) >= '8') || (result >= 0x20)) {
		break;
	    }
	    count = 4;
	    result = UCHAR((result << 3) + (*p - '0'));
	    break;
	}

	/*
	 * We have to convert here in case the user has put a backslash in
	 * front of a multi-byte utf-8 character. While this means nothing
	 * special, we shouldn't break up a correct utf-8 character. [Bug
	 * #217987] test subst-3.2
	 */

	if (Tcl_UtfCharComplete(p, numBytes - 1)) {
	    count = TclUtfToUniChar(p, &unichar) + 1;	/* +1 for '\' */
	} else {
	    char utfBytes[TCL_UTF_MAX];

	    memcpy(utfBytes, p, numBytes - 1);
	    utfBytes[numBytes - 1] = '\0';
	    count = TclUtfToUniChar(utfBytes, &unichar) + 1;
	}
	result = unichar;
	break;
    }

  done:
    if (readPtr != NULL) {
	*readPtr = count;
    }
    count = Tcl_UniCharToUtf(result, dst);
    if ((result >= 0xD800) && (count < 3)) {
	/* Special case for handling high surrogates. */
	count += Tcl_UniCharToUtf(-1, dst + count);
    }
    return count;
}

/*
 *----------------------------------------------------------------------
 *
 * ParseComment --
 *
 *	Scans up to numBytes bytes starting at src, consuming a Tcl comment as
 *	defined by Tcl's parsing rules.
 *
 * Results:
 *	Records in parsePtr information about the parse. Returns the number of
 *	bytes consumed.
 *
 * Side effects:
 *	None.
 *
 *----------------------------------------------------------------------
 */

static size_t
ParseComment(
    const char *src,		/* First character to parse. */
<<<<<<< HEAD
    size_t numBytes,		/* Max number of bytes to scan. */
=======
    int numBytes,	/* Max number of bytes to scan. */
>>>>>>> b37993a1
    Tcl_Parse *parsePtr)	/* Information about parse in progress.
				 * Updated if parsing indicates an incomplete
				 * command. */
{
    const char *p = src;
    int incomplete = parsePtr->incomplete;

    while (numBytes) {
	size_t scanned = ParseAllWhiteSpace(p, numBytes, &incomplete);
	p += scanned;
	numBytes -= scanned;

	if ((numBytes == 0) || (*p != '#')) {
	    break;
	}
	if (parsePtr->commentStart == NULL) {
	    parsePtr->commentStart = p;
	}

	p++;
	numBytes--;
	while (numBytes) {
	    if (*p == '\n') {
		p++;
		numBytes--;
		break;
	    }
	    if (*p == '\\') {
		p++;
		numBytes--;
		if (numBytes == 0) {
		    break;
		}
	    }
	    incomplete = (*p == '\n');
	    p++;
	    numBytes--;
	}
	parsePtr->commentSize = p - parsePtr->commentStart;
    }
    parsePtr->incomplete = incomplete;
    return (p - src);
}

/*
 *----------------------------------------------------------------------
 *
 * ParseTokens --
 *
 *	This function forms the heart of the Tcl parser. It parses one or more
 *	tokens from a string, up to a termination point specified by the
 *	caller. This function is used to parse unquoted command words (those
 *	not in quotes or braces), words in quotes, and array indices for
 *	variables. No more than numBytes bytes will be scanned.
 *
 * Results:
 *	Tokens are added to parsePtr and parsePtr->term is filled in with the
 *	address of the character that terminated the parse (the first one
 *	whose CHAR_TYPE matched mask or the character at parsePtr->end). The
 *	return value is TCL_OK if the parse completed successfully and
 *	TCL_ERROR otherwise. If a parse error occurs and parsePtr->interp is
 *	not NULL, then an error message is left in the interpreter's result.
 *
 * Side effects:
 *	None.
 *
 *----------------------------------------------------------------------
 */

static int
ParseTokens(
<<<<<<< HEAD
    register const char *src,	/* First character to parse. */
    size_t numBytes,		/* Max number of bytes to scan. */
=======
    const char *src,	/* First character to parse. */
    int numBytes,	/* Max number of bytes to scan. */
>>>>>>> b37993a1
    int mask,			/* Specifies when to stop parsing. The parse
				 * stops at the first unquoted character whose
				 * CHAR_TYPE contains any of the bits in
				 * mask. */
    int flags,			/* OR-ed bits indicating what substitutions to
				 * perform: TCL_SUBST_COMMANDS,
				 * TCL_SUBST_VARIABLES, and
				 * TCL_SUBST_BACKSLASHES */
    Tcl_Parse *parsePtr)	/* Information about parse in progress.
				 * Updated with additional tokens and
				 * termination information. */
{
    char type;
    int originalTokens;
    int noSubstCmds = !(flags & TCL_SUBST_COMMANDS);
    int noSubstVars = !(flags & TCL_SUBST_VARIABLES);
    int noSubstBS = !(flags & TCL_SUBST_BACKSLASHES);
    Tcl_Token *tokenPtr;

    /*
     * Each iteration through the following loop adds one token of type
     * TCL_TOKEN_TEXT, TCL_TOKEN_BS, TCL_TOKEN_COMMAND, or TCL_TOKEN_VARIABLE
     * to parsePtr. For TCL_TOKEN_VARIABLE tokens, additional tokens are added
     * for the parsed variable name.
     */

    originalTokens = parsePtr->numTokens;
    while (numBytes && !((type = CHAR_TYPE(*src)) & mask)) {
	TclGrowParseTokenArray(parsePtr, 1);
	tokenPtr = &parsePtr->tokenPtr[parsePtr->numTokens];
	tokenPtr->start = src;
	tokenPtr->numComponents = 0;

	if ((type & TYPE_SUBS) == 0) {
	    /*
	     * This is a simple range of characters. Scan to find the end of
	     * the range.
	     */

	    while ((++src, --numBytes)
		    && !(CHAR_TYPE(*src) & (mask | TYPE_SUBS))) {
		/* empty loop */
	    }
	    tokenPtr->type = TCL_TOKEN_TEXT;
	    tokenPtr->size = src - tokenPtr->start;
	    parsePtr->numTokens++;
	} else if (*src == '$') {
	    int varToken;

	    if (noSubstVars) {
		tokenPtr->type = TCL_TOKEN_TEXT;
		tokenPtr->size = 1;
		parsePtr->numTokens++;
		src++;
		numBytes--;
		continue;
	    }

	    /*
	     * This is a variable reference. Call Tcl_ParseVarName to do all
	     * the dirty work of parsing the name.
	     */

	    varToken = parsePtr->numTokens;
	    if (Tcl_ParseVarName(parsePtr->interp, src, numBytes, parsePtr,
		    1) != TCL_OK) {
		return TCL_ERROR;
	    }
	    src += parsePtr->tokenPtr[varToken].size;
	    numBytes -= parsePtr->tokenPtr[varToken].size;
	} else if (*src == '[') {
	    Tcl_Parse *nestedPtr;

	    if (noSubstCmds) {
		tokenPtr->type = TCL_TOKEN_TEXT;
		tokenPtr->size = 1;
		parsePtr->numTokens++;
		src++;
		numBytes--;
		continue;
	    }

	    /*
	     * Command substitution. Call Tcl_ParseCommand recursively (and
	     * repeatedly) to parse the nested command(s), then throw away the
	     * parse information.
	     */

	    src++;
	    numBytes--;
	    nestedPtr = TclStackAlloc(parsePtr->interp, sizeof(Tcl_Parse));
	    while (1) {
		const char *curEnd;

		if (Tcl_ParseCommand(parsePtr->interp, src, numBytes, 1,
			nestedPtr) != TCL_OK) {
		    parsePtr->errorType = nestedPtr->errorType;
		    parsePtr->term = nestedPtr->term;
		    parsePtr->incomplete = nestedPtr->incomplete;
		    TclStackFree(parsePtr->interp, nestedPtr);
		    return TCL_ERROR;
		}
		curEnd = src + numBytes;
		src = nestedPtr->commandStart + nestedPtr->commandSize;
		numBytes = curEnd - src;
		Tcl_FreeParse(nestedPtr);

		/*
		 * Check for the closing ']' that ends the command
		 * substitution. It must have been the last character of the
		 * parsed command.
		 */

		if ((nestedPtr->term < parsePtr->end)
			&& (*(nestedPtr->term) == ']')
			&& !(nestedPtr->incomplete)) {
		    break;
		}
		if (numBytes == 0) {
		    if (parsePtr->interp != NULL) {
			Tcl_SetObjResult(parsePtr->interp, Tcl_NewStringObj(
				"missing close-bracket", -1));
		    }
		    parsePtr->errorType = TCL_PARSE_MISSING_BRACKET;
		    parsePtr->term = tokenPtr->start;
		    parsePtr->incomplete = 1;
		    TclStackFree(parsePtr->interp, nestedPtr);
		    return TCL_ERROR;
		}
	    }
	    TclStackFree(parsePtr->interp, nestedPtr);
	    tokenPtr->type = TCL_TOKEN_COMMAND;
	    tokenPtr->size = src - tokenPtr->start;
	    parsePtr->numTokens++;
	} else if (*src == '\\') {
	    if (noSubstBS) {
		tokenPtr->type = TCL_TOKEN_TEXT;
		tokenPtr->size = 1;
		parsePtr->numTokens++;
		src++;
		numBytes--;
		continue;
	    }

	    /*
	     * Backslash substitution.
	     */

	    TclParseBackslash(src, numBytes, &tokenPtr->size, NULL);

	    if (tokenPtr->size == 1) {
		/*
		 * Just a backslash, due to end of string.
		 */

		tokenPtr->type = TCL_TOKEN_TEXT;
		parsePtr->numTokens++;
		src++;
		numBytes--;
		continue;
	    }

	    if (src[1] == '\n') {
		if (numBytes == 2) {
		    parsePtr->incomplete = 1;
		}

		/*
		 * Note: backslash-newline is special in that it is treated
		 * the same as a space character would be. This means that it
		 * could terminate the token.
		 */

		if (mask & TYPE_SPACE) {
		    if (parsePtr->numTokens == originalTokens) {
			goto finishToken;
		    }
		    break;
		}
	    }

	    tokenPtr->type = TCL_TOKEN_BS;
	    parsePtr->numTokens++;
	    src += tokenPtr->size;
	    numBytes -= tokenPtr->size;
	} else if (*src == 0) {
	    tokenPtr->type = TCL_TOKEN_TEXT;
	    tokenPtr->size = 1;
	    parsePtr->numTokens++;
	    src++;
	    numBytes--;
	} else {
	    Tcl_Panic("ParseTokens encountered unknown character");
	}
    }
    if (parsePtr->numTokens == originalTokens) {
	/*
	 * There was nothing in this range of text. Add an empty token for the
	 * empty range, so that there is always at least one token added.
	 */

	TclGrowParseTokenArray(parsePtr, 1);
	tokenPtr = &parsePtr->tokenPtr[parsePtr->numTokens];
	tokenPtr->start = src;
	tokenPtr->numComponents = 0;

    finishToken:
	tokenPtr->type = TCL_TOKEN_TEXT;
	tokenPtr->size = 0;
	parsePtr->numTokens++;
    }
    parsePtr->term = src;
    return TCL_OK;
}

/*
 *----------------------------------------------------------------------
 *
 * Tcl_FreeParse --
 *
 *	This function is invoked to free any dynamic storage that may have
 *	been allocated by a previous call to Tcl_ParseCommand.
 *
 * Results:
 *	None.
 *
 * Side effects:
 *	If there is any dynamically allocated memory in *parsePtr, it is
 *	freed.
 *
 *----------------------------------------------------------------------
 */

void
Tcl_FreeParse(
    Tcl_Parse *parsePtr)	/* Structure that was filled in by a previous
				 * call to Tcl_ParseCommand. */
{
    if (parsePtr->tokenPtr != parsePtr->staticTokens) {
	Tcl_Free(parsePtr->tokenPtr);
	parsePtr->tokenPtr = parsePtr->staticTokens;
    }
}

/*
 *----------------------------------------------------------------------
 *
 * Tcl_ParseVarName --
 *
 *	Given a string starting with a $ sign, parse off a variable name and
 *	return information about the parse. No more than numBytes bytes will
 *	be scanned.
 *
 * Results:
 *	The return value is TCL_OK if the command was parsed successfully and
 *	TCL_ERROR otherwise. If an error occurs and interp isn't NULL then an
 *	error message is left in its result. On a successful return, tokenPtr
 *	and numTokens fields of parsePtr are filled in with information about
 *	the variable name that was parsed. The "size" field of the first new
 *	token gives the total number of bytes in the variable name. Other
 *	fields in parsePtr are undefined.
 *
 * Side effects:
 *	If there is insufficient space in parsePtr to hold all the information
 *	about the command, then additional space is malloc-ed. If the function
 *	returns TCL_OK then the caller must eventually invoke Tcl_FreeParse to
 *	release any additional space that was allocated.
 *
 *----------------------------------------------------------------------
 */

int
Tcl_ParseVarName(
    Tcl_Interp *interp,		/* Interpreter to use for error reporting; if
				 * NULL, then no error message is provided. */
    const char *start,		/* Start of variable substitution string.
				 * First character must be "$". */
<<<<<<< HEAD
    size_t numBytes,		/* Total number of bytes in string. If -1,
=======
    int numBytes,	/* Total number of bytes in string. If < 0,
>>>>>>> b37993a1
				 * the string consists of all bytes up to the
				 * first null character. */
    Tcl_Parse *parsePtr,	/* Structure to fill in with information about
				 * the variable name. */
    int append)			/* Non-zero means append tokens to existing
				 * information in parsePtr; zero means ignore
				 * existing tokens in parsePtr and
				 * reinitialize it. */
{
    Tcl_Token *tokenPtr;
    const char *src;
    int varIndex;
    unsigned array;

    if ((numBytes == 0) || (start == NULL)) {
	return TCL_ERROR;
    }
    if (numBytes == TCL_AUTO_LENGTH) {
	numBytes = strlen(start);
    }

    if (!append) {
	TclParseInit(interp, start, numBytes, parsePtr);
    }

    /*
     * Generate one token for the variable, an additional token for the name,
     * plus any number of additional tokens for the index, if there is one.
     */

    src = start;
    TclGrowParseTokenArray(parsePtr, 2);
    tokenPtr = &parsePtr->tokenPtr[parsePtr->numTokens];
    tokenPtr->type = TCL_TOKEN_VARIABLE;
    tokenPtr->start = src;
    varIndex = parsePtr->numTokens;
    parsePtr->numTokens++;
    tokenPtr++;
    src++;
    numBytes--;
    if (numBytes == 0) {
	goto justADollarSign;
    }
    tokenPtr->type = TCL_TOKEN_TEXT;
    tokenPtr->start = src;
    tokenPtr->numComponents = 0;

    /*
     * The name of the variable can have three forms:
     * 1. The $ sign is followed by an open curly brace. Then the variable
     *	  name is everything up to the next close curly brace, and the
     *	  variable is a scalar variable.
     * 2. The $ sign is not followed by an open curly brace. Then the variable
     *	  name is everything up to the next character that isn't a letter,
     *	  digit, or underscore. :: sequences are also considered part of the
     *	  variable name, in order to support namespaces. If the following
     *	  character is an open parenthesis, then the information between
     *	  parentheses is the array element name.
     * 3. The $ sign is followed by something that isn't a letter, digit, or
     *	  underscore: in this case, there is no variable name and the token is
     *	  just "$".
     */

    if (*src == '{') {
	src++;
	numBytes--;
	tokenPtr->type = TCL_TOKEN_TEXT;
	tokenPtr->start = src;
	tokenPtr->numComponents = 0;

	while (numBytes && (*src != '}')) {
	    numBytes--;
	    src++;
	}
	if (numBytes == 0) {
	    if (parsePtr->interp != NULL) {
		Tcl_SetObjResult(parsePtr->interp, Tcl_NewStringObj(
			"missing close-brace for variable name", -1));
	    }
	    parsePtr->errorType = TCL_PARSE_MISSING_VAR_BRACE;
	    parsePtr->term = tokenPtr->start-1;
	    parsePtr->incomplete = 1;
	    goto error;
	}
	tokenPtr->size = src - tokenPtr->start;
	tokenPtr[-1].size = src - tokenPtr[-1].start;
	parsePtr->numTokens++;
	src++;
    } else {
	tokenPtr->type = TCL_TOKEN_TEXT;
	tokenPtr->start = src;
	tokenPtr->numComponents = 0;

	while (numBytes) {
	    if (TclIsBareword(*src)) {
		src += 1;
		numBytes -= 1;
		continue;
	    }
	    if ((src[0] == ':') && (numBytes != 1) && (src[1] == ':')) {
		src += 2;
		numBytes -= 2;
		while (numBytes && (*src == ':')) {
		    src++;
		    numBytes--;
		}
		continue;
	    }
	    break;
	}

	/*
	 * Support for empty array names here.
	 */

	array = (numBytes && (*src == '('));
	tokenPtr->size = src - tokenPtr->start;
	if ((tokenPtr->size == 0) && !array) {
	    goto justADollarSign;
	}
	parsePtr->numTokens++;
	if (array) {
	    /*
	     * This is a reference to an array element. Call ParseTokens
	     * recursively to parse the element name, since it could contain
	     * any number of substitutions.
	     */

	    if (TCL_OK != ParseTokens(src+1, numBytes-1, TYPE_CLOSE_PAREN,
		    TCL_SUBST_ALL, parsePtr)) {
		goto error;
	    }
	    if ((parsePtr->term == src+numBytes) || (*parsePtr->term != ')')){
		if (parsePtr->interp != NULL) {
		    Tcl_SetObjResult(parsePtr->interp, Tcl_NewStringObj(
			    "missing )", -1));
		}
		parsePtr->errorType = TCL_PARSE_MISSING_PAREN;
		parsePtr->term = src;
		parsePtr->incomplete = 1;
		goto error;
	    }
	    src = parsePtr->term + 1;
	}
    }
    tokenPtr = &parsePtr->tokenPtr[varIndex];
    tokenPtr->size = src - tokenPtr->start;
    tokenPtr->numComponents = parsePtr->numTokens - (varIndex + 1);
    return TCL_OK;

    /*
     * The dollar sign isn't followed by a variable name. Replace the
     * TCL_TOKEN_VARIABLE token with a TCL_TOKEN_TEXT token for the dollar
     * sign.
     */

  justADollarSign:
    tokenPtr = &parsePtr->tokenPtr[varIndex];
    tokenPtr->type = TCL_TOKEN_TEXT;
    tokenPtr->size = 1;
    tokenPtr->numComponents = 0;
    return TCL_OK;

  error:
    Tcl_FreeParse(parsePtr);
    return TCL_ERROR;
}

/*
 *----------------------------------------------------------------------
 *
 * Tcl_ParseVar --
 *
 *	Given a string starting with a $ sign, parse off a variable name and
 *	return its value.
 *
 * Results:
 *	The return value is the contents of the variable given by the leading
 *	characters of string. If termPtr isn't NULL, *termPtr gets filled in
 *	with the address of the character just after the last one in the
 *	variable specifier. If the variable doesn't exist, then the return
 *	value is NULL and an error message will be left in interp's result.
 *
 * Side effects:
 *	None.
 *
 *----------------------------------------------------------------------
 */

const char *
Tcl_ParseVar(
    Tcl_Interp *interp,		/* Context for looking up variable. */
    const char *start,	/* Start of variable substitution. First
				 * character must be "$". */
    const char **termPtr)	/* If non-NULL, points to word to fill in with
				 * character just after last one in the
				 * variable specifier. */
{
    Tcl_Obj *objPtr;
    int code;
    Tcl_Parse *parsePtr = TclStackAlloc(interp, sizeof(Tcl_Parse));

    if (Tcl_ParseVarName(interp, start, -1, parsePtr, 0) != TCL_OK) {
	TclStackFree(interp, parsePtr);
	return NULL;
    }

    if (termPtr != NULL) {
	*termPtr = start + parsePtr->tokenPtr->size;
    }
    if (parsePtr->numTokens == 1) {
	/*
	 * There isn't a variable name after all: the $ is just a $.
	 */

	TclStackFree(interp, parsePtr);
	return "$";
    }

    code = TclSubstTokens(interp, parsePtr->tokenPtr, parsePtr->numTokens,
	    NULL, 1, NULL, NULL);
    Tcl_FreeParse(parsePtr);
    TclStackFree(interp, parsePtr);
    if (code != TCL_OK) {
	return NULL;
    }
    objPtr = Tcl_GetObjResult(interp);

    /*
     * At this point we should have an object containing the value of a
     * variable. Just return the string from that object.
     *
     * Since TclSubstTokens above returned TCL_OK, we know that objPtr
     * is shared.  It is in both the interp result and the value of the
     * variable.  Returning the string relies on that to be true.
     */

    assert( Tcl_IsShared(objPtr) );

    Tcl_ResetResult(interp);
    return TclGetString(objPtr);
}

/*
 *----------------------------------------------------------------------
 *
 * Tcl_ParseBraces --
 *
 *	Given a string in braces such as a Tcl command argument or a string
 *	value in a Tcl expression, this function parses the string and returns
 *	information about the parse. No more than numBytes bytes will be
 *	scanned.
 *
 * Results:
 *	The return value is TCL_OK if the string was parsed successfully and
 *	TCL_ERROR otherwise. If an error occurs and interp isn't NULL then an
 *	error message is left in its result. On a successful return, tokenPtr
 *	and numTokens fields of parsePtr are filled in with information about
 *	the string that was parsed. Other fields in parsePtr are undefined.
 *	termPtr is set to point to the character just after the last one in
 *	the braced string.
 *
 * Side effects:
 *	If there is insufficient space in parsePtr to hold all the information
 *	about the command, then additional space is malloc-ed. If the function
 *	returns TCL_OK then the caller must eventually invoke Tcl_FreeParse to
 *	release any additional space that was allocated.
 *
 *----------------------------------------------------------------------
 */

int
Tcl_ParseBraces(
    Tcl_Interp *interp,		/* Interpreter to use for error reporting; if
				 * NULL, then no error message is provided. */
    const char *start,		/* Start of string enclosed in braces. The
				 * first character must be {'. */
<<<<<<< HEAD
    size_t numBytes,		/* Total number of bytes in string. If -1,
=======
    int numBytes,	/* Total number of bytes in string. If < 0,
>>>>>>> b37993a1
				 * the string consists of all bytes up to the
				 * first null character. */
    Tcl_Parse *parsePtr,
				/* Structure to fill in with information about
				 * the string. */
    int append,			/* Non-zero means append tokens to existing
				 * information in parsePtr; zero means ignore
				 * existing tokens in parsePtr and
				 * reinitialize it. */
    const char **termPtr)	/* If non-NULL, points to word in which to
				 * store a pointer to the character just after
				 * the terminating '}' if the parse was
				 * successful. */
{
    Tcl_Token *tokenPtr;
<<<<<<< HEAD
    register const char *src;
    int startIndex, level;
    size_t length;
=======
    const char *src;
    int startIndex, level, length;
>>>>>>> b37993a1

    if ((numBytes == 0) || (start == NULL)) {
	return TCL_ERROR;
    }
    if (numBytes == TCL_AUTO_LENGTH) {
	numBytes = strlen(start);
    }

    if (!append) {
	TclParseInit(interp, start, numBytes, parsePtr);
    }

    src = start;
    startIndex = parsePtr->numTokens;

    TclGrowParseTokenArray(parsePtr, 1);
    tokenPtr = &parsePtr->tokenPtr[startIndex];
    tokenPtr->type = TCL_TOKEN_TEXT;
    tokenPtr->start = src+1;
    tokenPtr->numComponents = 0;
    level = 1;
    while (1) {
	while (++src, --numBytes) {
	    if (CHAR_TYPE(*src) != TYPE_NORMAL) {
		break;
	    }
	}
	if (numBytes == 0) {
	    goto missingBraceError;
	}

	switch (*src) {
	case '{':
	    level++;
	    break;
	case '}':
	    if (--level == 0) {
		/*
		 * Decide if we need to finish emitting a partially-finished
		 * token. There are 3 cases:
		 *     {abc \newline xyz} or {xyz}
		 *		- finish emitting "xyz" token
		 *     {abc \newline}
		 *		- don't emit token after \newline
		 *     {}	- finish emitting zero-sized token
		 *
		 * The last case ensures that there is a token (even if empty)
		 * that describes the braced string.
		 */

		if ((src != tokenPtr->start)
			|| (parsePtr->numTokens == startIndex)) {
		    tokenPtr->size = (src - tokenPtr->start);
		    parsePtr->numTokens++;
		}
		if (termPtr != NULL) {
		    *termPtr = src+1;
		}
		return TCL_OK;
	    }
	    break;
	case '\\':
	    TclParseBackslash(src, numBytes, &length, NULL);
	    if ((length > 1) && (src[1] == '\n')) {
		/*
		 * A backslash-newline sequence must be collapsed, even inside
		 * braces, so we have to split the word into multiple tokens
		 * so that the backslash-newline can be represented
		 * explicitly.
		 */

		if (numBytes == 2) {
		    parsePtr->incomplete = 1;
		}
		tokenPtr->size = (src - tokenPtr->start);
		if (tokenPtr->size != 0) {
		    parsePtr->numTokens++;
		}
		TclGrowParseTokenArray(parsePtr, 2);
		tokenPtr = &parsePtr->tokenPtr[parsePtr->numTokens];
		tokenPtr->type = TCL_TOKEN_BS;
		tokenPtr->start = src;
		tokenPtr->size = length;
		tokenPtr->numComponents = 0;
		parsePtr->numTokens++;

		src += length - 1;
		numBytes -= length - 1;
		tokenPtr++;
		tokenPtr->type = TCL_TOKEN_TEXT;
		tokenPtr->start = src + 1;
		tokenPtr->numComponents = 0;
	    } else {
		src += length - 1;
		numBytes -= length - 1;
	    }
	    break;
	}
    }

  missingBraceError:
    parsePtr->errorType = TCL_PARSE_MISSING_BRACE;
    parsePtr->term = start;
    parsePtr->incomplete = 1;
    if (parsePtr->interp == NULL) {
	/*
	 * Skip straight to the exit code since we have no interpreter to put
	 * error message in.
	 */

	goto error;
    }

    Tcl_SetObjResult(parsePtr->interp, Tcl_NewStringObj(
	    "missing close-brace", -1));

    /*
     * Guess if the problem is due to comments by searching the source string
     * for a possible open brace within the context of a comment. Since we
     * aren't performing a full Tcl parse, just look for an open brace
     * preceded by a '<whitespace>#' on the same line.
     */

    {
	int openBrace = 0;

	while (--src > start) {
	    switch (*src) {
	    case '{':
		openBrace = 1;
		break;
	    case '\n':
		openBrace = 0;
		break;
	    case '#' :
		if (openBrace && TclIsSpaceProc(src[-1])) {
		    Tcl_AppendToObj(Tcl_GetObjResult(parsePtr->interp),
			    ": possible unbalanced brace in comment", -1);
		    goto error;
		}
		break;
	    }
	}
    }

  error:
    Tcl_FreeParse(parsePtr);
    return TCL_ERROR;
}

/*
 *----------------------------------------------------------------------
 *
 * Tcl_ParseQuotedString --
 *
 *	Given a double-quoted string such as a quoted Tcl command argument or
 *	a quoted value in a Tcl expression, this function parses the string
 *	and returns information about the parse. No more than numBytes bytes
 *	will be scanned.
 *
 * Results:
 *	The return value is TCL_OK if the string was parsed successfully and
 *	TCL_ERROR otherwise. If an error occurs and interp isn't NULL then an
 *	error message is left in its result. On a successful return, tokenPtr
 *	and numTokens fields of parsePtr are filled in with information about
 *	the string that was parsed. Other fields in parsePtr are undefined.
 *	termPtr is set to point to the character just after the quoted
 *	string's terminating close-quote.
 *
 * Side effects:
 *	If there is insufficient space in parsePtr to hold all the information
 *	about the command, then additional space is malloc-ed. If the function
 *	returns TCL_OK then the caller must eventually invoke Tcl_FreeParse to
 *	release any additional space that was allocated.
 *
 *----------------------------------------------------------------------
 */

int
Tcl_ParseQuotedString(
    Tcl_Interp *interp,		/* Interpreter to use for error reporting; if
				 * NULL, then no error message is provided. */
    const char *start,		/* Start of the quoted string. The first
				 * character must be '"'. */
<<<<<<< HEAD
    size_t numBytes,		/* Total number of bytes in string. If -1,
=======
    int numBytes,	/* Total number of bytes in string. If < 0,
>>>>>>> b37993a1
				 * the string consists of all bytes up to the
				 * first null character. */
    Tcl_Parse *parsePtr,
				/* Structure to fill in with information about
				 * the string. */
    int append,			/* Non-zero means append tokens to existing
				 * information in parsePtr; zero means ignore
				 * existing tokens in parsePtr and
				 * reinitialize it. */
    const char **termPtr)	/* If non-NULL, points to word in which to
				 * store a pointer to the character just after
				 * the quoted string's terminating close-quote
				 * if the parse succeeds. */
{
    if ((numBytes == 0) || (start == NULL)) {
	return TCL_ERROR;
    }
    if (numBytes == TCL_AUTO_LENGTH) {
	numBytes = strlen(start);
    }

    if (!append) {
	TclParseInit(interp, start, numBytes, parsePtr);
    }

    if (TCL_OK != ParseTokens(start+1, numBytes-1, TYPE_QUOTE, TCL_SUBST_ALL,
	    parsePtr)) {
	goto error;
    }
    if (*parsePtr->term != '"') {
	if (parsePtr->interp != NULL) {
	    Tcl_SetObjResult(parsePtr->interp, Tcl_NewStringObj(
		    "missing \"", -1));
	}
	parsePtr->errorType = TCL_PARSE_MISSING_QUOTE;
	parsePtr->term = start;
	parsePtr->incomplete = 1;
	goto error;
    }
    if (termPtr != NULL) {
	*termPtr = (parsePtr->term + 1);
    }
    return TCL_OK;

  error:
    Tcl_FreeParse(parsePtr);
    return TCL_ERROR;
}

/*
 *----------------------------------------------------------------------
 *
 * TclSubstParse --
 *
 *	Token parser used by the [subst] command. Parses the string made up of
 *	'numBytes' bytes starting at 'bytes'. Parsing is controlled by the
 *	flags argument to provide support for the -nobackslashes, -nocommands,
 *	and -novariables options, as represented by the flag values
 *	TCL_SUBST_BACKSLASHES, TCL_SUBST_COMMANDS, TCL_SUBST_VARIABLES.
 *
 * Results:
 *	None.
 *
 * Side effects:
 *	The Tcl_Parse struct '*parsePtr' is filled with parse results.
 *	The caller is expected to eventually call Tcl_FreeParse() to properly
 *	cleanup the value written there.
 *
 *	If a parse error occurs, the Tcl_InterpState value '*statePtr' is
 *	filled with the state created by that error. When *statePtr is written
 *	to, the caller is expected to make the required calls to either
 *	Tcl_RestoreInterpState() or Tcl_DiscardInterpState() to dispose of the
 *	value written there.
 *
 *----------------------------------------------------------------------
 */

void
TclSubstParse(
    Tcl_Interp *interp,
    const char *bytes,
    size_t numBytes,
    int flags,
    Tcl_Parse *parsePtr,
    Tcl_InterpState *statePtr)
{
    size_t length = numBytes;
    const char *p = bytes;

    TclParseInit(interp, p, length, parsePtr);

    /*
     * First parse the string rep of objPtr, as if it were enclosed as a
     * "-quoted word in a normal Tcl command. Honor flags that selectively
     * inhibit types of substitution.
     */

    if (TCL_OK != ParseTokens(p, length, /* mask */ 0, flags, parsePtr)) {
	/*
	 * There was a parse error. Save the interpreter state for possible
	 * error reporting later.
	 */

	*statePtr = Tcl_SaveInterpState(interp, TCL_ERROR);

	/*
	 * We need to re-parse to get the portion of the string we can [subst]
	 * before the parse error. Sadly, all the Tcl_Token's created by the
	 * first parse attempt are gone, freed according to the public spec
	 * for the Tcl_Parse* routines. The only clue we have is parse.term,
	 * which points to either the unmatched opener, or to characters that
	 * follow a close brace or close quote.
	 *
	 * Call ParseTokens again, working on the string up to parse.term.
	 * Keep repeating until we get a good parse on a prefix.
	 */

	do {
	    parsePtr->numTokens = 0;
	    parsePtr->tokensAvailable = NUM_STATIC_TOKENS;
	    parsePtr->end = parsePtr->term;
	    parsePtr->incomplete = 0;
	    parsePtr->errorType = TCL_PARSE_SUCCESS;
	} while (TCL_OK !=
		ParseTokens(p, parsePtr->end - p, 0, flags, parsePtr));

	/*
	 * The good parse will have to be followed by {, (, or [.
	 */

	switch (*(parsePtr->term)) {
	case '{':
	    /*
	     * Parse error was a missing } in a ${varname} variable
	     * substitution at the toplevel. We will subst everything up to
	     * that broken variable substitution before reporting the parse
	     * error. Substituting the leftover '$' will have no side-effects,
	     * so the current token stream is fine.
	     */
	    break;

	case '(':
	    /*
	     * Parse error was during the parsing of the index part of an
	     * array variable substitution at the toplevel.
	     */

	    if (*(parsePtr->term - 1) == '$') {
		/*
		 * Special case where removing the array index left us with
		 * just a dollar sign (array variable with name the empty
		 * string as its name), instead of with a scalar variable
		 * reference.
		 *
		 * As in the previous case, existing token stream is OK.
		 */
	    } else {
		/*
		 * The current parse includes a successful parse of a scalar
		 * variable substitution where there should have been an array
		 * variable substitution. We remove that mistaken part of the
		 * parse before moving on. A scalar variable substitution is
		 * two tokens.
		 */

		Tcl_Token *varTokenPtr =
			parsePtr->tokenPtr + parsePtr->numTokens - 2;

		if (varTokenPtr->type != TCL_TOKEN_VARIABLE) {
		    Tcl_Panic("TclSubstParse: programming error");
		}
		if (varTokenPtr[1].type != TCL_TOKEN_TEXT) {
		    Tcl_Panic("TclSubstParse: programming error");
		}
		parsePtr->numTokens -= 2;
	    }
	    break;
	case '[':
	    /*
	     * Parse error occurred during parsing of a toplevel command
	     * substitution.
	     */

	    parsePtr->end = p + length;
	    p = parsePtr->term + 1;
	    length = parsePtr->end - p;
	    if (length == 0) {
		/*
		 * No commands, just an unmatched [. As in previous cases,
		 * existing token stream is OK.
		 */
	    } else {
		/*
		 * We want to add the parsing of as many commands as we can
		 * within that substitution until we reach the actual parse
		 * error. We'll do additional parsing to determine what length
		 * to claim for the final TCL_TOKEN_COMMAND token.
		 */

		Tcl_Token *tokenPtr;
		const char *lastTerm = parsePtr->term;
		Tcl_Parse *nestedPtr =
			TclStackAlloc(interp, sizeof(Tcl_Parse));

		while (TCL_OK ==
			Tcl_ParseCommand(NULL, p, length, 0, nestedPtr)) {
		    Tcl_FreeParse(nestedPtr);
		    p = nestedPtr->term + (nestedPtr->term < nestedPtr->end);
		    length = nestedPtr->end - p;
		    if ((length == 0) && (nestedPtr->term == nestedPtr->end)) {
			/*
			 * If we run out of string, blame the missing close
			 * bracket on the last command, and do not evaluate it
			 * during substitution.
			 */

			break;
		    }
		    lastTerm = nestedPtr->term;
		}
		TclStackFree(interp, nestedPtr);

		if (lastTerm == parsePtr->term) {
		    /*
		     * Parse error in first command. No commands to subst, add
		     * no more tokens.
		     */
		    break;
		}

		/*
		 * Create a command substitution token for whatever commands
		 * got parsed.
		 */

		TclGrowParseTokenArray(parsePtr, 1);
		tokenPtr = &(parsePtr->tokenPtr[parsePtr->numTokens]);
		tokenPtr->start = parsePtr->term;
		tokenPtr->numComponents = 0;
		tokenPtr->type = TCL_TOKEN_COMMAND;
		tokenPtr->size = lastTerm - tokenPtr->start + 1;
		parsePtr->numTokens++;
	    }
	    break;

	default:
	    Tcl_Panic("bad parse in TclSubstParse: %c", p[length]);
	}
    }
}

/*
 *----------------------------------------------------------------------
 *
 * TclSubstTokens --
 *
 *	Accepts an array of count Tcl_Token's, and creates a result value in
 *	the interp from concatenating the results of performing Tcl
 *	substitution on each Tcl_Token. Substitution is interrupted if any
 *	non-TCL_OK completion code arises.
 *
 * Results:
 *	The return value is a standard Tcl completion code. The result in
 *	interp is the substituted value, or an error message if TCL_ERROR is
 *	returned. If tokensLeftPtr is not NULL, then it points to an int where
 *	the number of tokens remaining to be processed is written.
 *
 * Side effects:
 *	Can be anything, depending on the types of substitution done.
 *
 *----------------------------------------------------------------------
 */

int
TclSubstTokens(
    Tcl_Interp *interp,		/* Interpreter in which to lookup variables,
				 * execute nested commands, and report
				 * errors. */
    Tcl_Token *tokenPtr,	/* Pointer to first in an array of tokens to
				 * evaluate and concatenate. */
    int count,			/* Number of tokens to consider at tokenPtr.
				 * Must be at least 1. */
    int *tokensLeftPtr,		/* If not NULL, points to memory where an
				 * integer representing the number of tokens
				 * left to be substituted will be written */
    int line,			/* The line the script starts on. */
    int *clNextOuter,		/* Information about an outer context for */
    const char *outerScript)	/* continuation line data. This is set by
				 * EvalEx() to properly handle [...]-nested
				 * commands. The 'outerScript' refers to the
				 * most-outer script containing the embedded
				 * command, which is refered to by 'script'.
				 * The 'clNextOuter' refers to the current
				 * entry in the table of continuation lines in
				 * this "master script", and the character
				 * offsets are relative to the 'outerScript'
				 * as well.
				 *
				 * If outerScript == script, then this call is
				 * for words in the outer-most script or
				 * command. See Tcl_EvalEx and TclEvalObjEx
				 * for the places generating arguments for
				 * which this is true. */
{
    Tcl_Obj *result;
    int code = TCL_OK;
#define NUM_STATIC_POS 20
    int isLiteral, maxNumCL, numCL, i, adjust;
    int *clPosition = NULL;
    Interp *iPtr = (Interp *) interp;
    int inFile = iPtr->evalFlags & TCL_EVAL_FILE;

    /*
     * Each pass through this loop will substitute one token, and its
     * components, if any. The only thing tricky here is that we go to some
     * effort to pass Tcl_Obj's through untouched, to avoid string copying and
     * Tcl_Obj creation if possible, to aid performance and limit shimmering.
     *
     * Further optimization opportunities might be to check for the equivalent
     * of Tcl_SetObjResult(interp, Tcl_GetObjResult(interp)) and omit them.
     */

    /*
     * For the handling of continuation lines in literals we first check if
     * this is actually a literal. For if not we can forego the additional
     * processing. Otherwise we pre-allocate a small table to store the
     * locations of all continuation lines we find in this literal, if any.
     * The table is extended if needed.
     */

    numCL = 0;
    maxNumCL = 0;
    isLiteral = 1;
    for (i=0 ; i < count; i++) {
	if ((tokenPtr[i].type != TCL_TOKEN_TEXT)
		&& (tokenPtr[i].type != TCL_TOKEN_BS)) {
	    isLiteral = 0;
	    break;
	}
    }

    if (isLiteral) {
	maxNumCL = NUM_STATIC_POS;
	clPosition = Tcl_Alloc(maxNumCL * sizeof(int));
    }

    adjust = 0;
    result = NULL;
    for (; count>0 && code==TCL_OK ; count--, tokenPtr++) {
	Tcl_Obj *appendObj = NULL;
	const char *append = NULL;
	int appendByteLength = 0;
	char utfCharBytes[4] = "";

	switch (tokenPtr->type) {
	case TCL_TOKEN_TEXT:
	    append = tokenPtr->start;
	    appendByteLength = tokenPtr->size;
	    break;

	case TCL_TOKEN_BS:
	    appendByteLength = TclParseBackslash(tokenPtr->start,
		    tokenPtr->size, NULL, utfCharBytes);
	    append = utfCharBytes;

	    /*
	     * If the backslash sequence we found is in a literal, and
	     * represented a continuation line, we compute and store its
	     * location (as char offset to the beginning of the _result_
	     * script). We may have to extend the table of locations.
	     *
	     * Note that the continuation line information is relevant even if
	     * the word we are processing is not a literal, as it can affect
	     * nested commands. See the branch for TCL_TOKEN_COMMAND below,
	     * where the adjustment we are tracking here is taken into
	     * account. The good thing is that we do not need a table of
	     * everything, just the number of lines we have to add as
	     * correction.
	     */

	    if ((appendByteLength == 1) && (utfCharBytes[0] == ' ')
		    && (tokenPtr->start[1] == '\n')) {
		if (isLiteral) {
		    size_t clPos;

		    if (result == 0) {
			clPos = 0;
		    } else {
			(void)TclGetStringFromObj(result, &clPos);
		    }

		    if (numCL >= maxNumCL) {
			maxNumCL *= 2;
			clPosition = Tcl_Realloc(clPosition,
				maxNumCL * sizeof(int));
		    }
		    clPosition[numCL] = clPos;
		    numCL++;
		}
		adjust++;
	    }
	    break;

	case TCL_TOKEN_COMMAND: {
	    /* TIP #280: Transfer line information to nested command */
	    iPtr->numLevels++;
	    code = TclInterpReady(interp);
	    if (code == TCL_OK) {
		/*
		 * Test cases: info-30.{6,8,9}
		 */

		int theline;

		TclAdvanceContinuations(&line, &clNextOuter,
			tokenPtr->start - outerScript);
		theline = line + adjust;
		code = TclEvalEx(interp, tokenPtr->start+1, tokenPtr->size-2,
			0, theline, clNextOuter, outerScript);

		TclAdvanceLines(&line, tokenPtr->start+1,
			tokenPtr->start + tokenPtr->size - 1);

		/*
		 * Restore flag reset by nested eval for future bracketed
		 * commands and their cmdframe setup
		 */

		if (inFile) {
		    iPtr->evalFlags |= TCL_EVAL_FILE;
		}
	    }
	    iPtr->numLevels--;
	    TclResetCancellation(interp, 0);
	    appendObj = Tcl_GetObjResult(interp);
	    break;
	}

	case TCL_TOKEN_VARIABLE: {
	    Tcl_Obj *arrayIndex = NULL;
	    Tcl_Obj *varName = NULL;

	    if (tokenPtr->numComponents > 1) {
		/*
		 * Subst the index part of an array variable reference.
		 */

		code = TclSubstTokens(interp, tokenPtr+2,
			tokenPtr->numComponents - 1, NULL, line, NULL, NULL);
		arrayIndex = Tcl_GetObjResult(interp);
		Tcl_IncrRefCount(arrayIndex);
	    }

	    if (code == TCL_OK) {
		varName = Tcl_NewStringObj(tokenPtr[1].start,
			tokenPtr[1].size);
		appendObj = Tcl_ObjGetVar2(interp, varName, arrayIndex,
			TCL_LEAVE_ERR_MSG);
		Tcl_DecrRefCount(varName);
		if (appendObj == NULL) {
		    code = TCL_ERROR;
		}
	    }

	    switch (code) {
	    case TCL_OK:	/* Got value */
	    case TCL_ERROR:	/* Already have error message */
	    case TCL_BREAK:	/* Will not substitute anyway */
	    case TCL_CONTINUE:	/* Will not substitute anyway */
		break;
	    default:
		/*
		 * All other return codes, we will subst the result from the
		 * code-throwing evaluation.
		 */

		appendObj = Tcl_GetObjResult(interp);
	    }

	    if (arrayIndex != NULL) {
		Tcl_DecrRefCount(arrayIndex);
	    }
	    count -= tokenPtr->numComponents;
	    tokenPtr += tokenPtr->numComponents;
	    break;
	}

	default:
	    Tcl_Panic("unexpected token type in TclSubstTokens: %d",
		    tokenPtr->type);
	}

	if ((code == TCL_BREAK) || (code == TCL_CONTINUE)) {
	    /*
	     * Inhibit substitution.
	     */
	    continue;
	}

	if (result == NULL) {
	    /*
	     * First pass through. If we have a Tcl_Obj, just use it. If not,
	     * create one from our string.
	     */

	    if (appendObj != NULL) {
		result = appendObj;
	    } else {
		result = Tcl_NewStringObj(append, appendByteLength);
	    }
	    Tcl_IncrRefCount(result);
	} else {
	    /*
	     * Subsequent passes. Append to result.
	     */

	    if (Tcl_IsShared(result)) {
		Tcl_DecrRefCount(result);
		result = Tcl_DuplicateObj(result);
		Tcl_IncrRefCount(result);
	    }
	    if (appendObj != NULL) {
		Tcl_AppendObjToObj(result, appendObj);
	    } else {
		Tcl_AppendToObj(result, append, appendByteLength);
	    }
	}
    }

    if (code != TCL_ERROR) {		/* Keep error message in result! */
	if (result != NULL) {
	    Tcl_SetObjResult(interp, result);

	    /*
	     * If the code found continuation lines (which implies that this
	     * word is a literal), then we store the accumulated table of
	     * locations in the thread-global data structure for the bytecode
	     * compiler to find later, assuming that the literal is a script
	     * which will be compiled.
	     */

	    if (numCL) {
		TclContinuationsEnter(result, numCL, clPosition);
	    }

	    /*
	     * Release the temp table we used to collect the locations of
	     * continuation lines, if any.
	     */

	    if (maxNumCL) {
		Tcl_Free(clPosition);
	    }
	} else {
	    Tcl_ResetResult(interp);
	}
    }
    if (tokensLeftPtr != NULL) {
	*tokensLeftPtr = count;
    }
    if (result != NULL) {
	Tcl_DecrRefCount(result);
    }
    return code;
}

/*
 *----------------------------------------------------------------------
 *
 * CommandComplete --
 *
 *	This function is shared by TclCommandComplete and
 *	Tcl_ObjCommandComplete; it does all the real work of seeing whether a
 *	script is complete
 *
 * Results:
 *	1 is returned if the script is complete, 0 if there are open
 *	delimiters such as " or (. 1 is also returned if there is a parse
 *	error in the script other than unmatched delimiters.
 *
 * Side effects:
 *	None.
 *
 *----------------------------------------------------------------------
 */

static inline int
CommandComplete(
    const char *script,		/* Script to check. */
    size_t numBytes)		/* Number of bytes in script. */
{
    Tcl_Parse parse;
    const char *p, *end;
    int result;

    p = script;
    end = p + numBytes;
    while (Tcl_ParseCommand(NULL, p, end - p, 0, &parse) == TCL_OK) {
	p = parse.commandStart + parse.commandSize;
	if (p >= end) {
	    break;
	}
	Tcl_FreeParse(&parse);
    }
    if (parse.incomplete) {
	result = 0;
    } else {
	result = 1;
    }
    Tcl_FreeParse(&parse);
    return result;
}

/*
 *----------------------------------------------------------------------
 *
 * Tcl_CommandComplete --
 *
 *	Given a partial or complete Tcl script, this function determines
 *	whether the script is complete in the sense of having matched braces
 *	and quotes and brackets.
 *
 * Results:
 *	1 is returned if the script is complete, 0 otherwise. 1 is also
 *	returned if there is a parse error in the script other than unmatched
 *	delimiters.
 *
 * Side effects:
 *	None.
 *
 *----------------------------------------------------------------------
 */

int
Tcl_CommandComplete(
    const char *script)		/* Script to check. */
{
    return CommandComplete(script, (int) strlen(script));
}

/*
 *----------------------------------------------------------------------
 *
 * TclObjCommandComplete --
 *
 *	Given a partial or complete Tcl command in a Tcl object, this function
 *	determines whether the command is complete in the sense of having
 *	matched braces and quotes and brackets.
 *
 * Results:
 *	1 is returned if the command is complete, 0 otherwise.
 *
 * Side effects:
 *	None.
 *
 *----------------------------------------------------------------------
 */

int
TclObjCommandComplete(
    Tcl_Obj *objPtr)		/* Points to object holding script to
				 * check. */
{
    size_t length;
    const char *script = TclGetStringFromObj(objPtr, &length);

    return CommandComplete(script, length);
}

/*
 * Local Variables:
 * mode: c
 * c-basic-offset: 4
 * fill-column: 78
 * End:
 */<|MERGE_RESOLUTION|>--- conflicted
+++ resolved
@@ -197,11 +197,7 @@
 				 * NULL, then no error message is provided. */
     const char *start,		/* First character of string containing one or
 				 * more Tcl commands. */
-<<<<<<< HEAD
     size_t numBytes,		/* Total number of bytes in string. If -1,
-=======
-    int numBytes,	/* Total number of bytes in string. If < 0,
->>>>>>> b37993a1
 				 * the script consists of all bytes up to the
 				 * first null character. */
     int nested,			/* Non-zero means this is a nested command:
@@ -213,11 +209,7 @@
 				 * the parsed command; any previous
 				 * information in the structure is ignored. */
 {
-<<<<<<< HEAD
     const char *src;		/* Points to current character in the
-=======
-    const char *src;	/* Points to current character in the
->>>>>>> b37993a1
 				 * command. */
     char type;			/* Result returned by CHAR_TYPE(*src). */
     Tcl_Token *tokenPtr;	/* Pointer to token being filled in. */
@@ -634,11 +626,7 @@
 static size_t
 ParseWhiteSpace(
     const char *src,		/* First character to parse. */
-<<<<<<< HEAD
     size_t numBytes,		/* Max number of bytes to scan. */
-=======
-    int numBytes,	/* Max number of bytes to scan. */
->>>>>>> b37993a1
     int *incompletePtr,		/* Set this boolean memory to true if parsing
 				 * indicates an incomplete command. */
     char *typePtr)		/* Points to location to store character type
@@ -988,11 +976,7 @@
 static size_t
 ParseComment(
     const char *src,		/* First character to parse. */
-<<<<<<< HEAD
     size_t numBytes,		/* Max number of bytes to scan. */
-=======
-    int numBytes,	/* Max number of bytes to scan. */
->>>>>>> b37993a1
     Tcl_Parse *parsePtr)	/* Information about parse in progress.
 				 * Updated if parsing indicates an incomplete
 				 * command. */
@@ -1065,13 +1049,8 @@
 
 static int
 ParseTokens(
-<<<<<<< HEAD
-    register const char *src,	/* First character to parse. */
+    const char *src,	/* First character to parse. */
     size_t numBytes,		/* Max number of bytes to scan. */
-=======
-    const char *src,	/* First character to parse. */
-    int numBytes,	/* Max number of bytes to scan. */
->>>>>>> b37993a1
     int mask,			/* Specifies when to stop parsing. The parse
 				 * stops at the first unquoted character whose
 				 * CHAR_TYPE contains any of the bits in
@@ -1351,11 +1330,7 @@
 				 * NULL, then no error message is provided. */
     const char *start,		/* Start of variable substitution string.
 				 * First character must be "$". */
-<<<<<<< HEAD
     size_t numBytes,		/* Total number of bytes in string. If -1,
-=======
-    int numBytes,	/* Total number of bytes in string. If < 0,
->>>>>>> b37993a1
 				 * the string consists of all bytes up to the
 				 * first null character. */
     Tcl_Parse *parsePtr,	/* Structure to fill in with information about
@@ -1635,11 +1610,7 @@
 				 * NULL, then no error message is provided. */
     const char *start,		/* Start of string enclosed in braces. The
 				 * first character must be {'. */
-<<<<<<< HEAD
     size_t numBytes,		/* Total number of bytes in string. If -1,
-=======
-    int numBytes,	/* Total number of bytes in string. If < 0,
->>>>>>> b37993a1
 				 * the string consists of all bytes up to the
 				 * first null character. */
     Tcl_Parse *parsePtr,
@@ -1655,14 +1626,9 @@
 				 * successful. */
 {
     Tcl_Token *tokenPtr;
-<<<<<<< HEAD
-    register const char *src;
+    const char *src;
     int startIndex, level;
     size_t length;
-=======
-    const char *src;
-    int startIndex, level, length;
->>>>>>> b37993a1
 
     if ((numBytes == 0) || (start == NULL)) {
 	return TCL_ERROR;
@@ -1848,11 +1814,7 @@
 				 * NULL, then no error message is provided. */
     const char *start,		/* Start of the quoted string. The first
 				 * character must be '"'. */
-<<<<<<< HEAD
     size_t numBytes,		/* Total number of bytes in string. If -1,
-=======
-    int numBytes,	/* Total number of bytes in string. If < 0,
->>>>>>> b37993a1
 				 * the string consists of all bytes up to the
 				 * first null character. */
     Tcl_Parse *parsePtr,
