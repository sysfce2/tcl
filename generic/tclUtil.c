--- conflicted
+++ resolved
@@ -1685,13 +1685,8 @@
     size_t numTrim)		/* ...and its length in bytes */
 {
     const char *p = bytes + numBytes;
-<<<<<<< HEAD
     size_t pInc;
-    Tcl_UniChar ch1 = 0, ch2 = 0;
-=======
-    int pInc;
     int ch1, ch2;
->>>>>>> ed8749e3
 
     /*
      * Outer loop: iterate over string to be trimmed.
@@ -1709,11 +1704,7 @@
 	 */
 
 	do {
-<<<<<<< HEAD
-	    size_t qInc = TclUtfToUniChar(q, &ch2);
-=======
-	    int qInc = TclUtfToUCS4(q, &ch2);
->>>>>>> ed8749e3
+	    size_t qInc = TclUtfToUCS4(q, &ch2);
 
 	    if (ch1 == ch2) {
 		break;
@@ -1801,11 +1792,7 @@
      */
 
     do {
-<<<<<<< HEAD
-	size_t pInc = TclUtfToUniChar(p, &ch1);
-=======
-	int pInc = TclUtfToUCS4(p, &ch1);
->>>>>>> ed8749e3
+	size_t pInc = TclUtfToUCS4(p, &ch1);
 	const char *q = trim;
 	size_t bytesLeft = numTrim;
 
@@ -1814,11 +1801,7 @@
 	 */
 
 	do {
-<<<<<<< HEAD
-	    size_t qInc = TclUtfToUniChar(q, &ch2);
-=======
-	    int qInc = TclUtfToUCS4(q, &ch2);
->>>>>>> ed8749e3
+	    size_t qInc = TclUtfToUCS4(q, &ch2);
 
 	    if (ch1 == ch2) {
 		break;
