/*
 * tclUtil.c --
 *
 *	This file contains utility functions that are used by many Tcl
 *	commands.
 *
 * Copyright (c) 1987-1993 The Regents of the University of California.
 * Copyright (c) 1994-1998 Sun Microsystems, Inc.
 * Copyright (c) 2001 by Kevin B. Kenny. All rights reserved.
 *
 * See the file "license.terms" for information on usage and redistribution of
 * this file, and for a DISCLAIMER OF ALL WARRANTIES.
 */

#include "tclInt.h"
#include "tclParse.h"
#include "tclStringTrim.h"
#include "tclTomMath.h"
#include <math.h>

/*
 * The absolute pathname of the executable in which this Tcl library is
 * running.
 */

static ProcessGlobalValue executableName = {
    0, 0, NULL, NULL, NULL, NULL, NULL
};

/*
 * The following values are used in the flags arguments of Tcl*Scan*Element
 * and Tcl*Convert*Element.  The values TCL_DONT_USE_BRACES and
 * TCL_DONT_QUOTE_HASH are defined in tcl.h, like so:
 *
#define TCL_DONT_USE_BRACES     1
#define TCL_DONT_QUOTE_HASH     8
 *
 * Those are public flag bits which callers of the public routines
 * Tcl_Convert*Element() can use to indicate:
 *
 * TCL_DONT_USE_BRACES -	1 means the caller is insisting that brace
 *				quoting not be used when converting the list
 *				element.
 * TCL_DONT_QUOTE_HASH -	1 means the caller insists that a leading hash
 *				character ('#') should *not* be quoted. This
 *				is appropriate when the caller can guarantee
 *				the element is not the first element of a
 *				list, so [eval] cannot mis-parse the element
 *				as a comment.
 *
 * The remaining values which can be carried by the flags of these routines
 * are for internal use only.  Make sure they do not overlap with the public
 * values above.
 *
 * The Tcl*Scan*Element() routines make a determination which of 4 modes of
 * conversion is most appropriate for Tcl*Convert*Element() to perform, and
 * sets two bits of the flags value to indicate the mode selected.
 *
 * CONVERT_NONE		The element needs no quoting. Its literal string is
 *			suitable as is.
 * CONVERT_BRACE	The conversion should be enclosing the literal string
 *			in braces.
 * CONVERT_ESCAPE	The conversion should be using backslashes to escape
 *			any characters in the string that require it.
 * CONVERT_MASK		A mask value used to extract the conversion mode from
 *			the flags argument.
 *			Also indicates a strange conversion mode where all
 *			special characters are escaped with backslashes
 *			*except for braces*. This is a strange and unnecessary
 *			case, but it's part of the historical way in which
 *			lists have been formatted in Tcl. To experiment with
 *			removing this case, set the value of COMPAT to 0.
 *
 * One last flag value is used only by callers of TclScanElement(). The flag
 * value produced by a call to Tcl*Scan*Element() will never leave this bit
 * set.
 *
 * CONVERT_ANY		The caller of TclScanElement() declares it can make no
 *			promise about what public flags will be passed to the
 *			matching call of TclConvertElement(). As such,
 *			TclScanElement() has to determine the worst case
 *			destination buffer length over all possibilities, and
 *			in other cases this means an overestimate of the
 *			required size.
 *
 * For more details, see the comments on the Tcl*Scan*Element and
 * Tcl*Convert*Element routines.
 */

#define COMPAT 1
#define CONVERT_NONE	0
#define CONVERT_BRACE	2
#define CONVERT_ESCAPE	4
#define CONVERT_MASK	(CONVERT_BRACE | CONVERT_ESCAPE)
#define CONVERT_ANY	16

/*
 * The following key is used by Tcl_PrintDouble and TclPrecTraceProc to
 * access the precision to be used for double formatting.
 */

static Tcl_ThreadDataKey precisionKey;

/*
 * Prototypes for functions defined later in this file.
 */

static void		ClearHash(Tcl_HashTable *tablePtr);
static void		FreeProcessGlobalValue(ClientData clientData);
static void		FreeThreadHash(ClientData clientData);
static int		GetEndOffsetFromObj(Tcl_Interp *interp, Tcl_Obj *objPtr,
			    size_t endValue, Tcl_WideInt *indexPtr);
static Tcl_HashTable *	GetThreadHash(Tcl_ThreadDataKey *keyPtr);
static int		GetWideForIndex(Tcl_Interp *interp, Tcl_Obj *objPtr,
			    size_t endValue, Tcl_WideInt *widePtr);
static int		FindElement(Tcl_Interp *interp, const char *string,
			    int stringLength, const char *typeStr,
			    const char *typeCode, const char **elementPtr,
			    const char **nextPtr, int *sizePtr,
			    int *literalPtr);
/*
 * The following is the Tcl object type definition for an object that
 * represents a list index in the form, "end-offset". It is used as a
 * performance optimization in Tcl_GetIntForIndex. The internal rep is
 * stored directly in the wideValue, so no memory management is required
 * for it. This is a caching intrep, keeping the result of a parse
 * around. This type is only created from a pre-existing string, so an
 * updateStringProc will never be called and need not exist. The type
 * is unregistered, so has no need of a setFromAnyProc either.
 */

static const Tcl_ObjType endOffsetType = {
    "end-offset",			/* name */
    NULL,				/* freeIntRepProc */
    NULL,				/* dupIntRepProc */
    NULL,				/* updateStringProc */
    NULL				/* setFromAnyProc */
};

/*
 *	*	STRING REPRESENTATION OF LISTS	*	*	*
 *
 * The next several routines implement the conversions of strings to and from
 * Tcl lists. To understand their operation, the rules of parsing and
 * generating the string representation of lists must be known.  Here we
 * describe them in one place.
 *
 * A list is made up of zero or more elements. Any string is a list if it is
 * made up of alternating substrings of element-separating ASCII whitespace
 * and properly formatted elements.
 *
 * The ASCII characters which can make up the whitespace between list elements
 * are:
 *
 *	\u0009	\t	TAB
 *	\u000A	\n	NEWLINE
 *	\u000B	\v	VERTICAL TAB
 *	\u000C	\f	FORM FEED
 * 	\u000D	\r	CARRIAGE RETURN
 *	\u0020		SPACE
 *
 * NOTE: differences between this and other places where Tcl defines a role
 * for "whitespace".
 *
 *	* Unlike command parsing, here NEWLINE is just another whitespace
 *	  character; its role as a command terminator in a script has no
 *	  importance here.
 *
 *	* Unlike command parsing, the BACKSLASH NEWLINE sequence is not
 *	  considered to be a whitespace character.
 *
 *	* Other Unicode whitespace characters (recognized by [string is space]
 *	  or Tcl_UniCharIsSpace()) do not play any role as element separators
 *	  in Tcl lists.
 *
 *	* The NUL byte ought not appear, as it is not in strings properly
 *	  encoded for Tcl, but if it is present, it is not treated as
 *	  separating whitespace, or a string terminator. It is just another
 *	  character in a list element.
 *
 * The interpretation of a formatted substring as a list element follows rules
 * similar to the parsing of the words of a command in a Tcl script. Backslash
 * substitution plays a key role, and is defined exactly as it is in command
 * parsing. The same routine, TclParseBackslash() is used in both command
 * parsing and list parsing.
 *
 * NOTE: This means that if and when backslash substitution rules ever change
 * for command parsing, the interpretation of strings as lists also changes.
 *
 * Backslash substitution replaces an "escape sequence" of one or more
 * characters starting with
 *		\u005c	\	BACKSLASH
 * with a single character. The one character escape sequence case happens only
 * when BACKSLASH is the last character in the string. In all other cases, the
 * escape sequence is at least two characters long.
 *
 * The formatted substrings are interpreted as element values according to the
 * following cases:
 *
 * * If the first character of a formatted substring is
 *		\u007b	{	OPEN BRACE
 *   then the end of the substring is the matching
 *		\u007d	}	CLOSE BRACE
 *   character, where matching is determined by counting nesting levels, and
 *   not including any brace characters that are contained within a backslash
 *   escape sequence in the nesting count. Having found the matching brace,
 *   all characters between the braces are the string value of the element.
 *   If no matching close brace is found before the end of the string, the
 *   string is not a Tcl list. If the character following the close brace is
 *   not an element separating whitespace character, or the end of the string,
 *   then the string is not a Tcl list.
 *
 *   NOTE: this differs from a brace-quoted word in the parsing of a Tcl
 *   command only in its treatment of the backslash-newline sequence. In a
 *   list element, the literal characters in the backslash-newline sequence
 *   become part of the element value. In a script word, conversion to a
 *   single SPACE character is done.
 *
 *   NOTE: Most list element values can be represented by a formatted
 *   substring using brace quoting. The exceptions are any element value that
 *   includes an unbalanced brace not in a backslash escape sequence, and any
 *   value that ends with a backslash not itself in a backslash escape
 *   sequence.
 *
 * * If the first character of a formatted substring is
 *		\u0022	"	QUOTE
 *   then the end of the substring is the next QUOTE character, not counting
 *   any QUOTE characters that are contained within a backslash escape
 *   sequence. If no next QUOTE is found before the end of the string, the
 *   string is not a Tcl list. If the character following the closing QUOTE is
 *   not an element separating whitespace character, or the end of the string,
 *   then the string is not a Tcl list. Having found the limits of the
 *   substring, the element value is produced by performing backslash
 *   substitution on the character sequence between the open and close QUOTEs.
 *
 *   NOTE: Any element value can be represented by this style of formatting,
 *   given suitable choice of backslash escape sequences.
 *
 * * All other formatted substrings are terminated by the next element
 *   separating whitespace character in the string.  Having found the limits
 *   of the substring, the element value is produced by performing backslash
 *   substitution on it.
 *
 *   NOTE: Any element value can be represented by this style of formatting,
 *   given suitable choice of backslash escape sequences, with one exception.
 *   The empty string cannot be represented as a list element without the use
 *   of either braces or quotes to delimit it.
 *
 * This collection of parsing rules is implemented in the routine
 * FindElement().
 *
 * In order to produce lists that can be parsed by these rules, we need the
 * ability to distinguish between characters that are part of a list element
 * value from characters providing syntax that define the structure of the
 * list. This means that our code that generates lists must at a minimum be
 * able to produce escape sequences for the 10 characters identified above
 * that have significance to a list parser.
 *
 *	*	*	CANONICAL LISTS	*	*	*	*	*
 *
 * In addition to the basic rules for parsing strings into Tcl lists, there
 * are additional properties to be met by the set of list values that are
 * generated by Tcl.  Such list values are often said to be in "canonical
 * form":
 *
 * * When any canonical list is evaluated as a Tcl script, it is a script of
 *   either zero commands (an empty list) or exactly one command. The command
 *   word is exactly the first element of the list, and each argument word is
 *   exactly one of the following elements of the list. This means that any
 *   characters that have special meaning during script evaluation need
 *   special treatment when canonical lists are produced:
 *
 *	* Whitespace between elements may not include NEWLINE.
 *	* The command terminating character,
 *		\u003b	;	SEMICOLON
 *	  must be BRACEd, QUOTEd, or escaped so that it does not terminate the
 * 	  command prematurely.
 *	* Any of the characters that begin substitutions in scripts,
 *		\u0024	$	DOLLAR
 *		\u005b	[	OPEN BRACKET
 *		\u005c	\	BACKSLASH
 *	  need to be BRACEd or escaped.
 *	* In any list where the first character of the first element is
 *		\u0023	#	HASH
 *	  that HASH character must be BRACEd, QUOTEd, or escaped so that it
 *	  does not convert the command into a comment.
 *	* Any list element that contains the character sequence BACKSLASH
 *	  NEWLINE cannot be formatted with BRACEs. The BACKSLASH character
 *	  must be represented by an escape sequence, and unless QUOTEs are
 *	  used, the NEWLINE must be as well.
 *
 * * It is also guaranteed that one can use a canonical list as a building
 *   block of a larger script within command substitution, as in this example:
 *	set script "puts \[[list $cmd $arg]]"; eval $script
 *   To support this usage, any appearance of the character
 *		\u005d	]	CLOSE BRACKET
 *   in a list element must be BRACEd, QUOTEd, or escaped.
 *
 * * Finally it is guaranteed that enclosing a canonical list in braces
 *   produces a new value that is also a canonical list.  This new list has
 *   length 1, and its only element is the original canonical list.  This same
 *   guarantee also makes it possible to construct scripts where an argument
 *   word is given a list value by enclosing the canonical form of that list
 *   in braces:
 *	set script "puts {[list $one $two $three]}"; eval $script
 *   This sort of coding was once fairly common, though it's become more
 *   idiomatic to see the following instead:
 *	set script [list puts [list $one $two $three]]; eval $script
 *   In order to support this guarantee, every canonical list must have
 *   balance when counting those braces that are not in escape sequences.
 *
 * Within these constraints, the canonical list generation routines
 * TclScanElement() and TclConvertElement() attempt to generate the string for
 * any list that is easiest to read. When an element value is itself
 * acceptable as the formatted substring, it is usually used (CONVERT_NONE).
 * When some quoting or escaping is required, use of BRACEs (CONVERT_BRACE) is
 * usually preferred over the use of escape sequences (CONVERT_ESCAPE). There
 * are some exceptions to both of these preferences for reasons of code
 * simplicity, efficiency, and continuation of historical habits. Canonical
 * lists never use the QUOTE formatting to delimit their elements because that
 * form of quoting does not nest, which makes construction of nested lists far
 * too much trouble.  Canonical lists always use only a single SPACE character
 * for element-separating whitespace.
 *
 *	*	*	FUTURE CONSIDERATIONS	*	*	*
 *
 * When a list element requires quoting or escaping due to a CLOSE BRACKET
 * character or an internal QUOTE character, a strange formatting mode is
 * recommended. For example, if the value "a{b]c}d" is converted by the usual
 * modes:
 *
 *	CONVERT_BRACE:	a{b]c}d		=> {a{b]c}d}
 *	CONVERT_ESCAPE:	a{b]c}d		=> a\{b\]c\}d
 *
 * we get perfectly usable formatted list elements. However, this is not what
 * Tcl releases have been producing. Instead, we have:
 *
 *	CONVERT_MASK:	a{b]c}d		=> a{b\]c}d
 *
 * where the CLOSE BRACKET is escaped, but the BRACEs are not. The same effect
 * can be seen replacing ] with " in this example. There does not appear to be
 * any functional or aesthetic purpose for this strange additional mode. The
 * sole purpose I can see for preserving it is to keep generating the same
 * formatted lists programmers have become accustomed to, and perhaps written
 * tests to expect. That is, compatibility only. The additional code
 * complexity required to support this mode is significant. The lines of code
 * supporting it are delimited in the routines below with #if COMPAT
 * directives. This makes it easy to experiment with eliminating this
 * formatting mode simply with "#define COMPAT 0" above. I believe this is
 * worth considering.
 *
 * Another consideration is the treatment of QUOTE characters in list
 * elements. TclConvertElement() must have the ability to produce the escape
 * sequence \" so that when a list element begins with a QUOTE we do not
 * confuse that first character with a QUOTE used as list syntax to define
 * list structure. However, that is the only place where QUOTE characters need
 * quoting. In this way, handling QUOTE could really be much more like the way
 * we handle HASH which also needs quoting and escaping only in particular
 * situations. Following up this could increase the set of list elements that
 * can use the CONVERT_NONE formatting mode.
 *
 * More speculative is that the demands of canonical list form require brace
 * balance for the list as a whole, while the current implementation achieves
 * this by establishing brace balance for every element.
 *
 * Finally, a reminder that the rules for parsing and formatting lists are
 * closely tied together with the rules for parsing and evaluating scripts,
 * and will need to evolve in sync.
 */

/*
 *----------------------------------------------------------------------
 *
 * TclMaxListLength --
 *
 *	Given 'bytes' pointing to 'numBytes' bytes, scan through them and
 *	count the number of whitespace runs that could be list element
 *	separators. If 'numBytes' is -1, scan to the terminating '\0'. Not a
 *	full list parser. Typically used to get a quick and dirty overestimate
 *	of length size in order to allocate space for an actual list parser to
 *	operate with.
 *
 * Results:
 *	Returns the largest number of list elements that could possibly be in
 *	this string, interpreted as a Tcl list. If 'endPtr' is not NULL,
 *	writes a pointer to the end of the string scanned there.
 *
 * Side effects:
 *	None.
 *
 *----------------------------------------------------------------------
 */

int
TclMaxListLength(
    const char *bytes,
    int numBytes,
    const char **endPtr)
{
    int count = 0;

    if ((numBytes == 0) || ((numBytes == -1) && (*bytes == '\0'))) {
	/* Empty string case - quick exit */
	goto done;
    }

    /*
     * No list element before leading white space.
     */

    count += 1 - TclIsSpaceProcM(*bytes);

    /*
     * Count white space runs as potential element separators.
     */

    while (numBytes) {
	if ((numBytes == -1) && (*bytes == '\0')) {
	    break;
	}
	if (TclIsSpaceProcM(*bytes)) {
	    /*
	     * Space run started; bump count.
	     */

	    count++;
	    do {
		bytes++;
		numBytes -= (numBytes != -1);
	    } while (numBytes && TclIsSpaceProcM(*bytes));
	    if ((numBytes == 0) || ((numBytes == -1) && (*bytes == '\0'))) {
		break;
	    }

	    /*
	     * (*bytes) is non-space; return to counting state.
	     */
	}
	bytes++;
	numBytes -= (numBytes != -1);
    }

    /*
     * No list element following trailing white space.
     */

    count -= TclIsSpaceProcM(bytes[-1]);

  done:
    if (endPtr) {
	*endPtr = bytes;
    }
    return count;
}

/*
 *----------------------------------------------------------------------
 *
 * TclFindElement --
 *
 *	Given a pointer into a Tcl list, locate the first (or next) element in
 *	the list.
 *
 * Results:
 *	The return value is normally TCL_OK, which means that the element was
 *	successfully located. If TCL_ERROR is returned it means that list
 *	didn't have proper list structure; the interp's result contains a more
 *	detailed error message.
 *
 *	If TCL_OK is returned, then *elementPtr will be set to point to the
 *	first element of list, and *nextPtr will be set to point to the
 *	character just after any white space following the last character
 *	that's part of the element. If this is the last argument in the list,
 *	then *nextPtr will point just after the last character in the list
 *	(i.e., at the character at list+listLength). If sizePtr is non-NULL,
 *	*sizePtr is filled in with the number of bytes in the element. If the
 *	element is in braces, then *elementPtr will point to the character
 *	after the opening brace and *sizePtr will not include either of the
 *	braces. If there isn't an element in the list, *sizePtr will be zero,
 *	and both *elementPtr and *nextPtr will point just after the last
 *	character in the list. If literalPtr is non-NULL, *literalPtr is set
 *	to a boolean value indicating whether the substring returned as the
 *	values of **elementPtr and *sizePtr is the literal value of a list
 *	element. If not, a call to TclCopyAndCollapse() is needed to produce
 *	the actual value of the list element. Note: this function does NOT
 *	collapse backslash sequences, but uses *literalPtr to tell callers
 *	when it is required for them to do so.
 *
 * Side effects:
 *	None.
 *
 *----------------------------------------------------------------------
 */

int
TclFindElement(
    Tcl_Interp *interp,		/* Interpreter to use for error reporting. If
				 * NULL, then no error message is left after
				 * errors. */
    const char *list,		/* Points to the first byte of a string
				 * containing a Tcl list with zero or more
				 * elements (possibly in braces). */
    int listLength,		/* Number of bytes in the list's string. */
    const char **elementPtr,	/* Where to put address of first significant
				 * character in first element of list. */
    const char **nextPtr,	/* Fill in with location of character just
				 * after all white space following end of
				 * argument (next arg or end of list). */
    int *sizePtr,		/* If non-zero, fill in with size of
				 * element. */
    int *literalPtr)		/* If non-zero, fill in with non-zero/zero to
				 * indicate that the substring of *sizePtr
				 * bytes starting at **elementPtr is/is not
				 * the literal list element and therefore
				 * does not/does require a call to
				 * TclCopyAndCollapse() by the caller. */
{
    return FindElement(interp, list, listLength, "list", "LIST", elementPtr,
	    nextPtr, sizePtr, literalPtr);
}

int
TclFindDictElement(
    Tcl_Interp *interp,		/* Interpreter to use for error reporting. If
				 * NULL, then no error message is left after
				 * errors. */
    const char *dict,		/* Points to the first byte of a string
				 * containing a Tcl dictionary with zero or
				 * more keys and values (possibly in
				 * braces). */
    int dictLength,		/* Number of bytes in the dict's string. */
    const char **elementPtr,	/* Where to put address of first significant
				 * character in the first element (i.e., key
				 * or value) of dict. */
    const char **nextPtr,	/* Fill in with location of character just
				 * after all white space following end of
				 * element (next arg or end of list). */
    int *sizePtr,		/* If non-zero, fill in with size of
				 * element. */
    int *literalPtr)		/* If non-zero, fill in with non-zero/zero to
				 * indicate that the substring of *sizePtr
				 * bytes starting at **elementPtr is/is not
				 * the literal key or value and therefore
				 * does not/does require a call to
				 * TclCopyAndCollapse() by the caller. */
{
    return FindElement(interp, dict, dictLength, "dict", "DICTIONARY",
	    elementPtr, nextPtr, sizePtr, literalPtr);
}

static int
FindElement(
    Tcl_Interp *interp,		/* Interpreter to use for error reporting. If
				 * NULL, then no error message is left after
				 * errors. */
    const char *string,		/* Points to the first byte of a string
				 * containing a Tcl list or dictionary with
				 * zero or more elements (possibly in
				 * braces). */
    int stringLength,		/* Number of bytes in the string. */
    const char *typeStr,	/* The name of the type of thing we are
				 * parsing, for error messages. */
    const char *typeCode,	/* The type code for thing we are parsing, for
				 * error messages. */
    const char **elementPtr,	/* Where to put address of first significant
				 * character in first element. */
    const char **nextPtr,	/* Fill in with location of character just
				 * after all white space following end of
				 * argument (next arg or end of list/dict). */
    int *sizePtr,		/* If non-zero, fill in with size of
				 * element. */
    int *literalPtr)		/* If non-zero, fill in with non-zero/zero to
				 * indicate that the substring of *sizePtr
				 * bytes starting at **elementPtr is/is not
				 * the literal list/dict element and therefore
				 * does not/does require a call to
				 * TclCopyAndCollapse() by the caller. */
{
    const char *p = string;
    const char *elemStart;	/* Points to first byte of first element. */
    const char *limit;		/* Points just after list/dict's last byte. */
    int openBraces = 0;		/* Brace nesting level during parse. */
    int inQuotes = 0;
    int size = 0;
    int numChars;
    int literal = 1;
    const char *p2;

    /*
     * Skim off leading white space and check for an opening brace or quote.
     * We treat embedded NULLs in the list/dict as bytes belonging to a list
     * element (or dictionary key or value).
     */

    limit = (string + stringLength);
    while ((p < limit) && (TclIsSpaceProcM(*p))) {
	p++;
    }
    if (p == limit) {		/* no element found */
	elemStart = limit;
	goto done;
    }

    if (*p == '{') {
	openBraces = 1;
	p++;
    } else if (*p == '"') {
	inQuotes = 1;
	p++;
    }
    elemStart = p;

    /*
     * Find element's end (a space, close brace, or the end of the string).
     */

    while (p < limit) {
	switch (*p) {
	    /*
	     * Open brace: don't treat specially unless the element is in
	     * braces. In this case, keep a nesting count.
	     */

	case '{':
	    if (openBraces != 0) {
		openBraces++;
	    }
	    break;

	    /*
	     * Close brace: if element is in braces, keep nesting count and
	     * quit when the last close brace is seen.
	     */

	case '}':
	    if (openBraces > 1) {
		openBraces--;
	    } else if (openBraces == 1) {
		size = (p - elemStart);
		p++;
		if ((p >= limit) || TclIsSpaceProcM(*p)) {
		    goto done;
		}

		/*
		 * Garbage after the closing brace; return an error.
		 */

		if (interp != NULL) {
		    p2 = p;
		    while ((p2 < limit) && (!TclIsSpaceProcM(*p2))
			    && (p2 < p+20)) {
			p2++;
		    }
		    Tcl_SetObjResult(interp, Tcl_ObjPrintf(
			    "%s element in braces followed by \"%.*s\" "
			    "instead of space", typeStr, (int) (p2-p), p));
		    Tcl_SetErrorCode(interp, "TCL", "VALUE", typeCode, "JUNK",
			    NULL);
		}
		return TCL_ERROR;
	    }
	    break;

	    /*
	     * Backslash: skip over everything up to the end of the backslash
	     * sequence.
	     */

	case '\\':
	    if (openBraces == 0) {
		/*
		 * A backslash sequence not within a brace quoted element
		 * means the value of the element is different from the
		 * substring we are parsing. A call to TclCopyAndCollapse() is
		 * needed to produce the element value. Inform the caller.
		 */

		literal = 0;
	    }
	    TclParseBackslash(p, limit - p, &numChars, NULL);
	    p += (numChars - 1);
	    break;

	    /*
	     * Double-quote: if element is in quotes then terminate it.
	     */

	case '"':
	    if (inQuotes) {
		size = (p - elemStart);
		p++;
		if ((p >= limit) || TclIsSpaceProcM(*p)) {
		    goto done;
		}

		/*
		 * Garbage after the closing quote; return an error.
		 */

		if (interp != NULL) {
		    p2 = p;
		    while ((p2 < limit) && (!TclIsSpaceProcM(*p2))
			    && (p2 < p+20)) {
			p2++;
		    }
		    Tcl_SetObjResult(interp, Tcl_ObjPrintf(
			    "%s element in quotes followed by \"%.*s\" "
			    "instead of space", typeStr, (int) (p2-p), p));
		    Tcl_SetErrorCode(interp, "TCL", "VALUE", typeCode, "JUNK",
			    NULL);
		}
		return TCL_ERROR;
	    }
	    break;

	default:
	    if (TclIsSpaceProcM(*p)) {
		/*
		 * Space: ignore if element is in braces or quotes;
		 * otherwise terminate element.
		 */
		if ((openBraces == 0) && !inQuotes) {
		    size = (p - elemStart);
		    goto done;
		}
	    }
	    break;

	}
	p++;
    }

    /*
     * End of list/dict: terminate element.
     */

    if (p == limit) {
	if (openBraces != 0) {
	    if (interp != NULL) {
		Tcl_SetObjResult(interp, Tcl_ObjPrintf(
			"unmatched open brace in %s", typeStr));
		Tcl_SetErrorCode(interp, "TCL", "VALUE", typeCode, "BRACE",
			NULL);
	    }
	    return TCL_ERROR;
	} else if (inQuotes) {
	    if (interp != NULL) {
		Tcl_SetObjResult(interp, Tcl_ObjPrintf(
			"unmatched open quote in %s", typeStr));
		Tcl_SetErrorCode(interp, "TCL", "VALUE", typeCode, "QUOTE",
			NULL);
	    }
	    return TCL_ERROR;
	}
	size = (p - elemStart);
    }

  done:
    while ((p < limit) && (TclIsSpaceProcM(*p))) {
	p++;
    }
    *elementPtr = elemStart;
    *nextPtr = p;
    if (sizePtr != 0) {
	*sizePtr = size;
    }
    if (literalPtr != 0) {
	*literalPtr = literal;
    }
    return TCL_OK;
}

/*
 *----------------------------------------------------------------------
 *
 * TclCopyAndCollapse --
 *
 *	Copy a string and substitute all backslash escape sequences
 *
 * Results:
 *	Count bytes get copied from src to dst. Along the way, backslash
 *	sequences are substituted in the copy. After scanning count bytes from
 *	src, a null character is placed at the end of dst. Returns the number
 *	of bytes that got written to dst.
 *
 * Side effects:
 *	None.
 *
 *----------------------------------------------------------------------
 */

int
TclCopyAndCollapse(
    int count,			/* Number of byte to copy from src. */
    const char *src,		/* Copy from here... */
    char *dst)			/* ... to here. */
{
    int newCount = 0;

    while (count > 0) {
	char c = *src;

	if (c == '\\') {
	    int numRead;
	    int backslashCount = TclParseBackslash(src, count, &numRead, dst);

	    dst += backslashCount;
	    newCount += backslashCount;
	    src += numRead;
	    count -= numRead;
	} else {
	    *dst = c;
	    dst++;
	    newCount++;
	    src++;
	    count--;
	}
    }
    *dst = 0;
    return newCount;
}

/*
 *----------------------------------------------------------------------
 *
 * Tcl_SplitList --
 *
 *	Splits a list up into its constituent fields.
 *
 * Results
 *	The return value is normally TCL_OK, which means that the list was
 *	successfully split up. If TCL_ERROR is returned, it means that "list"
 *	didn't have proper list structure; the interp's result will contain a
 *	more detailed error message.
 *
 *	*argvPtr will be filled in with the address of an array whose elements
 *	point to the elements of list, in order. *argcPtr will get filled in
 *	with the number of valid elements in the array. A single block of
 *	memory is dynamically allocated to hold both the argv array and a copy
 *	of the list (with backslashes and braces removed in the standard way).
 *	The caller must eventually free this memory by calling free() on
 *	*argvPtr. Note: *argvPtr and *argcPtr are only modified if the
 *	function returns normally.
 *
 * Side effects:
 *	Memory is allocated.
 *
 *----------------------------------------------------------------------
 */

int
Tcl_SplitList(
    Tcl_Interp *interp,		/* Interpreter to use for error reporting. If
				 * NULL, no error message is left. */
    const char *list,		/* Pointer to string with list structure. */
    int *argcPtr,		/* Pointer to location to fill in with the
				 * number of elements in the list. */
    const char ***argvPtr)	/* Pointer to place to store pointer to array
				 * of pointers to list elements. */
{
    const char **argv, *end, *element;
    char *p;
    int length, size, i, result, elSize;

    /*
     * Allocate enough space to work in. A (const char *) for each (possible)
     * list element plus one more for terminating NULL, plus as many bytes as
     * in the original string value, plus one more for a terminating '\0'.
     * Space used to hold element separating white space in the original
     * string gets re-purposed to hold '\0' characters in the argv array.
     */

    size = TclMaxListLength(list, -1, &end) + 1;
    length = end - list;
    argv = (const char **)ckalloc((size * sizeof(char *)) + length + 1);

    for (i = 0, p = ((char *) argv) + size*sizeof(char *);
	    *list != 0;  i++) {
	const char *prevList = list;
	int literal;

	result = TclFindElement(interp, list, length, &element, &list,
		&elSize, &literal);
	length -= (list - prevList);
	if (result != TCL_OK) {
	    ckfree(argv);
	    return result;
	}
	if (*element == 0) {
	    break;
	}
	if (i >= size) {
	    ckfree(argv);
	    if (interp != NULL) {
		Tcl_SetObjResult(interp, Tcl_NewStringObj(
			"internal error in Tcl_SplitList", -1));
		Tcl_SetErrorCode(interp, "TCL", "INTERNAL", "Tcl_SplitList",
			NULL);
	    }
	    return TCL_ERROR;
	}
	argv[i] = p;
	if (literal) {
	    memcpy(p, element, elSize);
	    p += elSize;
	    *p = 0;
	    p++;
	} else {
	    p += 1 + TclCopyAndCollapse(elSize, element, p);
	}
    }

    argv[i] = NULL;
    *argvPtr = argv;
    *argcPtr = i;
    return TCL_OK;
}

/*
 *----------------------------------------------------------------------
 *
 * Tcl_ScanElement --
 *
 *	This function is a companion function to Tcl_ConvertElement. It scans
 *	a string to see what needs to be done to it (e.g. add backslashes or
 *	enclosing braces) to make the string into a valid Tcl list element.
 *
 * Results:
 *	The return value is an overestimate of the number of bytes that will
 *	be needed by Tcl_ConvertElement to produce a valid list element from
 *	src. The word at *flagPtr is filled in with a value needed by
 *	Tcl_ConvertElement when doing the actual conversion.
 *
 * Side effects:
 *	None.
 *
 *----------------------------------------------------------------------
 */

int
Tcl_ScanElement(
    const char *src,	/* String to convert to list element. */
    int *flagPtr)	/* Where to store information to guide
				 * Tcl_ConvertCountedElement. */
{
    return Tcl_ScanCountedElement(src, -1, flagPtr);
}

/*
 *----------------------------------------------------------------------
 *
 * Tcl_ScanCountedElement --
 *
 *	This function is a companion function to Tcl_ConvertCountedElement. It
 *	scans a string to see what needs to be done to it (e.g. add
 *	backslashes or enclosing braces) to make the string into a valid Tcl
 *	list element. If length is -1, then the string is scanned from src up
 *	to the first null byte.
 *
 * Results:
 *	The return value is an overestimate of the number of bytes that will
 *	be needed by Tcl_ConvertCountedElement to produce a valid list element
 *	from src. The word at *flagPtr is filled in with a value needed by
 *	Tcl_ConvertCountedElement when doing the actual conversion.
 *
 * Side effects:
 *	None.
 *
 *----------------------------------------------------------------------
 */

int
Tcl_ScanCountedElement(
    const char *src,		/* String to convert to Tcl list element. */
    int length,			/* Number of bytes in src, or -1. */
    int *flagPtr)		/* Where to store information to guide
				 * Tcl_ConvertElement. */
{
    char flags = CONVERT_ANY;
    int numBytes = TclScanElement(src, length, &flags);

    *flagPtr = flags;
    return numBytes;
}

/*
 *----------------------------------------------------------------------
 *
 * TclScanElement --
 *
 *	This function is a companion function to TclConvertElement. It scans a
 *	string to see what needs to be done to it (e.g. add backslashes or
 *	enclosing braces) to make the string into a valid Tcl list element. If
 *	length is -1, then the string is scanned from src up to the first null
 *	byte. A NULL value for src is treated as an empty string. The incoming
 *	value of *flagPtr is a report from the caller what additional flags it
 *	will pass to TclConvertElement().
 *
 * Results:
 *	The recommended formatting mode for the element is determined and a
 *	value is written to *flagPtr indicating that recommendation. This
 *	recommendation is combined with the incoming flag values in *flagPtr
 *	set by the caller to determine how many bytes will be needed by
 *	TclConvertElement() in which to write the formatted element following
 *	the recommendation modified by the flag values. This number of bytes
 *	is the return value of the routine.  In some situations it may be an
 *	overestimate, but so long as the caller passes the same flags to
 *	TclConvertElement(), it will be large enough.
 *
 * Side effects:
 *	None.
 *
 *----------------------------------------------------------------------
 */

int
TclScanElement(
    const char *src,		/* String to convert to Tcl list element. */
    int length,			/* Number of bytes in src, or -1. */
    char *flagPtr)		/* Where to store information to guide
				 * Tcl_ConvertElement. */
{
    const char *p = src;
    int nestingLevel = 0;	/* Brace nesting count */
    int forbidNone = 0;		/* Do not permit CONVERT_NONE mode. Something
				 * needs protection or escape. */
    int requireEscape = 0;	/* Force use of CONVERT_ESCAPE mode.  For some
				 * reason bare or brace-quoted form fails. */
    int extra = 0;		/* Count of number of extra bytes needed for
				 * formatted element, assuming we use escape
				 * sequences in formatting. */
    int bytesNeeded;		/* Buffer length computed to complete the
				 * element formatting in the selected mode. */
#if COMPAT
    int preferEscape = 0;	/* Use preferences to track whether to use */
    int preferBrace = 0;	/* CONVERT_MASK mode. */
    int braceCount = 0;		/* Count of all braces '{' '}' seen. */
#endif /* COMPAT */

    if ((p == NULL) || (length == 0) || ((*p == '\0') && (length == -1))) {
	/*
	 * Empty string element must be brace quoted.
	 */

	*flagPtr = CONVERT_BRACE;
	return 2;
    }

#if COMPAT
    /*
     * We have an established history in TclConvertElement() when quoting
     * because of a leading hash character to force what would be the
     * CONVERT_MASK mode into the CONVERT_BRACE mode. That is, we format
     * the element #{a"b} like this:
     *			{#{a"b}}
     * and not like this:
     *			\#{a\"b}
     * This is inconsistent with [list x{a"b}], but we will not change that now.
     * Set that preference here so that we compute a tight size requirement.
     */
    if ((*src == '#') && !(*flagPtr & TCL_DONT_QUOTE_HASH)) {
	preferBrace = 1;
    }
#endif

    if ((*p == '{') || (*p == '"')) {
	/*
	 * Must escape or protect so leading character of value is not
	 * misinterpreted as list element delimiting syntax.
	 */

	forbidNone = 1;
#if COMPAT
	preferBrace = 1;
#endif /* COMPAT */
    }

    while (length) {
      if (CHAR_TYPE(*p) != TYPE_NORMAL) {
	switch (*p) {
	case '{':	/* TYPE_BRACE */
#if COMPAT
	    braceCount++;
#endif /* COMPAT */
	    extra++;				/* Escape '{' => '\{' */
	    nestingLevel++;
	    break;
	case '}':	/* TYPE_BRACE */
#if COMPAT
	    braceCount++;
#endif /* COMPAT */
	    extra++;				/* Escape '}' => '\}' */
	    nestingLevel--;
	    if (nestingLevel < 0) {
		/*
		 * Unbalanced braces!  Cannot format with brace quoting.
		 */

		requireEscape = 1;
	    }
	    break;
	case ']':	/* TYPE_CLOSE_BRACK */
	case '"':	/* TYPE_SPACE */
#if COMPAT
	    forbidNone = 1;
	    extra++;		/* Escapes all just prepend a backslash */
	    preferEscape = 1;
	    break;
#else
	    /* FLOW THROUGH */
#endif /* COMPAT */
	case '[':	/* TYPE_SUBS */
	case '$':	/* TYPE_SUBS */
	case ';':	/* TYPE_COMMAND_END */
	    forbidNone = 1;
	    extra++;		/* Escape sequences all one byte longer. */
#if COMPAT
	    preferBrace = 1;
#endif /* COMPAT */
	    break;
	case '\\':	/* TYPE_SUBS */
	    extra++;				/* Escape '\' => '\\' */
	    if ((length == 1) || ((length == -1) && (p[1] == '\0'))) {
		/*
		 * Final backslash. Cannot format with brace quoting.
		 */

		requireEscape = 1;
		break;
	    }
	    if (p[1] == '\n') {
		extra++;	/* Escape newline => '\n', one byte longer */

		/*
		 * Backslash newline sequence.  Brace quoting not permitted.
		 */

		requireEscape = 1;
		length -= (length > 0);
		p++;
		break;
	    }
	    if ((p[1] == '{') || (p[1] == '}') || (p[1] == '\\')) {
		extra++;	/* Escape sequences all one byte longer. */
		length -= (length > 0);
		p++;
	    }
	    forbidNone = 1;
#if COMPAT
	    preferBrace = 1;
#endif /* COMPAT */
	    break;
	case '\0':	/* TYPE_SUBS */
	    if (length == -1) {
		goto endOfString;
	    }
	    /* TODO: Panic on improper encoding? */
	    break;
	default:
	    if (TclIsSpaceProcM(*p)) {
		forbidNone = 1;
		extra++;	/* Escape sequences all one byte longer. */
#if COMPAT
		preferBrace = 1;
#endif
	    }
	    break;
	}
      }
	length -= (length > 0);
	p++;
    }

  endOfString:
    if (nestingLevel != 0) {
	/*
	 * Unbalanced braces!  Cannot format with brace quoting.
	 */

	requireEscape = 1;
    }

    /*
     * We need at least as many bytes as are in the element value...
     */

    bytesNeeded = p - src;

    if (requireEscape) {
	/*
	 * We must use escape sequences.  Add all the extra bytes needed to
	 * have room to create them.
	 */

	bytesNeeded += extra;

	/*
	 * Make room to escape leading #, if needed.
	 */

	if ((*src == '#') && !(*flagPtr & TCL_DONT_QUOTE_HASH)) {
	    bytesNeeded++;
	}
	*flagPtr = CONVERT_ESCAPE;
	goto overflowCheck;
    }
    if (*flagPtr & CONVERT_ANY) {
	/*
	 * The caller has not let us know what flags it will pass to
	 * TclConvertElement() so compute the max size we might need for any
	 * possible choice.  Normally the formatting using escape sequences is
	 * the longer one, and a minimum "extra" value of 2 makes sure we
	 * don't request too small a buffer in those edge cases where that's
	 * not true.
	 */

	if (extra < 2) {
	    extra = 2;
	}
	*flagPtr &= ~CONVERT_ANY;
	*flagPtr |= TCL_DONT_USE_BRACES;
    }
    if (forbidNone) {
	/*
	 * We must request some form of quoting of escaping...
	 */

#if COMPAT
	if (preferEscape && !preferBrace) {
	    /*
	     * If we are quoting solely due to ] or internal " characters use
	     * the CONVERT_MASK mode where we escape all special characters
	     * except for braces. "extra" counted space needed to escape
	     * braces too, so substract "braceCount" to get our actual needs.
	     */

	    bytesNeeded += (extra - braceCount);
	    /* Make room to escape leading #, if needed. */
	    if ((*src == '#') && !(*flagPtr & TCL_DONT_QUOTE_HASH)) {
		bytesNeeded++;
	    }

	    /*
	     * If the caller reports it will direct TclConvertElement() to
	     * use full escapes on the element, add back the bytes needed to
	     * escape the braces.
	     */

	    if (*flagPtr & TCL_DONT_USE_BRACES) {
		bytesNeeded += braceCount;
	    }
	    *flagPtr = CONVERT_MASK;
	    goto overflowCheck;
	}
#endif /* COMPAT */
	if (*flagPtr & TCL_DONT_USE_BRACES) {
	    /*
	     * If the caller reports it will direct TclConvertElement() to
	     * use escapes, add the extra bytes needed to have room for them.
	     */

	    bytesNeeded += extra;

	    /*
	     * Make room to escape leading #, if needed.
	     */

	    if ((*src == '#') && !(*flagPtr & TCL_DONT_QUOTE_HASH)) {
		bytesNeeded++;
	    }
	} else {
	    /*
	     * Add 2 bytes for room for the enclosing braces.
	     */

	    bytesNeeded += 2;
	}
	*flagPtr = CONVERT_BRACE;
	goto overflowCheck;
    }

    /*
     * So far, no need to quote or escape anything.
     */

    if ((*src == '#') && !(*flagPtr & TCL_DONT_QUOTE_HASH)) {
	/*
	 * If we need to quote a leading #, make room to enclose in braces.
	 */

	bytesNeeded += 2;
    }
    *flagPtr = CONVERT_NONE;

  overflowCheck:
    if (bytesNeeded < 0) {
	Tcl_Panic("TclScanElement: string length overflow");
    }
    return bytesNeeded;
}

/*
 *----------------------------------------------------------------------
 *
 * Tcl_ConvertElement --
 *
 *	This is a companion function to Tcl_ScanElement. Given the information
 *	produced by Tcl_ScanElement, this function converts a string to a list
 *	element equal to that string.
 *
 * Results:
 *	Information is copied to *dst in the form of a list element identical
 *	to src (i.e. if Tcl_SplitList is applied to dst it will produce a
 *	string identical to src). The return value is a count of the number of
 *	characters copied (not including the terminating NULL character).
 *
 * Side effects:
 *	None.
 *
 *----------------------------------------------------------------------
 */

int
Tcl_ConvertElement(
    const char *src,	/* Source information for list element. */
    char *dst,		/* Place to put list-ified element. */
    int flags)		/* Flags produced by Tcl_ScanElement. */
{
    return Tcl_ConvertCountedElement(src, -1, dst, flags);
}

/*
 *----------------------------------------------------------------------
 *
 * Tcl_ConvertCountedElement --
 *
 *	This is a companion function to Tcl_ScanCountedElement. Given the
 *	information produced by Tcl_ScanCountedElement, this function converts
 *	a string to a list element equal to that string.
 *
 * Results:
 *	Information is copied to *dst in the form of a list element identical
 *	to src (i.e. if Tcl_SplitList is applied to dst it will produce a
 *	string identical to src). The return value is a count of the number of
 *	characters copied (not including the terminating NULL character).
 *
 * Side effects:
 *	None.
 *
 *----------------------------------------------------------------------
 */

int
Tcl_ConvertCountedElement(
    const char *src,	/* Source information for list element. */
    int length,			/* Number of bytes in src, or -1. */
    char *dst,			/* Place to put list-ified element. */
    int flags)			/* Flags produced by Tcl_ScanElement. */
{
    int numBytes = TclConvertElement(src, length, dst, flags);
    dst[numBytes] = '\0';
    return numBytes;
}

/*
 *----------------------------------------------------------------------
 *
 * TclConvertElement --
 *
 *	This is a companion function to TclScanElement. Given the information
 *	produced by TclScanElement, this function converts a string to a list
 *	element equal to that string.
 *
 * Results:
 *	Information is copied to *dst in the form of a list element identical
 *	to src (i.e. if Tcl_SplitList is applied to dst it will produce a
 *	string identical to src). The return value is a count of the number of
 *	characters copied (not including the terminating NULL character).
 *
 * Side effects:
 *	None.
 *
 *----------------------------------------------------------------------
 */

int
TclConvertElement(
    const char *src,	/* Source information for list element. */
    int length,			/* Number of bytes in src, or -1. */
    char *dst,			/* Place to put list-ified element. */
    int flags)			/* Flags produced by Tcl_ScanElement. */
{
    int conversion = flags & CONVERT_MASK;
    char *p = dst;

    /*
     * Let the caller demand we use escape sequences rather than braces.
     */

    if ((flags & TCL_DONT_USE_BRACES) && (conversion & CONVERT_BRACE)) {
	conversion = CONVERT_ESCAPE;
    }

    /*
     * No matter what the caller demands, empty string must be braced!
     */

    if ((src == NULL) || (length == 0) || (*src == '\0' && length == -1)) {
	p[0] = '{';
	p[1] = '}';
	return 2;
    }

    /*
     * Escape leading hash as needed and requested.
     */

    if ((*src == '#') && !(flags & TCL_DONT_QUOTE_HASH)) {
	if (conversion == CONVERT_ESCAPE) {
	    p[0] = '\\';
	    p[1] = '#';
	    p += 2;
	    src++;
	    length -= (length > 0);
	} else {
	    conversion = CONVERT_BRACE;
	}
    }

    /*
     * No escape or quoting needed.  Copy the literal string value.
     */

    if (conversion == CONVERT_NONE) {
	if (length == -1) {
	    /* TODO: INT_MAX overflow? */
	    while (*src) {
		*p++ = *src++;
	    }
	    return p - dst;
	} else {
	    memcpy(dst, src, length);
	    return length;
	}
    }

    /*
     * Formatted string is original string enclosed in braces.
     */

    if (conversion == CONVERT_BRACE) {
	*p = '{';
	p++;
	if (length == -1) {
	    /* TODO: INT_MAX overflow? */
	    while (*src) {
		*p++ = *src++;
	    }
	} else {
	    memcpy(p, src, length);
	    p += length;
	}
	*p = '}';
	p++;
	return p - dst;
    }

    /* conversion == CONVERT_ESCAPE or CONVERT_MASK */

    /*
     * Formatted string is original string converted to escape sequences.
     */

    for ( ; length; src++, length -= (length > 0)) {
	switch (*src) {
	case ']':
	case '[':
	case '$':
	case ';':
	case ' ':
	case '\\':
	case '"':
	    *p = '\\';
	    p++;
	    break;
	case '{':
	case '}':
#if COMPAT
	    if (conversion == CONVERT_ESCAPE)
#endif /* COMPAT */
	    {
		*p = '\\';
		p++;
	    }
	    break;
	case '\f':
	    *p = '\\';
	    p++;
	    *p = 'f';
	    p++;
	    continue;
	case '\n':
	    *p = '\\';
	    p++;
	    *p = 'n';
	    p++;
	    continue;
	case '\r':
	    *p = '\\';
	    p++;
	    *p = 'r';
	    p++;
	    continue;
	case '\t':
	    *p = '\\';
	    p++;
	    *p = 't';
	    p++;
	    continue;
	case '\v':
	    *p = '\\';
	    p++;
	    *p = 'v';
	    p++;
	    continue;
	case '\0':
	    if (length == -1) {
		return p - dst;
	    }

	    /*
	     * If we reach this point, there's an embedded NULL in the string
	     * range being processed, which should not happen when the
	     * encoding rules for Tcl strings are properly followed.  If the
	     * day ever comes when we stop tolerating such things, this is
	     * where to put the Tcl_Panic().
	     */

	    break;
	}
	*p = *src;
	p++;
    }
    return p - dst;
}

/*
 *----------------------------------------------------------------------
 *
 * Tcl_Merge --
 *
 *	Given a collection of strings, merge them together into a single
 *	string that has proper Tcl list structured (i.e. Tcl_SplitList may be
 *	used to retrieve strings equal to the original elements, and Tcl_Eval
 *	will parse the string back into its original elements).
 *
 * Results:
 *	The return value is the address of a dynamically-allocated string
 *	containing the merged list.
 *
 * Side effects:
 *	None.
 *
 *----------------------------------------------------------------------
 */

char *
Tcl_Merge(
    int argc,			/* How many strings to merge. */
    const char *const *argv)	/* Array of string values. */
{
#define LOCAL_SIZE 64
    char localFlags[LOCAL_SIZE], *flagPtr = NULL;
    int i, bytesNeeded = 0;
    char *result, *dst;

    /*
     * Handle empty list case first, so logic of the general case can be
     * simpler.
     */

    if (argc == 0) {
	result = (char *)ckalloc(1);
	result[0] = '\0';
	return result;
    }

    /*
     * Pass 1: estimate space, gather flags.
     */

    if (argc <= LOCAL_SIZE) {
	flagPtr = localFlags;
    } else {
	flagPtr = (char *)ckalloc(argc);
    }
    for (i = 0; i < argc; i++) {
	flagPtr[i] = ( i ? TCL_DONT_QUOTE_HASH : 0 );
	bytesNeeded += TclScanElement(argv[i], -1, &flagPtr[i]);
	if (bytesNeeded < 0) {
	    Tcl_Panic("max size for a Tcl value (%d bytes) exceeded", INT_MAX);
	}
    }
    if (bytesNeeded > INT_MAX - argc + 1) {
	Tcl_Panic("max size for a Tcl value (%d bytes) exceeded", INT_MAX);
    }
    bytesNeeded += argc;

    /*
     * Pass two: copy into the result area.
     */

    result = (char *)ckalloc(bytesNeeded);
    dst = result;
    for (i = 0; i < argc; i++) {
	flagPtr[i] |= ( i ? TCL_DONT_QUOTE_HASH : 0 );
	dst += TclConvertElement(argv[i], -1, dst, flagPtr[i]);
	*dst = ' ';
	dst++;
    }
    dst[-1] = 0;

    if (flagPtr != localFlags) {
	ckfree(flagPtr);
    }
    return result;
}

#if !defined(TCL_NO_DEPRECATED) && TCL_MAJOR_VERSION < 9
/*
 *----------------------------------------------------------------------
 *
 * Tcl_Backslash --
 *
 *	Figure out how to handle a backslash sequence.
 *
 * Results:
 *	The return value is the character that should be substituted in place
 *	of the backslash sequence that starts at src. If readPtr isn't NULL
 *	then it is filled in with a count of the number of characters in the
 *	backslash sequence.
 *
 * Side effects:
 *	None.
 *
 *----------------------------------------------------------------------
 */

char
Tcl_Backslash(
    const char *src,		/* Points to the backslash character of a
				 * backslash sequence. */
    int *readPtr)		/* Fill in with number of characters read from
				 * src, unless NULL. */
{
    char buf[4] = "";
    Tcl_UniChar ch = 0;

    Tcl_UtfBackslash(src, readPtr, buf);
    TclUtfToUniChar(buf, &ch);
    return (char) ch;
}
#endif /* !TCL_NO_DEPRECATED */

/*
 *----------------------------------------------------------------------
 *
 * TclTrimRight --
 *	Takes two counted strings in the Tcl encoding.  Conceptually
 *	finds the sub string (offset) to trim from the right side of the
 *	first string all characters found in the second string.
 *
 * Results:
 *	The number of bytes to be removed from the end of the string.
 *
 * Side effects:
 *	None.
 *
 *----------------------------------------------------------------------
 */

int
TclTrimRight(
    const char *bytes,	/* String to be trimmed... */
    int numBytes,	/* ...and its length in bytes */
			/* Calls to TclUtfToUniChar() in this routine
			 * rely on (bytes[numBytes] == '\0'). */
    const char *trim,	/* String of trim characters... */
    int numTrim)	/* ...and its length in bytes */
			/* Calls to TclUtfToUniChar() in this routine
			 * rely on (trim[numTrim] == '\0'). */
{
    const char *pp, *p = bytes + numBytes;
    int ch1, ch2;

    /* Empty strings -> nothing to do */
    if ((numBytes == 0) || (numTrim == 0)) {
	return 0;
    }

    /*
     * Outer loop: iterate over string to be trimmed.
     */

    do {
	const char *q = trim;
	int pInc = 0, bytesLeft = numTrim;

	pp = TclUtfPrev(p, bytes);
	do {
	    pp += pInc;
 	    pInc = TclUtfToUCS4(pp, &ch1);
	} while (pp + pInc < p);

	/*
	 * Inner loop: scan trim string for match to current character.
	 */

	do {
	    int qInc = TclUtfToUCS4(q, &ch2);

	    if (ch1 == ch2) {
		break;
	    }

	    q += qInc;
	    bytesLeft -= qInc;
	} while (bytesLeft);

	if (bytesLeft == 0) {
	    /*
	     * No match; trim task done; *p is last non-trimmed char.
	     */

	    break;
	}
	p = pp;
    } while (p > bytes);

    return numBytes - (p - bytes);
}

/*
 *----------------------------------------------------------------------
 *
 * TclTrimLeft --
 *
 *	Takes two counted strings in the Tcl encoding.  Conceptually
 *	finds the sub string (offset) to trim from the left side of the
 *	first string all characters found in the second string.
 *
 * Results:
 *	The number of bytes to be removed from the start of the string.
 *
 * Side effects:
 *	None.
 *
 *----------------------------------------------------------------------
 */

int
TclTrimLeft(
    const char *bytes,	/* String to be trimmed... */
    int numBytes,	/* ...and its length in bytes */
			/* Calls to TclUtfToUniChar() in this routine
			 * rely on (bytes[numBytes] == '\0'). */
    const char *trim,	/* String of trim characters... */
    int numTrim)	/* ...and its length in bytes */
			/* Calls to TclUtfToUniChar() in this routine
			 * rely on (trim[numTrim] == '\0'). */
{
    const char *p = bytes;
	int ch1, ch2;

    /* Empty strings -> nothing to do */
    if ((numBytes == 0) || (numTrim == 0)) {
	return 0;
    }

    /*
     * Outer loop: iterate over string to be trimmed.
     */

    do {
	int pInc = TclUtfToUCS4(p, &ch1);
	const char *q = trim;
	int bytesLeft = numTrim;

	/*
	 * Inner loop: scan trim string for match to current character.
	 */

	do {
	    int qInc = TclUtfToUCS4(q, &ch2);

	    if (ch1 == ch2) {
		break;
	    }

	    q += qInc;
	    bytesLeft -= qInc;
	} while (bytesLeft);

	if (bytesLeft == 0) {
	    /*
	     * No match; trim task done; *p is first non-trimmed char.
	     */

	    break;
	}

	p += pInc;
	numBytes -= pInc;
    } while (numBytes > 0);

    return p - bytes;
}

/*
 *----------------------------------------------------------------------
 *
 * TclTrim --
 *	Finds the sub string (offset) to trim from both sides of the
 *	first string all characters found in the second string.
 *
 * Results:
 *	The number of bytes to be removed from the start of the string
 *
 * Side effects:
 *	None.
 *
 *----------------------------------------------------------------------
 */

int
TclTrim(
    const char *bytes,	/* String to be trimmed... */
    int numBytes,	/* ...and its length in bytes */
			/* Calls in this routine
			 * rely on (bytes[numBytes] == '\0'). */
    const char *trim,	/* String of trim characters... */
    int numTrim,	/* ...and its length in bytes */
			/* Calls in this routine
			 * rely on (trim[numTrim] == '\0'). */
    int *trimRightPtr)	/* Offset from the end of the string. */
{
    int trimLeft = 0, trimRight = 0;

    /* Empty strings -> nothing to do */
    if ((numBytes > 0) && (numTrim > 0)) {

	/* When bytes is NUL-terminated, returns 0 <= trimLeft <= numBytes */
	trimLeft = TclTrimLeft(bytes, numBytes, trim, numTrim);
	numBytes -= trimLeft;

	/* If we did not trim the whole string, it starts with a character
	 * that we will not trim. Skip over it. */
	if (numBytes > 0) {
	    int ch;
	    const char *first = bytes + trimLeft;
	    bytes += TclUtfToUCS4(first, &ch);
	    numBytes -= (bytes - first);

	    if (numBytes > 0) {
		/* When bytes is NUL-terminated, returns
		 * 0 <= trimRight <= numBytes */
		trimRight = TclTrimRight(bytes, numBytes, trim, numTrim);
	    }
	}
    }
    *trimRightPtr = trimRight;
    return trimLeft;
}

/*
 *----------------------------------------------------------------------
 *
 * Tcl_Concat --
 *
 *	Concatenate a set of strings into a single large string.
 *
 * Results:
 *	The return value is dynamically-allocated string containing a
 *	concatenation of all the strings in argv, with spaces between the
 *	original argv elements.
 *
 * Side effects:
 *	Memory is allocated for the result; the caller is responsible for
 *	freeing the memory.
 *
 *----------------------------------------------------------------------
 */

/* The whitespace characters trimmed during [concat] operations */
#define CONCAT_WS_SIZE (int) (sizeof(CONCAT_TRIM_SET "") - 1)

char *
Tcl_Concat(
    int argc,			/* Number of strings to concatenate. */
    const char *const *argv)	/* Array of strings to concatenate. */
{
    int i, needSpace = 0, bytesNeeded = 0;
    char *result, *p;

    /*
     * Dispose of the empty result corner case first to simplify later code.
     */

    if (argc == 0) {
	result = (char *) ckalloc(1);
	result[0] = '\0';
	return result;
    }

    /*
     * First allocate the result buffer at the size required.
     */

    for (i = 0;  i < argc;  i++) {
	bytesNeeded += strlen(argv[i]);
	if (bytesNeeded < 0) {
	    Tcl_Panic("Tcl_Concat: max size of Tcl value exceeded");
	}
    }
    if (bytesNeeded + argc - 1 < 0) {
	/*
	 * Panic test could be tighter, but not going to bother for this
	 * legacy routine.
	 */

	Tcl_Panic("Tcl_Concat: max size of Tcl value exceeded");
    }

    /*
     * All element bytes + (argc - 1) spaces + 1 terminating NULL.
     */

    result = (char *)ckalloc(bytesNeeded + argc);

    for (p = result, i = 0;  i < argc;  i++) {
	int triml, trimr, elemLength;
	const char *element;

	element = argv[i];
	elemLength = strlen(argv[i]);

	/* Trim away the leading/trailing whitespace. */
	triml = TclTrim(element, elemLength, CONCAT_TRIM_SET,
		CONCAT_WS_SIZE, &trimr);
	element += triml;
	elemLength -= triml + trimr;

	/* Do not permit trimming to expose a final backslash character. */
	elemLength += trimr && (element[elemLength - 1] == '\\');

	/*
	 * If we're left with empty element after trimming, do nothing.
	 */

	if (elemLength == 0) {
	    continue;
	}

	/*
	 * Append to the result with space if needed.
	 */

	if (needSpace) {
	    *p++ = ' ';
	}
	memcpy(p, element, elemLength);
	p += elemLength;
	needSpace = 1;
    }
    *p = '\0';
    return result;
}

/*
 *----------------------------------------------------------------------
 *
 * Tcl_ConcatObj --
 *
 *	Concatenate the strings from a set of objects into a single string
 *	object with spaces between the original strings.
 *
 * Results:
 *	The return value is a new string object containing a concatenation of
 *	the strings in objv. Its ref count is zero.
 *
 * Side effects:
 *	A new object is created.
 *
 *----------------------------------------------------------------------
 */

Tcl_Obj *
Tcl_ConcatObj(
    int objc,			/* Number of objects to concatenate. */
    Tcl_Obj *const objv[])	/* Array of objects to concatenate. */
{
    int i, elemLength, needSpace = 0, bytesNeeded = 0;
    const char *element;
    Tcl_Obj *objPtr, *resPtr;

    /*
     * Check first to see if all the items are of list type or empty. If so,
     * we will concat them together as lists, and return a list object. This
     * is only valid when the lists are in canonical form.
     */

    for (i = 0;  i < objc;  i++) {
	int length;

	objPtr = objv[i];
	if (TclListObjIsCanonical(objPtr)) {
	    continue;
	}
	TclGetStringFromObj(objPtr, &length);
	if (length > 0) {
	    break;
	}
    }
    if (i == objc) {
	resPtr = NULL;
	for (i = 0;  i < objc;  i++) {
	    objPtr = objv[i];
	    if (!TclListObjIsCanonical(objPtr)) {
		continue;
	    }
	    if (resPtr) {
		if (TCL_OK != Tcl_ListObjAppendList(NULL, resPtr, objPtr)) {
		    /* Abandon ship! */
		    Tcl_DecrRefCount(resPtr);
		    goto slow;
		}
	    } else {
		resPtr = TclListObjCopy(NULL, objPtr);
	    }
	}
	if (!resPtr) {
	    resPtr = Tcl_NewObj();
	}
	return resPtr;
    }

  slow:
    /*
     * Something cannot be determined to be safe, so build the concatenation
     * the slow way, using the string representations.
     *
     * First try to pre-allocate the size required.
     */

    for (i = 0;  i < objc;  i++) {
	element = TclGetStringFromObj(objv[i], &elemLength);
	bytesNeeded += elemLength;
	if (bytesNeeded < 0) {
	    break;
	}
    }

    /*
     * Does not matter if this fails, will simply try later to build up the
     * string with each Append reallocating as needed with the usual string
     * append algorithm.  When that fails it will report the error.
     */

    TclNewObj(resPtr);
    (void) Tcl_AttemptSetObjLength(resPtr, bytesNeeded + objc - 1);
    Tcl_SetObjLength(resPtr, 0);

    for (i = 0;  i < objc;  i++) {
	int triml, trimr;

	element = TclGetStringFromObj(objv[i], &elemLength);

	/* Trim away the leading/trailing whitespace. */
	triml = TclTrim(element, elemLength, CONCAT_TRIM_SET,
		CONCAT_WS_SIZE, &trimr);
	element += triml;
	elemLength -= triml + trimr;

	/* Do not permit trimming to expose a final backslash character. */
	elemLength += trimr && (element[elemLength - 1] == '\\');

	/*
	 * If we're left with empty element after trimming, do nothing.
	 */

	if (elemLength == 0) {
	    continue;
	}

	/*
	 * Append to the result with space if needed.
	 */

	if (needSpace) {
	    Tcl_AppendToObj(resPtr, " ", 1);
	}
	Tcl_AppendToObj(resPtr, element, elemLength);
	needSpace = 1;
    }
    return resPtr;
}

#if !defined(TCL_NO_DEPRECATED) && TCL_MAJOR_VERSION < 9
/*
 *----------------------------------------------------------------------
 *
 * Tcl_StringMatch --
 *
 *	See if a particular string matches a particular pattern.
 *
 * Results:
 *	The return value is 1 if string matches pattern, and 0 otherwise. The
 *	matching operation permits the following special characters in the
 *	pattern: *?\[] (see the manual entry for details on what these mean).
 *
 * Side effects:
 *	None.
 *
 *----------------------------------------------------------------------
 */

#undef Tcl_StringMatch
int
Tcl_StringMatch(
    const char *str,		/* String. */
    const char *pattern)	/* Pattern, which may contain special
				 * characters. */
{
    return Tcl_StringCaseMatch(str, pattern, 0);
}
#endif /* TCL_NO_DEPRECATED */
/*
 *----------------------------------------------------------------------
 *
 * Tcl_StringCaseMatch --
 *
 *	See if a particular string matches a particular pattern. Allows case
 *	insensitivity.
 *
 * Results:
 *	The return value is 1 if string matches pattern, and 0 otherwise. The
 *	matching operation permits the following special characters in the
 *	pattern: *?\[] (see the manual entry for details on what these mean).
 *
 * Side effects:
 *	None.
 *
 *----------------------------------------------------------------------
 */

int
Tcl_StringCaseMatch(
    const char *str,		/* String. */
    const char *pattern,	/* Pattern, which may contain special
				 * characters. */
    int nocase)			/* 0 for case sensitive, 1 for insensitive */
{
    int p, charLen;
    int ch1 = 0, ch2 = 0;

    while (1) {
	p = *pattern;

	/*
	 * See if we're at the end of both the pattern and the string. If so,
	 * we succeeded. If we're at the end of the pattern but not at the end
	 * of the string, we failed.
	 */

	if (p == '\0') {
	    return (*str == '\0');
	}
	if ((*str == '\0') && (p != '*')) {
	    return 0;
	}

	/*
	 * Check for a "*" as the next pattern character. It matches any
	 * substring. We handle this by calling ourselves recursively for each
	 * postfix of string, until either we match or we reach the end of the
	 * string.
	 */

	if (p == '*') {
	    /*
	     * Skip all successive *'s in the pattern
	     */

	    while (*(++pattern) == '*') {}
	    p = *pattern;
	    if (p == '\0') {
		return 1;
	    }

	    /*
	     * This is a special case optimization for single-byte utf.
	     */

	    if (UCHAR(*pattern) < 0x80) {
		ch2 = (int)
			(nocase ? tolower(UCHAR(*pattern)) : UCHAR(*pattern));
	    } else {
		TclUtfToUCS4(pattern, &ch2);
		if (nocase) {
		    ch2 = Tcl_UniCharToLower(ch2);
		}
	    }

	    while (1) {
		/*
		 * Optimization for matching - cruise through the string
		 * quickly if the next char in the pattern isn't a special
		 * character
		 */

		if ((p != '[') && (p != '?') && (p != '\\')) {
		    if (nocase) {
			while (*str) {
			    charLen = TclUtfToUCS4(str, &ch1);
			    if (ch2==ch1 || ch2==Tcl_UniCharToLower(ch1)) {
				break;
			    }
			    str += charLen;
			}
		    } else {
			/*
			 * There's no point in trying to make this code
			 * shorter, as the number of bytes you want to compare
			 * each time is non-constant.
			 */

			while (*str) {
			    charLen = TclUtfToUCS4(str, &ch1);
			    if (ch2 == ch1) {
				break;
			    }
			    str += charLen;
			}
		    }
		}
		if (Tcl_StringCaseMatch(str, pattern, nocase)) {
		    return 1;
		}
		if (*str == '\0') {
		    return 0;
		}
		str += TclUtfToUCS4(str, &ch1);
	    }
	}

	/*
	 * Check for a "?" as the next pattern character. It matches any
	 * single character.
	 */

	if (p == '?') {
	    pattern++;
	    str += TclUtfToUCS4(str, &ch1);
	    continue;
	}

	/*
	 * Check for a "[" as the next pattern character. It is followed by a
	 * list of characters that are acceptable, or by a range (two
	 * characters separated by "-").
	 */

	if (p == '[') {
	    int startChar = 0, endChar = 0;

	    pattern++;
	    if (UCHAR(*str) < 0x80) {
		ch1 = (int)
			(nocase ? tolower(UCHAR(*str)) : UCHAR(*str));
		str++;
	    } else {
		str += TclUtfToUCS4(str, &ch1);
		if (nocase) {
		    ch1 = Tcl_UniCharToLower(ch1);
		}
	    }
	    while (1) {
		if ((*pattern == ']') || (*pattern == '\0')) {
		    return 0;
		}
		if (UCHAR(*pattern) < 0x80) {
		    startChar = (int) (nocase
			    ? tolower(UCHAR(*pattern)) : UCHAR(*pattern));
		    pattern++;
		} else {
		    pattern += TclUtfToUCS4(pattern, &startChar);
		    if (nocase) {
			startChar = Tcl_UniCharToLower(startChar);
		    }
		}
		if (*pattern == '-') {
		    pattern++;
		    if (*pattern == '\0') {
			return 0;
		    }
		    if (UCHAR(*pattern) < 0x80) {
			endChar = (int) (nocase
				? tolower(UCHAR(*pattern)) : UCHAR(*pattern));
			pattern++;
		    } else {
			pattern += TclUtfToUCS4(pattern, &endChar);
			if (nocase) {
			    endChar = Tcl_UniCharToLower(endChar);
			}
		    }
		    if (((startChar <= ch1) && (ch1 <= endChar))
			    || ((endChar <= ch1) && (ch1 <= startChar))) {
			/*
			 * Matches ranges of form [a-z] or [z-a].
			 */

			break;
		    }
		} else if (startChar == ch1) {
		    break;
		}
	    }
	    /* If we reach here, we matched. Need to move past closing ] */
	    while (*pattern != ']') {
		if (*pattern == '\0') {
		    /* We ran out of pattern after matching something in
		     * (unclosed!) brackets. So long as we ran out of string
		     * at the same time, we have a match. Otherwise, not. */
		    return (*str == '\0');
		}
		pattern++;
	    }
	    pattern++;
	    continue;
	}

	/*
	 * If the next pattern character is '\', just strip off the '\' so we
	 * do exact matching on the character that follows.
	 */

	if (p == '\\') {
	    pattern++;
	    if (*pattern == '\0') {
		return 0;
	    }
	}

	/*
	 * There's no special character. Just make sure that the next bytes of
	 * each string match.
	 */

	str += TclUtfToUCS4(str, &ch1);
	pattern += TclUtfToUCS4(pattern, &ch2);
	if (nocase) {
	    if (Tcl_UniCharToLower(ch1) != Tcl_UniCharToLower(ch2)) {
		return 0;
	    }
	} else if (ch1 != ch2) {
	    return 0;
	}
    }
}

/*
 *----------------------------------------------------------------------
 *
 * TclByteArrayMatch --
 *
 *	See if a particular string matches a particular pattern.  Does not
 *	allow for case insensitivity.
 *	Parallels tclUtf.c:TclUniCharMatch, adjusted for char* and sans nocase.
 *
 * Results:
 *	The return value is 1 if string matches pattern, and 0 otherwise. The
 *	matching operation permits the following special characters in the
 *	pattern: *?\[] (see the manual entry for details on what these mean).
 *
 * Side effects:
 *	None.
 *
 *----------------------------------------------------------------------
 */

int
TclByteArrayMatch(
    const unsigned char *string,/* String. */
    int strLen,			/* Length of String */
    const unsigned char *pattern,
				/* Pattern, which may contain special
				 * characters. */
    int ptnLen,			/* Length of Pattern */
    TCL_UNUSED(int) /*flags*/)
{
    const unsigned char *stringEnd, *patternEnd;
    unsigned char p;

    stringEnd = string + strLen;
    patternEnd = pattern + ptnLen;

    while (1) {
	/*
	 * See if we're at the end of both the pattern and the string. If so,
	 * we succeeded. If we're at the end of the pattern but not at the end
	 * of the string, we failed.
	 */

	if (pattern == patternEnd) {
	    return (string == stringEnd);
	}
	p = *pattern;
	if ((string == stringEnd) && (p != '*')) {
	    return 0;
	}

	/*
	 * Check for a "*" as the next pattern character. It matches any
	 * substring. We handle this by skipping all the characters up to the
	 * next matching one in the pattern, and then calling ourselves
	 * recursively for each postfix of string, until either we match or we
	 * reach the end of the string.
	 */

	if (p == '*') {
	    /*
	     * Skip all successive *'s in the pattern.
	     */

	    while ((++pattern < patternEnd) && (*pattern == '*')) {
		/* empty body */
	    }
	    if (pattern == patternEnd) {
		return 1;
	    }
	    p = *pattern;
	    while (1) {
		/*
		 * Optimization for matching - cruise through the string
		 * quickly if the next char in the pattern isn't a special
		 * character.
		 */

		if ((p != '[') && (p != '?') && (p != '\\')) {
		    while ((string < stringEnd) && (p != *string)) {
			string++;
		    }
		}
		if (TclByteArrayMatch(string, stringEnd - string,
				pattern, patternEnd - pattern, 0)) {
		    return 1;
		}
		if (string == stringEnd) {
		    return 0;
		}
		string++;
	    }
	}

	/*
	 * Check for a "?" as the next pattern character. It matches any
	 * single character.
	 */

	if (p == '?') {
	    pattern++;
	    string++;
	    continue;
	}

	/*
	 * Check for a "[" as the next pattern character. It is followed by a
	 * list of characters that are acceptable, or by a range (two
	 * characters separated by "-").
	 */

	if (p == '[') {
	    unsigned char ch1, startChar, endChar;

	    pattern++;
	    ch1 = *string;
	    string++;
	    while (1) {
		if ((*pattern == ']') || (pattern == patternEnd)) {
		    return 0;
		}
		startChar = *pattern;
		pattern++;
		if (*pattern == '-') {
		    pattern++;
		    if (pattern == patternEnd) {
			return 0;
		    }
		    endChar = *pattern;
		    pattern++;
		    if (((startChar <= ch1) && (ch1 <= endChar))
			    || ((endChar <= ch1) && (ch1 <= startChar))) {
			/*
			 * Matches ranges of form [a-z] or [z-a].
			 */

			break;
		    }
		} else if (startChar == ch1) {
		    break;
		}
	    }
	    while (*pattern != ']') {
		if (pattern == patternEnd) {
		    pattern--;
		    break;
		}
		pattern++;
	    }
	    pattern++;
	    continue;
	}

	/*
	 * If the next pattern character is '\', just strip off the '\' so we
	 * do exact matching on the character that follows.
	 */

	if (p == '\\') {
	    if (++pattern == patternEnd) {
		return 0;
	    }
	}

	/*
	 * There's no special character. Just make sure that the next bytes of
	 * each string match.
	 */

	if (*string != *pattern) {
	    return 0;
	}
	string++;
	pattern++;
    }
}

/*
 *----------------------------------------------------------------------
 *
 * TclStringMatchObj --
 *
 *	See if a particular string matches a particular pattern. Allows case
 *	insensitivity. This is the generic multi-type handler for the various
 *	matching algorithms.
 *
 * Results:
 *	The return value is 1 if string matches pattern, and 0 otherwise. The
 *	matching operation permits the following special characters in the
 *	pattern: *?\[] (see the manual entry for details on what these mean).
 *
 * Side effects:
 *	None.
 *
 *----------------------------------------------------------------------
 */

int
TclStringMatchObj(
    Tcl_Obj *strObj,		/* string object. */
    Tcl_Obj *ptnObj,		/* pattern object. */
    int flags)			/* Only TCL_MATCH_NOCASE should be passed, or
				 * 0. */
{
    int match, length, plen;

    /*
     * Promote based on the type of incoming object.
     * XXX: Currently doesn't take advantage of exact-ness that
     * XXX: TclReToGlob tells us about
    trivial = nocase ? 0 : TclMatchIsTrivial(TclGetString(ptnObj));
     */

    if (TclHasIntRep(strObj, &tclStringType) || (strObj->typePtr == NULL)) {
	Tcl_UniChar *udata, *uptn;

	udata = Tcl_GetUnicodeFromObj(strObj, &length);
	uptn  = Tcl_GetUnicodeFromObj(ptnObj, &plen);
	match = TclUniCharMatch(udata, length, uptn, plen, flags);
    } else if (TclIsPureByteArray(strObj) && TclIsPureByteArray(ptnObj)
		&& !flags) {
	unsigned char *data, *ptn;

	data = Tcl_GetByteArrayFromObj(strObj, &length);
	ptn  = Tcl_GetByteArrayFromObj(ptnObj, &plen);
	match = TclByteArrayMatch(data, length, ptn, plen, 0);
    } else {
	match = Tcl_StringCaseMatch(TclGetString(strObj),
		TclGetString(ptnObj), flags);
    }
    return match;
}

/*
 *----------------------------------------------------------------------
 *
 * Tcl_DStringInit --
 *
 *	Initializes a dynamic string, discarding any previous contents of the
 *	string (Tcl_DStringFree should have been called already if the dynamic
 *	string was previously in use).
 *
 * Results:
 *	None.
 *
 * Side effects:
 *	The dynamic string is initialized to be empty.
 *
 *----------------------------------------------------------------------
 */

void
Tcl_DStringInit(
    Tcl_DString *dsPtr)		/* Pointer to structure for dynamic string. */
{
    dsPtr->string = dsPtr->staticSpace;
    dsPtr->length = 0;
    dsPtr->spaceAvl = TCL_DSTRING_STATIC_SIZE;
    dsPtr->staticSpace[0] = '\0';
}

/*
 *----------------------------------------------------------------------
 *
 * Tcl_DStringAppend --
 *
 *	Append more bytes to the current value of a dynamic string.
 *
 * Results:
 *	The return value is a pointer to the dynamic string's new value.
 *
 * Side effects:
 *	Length bytes from "bytes" (or all of "bytes" if length is less than
 *	zero) are added to the current value of the string. Memory gets
 *	reallocated if needed to accomodate the string's new size.
 *
 *----------------------------------------------------------------------
 */

char *
Tcl_DStringAppend(
    Tcl_DString *dsPtr,		/* Structure describing dynamic string. */
    const char *bytes,		/* String to append. If length is -1 then this
				 * must be null-terminated. */
    int length)			/* Number of bytes from "bytes" to append. If
				 * < 0, then append all of bytes, up to null
				 * at end. */
{
    int newSize;

    if (length < 0) {
	length = strlen(bytes);
    }
    newSize = length + dsPtr->length;

    /*
     * Allocate a larger buffer for the string if the current one isn't large
     * enough. Allocate extra space in the new buffer so that there will be
     * room to grow before we have to allocate again.
     */

    if (newSize >= dsPtr->spaceAvl) {
	dsPtr->spaceAvl = newSize * 2;
	if (dsPtr->string == dsPtr->staticSpace) {
	    char *newString = (char *)ckalloc(dsPtr->spaceAvl);

	    memcpy(newString, dsPtr->string, dsPtr->length);
	    dsPtr->string = newString;
	} else {
	    int offset = -1;

	    /* See [16896d49fd] */
	    if (bytes >= dsPtr->string
		    && bytes <= dsPtr->string + dsPtr->length) {
		offset = bytes - dsPtr->string;
	    }

	    dsPtr->string = (char *)ckrealloc(dsPtr->string, dsPtr->spaceAvl);

	    if (offset >= 0) {
		bytes = dsPtr->string + offset;
	    }
	}
    }

    /*
     * Copy the new string into the buffer at the end of the old one.
     */

    memcpy(dsPtr->string + dsPtr->length, bytes, length);
    dsPtr->length += length;
    dsPtr->string[dsPtr->length] = '\0';
    return dsPtr->string;
}

/*
 *----------------------------------------------------------------------
 *
 * TclDStringAppendObj, TclDStringAppendDString --
 *
 *	Simple wrappers round Tcl_DStringAppend that make it easier to append
 *	from particular sources of strings.
 *
 *----------------------------------------------------------------------
 */

char *
TclDStringAppendObj(
    Tcl_DString *dsPtr,
    Tcl_Obj *objPtr)
{
    int length;
    char *bytes = TclGetStringFromObj(objPtr, &length);

    return Tcl_DStringAppend(dsPtr, bytes, length);
}

char *
TclDStringAppendDString(
    Tcl_DString *dsPtr,
    Tcl_DString *toAppendPtr)
{
    return Tcl_DStringAppend(dsPtr, Tcl_DStringValue(toAppendPtr),
	    Tcl_DStringLength(toAppendPtr));
}

/*
 *----------------------------------------------------------------------
 *
 * Tcl_DStringAppendElement --
 *
 *	Append a list element to the current value of a dynamic string.
 *
 * Results:
 *	The return value is a pointer to the dynamic string's new value.
 *
 * Side effects:
 *	String is reformatted as a list element and added to the current value
 *	of the string. Memory gets reallocated if needed to accomodate the
 *	string's new size.
 *
 *----------------------------------------------------------------------
 */

char *
Tcl_DStringAppendElement(
    Tcl_DString *dsPtr,		/* Structure describing dynamic string. */
    const char *element)	/* String to append. Must be
				 * null-terminated. */
{
    char *dst = dsPtr->string + dsPtr->length;
    int needSpace = TclNeedSpace(dsPtr->string, dst);
    char flags = 0;
    int quoteHash = 1, newSize;

    if (needSpace) {
	/*
	 * If we need a space to separate the new element from something
	 * already ending the string, we're not appending the first element
	 * of any list, so we need not quote any leading hash character.
	 */
	quoteHash = 0;
    } else {
	/*
	 * We don't need a space, maybe because there's some already there.
	 * Checking whether we might be appending a first element is a bit
	 * more involved.
	 *
	 * Backtrack over all whitespace.
	 */
	while ((--dst >= dsPtr->string) && TclIsSpaceProcM(*dst)) {
	}

	/* Call again without whitespace to confound things. */
	quoteHash = !TclNeedSpace(dsPtr->string, dst+1);
    }
    if (!quoteHash) {
	flags |= TCL_DONT_QUOTE_HASH;
    }
    newSize = dsPtr->length + needSpace + TclScanElement(element, -1, &flags);
    if (!quoteHash) {
	flags |= TCL_DONT_QUOTE_HASH;
    }

    /*
     * Allocate a larger buffer for the string if the current one isn't large
     * enough. Allocate extra space in the new buffer so that there will be
     * room to grow before we have to allocate again. SPECIAL NOTE: must use
     * memcpy, not strcpy, to copy the string to a larger buffer, since there
     * may be embedded NULLs in the string in some cases.
     */

    if (newSize >= dsPtr->spaceAvl) {
	dsPtr->spaceAvl = newSize * 2;
	if (dsPtr->string == dsPtr->staticSpace) {
	    char *newString = (char *)ckalloc(dsPtr->spaceAvl);

	    memcpy(newString, dsPtr->string, dsPtr->length);
	    dsPtr->string = newString;
	} else {
	    int offset = -1;

	    /* See [16896d49fd] */
	    if (element >= dsPtr->string
		    && element <= dsPtr->string + dsPtr->length) {
		offset = element - dsPtr->string;
	    }

	    dsPtr->string = (char *)ckrealloc(dsPtr->string, dsPtr->spaceAvl);

	    if (offset >= 0) {
		element = dsPtr->string + offset;
	    }
	}
    }
    dst = dsPtr->string + dsPtr->length;

    /*
     * Convert the new string to a list element and copy it into the buffer at
     * the end, with a space, if needed.
     */

    if (needSpace) {
	*dst = ' ';
	dst++;
	dsPtr->length++;
    }

    dsPtr->length += TclConvertElement(element, -1, dst, flags);
    dsPtr->string[dsPtr->length] = '\0';
    return dsPtr->string;
}

/*
 *----------------------------------------------------------------------
 *
 * Tcl_DStringSetLength --
 *
 *	Change the length of a dynamic string. This can cause the string to
 *	either grow or shrink, depending on the value of length.
 *
 * Results:
 *	None.
 *
 * Side effects:
 *	The length of dsPtr is changed to length and a null byte is stored at
 *	that position in the string. If length is larger than the space
 *	allocated for dsPtr, then a panic occurs.
 *
 *----------------------------------------------------------------------
 */

void
Tcl_DStringSetLength(
    Tcl_DString *dsPtr,		/* Structure describing dynamic string. */
    int length)			/* New length for dynamic string. */
{
    int newsize;

    if (length < 0) {
	length = 0;
    }
    if (length >= dsPtr->spaceAvl) {
	/*
	 * There are two interesting cases here. In the first case, the user
	 * may be trying to allocate a large buffer of a specific size. It
	 * would be wasteful to overallocate that buffer, so we just allocate
	 * enough for the requested size plus the trailing null byte. In the
	 * second case, we are growing the buffer incrementally, so we need
	 * behavior similar to Tcl_DStringAppend. The requested length will
	 * usually be a small delta above the current spaceAvl, so we'll end
	 * up doubling the old size. This won't grow the buffer quite as
	 * quickly, but it should be close enough.
	 */

	newsize = dsPtr->spaceAvl * 2;
	if (length < newsize) {
	    dsPtr->spaceAvl = newsize;
	} else {
	    dsPtr->spaceAvl = length + 1;
	}
	if (dsPtr->string == dsPtr->staticSpace) {
	    char *newString = (char *)ckalloc(dsPtr->spaceAvl);

	    memcpy(newString, dsPtr->string, dsPtr->length);
	    dsPtr->string = newString;
	} else {
	    dsPtr->string = (char *)ckrealloc(dsPtr->string, dsPtr->spaceAvl);
	}
    }
    dsPtr->length = length;
    dsPtr->string[length] = 0;
}

/*
 *----------------------------------------------------------------------
 *
 * Tcl_DStringFree --
 *
 *	Frees up any memory allocated for the dynamic string and reinitializes
 *	the string to an empty state.
 *
 * Results:
 *	None.
 *
 * Side effects:
 *	The previous contents of the dynamic string are lost, and the new
 *	value is an empty string.
 *
 *----------------------------------------------------------------------
 */

void
Tcl_DStringFree(
    Tcl_DString *dsPtr)		/* Structure describing dynamic string. */
{
    if (dsPtr->string != dsPtr->staticSpace) {
	ckfree(dsPtr->string);
    }
    dsPtr->string = dsPtr->staticSpace;
    dsPtr->length = 0;
    dsPtr->spaceAvl = TCL_DSTRING_STATIC_SIZE;
    dsPtr->staticSpace[0] = '\0';
}

/*
 *----------------------------------------------------------------------
 *
 * Tcl_DStringResult --
 *
 *	This function moves the value of a dynamic string into an interpreter
 *	as its string result. Afterwards, the dynamic string is reset to an
 *	empty string.
 *
 * Results:
 *	None.
 *
 * Side effects:
 *	The string is "moved" to interp's result, and any existing string
 *	result for interp is freed. dsPtr is reinitialized to an empty string.
 *
 *----------------------------------------------------------------------
 */

void
Tcl_DStringResult(
    Tcl_Interp *interp,		/* Interpreter whose result is to be reset. */
    Tcl_DString *dsPtr)		/* Dynamic string that is to become the
				 * result of interp. */
{
    Tcl_SetObjResult(interp, TclDStringToObj(dsPtr));
}

/*
 *----------------------------------------------------------------------
 *
 * Tcl_DStringGetResult --
 *
 *	This function moves an interpreter's result into a dynamic string.
 *
 * Results:
 *	None.
 *
 * Side effects:
 *	The interpreter's string result is cleared, and the previous contents
 *	of dsPtr are freed.
 *
 *	If the string result is empty, the object result is moved to the
 *	string result, then the object result is reset.
 *
 *----------------------------------------------------------------------
 */

void
Tcl_DStringGetResult(
    Tcl_Interp *interp,		/* Interpreter whose result is to be reset. */
    Tcl_DString *dsPtr)		/* Dynamic string that is to become the result
				 * of interp. */
{
#if defined(TCL_NO_DEPRECATED) || TCL_MAJOR_VERSION > 8
    Tcl_Obj *obj = Tcl_GetObjResult(interp);
    const char *bytes = TclGetString(obj);

    Tcl_DStringFree(dsPtr);
    Tcl_DStringAppend(dsPtr, bytes, obj->length);
    Tcl_ResetResult(interp);
#else
    Interp *iPtr = (Interp *) interp;

    if (dsPtr->string != dsPtr->staticSpace) {
	ckfree(dsPtr->string);
    }

    /*
     * Do more efficient transfer when we know the result is a Tcl_Obj. When
     * there's no string result, we only have to deal with two cases:
     *
     *  1. When the string rep is the empty string, when we don't copy but
     *     instead use the staticSpace in the DString to hold an empty string.

     *  2. When the string rep is not there or there's a real string rep, when
     *     we use Tcl_GetString to fetch (or generate) the string rep - which
     *     we know to have been allocated with ckalloc() - and use it to
     *     populate the DString space. Then, we free the internal rep. and set
     *     the object's string representation back to the canonical empty
     *     string.
     */

    if (!iPtr->result[0] && iPtr->objResultPtr
	    && !Tcl_IsShared(iPtr->objResultPtr)) {
	if (iPtr->objResultPtr->bytes == &tclEmptyString) {
	    dsPtr->string = dsPtr->staticSpace;
	    dsPtr->string[0] = 0;
	    dsPtr->length = 0;
	    dsPtr->spaceAvl = TCL_DSTRING_STATIC_SIZE;
	} else {
	    dsPtr->string = TclGetString(iPtr->objResultPtr);
	    dsPtr->length = iPtr->objResultPtr->length;
	    dsPtr->spaceAvl = dsPtr->length + 1;
	    TclFreeIntRep(iPtr->objResultPtr);
	    iPtr->objResultPtr->bytes = &tclEmptyString;
	    iPtr->objResultPtr->length = 0;
	}
	return;
    }

    /*
     * If the string result is empty, move the object result to the string
     * result, then reset the object result.
     */

    (void) Tcl_GetStringResult(interp);

    dsPtr->length = strlen(iPtr->result);
    if (iPtr->freeProc != NULL) {
	if (iPtr->freeProc == TCL_DYNAMIC) {
	    dsPtr->string = iPtr->result;
	    dsPtr->spaceAvl = dsPtr->length+1;
	} else {
	    dsPtr->string = (char *)ckalloc(dsPtr->length+1);
	    memcpy(dsPtr->string, iPtr->result, dsPtr->length+1);
	    iPtr->freeProc(iPtr->result);
	}
	dsPtr->spaceAvl = dsPtr->length+1;
	iPtr->freeProc = NULL;
    } else {
	if (dsPtr->length < TCL_DSTRING_STATIC_SIZE) {
	    dsPtr->string = dsPtr->staticSpace;
	    dsPtr->spaceAvl = TCL_DSTRING_STATIC_SIZE;
	} else {
	    dsPtr->string = (char *)ckalloc(dsPtr->length+1);
	    dsPtr->spaceAvl = dsPtr->length + 1;
	}
	memcpy(dsPtr->string, iPtr->result, dsPtr->length+1);
    }

    iPtr->result = iPtr->resultSpace;
    iPtr->resultSpace[0] = 0;
#endif /* !TCL_NO_DEPRECATED */
}

/*
 *----------------------------------------------------------------------
 *
 * TclDStringToObj --
 *
 *	This function moves a dynamic string's contents to a new Tcl_Obj. Be
 *	aware that this function does *not* check that the encoding of the
 *	contents of the dynamic string is correct; this is the caller's
 *	responsibility to enforce.
 *
 * Results:
 *	The newly-allocated untyped (i.e., typePtr==NULL) Tcl_Obj with a
 *	reference count of zero.
 *
 * Side effects:
 *	The string is "moved" to the object. dsPtr is reinitialized to an
 *	empty string; it does not need to be Tcl_DStringFree'd after this if
 *	not used further.
 *
 *----------------------------------------------------------------------
 */

Tcl_Obj *
TclDStringToObj(
    Tcl_DString *dsPtr)
{
    Tcl_Obj *result;

    if (dsPtr->string == dsPtr->staticSpace) {
	if (dsPtr->length == 0) {
	    TclNewObj(result);
	} else {
	    /*
	     * Static buffer, so must copy.
	     */

	    TclNewStringObj(result, dsPtr->string, dsPtr->length);
	}
    } else {
	/*
	 * Dynamic buffer, so transfer ownership and reset.
	 */

	TclNewObj(result);
	result->bytes = dsPtr->string;
	result->length = dsPtr->length;
    }

    /*
     * Re-establish the DString as empty with no buffer allocated.
     */

    dsPtr->string = dsPtr->staticSpace;
    dsPtr->spaceAvl = TCL_DSTRING_STATIC_SIZE;
    dsPtr->length = 0;
    dsPtr->staticSpace[0] = '\0';

    return result;
}

/*
 *----------------------------------------------------------------------
 *
 * Tcl_DStringStartSublist --
 *
 *	This function adds the necessary information to a dynamic string
 *	(e.g. " {") to start a sublist. Future element appends will be in the
 *	sublist rather than the main list.
 *
 * Results:
 *	None.
 *
 * Side effects:
 *	Characters get added to the dynamic string.
 *
 *----------------------------------------------------------------------
 */

void
Tcl_DStringStartSublist(
    Tcl_DString *dsPtr)		/* Dynamic string. */
{
    if (TclNeedSpace(dsPtr->string, dsPtr->string + dsPtr->length)) {
	TclDStringAppendLiteral(dsPtr, " {");
    } else {
	TclDStringAppendLiteral(dsPtr, "{");
    }
}

/*
 *----------------------------------------------------------------------
 *
 * Tcl_DStringEndSublist --
 *
 *	This function adds the necessary characters to a dynamic string to end
 *	a sublist (e.g. "}"). Future element appends will be in the enclosing
 *	(sub)list rather than the current sublist.
 *
 * Results:
 *	None.
 *
 * Side effects:
 *	None.
 *
 *----------------------------------------------------------------------
 */

void
Tcl_DStringEndSublist(
    Tcl_DString *dsPtr)		/* Dynamic string. */
{
    TclDStringAppendLiteral(dsPtr, "}");
}

/*
 *----------------------------------------------------------------------
 *
 * Tcl_PrintDouble --
 *
 *	Given a floating-point value, this function converts it to an ASCII
 *	string using.
 *
 * Results:
 *	The ASCII equivalent of "value" is written at "dst". It is written
 *	using the current precision, and it is guaranteed to contain a decimal
 *	point or exponent, so that it looks like a floating-point value and
 *	not an integer.
 *
 * Side effects:
 *	None.
 *
 *----------------------------------------------------------------------
 */

void
Tcl_PrintDouble(
    TCL_UNUSED(Tcl_Interp *),
    double value,		/* Value to print as string. */
    char *dst)			/* Where to store converted value; must have
				 * at least TCL_DOUBLE_SPACE characters. */
{
    char *p, c;
    int exponent;
    int signum;
    char *digits;
    char *end;
    int *precisionPtr = (int *)Tcl_GetThreadData(&precisionKey, sizeof(int));

    /*
     * Handle NaN.
     */

    if (TclIsNaN(value)) {
	TclFormatNaN(value, dst);
	return;
    }

    /*
     * Handle infinities.
     */

    if (TclIsInfinite(value)) {
	/*
	 * Remember to copy the terminating NUL too.
	 */

	if (value < 0) {
	    memcpy(dst, "-Inf", 5);
	} else {
	    memcpy(dst, "Inf", 4);
	}
	return;
    }

    /*
     * Ordinary (normal and denormal) values.
     */

    if (*precisionPtr == 0) {
	digits = TclDoubleDigits(value, -1, TCL_DD_SHORTEST,
		&exponent, &signum, &end);
    } else {
	/*
	 * There are at least two possible interpretations for tcl_precision.
	 *
	 * The first is, "choose the decimal representation having
	 * $tcl_precision digits of significance that is nearest to the given
	 * number, breaking ties by rounding to even, and then trimming
	 * trailing zeros." This gives the greatest possible precision in the
	 * decimal string, but offers the anomaly that [expr 0.1] will be
	 * "0.10000000000000001".
	 *
	 * The second is "choose the decimal representation having at most
	 * $tcl_precision digits of significance that is nearest to the given
	 * number. If no such representation converts exactly to the given
	 * number, choose the one that is closest, breaking ties by rounding
	 * to even. If more than one such representation converts exactly to
	 * the given number, choose the shortest, breaking ties in favour of
	 * the nearest, breaking remaining ties in favour of the one ending in
	 * an even digit."
	 *
	 * Tcl 8.4 implements the first of these, which gives rise to
	 * anomalies in formatting:
	 *
	 *	% expr 0.1
	 *	0.10000000000000001
	 *	% expr 0.01
	 *	0.01
	 *	% expr 1e-7
	 *	9.9999999999999995e-08
	 *
	 * For human readability, it appears better to choose the second rule,
	 * and let [expr 0.1] return 0.1. But for 8.4 compatibility, we prefer
	 * the first (the recommended zero value for tcl_precision avoids the
	 * problem entirely).
	 *
	 * Uncomment TCL_DD_SHORTEST in the next call to prefer the method
	 * that allows floating point values to be shortened if it can be done
	 * without loss of precision.
	 */

	digits = TclDoubleDigits(value, *precisionPtr,
		TCL_DD_E_FORMAT /* | TCL_DD_SHORTEST */,
		&exponent, &signum, &end);
    }
    if (signum) {
	*dst++ = '-';
    }
    p = digits;
    if (exponent < -4 || exponent > 16) {
	/*
	 * E format for numbers < 1e-3 or >= 1e17.
	 */

	*dst++ = *p++;
	c = *p;
	if (c != '\0') {
	    *dst++ = '.';
	    while (c != '\0') {
		*dst++ = c;
		c = *++p;
	    }
	}

	/*
	 * Tcl 8.4 appears to format with at least a two-digit exponent;
	 * preserve that behaviour when tcl_precision != 0
	 */

	if (*precisionPtr == 0) {
	    sprintf(dst, "e%+d", exponent);
	} else {
	    sprintf(dst, "e%+03d", exponent);
	}
    } else {
	/*
	 * F format for others.
	 */

	if (exponent < 0) {
	    *dst++ = '0';
	}
	c = *p;
	while (exponent-- >= 0) {
	    if (c != '\0') {
		*dst++ = c;
		c = *++p;
	    } else {
		*dst++ = '0';
	    }
	}
	*dst++ = '.';
	if (c == '\0') {
	    *dst++ = '0';
	} else {
	    while (++exponent < -1) {
		*dst++ = '0';
	    }
	    while (c != '\0') {
		*dst++ = c;
		c = *++p;
	    }
	}
	*dst++ = '\0';
    }
    ckfree(digits);
}

/*
 *----------------------------------------------------------------------
 *
 * TclPrecTraceProc --
 *
 *	This function is invoked whenever the variable "tcl_precision" is
 *	written.
 *
 * Results:
 *	Returns NULL if all went well, or an error message if the new value
 *	for the variable doesn't make sense.
 *
 * Side effects:
 *	If the new value doesn't make sense then this function undoes the
 *	effect of the variable modification. Otherwise it modifies the format
 *	string that's used by Tcl_PrintDouble.
 *
 *----------------------------------------------------------------------
 */

#if !defined(TCL_NO_DEPRECATED) && TCL_MAJOR_VERSION < 9
char *
TclPrecTraceProc(
    ClientData clientData,
    Tcl_Interp *interp,		/* Interpreter containing variable. */
    const char *name1,		/* Name of variable. */
    const char *name2,		/* Second part of variable name. */
    int flags)			/* Information about what happened. */
{
    Tcl_Obj *value;
    Tcl_WideInt prec;
    int *precisionPtr = (int *)Tcl_GetThreadData(&precisionKey, sizeof(int));

    /*
     * If the variable is unset, then recreate the trace.
     */

    if (flags & TCL_TRACE_UNSETS) {
	if ((flags & TCL_TRACE_DESTROYED) && !Tcl_InterpDeleted(interp)) {
	    Tcl_TraceVar2(interp, name1, name2,
		    TCL_GLOBAL_ONLY|TCL_TRACE_READS|TCL_TRACE_WRITES
		    |TCL_TRACE_UNSETS, TclPrecTraceProc, clientData);
	}
	return NULL;
    }

    /*
     * When the variable is read, reset its value from our shared value. This
     * is needed in case the variable was modified in some other interpreter
     * so that this interpreter's value is out of date.
     */


    if (flags & TCL_TRACE_READS) {
	Tcl_SetVar2Ex(interp, name1, name2, Tcl_NewWideIntObj(*precisionPtr),
		flags & TCL_GLOBAL_ONLY);
	return NULL;
    }

    /*
     * The variable is being written. Check the new value and disallow it if
     * it isn't reasonable or if this is a safe interpreter (we don't want
     * safe interpreters messing up the precision of other interpreters).
     */

    if (Tcl_IsSafe(interp)) {
	return (char *) "can't modify precision from a safe interpreter";
    }
    value = Tcl_GetVar2Ex(interp, name1, name2, flags & TCL_GLOBAL_ONLY);
    if (value == NULL
	    || Tcl_GetWideIntFromObj(NULL, value, &prec) != TCL_OK
	    || prec < 0 || prec > TCL_MAX_PREC) {
	return (char *) "improper value for precision";
    }
    *precisionPtr = (int)prec;
    return NULL;
}
#endif /* !TCL_NO_DEPRECATED)*/

/*
 *----------------------------------------------------------------------
 *
 * TclNeedSpace --
 *
 *	This function checks to see whether it is appropriate to add a space
 *	before appending a new list element to an existing string.
 *
 * Results:
 *	The return value is 1 if a space is appropriate, 0 otherwise.
 *
 * Side effects:
 *	None.
 *
 *----------------------------------------------------------------------
 */

int
TclNeedSpace(
    const char *start,		/* First character in string. */
    const char *end)		/* End of string (place where space will be
				 * added, if appropriate). */
{
    /*
     * A space is needed unless either:
     * (a) we're at the start of the string, or
     *
     * (NOTE: This check is now absorbed into the loop below.)
     *

    if (end == start) {
	return 0;
    }

     *
     */

    /*
     * (b) we're at the start of a nested list-element, quoted with an open
     *	   curly brace; we can be nested arbitrarily deep, so long as the
     *	   first curly brace starts an element, so backtrack over open curly
     *	   braces that are trailing characters of the string; and
     *
     *  (NOTE: Every character our parser is looking for is a proper
     *  single-byte encoding of an ASCII value. It does not accept
     *  overlong encodings.  Given that, there's no benefit using
     *  Tcl_UtfPrev. If it would find what we seek, so would byte-by-byte
     *  backward scan. Save routine call overhead and risk of wrong
     *  results should the behavior of Tcl_UtfPrev change in unexpected ways.
     *	Reconsider this if we ever start treating non-ASCII Unicode
     *	characters as meaningful list syntax, expanded Unicode spaces as
     *	element separators, for example.)
     *

    end = Tcl_UtfPrev(end, start);
    while (*end == '{') {
        if (end == start) {
            return 0;
        }
        end = Tcl_UtfPrev(end, start);
    }

     *
     */

    while ((--end >= start) && (*end == '{')) {
    }
    if (end < start) {
        return 0;
    }

    /*
     * (c) the trailing character of the string is already a list-element
     *	   separator, Use the same testing routine as TclFindElement to
     *	   enforce consistency.
     */

    if (TclIsSpaceProcM(*end)) {
	int result = 0;

	/*
	 * Trailing whitespace might be part of a backslash escape
	 * sequence. Handle that possibility.
	 */

	while ((--end >= start) && (*end == '\\')) {
	    result = !result;
	}
	return result;
    }
    return 1;
}

/*
 *----------------------------------------------------------------------
 *
 * TclFormatInt --
 *
 *	This procedure formats an integer into a sequence of decimal digit
 *	characters in a buffer. If the integer is negative, a minus sign is
 *	inserted at the start of the buffer. A null character is inserted at
 *	the end of the formatted characters. It is the caller's responsibility
 *	to ensure that enough storage is available. This procedure has the
 *	effect of sprintf(buffer, "%ld", n) but is faster as proven in
 *	benchmarks.  This is key to UpdateStringOfInt, which is a common path
 *	for a lot of code (e.g. int-indexed arrays).
 *
 * Results:
 *	An integer representing the number of characters formatted, not
 *	including the terminating \0.
 *
 * Side effects:
 *	The formatted characters are written into the storage pointer to by
 *	the "buffer" argument.
 *
 *----------------------------------------------------------------------
 */

int
TclFormatInt(
    char *buffer,		/* Points to the storage into which the
				 * formatted characters are written. */
    Tcl_WideInt n)			/* The integer to format. */
{
	Tcl_WideUInt intVal;
    int i = 0;
    int numFormatted, j;
    static const char digits[] = "0123456789";

    /*
     * Generate the characters of the result backwards in the buffer.
     */

    intVal = (n < 0 ? -(Tcl_WideUInt)n : (Tcl_WideUInt)n);
    do {
	buffer[i++] = digits[intVal % 10];
	intVal = intVal / 10;
    } while (intVal > 0);
    if (n < 0) {
	buffer[i++] = '-';
    }
    buffer[i] = '\0';
    numFormatted = i--;

    /*
     * Now reverse the characters.
     */

    for (j = 0;  j < i;  j++, i--) {
	char tmp = buffer[i];

	buffer[i] = buffer[j];
	buffer[j] = tmp;
    }
    return numFormatted;
}

/*
 *----------------------------------------------------------------------
 *
 * GetWideForIndex --
 *
 *	This function produces a wide integer value corresponding to the
 *	index value held in *objPtr. The parsing supports all values
 *	recognized as any size of integer, and the syntaxes end[-+]$integer
 *	and $integer[-+]$integer. The argument endValue is used to give
 *	the meaning of the literal index value "end". Index arithmetic
 *	on arguments outside the wide integer range are only accepted
 *	when interp is a working interpreter, not NULL.
 *
 * Results:
 *	When parsing of *objPtr successfully recognizes an index value,
 *	TCL_OK is returned, and the wide integer value corresponding to
 *	the recognized index value is written to *widePtr. When parsing
 *	fails, TCL_ERROR is returned and error information is written to
 *	interp, if non-NULL.
 *
 * Side effects:
 *	The type of *objPtr may change.
 *
 *----------------------------------------------------------------------
 */

static int
GetWideForIndex(
    Tcl_Interp *interp,         /* Interpreter to use for error reporting. If
                                 * NULL, then no error message is left after
                                 * errors. */
    Tcl_Obj *objPtr,            /* Points to the value to be parsed */
    size_t endValue,            /* The value to be stored at *widePtr if
                                 * objPtr holds "end".
                                 * NOTE: this value may be TCL_INDEX_NONE. */
    Tcl_WideInt *widePtr)       /* Location filled in with a wide integer
                                 * representing an index. */
{
    int numType;
    ClientData cd;
    int code = TclGetNumberFromObj(NULL, objPtr, &cd, &numType);

    if (code == TCL_OK) {
	if (numType == TCL_NUMBER_INT) {
	    /* objPtr holds an integer in the signed wide range */
	    *widePtr = *(Tcl_WideInt *)cd;
	    return TCL_OK;
	}
	if (numType == TCL_NUMBER_BIG) {
	    /* objPtr holds an integer outside the signed wide range */
	    /* Truncate to the signed wide range. */
	    *widePtr = ((mp_isneg((mp_int *)cd)) ? WIDE_MIN : WIDE_MAX);
	    return TCL_OK;
	}
    }

    /* objPtr does not hold a number, check the end+/- format... */
    return GetEndOffsetFromObj(interp, objPtr, endValue, widePtr);
}

/*
 *----------------------------------------------------------------------
 *
 * Tcl_GetIntForIndex --
 *
 *	This function returns an integer corresponding to the list index held
 *	in a Tcl object. The Tcl object's value is expected to be in the
 *	format integer([+-]integer)? or the format end([+-]integer)?.
 *
 * Results:
 *	The return value is normally TCL_OK, which means that the index was
 *	successfully stored into the location referenced by "indexPtr". If the
 *	Tcl object referenced by "objPtr" has the value "end", the value
 *	stored is "endValue". If "objPtr"s values is not of one of the
 *	expected formats, TCL_ERROR is returned and, if "interp" is non-NULL,
 *	an error message is left in the interpreter's result object.
 *
 * Side effects:
 *	The object referenced by "objPtr" might be converted to an integer,
 *	wide integer, or end-based-index object.
 *
 *----------------------------------------------------------------------
 */

int
Tcl_GetIntForIndex(
    Tcl_Interp *interp,		/* Interpreter to use for error reporting. If
				 * NULL, then no error message is left after
				 * errors. */
    Tcl_Obj *objPtr,		/* Points to an object containing either "end"
				 * or an integer. */
    int endValue,		/* The value to be stored at "indexPtr" if
				 * "objPtr" holds "end". */
    int *indexPtr)		/* Location filled in with an integer
				 * representing an index. May be NULL.*/
{
    Tcl_WideInt wide;

    if (GetWideForIndex(interp, objPtr, (size_t)(endValue + 1) - 1, &wide) == TCL_ERROR) {
	return TCL_ERROR;
    }
    if (indexPtr != NULL) {
	if ((wide < 0) && (endValue > TCL_INDEX_END)) {
	    *indexPtr = -1;
	} else if (wide > INT_MAX) {
	    *indexPtr = INT_MAX;
	} else if (wide < INT_MIN) {
	    *indexPtr = INT_MIN;
	} else {
	    *indexPtr = (int) wide;
	}
    }
    return TCL_OK;
}
/*
 *----------------------------------------------------------------------
 *
 * GetEndOffsetFromObj --
 *
 *	Look for a string of the form "end[+-]offset" or "offset[+-]offset" and
 *	convert it to an internal representation.
 *
 *	The internal representation (wideValue) uses the following encoding:
 *
 *	WIDE_MIN:   Index value TCL_INDEX_NONE (or -1)
 *	WIDE_MIN+1: Index value n, for any n < -1  (usually same effect as -1)
 *	-$n:        Index "end-[expr {$n-1}]"
 *	-2:         Index "end-1"
 *	-1:         Index "end"
 *	0:          Index "0"
 *	WIDE_MAX-1: Index "end+n", for any n > 1
 *	WIDE_MAX:   Index "end+1"
 *
 * Results:
 *	Tcl return code.
 *
 * Side effects:
 *	May store a Tcl_ObjType.
 *
 *----------------------------------------------------------------------
 */

static int
GetEndOffsetFromObj(
    Tcl_Interp *interp,
    Tcl_Obj *objPtr,            /* Pointer to the object to parse */
    size_t endValue,            /* The value to be stored at "indexPtr" if
                                 * "objPtr" holds "end". */
    Tcl_WideInt *widePtr)       /* Location filled in with an integer
                                 * representing an index. */
{
    Tcl_ObjIntRep *irPtr;
    Tcl_WideInt offset = -1;	/* Offset in the "end-offset" expression - 1 */
    ClientData cd;

    while ((irPtr = TclFetchIntRep(objPtr, &endOffsetType)) == NULL) {
	Tcl_ObjIntRep ir;
	int length;
	const char *bytes = TclGetStringFromObj(objPtr, &length);

	if (*bytes != 'e') {
	    int numType;
	    const char *opPtr;
	    int length, t1 = 0, t2 = 0;

	    /* Value doesn't start with "e" */

	    /* If we reach here, the string rep of objPtr exists. */

	    /*
	     * The valid index syntax does not include any value that is
	     * a list of more than one element. This is necessary so that
	     * lists of index values can be reliably distinguished from any
	     * single index value.
	     */

	    /*
	     * Quick scan to see if multi-value list is even possible.
	     * This relies on TclGetString() returning a NUL-terminated string.
	     */
	    if ((TclMaxListLength(TclGetString(objPtr), -1, NULL) > 1)

		    /* If it's possible, do the full list parse. */
	            && (TCL_OK == Tcl_ListObjLength(NULL, objPtr, &length))
	            && (length > 1)) {
	        goto parseError;
	    }

	    /* Passed the list screen, so parse for index arithmetic expression */
	    if (TCL_OK == TclParseNumber(NULL, objPtr, NULL, NULL, -1, &opPtr,
	            TCL_PARSE_INTEGER_ONLY)) {
		Tcl_WideInt w1=0, w2=0;

		/* value starts with valid integer... */

		if ((*opPtr == '-') || (*opPtr == '+')) {
		    /* ... value continues with [-+] ... */

		    /* Save first integer as wide if possible */
		    TclGetNumberFromObj(NULL, objPtr, &cd, &t1);
		    if (t1 == TCL_NUMBER_INT) {
			w1 = (*(Tcl_WideInt *)cd);
		    }

		    if (TCL_OK == TclParseNumber(NULL, objPtr, NULL, opPtr + 1,
			    -1, NULL, TCL_PARSE_INTEGER_ONLY)) {
			/* ... value concludes with second valid integer */

			/* Save second integer as wide if possible */
			TclGetNumberFromObj(NULL, objPtr, &cd, &t2);
			if (t2 == TCL_NUMBER_INT) {
			    w2 = (*(Tcl_WideInt *)cd);
			}
		    }
		}
		/* Clear invalid intreps left by TclParseNumber */
		TclFreeIntRep(objPtr);

		if (t1 && t2) {
		    /* We have both integer values */
		    if ((t1 == TCL_NUMBER_INT) && (t2 == TCL_NUMBER_INT)) {
			/* Both are wide, do wide-integer math */
			if (*opPtr == '-') {
			    if (w2 == WIDE_MIN) {
				goto extreme;
			    }
			    w2 = -w2;
			}

			if ((w1 ^ w2) < 0) {
			    /* Different signs, sum cannot overflow */
			    offset = w1 + w2;
			} else if (w1 >= 0) {
			    if (w1 < WIDE_MAX - w2) {
				offset = w1 + w2;
			    } else {
				offset = WIDE_MAX;
			    }
			} else {
			    if (w1 > WIDE_MIN - w2) {
				offset = w1 + w2;
			    } else {
				offset = WIDE_MIN;
			    }
			}
		    } else {
			/*
			 * At least one is big, do bignum math. Little reason to
			 * value performance here. Re-use code.  Parse has verified
			 * objPtr is an expression. Compute it.
			 */

			Tcl_Obj *sum;
			Tcl_Interp *compute = Tcl_CreateInterp();

		    extreme:
<<<<<<< HEAD
			Tcl_ExprObj(compute, objPtr, &sum);
			Tcl_DeleteInterp(compute);
=======
			if (interp) {
			    Tcl_ExprObj(interp, objPtr, &sum);
			} else {
			    Tcl_Interp *compute = Tcl_CreateInterp();
			    Tcl_ExprObj(compute, objPtr, &sum);
			    Tcl_DeleteInterp(compute);
			}
>>>>>>> 245a63f4
			TclGetNumberFromObj(NULL, sum, &cd, &numType);

			if (numType == TCL_NUMBER_INT) {
			    /* sum holds an integer in the signed wide range */
			    offset = *(Tcl_WideInt *)cd;
			} else {
			    /* sum holds an integer outside the signed wide range */
			    /* Truncate to the signed wide range. */
			    if (mp_isneg((mp_int *)cd)) {
				offset = WIDE_MIN;
			    } else {
				offset = WIDE_MAX;
			    }
			}
			Tcl_DecrRefCount(sum);
		    }
		    if (offset < 0) {
			offset = (offset == -1) ? WIDE_MIN : WIDE_MIN+1;
		    }
		    goto parseOK;
		}
	    }
	    goto parseError;
	}

	if ((length < 3) || (length == 4) || (strncmp(bytes, "end", 3) != 0)) {
	    /* Doesn't start with "end" */
	    goto parseError;
	}
	if (length > 4) {
	    int t;

	    /* Parse for the "end-..." or "end+..." formats */

	    if ((bytes[3] != '-') && (bytes[3] != '+')) {
		/* No operator where we need one */
		goto parseError;
	    }
	    if (TclIsSpaceProc(bytes[4])) {
		/* Space after + or - not permitted. */
		goto parseError;
	    }

	    /* Parse the integer offset */
	    if (TCL_OK != TclParseNumber(NULL, objPtr, NULL,
			bytes+4, length-4, NULL, TCL_PARSE_INTEGER_ONLY)) {
		/* Not a recognized integer format */
		goto parseError;
	    }

	    /* Got an integer offset; pull it from where parser left it. */
	    TclGetNumberFromObj(NULL, objPtr, &cd, &t);

	    if (t == TCL_NUMBER_BIG) {
		/* Truncate to the signed wide range. */
		if (mp_isneg((mp_int *)cd)) {
		    offset = (bytes[3] == '-') ? WIDE_MAX : WIDE_MIN;
		} else {
		    offset = (bytes[3] == '-') ? WIDE_MIN : WIDE_MAX;
		}
	    } else {
		/* assert (t == TCL_NUMBER_INT); */
		offset = (*(Tcl_WideInt *)cd);
		if (bytes[3] == '-') {
		    offset = (offset == WIDE_MIN) ? WIDE_MAX : -offset;
		}
		if (offset == 1) {
		    offset = WIDE_MAX; /* "end+1" */
		} else if (offset > 1) {
		    offset = WIDE_MAX - 1; /* "end+n", out of range */
		} else if (offset != WIDE_MIN) {
		    offset--;
		}
	    }
	}

    parseOK:
	/* Success. Store the new internal rep. */
	ir.wideValue = offset;
	Tcl_StoreIntRep(objPtr, &endOffsetType, &ir);
    }

    offset = irPtr->wideValue;

    if (offset == WIDE_MAX) {
	*widePtr = endValue + 1;
    } else if (offset == WIDE_MIN) {
	*widePtr = -1;
    } else if (endValue == (size_t)-1) {
	*widePtr = offset;
    } else if (offset < 0) {
	/* Different signs, sum cannot overflow */
	*widePtr = endValue + offset + 1;
    } else if (offset < WIDE_MAX) {
	*widePtr = offset;
    } else {
	*widePtr = WIDE_MAX;
    }
    return TCL_OK;

    /* Report a parse error. */
  parseError:
    if (interp != NULL) {
        char * bytes = TclGetString(objPtr);
        Tcl_SetObjResult(interp, Tcl_ObjPrintf(
                "bad index \"%s\": must be integer?[+-]integer? or"
                " end?[+-]integer?", bytes));
        if (!strncmp(bytes, "end-", 4)) {
            bytes += 4;
        }
        TclCheckBadOctal(interp, bytes);
        Tcl_SetErrorCode(interp, "TCL", "VALUE", "INDEX", NULL);
    }

    return TCL_ERROR;
}

/*
 *----------------------------------------------------------------------
 *
 * TclIndexEncode --
 *
 *      Parse objPtr to determine if it is an index value. Two cases
 *	are possible.  The value objPtr might be parsed as an absolute
 *	index value in the C signed int range.  Note that this includes
 *	index values that are integers as presented and it includes index
 *      arithmetic expressions. The absolute index values that can be
 *	directly meaningful as an index into either a list or a string are
 *	those integer values >= TCL_INDEX_START (0)
 *	and < INT_MAX.
 *      The largest string supported in Tcl 8 has bytelength INT_MAX.
 *      This means the largest supported character length is also INT_MAX,
 *      and the index of the last character in a string of length INT_MAX
 *      is INT_MAX-1.
 *
 *      Any absolute index value parsed outside that range is encoded
 *      using the before and after values passed in by the
 *      caller as the encoding to use for indices that are either
 *      less than or greater than the usable index range. TCL_INDEX_NONE
 *      is available as a good choice for most callers to use for
 *      after. Likewise, the value TCL_INDEX_NONE is good for
 *      most callers to use for before.  Other values are possible
 *      when the caller knows it is helpful in producing its own behavior
 *      for indices before and after the indexed item.
 *
 *      A token can also be parsed as an end-relative index expression.
 *      All end-relative expressions that indicate an index larger
 *      than end (end+2, end--5) point beyond the end of the indexed
 *      collection, and can be encoded as after.  The end-relative
 *      expressions that indicate an index less than or equal to end
 *      are encoded relative to the value TCL_INDEX_END (-2).  The
 *      index "end" is encoded as -2, down to the index "end-0x7FFFFFFE"
 *      which is encoded as INT_MIN. Since the largest index into a
 *      string possible in Tcl 8 is 0x7FFFFFFE, the interpretation of
 *      "end-0x7FFFFFFE" for that largest string would be 0.  Thus,
 *      if the tokens "end-0x7FFFFFFF" or "end+-0x80000000" are parsed,
 *      they can be encoded with the before value.
 *
 *      These details will require re-examination whenever string and
 *      list length limits are increased, but that will likely also
 *      mean a revised routine capable of returning Tcl_WideInt values.
 *
 * Returns:
 *      TCL_OK if parsing succeeded, and TCL_ERROR if it failed.
 *
 * Side effects:
 *      When TCL_OK is returned, the encoded index value is written
 *      to *indexPtr.
 *
 *----------------------------------------------------------------------
 */

int
TclIndexEncode(
    Tcl_Interp *interp,	/* For error reporting, may be NULL */
    Tcl_Obj *objPtr,	/* Index value to parse */
    int before,		/* Value to return for index before beginning */
    int after,		/* Value to return for index after end */
    int *indexPtr)	/* Where to write the encoded answer, not NULL */
{
    Tcl_WideInt wide;
    int idx;

    if (TCL_OK == GetWideForIndex(interp, objPtr, (unsigned)TCL_INDEX_END , &wide)) {
	const Tcl_ObjIntRep *irPtr = TclFetchIntRep(objPtr, &endOffsetType);
	if (irPtr && irPtr->wideValue >= 0) {
	    /* "int[+-]int" syntax, works the same here as "int" */
	    irPtr = NULL;
	}
	/*
	 * We parsed an end+offset index value.
	 * wide holds the offset value in the range WIDE_MIN...WIDE_MAX.
	 */
	if (wide > (unsigned)(irPtr ? TCL_INDEX_END : INT_MAX)) {
	    /*
	     * All end+postive or end-negative expressions
	     * always indicate "after the end".
	     */
	    idx = after;
	} else if (wide <= (irPtr ? INT_MAX : TCL_INDEX_NONE)) {
	    /* These indices always indicate "before the beginning */
	    idx = before;
	} else {
	    /* Encoded end-positive (or end+negative) are offset */
	    idx = (int)wide;
	}
    } else {
	return TCL_ERROR;
    }
    *indexPtr = idx;
    return TCL_OK;
}

/*
 *----------------------------------------------------------------------
 *
 * TclIndexDecode --
 *
 *	Decodes a value previously encoded by TclIndexEncode.  The argument
 *	endValue indicates what value of "end" should be used in the
 *	decoding.
 *
 * Results:
 *	The decoded index value.
 *
 *----------------------------------------------------------------------
 */

int
TclIndexDecode(
    int encoded,	/* Value to decode */
    int endValue)	/* Meaning of "end" to use, > TCL_INDEX_END */
{
    if (encoded > TCL_INDEX_END) {
	return encoded;
    }
    endValue += encoded - TCL_INDEX_END;
    if (endValue >= 0) {
	return endValue;
    }
    return TCL_INDEX_NONE;
}

/*
 *----------------------------------------------------------------------
 *
 * TclCheckBadOctal --
 *
 *	This function checks for a bad octal value and appends a meaningful
 *	error to the interp's result.
 *
 * Results:
 *	1 if the argument was a bad octal, else 0.
 *
 * Side effects:
 *	The interpreter's result is modified.
 *
 *----------------------------------------------------------------------
 */

int
TclCheckBadOctal(
    Tcl_Interp *interp,		/* Interpreter to use for error reporting. If
				 * NULL, then no error message is left after
				 * errors. */
    const char *value)		/* String to check. */
{
    const char *p = value;

    /*
     * A frequent mistake is invalid octal values due to an unwanted leading
     * zero. Try to generate a meaningful error message.
     */

    while (TclIsSpaceProcM(*p)) {
	p++;
    }
    if (*p == '+' || *p == '-') {
	p++;
    }
    if (*p == '0') {
	if ((p[1] == 'o') || p[1] == 'O') {
	    p += 2;
	}
	while (isdigit(UCHAR(*p))) {	/* INTL: digit. */
	    p++;
	}
	while (TclIsSpaceProcM(*p)) {
	    p++;
	}
	if (*p == '\0') {
	    /*
	     * Reached end of string.
	     */

	    if (interp != NULL) {
		/*
		 * Don't reset the result here because we want this result to
		 * be added to an existing error message as extra info.
		 */

		Tcl_AppendToObj(Tcl_GetObjResult(interp),
			" (looks like invalid octal number)", -1);
	    }
	    return 1;
	}
    }
    return 0;
}

/*
 *----------------------------------------------------------------------
 *
 * ClearHash --
 *
 *	Remove all the entries in the hash table *tablePtr.
 *
 *----------------------------------------------------------------------
 */

static void
ClearHash(
    Tcl_HashTable *tablePtr)
{
    Tcl_HashSearch search;
    Tcl_HashEntry *hPtr;

    for (hPtr = Tcl_FirstHashEntry(tablePtr, &search); hPtr != NULL;
	    hPtr = Tcl_NextHashEntry(&search)) {
	Tcl_Obj *objPtr = (Tcl_Obj *)Tcl_GetHashValue(hPtr);

	Tcl_DecrRefCount(objPtr);
	Tcl_DeleteHashEntry(hPtr);
    }
}

/*
 *----------------------------------------------------------------------
 *
 * GetThreadHash --
 *
 *	Get a thread-specific (Tcl_HashTable *) associated with a thread data
 *	key.
 *
 * Results:
 *	The Tcl_HashTable * corresponding to *keyPtr.
 *
 * Side effects:
 *	The first call on a keyPtr in each thread creates a new Tcl_HashTable,
 *	and registers a thread exit handler to dispose of it.
 *
 *----------------------------------------------------------------------
 */

static Tcl_HashTable *
GetThreadHash(
    Tcl_ThreadDataKey *keyPtr)
{
    Tcl_HashTable **tablePtrPtr =
	    (Tcl_HashTable **)Tcl_GetThreadData(keyPtr, sizeof(Tcl_HashTable *));

    if (NULL == *tablePtrPtr) {
	*tablePtrPtr = (Tcl_HashTable *)ckalloc(sizeof(Tcl_HashTable));
	Tcl_CreateThreadExitHandler(FreeThreadHash, *tablePtrPtr);
	Tcl_InitHashTable(*tablePtrPtr, TCL_ONE_WORD_KEYS);
    }
    return *tablePtrPtr;
}

/*
 *----------------------------------------------------------------------
 *
 * FreeThreadHash --
 *
 *	Thread exit handler used by GetThreadHash to dispose of a thread hash
 *	table.
 *
 * Side effects:
 *	Frees a Tcl_HashTable.
 *
 *----------------------------------------------------------------------
 */

static void
FreeThreadHash(
    ClientData clientData)
{
    Tcl_HashTable *tablePtr = (Tcl_HashTable *)clientData;

    ClearHash(tablePtr);
    Tcl_DeleteHashTable(tablePtr);
    ckfree(tablePtr);
}

/*
 *----------------------------------------------------------------------
 *
 * FreeProcessGlobalValue --
 *
 *	Exit handler used by Tcl(Set|Get)ProcessGlobalValue to cleanup a
 *	ProcessGlobalValue at exit.
 *
 *----------------------------------------------------------------------
 */

static void
FreeProcessGlobalValue(
    ClientData clientData)
{
    ProcessGlobalValue *pgvPtr = (ProcessGlobalValue *)clientData;

    pgvPtr->epoch++;
    pgvPtr->numBytes = 0;
    ckfree(pgvPtr->value);
    pgvPtr->value = NULL;
    if (pgvPtr->encoding) {
	Tcl_FreeEncoding(pgvPtr->encoding);
	pgvPtr->encoding = NULL;
    }
    Tcl_MutexFinalize(&pgvPtr->mutex);
}

/*
 *----------------------------------------------------------------------
 *
 * TclSetProcessGlobalValue --
 *
 *	Utility routine to set a global value shared by all threads in the
 *	process while keeping a thread-local copy as well.
 *
 *----------------------------------------------------------------------
 */

void
TclSetProcessGlobalValue(
    ProcessGlobalValue *pgvPtr,
    Tcl_Obj *newValue,
    Tcl_Encoding encoding)
{
    const char *bytes;
    Tcl_HashTable *cacheMap;
    Tcl_HashEntry *hPtr;
    int dummy;

    Tcl_MutexLock(&pgvPtr->mutex);

    /*
     * Fill the global string value.
     */

    pgvPtr->epoch++;
    if (NULL != pgvPtr->value) {
	ckfree(pgvPtr->value);
    } else {
	Tcl_CreateExitHandler(FreeProcessGlobalValue, pgvPtr);
    }
    bytes = TclGetString(newValue);
    pgvPtr->numBytes = newValue->length;
    pgvPtr->value = (char *)ckalloc(pgvPtr->numBytes + 1);
    memcpy(pgvPtr->value, bytes, pgvPtr->numBytes + 1);
    if (pgvPtr->encoding) {
	Tcl_FreeEncoding(pgvPtr->encoding);
    }
    pgvPtr->encoding = encoding;

    /*
     * Fill the local thread copy directly with the Tcl_Obj value to avoid
     * loss of the intrep. Increment newValue refCount early to handle case
     * where we set a PGV to itself.
     */

    Tcl_IncrRefCount(newValue);
    cacheMap = GetThreadHash(&pgvPtr->key);
    ClearHash(cacheMap);
    hPtr = Tcl_CreateHashEntry(cacheMap, INT2PTR(pgvPtr->epoch), &dummy);
    Tcl_SetHashValue(hPtr, newValue);
    Tcl_MutexUnlock(&pgvPtr->mutex);
}

/*
 *----------------------------------------------------------------------
 *
 * TclGetProcessGlobalValue --
 *
 *	Retrieve a global value shared among all threads of the process,
 *	preferring a thread-local copy as long as it remains valid.
 *
 * Results:
 *	Returns a (Tcl_Obj *) that holds a copy of the global value.
 *
 *----------------------------------------------------------------------
 */

Tcl_Obj *
TclGetProcessGlobalValue(
    ProcessGlobalValue *pgvPtr)
{
    Tcl_Obj *value = NULL;
    Tcl_HashTable *cacheMap;
    Tcl_HashEntry *hPtr;
    unsigned int epoch = pgvPtr->epoch;

    if (pgvPtr->encoding) {
	Tcl_Encoding current = Tcl_GetEncoding(NULL, NULL);

	if (pgvPtr->encoding != current) {
	    /*
	     * The system encoding has changed since the global string value
	     * was saved. Convert the global value to be based on the new
	     * system encoding.
	     */

	    Tcl_DString native, newValue;

	    Tcl_MutexLock(&pgvPtr->mutex);
	    epoch = ++pgvPtr->epoch;
	    Tcl_UtfToExternalDString(pgvPtr->encoding, pgvPtr->value,
		    pgvPtr->numBytes, &native);
	    Tcl_ExternalToUtfDString(current, Tcl_DStringValue(&native),
	    Tcl_DStringLength(&native), &newValue);
	    Tcl_DStringFree(&native);
	    ckfree(pgvPtr->value);
	    pgvPtr->value = (char *)ckalloc(Tcl_DStringLength(&newValue) + 1);
	    memcpy(pgvPtr->value, Tcl_DStringValue(&newValue),
		    Tcl_DStringLength(&newValue) + 1);
	    Tcl_DStringFree(&newValue);
	    Tcl_FreeEncoding(pgvPtr->encoding);
	    pgvPtr->encoding = current;
	    Tcl_MutexUnlock(&pgvPtr->mutex);
	} else {
	    Tcl_FreeEncoding(current);
	}
    }
    cacheMap = GetThreadHash(&pgvPtr->key);
    hPtr = Tcl_FindHashEntry(cacheMap, INT2PTR(epoch));
    if (NULL == hPtr) {
	int dummy;

	/*
	 * No cache for the current epoch - must be a new one.
	 *
	 * First, clear the cacheMap, as anything in it must refer to some
	 * expired epoch.
	 */

	ClearHash(cacheMap);

	/*
	 * If no thread has set the shared value, call the initializer.
	 */

	Tcl_MutexLock(&pgvPtr->mutex);
	if ((NULL == pgvPtr->value) && (pgvPtr->proc)) {
	    pgvPtr->epoch++;
	    pgvPtr->proc(&pgvPtr->value,&pgvPtr->numBytes,&pgvPtr->encoding);
	    if (pgvPtr->value == NULL) {
		Tcl_Panic("PGV Initializer did not initialize");
	    }
	    Tcl_CreateExitHandler(FreeProcessGlobalValue, pgvPtr);
	}

	/*
	 * Store a copy of the shared value in our epoch-indexed cache.
	 */

	value = Tcl_NewStringObj(pgvPtr->value, pgvPtr->numBytes);
	hPtr = Tcl_CreateHashEntry(cacheMap,
		INT2PTR(pgvPtr->epoch), &dummy);
	Tcl_MutexUnlock(&pgvPtr->mutex);
	Tcl_SetHashValue(hPtr, value);
	Tcl_IncrRefCount(value);
    }
    return (Tcl_Obj *)Tcl_GetHashValue(hPtr);
}

/*
 *----------------------------------------------------------------------
 *
 * TclSetObjNameOfExecutable --
 *
 *	This function stores the absolute pathname of the executable file
 *	(normally as computed by TclpFindExecutable).
 *
 * Results:
 *	None.
 *
 * Side effects:
 *	Stores the executable name.
 *
 *----------------------------------------------------------------------
 */

void
TclSetObjNameOfExecutable(
    Tcl_Obj *name,
    Tcl_Encoding encoding)
{
    TclSetProcessGlobalValue(&executableName, name, encoding);
}

/*
 *----------------------------------------------------------------------
 *
 * TclGetObjNameOfExecutable --
 *
 *	This function retrieves the absolute pathname of the application in
 *	which the Tcl library is running, usually as previously stored by
 *	TclpFindExecutable(). This function call is the C API equivalent to
 *	the "info nameofexecutable" command.
 *
 * Results:
 *	A pointer to an "fsPath" Tcl_Obj, or to an empty Tcl_Obj if the
 *	pathname of the application is unknown.
 *
 * Side effects:
 *	None.
 *
 *----------------------------------------------------------------------
 */

Tcl_Obj *
TclGetObjNameOfExecutable(void)
{
    return TclGetProcessGlobalValue(&executableName);
}

/*
 *----------------------------------------------------------------------
 *
 * Tcl_GetNameOfExecutable --
 *
 *	This function retrieves the absolute pathname of the application in
 *	which the Tcl library is running, and returns it in string form.
 *
 *	The returned string belongs to Tcl and should be copied if the caller
 *	plans to keep it, to guard against it becoming invalid.
 *
 * Results:
 *	A pointer to the internal string or NULL if the internal full path
 *	name has not been computed or unknown.
 *
 * Side effects:
 *	None.
 *
 *----------------------------------------------------------------------
 */

const char *
Tcl_GetNameOfExecutable(void)
{
    Tcl_Obj *obj = TclGetObjNameOfExecutable();
    const char *bytes = TclGetString(obj);

    if (obj->length == 0) {
	return NULL;
    }
    return bytes;
}

/*
 *----------------------------------------------------------------------
 *
 * TclpGetTime --
 *
 *	Deprecated synonym for Tcl_GetTime. This function is provided for the
 *	benefit of extensions written before Tcl_GetTime was exported from the
 *	library.
 *
 * Results:
 *	None.
 *
 * Side effects:
 *	Stores current time in the buffer designated by "timePtr"
 *
 *----------------------------------------------------------------------
 */

void
TclpGetTime(
    Tcl_Time *timePtr)
{
    Tcl_GetTime(timePtr);
}

/*
 *----------------------------------------------------------------------
 *
 * TclGetPlatform --
 *
 *	This is a kludge that allows the test library to get access the
 *	internal tclPlatform variable.
 *
 * Results:
 *	Returns a pointer to the tclPlatform variable.
 *
 * Side effects:
 *	None.
 *
 *----------------------------------------------------------------------
 */

TclPlatformType *
TclGetPlatform(void)
{
    return &tclPlatform;
}

/*
 *----------------------------------------------------------------------
 *
 * TclReToGlob --
 *
 *	Attempt to convert a regular expression to an equivalent glob pattern.
 *
 * Results:
 *	Returns TCL_OK on success, TCL_ERROR on failure. If interp is not
 *	NULL, an error message is placed in the result. On success, the
 *	DString will contain an exact equivalent glob pattern. The caller is
 *	responsible for calling Tcl_DStringFree on success. If exactPtr is not
 *	NULL, it will be 1 if an exact match qualifies.
 *
 * Side effects:
 *	None.
 *
 *----------------------------------------------------------------------
 */

int
TclReToGlob(
    Tcl_Interp *interp,
    const char *reStr,
    int reStrLen,
    Tcl_DString *dsPtr,
    int *exactPtr,
    int *quantifiersFoundPtr)
{
    int anchorLeft, anchorRight, lastIsStar, numStars;
    char *dsStr, *dsStrStart;
    const char *msg, *p, *strEnd, *code;

    strEnd = reStr + reStrLen;
    Tcl_DStringInit(dsPtr);
    if (quantifiersFoundPtr != NULL) {
	*quantifiersFoundPtr = 0;
    }

    /*
     * "***=xxx" == "*xxx*", watch for glob-sensitive chars.
     */

    if ((reStrLen >= 4) && (memcmp("***=", reStr, 4) == 0)) {
	/*
	 * At most, the glob pattern has length 2*reStrLen + 2 to backslash
	 * escape every character and have * at each end.
	 */

	Tcl_DStringSetLength(dsPtr, reStrLen + 2);
	dsStr = dsStrStart = Tcl_DStringValue(dsPtr);
	*dsStr++ = '*';
	for (p = reStr + 4; p < strEnd; p++) {
	    switch (*p) {
	    case '\\': case '*': case '[': case ']': case '?':
		/* Only add \ where necessary for glob */
		*dsStr++ = '\\';
		/* fall through */
	    default:
		*dsStr++ = *p;
		break;
	    }
	}
	*dsStr++ = '*';
	Tcl_DStringSetLength(dsPtr, dsStr - dsStrStart);
	if (exactPtr) {
	    *exactPtr = 0;
	}
	return TCL_OK;
    }

    /*
     * At most, the glob pattern has length reStrLen + 2 to account for
     * possible * at each end.
     */

    Tcl_DStringSetLength(dsPtr, reStrLen + 2);
    dsStr = dsStrStart = Tcl_DStringValue(dsPtr);

    /*
     * Check for anchored REs (ie ^foo$), so we can use string equal if
     * possible. Do not alter the start of str so we can free it correctly.
     *
     * Keep track of the last char being an unescaped star to prevent multiple
     * instances.  Simpler than checking that the last star may be escaped.
     */

    msg = NULL;
    code = NULL;
    p = reStr;
    anchorRight = 0;
    lastIsStar = 0;
    numStars = 0;

    if (*p == '^') {
	anchorLeft = 1;
	p++;
    } else {
	anchorLeft = 0;
	*dsStr++ = '*';
	lastIsStar = 1;
    }

    for ( ; p < strEnd; p++) {
	switch (*p) {
	case '\\':
	    p++;
	    switch (*p) {
	    case 'a':
		*dsStr++ = '\a';
		break;
	    case 'b':
		*dsStr++ = '\b';
		break;
	    case 'f':
		*dsStr++ = '\f';
		break;
	    case 'n':
		*dsStr++ = '\n';
		break;
	    case 'r':
		*dsStr++ = '\r';
		break;
	    case 't':
		*dsStr++ = '\t';
		break;
	    case 'v':
		*dsStr++ = '\v';
		break;
	    case 'B': case '\\':
		*dsStr++ = '\\';
		*dsStr++ = '\\';
		anchorLeft = 0; /* prevent exact match */
		break;
	    case '*': case '[': case ']': case '?':
		/* Only add \ where necessary for glob */
		*dsStr++ = '\\';
		anchorLeft = 0; /* prevent exact match */
		/* fall through */
	    case '{': case '}': case '(': case ')': case '+':
	    case '.': case '|': case '^': case '$':
		*dsStr++ = *p;
		break;
	    default:
		msg = "invalid escape sequence";
		code = "BADESCAPE";
		goto invalidGlob;
	    }
	    break;
	case '.':
	    if (quantifiersFoundPtr != NULL) {
		*quantifiersFoundPtr = 1;
	    }
	    anchorLeft = 0; /* prevent exact match */
	    if (p+1 < strEnd) {
		if (p[1] == '*') {
		    p++;
		    if (!lastIsStar) {
			*dsStr++ = '*';
			lastIsStar = 1;
			numStars++;
		    }
		    continue;
		} else if (p[1] == '+') {
		    p++;
		    *dsStr++ = '?';
		    *dsStr++ = '*';
		    lastIsStar = 1;
		    numStars++;
		    continue;
		}
	    }
	    *dsStr++ = '?';
	    break;
	case '$':
	    if (p+1 != strEnd) {
		msg = "$ not anchor";
		code = "NONANCHOR";
		goto invalidGlob;
	    }
	    anchorRight = 1;
	    break;
	case '*': case '+': case '?': case '|': case '^':
	case '{': case '}': case '(': case ')': case '[': case ']':
	    msg = "unhandled RE special char";
	    code = "UNHANDLED";
	    goto invalidGlob;
	default:
	    *dsStr++ = *p;
	    break;
	}
	lastIsStar = 0;
    }
    if (numStars > 1) {
	/*
	 * Heuristic: if >1 non-anchoring *, the risk is large that glob
	 * matching is slower than the RE engine, so report invalid.
	 */

	msg = "excessive recursive glob backtrack potential";
	code = "OVERCOMPLEX";
	goto invalidGlob;
    }

    if (!anchorRight && !lastIsStar) {
	*dsStr++ = '*';
    }
    Tcl_DStringSetLength(dsPtr, dsStr - dsStrStart);

    if (exactPtr) {
	*exactPtr = (anchorLeft && anchorRight);
    }

    return TCL_OK;

  invalidGlob:
    if (interp != NULL) {
	Tcl_SetObjResult(interp, Tcl_NewStringObj(msg, -1));
	Tcl_SetErrorCode(interp, "TCL", "RE2GLOB", code, NULL);
    }
    Tcl_DStringFree(dsPtr);
    return TCL_ERROR;
}

/*
 * Local Variables:
 * mode: c
 * c-basic-offset: 4
 * fill-column: 78
 * End:
 */<|MERGE_RESOLUTION|>--- conflicted
+++ resolved
@@ -3885,21 +3885,13 @@
 			 */
 
 			Tcl_Obj *sum;
-			Tcl_Interp *compute = Tcl_CreateInterp();
 
 		    extreme:
-<<<<<<< HEAD
-			Tcl_ExprObj(compute, objPtr, &sum);
-			Tcl_DeleteInterp(compute);
-=======
-			if (interp) {
-			    Tcl_ExprObj(interp, objPtr, &sum);
-			} else {
+			{
 			    Tcl_Interp *compute = Tcl_CreateInterp();
 			    Tcl_ExprObj(compute, objPtr, &sum);
 			    Tcl_DeleteInterp(compute);
 			}
->>>>>>> 245a63f4
 			TclGetNumberFromObj(NULL, sum, &cd, &numType);
 
 			if (numType == TCL_NUMBER_INT) {
