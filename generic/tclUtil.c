--- conflicted
+++ resolved
@@ -2551,13 +2551,8 @@
     if (TclHasInternalRep(strObj, &tclStringType) || (strObj->typePtr == NULL)) {
 	Tcl_UniChar *udata, *uptn;
 
-<<<<<<< HEAD
 	udata = Tcl_GetUnicodeFromObj(strObj, &length);
 	uptn  = Tcl_GetUnicodeFromObj(ptnObj, &plen);
-=======
-	udata = TclGetUnicodeFromObj(strObj, &length);
-	uptn  = TclGetUnicodeFromObj(ptnObj, &plen);
->>>>>>> b9bb8fd5
 	match = TclUniCharMatch(udata, length, uptn, plen, flags);
     } else if (TclIsPureByteArray(strObj) && TclIsPureByteArray(ptnObj)
 		&& !flags) {
