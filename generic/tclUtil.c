/*
 * tclUtil.c --
 *
 *	This file contains utility functions that are used by many Tcl
 *	commands.
 *
 * Copyright (c) 1987-1993 The Regents of the University of California.
 * Copyright (c) 1994-1998 Sun Microsystems, Inc.
 * Copyright (c) 2001 by Kevin B. Kenny. All rights reserved.
 *
 * See the file "license.terms" for information on usage and redistribution of
 * this file, and for a DISCLAIMER OF ALL WARRANTIES.
 */

#include "tclInt.h"
#include "tclParse.h"
#include "tclStringTrim.h"
#include <math.h>

/*
 * The absolute pathname of the executable in which this Tcl library is
 * running.
 */

static ProcessGlobalValue executableName = {
    0, 0, NULL, NULL, NULL, NULL, NULL
};

/*
 * The following values are used in the flags arguments of Tcl*Scan*Element
 * and Tcl*Convert*Element.  The values TCL_DONT_USE_BRACES and
 * TCL_DONT_QUOTE_HASH are defined in tcl.h, like so:
 *
#define TCL_DONT_USE_BRACES     1
#define TCL_DONT_QUOTE_HASH     8
 *
 * Those are public flag bits which callers of the public routines
 * Tcl_Convert*Element() can use to indicate:
 *
 * TCL_DONT_USE_BRACES -	1 means the caller is insisting that brace
 *				quoting not be used when converting the list
 *				element.
 * TCL_DONT_QUOTE_HASH -	1 means the caller insists that a leading hash
 *				character ('#') should *not* be quoted. This
 *				is appropriate when the caller can guarantee
 *				the element is not the first element of a
 *				list, so [eval] cannot mis-parse the element
 *				as a comment.
 *
 * The remaining values which can be carried by the flags of these routines
 * are for internal use only.  Make sure they do not overlap with the public
 * values above.
 *
 * The Tcl*Scan*Element() routines make a determination which of 4 modes of
 * conversion is most appropriate for Tcl*Convert*Element() to perform, and
 * sets two bits of the flags value to indicate the mode selected.
 *
 * CONVERT_NONE		The element needs no quoting. Its literal string is
 *			suitable as is.
 * CONVERT_BRACE	The conversion should be enclosing the literal string
 *			in braces.
 * CONVERT_ESCAPE	The conversion should be using backslashes to escape
 *			any characters in the string that require it.
 * CONVERT_MASK		A mask value used to extract the conversion mode from
 *			the flags argument.
 *			Also indicates a strange conversion mode where all
 *			special characters are escaped with backslashes
 *			*except for braces*. This is a strange and unnecessary
 *			case, but it's part of the historical way in which
 *			lists have been formatted in Tcl. To experiment with
 *			removing this case, set the value of COMPAT to 0.
 *
 * One last flag value is used only by callers of TclScanElement(). The flag
 * value produced by a call to Tcl*Scan*Element() will never leave this bit
 * set.
 *
 * CONVERT_ANY		The caller of TclScanElement() declares it can make no
 *			promise about what public flags will be passed to the
 *			matching call of TclConvertElement(). As such,
 *			TclScanElement() has to determine the worst case
 *			destination buffer length over all possibilities, and
 *			in other cases this means an overestimate of the
 *			required size.
 *
 * For more details, see the comments on the Tcl*Scan*Element and
 * Tcl*Convert*Element routines.
 */

#define COMPAT 1
#define CONVERT_NONE	0
#define CONVERT_BRACE	2
#define CONVERT_ESCAPE	4
#define CONVERT_MASK	(CONVERT_BRACE | CONVERT_ESCAPE)
#define CONVERT_ANY	16

/*
 * The following key is used by Tcl_PrintDouble and TclPrecTraceProc to
 * access the precision to be used for double formatting.
 */

static Tcl_ThreadDataKey precisionKey;

/*
 * Prototypes for functions defined later in this file.
 */

static void		ClearHash(Tcl_HashTable *tablePtr);
static void		FreeProcessGlobalValue(ClientData clientData);
static void		FreeThreadHash(ClientData clientData);
static Tcl_HashTable *	GetThreadHash(Tcl_ThreadDataKey *keyPtr);
static int		SetEndOffsetFromAny(Tcl_Interp *interp,
			    Tcl_Obj *objPtr);
static void		UpdateStringOfEndOffset(Tcl_Obj *objPtr);
static int		FindElement(Tcl_Interp *interp, const char *string,
			    int stringLength, const char *typeStr,
			    const char *typeCode, const char **elementPtr,
			    const char **nextPtr, int *sizePtr,
			    int *literalPtr);
/*
 * The following is the Tcl object type definition for an object that
 * represents a list index in the form, "end-offset". It is used as a
 * performance optimization in TclGetIntForIndex. The internal rep is an
 * integer, so no memory management is required for it.
 */

const Tcl_ObjType tclEndOffsetType = {
    "end-offset",			/* name */
    NULL,				/* freeIntRepProc */
    NULL,				/* dupIntRepProc */
    UpdateStringOfEndOffset,		/* updateStringProc */
    SetEndOffsetFromAny
};

/*
 *	*	STRING REPRESENTATION OF LISTS	*	*	*
 *
 * The next several routines implement the conversions of strings to and from
 * Tcl lists. To understand their operation, the rules of parsing and
 * generating the string representation of lists must be known.  Here we
 * describe them in one place.
 *
 * A list is made up of zero or more elements. Any string is a list if it is
 * made up of alternating substrings of element-separating ASCII whitespace
 * and properly formatted elements.
 *
 * The ASCII characters which can make up the whitespace between list elements
 * are:
 *
 *	\u0009	\t	TAB
 *	\u000A	\n	NEWLINE
 *	\u000B	\v	VERTICAL TAB
 *	\u000C	\f	FORM FEED
 * 	\u000D	\r	CARRIAGE RETURN
 *	\u0020		SPACE
 *
 * NOTE: differences between this and other places where Tcl defines a role
 * for "whitespace".
 *
 *	* Unlike command parsing, here NEWLINE is just another whitespace
 *	  character; its role as a command terminator in a script has no
 *	  importance here.
 *
 *	* Unlike command parsing, the BACKSLASH NEWLINE sequence is not
 *	  considered to be a whitespace character.
 *
 *	* Other Unicode whitespace characters (recognized by [string is space]
 *	  or Tcl_UniCharIsSpace()) do not play any role as element separators
 *	  in Tcl lists.
 *
 *	* The NUL byte ought not appear, as it is not in strings properly
 *	  encoded for Tcl, but if it is present, it is not treated as
 *	  separating whitespace, or a string terminator. It is just another
 *	  character in a list element.
 *
 * The interpretation of a formatted substring as a list element follows rules
 * similar to the parsing of the words of a command in a Tcl script. Backslash
 * substitution plays a key role, and is defined exactly as it is in command
 * parsing. The same routine, TclParseBackslash() is used in both command
 * parsing and list parsing.
 *
 * NOTE: This means that if and when backslash substitution rules ever change
 * for command parsing, the interpretation of strings as lists also changes.
 *
 * Backslash substitution replaces an "escape sequence" of one or more
 * characters starting with
 *		\u005c	\	BACKSLASH
 * with a single character. The one character escape sequence case happens only
 * when BACKSLASH is the last character in the string. In all other cases, the
 * escape sequence is at least two characters long.
 *
 * The formatted substrings are interpreted as element values according to the
 * following cases:
 *
 * * If the first character of a formatted substring is
 *		\u007b	{	OPEN BRACE
 *   then the end of the substring is the matching
 *		\u007d	}	CLOSE BRACE
 *   character, where matching is determined by counting nesting levels, and
 *   not including any brace characters that are contained within a backslash
 *   escape sequence in the nesting count. Having found the matching brace,
 *   all characters between the braces are the string value of the element.
 *   If no matching close brace is found before the end of the string, the
 *   string is not a Tcl list. If the character following the close brace is
 *   not an element separating whitespace character, or the end of the string,
 *   then the string is not a Tcl list.
 *
 *   NOTE: this differs from a brace-quoted word in the parsing of a Tcl
 *   command only in its treatment of the backslash-newline sequence. In a
 *   list element, the literal characters in the backslash-newline sequence
 *   become part of the element value. In a script word, conversion to a
 *   single SPACE character is done.
 *
 *   NOTE: Most list element values can be represented by a formatted
 *   substring using brace quoting. The exceptions are any element value that
 *   includes an unbalanced brace not in a backslash escape sequence, and any
 *   value that ends with a backslash not itself in a backslash escape
 *   sequence.
 *
 * * If the first character of a formatted substring is
 *		\u0022	"	QUOTE
 *   then the end of the substring is the next QUOTE character, not counting
 *   any QUOTE characters that are contained within a backslash escape
 *   sequence. If no next QUOTE is found before the end of the string, the
 *   string is not a Tcl list. If the character following the closing QUOTE is
 *   not an element separating whitespace character, or the end of the string,
 *   then the string is not a Tcl list. Having found the limits of the
 *   substring, the element value is produced by performing backslash
 *   substitution on the character sequence between the open and close QUOTEs.
 *
 *   NOTE: Any element value can be represented by this style of formatting,
 *   given suitable choice of backslash escape sequences.
 *
 * * All other formatted substrings are terminated by the next element
 *   separating whitespace character in the string.  Having found the limits
 *   of the substring, the element value is produced by performing backslash
 *   substitution on it.
 *
 *   NOTE: Any element value can be represented by this style of formatting,
 *   given suitable choice of backslash escape sequences, with one exception.
 *   The empty string cannot be represented as a list element without the use
 *   of either braces or quotes to delimit it.
 *
 * This collection of parsing rules is implemented in the routine
 * FindElement().
 *
 * In order to produce lists that can be parsed by these rules, we need the
 * ability to distinguish between characters that are part of a list element
 * value from characters providing syntax that define the structure of the
 * list. This means that our code that generates lists must at a minimum be
 * able to produce escape sequences for the 10 characters identified above
 * that have significance to a list parser.
 *
 *	*	*	CANONICAL LISTS	*	*	*	*	*
 *
 * In addition to the basic rules for parsing strings into Tcl lists, there
 * are additional properties to be met by the set of list values that are
 * generated by Tcl.  Such list values are often said to be in "canonical
 * form":
 *
 * * When any canonical list is evaluated as a Tcl script, it is a script of
 *   either zero commands (an empty list) or exactly one command. The command
 *   word is exactly the first element of the list, and each argument word is
 *   exactly one of the following elements of the list. This means that any
 *   characters that have special meaning during script evaluation need
 *   special treatment when canonical lists are produced:
 *
 *	* Whitespace between elements may not include NEWLINE.
 *	* The command terminating character,
 *		\u003b	;	SEMICOLON
 *	  must be BRACEd, QUOTEd, or escaped so that it does not terminate the
 * 	  command prematurely.
 *	* Any of the characters that begin substitutions in scripts,
 *		\u0024	$	DOLLAR
 *		\u005b	[	OPEN BRACKET
 *		\u005c	\	BACKSLASH
 *	  need to be BRACEd or escaped.
 *	* In any list where the first character of the first element is
 *		\u0023	#	HASH
 *	  that HASH character must be BRACEd, QUOTEd, or escaped so that it
 *	  does not convert the command into a comment.
 *	* Any list element that contains the character sequence BACKSLASH
 *	  NEWLINE cannot be formatted with BRACEs. The BACKSLASH character
 *	  must be represented by an escape sequence, and unless QUOTEs are
 *	  used, the NEWLINE must be as well.
 *
 * * It is also guaranteed that one can use a canonical list as a building
 *   block of a larger script within command substitution, as in this example:
 *	set script "puts \[[list $cmd $arg]]"; eval $script
 *   To support this usage, any appearance of the character
 *		\u005d	]	CLOSE BRACKET
 *   in a list element must be BRACEd, QUOTEd, or escaped.
 *
 * * Finally it is guaranteed that enclosing a canonical list in braces
 *   produces a new value that is also a canonical list.  This new list has
 *   length 1, and its only element is the original canonical list.  This same
 *   guarantee also makes it possible to construct scripts where an argument
 *   word is given a list value by enclosing the canonical form of that list
 *   in braces:
 *	set script "puts {[list $one $two $three]}"; eval $script
 *   This sort of coding was once fairly common, though it's become more
 *   idiomatic to see the following instead:
 *	set script [list puts [list $one $two $three]]; eval $script
 *   In order to support this guarantee, every canonical list must have
 *   balance when counting those braces that are not in escape sequences.
 *
 * Within these constraints, the canonical list generation routines
 * TclScanElement() and TclConvertElement() attempt to generate the string for
 * any list that is easiest to read. When an element value is itself
 * acceptable as the formatted substring, it is usually used (CONVERT_NONE).
 * When some quoting or escaping is required, use of BRACEs (CONVERT_BRACE) is
 * usually preferred over the use of escape sequences (CONVERT_ESCAPE). There
 * are some exceptions to both of these preferences for reasons of code
 * simplicity, efficiency, and continuation of historical habits. Canonical
 * lists never use the QUOTE formatting to delimit their elements because that
 * form of quoting does not nest, which makes construction of nested lists far
 * too much trouble.  Canonical lists always use only a single SPACE character
 * for element-separating whitespace.
 *
 *	*	*	FUTURE CONSIDERATIONS	*	*	*
 *
 * When a list element requires quoting or escaping due to a CLOSE BRACKET
 * character or an internal QUOTE character, a strange formatting mode is
 * recommended. For example, if the value "a{b]c}d" is converted by the usual
 * modes:
 *
 *	CONVERT_BRACE:	a{b]c}d		=> {a{b]c}d}
 *	CONVERT_ESCAPE:	a{b]c}d		=> a\{b\]c\}d
 *
 * we get perfectly usable formatted list elements. However, this is not what
 * Tcl releases have been producing. Instead, we have:
 *
 *	CONVERT_MASK:	a{b]c}d		=> a{b\]c}d
 *
 * where the CLOSE BRACKET is escaped, but the BRACEs are not. The same effect
 * can be seen replacing ] with " in this example. There does not appear to be
 * any functional or aesthetic purpose for this strange additional mode. The
 * sole purpose I can see for preserving it is to keep generating the same
 * formatted lists programmers have become accustomed to, and perhaps written
 * tests to expect. That is, compatibility only. The additional code
 * complexity required to support this mode is significant. The lines of code
 * supporting it are delimited in the routines below with #if COMPAT
 * directives. This makes it easy to experiment with eliminating this
 * formatting mode simply with "#define COMPAT 0" above. I believe this is
 * worth considering.
 *
 * Another consideration is the treatment of QUOTE characters in list
 * elements. TclConvertElement() must have the ability to produce the escape
 * sequence \" so that when a list element begins with a QUOTE we do not
 * confuse that first character with a QUOTE used as list syntax to define
 * list structure. However, that is the only place where QUOTE characters need
 * quoting. In this way, handling QUOTE could really be much more like the way
 * we handle HASH which also needs quoting and escaping only in particular
 * situations. Following up this could increase the set of list elements that
 * can use the CONVERT_NONE formatting mode.
 *
 * More speculative is that the demands of canonical list form require brace
 * balance for the list as a whole, while the current implementation achieves
 * this by establishing brace balance for every element.
 *
 * Finally, a reminder that the rules for parsing and formatting lists are
 * closely tied together with the rules for parsing and evaluating scripts,
 * and will need to evolve in sync.
 */

/*
 *----------------------------------------------------------------------
 *
 * TclMaxListLength --
 *
 *	Given 'bytes' pointing to 'numBytes' bytes, scan through them and
 *	count the number of whitespace runs that could be list element
 *	separators. If 'numBytes' is -1, scan to the terminating '\0'. Not a
 *	full list parser. Typically used to get a quick and dirty overestimate
 *	of length size in order to allocate space for an actual list parser to
 *	operate with.
 *
 * Results:
 *	Returns the largest number of list elements that could possibly be in
 *	this string, interpreted as a Tcl list. If 'endPtr' is not NULL,
 *	writes a pointer to the end of the string scanned there.
 *
 * Side effects:
 *	None.
 *
 *----------------------------------------------------------------------
 */

int
TclMaxListLength(
    const char *bytes,
    int numBytes,
    const char **endPtr)
{
    int count = 0;

    if ((numBytes == 0) || ((numBytes == -1) && (*bytes == '\0'))) {
	/* Empty string case - quick exit */
	goto done;
    }

    /*
     * No list element before leading white space.
     */

    count += 1 - TclIsSpaceProc(*bytes);

    /*
     * Count white space runs as potential element separators.
     */

    while (numBytes) {
	if ((numBytes == -1) && (*bytes == '\0')) {
	    break;
	}
	if (TclIsSpaceProc(*bytes)) {
	    /*
	     * Space run started; bump count.
	     */

	    count++;
	    do {
		bytes++;
		numBytes -= (numBytes != -1);
	    } while (numBytes && TclIsSpaceProc(*bytes));
	    if ((numBytes == 0) || ((numBytes == -1) && (*bytes == '\0'))) {
		break;
	    }

	    /*
	     * (*bytes) is non-space; return to counting state.
	     */
	}
	bytes++;
	numBytes -= (numBytes != -1);
    }

    /*
     * No list element following trailing white space.
     */

    count -= TclIsSpaceProc(bytes[-1]);

  done:
    if (endPtr) {
	*endPtr = bytes;
    }
    return count;
}

/*
 *----------------------------------------------------------------------
 *
 * TclFindElement --
 *
 *	Given a pointer into a Tcl list, locate the first (or next) element in
 *	the list.
 *
 * Results:
 *	The return value is normally TCL_OK, which means that the element was
 *	successfully located. If TCL_ERROR is returned it means that list
 *	didn't have proper list structure; the interp's result contains a more
 *	detailed error message.
 *
 *	If TCL_OK is returned, then *elementPtr will be set to point to the
 *	first element of list, and *nextPtr will be set to point to the
 *	character just after any white space following the last character
 *	that's part of the element. If this is the last argument in the list,
 *	then *nextPtr will point just after the last character in the list
 *	(i.e., at the character at list+listLength). If sizePtr is non-NULL,
 *	*sizePtr is filled in with the number of bytes in the element. If the
 *	element is in braces, then *elementPtr will point to the character
 *	after the opening brace and *sizePtr will not include either of the
 *	braces. If there isn't an element in the list, *sizePtr will be zero,
 *	and both *elementPtr and *nextPtr will point just after the last
 *	character in the list. If literalPtr is non-NULL, *literalPtr is set
 *	to a boolean value indicating whether the substring returned as the
 *	values of **elementPtr and *sizePtr is the literal value of a list
 *	element. If not, a call to TclCopyAndCollapse() is needed to produce
 *	the actual value of the list element. Note: this function does NOT
 *	collapse backslash sequences, but uses *literalPtr to tell callers
 *	when it is required for them to do so.
 *
 * Side effects:
 *	None.
 *
 *----------------------------------------------------------------------
 */

int
TclFindElement(
    Tcl_Interp *interp,		/* Interpreter to use for error reporting. If
				 * NULL, then no error message is left after
				 * errors. */
    const char *list,		/* Points to the first byte of a string
				 * containing a Tcl list with zero or more
				 * elements (possibly in braces). */
    int listLength,		/* Number of bytes in the list's string. */
    const char **elementPtr,	/* Where to put address of first significant
				 * character in first element of list. */
    const char **nextPtr,	/* Fill in with location of character just
				 * after all white space following end of
				 * argument (next arg or end of list). */
    int *sizePtr,		/* If non-zero, fill in with size of
				 * element. */
    int *literalPtr)		/* If non-zero, fill in with non-zero/zero to
				 * indicate that the substring of *sizePtr
				 * bytes starting at **elementPtr is/is not
				 * the literal list element and therefore
				 * does not/does require a call to
				 * TclCopyAndCollapse() by the caller. */
{
    return FindElement(interp, list, listLength, "list", "LIST", elementPtr,
	    nextPtr, sizePtr, literalPtr);
}

int
TclFindDictElement(
    Tcl_Interp *interp,		/* Interpreter to use for error reporting. If
				 * NULL, then no error message is left after
				 * errors. */
    const char *dict,		/* Points to the first byte of a string
				 * containing a Tcl dictionary with zero or
				 * more keys and values (possibly in
				 * braces). */
    int dictLength,		/* Number of bytes in the dict's string. */
    const char **elementPtr,	/* Where to put address of first significant
				 * character in the first element (i.e., key
				 * or value) of dict. */
    const char **nextPtr,	/* Fill in with location of character just
				 * after all white space following end of
				 * element (next arg or end of list). */
    int *sizePtr,		/* If non-zero, fill in with size of
				 * element. */
    int *literalPtr)		/* If non-zero, fill in with non-zero/zero to
				 * indicate that the substring of *sizePtr
				 * bytes starting at **elementPtr is/is not
				 * the literal key or value and therefore
				 * does not/does require a call to
				 * TclCopyAndCollapse() by the caller. */
{
    return FindElement(interp, dict, dictLength, "dict", "DICTIONARY",
	    elementPtr, nextPtr, sizePtr, literalPtr);
}

static int
FindElement(
    Tcl_Interp *interp,		/* Interpreter to use for error reporting. If
				 * NULL, then no error message is left after
				 * errors. */
    const char *string,		/* Points to the first byte of a string
				 * containing a Tcl list or dictionary with
				 * zero or more elements (possibly in
				 * braces). */
    int stringLength,		/* Number of bytes in the string. */
    const char *typeStr,	/* The name of the type of thing we are
				 * parsing, for error messages. */
    const char *typeCode,	/* The type code for thing we are parsing, for
				 * error messages. */
    const char **elementPtr,	/* Where to put address of first significant
				 * character in first element. */
    const char **nextPtr,	/* Fill in with location of character just
				 * after all white space following end of
				 * argument (next arg or end of list/dict). */
    int *sizePtr,		/* If non-zero, fill in with size of
				 * element. */
    int *literalPtr)		/* If non-zero, fill in with non-zero/zero to
				 * indicate that the substring of *sizePtr
				 * bytes starting at **elementPtr is/is not
				 * the literal list/dict element and therefore
				 * does not/does require a call to
				 * TclCopyAndCollapse() by the caller. */
{
    const char *p = string;
    const char *elemStart;	/* Points to first byte of first element. */
    const char *limit;		/* Points just after list/dict's last byte. */
    int openBraces = 0;		/* Brace nesting level during parse. */
    int inQuotes = 0;
    int size = 0;		/* lint. */
    int numChars;
    int literal = 1;
    const char *p2;

    /*
     * Skim off leading white space and check for an opening brace or quote.
     * We treat embedded NULLs in the list/dict as bytes belonging to a list
     * element (or dictionary key or value).
     */

    limit = (string + stringLength);
    while ((p < limit) && (TclIsSpaceProc(*p))) {
	p++;
    }
    if (p == limit) {		/* no element found */
	elemStart = limit;
	goto done;
    }

    if (*p == '{') {
	openBraces = 1;
	p++;
    } else if (*p == '"') {
	inQuotes = 1;
	p++;
    }
    elemStart = p;

    /*
     * Find element's end (a space, close brace, or the end of the string).
     */

    while (p < limit) {
	switch (*p) {
	    /*
	     * Open brace: don't treat specially unless the element is in
	     * braces. In this case, keep a nesting count.
	     */

	case '{':
	    if (openBraces != 0) {
		openBraces++;
	    }
	    break;

	    /*
	     * Close brace: if element is in braces, keep nesting count and
	     * quit when the last close brace is seen.
	     */

	case '}':
	    if (openBraces > 1) {
		openBraces--;
	    } else if (openBraces == 1) {
		size = (p - elemStart);
		p++;
		if ((p >= limit) || TclIsSpaceProc(*p)) {
		    goto done;
		}

		/*
		 * Garbage after the closing brace; return an error.
		 */

		if (interp != NULL) {
		    p2 = p;
		    while ((p2 < limit) && (!TclIsSpaceProc(*p2))
			    && (p2 < p+20)) {
			p2++;
		    }
		    Tcl_SetObjResult(interp, Tcl_ObjPrintf(
			    "%s element in braces followed by \"%.*s\" "
			    "instead of space", typeStr, (int) (p2-p), p));
		    Tcl_SetErrorCode(interp, "TCL", "VALUE", typeCode, "JUNK",
			    NULL);
		}
		return TCL_ERROR;
	    }
	    break;

	    /*
	     * Backslash: skip over everything up to the end of the backslash
	     * sequence.
	     */

	case '\\':
	    if (openBraces == 0) {
		/*
		 * A backslash sequence not within a brace quoted element
		 * means the value of the element is different from the
		 * substring we are parsing. A call to TclCopyAndCollapse() is
		 * needed to produce the element value. Inform the caller.
		 */

		literal = 0;
	    }
	    TclParseBackslash(p, limit - p, &numChars, NULL);
	    p += (numChars - 1);
	    break;

	    /*
	     * Space: ignore if element is in braces or quotes; otherwise
	     * terminate element.
	     */

	case ' ':
	case '\f':
	case '\n':
	case '\r':
	case '\t':
	case '\v':
	    if ((openBraces == 0) && !inQuotes) {
		size = (p - elemStart);
		goto done;
	    }
	    break;

	    /*
	     * Double-quote: if element is in quotes then terminate it.
	     */

	case '"':
	    if (inQuotes) {
		size = (p - elemStart);
		p++;
		if ((p >= limit) || TclIsSpaceProc(*p)) {
		    goto done;
		}

		/*
		 * Garbage after the closing quote; return an error.
		 */

		if (interp != NULL) {
		    p2 = p;
		    while ((p2 < limit) && (!TclIsSpaceProc(*p2))
			    && (p2 < p+20)) {
			p2++;
		    }
		    Tcl_SetObjResult(interp, Tcl_ObjPrintf(
			    "%s element in quotes followed by \"%.*s\" "
			    "instead of space", typeStr, (int) (p2-p), p));
		    Tcl_SetErrorCode(interp, "TCL", "VALUE", typeCode, "JUNK",
			    NULL);
		}
		return TCL_ERROR;
	    }
	    break;
	}
	p++;
    }

    /*
     * End of list/dict: terminate element.
     */

    if (p == limit) {
	if (openBraces != 0) {
	    if (interp != NULL) {
		Tcl_SetObjResult(interp, Tcl_ObjPrintf(
			"unmatched open brace in %s", typeStr));
		Tcl_SetErrorCode(interp, "TCL", "VALUE", typeCode, "BRACE",
			NULL);
	    }
	    return TCL_ERROR;
	} else if (inQuotes) {
	    if (interp != NULL) {
		Tcl_SetObjResult(interp, Tcl_ObjPrintf(
			"unmatched open quote in %s", typeStr));
		Tcl_SetErrorCode(interp, "TCL", "VALUE", typeCode, "QUOTE",
			NULL);
	    }
	    return TCL_ERROR;
	}
	size = (p - elemStart);
    }

  done:
    while ((p < limit) && (TclIsSpaceProc(*p))) {
	p++;
    }
    *elementPtr = elemStart;
    *nextPtr = p;
    if (sizePtr != 0) {
	*sizePtr = size;
    }
    if (literalPtr != 0) {
	*literalPtr = literal;
    }
    return TCL_OK;
}

/*
 *----------------------------------------------------------------------
 *
 * TclCopyAndCollapse --
 *
 *	Copy a string and substitute all backslash escape sequences
 *
 * Results:
 *	Count bytes get copied from src to dst. Along the way, backslash
 *	sequences are substituted in the copy. After scanning count bytes from
 *	src, a null character is placed at the end of dst. Returns the number
 *	of bytes that got written to dst.
 *
 * Side effects:
 *	None.
 *
 *----------------------------------------------------------------------
 */

int
TclCopyAndCollapse(
    int count,			/* Number of byte to copy from src. */
    const char *src,		/* Copy from here... */
    char *dst)			/* ... to here. */
{
    int newCount = 0;

    while (count > 0) {
	char c = *src;

	if (c == '\\') {
	    int numRead;
	    int backslashCount = TclParseBackslash(src, count, &numRead, dst);

	    dst += backslashCount;
	    newCount += backslashCount;
	    src += numRead;
	    count -= numRead;
	} else {
	    *dst = c;
	    dst++;
	    newCount++;
	    src++;
	    count--;
	}
    }
    *dst = 0;
    return newCount;
}

/*
 *----------------------------------------------------------------------
 *
 * Tcl_SplitList --
 *
 *	Splits a list up into its constituent fields.
 *
 * Results
 *	The return value is normally TCL_OK, which means that the list was
 *	successfully split up. If TCL_ERROR is returned, it means that "list"
 *	didn't have proper list structure; the interp's result will contain a
 *	more detailed error message.
 *
 *	*argvPtr will be filled in with the address of an array whose elements
 *	point to the elements of list, in order. *argcPtr will get filled in
 *	with the number of valid elements in the array. A single block of
 *	memory is dynamically allocated to hold both the argv array and a copy
 *	of the list (with backslashes and braces removed in the standard way).
 *	The caller must eventually free this memory by calling free() on
 *	*argvPtr. Note: *argvPtr and *argcPtr are only modified if the
 *	function returns normally.
 *
 * Side effects:
 *	Memory is allocated.
 *
 *----------------------------------------------------------------------
 */

int
Tcl_SplitList(
    Tcl_Interp *interp,		/* Interpreter to use for error reporting. If
				 * NULL, no error message is left. */
    const char *list,		/* Pointer to string with list structure. */
    int *argcPtr,		/* Pointer to location to fill in with the
				 * number of elements in the list. */
    const char ***argvPtr)	/* Pointer to place to store pointer to array
				 * of pointers to list elements. */
{
    const char **argv, *end, *element;
    char *p;
    int length, size, i, result, elSize;

    /*
     * Allocate enough space to work in. A (const char *) for each (possible)
     * list element plus one more for terminating NULL, plus as many bytes as
     * in the original string value, plus one more for a terminating '\0'.
     * Space used to hold element separating white space in the original
     * string gets re-purposed to hold '\0' characters in the argv array.
     */

    size = TclMaxListLength(list, -1, &end) + 1;
    length = end - list;
    argv = ckalloc((size * sizeof(char *)) + length + 1);

    for (i = 0, p = ((char *) argv) + size*sizeof(char *);
	    *list != 0;  i++) {
	const char *prevList = list;
	int literal;

	result = TclFindElement(interp, list, length, &element, &list,
		&elSize, &literal);
	length -= (list - prevList);
	if (result != TCL_OK) {
	    ckfree(argv);
	    return result;
	}
	if (*element == 0) {
	    break;
	}
	if (i >= size) {
	    ckfree(argv);
	    if (interp != NULL) {
		Tcl_SetObjResult(interp, Tcl_NewStringObj(
			"internal error in Tcl_SplitList", -1));
		Tcl_SetErrorCode(interp, "TCL", "INTERNAL", "Tcl_SplitList",
			NULL);
	    }
	    return TCL_ERROR;
	}
	argv[i] = p;
	if (literal) {
	    memcpy(p, element, (size_t) elSize);
	    p += elSize;
	    *p = 0;
	    p++;
	} else {
	    p += 1 + TclCopyAndCollapse(elSize, element, p);
	}
    }

    argv[i] = NULL;
    *argvPtr = argv;
    *argcPtr = i;
    return TCL_OK;
}

/*
 *----------------------------------------------------------------------
 *
 * Tcl_ScanElement --
 *
 *	This function is a companion function to Tcl_ConvertElement. It scans
 *	a string to see what needs to be done to it (e.g. add backslashes or
 *	enclosing braces) to make the string into a valid Tcl list element.
 *
 * Results:
 *	The return value is an overestimate of the number of bytes that will
 *	be needed by Tcl_ConvertElement to produce a valid list element from
 *	src. The word at *flagPtr is filled in with a value needed by
 *	Tcl_ConvertElement when doing the actual conversion.
 *
 * Side effects:
 *	None.
 *
 *----------------------------------------------------------------------
 */

int
Tcl_ScanElement(
    register const char *src,	/* String to convert to list element. */
    register int *flagPtr)	/* Where to store information to guide
				 * Tcl_ConvertCountedElement. */
{
    return Tcl_ScanCountedElement(src, -1, flagPtr);
}

/*
 *----------------------------------------------------------------------
 *
 * Tcl_ScanCountedElement --
 *
 *	This function is a companion function to Tcl_ConvertCountedElement. It
 *	scans a string to see what needs to be done to it (e.g. add
 *	backslashes or enclosing braces) to make the string into a valid Tcl
 *	list element. If length is -1, then the string is scanned from src up
 *	to the first null byte.
 *
 * Results:
 *	The return value is an overestimate of the number of bytes that will
 *	be needed by Tcl_ConvertCountedElement to produce a valid list element
 *	from src. The word at *flagPtr is filled in with a value needed by
 *	Tcl_ConvertCountedElement when doing the actual conversion.
 *
 * Side effects:
 *	None.
 *
 *----------------------------------------------------------------------
 */

int
Tcl_ScanCountedElement(
    const char *src,		/* String to convert to Tcl list element. */
    int length,			/* Number of bytes in src, or -1. */
    int *flagPtr)		/* Where to store information to guide
				 * Tcl_ConvertElement. */
{
    int flags = CONVERT_ANY;
    int numBytes = TclScanElement(src, length, &flags);

    *flagPtr = flags;
    return numBytes;
}

/*
 *----------------------------------------------------------------------
 *
 * TclScanElement --
 *
 *	This function is a companion function to TclConvertElement. It scans a
 *	string to see what needs to be done to it (e.g. add backslashes or
 *	enclosing braces) to make the string into a valid Tcl list element. If
 *	length is -1, then the string is scanned from src up to the first null
 *	byte. A NULL value for src is treated as an empty string. The incoming
 *	value of *flagPtr is a report from the caller what additional flags it
 *	will pass to TclConvertElement().
 *
 * Results:
 *	The recommended formatting mode for the element is determined and a
 *	value is written to *flagPtr indicating that recommendation. This
 *	recommendation is combined with the incoming flag values in *flagPtr
 *	set by the caller to determine how many bytes will be needed by
 *	TclConvertElement() in which to write the formatted element following
 *	the recommendation modified by the flag values. This number of bytes
 *	is the return value of the routine.  In some situations it may be an
 *	overestimate, but so long as the caller passes the same flags to
 *	TclConvertElement(), it will be large enough.
 *
 * Side effects:
 *	None.
 *
 *----------------------------------------------------------------------
 */

int
TclScanElement(
    const char *src,		/* String to convert to Tcl list element. */
    int length,			/* Number of bytes in src, or -1. */
    int *flagPtr)		/* Where to store information to guide
				 * Tcl_ConvertElement. */
{
    const char *p = src;
    int nestingLevel = 0;	/* Brace nesting count */
    int forbidNone = 0;		/* Do not permit CONVERT_NONE mode. Something
				 * needs protection or escape. */
    int requireEscape = 0;	/* Force use of CONVERT_ESCAPE mode.  For some
				 * reason bare or brace-quoted form fails. */
    int extra = 0;		/* Count of number of extra bytes needed for
				 * formatted element, assuming we use escape
				 * sequences in formatting. */
    int bytesNeeded;		/* Buffer length computed to complete the
				 * element formatting in the selected mode. */
#if COMPAT
    int preferEscape = 0;	/* Use preferences to track whether to use */
    int preferBrace = 0;	/* CONVERT_MASK mode. */
    int braceCount = 0;		/* Count of all braces '{' '}' seen. */
#endif /* COMPAT */

    if ((p == NULL) || (length == 0) || ((*p == '\0') && (length == -1))) {
	/*
	 * Empty string element must be brace quoted.
	 */

	*flagPtr = CONVERT_BRACE;
	return 2;
    }

    if ((*p == '{') || (*p == '"')) {
	/*
	 * Must escape or protect so leading character of value is not
	 * misinterpreted as list element delimiting syntax.
	 */

	forbidNone = 1;
#if COMPAT
	preferBrace = 1;
#endif /* COMPAT */
    }

    while (length) {
      if (CHAR_TYPE(*p) != TYPE_NORMAL) {
	switch (*p) {
	case '{':	/* TYPE_BRACE */
#if COMPAT
	    braceCount++;
#endif /* COMPAT */
	    extra++;				/* Escape '{' => '\{' */
	    nestingLevel++;
	    break;
	case '}':	/* TYPE_BRACE */
#if COMPAT
	    braceCount++;
#endif /* COMPAT */
	    extra++;				/* Escape '}' => '\}' */
	    nestingLevel--;
	    if (nestingLevel < 0) {
		/*
		 * Unbalanced braces!  Cannot format with brace quoting.
		 */

		requireEscape = 1;
	    }
	    break;
	case ']':	/* TYPE_CLOSE_BRACK */
	case '"':	/* TYPE_SPACE */
#if COMPAT
	    forbidNone = 1;
	    extra++;		/* Escapes all just prepend a backslash */
	    preferEscape = 1;
	    break;
#else
	    /* FLOW THROUGH */
#endif /* COMPAT */
	case '[':	/* TYPE_SUBS */
	case '$':	/* TYPE_SUBS */
	case ';':	/* TYPE_COMMAND_END */
	case ' ':	/* TYPE_SPACE */
	case '\f':	/* TYPE_SPACE */
	case '\n':	/* TYPE_COMMAND_END */
	case '\r':	/* TYPE_SPACE */
	case '\t':	/* TYPE_SPACE */
	case '\v':	/* TYPE_SPACE */
	    forbidNone = 1;
	    extra++;		/* Escape sequences all one byte longer. */
#if COMPAT
	    preferBrace = 1;
#endif /* COMPAT */
	    break;
	case '\\':	/* TYPE_SUBS */
	    extra++;				/* Escape '\' => '\\' */
	    if ((length == 1) || ((length == -1) && (p[1] == '\0'))) {
		/*
		 * Final backslash. Cannot format with brace quoting.
		 */

		requireEscape = 1;
		break;
	    }
	    if (p[1] == '\n') {
		extra++;	/* Escape newline => '\n', one byte longer */

		/*
		 * Backslash newline sequence.  Brace quoting not permitted.
		 */

		requireEscape = 1;
		length -= (length > 0);
		p++;
		break;
	    }
	    if ((p[1] == '{') || (p[1] == '}') || (p[1] == '\\')) {
		extra++;	/* Escape sequences all one byte longer. */
		length -= (length > 0);
		p++;
	    }
	    forbidNone = 1;
#if COMPAT
	    preferBrace = 1;
#endif /* COMPAT */
	    break;
	case '\0':	/* TYPE_SUBS */
	    if (length == -1) {
		goto endOfString;
	    }
	    /* TODO: Panic on improper encoding? */
	    break;
	}
      }
	length -= (length > 0);
	p++;
    }

  endOfString:
    if (nestingLevel != 0) {
	/*
	 * Unbalanced braces!  Cannot format with brace quoting.
	 */

	requireEscape = 1;
    }

    /*
     * We need at least as many bytes as are in the element value...
     */

    bytesNeeded = p - src;

    if (requireEscape) {
	/*
	 * We must use escape sequences.  Add all the extra bytes needed to
	 * have room to create them.
	 */

	bytesNeeded += extra;

	/*
	 * Make room to escape leading #, if needed.
	 */

	if ((*src == '#') && !(*flagPtr & TCL_DONT_QUOTE_HASH)) {
	    bytesNeeded++;
	}
	*flagPtr = CONVERT_ESCAPE;
	goto overflowCheck;
    }
    if (*flagPtr & CONVERT_ANY) {
	/*
	 * The caller has not let us know what flags it will pass to
	 * TclConvertElement() so compute the max size we might need for any
	 * possible choice.  Normally the formatting using escape sequences is
	 * the longer one, and a minimum "extra" value of 2 makes sure we
	 * don't request too small a buffer in those edge cases where that's
	 * not true.
	 */

	if (extra < 2) {
	    extra = 2;
	}
	*flagPtr &= ~CONVERT_ANY;
	*flagPtr |= TCL_DONT_USE_BRACES;
    }
    if (forbidNone) {
	/*
	 * We must request some form of quoting of escaping...
	 */

#if COMPAT
	if (preferEscape && !preferBrace) {
	    /*
	     * If we are quoting solely due to ] or internal " characters use
	     * the CONVERT_MASK mode where we escape all special characters
	     * except for braces. "extra" counted space needed to escape
	     * braces too, so substract "braceCount" to get our actual needs.
	     */

	    bytesNeeded += (extra - braceCount);
	    /* Make room to escape leading #, if needed. */
	    if ((*src == '#') && !(*flagPtr & TCL_DONT_QUOTE_HASH)) {
		bytesNeeded++;
	    }

	    /*
	     * If the caller reports it will direct TclConvertElement() to
	     * use full escapes on the element, add back the bytes needed to
	     * escape the braces.
	     */

	    if (*flagPtr & TCL_DONT_USE_BRACES) {
		bytesNeeded += braceCount;
	    }
	    *flagPtr = CONVERT_MASK;
	    goto overflowCheck;
	}
#endif /* COMPAT */
	if (*flagPtr & TCL_DONT_USE_BRACES) {
	    /*
	     * If the caller reports it will direct TclConvertElement() to
	     * use escapes, add the extra bytes needed to have room for them.
	     */

	    bytesNeeded += extra;

	    /*
	     * Make room to escape leading #, if needed.
	     */

	    if ((*src == '#') && !(*flagPtr & TCL_DONT_QUOTE_HASH)) {
		bytesNeeded++;
	    }
	} else {
	    /*
	     * Add 2 bytes for room for the enclosing braces.
	     */

	    bytesNeeded += 2;
	}
	*flagPtr = CONVERT_BRACE;
	goto overflowCheck;
    }

    /*
     * So far, no need to quote or escape anything.
     */

    if ((*src == '#') && !(*flagPtr & TCL_DONT_QUOTE_HASH)) {
	/*
	 * If we need to quote a leading #, make room to enclose in braces.
	 */

	bytesNeeded += 2;
    }
    *flagPtr = CONVERT_NONE;

  overflowCheck:
    if (bytesNeeded < 0) {
	Tcl_Panic("TclScanElement: string length overflow");
    }
    return bytesNeeded;
}

/*
 *----------------------------------------------------------------------
 *
 * Tcl_ConvertElement --
 *
 *	This is a companion function to Tcl_ScanElement. Given the information
 *	produced by Tcl_ScanElement, this function converts a string to a list
 *	element equal to that string.
 *
 * Results:
 *	Information is copied to *dst in the form of a list element identical
 *	to src (i.e. if Tcl_SplitList is applied to dst it will produce a
 *	string identical to src). The return value is a count of the number of
 *	characters copied (not including the terminating NULL character).
 *
 * Side effects:
 *	None.
 *
 *----------------------------------------------------------------------
 */

int
Tcl_ConvertElement(
    register const char *src,	/* Source information for list element. */
    register char *dst,		/* Place to put list-ified element. */
    register int flags)		/* Flags produced by Tcl_ScanElement. */
{
    return Tcl_ConvertCountedElement(src, -1, dst, flags);
}

/*
 *----------------------------------------------------------------------
 *
 * Tcl_ConvertCountedElement --
 *
 *	This is a companion function to Tcl_ScanCountedElement. Given the
 *	information produced by Tcl_ScanCountedElement, this function converts
 *	a string to a list element equal to that string.
 *
 * Results:
 *	Information is copied to *dst in the form of a list element identical
 *	to src (i.e. if Tcl_SplitList is applied to dst it will produce a
 *	string identical to src). The return value is a count of the number of
 *	characters copied (not including the terminating NULL character).
 *
 * Side effects:
 *	None.
 *
 *----------------------------------------------------------------------
 */

int
Tcl_ConvertCountedElement(
    register const char *src,	/* Source information for list element. */
    int length,			/* Number of bytes in src, or -1. */
    char *dst,			/* Place to put list-ified element. */
    int flags)			/* Flags produced by Tcl_ScanElement. */
{
    int numBytes = TclConvertElement(src, length, dst, flags);
    dst[numBytes] = '\0';
    return numBytes;
}

/*
 *----------------------------------------------------------------------
 *
 * TclConvertElement --
 *
 *	This is a companion function to TclScanElement. Given the information
 *	produced by TclScanElement, this function converts a string to a list
 *	element equal to that string.
 *
 * Results:
 *	Information is copied to *dst in the form of a list element identical
 *	to src (i.e. if Tcl_SplitList is applied to dst it will produce a
 *	string identical to src). The return value is a count of the number of
 *	characters copied (not including the terminating NULL character).
 *
 * Side effects:
 *	None.
 *
 *----------------------------------------------------------------------
 */

int
TclConvertElement(
    register const char *src,	/* Source information for list element. */
    int length,			/* Number of bytes in src, or -1. */
    char *dst,			/* Place to put list-ified element. */
    int flags)			/* Flags produced by Tcl_ScanElement. */
{
    int conversion = flags & CONVERT_MASK;
    char *p = dst;

    /*
     * Let the caller demand we use escape sequences rather than braces.
     */

    if ((flags & TCL_DONT_USE_BRACES) && (conversion & CONVERT_BRACE)) {
	conversion = CONVERT_ESCAPE;
    }

    /*
     * No matter what the caller demands, empty string must be braced!
     */

    if ((src == NULL) || (length == 0) || (*src == '\0' && length == -1)) {
	src = tclEmptyStringRep;
	length = 0;
	conversion = CONVERT_BRACE;
    }

    /*
     * Escape leading hash as needed and requested.
     */

    if ((*src == '#') && !(flags & TCL_DONT_QUOTE_HASH)) {
	if (conversion == CONVERT_ESCAPE) {
	    p[0] = '\\';
	    p[1] = '#';
	    p += 2;
	    src++;
	    length -= (length > 0);
	} else {
	    conversion = CONVERT_BRACE;
	}
    }

    /*
     * No escape or quoting needed.  Copy the literal string value.
     */

    if (conversion == CONVERT_NONE) {
	if (length == -1) {
	    /* TODO: INT_MAX overflow? */
	    while (*src) {
		*p++ = *src++;
	    }
	    return p - dst;
	} else {
	    memcpy(dst, src, length);
	    return length;
	}
    }

    /*
     * Formatted string is original string enclosed in braces.
     */

    if (conversion == CONVERT_BRACE) {
	*p = '{';
	p++;
	if (length == -1) {
	    /* TODO: INT_MAX overflow? */
	    while (*src) {
		*p++ = *src++;
	    }
	} else {
	    memcpy(p, src, length);
	    p += length;
	}
	*p = '}';
	p++;
	return p - dst;
    }

    /* conversion == CONVERT_ESCAPE or CONVERT_MASK */

    /*
     * Formatted string is original string converted to escape sequences.
     */

    for ( ; length; src++, length -= (length > 0)) {
	switch (*src) {
	case ']':
	case '[':
	case '$':
	case ';':
	case ' ':
	case '\\':
	case '"':
	    *p = '\\';
	    p++;
	    break;
	case '{':
	case '}':
#if COMPAT
	    if (conversion == CONVERT_ESCAPE)
#endif /* COMPAT */
	    {
		*p = '\\';
		p++;
	    }
	    break;
	case '\f':
	    *p = '\\';
	    p++;
	    *p = 'f';
	    p++;
	    continue;
	case '\n':
	    *p = '\\';
	    p++;
	    *p = 'n';
	    p++;
	    continue;
	case '\r':
	    *p = '\\';
	    p++;
	    *p = 'r';
	    p++;
	    continue;
	case '\t':
	    *p = '\\';
	    p++;
	    *p = 't';
	    p++;
	    continue;
	case '\v':
	    *p = '\\';
	    p++;
	    *p = 'v';
	    p++;
	    continue;
	case '\0':
	    if (length == -1) {
		return p - dst;
	    }

	    /*
	     * If we reach this point, there's an embedded NULL in the string
	     * range being processed, which should not happen when the
	     * encoding rules for Tcl strings are properly followed.  If the
	     * day ever comes when we stop tolerating such things, this is
	     * where to put the Tcl_Panic().
	     */

	    break;
	}
	*p = *src;
	p++;
    }
    return p - dst;
}

/*
 *----------------------------------------------------------------------
 *
 * Tcl_Merge --
 *
 *	Given a collection of strings, merge them together into a single
 *	string that has proper Tcl list structured (i.e. Tcl_SplitList may be
 *	used to retrieve strings equal to the original elements, and Tcl_Eval
 *	will parse the string back into its original elements).
 *
 * Results:
 *	The return value is the address of a dynamically-allocated string
 *	containing the merged list.
 *
 * Side effects:
 *	None.
 *
 *----------------------------------------------------------------------
 */

char *
Tcl_Merge(
    int argc,			/* How many strings to merge. */
    const char *const *argv)	/* Array of string values. */
{
#define LOCAL_SIZE 20
    int localFlags[LOCAL_SIZE], *flagPtr = NULL;
    int i, bytesNeeded = 0;
    char *result, *dst;
    const int maxFlags = UINT_MAX / sizeof(int);

    /*
     * Handle empty list case first, so logic of the general case can be
     * simpler.
     */

    if (argc == 0) {
	result = ckalloc(1);
	result[0] = '\0';
	return result;
    }

    /*
     * Pass 1: estimate space, gather flags.
     */

    if (argc <= LOCAL_SIZE) {
	flagPtr = localFlags;
    } else if (argc > maxFlags) {
	/*
	 * We cannot allocate a large enough flag array to format this list in
	 * one pass.  We could imagine converting this routine to a multi-pass
	 * implementation, but for sizeof(int) == 4, the limit is a max of
	 * 2^30 list elements and since each element is at least one byte
	 * formatted, and requires one byte space between it and the next one,
	 * that a minimum space requirement of 2^31 bytes, which is already
	 * INT_MAX. If we tried to format a list of > maxFlags elements, we're
	 * just going to overflow the size limits on the formatted string
	 * anyway, so just issue that same panic early.
	 */

	Tcl_Panic("max size for a Tcl value (%d bytes) exceeded", INT_MAX);
    } else {
	flagPtr = ckalloc(argc * sizeof(int));
    }
    for (i = 0; i < argc; i++) {
	flagPtr[i] = ( i ? TCL_DONT_QUOTE_HASH : 0 );
	bytesNeeded += TclScanElement(argv[i], -1, &flagPtr[i]);
	if (bytesNeeded < 0) {
	    Tcl_Panic("max size for a Tcl value (%d bytes) exceeded", INT_MAX);
	}
    }
    if (bytesNeeded > INT_MAX - argc + 1) {
	Tcl_Panic("max size for a Tcl value (%d bytes) exceeded", INT_MAX);
    }
    bytesNeeded += argc;

    /*
     * Pass two: copy into the result area.
     */

    result = ckalloc(bytesNeeded);
    dst = result;
    for (i = 0; i < argc; i++) {
	flagPtr[i] |= ( i ? TCL_DONT_QUOTE_HASH : 0 );
	dst += TclConvertElement(argv[i], -1, dst, flagPtr[i]);
	*dst = ' ';
	dst++;
    }
    dst[-1] = 0;

    if (flagPtr != localFlags) {
	ckfree(flagPtr);
    }
    return result;
}

/*
 *----------------------------------------------------------------------
 *
 * Tcl_Backslash --
 *
 *	Figure out how to handle a backslash sequence.
 *
 * Results:
 *	The return value is the character that should be substituted in place
 *	of the backslash sequence that starts at src. If readPtr isn't NULL
 *	then it is filled in with a count of the number of characters in the
 *	backslash sequence.
 *
 * Side effects:
 *	None.
 *
 *----------------------------------------------------------------------
 */

char
Tcl_Backslash(
    const char *src,		/* Points to the backslash character of a
				 * backslash sequence. */
    int *readPtr)		/* Fill in with number of characters read from
				 * src, unless NULL. */
{
    char buf[TCL_UTF_MAX];
    Tcl_UniChar ch;

    Tcl_UtfBackslash(src, readPtr, buf);
    TclUtfToUniChar(buf, &ch);
    return (char) ch;
}

/*
 *----------------------------------------------------------------------
 *
 * TclTrimRight --
 *
 *	Takes two counted strings in the Tcl encoding which must both be null
 *	terminated. Conceptually trims from the right side of the first string
 *	all characters found in the second string.
 *
 * Results:
 *	The number of bytes to be removed from the end of the string.
 *
 * Side effects:
 *	None.
 *
 *----------------------------------------------------------------------
 */

int
TclTrimRight(
    const char *bytes,		/* String to be trimmed... */
    int numBytes,		/* ...and its length in bytes */
    const char *trim,		/* String of trim characters... */
    int numTrim)		/* ...and its length in bytes */
{
    const char *p = bytes + numBytes;
    int pInc;

    if ((bytes[numBytes] != '\0') || (trim[numTrim] != '\0')) {
	Tcl_Panic("TclTrimRight works only on null-terminated strings");
    }

    /*
     * Empty strings -> nothing to do.
     */

    if ((numBytes == 0) || (numTrim == 0)) {
	return 0;
    }

    /*
     * Outer loop: iterate over string to be trimmed.
     */

    do {
	Tcl_UniChar ch1;
	const char *q = trim;
	int bytesLeft = numTrim;

	p = Tcl_UtfPrev(p, bytes);
 	pInc = TclUtfToUniChar(p, &ch1);

	/*
	 * Inner loop: scan trim string for match to current character.
	 */

	do {
	    Tcl_UniChar ch2;
	    int qInc = TclUtfToUniChar(q, &ch2);

	    if (ch1 == ch2) {
		break;
	    }

	    q += qInc;
	    bytesLeft -= qInc;
	} while (bytesLeft);

	if (bytesLeft == 0) {
	    /*
	     * No match; trim task done; *p is last non-trimmed char.
	     */

	    p += pInc;
	    break;
	}
    } while (p > bytes);

    return numBytes - (p - bytes);
}

/*
 *----------------------------------------------------------------------
 *
 * TclTrimLeft --
 *
 *	Takes two counted strings in the Tcl encoding which must both be null
 *	terminated. Conceptually trims from the left side of the first string
 *	all characters found in the second string.
 *
 * Results:
 *	The number of bytes to be removed from the start of the string.
 *
 * Side effects:
 *	None.
 *
 *----------------------------------------------------------------------
 */

int
TclTrimLeft(
    const char *bytes,		/* String to be trimmed... */
    int numBytes,		/* ...and its length in bytes */
    const char *trim,		/* String of trim characters... */
    int numTrim)		/* ...and its length in bytes */
{
    const char *p = bytes;

    if ((bytes[numBytes] != '\0') || (trim[numTrim] != '\0')) {
	Tcl_Panic("TclTrimLeft works only on null-terminated strings");
    }

    /*
     * Empty strings -> nothing to do.
     */

    if ((numBytes == 0) || (numTrim == 0)) {
	return 0;
    }

    /*
     * Outer loop: iterate over string to be trimmed.
     */

    do {
	Tcl_UniChar ch1;
	int pInc = TclUtfToUniChar(p, &ch1);
	const char *q = trim;
	int bytesLeft = numTrim;

	/*
	 * Inner loop: scan trim string for match to current character.
	 */

	do {
	    Tcl_UniChar ch2;
	    int qInc = TclUtfToUniChar(q, &ch2);

	    if (ch1 == ch2) {
		break;
	    }

	    q += qInc;
	    bytesLeft -= qInc;
	} while (bytesLeft);

	if (bytesLeft == 0) {
	    /*
	     * No match; trim task done; *p is first non-trimmed char.
	     */

	    break;
	}

	p += pInc;
	numBytes -= pInc;
    } while (numBytes);

    return p - bytes;
}

/*
 *----------------------------------------------------------------------
 *
 * Tcl_Concat --
 *
 *	Concatenate a set of strings into a single large string.
 *
 * Results:
 *	The return value is dynamically-allocated string containing a
 *	concatenation of all the strings in argv, with spaces between the
 *	original argv elements.
 *
 * Side effects:
 *	Memory is allocated for the result; the caller is responsible for
 *	freeing the memory.
 *
 *----------------------------------------------------------------------
 */

/* The whitespace characters trimmed during [concat] operations */
#define CONCAT_WS_SIZE (int) (sizeof(CONCAT_TRIM_SET "") - 1)

char *
Tcl_Concat(
    int argc,			/* Number of strings to concatenate. */
    const char *const *argv)	/* Array of strings to concatenate. */
{
    int i, needSpace = 0, bytesNeeded = 0;
    char *result, *p;

    /*
     * Dispose of the empty result corner case first to simplify later code.
     */

    if (argc == 0) {
	result = (char *) ckalloc(1);
	result[0] = '\0';
	return result;
    }

    /*
     * First allocate the result buffer at the size required.
     */

    for (i = 0;  i < argc;  i++) {
	bytesNeeded += strlen(argv[i]);
	if (bytesNeeded < 0) {
	    Tcl_Panic("Tcl_Concat: max size of Tcl value exceeded");
	}
    }
    if (bytesNeeded + argc - 1 < 0) {
	/*
	 * Panic test could be tighter, but not going to bother for this
	 * legacy routine.
	 */

	Tcl_Panic("Tcl_Concat: max size of Tcl value exceeded");
    }

    /*
     * All element bytes + (argc - 1) spaces + 1 terminating NULL.
     */

    result = ckalloc((unsigned) (bytesNeeded + argc));

    for (p = result, i = 0;  i < argc;  i++) {
	int trim, elemLength;
	const char *element;

	element = argv[i];
	elemLength = strlen(argv[i]);

	/*
	 * Trim away the leading whitespace.
	 */

	trim = TclTrimLeft(element, elemLength, CONCAT_TRIM_SET,
		CONCAT_WS_SIZE);
	element += trim;
	elemLength -= trim;

	/*
	 * Trim away the trailing whitespace. Do not permit trimming to expose
	 * a final backslash character.
	 */

	trim = TclTrimRight(element, elemLength, CONCAT_TRIM_SET,
		CONCAT_WS_SIZE);
	trim -= trim && (element[elemLength - trim - 1] == '\\');
	elemLength -= trim;

	/*
	 * If we're left with empty element after trimming, do nothing.
	 */

	if (elemLength == 0) {
	    continue;
	}

	/*
	 * Append to the result with space if needed.
	 */

	if (needSpace) {
	    *p++ = ' ';
	}
	memcpy(p, element, (size_t) elemLength);
	p += elemLength;
	needSpace = 1;
    }
    *p = '\0';
    return result;
}

/*
 *----------------------------------------------------------------------
 *
 * Tcl_ConcatObj --
 *
 *	Concatenate the strings from a set of objects into a single string
 *	object with spaces between the original strings.
 *
 * Results:
 *	The return value is a new string object containing a concatenation of
 *	the strings in objv. Its ref count is zero.
 *
 * Side effects:
 *	A new object is created.
 *
 *----------------------------------------------------------------------
 */

Tcl_Obj *
Tcl_ConcatObj(
    int objc,			/* Number of objects to concatenate. */
    Tcl_Obj *const objv[])	/* Array of objects to concatenate. */
{
    int i, elemLength, needSpace = 0, bytesNeeded = 0;
    const char *element;
    Tcl_Obj *objPtr, *resPtr;

    /*
     * Check first to see if all the items are of list type or empty. If so,
     * we will concat them together as lists, and return a list object. This
     * is only valid when the lists are in canonical form.
     */

    for (i = 0;  i < objc;  i++) {
	int length;

	objPtr = objv[i];
	if (TclListObjIsCanonical(objPtr)) {
	    continue;
	}
	Tcl_GetStringFromObj(objPtr, &length);
	if (length > 0) {
	    break;
	}
    }
    if (i == objc) {
	resPtr = NULL;
	for (i = 0;  i < objc;  i++) {
	    objPtr = objv[i];
	    if (objPtr->bytes && objPtr->length == 0) {
		continue;
	    }
<<<<<<< HEAD
	    if (resPtr) {
		Tcl_ListObjAppendList(NULL, resPtr, objPtr);
	    } else {
		resPtr = TclListObjCopy(NULL, objPtr);
=======
	    TclListObjGetElements(NULL, objPtr, &listc, &listv);
	    if (listc) {
		if (resPtr) {
		    if (TCL_OK != Tcl_ListObjReplace(NULL, resPtr,
			    INT_MAX, 0, listc, listv)) {
			/* Abandon ship! */
			Tcl_DecrRefCount(resPtr);
			goto slow;
		    }
		} else {
		    resPtr = TclListObjCopy(NULL, objPtr);
		}
>>>>>>> f4b65459
	    }
	}
	if (!resPtr) {
	    resPtr = Tcl_NewObj();
	}
	return resPtr;
    }

    /*
     * Something cannot be determined to be safe, so build the concatenation
     * the slow way, using the string representations.
     *
     * First try to pre-allocate the size required.
     */

<<<<<<< HEAD
=======
  slow:
    /* First try to pre-allocate the size required */
>>>>>>> f4b65459
    for (i = 0;  i < objc;  i++) {
	element = TclGetStringFromObj(objv[i], &elemLength);
	bytesNeeded += elemLength;
	if (bytesNeeded < 0) {
	    break;
	}
    }

    /*
     * Does not matter if this fails, will simply try later to build up the
     * string with each Append reallocating as needed with the usual string
     * append algorithm.  When that fails it will report the error.
     */

    TclNewObj(resPtr);
    (void) Tcl_AttemptSetObjLength(resPtr, bytesNeeded + objc - 1);
    Tcl_SetObjLength(resPtr, 0);

    for (i = 0;  i < objc;  i++) {
	int trim;

	element = TclGetStringFromObj(objv[i], &elemLength);

	/*
	 * Trim away the leading whitespace.
	 */

	trim = TclTrimLeft(element, elemLength, CONCAT_TRIM_SET,
		CONCAT_WS_SIZE);
	element += trim;
	elemLength -= trim;

	/*
	 * Trim away the trailing whitespace. Do not permit trimming to expose
	 * a final backslash character.
	 */

	trim = TclTrimRight(element, elemLength, CONCAT_TRIM_SET,
		CONCAT_WS_SIZE);
	trim -= trim && (element[elemLength - trim - 1] == '\\');
	elemLength -= trim;

	/*
	 * If we're left with empty element after trimming, do nothing.
	 */

	if (elemLength == 0) {
	    continue;
	}

	/*
	 * Append to the result with space if needed.
	 */

	if (needSpace) {
	    Tcl_AppendToObj(resPtr, " ", 1);
	}
	Tcl_AppendToObj(resPtr, element, elemLength);
	needSpace = 1;
    }
    return resPtr;
}

/*
 *----------------------------------------------------------------------
 *
 * Tcl_StringMatch --
 *
 *	See if a particular string matches a particular pattern.
 *
 * Results:
 *	The return value is 1 if string matches pattern, and 0 otherwise. The
 *	matching operation permits the following special characters in the
 *	pattern: *?\[] (see the manual entry for details on what these mean).
 *
 * Side effects:
 *	None.
 *
 *----------------------------------------------------------------------
 */

int
Tcl_StringMatch(
    const char *str,		/* String. */
    const char *pattern)	/* Pattern, which may contain special
				 * characters. */
{
    return Tcl_StringCaseMatch(str, pattern, 0);
}

/*
 *----------------------------------------------------------------------
 *
 * Tcl_StringCaseMatch --
 *
 *	See if a particular string matches a particular pattern. Allows case
 *	insensitivity.
 *
 * Results:
 *	The return value is 1 if string matches pattern, and 0 otherwise. The
 *	matching operation permits the following special characters in the
 *	pattern: *?\[] (see the manual entry for details on what these mean).
 *
 * Side effects:
 *	None.
 *
 *----------------------------------------------------------------------
 */

int
Tcl_StringCaseMatch(
    const char *str,		/* String. */
    const char *pattern,	/* Pattern, which may contain special
				 * characters. */
    int nocase)			/* 0 for case sensitive, 1 for insensitive */
{
    int p, charLen;
    const char *pstart = pattern;
    Tcl_UniChar ch1, ch2;

    while (1) {
	p = *pattern;

	/*
	 * See if we're at the end of both the pattern and the string. If so,
	 * we succeeded. If we're at the end of the pattern but not at the end
	 * of the string, we failed.
	 */

	if (p == '\0') {
	    return (*str == '\0');
	}
	if ((*str == '\0') && (p != '*')) {
	    return 0;
	}

	/*
	 * Check for a "*" as the next pattern character. It matches any
	 * substring. We handle this by calling ourselves recursively for each
	 * postfix of string, until either we match or we reach the end of the
	 * string.
	 */

	if (p == '*') {
	    /*
	     * Skip all successive *'s in the pattern
	     */

	    while (*(++pattern) == '*') {}
	    p = *pattern;
	    if (p == '\0') {
		return 1;
	    }

	    /*
	     * This is a special case optimization for single-byte utf.
	     */

	    if (UCHAR(*pattern) < 0x80) {
		ch2 = (Tcl_UniChar)
			(nocase ? tolower(UCHAR(*pattern)) : UCHAR(*pattern));
	    } else {
		Tcl_UtfToUniChar(pattern, &ch2);
		if (nocase) {
		    ch2 = Tcl_UniCharToLower(ch2);
		}
	    }

	    while (1) {
		/*
		 * Optimization for matching - cruise through the string
		 * quickly if the next char in the pattern isn't a special
		 * character
		 */

		if ((p != '[') && (p != '?') && (p != '\\')) {
		    if (nocase) {
			while (*str) {
			    charLen = TclUtfToUniChar(str, &ch1);
			    if (ch2==ch1 || ch2==Tcl_UniCharToLower(ch1)) {
				break;
			    }
			    str += charLen;
			}
		    } else {
			/*
			 * There's no point in trying to make this code
			 * shorter, as the number of bytes you want to compare
			 * each time is non-constant.
			 */

			while (*str) {
			    charLen = TclUtfToUniChar(str, &ch1);
			    if (ch2 == ch1) {
				break;
			    }
			    str += charLen;
			}
		    }
		}
		if (Tcl_StringCaseMatch(str, pattern, nocase)) {
		    return 1;
		}
		if (*str == '\0') {
		    return 0;
		}
		str += TclUtfToUniChar(str, &ch1);
	    }
	}

	/*
	 * Check for a "?" as the next pattern character. It matches any
	 * single character.
	 */

	if (p == '?') {
	    pattern++;
	    str += TclUtfToUniChar(str, &ch1);
	    continue;
	}

	/*
	 * Check for a "[" as the next pattern character. It is followed by a
	 * list of characters that are acceptable, or by a range (two
	 * characters separated by "-").
	 */

	if (p == '[') {
	    Tcl_UniChar startChar, endChar;

	    pattern++;
	    if (UCHAR(*str) < 0x80) {
		ch1 = (Tcl_UniChar)
			(nocase ? tolower(UCHAR(*str)) : UCHAR(*str));
		str++;
	    } else {
		str += Tcl_UtfToUniChar(str, &ch1);
		if (nocase) {
		    ch1 = Tcl_UniCharToLower(ch1);
		}
	    }
	    while (1) {
		if ((*pattern == ']') || (*pattern == '\0')) {
		    return 0;
		}
		if (UCHAR(*pattern) < 0x80) {
		    startChar = (Tcl_UniChar) (nocase
			    ? tolower(UCHAR(*pattern)) : UCHAR(*pattern));
		    pattern++;
		} else {
		    pattern += Tcl_UtfToUniChar(pattern, &startChar);
		    if (nocase) {
			startChar = Tcl_UniCharToLower(startChar);
		    }
		}
		if (*pattern == '-') {
		    pattern++;
		    if (*pattern == '\0') {
			return 0;
		    }
		    if (UCHAR(*pattern) < 0x80) {
			endChar = (Tcl_UniChar) (nocase
				? tolower(UCHAR(*pattern)) : UCHAR(*pattern));
			pattern++;
		    } else {
			pattern += Tcl_UtfToUniChar(pattern, &endChar);
			if (nocase) {
			    endChar = Tcl_UniCharToLower(endChar);
			}
		    }
		    if (((startChar <= ch1) && (ch1 <= endChar))
			    || ((endChar <= ch1) && (ch1 <= startChar))) {
			/*
			 * Matches ranges of form [a-z] or [z-a].
			 */

			break;
		    }
		} else if (startChar == ch1) {
		    break;
		}
	    }
	    while (*pattern != ']') {
		if (*pattern == '\0') {
		    pattern = Tcl_UtfPrev(pattern, pstart);
		    break;
		}
		pattern++;
	    }
	    pattern++;
	    continue;
	}

	/*
	 * If the next pattern character is '\', just strip off the '\' so we
	 * do exact matching on the character that follows.
	 */

	if (p == '\\') {
	    pattern++;
	    if (*pattern == '\0') {
		return 0;
	    }
	}

	/*
	 * There's no special character. Just make sure that the next bytes of
	 * each string match.
	 */

	str += TclUtfToUniChar(str, &ch1);
	pattern += TclUtfToUniChar(pattern, &ch2);
	if (nocase) {
	    if (Tcl_UniCharToLower(ch1) != Tcl_UniCharToLower(ch2)) {
		return 0;
	    }
	} else if (ch1 != ch2) {
	    return 0;
	}
    }
}

/*
 *----------------------------------------------------------------------
 *
 * TclByteArrayMatch --
 *
 *	See if a particular string matches a particular pattern.  Does not
 *	allow for case insensitivity.
 *	Parallels tclUtf.c:TclUniCharMatch, adjusted for char* and sans nocase.
 *
 * Results:
 *	The return value is 1 if string matches pattern, and 0 otherwise. The
 *	matching operation permits the following special characters in the
 *	pattern: *?\[] (see the manual entry for details on what these mean).
 *
 * Side effects:
 *	None.
 *
 *----------------------------------------------------------------------
 */

int
TclByteArrayMatch(
    const unsigned char *string,/* String. */
    int strLen,			/* Length of String */
    const unsigned char *pattern,
				/* Pattern, which may contain special
				 * characters. */
    int ptnLen,			/* Length of Pattern */
    int flags)
{
    const unsigned char *stringEnd, *patternEnd;
    unsigned char p;

    stringEnd = string + strLen;
    patternEnd = pattern + ptnLen;

    while (1) {
	/*
	 * See if we're at the end of both the pattern and the string. If so,
	 * we succeeded. If we're at the end of the pattern but not at the end
	 * of the string, we failed.
	 */

	if (pattern == patternEnd) {
	    return (string == stringEnd);
	}
	p = *pattern;
	if ((string == stringEnd) && (p != '*')) {
	    return 0;
	}

	/*
	 * Check for a "*" as the next pattern character. It matches any
	 * substring. We handle this by skipping all the characters up to the
	 * next matching one in the pattern, and then calling ourselves
	 * recursively for each postfix of string, until either we match or we
	 * reach the end of the string.
	 */

	if (p == '*') {
	    /*
	     * Skip all successive *'s in the pattern.
	     */

	    while ((++pattern < patternEnd) && (*pattern == '*')) {
		/* empty body */
	    }
	    if (pattern == patternEnd) {
		return 1;
	    }
	    p = *pattern;
	    while (1) {
		/*
		 * Optimization for matching - cruise through the string
		 * quickly if the next char in the pattern isn't a special
		 * character.
		 */

		if ((p != '[') && (p != '?') && (p != '\\')) {
		    while ((string < stringEnd) && (p != *string)) {
			string++;
		    }
		}
		if (TclByteArrayMatch(string, stringEnd - string,
				pattern, patternEnd - pattern, 0)) {
		    return 1;
		}
		if (string == stringEnd) {
		    return 0;
		}
		string++;
	    }
	}

	/*
	 * Check for a "?" as the next pattern character. It matches any
	 * single character.
	 */

	if (p == '?') {
	    pattern++;
	    string++;
	    continue;
	}

	/*
	 * Check for a "[" as the next pattern character. It is followed by a
	 * list of characters that are acceptable, or by a range (two
	 * characters separated by "-").
	 */

	if (p == '[') {
	    unsigned char ch1, startChar, endChar;

	    pattern++;
	    ch1 = *string;
	    string++;
	    while (1) {
		if ((*pattern == ']') || (pattern == patternEnd)) {
		    return 0;
		}
		startChar = *pattern;
		pattern++;
		if (*pattern == '-') {
		    pattern++;
		    if (pattern == patternEnd) {
			return 0;
		    }
		    endChar = *pattern;
		    pattern++;
		    if (((startChar <= ch1) && (ch1 <= endChar))
			    || ((endChar <= ch1) && (ch1 <= startChar))) {
			/*
			 * Matches ranges of form [a-z] or [z-a].
			 */

			break;
		    }
		} else if (startChar == ch1) {
		    break;
		}
	    }
	    while (*pattern != ']') {
		if (pattern == patternEnd) {
		    pattern--;
		    break;
		}
		pattern++;
	    }
	    pattern++;
	    continue;
	}

	/*
	 * If the next pattern character is '\', just strip off the '\' so we
	 * do exact matching on the character that follows.
	 */

	if (p == '\\') {
	    if (++pattern == patternEnd) {
		return 0;
	    }
	}

	/*
	 * There's no special character. Just make sure that the next bytes of
	 * each string match.
	 */

	if (*string != *pattern) {
	    return 0;
	}
	string++;
	pattern++;
    }
}

/*
 *----------------------------------------------------------------------
 *
 * TclStringMatchObj --
 *
 *	See if a particular string matches a particular pattern. Allows case
 *	insensitivity. This is the generic multi-type handler for the various
 *	matching algorithms.
 *
 * Results:
 *	The return value is 1 if string matches pattern, and 0 otherwise. The
 *	matching operation permits the following special characters in the
 *	pattern: *?\[] (see the manual entry for details on what these mean).
 *
 * Side effects:
 *	None.
 *
 *----------------------------------------------------------------------
 */

int
TclStringMatchObj(
    Tcl_Obj *strObj,		/* string object. */
    Tcl_Obj *ptnObj,		/* pattern object. */
    int flags)			/* Only TCL_MATCH_NOCASE should be passed, or
				 * 0. */
{
    int match, length, plen;

    /*
     * Promote based on the type of incoming object.
     * XXX: Currently doesn't take advantage of exact-ness that
     * XXX: TclReToGlob tells us about
    trivial = nocase ? 0 : TclMatchIsTrivial(TclGetString(ptnObj));
     */

    if ((strObj->typePtr == &tclStringType) || (strObj->typePtr == NULL)) {
	Tcl_UniChar *udata, *uptn;

	udata = Tcl_GetUnicodeFromObj(strObj, &length);
	uptn  = Tcl_GetUnicodeFromObj(ptnObj, &plen);
	match = TclUniCharMatch(udata, length, uptn, plen, flags);
    } else if (TclIsPureByteArray(strObj) && !flags) {
	unsigned char *data, *ptn;

	data = Tcl_GetByteArrayFromObj(strObj, &length);
	ptn  = Tcl_GetByteArrayFromObj(ptnObj, &plen);
	match = TclByteArrayMatch(data, length, ptn, plen, 0);
    } else {
	match = Tcl_StringCaseMatch(TclGetString(strObj),
		TclGetString(ptnObj), flags);
    }
    return match;
}

/*
 *----------------------------------------------------------------------
 *
 * Tcl_DStringInit --
 *
 *	Initializes a dynamic string, discarding any previous contents of the
 *	string (Tcl_DStringFree should have been called already if the dynamic
 *	string was previously in use).
 *
 * Results:
 *	None.
 *
 * Side effects:
 *	The dynamic string is initialized to be empty.
 *
 *----------------------------------------------------------------------
 */

void
Tcl_DStringInit(
    Tcl_DString *dsPtr)		/* Pointer to structure for dynamic string. */
{
    dsPtr->string = dsPtr->staticSpace;
    dsPtr->length = 0;
    dsPtr->spaceAvl = TCL_DSTRING_STATIC_SIZE;
    dsPtr->staticSpace[0] = '\0';
}

/*
 *----------------------------------------------------------------------
 *
 * Tcl_DStringAppend --
 *
 *	Append more bytes to the current value of a dynamic string.
 *
 * Results:
 *	The return value is a pointer to the dynamic string's new value.
 *
 * Side effects:
 *	Length bytes from "bytes" (or all of "bytes" if length is less than
 *	zero) are added to the current value of the string. Memory gets
 *	reallocated if needed to accomodate the string's new size.
 *
 *----------------------------------------------------------------------
 */

char *
Tcl_DStringAppend(
    Tcl_DString *dsPtr,		/* Structure describing dynamic string. */
    const char *bytes,		/* String to append. If length is -1 then this
				 * must be null-terminated. */
    int length)			/* Number of bytes from "bytes" to append. If
				 * < 0, then append all of bytes, up to null
				 * at end. */
{
    int newSize;

    if (length < 0) {
	length = strlen(bytes);
    }
    newSize = length + dsPtr->length;

    /*
     * Allocate a larger buffer for the string if the current one isn't large
     * enough. Allocate extra space in the new buffer so that there will be
     * room to grow before we have to allocate again.
     */

    if (newSize >= dsPtr->spaceAvl) {
	dsPtr->spaceAvl = newSize * 2;
	if (dsPtr->string == dsPtr->staticSpace) {
	    char *newString = ckalloc(dsPtr->spaceAvl);

	    memcpy(newString, dsPtr->string, (size_t) dsPtr->length);
	    dsPtr->string = newString;
	} else {
	    dsPtr->string = ckrealloc(dsPtr->string, dsPtr->spaceAvl);
	}
    }

    /*
     * Copy the new string into the buffer at the end of the old one.
     */

    memcpy(dsPtr->string + dsPtr->length, bytes, length);
    dsPtr->length += length;
    dsPtr->string[dsPtr->length] = '\0';
    return dsPtr->string;
}

/*
 *----------------------------------------------------------------------
 *
 * TclDStringAppendObj, TclDStringAppendDString --
 *
 *	Simple wrappers round Tcl_DStringAppend that make it easier to append
 *	from particular sources of strings.
 *
 *----------------------------------------------------------------------
 */

char *
TclDStringAppendObj(
    Tcl_DString *dsPtr,
    Tcl_Obj *objPtr)
{
    int length;
    char *bytes = Tcl_GetStringFromObj(objPtr, &length);

    return Tcl_DStringAppend(dsPtr, bytes, length);
}

char *
TclDStringAppendDString(
    Tcl_DString *dsPtr,
    Tcl_DString *toAppendPtr)
{
    return Tcl_DStringAppend(dsPtr, Tcl_DStringValue(toAppendPtr),
	    Tcl_DStringLength(toAppendPtr));
}

/*
 *----------------------------------------------------------------------
 *
 * Tcl_DStringAppendElement --
 *
 *	Append a list element to the current value of a dynamic string.
 *
 * Results:
 *	The return value is a pointer to the dynamic string's new value.
 *
 * Side effects:
 *	String is reformatted as a list element and added to the current value
 *	of the string. Memory gets reallocated if needed to accomodate the
 *	string's new size.
 *
 *----------------------------------------------------------------------
 */

char *
Tcl_DStringAppendElement(
    Tcl_DString *dsPtr,		/* Structure describing dynamic string. */
    const char *element)	/* String to append. Must be
				 * null-terminated. */
{
    char *dst = dsPtr->string + dsPtr->length;
    int needSpace = TclNeedSpace(dsPtr->string, dst);
    int flags = needSpace ? TCL_DONT_QUOTE_HASH : 0;
    int newSize = dsPtr->length + needSpace
	    + TclScanElement(element, -1, &flags);

    /*
     * Allocate a larger buffer for the string if the current one isn't large
     * enough. Allocate extra space in the new buffer so that there will be
     * room to grow before we have to allocate again. SPECIAL NOTE: must use
     * memcpy, not strcpy, to copy the string to a larger buffer, since there
     * may be embedded NULLs in the string in some cases.
     */

    if (newSize >= dsPtr->spaceAvl) {
	dsPtr->spaceAvl = newSize * 2;
	if (dsPtr->string == dsPtr->staticSpace) {
	    char *newString = ckalloc(dsPtr->spaceAvl);

	    memcpy(newString, dsPtr->string, (size_t) dsPtr->length);
	    dsPtr->string = newString;
	} else {
	    dsPtr->string = ckrealloc(dsPtr->string, dsPtr->spaceAvl);
	}
	dst = dsPtr->string + dsPtr->length;
    }

    /*
     * Convert the new string to a list element and copy it into the buffer at
     * the end, with a space, if needed.
     */

    if (needSpace) {
	*dst = ' ';
	dst++;
	dsPtr->length++;

	/*
	 * If we need a space to separate this element from preceding stuff,
	 * then this element will not lead a list, and need not have it's
	 * leading '#' quoted.
	 */

	flags |= TCL_DONT_QUOTE_HASH;
    }
    dsPtr->length += TclConvertElement(element, -1, dst, flags);
    dsPtr->string[dsPtr->length] = '\0';
    return dsPtr->string;
}

/*
 *----------------------------------------------------------------------
 *
 * Tcl_DStringSetLength --
 *
 *	Change the length of a dynamic string. This can cause the string to
 *	either grow or shrink, depending on the value of length.
 *
 * Results:
 *	None.
 *
 * Side effects:
 *	The length of dsPtr is changed to length and a null byte is stored at
 *	that position in the string. If length is larger than the space
 *	allocated for dsPtr, then a panic occurs.
 *
 *----------------------------------------------------------------------
 */

void
Tcl_DStringSetLength(
    Tcl_DString *dsPtr,		/* Structure describing dynamic string. */
    int length)			/* New length for dynamic string. */
{
    int newsize;

    if (length < 0) {
	length = 0;
    }
    if (length >= dsPtr->spaceAvl) {
	/*
	 * There are two interesting cases here. In the first case, the user
	 * may be trying to allocate a large buffer of a specific size. It
	 * would be wasteful to overallocate that buffer, so we just allocate
	 * enough for the requested size plus the trailing null byte. In the
	 * second case, we are growing the buffer incrementally, so we need
	 * behavior similar to Tcl_DStringAppend. The requested length will
	 * usually be a small delta above the current spaceAvl, so we'll end
	 * up doubling the old size. This won't grow the buffer quite as
	 * quickly, but it should be close enough.
	 */

	newsize = dsPtr->spaceAvl * 2;
	if (length < newsize) {
	    dsPtr->spaceAvl = newsize;
	} else {
	    dsPtr->spaceAvl = length + 1;
	}
	if (dsPtr->string == dsPtr->staticSpace) {
	    char *newString = ckalloc(dsPtr->spaceAvl);

	    memcpy(newString, dsPtr->string, (size_t) dsPtr->length);
	    dsPtr->string = newString;
	} else {
	    dsPtr->string = ckrealloc(dsPtr->string, dsPtr->spaceAvl);
	}
    }
    dsPtr->length = length;
    dsPtr->string[length] = 0;
}

/*
 *----------------------------------------------------------------------
 *
 * Tcl_DStringFree --
 *
 *	Frees up any memory allocated for the dynamic string and reinitializes
 *	the string to an empty state.
 *
 * Results:
 *	None.
 *
 * Side effects:
 *	The previous contents of the dynamic string are lost, and the new
 *	value is an empty string.
 *
 *----------------------------------------------------------------------
 */

void
Tcl_DStringFree(
    Tcl_DString *dsPtr)		/* Structure describing dynamic string. */
{
    if (dsPtr->string != dsPtr->staticSpace) {
	ckfree(dsPtr->string);
    }
    dsPtr->string = dsPtr->staticSpace;
    dsPtr->length = 0;
    dsPtr->spaceAvl = TCL_DSTRING_STATIC_SIZE;
    dsPtr->staticSpace[0] = '\0';
}

/*
 *----------------------------------------------------------------------
 *
 * Tcl_DStringResult --
 *
 *	This function moves the value of a dynamic string into an interpreter
 *	as its string result. Afterwards, the dynamic string is reset to an
 *	empty string.
 *
 * Results:
 *	None.
 *
 * Side effects:
 *	The string is "moved" to interp's result, and any existing string
 *	result for interp is freed. dsPtr is reinitialized to an empty string.
 *
 *----------------------------------------------------------------------
 */

void
Tcl_DStringResult(
    Tcl_Interp *interp,		/* Interpreter whose result is to be reset. */
    Tcl_DString *dsPtr)		/* Dynamic string that is to become the
				 * result of interp. */
{
    Tcl_ResetResult(interp);
    Tcl_SetObjResult(interp, TclDStringToObj(dsPtr));
}

/*
 *----------------------------------------------------------------------
 *
 * Tcl_DStringGetResult --
 *
 *	This function moves an interpreter's result into a dynamic string.
 *
 * Results:
 *	None.
 *
 * Side effects:
 *	The interpreter's string result is cleared, and the previous contents
 *	of dsPtr are freed.
 *
 *	If the string result is empty, the object result is moved to the
 *	string result, then the object result is reset.
 *
 *----------------------------------------------------------------------
 */

void
Tcl_DStringGetResult(
    Tcl_Interp *interp,		/* Interpreter whose result is to be reset. */
    Tcl_DString *dsPtr)		/* Dynamic string that is to become the result
				 * of interp. */
{
    Interp *iPtr = (Interp *) interp;

    if (dsPtr->string != dsPtr->staticSpace) {
	ckfree(dsPtr->string);
    }

    /*
     * Do more efficient transfer when we know the result is a Tcl_Obj. When
     * there's no st`ring result, we only have to deal with two cases:
     *
     *  1. When the string rep is the empty string, when we don't copy but
     *     instead use the staticSpace in the DString to hold an empty string.

     *  2. When the string rep is not there or there's a real string rep, when
     *     we use Tcl_GetString to fetch (or generate) the string rep - which
     *     we know to have been allocated with ckalloc() - and use it to
     *     populate the DString space. Then, we free the internal rep. and set
     *     the object's string representation back to the canonical empty
     *     string.
     */

    if (!iPtr->result[0] && iPtr->objResultPtr
	    && !Tcl_IsShared(iPtr->objResultPtr)) {
	if (iPtr->objResultPtr->bytes == tclEmptyStringRep) {
	    dsPtr->string = dsPtr->staticSpace;
	    dsPtr->string[0] = 0;
	    dsPtr->length = 0;
	    dsPtr->spaceAvl = TCL_DSTRING_STATIC_SIZE;
	} else {
	    dsPtr->string = Tcl_GetString(iPtr->objResultPtr);
	    dsPtr->length = iPtr->objResultPtr->length;
	    dsPtr->spaceAvl = dsPtr->length + 1;
	    TclFreeIntRep(iPtr->objResultPtr);
	    iPtr->objResultPtr->bytes = tclEmptyStringRep;
	    iPtr->objResultPtr->length = 0;
	}
	return;
    }

    /*
     * If the string result is empty, move the object result to the string
     * result, then reset the object result.
     */

    (void) Tcl_GetStringResult(interp);

    dsPtr->length = strlen(iPtr->result);
    if (iPtr->freeProc != NULL) {
	if (iPtr->freeProc == TCL_DYNAMIC) {
	    dsPtr->string = iPtr->result;
	    dsPtr->spaceAvl = dsPtr->length+1;
	} else {
	    dsPtr->string = ckalloc(dsPtr->length+1);
	    memcpy(dsPtr->string, iPtr->result, (unsigned) dsPtr->length+1);
	    iPtr->freeProc(iPtr->result);
	}
	dsPtr->spaceAvl = dsPtr->length+1;
	iPtr->freeProc = NULL;
    } else {
	if (dsPtr->length < TCL_DSTRING_STATIC_SIZE) {
	    dsPtr->string = dsPtr->staticSpace;
	    dsPtr->spaceAvl = TCL_DSTRING_STATIC_SIZE;
	} else {
	    dsPtr->string = ckalloc(dsPtr->length+1);
	    dsPtr->spaceAvl = dsPtr->length + 1;
	}
	memcpy(dsPtr->string, iPtr->result, (unsigned) dsPtr->length+1);
    }

    iPtr->result = iPtr->resultSpace;
    iPtr->resultSpace[0] = 0;
}

/*
 *----------------------------------------------------------------------
 *
 * TclDStringToObj --
 *
 *	This function moves a dynamic string's contents to a new Tcl_Obj. Be
 *	aware that this function does *not* check that the encoding of the
 *	contents of the dynamic string is correct; this is the caller's
 *	responsibility to enforce.
 *
 * Results:
 *	The newly-allocated untyped (i.e., typePtr==NULL) Tcl_Obj with a
 *	reference count of zero.
 *
 * Side effects:
 *	The string is "moved" to the object. dsPtr is reinitialized to an
 *	empty string; it does not need to be Tcl_DStringFree'd after this if
 *	not used further.
 *
 *----------------------------------------------------------------------
 */

Tcl_Obj *
TclDStringToObj(
    Tcl_DString *dsPtr)
{
    Tcl_Obj *result;

    if (dsPtr->string == dsPtr->staticSpace) {
	if (dsPtr->length == 0) {
	    TclNewObj(result);
	} else {
	    /*
	     * Static buffer, so must copy.
	     */

	    TclNewStringObj(result, dsPtr->string, dsPtr->length);
	}
    } else {
	/*
	 * Dynamic buffer, so transfer ownership and reset.
	 */

	TclNewObj(result);
	result->bytes = dsPtr->string;
	result->length = dsPtr->length;
    }

    /*
     * Re-establish the DString as empty with no buffer allocated.
     */

    dsPtr->string = dsPtr->staticSpace;
    dsPtr->spaceAvl = TCL_DSTRING_STATIC_SIZE;
    dsPtr->length = 0;
    dsPtr->staticSpace[0] = '\0';

    return result;
}

/*
 *----------------------------------------------------------------------
 *
 * Tcl_DStringStartSublist --
 *
 *	This function adds the necessary information to a dynamic string
 *	(e.g. " {") to start a sublist. Future element appends will be in the
 *	sublist rather than the main list.
 *
 * Results:
 *	None.
 *
 * Side effects:
 *	Characters get added to the dynamic string.
 *
 *----------------------------------------------------------------------
 */

void
Tcl_DStringStartSublist(
    Tcl_DString *dsPtr)		/* Dynamic string. */
{
    if (TclNeedSpace(dsPtr->string, dsPtr->string + dsPtr->length)) {
	TclDStringAppendLiteral(dsPtr, " {");
    } else {
	TclDStringAppendLiteral(dsPtr, "{");
    }
}

/*
 *----------------------------------------------------------------------
 *
 * Tcl_DStringEndSublist --
 *
 *	This function adds the necessary characters to a dynamic string to end
 *	a sublist (e.g. "}"). Future element appends will be in the enclosing
 *	(sub)list rather than the current sublist.
 *
 * Results:
 *	None.
 *
 * Side effects:
 *	None.
 *
 *----------------------------------------------------------------------
 */

void
Tcl_DStringEndSublist(
    Tcl_DString *dsPtr)		/* Dynamic string. */
{
    TclDStringAppendLiteral(dsPtr, "}");
}

/*
 *----------------------------------------------------------------------
 *
 * Tcl_PrintDouble --
 *
 *	Given a floating-point value, this function converts it to an ASCII
 *	string using.
 *
 * Results:
 *	The ASCII equivalent of "value" is written at "dst". It is written
 *	using the current precision, and it is guaranteed to contain a decimal
 *	point or exponent, so that it looks like a floating-point value and
 *	not an integer.
 *
 * Side effects:
 *	None.
 *
 *----------------------------------------------------------------------
 */

void
Tcl_PrintDouble(
    Tcl_Interp *interp,		/* Interpreter whose tcl_precision variable
				 * used to be used to control printing. It's
				 * ignored now. */
    double value,		/* Value to print as string. */
    char *dst)			/* Where to store converted value; must have
				 * at least TCL_DOUBLE_SPACE characters. */
{
    char *p, c;
    int exponent;
    int signum;
    char *digits;
    char *end;
    int *precisionPtr = Tcl_GetThreadData(&precisionKey, (int) sizeof(int));

    /*
     * Handle NaN.
     */

    if (TclIsNaN(value)) {
	TclFormatNaN(value, dst);
	return;
    }

    /*
     * Handle infinities.
     */

    if (TclIsInfinite(value)) {
	/*
	 * Remember to copy the terminating NUL too.
	 */

	if (value < 0) {
	    memcpy(dst, "-Inf", 5);
	} else {
	    memcpy(dst, "Inf", 4);
	}
	return;
    }

    /*
     * Ordinary (normal and denormal) values.
     */

    if (*precisionPtr == 0) {
	digits = TclDoubleDigits(value, -1, TCL_DD_SHORTEST,
		&exponent, &signum, &end);
    } else {
	/*
	 * There are at least two possible interpretations for tcl_precision.
	 *
	 * The first is, "choose the decimal representation having
	 * $tcl_precision digits of significance that is nearest to the given
	 * number, breaking ties by rounding to even, and then trimming
	 * trailing zeros." This gives the greatest possible precision in the
	 * decimal string, but offers the anomaly that [expr 0.1] will be
	 * "0.10000000000000001".
	 *
	 * The second is "choose the decimal representation having at most
	 * $tcl_precision digits of significance that is nearest to the given
	 * number. If no such representation converts exactly to the given
	 * number, choose the one that is closest, breaking ties by rounding
	 * to even. If more than one such representation converts exactly to
	 * the given number, choose the shortest, breaking ties in favour of
	 * the nearest, breaking remaining ties in favour of the one ending in
	 * an even digit."
	 *
	 * Tcl 8.4 implements the first of these, which gives rise to
	 * anomalies in formatting:
	 *
	 *	% expr 0.1
	 *	0.10000000000000001
	 *	% expr 0.01
	 *	0.01
	 *	% expr 1e-7
	 *	9.9999999999999995e-08
	 *
	 * For human readability, it appears better to choose the second rule,
	 * and let [expr 0.1] return 0.1. But for 8.4 compatibility, we prefer
	 * the first (the recommended zero value for tcl_precision avoids the
	 * problem entirely).
	 *
	 * Uncomment TCL_DD_SHORTEN_FLAG in the next call to prefer the method
	 * that allows floating point values to be shortened if it can be done
	 * without loss of precision.
	 */

	digits = TclDoubleDigits(value, *precisionPtr,
		TCL_DD_E_FORMAT /* | TCL_DD_SHORTEN_FLAG */,
		&exponent, &signum, &end);
    }
    if (signum) {
	*dst++ = '-';
    }
    p = digits;
    if (exponent < -4 || exponent > 16) {
	/*
	 * E format for numbers < 1e-3 or >= 1e17.
	 */

	*dst++ = *p++;
	c = *p;
	if (c != '\0') {
	    *dst++ = '.';
	    while (c != '\0') {
		*dst++ = c;
		c = *++p;
	    }
	}

	/*
	 * Tcl 8.4 appears to format with at least a two-digit exponent;
	 * preserve that behaviour when tcl_precision != 0
	 */

	if (*precisionPtr == 0) {
	    sprintf(dst, "e%+d", exponent);
	} else {
	    sprintf(dst, "e%+03d", exponent);
	}
    } else {
	/*
	 * F format for others.
	 */

	if (exponent < 0) {
	    *dst++ = '0';
	}
	c = *p;
	while (exponent-- >= 0) {
	    if (c != '\0') {
		*dst++ = c;
		c = *++p;
	    } else {
		*dst++ = '0';
	    }
	}
	*dst++ = '.';
	if (c == '\0') {
	    *dst++ = '0';
	} else {
	    while (++exponent < -1) {
		*dst++ = '0';
	    }
	    while (c != '\0') {
		*dst++ = c;
		c = *++p;
	    }
	}
	*dst++ = '\0';
    }
    ckfree(digits);
}

/*
 *----------------------------------------------------------------------
 *
 * TclPrecTraceProc --
 *
 *	This function is invoked whenever the variable "tcl_precision" is
 *	written.
 *
 * Results:
 *	Returns NULL if all went well, or an error message if the new value
 *	for the variable doesn't make sense.
 *
 * Side effects:
 *	If the new value doesn't make sense then this function undoes the
 *	effect of the variable modification. Otherwise it modifies the format
 *	string that's used by Tcl_PrintDouble.
 *
 *----------------------------------------------------------------------
 */

	/* ARGSUSED */
char *
TclPrecTraceProc(
    ClientData clientData,	/* Not used. */
    Tcl_Interp *interp,		/* Interpreter containing variable. */
    const char *name1,		/* Name of variable. */
    const char *name2,		/* Second part of variable name. */
    int flags)			/* Information about what happened. */
{
    Tcl_Obj *value;
    int prec;
    int *precisionPtr = Tcl_GetThreadData(&precisionKey, (int) sizeof(int));

    /*
     * If the variable is unset, then recreate the trace.
     */

    if (flags & TCL_TRACE_UNSETS) {
	if ((flags & TCL_TRACE_DESTROYED) && !Tcl_InterpDeleted(interp)) {
	    Tcl_TraceVar2(interp, name1, name2,
		    TCL_GLOBAL_ONLY|TCL_TRACE_READS|TCL_TRACE_WRITES
		    |TCL_TRACE_UNSETS, TclPrecTraceProc, clientData);
	}
	return NULL;
    }

    /*
     * When the variable is read, reset its value from our shared value. This
     * is needed in case the variable was modified in some other interpreter
     * so that this interpreter's value is out of date.
     */


    if (flags & TCL_TRACE_READS) {
	Tcl_SetVar2Ex(interp, name1, name2, Tcl_NewIntObj(*precisionPtr),
		flags & TCL_GLOBAL_ONLY);
	return NULL;
    }

    /*
     * The variable is being written. Check the new value and disallow it if
     * it isn't reasonable or if this is a safe interpreter (we don't want
     * safe interpreters messing up the precision of other interpreters).
     */

    if (Tcl_IsSafe(interp)) {
	return (char *) "can't modify precision from a safe interpreter";
    }
    value = Tcl_GetVar2Ex(interp, name1, name2, flags & TCL_GLOBAL_ONLY);
    if (value == NULL
	    || Tcl_GetIntFromObj(NULL, value, &prec) != TCL_OK
	    || prec < 0 || prec > TCL_MAX_PREC) {
	return (char *) "improper value for precision";
    }
    *precisionPtr = prec;
    return NULL;
}

/*
 *----------------------------------------------------------------------
 *
 * TclNeedSpace --
 *
 *	This function checks to see whether it is appropriate to add a space
 *	before appending a new list element to an existing string.
 *
 * Results:
 *	The return value is 1 if a space is appropriate, 0 otherwise.
 *
 * Side effects:
 *	None.
 *
 *----------------------------------------------------------------------
 */

int
TclNeedSpace(
    const char *start,		/* First character in string. */
    const char *end)		/* End of string (place where space will be
				 * added, if appropriate). */
{
    /*
     * A space is needed unless either:
     * (a) we're at the start of the string, or
     */

    if (end == start) {
	return 0;
    }

    /*
     * (b) we're at the start of a nested list-element, quoted with an open
     *	   curly brace; we can be nested arbitrarily deep, so long as the
     *	   first curly brace starts an element, so backtrack over open curly
     *	   braces that are trailing characters of the string; and
     */

    end = Tcl_UtfPrev(end, start);
    while (*end == '{') {
	if (end == start) {
	    return 0;
	}
	end = Tcl_UtfPrev(end, start);
    }

    /*
     * (c) the trailing character of the string is already a list-element
     *	   separator (according to TclFindElement); that is, one of these
     *	   characters:
     *		\u0009	\t	TAB
     *		\u000A	\n	NEWLINE
     *		\u000B	\v	VERTICAL TAB
     *		\u000C	\f	FORM FEED
     *		\u000D	\r	CARRIAGE RETURN
     *		\u0020		SPACE
     *	   with the condition that the penultimate character is not a
     *	   backslash.
     */

    if (*end > 0x20) {
	/*
	 * Performance tweak. All ASCII spaces are <= 0x20. So get a quick
	 * answer for most characters before comparing against all spaces in
	 * the switch below.
	 *
	 * NOTE: Remove this if other Unicode spaces ever get accepted as
	 * list-element separators.
	 */

	return 1;
    }
    switch (*end) {
    case ' ':
    case '\t':
    case '\n':
    case '\r':
    case '\v':
    case '\f':
	if ((end == start) || (end[-1] != '\\')) {
	    return 0;
	}
    }
    return 1;
}

/*
 *----------------------------------------------------------------------
 *
 * TclFormatInt --
 *
 *	This procedure formats an integer into a sequence of decimal digit
 *	characters in a buffer. If the integer is negative, a minus sign is
 *	inserted at the start of the buffer. A null character is inserted at
 *	the end of the formatted characters. It is the caller's responsibility
 *	to ensure that enough storage is available. This procedure has the
 *	effect of sprintf(buffer, "%ld", n) but is faster as proven in
 *	benchmarks.  This is key to UpdateStringOfInt, which is a common path
 *	for a lot of code (e.g. int-indexed arrays).
 *
 * Results:
 *	An integer representing the number of characters formatted, not
 *	including the terminating \0.
 *
 * Side effects:
 *	The formatted characters are written into the storage pointer to by
 *	the "buffer" argument.
 *
 *----------------------------------------------------------------------
 */

int
TclFormatInt(
    char *buffer,		/* Points to the storage into which the
				 * formatted characters are written. */
    long n)			/* The integer to format. */
{
    long intVal;
    int i;
    int numFormatted, j;
    const char *digits = "0123456789";

    /*
     * Check first whether "n" is zero.
     */

    if (n == 0) {
	buffer[0] = '0';
	buffer[1] = 0;
	return 1;
    }

    /*
     * Check whether "n" is the maximum negative value. This is -2^(m-1) for
     * an m-bit word, and has no positive equivalent; negating it produces the
     * same value.
     */

    intVal = -n;			/* [Bug 3390638] Workaround for*/
    if (n == -n || intVal == n) {	/* broken compiler optimizers. */
	return sprintf(buffer, "%ld", n);
    }

    /*
     * Generate the characters of the result backwards in the buffer.
     */

    intVal = (n < 0? -n : n);
    i = 0;
    buffer[0] = '\0';
    do {
	i++;
	buffer[i] = digits[intVal % 10];
	intVal = intVal/10;
    } while (intVal > 0);
    if (n < 0) {
	i++;
	buffer[i] = '-';
    }
    numFormatted = i;

    /*
     * Now reverse the characters.
     */

    for (j = 0;  j < i;  j++, i--) {
	char tmp = buffer[i];

	buffer[i] = buffer[j];
	buffer[j] = tmp;
    }
    return numFormatted;
}

/*
 *----------------------------------------------------------------------
 *
 * TclGetIntForIndex --
 *
 *	This function returns an integer corresponding to the list index held
 *	in a Tcl object. The Tcl object's value is expected to be in the
 *	format integer([+-]integer)? or the format end([+-]integer)?.
 *
 * Results:
 *	The return value is normally TCL_OK, which means that the index was
 *	successfully stored into the location referenced by "indexPtr". If the
 *	Tcl object referenced by "objPtr" has the value "end", the value
 *	stored is "endValue". If "objPtr"s values is not of one of the
 *	expected formats, TCL_ERROR is returned and, if "interp" is non-NULL,
 *	an error message is left in the interpreter's result object.
 *
 * Side effects:
 *	The object referenced by "objPtr" might be converted to an integer,
 *	wide integer, or end-based-index object.
 *
 *----------------------------------------------------------------------
 */

int
TclGetIntForIndex(
    Tcl_Interp *interp,		/* Interpreter to use for error reporting. If
				 * NULL, then no error message is left after
				 * errors. */
    Tcl_Obj *objPtr,		/* Points to an object containing either "end"
				 * or an integer. */
    int endValue,		/* The value to be stored at "indexPtr" if
				 * "objPtr" holds "end". */
    int *indexPtr)		/* Location filled in with an integer
				 * representing an index. */
{
    int length;
    char *opPtr;
    const char *bytes;

    if (TclGetIntFromObj(NULL, objPtr, indexPtr) == TCL_OK) {
	return TCL_OK;
    }

    if (SetEndOffsetFromAny(NULL, objPtr) == TCL_OK) {
	/*
	 * If the object is already an offset from the end of the list, or can
	 * be converted to one, use it.
	 */

	*indexPtr = endValue + objPtr->internalRep.longValue;
	return TCL_OK;
    }

    bytes = TclGetStringFromObj(objPtr, &length);

    /*
     * Leading whitespace is acceptable in an index.
     */

    while (length && TclIsSpaceProc(*bytes)) {
	bytes++;
	length--;
    }

    if (TclParseNumber(NULL, NULL, NULL, bytes, length, (const char **)&opPtr,
	    TCL_PARSE_INTEGER_ONLY | TCL_PARSE_NO_WHITESPACE) == TCL_OK) {
	int code, first, second;
	char savedOp = *opPtr;

	if ((savedOp != '+') && (savedOp != '-')) {
	    goto parseError;
	}
	if (TclIsSpaceProc(opPtr[1])) {
	    goto parseError;
	}
	*opPtr = '\0';
	code = Tcl_GetInt(interp, bytes, &first);
	*opPtr = savedOp;
	if (code == TCL_ERROR) {
	    goto parseError;
	}
	if (TCL_ERROR == Tcl_GetInt(interp, opPtr+1, &second)) {
	    goto parseError;
	}
	if (savedOp == '+') {
	    *indexPtr = first + second;
	} else {
	    *indexPtr = first - second;
	}
	return TCL_OK;
    }

    /*
     * Report a parse error.
     */

  parseError:
    if (interp != NULL) {
	bytes = Tcl_GetString(objPtr);
	Tcl_SetObjResult(interp, Tcl_ObjPrintf(
		"bad index \"%s\": must be integer?[+-]integer? or"
		" end?[+-]integer?", bytes));
	if (!strncmp(bytes, "end-", 4)) {
	    bytes += 4;
	}
	TclCheckBadOctal(interp, bytes);
	Tcl_SetErrorCode(interp, "TCL", "VALUE", "INDEX", NULL);
    }

    return TCL_ERROR;
}

/*
 *----------------------------------------------------------------------
 *
 * UpdateStringOfEndOffset --
 *
 *	Update the string rep of a Tcl object holding an "end-offset"
 *	expression.
 *
 * Results:
 *	None.
 *
 * Side effects:
 *	Stores a valid string in the object's string rep.
 *
 * This function does NOT free any earlier string rep. If it is called on an
 * object that already has a valid string rep, it will leak memory.
 *
 *----------------------------------------------------------------------
 */

static void
UpdateStringOfEndOffset(
    register Tcl_Obj *objPtr)
{
    char buffer[TCL_INTEGER_SPACE + 5];
    register int len = 3;

    memcpy(buffer, "end", 4);
    if (objPtr->internalRep.longValue != 0) {
	buffer[len++] = '-';
	len += TclFormatInt(buffer+len, -(objPtr->internalRep.longValue));
    }
    objPtr->bytes = ckalloc((unsigned) len+1);
    memcpy(objPtr->bytes, buffer, (unsigned) len+1);
    objPtr->length = len;
}

/*
 *----------------------------------------------------------------------
 *
 * SetEndOffsetFromAny --
 *
 *	Look for a string of the form "end[+-]offset" and convert it to an
 *	internal representation holding the offset.
 *
 * Results:
 *	Returns TCL_OK if ok, TCL_ERROR if the string was badly formed.
 *
 * Side effects:
 *	If interp is not NULL, stores an error message in the interpreter
 *	result.
 *
 *----------------------------------------------------------------------
 */

static int
SetEndOffsetFromAny(
    Tcl_Interp *interp,		/* Tcl interpreter or NULL */
    Tcl_Obj *objPtr)		/* Pointer to the object to parse */
{
    int offset;			/* Offset in the "end-offset" expression */
    register const char *bytes;	/* String rep of the object */
    int length;			/* Length of the object's string rep */

    /*
     * If it's already the right type, we're fine.
     */

    if (objPtr->typePtr == &tclEndOffsetType) {
	return TCL_OK;
    }

    /*
     * Check for a string rep of the right form.
     */

    bytes = TclGetStringFromObj(objPtr, &length);
    if ((*bytes != 'e') || (strncmp(bytes, "end",
	    (size_t)((length > 3) ? 3 : length)) != 0)) {
	if (interp != NULL) {
	    Tcl_SetObjResult(interp, Tcl_ObjPrintf(
		    "bad index \"%s\": must be end?[+-]integer?", bytes));
	    Tcl_SetErrorCode(interp, "TCL", "VALUE", "INDEX", NULL);
	}
	return TCL_ERROR;
    }

    /*
     * Convert the string rep.
     */

    if (length <= 3) {
	offset = 0;
    } else if ((length > 4) && ((bytes[3] == '-') || (bytes[3] == '+'))) {
	/*
	 * This is our limited string expression evaluator. Pass everything
	 * after "end-" to Tcl_GetInt, then reverse for offset.
	 */

	if (TclIsSpaceProc(bytes[4])) {
	    goto badIndexFormat;
	}
	if (Tcl_GetInt(interp, bytes+4, &offset) != TCL_OK) {
	    return TCL_ERROR;
	}
	if (bytes[3] == '-') {
	    offset = -offset;
	}
    } else {
	/*
	 * Conversion failed. Report the error.
	 */

    badIndexFormat:
	if (interp != NULL) {
	    Tcl_SetObjResult(interp, Tcl_ObjPrintf(
		    "bad index \"%s\": must be end?[+-]integer?", bytes));
	    Tcl_SetErrorCode(interp, "TCL", "VALUE", "INDEX", NULL);
	}
	return TCL_ERROR;
    }

    /*
     * The conversion succeeded. Free the old internal rep and set the new
     * one.
     */

    TclFreeIntRep(objPtr);
    objPtr->internalRep.longValue = offset;
    objPtr->typePtr = &tclEndOffsetType;

    return TCL_OK;
}

/*
 *----------------------------------------------------------------------
 *
 * TclCheckBadOctal --
 *
 *	This function checks for a bad octal value and appends a meaningful
 *	error to the interp's result.
 *
 * Results:
 *	1 if the argument was a bad octal, else 0.
 *
 * Side effects:
 *	The interpreter's result is modified.
 *
 *----------------------------------------------------------------------
 */

int
TclCheckBadOctal(
    Tcl_Interp *interp,		/* Interpreter to use for error reporting. If
				 * NULL, then no error message is left after
				 * errors. */
    const char *value)		/* String to check. */
{
    register const char *p = value;

    /*
     * A frequent mistake is invalid octal values due to an unwanted leading
     * zero. Try to generate a meaningful error message.
     */

    while (TclIsSpaceProc(*p)) {
	p++;
    }
    if (*p == '+' || *p == '-') {
	p++;
    }
    if (*p == '0') {
	if ((p[1] == 'o') || p[1] == 'O') {
	    p += 2;
	}
	while (isdigit(UCHAR(*p))) {	/* INTL: digit. */
	    p++;
	}
	while (TclIsSpaceProc(*p)) {
	    p++;
	}
	if (*p == '\0') {
	    /*
	     * Reached end of string.
	     */

	    if (interp != NULL) {
		/*
		 * Don't reset the result here because we want this result to
		 * be added to an existing error message as extra info.
		 */

		Tcl_AppendToObj(Tcl_GetObjResult(interp),
			" (looks like invalid octal number)", -1);
	    }
	    return 1;
	}
    }
    return 0;
}

/*
 *----------------------------------------------------------------------
 *
 * ClearHash --
 *
 *	Remove all the entries in the hash table *tablePtr.
 *
 *----------------------------------------------------------------------
 */

static void
ClearHash(
    Tcl_HashTable *tablePtr)
{
    Tcl_HashSearch search;
    Tcl_HashEntry *hPtr;

    for (hPtr = Tcl_FirstHashEntry(tablePtr, &search); hPtr != NULL;
	    hPtr = Tcl_NextHashEntry(&search)) {
	Tcl_Obj *objPtr = Tcl_GetHashValue(hPtr);

	Tcl_DecrRefCount(objPtr);
	Tcl_DeleteHashEntry(hPtr);
    }
}

/*
 *----------------------------------------------------------------------
 *
 * GetThreadHash --
 *
 *	Get a thread-specific (Tcl_HashTable *) associated with a thread data
 *	key.
 *
 * Results:
 *	The Tcl_HashTable * corresponding to *keyPtr.
 *
 * Side effects:
 *	The first call on a keyPtr in each thread creates a new Tcl_HashTable,
 *	and registers a thread exit handler to dispose of it.
 *
 *----------------------------------------------------------------------
 */

static Tcl_HashTable *
GetThreadHash(
    Tcl_ThreadDataKey *keyPtr)
{
    Tcl_HashTable **tablePtrPtr =
	    Tcl_GetThreadData(keyPtr, sizeof(Tcl_HashTable *));

    if (NULL == *tablePtrPtr) {
	*tablePtrPtr = ckalloc(sizeof(Tcl_HashTable));
	Tcl_CreateThreadExitHandler(FreeThreadHash, *tablePtrPtr);
	Tcl_InitHashTable(*tablePtrPtr, TCL_ONE_WORD_KEYS);
    }
    return *tablePtrPtr;
}

/*
 *----------------------------------------------------------------------
 *
 * FreeThreadHash --
 *
 *	Thread exit handler used by GetThreadHash to dispose of a thread hash
 *	table.
 *
 * Side effects:
 *	Frees a Tcl_HashTable.
 *
 *----------------------------------------------------------------------
 */

static void
FreeThreadHash(
    ClientData clientData)
{
    Tcl_HashTable *tablePtr = clientData;

    ClearHash(tablePtr);
    Tcl_DeleteHashTable(tablePtr);
    ckfree(tablePtr);
}

/*
 *----------------------------------------------------------------------
 *
 * FreeProcessGlobalValue --
 *
 *	Exit handler used by Tcl(Set|Get)ProcessGlobalValue to cleanup a
 *	ProcessGlobalValue at exit.
 *
 *----------------------------------------------------------------------
 */

static void
FreeProcessGlobalValue(
    ClientData clientData)
{
    ProcessGlobalValue *pgvPtr = clientData;

    pgvPtr->epoch++;
    pgvPtr->numBytes = 0;
    ckfree(pgvPtr->value);
    pgvPtr->value = NULL;
    if (pgvPtr->encoding) {
	Tcl_FreeEncoding(pgvPtr->encoding);
	pgvPtr->encoding = NULL;
    }
    Tcl_MutexFinalize(&pgvPtr->mutex);
}

/*
 *----------------------------------------------------------------------
 *
 * TclSetProcessGlobalValue --
 *
 *	Utility routine to set a global value shared by all threads in the
 *	process while keeping a thread-local copy as well.
 *
 *----------------------------------------------------------------------
 */

void
TclSetProcessGlobalValue(
    ProcessGlobalValue *pgvPtr,
    Tcl_Obj *newValue,
    Tcl_Encoding encoding)
{
    const char *bytes;
    Tcl_HashTable *cacheMap;
    Tcl_HashEntry *hPtr;
    int dummy;

    Tcl_MutexLock(&pgvPtr->mutex);

    /*
     * Fill the global string value.
     */

    pgvPtr->epoch++;
    if (NULL != pgvPtr->value) {
	ckfree(pgvPtr->value);
    } else {
	Tcl_CreateExitHandler(FreeProcessGlobalValue, pgvPtr);
    }
    bytes = Tcl_GetStringFromObj(newValue, &pgvPtr->numBytes);
    pgvPtr->value = ckalloc(pgvPtr->numBytes + 1);
    memcpy(pgvPtr->value, bytes, (unsigned) pgvPtr->numBytes + 1);
    if (pgvPtr->encoding) {
	Tcl_FreeEncoding(pgvPtr->encoding);
    }
    pgvPtr->encoding = encoding;

    /*
     * Fill the local thread copy directly with the Tcl_Obj value to avoid
     * loss of the intrep. Increment newValue refCount early to handle case
     * where we set a PGV to itself.
     */

    Tcl_IncrRefCount(newValue);
    cacheMap = GetThreadHash(&pgvPtr->key);
    ClearHash(cacheMap);
    hPtr = Tcl_CreateHashEntry(cacheMap, INT2PTR(pgvPtr->epoch), &dummy);
    Tcl_SetHashValue(hPtr, newValue);
    Tcl_MutexUnlock(&pgvPtr->mutex);
}

/*
 *----------------------------------------------------------------------
 *
 * TclGetProcessGlobalValue --
 *
 *	Retrieve a global value shared among all threads of the process,
 *	preferring a thread-local copy as long as it remains valid.
 *
 * Results:
 *	Returns a (Tcl_Obj *) that holds a copy of the global value.
 *
 *----------------------------------------------------------------------
 */

Tcl_Obj *
TclGetProcessGlobalValue(
    ProcessGlobalValue *pgvPtr)
{
    Tcl_Obj *value = NULL;
    Tcl_HashTable *cacheMap;
    Tcl_HashEntry *hPtr;
    int epoch = pgvPtr->epoch;

    if (pgvPtr->encoding) {
	Tcl_Encoding current = Tcl_GetEncoding(NULL, NULL);

	if (pgvPtr->encoding != current) {
	    /*
	     * The system encoding has changed since the master string value
	     * was saved. Convert the master value to be based on the new
	     * system encoding.
	     */

	    Tcl_DString native, newValue;

	    Tcl_MutexLock(&pgvPtr->mutex);
	    pgvPtr->epoch++;
	    epoch = pgvPtr->epoch;
	    Tcl_UtfToExternalDString(pgvPtr->encoding, pgvPtr->value,
		    pgvPtr->numBytes, &native);
	    Tcl_ExternalToUtfDString(current, Tcl_DStringValue(&native),
	    Tcl_DStringLength(&native), &newValue);
	    Tcl_DStringFree(&native);
	    ckfree(pgvPtr->value);
	    pgvPtr->value = ckalloc(Tcl_DStringLength(&newValue) + 1);
	    memcpy(pgvPtr->value, Tcl_DStringValue(&newValue),
		    (size_t) Tcl_DStringLength(&newValue) + 1);
	    Tcl_DStringFree(&newValue);
	    Tcl_FreeEncoding(pgvPtr->encoding);
	    pgvPtr->encoding = current;
	    Tcl_MutexUnlock(&pgvPtr->mutex);
	} else {
	    Tcl_FreeEncoding(current);
	}
    }
    cacheMap = GetThreadHash(&pgvPtr->key);
    hPtr = Tcl_FindHashEntry(cacheMap, (char *) INT2PTR(epoch));
    if (NULL == hPtr) {
	int dummy;

	/*
	 * No cache for the current epoch - must be a new one.
	 *
	 * First, clear the cacheMap, as anything in it must refer to some
	 * expired epoch.
	 */

	ClearHash(cacheMap);

	/*
	 * If no thread has set the shared value, call the initializer.
	 */

	Tcl_MutexLock(&pgvPtr->mutex);
	if ((NULL == pgvPtr->value) && (pgvPtr->proc)) {
	    pgvPtr->epoch++;
	    pgvPtr->proc(&pgvPtr->value,&pgvPtr->numBytes,&pgvPtr->encoding);
	    if (pgvPtr->value == NULL) {
		Tcl_Panic("PGV Initializer did not initialize");
	    }
	    Tcl_CreateExitHandler(FreeProcessGlobalValue, pgvPtr);
	}

	/*
	 * Store a copy of the shared value in our epoch-indexed cache.
	 */

	value = Tcl_NewStringObj(pgvPtr->value, pgvPtr->numBytes);
	hPtr = Tcl_CreateHashEntry(cacheMap,
		INT2PTR(pgvPtr->epoch), &dummy);
	Tcl_MutexUnlock(&pgvPtr->mutex);
	Tcl_SetHashValue(hPtr, value);
	Tcl_IncrRefCount(value);
    }
    return Tcl_GetHashValue(hPtr);
}

/*
 *----------------------------------------------------------------------
 *
 * TclSetObjNameOfExecutable --
 *
 *	This function stores the absolute pathname of the executable file
 *	(normally as computed by TclpFindExecutable).
 *
 * Results:
 *	None.
 *
 * Side effects:
 *	Stores the executable name.
 *
 *----------------------------------------------------------------------
 */

void
TclSetObjNameOfExecutable(
    Tcl_Obj *name,
    Tcl_Encoding encoding)
{
    TclSetProcessGlobalValue(&executableName, name, encoding);
}

/*
 *----------------------------------------------------------------------
 *
 * TclGetObjNameOfExecutable --
 *
 *	This function retrieves the absolute pathname of the application in
 *	which the Tcl library is running, usually as previously stored by
 *	TclpFindExecutable(). This function call is the C API equivalent to
 *	the "info nameofexecutable" command.
 *
 * Results:
 *	A pointer to an "fsPath" Tcl_Obj, or to an empty Tcl_Obj if the
 *	pathname of the application is unknown.
 *
 * Side effects:
 *	None.
 *
 *----------------------------------------------------------------------
 */

Tcl_Obj *
TclGetObjNameOfExecutable(void)
{
    return TclGetProcessGlobalValue(&executableName);
}

/*
 *----------------------------------------------------------------------
 *
 * Tcl_GetNameOfExecutable --
 *
 *	This function retrieves the absolute pathname of the application in
 *	which the Tcl library is running, and returns it in string form.
 *
 *	The returned string belongs to Tcl and should be copied if the caller
 *	plans to keep it, to guard against it becoming invalid.
 *
 * Results:
 *	A pointer to the internal string or NULL if the internal full path
 *	name has not been computed or unknown.
 *
 * Side effects:
 *	None.
 *
 *----------------------------------------------------------------------
 */

const char *
Tcl_GetNameOfExecutable(void)
{
    int numBytes;
    const char *bytes =
	    Tcl_GetStringFromObj(TclGetObjNameOfExecutable(), &numBytes);

    if (numBytes == 0) {
	return NULL;
    }
    return bytes;
}

/*
 *----------------------------------------------------------------------
 *
 * TclpGetTime --
 *
 *	Deprecated synonym for Tcl_GetTime. This function is provided for the
 *	benefit of extensions written before Tcl_GetTime was exported from the
 *	library.
 *
 * Results:
 *	None.
 *
 * Side effects:
 *	Stores current time in the buffer designated by "timePtr"
 *
 *----------------------------------------------------------------------
 */

void
TclpGetTime(
    Tcl_Time *timePtr)
{
    Tcl_GetTime(timePtr);
}

/*
 *----------------------------------------------------------------------
 *
 * TclGetPlatform --
 *
 *	This is a kludge that allows the test library to get access the
 *	internal tclPlatform variable.
 *
 * Results:
 *	Returns a pointer to the tclPlatform variable.
 *
 * Side effects:
 *	None.
 *
 *----------------------------------------------------------------------
 */

TclPlatformType *
TclGetPlatform(void)
{
    return &tclPlatform;
}

/*
 *----------------------------------------------------------------------
 *
 * TclReToGlob --
 *
 *	Attempt to convert a regular expression to an equivalent glob pattern.
 *
 * Results:
 *	Returns TCL_OK on success, TCL_ERROR on failure. If interp is not
 *	NULL, an error message is placed in the result. On success, the
 *	DString will contain an exact equivalent glob pattern. The caller is
 *	responsible for calling Tcl_DStringFree on success. If exactPtr is not
 *	NULL, it will be 1 if an exact match qualifies.
 *
 * Side effects:
 *	None.
 *
 *----------------------------------------------------------------------
 */

int
TclReToGlob(
    Tcl_Interp *interp,
    const char *reStr,
    int reStrLen,
    Tcl_DString *dsPtr,
    int *exactPtr,
    int *quantifiersFoundPtr)
{
    int anchorLeft, anchorRight, lastIsStar, numStars;
    char *dsStr, *dsStrStart;
    const char *msg, *p, *strEnd, *code;

    strEnd = reStr + reStrLen;
    Tcl_DStringInit(dsPtr);
    if (quantifiersFoundPtr != NULL) {
	*quantifiersFoundPtr = 0;
    }

    /*
     * "***=xxx" == "*xxx*", watch for glob-sensitive chars.
     */

    if ((reStrLen >= 4) && (memcmp("***=", reStr, 4) == 0)) {
	/*
	 * At most, the glob pattern has length 2*reStrLen + 2 to backslash
	 * escape every character and have * at each end.
	 */

	Tcl_DStringSetLength(dsPtr, reStrLen + 2);
	dsStr = dsStrStart = Tcl_DStringValue(dsPtr);
	*dsStr++ = '*';
	for (p = reStr + 4; p < strEnd; p++) {
	    switch (*p) {
	    case '\\': case '*': case '[': case ']': case '?':
		/* Only add \ where necessary for glob */
		*dsStr++ = '\\';
		/* fall through */
	    default:
		*dsStr++ = *p;
		break;
	    }
	}
	*dsStr++ = '*';
	Tcl_DStringSetLength(dsPtr, dsStr - dsStrStart);
	if (exactPtr) {
	    *exactPtr = 0;
	}
	return TCL_OK;
    }

    /*
     * At most, the glob pattern has length reStrLen + 2 to account for
     * possible * at each end.
     */

    Tcl_DStringSetLength(dsPtr, reStrLen + 2);
    dsStr = dsStrStart = Tcl_DStringValue(dsPtr);

    /*
     * Check for anchored REs (ie ^foo$), so we can use string equal if
     * possible. Do not alter the start of str so we can free it correctly.
     *
     * Keep track of the last char being an unescaped star to prevent multiple
     * instances.  Simpler than checking that the last star may be escaped.
     */

    msg = NULL;
    code = NULL;
    p = reStr;
    anchorRight = 0;
    lastIsStar = 0;
    numStars = 0;

    if (*p == '^') {
	anchorLeft = 1;
	p++;
    } else {
	anchorLeft = 0;
	*dsStr++ = '*';
	lastIsStar = 1;
    }

    for ( ; p < strEnd; p++) {
	switch (*p) {
	case '\\':
	    p++;
	    switch (*p) {
	    case 'a':
		*dsStr++ = '\a';
		break;
	    case 'b':
		*dsStr++ = '\b';
		break;
	    case 'f':
		*dsStr++ = '\f';
		break;
	    case 'n':
		*dsStr++ = '\n';
		break;
	    case 'r':
		*dsStr++ = '\r';
		break;
	    case 't':
		*dsStr++ = '\t';
		break;
	    case 'v':
		*dsStr++ = '\v';
		break;
	    case 'B': case '\\':
		*dsStr++ = '\\';
		*dsStr++ = '\\';
		anchorLeft = 0; /* prevent exact match */
		break;
	    case '*': case '[': case ']': case '?':
		/* Only add \ where necessary for glob */
		*dsStr++ = '\\';
		anchorLeft = 0; /* prevent exact match */
		/* fall through */
	    case '{': case '}': case '(': case ')': case '+':
	    case '.': case '|': case '^': case '$':
		*dsStr++ = *p;
		break;
	    default:
		msg = "invalid escape sequence";
		code = "BADESCAPE";
		goto invalidGlob;
	    }
	    break;
	case '.':
	    if (quantifiersFoundPtr != NULL) {
		*quantifiersFoundPtr = 1;
	    }
	    anchorLeft = 0; /* prevent exact match */
	    if (p+1 < strEnd) {
		if (p[1] == '*') {
		    p++;
		    if (!lastIsStar) {
			*dsStr++ = '*';
			lastIsStar = 1;
			numStars++;
		    }
		    continue;
		} else if (p[1] == '+') {
		    p++;
		    *dsStr++ = '?';
		    *dsStr++ = '*';
		    lastIsStar = 1;
		    numStars++;
		    continue;
		}
	    }
	    *dsStr++ = '?';
	    break;
	case '$':
	    if (p+1 != strEnd) {
		msg = "$ not anchor";
		code = "NONANCHOR";
		goto invalidGlob;
	    }
	    anchorRight = 1;
	    break;
	case '*': case '+': case '?': case '|': case '^':
	case '{': case '}': case '(': case ')': case '[': case ']':
	    msg = "unhandled RE special char";
	    code = "UNHANDLED";
	    goto invalidGlob;
	default:
	    *dsStr++ = *p;
	    break;
	}
	lastIsStar = 0;
    }
    if (numStars > 1) {
	/*
	 * Heuristic: if >1 non-anchoring *, the risk is large that glob
	 * matching is slower than the RE engine, so report invalid.
	 */

	msg = "excessive recursive glob backtrack potential";
	code = "OVERCOMPLEX";
	goto invalidGlob;
    }

    if (!anchorRight && !lastIsStar) {
	*dsStr++ = '*';
    }
    Tcl_DStringSetLength(dsPtr, dsStr - dsStrStart);

    if (exactPtr) {
	*exactPtr = (anchorLeft && anchorRight);
    }

    return TCL_OK;

  invalidGlob:
    if (interp != NULL) {
	Tcl_SetObjResult(interp, Tcl_NewStringObj(msg, -1));
	Tcl_SetErrorCode(interp, "TCL", "RE2GLOB", code, NULL);
    }
    Tcl_DStringFree(dsPtr);
    return TCL_ERROR;
}

/*
 * Local Variables:
 * mode: c
 * c-basic-offset: 4
 * fill-column: 78
 * End:
 */<|MERGE_RESOLUTION|>--- conflicted
+++ resolved
@@ -1997,25 +1997,14 @@
 	    if (objPtr->bytes && objPtr->length == 0) {
 		continue;
 	    }
-<<<<<<< HEAD
 	    if (resPtr) {
-		Tcl_ListObjAppendList(NULL, resPtr, objPtr);
+		if (TCL_OK != Tcl_ListObjAppendList(NULL, resPtr, objPtr)) {
+		    /* Abandon ship! */
+		    Tcl_DecrRefCount(resPtr);
+		    goto slow;
+		}
 	    } else {
 		resPtr = TclListObjCopy(NULL, objPtr);
-=======
-	    TclListObjGetElements(NULL, objPtr, &listc, &listv);
-	    if (listc) {
-		if (resPtr) {
-		    if (TCL_OK != Tcl_ListObjReplace(NULL, resPtr,
-			    INT_MAX, 0, listc, listv)) {
-			/* Abandon ship! */
-			Tcl_DecrRefCount(resPtr);
-			goto slow;
-		    }
-		} else {
-		    resPtr = TclListObjCopy(NULL, objPtr);
-		}
->>>>>>> f4b65459
 	    }
 	}
 	if (!resPtr) {
@@ -2024,6 +2013,7 @@
 	return resPtr;
     }
 
+  slow:
     /*
      * Something cannot be determined to be safe, so build the concatenation
      * the slow way, using the string representations.
@@ -2031,11 +2021,6 @@
      * First try to pre-allocate the size required.
      */
 
-<<<<<<< HEAD
-=======
-  slow:
-    /* First try to pre-allocate the size required */
->>>>>>> f4b65459
     for (i = 0;  i < objc;  i++) {
 	element = TclGetStringFromObj(objv[i], &elemLength);
 	bytesNeeded += elemLength;
