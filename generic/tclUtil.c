/*
 * tclUtil.c --
 *
 *	This file contains utility functions that are used by many Tcl
 *	commands.
 *
 * Copyright © 1987-1993 The Regents of the University of California.
 * Copyright © 1994-1998 Sun Microsystems, Inc.
 * Copyright © 2001 Kevin B. Kenny. All rights reserved.
 *
 * See the file "license.terms" for information on usage and redistribution of
 * this file, and for a DISCLAIMER OF ALL WARRANTIES.
 */

#include <assert.h>
#include "tclInt.h"
#include "tclParse.h"
#include "tclStringTrim.h"
#include "tclTomMath.h"
#include <math.h>

/*
 * The absolute pathname of the executable in which this Tcl library is
 * running.
 */

static ProcessGlobalValue executableName = {
    0, 0, NULL, NULL, NULL, NULL, NULL
};

/*
 * The following values are used in the flags arguments of Tcl*Scan*Element
 * and Tcl*Convert*Element.  The values TCL_DONT_USE_BRACES and
 * TCL_DONT_QUOTE_HASH are defined in tcl.h, like so:
 *
#define TCL_DONT_USE_BRACES     1
#define TCL_DONT_QUOTE_HASH     8
 *
 * Those are public flag bits which callers of the public routines
 * Tcl_Convert*Element() can use to indicate:
 *
 * TCL_DONT_USE_BRACES -	1 means the caller is insisting that brace
 *				quoting not be used when converting the list
 *				element.
 * TCL_DONT_QUOTE_HASH -	1 means the caller insists that a leading hash
 *				character ('#') should *not* be quoted. This
 *				is appropriate when the caller can guarantee
 *				the element is not the first element of a
 *				list, so [eval] cannot mis-parse the element
 *				as a comment.
 *
 * The remaining values which can be carried by the flags of these routines
 * are for internal use only.  Make sure they do not overlap with the public
 * values above.
 *
 * The Tcl*Scan*Element() routines make a determination which of 4 modes of
 * conversion is most appropriate for Tcl*Convert*Element() to perform, and
 * sets two bits of the flags value to indicate the mode selected.
 *
 * CONVERT_NONE		The element needs no quoting. Its literal string is
 *			suitable as is.
 * CONVERT_BRACE	The conversion should be enclosing the literal string
 *			in braces.
 * CONVERT_ESCAPE	The conversion should be using backslashes to escape
 *			any characters in the string that require it.
 * CONVERT_MASK		A mask value used to extract the conversion mode from
 *			the flags argument.
 *			Also indicates a strange conversion mode where all
 *			special characters are escaped with backslashes
 *			*except for braces*. This is a strange and unnecessary
 *			case, but it's part of the historical way in which
 *			lists have been formatted in Tcl. To experiment with
 *			removing this case, set the value of COMPAT to 0.
 *
 * One last flag value is used only by callers of TclScanElement(). The flag
 * value produced by a call to Tcl*Scan*Element() will never leave this bit
 * set.
 *
 * CONVERT_ANY		The caller of TclScanElement() declares it can make no
 *			promise about what public flags will be passed to the
 *			matching call of TclConvertElement(). As such,
 *			TclScanElement() has to determine the worst case
 *			destination buffer length over all possibilities, and
 *			in other cases this means an overestimate of the
 *			required size.
 *
 * For more details, see the comments on the Tcl*Scan*Element and
 * Tcl*Convert*Element routines.
 */

#define COMPAT 1
#define CONVERT_NONE	0
#define CONVERT_BRACE	2
#define CONVERT_ESCAPE	4
#define CONVERT_MASK	(CONVERT_BRACE | CONVERT_ESCAPE)
#define CONVERT_ANY	16

/*
 * Prototypes for functions defined later in this file.
 */

static void		ClearHash(Tcl_HashTable *tablePtr);
static void		FreeProcessGlobalValue(void *clientData);
static void		FreeThreadHash(void *clientData);
static int		GetEndOffsetFromObj(Tcl_Interp *interp, Tcl_Obj *objPtr,
			    Tcl_Size endValue, Tcl_WideInt *indexPtr);
static Tcl_HashTable *	GetThreadHash(Tcl_ThreadDataKey *keyPtr);
static int		GetWideForIndex(Tcl_Interp *interp, Tcl_Obj *objPtr,
			    Tcl_Size endValue, Tcl_WideInt *widePtr);
static int		FindElement(Tcl_Interp *interp, const char *string,
			    Tcl_Size stringLength, const char *typeStr,
			    const char *typeCode, const char **elementPtr,
			    const char **nextPtr, Tcl_Size *sizePtr,
			    int *literalPtr);
/*
 * The following is the Tcl object type definition for an object that
 * represents a list index in the form, "end-offset". It is used as a
 * performance optimization in Tcl_GetIntForIndex. The internal rep is
 * stored directly in the wideValue, so no memory management is required
 * for it. This is a caching internalrep, keeping the result of a parse
 * around. This type is only created from a pre-existing string, so an
 * updateStringProc will never be called and need not exist. The type
 * is unregistered, so has no need of a setFromAnyProc either.
 */

static const TclObjTypeWithAbstractList endOffsetType = {
    {"end-offset",			/* name */
    NULL,				/* freeIntRepProc */
    NULL,				/* dupIntRepProc */
    NULL,				/* updateStringProc */
    NULL,				/* setFromAnyProc */
    TCL_OBJTYPE_V0_1(
    TclLengthOne
    )}
};

Tcl_Size
TclLengthOne(
    TCL_UNUSED(Tcl_Obj *))
{
    return 1;
}

/*
 *	*	STRING REPRESENTATION OF LISTS	*	*	*
 *
 * The next several routines implement the conversions of strings to and from
 * Tcl lists. To understand their operation, the rules of parsing and
 * generating the string representation of lists must be known.  Here we
 * describe them in one place.
 *
 * A list is made up of zero or more elements. Any string is a list if it is
 * made up of alternating substrings of element-separating ASCII whitespace
 * and properly formatted elements.
 *
 * The ASCII characters which can make up the whitespace between list elements
 * are:
 *
 *	\u0009	\t	TAB
 *	\u000A	\n	NEWLINE
 *	\u000B	\v	VERTICAL TAB
 *	\u000C	\f	FORM FEED
 * 	\u000D	\r	CARRIAGE RETURN
 *	\u0020		SPACE
 *
 * NOTE: differences between this and other places where Tcl defines a role
 * for "whitespace".
 *
 *	* Unlike command parsing, here NEWLINE is just another whitespace
 *	  character; its role as a command terminator in a script has no
 *	  importance here.
 *
 *	* Unlike command parsing, the BACKSLASH NEWLINE sequence is not
 *	  considered to be a whitespace character.
 *
 *	* Other Unicode whitespace characters (recognized by [string is space]
 *	  or Tcl_UniCharIsSpace()) do not play any role as element separators
 *	  in Tcl lists.
 *
 *	* The NUL byte ought not appear, as it is not in strings properly
 *	  encoded for Tcl, but if it is present, it is not treated as
 *	  separating whitespace, or a string terminator. It is just another
 *	  character in a list element.
 *
 * The interpretation of a formatted substring as a list element follows rules
 * similar to the parsing of the words of a command in a Tcl script. Backslash
 * substitution plays a key role, and is defined exactly as it is in command
 * parsing. The same routine, TclParseBackslash() is used in both command
 * parsing and list parsing.
 *
 * NOTE: This means that if and when backslash substitution rules ever change
 * for command parsing, the interpretation of strings as lists also changes.
 *
 * Backslash substitution replaces an "escape sequence" of one or more
 * characters starting with
 *		\u005c	\	BACKSLASH
 * with a single character. The one character escape sequence case happens only
 * when BACKSLASH is the last character in the string. In all other cases, the
 * escape sequence is at least two characters long.
 *
 * The formatted substrings are interpreted as element values according to the
 * following cases:
 *
 * * If the first character of a formatted substring is
 *		\u007b	{	OPEN BRACE
 *   then the end of the substring is the matching
 *		\u007d	}	CLOSE BRACE
 *   character, where matching is determined by counting nesting levels, and
 *   not including any brace characters that are contained within a backslash
 *   escape sequence in the nesting count. Having found the matching brace,
 *   all characters between the braces are the string value of the element.
 *   If no matching close brace is found before the end of the string, the
 *   string is not a Tcl list. If the character following the close brace is
 *   not an element separating whitespace character, or the end of the string,
 *   then the string is not a Tcl list.
 *
 *   NOTE: this differs from a brace-quoted word in the parsing of a Tcl
 *   command only in its treatment of the backslash-newline sequence. In a
 *   list element, the literal characters in the backslash-newline sequence
 *   become part of the element value. In a script word, conversion to a
 *   single SPACE character is done.
 *
 *   NOTE: Most list element values can be represented by a formatted
 *   substring using brace quoting. The exceptions are any element value that
 *   includes an unbalanced brace not in a backslash escape sequence, and any
 *   value that ends with a backslash not itself in a backslash escape
 *   sequence.
 *
 * * If the first character of a formatted substring is
 *		\u0022	"	QUOTE
 *   then the end of the substring is the next QUOTE character, not counting
 *   any QUOTE characters that are contained within a backslash escape
 *   sequence. If no next QUOTE is found before the end of the string, the
 *   string is not a Tcl list. If the character following the closing QUOTE is
 *   not an element separating whitespace character, or the end of the string,
 *   then the string is not a Tcl list. Having found the limits of the
 *   substring, the element value is produced by performing backslash
 *   substitution on the character sequence between the open and close QUOTEs.
 *
 *   NOTE: Any element value can be represented by this style of formatting,
 *   given suitable choice of backslash escape sequences.
 *
 * * All other formatted substrings are terminated by the next element
 *   separating whitespace character in the string.  Having found the limits
 *   of the substring, the element value is produced by performing backslash
 *   substitution on it.
 *
 *   NOTE: Any element value can be represented by this style of formatting,
 *   given suitable choice of backslash escape sequences, with one exception.
 *   The empty string cannot be represented as a list element without the use
 *   of either braces or quotes to delimit it.
 *
 * This collection of parsing rules is implemented in the routine
 * FindElement().
 *
 * In order to produce lists that can be parsed by these rules, we need the
 * ability to distinguish between characters that are part of a list element
 * value from characters providing syntax that define the structure of the
 * list. This means that our code that generates lists must at a minimum be
 * able to produce escape sequences for the 10 characters identified above
 * that have significance to a list parser.
 *
 *	*	*	CANONICAL LISTS	*	*	*	*	*
 *
 * In addition to the basic rules for parsing strings into Tcl lists, there
 * are additional properties to be met by the set of list values that are
 * generated by Tcl.  Such list values are often said to be in "canonical
 * form":
 *
 * * When any canonical list is evaluated as a Tcl script, it is a script of
 *   either zero commands (an empty list) or exactly one command. The command
 *   word is exactly the first element of the list, and each argument word is
 *   exactly one of the following elements of the list. This means that any
 *   characters that have special meaning during script evaluation need
 *   special treatment when canonical lists are produced:
 *
 *	* Whitespace between elements may not include NEWLINE.
 *	* The command terminating character,
 *		\u003b	;	SEMICOLON
 *	  must be BRACEd, QUOTEd, or escaped so that it does not terminate the
 * 	  command prematurely.
 *	* Any of the characters that begin substitutions in scripts,
 *		\u0024	$	DOLLAR
 *		\u005b	[	OPEN BRACKET
 *		\u005c	\	BACKSLASH
 *	  need to be BRACEd or escaped.
 *	* In any list where the first character of the first element is
 *		\u0023	#	HASH
 *	  that HASH character must be BRACEd, QUOTEd, or escaped so that it
 *	  does not convert the command into a comment.
 *	* Any list element that contains the character sequence BACKSLASH
 *	  NEWLINE cannot be formatted with BRACEs. The BACKSLASH character
 *	  must be represented by an escape sequence, and unless QUOTEs are
 *	  used, the NEWLINE must be as well.
 *
 * * It is also guaranteed that one can use a canonical list as a building
 *   block of a larger script within command substitution, as in this example:
 *	set script "puts \[[list $cmd $arg]]"; eval $script
 *   To support this usage, any appearance of the character
 *		\u005d	]	CLOSE BRACKET
 *   in a list element must be BRACEd, QUOTEd, or escaped.
 *
 * * Finally it is guaranteed that enclosing a canonical list in braces
 *   produces a new value that is also a canonical list.  This new list has
 *   length 1, and its only element is the original canonical list.  This same
 *   guarantee also makes it possible to construct scripts where an argument
 *   word is given a list value by enclosing the canonical form of that list
 *   in braces:
 *	set script "puts {[list $one $two $three]}"; eval $script
 *   This sort of coding was once fairly common, though it's become more
 *   idiomatic to see the following instead:
 *	set script [list puts [list $one $two $three]]; eval $script
 *   In order to support this guarantee, every canonical list must have
 *   balance when counting those braces that are not in escape sequences.
 *
 * Within these constraints, the canonical list generation routines
 * TclScanElement() and TclConvertElement() attempt to generate the string for
 * any list that is easiest to read. When an element value is itself
 * acceptable as the formatted substring, it is usually used (CONVERT_NONE).
 * When some quoting or escaping is required, use of BRACEs (CONVERT_BRACE) is
 * usually preferred over the use of escape sequences (CONVERT_ESCAPE). There
 * are some exceptions to both of these preferences for reasons of code
 * simplicity, efficiency, and continuation of historical habits. Canonical
 * lists never use the QUOTE formatting to delimit their elements because that
 * form of quoting does not nest, which makes construction of nested lists far
 * too much trouble.  Canonical lists always use only a single SPACE character
 * for element-separating whitespace.
 *
 *	*	*	FUTURE CONSIDERATIONS	*	*	*
 *
 * When a list element requires quoting or escaping due to a CLOSE BRACKET
 * character or an internal QUOTE character, a strange formatting mode is
 * recommended. For example, if the value "a{b]c}d" is converted by the usual
 * modes:
 *
 *	CONVERT_BRACE:	a{b]c}d		=> {a{b]c}d}
 *	CONVERT_ESCAPE:	a{b]c}d		=> a\{b\]c\}d
 *
 * we get perfectly usable formatted list elements. However, this is not what
 * Tcl releases have been producing. Instead, we have:
 *
 *	CONVERT_MASK:	a{b]c}d		=> a{b\]c}d
 *
 * where the CLOSE BRACKET is escaped, but the BRACEs are not. The same effect
 * can be seen replacing ] with " in this example. There does not appear to be
 * any functional or aesthetic purpose for this strange additional mode. The
 * sole purpose I can see for preserving it is to keep generating the same
 * formatted lists programmers have become accustomed to, and perhaps written
 * tests to expect. That is, compatibility only. The additional code
 * complexity required to support this mode is significant. The lines of code
 * supporting it are delimited in the routines below with #if COMPAT
 * directives. This makes it easy to experiment with eliminating this
 * formatting mode simply with "#define COMPAT 0" above. I believe this is
 * worth considering.
 *
 * Another consideration is the treatment of QUOTE characters in list
 * elements. TclConvertElement() must have the ability to produce the escape
 * sequence \" so that when a list element begins with a QUOTE we do not
 * confuse that first character with a QUOTE used as list syntax to define
 * list structure. However, that is the only place where QUOTE characters need
 * quoting. In this way, handling QUOTE could really be much more like the way
 * we handle HASH which also needs quoting and escaping only in particular
 * situations. Following up this could increase the set of list elements that
 * can use the CONVERT_NONE formatting mode.
 *
 * More speculative is that the demands of canonical list form require brace
 * balance for the list as a whole, while the current implementation achieves
 * this by establishing brace balance for every element.
 *
 * Finally, a reminder that the rules for parsing and formatting lists are
 * closely tied together with the rules for parsing and evaluating scripts,
 * and will need to evolve in sync.
 */

/*
 *----------------------------------------------------------------------
 *
 * TclMaxListLength --
 *
 *	Given 'bytes' pointing to 'numBytes' bytes, scan through them and
 *	count the number of whitespace runs that could be list element
 *	separators. If 'numBytes' is TCL_INDEX_NONE, scan to the terminating
 *	'\0'. Not a full list parser. Typically used to get a quick and dirty
 *	overestimate of length size in order to allocate space for an actual
 *	list parser to operate with.
 *
 * Results:
 *	Returns the largest number of list elements that could possibly be in
 *	this string, interpreted as a Tcl list. If 'endPtr' is not NULL,
 *	writes a pointer to the end of the string scanned there.
 *
 * Side effects:
 *	None.
 *
 *----------------------------------------------------------------------
 */

Tcl_Size
TclMaxListLength(
    const char *bytes,
    Tcl_Size numBytes,
    const char **endPtr)
{
    Tcl_Size count = 0;

    if ((numBytes == 0) || ((numBytes == TCL_INDEX_NONE) && (*bytes == '\0'))) {
	/* Empty string case - quick exit */
	goto done;
    }

    /*
     * No list element before leading white space.
     */

    count += 1 - TclIsSpaceProcM(*bytes);

    /*
     * Count white space runs as potential element separators.
     */

    while (numBytes) {
	if ((numBytes == TCL_INDEX_NONE) && (*bytes == '\0')) {
	    break;
	}
	if (TclIsSpaceProcM(*bytes)) {
	    /*
	     * Space run started; bump count.
	     */

	    count++;
	    do {
		bytes++;
		numBytes -= (numBytes != TCL_INDEX_NONE);
	    } while (numBytes && TclIsSpaceProcM(*bytes));
	    if ((numBytes == 0) || ((numBytes == TCL_INDEX_NONE) && (*bytes == '\0'))) {
		break;
	    }

	    /*
	     * (*bytes) is non-space; return to counting state.
	     */
	}
	bytes++;
	numBytes -= (numBytes != TCL_INDEX_NONE);
    }

    /*
     * No list element following trailing white space.
     */

    count -= TclIsSpaceProcM(bytes[-1]);

  done:
    if (endPtr) {
	*endPtr = bytes;
    }
    return count;
}

/*
 *----------------------------------------------------------------------
 *
 * TclFindElement --
 *
 *	Given a pointer into a Tcl list, locate the first (or next) element in
 *	the list.
 *
 * Results:
 *	The return value is normally TCL_OK, which means that the element was
 *	successfully located. If TCL_ERROR is returned it means that list
 *	didn't have proper list structure; the interp's result contains a more
 *	detailed error message.
 *
 *	If TCL_OK is returned, then *elementPtr will be set to point to the
 *	first element of list, and *nextPtr will be set to point to the
 *	character just after any white space following the last character
 *	that's part of the element. If this is the last argument in the list,
 *	then *nextPtr will point just after the last character in the list
 *	(i.e., at the character at list+listLength). If sizePtr is non-NULL,
 *	*sizePtr is filled in with the number of bytes in the element. If the
 *	element is in braces, then *elementPtr will point to the character
 *	after the opening brace and *sizePtr will not include either of the
 *	braces. If there isn't an element in the list, *sizePtr will be zero,
 *	and both *elementPtr and *nextPtr will point just after the last
 *	character in the list. If literalPtr is non-NULL, *literalPtr is set
 *	to a boolean value indicating whether the substring returned as the
 *	values of **elementPtr and *sizePtr is the literal value of a list
 *	element. If not, a call to TclCopyAndCollapse() is needed to produce
 *	the actual value of the list element. Note: this function does NOT
 *	collapse backslash sequences, but uses *literalPtr to tell callers
 *	when it is required for them to do so.
 *
 * Side effects:
 *	None.
 *
 *----------------------------------------------------------------------
 */

int
TclFindElement(
    Tcl_Interp *interp,		/* Interpreter to use for error reporting. If
				 * NULL, then no error message is left after
				 * errors. */
    const char *list,		/* Points to the first byte of a string
				 * containing a Tcl list with zero or more
				 * elements (possibly in braces). */
    Tcl_Size listLength,	/* Number of bytes in the list's string. */
    const char **elementPtr,	/* Where to put address of first significant
				 * character in first element of list. */
    const char **nextPtr,	/* Fill in with location of character just
				 * after all white space following end of
				 * argument (next arg or end of list). */
    Tcl_Size *sizePtr,		/* If non-zero, fill in with size of
				 * element. */
    int *literalPtr)		/* If non-zero, fill in with non-zero/zero to
				 * indicate that the substring of *sizePtr
				 * bytes starting at **elementPtr is/is not
				 * the literal list element and therefore
				 * does not/does require a call to
				 * TclCopyAndCollapse() by the caller. */
{
    return FindElement(interp, list, listLength, "list", "LIST", elementPtr,
	    nextPtr, sizePtr, literalPtr);
}

int
TclFindDictElement(
    Tcl_Interp *interp,		/* Interpreter to use for error reporting. If
				 * NULL, then no error message is left after
				 * errors. */
    const char *dict,		/* Points to the first byte of a string
				 * containing a Tcl dictionary with zero or
				 * more keys and values (possibly in
				 * braces). */
    Tcl_Size dictLength,	/* Number of bytes in the dict's string. */
    const char **elementPtr,	/* Where to put address of first significant
				 * character in the first element (i.e., key
				 * or value) of dict. */
    const char **nextPtr,	/* Fill in with location of character just
				 * after all white space following end of
				 * element (next arg or end of list). */
    Tcl_Size *sizePtr,		/* If non-zero, fill in with size of
				 * element. */
    int *literalPtr)		/* If non-zero, fill in with non-zero/zero to
				 * indicate that the substring of *sizePtr
				 * bytes starting at **elementPtr is/is not
				 * the literal key or value and therefore
				 * does not/does require a call to
				 * TclCopyAndCollapse() by the caller. */
{
    return FindElement(interp, dict, dictLength, "dict", "DICTIONARY",
	    elementPtr, nextPtr, sizePtr, literalPtr);
}

static int
FindElement(
    Tcl_Interp *interp,		/* Interpreter to use for error reporting. If
				 * NULL, then no error message is left after
				 * errors. */
    const char *string,		/* Points to the first byte of a string
				 * containing a Tcl list or dictionary with
				 * zero or more elements (possibly in
				 * braces). */
    Tcl_Size stringLength,	/* Number of bytes in the string. */
    const char *typeStr,	/* The name of the type of thing we are
				 * parsing, for error messages. */
    const char *typeCode,	/* The type code for thing we are parsing, for
				 * error messages. */
    const char **elementPtr,	/* Where to put address of first significant
				 * character in first element. */
    const char **nextPtr,	/* Fill in with location of character just
				 * after all white space following end of
				 * argument (next arg or end of list/dict). */
    Tcl_Size *sizePtr,		/* If non-zero, fill in with size of
				 * element. */
    int *literalPtr)		/* If non-zero, fill in with non-zero/zero to
				 * indicate that the substring of *sizePtr
				 * bytes starting at **elementPtr is/is not
				 * the literal list/dict element and therefore
				 * does not/does require a call to
				 * TclCopyAndCollapse() by the caller. */
{
    const char *p = string;
    const char *elemStart;	/* Points to first byte of first element. */
    const char *limit;		/* Points just after list/dict's last byte. */
    Tcl_Size openBraces = 0;	/* Brace nesting level during parse. */
    int inQuotes = 0;
    Tcl_Size size = 0;
    Tcl_Size numChars;
    int literal = 1;
    const char *p2;

    /*
     * Skim off leading white space and check for an opening brace or quote.
     * We treat embedded NULLs in the list/dict as bytes belonging to a list
     * element (or dictionary key or value).
     */

    limit = (string + stringLength);
    while ((p < limit) && (TclIsSpaceProcM(*p))) {
	p++;
    }
    if (p == limit) {		/* no element found */
	elemStart = limit;
	goto done;
    }

    if (*p == '{') {
	openBraces = 1;
	p++;
    } else if (*p == '"') {
	inQuotes = 1;
	p++;
    }
    elemStart = p;

    /*
     * Find element's end (a space, close brace, or the end of the string).
     */

    while (p < limit) {
	switch (*p) {
	    /*
	     * Open brace: don't treat specially unless the element is in
	     * braces. In this case, keep a nesting count.
	     */

	case '{':
	    if (openBraces != 0) {
		openBraces++;
	    }
	    break;

	    /*
	     * Close brace: if element is in braces, keep nesting count and
	     * quit when the last close brace is seen.
	     */

	case '}':
	    if (openBraces > 1) {
		openBraces--;
	    } else if (openBraces == 1) {
		size = (p - elemStart);
		p++;
		if ((p >= limit) || TclIsSpaceProcM(*p)) {
		    goto done;
		}

		/*
		 * Garbage after the closing brace; return an error.
		 */

		if (interp != NULL) {
		    p2 = p;
		    while ((p2 < limit) && (!TclIsSpaceProcM(*p2))
			    && (p2 < p+20)) {
			p2++;
		    }
		    Tcl_SetObjResult(interp, Tcl_ObjPrintf(
			    "%s element in braces followed by \"%.*s\" "
			    "instead of space", typeStr, (int) (p2-p), p));
		    Tcl_SetErrorCode(interp, "TCL", "VALUE", typeCode, "JUNK",
			    NULL);
		}
		return TCL_ERROR;
	    }
	    break;

	    /*
	     * Backslash: skip over everything up to the end of the backslash
	     * sequence.
	     */

	case '\\':
	    if (openBraces == 0) {
		/*
		 * A backslash sequence not within a brace quoted element
		 * means the value of the element is different from the
		 * substring we are parsing. A call to TclCopyAndCollapse() is
		 * needed to produce the element value. Inform the caller.
		 */

		literal = 0;
	    }
	    TclParseBackslash(p, limit - p, &numChars, NULL);
	    p += (numChars - 1);
	    break;

	    /*
	     * Double-quote: if element is in quotes then terminate it.
	     */

	case '"':
	    if (inQuotes) {
		size = (p - elemStart);
		p++;
		if ((p >= limit) || TclIsSpaceProcM(*p)) {
		    goto done;
		}

		/*
		 * Garbage after the closing quote; return an error.
		 */

		if (interp != NULL) {
		    p2 = p;
		    while ((p2 < limit) && (!TclIsSpaceProcM(*p2))
			    && (p2 < p+20)) {
			p2++;
		    }
		    Tcl_SetObjResult(interp, Tcl_ObjPrintf(
			    "%s element in quotes followed by \"%.*s\" "
			    "instead of space", typeStr, (int) (p2-p), p));
		    Tcl_SetErrorCode(interp, "TCL", "VALUE", typeCode, "JUNK",
			    NULL);
		}
		return TCL_ERROR;
	    }
	    break;

	default:
	    if (TclIsSpaceProcM(*p)) {
		/*
		 * Space: ignore if element is in braces or quotes;
		 * otherwise terminate element.
		 */
		if ((openBraces == 0) && !inQuotes) {
		    size = (p - elemStart);
		    goto done;
		}
	    }
	    break;

	}
	p++;
    }

    /*
     * End of list/dict: terminate element.
     */

    if (p == limit) {
	if (openBraces != 0) {
	    if (interp != NULL) {
		Tcl_SetObjResult(interp, Tcl_ObjPrintf(
			"unmatched open brace in %s", typeStr));
		Tcl_SetErrorCode(interp, "TCL", "VALUE", typeCode, "BRACE",
			NULL);
	    }
	    return TCL_ERROR;
	} else if (inQuotes) {
	    if (interp != NULL) {
		Tcl_SetObjResult(interp, Tcl_ObjPrintf(
			"unmatched open quote in %s", typeStr));
		Tcl_SetErrorCode(interp, "TCL", "VALUE", typeCode, "QUOTE",
			NULL);
	    }
	    return TCL_ERROR;
	}
	size = (p - elemStart);
    }

  done:
    while ((p < limit) && (TclIsSpaceProcM(*p))) {
	p++;
    }
    *elementPtr = elemStart;
    *nextPtr = p;
    if (sizePtr != 0) {
	*sizePtr = size;
    }
    if (literalPtr != 0) {
	*literalPtr = literal;
    }
    return TCL_OK;
}

/*
 *----------------------------------------------------------------------
 *
 * TclCopyAndCollapse --
 *
 *	Copy a string and substitute all backslash escape sequences
 *
 * Results:
 *	Count bytes get copied from src to dst. Along the way, backslash
 *	sequences are substituted in the copy. After scanning count bytes from
 *	src, a null character is placed at the end of dst. Returns the number
 *	of bytes that got written to dst.
 *
 * Side effects:
 *	None.
 *
 *----------------------------------------------------------------------
 */

Tcl_Size
TclCopyAndCollapse(
    Tcl_Size count,		/* Number of byte to copy from src. */
    const char *src,		/* Copy from here... */
    char *dst)			/* ... to here. */
{
    Tcl_Size newCount = 0;

    while (count > 0) {
	char c = *src;

	if (c == '\\') {
	    char buf[4] = "";
	    Tcl_Size numRead;
	    Tcl_Size backslashCount = TclParseBackslash(src, count, &numRead, buf);

	    memcpy(dst, buf, backslashCount);
	    dst += backslashCount;
	    newCount += backslashCount;
	    src += numRead;
	    count -= numRead;
	} else {
	    *dst = c;
	    dst++;
	    newCount++;
	    src++;
	    count--;
	}
    }
    *dst = 0;
    return newCount;
}

/*
 *----------------------------------------------------------------------
 *
 * Tcl_SplitList --
 *
 *	Splits a list up into its constituent fields.
 *
 * Results
 *	The return value is normally TCL_OK, which means that the list was
 *	successfully split up. If TCL_ERROR is returned, it means that "list"
 *	didn't have proper list structure; the interp's result will contain a
 *	more detailed error message.
 *
 *	*argvPtr will be filled in with the address of an array whose elements
 *	point to the elements of list, in order. *argcPtr will get filled in
 *	with the number of valid elements in the array. A single block of
 *	memory is dynamically allocated to hold both the argv array and a copy
 *	of the list (with backslashes and braces removed in the standard way).
 *	The caller must eventually free this memory by calling free() on
 *	*argvPtr. Note: *argvPtr and *argcPtr are only modified if the
 *	function returns normally.
 *
 * Side effects:
 *	Memory is allocated.
 *
 *----------------------------------------------------------------------
 */

#undef Tcl_SplitList
int
Tcl_SplitList(
    Tcl_Interp *interp,		/* Interpreter to use for error reporting. If
				 * NULL, no error message is left. */
    const char *list,		/* Pointer to string with list structure. */
    Tcl_Size *argcPtr,		/* Pointer to location to fill in with the
				 * number of elements in the list. */
    const char ***argvPtr)	/* Pointer to place to store pointer to array
				 * of pointers to list elements. */
{
    const char **argv, *end, *element;
    char *p;
    int result;
    Tcl_Size length, size, i, elSize;

    /*
     * Allocate enough space to work in. A (const char *) for each (possible)
     * list element plus one more for terminating NULL, plus as many bytes as
     * in the original string value, plus one more for a terminating '\0'.
     * Space used to hold element separating white space in the original
     * string gets re-purposed to hold '\0' characters in the argv array.
     */

    size = TclMaxListLength(list, TCL_INDEX_NONE, &end) + 1;
    length = end - list;
    argv = (const char **)Tcl_Alloc((size * sizeof(char *)) + length + 1);

    for (i = 0, p = ((char *) argv) + size*sizeof(char *);
	    *list != 0;  i++) {
	const char *prevList = list;
	int literal;

	result = TclFindElement(interp, list, length, &element, &list,
		&elSize, &literal);
	length -= (list - prevList);
	if (result != TCL_OK) {
	    Tcl_Free((void *)argv);
	    return result;
	}
	if (*element == 0) {
	    break;
	}
	if (i >= size) {
	    Tcl_Free((void *)argv);
	    if (interp != NULL) {
		Tcl_SetObjResult(interp, Tcl_NewStringObj(
			"internal error in Tcl_SplitList", -1));
		Tcl_SetErrorCode(interp, "TCL", "INTERNAL", "Tcl_SplitList",
			NULL);
	    }
	    return TCL_ERROR;
	}
	argv[i] = p;
	if (literal) {
	    memcpy(p, element, elSize);
	    p += elSize;
	    *p = 0;
	    p++;
	} else {
	    p += 1 + TclCopyAndCollapse(elSize, element, p);
	}
    }

    argv[i] = NULL;
    *argvPtr = argv;
    *argcPtr = i;
    return TCL_OK;
}

/*
 *----------------------------------------------------------------------
 *
 * Tcl_ScanElement --
 *
 *	This function is a companion function to Tcl_ConvertElement. It scans
 *	a string to see what needs to be done to it (e.g. add backslashes or
 *	enclosing braces) to make the string into a valid Tcl list element.
 *
 * Results:
 *	The return value is an overestimate of the number of bytes that will
 *	be needed by Tcl_ConvertElement to produce a valid list element from
 *	src. The word at *flagPtr is filled in with a value needed by
 *	Tcl_ConvertElement when doing the actual conversion.
 *
 * Side effects:
 *	None.
 *
 *----------------------------------------------------------------------
 */

Tcl_Size
Tcl_ScanElement(
    const char *src,	/* String to convert to list element. */
    int *flagPtr)	/* Where to store information to guide
			 * Tcl_ConvertCountedElement. */
{
    return Tcl_ScanCountedElement(src, TCL_INDEX_NONE, flagPtr);
}

/*
 *----------------------------------------------------------------------
 *
 * Tcl_ScanCountedElement --
 *
 *	This function is a companion function to Tcl_ConvertCountedElement. It
 *	scans a string to see what needs to be done to it (e.g. add
 *	backslashes or enclosing braces) to make the string into a valid Tcl
 *	list element. If length is TCL_INDEX_NONE, then the string is scanned
 *	from src up to the first null byte.
 *
 * Results:
 *	The return value is an overestimate of the number of bytes that will
 *	be needed by Tcl_ConvertCountedElement to produce a valid list element
 *	from src. The word at *flagPtr is filled in with a value needed by
 *	Tcl_ConvertCountedElement when doing the actual conversion.
 *
 * Side effects:
 *	None.
 *
 *----------------------------------------------------------------------
 */

Tcl_Size
Tcl_ScanCountedElement(
    const char *src,		/* String to convert to Tcl list element. */
    Tcl_Size length,		/* Number of bytes in src, or TCL_INDEX_NONE. */
    int *flagPtr)		/* Where to store information to guide
				 * Tcl_ConvertElement. */
{
    char flags = CONVERT_ANY;
    Tcl_Size numBytes = TclScanElement(src, length, &flags);

    *flagPtr = flags;
    return numBytes;
}

/*
 *----------------------------------------------------------------------
 *
 * TclScanElement --
 *
 *	This function is a companion function to TclConvertElement. It scans a
 *	string to see what needs to be done to it (e.g. add backslashes or
 *	enclosing braces) to make the string into a valid Tcl list element. If
 *	length is TCL_INDEX_NONE, then the string is scanned from src up to the first null
 *	byte. A NULL value for src is treated as an empty string. The incoming
 *	value of *flagPtr is a report from the caller what additional flags it
 *	will pass to TclConvertElement().
 *
 * Results:
 *	The recommended formatting mode for the element is determined and a
 *	value is written to *flagPtr indicating that recommendation. This
 *	recommendation is combined with the incoming flag values in *flagPtr
 *	set by the caller to determine how many bytes will be needed by
 *	TclConvertElement() in which to write the formatted element following
 *	the recommendation modified by the flag values. This number of bytes
 *	is the return value of the routine.  In some situations it may be an
 *	overestimate, but so long as the caller passes the same flags to
 *	TclConvertElement(), it will be large enough.
 *
 * Side effects:
 *	None.
 *
 *----------------------------------------------------------------------
 */

Tcl_Size
TclScanElement(
    const char *src,		/* String to convert to Tcl list element. */
    Tcl_Size length,		/* Number of bytes in src, or TCL_INDEX_NONE. */
    char *flagPtr)		/* Where to store information to guide
				 * Tcl_ConvertElement. */
{
    const char *p = src;
    Tcl_Size nestingLevel = 0;	/* Brace nesting count */
    int forbidNone = 0;		/* Do not permit CONVERT_NONE mode. Something
				 * needs protection or escape. */
    int requireEscape = 0;	/* Force use of CONVERT_ESCAPE mode.  For some
				 * reason bare or brace-quoted form fails. */
    Tcl_Size extra = 0;		/* Count of number of extra bytes needed for
				 * formatted element, assuming we use escape
				 * sequences in formatting. */
    Tcl_Size bytesNeeded;		/* Buffer length computed to complete the
				 * element formatting in the selected mode. */
#if COMPAT
    int preferEscape = 0;	/* Use preferences to track whether to use */
    int preferBrace = 0;	/* CONVERT_MASK mode. */
    int braceCount = 0;		/* Count of all braces '{' '}' seen. */
#endif /* COMPAT */

    if ((p == NULL) || (length == 0) || ((*p == '\0') && (length == TCL_INDEX_NONE))) {
	/*
	 * Empty string element must be brace quoted.
	 */

	*flagPtr = CONVERT_BRACE;
	return 2;
    }

#if COMPAT
    /*
     * We have an established history in TclConvertElement() when quoting
     * because of a leading hash character to force what would be the
     * CONVERT_MASK mode into the CONVERT_BRACE mode. That is, we format
     * the element #{a"b} like this:
     *			{#{a"b}}
     * and not like this:
     *			\#{a\"b}
     * This is inconsistent with [list x{a"b}], but we will not change that now.
     * Set that preference here so that we compute a tight size requirement.
     */
    if ((*src == '#') && !(*flagPtr & TCL_DONT_QUOTE_HASH)) {
	preferBrace = 1;
    }
#endif

    if ((*p == '{') || (*p == '"')) {
	/*
	 * Must escape or protect so leading character of value is not
	 * misinterpreted as list element delimiting syntax.
	 */

	forbidNone = 1;
#if COMPAT
	preferBrace = 1;
#endif /* COMPAT */
    }

    while (length) {
      if (CHAR_TYPE(*p) != TYPE_NORMAL) {
	switch (*p) {
	case '{':	/* TYPE_BRACE */
#if COMPAT
	    braceCount++;
#endif /* COMPAT */
	    extra++;				/* Escape '{' => '\{' */
	    nestingLevel++;
	    break;
	case '}':	/* TYPE_BRACE */
#if COMPAT
	    braceCount++;
#endif /* COMPAT */
	    extra++;				/* Escape '}' => '\}' */
	    if (nestingLevel-- < 1) {
		/*
		 * Unbalanced braces!  Cannot format with brace quoting.
		 */

		requireEscape = 1;
	    }
	    break;
	case ']':	/* TYPE_CLOSE_BRACK */
	case '"':	/* TYPE_SPACE */
#if COMPAT
	    forbidNone = 1;
	    extra++;		/* Escapes all just prepend a backslash */
	    preferEscape = 1;
	    break;
#else
	    /* FLOW THROUGH */
#endif /* COMPAT */
	case '[':	/* TYPE_SUBS */
	case '$':	/* TYPE_SUBS */
	case ';':	/* TYPE_COMMAND_END */
	    forbidNone = 1;
	    extra++;		/* Escape sequences all one byte longer. */
#if COMPAT
	    preferBrace = 1;
#endif /* COMPAT */
	    break;
	case '\\':	/* TYPE_SUBS */
	    extra++;				/* Escape '\' => '\\' */
	    if ((length == 1) || ((length == TCL_INDEX_NONE) && (p[1] == '\0'))) {
		/*
		 * Final backslash. Cannot format with brace quoting.
		 */

		requireEscape = 1;
		break;
	    }
	    if (p[1] == '\n') {
		extra++;	/* Escape newline => '\n', one byte longer */

		/*
		 * Backslash newline sequence.  Brace quoting not permitted.
		 */

		requireEscape = 1;
		length -= (length > 0);
		p++;
		break;
	    }
	    if ((p[1] == '{') || (p[1] == '}') || (p[1] == '\\')) {
		extra++;	/* Escape sequences all one byte longer. */
		length -= (length > 0);
		p++;
	    }
	    forbidNone = 1;
#if COMPAT
	    preferBrace = 1;
#endif /* COMPAT */
	    break;
	case '\0':	/* TYPE_SUBS */
	    if (length == TCL_INDEX_NONE) {
		goto endOfString;
	    }
	    /* TODO: Panic on improper encoding? */
	    break;
	default:
	    if (TclIsSpaceProcM(*p)) {
		forbidNone = 1;
		extra++;	/* Escape sequences all one byte longer. */
#if COMPAT
		preferBrace = 1;
#endif
	    }
	    break;
	}
      }
	length -= (length > 0);
	p++;
    }

  endOfString:
    if (nestingLevel > 0) {
	/*
	 * Unbalanced braces!  Cannot format with brace quoting.
	 */

	requireEscape = 1;
    }

    /*
     * We need at least as many bytes as are in the element value...
     */

    bytesNeeded = p - src;

    if (requireEscape) {
	/*
	 * We must use escape sequences.  Add all the extra bytes needed to
	 * have room to create them.
	 */

	bytesNeeded += extra;

	/*
	 * Make room to escape leading #, if needed.
	 */

	if ((*src == '#') && !(*flagPtr & TCL_DONT_QUOTE_HASH)) {
	    bytesNeeded++;
	}
	*flagPtr = CONVERT_ESCAPE;
	return bytesNeeded;
    }
    if (*flagPtr & CONVERT_ANY) {
	/*
	 * The caller has not let us know what flags it will pass to
	 * TclConvertElement() so compute the max size we might need for any
	 * possible choice.  Normally the formatting using escape sequences is
	 * the longer one, and a minimum "extra" value of 2 makes sure we
	 * don't request too small a buffer in those edge cases where that's
	 * not true.
	 */

	if (extra < 2) {
	    extra = 2;
	}
	*flagPtr &= ~CONVERT_ANY;
	*flagPtr |= TCL_DONT_USE_BRACES;
    }
    if (forbidNone) {
	/*
	 * We must request some form of quoting of escaping...
	 */

#if COMPAT
	if (preferEscape && !preferBrace) {
	    /*
	     * If we are quoting solely due to ] or internal " characters use
	     * the CONVERT_MASK mode where we escape all special characters
	     * except for braces. "extra" counted space needed to escape
	     * braces too, so subtract "braceCount" to get our actual needs.
	     */

	    bytesNeeded += (extra - braceCount);
	    /* Make room to escape leading #, if needed. */
	    if ((*src == '#') && !(*flagPtr & TCL_DONT_QUOTE_HASH)) {
		bytesNeeded++;
	    }

	    /*
	     * If the caller reports it will direct TclConvertElement() to
	     * use full escapes on the element, add back the bytes needed to
	     * escape the braces.
	     */

	    if (*flagPtr & TCL_DONT_USE_BRACES) {
		bytesNeeded += braceCount;
	    }
	    *flagPtr = CONVERT_MASK;
	    return bytesNeeded;
	}
#endif /* COMPAT */
	if (*flagPtr & TCL_DONT_USE_BRACES) {
	    /*
	     * If the caller reports it will direct TclConvertElement() to
	     * use escapes, add the extra bytes needed to have room for them.
	     */

	    bytesNeeded += extra;

	    /*
	     * Make room to escape leading #, if needed.
	     */

	    if ((*src == '#') && !(*flagPtr & TCL_DONT_QUOTE_HASH)) {
		bytesNeeded++;
	    }
	} else {
	    /*
	     * Add 2 bytes for room for the enclosing braces.
	     */

	    bytesNeeded += 2;
	}
	*flagPtr = CONVERT_BRACE;
	return bytesNeeded;
    }

    /*
     * So far, no need to quote or escape anything.
     */

    if ((*src == '#') && !(*flagPtr & TCL_DONT_QUOTE_HASH)) {
	/*
	 * If we need to quote a leading #, make room to enclose in braces.
	 */

	bytesNeeded += 2;
    }
    *flagPtr = CONVERT_NONE;
    return bytesNeeded;
}

/*
 *----------------------------------------------------------------------
 *
 * Tcl_ConvertElement --
 *
 *	This is a companion function to Tcl_ScanElement. Given the information
 *	produced by Tcl_ScanElement, this function converts a string to a list
 *	element equal to that string.
 *
 * Results:
 *	Information is copied to *dst in the form of a list element identical
 *	to src (i.e. if Tcl_SplitList is applied to dst it will produce a
 *	string identical to src). The return value is a count of the number of
 *	characters copied (not including the terminating NULL character).
 *
 * Side effects:
 *	None.
 *
 *----------------------------------------------------------------------
 */

Tcl_Size
Tcl_ConvertElement(
    const char *src,	/* Source information for list element. */
    char *dst,		/* Place to put list-ified element. */
    int flags)		/* Flags produced by Tcl_ScanElement. */
{
    return Tcl_ConvertCountedElement(src, TCL_INDEX_NONE, dst, flags);
}

/*
 *----------------------------------------------------------------------
 *
 * Tcl_ConvertCountedElement --
 *
 *	This is a companion function to Tcl_ScanCountedElement. Given the
 *	information produced by Tcl_ScanCountedElement, this function converts
 *	a string to a list element equal to that string.
 *
 * Results:
 *	Information is copied to *dst in the form of a list element identical
 *	to src (i.e. if Tcl_SplitList is applied to dst it will produce a
 *	string identical to src). The return value is a count of the number of
 *	characters copied (not including the terminating NULL character).
 *
 * Side effects:
 *	None.
 *
 *----------------------------------------------------------------------
 */

Tcl_Size
Tcl_ConvertCountedElement(
    const char *src,	/* Source information for list element. */
    Tcl_Size length,		/* Number of bytes in src, or TCL_INDEX_NONE. */
    char *dst,			/* Place to put list-ified element. */
    int flags)			/* Flags produced by Tcl_ScanElement. */
{
    Tcl_Size numBytes = TclConvertElement(src, length, dst, flags);
    dst[numBytes] = '\0';
    return numBytes;
}

/*
 *----------------------------------------------------------------------
 *
 * TclConvertElement --
 *
 *	This is a companion function to TclScanElement. Given the information
 *	produced by TclScanElement, this function converts a string to a list
 *	element equal to that string.
 *
 * Results:
 *	Information is copied to *dst in the form of a list element identical
 *	to src (i.e. if Tcl_SplitList is applied to dst it will produce a
 *	string identical to src). The return value is a count of the number of
 *	characters copied (not including the terminating NULL character).
 *
 * Side effects:
 *	None.
 *
 *----------------------------------------------------------------------
 */

Tcl_Size
TclConvertElement(
    const char *src,	/* Source information for list element. */
    Tcl_Size length,		/* Number of bytes in src, or TCL_INDEX_NONE. */
    char *dst,			/* Place to put list-ified element. */
    int flags)			/* Flags produced by Tcl_ScanElement. */
{
    int conversion = flags & CONVERT_MASK;
    char *p = dst;

    /*
     * Let the caller demand we use escape sequences rather than braces.
     */

    if ((flags & TCL_DONT_USE_BRACES) && (conversion & CONVERT_BRACE)) {
	conversion = CONVERT_ESCAPE;
    }

    /*
     * No matter what the caller demands, empty string must be braced!
     */

    if ((src == NULL) || (length == 0) || (*src == '\0' && length == TCL_INDEX_NONE)) {
	p[0] = '{';
	p[1] = '}';
	return 2;
    }

    /*
     * Escape leading hash as needed and requested.
     */

    if ((*src == '#') && !(flags & TCL_DONT_QUOTE_HASH)) {
	if (conversion == CONVERT_ESCAPE) {
	    p[0] = '\\';
	    p[1] = '#';
	    p += 2;
	    src++;
	    length -= (length > 0);
	} else {
	    conversion = CONVERT_BRACE;
	}
    }

    /*
     * No escape or quoting needed.  Copy the literal string value.
     */

    if (conversion == CONVERT_NONE) {
	if (length == TCL_INDEX_NONE) {
	    /* TODO: INT_MAX overflow? */
	    while (*src) {
		*p++ = *src++;
	    }
	    return p - dst;
	} else {
	    memcpy(dst, src, length);
	    return length;
	}
    }

    /*
     * Formatted string is original string enclosed in braces.
     */

    if (conversion == CONVERT_BRACE) {
	*p = '{';
	p++;
	if (length == TCL_INDEX_NONE) {
	    /* TODO: INT_MAX overflow? */
	    while (*src) {
		*p++ = *src++;
	    }
	} else {
	    memcpy(p, src, length);
	    p += length;
	}
	*p = '}';
	p++;
	return (p - dst);
    }

    /* conversion == CONVERT_ESCAPE or CONVERT_MASK */

    /*
     * Formatted string is original string converted to escape sequences.
     */

    for ( ; length; src++, length -= (length > 0)) {
	switch (*src) {
	case ']':
	case '[':
	case '$':
	case ';':
	case ' ':
	case '\\':
	case '"':
	    *p = '\\';
	    p++;
	    break;
	case '{':
	case '}':
#if COMPAT
	    if (conversion == CONVERT_ESCAPE)
#endif /* COMPAT */
	    {
		*p = '\\';
		p++;
	    }
	    break;
	case '\f':
	    *p = '\\';
	    p++;
	    *p = 'f';
	    p++;
	    continue;
	case '\n':
	    *p = '\\';
	    p++;
	    *p = 'n';
	    p++;
	    continue;
	case '\r':
	    *p = '\\';
	    p++;
	    *p = 'r';
	    p++;
	    continue;
	case '\t':
	    *p = '\\';
	    p++;
	    *p = 't';
	    p++;
	    continue;
	case '\v':
	    *p = '\\';
	    p++;
	    *p = 'v';
	    p++;
	    continue;
	case '\0':
	    if (length == TCL_INDEX_NONE) {
		return (p - dst);
	    }

	    /*
	     * If we reach this point, there's an embedded NULL in the string
	     * range being processed, which should not happen when the
	     * encoding rules for Tcl strings are properly followed.  If the
	     * day ever comes when we stop tolerating such things, this is
	     * where to put the Tcl_Panic().
	     */

	    break;
	}
	*p = *src;
	p++;
    }
    return (p - dst);
}

/*
 *----------------------------------------------------------------------
 *
 * Tcl_Merge --
 *
 *	Given a collection of strings, merge them together into a single
 *	string that has proper Tcl list structured (i.e. Tcl_SplitList may be
 *	used to retrieve strings equal to the original elements, and Tcl_Eval
 *	will parse the string back into its original elements).
 *
 * Results:
 *	The return value is the address of a dynamically-allocated string
 *	containing the merged list.
 *
 * Side effects:
 *	None.
 *
 *----------------------------------------------------------------------
 */

char *
Tcl_Merge(
    Tcl_Size argc,			/* How many strings to merge. */
    const char *const *argv)	/* Array of string values. */
{
#define LOCAL_SIZE 64
    char localFlags[LOCAL_SIZE], *flagPtr = NULL;
    Tcl_Size i;
    size_t bytesNeeded = 0;
    char *result, *dst;

    /*
     * Handle empty list case first, so logic of the general case can be
     * simpler.
     */

    if (argc <= 0) {
	if (argc < 0) {
	    Tcl_Panic("Tcl_Merge called with negative argc (%" TCL_SIZE_MODIFIER "d)", argc);
	}
	result = (char *)Tcl_Alloc(1);
	result[0] = '\0';
	return result;
    }

    /*
     * Pass 1: estimate space, gather flags.
     */

    if (argc <= LOCAL_SIZE) {
	flagPtr = localFlags;
    } else {
	flagPtr = (char *)Tcl_Alloc(argc);
    }
    for (i = 0; i < argc; i++) {
	flagPtr[i] = ( i ? TCL_DONT_QUOTE_HASH : 0 );
	bytesNeeded += TclScanElement(argv[i], TCL_INDEX_NONE, &flagPtr[i]);
    }
    bytesNeeded += argc;

    /*
     * Pass two: copy into the result area.
     */

    result = (char *)Tcl_Alloc(bytesNeeded);
    dst = result;
    for (i = 0; i < argc; i++) {
	flagPtr[i] |= ( i ? TCL_DONT_QUOTE_HASH : 0 );
	dst += TclConvertElement(argv[i], TCL_INDEX_NONE, dst, flagPtr[i]);
	*dst = ' ';
	dst++;
    }
    dst[-1] = 0;

    if (flagPtr != localFlags) {
	Tcl_Free(flagPtr);
    }
    return result;
}

/*
 *----------------------------------------------------------------------
 *
 * TclTrimRight --
 *	Takes two counted strings in the Tcl encoding.  Conceptually
 *	finds the sub string (offset) to trim from the right side of the
 *	first string all characters found in the second string.
 *
 * Results:
 *	The number of bytes to be removed from the end of the string.
 *
 * Side effects:
 *	None.
 *
 *----------------------------------------------------------------------
 */

Tcl_Size
TclTrimRight(
    const char *bytes,	/* String to be trimmed... */
    Tcl_Size numBytes,	/* ...and its length in bytes */
			/* Calls to TclUtfToUniChar() in this routine
			 * rely on (bytes[numBytes] == '\0'). */
    const char *trim,	/* String of trim characters... */
    Tcl_Size numTrim)	/* ...and its length in bytes */
			/* Calls to TclUtfToUniChar() in this routine
			 * rely on (trim[numTrim] == '\0'). */
{
    const char *pp, *p = bytes + numBytes;
    int ch1, ch2;

    /* Empty strings -> nothing to do */
    if ((numBytes == 0) || (numTrim == 0)) {
	return 0;
    }

    /*
     * Outer loop: iterate over string to be trimmed.
     */

    do {
	const char *q = trim;
	Tcl_Size pInc = 0, bytesLeft = numTrim;

	pp = Tcl_UtfPrev(p, bytes);
	do {
	    pp += pInc;
 	    pInc = TclUtfToUCS4(pp, &ch1);
	} while (pp + pInc < p);

	/*
	 * Inner loop: scan trim string for match to current character.
	 */

	do {
	    pInc = TclUtfToUCS4(q, &ch2);

	    if (ch1 == ch2) {
		break;
	    }

	    q += pInc;
	    bytesLeft -= pInc;
	} while (bytesLeft);

	if (bytesLeft == 0) {
	    /*
	     * No match; trim task done; *p is last non-trimmed char.
	     */

	    break;
	}
	p = pp;
    } while (p > bytes);

    return numBytes - (p - bytes);
}

/*
 *----------------------------------------------------------------------
 *
 * TclTrimLeft --
 *
 *	Takes two counted strings in the Tcl encoding.  Conceptually
 *	finds the sub string (offset) to trim from the left side of the
 *	first string all characters found in the second string.
 *
 * Results:
 *	The number of bytes to be removed from the start of the string.
 *
 * Side effects:
 *	None.
 *
 *----------------------------------------------------------------------
 */

Tcl_Size
TclTrimLeft(
    const char *bytes,	/* String to be trimmed... */
    Tcl_Size numBytes,	/* ...and its length in bytes */
			/* Calls to TclUtfToUniChar() in this routine
			 * rely on (bytes[numBytes] == '\0'). */
    const char *trim,	/* String of trim characters... */
    Tcl_Size numTrim)	/* ...and its length in bytes */
			/* Calls to TclUtfToUniChar() in this routine
			 * rely on (trim[numTrim] == '\0'). */
{
    const char *p = bytes;
    int ch1, ch2;

    /* Empty strings -> nothing to do */
    if ((numBytes == 0) || (numTrim == 0)) {
	return 0;
    }

    /*
     * Outer loop: iterate over string to be trimmed.
     */

    do {
	Tcl_Size pInc = TclUtfToUCS4(p, &ch1);
	const char *q = trim;
	Tcl_Size bytesLeft = numTrim;

	/*
	 * Inner loop: scan trim string for match to current character.
	 */

	do {
	    Tcl_Size qInc = TclUtfToUCS4(q, &ch2);

	    if (ch1 == ch2) {
		break;
	    }

	    q += qInc;
	    bytesLeft -= qInc;
	} while (bytesLeft);

	if (bytesLeft == 0) {
	    /*
	     * No match; trim task done; *p is first non-trimmed char.
	     */

	    break;
	}

	p += pInc;
	numBytes -= pInc;
    } while (numBytes > 0);

    return p - bytes;
}

/*
 *----------------------------------------------------------------------
 *
 * TclTrim --
 *	Finds the sub string (offset) to trim from both sides of the
 *	first string all characters found in the second string.
 *
 * Results:
 *	The number of bytes to be removed from the start of the string
 *
 * Side effects:
 *	None.
 *
 *----------------------------------------------------------------------
 */

Tcl_Size
TclTrim(
    const char *bytes,	/* String to be trimmed... */
    Tcl_Size numBytes,	/* ...and its length in bytes */
			/* Calls in this routine
			 * rely on (bytes[numBytes] == '\0'). */
    const char *trim,	/* String of trim characters... */
    Tcl_Size numTrim,	/* ...and its length in bytes */
			/* Calls in this routine
			 * rely on (trim[numTrim] == '\0'). */
    Tcl_Size *trimRightPtr)	/* Offset from the end of the string. */
{
    Tcl_Size trimLeft = 0, trimRight = 0;

    /* Empty strings -> nothing to do */
    if ((numBytes > 0) && (numTrim > 0)) {

	/* When bytes is NUL-terminated, returns 0 <= trimLeft <= numBytes */
	trimLeft = TclTrimLeft(bytes, numBytes, trim, numTrim);
	numBytes -= trimLeft;

	/* If we did not trim the whole string, it starts with a character
	 * that we will not trim. Skip over it. */
	if (numBytes > 0) {
	    int ch;
	    const char *first = bytes + trimLeft;
	    bytes += TclUtfToUCS4(first, &ch);
	    numBytes -= (bytes - first);

	    if (numBytes > 0) {
		/* When bytes is NUL-terminated, returns
		 * 0 <= trimRight <= numBytes */
		trimRight = TclTrimRight(bytes, numBytes, trim, numTrim);
	    }
	}
    }
    *trimRightPtr = trimRight;
    return trimLeft;
}

/*
 *----------------------------------------------------------------------
 *
 * Tcl_Concat --
 *
 *	Concatenate a set of strings into a single large string.
 *
 * Results:
 *	The return value is dynamically-allocated string containing a
 *	concatenation of all the strings in argv, with spaces between the
 *	original argv elements.
 *
 * Side effects:
 *	Memory is allocated for the result; the caller is responsible for
 *	freeing the memory.
 *
 *----------------------------------------------------------------------
 */

/* The whitespace characters trimmed during [concat] operations */
#define CONCAT_WS_SIZE (sizeof(CONCAT_TRIM_SET "") - 1)

char *
Tcl_Concat(
    Tcl_Size argc,			/* Number of strings to concatenate. */
    const char *const *argv)	/* Array of strings to concatenate. */
{
    Tcl_Size i, needSpace = 0, bytesNeeded = 0;
    char *result, *p;

    /*
     * Dispose of the empty result corner case first to simplify later code.
     */

    if (argc == 0) {
	result = (char *) Tcl_Alloc(1);
	result[0] = '\0';
	return result;
    }

    /*
     * First allocate the result buffer at the size required.
     */

    for (i = 0;  i < argc;  i++) {
	bytesNeeded += strlen(argv[i]);
    	if (bytesNeeded < 0) {
	    Tcl_Panic("Tcl_Concat: max size of Tcl value exceeded");
	}
    }

    /*
     * All element bytes + (argc - 1) spaces + 1 terminating NULL.
     */
    if (bytesNeeded + argc - 1 < 0) {
	/*
	 * Panic test could be tighter, but not going to bother for this
	 * legacy routine.
	 */

	Tcl_Panic("Tcl_Concat: max size of Tcl value exceeded");
    }

    result = (char *)Tcl_Alloc(bytesNeeded + argc);

    for (p = result, i = 0;  i < argc;  i++) {
	Tcl_Size triml, trimr, elemLength;
	const char *element;

	element = argv[i];
	elemLength = strlen(argv[i]);

	/* Trim away the leading/trailing whitespace. */
	triml = TclTrim(element, elemLength, CONCAT_TRIM_SET,
		CONCAT_WS_SIZE, &trimr);
	element += triml;
	elemLength -= triml + trimr;

	/* Do not permit trimming to expose a final backslash character. */
	elemLength += trimr && (element[elemLength - 1] == '\\');

	/*
	 * If we're left with empty element after trimming, do nothing.
	 */

	if (elemLength == 0) {
	    continue;
	}

	/*
	 * Append to the result with space if needed.
	 */

	if (needSpace) {
	    *p++ = ' ';
	}
	memcpy(p, element, elemLength);
	p += elemLength;
	needSpace = 1;
    }
    *p = '\0';
    return result;
}

/*
 *----------------------------------------------------------------------
 *
 * Tcl_ConcatObj --
 *
 *	Concatenate the strings from a set of objects into a single string
 *	object with spaces between the original strings.
 *
 * Results:
 *	The return value is a new string object containing a concatenation of
 *	the strings in objv. Its ref count is zero.
 *
 * Side effects:
 *	A new object is created.
 *
 *----------------------------------------------------------------------
 */

Tcl_Obj *
Tcl_ConcatObj(
    Tcl_Size objc,		/* Number of objects to concatenate. */
    Tcl_Obj *const objv[])	/* Array of objects to concatenate. */
{
    int needSpace = 0;
    Tcl_Size i, bytesNeeded = 0, elemLength;
    const char *element;
    Tcl_Obj *objPtr, *resPtr;

    /*
     * Check first to see if all the items are of list type or empty. If so,
     * we will concat them together as lists, and return a list object. This
     * is only valid when the lists are in canonical form.
     */

    for (i = 0;  i < objc;  i++) {
	Tcl_Size length;

	objPtr = objv[i];
	if (TclListObjIsCanonical(objPtr)) {
	    continue;
	}
	(void)Tcl_GetStringFromObj(objPtr, &length);
	if (length > 0) {
	    break;
	}
    }
    if (i == objc) {
	resPtr = NULL;
	for (i = 0;  i < objc;  i++) {
	    objPtr = objv[i];
	    if (!TclListObjIsCanonical(objPtr)) {
		continue;
	    }
	    if (resPtr) {
		Tcl_Obj *elemPtr = NULL;

		Tcl_ListObjIndex(NULL, objPtr, 0, &elemPtr);
		if (elemPtr == NULL) {
		    continue;
		}
		if (Tcl_GetString(elemPtr)[0] == '#' || TCL_OK
			!= Tcl_ListObjAppendList(NULL, resPtr, objPtr)) {
		    /* Abandon ship! */
		    Tcl_DecrRefCount(resPtr);
		    goto slow;
		}
	    } else {
		resPtr = TclDuplicatePureObj(
		    NULL, objPtr, &tclListType.objType);
		if (!resPtr) {
		    return NULL;
		}
	    }
	}
	if (!resPtr) {
	    TclNewObj(resPtr);
	}
	return resPtr;
    }

  slow:
    /*
     * Something cannot be determined to be safe, so build the concatenation
     * the slow way, using the string representations.
     *
     * First try to preallocate the size required.
     */

    for (i = 0;  i < objc;  i++) {
	element = Tcl_GetStringFromObj(objv[i], &elemLength);
	if (bytesNeeded > (TCL_SIZE_MAX - elemLength)) {
	    break; /* Overflow. Do not preallocate. See comment below. */
	}
	bytesNeeded += elemLength;
    }

    /*
     * Does not matter if this fails, will simply try later to build up the
     * string with each Append reallocating as needed with the usual string
     * append algorithm.  When that fails it will report the error.
     */

    TclNewObj(resPtr);
    (void) Tcl_AttemptSetObjLength(resPtr, bytesNeeded + objc - 1);
    Tcl_SetObjLength(resPtr, 0);

    for (i = 0;  i < objc;  i++) {
	Tcl_Size triml, trimr;

	element = Tcl_GetStringFromObj(objv[i], &elemLength);

	/* Trim away the leading/trailing whitespace. */
	triml = TclTrim(element, elemLength, CONCAT_TRIM_SET,
		CONCAT_WS_SIZE, &trimr);
	element += triml;
	elemLength -= triml + trimr;

	/* Do not permit trimming to expose a final backslash character. */
	elemLength += trimr && (element[elemLength - 1] == '\\');

	/*
	 * If we're left with empty element after trimming, do nothing.
	 */

	if (elemLength == 0) {
	    continue;
	}

	/*
	 * Append to the result with space if needed.
	 */

	if (needSpace) {
	    Tcl_AppendToObj(resPtr, " ", 1);
	}
	Tcl_AppendToObj(resPtr, element, elemLength);
	needSpace = 1;
    }
    return resPtr;
}

/*
 *----------------------------------------------------------------------
 *
 * Tcl_StringCaseMatch --
 *
 *	See if a particular string matches a particular pattern. Allows case
 *	insensitivity.
 *
 * Results:
 *	The return value is 1 if string matches pattern, and 0 otherwise. The
 *	matching operation permits the following special characters in the
 *	pattern: *?\[] (see the manual entry for details on what these mean).
 *
 * Side effects:
 *	None.
 *
 *----------------------------------------------------------------------
 */

int
Tcl_StringCaseMatch(
    const char *str,		/* String. */
    const char *pattern,	/* Pattern, which may contain special
				 * characters. */
    int nocase)			/* 0 for case sensitive, 1 for insensitive */
{
    int p, charLen;
    int ch1 = 0, ch2 = 0;

    while (1) {
	p = *pattern;

	/*
	 * See if we're at the end of both the pattern and the string. If so,
	 * we succeeded. If we're at the end of the pattern but not at the end
	 * of the string, we failed.
	 */

	if (p == '\0') {
	    return (*str == '\0');
	}
	if ((*str == '\0') && (p != '*')) {
	    return 0;
	}

	/*
	 * Check for a "*" as the next pattern character. It matches any
	 * substring. We handle this by calling ourselves recursively for each
	 * postfix of string, until either we match or we reach the end of the
	 * string.
	 */

	if (p == '*') {
	    /*
	     * Skip all successive *'s in the pattern
	     */

	    while (*(++pattern) == '*') {}
	    p = *pattern;
	    if (p == '\0') {
		return 1;
	    }

	    /*
	     * This is a special case optimization for single-byte utf.
	     */

	    if (UCHAR(*pattern) < 0x80) {
		ch2 = (int)
			(nocase ? tolower(UCHAR(*pattern)) : UCHAR(*pattern));
	    } else {
		TclUtfToUCS4(pattern, &ch2);
		if (nocase) {
		    ch2 = Tcl_UniCharToLower(ch2);
		}
	    }

	    while (1) {
		/*
		 * Optimization for matching - cruise through the string
		 * quickly if the next char in the pattern isn't a special
		 * character
		 */

		if ((p != '[') && (p != '?') && (p != '\\')) {
		    if (nocase) {
			while (*str) {
			    charLen = TclUtfToUCS4(str, &ch1);
			    if (ch2==ch1 || ch2==Tcl_UniCharToLower(ch1)) {
				break;
			    }
			    str += charLen;
			}
		    } else {
			/*
			 * There's no point in trying to make this code
			 * shorter, as the number of bytes you want to compare
			 * each time is non-constant.
			 */

			while (*str) {
			    charLen = TclUtfToUCS4(str, &ch1);
			    if (ch2 == ch1) {
				break;
			    }
			    str += charLen;
			}
		    }
		}
		if (Tcl_StringCaseMatch(str, pattern, nocase)) {
		    return 1;
		}
		if (*str == '\0') {
		    return 0;
		}
		str += TclUtfToUCS4(str, &ch1);
	    }
	}

	/*
	 * Check for a "?" as the next pattern character. It matches any
	 * single character.
	 */

	if (p == '?') {
	    pattern++;
	    str += TclUtfToUCS4(str, &ch1);
	    continue;
	}

	/*
	 * Check for a "[" as the next pattern character. It is followed by a
	 * list of characters that are acceptable, or by a range (two
	 * characters separated by "-").
	 */

	if (p == '[') {
	    int startChar = 0, endChar = 0;

	    pattern++;
	    if (UCHAR(*str) < 0x80) {
		ch1 = (int)
			(nocase ? tolower(UCHAR(*str)) : UCHAR(*str));
		str++;
	    } else {
		str += TclUtfToUCS4(str, &ch1);
		if (nocase) {
		    ch1 = Tcl_UniCharToLower(ch1);
		}
	    }
	    while (1) {
		if ((*pattern == ']') || (*pattern == '\0')) {
		    return 0;
		}
		if (UCHAR(*pattern) < 0x80) {
		    startChar = (int) (nocase
			    ? tolower(UCHAR(*pattern)) : UCHAR(*pattern));
		    pattern++;
		} else {
		    pattern += TclUtfToUCS4(pattern, &startChar);
		    if (nocase) {
			startChar = Tcl_UniCharToLower(startChar);
		    }
		}
		if (*pattern == '-') {
		    pattern++;
		    if (*pattern == '\0') {
			return 0;
		    }
		    if (UCHAR(*pattern) < 0x80) {
			endChar = (int) (nocase
				? tolower(UCHAR(*pattern)) : UCHAR(*pattern));
			pattern++;
		    } else {
			pattern += TclUtfToUCS4(pattern, &endChar);
			if (nocase) {
			    endChar = Tcl_UniCharToLower(endChar);
			}
		    }
		    if (((startChar <= ch1) && (ch1 <= endChar))
			    || ((endChar <= ch1) && (ch1 <= startChar))) {
			/*
			 * Matches ranges of form [a-z] or [z-a].
			 */

			break;
		    }
		} else if (startChar == ch1) {
		    break;
		}
	    }
	    /* If we reach here, we matched. Need to move past closing ] */
	    while (*pattern != ']') {
		if (*pattern == '\0') {
		    /* We ran out of pattern after matching something in
		     * (unclosed!) brackets. So long as we ran out of string
		     * at the same time, we have a match. Otherwise, not. */
		    return (*str == '\0');
		}
		pattern++;
	    }
	    pattern++;
	    continue;
	}

	/*
	 * If the next pattern character is '\', just strip off the '\' so we
	 * do exact matching on the character that follows.
	 */

	if (p == '\\') {
	    pattern++;
	    if (*pattern == '\0') {
		return 0;
	    }
	}

	/*
	 * There's no special character. Just make sure that the next bytes of
	 * each string match.
	 */

	str += TclUtfToUCS4(str, &ch1);
	pattern += TclUtfToUCS4(pattern, &ch2);
	if (nocase) {
	    if (Tcl_UniCharToLower(ch1) != Tcl_UniCharToLower(ch2)) {
		return 0;
	    }
	} else if (ch1 != ch2) {
	    return 0;
	}
    }
}

/*
 *----------------------------------------------------------------------
 *
 * TclByteArrayMatch --
 *
 *	See if a particular string matches a particular pattern.  Does not
 *	allow for case insensitivity.
 *	Parallels tclUtf.c:TclUniCharMatch, adjusted for char* and sans nocase.
 *
 * Results:
 *	The return value is 1 if string matches pattern, and 0 otherwise. The
 *	matching operation permits the following special characters in the
 *	pattern: *?\[] (see the manual entry for details on what these mean).
 *
 * Side effects:
 *	None.
 *
 *----------------------------------------------------------------------
 */

int
TclByteArrayMatch(
    const unsigned char *string,/* String. */
    Tcl_Size strLen,			/* Length of String */
    const unsigned char *pattern,
				/* Pattern, which may contain special
				 * characters. */
    Tcl_Size ptnLen,			/* Length of Pattern */
    TCL_UNUSED(int) /*flags*/)
{
    const unsigned char *stringEnd, *patternEnd;
    unsigned char p;

    stringEnd = string + strLen;
    patternEnd = pattern + ptnLen;

    while (1) {
	/*
	 * See if we're at the end of both the pattern and the string. If so,
	 * we succeeded. If we're at the end of the pattern but not at the end
	 * of the string, we failed.
	 */

	if (pattern == patternEnd) {
	    return (string == stringEnd);
	}
	p = *pattern;
	if ((string == stringEnd) && (p != '*')) {
	    return 0;
	}

	/*
	 * Check for a "*" as the next pattern character. It matches any
	 * substring. We handle this by skipping all the characters up to the
	 * next matching one in the pattern, and then calling ourselves
	 * recursively for each postfix of string, until either we match or we
	 * reach the end of the string.
	 */

	if (p == '*') {
	    /*
	     * Skip all successive *'s in the pattern.
	     */

	    while ((++pattern < patternEnd) && (*pattern == '*')) {
		/* empty body */
	    }
	    if (pattern == patternEnd) {
		return 1;
	    }
	    p = *pattern;
	    while (1) {
		/*
		 * Optimization for matching - cruise through the string
		 * quickly if the next char in the pattern isn't a special
		 * character.
		 */

		if ((p != '[') && (p != '?') && (p != '\\')) {
		    while ((string < stringEnd) && (p != *string)) {
			string++;
		    }
		}
		if (TclByteArrayMatch(string, stringEnd - string,
				pattern, patternEnd - pattern, 0)) {
		    return 1;
		}
		if (string == stringEnd) {
		    return 0;
		}
		string++;
	    }
	}

	/*
	 * Check for a "?" as the next pattern character. It matches any
	 * single character.
	 */

	if (p == '?') {
	    pattern++;
	    string++;
	    continue;
	}

	/*
	 * Check for a "[" as the next pattern character. It is followed by a
	 * list of characters that are acceptable, or by a range (two
	 * characters separated by "-").
	 */

	if (p == '[') {
	    unsigned char ch1, startChar, endChar;

	    pattern++;
	    ch1 = *string;
	    string++;
	    while (1) {
		if ((*pattern == ']') || (pattern == patternEnd)) {
		    return 0;
		}
		startChar = *pattern;
		pattern++;
		if (*pattern == '-') {
		    pattern++;
		    if (pattern == patternEnd) {
			return 0;
		    }
		    endChar = *pattern;
		    pattern++;
		    if (((startChar <= ch1) && (ch1 <= endChar))
			    || ((endChar <= ch1) && (ch1 <= startChar))) {
			/*
			 * Matches ranges of form [a-z] or [z-a].
			 */

			break;
		    }
		} else if (startChar == ch1) {
		    break;
		}
	    }
	    while (*pattern != ']') {
		if (pattern == patternEnd) {
		    pattern--;
		    break;
		}
		pattern++;
	    }
	    pattern++;
	    continue;
	}

	/*
	 * If the next pattern character is '\', just strip off the '\' so we
	 * do exact matching on the character that follows.
	 */

	if (p == '\\') {
	    if (++pattern == patternEnd) {
		return 0;
	    }
	}

	/*
	 * There's no special character. Just make sure that the next bytes of
	 * each string match.
	 */

	if (*string != *pattern) {
	    return 0;
	}
	string++;
	pattern++;
    }
}

/*
 *----------------------------------------------------------------------
 *
 * TclStringMatchObj --
 *
 *	See if a particular string matches a particular pattern. Allows case
 *	insensitivity. This is the generic multi-type handler for the various
 *	matching algorithms.
 *
 * Results:
 *	The return value is 1 if string matches pattern, and 0 otherwise. The
 *	matching operation permits the following special characters in the
 *	pattern: *?\[] (see the manual entry for details on what these mean).
 *
 * Side effects:
 *	None.
 *
 *----------------------------------------------------------------------
 */

int
TclStringMatchObj(
    Tcl_Obj *strObj,		/* string object. */
    Tcl_Obj *ptnObj,		/* pattern object. */
    int flags)			/* Only TCL_MATCH_NOCASE should be passed, or
				 * 0. */
{
    int match;
    Tcl_Size length = 0, plen = 0;

    /*
     * Promote based on the type of incoming object.
     * XXX: Currently doesn't take advantage of exact-ness that
     * XXX: TclReToGlob tells us about
    trivial = nocase ? 0 : TclMatchIsTrivial(TclGetString(ptnObj));
     */

    if (TclHasInternalRep(strObj, &tclStringType) || (strObj->typePtr == NULL)) {
	Tcl_UniChar *udata, *uptn;

	udata = Tcl_GetUnicodeFromObj(strObj, &length);
	uptn  = Tcl_GetUnicodeFromObj(ptnObj, &plen);
	match = TclUniCharMatch(udata, length, uptn, plen, flags);
    } else if (TclIsPureByteArray(strObj) && TclIsPureByteArray(ptnObj)
		&& !flags) {
	unsigned char *data, *ptn;

	data = Tcl_GetByteArrayFromObj(strObj, &length);
	ptn  = Tcl_GetByteArrayFromObj(ptnObj, &plen);
	match = TclByteArrayMatch(data, length, ptn, plen, 0);
    } else {
	match = Tcl_StringCaseMatch(TclGetString(strObj),
		TclGetString(ptnObj), flags);
    }
    return match;
}

/*
 *----------------------------------------------------------------------
 *
 * Tcl_DStringInit --
 *
 *	Initializes a dynamic string, discarding any previous contents of the
 *	string (Tcl_DStringFree should have been called already if the dynamic
 *	string was previously in use).
 *
 * Results:
 *	None.
 *
 * Side effects:
 *	The dynamic string is initialized to be empty.
 *
 *----------------------------------------------------------------------
 */

void
Tcl_DStringInit(
    Tcl_DString *dsPtr)		/* Pointer to structure for dynamic string. */
{
    dsPtr->string = dsPtr->staticSpace;
    dsPtr->length = 0;
    dsPtr->spaceAvl = TCL_DSTRING_STATIC_SIZE;
    dsPtr->staticSpace[0] = '\0';
}

/*
 *----------------------------------------------------------------------
 *
 * Tcl_DStringAppend --
 *
 *	Append more bytes to the current value of a dynamic string.
 *
 * Results:
 *	The return value is a pointer to the dynamic string's new value.
 *
 * Side effects:
 *	Length bytes from "bytes" (or all of "bytes" if length is less than
 *	zero) are added to the current value of the string. Memory gets
 *	reallocated if needed to accomodate the string's new size.
 *
 *----------------------------------------------------------------------
 */

char *
Tcl_DStringAppend(
    Tcl_DString *dsPtr,		/* Structure describing dynamic string. */
    const char *bytes,		/* String to append. If length is
				 * TCL_INDEX_NONE then this must be null-terminated. */
    Tcl_Size length)		/* Number of bytes from "bytes" to append. If
				 * TCL_INDEX_NONE, then append all of bytes, up to null
				 * at end. */
{
    Tcl_Size newSize;

    if (length < 0) {
	length = strlen(bytes);
    }

    if (length > (TCL_SIZE_MAX - dsPtr->length - 1)) {
	Tcl_Panic("max size for a Tcl value (%" TCL_SIZE_MODIFIER
		  "d bytes) exceeded",
		  TCL_SIZE_MAX);
	return NULL; /* NOTREACHED */
    }
    newSize = length + dsPtr->length + 1;


    if (newSize > dsPtr->spaceAvl) {
	if (dsPtr->string == dsPtr->staticSpace) {
	    char *newString;
	    newString = (char *) TclAllocEx(newSize, &dsPtr->spaceAvl);
	    memcpy(newString, dsPtr->string, dsPtr->length);
	    dsPtr->string = newString;
	} else {
	    Tcl_Size offset = -1;

	    /* See [16896d49fd] */
	    if (bytes >= dsPtr->string
		    && bytes <= dsPtr->string + dsPtr->length) {
		/* Source string is within this DString. Note offset */
		offset = bytes - dsPtr->string;
	    }
	    dsPtr->string =
		(char *)TclReallocEx(dsPtr->string, newSize, &dsPtr->spaceAvl);
	    if (offset >= 0) {
		bytes = dsPtr->string + offset;
	    }
	}
    }

    /*
     * Copy the new string into the buffer at the end of the old one.
     */

    memcpy(dsPtr->string + dsPtr->length, bytes, length);
    dsPtr->length += length;
    dsPtr->string[dsPtr->length] = '\0';
    return dsPtr->string;
}

/*
 *----------------------------------------------------------------------
 *
 * TclDStringAppendObj, TclDStringAppendDString --
 *
 *	Simple wrappers round Tcl_DStringAppend that make it easier to append
 *	from particular sources of strings.
 *
 *----------------------------------------------------------------------
 */

char *
TclDStringAppendObj(
    Tcl_DString *dsPtr,
    Tcl_Obj *objPtr)
{
    Tcl_Size length;
    const char *bytes = Tcl_GetStringFromObj(objPtr, &length);

    return Tcl_DStringAppend(dsPtr, bytes, length);
}

char *
TclDStringAppendDString(
    Tcl_DString *dsPtr,
    Tcl_DString *toAppendPtr)
{
    return Tcl_DStringAppend(dsPtr, Tcl_DStringValue(toAppendPtr),
	    Tcl_DStringLength(toAppendPtr));
}

/*
 *----------------------------------------------------------------------
 *
 * Tcl_DStringAppendElement --
 *
 *	Append a list element to the current value of a dynamic string.
 *
 * Results:
 *	The return value is a pointer to the dynamic string's new value.
 *
 * Side effects:
 *	String is reformatted as a list element and added to the current value
 *	of the string. Memory gets reallocated if needed to accomodate the
 *	string's new size.
 *
 *----------------------------------------------------------------------
 */

char *
Tcl_DStringAppendElement(
    Tcl_DString *dsPtr,		/* Structure describing dynamic string. */
    const char *element)	/* String to append. Must be
				 * null-terminated. */
{
    char *dst = dsPtr->string + dsPtr->length;
    int needSpace = TclNeedSpace(dsPtr->string, dst);
    char flags = 0;
    int quoteHash = 1;
    Tcl_Size newSize;

    if (needSpace) {
	/*
	 * If we need a space to separate the new element from something
	 * already ending the string, we're not appending the first element
	 * of any list, so we need not quote any leading hash character.
	 */
	quoteHash = 0;
    } else {
	/*
	 * We don't need a space, maybe because there's some already there.
	 * Checking whether we might be appending a first element is a bit
	 * more involved.
	 *
	 * Backtrack over all whitespace.
	 */
	while ((--dst >= dsPtr->string) && TclIsSpaceProcM(*dst)) {
	}

	/* Call again without whitespace to confound things. */
	quoteHash = !TclNeedSpace(dsPtr->string, dst+1);
    }
    if (!quoteHash) {
	flags |= TCL_DONT_QUOTE_HASH;
    }
    newSize = dsPtr->length + needSpace + TclScanElement(element, TCL_INDEX_NONE, &flags);
    if (!quoteHash) {
	flags |= TCL_DONT_QUOTE_HASH;
    }

    /*
     * Allocate a larger buffer for the string if the current one isn't large
     * enough. Allocate extra space in the new buffer so that there will be
     * room to grow before we have to allocate again. SPECIAL NOTE: must use
     * memcpy, not strcpy, to copy the string to a larger buffer, since there
     * may be embedded NULLs in the string in some cases.
     */
    newSize += 1; /* For terminating nul */
    if (newSize > dsPtr->spaceAvl) {
	if (dsPtr->string == dsPtr->staticSpace) {
	    char *newString = (char *) TclAllocEx(newSize, &dsPtr->spaceAvl);
	    memcpy(newString, dsPtr->string, dsPtr->length);
	    dsPtr->string = newString;
	} else {
	    int offset = -1;

	    /* See [16896d49fd] */
	    if (element >= dsPtr->string
		    && element <= dsPtr->string + dsPtr->length) {
		/* Source string is within this DString. Note offset */
		offset = element - dsPtr->string;
	    }
	    dsPtr->string =
		    (char *)TclReallocEx(dsPtr->string, newSize, &dsPtr->spaceAvl);
	    if (offset >= 0) {
		element = dsPtr->string + offset;
	    }
	}
    }
    dst = dsPtr->string + dsPtr->length;

    /*
     * Convert the new string to a list element and copy it into the buffer at
     * the end, with a space, if needed.
     */

    if (needSpace) {
	*dst = ' ';
	dst++;
	dsPtr->length++;
    }

    dsPtr->length += TclConvertElement(element, TCL_INDEX_NONE, dst, flags);
    dsPtr->string[dsPtr->length] = '\0';
    return dsPtr->string;
}

/*
 *----------------------------------------------------------------------
 *
 * Tcl_DStringSetLength --
 *
 *	Change the length of a dynamic string. This can cause the string to
 *	either grow or shrink, depending on the value of length.
 *
 * Results:
 *	None.
 *
 * Side effects:
 *	The length of dsPtr is changed to length and a null byte is stored at
 *	that position in the string.
 *
 *----------------------------------------------------------------------
 */

void
Tcl_DStringSetLength(
    Tcl_DString *dsPtr,		/* Structure describing dynamic string. */
    Tcl_Size length)			/* New length for dynamic string. */
{
    Tcl_Size newsize;

    if (length < 0) {
	length = 0;
    }
    if (length >= dsPtr->spaceAvl) {
	/*
	 * There are two interesting cases here. In the first case, the user
	 * may be trying to allocate a large buffer of a specific size. It
	 * would be wasteful to overallocate that buffer, so we just allocate
	 * enough for the requested size plus the trailing null byte. In the
	 * second case, we are growing the buffer incrementally, so we need
	 * behavior similar to Tcl_DStringAppend.
	 * TODO - the above makes no sense to me. How does the code below
	 * translate into distinguishing the two cases above? IMO, if caller
	 * specifically sets the length, there is no cause for overallocation.
	 */

	if (length >= TCL_SIZE_MAX) {
	    Tcl_Panic("Tcl_Concat: max size of Tcl value exceeded");
	}
	newsize = TclUpsizeAlloc(dsPtr->spaceAvl, length + 1, TCL_SIZE_MAX);
	if (length < newsize) {
	    dsPtr->spaceAvl = newsize;
	} else {
	    dsPtr->spaceAvl = length + 1;
	}
	if (dsPtr->string == dsPtr->staticSpace) {
	    char *newString = (char *)Tcl_Alloc(dsPtr->spaceAvl);

	    memcpy(newString, dsPtr->string, dsPtr->length);
	    dsPtr->string = newString;
	} else {
	    dsPtr->string = (char *)Tcl_Realloc(dsPtr->string, dsPtr->spaceAvl);
	}
    }
    dsPtr->length = length;
    dsPtr->string[length] = 0;
}

/*
 *----------------------------------------------------------------------
 *
 * Tcl_DStringFree --
 *
 *	Frees up any memory allocated for the dynamic string and reinitializes
 *	the string to an empty state.
 *
 * Results:
 *	None.
 *
 * Side effects:
 *	The previous contents of the dynamic string are lost, and the new
 *	value is an empty string.
 *
 *----------------------------------------------------------------------
 */

void
Tcl_DStringFree(
    Tcl_DString *dsPtr)		/* Structure describing dynamic string. */
{
    if (dsPtr->string != dsPtr->staticSpace) {
	Tcl_Free(dsPtr->string);
    }
    dsPtr->string = dsPtr->staticSpace;
    dsPtr->length = 0;
    dsPtr->spaceAvl = TCL_DSTRING_STATIC_SIZE;
    dsPtr->staticSpace[0] = '\0';
}

/*
 *----------------------------------------------------------------------
 *
 * Tcl_DStringResult --
 *
 *	This function moves the value of a dynamic string into an interpreter
 *	as its string result. Afterwards, the dynamic string is reset to an
 *	empty string.
 *
 * Results:
 *	None.
 *
 * Side effects:
 *	The string is "moved" to interp's result, and any existing string
 *	result for interp is freed. dsPtr is reinitialized to an empty string.
 *
 *----------------------------------------------------------------------
 */

void
Tcl_DStringResult(
    Tcl_Interp *interp,		/* Interpreter whose result is to be reset. */
    Tcl_DString *dsPtr)		/* Dynamic string that is to become the
				 * result of interp. */
{
    Tcl_SetObjResult(interp, Tcl_DStringToObj(dsPtr));
}

/*
 *----------------------------------------------------------------------
 *
 * Tcl_DStringGetResult --
 *
 *	This function moves an interpreter's result into a dynamic string.
 *
 * Results:
 *	None.
 *
 * Side effects:
 *	The interpreter's string result is cleared, and the previous contents
 *	of dsPtr are freed.
 *
 *	If the string result is empty, the object result is moved to the
 *	string result, then the object result is reset.
 *
 *----------------------------------------------------------------------
 */

void
Tcl_DStringGetResult(
    Tcl_Interp *interp,		/* Interpreter whose result is to be reset. */
    Tcl_DString *dsPtr)		/* Dynamic string that is to become the result
				 * of interp. */
{
    Tcl_Obj *obj = Tcl_GetObjResult(interp);
    const char *bytes = TclGetString(obj);

    Tcl_DStringFree(dsPtr);
    Tcl_DStringAppend(dsPtr, bytes, obj->length);
    Tcl_ResetResult(interp);
}

/*
 *----------------------------------------------------------------------
 *
 * Tcl_DStringToObj --
 *
 *	This function moves a dynamic string's contents to a new Tcl_Obj. Be
 *	aware that this function does *not* check that the encoding of the
 *	contents of the dynamic string is correct; this is the caller's
 *	responsibility to enforce.
 *
 * Results:
 *	The newly-allocated untyped (i.e., typePtr==NULL) Tcl_Obj with a
 *	reference count of zero.
 *
 * Side effects:
 *	The string is "moved" to the object. dsPtr is reinitialized to an
 *	empty string; it does not need to be Tcl_DStringFree'd after this if
 *	not used further.
 *
 *----------------------------------------------------------------------
 */

Tcl_Obj *
Tcl_DStringToObj(
    Tcl_DString *dsPtr)
{
    Tcl_Obj *result;

    if (dsPtr->string == dsPtr->staticSpace) {
	if (dsPtr->length == 0) {
	    TclNewObj(result);
	} else {
	    /*
	     * Static buffer, so must copy.
	     */

	    TclNewStringObj(result, dsPtr->string, dsPtr->length);
	}
    } else {
	/*
	 * Dynamic buffer, so transfer ownership and reset.
	 */

	TclNewObj(result);
	result->bytes = dsPtr->string;
	result->length = dsPtr->length;
    }

    /*
     * Re-establish the DString as empty with no buffer allocated.
     */

    dsPtr->string = dsPtr->staticSpace;
    dsPtr->spaceAvl = TCL_DSTRING_STATIC_SIZE;
    dsPtr->length = 0;
    dsPtr->staticSpace[0] = '\0';

    return result;
}

/*
 *----------------------------------------------------------------------
 *
 * Tcl_DStringStartSublist --
 *
 *	This function adds the necessary information to a dynamic string
 *	(e.g. " {") to start a sublist. Future element appends will be in the
 *	sublist rather than the main list.
 *
 * Results:
 *	None.
 *
 * Side effects:
 *	Characters get added to the dynamic string.
 *
 *----------------------------------------------------------------------
 */

void
Tcl_DStringStartSublist(
    Tcl_DString *dsPtr)		/* Dynamic string. */
{
    if (TclNeedSpace(dsPtr->string, dsPtr->string + dsPtr->length)) {
	TclDStringAppendLiteral(dsPtr, " {");
    } else {
	TclDStringAppendLiteral(dsPtr, "{");
    }
}

/*
 *----------------------------------------------------------------------
 *
 * Tcl_DStringEndSublist --
 *
 *	This function adds the necessary characters to a dynamic string to end
 *	a sublist (e.g. "}"). Future element appends will be in the enclosing
 *	(sub)list rather than the current sublist.
 *
 * Results:
 *	None.
 *
 * Side effects:
 *	None.
 *
 *----------------------------------------------------------------------
 */

void
Tcl_DStringEndSublist(
    Tcl_DString *dsPtr)		/* Dynamic string. */
{
    TclDStringAppendLiteral(dsPtr, "}");
}

/*
 *----------------------------------------------------------------------
 *
 * Tcl_PrintDouble --
 *
 *	Given a floating-point value, this function converts it to an ASCII
 *	string using.
 *
 * Results:
 *	The ASCII equivalent of "value" is written at "dst". It is guaranteed
 *	to contain a decimal point or exponent, so that it looks like a
 *	floating-point value and not an integer.
 *
 * Side effects:
 *	None.
 *
 *----------------------------------------------------------------------
 */

void
Tcl_PrintDouble(
    TCL_UNUSED(Tcl_Interp *),
    double value,		/* Value to print as string. */
    char *dst)			/* Where to store converted value; must have
				 * at least TCL_DOUBLE_SPACE characters. */
{
    char *p, c;
    int exponent;
    int signum;
    char *digits;
    char *end;

    /*
     * Handle NaN.
     */

    if (isnan(value)) {
	TclFormatNaN(value, dst);
	return;
    }

    /*
     * Handle infinities.
     */

    if (isinf(value)) {
	/*
	 * Remember to copy the terminating NUL too.
	 */

	if (value < 0) {
	    memcpy(dst, "-Inf", 5);
	} else {
	    memcpy(dst, "Inf", 4);
	}
	return;
    }

    /*
     * Ordinary (normal and denormal) values.
     */

    digits = TclDoubleDigits(value, -1, TCL_DD_SHORTEST,
	    &exponent, &signum, &end);
    if (signum) {
	*dst++ = '-';
    }
    p = digits;
    if (exponent < -4 || exponent > 16) {
	/*
	 * E format for numbers < 1e-3 or >= 1e17.
	 */

	*dst++ = *p++;
	c = *p;
	if (c != '\0') {
	    *dst++ = '.';
	    while (c != '\0') {
		*dst++ = c;
		c = *++p;
	    }
	}

	snprintf(dst, TCL_DOUBLE_SPACE, "e%+d", exponent);
    } else {
	/*
	 * F format for others.
	 */

	if (exponent < 0) {
	    *dst++ = '0';
	}
	c = *p;
	while (exponent-- >= 0) {
	    if (c != '\0') {
		*dst++ = c;
		c = *++p;
	    } else {
		*dst++ = '0';
	    }
	}
	*dst++ = '.';
	if (c == '\0') {
	    *dst++ = '0';
	} else {
	    while (++exponent < -1) {
		*dst++ = '0';
	    }
	    while (c != '\0') {
		*dst++ = c;
		c = *++p;
	    }
	}
	*dst++ = '\0';
    }
    Tcl_Free(digits);
}

/*
 *----------------------------------------------------------------------
 *
 * TclNeedSpace --
 *
 *	This function checks to see whether it is appropriate to add a space
 *	before appending a new list element to an existing string.
 *
 * Results:
 *	The return value is 1 if a space is appropriate, 0 otherwise.
 *
 * Side effects:
 *	None.
 *
 *----------------------------------------------------------------------
 */

int
TclNeedSpace(
    const char *start,		/* First character in string. */
    const char *end)		/* End of string (place where space will be
				 * added, if appropriate). */
{
    /*
     * A space is needed unless either:
     * (a) we're at the start of the string, or
     *
     * (NOTE: This check is now absorbed into the loop below.)
     *

    if (end == start) {
	return 0;
    }

     *
     */

    /*
     * (b) we're at the start of a nested list-element, quoted with an open
     *	   curly brace; we can be nested arbitrarily deep, so long as the
     *	   first curly brace starts an element, so backtrack over open curly
     *	   braces that are trailing characters of the string; and
     *
     *  (NOTE: Every character our parser is looking for is a proper
     *  single-byte encoding of an ASCII value. It does not accept
     *  overlong encodings.  Given that, there's no benefit using
     *  Tcl_UtfPrev. If it would find what we seek, so would byte-by-byte
     *  backward scan. Save routine call overhead and risk of wrong
     *  results should the behavior of Tcl_UtfPrev change in unexpected ways.
     *	Reconsider this if we ever start treating non-ASCII Unicode
     *	characters as meaningful list syntax, expanded Unicode spaces as
     *	element separators, for example.)
     *

    end = Tcl_UtfPrev(end, start);
    while (*end == '{') {
        if (end == start) {
            return 0;
        }
        end = Tcl_UtfPrev(end, start);
    }

     *
     */

    while ((--end >= start) && (*end == '{')) {
    }
    if (end < start) {
        return 0;
    }

    /*
     * (c) the trailing character of the string is already a list-element
     *	   separator, Use the same testing routine as TclFindElement to
     *	   enforce consistency.
     */

    if (TclIsSpaceProcM(*end)) {
	int result = 0;

	/*
	 * Trailing whitespace might be part of a backslash escape
	 * sequence. Handle that possibility.
	 */

	while ((--end >= start) && (*end == '\\')) {
	    result = !result;
	}
	return result;
    }
    return 1;
}

/*
 *----------------------------------------------------------------------
 *
 * TclFormatInt --
 *
 *	This procedure formats an integer into a sequence of decimal digit
 *	characters in a buffer. If the integer is negative, a minus sign is
 *	inserted at the start of the buffer. A null character is inserted at
 *	the end of the formatted characters. It is the caller's responsibility
 *	to ensure that enough storage is available. This procedure has the
 *	effect of sprintf(buffer, "%ld", n) but is faster as proven in
 *	benchmarks.  This is key to UpdateStringOfInt, which is a common path
 *	for a lot of code (e.g. int-indexed arrays).
 *
 * Results:
 *	An integer representing the number of characters formatted, not
 *	including the terminating \0.
 *
 * Side effects:
 *	The formatted characters are written into the storage pointer to by
 *	the "buffer" argument.
 *
 *----------------------------------------------------------------------
 */

Tcl_Size
TclFormatInt(
    char *buffer,		/* Points to the storage into which the
				 * formatted characters are written. */
    Tcl_WideInt n)			/* The integer to format. */
{
    Tcl_WideUInt intVal;
    int i = 0, numFormatted, j;
    static const char digits[] = "0123456789";

    /*
     * Generate the characters of the result backwards in the buffer.
     */

    intVal = (n < 0 ? -(Tcl_WideUInt)n : (Tcl_WideUInt)n);
    do {
	buffer[i++] = digits[intVal % 10];
	intVal = intVal / 10;
    } while (intVal > 0);
    if (n < 0) {
	buffer[i++] = '-';
    }
    buffer[i] = '\0';
    numFormatted = i--;

    /*
     * Now reverse the characters.
     */

    for (j = 0;  j < i;  j++, i--) {
	char tmp = buffer[i];

	buffer[i] = buffer[j];
	buffer[j] = tmp;
    }
    return numFormatted;
}

/*
 *----------------------------------------------------------------------
 *
 * GetWideForIndex --
 *
 *	This function produces a wide integer value corresponding to the
 *	index value held in *objPtr. The parsing supports all values
 *	recognized as any size of integer, and the syntaxes end[-+]$integer
 *	and $integer[-+]$integer. The argument endValue is used to give
 *	the meaning of the literal index value "end". Index arithmetic
 *	on arguments outside the wide integer range are only accepted
 *	when interp is a working interpreter, not NULL.
 *
 * Results:
 *	When parsing of *objPtr successfully recognizes an index value,
 *	TCL_OK is returned, and the wide integer value corresponding to
 *	the recognized index value is written to *widePtr. When parsing
 *	fails, TCL_ERROR is returned and error information is written to
 *	interp, if non-NULL.
 *
 * Side effects:
 *	The type of *objPtr may change.
 *
 *----------------------------------------------------------------------
 */

static int
GetWideForIndex(
    Tcl_Interp *interp,         /* Interpreter to use for error reporting. If
				 * NULL, then no error message is left after
				 * errors. */
    Tcl_Obj *objPtr,            /* Points to the value to be parsed */
    Tcl_Size endValue,            /* The value to be stored at *widePtr if
				 * objPtr holds "end".
                                 * NOTE: this value may be TCL_INDEX_NONE. */
    Tcl_WideInt *widePtr)       /* Location filled in with a wide integer
                                 * representing an index. */
{
    int numType;
    void *cd;
    int code = Tcl_GetNumberFromObj(NULL, objPtr, &cd, &numType);

    if (code == TCL_OK) {
	if (numType == TCL_NUMBER_INT) {
	    /* objPtr holds an integer in the signed wide range */
	    *widePtr = *(Tcl_WideInt *)cd;
	    if ((*widePtr < 0)) {
		*widePtr = (endValue == -1) ? WIDE_MIN : -1;
	    }
	    return TCL_OK;
	}
	if (numType == TCL_NUMBER_BIG) {
	    /* objPtr holds an integer outside the signed wide range */
	    /* Truncate to the signed wide range. */
	    *widePtr = ((mp_isneg((mp_int *)cd)) ? ((endValue == -1) ? WIDE_MIN : -1) : WIDE_MAX);
	    return TCL_OK;
	}
    }

    /* objPtr does not hold a number, check the end+/- format... */
    return GetEndOffsetFromObj(interp, objPtr, endValue, widePtr);
}

/*
 *----------------------------------------------------------------------
 *
 * Tcl_GetIntForIndex --
 *
 *	Provides an integer corresponding to the list index held in a Tcl
 *	object. The string value 'objPtr' is expected have the format
 *	integer([+-]integer)? or end([+-]integer)?.
 *
 *	If the computed index lies within the valid range of Tcl indices
 *	(0..TCL_SIZE_MAX) it is returned. Higher values are returned as
 *	TCL_SIZE_MAX. Negative values are returned as TCL_INDEX_NONE (-1).
 *
 *
 * Results:
 * 	TCL_OK
 *
 * 	    The index is stored at the address given by by 'indexPtr'. If
 * 	    'objPtr' has the value "end", the value stored is 'endValue'.
 *
 * 	TCL_ERROR
 *
 * 	    The value of 'objPtr' does not have one of the expected formats. If
 * 	    'interp' is non-NULL, an error message is left in the interpreter's
 * 	    result object.
 *
 * Effect
 *
 * 	The object referenced by 'objPtr' is converted, as needed, to an
 * 	integer, wide integer, or end-based-index object.
 *
 *----------------------------------------------------------------------
 */

int
Tcl_GetIntForIndex(
    Tcl_Interp *interp,		/* Interpreter to use for error reporting. If
				 * NULL, then no error message is left after
				 * errors. */
    Tcl_Obj *objPtr,		/* Points to an object containing either "end"
				 * or an integer. */
    Tcl_Size endValue,		/* The value corresponding to the "end" index */
    Tcl_Size *indexPtr)		/* Location filled in with an integer
				 * representing an index. May be NULL.*/
{
    Tcl_WideInt wide;

    if (GetWideForIndex(interp, objPtr, endValue, &wide) == TCL_ERROR) {
	return TCL_ERROR;
    }
    if (indexPtr != NULL) {
<<<<<<< HEAD
	if ((wide < 0) && ((size_t)endValue < (size_t)TCL_INDEX_END)) {
	    *indexPtr = TCL_INDEX_NONE;
	} else if ((Tcl_WideUInt)wide > (size_t)TCL_INDEX_END && ((size_t)endValue < (size_t)TCL_INDEX_END)) {
	    *indexPtr = TCL_INDEX_END;
	} else {
	    *indexPtr = (Tcl_Size)wide;
=======
	if ((wide < 0) && (endValue >= 0)) {
	    *indexPtr = TCL_INDEX_NONE;
	} else if (wide > TCL_SIZE_MAX) {
	    *indexPtr = TCL_SIZE_MAX;
	} else if (wide < -1-TCL_SIZE_MAX) {
	    *indexPtr = -1-TCL_SIZE_MAX;
	} else {
	    *indexPtr = (Tcl_Size) wide;
>>>>>>> 3a1e74dd
	}
    }
    return TCL_OK;
}

/*
 *----------------------------------------------------------------------
 *
 * GetEndOffsetFromObj --
 *
 *	Look for a string of the form "end[+-]offset" or "offset[+-]offset" and
 *	convert it to an internal representation.
 *
 *	The internal representation (wideValue) uses the following encoding:
 *
 *	WIDE_MIN:   Index value TCL_INDEX_NONE (or -1)
 *	WIDE_MIN+1: Index value n, for any n < -1  (usually same effect as -1)
 *	-$n:        Index "end-[expr {$n-1}]"
 *	-2:         Index "end-1"
 *	-1:         Index "end"
 *	0:          Index "0"
 *	WIDE_MAX-1: Index "end+n", for any n > 1
 *	WIDE_MAX:   Index "end+1"
 *
 * Results:
 *	Tcl return code.
 *
 * Side effects:
 *	May store a Tcl_ObjType.
 *
 *----------------------------------------------------------------------
 */

static int
GetEndOffsetFromObj(
    Tcl_Interp *interp,
    Tcl_Obj *objPtr,            /* Pointer to the object to parse */
    Tcl_Size endValue,          /* The value to be stored at "widePtr" if
                                 * "objPtr" holds "end". */
    Tcl_WideInt *widePtr)       /* Location filled in with an integer
                                 * representing an index. */
{
    Tcl_ObjInternalRep *irPtr;
    Tcl_WideInt offset = -1;	/* Offset in the "end-offset" expression - 1 */
    void *cd;

    while ((irPtr = TclFetchInternalRep(objPtr, &endOffsetType.objType)) == NULL) {
	Tcl_ObjInternalRep ir;
	Tcl_Size length;
	const char *bytes = Tcl_GetStringFromObj(objPtr, &length);

	if (*bytes != 'e') {
	    int numType;
	    const char *opPtr;
	    int t1 = 0, t2 = 0;

	    /* Value doesn't start with "e" */

	    /* If we reach here, the string rep of objPtr exists. */

	    /*
	     * The valid index syntax does not include any value that is
	     * a list of more than one element. This is necessary so that
	     * lists of index values can be reliably distinguished from any
	     * single index value.
	     */

	    /*
	     * Quick scan to see if multi-value list is even possible.
	     * This relies on TclGetString() returning a NUL-terminated string.
	     */
	    if ((TclMaxListLength(bytes, TCL_INDEX_NONE, NULL) > 1)

		    /* If it's possible, do the full list parse. */
	            && (TCL_OK == TclListObjLengthM(NULL, objPtr, &length))
	            && (length > 1)) {
	        goto parseError;
	    }

	    /* Passed the list screen, so parse for index arithmetic expression */
	    if (TCL_OK == TclParseNumber(NULL, objPtr, NULL, NULL, TCL_INDEX_NONE, &opPtr,
	            TCL_PARSE_INTEGER_ONLY)) {
		Tcl_WideInt w1=0, w2=0;

		/* value starts with valid integer... */

		if ((*opPtr == '-') || (*opPtr == '+')) {
		    /* ... value continues with [-+] ... */

		    /* Save first integer as wide if possible */
		    Tcl_GetNumberFromObj(NULL, objPtr, &cd, &t1);
		    if (t1 == TCL_NUMBER_INT) {
			w1 = (*(Tcl_WideInt *)cd);
		    }

		    if (TCL_OK == TclParseNumber(NULL, objPtr, NULL, opPtr + 1,
			    TCL_INDEX_NONE, NULL, TCL_PARSE_INTEGER_ONLY)) {
			/* ... value concludes with second valid integer */

			/* Save second integer as wide if possible */
			Tcl_GetNumberFromObj(NULL, objPtr, &cd, &t2);
			if (t2 == TCL_NUMBER_INT) {
			    w2 = (*(Tcl_WideInt *)cd);
			}
		    }
		}
		/* Clear invalid internalreps left by TclParseNumber */
		TclFreeInternalRep(objPtr);

		if (t1 && t2) {
		    /* We have both integer values */
		    if ((t1 == TCL_NUMBER_INT) && (t2 == TCL_NUMBER_INT)) {
			/* Both are wide, do wide-integer math */
			if (*opPtr == '-') {
			    if (w2 == WIDE_MIN) {
				goto extreme;
			    }
			    w2 = -w2;
			}

			if ((w1 ^ w2) < 0) {
			    /* Different signs, sum cannot overflow */
			    offset = w1 + w2;
			} else if (w1 >= 0) {
			    if (w1 < WIDE_MAX - w2) {
				offset = w1 + w2;
			    } else {
				offset = WIDE_MAX;
			    }
			} else {
			    if (w1 > WIDE_MIN - w2) {
				offset = w1 + w2;
			    } else {
				offset = WIDE_MIN;
			    }
			}
		    } else {
			/*
			 * At least one is big, do bignum math. Little reason to
			 * value performance here. Re-use code.  Parse has verified
			 * objPtr is an expression. Compute it.
			 */

			Tcl_Obj *sum;

		    extreme:
			if (interp) {
			    Tcl_ExprObj(interp, objPtr, &sum);
			} else {
			    Tcl_Interp *compute = Tcl_CreateInterp();
			    Tcl_ExprObj(compute, objPtr, &sum);
			    Tcl_DeleteInterp(compute);
			}
			Tcl_GetNumberFromObj(NULL, sum, &cd, &numType);

			if (numType == TCL_NUMBER_INT) {
			    /* sum holds an integer in the signed wide range */
			    offset = *(Tcl_WideInt *)cd;
			} else {
			    /* sum holds an integer outside the signed wide range */
			    /* Truncate to the signed wide range. */
			    if (mp_isneg((mp_int *)cd)) {
				offset = WIDE_MIN;
			    } else {
				offset = WIDE_MAX;
			    }
			}
			Tcl_DecrRefCount(sum);
		    }
		    if (offset < 0) {
			offset = (offset == -1) ? WIDE_MIN : WIDE_MIN+1;
		    }
		    goto parseOK;
		}
	    }
	    goto parseError;
	}

	if ((length < 3) || (length == 4) || (strncmp(bytes, "end", 3) != 0)) {
	    /* Doesn't start with "end" */
	    goto parseError;
	}
	if (length > 4) {
	    int t;

	    /* Parse for the "end-..." or "end+..." formats */

	    if ((bytes[3] != '-') && (bytes[3] != '+')) {
		/* No operator where we need one */
		goto parseError;
	    }
	    if (TclIsSpaceProc(bytes[4])) {
		/* Space after + or - not permitted. */
		goto parseError;
	    }

	    /* Parse the integer offset */
	    if (TCL_OK != TclParseNumber(NULL, objPtr, NULL,
			bytes+4, length-4, NULL, TCL_PARSE_INTEGER_ONLY)) {
		/* Not a recognized integer format */
		goto parseError;
	    }

	    /* Got an integer offset; pull it from where parser left it. */
	    Tcl_GetNumberFromObj(NULL, objPtr, &cd, &t);

	    if (t == TCL_NUMBER_BIG) {
		/* Truncate to the signed wide range. */
		if (mp_isneg((mp_int *)cd)) {
		    offset = (bytes[3] == '-') ? WIDE_MAX : WIDE_MIN;
		} else {
		    offset = (bytes[3] == '-') ? WIDE_MIN : WIDE_MAX;
		}
	    } else {
		/* assert (t == TCL_NUMBER_INT); */
		offset = (*(Tcl_WideInt *)cd);
		if (bytes[3] == '-') {
		    offset = (offset == WIDE_MIN) ? WIDE_MAX : -offset;
		}
		if (offset == 1) {
		    offset = WIDE_MAX; /* "end+1" */
		} else if (offset > 1) {
		    offset = WIDE_MAX - 1; /* "end+n", out of range */
		} else if (offset != WIDE_MIN) {
		    offset--;
		}
	    }
	}

    parseOK:
	/* Success. Store the new internal rep. */
	ir.wideValue = offset;
	Tcl_StoreInternalRep(objPtr, &endOffsetType.objType, &ir);
    }

    offset = irPtr->wideValue;

    if (offset == WIDE_MAX) {
<<<<<<< HEAD
	*widePtr = (size_t)endValue + 1;
=======
	*widePtr = (endValue == -1) ? WIDE_MAX : endValue + 1;
>>>>>>> 3a1e74dd
    } else if (offset == WIDE_MIN) {
	*widePtr = -1;
    } else if (endValue == -1) {
	*widePtr = offset;
    } else if (offset < 0) {
	/* Different signs, sum cannot overflow */
	*widePtr = (size_t)endValue + offset + 1;
    } else if (offset < WIDE_MAX) {
	*widePtr = offset;
    } else {
	*widePtr = WIDE_MAX;
    }
    return TCL_OK;

    /* Report a parse error. */
  parseError:
    if (interp != NULL) {
        char * bytes = TclGetString(objPtr);
        Tcl_SetObjResult(interp, Tcl_ObjPrintf(
                "bad index \"%s\": must be integer?[+-]integer? or"
                " end?[+-]integer?", bytes));
        if (!strncmp(bytes, "end-", 4)) {
            bytes += 4;
        }
        Tcl_SetErrorCode(interp, "TCL", "VALUE", "INDEX", NULL);
    }

    return TCL_ERROR;
}

/*
 *----------------------------------------------------------------------
 *
 * TclIndexEncode --
 *
 *      Parse objPtr to determine if it is an index value. Two cases
 *	are possible.  The value objPtr might be parsed as an absolute
 *	index value in the C signed int range.  Note that this includes
 *	index values that are integers as presented and it includes index
 *      arithmetic expressions. The absolute index values that can be
 *	directly meaningful as an index into either a list or a string are
 *	those integer values >= TCL_INDEX_START (0)
 *	and < INT_MAX.
 *      The largest string supported in Tcl 8 has bytelength INT_MAX.
 *      This means the largest supported character length is also INT_MAX,
 *      and the index of the last character in a string of length INT_MAX
 *      is INT_MAX-1.
 *
 *      Any absolute index value parsed outside that range is encoded
 *      using the before and after values passed in by the
 *      caller as the encoding to use for indices that are either
 *      less than or greater than the usable index range. TCL_INDEX_NONE
 *      is available as a good choice for most callers to use for
 *      after. Likewise, the value TCL_INDEX_NONE is good for
 *      most callers to use for before.  Other values are possible
 *      when the caller knows it is helpful in producing its own behavior
 *      for indices before and after the indexed item.
 *
 *      A token can also be parsed as an end-relative index expression.
 *      All end-relative expressions that indicate an index larger
 *      than end (end+2, end--5) point beyond the end of the indexed
 *      collection, and can be encoded as after.  The end-relative
 *      expressions that indicate an index less than or equal to end
 *      are encoded relative to the value TCL_INDEX_END (-2).  The
 *      index "end" is encoded as -2, down to the index "end-0x7FFFFFFE"
 *      which is encoded as INT_MIN. Since the largest index into a
 *      string possible in Tcl 8 is 0x7FFFFFFE, the interpretation of
 *      "end-0x7FFFFFFE" for that largest string would be 0.  Thus,
 *      if the tokens "end-0x7FFFFFFF" or "end+-0x80000000" are parsed,
 *      they can be encoded with the before value.
 *
 *      These details will require re-examination whenever string and
 *      list length limits are increased, but that will likely also
 *      mean a revised routine capable of returning Tcl_WideInt values.
 *
 * Returns:
 *      TCL_OK if parsing succeeded, and TCL_ERROR if it failed.
 *
 * Side effects:
 *      When TCL_OK is returned, the encoded index value is written
 *      to *indexPtr.
 *
 *----------------------------------------------------------------------
 */

int
TclIndexEncode(
    Tcl_Interp *interp,	/* For error reporting, may be NULL */
    Tcl_Obj *objPtr,	/* Index value to parse */
<<<<<<< HEAD
    Tcl_Size before1,		/* Value to return for index before beginning */
    Tcl_Size after1,		/* Value to return for index after end */
=======
    int before,	/* Value to return for index before beginning */
    int after,		/* Value to return for index after end */
>>>>>>> 3a1e74dd
    int *indexPtr)	/* Where to write the encoded answer, not NULL */
{
    Tcl_WideInt wide;
    int idx;
<<<<<<< HEAD
    size_t before = before1;
    size_t after = after1;
=======
>>>>>>> 3a1e74dd

    if (TCL_OK == GetWideForIndex(interp, objPtr, (unsigned)TCL_INDEX_END , &wide)) {
	const Tcl_ObjInternalRep *irPtr = TclFetchInternalRep(objPtr, &endOffsetType.objType);
	if (irPtr && irPtr->wideValue >= 0) {
	    /* "int[+-]int" syntax, works the same here as "int" */
	    irPtr = NULL;
	}
	/*
	 * We parsed an end+offset index value.
	 * wide holds the offset value in the range WIDE_MIN...WIDE_MAX.
	 */
	if ((irPtr ? ((wide < INT_MIN) && ((Tcl_Size)-wide <= LIST_MAX))
		: ((wide > INT_MAX) && ((Tcl_Size)wide <= LIST_MAX))) && (sizeof(int) != sizeof(Tcl_Size))) {
	    if (interp) {
		Tcl_SetObjResult(interp, Tcl_ObjPrintf(
			"index \"%s\" out of range",
			TclGetString(objPtr)));
		Tcl_SetErrorCode(interp, "TCL", "VALUE", "INDEX"
			"OUTOFRANGE", NULL);
	    }
	    return TCL_ERROR;
	} else if (wide > (unsigned)(irPtr ? TCL_INDEX_END : INT_MAX)) {
	    /*
	     * All end+postive or end-negative expressions
	     * always indicate "after the end".
	     */
	    idx = after;
	} else if (wide <= (irPtr ? INT_MAX : -1)) {
	    /* These indices always indicate "before the beginning" */
	    idx = before;
	} else {
	    /* Encoded end-positive (or end+negative) are offset */
	    idx = (int)wide;
	}
    } else {
	return TCL_ERROR;
    }
    *indexPtr = idx;
    return TCL_OK;
}

/*
 *----------------------------------------------------------------------
 *
 * TclIndexDecode --
 *
 *	Decodes a value previously encoded by TclIndexEncode.  The argument
 *	endValue indicates what value of "end" should be used in the
 *	decoding.
 *
 * Results:
 *	The decoded index value.
 *
 *----------------------------------------------------------------------
 */

Tcl_Size
TclIndexDecode(
    int encoded,	/* Value to decode */
    Tcl_Size endValue)	/* Meaning of "end" to use, > TCL_INDEX_END */
{
    if (encoded > (int)TCL_INDEX_END) {
	return encoded;
    }
    if ((size_t)endValue >= (size_t)TCL_INDEX_END - encoded) {
<<<<<<< HEAD
	return (size_t)endValue + encoded - TCL_INDEX_END;
=======
	return endValue + encoded - TCL_INDEX_END;
>>>>>>> 3a1e74dd
    }
    return TCL_INDEX_NONE;
}

/*
 *------------------------------------------------------------------------
 *
 * TclIndexInvalidError --
 *
 *    Generates an error message including the invalid index.
 *
 * Results:
 *    Always return TCL_ERROR.
 *
 * Side effects:
 *    If interp is not-NULL, an error message is stored in it.
 *
 *------------------------------------------------------------------------
 */
int
TclIndexInvalidError (
    Tcl_Interp *interp,   /* May be NULL */
    const char *idxType,  /* The descriptive string for idx. Defaults to "index" */
    Tcl_Size idx)         /* Invalid index value */
{
    if (interp) {
	Tcl_SetObjResult(interp,
			 Tcl_ObjPrintf("Invalid %s value %" TCL_SIZE_MODIFIER "d.",
				       idxType ? idxType : "index",
				       idx));
    }
    return TCL_ERROR; /* Always */
}

/*
 *------------------------------------------------------------------------
 *
 * TclCommandWordLimitErrpr --
 *
 *    Generates an error message limit on number of command words exceeded.
 *
 * Results:
 *    Always return TCL_ERROR.
 *
 * Side effects:
 *    If interp is not-NULL, an error message is stored in it.
 *
 *------------------------------------------------------------------------
 */
int
TclCommandWordLimitError (
    Tcl_Interp *interp,   /* May be NULL */
    Tcl_Size count)       /* If <= 0, "unknown" */
{
    if (interp) {
	if (count > 0) {
	    Tcl_SetObjResult(
		interp,
		Tcl_ObjPrintf("Number of words (%" TCL_SIZE_MODIFIER
			      "d) in command exceeds limit %" TCL_SIZE_MODIFIER
			      "d.",
			      count,
			      (Tcl_Size)INT_MAX));
	}
	else {
	    Tcl_SetObjResult(interp,
			     Tcl_ObjPrintf("Number of words in command exceeds "
					   "limit %" TCL_SIZE_MODIFIER "d.",
					   (Tcl_Size)INT_MAX));
	}
    }
    return TCL_ERROR; /* Always */
}

/*
 *----------------------------------------------------------------------
 *
 * ClearHash --
 *
 *	Remove all the entries in the hash table *tablePtr.
 *
 *----------------------------------------------------------------------
 */

static void
ClearHash(
    Tcl_HashTable *tablePtr)
{
    Tcl_HashSearch search;
    Tcl_HashEntry *hPtr;

    for (hPtr = Tcl_FirstHashEntry(tablePtr, &search); hPtr != NULL;
	    hPtr = Tcl_NextHashEntry(&search)) {
	Tcl_Obj *objPtr = (Tcl_Obj *)Tcl_GetHashValue(hPtr);

	Tcl_DecrRefCount(objPtr);
	Tcl_DeleteHashEntry(hPtr);
    }
}

/*
 *----------------------------------------------------------------------
 *
 * GetThreadHash --
 *
 *	Get a thread-specific (Tcl_HashTable *) associated with a thread data
 *	key.
 *
 * Results:
 *	The Tcl_HashTable * corresponding to *keyPtr.
 *
 * Side effects:
 *	The first call on a keyPtr in each thread creates a new Tcl_HashTable,
 *	and registers a thread exit handler to dispose of it.
 *
 *----------------------------------------------------------------------
 */

static Tcl_HashTable *
GetThreadHash(
    Tcl_ThreadDataKey *keyPtr)
{
    Tcl_HashTable **tablePtrPtr =
	    (Tcl_HashTable **)Tcl_GetThreadData(keyPtr, sizeof(Tcl_HashTable *));

    if (NULL == *tablePtrPtr) {
	*tablePtrPtr = (Tcl_HashTable *)Tcl_Alloc(sizeof(Tcl_HashTable));
	Tcl_CreateThreadExitHandler(FreeThreadHash, *tablePtrPtr);
	Tcl_InitHashTable(*tablePtrPtr, TCL_ONE_WORD_KEYS);
    }
    return *tablePtrPtr;
}

/*
 *----------------------------------------------------------------------
 *
 * FreeThreadHash --
 *
 *	Thread exit handler used by GetThreadHash to dispose of a thread hash
 *	table.
 *
 * Side effects:
 *	Frees a Tcl_HashTable.
 *
 *----------------------------------------------------------------------
 */

static void
FreeThreadHash(
    void *clientData)
{
    Tcl_HashTable *tablePtr = (Tcl_HashTable *)clientData;

    ClearHash(tablePtr);
    Tcl_DeleteHashTable(tablePtr);
    Tcl_Free(tablePtr);
}

/*
 *----------------------------------------------------------------------
 *
 * FreeProcessGlobalValue --
 *
 *	Exit handler used by Tcl(Set|Get)ProcessGlobalValue to cleanup a
 *	ProcessGlobalValue at exit.
 *
 *----------------------------------------------------------------------
 */

static void
FreeProcessGlobalValue(
    void *clientData)
{
    ProcessGlobalValue *pgvPtr = (ProcessGlobalValue *)clientData;

    pgvPtr->epoch++;
    pgvPtr->numBytes = 0;
    Tcl_Free(pgvPtr->value);
    pgvPtr->value = NULL;
    if (pgvPtr->encoding) {
	Tcl_FreeEncoding(pgvPtr->encoding);
	pgvPtr->encoding = NULL;
    }
    Tcl_MutexFinalize(&pgvPtr->mutex);
}

/*
 *----------------------------------------------------------------------
 *
 * TclSetProcessGlobalValue --
 *
 *	Utility routine to set a global value shared by all threads in the
 *	process while keeping a thread-local copy as well.
 *
 *----------------------------------------------------------------------
 */

void
TclSetProcessGlobalValue(
    ProcessGlobalValue *pgvPtr,
    Tcl_Obj *newValue,
    Tcl_Encoding encoding)
{
    const char *bytes;
    Tcl_HashTable *cacheMap;
    Tcl_HashEntry *hPtr;
    int dummy;

    Tcl_MutexLock(&pgvPtr->mutex);

    /*
     * Fill the global string value.
     */

    pgvPtr->epoch++;
    if (NULL != pgvPtr->value) {
	Tcl_Free(pgvPtr->value);
    } else {
	Tcl_CreateExitHandler(FreeProcessGlobalValue, pgvPtr);
    }
    bytes = TclGetString(newValue);
    pgvPtr->numBytes = newValue->length;
    pgvPtr->value = (char *)Tcl_Alloc(pgvPtr->numBytes + 1);
    memcpy(pgvPtr->value, bytes, pgvPtr->numBytes + 1);
    if (pgvPtr->encoding) {
	Tcl_FreeEncoding(pgvPtr->encoding);
    }
    pgvPtr->encoding = encoding;

    /*
     * Fill the local thread copy directly with the Tcl_Obj value to avoid
     * loss of the internalrep. Increment newValue refCount early to handle case
     * where we set a PGV to itself.
     */

    Tcl_IncrRefCount(newValue);
    cacheMap = GetThreadHash(&pgvPtr->key);
    ClearHash(cacheMap);
    hPtr = Tcl_CreateHashEntry(cacheMap, INT2PTR(pgvPtr->epoch), &dummy);
    Tcl_SetHashValue(hPtr, newValue);
    Tcl_MutexUnlock(&pgvPtr->mutex);
}

/*
 *----------------------------------------------------------------------
 *
 * TclGetProcessGlobalValue --
 *
 *	Retrieve a global value shared among all threads of the process,
 *	preferring a thread-local copy as long as it remains valid.
 *
 * Results:
 *	Returns a (Tcl_Obj *) that holds a copy of the global value.
 *
 *----------------------------------------------------------------------
 */

Tcl_Obj *
TclGetProcessGlobalValue(
    ProcessGlobalValue *pgvPtr)
{
    Tcl_Obj *value = NULL;
    Tcl_HashTable *cacheMap;
    Tcl_HashEntry *hPtr;
    Tcl_Size epoch = pgvPtr->epoch;

    if (pgvPtr->encoding) {
	Tcl_Encoding current = Tcl_GetEncoding(NULL, NULL);

	if (pgvPtr->encoding != current) {
	    /*
	     * The system encoding has changed since the global string value
	     * was saved. Convert the global value to be based on the new
	     * system encoding.
	     */

	    Tcl_DString native, newValue;

	    Tcl_MutexLock(&pgvPtr->mutex);
	    epoch = ++pgvPtr->epoch;
	    Tcl_UtfToExternalDStringEx(NULL, pgvPtr->encoding, pgvPtr->value,
		pgvPtr->numBytes, TCL_ENCODING_PROFILE_TCL8, &native, NULL);
	    Tcl_ExternalToUtfDStringEx(NULL, current, Tcl_DStringValue(&native),
		Tcl_DStringLength(&native), TCL_ENCODING_PROFILE_TCL8,
		&newValue, NULL);
	    Tcl_DStringFree(&native);
	    Tcl_Free(pgvPtr->value);
	    pgvPtr->value = (char *)Tcl_Alloc(Tcl_DStringLength(&newValue) + 1);
	    memcpy(pgvPtr->value, Tcl_DStringValue(&newValue),
		    Tcl_DStringLength(&newValue) + 1);
	    Tcl_DStringFree(&newValue);
	    Tcl_FreeEncoding(pgvPtr->encoding);
	    pgvPtr->encoding = current;
	    Tcl_MutexUnlock(&pgvPtr->mutex);
	} else {
	    Tcl_FreeEncoding(current);
	}
    }
    cacheMap = GetThreadHash(&pgvPtr->key);
    hPtr = Tcl_FindHashEntry(cacheMap, INT2PTR(epoch));
    if (NULL == hPtr) {
	int dummy;

	/*
	 * No cache for the current epoch - must be a new one.
	 *
	 * First, clear the cacheMap, as anything in it must refer to some
	 * expired epoch.
	 */

	ClearHash(cacheMap);

	/*
	 * If no thread has set the shared value, call the initializer.
	 */

	Tcl_MutexLock(&pgvPtr->mutex);
	if ((NULL == pgvPtr->value) && (pgvPtr->proc)) {
	    pgvPtr->epoch++;
	    pgvPtr->proc(&pgvPtr->value,&pgvPtr->numBytes,&pgvPtr->encoding);
	    if (pgvPtr->value == NULL) {
		Tcl_Panic("PGV Initializer did not initialize");
	    }
	    Tcl_CreateExitHandler(FreeProcessGlobalValue, pgvPtr);
	}

	/*
	 * Store a copy of the shared value in our epoch-indexed cache.
	 */

	value = Tcl_NewStringObj(pgvPtr->value, pgvPtr->numBytes);
	hPtr = Tcl_CreateHashEntry(cacheMap,
		INT2PTR(pgvPtr->epoch), &dummy);
	Tcl_MutexUnlock(&pgvPtr->mutex);
	Tcl_SetHashValue(hPtr, value);
	Tcl_IncrRefCount(value);
    }
    return (Tcl_Obj *)Tcl_GetHashValue(hPtr);
}

/*
 *----------------------------------------------------------------------
 *
 * TclSetObjNameOfExecutable --
 *
 *	This function stores the absolute pathname of the executable file
 *	(normally as computed by TclpFindExecutable).
 *
 * Results:
 *	None.
 *
 * Side effects:
 *	Stores the executable name.
 *
 *----------------------------------------------------------------------
 */

void
TclSetObjNameOfExecutable(
    Tcl_Obj *name,
    Tcl_Encoding encoding)
{
    TclSetProcessGlobalValue(&executableName, name, encoding);
}

/*
 *----------------------------------------------------------------------
 *
 * TclGetObjNameOfExecutable --
 *
 *	This function retrieves the absolute pathname of the application in
 *	which the Tcl library is running, usually as previously stored by
 *	TclpFindExecutable(). This function call is the C API equivalent to
 *	the "info nameofexecutable" command.
 *
 * Results:
 *	A pointer to an "fsPath" Tcl_Obj, or to an empty Tcl_Obj if the
 *	pathname of the application is unknown.
 *
 * Side effects:
 *	None.
 *
 *----------------------------------------------------------------------
 */

Tcl_Obj *
TclGetObjNameOfExecutable(void)
{
    return TclGetProcessGlobalValue(&executableName);
}

/*
 *----------------------------------------------------------------------
 *
 * Tcl_GetNameOfExecutable --
 *
 *	This function retrieves the absolute pathname of the application in
 *	which the Tcl library is running, and returns it in string form.
 *
 *	The returned string belongs to Tcl and should be copied if the caller
 *	plans to keep it, to guard against it becoming invalid.
 *
 * Results:
 *	A pointer to the internal string or NULL if the internal full path
 *	name has not been computed or unknown.
 *
 * Side effects:
 *	None.
 *
 *----------------------------------------------------------------------
 */

const char *
Tcl_GetNameOfExecutable(void)
{
    Tcl_Obj *obj = TclGetObjNameOfExecutable();
    const char *bytes = TclGetString(obj);

    if (obj->length == 0) {
	return NULL;
    }
    return bytes;
}

/*
 *----------------------------------------------------------------------
 *
 * TclGetPlatform --
 *
 *	This is a kludge that allows the test library to get access the
 *	internal tclPlatform variable.
 *
 * Results:
 *	Returns a pointer to the tclPlatform variable.
 *
 * Side effects:
 *	None.
 *
 *----------------------------------------------------------------------
 */

TclPlatformType *
TclGetPlatform(void)
{
    return &tclPlatform;
}

/*
 *----------------------------------------------------------------------
 *
 * TclReToGlob --
 *
 *	Attempt to convert a regular expression to an equivalent glob pattern.
 *
 * Results:
 *	Returns TCL_OK on success, TCL_ERROR on failure. If interp is not
 *	NULL, an error message is placed in the result. On success, the
 *	DString will contain an exact equivalent glob pattern. The caller is
 *	responsible for calling Tcl_DStringFree on success. If exactPtr is not
 *	NULL, it will be 1 if an exact match qualifies.
 *
 * Side effects:
 *	None.
 *
 *----------------------------------------------------------------------
 */

int
TclReToGlob(
    Tcl_Interp *interp,
    const char *reStr,
    Tcl_Size reStrLen,
    Tcl_DString *dsPtr,
    int *exactPtr,
    int *quantifiersFoundPtr)
{
    int anchorLeft, anchorRight, lastIsStar, numStars;
    char *dsStr, *dsStrStart;
    const char *msg, *p, *strEnd, *code;

    strEnd = reStr + reStrLen;
    Tcl_DStringInit(dsPtr);
    if (quantifiersFoundPtr != NULL) {
	*quantifiersFoundPtr = 0;
    }

    /*
     * "***=xxx" == "*xxx*", watch for glob-sensitive chars.
     */

    if ((reStrLen >= 4) && (memcmp("***=", reStr, 4) == 0)) {
	/*
	 * At most, the glob pattern has length 2*reStrLen + 2 to backslash
	 * escape every character and have * at each end.
	 */

	Tcl_DStringSetLength(dsPtr, reStrLen + 2);
	dsStr = dsStrStart = Tcl_DStringValue(dsPtr);
	*dsStr++ = '*';
	for (p = reStr + 4; p < strEnd; p++) {
	    switch (*p) {
	    case '\\': case '*': case '[': case ']': case '?':
		/* Only add \ where necessary for glob */
		*dsStr++ = '\\';
		/* fall through */
	    default:
		*dsStr++ = *p;
		break;
	    }
	}
	*dsStr++ = '*';
	Tcl_DStringSetLength(dsPtr, dsStr - dsStrStart);
	if (exactPtr) {
	    *exactPtr = 0;
	}
	return TCL_OK;
    }

    /*
     * At most, the glob pattern has length reStrLen + 2 to account for
     * possible * at each end.
     */

    Tcl_DStringSetLength(dsPtr, reStrLen + 2);
    dsStr = dsStrStart = Tcl_DStringValue(dsPtr);

    /*
     * Check for anchored REs (ie ^foo$), so we can use string equal if
     * possible. Do not alter the start of str so we can free it correctly.
     *
     * Keep track of the last char being an unescaped star to prevent multiple
     * instances.  Simpler than checking that the last star may be escaped.
     */

    msg = NULL;
    code = NULL;
    p = reStr;
    anchorRight = 0;
    lastIsStar = 0;
    numStars = 0;

    if (*p == '^') {
	anchorLeft = 1;
	p++;
    } else {
	anchorLeft = 0;
	*dsStr++ = '*';
	lastIsStar = 1;
    }

    for ( ; p < strEnd; p++) {
	switch (*p) {
	case '\\':
	    p++;
	    switch (*p) {
	    case 'a':
		*dsStr++ = '\a';
		break;
	    case 'b':
		*dsStr++ = '\b';
		break;
	    case 'f':
		*dsStr++ = '\f';
		break;
	    case 'n':
		*dsStr++ = '\n';
		break;
	    case 'r':
		*dsStr++ = '\r';
		break;
	    case 't':
		*dsStr++ = '\t';
		break;
	    case 'v':
		*dsStr++ = '\v';
		break;
	    case 'B': case '\\':
		*dsStr++ = '\\';
		*dsStr++ = '\\';
		anchorLeft = 0; /* prevent exact match */
		break;
	    case '*': case '[': case ']': case '?':
		/* Only add \ where necessary for glob */
		*dsStr++ = '\\';
		anchorLeft = 0; /* prevent exact match */
		/* fall through */
	    case '{': case '}': case '(': case ')': case '+':
	    case '.': case '|': case '^': case '$':
		*dsStr++ = *p;
		break;
	    default:
		msg = "invalid escape sequence";
		code = "BADESCAPE";
		goto invalidGlob;
	    }
	    break;
	case '.':
	    if (quantifiersFoundPtr != NULL) {
		*quantifiersFoundPtr = 1;
	    }
	    anchorLeft = 0; /* prevent exact match */
	    if (p+1 < strEnd) {
		if (p[1] == '*') {
		    p++;
		    if (!lastIsStar) {
			*dsStr++ = '*';
			lastIsStar = 1;
			numStars++;
		    }
		    continue;
		} else if (p[1] == '+') {
		    p++;
		    *dsStr++ = '?';
		    *dsStr++ = '*';
		    lastIsStar = 1;
		    numStars++;
		    continue;
		}
	    }
	    *dsStr++ = '?';
	    break;
	case '$':
	    if (p+1 != strEnd) {
		msg = "$ not anchor";
		code = "NONANCHOR";
		goto invalidGlob;
	    }
	    anchorRight = 1;
	    break;
	case '*': case '+': case '?': case '|': case '^':
	case '{': case '}': case '(': case ')': case '[': case ']':
	    msg = "unhandled RE special char";
	    code = "UNHANDLED";
	    goto invalidGlob;
	default:
	    *dsStr++ = *p;
	    break;
	}
	lastIsStar = 0;
    }
    if (numStars > 1) {
	/*
	 * Heuristic: if >1 non-anchoring *, the risk is large that glob
	 * matching is slower than the RE engine, so report invalid.
	 */

	msg = "excessive recursive glob backtrack potential";
	code = "OVERCOMPLEX";
	goto invalidGlob;
    }

    if (!anchorRight && !lastIsStar) {
	*dsStr++ = '*';
    }
    Tcl_DStringSetLength(dsPtr, dsStr - dsStrStart);

    if (exactPtr) {
	*exactPtr = (anchorLeft && anchorRight);
    }

    return TCL_OK;

  invalidGlob:
    if (interp != NULL) {
	Tcl_SetObjResult(interp, Tcl_NewStringObj(msg, -1));
	Tcl_SetErrorCode(interp, "TCL", "RE2GLOB", code, NULL);
    }
    Tcl_DStringFree(dsPtr);
    return TCL_ERROR;
}

/*
 * Local Variables:
 * mode: c
 * c-basic-offset: 4
 * fill-column: 78
 * End:
 */<|MERGE_RESOLUTION|>--- conflicted
+++ resolved
@@ -103,10 +103,10 @@
 static void		FreeProcessGlobalValue(void *clientData);
 static void		FreeThreadHash(void *clientData);
 static int		GetEndOffsetFromObj(Tcl_Interp *interp, Tcl_Obj *objPtr,
-			    Tcl_Size endValue, Tcl_WideInt *indexPtr);
+			    Tcl_WideInt endValue, Tcl_WideInt *indexPtr);
 static Tcl_HashTable *	GetThreadHash(Tcl_ThreadDataKey *keyPtr);
 static int		GetWideForIndex(Tcl_Interp *interp, Tcl_Obj *objPtr,
-			    Tcl_Size endValue, Tcl_WideInt *widePtr);
+			    Tcl_WideInt endValue, Tcl_WideInt *widePtr);
 static int		FindElement(Tcl_Interp *interp, const char *string,
 			    Tcl_Size stringLength, const char *typeStr,
 			    const char *typeCode, const char **elementPtr,
@@ -3401,7 +3401,7 @@
 				 * NULL, then no error message is left after
 				 * errors. */
     Tcl_Obj *objPtr,            /* Points to the value to be parsed */
-    Tcl_Size endValue,            /* The value to be stored at *widePtr if
+    Tcl_WideInt endValue,       /* The value to be stored at *widePtr if
 				 * objPtr holds "end".
                                  * NOTE: this value may be TCL_INDEX_NONE. */
     Tcl_WideInt *widePtr)       /* Location filled in with a wide integer
@@ -3484,14 +3484,6 @@
 	return TCL_ERROR;
     }
     if (indexPtr != NULL) {
-<<<<<<< HEAD
-	if ((wide < 0) && ((size_t)endValue < (size_t)TCL_INDEX_END)) {
-	    *indexPtr = TCL_INDEX_NONE;
-	} else if ((Tcl_WideUInt)wide > (size_t)TCL_INDEX_END && ((size_t)endValue < (size_t)TCL_INDEX_END)) {
-	    *indexPtr = TCL_INDEX_END;
-	} else {
-	    *indexPtr = (Tcl_Size)wide;
-=======
 	if ((wide < 0) && (endValue >= 0)) {
 	    *indexPtr = TCL_INDEX_NONE;
 	} else if (wide > TCL_SIZE_MAX) {
@@ -3500,7 +3492,6 @@
 	    *indexPtr = -1-TCL_SIZE_MAX;
 	} else {
 	    *indexPtr = (Tcl_Size) wide;
->>>>>>> 3a1e74dd
 	}
     }
     return TCL_OK;
@@ -3523,7 +3514,8 @@
  *	-2:         Index "end-1"
  *	-1:         Index "end"
  *	0:          Index "0"
- *	WIDE_MAX-1: Index "end+n", for any n > 1
+ *	WIDE_MAX-1: Index "end+n", for any n > 1. Distinguish from end+1 for
+ *                  commands like lset.
  *	WIDE_MAX:   Index "end+1"
  *
  * Results:
@@ -3539,7 +3531,7 @@
 GetEndOffsetFromObj(
     Tcl_Interp *interp,
     Tcl_Obj *objPtr,            /* Pointer to the object to parse */
-    Tcl_Size endValue,          /* The value to be stored at "widePtr" if
+    Tcl_WideInt endValue,       /* The value to be stored at "widePtr" if
                                  * "objPtr" holds "end". */
     Tcl_WideInt *widePtr)       /* Location filled in with an integer
                                  * representing an index. */
@@ -3740,11 +3732,7 @@
     offset = irPtr->wideValue;
 
     if (offset == WIDE_MAX) {
-<<<<<<< HEAD
-	*widePtr = (size_t)endValue + 1;
-=======
 	*widePtr = (endValue == -1) ? WIDE_MAX : endValue + 1;
->>>>>>> 3a1e74dd
     } else if (offset == WIDE_MIN) {
 	*widePtr = -1;
     } else if (endValue == -1) {
@@ -3835,22 +3823,12 @@
 TclIndexEncode(
     Tcl_Interp *interp,	/* For error reporting, may be NULL */
     Tcl_Obj *objPtr,	/* Index value to parse */
-<<<<<<< HEAD
-    Tcl_Size before1,		/* Value to return for index before beginning */
-    Tcl_Size after1,		/* Value to return for index after end */
-=======
     int before,	/* Value to return for index before beginning */
     int after,		/* Value to return for index after end */
->>>>>>> 3a1e74dd
     int *indexPtr)	/* Where to write the encoded answer, not NULL */
 {
     Tcl_WideInt wide;
     int idx;
-<<<<<<< HEAD
-    size_t before = before1;
-    size_t after = after1;
-=======
->>>>>>> 3a1e74dd
 
     if (TCL_OK == GetWideForIndex(interp, objPtr, (unsigned)TCL_INDEX_END , &wide)) {
 	const Tcl_ObjInternalRep *irPtr = TclFetchInternalRep(objPtr, &endOffsetType.objType);
@@ -3913,15 +3891,11 @@
     int encoded,	/* Value to decode */
     Tcl_Size endValue)	/* Meaning of "end" to use, > TCL_INDEX_END */
 {
-    if (encoded > (int)TCL_INDEX_END) {
+    if (encoded > TCL_INDEX_END) {
 	return encoded;
     }
     if ((size_t)endValue >= (size_t)TCL_INDEX_END - encoded) {
-<<<<<<< HEAD
-	return (size_t)endValue + encoded - TCL_INDEX_END;
-=======
 	return endValue + encoded - TCL_INDEX_END;
->>>>>>> 3a1e74dd
     }
     return TCL_INDEX_NONE;
 }
