--- conflicted
+++ resolved
@@ -2103,11 +2103,8 @@
     Tcl_SetObjLength(resPtr, 0);
 
     for (i = 0;  i < objc;  i++) {
-<<<<<<< HEAD
-	size_t trim;
-=======
-	int triml, trimr;
->>>>>>> 50698aac
+	size_t triml;
+	int trimr;
 
 	element = TclGetString(objv[i]);
 	elemLength = objv[i]->length;
