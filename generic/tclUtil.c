/*
 * tclUtil.c --
 *
 *	This file contains utility functions that are used by many Tcl
 *	commands.
 *
 * Copyright (c) 1987-1993 The Regents of the University of California.
 * Copyright (c) 1994-1998 Sun Microsystems, Inc.
 * Copyright (c) 2001 by Kevin B. Kenny. All rights reserved.
 *
 * See the file "license.terms" for information on usage and redistribution of
 * this file, and for a DISCLAIMER OF ALL WARRANTIES.
 */

#include "tclInt.h"
#include "tclParse.h"
#include "tclStringTrim.h"
#include "tclTomMath.h"
#include <math.h>

/*
 * The absolute pathname of the executable in which this Tcl library is
 * running.
 */

static ProcessGlobalValue executableName = {
    0, 0, NULL, NULL, NULL, NULL, NULL
};

/*
 * The following values are used in the flags arguments of Tcl*Scan*Element
 * and Tcl*Convert*Element.  The values TCL_DONT_USE_BRACES and
 * TCL_DONT_QUOTE_HASH are defined in tcl.h, like so:
 *
#define TCL_DONT_USE_BRACES     1
#define TCL_DONT_QUOTE_HASH     8
 *
 * Those are public flag bits which callers of the public routines
 * Tcl_Convert*Element() can use to indicate:
 *
 * TCL_DONT_USE_BRACES -	1 means the caller is insisting that brace
 *				quoting not be used when converting the list
 *				element.
 * TCL_DONT_QUOTE_HASH -	1 means the caller insists that a leading hash
 *				character ('#') should *not* be quoted. This
 *				is appropriate when the caller can guarantee
 *				the element is not the first element of a
 *				list, so [eval] cannot mis-parse the element
 *				as a comment.
 *
 * The remaining values which can be carried by the flags of these routines
 * are for internal use only.  Make sure they do not overlap with the public
 * values above.
 *
 * The Tcl*Scan*Element() routines make a determination which of 4 modes of
 * conversion is most appropriate for Tcl*Convert*Element() to perform, and
 * sets two bits of the flags value to indicate the mode selected.
 *
 * CONVERT_NONE		The element needs no quoting. Its literal string is
 *			suitable as is.
 * CONVERT_BRACE	The conversion should be enclosing the literal string
 *			in braces.
 * CONVERT_ESCAPE	The conversion should be using backslashes to escape
 *			any characters in the string that require it.
 * CONVERT_MASK		A mask value used to extract the conversion mode from
 *			the flags argument.
 *			Also indicates a strange conversion mode where all
 *			special characters are escaped with backslashes
 *			*except for braces*. This is a strange and unnecessary
 *			case, but it's part of the historical way in which
 *			lists have been formatted in Tcl. To experiment with
 *			removing this case, set the value of COMPAT to 0.
 *
 * One last flag value is used only by callers of TclScanElement(). The flag
 * value produced by a call to Tcl*Scan*Element() will never leave this bit
 * set.
 *
 * CONVERT_ANY		The caller of TclScanElement() declares it can make no
 *			promise about what public flags will be passed to the
 *			matching call of TclConvertElement(). As such,
 *			TclScanElement() has to determine the worst case
 *			destination buffer length over all possibilities, and
 *			in other cases this means an overestimate of the
 *			required size.
 *
 * For more details, see the comments on the Tcl*Scan*Element and
 * Tcl*Convert*Element routines.
 */

#define COMPAT 1
#define CONVERT_NONE	0
#define CONVERT_BRACE	2
#define CONVERT_ESCAPE	4
#define CONVERT_MASK	(CONVERT_BRACE | CONVERT_ESCAPE)
#define CONVERT_ANY	16

/*
 * The following key is used by Tcl_PrintDouble and TclPrecTraceProc to
 * access the precision to be used for double formatting.
 */

static Tcl_ThreadDataKey precisionKey;

/*
 * Prototypes for functions defined later in this file.
 */

static void		ClearHash(Tcl_HashTable *tablePtr);
static void		FreeProcessGlobalValue(ClientData clientData);
static void		FreeThreadHash(ClientData clientData);
static int		GetEndOffsetFromObj(Tcl_Obj *objPtr,
			    size_t endValue, Tcl_WideInt *indexPtr);
static Tcl_HashTable *	GetThreadHash(Tcl_ThreadDataKey *keyPtr);
static int		GetWideForIndex(Tcl_Interp *interp, Tcl_Obj *objPtr,
			    size_t endValue, Tcl_WideInt *widePtr);
static int		FindElement(Tcl_Interp *interp, const char *string,
			    int stringLength, const char *typeStr,
			    const char *typeCode, const char **elementPtr,
			    const char **nextPtr, int *sizePtr,
			    int *literalPtr);
/*
 * The following is the Tcl object type definition for an object that
 * represents a list index in the form, "end-offset". It is used as a
 * performance optimization in Tcl_GetIntForIndex. The internal rep is
 * stored directly in the wideValue, so no memory management is required
 * for it. This is a caching intrep, keeping the result of a parse
 * around. This type is only created from a pre-existing string, so an
 * updateStringProc will never be called and need not exist. The type
 * is unregistered, so has no need of a setFromAnyProc either.
 */

static const Tcl_ObjType endOffsetType = {
    "end-offset",			/* name */
    NULL,				/* freeIntRepProc */
    NULL,				/* dupIntRepProc */
    NULL,				/* updateStringProc */
    NULL				/* setFromAnyProc */
};

/*
 *	*	STRING REPRESENTATION OF LISTS	*	*	*
 *
 * The next several routines implement the conversions of strings to and from
 * Tcl lists. To understand their operation, the rules of parsing and
 * generating the string representation of lists must be known.  Here we
 * describe them in one place.
 *
 * A list is made up of zero or more elements. Any string is a list if it is
 * made up of alternating substrings of element-separating ASCII whitespace
 * and properly formatted elements.
 *
 * The ASCII characters which can make up the whitespace between list elements
 * are:
 *
 *	\u0009	\t	TAB
 *	\u000A	\n	NEWLINE
 *	\u000B	\v	VERTICAL TAB
 *	\u000C	\f	FORM FEED
 * 	\u000D	\r	CARRIAGE RETURN
 *	\u0020		SPACE
 *
 * NOTE: differences between this and other places where Tcl defines a role
 * for "whitespace".
 *
 *	* Unlike command parsing, here NEWLINE is just another whitespace
 *	  character; its role as a command terminator in a script has no
 *	  importance here.
 *
 *	* Unlike command parsing, the BACKSLASH NEWLINE sequence is not
 *	  considered to be a whitespace character.
 *
 *	* Other Unicode whitespace characters (recognized by [string is space]
 *	  or Tcl_UniCharIsSpace()) do not play any role as element separators
 *	  in Tcl lists.
 *
 *	* The NUL byte ought not appear, as it is not in strings properly
 *	  encoded for Tcl, but if it is present, it is not treated as
 *	  separating whitespace, or a string terminator. It is just another
 *	  character in a list element.
 *
 * The interpretation of a formatted substring as a list element follows rules
 * similar to the parsing of the words of a command in a Tcl script. Backslash
 * substitution plays a key role, and is defined exactly as it is in command
 * parsing. The same routine, TclParseBackslash() is used in both command
 * parsing and list parsing.
 *
 * NOTE: This means that if and when backslash substitution rules ever change
 * for command parsing, the interpretation of strings as lists also changes.
 *
 * Backslash substitution replaces an "escape sequence" of one or more
 * characters starting with
 *		\u005c	\	BACKSLASH
 * with a single character. The one character escape sequence case happens only
 * when BACKSLASH is the last character in the string. In all other cases, the
 * escape sequence is at least two characters long.
 *
 * The formatted substrings are interpreted as element values according to the
 * following cases:
 *
 * * If the first character of a formatted substring is
 *		\u007b	{	OPEN BRACE
 *   then the end of the substring is the matching
 *		\u007d	}	CLOSE BRACE
 *   character, where matching is determined by counting nesting levels, and
 *   not including any brace characters that are contained within a backslash
 *   escape sequence in the nesting count. Having found the matching brace,
 *   all characters between the braces are the string value of the element.
 *   If no matching close brace is found before the end of the string, the
 *   string is not a Tcl list. If the character following the close brace is
 *   not an element separating whitespace character, or the end of the string,
 *   then the string is not a Tcl list.
 *
 *   NOTE: this differs from a brace-quoted word in the parsing of a Tcl
 *   command only in its treatment of the backslash-newline sequence. In a
 *   list element, the literal characters in the backslash-newline sequence
 *   become part of the element value. In a script word, conversion to a
 *   single SPACE character is done.
 *
 *   NOTE: Most list element values can be represented by a formatted
 *   substring using brace quoting. The exceptions are any element value that
 *   includes an unbalanced brace not in a backslash escape sequence, and any
 *   value that ends with a backslash not itself in a backslash escape
 *   sequence.
 *
 * * If the first character of a formatted substring is
 *		\u0022	"	QUOTE
 *   then the end of the substring is the next QUOTE character, not counting
 *   any QUOTE characters that are contained within a backslash escape
 *   sequence. If no next QUOTE is found before the end of the string, the
 *   string is not a Tcl list. If the character following the closing QUOTE is
 *   not an element separating whitespace character, or the end of the string,
 *   then the string is not a Tcl list. Having found the limits of the
 *   substring, the element value is produced by performing backslash
 *   substitution on the character sequence between the open and close QUOTEs.
 *
 *   NOTE: Any element value can be represented by this style of formatting,
 *   given suitable choice of backslash escape sequences.
 *
 * * All other formatted substrings are terminated by the next element
 *   separating whitespace character in the string.  Having found the limits
 *   of the substring, the element value is produced by performing backslash
 *   substitution on it.
 *
 *   NOTE: Any element value can be represented by this style of formatting,
 *   given suitable choice of backslash escape sequences, with one exception.
 *   The empty string cannot be represented as a list element without the use
 *   of either braces or quotes to delimit it.
 *
 * This collection of parsing rules is implemented in the routine
 * FindElement().
 *
 * In order to produce lists that can be parsed by these rules, we need the
 * ability to distinguish between characters that are part of a list element
 * value from characters providing syntax that define the structure of the
 * list. This means that our code that generates lists must at a minimum be
 * able to produce escape sequences for the 10 characters identified above
 * that have significance to a list parser.
 *
 *	*	*	CANONICAL LISTS	*	*	*	*	*
 *
 * In addition to the basic rules for parsing strings into Tcl lists, there
 * are additional properties to be met by the set of list values that are
 * generated by Tcl.  Such list values are often said to be in "canonical
 * form":
 *
 * * When any canonical list is evaluated as a Tcl script, it is a script of
 *   either zero commands (an empty list) or exactly one command. The command
 *   word is exactly the first element of the list, and each argument word is
 *   exactly one of the following elements of the list. This means that any
 *   characters that have special meaning during script evaluation need
 *   special treatment when canonical lists are produced:
 *
 *	* Whitespace between elements may not include NEWLINE.
 *	* The command terminating character,
 *		\u003b	;	SEMICOLON
 *	  must be BRACEd, QUOTEd, or escaped so that it does not terminate the
 * 	  command prematurely.
 *	* Any of the characters that begin substitutions in scripts,
 *		\u0024	$	DOLLAR
 *		\u005b	[	OPEN BRACKET
 *		\u005c	\	BACKSLASH
 *	  need to be BRACEd or escaped.
 *	* In any list where the first character of the first element is
 *		\u0023	#	HASH
 *	  that HASH character must be BRACEd, QUOTEd, or escaped so that it
 *	  does not convert the command into a comment.
 *	* Any list element that contains the character sequence BACKSLASH
 *	  NEWLINE cannot be formatted with BRACEs. The BACKSLASH character
 *	  must be represented by an escape sequence, and unless QUOTEs are
 *	  used, the NEWLINE must be as well.
 *
 * * It is also guaranteed that one can use a canonical list as a building
 *   block of a larger script within command substitution, as in this example:
 *	set script "puts \[[list $cmd $arg]]"; eval $script
 *   To support this usage, any appearance of the character
 *		\u005d	]	CLOSE BRACKET
 *   in a list element must be BRACEd, QUOTEd, or escaped.
 *
 * * Finally it is guaranteed that enclosing a canonical list in braces
 *   produces a new value that is also a canonical list.  This new list has
 *   length 1, and its only element is the original canonical list.  This same
 *   guarantee also makes it possible to construct scripts where an argument
 *   word is given a list value by enclosing the canonical form of that list
 *   in braces:
 *	set script "puts {[list $one $two $three]}"; eval $script
 *   This sort of coding was once fairly common, though it's become more
 *   idiomatic to see the following instead:
 *	set script [list puts [list $one $two $three]]; eval $script
 *   In order to support this guarantee, every canonical list must have
 *   balance when counting those braces that are not in escape sequences.
 *
 * Within these constraints, the canonical list generation routines
 * TclScanElement() and TclConvertElement() attempt to generate the string for
 * any list that is easiest to read. When an element value is itself
 * acceptable as the formatted substring, it is usually used (CONVERT_NONE).
 * When some quoting or escaping is required, use of BRACEs (CONVERT_BRACE) is
 * usually preferred over the use of escape sequences (CONVERT_ESCAPE). There
 * are some exceptions to both of these preferences for reasons of code
 * simplicity, efficiency, and continuation of historical habits. Canonical
 * lists never use the QUOTE formatting to delimit their elements because that
 * form of quoting does not nest, which makes construction of nested lists far
 * too much trouble.  Canonical lists always use only a single SPACE character
 * for element-separating whitespace.
 *
 *	*	*	FUTURE CONSIDERATIONS	*	*	*
 *
 * When a list element requires quoting or escaping due to a CLOSE BRACKET
 * character or an internal QUOTE character, a strange formatting mode is
 * recommended. For example, if the value "a{b]c}d" is converted by the usual
 * modes:
 *
 *	CONVERT_BRACE:	a{b]c}d		=> {a{b]c}d}
 *	CONVERT_ESCAPE:	a{b]c}d		=> a\{b\]c\}d
 *
 * we get perfectly usable formatted list elements. However, this is not what
 * Tcl releases have been producing. Instead, we have:
 *
 *	CONVERT_MASK:	a{b]c}d		=> a{b\]c}d
 *
 * where the CLOSE BRACKET is escaped, but the BRACEs are not. The same effect
 * can be seen replacing ] with " in this example. There does not appear to be
 * any functional or aesthetic purpose for this strange additional mode. The
 * sole purpose I can see for preserving it is to keep generating the same
 * formatted lists programmers have become accustomed to, and perhaps written
 * tests to expect. That is, compatibility only. The additional code
 * complexity required to support this mode is significant. The lines of code
 * supporting it are delimited in the routines below with #if COMPAT
 * directives. This makes it easy to experiment with eliminating this
 * formatting mode simply with "#define COMPAT 0" above. I believe this is
 * worth considering.
 *
 * Another consideration is the treatment of QUOTE characters in list
 * elements. TclConvertElement() must have the ability to produce the escape
 * sequence \" so that when a list element begins with a QUOTE we do not
 * confuse that first character with a QUOTE used as list syntax to define
 * list structure. However, that is the only place where QUOTE characters need
 * quoting. In this way, handling QUOTE could really be much more like the way
 * we handle HASH which also needs quoting and escaping only in particular
 * situations. Following up this could increase the set of list elements that
 * can use the CONVERT_NONE formatting mode.
 *
 * More speculative is that the demands of canonical list form require brace
 * balance for the list as a whole, while the current implementation achieves
 * this by establishing brace balance for every element.
 *
 * Finally, a reminder that the rules for parsing and formatting lists are
 * closely tied together with the rules for parsing and evaluating scripts,
 * and will need to evolve in sync.
 */

/*
 *----------------------------------------------------------------------
 *
 * TclMaxListLength --
 *
 *	Given 'bytes' pointing to 'numBytes' bytes, scan through them and
 *	count the number of whitespace runs that could be list element
 *	separators. If 'numBytes' is -1, scan to the terminating '\0'. Not a
 *	full list parser. Typically used to get a quick and dirty overestimate
 *	of length size in order to allocate space for an actual list parser to
 *	operate with.
 *
 * Results:
 *	Returns the largest number of list elements that could possibly be in
 *	this string, interpreted as a Tcl list. If 'endPtr' is not NULL,
 *	writes a pointer to the end of the string scanned there.
 *
 * Side effects:
 *	None.
 *
 *----------------------------------------------------------------------
 */

int
TclMaxListLength(
    const char *bytes,
    int numBytes,
    const char **endPtr)
{
    int count = 0;

    if ((numBytes == 0) || ((numBytes == -1) && (*bytes == '\0'))) {
	/* Empty string case - quick exit */
	goto done;
    }

    /*
     * No list element before leading white space.
     */

    count += 1 - TclIsSpaceProcM(*bytes);

    /*
     * Count white space runs as potential element separators.
     */

    while (numBytes) {
	if ((numBytes == -1) && (*bytes == '\0')) {
	    break;
	}
	if (TclIsSpaceProcM(*bytes)) {
	    /*
	     * Space run started; bump count.
	     */

	    count++;
	    do {
		bytes++;
		numBytes -= (numBytes != -1);
	    } while (numBytes && TclIsSpaceProcM(*bytes));
	    if ((numBytes == 0) || ((numBytes == -1) && (*bytes == '\0'))) {
		break;
	    }

	    /*
	     * (*bytes) is non-space; return to counting state.
	     */
	}
	bytes++;
	numBytes -= (numBytes != -1);
    }

    /*
     * No list element following trailing white space.
     */

    count -= TclIsSpaceProcM(bytes[-1]);

  done:
    if (endPtr) {
	*endPtr = bytes;
    }
    return count;
}

/*
 *----------------------------------------------------------------------
 *
 * TclFindElement --
 *
 *	Given a pointer into a Tcl list, locate the first (or next) element in
 *	the list.
 *
 * Results:
 *	The return value is normally TCL_OK, which means that the element was
 *	successfully located. If TCL_ERROR is returned it means that list
 *	didn't have proper list structure; the interp's result contains a more
 *	detailed error message.
 *
 *	If TCL_OK is returned, then *elementPtr will be set to point to the
 *	first element of list, and *nextPtr will be set to point to the
 *	character just after any white space following the last character
 *	that's part of the element. If this is the last argument in the list,
 *	then *nextPtr will point just after the last character in the list
 *	(i.e., at the character at list+listLength). If sizePtr is non-NULL,
 *	*sizePtr is filled in with the number of bytes in the element. If the
 *	element is in braces, then *elementPtr will point to the character
 *	after the opening brace and *sizePtr will not include either of the
 *	braces. If there isn't an element in the list, *sizePtr will be zero,
 *	and both *elementPtr and *nextPtr will point just after the last
 *	character in the list. If literalPtr is non-NULL, *literalPtr is set
 *	to a boolean value indicating whether the substring returned as the
 *	values of **elementPtr and *sizePtr is the literal value of a list
 *	element. If not, a call to TclCopyAndCollapse() is needed to produce
 *	the actual value of the list element. Note: this function does NOT
 *	collapse backslash sequences, but uses *literalPtr to tell callers
 *	when it is required for them to do so.
 *
 * Side effects:
 *	None.
 *
 *----------------------------------------------------------------------
 */

int
TclFindElement(
    Tcl_Interp *interp,		/* Interpreter to use for error reporting. If
				 * NULL, then no error message is left after
				 * errors. */
    const char *list,		/* Points to the first byte of a string
				 * containing a Tcl list with zero or more
				 * elements (possibly in braces). */
    int listLength,		/* Number of bytes in the list's string. */
    const char **elementPtr,	/* Where to put address of first significant
				 * character in first element of list. */
    const char **nextPtr,	/* Fill in with location of character just
				 * after all white space following end of
				 * argument (next arg or end of list). */
    int *sizePtr,		/* If non-zero, fill in with size of
				 * element. */
    int *literalPtr)		/* If non-zero, fill in with non-zero/zero to
				 * indicate that the substring of *sizePtr
				 * bytes starting at **elementPtr is/is not
				 * the literal list element and therefore
				 * does not/does require a call to
				 * TclCopyAndCollapse() by the caller. */
{
    return FindElement(interp, list, listLength, "list", "LIST", elementPtr,
	    nextPtr, sizePtr, literalPtr);
}

int
TclFindDictElement(
    Tcl_Interp *interp,		/* Interpreter to use for error reporting. If
				 * NULL, then no error message is left after
				 * errors. */
    const char *dict,		/* Points to the first byte of a string
				 * containing a Tcl dictionary with zero or
				 * more keys and values (possibly in
				 * braces). */
    int dictLength,		/* Number of bytes in the dict's string. */
    const char **elementPtr,	/* Where to put address of first significant
				 * character in the first element (i.e., key
				 * or value) of dict. */
    const char **nextPtr,	/* Fill in with location of character just
				 * after all white space following end of
				 * element (next arg or end of list). */
    int *sizePtr,		/* If non-zero, fill in with size of
				 * element. */
    int *literalPtr)		/* If non-zero, fill in with non-zero/zero to
				 * indicate that the substring of *sizePtr
				 * bytes starting at **elementPtr is/is not
				 * the literal key or value and therefore
				 * does not/does require a call to
				 * TclCopyAndCollapse() by the caller. */
{
    return FindElement(interp, dict, dictLength, "dict", "DICTIONARY",
	    elementPtr, nextPtr, sizePtr, literalPtr);
}

static int
FindElement(
    Tcl_Interp *interp,		/* Interpreter to use for error reporting. If
				 * NULL, then no error message is left after
				 * errors. */
    const char *string,		/* Points to the first byte of a string
				 * containing a Tcl list or dictionary with
				 * zero or more elements (possibly in
				 * braces). */
    int stringLength,		/* Number of bytes in the string. */
    const char *typeStr,	/* The name of the type of thing we are
				 * parsing, for error messages. */
    const char *typeCode,	/* The type code for thing we are parsing, for
				 * error messages. */
    const char **elementPtr,	/* Where to put address of first significant
				 * character in first element. */
    const char **nextPtr,	/* Fill in with location of character just
				 * after all white space following end of
				 * argument (next arg or end of list/dict). */
    int *sizePtr,		/* If non-zero, fill in with size of
				 * element. */
    int *literalPtr)		/* If non-zero, fill in with non-zero/zero to
				 * indicate that the substring of *sizePtr
				 * bytes starting at **elementPtr is/is not
				 * the literal list/dict element and therefore
				 * does not/does require a call to
				 * TclCopyAndCollapse() by the caller. */
{
    const char *p = string;
    const char *elemStart;	/* Points to first byte of first element. */
    const char *limit;		/* Points just after list/dict's last byte. */
    int openBraces = 0;		/* Brace nesting level during parse. */
    int inQuotes = 0;
    int size = 0;
    int numChars;
    int literal = 1;
    const char *p2;

    /*
     * Skim off leading white space and check for an opening brace or quote.
     * We treat embedded NULLs in the list/dict as bytes belonging to a list
     * element (or dictionary key or value).
     */

    limit = (string + stringLength);
    while ((p < limit) && (TclIsSpaceProcM(*p))) {
	p++;
    }
    if (p == limit) {		/* no element found */
	elemStart = limit;
	goto done;
    }

    if (*p == '{') {
	openBraces = 1;
	p++;
    } else if (*p == '"') {
	inQuotes = 1;
	p++;
    }
    elemStart = p;

    /*
     * Find element's end (a space, close brace, or the end of the string).
     */

    while (p < limit) {
	switch (*p) {
	    /*
	     * Open brace: don't treat specially unless the element is in
	     * braces. In this case, keep a nesting count.
	     */

	case '{':
	    if (openBraces != 0) {
		openBraces++;
	    }
	    break;

	    /*
	     * Close brace: if element is in braces, keep nesting count and
	     * quit when the last close brace is seen.
	     */

	case '}':
	    if (openBraces > 1) {
		openBraces--;
	    } else if (openBraces == 1) {
		size = (p - elemStart);
		p++;
		if ((p >= limit) || TclIsSpaceProcM(*p)) {
		    goto done;
		}

		/*
		 * Garbage after the closing brace; return an error.
		 */

		if (interp != NULL) {
		    p2 = p;
		    while ((p2 < limit) && (!TclIsSpaceProcM(*p2))
			    && (p2 < p+20)) {
			p2++;
		    }
		    Tcl_SetObjResult(interp, Tcl_ObjPrintf(
			    "%s element in braces followed by \"%.*s\" "
			    "instead of space", typeStr, (int) (p2-p), p));
		    Tcl_SetErrorCode(interp, "TCL", "VALUE", typeCode, "JUNK",
			    NULL);
		}
		return TCL_ERROR;
	    }
	    break;

	    /*
	     * Backslash: skip over everything up to the end of the backslash
	     * sequence.
	     */

	case '\\':
	    if (openBraces == 0) {
		/*
		 * A backslash sequence not within a brace quoted element
		 * means the value of the element is different from the
		 * substring we are parsing. A call to TclCopyAndCollapse() is
		 * needed to produce the element value. Inform the caller.
		 */

		literal = 0;
	    }
	    TclParseBackslash(p, limit - p, &numChars, NULL);
	    p += (numChars - 1);
	    break;

	    /*
	     * Double-quote: if element is in quotes then terminate it.
	     */

	case '"':
	    if (inQuotes) {
		size = (p - elemStart);
		p++;
		if ((p >= limit) || TclIsSpaceProcM(*p)) {
		    goto done;
		}

		/*
		 * Garbage after the closing quote; return an error.
		 */

		if (interp != NULL) {
		    p2 = p;
		    while ((p2 < limit) && (!TclIsSpaceProcM(*p2))
			    && (p2 < p+20)) {
			p2++;
		    }
		    Tcl_SetObjResult(interp, Tcl_ObjPrintf(
			    "%s element in quotes followed by \"%.*s\" "
			    "instead of space", typeStr, (int) (p2-p), p));
		    Tcl_SetErrorCode(interp, "TCL", "VALUE", typeCode, "JUNK",
			    NULL);
		}
		return TCL_ERROR;
	    }
	    break;

	default:
	    if (TclIsSpaceProcM(*p)) {
		/*
		 * Space: ignore if element is in braces or quotes;
		 * otherwise terminate element.
		 */
		if ((openBraces == 0) && !inQuotes) {
		    size = (p - elemStart);
		    goto done;
		}
	    }
	    break;

	}
	p++;
    }

    /*
     * End of list/dict: terminate element.
     */

    if (p == limit) {
	if (openBraces != 0) {
	    if (interp != NULL) {
		Tcl_SetObjResult(interp, Tcl_ObjPrintf(
			"unmatched open brace in %s", typeStr));
		Tcl_SetErrorCode(interp, "TCL", "VALUE", typeCode, "BRACE",
			NULL);
	    }
	    return TCL_ERROR;
	} else if (inQuotes) {
	    if (interp != NULL) {
		Tcl_SetObjResult(interp, Tcl_ObjPrintf(
			"unmatched open quote in %s", typeStr));
		Tcl_SetErrorCode(interp, "TCL", "VALUE", typeCode, "QUOTE",
			NULL);
	    }
	    return TCL_ERROR;
	}
	size = (p - elemStart);
    }

  done:
    while ((p < limit) && (TclIsSpaceProcM(*p))) {
	p++;
    }
    *elementPtr = elemStart;
    *nextPtr = p;
    if (sizePtr != 0) {
	*sizePtr = size;
    }
    if (literalPtr != 0) {
	*literalPtr = literal;
    }
    return TCL_OK;
}

/*
 *----------------------------------------------------------------------
 *
 * TclCopyAndCollapse --
 *
 *	Copy a string and substitute all backslash escape sequences
 *
 * Results:
 *	Count bytes get copied from src to dst. Along the way, backslash
 *	sequences are substituted in the copy. After scanning count bytes from
 *	src, a null character is placed at the end of dst. Returns the number
 *	of bytes that got written to dst.
 *
 * Side effects:
 *	None.
 *
 *----------------------------------------------------------------------
 */

int
TclCopyAndCollapse(
    int count,			/* Number of byte to copy from src. */
    const char *src,		/* Copy from here... */
    char *dst)			/* ... to here. */
{
    int newCount = 0;

    while (count > 0) {
	char c = *src;

	if (c == '\\') {
	    int numRead;
	    int backslashCount = TclParseBackslash(src, count, &numRead, dst);

	    dst += backslashCount;
	    newCount += backslashCount;
	    src += numRead;
	    count -= numRead;
	} else {
	    *dst = c;
	    dst++;
	    newCount++;
	    src++;
	    count--;
	}
    }
    *dst = 0;
    return newCount;
}

/*
 *----------------------------------------------------------------------
 *
 * Tcl_SplitList --
 *
 *	Splits a list up into its constituent fields.
 *
 * Results
 *	The return value is normally TCL_OK, which means that the list was
 *	successfully split up. If TCL_ERROR is returned, it means that "list"
 *	didn't have proper list structure; the interp's result will contain a
 *	more detailed error message.
 *
 *	*argvPtr will be filled in with the address of an array whose elements
 *	point to the elements of list, in order. *argcPtr will get filled in
 *	with the number of valid elements in the array. A single block of
 *	memory is dynamically allocated to hold both the argv array and a copy
 *	of the list (with backslashes and braces removed in the standard way).
 *	The caller must eventually free this memory by calling free() on
 *	*argvPtr. Note: *argvPtr and *argcPtr are only modified if the
 *	function returns normally.
 *
 * Side effects:
 *	Memory is allocated.
 *
 *----------------------------------------------------------------------
 */

int
Tcl_SplitList(
    Tcl_Interp *interp,		/* Interpreter to use for error reporting. If
				 * NULL, no error message is left. */
    const char *list,		/* Pointer to string with list structure. */
    int *argcPtr,		/* Pointer to location to fill in with the
				 * number of elements in the list. */
    const char ***argvPtr)	/* Pointer to place to store pointer to array
				 * of pointers to list elements. */
{
    const char **argv, *end, *element;
    char *p;
    int length, size, i, result, elSize;

    /*
     * Allocate enough space to work in. A (const char *) for each (possible)
     * list element plus one more for terminating NULL, plus as many bytes as
     * in the original string value, plus one more for a terminating '\0'.
     * Space used to hold element separating white space in the original
     * string gets re-purposed to hold '\0' characters in the argv array.
     */

    size = TclMaxListLength(list, -1, &end) + 1;
    length = end - list;
    argv = (const char **)ckalloc((size * sizeof(char *)) + length + 1);

    for (i = 0, p = ((char *) argv) + size*sizeof(char *);
	    *list != 0;  i++) {
	const char *prevList = list;
	int literal;

	result = TclFindElement(interp, list, length, &element, &list,
		&elSize, &literal);
	length -= (list - prevList);
	if (result != TCL_OK) {
	    ckfree(argv);
	    return result;
	}
	if (*element == 0) {
	    break;
	}
	if (i >= size) {
	    ckfree(argv);
	    if (interp != NULL) {
		Tcl_SetObjResult(interp, Tcl_NewStringObj(
			"internal error in Tcl_SplitList", -1));
		Tcl_SetErrorCode(interp, "TCL", "INTERNAL", "Tcl_SplitList",
			NULL);
	    }
	    return TCL_ERROR;
	}
	argv[i] = p;
	if (literal) {
	    memcpy(p, element, elSize);
	    p += elSize;
	    *p = 0;
	    p++;
	} else {
	    p += 1 + TclCopyAndCollapse(elSize, element, p);
	}
    }

    argv[i] = NULL;
    *argvPtr = argv;
    *argcPtr = i;
    return TCL_OK;
}

/*
 *----------------------------------------------------------------------
 *
 * Tcl_ScanElement --
 *
 *	This function is a companion function to Tcl_ConvertElement. It scans
 *	a string to see what needs to be done to it (e.g. add backslashes or
 *	enclosing braces) to make the string into a valid Tcl list element.
 *
 * Results:
 *	The return value is an overestimate of the number of bytes that will
 *	be needed by Tcl_ConvertElement to produce a valid list element from
 *	src. The word at *flagPtr is filled in with a value needed by
 *	Tcl_ConvertElement when doing the actual conversion.
 *
 * Side effects:
 *	None.
 *
 *----------------------------------------------------------------------
 */

int
Tcl_ScanElement(
    const char *src,	/* String to convert to list element. */
    int *flagPtr)	/* Where to store information to guide
				 * Tcl_ConvertCountedElement. */
{
    return Tcl_ScanCountedElement(src, -1, flagPtr);
}

/*
 *----------------------------------------------------------------------
 *
 * Tcl_ScanCountedElement --
 *
 *	This function is a companion function to Tcl_ConvertCountedElement. It
 *	scans a string to see what needs to be done to it (e.g. add
 *	backslashes or enclosing braces) to make the string into a valid Tcl
 *	list element. If length is -1, then the string is scanned from src up
 *	to the first null byte.
 *
 * Results:
 *	The return value is an overestimate of the number of bytes that will
 *	be needed by Tcl_ConvertCountedElement to produce a valid list element
 *	from src. The word at *flagPtr is filled in with a value needed by
 *	Tcl_ConvertCountedElement when doing the actual conversion.
 *
 * Side effects:
 *	None.
 *
 *----------------------------------------------------------------------
 */

int
Tcl_ScanCountedElement(
    const char *src,		/* String to convert to Tcl list element. */
    int length,			/* Number of bytes in src, or -1. */
    int *flagPtr)		/* Where to store information to guide
				 * Tcl_ConvertElement. */
{
    char flags = CONVERT_ANY;
    int numBytes = TclScanElement(src, length, &flags);

    *flagPtr = flags;
    return numBytes;
}

/*
 *----------------------------------------------------------------------
 *
 * TclScanElement --
 *
 *	This function is a companion function to TclConvertElement. It scans a
 *	string to see what needs to be done to it (e.g. add backslashes or
 *	enclosing braces) to make the string into a valid Tcl list element. If
 *	length is -1, then the string is scanned from src up to the first null
 *	byte. A NULL value for src is treated as an empty string. The incoming
 *	value of *flagPtr is a report from the caller what additional flags it
 *	will pass to TclConvertElement().
 *
 * Results:
 *	The recommended formatting mode for the element is determined and a
 *	value is written to *flagPtr indicating that recommendation. This
 *	recommendation is combined with the incoming flag values in *flagPtr
 *	set by the caller to determine how many bytes will be needed by
 *	TclConvertElement() in which to write the formatted element following
 *	the recommendation modified by the flag values. This number of bytes
 *	is the return value of the routine.  In some situations it may be an
 *	overestimate, but so long as the caller passes the same flags to
 *	TclConvertElement(), it will be large enough.
 *
 * Side effects:
 *	None.
 *
 *----------------------------------------------------------------------
 */

int
TclScanElement(
    const char *src,		/* String to convert to Tcl list element. */
    int length,			/* Number of bytes in src, or -1. */
    char *flagPtr)		/* Where to store information to guide
				 * Tcl_ConvertElement. */
{
    const char *p = src;
    int nestingLevel = 0;	/* Brace nesting count */
    int forbidNone = 0;		/* Do not permit CONVERT_NONE mode. Something
				 * needs protection or escape. */
    int requireEscape = 0;	/* Force use of CONVERT_ESCAPE mode.  For some
				 * reason bare or brace-quoted form fails. */
    int extra = 0;		/* Count of number of extra bytes needed for
				 * formatted element, assuming we use escape
				 * sequences in formatting. */
    int bytesNeeded;		/* Buffer length computed to complete the
				 * element formatting in the selected mode. */
#if COMPAT
    int preferEscape = 0;	/* Use preferences to track whether to use */
    int preferBrace = 0;	/* CONVERT_MASK mode. */
    int braceCount = 0;		/* Count of all braces '{' '}' seen. */
#endif /* COMPAT */

    if ((p == NULL) || (length == 0) || ((*p == '\0') && (length == -1))) {
	/*
	 * Empty string element must be brace quoted.
	 */

	*flagPtr = CONVERT_BRACE;
	return 2;
    }

#if COMPAT
    /*
     * We have an established history in TclConvertElement() when quoting
     * because of a leading hash character to force what would be the
     * CONVERT_MASK mode into the CONVERT_BRACE mode. That is, we format
     * the element #{a"b} like this:
     *			{#{a"b}}
     * and not like this:
     *			\#{a\"b}
     * This is inconsistent with [list x{a"b}], but we will not change that now.
     * Set that preference here so that we compute a tight size requirement.
     */
    if ((*src == '#') && !(*flagPtr & TCL_DONT_QUOTE_HASH)) {
	preferBrace = 1;
    }
#endif

    if ((*p == '{') || (*p == '"')) {
	/*
	 * Must escape or protect so leading character of value is not
	 * misinterpreted as list element delimiting syntax.
	 */

	forbidNone = 1;
#if COMPAT
	preferBrace = 1;
#endif /* COMPAT */
    }

    while (length) {
      if (CHAR_TYPE(*p) != TYPE_NORMAL) {
	switch (*p) {
	case '{':	/* TYPE_BRACE */
#if COMPAT
	    braceCount++;
#endif /* COMPAT */
	    extra++;				/* Escape '{' => '\{' */
	    nestingLevel++;
	    break;
	case '}':	/* TYPE_BRACE */
#if COMPAT
	    braceCount++;
#endif /* COMPAT */
	    extra++;				/* Escape '}' => '\}' */
	    nestingLevel--;
	    if (nestingLevel < 0) {
		/*
		 * Unbalanced braces!  Cannot format with brace quoting.
		 */

		requireEscape = 1;
	    }
	    break;
	case ']':	/* TYPE_CLOSE_BRACK */
	case '"':	/* TYPE_SPACE */
#if COMPAT
	    forbidNone = 1;
	    extra++;		/* Escapes all just prepend a backslash */
	    preferEscape = 1;
	    break;
#else
	    /* FLOW THROUGH */
#endif /* COMPAT */
	case '[':	/* TYPE_SUBS */
	case '$':	/* TYPE_SUBS */
	case ';':	/* TYPE_COMMAND_END */
	    forbidNone = 1;
	    extra++;		/* Escape sequences all one byte longer. */
#if COMPAT
	    preferBrace = 1;
#endif /* COMPAT */
	    break;
	case '\\':	/* TYPE_SUBS */
	    extra++;				/* Escape '\' => '\\' */
	    if ((length == 1) || ((length == -1) && (p[1] == '\0'))) {
		/*
		 * Final backslash. Cannot format with brace quoting.
		 */

		requireEscape = 1;
		break;
	    }
	    if (p[1] == '\n') {
		extra++;	/* Escape newline => '\n', one byte longer */

		/*
		 * Backslash newline sequence.  Brace quoting not permitted.
		 */

		requireEscape = 1;
		length -= (length > 0);
		p++;
		break;
	    }
	    if ((p[1] == '{') || (p[1] == '}') || (p[1] == '\\')) {
		extra++;	/* Escape sequences all one byte longer. */
		length -= (length > 0);
		p++;
	    }
	    forbidNone = 1;
#if COMPAT
	    preferBrace = 1;
#endif /* COMPAT */
	    break;
	case '\0':	/* TYPE_SUBS */
	    if (length == -1) {
		goto endOfString;
	    }
	    /* TODO: Panic on improper encoding? */
	    break;
	default:
	    if (TclIsSpaceProcM(*p)) {
		forbidNone = 1;
		extra++;	/* Escape sequences all one byte longer. */
#if COMPAT
		preferBrace = 1;
#endif
	    }
	    break;
	}
      }
	length -= (length > 0);
	p++;
    }

  endOfString:
    if (nestingLevel != 0) {
	/*
	 * Unbalanced braces!  Cannot format with brace quoting.
	 */

	requireEscape = 1;
    }

    /*
     * We need at least as many bytes as are in the element value...
     */

    bytesNeeded = p - src;

    if (requireEscape) {
	/*
	 * We must use escape sequences.  Add all the extra bytes needed to
	 * have room to create them.
	 */

	bytesNeeded += extra;

	/*
	 * Make room to escape leading #, if needed.
	 */

	if ((*src == '#') && !(*flagPtr & TCL_DONT_QUOTE_HASH)) {
	    bytesNeeded++;
	}
	*flagPtr = CONVERT_ESCAPE;
	goto overflowCheck;
    }
    if (*flagPtr & CONVERT_ANY) {
	/*
	 * The caller has not let us know what flags it will pass to
	 * TclConvertElement() so compute the max size we might need for any
	 * possible choice.  Normally the formatting using escape sequences is
	 * the longer one, and a minimum "extra" value of 2 makes sure we
	 * don't request too small a buffer in those edge cases where that's
	 * not true.
	 */

	if (extra < 2) {
	    extra = 2;
	}
	*flagPtr &= ~CONVERT_ANY;
	*flagPtr |= TCL_DONT_USE_BRACES;
    }
    if (forbidNone) {
	/*
	 * We must request some form of quoting of escaping...
	 */

#if COMPAT
	if (preferEscape && !preferBrace) {
	    /*
	     * If we are quoting solely due to ] or internal " characters use
	     * the CONVERT_MASK mode where we escape all special characters
	     * except for braces. "extra" counted space needed to escape
	     * braces too, so substract "braceCount" to get our actual needs.
	     */

	    bytesNeeded += (extra - braceCount);
	    /* Make room to escape leading #, if needed. */
	    if ((*src == '#') && !(*flagPtr & TCL_DONT_QUOTE_HASH)) {
		bytesNeeded++;
	    }

	    /*
	     * If the caller reports it will direct TclConvertElement() to
	     * use full escapes on the element, add back the bytes needed to
	     * escape the braces.
	     */

	    if (*flagPtr & TCL_DONT_USE_BRACES) {
		bytesNeeded += braceCount;
	    }
	    *flagPtr = CONVERT_MASK;
	    goto overflowCheck;
	}
#endif /* COMPAT */
	if (*flagPtr & TCL_DONT_USE_BRACES) {
	    /*
	     * If the caller reports it will direct TclConvertElement() to
	     * use escapes, add the extra bytes needed to have room for them.
	     */

	    bytesNeeded += extra;

	    /*
	     * Make room to escape leading #, if needed.
	     */

	    if ((*src == '#') && !(*flagPtr & TCL_DONT_QUOTE_HASH)) {
		bytesNeeded++;
	    }
	} else {
	    /*
	     * Add 2 bytes for room for the enclosing braces.
	     */

	    bytesNeeded += 2;
	}
	*flagPtr = CONVERT_BRACE;
	goto overflowCheck;
    }

    /*
     * So far, no need to quote or escape anything.
     */

    if ((*src == '#') && !(*flagPtr & TCL_DONT_QUOTE_HASH)) {
	/*
	 * If we need to quote a leading #, make room to enclose in braces.
	 */

	bytesNeeded += 2;
    }
    *flagPtr = CONVERT_NONE;

  overflowCheck:
    if (bytesNeeded < 0) {
	Tcl_Panic("TclScanElement: string length overflow");
    }
    return bytesNeeded;
}

/*
 *----------------------------------------------------------------------
 *
 * Tcl_ConvertElement --
 *
 *	This is a companion function to Tcl_ScanElement. Given the information
 *	produced by Tcl_ScanElement, this function converts a string to a list
 *	element equal to that string.
 *
 * Results:
 *	Information is copied to *dst in the form of a list element identical
 *	to src (i.e. if Tcl_SplitList is applied to dst it will produce a
 *	string identical to src). The return value is a count of the number of
 *	characters copied (not including the terminating NULL character).
 *
 * Side effects:
 *	None.
 *
 *----------------------------------------------------------------------
 */

int
Tcl_ConvertElement(
    const char *src,	/* Source information for list element. */
    char *dst,		/* Place to put list-ified element. */
    int flags)		/* Flags produced by Tcl_ScanElement. */
{
    return Tcl_ConvertCountedElement(src, -1, dst, flags);
}

/*
 *----------------------------------------------------------------------
 *
 * Tcl_ConvertCountedElement --
 *
 *	This is a companion function to Tcl_ScanCountedElement. Given the
 *	information produced by Tcl_ScanCountedElement, this function converts
 *	a string to a list element equal to that string.
 *
 * Results:
 *	Information is copied to *dst in the form of a list element identical
 *	to src (i.e. if Tcl_SplitList is applied to dst it will produce a
 *	string identical to src). The return value is a count of the number of
 *	characters copied (not including the terminating NULL character).
 *
 * Side effects:
 *	None.
 *
 *----------------------------------------------------------------------
 */

int
Tcl_ConvertCountedElement(
    const char *src,	/* Source information for list element. */
    int length,			/* Number of bytes in src, or -1. */
    char *dst,			/* Place to put list-ified element. */
    int flags)			/* Flags produced by Tcl_ScanElement. */
{
    int numBytes = TclConvertElement(src, length, dst, flags);
    dst[numBytes] = '\0';
    return numBytes;
}

/*
 *----------------------------------------------------------------------
 *
 * TclConvertElement --
 *
 *	This is a companion function to TclScanElement. Given the information
 *	produced by TclScanElement, this function converts a string to a list
 *	element equal to that string.
 *
 * Results:
 *	Information is copied to *dst in the form of a list element identical
 *	to src (i.e. if Tcl_SplitList is applied to dst it will produce a
 *	string identical to src). The return value is a count of the number of
 *	characters copied (not including the terminating NULL character).
 *
 * Side effects:
 *	None.
 *
 *----------------------------------------------------------------------
 */

int
TclConvertElement(
    const char *src,	/* Source information for list element. */
    int length,			/* Number of bytes in src, or -1. */
    char *dst,			/* Place to put list-ified element. */
    int flags)			/* Flags produced by Tcl_ScanElement. */
{
    int conversion = flags & CONVERT_MASK;
    char *p = dst;

    /*
     * Let the caller demand we use escape sequences rather than braces.
     */

    if ((flags & TCL_DONT_USE_BRACES) && (conversion & CONVERT_BRACE)) {
	conversion = CONVERT_ESCAPE;
    }

    /*
     * No matter what the caller demands, empty string must be braced!
     */

    if ((src == NULL) || (length == 0) || (*src == '\0' && length == -1)) {
	p[0] = '{';
	p[1] = '}';
	return 2;
    }

    /*
     * Escape leading hash as needed and requested.
     */

    if ((*src == '#') && !(flags & TCL_DONT_QUOTE_HASH)) {
	if (conversion == CONVERT_ESCAPE) {
	    p[0] = '\\';
	    p[1] = '#';
	    p += 2;
	    src++;
	    length -= (length > 0);
	} else {
	    conversion = CONVERT_BRACE;
	}
    }

    /*
     * No escape or quoting needed.  Copy the literal string value.
     */

    if (conversion == CONVERT_NONE) {
	if (length == -1) {
	    /* TODO: INT_MAX overflow? */
	    while (*src) {
		*p++ = *src++;
	    }
	    return p - dst;
	} else {
	    memcpy(dst, src, length);
	    return length;
	}
    }

    /*
     * Formatted string is original string enclosed in braces.
     */

    if (conversion == CONVERT_BRACE) {
	*p = '{';
	p++;
	if (length == -1) {
	    /* TODO: INT_MAX overflow? */
	    while (*src) {
		*p++ = *src++;
	    }
	} else {
	    memcpy(p, src, length);
	    p += length;
	}
	*p = '}';
	p++;
	return p - dst;
    }

    /* conversion == CONVERT_ESCAPE or CONVERT_MASK */

    /*
     * Formatted string is original string converted to escape sequences.
     */

    for ( ; length; src++, length -= (length > 0)) {
	switch (*src) {
	case ']':
	case '[':
	case '$':
	case ';':
	case ' ':
	case '\\':
	case '"':
	    *p = '\\';
	    p++;
	    break;
	case '{':
	case '}':
#if COMPAT
	    if (conversion == CONVERT_ESCAPE)
#endif /* COMPAT */
	    {
		*p = '\\';
		p++;
	    }
	    break;
	case '\f':
	    *p = '\\';
	    p++;
	    *p = 'f';
	    p++;
	    continue;
	case '\n':
	    *p = '\\';
	    p++;
	    *p = 'n';
	    p++;
	    continue;
	case '\r':
	    *p = '\\';
	    p++;
	    *p = 'r';
	    p++;
	    continue;
	case '\t':
	    *p = '\\';
	    p++;
	    *p = 't';
	    p++;
	    continue;
	case '\v':
	    *p = '\\';
	    p++;
	    *p = 'v';
	    p++;
	    continue;
	case '\0':
	    if (length == -1) {
		return p - dst;
	    }

	    /*
	     * If we reach this point, there's an embedded NULL in the string
	     * range being processed, which should not happen when the
	     * encoding rules for Tcl strings are properly followed.  If the
	     * day ever comes when we stop tolerating such things, this is
	     * where to put the Tcl_Panic().
	     */

	    break;
	}
	*p = *src;
	p++;
    }
    return p - dst;
}

/*
 *----------------------------------------------------------------------
 *
 * Tcl_Merge --
 *
 *	Given a collection of strings, merge them together into a single
 *	string that has proper Tcl list structured (i.e. Tcl_SplitList may be
 *	used to retrieve strings equal to the original elements, and Tcl_Eval
 *	will parse the string back into its original elements).
 *
 * Results:
 *	The return value is the address of a dynamically-allocated string
 *	containing the merged list.
 *
 * Side effects:
 *	None.
 *
 *----------------------------------------------------------------------
 */

char *
Tcl_Merge(
    int argc,			/* How many strings to merge. */
    const char *const *argv)	/* Array of string values. */
{
#define LOCAL_SIZE 64
    char localFlags[LOCAL_SIZE], *flagPtr = NULL;
    int i, bytesNeeded = 0;
    char *result, *dst;

    /*
     * Handle empty list case first, so logic of the general case can be
     * simpler.
     */

    if (argc == 0) {
	result = (char *)ckalloc(1);
	result[0] = '\0';
	return result;
    }

    /*
     * Pass 1: estimate space, gather flags.
     */

    if (argc <= LOCAL_SIZE) {
	flagPtr = localFlags;
    } else {
	flagPtr = (char *)ckalloc(argc);
    }
    for (i = 0; i < argc; i++) {
	flagPtr[i] = ( i ? TCL_DONT_QUOTE_HASH : 0 );
	bytesNeeded += TclScanElement(argv[i], -1, &flagPtr[i]);
	if (bytesNeeded < 0) {
	    Tcl_Panic("max size for a Tcl value (%d bytes) exceeded", INT_MAX);
	}
    }
    if (bytesNeeded > INT_MAX - argc + 1) {
	Tcl_Panic("max size for a Tcl value (%d bytes) exceeded", INT_MAX);
    }
    bytesNeeded += argc;

    /*
     * Pass two: copy into the result area.
     */

    result = (char *)ckalloc(bytesNeeded);
    dst = result;
    for (i = 0; i < argc; i++) {
	flagPtr[i] |= ( i ? TCL_DONT_QUOTE_HASH : 0 );
	dst += TclConvertElement(argv[i], -1, dst, flagPtr[i]);
	*dst = ' ';
	dst++;
    }
    dst[-1] = 0;

    if (flagPtr != localFlags) {
	ckfree(flagPtr);
    }
    return result;
}

#if !defined(TCL_NO_DEPRECATED) && TCL_MAJOR_VERSION < 9
/*
 *----------------------------------------------------------------------
 *
 * Tcl_Backslash --
 *
 *	Figure out how to handle a backslash sequence.
 *
 * Results:
 *	The return value is the character that should be substituted in place
 *	of the backslash sequence that starts at src. If readPtr isn't NULL
 *	then it is filled in with a count of the number of characters in the
 *	backslash sequence.
 *
 * Side effects:
 *	None.
 *
 *----------------------------------------------------------------------
 */

char
Tcl_Backslash(
    const char *src,		/* Points to the backslash character of a
				 * backslash sequence. */
    int *readPtr)		/* Fill in with number of characters read from
				 * src, unless NULL. */
{
    char buf[4] = "";
    Tcl_UniChar ch = 0;

    Tcl_UtfBackslash(src, readPtr, buf);
    TclUtfToUniChar(buf, &ch);
    return (char) ch;
}
#endif /* !TCL_NO_DEPRECATED */

/*
 *----------------------------------------------------------------------
 *
 * TclTrimRight --
 *	Takes two counted strings in the Tcl encoding.  Conceptually
 *	finds the sub string (offset) to trim from the right side of the
 *	first string all characters found in the second string.
 *
 * Results:
 *	The number of bytes to be removed from the end of the string.
 *
 * Side effects:
 *	None.
 *
 *----------------------------------------------------------------------
 */

int
TclTrimRight(
    const char *bytes,	/* String to be trimmed... */
    int numBytes,	/* ...and its length in bytes */
			/* Calls to TclUtfToUniChar() in this routine
			 * rely on (bytes[numBytes] == '\0'). */
    const char *trim,	/* String of trim characters... */
    int numTrim)	/* ...and its length in bytes */
			/* Calls to TclUtfToUniChar() in this routine
			 * rely on (trim[numTrim] == '\0'). */
{
<<<<<<< HEAD
    const char *p = bytes + numBytes;
    int pInc;
    int ch1, ch2;
=======
    const char *pp, *p = bytes + numBytes;

    /* Empty strings -> nothing to do */
    if ((numBytes == 0) || (numTrim == 0)) {
	return 0;
    }
    Tcl_UniChar ch1 = 0, ch2 = 0;
>>>>>>> 920063dc

    /*
     * Outer loop: iterate over string to be trimmed.
     */

    do {
	const char *q = trim;
	int pInc = 0, bytesLeft = numTrim;

<<<<<<< HEAD
	p = Tcl_UtfPrev(p, bytes);
 	pInc = TclUtfToUCS4(p, &ch1);
=======
	pp = Tcl_UtfPrev(p, bytes);
	do {
	    pp += pInc;
 	    pInc = TclUtfToUniChar(pp, &ch1);
	} while (pp + pInc < p);
>>>>>>> 920063dc

	/*
	 * Inner loop: scan trim string for match to current character.
	 */

	do {
	    int qInc = TclUtfToUCS4(q, &ch2);

	    if (ch1 == ch2) {
		break;
	    }

	    q += qInc;
	    bytesLeft -= qInc;
	} while (bytesLeft);

	if (bytesLeft == 0) {
	    /*
	     * No match; trim task done; *p is last non-trimmed char.
	     */

	    break;
	}
	p = pp;
    } while (p > bytes);

    return numBytes - (p - bytes);
}

/*
 *----------------------------------------------------------------------
 *
 * TclTrimLeft --
 *
 *	Takes two counted strings in the Tcl encoding.  Conceptually
 *	finds the sub string (offset) to trim from the left side of the
 *	first string all characters found in the second string.
 *
 * Results:
 *	The number of bytes to be removed from the start of the string.
 *
 * Side effects:
 *	None.
 *
 *----------------------------------------------------------------------
 */

int
TclTrimLeft(
    const char *bytes,	/* String to be trimmed... */
    int numBytes,	/* ...and its length in bytes */
			/* Calls to TclUtfToUniChar() in this routine
			 * rely on (bytes[numBytes] == '\0'). */
    const char *trim,	/* String of trim characters... */
    int numTrim)	/* ...and its length in bytes */
			/* Calls to TclUtfToUniChar() in this routine
			 * rely on (trim[numTrim] == '\0'). */
{
    const char *p = bytes;
<<<<<<< HEAD
	int ch1, ch2;
=======

    /* Empty strings -> nothing to do */
    if ((numBytes == 0) || (numTrim == 0)) {
	return 0;
    }
>>>>>>> 920063dc

    /*
     * Outer loop: iterate over string to be trimmed.
     */

    do {
<<<<<<< HEAD
	int pInc = TclUtfToUCS4(p, &ch1);
=======
	Tcl_UniChar ch1 = 0;
	int pInc = TclUtfToUniChar(p, &ch1);
>>>>>>> 920063dc
	const char *q = trim;
	int bytesLeft = numTrim;

	/*
	 * Inner loop: scan trim string for match to current character.
	 */

	do {
<<<<<<< HEAD
	    int qInc = TclUtfToUCS4(q, &ch2);
=======
	    Tcl_UniChar ch2 = 0;
	    int qInc = TclUtfToUniChar(q, &ch2);
>>>>>>> 920063dc

	    if (ch1 == ch2) {
		break;
	    }

	    q += qInc;
	    bytesLeft -= qInc;
	} while (bytesLeft);

	if (bytesLeft == 0) {
	    /*
	     * No match; trim task done; *p is first non-trimmed char.
	     */

	    break;
	}

	p += pInc;
	numBytes -= pInc;
    } while (numBytes > 0);

    return p - bytes;
}

/*
 *----------------------------------------------------------------------
 *
 * TclTrim --
 *	Finds the sub string (offset) to trim from both sides of the
 *	first string all characters found in the second string.
 *
 * Results:
 *	The number of bytes to be removed from the start of the string
 *
 * Side effects:
 *	None.
 *
 *----------------------------------------------------------------------
 */

int
TclTrim(
    const char *bytes,	/* String to be trimmed... */
    int numBytes,	/* ...and its length in bytes */
			/* Calls in this routine
			 * rely on (bytes[numBytes] == '\0'). */
    const char *trim,	/* String of trim characters... */
    int numTrim,	/* ...and its length in bytes */
			/* Calls in this routine
			 * rely on (trim[numTrim] == '\0'). */
    int *trimRightPtr)	/* Offset from the end of the string. */
{
    int trimLeft = 0, trimRight = 0;

    /* Empty strings -> nothing to do */
    if ((numBytes > 0) && (numTrim > 0)) {

	/* When bytes is NUL-terminated, returns 0 <= trimLeft <= numBytes */
	trimLeft = TclTrimLeft(bytes, numBytes, trim, numTrim);
	numBytes -= trimLeft;

	/* If we did not trim the whole string, it starts with a character
	 * that we will not trim. Skip over it. */
	if (numBytes > 0) {
	    const char *first = bytes + trimLeft;
	    bytes = Tcl_UtfNext(first);
	    numBytes -= (bytes - first);

	    if (numBytes > 0) {
		/* When bytes is NUL-terminated, returns
		 * 0 <= trimRight <= numBytes */
		trimRight = TclTrimRight(bytes, numBytes, trim, numTrim);
	    }
	}
    }
    *trimRightPtr = trimRight;
    return trimLeft;
}

/*
 *----------------------------------------------------------------------
 *
 * Tcl_Concat --
 *
 *	Concatenate a set of strings into a single large string.
 *
 * Results:
 *	The return value is dynamically-allocated string containing a
 *	concatenation of all the strings in argv, with spaces between the
 *	original argv elements.
 *
 * Side effects:
 *	Memory is allocated for the result; the caller is responsible for
 *	freeing the memory.
 *
 *----------------------------------------------------------------------
 */

/* The whitespace characters trimmed during [concat] operations */
#define CONCAT_WS_SIZE (int) (sizeof(CONCAT_TRIM_SET "") - 1)

char *
Tcl_Concat(
    int argc,			/* Number of strings to concatenate. */
    const char *const *argv)	/* Array of strings to concatenate. */
{
    int i, needSpace = 0, bytesNeeded = 0;
    char *result, *p;

    /*
     * Dispose of the empty result corner case first to simplify later code.
     */

    if (argc == 0) {
	result = (char *) ckalloc(1);
	result[0] = '\0';
	return result;
    }

    /*
     * First allocate the result buffer at the size required.
     */

    for (i = 0;  i < argc;  i++) {
	bytesNeeded += strlen(argv[i]);
	if (bytesNeeded < 0) {
	    Tcl_Panic("Tcl_Concat: max size of Tcl value exceeded");
	}
    }
    if (bytesNeeded + argc - 1 < 0) {
	/*
	 * Panic test could be tighter, but not going to bother for this
	 * legacy routine.
	 */

	Tcl_Panic("Tcl_Concat: max size of Tcl value exceeded");
    }

    /*
     * All element bytes + (argc - 1) spaces + 1 terminating NULL.
     */

    result = (char *)ckalloc(bytesNeeded + argc);

    for (p = result, i = 0;  i < argc;  i++) {
	int triml, trimr, elemLength;
	const char *element;

	element = argv[i];
	elemLength = strlen(argv[i]);

	/* Trim away the leading/trailing whitespace. */
	triml = TclTrim(element, elemLength, CONCAT_TRIM_SET,
		CONCAT_WS_SIZE, &trimr);
	element += triml;
	elemLength -= triml + trimr;

	/* Do not permit trimming to expose a final backslash character. */
	elemLength += trimr && (element[elemLength - 1] == '\\');

	/*
	 * If we're left with empty element after trimming, do nothing.
	 */

	if (elemLength == 0) {
	    continue;
	}

	/*
	 * Append to the result with space if needed.
	 */

	if (needSpace) {
	    *p++ = ' ';
	}
	memcpy(p, element, elemLength);
	p += elemLength;
	needSpace = 1;
    }
    *p = '\0';
    return result;
}

/*
 *----------------------------------------------------------------------
 *
 * Tcl_ConcatObj --
 *
 *	Concatenate the strings from a set of objects into a single string
 *	object with spaces between the original strings.
 *
 * Results:
 *	The return value is a new string object containing a concatenation of
 *	the strings in objv. Its ref count is zero.
 *
 * Side effects:
 *	A new object is created.
 *
 *----------------------------------------------------------------------
 */

Tcl_Obj *
Tcl_ConcatObj(
    int objc,			/* Number of objects to concatenate. */
    Tcl_Obj *const objv[])	/* Array of objects to concatenate. */
{
    int i, elemLength, needSpace = 0, bytesNeeded = 0;
    const char *element;
    Tcl_Obj *objPtr, *resPtr;

    /*
     * Check first to see if all the items are of list type or empty. If so,
     * we will concat them together as lists, and return a list object. This
     * is only valid when the lists are in canonical form.
     */

    for (i = 0;  i < objc;  i++) {
	int length;

	objPtr = objv[i];
	if (TclListObjIsCanonical(objPtr)) {
	    continue;
	}
	TclGetStringFromObj(objPtr, &length);
	if (length > 0) {
	    break;
	}
    }
    if (i == objc) {
	resPtr = NULL;
	for (i = 0;  i < objc;  i++) {
	    objPtr = objv[i];
	    if (!TclListObjIsCanonical(objPtr)) {
		continue;
	    }
	    if (resPtr) {
		if (TCL_OK != Tcl_ListObjAppendList(NULL, resPtr, objPtr)) {
		    /* Abandon ship! */
		    Tcl_DecrRefCount(resPtr);
		    goto slow;
		}
	    } else {
		resPtr = TclListObjCopy(NULL, objPtr);
	    }
	}
	if (!resPtr) {
	    resPtr = Tcl_NewObj();
	}
	return resPtr;
    }

  slow:
    /*
     * Something cannot be determined to be safe, so build the concatenation
     * the slow way, using the string representations.
     *
     * First try to pre-allocate the size required.
     */

    for (i = 0;  i < objc;  i++) {
	element = TclGetStringFromObj(objv[i], &elemLength);
	bytesNeeded += elemLength;
	if (bytesNeeded < 0) {
	    break;
	}
    }

    /*
     * Does not matter if this fails, will simply try later to build up the
     * string with each Append reallocating as needed with the usual string
     * append algorithm.  When that fails it will report the error.
     */

    TclNewObj(resPtr);
    (void) Tcl_AttemptSetObjLength(resPtr, bytesNeeded + objc - 1);
    Tcl_SetObjLength(resPtr, 0);

    for (i = 0;  i < objc;  i++) {
	int triml, trimr;

	element = TclGetStringFromObj(objv[i], &elemLength);

	/* Trim away the leading/trailing whitespace. */
	triml = TclTrim(element, elemLength, CONCAT_TRIM_SET,
		CONCAT_WS_SIZE, &trimr);
	element += triml;
	elemLength -= triml + trimr;

	/* Do not permit trimming to expose a final backslash character. */
	elemLength += trimr && (element[elemLength - 1] == '\\');

	/*
	 * If we're left with empty element after trimming, do nothing.
	 */

	if (elemLength == 0) {
	    continue;
	}

	/*
	 * Append to the result with space if needed.
	 */

	if (needSpace) {
	    Tcl_AppendToObj(resPtr, " ", 1);
	}
	Tcl_AppendToObj(resPtr, element, elemLength);
	needSpace = 1;
    }
    return resPtr;
}

#if !defined(TCL_NO_DEPRECATED) && TCL_MAJOR_VERSION < 9
/*
 *----------------------------------------------------------------------
 *
 * Tcl_StringMatch --
 *
 *	See if a particular string matches a particular pattern.
 *
 * Results:
 *	The return value is 1 if string matches pattern, and 0 otherwise. The
 *	matching operation permits the following special characters in the
 *	pattern: *?\[] (see the manual entry for details on what these mean).
 *
 * Side effects:
 *	None.
 *
 *----------------------------------------------------------------------
 */

#undef Tcl_StringMatch
int
Tcl_StringMatch(
    const char *str,		/* String. */
    const char *pattern)	/* Pattern, which may contain special
				 * characters. */
{
    return Tcl_StringCaseMatch(str, pattern, 0);
}
#endif /* TCL_NO_DEPRECATED */
/*
 *----------------------------------------------------------------------
 *
 * Tcl_StringCaseMatch --
 *
 *	See if a particular string matches a particular pattern. Allows case
 *	insensitivity.
 *
 * Results:
 *	The return value is 1 if string matches pattern, and 0 otherwise. The
 *	matching operation permits the following special characters in the
 *	pattern: *?\[] (see the manual entry for details on what these mean).
 *
 * Side effects:
 *	None.
 *
 *----------------------------------------------------------------------
 */

int
Tcl_StringCaseMatch(
    const char *str,		/* String. */
    const char *pattern,	/* Pattern, which may contain special
				 * characters. */
    int nocase)			/* 0 for case sensitive, 1 for insensitive */
{
    int p, charLen;
    Tcl_UniChar ch1 = 0, ch2 = 0;

    while (1) {
	p = *pattern;

	/*
	 * See if we're at the end of both the pattern and the string. If so,
	 * we succeeded. If we're at the end of the pattern but not at the end
	 * of the string, we failed.
	 */

	if (p == '\0') {
	    return (*str == '\0');
	}
	if ((*str == '\0') && (p != '*')) {
	    return 0;
	}

	/*
	 * Check for a "*" as the next pattern character. It matches any
	 * substring. We handle this by calling ourselves recursively for each
	 * postfix of string, until either we match or we reach the end of the
	 * string.
	 */

	if (p == '*') {
	    /*
	     * Skip all successive *'s in the pattern
	     */

	    while (*(++pattern) == '*') {}
	    p = *pattern;
	    if (p == '\0') {
		return 1;
	    }

	    /*
	     * This is a special case optimization for single-byte utf.
	     */

	    if (UCHAR(*pattern) < 0x80) {
		ch2 = (Tcl_UniChar)
			(nocase ? tolower(UCHAR(*pattern)) : UCHAR(*pattern));
	    } else {
		Tcl_UtfToUniChar(pattern, &ch2);
		if (nocase) {
		    ch2 = Tcl_UniCharToLower(ch2);
		}
	    }

	    while (1) {
		/*
		 * Optimization for matching - cruise through the string
		 * quickly if the next char in the pattern isn't a special
		 * character
		 */

		if ((p != '[') && (p != '?') && (p != '\\')) {
		    if (nocase) {
			while (*str) {
			    charLen = TclUtfToUniChar(str, &ch1);
			    if (ch2==ch1 || ch2==Tcl_UniCharToLower(ch1)) {
				break;
			    }
			    str += charLen;
			}
		    } else {
			/*
			 * There's no point in trying to make this code
			 * shorter, as the number of bytes you want to compare
			 * each time is non-constant.
			 */

			while (*str) {
			    charLen = TclUtfToUniChar(str, &ch1);
			    if (ch2 == ch1) {
				break;
			    }
			    str += charLen;
			}
		    }
		}
		if (Tcl_StringCaseMatch(str, pattern, nocase)) {
		    return 1;
		}
		if (*str == '\0') {
		    return 0;
		}
		str += TclUtfToUniChar(str, &ch1);
	    }
	}

	/*
	 * Check for a "?" as the next pattern character. It matches any
	 * single character.
	 */

	if (p == '?') {
	    pattern++;
	    str += TclUtfToUniChar(str, &ch1);
	    continue;
	}

	/*
	 * Check for a "[" as the next pattern character. It is followed by a
	 * list of characters that are acceptable, or by a range (two
	 * characters separated by "-").
	 */

	if (p == '[') {
	    Tcl_UniChar startChar = 0, endChar = 0;

	    pattern++;
	    if (UCHAR(*str) < 0x80) {
		ch1 = (Tcl_UniChar)
			(nocase ? tolower(UCHAR(*str)) : UCHAR(*str));
		str++;
	    } else {
		str += Tcl_UtfToUniChar(str, &ch1);
		if (nocase) {
		    ch1 = Tcl_UniCharToLower(ch1);
		}
	    }
	    while (1) {
		if ((*pattern == ']') || (*pattern == '\0')) {
		    return 0;
		}
		if (UCHAR(*pattern) < 0x80) {
		    startChar = (Tcl_UniChar) (nocase
			    ? tolower(UCHAR(*pattern)) : UCHAR(*pattern));
		    pattern++;
		} else {
		    pattern += Tcl_UtfToUniChar(pattern, &startChar);
		    if (nocase) {
			startChar = Tcl_UniCharToLower(startChar);
		    }
		}
		if (*pattern == '-') {
		    pattern++;
		    if (*pattern == '\0') {
			return 0;
		    }
		    if (UCHAR(*pattern) < 0x80) {
			endChar = (Tcl_UniChar) (nocase
				? tolower(UCHAR(*pattern)) : UCHAR(*pattern));
			pattern++;
		    } else {
			pattern += Tcl_UtfToUniChar(pattern, &endChar);
			if (nocase) {
			    endChar = Tcl_UniCharToLower(endChar);
			}
		    }
		    if (((startChar <= ch1) && (ch1 <= endChar))
			    || ((endChar <= ch1) && (ch1 <= startChar))) {
			/*
			 * Matches ranges of form [a-z] or [z-a].
			 */

			break;
		    }
		} else if (startChar == ch1) {
		    break;
		}
	    }
	    /* If we reach here, we matched. Need to move past closing ] */
	    while (*pattern != ']') {
		if (*pattern == '\0') {
		    /* We ran out of pattern after matching something in
		     * (unclosed!) brackets. So long as we ran out of string
		     * at the same time, we have a match. Otherwise, not. */
		    return (*str == '\0');
		}
		pattern++;
	    }
	    pattern++;
	    continue;
	}

	/*
	 * If the next pattern character is '\', just strip off the '\' so we
	 * do exact matching on the character that follows.
	 */

	if (p == '\\') {
	    pattern++;
	    if (*pattern == '\0') {
		return 0;
	    }
	}

	/*
	 * There's no special character. Just make sure that the next bytes of
	 * each string match.
	 */

	str += TclUtfToUniChar(str, &ch1);
	pattern += TclUtfToUniChar(pattern, &ch2);
	if (nocase) {
	    if (Tcl_UniCharToLower(ch1) != Tcl_UniCharToLower(ch2)) {
		return 0;
	    }
	} else if (ch1 != ch2) {
	    return 0;
	}
    }
}

/*
 *----------------------------------------------------------------------
 *
 * TclByteArrayMatch --
 *
 *	See if a particular string matches a particular pattern.  Does not
 *	allow for case insensitivity.
 *	Parallels tclUtf.c:TclUniCharMatch, adjusted for char* and sans nocase.
 *
 * Results:
 *	The return value is 1 if string matches pattern, and 0 otherwise. The
 *	matching operation permits the following special characters in the
 *	pattern: *?\[] (see the manual entry for details on what these mean).
 *
 * Side effects:
 *	None.
 *
 *----------------------------------------------------------------------
 */

int
TclByteArrayMatch(
    const unsigned char *string,/* String. */
    int strLen,			/* Length of String */
    const unsigned char *pattern,
				/* Pattern, which may contain special
				 * characters. */
    int ptnLen,			/* Length of Pattern */
    TCL_UNUSED(int) /*flags*/)
{
    const unsigned char *stringEnd, *patternEnd;
    unsigned char p;

    stringEnd = string + strLen;
    patternEnd = pattern + ptnLen;

    while (1) {
	/*
	 * See if we're at the end of both the pattern and the string. If so,
	 * we succeeded. If we're at the end of the pattern but not at the end
	 * of the string, we failed.
	 */

	if (pattern == patternEnd) {
	    return (string == stringEnd);
	}
	p = *pattern;
	if ((string == stringEnd) && (p != '*')) {
	    return 0;
	}

	/*
	 * Check for a "*" as the next pattern character. It matches any
	 * substring. We handle this by skipping all the characters up to the
	 * next matching one in the pattern, and then calling ourselves
	 * recursively for each postfix of string, until either we match or we
	 * reach the end of the string.
	 */

	if (p == '*') {
	    /*
	     * Skip all successive *'s in the pattern.
	     */

	    while ((++pattern < patternEnd) && (*pattern == '*')) {
		/* empty body */
	    }
	    if (pattern == patternEnd) {
		return 1;
	    }
	    p = *pattern;
	    while (1) {
		/*
		 * Optimization for matching - cruise through the string
		 * quickly if the next char in the pattern isn't a special
		 * character.
		 */

		if ((p != '[') && (p != '?') && (p != '\\')) {
		    while ((string < stringEnd) && (p != *string)) {
			string++;
		    }
		}
		if (TclByteArrayMatch(string, stringEnd - string,
				pattern, patternEnd - pattern, 0)) {
		    return 1;
		}
		if (string == stringEnd) {
		    return 0;
		}
		string++;
	    }
	}

	/*
	 * Check for a "?" as the next pattern character. It matches any
	 * single character.
	 */

	if (p == '?') {
	    pattern++;
	    string++;
	    continue;
	}

	/*
	 * Check for a "[" as the next pattern character. It is followed by a
	 * list of characters that are acceptable, or by a range (two
	 * characters separated by "-").
	 */

	if (p == '[') {
	    unsigned char ch1, startChar, endChar;

	    pattern++;
	    ch1 = *string;
	    string++;
	    while (1) {
		if ((*pattern == ']') || (pattern == patternEnd)) {
		    return 0;
		}
		startChar = *pattern;
		pattern++;
		if (*pattern == '-') {
		    pattern++;
		    if (pattern == patternEnd) {
			return 0;
		    }
		    endChar = *pattern;
		    pattern++;
		    if (((startChar <= ch1) && (ch1 <= endChar))
			    || ((endChar <= ch1) && (ch1 <= startChar))) {
			/*
			 * Matches ranges of form [a-z] or [z-a].
			 */

			break;
		    }
		} else if (startChar == ch1) {
		    break;
		}
	    }
	    while (*pattern != ']') {
		if (pattern == patternEnd) {
		    pattern--;
		    break;
		}
		pattern++;
	    }
	    pattern++;
	    continue;
	}

	/*
	 * If the next pattern character is '\', just strip off the '\' so we
	 * do exact matching on the character that follows.
	 */

	if (p == '\\') {
	    if (++pattern == patternEnd) {
		return 0;
	    }
	}

	/*
	 * There's no special character. Just make sure that the next bytes of
	 * each string match.
	 */

	if (*string != *pattern) {
	    return 0;
	}
	string++;
	pattern++;
    }
}

/*
 *----------------------------------------------------------------------
 *
 * TclStringMatchObj --
 *
 *	See if a particular string matches a particular pattern. Allows case
 *	insensitivity. This is the generic multi-type handler for the various
 *	matching algorithms.
 *
 * Results:
 *	The return value is 1 if string matches pattern, and 0 otherwise. The
 *	matching operation permits the following special characters in the
 *	pattern: *?\[] (see the manual entry for details on what these mean).
 *
 * Side effects:
 *	None.
 *
 *----------------------------------------------------------------------
 */

int
TclStringMatchObj(
    Tcl_Obj *strObj,		/* string object. */
    Tcl_Obj *ptnObj,		/* pattern object. */
    int flags)			/* Only TCL_MATCH_NOCASE should be passed, or
				 * 0. */
{
    int match, length, plen;

    /*
     * Promote based on the type of incoming object.
     * XXX: Currently doesn't take advantage of exact-ness that
     * XXX: TclReToGlob tells us about
    trivial = nocase ? 0 : TclMatchIsTrivial(TclGetString(ptnObj));
     */

    if (TclHasIntRep(strObj, &tclStringType) || (strObj->typePtr == NULL)) {
	Tcl_UniChar *udata, *uptn;

	udata = Tcl_GetUnicodeFromObj(strObj, &length);
	uptn  = Tcl_GetUnicodeFromObj(ptnObj, &plen);
	match = TclUniCharMatch(udata, length, uptn, plen, flags);
    } else if (TclIsPureByteArray(strObj) && TclIsPureByteArray(ptnObj)
		&& !flags) {
	unsigned char *data, *ptn;

	data = Tcl_GetByteArrayFromObj(strObj, &length);
	ptn  = Tcl_GetByteArrayFromObj(ptnObj, &plen);
	match = TclByteArrayMatch(data, length, ptn, plen, 0);
    } else {
	match = Tcl_StringCaseMatch(TclGetString(strObj),
		TclGetString(ptnObj), flags);
    }
    return match;
}

/*
 *----------------------------------------------------------------------
 *
 * Tcl_DStringInit --
 *
 *	Initializes a dynamic string, discarding any previous contents of the
 *	string (Tcl_DStringFree should have been called already if the dynamic
 *	string was previously in use).
 *
 * Results:
 *	None.
 *
 * Side effects:
 *	The dynamic string is initialized to be empty.
 *
 *----------------------------------------------------------------------
 */

void
Tcl_DStringInit(
    Tcl_DString *dsPtr)		/* Pointer to structure for dynamic string. */
{
    dsPtr->string = dsPtr->staticSpace;
    dsPtr->length = 0;
    dsPtr->spaceAvl = TCL_DSTRING_STATIC_SIZE;
    dsPtr->staticSpace[0] = '\0';
}

/*
 *----------------------------------------------------------------------
 *
 * Tcl_DStringAppend --
 *
 *	Append more bytes to the current value of a dynamic string.
 *
 * Results:
 *	The return value is a pointer to the dynamic string's new value.
 *
 * Side effects:
 *	Length bytes from "bytes" (or all of "bytes" if length is less than
 *	zero) are added to the current value of the string. Memory gets
 *	reallocated if needed to accomodate the string's new size.
 *
 *----------------------------------------------------------------------
 */

char *
Tcl_DStringAppend(
    Tcl_DString *dsPtr,		/* Structure describing dynamic string. */
    const char *bytes,		/* String to append. If length is -1 then this
				 * must be null-terminated. */
    int length)			/* Number of bytes from "bytes" to append. If
				 * < 0, then append all of bytes, up to null
				 * at end. */
{
    int newSize;

    if (length < 0) {
	length = strlen(bytes);
    }
    newSize = length + dsPtr->length;

    /*
     * Allocate a larger buffer for the string if the current one isn't large
     * enough. Allocate extra space in the new buffer so that there will be
     * room to grow before we have to allocate again.
     */

    if (newSize >= dsPtr->spaceAvl) {
	dsPtr->spaceAvl = newSize * 2;
	if (dsPtr->string == dsPtr->staticSpace) {
	    char *newString = (char *)ckalloc(dsPtr->spaceAvl);

	    memcpy(newString, dsPtr->string, dsPtr->length);
	    dsPtr->string = newString;
	} else {
	    int offset = -1;

	    /* See [16896d49fd] */
	    if (bytes >= dsPtr->string
		    && bytes <= dsPtr->string + dsPtr->length) {
		offset = bytes - dsPtr->string;
	    }

	    dsPtr->string = (char *)ckrealloc(dsPtr->string, dsPtr->spaceAvl);

	    if (offset >= 0) {
		bytes = dsPtr->string + offset;
	    }
	}
    }

    /*
     * Copy the new string into the buffer at the end of the old one.
     */

    memcpy(dsPtr->string + dsPtr->length, bytes, length);
    dsPtr->length += length;
    dsPtr->string[dsPtr->length] = '\0';
    return dsPtr->string;
}

/*
 *----------------------------------------------------------------------
 *
 * TclDStringAppendObj, TclDStringAppendDString --
 *
 *	Simple wrappers round Tcl_DStringAppend that make it easier to append
 *	from particular sources of strings.
 *
 *----------------------------------------------------------------------
 */

char *
TclDStringAppendObj(
    Tcl_DString *dsPtr,
    Tcl_Obj *objPtr)
{
    int length;
    char *bytes = TclGetStringFromObj(objPtr, &length);

    return Tcl_DStringAppend(dsPtr, bytes, length);
}

char *
TclDStringAppendDString(
    Tcl_DString *dsPtr,
    Tcl_DString *toAppendPtr)
{
    return Tcl_DStringAppend(dsPtr, Tcl_DStringValue(toAppendPtr),
	    Tcl_DStringLength(toAppendPtr));
}

/*
 *----------------------------------------------------------------------
 *
 * Tcl_DStringAppendElement --
 *
 *	Append a list element to the current value of a dynamic string.
 *
 * Results:
 *	The return value is a pointer to the dynamic string's new value.
 *
 * Side effects:
 *	String is reformatted as a list element and added to the current value
 *	of the string. Memory gets reallocated if needed to accomodate the
 *	string's new size.
 *
 *----------------------------------------------------------------------
 */

char *
Tcl_DStringAppendElement(
    Tcl_DString *dsPtr,		/* Structure describing dynamic string. */
    const char *element)	/* String to append. Must be
				 * null-terminated. */
{
    char *dst = dsPtr->string + dsPtr->length;
    int needSpace = TclNeedSpace(dsPtr->string, dst);
    char flags = 0;
    int quoteHash = 1, newSize;

    if (needSpace) {
	/*
	 * If we need a space to separate the new element from something
	 * already ending the string, we're not appending the first element
	 * of any list, so we need not quote any leading hash character.
	 */
	quoteHash = 0;
    } else {
	/*
	 * We don't need a space, maybe because there's some already there.
	 * Checking whether we might be appending a first element is a bit
	 * more involved.
	 *
	 * Backtrack over all whitespace.
	 */
	while ((--dst >= dsPtr->string) && TclIsSpaceProcM(*dst)) {
	}

	/* Call again without whitespace to confound things. */
	quoteHash = !TclNeedSpace(dsPtr->string, dst+1);
    }
    if (!quoteHash) {
	flags |= TCL_DONT_QUOTE_HASH;
    }
    newSize = dsPtr->length + needSpace + TclScanElement(element, -1, &flags);
    if (!quoteHash) {
	flags |= TCL_DONT_QUOTE_HASH;
    }

    /*
     * Allocate a larger buffer for the string if the current one isn't large
     * enough. Allocate extra space in the new buffer so that there will be
     * room to grow before we have to allocate again. SPECIAL NOTE: must use
     * memcpy, not strcpy, to copy the string to a larger buffer, since there
     * may be embedded NULLs in the string in some cases.
     */

    if (newSize >= dsPtr->spaceAvl) {
	dsPtr->spaceAvl = newSize * 2;
	if (dsPtr->string == dsPtr->staticSpace) {
	    char *newString = (char *)ckalloc(dsPtr->spaceAvl);

	    memcpy(newString, dsPtr->string, dsPtr->length);
	    dsPtr->string = newString;
	} else {
	    int offset = -1;

	    /* See [16896d49fd] */
	    if (element >= dsPtr->string
		    && element <= dsPtr->string + dsPtr->length) {
		offset = element - dsPtr->string;
	    }

	    dsPtr->string = (char *)ckrealloc(dsPtr->string, dsPtr->spaceAvl);

	    if (offset >= 0) {
		element = dsPtr->string + offset;
	    }
	}
    }
    dst = dsPtr->string + dsPtr->length;

    /*
     * Convert the new string to a list element and copy it into the buffer at
     * the end, with a space, if needed.
     */

    if (needSpace) {
	*dst = ' ';
	dst++;
	dsPtr->length++;
    }

    dsPtr->length += TclConvertElement(element, -1, dst, flags);
    dsPtr->string[dsPtr->length] = '\0';
    return dsPtr->string;
}

/*
 *----------------------------------------------------------------------
 *
 * Tcl_DStringSetLength --
 *
 *	Change the length of a dynamic string. This can cause the string to
 *	either grow or shrink, depending on the value of length.
 *
 * Results:
 *	None.
 *
 * Side effects:
 *	The length of dsPtr is changed to length and a null byte is stored at
 *	that position in the string. If length is larger than the space
 *	allocated for dsPtr, then a panic occurs.
 *
 *----------------------------------------------------------------------
 */

void
Tcl_DStringSetLength(
    Tcl_DString *dsPtr,		/* Structure describing dynamic string. */
    int length)			/* New length for dynamic string. */
{
    int newsize;

    if (length < 0) {
	length = 0;
    }
    if (length >= dsPtr->spaceAvl) {
	/*
	 * There are two interesting cases here. In the first case, the user
	 * may be trying to allocate a large buffer of a specific size. It
	 * would be wasteful to overallocate that buffer, so we just allocate
	 * enough for the requested size plus the trailing null byte. In the
	 * second case, we are growing the buffer incrementally, so we need
	 * behavior similar to Tcl_DStringAppend. The requested length will
	 * usually be a small delta above the current spaceAvl, so we'll end
	 * up doubling the old size. This won't grow the buffer quite as
	 * quickly, but it should be close enough.
	 */

	newsize = dsPtr->spaceAvl * 2;
	if (length < newsize) {
	    dsPtr->spaceAvl = newsize;
	} else {
	    dsPtr->spaceAvl = length + 1;
	}
	if (dsPtr->string == dsPtr->staticSpace) {
	    char *newString = (char *)ckalloc(dsPtr->spaceAvl);

	    memcpy(newString, dsPtr->string, dsPtr->length);
	    dsPtr->string = newString;
	} else {
	    dsPtr->string = (char *)ckrealloc(dsPtr->string, dsPtr->spaceAvl);
	}
    }
    dsPtr->length = length;
    dsPtr->string[length] = 0;
}

/*
 *----------------------------------------------------------------------
 *
 * Tcl_DStringFree --
 *
 *	Frees up any memory allocated for the dynamic string and reinitializes
 *	the string to an empty state.
 *
 * Results:
 *	None.
 *
 * Side effects:
 *	The previous contents of the dynamic string are lost, and the new
 *	value is an empty string.
 *
 *----------------------------------------------------------------------
 */

void
Tcl_DStringFree(
    Tcl_DString *dsPtr)		/* Structure describing dynamic string. */
{
    if (dsPtr->string != dsPtr->staticSpace) {
	ckfree(dsPtr->string);
    }
    dsPtr->string = dsPtr->staticSpace;
    dsPtr->length = 0;
    dsPtr->spaceAvl = TCL_DSTRING_STATIC_SIZE;
    dsPtr->staticSpace[0] = '\0';
}

/*
 *----------------------------------------------------------------------
 *
 * Tcl_DStringResult --
 *
 *	This function moves the value of a dynamic string into an interpreter
 *	as its string result. Afterwards, the dynamic string is reset to an
 *	empty string.
 *
 * Results:
 *	None.
 *
 * Side effects:
 *	The string is "moved" to interp's result, and any existing string
 *	result for interp is freed. dsPtr is reinitialized to an empty string.
 *
 *----------------------------------------------------------------------
 */

void
Tcl_DStringResult(
    Tcl_Interp *interp,		/* Interpreter whose result is to be reset. */
    Tcl_DString *dsPtr)		/* Dynamic string that is to become the
				 * result of interp. */
{
    Tcl_SetObjResult(interp, TclDStringToObj(dsPtr));
}

/*
 *----------------------------------------------------------------------
 *
 * Tcl_DStringGetResult --
 *
 *	This function moves an interpreter's result into a dynamic string.
 *
 * Results:
 *	None.
 *
 * Side effects:
 *	The interpreter's string result is cleared, and the previous contents
 *	of dsPtr are freed.
 *
 *	If the string result is empty, the object result is moved to the
 *	string result, then the object result is reset.
 *
 *----------------------------------------------------------------------
 */

void
Tcl_DStringGetResult(
    Tcl_Interp *interp,		/* Interpreter whose result is to be reset. */
    Tcl_DString *dsPtr)		/* Dynamic string that is to become the result
				 * of interp. */
{
#ifdef TCL_NO_DEPRECATED
    Tcl_Obj *obj = Tcl_GetObjResult(interp);
    const char *bytes = TclGetString(obj);

    Tcl_DStringFree(dsPtr);
    Tcl_DStringAppend(dsPtr, bytes, obj->length);
    Tcl_ResetResult(interp);
#else
    Interp *iPtr = (Interp *) interp;

    if (dsPtr->string != dsPtr->staticSpace) {
	ckfree(dsPtr->string);
    }

    /*
     * Do more efficient transfer when we know the result is a Tcl_Obj. When
     * there's no string result, we only have to deal with two cases:
     *
     *  1. When the string rep is the empty string, when we don't copy but
     *     instead use the staticSpace in the DString to hold an empty string.

     *  2. When the string rep is not there or there's a real string rep, when
     *     we use Tcl_GetString to fetch (or generate) the string rep - which
     *     we know to have been allocated with ckalloc() - and use it to
     *     populate the DString space. Then, we free the internal rep. and set
     *     the object's string representation back to the canonical empty
     *     string.
     */

    if (!iPtr->result[0] && iPtr->objResultPtr
	    && !Tcl_IsShared(iPtr->objResultPtr)) {
	if (iPtr->objResultPtr->bytes == &tclEmptyString) {
	    dsPtr->string = dsPtr->staticSpace;
	    dsPtr->string[0] = 0;
	    dsPtr->length = 0;
	    dsPtr->spaceAvl = TCL_DSTRING_STATIC_SIZE;
	} else {
	    dsPtr->string = TclGetString(iPtr->objResultPtr);
	    dsPtr->length = iPtr->objResultPtr->length;
	    dsPtr->spaceAvl = dsPtr->length + 1;
	    TclFreeIntRep(iPtr->objResultPtr);
	    iPtr->objResultPtr->bytes = &tclEmptyString;
	    iPtr->objResultPtr->length = 0;
	}
	return;
    }

    /*
     * If the string result is empty, move the object result to the string
     * result, then reset the object result.
     */

    (void) Tcl_GetStringResult(interp);

    dsPtr->length = strlen(iPtr->result);
    if (iPtr->freeProc != NULL) {
	if (iPtr->freeProc == TCL_DYNAMIC) {
	    dsPtr->string = iPtr->result;
	    dsPtr->spaceAvl = dsPtr->length+1;
	} else {
	    dsPtr->string = (char *)ckalloc(dsPtr->length+1);
	    memcpy(dsPtr->string, iPtr->result, dsPtr->length+1);
	    iPtr->freeProc(iPtr->result);
	}
	dsPtr->spaceAvl = dsPtr->length+1;
	iPtr->freeProc = NULL;
    } else {
	if (dsPtr->length < TCL_DSTRING_STATIC_SIZE) {
	    dsPtr->string = dsPtr->staticSpace;
	    dsPtr->spaceAvl = TCL_DSTRING_STATIC_SIZE;
	} else {
	    dsPtr->string = (char *)ckalloc(dsPtr->length+1);
	    dsPtr->spaceAvl = dsPtr->length + 1;
	}
	memcpy(dsPtr->string, iPtr->result, dsPtr->length+1);
    }

    iPtr->result = iPtr->resultSpace;
    iPtr->resultSpace[0] = 0;
#endif /* !TCL_NO_DEPRECATED */
}

/*
 *----------------------------------------------------------------------
 *
 * TclDStringToObj --
 *
 *	This function moves a dynamic string's contents to a new Tcl_Obj. Be
 *	aware that this function does *not* check that the encoding of the
 *	contents of the dynamic string is correct; this is the caller's
 *	responsibility to enforce.
 *
 * Results:
 *	The newly-allocated untyped (i.e., typePtr==NULL) Tcl_Obj with a
 *	reference count of zero.
 *
 * Side effects:
 *	The string is "moved" to the object. dsPtr is reinitialized to an
 *	empty string; it does not need to be Tcl_DStringFree'd after this if
 *	not used further.
 *
 *----------------------------------------------------------------------
 */

Tcl_Obj *
TclDStringToObj(
    Tcl_DString *dsPtr)
{
    Tcl_Obj *result;

    if (dsPtr->string == dsPtr->staticSpace) {
	if (dsPtr->length == 0) {
	    TclNewObj(result);
	} else {
	    /*
	     * Static buffer, so must copy.
	     */

	    TclNewStringObj(result, dsPtr->string, dsPtr->length);
	}
    } else {
	/*
	 * Dynamic buffer, so transfer ownership and reset.
	 */

	TclNewObj(result);
	result->bytes = dsPtr->string;
	result->length = dsPtr->length;
    }

    /*
     * Re-establish the DString as empty with no buffer allocated.
     */

    dsPtr->string = dsPtr->staticSpace;
    dsPtr->spaceAvl = TCL_DSTRING_STATIC_SIZE;
    dsPtr->length = 0;
    dsPtr->staticSpace[0] = '\0';

    return result;
}

/*
 *----------------------------------------------------------------------
 *
 * Tcl_DStringStartSublist --
 *
 *	This function adds the necessary information to a dynamic string
 *	(e.g. " {") to start a sublist. Future element appends will be in the
 *	sublist rather than the main list.
 *
 * Results:
 *	None.
 *
 * Side effects:
 *	Characters get added to the dynamic string.
 *
 *----------------------------------------------------------------------
 */

void
Tcl_DStringStartSublist(
    Tcl_DString *dsPtr)		/* Dynamic string. */
{
    if (TclNeedSpace(dsPtr->string, dsPtr->string + dsPtr->length)) {
	TclDStringAppendLiteral(dsPtr, " {");
    } else {
	TclDStringAppendLiteral(dsPtr, "{");
    }
}

/*
 *----------------------------------------------------------------------
 *
 * Tcl_DStringEndSublist --
 *
 *	This function adds the necessary characters to a dynamic string to end
 *	a sublist (e.g. "}"). Future element appends will be in the enclosing
 *	(sub)list rather than the current sublist.
 *
 * Results:
 *	None.
 *
 * Side effects:
 *	None.
 *
 *----------------------------------------------------------------------
 */

void
Tcl_DStringEndSublist(
    Tcl_DString *dsPtr)		/* Dynamic string. */
{
    TclDStringAppendLiteral(dsPtr, "}");
}

/*
 *----------------------------------------------------------------------
 *
 * Tcl_PrintDouble --
 *
 *	Given a floating-point value, this function converts it to an ASCII
 *	string using.
 *
 * Results:
 *	The ASCII equivalent of "value" is written at "dst". It is written
 *	using the current precision, and it is guaranteed to contain a decimal
 *	point or exponent, so that it looks like a floating-point value and
 *	not an integer.
 *
 * Side effects:
 *	None.
 *
 *----------------------------------------------------------------------
 */

void
Tcl_PrintDouble(
    TCL_UNUSED(Tcl_Interp *),
    double value,		/* Value to print as string. */
    char *dst)			/* Where to store converted value; must have
				 * at least TCL_DOUBLE_SPACE characters. */
{
    char *p, c;
    int exponent;
    int signum;
    char *digits;
    char *end;
    int *precisionPtr = (int *)Tcl_GetThreadData(&precisionKey, sizeof(int));

    /*
     * Handle NaN.
     */

    if (TclIsNaN(value)) {
	TclFormatNaN(value, dst);
	return;
    }

    /*
     * Handle infinities.
     */

    if (TclIsInfinite(value)) {
	/*
	 * Remember to copy the terminating NUL too.
	 */

	if (value < 0) {
	    memcpy(dst, "-Inf", 5);
	} else {
	    memcpy(dst, "Inf", 4);
	}
	return;
    }

    /*
     * Ordinary (normal and denormal) values.
     */

    if (*precisionPtr == 0) {
	digits = TclDoubleDigits(value, -1, TCL_DD_SHORTEST,
		&exponent, &signum, &end);
    } else {
	/*
	 * There are at least two possible interpretations for tcl_precision.
	 *
	 * The first is, "choose the decimal representation having
	 * $tcl_precision digits of significance that is nearest to the given
	 * number, breaking ties by rounding to even, and then trimming
	 * trailing zeros." This gives the greatest possible precision in the
	 * decimal string, but offers the anomaly that [expr 0.1] will be
	 * "0.10000000000000001".
	 *
	 * The second is "choose the decimal representation having at most
	 * $tcl_precision digits of significance that is nearest to the given
	 * number. If no such representation converts exactly to the given
	 * number, choose the one that is closest, breaking ties by rounding
	 * to even. If more than one such representation converts exactly to
	 * the given number, choose the shortest, breaking ties in favour of
	 * the nearest, breaking remaining ties in favour of the one ending in
	 * an even digit."
	 *
	 * Tcl 8.4 implements the first of these, which gives rise to
	 * anomalies in formatting:
	 *
	 *	% expr 0.1
	 *	0.10000000000000001
	 *	% expr 0.01
	 *	0.01
	 *	% expr 1e-7
	 *	9.9999999999999995e-08
	 *
	 * For human readability, it appears better to choose the second rule,
	 * and let [expr 0.1] return 0.1. But for 8.4 compatibility, we prefer
	 * the first (the recommended zero value for tcl_precision avoids the
	 * problem entirely).
	 *
	 * Uncomment TCL_DD_SHORTEST in the next call to prefer the method
	 * that allows floating point values to be shortened if it can be done
	 * without loss of precision.
	 */

	digits = TclDoubleDigits(value, *precisionPtr,
		TCL_DD_E_FORMAT /* | TCL_DD_SHORTEST */,
		&exponent, &signum, &end);
    }
    if (signum) {
	*dst++ = '-';
    }
    p = digits;
    if (exponent < -4 || exponent > 16) {
	/*
	 * E format for numbers < 1e-3 or >= 1e17.
	 */

	*dst++ = *p++;
	c = *p;
	if (c != '\0') {
	    *dst++ = '.';
	    while (c != '\0') {
		*dst++ = c;
		c = *++p;
	    }
	}

	/*
	 * Tcl 8.4 appears to format with at least a two-digit exponent;
	 * preserve that behaviour when tcl_precision != 0
	 */

	if (*precisionPtr == 0) {
	    sprintf(dst, "e%+d", exponent);
	} else {
	    sprintf(dst, "e%+03d", exponent);
	}
    } else {
	/*
	 * F format for others.
	 */

	if (exponent < 0) {
	    *dst++ = '0';
	}
	c = *p;
	while (exponent-- >= 0) {
	    if (c != '\0') {
		*dst++ = c;
		c = *++p;
	    } else {
		*dst++ = '0';
	    }
	}
	*dst++ = '.';
	if (c == '\0') {
	    *dst++ = '0';
	} else {
	    while (++exponent < -1) {
		*dst++ = '0';
	    }
	    while (c != '\0') {
		*dst++ = c;
		c = *++p;
	    }
	}
	*dst++ = '\0';
    }
    ckfree(digits);
}

/*
 *----------------------------------------------------------------------
 *
 * TclPrecTraceProc --
 *
 *	This function is invoked whenever the variable "tcl_precision" is
 *	written.
 *
 * Results:
 *	Returns NULL if all went well, or an error message if the new value
 *	for the variable doesn't make sense.
 *
 * Side effects:
 *	If the new value doesn't make sense then this function undoes the
 *	effect of the variable modification. Otherwise it modifies the format
 *	string that's used by Tcl_PrintDouble.
 *
 *----------------------------------------------------------------------
 */

#if !defined(TCL_NO_DEPRECATED) && TCL_MAJOR_VERSION < 9
char *
TclPrecTraceProc(
    ClientData clientData,
    Tcl_Interp *interp,		/* Interpreter containing variable. */
    const char *name1,		/* Name of variable. */
    const char *name2,		/* Second part of variable name. */
    int flags)			/* Information about what happened. */
{
    Tcl_Obj *value;
    Tcl_WideInt prec;
    int *precisionPtr = (int *)Tcl_GetThreadData(&precisionKey, sizeof(int));

    /*
     * If the variable is unset, then recreate the trace.
     */

    if (flags & TCL_TRACE_UNSETS) {
	if ((flags & TCL_TRACE_DESTROYED) && !Tcl_InterpDeleted(interp)) {
	    Tcl_TraceVar2(interp, name1, name2,
		    TCL_GLOBAL_ONLY|TCL_TRACE_READS|TCL_TRACE_WRITES
		    |TCL_TRACE_UNSETS, TclPrecTraceProc, clientData);
	}
	return NULL;
    }

    /*
     * When the variable is read, reset its value from our shared value. This
     * is needed in case the variable was modified in some other interpreter
     * so that this interpreter's value is out of date.
     */


    if (flags & TCL_TRACE_READS) {
	Tcl_SetVar2Ex(interp, name1, name2, Tcl_NewWideIntObj(*precisionPtr),
		flags & TCL_GLOBAL_ONLY);
	return NULL;
    }

    /*
     * The variable is being written. Check the new value and disallow it if
     * it isn't reasonable or if this is a safe interpreter (we don't want
     * safe interpreters messing up the precision of other interpreters).
     */

    if (Tcl_IsSafe(interp)) {
	return (char *) "can't modify precision from a safe interpreter";
    }
    value = Tcl_GetVar2Ex(interp, name1, name2, flags & TCL_GLOBAL_ONLY);
    if (value == NULL
	    || Tcl_GetWideIntFromObj(NULL, value, &prec) != TCL_OK
	    || prec < 0 || prec > TCL_MAX_PREC) {
	return (char *) "improper value for precision";
    }
    *precisionPtr = (int)prec;
    return NULL;
}
#endif /* !TCL_NO_DEPRECATED)*/

/*
 *----------------------------------------------------------------------
 *
 * TclNeedSpace --
 *
 *	This function checks to see whether it is appropriate to add a space
 *	before appending a new list element to an existing string.
 *
 * Results:
 *	The return value is 1 if a space is appropriate, 0 otherwise.
 *
 * Side effects:
 *	None.
 *
 *----------------------------------------------------------------------
 */

int
TclNeedSpace(
    const char *start,		/* First character in string. */
    const char *end)		/* End of string (place where space will be
				 * added, if appropriate). */
{
    /*
     * A space is needed unless either:
     * (a) we're at the start of the string, or
     *
     * (NOTE: This check is now absorbed into the loop below.)
     *

    if (end == start) {
	return 0;
    }

     *
     */

    /*
     * (b) we're at the start of a nested list-element, quoted with an open
     *	   curly brace; we can be nested arbitrarily deep, so long as the
     *	   first curly brace starts an element, so backtrack over open curly
     *	   braces that are trailing characters of the string; and
     *
     *  (NOTE: Every character our parser is looking for is a proper
     *  single-byte encoding of an ASCII value. It does not accept
     *  overlong encodings.  Given that, there's no benefit using
     *  Tcl_UtfPrev. If it would find what we seek, so would byte-by-byte
     *  backward scan. Save routine call overhead and risk of wrong
     *  results should the behavior of Tcl_UtfPrev change in unexpected ways.
     *	Reconsider this if we ever start treating non-ASCII Unicode
     *	characters as meaningful list syntax, expanded Unicode spaces as
     *	element separators, for example.)
     *

    end = Tcl_UtfPrev(end, start);
    while (*end == '{') {
        if (end == start) {
            return 0;
        }
        end = Tcl_UtfPrev(end, start);
    }

     *
     */

    while ((--end >= start) && (*end == '{')) {
    }
    if (end < start) {
        return 0;
    }

    /*
     * (c) the trailing character of the string is already a list-element
     *	   separator, Use the same testing routine as TclFindElement to
     *	   enforce consistency.
     */

    if (TclIsSpaceProcM(*end)) {
	int result = 0;

	/*
	 * Trailing whitespace might be part of a backslash escape
	 * sequence. Handle that possibility.
	 */

	while ((--end >= start) && (*end == '\\')) {
	    result = !result;
	}
	return result;
    }
    return 1;
}

/*
 *----------------------------------------------------------------------
 *
 * TclFormatInt --
 *
 *	This procedure formats an integer into a sequence of decimal digit
 *	characters in a buffer. If the integer is negative, a minus sign is
 *	inserted at the start of the buffer. A null character is inserted at
 *	the end of the formatted characters. It is the caller's responsibility
 *	to ensure that enough storage is available. This procedure has the
 *	effect of sprintf(buffer, "%ld", n) but is faster as proven in
 *	benchmarks.  This is key to UpdateStringOfInt, which is a common path
 *	for a lot of code (e.g. int-indexed arrays).
 *
 * Results:
 *	An integer representing the number of characters formatted, not
 *	including the terminating \0.
 *
 * Side effects:
 *	The formatted characters are written into the storage pointer to by
 *	the "buffer" argument.
 *
 *----------------------------------------------------------------------
 */

int
TclFormatInt(
    char *buffer,		/* Points to the storage into which the
				 * formatted characters are written. */
    Tcl_WideInt n)			/* The integer to format. */
{
	Tcl_WideUInt intVal;
    int i = 0;
    int numFormatted, j;
    static const char digits[] = "0123456789";

    /*
     * Generate the characters of the result backwards in the buffer.
     */

    intVal = (n < 0 ? -(Tcl_WideUInt)n : (Tcl_WideUInt)n);
    do {
	buffer[i++] = digits[intVal % 10];
	intVal = intVal / 10;
    } while (intVal > 0);
    if (n < 0) {
	buffer[i++] = '-';
    }
    buffer[i] = '\0';
    numFormatted = i--;

    /*
     * Now reverse the characters.
     */

    for (j = 0;  j < i;  j++, i--) {
	char tmp = buffer[i];

	buffer[i] = buffer[j];
	buffer[j] = tmp;
    }
    return numFormatted;
}

/*
 *----------------------------------------------------------------------
 *
 * GetWideForIndex --
 *
 *	This function produces a wide integer value corresponding to the
 *	index value held in *objPtr. The parsing supports all values
 *	recognized as any size of integer, and the syntaxes end[-+]$integer
 *	and $integer[-+]$integer. The argument endValue is used to give
 *	the meaning of the literal index value "end". Index arithmetic
 *	on arguments outside the wide integer range are only accepted
 *	when interp is a working interpreter, not NULL.
 *
 * Results:
 *	When parsing of *objPtr successfully recognizes an index value,
 *	TCL_OK is returned, and the wide integer value corresponding to
 *	the recognized index value is written to *widePtr. When parsing
 *	fails, TCL_ERROR is returned and error information is written to
 *	interp, if non-NULL.
 *
 * Side effects:
 *	The type of *objPtr may change.
 *
 *----------------------------------------------------------------------
 */

static int
GetWideForIndex(
    Tcl_Interp *interp,         /* Interpreter to use for error reporting. If
                                 * NULL, then no error message is left after
                                 * errors. */
    Tcl_Obj *objPtr,            /* Points to the value to be parsed */
    size_t endValue,            /* The value to be stored at *widePtr if
                                 * objPtr holds "end".
                                 * NOTE: this value may be TCL_INDEX_NONE. */
    Tcl_WideInt *widePtr)       /* Location filled in with a wide integer
                                 * representing an index. */
{
    ClientData cd;
    const char *opPtr;
    int numType, length, t1 = 0, t2 = 0;
    int code = TclGetNumberFromObj(NULL, objPtr, &cd, &numType);

    if (code == TCL_OK) {
	if (numType == TCL_NUMBER_INT) {
	    /* objPtr holds an integer in the signed wide range */
	    *widePtr = *(Tcl_WideInt *)cd;
	    return TCL_OK;
	}
	if (numType != TCL_NUMBER_BIG) {
	    /* Must be a double -> not a valid index */
	    goto parseError;
	}

	/* objPtr holds an integer outside the signed wide range */
	/* Truncate to the signed wide range. */
	*widePtr = ((mp_isneg((mp_int *)cd)) ? WIDE_MIN : WIDE_MAX);
    return TCL_OK;
    }

    /* objPtr does not hold a number, check the end+/- format... */
    if (GetEndOffsetFromObj(objPtr, endValue, widePtr) == TCL_OK) {
	return TCL_OK;
    }

    /* If we reach here, the string rep of objPtr exists. */

    /*
     * The valid index syntax does not include any value that is
     * a list of more than one element. This is necessary so that
     * lists of index values can be reliably distinguished from any
     * single index value.
     */

<<<<<<< HEAD
    /*
     * Quick scan to see if multi-value list is even possible.
     * This relies on TclGetString() returning a NUL-terminated string.
     */
    if ((TclMaxListLength(TclGetString(objPtr), -1, NULL) > 1)

	    /* If it's possible, do the full list parse. */
            && (TCL_OK == Tcl_ListObjLength(NULL, objPtr, &length))
            && (length > 1)) {
        goto parseError;
=======
    while (length && TclIsSpaceProcM(*bytes)) {
	bytes++;
	length--;
>>>>>>> 920063dc
    }

    /* Passed the list screen, so parse for index arithmetic expression */
    if (TCL_OK == TclParseNumber(NULL, objPtr, NULL, NULL, -1, &opPtr,
            TCL_PARSE_INTEGER_ONLY)) {
	Tcl_WideInt w1=0, w2=0;

<<<<<<< HEAD
	/* value starts with valid integer... */

        if ((*opPtr == '-') || (*opPtr == '+')) {
	    /* ... value continues with [-+] ... */

	    /* Save first integer as wide if possible */
	    TclGetNumberFromObj(NULL, objPtr, &cd, &t1);
	    if (t1 == TCL_NUMBER_INT) {
		w1 = (*(Tcl_WideInt *)cd);
	    }

	    if (TCL_OK == TclParseNumber(NULL, objPtr, NULL, opPtr + 1,
		    -1, NULL, TCL_PARSE_INTEGER_ONLY)) {
		/* ... value concludes with second valid integer */

		/* Save second integer as wide if possible */
		TclGetNumberFromObj(NULL, objPtr, &cd, &t2);
		if (t2 == TCL_NUMBER_INT) {
		    w2 = (*(Tcl_WideInt *)cd);
		}
	    }
        }
	/* Clear invalid intreps left by TclParseNumber */
	TclFreeIntRep(objPtr);

	if (t1 && t2) {
	    /* We have both integer values */
	    if ((t1 == TCL_NUMBER_INT) && (t2 == TCL_NUMBER_INT)) {
		/* Both are wide, do wide-integer math */
		if (*opPtr == '-') {
		    if ((w2 == WIDE_MIN) && (interp != NULL)) {
			goto extreme;
		    }
		    w2 = -w2;
		}

		if ((w1 ^ w2) < 0) {
		    /* Different signs, sum cannot overflow */
		    *widePtr = w1 + w2;
		} else if (w1 >= 0) {
		    if (w1 < WIDE_MAX - w2) {
			*widePtr = w1 + w2;
		    } else {
			*widePtr = WIDE_MAX;
		    }
		} else {
		    if (w1 > WIDE_MIN - w2) {
			*widePtr = w1 + w2;
		    } else {
			*widePtr = WIDE_MIN;
		    }
		}
	    } else if (interp == NULL) {
		/*
		 * We use an interp to do bignum index calculations.
		 * If we don't get one, call all indices with bignums errors,
		 * and rely on callers to handle it.
		 */
		return TCL_ERROR;
	    } else {
		/*
		 * At least one is big, do bignum math. Little reason to
		 * value performance here. Re-use code.  Parse has verified
		 * objPtr is an expression. Compute it.
		 */

		Tcl_Obj *sum;

	    extreme:
		Tcl_ExprObj(interp, objPtr, &sum);
		TclGetNumberFromObj(NULL, sum, &cd, &numType);

		if (numType == TCL_NUMBER_INT) {
		    /* sum holds an integer in the signed wide range */
			*widePtr = *(Tcl_WideInt *)cd;
		} else {
		    /* sum holds an integer outside the signed wide range */
		    /* Truncate to the signed wide range. */
		    if (mp_isneg((mp_int *)cd)) {
			*widePtr = WIDE_MIN;
		    } else {
			*widePtr = WIDE_MAX;
		    }
		}
		Tcl_DecrRefCount(sum);
	    }
	    return TCL_OK;
=======
	if ((savedOp != '+') && (savedOp != '-')) {
	    goto parseError;
	}
	if (TclIsSpaceProcM(opPtr[1])) {
	    goto parseError;
	}
	*opPtr = '\0';
	code = Tcl_GetInt(interp, bytes, &first);
	*opPtr = savedOp;
	if (code == TCL_ERROR) {
	    goto parseError;
	}
	if (TCL_ERROR == Tcl_GetInt(interp, opPtr+1, &second)) {
	    goto parseError;
	}
	if (savedOp == '+') {
	    *indexPtr = first + second;
	} else {
	    *indexPtr = first - second;
>>>>>>> 920063dc
	}
    }

    /* Report a parse error. */
  parseError:
    if (interp != NULL) {
        char * bytes = TclGetString(objPtr);
        Tcl_SetObjResult(interp, Tcl_ObjPrintf(
                "bad index \"%s\": must be integer?[+-]integer? or"
                " end?[+-]integer?", bytes));
        if (!strncmp(bytes, "end-", 4)) {
            bytes += 4;
        }
        TclCheckBadOctal(interp, bytes);
        Tcl_SetErrorCode(interp, "TCL", "VALUE", "INDEX", NULL);
    }
    return TCL_ERROR;
}

/*
 *----------------------------------------------------------------------
 *
 * Tcl_GetIntForIndex --
 *
 *	This function returns an integer corresponding to the list index held
 *	in a Tcl object. The Tcl object's value is expected to be in the
 *	format integer([+-]integer)? or the format end([+-]integer)?.
 *
 * Results:
 *	The return value is normally TCL_OK, which means that the index was
 *	successfully stored into the location referenced by "indexPtr". If the
 *	Tcl object referenced by "objPtr" has the value "end", the value
 *	stored is "endValue". If "objPtr"s values is not of one of the
 *	expected formats, TCL_ERROR is returned and, if "interp" is non-NULL,
 *	an error message is left in the interpreter's result object.
 *
 * Side effects:
 *	The object referenced by "objPtr" might be converted to an integer,
 *	wide integer, or end-based-index object.
 *
 *----------------------------------------------------------------------
 */

int
Tcl_GetIntForIndex(
    Tcl_Interp *interp,		/* Interpreter to use for error reporting. If
				 * NULL, then no error message is left after
				 * errors. */
    Tcl_Obj *objPtr,		/* Points to an object containing either "end"
				 * or an integer. */
    int endValue,		/* The value to be stored at "indexPtr" if
				 * "objPtr" holds "end". */
    int *indexPtr)		/* Location filled in with an integer
				 * representing an index. */
{
    Tcl_WideInt wide;

    if (GetWideForIndex(interp, objPtr, endValue, &wide) == TCL_ERROR) {
	return TCL_ERROR;
    }
    if (wide < 0) {
	*indexPtr = -1;
    } else if (wide > INT_MAX) {
	*indexPtr = INT_MAX;
    } else {
	*indexPtr = (int) wide;
    }
    return TCL_OK;
}
/*
 *----------------------------------------------------------------------
 *
 * GetEndOffsetFromObj --
 *
 *	Look for a string of the form "end[+-]offset" and convert it to an
 *	internal representation holding the offset.
 *
 * Results:
 *	Tcl return code.
 *
 * Side effects:
 *	May store a Tcl_ObjType.
 *
 *----------------------------------------------------------------------
 */

static int
GetEndOffsetFromObj(
    Tcl_Obj *objPtr,            /* Pointer to the object to parse */
    size_t endValue,            /* The value to be stored at "indexPtr" if
                                 * "objPtr" holds "end". */
    Tcl_WideInt *widePtr)       /* Location filled in with an integer
                                 * representing an index. */
{
    Tcl_ObjIntRep *irPtr;
    Tcl_WideInt offset = 0;	/* Offset in the "end-offset" expression */

    while ((irPtr = TclFetchIntRep(objPtr, &endOffsetType)) == NULL) {
	Tcl_ObjIntRep ir;
	int length;
	const char *bytes = TclGetStringFromObj(objPtr, &length);

	if ((length < 3) || (length == 4)) {
	    /* Too short to be "end" or to be "end-$integer" */
	    return TCL_ERROR;
	}
	if ((*bytes != 'e') || (strncmp(bytes, "end", 3) != 0)) {
	    /* Value doesn't start with "end" */
	    return TCL_ERROR;
	}

	if (length > 4) {
	    ClientData cd;
	    int t;

	    /* Parse for the "end-..." or "end+..." formats */

	    if ((bytes[3] != '-') && (bytes[3] != '+')) {
		/* No operator where we need one */
		return TCL_ERROR;
	    }
	    if (TclIsSpaceProc(bytes[4])) {
		/* Space after + or - not permitted. */
		return TCL_ERROR;
	    }

	    /* Parse the integer offset */
	    if (TCL_OK != TclParseNumber(NULL, objPtr, NULL,
			bytes+4, length-4, NULL, TCL_PARSE_INTEGER_ONLY)) {
		/* Not a recognized integer format */
		return TCL_ERROR;
	    }

	    /* Got an integer offset; pull it from where parser left it. */
	    TclGetNumberFromObj(NULL, objPtr, &cd, &t);

	    if (t == TCL_NUMBER_BIG) {
		/* Truncate to the signed wide range. */
		if (mp_isneg((mp_int *)cd)) {
		    offset = (bytes[3] == '-') ? WIDE_MAX : WIDE_MIN;
		} else {
		    offset = (bytes[3] == '-') ? WIDE_MIN : WIDE_MAX;
		}
	    } else {
		/* assert (t == TCL_NUMBER_INT); */
		offset = (*(Tcl_WideInt *)cd);
		if (bytes[3] == '-') {
		    offset = (offset == WIDE_MIN) ? WIDE_MAX : -offset;
		}
	    }
	}

	/* Success. Store the new internal rep. */
	ir.wideValue = offset;
	Tcl_StoreIntRep(objPtr, &endOffsetType, &ir);
    }

<<<<<<< HEAD
    offset = irPtr->wideValue;
=======
	if (TclIsSpaceProcM(bytes[4])) {
	    goto badIndexFormat;
	}
	if (Tcl_GetInt(interp, bytes+4, &offset) != TCL_OK) {
	    return TCL_ERROR;
	}
	if (bytes[3] == '-') {
>>>>>>> 920063dc

    if (endValue == (size_t)-1) {
        *widePtr = offset - 1;
    } else if (offset < 0) {
        /* Different signs, sum cannot overflow */
        *widePtr = endValue + offset;
    } else if (endValue < (Tcl_WideUInt)WIDE_MAX - offset) {
        *widePtr = endValue + offset;
    } else {
        *widePtr = WIDE_MAX;
    }
    return TCL_OK;
}

/*
 *----------------------------------------------------------------------
 *
 * TclIndexEncode --
 *
 *      Parse objPtr to determine if it is an index value. Two cases
 *	are possible.  The value objPtr might be parsed as an absolute
 *	index value in the C signed int range.  Note that this includes
 *	index values that are integers as presented and it includes index
 *      arithmetic expressions. The absolute index values that can be
 *	directly meaningful as an index into either a list or a string are
 *	those integer values >= TCL_INDEX_START (0)
 *	and < INT_MAX.
 *      The largest string supported in Tcl 8 has bytelength INT_MAX.
 *      This means the largest supported character length is also INT_MAX,
 *      and the index of the last character in a string of length INT_MAX
 *      is INT_MAX-1.
 *
 *      Any absolute index value parsed outside that range is encoded
 *      using the before and after values passed in by the
 *      caller as the encoding to use for indices that are either
 *      less than or greater than the usable index range. TCL_INDEX_NONE
 *      is available as a good choice for most callers to use for
 *      after. Likewise, the value TCL_INDEX_NONE is good for
 *      most callers to use for before.  Other values are possible
 *      when the caller knows it is helpful in producing its own behavior
 *      for indices before and after the indexed item.
 *
 *      A token can also be parsed as an end-relative index expression.
 *      All end-relative expressions that indicate an index larger
 *      than end (end+2, end--5) point beyond the end of the indexed
 *      collection, and can be encoded as after.  The end-relative
 *      expressions that indicate an index less than or equal to end
 *      are encoded relative to the value TCL_INDEX_END (-2).  The
 *      index "end" is encoded as -2, down to the index "end-0x7FFFFFFE"
 *      which is encoded as INT_MIN. Since the largest index into a
 *      string possible in Tcl 8 is 0x7FFFFFFE, the interpretation of
 *      "end-0x7FFFFFFE" for that largest string would be 0.  Thus,
 *      if the tokens "end-0x7FFFFFFF" or "end+-0x80000000" are parsed,
 *      they can be encoded with the before value.
 *
 *      These details will require re-examination whenever string and
 *      list length limits are increased, but that will likely also
 *      mean a revised routine capable of returning Tcl_WideInt values.
 *
 * Returns:
 *      TCL_OK if parsing succeeded, and TCL_ERROR if it failed.
 *
 * Side effects:
 *      When TCL_OK is returned, the encoded index value is written
 *      to *indexPtr.
 *
 *----------------------------------------------------------------------
 */

int
TclIndexEncode(
    Tcl_Interp *interp,	/* For error reporting, may be NULL */
    Tcl_Obj *objPtr,	/* Index value to parse */
    int before,		/* Value to return for index before beginning */
    int after,		/* Value to return for index after end */
    int *indexPtr)	/* Where to write the encoded answer, not NULL */
{
    ClientData cd;
    Tcl_WideInt wide;
    int idx, numType, code = TclGetNumberFromObj(NULL, objPtr, &cd, &numType);

    if ((code == TCL_OK) && (numType == TCL_NUMBER_INT)) {
        /* We parsed a value in the range WIDE_MIN...WIDE_MAX */
	wide = (*(Tcl_WideInt *)cd);
    integerEncode:
        if (wide < TCL_INDEX_START) {
            /* All negative absolute indices are "before the beginning" */
            idx = before;
        } else if (wide >= INT_MAX) {
            /* This index value is always "after the end" */
            idx = after;
        } else {
	    idx = (int) wide;
	}
        /* usual case, the absolute index value encodes itself */
    } else if (TCL_OK == GetEndOffsetFromObj(objPtr, 0, &wide)) {
        /*
         * We parsed an end+offset index value.
         * wide holds the offset value in the range WIDE_MIN...WIDE_MAX.
         */
        if (wide > 0) {
            /*
             * All end+postive or end-negative expressions
             * always indicate "after the end".
             */
            idx = after;
        } else if (wide < INT_MIN - TCL_INDEX_END) {
            /* These indices always indicate "before the beginning */
            idx = before;
        } else {
            /* Encoded end-positive (or end+negative) are offset */
            idx = (int)wide + TCL_INDEX_END;
        }

    /* TODO: Consider flag to suppress repeated end-offset parse. */
    } else if (TCL_OK == GetWideForIndex(interp, objPtr, 0, &wide)) {
        /*
         * Only reach this case when the index value is a
         * constant index arithmetic expression, and wide
         * holds the result. Treat it the same as if it were
         * parsed as an absolute integer value.
         */
        goto integerEncode;
    } else {
	return TCL_ERROR;
    }
    *indexPtr = idx;
    return TCL_OK;
}

/*
 *----------------------------------------------------------------------
 *
 * TclIndexDecode --
 *
 *	Decodes a value previously encoded by TclIndexEncode.  The argument
 *	endValue indicates what value of "end" should be used in the
 *	decoding.
 *
 * Results:
 *	The decoded index value.
 *
 *----------------------------------------------------------------------
 */

int
TclIndexDecode(
    int encoded,	/* Value to decode */
    int endValue)	/* Meaning of "end" to use, > TCL_INDEX_END */
{
    if (encoded > TCL_INDEX_END) {
	return encoded;
    }
    endValue += encoded - TCL_INDEX_END;
    if (endValue >= 0) {
	return endValue;
    }
    return TCL_INDEX_NONE;
}

/*
 *----------------------------------------------------------------------
 *
 * TclCheckBadOctal --
 *
 *	This function checks for a bad octal value and appends a meaningful
 *	error to the interp's result.
 *
 * Results:
 *	1 if the argument was a bad octal, else 0.
 *
 * Side effects:
 *	The interpreter's result is modified.
 *
 *----------------------------------------------------------------------
 */

int
TclCheckBadOctal(
    Tcl_Interp *interp,		/* Interpreter to use for error reporting. If
				 * NULL, then no error message is left after
				 * errors. */
    const char *value)		/* String to check. */
{
    const char *p = value;

    /*
     * A frequent mistake is invalid octal values due to an unwanted leading
     * zero. Try to generate a meaningful error message.
     */

    while (TclIsSpaceProcM(*p)) {
	p++;
    }
    if (*p == '+' || *p == '-') {
	p++;
    }
    if (*p == '0') {
	if ((p[1] == 'o') || p[1] == 'O') {
	    p += 2;
	}
	while (isdigit(UCHAR(*p))) {	/* INTL: digit. */
	    p++;
	}
	while (TclIsSpaceProcM(*p)) {
	    p++;
	}
	if (*p == '\0') {
	    /*
	     * Reached end of string.
	     */

	    if (interp != NULL) {
		/*
		 * Don't reset the result here because we want this result to
		 * be added to an existing error message as extra info.
		 */

		Tcl_AppendToObj(Tcl_GetObjResult(interp),
			" (looks like invalid octal number)", -1);
	    }
	    return 1;
	}
    }
    return 0;
}

/*
 *----------------------------------------------------------------------
 *
 * ClearHash --
 *
 *	Remove all the entries in the hash table *tablePtr.
 *
 *----------------------------------------------------------------------
 */

static void
ClearHash(
    Tcl_HashTable *tablePtr)
{
    Tcl_HashSearch search;
    Tcl_HashEntry *hPtr;

    for (hPtr = Tcl_FirstHashEntry(tablePtr, &search); hPtr != NULL;
	    hPtr = Tcl_NextHashEntry(&search)) {
	Tcl_Obj *objPtr = (Tcl_Obj *)Tcl_GetHashValue(hPtr);

	Tcl_DecrRefCount(objPtr);
	Tcl_DeleteHashEntry(hPtr);
    }
}

/*
 *----------------------------------------------------------------------
 *
 * GetThreadHash --
 *
 *	Get a thread-specific (Tcl_HashTable *) associated with a thread data
 *	key.
 *
 * Results:
 *	The Tcl_HashTable * corresponding to *keyPtr.
 *
 * Side effects:
 *	The first call on a keyPtr in each thread creates a new Tcl_HashTable,
 *	and registers a thread exit handler to dispose of it.
 *
 *----------------------------------------------------------------------
 */

static Tcl_HashTable *
GetThreadHash(
    Tcl_ThreadDataKey *keyPtr)
{
    Tcl_HashTable **tablePtrPtr =
	    (Tcl_HashTable **)Tcl_GetThreadData(keyPtr, sizeof(Tcl_HashTable *));

    if (NULL == *tablePtrPtr) {
	*tablePtrPtr = (Tcl_HashTable *)ckalloc(sizeof(Tcl_HashTable));
	Tcl_CreateThreadExitHandler(FreeThreadHash, *tablePtrPtr);
	Tcl_InitHashTable(*tablePtrPtr, TCL_ONE_WORD_KEYS);
    }
    return *tablePtrPtr;
}

/*
 *----------------------------------------------------------------------
 *
 * FreeThreadHash --
 *
 *	Thread exit handler used by GetThreadHash to dispose of a thread hash
 *	table.
 *
 * Side effects:
 *	Frees a Tcl_HashTable.
 *
 *----------------------------------------------------------------------
 */

static void
FreeThreadHash(
    ClientData clientData)
{
    Tcl_HashTable *tablePtr = (Tcl_HashTable *)clientData;

    ClearHash(tablePtr);
    Tcl_DeleteHashTable(tablePtr);
    ckfree(tablePtr);
}

/*
 *----------------------------------------------------------------------
 *
 * FreeProcessGlobalValue --
 *
 *	Exit handler used by Tcl(Set|Get)ProcessGlobalValue to cleanup a
 *	ProcessGlobalValue at exit.
 *
 *----------------------------------------------------------------------
 */

static void
FreeProcessGlobalValue(
    ClientData clientData)
{
    ProcessGlobalValue *pgvPtr = (ProcessGlobalValue *)clientData;

    pgvPtr->epoch++;
    pgvPtr->numBytes = 0;
    ckfree(pgvPtr->value);
    pgvPtr->value = NULL;
    if (pgvPtr->encoding) {
	Tcl_FreeEncoding(pgvPtr->encoding);
	pgvPtr->encoding = NULL;
    }
    Tcl_MutexFinalize(&pgvPtr->mutex);
}

/*
 *----------------------------------------------------------------------
 *
 * TclSetProcessGlobalValue --
 *
 *	Utility routine to set a global value shared by all threads in the
 *	process while keeping a thread-local copy as well.
 *
 *----------------------------------------------------------------------
 */

void
TclSetProcessGlobalValue(
    ProcessGlobalValue *pgvPtr,
    Tcl_Obj *newValue,
    Tcl_Encoding encoding)
{
    const char *bytes;
    Tcl_HashTable *cacheMap;
    Tcl_HashEntry *hPtr;
    int dummy;

    Tcl_MutexLock(&pgvPtr->mutex);

    /*
     * Fill the global string value.
     */

    pgvPtr->epoch++;
    if (NULL != pgvPtr->value) {
	ckfree(pgvPtr->value);
    } else {
	Tcl_CreateExitHandler(FreeProcessGlobalValue, pgvPtr);
    }
    bytes = TclGetString(newValue);
    pgvPtr->numBytes = newValue->length;
    pgvPtr->value = (char *)ckalloc(pgvPtr->numBytes + 1);
    memcpy(pgvPtr->value, bytes, pgvPtr->numBytes + 1);
    if (pgvPtr->encoding) {
	Tcl_FreeEncoding(pgvPtr->encoding);
    }
    pgvPtr->encoding = encoding;

    /*
     * Fill the local thread copy directly with the Tcl_Obj value to avoid
     * loss of the intrep. Increment newValue refCount early to handle case
     * where we set a PGV to itself.
     */

    Tcl_IncrRefCount(newValue);
    cacheMap = GetThreadHash(&pgvPtr->key);
    ClearHash(cacheMap);
    hPtr = Tcl_CreateHashEntry(cacheMap, INT2PTR(pgvPtr->epoch), &dummy);
    Tcl_SetHashValue(hPtr, newValue);
    Tcl_MutexUnlock(&pgvPtr->mutex);
}

/*
 *----------------------------------------------------------------------
 *
 * TclGetProcessGlobalValue --
 *
 *	Retrieve a global value shared among all threads of the process,
 *	preferring a thread-local copy as long as it remains valid.
 *
 * Results:
 *	Returns a (Tcl_Obj *) that holds a copy of the global value.
 *
 *----------------------------------------------------------------------
 */

Tcl_Obj *
TclGetProcessGlobalValue(
    ProcessGlobalValue *pgvPtr)
{
    Tcl_Obj *value = NULL;
    Tcl_HashTable *cacheMap;
    Tcl_HashEntry *hPtr;
    unsigned int epoch = pgvPtr->epoch;

    if (pgvPtr->encoding) {
	Tcl_Encoding current = Tcl_GetEncoding(NULL, NULL);

	if (pgvPtr->encoding != current) {
	    /*
	     * The system encoding has changed since the master string value
	     * was saved. Convert the master value to be based on the new
	     * system encoding.
	     */

	    Tcl_DString native, newValue;

	    Tcl_MutexLock(&pgvPtr->mutex);
	    epoch = ++pgvPtr->epoch;
	    Tcl_UtfToExternalDString(pgvPtr->encoding, pgvPtr->value,
		    pgvPtr->numBytes, &native);
	    Tcl_ExternalToUtfDString(current, Tcl_DStringValue(&native),
	    Tcl_DStringLength(&native), &newValue);
	    Tcl_DStringFree(&native);
	    ckfree(pgvPtr->value);
	    pgvPtr->value = (char *)ckalloc(Tcl_DStringLength(&newValue) + 1);
	    memcpy(pgvPtr->value, Tcl_DStringValue(&newValue),
		    Tcl_DStringLength(&newValue) + 1);
	    Tcl_DStringFree(&newValue);
	    Tcl_FreeEncoding(pgvPtr->encoding);
	    pgvPtr->encoding = current;
	    Tcl_MutexUnlock(&pgvPtr->mutex);
	} else {
	    Tcl_FreeEncoding(current);
	}
    }
    cacheMap = GetThreadHash(&pgvPtr->key);
    hPtr = Tcl_FindHashEntry(cacheMap, INT2PTR(epoch));
    if (NULL == hPtr) {
	int dummy;

	/*
	 * No cache for the current epoch - must be a new one.
	 *
	 * First, clear the cacheMap, as anything in it must refer to some
	 * expired epoch.
	 */

	ClearHash(cacheMap);

	/*
	 * If no thread has set the shared value, call the initializer.
	 */

	Tcl_MutexLock(&pgvPtr->mutex);
	if ((NULL == pgvPtr->value) && (pgvPtr->proc)) {
	    pgvPtr->epoch++;
	    pgvPtr->proc(&pgvPtr->value,&pgvPtr->numBytes,&pgvPtr->encoding);
	    if (pgvPtr->value == NULL) {
		Tcl_Panic("PGV Initializer did not initialize");
	    }
	    Tcl_CreateExitHandler(FreeProcessGlobalValue, pgvPtr);
	}

	/*
	 * Store a copy of the shared value in our epoch-indexed cache.
	 */

	value = Tcl_NewStringObj(pgvPtr->value, pgvPtr->numBytes);
	hPtr = Tcl_CreateHashEntry(cacheMap,
		INT2PTR(pgvPtr->epoch), &dummy);
	Tcl_MutexUnlock(&pgvPtr->mutex);
	Tcl_SetHashValue(hPtr, value);
	Tcl_IncrRefCount(value);
    }
    return (Tcl_Obj *)Tcl_GetHashValue(hPtr);
}

/*
 *----------------------------------------------------------------------
 *
 * TclSetObjNameOfExecutable --
 *
 *	This function stores the absolute pathname of the executable file
 *	(normally as computed by TclpFindExecutable).
 *
 * Results:
 *	None.
 *
 * Side effects:
 *	Stores the executable name.
 *
 *----------------------------------------------------------------------
 */

void
TclSetObjNameOfExecutable(
    Tcl_Obj *name,
    Tcl_Encoding encoding)
{
    TclSetProcessGlobalValue(&executableName, name, encoding);
}

/*
 *----------------------------------------------------------------------
 *
 * TclGetObjNameOfExecutable --
 *
 *	This function retrieves the absolute pathname of the application in
 *	which the Tcl library is running, usually as previously stored by
 *	TclpFindExecutable(). This function call is the C API equivalent to
 *	the "info nameofexecutable" command.
 *
 * Results:
 *	A pointer to an "fsPath" Tcl_Obj, or to an empty Tcl_Obj if the
 *	pathname of the application is unknown.
 *
 * Side effects:
 *	None.
 *
 *----------------------------------------------------------------------
 */

Tcl_Obj *
TclGetObjNameOfExecutable(void)
{
    return TclGetProcessGlobalValue(&executableName);
}

/*
 *----------------------------------------------------------------------
 *
 * Tcl_GetNameOfExecutable --
 *
 *	This function retrieves the absolute pathname of the application in
 *	which the Tcl library is running, and returns it in string form.
 *
 *	The returned string belongs to Tcl and should be copied if the caller
 *	plans to keep it, to guard against it becoming invalid.
 *
 * Results:
 *	A pointer to the internal string or NULL if the internal full path
 *	name has not been computed or unknown.
 *
 * Side effects:
 *	None.
 *
 *----------------------------------------------------------------------
 */

const char *
Tcl_GetNameOfExecutable(void)
{
    Tcl_Obj *obj = TclGetObjNameOfExecutable();
    const char *bytes = TclGetString(obj);

    if (obj->length == 0) {
	return NULL;
    }
    return bytes;
}

/*
 *----------------------------------------------------------------------
 *
 * TclpGetTime --
 *
 *	Deprecated synonym for Tcl_GetTime. This function is provided for the
 *	benefit of extensions written before Tcl_GetTime was exported from the
 *	library.
 *
 * Results:
 *	None.
 *
 * Side effects:
 *	Stores current time in the buffer designated by "timePtr"
 *
 *----------------------------------------------------------------------
 */

void
TclpGetTime(
    Tcl_Time *timePtr)
{
    Tcl_GetTime(timePtr);
}

/*
 *----------------------------------------------------------------------
 *
 * TclGetPlatform --
 *
 *	This is a kludge that allows the test library to get access the
 *	internal tclPlatform variable.
 *
 * Results:
 *	Returns a pointer to the tclPlatform variable.
 *
 * Side effects:
 *	None.
 *
 *----------------------------------------------------------------------
 */

TclPlatformType *
TclGetPlatform(void)
{
    return &tclPlatform;
}

/*
 *----------------------------------------------------------------------
 *
 * TclReToGlob --
 *
 *	Attempt to convert a regular expression to an equivalent glob pattern.
 *
 * Results:
 *	Returns TCL_OK on success, TCL_ERROR on failure. If interp is not
 *	NULL, an error message is placed in the result. On success, the
 *	DString will contain an exact equivalent glob pattern. The caller is
 *	responsible for calling Tcl_DStringFree on success. If exactPtr is not
 *	NULL, it will be 1 if an exact match qualifies.
 *
 * Side effects:
 *	None.
 *
 *----------------------------------------------------------------------
 */

int
TclReToGlob(
    Tcl_Interp *interp,
    const char *reStr,
    int reStrLen,
    Tcl_DString *dsPtr,
    int *exactPtr,
    int *quantifiersFoundPtr)
{
    int anchorLeft, anchorRight, lastIsStar, numStars;
    char *dsStr, *dsStrStart;
    const char *msg, *p, *strEnd, *code;

    strEnd = reStr + reStrLen;
    Tcl_DStringInit(dsPtr);
    if (quantifiersFoundPtr != NULL) {
	*quantifiersFoundPtr = 0;
    }

    /*
     * "***=xxx" == "*xxx*", watch for glob-sensitive chars.
     */

    if ((reStrLen >= 4) && (memcmp("***=", reStr, 4) == 0)) {
	/*
	 * At most, the glob pattern has length 2*reStrLen + 2 to backslash
	 * escape every character and have * at each end.
	 */

	Tcl_DStringSetLength(dsPtr, reStrLen + 2);
	dsStr = dsStrStart = Tcl_DStringValue(dsPtr);
	*dsStr++ = '*';
	for (p = reStr + 4; p < strEnd; p++) {
	    switch (*p) {
	    case '\\': case '*': case '[': case ']': case '?':
		/* Only add \ where necessary for glob */
		*dsStr++ = '\\';
		/* fall through */
	    default:
		*dsStr++ = *p;
		break;
	    }
	}
	*dsStr++ = '*';
	Tcl_DStringSetLength(dsPtr, dsStr - dsStrStart);
	if (exactPtr) {
	    *exactPtr = 0;
	}
	return TCL_OK;
    }

    /*
     * At most, the glob pattern has length reStrLen + 2 to account for
     * possible * at each end.
     */

    Tcl_DStringSetLength(dsPtr, reStrLen + 2);
    dsStr = dsStrStart = Tcl_DStringValue(dsPtr);

    /*
     * Check for anchored REs (ie ^foo$), so we can use string equal if
     * possible. Do not alter the start of str so we can free it correctly.
     *
     * Keep track of the last char being an unescaped star to prevent multiple
     * instances.  Simpler than checking that the last star may be escaped.
     */

    msg = NULL;
    code = NULL;
    p = reStr;
    anchorRight = 0;
    lastIsStar = 0;
    numStars = 0;

    if (*p == '^') {
	anchorLeft = 1;
	p++;
    } else {
	anchorLeft = 0;
	*dsStr++ = '*';
	lastIsStar = 1;
    }

    for ( ; p < strEnd; p++) {
	switch (*p) {
	case '\\':
	    p++;
	    switch (*p) {
	    case 'a':
		*dsStr++ = '\a';
		break;
	    case 'b':
		*dsStr++ = '\b';
		break;
	    case 'f':
		*dsStr++ = '\f';
		break;
	    case 'n':
		*dsStr++ = '\n';
		break;
	    case 'r':
		*dsStr++ = '\r';
		break;
	    case 't':
		*dsStr++ = '\t';
		break;
	    case 'v':
		*dsStr++ = '\v';
		break;
	    case 'B': case '\\':
		*dsStr++ = '\\';
		*dsStr++ = '\\';
		anchorLeft = 0; /* prevent exact match */
		break;
	    case '*': case '[': case ']': case '?':
		/* Only add \ where necessary for glob */
		*dsStr++ = '\\';
		anchorLeft = 0; /* prevent exact match */
		/* fall through */
	    case '{': case '}': case '(': case ')': case '+':
	    case '.': case '|': case '^': case '$':
		*dsStr++ = *p;
		break;
	    default:
		msg = "invalid escape sequence";
		code = "BADESCAPE";
		goto invalidGlob;
	    }
	    break;
	case '.':
	    if (quantifiersFoundPtr != NULL) {
		*quantifiersFoundPtr = 1;
	    }
	    anchorLeft = 0; /* prevent exact match */
	    if (p+1 < strEnd) {
		if (p[1] == '*') {
		    p++;
		    if (!lastIsStar) {
			*dsStr++ = '*';
			lastIsStar = 1;
			numStars++;
		    }
		    continue;
		} else if (p[1] == '+') {
		    p++;
		    *dsStr++ = '?';
		    *dsStr++ = '*';
		    lastIsStar = 1;
		    numStars++;
		    continue;
		}
	    }
	    *dsStr++ = '?';
	    break;
	case '$':
	    if (p+1 != strEnd) {
		msg = "$ not anchor";
		code = "NONANCHOR";
		goto invalidGlob;
	    }
	    anchorRight = 1;
	    break;
	case '*': case '+': case '?': case '|': case '^':
	case '{': case '}': case '(': case ')': case '[': case ']':
	    msg = "unhandled RE special char";
	    code = "UNHANDLED";
	    goto invalidGlob;
	default:
	    *dsStr++ = *p;
	    break;
	}
	lastIsStar = 0;
    }
    if (numStars > 1) {
	/*
	 * Heuristic: if >1 non-anchoring *, the risk is large that glob
	 * matching is slower than the RE engine, so report invalid.
	 */

	msg = "excessive recursive glob backtrack potential";
	code = "OVERCOMPLEX";
	goto invalidGlob;
    }

    if (!anchorRight && !lastIsStar) {
	*dsStr++ = '*';
    }
    Tcl_DStringSetLength(dsPtr, dsStr - dsStrStart);

    if (exactPtr) {
	*exactPtr = (anchorLeft && anchorRight);
    }

    return TCL_OK;

  invalidGlob:
    if (interp != NULL) {
	Tcl_SetObjResult(interp, Tcl_NewStringObj(msg, -1));
	Tcl_SetErrorCode(interp, "TCL", "RE2GLOB", code, NULL);
    }
    Tcl_DStringFree(dsPtr);
    return TCL_ERROR;
}

/*
 * Local Variables:
 * mode: c
 * c-basic-offset: 4
 * fill-column: 78
 * End:
 */<|MERGE_RESOLUTION|>--- conflicted
+++ resolved
@@ -1705,19 +1705,13 @@
 			/* Calls to TclUtfToUniChar() in this routine
 			 * rely on (trim[numTrim] == '\0'). */
 {
-<<<<<<< HEAD
-    const char *p = bytes + numBytes;
-    int pInc;
-    int ch1, ch2;
-=======
     const char *pp, *p = bytes + numBytes;
 
     /* Empty strings -> nothing to do */
     if ((numBytes == 0) || (numTrim == 0)) {
 	return 0;
     }
-    Tcl_UniChar ch1 = 0, ch2 = 0;
->>>>>>> 920063dc
+    int ch1, ch2;
 
     /*
      * Outer loop: iterate over string to be trimmed.
@@ -1727,16 +1721,11 @@
 	const char *q = trim;
 	int pInc = 0, bytesLeft = numTrim;
 
-<<<<<<< HEAD
-	p = Tcl_UtfPrev(p, bytes);
- 	pInc = TclUtfToUCS4(p, &ch1);
-=======
 	pp = Tcl_UtfPrev(p, bytes);
 	do {
 	    pp += pInc;
- 	    pInc = TclUtfToUniChar(pp, &ch1);
+ 	    pInc = TclUtfToUCS4(pp, &ch1);
 	} while (pp + pInc < p);
->>>>>>> 920063dc
 
 	/*
 	 * Inner loop: scan trim string for match to current character.
@@ -1797,27 +1786,19 @@
 			 * rely on (trim[numTrim] == '\0'). */
 {
     const char *p = bytes;
-<<<<<<< HEAD
 	int ch1, ch2;
-=======
 
     /* Empty strings -> nothing to do */
     if ((numBytes == 0) || (numTrim == 0)) {
 	return 0;
     }
->>>>>>> 920063dc
 
     /*
      * Outer loop: iterate over string to be trimmed.
      */
 
     do {
-<<<<<<< HEAD
 	int pInc = TclUtfToUCS4(p, &ch1);
-=======
-	Tcl_UniChar ch1 = 0;
-	int pInc = TclUtfToUniChar(p, &ch1);
->>>>>>> 920063dc
 	const char *q = trim;
 	int bytesLeft = numTrim;
 
@@ -1826,12 +1807,7 @@
 	 */
 
 	do {
-<<<<<<< HEAD
 	    int qInc = TclUtfToUCS4(q, &ch2);
-=======
-	    Tcl_UniChar ch2 = 0;
-	    int qInc = TclUtfToUniChar(q, &ch2);
->>>>>>> 920063dc
 
 	    if (ch1 == ch2) {
 		break;
@@ -3728,7 +3704,6 @@
      * single index value.
      */
 
-<<<<<<< HEAD
     /*
      * Quick scan to see if multi-value list is even possible.
      * This relies on TclGetString() returning a NUL-terminated string.
@@ -3739,11 +3714,6 @@
             && (TCL_OK == Tcl_ListObjLength(NULL, objPtr, &length))
             && (length > 1)) {
         goto parseError;
-=======
-    while (length && TclIsSpaceProcM(*bytes)) {
-	bytes++;
-	length--;
->>>>>>> 920063dc
     }
 
     /* Passed the list screen, so parse for index arithmetic expression */
@@ -3751,7 +3721,6 @@
             TCL_PARSE_INTEGER_ONLY)) {
 	Tcl_WideInt w1=0, w2=0;
 
-<<<<<<< HEAD
 	/* value starts with valid integer... */
 
         if ((*opPtr == '-') || (*opPtr == '+')) {
@@ -3839,27 +3808,6 @@
 		Tcl_DecrRefCount(sum);
 	    }
 	    return TCL_OK;
-=======
-	if ((savedOp != '+') && (savedOp != '-')) {
-	    goto parseError;
-	}
-	if (TclIsSpaceProcM(opPtr[1])) {
-	    goto parseError;
-	}
-	*opPtr = '\0';
-	code = Tcl_GetInt(interp, bytes, &first);
-	*opPtr = savedOp;
-	if (code == TCL_ERROR) {
-	    goto parseError;
-	}
-	if (TCL_ERROR == Tcl_GetInt(interp, opPtr+1, &second)) {
-	    goto parseError;
-	}
-	if (savedOp == '+') {
-	    *indexPtr = first + second;
-	} else {
-	    *indexPtr = first - second;
->>>>>>> 920063dc
 	}
     }
 
@@ -4018,17 +3966,7 @@
 	Tcl_StoreIntRep(objPtr, &endOffsetType, &ir);
     }
 
-<<<<<<< HEAD
     offset = irPtr->wideValue;
-=======
-	if (TclIsSpaceProcM(bytes[4])) {
-	    goto badIndexFormat;
-	}
-	if (Tcl_GetInt(interp, bytes+4, &offset) != TCL_OK) {
-	    return TCL_ERROR;
-	}
-	if (bytes[3] == '-') {
->>>>>>> 920063dc
 
     if (endValue == (size_t)-1) {
         *widePtr = offset - 1;
