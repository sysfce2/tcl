--- conflicted
+++ resolved
@@ -107,8 +107,6 @@
 static void		ClearHash(Tcl_HashTable *tablePtr);
 static void		FreeProcessGlobalValue(ClientData clientData);
 static void		FreeThreadHash(ClientData clientData);
-static int		GetEndOffsetFromObj(Tcl_Obj *objPtr, int endValue,
-			    int *indexPtr);
 static Tcl_HashTable *	GetThreadHash(Tcl_ThreadDataKey *keyPtr);
 static int		GetEndOffsetFromObj(Tcl_Obj *objPtr, int endValue,
 			    int *indexPtr);
@@ -3684,50 +3682,10 @@
 
     return TCL_ERROR;
 }
--
 /*
  *----------------------------------------------------------------------
  *
  * GetEndOffsetFromObj --
-<<<<<<< HEAD
-=======
- *
- *      Look for a string of the form "end[+-]offset" and convert it to an
- *      internal representation holding the offset.
- *
- * Results:
- *      Tcl return code.
- *
- * Side effects:
- *      May store a Tcl_ObjType.
- *
- *----------------------------------------------------------------------
- */
-
-static int
-GetEndOffsetFromObj(
-    Tcl_Obj *objPtr,            /* Pointer to the object to parse */
-    int endValue,               /* The value to be stored at "indexPtr" if
-                                 * "objPtr" holds "end". */
-    int *indexPtr)              /* Location filled in with an integer
-                                 * representing an index. */
-{
-    if (SetEndOffsetFromAny(NULL, objPtr) != TCL_OK) {
-	return TCL_ERROR;
-    }
-
-    /* TODO: Handle overflow cases sensibly */
-    *indexPtr = endValue + (int)objPtr->internalRep.wideValue;
-    return TCL_OK;
-}
-
-    
-/*
- *----------------------------------------------------------------------
- *
- * SetEndOffsetFromAny --
->>>>>>> 542f1b72
  *
  *	Look for a string of the form "end[+-]offset" and convert it to an
  *	internal representation holding the offset.
@@ -3760,7 +3718,6 @@
 		(size_t)((length > 3) ? 3 : length)) != 0)) {
 	    return TCL_ERROR;
 	}
-<<<<<<< HEAD
 	if (length > 4) {
 	    if (((bytes[3] != '-') && (bytes[3] != '+')) 
 		    || (TclIsSpaceProc(bytes[4]))
@@ -3768,29 +3725,9 @@
 		return TCL_ERROR;
 	    }
 	    if (bytes[3] == '-') {
+		/* TODO: Handle overflow cases sensibly */
 		offset = -offset;
 	    }
-=======
-	if (objPtr->typePtr != &tclIntType) {
-		goto badIndexFormat;
-	}
-	offset = objPtr->internalRep.wideValue;
-	if (bytes[3] == '-') {
-
-	    /* TODO: Review overflow concerns here! */
-	    offset = -offset;
-	}
-    } else {
-	/*
-	 * Conversion failed. Report the error.
-	 */
-
-    badIndexFormat:
-	if (interp != NULL) {
-	    Tcl_SetObjResult(interp, Tcl_ObjPrintf(
-		    "bad index \"%s\": must be end?[+-]integer?", bytes));
-	    Tcl_SetErrorCode(interp, "TCL", "VALUE", "INDEX", NULL);
->>>>>>> 542f1b72
 	}
 	ir.wideValue = offset;
 	Tcl_StoreIntRep(objPtr, &endOffsetType, &ir);
