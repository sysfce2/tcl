/*
 * tclUtil.c --
 *
 *	This file contains utility functions that are used by many Tcl
 *	commands.
 *
 * Copyright © 1987-1993 The Regents of the University of California.
 * Copyright © 1994-1998 Sun Microsystems, Inc.
 * Copyright © 2001 Kevin B. Kenny. All rights reserved.
 *
 * See the file "license.terms" for information on usage and redistribution of
 * this file, and for a DISCLAIMER OF ALL WARRANTIES.
 */

#include "tclInt.h"
#include "tclParse.h"
#include "tclStringTrim.h"
#include "tclTomMath.h"
#include <math.h>

/*
 * The absolute pathname of the executable in which this Tcl library is
 * running.
 */

static ProcessGlobalValue executableName = {
    0, 0, NULL, NULL, NULL, NULL, NULL
};

/*
 * The following values are used in the flags arguments of Tcl*Scan*Element
 * and Tcl*Convert*Element.  The values TCL_DONT_USE_BRACES and
 * TCL_DONT_QUOTE_HASH are defined in tcl.h, like so:
 *
#define TCL_DONT_USE_BRACES     1
#define TCL_DONT_QUOTE_HASH     8
 *
 * Those are public flag bits which callers of the public routines
 * Tcl_Convert*Element() can use to indicate:
 *
 * TCL_DONT_USE_BRACES -	1 means the caller is insisting that brace
 *				quoting not be used when converting the list
 *				element.
 * TCL_DONT_QUOTE_HASH -	1 means the caller insists that a leading hash
 *				character ('#') should *not* be quoted. This
 *				is appropriate when the caller can guarantee
 *				the element is not the first element of a
 *				list, so [eval] cannot mis-parse the element
 *				as a comment.
 *
 * The remaining values which can be carried by the flags of these routines
 * are for internal use only.  Make sure they do not overlap with the public
 * values above.
 *
 * The Tcl*Scan*Element() routines make a determination which of 4 modes of
 * conversion is most appropriate for Tcl*Convert*Element() to perform, and
 * sets two bits of the flags value to indicate the mode selected.
 *
 * CONVERT_NONE		The element needs no quoting. Its literal string is
 *			suitable as is.
 * CONVERT_BRACE	The conversion should be enclosing the literal string
 *			in braces.
 * CONVERT_ESCAPE	The conversion should be using backslashes to escape
 *			any characters in the string that require it.
 * CONVERT_MASK		A mask value used to extract the conversion mode from
 *			the flags argument.
 *			Also indicates a strange conversion mode where all
 *			special characters are escaped with backslashes
 *			*except for braces*. This is a strange and unnecessary
 *			case, but it's part of the historical way in which
 *			lists have been formatted in Tcl. To experiment with
 *			removing this case, set the value of COMPAT to 0.
 *
 * One last flag value is used only by callers of TclScanElement(). The flag
 * value produced by a call to Tcl*Scan*Element() will never leave this bit
 * set.
 *
 * CONVERT_ANY		The caller of TclScanElement() declares it can make no
 *			promise about what public flags will be passed to the
 *			matching call of TclConvertElement(). As such,
 *			TclScanElement() has to determine the worst case
 *			destination buffer length over all possibilities, and
 *			in other cases this means an overestimate of the
 *			required size.
 *
 * For more details, see the comments on the Tcl*Scan*Element and
 * Tcl*Convert*Element routines.
 */

#define COMPAT 1
#define CONVERT_NONE	0
#define CONVERT_BRACE	2
#define CONVERT_ESCAPE	4
#define CONVERT_MASK	(CONVERT_BRACE | CONVERT_ESCAPE)
#define CONVERT_ANY	16

/*
 * Prototypes for functions defined later in this file.
 */

static void		ClearHash(Tcl_HashTable *tablePtr);
static void		FreeProcessGlobalValue(void *clientData);
static void		FreeThreadHash(void *clientData);
static int		GetEndOffsetFromObj(Tcl_Interp *interp, Tcl_Obj *objPtr,
			    size_t endValue, Tcl_WideInt *indexPtr);
static Tcl_HashTable *	GetThreadHash(Tcl_ThreadDataKey *keyPtr);
static int		GetWideForIndex(Tcl_Interp *interp, Tcl_Obj *objPtr,
			    size_t endValue, Tcl_WideInt *widePtr);
static int		FindElement(Tcl_Interp *interp, const char *string,
			    size_t stringLength, const char *typeStr,
			    const char *typeCode, const char **elementPtr,
			    const char **nextPtr, size_t *sizePtr,
			    int *literalPtr);
/*
 * The following is the Tcl object type definition for an object that
 * represents a list index in the form, "end-offset". It is used as a
 * performance optimization in Tcl_GetIntForIndex. The internal rep is
 * stored directly in the wideValue, so no memory management is required
 * for it. This is a caching internalrep, keeping the result of a parse
 * around. This type is only created from a pre-existing string, so an
 * updateStringProc will never be called and need not exist. The type
 * is unregistered, so has no need of a setFromAnyProc either.
 */

static const TclObjTypeWithAbstractList endOffsetType = {
    {"end-offset",			/* name */
    NULL,				/* freeIntRepProc */
    NULL,				/* dupIntRepProc */
    NULL,				/* updateStringProc */
    NULL,				/* setFromAnyProc */
    TCL_OBJTYPE_V0_1(
    TclLengthOne
    )}
};

size_t
TclLengthOne(
    TCL_UNUSED(Tcl_Obj *))
{
    return 1;
}

/*
 *	*	STRING REPRESENTATION OF LISTS	*	*	*
 *
 * The next several routines implement the conversions of strings to and from
 * Tcl lists. To understand their operation, the rules of parsing and
 * generating the string representation of lists must be known.  Here we
 * describe them in one place.
 *
 * A list is made up of zero or more elements. Any string is a list if it is
 * made up of alternating substrings of element-separating ASCII whitespace
 * and properly formatted elements.
 *
 * The ASCII characters which can make up the whitespace between list elements
 * are:
 *
 *	\u0009	\t	TAB
 *	\u000A	\n	NEWLINE
 *	\u000B	\v	VERTICAL TAB
 *	\u000C	\f	FORM FEED
 * 	\u000D	\r	CARRIAGE RETURN
 *	\u0020		SPACE
 *
 * NOTE: differences between this and other places where Tcl defines a role
 * for "whitespace".
 *
 *	* Unlike command parsing, here NEWLINE is just another whitespace
 *	  character; its role as a command terminator in a script has no
 *	  importance here.
 *
 *	* Unlike command parsing, the BACKSLASH NEWLINE sequence is not
 *	  considered to be a whitespace character.
 *
 *	* Other Unicode whitespace characters (recognized by [string is space]
 *	  or Tcl_UniCharIsSpace()) do not play any role as element separators
 *	  in Tcl lists.
 *
 *	* The NUL byte ought not appear, as it is not in strings properly
 *	  encoded for Tcl, but if it is present, it is not treated as
 *	  separating whitespace, or a string terminator. It is just another
 *	  character in a list element.
 *
 * The interpretation of a formatted substring as a list element follows rules
 * similar to the parsing of the words of a command in a Tcl script. Backslash
 * substitution plays a key role, and is defined exactly as it is in command
 * parsing. The same routine, TclParseBackslash() is used in both command
 * parsing and list parsing.
 *
 * NOTE: This means that if and when backslash substitution rules ever change
 * for command parsing, the interpretation of strings as lists also changes.
 *
 * Backslash substitution replaces an "escape sequence" of one or more
 * characters starting with
 *		\u005c	\	BACKSLASH
 * with a single character. The one character escape sequence case happens only
 * when BACKSLASH is the last character in the string. In all other cases, the
 * escape sequence is at least two characters long.
 *
 * The formatted substrings are interpreted as element values according to the
 * following cases:
 *
 * * If the first character of a formatted substring is
 *		\u007b	{	OPEN BRACE
 *   then the end of the substring is the matching
 *		\u007d	}	CLOSE BRACE
 *   character, where matching is determined by counting nesting levels, and
 *   not including any brace characters that are contained within a backslash
 *   escape sequence in the nesting count. Having found the matching brace,
 *   all characters between the braces are the string value of the element.
 *   If no matching close brace is found before the end of the string, the
 *   string is not a Tcl list. If the character following the close brace is
 *   not an element separating whitespace character, or the end of the string,
 *   then the string is not a Tcl list.
 *
 *   NOTE: this differs from a brace-quoted word in the parsing of a Tcl
 *   command only in its treatment of the backslash-newline sequence. In a
 *   list element, the literal characters in the backslash-newline sequence
 *   become part of the element value. In a script word, conversion to a
 *   single SPACE character is done.
 *
 *   NOTE: Most list element values can be represented by a formatted
 *   substring using brace quoting. The exceptions are any element value that
 *   includes an unbalanced brace not in a backslash escape sequence, and any
 *   value that ends with a backslash not itself in a backslash escape
 *   sequence.
 *
 * * If the first character of a formatted substring is
 *		\u0022	"	QUOTE
 *   then the end of the substring is the next QUOTE character, not counting
 *   any QUOTE characters that are contained within a backslash escape
 *   sequence. If no next QUOTE is found before the end of the string, the
 *   string is not a Tcl list. If the character following the closing QUOTE is
 *   not an element separating whitespace character, or the end of the string,
 *   then the string is not a Tcl list. Having found the limits of the
 *   substring, the element value is produced by performing backslash
 *   substitution on the character sequence between the open and close QUOTEs.
 *
 *   NOTE: Any element value can be represented by this style of formatting,
 *   given suitable choice of backslash escape sequences.
 *
 * * All other formatted substrings are terminated by the next element
 *   separating whitespace character in the string.  Having found the limits
 *   of the substring, the element value is produced by performing backslash
 *   substitution on it.
 *
 *   NOTE: Any element value can be represented by this style of formatting,
 *   given suitable choice of backslash escape sequences, with one exception.
 *   The empty string cannot be represented as a list element without the use
 *   of either braces or quotes to delimit it.
 *
 * This collection of parsing rules is implemented in the routine
 * FindElement().
 *
 * In order to produce lists that can be parsed by these rules, we need the
 * ability to distinguish between characters that are part of a list element
 * value from characters providing syntax that define the structure of the
 * list. This means that our code that generates lists must at a minimum be
 * able to produce escape sequences for the 10 characters identified above
 * that have significance to a list parser.
 *
 *	*	*	CANONICAL LISTS	*	*	*	*	*
 *
 * In addition to the basic rules for parsing strings into Tcl lists, there
 * are additional properties to be met by the set of list values that are
 * generated by Tcl.  Such list values are often said to be in "canonical
 * form":
 *
 * * When any canonical list is evaluated as a Tcl script, it is a script of
 *   either zero commands (an empty list) or exactly one command. The command
 *   word is exactly the first element of the list, and each argument word is
 *   exactly one of the following elements of the list. This means that any
 *   characters that have special meaning during script evaluation need
 *   special treatment when canonical lists are produced:
 *
 *	* Whitespace between elements may not include NEWLINE.
 *	* The command terminating character,
 *		\u003b	;	SEMICOLON
 *	  must be BRACEd, QUOTEd, or escaped so that it does not terminate the
 * 	  command prematurely.
 *	* Any of the characters that begin substitutions in scripts,
 *		\u0024	$	DOLLAR
 *		\u005b	[	OPEN BRACKET
 *		\u005c	\	BACKSLASH
 *	  need to be BRACEd or escaped.
 *	* In any list where the first character of the first element is
 *		\u0023	#	HASH
 *	  that HASH character must be BRACEd, QUOTEd, or escaped so that it
 *	  does not convert the command into a comment.
 *	* Any list element that contains the character sequence BACKSLASH
 *	  NEWLINE cannot be formatted with BRACEs. The BACKSLASH character
 *	  must be represented by an escape sequence, and unless QUOTEs are
 *	  used, the NEWLINE must be as well.
 *
 * * It is also guaranteed that one can use a canonical list as a building
 *   block of a larger script within command substitution, as in this example:
 *	set script "puts \[[list $cmd $arg]]"; eval $script
 *   To support this usage, any appearance of the character
 *		\u005d	]	CLOSE BRACKET
 *   in a list element must be BRACEd, QUOTEd, or escaped.
 *
 * * Finally it is guaranteed that enclosing a canonical list in braces
 *   produces a new value that is also a canonical list.  This new list has
 *   length 1, and its only element is the original canonical list.  This same
 *   guarantee also makes it possible to construct scripts where an argument
 *   word is given a list value by enclosing the canonical form of that list
 *   in braces:
 *	set script "puts {[list $one $two $three]}"; eval $script
 *   This sort of coding was once fairly common, though it's become more
 *   idiomatic to see the following instead:
 *	set script [list puts [list $one $two $three]]; eval $script
 *   In order to support this guarantee, every canonical list must have
 *   balance when counting those braces that are not in escape sequences.
 *
 * Within these constraints, the canonical list generation routines
 * TclScanElement() and TclConvertElement() attempt to generate the string for
 * any list that is easiest to read. When an element value is itself
 * acceptable as the formatted substring, it is usually used (CONVERT_NONE).
 * When some quoting or escaping is required, use of BRACEs (CONVERT_BRACE) is
 * usually preferred over the use of escape sequences (CONVERT_ESCAPE). There
 * are some exceptions to both of these preferences for reasons of code
 * simplicity, efficiency, and continuation of historical habits. Canonical
 * lists never use the QUOTE formatting to delimit their elements because that
 * form of quoting does not nest, which makes construction of nested lists far
 * too much trouble.  Canonical lists always use only a single SPACE character
 * for element-separating whitespace.
 *
 *	*	*	FUTURE CONSIDERATIONS	*	*	*
 *
 * When a list element requires quoting or escaping due to a CLOSE BRACKET
 * character or an internal QUOTE character, a strange formatting mode is
 * recommended. For example, if the value "a{b]c}d" is converted by the usual
 * modes:
 *
 *	CONVERT_BRACE:	a{b]c}d		=> {a{b]c}d}
 *	CONVERT_ESCAPE:	a{b]c}d		=> a\{b\]c\}d
 *
 * we get perfectly usable formatted list elements. However, this is not what
 * Tcl releases have been producing. Instead, we have:
 *
 *	CONVERT_MASK:	a{b]c}d		=> a{b\]c}d
 *
 * where the CLOSE BRACKET is escaped, but the BRACEs are not. The same effect
 * can be seen replacing ] with " in this example. There does not appear to be
 * any functional or aesthetic purpose for this strange additional mode. The
 * sole purpose I can see for preserving it is to keep generating the same
 * formatted lists programmers have become accustomed to, and perhaps written
 * tests to expect. That is, compatibility only. The additional code
 * complexity required to support this mode is significant. The lines of code
 * supporting it are delimited in the routines below with #if COMPAT
 * directives. This makes it easy to experiment with eliminating this
 * formatting mode simply with "#define COMPAT 0" above. I believe this is
 * worth considering.
 *
 * Another consideration is the treatment of QUOTE characters in list
 * elements. TclConvertElement() must have the ability to produce the escape
 * sequence \" so that when a list element begins with a QUOTE we do not
 * confuse that first character with a QUOTE used as list syntax to define
 * list structure. However, that is the only place where QUOTE characters need
 * quoting. In this way, handling QUOTE could really be much more like the way
 * we handle HASH which also needs quoting and escaping only in particular
 * situations. Following up this could increase the set of list elements that
 * can use the CONVERT_NONE formatting mode.
 *
 * More speculative is that the demands of canonical list form require brace
 * balance for the list as a whole, while the current implementation achieves
 * this by establishing brace balance for every element.
 *
 * Finally, a reminder that the rules for parsing and formatting lists are
 * closely tied together with the rules for parsing and evaluating scripts,
 * and will need to evolve in sync.
 */

/*
 *----------------------------------------------------------------------
 *
 * TclMaxListLength --
 *
 *	Given 'bytes' pointing to 'numBytes' bytes, scan through them and
 *	count the number of whitespace runs that could be list element
 *	separators. If 'numBytes' is TCL_INDEX_NONE, scan to the terminating
 *	'\0'. Not a full list parser. Typically used to get a quick and dirty
 *	overestimate of length size in order to allocate space for an actual
 *	list parser to operate with.
 *
 * Results:
 *	Returns the largest number of list elements that could possibly be in
 *	this string, interpreted as a Tcl list. If 'endPtr' is not NULL,
 *	writes a pointer to the end of the string scanned there.
 *
 * Side effects:
 *	None.
 *
 *----------------------------------------------------------------------
 */

int
TclMaxListLength(
    const char *bytes,
    size_t numBytes,
    const char **endPtr)
{
    size_t count = 0;

    if ((numBytes == 0) || ((numBytes == TCL_INDEX_NONE) && (*bytes == '\0'))) {
	/* Empty string case - quick exit */
	goto done;
    }

    /*
     * No list element before leading white space.
     */

    count += 1 - TclIsSpaceProcM(*bytes);

    /*
     * Count white space runs as potential element separators.
     */

    while (numBytes) {
	if ((numBytes == TCL_INDEX_NONE) && (*bytes == '\0')) {
	    break;
	}
	if (TclIsSpaceProcM(*bytes)) {
	    /*
	     * Space run started; bump count.
	     */

	    count++;
	    do {
		bytes++;
		numBytes -= (numBytes != TCL_INDEX_NONE);
	    } while (numBytes && TclIsSpaceProcM(*bytes));
	    if ((numBytes == 0) || ((numBytes == TCL_INDEX_NONE) && (*bytes == '\0'))) {
		break;
	    }

	    /*
	     * (*bytes) is non-space; return to counting state.
	     */
	}
	bytes++;
	numBytes -= (numBytes != TCL_INDEX_NONE);
    }

    /*
     * No list element following trailing white space.
     */

    count -= TclIsSpaceProcM(bytes[-1]);

  done:
    if (endPtr) {
	*endPtr = bytes;
    }
    return count;
}

/*
 *----------------------------------------------------------------------
 *
 * TclFindElement --
 *
 *	Given a pointer into a Tcl list, locate the first (or next) element in
 *	the list.
 *
 * Results:
 *	The return value is normally TCL_OK, which means that the element was
 *	successfully located. If TCL_ERROR is returned it means that list
 *	didn't have proper list structure; the interp's result contains a more
 *	detailed error message.
 *
 *	If TCL_OK is returned, then *elementPtr will be set to point to the
 *	first element of list, and *nextPtr will be set to point to the
 *	character just after any white space following the last character
 *	that's part of the element. If this is the last argument in the list,
 *	then *nextPtr will point just after the last character in the list
 *	(i.e., at the character at list+listLength). If sizePtr is non-NULL,
 *	*sizePtr is filled in with the number of bytes in the element. If the
 *	element is in braces, then *elementPtr will point to the character
 *	after the opening brace and *sizePtr will not include either of the
 *	braces. If there isn't an element in the list, *sizePtr will be zero,
 *	and both *elementPtr and *nextPtr will point just after the last
 *	character in the list. If literalPtr is non-NULL, *literalPtr is set
 *	to a boolean value indicating whether the substring returned as the
 *	values of **elementPtr and *sizePtr is the literal value of a list
 *	element. If not, a call to TclCopyAndCollapse() is needed to produce
 *	the actual value of the list element. Note: this function does NOT
 *	collapse backslash sequences, but uses *literalPtr to tell callers
 *	when it is required for them to do so.
 *
 * Side effects:
 *	None.
 *
 *----------------------------------------------------------------------
 */

int
TclFindElement(
    Tcl_Interp *interp,		/* Interpreter to use for error reporting. If
				 * NULL, then no error message is left after
				 * errors. */
    const char *list,		/* Points to the first byte of a string
				 * containing a Tcl list with zero or more
				 * elements (possibly in braces). */
    size_t listLength,		/* Number of bytes in the list's string. */
    const char **elementPtr,	/* Where to put address of first significant
				 * character in first element of list. */
    const char **nextPtr,	/* Fill in with location of character just
				 * after all white space following end of
				 * argument (next arg or end of list). */
    size_t *sizePtr,		/* If non-zero, fill in with size of
				 * element. */
    int *literalPtr)		/* If non-zero, fill in with non-zero/zero to
				 * indicate that the substring of *sizePtr
				 * bytes starting at **elementPtr is/is not
				 * the literal list element and therefore
				 * does not/does require a call to
				 * TclCopyAndCollapse() by the caller. */
{
    return FindElement(interp, list, listLength, "list", "LIST", elementPtr,
	    nextPtr, sizePtr, literalPtr);
}

int
TclFindDictElement(
    Tcl_Interp *interp,		/* Interpreter to use for error reporting. If
				 * NULL, then no error message is left after
				 * errors. */
    const char *dict,		/* Points to the first byte of a string
				 * containing a Tcl dictionary with zero or
				 * more keys and values (possibly in
				 * braces). */
    size_t dictLength,		/* Number of bytes in the dict's string. */
    const char **elementPtr,	/* Where to put address of first significant
				 * character in the first element (i.e., key
				 * or value) of dict. */
    const char **nextPtr,	/* Fill in with location of character just
				 * after all white space following end of
				 * element (next arg or end of list). */
    size_t *sizePtr,		/* If non-zero, fill in with size of
				 * element. */
    int *literalPtr)		/* If non-zero, fill in with non-zero/zero to
				 * indicate that the substring of *sizePtr
				 * bytes starting at **elementPtr is/is not
				 * the literal key or value and therefore
				 * does not/does require a call to
				 * TclCopyAndCollapse() by the caller. */
{
    return FindElement(interp, dict, dictLength, "dict", "DICTIONARY",
	    elementPtr, nextPtr, sizePtr, literalPtr);
}

static int
FindElement(
    Tcl_Interp *interp,		/* Interpreter to use for error reporting. If
				 * NULL, then no error message is left after
				 * errors. */
    const char *string,		/* Points to the first byte of a string
				 * containing a Tcl list or dictionary with
				 * zero or more elements (possibly in
				 * braces). */
    size_t stringLength,		/* Number of bytes in the string. */
    const char *typeStr,	/* The name of the type of thing we are
				 * parsing, for error messages. */
    const char *typeCode,	/* The type code for thing we are parsing, for
				 * error messages. */
    const char **elementPtr,	/* Where to put address of first significant
				 * character in first element. */
    const char **nextPtr,	/* Fill in with location of character just
				 * after all white space following end of
				 * argument (next arg or end of list/dict). */
    size_t *sizePtr,		/* If non-zero, fill in with size of
				 * element. */
    int *literalPtr)		/* If non-zero, fill in with non-zero/zero to
				 * indicate that the substring of *sizePtr
				 * bytes starting at **elementPtr is/is not
				 * the literal list/dict element and therefore
				 * does not/does require a call to
				 * TclCopyAndCollapse() by the caller. */
{
    const char *p = string;
    const char *elemStart;	/* Points to first byte of first element. */
    const char *limit;		/* Points just after list/dict's last byte. */
    size_t openBraces = 0;		/* Brace nesting level during parse. */
    int inQuotes = 0;
    size_t size = 0;
    size_t numChars;
    int literal = 1;
    const char *p2;

    /*
     * Skim off leading white space and check for an opening brace or quote.
     * We treat embedded NULLs in the list/dict as bytes belonging to a list
     * element (or dictionary key or value).
     */

    limit = (string + stringLength);
    while ((p < limit) && (TclIsSpaceProcM(*p))) {
	p++;
    }
    if (p == limit) {		/* no element found */
	elemStart = limit;
	goto done;
    }

    if (*p == '{') {
	openBraces = 1;
	p++;
    } else if (*p == '"') {
	inQuotes = 1;
	p++;
    }
    elemStart = p;

    /*
     * Find element's end (a space, close brace, or the end of the string).
     */

    while (p < limit) {
	switch (*p) {
	    /*
	     * Open brace: don't treat specially unless the element is in
	     * braces. In this case, keep a nesting count.
	     */

	case '{':
	    if (openBraces != 0) {
		openBraces++;
	    }
	    break;

	    /*
	     * Close brace: if element is in braces, keep nesting count and
	     * quit when the last close brace is seen.
	     */

	case '}':
	    if (openBraces > 1) {
		openBraces--;
	    } else if (openBraces == 1) {
		size = (p - elemStart);
		p++;
		if ((p >= limit) || TclIsSpaceProcM(*p)) {
		    goto done;
		}

		/*
		 * Garbage after the closing brace; return an error.
		 */

		if (interp != NULL) {
		    p2 = p;
		    while ((p2 < limit) && (!TclIsSpaceProcM(*p2))
			    && (p2 < p+20)) {
			p2++;
		    }
		    Tcl_SetObjResult(interp, Tcl_ObjPrintf(
			    "%s element in braces followed by \"%.*s\" "
			    "instead of space", typeStr, (int) (p2-p), p));
		    Tcl_SetErrorCode(interp, "TCL", "VALUE", typeCode, "JUNK",
			    NULL);
		}
		return TCL_ERROR;
	    }
	    break;

	    /*
	     * Backslash: skip over everything up to the end of the backslash
	     * sequence.
	     */

	case '\\':
	    if (openBraces == 0) {
		/*
		 * A backslash sequence not within a brace quoted element
		 * means the value of the element is different from the
		 * substring we are parsing. A call to TclCopyAndCollapse() is
		 * needed to produce the element value. Inform the caller.
		 */

		literal = 0;
	    }
	    TclParseBackslash(p, limit - p, &numChars, NULL);
	    p += (numChars - 1);
	    break;

	    /*
	     * Double-quote: if element is in quotes then terminate it.
	     */

	case '"':
	    if (inQuotes) {
		size = (p - elemStart);
		p++;
		if ((p >= limit) || TclIsSpaceProcM(*p)) {
		    goto done;
		}

		/*
		 * Garbage after the closing quote; return an error.
		 */

		if (interp != NULL) {
		    p2 = p;
		    while ((p2 < limit) && (!TclIsSpaceProcM(*p2))
			    && (p2 < p+20)) {
			p2++;
		    }
		    Tcl_SetObjResult(interp, Tcl_ObjPrintf(
			    "%s element in quotes followed by \"%.*s\" "
			    "instead of space", typeStr, (int) (p2-p), p));
		    Tcl_SetErrorCode(interp, "TCL", "VALUE", typeCode, "JUNK",
			    NULL);
		}
		return TCL_ERROR;
	    }
	    break;

	default:
	    if (TclIsSpaceProcM(*p)) {
		/*
		 * Space: ignore if element is in braces or quotes;
		 * otherwise terminate element.
		 */
		if ((openBraces == 0) && !inQuotes) {
		    size = (p - elemStart);
		    goto done;
		}
	    }
	    break;

	}
	p++;
    }

    /*
     * End of list/dict: terminate element.
     */

    if (p == limit) {
	if (openBraces != 0) {
	    if (interp != NULL) {
		Tcl_SetObjResult(interp, Tcl_ObjPrintf(
			"unmatched open brace in %s", typeStr));
		Tcl_SetErrorCode(interp, "TCL", "VALUE", typeCode, "BRACE",
			NULL);
	    }
	    return TCL_ERROR;
	} else if (inQuotes) {
	    if (interp != NULL) {
		Tcl_SetObjResult(interp, Tcl_ObjPrintf(
			"unmatched open quote in %s", typeStr));
		Tcl_SetErrorCode(interp, "TCL", "VALUE", typeCode, "QUOTE",
			NULL);
	    }
	    return TCL_ERROR;
	}
	size = (p - elemStart);
    }

  done:
    while ((p < limit) && (TclIsSpaceProcM(*p))) {
	p++;
    }
    *elementPtr = elemStart;
    *nextPtr = p;
    if (sizePtr != 0) {
	*sizePtr = size;
    }
    if (literalPtr != 0) {
	*literalPtr = literal;
    }
    return TCL_OK;
}

/*
 *----------------------------------------------------------------------
 *
 * TclCopyAndCollapse --
 *
 *	Copy a string and substitute all backslash escape sequences
 *
 * Results:
 *	Count bytes get copied from src to dst. Along the way, backslash
 *	sequences are substituted in the copy. After scanning count bytes from
 *	src, a null character is placed at the end of dst. Returns the number
 *	of bytes that got written to dst.
 *
 * Side effects:
 *	None.
 *
 *----------------------------------------------------------------------
 */

size_t
TclCopyAndCollapse(
    size_t count,			/* Number of byte to copy from src. */
    const char *src,		/* Copy from here... */
    char *dst)			/* ... to here. */
{
    size_t newCount = 0;

    while (count > 0) {
	char c = *src;

	if (c == '\\') {
	    char buf[4] = "";
	    size_t numRead;
	    size_t backslashCount = TclParseBackslash(src, count, &numRead, buf);

	    memcpy(dst, buf, backslashCount);
	    dst += backslashCount;
	    newCount += backslashCount;
	    src += numRead;
	    count -= numRead;
	} else {
	    *dst = c;
	    dst++;
	    newCount++;
	    src++;
	    count--;
	}
    }
    *dst = 0;
    return newCount;
}

/*
 *----------------------------------------------------------------------
 *
 * Tcl_SplitList --
 *
 *	Splits a list up into its constituent fields.
 *
 * Results
 *	The return value is normally TCL_OK, which means that the list was
 *	successfully split up. If TCL_ERROR is returned, it means that "list"
 *	didn't have proper list structure; the interp's result will contain a
 *	more detailed error message.
 *
 *	*argvPtr will be filled in with the address of an array whose elements
 *	point to the elements of list, in order. *argcPtr will get filled in
 *	with the number of valid elements in the array. A single block of
 *	memory is dynamically allocated to hold both the argv array and a copy
 *	of the list (with backslashes and braces removed in the standard way).
 *	The caller must eventually free this memory by calling free() on
 *	*argvPtr. Note: *argvPtr and *argcPtr are only modified if the
 *	function returns normally.
 *
 * Side effects:
 *	Memory is allocated.
 *
 *----------------------------------------------------------------------
 */

#undef Tcl_SplitList
int
Tcl_SplitList(
    Tcl_Interp *interp,		/* Interpreter to use for error reporting. If
				 * NULL, no error message is left. */
    const char *list,		/* Pointer to string with list structure. */
    size_t *argcPtr,		/* Pointer to location to fill in with the
				 * number of elements in the list. */
    const char ***argvPtr)	/* Pointer to place to store pointer to array
				 * of pointers to list elements. */
{
    const char **argv, *end, *element;
    char *p;
    int result;
    size_t length, size, i, elSize;

    /*
     * Allocate enough space to work in. A (const char *) for each (possible)
     * list element plus one more for terminating NULL, plus as many bytes as
     * in the original string value, plus one more for a terminating '\0'.
     * Space used to hold element separating white space in the original
     * string gets re-purposed to hold '\0' characters in the argv array.
     */

    size = TclMaxListLength(list, TCL_INDEX_NONE, &end) + 1;
    length = end - list;
    argv = (const char **)Tcl_Alloc((size * sizeof(char *)) + length + 1);

    for (i = 0, p = ((char *) argv) + size*sizeof(char *);
	    *list != 0;  i++) {
	const char *prevList = list;
	int literal;

	result = TclFindElement(interp, list, length, &element, &list,
		&elSize, &literal);
	length -= (list - prevList);
	if (result != TCL_OK) {
	    Tcl_Free((void *)argv);
	    return result;
	}
	if (*element == 0) {
	    break;
	}
	if (i >= size) {
	    Tcl_Free((void *)argv);
	    if (interp != NULL) {
		Tcl_SetObjResult(interp, Tcl_NewStringObj(
			"internal error in Tcl_SplitList", TCL_INDEX_NONE));
		Tcl_SetErrorCode(interp, "TCL", "INTERNAL", "Tcl_SplitList",
			NULL);
	    }
	    return TCL_ERROR;
	}
	argv[i] = p;
	if (literal) {
	    memcpy(p, element, elSize);
	    p += elSize;
	    *p = 0;
	    p++;
	} else {
	    p += 1 + TclCopyAndCollapse(elSize, element, p);
	}
    }

    argv[i] = NULL;
    *argvPtr = argv;
    *argcPtr = i;
    return TCL_OK;
}

/*
 *----------------------------------------------------------------------
 *
 * Tcl_ScanElement --
 *
 *	This function is a companion function to Tcl_ConvertElement. It scans
 *	a string to see what needs to be done to it (e.g. add backslashes or
 *	enclosing braces) to make the string into a valid Tcl list element.
 *
 * Results:
 *	The return value is an overestimate of the number of bytes that will
 *	be needed by Tcl_ConvertElement to produce a valid list element from
 *	src. The word at *flagPtr is filled in with a value needed by
 *	Tcl_ConvertElement when doing the actual conversion.
 *
 * Side effects:
 *	None.
 *
 *----------------------------------------------------------------------
 */

size_t
Tcl_ScanElement(
    const char *src,	/* String to convert to list element. */
    int *flagPtr)	/* Where to store information to guide
			 * Tcl_ConvertCountedElement. */
{
    return Tcl_ScanCountedElement(src, TCL_INDEX_NONE, flagPtr);
}

/*
 *----------------------------------------------------------------------
 *
 * Tcl_ScanCountedElement --
 *
 *	This function is a companion function to Tcl_ConvertCountedElement. It
 *	scans a string to see what needs to be done to it (e.g. add
 *	backslashes or enclosing braces) to make the string into a valid Tcl
 *	list element. If length is TCL_INDEX_NONE, then the string is scanned
 *	from src up to the first null byte.
 *
 * Results:
 *	The return value is an overestimate of the number of bytes that will
 *	be needed by Tcl_ConvertCountedElement to produce a valid list element
 *	from src. The word at *flagPtr is filled in with a value needed by
 *	Tcl_ConvertCountedElement when doing the actual conversion.
 *
 * Side effects:
 *	None.
 *
 *----------------------------------------------------------------------
 */

size_t
Tcl_ScanCountedElement(
    const char *src,		/* String to convert to Tcl list element. */
    size_t length,		/* Number of bytes in src, or TCL_INDEX_NONE. */
    int *flagPtr)		/* Where to store information to guide
				 * Tcl_ConvertElement. */
{
    char flags = CONVERT_ANY;
    size_t numBytes = TclScanElement(src, length, &flags);

    *flagPtr = flags;
    return numBytes;
}

/*
 *----------------------------------------------------------------------
 *
 * TclScanElement --
 *
 *	This function is a companion function to TclConvertElement. It scans a
 *	string to see what needs to be done to it (e.g. add backslashes or
 *	enclosing braces) to make the string into a valid Tcl list element. If
 *	length is TCL_INDEX_NONE, then the string is scanned from src up to the first null
 *	byte. A NULL value for src is treated as an empty string. The incoming
 *	value of *flagPtr is a report from the caller what additional flags it
 *	will pass to TclConvertElement().
 *
 * Results:
 *	The recommended formatting mode for the element is determined and a
 *	value is written to *flagPtr indicating that recommendation. This
 *	recommendation is combined with the incoming flag values in *flagPtr
 *	set by the caller to determine how many bytes will be needed by
 *	TclConvertElement() in which to write the formatted element following
 *	the recommendation modified by the flag values. This number of bytes
 *	is the return value of the routine.  In some situations it may be an
 *	overestimate, but so long as the caller passes the same flags to
 *	TclConvertElement(), it will be large enough.
 *
 * Side effects:
 *	None.
 *
 *----------------------------------------------------------------------
 */

TCL_HASH_TYPE
TclScanElement(
    const char *src,		/* String to convert to Tcl list element. */
    size_t length,		/* Number of bytes in src, or TCL_INDEX_NONE. */
    char *flagPtr)		/* Where to store information to guide
				 * Tcl_ConvertElement. */
{
    const char *p = src;
    size_t nestingLevel = 0;	/* Brace nesting count */
    int forbidNone = 0;		/* Do not permit CONVERT_NONE mode. Something
				 * needs protection or escape. */
    int requireEscape = 0;	/* Force use of CONVERT_ESCAPE mode.  For some
				 * reason bare or brace-quoted form fails. */
    int extra = 0;		/* Count of number of extra bytes needed for
				 * formatted element, assuming we use escape
				 * sequences in formatting. */
    TCL_HASH_TYPE bytesNeeded;		/* Buffer length computed to complete the
				 * element formatting in the selected mode. */
#if COMPAT
    int preferEscape = 0;	/* Use preferences to track whether to use */
    int preferBrace = 0;	/* CONVERT_MASK mode. */
    int braceCount = 0;		/* Count of all braces '{' '}' seen. */
#endif /* COMPAT */

    if ((p == NULL) || (length == 0) || ((*p == '\0') && (length == TCL_INDEX_NONE))) {
	/*
	 * Empty string element must be brace quoted.
	 */

	*flagPtr = CONVERT_BRACE;
	return 2;
    }

#if COMPAT
    /*
     * We have an established history in TclConvertElement() when quoting
     * because of a leading hash character to force what would be the
     * CONVERT_MASK mode into the CONVERT_BRACE mode. That is, we format
     * the element #{a"b} like this:
     *			{#{a"b}}
     * and not like this:
     *			\#{a\"b}
     * This is inconsistent with [list x{a"b}], but we will not change that now.
     * Set that preference here so that we compute a tight size requirement.
     */
    if ((*src == '#') && !(*flagPtr & TCL_DONT_QUOTE_HASH)) {
	preferBrace = 1;
    }
#endif

    if ((*p == '{') || (*p == '"')) {
	/*
	 * Must escape or protect so leading character of value is not
	 * misinterpreted as list element delimiting syntax.
	 */

	forbidNone = 1;
#if COMPAT
	preferBrace = 1;
#endif /* COMPAT */
    }

    while (length) {
      if (CHAR_TYPE(*p) != TYPE_NORMAL) {
	switch (*p) {
	case '{':	/* TYPE_BRACE */
#if COMPAT
	    braceCount++;
#endif /* COMPAT */
	    extra++;				/* Escape '{' => '\{' */
	    nestingLevel++;
	    break;
	case '}':	/* TYPE_BRACE */
#if COMPAT
	    braceCount++;
#endif /* COMPAT */
	    extra++;				/* Escape '}' => '\}' */
	    if (nestingLevel-- < 1) {
		/*
		 * Unbalanced braces!  Cannot format with brace quoting.
		 */

		requireEscape = 1;
	    }
	    break;
	case ']':	/* TYPE_CLOSE_BRACK */
	case '"':	/* TYPE_SPACE */
#if COMPAT
	    forbidNone = 1;
	    extra++;		/* Escapes all just prepend a backslash */
	    preferEscape = 1;
	    break;
#else
	    /* FLOW THROUGH */
#endif /* COMPAT */
	case '[':	/* TYPE_SUBS */
	case '$':	/* TYPE_SUBS */
	case ';':	/* TYPE_COMMAND_END */
	    forbidNone = 1;
	    extra++;		/* Escape sequences all one byte longer. */
#if COMPAT
	    preferBrace = 1;
#endif /* COMPAT */
	    break;
	case '\\':	/* TYPE_SUBS */
	    extra++;				/* Escape '\' => '\\' */
	    if ((length == 1) || ((length == TCL_INDEX_NONE) && (p[1] == '\0'))) {
		/*
		 * Final backslash. Cannot format with brace quoting.
		 */

		requireEscape = 1;
		break;
	    }
	    if (p[1] == '\n') {
		extra++;	/* Escape newline => '\n', one byte longer */

		/*
		 * Backslash newline sequence.  Brace quoting not permitted.
		 */

		requireEscape = 1;
		length -= (length+1 > 1);
		p++;
		break;
	    }
	    if ((p[1] == '{') || (p[1] == '}') || (p[1] == '\\')) {
		extra++;	/* Escape sequences all one byte longer. */
		length -= (length+1 > 1);
		p++;
	    }
	    forbidNone = 1;
#if COMPAT
	    preferBrace = 1;
#endif /* COMPAT */
	    break;
	case '\0':	/* TYPE_SUBS */
	    if (length == TCL_INDEX_NONE) {
		goto endOfString;
	    }
	    /* TODO: Panic on improper encoding? */
	    break;
	default:
	    if (TclIsSpaceProcM(*p)) {
		forbidNone = 1;
		extra++;	/* Escape sequences all one byte longer. */
#if COMPAT
		preferBrace = 1;
#endif
	    }
	    break;
	}
      }
	length -= (length+1 > 1);
	p++;
    }

  endOfString:
    if (nestingLevel > 0) {
	/*
	 * Unbalanced braces!  Cannot format with brace quoting.
	 */

	requireEscape = 1;
    }

    /*
     * We need at least as many bytes as are in the element value...
     */

    bytesNeeded = p - src;

    if (requireEscape) {
	/*
	 * We must use escape sequences.  Add all the extra bytes needed to
	 * have room to create them.
	 */

	bytesNeeded += extra;

	/*
	 * Make room to escape leading #, if needed.
	 */

	if ((*src == '#') && !(*flagPtr & TCL_DONT_QUOTE_HASH)) {
	    bytesNeeded++;
	}
	*flagPtr = CONVERT_ESCAPE;
	return bytesNeeded;
    }
    if (*flagPtr & CONVERT_ANY) {
	/*
	 * The caller has not let us know what flags it will pass to
	 * TclConvertElement() so compute the max size we might need for any
	 * possible choice.  Normally the formatting using escape sequences is
	 * the longer one, and a minimum "extra" value of 2 makes sure we
	 * don't request too small a buffer in those edge cases where that's
	 * not true.
	 */

	if (extra < 2) {
	    extra = 2;
	}
	*flagPtr &= ~CONVERT_ANY;
	*flagPtr |= TCL_DONT_USE_BRACES;
    }
    if (forbidNone) {
	/*
	 * We must request some form of quoting of escaping...
	 */

#if COMPAT
	if (preferEscape && !preferBrace) {
	    /*
	     * If we are quoting solely due to ] or internal " characters use
	     * the CONVERT_MASK mode where we escape all special characters
	     * except for braces. "extra" counted space needed to escape
	     * braces too, so substract "braceCount" to get our actual needs.
	     */

	    bytesNeeded += (extra - braceCount);
	    /* Make room to escape leading #, if needed. */
	    if ((*src == '#') && !(*flagPtr & TCL_DONT_QUOTE_HASH)) {
		bytesNeeded++;
	    }

	    /*
	     * If the caller reports it will direct TclConvertElement() to
	     * use full escapes on the element, add back the bytes needed to
	     * escape the braces.
	     */

	    if (*flagPtr & TCL_DONT_USE_BRACES) {
		bytesNeeded += braceCount;
	    }
	    *flagPtr = CONVERT_MASK;
	    return bytesNeeded;
	}
#endif /* COMPAT */
	if (*flagPtr & TCL_DONT_USE_BRACES) {
	    /*
	     * If the caller reports it will direct TclConvertElement() to
	     * use escapes, add the extra bytes needed to have room for them.
	     */

	    bytesNeeded += extra;

	    /*
	     * Make room to escape leading #, if needed.
	     */

	    if ((*src == '#') && !(*flagPtr & TCL_DONT_QUOTE_HASH)) {
		bytesNeeded++;
	    }
	} else {
	    /*
	     * Add 2 bytes for room for the enclosing braces.
	     */

	    bytesNeeded += 2;
	}
	*flagPtr = CONVERT_BRACE;
	return bytesNeeded;
    }

    /*
     * So far, no need to quote or escape anything.
     */

    if ((*src == '#') && !(*flagPtr & TCL_DONT_QUOTE_HASH)) {
	/*
	 * If we need to quote a leading #, make room to enclose in braces.
	 */

	bytesNeeded += 2;
    }
    *flagPtr = CONVERT_NONE;
    return bytesNeeded;
}

/*
 *----------------------------------------------------------------------
 *
 * Tcl_ConvertElement --
 *
 *	This is a companion function to Tcl_ScanElement. Given the information
 *	produced by Tcl_ScanElement, this function converts a string to a list
 *	element equal to that string.
 *
 * Results:
 *	Information is copied to *dst in the form of a list element identical
 *	to src (i.e. if Tcl_SplitList is applied to dst it will produce a
 *	string identical to src). The return value is a count of the number of
 *	characters copied (not including the terminating NULL character).
 *
 * Side effects:
 *	None.
 *
 *----------------------------------------------------------------------
 */

size_t
Tcl_ConvertElement(
    const char *src,	/* Source information for list element. */
    char *dst,		/* Place to put list-ified element. */
    int flags)		/* Flags produced by Tcl_ScanElement. */
{
    return Tcl_ConvertCountedElement(src, TCL_INDEX_NONE, dst, flags);
}

/*
 *----------------------------------------------------------------------
 *
 * Tcl_ConvertCountedElement --
 *
 *	This is a companion function to Tcl_ScanCountedElement. Given the
 *	information produced by Tcl_ScanCountedElement, this function converts
 *	a string to a list element equal to that string.
 *
 * Results:
 *	Information is copied to *dst in the form of a list element identical
 *	to src (i.e. if Tcl_SplitList is applied to dst it will produce a
 *	string identical to src). The return value is a count of the number of
 *	characters copied (not including the terminating NULL character).
 *
 * Side effects:
 *	None.
 *
 *----------------------------------------------------------------------
 */

size_t
Tcl_ConvertCountedElement(
    const char *src,	/* Source information for list element. */
    size_t length,		/* Number of bytes in src, or TCL_INDEX_NONE. */
    char *dst,			/* Place to put list-ified element. */
    int flags)			/* Flags produced by Tcl_ScanElement. */
{
    size_t numBytes = TclConvertElement(src, length, dst, flags);
    dst[numBytes] = '\0';
    return numBytes;
}

/*
 *----------------------------------------------------------------------
 *
 * TclConvertElement --
 *
 *	This is a companion function to TclScanElement. Given the information
 *	produced by TclScanElement, this function converts a string to a list
 *	element equal to that string.
 *
 * Results:
 *	Information is copied to *dst in the form of a list element identical
 *	to src (i.e. if Tcl_SplitList is applied to dst it will produce a
 *	string identical to src). The return value is a count of the number of
 *	characters copied (not including the terminating NULL character).
 *
 * Side effects:
 *	None.
 *
 *----------------------------------------------------------------------
 */

size_t
TclConvertElement(
    const char *src,	/* Source information for list element. */
    size_t length,		/* Number of bytes in src, or TCL_INDEX_NONE. */
    char *dst,			/* Place to put list-ified element. */
    int flags)			/* Flags produced by Tcl_ScanElement. */
{
    int conversion = flags & CONVERT_MASK;
    char *p = dst;

    /*
     * Let the caller demand we use escape sequences rather than braces.
     */

    if ((flags & TCL_DONT_USE_BRACES) && (conversion & CONVERT_BRACE)) {
	conversion = CONVERT_ESCAPE;
    }

    /*
     * No matter what the caller demands, empty string must be braced!
     */

    if ((src == NULL) || (length == 0) || (*src == '\0' && length == TCL_INDEX_NONE)) {
	p[0] = '{';
	p[1] = '}';
	return 2;
    }

    /*
     * Escape leading hash as needed and requested.
     */

    if ((*src == '#') && !(flags & TCL_DONT_QUOTE_HASH)) {
	if (conversion == CONVERT_ESCAPE) {
	    p[0] = '\\';
	    p[1] = '#';
	    p += 2;
	    src++;
	    length -= (length+1 > 1);
	} else {
	    conversion = CONVERT_BRACE;
	}
    }

    /*
     * No escape or quoting needed.  Copy the literal string value.
     */

    if (conversion == CONVERT_NONE) {
	if (length == TCL_INDEX_NONE) {
	    /* TODO: INT_MAX overflow? */
	    while (*src) {
		*p++ = *src++;
	    }
	    return p - dst;
	} else {
	    memcpy(dst, src, length);
	    return length;
	}
    }

    /*
     * Formatted string is original string enclosed in braces.
     */

    if (conversion == CONVERT_BRACE) {
	*p = '{';
	p++;
	if (length == TCL_INDEX_NONE) {
	    /* TODO: INT_MAX overflow? */
	    while (*src) {
		*p++ = *src++;
	    }
	} else {
	    memcpy(p, src, length);
	    p += length;
	}
	*p = '}';
	p++;
	return (size_t)(p - dst);
    }

    /* conversion == CONVERT_ESCAPE or CONVERT_MASK */

    /*
     * Formatted string is original string converted to escape sequences.
     */

    for ( ; length; src++, length -= (length+1 > 1)) {
	switch (*src) {
	case ']':
	case '[':
	case '$':
	case ';':
	case ' ':
	case '\\':
	case '"':
	    *p = '\\';
	    p++;
	    break;
	case '{':
	case '}':
#if COMPAT
	    if (conversion == CONVERT_ESCAPE)
#endif /* COMPAT */
	    {
		*p = '\\';
		p++;
	    }
	    break;
	case '\f':
	    *p = '\\';
	    p++;
	    *p = 'f';
	    p++;
	    continue;
	case '\n':
	    *p = '\\';
	    p++;
	    *p = 'n';
	    p++;
	    continue;
	case '\r':
	    *p = '\\';
	    p++;
	    *p = 'r';
	    p++;
	    continue;
	case '\t':
	    *p = '\\';
	    p++;
	    *p = 't';
	    p++;
	    continue;
	case '\v':
	    *p = '\\';
	    p++;
	    *p = 'v';
	    p++;
	    continue;
	case '\0':
	    if (length == TCL_INDEX_NONE) {
		return (size_t)(p - dst);
	    }

	    /*
	     * If we reach this point, there's an embedded NULL in the string
	     * range being processed, which should not happen when the
	     * encoding rules for Tcl strings are properly followed.  If the
	     * day ever comes when we stop tolerating such things, this is
	     * where to put the Tcl_Panic().
	     */

	    break;
	}
	*p = *src;
	p++;
    }
    return (size_t)(p - dst);
}

/*
 *----------------------------------------------------------------------
 *
 * Tcl_Merge --
 *
 *	Given a collection of strings, merge them together into a single
 *	string that has proper Tcl list structured (i.e. Tcl_SplitList may be
 *	used to retrieve strings equal to the original elements, and Tcl_Eval
 *	will parse the string back into its original elements).
 *
 * Results:
 *	The return value is the address of a dynamically-allocated string
 *	containing the merged list.
 *
 * Side effects:
 *	None.
 *
 *----------------------------------------------------------------------
 */

char *
Tcl_Merge(
    size_t argc,			/* How many strings to merge. */
    const char *const *argv)	/* Array of string values. */
{
#define LOCAL_SIZE 64
    char localFlags[LOCAL_SIZE], *flagPtr = NULL;
    size_t i, bytesNeeded = 0;
    char *result, *dst;

    /*
     * Handle empty list case first, so logic of the general case can be
     * simpler.
     */

    if (argc == 0) {
	result = (char *)Tcl_Alloc(1);
	result[0] = '\0';
	return result;
    }

    /*
     * Pass 1: estimate space, gather flags.
     */

    if (argc <= LOCAL_SIZE) {
	flagPtr = localFlags;
    } else {
	flagPtr = (char *)Tcl_Alloc(argc);
    }
    for (i = 0; i < argc; i++) {
	flagPtr[i] = ( i ? TCL_DONT_QUOTE_HASH : 0 );
	bytesNeeded += TclScanElement(argv[i], TCL_INDEX_NONE, &flagPtr[i]);
    }
    bytesNeeded += argc;

    /*
     * Pass two: copy into the result area.
     */

    result = (char *)Tcl_Alloc(bytesNeeded);
    dst = result;
    for (i = 0; i < argc; i++) {
	flagPtr[i] |= ( i ? TCL_DONT_QUOTE_HASH : 0 );
	dst += TclConvertElement(argv[i], TCL_INDEX_NONE, dst, flagPtr[i]);
	*dst = ' ';
	dst++;
    }
    dst[-1] = 0;

    if (flagPtr != localFlags) {
	Tcl_Free(flagPtr);
    }
    return result;
}

/*
 *----------------------------------------------------------------------
 *
 * TclTrimRight --
 *	Takes two counted strings in the Tcl encoding.  Conceptually
 *	finds the sub string (offset) to trim from the right side of the
 *	first string all characters found in the second string.
 *
 * Results:
 *	The number of bytes to be removed from the end of the string.
 *
 * Side effects:
 *	None.
 *
 *----------------------------------------------------------------------
 */

size_t
TclTrimRight(
    const char *bytes,	/* String to be trimmed... */
    size_t numBytes,	/* ...and its length in bytes */
			/* Calls to TclUtfToUniChar() in this routine
			 * rely on (bytes[numBytes] == '\0'). */
    const char *trim,	/* String of trim characters... */
    size_t numTrim)	/* ...and its length in bytes */
			/* Calls to TclUtfToUniChar() in this routine
			 * rely on (trim[numTrim] == '\0'). */
{
    const char *pp, *p = bytes + numBytes;
    int ch1, ch2;

    /* Empty strings -> nothing to do */
    if ((numBytes == 0) || (numTrim == 0)) {
	return 0;
    }

    /*
     * Outer loop: iterate over string to be trimmed.
     */

    do {
	const char *q = trim;
	size_t pInc = 0, bytesLeft = numTrim;

	pp = Tcl_UtfPrev(p, bytes);
	do {
	    pp += pInc;
 	    pInc = TclUtfToUCS4(pp, &ch1);
	} while (pp + pInc < p);

	/*
	 * Inner loop: scan trim string for match to current character.
	 */

	do {
	    pInc = TclUtfToUCS4(q, &ch2);

	    if (ch1 == ch2) {
		break;
	    }

	    q += pInc;
	    bytesLeft -= pInc;
	} while (bytesLeft);

	if (bytesLeft == 0) {
	    /*
	     * No match; trim task done; *p is last non-trimmed char.
	     */

	    break;
	}
	p = pp;
    } while (p > bytes);

    return numBytes - (p - bytes);
}

/*
 *----------------------------------------------------------------------
 *
 * TclTrimLeft --
 *
 *	Takes two counted strings in the Tcl encoding.  Conceptually
 *	finds the sub string (offset) to trim from the left side of the
 *	first string all characters found in the second string.
 *
 * Results:
 *	The number of bytes to be removed from the start of the string.
 *
 * Side effects:
 *	None.
 *
 *----------------------------------------------------------------------
 */

size_t
TclTrimLeft(
    const char *bytes,	/* String to be trimmed... */
    size_t numBytes,	/* ...and its length in bytes */
			/* Calls to TclUtfToUniChar() in this routine
			 * rely on (bytes[numBytes] == '\0'). */
    const char *trim,	/* String of trim characters... */
    size_t numTrim)	/* ...and its length in bytes */
			/* Calls to TclUtfToUniChar() in this routine
			 * rely on (trim[numTrim] == '\0'). */
{
    const char *p = bytes;
    int ch1, ch2;

    /* Empty strings -> nothing to do */
    if ((numBytes == 0) || (numTrim == 0)) {
	return 0;
    }

    /*
     * Outer loop: iterate over string to be trimmed.
     */

    do {
	size_t pInc = TclUtfToUCS4(p, &ch1);
	const char *q = trim;
	size_t bytesLeft = numTrim;

	/*
	 * Inner loop: scan trim string for match to current character.
	 */

	do {
	    size_t qInc = TclUtfToUCS4(q, &ch2);

	    if (ch1 == ch2) {
		break;
	    }

	    q += qInc;
	    bytesLeft -= qInc;
	} while (bytesLeft);

	if (bytesLeft == 0) {
	    /*
	     * No match; trim task done; *p is first non-trimmed char.
	     */

	    break;
	}

	p += pInc;
	numBytes -= pInc;
    } while (numBytes > 0);

    return p - bytes;
}

/*
 *----------------------------------------------------------------------
 *
 * TclTrim --
 *	Finds the sub string (offset) to trim from both sides of the
 *	first string all characters found in the second string.
 *
 * Results:
 *	The number of bytes to be removed from the start of the string
 *
 * Side effects:
 *	None.
 *
 *----------------------------------------------------------------------
 */

size_t
TclTrim(
    const char *bytes,	/* String to be trimmed... */
    size_t numBytes,	/* ...and its length in bytes */
			/* Calls in this routine
			 * rely on (bytes[numBytes] == '\0'). */
    const char *trim,	/* String of trim characters... */
    size_t numTrim,	/* ...and its length in bytes */
			/* Calls in this routine
			 * rely on (trim[numTrim] == '\0'). */
    size_t *trimRightPtr)	/* Offset from the end of the string. */
{
    size_t trimLeft = 0, trimRight = 0;

    /* Empty strings -> nothing to do */
    if ((numBytes > 0) && (numTrim > 0)) {

	/* When bytes is NUL-terminated, returns 0 <= trimLeft <= numBytes */
	trimLeft = TclTrimLeft(bytes, numBytes, trim, numTrim);
	numBytes -= trimLeft;

	/* If we did not trim the whole string, it starts with a character
	 * that we will not trim. Skip over it. */
	if (numBytes > 0) {
	    int ch;
	    const char *first = bytes + trimLeft;
	    bytes += TclUtfToUCS4(first, &ch);
	    numBytes -= (bytes - first);

	    if (numBytes > 0) {
		/* When bytes is NUL-terminated, returns
		 * 0 <= trimRight <= numBytes */
		trimRight = TclTrimRight(bytes, numBytes, trim, numTrim);
	    }
	}
    }
    *trimRightPtr = trimRight;
    return trimLeft;
}

/*
 *----------------------------------------------------------------------
 *
 * Tcl_Concat --
 *
 *	Concatenate a set of strings into a single large string.
 *
 * Results:
 *	The return value is dynamically-allocated string containing a
 *	concatenation of all the strings in argv, with spaces between the
 *	original argv elements.
 *
 * Side effects:
 *	Memory is allocated for the result; the caller is responsible for
 *	freeing the memory.
 *
 *----------------------------------------------------------------------
 */

/* The whitespace characters trimmed during [concat] operations */
#define CONCAT_WS_SIZE (sizeof(CONCAT_TRIM_SET "") - 1)

char *
Tcl_Concat(
    size_t argc,			/* Number of strings to concatenate. */
    const char *const *argv)	/* Array of strings to concatenate. */
{
    size_t i, needSpace = 0, bytesNeeded = 0;
    char *result, *p;

    /*
     * Dispose of the empty result corner case first to simplify later code.
     */

    if (argc == 0) {
	result = (char *) Tcl_Alloc(1);
	result[0] = '\0';
	return result;
    }

    /*
     * First allocate the result buffer at the size required.
     */

    for (i = 0;  i < argc;  i++) {
	bytesNeeded += strlen(argv[i]);
    }

    /*
     * All element bytes + (argc - 1) spaces + 1 terminating NULL.
     */

    result = (char *)Tcl_Alloc(bytesNeeded + argc);

    for (p = result, i = 0;  i < argc;  i++) {
	size_t triml, trimr, elemLength;
	const char *element;

	element = argv[i];
	elemLength = strlen(argv[i]);

	/* Trim away the leading/trailing whitespace. */
	triml = TclTrim(element, elemLength, CONCAT_TRIM_SET,
		CONCAT_WS_SIZE, &trimr);
	element += triml;
	elemLength -= triml + trimr;

	/* Do not permit trimming to expose a final backslash character. */
	elemLength += trimr && (element[elemLength - 1] == '\\');

	/*
	 * If we're left with empty element after trimming, do nothing.
	 */

	if (elemLength == 0) {
	    continue;
	}

	/*
	 * Append to the result with space if needed.
	 */

	if (needSpace) {
	    *p++ = ' ';
	}
	memcpy(p, element, elemLength);
	p += elemLength;
	needSpace = 1;
    }
    *p = '\0';
    return result;
}

/*
 *----------------------------------------------------------------------
 *
 * Tcl_ConcatObj --
 *
 *	Concatenate the strings from a set of objects into a single string
 *	object with spaces between the original strings.
 *
 * Results:
 *	The return value is a new string object containing a concatenation of
 *	the strings in objv. Its ref count is zero.
 *
 * Side effects:
 *	A new object is created.
 *
 *----------------------------------------------------------------------
 */

Tcl_Obj *
Tcl_ConcatObj(
    size_t objc,			/* Number of objects to concatenate. */
    Tcl_Obj *const objv[])	/* Array of objects to concatenate. */
{
    int needSpace = 0;
    size_t i, bytesNeeded = 0, elemLength;
    const char *element;
    Tcl_Obj *objPtr, *resPtr;

    /*
     * Check first to see if all the items are of list type or empty. If so,
     * we will concat them together as lists, and return a list object. This
     * is only valid when the lists are in canonical form.
     */

    for (i = 0;  i < objc;  i++) {
	size_t length;

	objPtr = objv[i];
	if (TclListObjIsCanonical(objPtr)) {
	    continue;
	}
	(void)Tcl_GetStringFromObj(objPtr, &length);
	if (length > 0) {
	    break;
	}
    }
    if (i == objc) {
	resPtr = NULL;
	for (i = 0;  i < objc;  i++) {
	    objPtr = objv[i];
	    if (!TclListObjIsCanonical(objPtr)) {
		continue;
	    }
	    if (resPtr) {
		Tcl_Obj *elemPtr = NULL;

		Tcl_ListObjIndex(NULL, objPtr, 0, &elemPtr);
		if (elemPtr == NULL) {
		    continue;
		}
		if (Tcl_GetString(elemPtr)[0] == '#' || TCL_OK
			!= Tcl_ListObjAppendList(NULL, resPtr, objPtr)) {
		    /* Abandon ship! */
		    Tcl_DecrRefCount(resPtr);
		    goto slow;
		}
	    } else {
		resPtr = TclListObjCopy(NULL, objPtr);
	    }
	}
	if (!resPtr) {
	    TclNewObj(resPtr);
	}
	return resPtr;
    }

  slow:
    /*
     * Something cannot be determined to be safe, so build the concatenation
     * the slow way, using the string representations.
     *
     * First try to pre-allocate the size required.
     */

    for (i = 0;  i < objc;  i++) {
	element = Tcl_GetStringFromObj(objv[i], &elemLength);
	bytesNeeded += elemLength;
    }

    /*
     * Does not matter if this fails, will simply try later to build up the
     * string with each Append reallocating as needed with the usual string
     * append algorithm.  When that fails it will report the error.
     */

    TclNewObj(resPtr);
    (void) Tcl_AttemptSetObjLength(resPtr, bytesNeeded + objc - 1);
    Tcl_SetObjLength(resPtr, 0);

    for (i = 0;  i < objc;  i++) {
	size_t triml, trimr;

	element = Tcl_GetStringFromObj(objv[i], &elemLength);

	/* Trim away the leading/trailing whitespace. */
	triml = TclTrim(element, elemLength, CONCAT_TRIM_SET,
		CONCAT_WS_SIZE, &trimr);
	element += triml;
	elemLength -= triml + trimr;

	/* Do not permit trimming to expose a final backslash character. */
	elemLength += trimr && (element[elemLength - 1] == '\\');

	/*
	 * If we're left with empty element after trimming, do nothing.
	 */

	if (elemLength == 0) {
	    continue;
	}

	/*
	 * Append to the result with space if needed.
	 */

	if (needSpace) {
	    Tcl_AppendToObj(resPtr, " ", 1);
	}
	Tcl_AppendToObj(resPtr, element, elemLength);
	needSpace = 1;
    }
    return resPtr;
}

/*
 *----------------------------------------------------------------------
 *
 * Tcl_StringCaseMatch --
 *
 *	See if a particular string matches a particular pattern. Allows case
 *	insensitivity.
 *
 * Results:
 *	The return value is 1 if string matches pattern, and 0 otherwise. The
 *	matching operation permits the following special characters in the
 *	pattern: *?\[] (see the manual entry for details on what these mean).
 *
 * Side effects:
 *	None.
 *
 *----------------------------------------------------------------------
 */

int
Tcl_StringCaseMatch(
    const char *str,		/* String. */
    const char *pattern,	/* Pattern, which may contain special
				 * characters. */
    int nocase)			/* 0 for case sensitive, 1 for insensitive */
{
    int p, charLen;
    int ch1 = 0, ch2 = 0;

    while (1) {
	p = *pattern;

	/*
	 * See if we're at the end of both the pattern and the string. If so,
	 * we succeeded. If we're at the end of the pattern but not at the end
	 * of the string, we failed.
	 */

	if (p == '\0') {
	    return (*str == '\0');
	}
	if ((*str == '\0') && (p != '*')) {
	    return 0;
	}

	/*
	 * Check for a "*" as the next pattern character. It matches any
	 * substring. We handle this by calling ourselves recursively for each
	 * postfix of string, until either we match or we reach the end of the
	 * string.
	 */

	if (p == '*') {
	    /*
	     * Skip all successive *'s in the pattern
	     */

	    while (*(++pattern) == '*') {}
	    p = *pattern;
	    if (p == '\0') {
		return 1;
	    }

	    /*
	     * This is a special case optimization for single-byte utf.
	     */

	    if (UCHAR(*pattern) < 0x80) {
		ch2 = (int)
			(nocase ? tolower(UCHAR(*pattern)) : UCHAR(*pattern));
	    } else {
		TclUtfToUCS4(pattern, &ch2);
		if (nocase) {
		    ch2 = Tcl_UniCharToLower(ch2);
		}
	    }

	    while (1) {
		/*
		 * Optimization for matching - cruise through the string
		 * quickly if the next char in the pattern isn't a special
		 * character
		 */

		if ((p != '[') && (p != '?') && (p != '\\')) {
		    if (nocase) {
			while (*str) {
			    charLen = TclUtfToUCS4(str, &ch1);
			    if (ch2==ch1 || ch2==Tcl_UniCharToLower(ch1)) {
				break;
			    }
			    str += charLen;
			}
		    } else {
			/*
			 * There's no point in trying to make this code
			 * shorter, as the number of bytes you want to compare
			 * each time is non-constant.
			 */

			while (*str) {
			    charLen = TclUtfToUCS4(str, &ch1);
			    if (ch2 == ch1) {
				break;
			    }
			    str += charLen;
			}
		    }
		}
		if (Tcl_StringCaseMatch(str, pattern, nocase)) {
		    return 1;
		}
		if (*str == '\0') {
		    return 0;
		}
		str += TclUtfToUCS4(str, &ch1);
	    }
	}

	/*
	 * Check for a "?" as the next pattern character. It matches any
	 * single character.
	 */

	if (p == '?') {
	    pattern++;
	    str += TclUtfToUCS4(str, &ch1);
	    continue;
	}

	/*
	 * Check for a "[" as the next pattern character. It is followed by a
	 * list of characters that are acceptable, or by a range (two
	 * characters separated by "-").
	 */

	if (p == '[') {
	    int startChar = 0, endChar = 0;

	    pattern++;
	    if (UCHAR(*str) < 0x80) {
		ch1 = (int)
			(nocase ? tolower(UCHAR(*str)) : UCHAR(*str));
		str++;
	    } else {
		str += TclUtfToUCS4(str, &ch1);
		if (nocase) {
		    ch1 = Tcl_UniCharToLower(ch1);
		}
	    }
	    while (1) {
		if ((*pattern == ']') || (*pattern == '\0')) {
		    return 0;
		}
		if (UCHAR(*pattern) < 0x80) {
		    startChar = (int) (nocase
			    ? tolower(UCHAR(*pattern)) : UCHAR(*pattern));
		    pattern++;
		} else {
		    pattern += TclUtfToUCS4(pattern, &startChar);
		    if (nocase) {
			startChar = Tcl_UniCharToLower(startChar);
		    }
		}
		if (*pattern == '-') {
		    pattern++;
		    if (*pattern == '\0') {
			return 0;
		    }
		    if (UCHAR(*pattern) < 0x80) {
			endChar = (int) (nocase
				? tolower(UCHAR(*pattern)) : UCHAR(*pattern));
			pattern++;
		    } else {
			pattern += TclUtfToUCS4(pattern, &endChar);
			if (nocase) {
			    endChar = Tcl_UniCharToLower(endChar);
			}
		    }
		    if (((startChar <= ch1) && (ch1 <= endChar))
			    || ((endChar <= ch1) && (ch1 <= startChar))) {
			/*
			 * Matches ranges of form [a-z] or [z-a].
			 */

			break;
		    }
		} else if (startChar == ch1) {
		    break;
		}
	    }
	    /* If we reach here, we matched. Need to move past closing ] */
	    while (*pattern != ']') {
		if (*pattern == '\0') {
		    /* We ran out of pattern after matching something in
		     * (unclosed!) brackets. So long as we ran out of string
		     * at the same time, we have a match. Otherwise, not. */
		    return (*str == '\0');
		}
		pattern++;
	    }
	    pattern++;
	    continue;
	}

	/*
	 * If the next pattern character is '\', just strip off the '\' so we
	 * do exact matching on the character that follows.
	 */

	if (p == '\\') {
	    pattern++;
	    if (*pattern == '\0') {
		return 0;
	    }
	}

	/*
	 * There's no special character. Just make sure that the next bytes of
	 * each string match.
	 */

	str += TclUtfToUCS4(str, &ch1);
	pattern += TclUtfToUCS4(pattern, &ch2);
	if (nocase) {
	    if (Tcl_UniCharToLower(ch1) != Tcl_UniCharToLower(ch2)) {
		return 0;
	    }
	} else if (ch1 != ch2) {
	    return 0;
	}
    }
}

/*
 *----------------------------------------------------------------------
 *
 * TclByteArrayMatch --
 *
 *	See if a particular string matches a particular pattern.  Does not
 *	allow for case insensitivity.
 *	Parallels tclUtf.c:TclUniCharMatch, adjusted for char* and sans nocase.
 *
 * Results:
 *	The return value is 1 if string matches pattern, and 0 otherwise. The
 *	matching operation permits the following special characters in the
 *	pattern: *?\[] (see the manual entry for details on what these mean).
 *
 * Side effects:
 *	None.
 *
 *----------------------------------------------------------------------
 */

int
TclByteArrayMatch(
    const unsigned char *string,/* String. */
    size_t strLen,			/* Length of String */
    const unsigned char *pattern,
				/* Pattern, which may contain special
				 * characters. */
    size_t ptnLen,			/* Length of Pattern */
    TCL_UNUSED(int) /*flags*/)
{
    const unsigned char *stringEnd, *patternEnd;
    unsigned char p;

    stringEnd = string + strLen;
    patternEnd = pattern + ptnLen;

    while (1) {
	/*
	 * See if we're at the end of both the pattern and the string. If so,
	 * we succeeded. If we're at the end of the pattern but not at the end
	 * of the string, we failed.
	 */

	if (pattern == patternEnd) {
	    return (string == stringEnd);
	}
	p = *pattern;
	if ((string == stringEnd) && (p != '*')) {
	    return 0;
	}

	/*
	 * Check for a "*" as the next pattern character. It matches any
	 * substring. We handle this by skipping all the characters up to the
	 * next matching one in the pattern, and then calling ourselves
	 * recursively for each postfix of string, until either we match or we
	 * reach the end of the string.
	 */

	if (p == '*') {
	    /*
	     * Skip all successive *'s in the pattern.
	     */

	    while ((++pattern < patternEnd) && (*pattern == '*')) {
		/* empty body */
	    }
	    if (pattern == patternEnd) {
		return 1;
	    }
	    p = *pattern;
	    while (1) {
		/*
		 * Optimization for matching - cruise through the string
		 * quickly if the next char in the pattern isn't a special
		 * character.
		 */

		if ((p != '[') && (p != '?') && (p != '\\')) {
		    while ((string < stringEnd) && (p != *string)) {
			string++;
		    }
		}
		if (TclByteArrayMatch(string, stringEnd - string,
				pattern, patternEnd - pattern, 0)) {
		    return 1;
		}
		if (string == stringEnd) {
		    return 0;
		}
		string++;
	    }
	}

	/*
	 * Check for a "?" as the next pattern character. It matches any
	 * single character.
	 */

	if (p == '?') {
	    pattern++;
	    string++;
	    continue;
	}

	/*
	 * Check for a "[" as the next pattern character. It is followed by a
	 * list of characters that are acceptable, or by a range (two
	 * characters separated by "-").
	 */

	if (p == '[') {
	    unsigned char ch1, startChar, endChar;

	    pattern++;
	    ch1 = *string;
	    string++;
	    while (1) {
		if ((*pattern == ']') || (pattern == patternEnd)) {
		    return 0;
		}
		startChar = *pattern;
		pattern++;
		if (*pattern == '-') {
		    pattern++;
		    if (pattern == patternEnd) {
			return 0;
		    }
		    endChar = *pattern;
		    pattern++;
		    if (((startChar <= ch1) && (ch1 <= endChar))
			    || ((endChar <= ch1) && (ch1 <= startChar))) {
			/*
			 * Matches ranges of form [a-z] or [z-a].
			 */

			break;
		    }
		} else if (startChar == ch1) {
		    break;
		}
	    }
	    while (*pattern != ']') {
		if (pattern == patternEnd) {
		    pattern--;
		    break;
		}
		pattern++;
	    }
	    pattern++;
	    continue;
	}

	/*
	 * If the next pattern character is '\', just strip off the '\' so we
	 * do exact matching on the character that follows.
	 */

	if (p == '\\') {
	    if (++pattern == patternEnd) {
		return 0;
	    }
	}

	/*
	 * There's no special character. Just make sure that the next bytes of
	 * each string match.
	 */

	if (*string != *pattern) {
	    return 0;
	}
	string++;
	pattern++;
    }
}

/*
 *----------------------------------------------------------------------
 *
 * TclStringMatchObj --
 *
 *	See if a particular string matches a particular pattern. Allows case
 *	insensitivity. This is the generic multi-type handler for the various
 *	matching algorithms.
 *
 * Results:
 *	The return value is 1 if string matches pattern, and 0 otherwise. The
 *	matching operation permits the following special characters in the
 *	pattern: *?\[] (see the manual entry for details on what these mean).
 *
 * Side effects:
 *	None.
 *
 *----------------------------------------------------------------------
 */

int
TclStringMatchObj(
    Tcl_Obj *strObj,		/* string object. */
    Tcl_Obj *ptnObj,		/* pattern object. */
    int flags)			/* Only TCL_MATCH_NOCASE should be passed, or
				 * 0. */
{
    int match;
    size_t length = 0, plen = 0;

    /*
     * Promote based on the type of incoming object.
     * XXX: Currently doesn't take advantage of exact-ness that
     * XXX: TclReToGlob tells us about
    trivial = nocase ? 0 : TclMatchIsTrivial(TclGetString(ptnObj));
     */

    if (TclHasInternalRep(strObj, &tclStringType) || (strObj->typePtr == NULL)) {
	Tcl_UniChar *udata, *uptn;

	udata = Tcl_GetUnicodeFromObj(strObj, &length);
	uptn  = Tcl_GetUnicodeFromObj(ptnObj, &plen);
	match = TclUniCharMatch(udata, length, uptn, plen, flags);
    } else if (TclIsPureByteArray(strObj) && TclIsPureByteArray(ptnObj)
		&& !flags) {
	unsigned char *data, *ptn;

	data = Tcl_GetByteArrayFromObj(strObj, &length);
	ptn  = Tcl_GetByteArrayFromObj(ptnObj, &plen);
	match = TclByteArrayMatch(data, length, ptn, plen, 0);
    } else {
	match = Tcl_StringCaseMatch(TclGetString(strObj),
		TclGetString(ptnObj), flags);
    }
    return match;
}

/*
 *----------------------------------------------------------------------
 *
 * Tcl_DStringInit --
 *
 *	Initializes a dynamic string, discarding any previous contents of the
 *	string (Tcl_DStringFree should have been called already if the dynamic
 *	string was previously in use).
 *
 * Results:
 *	None.
 *
 * Side effects:
 *	The dynamic string is initialized to be empty.
 *
 *----------------------------------------------------------------------
 */

void
Tcl_DStringInit(
    Tcl_DString *dsPtr)		/* Pointer to structure for dynamic string. */
{
    dsPtr->string = dsPtr->staticSpace;
    dsPtr->length = 0;
    dsPtr->spaceAvl = TCL_DSTRING_STATIC_SIZE;
    dsPtr->staticSpace[0] = '\0';
}

/*
 *----------------------------------------------------------------------
 *
 * Tcl_DStringAppend --
 *
 *	Append more bytes to the current value of a dynamic string.
 *
 * Results:
 *	The return value is a pointer to the dynamic string's new value.
 *
 * Side effects:
 *	Length bytes from "bytes" (or all of "bytes" if length is less than
 *	zero) are added to the current value of the string. Memory gets
 *	reallocated if needed to accomodate the string's new size.
 *
 *----------------------------------------------------------------------
 */

char *
Tcl_DStringAppend(
    Tcl_DString *dsPtr,		/* Structure describing dynamic string. */
    const char *bytes,		/* String to append. If length is
				 * TCL_INDEX_NONE then this must be null-terminated. */
    size_t length)			/* Number of bytes from "bytes" to append. If
				 * TCL_INDEX_NONE, then append all of bytes, up to null
				 * at end. */
{
    size_t newSize;

    if (length == TCL_INDEX_NONE) {
	length = strlen(bytes);
    }
    newSize = length + dsPtr->length;

    /*
     * Allocate a larger buffer for the string if the current one isn't large
     * enough. Allocate extra space in the new buffer so that there will be
     * room to grow before we have to allocate again.
     */

    if (newSize >= dsPtr->spaceAvl) {
	dsPtr->spaceAvl = newSize * 2;
	if (dsPtr->string == dsPtr->staticSpace) {
	    char *newString = (char *)Tcl_Alloc(dsPtr->spaceAvl);

	    memcpy(newString, dsPtr->string, dsPtr->length);
	    dsPtr->string = newString;
	} else {
	    size_t index = TCL_INDEX_NONE;

	    /* See [16896d49fd] */
	    if (bytes >= dsPtr->string
		    && bytes <= dsPtr->string + dsPtr->length) {
		index = bytes - dsPtr->string;
	    }

	    dsPtr->string = (char *)Tcl_Realloc(dsPtr->string, dsPtr->spaceAvl);

	    if (index != TCL_INDEX_NONE) {
		bytes = dsPtr->string + index;
	    }
	}
    }

    /*
     * Copy the new string into the buffer at the end of the old one.
     */

    memcpy(dsPtr->string + dsPtr->length, bytes, length);
    dsPtr->length += length;
    dsPtr->string[dsPtr->length] = '\0';
    return dsPtr->string;
}

/*
 *----------------------------------------------------------------------
 *
 * TclDStringAppendObj, TclDStringAppendDString --
 *
 *	Simple wrappers round Tcl_DStringAppend that make it easier to append
 *	from particular sources of strings.
 *
 *----------------------------------------------------------------------
 */

char *
TclDStringAppendObj(
    Tcl_DString *dsPtr,
    Tcl_Obj *objPtr)
{
    size_t length;
    const char *bytes = Tcl_GetStringFromObj(objPtr, &length);

    return Tcl_DStringAppend(dsPtr, bytes, length);
}

char *
TclDStringAppendDString(
    Tcl_DString *dsPtr,
    Tcl_DString *toAppendPtr)
{
    return Tcl_DStringAppend(dsPtr, Tcl_DStringValue(toAppendPtr),
	    Tcl_DStringLength(toAppendPtr));
}

/*
 *----------------------------------------------------------------------
 *
 * Tcl_DStringAppendElement --
 *
 *	Append a list element to the current value of a dynamic string.
 *
 * Results:
 *	The return value is a pointer to the dynamic string's new value.
 *
 * Side effects:
 *	String is reformatted as a list element and added to the current value
 *	of the string. Memory gets reallocated if needed to accomodate the
 *	string's new size.
 *
 *----------------------------------------------------------------------
 */

char *
Tcl_DStringAppendElement(
    Tcl_DString *dsPtr,		/* Structure describing dynamic string. */
    const char *element)	/* String to append. Must be
				 * null-terminated. */
{
    char *dst = dsPtr->string + dsPtr->length;
    int needSpace = TclNeedSpace(dsPtr->string, dst);
    char flags = 0;
    int quoteHash = 1;
    size_t newSize;

    if (needSpace) {
	/*
	 * If we need a space to separate the new element from something
	 * already ending the string, we're not appending the first element
	 * of any list, so we need not quote any leading hash character.
	 */
	quoteHash = 0;
    } else {
	/*
	 * We don't need a space, maybe because there's some already there.
	 * Checking whether we might be appending a first element is a bit
	 * more involved.
	 *
	 * Backtrack over all whitespace.
	 */
	while ((--dst >= dsPtr->string) && TclIsSpaceProcM(*dst)) {
	}

	/* Call again without whitespace to confound things. */
	quoteHash = !TclNeedSpace(dsPtr->string, dst+1);
    }
    if (!quoteHash) {
	flags |= TCL_DONT_QUOTE_HASH;
    }
    newSize = dsPtr->length + needSpace + TclScanElement(element, TCL_INDEX_NONE, &flags);
    if (!quoteHash) {
	flags |= TCL_DONT_QUOTE_HASH;
    }

    /*
     * Allocate a larger buffer for the string if the current one isn't large
     * enough. Allocate extra space in the new buffer so that there will be
     * room to grow before we have to allocate again. SPECIAL NOTE: must use
     * memcpy, not strcpy, to copy the string to a larger buffer, since there
     * may be embedded NULLs in the string in some cases.
     */

    if (newSize >= dsPtr->spaceAvl) {
	dsPtr->spaceAvl = newSize * 2;
	if (dsPtr->string == dsPtr->staticSpace) {
	    char *newString = (char *)Tcl_Alloc(dsPtr->spaceAvl);

	    memcpy(newString, dsPtr->string, dsPtr->length);
	    dsPtr->string = newString;
	} else {
	    int offset = -1;

	    /* See [16896d49fd] */
	    if (element >= dsPtr->string
		    && element <= dsPtr->string + dsPtr->length) {
		offset = element - dsPtr->string;
	    }

	    dsPtr->string = (char *)Tcl_Realloc(dsPtr->string, dsPtr->spaceAvl);

	    if (offset >= 0) {
		element = dsPtr->string + offset;
	    }
	}
    }
    dst = dsPtr->string + dsPtr->length;

    /*
     * Convert the new string to a list element and copy it into the buffer at
     * the end, with a space, if needed.
     */

    if (needSpace) {
	*dst = ' ';
	dst++;
	dsPtr->length++;
    }

    dsPtr->length += TclConvertElement(element, TCL_INDEX_NONE, dst, flags);
    dsPtr->string[dsPtr->length] = '\0';
    return dsPtr->string;
}

/*
 *----------------------------------------------------------------------
 *
 * Tcl_DStringSetLength --
 *
 *	Change the length of a dynamic string. This can cause the string to
 *	either grow or shrink, depending on the value of length.
 *
 * Results:
 *	None.
 *
 * Side effects:
 *	The length of dsPtr is changed to length and a null byte is stored at
 *	that position in the string.
 *
 *----------------------------------------------------------------------
 */

void
Tcl_DStringSetLength(
    Tcl_DString *dsPtr,		/* Structure describing dynamic string. */
    size_t length)			/* New length for dynamic string. */
{
    size_t newsize;

    if (length >= dsPtr->spaceAvl) {
	/*
	 * There are two interesting cases here. In the first case, the user
	 * may be trying to allocate a large buffer of a specific size. It
	 * would be wasteful to overallocate that buffer, so we just allocate
	 * enough for the requested size plus the trailing null byte. In the
	 * second case, we are growing the buffer incrementally, so we need
	 * behavior similar to Tcl_DStringAppend. The requested length will
	 * usually be a small delta above the current spaceAvl, so we'll end
	 * up doubling the old size. This won't grow the buffer quite as
	 * quickly, but it should be close enough.
	 */

	newsize = dsPtr->spaceAvl * 2;
	if (length < newsize) {
	    dsPtr->spaceAvl = newsize;
	} else {
	    dsPtr->spaceAvl = length + 1;
	}
	if (dsPtr->string == dsPtr->staticSpace) {
	    char *newString = (char *)Tcl_Alloc(dsPtr->spaceAvl);

	    memcpy(newString, dsPtr->string, dsPtr->length);
	    dsPtr->string = newString;
	} else {
	    dsPtr->string = (char *)Tcl_Realloc(dsPtr->string, dsPtr->spaceAvl);
	}
    }
    dsPtr->length = length;
    dsPtr->string[length] = 0;
}

/*
 *----------------------------------------------------------------------
 *
 * Tcl_DStringFree --
 *
 *	Frees up any memory allocated for the dynamic string and reinitializes
 *	the string to an empty state.
 *
 * Results:
 *	None.
 *
 * Side effects:
 *	The previous contents of the dynamic string are lost, and the new
 *	value is an empty string.
 *
 *----------------------------------------------------------------------
 */

void
Tcl_DStringFree(
    Tcl_DString *dsPtr)		/* Structure describing dynamic string. */
{
    if (dsPtr->string != dsPtr->staticSpace) {
	Tcl_Free(dsPtr->string);
    }
    dsPtr->string = dsPtr->staticSpace;
    dsPtr->length = 0;
    dsPtr->spaceAvl = TCL_DSTRING_STATIC_SIZE;
    dsPtr->staticSpace[0] = '\0';
}

/*
 *----------------------------------------------------------------------
 *
 * Tcl_DStringResult --
 *
 *	This function moves the value of a dynamic string into an interpreter
 *	as its string result. Afterwards, the dynamic string is reset to an
 *	empty string.
 *
 * Results:
 *	None.
 *
 * Side effects:
 *	The string is "moved" to interp's result, and any existing string
 *	result for interp is freed. dsPtr is reinitialized to an empty string.
 *
 *----------------------------------------------------------------------
 */

void
Tcl_DStringResult(
    Tcl_Interp *interp,		/* Interpreter whose result is to be reset. */
    Tcl_DString *dsPtr)		/* Dynamic string that is to become the
				 * result of interp. */
{
    Tcl_SetObjResult(interp, Tcl_DStringToObj(dsPtr));
}

/*
 *----------------------------------------------------------------------
 *
 * Tcl_DStringGetResult --
 *
 *	This function moves an interpreter's result into a dynamic string.
 *
 * Results:
 *	None.
 *
 * Side effects:
 *	The interpreter's string result is cleared, and the previous contents
 *	of dsPtr are freed.
 *
 *	If the string result is empty, the object result is moved to the
 *	string result, then the object result is reset.
 *
 *----------------------------------------------------------------------
 */

void
Tcl_DStringGetResult(
    Tcl_Interp *interp,		/* Interpreter whose result is to be reset. */
    Tcl_DString *dsPtr)		/* Dynamic string that is to become the result
				 * of interp. */
{
    Tcl_Obj *obj = Tcl_GetObjResult(interp);
    char *bytes = TclGetString(obj);

    Tcl_DStringFree(dsPtr);
    Tcl_DStringAppend(dsPtr, bytes, obj->length);
    Tcl_ResetResult(interp);
}

/*
 *----------------------------------------------------------------------
 *
 * Tcl_DStringToObj --
 *
 *	This function moves a dynamic string's contents to a new Tcl_Obj. Be
 *	aware that this function does *not* check that the encoding of the
 *	contents of the dynamic string is correct; this is the caller's
 *	responsibility to enforce.
 *
 * Results:
 *	The newly-allocated untyped (i.e., typePtr==NULL) Tcl_Obj with a
 *	reference count of zero.
 *
 * Side effects:
 *	The string is "moved" to the object. dsPtr is reinitialized to an
 *	empty string; it does not need to be Tcl_DStringFree'd after this if
 *	not used further.
 *
 *----------------------------------------------------------------------
 */

Tcl_Obj *
Tcl_DStringToObj(
    Tcl_DString *dsPtr)
{
    Tcl_Obj *result;

    if (dsPtr->string == dsPtr->staticSpace) {
	if (dsPtr->length == 0) {
	    TclNewObj(result);
	} else {
	    /*
	     * Static buffer, so must copy.
	     */

	    TclNewStringObj(result, dsPtr->string, dsPtr->length);
	}
    } else {
	/*
	 * Dynamic buffer, so transfer ownership and reset.
	 */

	TclNewObj(result);
	result->bytes = dsPtr->string;
	result->length = dsPtr->length;
    }

    /*
     * Re-establish the DString as empty with no buffer allocated.
     */

    dsPtr->string = dsPtr->staticSpace;
    dsPtr->spaceAvl = TCL_DSTRING_STATIC_SIZE;
    dsPtr->length = 0;
    dsPtr->staticSpace[0] = '\0';

    return result;
}

/*
 *----------------------------------------------------------------------
 *
 * Tcl_DStringStartSublist --
 *
 *	This function adds the necessary information to a dynamic string
 *	(e.g. " {") to start a sublist. Future element appends will be in the
 *	sublist rather than the main list.
 *
 * Results:
 *	None.
 *
 * Side effects:
 *	Characters get added to the dynamic string.
 *
 *----------------------------------------------------------------------
 */

void
Tcl_DStringStartSublist(
    Tcl_DString *dsPtr)		/* Dynamic string. */
{
    if (TclNeedSpace(dsPtr->string, dsPtr->string + dsPtr->length)) {
	TclDStringAppendLiteral(dsPtr, " {");
    } else {
	TclDStringAppendLiteral(dsPtr, "{");
    }
}

/*
 *----------------------------------------------------------------------
 *
 * Tcl_DStringEndSublist --
 *
 *	This function adds the necessary characters to a dynamic string to end
 *	a sublist (e.g. "}"). Future element appends will be in the enclosing
 *	(sub)list rather than the current sublist.
 *
 * Results:
 *	None.
 *
 * Side effects:
 *	None.
 *
 *----------------------------------------------------------------------
 */

void
Tcl_DStringEndSublist(
    Tcl_DString *dsPtr)		/* Dynamic string. */
{
    TclDStringAppendLiteral(dsPtr, "}");
}

/*
 *----------------------------------------------------------------------
 *
 * Tcl_PrintDouble --
 *
 *	Given a floating-point value, this function converts it to an ASCII
 *	string using.
 *
 * Results:
 *	The ASCII equivalent of "value" is written at "dst". It is guaranteed
 *	to contain a decimal point or exponent, so that it looks like a
 *	floating-point value and not an integer.
 *
 * Side effects:
 *	None.
 *
 *----------------------------------------------------------------------
 */

void
Tcl_PrintDouble(
    TCL_UNUSED(Tcl_Interp *),
    double value,		/* Value to print as string. */
    char *dst)			/* Where to store converted value; must have
				 * at least TCL_DOUBLE_SPACE characters. */
{
    char *p, c;
    int exponent;
    int signum;
    char *digits;
    char *end;

    /*
     * Handle NaN.
     */

    if (isnan(value)) {
	TclFormatNaN(value, dst);
	return;
    }

    /*
     * Handle infinities.
     */

    if (isinf(value)) {
	/*
	 * Remember to copy the terminating NUL too.
	 */

	if (value < 0) {
	    memcpy(dst, "-Inf", 5);
	} else {
	    memcpy(dst, "Inf", 4);
	}
	return;
    }

    /*
     * Ordinary (normal and denormal) values.
     */

    digits = TclDoubleDigits(value, -1, TCL_DD_SHORTEST,
	    &exponent, &signum, &end);
    if (signum) {
	*dst++ = '-';
    }
    p = digits;
    if (exponent < -4 || exponent > 16) {
	/*
	 * E format for numbers < 1e-3 or >= 1e17.
	 */

	*dst++ = *p++;
	c = *p;
	if (c != '\0') {
	    *dst++ = '.';
	    while (c != '\0') {
		*dst++ = c;
		c = *++p;
	    }
	}

	sprintf(dst, "e%+d", exponent);
    } else {
	/*
	 * F format for others.
	 */

	if (exponent < 0) {
	    *dst++ = '0';
	}
	c = *p;
	while (exponent-- >= 0) {
	    if (c != '\0') {
		*dst++ = c;
		c = *++p;
	    } else {
		*dst++ = '0';
	    }
	}
	*dst++ = '.';
	if (c == '\0') {
	    *dst++ = '0';
	} else {
	    while (++exponent < -1) {
		*dst++ = '0';
	    }
	    while (c != '\0') {
		*dst++ = c;
		c = *++p;
	    }
	}
	*dst++ = '\0';
    }
    Tcl_Free(digits);
}

/*
 *----------------------------------------------------------------------
 *
 * TclNeedSpace --
 *
 *	This function checks to see whether it is appropriate to add a space
 *	before appending a new list element to an existing string.
 *
 * Results:
 *	The return value is 1 if a space is appropriate, 0 otherwise.
 *
 * Side effects:
 *	None.
 *
 *----------------------------------------------------------------------
 */

int
TclNeedSpace(
    const char *start,		/* First character in string. */
    const char *end)		/* End of string (place where space will be
				 * added, if appropriate). */
{
    /*
     * A space is needed unless either:
     * (a) we're at the start of the string, or
     *
     * (NOTE: This check is now absorbed into the loop below.)
     *

    if (end == start) {
	return 0;
    }

     *
     */

    /*
     * (b) we're at the start of a nested list-element, quoted with an open
     *	   curly brace; we can be nested arbitrarily deep, so long as the
     *	   first curly brace starts an element, so backtrack over open curly
     *	   braces that are trailing characters of the string; and
     *
     *  (NOTE: Every character our parser is looking for is a proper
     *  single-byte encoding of an ASCII value. It does not accept
     *  overlong encodings.  Given that, there's no benefit using
     *  Tcl_UtfPrev. If it would find what we seek, so would byte-by-byte
     *  backward scan. Save routine call overhead and risk of wrong
     *  results should the behavior of Tcl_UtfPrev change in unexpected ways.
     *	Reconsider this if we ever start treating non-ASCII Unicode
     *	characters as meaningful list syntax, expanded Unicode spaces as
     *	element separators, for example.)
     *

    end = Tcl_UtfPrev(end, start);
    while (*end == '{') {
        if (end == start) {
            return 0;
        }
        end = Tcl_UtfPrev(end, start);
    }

     *
     */

    while ((--end >= start) && (*end == '{')) {
    }
    if (end < start) {
        return 0;
    }

    /*
     * (c) the trailing character of the string is already a list-element
     *	   separator, Use the same testing routine as TclFindElement to
     *	   enforce consistency.
     */

    if (TclIsSpaceProcM(*end)) {
	int result = 0;

	/*
	 * Trailing whitespace might be part of a backslash escape
	 * sequence. Handle that possibility.
	 */

	while ((--end >= start) && (*end == '\\')) {
	    result = !result;
	}
	return result;
    }
    return 1;
}

/*
 *----------------------------------------------------------------------
 *
 * TclFormatInt --
 *
 *	This procedure formats an integer into a sequence of decimal digit
 *	characters in a buffer. If the integer is negative, a minus sign is
 *	inserted at the start of the buffer. A null character is inserted at
 *	the end of the formatted characters. It is the caller's responsibility
 *	to ensure that enough storage is available. This procedure has the
 *	effect of sprintf(buffer, "%ld", n) but is faster as proven in
 *	benchmarks.  This is key to UpdateStringOfInt, which is a common path
 *	for a lot of code (e.g. int-indexed arrays).
 *
 * Results:
 *	An integer representing the number of characters formatted, not
 *	including the terminating \0.
 *
 * Side effects:
 *	The formatted characters are written into the storage pointer to by
 *	the "buffer" argument.
 *
 *----------------------------------------------------------------------
 */

size_t
TclFormatInt(
    char *buffer,		/* Points to the storage into which the
				 * formatted characters are written. */
    Tcl_WideInt n)			/* The integer to format. */
{
    Tcl_WideUInt intVal;
    size_t i = 0, numFormatted, j;
    static const char digits[] = "0123456789";

    /*
     * Generate the characters of the result backwards in the buffer.
     */

    intVal = (n < 0 ? -(Tcl_WideUInt)n : (Tcl_WideUInt)n);
    do {
	buffer[i++] = digits[intVal % 10];
	intVal = intVal / 10;
    } while (intVal > 0);
    if (n < 0) {
	buffer[i++] = '-';
    }
    buffer[i] = '\0';
    numFormatted = i--;

    /*
     * Now reverse the characters.
     */

    for (j = 0;  j < i;  j++, i--) {
	char tmp = buffer[i];

	buffer[i] = buffer[j];
	buffer[j] = tmp;
    }
    return numFormatted;
}

/*
 *----------------------------------------------------------------------
 *
 * GetWideForIndex --
 *
 *	This function produces a wide integer value corresponding to the
 *	index value held in *objPtr. The parsing supports all values
 *	recognized as any size of integer, and the syntaxes end[-+]$integer
 *	and $integer[-+]$integer. The argument endValue is used to give
 *	the meaning of the literal index value "end". Index arithmetic
 *	on arguments outside the wide integer range are only accepted
 *	when interp is a working interpreter, not NULL.
 *
 * Results:
 *	When parsing of *objPtr successfully recognizes an index value,
 *	TCL_OK is returned, and the wide integer value corresponding to
 *	the recognized index value is written to *widePtr. When parsing
 *	fails, TCL_ERROR is returned and error information is written to
 *	interp, if non-NULL.
 *
 * Side effects:
 *	The type of *objPtr may change.
 *
 *----------------------------------------------------------------------
 */

static int
GetWideForIndex(
    Tcl_Interp *interp,         /* Interpreter to use for error reporting. If
				 * NULL, then no error message is left after
				 * errors. */
    Tcl_Obj *objPtr,            /* Points to the value to be parsed */
    size_t endValue,            /* The value to be stored at *widePtr if
				 * objPtr holds "end".
                                 * NOTE: this value may be TCL_INDEX_NONE. */
    Tcl_WideInt *widePtr)       /* Location filled in with a wide integer
                                 * representing an index. */
{
    int numType;
    void *cd;
    int code = Tcl_GetNumberFromObj(NULL, objPtr, &cd, &numType);

    if (code == TCL_OK) {
	if (numType == TCL_NUMBER_INT) {
	    /* objPtr holds an integer in the signed wide range */
	    *widePtr = *(Tcl_WideInt *)cd;
	    return TCL_OK;
	}
	if (numType == TCL_NUMBER_BIG) {
	    /* objPtr holds an integer outside the signed wide range */
	    /* Truncate to the signed wide range. */
	    *widePtr = ((mp_isneg((mp_int *)cd)) ? WIDE_MIN : WIDE_MAX);
	    return TCL_OK;
	}
    }

    /* objPtr does not hold a number, check the end+/- format... */
    return GetEndOffsetFromObj(interp, objPtr, endValue, widePtr);
}

/*
 *----------------------------------------------------------------------
 *
 * Tcl_GetIntForIndex --
 *
 *	Provides an integer corresponding to the list index held in a Tcl
 *	object. The string value 'objPtr' is expected have the format
 *	integer([+-]integer)? or end([+-]integer)?.
 *
 * Value
 * 	TCL_OK
 *
 * 	    The index is stored at the address given by by 'indexPtr'. If
 * 	    'objPtr' has the value "end", the value stored is 'endValue'.
 *
 * 	TCL_ERROR
 *
 * 	    The value of 'objPtr' does not have one of the expected formats. If
 * 	    'interp' is non-NULL, an error message is left in the interpreter's
 * 	    result object.
 *
 * Effect
 *
 * 	The object referenced by 'objPtr' is converted, as needed, to an
 * 	integer, wide integer, or end-based-index object.
 *
 *----------------------------------------------------------------------
 */

int
Tcl_GetIntForIndex(
    Tcl_Interp *interp,		/* Interpreter to use for error reporting. If
				 * NULL, then no error message is left after
				 * errors. */
    Tcl_Obj *objPtr,		/* Points to an object containing either "end"
				 * or an integer. */
    size_t endValue,		/* The value to be stored at "indexPtr" if
				 * "objPtr" holds "end". */
    size_t *indexPtr)		/* Location filled in with an integer
				 * representing an index. May be NULL.*/
{
    Tcl_WideInt wide;

    if (GetWideForIndex(interp, objPtr, endValue, &wide) == TCL_ERROR) {
	return TCL_ERROR;
    }
    if (indexPtr != NULL) {
	if ((wide < 0) && (endValue < TCL_INDEX_END)) {
	    *indexPtr = TCL_INDEX_NONE;
	} else if ((Tcl_WideUInt)wide > TCL_INDEX_END && (endValue < TCL_INDEX_END)) {
	    *indexPtr = TCL_INDEX_END;
	} else {
	    *indexPtr = (size_t) wide;
	}
    }
    return TCL_OK;
}
/*
 *----------------------------------------------------------------------
 *
 * GetEndOffsetFromObj --
 *
 *	Look for a string of the form "end[+-]offset" or "offset[+-]offset" and
 *	convert it to an internal representation.
 *
 *	The internal representation (wideValue) uses the following encoding:
 *
 *	WIDE_MIN:   Index value TCL_INDEX_NONE (or -1)
 *	WIDE_MIN+1: Index value n, for any n < -1  (usually same effect as -1)
 *	-$n:        Index "end-[expr {$n-1}]"
 *	-2:         Index "end-1"
 *	-1:         Index "end"
 *	0:          Index "0"
 *	WIDE_MAX-1: Index "end+n", for any n > 1
 *	WIDE_MAX:   Index "end+1"
 *
 * Results:
 *	Tcl return code.
 *
 * Side effects:
 *	May store a Tcl_ObjType.
 *
 *----------------------------------------------------------------------
 */

static int
GetEndOffsetFromObj(
    Tcl_Interp *interp,
    Tcl_Obj *objPtr,            /* Pointer to the object to parse */
    size_t endValue,            /* The value to be stored at "indexPtr" if
                                 * "objPtr" holds "end". */
    Tcl_WideInt *widePtr)       /* Location filled in with an integer
                                 * representing an index. */
{
    Tcl_ObjInternalRep *irPtr;
    Tcl_WideInt offset = -1;	/* Offset in the "end-offset" expression - 1 */
    void *cd;

    while ((irPtr = TclFetchInternalRep(objPtr, &endOffsetType.objType)) == NULL) {
	Tcl_ObjInternalRep ir;
	size_t length;
	const char *bytes = Tcl_GetStringFromObj(objPtr, &length);

	if (*bytes != 'e') {
	    int numType;
	    const char *opPtr;
	    int t1 = 0, t2 = 0;

	    /* Value doesn't start with "e" */

	    /* If we reach here, the string rep of objPtr exists. */

	    /*
	     * The valid index syntax does not include any value that is
	     * a list of more than one element. This is necessary so that
	     * lists of index values can be reliably distinguished from any
	     * single index value.
	     */

	    /*
	     * Quick scan to see if multi-value list is even possible.
	     * This relies on TclGetString() returning a NUL-terminated string.
	     */
	    if ((TclMaxListLength(bytes, TCL_INDEX_NONE, NULL) > 1)

		    /* If it's possible, do the full list parse. */
	            && (TCL_OK == TclListObjLengthM(NULL, objPtr, &length))
	            && (length > 1)) {
	        goto parseError;
	    }

	    /* Passed the list screen, so parse for index arithmetic expression */
	    if (TCL_OK == TclParseNumber(NULL, objPtr, NULL, NULL, TCL_INDEX_NONE, &opPtr,
	            TCL_PARSE_INTEGER_ONLY)) {
		Tcl_WideInt w1=0, w2=0;

		/* value starts with valid integer... */

		if ((*opPtr == '-') || (*opPtr == '+')) {
		    /* ... value continues with [-+] ... */

		    /* Save first integer as wide if possible */
		    Tcl_GetNumberFromObj(NULL, objPtr, &cd, &t1);
		    if (t1 == TCL_NUMBER_INT) {
			w1 = (*(Tcl_WideInt *)cd);
		    }

		    if (TCL_OK == TclParseNumber(NULL, objPtr, NULL, opPtr + 1,
			    TCL_INDEX_NONE, NULL, TCL_PARSE_INTEGER_ONLY)) {
			/* ... value concludes with second valid integer */

			/* Save second integer as wide if possible */
			Tcl_GetNumberFromObj(NULL, objPtr, &cd, &t2);
			if (t2 == TCL_NUMBER_INT) {
			    w2 = (*(Tcl_WideInt *)cd);
			}
		    }
		}
		/* Clear invalid internalreps left by TclParseNumber */
		TclFreeInternalRep(objPtr);

		if (t1 && t2) {
		    /* We have both integer values */
		    if ((t1 == TCL_NUMBER_INT) && (t2 == TCL_NUMBER_INT)) {
			/* Both are wide, do wide-integer math */
			if (*opPtr == '-') {
			    if (w2 == WIDE_MIN) {
				goto extreme;
			    }
			    w2 = -w2;
			}

			if ((w1 ^ w2) < 0) {
			    /* Different signs, sum cannot overflow */
			    offset = w1 + w2;
			} else if (w1 >= 0) {
			    if (w1 < WIDE_MAX - w2) {
				offset = w1 + w2;
			    } else {
				offset = WIDE_MAX;
			    }
			} else {
			    if (w1 > WIDE_MIN - w2) {
				offset = w1 + w2;
			    } else {
				offset = WIDE_MIN;
			    }
			}
		    } else {
			/*
			 * At least one is big, do bignum math. Little reason to
			 * value performance here. Re-use code.  Parse has verified
			 * objPtr is an expression. Compute it.
			 */

			Tcl_Obj *sum;

		    extreme:
			if (interp) {
			    Tcl_ExprObj(interp, objPtr, &sum);
			} else {
			    Tcl_Interp *compute = Tcl_CreateInterp();
			    Tcl_ExprObj(compute, objPtr, &sum);
			    Tcl_DeleteInterp(compute);
			}
			Tcl_GetNumberFromObj(NULL, sum, &cd, &numType);

			if (numType == TCL_NUMBER_INT) {
			    /* sum holds an integer in the signed wide range */
			    offset = *(Tcl_WideInt *)cd;
			} else {
			    /* sum holds an integer outside the signed wide range */
			    /* Truncate to the signed wide range. */
			    if (mp_isneg((mp_int *)cd)) {
				offset = WIDE_MIN;
			    } else {
				offset = WIDE_MAX;
			    }
			}
			Tcl_DecrRefCount(sum);
		    }
		    if (offset < 0) {
			offset = (offset == -1) ? WIDE_MIN : WIDE_MIN+1;
		    }
		    goto parseOK;
		}
	    }
	    goto parseError;
	}

	if ((length < 3) || (length == 4) || (strncmp(bytes, "end", 3) != 0)) {
	    /* Doesn't start with "end" */
	    goto parseError;
	}
	if (length > 4) {
	    int t;

	    /* Parse for the "end-..." or "end+..." formats */

	    if ((bytes[3] != '-') && (bytes[3] != '+')) {
		/* No operator where we need one */
		goto parseError;
	    }
	    if (TclIsSpaceProc(bytes[4])) {
		/* Space after + or - not permitted. */
		goto parseError;
	    }

	    /* Parse the integer offset */
	    if (TCL_OK != TclParseNumber(NULL, objPtr, NULL,
			bytes+4, length-4, NULL, TCL_PARSE_INTEGER_ONLY)) {
		/* Not a recognized integer format */
		goto parseError;
	    }

	    /* Got an integer offset; pull it from where parser left it. */
	    Tcl_GetNumberFromObj(NULL, objPtr, &cd, &t);

	    if (t == TCL_NUMBER_BIG) {
		/* Truncate to the signed wide range. */
		if (mp_isneg((mp_int *)cd)) {
		    offset = (bytes[3] == '-') ? WIDE_MAX : WIDE_MIN;
		} else {
		    offset = (bytes[3] == '-') ? WIDE_MIN : WIDE_MAX;
		}
	    } else {
		/* assert (t == TCL_NUMBER_INT); */
		offset = (*(Tcl_WideInt *)cd);
		if (bytes[3] == '-') {
		    offset = (offset == WIDE_MIN) ? WIDE_MAX : -offset;
		}
		if (offset == 1) {
		    offset = WIDE_MAX; /* "end+1" */
		} else if (offset > 1) {
		    offset = WIDE_MAX - 1; /* "end+n", out of range */
		} else if (offset != WIDE_MIN) {
		    offset--;
		}
	    }
	}

    parseOK:
	/* Success. Store the new internal rep. */
	ir.wideValue = offset;
	Tcl_StoreInternalRep(objPtr, &endOffsetType.objType, &ir);
    }

    offset = irPtr->wideValue;

    if (offset == WIDE_MAX) {
	*widePtr = endValue + 1;
    } else if (offset == WIDE_MIN) {
	*widePtr = -1;
    } else if (offset < 0) {
	/* Different signs, sum cannot overflow */
	*widePtr = endValue + offset + 1;
    } else if (offset < WIDE_MAX) {
	*widePtr = offset;
    } else {
	*widePtr = WIDE_MAX;
    }
    return TCL_OK;

    /* Report a parse error. */
  parseError:
    if (interp != NULL) {
        char * bytes = TclGetString(objPtr);
        Tcl_SetObjResult(interp, Tcl_ObjPrintf(
                "bad index \"%s\": must be integer?[+-]integer? or"
                " end?[+-]integer?", bytes));
        if (!strncmp(bytes, "end-", 4)) {
            bytes += 4;
        }
        Tcl_SetErrorCode(interp, "TCL", "VALUE", "INDEX", NULL);
    }

    return TCL_ERROR;
}

/*
 *----------------------------------------------------------------------
 *
 * TclIndexEncode --
 *
 *      Parse objPtr to determine if it is an index value. Two cases
 *	are possible.  The value objPtr might be parsed as an absolute
 *	index value in the C signed int range.  Note that this includes
 *	index values that are integers as presented and it includes index
 *      arithmetic expressions. The absolute index values that can be
 *	directly meaningful as an index into either a list or a string are
 *	those integer values >= TCL_INDEX_START (0)
 *	and < INT_MAX.
 *      The largest string supported in Tcl 8 has bytelength INT_MAX.
 *      This means the largest supported character length is also INT_MAX,
 *      and the index of the last character in a string of length INT_MAX
 *      is INT_MAX-1.
 *
 *      Any absolute index value parsed outside that range is encoded
 *      using the before and after values passed in by the
 *      caller as the encoding to use for indices that are either
 *      less than or greater than the usable index range. TCL_INDEX_NONE
 *      is available as a good choice for most callers to use for
 *      after. Likewise, the value TCL_INDEX_NONE is good for
 *      most callers to use for before.  Other values are possible
 *      when the caller knows it is helpful in producing its own behavior
 *      for indices before and after the indexed item.
 *
 *      A token can also be parsed as an end-relative index expression.
 *      All end-relative expressions that indicate an index larger
 *      than end (end+2, end--5) point beyond the end of the indexed
 *      collection, and can be encoded as after.  The end-relative
 *      expressions that indicate an index less than or equal to end
 *      are encoded relative to the value TCL_INDEX_END (-2).  The
 *      index "end" is encoded as -2, down to the index "end-0x7FFFFFFE"
 *      which is encoded as INT_MIN. Since the largest index into a
 *      string possible in Tcl 8 is 0x7FFFFFFE, the interpretation of
 *      "end-0x7FFFFFFE" for that largest string would be 0.  Thus,
 *      if the tokens "end-0x7FFFFFFF" or "end+-0x80000000" are parsed,
 *      they can be encoded with the before value.
 *
 *      These details will require re-examination whenever string and
 *      list length limits are increased, but that will likely also
 *      mean a revised routine capable of returning Tcl_WideInt values.
 *
 * Returns:
 *      TCL_OK if parsing succeeded, and TCL_ERROR if it failed.
 *
 * Side effects:
 *      When TCL_OK is returned, the encoded index value is written
 *      to *indexPtr.
 *
 *----------------------------------------------------------------------
 */

int
TclIndexEncode(
    Tcl_Interp *interp,	/* For error reporting, may be NULL */
    Tcl_Obj *objPtr,	/* Index value to parse */
    size_t before,		/* Value to return for index before beginning */
    size_t after,		/* Value to return for index after end */
    int *indexPtr)	/* Where to write the encoded answer, not NULL */
{
    Tcl_WideInt wide;
    int idx;

    if (TCL_OK == GetWideForIndex(interp, objPtr, (unsigned)TCL_INDEX_END , &wide)) {
	const Tcl_ObjInternalRep *irPtr = TclFetchInternalRep(objPtr, &endOffsetType.objType);
	if (irPtr && irPtr->wideValue >= 0) {
	    /* "int[+-]int" syntax, works the same here as "int" */
	    irPtr = NULL;
	}
	/*
	 * We parsed an end+offset index value.
	 * wide holds the offset value in the range WIDE_MIN...WIDE_MAX.
	 */
	if ((irPtr ? ((wide < INT_MIN) && ((size_t)-wide <= LIST_MAX))
		: ((wide > INT_MAX) && ((size_t)wide <= LIST_MAX))) && (sizeof(int) != sizeof(size_t))) {
	    if (interp) {
		Tcl_SetObjResult(interp, Tcl_ObjPrintf(
			"index \"%s\" out of range",
			TclGetString(objPtr)));
		Tcl_SetErrorCode(interp, "TCL", "VALUE", "INDEX"
			"OUTOFRANGE", NULL);
	    }
	    return TCL_ERROR;
	} else if (wide > (unsigned)(irPtr ? TCL_INDEX_END : INT_MAX)) {
	    /*
	     * All end+postive or end-negative expressions
	     * always indicate "after the end".
	     */
	    idx = after;
<<<<<<< HEAD
	} else if (wide <= (irPtr ? INT_MAX : -1)) {
	    /* These indices always indicate "before the beginning */
=======
	} else if (wide <= (irPtr ? INT_MAX : TCL_INDEX_NONE)) {
	    /* These indices always indicate "before the beginning" */
>>>>>>> 22028250
	    idx = before;
	} else {
	    /* Encoded end-positive (or end+negative) are offset */
	    idx = (int)wide;
	}
    } else {
	return TCL_ERROR;
    }
    *indexPtr = idx;
    return TCL_OK;
}

/*
 *----------------------------------------------------------------------
 *
 * TclIndexDecode --
 *
 *	Decodes a value previously encoded by TclIndexEncode.  The argument
 *	endValue indicates what value of "end" should be used in the
 *	decoding.
 *
 * Results:
 *	The decoded index value.
 *
 *----------------------------------------------------------------------
 */

size_t
TclIndexDecode(
    int encoded,	/* Value to decode */
    size_t endValue)	/* Meaning of "end" to use, > TCL_INDEX_END */
{
    if (encoded > (int)TCL_INDEX_END) {
	return encoded;
    }
    if (endValue >= TCL_INDEX_END - encoded) {
	return endValue + encoded - TCL_INDEX_END;
    }
    return TCL_INDEX_NONE;
}

/*
 *----------------------------------------------------------------------
 *
 * ClearHash --
 *
 *	Remove all the entries in the hash table *tablePtr.
 *
 *----------------------------------------------------------------------
 */

static void
ClearHash(
    Tcl_HashTable *tablePtr)
{
    Tcl_HashSearch search;
    Tcl_HashEntry *hPtr;

    for (hPtr = Tcl_FirstHashEntry(tablePtr, &search); hPtr != NULL;
	    hPtr = Tcl_NextHashEntry(&search)) {
	Tcl_Obj *objPtr = (Tcl_Obj *)Tcl_GetHashValue(hPtr);

	Tcl_DecrRefCount(objPtr);
	Tcl_DeleteHashEntry(hPtr);
    }
}

/*
 *----------------------------------------------------------------------
 *
 * GetThreadHash --
 *
 *	Get a thread-specific (Tcl_HashTable *) associated with a thread data
 *	key.
 *
 * Results:
 *	The Tcl_HashTable * corresponding to *keyPtr.
 *
 * Side effects:
 *	The first call on a keyPtr in each thread creates a new Tcl_HashTable,
 *	and registers a thread exit handler to dispose of it.
 *
 *----------------------------------------------------------------------
 */

static Tcl_HashTable *
GetThreadHash(
    Tcl_ThreadDataKey *keyPtr)
{
    Tcl_HashTable **tablePtrPtr =
	    (Tcl_HashTable **)Tcl_GetThreadData(keyPtr, sizeof(Tcl_HashTable *));

    if (NULL == *tablePtrPtr) {
	*tablePtrPtr = (Tcl_HashTable *)Tcl_Alloc(sizeof(Tcl_HashTable));
	Tcl_CreateThreadExitHandler(FreeThreadHash, *tablePtrPtr);
	Tcl_InitHashTable(*tablePtrPtr, TCL_ONE_WORD_KEYS);
    }
    return *tablePtrPtr;
}

/*
 *----------------------------------------------------------------------
 *
 * FreeThreadHash --
 *
 *	Thread exit handler used by GetThreadHash to dispose of a thread hash
 *	table.
 *
 * Side effects:
 *	Frees a Tcl_HashTable.
 *
 *----------------------------------------------------------------------
 */

static void
FreeThreadHash(
    void *clientData)
{
    Tcl_HashTable *tablePtr = (Tcl_HashTable *)clientData;

    ClearHash(tablePtr);
    Tcl_DeleteHashTable(tablePtr);
    Tcl_Free(tablePtr);
}

/*
 *----------------------------------------------------------------------
 *
 * FreeProcessGlobalValue --
 *
 *	Exit handler used by Tcl(Set|Get)ProcessGlobalValue to cleanup a
 *	ProcessGlobalValue at exit.
 *
 *----------------------------------------------------------------------
 */

static void
FreeProcessGlobalValue(
    void *clientData)
{
    ProcessGlobalValue *pgvPtr = (ProcessGlobalValue *)clientData;

    pgvPtr->epoch++;
    pgvPtr->numBytes = 0;
    Tcl_Free(pgvPtr->value);
    pgvPtr->value = NULL;
    if (pgvPtr->encoding) {
	Tcl_FreeEncoding(pgvPtr->encoding);
	pgvPtr->encoding = NULL;
    }
    Tcl_MutexFinalize(&pgvPtr->mutex);
}

/*
 *----------------------------------------------------------------------
 *
 * TclSetProcessGlobalValue --
 *
 *	Utility routine to set a global value shared by all threads in the
 *	process while keeping a thread-local copy as well.
 *
 *----------------------------------------------------------------------
 */

void
TclSetProcessGlobalValue(
    ProcessGlobalValue *pgvPtr,
    Tcl_Obj *newValue,
    Tcl_Encoding encoding)
{
    const char *bytes;
    Tcl_HashTable *cacheMap;
    Tcl_HashEntry *hPtr;
    int dummy;

    Tcl_MutexLock(&pgvPtr->mutex);

    /*
     * Fill the global string value.
     */

    pgvPtr->epoch++;
    if (NULL != pgvPtr->value) {
	Tcl_Free(pgvPtr->value);
    } else {
	Tcl_CreateExitHandler(FreeProcessGlobalValue, pgvPtr);
    }
    bytes = TclGetString(newValue);
    pgvPtr->numBytes = newValue->length;
    pgvPtr->value = (char *)Tcl_Alloc(pgvPtr->numBytes + 1);
    memcpy(pgvPtr->value, bytes, pgvPtr->numBytes + 1);
    if (pgvPtr->encoding) {
	Tcl_FreeEncoding(pgvPtr->encoding);
    }
    pgvPtr->encoding = encoding;

    /*
     * Fill the local thread copy directly with the Tcl_Obj value to avoid
     * loss of the internalrep. Increment newValue refCount early to handle case
     * where we set a PGV to itself.
     */

    Tcl_IncrRefCount(newValue);
    cacheMap = GetThreadHash(&pgvPtr->key);
    ClearHash(cacheMap);
    hPtr = Tcl_CreateHashEntry(cacheMap, INT2PTR(pgvPtr->epoch), &dummy);
    Tcl_SetHashValue(hPtr, newValue);
    Tcl_MutexUnlock(&pgvPtr->mutex);
}

/*
 *----------------------------------------------------------------------
 *
 * TclGetProcessGlobalValue --
 *
 *	Retrieve a global value shared among all threads of the process,
 *	preferring a thread-local copy as long as it remains valid.
 *
 * Results:
 *	Returns a (Tcl_Obj *) that holds a copy of the global value.
 *
 *----------------------------------------------------------------------
 */

Tcl_Obj *
TclGetProcessGlobalValue(
    ProcessGlobalValue *pgvPtr)
{
    Tcl_Obj *value = NULL;
    Tcl_HashTable *cacheMap;
    Tcl_HashEntry *hPtr;
    size_t epoch = pgvPtr->epoch;

    if (pgvPtr->encoding) {
	Tcl_Encoding current = Tcl_GetEncoding(NULL, NULL);

	if (pgvPtr->encoding != current) {
	    /*
	     * The system encoding has changed since the global string value
	     * was saved. Convert the global value to be based on the new
	     * system encoding.
	     */

	    Tcl_DString native, newValue;

	    Tcl_MutexLock(&pgvPtr->mutex);
	    epoch = ++pgvPtr->epoch;
	    Tcl_UtfToExternalDStringEx(NULL, pgvPtr->encoding, pgvPtr->value,
		pgvPtr->numBytes, TCL_ENCODING_PROFILE_TCL8, &native, NULL);
	    Tcl_ExternalToUtfDStringEx(NULL, current, Tcl_DStringValue(&native),
		Tcl_DStringLength(&native), TCL_ENCODING_PROFILE_TCL8,
		&newValue, NULL);
	    Tcl_DStringFree(&native);
	    Tcl_Free(pgvPtr->value);
	    pgvPtr->value = (char *)Tcl_Alloc(Tcl_DStringLength(&newValue) + 1);
	    memcpy(pgvPtr->value, Tcl_DStringValue(&newValue),
		    Tcl_DStringLength(&newValue) + 1);
	    Tcl_DStringFree(&newValue);
	    Tcl_FreeEncoding(pgvPtr->encoding);
	    pgvPtr->encoding = current;
	    Tcl_MutexUnlock(&pgvPtr->mutex);
	} else {
	    Tcl_FreeEncoding(current);
	}
    }
    cacheMap = GetThreadHash(&pgvPtr->key);
    hPtr = Tcl_FindHashEntry(cacheMap, INT2PTR(epoch));
    if (NULL == hPtr) {
	int dummy;

	/*
	 * No cache for the current epoch - must be a new one.
	 *
	 * First, clear the cacheMap, as anything in it must refer to some
	 * expired epoch.
	 */

	ClearHash(cacheMap);

	/*
	 * If no thread has set the shared value, call the initializer.
	 */

	Tcl_MutexLock(&pgvPtr->mutex);
	if ((NULL == pgvPtr->value) && (pgvPtr->proc)) {
	    pgvPtr->epoch++;
	    pgvPtr->proc(&pgvPtr->value,&pgvPtr->numBytes,&pgvPtr->encoding);
	    if (pgvPtr->value == NULL) {
		Tcl_Panic("PGV Initializer did not initialize");
	    }
	    Tcl_CreateExitHandler(FreeProcessGlobalValue, pgvPtr);
	}

	/*
	 * Store a copy of the shared value in our epoch-indexed cache.
	 */

	value = Tcl_NewStringObj(pgvPtr->value, pgvPtr->numBytes);
	hPtr = Tcl_CreateHashEntry(cacheMap,
		INT2PTR(pgvPtr->epoch), &dummy);
	Tcl_MutexUnlock(&pgvPtr->mutex);
	Tcl_SetHashValue(hPtr, value);
	Tcl_IncrRefCount(value);
    }
    return (Tcl_Obj *)Tcl_GetHashValue(hPtr);
}

/*
 *----------------------------------------------------------------------
 *
 * TclSetObjNameOfExecutable --
 *
 *	This function stores the absolute pathname of the executable file
 *	(normally as computed by TclpFindExecutable).
 *
 * Results:
 *	None.
 *
 * Side effects:
 *	Stores the executable name.
 *
 *----------------------------------------------------------------------
 */

void
TclSetObjNameOfExecutable(
    Tcl_Obj *name,
    Tcl_Encoding encoding)
{
    TclSetProcessGlobalValue(&executableName, name, encoding);
}

/*
 *----------------------------------------------------------------------
 *
 * TclGetObjNameOfExecutable --
 *
 *	This function retrieves the absolute pathname of the application in
 *	which the Tcl library is running, usually as previously stored by
 *	TclpFindExecutable(). This function call is the C API equivalent to
 *	the "info nameofexecutable" command.
 *
 * Results:
 *	A pointer to an "fsPath" Tcl_Obj, or to an empty Tcl_Obj if the
 *	pathname of the application is unknown.
 *
 * Side effects:
 *	None.
 *
 *----------------------------------------------------------------------
 */

Tcl_Obj *
TclGetObjNameOfExecutable(void)
{
    return TclGetProcessGlobalValue(&executableName);
}

/*
 *----------------------------------------------------------------------
 *
 * Tcl_GetNameOfExecutable --
 *
 *	This function retrieves the absolute pathname of the application in
 *	which the Tcl library is running, and returns it in string form.
 *
 *	The returned string belongs to Tcl and should be copied if the caller
 *	plans to keep it, to guard against it becoming invalid.
 *
 * Results:
 *	A pointer to the internal string or NULL if the internal full path
 *	name has not been computed or unknown.
 *
 * Side effects:
 *	None.
 *
 *----------------------------------------------------------------------
 */

const char *
Tcl_GetNameOfExecutable(void)
{
    Tcl_Obj *obj = TclGetObjNameOfExecutable();
    const char *bytes = TclGetString(obj);

    if (obj->length == 0) {
	return NULL;
    }
    return bytes;
}

/*
 *----------------------------------------------------------------------
 *
 * TclGetPlatform --
 *
 *	This is a kludge that allows the test library to get access the
 *	internal tclPlatform variable.
 *
 * Results:
 *	Returns a pointer to the tclPlatform variable.
 *
 * Side effects:
 *	None.
 *
 *----------------------------------------------------------------------
 */

TclPlatformType *
TclGetPlatform(void)
{
    return &tclPlatform;
}

/*
 *----------------------------------------------------------------------
 *
 * TclReToGlob --
 *
 *	Attempt to convert a regular expression to an equivalent glob pattern.
 *
 * Results:
 *	Returns TCL_OK on success, TCL_ERROR on failure. If interp is not
 *	NULL, an error message is placed in the result. On success, the
 *	DString will contain an exact equivalent glob pattern. The caller is
 *	responsible for calling Tcl_DStringFree on success. If exactPtr is not
 *	NULL, it will be 1 if an exact match qualifies.
 *
 * Side effects:
 *	None.
 *
 *----------------------------------------------------------------------
 */

int
TclReToGlob(
    Tcl_Interp *interp,
    const char *reStr,
    size_t reStrLen,
    Tcl_DString *dsPtr,
    int *exactPtr,
    int *quantifiersFoundPtr)
{
    int anchorLeft, anchorRight, lastIsStar, numStars;
    char *dsStr, *dsStrStart;
    const char *msg, *p, *strEnd, *code;

    strEnd = reStr + reStrLen;
    Tcl_DStringInit(dsPtr);
    if (quantifiersFoundPtr != NULL) {
	*quantifiersFoundPtr = 0;
    }

    /*
     * "***=xxx" == "*xxx*", watch for glob-sensitive chars.
     */

    if ((reStrLen >= 4) && (memcmp("***=", reStr, 4) == 0)) {
	/*
	 * At most, the glob pattern has length 2*reStrLen + 2 to backslash
	 * escape every character and have * at each end.
	 */

	Tcl_DStringSetLength(dsPtr, reStrLen + 2);
	dsStr = dsStrStart = Tcl_DStringValue(dsPtr);
	*dsStr++ = '*';
	for (p = reStr + 4; p < strEnd; p++) {
	    switch (*p) {
	    case '\\': case '*': case '[': case ']': case '?':
		/* Only add \ where necessary for glob */
		*dsStr++ = '\\';
		/* fall through */
	    default:
		*dsStr++ = *p;
		break;
	    }
	}
	*dsStr++ = '*';
	Tcl_DStringSetLength(dsPtr, dsStr - dsStrStart);
	if (exactPtr) {
	    *exactPtr = 0;
	}
	return TCL_OK;
    }

    /*
     * At most, the glob pattern has length reStrLen + 2 to account for
     * possible * at each end.
     */

    Tcl_DStringSetLength(dsPtr, reStrLen + 2);
    dsStr = dsStrStart = Tcl_DStringValue(dsPtr);

    /*
     * Check for anchored REs (ie ^foo$), so we can use string equal if
     * possible. Do not alter the start of str so we can free it correctly.
     *
     * Keep track of the last char being an unescaped star to prevent multiple
     * instances.  Simpler than checking that the last star may be escaped.
     */

    msg = NULL;
    code = NULL;
    p = reStr;
    anchorRight = 0;
    lastIsStar = 0;
    numStars = 0;

    if (*p == '^') {
	anchorLeft = 1;
	p++;
    } else {
	anchorLeft = 0;
	*dsStr++ = '*';
	lastIsStar = 1;
    }

    for ( ; p < strEnd; p++) {
	switch (*p) {
	case '\\':
	    p++;
	    switch (*p) {
	    case 'a':
		*dsStr++ = '\a';
		break;
	    case 'b':
		*dsStr++ = '\b';
		break;
	    case 'f':
		*dsStr++ = '\f';
		break;
	    case 'n':
		*dsStr++ = '\n';
		break;
	    case 'r':
		*dsStr++ = '\r';
		break;
	    case 't':
		*dsStr++ = '\t';
		break;
	    case 'v':
		*dsStr++ = '\v';
		break;
	    case 'B': case '\\':
		*dsStr++ = '\\';
		*dsStr++ = '\\';
		anchorLeft = 0; /* prevent exact match */
		break;
	    case '*': case '[': case ']': case '?':
		/* Only add \ where necessary for glob */
		*dsStr++ = '\\';
		anchorLeft = 0; /* prevent exact match */
		/* fall through */
	    case '{': case '}': case '(': case ')': case '+':
	    case '.': case '|': case '^': case '$':
		*dsStr++ = *p;
		break;
	    default:
		msg = "invalid escape sequence";
		code = "BADESCAPE";
		goto invalidGlob;
	    }
	    break;
	case '.':
	    if (quantifiersFoundPtr != NULL) {
		*quantifiersFoundPtr = 1;
	    }
	    anchorLeft = 0; /* prevent exact match */
	    if (p+1 < strEnd) {
		if (p[1] == '*') {
		    p++;
		    if (!lastIsStar) {
			*dsStr++ = '*';
			lastIsStar = 1;
			numStars++;
		    }
		    continue;
		} else if (p[1] == '+') {
		    p++;
		    *dsStr++ = '?';
		    *dsStr++ = '*';
		    lastIsStar = 1;
		    numStars++;
		    continue;
		}
	    }
	    *dsStr++ = '?';
	    break;
	case '$':
	    if (p+1 != strEnd) {
		msg = "$ not anchor";
		code = "NONANCHOR";
		goto invalidGlob;
	    }
	    anchorRight = 1;
	    break;
	case '*': case '+': case '?': case '|': case '^':
	case '{': case '}': case '(': case ')': case '[': case ']':
	    msg = "unhandled RE special char";
	    code = "UNHANDLED";
	    goto invalidGlob;
	default:
	    *dsStr++ = *p;
	    break;
	}
	lastIsStar = 0;
    }
    if (numStars > 1) {
	/*
	 * Heuristic: if >1 non-anchoring *, the risk is large that glob
	 * matching is slower than the RE engine, so report invalid.
	 */

	msg = "excessive recursive glob backtrack potential";
	code = "OVERCOMPLEX";
	goto invalidGlob;
    }

    if (!anchorRight && !lastIsStar) {
	*dsStr++ = '*';
    }
    Tcl_DStringSetLength(dsPtr, dsStr - dsStrStart);

    if (exactPtr) {
	*exactPtr = (anchorLeft && anchorRight);
    }

    return TCL_OK;

  invalidGlob:
    if (interp != NULL) {
	Tcl_SetObjResult(interp, Tcl_NewStringObj(msg, TCL_INDEX_NONE));
	Tcl_SetErrorCode(interp, "TCL", "RE2GLOB", code, NULL);
    }
    Tcl_DStringFree(dsPtr);
    return TCL_ERROR;
}

/*
 * Local Variables:
 * mode: c
 * c-basic-offset: 4
 * fill-column: 78
 * End:
 */<|MERGE_RESOLUTION|>--- conflicted
+++ resolved
@@ -3813,13 +3813,8 @@
 	     * always indicate "after the end".
 	     */
 	    idx = after;
-<<<<<<< HEAD
 	} else if (wide <= (irPtr ? INT_MAX : -1)) {
-	    /* These indices always indicate "before the beginning */
-=======
-	} else if (wide <= (irPtr ? INT_MAX : TCL_INDEX_NONE)) {
 	    /* These indices always indicate "before the beginning" */
->>>>>>> 22028250
 	    idx = before;
 	} else {
 	    /* Encoded end-positive (or end+negative) are offset */
