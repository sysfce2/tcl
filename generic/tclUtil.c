--- conflicted
+++ resolved
@@ -123,15 +123,8 @@
  * represents a list index in the form, "end-offset". It is used as a
  * performance optimization in Tcl_GetIntForIndex. The internal rep is
  * stored directly in the wideValue, so no memory management is required
-<<<<<<< HEAD
- * for it. This is a caching intrep, keeping the result of a parse
+ * for it. This is a caching internalrep, keeping the result of a parse
  * around. The type is unregistered, so has no need of a setFromAnyProc.
-=======
- * for it. This is a caching internalrep, keeping the result of a parse
- * around. This type is only created from a pre-existing string, so an
- * updateStringProc will never be called and need not exist. The type
- * is unregistered, so has no need of a setFromAnyProc either.
->>>>>>> fbe1e767
  */
 
 static void
@@ -3820,13 +3813,8 @@
     Tcl_WideInt offset = -1;	/* Offset in the "end-offset" expression - 1 */
     ClientData cd;
 
-<<<<<<< HEAD
-    while ((irPtr = TclFetchIntRep(objPtr, &tclEndOffsetType)) == NULL) {
-	Tcl_ObjIntRep ir;
-=======
-    while ((irPtr = TclFetchInternalRep(objPtr, &endOffsetType)) == NULL) {
+    while ((irPtr = TclFetchInternalRep(objPtr, &tclEndOffsetType)) == NULL) {
 	Tcl_ObjInternalRep ir;
->>>>>>> fbe1e767
 	int length;
 	const char *bytes = TclGetStringFromObj(objPtr, &length);
 
@@ -4016,11 +4004,7 @@
     parseOK:
 	/* Success. Store the new internal rep. */
 	ir.wideValue = offset;
-<<<<<<< HEAD
-	Tcl_StoreIntRep(objPtr, &tclEndOffsetType, &ir);
-=======
-	Tcl_StoreInternalRep(objPtr, &endOffsetType, &ir);
->>>>>>> fbe1e767
+	Tcl_StoreInternalRep(objPtr, &tclEndOffsetType, &ir);
     }
 
     offset = irPtr->wideValue;
@@ -4126,11 +4110,7 @@
     int idx;
 
     if (TCL_OK == GetWideForIndex(interp, objPtr, (unsigned)TCL_INDEX_END , &wide)) {
-<<<<<<< HEAD
-	const Tcl_ObjIntRep *irPtr = TclFetchIntRep(objPtr, &tclEndOffsetType);
-=======
-	const Tcl_ObjInternalRep *irPtr = TclFetchInternalRep(objPtr, &endOffsetType);
->>>>>>> fbe1e767
+	const Tcl_ObjInternalRep *irPtr = TclFetchInternalRep(objPtr, &tclEndOffsetType);
 	if (irPtr && irPtr->wideValue >= 0) {
 	    /* "int[+-]int" syntax, works the same here as "int" */
 	    irPtr = NULL;
