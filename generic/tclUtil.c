--- conflicted
+++ resolved
@@ -103,17 +103,10 @@
 static void		FreeProcessGlobalValue(void *clientData);
 static void		FreeThreadHash(void *clientData);
 static int		GetEndOffsetFromObj(Tcl_Interp *interp, Tcl_Obj *objPtr,
-<<<<<<< HEAD
 			    Tcl_WideInt endValue, Tcl_WideInt *indexPtr);
 static Tcl_HashTable *	GetThreadHash(Tcl_ThreadDataKey *keyPtr);
 static int		GetWideForIndex(Tcl_Interp *interp, Tcl_Obj *objPtr,
 			    Tcl_WideInt endValue, Tcl_WideInt *widePtr);
-=======
-			    Tcl_Size endValue, Tcl_WideInt *indexPtr);
-static Tcl_HashTable *	GetThreadHash(Tcl_ThreadDataKey *keyPtr);
-static int		GetWideForIndex(Tcl_Interp *interp, Tcl_Obj *objPtr,
-			    Tcl_Size endValue, Tcl_WideInt *widePtr);
->>>>>>> e5f884ad
 static int		FindElement(Tcl_Interp *interp, const char *string,
 			    Tcl_Size stringLength, const char *typeStr,
 			    const char *typeCode, const char **elementPtr,
@@ -1482,7 +1475,7 @@
 	}
 	*p = '}';
 	p++;
-	return (Tcl_Size)(p - dst);
+	return (p - dst);
     }
 
     /* conversion == CONVERT_ESCAPE or CONVERT_MASK */
@@ -1545,11 +1538,7 @@
 	    continue;
 	case '\0':
 	    if (length == TCL_INDEX_NONE) {
-<<<<<<< HEAD
 		return (p - dst);
-=======
-		return (Tcl_Size)(p - dst);
->>>>>>> e5f884ad
 	    }
 
 	    /*
@@ -1565,11 +1554,7 @@
 	*p = *src;
 	p++;
     }
-<<<<<<< HEAD
     return (p - dst);
-=======
-    return (Tcl_Size)(p - dst);
->>>>>>> e5f884ad
 }
  
@@ -3338,11 +3323,7 @@
     Tcl_WideInt n)			/* The integer to format. */
 {
     Tcl_WideUInt intVal;
-<<<<<<< HEAD
     int i = 0, numFormatted, j;
-=======
-    Tcl_Size i = 0, numFormatted, j;
->>>>>>> e5f884ad
     static const char digits[] = "0123456789";
 
     /*
@@ -3406,11 +3387,7 @@
 				 * NULL, then no error message is left after
 				 * errors. */
     Tcl_Obj *objPtr,            /* Points to the value to be parsed */
-<<<<<<< HEAD
-    Tcl_WideInt endValue,          /* The value to be stored at *widePtr if
-=======
-    Tcl_Size endValue,            /* The value to be stored at *widePtr if
->>>>>>> e5f884ad
+    Tcl_WideInt endValue,       /* The value to be stored at *widePtr if
 				 * objPtr holds "end".
                                  * NOTE: this value may be TCL_INDEX_NONE. */
     Tcl_WideInt *widePtr)       /* Location filled in with a wide integer
@@ -3497,11 +3474,7 @@
 	} else if (wide > TCL_SIZE_MAX) {
 	    *indexPtr = TCL_SIZE_MAX;
 	} else {
-<<<<<<< HEAD
 	    *indexPtr = TCL_INDEX_NONE;
-=======
-	    *indexPtr = (Tcl_Size) wide;
->>>>>>> e5f884ad
 	}
     }
     return TCL_OK;
@@ -3541,11 +3514,7 @@
 GetEndOffsetFromObj(
     Tcl_Interp *interp,
     Tcl_Obj *objPtr,            /* Pointer to the object to parse */
-<<<<<<< HEAD
     Tcl_WideInt endValue,       /* The value to be stored at "widePtr" if
-=======
-    Tcl_Size endValue,          /* The value to be stored at "widePtr" if
->>>>>>> e5f884ad
                                  * "objPtr" holds "end". */
     Tcl_WideInt *widePtr)       /* Location filled in with an integer
                                  * representing an index. */
@@ -3800,8 +3769,8 @@
  *	are possible.  The value objPtr might be parsed as an absolute
  *	index value in the Tcl_Size range.  Note that this includes
  *	index values that are integers as presented and it includes index
- *      arithmetic expressions. 
- * 
+ *      arithmetic expressions.
+ *
  *      The largest string supported in Tcl 8 has byte length TCL_SIZE_MAX.
  *      This means the largest supported character length is also TCL_SIZE_MAX,
  *      and the index of the last character in a string of length TCL_SIZE_MAX
@@ -3809,8 +3778,8 @@
  *	directly meaningful as an index into either a list or a string are
  *	integer values in the range 0 to TCL_SIZE_MAX - 1.
  *
- *      This function however can only handle integer indices in the range 
- *      0 : INT_MAX-1. 
+ *      This function however can only handle integer indices in the range
+ *      0 : INT_MAX-1.
  *
  *      Any absolute index value parsed outside that range is encoded
  *      using the before and after values passed in by the
@@ -3850,13 +3819,8 @@
 TclIndexEncode(
     Tcl_Interp *interp,	/* For error reporting, may be NULL */
     Tcl_Obj *objPtr,	/* Index value to parse */
-<<<<<<< HEAD
     int before,		/* Value to return for index before beginning */
     int after,		/* Value to return for index after end */
-=======
-    Tcl_Size before,		/* Value to return for index before beginning */
-    Tcl_Size after,		/* Value to return for index after end */
->>>>>>> e5f884ad
     int *indexPtr)	/* Where to write the encoded answer, not NULL */
 {
     Tcl_WideInt wide;
@@ -3881,18 +3845,18 @@
      * (3) 2*INT_MAX:WIDE_MAX when
      *     (a,b) as above
      *     (c) objPtr was of the form end+N
-     * (4) (2*INT_MAX)-TCL_SIZE_MAX : -1 when 
+     * (4) (2*INT_MAX)-TCL_SIZE_MAX : -1 when
      *     (a,b) as above
      *     (c) objPtr was of the form end-N where N was in the range 0:TCL_SIZE_MAX
      * (5) WIDE_MIN:(2*INT_MAX)-TCL_SIZE_MAX
      *     (a,b) as above
      *     (c) objPtr was of the form end-N where N was > TCL_SIZE_MAX
-     * 
+     *
      * For all cases (b) and (c), the internal representation of objPtr
      * will be shimmered to endOffsetType. That allows us to distinguish between
      * (for example) 1a (encodable) and 1c (not encodable) though the computed
      * index value is the same.
-     * 
+     *
      * Further note, the values TCL_SIZE_MAX < N < WIDE_MAX come into play
      * only in the 32-bit builds as TCL_SIZE_MAX == WIDE_MAX for 64-bits.
      */
@@ -3919,7 +3883,7 @@
 	 * error is raised. On 32-bit systems, indices in that range indicate
 	 * the position after the end and so do not raise an error.
 	 */
-	if ((sizeof(int) != sizeof(size_t)) && 
+	if ((sizeof(int) != sizeof(size_t)) &&
 	    (wide > INT_MAX) && (wide < WIDE_MAX-1)) {
 	    /* 2(a,b) on 64-bit systems*/
 	    goto rangeerror;
@@ -3949,26 +3913,12 @@
 	 * indices in that range indicate the position before the beginning
 	 * and so do not raise an error.
 	 */
-<<<<<<< HEAD
-	if ((sizeof(int) != sizeof(size_t)) && 
+	if ((sizeof(int) != sizeof(size_t)) &&
 	    (wide > (ENDVALUE - LIST_MAX)) && (wide <= INT_MAX)) {
 	    /* 1(c), 4(a,b) on 64-bit systems */
 	    goto rangeerror;
 	}
 	if (wide > ENDVALUE) {
-=======
-	if ((irPtr ? ((wide < INT_MIN) && ((Tcl_Size)-wide <= LIST_MAX))
-		: ((wide > INT_MAX) && ((Tcl_Size)wide <= LIST_MAX))) && (sizeof(int) != sizeof(Tcl_Size))) {
-	    if (interp) {
-		Tcl_SetObjResult(interp, Tcl_ObjPrintf(
-			"index \"%s\" out of range",
-			TclGetString(objPtr)));
-		Tcl_SetErrorCode(interp, "TCL", "VALUE", "INDEX"
-			"OUTOFRANGE", NULL);
-	    }
-	    return TCL_ERROR;
-	} else if (wide > (unsigned)(irPtr ? TCL_INDEX_END : INT_MAX)) {
->>>>>>> e5f884ad
 	    /*
 	     * 2(c) (32-bit systems), 3(c)
 	     * All end+positive or end-negative expressions
