--- conflicted
+++ resolved
@@ -3677,7 +3677,7 @@
     Tcl_WideInt wide;
 
     /* Use platform-related size_t to wide-int to consider negative value
-     * ((size_t)-1) if wide-int and size_t have different dimensions. */
+     * TCL_INDEX_NONE if wide-int and size_t have different dimensions. */
     if (GetWideForIndex(interp, objPtr, endValue, &wide) == TCL_ERROR) {
 	return TCL_ERROR;
     }
@@ -3687,35 +3687,6 @@
 	*indexPtr = TCL_INDEX_END;
     } else {
 	*indexPtr = (size_t) wide;
-    }
-    return TCL_OK;
-}
-
-int
-TclGetIntForIndex2(
-    Tcl_Interp *interp,		/* Interpreter to use for error reporting. If
-				 * NULL, then no error message is left after
-				 * errors. */
-    Tcl_Obj *objPtr,		/* Points to an object containing either "end"
-				 * or an integer. */
-    size_t endValue,		/* The value to be stored at "indexPtr" if
-				 * "objPtr" holds "end". */
-    int *indexPtr)		/* Location filled in with an integer
-				 * representing an index. */
-{
-    Tcl_WideInt wide;
-
-    /* Use platform-related size_t to wide-int to consider negative value 
-     * ((size_t)-1) if wide-int and size_t have different dimensions. */
-    if (GetWideForIndex(interp, objPtr, endValue, &wide) == TCL_ERROR) {
-	return TCL_ERROR;
-    }
-    if (wide < 0) {
-	*indexPtr = -1;
-    } else if (wide > INT_MAX) {
-	*indexPtr = INT_MAX;
-    } else {
-	*indexPtr = (int) wide;
     }
     return TCL_OK;
 }
@@ -3809,7 +3780,7 @@
 
     offset = irPtr->wideValue;
 
-    if (endValue == (size_t)-1) {
+    if (endValue == TCL_INDEX_NONE) {
         *widePtr = offset - 1;
     } else if (offset < 0) {
         /* Different signs, sum cannot overflow */
@@ -3960,20 +3931,13 @@
     int encoded,	/* Value to decode */
     size_t endValue)	/* Meaning of "end" to use, > TCL_INDEX_END */
 {
-<<<<<<< HEAD
-    if (encoded <= (int)TCL_INDEX_END) {
+    if (encoded > (int)TCL_INDEX_END) {
+	return encoded;
+    }
+    if (endValue >= TCL_INDEX_END - encoded) {
 	return endValue + encoded - TCL_INDEX_END;
     }
-    return (size_t) encoded;
-=======
-    if (encoded > TCL_INDEX_END) {
-	return encoded;
-    }
-    if (endValue >= TCL_INDEX_END - (size_t)encoded) {
-	return endValue + encoded - TCL_INDEX_END;
-    }
     return TCL_INDEX_NONE;
->>>>>>> 1738cc41
 }
  
