/*
 * tclUtil.c --
 *
 *	This file contains utility functions that are used by many Tcl
 *	commands.
 *
 * Copyright (c) 1987-1993 The Regents of the University of California.
 * Copyright (c) 1994-1998 Sun Microsystems, Inc.
 * Copyright (c) 2001 by Kevin B. Kenny. All rights reserved.
 *
 * See the file "license.terms" for information on usage and redistribution of
 * this file, and for a DISCLAIMER OF ALL WARRANTIES.
 */

#include "tclInt.h"
#include "tclParse.h"
#include "tclStringTrim.h"
#include <math.h>

/*
 * The absolute pathname of the executable in which this Tcl library is
 * running.
 */

static ProcessGlobalValue executableName = {
    0, 0, NULL, NULL, NULL, NULL, NULL
};

/*
 * The following values are used in the flags arguments of Tcl*Scan*Element
 * and Tcl*Convert*Element.  The values TCL_DONT_USE_BRACES and
 * TCL_DONT_QUOTE_HASH are defined in tcl.h, like so:
 *
#define TCL_DONT_USE_BRACES     1
#define TCL_DONT_QUOTE_HASH     8
 *
 * Those are public flag bits which callers of the public routines
 * Tcl_Convert*Element() can use to indicate:
 *
 * TCL_DONT_USE_BRACES -	1 means the caller is insisting that brace
 *				quoting not be used when converting the list
 *				element.
 * TCL_DONT_QUOTE_HASH -	1 means the caller insists that a leading hash
 *				character ('#') should *not* be quoted. This
 *				is appropriate when the caller can guarantee
 *				the element is not the first element of a
 *				list, so [eval] cannot mis-parse the element
 *				as a comment.
 *
 * The remaining values which can be carried by the flags of these routines
 * are for internal use only.  Make sure they do not overlap with the public
 * values above.
 *
 * The Tcl*Scan*Element() routines make a determination which of 4 modes of
 * conversion is most appropriate for Tcl*Convert*Element() to perform, and
 * sets two bits of the flags value to indicate the mode selected.
 *
 * CONVERT_NONE		The element needs no quoting. Its literal string is
 *			suitable as is.
 * CONVERT_BRACE	The conversion should be enclosing the literal string
 *			in braces.
 * CONVERT_ESCAPE	The conversion should be using backslashes to escape
 *			any characters in the string that require it.
 * CONVERT_MASK		A mask value used to extract the conversion mode from
 *			the flags argument.
 *			Also indicates a strange conversion mode where all
 *			special characters are escaped with backslashes
 *			*except for braces*. This is a strange and unnecessary
 *			case, but it's part of the historical way in which
 *			lists have been formatted in Tcl. To experiment with
 *			removing this case, set the value of COMPAT to 0.
 *
 * One last flag value is used only by callers of TclScanElement(). The flag
 * value produced by a call to Tcl*Scan*Element() will never leave this bit
 * set.
 *
 * CONVERT_ANY		The caller of TclScanElement() declares it can make no
 *			promise about what public flags will be passed to the
 *			matching call of TclConvertElement(). As such,
 *			TclScanElement() has to determine the worst case
 *			destination buffer length over all possibilities, and
 *			in other cases this means an overestimate of the
 *			required size.
 *
 * For more details, see the comments on the Tcl*Scan*Element and
 * Tcl*Convert*Element routines.
 */

#define COMPAT 1
#define CONVERT_NONE	0
#define CONVERT_BRACE	2
#define CONVERT_ESCAPE	4
#define CONVERT_MASK	(CONVERT_BRACE | CONVERT_ESCAPE)
#define CONVERT_ANY	16

/*
 * The following key is used by Tcl_PrintDouble and TclPrecTraceProc to
 * access the precision to be used for double formatting.
 */

static Tcl_ThreadDataKey precisionKey;

/*
 * Prototypes for functions defined later in this file.
 */

static void		ClearHash(Tcl_HashTable *tablePtr);
static void		FreeProcessGlobalValue(ClientData clientData);
static void		FreeThreadHash(ClientData clientData);
static Tcl_HashTable *	GetThreadHash(Tcl_ThreadDataKey *keyPtr);
static int		SetEndOffsetFromAny(Tcl_Interp *interp,
			    Tcl_Obj *objPtr);
static void		UpdateStringOfEndOffset(Tcl_Obj *objPtr);
static int		FindElement(Tcl_Interp *interp, const char *string,
			    int stringLength, const char *typeStr,
			    const char *typeCode, const char **elementPtr,
			    const char **nextPtr, int *sizePtr,
			    int *literalPtr);
/*
 * The following is the Tcl object type definition for an object that
 * represents a list index in the form, "end-offset". It is used as a
 * performance optimization in TclGetIntForIndex. The internal rep is an
 * integer, so no memory management is required for it.
 */

const Tcl_ObjType tclEndOffsetType = {
    "end-offset",			/* name */
    NULL,				/* freeIntRepProc */
    NULL,				/* dupIntRepProc */
    UpdateStringOfEndOffset,		/* updateStringProc */
    SetEndOffsetFromAny
};

/*
 *	*	STRING REPRESENTATION OF LISTS	*	*	*
 *
 * The next several routines implement the conversions of strings to and from
 * Tcl lists. To understand their operation, the rules of parsing and
 * generating the string representation of lists must be known.  Here we
 * describe them in one place.
 *
 * A list is made up of zero or more elements. Any string is a list if it is
 * made up of alternating substrings of element-separating ASCII whitespace
 * and properly formatted elements.
 *
 * The ASCII characters which can make up the whitespace between list elements
 * are:
 *
 *	\u0009	\t	TAB
 *	\u000A	\n	NEWLINE
 *	\u000B	\v	VERTICAL TAB
 *	\u000C	\f	FORM FEED
 * 	\u000D	\r	CARRIAGE RETURN
 *	\u0020		SPACE
 *
 * NOTE: differences between this and other places where Tcl defines a role
 * for "whitespace".
 *
 *	* Unlike command parsing, here NEWLINE is just another whitespace
 *	  character; its role as a command terminator in a script has no
 *	  importance here.
 *
 *	* Unlike command parsing, the BACKSLASH NEWLINE sequence is not
 *	  considered to be a whitespace character.
 *
 *	* Other Unicode whitespace characters (recognized by [string is space]
 *	  or Tcl_UniCharIsSpace()) do not play any role as element separators
 *	  in Tcl lists.
 *
 *	* The NUL byte ought not appear, as it is not in strings properly
 *	  encoded for Tcl, but if it is present, it is not treated as
 *	  separating whitespace, or a string terminator. It is just another
 *	  character in a list element.
 *
 * The interpretation of a formatted substring as a list element follows rules
 * similar to the parsing of the words of a command in a Tcl script. Backslash
 * substitution plays a key role, and is defined exactly as it is in command
 * parsing. The same routine, TclParseBackslash() is used in both command
 * parsing and list parsing.
 *
 * NOTE: This means that if and when backslash substitution rules ever change
 * for command parsing, the interpretation of strings as lists also changes.
 *
 * Backslash substitution replaces an "escape sequence" of one or more
 * characters starting with
 *		\u005c	\	BACKSLASH
 * with a single character. The one character escape sequence case happens only
 * when BACKSLASH is the last character in the string. In all other cases, the
 * escape sequence is at least two characters long.
 *
 * The formatted substrings are interpreted as element values according to the
 * following cases:
 *
 * * If the first character of a formatted substring is
 *		\u007b	{	OPEN BRACE
 *   then the end of the substring is the matching
 *		\u007d	}	CLOSE BRACE
 *   character, where matching is determined by counting nesting levels, and
 *   not including any brace characters that are contained within a backslash
 *   escape sequence in the nesting count. Having found the matching brace,
 *   all characters between the braces are the string value of the element.
 *   If no matching close brace is found before the end of the string, the
 *   string is not a Tcl list. If the character following the close brace is
 *   not an element separating whitespace character, or the end of the string,
 *   then the string is not a Tcl list.
 *
 *   NOTE: this differs from a brace-quoted word in the parsing of a Tcl
 *   command only in its treatment of the backslash-newline sequence. In a
 *   list element, the literal characters in the backslash-newline sequence
 *   become part of the element value. In a script word, conversion to a
 *   single SPACE character is done.
 *
 *   NOTE: Most list element values can be represented by a formatted
 *   substring using brace quoting. The exceptions are any element value that
 *   includes an unbalanced brace not in a backslash escape sequence, and any
 *   value that ends with a backslash not itself in a backslash escape
 *   sequence.
 *
 * * If the first character of a formatted substring is
 *		\u0022	"	QUOTE
 *   then the end of the substring is the next QUOTE character, not counting
 *   any QUOTE characters that are contained within a backslash escape
 *   sequence. If no next QUOTE is found before the end of the string, the
 *   string is not a Tcl list. If the character following the closing QUOTE is
 *   not an element separating whitespace character, or the end of the string,
 *   then the string is not a Tcl list. Having found the limits of the
 *   substring, the element value is produced by performing backslash
 *   substitution on the character sequence between the open and close QUOTEs.
 *
 *   NOTE: Any element value can be represented by this style of formatting,
 *   given suitable choice of backslash escape sequences.
 *
 * * All other formatted substrings are terminated by the next element
 *   separating whitespace character in the string.  Having found the limits
 *   of the substring, the element value is produced by performing backslash
 *   substitution on it.
 *
 *   NOTE: Any element value can be represented by this style of formatting,
 *   given suitable choice of backslash escape sequences, with one exception.
 *   The empty string cannot be represented as a list element without the use
 *   of either braces or quotes to delimit it.
 *
 * This collection of parsing rules is implemented in the routine
 * FindElement().
 *
 * In order to produce lists that can be parsed by these rules, we need the
 * ability to distinguish between characters that are part of a list element
 * value from characters providing syntax that define the structure of the
 * list. This means that our code that generates lists must at a minimum be
 * able to produce escape sequences for the 10 characters identified above
 * that have significance to a list parser.
 *
 *	*	*	CANONICAL LISTS	*	*	*	*	*
 *
 * In addition to the basic rules for parsing strings into Tcl lists, there
 * are additional properties to be met by the set of list values that are
 * generated by Tcl.  Such list values are often said to be in "canonical
 * form":
 *
 * * When any canonical list is evaluated as a Tcl script, it is a script of
 *   either zero commands (an empty list) or exactly one command. The command
 *   word is exactly the first element of the list, and each argument word is
 *   exactly one of the following elements of the list. This means that any
 *   characters that have special meaning during script evaluation need
 *   special treatment when canonical lists are produced:
 *
 *	* Whitespace between elements may not include NEWLINE.
 *	* The command terminating character,
 *		\u003b	;	SEMICOLON
 *	  must be BRACEd, QUOTEd, or escaped so that it does not terminate the
 * 	  command prematurely.
 *	* Any of the characters that begin substitutions in scripts,
 *		\u0024	$	DOLLAR
 *		\u005b	[	OPEN BRACKET
 *		\u005c	\	BACKSLASH
 *	  need to be BRACEd or escaped.
 *	* In any list where the first character of the first element is
 *		\u0023	#	HASH
 *	  that HASH character must be BRACEd, QUOTEd, or escaped so that it
 *	  does not convert the command into a comment.
 *	* Any list element that contains the character sequence BACKSLASH
 *	  NEWLINE cannot be formatted with BRACEs. The BACKSLASH character
 *	  must be represented by an escape sequence, and unless QUOTEs are
 *	  used, the NEWLINE must be as well.
 *
 * * It is also guaranteed that one can use a canonical list as a building
 *   block of a larger script within command substitution, as in this example:
 *	set script "puts \[[list $cmd $arg]]"; eval $script
 *   To support this usage, any appearance of the character
 *		\u005d	]	CLOSE BRACKET
 *   in a list element must be BRACEd, QUOTEd, or escaped.
 *
 * * Finally it is guaranteed that enclosing a canonical list in braces
 *   produces a new value that is also a canonical list.  This new list has
 *   length 1, and its only element is the original canonical list.  This same
 *   guarantee also makes it possible to construct scripts where an argument
 *   word is given a list value by enclosing the canonical form of that list
 *   in braces:
 *	set script "puts {[list $one $two $three]}"; eval $script
 *   This sort of coding was once fairly common, though it's become more
 *   idiomatic to see the following instead:
 *	set script [list puts [list $one $two $three]]; eval $script
 *   In order to support this guarantee, every canonical list must have
 *   balance when counting those braces that are not in escape sequences.
 *
 * Within these constraints, the canonical list generation routines
 * TclScanElement() and TclConvertElement() attempt to generate the string for
 * any list that is easiest to read. When an element value is itself
 * acceptable as the formatted substring, it is usually used (CONVERT_NONE).
 * When some quoting or escaping is required, use of BRACEs (CONVERT_BRACE) is
 * usually preferred over the use of escape sequences (CONVERT_ESCAPE). There
 * are some exceptions to both of these preferences for reasons of code
 * simplicity, efficiency, and continuation of historical habits. Canonical
 * lists never use the QUOTE formatting to delimit their elements because that
 * form of quoting does not nest, which makes construction of nested lists far
 * too much trouble.  Canonical lists always use only a single SPACE character
 * for element-separating whitespace.
 *
 *	*	*	FUTURE CONSIDERATIONS	*	*	*
 *
 * When a list element requires quoting or escaping due to a CLOSE BRACKET
 * character or an internal QUOTE character, a strange formatting mode is
 * recommended. For example, if the value "a{b]c}d" is converted by the usual
 * modes:
 *
 *	CONVERT_BRACE:	a{b]c}d		=> {a{b]c}d}
 *	CONVERT_ESCAPE:	a{b]c}d		=> a\{b\]c\}d
 *
 * we get perfectly usable formatted list elements. However, this is not what
 * Tcl releases have been producing. Instead, we have:
 *
 *	CONVERT_MASK:	a{b]c}d		=> a{b\]c}d
 *
 * where the CLOSE BRACKET is escaped, but the BRACEs are not. The same effect
 * can be seen replacing ] with " in this example. There does not appear to be
 * any functional or aesthetic purpose for this strange additional mode. The
 * sole purpose I can see for preserving it is to keep generating the same
 * formatted lists programmers have become accustomed to, and perhaps written
 * tests to expect. That is, compatibility only. The additional code
 * complexity required to support this mode is significant. The lines of code
 * supporting it are delimited in the routines below with #if COMPAT
 * directives. This makes it easy to experiment with eliminating this
 * formatting mode simply with "#define COMPAT 0" above. I believe this is
 * worth considering.
 *
 * Another consideration is the treatment of QUOTE characters in list
 * elements. TclConvertElement() must have the ability to produce the escape
 * sequence \" so that when a list element begins with a QUOTE we do not
 * confuse that first character with a QUOTE used as list syntax to define
 * list structure. However, that is the only place where QUOTE characters need
 * quoting. In this way, handling QUOTE could really be much more like the way
 * we handle HASH which also needs quoting and escaping only in particular
 * situations. Following up this could increase the set of list elements that
 * can use the CONVERT_NONE formatting mode.
 *
 * More speculative is that the demands of canonical list form require brace
 * balance for the list as a whole, while the current implementation achieves
 * this by establishing brace balance for every element.
 *
 * Finally, a reminder that the rules for parsing and formatting lists are
 * closely tied together with the rules for parsing and evaluating scripts,
 * and will need to evolve in sync.
 */

/*
 *----------------------------------------------------------------------
 *
 * TclMaxListLength --
 *
 *	Given 'bytes' pointing to 'numBytes' bytes, scan through them and
 *	count the number of whitespace runs that could be list element
 *	separators. If 'numBytes' is -1, scan to the terminating '\0'. Not a
 *	full list parser. Typically used to get a quick and dirty overestimate
 *	of length size in order to allocate space for an actual list parser to
 *	operate with.
 *
 * Results:
 *	Returns the largest number of list elements that could possibly be in
 *	this string, interpreted as a Tcl list. If 'endPtr' is not NULL,
 *	writes a pointer to the end of the string scanned there.
 *
 * Side effects:
 *	None.
 *
 *----------------------------------------------------------------------
 */

int
TclMaxListLength(
    const char *bytes,
    int numBytes,
    const char **endPtr)
{
    int count = 0;

    if ((numBytes == 0) || ((numBytes == -1) && (*bytes == '\0'))) {
	/* Empty string case - quick exit */
	goto done;
    }

    /*
     * No list element before leading white space.
     */

    count += 1 - TclIsSpaceProc(*bytes);

    /*
     * Count white space runs as potential element separators.
     */

    while (numBytes) {
	if ((numBytes == -1) && (*bytes == '\0')) {
	    break;
	}
	if (TclIsSpaceProc(*bytes)) {
	    /*
	     * Space run started; bump count.
	     */

	    count++;
	    do {
		bytes++;
		numBytes -= (numBytes != -1);
	    } while (numBytes && TclIsSpaceProc(*bytes));
	    if ((numBytes == 0) || ((numBytes == -1) && (*bytes == '\0'))) {
		break;
	    }

	    /*
	     * (*bytes) is non-space; return to counting state.
	     */
	}
	bytes++;
	numBytes -= (numBytes != -1);
    }

    /*
     * No list element following trailing white space.
     */

    count -= TclIsSpaceProc(bytes[-1]);

  done:
    if (endPtr) {
	*endPtr = bytes;
    }
    return count;
}

/*
 *----------------------------------------------------------------------
 *
 * TclFindElement --
 *
 *	Given a pointer into a Tcl list, locate the first (or next) element in
 *	the list.
 *
 * Results:
 *	The return value is normally TCL_OK, which means that the element was
 *	successfully located. If TCL_ERROR is returned it means that list
 *	didn't have proper list structure; the interp's result contains a more
 *	detailed error message.
 *
 *	If TCL_OK is returned, then *elementPtr will be set to point to the
 *	first element of list, and *nextPtr will be set to point to the
 *	character just after any white space following the last character
 *	that's part of the element. If this is the last argument in the list,
 *	then *nextPtr will point just after the last character in the list
 *	(i.e., at the character at list+listLength). If sizePtr is non-NULL,
 *	*sizePtr is filled in with the number of bytes in the element. If the
 *	element is in braces, then *elementPtr will point to the character
 *	after the opening brace and *sizePtr will not include either of the
 *	braces. If there isn't an element in the list, *sizePtr will be zero,
 *	and both *elementPtr and *nextPtr will point just after the last
 *	character in the list. If literalPtr is non-NULL, *literalPtr is set
 *	to a boolean value indicating whether the substring returned as the
 *	values of **elementPtr and *sizePtr is the literal value of a list
 *	element. If not, a call to TclCopyAndCollapse() is needed to produce
 *	the actual value of the list element. Note: this function does NOT
 *	collapse backslash sequences, but uses *literalPtr to tell callers
 *	when it is required for them to do so.
 *
 * Side effects:
 *	None.
 *
 *----------------------------------------------------------------------
 */

int
TclFindElement(
    Tcl_Interp *interp,		/* Interpreter to use for error reporting. If
				 * NULL, then no error message is left after
				 * errors. */
    const char *list,		/* Points to the first byte of a string
				 * containing a Tcl list with zero or more
				 * elements (possibly in braces). */
    int listLength,		/* Number of bytes in the list's string. */
    const char **elementPtr,	/* Where to put address of first significant
				 * character in first element of list. */
    const char **nextPtr,	/* Fill in with location of character just
				 * after all white space following end of
				 * argument (next arg or end of list). */
    int *sizePtr,		/* If non-zero, fill in with size of
				 * element. */
    int *literalPtr)		/* If non-zero, fill in with non-zero/zero to
				 * indicate that the substring of *sizePtr
				 * bytes starting at **elementPtr is/is not
				 * the literal list element and therefore
				 * does not/does require a call to
				 * TclCopyAndCollapse() by the caller. */
{
    return FindElement(interp, list, listLength, "list", "LIST", elementPtr,
	    nextPtr, sizePtr, literalPtr);
}

int
TclFindDictElement(
    Tcl_Interp *interp,		/* Interpreter to use for error reporting. If
				 * NULL, then no error message is left after
				 * errors. */
    const char *dict,		/* Points to the first byte of a string
				 * containing a Tcl dictionary with zero or
				 * more keys and values (possibly in
				 * braces). */
    int dictLength,		/* Number of bytes in the dict's string. */
    const char **elementPtr,	/* Where to put address of first significant
				 * character in the first element (i.e., key
				 * or value) of dict. */
    const char **nextPtr,	/* Fill in with location of character just
				 * after all white space following end of
				 * element (next arg or end of list). */
    int *sizePtr,		/* If non-zero, fill in with size of
				 * element. */
    int *literalPtr)		/* If non-zero, fill in with non-zero/zero to
				 * indicate that the substring of *sizePtr
				 * bytes starting at **elementPtr is/is not
				 * the literal key or value and therefore
				 * does not/does require a call to
				 * TclCopyAndCollapse() by the caller. */
{
    return FindElement(interp, dict, dictLength, "dict", "DICTIONARY",
	    elementPtr, nextPtr, sizePtr, literalPtr);
}

static int
FindElement(
    Tcl_Interp *interp,		/* Interpreter to use for error reporting. If
				 * NULL, then no error message is left after
				 * errors. */
    const char *string,		/* Points to the first byte of a string
				 * containing a Tcl list or dictionary with
				 * zero or more elements (possibly in
				 * braces). */
    int stringLength,		/* Number of bytes in the string. */
    const char *typeStr,	/* The name of the type of thing we are
				 * parsing, for error messages. */
    const char *typeCode,	/* The type code for thing we are parsing, for
				 * error messages. */
    const char **elementPtr,	/* Where to put address of first significant
				 * character in first element. */
    const char **nextPtr,	/* Fill in with location of character just
				 * after all white space following end of
				 * argument (next arg or end of list/dict). */
    int *sizePtr,		/* If non-zero, fill in with size of
				 * element. */
    int *literalPtr)		/* If non-zero, fill in with non-zero/zero to
				 * indicate that the substring of *sizePtr
				 * bytes starting at **elementPtr is/is not
				 * the literal list/dict element and therefore
				 * does not/does require a call to
				 * TclCopyAndCollapse() by the caller. */
{
    const char *p = string;
    const char *elemStart;	/* Points to first byte of first element. */
    const char *limit;		/* Points just after list/dict's last byte. */
    int openBraces = 0;		/* Brace nesting level during parse. */
    int inQuotes = 0;
    int size = 0;		/* lint. */
    int numChars;
    int literal = 1;
    const char *p2;

    /*
     * Skim off leading white space and check for an opening brace or quote.
     * We treat embedded NULLs in the list/dict as bytes belonging to a list
     * element (or dictionary key or value).
     */

    limit = (string + stringLength);
    while ((p < limit) && (TclIsSpaceProc(*p))) {
	p++;
    }
    if (p == limit) {		/* no element found */
	elemStart = limit;
	goto done;
    }

    if (*p == '{') {
	openBraces = 1;
	p++;
    } else if (*p == '"') {
	inQuotes = 1;
	p++;
    }
    elemStart = p;

    /*
     * Find element's end (a space, close brace, or the end of the string).
     */

    while (p < limit) {
	switch (*p) {
	    /*
	     * Open brace: don't treat specially unless the element is in
	     * braces. In this case, keep a nesting count.
	     */

	case '{':
	    if (openBraces != 0) {
		openBraces++;
	    }
	    break;

	    /*
	     * Close brace: if element is in braces, keep nesting count and
	     * quit when the last close brace is seen.
	     */

	case '}':
	    if (openBraces > 1) {
		openBraces--;
	    } else if (openBraces == 1) {
		size = (p - elemStart);
		p++;
		if ((p >= limit) || TclIsSpaceProc(*p)) {
		    goto done;
		}

		/*
		 * Garbage after the closing brace; return an error.
		 */

		if (interp != NULL) {
		    p2 = p;
		    while ((p2 < limit) && (!TclIsSpaceProc(*p2))
			    && (p2 < p+20)) {
			p2++;
		    }
		    Tcl_SetObjResult(interp, Tcl_ObjPrintf(
			    "%s element in braces followed by \"%.*s\" "
			    "instead of space", typeStr, (int) (p2-p), p));
		    Tcl_SetErrorCode(interp, "TCL", "VALUE", typeCode, "JUNK",
			    NULL);
		}
		return TCL_ERROR;
	    }
	    break;

	    /*
	     * Backslash: skip over everything up to the end of the backslash
	     * sequence.
	     */

	case '\\':
	    if (openBraces == 0) {
		/*
		 * A backslash sequence not within a brace quoted element
		 * means the value of the element is different from the
		 * substring we are parsing. A call to TclCopyAndCollapse() is
		 * needed to produce the element value. Inform the caller.
		 */

		literal = 0;
	    }
	    TclParseBackslash(p, limit - p, &numChars, NULL);
	    p += (numChars - 1);
	    break;

	    /*
	     * Space: ignore if element is in braces or quotes; otherwise
	     * terminate element.
	     */

	case ' ':
	case '\f':
	case '\n':
	case '\r':
	case '\t':
	case '\v':
	    if ((openBraces == 0) && !inQuotes) {
		size = (p - elemStart);
		goto done;
	    }
	    break;

	    /*
	     * Double-quote: if element is in quotes then terminate it.
	     */

	case '"':
	    if (inQuotes) {
		size = (p - elemStart);
		p++;
		if ((p >= limit) || TclIsSpaceProc(*p)) {
		    goto done;
		}

		/*
		 * Garbage after the closing quote; return an error.
		 */

		if (interp != NULL) {
		    p2 = p;
		    while ((p2 < limit) && (!TclIsSpaceProc(*p2))
			    && (p2 < p+20)) {
			p2++;
		    }
		    Tcl_SetObjResult(interp, Tcl_ObjPrintf(
			    "%s element in quotes followed by \"%.*s\" "
			    "instead of space", typeStr, (int) (p2-p), p));
		    Tcl_SetErrorCode(interp, "TCL", "VALUE", typeCode, "JUNK",
			    NULL);
		}
		return TCL_ERROR;
	    }
	    break;
	}
	p++;
    }

    /*
     * End of list/dict: terminate element.
     */

    if (p == limit) {
	if (openBraces != 0) {
	    if (interp != NULL) {
		Tcl_SetObjResult(interp, Tcl_ObjPrintf(
			"unmatched open brace in %s", typeStr));
		Tcl_SetErrorCode(interp, "TCL", "VALUE", typeCode, "BRACE",
			NULL);
	    }
	    return TCL_ERROR;
	} else if (inQuotes) {
	    if (interp != NULL) {
		Tcl_SetObjResult(interp, Tcl_ObjPrintf(
			"unmatched open quote in %s", typeStr));
		Tcl_SetErrorCode(interp, "TCL", "VALUE", typeCode, "QUOTE",
			NULL);
	    }
	    return TCL_ERROR;
	}
	size = (p - elemStart);
    }

  done:
    while ((p < limit) && (TclIsSpaceProc(*p))) {
	p++;
    }
    *elementPtr = elemStart;
    *nextPtr = p;
    if (sizePtr != 0) {
	*sizePtr = size;
    }
    if (literalPtr != 0) {
	*literalPtr = literal;
    }
    return TCL_OK;
}

/*
 *----------------------------------------------------------------------
 *
 * TclCopyAndCollapse --
 *
 *	Copy a string and substitute all backslash escape sequences
 *
 * Results:
 *	Count bytes get copied from src to dst. Along the way, backslash
 *	sequences are substituted in the copy. After scanning count bytes from
 *	src, a null character is placed at the end of dst. Returns the number
 *	of bytes that got written to dst.
 *
 * Side effects:
 *	None.
 *
 *----------------------------------------------------------------------
 */

int
TclCopyAndCollapse(
    int count,			/* Number of byte to copy from src. */
    const char *src,		/* Copy from here... */
    char *dst)			/* ... to here. */
{
    int newCount = 0;

    while (count > 0) {
	char c = *src;

	if (c == '\\') {
	    int numRead;
	    int backslashCount = TclParseBackslash(src, count, &numRead, dst);

	    dst += backslashCount;
	    newCount += backslashCount;
	    src += numRead;
	    count -= numRead;
	} else {
	    *dst = c;
	    dst++;
	    newCount++;
	    src++;
	    count--;
	}
    }
    *dst = 0;
    return newCount;
}

/*
 *----------------------------------------------------------------------
 *
 * Tcl_SplitList --
 *
 *	Splits a list up into its constituent fields.
 *
 * Results
 *	The return value is normally TCL_OK, which means that the list was
 *	successfully split up. If TCL_ERROR is returned, it means that "list"
 *	didn't have proper list structure; the interp's result will contain a
 *	more detailed error message.
 *
 *	*argvPtr will be filled in with the address of an array whose elements
 *	point to the elements of list, in order. *argcPtr will get filled in
 *	with the number of valid elements in the array. A single block of
 *	memory is dynamically allocated to hold both the argv array and a copy
 *	of the list (with backslashes and braces removed in the standard way).
 *	The caller must eventually free this memory by calling free() on
 *	*argvPtr. Note: *argvPtr and *argcPtr are only modified if the
 *	function returns normally.
 *
 * Side effects:
 *	Memory is allocated.
 *
 *----------------------------------------------------------------------
 */

int
Tcl_SplitList(
    Tcl_Interp *interp,		/* Interpreter to use for error reporting. If
				 * NULL, no error message is left. */
    const char *list,		/* Pointer to string with list structure. */
    int *argcPtr,		/* Pointer to location to fill in with the
				 * number of elements in the list. */
    const char ***argvPtr)	/* Pointer to place to store pointer to array
				 * of pointers to list elements. */
{
    const char **argv, *end, *element;
    char *p;
    int length, size, i, result, elSize;

    /*
     * Allocate enough space to work in. A (const char *) for each (possible)
     * list element plus one more for terminating NULL, plus as many bytes as
     * in the original string value, plus one more for a terminating '\0'.
     * Space used to hold element separating white space in the original
     * string gets re-purposed to hold '\0' characters in the argv array.
     */

    size = TclMaxListLength(list, -1, &end) + 1;
    length = end - list;
    argv = ckalloc((size * sizeof(char *)) + length + 1);

    for (i = 0, p = ((char *) argv) + size*sizeof(char *);
	    *list != 0;  i++) {
	const char *prevList = list;
	int literal;

	result = TclFindElement(interp, list, length, &element, &list,
		&elSize, &literal);
	length -= (list - prevList);
	if (result != TCL_OK) {
	    ckfree(argv);
	    return result;
	}
	if (*element == 0) {
	    break;
	}
	if (i >= size) {
	    ckfree(argv);
	    if (interp != NULL) {
		Tcl_SetObjResult(interp, Tcl_NewStringObj(
			"internal error in Tcl_SplitList", -1));
		Tcl_SetErrorCode(interp, "TCL", "INTERNAL", "Tcl_SplitList",
			NULL);
	    }
	    return TCL_ERROR;
	}
	argv[i] = p;
	if (literal) {
	    memcpy(p, element, (size_t) elSize);
	    p += elSize;
	    *p = 0;
	    p++;
	} else {
	    p += 1 + TclCopyAndCollapse(elSize, element, p);
	}
    }

    argv[i] = NULL;
    *argvPtr = argv;
    *argcPtr = i;
    return TCL_OK;
}

/*
 *----------------------------------------------------------------------
 *
 * Tcl_ScanElement --
 *
 *	This function is a companion function to Tcl_ConvertElement. It scans
 *	a string to see what needs to be done to it (e.g. add backslashes or
 *	enclosing braces) to make the string into a valid Tcl list element.
 *
 * Results:
 *	The return value is an overestimate of the number of bytes that will
 *	be needed by Tcl_ConvertElement to produce a valid list element from
 *	src. The word at *flagPtr is filled in with a value needed by
 *	Tcl_ConvertElement when doing the actual conversion.
 *
 * Side effects:
 *	None.
 *
 *----------------------------------------------------------------------
 */

int
Tcl_ScanElement(
    const char *src,	/* String to convert to list element. */
    int *flagPtr)	/* Where to store information to guide
			 * Tcl_ConvertCountedElement. */
{
    return Tcl_ScanCountedElement(src, -1, flagPtr);
}

/*
 *----------------------------------------------------------------------
 *
 * Tcl_ScanCountedElement --
 *
 *	This function is a companion function to Tcl_ConvertCountedElement. It
 *	scans a string to see what needs to be done to it (e.g. add
 *	backslashes or enclosing braces) to make the string into a valid Tcl
 *	list element. If length is -1, then the string is scanned from src up
 *	to the first null byte.
 *
 * Results:
 *	The return value is an overestimate of the number of bytes that will
 *	be needed by Tcl_ConvertCountedElement to produce a valid list element
 *	from src. The word at *flagPtr is filled in with a value needed by
 *	Tcl_ConvertCountedElement when doing the actual conversion.
 *
 * Side effects:
 *	None.
 *
 *----------------------------------------------------------------------
 */

int
Tcl_ScanCountedElement(
    const char *src,		/* String to convert to Tcl list element. */
    int length,			/* Number of bytes in src, or -1. */
    int *flagPtr)		/* Where to store information to guide
				 * Tcl_ConvertElement. */
{
    char flags = CONVERT_ANY;
    int numBytes = TclScanElement(src, length, &flags);

    *flagPtr = flags;
    return numBytes;
}

/*
 *----------------------------------------------------------------------
 *
 * TclScanElement --
 *
 *	This function is a companion function to TclConvertElement. It scans a
 *	string to see what needs to be done to it (e.g. add backslashes or
 *	enclosing braces) to make the string into a valid Tcl list element. If
 *	length is -1, then the string is scanned from src up to the first null
 *	byte. A NULL value for src is treated as an empty string. The incoming
 *	value of *flagPtr is a report from the caller what additional flags it
 *	will pass to TclConvertElement().
 *
 * Results:
 *	The recommended formatting mode for the element is determined and a
 *	value is written to *flagPtr indicating that recommendation. This
 *	recommendation is combined with the incoming flag values in *flagPtr
 *	set by the caller to determine how many bytes will be needed by
 *	TclConvertElement() in which to write the formatted element following
 *	the recommendation modified by the flag values. This number of bytes
 *	is the return value of the routine.  In some situations it may be an
 *	overestimate, but so long as the caller passes the same flags to
 *	TclConvertElement(), it will be large enough.
 *
 * Side effects:
 *	None.
 *
 *----------------------------------------------------------------------
 */

int
TclScanElement(
    const char *src,		/* String to convert to Tcl list element. */
    int length,			/* Number of bytes in src, or -1. */
    char *flagPtr)		/* Where to store information to guide
				 * Tcl_ConvertElement. */
{
    const char *p = src;
    int nestingLevel = 0;	/* Brace nesting count */
    int forbidNone = 0;		/* Do not permit CONVERT_NONE mode. Something
				 * needs protection or escape. */
    int requireEscape = 0;	/* Force use of CONVERT_ESCAPE mode.  For some
				 * reason bare or brace-quoted form fails. */
    int extra = 0;		/* Count of number of extra bytes needed for
				 * formatted element, assuming we use escape
				 * sequences in formatting. */
    int bytesNeeded;		/* Buffer length computed to complete the
				 * element formatting in the selected mode. */
#if COMPAT
    int preferEscape = 0;	/* Use preferences to track whether to use */
    int preferBrace = 0;	/* CONVERT_MASK mode. */
    int braceCount = 0;		/* Count of all braces '{' '}' seen. */
#endif /* COMPAT */

    if ((p == NULL) || (length == 0) || ((*p == '\0') && (length == -1))) {
	/*
	 * Empty string element must be brace quoted.
	 */

	*flagPtr = CONVERT_BRACE;
	return 2;
    }

    if ((*p == '{') || (*p == '"')) {
	/*
	 * Must escape or protect so leading character of value is not
	 * misinterpreted as list element delimiting syntax.
	 */

	forbidNone = 1;
#if COMPAT
	preferBrace = 1;
#endif /* COMPAT */
    }

    while (length) {
      if (CHAR_TYPE(*p) != TYPE_NORMAL) {
	switch (*p) {
	case '{':	/* TYPE_BRACE */
#if COMPAT
	    braceCount++;
#endif /* COMPAT */
	    extra++;				/* Escape '{' => '\{' */
	    nestingLevel++;
	    break;
	case '}':	/* TYPE_BRACE */
#if COMPAT
	    braceCount++;
#endif /* COMPAT */
	    extra++;				/* Escape '}' => '\}' */
	    nestingLevel--;
	    if (nestingLevel < 0) {
		/*
		 * Unbalanced braces!  Cannot format with brace quoting.
		 */

		requireEscape = 1;
	    }
	    break;
	case ']':	/* TYPE_CLOSE_BRACK */
	case '"':	/* TYPE_SPACE */
#if COMPAT
	    forbidNone = 1;
	    extra++;		/* Escapes all just prepend a backslash */
	    preferEscape = 1;
	    break;
#else
	    /* FLOW THROUGH */
#endif /* COMPAT */
	case '[':	/* TYPE_SUBS */
	case '$':	/* TYPE_SUBS */
	case ';':	/* TYPE_COMMAND_END */
	case ' ':	/* TYPE_SPACE */
	case '\f':	/* TYPE_SPACE */
	case '\n':	/* TYPE_COMMAND_END */
	case '\r':	/* TYPE_SPACE */
	case '\t':	/* TYPE_SPACE */
	case '\v':	/* TYPE_SPACE */
	    forbidNone = 1;
	    extra++;		/* Escape sequences all one byte longer. */
#if COMPAT
	    preferBrace = 1;
#endif /* COMPAT */
	    break;
	case '\\':	/* TYPE_SUBS */
	    extra++;				/* Escape '\' => '\\' */
	    if ((length == 1) || ((length == -1) && (p[1] == '\0'))) {
		/*
		 * Final backslash. Cannot format with brace quoting.
		 */

		requireEscape = 1;
		break;
	    }
	    if (p[1] == '\n') {
		extra++;	/* Escape newline => '\n', one byte longer */

		/*
		 * Backslash newline sequence.  Brace quoting not permitted.
		 */

		requireEscape = 1;
		length -= (length > 0);
		p++;
		break;
	    }
	    if ((p[1] == '{') || (p[1] == '}') || (p[1] == '\\')) {
		extra++;	/* Escape sequences all one byte longer. */
		length -= (length > 0);
		p++;
	    }
	    forbidNone = 1;
#if COMPAT
	    preferBrace = 1;
#endif /* COMPAT */
	    break;
	case '\0':	/* TYPE_SUBS */
	    if (length == -1) {
		goto endOfString;
	    }
	    /* TODO: Panic on improper encoding? */
	    break;
	}
      }
	length -= (length > 0);
	p++;
    }

  endOfString:
    if (nestingLevel != 0) {
	/*
	 * Unbalanced braces!  Cannot format with brace quoting.
	 */

	requireEscape = 1;
    }

    /*
     * We need at least as many bytes as are in the element value...
     */

    bytesNeeded = p - src;

    if (requireEscape) {
	/*
	 * We must use escape sequences.  Add all the extra bytes needed to
	 * have room to create them.
	 */

	bytesNeeded += extra;

	/*
	 * Make room to escape leading #, if needed.
	 */

	if ((*src == '#') && !(*flagPtr & TCL_DONT_QUOTE_HASH)) {
	    bytesNeeded++;
	}
	*flagPtr = CONVERT_ESCAPE;
	goto overflowCheck;
    }
    if (*flagPtr & CONVERT_ANY) {
	/*
	 * The caller has not let us know what flags it will pass to
	 * TclConvertElement() so compute the max size we might need for any
	 * possible choice.  Normally the formatting using escape sequences is
	 * the longer one, and a minimum "extra" value of 2 makes sure we
	 * don't request too small a buffer in those edge cases where that's
	 * not true.
	 */

	if (extra < 2) {
	    extra = 2;
	}
	*flagPtr &= ~CONVERT_ANY;
	*flagPtr |= TCL_DONT_USE_BRACES;
    }
    if (forbidNone) {
	/*
	 * We must request some form of quoting of escaping...
	 */

#if COMPAT
	if (preferEscape && !preferBrace) {
	    /*
	     * If we are quoting solely due to ] or internal " characters use
	     * the CONVERT_MASK mode where we escape all special characters
	     * except for braces. "extra" counted space needed to escape
	     * braces too, so substract "braceCount" to get our actual needs.
	     */

	    bytesNeeded += (extra - braceCount);
	    /* Make room to escape leading #, if needed. */
	    if ((*src == '#') && !(*flagPtr & TCL_DONT_QUOTE_HASH)) {
		bytesNeeded++;
	    }

	    /*
	     * If the caller reports it will direct TclConvertElement() to
	     * use full escapes on the element, add back the bytes needed to
	     * escape the braces.
	     */

	    if (*flagPtr & TCL_DONT_USE_BRACES) {
		bytesNeeded += braceCount;
	    }
	    *flagPtr = CONVERT_MASK;
	    goto overflowCheck;
	}
#endif /* COMPAT */
	if (*flagPtr & TCL_DONT_USE_BRACES) {
	    /*
	     * If the caller reports it will direct TclConvertElement() to
	     * use escapes, add the extra bytes needed to have room for them.
	     */

	    bytesNeeded += extra;

	    /*
	     * Make room to escape leading #, if needed.
	     */

	    if ((*src == '#') && !(*flagPtr & TCL_DONT_QUOTE_HASH)) {
		bytesNeeded++;
	    }
	} else {
	    /*
	     * Add 2 bytes for room for the enclosing braces.
	     */

	    bytesNeeded += 2;
	}
	*flagPtr = CONVERT_BRACE;
	goto overflowCheck;
    }

    /*
     * So far, no need to quote or escape anything.
     */

    if ((*src == '#') && !(*flagPtr & TCL_DONT_QUOTE_HASH)) {
	/*
	 * If we need to quote a leading #, make room to enclose in braces.
	 */

	bytesNeeded += 2;
    }
    *flagPtr = CONVERT_NONE;

  overflowCheck:
    if (bytesNeeded < 0) {
	Tcl_Panic("TclScanElement: string length overflow");
    }
    return bytesNeeded;
}

/*
 *----------------------------------------------------------------------
 *
 * Tcl_ConvertElement --
 *
 *	This is a companion function to Tcl_ScanElement. Given the information
 *	produced by Tcl_ScanElement, this function converts a string to a list
 *	element equal to that string.
 *
 * Results:
 *	Information is copied to *dst in the form of a list element identical
 *	to src (i.e. if Tcl_SplitList is applied to dst it will produce a
 *	string identical to src). The return value is a count of the number of
 *	characters copied (not including the terminating NULL character).
 *
 * Side effects:
 *	None.
 *
 *----------------------------------------------------------------------
 */

int
Tcl_ConvertElement(
    const char *src,	/* Source information for list element. */
    char *dst,		/* Place to put list-ified element. */
    int flags)		/* Flags produced by Tcl_ScanElement. */
{
    return Tcl_ConvertCountedElement(src, -1, dst, flags);
}

/*
 *----------------------------------------------------------------------
 *
 * Tcl_ConvertCountedElement --
 *
 *	This is a companion function to Tcl_ScanCountedElement. Given the
 *	information produced by Tcl_ScanCountedElement, this function converts
 *	a string to a list element equal to that string.
 *
 * Results:
 *	Information is copied to *dst in the form of a list element identical
 *	to src (i.e. if Tcl_SplitList is applied to dst it will produce a
 *	string identical to src). The return value is a count of the number of
 *	characters copied (not including the terminating NULL character).
 *
 * Side effects:
 *	None.
 *
 *----------------------------------------------------------------------
 */

int
Tcl_ConvertCountedElement(
    register const char *src,	/* Source information for list element. */
    int length,			/* Number of bytes in src, or -1. */
    char *dst,			/* Place to put list-ified element. */
    int flags)			/* Flags produced by Tcl_ScanElement. */
{
    int numBytes = TclConvertElement(src, length, dst, flags);
    dst[numBytes] = '\0';
    return numBytes;
}

/*
 *----------------------------------------------------------------------
 *
 * TclConvertElement --
 *
 *	This is a companion function to TclScanElement. Given the information
 *	produced by TclScanElement, this function converts a string to a list
 *	element equal to that string.
 *
 * Results:
 *	Information is copied to *dst in the form of a list element identical
 *	to src (i.e. if Tcl_SplitList is applied to dst it will produce a
 *	string identical to src). The return value is a count of the number of
 *	characters copied (not including the terminating NULL character).
 *
 * Side effects:
 *	None.
 *
 *----------------------------------------------------------------------
 */

int
TclConvertElement(
    register const char *src,	/* Source information for list element. */
    int length,			/* Number of bytes in src, or -1. */
    char *dst,			/* Place to put list-ified element. */
    char flags)			/* Flags produced by Tcl_ScanElement. */
{
    char conversion = flags & CONVERT_MASK;
    char *p = dst;

    /*
     * Let the caller demand we use escape sequences rather than braces.
     */

    if ((flags & TCL_DONT_USE_BRACES) && (conversion & CONVERT_BRACE)) {
	conversion = CONVERT_ESCAPE;
    }

    /*
     * No matter what the caller demands, empty string must be braced!
     */

    if ((src == NULL) || (length == 0) || (*src == '\0' && length == -1)) {
	src = tclEmptyStringRep;
	length = 0;
	conversion = CONVERT_BRACE;
    }

    /*
     * Escape leading hash as needed and requested.
     */

    if ((*src == '#') && !(flags & TCL_DONT_QUOTE_HASH)) {
	if (conversion == CONVERT_ESCAPE) {
	    p[0] = '\\';
	    p[1] = '#';
	    p += 2;
	    src++;
	    length -= (length > 0);
	} else {
	    conversion = CONVERT_BRACE;
	}
    }

    /*
     * No escape or quoting needed.  Copy the literal string value.
     */

    if (conversion == CONVERT_NONE) {
	if (length == -1) {
	    /* TODO: INT_MAX overflow? */
	    while (*src) {
		*p++ = *src++;
	    }
	    return p - dst;
	} else {
	    memcpy(dst, src, length);
	    return length;
	}
    }

    /*
     * Formatted string is original string enclosed in braces.
     */

    if (conversion == CONVERT_BRACE) {
	*p = '{';
	p++;
	if (length == -1) {
	    /* TODO: INT_MAX overflow? */
	    while (*src) {
		*p++ = *src++;
	    }
	} else {
	    memcpy(p, src, length);
	    p += length;
	}
	*p = '}';
	p++;
	return p - dst;
    }

    /* conversion == CONVERT_ESCAPE or CONVERT_MASK */

    /*
     * Formatted string is original string converted to escape sequences.
     */

    for ( ; length; src++, length -= (length > 0)) {
	switch (*src) {
	case ']':
	case '[':
	case '$':
	case ';':
	case ' ':
	case '\\':
	case '"':
	    *p = '\\';
	    p++;
	    break;
	case '{':
	case '}':
#if COMPAT
	    if (conversion == CONVERT_ESCAPE)
#endif /* COMPAT */
	    {
		*p = '\\';
		p++;
	    }
	    break;
	case '\f':
	    *p = '\\';
	    p++;
	    *p = 'f';
	    p++;
	    continue;
	case '\n':
	    *p = '\\';
	    p++;
	    *p = 'n';
	    p++;
	    continue;
	case '\r':
	    *p = '\\';
	    p++;
	    *p = 'r';
	    p++;
	    continue;
	case '\t':
	    *p = '\\';
	    p++;
	    *p = 't';
	    p++;
	    continue;
	case '\v':
	    *p = '\\';
	    p++;
	    *p = 'v';
	    p++;
	    continue;
	case '\0':
	    if (length == -1) {
		return p - dst;
	    }

	    /*
	     * If we reach this point, there's an embedded NULL in the string
	     * range being processed, which should not happen when the
	     * encoding rules for Tcl strings are properly followed.  If the
	     * day ever comes when we stop tolerating such things, this is
	     * where to put the Tcl_Panic().
	     */

	    break;
	}
	*p = *src;
	p++;
    }
    return p - dst;
}

/*
 *----------------------------------------------------------------------
 *
 * Tcl_Merge --
 *
 *	Given a collection of strings, merge them together into a single
 *	string that has proper Tcl list structured (i.e. Tcl_SplitList may be
 *	used to retrieve strings equal to the original elements, and Tcl_Eval
 *	will parse the string back into its original elements).
 *
 * Results:
 *	The return value is the address of a dynamically-allocated string
 *	containing the merged list.
 *
 * Side effects:
 *	None.
 *
 *----------------------------------------------------------------------
 */

char *
Tcl_Merge(
    int argc,			/* How many strings to merge. */
    const char *const *argv)	/* Array of string values. */
{
#define LOCAL_SIZE 64
    char localFlags[LOCAL_SIZE];
    int i, bytesNeeded = 0;
    char *result, *dst, *flagPtr = NULL;

    /*
     * Handle empty list case first, so logic of the general case can be
     * simpler.
     */

    if (argc == 0) {
	result = ckalloc(1);
	result[0] = '\0';
	return result;
    }

    /*
     * Pass 1: estimate space, gather flags.
     */

    if (argc <= LOCAL_SIZE) {
	flagPtr = localFlags;
    } else {
	flagPtr = ckalloc(argc);
    }
    for (i = 0; i < argc; i++) {
	flagPtr[i] = ( i ? TCL_DONT_QUOTE_HASH : 0 );
	bytesNeeded += TclScanElement(argv[i], -1, &flagPtr[i]);
	if (bytesNeeded < 0) {
	    Tcl_Panic("max size for a Tcl value (%d bytes) exceeded", INT_MAX);
	}
    }
    if (bytesNeeded > INT_MAX - argc + 1) {
	Tcl_Panic("max size for a Tcl value (%d bytes) exceeded", INT_MAX);
    }
    bytesNeeded += argc;

    /*
     * Pass two: copy into the result area.
     */

    result = ckalloc(bytesNeeded);
    dst = result;
    for (i = 0; i < argc; i++) {
	flagPtr[i] |= ( i ? TCL_DONT_QUOTE_HASH : 0 );
	dst += TclConvertElement(argv[i], -1, dst, flagPtr[i]);
	*dst = ' ';
	dst++;
    }
    dst[-1] = 0;

    if (flagPtr != localFlags) {
	ckfree(flagPtr);
    }
    return result;
}

/*
 *----------------------------------------------------------------------
 *
 * TclTrimRight --
 *
 *	Takes two counted strings in the Tcl encoding which must both be null
 *	terminated. Conceptually trims from the right side of the first string
 *	all characters found in the second string.
 *
 * Results:
 *	The number of bytes to be removed from the end of the string.
 *
 * Side effects:
 *	None.
 *
 *----------------------------------------------------------------------
 */

int
TclTrimRight(
    const char *bytes,		/* String to be trimmed... */
    int numBytes,		/* ...and its length in bytes */
    const char *trim,		/* String of trim characters... */
    int numTrim)		/* ...and its length in bytes */
{
    const char *p = bytes + numBytes;
    int pInc;

    if ((bytes[numBytes] != '\0') || (trim[numTrim] != '\0')) {
	Tcl_Panic("TclTrimRight works only on null-terminated strings");
    }

    /*
     * Empty strings -> nothing to do.
     */

    if ((numBytes == 0) || (numTrim == 0)) {
	return 0;
    }

    /*
     * Outer loop: iterate over string to be trimmed.
     */

    do {
	Tcl_UniChar ch1;
	const char *q = trim;
	int bytesLeft = numTrim;

	p = Tcl_UtfPrev(p, bytes);
 	pInc = TclUtfToUniChar(p, &ch1);

	/*
	 * Inner loop: scan trim string for match to current character.
	 */

	do {
	    Tcl_UniChar ch2;
	    int qInc = TclUtfToUniChar(q, &ch2);

	    if (ch1 == ch2) {
		break;
	    }

	    q += qInc;
	    bytesLeft -= qInc;
	} while (bytesLeft);

	if (bytesLeft == 0) {
	    /*
	     * No match; trim task done; *p is last non-trimmed char.
	     */

	    p += pInc;
	    break;
	}
    } while (p > bytes);

    return numBytes - (p - bytes);
}

/*
 *----------------------------------------------------------------------
 *
 * TclTrimLeft --
 *
 *	Takes two counted strings in the Tcl encoding which must both be null
 *	terminated. Conceptually trims from the left side of the first string
 *	all characters found in the second string.
 *
 * Results:
 *	The number of bytes to be removed from the start of the string.
 *
 * Side effects:
 *	None.
 *
 *----------------------------------------------------------------------
 */

int
TclTrimLeft(
    const char *bytes,		/* String to be trimmed... */
    int numBytes,		/* ...and its length in bytes */
    const char *trim,		/* String of trim characters... */
    int numTrim)		/* ...and its length in bytes */
{
    const char *p = bytes;

    if ((bytes[numBytes] != '\0') || (trim[numTrim] != '\0')) {
	Tcl_Panic("TclTrimLeft works only on null-terminated strings");
    }

    /*
     * Empty strings -> nothing to do.
     */

    if ((numBytes == 0) || (numTrim == 0)) {
	return 0;
    }

    /*
     * Outer loop: iterate over string to be trimmed.
     */

    do {
	Tcl_UniChar ch1;
	int pInc = TclUtfToUniChar(p, &ch1);
	const char *q = trim;
	int bytesLeft = numTrim;

	/*
	 * Inner loop: scan trim string for match to current character.
	 */

	do {
	    Tcl_UniChar ch2;
	    int qInc = TclUtfToUniChar(q, &ch2);

	    if (ch1 == ch2) {
		break;
	    }

	    q += qInc;
	    bytesLeft -= qInc;
	} while (bytesLeft);

	if (bytesLeft == 0) {
	    /*
	     * No match; trim task done; *p is first non-trimmed char.
	     */

	    break;
	}

	p += pInc;
	numBytes -= pInc;
    } while (numBytes);

    return p - bytes;
}

/*
 *----------------------------------------------------------------------
 *
 * Tcl_Concat --
 *
 *	Concatenate a set of strings into a single large string.
 *
 * Results:
 *	The return value is dynamically-allocated string containing a
 *	concatenation of all the strings in argv, with spaces between the
 *	original argv elements.
 *
 * Side effects:
 *	Memory is allocated for the result; the caller is responsible for
 *	freeing the memory.
 *
 *----------------------------------------------------------------------
 */

/* The whitespace characters trimmed during [concat] operations */
#define CONCAT_WS_SIZE (int) (sizeof(CONCAT_TRIM_SET "") - 1)

char *
Tcl_Concat(
    int argc,			/* Number of strings to concatenate. */
    const char *const *argv)	/* Array of strings to concatenate. */
{
    int i, needSpace = 0, bytesNeeded = 0;
    char *result, *p;

    /*
     * Dispose of the empty result corner case first to simplify later code.
     */

    if (argc == 0) {
	result = (char *) ckalloc(1);
	result[0] = '\0';
	return result;
    }

    /*
     * First allocate the result buffer at the size required.
     */

    for (i = 0;  i < argc;  i++) {
	bytesNeeded += strlen(argv[i]);
	if (bytesNeeded < 0) {
	    Tcl_Panic("Tcl_Concat: max size of Tcl value exceeded");
	}
    }
    if (bytesNeeded + argc - 1 < 0) {
	/*
	 * Panic test could be tighter, but not going to bother for this
	 * legacy routine.
	 */

	Tcl_Panic("Tcl_Concat: max size of Tcl value exceeded");
    }

    /*
     * All element bytes + (argc - 1) spaces + 1 terminating NULL.
     */

    result = ckalloc((unsigned) (bytesNeeded + argc));

    for (p = result, i = 0;  i < argc;  i++) {
	int trim, elemLength;
	const char *element;

	element = argv[i];
	elemLength = strlen(argv[i]);

	/*
	 * Trim away the leading whitespace.
	 */

	trim = TclTrimLeft(element, elemLength, CONCAT_TRIM_SET,
		CONCAT_WS_SIZE);
	element += trim;
	elemLength -= trim;

	/*
	 * Trim away the trailing whitespace. Do not permit trimming to expose
	 * a final backslash character.
	 */

	trim = TclTrimRight(element, elemLength, CONCAT_TRIM_SET,
		CONCAT_WS_SIZE);
	trim -= trim && (element[elemLength - trim - 1] == '\\');
	elemLength -= trim;

	/*
	 * If we're left with empty element after trimming, do nothing.
	 */

	if (elemLength == 0) {
	    continue;
	}

	/*
	 * Append to the result with space if needed.
	 */

	if (needSpace) {
	    *p++ = ' ';
	}
	memcpy(p, element, (size_t) elemLength);
	p += elemLength;
	needSpace = 1;
    }
    *p = '\0';
    return result;
}

/*
 *----------------------------------------------------------------------
 *
 * Tcl_ConcatObj --
 *
 *	Concatenate the strings from a set of objects into a single string
 *	object with spaces between the original strings.
 *
 * Results:
 *	The return value is a new string object containing a concatenation of
 *	the strings in objv. Its ref count is zero.
 *
 * Side effects:
 *	A new object is created.
 *
 *----------------------------------------------------------------------
 */

Tcl_Obj *
Tcl_ConcatObj(
    int objc,			/* Number of objects to concatenate. */
    Tcl_Obj *const objv[])	/* Array of objects to concatenate. */
{
    int i, needSpace = 0;
    size_t bytesNeeded = 0, elemLength;
    const char *element;
    Tcl_Obj *objPtr, *resPtr;

    /*
     * Check first to see if all the items are of list type or empty. If so,
     * we will concat them together as lists, and return a list object. This
     * is only valid when the lists are in canonical form.
     */

    for (i = 0;  i < objc;  i++) {
	size_t length;

	objPtr = objv[i];
	if (TclListObjIsCanonical(objPtr)) {
	    continue;
	}
<<<<<<< HEAD
	Tcl_GetString(objPtr);
	length = objPtr->length;
=======
	TclGetStringFromObj(objPtr, &length);
>>>>>>> edcac92c
	if (length > 0) {
	    break;
	}
    }
    if (i == objc) {
	resPtr = NULL;
	for (i = 0;  i < objc;  i++) {
	    objPtr = objv[i];
	    if (objPtr->bytes && objPtr->length == 0) {
		continue;
	    }
	    if (resPtr) {
		if (TCL_OK != Tcl_ListObjAppendList(NULL, resPtr, objPtr)) {
		    /* Abandon ship! */
		    Tcl_DecrRefCount(resPtr);
		    goto slow;
		}
	    } else {
		resPtr = TclListObjCopy(NULL, objPtr);
	    }
	}
	if (!resPtr) {
	    resPtr = Tcl_NewObj();
	}
	return resPtr;
    }

  slow:
    /*
     * Something cannot be determined to be safe, so build the concatenation
     * the slow way, using the string representations.
     *
     * First try to pre-allocate the size required.
     */

    for (i = 0;  i < objc;  i++) {
	element = TclGetString(objv[i]);
	elemLength = objv[i]->length;
	bytesNeeded += elemLength;
    }

    /*
     * Does not matter if this fails, will simply try later to build up the
     * string with each Append reallocating as needed with the usual string
     * append algorithm.  When that fails it will report the error.
     */

    TclNewObj(resPtr);
    (void) Tcl_AttemptSetObjLength(resPtr, bytesNeeded + objc - 1);
    Tcl_SetObjLength(resPtr, 0);

    for (i = 0;  i < objc;  i++) {
	size_t trim;

	element = TclGetString(objv[i]);
	elemLength = objv[i]->length;

	/*
	 * Trim away the leading whitespace.
	 */

	trim = TclTrimLeft(element, elemLength, CONCAT_TRIM_SET,
		CONCAT_WS_SIZE);
	element += trim;
	elemLength -= trim;

	/*
	 * Trim away the trailing whitespace. Do not permit trimming to expose
	 * a final backslash character.
	 */

	trim = TclTrimRight(element, elemLength, CONCAT_TRIM_SET,
		CONCAT_WS_SIZE);
	trim -= trim && (element[elemLength - trim - 1] == '\\');
	elemLength -= trim;

	/*
	 * If we're left with empty element after trimming, do nothing.
	 */

	if (elemLength == 0) {
	    continue;
	}

	/*
	 * Append to the result with space if needed.
	 */

	if (needSpace) {
	    Tcl_AppendToObj(resPtr, " ", 1);
	}
	Tcl_AppendToObj(resPtr, element, elemLength);
	needSpace = 1;
    }
    return resPtr;
}

/*
 *----------------------------------------------------------------------
 *
 * Tcl_StringMatch --
 *
 *	See if a particular string matches a particular pattern.
 *
 * Results:
 *	The return value is 1 if string matches pattern, and 0 otherwise. The
 *	matching operation permits the following special characters in the
 *	pattern: *?\[] (see the manual entry for details on what these mean).
 *
 * Side effects:
 *	None.
 *
 *----------------------------------------------------------------------
 */

int
Tcl_StringMatch(
    const char *str,		/* String. */
    const char *pattern)	/* Pattern, which may contain special
				 * characters. */
{
    return Tcl_StringCaseMatch(str, pattern, 0);
}

/*
 *----------------------------------------------------------------------
 *
 * Tcl_StringCaseMatch --
 *
 *	See if a particular string matches a particular pattern. Allows case
 *	insensitivity.
 *
 * Results:
 *	The return value is 1 if string matches pattern, and 0 otherwise. The
 *	matching operation permits the following special characters in the
 *	pattern: *?\[] (see the manual entry for details on what these mean).
 *
 * Side effects:
 *	None.
 *
 *----------------------------------------------------------------------
 */

int
Tcl_StringCaseMatch(
    const char *str,		/* String. */
    const char *pattern,	/* Pattern, which may contain special
				 * characters. */
    int nocase)			/* 0 for case sensitive, 1 for insensitive */
{
    int p, charLen;
    const char *pstart = pattern;
    Tcl_UniChar ch1, ch2;

    while (1) {
	p = *pattern;

	/*
	 * See if we're at the end of both the pattern and the string. If so,
	 * we succeeded. If we're at the end of the pattern but not at the end
	 * of the string, we failed.
	 */

	if (p == '\0') {
	    return (*str == '\0');
	}
	if ((*str == '\0') && (p != '*')) {
	    return 0;
	}

	/*
	 * Check for a "*" as the next pattern character. It matches any
	 * substring. We handle this by calling ourselves recursively for each
	 * postfix of string, until either we match or we reach the end of the
	 * string.
	 */

	if (p == '*') {
	    /*
	     * Skip all successive *'s in the pattern
	     */

	    while (*(++pattern) == '*') {}
	    p = *pattern;
	    if (p == '\0') {
		return 1;
	    }

	    /*
	     * This is a special case optimization for single-byte utf.
	     */

	    if (UCHAR(*pattern) < 0x80) {
		ch2 = (Tcl_UniChar)
			(nocase ? tolower(UCHAR(*pattern)) : UCHAR(*pattern));
	    } else {
		Tcl_UtfToUniChar(pattern, &ch2);
		if (nocase) {
		    ch2 = Tcl_UniCharToLower(ch2);
		}
	    }

	    while (1) {
		/*
		 * Optimization for matching - cruise through the string
		 * quickly if the next char in the pattern isn't a special
		 * character
		 */

		if ((p != '[') && (p != '?') && (p != '\\')) {
		    if (nocase) {
			while (*str) {
			    charLen = TclUtfToUniChar(str, &ch1);
			    if (ch2==ch1 || ch2==Tcl_UniCharToLower(ch1)) {
				break;
			    }
			    str += charLen;
			}
		    } else {
			/*
			 * There's no point in trying to make this code
			 * shorter, as the number of bytes you want to compare
			 * each time is non-constant.
			 */

			while (*str) {
			    charLen = TclUtfToUniChar(str, &ch1);
			    if (ch2 == ch1) {
				break;
			    }
			    str += charLen;
			}
		    }
		}
		if (Tcl_StringCaseMatch(str, pattern, nocase)) {
		    return 1;
		}
		if (*str == '\0') {
		    return 0;
		}
		str += TclUtfToUniChar(str, &ch1);
	    }
	}

	/*
	 * Check for a "?" as the next pattern character. It matches any
	 * single character.
	 */

	if (p == '?') {
	    pattern++;
	    str += TclUtfToUniChar(str, &ch1);
	    continue;
	}

	/*
	 * Check for a "[" as the next pattern character. It is followed by a
	 * list of characters that are acceptable, or by a range (two
	 * characters separated by "-").
	 */

	if (p == '[') {
	    Tcl_UniChar startChar, endChar;

	    pattern++;
	    if (UCHAR(*str) < 0x80) {
		ch1 = (Tcl_UniChar)
			(nocase ? tolower(UCHAR(*str)) : UCHAR(*str));
		str++;
	    } else {
		str += Tcl_UtfToUniChar(str, &ch1);
		if (nocase) {
		    ch1 = Tcl_UniCharToLower(ch1);
		}
	    }
	    while (1) {
		if ((*pattern == ']') || (*pattern == '\0')) {
		    return 0;
		}
		if (UCHAR(*pattern) < 0x80) {
		    startChar = (Tcl_UniChar) (nocase
			    ? tolower(UCHAR(*pattern)) : UCHAR(*pattern));
		    pattern++;
		} else {
		    pattern += Tcl_UtfToUniChar(pattern, &startChar);
		    if (nocase) {
			startChar = Tcl_UniCharToLower(startChar);
		    }
		}
		if (*pattern == '-') {
		    pattern++;
		    if (*pattern == '\0') {
			return 0;
		    }
		    if (UCHAR(*pattern) < 0x80) {
			endChar = (Tcl_UniChar) (nocase
				? tolower(UCHAR(*pattern)) : UCHAR(*pattern));
			pattern++;
		    } else {
			pattern += Tcl_UtfToUniChar(pattern, &endChar);
			if (nocase) {
			    endChar = Tcl_UniCharToLower(endChar);
			}
		    }
		    if (((startChar <= ch1) && (ch1 <= endChar))
			    || ((endChar <= ch1) && (ch1 <= startChar))) {
			/*
			 * Matches ranges of form [a-z] or [z-a].
			 */

			break;
		    }
		} else if (startChar == ch1) {
		    break;
		}
	    }
	    while (*pattern != ']') {
		if (*pattern == '\0') {
		    pattern = Tcl_UtfPrev(pattern, pstart);
		    break;
		}
		pattern++;
	    }
	    pattern++;
	    continue;
	}

	/*
	 * If the next pattern character is '\', just strip off the '\' so we
	 * do exact matching on the character that follows.
	 */

	if (p == '\\') {
	    pattern++;
	    if (*pattern == '\0') {
		return 0;
	    }
	}

	/*
	 * There's no special character. Just make sure that the next bytes of
	 * each string match.
	 */

	str += TclUtfToUniChar(str, &ch1);
	pattern += TclUtfToUniChar(pattern, &ch2);
	if (nocase) {
	    if (Tcl_UniCharToLower(ch1) != Tcl_UniCharToLower(ch2)) {
		return 0;
	    }
	} else if (ch1 != ch2) {
	    return 0;
	}
    }
}

/*
 *----------------------------------------------------------------------
 *
 * TclByteArrayMatch --
 *
 *	See if a particular string matches a particular pattern.  Does not
 *	allow for case insensitivity.
 *	Parallels tclUtf.c:TclUniCharMatch, adjusted for char* and sans nocase.
 *
 * Results:
 *	The return value is 1 if string matches pattern, and 0 otherwise. The
 *	matching operation permits the following special characters in the
 *	pattern: *?\[] (see the manual entry for details on what these mean).
 *
 * Side effects:
 *	None.
 *
 *----------------------------------------------------------------------
 */

int
TclByteArrayMatch(
    const unsigned char *string,/* String. */
    int strLen,			/* Length of String */
    const unsigned char *pattern,
				/* Pattern, which may contain special
				 * characters. */
    int ptnLen,			/* Length of Pattern */
    int flags)
{
    const unsigned char *stringEnd, *patternEnd;
    unsigned char p;

    stringEnd = string + strLen;
    patternEnd = pattern + ptnLen;

    while (1) {
	/*
	 * See if we're at the end of both the pattern and the string. If so,
	 * we succeeded. If we're at the end of the pattern but not at the end
	 * of the string, we failed.
	 */

	if (pattern == patternEnd) {
	    return (string == stringEnd);
	}
	p = *pattern;
	if ((string == stringEnd) && (p != '*')) {
	    return 0;
	}

	/*
	 * Check for a "*" as the next pattern character. It matches any
	 * substring. We handle this by skipping all the characters up to the
	 * next matching one in the pattern, and then calling ourselves
	 * recursively for each postfix of string, until either we match or we
	 * reach the end of the string.
	 */

	if (p == '*') {
	    /*
	     * Skip all successive *'s in the pattern.
	     */

	    while ((++pattern < patternEnd) && (*pattern == '*')) {
		/* empty body */
	    }
	    if (pattern == patternEnd) {
		return 1;
	    }
	    p = *pattern;
	    while (1) {
		/*
		 * Optimization for matching - cruise through the string
		 * quickly if the next char in the pattern isn't a special
		 * character.
		 */

		if ((p != '[') && (p != '?') && (p != '\\')) {
		    while ((string < stringEnd) && (p != *string)) {
			string++;
		    }
		}
		if (TclByteArrayMatch(string, stringEnd - string,
				pattern, patternEnd - pattern, 0)) {
		    return 1;
		}
		if (string == stringEnd) {
		    return 0;
		}
		string++;
	    }
	}

	/*
	 * Check for a "?" as the next pattern character. It matches any
	 * single character.
	 */

	if (p == '?') {
	    pattern++;
	    string++;
	    continue;
	}

	/*
	 * Check for a "[" as the next pattern character. It is followed by a
	 * list of characters that are acceptable, or by a range (two
	 * characters separated by "-").
	 */

	if (p == '[') {
	    unsigned char ch1, startChar, endChar;

	    pattern++;
	    ch1 = *string;
	    string++;
	    while (1) {
		if ((*pattern == ']') || (pattern == patternEnd)) {
		    return 0;
		}
		startChar = *pattern;
		pattern++;
		if (*pattern == '-') {
		    pattern++;
		    if (pattern == patternEnd) {
			return 0;
		    }
		    endChar = *pattern;
		    pattern++;
		    if (((startChar <= ch1) && (ch1 <= endChar))
			    || ((endChar <= ch1) && (ch1 <= startChar))) {
			/*
			 * Matches ranges of form [a-z] or [z-a].
			 */

			break;
		    }
		} else if (startChar == ch1) {
		    break;
		}
	    }
	    while (*pattern != ']') {
		if (pattern == patternEnd) {
		    pattern--;
		    break;
		}
		pattern++;
	    }
	    pattern++;
	    continue;
	}

	/*
	 * If the next pattern character is '\', just strip off the '\' so we
	 * do exact matching on the character that follows.
	 */

	if (p == '\\') {
	    if (++pattern == patternEnd) {
		return 0;
	    }
	}

	/*
	 * There's no special character. Just make sure that the next bytes of
	 * each string match.
	 */

	if (*string != *pattern) {
	    return 0;
	}
	string++;
	pattern++;
    }
}

/*
 *----------------------------------------------------------------------
 *
 * TclStringMatchObj --
 *
 *	See if a particular string matches a particular pattern. Allows case
 *	insensitivity. This is the generic multi-type handler for the various
 *	matching algorithms.
 *
 * Results:
 *	The return value is 1 if string matches pattern, and 0 otherwise. The
 *	matching operation permits the following special characters in the
 *	pattern: *?\[] (see the manual entry for details on what these mean).
 *
 * Side effects:
 *	None.
 *
 *----------------------------------------------------------------------
 */

int
TclStringMatchObj(
    Tcl_Obj *strObj,		/* string object. */
    Tcl_Obj *ptnObj,		/* pattern object. */
    int flags)			/* Only TCL_MATCH_NOCASE should be passed, or
				 * 0. */
{
    int match, length, plen;

    /*
     * Promote based on the type of incoming object.
     * XXX: Currently doesn't take advantage of exact-ness that
     * XXX: TclReToGlob tells us about
    trivial = nocase ? 0 : TclMatchIsTrivial(TclGetString(ptnObj));
     */

    if ((strObj->typePtr == &tclStringType) || (strObj->typePtr == NULL)) {
	Tcl_UniChar *udata, *uptn;

	udata = Tcl_GetUnicodeFromObj(strObj, &length);
	uptn  = Tcl_GetUnicodeFromObj(ptnObj, &plen);
	match = TclUniCharMatch(udata, length, uptn, plen, flags);
    } else if (TclIsPureByteArray(strObj) && !flags) {
	unsigned char *data, *ptn;

	data = Tcl_GetByteArrayFromObj(strObj, &length);
	ptn  = Tcl_GetByteArrayFromObj(ptnObj, &plen);
	match = TclByteArrayMatch(data, length, ptn, plen, 0);
    } else {
	match = Tcl_StringCaseMatch(TclGetString(strObj),
		TclGetString(ptnObj), flags);
    }
    return match;
}

/*
 *----------------------------------------------------------------------
 *
 * Tcl_DStringInit --
 *
 *	Initializes a dynamic string, discarding any previous contents of the
 *	string (Tcl_DStringFree should have been called already if the dynamic
 *	string was previously in use).
 *
 * Results:
 *	None.
 *
 * Side effects:
 *	The dynamic string is initialized to be empty.
 *
 *----------------------------------------------------------------------
 */

void
Tcl_DStringInit(
    Tcl_DString *dsPtr)		/* Pointer to structure for dynamic string. */
{
    dsPtr->string = dsPtr->staticSpace;
    dsPtr->length = 0;
    dsPtr->spaceAvl = TCL_DSTRING_STATIC_SIZE;
    dsPtr->staticSpace[0] = '\0';
}

/*
 *----------------------------------------------------------------------
 *
 * Tcl_DStringAppend --
 *
 *	Append more bytes to the current value of a dynamic string.
 *
 * Results:
 *	The return value is a pointer to the dynamic string's new value.
 *
 * Side effects:
 *	Length bytes from "bytes" (or all of "bytes" if length is less than
 *	zero) are added to the current value of the string. Memory gets
 *	reallocated if needed to accomodate the string's new size.
 *
 *----------------------------------------------------------------------
 */

char *
Tcl_DStringAppend(
    Tcl_DString *dsPtr,		/* Structure describing dynamic string. */
    const char *bytes,		/* String to append. If length is -1 then this
				 * must be null-terminated. */
    int length)			/* Number of bytes from "bytes" to append. If
				 * < 0, then append all of bytes, up to null
				 * at end. */
{
    int newSize;

    if (length < 0) {
	length = strlen(bytes);
    }
    newSize = length + dsPtr->length;

    /*
     * Allocate a larger buffer for the string if the current one isn't large
     * enough. Allocate extra space in the new buffer so that there will be
     * room to grow before we have to allocate again.
     */

    if (newSize >= dsPtr->spaceAvl) {
	dsPtr->spaceAvl = newSize * 2;
	if (dsPtr->string == dsPtr->staticSpace) {
	    char *newString = ckalloc(dsPtr->spaceAvl);

	    memcpy(newString, dsPtr->string, (size_t) dsPtr->length);
	    dsPtr->string = newString;
	} else {
	    int offset = -1;

	    /* See [16896d49fd] */
	    if (bytes >= dsPtr->string
		    && bytes <= dsPtr->string + dsPtr->length) {
		offset = bytes - dsPtr->string;
	    }

	    dsPtr->string = ckrealloc(dsPtr->string, dsPtr->spaceAvl);

	    if (offset >= 0) {
		bytes = dsPtr->string + offset;
	    }
	}
    }

    /*
     * Copy the new string into the buffer at the end of the old one.
     */

    memcpy(dsPtr->string + dsPtr->length, bytes, length);
    dsPtr->length += length;
    dsPtr->string[dsPtr->length] = '\0';
    return dsPtr->string;
}

/*
 *----------------------------------------------------------------------
 *
 * TclDStringAppendObj, TclDStringAppendDString --
 *
 *	Simple wrappers round Tcl_DStringAppend that make it easier to append
 *	from particular sources of strings.
 *
 *----------------------------------------------------------------------
 */

char *
TclDStringAppendObj(
    Tcl_DString *dsPtr,
    Tcl_Obj *objPtr)
{
<<<<<<< HEAD
    char *bytes = Tcl_GetString(objPtr);
=======
    int length;
    char *bytes = TclGetStringFromObj(objPtr, &length);
>>>>>>> edcac92c

    return Tcl_DStringAppend(dsPtr, bytes, objPtr->length);
}

char *
TclDStringAppendDString(
    Tcl_DString *dsPtr,
    Tcl_DString *toAppendPtr)
{
    return Tcl_DStringAppend(dsPtr, Tcl_DStringValue(toAppendPtr),
	    Tcl_DStringLength(toAppendPtr));
}

/*
 *----------------------------------------------------------------------
 *
 * Tcl_DStringAppendElement --
 *
 *	Append a list element to the current value of a dynamic string.
 *
 * Results:
 *	The return value is a pointer to the dynamic string's new value.
 *
 * Side effects:
 *	String is reformatted as a list element and added to the current value
 *	of the string. Memory gets reallocated if needed to accomodate the
 *	string's new size.
 *
 *----------------------------------------------------------------------
 */

char *
Tcl_DStringAppendElement(
    Tcl_DString *dsPtr,		/* Structure describing dynamic string. */
    const char *element)	/* String to append. Must be
				 * null-terminated. */
{
    char *dst = dsPtr->string + dsPtr->length;
    int needSpace = TclNeedSpace(dsPtr->string, dst);
    char flags = needSpace ? TCL_DONT_QUOTE_HASH : 0;
    int newSize = dsPtr->length + needSpace
	    + TclScanElement(element, -1, &flags);

    /*
     * Allocate a larger buffer for the string if the current one isn't large
     * enough. Allocate extra space in the new buffer so that there will be
     * room to grow before we have to allocate again. SPECIAL NOTE: must use
     * memcpy, not strcpy, to copy the string to a larger buffer, since there
     * may be embedded NULLs in the string in some cases.
     */

    if (newSize >= dsPtr->spaceAvl) {
	dsPtr->spaceAvl = newSize * 2;
	if (dsPtr->string == dsPtr->staticSpace) {
	    char *newString = ckalloc(dsPtr->spaceAvl);

	    memcpy(newString, dsPtr->string, (size_t) dsPtr->length);
	    dsPtr->string = newString;
	} else {
	    int offset = -1;

	    /* See [16896d49fd] */
	    if (element >= dsPtr->string
		    && element <= dsPtr->string + dsPtr->length) {
		offset = element - dsPtr->string;
	    }

	    dsPtr->string = ckrealloc(dsPtr->string, dsPtr->spaceAvl);

	    if (offset >= 0) {
		element = dsPtr->string + offset;
	    }
	}
	dst = dsPtr->string + dsPtr->length;
    }

    /*
     * Convert the new string to a list element and copy it into the buffer at
     * the end, with a space, if needed.
     */

    if (needSpace) {
	*dst = ' ';
	dst++;
	dsPtr->length++;

	/*
	 * If we need a space to separate this element from preceding stuff,
	 * then this element will not lead a list, and need not have it's
	 * leading '#' quoted.
	 */

	flags |= TCL_DONT_QUOTE_HASH;
    }
    dsPtr->length += TclConvertElement(element, -1, dst, flags);
    dsPtr->string[dsPtr->length] = '\0';
    return dsPtr->string;
}

/*
 *----------------------------------------------------------------------
 *
 * Tcl_DStringSetLength --
 *
 *	Change the length of a dynamic string. This can cause the string to
 *	either grow or shrink, depending on the value of length.
 *
 * Results:
 *	None.
 *
 * Side effects:
 *	The length of dsPtr is changed to length and a null byte is stored at
 *	that position in the string. If length is larger than the space
 *	allocated for dsPtr, then a panic occurs.
 *
 *----------------------------------------------------------------------
 */

void
Tcl_DStringSetLength(
    Tcl_DString *dsPtr,		/* Structure describing dynamic string. */
    int length)			/* New length for dynamic string. */
{
    int newsize;

    if (length < 0) {
	length = 0;
    }
    if (length >= dsPtr->spaceAvl) {
	/*
	 * There are two interesting cases here. In the first case, the user
	 * may be trying to allocate a large buffer of a specific size. It
	 * would be wasteful to overallocate that buffer, so we just allocate
	 * enough for the requested size plus the trailing null byte. In the
	 * second case, we are growing the buffer incrementally, so we need
	 * behavior similar to Tcl_DStringAppend. The requested length will
	 * usually be a small delta above the current spaceAvl, so we'll end
	 * up doubling the old size. This won't grow the buffer quite as
	 * quickly, but it should be close enough.
	 */

	newsize = dsPtr->spaceAvl * 2;
	if (length < newsize) {
	    dsPtr->spaceAvl = newsize;
	} else {
	    dsPtr->spaceAvl = length + 1;
	}
	if (dsPtr->string == dsPtr->staticSpace) {
	    char *newString = ckalloc(dsPtr->spaceAvl);

	    memcpy(newString, dsPtr->string, (size_t) dsPtr->length);
	    dsPtr->string = newString;
	} else {
	    dsPtr->string = ckrealloc(dsPtr->string, dsPtr->spaceAvl);
	}
    }
    dsPtr->length = length;
    dsPtr->string[length] = 0;
}

/*
 *----------------------------------------------------------------------
 *
 * Tcl_DStringFree --
 *
 *	Frees up any memory allocated for the dynamic string and reinitializes
 *	the string to an empty state.
 *
 * Results:
 *	None.
 *
 * Side effects:
 *	The previous contents of the dynamic string are lost, and the new
 *	value is an empty string.
 *
 *----------------------------------------------------------------------
 */

void
Tcl_DStringFree(
    Tcl_DString *dsPtr)		/* Structure describing dynamic string. */
{
    if (dsPtr->string != dsPtr->staticSpace) {
	ckfree(dsPtr->string);
    }
    dsPtr->string = dsPtr->staticSpace;
    dsPtr->length = 0;
    dsPtr->spaceAvl = TCL_DSTRING_STATIC_SIZE;
    dsPtr->staticSpace[0] = '\0';
}

/*
 *----------------------------------------------------------------------
 *
 * Tcl_DStringResult --
 *
 *	This function moves the value of a dynamic string into an interpreter
 *	as its string result. Afterwards, the dynamic string is reset to an
 *	empty string.
 *
 * Results:
 *	None.
 *
 * Side effects:
 *	The string is "moved" to interp's result, and any existing string
 *	result for interp is freed. dsPtr is reinitialized to an empty string.
 *
 *----------------------------------------------------------------------
 */

void
Tcl_DStringResult(
    Tcl_Interp *interp,		/* Interpreter whose result is to be reset. */
    Tcl_DString *dsPtr)		/* Dynamic string that is to become the
				 * result of interp. */
{
    Tcl_SetObjResult(interp, TclDStringToObj(dsPtr));
}

/*
 *----------------------------------------------------------------------
 *
 * Tcl_DStringGetResult --
 *
 *	This function moves an interpreter's result into a dynamic string.
 *
 * Results:
 *	None.
 *
 * Side effects:
 *	The interpreter's string result is cleared, and the previous contents
 *	of dsPtr are freed.
 *
 *	If the string result is empty, the object result is moved to the
 *	string result, then the object result is reset.
 *
 *----------------------------------------------------------------------
 */

void
Tcl_DStringGetResult(
    Tcl_Interp *interp,		/* Interpreter whose result is to be reset. */
    Tcl_DString *dsPtr)		/* Dynamic string that is to become the result
				 * of interp. */
{
<<<<<<< HEAD
    Tcl_Obj *obj = Tcl_GetObjResult(interp);
    char *bytes = Tcl_GetString(obj);
=======
    int length;
    char *bytes = TclGetStringFromObj(Tcl_GetObjResult(interp), &length);
>>>>>>> edcac92c

    Tcl_DStringFree(dsPtr);
    Tcl_DStringAppend(dsPtr, bytes, obj->length);
    Tcl_ResetResult(interp);
}

/*
 *----------------------------------------------------------------------
 *
 * TclDStringToObj --
 *
 *	This function moves a dynamic string's contents to a new Tcl_Obj. Be
 *	aware that this function does *not* check that the encoding of the
 *	contents of the dynamic string is correct; this is the caller's
 *	responsibility to enforce.
 *
 * Results:
 *	The newly-allocated untyped (i.e., typePtr==NULL) Tcl_Obj with a
 *	reference count of zero.
 *
 * Side effects:
 *	The string is "moved" to the object. dsPtr is reinitialized to an
 *	empty string; it does not need to be Tcl_DStringFree'd after this if
 *	not used further.
 *
 *----------------------------------------------------------------------
 */

Tcl_Obj *
TclDStringToObj(
    Tcl_DString *dsPtr)
{
    Tcl_Obj *result;

    if (dsPtr->string == dsPtr->staticSpace) {
	if (dsPtr->length == 0) {
	    TclNewObj(result);
	} else {
	    /*
	     * Static buffer, so must copy.
	     */

	    TclNewStringObj(result, dsPtr->string, dsPtr->length);
	}
    } else {
	/*
	 * Dynamic buffer, so transfer ownership and reset.
	 */

	TclNewObj(result);
	result->bytes = dsPtr->string;
	result->length = dsPtr->length;
    }

    /*
     * Re-establish the DString as empty with no buffer allocated.
     */

    dsPtr->string = dsPtr->staticSpace;
    dsPtr->spaceAvl = TCL_DSTRING_STATIC_SIZE;
    dsPtr->length = 0;
    dsPtr->staticSpace[0] = '\0';

    return result;
}

/*
 *----------------------------------------------------------------------
 *
 * Tcl_DStringStartSublist --
 *
 *	This function adds the necessary information to a dynamic string
 *	(e.g. " {") to start a sublist. Future element appends will be in the
 *	sublist rather than the main list.
 *
 * Results:
 *	None.
 *
 * Side effects:
 *	Characters get added to the dynamic string.
 *
 *----------------------------------------------------------------------
 */

void
Tcl_DStringStartSublist(
    Tcl_DString *dsPtr)		/* Dynamic string. */
{
    if (TclNeedSpace(dsPtr->string, dsPtr->string + dsPtr->length)) {
	TclDStringAppendLiteral(dsPtr, " {");
    } else {
	TclDStringAppendLiteral(dsPtr, "{");
    }
}

/*
 *----------------------------------------------------------------------
 *
 * Tcl_DStringEndSublist --
 *
 *	This function adds the necessary characters to a dynamic string to end
 *	a sublist (e.g. "}"). Future element appends will be in the enclosing
 *	(sub)list rather than the current sublist.
 *
 * Results:
 *	None.
 *
 * Side effects:
 *	None.
 *
 *----------------------------------------------------------------------
 */

void
Tcl_DStringEndSublist(
    Tcl_DString *dsPtr)		/* Dynamic string. */
{
    TclDStringAppendLiteral(dsPtr, "}");
}

/*
 *----------------------------------------------------------------------
 *
 * Tcl_PrintDouble --
 *
 *	Given a floating-point value, this function converts it to an ASCII
 *	string using.
 *
 * Results:
 *	The ASCII equivalent of "value" is written at "dst". It is written
 *	using the current precision, and it is guaranteed to contain a decimal
 *	point or exponent, so that it looks like a floating-point value and
 *	not an integer.
 *
 * Side effects:
 *	None.
 *
 *----------------------------------------------------------------------
 */

void
Tcl_PrintDouble(
    Tcl_Interp *interp,		/* Interpreter whose tcl_precision variable
				 * used to be used to control printing. It's
				 * ignored now. */
    double value,		/* Value to print as string. */
    char *dst)			/* Where to store converted value; must have
				 * at least TCL_DOUBLE_SPACE characters. */
{
    char *p, c;
    int exponent;
    int signum;
    char *digits;
    char *end;
    int *precisionPtr = Tcl_GetThreadData(&precisionKey, sizeof(int));

    /*
     * Handle NaN.
     */

    if (TclIsNaN(value)) {
	TclFormatNaN(value, dst);
	return;
    }

    /*
     * Handle infinities.
     */

    if (TclIsInfinite(value)) {
	/*
	 * Remember to copy the terminating NUL too.
	 */

	if (value < 0) {
	    memcpy(dst, "-Inf", 5);
	} else {
	    memcpy(dst, "Inf", 4);
	}
	return;
    }

    /*
     * Ordinary (normal and denormal) values.
     */

    if (*precisionPtr == 0) {
	digits = TclDoubleDigits(value, -1, TCL_DD_SHORTEST,
		&exponent, &signum, &end);
    } else {
	/*
	 * There are at least two possible interpretations for tcl_precision.
	 *
	 * The first is, "choose the decimal representation having
	 * $tcl_precision digits of significance that is nearest to the given
	 * number, breaking ties by rounding to even, and then trimming
	 * trailing zeros." This gives the greatest possible precision in the
	 * decimal string, but offers the anomaly that [expr 0.1] will be
	 * "0.10000000000000001".
	 *
	 * The second is "choose the decimal representation having at most
	 * $tcl_precision digits of significance that is nearest to the given
	 * number. If no such representation converts exactly to the given
	 * number, choose the one that is closest, breaking ties by rounding
	 * to even. If more than one such representation converts exactly to
	 * the given number, choose the shortest, breaking ties in favour of
	 * the nearest, breaking remaining ties in favour of the one ending in
	 * an even digit."
	 *
	 * Tcl 8.4 implements the first of these, which gives rise to
	 * anomalies in formatting:
	 *
	 *	% expr 0.1
	 *	0.10000000000000001
	 *	% expr 0.01
	 *	0.01
	 *	% expr 1e-7
	 *	9.9999999999999995e-08
	 *
	 * For human readability, it appears better to choose the second rule,
	 * and let [expr 0.1] return 0.1. But for 8.4 compatibility, we prefer
	 * the first (the recommended zero value for tcl_precision avoids the
	 * problem entirely).
	 *
	 * Uncomment TCL_DD_SHORTEN_FLAG in the next call to prefer the method
	 * that allows floating point values to be shortened if it can be done
	 * without loss of precision.
	 */

	digits = TclDoubleDigits(value, *precisionPtr,
		TCL_DD_E_FORMAT /* | TCL_DD_SHORTEN_FLAG */,
		&exponent, &signum, &end);
    }
    if (signum) {
	*dst++ = '-';
    }
    p = digits;
    if (exponent < -4 || exponent > 16) {
	/*
	 * E format for numbers < 1e-3 or >= 1e17.
	 */

	*dst++ = *p++;
	c = *p;
	if (c != '\0') {
	    *dst++ = '.';
	    while (c != '\0') {
		*dst++ = c;
		c = *++p;
	    }
	}

	/*
	 * Tcl 8.4 appears to format with at least a two-digit exponent;
	 * preserve that behaviour when tcl_precision != 0
	 */

	if (*precisionPtr == 0) {
	    sprintf(dst, "e%+d", exponent);
	} else {
	    sprintf(dst, "e%+03d", exponent);
	}
    } else {
	/*
	 * F format for others.
	 */

	if (exponent < 0) {
	    *dst++ = '0';
	}
	c = *p;
	while (exponent-- >= 0) {
	    if (c != '\0') {
		*dst++ = c;
		c = *++p;
	    } else {
		*dst++ = '0';
	    }
	}
	*dst++ = '.';
	if (c == '\0') {
	    *dst++ = '0';
	} else {
	    while (++exponent < -1) {
		*dst++ = '0';
	    }
	    while (c != '\0') {
		*dst++ = c;
		c = *++p;
	    }
	}
	*dst++ = '\0';
    }
    ckfree(digits);
}

/*
 *----------------------------------------------------------------------
 *
 * TclPrecTraceProc --
 *
 *	This function is invoked whenever the variable "tcl_precision" is
 *	written.
 *
 * Results:
 *	Returns NULL if all went well, or an error message if the new value
 *	for the variable doesn't make sense.
 *
 * Side effects:
 *	If the new value doesn't make sense then this function undoes the
 *	effect of the variable modification. Otherwise it modifies the format
 *	string that's used by Tcl_PrintDouble.
 *
 *----------------------------------------------------------------------
 */

	/* ARGSUSED */
char *
TclPrecTraceProc(
    ClientData clientData,	/* Not used. */
    Tcl_Interp *interp,		/* Interpreter containing variable. */
    const char *name1,		/* Name of variable. */
    const char *name2,		/* Second part of variable name. */
    int flags)			/* Information about what happened. */
{
    Tcl_Obj *value;
    int prec;
    int *precisionPtr = Tcl_GetThreadData(&precisionKey, sizeof(int));

    /*
     * If the variable is unset, then recreate the trace.
     */

    if (flags & TCL_TRACE_UNSETS) {
	if ((flags & TCL_TRACE_DESTROYED) && !Tcl_InterpDeleted(interp)) {
	    Tcl_TraceVar2(interp, name1, name2,
		    TCL_GLOBAL_ONLY|TCL_TRACE_READS|TCL_TRACE_WRITES
		    |TCL_TRACE_UNSETS, TclPrecTraceProc, clientData);
	}
	return NULL;
    }

    /*
     * When the variable is read, reset its value from our shared value. This
     * is needed in case the variable was modified in some other interpreter
     * so that this interpreter's value is out of date.
     */


    if (flags & TCL_TRACE_READS) {
	Tcl_SetVar2Ex(interp, name1, name2, Tcl_NewLongObj(*precisionPtr),
		flags & TCL_GLOBAL_ONLY);
	return NULL;
    }

    /*
     * The variable is being written. Check the new value and disallow it if
     * it isn't reasonable or if this is a safe interpreter (we don't want
     * safe interpreters messing up the precision of other interpreters).
     */

    if (Tcl_IsSafe(interp)) {
	return (char *) "can't modify precision from a safe interpreter";
    }
    value = Tcl_GetVar2Ex(interp, name1, name2, flags & TCL_GLOBAL_ONLY);
    if (value == NULL
	    || Tcl_GetIntFromObj(NULL, value, &prec) != TCL_OK
	    || prec < 0 || prec > TCL_MAX_PREC) {
	return (char *) "improper value for precision";
    }
    *precisionPtr = prec;
    return NULL;
}

/*
 *----------------------------------------------------------------------
 *
 * TclNeedSpace --
 *
 *	This function checks to see whether it is appropriate to add a space
 *	before appending a new list element to an existing string.
 *
 * Results:
 *	The return value is 1 if a space is appropriate, 0 otherwise.
 *
 * Side effects:
 *	None.
 *
 *----------------------------------------------------------------------
 */

int
TclNeedSpace(
    const char *start,		/* First character in string. */
    const char *end)		/* End of string (place where space will be
				 * added, if appropriate). */
{
    /*
     * A space is needed unless either:
     * (a) we're at the start of the string, or
     */

    if (end == start) {
	return 0;
    }

    /*
     * (b) we're at the start of a nested list-element, quoted with an open
     *	   curly brace; we can be nested arbitrarily deep, so long as the
     *	   first curly brace starts an element, so backtrack over open curly
     *	   braces that are trailing characters of the string; and
     */

    end = Tcl_UtfPrev(end, start);
    while (*end == '{') {
	if (end == start) {
	    return 0;
	}
	end = Tcl_UtfPrev(end, start);
    }

    /*
     * (c) the trailing character of the string is already a list-element
     *	   separator (according to TclFindElement); that is, one of these
     *	   characters:
     *		\u0009	\t	TAB
     *		\u000A	\n	NEWLINE
     *		\u000B	\v	VERTICAL TAB
     *		\u000C	\f	FORM FEED
     *		\u000D	\r	CARRIAGE RETURN
     *		\u0020		SPACE
     *	   with the condition that the penultimate character is not a
     *	   backslash.
     */

    if (*end > 0x20) {
	/*
	 * Performance tweak. All ASCII spaces are <= 0x20. So get a quick
	 * answer for most characters before comparing against all spaces in
	 * the switch below.
	 *
	 * NOTE: Remove this if other Unicode spaces ever get accepted as
	 * list-element separators.
	 */

	return 1;
    }
    switch (*end) {
    case ' ':
    case '\t':
    case '\n':
    case '\r':
    case '\v':
    case '\f':
	if ((end == start) || (end[-1] != '\\')) {
	    return 0;
	}
    }
    return 1;
}

/*
 *----------------------------------------------------------------------
 *
 * TclFormatInt --
 *
 *	This procedure formats an integer into a sequence of decimal digit
 *	characters in a buffer. If the integer is negative, a minus sign is
 *	inserted at the start of the buffer. A null character is inserted at
 *	the end of the formatted characters. It is the caller's responsibility
 *	to ensure that enough storage is available. This procedure has the
 *	effect of sprintf(buffer, "%ld", n) but is faster as proven in
 *	benchmarks.  This is key to UpdateStringOfInt, which is a common path
 *	for a lot of code (e.g. int-indexed arrays).
 *
 * Results:
 *	An integer representing the number of characters formatted, not
 *	including the terminating \0.
 *
 * Side effects:
 *	The formatted characters are written into the storage pointer to by
 *	the "buffer" argument.
 *
 *----------------------------------------------------------------------
 */

int
TclFormatInt(
    char *buffer,		/* Points to the storage into which the
				 * formatted characters are written. */
    long n)			/* The integer to format. */
{
    long intVal;
    int i;
    int numFormatted, j;
    const char *digits = "0123456789";

    /*
     * Check first whether "n" is zero.
     */

    if (n == 0) {
	buffer[0] = '0';
	buffer[1] = 0;
	return 1;
    }

    /*
     * Check whether "n" is the maximum negative value. This is -2^(m-1) for
     * an m-bit word, and has no positive equivalent; negating it produces the
     * same value.
     */

    intVal = -n;			/* [Bug 3390638] Workaround for*/
    if (n == -n || intVal == n) {	/* broken compiler optimizers. */
	return sprintf(buffer, "%ld", n);
    }

    /*
     * Generate the characters of the result backwards in the buffer.
     */

    intVal = (n < 0? -n : n);
    i = 0;
    buffer[0] = '\0';
    do {
	i++;
	buffer[i] = digits[intVal % 10];
	intVal = intVal/10;
    } while (intVal > 0);
    if (n < 0) {
	i++;
	buffer[i] = '-';
    }
    numFormatted = i;

    /*
     * Now reverse the characters.
     */

    for (j = 0;  j < i;  j++, i--) {
	char tmp = buffer[i];

	buffer[i] = buffer[j];
	buffer[j] = tmp;
    }
    return numFormatted;
}

/*
 *----------------------------------------------------------------------
 *
 * TclGetIntForIndex --
 *
 *	This function returns an integer corresponding to the list index held
 *	in a Tcl object. The Tcl object's value is expected to be in the
 *	format integer([+-]integer)? or the format end([+-]integer)?.
 *
 * Results:
 *	The return value is normally TCL_OK, which means that the index was
 *	successfully stored into the location referenced by "indexPtr". If the
 *	Tcl object referenced by "objPtr" has the value "end", the value
 *	stored is "endValue". If "objPtr"s values is not of one of the
 *	expected formats, TCL_ERROR is returned and, if "interp" is non-NULL,
 *	an error message is left in the interpreter's result object.
 *
 * Side effects:
 *	The object referenced by "objPtr" might be converted to an integer,
 *	wide integer, or end-based-index object.
 *
 *----------------------------------------------------------------------
 */

int
TclGetIntForIndex(
    Tcl_Interp *interp,		/* Interpreter to use for error reporting. If
				 * NULL, then no error message is left after
				 * errors. */
    Tcl_Obj *objPtr,		/* Points to an object containing either "end"
				 * or an integer. */
    int endValue,		/* The value to be stored at "indexPtr" if
				 * "objPtr" holds "end". */
    int *indexPtr)		/* Location filled in with an integer
				 * representing an index. */
{
    int length;
    char *opPtr;
    const char *bytes;

    if (TclGetIntFromObj(NULL, objPtr, indexPtr) == TCL_OK) {
	return TCL_OK;
    }

    if (SetEndOffsetFromAny(NULL, objPtr) == TCL_OK) {
	/*
	 * If the object is already an offset from the end of the list, or can
	 * be converted to one, use it.
	 */

	*indexPtr = endValue + objPtr->internalRep.longValue;
	return TCL_OK;
    }

    bytes = TclGetStringFromObj(objPtr, &length);

    /*
     * Leading whitespace is acceptable in an index.
     */

    while (length && TclIsSpaceProc(*bytes)) {
	bytes++;
	length--;
    }

    if (TclParseNumber(NULL, NULL, NULL, bytes, length, (const char **)&opPtr,
	    TCL_PARSE_INTEGER_ONLY | TCL_PARSE_NO_WHITESPACE) == TCL_OK) {
	int code, first, second;
	char savedOp = *opPtr;

	if ((savedOp != '+') && (savedOp != '-')) {
	    goto parseError;
	}
	if (TclIsSpaceProc(opPtr[1])) {
	    goto parseError;
	}
	*opPtr = '\0';
	code = Tcl_GetInt(interp, bytes, &first);
	*opPtr = savedOp;
	if (code == TCL_ERROR) {
	    goto parseError;
	}
	if (TCL_ERROR == Tcl_GetInt(interp, opPtr+1, &second)) {
	    goto parseError;
	}
	if (savedOp == '+') {
	    *indexPtr = first + second;
	} else {
	    *indexPtr = first - second;
	}
	return TCL_OK;
    }

    /*
     * Report a parse error.
     */

  parseError:
    if (interp != NULL) {
	bytes = TclGetString(objPtr);
	Tcl_SetObjResult(interp, Tcl_ObjPrintf(
		"bad index \"%s\": must be integer?[+-]integer? or"
		" end?[+-]integer?", bytes));
	if (!strncmp(bytes, "end-", 4)) {
	    bytes += 4;
	}
	Tcl_SetErrorCode(interp, "TCL", "VALUE", "INDEX", NULL);
    }

    return TCL_ERROR;
}

/*
 *----------------------------------------------------------------------
 *
 * UpdateStringOfEndOffset --
 *
 *	Update the string rep of a Tcl object holding an "end-offset"
 *	expression.
 *
 * Results:
 *	None.
 *
 * Side effects:
 *	Stores a valid string in the object's string rep.
 *
 * This function does NOT free any earlier string rep. If it is called on an
 * object that already has a valid string rep, it will leak memory.
 *
 *----------------------------------------------------------------------
 */

static void
UpdateStringOfEndOffset(
    register Tcl_Obj *objPtr)
{
    char buffer[TCL_INTEGER_SPACE + 5];
    register int len = 3;

    memcpy(buffer, "end", 4);
    if (objPtr->internalRep.longValue != 0) {
	buffer[len++] = '-';
	len += TclFormatInt(buffer+len, -(objPtr->internalRep.longValue));
    }
    objPtr->bytes = ckalloc((unsigned) len+1);
    memcpy(objPtr->bytes, buffer, (unsigned) len+1);
    objPtr->length = len;
}

/*
 *----------------------------------------------------------------------
 *
 * SetEndOffsetFromAny --
 *
 *	Look for a string of the form "end[+-]offset" and convert it to an
 *	internal representation holding the offset.
 *
 * Results:
 *	Returns TCL_OK if ok, TCL_ERROR if the string was badly formed.
 *
 * Side effects:
 *	If interp is not NULL, stores an error message in the interpreter
 *	result.
 *
 *----------------------------------------------------------------------
 */

static int
SetEndOffsetFromAny(
    Tcl_Interp *interp,		/* Tcl interpreter or NULL */
    Tcl_Obj *objPtr)		/* Pointer to the object to parse */
{
    int offset;			/* Offset in the "end-offset" expression */
    register const char *bytes;	/* String rep of the object */
    int length;			/* Length of the object's string rep */

    /*
     * If it's already the right type, we're fine.
     */

    if (objPtr->typePtr == &tclEndOffsetType) {
	return TCL_OK;
    }

    /*
     * Check for a string rep of the right form.
     */

    bytes = TclGetStringFromObj(objPtr, &length);
    if ((*bytes != 'e') || (strncmp(bytes, "end",
	    (size_t)((length > 3) ? 3 : length)) != 0)) {
	if (interp != NULL) {
	    Tcl_SetObjResult(interp, Tcl_ObjPrintf(
		    "bad index \"%s\": must be end?[+-]integer?", bytes));
	    Tcl_SetErrorCode(interp, "TCL", "VALUE", "INDEX", NULL);
	}
	return TCL_ERROR;
    }

    /*
     * Convert the string rep.
     */

    if (length <= 3) {
	offset = 0;
    } else if ((length > 4) && ((bytes[3] == '-') || (bytes[3] == '+'))) {
	/*
	 * This is our limited string expression evaluator. Pass everything
	 * after "end-" to Tcl_GetInt, then reverse for offset.
	 */

	if (TclIsSpaceProc(bytes[4])) {
	    goto badIndexFormat;
	}
	if (Tcl_GetInt(interp, bytes+4, &offset) != TCL_OK) {
	    return TCL_ERROR;
	}
	if (bytes[3] == '-') {
	    offset = -offset;
	}
    } else {
	/*
	 * Conversion failed. Report the error.
	 */

    badIndexFormat:
	if (interp != NULL) {
	    Tcl_SetObjResult(interp, Tcl_ObjPrintf(
		    "bad index \"%s\": must be end?[+-]integer?", bytes));
	    Tcl_SetErrorCode(interp, "TCL", "VALUE", "INDEX", NULL);
	}
	return TCL_ERROR;
    }

    /*
     * The conversion succeeded. Free the old internal rep and set the new
     * one.
     */

    TclFreeIntRep(objPtr);
    objPtr->internalRep.longValue = offset;
    objPtr->typePtr = &tclEndOffsetType;

    return TCL_OK;
}

/*
 *----------------------------------------------------------------------
 *
 * ClearHash --
 *
 *	Remove all the entries in the hash table *tablePtr.
 *
 *----------------------------------------------------------------------
 */

static void
ClearHash(
    Tcl_HashTable *tablePtr)
{
    Tcl_HashSearch search;
    Tcl_HashEntry *hPtr;

    for (hPtr = Tcl_FirstHashEntry(tablePtr, &search); hPtr != NULL;
	    hPtr = Tcl_NextHashEntry(&search)) {
	Tcl_Obj *objPtr = Tcl_GetHashValue(hPtr);

	Tcl_DecrRefCount(objPtr);
	Tcl_DeleteHashEntry(hPtr);
    }
}

/*
 *----------------------------------------------------------------------
 *
 * GetThreadHash --
 *
 *	Get a thread-specific (Tcl_HashTable *) associated with a thread data
 *	key.
 *
 * Results:
 *	The Tcl_HashTable * corresponding to *keyPtr.
 *
 * Side effects:
 *	The first call on a keyPtr in each thread creates a new Tcl_HashTable,
 *	and registers a thread exit handler to dispose of it.
 *
 *----------------------------------------------------------------------
 */

static Tcl_HashTable *
GetThreadHash(
    Tcl_ThreadDataKey *keyPtr)
{
    Tcl_HashTable **tablePtrPtr =
	    Tcl_GetThreadData(keyPtr, sizeof(Tcl_HashTable *));

    if (NULL == *tablePtrPtr) {
	*tablePtrPtr = ckalloc(sizeof(Tcl_HashTable));
	Tcl_CreateThreadExitHandler(FreeThreadHash, *tablePtrPtr);
	Tcl_InitHashTable(*tablePtrPtr, TCL_ONE_WORD_KEYS);
    }
    return *tablePtrPtr;
}

/*
 *----------------------------------------------------------------------
 *
 * FreeThreadHash --
 *
 *	Thread exit handler used by GetThreadHash to dispose of a thread hash
 *	table.
 *
 * Side effects:
 *	Frees a Tcl_HashTable.
 *
 *----------------------------------------------------------------------
 */

static void
FreeThreadHash(
    ClientData clientData)
{
    Tcl_HashTable *tablePtr = clientData;

    ClearHash(tablePtr);
    Tcl_DeleteHashTable(tablePtr);
    ckfree(tablePtr);
}

/*
 *----------------------------------------------------------------------
 *
 * FreeProcessGlobalValue --
 *
 *	Exit handler used by Tcl(Set|Get)ProcessGlobalValue to cleanup a
 *	ProcessGlobalValue at exit.
 *
 *----------------------------------------------------------------------
 */

static void
FreeProcessGlobalValue(
    ClientData clientData)
{
    ProcessGlobalValue *pgvPtr = clientData;

    pgvPtr->epoch++;
    pgvPtr->numBytes = 0;
    ckfree(pgvPtr->value);
    pgvPtr->value = NULL;
    if (pgvPtr->encoding) {
	Tcl_FreeEncoding(pgvPtr->encoding);
	pgvPtr->encoding = NULL;
    }
    Tcl_MutexFinalize(&pgvPtr->mutex);
}

/*
 *----------------------------------------------------------------------
 *
 * TclSetProcessGlobalValue --
 *
 *	Utility routine to set a global value shared by all threads in the
 *	process while keeping a thread-local copy as well.
 *
 *----------------------------------------------------------------------
 */

void
TclSetProcessGlobalValue(
    ProcessGlobalValue *pgvPtr,
    Tcl_Obj *newValue,
    Tcl_Encoding encoding)
{
    const char *bytes;
    Tcl_HashTable *cacheMap;
    Tcl_HashEntry *hPtr;
    int dummy;

    Tcl_MutexLock(&pgvPtr->mutex);

    /*
     * Fill the global string value.
     */

    pgvPtr->epoch++;
    if (NULL != pgvPtr->value) {
	ckfree(pgvPtr->value);
    } else {
	Tcl_CreateExitHandler(FreeProcessGlobalValue, pgvPtr);
    }
<<<<<<< HEAD
    bytes = Tcl_GetString(newValue);
=======
    bytes = TclGetString(newValue);
>>>>>>> edcac92c
    pgvPtr->numBytes = newValue->length;
    pgvPtr->value = ckalloc(pgvPtr->numBytes + 1);
    memcpy(pgvPtr->value, bytes, pgvPtr->numBytes + 1);
    if (pgvPtr->encoding) {
	Tcl_FreeEncoding(pgvPtr->encoding);
    }
    pgvPtr->encoding = encoding;

    /*
     * Fill the local thread copy directly with the Tcl_Obj value to avoid
     * loss of the intrep. Increment newValue refCount early to handle case
     * where we set a PGV to itself.
     */

    Tcl_IncrRefCount(newValue);
    cacheMap = GetThreadHash(&pgvPtr->key);
    ClearHash(cacheMap);
    hPtr = Tcl_CreateHashEntry(cacheMap, (void *)(pgvPtr->epoch), &dummy);
    Tcl_SetHashValue(hPtr, newValue);
    Tcl_MutexUnlock(&pgvPtr->mutex);
}

/*
 *----------------------------------------------------------------------
 *
 * TclGetProcessGlobalValue --
 *
 *	Retrieve a global value shared among all threads of the process,
 *	preferring a thread-local copy as long as it remains valid.
 *
 * Results:
 *	Returns a (Tcl_Obj *) that holds a copy of the global value.
 *
 *----------------------------------------------------------------------
 */

Tcl_Obj *
TclGetProcessGlobalValue(
    ProcessGlobalValue *pgvPtr)
{
    Tcl_Obj *value = NULL;
    Tcl_HashTable *cacheMap;
    Tcl_HashEntry *hPtr;
    size_t epoch = pgvPtr->epoch;

    if (pgvPtr->encoding) {
	Tcl_Encoding current = Tcl_GetEncoding(NULL, NULL);

	if (pgvPtr->encoding != current) {
	    /*
	     * The system encoding has changed since the master string value
	     * was saved. Convert the master value to be based on the new
	     * system encoding.
	     */

	    Tcl_DString native, newValue;

	    Tcl_MutexLock(&pgvPtr->mutex);
	    epoch = ++pgvPtr->epoch;
	    Tcl_UtfToExternalDString(pgvPtr->encoding, pgvPtr->value,
		    pgvPtr->numBytes, &native);
	    Tcl_ExternalToUtfDString(current, Tcl_DStringValue(&native),
	    Tcl_DStringLength(&native), &newValue);
	    Tcl_DStringFree(&native);
	    ckfree(pgvPtr->value);
	    pgvPtr->value = ckalloc(Tcl_DStringLength(&newValue) + 1);
	    memcpy(pgvPtr->value, Tcl_DStringValue(&newValue),
		    (size_t) Tcl_DStringLength(&newValue) + 1);
	    Tcl_DStringFree(&newValue);
	    Tcl_FreeEncoding(pgvPtr->encoding);
	    pgvPtr->encoding = current;
	    Tcl_MutexUnlock(&pgvPtr->mutex);
	} else {
	    Tcl_FreeEncoding(current);
	}
    }
    cacheMap = GetThreadHash(&pgvPtr->key);
    hPtr = Tcl_FindHashEntry(cacheMap, (void *) (epoch));
    if (NULL == hPtr) {
	int dummy;

	/*
	 * No cache for the current epoch - must be a new one.
	 *
	 * First, clear the cacheMap, as anything in it must refer to some
	 * expired epoch.
	 */

	ClearHash(cacheMap);

	/*
	 * If no thread has set the shared value, call the initializer.
	 */

	Tcl_MutexLock(&pgvPtr->mutex);
	if ((NULL == pgvPtr->value) && (pgvPtr->proc)) {
	    pgvPtr->epoch++;
	    pgvPtr->proc(&pgvPtr->value,&pgvPtr->numBytes,&pgvPtr->encoding);
	    if (pgvPtr->value == NULL) {
		Tcl_Panic("PGV Initializer did not initialize");
	    }
	    Tcl_CreateExitHandler(FreeProcessGlobalValue, pgvPtr);
	}

	/*
	 * Store a copy of the shared value in our epoch-indexed cache.
	 */

	value = Tcl_NewStringObj(pgvPtr->value, pgvPtr->numBytes);
	hPtr = Tcl_CreateHashEntry(cacheMap,
		(void *)(pgvPtr->epoch), &dummy);
	Tcl_MutexUnlock(&pgvPtr->mutex);
	Tcl_SetHashValue(hPtr, value);
	Tcl_IncrRefCount(value);
    }
    return Tcl_GetHashValue(hPtr);
}

/*
 *----------------------------------------------------------------------
 *
 * TclSetObjNameOfExecutable --
 *
 *	This function stores the absolute pathname of the executable file
 *	(normally as computed by TclpFindExecutable).
 *
 * Results:
 *	None.
 *
 * Side effects:
 *	Stores the executable name.
 *
 *----------------------------------------------------------------------
 */

void
TclSetObjNameOfExecutable(
    Tcl_Obj *name,
    Tcl_Encoding encoding)
{
    TclSetProcessGlobalValue(&executableName, name, encoding);
}

/*
 *----------------------------------------------------------------------
 *
 * TclGetObjNameOfExecutable --
 *
 *	This function retrieves the absolute pathname of the application in
 *	which the Tcl library is running, usually as previously stored by
 *	TclpFindExecutable(). This function call is the C API equivalent to
 *	the "info nameofexecutable" command.
 *
 * Results:
 *	A pointer to an "fsPath" Tcl_Obj, or to an empty Tcl_Obj if the
 *	pathname of the application is unknown.
 *
 * Side effects:
 *	None.
 *
 *----------------------------------------------------------------------
 */

Tcl_Obj *
TclGetObjNameOfExecutable(void)
{
    return TclGetProcessGlobalValue(&executableName);
}

/*
 *----------------------------------------------------------------------
 *
 * Tcl_GetNameOfExecutable --
 *
 *	This function retrieves the absolute pathname of the application in
 *	which the Tcl library is running, and returns it in string form.
 *
 *	The returned string belongs to Tcl and should be copied if the caller
 *	plans to keep it, to guard against it becoming invalid.
 *
 * Results:
 *	A pointer to the internal string or NULL if the internal full path
 *	name has not been computed or unknown.
 *
 * Side effects:
 *	None.
 *
 *----------------------------------------------------------------------
 */

const char *
Tcl_GetNameOfExecutable(void)
{
    Tcl_Obj *obj = TclGetObjNameOfExecutable();
<<<<<<< HEAD
    const char *bytes = Tcl_GetString(obj);
=======
    const char *bytes = TclGetString(obj);
>>>>>>> edcac92c

    if (obj->length == 0) {
	return NULL;
    }
    return bytes;
}

/*
 *----------------------------------------------------------------------
 *
 * TclGetPlatform --
 *
 *	This is a kludge that allows the test library to get access the
 *	internal tclPlatform variable.
 *
 * Results:
 *	Returns a pointer to the tclPlatform variable.
 *
 * Side effects:
 *	None.
 *
 *----------------------------------------------------------------------
 */

TclPlatformType *
TclGetPlatform(void)
{
    return &tclPlatform;
}

/*
 *----------------------------------------------------------------------
 *
 * TclReToGlob --
 *
 *	Attempt to convert a regular expression to an equivalent glob pattern.
 *
 * Results:
 *	Returns TCL_OK on success, TCL_ERROR on failure. If interp is not
 *	NULL, an error message is placed in the result. On success, the
 *	DString will contain an exact equivalent glob pattern. The caller is
 *	responsible for calling Tcl_DStringFree on success. If exactPtr is not
 *	NULL, it will be 1 if an exact match qualifies.
 *
 * Side effects:
 *	None.
 *
 *----------------------------------------------------------------------
 */

int
TclReToGlob(
    Tcl_Interp *interp,
    const char *reStr,
    int reStrLen,
    Tcl_DString *dsPtr,
    int *exactPtr,
    int *quantifiersFoundPtr)
{
    int anchorLeft, anchorRight, lastIsStar, numStars;
    char *dsStr, *dsStrStart;
    const char *msg, *p, *strEnd, *code;

    strEnd = reStr + reStrLen;
    Tcl_DStringInit(dsPtr);
    if (quantifiersFoundPtr != NULL) {
	*quantifiersFoundPtr = 0;
    }

    /*
     * "***=xxx" == "*xxx*", watch for glob-sensitive chars.
     */

    if ((reStrLen >= 4) && (memcmp("***=", reStr, 4) == 0)) {
	/*
	 * At most, the glob pattern has length 2*reStrLen + 2 to backslash
	 * escape every character and have * at each end.
	 */

	Tcl_DStringSetLength(dsPtr, reStrLen + 2);
	dsStr = dsStrStart = Tcl_DStringValue(dsPtr);
	*dsStr++ = '*';
	for (p = reStr + 4; p < strEnd; p++) {
	    switch (*p) {
	    case '\\': case '*': case '[': case ']': case '?':
		/* Only add \ where necessary for glob */
		*dsStr++ = '\\';
		/* fall through */
	    default:
		*dsStr++ = *p;
		break;
	    }
	}
	*dsStr++ = '*';
	Tcl_DStringSetLength(dsPtr, dsStr - dsStrStart);
	if (exactPtr) {
	    *exactPtr = 0;
	}
	return TCL_OK;
    }

    /*
     * At most, the glob pattern has length reStrLen + 2 to account for
     * possible * at each end.
     */

    Tcl_DStringSetLength(dsPtr, reStrLen + 2);
    dsStr = dsStrStart = Tcl_DStringValue(dsPtr);

    /*
     * Check for anchored REs (ie ^foo$), so we can use string equal if
     * possible. Do not alter the start of str so we can free it correctly.
     *
     * Keep track of the last char being an unescaped star to prevent multiple
     * instances.  Simpler than checking that the last star may be escaped.
     */

    msg = NULL;
    code = NULL;
    p = reStr;
    anchorRight = 0;
    lastIsStar = 0;
    numStars = 0;

    if (*p == '^') {
	anchorLeft = 1;
	p++;
    } else {
	anchorLeft = 0;
	*dsStr++ = '*';
	lastIsStar = 1;
    }

    for ( ; p < strEnd; p++) {
	switch (*p) {
	case '\\':
	    p++;
	    switch (*p) {
	    case 'a':
		*dsStr++ = '\a';
		break;
	    case 'b':
		*dsStr++ = '\b';
		break;
	    case 'f':
		*dsStr++ = '\f';
		break;
	    case 'n':
		*dsStr++ = '\n';
		break;
	    case 'r':
		*dsStr++ = '\r';
		break;
	    case 't':
		*dsStr++ = '\t';
		break;
	    case 'v':
		*dsStr++ = '\v';
		break;
	    case 'B': case '\\':
		*dsStr++ = '\\';
		*dsStr++ = '\\';
		anchorLeft = 0; /* prevent exact match */
		break;
	    case '*': case '[': case ']': case '?':
		/* Only add \ where necessary for glob */
		*dsStr++ = '\\';
		anchorLeft = 0; /* prevent exact match */
		/* fall through */
	    case '{': case '}': case '(': case ')': case '+':
	    case '.': case '|': case '^': case '$':
		*dsStr++ = *p;
		break;
	    default:
		msg = "invalid escape sequence";
		code = "BADESCAPE";
		goto invalidGlob;
	    }
	    break;
	case '.':
	    if (quantifiersFoundPtr != NULL) {
		*quantifiersFoundPtr = 1;
	    }
	    anchorLeft = 0; /* prevent exact match */
	    if (p+1 < strEnd) {
		if (p[1] == '*') {
		    p++;
		    if (!lastIsStar) {
			*dsStr++ = '*';
			lastIsStar = 1;
			numStars++;
		    }
		    continue;
		} else if (p[1] == '+') {
		    p++;
		    *dsStr++ = '?';
		    *dsStr++ = '*';
		    lastIsStar = 1;
		    numStars++;
		    continue;
		}
	    }
	    *dsStr++ = '?';
	    break;
	case '$':
	    if (p+1 != strEnd) {
		msg = "$ not anchor";
		code = "NONANCHOR";
		goto invalidGlob;
	    }
	    anchorRight = 1;
	    break;
	case '*': case '+': case '?': case '|': case '^':
	case '{': case '}': case '(': case ')': case '[': case ']':
	    msg = "unhandled RE special char";
	    code = "UNHANDLED";
	    goto invalidGlob;
	default:
	    *dsStr++ = *p;
	    break;
	}
	lastIsStar = 0;
    }
    if (numStars > 1) {
	/*
	 * Heuristic: if >1 non-anchoring *, the risk is large that glob
	 * matching is slower than the RE engine, so report invalid.
	 */

	msg = "excessive recursive glob backtrack potential";
	code = "OVERCOMPLEX";
	goto invalidGlob;
    }

    if (!anchorRight && !lastIsStar) {
	*dsStr++ = '*';
    }
    Tcl_DStringSetLength(dsPtr, dsStr - dsStrStart);

    if (exactPtr) {
	*exactPtr = (anchorLeft && anchorRight);
    }

    return TCL_OK;

  invalidGlob:
    if (interp != NULL) {
	Tcl_SetObjResult(interp, Tcl_NewStringObj(msg, -1));
	Tcl_SetErrorCode(interp, "TCL", "RE2GLOB", code, NULL);
    }
    Tcl_DStringFree(dsPtr);
    return TCL_ERROR;
}

/*
 * Local Variables:
 * mode: c
 * c-basic-offset: 4
 * fill-column: 78
 * End:
 */<|MERGE_RESOLUTION|>--- conflicted
+++ resolved
@@ -1936,12 +1936,8 @@
 	if (TclListObjIsCanonical(objPtr)) {
 	    continue;
 	}
-<<<<<<< HEAD
-	Tcl_GetString(objPtr);
+	TclGetString(objPtr);
 	length = objPtr->length;
-=======
-	TclGetStringFromObj(objPtr, &length);
->>>>>>> edcac92c
 	if (length > 0) {
 	    break;
 	}
@@ -2655,12 +2651,7 @@
     Tcl_DString *dsPtr,
     Tcl_Obj *objPtr)
 {
-<<<<<<< HEAD
-    char *bytes = Tcl_GetString(objPtr);
-=======
-    int length;
-    char *bytes = TclGetStringFromObj(objPtr, &length);
->>>>>>> edcac92c
+    char *bytes = TclGetString(objPtr);
 
     return Tcl_DStringAppend(dsPtr, bytes, objPtr->length);
 }
@@ -2911,13 +2902,8 @@
     Tcl_DString *dsPtr)		/* Dynamic string that is to become the result
 				 * of interp. */
 {
-<<<<<<< HEAD
     Tcl_Obj *obj = Tcl_GetObjResult(interp);
-    char *bytes = Tcl_GetString(obj);
-=======
-    int length;
-    char *bytes = TclGetStringFromObj(Tcl_GetObjResult(interp), &length);
->>>>>>> edcac92c
+    char *bytes = TclGetString(obj);
 
     Tcl_DStringFree(dsPtr);
     Tcl_DStringAppend(dsPtr, bytes, obj->length);
@@ -3874,11 +3860,7 @@
     } else {
 	Tcl_CreateExitHandler(FreeProcessGlobalValue, pgvPtr);
     }
-<<<<<<< HEAD
-    bytes = Tcl_GetString(newValue);
-=======
     bytes = TclGetString(newValue);
->>>>>>> edcac92c
     pgvPtr->numBytes = newValue->length;
     pgvPtr->value = ckalloc(pgvPtr->numBytes + 1);
     memcpy(pgvPtr->value, bytes, pgvPtr->numBytes + 1);
@@ -4077,11 +4059,7 @@
 Tcl_GetNameOfExecutable(void)
 {
     Tcl_Obj *obj = TclGetObjNameOfExecutable();
-<<<<<<< HEAD
-    const char *bytes = Tcl_GetString(obj);
-=======
     const char *bytes = TclGetString(obj);
->>>>>>> edcac92c
 
     if (obj->length == 0) {
 	return NULL;
