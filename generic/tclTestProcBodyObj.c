--- conflicted
+++ resolved
@@ -45,15 +45,8 @@
  * Declarations for functions defined in this file.
  */
 
-<<<<<<< HEAD
-static Tcl_ObjCmdProc ProcBodyTestProcObjCmd;
-static Tcl_ObjCmdProc ProcBodyTestCheckObjCmd;
-=======
-static int	ProcBodyTestProcObjCmd(void *dummy,
-			Tcl_Interp *interp, size_t objc, Tcl_Obj *const objv[]);
-static int	ProcBodyTestCheckObjCmd(void *dummy,
-			Tcl_Interp *interp, size_t objc, Tcl_Obj *const objv[]);
->>>>>>> 61b19c38
+static Tcl_ObjCmdProc2 ProcBodyTestProcObjCmd;
+static Tcl_ObjCmdProc2 ProcBodyTestCheckObjCmd;
 static int	ProcBodyTestInitInternal(Tcl_Interp *interp, int isSafe);
 static int	RegisterCommand(Tcl_Interp* interp,
 			const char *namesp, const CmdTable *cmdTablePtr);
