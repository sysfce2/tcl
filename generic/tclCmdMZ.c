--- conflicted
+++ resolved
@@ -284,13 +284,8 @@
 	 * start of the string unless the previous character is a newline.
 	 */
 
-<<<<<<< HEAD
-	if ((offset == 0) || ((offset > 0) &&
+	if ((offset == 0) || ((offset > 0) && (offset < stringLength) &&
 		(Tcl_GetUniChar(objPtr, offset-1) == (Tcl_UniChar) '\n'))) {
-=======
-	if ((offset == 0) || ((offset > 0) && (offset < stringLength) &&
-		(Tcl_GetUniChar(objPtr, offset-1) == (Tcl_UniChar)'\n'))) {
->>>>>>> 1fee70e1
 	    eflags = 0;
 	} else {
 	    eflags = TCL_REG_NOTBOL;
