/*
 * tclCmdMZ.c --
 *
 *	This file contains the top-level command routines for most of the Tcl
 *	built-in commands whose names begin with the letters M to Z. It
 *	contains only commands in the generic core (i.e. those that don't
 *	depend much upon UNIX facilities).
 *
 * Copyright (c) 1987-1993 The Regents of the University of California.
 * Copyright (c) 1994-1997 Sun Microsystems, Inc.
 * Copyright (c) 1998-2000 Scriptics Corporation.
 * Copyright (c) 2002 ActiveState Corporation.
 * Copyright (c) 2003-2009 Donal K. Fellows.
 *
 * See the file "license.terms" for information on usage and redistribution of
 * this file, and for a DISCLAIMER OF ALL WARRANTIES.
 */

#include "tclInt.h"
#include "tclRegexp.h"
#include "tclStringTrim.h"

static inline Tcl_Obj *	During(Tcl_Interp *interp, int resultCode,
			    Tcl_Obj *oldOptions, Tcl_Obj *errorInfo);
static Tcl_NRPostProc	SwitchPostProc;
static Tcl_NRPostProc	TryPostBody;
static Tcl_NRPostProc	TryPostFinal;
static Tcl_NRPostProc	TryPostHandler;
static int		UniCharIsAscii(int character);
static int		UniCharIsHexDigit(int character);

/*
 * Default set of characters to trim in [string trim] and friends. This is a
 * UTF-8 literal string containing all Unicode space characters [TIP #413]
 */

const char tclDefaultTrimSet[] =
	"\x09\x0a\x0b\x0c\x0d " /* ASCII */
	"\xc0\x80" /*     nul (U+0000) */
	"\xc2\x85" /*     next line (U+0085) */
	"\xc2\xa0" /*     non-breaking space (U+00a0) */
	"\xe1\x9a\x80" /* ogham space mark (U+1680) */
	"\xe1\xa0\x8e" /* mongolian vowel separator (U+180e) */
	"\xe2\x80\x80" /* en quad (U+2000) */
	"\xe2\x80\x81" /* em quad (U+2001) */
	"\xe2\x80\x82" /* en space (U+2002) */
	"\xe2\x80\x83" /* em space (U+2003) */
	"\xe2\x80\x84" /* three-per-em space (U+2004) */
	"\xe2\x80\x85" /* four-per-em space (U+2005) */
	"\xe2\x80\x86" /* six-per-em space (U+2006) */
	"\xe2\x80\x87" /* figure space (U+2007) */
	"\xe2\x80\x88" /* punctuation space (U+2008) */
	"\xe2\x80\x89" /* thin space (U+2009) */
	"\xe2\x80\x8a" /* hair space (U+200a) */
	"\xe2\x80\x8b" /* zero width space (U+200b) */
	"\xe2\x80\xa8" /* line separator (U+2028) */
	"\xe2\x80\xa9" /* paragraph separator (U+2029) */
	"\xe2\x80\xaf" /* narrow no-break space (U+202f) */
	"\xe2\x81\x9f" /* medium mathematical space (U+205f) */
	"\xe2\x81\xa0" /* word joiner (U+2060) */
	"\xe3\x80\x80" /* ideographic space (U+3000) */
	"\xef\xbb\xbf" /* zero width no-break space (U+feff) */
;

/*
 *----------------------------------------------------------------------
 *
 * Tcl_PwdObjCmd --
 *
 *	This procedure is invoked to process the "pwd" Tcl command. See the
 *	user documentation for details on what it does.
 *
 * Results:
 *	A standard Tcl result.
 *
 * Side effects:
 *	See the user documentation.
 *
 *----------------------------------------------------------------------
 */

int
Tcl_PwdObjCmd(
    ClientData dummy,		/* Not used. */
    Tcl_Interp *interp,		/* Current interpreter. */
    int objc,			/* Number of arguments. */
    Tcl_Obj *const objv[])	/* Argument objects. */
{
    Tcl_Obj *retVal;

    if (objc != 1) {
	Tcl_WrongNumArgs(interp, 1, objv, NULL);
	return TCL_ERROR;
    }

    retVal = Tcl_FSGetCwd(interp);
    if (retVal == NULL) {
	return TCL_ERROR;
    }
    Tcl_SetObjResult(interp, retVal);
    Tcl_DecrRefCount(retVal);
    return TCL_OK;
}

/*
 *----------------------------------------------------------------------
 *
 * Tcl_RegexpObjCmd --
 *
 *	This procedure is invoked to process the "regexp" Tcl command. See
 *	the user documentation for details on what it does.
 *
 * Results:
 *	A standard Tcl result.
 *
 * Side effects:
 *	See the user documentation.
 *
 *----------------------------------------------------------------------
 */

int
Tcl_RegexpObjCmd(
    ClientData dummy,		/* Not used. */
    Tcl_Interp *interp,		/* Current interpreter. */
    int objc,			/* Number of arguments. */
    Tcl_Obj *const objv[])	/* Argument objects. */
{
    int i, indices, match, about, offset, all, doinline, numMatchesSaved;
    int cflags, eflags, stringLength, matchLength;
    Tcl_RegExp regExpr;
    Tcl_Obj *objPtr, *startIndex = NULL, *resultPtr = NULL;
    Tcl_RegExpInfo info;
    static const char *const options[] = {
	"-all",		"-about",	"-indices",	"-inline",
	"-expanded",	"-line",	"-linestop",	"-lineanchor",
	"-nocase",	"-start",	"--",		NULL
    };
    enum options {
	REGEXP_ALL,	REGEXP_ABOUT,	REGEXP_INDICES,	REGEXP_INLINE,
	REGEXP_EXPANDED,REGEXP_LINE,	REGEXP_LINESTOP,REGEXP_LINEANCHOR,
	REGEXP_NOCASE,	REGEXP_START,	REGEXP_LAST
    };

    indices = 0;
    about = 0;
    cflags = TCL_REG_ADVANCED;
    offset = 0;
    all = 0;
    doinline = 0;

    for (i = 1; i < objc; i++) {
	const char *name;
	int index;

	name = TclGetString(objv[i]);
	if (name[0] != '-') {
	    break;
	}
	if (Tcl_GetIndexFromObj(interp, objv[i], options, "option", TCL_EXACT,
		&index) != TCL_OK) {
	    goto optionError;
	}
	switch ((enum options) index) {
	case REGEXP_ALL:
	    all = 1;
	    break;
	case REGEXP_INDICES:
	    indices = 1;
	    break;
	case REGEXP_INLINE:
	    doinline = 1;
	    break;
	case REGEXP_NOCASE:
	    cflags |= TCL_REG_NOCASE;
	    break;
	case REGEXP_ABOUT:
	    about = 1;
	    break;
	case REGEXP_EXPANDED:
	    cflags |= TCL_REG_EXPANDED;
	    break;
	case REGEXP_LINE:
	    cflags |= TCL_REG_NEWLINE;
	    break;
	case REGEXP_LINESTOP:
	    cflags |= TCL_REG_NLSTOP;
	    break;
	case REGEXP_LINEANCHOR:
	    cflags |= TCL_REG_NLANCH;
	    break;
	case REGEXP_START: {
	    int temp;
	    if (++i >= objc) {
		goto endOfForLoop;
	    }
	    if (TclGetIntForIndexM(interp, objv[i], 0, &temp) != TCL_OK) {
		goto optionError;
	    }
	    if (startIndex) {
		Tcl_DecrRefCount(startIndex);
	    }
	    startIndex = objv[i];
	    Tcl_IncrRefCount(startIndex);
	    break;
	}
	case REGEXP_LAST:
	    i++;
	    goto endOfForLoop;
	}
    }

  endOfForLoop:
    if ((objc - i) < (2 - about)) {
	Tcl_WrongNumArgs(interp, 1, objv,
		"?-option ...? exp string ?matchVar? ?subMatchVar ...?");
	goto optionError;
    }
    objc -= i;
    objv += i;

    /*
     * Check if the user requested -inline, but specified match variables; a
     * no-no.
     */

    if (doinline && ((objc - 2) != 0)) {
	Tcl_SetObjResult(interp, Tcl_NewStringObj(
		"regexp match variables not allowed when using -inline", -1));
	Tcl_SetErrorCode(interp, "TCL", "OPERATION", "REGEXP",
		"MIX_VAR_INLINE", NULL);
	goto optionError;
    }

    /*
     * Handle the odd about case separately.
     */

    if (about) {
	regExpr = Tcl_GetRegExpFromObj(interp, objv[0], cflags);
	if ((regExpr == NULL) || (TclRegAbout(interp, regExpr) < 0)) {
	optionError:
	    if (startIndex) {
		Tcl_DecrRefCount(startIndex);
	    }
	    return TCL_ERROR;
	}
	return TCL_OK;
    }

    /*
     * Get the length of the string that we are matching against so we can do
     * the termination test for -all matches. Do this before getting the
     * regexp to avoid shimmering problems.
     */

    objPtr = objv[1];
    stringLength = Tcl_GetCharLength(objPtr);

    if (startIndex) {
	TclGetIntForIndexM(NULL, startIndex, stringLength, &offset);
	Tcl_DecrRefCount(startIndex);
	if (offset < 0) {
	    offset = 0;
	}
    }

    regExpr = Tcl_GetRegExpFromObj(interp, objv[0], cflags);
    if (regExpr == NULL) {
	return TCL_ERROR;
    }

    objc -= 2;
    objv += 2;

    if (doinline) {
	/*
	 * Save all the subexpressions, as we will return them as a list
	 */

	numMatchesSaved = -1;
    } else {
	/*
	 * Save only enough subexpressions for matches we want to keep, expect
	 * in the case of -all, where we need to keep at least one to know
	 * where to move the offset.
	 */

	numMatchesSaved = (objc == 0) ? all : objc;
    }

    /*
     * The following loop is to handle multiple matches within the same source
     * string; each iteration handles one match. If "-all" hasn't been
     * specified then the loop body only gets executed once. We terminate the
     * loop when the starting offset is past the end of the string.
     */

    while (1) {
	/*
	 * Pass either 0 or TCL_REG_NOTBOL in the eflags. Passing
	 * TCL_REG_NOTBOL indicates that the character at offset should not be
	 * considered the start of the line. If for example the pattern {^} is
	 * passed and -start is positive, then the pattern will not match the
	 * start of the string unless the previous character is a newline.
	 */

	if (offset == 0) {
	    eflags = 0;
	} else if (offset > stringLength) {
	    eflags = TCL_REG_NOTBOL;
	} else if (Tcl_GetUniChar(objPtr, offset-1) == (Tcl_UniChar)'\n') {
	    eflags = 0;
	} else {
	    eflags = TCL_REG_NOTBOL;
	}

	match = Tcl_RegExpExecObj(interp, regExpr, objPtr, offset,
		numMatchesSaved, eflags);
	if (match < 0) {
	    return TCL_ERROR;
	}

	if (match == 0) {
	    /*
	     * We want to set the value of the intepreter result only when
	     * this is the first time through the loop.
	     */

	    if (all <= 1) {
		/*
		 * If inlining, the interpreter's object result remains an
		 * empty list, otherwise set it to an integer object w/ value
		 * 0.
		 */

		if (!doinline) {
		    Tcl_SetObjResult(interp, Tcl_NewLongObj(0));
		}
		return TCL_OK;
	    }
	    break;
	}

	/*
	 * If additional variable names have been specified, return index
	 * information in those variables.
	 */

	Tcl_RegExpGetInfo(regExpr, &info);
	if (doinline) {
	    /*
	     * It's the number of substitutions, plus one for the matchVar at
	     * index 0
	     */

	    objc = info.nsubs + 1;
	    if (all <= 1) {
		resultPtr = Tcl_NewObj();
	    }
	}
	for (i = 0; i < objc; i++) {
	    Tcl_Obj *newPtr;

	    if (indices) {
		int start, end;
		Tcl_Obj *objs[2];

		/*
		 * Only adjust the match area if there was a match for that
		 * area. (Scriptics Bug 4391/SF Bug #219232)
		 */

		if (i <= info.nsubs && info.matches[i].start >= 0) {
		    start = offset + info.matches[i].start;
		    end = offset + info.matches[i].end;

		    /*
		     * Adjust index so it refers to the last character in the
		     * match instead of the first character after the match.
		     */

		    if (end >= offset) {
			end--;
		    }
		} else {
		    start = -1;
		    end = -1;
		}

		objs[0] = Tcl_NewLongObj(start);
		objs[1] = Tcl_NewLongObj(end);

		newPtr = Tcl_NewListObj(2, objs);
	    } else {
		if (i <= info.nsubs) {
		    newPtr = Tcl_GetRange(objPtr,
			    offset + info.matches[i].start,
			    offset + info.matches[i].end - 1);
		} else {
		    newPtr = Tcl_NewObj();
		}
	    }
	    if (doinline) {
		if (Tcl_ListObjAppendElement(interp, resultPtr, newPtr)
			!= TCL_OK) {
		    Tcl_DecrRefCount(newPtr);
		    Tcl_DecrRefCount(resultPtr);
		    return TCL_ERROR;
		}
	    } else {
		if (Tcl_ObjSetVar2(interp, objv[i], NULL, newPtr,
			TCL_LEAVE_ERR_MSG) == NULL) {
		    return TCL_ERROR;
		}
	    }
	}

	if (all == 0) {
	    break;
	}

	/*
	 * Adjust the offset to the character just after the last one in the
	 * matchVar and increment all to count how many times we are making a
	 * match. We always increment the offset by at least one to prevent
	 * endless looping (as in the case: regexp -all {a*} a). Otherwise,
	 * when we match the NULL string at the end of the input string, we
	 * will loop indefinately (because the length of the match is 0, so
	 * offset never changes).
	 */

	matchLength = (info.matches[0].end - info.matches[0].start);

	offset += info.matches[0].end;

	/*
	 * A match of length zero could happen for {^} {$} or {.*} and in
	 * these cases we always want to bump the index up one.
	 */

	if (matchLength == 0) {
	    offset++;
	}
	all++;
	if (offset >= stringLength) {
	    break;
	}
    }

    /*
     * Set the interpreter's object result to an integer object with value 1
     * if -all wasn't specified, otherwise it's all-1 (the number of times
     * through the while - 1).
     */

    if (doinline) {
	Tcl_SetObjResult(interp, resultPtr);
    } else {
	Tcl_SetObjResult(interp, Tcl_NewLongObj(all ? all-1 : 1));
    }
    return TCL_OK;
}

/*
 *----------------------------------------------------------------------
 *
 * Tcl_RegsubObjCmd --
 *
 *	This procedure is invoked to process the "regsub" Tcl command. See the
 *	user documentation for details on what it does.
 *
 * Results:
 *	A standard Tcl result.
 *
 * Side effects:
 *	See the user documentation.
 *
 *----------------------------------------------------------------------
 */

int
Tcl_RegsubObjCmd(
    ClientData dummy,		/* Not used. */
    Tcl_Interp *interp,		/* Current interpreter. */
    int objc,			/* Number of arguments. */
    Tcl_Obj *const objv[])	/* Argument objects. */
{
    int idx, result, cflags, all, wlen, wsublen, numMatches, offset;
    int start, end, subStart, subEnd, match;
    Tcl_RegExp regExpr;
    Tcl_RegExpInfo info;
    Tcl_Obj *resultPtr, *subPtr, *objPtr, *startIndex = NULL;
    Tcl_UniChar ch, *wsrc, *wfirstChar, *wstring, *wsubspec, *wend;

    static const char *const options[] = {
	"-all",		"-nocase",	"-expanded",
	"-line",	"-linestop",	"-lineanchor",	"-start",
	"--",		NULL
    };
    enum options {
	REGSUB_ALL,	REGSUB_NOCASE,	REGSUB_EXPANDED,
	REGSUB_LINE,	REGSUB_LINESTOP, REGSUB_LINEANCHOR,	REGSUB_START,
	REGSUB_LAST
    };

    cflags = TCL_REG_ADVANCED;
    all = 0;
    offset = 0;
    resultPtr = NULL;

    for (idx = 1; idx < objc; idx++) {
	const char *name;
	int index;

	name = TclGetString(objv[idx]);
	if (name[0] != '-') {
	    break;
	}
	if (Tcl_GetIndexFromObj(interp, objv[idx], options, "option",
		TCL_EXACT, &index) != TCL_OK) {
	    goto optionError;
	}
	switch ((enum options) index) {
	case REGSUB_ALL:
	    all = 1;
	    break;
	case REGSUB_NOCASE:
	    cflags |= TCL_REG_NOCASE;
	    break;
	case REGSUB_EXPANDED:
	    cflags |= TCL_REG_EXPANDED;
	    break;
	case REGSUB_LINE:
	    cflags |= TCL_REG_NEWLINE;
	    break;
	case REGSUB_LINESTOP:
	    cflags |= TCL_REG_NLSTOP;
	    break;
	case REGSUB_LINEANCHOR:
	    cflags |= TCL_REG_NLANCH;
	    break;
	case REGSUB_START: {
	    int temp;
	    if (++idx >= objc) {
		goto endOfForLoop;
	    }
	    if (TclGetIntForIndexM(interp, objv[idx], 0, &temp) != TCL_OK) {
		goto optionError;
	    }
	    if (startIndex) {
		Tcl_DecrRefCount(startIndex);
	    }
	    startIndex = objv[idx];
	    Tcl_IncrRefCount(startIndex);
	    break;
	}
	case REGSUB_LAST:
	    idx++;
	    goto endOfForLoop;
	}
    }

  endOfForLoop:
    if (objc-idx < 3 || objc-idx > 4) {
	Tcl_WrongNumArgs(interp, 1, objv,
		"?-option ...? exp string subSpec ?varName?");
    optionError:
	if (startIndex) {
	    Tcl_DecrRefCount(startIndex);
	}
	return TCL_ERROR;
    }

    objc -= idx;
    objv += idx;

    if (startIndex) {
	int stringLength = Tcl_GetCharLength(objv[1]);

	TclGetIntForIndexM(NULL, startIndex, stringLength, &offset);
	Tcl_DecrRefCount(startIndex);
	if (offset < 0) {
	    offset = 0;
	}
    }

    if (all && (offset == 0)
	    && (strpbrk(TclGetString(objv[2]), "&\\") == NULL)
	    && (strpbrk(TclGetString(objv[0]), "*+?{}()[].\\|^$") == NULL)) {
	/*
	 * This is a simple one pair string map situation. We make use of a
	 * slightly modified version of the one pair STR_MAP code.
	 */

	int slen, nocase;
	int (*strCmpFn)(const Tcl_UniChar*,const Tcl_UniChar*,size_t);
	Tcl_UniChar *p, wsrclc;

	numMatches = 0;
	nocase = (cflags & TCL_REG_NOCASE);
	strCmpFn = nocase ? Tcl_UniCharNcasecmp : Tcl_UniCharNcmp;

	wsrc = Tcl_GetUnicodeFromObj(objv[0], &slen);
	wstring = Tcl_GetUnicodeFromObj(objv[1], &wlen);
	wsubspec = Tcl_GetUnicodeFromObj(objv[2], &wsublen);
	wend = wstring + wlen - (slen ? slen - 1 : 0);
	result = TCL_OK;

	if (slen == 0) {
	    /*
	     * regsub behavior for "" matches between each character. 'string
	     * map' skips the "" case.
	     */

	    if (wstring < wend) {
		resultPtr = Tcl_NewUnicodeObj(wstring, 0);
		Tcl_IncrRefCount(resultPtr);
		for (; wstring < wend; wstring++) {
		    Tcl_AppendUnicodeToObj(resultPtr, wsubspec, wsublen);
		    Tcl_AppendUnicodeToObj(resultPtr, wstring, 1);
		    numMatches++;
		}
		wlen = 0;
	    }
	} else {
	    wsrclc = Tcl_UniCharToLower(*wsrc);
	    for (p = wfirstChar = wstring; wstring < wend; wstring++) {
		if ((*wstring == *wsrc ||
			(nocase && Tcl_UniCharToLower(*wstring)==wsrclc)) &&
			(slen==1 || (strCmpFn(wstring, wsrc,
				(size_t)slen) == 0))) {
		    if (numMatches == 0) {
			resultPtr = Tcl_NewUnicodeObj(wstring, 0);
			Tcl_IncrRefCount(resultPtr);
		    }
		    if (p != wstring) {
			Tcl_AppendUnicodeToObj(resultPtr, p, wstring - p);
			p = wstring + slen;
		    } else {
			p += slen;
		    }
		    wstring = p - 1;

		    Tcl_AppendUnicodeToObj(resultPtr, wsubspec, wsublen);
		    numMatches++;
		}
	    }
	    if (numMatches) {
		wlen    = wfirstChar + wlen - p;
		wstring = p;
	    }
	}
	objPtr = NULL;
	subPtr = NULL;
	goto regsubDone;
    }

    regExpr = Tcl_GetRegExpFromObj(interp, objv[0], cflags);
    if (regExpr == NULL) {
	return TCL_ERROR;
    }

    /*
     * Make sure to avoid problems where the objects are shared. This can
     * cause RegExpObj <> UnicodeObj shimmering that causes data corruption.
     * [Bug #461322]
     */

    if (objv[1] == objv[0]) {
	objPtr = Tcl_DuplicateObj(objv[1]);
    } else {
	objPtr = objv[1];
    }
    wstring = Tcl_GetUnicodeFromObj(objPtr, &wlen);
    if (objv[2] == objv[0]) {
	subPtr = Tcl_DuplicateObj(objv[2]);
    } else {
	subPtr = objv[2];
    }
    wsubspec = Tcl_GetUnicodeFromObj(subPtr, &wsublen);

    result = TCL_OK;

    /*
     * The following loop is to handle multiple matches within the same source
     * string; each iteration handles one match and its corresponding
     * substitution. If "-all" hasn't been specified then the loop body only
     * gets executed once. We must use 'offset <= wlen' in particular for the
     * case where the regexp pattern can match the empty string - this is
     * useful when doing, say, 'regsub -- ^ $str ...' when $str might be
     * empty.
     */

    numMatches = 0;
    for ( ; offset <= wlen; ) {

	/*
	 * The flags argument is set if string is part of a larger string, so
	 * that "^" won't match.
	 */

	match = Tcl_RegExpExecObj(interp, regExpr, objPtr, offset,
		10 /* matches */, ((offset > 0 &&
		(wstring[offset-1] != (Tcl_UniChar)'\n'))
		? TCL_REG_NOTBOL : 0));

	if (match < 0) {
	    result = TCL_ERROR;
	    goto done;
	}
	if (match == 0) {
	    break;
	}
	if (numMatches == 0) {
	    resultPtr = Tcl_NewUnicodeObj(wstring, 0);
	    Tcl_IncrRefCount(resultPtr);
	    if (offset > 0) {
		/*
		 * Copy the initial portion of the string in if an offset was
		 * specified.
		 */

		Tcl_AppendUnicodeToObj(resultPtr, wstring, offset);
	    }
	}
	numMatches++;

	/*
	 * Copy the portion of the source string before the match to the
	 * result variable.
	 */

	Tcl_RegExpGetInfo(regExpr, &info);
	start = info.matches[0].start;
	end = info.matches[0].end;
	Tcl_AppendUnicodeToObj(resultPtr, wstring + offset, start);

	/*
	 * Append the subSpec argument to the variable, making appropriate
	 * substitutions. This code is a bit hairy because of the backslash
	 * conventions and because the code saves up ranges of characters in
	 * subSpec to reduce the number of calls to Tcl_SetVar.
	 */

	wsrc = wfirstChar = wsubspec;
	wend = wsubspec + wsublen;
	for (ch = *wsrc; wsrc != wend; wsrc++, ch = *wsrc) {
	    if (ch == '&') {
		idx = 0;
	    } else if (ch == '\\') {
		ch = wsrc[1];
		if ((ch >= '0') && (ch <= '9')) {
		    idx = ch - '0';
		} else if ((ch == '\\') || (ch == '&')) {
		    *wsrc = ch;
		    Tcl_AppendUnicodeToObj(resultPtr, wfirstChar,
			    wsrc - wfirstChar + 1);
		    *wsrc = '\\';
		    wfirstChar = wsrc + 2;
		    wsrc++;
		    continue;
		} else {
		    continue;
		}
	    } else {
		continue;
	    }

	    if (wfirstChar != wsrc) {
		Tcl_AppendUnicodeToObj(resultPtr, wfirstChar,
			wsrc - wfirstChar);
	    }

	    if (idx <= info.nsubs) {
		subStart = info.matches[idx].start;
		subEnd = info.matches[idx].end;
		if ((subStart >= 0) && (subEnd >= 0)) {
		    Tcl_AppendUnicodeToObj(resultPtr,
			    wstring + offset + subStart, subEnd - subStart);
		}
	    }

	    if (*wsrc == '\\') {
		wsrc++;
	    }
	    wfirstChar = wsrc + 1;
	}

	if (wfirstChar != wsrc) {
	    Tcl_AppendUnicodeToObj(resultPtr, wfirstChar, wsrc - wfirstChar);
	}

	if (end == 0) {
	    /*
	     * Always consume at least one character of the input string in
	     * order to prevent infinite loops.
	     */

	    if (offset < wlen) {
		Tcl_AppendUnicodeToObj(resultPtr, wstring + offset, 1);
	    }
	    offset++;
	} else {
	    offset += end;
	    if (start == end) {
		/*
		 * We matched an empty string, which means we must go forward
		 * one more step so we don't match again at the same spot.
		 */

		if (offset < wlen) {
		    Tcl_AppendUnicodeToObj(resultPtr, wstring + offset, 1);
		}
		offset++;
	    }
	}
	if (!all) {
	    break;
	}
    }

    /*
     * Copy the portion of the source string after the last match to the
     * result variable.
     */

  regsubDone:
    if (numMatches == 0) {
	/*
	 * On zero matches, just ignore the offset, since it shouldn't matter
	 * to us in this case, and the user may have skewed it.
	 */

	resultPtr = objv[1];
	Tcl_IncrRefCount(resultPtr);
    } else if (offset < wlen) {
	Tcl_AppendUnicodeToObj(resultPtr, wstring + offset, wlen - offset);
    }
    if (objc == 4) {
	if (Tcl_ObjSetVar2(interp, objv[3], NULL, resultPtr,
		TCL_LEAVE_ERR_MSG) == NULL) {
	    result = TCL_ERROR;
	} else {
	    /*
	     * Set the interpreter's object result to an integer object
	     * holding the number of matches.
	     */

	    Tcl_SetObjResult(interp, Tcl_NewLongObj(numMatches));
	}
    } else {
	/*
	 * No varname supplied, so just return the modified string.
	 */

	Tcl_SetObjResult(interp, resultPtr);
    }

  done:
    if (objPtr && (objv[1] == objv[0])) {
	Tcl_DecrRefCount(objPtr);
    }
    if (subPtr && (objv[2] == objv[0])) {
	Tcl_DecrRefCount(subPtr);
    }
    if (resultPtr) {
	Tcl_DecrRefCount(resultPtr);
    }
    return result;
}

/*
 *----------------------------------------------------------------------
 *
 * Tcl_RenameObjCmd --
 *
 *	This procedure is invoked to process the "rename" Tcl command. See the
 *	user documentation for details on what it does.
 *
 * Results:
 *	A standard Tcl object result.
 *
 * Side effects:
 *	See the user documentation.
 *
 *----------------------------------------------------------------------
 */

int
Tcl_RenameObjCmd(
    ClientData dummy,		/* Arbitrary value passed to the command. */
    Tcl_Interp *interp,		/* Current interpreter. */
    int objc,			/* Number of arguments. */
    Tcl_Obj *const objv[])	/* Argument objects. */
{
    const char *oldName, *newName;

    if (objc != 3) {
	Tcl_WrongNumArgs(interp, 1, objv, "oldName newName");
	return TCL_ERROR;
    }

    oldName = TclGetString(objv[1]);
    newName = TclGetString(objv[2]);
    return TclRenameCommand(interp, oldName, newName);
}

/*
 *----------------------------------------------------------------------
 *
 * Tcl_ReturnObjCmd --
 *
 *	This object-based procedure is invoked to process the "return" Tcl
 *	command. See the user documentation for details on what it does.
 *
 * Results:
 *	A standard Tcl object result.
 *
 * Side effects:
 *	See the user documentation.
 *
 *----------------------------------------------------------------------
 */

int
Tcl_ReturnObjCmd(
    ClientData dummy,		/* Not used. */
    Tcl_Interp *interp,		/* Current interpreter. */
    int objc,			/* Number of arguments. */
    Tcl_Obj *const objv[])	/* Argument objects. */
{
    int code, level;
    Tcl_Obj *returnOpts;

    /*
     * General syntax: [return ?-option value ...? ?result?]
     * An even number of words means an explicit result argument is present.
     */

    int explicitResult = (0 == (objc % 2));
    int numOptionWords = objc - 1 - explicitResult;

    if (TCL_ERROR == TclMergeReturnOptions(interp, numOptionWords, objv+1,
	    &returnOpts, &code, &level)) {
	return TCL_ERROR;
    }

    code = TclProcessReturn(interp, code, level, returnOpts);
    if (explicitResult) {
	Tcl_SetObjResult(interp, objv[objc-1]);
    }
    return code;
}

/*
 *----------------------------------------------------------------------
 *
 * Tcl_SourceObjCmd --
 *
 *	This procedure is invoked to process the "source" Tcl command. See the
 *	user documentation for details on what it does.
 *
 * Results:
 *	A standard Tcl object result.
 *
 * Side effects:
 *	See the user documentation.
 *
 *----------------------------------------------------------------------
 */

int
Tcl_SourceObjCmd(
    ClientData dummy,		/* Not used. */
    Tcl_Interp *interp,		/* Current interpreter. */
    int objc,			/* Number of arguments. */
    Tcl_Obj *const objv[])	/* Argument objects. */
{
    return Tcl_NRCallObjProc(interp, TclNRSourceObjCmd, dummy, objc, objv);
}

int
TclNRSourceObjCmd(
    ClientData dummy,		/* Not used. */
    Tcl_Interp *interp,		/* Current interpreter. */
    int objc,			/* Number of arguments. */
    Tcl_Obj *const objv[])	/* Argument objects. */
{
    const char *encodingName = NULL;
    Tcl_Obj *fileName;

    if (objc != 2 && objc !=4) {
	Tcl_WrongNumArgs(interp, 1, objv, "?-encoding name? fileName");
	return TCL_ERROR;
    }

    fileName = objv[objc-1];

    if (objc == 4) {
	static const char *const options[] = {
	    "-encoding", NULL
	};
	int index;

	if (TCL_ERROR == Tcl_GetIndexFromObjStruct(interp, objv[1], options,
		sizeof(char *), "option", TCL_EXACT, &index)) {
	    return TCL_ERROR;
	}
	encodingName = TclGetString(objv[2]);
    }

    return TclNREvalFile(interp, fileName, encodingName);
}

/*
 *----------------------------------------------------------------------
 *
 * Tcl_SplitObjCmd --
 *
 *	This procedure is invoked to process the "split" Tcl command. See the
 *	user documentation for details on what it does.
 *
 * Results:
 *	A standard Tcl result.
 *
 * Side effects:
 *	See the user documentation.
 *
 *----------------------------------------------------------------------
 */

int
Tcl_SplitObjCmd(
    ClientData dummy,		/* Not used. */
    Tcl_Interp *interp,		/* Current interpreter. */
    int objc,			/* Number of arguments. */
    Tcl_Obj *const objv[])	/* Argument objects. */
{
    Tcl_UniChar ch;
    int len;
    const char *splitChars;
    const char *stringPtr;
    const char *end;
    int splitCharLen, stringLen;
    Tcl_Obj *listPtr, *objPtr;

    if (objc == 2) {
	splitChars = " \n\t\r";
	splitCharLen = 4;
    } else if (objc == 3) {
	splitChars = TclGetStringFromObj(objv[2], &splitCharLen);
    } else {
	Tcl_WrongNumArgs(interp, 1, objv, "string ?splitChars?");
	return TCL_ERROR;
    }

    stringPtr = TclGetStringFromObj(objv[1], &stringLen);
    end = stringPtr + stringLen;
    listPtr = Tcl_NewObj();

    if (stringLen == 0) {
	/*
	 * Do nothing.
	 */
    } else if (splitCharLen == 0) {
	Tcl_HashTable charReuseTable;
	Tcl_HashEntry *hPtr;
	int isNew;

	/*
	 * Handle the special case of splitting on every character.
	 *
	 * Uses a hash table to ensure that each kind of character has only
	 * one Tcl_Obj instance (multiply-referenced) in the final list. This
	 * is a *major* win when splitting on a long string (especially in the
	 * megabyte range!) - DKF
	 */

	Tcl_InitHashTable(&charReuseTable, TCL_ONE_WORD_KEYS);

	for ( ; stringPtr < end; stringPtr += len) {
	    len = TclUtfToUniChar(stringPtr, &ch);

	    /*
	     * Assume Tcl_UniChar is an integral type...
	     */

	    hPtr = Tcl_CreateHashEntry(&charReuseTable, INT2PTR((int) ch),
		    &isNew);
	    if (isNew) {
		TclNewStringObj(objPtr, stringPtr, len);

		/*
		 * Don't need to fiddle with refcount...
		 */

		Tcl_SetHashValue(hPtr, objPtr);
	    } else {
		objPtr = Tcl_GetHashValue(hPtr);
	    }
	    Tcl_ListObjAppendElement(NULL, listPtr, objPtr);
	}
	Tcl_DeleteHashTable(&charReuseTable);

    } else if (splitCharLen == 1) {
	char *p;

	/*
	 * Handle the special case of splitting on a single character. This is
	 * only true for the one-char ASCII case, as one unicode char is > 1
	 * byte in length.
	 */

	while (*stringPtr && (p=strchr(stringPtr,(int)*splitChars)) != NULL) {
	    objPtr = Tcl_NewStringObj(stringPtr, p - stringPtr);
	    Tcl_ListObjAppendElement(NULL, listPtr, objPtr);
	    stringPtr = p + 1;
	}
	TclNewStringObj(objPtr, stringPtr, end - stringPtr);
	Tcl_ListObjAppendElement(NULL, listPtr, objPtr);
    } else {
	const char *element, *p, *splitEnd;
	int splitLen;
	Tcl_UniChar splitChar;

	/*
	 * Normal case: split on any of a given set of characters. Discard
	 * instances of the split characters.
	 */

	splitEnd = splitChars + splitCharLen;

	for (element = stringPtr; stringPtr < end; stringPtr += len) {
	    len = TclUtfToUniChar(stringPtr, &ch);
	    for (p = splitChars; p < splitEnd; p += splitLen) {
		splitLen = TclUtfToUniChar(p, &splitChar);
		if (ch == splitChar) {
		    TclNewStringObj(objPtr, element, stringPtr - element);
		    Tcl_ListObjAppendElement(NULL, listPtr, objPtr);
		    element = stringPtr + len;
		    break;
		}
	    }
	}

	TclNewStringObj(objPtr, element, stringPtr - element);
	Tcl_ListObjAppendElement(NULL, listPtr, objPtr);
    }
    Tcl_SetObjResult(interp, listPtr);
    return TCL_OK;
}

/*
 *----------------------------------------------------------------------
 *
 * StringFirstCmd --
 *
 *	This procedure is invoked to process the "string first" Tcl command.
 *	See the user documentation for details on what it does. Note that this
 *	command only functions correctly on properly formed Tcl UTF strings.
 *
 * Results:
 *	A standard Tcl result.
 *
 * Side effects:
 *	See the user documentation.
 *
 *----------------------------------------------------------------------
 */

static int
StringFirstCmd(
    ClientData dummy,		/* Not used. */
    Tcl_Interp *interp,		/* Current interpreter. */
    int objc,			/* Number of arguments. */
    Tcl_Obj *const objv[])	/* Argument objects. */
{
    int start = 0;

    if (objc < 3 || objc > 4) {
	Tcl_WrongNumArgs(interp, 1, objv,
		"needleString haystackString ?startIndex?");
	return TCL_ERROR;
    }

    if (objc == 4) {
	int size = Tcl_GetCharLength(objv[2]);

	if (TCL_OK != TclGetIntForIndexM(interp, objv[3], size - 1, &start)) {
	    return TCL_ERROR;
	}

	if (start < 0) {
	    start = 0;
	}
	if (start >= size) {
	    Tcl_SetObjResult(interp, Tcl_NewIntObj(-1));
	    return TCL_OK;
	}
    }
<<<<<<< HEAD

    /*
     * Compute the character index of the matching string by counting the
     * number of characters before the match.
     */

    if ((match != -1) && (objc == 4)) {
	match += start;
    }

  str_first_done:
    Tcl_SetObjResult(interp, Tcl_NewLongObj(match));
=======
    Tcl_SetObjResult(interp, Tcl_NewIntObj(TclStringFind(objv[1],
	    objv[2], start)));
>>>>>>> a5f724e4
    return TCL_OK;
}

/*
 *----------------------------------------------------------------------
 *
 * StringLastCmd --
 *
 *	This procedure is invoked to process the "string last" Tcl command.
 *	See the user documentation for details on what it does. Note that this
 *	command only functions correctly on properly formed Tcl UTF strings.
 *
 * Results:
 *	A standard Tcl result.
 *
 * Side effects:
 *	See the user documentation.
 *
 *----------------------------------------------------------------------
 */

static int
StringLastCmd(
    ClientData dummy,		/* Not used. */
    Tcl_Interp *interp,		/* Current interpreter. */
    int objc,			/* Number of arguments. */
    Tcl_Obj *const objv[])	/* Argument objects. */
{
    int last = INT_MAX - 1;

    if (objc < 3 || objc > 4) {
	Tcl_WrongNumArgs(interp, 1, objv,
		"needleString haystackString ?lastIndex?");
	return TCL_ERROR;
    }

    if (objc == 4) {
	int size = Tcl_GetCharLength(objv[2]);

	if (TCL_OK != TclGetIntForIndexM(interp, objv[3], size - 1, &last)) {
	    return TCL_ERROR;
	}

	if (last < 0) {
	    Tcl_SetObjResult(interp, Tcl_NewIntObj(-1));
	    return TCL_OK;
	}
	if (last >= size) {
	    last = size - 1;
	}
    }
<<<<<<< HEAD

  str_last_done:
    Tcl_SetObjResult(interp, Tcl_NewLongObj(match));
=======
    Tcl_SetObjResult(interp, Tcl_NewIntObj(TclStringLast(objv[1],
	    objv[2], last)));
>>>>>>> a5f724e4
    return TCL_OK;
}

/*
 *----------------------------------------------------------------------
 *
 * StringIndexCmd --
 *
 *	This procedure is invoked to process the "string index" Tcl command.
 *	See the user documentation for details on what it does. Note that this
 *	command only functions correctly on properly formed Tcl UTF strings.
 *
 * Results:
 *	A standard Tcl result.
 *
 * Side effects:
 *	See the user documentation.
 *
 *----------------------------------------------------------------------
 */

static int
StringIndexCmd(
    ClientData dummy,		/* Not used. */
    Tcl_Interp *interp,		/* Current interpreter. */
    int objc,			/* Number of arguments. */
    Tcl_Obj *const objv[])	/* Argument objects. */
{
    int length, index;

    if (objc != 3) {
	Tcl_WrongNumArgs(interp, 1, objv, "string charIndex");
	return TCL_ERROR;
    }

    /*
     * Get the char length to calulate what 'end' means.
     */

    length = Tcl_GetCharLength(objv[1]);
    if (TclGetIntForIndexM(interp, objv[2], length-1, &index) != TCL_OK) {
	return TCL_ERROR;
    }

    if ((index >= 0) && (index < length)) {
	Tcl_UniChar ch = Tcl_GetUniChar(objv[1], index);

	/*
	 * If we have a ByteArray object, we're careful to generate a new
	 * bytearray for a result.
	 */

	if (TclIsPureByteArray(objv[1])) {
	    unsigned char uch = (unsigned char) ch;

	    Tcl_SetObjResult(interp, Tcl_NewByteArrayObj(&uch, 1));
	} else {
	    char buf[TCL_UTF_MAX];

	    length = Tcl_UniCharToUtf(ch, buf);
	    Tcl_SetObjResult(interp, Tcl_NewStringObj(buf, length));
	}
    }
    return TCL_OK;
}

/*
 *----------------------------------------------------------------------
 *
 * StringIsCmd --
 *
 *	This procedure is invoked to process the "string is" Tcl command. See
 *	the user documentation for details on what it does. Note that this
 *	command only functions correctly on properly formed Tcl UTF strings.
 *
 * Results:
 *	A standard Tcl result.
 *
 * Side effects:
 *	See the user documentation.
 *
 *----------------------------------------------------------------------
 */

static int
StringIsCmd(
    ClientData dummy,		/* Not used. */
    Tcl_Interp *interp,		/* Current interpreter. */
    int objc,			/* Number of arguments. */
    Tcl_Obj *const objv[])	/* Argument objects. */
{
    const char *string1, *end, *stop;
    Tcl_UniChar ch;
    int (*chcomp)(int) = NULL;	/* The UniChar comparison function. */
    int i, failat = 0, result = 1, strict = 0, index, length1, length2;
    Tcl_Obj *objPtr, *failVarObj = NULL;
    Tcl_WideInt w;

    static const char *const isClasses[] = {
	"alnum",	"alpha",	"ascii",	"control",
	"boolean",	"digit",	"double",	"entier",
	"false",	"graph",	"integer",	"list",
	"lower",	"print",	"punct",	"space",
	"true",		"upper",	"wideinteger",	"wordchar",
	"xdigit",	NULL
    };
    enum isClasses {
	STR_IS_ALNUM,	STR_IS_ALPHA,	STR_IS_ASCII,	STR_IS_CONTROL,
	STR_IS_BOOL,	STR_IS_DIGIT,	STR_IS_DOUBLE,	STR_IS_ENTIER,
	STR_IS_FALSE,	STR_IS_GRAPH,	STR_IS_INT,	STR_IS_LIST,
	STR_IS_LOWER,	STR_IS_PRINT,	STR_IS_PUNCT,	STR_IS_SPACE,
	STR_IS_TRUE,	STR_IS_UPPER,	STR_IS_WIDE,	STR_IS_WORD,
	STR_IS_XDIGIT
    };
    static const char *const isOptions[] = {
	"-strict", "-failindex", NULL
    };
    enum isOptions {
	OPT_STRICT, OPT_FAILIDX
    };

    if (objc < 3 || objc > 6) {
	Tcl_WrongNumArgs(interp, 1, objv,
		"class ?-strict? ?-failindex var? str");
	return TCL_ERROR;
    }
    if (Tcl_GetIndexFromObjStruct(interp, objv[1], isClasses,
	    sizeof(char *), "class", 0, &index) != TCL_OK) {
	return TCL_ERROR;
    }

    if (objc != 3) {
	for (i = 2; i < objc-1; i++) {
	    int idx2;

	    if (Tcl_GetIndexFromObjStruct(interp, objv[i], isOptions,
		    sizeof(char *), "option", 0, &idx2) != TCL_OK) {
		return TCL_ERROR;
	    }
	    switch ((enum isOptions) idx2) {
	    case OPT_STRICT:
		strict = 1;
		break;
	    case OPT_FAILIDX:
		if (i+1 >= objc-1) {
		    Tcl_WrongNumArgs(interp, 2, objv,
			    "?-strict? ?-failindex var? str");
		    return TCL_ERROR;
		}
		failVarObj = objv[++i];
		break;
	    }
	}
    }

    /*
     * We get the objPtr so that we can short-cut for some classes by checking
     * the object type (int and double), but we need the string otherwise,
     * because we don't want any conversion of type occuring (as, for example,
     * Tcl_Get*FromObj would do).
     */

    objPtr = objv[objc-1];

    /*
     * When entering here, result == 1 and failat == 0.
     */

    switch ((enum isClasses) index) {
    case STR_IS_ALNUM:
	chcomp = Tcl_UniCharIsAlnum;
	break;
    case STR_IS_ALPHA:
	chcomp = Tcl_UniCharIsAlpha;
	break;
    case STR_IS_ASCII:
	chcomp = UniCharIsAscii;
	break;
    case STR_IS_BOOL:
    case STR_IS_TRUE:
    case STR_IS_FALSE:
	if ((objPtr->typePtr != &tclBooleanType)
		&& (TCL_OK != TclSetBooleanFromAny(NULL, objPtr))) {
	    if (strict) {
		result = 0;
	    } else {
		string1 = TclGetStringFromObj(objPtr, &length1);
		result = length1 == 0;
	    }
	} else if (((index == STR_IS_TRUE) &&
		objPtr->internalRep.longValue == 0)
	    || ((index == STR_IS_FALSE) &&
		objPtr->internalRep.longValue != 0)) {
	    result = 0;
	}
	break;
    case STR_IS_CONTROL:
	chcomp = Tcl_UniCharIsControl;
	break;
    case STR_IS_DIGIT:
	chcomp = Tcl_UniCharIsDigit;
	break;
    case STR_IS_DOUBLE: {
	/* TODO */
	if ((objPtr->typePtr == &tclDoubleType) ||
		(objPtr->typePtr == &tclIntType) ||
#ifndef TCL_WIDE_INT_IS_LONG
		(objPtr->typePtr == &tclWideIntType) ||
#endif
		(objPtr->typePtr == &tclBignumType)) {
	    break;
	}
	string1 = TclGetStringFromObj(objPtr, &length1);
	if (length1 == 0) {
	    if (strict) {
		result = 0;
	    }
	    goto str_is_done;
	}
	end = string1 + length1;
	if (TclParseNumber(NULL, objPtr, NULL, NULL, -1,
		(const char **) &stop, 0) != TCL_OK) {
	    result = 0;
	    failat = 0;
	} else {
	    failat = stop - string1;
	    if (stop < end) {
		result = 0;
		TclFreeIntRep(objPtr);
	    }
	}
	break;
    }
    case STR_IS_GRAPH:
	chcomp = Tcl_UniCharIsGraph;
	break;
    case STR_IS_INT:
	if (TCL_OK == TclGetIntFromObj(NULL, objPtr, &i)) {
	    break;
	}
	goto failedIntParse;
    case STR_IS_ENTIER:
	if ((objPtr->typePtr == &tclIntType) ||
#ifndef TCL_WIDE_INT_IS_LONG
		(objPtr->typePtr == &tclWideIntType) ||
#endif
		(objPtr->typePtr == &tclBignumType)) {
	    break;
	}
	string1 = TclGetStringFromObj(objPtr, &length1);
	if (length1 == 0) {
	    if (strict) {
		result = 0;
	    }
	    goto str_is_done;
	}
	end = string1 + length1;
	if (TclParseNumber(NULL, objPtr, NULL, NULL, -1,
		(const char **) &stop, TCL_PARSE_INTEGER_ONLY) == TCL_OK) {
	    if (stop == end) {
		/*
		 * Entire string parses as an integer.
		 */

		break;
	    } else {
		/*
		 * Some prefix parsed as an integer, but not the whole string,
		 * so return failure index as the point where parsing stopped.
		 * Clear out the internal rep, since keeping it would leave
		 * *objPtr in an inconsistent state.
		 */

		result = 0;
		failat = stop - string1;
		TclFreeIntRep(objPtr);
	    }
	} else {
	    /*
	     * No prefix is a valid integer. Fail at beginning.
	     */

	    result = 0;
	    failat = 0;
	}
	break;
    case STR_IS_WIDE:
	if (TCL_OK == Tcl_GetWideIntFromObj(NULL, objPtr, &w)) {
	    break;
	}

    failedIntParse:
	string1 = TclGetStringFromObj(objPtr, &length1);
	if (length1 == 0) {
	    if (strict) {
		result = 0;
	    }
	    goto str_is_done;
	}
	result = 0;
	if (failVarObj == NULL) {
	    /*
	     * Don't bother computing the failure point if we're not going to
	     * return it.
	     */

	    break;
	}
	end = string1 + length1;
	if (TclParseNumber(NULL, objPtr, NULL, NULL, -1,
		(const char **) &stop, TCL_PARSE_INTEGER_ONLY) == TCL_OK) {
	    if (stop == end) {
		/*
		 * Entire string parses as an integer, but rejected by
		 * Tcl_Get(Wide)IntFromObj() so we must have overflowed the
		 * target type, and our convention is to return failure at
		 * index -1 in that situation.
		 */

		failat = -1;
	    } else {
		/*
		 * Some prefix parsed as an integer, but not the whole string,
		 * so return failure index as the point where parsing stopped.
		 * Clear out the internal rep, since keeping it would leave
		 * *objPtr in an inconsistent state.
		 */

		failat = stop - string1;
		TclFreeIntRep(objPtr);
	    }
	} else {
	    /*
	     * No prefix is a valid integer. Fail at beginning.
	     */

	    failat = 0;
	}
	break;
    case STR_IS_LIST:
	/*
	 * We ignore the strictness here, since empty strings are always
	 * well-formed lists.
	 */

	if (TCL_OK == TclListObjLength(NULL, objPtr, &length2)) {
	    break;
	}

	if (failVarObj != NULL) {
	    /*
	     * Need to figure out where the list parsing failed, which is
	     * fairly expensive. This is adapted from the core of
	     * SetListFromAny().
	     */

	    const char *elemStart, *nextElem;
	    int lenRemain, elemSize;
	    register const char *p;

	    string1 = TclGetStringFromObj(objPtr, &length1);
	    end = string1 + length1;
	    failat = -1;
	    for (p=string1, lenRemain=length1; lenRemain > 0;
		    p=nextElem, lenRemain=end-nextElem) {
		if (TCL_ERROR == TclFindElement(NULL, p, lenRemain,
			&elemStart, &nextElem, &elemSize, NULL)) {
		    Tcl_Obj *tmpStr;

		    /*
		     * This is the simplest way of getting the number of
		     * characters parsed. Note that this is not the same as
		     * the number of bytes when parsing strings with non-ASCII
		     * characters in them.
		     *
		     * Skip leading spaces first. This is only really an issue
		     * if it is the first "element" that has the failure.
		     */

		    while (TclIsSpaceProc(*p)) {
			p++;
		    }
		    TclNewStringObj(tmpStr, string1, p-string1);
		    failat = Tcl_GetCharLength(tmpStr);
		    TclDecrRefCount(tmpStr);
		    break;
		}
	    }
	}
	result = 0;
	break;
    case STR_IS_LOWER:
	chcomp = Tcl_UniCharIsLower;
	break;
    case STR_IS_PRINT:
	chcomp = Tcl_UniCharIsPrint;
	break;
    case STR_IS_PUNCT:
	chcomp = Tcl_UniCharIsPunct;
	break;
    case STR_IS_SPACE:
	chcomp = Tcl_UniCharIsSpace;
	break;
    case STR_IS_UPPER:
	chcomp = Tcl_UniCharIsUpper;
	break;
    case STR_IS_WORD:
	chcomp = Tcl_UniCharIsWordChar;
	break;
    case STR_IS_XDIGIT:
	chcomp = UniCharIsHexDigit;
	break;
    }

    if (chcomp != NULL) {
	string1 = TclGetStringFromObj(objPtr, &length1);
	if (length1 == 0) {
	    if (strict) {
		result = 0;
	    }
	    goto str_is_done;
	}
	end = string1 + length1;
	for (; string1 < end; string1 += length2, failat++) {
	    length2 = TclUtfToUniChar(string1, &ch);
	    if (!chcomp(ch)) {
		result = 0;
		break;
	    }
	}
    }

    /*
     * Only set the failVarObj when we will return 0 and we have indicated a
     * valid fail index (>= 0).
     */

 str_is_done:
    if ((result == 0) && (failVarObj != NULL) &&
	Tcl_ObjSetVar2(interp, failVarObj, NULL, Tcl_NewLongObj(failat),
		TCL_LEAVE_ERR_MSG) == NULL) {
	return TCL_ERROR;
    }
    Tcl_SetObjResult(interp, Tcl_NewLongObj(result!=0));
    return TCL_OK;
}

static int
UniCharIsAscii(
    int character)
{
    return (character >= 0) && (character < 0x80);
}

static int
UniCharIsHexDigit(
    int character)
{
    return (character >= 0) && (character < 0x80) && isxdigit(character);
}

/*
 *----------------------------------------------------------------------
 *
 * StringMapCmd --
 *
 *	This procedure is invoked to process the "string map" Tcl command. See
 *	the user documentation for details on what it does. Note that this
 *	command only functions correctly on properly formed Tcl UTF strings.
 *
 * Results:
 *	A standard Tcl result.
 *
 * Side effects:
 *	See the user documentation.
 *
 *----------------------------------------------------------------------
 */

static int
StringMapCmd(
    ClientData dummy,		/* Not used. */
    Tcl_Interp *interp,		/* Current interpreter. */
    int objc,			/* Number of arguments. */
    Tcl_Obj *const objv[])	/* Argument objects. */
{
    int length1, length2, mapElemc, index;
    int nocase = 0, mapWithDict = 0, copySource = 0;
    Tcl_Obj **mapElemv, *sourceObj, *resultPtr;
    Tcl_UniChar *ustring1, *ustring2, *p, *end;
    int (*strCmpFn)(const Tcl_UniChar*, const Tcl_UniChar*, size_t);

    if (objc < 3 || objc > 4) {
	Tcl_WrongNumArgs(interp, 1, objv, "?-nocase? charMap string");
	return TCL_ERROR;
    }

    if (objc == 4) {
	const char *string = TclGetStringFromObj(objv[1], &length2);

	if ((length2 > 1) &&
		strncmp(string, "-nocase", (size_t) length2) == 0) {
	    nocase = 1;
	} else {
	    Tcl_SetObjResult(interp, Tcl_ObjPrintf(
		    "bad option \"%s\": must be -nocase", string));
	    Tcl_SetErrorCode(interp, "TCL", "LOOKUP", "INDEX", "option",
		    string, NULL);
	    return TCL_ERROR;
	}
    }

    /*
     * This test is tricky, but has to be that way or you get other strange
     * inconsistencies (see test string-10.20.1 for illustration why!)
     */

    if (objv[objc-2]->typePtr == &tclDictType && objv[objc-2]->bytes == NULL){
	int i, done;
	Tcl_DictSearch search;

	/*
	 * We know the type exactly, so all dict operations will succeed for
	 * sure. This shortens this code quite a bit.
	 */

	Tcl_DictObjSize(interp, objv[objc-2], &mapElemc);
	if (mapElemc == 0) {
	    /*
	     * Empty charMap, just return whatever string was given.
	     */

	    Tcl_SetObjResult(interp, objv[objc-1]);
	    return TCL_OK;
	}

	mapElemc *= 2;
	mapWithDict = 1;

	/*
	 * Copy the dictionary out into an array; that's the easiest way to
	 * adapt this code...
	 */

	mapElemv = TclStackAlloc(interp, sizeof(Tcl_Obj *) * mapElemc);
	Tcl_DictObjFirst(interp, objv[objc-2], &search, mapElemv+0,
		mapElemv+1, &done);
	for (i=2 ; i<mapElemc ; i+=2) {
	    Tcl_DictObjNext(&search, mapElemv+i, mapElemv+i+1, &done);
	}
	Tcl_DictObjDone(&search);
    } else {
	if (TclListObjGetElements(interp, objv[objc-2], &mapElemc,
		&mapElemv) != TCL_OK) {
	    return TCL_ERROR;
	}
	if (mapElemc == 0) {
	    /*
	     * empty charMap, just return whatever string was given.
	     */

	    Tcl_SetObjResult(interp, objv[objc-1]);
	    return TCL_OK;
	} else if (mapElemc & 1) {
	    /*
	     * The charMap must be an even number of key/value items.
	     */

	    Tcl_SetObjResult(interp,
		    Tcl_NewStringObj("char map list unbalanced", -1));
	    Tcl_SetErrorCode(interp, "TCL", "OPERATION", "MAP",
		    "UNBALANCED", NULL);
	    return TCL_ERROR;
	}
    }

    /*
     * Take a copy of the source string object if it is the same as the map
     * string to cut out nasty sharing crashes. [Bug 1018562]
     */

    if (objv[objc-2] == objv[objc-1]) {
	sourceObj = Tcl_DuplicateObj(objv[objc-1]);
	copySource = 1;
    } else {
	sourceObj = objv[objc-1];
    }
    ustring1 = Tcl_GetUnicodeFromObj(sourceObj, &length1);
    if (length1 == 0) {
	/*
	 * Empty input string, just stop now.
	 */

	goto done;
    }
    end = ustring1 + length1;

    strCmpFn = (nocase ? Tcl_UniCharNcasecmp : Tcl_UniCharNcmp);

    /*
     * Force result to be Unicode
     */

    resultPtr = Tcl_NewUnicodeObj(ustring1, 0);

    if (mapElemc == 2) {
	/*
	 * Special case for one map pair which avoids the extra for loop and
	 * extra calls to get Unicode data. The algorithm is otherwise
	 * identical to the multi-pair case. This will be >30% faster on
	 * larger strings.
	 */

	int mapLen;
	Tcl_UniChar *mapString, u2lc;

	ustring2 = Tcl_GetUnicodeFromObj(mapElemv[0], &length2);
	p = ustring1;
	if ((length2 > length1) || (length2 == 0)) {
	    /*
	     * Match string is either longer than input or empty.
	     */

	    ustring1 = end;
	} else {
	    mapString = Tcl_GetUnicodeFromObj(mapElemv[1], &mapLen);
	    u2lc = (nocase ? Tcl_UniCharToLower(*ustring2) : 0);
	    for (; ustring1 < end; ustring1++) {
		if (((*ustring1 == *ustring2) ||
			(nocase&&Tcl_UniCharToLower(*ustring1)==u2lc)) &&
			(length2==1 || strCmpFn(ustring1, ustring2,
				(size_t) length2) == 0)) {
		    if (p != ustring1) {
			Tcl_AppendUnicodeToObj(resultPtr, p, ustring1-p);
			p = ustring1 + length2;
		    } else {
			p += length2;
		    }
		    ustring1 = p - 1;

		    Tcl_AppendUnicodeToObj(resultPtr, mapString, mapLen);
		}
	    }
	}
    } else {
	Tcl_UniChar **mapStrings, *u2lc = NULL;
	int *mapLens;

	/*
	 * Precompute pointers to the unicode string and length. This saves us
	 * repeated function calls later, significantly speeding up the
	 * algorithm. We only need the lowercase first char in the nocase
	 * case.
	 */

	mapStrings = TclStackAlloc(interp, mapElemc*2*sizeof(Tcl_UniChar *));
	mapLens = TclStackAlloc(interp, mapElemc * 2 * sizeof(int));
	if (nocase) {
	    u2lc = TclStackAlloc(interp, mapElemc * sizeof(Tcl_UniChar));
	}
	for (index = 0; index < mapElemc; index++) {
	    mapStrings[index] = Tcl_GetUnicodeFromObj(mapElemv[index],
		    mapLens+index);
	    if (nocase && ((index % 2) == 0)) {
		u2lc[index/2] = Tcl_UniCharToLower(*mapStrings[index]);
	    }
	}
	for (p = ustring1; ustring1 < end; ustring1++) {
	    for (index = 0; index < mapElemc; index += 2) {
		/*
		 * Get the key string to match on.
		 */

		ustring2 = mapStrings[index];
		length2 = mapLens[index];
		if ((length2 > 0) && ((*ustring1 == *ustring2) || (nocase &&
			(Tcl_UniCharToLower(*ustring1) == u2lc[index/2]))) &&
			/* Restrict max compare length. */
			(end-ustring1 >= length2) && ((length2 == 1) ||
			!strCmpFn(ustring2, ustring1, (size_t) length2))) {
		    if (p != ustring1) {
			/*
			 * Put the skipped chars onto the result first.
			 */

			Tcl_AppendUnicodeToObj(resultPtr, p, ustring1-p);
			p = ustring1 + length2;
		    } else {
			p += length2;
		    }

		    /*
		     * Adjust len to be full length of matched string.
		     */

		    ustring1 = p - 1;

		    /*
		     * Append the map value to the unicode string.
		     */

		    Tcl_AppendUnicodeToObj(resultPtr,
			    mapStrings[index+1], mapLens[index+1]);
		    break;
		}
	    }
	}
	if (nocase) {
	    TclStackFree(interp, u2lc);
	}
	TclStackFree(interp, mapLens);
	TclStackFree(interp, mapStrings);
    }
    if (p != ustring1) {
	/*
	 * Put the rest of the unmapped chars onto result.
	 */

	Tcl_AppendUnicodeToObj(resultPtr, p, ustring1 - p);
    }
    Tcl_SetObjResult(interp, resultPtr);
  done:
    if (mapWithDict) {
	TclStackFree(interp, mapElemv);
    }
    if (copySource) {
	Tcl_DecrRefCount(sourceObj);
    }
    return TCL_OK;
}

/*
 *----------------------------------------------------------------------
 *
 * StringMatchCmd --
 *
 *	This procedure is invoked to process the "string match" Tcl command.
 *	See the user documentation for details on what it does. Note that this
 *	command only functions correctly on properly formed Tcl UTF strings.
 *
 * Results:
 *	A standard Tcl result.
 *
 * Side effects:
 *	See the user documentation.
 *
 *----------------------------------------------------------------------
 */

static int
StringMatchCmd(
    ClientData dummy,		/* Not used. */
    Tcl_Interp *interp,		/* Current interpreter. */
    int objc,			/* Number of arguments. */
    Tcl_Obj *const objv[])	/* Argument objects. */
{
    int nocase = 0;

    if (objc < 3 || objc > 4) {
	Tcl_WrongNumArgs(interp, 1, objv, "?-nocase? pattern string");
	return TCL_ERROR;
    }

    if (objc == 4) {
	int length;
	const char *string = TclGetStringFromObj(objv[1], &length);

	if ((length > 1) &&
	    strncmp(string, "-nocase", (size_t) length) == 0) {
	    nocase = TCL_MATCH_NOCASE;
	} else {
	    Tcl_SetObjResult(interp, Tcl_ObjPrintf(
		    "bad option \"%s\": must be -nocase", string));
	    Tcl_SetErrorCode(interp, "TCL", "LOOKUP", "INDEX", "option",
		    string, NULL);
	    return TCL_ERROR;
	}
    }
    Tcl_SetObjResult(interp, Tcl_NewLongObj(
		TclStringMatchObj(objv[objc-1], objv[objc-2], nocase)!=0));
    return TCL_OK;
}

/*
 *----------------------------------------------------------------------
 *
 * StringRangeCmd --
 *
 *	This procedure is invoked to process the "string range" Tcl command.
 *	See the user documentation for details on what it does. Note that this
 *	command only functions correctly on properly formed Tcl UTF strings.
 *
 * Results:
 *	A standard Tcl result.
 *
 * Side effects:
 *	See the user documentation.
 *
 *----------------------------------------------------------------------
 */

static int
StringRangeCmd(
    ClientData dummy,		/* Not used. */
    Tcl_Interp *interp,		/* Current interpreter. */
    int objc,			/* Number of arguments. */
    Tcl_Obj *const objv[])	/* Argument objects. */
{
    int length, first, last;

    if (objc != 4) {
	Tcl_WrongNumArgs(interp, 1, objv, "string first last");
	return TCL_ERROR;
    }

    /*
     * Get the length in actual characters; Then reduce it by one because
     * 'end' refers to the last character, not one past it.
     */

    length = Tcl_GetCharLength(objv[1]) - 1;

    if (TclGetIntForIndexM(interp, objv[2], length, &first) != TCL_OK ||
	    TclGetIntForIndexM(interp, objv[3], length, &last) != TCL_OK) {
	return TCL_ERROR;
    }

    if (first < 0) {
	first = 0;
    }
    if (last >= length) {
	last = length;
    }
    if (last >= first) {
	Tcl_SetObjResult(interp, Tcl_GetRange(objv[1], first, last));
    }
    return TCL_OK;
}

/*
 *----------------------------------------------------------------------
 *
 * StringReptCmd --
 *
 *	This procedure is invoked to process the "string repeat" Tcl command.
 *	See the user documentation for details on what it does. Note that this
 *	command only functions correctly on properly formed Tcl UTF strings.
 *
 * Results:
 *	A standard Tcl result.
 *
 * Side effects:
 *	See the user documentation.
 *
 *----------------------------------------------------------------------
 */

static int
StringReptCmd(
    ClientData dummy,		/* Not used. */
    Tcl_Interp *interp,		/* Current interpreter. */
    int objc,			/* Number of arguments. */
    Tcl_Obj *const objv[])	/* Argument objects. */
{
    const char *string1;
    char *string2;
    int count, index, length1, length2;
    Tcl_Obj *resultPtr;

    if (objc != 3) {
	Tcl_WrongNumArgs(interp, 1, objv, "string count");
	return TCL_ERROR;
    }

    if (TclGetIntFromObj(interp, objv[2], &count) != TCL_OK) {
	return TCL_ERROR;
    }

    /*
     * Check for cases that allow us to skip copying stuff.
     */

    if (count == 1) {
	Tcl_SetObjResult(interp, objv[1]);
	goto done;
    } else if (count < 1) {
	goto done;
    }
    string1 = TclGetStringFromObj(objv[1], &length1);
    if (length1 <= 0) {
	goto done;
    }

    /*
     * Only build up a string that has data. Instead of building it up with
     * repeated appends, we just allocate the necessary space once and copy
     * the string value in.
     *
     * We have to worry about overflow [Bugs 714106, 2561746].
     * At this point we know 1 <= length1 <= INT_MAX and 2 <= count <= INT_MAX.
     * We need to keep 2 <= length2 <= INT_MAX.
     */

    if (count > INT_MAX/length1) {
	Tcl_SetObjResult(interp, Tcl_ObjPrintf(
		"result exceeds max size for a Tcl value (%d bytes)",
		INT_MAX));
	Tcl_SetErrorCode(interp, "TCL", "MEMORY", NULL);
	return TCL_ERROR;
    }
    length2 = length1 * count;

    /*
     * Include space for the NUL.
     */

    string2 = attemptckalloc((unsigned) length2 + 1);
    if (string2 == NULL) {
	/*
	 * Alloc failed. Note that in this case we try to do an error message
	 * since this is a case that's most likely when the alloc is large and
	 * that's easy to do with this API. Note that if we fail allocating a
	 * short string, this will likely keel over too (and fatally).
	 */

	Tcl_SetObjResult(interp, Tcl_ObjPrintf(
		"string size overflow, out of memory allocating %u bytes",
		length2 + 1));
	Tcl_SetErrorCode(interp, "TCL", "MEMORY", NULL);
	return TCL_ERROR;
    }
    for (index = 0; index < count; index++) {
	memcpy(string2 + (length1 * index), string1, (size_t) length1);
    }
    string2[length2] = '\0';

    /*
     * We have to directly assign this instead of using Tcl_SetStringObj (and
     * indirectly TclInitStringRep) because that makes another copy of the
     * data.
     */

    TclNewObj(resultPtr);
    resultPtr->bytes = string2;
    resultPtr->length = length2;
    Tcl_SetObjResult(interp, resultPtr);

  done:
    return TCL_OK;
}

/*
 *----------------------------------------------------------------------
 *
 * StringRplcCmd --
 *
 *	This procedure is invoked to process the "string replace" Tcl command.
 *	See the user documentation for details on what it does. Note that this
 *	command only functions correctly on properly formed Tcl UTF strings.
 *
 * Results:
 *	A standard Tcl result.
 *
 * Side effects:
 *	See the user documentation.
 *
 *----------------------------------------------------------------------
 */

static int
StringRplcCmd(
    ClientData dummy,		/* Not used. */
    Tcl_Interp *interp,		/* Current interpreter. */
    int objc,			/* Number of arguments. */
    Tcl_Obj *const objv[])	/* Argument objects. */
{
    Tcl_UniChar *ustring;
    int first, last, length;

    if (objc < 4 || objc > 5) {
	Tcl_WrongNumArgs(interp, 1, objv, "string first last ?string?");
	return TCL_ERROR;
    }

    ustring = Tcl_GetUnicodeFromObj(objv[1], &length);
    length--;

    if (TclGetIntForIndexM(interp, objv[2], length, &first) != TCL_OK ||
	    TclGetIntForIndexM(interp, objv[3], length, &last) != TCL_OK){
	return TCL_ERROR;
    }

    if ((last < first) || (last < 0) || (first > length)) {
	Tcl_SetObjResult(interp, objv[1]);
    } else {
	Tcl_Obj *resultPtr;

	ustring = Tcl_GetUnicodeFromObj(objv[1], &length);
	length--;

	if (first < 0) {
	    first = 0;
	}

	resultPtr = Tcl_NewUnicodeObj(ustring, first);
	if (objc == 5) {
	    Tcl_AppendObjToObj(resultPtr, objv[4]);
	}
	if (last < length) {
	    Tcl_AppendUnicodeToObj(resultPtr, ustring + last + 1,
		    length - last);
	}
	Tcl_SetObjResult(interp, resultPtr);
    }
    return TCL_OK;
}

/*
 *----------------------------------------------------------------------
 *
 * StringRevCmd --
 *
 *	This procedure is invoked to process the "string reverse" Tcl command.
 *	See the user documentation for details on what it does. Note that this
 *	command only functions correctly on properly formed Tcl UTF strings.
 *
 * Results:
 *	A standard Tcl result.
 *
 * Side effects:
 *	See the user documentation.
 *
 *----------------------------------------------------------------------
 */

static int
StringRevCmd(
    ClientData dummy,		/* Not used. */
    Tcl_Interp *interp,		/* Current interpreter. */
    int objc,			/* Number of arguments. */
    Tcl_Obj *const objv[])	/* Argument objects. */
{
    if (objc != 2) {
	Tcl_WrongNumArgs(interp, 1, objv, "string");
	return TCL_ERROR;
    }

    Tcl_SetObjResult(interp, TclStringObjReverse(objv[1]));
    return TCL_OK;
}

/*
 *----------------------------------------------------------------------
 *
 * StringStartCmd --
 *
 *	This procedure is invoked to process the "string wordstart" Tcl
 *	command. See the user documentation for details on what it does. Note
 *	that this command only functions correctly on properly formed Tcl UTF
 *	strings.
 *
 * Results:
 *	A standard Tcl result.
 *
 * Side effects:
 *	See the user documentation.
 *
 *----------------------------------------------------------------------
 */

static int
StringStartCmd(
    ClientData dummy,		/* Not used. */
    Tcl_Interp *interp,		/* Current interpreter. */
    int objc,			/* Number of arguments. */
    Tcl_Obj *const objv[])	/* Argument objects. */
{
    Tcl_UniChar ch;
    const char *p, *string;
    int cur, index, length, numChars;

    if (objc != 3) {
	Tcl_WrongNumArgs(interp, 1, objv, "string index");
	return TCL_ERROR;
    }

    string = TclGetStringFromObj(objv[1], &length);
    numChars = Tcl_NumUtfChars(string, length);
    if (TclGetIntForIndexM(interp, objv[2], numChars-1, &index) != TCL_OK) {
	return TCL_ERROR;
    }
    string = TclGetStringFromObj(objv[1], &length);
    if (index >= numChars) {
	index = numChars - 1;
    }
    cur = 0;
    if (index > 0) {
	p = Tcl_UtfAtIndex(string, index);
	for (cur = index; cur >= 0; cur--) {
	    TclUtfToUniChar(p, &ch);
	    if (!Tcl_UniCharIsWordChar(ch)) {
		break;
	    }
	    p = Tcl_UtfPrev(p, string);
	}
	if (cur != index) {
	    cur += 1;
	}
    }
    Tcl_SetObjResult(interp, Tcl_NewLongObj(cur));
    return TCL_OK;
}

/*
 *----------------------------------------------------------------------
 *
 * StringEndCmd --
 *
 *	This procedure is invoked to process the "string wordend" Tcl command.
 *	See the user documentation for details on what it does. Note that this
 *	command only functions correctly on properly formed Tcl UTF strings.
 *
 * Results:
 *	A standard Tcl result.
 *
 * Side effects:
 *	See the user documentation.
 *
 *----------------------------------------------------------------------
 */

static int
StringEndCmd(
    ClientData dummy,		/* Not used. */
    Tcl_Interp *interp,		/* Current interpreter. */
    int objc,			/* Number of arguments. */
    Tcl_Obj *const objv[])	/* Argument objects. */
{
    Tcl_UniChar ch;
    const char *p, *end, *string;
    int cur, index, length, numChars;

    if (objc != 3) {
	Tcl_WrongNumArgs(interp, 1, objv, "string index");
	return TCL_ERROR;
    }

    string = TclGetStringFromObj(objv[1], &length);
    numChars = Tcl_NumUtfChars(string, length);
    if (TclGetIntForIndexM(interp, objv[2], numChars-1, &index) != TCL_OK) {
	return TCL_ERROR;
    }
    string = TclGetStringFromObj(objv[1], &length);
    if (index < 0) {
	index = 0;
    }
    if (index < numChars) {
	p = Tcl_UtfAtIndex(string, index);
	end = string+length;
	for (cur = index; p < end; cur++) {
	    p += TclUtfToUniChar(p, &ch);
	    if (!Tcl_UniCharIsWordChar(ch)) {
		break;
	    }
	}
	if (cur == index) {
	    cur++;
	}
    } else {
	cur = numChars;
    }
    Tcl_SetObjResult(interp, Tcl_NewLongObj(cur));
    return TCL_OK;
}

/*
 *----------------------------------------------------------------------
 *
 * StringEqualCmd --
 *
 *	This procedure is invoked to process the "string equal" Tcl command.
 *	See the user documentation for details on what it does. Note that this
 *	command only functions correctly on properly formed Tcl UTF strings.
 *
 * Results:
 *	A standard Tcl result.
 *
 * Side effects:
 *	See the user documentation.
 *
 *----------------------------------------------------------------------
 */

static int
StringEqualCmd(
    ClientData dummy,		/* Not used. */
    Tcl_Interp *interp,		/* Current interpreter. */
    int objc,			/* Number of arguments. */
    Tcl_Obj *const objv[])	/* Argument objects. */
{
    /*
     * Remember to keep code here in some sync with the byte-compiled versions
     * in tclExecute.c (INST_STR_EQ, INST_STR_NEQ and INST_STR_CMP as well as
     * the expr string comparison in INST_EQ/INST_NEQ/INST_LT/...).
     */

    const char *string1, *string2;
    int length1, length2, i, match, length, nocase = 0, reqlength = -1;
    typedef int (*strCmpFn_t)(const char *, const char *, size_t);
    strCmpFn_t strCmpFn;

    if (objc < 3 || objc > 6) {
    str_cmp_args:
	Tcl_WrongNumArgs(interp, 1, objv,
		"?-nocase? ?-length int? string1 string2");
	return TCL_ERROR;
    }

    for (i = 1; i < objc-2; i++) {
	string2 = TclGetStringFromObj(objv[i], &length2);
	if ((length2 > 1) && !strncmp(string2, "-nocase", (size_t)length2)) {
	    nocase = 1;
	} else if ((length2 > 1)
		&& !strncmp(string2, "-length", (size_t)length2)) {
	    if (i+1 >= objc-2) {
		goto str_cmp_args;
	    }
	    i++;
	    if (TclGetIntFromObj(interp, objv[i], &reqlength) != TCL_OK) {
		return TCL_ERROR;
	    }
	} else {
	    Tcl_SetObjResult(interp, Tcl_ObjPrintf(
		    "bad option \"%s\": must be -nocase or -length",
		    string2));
	    Tcl_SetErrorCode(interp, "TCL", "LOOKUP", "INDEX", "option",
		    string2, NULL);
	    return TCL_ERROR;
	}
    }

    /*
     * From now on, we only access the two objects at the end of the argument
     * array.
     */

    objv += objc-2;

    if ((reqlength == 0) || (objv[0] == objv[1])) {
	/*
	 * Always match at 0 chars of if it is the same obj.
	 */

	Tcl_SetObjResult(interp, Tcl_NewLongObj(1));
	return TCL_OK;
    }

    if (!nocase && TclIsPureByteArray(objv[0]) &&
	    TclIsPureByteArray(objv[1])) {
	/*
	 * Use binary versions of comparisons since that won't cause undue
	 * type conversions and it is much faster. Only do this if we're
	 * case-sensitive (which is all that really makes sense with byte
	 * arrays anyway, and we have no memcasecmp() for some reason... :^)
	 */

	string1 = (char *) Tcl_GetByteArrayFromObj(objv[0], &length1);
	string2 = (char *) Tcl_GetByteArrayFromObj(objv[1], &length2);
	strCmpFn = (strCmpFn_t) memcmp;
    } else if ((objv[0]->typePtr == &tclStringType)
	    && (objv[1]->typePtr == &tclStringType)) {
	/*
	 * Do a unicode-specific comparison if both of the args are of String
	 * type. In benchmark testing this proved the most efficient check
	 * between the unicode and string comparison operations.
	 */

	string1 = (char *) Tcl_GetUnicodeFromObj(objv[0], &length1);
	string2 = (char *) Tcl_GetUnicodeFromObj(objv[1], &length2);
	strCmpFn = (strCmpFn_t)
		(nocase ? Tcl_UniCharNcasecmp : Tcl_UniCharNcmp);
    } else {
	/*
	 * As a catch-all we will work with UTF-8. We cannot use memcmp() as
	 * that is unsafe with any string containing NUL (\xC0\x80 in Tcl's
	 * utf rep). We can use the more efficient TclpUtfNcmp2 if we are
	 * case-sensitive and no specific length was requested.
	 */

	string1 = (char *) TclGetStringFromObj(objv[0], &length1);
	string2 = (char *) TclGetStringFromObj(objv[1], &length2);
	if ((reqlength < 0) && !nocase) {
	    strCmpFn = (strCmpFn_t) TclpUtfNcmp2;
	} else {
	    length1 = Tcl_NumUtfChars(string1, length1);
	    length2 = Tcl_NumUtfChars(string2, length2);
	    strCmpFn = (strCmpFn_t) (nocase ? Tcl_UtfNcasecmp : Tcl_UtfNcmp);
	}
    }

    if ((reqlength < 0) && (length1 != length2)) {
	match = 1;		/* This will be reversed below. */
    } else {
	length = (length1 < length2) ? length1 : length2;
	if (reqlength > 0 && reqlength < length) {
	    length = reqlength;
	} else if (reqlength < 0) {
	    /*
	     * The requested length is negative, so we ignore it by setting it
	     * to length + 1 so we correct the match var.
	     */

	    reqlength = length + 1;
	}

	match = strCmpFn(string1, string2, (unsigned) length);
	if ((match == 0) && (reqlength > length)) {
	    match = length1 - length2;
	}
    }

    Tcl_SetObjResult(interp, Tcl_NewLongObj(match==0));
    return TCL_OK;
}

/*
 *----------------------------------------------------------------------
 *
 * StringCmpCmd --
 *
 *	This procedure is invoked to process the "string compare" Tcl command.
 *	See the user documentation for details on what it does. Note that this
 *	command only functions correctly on properly formed Tcl UTF strings.
 *
 * Results:
 *	A standard Tcl result.
 *
 * Side effects:
 *	See the user documentation.
 *
 *----------------------------------------------------------------------
 */

static int
StringCmpCmd(
    ClientData dummy,		/* Not used. */
    Tcl_Interp *interp,		/* Current interpreter. */
    int objc,			/* Number of arguments. */
    Tcl_Obj *const objv[])	/* Argument objects. */
{
    /*
     * Remember to keep code here in some sync with the byte-compiled versions
     * in tclExecute.c (INST_STR_EQ, INST_STR_NEQ and INST_STR_CMP as well as
     * the expr string comparison in INST_EQ/INST_NEQ/INST_LT/...).
     */

    const char *string1, *string2;
    int length1, length2, i, match, length, nocase = 0, reqlength = -1;
    typedef int (*strCmpFn_t)(const char *, const char *, size_t);
    strCmpFn_t strCmpFn;

    if (objc < 3 || objc > 6) {
    str_cmp_args:
	Tcl_WrongNumArgs(interp, 1, objv,
		"?-nocase? ?-length int? string1 string2");
	return TCL_ERROR;
    }

    for (i = 1; i < objc-2; i++) {
	string2 = TclGetStringFromObj(objv[i], &length2);
	if ((length2 > 1) && !strncmp(string2, "-nocase", (size_t)length2)) {
	    nocase = 1;
	} else if ((length2 > 1)
		&& !strncmp(string2, "-length", (size_t)length2)) {
	    if (i+1 >= objc-2) {
		goto str_cmp_args;
	    }
	    i++;
	    if (TclGetIntFromObj(interp, objv[i], &reqlength) != TCL_OK) {
		return TCL_ERROR;
	    }
	} else {
	    Tcl_SetObjResult(interp, Tcl_ObjPrintf(
		    "bad option \"%s\": must be -nocase or -length",
		    string2));
	    Tcl_SetErrorCode(interp, "TCL", "LOOKUP", "INDEX", "option",
		    string2, NULL);
	    return TCL_ERROR;
	}
    }

    /*
     * From now on, we only access the two objects at the end of the argument
     * array.
     */

    objv += objc-2;

    if ((reqlength == 0) || (objv[0] == objv[1])) {
	/*
	 * Always match at 0 chars of if it is the same obj.
	 */

	Tcl_SetObjResult(interp, Tcl_NewLongObj(0));
	return TCL_OK;
    }

    if (!nocase && TclIsPureByteArray(objv[0]) &&
	    TclIsPureByteArray(objv[1])) {
	/*
	 * Use binary versions of comparisons since that won't cause undue
	 * type conversions and it is much faster. Only do this if we're
	 * case-sensitive (which is all that really makes sense with byte
	 * arrays anyway, and we have no memcasecmp() for some reason... :^)
	 */

	string1 = (char *) Tcl_GetByteArrayFromObj(objv[0], &length1);
	string2 = (char *) Tcl_GetByteArrayFromObj(objv[1], &length2);
	strCmpFn = (strCmpFn_t) memcmp;
    } else if ((objv[0]->typePtr == &tclStringType)
	    && (objv[1]->typePtr == &tclStringType)) {
	/*
	 * Do a unicode-specific comparison if both of the args are of String
	 * type. In benchmark testing this proved the most efficient check
	 * between the unicode and string comparison operations.
	 */

	string1 = (char *) Tcl_GetUnicodeFromObj(objv[0], &length1);
	string2 = (char *) Tcl_GetUnicodeFromObj(objv[1], &length2);
	strCmpFn = (strCmpFn_t)
		(nocase ? Tcl_UniCharNcasecmp : Tcl_UniCharNcmp);
    } else {
	/*
	 * As a catch-all we will work with UTF-8. We cannot use memcmp() as
	 * that is unsafe with any string containing NUL (\xC0\x80 in Tcl's
	 * utf rep). We can use the more efficient TclpUtfNcmp2 if we are
	 * case-sensitive and no specific length was requested.
	 */

	string1 = (char *) TclGetStringFromObj(objv[0], &length1);
	string2 = (char *) TclGetStringFromObj(objv[1], &length2);
	if ((reqlength < 0) && !nocase) {
	    strCmpFn = TclpUtfNcmp2;
	} else {
	    length1 = Tcl_NumUtfChars(string1, length1);
	    length2 = Tcl_NumUtfChars(string2, length2);
	    strCmpFn = nocase ? Tcl_UtfNcasecmp : Tcl_UtfNcmp;
	}
    }

    length = (length1 < length2) ? length1 : length2;
    if (reqlength > 0 && reqlength < length) {
	length = reqlength;
    } else if (reqlength < 0) {
	/*
	 * The requested length is negative, so we ignore it by setting it to
	 * length + 1 so we correct the match var.
	 */

	reqlength = length + 1;
    }

    match = strCmpFn(string1, string2, (size_t) length);
    if ((match == 0) && (reqlength > length)) {
	match = length1 - length2;
    }

    Tcl_SetObjResult(interp,
	    Tcl_NewLongObj((match > 0) ? 1 : (match < 0) ? -1 : 0));
    return TCL_OK;
}

/*
 *----------------------------------------------------------------------
 *
 * StringCatCmd --
 *
 *	This procedure is invoked to process the "string cat" Tcl command.
 *	See the user documentation for details on what it does.
 *
 * Results:
 *	A standard Tcl result.
 *
 * Side effects:
 *	See the user documentation.
 *
 *----------------------------------------------------------------------
 */

static int
StringCatCmd(
    ClientData dummy,		/* Not used. */
    Tcl_Interp *interp,		/* Current interpreter. */
    int objc,			/* Number of arguments. */
    Tcl_Obj *const objv[])	/* Argument objects. */
{
    int code;
    Tcl_Obj *objResultPtr;

    if (objc < 2) {
	/*
	 * If there are no args, the result is an empty object.
	 * Just leave the preset empty interp result.
	 */
	return TCL_OK;
    }
    if (objc == 2) {
	/*
	 * Other trivial case, single arg, just return it.
	 */
	Tcl_SetObjResult(interp, objv[1]);
	return TCL_OK;
    }

    code = TclStringCatObjv(interp, /* inPlace */ 1, objc-1, objv+1,
	    &objResultPtr);

    if (code == TCL_OK) {
	Tcl_SetObjResult(interp, objResultPtr);
	return TCL_OK;
    }

    return code;
}

/*
 *----------------------------------------------------------------------
 *
 * StringBytesCmd --
 *
 *	This procedure is invoked to process the "string bytelength" Tcl
 *	command. See the user documentation for details on what it does. Note
 *	that this command only functions correctly on properly formed Tcl UTF
 *	strings.
 *
 * Results:
 *	A standard Tcl result.
 *
 * Side effects:
 *	See the user documentation.
 *
 *----------------------------------------------------------------------
 */

static int
StringBytesCmd(
    ClientData dummy,		/* Not used. */
    Tcl_Interp *interp,		/* Current interpreter. */
    int objc,			/* Number of arguments. */
    Tcl_Obj *const objv[])	/* Argument objects. */
{
    int length;

    if (objc != 2) {
	Tcl_WrongNumArgs(interp, 1, objv, "string");
	return TCL_ERROR;
    }

    (void) TclGetStringFromObj(objv[1], &length);
    Tcl_SetObjResult(interp, Tcl_NewLongObj(length));
    return TCL_OK;
}

/*
 *----------------------------------------------------------------------
 *
 * StringLenCmd --
 *
 *	This procedure is invoked to process the "string length" Tcl command.
 *	See the user documentation for details on what it does. Note that this
 *	command only functions correctly on properly formed Tcl UTF strings.
 *
 * Results:
 *	A standard Tcl result.
 *
 * Side effects:
 *	See the user documentation.
 *
 *----------------------------------------------------------------------
 */

static int
StringLenCmd(
    ClientData dummy,		/* Not used. */
    Tcl_Interp *interp,		/* Current interpreter. */
    int objc,			/* Number of arguments. */
    Tcl_Obj *const objv[])	/* Argument objects. */
{
    if (objc != 2) {
	Tcl_WrongNumArgs(interp, 1, objv, "string");
	return TCL_ERROR;
    }

    Tcl_SetObjResult(interp, Tcl_NewLongObj(Tcl_GetCharLength(objv[1])));
    return TCL_OK;
}

/*
 *----------------------------------------------------------------------
 *
 * StringLowerCmd --
 *
 *	This procedure is invoked to process the "string tolower" Tcl command.
 *	See the user documentation for details on what it does. Note that this
 *	command only functions correctly on properly formed Tcl UTF strings.
 *
 * Results:
 *	A standard Tcl result.
 *
 * Side effects:
 *	See the user documentation.
 *
 *----------------------------------------------------------------------
 */

static int
StringLowerCmd(
    ClientData dummy,		/* Not used. */
    Tcl_Interp *interp,		/* Current interpreter. */
    int objc,			/* Number of arguments. */
    Tcl_Obj *const objv[])	/* Argument objects. */
{
    int length1, length2;
    const char *string1;
    char *string2;

    if (objc < 2 || objc > 4) {
	Tcl_WrongNumArgs(interp, 1, objv, "string ?first? ?last?");
	return TCL_ERROR;
    }

    string1 = TclGetStringFromObj(objv[1], &length1);

    if (objc == 2) {
	Tcl_Obj *resultPtr = Tcl_NewStringObj(string1, length1);

	length1 = Tcl_UtfToLower(TclGetString(resultPtr));
	Tcl_SetObjLength(resultPtr, length1);
	Tcl_SetObjResult(interp, resultPtr);
    } else {
	int first, last;
	const char *start, *end;
	Tcl_Obj *resultPtr;

	length1 = Tcl_NumUtfChars(string1, length1) - 1;
	if (TclGetIntForIndexM(interp,objv[2],length1, &first) != TCL_OK) {
	    return TCL_ERROR;
	}
	if (first < 0) {
	    first = 0;
	}
	last = first;

	if ((objc == 4) && (TclGetIntForIndexM(interp, objv[3], length1,
		&last) != TCL_OK)) {
	    return TCL_ERROR;
	}

	if (last >= length1) {
	    last = length1;
	}
	if (last < first) {
	    Tcl_SetObjResult(interp, objv[1]);
	    return TCL_OK;
	}

	string1 = TclGetStringFromObj(objv[1], &length1);
	start = Tcl_UtfAtIndex(string1, first);
	end = Tcl_UtfAtIndex(start, last - first + 1);
	resultPtr = Tcl_NewStringObj(string1, end - string1);
	string2 = TclGetString(resultPtr) + (start - string1);

	length2 = Tcl_UtfToLower(string2);
	Tcl_SetObjLength(resultPtr, length2 + (start - string1));

	Tcl_AppendToObj(resultPtr, end, -1);
	Tcl_SetObjResult(interp, resultPtr);
    }

    return TCL_OK;
}

/*
 *----------------------------------------------------------------------
 *
 * StringUpperCmd --
 *
 *	This procedure is invoked to process the "string toupper" Tcl command.
 *	See the user documentation for details on what it does. Note that this
 *	command only functions correctly on properly formed Tcl UTF strings.
 *
 * Results:
 *	A standard Tcl result.
 *
 * Side effects:
 *	See the user documentation.
 *
 *----------------------------------------------------------------------
 */

static int
StringUpperCmd(
    ClientData dummy,		/* Not used. */
    Tcl_Interp *interp,		/* Current interpreter. */
    int objc,			/* Number of arguments. */
    Tcl_Obj *const objv[])	/* Argument objects. */
{
    int length1, length2;
    const char *string1;
    char *string2;

    if (objc < 2 || objc > 4) {
	Tcl_WrongNumArgs(interp, 1, objv, "string ?first? ?last?");
	return TCL_ERROR;
    }

    string1 = TclGetStringFromObj(objv[1], &length1);

    if (objc == 2) {
	Tcl_Obj *resultPtr = Tcl_NewStringObj(string1, length1);

	length1 = Tcl_UtfToUpper(TclGetString(resultPtr));
	Tcl_SetObjLength(resultPtr, length1);
	Tcl_SetObjResult(interp, resultPtr);
    } else {
	int first, last;
	const char *start, *end;
	Tcl_Obj *resultPtr;

	length1 = Tcl_NumUtfChars(string1, length1) - 1;
	if (TclGetIntForIndexM(interp,objv[2],length1, &first) != TCL_OK) {
	    return TCL_ERROR;
	}
	if (first < 0) {
	    first = 0;
	}
	last = first;

	if ((objc == 4) && (TclGetIntForIndexM(interp, objv[3], length1,
		&last) != TCL_OK)) {
	    return TCL_ERROR;
	}

	if (last >= length1) {
	    last = length1;
	}
	if (last < first) {
	    Tcl_SetObjResult(interp, objv[1]);
	    return TCL_OK;
	}

	string1 = TclGetStringFromObj(objv[1], &length1);
	start = Tcl_UtfAtIndex(string1, first);
	end = Tcl_UtfAtIndex(start, last - first + 1);
	resultPtr = Tcl_NewStringObj(string1, end - string1);
	string2 = TclGetString(resultPtr) + (start - string1);

	length2 = Tcl_UtfToUpper(string2);
	Tcl_SetObjLength(resultPtr, length2 + (start - string1));

	Tcl_AppendToObj(resultPtr, end, -1);
	Tcl_SetObjResult(interp, resultPtr);
    }

    return TCL_OK;
}

/*
 *----------------------------------------------------------------------
 *
 * StringTitleCmd --
 *
 *	This procedure is invoked to process the "string totitle" Tcl command.
 *	See the user documentation for details on what it does. Note that this
 *	command only functions correctly on properly formed Tcl UTF strings.
 *
 * Results:
 *	A standard Tcl result.
 *
 * Side effects:
 *	See the user documentation.
 *
 *----------------------------------------------------------------------
 */

static int
StringTitleCmd(
    ClientData dummy,		/* Not used. */
    Tcl_Interp *interp,		/* Current interpreter. */
    int objc,			/* Number of arguments. */
    Tcl_Obj *const objv[])	/* Argument objects. */
{
    int length1, length2;
    const char *string1;
    char *string2;

    if (objc < 2 || objc > 4) {
	Tcl_WrongNumArgs(interp, 1, objv, "string ?first? ?last?");
	return TCL_ERROR;
    }

    string1 = TclGetStringFromObj(objv[1], &length1);

    if (objc == 2) {
	Tcl_Obj *resultPtr = Tcl_NewStringObj(string1, length1);

	length1 = Tcl_UtfToTitle(TclGetString(resultPtr));
	Tcl_SetObjLength(resultPtr, length1);
	Tcl_SetObjResult(interp, resultPtr);
    } else {
	int first, last;
	const char *start, *end;
	Tcl_Obj *resultPtr;

	length1 = Tcl_NumUtfChars(string1, length1) - 1;
	if (TclGetIntForIndexM(interp,objv[2],length1, &first) != TCL_OK) {
	    return TCL_ERROR;
	}
	if (first < 0) {
	    first = 0;
	}
	last = first;

	if ((objc == 4) && (TclGetIntForIndexM(interp, objv[3], length1,
		&last) != TCL_OK)) {
	    return TCL_ERROR;
	}

	if (last >= length1) {
	    last = length1;
	}
	if (last < first) {
	    Tcl_SetObjResult(interp, objv[1]);
	    return TCL_OK;
	}

	string1 = TclGetStringFromObj(objv[1], &length1);
	start = Tcl_UtfAtIndex(string1, first);
	end = Tcl_UtfAtIndex(start, last - first + 1);
	resultPtr = Tcl_NewStringObj(string1, end - string1);
	string2 = TclGetString(resultPtr) + (start - string1);

	length2 = Tcl_UtfToTitle(string2);
	Tcl_SetObjLength(resultPtr, length2 + (start - string1));

	Tcl_AppendToObj(resultPtr, end, -1);
	Tcl_SetObjResult(interp, resultPtr);
    }

    return TCL_OK;
}

/*
 *----------------------------------------------------------------------
 *
 * StringTrimCmd --
 *
 *	This procedure is invoked to process the "string trim" Tcl command.
 *	See the user documentation for details on what it does. Note that this
 *	command only functions correctly on properly formed Tcl UTF strings.
 *
 * Results:
 *	A standard Tcl result.
 *
 * Side effects:
 *	See the user documentation.
 *
 *----------------------------------------------------------------------
 */

static int
StringTrimCmd(
    ClientData dummy,		/* Not used. */
    Tcl_Interp *interp,		/* Current interpreter. */
    int objc,			/* Number of arguments. */
    Tcl_Obj *const objv[])	/* Argument objects. */
{
    const char *string1, *string2;
    int triml, trimr, length1, length2;

    if (objc == 3) {
	string2 = TclGetStringFromObj(objv[2], &length2);
    } else if (objc == 2) {
	string2 = tclDefaultTrimSet;
	length2 = strlen(tclDefaultTrimSet);
    } else {
	Tcl_WrongNumArgs(interp, 1, objv, "string ?chars?");
	return TCL_ERROR;
    }
    string1 = TclGetStringFromObj(objv[1], &length1);

    triml = TclTrimLeft(string1, length1, string2, length2);
    trimr = TclTrimRight(string1 + triml, length1 - triml, string2, length2);

    Tcl_SetObjResult(interp,
	    Tcl_NewStringObj(string1 + triml, length1 - triml - trimr));
    return TCL_OK;
}

/*
 *----------------------------------------------------------------------
 *
 * StringTrimLCmd --
 *
 *	This procedure is invoked to process the "string trimleft" Tcl
 *	command. See the user documentation for details on what it does. Note
 *	that this command only functions correctly on properly formed Tcl UTF
 *	strings.
 *
 * Results:
 *	A standard Tcl result.
 *
 * Side effects:
 *	See the user documentation.
 *
 *----------------------------------------------------------------------
 */

static int
StringTrimLCmd(
    ClientData dummy,		/* Not used. */
    Tcl_Interp *interp,		/* Current interpreter. */
    int objc,			/* Number of arguments. */
    Tcl_Obj *const objv[])	/* Argument objects. */
{
    const char *string1, *string2;
    int trim, length1, length2;

    if (objc == 3) {
	string2 = TclGetStringFromObj(objv[2], &length2);
    } else if (objc == 2) {
	string2 = tclDefaultTrimSet;
	length2 = strlen(tclDefaultTrimSet);
    } else {
	Tcl_WrongNumArgs(interp, 1, objv, "string ?chars?");
	return TCL_ERROR;
    }
    string1 = TclGetStringFromObj(objv[1], &length1);

    trim = TclTrimLeft(string1, length1, string2, length2);

    Tcl_SetObjResult(interp, Tcl_NewStringObj(string1+trim, length1-trim));
    return TCL_OK;
}

/*
 *----------------------------------------------------------------------
 *
 * StringTrimRCmd --
 *
 *	This procedure is invoked to process the "string trimright" Tcl
 *	command. See the user documentation for details on what it does. Note
 *	that this command only functions correctly on properly formed Tcl UTF
 *	strings.
 *
 * Results:
 *	A standard Tcl result.
 *
 * Side effects:
 *	See the user documentation.
 *
 *----------------------------------------------------------------------
 */

static int
StringTrimRCmd(
    ClientData dummy,		/* Not used. */
    Tcl_Interp *interp,		/* Current interpreter. */
    int objc,			/* Number of arguments. */
    Tcl_Obj *const objv[])	/* Argument objects. */
{
    const char *string1, *string2;
    int trim, length1, length2;

    if (objc == 3) {
	string2 = TclGetStringFromObj(objv[2], &length2);
    } else if (objc == 2) {
	string2 = tclDefaultTrimSet;
	length2 = strlen(tclDefaultTrimSet);
    } else {
	Tcl_WrongNumArgs(interp, 1, objv, "string ?chars?");
	return TCL_ERROR;
    }
    string1 = TclGetStringFromObj(objv[1], &length1);

    trim = TclTrimRight(string1, length1, string2, length2);

    Tcl_SetObjResult(interp, Tcl_NewStringObj(string1, length1-trim));
    return TCL_OK;
}

/*
 *----------------------------------------------------------------------
 *
 * TclInitStringCmd --
 *
 *	This procedure creates the "string" Tcl command. See the user
 *	documentation for details on what it does. Note that this command only
 *	functions correctly on properly formed Tcl UTF strings.
 *
 *	Also note that the primary methods here (equal, compare, match, ...)
 *	have bytecode equivalents. You will find the code for those in
 *	tclExecute.c. The code here will only be used in the non-bc case (like
 *	in an 'eval').
 *
 * Results:
 *	A standard Tcl result.
 *
 * Side effects:
 *	See the user documentation.
 *
 *----------------------------------------------------------------------
 */

Tcl_Command
TclInitStringCmd(
    Tcl_Interp *interp)		/* Current interpreter. */
{
    static const EnsembleImplMap stringImplMap[] = {
	{"bytelength",	StringBytesCmd,	TclCompileBasic1ArgCmd, NULL, NULL, 0},
	{"cat",		StringCatCmd,	TclCompileStringCatCmd, NULL, NULL, 0},
	{"compare",	StringCmpCmd,	TclCompileStringCmpCmd, NULL, NULL, 0},
	{"equal",	StringEqualCmd,	TclCompileStringEqualCmd, NULL, NULL, 0},
	{"first",	StringFirstCmd,	TclCompileStringFirstCmd, NULL, NULL, 0},
	{"index",	StringIndexCmd,	TclCompileStringIndexCmd, NULL, NULL, 0},
	{"is",		StringIsCmd,	TclCompileStringIsCmd, NULL, NULL, 0},
	{"last",	StringLastCmd,	TclCompileStringLastCmd, NULL, NULL, 0},
	{"length",	StringLenCmd,	TclCompileStringLenCmd, NULL, NULL, 0},
	{"map",		StringMapCmd,	TclCompileStringMapCmd, NULL, NULL, 0},
	{"match",	StringMatchCmd,	TclCompileStringMatchCmd, NULL, NULL, 0},
	{"range",	StringRangeCmd,	TclCompileStringRangeCmd, NULL, NULL, 0},
	{"repeat",	StringReptCmd,	TclCompileBasic2ArgCmd, NULL, NULL, 0},
	{"replace",	StringRplcCmd,	TclCompileStringReplaceCmd, NULL, NULL, 0},
	{"reverse",	StringRevCmd,	TclCompileBasic1ArgCmd, NULL, NULL, 0},
	{"tolower",	StringLowerCmd,	TclCompileStringToLowerCmd, NULL, NULL, 0},
	{"toupper",	StringUpperCmd,	TclCompileStringToUpperCmd, NULL, NULL, 0},
	{"totitle",	StringTitleCmd,	TclCompileStringToTitleCmd, NULL, NULL, 0},
	{"trim",	StringTrimCmd,	TclCompileStringTrimCmd, NULL, NULL, 0},
	{"trimleft",	StringTrimLCmd,	TclCompileStringTrimLCmd, NULL, NULL, 0},
	{"trimright",	StringTrimRCmd,	TclCompileStringTrimRCmd, NULL, NULL, 0},
	{"wordend",	StringEndCmd,	TclCompileBasic2ArgCmd, NULL, NULL, 0},
	{"wordstart",	StringStartCmd,	TclCompileBasic2ArgCmd, NULL, NULL, 0},
	{NULL, NULL, NULL, NULL, NULL, 0}
    };

    return TclMakeEnsemble(interp, "string", stringImplMap);
}

/*
 *----------------------------------------------------------------------
 *
 * Tcl_SubstObjCmd --
 *
 *	This procedure is invoked to process the "subst" Tcl command. See the
 *	user documentation for details on what it does. This command relies on
 *	Tcl_SubstObj() for its implementation.
 *
 * Results:
 *	A standard Tcl result.
 *
 * Side effects:
 *	See the user documentation.
 *
 *----------------------------------------------------------------------
 */

int
TclSubstOptions(
    Tcl_Interp *interp,
    int numOpts,
    Tcl_Obj *const opts[],
    int *flagPtr)
{
    static const char *const substOptions[] = {
	"-nobackslashes", "-nocommands", "-novariables", NULL
    };
    enum {
	SUBST_NOBACKSLASHES, SUBST_NOCOMMANDS, SUBST_NOVARS
    };
    int i, flags = TCL_SUBST_ALL;

    for (i = 0; i < numOpts; i++) {
	int optionIndex;

	if (Tcl_GetIndexFromObj(interp, opts[i], substOptions, "option", 0,
		&optionIndex) != TCL_OK) {
	    return TCL_ERROR;
	}
	switch (optionIndex) {
	case SUBST_NOBACKSLASHES:
	    flags &= ~TCL_SUBST_BACKSLASHES;
	    break;
	case SUBST_NOCOMMANDS:
	    flags &= ~TCL_SUBST_COMMANDS;
	    break;
	case SUBST_NOVARS:
	    flags &= ~TCL_SUBST_VARIABLES;
	    break;
	default:
	    Tcl_Panic("Tcl_SubstObjCmd: bad option index to SubstOptions");
	}
    }
    *flagPtr = flags;
    return TCL_OK;
}

int
Tcl_SubstObjCmd(
    ClientData dummy,		/* Not used. */
    Tcl_Interp *interp,		/* Current interpreter. */
    int objc,			/* Number of arguments. */
    Tcl_Obj *const objv[])	/* Argument objects. */
{
    return Tcl_NRCallObjProc(interp, TclNRSubstObjCmd, dummy, objc, objv);
}

int
TclNRSubstObjCmd(
    ClientData dummy,		/* Not used. */
    Tcl_Interp *interp,		/* Current interpreter. */
    int objc,			/* Number of arguments. */
    Tcl_Obj *const objv[])	/* Argument objects. */
{
    int flags;

    if (objc < 2) {
	Tcl_WrongNumArgs(interp, 1, objv,
		"?-nobackslashes? ?-nocommands? ?-novariables? string");
	return TCL_ERROR;
    }

    if (TclSubstOptions(interp, objc-2, objv+1, &flags) != TCL_OK) {
	return TCL_ERROR;
    }
    return Tcl_NRSubstObj(interp, objv[objc-1], flags);
}

/*
 *----------------------------------------------------------------------
 *
 * Tcl_SwitchObjCmd --
 *
 *	This object-based procedure is invoked to process the "switch" Tcl
 *	command. See the user documentation for details on what it does.
 *
 * Results:
 *	A standard Tcl object result.
 *
 * Side effects:
 *	See the user documentation.
 *
 *----------------------------------------------------------------------
 */

int
Tcl_SwitchObjCmd(
    ClientData dummy,		/* Not used. */
    Tcl_Interp *interp,		/* Current interpreter. */
    int objc,			/* Number of arguments. */
    Tcl_Obj *const objv[])	/* Argument objects. */
{
    return Tcl_NRCallObjProc(interp, TclNRSwitchObjCmd, dummy, objc, objv);
}
int
TclNRSwitchObjCmd(
    ClientData dummy,		/* Not used. */
    Tcl_Interp *interp,		/* Current interpreter. */
    int objc,			/* Number of arguments. */
    Tcl_Obj *const objv[])	/* Argument objects. */
{
    int i,j, index, mode, foundmode, splitObjs, numMatchesSaved;
    int noCase, patternLength;
    const char *pattern;
    Tcl_Obj *stringObj, *indexVarObj, *matchVarObj;
    Tcl_Obj *const *savedObjv = objv;
    Tcl_RegExp regExpr = NULL;
    Interp *iPtr = (Interp *) interp;
    int pc = 0;
    int bidx = 0;		/* Index of body argument. */
    Tcl_Obj *blist = NULL;	/* List obj which is the body */
    CmdFrame *ctxPtr;		/* Copy of the topmost cmdframe, to allow us
				 * to mess with the line information */

    /*
     * If you add options that make -e and -g not unique prefixes of -exact or
     * -glob, you *must* fix TclCompileSwitchCmd's option parser as well.
     */

    static const char *const options[] = {
	"-exact", "-glob", "-indexvar", "-matchvar", "-nocase", "-regexp",
	"--", NULL
    };
    enum options {
	OPT_EXACT, OPT_GLOB, OPT_INDEXV, OPT_MATCHV, OPT_NOCASE, OPT_REGEXP,
	OPT_LAST
    };
    typedef int (*strCmpFn_t)(const char *, const char *);
    strCmpFn_t strCmpFn = strcmp;

    mode = OPT_EXACT;
    foundmode = 0;
    indexVarObj = NULL;
    matchVarObj = NULL;
    numMatchesSaved = 0;
    noCase = 0;
    for (i = 1; i < objc-2; i++) {
	if (TclGetString(objv[i])[0] != '-') {
	    break;
	}
	if (Tcl_GetIndexFromObjStruct(interp, objv[i], options,
		sizeof(char *), "option", 0, &index) != TCL_OK) {
	    return TCL_ERROR;
	}
	switch ((enum options) index) {
	    /*
	     * General options.
	     */

	case OPT_LAST:
	    i++;
	    goto finishedOptions;
	case OPT_NOCASE:
	    strCmpFn = TclUtfCasecmp;
	    noCase = 1;
	    break;

	    /*
	     * Handle the different switch mode options.
	     */

	default:
	    if (foundmode) {
		/*
		 * Mode already set via -exact, -glob, or -regexp.
		 */

		Tcl_SetObjResult(interp, Tcl_ObjPrintf(
			"bad option \"%s\": %s option already found",
			TclGetString(objv[i]), options[mode]));
		Tcl_SetErrorCode(interp, "TCL", "OPERATION", "SWITCH",
			"DOUBLEOPT", NULL);
		return TCL_ERROR;
	    }
	    foundmode = 1;
	    mode = index;
	    break;

	    /*
	     * Check for TIP#75 options specifying the variables to write
	     * regexp information into.
	     */

	case OPT_INDEXV:
	    i++;
	    if (i >= objc-2) {
		Tcl_SetObjResult(interp, Tcl_ObjPrintf(
			"missing variable name argument to %s option",
			"-indexvar"));
		Tcl_SetErrorCode(interp, "TCL", "OPERATION", "SWITCH",
			"NOVAR", NULL);
		return TCL_ERROR;
	    }
	    indexVarObj = objv[i];
	    numMatchesSaved = -1;
	    break;
	case OPT_MATCHV:
	    i++;
	    if (i >= objc-2) {
		Tcl_SetObjResult(interp, Tcl_ObjPrintf(
			"missing variable name argument to %s option",
			"-matchvar"));
		Tcl_SetErrorCode(interp, "TCL", "OPERATION", "SWITCH",
			"NOVAR", NULL);
		return TCL_ERROR;
	    }
	    matchVarObj = objv[i];
	    numMatchesSaved = -1;
	    break;
	}
    }

  finishedOptions:
    if (objc - i < 2) {
	Tcl_WrongNumArgs(interp, 1, objv,
		"?-option ...? string ?pattern body ...? ?default body?");
	return TCL_ERROR;
    }
    if (indexVarObj != NULL && mode != OPT_REGEXP) {
	Tcl_SetObjResult(interp, Tcl_ObjPrintf(
		"%s option requires -regexp option", "-indexvar"));
	Tcl_SetErrorCode(interp, "TCL", "OPERATION", "SWITCH",
		"MODERESTRICTION", NULL);
	return TCL_ERROR;
    }
    if (matchVarObj != NULL && mode != OPT_REGEXP) {
	Tcl_SetObjResult(interp, Tcl_ObjPrintf(
		"%s option requires -regexp option", "-matchvar"));
	Tcl_SetErrorCode(interp, "TCL", "OPERATION", "SWITCH",
		"MODERESTRICTION", NULL);
	return TCL_ERROR;
    }

    stringObj = objv[i];
    objc -= i + 1;
    objv += i + 1;
    bidx = i + 1;		/* First after the match string. */

    /*
     * If all of the pattern/command pairs are lumped into a single argument,
     * split them out again.
     *
     * TIP #280: Determine the lines the words in the list start at, based on
     * the same data for the list word itself. The cmdFramePtr line
     * information is manipulated directly.
     */

    splitObjs = 0;
    if (objc == 1) {
	Tcl_Obj **listv;

	blist = objv[0];
	if (TclListObjGetElements(interp, objv[0], &objc, &listv) != TCL_OK){
	    return TCL_ERROR;
	}

	/*
	 * Ensure that the list is non-empty.
	 */

	if (objc < 1) {
	    Tcl_WrongNumArgs(interp, 1, savedObjv,
		    "?-option ...? string {?pattern body ...? ?default body?}");
	    return TCL_ERROR;
	}
	objv = listv;
	splitObjs = 1;
    }

    /*
     * Complain if there is an odd number of words in the list of patterns and
     * bodies.
     */

    if (objc % 2) {
	Tcl_ResetResult(interp);
	Tcl_SetObjResult(interp, Tcl_NewStringObj(
		"extra switch pattern with no body", -1));
	Tcl_SetErrorCode(interp, "TCL", "OPERATION", "SWITCH", "BADARM",
		NULL);

	/*
	 * Check if this can be due to a badly placed comment in the switch
	 * block.
	 *
	 * The following is an heuristic to detect the infamous "comment in
	 * switch" error: just check if a pattern begins with '#'.
	 */

	if (splitObjs) {
	    for (i=0 ; i<objc ; i+=2) {
		if (TclGetString(objv[i])[0] == '#') {
		    Tcl_AppendToObj(Tcl_GetObjResult(interp),
			    ", this may be due to a comment incorrectly"
			    " placed outside of a switch body - see the"
			    " \"switch\" documentation", -1);
		    Tcl_SetErrorCode(interp, "TCL", "OPERATION", "SWITCH",
			    "BADARM", "COMMENT?", NULL);
		    break;
		}
	    }
	}

	return TCL_ERROR;
    }

    /*
     * Complain if the last body is a continuation. Note that this check
     * assumes that the list is non-empty!
     */

    if (strcmp(TclGetString(objv[objc-1]), "-") == 0) {
	Tcl_SetObjResult(interp, Tcl_ObjPrintf(
		"no body specified for pattern \"%s\"",
		TclGetString(objv[objc-2])));
	Tcl_SetErrorCode(interp, "TCL", "OPERATION", "SWITCH", "BADARM",
		"FALLTHROUGH", NULL);
	return TCL_ERROR;
    }

    for (i = 0; i < objc; i += 2) {
	/*
	 * See if the pattern matches the string.
	 */

	pattern = TclGetStringFromObj(objv[i], &patternLength);

	if ((i == objc - 2) && (*pattern == 'd')
		&& (strcmp(pattern, "default") == 0)) {
	    Tcl_Obj *emptyObj = NULL;

	    /*
	     * If either indexVarObj or matchVarObj are non-NULL, we're in
	     * REGEXP mode but have reached the default clause anyway. TIP#75
	     * specifies that we set the variables to empty lists (== empty
	     * objects) in that case.
	     */

	    if (indexVarObj != NULL) {
		TclNewObj(emptyObj);
		if (Tcl_ObjSetVar2(interp, indexVarObj, NULL, emptyObj,
			TCL_LEAVE_ERR_MSG) == NULL) {
		    return TCL_ERROR;
		}
	    }
	    if (matchVarObj != NULL) {
		if (emptyObj == NULL) {
		    TclNewObj(emptyObj);
		}
		if (Tcl_ObjSetVar2(interp, matchVarObj, NULL, emptyObj,
			TCL_LEAVE_ERR_MSG) == NULL) {
		    return TCL_ERROR;
		}
	    }
	    goto matchFound;
	}

	switch (mode) {
	case OPT_EXACT:
	    if (strCmpFn(TclGetString(stringObj), pattern) == 0) {
		goto matchFound;
	    }
	    break;
	case OPT_GLOB:
	    if (Tcl_StringCaseMatch(TclGetString(stringObj),pattern,noCase)) {
		goto matchFound;
	    }
	    break;
	case OPT_REGEXP:
	    regExpr = Tcl_GetRegExpFromObj(interp, objv[i],
		    TCL_REG_ADVANCED | (noCase ? TCL_REG_NOCASE : 0));
	    if (regExpr == NULL) {
		return TCL_ERROR;
	    } else {
		int matched = Tcl_RegExpExecObj(interp, regExpr, stringObj, 0,
			numMatchesSaved, 0);

		if (matched < 0) {
		    return TCL_ERROR;
		} else if (matched) {
		    goto matchFoundRegexp;
		}
	    }
	    break;
	}
    }
    return TCL_OK;

  matchFoundRegexp:
    /*
     * We are operating in REGEXP mode and we need to store information about
     * what we matched in some user-nominated arrays. So build the lists of
     * values and indices to write here. [TIP#75]
     */

    if (numMatchesSaved) {
	Tcl_RegExpInfo info;
	Tcl_Obj *matchesObj, *indicesObj = NULL;

	Tcl_RegExpGetInfo(regExpr, &info);
	if (matchVarObj != NULL) {
	    TclNewObj(matchesObj);
	} else {
	    matchesObj = NULL;
	}
	if (indexVarObj != NULL) {
	    TclNewObj(indicesObj);
	}

	for (j=0 ; j<=info.nsubs ; j++) {
	    if (indexVarObj != NULL) {
		Tcl_Obj *rangeObjAry[2];

		if (info.matches[j].end > 0) {
		    rangeObjAry[0] = Tcl_NewLongObj(info.matches[j].start);
		    rangeObjAry[1] = Tcl_NewLongObj(info.matches[j].end-1);
		} else {
		    rangeObjAry[0] = rangeObjAry[1] = Tcl_NewLongObj(-1);
		}

		/*
		 * Never fails; the object is always clean at this point.
		 */

		Tcl_ListObjAppendElement(NULL, indicesObj,
			Tcl_NewListObj(2, rangeObjAry));
	    }

	    if (matchVarObj != NULL) {
		Tcl_Obj *substringObj;

		substringObj = Tcl_GetRange(stringObj,
			info.matches[j].start, info.matches[j].end-1);

		/*
		 * Never fails; the object is always clean at this point.
		 */

		Tcl_ListObjAppendElement(NULL, matchesObj, substringObj);
	    }
	}

	if (indexVarObj != NULL) {
	    if (Tcl_ObjSetVar2(interp, indexVarObj, NULL, indicesObj,
		    TCL_LEAVE_ERR_MSG) == NULL) {
		/*
		 * Careful! Check to see if we have allocated the list of
		 * matched strings; if so (but there was an error assigning
		 * the indices list) we have a potential memory leak because
		 * the match list has not been written to a variable. Except
		 * that we'll clean that up right now.
		 */

		if (matchesObj != NULL) {
		    Tcl_DecrRefCount(matchesObj);
		}
		return TCL_ERROR;
	    }
	}
	if (matchVarObj != NULL) {
	    if (Tcl_ObjSetVar2(interp, matchVarObj, NULL, matchesObj,
		    TCL_LEAVE_ERR_MSG) == NULL) {
		/*
		 * Unlike above, if indicesObj is non-NULL at this point, it
		 * will have been written to a variable already and will hence
		 * not be leaked.
		 */

		return TCL_ERROR;
	    }
	}
    }

    /*
     * We've got a match. Find a body to execute, skipping bodies that are
     * "-".
     */

  matchFound:
    ctxPtr = TclStackAlloc(interp, sizeof(CmdFrame));
    *ctxPtr = *iPtr->cmdFramePtr;

    if (splitObjs) {
	/*
	 * We have to perform the GetSrc and other type dependent handling of
	 * the frame here because we are munging with the line numbers,
	 * something the other commands like if, etc. are not doing. Them are
	 * fine with simply passing the CmdFrame through and having the
	 * special handling done in 'info frame', or the bc compiler
	 */

	if (ctxPtr->type == TCL_LOCATION_BC) {
	    /*
	     * Type BC => ctxPtr->data.eval.path    is not used.
	     *		  ctxPtr->data.tebc.codePtr is used instead.
	     */

	    TclGetSrcInfoForPc(ctxPtr);
	    pc = 1;

	    /*
	     * The line information in the cmdFrame is now a copy we do not
	     * own.
	     */
	}

	if (ctxPtr->type == TCL_LOCATION_SOURCE && ctxPtr->line[bidx] >= 0) {
	    int bline = ctxPtr->line[bidx];

	    ctxPtr->line = ckalloc(objc * sizeof(int));
	    ctxPtr->nline = objc;
	    TclListLines(blist, bline, objc, ctxPtr->line, objv);
	} else {
	    /*
	     * This is either a dynamic code word, when all elements are
	     * relative to themselves, or something else less expected and
	     * where we have no information. The result is the same in both
	     * cases; tell the code to come that it doesn't know where it is,
	     * which triggers reversion to the old behavior.
	     */

	    int k;

	    ctxPtr->line = ckalloc(objc * sizeof(int));
	    ctxPtr->nline = objc;
	    for (k=0; k < objc; k++) {
		ctxPtr->line[k] = -1;
	    }
	}
    }

    for (j = i + 1; ; j += 2) {
	if (j >= objc) {
	    /*
	     * This shouldn't happen since we've checked that the last body is
	     * not a continuation...
	     */

	    Tcl_Panic("fall-out when searching for body to match pattern");
	}
	if (strcmp(TclGetString(objv[j]), "-") != 0) {
	    break;
	}
    }

    /*
     * TIP #280: Make invoking context available to switch branch.
     */

    Tcl_NRAddCallback(interp, SwitchPostProc, INT2PTR(splitObjs), ctxPtr,
	    INT2PTR(pc), (ClientData) pattern);
    return TclNREvalObjEx(interp, objv[j], 0, ctxPtr, splitObjs ? j : bidx+j);
}

static int
SwitchPostProc(
    ClientData data[],		/* Data passed from Tcl_NRAddCallback above */
    Tcl_Interp *interp,		/* Tcl interpreter */
    int result)			/* Result to return*/
{
    /* Unpack the preserved data */

    int splitObjs = PTR2INT(data[0]);
    CmdFrame *ctxPtr = data[1];
    int pc = PTR2INT(data[2]);
    const char *pattern = data[3];
    int patternLength = strlen(pattern);

    /*
     * Clean up TIP 280 context information
     */

    if (splitObjs) {
	ckfree(ctxPtr->line);
	if (pc && (ctxPtr->type == TCL_LOCATION_SOURCE)) {
	    /*
	     * Death of SrcInfo reference.
	     */

	    Tcl_DecrRefCount(ctxPtr->data.eval.path);
	}
    }

    /*
     * Generate an error message if necessary.
     */

    if (result == TCL_ERROR) {
	int limit = 50;
	int overflow = (patternLength > limit);

	Tcl_AppendObjToErrorInfo(interp, Tcl_ObjPrintf(
		"\n    (\"%.*s%s\" arm line %d)",
		(overflow ? limit : patternLength), pattern,
		(overflow ? "..." : ""), Tcl_GetErrorLine(interp)));
    }
    TclStackFree(interp, ctxPtr);
    return result;
}

/*
 *----------------------------------------------------------------------
 *
 * Tcl_ThrowObjCmd --
 *
 *	This procedure is invoked to process the "throw" Tcl command. See the
 *	user documentation for details on what it does.
 *
 * Results:
 *	A standard Tcl result.
 *
 * Side effects:
 *	See the user documentation.
 *
 *----------------------------------------------------------------------
 */

	/* ARGSUSED */
int
Tcl_ThrowObjCmd(
    ClientData dummy,		/* Not used. */
    Tcl_Interp *interp,		/* Current interpreter. */
    int objc,			/* Number of arguments. */
    Tcl_Obj *const objv[])	/* Argument objects. */
{
    Tcl_Obj *options;
    int len;

    if (objc != 3) {
	Tcl_WrongNumArgs(interp, 1, objv, "type message");
	return TCL_ERROR;
    }

    /*
     * The type must be a list of at least length 1.
     */

    if (Tcl_ListObjLength(interp, objv[1], &len) != TCL_OK) {
	return TCL_ERROR;
    } else if (len < 1) {
	Tcl_SetObjResult(interp, Tcl_NewStringObj(
		"type must be non-empty list", -1));
	Tcl_SetErrorCode(interp, "TCL", "OPERATION", "THROW", "BADEXCEPTION",
		NULL);
	return TCL_ERROR;
    }

    /*
     * Now prepare the result options dictionary. We use the list API as it is
     * slightly more convenient.
     */

    TclNewLiteralStringObj(options, "-code error -level 0 -errorcode");
    Tcl_ListObjAppendElement(NULL, options, objv[1]);

    /*
     * We're ready to go. Fire things into the low-level result machinery.
     */

    Tcl_SetObjResult(interp, objv[2]);
    return Tcl_SetReturnOptions(interp, options);
}

/*
 *----------------------------------------------------------------------
 *
 * Tcl_TimeObjCmd --
 *
 *	This object-based procedure is invoked to process the "time" Tcl
 *	command. See the user documentation for details on what it does.
 *
 * Results:
 *	A standard Tcl object result.
 *
 * Side effects:
 *	See the user documentation.
 *
 *----------------------------------------------------------------------
 */

int
Tcl_TimeObjCmd(
    ClientData dummy,		/* Not used. */
    Tcl_Interp *interp,		/* Current interpreter. */
    int objc,			/* Number of arguments. */
    Tcl_Obj *const objv[])	/* Argument objects. */
{
    register Tcl_Obj *objPtr;
    Tcl_Obj *objs[4];
    register int i, result;
    int count;
    double totalMicroSec;
#ifndef TCL_WIDE_CLICKS
    Tcl_Time start, stop;
#else
    Tcl_WideInt start, stop;
#endif

    if (objc == 2) {
	count = 1;
    } else if (objc == 3) {
	result = TclGetIntFromObj(interp, objv[2], &count);
	if (result != TCL_OK) {
	    return result;
	}
    } else {
	Tcl_WrongNumArgs(interp, 1, objv, "command ?count?");
	return TCL_ERROR;
    }

    objPtr = objv[1];
    i = count;
#ifndef TCL_WIDE_CLICKS
    Tcl_GetTime(&start);
#else
    start = TclpGetWideClicks();
#endif
    while (i-- > 0) {
	result = Tcl_EvalObjEx(interp, objPtr, 0);
	if (result != TCL_OK) {
	    return result;
	}
    }
#ifndef TCL_WIDE_CLICKS
    Tcl_GetTime(&stop);
    totalMicroSec = ((double) (stop.sec - start.sec)) * 1.0e6
	    + (stop.usec - start.usec);
#else
    stop = TclpGetWideClicks();
    totalMicroSec = ((double) TclpWideClicksToNanoseconds(stop - start))/1.0e3;
#endif

    if (count <= 1) {
	/*
	 * Use int obj since we know time is not fractional. [Bug 1202178]
	 */

	objs[0] = Tcl_NewLongObj((count <= 0) ? 0 : (int) totalMicroSec);
    } else {
	objs[0] = Tcl_NewDoubleObj(totalMicroSec/count);
    }

    /*
     * Construct the result as a list because many programs have always parsed
     * as such (extracting the first element, typically).
     */

    TclNewLiteralStringObj(objs[1], "microseconds");
    TclNewLiteralStringObj(objs[2], "per");
    TclNewLiteralStringObj(objs[3], "iteration");
    Tcl_SetObjResult(interp, Tcl_NewListObj(4, objs));

    return TCL_OK;
}

/*
 *----------------------------------------------------------------------
 *
 * Tcl_TryObjCmd, TclNRTryObjCmd --
 *
 *	This procedure is invoked to process the "try" Tcl command. See the
 *	user documentation (or TIP #329) for details on what it does.
 *
 * Results:
 *	A standard Tcl object result.
 *
 * Side effects:
 *	See the user documentation.
 *
 *----------------------------------------------------------------------
 */

int
Tcl_TryObjCmd(
    ClientData dummy,		/* Not used. */
    Tcl_Interp *interp,		/* Current interpreter. */
    int objc,			/* Number of arguments. */
    Tcl_Obj *const objv[])	/* Argument objects. */
{
    return Tcl_NRCallObjProc(interp, TclNRTryObjCmd, dummy, objc, objv);
}

int
TclNRTryObjCmd(
    ClientData clientData,	/* Not used. */
    Tcl_Interp *interp,		/* Current interpreter. */
    int objc,			/* Number of arguments. */
    Tcl_Obj *const objv[])	/* Argument objects. */
{
    Tcl_Obj *bodyObj, *handlersObj, *finallyObj = NULL;
    int i, bodyShared, haveHandlers, dummy, code;
    static const char *const handlerNames[] = {
	"finally", "on", "trap", NULL
    };
    enum Handlers {
	TryFinally, TryOn, TryTrap
    };

    /*
     * Parse the arguments. The handlers are passed to subsequent callbacks as
     * a Tcl_Obj list of the 5-tuples like (type, returnCode, errorCodePrefix,
     * bindVariables, script), and the finally script is just passed as it is.
     */

    if (objc < 2) {
	Tcl_WrongNumArgs(interp, 1, objv,
		"body ?handler ...? ?finally script?");
	return TCL_ERROR;
    }
    bodyObj = objv[1];
    handlersObj = Tcl_NewObj();
    bodyShared = 0;
    haveHandlers = 0;
    for (i=2 ; i<objc ; i++) {
	int type;
	Tcl_Obj *info[5];

	if (Tcl_GetIndexFromObjStruct(interp, objv[i], handlerNames,
		sizeof(char *), "handler type", 0, &type) != TCL_OK) {
	    Tcl_DecrRefCount(handlersObj);
	    return TCL_ERROR;
	}
	switch ((enum Handlers) type) {
	case TryFinally:	/* finally script */
	    if (i < objc-2) {
		Tcl_SetObjResult(interp, Tcl_NewStringObj(
			"finally clause must be last", -1));
		Tcl_DecrRefCount(handlersObj);
		Tcl_SetErrorCode(interp, "TCL", "OPERATION", "TRY", "FINALLY",
			"NONTERMINAL", NULL);
		return TCL_ERROR;
	    } else if (i == objc-1) {
		Tcl_SetObjResult(interp, Tcl_NewStringObj(
			"wrong # args to finally clause: must be"
			" \"... finally script\"", -1));
		Tcl_DecrRefCount(handlersObj);
		Tcl_SetErrorCode(interp, "TCL", "OPERATION", "TRY", "FINALLY",
			"ARGUMENT", NULL);
		return TCL_ERROR;
	    }
	    finallyObj = objv[++i];
	    break;

	case TryOn:		/* on code variableList script */
	    if (i > objc-4) {
		Tcl_SetObjResult(interp, Tcl_NewStringObj(
			"wrong # args to on clause: must be \"... on code"
			" variableList script\"", -1));
		Tcl_DecrRefCount(handlersObj);
		Tcl_SetErrorCode(interp, "TCL", "OPERATION", "TRY", "ON",
			"ARGUMENT", NULL);
		return TCL_ERROR;
	    }
	    if (TclGetCompletionCodeFromObj(interp, objv[i+1],
		    &code) != TCL_OK) {
		Tcl_DecrRefCount(handlersObj);
		return TCL_ERROR;
	    }
	    info[2] = NULL;
	    goto commonHandler;

	case TryTrap:		/* trap pattern variableList script */
	    if (i > objc-4) {
		Tcl_SetObjResult(interp, Tcl_NewStringObj(
			"wrong # args to trap clause: "
			"must be \"... trap pattern variableList script\"",
			-1));
		Tcl_DecrRefCount(handlersObj);
		Tcl_SetErrorCode(interp, "TCL", "OPERATION", "TRY", "TRAP",
			"ARGUMENT", NULL);
		return TCL_ERROR;
	    }
	    code = 1;
	    if (Tcl_ListObjLength(NULL, objv[i+1], &dummy) != TCL_OK) {
		Tcl_SetObjResult(interp, Tcl_ObjPrintf(
			"bad prefix '%s': must be a list",
			Tcl_GetString(objv[i+1])));
		Tcl_DecrRefCount(handlersObj);
		Tcl_SetErrorCode(interp, "TCL", "OPERATION", "TRY", "TRAP",
			"EXNFORMAT", NULL);
		return TCL_ERROR;
	    }
	    info[2] = objv[i+1];

	commonHandler:
	    if (Tcl_ListObjLength(interp, objv[i+2], &dummy) != TCL_OK) {
		Tcl_DecrRefCount(handlersObj);
		return TCL_ERROR;
	    }

	    info[0] = objv[i];			/* type */
	    TclNewLongObj(info[1], code);	/* returnCode */
	    if (info[2] == NULL) {		/* errorCodePrefix */
		TclNewObj(info[2]);
	    }
	    info[3] = objv[i+2];		/* bindVariables */
	    info[4] = objv[i+3];		/* script */

	    bodyShared = !strcmp(TclGetString(objv[i+3]), "-");
	    Tcl_ListObjAppendElement(NULL, handlersObj,
		    Tcl_NewListObj(5, info));
	    haveHandlers = 1;
	    i += 3;
	    break;
	}
    }
    if (bodyShared) {
	Tcl_SetObjResult(interp, Tcl_NewStringObj(
		"last non-finally clause must not have a body of \"-\"", -1));
	Tcl_DecrRefCount(handlersObj);
	Tcl_SetErrorCode(interp, "TCL", "OPERATION", "TRY", "BADFALLTHROUGH",
		NULL);
	return TCL_ERROR;
    }
    if (!haveHandlers) {
	Tcl_DecrRefCount(handlersObj);
	handlersObj = NULL;
    }

    /*
     * Execute the body.
     */

    Tcl_NRAddCallback(interp, TryPostBody, handlersObj, finallyObj,
	    (ClientData)objv, INT2PTR(objc));
    return TclNREvalObjEx(interp, bodyObj, 0,
	    ((Interp *) interp)->cmdFramePtr, 1);
}

/*
 *----------------------------------------------------------------------
 *
 * During --
 *
 *	This helper function patches together the updates to the interpreter's
 *	return options that are needed when things fail during the processing
 *	of a handler or finally script for the [try] command.
 *
 * Returns:
 *	The new option dictionary.
 *
 *----------------------------------------------------------------------
 */

static inline Tcl_Obj *
During(
    Tcl_Interp *interp,
    int resultCode,		/* The result code from the just-evaluated
				 * script. */
    Tcl_Obj *oldOptions,	/* The old option dictionary. */
    Tcl_Obj *errorInfo)		/* An object to append to the errorinfo and
				 * release, or NULL if nothing is to be added.
				 * Designed to be used with Tcl_ObjPrintf. */
{
    Tcl_Obj *during, *options;

    if (errorInfo != NULL) {
	Tcl_AppendObjToErrorInfo(interp, errorInfo);
    }
    options = Tcl_GetReturnOptions(interp, resultCode);
    TclNewLiteralStringObj(during, "-during");
    Tcl_IncrRefCount(during);
    Tcl_DictObjPut(interp, options, during, oldOptions);
    Tcl_DecrRefCount(during);
    Tcl_IncrRefCount(options);
    Tcl_DecrRefCount(oldOptions);
    return options;
}

/*
 *----------------------------------------------------------------------
 *
 * TryPostBody --
 *
 *	Callback to handle the outcome of the execution of the body of a 'try'
 *	command.
 *
 *----------------------------------------------------------------------
 */

static int
TryPostBody(
    ClientData data[],
    Tcl_Interp *interp,
    int result)
{
    Tcl_Obj *resultObj, *options, *handlersObj, *finallyObj, *cmdObj, **objv;
    int i, dummy, code, objc;
    int numHandlers = 0;

    handlersObj = data[0];
    finallyObj = data[1];
    objv = data[2];
    objc = PTR2INT(data[3]);

    cmdObj = objv[0];

    /*
     * Check for limits/rewinding, which override normal trapping behaviour.
     */

    if (((Interp*) interp)->execEnvPtr->rewind || Tcl_LimitExceeded(interp)) {
	Tcl_AppendObjToErrorInfo(interp, Tcl_ObjPrintf(
		"\n    (\"%s\" body line %d)", TclGetString(cmdObj),
		Tcl_GetErrorLine(interp)));
	if (handlersObj != NULL) {
	    Tcl_DecrRefCount(handlersObj);
	}
	return TCL_ERROR;
    }

    /*
     * Basic processing of the outcome of the script, including adding of
     * errorinfo trace.
     */

    if (result == TCL_ERROR) {
	Tcl_AppendObjToErrorInfo(interp, Tcl_ObjPrintf(
		"\n    (\"%s\" body line %d)", TclGetString(cmdObj),
		Tcl_GetErrorLine(interp)));
    }
    resultObj = Tcl_GetObjResult(interp);
    Tcl_IncrRefCount(resultObj);
    options = Tcl_GetReturnOptions(interp, result);
    Tcl_IncrRefCount(options);
    Tcl_ResetResult(interp);

    /*
     * Handle the results.
     */

    if (handlersObj != NULL) {
	int found = 0;
	Tcl_Obj **handlers, **info;

	Tcl_ListObjGetElements(NULL, handlersObj, &numHandlers, &handlers);
	for (i=0 ; i<numHandlers ; i++) {
	    Tcl_Obj *handlerBodyObj;

	    Tcl_ListObjGetElements(NULL, handlers[i], &dummy, &info);
	    if (!found) {
		Tcl_GetIntFromObj(NULL, info[1], &code);
		if (code != result) {
		    continue;
		}

		/*
		 * When processing an error, we must also perform list-prefix
		 * matching of the errorcode list. However, if this was an
		 * 'on' handler, the list that we are matching against will be
		 * empty.
		 */

		if (code == TCL_ERROR) {
		    Tcl_Obj *errorCodeName, *errcode, **bits1, **bits2;
		    int len1, len2, j;

		    TclNewLiteralStringObj(errorCodeName, "-errorcode");
		    Tcl_DictObjGet(NULL, options, errorCodeName, &errcode);
		    Tcl_DecrRefCount(errorCodeName);
		    Tcl_ListObjGetElements(NULL, info[2], &len1, &bits1);
		    if (Tcl_ListObjGetElements(NULL, errcode, &len2,
			    &bits2) != TCL_OK) {
			continue;
		    }
		    if (len2 < len1) {
			continue;
		    }
		    for (j=0 ; j<len1 ; j++) {
			if (strcmp(TclGetString(bits1[j]),
				TclGetString(bits2[j])) != 0) {
			    /*
			     * Really want 'continue outerloop;', but C does
			     * not give us that.
			     */

			    goto didNotMatch;
			}
		    }
		}

		found = 1;
	    }

	    /*
	     * Now we need to scan forward over "-" bodies. Note that we've
	     * already checked that the last body is not a "-", so this search
	     * will terminate successfully.
	     */

	    if (!strcmp(TclGetString(info[4]), "-")) {
		continue;
	    }

	    /*
	     * Bind the variables. We already know this is a list of variable
	     * names, but it might be empty.
	     */

	    Tcl_ResetResult(interp);
	    result = TCL_ERROR;
	    Tcl_ListObjLength(NULL, info[3], &dummy);
	    if (dummy > 0) {
		Tcl_Obj *varName;

		Tcl_ListObjIndex(NULL, info[3], 0, &varName);
		if (Tcl_ObjSetVar2(interp, varName, NULL, resultObj,
			TCL_LEAVE_ERR_MSG) == NULL) {
		    Tcl_DecrRefCount(resultObj);
		    goto handlerFailed;
		}
		Tcl_DecrRefCount(resultObj);
		if (dummy > 1) {
		    Tcl_ListObjIndex(NULL, info[3], 1, &varName);
		    if (Tcl_ObjSetVar2(interp, varName, NULL, options,
			    TCL_LEAVE_ERR_MSG) == NULL) {
			goto handlerFailed;
		    }
		}
	    } else {
		/*
		 * Dispose of the result to prevent a memleak. [Bug 2910044]
		 */

		Tcl_DecrRefCount(resultObj);
	    }

	    /*
	     * Evaluate the handler body and process the outcome. Note that we
	     * need to keep the kind of handler for debugging purposes, and in
	     * any case anything we want from info[] must be extracted right
	     * now because the info[] array is about to become invalid. There
	     * is very little refcount handling here however, since we know
	     * that the objects that we still want to refer to now were input
	     * arguments to [try] and so are still on the Tcl value stack.
	     */

	    handlerBodyObj = info[4];
	    Tcl_NRAddCallback(interp, TryPostHandler, objv, options, info[0],
		    INT2PTR((finallyObj == NULL) ? 0 : objc - 1));
	    Tcl_DecrRefCount(handlersObj);
	    return TclNREvalObjEx(interp, handlerBodyObj, 0,
		    ((Interp *) interp)->cmdFramePtr, 4*i + 5);

	handlerFailed:
	    resultObj = Tcl_GetObjResult(interp);
	    Tcl_IncrRefCount(resultObj);
	    options = During(interp, result, options, NULL);
	    break;

	didNotMatch:
	    continue;
	}

	/*
	 * No handler matched; get rid of the list of handlers.
	 */

	Tcl_DecrRefCount(handlersObj);
    }

    /*
     * Process the finally clause.
     */

    if (finallyObj != NULL) {
	Tcl_NRAddCallback(interp, TryPostFinal, resultObj, options, cmdObj,
		NULL);
	return TclNREvalObjEx(interp, finallyObj, 0,
		((Interp *) interp)->cmdFramePtr, objc - 1);
    }

    /*
     * Install the correct result/options into the interpreter and clean up
     * any temporary storage.
     */

    result = Tcl_SetReturnOptions(interp, options);
    Tcl_DecrRefCount(options);
    Tcl_SetObjResult(interp, resultObj);
    Tcl_DecrRefCount(resultObj);
    return result;
}

/*
 *----------------------------------------------------------------------
 *
 * TryPostHandler --
 *
 *	Callback to handle the outcome of the execution of a handler of a
 *	'try' command.
 *
 *----------------------------------------------------------------------
 */

static int
TryPostHandler(
    ClientData data[],
    Tcl_Interp *interp,
    int result)
{
    Tcl_Obj *resultObj, *cmdObj, *options, *handlerKindObj, **objv;
    Tcl_Obj *finallyObj;
    int finally;

    objv = data[0];
    options = data[1];
    handlerKindObj = data[2];
    finally = PTR2INT(data[3]);

    cmdObj = objv[0];
    finallyObj = finally ? objv[finally] : 0;

    /*
     * Check for limits/rewinding, which override normal trapping behaviour.
     */

    if (((Interp*) interp)->execEnvPtr->rewind || Tcl_LimitExceeded(interp)) {
	options = During(interp, result, options, Tcl_ObjPrintf(
		"\n    (\"%s ... %s\" handler line %d)",
		TclGetString(cmdObj), TclGetString(handlerKindObj),
		Tcl_GetErrorLine(interp)));
	Tcl_DecrRefCount(options);
	return TCL_ERROR;
    }

    /*
     * The handler result completely substitutes for the result of the body.
     */

    resultObj = Tcl_GetObjResult(interp);
    Tcl_IncrRefCount(resultObj);
    if (result == TCL_ERROR) {
	options = During(interp, result, options, Tcl_ObjPrintf(
		"\n    (\"%s ... %s\" handler line %d)",
		TclGetString(cmdObj), TclGetString(handlerKindObj),
		Tcl_GetErrorLine(interp)));
    } else {
	Tcl_DecrRefCount(options);
	options = Tcl_GetReturnOptions(interp, result);
	Tcl_IncrRefCount(options);
    }

    /*
     * Process the finally clause if it is present.
     */

    if (finallyObj != NULL) {
	Interp *iPtr = (Interp *) interp;

	Tcl_NRAddCallback(interp, TryPostFinal, resultObj, options, cmdObj,
		NULL);

	/* The 'finally' script is always the last argument word. */
	return TclNREvalObjEx(interp, finallyObj, 0, iPtr->cmdFramePtr,
		finally);
    }

    /*
     * Install the correct result/options into the interpreter and clean up
     * any temporary storage.
     */

    result = Tcl_SetReturnOptions(interp, options);
    Tcl_DecrRefCount(options);
    Tcl_SetObjResult(interp, resultObj);
    Tcl_DecrRefCount(resultObj);
    return result;
}

/*
 *----------------------------------------------------------------------
 *
 * TryPostFinal --
 *
 *	Callback to handle the outcome of the execution of the finally script
 *	of a 'try' command.
 *
 *----------------------------------------------------------------------
 */

static int
TryPostFinal(
    ClientData data[],
    Tcl_Interp *interp,
    int result)
{
    Tcl_Obj *resultObj, *options, *cmdObj;

    resultObj = data[0];
    options = data[1];
    cmdObj = data[2];

    /*
     * If the result wasn't OK, we need to adjust the result options.
     */

    if (result != TCL_OK) {
	Tcl_DecrRefCount(resultObj);
	resultObj = NULL;
	if (result == TCL_ERROR) {
	    options = During(interp, result, options, Tcl_ObjPrintf(
		    "\n    (\"%s ... finally\" body line %d)",
		    TclGetString(cmdObj), Tcl_GetErrorLine(interp)));
	} else {
	    Tcl_Obj *origOptions = options;

	    options = Tcl_GetReturnOptions(interp, result);
	    Tcl_IncrRefCount(options);
	    Tcl_DecrRefCount(origOptions);
	}
    }

    /*
     * Install the correct result/options into the interpreter and clean up
     * any temporary storage.
     */

    result = Tcl_SetReturnOptions(interp, options);
    Tcl_DecrRefCount(options);
    if (resultObj != NULL) {
	Tcl_SetObjResult(interp, resultObj);
	Tcl_DecrRefCount(resultObj);
    }
    return result;
}

/*
 *----------------------------------------------------------------------
 *
 * Tcl_WhileObjCmd --
 *
 *	This procedure is invoked to process the "while" Tcl command. See the
 *	user documentation for details on what it does.
 *
 *	With the bytecode compiler, this procedure is only called when a
 *	command name is computed at runtime, and is "while" or the name to
 *	which "while" was renamed: e.g., "set z while; $z {$i<100} {}"
 *
 * Results:
 *	A standard Tcl result.
 *
 * Side effects:
 *	See the user documentation.
 *
 *----------------------------------------------------------------------
 */

int
Tcl_WhileObjCmd(
    ClientData dummy,		/* Not used. */
    Tcl_Interp *interp,		/* Current interpreter. */
    int objc,			/* Number of arguments. */
    Tcl_Obj *const objv[])	/* Argument objects. */
{
    return Tcl_NRCallObjProc(interp, TclNRWhileObjCmd, dummy, objc, objv);
}

int
TclNRWhileObjCmd(
    ClientData dummy,		/* Not used. */
    Tcl_Interp *interp,		/* Current interpreter. */
    int objc,			/* Number of arguments. */
    Tcl_Obj *const objv[])	/* Argument objects. */
{
    ForIterData *iterPtr;

    if (objc != 3) {
	Tcl_WrongNumArgs(interp, 1, objv, "test command");
	return TCL_ERROR;
    }

    /*
     * We reuse [for]'s callback, passing a NULL for the 'next' script.
     */

    TclSmallAllocEx(interp, sizeof(ForIterData), iterPtr);
    iterPtr->cond = objv[1];
    iterPtr->body = objv[2];
    iterPtr->next = NULL;
    iterPtr->msg  = "\n    (\"while\" body line %d)";
    iterPtr->word = 2;

    TclNRAddCallback(interp, TclNRForIterCallback, iterPtr, NULL,
	    NULL, NULL);
    return TCL_OK;
}

/*
 *----------------------------------------------------------------------
 *
 * TclListLines --
 *
 *	???
 *
 * Results:
 *	Filled in array of line numbers?
 *
 * Side effects:
 *	None.
 *
 *----------------------------------------------------------------------
 */

void
TclListLines(
    Tcl_Obj *listObj,		/* Pointer to obj holding a string with list
				 * structure. Assumed to be valid. Assumed to
				 * contain n elements. */
    int line,			/* Line the list as a whole starts on. */
    int n,			/* #elements in lines */
    int *lines,			/* Array of line numbers, to fill. */
    Tcl_Obj *const *elems)      /* The list elems as Tcl_Obj*, in need of
				 * derived continuation data */
{
    const char *listStr = Tcl_GetString(listObj);
    const char *listHead = listStr;
    int i, length = strlen(listStr);
    const char *element = NULL, *next = NULL;
    ContLineLoc *clLocPtr = TclContinuationsGet(listObj);
    int *clNext = (clLocPtr ? &clLocPtr->loc[0] : NULL);

    for (i = 0; i < n; i++) {
	TclFindElement(NULL, listStr, length, &element, &next, NULL, NULL);

	TclAdvanceLines(&line, listStr, element);
				/* Leading whitespace */
	TclAdvanceContinuations(&line, &clNext, element - listHead);
	if (elems && clNext) {
	    TclContinuationsEnterDerived(elems[i], element-listHead, clNext);
	}
	lines[i] = line;
	length -= (next - listStr);
	TclAdvanceLines(&line, element, next);
				/* Element */
	listStr = next;

	if (*element == 0) {
	    /* ASSERT i == n */
	    break;
	}
    }
}

/*
 * Local Variables:
 * mode: c
 * c-basic-offset: 4
 * fill-column: 78
 * End:
 */<|MERGE_RESOLUTION|>--- conflicted
+++ resolved
@@ -1207,23 +1207,8 @@
 	    return TCL_OK;
 	}
     }
-<<<<<<< HEAD
-
-    /*
-     * Compute the character index of the matching string by counting the
-     * number of characters before the match.
-     */
-
-    if ((match != -1) && (objc == 4)) {
-	match += start;
-    }
-
-  str_first_done:
-    Tcl_SetObjResult(interp, Tcl_NewLongObj(match));
-=======
     Tcl_SetObjResult(interp, Tcl_NewIntObj(TclStringFind(objv[1],
 	    objv[2], start)));
->>>>>>> a5f724e4
     return TCL_OK;
 }
 @@ -1276,14 +1261,8 @@
 	    last = size - 1;
 	}
     }
-<<<<<<< HEAD
-
-  str_last_done:
-    Tcl_SetObjResult(interp, Tcl_NewLongObj(match));
-=======
     Tcl_SetObjResult(interp, Tcl_NewIntObj(TclStringLast(objv[1],
 	    objv[2], last)));
->>>>>>> a5f724e4
     return TCL_OK;
 }
 