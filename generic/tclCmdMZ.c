/*
 * tclCmdMZ.c --
 *
 *	This file contains the top-level command routines for most of the Tcl
 *	built-in commands whose names begin with the letters M to Z. It
 *	contains only commands in the generic core (i.e. those that don't
 *	depend much upon UNIX facilities).
 *
 * Copyright (c) 1987-1993 The Regents of the University of California.
 * Copyright (c) 1994-1997 Sun Microsystems, Inc.
 * Copyright (c) 1998-2000 Scriptics Corporation.
 * Copyright (c) 2002 ActiveState Corporation.
 * Copyright (c) 2003-2009 Donal K. Fellows.
 *
 * See the file "license.terms" for information on usage and redistribution of
 * this file, and for a DISCLAIMER OF ALL WARRANTIES.
 */

#include "tclInt.h"
#include "tclRegexp.h"
#include "tclStringTrim.h"

static inline Tcl_Obj *	During(Tcl_Interp *interp, int resultCode,
			    Tcl_Obj *oldOptions, Tcl_Obj *errorInfo);
static Tcl_NRPostProc	SwitchPostProc;
static Tcl_NRPostProc	TryPostBody;
static Tcl_NRPostProc	TryPostFinal;
static Tcl_NRPostProc	TryPostHandler;
static int		UniCharIsAscii(int character);
static int		UniCharIsHexDigit(int character);

/*
 * Default set of characters to trim in [string trim] and friends. This is a
 * UTF-8 literal string containing all Unicode space characters [TIP #413]
 */

const char tclDefaultTrimSet[] =
	"\x09\x0a\x0b\x0c\x0d " /* ASCII */
	"\xc0\x80" /*     nul (U+0000) */
	"\xc2\x85" /*     next line (U+0085) */
	"\xc2\xa0" /*     non-breaking space (U+00a0) */
	"\xe1\x9a\x80" /* ogham space mark (U+1680) */
	"\xe1\xa0\x8e" /* mongolian vowel separator (U+180e) */
	"\xe2\x80\x80" /* en quad (U+2000) */
	"\xe2\x80\x81" /* em quad (U+2001) */
	"\xe2\x80\x82" /* en space (U+2002) */
	"\xe2\x80\x83" /* em space (U+2003) */
	"\xe2\x80\x84" /* three-per-em space (U+2004) */
	"\xe2\x80\x85" /* four-per-em space (U+2005) */
	"\xe2\x80\x86" /* six-per-em space (U+2006) */
	"\xe2\x80\x87" /* figure space (U+2007) */
	"\xe2\x80\x88" /* punctuation space (U+2008) */
	"\xe2\x80\x89" /* thin space (U+2009) */
	"\xe2\x80\x8a" /* hair space (U+200a) */
	"\xe2\x80\x8b" /* zero width space (U+200b) */
	"\xe2\x80\xa8" /* line separator (U+2028) */
	"\xe2\x80\xa9" /* paragraph separator (U+2029) */
	"\xe2\x80\xaf" /* narrow no-break space (U+202f) */
	"\xe2\x81\x9f" /* medium mathematical space (U+205f) */
	"\xe2\x81\xa0" /* word joiner (U+2060) */
	"\xe3\x80\x80" /* ideographic space (U+3000) */
	"\xef\xbb\xbf" /* zero width no-break space (U+feff) */
;

/*
 *----------------------------------------------------------------------
 *
 * Tcl_PwdObjCmd --
 *
 *	This procedure is invoked to process the "pwd" Tcl command. See the
 *	user documentation for details on what it does.
 *
 * Results:
 *	A standard Tcl result.
 *
 * Side effects:
 *	See the user documentation.
 *
 *----------------------------------------------------------------------
 */

int
Tcl_PwdObjCmd(
    ClientData dummy,		/* Not used. */
    Tcl_Interp *interp,		/* Current interpreter. */
    int objc,			/* Number of arguments. */
    Tcl_Obj *const objv[])	/* Argument objects. */
{
    Tcl_Obj *retVal;

    if (objc != 1) {
	Tcl_WrongNumArgs(interp, 1, objv, NULL);
	return TCL_ERROR;
    }

    retVal = Tcl_FSGetCwd(interp);
    if (retVal == NULL) {
	return TCL_ERROR;
    }
    Tcl_SetObjResult(interp, retVal);
    Tcl_DecrRefCount(retVal);
    return TCL_OK;
}

/*
 *----------------------------------------------------------------------
 *
 * Tcl_RegexpObjCmd --
 *
 *	This procedure is invoked to process the "regexp" Tcl command. See
 *	the user documentation for details on what it does.
 *
 * Results:
 *	A standard Tcl result.
 *
 * Side effects:
 *	See the user documentation.
 *
 *----------------------------------------------------------------------
 */

int
Tcl_RegexpObjCmd(
    ClientData dummy,		/* Not used. */
    Tcl_Interp *interp,		/* Current interpreter. */
    int objc,			/* Number of arguments. */
    Tcl_Obj *const objv[])	/* Argument objects. */
{
    int i, indices, match, about, offset, all, doinline, numMatchesSaved;
    int cflags, eflags, stringLength, matchLength;
    Tcl_RegExp regExpr;
    Tcl_Obj *objPtr, *startIndex = NULL, *resultPtr = NULL;
    Tcl_RegExpInfo info;
    static const char *const options[] = {
	"-all",		"-about",	"-indices",	"-inline",
	"-expanded",	"-line",	"-linestop",	"-lineanchor",
	"-nocase",	"-start",	"--",		NULL
    };
    enum options {
	REGEXP_ALL,	REGEXP_ABOUT,	REGEXP_INDICES,	REGEXP_INLINE,
	REGEXP_EXPANDED,REGEXP_LINE,	REGEXP_LINESTOP,REGEXP_LINEANCHOR,
	REGEXP_NOCASE,	REGEXP_START,	REGEXP_LAST
    };

    indices = 0;
    about = 0;
    cflags = TCL_REG_ADVANCED;
    offset = 0;
    all = 0;
    doinline = 0;

    for (i = 1; i < objc; i++) {
	const char *name;
	int index;

	name = TclGetString(objv[i]);
	if (name[0] != '-') {
	    break;
	}
	if (Tcl_GetIndexFromObj(interp, objv[i], options, "option", TCL_EXACT,
		&index) != TCL_OK) {
	    goto optionError;
	}
	switch ((enum options) index) {
	case REGEXP_ALL:
	    all = 1;
	    break;
	case REGEXP_INDICES:
	    indices = 1;
	    break;
	case REGEXP_INLINE:
	    doinline = 1;
	    break;
	case REGEXP_NOCASE:
	    cflags |= TCL_REG_NOCASE;
	    break;
	case REGEXP_ABOUT:
	    about = 1;
	    break;
	case REGEXP_EXPANDED:
	    cflags |= TCL_REG_EXPANDED;
	    break;
	case REGEXP_LINE:
	    cflags |= TCL_REG_NEWLINE;
	    break;
	case REGEXP_LINESTOP:
	    cflags |= TCL_REG_NLSTOP;
	    break;
	case REGEXP_LINEANCHOR:
	    cflags |= TCL_REG_NLANCH;
	    break;
	case REGEXP_START: {
	    int temp;
	    if (++i >= objc) {
		goto endOfForLoop;
	    }
	    if (TclGetIntForIndexM(interp, objv[i], 0, &temp) != TCL_OK) {
		goto optionError;
	    }
	    if (startIndex) {
		Tcl_DecrRefCount(startIndex);
	    }
	    startIndex = objv[i];
	    Tcl_IncrRefCount(startIndex);
	    break;
	}
	case REGEXP_LAST:
	    i++;
	    goto endOfForLoop;
	}
    }

  endOfForLoop:
    if ((objc - i) < (2 - about)) {
	Tcl_WrongNumArgs(interp, 1, objv,
		"?-option ...? exp string ?matchVar? ?subMatchVar ...?");
	goto optionError;
    }
    objc -= i;
    objv += i;

    /*
     * Check if the user requested -inline, but specified match variables; a
     * no-no.
     */

    if (doinline && ((objc - 2) != 0)) {
	Tcl_SetObjResult(interp, Tcl_NewStringObj(
		"regexp match variables not allowed when using -inline", -1));
	Tcl_SetErrorCode(interp, "TCL", "OPERATION", "REGEXP",
		"MIX_VAR_INLINE", NULL);
	goto optionError;
    }

    /*
     * Handle the odd about case separately.
     */

    if (about) {
	regExpr = Tcl_GetRegExpFromObj(interp, objv[0], cflags);
	if ((regExpr == NULL) || (TclRegAbout(interp, regExpr) < 0)) {
	optionError:
	    if (startIndex) {
		Tcl_DecrRefCount(startIndex);
	    }
	    return TCL_ERROR;
	}
	return TCL_OK;
    }

    /*
     * Get the length of the string that we are matching against so we can do
     * the termination test for -all matches. Do this before getting the
     * regexp to avoid shimmering problems.
     */

    objPtr = objv[1];
    stringLength = Tcl_GetCharLength(objPtr);

    if (startIndex) {
	TclGetIntForIndexM(interp, startIndex, stringLength, &offset);
	Tcl_DecrRefCount(startIndex);
	if (offset < 0) {
	    offset = 0;
	}
    }

    regExpr = Tcl_GetRegExpFromObj(interp, objv[0], cflags);
    if (regExpr == NULL) {
	return TCL_ERROR;
    }

    objc -= 2;
    objv += 2;

    if (doinline) {
	/*
	 * Save all the subexpressions, as we will return them as a list
	 */

	numMatchesSaved = -1;
    } else {
	/*
	 * Save only enough subexpressions for matches we want to keep, expect
	 * in the case of -all, where we need to keep at least one to know
	 * where to move the offset.
	 */

	numMatchesSaved = (objc == 0) ? all : objc;
    }

    /*
     * The following loop is to handle multiple matches within the same source
     * string; each iteration handles one match. If "-all" hasn't been
     * specified then the loop body only gets executed once. We terminate the
     * loop when the starting offset is past the end of the string.
     */

    while (1) {
	/*
	 * Pass either 0 or TCL_REG_NOTBOL in the eflags. Passing
	 * TCL_REG_NOTBOL indicates that the character at offset should not be
	 * considered the start of the line. If for example the pattern {^} is
	 * passed and -start is positive, then the pattern will not match the
	 * start of the string unless the previous character is a newline.
	 */

	if (offset == 0) {
	    eflags = 0;
	} else if (offset > stringLength) {
	    eflags = TCL_REG_NOTBOL;
	} else if (Tcl_GetUniChar(objPtr, offset-1) == '\n') {
	    eflags = 0;
	} else {
	    eflags = TCL_REG_NOTBOL;
	}

	match = Tcl_RegExpExecObj(interp, regExpr, objPtr, offset,
		numMatchesSaved, eflags);
	if (match < 0) {
	    return TCL_ERROR;
	}

	if (match == 0) {
	    /*
	     * We want to set the value of the interpreter result only when
	     * this is the first time through the loop.
	     */

	    if (all <= 1) {
		/*
		 * If inlining, the interpreter's object result remains an
		 * empty list, otherwise set it to an integer object w/ value
		 * 0.
		 */

		if (!doinline) {
		    Tcl_SetObjResult(interp, Tcl_NewWideIntObj(0));
		}
		return TCL_OK;
	    }
	    break;
	}

	/*
	 * If additional variable names have been specified, return index
	 * information in those variables.
	 */

	Tcl_RegExpGetInfo(regExpr, &info);
	if (doinline) {
	    /*
	     * It's the number of substitutions, plus one for the matchVar at
	     * index 0
	     */

	    objc = info.nsubs + 1;
	    if (all <= 1) {
		resultPtr = Tcl_NewObj();
	    }
	}
	for (i = 0; i < objc; i++) {
	    Tcl_Obj *newPtr;

	    if (indices) {
		int start, end;
		Tcl_Obj *objs[2];

		/*
		 * Only adjust the match area if there was a match for that
		 * area. (Scriptics Bug 4391/SF Bug #219232)
		 */

		if (i <= info.nsubs && info.matches[i].start >= 0) {
		    start = offset + info.matches[i].start;
		    end = offset + info.matches[i].end;

		    /*
		     * Adjust index so it refers to the last character in the
		     * match instead of the first character after the match.
		     */

		    if (end >= offset) {
			end--;
		    }
		} else {
		    start = -1;
		    end = -1;
		}

		objs[0] = Tcl_NewWideIntObj(start);
		objs[1] = Tcl_NewWideIntObj(end);

		newPtr = Tcl_NewListObj(2, objs);
	    } else {
		if (i <= info.nsubs) {
		    newPtr = Tcl_GetRange(objPtr,
			    offset + info.matches[i].start,
			    offset + info.matches[i].end - 1);
		} else {
		    newPtr = Tcl_NewObj();
		}
	    }
	    if (doinline) {
		if (Tcl_ListObjAppendElement(interp, resultPtr, newPtr)
			!= TCL_OK) {
		    Tcl_DecrRefCount(newPtr);
		    Tcl_DecrRefCount(resultPtr);
		    return TCL_ERROR;
		}
	    } else {
		if (Tcl_ObjSetVar2(interp, objv[i], NULL, newPtr,
			TCL_LEAVE_ERR_MSG) == NULL) {
		    return TCL_ERROR;
		}
	    }
	}

	if (all == 0) {
	    break;
	}

	/*
	 * Adjust the offset to the character just after the last one in the
	 * matchVar and increment all to count how many times we are making a
	 * match. We always increment the offset by at least one to prevent
	 * endless looping (as in the case: regexp -all {a*} a). Otherwise,
	 * when we match the NULL string at the end of the input string, we
	 * will loop indefinately (because the length of the match is 0, so
	 * offset never changes).
	 */

	matchLength = (info.matches[0].end - info.matches[0].start);

	offset += info.matches[0].end;

	/*
	 * A match of length zero could happen for {^} {$} or {.*} and in
	 * these cases we always want to bump the index up one.
	 */

	if (matchLength == 0) {
	    offset++;
	}
	all++;
	if (offset >= stringLength) {
	    break;
	}
    }

    /*
     * Set the interpreter's object result to an integer object with value 1
     * if -all wasn't specified, otherwise it's all-1 (the number of times
     * through the while - 1).
     */

    if (doinline) {
	Tcl_SetObjResult(interp, resultPtr);
    } else {
	Tcl_SetObjResult(interp, Tcl_NewWideIntObj(all ? all-1 : 1));
    }
    return TCL_OK;
}

/*
 *----------------------------------------------------------------------
 *
 * Tcl_RegsubObjCmd --
 *
 *	This procedure is invoked to process the "regsub" Tcl command. See the
 *	user documentation for details on what it does.
 *
 * Results:
 *	A standard Tcl result.
 *
 * Side effects:
 *	See the user documentation.
 *
 *----------------------------------------------------------------------
 */

int
Tcl_RegsubObjCmd(
    ClientData dummy,		/* Not used. */
    Tcl_Interp *interp,		/* Current interpreter. */
    int objc,			/* Number of arguments. */
    Tcl_Obj *const objv[])	/* Argument objects. */
{
    int idx, result, cflags, all, numMatches, offset;
    size_t wlen, wsublen = 0;
    int start, end, subStart, subEnd, match, command, numParts;
    Tcl_RegExp regExpr;
    Tcl_RegExpInfo info;
    Tcl_Obj *resultPtr, *subPtr, *objPtr, *startIndex = NULL;
    Tcl_UniChar ch, *wsrc, *wfirstChar, *wstring, *wsubspec = 0, *wend;

    static const char *const options[] = {
	"-all",		"-command",	"-expanded",	"-line",
	"-linestop",	"-lineanchor",	"-nocase",	"-start",
	"--",		NULL
    };
    enum options {
	REGSUB_ALL,	 REGSUB_COMMAND,    REGSUB_EXPANDED, REGSUB_LINE,
	REGSUB_LINESTOP, REGSUB_LINEANCHOR, REGSUB_NOCASE,   REGSUB_START,
	REGSUB_LAST
    };

    cflags = TCL_REG_ADVANCED;
    all = 0;
    offset = 0;
    command = 0;
    resultPtr = NULL;

    for (idx = 1; idx < objc; idx++) {
	const char *name;
	int index;

	name = TclGetString(objv[idx]);
	if (name[0] != '-') {
	    break;
	}
	if (Tcl_GetIndexFromObj(interp, objv[idx], options, "option",
		TCL_EXACT, &index) != TCL_OK) {
	    goto optionError;
	}
	switch ((enum options) index) {
	case REGSUB_ALL:
	    all = 1;
	    break;
	case REGSUB_NOCASE:
	    cflags |= TCL_REG_NOCASE;
	    break;
	case REGSUB_COMMAND:
	    command = 1;
	    break;
	case REGSUB_EXPANDED:
	    cflags |= TCL_REG_EXPANDED;
	    break;
	case REGSUB_LINE:
	    cflags |= TCL_REG_NEWLINE;
	    break;
	case REGSUB_LINESTOP:
	    cflags |= TCL_REG_NLSTOP;
	    break;
	case REGSUB_LINEANCHOR:
	    cflags |= TCL_REG_NLANCH;
	    break;
	case REGSUB_START: {
	    int temp;
	    if (++idx >= objc) {
		goto endOfForLoop;
	    }
	    if (TclGetIntForIndexM(interp, objv[idx], 0, &temp) != TCL_OK) {
		goto optionError;
	    }
	    if (startIndex) {
		Tcl_DecrRefCount(startIndex);
	    }
	    startIndex = objv[idx];
	    Tcl_IncrRefCount(startIndex);
	    break;
	}
	case REGSUB_LAST:
	    idx++;
	    goto endOfForLoop;
	}
    }

  endOfForLoop:
    if (objc-idx < 3 || objc-idx > 4) {
	Tcl_WrongNumArgs(interp, 1, objv,
		"?-option ...? exp string subSpec ?varName?");
    optionError:
	if (startIndex) {
	    Tcl_DecrRefCount(startIndex);
	}
	return TCL_ERROR;
    }

    objc -= idx;
    objv += idx;

    if (startIndex) {
	int stringLength = Tcl_GetCharLength(objv[1]);

	TclGetIntForIndexM(interp, startIndex, stringLength, &offset);
	Tcl_DecrRefCount(startIndex);
	if (offset < 0) {
	    offset = 0;
	}
    }

    if (all && (offset == 0) && (command == 0)
	    && (strpbrk(TclGetString(objv[2]), "&\\") == NULL)
	    && (strpbrk(TclGetString(objv[0]), "*+?{}()[].\\|^$") == NULL)) {
	/*
	 * This is a simple one pair string map situation. We make use of a
	 * slightly modified version of the one pair STR_MAP code.
	 */

	size_t slen;
	int nocase, wsrclc;
	int (*strCmpFn)(const Tcl_UniChar*,const Tcl_UniChar*,size_t);
	Tcl_UniChar *p;

	numMatches = 0;
	nocase = (cflags & TCL_REG_NOCASE);
	strCmpFn = nocase ? Tcl_UniCharNcasecmp : Tcl_UniCharNcmp;

	wsrc = TclGetUnicodeFromObj(objv[0], &slen);
	wstring = TclGetUnicodeFromObj(objv[1], &wlen);
	wsubspec = TclGetUnicodeFromObj(objv[2], &wsublen);
	wend = wstring + wlen - (slen ? slen - 1 : 0);
	result = TCL_OK;

	if (slen == 0) {
	    /*
	     * regsub behavior for "" matches between each character. 'string
	     * map' skips the "" case.
	     */

	    if (wstring < wend) {
		resultPtr = Tcl_NewUnicodeObj(wstring, 0);
		Tcl_IncrRefCount(resultPtr);
		for (; wstring < wend; wstring++) {
		    Tcl_AppendUnicodeToObj(resultPtr, wsubspec, wsublen);
		    Tcl_AppendUnicodeToObj(resultPtr, wstring, 1);
		    numMatches++;
		}
		wlen = 0;
	    }
	} else {
	    wsrclc = Tcl_UniCharToLower(*wsrc);
	    for (p = wfirstChar = wstring; wstring < wend; wstring++) {
		if ((*wstring == *wsrc ||
			(nocase && Tcl_UniCharToLower(*wstring)==wsrclc)) &&
			(slen==1 || (strCmpFn(wstring, wsrc,
				(size_t)slen) == 0))) {
		    if (numMatches == 0) {
			resultPtr = Tcl_NewUnicodeObj(wstring, 0);
			Tcl_IncrRefCount(resultPtr);
		    }
		    if (p != wstring) {
			Tcl_AppendUnicodeToObj(resultPtr, p, wstring - p);
			p = wstring + slen;
		    } else {
			p += slen;
		    }
		    wstring = p - 1;

		    Tcl_AppendUnicodeToObj(resultPtr, wsubspec, wsublen);
		    numMatches++;
		}
	    }
	    if (numMatches) {
		wlen    = wfirstChar + wlen - p;
		wstring = p;
	    }
	}
	objPtr = NULL;
	subPtr = NULL;
	goto regsubDone;
    }

    regExpr = Tcl_GetRegExpFromObj(interp, objv[0], cflags);
    if (regExpr == NULL) {
	return TCL_ERROR;
    }

    if (command) {
	/*
	 * In command-prefix mode, we require that the third non-option
	 * argument be a list, so we enforce that here. Afterwards, we fetch
	 * the RE compilation again in case objv[0] and objv[2] are the same
	 * object. (If they aren't, that's cheap to do.)
	 */

	if (Tcl_ListObjLength(interp, objv[2], &numParts) != TCL_OK) {
	    return TCL_ERROR;
	}
	if (numParts < 1) {
	    Tcl_SetObjResult(interp, Tcl_NewStringObj(
		    "command prefix must be a list of at least one element",
		    -1));
	    Tcl_SetErrorCode(interp, "TCL", "OPERATION", "REGSUB",
		    "CMDEMPTY", NULL);
	    return TCL_ERROR;
	}
	regExpr = Tcl_GetRegExpFromObj(interp, objv[0], cflags);
    }

    /*
     * Make sure to avoid problems where the objects are shared. This can
     * cause RegExpObj <> UnicodeObj shimmering that causes data corruption.
     * [Bug #461322]
     */

    if (objv[1] == objv[0]) {
	objPtr = Tcl_DuplicateObj(objv[1]);
    } else {
	objPtr = objv[1];
    }
    wstring = TclGetUnicodeFromObj(objPtr, &wlen);
    if (objv[2] == objv[0]) {
	subPtr = Tcl_DuplicateObj(objv[2]);
    } else {
	subPtr = objv[2];
    }
    if (!command) {
	wsubspec = TclGetUnicodeFromObj(subPtr, &wsublen);
    }

    result = TCL_OK;

    /*
     * The following loop is to handle multiple matches within the same source
     * string; each iteration handles one match and its corresponding
     * substitution. If "-all" hasn't been specified then the loop body only
     * gets executed once. We must use 'offset <= wlen' in particular for the
     * case where the regexp pattern can match the empty string - this is
     * useful when doing, say, 'regsub -- ^ $str ...' when $str might be
     * empty.
     */

    numMatches = 0;
    for ( ; (size_t)offset <= wlen; ) {

	/*
	 * The flags argument is set if string is part of a larger string, so
	 * that "^" won't match.
	 */

	match = Tcl_RegExpExecObj(interp, regExpr, objPtr, offset,
		10 /* matches */, ((offset > 0 &&
		(wstring[offset-1] != (Tcl_UniChar)'\n'))
		? TCL_REG_NOTBOL : 0));

	if (match < 0) {
	    result = TCL_ERROR;
	    goto done;
	}
	if (match == 0) {
	    break;
	}
	if (numMatches == 0) {
	    resultPtr = Tcl_NewUnicodeObj(wstring, 0);
	    Tcl_IncrRefCount(resultPtr);
	    if (offset > 0) {
		/*
		 * Copy the initial portion of the string in if an offset was
		 * specified.
		 */

		Tcl_AppendUnicodeToObj(resultPtr, wstring, offset);
	    }
	}
	numMatches++;

	/*
	 * Copy the portion of the source string before the match to the
	 * result variable.
	 */

	Tcl_RegExpGetInfo(regExpr, &info);
	start = info.matches[0].start;
	end = info.matches[0].end;
	Tcl_AppendUnicodeToObj(resultPtr, wstring + offset, start);

	/*
	 * In command-prefix mode, the substitutions are added as quoted
	 * arguments to the subSpec to form a command, that is then executed
	 * and the result used as the string to substitute in. Actually,
	 * everything is passed through Tcl_EvalObjv, as that's much faster.
	 */

	if (command) {
	    Tcl_Obj **args = NULL, **parts;
	    int numArgs;

	    Tcl_ListObjGetElements(interp, subPtr, &numParts, &parts);
	    numArgs = numParts + info.nsubs + 1;
	    args = Tcl_Alloc(sizeof(Tcl_Obj*) * numArgs);
	    memcpy(args, parts, sizeof(Tcl_Obj*) * numParts);

	    for (idx = 0 ; idx <= info.nsubs ; idx++) {
		subStart = info.matches[idx].start;
		subEnd = info.matches[idx].end;
		if ((subStart >= 0) && (subEnd >= 0)) {
		    args[idx + numParts] = Tcl_NewUnicodeObj(
			    wstring + offset + subStart, subEnd - subStart);
		} else {
		    args[idx + numParts] = Tcl_NewObj();
		}
		Tcl_IncrRefCount(args[idx + numParts]);
	    }

	    /*
	     * At this point, we're locally holding the references to the
	     * argument words we added for this time round the loop, and the
	     * subPtr is holding the references to the words that the user
	     * supplied directly. None are zero-refcount, which is important
	     * because Tcl_EvalObjv is "hairy monster" in terms of refcount
	     * handling, being able to optionally add references to any of its
	     * argument words. We'll drop the local refs immediately
	     * afterwards; subPtr is handled in the main exit stanza.
	     */

	    result = Tcl_EvalObjv(interp, numArgs, args, 0);
	    for (idx = 0 ; idx <= info.nsubs ; idx++) {
		TclDecrRefCount(args[idx + numParts]);
	    }
	    Tcl_Free(args);
	    if (result != TCL_OK) {
		if (result == TCL_ERROR) {
		    Tcl_AppendObjToErrorInfo(interp, Tcl_ObjPrintf(
			    "\n    (%s substitution computation script)",
			    options[REGSUB_COMMAND]));
		}
		goto done;
	    }

	    Tcl_AppendObjToObj(resultPtr, Tcl_GetObjResult(interp));
	    Tcl_ResetResult(interp);

	    /*
	     * Refetch the unicode, in case the representation was smashed by
	     * the user code.
	     */

	    wstring = TclGetUnicodeFromObj(objPtr, &wlen);

	    offset += end;
	    if (end == 0 || start == end) {
		/*
		 * Always consume at least one character of the input string
		 * in order to prevent infinite loops, even when we
		 * technically matched the empty string; we must not match
		 * again at the same spot.
		 */

		if ((size_t)offset < wlen) {
		    Tcl_AppendUnicodeToObj(resultPtr, wstring + offset, 1);
		}
		offset++;
	    }
	    if (all) {
		continue;
	    } else {
		break;
	    }
	}

	/*
	 * Append the subSpec argument to the variable, making appropriate
	 * substitutions. This code is a bit hairy because of the backslash
	 * conventions and because the code saves up ranges of characters in
	 * subSpec to reduce the number of calls to Tcl_SetVar.
	 */

	wsrc = wfirstChar = wsubspec;
	wend = wsubspec + wsublen;
	for (ch = *wsrc; wsrc != wend; wsrc++, ch = *wsrc) {
	    if (ch == '&') {
		idx = 0;
	    } else if (ch == '\\') {
		ch = wsrc[1];
		if ((ch >= '0') && (ch <= '9')) {
		    idx = ch - '0';
		} else if ((ch == '\\') || (ch == '&')) {
		    *wsrc = ch;
		    Tcl_AppendUnicodeToObj(resultPtr, wfirstChar,
			    wsrc - wfirstChar + 1);
		    *wsrc = '\\';
		    wfirstChar = wsrc + 2;
		    wsrc++;
		    continue;
		} else {
		    continue;
		}
	    } else {
		continue;
	    }

	    if (wfirstChar != wsrc) {
		Tcl_AppendUnicodeToObj(resultPtr, wfirstChar,
			wsrc - wfirstChar);
	    }

	    if (idx <= info.nsubs) {
		subStart = info.matches[idx].start;
		subEnd = info.matches[idx].end;
		if ((subStart >= 0) && (subEnd >= 0)) {
		    Tcl_AppendUnicodeToObj(resultPtr,
			    wstring + offset + subStart, subEnd - subStart);
		}
	    }

	    if (*wsrc == '\\') {
		wsrc++;
	    }
	    wfirstChar = wsrc + 1;
	}

	if (wfirstChar != wsrc) {
	    Tcl_AppendUnicodeToObj(resultPtr, wfirstChar, wsrc - wfirstChar);
	}

	if (end == 0) {
	    /*
	     * Always consume at least one character of the input string in
	     * order to prevent infinite loops.
	     */

	    if ((size_t)offset < wlen) {
		Tcl_AppendUnicodeToObj(resultPtr, wstring + offset, 1);
	    }
	    offset++;
	} else {
	    offset += end;
	    if (start == end) {
		/*
		 * We matched an empty string, which means we must go forward
		 * one more step so we don't match again at the same spot.
		 */

		if ((size_t)offset < wlen) {
		    Tcl_AppendUnicodeToObj(resultPtr, wstring + offset, 1);
		}
		offset++;
	    }
	}
	if (!all) {
	    break;
	}
    }

    /*
     * Copy the portion of the source string after the last match to the
     * result variable.
     */

  regsubDone:
    if (numMatches == 0) {
	/*
	 * On zero matches, just ignore the offset, since it shouldn't matter
	 * to us in this case, and the user may have skewed it.
	 */

	resultPtr = objv[1];
	Tcl_IncrRefCount(resultPtr);
    } else if ((size_t)offset < wlen) {
	Tcl_AppendUnicodeToObj(resultPtr, wstring + offset, wlen - offset);
    }
    if (objc == 4) {
	if (Tcl_ObjSetVar2(interp, objv[3], NULL, resultPtr,
		TCL_LEAVE_ERR_MSG) == NULL) {
	    result = TCL_ERROR;
	} else {
	    /*
	     * Set the interpreter's object result to an integer object
	     * holding the number of matches.
	     */

	    Tcl_SetObjResult(interp, Tcl_NewWideIntObj(numMatches));
	}
    } else {
	/*
	 * No varname supplied, so just return the modified string.
	 */

	Tcl_SetObjResult(interp, resultPtr);
    }

  done:
    if (objPtr && (objv[1] == objv[0])) {
	Tcl_DecrRefCount(objPtr);
    }
    if (subPtr && (objv[2] == objv[0])) {
	Tcl_DecrRefCount(subPtr);
    }
    if (resultPtr) {
	Tcl_DecrRefCount(resultPtr);
    }
    return result;
}

/*
 *----------------------------------------------------------------------
 *
 * Tcl_RenameObjCmd --
 *
 *	This procedure is invoked to process the "rename" Tcl command. See the
 *	user documentation for details on what it does.
 *
 * Results:
 *	A standard Tcl object result.
 *
 * Side effects:
 *	See the user documentation.
 *
 *----------------------------------------------------------------------
 */

int
Tcl_RenameObjCmd(
    ClientData dummy,		/* Arbitrary value passed to the command. */
    Tcl_Interp *interp,		/* Current interpreter. */
    int objc,			/* Number of arguments. */
    Tcl_Obj *const objv[])	/* Argument objects. */
{
    const char *oldName, *newName;

    if (objc != 3) {
	Tcl_WrongNumArgs(interp, 1, objv, "oldName newName");
	return TCL_ERROR;
    }

    oldName = TclGetString(objv[1]);
    newName = TclGetString(objv[2]);
    return TclRenameCommand(interp, oldName, newName);
}

/*
 *----------------------------------------------------------------------
 *
 * Tcl_ReturnObjCmd --
 *
 *	This object-based procedure is invoked to process the "return" Tcl
 *	command. See the user documentation for details on what it does.
 *
 * Results:
 *	A standard Tcl object result.
 *
 * Side effects:
 *	See the user documentation.
 *
 *----------------------------------------------------------------------
 */

int
Tcl_ReturnObjCmd(
    ClientData dummy,		/* Not used. */
    Tcl_Interp *interp,		/* Current interpreter. */
    int objc,			/* Number of arguments. */
    Tcl_Obj *const objv[])	/* Argument objects. */
{
    int code, level;
    Tcl_Obj *returnOpts;

    /*
     * General syntax: [return ?-option value ...? ?result?]
     * An even number of words means an explicit result argument is present.
     */

    int explicitResult = (0 == (objc % 2));
    int numOptionWords = objc - 1 - explicitResult;

    if (TCL_ERROR == TclMergeReturnOptions(interp, numOptionWords, objv+1,
	    &returnOpts, &code, &level)) {
	return TCL_ERROR;
    }

    code = TclProcessReturn(interp, code, level, returnOpts);
    if (explicitResult) {
	Tcl_SetObjResult(interp, objv[objc-1]);
    }
    return code;
}

/*
 *----------------------------------------------------------------------
 *
 * Tcl_SourceObjCmd --
 *
 *	This procedure is invoked to process the "source" Tcl command. See the
 *	user documentation for details on what it does.
 *
 * Results:
 *	A standard Tcl object result.
 *
 * Side effects:
 *	See the user documentation.
 *
 *----------------------------------------------------------------------
 */

int
Tcl_SourceObjCmd(
    ClientData dummy,		/* Not used. */
    Tcl_Interp *interp,		/* Current interpreter. */
    int objc,			/* Number of arguments. */
    Tcl_Obj *const objv[])	/* Argument objects. */
{
    return Tcl_NRCallObjProc(interp, TclNRSourceObjCmd, dummy, objc, objv);
}

int
TclNRSourceObjCmd(
    ClientData dummy,		/* Not used. */
    Tcl_Interp *interp,		/* Current interpreter. */
    int objc,			/* Number of arguments. */
    Tcl_Obj *const objv[])	/* Argument objects. */
{
    const char *encodingName = NULL;
    Tcl_Obj *fileName;
    int result;
    void **pkgFiles = NULL;
    void *names = NULL;

    if (objc < 2 || objc > 4) {
	Tcl_WrongNumArgs(interp, 1, objv, "?-encoding name? fileName");
	return TCL_ERROR;
    }

    fileName = objv[objc-1];

    if (objc == 4) {
	static const char *const options[] = {
	    "-encoding", NULL
	};
	int index;

	if (TCL_ERROR == Tcl_GetIndexFromObj(interp, objv[1], options,
		"option", TCL_EXACT, &index)) {
	    return TCL_ERROR;
	}
	encodingName = TclGetString(objv[2]);
    } else if (objc == 3) {
	/* Handle undocumented -nopkg option. This should only be
	 * used by the internal ::tcl::Pkg::source utility function. */
	static const char *const nopkgoptions[] = {
	    "-nopkg", NULL
	};
	int index;

	if (TCL_ERROR == Tcl_GetIndexFromObj(interp, objv[1], nopkgoptions,
		"option", TCL_EXACT, &index)) {
	    return TCL_ERROR;
	}
	pkgFiles = Tcl_GetAssocData(interp, "tclPkgFiles", NULL);
	/* Make sure that during the following TclNREvalFile no filenames
	 * are recorded for inclusion in the "package files" command */
	names = *pkgFiles;
	*pkgFiles = NULL;
    }
    result = TclNREvalFile(interp, fileName, encodingName);
    if (pkgFiles) {
	/* restore "tclPkgFiles" assocdata to how it was. */
	*pkgFiles = names;
    }
    return result;
}

/*
 *----------------------------------------------------------------------
 *
 * Tcl_SplitObjCmd --
 *
 *	This procedure is invoked to process the "split" Tcl command. See the
 *	user documentation for details on what it does.
 *
 * Results:
 *	A standard Tcl result.
 *
 * Side effects:
 *	See the user documentation.
 *
 *----------------------------------------------------------------------
 */

int
Tcl_SplitObjCmd(
    ClientData dummy,		/* Not used. */
    Tcl_Interp *interp,		/* Current interpreter. */
    int objc,			/* Number of arguments. */
    Tcl_Obj *const objv[])	/* Argument objects. */
{
    Tcl_UniChar ch = 0;
    int len;
    const char *splitChars;
    const char *stringPtr;
    const char *end;
    size_t splitCharLen, stringLen;
    Tcl_Obj *listPtr, *objPtr;

    if (objc == 2) {
	splitChars = " \n\t\r";
	splitCharLen = 4;
    } else if (objc == 3) {
	splitChars = TclGetStringFromObj(objv[2], &splitCharLen);
    } else {
	Tcl_WrongNumArgs(interp, 1, objv, "string ?splitChars?");
	return TCL_ERROR;
    }

    stringPtr = TclGetStringFromObj(objv[1], &stringLen);
    end = stringPtr + stringLen;
    listPtr = Tcl_NewObj();

    if (stringLen == 0) {
	/*
	 * Do nothing.
	 */
    } else if (splitCharLen == 0) {
	Tcl_HashTable charReuseTable;
	Tcl_HashEntry *hPtr;
	int isNew;

	/*
	 * Handle the special case of splitting on every character.
	 *
	 * Uses a hash table to ensure that each kind of character has only
	 * one Tcl_Obj instance (multiply-referenced) in the final list. This
	 * is a *major* win when splitting on a long string (especially in the
	 * megabyte range!) - DKF
	 */

	Tcl_InitHashTable(&charReuseTable, TCL_ONE_WORD_KEYS);

	for ( ; stringPtr < end; stringPtr += len) {
	    int fullchar;
	    len = TclUtfToUniChar(stringPtr, &ch);
	    fullchar = ch;

#if TCL_UTF_MAX <= 4
	    if (!len) {
		len += TclUtfToUniChar(stringPtr, &ch);
		fullchar = (((fullchar & 0x3ff) << 10) | (ch & 0x3ff)) + 0x10000;
	    }
#endif

	    /*
	     * Assume Tcl_UniChar is an integral type...
	     */

	    hPtr = Tcl_CreateHashEntry(&charReuseTable, INT2PTR(fullchar),
		    &isNew);
	    if (isNew) {
		TclNewStringObj(objPtr, stringPtr, len);

		/*
		 * Don't need to fiddle with refcount...
		 */

		Tcl_SetHashValue(hPtr, objPtr);
	    } else {
		objPtr = Tcl_GetHashValue(hPtr);
	    }
	    Tcl_ListObjAppendElement(NULL, listPtr, objPtr);
	}
	Tcl_DeleteHashTable(&charReuseTable);

    } else if (splitCharLen == 1) {
	char *p;

	/*
	 * Handle the special case of splitting on a single character. This is
	 * only true for the one-char ASCII case, as one unicode char is > 1
	 * byte in length.
	 */

	while (*stringPtr && (p=strchr(stringPtr,*splitChars)) != NULL) {
	    objPtr = Tcl_NewStringObj(stringPtr, p - stringPtr);
	    Tcl_ListObjAppendElement(NULL, listPtr, objPtr);
	    stringPtr = p + 1;
	}
	TclNewStringObj(objPtr, stringPtr, end - stringPtr);
	Tcl_ListObjAppendElement(NULL, listPtr, objPtr);
    } else {
	const char *element, *p, *splitEnd;
	int splitLen;
	Tcl_UniChar splitChar = 0;

	/*
	 * Normal case: split on any of a given set of characters. Discard
	 * instances of the split characters.
	 */

	splitEnd = splitChars + splitCharLen;

	for (element = stringPtr; stringPtr < end; stringPtr += len) {
	    len = TclUtfToUniChar(stringPtr, &ch);
	    for (p = splitChars; p < splitEnd; p += splitLen) {
		splitLen = TclUtfToUniChar(p, &splitChar);
		if (ch == splitChar) {
		    TclNewStringObj(objPtr, element, stringPtr - element);
		    Tcl_ListObjAppendElement(NULL, listPtr, objPtr);
		    element = stringPtr + len;
		    break;
		}
	    }
	}

	TclNewStringObj(objPtr, element, stringPtr - element);
	Tcl_ListObjAppendElement(NULL, listPtr, objPtr);
    }
    Tcl_SetObjResult(interp, listPtr);
    return TCL_OK;
}

/*
 *----------------------------------------------------------------------
 *
 * StringFirstCmd --
 *
 *	This procedure is invoked to process the "string first" Tcl command.
 *	See the user documentation for details on what it does. Note that this
 *	command only functions correctly on properly formed Tcl UTF strings.
 *
 * Results:
 *	A standard Tcl result.
 *
 * Side effects:
 *	See the user documentation.
 *
 *----------------------------------------------------------------------
 */

static int
StringFirstCmd(
    ClientData dummy,		/* Not used. */
    Tcl_Interp *interp,		/* Current interpreter. */
    int objc,			/* Number of arguments. */
    Tcl_Obj *const objv[])	/* Argument objects. */
{
    int start = 0;

    if (objc < 3 || objc > 4) {
	Tcl_WrongNumArgs(interp, 1, objv,
		"needleString haystackString ?startIndex?");
	return TCL_ERROR;
    }

    if (objc == 4) {
	int size = Tcl_GetCharLength(objv[2]);

	if (TCL_OK != TclGetIntForIndexM(interp, objv[3], size - 1, &start)) {
	    return TCL_ERROR;
	}
    }
    Tcl_SetObjResult(interp, Tcl_NewWideIntObj(TclStringFirst(objv[1],
	    objv[2], start)));
    return TCL_OK;
}

/*
 *----------------------------------------------------------------------
 *
 * StringLastCmd --
 *
 *	This procedure is invoked to process the "string last" Tcl command.
 *	See the user documentation for details on what it does. Note that this
 *	command only functions correctly on properly formed Tcl UTF strings.
 *
 * Results:
 *	A standard Tcl result.
 *
 * Side effects:
 *	See the user documentation.
 *
 *----------------------------------------------------------------------
 */

static int
StringLastCmd(
    ClientData dummy,		/* Not used. */
    Tcl_Interp *interp,		/* Current interpreter. */
    int objc,			/* Number of arguments. */
    Tcl_Obj *const objv[])	/* Argument objects. */
{
    int last = INT_MAX - 1;

    if (objc < 3 || objc > 4) {
	Tcl_WrongNumArgs(interp, 1, objv,
		"needleString haystackString ?lastIndex?");
	return TCL_ERROR;
    }

    if (objc == 4) {
	int size = Tcl_GetCharLength(objv[2]);

	if (TCL_OK != TclGetIntForIndexM(interp, objv[3], size - 1, &last)) {
	    return TCL_ERROR;
	}
    }
    Tcl_SetObjResult(interp, Tcl_NewWideIntObj(TclStringLast(objv[1],
	    objv[2], last)));
    return TCL_OK;
}

/*
 *----------------------------------------------------------------------
 *
 * StringIndexCmd --
 *
 *	This procedure is invoked to process the "string index" Tcl command.
 *	See the user documentation for details on what it does. Note that this
 *	command only functions correctly on properly formed Tcl UTF strings.
 *
 * Results:
 *	A standard Tcl result.
 *
 * Side effects:
 *	See the user documentation.
 *
 *----------------------------------------------------------------------
 */

static int
StringIndexCmd(
    ClientData dummy,		/* Not used. */
    Tcl_Interp *interp,		/* Current interpreter. */
    int objc,			/* Number of arguments. */
    Tcl_Obj *const objv[])	/* Argument objects. */
{
    int length, index;

    if (objc != 3) {
	Tcl_WrongNumArgs(interp, 1, objv, "string charIndex");
	return TCL_ERROR;
    }

    /*
     * Get the char length to calculate what 'end' means.
     */

    length = Tcl_GetCharLength(objv[1]);
    if (TclGetIntForIndexM(interp, objv[2], length-1, &index) != TCL_OK) {
	return TCL_ERROR;
    }

    if ((index >= 0) && (index < length)) {
	int ch = Tcl_GetUniChar(objv[1], index);

	if (ch == -1) {
	    return TCL_OK;
	}

	/*
	 * If we have a ByteArray object, we're careful to generate a new
	 * bytearray for a result.
	 */

	if (TclIsPureByteArray(objv[1])) {
	    unsigned char uch = (unsigned char) ch;

	    Tcl_SetObjResult(interp, Tcl_NewByteArrayObj(&uch, 1));
	} else {
	    char buf[4];

	    length = Tcl_UniCharToUtf(ch, buf);
	    if (!length) {
		length = Tcl_UniCharToUtf(-1, buf);
	    }
	    Tcl_SetObjResult(interp, Tcl_NewStringObj(buf, length));
	}
    }
    return TCL_OK;
}

/*
 *----------------------------------------------------------------------
 *
 * StringIsCmd --
 *
 *	This procedure is invoked to process the "string is" Tcl command. See
 *	the user documentation for details on what it does. Note that this
 *	command only functions correctly on properly formed Tcl UTF strings.
 *
 * Results:
 *	A standard Tcl result.
 *
 * Side effects:
 *	See the user documentation.
 *
 *----------------------------------------------------------------------
 */

static int
StringIsCmd(
    ClientData dummy,		/* Not used. */
    Tcl_Interp *interp,		/* Current interpreter. */
    int objc,			/* Number of arguments. */
    Tcl_Obj *const objv[])	/* Argument objects. */
{
    const char *string1, *end, *stop;
    Tcl_UniChar ch = 0;
    int (*chcomp)(int) = NULL;	/* The UniChar comparison function. */
    int i, failat = 0, result = 1, strict = 0, index, length3;
    size_t length1, length2;
    Tcl_Obj *objPtr, *failVarObj = NULL;
    Tcl_WideInt w;

    static const char *const isClasses[] = {
	"alnum",	"alpha",	"ascii",	"control",
	"boolean",	"dict",		"digit",	"double",
	"entier",	"false",	"graph",	"integer",
	"list",		"lower",	"print",	"punct",
	"space",	"true",		"upper",	"wideinteger",
	"wordchar",	"xdigit",	NULL
    };
    enum isClasses {
	STR_IS_ALNUM,	STR_IS_ALPHA,	STR_IS_ASCII,	STR_IS_CONTROL,
	STR_IS_BOOL,	STR_IS_DICT,	STR_IS_DIGIT,	STR_IS_DOUBLE,
	STR_IS_ENTIER,	STR_IS_FALSE,	STR_IS_GRAPH,	STR_IS_INT,
	STR_IS_LIST,	STR_IS_LOWER,	STR_IS_PRINT,	STR_IS_PUNCT,
	STR_IS_SPACE,	STR_IS_TRUE,	STR_IS_UPPER,	STR_IS_WIDE,
	STR_IS_WORD,	STR_IS_XDIGIT
    };
    static const char *const isOptions[] = {
	"-strict", "-failindex", NULL
    };
    enum isOptions {
	OPT_STRICT, OPT_FAILIDX
    };

    if (objc < 3 || objc > 6) {
	Tcl_WrongNumArgs(interp, 1, objv,
		"class ?-strict? ?-failindex var? str");
	return TCL_ERROR;
    }
    if (Tcl_GetIndexFromObj(interp, objv[1], isClasses, "class", 0,
	    &index) != TCL_OK) {
	return TCL_ERROR;
    }

    if (objc != 3) {
	for (i = 2; i < objc-1; i++) {
	    int idx2;

	    if (Tcl_GetIndexFromObj(interp, objv[i], isOptions, "option", 0,
		    &idx2) != TCL_OK) {
		return TCL_ERROR;
	    }
	    switch ((enum isOptions) idx2) {
	    case OPT_STRICT:
		strict = 1;
		break;
	    case OPT_FAILIDX:
		if (i+1 >= objc-1) {
		    Tcl_WrongNumArgs(interp, 2, objv,
			    "?-strict? ?-failindex var? str");
		    return TCL_ERROR;
		}
		failVarObj = objv[++i];
		break;
	    }
	}
    }

    /*
     * We get the objPtr so that we can short-cut for some classes by checking
     * the object type (int and double), but we need the string otherwise,
     * because we don't want any conversion of type occuring (as, for example,
     * Tcl_Get*FromObj would do).
     */

    objPtr = objv[objc-1];

    /*
     * When entering here, result == 1 and failat == 0.
     */

    switch ((enum isClasses) index) {
    case STR_IS_ALNUM:
	chcomp = Tcl_UniCharIsAlnum;
	break;
    case STR_IS_ALPHA:
	chcomp = Tcl_UniCharIsAlpha;
	break;
    case STR_IS_ASCII:
	chcomp = UniCharIsAscii;
	break;
    case STR_IS_BOOL:
    case STR_IS_TRUE:
    case STR_IS_FALSE:
	if ((objPtr->typePtr != &tclBooleanType)
		&& (TCL_OK != TclSetBooleanFromAny(NULL, objPtr))) {
	    if (strict) {
		result = 0;
	    } else {
		string1 = TclGetStringFromObj(objPtr, &length1);
		result = length1 == 0;
	    }
	} else if ((objPtr->internalRep.wideValue != 0)
		? (index == STR_IS_FALSE) : (index == STR_IS_TRUE)) {
	    result = 0;
	}
	break;
    case STR_IS_CONTROL:
	chcomp = Tcl_UniCharIsControl;
	break;
    case STR_IS_DICT: {
	int dresult, dsize;

	dresult = Tcl_DictObjSize(interp, objPtr, &dsize);
	Tcl_ResetResult(interp);
	result = (dresult == TCL_OK) ? 1 : 0;
	if (dresult != TCL_OK && failVarObj != NULL) {
	    /*
	     * Need to figure out where the list parsing failed, which is
	     * fairly expensive. This is adapted from the core of
	     * SetDictFromAny().
	     */

	    const char *elemStart, *nextElem;
	    int lenRemain;
	    size_t elemSize;
	    register const char *p;

	    string1 = TclGetStringFromObj(objPtr, &length1);
	    end = string1 + length1;
	    failat = -1;
	    for (p=string1, lenRemain=length1; lenRemain > 0;
		    p=nextElem, lenRemain=end-nextElem) {
		if (TCL_ERROR == TclFindElement(NULL, p, lenRemain,
			&elemStart, &nextElem, &elemSize, NULL)) {
		    Tcl_Obj *tmpStr;

		    /*
		     * This is the simplest way of getting the number of
		     * characters parsed. Note that this is not the same as
		     * the number of bytes when parsing strings with non-ASCII
		     * characters in them.
		     *
		     * Skip leading spaces first. This is only really an issue
		     * if it is the first "element" that has the failure.
		     */

		    while (TclIsSpaceProc(*p)) {
			p++;
		    }
		    TclNewStringObj(tmpStr, string1, p-string1);
		    failat = Tcl_GetCharLength(tmpStr);
		    TclDecrRefCount(tmpStr);
		    break;
		}
	    }
	}
	break;
    }
    case STR_IS_DIGIT:
	chcomp = Tcl_UniCharIsDigit;
	break;
    case STR_IS_DOUBLE: {
	if (Tcl_FetchIntRep(objPtr, &tclDoubleType) ||
		Tcl_FetchIntRep(objPtr, &tclIntType) ||
		Tcl_FetchIntRep(objPtr, &tclBignumType)) {
	    break;
	}
	string1 = TclGetStringFromObj(objPtr, &length1);
	if (length1 == 0) {
	    if (strict) {
		result = 0;
	    }
	    goto str_is_done;
	}
	end = string1 + length1;
	if (TclParseNumber(NULL, objPtr, NULL, NULL, -1,
		(const char **) &stop, 0) != TCL_OK) {
	    result = 0;
	    failat = 0;
	} else {
	    failat = stop - string1;
	    if (stop < end) {
		result = 0;
		TclFreeIntRep(objPtr);
	    }
	}
	break;
    }
    case STR_IS_GRAPH:
	chcomp = Tcl_UniCharIsGraph;
	break;
    case STR_IS_INT:
    case STR_IS_ENTIER:
	if (Tcl_FetchIntRep(objPtr, &tclIntType) ||
		Tcl_FetchIntRep(objPtr, &tclBignumType)) {
	    break;
	}
	string1 = TclGetStringFromObj(objPtr, &length1);
	if (length1 == 0) {
	    if (strict) {
		result = 0;
	    }
	    goto str_is_done;
	}
	end = string1 + length1;
	if (TclParseNumber(NULL, objPtr, NULL, NULL, -1,
		(const char **) &stop, TCL_PARSE_INTEGER_ONLY) == TCL_OK) {
	    if (stop == end) {
		/*
		 * Entire string parses as an integer.
		 */

		break;
	    } else {
		/*
		 * Some prefix parsed as an integer, but not the whole string,
		 * so return failure index as the point where parsing stopped.
		 * Clear out the internal rep, since keeping it would leave
		 * *objPtr in an inconsistent state.
		 */

		result = 0;
		failat = stop - string1;
		TclFreeIntRep(objPtr);
	    }
	} else {
	    /*
	     * No prefix is a valid integer. Fail at beginning.
	     */

	    result = 0;
	    failat = 0;
	}
	break;
    case STR_IS_WIDE:
	if (TCL_OK == TclGetWideIntFromObj(NULL, objPtr, &w)) {
	    break;
	}

	string1 = TclGetStringFromObj(objPtr, &length1);
	if (length1 == 0) {
	    if (strict) {
		result = 0;
	    }
	    goto str_is_done;
	}
	result = 0;
	if (failVarObj == NULL) {
	    /*
	     * Don't bother computing the failure point if we're not going to
	     * return it.
	     */

	    break;
	}
	end = string1 + length1;
	if (TclParseNumber(NULL, objPtr, NULL, NULL, -1,
		(const char **) &stop, TCL_PARSE_INTEGER_ONLY) == TCL_OK) {
	    if (stop == end) {
		/*
		 * Entire string parses as an integer, but rejected by
		 * Tcl_Get(Wide)IntFromObj() so we must have overflowed the
		 * target type, and our convention is to return failure at
		 * index -1 in that situation.
		 */

		failat = -1;
	    } else {
		/*
		 * Some prefix parsed as an integer, but not the whole string,
		 * so return failure index as the point where parsing stopped.
		 * Clear out the internal rep, since keeping it would leave
		 * *objPtr in an inconsistent state.
		 */

		failat = stop - string1;
		TclFreeIntRep(objPtr);
	    }
	} else {
	    /*
	     * No prefix is a valid integer. Fail at beginning.
	     */

	    failat = 0;
	}
	break;
    case STR_IS_LIST:
	/*
	 * We ignore the strictness here, since empty strings are always
	 * well-formed lists.
	 */

	if (TCL_OK == TclListObjLength(NULL, objPtr, &length3)) {
	    break;
	}

	if (failVarObj != NULL) {
	    /*
	     * Need to figure out where the list parsing failed, which is
	     * fairly expensive. This is adapted from the core of
	     * SetListFromAny().
	     */

	    const char *elemStart, *nextElem;
	    size_t lenRemain;
	    size_t elemSize;
	    register const char *p;

	    string1 = TclGetStringFromObj(objPtr, &length1);
	    end = string1 + length1;
	    failat = -1;
	    for (p=string1, lenRemain=length1; lenRemain > 0;
		    p=nextElem, lenRemain=end-nextElem) {
		if (TCL_ERROR == TclFindElement(NULL, p, lenRemain,
			&elemStart, &nextElem, &elemSize, NULL)) {
		    Tcl_Obj *tmpStr;

		    /*
		     * This is the simplest way of getting the number of
		     * characters parsed. Note that this is not the same as
		     * the number of bytes when parsing strings with non-ASCII
		     * characters in them.
		     *
		     * Skip leading spaces first. This is only really an issue
		     * if it is the first "element" that has the failure.
		     */

		    while (TclIsSpaceProc(*p)) {
			p++;
		    }
		    TclNewStringObj(tmpStr, string1, p-string1);
		    failat = Tcl_GetCharLength(tmpStr);
		    TclDecrRefCount(tmpStr);
		    break;
		}
	    }
	}
	result = 0;
	break;
    case STR_IS_LOWER:
	chcomp = Tcl_UniCharIsLower;
	break;
    case STR_IS_PRINT:
	chcomp = Tcl_UniCharIsPrint;
	break;
    case STR_IS_PUNCT:
	chcomp = Tcl_UniCharIsPunct;
	break;
    case STR_IS_SPACE:
	chcomp = Tcl_UniCharIsSpace;
	break;
    case STR_IS_UPPER:
	chcomp = Tcl_UniCharIsUpper;
	break;
    case STR_IS_WORD:
	chcomp = Tcl_UniCharIsWordChar;
	break;
    case STR_IS_XDIGIT:
	chcomp = UniCharIsHexDigit;
	break;
    }

    if (chcomp != NULL) {
	string1 = TclGetStringFromObj(objPtr, &length1);
	if (length1 == 0) {
	    if (strict) {
		result = 0;
	    }
	    goto str_is_done;
	}
	end = string1 + length1;
	for (; string1 < end; string1 += length2, failat++) {
	    int fullchar;
	    length2 = TclUtfToUniChar(string1, &ch);
	    fullchar = ch;
#if TCL_UTF_MAX <= 4
	    if (!length2) {
	    	length2 = TclUtfToUniChar(string1, &ch);
	    	fullchar = (((fullchar & 0x3ff) << 10) | (ch & 0x3ff)) + 0x10000;
	    }
#endif
	    if (!chcomp(fullchar)) {
		result = 0;
		break;
	    }
	}
    }

    /*
     * Only set the failVarObj when we will return 0 and we have indicated a
     * valid fail index (>= 0).
     */

 str_is_done:
    if ((result == 0) && (failVarObj != NULL) &&
	Tcl_ObjSetVar2(interp, failVarObj, NULL, Tcl_NewWideIntObj(failat),
		TCL_LEAVE_ERR_MSG) == NULL) {
	return TCL_ERROR;
    }
    Tcl_SetObjResult(interp, Tcl_NewBooleanObj(result));
    return TCL_OK;
}

static int
UniCharIsAscii(
    int character)
{
    return (character >= 0) && (character < 0x80);
}

static int
UniCharIsHexDigit(
    int character)
{
    return (character >= 0) && (character < 0x80) && isxdigit(UCHAR(character));
}

/*
 *----------------------------------------------------------------------
 *
 * StringMapCmd --
 *
 *	This procedure is invoked to process the "string map" Tcl command. See
 *	the user documentation for details on what it does. Note that this
 *	command only functions correctly on properly formed Tcl UTF strings.
 *
 * Results:
 *	A standard Tcl result.
 *
 * Side effects:
 *	See the user documentation.
 *
 *----------------------------------------------------------------------
 */

static int
StringMapCmd(
    ClientData dummy,		/* Not used. */
    Tcl_Interp *interp,		/* Current interpreter. */
    int objc,			/* Number of arguments. */
    Tcl_Obj *const objv[])	/* Argument objects. */
{
    size_t length1, length2;
    int mapElemc, index;
    int nocase = 0, mapWithDict = 0, copySource = 0;
    Tcl_Obj **mapElemv, *sourceObj, *resultPtr;
    Tcl_UniChar *ustring1, *ustring2, *p, *end;
    int (*strCmpFn)(const Tcl_UniChar*, const Tcl_UniChar*, size_t);

    if (objc < 3 || objc > 4) {
	Tcl_WrongNumArgs(interp, 1, objv, "?-nocase? charMap string");
	return TCL_ERROR;
    }

    if (objc == 4) {
	const char *string = TclGetStringFromObj(objv[1], &length2);

	if ((length2 > 1) &&
		strncmp(string, "-nocase", (size_t) length2) == 0) {
	    nocase = 1;
	} else {
	    Tcl_SetObjResult(interp, Tcl_ObjPrintf(
		    "bad option \"%s\": must be -nocase", string));
	    Tcl_SetErrorCode(interp, "TCL", "LOOKUP", "INDEX", "option",
		    string, NULL);
	    return TCL_ERROR;
	}
    }

    /*
     * This test is tricky, but has to be that way or you get other strange
     * inconsistencies (see test string-10.20.1 for illustration why!)
     */

    if (!TclHasStringRep(objv[objc-2]) 
	    && Tcl_FetchIntRep(objv[objc-2], &tclDictType)){
	int i, done;
	Tcl_DictSearch search;

	/*
	 * We know the type exactly, so all dict operations will succeed for
	 * sure. This shortens this code quite a bit.
	 */

	Tcl_DictObjSize(interp, objv[objc-2], &mapElemc);
	if (mapElemc == 0) {
	    /*
	     * Empty charMap, just return whatever string was given.
	     */

	    Tcl_SetObjResult(interp, objv[objc-1]);
	    return TCL_OK;
	}

	mapElemc *= 2;
	mapWithDict = 1;

	/*
	 * Copy the dictionary out into an array; that's the easiest way to
	 * adapt this code...
	 */

	mapElemv = TclStackAlloc(interp, sizeof(Tcl_Obj *) * mapElemc);
	Tcl_DictObjFirst(interp, objv[objc-2], &search, mapElemv+0,
		mapElemv+1, &done);
	for (i=2 ; i<mapElemc ; i+=2) {
	    Tcl_DictObjNext(&search, mapElemv+i, mapElemv+i+1, &done);
	}
	Tcl_DictObjDone(&search);
    } else {
	if (TclListObjGetElements(interp, objv[objc-2], &mapElemc,
		&mapElemv) != TCL_OK) {
	    return TCL_ERROR;
	}
	if (mapElemc == 0) {
	    /*
	     * empty charMap, just return whatever string was given.
	     */

	    Tcl_SetObjResult(interp, objv[objc-1]);
	    return TCL_OK;
	} else if (mapElemc & 1) {
	    /*
	     * The charMap must be an even number of key/value items.
	     */

	    Tcl_SetObjResult(interp,
		    Tcl_NewStringObj("char map list unbalanced", -1));
	    Tcl_SetErrorCode(interp, "TCL", "OPERATION", "MAP",
		    "UNBALANCED", NULL);
	    return TCL_ERROR;
	}
    }

    /*
     * Take a copy of the source string object if it is the same as the map
     * string to cut out nasty sharing crashes. [Bug 1018562]
     */

    if (objv[objc-2] == objv[objc-1]) {
	sourceObj = Tcl_DuplicateObj(objv[objc-1]);
	copySource = 1;
    } else {
	sourceObj = objv[objc-1];
    }
    ustring1 = TclGetUnicodeFromObj(sourceObj, &length1);
    if (length1 == 0) {
	/*
	 * Empty input string, just stop now.
	 */

	goto done;
    }
    end = ustring1 + length1;

    strCmpFn = (nocase ? Tcl_UniCharNcasecmp : Tcl_UniCharNcmp);

    /*
     * Force result to be Unicode
     */

    resultPtr = Tcl_NewUnicodeObj(ustring1, 0);

    if (mapElemc == 2) {
	/*
	 * Special case for one map pair which avoids the extra for loop and
	 * extra calls to get Unicode data. The algorithm is otherwise
	 * identical to the multi-pair case. This will be >30% faster on
	 * larger strings.
	 */

	size_t mapLen;
	int u2lc;
	Tcl_UniChar *mapString;

	ustring2 = TclGetUnicodeFromObj(mapElemv[0], &length2);
	p = ustring1;
	if ((length2 > length1) || (length2 == 0)) {
	    /*
	     * Match string is either longer than input or empty.
	     */

	    ustring1 = end;
	} else {
	    mapString = TclGetUnicodeFromObj(mapElemv[1], &mapLen);
	    u2lc = (nocase ? Tcl_UniCharToLower(*ustring2) : 0);
	    for (; ustring1 < end; ustring1++) {
		if (((*ustring1 == *ustring2) ||
			(nocase&&Tcl_UniCharToLower(*ustring1)==u2lc)) &&
			(length2==1 || strCmpFn(ustring1, ustring2,
				length2) == 0)) {
		    if (p != ustring1) {
			Tcl_AppendUnicodeToObj(resultPtr, p, ustring1-p);
			p = ustring1 + length2;
		    } else {
			p += length2;
		    }
		    ustring1 = p - 1;

		    Tcl_AppendUnicodeToObj(resultPtr, mapString, mapLen);
		}
	    }
	}
    } else {
	Tcl_UniChar **mapStrings;
	size_t *mapLens;
	int *u2lc = 0;

	/*
	 * Precompute pointers to the unicode string and length. This saves us
	 * repeated function calls later, significantly speeding up the
	 * algorithm. We only need the lowercase first char in the nocase
	 * case.
	 */

	mapStrings = TclStackAlloc(interp, mapElemc*sizeof(Tcl_UniChar *)*2);
	mapLens = TclStackAlloc(interp, mapElemc * sizeof(size_t) * 2);
	if (nocase) {
	    u2lc = TclStackAlloc(interp, mapElemc * sizeof(int));
	}
	for (index = 0; index < mapElemc; index++) {
	    mapStrings[index] = TclGetUnicodeFromObj(mapElemv[index],
		    mapLens+index);
	    if (nocase && ((index % 2) == 0)) {
		u2lc[index/2] = Tcl_UniCharToLower(*mapStrings[index]);
	    }
	}
	for (p = ustring1; ustring1 < end; ustring1++) {
	    for (index = 0; index < mapElemc; index += 2) {
		/*
		 * Get the key string to match on.
		 */

		ustring2 = mapStrings[index];
		length2 = mapLens[index];
		if ((length2 > 0) && ((*ustring1 == *ustring2) || (nocase &&
			(Tcl_UniCharToLower(*ustring1) == u2lc[index/2]))) &&
			/* Restrict max compare length. */
			((size_t)(end-ustring1) >= length2) && ((length2 == 1) ||
			!strCmpFn(ustring2, ustring1, length2))) {
		    if (p != ustring1) {
			/*
			 * Put the skipped chars onto the result first.
			 */

			Tcl_AppendUnicodeToObj(resultPtr, p, ustring1-p);
			p = ustring1 + length2;
		    } else {
			p += length2;
		    }

		    /*
		     * Adjust len to be full length of matched string.
		     */

		    ustring1 = p - 1;

		    /*
		     * Append the map value to the unicode string.
		     */

		    Tcl_AppendUnicodeToObj(resultPtr,
			    mapStrings[index+1], mapLens[index+1]);
		    break;
		}
	    }
	}
	if (nocase) {
	    TclStackFree(interp, u2lc);
	}
	TclStackFree(interp, mapLens);
	TclStackFree(interp, mapStrings);
    }
    if (p != ustring1) {
	/*
	 * Put the rest of the unmapped chars onto result.
	 */

	Tcl_AppendUnicodeToObj(resultPtr, p, ustring1 - p);
    }
    Tcl_SetObjResult(interp, resultPtr);
  done:
    if (mapWithDict) {
	TclStackFree(interp, mapElemv);
    }
    if (copySource) {
	Tcl_DecrRefCount(sourceObj);
    }
    return TCL_OK;
}

/*
 *----------------------------------------------------------------------
 *
 * StringMatchCmd --
 *
 *	This procedure is invoked to process the "string match" Tcl command.
 *	See the user documentation for details on what it does. Note that this
 *	command only functions correctly on properly formed Tcl UTF strings.
 *
 * Results:
 *	A standard Tcl result.
 *
 * Side effects:
 *	See the user documentation.
 *
 *----------------------------------------------------------------------
 */

static int
StringMatchCmd(
    ClientData dummy,		/* Not used. */
    Tcl_Interp *interp,		/* Current interpreter. */
    int objc,			/* Number of arguments. */
    Tcl_Obj *const objv[])	/* Argument objects. */
{
    int nocase = 0;

    if (objc < 3 || objc > 4) {
	Tcl_WrongNumArgs(interp, 1, objv, "?-nocase? pattern string");
	return TCL_ERROR;
    }

    if (objc == 4) {
	size_t length;
	const char *string = TclGetStringFromObj(objv[1], &length);

	if ((length > 1) &&
	    strncmp(string, "-nocase", length) == 0) {
	    nocase = TCL_MATCH_NOCASE;
	} else {
	    Tcl_SetObjResult(interp, Tcl_ObjPrintf(
		    "bad option \"%s\": must be -nocase", string));
	    Tcl_SetErrorCode(interp, "TCL", "LOOKUP", "INDEX", "option",
		    string, NULL);
	    return TCL_ERROR;
	}
    }
    Tcl_SetObjResult(interp, Tcl_NewBooleanObj(
		TclStringMatchObj(objv[objc-1], objv[objc-2], nocase)));
    return TCL_OK;
}

/*
 *----------------------------------------------------------------------
 *
 * StringRangeCmd --
 *
 *	This procedure is invoked to process the "string range" Tcl command.
 *	See the user documentation for details on what it does. Note that this
 *	command only functions correctly on properly formed Tcl UTF strings.
 *
 * Results:
 *	A standard Tcl result.
 *
 * Side effects:
 *	See the user documentation.
 *
 *----------------------------------------------------------------------
 */

static int
StringRangeCmd(
    ClientData dummy,		/* Not used. */
    Tcl_Interp *interp,		/* Current interpreter. */
    int objc,			/* Number of arguments. */
    Tcl_Obj *const objv[])	/* Argument objects. */
{
    size_t length;
    int first, last;

    if (objc != 4) {
	Tcl_WrongNumArgs(interp, 1, objv, "string first last");
	return TCL_ERROR;
    }

    /*
     * Get the length in actual characters; Then reduce it by one because
     * 'end' refers to the last character, not one past it.
     */

    length = Tcl_GetCharLength(objv[1]) - 1;

    if (TclGetIntForIndexM(interp, objv[2], length, &first) != TCL_OK ||
	    TclGetIntForIndexM(interp, objv[3], length, &last) != TCL_OK) {
	return TCL_ERROR;
    }

    if (first < 0) {
	first = 0;
    }
    if (last >= (int)length) {
	last = length;
    }
    if (last >= first) {
	Tcl_SetObjResult(interp, Tcl_GetRange(objv[1], first, last));
    }
    return TCL_OK;
}

/*
 *----------------------------------------------------------------------
 *
 * StringReptCmd --
 *
 *	This procedure is invoked to process the "string repeat" Tcl command.
 *	See the user documentation for details on what it does. Note that this
 *	command only functions correctly on properly formed Tcl UTF strings.
 *
 * Results:
 *	A standard Tcl result.
 *
 * Side effects:
 *	See the user documentation.
 *
 *----------------------------------------------------------------------
 */

static int
StringReptCmd(
    ClientData dummy,		/* Not used. */
    Tcl_Interp *interp,		/* Current interpreter. */
    int objc,			/* Number of arguments. */
    Tcl_Obj *const objv[])	/* Argument objects. */
{
    int count;
    Tcl_Obj *resultPtr;

    if (objc != 3) {
	Tcl_WrongNumArgs(interp, 1, objv, "string count");
	return TCL_ERROR;
    }

    if (TclGetIntFromObj(interp, objv[2], &count) != TCL_OK) {
	return TCL_ERROR;
    }

    /*
     * Check for cases that allow us to skip copying stuff.
     */

    if (count == 1) {
	Tcl_SetObjResult(interp, objv[1]);
	return TCL_OK;
    } else if (count < 1) {
	return TCL_OK;
    }

    resultPtr = TclStringRepeat(interp, objv[1], count, TCL_STRING_IN_PLACE);
    if (resultPtr) {
	Tcl_SetObjResult(interp, resultPtr);
	return TCL_OK;
    }
    return TCL_ERROR;
}

/*
 *----------------------------------------------------------------------
 *
 * StringRplcCmd --
 *
 *	This procedure is invoked to process the "string replace" Tcl command.
 *	See the user documentation for details on what it does. Note that this
 *	command only functions correctly on properly formed Tcl UTF strings.
 *
 * Results:
 *	A standard Tcl result.
 *
 * Side effects:
 *	See the user documentation.
 *
 *----------------------------------------------------------------------
 */

static int
StringRplcCmd(
    ClientData dummy,		/* Not used. */
    Tcl_Interp *interp,		/* Current interpreter. */
    int objc,			/* Number of arguments. */
    Tcl_Obj *const objv[])	/* Argument objects. */
{
    int first, last, length, end;

    if (objc < 4 || objc > 5) {
	Tcl_WrongNumArgs(interp, 1, objv, "string first last ?string?");
	return TCL_ERROR;
    }

    length = Tcl_GetCharLength(objv[1]);
    end = length - 1;

    if (TclGetIntForIndexM(interp, objv[2], end, &first) != TCL_OK ||
	    TclGetIntForIndexM(interp, objv[3], end, &last) != TCL_OK){
	return TCL_ERROR;
    }

    /*
     * The following test screens out most empty substrings as
     * candidates for replacement. When they are detected, no
     * replacement is done, and the result is the original string,
     */
    if ((last < 0) ||		/* Range ends before start of string */
	    (first > end) ||	/* Range begins after end of string */
	    (last < first)) {	/* Range begins after it starts */

	/*
	 * BUT!!! when (end < 0) -- an empty original string -- we can
	 * have (first <= end < 0 <= last) and an empty string is permitted
	 * to be replaced.
	 */
	Tcl_SetObjResult(interp, objv[1]);
    } else {
	Tcl_Obj *resultPtr;

	if (first < 0) {
	    first = 0;
	}
	if (last > end) {
	    last = end;
	}

	resultPtr = TclStringReplace(interp, objv[1], first,
		last + 1 - first, (objc == 5) ? objv[4] : NULL,
		TCL_STRING_IN_PLACE);

	Tcl_SetObjResult(interp, resultPtr);
    }
    return TCL_OK;
}

/*
 *----------------------------------------------------------------------
 *
 * StringRevCmd --
 *
 *	This procedure is invoked to process the "string reverse" Tcl command.
 *	See the user documentation for details on what it does. Note that this
 *	command only functions correctly on properly formed Tcl UTF strings.
 *
 * Results:
 *	A standard Tcl result.
 *
 * Side effects:
 *	See the user documentation.
 *
 *----------------------------------------------------------------------
 */

static int
StringRevCmd(
    ClientData dummy,		/* Not used. */
    Tcl_Interp *interp,		/* Current interpreter. */
    int objc,			/* Number of arguments. */
    Tcl_Obj *const objv[])	/* Argument objects. */
{
    if (objc != 2) {
	Tcl_WrongNumArgs(interp, 1, objv, "string");
	return TCL_ERROR;
    }

    Tcl_SetObjResult(interp, TclStringReverse(objv[1], TCL_STRING_IN_PLACE));
    return TCL_OK;
}

/*
 *----------------------------------------------------------------------
 *
 * StringStartCmd --
 *
 *	This procedure is invoked to process the "string wordstart" Tcl
 *	command. See the user documentation for details on what it does. Note
 *	that this command only functions correctly on properly formed Tcl UTF
 *	strings.
 *
 * Results:
 *	A standard Tcl result.
 *
 * Side effects:
 *	See the user documentation.
 *
 *----------------------------------------------------------------------
 */

static int
StringStartCmd(
    ClientData dummy,		/* Not used. */
    Tcl_Interp *interp,		/* Current interpreter. */
    int objc,			/* Number of arguments. */
    Tcl_Obj *const objv[])	/* Argument objects. */
{
    Tcl_UniChar ch = 0;
    const char *p, *string;
    int cur, index, length, numChars;

    if (objc != 3) {
	Tcl_WrongNumArgs(interp, 1, objv, "string index");
	return TCL_ERROR;
    }

    string = TclGetStringFromObj(objv[1], &length);
    numChars = Tcl_NumUtfChars(string, length);
    if (TclGetIntForIndexM(interp, objv[2], numChars-1, &index) != TCL_OK) {
	return TCL_ERROR;
    }
    string = TclGetStringFromObj(objv[1], &length);
    if (index >= numChars) {
	index = numChars - 1;
    }
    cur = 0;
    if (index > 0) {
	p = Tcl_UtfAtIndex(string, index);
	for (cur = index; cur >= 0; cur--) {
	    TclUtfToUniChar(p, &ch);
	    if (!Tcl_UniCharIsWordChar(ch)) {
		break;
	    }
	    p = Tcl_UtfPrev(p, string);
	}
	if (cur != index) {
	    cur += 1;
	}
    }
    Tcl_SetObjResult(interp, Tcl_NewWideIntObj(cur));
    return TCL_OK;
}

/*
 *----------------------------------------------------------------------
 *
 * StringEndCmd --
 *
 *	This procedure is invoked to process the "string wordend" Tcl command.
 *	See the user documentation for details on what it does. Note that this
 *	command only functions correctly on properly formed Tcl UTF strings.
 *
 * Results:
 *	A standard Tcl result.
 *
 * Side effects:
 *	See the user documentation.
 *
 *----------------------------------------------------------------------
 */

static int
StringEndCmd(
    ClientData dummy,		/* Not used. */
    Tcl_Interp *interp,		/* Current interpreter. */
    int objc,			/* Number of arguments. */
    Tcl_Obj *const objv[])	/* Argument objects. */
{
    Tcl_UniChar ch = 0;
    const char *p, *end, *string;
    int cur, index, length, numChars;

    if (objc != 3) {
	Tcl_WrongNumArgs(interp, 1, objv, "string index");
	return TCL_ERROR;
    }

    string = TclGetStringFromObj(objv[1], &length);
    numChars = Tcl_NumUtfChars(string, length);
    if (TclGetIntForIndexM(interp, objv[2], numChars-1, &index) != TCL_OK) {
	return TCL_ERROR;
    }
    string = TclGetStringFromObj(objv[1], &length);
    if (index < 0) {
	index = 0;
    }
    if (index < numChars) {
	p = Tcl_UtfAtIndex(string, index);
	end = string+length;
	for (cur = index; p < end; cur++) {
	    p += TclUtfToUniChar(p, &ch);
	    if (!Tcl_UniCharIsWordChar(ch)) {
		break;
	    }
	}
	if (cur == index) {
	    cur++;
	}
    } else {
	cur = numChars;
    }
    Tcl_SetObjResult(interp, Tcl_NewWideIntObj(cur));
    return TCL_OK;
}

/*
 *----------------------------------------------------------------------
 *
 * StringEqualCmd --
 *
 *	This procedure is invoked to process the "string equal" Tcl command.
 *	See the user documentation for details on what it does. Note that this
 *	command only functions correctly on properly formed Tcl UTF strings.
 *
 * Results:
 *	A standard Tcl result.
 *
 * Side effects:
 *	See the user documentation.
 *
 *----------------------------------------------------------------------
 */

static int
StringEqualCmd(
    ClientData dummy,		/* Not used. */
    Tcl_Interp *interp,		/* Current interpreter. */
    int objc,			/* Number of arguments. */
    Tcl_Obj *const objv[])	/* Argument objects. */
{
    /*
     * Remember to keep code here in some sync with the byte-compiled versions
     * in tclExecute.c (INST_STR_EQ, INST_STR_NEQ and INST_STR_CMP as well as
     * the expr string comparison in INST_EQ/INST_NEQ/INST_LT/...).
     */

    const char *string2;
    int length, i, match, nocase = 0, reqlength = -1;

    if (objc < 3 || objc > 6) {
    str_cmp_args:
	Tcl_WrongNumArgs(interp, 1, objv,
		"?-nocase? ?-length int? string1 string2");
	return TCL_ERROR;
    }

    for (i = 1; i < objc-2; i++) {
	string2 = TclGetStringFromObj(objv[i], &length);
	if ((length > 1) && !strncmp(string2, "-nocase", (size_t)length)) {
	    nocase = 1;
	} else if ((length > 1)
		&& !strncmp(string2, "-length", (size_t)length)) {
	    if (i+1 >= objc-2) {
		goto str_cmp_args;
	    }
	    i++;
	    if (TclGetIntFromObj(interp, objv[i], &reqlength) != TCL_OK) {
		return TCL_ERROR;
	    }
	} else {
	    Tcl_SetObjResult(interp, Tcl_ObjPrintf(
		    "bad option \"%s\": must be -nocase or -length",
		    string2));
	    Tcl_SetErrorCode(interp, "TCL", "LOOKUP", "INDEX", "option",
		    string2, NULL);
	    return TCL_ERROR;
	}
    }

    /*
     * From now on, we only access the two objects at the end of the argument
     * array.
     */

    objv += objc-2;
    match = TclStringCmp(objv[0], objv[1], 0, nocase, reqlength);
    Tcl_SetObjResult(interp, Tcl_NewBooleanObj(match ? 0 : 1));
    return TCL_OK;
}

/*
 *----------------------------------------------------------------------
 *
 * StringCmpCmd --
 *
 *	This procedure is invoked to process the "string compare" Tcl command.
 *	See the user documentation for details on what it does. Note that this
 *	command only functions correctly on properly formed Tcl UTF strings.
 *
 * Results:
 *	A standard Tcl result.
 *
 * Side effects:
 *	See the user documentation.
 *
 *----------------------------------------------------------------------
 */

static int
StringCmpCmd(
    ClientData dummy,		/* Not used. */
    Tcl_Interp *interp,		/* Current interpreter. */
    int objc,			/* Number of arguments. */
    Tcl_Obj *const objv[])	/* Argument objects. */
{
    /*
     * Remember to keep code here in some sync with the byte-compiled versions
     * in tclExecute.c (INST_STR_EQ, INST_STR_NEQ and INST_STR_CMP as well as
     * the expr string comparison in INST_EQ/INST_NEQ/INST_LT/...).
     */

    int match, nocase, reqlength, status;

    status = TclStringCmpOpts(interp, objc, objv, &nocase, &reqlength);
    if (status != TCL_OK) {
	return status;
    }

    objv += objc-2;
    match = TclStringCmp(objv[0], objv[1], 0, nocase, reqlength);
    Tcl_SetObjResult(interp, Tcl_NewWideIntObj(match));
    return TCL_OK;
}

int
TclStringCmpOpts(
    Tcl_Interp *interp,		/* Current interpreter. */
    int objc,			/* Number of arguments. */
    Tcl_Obj *const objv[],	/* Argument objects. */
    int *nocase,
    int *reqlength)
{
    int i, length;
    const char *string;

    *reqlength = -1;
    *nocase = 0;
    if (objc < 3 || objc > 6) {
    str_cmp_args:
	Tcl_WrongNumArgs(interp, 1, objv,
		"?-nocase? ?-length int? string1 string2");
	return TCL_ERROR;
    }

    for (i = 1; i < objc-2; i++) {
	string = TclGetStringFromObj(objv[i], &length);
	if ((length > 1) && !strncmp(string, "-nocase", (size_t)length)) {
	    *nocase = 1;
	} else if ((length > 1)
		&& !strncmp(string, "-length", (size_t)length)) {
	    if (i+1 >= objc-2) {
		goto str_cmp_args;
	    }
	    i++;
	    if (TclGetIntFromObj(interp, objv[i], reqlength) != TCL_OK) {
		return TCL_ERROR;
	    }
	} else {
	    Tcl_SetObjResult(interp, Tcl_ObjPrintf(
		    "bad option \"%s\": must be -nocase or -length",
		    string));
	    Tcl_SetErrorCode(interp, "TCL", "LOOKUP", "INDEX", "option",
		    string, NULL);
	    return TCL_ERROR;
	}
    }
    return TCL_OK;
}

/*
 *----------------------------------------------------------------------
 *
 * StringCatCmd --
 *
 *	This procedure is invoked to process the "string cat" Tcl command.
 *	See the user documentation for details on what it does.
 *
 * Results:
 *	A standard Tcl result.
 *
 * Side effects:
 *	See the user documentation.
 *
 *----------------------------------------------------------------------
 */

static int
StringCatCmd(
    ClientData dummy,		/* Not used. */
    Tcl_Interp *interp,		/* Current interpreter. */
    int objc,			/* Number of arguments. */
    Tcl_Obj *const objv[])	/* Argument objects. */
{
    Tcl_Obj *objResultPtr;

    if (objc < 2) {
	/*
	 * If there are no args, the result is an empty object.
	 * Just leave the preset empty interp result.
	 */
	return TCL_OK;
    }

    objResultPtr = TclStringCat(interp, objc-1, objv+1, TCL_STRING_IN_PLACE);

    if (objResultPtr) {
	Tcl_SetObjResult(interp, objResultPtr);
	return TCL_OK;
    }

    return TCL_ERROR;
}

/*
 *----------------------------------------------------------------------
 *
 * StringBytesCmd --
 *
 *	This procedure is invoked to process the "string bytelength" Tcl
 *	command. See the user documentation for details on what it does. Note
 *	that this command only functions correctly on properly formed Tcl UTF
 *	strings.
 *
 * Results:
 *	A standard Tcl result.
 *
 * Side effects:
 *	See the user documentation.
 *
 *----------------------------------------------------------------------
 */

static int
StringBytesCmd(
    ClientData dummy,		/* Not used. */
    Tcl_Interp *interp,		/* Current interpreter. */
    int objc,			/* Number of arguments. */
    Tcl_Obj *const objv[])	/* Argument objects. */
{
    int length;

    if (objc != 2) {
	Tcl_WrongNumArgs(interp, 1, objv, "string");
	return TCL_ERROR;
    }

    (void) TclGetStringFromObj(objv[1], &length);
    Tcl_SetObjResult(interp, Tcl_NewWideIntObj(length));
    return TCL_OK;
}

/*
 *----------------------------------------------------------------------
 *
 * StringLenCmd --
 *
 *	This procedure is invoked to process the "string length" Tcl command.
 *	See the user documentation for details on what it does. Note that this
 *	command only functions correctly on properly formed Tcl UTF strings.
 *
 * Results:
 *	A standard Tcl result.
 *
 * Side effects:
 *	See the user documentation.
 *
 *----------------------------------------------------------------------
 */

static int
StringLenCmd(
    ClientData dummy,		/* Not used. */
    Tcl_Interp *interp,		/* Current interpreter. */
    int objc,			/* Number of arguments. */
    Tcl_Obj *const objv[])	/* Argument objects. */
{
    if (objc != 2) {
	Tcl_WrongNumArgs(interp, 1, objv, "string");
	return TCL_ERROR;
    }

    Tcl_SetObjResult(interp, Tcl_NewWideIntObj(Tcl_GetCharLength(objv[1])));
    return TCL_OK;
}

/*
 *----------------------------------------------------------------------
 *
 * StringLowerCmd --
 *
 *	This procedure is invoked to process the "string tolower" Tcl command.
 *	See the user documentation for details on what it does. Note that this
 *	command only functions correctly on properly formed Tcl UTF strings.
 *
 * Results:
 *	A standard Tcl result.
 *
 * Side effects:
 *	See the user documentation.
 *
 *----------------------------------------------------------------------
 */

static int
StringLowerCmd(
    ClientData dummy,		/* Not used. */
    Tcl_Interp *interp,		/* Current interpreter. */
    int objc,			/* Number of arguments. */
    Tcl_Obj *const objv[])	/* Argument objects. */
{
    int length1, length2;
    const char *string1;
    char *string2;

    if (objc < 2 || objc > 4) {
	Tcl_WrongNumArgs(interp, 1, objv, "string ?first? ?last?");
	return TCL_ERROR;
    }

    string1 = TclGetStringFromObj(objv[1], &length1);

    if (objc == 2) {
	Tcl_Obj *resultPtr = Tcl_NewStringObj(string1, length1);

	length1 = Tcl_UtfToLower(TclGetString(resultPtr));
	Tcl_SetObjLength(resultPtr, length1);
	Tcl_SetObjResult(interp, resultPtr);
    } else {
	int first, last;
	const char *start, *end;
	Tcl_Obj *resultPtr;

	length1 = Tcl_NumUtfChars(string1, length1) - 1;
	if (TclGetIntForIndexM(interp,objv[2],length1, &first) != TCL_OK) {
	    return TCL_ERROR;
	}
	if (first < 0) {
	    first = 0;
	}
	last = first;

	if ((objc == 4) && (TclGetIntForIndexM(interp, objv[3], length1,
		&last) != TCL_OK)) {
	    return TCL_ERROR;
	}

	if (last >= length1) {
	    last = length1;
	}
	if (last < first) {
	    Tcl_SetObjResult(interp, objv[1]);
	    return TCL_OK;
	}

	string1 = TclGetStringFromObj(objv[1], &length1);
	start = Tcl_UtfAtIndex(string1, first);
	end = Tcl_UtfAtIndex(start, last - first + 1);
	resultPtr = Tcl_NewStringObj(string1, end - string1);
	string2 = TclGetString(resultPtr) + (start - string1);

	length2 = Tcl_UtfToLower(string2);
	Tcl_SetObjLength(resultPtr, length2 + (start - string1));

	Tcl_AppendToObj(resultPtr, end, -1);
	Tcl_SetObjResult(interp, resultPtr);
    }

    return TCL_OK;
}

/*
 *----------------------------------------------------------------------
 *
 * StringUpperCmd --
 *
 *	This procedure is invoked to process the "string toupper" Tcl command.
 *	See the user documentation for details on what it does. Note that this
 *	command only functions correctly on properly formed Tcl UTF strings.
 *
 * Results:
 *	A standard Tcl result.
 *
 * Side effects:
 *	See the user documentation.
 *
 *----------------------------------------------------------------------
 */

static int
StringUpperCmd(
    ClientData dummy,		/* Not used. */
    Tcl_Interp *interp,		/* Current interpreter. */
    int objc,			/* Number of arguments. */
    Tcl_Obj *const objv[])	/* Argument objects. */
{
    int length1, length2;
    const char *string1;
    char *string2;

    if (objc < 2 || objc > 4) {
	Tcl_WrongNumArgs(interp, 1, objv, "string ?first? ?last?");
	return TCL_ERROR;
    }

    string1 = TclGetStringFromObj(objv[1], &length1);

    if (objc == 2) {
	Tcl_Obj *resultPtr = Tcl_NewStringObj(string1, length1);

	length1 = Tcl_UtfToUpper(TclGetString(resultPtr));
	Tcl_SetObjLength(resultPtr, length1);
	Tcl_SetObjResult(interp, resultPtr);
    } else {
	int first, last;
	const char *start, *end;
	Tcl_Obj *resultPtr;

	length1 = Tcl_NumUtfChars(string1, length1) - 1;
	if (TclGetIntForIndexM(interp,objv[2],length1, &first) != TCL_OK) {
	    return TCL_ERROR;
	}
	if (first < 0) {
	    first = 0;
	}
	last = first;

	if ((objc == 4) && (TclGetIntForIndexM(interp, objv[3], length1,
		&last) != TCL_OK)) {
	    return TCL_ERROR;
	}

	if (last >= length1) {
	    last = length1;
	}
	if (last < first) {
	    Tcl_SetObjResult(interp, objv[1]);
	    return TCL_OK;
	}

	string1 = TclGetStringFromObj(objv[1], &length1);
	start = Tcl_UtfAtIndex(string1, first);
	end = Tcl_UtfAtIndex(start, last - first + 1);
	resultPtr = Tcl_NewStringObj(string1, end - string1);
	string2 = TclGetString(resultPtr) + (start - string1);

	length2 = Tcl_UtfToUpper(string2);
	Tcl_SetObjLength(resultPtr, length2 + (start - string1));

	Tcl_AppendToObj(resultPtr, end, -1);
	Tcl_SetObjResult(interp, resultPtr);
    }

    return TCL_OK;
}

/*
 *----------------------------------------------------------------------
 *
 * StringTitleCmd --
 *
 *	This procedure is invoked to process the "string totitle" Tcl command.
 *	See the user documentation for details on what it does. Note that this
 *	command only functions correctly on properly formed Tcl UTF strings.
 *
 * Results:
 *	A standard Tcl result.
 *
 * Side effects:
 *	See the user documentation.
 *
 *----------------------------------------------------------------------
 */

static int
StringTitleCmd(
    ClientData dummy,		/* Not used. */
    Tcl_Interp *interp,		/* Current interpreter. */
    int objc,			/* Number of arguments. */
    Tcl_Obj *const objv[])	/* Argument objects. */
{
    int length1, length2;
    const char *string1;
    char *string2;

    if (objc < 2 || objc > 4) {
	Tcl_WrongNumArgs(interp, 1, objv, "string ?first? ?last?");
	return TCL_ERROR;
    }

    string1 = TclGetStringFromObj(objv[1], &length1);

    if (objc == 2) {
	Tcl_Obj *resultPtr = Tcl_NewStringObj(string1, length1);

	length1 = Tcl_UtfToTitle(TclGetString(resultPtr));
	Tcl_SetObjLength(resultPtr, length1);
	Tcl_SetObjResult(interp, resultPtr);
    } else {
	int first, last;
	const char *start, *end;
	Tcl_Obj *resultPtr;

	length1 = Tcl_NumUtfChars(string1, length1) - 1;
	if (TclGetIntForIndexM(interp,objv[2],length1, &first) != TCL_OK) {
	    return TCL_ERROR;
	}
	if (first < 0) {
	    first = 0;
	}
	last = first;

	if ((objc == 4) && (TclGetIntForIndexM(interp, objv[3], length1,
		&last) != TCL_OK)) {
	    return TCL_ERROR;
	}

	if (last >= length1) {
	    last = length1;
	}
	if (last < first) {
	    Tcl_SetObjResult(interp, objv[1]);
	    return TCL_OK;
	}

	string1 = TclGetStringFromObj(objv[1], &length1);
	start = Tcl_UtfAtIndex(string1, first);
	end = Tcl_UtfAtIndex(start, last - first + 1);
	resultPtr = Tcl_NewStringObj(string1, end - string1);
	string2 = TclGetString(resultPtr) + (start - string1);

	length2 = Tcl_UtfToTitle(string2);
	Tcl_SetObjLength(resultPtr, length2 + (start - string1));

	Tcl_AppendToObj(resultPtr, end, -1);
	Tcl_SetObjResult(interp, resultPtr);
    }

    return TCL_OK;
}

/*
 *----------------------------------------------------------------------
 *
 * StringTrimCmd --
 *
 *	This procedure is invoked to process the "string trim" Tcl command.
 *	See the user documentation for details on what it does. Note that this
 *	command only functions correctly on properly formed Tcl UTF strings.
 *
 * Results:
 *	A standard Tcl result.
 *
 * Side effects:
 *	See the user documentation.
 *
 *----------------------------------------------------------------------
 */

static int
StringTrimCmd(
    ClientData dummy,		/* Not used. */
    Tcl_Interp *interp,		/* Current interpreter. */
    int objc,			/* Number of arguments. */
    Tcl_Obj *const objv[])	/* Argument objects. */
{
    const char *string1, *string2;
    size_t triml, trimr, length1, length2;

    if (objc == 3) {
	string2 = TclGetStringFromObj(objv[2], &length2);
    } else if (objc == 2) {
	string2 = tclDefaultTrimSet;
	length2 = strlen(tclDefaultTrimSet);
    } else {
	Tcl_WrongNumArgs(interp, 1, objv, "string ?chars?");
	return TCL_ERROR;
    }
    string1 = TclGetStringFromObj(objv[1], &length1);

    triml = TclTrim(string1, length1, string2, length2, &trimr);

    Tcl_SetObjResult(interp,
	    Tcl_NewStringObj(string1 + triml, length1 - triml - trimr));
    return TCL_OK;
}

/*
 *----------------------------------------------------------------------
 *
 * StringTrimLCmd --
 *
 *	This procedure is invoked to process the "string trimleft" Tcl
 *	command. See the user documentation for details on what it does. Note
 *	that this command only functions correctly on properly formed Tcl UTF
 *	strings.
 *
 * Results:
 *	A standard Tcl result.
 *
 * Side effects:
 *	See the user documentation.
 *
 *----------------------------------------------------------------------
 */

static int
StringTrimLCmd(
    ClientData dummy,		/* Not used. */
    Tcl_Interp *interp,		/* Current interpreter. */
    int objc,			/* Number of arguments. */
    Tcl_Obj *const objv[])	/* Argument objects. */
{
    const char *string1, *string2;
    int trim, length1, length2;

    if (objc == 3) {
	string2 = TclGetStringFromObj(objv[2], &length2);
    } else if (objc == 2) {
	string2 = tclDefaultTrimSet;
	length2 = strlen(tclDefaultTrimSet);
    } else {
	Tcl_WrongNumArgs(interp, 1, objv, "string ?chars?");
	return TCL_ERROR;
    }
    string1 = TclGetStringFromObj(objv[1], &length1);

    trim = TclTrimLeft(string1, length1, string2, length2);

    Tcl_SetObjResult(interp, Tcl_NewStringObj(string1+trim, length1-trim));
    return TCL_OK;
}

/*
 *----------------------------------------------------------------------
 *
 * StringTrimRCmd --
 *
 *	This procedure is invoked to process the "string trimright" Tcl
 *	command. See the user documentation for details on what it does. Note
 *	that this command only functions correctly on properly formed Tcl UTF
 *	strings.
 *
 * Results:
 *	A standard Tcl result.
 *
 * Side effects:
 *	See the user documentation.
 *
 *----------------------------------------------------------------------
 */

static int
StringTrimRCmd(
    ClientData dummy,		/* Not used. */
    Tcl_Interp *interp,		/* Current interpreter. */
    int objc,			/* Number of arguments. */
    Tcl_Obj *const objv[])	/* Argument objects. */
{
    const char *string1, *string2;
    int trim, length1, length2;

    if (objc == 3) {
	string2 = TclGetStringFromObj(objv[2], &length2);
    } else if (objc == 2) {
	string2 = tclDefaultTrimSet;
	length2 = strlen(tclDefaultTrimSet);
    } else {
	Tcl_WrongNumArgs(interp, 1, objv, "string ?chars?");
	return TCL_ERROR;
    }
    string1 = TclGetStringFromObj(objv[1], &length1);

    trim = TclTrimRight(string1, length1, string2, length2);

    Tcl_SetObjResult(interp, Tcl_NewStringObj(string1, length1-trim));
    return TCL_OK;
}

/*
 *----------------------------------------------------------------------
 *
 * TclInitStringCmd --
 *
 *	This procedure creates the "string" Tcl command. See the user
 *	documentation for details on what it does. Note that this command only
 *	functions correctly on properly formed Tcl UTF strings.
 *
 *	Also note that the primary methods here (equal, compare, match, ...)
 *	have bytecode equivalents. You will find the code for those in
 *	tclExecute.c. The code here will only be used in the non-bc case (like
 *	in an 'eval').
 *
 * Results:
 *	A standard Tcl result.
 *
 * Side effects:
 *	See the user documentation.
 *
 *----------------------------------------------------------------------
 */

Tcl_Command
TclInitStringCmd(
    Tcl_Interp *interp)		/* Current interpreter. */
{
    static const EnsembleImplMap stringImplMap[] = {
	{"bytelength",	StringBytesCmd,	TclCompileBasic1ArgCmd, NULL, NULL, 0},
	{"cat",		StringCatCmd,	TclCompileStringCatCmd, NULL, NULL, 0},
	{"compare",	StringCmpCmd,	TclCompileStringCmpCmd, NULL, NULL, 0},
	{"equal",	StringEqualCmd,	TclCompileStringEqualCmd, NULL, NULL, 0},
	{"first",	StringFirstCmd,	TclCompileStringFirstCmd, NULL, NULL, 0},
	{"index",	StringIndexCmd,	TclCompileStringIndexCmd, NULL, NULL, 0},
	{"is",		StringIsCmd,	TclCompileStringIsCmd, NULL, NULL, 0},
	{"last",	StringLastCmd,	TclCompileStringLastCmd, NULL, NULL, 0},
	{"length",	StringLenCmd,	TclCompileStringLenCmd, NULL, NULL, 0},
	{"map",		StringMapCmd,	TclCompileStringMapCmd, NULL, NULL, 0},
	{"match",	StringMatchCmd,	TclCompileStringMatchCmd, NULL, NULL, 0},
	{"range",	StringRangeCmd,	TclCompileStringRangeCmd, NULL, NULL, 0},
	{"repeat",	StringReptCmd,	TclCompileBasic2ArgCmd, NULL, NULL, 0},
	{"replace",	StringRplcCmd,	TclCompileStringReplaceCmd, NULL, NULL, 0},
	{"reverse",	StringRevCmd,	TclCompileBasic1ArgCmd, NULL, NULL, 0},
	{"tolower",	StringLowerCmd,	TclCompileStringToLowerCmd, NULL, NULL, 0},
	{"toupper",	StringUpperCmd,	TclCompileStringToUpperCmd, NULL, NULL, 0},
	{"totitle",	StringTitleCmd,	TclCompileStringToTitleCmd, NULL, NULL, 0},
	{"trim",	StringTrimCmd,	TclCompileStringTrimCmd, NULL, NULL, 0},
	{"trimleft",	StringTrimLCmd,	TclCompileStringTrimLCmd, NULL, NULL, 0},
	{"trimright",	StringTrimRCmd,	TclCompileStringTrimRCmd, NULL, NULL, 0},
	{"wordend",	StringEndCmd,	TclCompileBasic2ArgCmd, NULL, NULL, 0},
	{"wordstart",	StringStartCmd,	TclCompileBasic2ArgCmd, NULL, NULL, 0},
	{NULL, NULL, NULL, NULL, NULL, 0}
    };

    return TclMakeEnsemble(interp, "string", stringImplMap);
}

/*
 *----------------------------------------------------------------------
 *
 * Tcl_SubstObjCmd --
 *
 *	This procedure is invoked to process the "subst" Tcl command. See the
 *	user documentation for details on what it does. This command relies on
 *	Tcl_SubstObj() for its implementation.
 *
 * Results:
 *	A standard Tcl result.
 *
 * Side effects:
 *	See the user documentation.
 *
 *----------------------------------------------------------------------
 */

int
TclSubstOptions(
    Tcl_Interp *interp,
    int numOpts,
    Tcl_Obj *const opts[],
    int *flagPtr)
{
    static const char *const substOptions[] = {
	"-nobackslashes", "-nocommands", "-novariables", NULL
    };
    enum {
	SUBST_NOBACKSLASHES, SUBST_NOCOMMANDS, SUBST_NOVARS
    };
    int i, flags = TCL_SUBST_ALL;

    for (i = 0; i < numOpts; i++) {
	int optionIndex;

	if (Tcl_GetIndexFromObj(interp, opts[i], substOptions, "option", 0,
		&optionIndex) != TCL_OK) {
	    return TCL_ERROR;
	}
	switch (optionIndex) {
	case SUBST_NOBACKSLASHES:
	    flags &= ~TCL_SUBST_BACKSLASHES;
	    break;
	case SUBST_NOCOMMANDS:
	    flags &= ~TCL_SUBST_COMMANDS;
	    break;
	case SUBST_NOVARS:
	    flags &= ~TCL_SUBST_VARIABLES;
	    break;
	default:
	    Tcl_Panic("Tcl_SubstObjCmd: bad option index to SubstOptions");
	}
    }
    *flagPtr = flags;
    return TCL_OK;
}

int
Tcl_SubstObjCmd(
    ClientData dummy,		/* Not used. */
    Tcl_Interp *interp,		/* Current interpreter. */
    int objc,			/* Number of arguments. */
    Tcl_Obj *const objv[])	/* Argument objects. */
{
    return Tcl_NRCallObjProc(interp, TclNRSubstObjCmd, dummy, objc, objv);
}

int
TclNRSubstObjCmd(
    ClientData dummy,		/* Not used. */
    Tcl_Interp *interp,		/* Current interpreter. */
    int objc,			/* Number of arguments. */
    Tcl_Obj *const objv[])	/* Argument objects. */
{
    int flags;

    if (objc < 2) {
	Tcl_WrongNumArgs(interp, 1, objv,
		"?-nobackslashes? ?-nocommands? ?-novariables? string");
	return TCL_ERROR;
    }

    if (TclSubstOptions(interp, objc-2, objv+1, &flags) != TCL_OK) {
	return TCL_ERROR;
    }
    return Tcl_NRSubstObj(interp, objv[objc-1], flags);
}

/*
 *----------------------------------------------------------------------
 *
 * Tcl_SwitchObjCmd --
 *
 *	This object-based procedure is invoked to process the "switch" Tcl
 *	command. See the user documentation for details on what it does.
 *
 * Results:
 *	A standard Tcl object result.
 *
 * Side effects:
 *	See the user documentation.
 *
 *----------------------------------------------------------------------
 */

int
Tcl_SwitchObjCmd(
    ClientData dummy,		/* Not used. */
    Tcl_Interp *interp,		/* Current interpreter. */
    int objc,			/* Number of arguments. */
    Tcl_Obj *const objv[])	/* Argument objects. */
{
    return Tcl_NRCallObjProc(interp, TclNRSwitchObjCmd, dummy, objc, objv);
}
int
TclNRSwitchObjCmd(
    ClientData dummy,		/* Not used. */
    Tcl_Interp *interp,		/* Current interpreter. */
    int objc,			/* Number of arguments. */
    Tcl_Obj *const objv[])	/* Argument objects. */
{
    int i,j, index, mode, foundmode, splitObjs, numMatchesSaved;
    int noCase, patternLength;
    const char *pattern;
    Tcl_Obj *stringObj, *indexVarObj, *matchVarObj;
    Tcl_Obj *const *savedObjv = objv;
    Tcl_RegExp regExpr = NULL;
    Interp *iPtr = (Interp *) interp;
    int pc = 0;
    int bidx = 0;		/* Index of body argument. */
    Tcl_Obj *blist = NULL;	/* List obj which is the body */
    CmdFrame *ctxPtr;		/* Copy of the topmost cmdframe, to allow us
				 * to mess with the line information */

    /*
     * If you add options that make -e and -g not unique prefixes of -exact or
     * -glob, you *must* fix TclCompileSwitchCmd's option parser as well.
     */

    static const char *const options[] = {
	"-exact", "-glob", "-indexvar", "-matchvar", "-nocase", "-regexp",
	"--", NULL
    };
    enum options {
	OPT_EXACT, OPT_GLOB, OPT_INDEXV, OPT_MATCHV, OPT_NOCASE, OPT_REGEXP,
	OPT_LAST
    };
    typedef int (*strCmpFn_t)(const char *, const char *);
    strCmpFn_t strCmpFn = TclUtfCmp;

    mode = OPT_EXACT;
    foundmode = 0;
    indexVarObj = NULL;
    matchVarObj = NULL;
    numMatchesSaved = 0;
    noCase = 0;
    for (i = 1; i < objc-2; i++) {
	if (TclGetString(objv[i])[0] != '-') {
	    break;
	}
	if (Tcl_GetIndexFromObj(interp, objv[i], options, "option", 0,
		&index) != TCL_OK) {
	    return TCL_ERROR;
	}
	switch ((enum options) index) {
	    /*
	     * General options.
	     */

	case OPT_LAST:
	    i++;
	    goto finishedOptions;
	case OPT_NOCASE:
	    strCmpFn = TclUtfCasecmp;
	    noCase = 1;
	    break;

	    /*
	     * Handle the different switch mode options.
	     */

	default:
	    if (foundmode) {
		/*
		 * Mode already set via -exact, -glob, or -regexp.
		 */

		Tcl_SetObjResult(interp, Tcl_ObjPrintf(
			"bad option \"%s\": %s option already found",
			TclGetString(objv[i]), options[mode]));
		Tcl_SetErrorCode(interp, "TCL", "OPERATION", "SWITCH",
			"DOUBLEOPT", NULL);
		return TCL_ERROR;
	    }
	    foundmode = 1;
	    mode = index;
	    break;

	    /*
	     * Check for TIP#75 options specifying the variables to write
	     * regexp information into.
	     */

	case OPT_INDEXV:
	    i++;
	    if (i >= objc-2) {
		Tcl_SetObjResult(interp, Tcl_ObjPrintf(
			"missing variable name argument to %s option",
			"-indexvar"));
		Tcl_SetErrorCode(interp, "TCL", "OPERATION", "SWITCH",
			"NOVAR", NULL);
		return TCL_ERROR;
	    }
	    indexVarObj = objv[i];
	    numMatchesSaved = -1;
	    break;
	case OPT_MATCHV:
	    i++;
	    if (i >= objc-2) {
		Tcl_SetObjResult(interp, Tcl_ObjPrintf(
			"missing variable name argument to %s option",
			"-matchvar"));
		Tcl_SetErrorCode(interp, "TCL", "OPERATION", "SWITCH",
			"NOVAR", NULL);
		return TCL_ERROR;
	    }
	    matchVarObj = objv[i];
	    numMatchesSaved = -1;
	    break;
	}
    }

  finishedOptions:
    if (objc - i < 2) {
	Tcl_WrongNumArgs(interp, 1, objv,
		"?-option ...? string ?pattern body ...? ?default body?");
	return TCL_ERROR;
    }
    if (indexVarObj != NULL && mode != OPT_REGEXP) {
	Tcl_SetObjResult(interp, Tcl_ObjPrintf(
		"%s option requires -regexp option", "-indexvar"));
	Tcl_SetErrorCode(interp, "TCL", "OPERATION", "SWITCH",
		"MODERESTRICTION", NULL);
	return TCL_ERROR;
    }
    if (matchVarObj != NULL && mode != OPT_REGEXP) {
	Tcl_SetObjResult(interp, Tcl_ObjPrintf(
		"%s option requires -regexp option", "-matchvar"));
	Tcl_SetErrorCode(interp, "TCL", "OPERATION", "SWITCH",
		"MODERESTRICTION", NULL);
	return TCL_ERROR;
    }

    stringObj = objv[i];
    objc -= i + 1;
    objv += i + 1;
    bidx = i + 1;		/* First after the match string. */

    /*
     * If all of the pattern/command pairs are lumped into a single argument,
     * split them out again.
     *
     * TIP #280: Determine the lines the words in the list start at, based on
     * the same data for the list word itself. The cmdFramePtr line
     * information is manipulated directly.
     */

    splitObjs = 0;
    if (objc == 1) {
	Tcl_Obj **listv;

	blist = objv[0];
	if (TclListObjGetElements(interp, objv[0], &objc, &listv) != TCL_OK){
	    return TCL_ERROR;
	}

	/*
	 * Ensure that the list is non-empty.
	 */

	if (objc < 1) {
	    Tcl_WrongNumArgs(interp, 1, savedObjv,
		    "?-option ...? string {?pattern body ...? ?default body?}");
	    return TCL_ERROR;
	}
	objv = listv;
	splitObjs = 1;
    }

    /*
     * Complain if there is an odd number of words in the list of patterns and
     * bodies.
     */

    if (objc % 2) {
	Tcl_ResetResult(interp);
	Tcl_SetObjResult(interp, Tcl_NewStringObj(
		"extra switch pattern with no body", -1));
	Tcl_SetErrorCode(interp, "TCL", "OPERATION", "SWITCH", "BADARM",
		NULL);

	/*
	 * Check if this can be due to a badly placed comment in the switch
	 * block.
	 *
	 * The following is an heuristic to detect the infamous "comment in
	 * switch" error: just check if a pattern begins with '#'.
	 */

	if (splitObjs) {
	    for (i=0 ; i<objc ; i+=2) {
		if (TclGetString(objv[i])[0] == '#') {
		    Tcl_AppendToObj(Tcl_GetObjResult(interp),
			    ", this may be due to a comment incorrectly"
			    " placed outside of a switch body - see the"
			    " \"switch\" documentation", -1);
		    Tcl_SetErrorCode(interp, "TCL", "OPERATION", "SWITCH",
			    "BADARM", "COMMENT?", NULL);
		    break;
		}
	    }
	}

	return TCL_ERROR;
    }

    /*
     * Complain if the last body is a continuation. Note that this check
     * assumes that the list is non-empty!
     */

    if (strcmp(TclGetString(objv[objc-1]), "-") == 0) {
	Tcl_SetObjResult(interp, Tcl_ObjPrintf(
		"no body specified for pattern \"%s\"",
		TclGetString(objv[objc-2])));
	Tcl_SetErrorCode(interp, "TCL", "OPERATION", "SWITCH", "BADARM",
		"FALLTHROUGH", NULL);
	return TCL_ERROR;
    }

    for (i = 0; i < objc; i += 2) {
	/*
	 * See if the pattern matches the string.
	 */

	pattern = TclGetStringFromObj(objv[i], &patternLength);

	if ((i == objc - 2) && (*pattern == 'd')
		&& (strcmp(pattern, "default") == 0)) {
	    Tcl_Obj *emptyObj = NULL;

	    /*
	     * If either indexVarObj or matchVarObj are non-NULL, we're in
	     * REGEXP mode but have reached the default clause anyway. TIP#75
	     * specifies that we set the variables to empty lists (== empty
	     * objects) in that case.
	     */

	    if (indexVarObj != NULL) {
		TclNewObj(emptyObj);
		if (Tcl_ObjSetVar2(interp, indexVarObj, NULL, emptyObj,
			TCL_LEAVE_ERR_MSG) == NULL) {
		    return TCL_ERROR;
		}
	    }
	    if (matchVarObj != NULL) {
		if (emptyObj == NULL) {
		    TclNewObj(emptyObj);
		}
		if (Tcl_ObjSetVar2(interp, matchVarObj, NULL, emptyObj,
			TCL_LEAVE_ERR_MSG) == NULL) {
		    return TCL_ERROR;
		}
	    }
	    goto matchFound;
	}

	switch (mode) {
	case OPT_EXACT:
	    if (strCmpFn(TclGetString(stringObj), pattern) == 0) {
		goto matchFound;
	    }
	    break;
	case OPT_GLOB:
	    if (Tcl_StringCaseMatch(TclGetString(stringObj),pattern,noCase)) {
		goto matchFound;
	    }
	    break;
	case OPT_REGEXP:
	    regExpr = Tcl_GetRegExpFromObj(interp, objv[i],
		    TCL_REG_ADVANCED | (noCase ? TCL_REG_NOCASE : 0));
	    if (regExpr == NULL) {
		return TCL_ERROR;
	    } else {
		int matched = Tcl_RegExpExecObj(interp, regExpr, stringObj, 0,
			numMatchesSaved, 0);

		if (matched < 0) {
		    return TCL_ERROR;
		} else if (matched) {
		    goto matchFoundRegexp;
		}
	    }
	    break;
	}
    }
    return TCL_OK;

  matchFoundRegexp:
    /*
     * We are operating in REGEXP mode and we need to store information about
     * what we matched in some user-nominated arrays. So build the lists of
     * values and indices to write here. [TIP#75]
     */

    if (numMatchesSaved) {
	Tcl_RegExpInfo info;
	Tcl_Obj *matchesObj, *indicesObj = NULL;

	Tcl_RegExpGetInfo(regExpr, &info);
	if (matchVarObj != NULL) {
	    TclNewObj(matchesObj);
	} else {
	    matchesObj = NULL;
	}
	if (indexVarObj != NULL) {
	    TclNewObj(indicesObj);
	}

	for (j=0 ; j<=info.nsubs ; j++) {
	    if (indexVarObj != NULL) {
		Tcl_Obj *rangeObjAry[2];

		if (info.matches[j].end > 0) {
		    rangeObjAry[0] = Tcl_NewWideIntObj(info.matches[j].start);
		    rangeObjAry[1] = Tcl_NewWideIntObj(info.matches[j].end-1);
		} else {
		    rangeObjAry[0] = rangeObjAry[1] = Tcl_NewWideIntObj(-1);
		}

		/*
		 * Never fails; the object is always clean at this point.
		 */

		Tcl_ListObjAppendElement(NULL, indicesObj,
			Tcl_NewListObj(2, rangeObjAry));
	    }

	    if (matchVarObj != NULL) {
		Tcl_Obj *substringObj;

		substringObj = Tcl_GetRange(stringObj,
			info.matches[j].start, info.matches[j].end-1);

		/*
		 * Never fails; the object is always clean at this point.
		 */

		Tcl_ListObjAppendElement(NULL, matchesObj, substringObj);
	    }
	}

	if (indexVarObj != NULL) {
	    if (Tcl_ObjSetVar2(interp, indexVarObj, NULL, indicesObj,
		    TCL_LEAVE_ERR_MSG) == NULL) {
		/*
		 * Careful! Check to see if we have allocated the list of
		 * matched strings; if so (but there was an error assigning
		 * the indices list) we have a potential memory leak because
		 * the match list has not been written to a variable. Except
		 * that we'll clean that up right now.
		 */

		if (matchesObj != NULL) {
		    Tcl_DecrRefCount(matchesObj);
		}
		return TCL_ERROR;
	    }
	}
	if (matchVarObj != NULL) {
	    if (Tcl_ObjSetVar2(interp, matchVarObj, NULL, matchesObj,
		    TCL_LEAVE_ERR_MSG) == NULL) {
		/*
		 * Unlike above, if indicesObj is non-NULL at this point, it
		 * will have been written to a variable already and will hence
		 * not be leaked.
		 */

		return TCL_ERROR;
	    }
	}
    }

    /*
     * We've got a match. Find a body to execute, skipping bodies that are
     * "-".
     */

  matchFound:
    ctxPtr = TclStackAlloc(interp, sizeof(CmdFrame));
    *ctxPtr = *iPtr->cmdFramePtr;

    if (splitObjs) {
	/*
	 * We have to perform the GetSrc and other type dependent handling of
	 * the frame here because we are munging with the line numbers,
	 * something the other commands like if, etc. are not doing. Them are
	 * fine with simply passing the CmdFrame through and having the
	 * special handling done in 'info frame', or the bc compiler
	 */

	if (ctxPtr->type == TCL_LOCATION_BC) {
	    /*
	     * Type BC => ctxPtr->data.eval.path    is not used.
	     *		  ctxPtr->data.tebc.codePtr is used instead.
	     */

	    TclGetSrcInfoForPc(ctxPtr);
	    pc = 1;

	    /*
	     * The line information in the cmdFrame is now a copy we do not
	     * own.
	     */
	}

	if (ctxPtr->type == TCL_LOCATION_SOURCE && ctxPtr->line[bidx] >= 0) {
	    int bline = ctxPtr->line[bidx];

	    ctxPtr->line = Tcl_Alloc(objc * sizeof(int));
	    ctxPtr->nline = objc;
	    TclListLines(blist, bline, objc, ctxPtr->line, objv);
	} else {
	    /*
	     * This is either a dynamic code word, when all elements are
	     * relative to themselves, or something else less expected and
	     * where we have no information. The result is the same in both
	     * cases; tell the code to come that it doesn't know where it is,
	     * which triggers reversion to the old behavior.
	     */

	    int k;

	    ctxPtr->line = Tcl_Alloc(objc * sizeof(int));
	    ctxPtr->nline = objc;
	    for (k=0; k < objc; k++) {
		ctxPtr->line[k] = -1;
	    }
	}
    }

    for (j = i + 1; ; j += 2) {
	if (j >= objc) {
	    /*
	     * This shouldn't happen since we've checked that the last body is
	     * not a continuation...
	     */

	    Tcl_Panic("fall-out when searching for body to match pattern");
	}
	if (strcmp(TclGetString(objv[j]), "-") != 0) {
	    break;
	}
    }

    /*
     * TIP #280: Make invoking context available to switch branch.
     */

    Tcl_NRAddCallback(interp, SwitchPostProc, INT2PTR(splitObjs), ctxPtr,
	    INT2PTR(pc), (ClientData) pattern);
    return TclNREvalObjEx(interp, objv[j], 0, ctxPtr, splitObjs ? j : bidx+j);
}

static int
SwitchPostProc(
    ClientData data[],		/* Data passed from Tcl_NRAddCallback above */
    Tcl_Interp *interp,		/* Tcl interpreter */
    int result)			/* Result to return*/
{
    /* Unpack the preserved data */

    int splitObjs = PTR2INT(data[0]);
    CmdFrame *ctxPtr = data[1];
    int pc = PTR2INT(data[2]);
    const char *pattern = data[3];
    int patternLength = strlen(pattern);

    /*
     * Clean up TIP 280 context information
     */

    if (splitObjs) {
	Tcl_Free(ctxPtr->line);
	if (pc && (ctxPtr->type == TCL_LOCATION_SOURCE)) {
	    /*
	     * Death of SrcInfo reference.
	     */

	    Tcl_DecrRefCount(ctxPtr->data.eval.path);
	}
    }

    /*
     * Generate an error message if necessary.
     */

    if (result == TCL_ERROR) {
	int limit = 50;
	int overflow = (patternLength > limit);

	Tcl_AppendObjToErrorInfo(interp, Tcl_ObjPrintf(
		"\n    (\"%.*s%s\" arm line %d)",
		(overflow ? limit : patternLength), pattern,
		(overflow ? "..." : ""), Tcl_GetErrorLine(interp)));
    }
    TclStackFree(interp, ctxPtr);
    return result;
}

/*
 *----------------------------------------------------------------------
 *
 * Tcl_ThrowObjCmd --
 *
 *	This procedure is invoked to process the "throw" Tcl command. See the
 *	user documentation for details on what it does.
 *
 * Results:
 *	A standard Tcl result.
 *
 * Side effects:
 *	See the user documentation.
 *
 *----------------------------------------------------------------------
 */

	/* ARGSUSED */
int
Tcl_ThrowObjCmd(
    ClientData dummy,		/* Not used. */
    Tcl_Interp *interp,		/* Current interpreter. */
    int objc,			/* Number of arguments. */
    Tcl_Obj *const objv[])	/* Argument objects. */
{
    Tcl_Obj *options;
    int len;

    if (objc != 3) {
	Tcl_WrongNumArgs(interp, 1, objv, "type message");
	return TCL_ERROR;
    }

    /*
     * The type must be a list of at least length 1.
     */

    if (Tcl_ListObjLength(interp, objv[1], &len) != TCL_OK) {
	return TCL_ERROR;
    } else if (len < 1) {
	Tcl_SetObjResult(interp, Tcl_NewStringObj(
		"type must be non-empty list", -1));
	Tcl_SetErrorCode(interp, "TCL", "OPERATION", "THROW", "BADEXCEPTION",
		NULL);
	return TCL_ERROR;
    }

    /*
     * Now prepare the result options dictionary. We use the list API as it is
     * slightly more convenient.
     */

    TclNewLiteralStringObj(options, "-code error -level 0 -errorcode");
    Tcl_ListObjAppendElement(NULL, options, objv[1]);

    /*
     * We're ready to go. Fire things into the low-level result machinery.
     */

    Tcl_SetObjResult(interp, objv[2]);
    return Tcl_SetReturnOptions(interp, options);
}

/*
 *----------------------------------------------------------------------
 *
 * Tcl_TimeObjCmd --
 *
 *	This object-based procedure is invoked to process the "time" Tcl
 *	command. See the user documentation for details on what it does.
 *
 * Results:
 *	A standard Tcl object result.
 *
 * Side effects:
 *	See the user documentation.
 *
 *----------------------------------------------------------------------
 */

int
Tcl_TimeObjCmd(
    ClientData dummy,		/* Not used. */
    Tcl_Interp *interp,		/* Current interpreter. */
    int objc,			/* Number of arguments. */
    Tcl_Obj *const objv[])	/* Argument objects. */
{
    register Tcl_Obj *objPtr;
    Tcl_Obj *objs[4];
    register int i, result;
    int count;
    double totalMicroSec;
#ifndef TCL_WIDE_CLICKS
    Tcl_Time start, stop;
#else
    Tcl_WideInt start, stop;
#endif

    if (objc == 2) {
	count = 1;
    } else if (objc == 3) {
	result = TclGetIntFromObj(interp, objv[2], &count);
	if (result != TCL_OK) {
	    return result;
	}
    } else {
	Tcl_WrongNumArgs(interp, 1, objv, "command ?count?");
	return TCL_ERROR;
    }

    objPtr = objv[1];
    i = count;
#ifndef TCL_WIDE_CLICKS
    Tcl_GetTime(&start);
#else
    start = TclpGetWideClicks();
#endif
    while (i-- > 0) {
	result = Tcl_EvalObjEx(interp, objPtr, 0);
	if (result != TCL_OK) {
	    return result;
	}
    }
#ifndef TCL_WIDE_CLICKS
    Tcl_GetTime(&stop);
    totalMicroSec = ((double) (stop.sec - start.sec)) * 1.0e6
	    + (stop.usec - start.usec);
#else
    stop = TclpGetWideClicks();
    totalMicroSec = ((double) TclpWideClicksToNanoseconds(stop - start))/1.0e3;
#endif

    if (count <= 1) {
	/*
	 * Use int obj since we know time is not fractional. [Bug 1202178]
	 */

<<<<<<< HEAD
	objs[0] = Tcl_NewLongObj((count <= 0) ? 0 : totalMicroSec);
=======
	objs[0] = Tcl_NewWideIntObj((count <= 0) ? 0 : (Tcl_WideInt) totalMicroSec);
>>>>>>> 19ecc64e
    } else {
	objs[0] = Tcl_NewDoubleObj(totalMicroSec/count);
    }

    /*
     * Construct the result as a list because many programs have always parsed
     * as such (extracting the first element, typically).
     */

    TclNewLiteralStringObj(objs[1], "microseconds");
    TclNewLiteralStringObj(objs[2], "per");
    TclNewLiteralStringObj(objs[3], "iteration");
    Tcl_SetObjResult(interp, Tcl_NewListObj(4, objs));

    return TCL_OK;
}

/*
 *----------------------------------------------------------------------
 *
 * Tcl_TryObjCmd, TclNRTryObjCmd --
 *
 *	This procedure is invoked to process the "try" Tcl command. See the
 *	user documentation (or TIP #329) for details on what it does.
 *
 * Results:
 *	A standard Tcl object result.
 *
 * Side effects:
 *	See the user documentation.
 *
 *----------------------------------------------------------------------
 */

int
Tcl_TryObjCmd(
    ClientData dummy,		/* Not used. */
    Tcl_Interp *interp,		/* Current interpreter. */
    int objc,			/* Number of arguments. */
    Tcl_Obj *const objv[])	/* Argument objects. */
{
    return Tcl_NRCallObjProc(interp, TclNRTryObjCmd, dummy, objc, objv);
}

int
TclNRTryObjCmd(
    ClientData clientData,	/* Not used. */
    Tcl_Interp *interp,		/* Current interpreter. */
    int objc,			/* Number of arguments. */
    Tcl_Obj *const objv[])	/* Argument objects. */
{
    Tcl_Obj *bodyObj, *handlersObj, *finallyObj = NULL;
    int i, bodyShared, haveHandlers, dummy, code;
    static const char *const handlerNames[] = {
	"finally", "on", "trap", NULL
    };
    enum Handlers {
	TryFinally, TryOn, TryTrap
    };

    /*
     * Parse the arguments. The handlers are passed to subsequent callbacks as
     * a Tcl_Obj list of the 5-tuples like (type, returnCode, errorCodePrefix,
     * bindVariables, script), and the finally script is just passed as it is.
     */

    if (objc < 2) {
	Tcl_WrongNumArgs(interp, 1, objv,
		"body ?handler ...? ?finally script?");
	return TCL_ERROR;
    }
    bodyObj = objv[1];
    handlersObj = Tcl_NewObj();
    bodyShared = 0;
    haveHandlers = 0;
    for (i=2 ; i<objc ; i++) {
	int type;
	Tcl_Obj *info[5];

	if (Tcl_GetIndexFromObj(interp, objv[i], handlerNames, "handler type",
		0, &type) != TCL_OK) {
	    Tcl_DecrRefCount(handlersObj);
	    return TCL_ERROR;
	}
	switch ((enum Handlers) type) {
	case TryFinally:	/* finally script */
	    if (i < objc-2) {
		Tcl_SetObjResult(interp, Tcl_NewStringObj(
			"finally clause must be last", -1));
		Tcl_DecrRefCount(handlersObj);
		Tcl_SetErrorCode(interp, "TCL", "OPERATION", "TRY", "FINALLY",
			"NONTERMINAL", NULL);
		return TCL_ERROR;
	    } else if (i == objc-1) {
		Tcl_SetObjResult(interp, Tcl_NewStringObj(
			"wrong # args to finally clause: must be"
			" \"... finally script\"", -1));
		Tcl_DecrRefCount(handlersObj);
		Tcl_SetErrorCode(interp, "TCL", "OPERATION", "TRY", "FINALLY",
			"ARGUMENT", NULL);
		return TCL_ERROR;
	    }
	    finallyObj = objv[++i];
	    break;

	case TryOn:		/* on code variableList script */
	    if (i > objc-4) {
		Tcl_SetObjResult(interp, Tcl_NewStringObj(
			"wrong # args to on clause: must be \"... on code"
			" variableList script\"", -1));
		Tcl_DecrRefCount(handlersObj);
		Tcl_SetErrorCode(interp, "TCL", "OPERATION", "TRY", "ON",
			"ARGUMENT", NULL);
		return TCL_ERROR;
	    }
	    if (TclGetCompletionCodeFromObj(interp, objv[i+1],
		    &code) != TCL_OK) {
		Tcl_DecrRefCount(handlersObj);
		return TCL_ERROR;
	    }
	    info[2] = NULL;
	    goto commonHandler;

	case TryTrap:		/* trap pattern variableList script */
	    if (i > objc-4) {
		Tcl_SetObjResult(interp, Tcl_NewStringObj(
			"wrong # args to trap clause: "
			"must be \"... trap pattern variableList script\"",
			-1));
		Tcl_DecrRefCount(handlersObj);
		Tcl_SetErrorCode(interp, "TCL", "OPERATION", "TRY", "TRAP",
			"ARGUMENT", NULL);
		return TCL_ERROR;
	    }
	    code = 1;
	    if (Tcl_ListObjLength(NULL, objv[i+1], &dummy) != TCL_OK) {
		Tcl_SetObjResult(interp, Tcl_ObjPrintf(
			"bad prefix '%s': must be a list",
			Tcl_GetString(objv[i+1])));
		Tcl_DecrRefCount(handlersObj);
		Tcl_SetErrorCode(interp, "TCL", "OPERATION", "TRY", "TRAP",
			"EXNFORMAT", NULL);
		return TCL_ERROR;
	    }
	    info[2] = objv[i+1];

	commonHandler:
	    if (Tcl_ListObjLength(interp, objv[i+2], &dummy) != TCL_OK) {
		Tcl_DecrRefCount(handlersObj);
		return TCL_ERROR;
	    }

	    info[0] = objv[i];			/* type */
	    TclNewIntObj(info[1], code);	/* returnCode */
	    if (info[2] == NULL) {		/* errorCodePrefix */
		TclNewObj(info[2]);
	    }
	    info[3] = objv[i+2];		/* bindVariables */
	    info[4] = objv[i+3];		/* script */

	    bodyShared = !strcmp(TclGetString(objv[i+3]), "-");
	    Tcl_ListObjAppendElement(NULL, handlersObj,
		    Tcl_NewListObj(5, info));
	    haveHandlers = 1;
	    i += 3;
	    break;
	}
    }
    if (bodyShared) {
	Tcl_SetObjResult(interp, Tcl_NewStringObj(
		"last non-finally clause must not have a body of \"-\"", -1));
	Tcl_DecrRefCount(handlersObj);
	Tcl_SetErrorCode(interp, "TCL", "OPERATION", "TRY", "BADFALLTHROUGH",
		NULL);
	return TCL_ERROR;
    }
    if (!haveHandlers) {
	Tcl_DecrRefCount(handlersObj);
	handlersObj = NULL;
    }

    /*
     * Execute the body.
     */

    Tcl_NRAddCallback(interp, TryPostBody, handlersObj, finallyObj,
	    (ClientData)objv, INT2PTR(objc));
    return TclNREvalObjEx(interp, bodyObj, 0,
	    ((Interp *) interp)->cmdFramePtr, 1);
}

/*
 *----------------------------------------------------------------------
 *
 * During --
 *
 *	This helper function patches together the updates to the interpreter's
 *	return options that are needed when things fail during the processing
 *	of a handler or finally script for the [try] command.
 *
 * Returns:
 *	The new option dictionary.
 *
 *----------------------------------------------------------------------
 */

static inline Tcl_Obj *
During(
    Tcl_Interp *interp,
    int resultCode,		/* The result code from the just-evaluated
				 * script. */
    Tcl_Obj *oldOptions,	/* The old option dictionary. */
    Tcl_Obj *errorInfo)		/* An object to append to the errorinfo and
				 * release, or NULL if nothing is to be added.
				 * Designed to be used with Tcl_ObjPrintf. */
{
    Tcl_Obj *during, *options;

    if (errorInfo != NULL) {
	Tcl_AppendObjToErrorInfo(interp, errorInfo);
    }
    options = Tcl_GetReturnOptions(interp, resultCode);
    TclNewLiteralStringObj(during, "-during");
    Tcl_IncrRefCount(during);
    Tcl_DictObjPut(interp, options, during, oldOptions);
    Tcl_DecrRefCount(during);
    Tcl_IncrRefCount(options);
    Tcl_DecrRefCount(oldOptions);
    return options;
}

/*
 *----------------------------------------------------------------------
 *
 * TryPostBody --
 *
 *	Callback to handle the outcome of the execution of the body of a 'try'
 *	command.
 *
 *----------------------------------------------------------------------
 */

static int
TryPostBody(
    ClientData data[],
    Tcl_Interp *interp,
    int result)
{
    Tcl_Obj *resultObj, *options, *handlersObj, *finallyObj, *cmdObj, **objv;
    int i, dummy, code, objc;
    int numHandlers = 0;

    handlersObj = data[0];
    finallyObj = data[1];
    objv = data[2];
    objc = PTR2INT(data[3]);

    cmdObj = objv[0];

    /*
     * Check for limits/rewinding, which override normal trapping behaviour.
     */

    if (((Interp*) interp)->execEnvPtr->rewind || Tcl_LimitExceeded(interp)) {
	Tcl_AppendObjToErrorInfo(interp, Tcl_ObjPrintf(
		"\n    (\"%s\" body line %d)", TclGetString(cmdObj),
		Tcl_GetErrorLine(interp)));
	if (handlersObj != NULL) {
	    Tcl_DecrRefCount(handlersObj);
	}
	return TCL_ERROR;
    }

    /*
     * Basic processing of the outcome of the script, including adding of
     * errorinfo trace.
     */

    if (result == TCL_ERROR) {
	Tcl_AppendObjToErrorInfo(interp, Tcl_ObjPrintf(
		"\n    (\"%s\" body line %d)", TclGetString(cmdObj),
		Tcl_GetErrorLine(interp)));
    }
    resultObj = Tcl_GetObjResult(interp);
    Tcl_IncrRefCount(resultObj);
    options = Tcl_GetReturnOptions(interp, result);
    Tcl_IncrRefCount(options);
    Tcl_ResetResult(interp);

    /*
     * Handle the results.
     */

    if (handlersObj != NULL) {
	int found = 0;
	Tcl_Obj **handlers, **info;

	Tcl_ListObjGetElements(NULL, handlersObj, &numHandlers, &handlers);
	for (i=0 ; i<numHandlers ; i++) {
	    Tcl_Obj *handlerBodyObj;

	    Tcl_ListObjGetElements(NULL, handlers[i], &dummy, &info);
	    if (!found) {
		Tcl_GetIntFromObj(NULL, info[1], &code);
		if (code != result) {
		    continue;
		}

		/*
		 * When processing an error, we must also perform list-prefix
		 * matching of the errorcode list. However, if this was an
		 * 'on' handler, the list that we are matching against will be
		 * empty.
		 */

		if (code == TCL_ERROR) {
		    Tcl_Obj *errorCodeName, *errcode, **bits1, **bits2;
		    int len1, len2, j;

		    TclNewLiteralStringObj(errorCodeName, "-errorcode");
		    Tcl_DictObjGet(NULL, options, errorCodeName, &errcode);
		    Tcl_DecrRefCount(errorCodeName);
		    Tcl_ListObjGetElements(NULL, info[2], &len1, &bits1);
		    if (Tcl_ListObjGetElements(NULL, errcode, &len2,
			    &bits2) != TCL_OK) {
			continue;
		    }
		    if (len2 < len1) {
			continue;
		    }
		    for (j=0 ; j<len1 ; j++) {
			if (strcmp(TclGetString(bits1[j]),
				TclGetString(bits2[j])) != 0) {
			    /*
			     * Really want 'continue outerloop;', but C does
			     * not give us that.
			     */

			    goto didNotMatch;
			}
		    }
		}

		found = 1;
	    }

	    /*
	     * Now we need to scan forward over "-" bodies. Note that we've
	     * already checked that the last body is not a "-", so this search
	     * will terminate successfully.
	     */

	    if (!strcmp(TclGetString(info[4]), "-")) {
		continue;
	    }

	    /*
	     * Bind the variables. We already know this is a list of variable
	     * names, but it might be empty.
	     */

	    Tcl_ResetResult(interp);
	    result = TCL_ERROR;
	    Tcl_ListObjLength(NULL, info[3], &dummy);
	    if (dummy > 0) {
		Tcl_Obj *varName;

		Tcl_ListObjIndex(NULL, info[3], 0, &varName);
		if (Tcl_ObjSetVar2(interp, varName, NULL, resultObj,
			TCL_LEAVE_ERR_MSG) == NULL) {
		    Tcl_DecrRefCount(resultObj);
		    goto handlerFailed;
		}
		Tcl_DecrRefCount(resultObj);
		if (dummy > 1) {
		    Tcl_ListObjIndex(NULL, info[3], 1, &varName);
		    if (Tcl_ObjSetVar2(interp, varName, NULL, options,
			    TCL_LEAVE_ERR_MSG) == NULL) {
			goto handlerFailed;
		    }
		}
	    } else {
		/*
		 * Dispose of the result to prevent a memleak. [Bug 2910044]
		 */

		Tcl_DecrRefCount(resultObj);
	    }

	    /*
	     * Evaluate the handler body and process the outcome. Note that we
	     * need to keep the kind of handler for debugging purposes, and in
	     * any case anything we want from info[] must be extracted right
	     * now because the info[] array is about to become invalid. There
	     * is very little refcount handling here however, since we know
	     * that the objects that we still want to refer to now were input
	     * arguments to [try] and so are still on the Tcl value stack.
	     */

	    handlerBodyObj = info[4];
	    Tcl_NRAddCallback(interp, TryPostHandler, objv, options, info[0],
		    INT2PTR((finallyObj == NULL) ? 0 : objc - 1));
	    Tcl_DecrRefCount(handlersObj);
	    return TclNREvalObjEx(interp, handlerBodyObj, 0,
		    ((Interp *) interp)->cmdFramePtr, 4*i + 5);

	handlerFailed:
	    resultObj = Tcl_GetObjResult(interp);
	    Tcl_IncrRefCount(resultObj);
	    options = During(interp, result, options, NULL);
	    break;

	didNotMatch:
	    continue;
	}

	/*
	 * No handler matched; get rid of the list of handlers.
	 */

	Tcl_DecrRefCount(handlersObj);
    }

    /*
     * Process the finally clause.
     */

    if (finallyObj != NULL) {
	Tcl_NRAddCallback(interp, TryPostFinal, resultObj, options, cmdObj,
		NULL);
	return TclNREvalObjEx(interp, finallyObj, 0,
		((Interp *) interp)->cmdFramePtr, objc - 1);
    }

    /*
     * Install the correct result/options into the interpreter and clean up
     * any temporary storage.
     */

    result = Tcl_SetReturnOptions(interp, options);
    Tcl_DecrRefCount(options);
    Tcl_SetObjResult(interp, resultObj);
    Tcl_DecrRefCount(resultObj);
    return result;
}

/*
 *----------------------------------------------------------------------
 *
 * TryPostHandler --
 *
 *	Callback to handle the outcome of the execution of a handler of a
 *	'try' command.
 *
 *----------------------------------------------------------------------
 */

static int
TryPostHandler(
    ClientData data[],
    Tcl_Interp *interp,
    int result)
{
    Tcl_Obj *resultObj, *cmdObj, *options, *handlerKindObj, **objv;
    Tcl_Obj *finallyObj;
    int finally;

    objv = data[0];
    options = data[1];
    handlerKindObj = data[2];
    finally = PTR2INT(data[3]);

    cmdObj = objv[0];
    finallyObj = finally ? objv[finally] : 0;

    /*
     * Check for limits/rewinding, which override normal trapping behaviour.
     */

    if (((Interp*) interp)->execEnvPtr->rewind || Tcl_LimitExceeded(interp)) {
	options = During(interp, result, options, Tcl_ObjPrintf(
		"\n    (\"%s ... %s\" handler line %d)",
		TclGetString(cmdObj), TclGetString(handlerKindObj),
		Tcl_GetErrorLine(interp)));
	Tcl_DecrRefCount(options);
	return TCL_ERROR;
    }

    /*
     * The handler result completely substitutes for the result of the body.
     */

    resultObj = Tcl_GetObjResult(interp);
    Tcl_IncrRefCount(resultObj);
    if (result == TCL_ERROR) {
	options = During(interp, result, options, Tcl_ObjPrintf(
		"\n    (\"%s ... %s\" handler line %d)",
		TclGetString(cmdObj), TclGetString(handlerKindObj),
		Tcl_GetErrorLine(interp)));
    } else {
	Tcl_DecrRefCount(options);
	options = Tcl_GetReturnOptions(interp, result);
	Tcl_IncrRefCount(options);
    }

    /*
     * Process the finally clause if it is present.
     */

    if (finallyObj != NULL) {
	Interp *iPtr = (Interp *) interp;

	Tcl_NRAddCallback(interp, TryPostFinal, resultObj, options, cmdObj,
		NULL);

	/* The 'finally' script is always the last argument word. */
	return TclNREvalObjEx(interp, finallyObj, 0, iPtr->cmdFramePtr,
		finally);
    }

    /*
     * Install the correct result/options into the interpreter and clean up
     * any temporary storage.
     */

    result = Tcl_SetReturnOptions(interp, options);
    Tcl_DecrRefCount(options);
    Tcl_SetObjResult(interp, resultObj);
    Tcl_DecrRefCount(resultObj);
    return result;
}

/*
 *----------------------------------------------------------------------
 *
 * TryPostFinal --
 *
 *	Callback to handle the outcome of the execution of the finally script
 *	of a 'try' command.
 *
 *----------------------------------------------------------------------
 */

static int
TryPostFinal(
    ClientData data[],
    Tcl_Interp *interp,
    int result)
{
    Tcl_Obj *resultObj, *options, *cmdObj;

    resultObj = data[0];
    options = data[1];
    cmdObj = data[2];

    /*
     * If the result wasn't OK, we need to adjust the result options.
     */

    if (result != TCL_OK) {
	Tcl_DecrRefCount(resultObj);
	resultObj = NULL;
	if (result == TCL_ERROR) {
	    options = During(interp, result, options, Tcl_ObjPrintf(
		    "\n    (\"%s ... finally\" body line %d)",
		    TclGetString(cmdObj), Tcl_GetErrorLine(interp)));
	} else {
	    Tcl_Obj *origOptions = options;

	    options = Tcl_GetReturnOptions(interp, result);
	    Tcl_IncrRefCount(options);
	    Tcl_DecrRefCount(origOptions);
	}
    }

    /*
     * Install the correct result/options into the interpreter and clean up
     * any temporary storage.
     */

    result = Tcl_SetReturnOptions(interp, options);
    Tcl_DecrRefCount(options);
    if (resultObj != NULL) {
	Tcl_SetObjResult(interp, resultObj);
	Tcl_DecrRefCount(resultObj);
    }
    return result;
}

/*
 *----------------------------------------------------------------------
 *
 * Tcl_WhileObjCmd --
 *
 *	This procedure is invoked to process the "while" Tcl command. See the
 *	user documentation for details on what it does.
 *
 *	With the bytecode compiler, this procedure is only called when a
 *	command name is computed at runtime, and is "while" or the name to
 *	which "while" was renamed: e.g., "set z while; $z {$i<100} {}"
 *
 * Results:
 *	A standard Tcl result.
 *
 * Side effects:
 *	See the user documentation.
 *
 *----------------------------------------------------------------------
 */

int
Tcl_WhileObjCmd(
    ClientData dummy,		/* Not used. */
    Tcl_Interp *interp,		/* Current interpreter. */
    int objc,			/* Number of arguments. */
    Tcl_Obj *const objv[])	/* Argument objects. */
{
    return Tcl_NRCallObjProc(interp, TclNRWhileObjCmd, dummy, objc, objv);
}

int
TclNRWhileObjCmd(
    ClientData dummy,		/* Not used. */
    Tcl_Interp *interp,		/* Current interpreter. */
    int objc,			/* Number of arguments. */
    Tcl_Obj *const objv[])	/* Argument objects. */
{
    ForIterData *iterPtr;

    if (objc != 3) {
	Tcl_WrongNumArgs(interp, 1, objv, "test command");
	return TCL_ERROR;
    }

    /*
     * We reuse [for]'s callback, passing a NULL for the 'next' script.
     */

    TclSmallAllocEx(interp, sizeof(ForIterData), iterPtr);
    iterPtr->cond = objv[1];
    iterPtr->body = objv[2];
    iterPtr->next = NULL;
    iterPtr->msg  = "\n    (\"while\" body line %d)";
    iterPtr->word = 2;

    TclNRAddCallback(interp, TclNRForIterCallback, iterPtr, NULL,
	    NULL, NULL);
    return TCL_OK;
}

/*
 *----------------------------------------------------------------------
 *
 * TclListLines --
 *
 *	???
 *
 * Results:
 *	Filled in array of line numbers?
 *
 * Side effects:
 *	None.
 *
 *----------------------------------------------------------------------
 */

void
TclListLines(
    Tcl_Obj *listObj,		/* Pointer to obj holding a string with list
				 * structure. Assumed to be valid. Assumed to
				 * contain n elements. */
    int line,			/* Line the list as a whole starts on. */
    int n,			/* #elements in lines */
    int *lines,			/* Array of line numbers, to fill. */
    Tcl_Obj *const *elems)      /* The list elems as Tcl_Obj*, in need of
				 * derived continuation data */
{
    const char *listStr = Tcl_GetString(listObj);
    const char *listHead = listStr;
    int i, length = strlen(listStr);
    const char *element = NULL, *next = NULL;
    ContLineLoc *clLocPtr = TclContinuationsGet(listObj);
    int *clNext = (clLocPtr ? &clLocPtr->loc[0] : NULL);

    for (i = 0; i < n; i++) {
	TclFindElement(NULL, listStr, length, &element, &next, NULL, NULL);

	TclAdvanceLines(&line, listStr, element);
				/* Leading whitespace */
	TclAdvanceContinuations(&line, &clNext, element - listHead);
	if (elems && clNext) {
	    TclContinuationsEnterDerived(elems[i], element-listHead, clNext);
	}
	lines[i] = line;
	length -= (next - listStr);
	TclAdvanceLines(&line, element, next);
				/* Element */
	listStr = next;

	if (*element == 0) {
	    /* ASSERT i == n */
	    break;
	}
    }
}

/*
 * Local Variables:
 * mode: c
 * c-basic-offset: 4
 * fill-column: 78
 * End:
 */<|MERGE_RESOLUTION|>--- conflicted
+++ resolved
@@ -4093,11 +4093,7 @@
 	 * Use int obj since we know time is not fractional. [Bug 1202178]
 	 */
 
-<<<<<<< HEAD
-	objs[0] = Tcl_NewLongObj((count <= 0) ? 0 : totalMicroSec);
-=======
 	objs[0] = Tcl_NewWideIntObj((count <= 0) ? 0 : (Tcl_WideInt) totalMicroSec);
->>>>>>> 19ecc64e
     } else {
 	objs[0] = Tcl_NewDoubleObj(totalMicroSec/count);
     }
