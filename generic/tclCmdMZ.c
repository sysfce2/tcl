--- conflicted
+++ resolved
@@ -4312,13 +4312,8 @@
  * Tcl_TimeRateObjCmd --
  *
  *	This object-based procedure is invoked to process the "timerate" Tcl
-<<<<<<< HEAD
- *	command.
- *	This is similar to command "time", except the execution limited by
-=======
  *	command. 
  *	This is similar to command "time", except the execution limited by 
->>>>>>> 78000f7f
  *	given time (in milliseconds) instead of repetition count.
  *
  * Example:
@@ -4340,25 +4335,12 @@
     int objc,			/* Number of arguments. */
     Tcl_Obj *const objv[])	/* Argument objects. */
 {
-<<<<<<< HEAD
-    static double measureOverhead = 0; /* global measure-overhead */
-=======
     static 
     double measureOverhead = 0; /* global measure-overhead */
->>>>>>> 78000f7f
     double overhead = -1;	/* given measure-overhead */
     register Tcl_Obj *objPtr;
     register int result, i;
     Tcl_Obj *calibrate = NULL, *direct = NULL;
-<<<<<<< HEAD
-    Tcl_WideInt count = 0;	/* Holds repetition count */
-    Tcl_WideInt maxms = -0x7FFFFFFFFFFFFFFFL;
-				/* Maximal running time (in milliseconds) */
-    Tcl_WideInt threshold = 1;	/* Current threshold for check time (faster
-				 * repeat count without time check) */
-    Tcl_WideInt maxIterTm = 1;	/* Max time of some iteration as max threshold
-				 * additionally avoid divide to zero (never < 1) */
-=======
     Tcl_WideUInt count = 0;	/* Holds repetition count */
     Tcl_WideInt  maxms  = WIDE_MIN;
 				/* Maximal running time (in milliseconds) */
@@ -4370,7 +4352,6 @@
 				 * additionally avoid divide to zero (never < 1) */
     unsigned short factor = 50;	/* Factor (4..50) limiting threshold to avoid
 				 * growth of execution time. */
->>>>>>> 78000f7f
     register Tcl_WideInt start, middle, stop;
 #ifndef TCL_WIDE_CLICKS
     Tcl_Time now;
@@ -4414,19 +4395,6 @@
 	}
     }
 
-<<<<<<< HEAD
-    if (i >= objc || i < objc-2) {
-usage:
-	Tcl_WrongNumArgs(interp, 1, objv, "?-direct? ?-calibrate? ?-overhead double? command ?time?");
-	return TCL_ERROR;
-    }
-    objPtr = objv[i++];
-    if (i < objc) {
-	result = TclGetWideIntFromObj(interp, objv[i], &maxms);
-	if (result != TCL_OK) {
-	    return result;
-	}
-=======
     if (i >= objc || i < objc-3) {
 usage:
 	Tcl_WrongNumArgs(interp, 1, objv, "?-direct? ?-calibrate? ?-overhead double? command ?time ?max-count??");
@@ -4446,37 +4414,23 @@
 	    }
 	    maxcnt = (v > 0) ? v : 0;
 	}
->>>>>>> 78000f7f
     }
 
     /* if calibrate */
     if (calibrate) {
 
 	/* if no time specified for the calibration */
-<<<<<<< HEAD
-	if (maxms == -0x7FFFFFFFFFFFFFFFL) {
-	    Tcl_Obj *clobjv[6];
-	    Tcl_WideInt maxCalTime = 5000;
-	    double lastMeasureOverhead = measureOverhead;
-
-	    clobjv[0] = objv[0];
-=======
 	if (maxms == WIDE_MIN) {
 	    Tcl_Obj *clobjv[6];
 	    Tcl_WideInt maxCalTime = 5000;
 	    double lastMeasureOverhead = measureOverhead;
 	    
 	    clobjv[0] = objv[0]; 
->>>>>>> 78000f7f
 	    i = 1;
 	    if (direct) {
 	    	clobjv[i++] = direct;
 	    }
-<<<<<<< HEAD
-	    clobjv[i++] = objPtr;
-=======
 	    clobjv[i++] = objPtr; 
->>>>>>> 78000f7f
 
 	    /* reset last measurement overhead */
 	    measureOverhead = (double)0;
@@ -4493,17 +4447,10 @@
 
 	    i--;
 	    clobjv[i++] = calibrate;
-<<<<<<< HEAD
-	    clobjv[i++] = objPtr;
-
-	    /* set last measurement overhead to max */
-	    measureOverhead = (double)0x7FFFFFFFFFFFFFFFL;
-=======
 	    clobjv[i++] = objPtr; 
 
 	    /* set last measurement overhead to max */
 	    measureOverhead = (double)UWIDE_MAX;
->>>>>>> 78000f7f
 
 	    /* calibration cycle until it'll be preciser */
 	    maxms = -1000;
@@ -4537,22 +4484,14 @@
 	/* if time is negative - make current overhead more precise */
 	if (maxms > 0) {
 	    /* set last measurement overhead to max */
-<<<<<<< HEAD
-	    measureOverhead = (double)0x7FFFFFFFFFFFFFFFL;
-=======
 	    measureOverhead = (double)UWIDE_MAX;
->>>>>>> 78000f7f
 	} else {
 	    maxms = -maxms;
 	}
 
     }
 
-<<<<<<< HEAD
-    if (maxms == -0x7FFFFFFFFFFFFFFFL) {
-=======
     if (maxms == WIDE_MIN) {
->>>>>>> 78000f7f
     	maxms = 1000;
     }
     if (overhead == -1) {
@@ -4568,11 +4507,7 @@
 	    return TCL_ERROR;
 	}
 	codePtr = TclCompileObj(interp, objPtr, NULL, 0);
-<<<<<<< HEAD
-	codePtr->refCount++;
-=======
 	TclPreserveByteCode(codePtr);
->>>>>>> 78000f7f
     }
 
     /* get start and stop time */
@@ -4589,10 +4524,7 @@
 #endif
 
     /* start measurement */
-<<<<<<< HEAD
-=======
     if (maxcnt > 0)
->>>>>>> 78000f7f
     while (1) {
     	/* eval single iteration */
     	count++;
@@ -4607,11 +4539,6 @@
 	    result = TclEvalObjEx(interp, objPtr, 0, NULL, 0);
 	}
 	if (result != TCL_OK) {
-<<<<<<< HEAD
-	    goto done;
-	}
-
-=======
 	    /* allow break from measurement cycle (used for conditional stop) */
 	    if (result != TCL_BREAK) {
 		goto done;
@@ -4622,7 +4549,6 @@
 	    result = TCL_OK;
 	}
 	
->>>>>>> 78000f7f
 	/* don't check time up to threshold */
 	if (--threshold > 0) continue;
 
@@ -4633,21 +4559,12 @@
 	Tcl_GetTime(&now);
 	middle = now.sec; middle *= 1000000; middle += now.usec;
     #endif
-<<<<<<< HEAD
-	if (middle >= stop) {
-	    break;
-	}
-
-	/* don't calculate threshold by few iterations, because sometimes
-	 * first iteration(s) can be too fast (cached, delayed clean up, etc) */
-=======
 	if (middle >= stop || count >= maxcnt) {
 	    break;
 	}
 
 	/* don't calculate threshold by few iterations, because sometimes first
 	 * iteration(s) can be too fast or slow (cached, delayed clean up, etc) */
->>>>>>> 78000f7f
 	if (count < 10) {
 	   threshold = 1; continue;
 	}
@@ -4656,14 +4573,6 @@
 	threshold = (middle - start) / count;
 	if (threshold > maxIterTm) {
 	    maxIterTm = threshold;
-<<<<<<< HEAD
-	}
-	/* as relation between remaining time and time since last check */
-	threshold = ((stop - middle) / maxIterTm) / 4;
-	if (threshold > 100000) {	    /* fix for too large threshold */
-	    threshold = 100000;
-	}
-=======
 	    /* interations seems to be longer */
 	    if (threshold > (maxIterTm * 2)) {
 		if ((factor *= 2) > 50) factor = 50;
@@ -4689,7 +4598,6 @@
 	if (threshold > maxcnt - count) {
 	    threshold = maxcnt - count;
 	}
->>>>>>> 78000f7f
     }
 
     {
@@ -4709,19 +4617,11 @@
 	    /* minimize influence of measurement overhead */
 	    if (overhead > 0) {
 		/* estimate the time of overhead (microsecs) */
-<<<<<<< HEAD
-		Tcl_WideInt curOverhead = overhead * count;
-		if (middle > curOverhead) {
-		    middle -= curOverhead;
-		} else {
-		    middle = 1;
-=======
 		Tcl_WideUInt curOverhead = overhead * count;
 		if (middle > curOverhead) {
 		    middle -= curOverhead;
 		} else {
 		    middle = 0;
->>>>>>> 78000f7f
 		}
 	    }
 	} else {
@@ -4747,17 +4647,10 @@
 	}
 
 	objs[2] = Tcl_NewWideIntObj(count); /* iterations */
-<<<<<<< HEAD
-
-	/* calculate speed as rate (count) per sec */
-	if (!middle) middle++; /* +1 ms, just to avoid divide by zero */
-	if (count < (0x7FFFFFFFFFFFFFFFL / 1000000)) {
-=======
 	
 	/* calculate speed as rate (count) per sec */
 	if (!middle) middle++; /* +1 ms, just to avoid divide by zero */
 	if (count < (WIDE_MAX / 1000000)) {
->>>>>>> 78000f7f
 	    val = (count * 1000000) / middle;
 	    if (val < 100000) {
 		if (val < 100)	{ fmt = "%.3f"; } else
@@ -4790,14 +4683,8 @@
 
 done:
 
-<<<<<<< HEAD
-    if ((codePtr != NULL) && (codePtr->refCount-- <= 1)) {
-	/* Just dropped to refcount==0.  Clean up. */
-	TclCleanupByteCode(codePtr);
-=======
     if (codePtr != NULL) {
 	TclReleaseByteCode(codePtr);
->>>>>>> 78000f7f
     }
 
     return result;
