--- conflicted
+++ resolved
@@ -4085,11 +4085,7 @@
 	 * Use int obj since we know time is not fractional. [Bug 1202178]
 	 */
 
-<<<<<<< HEAD
-	objs[0] = Tcl_NewWideIntObj((count <= 0) ? 0 : (Tcl_WideInt) totalMicroSec);
-=======
 	objs[0] = Tcl_NewWideIntObj((count <= 0) ? 0 : (Tcl_WideInt)totalMicroSec);
->>>>>>> 3621a3fd
     } else {
 	objs[0] = Tcl_NewDoubleObj(totalMicroSec/count);
     }
