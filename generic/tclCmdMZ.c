--- conflicted
+++ resolved
@@ -3346,12 +3346,8 @@
     static const EnsembleImplMap stringImplMap[] = {
 #if TCL_MAJOR_VERSION < 9 && !defined(TCL_NO_DEPRECATED)
 	{"bytelength",	StringBytesCmd,	TclCompileBasic1ArgCmd, NULL, NULL, 0},
-<<<<<<< HEAD
 #endif
-	{"cat",		StringCatCmd,	NULL/*TclCompileStringCatCmd*/, NULL, NULL, 0},
-=======
 	{"cat",		StringCatCmd,	TclCompileStringCatCmd, NULL, NULL, 0},
->>>>>>> ccfe3f47
 	{"compare",	StringCmpCmd,	TclCompileStringCmpCmd, NULL, NULL, 0},
 	{"equal",	StringEqualCmd,	TclCompileStringEqualCmd, NULL, NULL, 0},
 	{"first",	StringFirstCmd,	TclCompileStringFirstCmd, NULL, NULL, 0},
