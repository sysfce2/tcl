/*
 * tclCmdMZ.c --
 *
 *	This file contains the top-level command routines for most of the Tcl
 *	built-in commands whose names begin with the letters M to Z. It
 *	contains only commands in the generic core (i.e. those that don't
 *	depend much upon UNIX facilities).
 *
 * Copyright © 1987-1993 The Regents of the University of California.
 * Copyright © 1994-1997 Sun Microsystems, Inc.
 * Copyright © 1998-2000 Scriptics Corporation.
 * Copyright © 2002 ActiveState Corporation.
 * Copyright © 2003-2009 Donal K. Fellows.
 *
 * See the file "license.terms" for information on usage and redistribution of
 * this file, and for a DISCLAIMER OF ALL WARRANTIES.
 */

#include "tclInt.h"
#include "tclCompile.h"
#include "tclRegexp.h"
#include "tclStringTrim.h"

static inline Tcl_Obj *	During(Tcl_Interp *interp, int resultCode,
			    Tcl_Obj *oldOptions, Tcl_Obj *errorInfo);
static Tcl_NRPostProc	SwitchPostProc;
static Tcl_NRPostProc	TryPostBody;
static Tcl_NRPostProc	TryPostFinal;
static Tcl_NRPostProc	TryPostHandler;
static int		UniCharIsAscii(int character);
static int		UniCharIsHexDigit(int character);

/*
 * Default set of characters to trim in [string trim] and friends. This is a
 * UTF-8 literal string containing all Unicode space characters [TIP #413]
 */

const char tclDefaultTrimSet[] =
	"\x09\x0A\x0B\x0C\x0D " /* ASCII */
	"\xC0\x80" /*     nul (U+0000) */
	"\xC2\x85" /*     next line (U+0085) */
	"\xC2\xA0" /*     non-breaking space (U+00a0) */
	"\xE1\x9A\x80" /* ogham space mark (U+1680) */
	"\xE1\xA0\x8E" /* mongolian vowel separator (U+180e) */
	"\xE2\x80\x80" /* en quad (U+2000) */
	"\xE2\x80\x81" /* em quad (U+2001) */
	"\xE2\x80\x82" /* en space (U+2002) */
	"\xE2\x80\x83" /* em space (U+2003) */
	"\xE2\x80\x84" /* three-per-em space (U+2004) */
	"\xE2\x80\x85" /* four-per-em space (U+2005) */
	"\xE2\x80\x86" /* six-per-em space (U+2006) */
	"\xE2\x80\x87" /* figure space (U+2007) */
	"\xE2\x80\x88" /* punctuation space (U+2008) */
	"\xE2\x80\x89" /* thin space (U+2009) */
	"\xE2\x80\x8A" /* hair space (U+200a) */
	"\xE2\x80\x8B" /* zero width space (U+200b) */
	"\xE2\x80\xA8" /* line separator (U+2028) */
	"\xE2\x80\xA9" /* paragraph separator (U+2029) */
	"\xE2\x80\xAF" /* narrow no-break space (U+202f) */
	"\xE2\x81\x9F" /* medium mathematical space (U+205f) */
	"\xE2\x81\xA0" /* word joiner (U+2060) */
	"\xE3\x80\x80" /* ideographic space (U+3000) */
	"\xEF\xBB\xBF" /* zero width no-break space (U+feff) */
;

/*
 *----------------------------------------------------------------------
 *
 * Tcl_PwdObjCmd --
 *
 *	This procedure is invoked to process the "pwd" Tcl command. See the
 *	user documentation for details on what it does.
 *
 * Results:
 *	A standard Tcl result.
 *
 * Side effects:
 *	See the user documentation.
 *
 *----------------------------------------------------------------------
 */

int
Tcl_PwdObjCmd(
    TCL_UNUSED(void *),
    Tcl_Interp *interp,		/* Current interpreter. */
    int objc,			/* Number of arguments. */
    Tcl_Obj *const objv[])	/* Argument objects. */
{
    Tcl_Obj *retVal;

    if (objc != 1) {
	Tcl_WrongNumArgs(interp, 1, objv, NULL);
	return TCL_ERROR;
    }

    retVal = Tcl_FSGetCwd(interp);
    if (retVal == NULL) {
	return TCL_ERROR;
    }
    Tcl_SetObjResult(interp, retVal);
    Tcl_DecrRefCount(retVal);
    return TCL_OK;
}

/*
 *----------------------------------------------------------------------
 *
 * Tcl_RegexpObjCmd --
 *
 *	This procedure is invoked to process the "regexp" Tcl command. See
 *	the user documentation for details on what it does.
 *
 * Results:
 *	A standard Tcl result.
 *
 * Side effects:
 *	See the user documentation.
 *
 *----------------------------------------------------------------------
 */

int
Tcl_RegexpObjCmd(
    TCL_UNUSED(void *),
    Tcl_Interp *interp,		/* Current interpreter. */
    int objc,			/* Number of arguments. */
    Tcl_Obj *const objv[])	/* Argument objects. */
{
    size_t offset, stringLength, matchLength, cflags, eflags;
    int i, indices, match, about, all, doinline, numMatchesSaved;
    Tcl_RegExp regExpr;
    Tcl_Obj *objPtr, *startIndex = NULL, *resultPtr = NULL;
    Tcl_RegExpInfo info;
    static const char *const options[] = {
	"-all",		"-about",	"-indices",	"-inline",
	"-expanded",	"-line",	"-linestop",	"-lineanchor",
	"-nocase",	"-start",	"--",		NULL
    };
    enum regexpoptions {
	REGEXP_ALL,	REGEXP_ABOUT,	REGEXP_INDICES,	REGEXP_INLINE,
	REGEXP_EXPANDED,REGEXP_LINE,	REGEXP_LINESTOP,REGEXP_LINEANCHOR,
	REGEXP_NOCASE,	REGEXP_START,	REGEXP_LAST
    } index;

    indices = 0;
    about = 0;
    cflags = TCL_REG_ADVANCED;
    offset = TCL_INDEX_START;
    all = 0;
    doinline = 0;

    for (i = 1; i < objc; i++) {
	const char *name;

	name = TclGetString(objv[i]);
	if (name[0] != '-') {
	    break;
	}
	if (Tcl_GetIndexFromObj(interp, objv[i], options, "option", TCL_EXACT,
		&index) != TCL_OK) {
	    goto optionError;
	}
	switch (index) {
	case REGEXP_ALL:
	    all = 1;
	    break;
	case REGEXP_INDICES:
	    indices = 1;
	    break;
	case REGEXP_INLINE:
	    doinline = 1;
	    break;
	case REGEXP_NOCASE:
	    cflags |= TCL_REG_NOCASE;
	    break;
	case REGEXP_ABOUT:
	    about = 1;
	    break;
	case REGEXP_EXPANDED:
	    cflags |= TCL_REG_EXPANDED;
	    break;
	case REGEXP_LINE:
	    cflags |= TCL_REG_NEWLINE;
	    break;
	case REGEXP_LINESTOP:
	    cflags |= TCL_REG_NLSTOP;
	    break;
	case REGEXP_LINEANCHOR:
	    cflags |= TCL_REG_NLANCH;
	    break;
	case REGEXP_START: {
	    size_t temp;
	    if (++i >= objc) {
		goto endOfForLoop;
	    }
	    if (TclGetIntForIndexM(interp, objv[i], (size_t)WIDE_MAX - 1, &temp) != TCL_OK) {
		goto optionError;
	    }
	    if (startIndex) {
		Tcl_DecrRefCount(startIndex);
	    }
	    startIndex = objv[i];
	    Tcl_IncrRefCount(startIndex);
	    break;
	}
	case REGEXP_LAST:
	    i++;
	    goto endOfForLoop;
	}
    }

  endOfForLoop:
    if ((objc - i) < (2 - about)) {
	Tcl_WrongNumArgs(interp, 1, objv,
		"?-option ...? exp string ?matchVar? ?subMatchVar ...?");
	goto optionError;
    }
    objc -= i;
    objv += i;

    /*
     * Check if the user requested -inline, but specified match variables; a
     * no-no.
     */

    if (doinline && ((objc - 2) != 0)) {
	Tcl_SetObjResult(interp, Tcl_NewStringObj(
		"regexp match variables not allowed when using -inline", -1));
	Tcl_SetErrorCode(interp, "TCL", "OPERATION", "REGEXP",
		"MIX_VAR_INLINE", NULL);
	goto optionError;
    }

    /*
     * Handle the odd about case separately.
     */

    if (about) {
	regExpr = Tcl_GetRegExpFromObj(interp, objv[0], cflags);
	if ((regExpr == NULL) || (TclRegAbout(interp, regExpr) < 0)) {
	optionError:
	    if (startIndex) {
		Tcl_DecrRefCount(startIndex);
	    }
	    return TCL_ERROR;
	}
	return TCL_OK;
    }

    /*
     * Get the length of the string that we are matching against so we can do
     * the termination test for -all matches. Do this before getting the
     * regexp to avoid shimmering problems.
     */

    objPtr = objv[1];
    stringLength = Tcl_GetCharLength(objPtr);

    if (startIndex) {
	TclGetIntForIndexM(interp, startIndex, stringLength, &offset);
	Tcl_DecrRefCount(startIndex);
	if (offset == TCL_INDEX_NONE) {
	    offset = TCL_INDEX_START;
	}
    }

    regExpr = Tcl_GetRegExpFromObj(interp, objv[0], cflags);
    if (regExpr == NULL) {
	return TCL_ERROR;
    }

    objc -= 2;
    objv += 2;

    if (doinline) {
	/*
	 * Save all the subexpressions, as we will return them as a list
	 */

	numMatchesSaved = -1;
    } else {
	/*
	 * Save only enough subexpressions for matches we want to keep, expect
	 * in the case of -all, where we need to keep at least one to know
	 * where to move the offset.
	 */

	numMatchesSaved = (objc == 0) ? all : objc;
    }

    /*
     * The following loop is to handle multiple matches within the same source
     * string; each iteration handles one match. If "-all" hasn't been
     * specified then the loop body only gets executed once. We terminate the
     * loop when the starting offset is past the end of the string.
     */

    while (1) {
	/*
	 * Pass either 0 or TCL_REG_NOTBOL in the eflags. Passing
	 * TCL_REG_NOTBOL indicates that the character at offset should not be
	 * considered the start of the line. If for example the pattern {^} is
	 * passed and -start is positive, then the pattern will not match the
	 * start of the string unless the previous character is a newline.
	 */

	if (offset == TCL_INDEX_START) {
	    eflags = 0;
	} else if (offset + 1 > stringLength + 1) {
	    eflags = TCL_REG_NOTBOL;
	} else if (Tcl_GetUniChar(objPtr, offset-1) == '\n') {
	    eflags = 0;
	} else {
	    eflags = TCL_REG_NOTBOL;
	}

	match = Tcl_RegExpExecObj(interp, regExpr, objPtr, offset,
		numMatchesSaved, eflags);
	if (match < 0) {
	    return TCL_ERROR;
	}

	if (match == 0) {
	    /*
	     * We want to set the value of the interpreter result only when
	     * this is the first time through the loop.
	     */

	    if (all <= 1) {
		/*
		 * If inlining, the interpreter's object result remains an
		 * empty list, otherwise set it to an integer object w/ value
		 * 0.
		 */

		if (!doinline) {
		    Tcl_SetObjResult(interp, Tcl_NewWideIntObj(0));
		}
		return TCL_OK;
	    }
	    break;
	}

	/*
	 * If additional variable names have been specified, return index
	 * information in those variables.
	 */

	Tcl_RegExpGetInfo(regExpr, &info);
	if (doinline) {
	    /*
	     * It's the number of substitutions, plus one for the matchVar at
	     * index 0
	     */

	    objc = info.nsubs + 1;
	    if (all <= 1) {
		resultPtr = Tcl_NewObj();
	    }
	}
	for (i = 0; i < objc; i++) {
	    Tcl_Obj *newPtr;

	    if (indices) {
		size_t start, end;
		Tcl_Obj *objs[2];

		/*
		 * Only adjust the match area if there was a match for that
		 * area. (Scriptics Bug 4391/SF Bug #219232)
		 */

		if (i <= (int)info.nsubs && info.matches[i].start != TCL_INDEX_NONE) {
		    start = offset + info.matches[i].start;
		    end = offset + info.matches[i].end;

		    /*
		     * Adjust index so it refers to the last character in the
		     * match instead of the first character after the match.
		     */

		    if (end + 1 >= offset + 1) {
			end--;
		    }
		} else {
		    start = TCL_INDEX_NONE;
		    end = TCL_INDEX_NONE;
		}

		TclNewIndexObj(objs[0], start);
		TclNewIndexObj(objs[1], end);

		newPtr = Tcl_NewListObj(2, objs);
	    } else {
		if ((i <= (int)info.nsubs) && (info.matches[i].end + 1 > 1)) {
		    newPtr = Tcl_GetRange(objPtr,
			    offset + info.matches[i].start,
			    offset + info.matches[i].end - 1);
		} else {
		    newPtr = Tcl_NewObj();
		}
	    }
	    if (doinline) {
		if (Tcl_ListObjAppendElement(interp, resultPtr, newPtr)
			!= TCL_OK) {
		    Tcl_DecrRefCount(newPtr);
		    Tcl_DecrRefCount(resultPtr);
		    return TCL_ERROR;
		}
	    } else {
		if (Tcl_ObjSetVar2(interp, objv[i], NULL, newPtr,
			TCL_LEAVE_ERR_MSG) == NULL) {
		    return TCL_ERROR;
		}
	    }
	}

	if (all == 0) {
	    break;
	}

	/*
	 * Adjust the offset to the character just after the last one in the
	 * matchVar and increment all to count how many times we are making a
	 * match. We always increment the offset by at least one to prevent
	 * endless looping (as in the case: regexp -all {a*} a). Otherwise,
	 * when we match the NULL string at the end of the input string, we
	 * will loop indefinately (because the length of the match is 0, so
	 * offset never changes).
	 */

	matchLength = (info.matches[0].end - info.matches[0].start);

	offset += info.matches[0].end;

	/*
	 * A match of length zero could happen for {^} {$} or {.*} and in
	 * these cases we always want to bump the index up one.
	 */

	if (matchLength == 0) {
	    offset++;
	}
	all++;
	if (offset + 1 >= stringLength + 1) {
	    break;
	}
    }

    /*
     * Set the interpreter's object result to an integer object with value 1
     * if -all wasn't specified, otherwise it's all-1 (the number of times
     * through the while - 1).
     */

    if (doinline) {
	Tcl_SetObjResult(interp, resultPtr);
    } else {
	Tcl_SetObjResult(interp, Tcl_NewWideIntObj(all ? all-1 : 1));
    }
    return TCL_OK;
}

/*
 *----------------------------------------------------------------------
 *
 * Tcl_RegsubObjCmd --
 *
 *	This procedure is invoked to process the "regsub" Tcl command. See the
 *	user documentation for details on what it does.
 *
 * Results:
 *	A standard Tcl result.
 *
 * Side effects:
 *	See the user documentation.
 *
 *----------------------------------------------------------------------
 */

int
Tcl_RegsubObjCmd(
    TCL_UNUSED(void *),
    Tcl_Interp *interp,		/* Current interpreter. */
    int objc,			/* Number of arguments. */
    Tcl_Obj *const objv[])	/* Argument objects. */
{
    int result, cflags, all, match, command;
    size_t idx, wlen, wsublen = 0, offset, numMatches, numParts;
    size_t start, end, subStart, subEnd;
    Tcl_RegExp regExpr;
    Tcl_RegExpInfo info;
    Tcl_Obj *resultPtr, *subPtr, *objPtr, *startIndex = NULL;
    Tcl_UniChar ch, *wsrc, *wfirstChar, *wstring, *wsubspec = 0, *wend;

    static const char *const options[] = {
	"-all",		"-command",	"-expanded",	"-line",
	"-linestop",	"-lineanchor",	"-nocase",	"-start",
	"--",		NULL
    };
    enum regsubobjoptions {
	REGSUB_ALL,	 REGSUB_COMMAND,    REGSUB_EXPANDED, REGSUB_LINE,
	REGSUB_LINESTOP, REGSUB_LINEANCHOR, REGSUB_NOCASE,   REGSUB_START,
	REGSUB_LAST
    } index;

    cflags = TCL_REG_ADVANCED;
    all = 0;
    offset = TCL_INDEX_START;
    command = 0;
    resultPtr = NULL;

    for (idx = 1; idx < (size_t)objc; idx++) {
	const char *name;

	name = TclGetString(objv[idx]);
	if (name[0] != '-') {
	    break;
	}
	if (Tcl_GetIndexFromObj(interp, objv[idx], options, "option",
		TCL_EXACT, &index) != TCL_OK) {
	    goto optionError;
	}
	switch (index) {
	case REGSUB_ALL:
	    all = 1;
	    break;
	case REGSUB_NOCASE:
	    cflags |= TCL_REG_NOCASE;
	    break;
	case REGSUB_COMMAND:
	    command = 1;
	    break;
	case REGSUB_EXPANDED:
	    cflags |= TCL_REG_EXPANDED;
	    break;
	case REGSUB_LINE:
	    cflags |= TCL_REG_NEWLINE;
	    break;
	case REGSUB_LINESTOP:
	    cflags |= TCL_REG_NLSTOP;
	    break;
	case REGSUB_LINEANCHOR:
	    cflags |= TCL_REG_NLANCH;
	    break;
	case REGSUB_START: {
	    size_t temp;
	    if (++idx >= (size_t)objc) {
		goto endOfForLoop;
	    }
	    if (TclGetIntForIndexM(interp, objv[idx], (size_t)WIDE_MAX - 1, &temp) != TCL_OK) {
		goto optionError;
	    }
	    if (startIndex) {
		Tcl_DecrRefCount(startIndex);
	    }
	    startIndex = objv[idx];
	    Tcl_IncrRefCount(startIndex);
	    break;
	}
	case REGSUB_LAST:
	    idx++;
	    goto endOfForLoop;
	}
    }

  endOfForLoop:
    if ((size_t)objc < idx + 3 || (size_t)objc > idx + 4) {
	Tcl_WrongNumArgs(interp, 1, objv,
		"?-option ...? exp string subSpec ?varName?");
    optionError:
	if (startIndex) {
	    Tcl_DecrRefCount(startIndex);
	}
	return TCL_ERROR;
    }

    objc -= idx;
    objv += idx;

    if (startIndex) {
	size_t stringLength = Tcl_GetCharLength(objv[1]);

	TclGetIntForIndexM(interp, startIndex, stringLength, &offset);
	Tcl_DecrRefCount(startIndex);
	if (offset == TCL_INDEX_NONE) {
	    offset = TCL_INDEX_START;
	}
    }

    if (all && (offset == TCL_INDEX_START) && (command == 0)
	    && (strpbrk(TclGetString(objv[2]), "&\\") == NULL)
	    && (strpbrk(TclGetString(objv[0]), "*+?{}()[].\\|^$") == NULL)) {
	/*
	 * This is a simple one pair string map situation. We make use of a
	 * slightly modified version of the one pair STR_MAP code.
	 */

	size_t slen;
	int nocase, wsrclc;
	int (*strCmpFn)(const Tcl_UniChar*,const Tcl_UniChar*,size_t);
	Tcl_UniChar *p;

	numMatches = 0;
	nocase = (cflags & TCL_REG_NOCASE);
	strCmpFn = nocase ? TclUniCharNcasecmp : TclUniCharNcmp;

	wsrc = Tcl_GetUnicodeFromObj(objv[0], &slen);
	wstring = Tcl_GetUnicodeFromObj(objv[1], &wlen);
	wsubspec = Tcl_GetUnicodeFromObj(objv[2], &wsublen);
	wend = wstring + wlen - (slen ? slen - 1 : 0);
	result = TCL_OK;

	if (slen == 0) {
	    /*
	     * regsub behavior for "" matches between each character. 'string
	     * map' skips the "" case.
	     */

	    if (wstring < wend) {
		resultPtr = Tcl_NewUnicodeObj(wstring, 0);
		Tcl_IncrRefCount(resultPtr);
		for (; wstring < wend; wstring++) {
		    Tcl_AppendUnicodeToObj(resultPtr, wsubspec, wsublen);
		    Tcl_AppendUnicodeToObj(resultPtr, wstring, 1);
		    numMatches++;
		}
		wlen = 0;
	    }
	} else {
	    wsrclc = Tcl_UniCharToLower(*wsrc);
	    for (p = wfirstChar = wstring; wstring < wend; wstring++) {
		if ((*wstring == *wsrc ||
			(nocase && Tcl_UniCharToLower(*wstring)==wsrclc)) &&
			(slen==1 || (strCmpFn(wstring, wsrc, slen) == 0))) {
		    if (numMatches == 0) {
			resultPtr = Tcl_NewUnicodeObj(wstring, 0);
			Tcl_IncrRefCount(resultPtr);
		    }
		    if (p != wstring) {
			Tcl_AppendUnicodeToObj(resultPtr, p, wstring - p);
			p = wstring + slen;
		    } else {
			p += slen;
		    }
		    wstring = p - 1;

		    Tcl_AppendUnicodeToObj(resultPtr, wsubspec, wsublen);
		    numMatches++;
		}
	    }
	    if (numMatches) {
		wlen    = wfirstChar + wlen - p;
		wstring = p;
	    }
	}
	objPtr = NULL;
	subPtr = NULL;
	goto regsubDone;
    }

    regExpr = Tcl_GetRegExpFromObj(interp, objv[0], cflags);
    if (regExpr == NULL) {
	return TCL_ERROR;
    }

    if (command) {
	/*
	 * In command-prefix mode, we require that the third non-option
	 * argument be a list, so we enforce that here. Afterwards, we fetch
	 * the RE compilation again in case objv[0] and objv[2] are the same
	 * object. (If they aren't, that's cheap to do.)
	 */

	if (TclListObjLengthM(interp, objv[2], &numParts) != TCL_OK) {
	    return TCL_ERROR;
	}
	if (numParts < 1) {
	    Tcl_SetObjResult(interp, Tcl_NewStringObj(
		    "command prefix must be a list of at least one element",
		    -1));
	    Tcl_SetErrorCode(interp, "TCL", "OPERATION", "REGSUB",
		    "CMDEMPTY", NULL);
	    return TCL_ERROR;
	}
	regExpr = Tcl_GetRegExpFromObj(interp, objv[0], cflags);
    }

    /*
     * Make sure to avoid problems where the objects are shared. This can
     * cause RegExpObj <> UnicodeObj shimmering that causes data corruption.
     * [Bug #461322]
     */

    if (objv[1] == objv[0]) {
	objPtr = Tcl_DuplicateObj(objv[1]);
    } else {
	objPtr = objv[1];
    }
    wstring = Tcl_GetUnicodeFromObj(objPtr, &wlen);
    if (objv[2] == objv[0]) {
	subPtr = Tcl_DuplicateObj(objv[2]);
    } else {
	subPtr = objv[2];
    }
    if (!command) {
	wsubspec = Tcl_GetUnicodeFromObj(subPtr, &wsublen);
    }

    result = TCL_OK;

    /*
     * The following loop is to handle multiple matches within the same source
     * string; each iteration handles one match and its corresponding
     * substitution. If "-all" hasn't been specified then the loop body only
     * gets executed once. We must use 'offset <= wlen' in particular for the
     * case where the regexp pattern can match the empty string - this is
     * useful when doing, say, 'regsub -- ^ $str ...' when $str might be
     * empty.
     */

    numMatches = 0;
    for ( ; offset <= wlen; ) {

	/*
	 * The flags argument is set if string is part of a larger string, so
	 * that "^" won't match.
	 */

	match = Tcl_RegExpExecObj(interp, regExpr, objPtr, offset,
		10 /* matches */, ((offset > 0 &&
		(wstring[offset-1] != (Tcl_UniChar)'\n'))
		? TCL_REG_NOTBOL : 0));

	if (match < 0) {
	    result = TCL_ERROR;
	    goto done;
	}
	if (match == 0) {
	    break;
	}
	if (numMatches == 0) {
	    resultPtr = Tcl_NewUnicodeObj(wstring, 0);
	    Tcl_IncrRefCount(resultPtr);
	    if (offset > TCL_INDEX_START) {
		/*
		 * Copy the initial portion of the string in if an offset was
		 * specified.
		 */

		Tcl_AppendUnicodeToObj(resultPtr, wstring, offset);
	    }
	}
	numMatches++;

	/*
	 * Copy the portion of the source string before the match to the
	 * result variable.
	 */

	Tcl_RegExpGetInfo(regExpr, &info);
	start = info.matches[0].start;
	end = info.matches[0].end;
	Tcl_AppendUnicodeToObj(resultPtr, wstring + offset, start);

	/*
	 * In command-prefix mode, the substitutions are added as quoted
	 * arguments to the subSpec to form a command, that is then executed
	 * and the result used as the string to substitute in. Actually,
	 * everything is passed through Tcl_EvalObjv, as that's much faster.
	 */

	if (command) {
	    Tcl_Obj **args = NULL, **parts;
	    size_t numArgs;

	    TclListObjGetElementsM(interp, subPtr, &numParts, &parts);
	    numArgs = numParts + info.nsubs + 1;
	    args = (Tcl_Obj **)Tcl_Alloc(sizeof(Tcl_Obj*) * numArgs);
	    memcpy(args, parts, sizeof(Tcl_Obj*) * numParts);

	    for (idx = 0 ; idx <= info.nsubs ; idx++) {
		subStart = info.matches[idx].start;
		subEnd = info.matches[idx].end;
		if ((subStart != TCL_INDEX_NONE) && (subEnd != TCL_INDEX_NONE)) {
		    args[idx + numParts] = Tcl_NewUnicodeObj(
			    wstring + offset + subStart, subEnd - subStart);
		} else {
		    args[idx + numParts] = Tcl_NewObj();
		}
		Tcl_IncrRefCount(args[idx + numParts]);
	    }

	    /*
	     * At this point, we're locally holding the references to the
	     * argument words we added for this time round the loop, and the
	     * subPtr is holding the references to the words that the user
	     * supplied directly. None are zero-refcount, which is important
	     * because Tcl_EvalObjv is "hairy monster" in terms of refcount
	     * handling, being able to optionally add references to any of its
	     * argument words. We'll drop the local refs immediately
	     * afterwards; subPtr is handled in the main exit stanza.
	     */

	    result = Tcl_EvalObjv(interp, numArgs, args, 0);
	    for (idx = 0 ; idx <= info.nsubs ; idx++) {
		TclDecrRefCount(args[idx + numParts]);
	    }
	    Tcl_Free(args);
	    if (result != TCL_OK) {
		if (result == TCL_ERROR) {
		    Tcl_AppendObjToErrorInfo(interp, Tcl_ObjPrintf(
			    "\n    (%s substitution computation script)",
			    options[REGSUB_COMMAND]));
		}
		goto done;
	    }

	    Tcl_AppendObjToObj(resultPtr, Tcl_GetObjResult(interp));
	    Tcl_ResetResult(interp);

	    /*
	     * Refetch the unicode, in case the representation was smashed by
	     * the user code.
	     */

	    wstring = Tcl_GetUnicodeFromObj(objPtr, &wlen);

	    offset += end;
	    if (end == 0 || start == end) {
		/*
		 * Always consume at least one character of the input string
		 * in order to prevent infinite loops, even when we
		 * technically matched the empty string; we must not match
		 * again at the same spot.
		 */

		if (offset < wlen) {
		    Tcl_AppendUnicodeToObj(resultPtr, wstring + offset, 1);
		}
		offset++;
	    }
	    if (all) {
		continue;
	    } else {
		break;
	    }
	}

	/*
	 * Append the subSpec argument to the variable, making appropriate
	 * substitutions. This code is a bit hairy because of the backslash
	 * conventions and because the code saves up ranges of characters in
	 * subSpec to reduce the number of calls to Tcl_SetVar.
	 */

	wsrc = wfirstChar = wsubspec;
	wend = wsubspec + wsublen;
	for (ch = *wsrc; wsrc != wend; wsrc++, ch = *wsrc) {
	    if (ch == '&') {
		idx = 0;
	    } else if (ch == '\\') {
		ch = wsrc[1];
		if ((ch >= '0') && (ch <= '9')) {
		    idx = ch - '0';
		} else if ((ch == '\\') || (ch == '&')) {
		    *wsrc = ch;
		    Tcl_AppendUnicodeToObj(resultPtr, wfirstChar,
			    wsrc - wfirstChar + 1);
		    *wsrc = '\\';
		    wfirstChar = wsrc + 2;
		    wsrc++;
		    continue;
		} else {
		    continue;
		}
	    } else {
		continue;
	    }

	    if (wfirstChar != wsrc) {
		Tcl_AppendUnicodeToObj(resultPtr, wfirstChar,
			wsrc - wfirstChar);
	    }

	    if (idx <= info.nsubs) {
		subStart = info.matches[idx].start;
		subEnd = info.matches[idx].end;
		if ((subStart != TCL_INDEX_NONE) && (subEnd != TCL_INDEX_NONE)) {
		    Tcl_AppendUnicodeToObj(resultPtr,
			    wstring + offset + subStart, subEnd - subStart);
		}
	    }

	    if (*wsrc == '\\') {
		wsrc++;
	    }
	    wfirstChar = wsrc + 1;
	}

	if (wfirstChar != wsrc) {
	    Tcl_AppendUnicodeToObj(resultPtr, wfirstChar, wsrc - wfirstChar);
	}

	if (end == 0) {
	    /*
	     * Always consume at least one character of the input string in
	     * order to prevent infinite loops.
	     */

	    if (offset < wlen) {
		Tcl_AppendUnicodeToObj(resultPtr, wstring + offset, 1);
	    }
	    offset++;
	} else {
	    offset += end;
	    if (start == end) {
		/*
		 * We matched an empty string, which means we must go forward
		 * one more step so we don't match again at the same spot.
		 */

		if (offset < wlen) {
		    Tcl_AppendUnicodeToObj(resultPtr, wstring + offset, 1);
		}
		offset++;
	    }
	}
	if (!all) {
	    break;
	}
    }

    /*
     * Copy the portion of the source string after the last match to the
     * result variable.
     */

  regsubDone:
    if (numMatches == 0) {
	/*
	 * On zero matches, just ignore the offset, since it shouldn't matter
	 * to us in this case, and the user may have skewed it.
	 */

	resultPtr = objv[1];
	Tcl_IncrRefCount(resultPtr);
    } else if (offset < wlen) {
	Tcl_AppendUnicodeToObj(resultPtr, wstring + offset, wlen - offset);
    }
    if (objc == 4) {
	if (Tcl_ObjSetVar2(interp, objv[3], NULL, resultPtr,
		TCL_LEAVE_ERR_MSG) == NULL) {
	    result = TCL_ERROR;
	} else {
	    /*
	     * Set the interpreter's object result to an integer object
	     * holding the number of matches.
	     */

	    Tcl_SetObjResult(interp, Tcl_NewWideIntObj(numMatches));
	}
    } else {
	/*
	 * No varname supplied, so just return the modified string.
	 */

	Tcl_SetObjResult(interp, resultPtr);
    }

  done:
    if (objPtr && (objv[1] == objv[0])) {
	Tcl_DecrRefCount(objPtr);
    }
    if (subPtr && (objv[2] == objv[0])) {
	Tcl_DecrRefCount(subPtr);
    }
    if (resultPtr) {
	Tcl_DecrRefCount(resultPtr);
    }
    return result;
}

/*
 *----------------------------------------------------------------------
 *
 * Tcl_RenameObjCmd --
 *
 *	This procedure is invoked to process the "rename" Tcl command. See the
 *	user documentation for details on what it does.
 *
 * Results:
 *	A standard Tcl object result.
 *
 * Side effects:
 *	See the user documentation.
 *
 *----------------------------------------------------------------------
 */

int
Tcl_RenameObjCmd(
    TCL_UNUSED(void *),
    Tcl_Interp *interp,		/* Current interpreter. */
    int objc,			/* Number of arguments. */
    Tcl_Obj *const objv[])	/* Argument objects. */
{
    const char *oldName, *newName;

    if (objc != 3) {
	Tcl_WrongNumArgs(interp, 1, objv, "oldName newName");
	return TCL_ERROR;
    }

    oldName = TclGetString(objv[1]);
    newName = TclGetString(objv[2]);
    return TclRenameCommand(interp, oldName, newName);
}

/*
 *----------------------------------------------------------------------
 *
 * Tcl_ReturnObjCmd --
 *
 *	This object-based procedure is invoked to process the "return" Tcl
 *	command. See the user documentation for details on what it does.
 *
 * Results:
 *	A standard Tcl object result.
 *
 * Side effects:
 *	See the user documentation.
 *
 *----------------------------------------------------------------------
 */

int
Tcl_ReturnObjCmd(
    TCL_UNUSED(void *),
    Tcl_Interp *interp,		/* Current interpreter. */
    int objc,			/* Number of arguments. */
    Tcl_Obj *const objv[])	/* Argument objects. */
{
    int code, level;
    Tcl_Obj *returnOpts;

    /*
     * General syntax: [return ?-option value ...? ?result?]
     * An even number of words means an explicit result argument is present.
     */

    int explicitResult = (0 == (objc % 2));
    int numOptionWords = objc - 1 - explicitResult;

    if (TCL_ERROR == TclMergeReturnOptions(interp, numOptionWords, objv+1,
	    &returnOpts, &code, &level)) {
	return TCL_ERROR;
    }

    code = TclProcessReturn(interp, code, level, returnOpts);
    if (explicitResult) {
	Tcl_SetObjResult(interp, objv[objc-1]);
    }
    return code;
}

/*
 *----------------------------------------------------------------------
 *
 * Tcl_SourceObjCmd --
 *
 *	This procedure is invoked to process the "source" Tcl command. See the
 *	user documentation for details on what it does.
 *
 * Results:
 *	A standard Tcl object result.
 *
 * Side effects:
 *	See the user documentation.
 *
 *----------------------------------------------------------------------
 */

int
Tcl_SourceObjCmd(
    void *clientData,
    Tcl_Interp *interp,		/* Current interpreter. */
    int objc,			/* Number of arguments. */
    Tcl_Obj *const objv[])	/* Argument objects. */
{
    return Tcl_NRCallObjProc(interp, TclNRSourceObjCmd, clientData, objc, objv);
}

int
TclNRSourceObjCmd(
    TCL_UNUSED(void *),
    Tcl_Interp *interp,		/* Current interpreter. */
    int objc,			/* Number of arguments. */
    Tcl_Obj *const objv[])	/* Argument objects. */
{
    const char *encodingName = NULL;
    Tcl_Obj *fileName;
    int result;
    void **pkgFiles = NULL;
    void *names = NULL;

    if (objc < 2 || objc > 4) {
	Tcl_WrongNumArgs(interp, 1, objv, "?-encoding name? fileName");
	return TCL_ERROR;
    }

    fileName = objv[objc-1];

    if (objc == 4) {
	static const char *const options[] = {
	    "-encoding", NULL
	};
	int index;

	if (TCL_ERROR == Tcl_GetIndexFromObj(interp, objv[1], options,
		"option", TCL_EXACT, &index)) {
	    return TCL_ERROR;
	}
	encodingName = TclGetString(objv[2]);
    } else if (objc == 3) {
	/* Handle undocumented -nopkg option. This should only be
	 * used by the internal ::tcl::Pkg::source utility function. */
	static const char *const nopkgoptions[] = {
	    "-nopkg", NULL
	};
	int index;

	if (TCL_ERROR == Tcl_GetIndexFromObj(interp, objv[1], nopkgoptions,
		"option", TCL_EXACT, &index)) {
	    return TCL_ERROR;
	}
	pkgFiles = (void **)Tcl_GetAssocData(interp, "tclPkgFiles", NULL);
	/* Make sure that during the following TclNREvalFile no filenames
	 * are recorded for inclusion in the "package files" command */
	names = *pkgFiles;
	*pkgFiles = NULL;
    }
    result = TclNREvalFile(interp, fileName, encodingName);
    if (pkgFiles) {
	/* restore "tclPkgFiles" assocdata to how it was. */
	*pkgFiles = names;
    }
    return result;
}

/*
 *----------------------------------------------------------------------
 *
 * Tcl_SplitObjCmd --
 *
 *	This procedure is invoked to process the "split" Tcl command. See the
 *	user documentation for details on what it does.
 *
 * Results:
 *	A standard Tcl result.
 *
 * Side effects:
 *	See the user documentation.
 *
 *----------------------------------------------------------------------
 */

int
Tcl_SplitObjCmd(
    TCL_UNUSED(void *),
    Tcl_Interp *interp,		/* Current interpreter. */
    int objc,			/* Number of arguments. */
    Tcl_Obj *const objv[])	/* Argument objects. */
{
    int ch = 0;
    int len;
    const char *splitChars;
    const char *stringPtr;
    const char *end;
    size_t splitCharLen, stringLen;
    Tcl_Obj *listPtr, *objPtr;

    if (objc == 2) {
	splitChars = " \n\t\r";
	splitCharLen = 4;
    } else if (objc == 3) {
	splitChars = Tcl_GetStringFromObj(objv[2], &splitCharLen);
    } else {
	Tcl_WrongNumArgs(interp, 1, objv, "string ?splitChars?");
	return TCL_ERROR;
    }

    stringPtr = Tcl_GetStringFromObj(objv[1], &stringLen);
    end = stringPtr + stringLen;
    listPtr = Tcl_NewObj();

    if (stringLen == 0) {
	/*
	 * Do nothing.
	 */
    } else if (splitCharLen == 0) {
	Tcl_HashTable charReuseTable;
	Tcl_HashEntry *hPtr;
	int isNew;

	/*
	 * Handle the special case of splitting on every character.
	 *
	 * Uses a hash table to ensure that each kind of character has only
	 * one Tcl_Obj instance (multiply-referenced) in the final list. This
	 * is a *major* win when splitting on a long string (especially in the
	 * megabyte range!) - DKF
	 */

	Tcl_InitHashTable(&charReuseTable, TCL_ONE_WORD_KEYS);

	for ( ; stringPtr < end; stringPtr += len) {
	    len = TclUtfToUCS4(stringPtr, &ch);
	    hPtr = Tcl_CreateHashEntry(&charReuseTable, INT2PTR(ch), &isNew);
	    if (isNew) {
		TclNewStringObj(objPtr, stringPtr, len);

		/*
		 * Don't need to fiddle with refcount...
		 */

		Tcl_SetHashValue(hPtr, objPtr);
	    } else {
		objPtr = (Tcl_Obj *)Tcl_GetHashValue(hPtr);
	    }
	    Tcl_ListObjAppendElement(NULL, listPtr, objPtr);
	}
	Tcl_DeleteHashTable(&charReuseTable);

    } else if (splitCharLen == 1) {
	const char *p;

	/*
	 * Handle the special case of splitting on a single character. This is
	 * only true for the one-char ASCII case, as one unicode char is > 1
	 * byte in length.
	 */

	while (*stringPtr && (p=strchr(stringPtr,*splitChars)) != NULL) {
	    objPtr = Tcl_NewStringObj(stringPtr, p - stringPtr);
	    Tcl_ListObjAppendElement(NULL, listPtr, objPtr);
	    stringPtr = p + 1;
	}
	TclNewStringObj(objPtr, stringPtr, end - stringPtr);
	Tcl_ListObjAppendElement(NULL, listPtr, objPtr);
    } else {
	const char *element, *p, *splitEnd;
	size_t splitLen;
	int splitChar;

	/*
	 * Normal case: split on any of a given set of characters. Discard
	 * instances of the split characters.
	 */

	splitEnd = splitChars + splitCharLen;

	for (element = stringPtr; stringPtr < end; stringPtr += len) {
	    len = TclUtfToUCS4(stringPtr, &ch);
	    for (p = splitChars; p < splitEnd; p += splitLen) {
		splitLen = TclUtfToUCS4(p, &splitChar);
		if (ch == splitChar) {
		    TclNewStringObj(objPtr, element, stringPtr - element);
		    Tcl_ListObjAppendElement(NULL, listPtr, objPtr);
		    element = stringPtr + len;
		    break;
		}
	    }
	}

	TclNewStringObj(objPtr, element, stringPtr - element);
	Tcl_ListObjAppendElement(NULL, listPtr, objPtr);
    }
    Tcl_SetObjResult(interp, listPtr);
    return TCL_OK;
}

/*
 *----------------------------------------------------------------------
 *
 * StringFirstCmd --
 *
 *	This procedure is invoked to process the "string first" Tcl command.
 *	See the user documentation for details on what it does. Note that this
 *	command only functions correctly on properly formed Tcl UTF strings.
 *
 * Results:
 *	A standard Tcl result.
 *
 * Side effects:
 *	See the user documentation.
 *
 *----------------------------------------------------------------------
 */

static int
StringFirstCmd(
    TCL_UNUSED(void *),
    Tcl_Interp *interp,		/* Current interpreter. */
    int objc,			/* Number of arguments. */
    Tcl_Obj *const objv[])	/* Argument objects. */
{
    size_t start = TCL_INDEX_START;

    if (objc < 3 || objc > 4) {
	Tcl_WrongNumArgs(interp, 1, objv,
		"needleString haystackString ?startIndex?");
	return TCL_ERROR;
    }

    if (objc == 4) {
	size_t end = Tcl_GetCharLength(objv[2]) - 1;

	if (TCL_OK != TclGetIntForIndexM(interp, objv[3], end, &start)) {
	    return TCL_ERROR;
	}
    }
    Tcl_SetObjResult(interp, TclStringFirst(objv[1], objv[2], start));
    return TCL_OK;
}

/*
 *----------------------------------------------------------------------
 *
 * StringLastCmd --
 *
 *	This procedure is invoked to process the "string last" Tcl command.
 *	See the user documentation for details on what it does. Note that this
 *	command only functions correctly on properly formed Tcl UTF strings.
 *
 * Results:
 *	A standard Tcl result.
 *
 * Side effects:
 *	See the user documentation.
 *
 *----------------------------------------------------------------------
 */

static int
StringLastCmd(
    TCL_UNUSED(void *),
    Tcl_Interp *interp,		/* Current interpreter. */
    int objc,			/* Number of arguments. */
    Tcl_Obj *const objv[])	/* Argument objects. */
{
    size_t last = TCL_INDEX_END;

    if (objc < 3 || objc > 4) {
	Tcl_WrongNumArgs(interp, 1, objv,
		"needleString haystackString ?lastIndex?");
	return TCL_ERROR;
    }

    if (objc == 4) {
	size_t end = Tcl_GetCharLength(objv[2]) - 1;

	if (TCL_OK != TclGetIntForIndexM(interp, objv[3], end, &last)) {
	    return TCL_ERROR;
	}
    }
    Tcl_SetObjResult(interp, TclStringLast(objv[1], objv[2], last));
    return TCL_OK;
}

/*
 *----------------------------------------------------------------------
 *
 * StringIndexCmd --
 *
 *	This procedure is invoked to process the "string index" Tcl command.
 *	See the user documentation for details on what it does. Note that this
 *	command only functions correctly on properly formed Tcl UTF strings.
 *
 * Results:
 *	A standard Tcl result.
 *
 * Side effects:
 *	See the user documentation.
 *
 *----------------------------------------------------------------------
 */

static int
StringIndexCmd(
    TCL_UNUSED(void *),
    Tcl_Interp *interp,		/* Current interpreter. */
    int objc,			/* Number of arguments. */
    Tcl_Obj *const objv[])	/* Argument objects. */
{
    size_t index, end;

    if (objc != 3) {
	Tcl_WrongNumArgs(interp, 1, objv, "string charIndex");
	return TCL_ERROR;
    }

    /*
     * Get the char length to calculate what 'end' means.
     */

    end = Tcl_GetCharLength(objv[1]) - 1;
    if (TclGetIntForIndexM(interp, objv[2], end, &index) != TCL_OK) {
	return TCL_ERROR;
    }

    if ((index != TCL_INDEX_NONE) && (index + 1 <= end + 1)) {
	int ch = Tcl_GetUniChar(objv[1], index);

	if (ch == -1) {
	    return TCL_OK;
	}

	/*
	 * If we have a ByteArray object, we're careful to generate a new
	 * bytearray for a result.
	 */

	if (TclIsPureByteArray(objv[1])) {
	    unsigned char uch = UCHAR(ch);

	    Tcl_SetObjResult(interp, Tcl_NewByteArrayObj(&uch, 1));
	} else {
	    char buf[4] = "";

	    end = Tcl_UniCharToUtf(ch, buf);
#if TCL_UTF_MAX < 4
	    if ((ch >= 0xD800) && (end < 3)) {
		end += Tcl_UniCharToUtf(-1, buf + end);
	    }
#endif
	    Tcl_SetObjResult(interp, Tcl_NewStringObj(buf, end));
	}
    }
    return TCL_OK;
}

/*
 *----------------------------------------------------------------------
 *
 * StringInsertCmd --
 *
 *	This procedure is invoked to process the "string insert" Tcl command.
 *	See the user documentation for details on what it does. Note that this
 *	command only functions correctly on properly formed Tcl UTF strings.
 *
 * Results:
 *	A standard Tcl result.
 *
 * Side effects:
 *	See the user documentation.
 *
 *----------------------------------------------------------------------
 */

static int
StringInsertCmd(
    TCL_UNUSED(void *),
    Tcl_Interp *interp,		/* Current interpreter */
    int objc,			/* Number of arguments */
    Tcl_Obj *const objv[])	/* Argument objects */
{
    size_t length;		/* String length */
    size_t index;		/* Insert index */
    Tcl_Obj *outObj;		/* Output object */

    if (objc != 4) {
	Tcl_WrongNumArgs(interp, 1, objv, "string index insertString");
	return TCL_ERROR;
    }

    length = Tcl_GetCharLength(objv[1]);
    if (TclGetIntForIndexM(interp, objv[2], length, &index) != TCL_OK) {
	return TCL_ERROR;
    }

    if (index == TCL_INDEX_NONE) {
	index = TCL_INDEX_START;
    }
    if (index > length) {
	index = length;
    }

    outObj = TclStringReplace(interp, objv[1], index, 0, objv[3],
	    TCL_STRING_IN_PLACE);

    if (outObj != NULL) {
	Tcl_SetObjResult(interp, outObj);
	return TCL_OK;
    }

    return TCL_ERROR;
}

/*
 *----------------------------------------------------------------------
 *
 * StringIsCmd --
 *
 *	This procedure is invoked to process the "string is" Tcl command. See
 *	the user documentation for details on what it does. Note that this
 *	command only functions correctly on properly formed Tcl UTF strings.
 *
 * Results:
 *	A standard Tcl result.
 *
 * Side effects:
 *	See the user documentation.
 *
 *----------------------------------------------------------------------
 */

static int
StringIsCmd(
    TCL_UNUSED(void *),
    Tcl_Interp *interp,		/* Current interpreter. */
    int objc,			/* Number of arguments. */
    Tcl_Obj *const objv[])	/* Argument objects. */
{
    const char *string1, *end, *stop;
    int (*chcomp)(int) = NULL;	/* The UniChar comparison function. */
    int i, result = 1, strict = 0;
    size_t failat = 0, length1, length2, length3;
    Tcl_Obj *objPtr, *failVarObj = NULL;
    Tcl_WideInt w;

    static const char *const isClasses[] = {
	"alnum",	"alpha",	"ascii",	"control",
	"boolean",	"dict",		"digit",	"double",
	"entier",	"false",	"graph",	"integer",
	"list",		"lower",	"print",	"punct",
	"space",	"true",		"upper",	"unicode",
	"wideinteger", "wordchar",	"xdigit",	NULL
    };
    enum isClassesEnum {
	STR_IS_ALNUM,	STR_IS_ALPHA,	STR_IS_ASCII,	STR_IS_CONTROL,
	STR_IS_BOOL,	STR_IS_DICT,	STR_IS_DIGIT,	STR_IS_DOUBLE,
	STR_IS_ENTIER,	STR_IS_FALSE,	STR_IS_GRAPH,	STR_IS_INT,
	STR_IS_LIST,	STR_IS_LOWER,	STR_IS_PRINT,	STR_IS_PUNCT,
	STR_IS_SPACE,	STR_IS_TRUE,	STR_IS_UPPER,	STR_IS_UNICODE,
	STR_IS_WIDE,	STR_IS_WORD,	STR_IS_XDIGIT
    } index;
    static const char *const isOptions[] = {
	"-strict", "-failindex", NULL
    };
    enum isOptionsEnum {
	OPT_STRICT, OPT_FAILIDX
    } idx2;

    if (objc < 3 || objc > 6) {
	Tcl_WrongNumArgs(interp, 1, objv,
		"class ?-strict? ?-failindex var? str");
	return TCL_ERROR;
    }
    if (Tcl_GetIndexFromObj(interp, objv[1], isClasses, "class", 0,
	    &index) != TCL_OK) {
	return TCL_ERROR;
    }

    if (objc != 3) {
	for (i = 2; i < objc-1; i++) {
	    if (Tcl_GetIndexFromObj(interp, objv[i], isOptions, "option", 0,
		    &idx2) != TCL_OK) {
		return TCL_ERROR;
	    }
	    switch (idx2) {
	    case OPT_STRICT:
		strict = 1;
		break;
	    case OPT_FAILIDX:
		if (i+1 >= objc-1) {
		    Tcl_WrongNumArgs(interp, 2, objv,
			    "?-strict? ?-failindex var? str");
		    return TCL_ERROR;
		}
		failVarObj = objv[++i];
		break;
	    }
	}
    }

    /*
     * We get the objPtr so that we can short-cut for some classes by checking
     * the object type (int and double), but we need the string otherwise,
     * because we don't want any conversion of type occuring (as, for example,
     * Tcl_Get*FromObj would do).
     */

    objPtr = objv[objc-1];

    /*
     * When entering here, result == 1 and failat == 0.
     */

    switch (index) {
    case STR_IS_ALNUM:
	chcomp = Tcl_UniCharIsAlnum;
	break;
    case STR_IS_ALPHA:
	chcomp = Tcl_UniCharIsAlpha;
	break;
    case STR_IS_ASCII:
	chcomp = UniCharIsAscii;
	break;
    case STR_IS_BOOL:
    case STR_IS_TRUE:
    case STR_IS_FALSE:
	if (!TclHasInternalRep(objPtr, &tclBooleanType)
		&& (TCL_OK != TclSetBooleanFromAny(NULL, objPtr))) {
	    if (strict) {
		result = 0;
	    } else {
		string1 = Tcl_GetStringFromObj(objPtr, &length1);
		result = length1 == 0;
	    }
	} else if ((objPtr->internalRep.wideValue != 0)
		? (index == STR_IS_FALSE) : (index == STR_IS_TRUE)) {
	    result = 0;
	}
	break;
    case STR_IS_CONTROL:
	chcomp = Tcl_UniCharIsControl;
	break;
    case STR_IS_DICT: {
	int dresult;
	size_t dsize;

	dresult = Tcl_DictObjSize(interp, objPtr, &dsize);
	Tcl_ResetResult(interp);
	result = (dresult == TCL_OK) ? 1 : 0;
	if (dresult != TCL_OK && failVarObj != NULL) {
	    /*
	     * Need to figure out where the list parsing failed, which is
	     * fairly expensive. This is adapted from the core of
	     * SetDictFromAny().
	     */

	    const char *elemStart, *nextElem;
	    int lenRemain;
	    size_t elemSize;
	    const char *p;

	    string1 = Tcl_GetStringFromObj(objPtr, &length1);
	    end = string1 + length1;
	    failat = -1;
	    for (p=string1, lenRemain=length1; lenRemain > 0;
		    p=nextElem, lenRemain=end-nextElem) {
		if (TCL_ERROR == TclFindElement(NULL, p, lenRemain,
			&elemStart, &nextElem, &elemSize, NULL)) {
		    Tcl_Obj *tmpStr;

		    /*
		     * This is the simplest way of getting the number of
		     * characters parsed. Note that this is not the same as
		     * the number of bytes when parsing strings with non-ASCII
		     * characters in them.
		     *
		     * Skip leading spaces first. This is only really an issue
		     * if it is the first "element" that has the failure.
		     */

		    while (TclIsSpaceProc(*p)) {
			p++;
		    }
		    TclNewStringObj(tmpStr, string1, p-string1);
		    failat = Tcl_GetCharLength(tmpStr);
		    TclDecrRefCount(tmpStr);
		    break;
		}
	    }
	}
	break;
    }
    case STR_IS_DIGIT:
	chcomp = Tcl_UniCharIsDigit;
	break;
    case STR_IS_DOUBLE: {
	if (TclHasInternalRep(objPtr, &tclDoubleType) ||
		TclHasInternalRep(objPtr, &tclIntType) ||
		TclHasInternalRep(objPtr, &tclBignumType)) {
	    break;
	}
	string1 = Tcl_GetStringFromObj(objPtr, &length1);
	if (length1 == 0) {
	    if (strict) {
		result = 0;
	    }
	    goto str_is_done;
	}
	end = string1 + length1;
	if (TclParseNumber(NULL, objPtr, NULL, NULL, -1,
		(const char **) &stop, 0) != TCL_OK) {
	    result = 0;
	    failat = 0;
	} else {
	    failat = stop - string1;
	    if (stop < end) {
		result = 0;
		TclFreeInternalRep(objPtr);
	    }
	}
	break;
    }
    case STR_IS_GRAPH:
	chcomp = Tcl_UniCharIsGraph;
	break;
    case STR_IS_INT:
    case STR_IS_ENTIER:
	if (TclHasInternalRep(objPtr, &tclIntType) ||
		TclHasInternalRep(objPtr, &tclBignumType)) {
	    break;
	}
	string1 = Tcl_GetStringFromObj(objPtr, &length1);
	if (length1 == 0) {
	    if (strict) {
		result = 0;
	    }
	    goto str_is_done;
	}
	end = string1 + length1;
	if (TclParseNumber(NULL, objPtr, NULL, NULL, -1,
		(const char **) &stop, TCL_PARSE_INTEGER_ONLY) == TCL_OK) {
	    if (stop == end) {
		/*
		 * Entire string parses as an integer.
		 */

		break;
	    } else {
		/*
		 * Some prefix parsed as an integer, but not the whole string,
		 * so return failure index as the point where parsing stopped.
		 * Clear out the internal rep, since keeping it would leave
		 * *objPtr in an inconsistent state.
		 */

		result = 0;
		failat = stop - string1;
		TclFreeInternalRep(objPtr);
	    }
	} else {
	    /*
	     * No prefix is a valid integer. Fail at beginning.
	     */

	    result = 0;
	    failat = 0;
	}
	break;
    case STR_IS_WIDE:
	if (TCL_OK == TclGetWideIntFromObj(NULL, objPtr, &w)) {
	    break;
	}

	string1 = Tcl_GetStringFromObj(objPtr, &length1);
	if (length1 == 0) {
	    if (strict) {
		result = 0;
	    }
	    goto str_is_done;
	}
	result = 0;
	if (failVarObj == NULL) {
	    /*
	     * Don't bother computing the failure point if we're not going to
	     * return it.
	     */

	    break;
	}
	end = string1 + length1;
	if (TclParseNumber(NULL, objPtr, NULL, NULL, -1,
		(const char **) &stop, TCL_PARSE_INTEGER_ONLY) == TCL_OK) {
	    if (stop == end) {
		/*
		 * Entire string parses as an integer, but rejected by
		 * Tcl_Get(Wide)IntFromObj() so we must have overflowed the
		 * target type, and our convention is to return failure at
		 * index -1 in that situation.
		 */

		failat = -1;
	    } else {
		/*
		 * Some prefix parsed as an integer, but not the whole string,
		 * so return failure index as the point where parsing stopped.
		 * Clear out the internal rep, since keeping it would leave
		 * *objPtr in an inconsistent state.
		 */

		failat = stop - string1;
		TclFreeInternalRep(objPtr);
	    }
	} else {
	    /*
	     * No prefix is a valid integer. Fail at beginning.
	     */

	    failat = 0;
	}
	break;
    case STR_IS_LIST:
	/*
	 * We ignore the strictness here, since empty strings are always
	 * well-formed lists.
	 */

	if (TCL_OK == TclListObjLengthM(NULL, objPtr, &length3)) {
	    break;
	}

	if (failVarObj != NULL) {
	    /*
	     * Need to figure out where the list parsing failed, which is
	     * fairly expensive. This is adapted from the core of
	     * SetListFromAny().
	     */

	    const char *elemStart, *nextElem;
	    size_t lenRemain;
	    size_t elemSize;
	    const char *p;

	    string1 = Tcl_GetStringFromObj(objPtr, &length1);
	    end = string1 + length1;
	    failat = -1;
	    for (p=string1, lenRemain=length1; lenRemain > 0;
		    p=nextElem, lenRemain=end-nextElem) {
		if (TCL_ERROR == TclFindElement(NULL, p, lenRemain,
			&elemStart, &nextElem, &elemSize, NULL)) {
		    Tcl_Obj *tmpStr;

		    /*
		     * This is the simplest way of getting the number of
		     * characters parsed. Note that this is not the same as
		     * the number of bytes when parsing strings with non-ASCII
		     * characters in them.
		     *
		     * Skip leading spaces first. This is only really an issue
		     * if it is the first "element" that has the failure.
		     */

		    while (TclIsSpaceProcM(*p)) {
			p++;
		    }
		    TclNewStringObj(tmpStr, string1, p-string1);
		    failat = Tcl_GetCharLength(tmpStr);
		    TclDecrRefCount(tmpStr);
		    break;
		}
	    }
	}
	result = 0;
	break;
    case STR_IS_LOWER:
	chcomp = Tcl_UniCharIsLower;
	break;
    case STR_IS_PRINT:
	chcomp = Tcl_UniCharIsPrint;
	break;
    case STR_IS_PUNCT:
	chcomp = Tcl_UniCharIsPunct;
	break;
    case STR_IS_SPACE:
	chcomp = Tcl_UniCharIsSpace;
	break;
    case STR_IS_UPPER:
	chcomp = Tcl_UniCharIsUpper;
	break;
    case STR_IS_UNICODE:
	chcomp = Tcl_UniCharIsUnicode;
	break;
    case STR_IS_WORD:
	chcomp = Tcl_UniCharIsWordChar;
	break;
    case STR_IS_XDIGIT:
	chcomp = UniCharIsHexDigit;
	break;
    }

    if (chcomp != NULL) {
	string1 = Tcl_GetStringFromObj(objPtr, &length1);
	if (length1 == 0) {
	    if (strict) {
		result = 0;
	    }
	    goto str_is_done;
	}
	end = string1 + length1;
	for (; string1 < end; string1 += length2, failat++) {
	    int ucs4;

	    length2 = TclUtfToUCS4(string1, &ucs4);
	    if (!chcomp(ucs4)) {
		result = 0;
		break;
	    }
	}
    }

    /*
     * Only set the failVarObj when we will return 0 and we have indicated a
     * valid fail index (>= 0).
     */

 str_is_done:
    if ((result == 0) && (failVarObj != NULL)) {
	TclNewIndexObj(objPtr, failat);
	if (Tcl_ObjSetVar2(interp, failVarObj, NULL, objPtr, TCL_LEAVE_ERR_MSG) == NULL) {
	    return TCL_ERROR;
	}
    }
    Tcl_SetObjResult(interp, Tcl_NewBooleanObj(result));
    return TCL_OK;
}

static int
UniCharIsAscii(
    int character)
{
    return (character >= 0) && (character < 0x80);
}

static int
UniCharIsHexDigit(
    int character)
{
    return (character >= 0) && (character < 0x80) && isxdigit(UCHAR(character));
}

/*
 *----------------------------------------------------------------------
 *
 * StringMapCmd --
 *
 *	This procedure is invoked to process the "string map" Tcl command. See
 *	the user documentation for details on what it does. Note that this
 *	command only functions correctly on properly formed Tcl UTF strings.
 *
 * Results:
 *	A standard Tcl result.
 *
 * Side effects:
 *	See the user documentation.
 *
 *----------------------------------------------------------------------
 */

static int
StringMapCmd(
    TCL_UNUSED(void *),
    Tcl_Interp *interp,		/* Current interpreter. */
    int objc,			/* Number of arguments. */
    Tcl_Obj *const objv[])	/* Argument objects. */
{
    size_t length1, length2,  mapElemc, index;
    int nocase = 0, mapWithDict = 0, copySource = 0;
    Tcl_Obj **mapElemv, *sourceObj, *resultPtr;
    Tcl_UniChar *ustring1, *ustring2, *p, *end;
    int (*strCmpFn)(const Tcl_UniChar*, const Tcl_UniChar*, size_t);

    if (objc < 3 || objc > 4) {
	Tcl_WrongNumArgs(interp, 1, objv, "?-nocase? charMap string");
	return TCL_ERROR;
    }

    if (objc == 4) {
	const char *string = Tcl_GetStringFromObj(objv[1], &length2);

	if ((length2 > 1) &&
		strncmp(string, "-nocase", length2) == 0) {
	    nocase = 1;
	} else {
	    Tcl_SetObjResult(interp, Tcl_ObjPrintf(
		    "bad option \"%s\": must be -nocase", string));
	    Tcl_SetErrorCode(interp, "TCL", "LOOKUP", "INDEX", "option",
		    string, NULL);
	    return TCL_ERROR;
	}
    }

    /*
     * This test is tricky, but has to be that way or you get other strange
     * inconsistencies (see test string-10.20.1 for illustration why!)
     */

    if (!TclHasStringRep(objv[objc-2])
	    && TclHasInternalRep(objv[objc-2], &tclDictType)) {
	size_t i;
	int done;
	Tcl_DictSearch search;

	/*
	 * We know the type exactly, so all dict operations will succeed for
	 * sure. This shortens this code quite a bit.
	 */

	Tcl_DictObjSize(interp, objv[objc-2], &i);
	if (i == 0) {
	    /*
	     * Empty charMap, just return whatever string was given.
	     */

	    Tcl_SetObjResult(interp, objv[objc-1]);
	    return TCL_OK;
	}

	mapElemc = 2 * i;
	mapWithDict = 1;

	/*
	 * Copy the dictionary out into an array; that's the easiest way to
	 * adapt this code...
	 */

	mapElemv = (Tcl_Obj **)TclStackAlloc(interp, sizeof(Tcl_Obj *) * mapElemc);
	Tcl_DictObjFirst(interp, objv[objc-2], &search, mapElemv+0,
		mapElemv+1, &done);
	for (index=2 ; index<mapElemc ; index+=2) {
	    Tcl_DictObjNext(&search, mapElemv+index, mapElemv+index+1, &done);
	}
	Tcl_DictObjDone(&search);
    } else {
	size_t i;
	if (TclListObjGetElementsM(interp, objv[objc-2], &i,
		&mapElemv) != TCL_OK) {
	    return TCL_ERROR;
	}
	mapElemc = i;
	if (mapElemc == 0) {
	    /*
	     * empty charMap, just return whatever string was given.
	     */

	    Tcl_SetObjResult(interp, objv[objc-1]);
	    return TCL_OK;
	} else if (mapElemc & 1) {
	    /*
	     * The charMap must be an even number of key/value items.
	     */

	    Tcl_SetObjResult(interp,
		    Tcl_NewStringObj("char map list unbalanced", -1));
	    Tcl_SetErrorCode(interp, "TCL", "OPERATION", "MAP",
		    "UNBALANCED", NULL);
	    return TCL_ERROR;
	}
    }

    /*
     * Take a copy of the source string object if it is the same as the map
     * string to cut out nasty sharing crashes. [Bug 1018562]
     */

    if (objv[objc-2] == objv[objc-1]) {
	sourceObj = Tcl_DuplicateObj(objv[objc-1]);
	copySource = 1;
    } else {
	sourceObj = objv[objc-1];
    }
    ustring1 = Tcl_GetUnicodeFromObj(sourceObj, &length1);
    if (length1 == 0) {
	/*
	 * Empty input string, just stop now.
	 */

	goto done;
    }
    end = ustring1 + length1;

    strCmpFn = (nocase ? TclUniCharNcasecmp : TclUniCharNcmp);

    /*
     * Force result to be Unicode
     */

    resultPtr = Tcl_NewUnicodeObj(ustring1, 0);

    if (mapElemc == 2) {
	/*
	 * Special case for one map pair which avoids the extra for loop and
	 * extra calls to get Unicode data. The algorithm is otherwise
	 * identical to the multi-pair case. This will be >30% faster on
	 * larger strings.
	 */

	size_t mapLen;
	int u2lc;
	Tcl_UniChar *mapString;

	ustring2 = Tcl_GetUnicodeFromObj(mapElemv[0], &length2);
	p = ustring1;
	if ((length2 > length1) || (length2 == 0)) {
	    /*
	     * Match string is either longer than input or empty.
	     */

	    ustring1 = end;
	} else {
	    mapString = Tcl_GetUnicodeFromObj(mapElemv[1], &mapLen);
	    u2lc = (nocase ? Tcl_UniCharToLower(*ustring2) : 0);
	    for (; ustring1 < end; ustring1++) {
		if (((*ustring1 == *ustring2) ||
			(nocase&&Tcl_UniCharToLower(*ustring1)==u2lc)) &&
			(length2==1 || strCmpFn(ustring1, ustring2,
				length2) == 0)) {
		    if (p != ustring1) {
			Tcl_AppendUnicodeToObj(resultPtr, p, ustring1-p);
			p = ustring1 + length2;
		    } else {
			p += length2;
		    }
		    ustring1 = p - 1;

		    Tcl_AppendUnicodeToObj(resultPtr, mapString, mapLen);
		}
	    }
	}
    } else {
	Tcl_UniChar **mapStrings;
	size_t *mapLens;
	int *u2lc = 0;

	/*
	 * Precompute pointers to the unicode string and length. This saves us
	 * repeated function calls later, significantly speeding up the
	 * algorithm. We only need the lowercase first char in the nocase
	 * case.
	 */

	mapStrings = (Tcl_UniChar **)TclStackAlloc(interp, mapElemc*sizeof(Tcl_UniChar *)*2);
	mapLens = (size_t *)TclStackAlloc(interp, mapElemc * sizeof(size_t) * 2);
	if (nocase) {
	    u2lc = (int *)TclStackAlloc(interp, mapElemc * sizeof(int));
	}
	for (index = 0; index < mapElemc; index++) {
	    mapStrings[index] = Tcl_GetUnicodeFromObj(mapElemv[index],
		    mapLens+index);
	    if (nocase && ((index % 2) == 0)) {
		u2lc[index/2] = Tcl_UniCharToLower(*mapStrings[index]);
	    }
	}
	for (p = ustring1; ustring1 < end; ustring1++) {
	    for (index = 0; index < mapElemc; index += 2) {
		/*
		 * Get the key string to match on.
		 */

		ustring2 = mapStrings[index];
		length2 = mapLens[index];
		if ((length2 > 0) && ((*ustring1 == *ustring2) || (nocase &&
			(Tcl_UniCharToLower(*ustring1) == u2lc[index/2]))) &&
			/* Restrict max compare length. */
			((size_t)(end-ustring1) >= length2) && ((length2 == 1) ||
			!strCmpFn(ustring2, ustring1, length2))) {
		    if (p != ustring1) {
			/*
			 * Put the skipped chars onto the result first.
			 */

			Tcl_AppendUnicodeToObj(resultPtr, p, ustring1-p);
			p = ustring1 + length2;
		    } else {
			p += length2;
		    }

		    /*
		     * Adjust len to be full length of matched string.
		     */

		    ustring1 = p - 1;

		    /*
		     * Append the map value to the unicode string.
		     */

		    Tcl_AppendUnicodeToObj(resultPtr,
			    mapStrings[index+1], mapLens[index+1]);
		    break;
		}
	    }
	}
	if (nocase) {
	    TclStackFree(interp, u2lc);
	}
	TclStackFree(interp, mapLens);
	TclStackFree(interp, mapStrings);
    }
    if (p != ustring1) {
	/*
	 * Put the rest of the unmapped chars onto result.
	 */

	Tcl_AppendUnicodeToObj(resultPtr, p, ustring1 - p);
    }
    Tcl_SetObjResult(interp, resultPtr);
  done:
    if (mapWithDict) {
	TclStackFree(interp, mapElemv);
    }
    if (copySource) {
	Tcl_DecrRefCount(sourceObj);
    }
    return TCL_OK;
}

/*
 *----------------------------------------------------------------------
 *
 * StringMatchCmd --
 *
 *	This procedure is invoked to process the "string match" Tcl command.
 *	See the user documentation for details on what it does. Note that this
 *	command only functions correctly on properly formed Tcl UTF strings.
 *
 * Results:
 *	A standard Tcl result.
 *
 * Side effects:
 *	See the user documentation.
 *
 *----------------------------------------------------------------------
 */

static int
StringMatchCmd(
    TCL_UNUSED(void *),
    Tcl_Interp *interp,		/* Current interpreter. */
    int objc,			/* Number of arguments. */
    Tcl_Obj *const objv[])	/* Argument objects. */
{
    int nocase = 0;

    if (objc < 3 || objc > 4) {
	Tcl_WrongNumArgs(interp, 1, objv, "?-nocase? pattern string");
	return TCL_ERROR;
    }

    if (objc == 4) {
	size_t length;
	const char *string = Tcl_GetStringFromObj(objv[1], &length);

	if ((length > 1) &&
	    strncmp(string, "-nocase", length) == 0) {
	    nocase = TCL_MATCH_NOCASE;
	} else {
	    Tcl_SetObjResult(interp, Tcl_ObjPrintf(
		    "bad option \"%s\": must be -nocase", string));
	    Tcl_SetErrorCode(interp, "TCL", "LOOKUP", "INDEX", "option",
		    string, NULL);
	    return TCL_ERROR;
	}
    }
    Tcl_SetObjResult(interp, Tcl_NewBooleanObj(
		TclStringMatchObj(objv[objc-1], objv[objc-2], nocase)));
    return TCL_OK;
}

/*
 *----------------------------------------------------------------------
 *
 * StringRangeCmd --
 *
 *	This procedure is invoked to process the "string range" Tcl command.
 *	See the user documentation for details on what it does. Note that this
 *	command only functions correctly on properly formed Tcl UTF strings.
 *
 * Results:
 *	A standard Tcl result.
 *
 * Side effects:
 *	See the user documentation.
 *
 *----------------------------------------------------------------------
 */

static int
StringRangeCmd(
    TCL_UNUSED(void *),
    Tcl_Interp *interp,		/* Current interpreter. */
    int objc,			/* Number of arguments. */
    Tcl_Obj *const objv[])	/* Argument objects. */
{
    size_t first, last, end;

    if (objc != 4) {
	Tcl_WrongNumArgs(interp, 1, objv, "string first last");
	return TCL_ERROR;
    }

    /*
     * Get the length in actual characters; Then reduce it by one because
     * 'end' refers to the last character, not one past it.
     */

    end = Tcl_GetCharLength(objv[1]) - 1;

    if (TclGetIntForIndexM(interp, objv[2], end, &first) != TCL_OK ||
	    TclGetIntForIndexM(interp, objv[3], end, &last) != TCL_OK) {
	return TCL_ERROR;
    }

    if (last != TCL_INDEX_NONE) {
	Tcl_SetObjResult(interp, Tcl_GetRange(objv[1], first, last));
    }
    return TCL_OK;
}

/*
 *----------------------------------------------------------------------
 *
 * StringReptCmd --
 *
 *	This procedure is invoked to process the "string repeat" Tcl command.
 *	See the user documentation for details on what it does. Note that this
 *	command only functions correctly on properly formed Tcl UTF strings.
 *
 * Results:
 *	A standard Tcl result.
 *
 * Side effects:
 *	See the user documentation.
 *
 *----------------------------------------------------------------------
 */

static int
StringReptCmd(
    TCL_UNUSED(void *),
    Tcl_Interp *interp,		/* Current interpreter. */
    int objc,			/* Number of arguments. */
    Tcl_Obj *const objv[])	/* Argument objects. */
{
    int count;
    Tcl_Obj *resultPtr;

    if (objc != 3) {
	Tcl_WrongNumArgs(interp, 1, objv, "string count");
	return TCL_ERROR;
    }

    if (TclGetIntFromObj(interp, objv[2], &count) != TCL_OK) {
	return TCL_ERROR;
    }

    /*
     * Check for cases that allow us to skip copying stuff.
     */

    if (count == 1) {
	Tcl_SetObjResult(interp, objv[1]);
	return TCL_OK;
    } else if (count < 1) {
	return TCL_OK;
    }

    resultPtr = TclStringRepeat(interp, objv[1], count, TCL_STRING_IN_PLACE);
    if (resultPtr) {
	Tcl_SetObjResult(interp, resultPtr);
	return TCL_OK;
    }
    return TCL_ERROR;
}

/*
 *----------------------------------------------------------------------
 *
 * StringRplcCmd --
 *
 *	This procedure is invoked to process the "string replace" Tcl command.
 *	See the user documentation for details on what it does. Note that this
 *	command only functions correctly on properly formed Tcl UTF strings.
 *
 * Results:
 *	A standard Tcl result.
 *
 * Side effects:
 *	See the user documentation.
 *
 *----------------------------------------------------------------------
 */

static int
StringRplcCmd(
    TCL_UNUSED(void *),
    Tcl_Interp *interp,		/* Current interpreter. */
    int objc,			/* Number of arguments. */
    Tcl_Obj *const objv[])	/* Argument objects. */
{
	size_t first, last, end;

    if (objc < 4 || objc > 5) {
	Tcl_WrongNumArgs(interp, 1, objv, "string first last ?string?");
	return TCL_ERROR;
    }

    end = Tcl_GetCharLength(objv[1]) - 1;

    if (TclGetIntForIndexM(interp, objv[2], end, &first) != TCL_OK ||
	    TclGetIntForIndexM(interp, objv[3], end, &last) != TCL_OK) {
	return TCL_ERROR;
    }

    /*
     * The following test screens out most empty substrings as candidates for
     * replacement. When they are detected, no replacement is done, and the
     * result is the original string.
     */

    if ((last == TCL_INDEX_NONE) ||	/* Range ends before start of string */
	    (first + 1 > end + 1) ||	/* Range begins after end of string */
	    (last + 1 < first + 1)) {	/* Range begins after it starts */
	/*
	 * BUT!!! when (end < 0) -- an empty original string -- we can
	 * have (first <= end < 0 <= last) and an empty string is permitted
	 * to be replaced.
	 */

	Tcl_SetObjResult(interp, objv[1]);
    } else {
	Tcl_Obj *resultPtr;

	if (first == TCL_INDEX_NONE) {
	    first = TCL_INDEX_START;
	}
	if (last + 1 > end + 1) {
	    last = end;
	}

	resultPtr = TclStringReplace(interp, objv[1], first,
		last + 1 - first, (objc == 5) ? objv[4] : NULL,
		TCL_STRING_IN_PLACE);

	Tcl_SetObjResult(interp, resultPtr);
    }
    return TCL_OK;
}

/*
 *----------------------------------------------------------------------
 *
 * StringRevCmd --
 *
 *	This procedure is invoked to process the "string reverse" Tcl command.
 *	See the user documentation for details on what it does. Note that this
 *	command only functions correctly on properly formed Tcl UTF strings.
 *
 * Results:
 *	A standard Tcl result.
 *
 * Side effects:
 *	See the user documentation.
 *
 *----------------------------------------------------------------------
 */

static int
StringRevCmd(
    TCL_UNUSED(void *),
    Tcl_Interp *interp,		/* Current interpreter. */
    int objc,			/* Number of arguments. */
    Tcl_Obj *const objv[])	/* Argument objects. */
{
    if (objc != 2) {
	Tcl_WrongNumArgs(interp, 1, objv, "string");
	return TCL_ERROR;
    }

    Tcl_SetObjResult(interp, TclStringReverse(objv[1], TCL_STRING_IN_PLACE));
    return TCL_OK;
}

/*
 *----------------------------------------------------------------------
 *
 * StringStartCmd --
 *
 *	This procedure is invoked to process the "string wordstart" Tcl
 *	command. See the user documentation for details on what it does.
 *
 * Results:
 *	A standard Tcl result.
 *
 * Side effects:
 *	See the user documentation.
 *
 *----------------------------------------------------------------------
 */

static int
StringStartCmd(
    TCL_UNUSED(void *),
    Tcl_Interp *interp,		/* Current interpreter. */
    int objc,			/* Number of arguments. */
    Tcl_Obj *const objv[])	/* Argument objects. */
{
    int ch;
    const Tcl_UniChar *p, *string;
    size_t cur, index, length;
    Tcl_Obj *obj;

    if (objc != 3) {
	Tcl_WrongNumArgs(interp, 1, objv, "string index");
	return TCL_ERROR;
    }

    string = Tcl_GetUnicodeFromObj(objv[1], &length);
    if (TclGetIntForIndexM(interp, objv[2], length-1, &index) != TCL_OK) {
	return TCL_ERROR;
    }
    if (index + 1 >= length + 1) {
	index = length - 1;
    }
    cur = 0;
    if (index + 1 > 1) {
	p = &string[index];

	(void)TclUniCharToUCS4(p, &ch);
	for (cur = index; cur != TCL_INDEX_NONE; cur--) {
	    int delta = 0;
	    const Tcl_UniChar *next;

	    if (!Tcl_UniCharIsWordChar(ch)) {
		break;
	    }

	    next = TclUCS4Prev(p, string);
	    do {
		next += delta;
		delta = TclUniCharToUCS4(next, &ch);
	    } while (next + delta < p);
	    p = next;
	}
	if (cur != index) {
	    cur += 1;
	}
    }
    TclNewIndexObj(obj, cur);
    Tcl_SetObjResult(interp, obj);
    return TCL_OK;
}

/*
 *----------------------------------------------------------------------
 *
 * StringEndCmd --
 *
 *	This procedure is invoked to process the "string wordend" Tcl command.
 *	See the user documentation for details on what it does.
 *
 * Results:
 *	A standard Tcl result.
 *
 * Side effects:
 *	See the user documentation.
 *
 *----------------------------------------------------------------------
 */

static int
StringEndCmd(
    TCL_UNUSED(void *),
    Tcl_Interp *interp,		/* Current interpreter. */
    int objc,			/* Number of arguments. */
    Tcl_Obj *const objv[])	/* Argument objects. */
{
    int ch;
    const Tcl_UniChar *p, *end, *string;
    size_t cur, index, length;
    Tcl_Obj *obj;

    if (objc != 3) {
	Tcl_WrongNumArgs(interp, 1, objv, "string index");
	return TCL_ERROR;
    }

    string = Tcl_GetUnicodeFromObj(objv[1], &length);
    if (TclGetIntForIndexM(interp, objv[2], length-1, &index) != TCL_OK) {
	return TCL_ERROR;
    }
    if (index == TCL_INDEX_NONE) {
	index = TCL_INDEX_START;
    }
    if (index + 1 <= length + 1) {
	p = &string[index];
	end = string+length;
	for (cur = index; p < end; cur++) {
	    p += TclUniCharToUCS4(p, &ch);
	    if (!Tcl_UniCharIsWordChar(ch)) {
		break;
	    }
	}
	if (cur == index) {
	    cur++;
	}
    } else {
	cur = length;
    }
    TclNewIndexObj(obj, cur);
    Tcl_SetObjResult(interp, obj);
    return TCL_OK;
}

/*
 *----------------------------------------------------------------------
 *
 * StringEqualCmd --
 *
 *	This procedure is invoked to process the "string equal" Tcl command.
 *	See the user documentation for details on what it does. Note that this
 *	command only functions correctly on properly formed Tcl UTF strings.
 *
 * Results:
 *	A standard Tcl result.
 *
 * Side effects:
 *	See the user documentation.
 *
 *----------------------------------------------------------------------
 */

static int
StringEqualCmd(
    TCL_UNUSED(void *),
    Tcl_Interp *interp,		/* Current interpreter. */
    int objc,			/* Number of arguments. */
    Tcl_Obj *const objv[])	/* Argument objects. */
{
    /*
     * Remember to keep code here in some sync with the byte-compiled versions
     * in tclExecute.c (INST_STR_EQ, INST_STR_NEQ and INST_STR_CMP as well as
     * the expr string comparison in INST_EQ/INST_NEQ/INST_LT/...).
     */

    const char *string2;
    int i, match, nocase = 0, reqlength = -1;
    size_t length;

    if (objc < 3 || objc > 6) {
    str_cmp_args:
	Tcl_WrongNumArgs(interp, 1, objv,
		"?-nocase? ?-length int? string1 string2");
	return TCL_ERROR;
    }

    for (i = 1; i < objc-2; i++) {
	string2 = Tcl_GetStringFromObj(objv[i], &length);
	if ((length > 1) && !strncmp(string2, "-nocase", length)) {
	    nocase = 1;
	} else if ((length > 1)
		&& !strncmp(string2, "-length", length)) {
	    if (i+1 >= objc-2) {
		goto str_cmp_args;
	    }
	    i++;
	    if (TclGetIntFromObj(interp, objv[i], &reqlength) != TCL_OK) {
		return TCL_ERROR;
	    }
	} else {
	    Tcl_SetObjResult(interp, Tcl_ObjPrintf(
		    "bad option \"%s\": must be -nocase or -length",
		    string2));
	    Tcl_SetErrorCode(interp, "TCL", "LOOKUP", "INDEX", "option",
		    string2, NULL);
	    return TCL_ERROR;
	}
    }

    /*
     * From now on, we only access the two objects at the end of the argument
     * array.
     */

    objv += objc-2;
    match = TclStringCmp(objv[0], objv[1], 0, nocase, reqlength);
    Tcl_SetObjResult(interp, Tcl_NewBooleanObj(match ? 0 : 1));
    return TCL_OK;
}

/*
 *----------------------------------------------------------------------
 *
 * StringCmpCmd --
 *
 *	This procedure is invoked to process the "string compare" Tcl command.
 *	See the user documentation for details on what it does. Note that this
 *	command only functions correctly on properly formed Tcl UTF strings.
 *
 * Results:
 *	A standard Tcl result.
 *
 * Side effects:
 *	See the user documentation.
 *
 *----------------------------------------------------------------------
 */

static int
StringCmpCmd(
    TCL_UNUSED(void *),
    Tcl_Interp *interp,		/* Current interpreter. */
    int objc,			/* Number of arguments. */
    Tcl_Obj *const objv[])	/* Argument objects. */
{
    /*
     * Remember to keep code here in some sync with the byte-compiled versions
     * in tclExecute.c (INST_STR_EQ, INST_STR_NEQ and INST_STR_CMP as well as
     * the expr string comparison in INST_EQ/INST_NEQ/INST_LT/...).
     */

    int match, nocase, reqlength, status;

    status = TclStringCmpOpts(interp, objc, objv, &nocase, &reqlength);
    if (status != TCL_OK) {
	return status;
    }

    objv += objc-2;
    match = TclStringCmp(objv[0], objv[1], 0, nocase, reqlength);
    Tcl_SetObjResult(interp, Tcl_NewWideIntObj(match));
    return TCL_OK;
}

int
TclStringCmpOpts(
    Tcl_Interp *interp,		/* Current interpreter. */
    int objc,			/* Number of arguments. */
    Tcl_Obj *const objv[],	/* Argument objects. */
    int *nocase,
    int *reqlength)
{
    int i;
    size_t length;
    const char *string;

    *reqlength = -1;
    *nocase = 0;
    if (objc < 3 || objc > 6) {
    str_cmp_args:
	Tcl_WrongNumArgs(interp, 1, objv,
		"?-nocase? ?-length int? string1 string2");
	return TCL_ERROR;
    }

    for (i = 1; i < objc-2; i++) {
	string = Tcl_GetStringFromObj(objv[i], &length);
	if ((length > 1) && !strncmp(string, "-nocase", length)) {
	    *nocase = 1;
	} else if ((length > 1)
		&& !strncmp(string, "-length", length)) {
	    if (i+1 >= objc-2) {
		goto str_cmp_args;
	    }
	    i++;
	    if (TclGetIntFromObj(interp, objv[i], reqlength) != TCL_OK) {
		return TCL_ERROR;
	    }
	} else {
	    Tcl_SetObjResult(interp, Tcl_ObjPrintf(
		    "bad option \"%s\": must be -nocase or -length",
		    string));
	    Tcl_SetErrorCode(interp, "TCL", "LOOKUP", "INDEX", "option",
		    string, NULL);
	    return TCL_ERROR;
	}
    }
    return TCL_OK;
}

/*
 *----------------------------------------------------------------------
 *
 * StringCatCmd --
 *
 *	This procedure is invoked to process the "string cat" Tcl command.
 *	See the user documentation for details on what it does.
 *
 * Results:
 *	A standard Tcl result.
 *
 * Side effects:
 *	See the user documentation.
 *
 *----------------------------------------------------------------------
 */

static int
StringCatCmd(
    TCL_UNUSED(void *),
    Tcl_Interp *interp,		/* Current interpreter. */
    int objc,			/* Number of arguments. */
    Tcl_Obj *const objv[])	/* Argument objects. */
{
    Tcl_Obj *objResultPtr;

    if (objc < 2) {
	/*
	 * If there are no args, the result is an empty object.
	 * Just leave the preset empty interp result.
	 */
	return TCL_OK;
    }

    objResultPtr = TclStringCat(interp, objc-1, objv+1, TCL_STRING_IN_PLACE);

    if (objResultPtr) {
	Tcl_SetObjResult(interp, objResultPtr);
	return TCL_OK;
    }

    return TCL_ERROR;
}

/*
 *----------------------------------------------------------------------
 *
 * StringLenCmd --
 *
 *	This procedure is invoked to process the "string length" Tcl command.
 *	See the user documentation for details on what it does. Note that this
 *	command only functions correctly on properly formed Tcl UTF strings.
 *
 * Results:
 *	A standard Tcl result.
 *
 * Side effects:
 *	See the user documentation.
 *
 *----------------------------------------------------------------------
 */

static int
StringLenCmd(
    TCL_UNUSED(void *),
    Tcl_Interp *interp,		/* Current interpreter. */
    int objc,			/* Number of arguments. */
    Tcl_Obj *const objv[])	/* Argument objects. */
{
    if (objc != 2) {
	Tcl_WrongNumArgs(interp, 1, objv, "string");
	return TCL_ERROR;
    }

    Tcl_SetObjResult(interp, Tcl_NewWideIntObj(Tcl_GetCharLength(objv[1])));
    return TCL_OK;
}

/*
 *----------------------------------------------------------------------
 *
 * StringLowerCmd --
 *
 *	This procedure is invoked to process the "string tolower" Tcl command.
 *	See the user documentation for details on what it does. Note that this
 *	command only functions correctly on properly formed Tcl UTF strings.
 *
 * Results:
 *	A standard Tcl result.
 *
 * Side effects:
 *	See the user documentation.
 *
 *----------------------------------------------------------------------
 */

static int
StringLowerCmd(
    TCL_UNUSED(void *),
    Tcl_Interp *interp,		/* Current interpreter. */
    int objc,			/* Number of arguments. */
    Tcl_Obj *const objv[])	/* Argument objects. */
{
    size_t length1, length2;
    const char *string1;
    char *string2;

    if (objc < 2 || objc > 4) {
	Tcl_WrongNumArgs(interp, 1, objv, "string ?first? ?last?");
	return TCL_ERROR;
    }

    string1 = Tcl_GetStringFromObj(objv[1], &length1);

    if (objc == 2) {
	Tcl_Obj *resultPtr = Tcl_NewStringObj(string1, length1);

	length1 = Tcl_UtfToLower(TclGetString(resultPtr));
	Tcl_SetObjLength(resultPtr, length1);
	Tcl_SetObjResult(interp, resultPtr);
    } else {
	size_t first, last;
	const char *start, *end;
	Tcl_Obj *resultPtr;

	length1 = Tcl_NumUtfChars(string1, length1) - 1;
	if (TclGetIntForIndexM(interp,objv[2],length1, &first) != TCL_OK) {
	    return TCL_ERROR;
	}
	if (first == TCL_INDEX_NONE) {
	    first = 0;
	}
	last = first;

	if ((objc == 4) && (TclGetIntForIndexM(interp, objv[3], length1,
		&last) != TCL_OK)) {
	    return TCL_ERROR;
	}

	if (last + 1 >= length1 + 1) {
	    last = length1;
	}
	if (last + 1 < first + 1) {
	    Tcl_SetObjResult(interp, objv[1]);
	    return TCL_OK;
	}

	string1 = Tcl_GetStringFromObj(objv[1], &length1);
	start = Tcl_UtfAtIndex(string1, first);
	end = Tcl_UtfAtIndex(start, last - first + 1);
	resultPtr = Tcl_NewStringObj(string1, end - string1);
	string2 = TclGetString(resultPtr) + (start - string1);

	length2 = Tcl_UtfToLower(string2);
	Tcl_SetObjLength(resultPtr, length2 + (start - string1));

	Tcl_AppendToObj(resultPtr, end, -1);
	Tcl_SetObjResult(interp, resultPtr);
    }

    return TCL_OK;
}

/*
 *----------------------------------------------------------------------
 *
 * StringUpperCmd --
 *
 *	This procedure is invoked to process the "string toupper" Tcl command.
 *	See the user documentation for details on what it does. Note that this
 *	command only functions correctly on properly formed Tcl UTF strings.
 *
 * Results:
 *	A standard Tcl result.
 *
 * Side effects:
 *	See the user documentation.
 *
 *----------------------------------------------------------------------
 */

static int
StringUpperCmd(
    TCL_UNUSED(void *),
    Tcl_Interp *interp,		/* Current interpreter. */
    int objc,			/* Number of arguments. */
    Tcl_Obj *const objv[])	/* Argument objects. */
{
    size_t length1, length2;
    const char *string1;
    char *string2;

    if (objc < 2 || objc > 4) {
	Tcl_WrongNumArgs(interp, 1, objv, "string ?first? ?last?");
	return TCL_ERROR;
    }

    string1 = Tcl_GetStringFromObj(objv[1], &length1);

    if (objc == 2) {
	Tcl_Obj *resultPtr = Tcl_NewStringObj(string1, length1);

	length1 = Tcl_UtfToUpper(TclGetString(resultPtr));
	Tcl_SetObjLength(resultPtr, length1);
	Tcl_SetObjResult(interp, resultPtr);
    } else {
	size_t first, last;
	const char *start, *end;
	Tcl_Obj *resultPtr;

	length1 = Tcl_NumUtfChars(string1, length1) - 1;
	if (TclGetIntForIndexM(interp,objv[2],length1, &first) != TCL_OK) {
	    return TCL_ERROR;
	}
	if (first == TCL_INDEX_NONE) {
	    first = TCL_INDEX_START;
	}
	last = first;

	if ((objc == 4) && (TclGetIntForIndexM(interp, objv[3], length1,
		&last) != TCL_OK)) {
	    return TCL_ERROR;
	}

	if (last + 1 >= length1 + 1) {
	    last = length1;
	}
	if (last + 1 < first + 1) {
	    Tcl_SetObjResult(interp, objv[1]);
	    return TCL_OK;
	}

	string1 = Tcl_GetStringFromObj(objv[1], &length1);
	start = Tcl_UtfAtIndex(string1, first);
	end = Tcl_UtfAtIndex(start, last - first + 1);
	resultPtr = Tcl_NewStringObj(string1, end - string1);
	string2 = TclGetString(resultPtr) + (start - string1);

	length2 = Tcl_UtfToUpper(string2);
	Tcl_SetObjLength(resultPtr, length2 + (start - string1));

	Tcl_AppendToObj(resultPtr, end, -1);
	Tcl_SetObjResult(interp, resultPtr);
    }

    return TCL_OK;
}

/*
 *----------------------------------------------------------------------
 *
 * StringTitleCmd --
 *
 *	This procedure is invoked to process the "string totitle" Tcl command.
 *	See the user documentation for details on what it does. Note that this
 *	command only functions correctly on properly formed Tcl UTF strings.
 *
 * Results:
 *	A standard Tcl result.
 *
 * Side effects:
 *	See the user documentation.
 *
 *----------------------------------------------------------------------
 */

static int
StringTitleCmd(
    TCL_UNUSED(void *),
    Tcl_Interp *interp,		/* Current interpreter. */
    int objc,			/* Number of arguments. */
    Tcl_Obj *const objv[])	/* Argument objects. */
{
    size_t length1, length2;
    const char *string1;
    char *string2;

    if (objc < 2 || objc > 4) {
	Tcl_WrongNumArgs(interp, 1, objv, "string ?first? ?last?");
	return TCL_ERROR;
    }

    string1 = Tcl_GetStringFromObj(objv[1], &length1);

    if (objc == 2) {
	Tcl_Obj *resultPtr = Tcl_NewStringObj(string1, length1);

	length1 = Tcl_UtfToTitle(TclGetString(resultPtr));
	Tcl_SetObjLength(resultPtr, length1);
	Tcl_SetObjResult(interp, resultPtr);
    } else {
	size_t first, last;
	const char *start, *end;
	Tcl_Obj *resultPtr;

	length1 = Tcl_NumUtfChars(string1, length1) - 1;
	if (TclGetIntForIndexM(interp,objv[2],length1, &first) != TCL_OK) {
	    return TCL_ERROR;
	}
	if (first == TCL_INDEX_NONE) {
	    first = TCL_INDEX_START;
	}
	last = first;

	if ((objc == 4) && (TclGetIntForIndexM(interp, objv[3], length1,
		&last) != TCL_OK)) {
	    return TCL_ERROR;
	}

	if (last + 1 >= length1 + 1) {
	    last = length1;
	}
	if (last + 1 < first + 1) {
	    Tcl_SetObjResult(interp, objv[1]);
	    return TCL_OK;
	}

	string1 = Tcl_GetStringFromObj(objv[1], &length1);
	start = Tcl_UtfAtIndex(string1, first);
	end = Tcl_UtfAtIndex(start, last - first + 1);
	resultPtr = Tcl_NewStringObj(string1, end - string1);
	string2 = TclGetString(resultPtr) + (start - string1);

	length2 = Tcl_UtfToTitle(string2);
	Tcl_SetObjLength(resultPtr, length2 + (start - string1));

	Tcl_AppendToObj(resultPtr, end, -1);
	Tcl_SetObjResult(interp, resultPtr);
    }

    return TCL_OK;
}

/*
 *----------------------------------------------------------------------
 *
 * StringTrimCmd --
 *
 *	This procedure is invoked to process the "string trim" Tcl command.
 *	See the user documentation for details on what it does. Note that this
 *	command only functions correctly on properly formed Tcl UTF strings.
 *
 * Results:
 *	A standard Tcl result.
 *
 * Side effects:
 *	See the user documentation.
 *
 *----------------------------------------------------------------------
 */

static int
StringTrimCmd(
    TCL_UNUSED(void *),
    Tcl_Interp *interp,		/* Current interpreter. */
    int objc,			/* Number of arguments. */
    Tcl_Obj *const objv[])	/* Argument objects. */
{
    const char *string1, *string2;
    size_t triml, trimr, length1, length2;

    if (objc == 3) {
	string2 = Tcl_GetStringFromObj(objv[2], &length2);
    } else if (objc == 2) {
	string2 = tclDefaultTrimSet;
	length2 = strlen(tclDefaultTrimSet);
    } else {
	Tcl_WrongNumArgs(interp, 1, objv, "string ?chars?");
	return TCL_ERROR;
    }
    string1 = Tcl_GetStringFromObj(objv[1], &length1);

    triml = TclTrim(string1, length1, string2, length2, &trimr);

    Tcl_SetObjResult(interp,
	    Tcl_NewStringObj(string1 + triml, length1 - triml - trimr));
    return TCL_OK;
}

/*
 *----------------------------------------------------------------------
 *
 * StringTrimLCmd --
 *
 *	This procedure is invoked to process the "string trimleft" Tcl
 *	command. See the user documentation for details on what it does. Note
 *	that this command only functions correctly on properly formed Tcl UTF
 *	strings.
 *
 * Results:
 *	A standard Tcl result.
 *
 * Side effects:
 *	See the user documentation.
 *
 *----------------------------------------------------------------------
 */

static int
StringTrimLCmd(
    TCL_UNUSED(void *),
    Tcl_Interp *interp,		/* Current interpreter. */
    int objc,			/* Number of arguments. */
    Tcl_Obj *const objv[])	/* Argument objects. */
{
    const char *string1, *string2;
    int trim;
    size_t length1, length2;

    if (objc == 3) {
	string2 = Tcl_GetStringFromObj(objv[2], &length2);
    } else if (objc == 2) {
	string2 = tclDefaultTrimSet;
	length2 = strlen(tclDefaultTrimSet);
    } else {
	Tcl_WrongNumArgs(interp, 1, objv, "string ?chars?");
	return TCL_ERROR;
    }
    string1 = Tcl_GetStringFromObj(objv[1], &length1);

    trim = TclTrimLeft(string1, length1, string2, length2);

    Tcl_SetObjResult(interp, Tcl_NewStringObj(string1+trim, length1-trim));
    return TCL_OK;
}

/*
 *----------------------------------------------------------------------
 *
 * StringTrimRCmd --
 *
 *	This procedure is invoked to process the "string trimright" Tcl
 *	command. See the user documentation for details on what it does. Note
 *	that this command only functions correctly on properly formed Tcl UTF
 *	strings.
 *
 * Results:
 *	A standard Tcl result.
 *
 * Side effects:
 *	See the user documentation.
 *
 *----------------------------------------------------------------------
 */

static int
StringTrimRCmd(
    TCL_UNUSED(void *),
    Tcl_Interp *interp,		/* Current interpreter. */
    int objc,			/* Number of arguments. */
    Tcl_Obj *const objv[])	/* Argument objects. */
{
    const char *string1, *string2;
    int trim;
    size_t length1, length2;

    if (objc == 3) {
	string2 = Tcl_GetStringFromObj(objv[2], &length2);
    } else if (objc == 2) {
	string2 = tclDefaultTrimSet;
	length2 = strlen(tclDefaultTrimSet);
    } else {
	Tcl_WrongNumArgs(interp, 1, objv, "string ?chars?");
	return TCL_ERROR;
    }
    string1 = Tcl_GetStringFromObj(objv[1], &length1);

    trim = TclTrimRight(string1, length1, string2, length2);

    Tcl_SetObjResult(interp, Tcl_NewStringObj(string1, length1-trim));
    return TCL_OK;
}

/*
 *----------------------------------------------------------------------
 *
 * TclInitStringCmd --
 *
 *	This procedure creates the "string" Tcl command. See the user
 *	documentation for details on what it does. Note that this command only
 *	functions correctly on properly formed Tcl UTF strings.
 *
 *	Also note that the primary methods here (equal, compare, match, ...)
 *	have bytecode equivalents. You will find the code for those in
 *	tclExecute.c. The code here will only be used in the non-bc case (like
 *	in an 'eval').
 *
 * Results:
 *	A standard Tcl result.
 *
 * Side effects:
 *	See the user documentation.
 *
 *----------------------------------------------------------------------
 */

Tcl_Command
TclInitStringCmd(
    Tcl_Interp *interp)		/* Current interpreter. */
{
    static const EnsembleImplMap stringImplMap[] = {
	{"cat",		StringCatCmd,	TclCompileStringCatCmd, NULL, NULL, 0},
	{"compare",	StringCmpCmd,	TclCompileStringCmpCmd, NULL, NULL, 0},
	{"equal",	StringEqualCmd,	TclCompileStringEqualCmd, NULL, NULL, 0},
	{"first",	StringFirstCmd,	TclCompileStringFirstCmd, NULL, NULL, 0},
	{"index",	StringIndexCmd,	TclCompileStringIndexCmd, NULL, NULL, 0},
	{"insert",	StringInsertCmd, TclCompileStringInsertCmd, NULL, NULL, 0},
	{"is",		StringIsCmd,	TclCompileStringIsCmd, NULL, NULL, 0},
	{"last",	StringLastCmd,	TclCompileStringLastCmd, NULL, NULL, 0},
	{"length",	StringLenCmd,	TclCompileStringLenCmd, NULL, NULL, 0},
	{"map",		StringMapCmd,	TclCompileStringMapCmd, NULL, NULL, 0},
	{"match",	StringMatchCmd,	TclCompileStringMatchCmd, NULL, NULL, 0},
	{"range",	StringRangeCmd,	TclCompileStringRangeCmd, NULL, NULL, 0},
	{"repeat",	StringReptCmd,	TclCompileBasic2ArgCmd, NULL, NULL, 0},
	{"replace",	StringRplcCmd,	TclCompileStringReplaceCmd, NULL, NULL, 0},
	{"reverse",	StringRevCmd,	TclCompileBasic1ArgCmd, NULL, NULL, 0},
	{"tolower",	StringLowerCmd,	TclCompileStringToLowerCmd, NULL, NULL, 0},
	{"toupper",	StringUpperCmd,	TclCompileStringToUpperCmd, NULL, NULL, 0},
	{"totitle",	StringTitleCmd,	TclCompileStringToTitleCmd, NULL, NULL, 0},
	{"trim",	StringTrimCmd,	TclCompileStringTrimCmd, NULL, NULL, 0},
	{"trimleft",	StringTrimLCmd,	TclCompileStringTrimLCmd, NULL, NULL, 0},
	{"trimright",	StringTrimRCmd,	TclCompileStringTrimRCmd, NULL, NULL, 0},
	{"wordend",	StringEndCmd,	TclCompileBasic2ArgCmd, NULL, NULL, 0},
	{"wordstart",	StringStartCmd,	TclCompileBasic2ArgCmd, NULL, NULL, 0},
	{NULL, NULL, NULL, NULL, NULL, 0}
    };

    return TclMakeEnsemble(interp, "string", stringImplMap);
}

/*
 *----------------------------------------------------------------------
 *
 * Tcl_SubstObjCmd --
 *
 *	This procedure is invoked to process the "subst" Tcl command. See the
 *	user documentation for details on what it does. This command relies on
 *	Tcl_SubstObj() for its implementation.
 *
 * Results:
 *	A standard Tcl result.
 *
 * Side effects:
 *	See the user documentation.
 *
 *----------------------------------------------------------------------
 */

int
TclSubstOptions(
    Tcl_Interp *interp,
    size_t numOpts1,
    Tcl_Obj *const opts[],
    int *flagPtr)
{
    static const char *const substOptions[] = {
	"-nobackslashes", "-nocommands", "-novariables", NULL
    };
    enum {
	SUBST_NOBACKSLASHES, SUBST_NOCOMMANDS, SUBST_NOVARS
    };
    int i, flags = TCL_SUBST_ALL;
    int numOpts = numOpts1;

    for (i = 0; i < numOpts; i++) {
	int optionIndex;

	if (Tcl_GetIndexFromObj(interp, opts[i], substOptions, "option", 0,
		&optionIndex) != TCL_OK) {
	    return TCL_ERROR;
	}
	switch (optionIndex) {
	case SUBST_NOBACKSLASHES:
	    flags &= ~TCL_SUBST_BACKSLASHES;
	    break;
	case SUBST_NOCOMMANDS:
	    flags &= ~TCL_SUBST_COMMANDS;
	    break;
	case SUBST_NOVARS:
	    flags &= ~TCL_SUBST_VARIABLES;
	    break;
	default:
	    Tcl_Panic("Tcl_SubstObjCmd: bad option index to SubstOptions");
	}
    }
    *flagPtr = flags;
    return TCL_OK;
}

int
Tcl_SubstObjCmd(
    void *clientData,
    Tcl_Interp *interp,		/* Current interpreter. */
    int objc,			/* Number of arguments. */
    Tcl_Obj *const objv[])	/* Argument objects. */
{
    return Tcl_NRCallObjProc(interp, TclNRSubstObjCmd, clientData, objc, objv);
}

int
TclNRSubstObjCmd(
    TCL_UNUSED(void *),
    Tcl_Interp *interp,		/* Current interpreter. */
    int objc,			/* Number of arguments. */
    Tcl_Obj *const objv[])	/* Argument objects. */
{
    int flags;

    if (objc < 2) {
	Tcl_WrongNumArgs(interp, 1, objv,
		"?-nobackslashes? ?-nocommands? ?-novariables? string");
	return TCL_ERROR;
    }

    if (TclSubstOptions(interp, objc-2, objv+1, &flags) != TCL_OK) {
	return TCL_ERROR;
    }
    return Tcl_NRSubstObj(interp, objv[objc-1], flags);
}

/*
 *----------------------------------------------------------------------
 *
 * Tcl_SwitchObjCmd --
 *
 *	This object-based procedure is invoked to process the "switch" Tcl
 *	command. See the user documentation for details on what it does.
 *
 * Results:
 *	A standard Tcl object result.
 *
 * Side effects:
 *	See the user documentation.
 *
 *----------------------------------------------------------------------
 */

int
Tcl_SwitchObjCmd(
    void *clientData,
    Tcl_Interp *interp,		/* Current interpreter. */
    int objc,			/* Number of arguments. */
    Tcl_Obj *const objv[])	/* Argument objects. */
{
    return Tcl_NRCallObjProc(interp, TclNRSwitchObjCmd, clientData, objc, objv);
}
int
TclNRSwitchObjCmd(
    TCL_UNUSED(void *),
    Tcl_Interp *interp,		/* Current interpreter. */
    int objc,			/* Number of arguments. */
    Tcl_Obj *const objv[])	/* Argument objects. */
{
    int i, mode, foundmode, splitObjs, numMatchesSaved;
    int noCase;
    size_t patternLength, j;
    const char *pattern;
    Tcl_Obj *stringObj, *indexVarObj, *matchVarObj;
    Tcl_Obj *const *savedObjv = objv;
    Tcl_RegExp regExpr = NULL;
    Interp *iPtr = (Interp *) interp;
    int pc = 0;
    int bidx = 0;		/* Index of body argument. */
    Tcl_Obj *blist = NULL;	/* List obj which is the body */
    CmdFrame *ctxPtr;		/* Copy of the topmost cmdframe, to allow us
				 * to mess with the line information */

    /*
     * If you add options that make -e and -g not unique prefixes of -exact or
     * -glob, you *must* fix TclCompileSwitchCmd's option parser as well.
     */

    static const char *const options[] = {
	"-exact", "-glob", "-indexvar", "-matchvar", "-nocase", "-regexp",
	"--", NULL
    };
    enum switchOptionsEnum {
	OPT_EXACT, OPT_GLOB, OPT_INDEXV, OPT_MATCHV, OPT_NOCASE, OPT_REGEXP,
	OPT_LAST
    } index;
    typedef int (*strCmpFn_t)(const char *, const char *);
    strCmpFn_t strCmpFn = TclUtfCmp;

    mode = OPT_EXACT;
    foundmode = 0;
    indexVarObj = NULL;
    matchVarObj = NULL;
    numMatchesSaved = 0;
    noCase = 0;
    for (i = 1; i < objc-2; i++) {
	if (TclGetString(objv[i])[0] != '-') {
	    break;
	}
	if (Tcl_GetIndexFromObj(interp, objv[i], options, "option", 0,
		&index) != TCL_OK) {
	    return TCL_ERROR;
	}
	switch (index) {
	    /*
	     * General options.
	     */

	case OPT_LAST:
	    i++;
	    goto finishedOptions;
	case OPT_NOCASE:
	    strCmpFn = TclUtfCasecmp;
	    noCase = 1;
	    break;

	    /*
	     * Handle the different switch mode options.
	     */

	default:
	    if (foundmode) {
		/*
		 * Mode already set via -exact, -glob, or -regexp.
		 */

		Tcl_SetObjResult(interp, Tcl_ObjPrintf(
			"bad option \"%s\": %s option already found",
			TclGetString(objv[i]), options[mode]));
		Tcl_SetErrorCode(interp, "TCL", "OPERATION", "SWITCH",
			"DOUBLEOPT", NULL);
		return TCL_ERROR;
	    }
	    foundmode = 1;
	    mode = index;
	    break;

	    /*
	     * Check for TIP#75 options specifying the variables to write
	     * regexp information into.
	     */

	case OPT_INDEXV:
	    i++;
	    if (i >= objc-2) {
		Tcl_SetObjResult(interp, Tcl_ObjPrintf(
			"missing variable name argument to %s option",
			"-indexvar"));
		Tcl_SetErrorCode(interp, "TCL", "OPERATION", "SWITCH",
			"NOVAR", NULL);
		return TCL_ERROR;
	    }
	    indexVarObj = objv[i];
	    numMatchesSaved = -1;
	    break;
	case OPT_MATCHV:
	    i++;
	    if (i >= objc-2) {
		Tcl_SetObjResult(interp, Tcl_ObjPrintf(
			"missing variable name argument to %s option",
			"-matchvar"));
		Tcl_SetErrorCode(interp, "TCL", "OPERATION", "SWITCH",
			"NOVAR", NULL);
		return TCL_ERROR;
	    }
	    matchVarObj = objv[i];
	    numMatchesSaved = -1;
	    break;
	}
    }

  finishedOptions:
    if (objc - i < 2) {
	Tcl_WrongNumArgs(interp, 1, objv,
		"?-option ...? string ?pattern body ...? ?default body?");
	return TCL_ERROR;
    }
    if (indexVarObj != NULL && mode != OPT_REGEXP) {
	Tcl_SetObjResult(interp, Tcl_ObjPrintf(
		"%s option requires -regexp option", "-indexvar"));
	Tcl_SetErrorCode(interp, "TCL", "OPERATION", "SWITCH",
		"MODERESTRICTION", NULL);
	return TCL_ERROR;
    }
    if (matchVarObj != NULL && mode != OPT_REGEXP) {
	Tcl_SetObjResult(interp, Tcl_ObjPrintf(
		"%s option requires -regexp option", "-matchvar"));
	Tcl_SetErrorCode(interp, "TCL", "OPERATION", "SWITCH",
		"MODERESTRICTION", NULL);
	return TCL_ERROR;
    }

    stringObj = objv[i];
    objc -= i + 1;
    objv += i + 1;
    bidx = i + 1;		/* First after the match string. */

    /*
     * If all of the pattern/command pairs are lumped into a single argument,
     * split them out again.
     *
     * TIP #280: Determine the lines the words in the list start at, based on
     * the same data for the list word itself. The cmdFramePtr line
     * information is manipulated directly.
     */

    splitObjs = 0;
    if (objc == 1) {
	Tcl_Obj **listv;
	size_t listc;

	blist = objv[0];
	if (TclListObjGetElementsM(interp, objv[0], &listc, &listv) != TCL_OK) {
	    return TCL_ERROR;
	}

	/*
	 * Ensure that the list is non-empty.
	 */

	if (listc < 1 || listc > INT_MAX) {
	    Tcl_WrongNumArgs(interp, 1, savedObjv,
		    "?-option ...? string {?pattern body ...? ?default body?}");
	    return TCL_ERROR;
	}
	objc = listc;
	objv = listv;
	splitObjs = 1;
    }

    /*
     * Complain if there is an odd number of words in the list of patterns and
     * bodies.
     */

    if (objc % 2) {
	Tcl_ResetResult(interp);
	Tcl_SetObjResult(interp, Tcl_NewStringObj(
		"extra switch pattern with no body", -1));
	Tcl_SetErrorCode(interp, "TCL", "OPERATION", "SWITCH", "BADARM",
		NULL);

	/*
	 * Check if this can be due to a badly placed comment in the switch
	 * block.
	 *
	 * The following is an heuristic to detect the infamous "comment in
	 * switch" error: just check if a pattern begins with '#'.
	 */

	if (splitObjs) {
	    for (i=0 ; i<objc ; i+=2) {
		if (TclGetString(objv[i])[0] == '#') {
		    Tcl_AppendToObj(Tcl_GetObjResult(interp),
			    ", this may be due to a comment incorrectly"
			    " placed outside of a switch body - see the"
			    " \"switch\" documentation", -1);
		    Tcl_SetErrorCode(interp, "TCL", "OPERATION", "SWITCH",
			    "BADARM", "COMMENT?", NULL);
		    break;
		}
	    }
	}

	return TCL_ERROR;
    }

    /*
     * Complain if the last body is a continuation. Note that this check
     * assumes that the list is non-empty!
     */

    if (strcmp(TclGetString(objv[objc-1]), "-") == 0) {
	Tcl_SetObjResult(interp, Tcl_ObjPrintf(
		"no body specified for pattern \"%s\"",
		TclGetString(objv[objc-2])));
	Tcl_SetErrorCode(interp, "TCL", "OPERATION", "SWITCH", "BADARM",
		"FALLTHROUGH", NULL);
	return TCL_ERROR;
    }

    for (i = 0; i < objc; i += 2) {
	/*
	 * See if the pattern matches the string.
	 */

	pattern = Tcl_GetStringFromObj(objv[i], &patternLength);

	if ((i == objc - 2) && (*pattern == 'd')
		&& (strcmp(pattern, "default") == 0)) {
	    Tcl_Obj *emptyObj = NULL;

	    /*
	     * If either indexVarObj or matchVarObj are non-NULL, we're in
	     * REGEXP mode but have reached the default clause anyway. TIP#75
	     * specifies that we set the variables to empty lists (== empty
	     * objects) in that case.
	     */

	    if (indexVarObj != NULL) {
		TclNewObj(emptyObj);
		if (Tcl_ObjSetVar2(interp, indexVarObj, NULL, emptyObj,
			TCL_LEAVE_ERR_MSG) == NULL) {
		    return TCL_ERROR;
		}
	    }
	    if (matchVarObj != NULL) {
		if (emptyObj == NULL) {
		    TclNewObj(emptyObj);
		}
		if (Tcl_ObjSetVar2(interp, matchVarObj, NULL, emptyObj,
			TCL_LEAVE_ERR_MSG) == NULL) {
		    return TCL_ERROR;
		}
	    }
	    goto matchFound;
	}

	switch (mode) {
	case OPT_EXACT:
	    if (strCmpFn(TclGetString(stringObj), pattern) == 0) {
		goto matchFound;
	    }
	    break;
	case OPT_GLOB:
	    if (Tcl_StringCaseMatch(TclGetString(stringObj),pattern,noCase)) {
		goto matchFound;
	    }
	    break;
	case OPT_REGEXP:
	    regExpr = Tcl_GetRegExpFromObj(interp, objv[i],
		    TCL_REG_ADVANCED | (noCase ? TCL_REG_NOCASE : 0));
	    if (regExpr == NULL) {
		return TCL_ERROR;
	    } else {
		int matched = Tcl_RegExpExecObj(interp, regExpr, stringObj, 0,
			numMatchesSaved, 0);

		if (matched < 0) {
		    return TCL_ERROR;
		} else if (matched) {
		    goto matchFoundRegexp;
		}
	    }
	    break;
	}
    }
    return TCL_OK;

  matchFoundRegexp:
    /*
     * We are operating in REGEXP mode and we need to store information about
     * what we matched in some user-nominated arrays. So build the lists of
     * values and indices to write here. [TIP#75]
     */

    if (numMatchesSaved) {
	Tcl_RegExpInfo info;
	Tcl_Obj *matchesObj, *indicesObj = NULL;

	Tcl_RegExpGetInfo(regExpr, &info);
	if (matchVarObj != NULL) {
	    TclNewObj(matchesObj);
	} else {
	    matchesObj = NULL;
	}
	if (indexVarObj != NULL) {
	    TclNewObj(indicesObj);
	}

	for (j=0 ; j<=info.nsubs ; j++) {
	    if (indexVarObj != NULL) {
		Tcl_Obj *rangeObjAry[2];

		if (info.matches[j].end + 1 > 1) {
		    TclNewIndexObj(rangeObjAry[0], info.matches[j].start);
		    TclNewIndexObj(rangeObjAry[1], info.matches[j].end-1);
		} else {
		    TclNewIndexObj(rangeObjAry[1], TCL_INDEX_NONE);
		    rangeObjAry[0] = rangeObjAry[1];
		}

		/*
		 * Never fails; the object is always clean at this point.
		 */

		Tcl_ListObjAppendElement(NULL, indicesObj,
			Tcl_NewListObj(2, rangeObjAry));
	    }

	    if (matchVarObj != NULL) {
		Tcl_Obj *substringObj;

<<<<<<< HEAD
		substringObj = Tcl_GetRange(stringObj,
			info.matches[j].start, info.matches[j].end-1);
=======
		if (info.matches[j].end > 0) {
		    substringObj = TclGetRange(stringObj,
			    info.matches[j].start, info.matches[j].end-1);
		} else {
		    TclNewObj(substringObj);
		}
>>>>>>> ac4769c7

		/*
		 * Never fails; the object is always clean at this point.
		 */

		Tcl_ListObjAppendElement(NULL, matchesObj, substringObj);
	    }
	}

	if (indexVarObj != NULL) {
	    if (Tcl_ObjSetVar2(interp, indexVarObj, NULL, indicesObj,
		    TCL_LEAVE_ERR_MSG) == NULL) {
		/*
		 * Careful! Check to see if we have allocated the list of
		 * matched strings; if so (but there was an error assigning
		 * the indices list) we have a potential memory leak because
		 * the match list has not been written to a variable. Except
		 * that we'll clean that up right now.
		 */

		if (matchesObj != NULL) {
		    Tcl_DecrRefCount(matchesObj);
		}
		return TCL_ERROR;
	    }
	}
	if (matchVarObj != NULL) {
	    if (Tcl_ObjSetVar2(interp, matchVarObj, NULL, matchesObj,
		    TCL_LEAVE_ERR_MSG) == NULL) {
		/*
		 * Unlike above, if indicesObj is non-NULL at this point, it
		 * will have been written to a variable already and will hence
		 * not be leaked.
		 */

		return TCL_ERROR;
	    }
	}
    }

    /*
     * We've got a match. Find a body to execute, skipping bodies that are
     * "-".
     */

  matchFound:
    ctxPtr = (CmdFrame *)TclStackAlloc(interp, sizeof(CmdFrame));
    *ctxPtr = *iPtr->cmdFramePtr;

    if (splitObjs) {
	/*
	 * We have to perform the GetSrc and other type dependent handling of
	 * the frame here because we are munging with the line numbers,
	 * something the other commands like if, etc. are not doing. Them are
	 * fine with simply passing the CmdFrame through and having the
	 * special handling done in 'info frame', or the bc compiler
	 */

	if (ctxPtr->type == TCL_LOCATION_BC) {
	    /*
	     * Type BC => ctxPtr->data.eval.path    is not used.
	     *		  ctxPtr->data.tebc.codePtr is used instead.
	     */

	    TclGetSrcInfoForPc(ctxPtr);
	    pc = 1;

	    /*
	     * The line information in the cmdFrame is now a copy we do not
	     * own.
	     */
	}

	if (ctxPtr->type == TCL_LOCATION_SOURCE && ctxPtr->line[bidx] >= 0) {
	    int bline = ctxPtr->line[bidx];

	    ctxPtr->line = (int *)Tcl_Alloc(objc * sizeof(int));
	    ctxPtr->nline = objc;
	    TclListLines(blist, bline, objc, ctxPtr->line, objv);
	} else {
	    /*
	     * This is either a dynamic code word, when all elements are
	     * relative to themselves, or something else less expected and
	     * where we have no information. The result is the same in both
	     * cases; tell the code to come that it doesn't know where it is,
	     * which triggers reversion to the old behavior.
	     */

	    int k;

	    ctxPtr->line = (int *)Tcl_Alloc(objc * sizeof(int));
	    ctxPtr->nline = objc;
	    for (k=0; k < objc; k++) {
		ctxPtr->line[k] = -1;
	    }
	}
    }

    for (j = i + 1; ; j += 2) {
	if (j >= (size_t)objc) {
	    /*
	     * This shouldn't happen since we've checked that the last body is
	     * not a continuation...
	     */

	    Tcl_Panic("fall-out when searching for body to match pattern");
	}
	if (strcmp(TclGetString(objv[j]), "-") != 0) {
	    break;
	}
    }

    /*
     * TIP #280: Make invoking context available to switch branch.
     */

    Tcl_NRAddCallback(interp, SwitchPostProc, INT2PTR(splitObjs), ctxPtr,
	    INT2PTR(pc), (void *)pattern);
    return TclNREvalObjEx(interp, objv[j], 0, ctxPtr, splitObjs ? j : bidx+j);
}

static int
SwitchPostProc(
    void *data[],		/* Data passed from Tcl_NRAddCallback above */
    Tcl_Interp *interp,		/* Tcl interpreter */
    int result)			/* Result to return*/
{
    /* Unpack the preserved data */

    int splitObjs = PTR2INT(data[0]);
    CmdFrame *ctxPtr = (CmdFrame *)data[1];
    int pc = PTR2INT(data[2]);
    const char *pattern = (const char *)data[3];
    size_t patternLength = strlen(pattern);

    /*
     * Clean up TIP 280 context information
     */

    if (splitObjs) {
	Tcl_Free(ctxPtr->line);
	if (pc && (ctxPtr->type == TCL_LOCATION_SOURCE)) {
	    /*
	     * Death of SrcInfo reference.
	     */

	    Tcl_DecrRefCount(ctxPtr->data.eval.path);
	}
    }

    /*
     * Generate an error message if necessary.
     */

    if (result == TCL_ERROR) {
	unsigned limit = 50;
	int overflow = (patternLength > limit);

	Tcl_AppendObjToErrorInfo(interp, Tcl_ObjPrintf(
		"\n    (\"%.*s%s\" arm line %d)",
		(overflow ? limit : (unsigned)patternLength), pattern,
		(overflow ? "..." : ""), Tcl_GetErrorLine(interp)));
    }
    TclStackFree(interp, ctxPtr);
    return result;
}

/*
 *----------------------------------------------------------------------
 *
 * Tcl_ThrowObjCmd --
 *
 *	This procedure is invoked to process the "throw" Tcl command. See the
 *	user documentation for details on what it does.
 *
 * Results:
 *	A standard Tcl result.
 *
 * Side effects:
 *	See the user documentation.
 *
 *----------------------------------------------------------------------
 */

int
Tcl_ThrowObjCmd(
    TCL_UNUSED(void *),
    Tcl_Interp *interp,		/* Current interpreter. */
    int objc,			/* Number of arguments. */
    Tcl_Obj *const objv[])	/* Argument objects. */
{
    Tcl_Obj *options;
    size_t len;

    if (objc != 3) {
	Tcl_WrongNumArgs(interp, 1, objv, "type message");
	return TCL_ERROR;
    }

    /*
     * The type must be a list of at least length 1.
     */

    if (TclListObjLengthM(interp, objv[1], &len) != TCL_OK) {
	return TCL_ERROR;
    } else if (len < 1) {
	Tcl_SetObjResult(interp, Tcl_NewStringObj(
		"type must be non-empty list", -1));
	Tcl_SetErrorCode(interp, "TCL", "OPERATION", "THROW", "BADEXCEPTION",
		NULL);
	return TCL_ERROR;
    }

    /*
     * Now prepare the result options dictionary. We use the list API as it is
     * slightly more convenient.
     */

    TclNewLiteralStringObj(options, "-code error -level 0 -errorcode");
    Tcl_ListObjAppendElement(NULL, options, objv[1]);

    /*
     * We're ready to go. Fire things into the low-level result machinery.
     */

    Tcl_SetObjResult(interp, objv[2]);
    return Tcl_SetReturnOptions(interp, options);
}

/*
 *----------------------------------------------------------------------
 *
 * Tcl_TimeObjCmd --
 *
 *	This object-based procedure is invoked to process the "time" Tcl
 *	command. See the user documentation for details on what it does.
 *
 * Results:
 *	A standard Tcl object result.
 *
 * Side effects:
 *	See the user documentation.
 *
 *----------------------------------------------------------------------
 */

int
Tcl_TimeObjCmd(
    TCL_UNUSED(void *),
    Tcl_Interp *interp,		/* Current interpreter. */
    int objc,			/* Number of arguments. */
    Tcl_Obj *const objv[])	/* Argument objects. */
{
    Tcl_Obj *objPtr;
    Tcl_Obj *objs[4];
    int i, result;
    int count;
    double totalMicroSec;
#ifndef TCL_WIDE_CLICKS
    Tcl_Time start, stop;
#else
    Tcl_WideInt start, stop;
#endif

    if (objc == 2) {
	count = 1;
    } else if (objc == 3) {
	result = TclGetIntFromObj(interp, objv[2], &count);
	if (result != TCL_OK) {
	    return result;
	}
    } else {
	Tcl_WrongNumArgs(interp, 1, objv, "command ?count?");
	return TCL_ERROR;
    }

    objPtr = objv[1];
    i = count;
#ifndef TCL_WIDE_CLICKS
    Tcl_GetTime(&start);
#else
    start = TclpGetWideClicks();
#endif
    while (i-- > 0) {
	result = TclEvalObjEx(interp, objPtr, 0, NULL, 0);
	if (result != TCL_OK) {
	    return result;
	}
    }
#ifndef TCL_WIDE_CLICKS
    Tcl_GetTime(&stop);
    totalMicroSec = ((double) (stop.sec - start.sec)) * 1.0e6
	    + (stop.usec - start.usec);
#else
    stop = TclpGetWideClicks();
    totalMicroSec = ((double) TclpWideClicksToNanoseconds(stop - start))/1.0e3;
#endif

    if (count <= 1) {
	/*
	 * Use int obj since we know time is not fractional. [Bug 1202178]
	 */

	objs[0] = Tcl_NewWideIntObj((count <= 0) ? 0 : (Tcl_WideInt)totalMicroSec);
    } else {
	objs[0] = Tcl_NewDoubleObj(totalMicroSec/count);
    }

    /*
     * Construct the result as a list because many programs have always parsed
     * as such (extracting the first element, typically).
     */

    TclNewLiteralStringObj(objs[1], "microseconds");
    TclNewLiteralStringObj(objs[2], "per");
    TclNewLiteralStringObj(objs[3], "iteration");
    Tcl_SetObjResult(interp, Tcl_NewListObj(4, objs));

    return TCL_OK;
}

/*
 *----------------------------------------------------------------------
 *
 * Tcl_TimeRateObjCmd --
 *
 *	This object-based procedure is invoked to process the "timerate" Tcl
 *	command.
 *
 *	This is similar to command "time", except the execution limited by
 *	given time (in milliseconds) instead of repetition count.
 *
 * Example:
 *	timerate {after 5} 1000; # equivalent to: time {after 5} [expr 1000/5]
 *
 * Results:
 *	A standard Tcl object result.
 *
 * Side effects:
 *	See the user documentation.
 *
 *----------------------------------------------------------------------
 */

int
Tcl_TimeRateObjCmd(
    TCL_UNUSED(void *),
    Tcl_Interp *interp,		/* Current interpreter. */
    int objc,			/* Number of arguments. */
    Tcl_Obj *const objv[])	/* Argument objects. */
{
    static double measureOverhead = 0;
				/* global measure-overhead */
    double overhead = -1;	/* given measure-overhead */
    Tcl_Obj *objPtr;
    int result, i;
    Tcl_Obj *calibrate = NULL, *direct = NULL;
    Tcl_WideUInt count = 0;	/* Holds repetition count */
    Tcl_WideInt maxms = WIDE_MIN;
				/* Maximal running time (in milliseconds) */
    Tcl_WideUInt maxcnt = WIDE_MAX;
				/* Maximal count of iterations. */
    Tcl_WideUInt threshold = 1;	/* Current threshold for check time (faster
				 * repeat count without time check) */
    Tcl_WideUInt maxIterTm = 1;	/* Max time of some iteration as max
				 * threshold, additionally avoiding divide to
				 * zero (i.e., never < 1) */
    unsigned short factor = 50;	/* Factor (4..50) limiting threshold to avoid
				 * growth of execution time. */
    Tcl_WideInt start, middle, stop;
#ifndef TCL_WIDE_CLICKS
    Tcl_Time now;
#endif /* !TCL_WIDE_CLICKS */
    static const char *const options[] = {
	"-direct",	"-overhead",	"-calibrate",	"--",	NULL
    };
    enum timeRateOptionsEnum {
	TMRT_EV_DIRECT,	TMRT_OVERHEAD,	TMRT_CALIBRATE,	TMRT_LAST
    };
    NRE_callback *rootPtr;
    ByteCode *codePtr = NULL;

    for (i = 1; i < objc - 1; i++) {
	enum timeRateOptionsEnum index;

	if (Tcl_GetIndexFromObj(NULL, objv[i], options, "option", TCL_EXACT,
		&index) != TCL_OK) {
	    break;
	}
	if (index == TMRT_LAST) {
	    i++;
	    break;
	}
	switch (index) {
	case TMRT_EV_DIRECT:
	    direct = objv[i];
	    break;
	case TMRT_OVERHEAD:
	    if (++i >= objc - 1) {
		goto usage;
	    }
	    if (Tcl_GetDoubleFromObj(interp, objv[i], &overhead) != TCL_OK) {
		return TCL_ERROR;
	    }
	    break;
	case TMRT_CALIBRATE:
	    calibrate = objv[i];
	    break;
	case TMRT_LAST:
	    break;
	}
    }

    if (i >= objc || i < objc - 3) {
    usage:
	Tcl_WrongNumArgs(interp, 1, objv,
		"?-direct? ?-calibrate? ?-overhead double? "
		"command ?time ?max-count??");
	return TCL_ERROR;
    }
    objPtr = objv[i++];
    if (i < objc) {	/* max-time */
	result = Tcl_GetWideIntFromObj(interp, objv[i++], &maxms);
	if (result != TCL_OK) {
	    return result;
	}
	if (i < objc) {	/* max-count*/
	    Tcl_WideInt v;

	    result = Tcl_GetWideIntFromObj(interp, objv[i], &v);
	    if (result != TCL_OK) {
		return result;
	    }
	    maxcnt = (v > 0) ? v : 0;
	}
    }

    /*
     * If we are doing calibration.
     */

    if (calibrate) {
	/*
	 * If no time specified for the calibration.
	 */

	if (maxms == WIDE_MIN) {
	    Tcl_Obj *clobjv[6];
	    Tcl_WideInt maxCalTime = 5000;
	    double lastMeasureOverhead = measureOverhead;

	    clobjv[0] = objv[0];
	    i = 1;
	    if (direct) {
		clobjv[i++] = direct;
	    }
	    clobjv[i++] = objPtr;

	    /*
	     * Reset last measurement overhead.
	     */

	    measureOverhead = (double) 0;

	    /*
	     * Self-call with 100 milliseconds to warm-up, before entering the
	     * calibration cycle.
	     */

	    TclNewIntObj(clobjv[i], 100);
	    Tcl_IncrRefCount(clobjv[i]);
	    result = Tcl_TimeRateObjCmd(NULL, interp, i + 1, clobjv);
	    Tcl_DecrRefCount(clobjv[i]);
	    if (result != TCL_OK) {
		return result;
	    }

	    i--;
	    clobjv[i++] = calibrate;
	    clobjv[i++] = objPtr;

	    /*
	     * Set last measurement overhead to max.
	     */

	    measureOverhead = (double) UWIDE_MAX;

	    /*
	     * Run the calibration cycle until it is more precise.
	     */

	    maxms = -1000;
	    do {
		lastMeasureOverhead = measureOverhead;
		TclNewIntObj(clobjv[i], (int) maxms);
		Tcl_IncrRefCount(clobjv[i]);
		result = Tcl_TimeRateObjCmd(NULL, interp, i + 1, clobjv);
		Tcl_DecrRefCount(clobjv[i]);
		if (result != TCL_OK) {
		    return result;
		}
		maxCalTime += maxms;

		/*
		 * Increase maxms for more precise calibration.
		 */

		maxms -= -maxms / 4;

		/*
		 * As long as new value more as 0.05% better
		 */
	    } while ((measureOverhead >= lastMeasureOverhead
		    || measureOverhead / lastMeasureOverhead <= 0.9995)
		    && maxCalTime > 0);

	    return result;
	}
	if (maxms == 0) {
	    /*
	     * Reset last measurement overhead
	     */

	    measureOverhead = 0;
	    Tcl_SetObjResult(interp, Tcl_NewWideIntObj(0));
	    return TCL_OK;
	}

	/*
	 * If time is negative, make current overhead more precise.
	 */

	if (maxms > 0) {
	    /*
	     * Set last measurement overhead to max.
	     */

	    measureOverhead = (double) UWIDE_MAX;
	} else {
	    maxms = -maxms;
	}
    }

    if (maxms == WIDE_MIN) {
	maxms = 1000;
    }
    if (overhead == -1) {
	overhead = measureOverhead;
    }

    /*
     * Ensure that resetting of result will not smudge the further
     * measurement.
     */

    Tcl_ResetResult(interp);

    /*
     * Compile object if needed.
     */

    if (!direct) {
	if (TclInterpReady(interp) != TCL_OK) {
	    return TCL_ERROR;
	}
	codePtr = TclCompileObj(interp, objPtr, NULL, 0);
	TclPreserveByteCode(codePtr);
    }

    /*
     * Get start and stop time.
     */

#ifdef TCL_WIDE_CLICKS
    start = middle = TclpGetWideClicks();

    /*
     * Time to stop execution (in wide clicks).
     */

    stop = start + (maxms * 1000 / TclpWideClickInMicrosec());
#else
    Tcl_GetTime(&now);
    start = now.sec;
    start *= 1000000;
    start += now.usec;
    middle = start;

    /*
     * Time to stop execution (in microsecs).
     */

    stop = start + maxms * 1000;
#endif /* TCL_WIDE_CLICKS */

    /*
     * Start measurement.
     */

    if (maxcnt > 0) {
	while (1) {
	    /*
	     * Evaluate a single iteration.
	     */

	    count++;
	    if (!direct) {		/* precompiled */
		rootPtr = TOP_CB(interp);
		/*
		 * Use loop optimized TEBC call (TCL_EVAL_DISCARD_RESULT): it's a part of
		 * iteration, this way evaluation will be more similar to a cycle (also
		 * avoids extra overhead to set result to interp, etc.)
		 */
		((Interp *)interp)->evalFlags |= TCL_EVAL_DISCARD_RESULT;
		result = TclNRExecuteByteCode(interp, codePtr);
		result = TclNRRunCallbacks(interp, result, rootPtr);
	    } else {			/* eval */
		result = TclEvalObjEx(interp, objPtr, 0, NULL, 0);
	    }
	    /*
	     * Allow break and continue from measurement cycle (used for
	     * conditional stop and flow control of iterations).
	     */

	    switch (result) {
		case TCL_OK:
		    break;
		case TCL_BREAK:
		    /*
		     * Force stop immediately.
		     */
		    threshold = 1;
		    maxcnt = 0;
		    /* FALLTHRU */
		case TCL_CONTINUE:
		    result = TCL_OK;
		    break;
		default:
		    goto done;
	    }

	    /*
	     * Don't check time up to threshold.
	     */

	    if (--threshold > 0) {
		continue;
	    }

	    /*
	     * Check stop time reached, estimate new threshold.
	     */

#ifdef TCL_WIDE_CLICKS
	    middle = TclpGetWideClicks();
#else
	    Tcl_GetTime(&now);
	    middle = now.sec;
	    middle *= 1000000;
	    middle += now.usec;
#endif /* TCL_WIDE_CLICKS */

	    if (middle >= stop || count >= maxcnt) {
		break;
	    }

	    /*
	     * Don't calculate threshold by few iterations, because sometimes
	     * first iteration(s) can be too fast or slow (cached, delayed
	     * clean up, etc).
	     */

	    if (count < 10) {
		threshold = 1;
		continue;
	    }

	    /*
	     * Average iteration time in microsecs.
	     */

	    threshold = (middle - start) / count;
	    if (threshold > maxIterTm) {
		maxIterTm = threshold;

		/*
		 * Iterations seem to be longer.
		 */

		if (threshold > maxIterTm * 2) {
		    factor *= 2;
		    if (factor > 50) {
			factor = 50;
		    }
		} else {
		    if (factor < 50) {
			factor++;
		    }
		}
	    } else if (factor > 4) {
		/*
		 * Iterations seem to be shorter.
		 */

		if (threshold < (maxIterTm / 2)) {
		    factor /= 2;
		    if (factor < 4) {
			factor = 4;
		    }
		} else {
		    factor--;
		}
	    }

	    /*
	     * As relation between remaining time and time since last check,
	     * maximal some % of time (by factor), so avoid growing of the
	     * execution time if iterations are not consistent, e.g. was
	     * continuously on time).
	     */

	    threshold = ((stop - middle) / maxIterTm) / factor + 1;
	    if (threshold > 100000) {	/* fix for too large threshold */
		threshold = 100000;
	    }

	    /*
	     * Consider max-count
	     */

	    if (threshold > maxcnt - count) {
		threshold = maxcnt - count;
	    }
	}
    }

    {
	Tcl_Obj *objarr[8], **objs = objarr;
	Tcl_WideUInt usec, val;
	int digits;

	/*
	 * Absolute execution time in microseconds or in wide clicks.
	 */
	usec = (Tcl_WideUInt)(middle - start);

#ifdef TCL_WIDE_CLICKS
	/*
	 * convert execution time (in wide clicks) to microsecs.
	 */

	usec *= TclpWideClickInMicrosec();
#endif /* TCL_WIDE_CLICKS */

	if (!count) {		/* no iterations - avoid divide by zero */
	    TclNewIntObj(objs[4], 0);
	    objs[0] = objs[2] = objs[4];
	    goto retRes;
	}

	/*
	 * If not calibrating...
	 */

	if (!calibrate) {
	    /*
	     * Minimize influence of measurement overhead.
	     */

	    if (overhead > 0) {
		/*
		 * Estimate the time of overhead (microsecs).
		 */

		Tcl_WideUInt curOverhead = overhead * count;

		if (usec > curOverhead) {
		    usec -= curOverhead;
		} else {
		    usec = 0;
		}
	    }
	} else {
	    /*
	     * Calibration: obtaining new measurement overhead.
	     */

	    if (measureOverhead > ((double) usec) / count) {
		measureOverhead = ((double) usec) / count;
	    }
	    objs[0] = Tcl_NewDoubleObj(measureOverhead);
	    TclNewLiteralStringObj(objs[1], "\xC2\xB5s/#-overhead"); /* mics */
	    objs += 2;
	}

	val = usec / count;		/* microsecs per iteration */
	if (val >= 1000000) {
	    TclNewIntObj(objs[0], val);
	} else {
	    if (val < 10) {
		digits = 6;
	    } else if (val < 100) {
		digits = 4;
	    } else if (val < 1000) {
		digits = 3;
	    } else if (val < 10000) {
		digits = 2;
	    } else {
		digits = 1;
	    }
	    objs[0] = Tcl_ObjPrintf("%.*f", digits, ((double) usec)/count);
	}

	TclNewIntObj(objs[2], count); /* iterations */

	/*
	 * Calculate speed as rate (count) per sec
	 */

	if (!usec) {
	    usec++;			/* Avoid divide by zero. */
	}
	if (count < (WIDE_MAX / 1000000)) {
	    val = (count * 1000000) / usec;
	    if (val < 100000) {
		if (val < 100) {
		    digits = 3;
		} else if (val < 1000) {
		    digits = 2;
		} else {
		    digits = 1;
		}
		objs[4] = Tcl_ObjPrintf("%.*f",
			digits, ((double) (count * 1000000)) / usec);
	    } else {
		TclNewIntObj(objs[4], val);
	    }
	} else {
	    objs[4] = Tcl_NewWideIntObj((count / usec) * 1000000);
	}

    retRes:
	/*
	 * Estimated net execution time (in millisecs).
	 */

	if (!calibrate) {
	    if (usec >= 1) {
		objs[6] = Tcl_ObjPrintf("%.3f", (double)usec / 1000);
	    } else {
		TclNewIntObj(objs[6], 0);
	    }
	    TclNewLiteralStringObj(objs[7], "net-ms");
	}

	/*
	 * Construct the result as a list because many programs have always
	 * parsed as such (extracting the first element, typically).
	 */

	TclNewLiteralStringObj(objs[1], "\xC2\xB5s/#"); /* mics/# */
	TclNewLiteralStringObj(objs[3], "#");
	TclNewLiteralStringObj(objs[5], "#/sec");
	Tcl_SetObjResult(interp, Tcl_NewListObj(8, objarr));
    }

  done:
    if (codePtr != NULL) {
	TclReleaseByteCode(codePtr);
    }
    return result;
}

/*
 *----------------------------------------------------------------------
 *
 * Tcl_TryObjCmd, TclNRTryObjCmd --
 *
 *	This procedure is invoked to process the "try" Tcl command. See the
 *	user documentation (or TIP #329) for details on what it does.
 *
 * Results:
 *	A standard Tcl object result.
 *
 * Side effects:
 *	See the user documentation.
 *
 *----------------------------------------------------------------------
 */

int
Tcl_TryObjCmd(
    void *clientData,
    Tcl_Interp *interp,		/* Current interpreter. */
    int objc,			/* Number of arguments. */
    Tcl_Obj *const objv[])	/* Argument objects. */
{
    return Tcl_NRCallObjProc(interp, TclNRTryObjCmd, clientData, objc, objv);
}

int
TclNRTryObjCmd(
    TCL_UNUSED(void *),
    Tcl_Interp *interp,		/* Current interpreter. */
    int objc,			/* Number of arguments. */
    Tcl_Obj *const objv[])	/* Argument objects. */
{
    Tcl_Obj *bodyObj, *handlersObj, *finallyObj = NULL;
    int i, bodyShared, haveHandlers, code;
    size_t dummy;
    static const char *const handlerNames[] = {
	"finally", "on", "trap", NULL
    };
    enum Handlers {
	TryFinally, TryOn, TryTrap
    };

    /*
     * Parse the arguments. The handlers are passed to subsequent callbacks as
     * a Tcl_Obj list of the 5-tuples like (type, returnCode, errorCodePrefix,
     * bindVariables, script), and the finally script is just passed as it is.
     */

    if (objc < 2) {
	Tcl_WrongNumArgs(interp, 1, objv,
		"body ?handler ...? ?finally script?");
	return TCL_ERROR;
    }
    bodyObj = objv[1];
    handlersObj = Tcl_NewObj();
    bodyShared = 0;
    haveHandlers = 0;
    for (i=2 ; i<objc ; i++) {
	enum Handlers type;
	Tcl_Obj *info[5];

	if (Tcl_GetIndexFromObj(interp, objv[i], handlerNames, "handler type",
		0, &type) != TCL_OK) {
	    Tcl_DecrRefCount(handlersObj);
	    return TCL_ERROR;
	}
	switch (type) {
	case TryFinally:	/* finally script */
	    if (i < objc-2) {
		Tcl_SetObjResult(interp, Tcl_NewStringObj(
			"finally clause must be last", -1));
		Tcl_DecrRefCount(handlersObj);
		Tcl_SetErrorCode(interp, "TCL", "OPERATION", "TRY", "FINALLY",
			"NONTERMINAL", NULL);
		return TCL_ERROR;
	    } else if (i == objc-1) {
		Tcl_SetObjResult(interp, Tcl_NewStringObj(
			"wrong # args to finally clause: must be"
			" \"... finally script\"", -1));
		Tcl_DecrRefCount(handlersObj);
		Tcl_SetErrorCode(interp, "TCL", "OPERATION", "TRY", "FINALLY",
			"ARGUMENT", NULL);
		return TCL_ERROR;
	    }
	    finallyObj = objv[++i];
	    break;

	case TryOn:		/* on code variableList script */
	    if (i > objc-4) {
		Tcl_SetObjResult(interp, Tcl_NewStringObj(
			"wrong # args to on clause: must be \"... on code"
			" variableList script\"", -1));
		Tcl_DecrRefCount(handlersObj);
		Tcl_SetErrorCode(interp, "TCL", "OPERATION", "TRY", "ON",
			"ARGUMENT", NULL);
		return TCL_ERROR;
	    }
	    if (TclGetCompletionCodeFromObj(interp, objv[i+1],
		    &code) != TCL_OK) {
		Tcl_DecrRefCount(handlersObj);
		return TCL_ERROR;
	    }
	    info[2] = NULL;
	    goto commonHandler;

	case TryTrap:		/* trap pattern variableList script */
	    if (i > objc-4) {
		Tcl_SetObjResult(interp, Tcl_NewStringObj(
			"wrong # args to trap clause: "
			"must be \"... trap pattern variableList script\"",
			-1));
		Tcl_DecrRefCount(handlersObj);
		Tcl_SetErrorCode(interp, "TCL", "OPERATION", "TRY", "TRAP",
			"ARGUMENT", NULL);
		return TCL_ERROR;
	    }
	    code = 1;
	    if (TclListObjLengthM(NULL, objv[i+1], &dummy) != TCL_OK) {
		Tcl_SetObjResult(interp, Tcl_ObjPrintf(
			"bad prefix '%s': must be a list",
			TclGetString(objv[i+1])));
		Tcl_DecrRefCount(handlersObj);
		Tcl_SetErrorCode(interp, "TCL", "OPERATION", "TRY", "TRAP",
			"EXNFORMAT", NULL);
		return TCL_ERROR;
	    }
	    info[2] = objv[i+1];

	commonHandler:
	    if (TclListObjLengthM(interp, objv[i+2], &dummy) != TCL_OK) {
		Tcl_DecrRefCount(handlersObj);
		return TCL_ERROR;
	    }

	    info[0] = objv[i];			/* type */
	    TclNewIntObj(info[1], code);	/* returnCode */
	    if (info[2] == NULL) {		/* errorCodePrefix */
		TclNewObj(info[2]);
	    }
	    info[3] = objv[i+2];		/* bindVariables */
	    info[4] = objv[i+3];		/* script */

	    bodyShared = !strcmp(TclGetString(objv[i+3]), "-");
	    Tcl_ListObjAppendElement(NULL, handlersObj,
		    Tcl_NewListObj(5, info));
	    haveHandlers = 1;
	    i += 3;
	    break;
	}
    }
    if (bodyShared) {
	Tcl_SetObjResult(interp, Tcl_NewStringObj(
		"last non-finally clause must not have a body of \"-\"", -1));
	Tcl_DecrRefCount(handlersObj);
	Tcl_SetErrorCode(interp, "TCL", "OPERATION", "TRY", "BADFALLTHROUGH",
		NULL);
	return TCL_ERROR;
    }
    if (!haveHandlers) {
	Tcl_DecrRefCount(handlersObj);
	handlersObj = NULL;
    }

    /*
     * Execute the body.
     */

    Tcl_NRAddCallback(interp, TryPostBody, handlersObj, finallyObj,
	    (void *)objv, INT2PTR(objc));
    return TclNREvalObjEx(interp, bodyObj, 0,
	    ((Interp *) interp)->cmdFramePtr, 1);
}

/*
 *----------------------------------------------------------------------
 *
 * During --
 *
 *	This helper function patches together the updates to the interpreter's
 *	return options that are needed when things fail during the processing
 *	of a handler or finally script for the [try] command.
 *
 * Returns:
 *	The new option dictionary.
 *
 *----------------------------------------------------------------------
 */

static inline Tcl_Obj *
During(
    Tcl_Interp *interp,
    int resultCode,		/* The result code from the just-evaluated
				 * script. */
    Tcl_Obj *oldOptions,	/* The old option dictionary. */
    Tcl_Obj *errorInfo)		/* An object to append to the errorinfo and
				 * release, or NULL if nothing is to be added.
				 * Designed to be used with Tcl_ObjPrintf. */
{
    Tcl_Obj *during, *options;

    if (errorInfo != NULL) {
	Tcl_AppendObjToErrorInfo(interp, errorInfo);
    }
    options = Tcl_GetReturnOptions(interp, resultCode);
    TclNewLiteralStringObj(during, "-during");
    Tcl_IncrRefCount(during);
    Tcl_DictObjPut(interp, options, during, oldOptions);
    Tcl_DecrRefCount(during);
    Tcl_IncrRefCount(options);
    Tcl_DecrRefCount(oldOptions);
    return options;
}

/*
 *----------------------------------------------------------------------
 *
 * TryPostBody --
 *
 *	Callback to handle the outcome of the execution of the body of a 'try'
 *	command.
 *
 *----------------------------------------------------------------------
 */

static int
TryPostBody(
    void *data[],
    Tcl_Interp *interp,
    int result)
{
    Tcl_Obj *resultObj, *options, *handlersObj, *finallyObj, *cmdObj, **objv;
    int code, objc;
    size_t i, numHandlers = 0;

    handlersObj = (Tcl_Obj *)data[0];
    finallyObj = (Tcl_Obj *)data[1];
    objv = (Tcl_Obj **)data[2];
    objc = PTR2INT(data[3]);

    cmdObj = objv[0];

    /*
     * Check for limits/rewinding, which override normal trapping behaviour.
     */

    if (((Interp*) interp)->execEnvPtr->rewind || Tcl_LimitExceeded(interp)) {
	Tcl_AppendObjToErrorInfo(interp, Tcl_ObjPrintf(
		"\n    (\"%s\" body line %d)", TclGetString(cmdObj),
		Tcl_GetErrorLine(interp)));
	if (handlersObj != NULL) {
	    Tcl_DecrRefCount(handlersObj);
	}
	return TCL_ERROR;
    }

    /*
     * Basic processing of the outcome of the script, including adding of
     * errorinfo trace.
     */

    if (result == TCL_ERROR) {
	Tcl_AppendObjToErrorInfo(interp, Tcl_ObjPrintf(
		"\n    (\"%s\" body line %d)", TclGetString(cmdObj),
		Tcl_GetErrorLine(interp)));
    }
    resultObj = Tcl_GetObjResult(interp);
    Tcl_IncrRefCount(resultObj);
    options = Tcl_GetReturnOptions(interp, result);
    Tcl_IncrRefCount(options);
    Tcl_ResetResult(interp);

    /*
     * Handle the results.
     */

    if (handlersObj != NULL) {
	int found = 0;
	Tcl_Obj **handlers, **info;

	TclListObjGetElementsM(NULL, handlersObj, &numHandlers, &handlers);
	for (i=0 ; i<numHandlers ; i++) {
	    Tcl_Obj *handlerBodyObj;
	    size_t numElems = 0;

	    TclListObjGetElementsM(NULL, handlers[i], &numElems, &info);
	    if (!found) {
		Tcl_GetIntFromObj(NULL, info[1], &code);
		if (code != result) {
		    continue;
		}

		/*
		 * When processing an error, we must also perform list-prefix
		 * matching of the errorcode list. However, if this was an
		 * 'on' handler, the list that we are matching against will be
		 * empty.
		 */

		if (code == TCL_ERROR) {
		    Tcl_Obj *errorCodeName, *errcode, **bits1, **bits2;
		    size_t len1, len2, j;

		    TclNewLiteralStringObj(errorCodeName, "-errorcode");
		    Tcl_DictObjGet(NULL, options, errorCodeName, &errcode);
		    Tcl_DecrRefCount(errorCodeName);
		    TclListObjGetElementsM(NULL, info[2], &len1, &bits1);
		    if (TclListObjGetElementsM(NULL, errcode, &len2,
			    &bits2) != TCL_OK) {
			continue;
		    }
		    if (len2 < len1) {
			continue;
		    }
		    for (j=0 ; j<len1 ; j++) {
			if (strcmp(TclGetString(bits1[j]),
				TclGetString(bits2[j])) != 0) {
			    /*
			     * Really want 'continue outerloop;', but C does
			     * not give us that.
			     */

			    goto didNotMatch;
			}
		    }
		}

		found = 1;
	    }

	    /*
	     * Now we need to scan forward over "-" bodies. Note that we've
	     * already checked that the last body is not a "-", so this search
	     * will terminate successfully.
	     */

	    if (!strcmp(TclGetString(info[4]), "-")) {
		continue;
	    }

	    /*
	     * Bind the variables. We already know this is a list of variable
	     * names, but it might be empty.
	     */

	    Tcl_ResetResult(interp);
	    result = TCL_ERROR;
	    TclListObjLengthM(NULL, info[3], &numElems);
	    if (numElems> 0) {
		Tcl_Obj *varName;

		Tcl_ListObjIndex(NULL, info[3], 0, &varName);
		if (Tcl_ObjSetVar2(interp, varName, NULL, resultObj,
			TCL_LEAVE_ERR_MSG) == NULL) {
		    Tcl_DecrRefCount(resultObj);
		    goto handlerFailed;
		}
		Tcl_DecrRefCount(resultObj);
		if (numElems> 1) {
		    Tcl_ListObjIndex(NULL, info[3], 1, &varName);
		    if (Tcl_ObjSetVar2(interp, varName, NULL, options,
			    TCL_LEAVE_ERR_MSG) == NULL) {
			goto handlerFailed;
		    }
		}
	    } else {
		/*
		 * Dispose of the result to prevent a memleak. [Bug 2910044]
		 */

		Tcl_DecrRefCount(resultObj);
	    }

	    /*
	     * Evaluate the handler body and process the outcome. Note that we
	     * need to keep the kind of handler for debugging purposes, and in
	     * any case anything we want from info[] must be extracted right
	     * now because the info[] array is about to become invalid. There
	     * is very little refcount handling here however, since we know
	     * that the objects that we still want to refer to now were input
	     * arguments to [try] and so are still on the Tcl value stack.
	     */

	    handlerBodyObj = info[4];
	    Tcl_NRAddCallback(interp, TryPostHandler, objv, options, info[0],
		    INT2PTR((finallyObj == NULL) ? 0 : objc - 1));
	    Tcl_DecrRefCount(handlersObj);
	    return TclNREvalObjEx(interp, handlerBodyObj, 0,
		    ((Interp *) interp)->cmdFramePtr, 4*i + 5);

	handlerFailed:
	    resultObj = Tcl_GetObjResult(interp);
	    Tcl_IncrRefCount(resultObj);
	    options = During(interp, result, options, NULL);
	    break;

	didNotMatch:
	    continue;
	}

	/*
	 * No handler matched; get rid of the list of handlers.
	 */

	Tcl_DecrRefCount(handlersObj);
    }

    /*
     * Process the finally clause.
     */

    if (finallyObj != NULL) {
	Tcl_NRAddCallback(interp, TryPostFinal, resultObj, options, cmdObj,
		NULL);
	return TclNREvalObjEx(interp, finallyObj, 0,
		((Interp *) interp)->cmdFramePtr, objc - 1);
    }

    /*
     * Install the correct result/options into the interpreter and clean up
     * any temporary storage.
     */

    result = Tcl_SetReturnOptions(interp, options);
    Tcl_DecrRefCount(options);
    Tcl_SetObjResult(interp, resultObj);
    Tcl_DecrRefCount(resultObj);
    return result;
}

/*
 *----------------------------------------------------------------------
 *
 * TryPostHandler --
 *
 *	Callback to handle the outcome of the execution of a handler of a
 *	'try' command.
 *
 *----------------------------------------------------------------------
 */

static int
TryPostHandler(
    void *data[],
    Tcl_Interp *interp,
    int result)
{
    Tcl_Obj *resultObj, *cmdObj, *options, *handlerKindObj, **objv;
    Tcl_Obj *finallyObj;
    int finallyIndex;

    objv = (Tcl_Obj **)data[0];
    options = (Tcl_Obj *)data[1];
    handlerKindObj = (Tcl_Obj *)data[2];
    finallyIndex = PTR2INT(data[3]);

    cmdObj = objv[0];
    finallyObj = finallyIndex ? objv[finallyIndex] : 0;

    /*
     * Check for limits/rewinding, which override normal trapping behaviour.
     */

    if (((Interp*) interp)->execEnvPtr->rewind || Tcl_LimitExceeded(interp)) {
	options = During(interp, result, options, Tcl_ObjPrintf(
		"\n    (\"%s ... %s\" handler line %d)",
		TclGetString(cmdObj), TclGetString(handlerKindObj),
		Tcl_GetErrorLine(interp)));
	Tcl_DecrRefCount(options);
	return TCL_ERROR;
    }

    /*
     * The handler result completely substitutes for the result of the body.
     */

    resultObj = Tcl_GetObjResult(interp);
    Tcl_IncrRefCount(resultObj);
    if (result == TCL_ERROR) {
	options = During(interp, result, options, Tcl_ObjPrintf(
		"\n    (\"%s ... %s\" handler line %d)",
		TclGetString(cmdObj), TclGetString(handlerKindObj),
		Tcl_GetErrorLine(interp)));
    } else {
	Tcl_DecrRefCount(options);
	options = Tcl_GetReturnOptions(interp, result);
	Tcl_IncrRefCount(options);
    }

    /*
     * Process the finally clause if it is present.
     */

    if (finallyObj != NULL) {
	Interp *iPtr = (Interp *) interp;

	Tcl_NRAddCallback(interp, TryPostFinal, resultObj, options, cmdObj,
		NULL);

	/* The 'finally' script is always the last argument word. */
	return TclNREvalObjEx(interp, finallyObj, 0, iPtr->cmdFramePtr,
		finallyIndex);
    }

    /*
     * Install the correct result/options into the interpreter and clean up
     * any temporary storage.
     */

    result = Tcl_SetReturnOptions(interp, options);
    Tcl_DecrRefCount(options);
    Tcl_SetObjResult(interp, resultObj);
    Tcl_DecrRefCount(resultObj);
    return result;
}

/*
 *----------------------------------------------------------------------
 *
 * TryPostFinal --
 *
 *	Callback to handle the outcome of the execution of the finally script
 *	of a 'try' command.
 *
 *----------------------------------------------------------------------
 */

static int
TryPostFinal(
    void *data[],
    Tcl_Interp *interp,
    int result)
{
    Tcl_Obj *resultObj, *options, *cmdObj;

    resultObj = (Tcl_Obj *)data[0];
    options = (Tcl_Obj *)data[1];
    cmdObj = (Tcl_Obj *)data[2];

    /*
     * If the result wasn't OK, we need to adjust the result options.
     */

    if (result != TCL_OK) {
	Tcl_DecrRefCount(resultObj);
	resultObj = NULL;
	if (result == TCL_ERROR) {
	    options = During(interp, result, options, Tcl_ObjPrintf(
		    "\n    (\"%s ... finally\" body line %d)",
		    TclGetString(cmdObj), Tcl_GetErrorLine(interp)));
	} else {
	    Tcl_Obj *origOptions = options;

	    options = Tcl_GetReturnOptions(interp, result);
	    Tcl_IncrRefCount(options);
	    Tcl_DecrRefCount(origOptions);
	}
    }

    /*
     * Install the correct result/options into the interpreter and clean up
     * any temporary storage.
     */

    result = Tcl_SetReturnOptions(interp, options);
    Tcl_DecrRefCount(options);
    if (resultObj != NULL) {
	Tcl_SetObjResult(interp, resultObj);
	Tcl_DecrRefCount(resultObj);
    }
    return result;
}

/*
 *----------------------------------------------------------------------
 *
 * Tcl_WhileObjCmd --
 *
 *	This procedure is invoked to process the "while" Tcl command. See the
 *	user documentation for details on what it does.
 *
 *	With the bytecode compiler, this procedure is only called when a
 *	command name is computed at runtime, and is "while" or the name to
 *	which "while" was renamed: e.g., "set z while; $z {$i<100} {}"
 *
 * Results:
 *	A standard Tcl result.
 *
 * Side effects:
 *	See the user documentation.
 *
 *----------------------------------------------------------------------
 */

int
Tcl_WhileObjCmd(
    void *clientData,
    Tcl_Interp *interp,		/* Current interpreter. */
    int objc,			/* Number of arguments. */
    Tcl_Obj *const objv[])	/* Argument objects. */
{
    return Tcl_NRCallObjProc(interp, TclNRWhileObjCmd, clientData, objc, objv);
}

int
TclNRWhileObjCmd(
    TCL_UNUSED(void *),
    Tcl_Interp *interp,		/* Current interpreter. */
    int objc,			/* Number of arguments. */
    Tcl_Obj *const objv[])	/* Argument objects. */
{
    ForIterData *iterPtr;

    if (objc != 3) {
	Tcl_WrongNumArgs(interp, 1, objv, "test command");
	return TCL_ERROR;
    }

    /*
     * We reuse [for]'s callback, passing a NULL for the 'next' script.
     */

    TclSmallAllocEx(interp, sizeof(ForIterData), iterPtr);
    iterPtr->cond = objv[1];
    iterPtr->body = objv[2];
    iterPtr->next = NULL;
    iterPtr->msg  = "\n    (\"while\" body line %d)";
    iterPtr->word = 2;

    TclNRAddCallback(interp, TclNRForIterCallback, iterPtr, NULL,
	    NULL, NULL);
    return TCL_OK;
}

/*
 *----------------------------------------------------------------------
 *
 * TclListLines --
 *
 *	???
 *
 * Results:
 *	Filled in array of line numbers?
 *
 * Side effects:
 *	None.
 *
 *----------------------------------------------------------------------
 */

void
TclListLines(
    Tcl_Obj *listObj,		/* Pointer to obj holding a string with list
				 * structure. Assumed to be valid. Assumed to
				 * contain n elements. */
    size_t line,			/* Line the list as a whole starts on. */
    int n,			/* #elements in lines */
    int *lines,			/* Array of line numbers, to fill. */
    Tcl_Obj *const *elems)      /* The list elems as Tcl_Obj*, in need of
				 * derived continuation data */
{
    const char *listStr = TclGetString(listObj);
    const char *listHead = listStr;
    int i, length = strlen(listStr);
    const char *element = NULL, *next = NULL;
    ContLineLoc *clLocPtr = TclContinuationsGet(listObj);
    int *clNext = (clLocPtr ? &clLocPtr->loc[0] : NULL);

    for (i = 0; i < n; i++) {
	TclFindElement(NULL, listStr, length, &element, &next, NULL, NULL);

	TclAdvanceLines(&line, listStr, element);
				/* Leading whitespace */
	TclAdvanceContinuations(&line, &clNext, element - listHead);
	if (elems && clNext) {
	    TclContinuationsEnterDerived(elems[i], element-listHead, clNext);
	}
	lines[i] = line;
	length -= (next - listStr);
	TclAdvanceLines(&line, element, next);
				/* Element */
	listStr = next;

	if (*element == 0) {
	    /* ASSERT i == n */
	    break;
	}
    }
}

/*
 * Local Variables:
 * mode: c
 * c-basic-offset: 4
 * fill-column: 78
 * End:
 */<|MERGE_RESOLUTION|>--- conflicted
+++ resolved
@@ -3794,17 +3794,12 @@
 	    if (matchVarObj != NULL) {
 		Tcl_Obj *substringObj;
 
-<<<<<<< HEAD
-		substringObj = Tcl_GetRange(stringObj,
-			info.matches[j].start, info.matches[j].end-1);
-=======
-		if (info.matches[j].end > 0) {
-		    substringObj = TclGetRange(stringObj,
+		if (info.matches[j].end + 1 > 1) {
+		    substringObj = Tcl_GetRange(stringObj,
 			    info.matches[j].start, info.matches[j].end-1);
 		} else {
 		    TclNewObj(substringObj);
 		}
->>>>>>> ac4769c7
 
 		/*
 		 * Never fails; the object is always clean at this point.
