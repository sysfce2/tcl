--- conflicted
+++ resolved
@@ -2607,82 +2607,7 @@
 
     objv += objc-2;
 
-<<<<<<< HEAD
-    if ((reqlength == 0) || (objv[0] == objv[1])) {
-	/*
-	 * Always match at 0 chars of if it is the same obj.
-	 */
-
-	Tcl_SetObjResult(interp, Tcl_NewBooleanObj(1));
-	return TCL_OK;
-    }
-
-    if (!nocase && TclIsPureByteArray(objv[0]) &&
-	    TclIsPureByteArray(objv[1])) {
-	/*
-	 * Use binary versions of comparisons since that won't cause undue
-	 * type conversions and it is much faster. Only do this if we're
-	 * case-sensitive (which is all that really makes sense with byte
-	 * arrays anyway, and we have no memcasecmp() for some reason... :^)
-	 */
-
-	string1 = (char *) Tcl_GetByteArrayFromObj(objv[0], &length1);
-	string2 = (char *) Tcl_GetByteArrayFromObj(objv[1], &length2);
-	strCmpFn = (strCmpFn_t) memcmp;
-    } else if (Tcl_FetchIntRep(objv[0], &tclStringType)
-	    && Tcl_FetchIntRep(objv[1], &tclStringType)) {
-	/*
-	 * Do a unicode-specific comparison if both of the args are of String
-	 * type. In benchmark testing this proved the most efficient check
-	 * between the unicode and string comparison operations.
-	 */
-
-	string1 = (char *) Tcl_GetUnicodeFromObj(objv[0], &length1);
-	string2 = (char *) Tcl_GetUnicodeFromObj(objv[1], &length2);
-	strCmpFn = (strCmpFn_t)
-		(nocase ? Tcl_UniCharNcasecmp : Tcl_UniCharNcmp);
-    } else {
-	/*
-	 * As a catch-all we will work with UTF-8. We cannot use memcmp() as
-	 * that is unsafe with any string containing NUL (\xC0\x80 in Tcl's
-	 * utf rep). We can use the more efficient TclpUtfNcmp2 if we are
-	 * case-sensitive and no specific length was requested.
-	 */
-
-	string1 = (char *) TclGetStringFromObj(objv[0], &length1);
-	string2 = (char *) TclGetStringFromObj(objv[1], &length2);
-	if ((reqlength < 0) && !nocase) {
-	    strCmpFn = (strCmpFn_t) TclpUtfNcmp2;
-	} else {
-	    length1 = Tcl_NumUtfChars(string1, length1);
-	    length2 = Tcl_NumUtfChars(string2, length2);
-	    strCmpFn = (strCmpFn_t) (nocase ? Tcl_UtfNcasecmp : Tcl_UtfNcmp);
-	}
-    }
-
-    if ((reqlength < 0) && (length1 != length2)) {
-	match = 1;		/* This will be reversed below. */
-    } else {
-	length = (length1 < length2) ? length1 : length2;
-	if (reqlength > 0 && reqlength < length) {
-	    length = reqlength;
-	} else if (reqlength < 0) {
-	    /*
-	     * The requested length is negative, so we ignore it by setting it
-	     * to length + 1 so we correct the match var.
-	     */
-
-	    reqlength = length + 1;
-	}
-
-	match = strCmpFn(string1, string2, (unsigned) length);
-	if ((match == 0) && (reqlength > length)) {
-	    match = length1 - length2;
-	}
-    }
-=======
     match = TclStringCmp (objv[0], objv[1], 0, nocase, reqlength);
->>>>>>> b009cd80
 
     Tcl_SetObjResult(interp, Tcl_NewBooleanObj(match ? 0 : 1));
     return TCL_OK;
@@ -2777,88 +2702,6 @@
 	    return TCL_ERROR;
 	}
     }
-<<<<<<< HEAD
-
-    /*
-     * From now on, we only access the two objects at the end of the argument
-     * array.
-     */
-
-    objv += objc-2;
-
-    if ((reqlength == 0) || (objv[0] == objv[1])) {
-	/*
-	 * Always match at 0 chars of if it is the same obj.
-	 */
-
-	Tcl_SetObjResult(interp, Tcl_NewBooleanObj(0));
-	return TCL_OK;
-    }
-
-    if (!nocase && TclIsPureByteArray(objv[0]) &&
-	    TclIsPureByteArray(objv[1])) {
-	/*
-	 * Use binary versions of comparisons since that won't cause undue
-	 * type conversions and it is much faster. Only do this if we're
-	 * case-sensitive (which is all that really makes sense with byte
-	 * arrays anyway, and we have no memcasecmp() for some reason... :^)
-	 */
-
-	string1 = (char *) Tcl_GetByteArrayFromObj(objv[0], &length1);
-	string2 = (char *) Tcl_GetByteArrayFromObj(objv[1], &length2);
-	strCmpFn = (strCmpFn_t) memcmp;
-    } else if (Tcl_FetchIntRep(objv[0], &tclStringType)
-	    && Tcl_FetchIntRep(objv[1], &tclStringType)) {
-	/*
-	 * Do a unicode-specific comparison if both of the args are of String
-	 * type. In benchmark testing this proved the most efficient check
-	 * between the unicode and string comparison operations.
-	 */
-
-	string1 = (char *) Tcl_GetUnicodeFromObj(objv[0], &length1);
-	string2 = (char *) Tcl_GetUnicodeFromObj(objv[1], &length2);
-	strCmpFn = (strCmpFn_t)
-		(nocase ? Tcl_UniCharNcasecmp : Tcl_UniCharNcmp);
-    } else {
-	/*
-	 * As a catch-all we will work with UTF-8. We cannot use memcmp() as
-	 * that is unsafe with any string containing NUL (\xC0\x80 in Tcl's
-	 * utf rep). We can use the more efficient TclpUtfNcmp2 if we are
-	 * case-sensitive and no specific length was requested.
-	 */
-
-	string1 = (char *) TclGetStringFromObj(objv[0], &length1);
-	string2 = (char *) TclGetStringFromObj(objv[1], &length2);
-	if ((reqlength < 0) && !nocase) {
-	    strCmpFn = (strCmpFn_t) TclpUtfNcmp2;
-	} else {
-	    length1 = Tcl_NumUtfChars(string1, length1);
-	    length2 = Tcl_NumUtfChars(string2, length2);
-	    strCmpFn = (strCmpFn_t) (nocase ? Tcl_UtfNcasecmp : Tcl_UtfNcmp);
-	}
-    }
-
-    length = (length1 < length2) ? length1 : length2;
-    if (reqlength > 0 && reqlength < length) {
-	length = reqlength;
-    } else if (reqlength < 0) {
-	/*
-	 * The requested length is negative, so we ignore it by setting it to
-	 * length + 1 so we correct the match var.
-	 */
-
-	reqlength = length + 1;
-    }
-
-    match = strCmpFn(string1, string2, (unsigned) length);
-    if ((match == 0) && (reqlength > length)) {
-	match = length1 - length2;
-    }
-
-    Tcl_SetObjResult(interp,
-	    Tcl_NewIntObj((match > 0) ? 1 : (match < 0) ? -1 : 0));
-=======
->>>>>>> b009cd80
     return TCL_OK;
 }
 