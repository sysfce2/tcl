--- conflicted
+++ resolved
@@ -4621,13 +4621,8 @@
 
 		Tcl_WideUInt curOverhead = overhead * count;
 
-<<<<<<< HEAD
-		if (middle > (Tcl_WideInt) curOverhead) {
-		    middle -= curOverhead;
-=======
 		if (usec > curOverhead) {
 		    usec -= curOverhead;
->>>>>>> 07820402
 		} else {
 		    usec = 0;
 		}
