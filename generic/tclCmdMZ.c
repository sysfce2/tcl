--- conflicted
+++ resolved
@@ -1821,11 +1821,7 @@
 	 * well-formed lists.
 	 */
 
-<<<<<<< HEAD
-	if (TCL_OK == TclListObjLength(NULL, objPtr, &length3)) {
-=======
-	if (TCL_OK == TclListObjLengthM(NULL, objPtr, &length2)) {
->>>>>>> af999a3a
+	if (TCL_OK == TclListObjLengthM(NULL, objPtr, &length3)) {
 	    break;
 	}
 
@@ -2041,12 +2037,8 @@
 	}
 	Tcl_DictObjDone(&search);
     } else {
-<<<<<<< HEAD
 	int i;
-	if (TclListObjGetElements(interp, objv[objc-2], &i,
-=======
-	if (TclListObjGetElementsM(interp, objv[objc-2], &mapElemc,
->>>>>>> af999a3a
+	if (TclListObjGetElementsM(interp, objv[objc-2], &i,
 		&mapElemv) != TCL_OK) {
 	    return TCL_ERROR;
 	}
