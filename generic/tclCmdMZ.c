/*
 * tclCmdMZ.c --
 *
 *	This file contains the top-level command routines for most of the Tcl
 *	built-in commands whose names begin with the letters M to Z. It
 *	contains only commands in the generic core (i.e. those that don't
 *	depend much upon UNIX facilities).
 *
 * Copyright © 1987-1993 The Regents of the University of California.
 * Copyright © 1994-1997 Sun Microsystems, Inc.
 * Copyright © 1998-2000 Scriptics Corporation.
 * Copyright © 2002 ActiveState Corporation.
 * Copyright © 2003-2009 Donal K. Fellows.
 *
 * See the file "license.terms" for information on usage and redistribution of
 * this file, and for a DISCLAIMER OF ALL WARRANTIES.
 */

#include "tclInt.h"
#include "tclCompile.h"
#include "tclRegexp.h"
#include "tclStringTrim.h"

static inline Tcl_Obj *	During(Tcl_Interp *interp, int resultCode,
			    Tcl_Obj *oldOptions, Tcl_Obj *errorInfo);
static Tcl_NRPostProc	SwitchPostProc;
static Tcl_NRPostProc	TryPostBody;
static Tcl_NRPostProc	TryPostFinal;
static Tcl_NRPostProc	TryPostHandler;
static int		UniCharIsAscii(int character);
static int		UniCharIsHexDigit(int character);
static int	StringCmpOpts(Tcl_Interp *interp, int objc,
			    Tcl_Obj *const objv[], int *nocase,
			    Tcl_Size *reqlength);

/*
 * Default set of characters to trim in [string trim] and friends. This is a
 * UTF-8 literal string containing all Unicode space characters [TIP #413]
 */

const char tclDefaultTrimSet[] =
	"\x09\x0A\x0B\x0C\x0D " /* ASCII */
	"\xC0\x80" /*     nul (U+0000) */
	"\xC2\x85" /*     next line (U+0085) */
	"\xC2\xA0" /*     non-breaking space (U+00a0) */
	"\xE1\x9A\x80" /* ogham space mark (U+1680) */
	"\xE1\xA0\x8E" /* mongolian vowel separator (U+180e) */
	"\xE2\x80\x80" /* en quad (U+2000) */
	"\xE2\x80\x81" /* em quad (U+2001) */
	"\xE2\x80\x82" /* en space (U+2002) */
	"\xE2\x80\x83" /* em space (U+2003) */
	"\xE2\x80\x84" /* three-per-em space (U+2004) */
	"\xE2\x80\x85" /* four-per-em space (U+2005) */
	"\xE2\x80\x86" /* six-per-em space (U+2006) */
	"\xE2\x80\x87" /* figure space (U+2007) */
	"\xE2\x80\x88" /* punctuation space (U+2008) */
	"\xE2\x80\x89" /* thin space (U+2009) */
	"\xE2\x80\x8A" /* hair space (U+200a) */
	"\xE2\x80\x8B" /* zero width space (U+200b) */
	"\xE2\x80\xA8" /* line separator (U+2028) */
	"\xE2\x80\xA9" /* paragraph separator (U+2029) */
	"\xE2\x80\xAF" /* narrow no-break space (U+202f) */
	"\xE2\x81\x9F" /* medium mathematical space (U+205f) */
	"\xE2\x81\xA0" /* word joiner (U+2060) */
	"\xE3\x80\x80" /* ideographic space (U+3000) */
	"\xEF\xBB\xBF" /* zero width no-break space (U+feff) */
;

/*
 *----------------------------------------------------------------------
 *
 * Tcl_PwdObjCmd --
 *
 *	This procedure is invoked to process the "pwd" Tcl command. See the
 *	user documentation for details on what it does.
 *
 * Results:
 *	A standard Tcl result.
 *
 * Side effects:
 *	See the user documentation.
 *
 *----------------------------------------------------------------------
 */

int
Tcl_PwdObjCmd(
    TCL_UNUSED(void *),
    Tcl_Interp *interp,		/* Current interpreter. */
    int objc,			/* Number of arguments. */
    Tcl_Obj *const objv[])	/* Argument objects. */
{
    Tcl_Obj *retVal;

    if (objc != 1) {
	Tcl_WrongNumArgs(interp, 1, objv, NULL);
	return TCL_ERROR;
    }

    retVal = Tcl_FSGetCwd(interp);
    if (retVal == NULL) {
	return TCL_ERROR;
    }
    Tcl_SetObjResult(interp, retVal);
    Tcl_DecrRefCount(retVal);
    return TCL_OK;
}

/*
 *----------------------------------------------------------------------
 *
 * Tcl_RegexpObjCmd --
 *
 *	This procedure is invoked to process the "regexp" Tcl command. See
 *	the user documentation for details on what it does.
 *
 * Results:
 *	A standard Tcl result.
 *
 * Side effects:
 *	See the user documentation.
 *
 *----------------------------------------------------------------------
 */

int
Tcl_RegexpObjCmd(
    TCL_UNUSED(void *),
    Tcl_Interp *interp,		/* Current interpreter. */
    int objc,			/* Number of arguments. */
    Tcl_Obj *const objv[])	/* Argument objects. */
{
    Tcl_Size offset, stringLength, matchLength, cflags, eflags;
    int i, indices, match, about, all, doinline, numMatchesSaved;
    Tcl_RegExp regExpr;
    Tcl_Obj *objPtr, *startIndex = NULL, *resultPtr = NULL;
    Tcl_RegExpInfo info;
    static const char *const options[] = {
	"-all",		"-about",	"-indices",	"-inline",
	"-expanded",	"-line",	"-linestop",	"-lineanchor",
	"-nocase",	"-start",	"--",		NULL
    };
    enum regexpoptions {
	REGEXP_ALL,	REGEXP_ABOUT,	REGEXP_INDICES,	REGEXP_INLINE,
	REGEXP_EXPANDED,REGEXP_LINE,	REGEXP_LINESTOP,REGEXP_LINEANCHOR,
	REGEXP_NOCASE,	REGEXP_START,	REGEXP_LAST
    };

    indices = 0;
    about = 0;
    cflags = TCL_REG_ADVANCED;
    offset = 0;
    all = 0;
    doinline = 0;

    for (i = 1; i < objc; i++) {
	const char *name;
	int index;

	name = TclGetString(objv[i]);
	if (name[0] != '-') {
	    break;
	}
	if (Tcl_GetIndexFromObj(interp, objv[i], options, "option", TCL_EXACT,
		&index) != TCL_OK) {
	    goto optionError;
	}
	switch ((enum regexpoptions) index) {
	case REGEXP_ALL:
	    all = 1;
	    break;
	case REGEXP_INDICES:
	    indices = 1;
	    break;
	case REGEXP_INLINE:
	    doinline = 1;
	    break;
	case REGEXP_NOCASE:
	    cflags |= TCL_REG_NOCASE;
	    break;
	case REGEXP_ABOUT:
	    about = 1;
	    break;
	case REGEXP_EXPANDED:
	    cflags |= TCL_REG_EXPANDED;
	    break;
	case REGEXP_LINE:
	    cflags |= TCL_REG_NEWLINE;
	    break;
	case REGEXP_LINESTOP:
	    cflags |= TCL_REG_NLSTOP;
	    break;
	case REGEXP_LINEANCHOR:
	    cflags |= TCL_REG_NLANCH;
	    break;
	case REGEXP_START: {
	    Tcl_Size temp;
	    if (++i >= objc) {
		goto endOfForLoop;
	    }
	    if (TclGetIntForIndexM(interp, objv[i], TCL_SIZE_MAX - 1, &temp) != TCL_OK) {
		goto optionError;
	    }
	    if (startIndex) {
		Tcl_DecrRefCount(startIndex);
	    }
	    startIndex = objv[i];
	    Tcl_IncrRefCount(startIndex);
	    break;
	}
	case REGEXP_LAST:
	    i++;
	    goto endOfForLoop;
	}
    }

  endOfForLoop:
    if ((objc - i) < (2 - about)) {
	Tcl_WrongNumArgs(interp, 1, objv,
		"?-option ...? exp string ?matchVar? ?subMatchVar ...?");
	goto optionError;
    }
    objc -= i;
    objv += i;

    /*
     * Check if the user requested -inline, but specified match variables; a
     * no-no.
     */

    if (doinline && ((objc - 2) != 0)) {
	Tcl_SetObjResult(interp, Tcl_NewStringObj(
		"regexp match variables not allowed when using -inline", -1));
	Tcl_SetErrorCode(interp, "TCL", "OPERATION", "REGEXP",
<<<<<<< HEAD
		"MIX_VAR_INLINE", (void *)NULL);
=======
		"MIX_VAR_INLINE", (char *)NULL);
>>>>>>> 258d8733
	goto optionError;
    }

    /*
     * Handle the odd about case separately.
     */

    if (about) {
	regExpr = Tcl_GetRegExpFromObj(interp, objv[0], cflags);
	if ((regExpr == NULL) || (TclRegAbout(interp, regExpr) < 0)) {
	optionError:
	    if (startIndex) {
		Tcl_DecrRefCount(startIndex);
	    }
	    return TCL_ERROR;
	}
	return TCL_OK;
    }

    /*
     * Get the length of the string that we are matching against so we can do
     * the termination test for -all matches. Do this before getting the
     * regexp to avoid shimmering problems.
     */

    objPtr = objv[1];
    stringLength = TclGetCharLength(objPtr);

    if (startIndex) {
	TclGetIntForIndexM(interp, startIndex, stringLength, &offset);
	Tcl_DecrRefCount(startIndex);
	if (offset < 0) {
	    offset = 0;
	}
    }

    regExpr = Tcl_GetRegExpFromObj(interp, objv[0], cflags);
    if (regExpr == NULL) {
	return TCL_ERROR;
    }

    objc -= 2;
    objv += 2;

    if (doinline) {
	/*
	 * Save all the subexpressions, as we will return them as a list
	 */

	numMatchesSaved = -1;
    } else {
	/*
	 * Save only enough subexpressions for matches we want to keep, expect
	 * in the case of -all, where we need to keep at least one to know
	 * where to move the offset.
	 */

	numMatchesSaved = (objc == 0) ? all : objc;
    }

    /*
     * The following loop is to handle multiple matches within the same source
     * string; each iteration handles one match. If "-all" hasn't been
     * specified then the loop body only gets executed once. We terminate the
     * loop when the starting offset is past the end of the string.
     */

    while (1) {
	/*
	 * Pass either 0 or TCL_REG_NOTBOL in the eflags. Passing
	 * TCL_REG_NOTBOL indicates that the character at offset should not be
	 * considered the start of the line. If for example the pattern {^} is
	 * passed and -start is positive, then the pattern will not match the
	 * start of the string unless the previous character is a newline.
	 */

	if (offset == 0) {
	    eflags = 0;
	} else if (offset > stringLength) {
	    eflags = TCL_REG_NOTBOL;
	} else if (TclGetUniChar(objPtr, offset-1) == '\n') {
	    eflags = 0;
	} else {
	    eflags = TCL_REG_NOTBOL;
	}

	match = Tcl_RegExpExecObj(interp, regExpr, objPtr, offset,
		numMatchesSaved, eflags);
	if (match < 0) {
	    return TCL_ERROR;
	}

	if (match == 0) {
	    /*
	     * We want to set the value of the interpreter result only when
	     * this is the first time through the loop.
	     */

	    if (all <= 1) {
		/*
		 * If inlining, the interpreter's object result remains an
		 * empty list, otherwise set it to an integer object w/ value
		 * 0.
		 */

		if (!doinline) {
		    Tcl_SetObjResult(interp, Tcl_NewWideIntObj(0));
		}
		return TCL_OK;
	    }
	    break;
	}

	/*
	 * If additional variable names have been specified, return index
	 * information in those variables.
	 */

	Tcl_RegExpGetInfo(regExpr, &info);
	if (doinline) {
	    /*
	     * It's the number of substitutions, plus one for the matchVar at
	     * index 0
	     */

	    objc = info.nsubs + 1;
	    if (all <= 1) {
		TclNewObj(resultPtr);
	    }
	}
	for (i = 0; i < objc; i++) {
	    Tcl_Obj *newPtr;

	    if (indices) {
		Tcl_Size start, end;
		Tcl_Obj *objs[2];

		/*
		 * Only adjust the match area if there was a match for that
		 * area. (Scriptics Bug 4391/SF Bug #219232)
		 */

		if (i <= info.nsubs && info.matches[i].start >= 0) {
		    start = offset + info.matches[i].start;
		    end = offset + info.matches[i].end;

		    /*
		     * Adjust index so it refers to the last character in the
		     * match instead of the first character after the match.
		     */

		    if (end >= offset) {
			end--;
		    }
		} else {
		    start = TCL_INDEX_NONE;
		    end = TCL_INDEX_NONE;
		}

		TclNewIndexObj(objs[0], start);
		TclNewIndexObj(objs[1], end);

		newPtr = Tcl_NewListObj(2, objs);
	    } else {
		if ((i <= info.nsubs) && (info.matches[i].end > 0)) {
		    newPtr = TclGetRange(objPtr,
			    offset + info.matches[i].start,
			    offset + info.matches[i].end - 1);
		} else {
		    TclNewObj(newPtr);
		}
	    }
	    if (doinline) {
		if (Tcl_ListObjAppendElement(interp, resultPtr, newPtr)
			!= TCL_OK) {
		    Tcl_DecrRefCount(newPtr);
		    Tcl_DecrRefCount(resultPtr);
		    return TCL_ERROR;
		}
	    } else {
		if (Tcl_ObjSetVar2(interp, objv[i], NULL, newPtr,
			TCL_LEAVE_ERR_MSG) == NULL) {
		    return TCL_ERROR;
		}
	    }
	}

	if (all == 0) {
	    break;
	}

	/*
	 * Adjust the offset to the character just after the last one in the
	 * matchVar and increment all to count how many times we are making a
	 * match. We always increment the offset by at least one to prevent
	 * endless looping (as in the case: regexp -all {a*} a). Otherwise,
	 * when we match the NULL string at the end of the input string, we
	 * will loop indefinitely (because the length of the match is 0, so
	 * offset never changes).
	 */

	matchLength = (info.matches[0].end - info.matches[0].start);

	offset += info.matches[0].end;

	/*
	 * A match of length zero could happen for {^} {$} or {.*} and in
	 * these cases we always want to bump the index up one.
	 */

	if (matchLength == 0) {
	    offset++;
	}
	all++;
	if (offset >= stringLength) {
	    break;
	}
    }

    /*
     * Set the interpreter's object result to an integer object with value 1
     * if -all wasn't specified, otherwise it's all-1 (the number of times
     * through the while - 1).
     */

    if (doinline) {
	Tcl_SetObjResult(interp, resultPtr);
    } else {
	Tcl_SetObjResult(interp, Tcl_NewWideIntObj(all ? all-1 : 1));
    }
    return TCL_OK;
}

/*
 *----------------------------------------------------------------------
 *
 * Tcl_RegsubObjCmd --
 *
 *	This procedure is invoked to process the "regsub" Tcl command. See the
 *	user documentation for details on what it does.
 *
 * Results:
 *	A standard Tcl result.
 *
 * Side effects:
 *	See the user documentation.
 *
 *----------------------------------------------------------------------
 */

int
Tcl_RegsubObjCmd(
    TCL_UNUSED(void *),
    Tcl_Interp *interp,		/* Current interpreter. */
    int objc,			/* Number of arguments. */
    Tcl_Obj *const objv[])	/* Argument objects. */
{
    int result, cflags, all, match, command;
    Tcl_Size idx, wlen, wsublen, offset, numMatches, numParts;
    Tcl_Size start, end, subStart, subEnd;
    Tcl_RegExp regExpr;
    Tcl_RegExpInfo info;
    Tcl_Obj *resultPtr, *subPtr, *objPtr, *startIndex = NULL;
    Tcl_UniChar ch, *wsrc, *wfirstChar, *wstring, *wsubspec = 0, *wend;

    static const char *const options[] = {
	"-all",		"-command",	"-expanded",	"-line",
	"-linestop",	"-lineanchor",	"-nocase",	"-start",
	"--",		NULL
    };
    enum regsubobjoptions {
	REGSUB_ALL,	 REGSUB_COMMAND,    REGSUB_EXPANDED, REGSUB_LINE,
	REGSUB_LINESTOP, REGSUB_LINEANCHOR, REGSUB_NOCASE,   REGSUB_START,
	REGSUB_LAST
    };

    cflags = TCL_REG_ADVANCED;
    all = 0;
    offset = 0;
    command = 0;
    resultPtr = NULL;

    for (idx = 1; idx < objc; idx++) {
	const char *name;
	int index;

	name = TclGetString(objv[idx]);
	if (name[0] != '-') {
	    break;
	}
	if (Tcl_GetIndexFromObj(interp, objv[idx], options, "option",
		TCL_EXACT, &index) != TCL_OK) {
	    goto optionError;
	}
	switch ((enum regsubobjoptions) index) {
	case REGSUB_ALL:
	    all = 1;
	    break;
	case REGSUB_NOCASE:
	    cflags |= TCL_REG_NOCASE;
	    break;
	case REGSUB_COMMAND:
	    command = 1;
	    break;
	case REGSUB_EXPANDED:
	    cflags |= TCL_REG_EXPANDED;
	    break;
	case REGSUB_LINE:
	    cflags |= TCL_REG_NEWLINE;
	    break;
	case REGSUB_LINESTOP:
	    cflags |= TCL_REG_NLSTOP;
	    break;
	case REGSUB_LINEANCHOR:
	    cflags |= TCL_REG_NLANCH;
	    break;
	case REGSUB_START: {
	    Tcl_Size temp;
	    if (++idx >= objc) {
		goto endOfForLoop;
	    }
	    if (TclGetIntForIndexM(interp, objv[idx], TCL_SIZE_MAX - 1, &temp) != TCL_OK) {
		goto optionError;
	    }
	    if (startIndex) {
		Tcl_DecrRefCount(startIndex);
	    }
	    startIndex = objv[idx];
	    Tcl_IncrRefCount(startIndex);
	    break;
	}
	case REGSUB_LAST:
	    idx++;
	    goto endOfForLoop;
	}
    }

  endOfForLoop:
    if (objc < idx + 3 || objc > idx + 4) {
	Tcl_WrongNumArgs(interp, 1, objv,
		"?-option ...? exp string subSpec ?varName?");
    optionError:
	if (startIndex) {
	    Tcl_DecrRefCount(startIndex);
	}
	return TCL_ERROR;
    }

    objc -= idx;
    objv += idx;

    if (startIndex) {
	Tcl_Size stringLength = TclGetCharLength(objv[1]);

	TclGetIntForIndexM(interp, startIndex, stringLength, &offset);
	Tcl_DecrRefCount(startIndex);
	if (offset < 0) {
	    offset = 0;
	}
    }

    if (all && (offset == 0) && (command == 0)
	    && (strpbrk(TclGetString(objv[2]), "&\\") == NULL)
	    && (strpbrk(TclGetString(objv[0]), "*+?{}()[].\\|^$") == NULL)) {
	/*
	 * This is a simple one pair string map situation. We make use of a
	 * slightly modified version of the one pair STR_MAP code.
	 */

	Tcl_Size slen;
	int nocase, wsrclc;
	int (*strCmpFn)(const Tcl_UniChar*,const Tcl_UniChar*,size_t);
	Tcl_UniChar *p;

	numMatches = 0;
	nocase = (cflags & TCL_REG_NOCASE);
	strCmpFn = nocase ? TclUniCharNcasecmp : TclUniCharNcmp;

	wsrc = TclGetUnicodeFromObj(objv[0], &slen);
	wstring = TclGetUnicodeFromObj(objv[1], &wlen);
	wsubspec = TclGetUnicodeFromObj(objv[2], &wsublen);
	wend = wstring + wlen - (slen ? slen - 1 : 0);
	result = TCL_OK;

	if (slen == 0) {
	    /*
	     * regsub behavior for "" matches between each character. 'string
	     * map' skips the "" case.
	     */

	    if (wstring < wend) {
		resultPtr = TclNewUnicodeObj(wstring, 0);
		Tcl_IncrRefCount(resultPtr);
		for (; wstring < wend; wstring++) {
		    TclAppendUnicodeToObj(resultPtr, wsubspec, wsublen);
		    TclAppendUnicodeToObj(resultPtr, wstring, 1);
		    numMatches++;
		}
		wlen = 0;
	    }
	} else {
	    wsrclc = Tcl_UniCharToLower(*wsrc);
	    for (p = wfirstChar = wstring; wstring < wend; wstring++) {
		if ((*wstring == *wsrc ||
			(nocase && Tcl_UniCharToLower(*wstring)==wsrclc)) &&
			(slen==1 || (strCmpFn(wstring, wsrc,
				(unsigned long) slen) == 0))) {
		    if (numMatches == 0) {
			resultPtr = TclNewUnicodeObj(wstring, 0);
			Tcl_IncrRefCount(resultPtr);
		    }
		    if (p != wstring) {
			TclAppendUnicodeToObj(resultPtr, p, wstring - p);
			p = wstring + slen;
		    } else {
			p += slen;
		    }
		    wstring = p - 1;

		    TclAppendUnicodeToObj(resultPtr, wsubspec, wsublen);
		    numMatches++;
		}
	    }
	    if (numMatches) {
		wlen    = wfirstChar + wlen - p;
		wstring = p;
	    }
	}
	objPtr = NULL;
	subPtr = NULL;
	goto regsubDone;
    }

    regExpr = Tcl_GetRegExpFromObj(interp, objv[0], cflags);
    if (regExpr == NULL) {
	return TCL_ERROR;
    }

    if (command) {
	/*
	 * In command-prefix mode, we require that the third non-option
	 * argument be a list, so we enforce that here. Afterwards, we fetch
	 * the RE compilation again in case objv[0] and objv[2] are the same
	 * object. (If they aren't, that's cheap to do.)
	 */

	if (TclListObjLength(interp, objv[2], &numParts) != TCL_OK) {
	    return TCL_ERROR;
	}
	if (numParts < 1) {
	    Tcl_SetObjResult(interp, Tcl_NewStringObj(
		    "command prefix must be a list of at least one element",
		    -1));
	    Tcl_SetErrorCode(interp, "TCL", "OPERATION", "REGSUB",
		    "CMDEMPTY", (void *)NULL);
	    return TCL_ERROR;
	}
	regExpr = Tcl_GetRegExpFromObj(interp, objv[0], cflags);
    }

    /*
     * Make sure to avoid problems where the objects are shared. This can
     * cause RegExpObj <> UnicodeObj shimmering that causes data corruption.
     * [Bug #461322]
     */

    if (objv[1] == objv[0]) {
	objPtr = Tcl_DuplicateObj(objv[1]);
    } else {
	objPtr = objv[1];
    }
    wstring = TclGetUnicodeFromObj(objPtr, &wlen);
    if (objv[2] == objv[0]) {
	subPtr = Tcl_DuplicateObj(objv[2]);
    } else {
	subPtr = objv[2];
    }
    if (!command) {
	wsubspec = TclGetUnicodeFromObj(subPtr, &wsublen);
    }

    result = TCL_OK;

    /*
     * The following loop is to handle multiple matches within the same source
     * string; each iteration handles one match and its corresponding
     * substitution. If "-all" hasn't been specified then the loop body only
     * gets executed once. We must use 'offset <= wlen' in particular for the
     * case where the regexp pattern can match the empty string - this is
     * useful when doing, say, 'regsub -- ^ $str ...' when $str might be
     * empty.
     */

    numMatches = 0;
    for ( ; offset <= wlen; ) {

	/*
	 * The flags argument is set if string is part of a larger string, so
	 * that "^" won't match.
	 */

	match = Tcl_RegExpExecObj(interp, regExpr, objPtr, offset,
		10 /* matches */, ((offset > 0 &&
		(wstring[offset-1] != (Tcl_UniChar)'\n'))
		? TCL_REG_NOTBOL : 0));

	if (match < 0) {
	    result = TCL_ERROR;
	    goto done;
	}
	if (match == 0) {
	    break;
	}
	if (numMatches == 0) {
	    resultPtr = TclNewUnicodeObj(wstring, 0);
	    Tcl_IncrRefCount(resultPtr);
	    if (offset > 0) {
		/*
		 * Copy the initial portion of the string in if an offset was
		 * specified.
		 */

		TclAppendUnicodeToObj(resultPtr, wstring, offset);
	    }
	}
	numMatches++;

	/*
	 * Copy the portion of the source string before the match to the
	 * result variable.
	 */

	Tcl_RegExpGetInfo(regExpr, &info);
	start = info.matches[0].start;
	end = info.matches[0].end;
	TclAppendUnicodeToObj(resultPtr, wstring + offset, start);

	/*
	 * In command-prefix mode, the substitutions are added as quoted
	 * arguments to the subSpec to form a command, that is then executed
	 * and the result used as the string to substitute in. Actually,
	 * everything is passed through Tcl_EvalObjv, as that's much faster.
	 */

	if (command) {
	    Tcl_Obj **args = NULL, **parts;
	    Tcl_Size numArgs;

	    TclListObjGetElements(interp, subPtr, &numParts, &parts);
	    numArgs = numParts + info.nsubs + 1;
	    args = (Tcl_Obj **)ckalloc(sizeof(Tcl_Obj*) * numArgs);
	    memcpy(args, parts, sizeof(Tcl_Obj*) * numParts);

	    for (idx = 0 ; idx <= info.nsubs ; idx++) {
		subStart = info.matches[idx].start;
		subEnd = info.matches[idx].end;
		if ((subStart >= 0) && (subEnd >= 0)) {
		    args[idx + numParts] = TclNewUnicodeObj(
			    wstring + offset + subStart, subEnd - subStart);
		} else {
		    TclNewObj(args[idx + numParts]);
		}
		Tcl_IncrRefCount(args[idx + numParts]);
	    }

	    /*
	     * At this point, we're locally holding the references to the
	     * argument words we added for this time round the loop, and the
	     * subPtr is holding the references to the words that the user
	     * supplied directly. None are zero-refcount, which is important
	     * because Tcl_EvalObjv is "hairy monster" in terms of refcount
	     * handling, being able to optionally add references to any of its
	     * argument words. We'll drop the local refs immediately
	     * afterwards; subPtr is handled in the main exit stanza.
	     */

	    result = Tcl_EvalObjv(interp, numArgs, args, 0);
	    for (idx = 0 ; idx <= info.nsubs ; idx++) {
		TclDecrRefCount(args[idx + numParts]);
	    }
	    ckfree(args);
	    if (result != TCL_OK) {
		if (result == TCL_ERROR) {
		    Tcl_AppendObjToErrorInfo(interp, Tcl_ObjPrintf(
			    "\n    (%s substitution computation script)",
			    options[REGSUB_COMMAND]));
		}
		goto done;
	    }

	    Tcl_AppendObjToObj(resultPtr, Tcl_GetObjResult(interp));
	    Tcl_ResetResult(interp);

	    /*
	     * Refetch the unicode, in case the representation was smashed by
	     * the user code.
	     */

	    wstring = TclGetUnicodeFromObj(objPtr, &wlen);

	    offset += end;
	    if (end == 0 || start == end) {
		/*
		 * Always consume at least one character of the input string
		 * in order to prevent infinite loops, even when we
		 * technically matched the empty string; we must not match
		 * again at the same spot.
		 */

		if (offset < wlen) {
		    TclAppendUnicodeToObj(resultPtr, wstring + offset, 1);
		}
		offset++;
	    }
	    if (all) {
		continue;
	    } else {
		break;
	    }
	}

	/*
	 * Append the subSpec argument to the variable, making appropriate
	 * substitutions. This code is a bit hairy because of the backslash
	 * conventions and because the code saves up ranges of characters in
	 * subSpec to reduce the number of calls to Tcl_SetVar.
	 */

	wsrc = wfirstChar = wsubspec;
	wend = wsubspec + wsublen;
	for (ch = *wsrc; wsrc != wend; wsrc++, ch = *wsrc) {
	    if (ch == '&') {
		idx = 0;
	    } else if (ch == '\\') {
		ch = wsrc[1];
		if ((ch >= '0') && (ch <= '9')) {
		    idx = ch - '0';
		} else if ((ch == '\\') || (ch == '&')) {
		    *wsrc = ch;
		    TclAppendUnicodeToObj(resultPtr, wfirstChar,
			    wsrc - wfirstChar + 1);
		    *wsrc = '\\';
		    wfirstChar = wsrc + 2;
		    wsrc++;
		    continue;
		} else {
		    continue;
		}
	    } else {
		continue;
	    }

	    if (wfirstChar != wsrc) {
		TclAppendUnicodeToObj(resultPtr, wfirstChar,
			wsrc - wfirstChar);
	    }

	    if (idx <= info.nsubs) {
		subStart = info.matches[idx].start;
		subEnd = info.matches[idx].end;
		if ((subStart >= 0) && (subEnd >= 0)) {
		    TclAppendUnicodeToObj(resultPtr,
			    wstring + offset + subStart, subEnd - subStart);
		}
	    }

	    if (*wsrc == '\\') {
		wsrc++;
	    }
	    wfirstChar = wsrc + 1;
	}

	if (wfirstChar != wsrc) {
	    TclAppendUnicodeToObj(resultPtr, wfirstChar, wsrc - wfirstChar);
	}

	if (end == 0) {
	    /*
	     * Always consume at least one character of the input string in
	     * order to prevent infinite loops.
	     */

	    if (offset < wlen) {
		TclAppendUnicodeToObj(resultPtr, wstring + offset, 1);
	    }
	    offset++;
	} else {
	    offset += end;
	    if (start == end) {
		/*
		 * We matched an empty string, which means we must go forward
		 * one more step so we don't match again at the same spot.
		 */

		if (offset < wlen) {
		    TclAppendUnicodeToObj(resultPtr, wstring + offset, 1);
		}
		offset++;
	    }
	}
	if (!all) {
	    break;
	}
    }

    /*
     * Copy the portion of the source string after the last match to the
     * result variable.
     */

  regsubDone:
    if (numMatches == 0) {
	/*
	 * On zero matches, just ignore the offset, since it shouldn't matter
	 * to us in this case, and the user may have skewed it.
	 */

	resultPtr = objv[1];
	Tcl_IncrRefCount(resultPtr);
    } else if (offset < wlen) {
	TclAppendUnicodeToObj(resultPtr, wstring + offset, wlen - offset);
    }
    if (objc == 4) {
	if (Tcl_ObjSetVar2(interp, objv[3], NULL, resultPtr,
		TCL_LEAVE_ERR_MSG) == NULL) {
	    result = TCL_ERROR;
	} else {
	    /*
	     * Set the interpreter's object result to an integer object
	     * holding the number of matches.
	     */

	    Tcl_SetObjResult(interp, Tcl_NewWideIntObj(numMatches));
	}
    } else {
	/*
	 * No varname supplied, so just return the modified string.
	 */

	Tcl_SetObjResult(interp, resultPtr);
    }

  done:
    if (objPtr && (objv[1] == objv[0])) {
	Tcl_DecrRefCount(objPtr);
    }
    if (subPtr && (objv[2] == objv[0])) {
	Tcl_DecrRefCount(subPtr);
    }
    if (resultPtr) {
	Tcl_DecrRefCount(resultPtr);
    }
    return result;
}

/*
 *----------------------------------------------------------------------
 *
 * Tcl_RenameObjCmd --
 *
 *	This procedure is invoked to process the "rename" Tcl command. See the
 *	user documentation for details on what it does.
 *
 * Results:
 *	A standard Tcl object result.
 *
 * Side effects:
 *	See the user documentation.
 *
 *----------------------------------------------------------------------
 */

int
Tcl_RenameObjCmd(
    TCL_UNUSED(void *),
    Tcl_Interp *interp,		/* Current interpreter. */
    int objc,			/* Number of arguments. */
    Tcl_Obj *const objv[])	/* Argument objects. */
{
    const char *oldName, *newName;

    if (objc != 3) {
	Tcl_WrongNumArgs(interp, 1, objv, "oldName newName");
	return TCL_ERROR;
    }

    oldName = TclGetString(objv[1]);
    newName = TclGetString(objv[2]);
    return TclRenameCommand(interp, oldName, newName);
}

/*
 *----------------------------------------------------------------------
 *
 * Tcl_ReturnObjCmd --
 *
 *	This object-based procedure is invoked to process the "return" Tcl
 *	command. See the user documentation for details on what it does.
 *
 * Results:
 *	A standard Tcl object result.
 *
 * Side effects:
 *	See the user documentation.
 *
 *----------------------------------------------------------------------
 */

int
Tcl_ReturnObjCmd(
    TCL_UNUSED(void *),
    Tcl_Interp *interp,		/* Current interpreter. */
    int objc,			/* Number of arguments. */
    Tcl_Obj *const objv[])	/* Argument objects. */
{
    int code, level;
    Tcl_Obj *returnOpts;

    /*
     * General syntax: [return ?-option value ...? ?result?]
     * An even number of words means an explicit result argument is present.
     */

    int explicitResult = (0 == (objc % 2));
    Tcl_Size numOptionWords = objc - 1 - explicitResult;

    if (TCL_ERROR == TclMergeReturnOptions(interp, numOptionWords, objv+1,
	    &returnOpts, &code, &level)) {
	return TCL_ERROR;
    }

    code = TclProcessReturn(interp, code, level, returnOpts);
    if (explicitResult) {
	Tcl_SetObjResult(interp, objv[objc-1]);
    }
    return code;
}

/*
 *----------------------------------------------------------------------
 *
 * Tcl_SourceObjCmd --
 *
 *	This procedure is invoked to process the "source" Tcl command. See the
 *	user documentation for details on what it does.
 *
 * Results:
 *	A standard Tcl object result.
 *
 * Side effects:
 *	See the user documentation.
 *
 *----------------------------------------------------------------------
 */

int
Tcl_SourceObjCmd(
    void *clientData,
    Tcl_Interp *interp,		/* Current interpreter. */
    int objc,			/* Number of arguments. */
    Tcl_Obj *const objv[])	/* Argument objects. */
{
    return Tcl_NRCallObjProc(interp, TclNRSourceObjCmd, clientData, objc, objv);
}

int
TclNRSourceObjCmd(
    TCL_UNUSED(void *),
    Tcl_Interp *interp,		/* Current interpreter. */
    int objc,			/* Number of arguments. */
    Tcl_Obj *const objv[])	/* Argument objects. */
{
    const char *encoding = NULL;
    Tcl_Obj *fileName;
    int result;
    void **pkgFiles = NULL;
    void *names = NULL;

    if (objc < 2 || objc > 4) {
	Tcl_WrongNumArgs(interp, 1, objv, "?-encoding name? fileName");
	return TCL_ERROR;
    }

    fileName = objv[objc-1];

    if (objc == 4) {
	static const char *const options[] = {
	    "-encoding", NULL
	};
	int index;

	if (TCL_ERROR == Tcl_GetIndexFromObj(interp, objv[1], options,
		"option", TCL_EXACT, &index)) {
	    return TCL_ERROR;
	}
<<<<<<< HEAD
	encodingName = TclGetString(objv[2]);
    } else if (objc == 3) {
	/* Handle undocumented -nopkg option. This should only be
	 * used by the internal ::tcl::Pkg::source utility function. */
	static const char *const nopkgoptions[] = {
	    "-nopkg", NULL
	};
	int index;

	if (TCL_ERROR == Tcl_GetIndexFromObj(interp, objv[1], nopkgoptions,
		"option", TCL_EXACT, &index)) {
	    return TCL_ERROR;
	}
	pkgFiles = (void **)Tcl_GetAssocData(interp, "tclPkgFiles", NULL);
	/* Make sure that during the following TclNREvalFile no filenames
	 * are recorded for inclusion in the "package files" command */
	names = *pkgFiles;
	*pkgFiles = NULL;
    }
    result = TclNREvalFile(interp, fileName, encodingName);
    if (pkgFiles) {
	/* restore "tclPkgFiles" assocdata to how it was. */
	*pkgFiles = names;
    }
    return result;
=======
	encoding = TclGetString(objv[2]);
    }

    return TclNREvalFile(interp, fileName, encoding);
>>>>>>> 258d8733
}

/*
 *----------------------------------------------------------------------
 *
 * Tcl_SplitObjCmd --
 *
 *	This procedure is invoked to process the "split" Tcl command. See the
 *	user documentation for details on what it does.
 *
 * Results:
 *	A standard Tcl result.
 *
 * Side effects:
 *	See the user documentation.
 *
 *----------------------------------------------------------------------
 */

int
Tcl_SplitObjCmd(
    TCL_UNUSED(void *),
    Tcl_Interp *interp,		/* Current interpreter. */
    int objc,			/* Number of arguments. */
    Tcl_Obj *const objv[])	/* Argument objects. */
{
    int ch = 0;
    int len;
    const char *splitChars;
    const char *stringPtr;
    const char *end;
    Tcl_Size splitCharLen, stringLen;
    Tcl_Obj *listPtr, *objPtr;

    if (objc == 2) {
	splitChars = " \n\t\r";
	splitCharLen = 4;
    } else if (objc == 3) {
	splitChars = TclGetStringFromObj(objv[2], &splitCharLen);
    } else {
	Tcl_WrongNumArgs(interp, 1, objv, "string ?splitChars?");
	return TCL_ERROR;
    }

    stringPtr = TclGetStringFromObj(objv[1], &stringLen);
    end = stringPtr + stringLen;
    TclNewObj(listPtr);

    if (stringLen == 0) {
	/*
	 * Do nothing.
	 */
    } else if (splitCharLen == 0) {
	Tcl_HashTable charReuseTable;
	Tcl_HashEntry *hPtr;
	int isNew;

	/*
	 * Handle the special case of splitting on every character.
	 *
	 * Uses a hash table to ensure that each kind of character has only
	 * one Tcl_Obj instance (multiply-referenced) in the final list. This
	 * is a *major* win when splitting on a long string (especially in the
	 * megabyte range!) - DKF
	 */

	Tcl_InitHashTable(&charReuseTable, TCL_ONE_WORD_KEYS);

	for ( ; stringPtr < end; stringPtr += len) {
	    len = TclUtfToUniChar(stringPtr, &ch);
	    hPtr = Tcl_CreateHashEntry(&charReuseTable, INT2PTR(ch), &isNew);
	    if (isNew) {
		TclNewStringObj(objPtr, stringPtr, len);

		/*
		 * Don't need to fiddle with refcount...
		 */

		Tcl_SetHashValue(hPtr, objPtr);
	    } else {
		objPtr = (Tcl_Obj *)Tcl_GetHashValue(hPtr);
	    }
	    Tcl_ListObjAppendElement(NULL, listPtr, objPtr);
	}
	Tcl_DeleteHashTable(&charReuseTable);

    } else if (splitCharLen == 1) {
	const char *p;

	/*
	 * Handle the special case of splitting on a single character. This is
	 * only true for the one-char ASCII case, as one Unicode char is > 1
	 * byte in length.
	 */

	while (*stringPtr && (p=strchr(stringPtr,*splitChars)) != NULL) {
	    objPtr = Tcl_NewStringObj(stringPtr, p - stringPtr);
	    Tcl_ListObjAppendElement(NULL, listPtr, objPtr);
	    stringPtr = p + 1;
	}
	TclNewStringObj(objPtr, stringPtr, end - stringPtr);
	Tcl_ListObjAppendElement(NULL, listPtr, objPtr);
    } else {
	const char *element, *p, *splitEnd;
	Tcl_Size splitLen;
	int splitChar;

	/*
	 * Normal case: split on any of a given set of characters. Discard
	 * instances of the split characters.
	 */

	splitEnd = splitChars + splitCharLen;

	for (element = stringPtr; stringPtr < end; stringPtr += len) {
	    len = TclUtfToUniChar(stringPtr, &ch);
	    for (p = splitChars; p < splitEnd; p += splitLen) {
		splitLen = TclUtfToUniChar(p, &splitChar);
		if (ch == splitChar) {
		    TclNewStringObj(objPtr, element, stringPtr - element);
		    Tcl_ListObjAppendElement(NULL, listPtr, objPtr);
		    element = stringPtr + len;
		    break;
		}
	    }
	}

	TclNewStringObj(objPtr, element, stringPtr - element);
	Tcl_ListObjAppendElement(NULL, listPtr, objPtr);
    }
    Tcl_SetObjResult(interp, listPtr);
    return TCL_OK;
}

/*
 *----------------------------------------------------------------------
 *
 * StringFirstCmd --
 *
 *	This procedure is invoked to process the "string first" Tcl command.
 *	See the user documentation for details on what it does. Note that this
 *	command only functions correctly on properly formed Tcl UTF strings.
 *
 * Results:
 *	A standard Tcl result.
 *
 * Side effects:
 *	See the user documentation.
 *
 *----------------------------------------------------------------------
 */

static int
StringFirstCmd(
    TCL_UNUSED(void *),
    Tcl_Interp *interp,		/* Current interpreter. */
    int objc,			/* Number of arguments. */
    Tcl_Obj *const objv[])	/* Argument objects. */
{
    Tcl_Size start = 0;

    if (objc < 3 || objc > 4) {
	Tcl_WrongNumArgs(interp, 1, objv,
		"needleString haystackString ?startIndex?");
	return TCL_ERROR;
    }

    if (objc == 4) {
	Tcl_Size end = TclGetCharLength(objv[2]) - 1;

	if (TCL_OK != TclGetIntForIndexM(interp, objv[3], end, &start)) {
	    return TCL_ERROR;
	}
    }
    Tcl_SetObjResult(interp, TclStringFirst(objv[1], objv[2], start));
    return TCL_OK;
}

/*
 *----------------------------------------------------------------------
 *
 * StringLastCmd --
 *
 *	This procedure is invoked to process the "string last" Tcl command.
 *	See the user documentation for details on what it does. Note that this
 *	command only functions correctly on properly formed Tcl UTF strings.
 *
 * Results:
 *	A standard Tcl result.
 *
 * Side effects:
 *	See the user documentation.
 *
 *----------------------------------------------------------------------
 */

static int
StringLastCmd(
    TCL_UNUSED(void *),
    Tcl_Interp *interp,		/* Current interpreter. */
    int objc,			/* Number of arguments. */
    Tcl_Obj *const objv[])	/* Argument objects. */
{
    Tcl_Size last = TCL_SIZE_MAX;

    if (objc < 3 || objc > 4) {
	Tcl_WrongNumArgs(interp, 1, objv,
		"needleString haystackString ?lastIndex?");
	return TCL_ERROR;
    }

    if (objc == 4) {
	Tcl_Size end = TclGetCharLength(objv[2]) - 1;

	if (TCL_OK != TclGetIntForIndexM(interp, objv[3], end, &last)) {
	    return TCL_ERROR;
	}
    }
    Tcl_SetObjResult(interp, TclStringLast(objv[1], objv[2], last));
    return TCL_OK;
}

/*
 *----------------------------------------------------------------------
 *
 * StringIndexCmd --
 *
 *	This procedure is invoked to process the "string index" Tcl command.
 *	See the user documentation for details on what it does. Note that this
 *	command only functions correctly on properly formed Tcl UTF strings.
 *
 * Results:
 *	A standard Tcl result.
 *
 * Side effects:
 *	See the user documentation.
 *
 *----------------------------------------------------------------------
 */

static int
StringIndexCmd(
    TCL_UNUSED(void *),
    Tcl_Interp *interp,		/* Current interpreter. */
    int objc,			/* Number of arguments. */
    Tcl_Obj *const objv[])	/* Argument objects. */
{
    Tcl_Size index, end;

    if (objc != 3) {
	Tcl_WrongNumArgs(interp, 1, objv, "string charIndex");
	return TCL_ERROR;
    }

    /*
     * Get the char length to calculate what 'end' means.
     */

    end = TclGetCharLength(objv[1]) - 1;
    if (TclGetIntForIndexM(interp, objv[2], end, &index) != TCL_OK) {
	return TCL_ERROR;
    }

    if ((index >= 0) && (index <= end)) {
	int ch = TclGetUniChar(objv[1], index);

	if (ch == -1) {
	    return TCL_OK;
	}

	/*
	 * If we have a ByteArray object, we're careful to generate a new
	 * bytearray for a result.
	 */

	if (TclIsPureByteArray(objv[1])) {
	    unsigned char uch = UCHAR(ch);

	    Tcl_SetObjResult(interp, Tcl_NewByteArrayObj(&uch, 1));
	} else {
	    char buf[4] = "";

	    end = Tcl_UniCharToUtf(ch, buf);
	    if ((ch >= 0xD800) && (end < 3)) {
		end += Tcl_UniCharToUtf(-1, buf + end);
	    }
	    Tcl_SetObjResult(interp, Tcl_NewStringObj(buf, end));
	}
    }
    return TCL_OK;
}

/*
 *----------------------------------------------------------------------
 *
 * StringInsertCmd --
 *
 *	This procedure is invoked to process the "string insert" Tcl command.
 *	See the user documentation for details on what it does. Note that this
 *	command only functions correctly on properly formed Tcl UTF strings.
 *
 * Results:
 *	A standard Tcl result.
 *
 * Side effects:
 *	See the user documentation.
 *
 *----------------------------------------------------------------------
 */

static int
StringInsertCmd(
    TCL_UNUSED(void *),
    Tcl_Interp *interp,		/* Current interpreter */
    int objc,			/* Number of arguments */
    Tcl_Obj *const objv[])	/* Argument objects */
{
    Tcl_Size length;		/* String length */
    Tcl_Size index;		/* Insert index */
    Tcl_Obj *outObj;		/* Output object */

    if (objc != 4) {
	Tcl_WrongNumArgs(interp, 1, objv, "string index insertString");
	return TCL_ERROR;
    }

    length = TclGetCharLength(objv[1]);
    if (TclGetIntForIndexM(interp, objv[2], length, &index) != TCL_OK) {
	return TCL_ERROR;
    }

    if (index < 0) {
	index = 0;
    }
    if (index > length) {
	index = length;
    }

    outObj = TclStringReplace(interp, objv[1], index, 0, objv[3],
	    TCL_STRING_IN_PLACE);

    if (outObj != NULL) {
	Tcl_SetObjResult(interp, outObj);
	return TCL_OK;
    }

    return TCL_ERROR;
}

/*
 *----------------------------------------------------------------------
 *
 * StringIsCmd --
 *
 *	This procedure is invoked to process the "string is" Tcl command. See
 *	the user documentation for details on what it does. Note that this
 *	command only functions correctly on properly formed Tcl UTF strings.
 *
 * Results:
 *	A standard Tcl result.
 *
 * Side effects:
 *	See the user documentation.
 *
 *----------------------------------------------------------------------
 */

static int
StringIsCmd(
    TCL_UNUSED(void *),
    Tcl_Interp *interp,		/* Current interpreter. */
    int objc,			/* Number of arguments. */
    Tcl_Obj *const objv[])	/* Argument objects. */
{
    const char *string1, *end, *stop;
    int (*chcomp)(int) = NULL;	/* The UniChar comparison function. */
    int i, failat = 0, result = 1, strict = 0, index, length1, length2;
    Tcl_Obj *objPtr, *failVarObj = NULL;
    Tcl_WideInt w;

    static const char *const isClasses[] = {
	"alnum",	"alpha",	"ascii",	"control",
	"boolean",	"dict",		"digit",	"double",
	"entier",	"false",	"graph",	"integer",
	"list",		"lower",	"print",	"punct",
	"space",	"true",		"upper",
	"wideinteger", "wordchar",	"xdigit",	NULL
    };
    enum isClassesEnum {
	STR_IS_ALNUM,	STR_IS_ALPHA,	STR_IS_ASCII,	STR_IS_CONTROL,
	STR_IS_BOOL,	STR_IS_DICT,	STR_IS_DIGIT,	STR_IS_DOUBLE,
	STR_IS_ENTIER,	STR_IS_FALSE,	STR_IS_GRAPH,	STR_IS_INT,
	STR_IS_LIST,	STR_IS_LOWER,	STR_IS_PRINT,	STR_IS_PUNCT,
	STR_IS_SPACE,	STR_IS_TRUE,	STR_IS_UPPER,
	STR_IS_WIDE,	STR_IS_WORD,	STR_IS_XDIGIT
    };
    static const char *const isOptions[] = {
	"-strict", "-failindex", NULL
    };
    enum isOptionsEnum {
	OPT_STRICT, OPT_FAILIDX
    };

    if (objc < 3 || objc > 6) {
	Tcl_WrongNumArgs(interp, 1, objv,
		"class ?-strict? ?-failindex var? str");
	return TCL_ERROR;
    }
    if (Tcl_GetIndexFromObj(interp, objv[1], isClasses, "class", 0,
	    &index) != TCL_OK) {
	return TCL_ERROR;
    }

    if (objc != 3) {
	for (i = 2; i < objc-1; i++) {
	    int idx2;

	    if (Tcl_GetIndexFromObj(interp, objv[i], isOptions, "option", 0,
		    &idx2) != TCL_OK) {
		return TCL_ERROR;
	    }
	    switch ((enum isOptionsEnum) idx2) {
	    case OPT_STRICT:
		strict = 1;
		break;
	    case OPT_FAILIDX:
		if (i+1 >= objc-1) {
		    Tcl_WrongNumArgs(interp, 2, objv,
			    "?-strict? ?-failindex var? str");
		    return TCL_ERROR;
		}
		failVarObj = objv[++i];
		break;
	    }
	}
    }

    /*
     * We get the objPtr so that we can short-cut for some classes by checking
     * the object type (int and double), but we need the string otherwise,
     * because we don't want any conversion of type occurring (as, for example,
     * Tcl_Get*FromObj would do).
     */

    objPtr = objv[objc-1];

    /*
     * When entering here, result == 1 and failat == 0.
     */

    switch ((enum isClassesEnum) index) {
    case STR_IS_ALNUM:
	chcomp = Tcl_UniCharIsAlnum;
	break;
    case STR_IS_ALPHA:
	chcomp = Tcl_UniCharIsAlpha;
	break;
    case STR_IS_ASCII:
	chcomp = UniCharIsAscii;
	break;
    case STR_IS_BOOL:
    case STR_IS_TRUE:
    case STR_IS_FALSE:
	if (!TclHasInternalRep(objPtr, &tclBooleanType)
		&& (TCL_OK != TclSetBooleanFromAny(NULL, objPtr))) {
	    if (strict) {
		result = 0;
	    } else {
		string1 = TclGetStringFromObj(objPtr, &length1);
		result = length1 == 0;
	    }
	} else if (index != STR_IS_BOOL) {
	    TclGetBooleanFromObj(NULL, objPtr, &i);
	    if ((index == STR_IS_TRUE) ^ i) {
		result = 0;
	    }
	}
	break;
    case STR_IS_CONTROL:
	chcomp = Tcl_UniCharIsControl;
	break;
    case STR_IS_DICT: {
	int dresult;
	Tcl_Size dsize;

	dresult = Tcl_DictObjSize(interp, objPtr, &dsize);
	Tcl_ResetResult(interp);
	result = (dresult == TCL_OK) ? 1 : 0;
	if (dresult != TCL_OK && failVarObj != NULL) {
	    /*
	     * Need to figure out where the list parsing failed, which is
	     * fairly expensive. This is adapted from the core of
	     * SetDictFromAny().
	     */

	    const char *elemStart, *nextElem;
	    Tcl_Size lenRemain, elemSize;
	    const char *p;

	    string1 = TclGetStringFromObj(objPtr, &length1);
	    end = string1 + length1;
	    failat = -1;
	    for (p=string1, lenRemain=length1; lenRemain > 0;
		    p=nextElem, lenRemain=end-nextElem) {
		if (TCL_ERROR == TclFindElement(NULL, p, lenRemain,
			&elemStart, &nextElem, &elemSize, NULL)) {
		    Tcl_Obj *tmpStr;

		    /*
		     * This is the simplest way of getting the number of
		     * characters parsed. Note that this is not the same as
		     * the number of bytes when parsing strings with non-ASCII
		     * characters in them.
		     *
		     * Skip leading spaces first. This is only really an issue
		     * if it is the first "element" that has the failure.
		     */

		    while (TclIsSpaceProc(*p)) {
			p++;
		    }
		    TclNewStringObj(tmpStr, string1, p-string1);
		    failat = TclGetCharLength(tmpStr);
		    TclDecrRefCount(tmpStr);
		    break;
		}
	    }
	}
	break;
    }
    case STR_IS_DIGIT:
	chcomp = Tcl_UniCharIsDigit;
	break;
    case STR_IS_DOUBLE: {
	if (TclHasInternalRep(objPtr, &tclDoubleType) ||
		TclHasInternalRep(objPtr, &tclIntType) ||
		TclHasInternalRep(objPtr, &tclBignumType)) {
	    break;
	}
	string1 = TclGetStringFromObj(objPtr, &length1);
	if (length1 == 0) {
	    if (strict) {
		result = 0;
	    }
	    goto str_is_done;
	}
	end = string1 + length1;
	if (TclParseNumber(NULL, objPtr, NULL, NULL, TCL_INDEX_NONE,
		(const char **) &stop, 0) != TCL_OK) {
	    result = 0;
	    failat = 0;
	} else {
	    failat = stop - string1;
	    if (stop < end) {
		result = 0;
		TclFreeInternalRep(objPtr);
	    }
	}
	break;
    }
    case STR_IS_GRAPH:
	chcomp = Tcl_UniCharIsGraph;
	break;
    case STR_IS_INT:
    case STR_IS_ENTIER:
	if (TclHasInternalRep(objPtr, &tclIntType) ||
		TclHasInternalRep(objPtr, &tclBignumType)) {
	    break;
	}
	string1 = TclGetStringFromObj(objPtr, &length1);
	if (length1 == 0) {
	    if (strict) {
		result = 0;
	    }
	    goto str_is_done;
	}
	end = string1 + length1;
	if (TclParseNumber(NULL, objPtr, NULL, NULL, TCL_INDEX_NONE,
		(const char **) &stop, TCL_PARSE_INTEGER_ONLY) == TCL_OK) {
	    if (stop == end) {
		/*
		 * Entire string parses as an integer.
		 */

		break;
	    } else {
		/*
		 * Some prefix parsed as an integer, but not the whole string,
		 * so return failure index as the point where parsing stopped.
		 * Clear out the internal rep, since keeping it would leave
		 * *objPtr in an inconsistent state.
		 */

		result = 0;
		failat = stop - string1;
		TclFreeInternalRep(objPtr);
	    }
	} else {
	    /*
	     * No prefix is a valid integer. Fail at beginning.
	     */

	    result = 0;
	    failat = 0;
	}
	break;
    case STR_IS_WIDE:
	if (TCL_OK == TclGetWideIntFromObj(NULL, objPtr, &w)) {
	    break;
	}

	string1 = TclGetStringFromObj(objPtr, &length1);
	if (length1 == 0) {
	    if (strict) {
		result = 0;
	    }
	    goto str_is_done;
	}
	result = 0;
	if (failVarObj == NULL) {
	    /*
	     * Don't bother computing the failure point if we're not going to
	     * return it.
	     */

	    break;
	}
	end = string1 + length1;
	if (TclParseNumber(NULL, objPtr, NULL, NULL, TCL_INDEX_NONE,
		(const char **) &stop, TCL_PARSE_INTEGER_ONLY) == TCL_OK) {
	    if (stop == end) {
		/*
		 * Entire string parses as an integer, but rejected by
		 * Tcl_Get(Wide)IntFromObj() so we must have overflowed the
		 * target type, and our convention is to return failure at
		 * index -1 in that situation.
		 */

		failat = -1;
	    } else {
		/*
		 * Some prefix parsed as an integer, but not the whole string,
		 * so return failure index as the point where parsing stopped.
		 * Clear out the internal rep, since keeping it would leave
		 * *objPtr in an inconsistent state.
		 */

		failat = stop - string1;
		TclFreeInternalRep(objPtr);
	    }
	} else {
	    /*
	     * No prefix is a valid integer. Fail at beginning.
	     */

	    failat = 0;
	}
	break;
    case STR_IS_LIST:
	/*
	 * We ignore the strictness here, since empty strings are always
	 * well-formed lists.
	 */

	if (TCL_OK == TclListObjLength(NULL, objPtr, &length2)) {
	    break;
	}

	if (failVarObj != NULL) {
	    /*
	     * Need to figure out where the list parsing failed, which is
	     * fairly expensive. This is adapted from the core of
	     * SetListFromAny().
	     */

	    const char *elemStart, *nextElem;
	    Tcl_Size lenRemain, elemSize;
	    const char *p;

	    string1 = TclGetStringFromObj(objPtr, &length1);
	    end = string1 + length1;
	    failat = -1;
	    for (p=string1, lenRemain=length1; lenRemain > 0;
		    p=nextElem, lenRemain=end-nextElem) {
		if (TCL_ERROR == TclFindElement(NULL, p, lenRemain,
			&elemStart, &nextElem, &elemSize, NULL)) {
		    Tcl_Obj *tmpStr;

		    /*
		     * This is the simplest way of getting the number of
		     * characters parsed. Note that this is not the same as
		     * the number of bytes when parsing strings with non-ASCII
		     * characters in them.
		     *
		     * Skip leading spaces first. This is only really an issue
		     * if it is the first "element" that has the failure.
		     */

		    while (TclIsSpaceProcM(*p)) {
			p++;
		    }
		    TclNewStringObj(tmpStr, string1, p-string1);
		    failat = TclGetCharLength(tmpStr);
		    TclDecrRefCount(tmpStr);
		    break;
		}
	    }
	}
	result = 0;
	break;
    case STR_IS_LOWER:
	chcomp = Tcl_UniCharIsLower;
	break;
    case STR_IS_PRINT:
	chcomp = Tcl_UniCharIsPrint;
	break;
    case STR_IS_PUNCT:
	chcomp = Tcl_UniCharIsPunct;
	break;
    case STR_IS_SPACE:
	chcomp = Tcl_UniCharIsSpace;
	break;
    case STR_IS_UPPER:
	chcomp = Tcl_UniCharIsUpper;
	break;
    case STR_IS_WORD:
	chcomp = Tcl_UniCharIsWordChar;
	break;
    case STR_IS_XDIGIT:
	chcomp = UniCharIsHexDigit;
	break;
    }

    if (chcomp != NULL) {
	string1 = TclGetStringFromObj(objPtr, &length1);
	if (length1 == 0) {
	    if (strict) {
		result = 0;
	    }
	    goto str_is_done;
	}
	end = string1 + length1;
	for (; string1 < end; string1 += length2, failat++) {
	    int ucs4;

	    length2 = TclUtfToUniChar(string1, &ucs4);
	    if (!chcomp(ucs4)) {
		result = 0;
		break;
	    }
	}
    }

    /*
     * Only set the failVarObj when we will return 0 and we have indicated a
     * valid fail index (>= 0).
     */

 str_is_done:
    if ((result == 0) && (failVarObj != NULL)) {
	TclNewIndexObj(objPtr, failat);
	if (Tcl_ObjSetVar2(interp, failVarObj, NULL, objPtr, TCL_LEAVE_ERR_MSG) == NULL) {
	    return TCL_ERROR;
	}
    }
    Tcl_SetObjResult(interp, Tcl_NewBooleanObj(result));
    return TCL_OK;
}

static int
UniCharIsAscii(
    int character)
{
    return (character >= 0) && (character < 0x80);
}

static int
UniCharIsHexDigit(
    int character)
{
    return (character >= 0) && (character < 0x80) && isxdigit(UCHAR(character));
}

/*
 *----------------------------------------------------------------------
 *
 * StringMapCmd --
 *
 *	This procedure is invoked to process the "string map" Tcl command. See
 *	the user documentation for details on what it does. Note that this
 *	command only functions correctly on properly formed Tcl UTF strings.
 *
 * Results:
 *	A standard Tcl result.
 *
 * Side effects:
 *	See the user documentation.
 *
 *----------------------------------------------------------------------
 */

static int
StringMapCmd(
    TCL_UNUSED(void *),
    Tcl_Interp *interp,		/* Current interpreter. */
    int objc,			/* Number of arguments. */
    Tcl_Obj *const objv[])	/* Argument objects. */
{
    Tcl_Size length1, length2, mapElemc, index;
    int nocase = 0, mapWithDict = 0, copySource = 0;
    Tcl_Obj **mapElemv, *sourceObj, *resultPtr;
    Tcl_UniChar *ustring1, *ustring2, *p, *end;
    int (*strCmpFn)(const Tcl_UniChar*, const Tcl_UniChar*, size_t);

    if (objc < 3 || objc > 4) {
	Tcl_WrongNumArgs(interp, 1, objv, "?-nocase? charMap string");
	return TCL_ERROR;
    }

    if (objc == 4) {
	const char *string = TclGetStringFromObj(objv[1], &length2);

	if ((length2 > 1) &&
		strncmp(string, "-nocase", length2) == 0) {
	    nocase = 1;
	} else {
	    Tcl_SetObjResult(interp, Tcl_ObjPrintf(
		    "bad option \"%s\": must be -nocase", string));
	    Tcl_SetErrorCode(interp, "TCL", "LOOKUP", "INDEX", "option",
		    string, (void *)NULL);
	    return TCL_ERROR;
	}
    }

    /*
     * This test is tricky, but has to be that way or you get other strange
     * inconsistencies (see test string-10.20.1 for illustration why!)
     */

    if (!TclHasStringRep(objv[objc-2])
	    && TclHasInternalRep(objv[objc-2], &tclDictType)) {
	int i, done;
	Tcl_DictSearch search;

	/*
	 * We know the type exactly, so all dict operations will succeed for
	 * sure. This shortens this code quite a bit.
	 */

	Tcl_DictObjSize(interp, objv[objc-2], &mapElemc);
	if (mapElemc == 0) {
	    /*
	     * Empty charMap, just return whatever string was given.
	     */

	    Tcl_SetObjResult(interp, objv[objc-1]);
	    return TCL_OK;
	}

	mapElemc *= 2;
	mapWithDict = 1;

	/*
	 * Copy the dictionary out into an array; that's the easiest way to
	 * adapt this code...
	 */

	mapElemv = (Tcl_Obj **)TclStackAlloc(interp, sizeof(Tcl_Obj *) * mapElemc);
	Tcl_DictObjFirst(interp, objv[objc-2], &search, mapElemv+0,
		mapElemv+1, &done);
	for (i=2 ; i<mapElemc ; i+=2) {
	    Tcl_DictObjNext(&search, mapElemv+i, mapElemv+i+1, &done);
	}
	Tcl_DictObjDone(&search);
    } else {
	if (TclListObjGetElements(interp, objv[objc-2], &mapElemc,
		&mapElemv) != TCL_OK) {
	    return TCL_ERROR;
	}
	if (mapElemc == 0) {
	    /*
	     * empty charMap, just return whatever string was given.
	     */

	    Tcl_SetObjResult(interp, objv[objc-1]);
	    return TCL_OK;
	} else if (mapElemc & 1) {
	    /*
	     * The charMap must be an even number of key/value items.
	     */

	    Tcl_SetObjResult(interp,
		    Tcl_NewStringObj("char map list unbalanced", -1));
	    Tcl_SetErrorCode(interp, "TCL", "OPERATION", "MAP",
<<<<<<< HEAD
		    "UNBALANCED", (void *)NULL);
=======
		    "UNBALANCED", (char *)NULL);
>>>>>>> 258d8733
	    return TCL_ERROR;
	}
    }

    /*
     * Take a copy of the source string object if it is the same as the map
     * string to cut out nasty sharing crashes. [Bug 1018562]
     */

    if (objv[objc-2] == objv[objc-1]) {
	sourceObj = Tcl_DuplicateObj(objv[objc-1]);
	copySource = 1;
    } else {
	sourceObj = objv[objc-1];
    }
    ustring1 = TclGetUnicodeFromObj(sourceObj, &length1);
    if (length1 == 0) {
	/*
	 * Empty input string, just stop now.
	 */

	goto done;
    }
    end = ustring1 + length1;

    strCmpFn = nocase ? TclUniCharNcasecmp : TclUniCharNcmp;

    /*
     * Force result to be Unicode
     */

    resultPtr = TclNewUnicodeObj(ustring1, 0);

    if (mapElemc == 2) {
	/*
	 * Special case for one map pair which avoids the extra for loop and
	 * extra calls to get Unicode data. The algorithm is otherwise
	 * identical to the multi-pair case. This will be >30% faster on
	 * larger strings.
	 */

	Tcl_Size mapLen;
	int u2lc;
	Tcl_UniChar *mapString;

	ustring2 = TclGetUnicodeFromObj(mapElemv[0], &length2);
	p = ustring1;
	if ((length2 > length1) || (length2 == 0)) {
	    /*
	     * Match string is either longer than input or empty.
	     */

	    ustring1 = end;
	} else {
	    mapString = TclGetUnicodeFromObj(mapElemv[1], &mapLen);
	    u2lc = (nocase ? Tcl_UniCharToLower(*ustring2) : 0);
	    for (; ustring1 < end; ustring1++) {
		if (((*ustring1 == *ustring2) ||
			(nocase&&Tcl_UniCharToLower(*ustring1)==u2lc)) &&
			(length2==1 || strCmpFn(ustring1, ustring2,
				(unsigned long) length2) == 0)) {
		    if (p != ustring1) {
			TclAppendUnicodeToObj(resultPtr, p, ustring1-p);
			p = ustring1 + length2;
		    } else {
			p += length2;
		    }
		    ustring1 = p - 1;

		    TclAppendUnicodeToObj(resultPtr, mapString, mapLen);
		}
	    }
	}
    } else {
	Tcl_UniChar **mapStrings;
	Tcl_Size *mapLens;
	int *u2lc = NULL;

	/*
	 * Precompute pointers to the Unicode string and length. This saves us
	 * repeated function calls later, significantly speeding up the
	 * algorithm. We only need the lowercase first char in the nocase
	 * case.
	 */

	mapStrings = (Tcl_UniChar **)TclStackAlloc(interp, mapElemc*sizeof(Tcl_UniChar *)*2);
	mapLens = (Tcl_Size *)TclStackAlloc(interp, mapElemc * sizeof(Tcl_Size) * 2);
	if (nocase) {
	    u2lc = (int *)TclStackAlloc(interp, mapElemc * sizeof(int));
	}
	for (index = 0; index < mapElemc; index++) {
	    mapStrings[index] = TclGetUnicodeFromObj(mapElemv[index],
		    mapLens+index);
	    if (nocase && ((index % 2) == 0)) {
		u2lc[index/2] = Tcl_UniCharToLower(*mapStrings[index]);
	    }
	}
	for (p = ustring1; ustring1 < end; ustring1++) {
	    for (index = 0; index < mapElemc; index += 2) {
		/*
		 * Get the key string to match on.
		 */

		ustring2 = mapStrings[index];
		length2 = mapLens[index];
		if ((length2 > 0) && ((*ustring1 == *ustring2) || (nocase &&
			(Tcl_UniCharToLower(*ustring1) == u2lc[index/2]))) &&
			/* Restrict max compare length. */
			(end-ustring1 >= length2) && ((length2 == 1) ||
			!strCmpFn(ustring2, ustring1, length2))) {
		    if (p != ustring1) {
			/*
			 * Put the skipped chars onto the result first.
			 */

			TclAppendUnicodeToObj(resultPtr, p, ustring1-p);
			p = ustring1 + length2;
		    } else {
			p += length2;
		    }

		    /*
		     * Adjust len to be full length of matched string.
		     */

		    ustring1 = p - 1;

		    /*
		     * Append the map value to the Unicode string.
		     */

		    TclAppendUnicodeToObj(resultPtr,
			    mapStrings[index+1], mapLens[index+1]);
		    break;
		}
	    }
	}
	if (nocase) {
	    TclStackFree(interp, u2lc);
	}
	TclStackFree(interp, mapLens);
	TclStackFree(interp, mapStrings);
    }
    if (p != ustring1) {
	/*
	 * Put the rest of the unmapped chars onto result.
	 */

	TclAppendUnicodeToObj(resultPtr, p, ustring1 - p);
    }
    Tcl_SetObjResult(interp, resultPtr);
  done:
    if (mapWithDict) {
	TclStackFree(interp, mapElemv);
    }
    if (copySource) {
	Tcl_DecrRefCount(sourceObj);
    }
    return TCL_OK;
}

/*
 *----------------------------------------------------------------------
 *
 * StringMatchCmd --
 *
 *	This procedure is invoked to process the "string match" Tcl command.
 *	See the user documentation for details on what it does. Note that this
 *	command only functions correctly on properly formed Tcl UTF strings.
 *
 * Results:
 *	A standard Tcl result.
 *
 * Side effects:
 *	See the user documentation.
 *
 *----------------------------------------------------------------------
 */

static int
StringMatchCmd(
    TCL_UNUSED(void *),
    Tcl_Interp *interp,		/* Current interpreter. */
    int objc,			/* Number of arguments. */
    Tcl_Obj *const objv[])	/* Argument objects. */
{
    int nocase = 0;

    if (objc < 3 || objc > 4) {
	Tcl_WrongNumArgs(interp, 1, objv, "?-nocase? pattern string");
	return TCL_ERROR;
    }

    if (objc == 4) {
	Tcl_Size length;
	const char *string = TclGetStringFromObj(objv[1], &length);

	if ((length > 1) &&
	    strncmp(string, "-nocase", length) == 0) {
	    nocase = TCL_MATCH_NOCASE;
	} else {
	    Tcl_SetObjResult(interp, Tcl_ObjPrintf(
		    "bad option \"%s\": must be -nocase", string));
	    Tcl_SetErrorCode(interp, "TCL", "LOOKUP", "INDEX", "option",
<<<<<<< HEAD
		    string, (void *)NULL);
=======
		    string, (char *)NULL);
>>>>>>> 258d8733
	    return TCL_ERROR;
	}
    }
    Tcl_SetObjResult(interp, Tcl_NewBooleanObj(
		TclStringMatchObj(objv[objc-1], objv[objc-2], nocase)));
    return TCL_OK;
}

/*
 *----------------------------------------------------------------------
 *
 * StringRangeCmd --
 *
 *	This procedure is invoked to process the "string range" Tcl command.
 *	See the user documentation for details on what it does. Note that this
 *	command only functions correctly on properly formed Tcl UTF strings.
 *
 * Results:
 *	A standard Tcl result.
 *
 * Side effects:
 *	See the user documentation.
 *
 *----------------------------------------------------------------------
 */

static int
StringRangeCmd(
    TCL_UNUSED(void *),
    Tcl_Interp *interp,		/* Current interpreter. */
    int objc,			/* Number of arguments. */
    Tcl_Obj *const objv[])	/* Argument objects. */
{
    Tcl_Size first, last, end;

    if (objc != 4) {
	Tcl_WrongNumArgs(interp, 1, objv, "string first last");
	return TCL_ERROR;
    }

    /*
     * Get the length in actual characters; Then reduce it by one because
     * 'end' refers to the last character, not one past it.
     */

    end = TclGetCharLength(objv[1]) - 1;

    if (TclGetIntForIndexM(interp, objv[2], end, &first) != TCL_OK ||
	    TclGetIntForIndexM(interp, objv[3], end, &last) != TCL_OK) {
	return TCL_ERROR;
    }

    if (last >= 0) {
	Tcl_SetObjResult(interp, TclGetRange(objv[1], first, last));
    }
    return TCL_OK;
}

/*
 *----------------------------------------------------------------------
 *
 * StringReptCmd --
 *
 *	This procedure is invoked to process the "string repeat" Tcl command.
 *	See the user documentation for details on what it does. Note that this
 *	command only functions correctly on properly formed Tcl UTF strings.
 *
 * Results:
 *	A standard Tcl result.
 *
 * Side effects:
 *	See the user documentation.
 *
 *----------------------------------------------------------------------
 */

static int
StringReptCmd(
    TCL_UNUSED(void *),
    Tcl_Interp *interp,		/* Current interpreter. */
    int objc,			/* Number of arguments. */
    Tcl_Obj *const objv[])	/* Argument objects. */
{
    int count;
    Tcl_Obj *resultPtr;

    if (objc != 3) {
	Tcl_WrongNumArgs(interp, 1, objv, "string count");
	return TCL_ERROR;
    }

    if (TclGetIntFromObj(interp, objv[2], &count) != TCL_OK) {
	return TCL_ERROR;
    }

    /*
     * Check for cases that allow us to skip copying stuff.
     */

    if (count == 1) {
	Tcl_SetObjResult(interp, objv[1]);
	return TCL_OK;
    } else if (count < 1) {
<<<<<<< HEAD
	return TCL_OK;
=======
	goto done;
    }
    string1 = TclGetStringFromObj(objv[1], &length1);
    if (length1 <= 0) {
	goto done;
    }

    /*
     * Only build up a string that has data. Instead of building it up with
     * repeated appends, we just allocate the necessary space once and copy
     * the string value in.
     *
     * We have to worry about overflow [Bugs 714106, 2561746].
     * At this point we know 1 <= length1 <= INT_MAX and 2 <= count <= INT_MAX.
     * We need to keep 2 <= length2 <= INT_MAX.
     */

    if (count > INT_MAX/length1) {
	Tcl_SetObjResult(interp, Tcl_ObjPrintf(
		"result exceeds max size for a Tcl value (%d bytes)",
		INT_MAX));
	Tcl_SetErrorCode(interp, "TCL", "MEMORY", (char *)NULL);
	return TCL_ERROR;
>>>>>>> 258d8733
    }

<<<<<<< HEAD
    resultPtr = TclStringRepeat(interp, objv[1], count, TCL_STRING_IN_PLACE);
    if (resultPtr) {
	Tcl_SetObjResult(interp, resultPtr);
	return TCL_OK;
=======
	Tcl_SetObjResult(interp, Tcl_ObjPrintf(
		"string size overflow, out of memory allocating %u bytes",
		length2 + 1));
	Tcl_SetErrorCode(interp, "TCL", "MEMORY", (char *)NULL);
	return TCL_ERROR;
    }
    for (index = 0; index < count; index++) {
	memcpy(string2 + (length1 * index), string1, length1);
>>>>>>> 258d8733
    }
    return TCL_ERROR;
}

/*
 *----------------------------------------------------------------------
 *
 * StringRplcCmd --
 *
 *	This procedure is invoked to process the "string replace" Tcl command.
 *	See the user documentation for details on what it does. Note that this
 *	command only functions correctly on properly formed Tcl UTF strings.
 *
 * Results:
 *	A standard Tcl result.
 *
 * Side effects:
 *	See the user documentation.
 *
 *----------------------------------------------------------------------
 */

static int
StringRplcCmd(
    TCL_UNUSED(void *),
    Tcl_Interp *interp,		/* Current interpreter. */
    int objc,			/* Number of arguments. */
    Tcl_Obj *const objv[])	/* Argument objects. */
{
    Tcl_Size first, last, end;

    if (objc < 4 || objc > 5) {
	Tcl_WrongNumArgs(interp, 1, objv, "string first last ?string?");
	return TCL_ERROR;
    }

    end = TclGetCharLength(objv[1]) - 1;

    if (TclGetIntForIndexM(interp, objv[2], end, &first) != TCL_OK ||
	    TclGetIntForIndexM(interp, objv[3], end, &last) != TCL_OK) {
	return TCL_ERROR;
    }

    /*
     * The following test screens out most empty substrings as candidates for
     * replacement. When they are detected, no replacement is done, and the
     * result is the original string.
     */

    if ((last < 0) ||		/* Range ends before start of string */
	    (first > end) ||	/* Range begins after end of string */
	    (last < first)) {	/* Range begins after it starts */
	/*
	 * BUT!!! when (end < 0) -- an empty original string -- we can
	 * have (first <= end < 0 <= last) and an empty string is permitted
	 * to be replaced.
	 */

	Tcl_SetObjResult(interp, objv[1]);
    } else {
	Tcl_Obj *resultPtr;

	if (first < 0) {
	    first = 0;
	}
	if (last > end) {
	    last = end;
	}

	resultPtr = TclStringReplace(interp, objv[1], first,
		last + 1 - first, (objc == 5) ? objv[4] : NULL,
		TCL_STRING_IN_PLACE);

	if (resultPtr == NULL) {
	    return TCL_ERROR;
	}
	Tcl_SetObjResult(interp, resultPtr);
    }
    return TCL_OK;
}

/*
 *----------------------------------------------------------------------
 *
 * StringRevCmd --
 *
 *	This procedure is invoked to process the "string reverse" Tcl command.
 *	See the user documentation for details on what it does. Note that this
 *	command only functions correctly on properly formed Tcl UTF strings.
 *
 * Results:
 *	A standard Tcl result.
 *
 * Side effects:
 *	See the user documentation.
 *
 *----------------------------------------------------------------------
 */

static int
StringRevCmd(
    TCL_UNUSED(void *),
    Tcl_Interp *interp,		/* Current interpreter. */
    int objc,			/* Number of arguments. */
    Tcl_Obj *const objv[])	/* Argument objects. */
{
    if (objc != 2) {
	Tcl_WrongNumArgs(interp, 1, objv, "string");
	return TCL_ERROR;
    }

    Tcl_SetObjResult(interp, TclStringReverse(objv[1], TCL_STRING_IN_PLACE));
    return TCL_OK;
}

/*
 *----------------------------------------------------------------------
 *
 * StringStartCmd --
 *
 *	This procedure is invoked to process the "string wordstart" Tcl
 *	command. See the user documentation for details on what it does.
 *
 * Results:
 *	A standard Tcl result.
 *
 * Side effects:
 *	See the user documentation.
 *
 *----------------------------------------------------------------------
 */

static int
StringStartCmd(
    TCL_UNUSED(void *),
    Tcl_Interp *interp,		/* Current interpreter. */
    int objc,			/* Number of arguments. */
    Tcl_Obj *const objv[])	/* Argument objects. */
{
    int ch;
    const Tcl_UniChar *p, *string;
    Tcl_Size cur, index, length;
    Tcl_Obj *obj;

    if (objc != 3) {
	Tcl_WrongNumArgs(interp, 1, objv, "string index");
	return TCL_ERROR;
    }

    string = TclGetUnicodeFromObj(objv[1], &length);
    if (TclGetIntForIndexM(interp, objv[2], length-1, &index) != TCL_OK) {
	return TCL_ERROR;
    }
    if (index >= length) {
	index = length - 1;
    }
    cur = 0;
    if (index > 0) {
	p = &string[index];

	ch = *p;
	for (cur = index; cur != TCL_INDEX_NONE; cur--) {
	    int delta = 0;
	    const Tcl_UniChar *next;

	    if (!Tcl_UniCharIsWordChar(ch)) {
		break;
	    }

	    next = (p > string) ? p - 1 : p;
	    do {
		next += delta;
		ch = *next;
		delta = 1;
	    } while (next + delta < p);
	    p = next;
	}
	if (cur != index) {
	    cur += 1;
	}
    }
    TclNewIndexObj(obj, cur);
    Tcl_SetObjResult(interp, obj);
    return TCL_OK;
}

/*
 *----------------------------------------------------------------------
 *
 * StringEndCmd --
 *
 *	This procedure is invoked to process the "string wordend" Tcl command.
 *	See the user documentation for details on what it does.
 *
 * Results:
 *	A standard Tcl result.
 *
 * Side effects:
 *	See the user documentation.
 *
 *----------------------------------------------------------------------
 */

static int
StringEndCmd(
    TCL_UNUSED(void *),
    Tcl_Interp *interp,		/* Current interpreter. */
    int objc,			/* Number of arguments. */
    Tcl_Obj *const objv[])	/* Argument objects. */
{
    int ch;
    const Tcl_UniChar *p, *end, *string;
    Tcl_Size cur, index, length;
    Tcl_Obj *obj;

    if (objc != 3) {
	Tcl_WrongNumArgs(interp, 1, objv, "string index");
	return TCL_ERROR;
    }

    string = TclGetUnicodeFromObj(objv[1], &length);
    if (TclGetIntForIndexM(interp, objv[2], length-1, &index) != TCL_OK) {
	return TCL_ERROR;
    }
    if (index < 0) {
	index = 0;
    }
    if (index < length) {
	p = &string[index];
	end = string+length;
	for (cur = index; p < end; cur++) {
	    ch = *p++;
	    if (!Tcl_UniCharIsWordChar(ch)) {
		break;
	    }
	}
	if (cur == index) {
	    cur++;
	}
    } else {
	cur = length;
    }
    TclNewIndexObj(obj, cur);
    Tcl_SetObjResult(interp, obj);
    return TCL_OK;
}

/*
 *----------------------------------------------------------------------
 *
 * StringEqualCmd --
 *
 *	This procedure is invoked to process the "string equal" Tcl command.
 *	See the user documentation for details on what it does. Note that this
 *	command only functions correctly on properly formed Tcl UTF strings.
 *
 * Results:
 *	A standard Tcl result.
 *
 * Side effects:
 *	See the user documentation.
 *
 *----------------------------------------------------------------------
 */

static int
StringEqualCmd(
    TCL_UNUSED(void *),
    Tcl_Interp *interp,		/* Current interpreter. */
    int objc,			/* Number of arguments. */
    Tcl_Obj *const objv[])	/* Argument objects. */
{
    /*
     * Remember to keep code here in some sync with the byte-compiled versions
     * in tclExecute.c (INST_STR_EQ, INST_STR_NEQ and INST_STR_CMP as well as
     * the expr string comparison in INST_EQ/INST_NEQ/INST_LT/...).
     */

    const char *string2;
    int i, match, nocase = 0;
    Tcl_Size length;
    Tcl_WideInt reqlength = -1;

    if (objc < 3 || objc > 6) {
    str_cmp_args:
	Tcl_WrongNumArgs(interp, 1, objv,
		"?-nocase? ?-length int? string1 string2");
	return TCL_ERROR;
    }

    for (i = 1; i < objc-2; i++) {
	string2 = TclGetStringFromObj(objv[i], &length);
	if ((length > 1) && !strncmp(string2, "-nocase", length)) {
	    nocase = 1;
	} else if ((length > 1)
		&& !strncmp(string2, "-length", length)) {
	    if (i+1 >= objc-2) {
		goto str_cmp_args;
	    }
	    i++;
	    if (Tcl_GetWideIntFromObj(interp, objv[i], &reqlength) != TCL_OK) {
		return TCL_ERROR;
	    }
	    if ((Tcl_WideUInt)reqlength > TCL_SIZE_MAX) {
		reqlength = -1;
	    }
	} else {
	    Tcl_SetObjResult(interp, Tcl_ObjPrintf(
		    "bad option \"%s\": must be -nocase or -length",
		    string2));
	    Tcl_SetErrorCode(interp, "TCL", "LOOKUP", "INDEX", "option",
<<<<<<< HEAD
		    string2, (void *)NULL);
=======
		    string2, (char *)NULL);
>>>>>>> 258d8733
	    return TCL_ERROR;
	}
    }

    /*
     * From now on, we only access the two objects at the end of the argument
     * array.
     */

    objv += objc-2;
    match = TclStringCmp(objv[0], objv[1], 1, nocase, reqlength);
    Tcl_SetObjResult(interp, Tcl_NewBooleanObj(match ? 0 : 1));
    return TCL_OK;
}

/*
 *----------------------------------------------------------------------
 *
 * StringCmpCmd --
 *
 *	This procedure is invoked to process the "string compare" Tcl command.
 *	See the user documentation for details on what it does. Note that this
 *	command only functions correctly on properly formed Tcl UTF strings.
 *
 * Results:
 *	A standard Tcl result.
 *
 * Side effects:
 *	See the user documentation.
 *
 *----------------------------------------------------------------------
 */

static int
StringCmpCmd(
    TCL_UNUSED(void *),
    Tcl_Interp *interp,		/* Current interpreter. */
    int objc,			/* Number of arguments. */
    Tcl_Obj *const objv[])	/* Argument objects. */
{
    /*
     * Remember to keep code here in some sync with the byte-compiled versions
     * in tclExecute.c (INST_STR_EQ, INST_STR_NEQ and INST_STR_CMP as well as
     * the expr string comparison in INST_EQ/INST_NEQ/INST_LT/...).
     */

    int match, nocase, status;
    Tcl_Size reqlength = -1;

    status = StringCmpOpts(interp, objc, objv, &nocase, &reqlength);
    if (status != TCL_OK) {
	return status;
    }

    objv += objc-2;
    match = TclStringCmp(objv[0], objv[1], 0, nocase, reqlength);
    Tcl_SetObjResult(interp, Tcl_NewWideIntObj(match));
    return TCL_OK;
}

int
StringCmpOpts(
    Tcl_Interp *interp,		/* Current interpreter. */
    int objc,			/* Number of arguments. */
    Tcl_Obj *const objv[],	/* Argument objects. */
    int *nocase,
    Tcl_Size *reqlength)
{
    int i;
    Tcl_Size length;
    const char *string;
    Tcl_WideInt wreqlength = -1;

    *nocase = 0;
    if (objc < 3 || objc > 6) {
    str_cmp_args:
	Tcl_WrongNumArgs(interp, 1, objv,
		"?-nocase? ?-length int? string1 string2");
	return TCL_ERROR;
    }

    for (i = 1; i < objc-2; i++) {
	string = TclGetStringFromObj(objv[i], &length);
	if ((length > 1) && !strncmp(string, "-nocase", length)) {
	    *nocase = 1;
	} else if ((length > 1)
		&& !strncmp(string, "-length", length)) {
	    if (i+1 >= objc-2) {
		goto str_cmp_args;
	    }
	    i++;
	    if (Tcl_GetWideIntFromObj(interp, objv[i], &wreqlength) != TCL_OK) {
		return TCL_ERROR;
	    }
	    if ((Tcl_WideUInt)wreqlength > TCL_SIZE_MAX) {
	    	*reqlength = -1;
	    } else {
	    	*reqlength = wreqlength;
	    }
	} else {
	    Tcl_SetObjResult(interp, Tcl_ObjPrintf(
		    "bad option \"%s\": must be -nocase or -length",
		    string));
	    Tcl_SetErrorCode(interp, "TCL", "LOOKUP", "INDEX", "option",
<<<<<<< HEAD
		    string, (void *)NULL);
=======
		    string, (char *)NULL);
>>>>>>> 258d8733
	    return TCL_ERROR;
	}
    }
    return TCL_OK;
}

/*
 *----------------------------------------------------------------------
 *
 * StringCatCmd --
 *
 *	This procedure is invoked to process the "string cat" Tcl command.
 *	See the user documentation for details on what it does.
 *
 * Results:
 *	A standard Tcl result.
 *
 * Side effects:
 *	See the user documentation.
 *
 *----------------------------------------------------------------------
 */

static int
StringCatCmd(
    TCL_UNUSED(void *),
    Tcl_Interp *interp,		/* Current interpreter. */
    int objc,			/* Number of arguments. */
    Tcl_Obj *const objv[])	/* Argument objects. */
{
    Tcl_Obj *objResultPtr;

    if (objc < 2) {
	/*
	 * If there are no args, the result is an empty object.
	 * Just leave the preset empty interp result.
	 */
	return TCL_OK;
    }

    objResultPtr = TclStringCat(interp, objc-1, objv+1, TCL_STRING_IN_PLACE);

    if (objResultPtr) {
	Tcl_SetObjResult(interp, objResultPtr);
	return TCL_OK;
    }

    return TCL_ERROR;
}

/*
 *----------------------------------------------------------------------
 *
 * StringBytesCmd --
 *
 *	This procedure is invoked to process the "string bytelength" Tcl
 *	command. See the user documentation for details on what it does. Note
 *	that this command only functions correctly on properly formed Tcl UTF
 *	strings.
 *
 * Results:
 *	A standard Tcl result.
 *
 * Side effects:
 *	See the user documentation.
 *
 *----------------------------------------------------------------------
 */
#if TCL_MAJOR_VERSION < 9 && !defined(TCL_NO_DEPRECATED)
static int
StringBytesCmd(
    TCL_UNUSED(ClientData),
    Tcl_Interp *interp,		/* Current interpreter. */
    int objc,			/* Number of arguments. */
    Tcl_Obj *const objv[])	/* Argument objects. */
{
    int length;

    if (objc != 2) {
	Tcl_WrongNumArgs(interp, 1, objv, "string");
	return TCL_ERROR;
    }

    (void) TclGetStringFromObj(objv[1], &length);
    Tcl_SetObjResult(interp, Tcl_NewWideIntObj(length));
    return TCL_OK;
}
#endif

/*
 *----------------------------------------------------------------------
 *
 * StringLenCmd --
 *
 *	This procedure is invoked to process the "string length" Tcl command.
 *	See the user documentation for details on what it does. Note that this
 *	command only functions correctly on properly formed Tcl UTF strings.
 *
 * Results:
 *	A standard Tcl result.
 *
 * Side effects:
 *	See the user documentation.
 *
 *----------------------------------------------------------------------
 */

static int
StringLenCmd(
    TCL_UNUSED(void *),
    Tcl_Interp *interp,		/* Current interpreter. */
    int objc,			/* Number of arguments. */
    Tcl_Obj *const objv[])	/* Argument objects. */
{
    if (objc != 2) {
	Tcl_WrongNumArgs(interp, 1, objv, "string");
	return TCL_ERROR;
    }

    Tcl_SetObjResult(interp, Tcl_NewWideIntObj(TclGetCharLength(objv[1])));
    return TCL_OK;
}

/*
 *----------------------------------------------------------------------
 *
 * StringLowerCmd --
 *
 *	This procedure is invoked to process the "string tolower" Tcl command.
 *	See the user documentation for details on what it does. Note that this
 *	command only functions correctly on properly formed Tcl UTF strings.
 *
 * Results:
 *	A standard Tcl result.
 *
 * Side effects:
 *	See the user documentation.
 *
 *----------------------------------------------------------------------
 */

static int
StringLowerCmd(
    TCL_UNUSED(void *),
    Tcl_Interp *interp,		/* Current interpreter. */
    int objc,			/* Number of arguments. */
    Tcl_Obj *const objv[])	/* Argument objects. */
{
    Tcl_Size length1, length2;
    const char *string1;
    char *string2;

    if (objc < 2 || objc > 4) {
	Tcl_WrongNumArgs(interp, 1, objv, "string ?first? ?last?");
	return TCL_ERROR;
    }

    string1 = TclGetStringFromObj(objv[1], &length1);

    if (objc == 2) {
	Tcl_Obj *resultPtr = Tcl_NewStringObj(string1, length1);

	length1 = Tcl_UtfToLower(TclGetString(resultPtr));
	Tcl_SetObjLength(resultPtr, length1);
	Tcl_SetObjResult(interp, resultPtr);
    } else {
	Tcl_Size first, last;
	const char *start, *end;
	Tcl_Obj *resultPtr;

	length1 = TclNumUtfChars(string1, length1) - 1;
	if (TclGetIntForIndexM(interp,objv[2],length1, &first) != TCL_OK) {
	    return TCL_ERROR;
	}
	if (first < 0) {
	    first = 0;
	}
	last = first;

	if ((objc == 4) && (TclGetIntForIndexM(interp, objv[3], length1,
		&last) != TCL_OK)) {
	    return TCL_ERROR;
	}

	if (last >= length1) {
	    last = length1;
	}
	if (last < first) {
	    Tcl_SetObjResult(interp, objv[1]);
	    return TCL_OK;
	}

	string1 = TclGetStringFromObj(objv[1], &length1);
	start = TclUtfAtIndex(string1, first);
	end = TclUtfAtIndex(start, last - first + 1);
	resultPtr = Tcl_NewStringObj(string1, end - string1);
	string2 = TclGetString(resultPtr) + (start - string1);

	length2 = Tcl_UtfToLower(string2);
	Tcl_SetObjLength(resultPtr, length2 + (start - string1));

	Tcl_AppendToObj(resultPtr, end, -1);
	Tcl_SetObjResult(interp, resultPtr);
    }

    return TCL_OK;
}

/*
 *----------------------------------------------------------------------
 *
 * StringUpperCmd --
 *
 *	This procedure is invoked to process the "string toupper" Tcl command.
 *	See the user documentation for details on what it does. Note that this
 *	command only functions correctly on properly formed Tcl UTF strings.
 *
 * Results:
 *	A standard Tcl result.
 *
 * Side effects:
 *	See the user documentation.
 *
 *----------------------------------------------------------------------
 */

static int
StringUpperCmd(
    TCL_UNUSED(void *),
    Tcl_Interp *interp,		/* Current interpreter. */
    int objc,			/* Number of arguments. */
    Tcl_Obj *const objv[])	/* Argument objects. */
{
    Tcl_Size length1, length2;
    const char *string1;
    char *string2;

    if (objc < 2 || objc > 4) {
	Tcl_WrongNumArgs(interp, 1, objv, "string ?first? ?last?");
	return TCL_ERROR;
    }

    string1 = TclGetStringFromObj(objv[1], &length1);

    if (objc == 2) {
	Tcl_Obj *resultPtr = Tcl_NewStringObj(string1, length1);

	length1 = Tcl_UtfToUpper(TclGetString(resultPtr));
	Tcl_SetObjLength(resultPtr, length1);
	Tcl_SetObjResult(interp, resultPtr);
    } else {
	Tcl_Size first, last;
	const char *start, *end;
	Tcl_Obj *resultPtr;

	length1 = TclNumUtfChars(string1, length1) - 1;
	if (TclGetIntForIndexM(interp,objv[2],length1, &first) != TCL_OK) {
	    return TCL_ERROR;
	}
	if (first < 0) {
	    first = 0;
	}
	last = first;

	if ((objc == 4) && (TclGetIntForIndexM(interp, objv[3], length1,
		&last) != TCL_OK)) {
	    return TCL_ERROR;
	}

	if (last >= length1) {
	    last = length1;
	}
	if (last < first) {
	    Tcl_SetObjResult(interp, objv[1]);
	    return TCL_OK;
	}

	string1 = TclGetStringFromObj(objv[1], &length1);
	start = TclUtfAtIndex(string1, first);
	end = TclUtfAtIndex(start, last - first + 1);
	resultPtr = Tcl_NewStringObj(string1, end - string1);
	string2 = TclGetString(resultPtr) + (start - string1);

	length2 = Tcl_UtfToUpper(string2);
	Tcl_SetObjLength(resultPtr, length2 + (start - string1));

	Tcl_AppendToObj(resultPtr, end, -1);
	Tcl_SetObjResult(interp, resultPtr);
    }

    return TCL_OK;
}

/*
 *----------------------------------------------------------------------
 *
 * StringTitleCmd --
 *
 *	This procedure is invoked to process the "string totitle" Tcl command.
 *	See the user documentation for details on what it does. Note that this
 *	command only functions correctly on properly formed Tcl UTF strings.
 *
 * Results:
 *	A standard Tcl result.
 *
 * Side effects:
 *	See the user documentation.
 *
 *----------------------------------------------------------------------
 */

static int
StringTitleCmd(
    TCL_UNUSED(void *),
    Tcl_Interp *interp,		/* Current interpreter. */
    int objc,			/* Number of arguments. */
    Tcl_Obj *const objv[])	/* Argument objects. */
{
    Tcl_Size length1, length2;
    const char *string1;
    char *string2;

    if (objc < 2 || objc > 4) {
	Tcl_WrongNumArgs(interp, 1, objv, "string ?first? ?last?");
	return TCL_ERROR;
    }

    string1 = TclGetStringFromObj(objv[1], &length1);

    if (objc == 2) {
	Tcl_Obj *resultPtr = Tcl_NewStringObj(string1, length1);

	length1 = Tcl_UtfToTitle(TclGetString(resultPtr));
	Tcl_SetObjLength(resultPtr, length1);
	Tcl_SetObjResult(interp, resultPtr);
    } else {
	Tcl_Size first, last;
	const char *start, *end;
	Tcl_Obj *resultPtr;

	length1 = TclNumUtfChars(string1, length1) - 1;
	if (TclGetIntForIndexM(interp,objv[2],length1, &first) != TCL_OK) {
	    return TCL_ERROR;
	}
	if (first < 0) {
	    first = 0;
	}
	last = first;

	if ((objc == 4) && (TclGetIntForIndexM(interp, objv[3], length1,
		&last) != TCL_OK)) {
	    return TCL_ERROR;
	}

	if (last >= length1) {
	    last = length1;
	}
	if (last < first) {
	    Tcl_SetObjResult(interp, objv[1]);
	    return TCL_OK;
	}

	string1 = TclGetStringFromObj(objv[1], &length1);
	start = TclUtfAtIndex(string1, first);
	end = TclUtfAtIndex(start, last - first + 1);
	resultPtr = Tcl_NewStringObj(string1, end - string1);
	string2 = TclGetString(resultPtr) + (start - string1);

	length2 = Tcl_UtfToTitle(string2);
	Tcl_SetObjLength(resultPtr, length2 + (start - string1));

	Tcl_AppendToObj(resultPtr, end, -1);
	Tcl_SetObjResult(interp, resultPtr);
    }

    return TCL_OK;
}

/*
 *----------------------------------------------------------------------
 *
 * StringTrimCmd --
 *
 *	This procedure is invoked to process the "string trim" Tcl command.
 *	See the user documentation for details on what it does. Note that this
 *	command only functions correctly on properly formed Tcl UTF strings.
 *
 * Results:
 *	A standard Tcl result.
 *
 * Side effects:
 *	See the user documentation.
 *
 *----------------------------------------------------------------------
 */

static int
StringTrimCmd(
    TCL_UNUSED(void *),
    Tcl_Interp *interp,		/* Current interpreter. */
    int objc,			/* Number of arguments. */
    Tcl_Obj *const objv[])	/* Argument objects. */
{
    const char *string1, *string2;
    int triml, trimr, length1, length2;

    if (objc == 3) {
	string2 = TclGetStringFromObj(objv[2], &length2);
    } else if (objc == 2) {
	string2 = tclDefaultTrimSet;
	length2 = strlen(tclDefaultTrimSet);
    } else {
	Tcl_WrongNumArgs(interp, 1, objv, "string ?chars?");
	return TCL_ERROR;
    }
    string1 = TclGetStringFromObj(objv[1], &length1);

    triml = TclTrim(string1, length1, string2, length2, &trimr);

    Tcl_SetObjResult(interp,
	    Tcl_NewStringObj(string1 + triml, length1 - triml - trimr));
    return TCL_OK;
}

/*
 *----------------------------------------------------------------------
 *
 * StringTrimLCmd --
 *
 *	This procedure is invoked to process the "string trimleft" Tcl
 *	command. See the user documentation for details on what it does. Note
 *	that this command only functions correctly on properly formed Tcl UTF
 *	strings.
 *
 * Results:
 *	A standard Tcl result.
 *
 * Side effects:
 *	See the user documentation.
 *
 *----------------------------------------------------------------------
 */

static int
StringTrimLCmd(
    TCL_UNUSED(void *),
    Tcl_Interp *interp,		/* Current interpreter. */
    int objc,			/* Number of arguments. */
    Tcl_Obj *const objv[])	/* Argument objects. */
{
    const char *string1, *string2;
    int trim;
    Tcl_Size length1, length2;

    if (objc == 3) {
	string2 = TclGetStringFromObj(objv[2], &length2);
    } else if (objc == 2) {
	string2 = tclDefaultTrimSet;
	length2 = strlen(tclDefaultTrimSet);
    } else {
	Tcl_WrongNumArgs(interp, 1, objv, "string ?chars?");
	return TCL_ERROR;
    }
    string1 = TclGetStringFromObj(objv[1], &length1);

    trim = TclTrimLeft(string1, length1, string2, length2);

    Tcl_SetObjResult(interp, Tcl_NewStringObj(string1+trim, length1-trim));
    return TCL_OK;
}

/*
 *----------------------------------------------------------------------
 *
 * StringTrimRCmd --
 *
 *	This procedure is invoked to process the "string trimright" Tcl
 *	command. See the user documentation for details on what it does. Note
 *	that this command only functions correctly on properly formed Tcl UTF
 *	strings.
 *
 * Results:
 *	A standard Tcl result.
 *
 * Side effects:
 *	See the user documentation.
 *
 *----------------------------------------------------------------------
 */

static int
StringTrimRCmd(
    TCL_UNUSED(void *),
    Tcl_Interp *interp,		/* Current interpreter. */
    int objc,			/* Number of arguments. */
    Tcl_Obj *const objv[])	/* Argument objects. */
{
    const char *string1, *string2;
    int trim;
    Tcl_Size length1, length2;

    if (objc == 3) {
	string2 = TclGetStringFromObj(objv[2], &length2);
    } else if (objc == 2) {
	string2 = tclDefaultTrimSet;
	length2 = strlen(tclDefaultTrimSet);
    } else {
	Tcl_WrongNumArgs(interp, 1, objv, "string ?chars?");
	return TCL_ERROR;
    }
    string1 = TclGetStringFromObj(objv[1], &length1);

    trim = TclTrimRight(string1, length1, string2, length2);

    Tcl_SetObjResult(interp, Tcl_NewStringObj(string1, length1-trim));
    return TCL_OK;
}

/*
 *----------------------------------------------------------------------
 *
 * TclInitStringCmd --
 *
 *	This procedure creates the "string" Tcl command. See the user
 *	documentation for details on what it does. Note that this command only
 *	functions correctly on properly formed Tcl UTF strings.
 *
 *	Also note that the primary methods here (equal, compare, match, ...)
 *	have bytecode equivalents. You will find the code for those in
 *	tclExecute.c. The code here will only be used in the non-bc case (like
 *	in an 'eval').
 *
 * Results:
 *	A standard Tcl result.
 *
 * Side effects:
 *	See the user documentation.
 *
 *----------------------------------------------------------------------
 */

Tcl_Command
TclInitStringCmd(
    Tcl_Interp *interp)		/* Current interpreter. */
{
    static const EnsembleImplMap stringImplMap[] = {
#if TCL_MAJOR_VERSION < 9 && !defined(TCL_NO_DEPRECATED)
	{"bytelength",	StringBytesCmd,	TclCompileBasic1ArgCmd, NULL, NULL, 0},
#endif
	{"cat",		StringCatCmd,	TclCompileStringCatCmd, NULL, NULL, 0},
	{"compare",	StringCmpCmd,	TclCompileStringCmpCmd, NULL, NULL, 0},
	{"equal",	StringEqualCmd,	TclCompileStringEqualCmd, NULL, NULL, 0},
	{"first",	StringFirstCmd,	TclCompileStringFirstCmd, NULL, NULL, 0},
	{"index",	StringIndexCmd,	TclCompileStringIndexCmd, NULL, NULL, 0},
	{"insert",	StringInsertCmd, TclCompileStringInsertCmd, NULL, NULL, 0},
	{"is",		StringIsCmd,	TclCompileStringIsCmd, NULL, NULL, 0},
	{"last",	StringLastCmd,	TclCompileStringLastCmd, NULL, NULL, 0},
	{"length",	StringLenCmd,	TclCompileStringLenCmd, NULL, NULL, 0},
	{"map",		StringMapCmd,	TclCompileStringMapCmd, NULL, NULL, 0},
	{"match",	StringMatchCmd,	TclCompileStringMatchCmd, NULL, NULL, 0},
	{"range",	StringRangeCmd,	TclCompileStringRangeCmd, NULL, NULL, 0},
	{"repeat",	StringReptCmd,	TclCompileBasic2ArgCmd, NULL, NULL, 0},
	{"replace",	StringRplcCmd,	TclCompileStringReplaceCmd, NULL, NULL, 0},
	{"reverse",	StringRevCmd,	TclCompileBasic1ArgCmd, NULL, NULL, 0},
	{"tolower",	StringLowerCmd,	TclCompileStringToLowerCmd, NULL, NULL, 0},
	{"toupper",	StringUpperCmd,	TclCompileStringToUpperCmd, NULL, NULL, 0},
	{"totitle",	StringTitleCmd,	TclCompileStringToTitleCmd, NULL, NULL, 0},
	{"trim",	StringTrimCmd,	TclCompileStringTrimCmd, NULL, NULL, 0},
	{"trimleft",	StringTrimLCmd,	TclCompileStringTrimLCmd, NULL, NULL, 0},
	{"trimright",	StringTrimRCmd,	TclCompileStringTrimRCmd, NULL, NULL, 0},
	{"wordend",	StringEndCmd,	TclCompileBasic2ArgCmd, NULL, NULL, 0},
	{"wordstart",	StringStartCmd,	TclCompileBasic2ArgCmd, NULL, NULL, 0},
	{NULL, NULL, NULL, NULL, NULL, 0}
    };

    return TclMakeEnsemble(interp, "string", stringImplMap);
}

/*
 *----------------------------------------------------------------------
 *
 * Tcl_SubstObjCmd --
 *
 *	This procedure is invoked to process the "subst" Tcl command. See the
 *	user documentation for details on what it does. This command relies on
 *	Tcl_SubstObj() for its implementation.
 *
 * Results:
 *	A standard Tcl result.
 *
 * Side effects:
 *	See the user documentation.
 *
 *----------------------------------------------------------------------
 */

int
TclSubstOptions(
    Tcl_Interp *interp,
    Tcl_Size numOpts,
    Tcl_Obj *const opts[],
    int *flagPtr)
{
    static const char *const substOptions[] = {
	"-nobackslashes", "-nocommands", "-novariables", NULL
    };
    enum {
	SUBST_NOBACKSLASHES, SUBST_NOCOMMANDS, SUBST_NOVARS
    };
    int i, flags = TCL_SUBST_ALL;

    for (i = 0; i < numOpts; i++) {
	int optionIndex;

	if (Tcl_GetIndexFromObj(interp, opts[i], substOptions, "option", 0,
		&optionIndex) != TCL_OK) {
	    return TCL_ERROR;
	}
	switch (optionIndex) {
	case SUBST_NOBACKSLASHES:
	    flags &= ~TCL_SUBST_BACKSLASHES;
	    break;
	case SUBST_NOCOMMANDS:
	    flags &= ~TCL_SUBST_COMMANDS;
	    break;
	case SUBST_NOVARS:
	    flags &= ~TCL_SUBST_VARIABLES;
	    break;
	default:
	    Tcl_Panic("Tcl_SubstObjCmd: bad option index to SubstOptions");
	}
    }
    *flagPtr = flags;
    return TCL_OK;
}

int
Tcl_SubstObjCmd(
    void *clientData,
    Tcl_Interp *interp,		/* Current interpreter. */
    int objc,			/* Number of arguments. */
    Tcl_Obj *const objv[])	/* Argument objects. */
{
    return Tcl_NRCallObjProc(interp, TclNRSubstObjCmd, clientData, objc, objv);
}

int
TclNRSubstObjCmd(
    TCL_UNUSED(void *),
    Tcl_Interp *interp,		/* Current interpreter. */
    int objc,			/* Number of arguments. */
    Tcl_Obj *const objv[])	/* Argument objects. */
{
    int flags;

    if (objc < 2) {
	Tcl_WrongNumArgs(interp, 1, objv,
		"?-nobackslashes? ?-nocommands? ?-novariables? string");
	return TCL_ERROR;
    }

    if (TclSubstOptions(interp, objc-2, objv+1, &flags) != TCL_OK) {
	return TCL_ERROR;
    }
    return Tcl_NRSubstObj(interp, objv[objc-1], flags);
}

/*
 *----------------------------------------------------------------------
 *
 * Tcl_SwitchObjCmd --
 *
 *	This object-based procedure is invoked to process the "switch" Tcl
 *	command. See the user documentation for details on what it does.
 *
 * Results:
 *	A standard Tcl object result.
 *
 * Side effects:
 *	See the user documentation.
 *
 *----------------------------------------------------------------------
 */

int
Tcl_SwitchObjCmd(
    void *clientData,
    Tcl_Interp *interp,		/* Current interpreter. */
    int objc,			/* Number of arguments. */
    Tcl_Obj *const objv[])	/* Argument objects. */
{
    return Tcl_NRCallObjProc(interp, TclNRSwitchObjCmd, clientData, objc, objv);
}
int
TclNRSwitchObjCmd(
    TCL_UNUSED(void *),
    Tcl_Interp *interp,		/* Current interpreter. */
    int objc,			/* Number of arguments. */
    Tcl_Obj *const objv[])	/* Argument objects. */
{
    int i, index, mode, foundmode, splitObjs, numMatchesSaved;
    int noCase;
    Tcl_Size patternLength, j;
    const char *pattern;
    Tcl_Obj *stringObj, *indexVarObj, *matchVarObj;
    Tcl_Obj *const *savedObjv = objv;
    Tcl_RegExp regExpr = NULL;
    Interp *iPtr = (Interp *) interp;
    int pc = 0;
    int bidx = 0;		/* Index of body argument. */
    Tcl_Obj *blist = NULL;	/* List obj which is the body */
    CmdFrame *ctxPtr;		/* Copy of the topmost cmdframe, to allow us
				 * to mess with the line information */

    /*
     * If you add options that make -e and -g not unique prefixes of -exact or
     * -glob, you *must* fix TclCompileSwitchCmd's option parser as well.
     */

    static const char *const options[] = {
	"-exact", "-glob", "-indexvar", "-matchvar", "-nocase", "-regexp",
	"--", NULL
    };
    enum switchOptionsEnum {
	OPT_EXACT, OPT_GLOB, OPT_INDEXV, OPT_MATCHV, OPT_NOCASE, OPT_REGEXP,
	OPT_LAST
    };
    typedef int (*strCmpFn_t)(const char *, const char *);
    strCmpFn_t strCmpFn = TclUtfCmp;

    mode = OPT_EXACT;
    foundmode = 0;
    indexVarObj = NULL;
    matchVarObj = NULL;
    numMatchesSaved = 0;
    noCase = 0;
    for (i = 1; i < objc-2; i++) {
	if (TclGetString(objv[i])[0] != '-') {
	    break;
	}
	if (Tcl_GetIndexFromObj(interp, objv[i], options, "option", 0,
		&index) != TCL_OK) {
	    return TCL_ERROR;
	}
	switch ((enum switchOptionsEnum) index) {
	    /*
	     * General options.
	     */

	case OPT_LAST:
	    i++;
	    goto finishedOptions;
	case OPT_NOCASE:
	    strCmpFn = TclUtfCasecmp;
	    noCase = 1;
	    break;

	    /*
	     * Handle the different switch mode options.
	     */

	default:
	    if (foundmode) {
		/*
		 * Mode already set via -exact, -glob, or -regexp.
		 */

		Tcl_SetObjResult(interp, Tcl_ObjPrintf(
			"bad option \"%s\": %s option already found",
			TclGetString(objv[i]), options[mode]));
		Tcl_SetErrorCode(interp, "TCL", "OPERATION", "SWITCH",
<<<<<<< HEAD
			"DOUBLEOPT", (void *)NULL);
=======
			"DOUBLEOPT", (char *)NULL);
>>>>>>> 258d8733
		return TCL_ERROR;
	    }
	    foundmode = 1;
	    mode = index;
	    break;

	    /*
	     * Check for TIP#75 options specifying the variables to write
	     * regexp information into.
	     */

	case OPT_INDEXV:
	    i++;
	    if (i >= objc-2) {
		Tcl_SetObjResult(interp, Tcl_ObjPrintf(
			"missing variable name argument to %s option",
			"-indexvar"));
		Tcl_SetErrorCode(interp, "TCL", "OPERATION", "SWITCH",
<<<<<<< HEAD
			"NOVAR", (void *)NULL);
=======
			"NOVAR", (char *)NULL);
>>>>>>> 258d8733
		return TCL_ERROR;
	    }
	    indexVarObj = objv[i];
	    numMatchesSaved = -1;
	    break;
	case OPT_MATCHV:
	    i++;
	    if (i >= objc-2) {
		Tcl_SetObjResult(interp, Tcl_ObjPrintf(
			"missing variable name argument to %s option",
			"-matchvar"));
		Tcl_SetErrorCode(interp, "TCL", "OPERATION", "SWITCH",
<<<<<<< HEAD
			"NOVAR", (void *)NULL);
=======
			"NOVAR", (char *)NULL);
>>>>>>> 258d8733
		return TCL_ERROR;
	    }
	    matchVarObj = objv[i];
	    numMatchesSaved = -1;
	    break;
	}
    }

  finishedOptions:
    if (objc - i < 2) {
	Tcl_WrongNumArgs(interp, 1, objv,
		"?-option ...? string ?pattern body ...? ?default body?");
	return TCL_ERROR;
    }
    if (indexVarObj != NULL && mode != OPT_REGEXP) {
	Tcl_SetObjResult(interp, Tcl_ObjPrintf(
		"%s option requires -regexp option", "-indexvar"));
	Tcl_SetErrorCode(interp, "TCL", "OPERATION", "SWITCH",
<<<<<<< HEAD
		"MODERESTRICTION", (void *)NULL);
=======
		"MODERESTRICTION", (char *)NULL);
>>>>>>> 258d8733
	return TCL_ERROR;
    }
    if (matchVarObj != NULL && mode != OPT_REGEXP) {
	Tcl_SetObjResult(interp, Tcl_ObjPrintf(
		"%s option requires -regexp option", "-matchvar"));
	Tcl_SetErrorCode(interp, "TCL", "OPERATION", "SWITCH",
<<<<<<< HEAD
		"MODERESTRICTION", (void *)NULL);
=======
		"MODERESTRICTION", (char *)NULL);
>>>>>>> 258d8733
	return TCL_ERROR;
    }

    stringObj = objv[i];
    objc -= i + 1;
    objv += i + 1;
    bidx = i + 1;		/* First after the match string. */

    /*
     * If all of the pattern/command pairs are lumped into a single argument,
     * split them out again.
     *
     * TIP #280: Determine the lines the words in the list start at, based on
     * the same data for the list word itself. The cmdFramePtr line
     * information is manipulated directly.
     */

    splitObjs = 0;
    if (objc == 1) {
	Tcl_Obj **listv;

	blist = objv[0];
	if (TclListObjLength(interp, objv[0], &objc) != TCL_OK) {
	    return TCL_ERROR;
	}

	/*
	 * Ensure that the list is non-empty.
	 */

	if (objc < 1) {
	    Tcl_WrongNumArgs(interp, 1, savedObjv,
		    "?-option ...? string {?pattern body ...? ?default body?}");
	    return TCL_ERROR;
	}
	if (TclListObjGetElements(interp, objv[0], &objc, &listv) != TCL_OK) {
	    return TCL_ERROR;
	}
	objv = listv;
	splitObjs = 1;
    }

    /*
     * Complain if there is an odd number of words in the list of patterns and
     * bodies.
     */

    if (objc % 2) {
	Tcl_ResetResult(interp);
	Tcl_SetObjResult(interp, Tcl_NewStringObj(
		"extra switch pattern with no body", -1));
	Tcl_SetErrorCode(interp, "TCL", "OPERATION", "SWITCH", "BADARM",
<<<<<<< HEAD
		(void *)NULL);
=======
		(char *)NULL);
>>>>>>> 258d8733

	/*
	 * Check if this can be due to a badly placed comment in the switch
	 * block.
	 *
	 * The following is an heuristic to detect the infamous "comment in
	 * switch" error: just check if a pattern begins with '#'.
	 */

	if (splitObjs) {
	    for (i=0 ; i<objc ; i+=2) {
		if (TclGetString(objv[i])[0] == '#') {
		    Tcl_AppendToObj(Tcl_GetObjResult(interp),
			    ", this may be due to a comment incorrectly"
			    " placed outside of a switch body - see the"
			    " \"switch\" documentation", -1);
		    Tcl_SetErrorCode(interp, "TCL", "OPERATION", "SWITCH",
<<<<<<< HEAD
			    "BADARM", "COMMENT?", (void *)NULL);
=======
			    "BADARM", "COMMENT?", (char *)NULL);
>>>>>>> 258d8733
		    break;
		}
	    }
	}

	return TCL_ERROR;
    }

    /*
     * Complain if the last body is a continuation. Note that this check
     * assumes that the list is non-empty!
     */

    if (strcmp(TclGetString(objv[objc-1]), "-") == 0) {
	Tcl_SetObjResult(interp, Tcl_ObjPrintf(
		"no body specified for pattern \"%s\"",
		TclGetString(objv[objc-2])));
	Tcl_SetErrorCode(interp, "TCL", "OPERATION", "SWITCH", "BADARM",
<<<<<<< HEAD
		"FALLTHROUGH", (void *)NULL);
=======
		"FALLTHROUGH", (char *)NULL);
>>>>>>> 258d8733
	return TCL_ERROR;
    }

    for (i = 0; i < objc; i += 2) {
	/*
	 * See if the pattern matches the string.
	 */

	pattern = TclGetStringFromObj(objv[i], &patternLength);

	if ((i == objc - 2) && (*pattern == 'd')
		&& (strcmp(pattern, "default") == 0)) {
	    Tcl_Obj *emptyObj = NULL;

	    /*
	     * If either indexVarObj or matchVarObj are non-NULL, we're in
	     * REGEXP mode but have reached the default clause anyway. TIP#75
	     * specifies that we set the variables to empty lists (== empty
	     * objects) in that case.
	     */

	    if (indexVarObj != NULL) {
		TclNewObj(emptyObj);
		if (Tcl_ObjSetVar2(interp, indexVarObj, NULL, emptyObj,
			TCL_LEAVE_ERR_MSG) == NULL) {
		    return TCL_ERROR;
		}
	    }
	    if (matchVarObj != NULL) {
		if (emptyObj == NULL) {
		    TclNewObj(emptyObj);
		}
		if (Tcl_ObjSetVar2(interp, matchVarObj, NULL, emptyObj,
			TCL_LEAVE_ERR_MSG) == NULL) {
		    return TCL_ERROR;
		}
	    }
	    goto matchFound;
	}

	switch (mode) {
	case OPT_EXACT:
	    if (strCmpFn(TclGetString(stringObj), pattern) == 0) {
		goto matchFound;
	    }
	    break;
	case OPT_GLOB:
	    if (Tcl_StringCaseMatch(TclGetString(stringObj),pattern,noCase)) {
		goto matchFound;
	    }
	    break;
	case OPT_REGEXP:
	    regExpr = Tcl_GetRegExpFromObj(interp, objv[i],
		    TCL_REG_ADVANCED | (noCase ? TCL_REG_NOCASE : 0));
	    if (regExpr == NULL) {
		return TCL_ERROR;
	    } else {
		int matched = Tcl_RegExpExecObj(interp, regExpr, stringObj, 0,
			numMatchesSaved, 0);

		if (matched < 0) {
		    return TCL_ERROR;
		} else if (matched) {
		    goto matchFoundRegexp;
		}
	    }
	    break;
	}
    }
    return TCL_OK;

  matchFoundRegexp:
    /*
     * We are operating in REGEXP mode and we need to store information about
     * what we matched in some user-nominated arrays. So build the lists of
     * values and indices to write here. [TIP#75]
     */

    if (numMatchesSaved) {
	Tcl_RegExpInfo info;
	Tcl_Obj *matchesObj, *indicesObj = NULL;

	Tcl_RegExpGetInfo(regExpr, &info);
	if (matchVarObj != NULL) {
	    TclNewObj(matchesObj);
	} else {
	    matchesObj = NULL;
	}
	if (indexVarObj != NULL) {
	    TclNewObj(indicesObj);
	}

	for (j=0 ; j<=info.nsubs ; j++) {
	    if (indexVarObj != NULL) {
		Tcl_Obj *rangeObjAry[2];

		if (info.matches[j].end > 0) {
		    TclNewIndexObj(rangeObjAry[0], info.matches[j].start);
		    TclNewIndexObj(rangeObjAry[1], info.matches[j].end-1);
		} else {
		    TclNewIntObj(rangeObjAry[1], -1);
		    rangeObjAry[0] = rangeObjAry[1];
		}

		/*
		 * Never fails; the object is always clean at this point.
		 */

		Tcl_ListObjAppendElement(NULL, indicesObj,
			Tcl_NewListObj(2, rangeObjAry));
	    }

	    if (matchVarObj != NULL) {
		Tcl_Obj *substringObj;

		if (info.matches[j].end > 0) {
		    substringObj = TclGetRange(stringObj,
			    info.matches[j].start, info.matches[j].end-1);
		} else {
		    TclNewObj(substringObj);
		}

		/*
		 * Never fails; the object is always clean at this point.
		 */

		Tcl_ListObjAppendElement(NULL, matchesObj, substringObj);
	    }
	}

	if (indexVarObj != NULL) {
	    if (Tcl_ObjSetVar2(interp, indexVarObj, NULL, indicesObj,
		    TCL_LEAVE_ERR_MSG) == NULL) {
		/*
		 * Careful! Check to see if we have allocated the list of
		 * matched strings; if so (but there was an error assigning
		 * the indices list) we have a potential memory leak because
		 * the match list has not been written to a variable. Except
		 * that we'll clean that up right now.
		 */

		if (matchesObj != NULL) {
		    Tcl_DecrRefCount(matchesObj);
		}
		return TCL_ERROR;
	    }
	}
	if (matchVarObj != NULL) {
	    if (Tcl_ObjSetVar2(interp, matchVarObj, NULL, matchesObj,
		    TCL_LEAVE_ERR_MSG) == NULL) {
		/*
		 * Unlike above, if indicesObj is non-NULL at this point, it
		 * will have been written to a variable already and will hence
		 * not be leaked.
		 */

		return TCL_ERROR;
	    }
	}
    }

    /*
     * We've got a match. Find a body to execute, skipping bodies that are
     * "-".
     */

  matchFound:
    ctxPtr = (CmdFrame *)TclStackAlloc(interp, sizeof(CmdFrame));
    *ctxPtr = *iPtr->cmdFramePtr;

    if (splitObjs) {
	/*
	 * We have to perform the GetSrc and other type dependent handling of
	 * the frame here because we are munging with the line numbers,
	 * something the other commands like if, etc. are not doing. Them are
	 * fine with simply passing the CmdFrame through and having the
	 * special handling done in 'info frame', or the bc compiler
	 */

	if (ctxPtr->type == TCL_LOCATION_BC) {
	    /*
	     * Type BC => ctxPtr->data.eval.path    is not used.
	     *		  ctxPtr->data.tebc.codePtr is used instead.
	     */

	    TclGetSrcInfoForPc(ctxPtr);
	    pc = 1;

	    /*
	     * The line information in the cmdFrame is now a copy we do not
	     * own.
	     */
	}

	if (ctxPtr->type == TCL_LOCATION_SOURCE && ctxPtr->line[bidx] >= 0) {
	    int bline = ctxPtr->line[bidx];

	    ctxPtr->line = (Tcl_Size *)ckalloc(objc * sizeof(Tcl_Size));
	    ctxPtr->nline = objc;
	    TclListLines(blist, bline, objc, ctxPtr->line, objv);
	} else {
	    /*
	     * This is either a dynamic code word, when all elements are
	     * relative to themselves, or something else less expected and
	     * where we have no information. The result is the same in both
	     * cases; tell the code to come that it doesn't know where it is,
	     * which triggers reversion to the old behavior.
	     */

	    int k;

	    ctxPtr->line = (Tcl_Size *)ckalloc(objc * sizeof(Tcl_Size));
	    ctxPtr->nline = objc;
	    for (k=0; k < objc; k++) {
		ctxPtr->line[k] = -1;
	    }
	}
    }

    for (j = i + 1; ; j += 2) {
	if (j >= objc) {
	    /*
	     * This shouldn't happen since we've checked that the last body is
	     * not a continuation...
	     */

	    Tcl_Panic("fall-out when searching for body to match pattern");
	}
	if (strcmp(TclGetString(objv[j]), "-") != 0) {
	    break;
	}
    }

    /*
     * TIP #280: Make invoking context available to switch branch.
     */

    Tcl_NRAddCallback(interp, SwitchPostProc, INT2PTR(splitObjs), ctxPtr,
	    INT2PTR(pc), (void *)pattern);
    return TclNREvalObjEx(interp, objv[j], 0, ctxPtr, splitObjs ? j : bidx+j);
}

static int
SwitchPostProc(
    void *data[],		/* Data passed from Tcl_NRAddCallback above */
    Tcl_Interp *interp,		/* Tcl interpreter */
    int result)			/* Result to return*/
{
    /* Unpack the preserved data */

    int splitObjs = PTR2INT(data[0]);
    CmdFrame *ctxPtr = (CmdFrame *)data[1];
    int pc = PTR2INT(data[2]);
    const char *pattern = (const char *)data[3];
    Tcl_Size patternLength = strlen(pattern);

    /*
     * Clean up TIP 280 context information
     */

    if (splitObjs) {
	ckfree(ctxPtr->line);
	if (pc && (ctxPtr->type == TCL_LOCATION_SOURCE)) {
	    /*
	     * Death of SrcInfo reference.
	     */

	    Tcl_DecrRefCount(ctxPtr->data.eval.path);
	}
    }

    /*
     * Generate an error message if necessary.
     */

    if (result == TCL_ERROR) {
	int limit = 50;
	int overflow = (patternLength > limit);

	Tcl_AppendObjToErrorInfo(interp, Tcl_ObjPrintf(
		"\n    (\"%.*s%s\" arm line %d)",
		(overflow ? limit : patternLength), pattern,
		(overflow ? "..." : ""), Tcl_GetErrorLine(interp)));
    }
    TclStackFree(interp, ctxPtr);
    return result;
}

/*
 *----------------------------------------------------------------------
 *
 * Tcl_ThrowObjCmd --
 *
 *	This procedure is invoked to process the "throw" Tcl command. See the
 *	user documentation for details on what it does.
 *
 * Results:
 *	A standard Tcl result.
 *
 * Side effects:
 *	See the user documentation.
 *
 *----------------------------------------------------------------------
 */

int
Tcl_ThrowObjCmd(
    TCL_UNUSED(void *),
    Tcl_Interp *interp,		/* Current interpreter. */
    int objc,			/* Number of arguments. */
    Tcl_Obj *const objv[])	/* Argument objects. */
{
    Tcl_Obj *options;
    Tcl_Size len;

    if (objc != 3) {
	Tcl_WrongNumArgs(interp, 1, objv, "type message");
	return TCL_ERROR;
    }

    /*
     * The type must be a list of at least length 1.
     */

    if (TclListObjLength(interp, objv[1], &len) != TCL_OK) {
	return TCL_ERROR;
    } else if (len < 1) {
	Tcl_SetObjResult(interp, Tcl_NewStringObj(
		"type must be non-empty list", -1));
	Tcl_SetErrorCode(interp, "TCL", "OPERATION", "THROW", "BADEXCEPTION",
<<<<<<< HEAD
		(void *)NULL);
=======
		(char *)NULL);
>>>>>>> 258d8733
	return TCL_ERROR;
    }

    /*
     * Now prepare the result options dictionary. We use the list API as it is
     * slightly more convenient.
     */

    TclNewLiteralStringObj(options, "-code error -level 0 -errorcode");
    Tcl_ListObjAppendElement(NULL, options, objv[1]);

    /*
     * We're ready to go. Fire things into the low-level result machinery.
     */

    Tcl_SetObjResult(interp, objv[2]);
    return Tcl_SetReturnOptions(interp, options);
}

/*
 *----------------------------------------------------------------------
 *
 * Tcl_TimeObjCmd --
 *
 *	This object-based procedure is invoked to process the "time" Tcl
 *	command. See the user documentation for details on what it does.
 *
 * Results:
 *	A standard Tcl object result.
 *
 * Side effects:
 *	See the user documentation.
 *
 *----------------------------------------------------------------------
 */

int
Tcl_TimeObjCmd(
    TCL_UNUSED(void *),
    Tcl_Interp *interp,		/* Current interpreter. */
    int objc,			/* Number of arguments. */
    Tcl_Obj *const objv[])	/* Argument objects. */
{
    Tcl_Obj *objPtr;
    Tcl_Obj *objs[4];
    int i, result;
    int count;
    double totalMicroSec;
#ifndef TCL_WIDE_CLICKS
    Tcl_Time start, stop;
#else
    Tcl_WideInt start, stop;
#endif

    if (objc == 2) {
	count = 1;
    } else if (objc == 3) {
	result = TclGetIntFromObj(interp, objv[2], &count);
	if (result != TCL_OK) {
	    return result;
	}
    } else {
	Tcl_WrongNumArgs(interp, 1, objv, "command ?count?");
	return TCL_ERROR;
    }

    objPtr = objv[1];
    i = count;
#ifndef TCL_WIDE_CLICKS
    Tcl_GetTime(&start);
#else
    start = TclpGetWideClicks();
#endif
    while (i-- > 0) {
	result = TclEvalObjEx(interp, objPtr, 0, NULL, 0);
	if (result != TCL_OK) {
	    return result;
	}
    }
#ifndef TCL_WIDE_CLICKS
    Tcl_GetTime(&stop);
    totalMicroSec = ((double) (stop.sec - start.sec)) * 1.0e6
	    + (stop.usec - start.usec);
#else
    stop = TclpGetWideClicks();
    totalMicroSec = ((double) TclpWideClicksToNanoseconds(stop - start))/1.0e3;
#endif

    if (count <= 1) {
	/*
	 * Use int obj since we know time is not fractional. [Bug 1202178]
	 */

	TclNewIntObj(objs[0], (count <= 0) ? 0 : (Tcl_WideInt)totalMicroSec);
    } else {
	TclNewDoubleObj(objs[0], totalMicroSec/count);
    }

    /*
     * Construct the result as a list because many programs have always parsed
     * as such (extracting the first element, typically).
     */

    TclNewLiteralStringObj(objs[1], "microseconds");
    TclNewLiteralStringObj(objs[2], "per");
    TclNewLiteralStringObj(objs[3], "iteration");
    Tcl_SetObjResult(interp, Tcl_NewListObj(4, objs));

    return TCL_OK;
}

/*
 *----------------------------------------------------------------------
 *
 * Tcl_TimeRateObjCmd --
 *
 *	This object-based procedure is invoked to process the "timerate" Tcl
 *	command.
 *
 *	This is similar to command "time", except the execution limited by
 *	given time (in milliseconds) instead of repetition count.
 *
 * Example:
 *	timerate {after 5} 1000; # equivalent to: time {after 5} [expr 1000/5]
 *
 * Results:
 *	A standard Tcl object result.
 *
 * Side effects:
 *	See the user documentation.
 *
 *----------------------------------------------------------------------
 */

int
Tcl_TimeRateObjCmd(
    TCL_UNUSED(void *),
    Tcl_Interp *interp,		/* Current interpreter. */
    int objc,			/* Number of arguments. */
    Tcl_Obj *const objv[])	/* Argument objects. */
{
    static double measureOverhead = 0;
				/* global measure-overhead */
    double overhead = -1;	/* given measure-overhead */
    Tcl_Obj *objPtr;
    int result, i;
    Tcl_Obj *calibrate = NULL, *direct = NULL;
    Tcl_WideUInt count = 0;	/* Holds repetition count */
    Tcl_WideInt maxms = WIDE_MIN;
				/* Maximal running time (in milliseconds) */
    Tcl_WideUInt maxcnt = WIDE_MAX;
				/* Maximal count of iterations. */
    Tcl_WideUInt threshold = 1;	/* Current threshold for check time (faster
				 * repeat count without time check) */
    Tcl_WideUInt maxIterTm = 1;	/* Max time of some iteration as max
				 * threshold, additionally avoiding divide to
				 * zero (i.e., never < 1) */
    unsigned short factor = 50;	/* Factor (4..50) limiting threshold to avoid
				 * growth of execution time. */
    Tcl_WideInt start, middle, stop;
#ifndef TCL_WIDE_CLICKS
    Tcl_Time now;
#endif /* !TCL_WIDE_CLICKS */
    static const char *const options[] = {
	"-direct",	"-overhead",	"-calibrate",	"--",	NULL
    };
    enum timeRateOptionsEnum {
	TMRT_EV_DIRECT,	TMRT_OVERHEAD,	TMRT_CALIBRATE,	TMRT_LAST
    };
    NRE_callback *rootPtr;
    ByteCode *codePtr = NULL;

    for (i = 1; i < objc - 1; i++) {
	int index;

	if (Tcl_GetIndexFromObj(NULL, objv[i], options, "option", TCL_EXACT,
		&index) != TCL_OK) {
	    break;
	}
	if (index == TMRT_LAST) {
	    i++;
	    break;
	}
	switch ((enum timeRateOptionsEnum)index) {
	case TMRT_EV_DIRECT:
	    direct = objv[i];
	    break;
	case TMRT_OVERHEAD:
	    if (++i >= objc - 1) {
		goto usage;
	    }
	    if (Tcl_GetDoubleFromObj(interp, objv[i], &overhead) != TCL_OK) {
		return TCL_ERROR;
	    }
	    break;
	case TMRT_CALIBRATE:
	    calibrate = objv[i];
	    break;
	case TMRT_LAST:
	    break;
	}
    }

    if (i >= objc || i < objc - 3) {
    usage:
	Tcl_WrongNumArgs(interp, 1, objv,
		"?-direct? ?-calibrate? ?-overhead double? "
		"command ?time ?max-count??");
	return TCL_ERROR;
    }
    objPtr = objv[i++];
    if (i < objc) {	/* max-time */
	result = Tcl_GetWideIntFromObj(interp, objv[i++], &maxms);
	if (result != TCL_OK) {
	    return result;
	}
	if (i < objc) {	/* max-count*/
	    Tcl_WideInt v;

	    result = Tcl_GetWideIntFromObj(interp, objv[i], &v);
	    if (result != TCL_OK) {
		return result;
	    }
	    maxcnt = (v > 0) ? v : 0;
	}
    }

    /*
     * If we are doing calibration.
     */

    if (calibrate) {
	/*
	 * If no time specified for the calibration.
	 */

	if (maxms == WIDE_MIN) {
	    Tcl_Obj *clobjv[6];
	    Tcl_WideInt maxCalTime = 5000;
	    double lastMeasureOverhead = measureOverhead;

	    clobjv[0] = objv[0];
	    i = 1;
	    if (direct) {
		clobjv[i++] = direct;
	    }
	    clobjv[i++] = objPtr;

	    /*
	     * Reset last measurement overhead.
	     */

	    measureOverhead = (double) 0;

	    /*
	     * Self-call with 100 milliseconds to warm-up, before entering the
	     * calibration cycle.
	     */

	    TclNewIntObj(clobjv[i], 100);
	    Tcl_IncrRefCount(clobjv[i]);
	    result = Tcl_TimeRateObjCmd(NULL, interp, i + 1, clobjv);
	    Tcl_DecrRefCount(clobjv[i]);
	    if (result != TCL_OK) {
		return result;
	    }

	    i--;
	    clobjv[i++] = calibrate;
	    clobjv[i++] = objPtr;

	    /*
	     * Set last measurement overhead to max.
	     */

	    measureOverhead = (double) UWIDE_MAX;

	    /*
	     * Run the calibration cycle until it is more precise.
	     */

	    maxms = -1000;
	    do {
		lastMeasureOverhead = measureOverhead;
		TclNewIntObj(clobjv[i], (int) maxms);
		Tcl_IncrRefCount(clobjv[i]);
		result = Tcl_TimeRateObjCmd(NULL, interp, i + 1, clobjv);
		Tcl_DecrRefCount(clobjv[i]);
		if (result != TCL_OK) {
		    return result;
		}
		maxCalTime += maxms;

		/*
		 * Increase maxms for more precise calibration.
		 */

		maxms -= -maxms / 4;

		/*
		 * As long as new value more as 0.05% better
		 */
	    } while ((measureOverhead >= lastMeasureOverhead
		    || measureOverhead / lastMeasureOverhead <= 0.9995)
		    && maxCalTime > 0);

	    return result;
	}
	if (maxms == 0) {
	    /*
	     * Reset last measurement overhead
	     */

	    measureOverhead = 0;
	    Tcl_SetObjResult(interp, Tcl_NewWideIntObj(0));
	    return TCL_OK;
	}

	/*
	 * If time is negative, make current overhead more precise.
	 */

	if (maxms > 0) {
	    /*
	     * Set last measurement overhead to max.
	     */

	    measureOverhead = (double) UWIDE_MAX;
	} else {
	    maxms = -maxms;
	}
    }

    if (maxms == WIDE_MIN) {
	maxms = 1000;
    }
    if (overhead == -1) {
	overhead = measureOverhead;
    }

    /*
     * Ensure that resetting of result will not smudge the further
     * measurement.
     */

    Tcl_ResetResult(interp);

    /*
     * Compile object if needed.
     */

    if (!direct) {
	if (TclInterpReady(interp) != TCL_OK) {
	    return TCL_ERROR;
	}
	codePtr = TclCompileObj(interp, objPtr, NULL, 0);
	TclPreserveByteCode(codePtr);
    }

    /*
     * Get start and stop time.
     */

#ifdef TCL_WIDE_CLICKS
    start = middle = TclpGetWideClicks();

    /*
     * Time to stop execution (in wide clicks).
     */

    stop = start + (maxms * 1000 / TclpWideClickInMicrosec());
#else
    Tcl_GetTime(&now);
    start = now.sec;
    start *= 1000000;
    start += now.usec;
    middle = start;

    /*
     * Time to stop execution (in microsecs).
     */

    stop = start + maxms * 1000;
#endif /* TCL_WIDE_CLICKS */

    /*
     * Start measurement.
     */

    if (maxcnt > 0) {
	while (1) {
	    /*
	     * Evaluate a single iteration.
	     */

	    count++;
	    if (!direct) {		/* precompiled */
		rootPtr = TOP_CB(interp);
		/*
		 * Use loop optimized TEBC call (TCL_EVAL_DISCARD_RESULT): it's a part of
		 * iteration, this way evaluation will be more similar to a cycle (also
		 * avoids extra overhead to set result to interp, etc.)
		 */
		((Interp *)interp)->evalFlags |= TCL_EVAL_DISCARD_RESULT;
		result = TclNRExecuteByteCode(interp, codePtr);
		result = TclNRRunCallbacks(interp, result, rootPtr);
	    } else {			/* eval */
		result = TclEvalObjEx(interp, objPtr, 0, NULL, 0);
	    }
	    /*
	     * Allow break and continue from measurement cycle (used for
	     * conditional stop and flow control of iterations).
	     */

	    switch (result) {
		case TCL_OK:
		    break;
		case TCL_BREAK:
		    /*
		     * Force stop immediately.
		     */
		    threshold = 1;
		    maxcnt = 0;
		    /* FALLTHRU */
		case TCL_CONTINUE:
		    result = TCL_OK;
		    break;
		default:
		    goto done;
	    }

	    /*
	     * Don't check time up to threshold.
	     */

	    if (--threshold > 0) {
		continue;
	    }

	    /*
	     * Check stop time reached, estimate new threshold.
	     */

#ifdef TCL_WIDE_CLICKS
	    middle = TclpGetWideClicks();
#else
	    Tcl_GetTime(&now);
	    middle = now.sec;
	    middle *= 1000000;
	    middle += now.usec;
#endif /* TCL_WIDE_CLICKS */

	    if (middle >= stop || count >= maxcnt) {
		break;
	    }

	    /*
	     * Don't calculate threshold by few iterations, because sometimes
	     * first iteration(s) can be too fast or slow (cached, delayed
	     * clean up, etc).
	     */

	    if (count < 10) {
		threshold = 1;
		continue;
	    }

	    /*
	     * Average iteration time in microsecs.
	     */

	    threshold = (middle - start) / count;
	    if (threshold > maxIterTm) {
		maxIterTm = threshold;

		/*
		 * Iterations seem to be longer.
		 */

		if (threshold > maxIterTm * 2) {
		    factor *= 2;
		    if (factor > 50) {
			factor = 50;
		    }
		} else {
		    if (factor < 50) {
			factor++;
		    }
		}
	    } else if (factor > 4) {
		/*
		 * Iterations seem to be shorter.
		 */

		if (threshold < (maxIterTm / 2)) {
		    factor /= 2;
		    if (factor < 4) {
			factor = 4;
		    }
		} else {
		    factor--;
		}
	    }

	    /*
	     * As relation between remaining time and time since last check,
	     * maximal some % of time (by factor), so avoid growing of the
	     * execution time if iterations are not consistent, e.g. was
	     * continuously on time).
	     */

	    threshold = ((stop - middle) / maxIterTm) / factor + 1;
	    if (threshold > 100000) {	/* fix for too large threshold */
		threshold = 100000;
	    }

	    /*
	     * Consider max-count
	     */

	    if (threshold > maxcnt - count) {
		threshold = maxcnt - count;
	    }
	}
    }

    {
	Tcl_Obj *objarr[8], **objs = objarr;
	Tcl_WideUInt usec, val;
	int digits;

	/*
	 * Absolute execution time in microseconds or in wide clicks.
	 */
	usec = (Tcl_WideUInt)(middle - start);

#ifdef TCL_WIDE_CLICKS
	/*
	 * convert execution time (in wide clicks) to microsecs.
	 */

	usec *= TclpWideClickInMicrosec();
#endif /* TCL_WIDE_CLICKS */

	if (!count) {		/* no iterations - avoid divide by zero */
	    TclNewIntObj(objs[4], 0);
	    objs[0] = objs[2] = objs[4];
	    goto retRes;
	}

	/*
	 * If not calibrating...
	 */

	if (!calibrate) {
	    /*
	     * Minimize influence of measurement overhead.
	     */

	    if (overhead > 0) {
		/*
		 * Estimate the time of overhead (microsecs).
		 */

		Tcl_WideUInt curOverhead = overhead * count;

		if (usec > curOverhead) {
		    usec -= curOverhead;
		} else {
		    usec = 0;
		}
	    }
	} else {
	    /*
	     * Calibration: obtaining new measurement overhead.
	     */

	    if (measureOverhead > ((double) usec) / count) {
		measureOverhead = ((double) usec) / count;
	    }
	    TclNewDoubleObj(objs[0], measureOverhead);
	    TclNewLiteralStringObj(objs[1], "\xC2\xB5s/#-overhead"); /* mics */
	    objs += 2;
	}

	val = usec / count;		/* microsecs per iteration */
	if (val >= 1000000) {
	    TclNewIntObj(objs[0], val);
	} else {
	    if (val < 10) {
		digits = 6;
	    } else if (val < 100) {
		digits = 4;
	    } else if (val < 1000) {
		digits = 3;
	    } else if (val < 10000) {
		digits = 2;
	    } else {
		digits = 1;
	    }
	    objs[0] = Tcl_ObjPrintf("%.*f", digits, ((double) usec)/count);
	}

	TclNewIntObj(objs[2], count); /* iterations */

	/*
	 * Calculate speed as rate (count) per sec
	 */

	if (!usec) {
	    usec++;			/* Avoid divide by zero. */
	}
	if (count < (WIDE_MAX / 1000000)) {
	    val = (count * 1000000) / usec;
	    if (val < 100000) {
		if (val < 100) {
		    digits = 3;
		} else if (val < 1000) {
		    digits = 2;
		} else {
		    digits = 1;
		}
		objs[4] = Tcl_ObjPrintf("%.*f",
			digits, ((double) (count * 1000000)) / usec);
	    } else {
		TclNewIntObj(objs[4], val);
	    }
	} else {
	    objs[4] = Tcl_NewWideIntObj((count / usec) * 1000000);
	}

    retRes:
	/*
	 * Estimated net execution time (in millisecs).
	 */

	if (!calibrate) {
	    if (usec >= 1) {
		objs[6] = Tcl_ObjPrintf("%.3f", (double)usec / 1000);
	    } else {
		TclNewIntObj(objs[6], 0);
	    }
	    TclNewLiteralStringObj(objs[7], "net-ms");
	}

	/*
	 * Construct the result as a list because many programs have always
	 * parsed as such (extracting the first element, typically).
	 */

	TclNewLiteralStringObj(objs[1], "\xC2\xB5s/#"); /* mics/# */
	TclNewLiteralStringObj(objs[3], "#");
	TclNewLiteralStringObj(objs[5], "#/sec");
	Tcl_SetObjResult(interp, Tcl_NewListObj(8, objarr));
    }

  done:
    if (codePtr != NULL) {
	TclReleaseByteCode(codePtr);
    }
    return result;
}

/*
 *----------------------------------------------------------------------
 *
 * Tcl_TryObjCmd, TclNRTryObjCmd --
 *
 *	This procedure is invoked to process the "try" Tcl command. See the
 *	user documentation (or TIP #329) for details on what it does.
 *
 * Results:
 *	A standard Tcl object result.
 *
 * Side effects:
 *	See the user documentation.
 *
 *----------------------------------------------------------------------
 */

int
Tcl_TryObjCmd(
    void *clientData,
    Tcl_Interp *interp,		/* Current interpreter. */
    int objc,			/* Number of arguments. */
    Tcl_Obj *const objv[])	/* Argument objects. */
{
    return Tcl_NRCallObjProc(interp, TclNRTryObjCmd, clientData, objc, objv);
}

int
TclNRTryObjCmd(
    TCL_UNUSED(void *),
    Tcl_Interp *interp,		/* Current interpreter. */
    int objc,			/* Number of arguments. */
    Tcl_Obj *const objv[])	/* Argument objects. */
{
    Tcl_Obj *bodyObj, *handlersObj, *finallyObj = NULL;
    int i, bodyShared, haveHandlers, code;
    Tcl_Size dummy;
    static const char *const handlerNames[] = {
	"finally", "on", "trap", NULL
    };
    enum Handlers {
	TryFinally, TryOn, TryTrap
    };

    /*
     * Parse the arguments. The handlers are passed to subsequent callbacks as
     * a Tcl_Obj list of the 5-tuples like (type, returnCode, errorCodePrefix,
     * bindVariables, script), and the finally script is just passed as it is.
     */

    if (objc < 2) {
	Tcl_WrongNumArgs(interp, 1, objv,
		"body ?handler ...? ?finally script?");
	return TCL_ERROR;
    }
    bodyObj = objv[1];
    TclNewObj(handlersObj);
    bodyShared = 0;
    haveHandlers = 0;
    for (i=2 ; i<objc ; i++) {
	int type;
	Tcl_Obj *info[5];

	if (Tcl_GetIndexFromObj(interp, objv[i], handlerNames, "handler type",
		0, &type) != TCL_OK) {
	    Tcl_DecrRefCount(handlersObj);
	    return TCL_ERROR;
	}
	switch ((enum Handlers) type) {
	case TryFinally:	/* finally script */
	    if (i < objc-2) {
		Tcl_SetObjResult(interp, Tcl_NewStringObj(
			"finally clause must be last", -1));
		Tcl_DecrRefCount(handlersObj);
		Tcl_SetErrorCode(interp, "TCL", "OPERATION", "TRY", "FINALLY",
<<<<<<< HEAD
			"NONTERMINAL", (void *)NULL);
=======
			"NONTERMINAL", (char *)NULL);
>>>>>>> 258d8733
		return TCL_ERROR;
	    } else if (i == objc-1) {
		Tcl_SetObjResult(interp, Tcl_NewStringObj(
			"wrong # args to finally clause: must be"
			" \"... finally script\"", -1));
		Tcl_DecrRefCount(handlersObj);
		Tcl_SetErrorCode(interp, "TCL", "OPERATION", "TRY", "FINALLY",
<<<<<<< HEAD
			"ARGUMENT", (void *)NULL);
=======
			"ARGUMENT", (char *)NULL);
>>>>>>> 258d8733
		return TCL_ERROR;
	    }
	    finallyObj = objv[++i];
	    break;

	case TryOn:		/* on code variableList script */
	    if (i > objc-4) {
		Tcl_SetObjResult(interp, Tcl_NewStringObj(
			"wrong # args to on clause: must be \"... on code"
			" variableList script\"", -1));
		Tcl_DecrRefCount(handlersObj);
		Tcl_SetErrorCode(interp, "TCL", "OPERATION", "TRY", "ON",
<<<<<<< HEAD
			"ARGUMENT", (void *)NULL);
=======
			"ARGUMENT", (char *)NULL);
>>>>>>> 258d8733
		return TCL_ERROR;
	    }
	    if (TclGetCompletionCodeFromObj(interp, objv[i+1],
		    &code) != TCL_OK) {
		Tcl_DecrRefCount(handlersObj);
		return TCL_ERROR;
	    }
	    info[2] = NULL;
	    goto commonHandler;

	case TryTrap:		/* trap pattern variableList script */
	    if (i > objc-4) {
		Tcl_SetObjResult(interp, Tcl_NewStringObj(
			"wrong # args to trap clause: "
			"must be \"... trap pattern variableList script\"",
			-1));
		Tcl_DecrRefCount(handlersObj);
		Tcl_SetErrorCode(interp, "TCL", "OPERATION", "TRY", "TRAP",
<<<<<<< HEAD
			"ARGUMENT", (void *)NULL);
=======
			"ARGUMENT", (char *)NULL);
>>>>>>> 258d8733
		return TCL_ERROR;
	    }
	    code = 1;
	    if (TclListObjLength(NULL, objv[i+1], &dummy) != TCL_OK) {
		Tcl_SetObjResult(interp, Tcl_ObjPrintf(
			"bad prefix '%s': must be a list",
			TclGetString(objv[i+1])));
		Tcl_DecrRefCount(handlersObj);
		Tcl_SetErrorCode(interp, "TCL", "OPERATION", "TRY", "TRAP",
<<<<<<< HEAD
			"EXNFORMAT", (void *)NULL);
=======
			"EXNFORMAT", (char *)NULL);
>>>>>>> 258d8733
		return TCL_ERROR;
	    }
	    info[2] = objv[i+1];

	commonHandler:
	    if (TclListObjLength(interp, objv[i+2], &dummy) != TCL_OK) {
		Tcl_DecrRefCount(handlersObj);
		return TCL_ERROR;
	    }

	    info[0] = objv[i];			/* type */
	    TclNewIntObj(info[1], code);	/* returnCode */
	    if (info[2] == NULL) {		/* errorCodePrefix */
		TclNewObj(info[2]);
	    }
	    info[3] = objv[i+2];		/* bindVariables */
	    info[4] = objv[i+3];		/* script */

	    bodyShared = !strcmp(TclGetString(objv[i+3]), "-");
	    Tcl_ListObjAppendElement(NULL, handlersObj,
		    Tcl_NewListObj(5, info));
	    haveHandlers = 1;
	    i += 3;
	    break;
	}
    }
    if (bodyShared) {
	Tcl_SetObjResult(interp, Tcl_NewStringObj(
		"last non-finally clause must not have a body of \"-\"", -1));
	Tcl_DecrRefCount(handlersObj);
	Tcl_SetErrorCode(interp, "TCL", "OPERATION", "TRY", "BADFALLTHROUGH",
<<<<<<< HEAD
		(void *)NULL);
=======
		(char *)NULL);
>>>>>>> 258d8733
	return TCL_ERROR;
    }
    if (!haveHandlers) {
	Tcl_DecrRefCount(handlersObj);
	handlersObj = NULL;
    }

    /*
     * Execute the body.
     */

    Tcl_NRAddCallback(interp, TryPostBody, handlersObj, finallyObj,
	    (void *)objv, INT2PTR(objc));
    return TclNREvalObjEx(interp, bodyObj, 0,
	    ((Interp *) interp)->cmdFramePtr, 1);
}

/*
 *----------------------------------------------------------------------
 *
 * During --
 *
 *	This helper function patches together the updates to the interpreter's
 *	return options that are needed when things fail during the processing
 *	of a handler or finally script for the [try] command.
 *
 * Returns:
 *	The new option dictionary.
 *
 *----------------------------------------------------------------------
 */

static inline Tcl_Obj *
During(
    Tcl_Interp *interp,
    int resultCode,		/* The result code from the just-evaluated
				 * script. */
    Tcl_Obj *oldOptions,	/* The old option dictionary. */
    Tcl_Obj *errorInfo)		/* An object to append to the errorinfo and
				 * release, or NULL if nothing is to be added.
				 * Designed to be used with Tcl_ObjPrintf. */
{
    Tcl_Obj *during, *options;

    if (errorInfo != NULL) {
	Tcl_AppendObjToErrorInfo(interp, errorInfo);
    }
    options = Tcl_GetReturnOptions(interp, resultCode);
    TclNewLiteralStringObj(during, "-during");
    Tcl_IncrRefCount(during);
    Tcl_DictObjPut(interp, options, during, oldOptions);
    Tcl_DecrRefCount(during);
    Tcl_IncrRefCount(options);
    Tcl_DecrRefCount(oldOptions);
    return options;
}

/*
 *----------------------------------------------------------------------
 *
 * TryPostBody --
 *
 *	Callback to handle the outcome of the execution of the body of a 'try'
 *	command.
 *
 *----------------------------------------------------------------------
 */

static int
TryPostBody(
    void *data[],
    Tcl_Interp *interp,
    int result)
{
    Tcl_Obj *resultObj, *options, *handlersObj, *finallyObj, *cmdObj, **objv;
    int code, objc;
    Tcl_Size i, numHandlers = 0;

    handlersObj = (Tcl_Obj *)data[0];
    finallyObj = (Tcl_Obj *)data[1];
    objv = (Tcl_Obj **)data[2];
    objc = PTR2INT(data[3]);

    cmdObj = objv[0];

    /*
     * Check for limits/rewinding, which override normal trapping behaviour.
     */

    if (((Interp*) interp)->execEnvPtr->rewind || Tcl_LimitExceeded(interp)) {
	Tcl_AppendObjToErrorInfo(interp, Tcl_ObjPrintf(
		"\n    (\"%s\" body line %d)", TclGetString(cmdObj),
		Tcl_GetErrorLine(interp)));
	if (handlersObj != NULL) {
	    Tcl_DecrRefCount(handlersObj);
	}
	return TCL_ERROR;
    }

    /*
     * Basic processing of the outcome of the script, including adding of
     * errorinfo trace.
     */

    if (result == TCL_ERROR) {
	Tcl_AppendObjToErrorInfo(interp, Tcl_ObjPrintf(
		"\n    (\"%s\" body line %d)", TclGetString(cmdObj),
		Tcl_GetErrorLine(interp)));
    }
    resultObj = Tcl_GetObjResult(interp);
    Tcl_IncrRefCount(resultObj);
    options = Tcl_GetReturnOptions(interp, result);
    Tcl_IncrRefCount(options);
    Tcl_ResetResult(interp);

    /*
     * Handle the results.
     */

    if (handlersObj != NULL) {
	int found = 0;
	Tcl_Obj **handlers, **info;

	TclListObjGetElements(NULL, handlersObj, &numHandlers, &handlers);
	for (i=0 ; i<numHandlers ; i++) {
	    Tcl_Obj *handlerBodyObj;
	    Tcl_Size numElems = 0;

	    TclListObjGetElements(NULL, handlers[i], &numElems, &info);
	    if (!found) {
		Tcl_GetIntFromObj(NULL, info[1], &code);
		if (code != result) {
		    continue;
		}

		/*
		 * When processing an error, we must also perform list-prefix
		 * matching of the errorcode list. However, if this was an
		 * 'on' handler, the list that we are matching against will be
		 * empty.
		 */

		if (code == TCL_ERROR) {
		    Tcl_Obj *errorCodeName, *errcode, **bits1, **bits2;
		    Tcl_Size len1, len2, j;

		    TclNewLiteralStringObj(errorCodeName, "-errorcode");
		    Tcl_DictObjGet(NULL, options, errorCodeName, &errcode);
		    Tcl_DecrRefCount(errorCodeName);
		    TclListObjGetElements(NULL, info[2], &len1, &bits1);
		    if (TclListObjGetElements(NULL, errcode, &len2,
			    &bits2) != TCL_OK) {
			continue;
		    }
		    if (len2 < len1) {
			continue;
		    }
		    for (j=0 ; j<len1 ; j++) {
			if (strcmp(TclGetString(bits1[j]),
				TclGetString(bits2[j])) != 0) {
			    /*
			     * Really want 'continue outerloop;', but C does
			     * not give us that.
			     */

			    goto didNotMatch;
			}
		    }
		}

		found = 1;
	    }

	    /*
	     * Now we need to scan forward over "-" bodies. Note that we've
	     * already checked that the last body is not a "-", so this search
	     * will terminate successfully.
	     */

	    if (!strcmp(TclGetString(info[4]), "-")) {
		continue;
	    }

	    /*
	     * Bind the variables. We already know this is a list of variable
	     * names, but it might be empty.
	     */

	    Tcl_ResetResult(interp);
	    result = TCL_ERROR;
	    TclListObjLength(NULL, info[3], &numElems);
	    if (numElems> 0) {
		Tcl_Obj *varName;

		Tcl_ListObjIndex(NULL, info[3], 0, &varName);
		if (Tcl_ObjSetVar2(interp, varName, NULL, resultObj,
			TCL_LEAVE_ERR_MSG) == NULL) {
		    Tcl_DecrRefCount(resultObj);
		    goto handlerFailed;
		}
		Tcl_DecrRefCount(resultObj);
		if (numElems> 1) {
		    Tcl_ListObjIndex(NULL, info[3], 1, &varName);
		    if (Tcl_ObjSetVar2(interp, varName, NULL, options,
			    TCL_LEAVE_ERR_MSG) == NULL) {
			goto handlerFailed;
		    }
		}
	    } else {
		/*
		 * Dispose of the result to prevent a memleak. [Bug 2910044]
		 */

		Tcl_DecrRefCount(resultObj);
	    }

	    /*
	     * Evaluate the handler body and process the outcome. Note that we
	     * need to keep the kind of handler for debugging purposes, and in
	     * any case anything we want from info[] must be extracted right
	     * now because the info[] array is about to become invalid. There
	     * is very little refcount handling here however, since we know
	     * that the objects that we still want to refer to now were input
	     * arguments to [try] and so are still on the Tcl value stack.
	     */

	    handlerBodyObj = info[4];
	    Tcl_NRAddCallback(interp, TryPostHandler, objv, options, info[0],
		    INT2PTR((finallyObj == NULL) ? 0 : objc - 1));
	    Tcl_DecrRefCount(handlersObj);
	    return TclNREvalObjEx(interp, handlerBodyObj, 0,
		    ((Interp *) interp)->cmdFramePtr, 4*i + 5);

	handlerFailed:
	    resultObj = Tcl_GetObjResult(interp);
	    Tcl_IncrRefCount(resultObj);
	    options = During(interp, result, options, NULL);
	    break;

	didNotMatch:
	    continue;
	}

	/*
	 * No handler matched; get rid of the list of handlers.
	 */

	Tcl_DecrRefCount(handlersObj);
    }

    /*
     * Process the finally clause.
     */

    if (finallyObj != NULL) {
	Tcl_NRAddCallback(interp, TryPostFinal, resultObj, options, cmdObj,
		NULL);
	return TclNREvalObjEx(interp, finallyObj, 0,
		((Interp *) interp)->cmdFramePtr, objc - 1);
    }

    /*
     * Install the correct result/options into the interpreter and clean up
     * any temporary storage.
     */

    result = Tcl_SetReturnOptions(interp, options);
    Tcl_DecrRefCount(options);
    Tcl_SetObjResult(interp, resultObj);
    Tcl_DecrRefCount(resultObj);
    return result;
}

/*
 *----------------------------------------------------------------------
 *
 * TryPostHandler --
 *
 *	Callback to handle the outcome of the execution of a handler of a
 *	'try' command.
 *
 *----------------------------------------------------------------------
 */

static int
TryPostHandler(
    void *data[],
    Tcl_Interp *interp,
    int result)
{
    Tcl_Obj *resultObj, *cmdObj, *options, *handlerKindObj, **objv;
    Tcl_Obj *finallyObj;
    int finallyIndex;

    objv = (Tcl_Obj **)data[0];
    options = (Tcl_Obj *)data[1];
    handlerKindObj = (Tcl_Obj *)data[2];
    finallyIndex = PTR2INT(data[3]);

    cmdObj = objv[0];
    finallyObj = finallyIndex ? objv[finallyIndex] : 0;

    /*
     * Check for limits/rewinding, which override normal trapping behaviour.
     */

    if (((Interp*) interp)->execEnvPtr->rewind || Tcl_LimitExceeded(interp)) {
	options = During(interp, result, options, Tcl_ObjPrintf(
		"\n    (\"%s ... %s\" handler line %d)",
		TclGetString(cmdObj), TclGetString(handlerKindObj),
		Tcl_GetErrorLine(interp)));
	Tcl_DecrRefCount(options);
	return TCL_ERROR;
    }

    /*
     * The handler result completely substitutes for the result of the body.
     */

    resultObj = Tcl_GetObjResult(interp);
    Tcl_IncrRefCount(resultObj);
    if (result == TCL_ERROR) {
	options = During(interp, result, options, Tcl_ObjPrintf(
		"\n    (\"%s ... %s\" handler line %d)",
		TclGetString(cmdObj), TclGetString(handlerKindObj),
		Tcl_GetErrorLine(interp)));
    } else {
	Tcl_DecrRefCount(options);
	options = Tcl_GetReturnOptions(interp, result);
	Tcl_IncrRefCount(options);
    }

    /*
     * Process the finally clause if it is present.
     */

    if (finallyObj != NULL) {
	Interp *iPtr = (Interp *) interp;

	Tcl_NRAddCallback(interp, TryPostFinal, resultObj, options, cmdObj,
		NULL);

	/* The 'finally' script is always the last argument word. */
	return TclNREvalObjEx(interp, finallyObj, 0, iPtr->cmdFramePtr,
		finallyIndex);
    }

    /*
     * Install the correct result/options into the interpreter and clean up
     * any temporary storage.
     */

    result = Tcl_SetReturnOptions(interp, options);
    Tcl_DecrRefCount(options);
    Tcl_SetObjResult(interp, resultObj);
    Tcl_DecrRefCount(resultObj);
    return result;
}

/*
 *----------------------------------------------------------------------
 *
 * TryPostFinal --
 *
 *	Callback to handle the outcome of the execution of the finally script
 *	of a 'try' command.
 *
 *----------------------------------------------------------------------
 */

static int
TryPostFinal(
    void *data[],
    Tcl_Interp *interp,
    int result)
{
    Tcl_Obj *resultObj, *options, *cmdObj;

    resultObj = (Tcl_Obj *)data[0];
    options = (Tcl_Obj *)data[1];
    cmdObj = (Tcl_Obj *)data[2];

    /*
     * If the result wasn't OK, we need to adjust the result options.
     */

    if (result != TCL_OK) {
	Tcl_DecrRefCount(resultObj);
	resultObj = NULL;
	if (result == TCL_ERROR) {
	    options = During(interp, result, options, Tcl_ObjPrintf(
		    "\n    (\"%s ... finally\" body line %d)",
		    TclGetString(cmdObj), Tcl_GetErrorLine(interp)));
	} else {
	    Tcl_Obj *origOptions = options;

	    options = Tcl_GetReturnOptions(interp, result);
	    Tcl_IncrRefCount(options);
	    Tcl_DecrRefCount(origOptions);
	}
    }

    /*
     * Install the correct result/options into the interpreter and clean up
     * any temporary storage.
     */

    result = Tcl_SetReturnOptions(interp, options);
    Tcl_DecrRefCount(options);
    if (resultObj != NULL) {
	Tcl_SetObjResult(interp, resultObj);
	Tcl_DecrRefCount(resultObj);
    }
    return result;
}

/*
 *----------------------------------------------------------------------
 *
 * Tcl_WhileObjCmd --
 *
 *	This procedure is invoked to process the "while" Tcl command. See the
 *	user documentation for details on what it does.
 *
 *	With the bytecode compiler, this procedure is only called when a
 *	command name is computed at runtime, and is "while" or the name to
 *	which "while" was renamed: e.g., "set z while; $z {$i<100} {}"
 *
 * Results:
 *	A standard Tcl result.
 *
 * Side effects:
 *	See the user documentation.
 *
 *----------------------------------------------------------------------
 */

int
Tcl_WhileObjCmd(
    void *clientData,
    Tcl_Interp *interp,		/* Current interpreter. */
    int objc,			/* Number of arguments. */
    Tcl_Obj *const objv[])	/* Argument objects. */
{
    return Tcl_NRCallObjProc(interp, TclNRWhileObjCmd, clientData, objc, objv);
}

int
TclNRWhileObjCmd(
    TCL_UNUSED(void *),
    Tcl_Interp *interp,		/* Current interpreter. */
    int objc,			/* Number of arguments. */
    Tcl_Obj *const objv[])	/* Argument objects. */
{
    ForIterData *iterPtr;

    if (objc != 3) {
	Tcl_WrongNumArgs(interp, 1, objv, "test command");
	return TCL_ERROR;
    }

    /*
     * We reuse [for]'s callback, passing a NULL for the 'next' script.
     */

    TclSmallAllocEx(interp, sizeof(ForIterData), iterPtr);
    iterPtr->cond = objv[1];
    iterPtr->body = objv[2];
    iterPtr->next = NULL;
    iterPtr->msg  = "\n    (\"while\" body line %d)";
    iterPtr->word = 2;

    TclNRAddCallback(interp, TclNRForIterCallback, iterPtr, NULL,
	    NULL, NULL);
    return TCL_OK;
}

/*
 *----------------------------------------------------------------------
 *
 * TclListLines --
 *
 *	???
 *
 * Results:
 *	Filled in array of line numbers?
 *
 * Side effects:
 *	None.
 *
 *----------------------------------------------------------------------
 */

void
TclListLines(
    Tcl_Obj *listObj,		/* Pointer to obj holding a string with list
				 * structure. Assumed to be valid. Assumed to
				 * contain n elements. */
    Tcl_Size line,		/* Line the list as a whole starts on. */
    Tcl_Size n,			/* #elements in lines */
    Tcl_Size *lines,		/* Array of line numbers, to fill. */
    Tcl_Obj *const *elems)      /* The list elems as Tcl_Obj*, in need of
				 * derived continuation data */
{
    const char *listStr = TclGetString(listObj);
    const char *listHead = listStr;
    Tcl_Size i, length = strlen(listStr);
    const char *element = NULL, *next = NULL;
    ContLineLoc *clLocPtr = TclContinuationsGet(listObj);
    Tcl_Size *clNext = (clLocPtr ? &clLocPtr->loc[0] : NULL);

    for (i = 0; i < n; i++) {
	TclFindElement(NULL, listStr, length, &element, &next, NULL, NULL);

	TclAdvanceLines(&line, listStr, element);
				/* Leading whitespace */
	TclAdvanceContinuations(&line, &clNext, element - listHead);
	if (elems && clNext) {
	    TclContinuationsEnterDerived(elems[i], element-listHead, clNext);
	}
	lines[i] = line;
	length -= (next - listStr);
	TclAdvanceLines(&line, element, next);
				/* Element */
	listStr = next;

	if (*element == 0) {
	    /* ASSERT i == n */
	    break;
	}
    }
}

/*
 * Local Variables:
 * mode: c
 * c-basic-offset: 4
 * fill-column: 78
 * End:
 */<|MERGE_RESOLUTION|>--- conflicted
+++ resolved
@@ -234,11 +234,7 @@
 	Tcl_SetObjResult(interp, Tcl_NewStringObj(
 		"regexp match variables not allowed when using -inline", -1));
 	Tcl_SetErrorCode(interp, "TCL", "OPERATION", "REGEXP",
-<<<<<<< HEAD
 		"MIX_VAR_INLINE", (void *)NULL);
-=======
-		"MIX_VAR_INLINE", (char *)NULL);
->>>>>>> 258d8733
 	goto optionError;
     }
 
@@ -1138,8 +1134,7 @@
 		"option", TCL_EXACT, &index)) {
 	    return TCL_ERROR;
 	}
-<<<<<<< HEAD
-	encodingName = TclGetString(objv[2]);
+	encoding = TclGetString(objv[2]);
     } else if (objc == 3) {
 	/* Handle undocumented -nopkg option. This should only be
 	 * used by the internal ::tcl::Pkg::source utility function. */
@@ -1158,18 +1153,12 @@
 	names = *pkgFiles;
 	*pkgFiles = NULL;
     }
-    result = TclNREvalFile(interp, fileName, encodingName);
+    result = TclNREvalFile(interp, fileName, encoding);
     if (pkgFiles) {
 	/* restore "tclPkgFiles" assocdata to how it was. */
 	*pkgFiles = names;
     }
     return result;
-=======
-	encoding = TclGetString(objv[2]);
-    }
-
-    return TclNREvalFile(interp, fileName, encoding);
->>>>>>> 258d8733
 }
  
@@ -2071,11 +2060,7 @@
 	    Tcl_SetObjResult(interp,
 		    Tcl_NewStringObj("char map list unbalanced", -1));
 	    Tcl_SetErrorCode(interp, "TCL", "OPERATION", "MAP",
-<<<<<<< HEAD
 		    "UNBALANCED", (void *)NULL);
-=======
-		    "UNBALANCED", (char *)NULL);
->>>>>>> 258d8733
 	    return TCL_ERROR;
 	}
     }
@@ -2281,11 +2266,7 @@
 	    Tcl_SetObjResult(interp, Tcl_ObjPrintf(
 		    "bad option \"%s\": must be -nocase", string));
 	    Tcl_SetErrorCode(interp, "TCL", "LOOKUP", "INDEX", "option",
-<<<<<<< HEAD
 		    string, (void *)NULL);
-=======
-		    string, (char *)NULL);
->>>>>>> 258d8733
 	    return TCL_ERROR;
 	}
     }
@@ -2391,50 +2372,13 @@
 	Tcl_SetObjResult(interp, objv[1]);
 	return TCL_OK;
     } else if (count < 1) {
-<<<<<<< HEAD
 	return TCL_OK;
-=======
-	goto done;
-    }
-    string1 = TclGetStringFromObj(objv[1], &length1);
-    if (length1 <= 0) {
-	goto done;
-    }
-
-    /*
-     * Only build up a string that has data. Instead of building it up with
-     * repeated appends, we just allocate the necessary space once and copy
-     * the string value in.
-     *
-     * We have to worry about overflow [Bugs 714106, 2561746].
-     * At this point we know 1 <= length1 <= INT_MAX and 2 <= count <= INT_MAX.
-     * We need to keep 2 <= length2 <= INT_MAX.
-     */
-
-    if (count > INT_MAX/length1) {
-	Tcl_SetObjResult(interp, Tcl_ObjPrintf(
-		"result exceeds max size for a Tcl value (%d bytes)",
-		INT_MAX));
-	Tcl_SetErrorCode(interp, "TCL", "MEMORY", (char *)NULL);
-	return TCL_ERROR;
->>>>>>> 258d8733
-    }
-
-<<<<<<< HEAD
+    }
+
     resultPtr = TclStringRepeat(interp, objv[1], count, TCL_STRING_IN_PLACE);
     if (resultPtr) {
 	Tcl_SetObjResult(interp, resultPtr);
 	return TCL_OK;
-=======
-	Tcl_SetObjResult(interp, Tcl_ObjPrintf(
-		"string size overflow, out of memory allocating %u bytes",
-		length2 + 1));
-	Tcl_SetErrorCode(interp, "TCL", "MEMORY", (char *)NULL);
-	return TCL_ERROR;
-    }
-    for (index = 0; index < count; index++) {
-	memcpy(string2 + (length1 * index), string1, length1);
->>>>>>> 258d8733
     }
     return TCL_ERROR;
 }
@@ -2751,11 +2695,7 @@
 		    "bad option \"%s\": must be -nocase or -length",
 		    string2));
 	    Tcl_SetErrorCode(interp, "TCL", "LOOKUP", "INDEX", "option",
-<<<<<<< HEAD
 		    string2, (void *)NULL);
-=======
-		    string2, (char *)NULL);
->>>>>>> 258d8733
 	    return TCL_ERROR;
 	}
     }
@@ -2862,11 +2802,7 @@
 		    "bad option \"%s\": must be -nocase or -length",
 		    string));
 	    Tcl_SetErrorCode(interp, "TCL", "LOOKUP", "INDEX", "option",
-<<<<<<< HEAD
 		    string, (void *)NULL);
-=======
-		    string, (char *)NULL);
->>>>>>> 258d8733
 	    return TCL_ERROR;
 	}
     }
@@ -3650,11 +3586,7 @@
 			"bad option \"%s\": %s option already found",
 			TclGetString(objv[i]), options[mode]));
 		Tcl_SetErrorCode(interp, "TCL", "OPERATION", "SWITCH",
-<<<<<<< HEAD
 			"DOUBLEOPT", (void *)NULL);
-=======
-			"DOUBLEOPT", (char *)NULL);
->>>>>>> 258d8733
 		return TCL_ERROR;
 	    }
 	    foundmode = 1;
@@ -3673,11 +3605,7 @@
 			"missing variable name argument to %s option",
 			"-indexvar"));
 		Tcl_SetErrorCode(interp, "TCL", "OPERATION", "SWITCH",
-<<<<<<< HEAD
 			"NOVAR", (void *)NULL);
-=======
-			"NOVAR", (char *)NULL);
->>>>>>> 258d8733
 		return TCL_ERROR;
 	    }
 	    indexVarObj = objv[i];
@@ -3690,11 +3618,7 @@
 			"missing variable name argument to %s option",
 			"-matchvar"));
 		Tcl_SetErrorCode(interp, "TCL", "OPERATION", "SWITCH",
-<<<<<<< HEAD
 			"NOVAR", (void *)NULL);
-=======
-			"NOVAR", (char *)NULL);
->>>>>>> 258d8733
 		return TCL_ERROR;
 	    }
 	    matchVarObj = objv[i];
@@ -3713,22 +3637,14 @@
 	Tcl_SetObjResult(interp, Tcl_ObjPrintf(
 		"%s option requires -regexp option", "-indexvar"));
 	Tcl_SetErrorCode(interp, "TCL", "OPERATION", "SWITCH",
-<<<<<<< HEAD
 		"MODERESTRICTION", (void *)NULL);
-=======
-		"MODERESTRICTION", (char *)NULL);
->>>>>>> 258d8733
 	return TCL_ERROR;
     }
     if (matchVarObj != NULL && mode != OPT_REGEXP) {
 	Tcl_SetObjResult(interp, Tcl_ObjPrintf(
 		"%s option requires -regexp option", "-matchvar"));
 	Tcl_SetErrorCode(interp, "TCL", "OPERATION", "SWITCH",
-<<<<<<< HEAD
 		"MODERESTRICTION", (void *)NULL);
-=======
-		"MODERESTRICTION", (char *)NULL);
->>>>>>> 258d8733
 	return TCL_ERROR;
     }
 
@@ -3781,11 +3697,7 @@
 	Tcl_SetObjResult(interp, Tcl_NewStringObj(
 		"extra switch pattern with no body", -1));
 	Tcl_SetErrorCode(interp, "TCL", "OPERATION", "SWITCH", "BADARM",
-<<<<<<< HEAD
 		(void *)NULL);
-=======
-		(char *)NULL);
->>>>>>> 258d8733
 
 	/*
 	 * Check if this can be due to a badly placed comment in the switch
@@ -3803,11 +3715,7 @@
 			    " placed outside of a switch body - see the"
 			    " \"switch\" documentation", -1);
 		    Tcl_SetErrorCode(interp, "TCL", "OPERATION", "SWITCH",
-<<<<<<< HEAD
 			    "BADARM", "COMMENT?", (void *)NULL);
-=======
-			    "BADARM", "COMMENT?", (char *)NULL);
->>>>>>> 258d8733
 		    break;
 		}
 	    }
@@ -3826,11 +3734,7 @@
 		"no body specified for pattern \"%s\"",
 		TclGetString(objv[objc-2])));
 	Tcl_SetErrorCode(interp, "TCL", "OPERATION", "SWITCH", "BADARM",
-<<<<<<< HEAD
 		"FALLTHROUGH", (void *)NULL);
-=======
-		"FALLTHROUGH", (char *)NULL);
->>>>>>> 258d8733
 	return TCL_ERROR;
     }
 
@@ -4162,11 +4066,7 @@
 	Tcl_SetObjResult(interp, Tcl_NewStringObj(
 		"type must be non-empty list", -1));
 	Tcl_SetErrorCode(interp, "TCL", "OPERATION", "THROW", "BADEXCEPTION",
-<<<<<<< HEAD
 		(void *)NULL);
-=======
-		(char *)NULL);
->>>>>>> 258d8733
 	return TCL_ERROR;
     }
 
@@ -4908,11 +4808,7 @@
 			"finally clause must be last", -1));
 		Tcl_DecrRefCount(handlersObj);
 		Tcl_SetErrorCode(interp, "TCL", "OPERATION", "TRY", "FINALLY",
-<<<<<<< HEAD
 			"NONTERMINAL", (void *)NULL);
-=======
-			"NONTERMINAL", (char *)NULL);
->>>>>>> 258d8733
 		return TCL_ERROR;
 	    } else if (i == objc-1) {
 		Tcl_SetObjResult(interp, Tcl_NewStringObj(
@@ -4920,11 +4816,7 @@
 			" \"... finally script\"", -1));
 		Tcl_DecrRefCount(handlersObj);
 		Tcl_SetErrorCode(interp, "TCL", "OPERATION", "TRY", "FINALLY",
-<<<<<<< HEAD
 			"ARGUMENT", (void *)NULL);
-=======
-			"ARGUMENT", (char *)NULL);
->>>>>>> 258d8733
 		return TCL_ERROR;
 	    }
 	    finallyObj = objv[++i];
@@ -4937,11 +4829,7 @@
 			" variableList script\"", -1));
 		Tcl_DecrRefCount(handlersObj);
 		Tcl_SetErrorCode(interp, "TCL", "OPERATION", "TRY", "ON",
-<<<<<<< HEAD
 			"ARGUMENT", (void *)NULL);
-=======
-			"ARGUMENT", (char *)NULL);
->>>>>>> 258d8733
 		return TCL_ERROR;
 	    }
 	    if (TclGetCompletionCodeFromObj(interp, objv[i+1],
@@ -4960,11 +4848,7 @@
 			-1));
 		Tcl_DecrRefCount(handlersObj);
 		Tcl_SetErrorCode(interp, "TCL", "OPERATION", "TRY", "TRAP",
-<<<<<<< HEAD
 			"ARGUMENT", (void *)NULL);
-=======
-			"ARGUMENT", (char *)NULL);
->>>>>>> 258d8733
 		return TCL_ERROR;
 	    }
 	    code = 1;
@@ -4974,11 +4858,7 @@
 			TclGetString(objv[i+1])));
 		Tcl_DecrRefCount(handlersObj);
 		Tcl_SetErrorCode(interp, "TCL", "OPERATION", "TRY", "TRAP",
-<<<<<<< HEAD
 			"EXNFORMAT", (void *)NULL);
-=======
-			"EXNFORMAT", (char *)NULL);
->>>>>>> 258d8733
 		return TCL_ERROR;
 	    }
 	    info[2] = objv[i+1];
@@ -5010,11 +4890,7 @@
 		"last non-finally clause must not have a body of \"-\"", -1));
 	Tcl_DecrRefCount(handlersObj);
 	Tcl_SetErrorCode(interp, "TCL", "OPERATION", "TRY", "BADFALLTHROUGH",
-<<<<<<< HEAD
 		(void *)NULL);
-=======
-		(char *)NULL);
->>>>>>> 258d8733
 	return TCL_ERROR;
     }
     if (!haveHandlers) {
