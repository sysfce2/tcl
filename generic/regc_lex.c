/*
 * lexical analyzer
 * This file is #included by regcomp.c.
 *
 * Copyright (c) 1998, 1999 Henry Spencer.  All rights reserved.
 *
 * Development of this software was funded, in part, by Cray Research Inc.,
 * UUNET Communications Services Inc., Sun Microsystems Inc., and Scriptics
 * Corporation, none of whom are responsible for the results.  The author
 * thanks all of them.
 *
 * Redistribution and use in source and binary forms -- with or without
 * modification -- are permitted for any purpose, provided that
 * redistributions in source form retain this entire copyright notice and
 * indicate the origin and nature of any modifications.
 *
 * I'd appreciate being given credit for this package in the documentation of
 * software which uses it, but that is not a requirement.
 *
 * THIS SOFTWARE IS PROVIDED ``AS IS'' AND ANY EXPRESS OR IMPLIED WARRANTIES,
 * INCLUDING, BUT NOT LIMITED TO, THE IMPLIED WARRANTIES OF MERCHANTABILITY
 * AND FITNESS FOR A PARTICULAR PURPOSE ARE DISCLAIMED.  IN NO EVENT SHALL
 * HENRY SPENCER BE LIABLE FOR ANY DIRECT, INDIRECT, INCIDENTAL, SPECIAL,
 * EXEMPLARY, OR CONSEQUENTIAL DAMAGES (INCLUDING, BUT NOT LIMITED TO,
 * PROCUREMENT OF SUBSTITUTE GOODS OR SERVICES; LOSS OF USE, DATA, OR PROFITS;
 * OR BUSINESS INTERRUPTION) HOWEVER CAUSED AND ON ANY THEORY OF LIABILITY,
 * WHETHER IN CONTRACT, STRICT LIABILITY, OR TORT (INCLUDING NEGLIGENCE OR
 * OTHERWISE) ARISING IN ANY WAY OUT OF THE USE OF THIS SOFTWARE, EVEN IF
 * ADVISED OF THE POSSIBILITY OF SUCH DAMAGE.
 */

/* scanning macros (know about v) */
#define	ATEOS()		(v->now >= v->stop)
#define	HAVE(n)		(v->stop - v->now >= (n))
#define	NEXT1(c)	(!ATEOS() && *v->now == CHR(c))
#define	NEXT2(a,b)	(HAVE(2) && *v->now == CHR(a) && *(v->now+1) == CHR(b))
#define	NEXT3(a,b,c) \
	(HAVE(3) && *v->now == CHR(a) && \
		*(v->now+1) == CHR(b) && \
		*(v->now+2) == CHR(c))
#define	SET(c)		(v->nexttype = (c))
#define	SETV(c, n)	(v->nexttype = (c), v->nextvalue = (n))
#define	RET(c)		return (SET(c), 1)
#define	RETV(c, n)	return (SETV(c, n), 1)
#define	FAILW(e)	return (ERR(e), 0)	/* ERR does SET(EOS) */
#define	LASTTYPE(t)	(v->lasttype == (t))

/* lexical contexts */
#define	L_ERE	1	/* mainline ERE/ARE */
#define	L_BRE	2	/* mainline BRE */
#define	L_Q	3	/* REG_QUOTE */
#define	L_EBND	4	/* ERE/ARE bound */
#define	L_BBND	5	/* BRE bound */
#define	L_BRACK	6	/* brackets */
#define	L_CEL	7	/* collating element */
#define	L_ECL	8	/* equivalence class */
#define	L_CCL	9	/* character class */
#define	INTOCON(c)	(v->lexcon = (c))
#define	INCON(con)	(v->lexcon == (con))

/* construct pointer past end of chr array */
#define	ENDOF(array)	((array) + sizeof(array)/sizeof(chr))

/*
 - lexstart - set up lexical stuff, scan leading options
 ^ static void lexstart(struct vars *);
 */
static void
lexstart(
    struct vars *v)
{
    prefixes(v);		/* may turn on new type bits etc. */
    NOERR();

    if (v->cflags&REG_QUOTE) {
	assert(!(v->cflags&(REG_ADVANCED|REG_EXPANDED|REG_NEWLINE)));
	INTOCON(L_Q);
    } else if (v->cflags&REG_EXTENDED) {
	assert(!(v->cflags&REG_QUOTE));
	INTOCON(L_ERE);
    } else {
	assert(!(v->cflags&(REG_QUOTE|REG_ADVF)));
	INTOCON(L_BRE);
    }

    v->nexttype = EMPTY;	/* remember we were at the start */
    next(v);			/* set up the first token */
}

/*
 - prefixes - implement various special prefixes
 ^ static void prefixes(struct vars *);
 */
static void
prefixes(
    struct vars *v)
{
    /*
     * Literal string doesn't get any of this stuff.
     */

    if (v->cflags&REG_QUOTE) {
	return;
    }

    /*
     * Initial "***" gets special things.
     */

    if (HAVE(4) && NEXT3('*', '*', '*')) {
	switch (*(v->now + 3)) {
	case CHR('?'):		/* "***?" error, msg shows version */
	    ERR(REG_BADPAT);
	    return;		/* proceed no further */
	    break;
	case CHR('='):		/* "***=" shifts to literal string */
	    NOTE(REG_UNONPOSIX);
	    v->cflags |= REG_QUOTE;
	    v->cflags &= ~(REG_ADVANCED|REG_EXPANDED|REG_NEWLINE);
	    v->now += 4;
	    return;		/* and there can be no more prefixes */
	    break;
	case CHR(':'):		/* "***:" shifts to AREs */
	    NOTE(REG_UNONPOSIX);
	    v->cflags |= REG_ADVANCED;
	    v->now += 4;
	    break;
	default:		/* otherwise *** is just an error */
	    ERR(REG_BADRPT);
	    return;
	    break;
	}
    }

    /*
     * BREs and EREs don't get embedded options.
     */

    if ((v->cflags&REG_ADVANCED) != REG_ADVANCED) {
	return;
    }

    /*
     * Embedded options (AREs only).
     */

    if (HAVE(3) && NEXT2('(', '?') && iscalpha(*(v->now + 2))) {
	NOTE(REG_UNONPOSIX);
	v->now += 2;
	for (; !ATEOS() && iscalpha(*v->now); v->now++) {
	    switch (*v->now) {
	    case CHR('b'):	/* BREs (but why???) */
		v->cflags &= ~(REG_ADVANCED|REG_QUOTE);
		break;
	    case CHR('c'):	/* case sensitive */
		v->cflags &= ~REG_ICASE;
		break;
	    case CHR('e'):	/* plain EREs */
		v->cflags |= REG_EXTENDED;
		v->cflags &= ~(REG_ADVF|REG_QUOTE);
		break;
	    case CHR('i'):	/* case insensitive */
		v->cflags |= REG_ICASE;
		break;
	    case CHR('m'):	/* Perloid synonym for n */
	    case CHR('n'):	/* \n affects ^ $ . [^ */
		v->cflags |= REG_NEWLINE;
		break;
	    case CHR('p'):	/* ~Perl, \n affects . [^ */
		v->cflags |= REG_NLSTOP;
		v->cflags &= ~REG_NLANCH;
		break;
	    case CHR('q'):	/* literal string */
		v->cflags |= REG_QUOTE;
		v->cflags &= ~REG_ADVANCED;
		break;
	    case CHR('s'):	/* single line, \n ordinary */
		v->cflags &= ~REG_NEWLINE;
		break;
	    case CHR('t'):	/* tight syntax */
		v->cflags &= ~REG_EXPANDED;
		break;
	    case CHR('w'):	/* weird, \n affects ^ $ only */
		v->cflags &= ~REG_NLSTOP;
		v->cflags |= REG_NLANCH;
		break;
	    case CHR('x'):	/* expanded syntax */
		v->cflags |= REG_EXPANDED;
		break;
	    default:
		ERR(REG_BADOPT);
		return;
	    }
	}
	if (!NEXT1(')')) {
	    ERR(REG_BADOPT);
	    return;
	}
	v->now++;
	if (v->cflags&REG_QUOTE) {
	    v->cflags &= ~(REG_EXPANDED|REG_NEWLINE);
	}
    }
}

/*
 - lexnest - "call a subroutine", interpolating string at the lexical level
 * Note, this is not a very general facility.  There are a number of
 * implicit assumptions about what sorts of strings can be subroutines.
 ^ static void lexnest(struct vars *, const chr *, const chr *);
 */
static void
lexnest(
    struct vars *v,
    const chr *beginp,		/* start of interpolation */
    const chr *endp)		/* one past end of interpolation */
{
    assert(v->savenow == NULL);	/* only one level of nesting */
    v->savenow = v->now;
    v->savestop = v->stop;
    v->now = beginp;
    v->stop = endp;
}

/*
 * string constants to interpolate as expansions of things like \d
 */

static const chr backd[] = {	/* \d */
    CHR('['), CHR('['), CHR(':'),
    CHR('d'), CHR('i'), CHR('g'), CHR('i'), CHR('t'),
    CHR(':'), CHR(']'), CHR(']')
};
static const chr backD[] = {	/* \D */
    CHR('['), CHR('^'), CHR('['), CHR(':'),
    CHR('d'), CHR('i'), CHR('g'), CHR('i'), CHR('t'),
    CHR(':'), CHR(']'), CHR(']')
};
static const chr brbackd[] = {	/* \d within brackets */
    CHR('['), CHR(':'),
    CHR('d'), CHR('i'), CHR('g'), CHR('i'), CHR('t'),
    CHR(':'), CHR(']')
};
static const chr backs[] = {	/* \s */
    CHR('['), CHR('['), CHR(':'),
    CHR('s'), CHR('p'), CHR('a'), CHR('c'), CHR('e'),
    CHR(':'), CHR(']'), CHR(']')
};
static const chr backS[] = {	/* \S */
    CHR('['), CHR('^'), CHR('['), CHR(':'),
    CHR('s'), CHR('p'), CHR('a'), CHR('c'), CHR('e'),
    CHR(':'), CHR(']'), CHR(']')
};
static const chr brbacks[] = {	/* \s within brackets */
    CHR('['), CHR(':'),
    CHR('s'), CHR('p'), CHR('a'), CHR('c'), CHR('e'),
    CHR(':'), CHR(']')
};

#define PUNCT_CONN \
	CHR('_'), \
	0x203F /* UNDERTIE */, \
	0x2040 /* CHARACTER TIE */,\
	0x2054 /* INVERTED UNDERTIE */,\
	0xFE33 /* PRESENTATION FORM FOR VERTICAL LOW LINE */, \
	0xFE34 /* PRESENTATION FORM FOR VERTICAL WAVY LOW LINE */, \
	0xFE4D /* DASHED LOW LINE */, \
	0xFE4E /* CENTRELINE LOW LINE */, \
	0xFE4F /* WAVY LOW LINE */, \
	0xFF3F /* FULLWIDTH LOW LINE */

static const chr backw[] = {	/* \w */
    CHR('['), CHR('['), CHR(':'),
    CHR('a'), CHR('l'), CHR('n'), CHR('u'), CHR('m'),
    CHR(':'), CHR(']'), PUNCT_CONN, CHR(']')
};
static const chr backW[] = {	/* \W */
    CHR('['), CHR('^'), CHR('['), CHR(':'),
    CHR('a'), CHR('l'), CHR('n'), CHR('u'), CHR('m'),
    CHR(':'), CHR(']'), PUNCT_CONN, CHR(']')
};
static const chr brbackw[] = {	/* \w within brackets */
    CHR('['), CHR(':'),
    CHR('a'), CHR('l'), CHR('n'), CHR('u'), CHR('m'),
    CHR(':'), CHR(']'), PUNCT_CONN
};

/*
 - lexword - interpolate a bracket expression for word characters
 * Possibly ought to inquire whether there is a "word" character class.
 ^ static void lexword(struct vars *);
 */
static void
lexword(
    struct vars *v)
{
    lexnest(v, backw, ENDOF(backw));
}

/*
 - next - get next token
 ^ static int next(struct vars *);
 */
static int			/* 1 normal, 0 failure */
next(
    struct vars *v)
{
    chr c;

    /*
     * Errors yield an infinite sequence of failures.
     */

    if (ISERR()) {
	return 0;		/* the error has set nexttype to EOS */
    }

    /*
     * Remember flavor of last token.
     */

    v->lasttype = v->nexttype;

    /*
     * REG_BOSONLY
     */

    if (v->nexttype == EMPTY && (v->cflags&REG_BOSONLY)) {
	/* at start of a REG_BOSONLY RE */
	RETV(SBEGIN, 0);	/* same as \A */
    }

    /*
     * If we're nested and we've hit end, return to outer level.
     */

    if (v->savenow != NULL && ATEOS()) {
	v->now = v->savenow;
	v->stop = v->savestop;
	v->savenow = v->savestop = NULL;
    }

    /*
     * Skip white space etc. if appropriate (not in literal or [])
     */

    if (v->cflags&REG_EXPANDED) {
	switch (v->lexcon) {
	case L_ERE:
	case L_BRE:
	case L_EBND:
	case L_BBND:
	    skip(v);
	    break;
	}
    }

    /*
     * Handle EOS, depending on context.
     */

    if (ATEOS()) {
	switch (v->lexcon) {
	case L_ERE:
	case L_BRE:
	case L_Q:
	    RET(EOS);
	    break;
	case L_EBND:
	case L_BBND:
	    FAILW(REG_EBRACE);
	    break;
	case L_BRACK:
	case L_CEL:
	case L_ECL:
	case L_CCL:
	    FAILW(REG_EBRACK);
	    break;
	}
	assert(NOTREACHED);
    }

    /*
     * Okay, time to actually get a character.
     */

    c = *v->now++;

    /*
     * Deal with the easy contexts, punt EREs to code below.
     */

    switch (v->lexcon) {
    case L_BRE:			/* punt BREs to separate function */
	return brenext(v, c);
	break;
    case L_ERE:			/* see below */
	break;
    case L_Q:			/* literal strings are easy */
	RETV(PLAIN, c);
	break;
    case L_BBND:		/* bounds are fairly simple */
    case L_EBND:
	switch (c) {
	case CHR('0'): case CHR('1'): case CHR('2'): case CHR('3'):
	case CHR('4'): case CHR('5'): case CHR('6'): case CHR('7'):
	case CHR('8'): case CHR('9'):
	    RETV(DIGIT, (chr)DIGITVAL(c));
	    break;
	case CHR(','):
	    RET(',');
	    break;
	case CHR('}'):		/* ERE bound ends with } */
	    if (INCON(L_EBND)) {
		INTOCON(L_ERE);
		if ((v->cflags&REG_ADVF) && NEXT1('?')) {
		    v->now++;
		    NOTE(REG_UNONPOSIX);
		    RETV('}', 0);
		}
		RETV('}', 1);
	    } else {
		FAILW(REG_BADBR);
	    }
	    break;
	case CHR('\\'):		/* BRE bound ends with \} */
	    if (INCON(L_BBND) && NEXT1('}')) {
		v->now++;
		INTOCON(L_BRE);
		RET('}');
	    } else {
		FAILW(REG_BADBR);
	    }
	    break;
	default:
	    FAILW(REG_BADBR);
	    break;
	}
	assert(NOTREACHED);
	break;
    case L_BRACK:		/* brackets are not too hard */
	switch (c) {
	case CHR(']'):
	    if (LASTTYPE('[')) {
		RETV(PLAIN, c);
	    } else {
		INTOCON((v->cflags&REG_EXTENDED) ? L_ERE : L_BRE);
		RET(']');
	    }
	    break;
	case CHR('\\'):
	    NOTE(REG_UBBS);
	    if (!(v->cflags&REG_ADVF)) {
		RETV(PLAIN, c);
	    }
	    NOTE(REG_UNONPOSIX);
	    if (ATEOS()) {
		FAILW(REG_EESCAPE);
	    }
	    (DISCARD)lexescape(v);
	    switch (v->nexttype) {	/* not all escapes okay here */
	    case PLAIN:
		return 1;
		break;
	    case CCLASS:
		switch (v->nextvalue) {
		case 'd':
		    lexnest(v, brbackd, ENDOF(brbackd));
		    break;
		case 's':
		    lexnest(v, brbacks, ENDOF(brbacks));
		    break;
		case 'w':
		    lexnest(v, brbackw, ENDOF(brbackw));
		    break;
		default:
		    FAILW(REG_EESCAPE);
		    break;
		}

		/*
		 * lexnest() done, back up and try again.
		 */

		v->nexttype = v->lasttype;
		return next(v);
		break;
	    }

	    /*
	     * Not one of the acceptable escapes.
	     */

	    FAILW(REG_EESCAPE);
	    break;
	case CHR('-'):
	    if (LASTTYPE('[') || NEXT1(']')) {
		RETV(PLAIN, c);
	    } else {
		RETV(RANGE, c);
	    }
	    break;
	case CHR('['):
	    if (ATEOS()) {
		FAILW(REG_EBRACK);
	    }
	    switch (*v->now++) {
	    case CHR('.'):
		INTOCON(L_CEL);

		/*
		 * Might or might not be locale-specific.
		 */

		RET(COLLEL);
		break;
	    case CHR('='):
		INTOCON(L_ECL);
		NOTE(REG_ULOCALE);
		RET(ECLASS);
		break;
	    case CHR(':'):
		INTOCON(L_CCL);
		NOTE(REG_ULOCALE);
		RET(CCLASS);
		break;
	    default:		/* oops */
		v->now--;
		RETV(PLAIN, c);
		break;
	    }
	    assert(NOTREACHED);
	    break;
	default:
	    RETV(PLAIN, c);
	    break;
	}
	assert(NOTREACHED);
	break;
    case L_CEL:			/* collating elements are easy */
	if (c == CHR('.') && NEXT1(']')) {
	    v->now++;
	    INTOCON(L_BRACK);
	    RETV(END, '.');
	} else {
	    RETV(PLAIN, c);
	}
	break;
    case L_ECL:			/* ditto equivalence classes */
	if (c == CHR('=') && NEXT1(']')) {
	    v->now++;
	    INTOCON(L_BRACK);
	    RETV(END, '=');
	} else {
	    RETV(PLAIN, c);
	}
	break;
    case L_CCL:			/* ditto character classes */
	if (c == CHR(':') && NEXT1(']')) {
	    v->now++;
	    INTOCON(L_BRACK);
	    RETV(END, ':');
	} else {
	    RETV(PLAIN, c);
	}
	break;
    default:
	assert(NOTREACHED);
	break;
    }

    /*
     * That got rid of everything except EREs and AREs.
     */

    assert(INCON(L_ERE));

    /*
     * Deal with EREs and AREs, except for backslashes.
     */

    switch (c) {
    case CHR('|'):
	RET('|');
	break;
    case CHR('*'):
	if ((v->cflags&REG_ADVF) && NEXT1('?')) {
	    v->now++;
	    NOTE(REG_UNONPOSIX);
	    RETV('*', 0);
	}
	RETV('*', 1);
	break;
    case CHR('+'):
	if ((v->cflags&REG_ADVF) && NEXT1('?')) {
	    v->now++;
	    NOTE(REG_UNONPOSIX);
	    RETV('+', 0);
	}
	RETV('+', 1);
	break;
    case CHR('?'):
	if ((v->cflags&REG_ADVF) && NEXT1('?')) {
	    v->now++;
	    NOTE(REG_UNONPOSIX);
	    RETV('?', 0);
	}
	RETV('?', 1);
	break;
    case CHR('{'):		/* bounds start or plain character */
	if (v->cflags&REG_EXPANDED) {
	    skip(v);
	}
	if (ATEOS() || !iscdigit(*v->now)) {
	    NOTE(REG_UBRACES);
	    NOTE(REG_UUNSPEC);
	    RETV(PLAIN, c);
	} else {
	    NOTE(REG_UBOUNDS);
	    INTOCON(L_EBND);
	    RET('{');
	}
	assert(NOTREACHED);
	break;
    case CHR('('):		/* parenthesis, or advanced extension */
	if ((v->cflags&REG_ADVF) && NEXT1('?')) {
	    NOTE(REG_UNONPOSIX);
	    v->now++;
	    switch (*v->now++) {
	    case CHR(':'):	/* non-capturing paren */
		RETV('(', 0);
		break;
	    case CHR('#'):	/* comment */
		while (!ATEOS() && *v->now != CHR(')')) {
		    v->now++;
		}
		if (!ATEOS()) {
		    v->now++;
		}
		assert(v->nexttype == v->lasttype);
		return next(v);
		break;
	    case CHR('='):	/* positive lookahead */
		NOTE(REG_ULOOKAHEAD);
		RETV(LACON, 1);
		break;
	    case CHR('!'):	/* negative lookahead */
		NOTE(REG_ULOOKAHEAD);
		RETV(LACON, 0);
		break;
	    default:
		FAILW(REG_BADRPT);
		break;
	    }
	    assert(NOTREACHED);
	}
	if (v->cflags&REG_NOSUB) {
	    RETV('(', 0);	/* all parens non-capturing */
	} else {
	    RETV('(', 1);
	}
	break;
    case CHR(')'):
	if (LASTTYPE('(')) {
	    NOTE(REG_UUNSPEC);
	}
	RETV(')', c);
	break;
    case CHR('['):		/* easy except for [[:<:]] and [[:>:]] */
	if (HAVE(6) &&	*(v->now+0) == CHR('[') &&
		*(v->now+1) == CHR(':') &&
		(*(v->now+2) == CHR('<') || *(v->now+2) == CHR('>')) &&
		*(v->now+3) == CHR(':') &&
		*(v->now+4) == CHR(']') &&
		*(v->now+5) == CHR(']')) {
	    c = *(v->now+2);
	    v->now += 6;
	    NOTE(REG_UNONPOSIX);
	    RET((c == CHR('<')) ? '<' : '>');
	}
	INTOCON(L_BRACK);
	if (NEXT1('^')) {
	    v->now++;
	    RETV('[', 0);
	}
	RETV('[', 1);
	break;
    case CHR('.'):
	RET('.');
	break;
    case CHR('^'):
	RET('^');
	break;
    case CHR('$'):
	RET('$');
	break;
    case CHR('\\'):		/* mostly punt backslashes to code below */
	if (ATEOS()) {
	    FAILW(REG_EESCAPE);
	}
	break;
    default:		/* ordinary character */
	RETV(PLAIN, c);
	break;
    }

    /*
     * ERE/ARE backslash handling; backslash already eaten.
     */

    assert(!ATEOS());
    if (!(v->cflags&REG_ADVF)) {/* only AREs have non-trivial escapes */
	if (iscalnum(*v->now)) {
	    NOTE(REG_UBSALNUM);
	    NOTE(REG_UUNSPEC);
	}
	RETV(PLAIN, *v->now++);
    }
    (DISCARD)lexescape(v);
    if (ISERR()) {
	FAILW(REG_EESCAPE);
    }
    if (v->nexttype == CCLASS) {/* fudge at lexical level */
	switch (v->nextvalue) {
	case 'd':	lexnest(v, backd, ENDOF(backd)); break;
	case 'D':	lexnest(v, backD, ENDOF(backD)); break;
	case 's':	lexnest(v, backs, ENDOF(backs)); break;
	case 'S':	lexnest(v, backS, ENDOF(backS)); break;
	case 'w':	lexnest(v, backw, ENDOF(backw)); break;
	case 'W':	lexnest(v, backW, ENDOF(backW)); break;
	default:
	    assert(NOTREACHED);
	    FAILW(REG_ASSERT);
	    break;
	}
	/* lexnest done, back up and try again */
	v->nexttype = v->lasttype;
	return next(v);
    }

    /*
     * Otherwise, lexescape has already done the work.
     */

    return !ISERR();
}

/*
 - lexescape - parse an ARE backslash escape (backslash already eaten)
 * Note slightly nonstandard use of the CCLASS type code.
 ^ static int lexescape(struct vars *);
 */
static int			/* not actually used, but convenient for RETV */
lexescape(
    struct vars *v)
{
    chr c;
    int i;
    static const chr alert[] = {
	CHR('a'), CHR('l'), CHR('e'), CHR('r'), CHR('t')
    };
    static const chr esc[] = {
	CHR('E'), CHR('S'), CHR('C')
    };
    const chr *save;

    assert(v->cflags&REG_ADVF);

    assert(!ATEOS());
    c = *v->now++;
    if (!iscalnum(c)) {
	RETV(PLAIN, c);
    }

    NOTE(REG_UNONPOSIX);
    switch (c) {
    case CHR('a'):
	RETV(PLAIN, chrnamed(v, alert, ENDOF(alert), CHR('\007')));
	break;
    case CHR('A'):
	RETV(SBEGIN, 0);
	break;
    case CHR('b'):
	RETV(PLAIN, CHR('\b'));
	break;
    case CHR('B'):
	RETV(PLAIN, CHR('\\'));
	break;
    case CHR('c'):
	NOTE(REG_UUNPORT);
	if (ATEOS()) {
	    FAILW(REG_EESCAPE);
	}
	RETV(PLAIN, (chr)(*v->now++ & 037));
	break;
    case CHR('d'):
	NOTE(REG_ULOCALE);
	RETV(CCLASS, 'd');
	break;
    case CHR('D'):
	NOTE(REG_ULOCALE);
	RETV(CCLASS, 'D');
	break;
    case CHR('e'):
	NOTE(REG_UUNPORT);
	RETV(PLAIN, chrnamed(v, esc, ENDOF(esc), CHR('\033')));
	break;
    case CHR('f'):
	RETV(PLAIN, CHR('\f'));
	break;
    case CHR('m'):
	RET('<');
	break;
    case CHR('M'):
	RET('>');
	break;
    case CHR('n'):
	RETV(PLAIN, CHR('\n'));
	break;
    case CHR('r'):
	RETV(PLAIN, CHR('\r'));
	break;
    case CHR('s'):
	NOTE(REG_ULOCALE);
	RETV(CCLASS, 's');
	break;
    case CHR('S'):
	NOTE(REG_ULOCALE);
	RETV(CCLASS, 'S');
	break;
    case CHR('t'):
	RETV(PLAIN, CHR('\t'));
	break;
    case CHR('u'):
	c = (uchr) lexdigits(v, 16, 1, 4);
	if (ISERR()) {
	    FAILW(REG_EESCAPE);
	}
	RETV(PLAIN, c);
	break;
    case CHR('U'):
<<<<<<< HEAD
	i = lexdigits(v, 16, 1, 8);
	if (ISERR()) {
	    FAILW(REG_EESCAPE);
	}
	if (i > 0xFFFF) {
	    /* TODO: output a Surrogate pair
	     */
	    i = 0xFFFD;
	}
	RETV(PLAIN, (uchr) i);
=======
	i = lexdigits(v, 16, 8, 8);
	if (ISERR()) {
	    FAILW(REG_EESCAPE);
	}
#if CHRBITS > 16
	if ((unsigned)i > 0x10FFFF) {
	    i = 0xFFFD;
	}
#else
	if ((unsigned)i & ~0xFFFF) {
	    i = 0xFFFD;
	}
#endif
	RETV(PLAIN, c);
>>>>>>> f30c2caf
	break;
    case CHR('v'):
	RETV(PLAIN, CHR('\v'));
	break;
    case CHR('w'):
	NOTE(REG_ULOCALE);
	RETV(CCLASS, 'w');
	break;
    case CHR('W'):
	NOTE(REG_ULOCALE);
	RETV(CCLASS, 'W');
	break;
    case CHR('x'):
	NOTE(REG_UUNPORT);
	c = (uchr) lexdigits(v, 16, 1, 2);
	if (ISERR()) {
	    FAILW(REG_EESCAPE);
	}
	RETV(PLAIN, c);
	break;
    case CHR('y'):
	NOTE(REG_ULOCALE);
	RETV(WBDRY, 0);
	break;
    case CHR('Y'):
	NOTE(REG_ULOCALE);
	RETV(NWBDRY, 0);
	break;
    case CHR('Z'):
	RETV(SEND, 0);
	break;
    case CHR('1'): case CHR('2'): case CHR('3'): case CHR('4'):
    case CHR('5'): case CHR('6'): case CHR('7'): case CHR('8'):
    case CHR('9'):
	save = v->now;
	v->now--;		/* put first digit back */
	c = (uchr) lexdigits(v, 10, 1, 255);	/* REs >255 long outside spec */
	if (ISERR()) {
	    FAILW(REG_EESCAPE);
	}

	/*
	 * Ugly heuristic (first test is "exactly 1 digit?")
	 */

	if (v->now - save == 0 || ((int) c > 0 && (int)c <= v->nsubexp)) {
	    NOTE(REG_UBACKREF);
	    RETV(BACKREF, (chr)c);
	}

	/*
	 * Oops, doesn't look like it's a backref after all...
	 */

	v->now = save;

	/* FALLTHRU */

    case CHR('0'):
	NOTE(REG_UUNPORT);
	v->now--;		/* put first digit back */
	c = (uchr) lexdigits(v, 8, 1, 3);
	if (ISERR()) {
	    FAILW(REG_EESCAPE);
	}
	if (c > 0xFF) {
	    /* out of range, so we handled one digit too much */
	    v->now--;
	    c >>= 3;
	}
	RETV(PLAIN, c);
	break;
    default:
	assert(iscalpha(c));
	FAILW(REG_EESCAPE);	/* unknown alphabetic escape */
	break;
    }
    assert(NOTREACHED);
}

/*
 - lexdigits - slurp up digits and return chr value
 ^ static int lexdigits(struct vars *, int, int, int);
 */
static int			/* chr value; errors signalled via ERR */
lexdigits(
    struct vars *v,
    int base,
    int minlen,
    int maxlen)
{
    int n;
    int len;
    chr c;
    int d;
    const uchr ub = (uchr) base;

    n = 0;
    for (len = 0; len < maxlen && !ATEOS(); len++) {
	if (n > 0x10FFF) {
	    /* Stop when continuing would otherwise overflow */
	    break;
	}
	c = *v->now++;
	switch (c) {
	case CHR('0'): case CHR('1'): case CHR('2'): case CHR('3'):
	case CHR('4'): case CHR('5'): case CHR('6'): case CHR('7'):
	case CHR('8'): case CHR('9'):
	    d = DIGITVAL(c);
	    break;
	case CHR('a'): case CHR('A'): d = 10; break;
	case CHR('b'): case CHR('B'): d = 11; break;
	case CHR('c'): case CHR('C'): d = 12; break;
	case CHR('d'): case CHR('D'): d = 13; break;
	case CHR('e'): case CHR('E'): d = 14; break;
	case CHR('f'): case CHR('F'): d = 15; break;
	default:
	    v->now--;		/* oops, not a digit at all */
	    d = -1;
	    break;
	}

	if (d >= base) {	/* not a plausible digit */
	    v->now--;
	    d = -1;
	}
	if (d < 0) {
	    break;		/* NOTE BREAK OUT */
	}
	n = n*ub + (uchr)d;
    }
    if (len < minlen) {
	ERR(REG_EESCAPE);
    }

    return n;
}

/*
 - brenext - get next BRE token
 * This is much like EREs except for all the stupid backslashes and the
 * context-dependency of some things.
 ^ static int brenext(struct vars *, pchr);
 */
static int			/* 1 normal, 0 failure */
brenext(
    struct vars *v,
    pchr pc)
{
    chr c = (chr)pc;

    switch (c) {
    case CHR('*'):
	if (LASTTYPE(EMPTY) || LASTTYPE('(') || LASTTYPE('^')) {
	    RETV(PLAIN, c);
	}
	RET('*');
	break;
    case CHR('['):
	if (HAVE(6) &&	*(v->now+0) == CHR('[') &&
		*(v->now+1) == CHR(':') &&
		(*(v->now+2) == CHR('<') || *(v->now+2) == CHR('>')) &&
		*(v->now+3) == CHR(':') &&
		*(v->now+4) == CHR(']') &&
		*(v->now+5) == CHR(']')) {
	    c = *(v->now+2);
	    v->now += 6;
	    NOTE(REG_UNONPOSIX);
	    RET((c == CHR('<')) ? '<' : '>');
	}
	INTOCON(L_BRACK);
	if (NEXT1('^')) {
	    v->now++;
	    RETV('[', 0);
	}
	RETV('[', 1);
	break;
    case CHR('.'):
	RET('.');
	break;
    case CHR('^'):
	if (LASTTYPE(EMPTY)) {
	    RET('^');
	}
	if (LASTTYPE('(')) {
	    NOTE(REG_UUNSPEC);
	    RET('^');
	}
	RETV(PLAIN, c);
	break;
    case CHR('$'):
	if (v->cflags&REG_EXPANDED) {
	    skip(v);
	}
	if (ATEOS()) {
	    RET('$');
	}
	if (NEXT2('\\', ')')) {
	    NOTE(REG_UUNSPEC);
	    RET('$');
	}
	RETV(PLAIN, c);
	break;
    case CHR('\\'):
	break;			/* see below */
    default:
	RETV(PLAIN, c);
	break;
    }

    assert(c == CHR('\\'));

    if (ATEOS()) {
	FAILW(REG_EESCAPE);
    }

    c = *v->now++;
    switch (c) {
    case CHR('{'):
	INTOCON(L_BBND);
	NOTE(REG_UBOUNDS);
	RET('{');
	break;
    case CHR('('):
	RETV('(', 1);
	break;
    case CHR(')'):
	RETV(')', c);
	break;
    case CHR('<'):
	NOTE(REG_UNONPOSIX);
	RET('<');
	break;
    case CHR('>'):
	NOTE(REG_UNONPOSIX);
	RET('>');
	break;
    case CHR('1'): case CHR('2'): case CHR('3'): case CHR('4'):
    case CHR('5'): case CHR('6'): case CHR('7'): case CHR('8'):
    case CHR('9'):
	NOTE(REG_UBACKREF);
	RETV(BACKREF, (chr)DIGITVAL(c));
	break;
    default:
	if (iscalnum(c)) {
	    NOTE(REG_UBSALNUM);
	    NOTE(REG_UUNSPEC);
	}
	RETV(PLAIN, c);
	break;
    }

    assert(NOTREACHED);
}

/*
 - skip - skip white space and comments in expanded form
 ^ static void skip(struct vars *);
 */
static void
skip(
    struct vars *v)
{
    const chr *start = v->now;

    assert(v->cflags&REG_EXPANDED);

    for (;;) {
	while (!ATEOS() && iscspace(*v->now)) {
	    v->now++;
	}
	if (ATEOS() || *v->now != CHR('#')) {
	    break;		/* NOTE BREAK OUT */
	}
	assert(NEXT1('#'));
	while (!ATEOS() && *v->now != CHR('\n')) {
	    v->now++;
	}

	/*
	 * Leave the newline to be picked up by the iscspace loop.
	 */
    }

    if (v->now != start) {
	NOTE(REG_UNONPOSIX);
    }
}

/*
 - newline - return the chr for a newline
 * This helps confine use of CHR to this source file.
 ^ static chr newline(NOPARMS);
 */
static chr
newline(void)
{
    return CHR('\n');
}

/*
 - chrnamed - return the chr known by a given (chr string) name
 * The code is a bit clumsy, but this routine gets only such specialized
 * use that it hardly matters.
 ^ static chr chrnamed(struct vars *, const chr *, const chr *, pchr);
 */
static chr
chrnamed(
    struct vars *v,
    const chr *startp,		/* start of name */
    const chr *endp,		/* just past end of name */
    pchr lastresort)		/* what to return if name lookup fails */
{
    celt c;
    int errsave;
    int e;
    struct cvec *cv;

    errsave = v->err;
    v->err = 0;
    c = element(v, startp, endp);
    e = v->err;
    v->err = errsave;

    if (e != 0) {
	return (chr)lastresort;
    }

    cv = range(v, c, c, 0);
    if (cv->nchrs == 0) {
	return (chr)lastresort;
    }
    return cv->chrs[0];
}

/*
 * Local Variables:
 * mode: c
 * c-basic-offset: 4
 * fill-column: 78
 * End:
 */<|MERGE_RESOLUTION|>--- conflicted
+++ resolved
@@ -846,33 +846,22 @@
 	RETV(PLAIN, c);
 	break;
     case CHR('U'):
-<<<<<<< HEAD
 	i = lexdigits(v, 16, 1, 8);
 	if (ISERR()) {
 	    FAILW(REG_EESCAPE);
 	}
-	if (i > 0xFFFF) {
+#if CHRBITS > 16
+	if ((unsigned)i > 0x10FFFF) {
+	    i = 0xFFFD;
+	}
+#else
+	if ((unsigned)i & ~0xFFFF) {
 	    /* TODO: output a Surrogate pair
 	     */
 	    i = 0xFFFD;
 	}
-	RETV(PLAIN, (uchr) i);
-=======
-	i = lexdigits(v, 16, 8, 8);
-	if (ISERR()) {
-	    FAILW(REG_EESCAPE);
-	}
-#if CHRBITS > 16
-	if ((unsigned)i > 0x10FFFF) {
-	    i = 0xFFFD;
-	}
-#else
-	if ((unsigned)i & ~0xFFFF) {
-	    i = 0xFFFD;
-	}
 #endif
-	RETV(PLAIN, c);
->>>>>>> f30c2caf
+	RETV(PLAIN, (uchr)i);
 	break;
     case CHR('v'):
 	RETV(PLAIN, CHR('\v'));
