/*
 * tclOO.c --
 *
 *	This file contains the object-system core (NB: not Tcl_Obj, but ::oo)
 *
 * Copyright © 2005-2012 Donal K. Fellows
 * Copyright © 2017 Nathan Coulter
 *
 * See the file "license.terms" for information on usage and redistribution of
 * this file, and for a DISCLAIMER OF ALL WARRANTIES.
 */

#ifdef HAVE_CONFIG_H
#include "config.h"
#endif
#include "tclInt.h"
#include "tclOOInt.h"

/*
 * Commands in oo::define.
 */

static const struct {
    const char *name;
    Tcl_ObjCmdProc2 *objProc;
    int flag;
} defineCmds[] = {
    {"constructor", TclOODefineConstructorObjCmd, 0},
    {"definitionnamespace", TclOODefineDefnNsObjCmd, 0},
    {"deletemethod", TclOODefineDeleteMethodObjCmd, 0},
    {"destructor", TclOODefineDestructorObjCmd, 0},
    {"export", TclOODefineExportObjCmd, 0},
    {"forward", TclOODefineForwardObjCmd, 0},
    {"method", TclOODefineMethodObjCmd, 0},
    {"private", TclOODefinePrivateObjCmd, 0},
    {"renamemethod", TclOODefineRenameMethodObjCmd, 0},
    {"self", TclOODefineSelfObjCmd, 0},
    {"unexport", TclOODefineUnexportObjCmd, 0},
    {NULL, NULL, 0}
}, objdefCmds[] = {
    {"class", TclOODefineClassObjCmd, 1},
    {"deletemethod", TclOODefineDeleteMethodObjCmd, 1},
    {"export", TclOODefineExportObjCmd, 1},
    {"forward", TclOODefineForwardObjCmd, 1},
    {"method", TclOODefineMethodObjCmd, 1},
    {"private", TclOODefinePrivateObjCmd, 1},
    {"renamemethod", TclOODefineRenameMethodObjCmd, 1},
    {"self", TclOODefineObjSelfObjCmd, 0},
    {"unexport", TclOODefineUnexportObjCmd, 1},
    {NULL, NULL, 0}
};

/*
 * What sort of size of things we like to allocate.
 */

#define ALLOC_CHUNK 8

/*
 * Function declarations for things defined in this file.
 */

static Object *		AllocObject(Tcl_Interp *interp, const char *nameStr,
			    Namespace *nsPtr, const char *nsNameStr);
static int		CloneClassMethod(Tcl_Interp *interp, Class *clsPtr,
			    Method *mPtr, Tcl_Obj *namePtr,
			    Method **newMPtrPtr);
static int		CloneObjectMethod(Tcl_Interp *interp, Object *oPtr,
			    Method *mPtr, Tcl_Obj *namePtr);
static void		DeletedDefineNamespace(void *clientData);
static void		DeletedObjdefNamespace(void *clientData);
static void		DeletedHelpersNamespace(void *clientData);
static Tcl_NRPostProc	FinalizeAlloc;
static Tcl_NRPostProc	FinalizeNext;
static Tcl_NRPostProc	FinalizeObjectCall;
static inline void	InitClassPath(Tcl_Interp * interp, Class *clsPtr);
static void		InitClassSystemRoots(Tcl_Interp *interp,
			    Foundation *fPtr);
static int		InitFoundation(Tcl_Interp *interp);
static Tcl_InterpDeleteProc	KillFoundation;
static void		MyDeleted(void *clientData);
static void		ObjectNamespaceDeleted(void *clientData);
static Tcl_CommandTraceProc	ObjectRenamedTrace;
static inline void	RemoveClass(Class **list, size_t num, size_t idx);
static inline void	RemoveObject(Object **list, size_t num, size_t idx);
static inline void	SquelchCachedName(Object *oPtr);

<<<<<<< HEAD
static int		PublicNRObjectCmd(ClientData clientData,
			    Tcl_Interp *interp, size_t objc,
			    Tcl_Obj *const *objv);
static int		PrivateNRObjectCmd(ClientData clientData,
			    Tcl_Interp *interp, size_t objc,
			    Tcl_Obj *const *objv);
static int		MyClassNRObjCmd(ClientData clientData,
			    Tcl_Interp *interp, size_t objc,
=======
static int		PublicNRObjectCmd(void *clientData,
			    Tcl_Interp *interp, int objc,
			    Tcl_Obj *const *objv);
static int		PrivateNRObjectCmd(void *clientData,
			    Tcl_Interp *interp, int objc,
			    Tcl_Obj *const *objv);
static int		MyClassNRObjCmd(void *clientData,
			    Tcl_Interp *interp, int objc,
>>>>>>> e4e10623
			    Tcl_Obj *const *objv);
static void		MyClassDeleted(void *clientData);

/*
 * Methods in the oo::object and oo::class classes. First, we define a helper
 * macro that makes building the method type declaration structure a lot
 * easier. No point in making life harder than it has to be!
 *
 * Note that the core methods don't need clone or free proc callbacks.
 */

#define DCM(name,visibility,proc) \
    {name,visibility,\
	{TCL_OO_METHOD_VERSION_2,"core method: "#name,proc,NULL,NULL}}

static const DeclaredClassMethod objMethods[] = {
    DCM("destroy", 1,	TclOO_Object_Destroy),
    DCM("eval", 0,	TclOO_Object_Eval),
    DCM("unknown", 0,	TclOO_Object_Unknown),
    DCM("variable", 0,	TclOO_Object_LinkVar),
    DCM("varname", 0,	TclOO_Object_VarName),
    {NULL, 0, {0, NULL, NULL, NULL, NULL}}
}, clsMethods[] = {
    DCM("create", 1,	TclOO_Class_Create),
    DCM("new", 1,	TclOO_Class_New),
    DCM("createWithNamespace", 0, TclOO_Class_CreateNs),
    {NULL, 0, {0, NULL, NULL, NULL, NULL}}
};

/*
 * And for the oo::class constructor...
 */

static const Tcl_MethodType2 classConstructor = {
    TCL_OO_METHOD_VERSION_2,
    "oo::class constructor",
    TclOO_Class_Constructor, NULL, NULL
};

/*
 * Scripted parts of TclOO. First, the main script (cannot be outside this
 * file).
 */

static const char initScript[] =
#ifndef TCL_NO_DEPRECATED
"package ifneeded TclOO " TCLOO_PATCHLEVEL " {# Already present, OK?};"
#endif
"package ifneeded tcl::oo " TCLOO_PATCHLEVEL " {# Already present, OK?};"
"namespace eval ::oo { variable version " TCLOO_VERSION " };"
"namespace eval ::oo { variable patchlevel " TCLOO_PATCHLEVEL " };";
/* "tcl_findLibrary tcloo $oo::version $oo::version" */
/* " tcloo.tcl OO_LIBRARY oo::library;"; */

/*
 * The scripted part of the definitions of TclOO.
 */

#include "tclOOScript.h"

/*
 * The actual definition of the variable holding the TclOO stub table.
 */

MODULE_SCOPE const TclOOStubs tclOOStubs;

/*
 * Convenience macro for getting the foundation from an interpreter.
 */

#define GetFoundation(interp) \
	((Foundation *)((Interp *)(interp))->objectFoundation)

/*
 * Macros to make inspecting into the guts of an object cleaner.
 *
 * The ocPtr parameter (only in these macros) is assumed to work fine with
 * either an oPtr or a classPtr. Note that the roots oo::object and oo::class
 * have _both_ their object and class flags tagged with ROOT_OBJECT and
 * ROOT_CLASS respectively.
 */

#define Destructing(oPtr)	((oPtr)->flags & OBJECT_DESTRUCTING)
#define IsRootObject(ocPtr)	((ocPtr)->flags & ROOT_OBJECT)
#define IsRootClass(ocPtr)	((ocPtr)->flags & ROOT_CLASS)
#define IsRoot(ocPtr)		((ocPtr)->flags & (ROOT_OBJECT|ROOT_CLASS))

#define RemoveItem(type, lst, i) \
    do {						\
	Remove ## type ((lst).list, (lst).num, i);	\
	(lst).num--;					\
    } while (0)

/*
 * ----------------------------------------------------------------------
 *
 * RemoveClass, RemoveObject --
 *
 *	Helpers for the RemoveItem macro for deleting a class or object from a
 *	list. Setting the "empty" location to NULL makes debugging a little
 *	easier.
 *
 * ----------------------------------------------------------------------
 */

static inline void
RemoveClass(
    Class **list,
    size_t num,
    size_t idx)
{
    for (; idx + 1 < num; idx++) {
	list[idx] = list[idx + 1];
    }
    list[idx] = NULL;
}

static inline void
RemoveObject(
    Object **list,
    size_t num,
    size_t idx)
{
    for (; idx + 1 < num; idx++) {
	list[idx] = list[idx + 1];
    }
    list[idx] = NULL;
}

/*
 * ----------------------------------------------------------------------
 *
 * TclOOInit --
 *
 *	Called to initialise the OO system within an interpreter.
 *
 * Result:
 *	TCL_OK if the setup succeeded. Currently assumed to always work.
 *
 * Side effects:
 *	Creates namespaces, commands, several classes and a number of
 *	callbacks. Upon return, the OO system is ready for use.
 *
 * ----------------------------------------------------------------------
 */

int
TclOOInit(
    Tcl_Interp *interp)		/* The interpreter to install into. */
{
    /*
     * Build the core of the OO system.
     */

    if (InitFoundation(interp) != TCL_OK) {
	return TCL_ERROR;
    }

    /*
     * Run our initialization script and, if that works, declare the package
     * to be fully provided.
     */

    if (Tcl_EvalEx(interp, initScript, TCL_INDEX_NONE, 0) != TCL_OK) {
	return TCL_ERROR;
    }

#ifndef TCL_NO_DEPRECATED
    Tcl_PkgProvideEx(interp, "TclOO", TCLOO_PATCHLEVEL,
	    &tclOOStubs);
#endif
    return Tcl_PkgProvideEx(interp, "tcl::oo", TCLOO_PATCHLEVEL,
	    &tclOOStubs);
}

/*
 * ----------------------------------------------------------------------
 *
 * TclOOGetFoundation --
 *
 *	Get a reference to the OO core class system.
 *
 * ----------------------------------------------------------------------
 */

Foundation *
TclOOGetFoundation(
    Tcl_Interp *interp)
{
    return GetFoundation(interp);
}

/*
 * ----------------------------------------------------------------------
 *
 * InitFoundation --
 *
 *	Set up the core of the OO core class system. This is a structure
 *	holding references to the magical bits that need to be known about in
 *	other places, plus the oo::object and oo::class classes.
 *
 * ----------------------------------------------------------------------
 */

static int
InitFoundation(
    Tcl_Interp *interp)
{
    static Tcl_ThreadDataKey tsdKey;
    ThreadLocalData *tsdPtr =
	    (ThreadLocalData *)Tcl_GetThreadData(&tsdKey, sizeof(ThreadLocalData));
    Foundation *fPtr = (Foundation *)Tcl_Alloc(sizeof(Foundation));
    Tcl_Obj *namePtr;
    Tcl_DString buffer;
    Command *cmdPtr;
    size_t i;

    /*
     * Initialize the structure that holds the OO system core. This is
     * attached to the interpreter via an assocData entry; not very efficient,
     * but the best we can do without hacking the core more.
     */

    memset(fPtr, 0, sizeof(Foundation));
    ((Interp *) interp)->objectFoundation = fPtr;
    fPtr->interp = interp;
    fPtr->ooNs = Tcl_CreateNamespace(interp, "::oo", fPtr, NULL);
    Tcl_Export(interp, fPtr->ooNs, "[a-z]*", 1);
    fPtr->defineNs = Tcl_CreateNamespace(interp, "::oo::define", fPtr,
	    DeletedDefineNamespace);
    fPtr->objdefNs = Tcl_CreateNamespace(interp, "::oo::objdefine", fPtr,
	    DeletedObjdefNamespace);
    fPtr->helpersNs = Tcl_CreateNamespace(interp, "::oo::Helpers", fPtr,
	    DeletedHelpersNamespace);
    fPtr->epoch = 1;
    fPtr->tsdPtr = tsdPtr;
    TclNewLiteralStringObj(fPtr->unknownMethodNameObj, "unknown");
    TclNewLiteralStringObj(fPtr->constructorName, "<constructor>");
    TclNewLiteralStringObj(fPtr->destructorName, "<destructor>");
    TclNewLiteralStringObj(fPtr->clonedName, "<cloned>");
    TclNewLiteralStringObj(fPtr->defineName, "::oo::define");
    Tcl_IncrRefCount(fPtr->unknownMethodNameObj);
    Tcl_IncrRefCount(fPtr->constructorName);
    Tcl_IncrRefCount(fPtr->destructorName);
    Tcl_IncrRefCount(fPtr->clonedName);
    Tcl_IncrRefCount(fPtr->defineName);
    Tcl_CreateObjCommand2(interp, "::oo::UnknownDefinition",
	    TclOOUnknownDefinition, NULL, NULL);
    TclNewLiteralStringObj(namePtr, "::oo::UnknownDefinition");
    Tcl_SetNamespaceUnknownHandler(interp, fPtr->defineNs, namePtr);
    Tcl_SetNamespaceUnknownHandler(interp, fPtr->objdefNs, namePtr);

    /*
     * Create the subcommands in the oo::define and oo::objdefine spaces.
     */

    Tcl_DStringInit(&buffer);
    for (i = 0 ; defineCmds[i].name ; i++) {
	TclDStringAppendLiteral(&buffer, "::oo::define::");
<<<<<<< HEAD
	Tcl_DStringAppend(&buffer, defineCmds[i].name, -1);
	Tcl_CreateObjCommand2(interp, Tcl_DStringValue(&buffer),
=======
	Tcl_DStringAppend(&buffer, defineCmds[i].name, TCL_INDEX_NONE);
	Tcl_CreateObjCommand(interp, Tcl_DStringValue(&buffer),
>>>>>>> e4e10623
		defineCmds[i].objProc, INT2PTR(defineCmds[i].flag), NULL);
	Tcl_DStringFree(&buffer);
    }
    for (i = 0 ; objdefCmds[i].name ; i++) {
	TclDStringAppendLiteral(&buffer, "::oo::objdefine::");
<<<<<<< HEAD
	Tcl_DStringAppend(&buffer, objdefCmds[i].name, -1);
	Tcl_CreateObjCommand2(interp, Tcl_DStringValue(&buffer),
=======
	Tcl_DStringAppend(&buffer, objdefCmds[i].name, TCL_INDEX_NONE);
	Tcl_CreateObjCommand(interp, Tcl_DStringValue(&buffer),
>>>>>>> e4e10623
		objdefCmds[i].objProc, INT2PTR(objdefCmds[i].flag), NULL);
	Tcl_DStringFree(&buffer);
    }

    Tcl_CallWhenDeleted(interp, KillFoundation, NULL);

    /*
     * Create the special objects at the core of the object system.
     */

    InitClassSystemRoots(interp, fPtr);

    /*
     * Basic method declarations for the core classes.
     */

    for (i = 0 ; objMethods[i].name ; i++) {
	TclOONewBasicMethod(interp, fPtr->objectCls, &objMethods[i]);
    }
    for (i = 0 ; clsMethods[i].name ; i++) {
	TclOONewBasicMethod(interp, fPtr->classCls, &clsMethods[i]);
    }

    /*
     * Finish setting up the class of classes by marking the 'new' method as
     * private; classes, unlike general objects, must have explicit names. We
     * also need to create the constructor for classes.
     */

    TclNewLiteralStringObj(namePtr, "new");
    TclNewInstanceMethod(interp, (Tcl_Object) fPtr->classCls->thisPtr,
	    namePtr /* keeps ref */, 0 /* private */, NULL, NULL);
    fPtr->classCls->constructorPtr = (Method *) TclNewMethod(interp,
	    (Tcl_Class) fPtr->classCls, NULL, 0, &classConstructor, NULL);

    /*
     * Create non-object commands and plug ourselves into the Tcl [info]
     * ensemble.
     */

    cmdPtr = (Command *) Tcl_NRCreateCommand2(interp, "::oo::Helpers::next",
	    NULL, TclOONextObjCmd, NULL, NULL);
    cmdPtr->compileProc = TclCompileObjectNextCmd;
    cmdPtr = (Command *) Tcl_NRCreateCommand2(interp, "::oo::Helpers::nextto",
	    NULL, TclOONextToObjCmd, NULL, NULL);
    cmdPtr->compileProc = TclCompileObjectNextToCmd;
    cmdPtr = (Command *) Tcl_CreateObjCommand2(interp, "::oo::Helpers::self",
	    TclOOSelfObjCmd, NULL, NULL);
    cmdPtr->compileProc = TclCompileObjectSelfCmd;
    Tcl_CreateObjCommand2(interp, "::oo::define", TclOODefineObjCmd, NULL,
	    NULL);
    Tcl_CreateObjCommand2(interp, "::oo::objdefine", TclOOObjDefObjCmd, NULL,
	    NULL);
    Tcl_CreateObjCommand2(interp, "::oo::copy", TclOOCopyObjectCmd, NULL,NULL);
    TclOOInitInfo(interp);

    /*
     * Now make the class of slots.
     */

    if (TclOODefineSlots(fPtr) != TCL_OK) {
	return TCL_ERROR;
    }

    /*
     * Evaluate the remaining definitions, which are a compiled-in Tcl script.
     */

    return Tcl_EvalEx(interp, tclOOSetupScript, TCL_INDEX_NONE, 0);
}

/*
 * ----------------------------------------------------------------------
 *
 * InitClassSystemRoots --
 *
 *	Creates the objects at the core of the object system. These need to be
 *	spliced manually.
 *
 * ----------------------------------------------------------------------
 */

static void
InitClassSystemRoots(
    Tcl_Interp *interp,
    Foundation *fPtr)
{
    Class fakeCls;
    Object fakeObject;
    Tcl_Obj *defNsName;

    /* Stand up a phony class for bootstrapping. */
    fPtr->objectCls = &fakeCls;
    /* referenced in TclOOAllocClass to increment the refCount. */
    fakeCls.thisPtr = &fakeObject;

    fPtr->objectCls = TclOOAllocClass(interp,
	    AllocObject(interp, "object", (Namespace *)fPtr->ooNs, NULL));
    /* Corresponding TclOODecrRefCount in KillFoudation */
    AddRef(fPtr->objectCls->thisPtr);

    /*
     * This is why it is unnecessary in this routine to replace the
     * incremented reference count of fPtr->objectCls that was swallowed by
     * fakeObject.
     */

    fPtr->objectCls->superclasses.num = 0;
    Tcl_Free(fPtr->objectCls->superclasses.list);
    fPtr->objectCls->superclasses.list = NULL;

    /*
     * Special initialization for the primordial objects.
     */

    fPtr->objectCls->thisPtr->flags |= ROOT_OBJECT;
    fPtr->objectCls->flags |= ROOT_OBJECT;
    TclNewLiteralStringObj(defNsName, "::oo::objdefine");
    fPtr->objectCls->objDefinitionNs = defNsName;
    Tcl_IncrRefCount(defNsName);

    fPtr->classCls = TclOOAllocClass(interp,
	    AllocObject(interp, "class", (Namespace *)fPtr->ooNs, NULL));
    /* Corresponding TclOODecrRefCount in KillFoudation */
    AddRef(fPtr->classCls->thisPtr);

    /*
     * Increment reference counts for each reference because these
     * relationships can be dynamically changed.
     *
     * Corresponding TclOODecrRefCount for all incremented refcounts is in
     * KillFoundation.
     */

    /*
     * Rewire bootstrapped objects.
     */

    fPtr->objectCls->thisPtr->selfCls = fPtr->classCls;
    AddRef(fPtr->classCls->thisPtr);
    TclOOAddToInstances(fPtr->objectCls->thisPtr, fPtr->classCls);

    fPtr->classCls->thisPtr->selfCls = fPtr->classCls;
    AddRef(fPtr->classCls->thisPtr);
    TclOOAddToInstances(fPtr->classCls->thisPtr, fPtr->classCls);

    fPtr->classCls->thisPtr->flags |= ROOT_CLASS;
    fPtr->classCls->flags |= ROOT_CLASS;
    TclNewLiteralStringObj(defNsName, "::oo::define");
    fPtr->classCls->clsDefinitionNs = defNsName;
    Tcl_IncrRefCount(defNsName);

    /* Standard initialization for new Objects */
    TclOOAddToSubclasses(fPtr->classCls, fPtr->objectCls);

    /*
     * THIS IS THE ONLY FUNCTION THAT DOES NON-STANDARD CLASS SPLICING.
     * Everything else is careful to prohibit looping.
     */
}

/*
 * ----------------------------------------------------------------------
 *
 * DeletedDefineNamespace, DeletedObjdefNamespace, DeletedHelpersNamespace --
 *
 *	Simple helpers used to clear fields of the foundation when they no
 *	longer hold useful information.
 *
 * ----------------------------------------------------------------------
 */

static void
DeletedDefineNamespace(
    void *clientData)
{
    Foundation *fPtr = (Foundation *)clientData;

    fPtr->defineNs = NULL;
}

static void
DeletedObjdefNamespace(
    void *clientData)
{
    Foundation *fPtr = (Foundation *)clientData;

    fPtr->objdefNs = NULL;
}

static void
DeletedHelpersNamespace(
    void *clientData)
{
    Foundation *fPtr = (Foundation *)clientData;

    fPtr->helpersNs = NULL;
}

/*
 * ----------------------------------------------------------------------
 *
 * KillFoundation --
 *
 *	Delete those parts of the OO core that are not deleted automatically
 *	when the objects and classes themselves are destroyed.
 *
 * ----------------------------------------------------------------------
 */

static void
KillFoundation(
    TCL_UNUSED(void *),
    Tcl_Interp *interp)	/* The interpreter containing the OO system
			 * foundation. */
{
    Foundation *fPtr = GetFoundation(interp);

    TclDecrRefCount(fPtr->unknownMethodNameObj);
    TclDecrRefCount(fPtr->constructorName);
    TclDecrRefCount(fPtr->destructorName);
    TclDecrRefCount(fPtr->clonedName);
    TclDecrRefCount(fPtr->defineName);
    TclOODecrRefCount(fPtr->objectCls->thisPtr);
    TclOODecrRefCount(fPtr->classCls->thisPtr);

    Tcl_Free(fPtr);
}

/*
 * ----------------------------------------------------------------------
 *
 * AllocObject --
 *
 *	Allocate an object of basic type. Does not splice the object into its
 *	class's instance list.  The caller must set the classPtr on the object
 *	to either a class or NULL, call TclOOAddToInstances to add the object
 *	to the class's instance list, and if the object itself is a class, use
 *	call TclOOAddToSubclasses() to add it to the right class's list of
 *	subclasses.
 *
 * ----------------------------------------------------------------------
 */

static Object *
AllocObject(
    Tcl_Interp *interp,		/* Interpreter within which to create the
				 * object. */
    const char *nameStr,	/* The name of the object to create, or NULL
				 * if the OO system should pick the object
				 * name itself (equal to the namespace
				 * name). */
    Namespace *nsPtr,		/* The namespace to create the object in, or
				 * NULL if *nameStr is NULL */
    const char *nsNameStr)	/* The name of the namespace to create, or
				 * NULL if the OO system should pick a unique
				 * name itself. If this is non-NULL but names
				 * a namespace that already exists, the effect
				 * will be the same as if this was NULL. */
{
    Foundation *fPtr = GetFoundation(interp);
    Object *oPtr;
    Command *cmdPtr;
    CommandTrace *tracePtr;
    size_t creationEpoch;

    oPtr = (Object *)Tcl_Alloc(sizeof(Object));
    memset(oPtr, 0, sizeof(Object));

    /*
     * Every object has a namespace; make one. Note that this also normally
     * computes the creation epoch value for the object, a sequence number
     * that is unique to the object (and which allows us to manage method
     * caching without comparing pointers).
     *
     * When creating a namespace, we first check to see if the caller
     * specified the name for the namespace. If not, we generate namespace
     * names using the epoch until such time as a new namespace is actually
     * created.
     */

    if (nsNameStr != NULL) {
	oPtr->namespacePtr = Tcl_CreateNamespace(interp, nsNameStr, oPtr, NULL);
	if (oPtr->namespacePtr != NULL) {
	    creationEpoch = ++fPtr->tsdPtr->nsCount;
	    goto configNamespace;
	}
	Tcl_ResetResult(interp);
    }

    while (1) {
	char objName[10 + TCL_INTEGER_SPACE];

	sprintf(objName, "::oo::Obj%" TCL_Z_MODIFIER "u", ++fPtr->tsdPtr->nsCount);
	oPtr->namespacePtr = Tcl_CreateNamespace(interp, objName, oPtr, NULL);
	if (oPtr->namespacePtr != NULL) {
	    creationEpoch = fPtr->tsdPtr->nsCount;
	    break;
	}

	/*
	 * Could not make that namespace, so we make another. But first we
	 * have to get rid of the error message from Tcl_CreateNamespace,
	 * since that's something that should not be exposed to the user.
	 */

	Tcl_ResetResult(interp);
    }

  configNamespace:
    ((Namespace *) oPtr->namespacePtr)->refCount++;

    /*
     * Make the namespace know about the helper commands. This grants access
     * to the [self] and [next] commands.
     */

    if (fPtr->helpersNs != NULL) {
	TclSetNsPath((Namespace *) oPtr->namespacePtr, 1, &fPtr->helpersNs);
    }
    TclOOSetupVariableResolver(oPtr->namespacePtr);

    /*
     * Suppress use of compiled versions of the commands in this object's
     * namespace and its children; causes wrong behaviour without expensive
     * recompilation. [Bug 2037727]
     */

    ((Namespace *) oPtr->namespacePtr)->flags |= NS_SUPPRESS_COMPILATION;

    /*
     * Set up a callback to get notification of the deletion of a namespace
     * when enough of the namespace still remains to execute commands and
     * access variables in it. [Bug 2950259]
     */

    ((Namespace *) oPtr->namespacePtr)->earlyDeleteProc = ObjectNamespaceDeleted;

    /*
     * Fill in the rest of the non-zero/NULL parts of the structure.
     */

    oPtr->fPtr = fPtr;
    oPtr->creationEpoch = creationEpoch;

    /*
     * An object starts life with a refCount of 2 to mark the two stages of
     * destruction it occur:  A call to ObjectRenamedTrace(), and a call to
     * ObjectNamespaceDeleted().
     */

    oPtr->refCount = 2;
    oPtr->flags = USE_CLASS_CACHE;

    /*
     * Finally, create the object commands and initialize the trace on the
     * public command (so that the object structures are deleted when the
     * command is deleted).
     */

    if (!nameStr) {
	nameStr = oPtr->namespacePtr->name;
	nsPtr = (Namespace *)oPtr->namespacePtr;
	if (nsPtr->parentPtr != NULL) {
	    nsPtr = nsPtr->parentPtr;
	}
    }
    oPtr->command = TclCreateObjCommandInNs(interp, nameStr,
	(Tcl_Namespace *)nsPtr, TclOOPublicObjectCmd, oPtr, NULL);

    /*
     * Add the NRE command and trace directly. While this breaks a number of
     * abstractions, it is faster and we're inside Tcl here so we're allowed.
     */

    cmdPtr = (Command *) oPtr->command;
    cmdPtr->nreProc2 = PublicNRObjectCmd;
    cmdPtr->tracePtr = tracePtr = (CommandTrace *)Tcl_Alloc(sizeof(CommandTrace));
    tracePtr->traceProc = ObjectRenamedTrace;
    tracePtr->clientData = oPtr;
    tracePtr->flags = TCL_TRACE_RENAME|TCL_TRACE_DELETE;
    tracePtr->nextPtr = NULL;
    tracePtr->refCount = 1;

    oPtr->myCommand = TclNRCreateCommandInNs(interp, "my", oPtr->namespacePtr,
	    TclOOPrivateObjectCmd, PrivateNRObjectCmd, oPtr, MyDeleted);
    oPtr->myclassCommand = TclNRCreateCommandInNs(interp, "myclass",
	    oPtr->namespacePtr, TclOOMyClassObjCmd, MyClassNRObjCmd, oPtr,
            MyClassDeleted);
    return oPtr;
}

/*
 * ----------------------------------------------------------------------
 *
 * SquelchCachedName --
 *
 *	Encapsulates how to throw away a cached object name. Called from
 *	object rename traces and at object destruction.
 *
 * ----------------------------------------------------------------------
 */

static inline void
SquelchCachedName(
    Object *oPtr)
{
    if (oPtr->cachedNameObj) {
	Tcl_DecrRefCount(oPtr->cachedNameObj);
	oPtr->cachedNameObj = NULL;
    }
}

/*
 * ----------------------------------------------------------------------
 *
 * MyDeleted, MyClassDeleted --
 *
 *	These callbacks are triggered when the object's [my] or [myclass]
 *	commands are deleted by any mechanism. They just mark the object as
 *	not having a [my] command or [myclass] command, and so prevent cleanup
 *	of those commands when the object itself is deleted.
 *
 * ----------------------------------------------------------------------
 */

static void
MyDeleted(
    void *clientData)	/* Reference to the object whose [my] has been
				 * squelched. */
{
    Object *oPtr = (Object *)clientData;

    oPtr->myCommand = NULL;
}

static void
MyClassDeleted(
    void *clientData)
{
    Object *oPtr = (Object *)clientData;
    oPtr->myclassCommand = NULL;
}

/*
 * ----------------------------------------------------------------------
 *
 * ObjectRenamedTrace --
 *
 *	This callback is triggered when the object is deleted by any
 *	mechanism. It runs the destructors and arranges for the actual cleanup
 *	of the object's namespace, which in turn triggers cleansing of the
 *	object data structures.
 *
 * ----------------------------------------------------------------------
 */

static void
ObjectRenamedTrace(
    void *clientData,	/* The object being deleted. */
    TCL_UNUSED(Tcl_Interp *),
    TCL_UNUSED(const char *) /*oldName*/,
    TCL_UNUSED(const char *) /*newName*/,
    int flags)			/* Why was the object deleted? */
{
    Object *oPtr = (Object *)clientData;

    /*
     * If this is a rename and not a delete of the object, we just flush the
     * cache of the object name.
     */

    if (flags & TCL_TRACE_RENAME) {
	SquelchCachedName(oPtr);
	return;
    }

    /*
     * The namespace is only deleted if it hasn't already been deleted. [Bug
     * 2950259].
     */

    if (!Destructing(oPtr)) {
	Tcl_DeleteNamespace(oPtr->namespacePtr);
    }
    oPtr->command = NULL;
    TclOODecrRefCount(oPtr);
    return;
}

/*
 * ----------------------------------------------------------------------
 *
 * TclOODeleteDescendants --
 *
 *	Delete all descendants of a particular class.
 *
 * ----------------------------------------------------------------------
 */

void
TclOODeleteDescendants(
    Tcl_Interp *interp,		/* The interpreter containing the class. */
    Object *oPtr)		/* The object representing the class. */
{
    Class *clsPtr = oPtr->classPtr, *subclassPtr, *mixinSubclassPtr;
    Object *instancePtr;

    /*
     * Squelch classes that this class has been mixed into.
     */

    if (clsPtr->mixinSubs.num > 0) {
	while (clsPtr->mixinSubs.num > 0) {
	    mixinSubclassPtr =
		    clsPtr->mixinSubs.list[clsPtr->mixinSubs.num - 1];

	    /*
	     * This condition also covers the case where mixinSubclassPtr ==
	     * clsPtr
	     */

	    if (!Destructing(mixinSubclassPtr->thisPtr)
		    && !(mixinSubclassPtr->thisPtr->flags & DONT_DELETE)) {
		Tcl_DeleteCommandFromToken(interp,
			mixinSubclassPtr->thisPtr->command);
	    }
	    TclOORemoveFromMixinSubs(mixinSubclassPtr, clsPtr);
	}
    }
    if (clsPtr->mixinSubs.size > 0) {
	Tcl_Free(clsPtr->mixinSubs.list);
	clsPtr->mixinSubs.size = 0;
    }

    /*
     * Squelch subclasses of this class.
     */

    if (clsPtr->subclasses.num > 0) {
	while (clsPtr->subclasses.num > 0) {
	    subclassPtr = clsPtr->subclasses.list[clsPtr->subclasses.num - 1];
	    if (!Destructing(subclassPtr->thisPtr) && !IsRoot(subclassPtr)
		    && !(subclassPtr->thisPtr->flags & DONT_DELETE)) {
		Tcl_DeleteCommandFromToken(interp,
			subclassPtr->thisPtr->command);
	    }
	    TclOORemoveFromSubclasses(subclassPtr, clsPtr);
	}
    }
    if (clsPtr->subclasses.size > 0) {
	Tcl_Free(clsPtr->subclasses.list);
	clsPtr->subclasses.list = NULL;
	clsPtr->subclasses.size = 0;
    }

    /*
     * Squelch instances of this class (includes objects we're mixed into).
     */

    if (clsPtr->instances.num > 0) {
	while (clsPtr->instances.num > 0) {
	    instancePtr = clsPtr->instances.list[clsPtr->instances.num - 1];

	    /*
	     * This condition also covers the case where instancePtr == oPtr
	     */

	    if (!Destructing(instancePtr) && !IsRoot(instancePtr) &&
		    !(instancePtr->flags & DONT_DELETE)) {
		Tcl_DeleteCommandFromToken(interp, instancePtr->command);
	    }
	    TclOORemoveFromInstances(instancePtr, clsPtr);
	}
    }
    if (clsPtr->instances.size > 0) {
	Tcl_Free(clsPtr->instances.list);
	clsPtr->instances.list = NULL;
	clsPtr->instances.size = 0;
    }
}

/*
 * ----------------------------------------------------------------------
 *
 * TclOOReleaseClassContents --
 *
 *	Tear down the special class data structure, including deleting all
 *	dependent classes and objects.
 *
 * ----------------------------------------------------------------------
 */

void
TclOOReleaseClassContents(
    Tcl_Interp *interp,		/* The interpreter containing the class. */
    Object *oPtr)		/* The object representing the class. */
{
    FOREACH_HASH_DECLS;
    size_t i;
    Class *clsPtr = oPtr->classPtr, *tmpClsPtr;
    Method *mPtr;
    Foundation *fPtr = oPtr->fPtr;
    Tcl_Obj *variableObj;
    PrivateVariableMapping *privateVariable;

    /*
     * Sanity check!
     */

    if (!Destructing(oPtr)) {
	if (IsRootClass(oPtr)) {
	    Tcl_Panic("deleting class structure for non-deleted %s",
		    "::oo::class");
	} else if (IsRootObject(oPtr)) {
	    Tcl_Panic("deleting class structure for non-deleted %s",
		    "::oo::object");
	}
    }

    /*
     * Stop using the class for definition information.
     */

    if (clsPtr->clsDefinitionNs) {
	Tcl_DecrRefCount(clsPtr->clsDefinitionNs);
	clsPtr->clsDefinitionNs = NULL;
    }
    if (clsPtr->objDefinitionNs) {
	Tcl_DecrRefCount(clsPtr->objDefinitionNs);
	clsPtr->objDefinitionNs = NULL;
    }

    /*
     * Squelch method implementation chain caches.
     */

    if (clsPtr->constructorChainPtr) {
	TclOODeleteChain(clsPtr->constructorChainPtr);
	clsPtr->constructorChainPtr = NULL;
    }
    if (clsPtr->destructorChainPtr) {
	TclOODeleteChain(clsPtr->destructorChainPtr);
	clsPtr->destructorChainPtr = NULL;
    }
    if (clsPtr->classChainCache) {
	CallChain *callPtr;

	FOREACH_HASH_VALUE(callPtr, clsPtr->classChainCache) {
	    TclOODeleteChain(callPtr);
	}
	Tcl_DeleteHashTable(clsPtr->classChainCache);
	Tcl_Free(clsPtr->classChainCache);
	clsPtr->classChainCache = NULL;
    }

    /*
     * Squelch our filter list.
     */

    if (clsPtr->filters.num) {
	Tcl_Obj *filterObj;

	FOREACH(filterObj, clsPtr->filters) {
	    TclDecrRefCount(filterObj);
	}
	Tcl_Free(clsPtr->filters.list);
	clsPtr->filters.list = NULL;
	clsPtr->filters.num = 0;
    }

    /*
     * Squelch our metadata.
     */

    if (clsPtr->metadataPtr != NULL) {
	Tcl_ObjectMetadataType *metadataTypePtr;
	void *value;

	FOREACH_HASH(metadataTypePtr, value, clsPtr->metadataPtr) {
	    metadataTypePtr->deleteProc(value);
	}
	Tcl_DeleteHashTable(clsPtr->metadataPtr);
	Tcl_Free(clsPtr->metadataPtr);
	clsPtr->metadataPtr = NULL;
    }

    if (clsPtr->mixins.num) {
	FOREACH(tmpClsPtr, clsPtr->mixins) {
	    TclOORemoveFromMixinSubs(clsPtr, tmpClsPtr);
	    TclOODecrRefCount(tmpClsPtr->thisPtr);
	}
	Tcl_Free(clsPtr->mixins.list);
	clsPtr->mixins.list = NULL;
	clsPtr->mixins.num = 0;
    }

    if (clsPtr->superclasses.num > 0) {
	FOREACH(tmpClsPtr, clsPtr->superclasses) {
	    TclOORemoveFromSubclasses(clsPtr, tmpClsPtr);
	    TclOODecrRefCount(tmpClsPtr->thisPtr);
	}
	Tcl_Free(clsPtr->superclasses.list);
	clsPtr->superclasses.num = 0;
	clsPtr->superclasses.list = NULL;
    }

    FOREACH_HASH_VALUE(mPtr, &clsPtr->classMethods) {
	TclOODelMethodRef(mPtr);
    }
    Tcl_DeleteHashTable(&clsPtr->classMethods);
    TclOODelMethodRef(clsPtr->constructorPtr);
    TclOODelMethodRef(clsPtr->destructorPtr);

    FOREACH(variableObj, clsPtr->variables) {
	TclDecrRefCount(variableObj);
    }
    if (i) {
	Tcl_Free(clsPtr->variables.list);
    }

    FOREACH_STRUCT(privateVariable, clsPtr->privateVariables) {
	TclDecrRefCount(privateVariable->variableObj);
	TclDecrRefCount(privateVariable->fullNameObj);
    }
    if (i) {
	Tcl_Free(clsPtr->privateVariables.list);
    }

    if (IsRootClass(oPtr) && !Destructing(fPtr->objectCls->thisPtr)) {
	Tcl_DeleteCommandFromToken(interp, fPtr->objectCls->thisPtr->command);
    }
}

/*
 * ----------------------------------------------------------------------
 *
 * ObjectNamespaceDeleted --
 *
 *	Callback when the object's namespace is deleted. Used to clean up the
 *	data structures associated with the object. The complicated bit is
 *	that this can sometimes happen before the object's command is deleted
 *	(interpreter teardown is complex!)
 *
 * ----------------------------------------------------------------------
 */

static void
ObjectNamespaceDeleted(
    void *clientData)	/* Pointer to the class whose namespace is
				 * being deleted. */
{
    Object *oPtr = (Object *)clientData;
    Foundation *fPtr = oPtr->fPtr;
    FOREACH_HASH_DECLS;
    Class *mixinPtr;
    Method *mPtr;
    Tcl_Obj *filterObj, *variableObj;
    PrivateVariableMapping *privateVariable;
    Tcl_Interp *interp = oPtr->fPtr->interp;
    size_t i;

    if (Destructing(oPtr)) {
	/*
	 * TODO:  Can ObjectNamespaceDeleted ever be called twice?  If not,
	 * this guard could be removed.
	 */

	return;
    }

    /*
     * One rule for the teardown routines is that if an object is in the
     * process of being deleted, nothing else may modify its bookeeping
     * records.  This is the flag that
     */

    oPtr->flags |= OBJECT_DESTRUCTING;

    /*
     * Let the dominoes fall!
     */

    if (oPtr->classPtr) {
	TclOODeleteDescendants(interp, oPtr);
    }

    /*
     * We do not run destructors on the core class objects when the
     * interpreter is being deleted; their incestuous nature causes problems
     * in that case when the destructor is partially deleted before the uses
     * of it have gone. [Bug 2949397]
     */

    if (!Tcl_InterpDeleted(interp) && !(oPtr->flags & DESTRUCTOR_CALLED)) {
	CallContext *contextPtr =
		TclOOGetCallContext(oPtr, NULL, DESTRUCTOR, NULL, NULL, NULL);
	int result;
	Tcl_InterpState state;

	oPtr->flags |= DESTRUCTOR_CALLED;

	if (contextPtr != NULL) {
	    contextPtr->callPtr->flags |= DESTRUCTOR;
	    contextPtr->skip = 0;
	    state = Tcl_SaveInterpState(interp, TCL_OK);
	    result = Tcl_NRCallObjProc2(interp, TclOOInvokeContext,
		    contextPtr, 0, NULL);
	    if (result != TCL_OK) {
		Tcl_BackgroundException(interp, result);
	    }
	    Tcl_RestoreInterpState(interp, state);
	    TclOODeleteContext(contextPtr);
	}
    }

    /*
     * Instruct everyone to no longer use any allocated fields of the object.
     * Also delete the command that refers to the object at this point (if it
     * still exists) because otherwise its pointer to the object points into
     * freed memory.
     */

    if (((Command *) oPtr->command)->flags && CMD_DYING) {
	/*
	 * Something has already started the command deletion process. We can
	 * go ahead and clean up the the namespace,
	 */
    } else {
	/*
	 * The namespace must have been deleted directly.  Delete the command
	 * as well.
	 */

	Tcl_DeleteCommandFromToken(oPtr->fPtr->interp, oPtr->command);
    }

    if (oPtr->myclassCommand) {
	Tcl_DeleteCommandFromToken(oPtr->fPtr->interp, oPtr->myclassCommand);
    }
    if (oPtr->myCommand) {
	Tcl_DeleteCommandFromToken(oPtr->fPtr->interp, oPtr->myCommand);
    }

    /*
     * Splice the object out of its context. After this, we must *not* call
     * methods on the object.
     */

    /* TODO: Should this be protected with a !IsRoot() condition? */
    TclOORemoveFromInstances(oPtr, oPtr->selfCls);

    if (oPtr->mixins.num > 0) {
	FOREACH(mixinPtr, oPtr->mixins) {
	    TclOORemoveFromInstances(oPtr, mixinPtr);
	    TclOODecrRefCount(mixinPtr->thisPtr);
	}
	if (oPtr->mixins.list != NULL) {
	    Tcl_Free(oPtr->mixins.list);
	}
    }

    FOREACH(filterObj, oPtr->filters) {
	TclDecrRefCount(filterObj);
    }
    if (i) {
	Tcl_Free(oPtr->filters.list);
    }

    if (oPtr->methodsPtr) {
	FOREACH_HASH_VALUE(mPtr, oPtr->methodsPtr) {
	    TclOODelMethodRef(mPtr);
	}
	Tcl_DeleteHashTable(oPtr->methodsPtr);
	Tcl_Free(oPtr->methodsPtr);
    }

    FOREACH(variableObj, oPtr->variables) {
	TclDecrRefCount(variableObj);
    }
    if (i) {
	Tcl_Free(oPtr->variables.list);
    }

    FOREACH_STRUCT(privateVariable, oPtr->privateVariables) {
	TclDecrRefCount(privateVariable->variableObj);
	TclDecrRefCount(privateVariable->fullNameObj);
    }
    if (i) {
	Tcl_Free(oPtr->privateVariables.list);
    }

    if (oPtr->chainCache) {
	TclOODeleteChainCache(oPtr->chainCache);
    }

    SquelchCachedName(oPtr);

    if (oPtr->metadataPtr != NULL) {
	Tcl_ObjectMetadataType *metadataTypePtr;
	void *value;

	FOREACH_HASH(metadataTypePtr, value, oPtr->metadataPtr) {
	    metadataTypePtr->deleteProc(value);
	}
	Tcl_DeleteHashTable(oPtr->metadataPtr);
	Tcl_Free(oPtr->metadataPtr);
	oPtr->metadataPtr = NULL;
    }

    /*
     * Because an object can be a class that is an instance of itself, the
     * class object's class structure should only be cleaned after most of
     * the cleanup on the object is done.
     *
     * The class of objects needs some special care; if it is deleted (and
     * we're not killing the whole interpreter) we force the delete of the
     * class of classes now as well. Due to the incestuous nature of those two
     * classes, if one goes the other must too and yet the tangle can
     * sometimes not go away automatically; we force it here. [Bug 2962664]
     */

    if (IsRootObject(oPtr) && !Destructing(fPtr->classCls->thisPtr)
	    && !Tcl_InterpDeleted(interp)) {
	Tcl_DeleteCommandFromToken(interp, fPtr->classCls->thisPtr->command);
    }

    if (oPtr->classPtr != NULL) {
	TclOOReleaseClassContents(interp, oPtr);
    }

    /*
     * Delete the object structure itself.
     */

    TclNsDecrRefCount((Namespace *)oPtr->namespacePtr);
    oPtr->namespacePtr = NULL;
    TclOODecrRefCount(oPtr->selfCls->thisPtr);
    oPtr->selfCls = NULL;
    TclOODecrRefCount(oPtr);
    return;
}

/*
 * ----------------------------------------------------------------------
 *
 * TclOODecrRefCount --
 *
 *	Decrement the refcount of an object and deallocate storage then object
 *	is no longer referenced.  Returns 1 if storage was deallocated, and 0
 *	otherwise.
 *
 * ----------------------------------------------------------------------
 */

int
TclOODecrRefCount(
    Object *oPtr)
{
    if (oPtr->refCount-- <= 1) {

	if (oPtr->classPtr != NULL) {
	    Tcl_Free(oPtr->classPtr);
	}
	Tcl_Free(oPtr);
	return 1;
    }
    return 0;
}

/*
 * ----------------------------------------------------------------------
 *
 * TclOOObjectDestroyed --
 *
 *	Returns TCL_OK if an object is entirely deleted, i.e. the destruction
 *	sequence has completed.
 *
 * ----------------------------------------------------------------------
 */
int TclOOObjectDestroyed(Object *oPtr) {
    return (oPtr->namespacePtr == NULL);
}

/*
 * ----------------------------------------------------------------------
 *
 * TclOORemoveFromInstances --
 *
 *	Utility function to remove an object from the list of instances within
 *	a class.
 *
 * ----------------------------------------------------------------------
 */

int
TclOORemoveFromInstances(
    Object *oPtr,		/* The instance to remove. */
    Class *clsPtr)		/* The class (possibly) containing the
				 * reference to the instance. */
{
    size_t i;
    int res = 0;
    Object *instPtr;

    FOREACH(instPtr, clsPtr->instances) {
	if (oPtr == instPtr) {
	    RemoveItem(Object, clsPtr->instances, i);
	    TclOODecrRefCount(oPtr);
	    res++;
	    break;
	}
    }
    return res;
}

/*
 * ----------------------------------------------------------------------
 *
 * TclOOAddToInstances --
 *
 *	Utility function to add an object to the list of instances within a
 *	class.
 *
 * ----------------------------------------------------------------------
 */

void
TclOOAddToInstances(
    Object *oPtr,		/* The instance to add. */
    Class *clsPtr)		/* The class to add the instance to. It is
				 * assumed that the class is not already
				 * present as an instance in the class. */
{
    if (clsPtr->instances.num >= clsPtr->instances.size) {
	clsPtr->instances.size += ALLOC_CHUNK;
	if (clsPtr->instances.size == ALLOC_CHUNK) {
	    clsPtr->instances.list = (Object **)Tcl_Alloc(sizeof(Object *) * ALLOC_CHUNK);
	} else {
	    clsPtr->instances.list = (Object **)Tcl_Realloc(clsPtr->instances.list,
		    sizeof(Object *) * clsPtr->instances.size);
	}
    }
    clsPtr->instances.list[clsPtr->instances.num++] = oPtr;
    AddRef(oPtr);
}

/*
 * ----------------------------------------------------------------------
 *
 * TclOORemoveFromMixins --
 *
 *	Utility function to remove a class from the list of mixins within an
 *	object.
 *
 * ----------------------------------------------------------------------
 */

int
TclOORemoveFromMixins(
    Class *mixinPtr,		/* The mixin to remove. */
    Object *oPtr)		/* The object (possibly) containing the
				 * reference to the mixin. */
{
    size_t i;
    int res = 0;
    Class *mixPtr;

    FOREACH(mixPtr, oPtr->mixins) {
	if (mixinPtr == mixPtr) {
	    RemoveItem(Class, oPtr->mixins, i);
	    TclOODecrRefCount(mixPtr->thisPtr);
	    res++;
	    break;
	}
    }
    if (oPtr->mixins.num == 0) {
	Tcl_Free(oPtr->mixins.list);
	oPtr->mixins.list = NULL;
    }
    return res;
}

/*
 * ----------------------------------------------------------------------
 *
 * TclOORemoveFromSubclasses --
 *
 *	Utility function to remove a class from the list of subclasses within
 *	another class. Returns the number of removals performed.
 *
 * ----------------------------------------------------------------------
 */

int
TclOORemoveFromSubclasses(
    Class *subPtr,		/* The subclass to remove. */
    Class *superPtr)		/* The superclass to possibly remove the
				 * subclass reference from. */
{
    size_t i;
    int res = 0;
    Class *subclsPtr;

    FOREACH(subclsPtr, superPtr->subclasses) {
	if (subPtr == subclsPtr) {
	    RemoveItem(Class, superPtr->subclasses, i);
	    TclOODecrRefCount(subPtr->thisPtr);
	    res++;
	}
    }
    return res;
}

/*
 * ----------------------------------------------------------------------
 *
 * TclOOAddToSubclasses --
 *
 *	Utility function to add a class to the list of subclasses within
 *	another class.
 *
 * ----------------------------------------------------------------------
 */

void
TclOOAddToSubclasses(
    Class *subPtr,		/* The subclass to add. */
    Class *superPtr)		/* The superclass to add the subclass to. It
				 * is assumed that the class is not already
				 * present as a subclass in the superclass. */
{
    if (Destructing(superPtr->thisPtr)) {
	return;
    }
    if (superPtr->subclasses.num >= superPtr->subclasses.size) {
	superPtr->subclasses.size += ALLOC_CHUNK;
	if (superPtr->subclasses.size == ALLOC_CHUNK) {
	    superPtr->subclasses.list = (Class **)Tcl_Alloc(sizeof(Class *) * ALLOC_CHUNK);
	} else {
	    superPtr->subclasses.list = (Class **)Tcl_Realloc(superPtr->subclasses.list,
		    sizeof(Class *) * superPtr->subclasses.size);
	}
    }
    superPtr->subclasses.list[superPtr->subclasses.num++] = subPtr;
    AddRef(subPtr->thisPtr);
}

/*
 * ----------------------------------------------------------------------
 *
 * TclOORemoveFromMixinSubs --
 *
 *	Utility function to remove a class from the list of mixinSubs within
 *	another class.
 *
 * ----------------------------------------------------------------------
 */

int
TclOORemoveFromMixinSubs(
    Class *subPtr,		/* The subclass to remove. */
    Class *superPtr)		/* The superclass to possibly remove the
				 * subclass reference from. */
{
    size_t i;
    int res = 0;
    Class *subclsPtr;

    FOREACH(subclsPtr, superPtr->mixinSubs) {
	if (subPtr == subclsPtr) {
	    RemoveItem(Class, superPtr->mixinSubs, i);
	    TclOODecrRefCount(subPtr->thisPtr);
	    res++;
	    break;
	}
    }
    return res;
}

/*
 * ----------------------------------------------------------------------
 *
 * TclOOAddToMixinSubs --
 *
 *	Utility function to add a class to the list of mixinSubs within
 *	another class.
 *
 * ----------------------------------------------------------------------
 */

void
TclOOAddToMixinSubs(
    Class *subPtr,		/* The subclass to add. */
    Class *superPtr)		/* The superclass to add the subclass to. It
				 * is assumed that the class is not already
				 * present as a subclass in the superclass. */
{
    if (Destructing(superPtr->thisPtr)) {
	return;
    }
    if (superPtr->mixinSubs.num >= superPtr->mixinSubs.size) {
	superPtr->mixinSubs.size += ALLOC_CHUNK;
	if (superPtr->mixinSubs.size == ALLOC_CHUNK) {
	    superPtr->mixinSubs.list = (Class **)Tcl_Alloc(sizeof(Class *) * ALLOC_CHUNK);
	} else {
	    superPtr->mixinSubs.list = (Class **)Tcl_Realloc(superPtr->mixinSubs.list,
		    sizeof(Class *) * superPtr->mixinSubs.size);
	}
    }
    superPtr->mixinSubs.list[superPtr->mixinSubs.num++] = subPtr;
    AddRef(subPtr->thisPtr);
}

/*
 * ----------------------------------------------------------------------
 *
 * TclOOAllocClass --
 *
 *	Allocate a basic class. Does not add class to its class's instance
 *	list.
 *
 * ----------------------------------------------------------------------
 */

static inline void
InitClassPath(
    Tcl_Interp *interp,
    Class *clsPtr)
{
    Foundation *fPtr = GetFoundation(interp);

    if (fPtr->helpersNs != NULL) {
	Tcl_Namespace *path[2];

	path[0] = fPtr->helpersNs;
	path[1] = fPtr->ooNs;
	TclSetNsPath((Namespace *) clsPtr->thisPtr->namespacePtr, 2, path);
    } else {
	TclSetNsPath((Namespace *) clsPtr->thisPtr->namespacePtr, 1,
		&fPtr->ooNs);
    }
}

Class *
TclOOAllocClass(
    Tcl_Interp *interp,		/* Interpreter within which to allocate the
				 * class. */
    Object *useThisObj)		/* Object that is to act as the class
				 * representation. */
{
    Foundation *fPtr = GetFoundation(interp);
    Class *clsPtr = (Class *)Tcl_Alloc(sizeof(Class));

    memset(clsPtr, 0, sizeof(Class));
    clsPtr->thisPtr = useThisObj;

    /*
     * Configure the namespace path for the class's object.
     */

    InitClassPath(interp, clsPtr);

    /*
     * Classes are subclasses of oo::object, i.e. the objects they create are
     * objects.
     */

    clsPtr->superclasses.num = 1;
    clsPtr->superclasses.list = (Class **)Tcl_Alloc(sizeof(Class *));
    clsPtr->superclasses.list[0] = fPtr->objectCls;
    AddRef(fPtr->objectCls->thisPtr);

    /*
     * Finish connecting the class structure to the object structure.
     */

    clsPtr->thisPtr->classPtr = clsPtr;

    /*
     * That's the complicated bit. Now fill in the rest of the non-zero/NULL
     * fields.
     */

    Tcl_InitObjHashTable(&clsPtr->classMethods);
    return clsPtr;
}

/*
 * ----------------------------------------------------------------------
 *
 * Tcl_NewObjectInstance --
 *
 *	Allocate a new instance of an object.
 *
 * ----------------------------------------------------------------------
 */
Tcl_Object
Tcl_NewObjectInstance(
    Tcl_Interp *interp,		/* Interpreter context. */
    Tcl_Class cls,		/* Class to create an instance of. */
    const char *nameStr,	/* Name of object to create, or NULL to ask
				 * the code to pick its own unique name. */
    const char *nsNameStr,	/* Name of namespace to create inside object,
				 * or NULL to ask the code to pick its own
				 * unique name. */
    size_t objc,			/* Number of arguments. Negative value means
				 * do not call constructor. */
    Tcl_Obj *const *objv,	/* Argument list. */
    size_t skip)			/* Number of arguments to _not_ pass to the
				 * constructor. */
{
    Class *classPtr = (Class *) cls;
    Object *oPtr;
    void *clientData[4];

    oPtr = TclNewObjectInstanceCommon(interp, classPtr, nameStr, nsNameStr);
    if (oPtr == NULL) {
	return NULL;
    }

    /*
     * Run constructors, except when objc == TCL_INDEX_NONE, which is a special flag case
     * used for object cloning only.
     */

    if (objc != TCL_INDEX_NONE) {
	CallContext *contextPtr =
		TclOOGetCallContext(oPtr, NULL, CONSTRUCTOR, NULL, NULL, NULL);

	if (contextPtr != NULL) {
	    int isRoot, result;
	    Tcl_InterpState state;

	    state = Tcl_SaveInterpState(interp, TCL_OK);
	    contextPtr->callPtr->flags |= CONSTRUCTOR;
	    contextPtr->skip = skip;

	    /*
	     * Adjust the ensemble tracking record if necessary. [Bug 3514761]
	     */

	    isRoot = TclInitRewriteEnsemble(interp, skip, skip, objv);
	    result = Tcl_NRCallObjProc2(interp, TclOOInvokeContext, contextPtr,
		    objc, objv);

	    if (isRoot) {
		TclResetRewriteEnsemble(interp, 1);
	    }

	    clientData[0] = contextPtr;
	    clientData[1] = oPtr;
	    clientData[2] = state;
	    clientData[3] = &oPtr;

	    result = FinalizeAlloc(clientData, interp, result);
	    if (result != TCL_OK) {
		return NULL;
	    }
	}
    }

    return (Tcl_Object) oPtr;
}

int
TclNRNewObjectInstance(
    Tcl_Interp *interp,		/* Interpreter context. */
    Tcl_Class cls,		/* Class to create an instance of. */
    const char *nameStr,	/* Name of object to create, or NULL to ask
				 * the code to pick its own unique name. */
    const char *nsNameStr,	/* Name of namespace to create inside object,
				 * or NULL to ask the code to pick its own
				 * unique name. */
    size_t objc,			/* Number of arguments. Negative value means
				 * do not call constructor. */
    Tcl_Obj *const *objv,	/* Argument list. */
    size_t skip,			/* Number of arguments to _not_ pass to the
				 * constructor. */
    Tcl_Object *objectPtr)	/* Place to write the object reference upon
				 * successful allocation. */
{
    Class *classPtr = (Class *) cls;
    CallContext *contextPtr;
    Tcl_InterpState state;
    Object *oPtr;

    oPtr = TclNewObjectInstanceCommon(interp, classPtr, nameStr, nsNameStr);
    if (oPtr == NULL) {
	return TCL_ERROR;
    }

    /*
     * Run constructors, except when objc == TCL_INDEX_NONE (a special flag case used for
     * object cloning only). If there aren't any constructors, we do nothing.
     */

    if (objc == TCL_INDEX_NONE) {
	*objectPtr = (Tcl_Object) oPtr;
	return TCL_OK;
    }
    contextPtr = TclOOGetCallContext(oPtr, NULL, CONSTRUCTOR, NULL, NULL, NULL);
    if (contextPtr == NULL) {
	*objectPtr = (Tcl_Object) oPtr;
	return TCL_OK;
    }

    state = Tcl_SaveInterpState(interp, TCL_OK);
    contextPtr->callPtr->flags |= CONSTRUCTOR;
    contextPtr->skip = skip;

    /*
     * Adjust the ensemble tracking record if necessary. [Bug 3514761]
     */

    if (TclInitRewriteEnsemble(interp, skip, skip, objv)) {
	TclNRAddCallback(interp, TclClearRootEnsemble, NULL, NULL, NULL, NULL);
    }

    /*
     * Fire off the constructors non-recursively.
     */

    TclNRAddCallback(interp, FinalizeAlloc, contextPtr, oPtr, state,
	    objectPtr);
    TclPushTailcallPoint(interp);
    return TclOOInvokeContext(contextPtr, interp, objc, objv);
}

Object *
TclNewObjectInstanceCommon(
    Tcl_Interp *interp,
    Class *classPtr,
    const char *nameStr,
    const char *nsNameStr)
{
    Tcl_HashEntry *hPtr;
    Foundation *fPtr = GetFoundation(interp);
    Object *oPtr;
    const char *simpleName = NULL;
    Namespace *nsPtr = NULL, *dummy;
    Namespace *inNsPtr = (Namespace *) TclGetCurrentNamespace(interp);

    if (nameStr) {
	TclGetNamespaceForQualName(interp, nameStr, inNsPtr,
		TCL_CREATE_NS_IF_UNKNOWN, &nsPtr, &dummy, &dummy, &simpleName);

	/*
	 * Disallow creation of an object over an existing command.
	 */

	hPtr = Tcl_FindHashEntry(&nsPtr->cmdTable, simpleName);
	if (hPtr) {
	    Tcl_SetObjResult(interp, Tcl_ObjPrintf(
		    "can't create object \"%s\": command already exists with"
		    " that name", nameStr));
	    Tcl_SetErrorCode(interp, "TCL", "OO", "OVERWRITE_OBJECT", NULL);
	    return NULL;
	}
    }

    /*
     * Create the object.
     */

    oPtr = AllocObject(interp, simpleName, nsPtr, nsNameStr);
    oPtr->selfCls = classPtr;
    AddRef(classPtr->thisPtr);
    TclOOAddToInstances(oPtr, classPtr);

    /*
     * Check to see if we're really creating a class. If so, allocate the
     * class structure as well.
     */

    if (TclOOIsReachable(fPtr->classCls, classPtr)) {
	/*
	 * Is a class, so attach a class structure. Note that the
	 * TclOOAllocClass function splices the structure into the object, so
	 * we don't have to. Once that's done, we need to repatch the object
	 * to have the right class since TclOOAllocClass interferes with that.
	 */

	TclOOAllocClass(interp, oPtr);
	TclOOAddToSubclasses(oPtr->classPtr, fPtr->objectCls);
    } else {
	oPtr->classPtr = NULL;
    }
    return oPtr;
}

static int
FinalizeAlloc(
    void *data[],
    Tcl_Interp *interp,
    int result)
{
    CallContext *contextPtr = (CallContext *)data[0];
    Object *oPtr = (Object *)data[1];
    Tcl_InterpState state = (Tcl_InterpState)data[2];
    Tcl_Object *objectPtr = (Tcl_Object *)data[3];

    /*
     * Ensure an error if the object was deleted in the constructor. Don't
     * want to lose errors by accident. [Bug 2903011]
     */

    if (result != TCL_ERROR && Destructing(oPtr)) {
	Tcl_SetObjResult(interp, Tcl_NewStringObj(
		"object deleted in constructor", TCL_INDEX_NONE));
	Tcl_SetErrorCode(interp, "TCL", "OO", "STILLBORN", NULL);
	result = TCL_ERROR;
    }
    if (result != TCL_OK) {
	Tcl_DiscardInterpState(state);

	/*
	 * Take care to not delete a deleted object; that would be bad. [Bug
	 * 2903011] Also take care to make sure that we have the name of the
	 * command before we delete it. [Bug 9dd1bd7a74]
	 */

	if (!Destructing(oPtr)) {
	    (void) TclOOObjectName(interp, oPtr);
	    Tcl_DeleteCommandFromToken(interp, oPtr->command);
	}

	/*
	 * This decrements the refcount of oPtr.
	 */

	TclOODeleteContext(contextPtr);
	return TCL_ERROR;
    }
    Tcl_RestoreInterpState(interp, state);
    *objectPtr = (Tcl_Object) oPtr;

    /*
     * This decrements the refcount of oPtr.
     */

    TclOODeleteContext(contextPtr);
    return TCL_OK;
}

/*
 * ----------------------------------------------------------------------
 *
 * Tcl_CopyObjectInstance --
 *
 *	Creates a copy of an object. Does not copy the backing namespace,
 *	since the correct way to do that (e.g., shallow/deep) depends on the
 *	object/class's own policies.
 *
 * ----------------------------------------------------------------------
 */

Tcl_Object
Tcl_CopyObjectInstance(
    Tcl_Interp *interp,
    Tcl_Object sourceObject,
    const char *targetName,
    const char *targetNamespaceName)
{
    Object *oPtr = (Object *) sourceObject, *o2Ptr;
    FOREACH_HASH_DECLS;
    Method *mPtr;
    Class *mixinPtr;
    CallContext *contextPtr;
    Tcl_Obj *keyPtr, *filterObj, *variableObj, *args[3];
    PrivateVariableMapping *privateVariable;
    size_t i;
    int result;

    /*
     * Sanity check.
     */

    if (IsRootClass(oPtr)) {
	Tcl_SetObjResult(interp, Tcl_NewStringObj(
		"may not clone the class of classes", TCL_INDEX_NONE));
	Tcl_SetErrorCode(interp, "TCL", "OO", "CLONING_CLASS", NULL);
	return NULL;
    }

    /*
     * Build the instance. Note that this does not run any constructors.
     */

    o2Ptr = (Object *) Tcl_NewObjectInstance(interp,
	    (Tcl_Class) oPtr->selfCls, targetName, targetNamespaceName, TCL_INDEX_NONE,
	    NULL, TCL_INDEX_NONE);
    if (o2Ptr == NULL) {
	return NULL;
    }

    /*
     * Copy the object-local methods to the new object.
     */

    if (oPtr->methodsPtr) {
	FOREACH_HASH(keyPtr, mPtr, oPtr->methodsPtr) {
	    if (CloneObjectMethod(interp, o2Ptr, mPtr, keyPtr) != TCL_OK) {
		Tcl_DeleteCommandFromToken(interp, o2Ptr->command);
		return NULL;
	    }
	}
    }

    /*
     * Copy the object's mixin references to the new object.
     */

    if (o2Ptr->mixins.num != 0) {
	FOREACH(mixinPtr, o2Ptr->mixins) {
	    if (mixinPtr && mixinPtr != o2Ptr->selfCls) {
		TclOORemoveFromInstances(o2Ptr, mixinPtr);
	    }
	    TclOODecrRefCount(mixinPtr->thisPtr);
	}
	Tcl_Free(o2Ptr->mixins.list);
    }
    DUPLICATE(o2Ptr->mixins, oPtr->mixins, Class *);
    FOREACH(mixinPtr, o2Ptr->mixins) {
	if (mixinPtr && mixinPtr != o2Ptr->selfCls) {
	    TclOOAddToInstances(o2Ptr, mixinPtr);
	}

	/*
	 * For the reference just created in DUPLICATE.
	 */

	AddRef(mixinPtr->thisPtr);
    }

    /*
     * Copy the object's filter list to the new object.
     */

    DUPLICATE(o2Ptr->filters, oPtr->filters, Tcl_Obj *);
    FOREACH(filterObj, o2Ptr->filters) {
	Tcl_IncrRefCount(filterObj);
    }

    /*
     * Copy the object's variable resolution lists to the new object.
     */

    DUPLICATE(o2Ptr->variables, oPtr->variables, Tcl_Obj *);
    FOREACH(variableObj, o2Ptr->variables) {
	Tcl_IncrRefCount(variableObj);
    }

    DUPLICATE(o2Ptr->privateVariables, oPtr->privateVariables,
	    PrivateVariableMapping);
    FOREACH_STRUCT(privateVariable, o2Ptr->privateVariables) {
	Tcl_IncrRefCount(privateVariable->variableObj);
	Tcl_IncrRefCount(privateVariable->fullNameObj);
    }

    /*
     * Copy the object's flags to the new object, clearing those that must be
     * kept object-local. The duplicate is never deleted at this point, nor is
     * it the root of the object system or in the midst of processing a filter
     * call.
     */

    o2Ptr->flags = oPtr->flags & ~(
	    OBJECT_DESTRUCTING | ROOT_OBJECT | ROOT_CLASS | FILTER_HANDLING);

    /*
     * Copy the object's metadata.
     */

    if (oPtr->metadataPtr != NULL) {
	Tcl_ObjectMetadataType *metadataTypePtr;
	void *value, *duplicate;

	FOREACH_HASH(metadataTypePtr, value, oPtr->metadataPtr) {
	    if (metadataTypePtr->cloneProc == NULL) {
		duplicate = value;
	    } else {
		if (metadataTypePtr->cloneProc(interp, value,
			&duplicate) != TCL_OK) {
		    Tcl_DeleteCommandFromToken(interp, o2Ptr->command);
		    return NULL;
		}
	    }
	    if (duplicate != NULL) {
		Tcl_ObjectSetMetadata((Tcl_Object) o2Ptr, metadataTypePtr,
			duplicate);
	    }
	}
    }

    /*
     * Copy the class, if present. Note that if there is a class present in
     * the source object, there must also be one in the copy.
     */

    if (oPtr->classPtr != NULL) {
	Class *clsPtr = oPtr->classPtr;
	Class *cls2Ptr = o2Ptr->classPtr;
	Class *superPtr;

	/*
	 * Copy the class flags across.
	 */

	cls2Ptr->flags = clsPtr->flags;

	/*
	 * Ensure that the new class's superclass structure is the same as the
	 * old class's.
	 */

	FOREACH(superPtr, cls2Ptr->superclasses) {
	    TclOORemoveFromSubclasses(cls2Ptr, superPtr);
	    TclOODecrRefCount(superPtr->thisPtr);
	}
	if (cls2Ptr->superclasses.num) {
	    cls2Ptr->superclasses.list = (Class **)Tcl_Realloc(cls2Ptr->superclasses.list,
		    sizeof(Class *) * clsPtr->superclasses.num);
	} else {
	    cls2Ptr->superclasses.list =
		    (Class **)Tcl_Alloc(sizeof(Class *) * clsPtr->superclasses.num);
	}
	memcpy(cls2Ptr->superclasses.list, clsPtr->superclasses.list,
		sizeof(Class *) * clsPtr->superclasses.num);
	cls2Ptr->superclasses.num = clsPtr->superclasses.num;
	FOREACH(superPtr, cls2Ptr->superclasses) {
	    TclOOAddToSubclasses(cls2Ptr, superPtr);

	    /*
	     * For the new item in cls2Ptr->superclasses that memcpy just
	     * created.
	     */

	    AddRef(superPtr->thisPtr);
	}

	/*
	 * Duplicate the source class's filters.
	 */

	DUPLICATE(cls2Ptr->filters, clsPtr->filters, Tcl_Obj *);
	FOREACH(filterObj, cls2Ptr->filters) {
	    Tcl_IncrRefCount(filterObj);
	}

	/*
	 * Copy the source class's variable resolution lists.
	 */

	DUPLICATE(cls2Ptr->variables, clsPtr->variables, Tcl_Obj *);
	FOREACH(variableObj, cls2Ptr->variables) {
	    Tcl_IncrRefCount(variableObj);
	}

	DUPLICATE(cls2Ptr->privateVariables, clsPtr->privateVariables,
		PrivateVariableMapping);
	FOREACH_STRUCT(privateVariable, cls2Ptr->privateVariables) {
	    Tcl_IncrRefCount(privateVariable->variableObj);
	    Tcl_IncrRefCount(privateVariable->fullNameObj);
	}

	/*
	 * Duplicate the source class's mixins (which cannot be circular
	 * references to the duplicate).
	 */

	if (cls2Ptr->mixins.num != 0) {
	    FOREACH(mixinPtr, cls2Ptr->mixins) {
		TclOORemoveFromMixinSubs(cls2Ptr, mixinPtr);
		TclOODecrRefCount(mixinPtr->thisPtr);
	    }
	    Tcl_Free(clsPtr->mixins.list);
	}
	DUPLICATE(cls2Ptr->mixins, clsPtr->mixins, Class *);
	FOREACH(mixinPtr, cls2Ptr->mixins) {
	    TclOOAddToMixinSubs(cls2Ptr, mixinPtr);

	    /*
	     * For the copy just created in DUPLICATE.
	     */

	    AddRef(mixinPtr->thisPtr);
	}

	/*
	 * Duplicate the source class's methods, constructor and destructor.
	 */

	FOREACH_HASH(keyPtr, mPtr, &clsPtr->classMethods) {
	    if (CloneClassMethod(interp, cls2Ptr, mPtr, keyPtr,
		    NULL) != TCL_OK) {
		Tcl_DeleteCommandFromToken(interp, o2Ptr->command);
		return NULL;
	    }
	}
	if (clsPtr->constructorPtr) {
	    if (CloneClassMethod(interp, cls2Ptr, clsPtr->constructorPtr,
		    NULL, &cls2Ptr->constructorPtr) != TCL_OK) {
		Tcl_DeleteCommandFromToken(interp, o2Ptr->command);
		return NULL;
	    }
	}
	if (clsPtr->destructorPtr) {
	    if (CloneClassMethod(interp, cls2Ptr, clsPtr->destructorPtr, NULL,
		    &cls2Ptr->destructorPtr) != TCL_OK) {
		Tcl_DeleteCommandFromToken(interp, o2Ptr->command);
		return NULL;
	    }
	}

	/*
	 * Duplicate the class's metadata.
	 */

	if (clsPtr->metadataPtr != NULL) {
	    Tcl_ObjectMetadataType *metadataTypePtr;
	    void *value, *duplicate;

	    FOREACH_HASH(metadataTypePtr, value, clsPtr->metadataPtr) {
		if (metadataTypePtr->cloneProc == NULL) {
		    duplicate = value;
		} else {
		    if (metadataTypePtr->cloneProc(interp, value,
			    &duplicate) != TCL_OK) {
			Tcl_DeleteCommandFromToken(interp, o2Ptr->command);
			return NULL;
		    }
		}
		if (duplicate != NULL) {
		    Tcl_ClassSetMetadata((Tcl_Class) cls2Ptr, metadataTypePtr,
			    duplicate);
		}
	    }
	}
    }

    TclResetRewriteEnsemble(interp, 1);
    contextPtr = TclOOGetCallContext(o2Ptr, oPtr->fPtr->clonedName, 0, NULL,
	    NULL, NULL);
    if (contextPtr) {
	args[0] = TclOOObjectName(interp, o2Ptr);
	args[1] = oPtr->fPtr->clonedName;
	args[2] = TclOOObjectName(interp, oPtr);
	Tcl_IncrRefCount(args[0]);
	Tcl_IncrRefCount(args[1]);
	Tcl_IncrRefCount(args[2]);
	result = Tcl_NRCallObjProc2(interp, TclOOInvokeContext, contextPtr, 3,
		args);
	TclDecrRefCount(args[0]);
	TclDecrRefCount(args[1]);
	TclDecrRefCount(args[2]);
	TclOODeleteContext(contextPtr);
	if (result == TCL_ERROR) {
	    Tcl_AddErrorInfo(interp,
		    "\n    (while performing post-copy callback)");
	}
	if (result != TCL_OK) {
	    Tcl_DeleteCommandFromToken(interp, o2Ptr->command);
	    return NULL;
	}
    }

    return (Tcl_Object) o2Ptr;
}

/*
 * ----------------------------------------------------------------------
 *
 * CloneObjectMethod, CloneClassMethod --
 *
 *	Helper functions used for cloning methods. They work identically to
 *	each other, except for the difference between them in how they
 *	register the cloned method on a successful clone.
 *
 * ----------------------------------------------------------------------
 */

static int
CloneObjectMethod(
    Tcl_Interp *interp,
    Object *oPtr,
    Method *mPtr,
    Tcl_Obj *namePtr)
{
    if (mPtr->typePtr == NULL) {
	TclNewInstanceMethod(interp, (Tcl_Object) oPtr, namePtr,
		mPtr->flags & PUBLIC_METHOD, NULL, NULL);
    } else if (mPtr->typePtr->cloneProc) {
	void *newClientData;

	if (mPtr->typePtr->cloneProc(interp, mPtr->clientData,
		&newClientData) != TCL_OK) {
	    return TCL_ERROR;
	}
	TclNewInstanceMethod(interp, (Tcl_Object) oPtr, namePtr,
		mPtr->flags & PUBLIC_METHOD, mPtr->typePtr, newClientData);
    } else {
	TclNewInstanceMethod(interp, (Tcl_Object) oPtr, namePtr,
		mPtr->flags & PUBLIC_METHOD, mPtr->typePtr, mPtr->clientData);
    }
    return TCL_OK;
}

static int
CloneClassMethod(
    Tcl_Interp *interp,
    Class *clsPtr,
    Method *mPtr,
    Tcl_Obj *namePtr,
    Method **m2PtrPtr)
{
    Method *m2Ptr;

    if (mPtr->typePtr == NULL) {
	m2Ptr = (Method *) TclNewMethod(interp, (Tcl_Class) clsPtr,
		namePtr, mPtr->flags & PUBLIC_METHOD, NULL, NULL);
    } else if (mPtr->typePtr->cloneProc) {
	void *newClientData;

	if (mPtr->typePtr->cloneProc(interp, mPtr->clientData,
		&newClientData) != TCL_OK) {
	    return TCL_ERROR;
	}
	m2Ptr = (Method *) TclNewMethod(interp, (Tcl_Class) clsPtr,
		namePtr, mPtr->flags & PUBLIC_METHOD, mPtr->typePtr,
		newClientData);
    } else {
	m2Ptr = (Method *) TclNewMethod(interp, (Tcl_Class) clsPtr,
		namePtr, mPtr->flags & PUBLIC_METHOD, mPtr->typePtr,
		mPtr->clientData);
    }
    if (m2PtrPtr != NULL) {
	*m2PtrPtr = m2Ptr;
    }
    return TCL_OK;
}

/*
 * ----------------------------------------------------------------------
 *
 * Tcl_ClassGetMetadata, Tcl_ClassSetMetadata, Tcl_ObjectGetMetadata,
 * Tcl_ObjectSetMetadata --
 *
 *	Metadata management API. The metadata system allows code in extensions
 *	to attach arbitrary non-NULL pointers to objects and classes without
 *	the different things that might be interested being able to interfere
 *	with each other. Apart from non-NULL-ness, these routines attach no
 *	interpretation to the meaning of the metadata pointers.
 *
 *	The Tcl_*GetMetadata routines get the metadata pointer attached that
 *	has been related with a particular type, or NULL if no metadata
 *	associated with the given type has been attached.
 *
 *	The Tcl_*SetMetadata routines set or delete the metadata pointer that
 *	is related to a particular type. The value associated with the type is
 *	deleted (if present; no-op otherwise) if the value is NULL, and
 *	attached (replacing the previous value, which is deleted if present)
 *	otherwise. This means it is impossible to attach a NULL value for any
 *	metadata type.
 *
 * ----------------------------------------------------------------------
 */

void *
Tcl_ClassGetMetadata(
    Tcl_Class clazz,
    const Tcl_ObjectMetadataType *typePtr)
{
    Class *clsPtr = (Class *) clazz;
    Tcl_HashEntry *hPtr;

    /*
     * If there's no metadata store attached, the type in question has
     * definitely not been attached either!
     */

    if (clsPtr->metadataPtr == NULL) {
	return NULL;
    }

    /*
     * There is a metadata store, so look in it for the given type.
     */

    hPtr = Tcl_FindHashEntry(clsPtr->metadataPtr, typePtr);

    /*
     * Return the metadata value if we found it, otherwise NULL.
     */

    if (hPtr == NULL) {
	return NULL;
    }
    return Tcl_GetHashValue(hPtr);
}

void
Tcl_ClassSetMetadata(
    Tcl_Class clazz,
    const Tcl_ObjectMetadataType *typePtr,
    void *metadata)
{
    Class *clsPtr = (Class *) clazz;
    Tcl_HashEntry *hPtr;
    int isNew;

    /*
     * Attach the metadata store if not done already.
     */

    if (clsPtr->metadataPtr == NULL) {
	if (metadata == NULL) {
	    return;
	}
	clsPtr->metadataPtr = (Tcl_HashTable *)Tcl_Alloc(sizeof(Tcl_HashTable));
	Tcl_InitHashTable(clsPtr->metadataPtr, TCL_ONE_WORD_KEYS);
    }

    /*
     * If the metadata is NULL, we're deleting the metadata for the type.
     */

    if (metadata == NULL) {
	hPtr = Tcl_FindHashEntry(clsPtr->metadataPtr, typePtr);
	if (hPtr != NULL) {
	    typePtr->deleteProc(Tcl_GetHashValue(hPtr));
	    Tcl_DeleteHashEntry(hPtr);
	}
	return;
    }

    /*
     * Otherwise we're attaching the metadata. Note that if there was already
     * some metadata attached of this type, we delete that first.
     */

    hPtr = Tcl_CreateHashEntry(clsPtr->metadataPtr, typePtr, &isNew);
    if (!isNew) {
	typePtr->deleteProc(Tcl_GetHashValue(hPtr));
    }
    Tcl_SetHashValue(hPtr, metadata);
}

void *
Tcl_ObjectGetMetadata(
    Tcl_Object object,
    const Tcl_ObjectMetadataType *typePtr)
{
    Object *oPtr = (Object *) object;
    Tcl_HashEntry *hPtr;

    /*
     * If there's no metadata store attached, the type in question has
     * definitely not been attached either!
     */

    if (oPtr->metadataPtr == NULL) {
	return NULL;
    }

    /*
     * There is a metadata store, so look in it for the given type.
     */

    hPtr = Tcl_FindHashEntry(oPtr->metadataPtr, typePtr);

    /*
     * Return the metadata value if we found it, otherwise NULL.
     */

    if (hPtr == NULL) {
	return NULL;
    }
    return Tcl_GetHashValue(hPtr);
}

void
Tcl_ObjectSetMetadata(
    Tcl_Object object,
    const Tcl_ObjectMetadataType *typePtr,
    void *metadata)
{
    Object *oPtr = (Object *) object;
    Tcl_HashEntry *hPtr;
    int isNew;

    /*
     * Attach the metadata store if not done already.
     */

    if (oPtr->metadataPtr == NULL) {
	if (metadata == NULL) {
	    return;
	}
	oPtr->metadataPtr = (Tcl_HashTable *)Tcl_Alloc(sizeof(Tcl_HashTable));
	Tcl_InitHashTable(oPtr->metadataPtr, TCL_ONE_WORD_KEYS);
    }

    /*
     * If the metadata is NULL, we're deleting the metadata for the type.
     */

    if (metadata == NULL) {
	hPtr = Tcl_FindHashEntry(oPtr->metadataPtr, typePtr);
	if (hPtr != NULL) {
	    typePtr->deleteProc(Tcl_GetHashValue(hPtr));
	    Tcl_DeleteHashEntry(hPtr);
	}
	return;
    }

    /*
     * Otherwise we're attaching the metadata. Note that if there was already
     * some metadata attached of this type, we delete that first.
     */

    hPtr = Tcl_CreateHashEntry(oPtr->metadataPtr, typePtr, &isNew);
    if (!isNew) {
	typePtr->deleteProc(Tcl_GetHashValue(hPtr));
    }
    Tcl_SetHashValue(hPtr, metadata);
}

/*
 * ----------------------------------------------------------------------
 *
 * TclOOPublicObjectCmd, TclOOPrivateObjectCmd, TclOOInvokeObject --
 *
 *	Main entry point for object invocations. The Public* and Private*
 *	wrapper functions (implementations of both object instance commands
 *	and [my]) are just thin wrappers round the main TclOOObjectCmdCore
 *	function. Note that the core is function is NRE-aware.
 *
 * ----------------------------------------------------------------------
 */

int
TclOOPublicObjectCmd(
    void *clientData,
    Tcl_Interp *interp,
    size_t objc,
    Tcl_Obj *const *objv)
{
    return Tcl_NRCallObjProc2(interp, PublicNRObjectCmd, clientData,objc,objv);
}

static int
PublicNRObjectCmd(
    void *clientData,
    Tcl_Interp *interp,
    size_t objc,
    Tcl_Obj *const *objv)
{
    return TclOOObjectCmdCore((Object *)clientData, interp, objc, objv, PUBLIC_METHOD,
	    NULL);
}

int
TclOOPrivateObjectCmd(
    void *clientData,
    Tcl_Interp *interp,
    size_t objc,
    Tcl_Obj *const *objv)
{
    return Tcl_NRCallObjProc2(interp, PrivateNRObjectCmd,clientData,objc,objv);
}

static int
PrivateNRObjectCmd(
    void *clientData,
    Tcl_Interp *interp,
    size_t objc,
    Tcl_Obj *const *objv)
{
    return TclOOObjectCmdCore((Object *)clientData, interp, objc, objv, 0, NULL);
}

int
TclOOInvokeObject(
    Tcl_Interp *interp,		/* Interpreter for commands, variables,
				 * results, error reporting, etc. */
    Tcl_Object object,		/* The object to invoke. */
    Tcl_Class startCls,		/* Where in the class chain to start the
				 * invoke from, or NULL to traverse the whole
				 * chain including filters. */
    int publicPrivate,		/* Whether this is an invoke from a public
				 * context (PUBLIC_METHOD), a private context
				 * (PRIVATE_METHOD), or a *really* private
				 * context (any other value; conventionally
				 * 0). */
    size_t objc,			/* Number of arguments. */
    Tcl_Obj *const *objv)	/* Array of argument objects. It is assumed
				 * that the name of the method to invoke will
				 * be at index 1. */
{
    switch (publicPrivate) {
    case PUBLIC_METHOD:
	return TclOOObjectCmdCore((Object *) object, interp, objc, objv,
		PUBLIC_METHOD, (Class *) startCls);
    case PRIVATE_METHOD:
	return TclOOObjectCmdCore((Object *) object, interp, objc, objv,
		PRIVATE_METHOD, (Class *) startCls);
    default:
	return TclOOObjectCmdCore((Object *) object, interp, objc, objv, 0,
		(Class *) startCls);
    }
}

/*
 * ----------------------------------------------------------------------
 *
 * TclOOMyClassObjCmd, MyClassNRObjCmd --
 *
 *	Special trap door to allow an object to delegate simply to its class.
 *
 * ----------------------------------------------------------------------
 */

int
TclOOMyClassObjCmd(
    void *clientData,
    Tcl_Interp *interp,
    size_t objc,
    Tcl_Obj *const *objv)
{
    return Tcl_NRCallObjProc2(interp, MyClassNRObjCmd, clientData, objc, objv);
}

static int
MyClassNRObjCmd(
    void *clientData,
    Tcl_Interp *interp,
    size_t objc,
    Tcl_Obj *const *objv)
{
    Object *oPtr = (Object *)clientData;

    if (objc < 2) {
	Tcl_WrongNumArgs(interp, 1, objv, "methodName ?arg ...?");
	return TCL_ERROR;
    }
    return TclOOObjectCmdCore(oPtr->selfCls->thisPtr, interp, objc, objv, 0,
	    NULL);
}

/*
 * ----------------------------------------------------------------------
 *
 * TclOOObjectCmdCore, FinalizeObjectCall --
 *
 *	Main function for object invocations. Does call chain creation,
 *	management and invocation. The function FinalizeObjectCall exists to
 *	clean up after the non-recursive processing of TclOOObjectCmdCore.
 *
 * ----------------------------------------------------------------------
 */

int
TclOOObjectCmdCore(
    Object *oPtr,		/* The object being invoked. */
    Tcl_Interp *interp,		/* The interpreter containing the object. */
    size_t objc,			/* How many arguments are being passed in. */
    Tcl_Obj *const *objv,	/* The array of arguments. */
    int flags,			/* Whether this is an invocation through the
				 * public or the private command interface. */
    Class *startCls)		/* Where to start in the call chain, or NULL
				 * if we are to start at the front with
				 * filters and the object's methods (which is
				 * the normal case). */
{
    CallContext *contextPtr;
    Tcl_Obj *methodNamePtr;
    CallFrame *framePtr = ((Interp *) interp)->varFramePtr;
    Object *callerObjPtr = NULL;
    Class *callerClsPtr = NULL;
    int result;

    /*
     * If we've no method name, throw this directly into the unknown
     * processing.
     */

    if (objc + 1 < 3) {
	flags |= FORCE_UNKNOWN;
	methodNamePtr = NULL;
	goto noMapping;
    }

    /*
     * Determine if we're in a context that can see the extra, private methods
     * in this class.
     */

    if (framePtr->isProcCallFrame & FRAME_IS_METHOD) {
	CallContext *callerContextPtr = (CallContext *)framePtr->clientData;
	Method *callerMethodPtr =
		callerContextPtr->callPtr->chain[callerContextPtr->index].mPtr;

	if (callerMethodPtr->declaringObjectPtr) {
	    callerObjPtr = callerMethodPtr->declaringObjectPtr;
	}
	if (callerMethodPtr->declaringClassPtr) {
	    callerClsPtr = callerMethodPtr->declaringClassPtr;
	}
    }

    /*
     * Give plugged in code a chance to remap the method name.
     */

    methodNamePtr = objv[1];
    if (oPtr->mapMethodNameProc != NULL) {
	Class **startClsPtr = &startCls;
	Tcl_Obj *mappedMethodName = Tcl_DuplicateObj(methodNamePtr);

	result = oPtr->mapMethodNameProc(interp, (Tcl_Object) oPtr,
		(Tcl_Class *) startClsPtr, mappedMethodName);
	if (result != TCL_OK) {
	    TclDecrRefCount(mappedMethodName);
	    if (result == TCL_BREAK) {
		goto noMapping;
	    } else if (result == TCL_ERROR) {
		Tcl_AddErrorInfo(interp, "\n    (while mapping method name)");
	    }
	    return result;
	}

	/*
	 * Get the call chain for the remapped name.
	 */

	Tcl_IncrRefCount(mappedMethodName);
	contextPtr = TclOOGetCallContext(oPtr, mappedMethodName,
		flags | (oPtr->flags & FILTER_HANDLING), callerObjPtr,
		callerClsPtr, methodNamePtr);
	TclDecrRefCount(mappedMethodName);
	if (contextPtr == NULL) {
	    Tcl_SetObjResult(interp, Tcl_ObjPrintf(
		    "impossible to invoke method \"%s\": no defined method or"
		    " unknown method", TclGetString(methodNamePtr)));
	    Tcl_SetErrorCode(interp, "TCL", "LOOKUP", "METHOD_MAPPED",
		    TclGetString(methodNamePtr), NULL);
	    return TCL_ERROR;
	}
    } else {
	/*
	 * Get the call chain.
	 */

    noMapping:
	contextPtr = TclOOGetCallContext(oPtr, methodNamePtr,
		flags | (oPtr->flags & FILTER_HANDLING), callerObjPtr,
		callerClsPtr, NULL);
	if (contextPtr == NULL) {
	    Tcl_SetObjResult(interp, Tcl_ObjPrintf(
		    "impossible to invoke method \"%s\": no defined method or"
		    " unknown method", TclGetString(methodNamePtr)));
	    Tcl_SetErrorCode(interp, "TCL", "LOOKUP", "METHOD",
		    TclGetString(methodNamePtr), NULL);
	    return TCL_ERROR;
	}
    }

    /*
     * Check to see if we need to apply magical tricks to start part way
     * through the call chain.
     */

    if (startCls != NULL) {
	for (; contextPtr->index < contextPtr->callPtr->numChain;
		contextPtr->index++) {
	    struct MInvoke *miPtr =
		    &contextPtr->callPtr->chain[contextPtr->index];

	    if (miPtr->isFilter) {
		continue;
	    }
	    if (miPtr->mPtr->declaringClassPtr == startCls) {
		break;
	    }
	}
	if (contextPtr->index >= contextPtr->callPtr->numChain) {
	    Tcl_SetObjResult(interp, Tcl_NewStringObj(
		    "no valid method implementation", TCL_INDEX_NONE));
	    Tcl_SetErrorCode(interp, "TCL", "LOOKUP", "METHOD",
		    TclGetString(methodNamePtr), NULL);
	    TclOODeleteContext(contextPtr);
	    return TCL_ERROR;
	}
    }

    /*
     * Invoke the call chain, locking the object structure against deletion
     * for the duration.
     */

    TclNRAddCallback(interp, FinalizeObjectCall, contextPtr, NULL,NULL,NULL);
    return TclOOInvokeContext(contextPtr, interp, objc, objv);
}

static int
FinalizeObjectCall(
    void *data[],
    TCL_UNUSED(Tcl_Interp *),
    int result)
{
    /*
     * Dispose of the call chain, which drops the lock on the object's
     * structure.
     */

    TclOODeleteContext((CallContext *)data[0]);
    return result;
}

/*
 * ----------------------------------------------------------------------
 *
 * Tcl_ObjectContextInvokeNext, TclNRObjectContextInvokeNext, FinalizeNext --
 *
 *	Invokes the next stage of the call chain described in an object
 *	context. This is the core of the implementation of the [next] command.
 *	Does not do management of the call-frame stack. Available in public
 *	(standard API) and private (NRE-aware) forms. FinalizeNext is a
 *	private function used to clean up in the NRE case.
 *
 * ----------------------------------------------------------------------
 */

int
Tcl_ObjectContextInvokeNext(
    Tcl_Interp *interp,
    Tcl_ObjectContext context,
    size_t objc,
    Tcl_Obj *const *objv,
    size_t skip)
{
    CallContext *contextPtr = (CallContext *) context;
    size_t savedIndex = contextPtr->index;
    size_t savedSkip = contextPtr->skip;
    int result;

    if (contextPtr->index + 1 >= contextPtr->callPtr->numChain) {
	/*
	 * We're at the end of the chain; generate an error message unless the
	 * interpreter is being torn down, in which case we might be getting
	 * here because of methods/destructors doing a [next] (or equivalent)
	 * unexpectedly.
	 */

	const char *methodType;

	if (Tcl_InterpDeleted(interp)) {
	    return TCL_OK;
	}

	if (contextPtr->callPtr->flags & CONSTRUCTOR) {
	    methodType = "constructor";
	} else if (contextPtr->callPtr->flags & DESTRUCTOR) {
	    methodType = "destructor";
	} else {
	    methodType = "method";
	}

	Tcl_SetObjResult(interp, Tcl_ObjPrintf(
		"no next %s implementation", methodType));
	Tcl_SetErrorCode(interp, "TCL", "OO", "NOTHING_NEXT", NULL);
	return TCL_ERROR;
    }

    /*
     * Advance to the next method implementation in the chain in the method
     * call context while we process the body. However, need to adjust the
     * argument-skip control because we're guaranteed to have a single prefix
     * arg (i.e., 'next') and not the variable amount that can happen because
     * method invocations (i.e., '$obj meth' and 'my meth'), constructors
     * (i.e., '$cls new' and '$cls create obj') and destructors (no args at
     * all) come through the same code.
     */

    contextPtr->index++;
    contextPtr->skip = skip;

    /*
     * Invoke the (advanced) method call context in the caller context.
     */

    result = Tcl_NRCallObjProc2(interp, TclOOInvokeContext, contextPtr, objc,
	    objv);

    /*
     * Restore the call chain context index as we've finished the inner invoke
     * and want to operate in the outer context again.
     */

    contextPtr->index = savedIndex;
    contextPtr->skip = savedSkip;

    return result;
}

int
TclNRObjectContextInvokeNext(
    Tcl_Interp *interp,
    Tcl_ObjectContext context,
    size_t objc,
    Tcl_Obj *const *objv,
    size_t skip)
{
    CallContext *contextPtr = (CallContext *) context;

    if (contextPtr->index + 1 >= contextPtr->callPtr->numChain) {
	/*
	 * We're at the end of the chain; generate an error message unless the
	 * interpreter is being torn down, in which case we might be getting
	 * here because of methods/destructors doing a [next] (or equivalent)
	 * unexpectedly.
	 */

	const char *methodType;

	if (Tcl_InterpDeleted(interp)) {
	    return TCL_OK;
	}

	if (contextPtr->callPtr->flags & CONSTRUCTOR) {
	    methodType = "constructor";
	} else if (contextPtr->callPtr->flags & DESTRUCTOR) {
	    methodType = "destructor";
	} else {
	    methodType = "method";
	}

	Tcl_SetObjResult(interp, Tcl_ObjPrintf(
		"no next %s implementation", methodType));
	Tcl_SetErrorCode(interp, "TCL", "OO", "NOTHING_NEXT", NULL);
	return TCL_ERROR;
    }

    /*
     * Advance to the next method implementation in the chain in the method
     * call context while we process the body. However, need to adjust the
     * argument-skip control because we're guaranteed to have a single prefix
     * arg (i.e., 'next') and not the variable amount that can happen because
     * method invocations (i.e., '$obj meth' and 'my meth'), constructors
     * (i.e., '$cls new' and '$cls create obj') and destructors (no args at
     * all) come through the same code.
     */

    TclNRAddCallback(interp, FinalizeNext, contextPtr,
	    INT2PTR(contextPtr->index), INT2PTR(contextPtr->skip), NULL);
    contextPtr->index++;
    contextPtr->skip = skip;

    /*
     * Invoke the (advanced) method call context in the caller context.
     */

    return TclOOInvokeContext(contextPtr, interp, objc, objv);
}

static int
FinalizeNext(
    void *data[],
    TCL_UNUSED(Tcl_Interp *),
    int result)
{
    CallContext *contextPtr = (CallContext *)data[0];

    /*
     * Restore the call chain context index as we've finished the inner invoke
     * and want to operate in the outer context again.
     */

    contextPtr->index = PTR2INT(data[1]);
    contextPtr->skip = PTR2INT(data[2]);
    return result;
}

/*
 * ----------------------------------------------------------------------
 *
 * Tcl_GetObjectFromObj --
 *
 *	Utility function to get an object from a Tcl_Obj containing its name.
 *
 * ----------------------------------------------------------------------
 */

Tcl_Object
Tcl_GetObjectFromObj(
    Tcl_Interp *interp,		/* Interpreter in which to locate the object.
				 * Will have an error message placed in it if
				 * the name does not refer to an object. */
    Tcl_Obj *objPtr)		/* The name of the object to look up, which is
				 * exactly the name of its public command. */
{
    Command *cmdPtr = (Command *) Tcl_GetCommandFromObj(interp, objPtr);

    if (cmdPtr == NULL) {
	goto notAnObject;
    }
    if (cmdPtr->objProc2 != TclOOPublicObjectCmd) {
	cmdPtr = (Command *) TclGetOriginalCommand((Tcl_Command) cmdPtr);
	if (cmdPtr == NULL || cmdPtr->objProc2 != TclOOPublicObjectCmd) {
	    goto notAnObject;
	}
    }
    return (Tcl_Object)cmdPtr->objClientData2;

  notAnObject:
    Tcl_SetObjResult(interp, Tcl_ObjPrintf(
	    "%s does not refer to an object", TclGetString(objPtr)));
    Tcl_SetErrorCode(interp, "TCL", "LOOKUP", "OBJECT", TclGetString(objPtr),
	    NULL);
    return NULL;
}

/*
 * ----------------------------------------------------------------------
 *
 * TclOOIsReachable --
 *
 *	Utility function that tests whether a class is a subclass (whether
 *	directly or indirectly) of another class.
 *
 * ----------------------------------------------------------------------
 */

int
TclOOIsReachable(
    Class *targetPtr,
    Class *startPtr)
{
    size_t i;
    Class *superPtr;

  tailRecurse:
    if (startPtr == targetPtr) {
	return 1;
    }
    if (startPtr->superclasses.num == 1 && startPtr->mixins.num == 0) {
	startPtr = startPtr->superclasses.list[0];
	goto tailRecurse;
    }
    FOREACH(superPtr, startPtr->superclasses) {
	if (TclOOIsReachable(targetPtr, superPtr)) {
	    return 1;
	}
    }
    FOREACH(superPtr, startPtr->mixins) {
	if (TclOOIsReachable(targetPtr, superPtr)) {
	    return 1;
	}
    }
    return 0;
}

/*
 * ----------------------------------------------------------------------
 *
 * TclOOObjectName, Tcl_GetObjectName --
 *
 *	Utility function that returns the name of the object. Note that this
 *	simplifies cache management by keeping the code to do it in one place
 *	and not sprayed all over. The value returned always has a reference
 *	count of at least one.
 *
 * ----------------------------------------------------------------------
 */

Tcl_Obj *
TclOOObjectName(
    Tcl_Interp *interp,
    Object *oPtr)
{
    Tcl_Obj *namePtr;

    if (oPtr->cachedNameObj) {
	return oPtr->cachedNameObj;
    }
    TclNewObj(namePtr);
    Tcl_GetCommandFullName(interp, oPtr->command, namePtr);
    Tcl_IncrRefCount(namePtr);
    oPtr->cachedNameObj = namePtr;
    return namePtr;
}

Tcl_Obj *
Tcl_GetObjectName(
    Tcl_Interp *interp,
    Tcl_Object object)
{
    return TclOOObjectName(interp, (Object *) object);
}

/*
 * ----------------------------------------------------------------------
 *
 * assorted trivial 'getter' functions
 *
 * ----------------------------------------------------------------------
 */

Tcl_Method
Tcl_ObjectContextMethod(
    Tcl_ObjectContext context)
{
    CallContext *contextPtr = (CallContext *) context;
    return (Tcl_Method) contextPtr->callPtr->chain[contextPtr->index].mPtr;
}

int
Tcl_ObjectContextIsFiltering(
    Tcl_ObjectContext context)
{
    CallContext *contextPtr = (CallContext *) context;
    return contextPtr->callPtr->chain[contextPtr->index].isFilter;
}

Tcl_Object
Tcl_ObjectContextObject(
    Tcl_ObjectContext context)
{
    return (Tcl_Object) ((CallContext *)context)->oPtr;
}

size_t
Tcl_ObjectContextSkippedArgs(
    Tcl_ObjectContext context)
{
    return ((CallContext *)context)->skip;
}

Tcl_Namespace *
Tcl_GetObjectNamespace(
    Tcl_Object object)
{
    return ((Object *)object)->namespacePtr;
}

Tcl_Command
Tcl_GetObjectCommand(
    Tcl_Object object)
{
    return ((Object *)object)->command;
}

Tcl_Class
Tcl_GetObjectAsClass(
    Tcl_Object object)
{
    return (Tcl_Class) ((Object *)object)->classPtr;
}

int
Tcl_ObjectDeleted(
    Tcl_Object object)
{
    return ((Object *)object)->command == NULL;
}

Tcl_Object
Tcl_GetClassAsObject(
    Tcl_Class clazz)
{
    return (Tcl_Object) ((Class *)clazz)->thisPtr;
}

Tcl_ObjectMapMethodNameProc *
Tcl_ObjectGetMethodNameMapper(
    Tcl_Object object)
{
    return ((Object *) object)->mapMethodNameProc;
}

void
Tcl_ObjectSetMethodNameMapper(
    Tcl_Object object,
    Tcl_ObjectMapMethodNameProc *mapMethodNameProc)
{
    ((Object *) object)->mapMethodNameProc = mapMethodNameProc;
}

Tcl_Class
Tcl_GetClassOfObject(
    Tcl_Object object)
{
    return (Tcl_Class) ((Object *) object)->selfCls;
}

Tcl_Obj *
Tcl_GetObjectClassName(
    Tcl_Interp *interp,
    Tcl_Object object)
{
    Tcl_Object classObj = (Tcl_Object) (((Object *) object)->selfCls)->thisPtr;

    if (classObj == NULL) {
	return NULL;
    }
    return Tcl_GetObjectName(interp, classObj);
}

/*
 * Local Variables:
 * mode: c
 * c-basic-offset: 4
 * fill-column: 78
 * End:
 */<|MERGE_RESOLUTION|>--- conflicted
+++ resolved
@@ -81,29 +81,18 @@
 static void		MyDeleted(void *clientData);
 static void		ObjectNamespaceDeleted(void *clientData);
 static Tcl_CommandTraceProc	ObjectRenamedTrace;
-static inline void	RemoveClass(Class **list, size_t num, size_t idx);
-static inline void	RemoveObject(Object **list, size_t num, size_t idx);
+static inline void	RemoveClass(Class **list, int num, int idx);
+static inline void	RemoveObject(Object **list, int num, int idx);
 static inline void	SquelchCachedName(Object *oPtr);
 
-<<<<<<< HEAD
-static int		PublicNRObjectCmd(ClientData clientData,
+static int		PublicNRObjectCmd(void *clientData,
 			    Tcl_Interp *interp, size_t objc,
 			    Tcl_Obj *const *objv);
-static int		PrivateNRObjectCmd(ClientData clientData,
+static int		PrivateNRObjectCmd(void *clientData,
 			    Tcl_Interp *interp, size_t objc,
 			    Tcl_Obj *const *objv);
-static int		MyClassNRObjCmd(ClientData clientData,
+static int		MyClassNRObjCmd(void *clientData,
 			    Tcl_Interp *interp, size_t objc,
-=======
-static int		PublicNRObjectCmd(void *clientData,
-			    Tcl_Interp *interp, int objc,
-			    Tcl_Obj *const *objv);
-static int		PrivateNRObjectCmd(void *clientData,
-			    Tcl_Interp *interp, int objc,
-			    Tcl_Obj *const *objv);
-static int		MyClassNRObjCmd(void *clientData,
-			    Tcl_Interp *interp, int objc,
->>>>>>> e4e10623
 			    Tcl_Obj *const *objv);
 static void		MyClassDeleted(void *clientData);
 
@@ -213,10 +202,10 @@
 static inline void
 RemoveClass(
     Class **list,
-    size_t num,
-    size_t idx)
-{
-    for (; idx + 1 < num; idx++) {
+    int num,
+    int idx)
+{
+    for (; idx < num - 1; idx++) {
 	list[idx] = list[idx + 1];
     }
     list[idx] = NULL;
@@ -225,10 +214,10 @@
 static inline void
 RemoveObject(
     Object **list,
-    size_t num,
-    size_t idx)
-{
-    for (; idx + 1 < num; idx++) {
+    int num,
+    int idx)
+{
+    for (; idx < num - 1; idx++) {
 	list[idx] = list[idx + 1];
     }
     list[idx] = NULL;
@@ -367,25 +356,15 @@
     Tcl_DStringInit(&buffer);
     for (i = 0 ; defineCmds[i].name ; i++) {
 	TclDStringAppendLiteral(&buffer, "::oo::define::");
-<<<<<<< HEAD
-	Tcl_DStringAppend(&buffer, defineCmds[i].name, -1);
+	Tcl_DStringAppend(&buffer, defineCmds[i].name, TCL_INDEX_NONE);
 	Tcl_CreateObjCommand2(interp, Tcl_DStringValue(&buffer),
-=======
-	Tcl_DStringAppend(&buffer, defineCmds[i].name, TCL_INDEX_NONE);
-	Tcl_CreateObjCommand(interp, Tcl_DStringValue(&buffer),
->>>>>>> e4e10623
 		defineCmds[i].objProc, INT2PTR(defineCmds[i].flag), NULL);
 	Tcl_DStringFree(&buffer);
     }
     for (i = 0 ; objdefCmds[i].name ; i++) {
 	TclDStringAppendLiteral(&buffer, "::oo::objdefine::");
-<<<<<<< HEAD
-	Tcl_DStringAppend(&buffer, objdefCmds[i].name, -1);
+	Tcl_DStringAppend(&buffer, objdefCmds[i].name, TCL_INDEX_NONE);
 	Tcl_CreateObjCommand2(interp, Tcl_DStringValue(&buffer),
-=======
-	Tcl_DStringAppend(&buffer, objdefCmds[i].name, TCL_INDEX_NONE);
-	Tcl_CreateObjCommand(interp, Tcl_DStringValue(&buffer),
->>>>>>> e4e10623
 		objdefCmds[i].objProc, INT2PTR(objdefCmds[i].flag), NULL);
 	Tcl_DStringFree(&buffer);
     }
