/*
 * tclOO.c --
 *
 *	This file contains the object-system core (NB: not Tcl_Obj, but ::oo)
 *
 * Copyright © 2005-2019 Donal K. Fellows
 * Copyright © 2017 Nathan Coulter
 *
 * See the file "license.terms" for information on usage and redistribution of
 * this file, and for a DISCLAIMER OF ALL WARRANTIES.
 */

#ifdef HAVE_CONFIG_H
#include "config.h"
#endif
#include "tclInt.h"
#include "tclOOInt.h"

/*
 * Commands in oo::define.
 */

static const struct {
    const char *name;
    Tcl_ObjCmdProc *objProc;
    int flag;
} defineCmds[] = {
    {"constructor", TclOODefineConstructorObjCmd, 0},
    {"definitionnamespace", TclOODefineDefnNsObjCmd, 0},
    {"deletemethod", TclOODefineDeleteMethodObjCmd, 0},
    {"destructor", TclOODefineDestructorObjCmd, 0},
    {"export", TclOODefineExportObjCmd, 0},
    {"forward", TclOODefineForwardObjCmd, 0},
    {"method", TclOODefineMethodObjCmd, 0},
    {"private", TclOODefinePrivateObjCmd, 0},
    {"renamemethod", TclOODefineRenameMethodObjCmd, 0},
    {"self", TclOODefineSelfObjCmd, 0},
    {"unexport", TclOODefineUnexportObjCmd, 0},
    {NULL, NULL, 0}
}, objdefCmds[] = {
    {"class", TclOODefineClassObjCmd, 1},
    {"deletemethod", TclOODefineDeleteMethodObjCmd, 1},
    {"export", TclOODefineExportObjCmd, 1},
    {"forward", TclOODefineForwardObjCmd, 1},
    {"method", TclOODefineMethodObjCmd, 1},
    {"private", TclOODefinePrivateObjCmd, 1},
    {"renamemethod", TclOODefineRenameMethodObjCmd, 1},
    {"self", TclOODefineObjSelfObjCmd, 0},
    {"unexport", TclOODefineUnexportObjCmd, 1},
    {NULL, NULL, 0}
};

/*
 * What sort of size of things we like to allocate.
 */

#define ALLOC_CHUNK 8

/*
 * Function declarations for things defined in this file.
 */

static Object *		AllocObject(Tcl_Interp *interp, const char *nameStr,
			    Namespace *nsPtr, const char *nsNameStr);
static int		CloneClassMethod(Tcl_Interp *interp, Class *clsPtr,
			    Method *mPtr, Tcl_Obj *namePtr,
			    Method **newMPtrPtr);
static int		CloneObjectMethod(Tcl_Interp *interp, Object *oPtr,
			    Method *mPtr, Tcl_Obj *namePtr);
static void		DeletedDefineNamespace(void *clientData);
static void		DeletedObjdefNamespace(void *clientData);
static void		DeletedHelpersNamespace(void *clientData);
static Tcl_NRPostProc	FinalizeAlloc;
static Tcl_NRPostProc	FinalizeNext;
static Tcl_NRPostProc	FinalizeObjectCall;
static inline void	InitClassPath(Tcl_Interp * interp, Class *clsPtr);
static void		InitClassSystemRoots(Tcl_Interp *interp,
			    Foundation *fPtr);
static int		InitFoundation(Tcl_Interp *interp);
static Tcl_InterpDeleteProc	KillFoundation;
static void		MyDeleted(void *clientData);
static void		ObjectNamespaceDeleted(void *clientData);
static Tcl_CommandTraceProc	ObjectRenamedTrace;
static inline void	RemoveClass(Class **list, size_t num, size_t idx);
static inline void	RemoveObject(Object **list, size_t num, size_t idx);
static inline void	SquelchCachedName(Object *oPtr);

static int		PublicNRObjectCmd(void *clientData,
			    Tcl_Interp *interp, int objc,
			    Tcl_Obj *const *objv);
static int		PrivateNRObjectCmd(void *clientData,
			    Tcl_Interp *interp, int objc,
			    Tcl_Obj *const *objv);
static int		MyClassNRObjCmd(void *clientData,
			    Tcl_Interp *interp, int objc,
			    Tcl_Obj *const *objv);
static void		MyClassDeleted(void *clientData);

/*
 * Methods in the oo::object and oo::class classes. First, we define a helper
 * macro that makes building the method type declaration structure a lot
 * easier. No point in making life harder than it has to be!
 *
 * Note that the core methods don't need clone or free proc callbacks.
 */

#define DCM(name,visibility,proc) \
    {name,visibility,\
	{TCL_OO_METHOD_VERSION_CURRENT,"core method: "#name,proc,NULL,NULL}}

static const DeclaredClassMethod objMethods[] = {
    DCM("destroy", 1,	TclOO_Object_Destroy),
    DCM("eval", 0,	TclOO_Object_Eval),
    DCM("unknown", 0,	TclOO_Object_Unknown),
    DCM("variable", 0,	TclOO_Object_LinkVar),
    DCM("varname", 0,	TclOO_Object_VarName),
    {NULL, 0, {0, NULL, NULL, NULL, NULL}}
}, clsMethods[] = {
    DCM("create", 1,	TclOO_Class_Create),
    DCM("new", 1,	TclOO_Class_New),
    DCM("createWithNamespace", 0, TclOO_Class_CreateNs),
    {NULL, 0, {0, NULL, NULL, NULL, NULL}}
};

/*
 * And for the oo::class constructor...
 */

static const Tcl_MethodType classConstructor = {
    TCL_OO_METHOD_VERSION_CURRENT,
    "oo::class constructor",
    TclOO_Class_Constructor, NULL, NULL
};

/*
 * Scripted parts of TclOO. First, the main script (cannot be outside this
 * file).
 */

static const char initScript[] =
#ifndef TCL_NO_DEPRECATED
"package ifneeded TclOO " TCLOO_PATCHLEVEL " {# Already present, OK?};"
#endif
"package ifneeded tcl::oo " TCLOO_PATCHLEVEL " {# Already present, OK?};"
"namespace eval ::oo { variable version " TCLOO_VERSION " };"
"namespace eval ::oo { variable patchlevel " TCLOO_PATCHLEVEL " };";
/* "tcl_findLibrary tcloo $oo::version $oo::version" */
/* " tcloo.tcl OO_LIBRARY oo::library;"; */

/*
 * The scripted part of the definitions of TclOO.
 */

#include "tclOOScript.h"

/*
 * The actual definition of the variable holding the TclOO stub table.
 */

MODULE_SCOPE const TclOOStubs tclOOStubs;

/*
 * Convenience macro for getting the foundation from an interpreter.
 */

#define GetFoundation(interp) \
	((Foundation *)((Interp *)(interp))->objectFoundation)

/*
 * Macros to make inspecting into the guts of an object cleaner.
 *
 * The ocPtr parameter (only in these macros) is assumed to work fine with
 * either an oPtr or a classPtr. Note that the roots oo::object and oo::class
 * have _both_ their object and class flags tagged with ROOT_OBJECT and
 * ROOT_CLASS respectively.
 */

#define Destructing(oPtr)	((oPtr)->flags & OBJECT_DESTRUCTING)
#define IsRootObject(ocPtr)	((ocPtr)->flags & ROOT_OBJECT)
#define IsRootClass(ocPtr)	((ocPtr)->flags & ROOT_CLASS)
#define IsRoot(ocPtr)		((ocPtr)->flags & (ROOT_OBJECT|ROOT_CLASS))

#define RemoveItem(type, lst, i) \
    do {						\
	Remove ## type ((lst).list, (lst).num, i);	\
	(lst).num--;					\
    } while (0)

/*
 * ----------------------------------------------------------------------
 *
 * RemoveClass, RemoveObject --
 *
 *	Helpers for the RemoveItem macro for deleting a class or object from a
 *	list. Setting the "empty" location to NULL makes debugging a little
 *	easier.
 *
 * ----------------------------------------------------------------------
 */

static inline void
RemoveClass(
    Class **list,
    size_t num,
    size_t idx)
{
    for (; idx + 1 < num; idx++) {
	list[idx] = list[idx + 1];
    }
    list[idx] = NULL;
}

static inline void
RemoveObject(
    Object **list,
    size_t num,
    size_t idx)
{
    for (; idx + 1 < num; idx++) {
	list[idx] = list[idx + 1];
    }
    list[idx] = NULL;
}

/*
 * ----------------------------------------------------------------------
 *
 * TclOOInit --
 *
 *	Called to initialise the OO system within an interpreter.
 *
 * Result:
 *	TCL_OK if the setup succeeded. Currently assumed to always work.
 *
 * Side effects:
 *	Creates namespaces, commands, several classes and a number of
 *	callbacks. Upon return, the OO system is ready for use.
 *
 * ----------------------------------------------------------------------
 */

int
TclOOInit(
    Tcl_Interp *interp)		/* The interpreter to install into. */
{
    /*
     * Build the core of the OO system.
     */

    if (InitFoundation(interp) != TCL_OK) {
	return TCL_ERROR;
    }

    /*
     * Run our initialization script and, if that works, declare the package
     * to be fully provided.
     */

    if (Tcl_EvalEx(interp, initScript, TCL_INDEX_NONE, 0) != TCL_OK) {
	return TCL_ERROR;
    }

#ifndef TCL_NO_DEPRECATED
    Tcl_PkgProvideEx(interp, "TclOO", TCLOO_PATCHLEVEL,
	    &tclOOStubs);
#endif
    return Tcl_PkgProvideEx(interp, "tcl::oo", TCLOO_PATCHLEVEL,
	    &tclOOStubs);
}

/*
 * ----------------------------------------------------------------------
 *
 * TclOOGetFoundation --
 *
 *	Get a reference to the OO core class system.
 *
 * ----------------------------------------------------------------------
 */

Foundation *
TclOOGetFoundation(
    Tcl_Interp *interp)
{
    return GetFoundation(interp);
}

/*
 * ----------------------------------------------------------------------
 *
 * InitFoundation --
 *
 *	Set up the core of the OO core class system. This is a structure
 *	holding references to the magical bits that need to be known about in
 *	other places, plus the oo::object and oo::class classes.
 *
 * ----------------------------------------------------------------------
 */

static int
InitFoundation(
    Tcl_Interp *interp)
{
    static Tcl_ThreadDataKey tsdKey;
    ThreadLocalData *tsdPtr =
	    (ThreadLocalData *)Tcl_GetThreadData(&tsdKey, sizeof(ThreadLocalData));
    Foundation *fPtr = (Foundation *)Tcl_Alloc(sizeof(Foundation));
    Tcl_Obj *namePtr;
    Tcl_DString buffer;
    Command *cmdPtr;
    size_t i;

    /*
     * Initialize the structure that holds the OO system core. This is
     * attached to the interpreter via an assocData entry; not very efficient,
     * but the best we can do without hacking the core more.
     */

    memset(fPtr, 0, sizeof(Foundation));
    ((Interp *) interp)->objectFoundation = fPtr;
    fPtr->interp = interp;
    fPtr->ooNs = Tcl_CreateNamespace(interp, "::oo", fPtr, NULL);
    Tcl_Export(interp, fPtr->ooNs, "[a-z]*", 1);
    fPtr->defineNs = Tcl_CreateNamespace(interp, "::oo::define", fPtr,
	    DeletedDefineNamespace);
    fPtr->objdefNs = Tcl_CreateNamespace(interp, "::oo::objdefine", fPtr,
	    DeletedObjdefNamespace);
    fPtr->helpersNs = Tcl_CreateNamespace(interp, "::oo::Helpers", fPtr,
	    DeletedHelpersNamespace);
<<<<<<< HEAD
    fPtr->epoch = 1;
=======
    Tcl_CreateNamespace(interp, "::oo::configuresupport", NULL, NULL);
    fPtr->epoch = 0;
>>>>>>> d6a3425e
    fPtr->tsdPtr = tsdPtr;
    TclNewLiteralStringObj(fPtr->unknownMethodNameObj, "unknown");
    TclNewLiteralStringObj(fPtr->constructorName, "<constructor>");
    TclNewLiteralStringObj(fPtr->destructorName, "<destructor>");
    TclNewLiteralStringObj(fPtr->clonedName, "<cloned>");
    TclNewLiteralStringObj(fPtr->defineName, "::oo::define");
    Tcl_IncrRefCount(fPtr->unknownMethodNameObj);
    Tcl_IncrRefCount(fPtr->constructorName);
    Tcl_IncrRefCount(fPtr->destructorName);
    Tcl_IncrRefCount(fPtr->clonedName);
    Tcl_IncrRefCount(fPtr->defineName);
    Tcl_CreateObjCommand(interp, "::oo::UnknownDefinition",
	    TclOOUnknownDefinition, NULL, NULL);
    TclNewLiteralStringObj(namePtr, "::oo::UnknownDefinition");
    Tcl_SetNamespaceUnknownHandler(interp, fPtr->defineNs, namePtr);
    Tcl_SetNamespaceUnknownHandler(interp, fPtr->objdefNs, namePtr);

    /*
     * Create the subcommands in the oo::define and oo::objdefine spaces.
     */

    Tcl_DStringInit(&buffer);
    for (i = 0 ; defineCmds[i].name ; i++) {
	TclDStringAppendLiteral(&buffer, "::oo::define::");
	Tcl_DStringAppend(&buffer, defineCmds[i].name, -1);
	Tcl_CreateObjCommand(interp, Tcl_DStringValue(&buffer),
		defineCmds[i].objProc, INT2PTR(defineCmds[i].flag), NULL);
	Tcl_DStringFree(&buffer);
    }
    for (i = 0 ; objdefCmds[i].name ; i++) {
	TclDStringAppendLiteral(&buffer, "::oo::objdefine::");
	Tcl_DStringAppend(&buffer, objdefCmds[i].name, -1);
	Tcl_CreateObjCommand(interp, Tcl_DStringValue(&buffer),
		objdefCmds[i].objProc, INT2PTR(objdefCmds[i].flag), NULL);
	Tcl_DStringFree(&buffer);
    }

    Tcl_CallWhenDeleted(interp, KillFoundation, NULL);

    /*
     * Create the special objects at the core of the object system.
     */

    InitClassSystemRoots(interp, fPtr);

    /*
     * Basic method declarations for the core classes.
     */

    for (i = 0 ; objMethods[i].name ; i++) {
	TclOONewBasicMethod(interp, fPtr->objectCls, &objMethods[i]);
    }
    for (i = 0 ; clsMethods[i].name ; i++) {
	TclOONewBasicMethod(interp, fPtr->classCls, &clsMethods[i]);
    }

    /*
     * Finish setting up the class of classes by marking the 'new' method as
     * private; classes, unlike general objects, must have explicit names. We
     * also need to create the constructor for classes.
     */

    TclNewLiteralStringObj(namePtr, "new");
    TclNewInstanceMethod(interp, (Tcl_Object) fPtr->classCls->thisPtr,
	    namePtr /* keeps ref */, 0 /* private */, NULL, NULL);
    fPtr->classCls->constructorPtr = (Method *) TclNewMethod(interp,
	    (Tcl_Class) fPtr->classCls, NULL, 0, &classConstructor, NULL);

    /*
     * Create non-object commands and plug ourselves into the Tcl [info]
     * ensemble.
     */

    cmdPtr = (Command *) Tcl_NRCreateCommand(interp, "::oo::Helpers::next",
	    NULL, TclOONextObjCmd, NULL, NULL);
    cmdPtr->compileProc = TclCompileObjectNextCmd;
    cmdPtr = (Command *) Tcl_NRCreateCommand(interp, "::oo::Helpers::nextto",
	    NULL, TclOONextToObjCmd, NULL, NULL);
    cmdPtr->compileProc = TclCompileObjectNextToCmd;
    cmdPtr = (Command *) Tcl_CreateObjCommand(interp, "::oo::Helpers::self",
	    TclOOSelfObjCmd, NULL, NULL);
    cmdPtr->compileProc = TclCompileObjectSelfCmd;
    Tcl_CreateObjCommand(interp, "::oo::define", TclOODefineObjCmd, NULL,
	    NULL);
    Tcl_CreateObjCommand(interp, "::oo::objdefine", TclOOObjDefObjCmd, NULL,
	    NULL);
    Tcl_CreateObjCommand(interp, "::oo::copy", TclOOCopyObjectCmd, NULL,NULL);
    TclOOInitInfo(interp);

    /*
     * Now make the class of slots.
     */

    if (TclOODefineSlots(fPtr) != TCL_OK) {
	return TCL_ERROR;
    }

    /*
     * Evaluate the remaining definitions, which are a compiled-in Tcl script.
     */

    return Tcl_EvalEx(interp, tclOOSetupScript, TCL_INDEX_NONE, 0);
}

/*
 * ----------------------------------------------------------------------
 *
 * InitClassSystemRoots --
 *
 *	Creates the objects at the core of the object system. These need to be
 *	spliced manually.
 *
 * ----------------------------------------------------------------------
 */

static void
InitClassSystemRoots(
    Tcl_Interp *interp,
    Foundation *fPtr)
{
    Class fakeCls;
    Object fakeObject;
    Tcl_Obj *defNsName;

    /* Stand up a phony class for bootstrapping. */
    fPtr->objectCls = &fakeCls;
    /* referenced in TclOOAllocClass to increment the refCount. */
    fakeCls.thisPtr = &fakeObject;

    fPtr->objectCls = TclOOAllocClass(interp,
	    AllocObject(interp, "object", (Namespace *)fPtr->ooNs, NULL));
    /* Corresponding TclOODecrRefCount in KillFoudation */
    AddRef(fPtr->objectCls->thisPtr);

    /*
     * This is why it is unnecessary in this routine to replace the
     * incremented reference count of fPtr->objectCls that was swallowed by
     * fakeObject.
     */

    fPtr->objectCls->superclasses.num = 0;
    Tcl_Free(fPtr->objectCls->superclasses.list);
    fPtr->objectCls->superclasses.list = NULL;

    /*
     * Special initialization for the primordial objects.
     */

    fPtr->objectCls->thisPtr->flags |= ROOT_OBJECT;
    fPtr->objectCls->flags |= ROOT_OBJECT;
    TclNewLiteralStringObj(defNsName, "::oo::objdefine");
    fPtr->objectCls->objDefinitionNs = defNsName;
    Tcl_IncrRefCount(defNsName);

    fPtr->classCls = TclOOAllocClass(interp,
	    AllocObject(interp, "class", (Namespace *)fPtr->ooNs, NULL));
    /* Corresponding TclOODecrRefCount in KillFoudation */
    AddRef(fPtr->classCls->thisPtr);

    /*
     * Increment reference counts for each reference because these
     * relationships can be dynamically changed.
     *
     * Corresponding TclOODecrRefCount for all incremented refcounts is in
     * KillFoundation.
     */

    /*
     * Rewire bootstrapped objects.
     */

    fPtr->objectCls->thisPtr->selfCls = fPtr->classCls;
    AddRef(fPtr->classCls->thisPtr);
    TclOOAddToInstances(fPtr->objectCls->thisPtr, fPtr->classCls);

    fPtr->classCls->thisPtr->selfCls = fPtr->classCls;
    AddRef(fPtr->classCls->thisPtr);
    TclOOAddToInstances(fPtr->classCls->thisPtr, fPtr->classCls);

    fPtr->classCls->thisPtr->flags |= ROOT_CLASS;
    fPtr->classCls->flags |= ROOT_CLASS;
    TclNewLiteralStringObj(defNsName, "::oo::define");
    fPtr->classCls->clsDefinitionNs = defNsName;
    Tcl_IncrRefCount(defNsName);

    /* Standard initialization for new Objects */
    TclOOAddToSubclasses(fPtr->classCls, fPtr->objectCls);

    /*
     * THIS IS THE ONLY FUNCTION THAT DOES NON-STANDARD CLASS SPLICING.
     * Everything else is careful to prohibit looping.
     */
}

/*
 * ----------------------------------------------------------------------
 *
 * DeletedDefineNamespace, DeletedObjdefNamespace, DeletedHelpersNamespace --
 *
 *	Simple helpers used to clear fields of the foundation when they no
 *	longer hold useful information.
 *
 * ----------------------------------------------------------------------
 */

static void
DeletedDefineNamespace(
    void *clientData)
{
    Foundation *fPtr = (Foundation *)clientData;

    fPtr->defineNs = NULL;
}

static void
DeletedObjdefNamespace(
    void *clientData)
{
    Foundation *fPtr = (Foundation *)clientData;

    fPtr->objdefNs = NULL;
}

static void
DeletedHelpersNamespace(
    void *clientData)
{
    Foundation *fPtr = (Foundation *)clientData;

    fPtr->helpersNs = NULL;
}

/*
 * ----------------------------------------------------------------------
 *
 * KillFoundation --
 *
 *	Delete those parts of the OO core that are not deleted automatically
 *	when the objects and classes themselves are destroyed.
 *
 * ----------------------------------------------------------------------
 */

static void
KillFoundation(
    TCL_UNUSED(void *),
    Tcl_Interp *interp)	/* The interpreter containing the OO system
			 * foundation. */
{
    Foundation *fPtr = GetFoundation(interp);

    TclDecrRefCount(fPtr->unknownMethodNameObj);
    TclDecrRefCount(fPtr->constructorName);
    TclDecrRefCount(fPtr->destructorName);
    TclDecrRefCount(fPtr->clonedName);
    TclDecrRefCount(fPtr->defineName);
    TclOODecrRefCount(fPtr->objectCls->thisPtr);
    TclOODecrRefCount(fPtr->classCls->thisPtr);

    Tcl_Free(fPtr);
}

/*
 * ----------------------------------------------------------------------
 *
 * AllocObject --
 *
 *	Allocate an object of basic type. Does not splice the object into its
 *	class's instance list.  The caller must set the classPtr on the object
 *	to either a class or NULL, call TclOOAddToInstances to add the object
 *	to the class's instance list, and if the object itself is a class, use
 *	call TclOOAddToSubclasses() to add it to the right class's list of
 *	subclasses.
 *
 * ----------------------------------------------------------------------
 */

static Object *
AllocObject(
    Tcl_Interp *interp,		/* Interpreter within which to create the
				 * object. */
    const char *nameStr,	/* The name of the object to create, or NULL
				 * if the OO system should pick the object
				 * name itself (equal to the namespace
				 * name). */
    Namespace *nsPtr,		/* The namespace to create the object in, or
				 * NULL if *nameStr is NULL */
    const char *nsNameStr)	/* The name of the namespace to create, or
				 * NULL if the OO system should pick a unique
				 * name itself. If this is non-NULL but names
				 * a namespace that already exists, the effect
				 * will be the same as if this was NULL. */
{
    Foundation *fPtr = GetFoundation(interp);
    Object *oPtr;
    Command *cmdPtr;
    CommandTrace *tracePtr;
    size_t creationEpoch;

    oPtr = (Object *)Tcl_Alloc(sizeof(Object));
    memset(oPtr, 0, sizeof(Object));

    /*
     * Every object has a namespace; make one. Note that this also normally
     * computes the creation epoch value for the object, a sequence number
     * that is unique to the object (and which allows us to manage method
     * caching without comparing pointers).
     *
     * When creating a namespace, we first check to see if the caller
     * specified the name for the namespace. If not, we generate namespace
     * names using the epoch until such time as a new namespace is actually
     * created.
     */

    if (nsNameStr != NULL) {
	oPtr->namespacePtr = Tcl_CreateNamespace(interp, nsNameStr, oPtr, NULL);
	if (oPtr->namespacePtr != NULL) {
	    creationEpoch = ++fPtr->tsdPtr->nsCount;
	    goto configNamespace;
	}
	Tcl_ResetResult(interp);
    }

    while (1) {
	char objName[10 + TCL_INTEGER_SPACE];

	snprintf(objName, sizeof(objName), "::oo::Obj%" TCL_Z_MODIFIER "u", ++fPtr->tsdPtr->nsCount);
	oPtr->namespacePtr = Tcl_CreateNamespace(interp, objName, oPtr, NULL);
	if (oPtr->namespacePtr != NULL) {
	    creationEpoch = fPtr->tsdPtr->nsCount;
	    break;
	}

	/*
	 * Could not make that namespace, so we make another. But first we
	 * have to get rid of the error message from Tcl_CreateNamespace,
	 * since that's something that should not be exposed to the user.
	 */

	Tcl_ResetResult(interp);
    }

  configNamespace:
    ((Namespace *) oPtr->namespacePtr)->refCount++;

    /*
     * Make the namespace know about the helper commands. This grants access
     * to the [self] and [next] commands.
     */

    if (fPtr->helpersNs != NULL) {
	TclSetNsPath((Namespace *) oPtr->namespacePtr, 1, &fPtr->helpersNs);
    }
    TclOOSetupVariableResolver(oPtr->namespacePtr);

    /*
     * Suppress use of compiled versions of the commands in this object's
     * namespace and its children; causes wrong behaviour without expensive
     * recompilation. [Bug 2037727]
     */

    ((Namespace *) oPtr->namespacePtr)->flags |= NS_SUPPRESS_COMPILATION;

    /*
     * Set up a callback to get notification of the deletion of a namespace
     * when enough of the namespace still remains to execute commands and
     * access variables in it. [Bug 2950259]
     */

    ((Namespace *) oPtr->namespacePtr)->earlyDeleteProc = ObjectNamespaceDeleted;

    /*
     * Fill in the rest of the non-zero/NULL parts of the structure.
     */

    oPtr->fPtr = fPtr;
    oPtr->creationEpoch = creationEpoch;

    /*
     * An object starts life with a refCount of 2 to mark the two stages of
     * destruction it occur:  A call to ObjectRenamedTrace(), and a call to
     * ObjectNamespaceDeleted().
     */

    oPtr->refCount = 2;
    oPtr->flags = USE_CLASS_CACHE;

    /*
     * Finally, create the object commands and initialize the trace on the
     * public command (so that the object structures are deleted when the
     * command is deleted).
     */

    if (!nameStr) {
	nameStr = oPtr->namespacePtr->name;
	nsPtr = (Namespace *)oPtr->namespacePtr;
	if (nsPtr->parentPtr != NULL) {
	    nsPtr = nsPtr->parentPtr;
	}
    }
    oPtr->command = TclCreateObjCommandInNs(interp, nameStr,
	(Tcl_Namespace *)nsPtr, TclOOPublicObjectCmd, oPtr, NULL);

    /*
     * Add the NRE command and trace directly. While this breaks a number of
     * abstractions, it is faster and we're inside Tcl here so we're allowed.
     */

    cmdPtr = (Command *) oPtr->command;
    cmdPtr->nreProc = PublicNRObjectCmd;
    cmdPtr->tracePtr = tracePtr = (CommandTrace *)Tcl_Alloc(sizeof(CommandTrace));
    tracePtr->traceProc = ObjectRenamedTrace;
    tracePtr->clientData = oPtr;
    tracePtr->flags = TCL_TRACE_RENAME|TCL_TRACE_DELETE;
    tracePtr->nextPtr = NULL;
    tracePtr->refCount = 1;

    oPtr->myCommand = TclNRCreateCommandInNs(interp, "my", oPtr->namespacePtr,
	    TclOOPrivateObjectCmd, PrivateNRObjectCmd, oPtr, MyDeleted);
    oPtr->myclassCommand = TclNRCreateCommandInNs(interp, "myclass",
	    oPtr->namespacePtr, TclOOMyClassObjCmd, MyClassNRObjCmd, oPtr,
            MyClassDeleted);
    return oPtr;
}

/*
 * ----------------------------------------------------------------------
 *
 * SquelchCachedName --
 *
 *	Encapsulates how to throw away a cached object name. Called from
 *	object rename traces and at object destruction.
 *
 * ----------------------------------------------------------------------
 */

static inline void
SquelchCachedName(
    Object *oPtr)
{
    if (oPtr->cachedNameObj) {
	Tcl_DecrRefCount(oPtr->cachedNameObj);
	oPtr->cachedNameObj = NULL;
    }
}

/*
 * ----------------------------------------------------------------------
 *
 * MyDeleted, MyClassDeleted --
 *
 *	These callbacks are triggered when the object's [my] or [myclass]
 *	commands are deleted by any mechanism. They just mark the object as
 *	not having a [my] command or [myclass] command, and so prevent cleanup
 *	of those commands when the object itself is deleted.
 *
 * ----------------------------------------------------------------------
 */

static void
MyDeleted(
    void *clientData)	/* Reference to the object whose [my] has been
				 * squelched. */
{
    Object *oPtr = (Object *)clientData;

    oPtr->myCommand = NULL;
}

static void
MyClassDeleted(
    void *clientData)
{
    Object *oPtr = (Object *)clientData;
    oPtr->myclassCommand = NULL;
}

/*
 * ----------------------------------------------------------------------
 *
 * ObjectRenamedTrace --
 *
 *	This callback is triggered when the object is deleted by any
 *	mechanism. It runs the destructors and arranges for the actual cleanup
 *	of the object's namespace, which in turn triggers cleansing of the
 *	object data structures.
 *
 * ----------------------------------------------------------------------
 */

static void
ObjectRenamedTrace(
    void *clientData,	/* The object being deleted. */
    TCL_UNUSED(Tcl_Interp *),
    TCL_UNUSED(const char *) /*oldName*/,
    TCL_UNUSED(const char *) /*newName*/,
    int flags)			/* Why was the object deleted? */
{
    Object *oPtr = (Object *)clientData;

    /*
     * If this is a rename and not a delete of the object, we just flush the
     * cache of the object name.
     */

    if (flags & TCL_TRACE_RENAME) {
	SquelchCachedName(oPtr);
	return;
    }

    /*
     * The namespace is only deleted if it hasn't already been deleted. [Bug
     * 2950259].
     */

    if (!Destructing(oPtr)) {
	Tcl_DeleteNamespace(oPtr->namespacePtr);
    }
    oPtr->command = NULL;
    TclOODecrRefCount(oPtr);
    return;
}

/*
 * ----------------------------------------------------------------------
 *
 * TclOODeleteDescendants --
 *
 *	Delete all descendants of a particular class.
 *
 * ----------------------------------------------------------------------
 */

void
TclOODeleteDescendants(
    Tcl_Interp *interp,		/* The interpreter containing the class. */
    Object *oPtr)		/* The object representing the class. */
{
    Class *clsPtr = oPtr->classPtr, *subclassPtr, *mixinSubclassPtr;
    Object *instancePtr;

    /*
     * Squelch classes that this class has been mixed into.
     */

    if (clsPtr->mixinSubs.num > 0) {
	while (clsPtr->mixinSubs.num > 0) {
	    mixinSubclassPtr =
		    clsPtr->mixinSubs.list[clsPtr->mixinSubs.num - 1];

	    /*
	     * This condition also covers the case where mixinSubclassPtr ==
	     * clsPtr
	     */

	    if (!Destructing(mixinSubclassPtr->thisPtr)
		    && !(mixinSubclassPtr->thisPtr->flags & DONT_DELETE)) {
		Tcl_DeleteCommandFromToken(interp,
			mixinSubclassPtr->thisPtr->command);
	    }
	    TclOORemoveFromMixinSubs(mixinSubclassPtr, clsPtr);
	}
    }
    if (clsPtr->mixinSubs.size > 0) {
	Tcl_Free(clsPtr->mixinSubs.list);
	clsPtr->mixinSubs.size = 0;
    }

    /*
     * Squelch subclasses of this class.
     */

    if (clsPtr->subclasses.num > 0) {
	while (clsPtr->subclasses.num > 0) {
	    subclassPtr = clsPtr->subclasses.list[clsPtr->subclasses.num - 1];
	    if (!Destructing(subclassPtr->thisPtr) && !IsRoot(subclassPtr)
		    && !(subclassPtr->thisPtr->flags & DONT_DELETE)) {
		Tcl_DeleteCommandFromToken(interp,
			subclassPtr->thisPtr->command);
	    }
	    TclOORemoveFromSubclasses(subclassPtr, clsPtr);
	}
    }
    if (clsPtr->subclasses.size > 0) {
	Tcl_Free(clsPtr->subclasses.list);
	clsPtr->subclasses.list = NULL;
	clsPtr->subclasses.size = 0;
    }

    /*
     * Squelch instances of this class (includes objects we're mixed into).
     */

    if (clsPtr->instances.num > 0) {
	while (clsPtr->instances.num > 0) {
	    instancePtr = clsPtr->instances.list[clsPtr->instances.num - 1];

	    /*
	     * This condition also covers the case where instancePtr == oPtr
	     */

	    if (!Destructing(instancePtr) && !IsRoot(instancePtr) &&
		    !(instancePtr->flags & DONT_DELETE)) {
		Tcl_DeleteCommandFromToken(interp, instancePtr->command);
	    }
	    TclOORemoveFromInstances(instancePtr, clsPtr);
	}
    }
    if (clsPtr->instances.size > 0) {
	Tcl_Free(clsPtr->instances.list);
	clsPtr->instances.list = NULL;
	clsPtr->instances.size = 0;
    }
}

/*
 * ----------------------------------------------------------------------
 *
 * TclOOReleaseClassContents --
 *
 *	Tear down the special class data structure, including deleting all
 *	dependent classes and objects.
 *
 * ----------------------------------------------------------------------
 */

void
TclOOReleaseClassContents(
    Tcl_Interp *interp,		/* The interpreter containing the class. */
    Object *oPtr)		/* The object representing the class. */
{
    FOREACH_HASH_DECLS;
    Tcl_Size i;
    Class *clsPtr = oPtr->classPtr, *tmpClsPtr;
    Method *mPtr;
    Foundation *fPtr = oPtr->fPtr;
    Tcl_Obj *variableObj, *propertyObj;
    PrivateVariableMapping *privateVariable;

    /*
     * Sanity check!
     */

    if (!Destructing(oPtr)) {
	if (IsRootClass(oPtr)) {
	    Tcl_Panic("deleting class structure for non-deleted %s",
		    "::oo::class");
	} else if (IsRootObject(oPtr)) {
	    Tcl_Panic("deleting class structure for non-deleted %s",
		    "::oo::object");
	}
    }

    /*
     * Stop using the class for definition information.
     */

    if (clsPtr->clsDefinitionNs) {
	Tcl_DecrRefCount(clsPtr->clsDefinitionNs);
	clsPtr->clsDefinitionNs = NULL;
    }
    if (clsPtr->objDefinitionNs) {
	Tcl_DecrRefCount(clsPtr->objDefinitionNs);
	clsPtr->objDefinitionNs = NULL;
    }

    /*
     * Squelch method implementation chain caches.
     */

    if (clsPtr->constructorChainPtr) {
	TclOODeleteChain(clsPtr->constructorChainPtr);
	clsPtr->constructorChainPtr = NULL;
    }
    if (clsPtr->destructorChainPtr) {
	TclOODeleteChain(clsPtr->destructorChainPtr);
	clsPtr->destructorChainPtr = NULL;
    }
    if (clsPtr->classChainCache) {
	CallChain *callPtr;

	FOREACH_HASH_VALUE(callPtr, clsPtr->classChainCache) {
	    TclOODeleteChain(callPtr);
	}
	Tcl_DeleteHashTable(clsPtr->classChainCache);
	Tcl_Free(clsPtr->classChainCache);
	clsPtr->classChainCache = NULL;
    }

    /*
     * Squelch the property lists.
     */

    if (clsPtr->properties.allReadableCache) {
	Tcl_DecrRefCount(clsPtr->properties.allReadableCache);
    }
    if (clsPtr->properties.allWritableCache) {
	Tcl_DecrRefCount(clsPtr->properties.allWritableCache);
    }
    if (clsPtr->properties.readable.num) {
	FOREACH(propertyObj, clsPtr->properties.readable) {
	    Tcl_DecrRefCount(propertyObj);
	}
	ckfree(clsPtr->properties.readable.list);
    }
    if (clsPtr->properties.writable.num) {
	FOREACH(propertyObj, clsPtr->properties.writable) {
	    Tcl_DecrRefCount(propertyObj);
	}
	ckfree(clsPtr->properties.writable.list);
    }

    /*
     * Squelch our filter list.
     */

    if (clsPtr->filters.num) {
	Tcl_Obj *filterObj;

	FOREACH(filterObj, clsPtr->filters) {
	    TclDecrRefCount(filterObj);
	}
	Tcl_Free(clsPtr->filters.list);
	clsPtr->filters.list = NULL;
	clsPtr->filters.num = 0;
    }

    /*
     * Squelch our metadata.
     */

    if (clsPtr->metadataPtr != NULL) {
	Tcl_ObjectMetadataType *metadataTypePtr;
	void *value;

	FOREACH_HASH(metadataTypePtr, value, clsPtr->metadataPtr) {
	    metadataTypePtr->deleteProc(value);
	}
	Tcl_DeleteHashTable(clsPtr->metadataPtr);
	Tcl_Free(clsPtr->metadataPtr);
	clsPtr->metadataPtr = NULL;
    }

    if (clsPtr->mixins.num) {
	FOREACH(tmpClsPtr, clsPtr->mixins) {
	    TclOORemoveFromMixinSubs(clsPtr, tmpClsPtr);
	    TclOODecrRefCount(tmpClsPtr->thisPtr);
	}
	Tcl_Free(clsPtr->mixins.list);
	clsPtr->mixins.list = NULL;
	clsPtr->mixins.num = 0;
    }

    if (clsPtr->superclasses.num > 0) {
	FOREACH(tmpClsPtr, clsPtr->superclasses) {
	    TclOORemoveFromSubclasses(clsPtr, tmpClsPtr);
	    TclOODecrRefCount(tmpClsPtr->thisPtr);
	}
	Tcl_Free(clsPtr->superclasses.list);
	clsPtr->superclasses.num = 0;
	clsPtr->superclasses.list = NULL;
    }

    FOREACH_HASH_VALUE(mPtr, &clsPtr->classMethods) {
	TclOODelMethodRef(mPtr);
    }
    Tcl_DeleteHashTable(&clsPtr->classMethods);
    TclOODelMethodRef(clsPtr->constructorPtr);
    TclOODelMethodRef(clsPtr->destructorPtr);

    FOREACH(variableObj, clsPtr->variables) {
	TclDecrRefCount(variableObj);
    }
    if (i) {
	Tcl_Free(clsPtr->variables.list);
    }

    FOREACH_STRUCT(privateVariable, clsPtr->privateVariables) {
	TclDecrRefCount(privateVariable->variableObj);
	TclDecrRefCount(privateVariable->fullNameObj);
    }
    if (i) {
	Tcl_Free(clsPtr->privateVariables.list);
    }

    if (IsRootClass(oPtr) && !Destructing(fPtr->objectCls->thisPtr)) {
	Tcl_DeleteCommandFromToken(interp, fPtr->objectCls->thisPtr->command);
    }
}

/*
 * ----------------------------------------------------------------------
 *
 * ObjectNamespaceDeleted --
 *
 *	Callback when the object's namespace is deleted. Used to clean up the
 *	data structures associated with the object. The complicated bit is
 *	that this can sometimes happen before the object's command is deleted
 *	(interpreter teardown is complex!)
 *
 * ----------------------------------------------------------------------
 */

static void
ObjectNamespaceDeleted(
    void *clientData)	/* Pointer to the class whose namespace is
				 * being deleted. */
{
    Object *oPtr = (Object *)clientData;
    Foundation *fPtr = oPtr->fPtr;
    FOREACH_HASH_DECLS;
    Class *mixinPtr;
    Method *mPtr;
    Tcl_Obj *filterObj, *variableObj, *propertyObj;
    PrivateVariableMapping *privateVariable;
    Tcl_Interp *interp = oPtr->fPtr->interp;
    Tcl_Size i;

    if (Destructing(oPtr)) {
	/*
	 * TODO:  Can ObjectNamespaceDeleted ever be called twice?  If not,
	 * this guard could be removed.
	 */

	return;
    }

    /*
     * One rule for the teardown routines is that if an object is in the
     * process of being deleted, nothing else may modify its bookkeeping
     * records.  This is the flag that
     */

    oPtr->flags |= OBJECT_DESTRUCTING;

    /*
     * Let the dominoes fall!
     */

    if (oPtr->classPtr) {
	TclOODeleteDescendants(interp, oPtr);
    }

    /*
     * We do not run destructors on the core class objects when the
     * interpreter is being deleted; their incestuous nature causes problems
     * in that case when the destructor is partially deleted before the uses
     * of it have gone. [Bug 2949397]
     */

    if (!Tcl_InterpDeleted(interp) && !(oPtr->flags & DESTRUCTOR_CALLED)) {
	CallContext *contextPtr =
		TclOOGetCallContext(oPtr, NULL, DESTRUCTOR, NULL, NULL, NULL);
	int result;
	Tcl_InterpState state;

	oPtr->flags |= DESTRUCTOR_CALLED;

	if (contextPtr != NULL) {
	    contextPtr->callPtr->flags |= DESTRUCTOR;
	    contextPtr->skip = 0;
	    state = Tcl_SaveInterpState(interp, TCL_OK);
	    result = Tcl_NRCallObjProc(interp, TclOOInvokeContext,
		    contextPtr, 0, NULL);
	    if (result != TCL_OK) {
		Tcl_BackgroundException(interp, result);
	    }
	    Tcl_RestoreInterpState(interp, state);
	    TclOODeleteContext(contextPtr);
	}
    }

    /*
     * Instruct everyone to no longer use any allocated fields of the object.
     * Also delete the command that refers to the object at this point (if it
     * still exists) because otherwise its pointer to the object points into
     * freed memory.
     */

    if (((Command *) oPtr->command)->flags && CMD_DYING) {
	/*
	 * Something has already started the command deletion process. We can
	 * go ahead and clean up the namespace,
	 */
    } else {
	/*
	 * The namespace must have been deleted directly.  Delete the command
	 * as well.
	 */

	Tcl_DeleteCommandFromToken(oPtr->fPtr->interp, oPtr->command);
    }

    if (oPtr->myclassCommand) {
	Tcl_DeleteCommandFromToken(oPtr->fPtr->interp, oPtr->myclassCommand);
    }
    if (oPtr->myCommand) {
	Tcl_DeleteCommandFromToken(oPtr->fPtr->interp, oPtr->myCommand);
    }

    /*
     * Splice the object out of its context. After this, we must *not* call
     * methods on the object.
     */

    /* TODO: Should this be protected with a !IsRoot() condition? */
    TclOORemoveFromInstances(oPtr, oPtr->selfCls);

    if (oPtr->mixins.num > 0) {
	FOREACH(mixinPtr, oPtr->mixins) {
	    TclOORemoveFromInstances(oPtr, mixinPtr);
	    TclOODecrRefCount(mixinPtr->thisPtr);
	}
	if (oPtr->mixins.list != NULL) {
	    Tcl_Free(oPtr->mixins.list);
	}
    }

    FOREACH(filterObj, oPtr->filters) {
	TclDecrRefCount(filterObj);
    }
    if (i) {
	Tcl_Free(oPtr->filters.list);
    }

    if (oPtr->methodsPtr) {
	FOREACH_HASH_VALUE(mPtr, oPtr->methodsPtr) {
	    TclOODelMethodRef(mPtr);
	}
	Tcl_DeleteHashTable(oPtr->methodsPtr);
	Tcl_Free(oPtr->methodsPtr);
    }

    FOREACH(variableObj, oPtr->variables) {
	TclDecrRefCount(variableObj);
    }
    if (i) {
	Tcl_Free(oPtr->variables.list);
    }

    FOREACH_STRUCT(privateVariable, oPtr->privateVariables) {
	TclDecrRefCount(privateVariable->variableObj);
	TclDecrRefCount(privateVariable->fullNameObj);
    }
    if (i) {
	Tcl_Free(oPtr->privateVariables.list);
    }

    if (oPtr->chainCache) {
	TclOODeleteChainCache(oPtr->chainCache);
    }

    SquelchCachedName(oPtr);

    if (oPtr->metadataPtr != NULL) {
	Tcl_ObjectMetadataType *metadataTypePtr;
	void *value;

	FOREACH_HASH(metadataTypePtr, value, oPtr->metadataPtr) {
	    metadataTypePtr->deleteProc(value);
	}
	Tcl_DeleteHashTable(oPtr->metadataPtr);
	Tcl_Free(oPtr->metadataPtr);
	oPtr->metadataPtr = NULL;
    }

    /*
     * Squelch the property lists.
     */

    if (oPtr->properties.allReadableCache) {
	Tcl_DecrRefCount(oPtr->properties.allReadableCache);
    }
    if (oPtr->properties.allWritableCache) {
	Tcl_DecrRefCount(oPtr->properties.allWritableCache);
    }
    if (oPtr->properties.readable.num) {
	FOREACH(propertyObj, oPtr->properties.readable) {
	    Tcl_DecrRefCount(propertyObj);
	}
	ckfree(oPtr->properties.readable.list);
    }
    if (oPtr->properties.writable.num) {
	FOREACH(propertyObj, oPtr->properties.writable) {
	    Tcl_DecrRefCount(propertyObj);
	}
	ckfree(oPtr->properties.writable.list);
    }

    /*
     * Because an object can be a class that is an instance of itself, the
     * class object's class structure should only be cleaned after most of
     * the cleanup on the object is done.
     *
     * The class of objects needs some special care; if it is deleted (and
     * we're not killing the whole interpreter) we force the delete of the
     * class of classes now as well. Due to the incestuous nature of those two
     * classes, if one goes the other must too and yet the tangle can
     * sometimes not go away automatically; we force it here. [Bug 2962664]
     */

    if (IsRootObject(oPtr) && !Destructing(fPtr->classCls->thisPtr)
	    && !Tcl_InterpDeleted(interp)) {
	Tcl_DeleteCommandFromToken(interp, fPtr->classCls->thisPtr->command);
    }

    if (oPtr->classPtr != NULL) {
	TclOOReleaseClassContents(interp, oPtr);
    }

    /*
     * Delete the object structure itself.
     */

    TclNsDecrRefCount((Namespace *)oPtr->namespacePtr);
    oPtr->namespacePtr = NULL;
    TclOODecrRefCount(oPtr->selfCls->thisPtr);
    oPtr->selfCls = NULL;
    TclOODecrRefCount(oPtr);
    return;
}

/*
 * ----------------------------------------------------------------------
 *
 * TclOODecrRefCount --
 *
 *	Decrement the refcount of an object and deallocate storage then object
 *	is no longer referenced.  Returns 1 if storage was deallocated, and 0
 *	otherwise.
 *
 * ----------------------------------------------------------------------
 */

int
TclOODecrRefCount(
    Object *oPtr)
{
    if (oPtr->refCount-- <= 1) {

	if (oPtr->classPtr != NULL) {
	    Tcl_Free(oPtr->classPtr);
	}
	Tcl_Free(oPtr);
	return 1;
    }
    return 0;
}

/*
 * ----------------------------------------------------------------------
 *
 * TclOOObjectDestroyed --
 *
 *	Returns TCL_OK if an object is entirely deleted, i.e. the destruction
 *	sequence has completed.
 *
 * ----------------------------------------------------------------------
 */
int TclOOObjectDestroyed(Object *oPtr) {
    return (oPtr->namespacePtr == NULL);
}

/*
 * ----------------------------------------------------------------------
 *
 * TclOORemoveFromInstances --
 *
 *	Utility function to remove an object from the list of instances within
 *	a class.
 *
 * ----------------------------------------------------------------------
 */

int
TclOORemoveFromInstances(
    Object *oPtr,		/* The instance to remove. */
    Class *clsPtr)		/* The class (possibly) containing the
				 * reference to the instance. */
{
    Tcl_Size i;
    int res = 0;
    Object *instPtr;

    FOREACH(instPtr, clsPtr->instances) {
	if (oPtr == instPtr) {
	    RemoveItem(Object, clsPtr->instances, i);
	    TclOODecrRefCount(oPtr);
	    res++;
	    break;
	}
    }
    return res;
}

/*
 * ----------------------------------------------------------------------
 *
 * TclOOAddToInstances --
 *
 *	Utility function to add an object to the list of instances within a
 *	class.
 *
 * ----------------------------------------------------------------------
 */

void
TclOOAddToInstances(
    Object *oPtr,		/* The instance to add. */
    Class *clsPtr)		/* The class to add the instance to. It is
				 * assumed that the class is not already
				 * present as an instance in the class. */
{
    if (clsPtr->instances.num >= clsPtr->instances.size) {
	clsPtr->instances.size += ALLOC_CHUNK;
	if (clsPtr->instances.size == ALLOC_CHUNK) {
	    clsPtr->instances.list = (Object **)Tcl_Alloc(sizeof(Object *) * ALLOC_CHUNK);
	} else {
	    clsPtr->instances.list = (Object **)Tcl_Realloc(clsPtr->instances.list,
		    sizeof(Object *) * clsPtr->instances.size);
	}
    }
    clsPtr->instances.list[clsPtr->instances.num++] = oPtr;
    AddRef(oPtr);
}

/*
 * ----------------------------------------------------------------------
 *
 * TclOORemoveFromMixins --
 *
 *	Utility function to remove a class from the list of mixins within an
 *	object.
 *
 * ----------------------------------------------------------------------
 */

int
TclOORemoveFromMixins(
    Class *mixinPtr,		/* The mixin to remove. */
    Object *oPtr)		/* The object (possibly) containing the
				 * reference to the mixin. */
{
    Tcl_Size i;
    int res = 0;
    Class *mixPtr;

    FOREACH(mixPtr, oPtr->mixins) {
	if (mixinPtr == mixPtr) {
	    RemoveItem(Class, oPtr->mixins, i);
	    TclOODecrRefCount(mixPtr->thisPtr);
	    res++;
	    break;
	}
    }
    if (oPtr->mixins.num == 0) {
	Tcl_Free(oPtr->mixins.list);
	oPtr->mixins.list = NULL;
    }
    return res;
}

/*
 * ----------------------------------------------------------------------
 *
 * TclOORemoveFromSubclasses --
 *
 *	Utility function to remove a class from the list of subclasses within
 *	another class. Returns the number of removals performed.
 *
 * ----------------------------------------------------------------------
 */

int
TclOORemoveFromSubclasses(
    Class *subPtr,		/* The subclass to remove. */
    Class *superPtr)		/* The superclass to possibly remove the
				 * subclass reference from. */
{
    Tcl_Size i;
    int res = 0;
    Class *subclsPtr;

    FOREACH(subclsPtr, superPtr->subclasses) {
	if (subPtr == subclsPtr) {
	    RemoveItem(Class, superPtr->subclasses, i);
	    TclOODecrRefCount(subPtr->thisPtr);
	    res++;
	}
    }
    return res;
}

/*
 * ----------------------------------------------------------------------
 *
 * TclOOAddToSubclasses --
 *
 *	Utility function to add a class to the list of subclasses within
 *	another class.
 *
 * ----------------------------------------------------------------------
 */

void
TclOOAddToSubclasses(
    Class *subPtr,		/* The subclass to add. */
    Class *superPtr)		/* The superclass to add the subclass to. It
				 * is assumed that the class is not already
				 * present as a subclass in the superclass. */
{
    if (Destructing(superPtr->thisPtr)) {
	return;
    }
    if (superPtr->subclasses.num >= superPtr->subclasses.size) {
	superPtr->subclasses.size += ALLOC_CHUNK;
	if (superPtr->subclasses.size == ALLOC_CHUNK) {
	    superPtr->subclasses.list = (Class **)Tcl_Alloc(sizeof(Class *) * ALLOC_CHUNK);
	} else {
	    superPtr->subclasses.list = (Class **)Tcl_Realloc(superPtr->subclasses.list,
		    sizeof(Class *) * superPtr->subclasses.size);
	}
    }
    superPtr->subclasses.list[superPtr->subclasses.num++] = subPtr;
    AddRef(subPtr->thisPtr);
}

/*
 * ----------------------------------------------------------------------
 *
 * TclOORemoveFromMixinSubs --
 *
 *	Utility function to remove a class from the list of mixinSubs within
 *	another class.
 *
 * ----------------------------------------------------------------------
 */

int
TclOORemoveFromMixinSubs(
    Class *subPtr,		/* The subclass to remove. */
    Class *superPtr)		/* The superclass to possibly remove the
				 * subclass reference from. */
{
    Tcl_Size i;
    int res = 0;
    Class *subclsPtr;

    FOREACH(subclsPtr, superPtr->mixinSubs) {
	if (subPtr == subclsPtr) {
	    RemoveItem(Class, superPtr->mixinSubs, i);
	    TclOODecrRefCount(subPtr->thisPtr);
	    res++;
	    break;
	}
    }
    return res;
}

/*
 * ----------------------------------------------------------------------
 *
 * TclOOAddToMixinSubs --
 *
 *	Utility function to add a class to the list of mixinSubs within
 *	another class.
 *
 * ----------------------------------------------------------------------
 */

void
TclOOAddToMixinSubs(
    Class *subPtr,		/* The subclass to add. */
    Class *superPtr)		/* The superclass to add the subclass to. It
				 * is assumed that the class is not already
				 * present as a subclass in the superclass. */
{
    if (Destructing(superPtr->thisPtr)) {
	return;
    }
    if (superPtr->mixinSubs.num >= superPtr->mixinSubs.size) {
	superPtr->mixinSubs.size += ALLOC_CHUNK;
	if (superPtr->mixinSubs.size == ALLOC_CHUNK) {
	    superPtr->mixinSubs.list = (Class **)Tcl_Alloc(sizeof(Class *) * ALLOC_CHUNK);
	} else {
	    superPtr->mixinSubs.list = (Class **)Tcl_Realloc(superPtr->mixinSubs.list,
		    sizeof(Class *) * superPtr->mixinSubs.size);
	}
    }
    superPtr->mixinSubs.list[superPtr->mixinSubs.num++] = subPtr;
    AddRef(subPtr->thisPtr);
}

/*
 * ----------------------------------------------------------------------
 *
 * TclOOAllocClass --
 *
 *	Allocate a basic class. Does not add class to its class's instance
 *	list.
 *
 * ----------------------------------------------------------------------
 */

static inline void
InitClassPath(
    Tcl_Interp *interp,
    Class *clsPtr)
{
    Foundation *fPtr = GetFoundation(interp);

    if (fPtr->helpersNs != NULL) {
	Tcl_Namespace *path[2];

	path[0] = fPtr->helpersNs;
	path[1] = fPtr->ooNs;
	TclSetNsPath((Namespace *) clsPtr->thisPtr->namespacePtr, 2, path);
    } else {
	TclSetNsPath((Namespace *) clsPtr->thisPtr->namespacePtr, 1,
		&fPtr->ooNs);
    }
}

Class *
TclOOAllocClass(
    Tcl_Interp *interp,		/* Interpreter within which to allocate the
				 * class. */
    Object *useThisObj)		/* Object that is to act as the class
				 * representation. */
{
    Foundation *fPtr = GetFoundation(interp);
    Class *clsPtr = (Class *)Tcl_Alloc(sizeof(Class));

    memset(clsPtr, 0, sizeof(Class));
    clsPtr->thisPtr = useThisObj;

    /*
     * Configure the namespace path for the class's object.
     */

    InitClassPath(interp, clsPtr);

    /*
     * Classes are subclasses of oo::object, i.e. the objects they create are
     * objects.
     */

    clsPtr->superclasses.num = 1;
    clsPtr->superclasses.list = (Class **)Tcl_Alloc(sizeof(Class *));
    clsPtr->superclasses.list[0] = fPtr->objectCls;
    AddRef(fPtr->objectCls->thisPtr);

    /*
     * Finish connecting the class structure to the object structure.
     */

    clsPtr->thisPtr->classPtr = clsPtr;

    /*
     * That's the complicated bit. Now fill in the rest of the non-zero/NULL
     * fields.
     */

    Tcl_InitObjHashTable(&clsPtr->classMethods);
    return clsPtr;
}

/*
 * ----------------------------------------------------------------------
 *
 * Tcl_NewObjectInstance --
 *
 *	Allocate a new instance of an object.
 *
 * ----------------------------------------------------------------------
 */
Tcl_Object
Tcl_NewObjectInstance(
    Tcl_Interp *interp,		/* Interpreter context. */
    Tcl_Class cls,		/* Class to create an instance of. */
    const char *nameStr,	/* Name of object to create, or NULL to ask
				 * the code to pick its own unique name. */
    const char *nsNameStr,	/* Name of namespace to create inside object,
				 * or NULL to ask the code to pick its own
				 * unique name. */
    Tcl_Size objc,			/* Number of arguments. Negative value means
				 * do not call constructor. */
    Tcl_Obj *const *objv,	/* Argument list. */
    Tcl_Size skip)			/* Number of arguments to _not_ pass to the
				 * constructor. */
{
    Class *classPtr = (Class *) cls;
    Object *oPtr;
    void *clientData[4];

    oPtr = TclNewObjectInstanceCommon(interp, classPtr, nameStr, nsNameStr);
    if (oPtr == NULL) {
	return NULL;
    }

    /*
     * Run constructors, except when objc < 0, which is a special flag case
     * used for object cloning only.
     */

    if (objc != TCL_INDEX_NONE) {
	CallContext *contextPtr =
		TclOOGetCallContext(oPtr, NULL, CONSTRUCTOR, NULL, NULL, NULL);

	if (contextPtr != NULL) {
	    int isRoot, result;
	    Tcl_InterpState state;

	    state = Tcl_SaveInterpState(interp, TCL_OK);
	    contextPtr->callPtr->flags |= CONSTRUCTOR;
	    contextPtr->skip = skip;

	    /*
	     * Adjust the ensemble tracking record if necessary. [Bug 3514761]
	     */

	    isRoot = TclInitRewriteEnsemble(interp, skip, skip, objv);
	    result = Tcl_NRCallObjProc(interp, TclOOInvokeContext, contextPtr,
		    objc, objv);

	    if (isRoot) {
		TclResetRewriteEnsemble(interp, 1);
	    }

	    clientData[0] = contextPtr;
	    clientData[1] = oPtr;
	    clientData[2] = state;
	    clientData[3] = &oPtr;

	    result = FinalizeAlloc(clientData, interp, result);
	    if (result != TCL_OK) {
		return NULL;
	    }
	}
    }

    return (Tcl_Object) oPtr;
}

int
TclNRNewObjectInstance(
    Tcl_Interp *interp,		/* Interpreter context. */
    Tcl_Class cls,		/* Class to create an instance of. */
    const char *nameStr,	/* Name of object to create, or NULL to ask
				 * the code to pick its own unique name. */
    const char *nsNameStr,	/* Name of namespace to create inside object,
				 * or NULL to ask the code to pick its own
				 * unique name. */
    Tcl_Size objc,			/* Number of arguments. Negative value means
				 * do not call constructor. */
    Tcl_Obj *const *objv,	/* Argument list. */
    Tcl_Size skip,			/* Number of arguments to _not_ pass to the
				 * constructor. */
    Tcl_Object *objectPtr)	/* Place to write the object reference upon
				 * successful allocation. */
{
    Class *classPtr = (Class *) cls;
    CallContext *contextPtr;
    Tcl_InterpState state;
    Object *oPtr;

    oPtr = TclNewObjectInstanceCommon(interp, classPtr, nameStr, nsNameStr);
    if (oPtr == NULL) {
	return TCL_ERROR;
    }

    /*
     * Run constructors, except when objc == TCL_INDEX_NONE (a special flag case used for
     * object cloning only). If there aren't any constructors, we do nothing.
     */

    if (objc < 0) {
	*objectPtr = (Tcl_Object) oPtr;
	return TCL_OK;
    }
    contextPtr = TclOOGetCallContext(oPtr, NULL, CONSTRUCTOR, NULL, NULL, NULL);
    if (contextPtr == NULL) {
	*objectPtr = (Tcl_Object) oPtr;
	return TCL_OK;
    }

    state = Tcl_SaveInterpState(interp, TCL_OK);
    contextPtr->callPtr->flags |= CONSTRUCTOR;
    contextPtr->skip = skip;

    /*
     * Adjust the ensemble tracking record if necessary. [Bug 3514761]
     */

    if (TclInitRewriteEnsemble(interp, skip, skip, objv)) {
	TclNRAddCallback(interp, TclClearRootEnsemble, NULL, NULL, NULL, NULL);
    }

    /*
     * Fire off the constructors non-recursively.
     */

    TclNRAddCallback(interp, FinalizeAlloc, contextPtr, oPtr, state,
	    objectPtr);
    TclPushTailcallPoint(interp);
    return TclOOInvokeContext(contextPtr, interp, objc, objv);
}

Object *
TclNewObjectInstanceCommon(
    Tcl_Interp *interp,
    Class *classPtr,
    const char *nameStr,
    const char *nsNameStr)
{
    Tcl_HashEntry *hPtr;
    Foundation *fPtr = GetFoundation(interp);
    Object *oPtr;
    const char *simpleName = NULL;
    Namespace *nsPtr = NULL, *dummy;
    Namespace *inNsPtr = (Namespace *) TclGetCurrentNamespace(interp);

    if (nameStr) {
	TclGetNamespaceForQualName(interp, nameStr, inNsPtr,
		TCL_CREATE_NS_IF_UNKNOWN, &nsPtr, &dummy, &dummy, &simpleName);

	/*
	 * Disallow creation of an object over an existing command.
	 */

	hPtr = Tcl_FindHashEntry(&nsPtr->cmdTable, simpleName);
	if (hPtr) {
	    Tcl_SetObjResult(interp, Tcl_ObjPrintf(
		    "can't create object \"%s\": command already exists with"
		    " that name", nameStr));
	    Tcl_SetErrorCode(interp, "TCL", "OO", "OVERWRITE_OBJECT", NULL);
	    return NULL;
	}
    }

    /*
     * Create the object.
     */

    oPtr = AllocObject(interp, simpleName, nsPtr, nsNameStr);
    oPtr->selfCls = classPtr;
    AddRef(classPtr->thisPtr);
    TclOOAddToInstances(oPtr, classPtr);

    /*
     * Check to see if we're really creating a class. If so, allocate the
     * class structure as well.
     */

    if (TclOOIsReachable(fPtr->classCls, classPtr)) {
	/*
	 * Is a class, so attach a class structure. Note that the
	 * TclOOAllocClass function splices the structure into the object, so
	 * we don't have to. Once that's done, we need to repatch the object
	 * to have the right class since TclOOAllocClass interferes with that.
	 */

	TclOOAllocClass(interp, oPtr);
	TclOOAddToSubclasses(oPtr->classPtr, fPtr->objectCls);
    } else {
	oPtr->classPtr = NULL;
    }
    return oPtr;
}

static int
FinalizeAlloc(
    void *data[],
    Tcl_Interp *interp,
    int result)
{
    CallContext *contextPtr = (CallContext *)data[0];
    Object *oPtr = (Object *)data[1];
    Tcl_InterpState state = (Tcl_InterpState)data[2];
    Tcl_Object *objectPtr = (Tcl_Object *)data[3];

    /*
     * Ensure an error if the object was deleted in the constructor. Don't
     * want to lose errors by accident. [Bug 2903011]
     */

    if (result != TCL_ERROR && Destructing(oPtr)) {
	Tcl_SetObjResult(interp, Tcl_NewStringObj(
		"object deleted in constructor", -1));
	Tcl_SetErrorCode(interp, "TCL", "OO", "STILLBORN", NULL);
	result = TCL_ERROR;
    }
    if (result != TCL_OK) {
	Tcl_DiscardInterpState(state);

	/*
	 * Take care to not delete a deleted object; that would be bad. [Bug
	 * 2903011] Also take care to make sure that we have the name of the
	 * command before we delete it. [Bug 9dd1bd7a74]
	 */

	if (!Destructing(oPtr)) {
	    (void) TclOOObjectName(interp, oPtr);
	    Tcl_DeleteCommandFromToken(interp, oPtr->command);
	}

	/*
	 * This decrements the refcount of oPtr.
	 */

	TclOODeleteContext(contextPtr);
	return TCL_ERROR;
    }
    Tcl_RestoreInterpState(interp, state);
    *objectPtr = (Tcl_Object) oPtr;

    /*
     * This decrements the refcount of oPtr.
     */

    TclOODeleteContext(contextPtr);
    return TCL_OK;
}

/*
 * ----------------------------------------------------------------------
 *
 * Tcl_CopyObjectInstance --
 *
 *	Creates a copy of an object. Does not copy the backing namespace,
 *	since the correct way to do that (e.g., shallow/deep) depends on the
 *	object/class's own policies.
 *
 * ----------------------------------------------------------------------
 */

Tcl_Object
Tcl_CopyObjectInstance(
    Tcl_Interp *interp,
    Tcl_Object sourceObject,
    const char *targetName,
    const char *targetNamespaceName)
{
    Object *oPtr = (Object *) sourceObject, *o2Ptr;
    FOREACH_HASH_DECLS;
    Method *mPtr;
    Class *mixinPtr;
    CallContext *contextPtr;
    Tcl_Obj *keyPtr, *filterObj, *variableObj, *args[3];
    PrivateVariableMapping *privateVariable;
    Tcl_Size i;
    int result;

    /*
     * Sanity check.
     */

    if (IsRootClass(oPtr)) {
	Tcl_SetObjResult(interp, Tcl_NewStringObj(
		"may not clone the class of classes", -1));
	Tcl_SetErrorCode(interp, "TCL", "OO", "CLONING_CLASS", NULL);
	return NULL;
    }

    /*
     * Build the instance. Note that this does not run any constructors.
     */

    o2Ptr = (Object *) Tcl_NewObjectInstance(interp,
	    (Tcl_Class) oPtr->selfCls, targetName, targetNamespaceName, TCL_INDEX_NONE,
	    NULL, -1);
    if (o2Ptr == NULL) {
	return NULL;
    }

    /*
     * Copy the object-local methods to the new object.
     */

    if (oPtr->methodsPtr) {
	FOREACH_HASH(keyPtr, mPtr, oPtr->methodsPtr) {
	    if (CloneObjectMethod(interp, o2Ptr, mPtr, keyPtr) != TCL_OK) {
		Tcl_DeleteCommandFromToken(interp, o2Ptr->command);
		return NULL;
	    }
	}
    }

    /*
     * Copy the object's mixin references to the new object.
     */

    if (o2Ptr->mixins.num != 0) {
	FOREACH(mixinPtr, o2Ptr->mixins) {
	    if (mixinPtr && mixinPtr != o2Ptr->selfCls) {
		TclOORemoveFromInstances(o2Ptr, mixinPtr);
	    }
	    TclOODecrRefCount(mixinPtr->thisPtr);
	}
	Tcl_Free(o2Ptr->mixins.list);
    }
    DUPLICATE(o2Ptr->mixins, oPtr->mixins, Class *);
    FOREACH(mixinPtr, o2Ptr->mixins) {
	if (mixinPtr && mixinPtr != o2Ptr->selfCls) {
	    TclOOAddToInstances(o2Ptr, mixinPtr);
	}

	/*
	 * For the reference just created in DUPLICATE.
	 */

	AddRef(mixinPtr->thisPtr);
    }

    /*
     * Copy the object's filter list to the new object.
     */

    DUPLICATE(o2Ptr->filters, oPtr->filters, Tcl_Obj *);
    FOREACH(filterObj, o2Ptr->filters) {
	Tcl_IncrRefCount(filterObj);
    }

    /*
     * Copy the object's variable resolution lists to the new object.
     */

    DUPLICATE(o2Ptr->variables, oPtr->variables, Tcl_Obj *);
    FOREACH(variableObj, o2Ptr->variables) {
	Tcl_IncrRefCount(variableObj);
    }

    DUPLICATE(o2Ptr->privateVariables, oPtr->privateVariables,
	    PrivateVariableMapping);
    FOREACH_STRUCT(privateVariable, o2Ptr->privateVariables) {
	Tcl_IncrRefCount(privateVariable->variableObj);
	Tcl_IncrRefCount(privateVariable->fullNameObj);
    }

    /*
     * Copy the object's flags to the new object, clearing those that must be
     * kept object-local. The duplicate is never deleted at this point, nor is
     * it the root of the object system or in the midst of processing a filter
     * call.
     */

    o2Ptr->flags = oPtr->flags & ~(
	    OBJECT_DESTRUCTING | ROOT_OBJECT | ROOT_CLASS | FILTER_HANDLING);

    /*
     * Copy the object's metadata.
     */

    if (oPtr->metadataPtr != NULL) {
	Tcl_ObjectMetadataType *metadataTypePtr;
	void *value, *duplicate;

	FOREACH_HASH(metadataTypePtr, value, oPtr->metadataPtr) {
	    if (metadataTypePtr->cloneProc == NULL) {
		duplicate = value;
	    } else {
		if (metadataTypePtr->cloneProc(interp, value,
			&duplicate) != TCL_OK) {
		    Tcl_DeleteCommandFromToken(interp, o2Ptr->command);
		    return NULL;
		}
	    }
	    if (duplicate != NULL) {
		Tcl_ObjectSetMetadata((Tcl_Object) o2Ptr, metadataTypePtr,
			duplicate);
	    }
	}
    }

    /*
     * Copy the class, if present. Note that if there is a class present in
     * the source object, there must also be one in the copy.
     */

    if (oPtr->classPtr != NULL) {
	Class *clsPtr = oPtr->classPtr;
	Class *cls2Ptr = o2Ptr->classPtr;
	Class *superPtr;

	/*
	 * Copy the class flags across.
	 */

	cls2Ptr->flags = clsPtr->flags;

	/*
	 * Ensure that the new class's superclass structure is the same as the
	 * old class's.
	 */

	FOREACH(superPtr, cls2Ptr->superclasses) {
	    TclOORemoveFromSubclasses(cls2Ptr, superPtr);
	    TclOODecrRefCount(superPtr->thisPtr);
	}
	if (cls2Ptr->superclasses.num) {
	    cls2Ptr->superclasses.list = (Class **)Tcl_Realloc(cls2Ptr->superclasses.list,
		    sizeof(Class *) * clsPtr->superclasses.num);
	} else {
	    cls2Ptr->superclasses.list =
		    (Class **)Tcl_Alloc(sizeof(Class *) * clsPtr->superclasses.num);
	}
	memcpy(cls2Ptr->superclasses.list, clsPtr->superclasses.list,
		sizeof(Class *) * clsPtr->superclasses.num);
	cls2Ptr->superclasses.num = clsPtr->superclasses.num;
	FOREACH(superPtr, cls2Ptr->superclasses) {
	    TclOOAddToSubclasses(cls2Ptr, superPtr);

	    /*
	     * For the new item in cls2Ptr->superclasses that memcpy just
	     * created.
	     */

	    AddRef(superPtr->thisPtr);
	}

	/*
	 * Duplicate the source class's filters.
	 */

	DUPLICATE(cls2Ptr->filters, clsPtr->filters, Tcl_Obj *);
	FOREACH(filterObj, cls2Ptr->filters) {
	    Tcl_IncrRefCount(filterObj);
	}

	/*
	 * Copy the source class's variable resolution lists.
	 */

	DUPLICATE(cls2Ptr->variables, clsPtr->variables, Tcl_Obj *);
	FOREACH(variableObj, cls2Ptr->variables) {
	    Tcl_IncrRefCount(variableObj);
	}

	DUPLICATE(cls2Ptr->privateVariables, clsPtr->privateVariables,
		PrivateVariableMapping);
	FOREACH_STRUCT(privateVariable, cls2Ptr->privateVariables) {
	    Tcl_IncrRefCount(privateVariable->variableObj);
	    Tcl_IncrRefCount(privateVariable->fullNameObj);
	}

	/*
	 * Duplicate the source class's mixins (which cannot be circular
	 * references to the duplicate).
	 */

	if (cls2Ptr->mixins.num != 0) {
	    FOREACH(mixinPtr, cls2Ptr->mixins) {
		TclOORemoveFromMixinSubs(cls2Ptr, mixinPtr);
		TclOODecrRefCount(mixinPtr->thisPtr);
	    }
	    Tcl_Free(clsPtr->mixins.list);
	}
	DUPLICATE(cls2Ptr->mixins, clsPtr->mixins, Class *);
	FOREACH(mixinPtr, cls2Ptr->mixins) {
	    TclOOAddToMixinSubs(cls2Ptr, mixinPtr);

	    /*
	     * For the copy just created in DUPLICATE.
	     */

	    AddRef(mixinPtr->thisPtr);
	}

	/*
	 * Duplicate the source class's methods, constructor and destructor.
	 */

	FOREACH_HASH(keyPtr, mPtr, &clsPtr->classMethods) {
	    if (CloneClassMethod(interp, cls2Ptr, mPtr, keyPtr,
		    NULL) != TCL_OK) {
		Tcl_DeleteCommandFromToken(interp, o2Ptr->command);
		return NULL;
	    }
	}
	if (clsPtr->constructorPtr) {
	    if (CloneClassMethod(interp, cls2Ptr, clsPtr->constructorPtr,
		    NULL, &cls2Ptr->constructorPtr) != TCL_OK) {
		Tcl_DeleteCommandFromToken(interp, o2Ptr->command);
		return NULL;
	    }
	}
	if (clsPtr->destructorPtr) {
	    if (CloneClassMethod(interp, cls2Ptr, clsPtr->destructorPtr, NULL,
		    &cls2Ptr->destructorPtr) != TCL_OK) {
		Tcl_DeleteCommandFromToken(interp, o2Ptr->command);
		return NULL;
	    }
	}

	/*
	 * Duplicate the class's metadata.
	 */

	if (clsPtr->metadataPtr != NULL) {
	    Tcl_ObjectMetadataType *metadataTypePtr;
	    void *value, *duplicate;

	    FOREACH_HASH(metadataTypePtr, value, clsPtr->metadataPtr) {
		if (metadataTypePtr->cloneProc == NULL) {
		    duplicate = value;
		} else {
		    if (metadataTypePtr->cloneProc(interp, value,
			    &duplicate) != TCL_OK) {
			Tcl_DeleteCommandFromToken(interp, o2Ptr->command);
			return NULL;
		    }
		}
		if (duplicate != NULL) {
		    Tcl_ClassSetMetadata((Tcl_Class) cls2Ptr, metadataTypePtr,
			    duplicate);
		}
	    }
	}
    }

    TclResetRewriteEnsemble(interp, 1);
    contextPtr = TclOOGetCallContext(o2Ptr, oPtr->fPtr->clonedName, 0, NULL,
	    NULL, NULL);
    if (contextPtr) {
	args[0] = TclOOObjectName(interp, o2Ptr);
	args[1] = oPtr->fPtr->clonedName;
	args[2] = TclOOObjectName(interp, oPtr);
	Tcl_IncrRefCount(args[0]);
	Tcl_IncrRefCount(args[1]);
	Tcl_IncrRefCount(args[2]);
	result = Tcl_NRCallObjProc(interp, TclOOInvokeContext, contextPtr, 3,
		args);
	TclDecrRefCount(args[0]);
	TclDecrRefCount(args[1]);
	TclDecrRefCount(args[2]);
	TclOODeleteContext(contextPtr);
	if (result == TCL_ERROR) {
	    Tcl_AddErrorInfo(interp,
		    "\n    (while performing post-copy callback)");
	}
	if (result != TCL_OK) {
	    Tcl_DeleteCommandFromToken(interp, o2Ptr->command);
	    return NULL;
	}
    }

    return (Tcl_Object) o2Ptr;
}

/*
 * ----------------------------------------------------------------------
 *
 * CloneObjectMethod, CloneClassMethod --
 *
 *	Helper functions used for cloning methods. They work identically to
 *	each other, except for the difference between them in how they
 *	register the cloned method on a successful clone.
 *
 * ----------------------------------------------------------------------
 */

static int
CloneObjectMethod(
    Tcl_Interp *interp,
    Object *oPtr,
    Method *mPtr,
    Tcl_Obj *namePtr)
{
    if (mPtr->typePtr == NULL) {
	TclNewInstanceMethod(interp, (Tcl_Object) oPtr, namePtr,
		mPtr->flags & PUBLIC_METHOD, NULL, NULL);
    } else if (mPtr->typePtr->cloneProc) {
	void *newClientData;

	if (mPtr->typePtr->cloneProc(interp, mPtr->clientData,
		&newClientData) != TCL_OK) {
	    return TCL_ERROR;
	}
	TclNewInstanceMethod(interp, (Tcl_Object) oPtr, namePtr,
		mPtr->flags & PUBLIC_METHOD, mPtr->typePtr, newClientData);
    } else {
	TclNewInstanceMethod(interp, (Tcl_Object) oPtr, namePtr,
		mPtr->flags & PUBLIC_METHOD, mPtr->typePtr, mPtr->clientData);
    }
    return TCL_OK;
}

static int
CloneClassMethod(
    Tcl_Interp *interp,
    Class *clsPtr,
    Method *mPtr,
    Tcl_Obj *namePtr,
    Method **m2PtrPtr)
{
    Method *m2Ptr;

    if (mPtr->typePtr == NULL) {
	m2Ptr = (Method *) TclNewMethod(interp, (Tcl_Class) clsPtr,
		namePtr, mPtr->flags & PUBLIC_METHOD, NULL, NULL);
    } else if (mPtr->typePtr->cloneProc) {
	void *newClientData;

	if (mPtr->typePtr->cloneProc(interp, mPtr->clientData,
		&newClientData) != TCL_OK) {
	    return TCL_ERROR;
	}
	m2Ptr = (Method *) TclNewMethod(interp, (Tcl_Class) clsPtr,
		namePtr, mPtr->flags & PUBLIC_METHOD, mPtr->typePtr,
		newClientData);
    } else {
	m2Ptr = (Method *) TclNewMethod(interp, (Tcl_Class) clsPtr,
		namePtr, mPtr->flags & PUBLIC_METHOD, mPtr->typePtr,
		mPtr->clientData);
    }
    if (m2PtrPtr != NULL) {
	*m2PtrPtr = m2Ptr;
    }
    return TCL_OK;
}

/*
 * ----------------------------------------------------------------------
 *
 * Tcl_ClassGetMetadata, Tcl_ClassSetMetadata, Tcl_ObjectGetMetadata,
 * Tcl_ObjectSetMetadata --
 *
 *	Metadata management API. The metadata system allows code in extensions
 *	to attach arbitrary non-NULL pointers to objects and classes without
 *	the different things that might be interested being able to interfere
 *	with each other. Apart from non-NULL-ness, these routines attach no
 *	interpretation to the meaning of the metadata pointers.
 *
 *	The Tcl_*GetMetadata routines get the metadata pointer attached that
 *	has been related with a particular type, or NULL if no metadata
 *	associated with the given type has been attached.
 *
 *	The Tcl_*SetMetadata routines set or delete the metadata pointer that
 *	is related to a particular type. The value associated with the type is
 *	deleted (if present; no-op otherwise) if the value is NULL, and
 *	attached (replacing the previous value, which is deleted if present)
 *	otherwise. This means it is impossible to attach a NULL value for any
 *	metadata type.
 *
 * ----------------------------------------------------------------------
 */

void *
Tcl_ClassGetMetadata(
    Tcl_Class clazz,
    const Tcl_ObjectMetadataType *typePtr)
{
    Class *clsPtr = (Class *) clazz;
    Tcl_HashEntry *hPtr;

    /*
     * If there's no metadata store attached, the type in question has
     * definitely not been attached either!
     */

    if (clsPtr->metadataPtr == NULL) {
	return NULL;
    }

    /*
     * There is a metadata store, so look in it for the given type.
     */

    hPtr = Tcl_FindHashEntry(clsPtr->metadataPtr, typePtr);

    /*
     * Return the metadata value if we found it, otherwise NULL.
     */

    if (hPtr == NULL) {
	return NULL;
    }
    return Tcl_GetHashValue(hPtr);
}

void
Tcl_ClassSetMetadata(
    Tcl_Class clazz,
    const Tcl_ObjectMetadataType *typePtr,
    void *metadata)
{
    Class *clsPtr = (Class *) clazz;
    Tcl_HashEntry *hPtr;
    int isNew;

    /*
     * Attach the metadata store if not done already.
     */

    if (clsPtr->metadataPtr == NULL) {
	if (metadata == NULL) {
	    return;
	}
	clsPtr->metadataPtr = (Tcl_HashTable *)Tcl_Alloc(sizeof(Tcl_HashTable));
	Tcl_InitHashTable(clsPtr->metadataPtr, TCL_ONE_WORD_KEYS);
    }

    /*
     * If the metadata is NULL, we're deleting the metadata for the type.
     */

    if (metadata == NULL) {
	hPtr = Tcl_FindHashEntry(clsPtr->metadataPtr, typePtr);
	if (hPtr != NULL) {
	    typePtr->deleteProc(Tcl_GetHashValue(hPtr));
	    Tcl_DeleteHashEntry(hPtr);
	}
	return;
    }

    /*
     * Otherwise we're attaching the metadata. Note that if there was already
     * some metadata attached of this type, we delete that first.
     */

    hPtr = Tcl_CreateHashEntry(clsPtr->metadataPtr, typePtr, &isNew);
    if (!isNew) {
	typePtr->deleteProc(Tcl_GetHashValue(hPtr));
    }
    Tcl_SetHashValue(hPtr, metadata);
}

void *
Tcl_ObjectGetMetadata(
    Tcl_Object object,
    const Tcl_ObjectMetadataType *typePtr)
{
    Object *oPtr = (Object *) object;
    Tcl_HashEntry *hPtr;

    /*
     * If there's no metadata store attached, the type in question has
     * definitely not been attached either!
     */

    if (oPtr->metadataPtr == NULL) {
	return NULL;
    }

    /*
     * There is a metadata store, so look in it for the given type.
     */

    hPtr = Tcl_FindHashEntry(oPtr->metadataPtr, typePtr);

    /*
     * Return the metadata value if we found it, otherwise NULL.
     */

    if (hPtr == NULL) {
	return NULL;
    }
    return Tcl_GetHashValue(hPtr);
}

void
Tcl_ObjectSetMetadata(
    Tcl_Object object,
    const Tcl_ObjectMetadataType *typePtr,
    void *metadata)
{
    Object *oPtr = (Object *) object;
    Tcl_HashEntry *hPtr;
    int isNew;

    /*
     * Attach the metadata store if not done already.
     */

    if (oPtr->metadataPtr == NULL) {
	if (metadata == NULL) {
	    return;
	}
	oPtr->metadataPtr = (Tcl_HashTable *)Tcl_Alloc(sizeof(Tcl_HashTable));
	Tcl_InitHashTable(oPtr->metadataPtr, TCL_ONE_WORD_KEYS);
    }

    /*
     * If the metadata is NULL, we're deleting the metadata for the type.
     */

    if (metadata == NULL) {
	hPtr = Tcl_FindHashEntry(oPtr->metadataPtr, typePtr);
	if (hPtr != NULL) {
	    typePtr->deleteProc(Tcl_GetHashValue(hPtr));
	    Tcl_DeleteHashEntry(hPtr);
	}
	return;
    }

    /*
     * Otherwise we're attaching the metadata. Note that if there was already
     * some metadata attached of this type, we delete that first.
     */

    hPtr = Tcl_CreateHashEntry(oPtr->metadataPtr, typePtr, &isNew);
    if (!isNew) {
	typePtr->deleteProc(Tcl_GetHashValue(hPtr));
    }
    Tcl_SetHashValue(hPtr, metadata);
}

/*
 * ----------------------------------------------------------------------
 *
 * TclOOPublicObjectCmd, TclOOPrivateObjectCmd, TclOOInvokeObject --
 *
 *	Main entry point for object invocations. The Public* and Private*
 *	wrapper functions (implementations of both object instance commands
 *	and [my]) are just thin wrappers round the main TclOOObjectCmdCore
 *	function. Note that the core is function is NRE-aware.
 *
 * ----------------------------------------------------------------------
 */

int
TclOOPublicObjectCmd(
    void *clientData,
    Tcl_Interp *interp,
    int objc,
    Tcl_Obj *const *objv)
{
    return Tcl_NRCallObjProc(interp, PublicNRObjectCmd, clientData,objc,objv);
}

static int
PublicNRObjectCmd(
    void *clientData,
    Tcl_Interp *interp,
    int objc,
    Tcl_Obj *const *objv)
{
    return TclOOObjectCmdCore((Object *)clientData, interp, objc, objv, PUBLIC_METHOD,
	    NULL);
}

int
TclOOPrivateObjectCmd(
    void *clientData,
    Tcl_Interp *interp,
    int objc,
    Tcl_Obj *const *objv)
{
    return Tcl_NRCallObjProc(interp, PrivateNRObjectCmd,clientData,objc,objv);
}

static int
PrivateNRObjectCmd(
    void *clientData,
    Tcl_Interp *interp,
    int objc,
    Tcl_Obj *const *objv)
{
    return TclOOObjectCmdCore((Object *)clientData, interp, objc, objv, 0, NULL);
}

int
TclOOInvokeObject(
    Tcl_Interp *interp,		/* Interpreter for commands, variables,
				 * results, error reporting, etc. */
    Tcl_Object object,		/* The object to invoke. */
    Tcl_Class startCls,		/* Where in the class chain to start the
				 * invoke from, or NULL to traverse the whole
				 * chain including filters. */
    int publicPrivate,		/* Whether this is an invoke from a public
				 * context (PUBLIC_METHOD), a private context
				 * (PRIVATE_METHOD), or a *really* private
				 * context (any other value; conventionally
				 * 0). */
    Tcl_Size objc,			/* Number of arguments. */
    Tcl_Obj *const *objv)	/* Array of argument objects. It is assumed
				 * that the name of the method to invoke will
				 * be at index 1. */
{
    switch (publicPrivate) {
    case PUBLIC_METHOD:
	return TclOOObjectCmdCore((Object *) object, interp, objc, objv,
		PUBLIC_METHOD, (Class *) startCls);
    case PRIVATE_METHOD:
	return TclOOObjectCmdCore((Object *) object, interp, objc, objv,
		PRIVATE_METHOD, (Class *) startCls);
    default:
	return TclOOObjectCmdCore((Object *) object, interp, objc, objv, 0,
		(Class *) startCls);
    }
}

/*
 * ----------------------------------------------------------------------
 *
 * TclOOMyClassObjCmd, MyClassNRObjCmd --
 *
 *	Special trap door to allow an object to delegate simply to its class.
 *
 * ----------------------------------------------------------------------
 */

int
TclOOMyClassObjCmd(
    void *clientData,
    Tcl_Interp *interp,
    int objc,
    Tcl_Obj *const *objv)
{
    return Tcl_NRCallObjProc(interp, MyClassNRObjCmd, clientData, objc, objv);
}

static int
MyClassNRObjCmd(
    void *clientData,
    Tcl_Interp *interp,
    int objc,
    Tcl_Obj *const *objv)
{
    Object *oPtr = (Object *)clientData;

    if (objc < 2) {
	Tcl_WrongNumArgs(interp, 1, objv, "methodName ?arg ...?");
	return TCL_ERROR;
    }
    return TclOOObjectCmdCore(oPtr->selfCls->thisPtr, interp, objc, objv, 0,
	    NULL);
}

/*
 * ----------------------------------------------------------------------
 *
 * TclOOObjectCmdCore, FinalizeObjectCall --
 *
 *	Main function for object invocations. Does call chain creation,
 *	management and invocation. The function FinalizeObjectCall exists to
 *	clean up after the non-recursive processing of TclOOObjectCmdCore.
 *
 * ----------------------------------------------------------------------
 */

int
TclOOObjectCmdCore(
    Object *oPtr,		/* The object being invoked. */
    Tcl_Interp *interp,		/* The interpreter containing the object. */
    Tcl_Size objc,			/* How many arguments are being passed in. */
    Tcl_Obj *const *objv,	/* The array of arguments. */
    int flags,			/* Whether this is an invocation through the
				 * public or the private command interface. */
    Class *startCls)		/* Where to start in the call chain, or NULL
				 * if we are to start at the front with
				 * filters and the object's methods (which is
				 * the normal case). */
{
    CallContext *contextPtr;
    Tcl_Obj *methodNamePtr;
    CallFrame *framePtr = ((Interp *) interp)->varFramePtr;
    Object *callerObjPtr = NULL;
    Class *callerClsPtr = NULL;
    int result;

    /*
     * If we've no method name, throw this directly into the unknown
     * processing.
     */

    if (objc < 2) {
	flags |= FORCE_UNKNOWN;
	methodNamePtr = NULL;
	goto noMapping;
    }

    /*
     * Determine if we're in a context that can see the extra, private methods
     * in this class.
     */

    if (framePtr->isProcCallFrame & FRAME_IS_METHOD) {
	CallContext *callerContextPtr = (CallContext *)framePtr->clientData;
	Method *callerMethodPtr =
		callerContextPtr->callPtr->chain[callerContextPtr->index].mPtr;

	if (callerMethodPtr->declaringObjectPtr) {
	    callerObjPtr = callerMethodPtr->declaringObjectPtr;
	}
	if (callerMethodPtr->declaringClassPtr) {
	    callerClsPtr = callerMethodPtr->declaringClassPtr;
	}
    }

    /*
     * Give plugged in code a chance to remap the method name.
     */

    methodNamePtr = objv[1];
    if (oPtr->mapMethodNameProc != NULL) {
	Class **startClsPtr = &startCls;
	Tcl_Obj *mappedMethodName = Tcl_DuplicateObj(methodNamePtr);

	result = oPtr->mapMethodNameProc(interp, (Tcl_Object) oPtr,
		(Tcl_Class *) startClsPtr, mappedMethodName);
	if (result != TCL_OK) {
	    TclDecrRefCount(mappedMethodName);
	    if (result == TCL_BREAK) {
		goto noMapping;
	    } else if (result == TCL_ERROR) {
		Tcl_AddErrorInfo(interp, "\n    (while mapping method name)");
	    }
	    return result;
	}

	/*
	 * Get the call chain for the remapped name.
	 */

	Tcl_IncrRefCount(mappedMethodName);
	contextPtr = TclOOGetCallContext(oPtr, mappedMethodName,
		flags | (oPtr->flags & FILTER_HANDLING), callerObjPtr,
		callerClsPtr, methodNamePtr);
	TclDecrRefCount(mappedMethodName);
	if (contextPtr == NULL) {
	    Tcl_SetObjResult(interp, Tcl_ObjPrintf(
		    "impossible to invoke method \"%s\": no defined method or"
		    " unknown method", TclGetString(methodNamePtr)));
	    Tcl_SetErrorCode(interp, "TCL", "LOOKUP", "METHOD_MAPPED",
		    TclGetString(methodNamePtr), NULL);
	    return TCL_ERROR;
	}
    } else {
	/*
	 * Get the call chain.
	 */

    noMapping:
	contextPtr = TclOOGetCallContext(oPtr, methodNamePtr,
		flags | (oPtr->flags & FILTER_HANDLING), callerObjPtr,
		callerClsPtr, NULL);
	if (contextPtr == NULL) {
	    Tcl_SetObjResult(interp, Tcl_ObjPrintf(
		    "impossible to invoke method \"%s\": no defined method or"
		    " unknown method", TclGetString(methodNamePtr)));
	    Tcl_SetErrorCode(interp, "TCL", "LOOKUP", "METHOD",
		    TclGetString(methodNamePtr), NULL);
	    return TCL_ERROR;
	}
    }

    /*
     * Check to see if we need to apply magical tricks to start part way
     * through the call chain.
     */

    if (startCls != NULL) {
	for (; contextPtr->index < contextPtr->callPtr->numChain;
		contextPtr->index++) {
	    struct MInvoke *miPtr =
		    &contextPtr->callPtr->chain[contextPtr->index];

	    if (miPtr->isFilter) {
		continue;
	    }
	    if (miPtr->mPtr->declaringClassPtr == startCls) {
		break;
	    }
	}
	if (contextPtr->index >= contextPtr->callPtr->numChain) {
	    Tcl_SetObjResult(interp, Tcl_NewStringObj(
		    "no valid method implementation", -1));
	    Tcl_SetErrorCode(interp, "TCL", "LOOKUP", "METHOD",
		    TclGetString(methodNamePtr), NULL);
	    TclOODeleteContext(contextPtr);
	    return TCL_ERROR;
	}
    }

    /*
     * Invoke the call chain, locking the object structure against deletion
     * for the duration.
     */

    TclNRAddCallback(interp, FinalizeObjectCall, contextPtr, NULL,NULL,NULL);
    return TclOOInvokeContext(contextPtr, interp, objc, objv);
}

static int
FinalizeObjectCall(
    void *data[],
    TCL_UNUSED(Tcl_Interp *),
    int result)
{
    /*
     * Dispose of the call chain, which drops the lock on the object's
     * structure.
     */

    TclOODeleteContext((CallContext *)data[0]);
    return result;
}

/*
 * ----------------------------------------------------------------------
 *
 * Tcl_ObjectContextInvokeNext, TclNRObjectContextInvokeNext, FinalizeNext --
 *
 *	Invokes the next stage of the call chain described in an object
 *	context. This is the core of the implementation of the [next] command.
 *	Does not do management of the call-frame stack. Available in public
 *	(standard API) and private (NRE-aware) forms. FinalizeNext is a
 *	private function used to clean up in the NRE case.
 *
 * ----------------------------------------------------------------------
 */

int
Tcl_ObjectContextInvokeNext(
    Tcl_Interp *interp,
    Tcl_ObjectContext context,
    Tcl_Size objc,
    Tcl_Obj *const *objv,
    Tcl_Size skip)
{
    CallContext *contextPtr = (CallContext *) context;
    size_t savedIndex = contextPtr->index;
    size_t savedSkip = contextPtr->skip;
    int result;

    if (contextPtr->index + 1 >= contextPtr->callPtr->numChain) {
	/*
	 * We're at the end of the chain; generate an error message unless the
	 * interpreter is being torn down, in which case we might be getting
	 * here because of methods/destructors doing a [next] (or equivalent)
	 * unexpectedly.
	 */

	const char *methodType;

	if (Tcl_InterpDeleted(interp)) {
	    return TCL_OK;
	}

	if (contextPtr->callPtr->flags & CONSTRUCTOR) {
	    methodType = "constructor";
	} else if (contextPtr->callPtr->flags & DESTRUCTOR) {
	    methodType = "destructor";
	} else {
	    methodType = "method";
	}

	Tcl_SetObjResult(interp, Tcl_ObjPrintf(
		"no next %s implementation", methodType));
	Tcl_SetErrorCode(interp, "TCL", "OO", "NOTHING_NEXT", NULL);
	return TCL_ERROR;
    }

    /*
     * Advance to the next method implementation in the chain in the method
     * call context while we process the body. However, need to adjust the
     * argument-skip control because we're guaranteed to have a single prefix
     * arg (i.e., 'next') and not the variable amount that can happen because
     * method invocations (i.e., '$obj meth' and 'my meth'), constructors
     * (i.e., '$cls new' and '$cls create obj') and destructors (no args at
     * all) come through the same code.
     */

    contextPtr->index++;
    contextPtr->skip = skip;

    /*
     * Invoke the (advanced) method call context in the caller context.
     */

    result = Tcl_NRCallObjProc(interp, TclOOInvokeContext, contextPtr, objc,
	    objv);

    /*
     * Restore the call chain context index as we've finished the inner invoke
     * and want to operate in the outer context again.
     */

    contextPtr->index = savedIndex;
    contextPtr->skip = savedSkip;

    return result;
}

int
TclNRObjectContextInvokeNext(
    Tcl_Interp *interp,
    Tcl_ObjectContext context,
    Tcl_Size objc,
    Tcl_Obj *const *objv,
    Tcl_Size skip)
{
    CallContext *contextPtr = (CallContext *) context;

    if (contextPtr->index + 1 >= contextPtr->callPtr->numChain) {
	/*
	 * We're at the end of the chain; generate an error message unless the
	 * interpreter is being torn down, in which case we might be getting
	 * here because of methods/destructors doing a [next] (or equivalent)
	 * unexpectedly.
	 */

	const char *methodType;

	if (Tcl_InterpDeleted(interp)) {
	    return TCL_OK;
	}

	if (contextPtr->callPtr->flags & CONSTRUCTOR) {
	    methodType = "constructor";
	} else if (contextPtr->callPtr->flags & DESTRUCTOR) {
	    methodType = "destructor";
	} else {
	    methodType = "method";
	}

	Tcl_SetObjResult(interp, Tcl_ObjPrintf(
		"no next %s implementation", methodType));
	Tcl_SetErrorCode(interp, "TCL", "OO", "NOTHING_NEXT", NULL);
	return TCL_ERROR;
    }

    /*
     * Advance to the next method implementation in the chain in the method
     * call context while we process the body. However, need to adjust the
     * argument-skip control because we're guaranteed to have a single prefix
     * arg (i.e., 'next') and not the variable amount that can happen because
     * method invocations (i.e., '$obj meth' and 'my meth'), constructors
     * (i.e., '$cls new' and '$cls create obj') and destructors (no args at
     * all) come through the same code.
     */

    TclNRAddCallback(interp, FinalizeNext, contextPtr,
	    INT2PTR(contextPtr->index), INT2PTR(contextPtr->skip), NULL);
    contextPtr->index++;
    contextPtr->skip = skip;

    /*
     * Invoke the (advanced) method call context in the caller context.
     */

    return TclOOInvokeContext(contextPtr, interp, objc, objv);
}

static int
FinalizeNext(
    void *data[],
    TCL_UNUSED(Tcl_Interp *),
    int result)
{
    CallContext *contextPtr = (CallContext *)data[0];

    /*
     * Restore the call chain context index as we've finished the inner invoke
     * and want to operate in the outer context again.
     */

    contextPtr->index = PTR2INT(data[1]);
    contextPtr->skip = PTR2INT(data[2]);
    return result;
}

/*
 * ----------------------------------------------------------------------
 *
 * Tcl_GetObjectFromObj --
 *
 *	Utility function to get an object from a Tcl_Obj containing its name.
 *
 * ----------------------------------------------------------------------
 */

Tcl_Object
Tcl_GetObjectFromObj(
    Tcl_Interp *interp,		/* Interpreter in which to locate the object.
				 * Will have an error message placed in it if
				 * the name does not refer to an object. */
    Tcl_Obj *objPtr)		/* The name of the object to look up, which is
				 * exactly the name of its public command. */
{
    Command *cmdPtr = (Command *) Tcl_GetCommandFromObj(interp, objPtr);

    if (cmdPtr == NULL) {
	goto notAnObject;
    }
    if (cmdPtr->objProc != TclOOPublicObjectCmd) {
	cmdPtr = (Command *) TclGetOriginalCommand((Tcl_Command) cmdPtr);
	if (cmdPtr == NULL || cmdPtr->objProc != TclOOPublicObjectCmd) {
	    goto notAnObject;
	}
    }
    return (Tcl_Object)cmdPtr->objClientData;

  notAnObject:
    Tcl_SetObjResult(interp, Tcl_ObjPrintf(
	    "%s does not refer to an object", TclGetString(objPtr)));
    Tcl_SetErrorCode(interp, "TCL", "LOOKUP", "OBJECT", TclGetString(objPtr),
	    NULL);
    return NULL;
}

/*
 * ----------------------------------------------------------------------
 *
 * TclOOIsReachable --
 *
 *	Utility function that tests whether a class is a subclass (whether
 *	directly or indirectly) of another class.
 *
 * ----------------------------------------------------------------------
 */

int
TclOOIsReachable(
    Class *targetPtr,
    Class *startPtr)
{
    Tcl_Size i;
    Class *superPtr;

  tailRecurse:
    if (startPtr == targetPtr) {
	return 1;
    }
    if (startPtr->superclasses.num == 1 && startPtr->mixins.num == 0) {
	startPtr = startPtr->superclasses.list[0];
	goto tailRecurse;
    }
    FOREACH(superPtr, startPtr->superclasses) {
	if (TclOOIsReachable(targetPtr, superPtr)) {
	    return 1;
	}
    }
    FOREACH(superPtr, startPtr->mixins) {
	if (TclOOIsReachable(targetPtr, superPtr)) {
	    return 1;
	}
    }
    return 0;
}

/*
 * ----------------------------------------------------------------------
 *
 * TclOOObjectName, Tcl_GetObjectName --
 *
 *	Utility function that returns the name of the object. Note that this
 *	simplifies cache management by keeping the code to do it in one place
 *	and not sprayed all over. The value returned always has a reference
 *	count of at least one.
 *
 * ----------------------------------------------------------------------
 */

Tcl_Obj *
TclOOObjectName(
    Tcl_Interp *interp,
    Object *oPtr)
{
    Tcl_Obj *namePtr;

    if (oPtr->cachedNameObj) {
	return oPtr->cachedNameObj;
    }
    TclNewObj(namePtr);
    Tcl_GetCommandFullName(interp, oPtr->command, namePtr);
    Tcl_IncrRefCount(namePtr);
    oPtr->cachedNameObj = namePtr;
    return namePtr;
}

Tcl_Obj *
Tcl_GetObjectName(
    Tcl_Interp *interp,
    Tcl_Object object)
{
    return TclOOObjectName(interp, (Object *) object);
}

/*
 * ----------------------------------------------------------------------
 *
 * assorted trivial 'getter' functions
 *
 * ----------------------------------------------------------------------
 */

Tcl_Method
Tcl_ObjectContextMethod(
    Tcl_ObjectContext context)
{
    CallContext *contextPtr = (CallContext *) context;
    return (Tcl_Method) contextPtr->callPtr->chain[contextPtr->index].mPtr;
}

int
Tcl_ObjectContextIsFiltering(
    Tcl_ObjectContext context)
{
    CallContext *contextPtr = (CallContext *) context;
    return contextPtr->callPtr->chain[contextPtr->index].isFilter;
}

Tcl_Object
Tcl_ObjectContextObject(
    Tcl_ObjectContext context)
{
    return (Tcl_Object) ((CallContext *)context)->oPtr;
}

Tcl_Size
Tcl_ObjectContextSkippedArgs(
    Tcl_ObjectContext context)
{
    return ((CallContext *)context)->skip;
}

Tcl_Namespace *
Tcl_GetObjectNamespace(
    Tcl_Object object)
{
    return ((Object *)object)->namespacePtr;
}

Tcl_Command
Tcl_GetObjectCommand(
    Tcl_Object object)
{
    return ((Object *)object)->command;
}

Tcl_Class
Tcl_GetObjectAsClass(
    Tcl_Object object)
{
    return (Tcl_Class) ((Object *)object)->classPtr;
}

int
Tcl_ObjectDeleted(
    Tcl_Object object)
{
    return ((Object *)object)->command == NULL;
}

Tcl_Object
Tcl_GetClassAsObject(
    Tcl_Class clazz)
{
    return (Tcl_Object) ((Class *)clazz)->thisPtr;
}

Tcl_ObjectMapMethodNameProc *
Tcl_ObjectGetMethodNameMapper(
    Tcl_Object object)
{
    return ((Object *) object)->mapMethodNameProc;
}

void
Tcl_ObjectSetMethodNameMapper(
    Tcl_Object object,
    Tcl_ObjectMapMethodNameProc *mapMethodNameProc)
{
    ((Object *) object)->mapMethodNameProc = mapMethodNameProc;
}

Tcl_Class
Tcl_GetClassOfObject(
    Tcl_Object object)
{
    return (Tcl_Class) ((Object *) object)->selfCls;
}

Tcl_Obj *
Tcl_GetObjectClassName(
    Tcl_Interp *interp,
    Tcl_Object object)
{
    Tcl_Object classObj = (Tcl_Object) (((Object *) object)->selfCls)->thisPtr;

    if (classObj == NULL) {
	return NULL;
    }
    return Tcl_GetObjectName(interp, classObj);
}

/*
 * Local Variables:
 * mode: c
 * c-basic-offset: 4
 * fill-column: 78
 * End:
 */<|MERGE_RESOLUTION|>--- conflicted
+++ resolved
@@ -331,12 +331,8 @@
 	    DeletedObjdefNamespace);
     fPtr->helpersNs = Tcl_CreateNamespace(interp, "::oo::Helpers", fPtr,
 	    DeletedHelpersNamespace);
-<<<<<<< HEAD
+    Tcl_CreateNamespace(interp, "::oo::configuresupport", NULL, NULL);
     fPtr->epoch = 1;
-=======
-    Tcl_CreateNamespace(interp, "::oo::configuresupport", NULL, NULL);
-    fPtr->epoch = 0;
->>>>>>> d6a3425e
     fPtr->tsdPtr = tsdPtr;
     TclNewLiteralStringObj(fPtr->unknownMethodNameObj, "unknown");
     TclNewLiteralStringObj(fPtr->constructorName, "<constructor>");
