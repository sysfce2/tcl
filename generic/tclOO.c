/*
 * tclOO.c --
 *
 *	This file contains the object-system core (NB: not Tcl_Obj, but ::oo)
 *
 * Copyright (c) 2005-2012 by Donal K. Fellows
 * Copyright (c) 2017 by Nathan Coulter
 *
 * See the file "license.terms" for information on usage and redistribution of
 * this file, and for a DISCLAIMER OF ALL WARRANTIES.
 */

#ifdef HAVE_CONFIG_H
#include "config.h"
#endif
#include "tclInt.h"
#include "tclOOInt.h"

/*
 * Commands in oo::define.
 */

static const struct {
    const char *name;
    Tcl_ObjCmdProc *objProc;
    int flag;
} defineCmds[] = {
    {"constructor", TclOODefineConstructorObjCmd, 0},
    {"deletemethod", TclOODefineDeleteMethodObjCmd, 0},
    {"destructor", TclOODefineDestructorObjCmd, 0},
    {"export", TclOODefineExportObjCmd, 0},
    {"forward", TclOODefineForwardObjCmd, 0},
    {"method", TclOODefineMethodObjCmd, 0},
    {"private", TclOODefinePrivateObjCmd, 0},
    {"renamemethod", TclOODefineRenameMethodObjCmd, 0},
    {"self", TclOODefineSelfObjCmd, 0},
    {"unexport", TclOODefineUnexportObjCmd, 0},
    {NULL, NULL, 0}
}, objdefCmds[] = {
    {"class", TclOODefineClassObjCmd, 1},
    {"deletemethod", TclOODefineDeleteMethodObjCmd, 1},
    {"export", TclOODefineExportObjCmd, 1},
    {"forward", TclOODefineForwardObjCmd, 1},
    {"method", TclOODefineMethodObjCmd, 1},
    {"private", TclOODefinePrivateObjCmd, 1},
    {"renamemethod", TclOODefineRenameMethodObjCmd, 1},
    {"self", TclOODefineObjSelfObjCmd, 0},
    {"unexport", TclOODefineUnexportObjCmd, 1},
    {NULL, NULL, 0}
};

/*
 * What sort of size of things we like to allocate.
 */

#define ALLOC_CHUNK 8

/*
 * Function declarations for things defined in this file.
 */

static Class *		AllocClass(Tcl_Interp *interp, Object *useThisObj);
static Object *		AllocObject(Tcl_Interp *interp, const char *nameStr,
			    Namespace *nsPtr, const char *nsNameStr);
static int		CloneClassMethod(Tcl_Interp *interp, Class *clsPtr,
			    Method *mPtr, Tcl_Obj *namePtr,
			    Method **newMPtrPtr);
static int		CloneObjectMethod(Tcl_Interp *interp, Object *oPtr,
			    Method *mPtr, Tcl_Obj *namePtr);
static void		DeletedDefineNamespace(ClientData clientData);
static void		DeletedObjdefNamespace(ClientData clientData);
static void		DeletedHelpersNamespace(ClientData clientData);
static Tcl_NRPostProc	FinalizeAlloc;
static Tcl_NRPostProc	FinalizeNext;
static Tcl_NRPostProc	FinalizeObjectCall;
static inline void	InitClassPath(Tcl_Interp * interp, Class *clsPtr);
static void		InitClassSystemRoots(Tcl_Interp *interp,
			    Foundation *fPtr);
static int		InitFoundation(Tcl_Interp *interp);
static void		KillFoundation(ClientData clientData,
			    Tcl_Interp *interp);
static void		MyDeleted(ClientData clientData);
static void		ObjectNamespaceDeleted(ClientData clientData);
static void		ObjectRenamedTrace(ClientData clientData,
			    Tcl_Interp *interp, const char *oldName,
			    const char *newName, int flags);
static void		ReleaseClassContents(Tcl_Interp *interp,Object *oPtr);
static void		DeleteDescendants(Tcl_Interp *interp,Object *oPtr);
static inline void	RemoveClass(Class **list, int num, int idx);
static inline void	RemoveObject(Object **list, int num, int idx);
static inline void	SquelchCachedName(Object *oPtr);

static int		PublicObjectCmd(ClientData clientData,
			    Tcl_Interp *interp, int objc,
			    Tcl_Obj *const *objv);
static int		PublicNRObjectCmd(ClientData clientData,
			    Tcl_Interp *interp, int objc,
			    Tcl_Obj *const *objv);
static int		PrivateObjectCmd(ClientData clientData,
			    Tcl_Interp *interp, int objc,
			    Tcl_Obj *const *objv);
static int		PrivateNRObjectCmd(ClientData clientData,
			    Tcl_Interp *interp, int objc,
			    Tcl_Obj *const *objv);
static int		MyClassObjCmd(ClientData clientData,
			    Tcl_Interp *interp, int objc,
			    Tcl_Obj *const *objv);
static int		MyClassNRObjCmd(ClientData clientData,
			    Tcl_Interp *interp, int objc,
			    Tcl_Obj *const *objv);
static void		MyClassDeleted(ClientData clientData);

/*
 * Methods in the oo::object and oo::class classes. First, we define a helper
 * macro that makes building the method type declaration structure a lot
 * easier. No point in making life harder than it has to be!
 *
 * Note that the core methods don't need clone or free proc callbacks.
 */

#define DCM(name,visibility,proc) \
    {name,visibility,\
	{TCL_OO_METHOD_VERSION_CURRENT,"core method: "#name,proc,NULL,NULL}}

static const DeclaredClassMethod objMethods[] = {
    DCM("destroy", 1,	TclOO_Object_Destroy),
    DCM("eval", 0,	TclOO_Object_Eval),
    DCM("unknown", 0,	TclOO_Object_Unknown),
    DCM("variable", 0,	TclOO_Object_LinkVar),
    DCM("varname", 0,	TclOO_Object_VarName),
    {NULL, 0, {0, NULL, NULL, NULL, NULL}}
}, clsMethods[] = {
    DCM("create", 1,	TclOO_Class_Create),
    DCM("new", 1,	TclOO_Class_New),
    DCM("createWithNamespace", 0, TclOO_Class_CreateNs),
    {NULL, 0, {0, NULL, NULL, NULL, NULL}}
};

/*
 * And for the oo::class constructor...
 */

static const Tcl_MethodType classConstructor = {
    TCL_OO_METHOD_VERSION_CURRENT,
    "oo::class constructor",
    TclOO_Class_Constructor, NULL, NULL
};

/*
 * Scripted parts of TclOO. First, the master script (cannot be outside this
 * file).
 */

static const char *initScript =
"package ifneeded TclOO " TCLOO_PATCHLEVEL " {# Already present, OK?};"
"namespace eval ::oo { variable version " TCLOO_VERSION " };"
"namespace eval ::oo { variable patchlevel " TCLOO_PATCHLEVEL " };";
/* "tcl_findLibrary tcloo $oo::version $oo::version" */
/* " tcloo.tcl OO_LIBRARY oo::library;"; */

/*
 * The scripted part of the definitions of TclOO.
 */

#include "tclOOScript.h"

/*
 * The actual definition of the variable holding the TclOO stub table.
 */

MODULE_SCOPE const TclOOStubs tclOOStubs;

/*
 * Convenience macro for getting the foundation from an interpreter.
 */

#define GetFoundation(interp) \
	((Foundation *)((Interp *)(interp))->objectFoundation)

/*
 * Macros to make inspecting into the guts of an object cleaner.
 *
 * The ocPtr parameter (only in these macros) is assumed to work fine with
 * either an oPtr or a classPtr. Note that the roots oo::object and oo::class
 * have _both_ their object and class flags tagged with ROOT_OBJECT and
 * ROOT_CLASS respectively.
 */

#define Deleted(oPtr)		((oPtr)->flags & OBJECT_DELETED)
#define IsRootObject(ocPtr)	((ocPtr)->flags & ROOT_OBJECT)
#define IsRootClass(ocPtr)	((ocPtr)->flags & ROOT_CLASS)
#define IsRoot(ocPtr)		((ocPtr)->flags & (ROOT_OBJECT|ROOT_CLASS))

#define RemoveItem(type, lst, i) \
    do {						\
	Remove ## type ((lst).list, (lst).num, i);	\
	(lst).num--;					\
    } while (0)

/*
 * ----------------------------------------------------------------------
 *
 * RemoveClass, RemoveObject --
 *
 *	Helpers for the RemoveItem macro for deleting a class or object from a
 *	list. Setting the "empty" location to NULL makes debugging a little
 *	easier.
 *
 * ----------------------------------------------------------------------
 */

static inline void
RemoveClass(
    Class **list,
    int num,
    int idx)
{
    for (; idx < num - 1; idx++) {
	list[idx] = list[idx + 1];
    }
    list[idx] = NULL;
}

static inline void
RemoveObject(
    Object **list,
    int num,
    int idx)
{
    for (; idx < num - 1; idx++) {
	list[idx] = list[idx + 1];
    }
    list[idx] = NULL;
}

/*
 * ----------------------------------------------------------------------
 *
 * TclOOInit --
 *
 *	Called to initialise the OO system within an interpreter.
 *
 * Result:
 *	TCL_OK if the setup succeeded. Currently assumed to always work.
 *
 * Side effects:
 *	Creates namespaces, commands, several classes and a number of
 *	callbacks. Upon return, the OO system is ready for use.
 *
 * ----------------------------------------------------------------------
 */

int
TclOOInit(
    Tcl_Interp *interp)		/* The interpreter to install into. */
{
    /*
     * Build the core of the OO system.
     */

    if (InitFoundation(interp) != TCL_OK) {
	return TCL_ERROR;
    }

    /*
     * Run our initialization script and, if that works, declare the package
     * to be fully provided.
     */

    if (Tcl_EvalEx(interp, initScript, -1, 0) != TCL_OK) {
	return TCL_ERROR;
    }

    return Tcl_PkgProvideEx(interp, "TclOO", TCLOO_PATCHLEVEL,
	    (ClientData) &tclOOStubs);
}

/*
 * ----------------------------------------------------------------------
 *
 * TclOOGetFoundation --
 *
 *	Get a reference to the OO core class system.
 *
 * ----------------------------------------------------------------------
 */

Foundation *
TclOOGetFoundation(
    Tcl_Interp *interp)
{
    return GetFoundation(interp);
}

/*
 * ----------------------------------------------------------------------
 *
 * InitFoundation --
 *
 *	Set up the core of the OO core class system. This is a structure
 *	holding references to the magical bits that need to be known about in
 *	other places, plus the oo::object and oo::class classes.
 *
 * ----------------------------------------------------------------------
 */

static int
InitFoundation(
    Tcl_Interp *interp)
{
    static Tcl_ThreadDataKey tsdKey;
    ThreadLocalData *tsdPtr =
	    Tcl_GetThreadData(&tsdKey, sizeof(ThreadLocalData));
<<<<<<< HEAD
    Foundation *fPtr = Tcl_Alloc(sizeof(Foundation));
    Tcl_Obj *namePtr, *argsPtr, *bodyPtr;
=======
    Foundation *fPtr = ckalloc(sizeof(Foundation));
    Tcl_Obj *namePtr;
>>>>>>> 4e2455a3
    Tcl_DString buffer;
    Command *cmdPtr;
    int i;

    /*
     * Initialize the structure that holds the OO system core. This is
     * attached to the interpreter via an assocData entry; not very efficient,
     * but the best we can do without hacking the core more.
     */

    memset(fPtr, 0, sizeof(Foundation));
    ((Interp *) interp)->objectFoundation = fPtr;
    fPtr->interp = interp;
    fPtr->ooNs = Tcl_CreateNamespace(interp, "::oo", fPtr, NULL);
    Tcl_Export(interp, fPtr->ooNs, "[a-z]*", 1);
    fPtr->defineNs = Tcl_CreateNamespace(interp, "::oo::define", fPtr,
	    DeletedDefineNamespace);
    fPtr->objdefNs = Tcl_CreateNamespace(interp, "::oo::objdefine", fPtr,
	    DeletedObjdefNamespace);
    fPtr->helpersNs = Tcl_CreateNamespace(interp, "::oo::Helpers", fPtr,
	    DeletedHelpersNamespace);
    fPtr->epoch = 1;
    fPtr->tsdPtr = tsdPtr;
    TclNewLiteralStringObj(fPtr->unknownMethodNameObj, "unknown");
    TclNewLiteralStringObj(fPtr->constructorName, "<constructor>");
    TclNewLiteralStringObj(fPtr->destructorName, "<destructor>");
    TclNewLiteralStringObj(fPtr->clonedName, "<cloned>");
    TclNewLiteralStringObj(fPtr->defineName, "::oo::define");
    Tcl_IncrRefCount(fPtr->unknownMethodNameObj);
    Tcl_IncrRefCount(fPtr->constructorName);
    Tcl_IncrRefCount(fPtr->destructorName);
    Tcl_IncrRefCount(fPtr->clonedName);
    Tcl_IncrRefCount(fPtr->defineName);
    Tcl_CreateObjCommand(interp, "::oo::UnknownDefinition",
	    TclOOUnknownDefinition, NULL, NULL);
    TclNewLiteralStringObj(namePtr, "::oo::UnknownDefinition");
    Tcl_SetNamespaceUnknownHandler(interp, fPtr->defineNs, namePtr);
    Tcl_SetNamespaceUnknownHandler(interp, fPtr->objdefNs, namePtr);

    /*
     * Create the subcommands in the oo::define and oo::objdefine spaces.
     */

    Tcl_DStringInit(&buffer);
    for (i=0 ; defineCmds[i].name ; i++) {
	TclDStringAppendLiteral(&buffer, "::oo::define::");
	Tcl_DStringAppend(&buffer, defineCmds[i].name, -1);
	Tcl_CreateObjCommand(interp, Tcl_DStringValue(&buffer),
		defineCmds[i].objProc, INT2PTR(defineCmds[i].flag), NULL);
	Tcl_DStringFree(&buffer);
    }
    for (i=0 ; objdefCmds[i].name ; i++) {
	TclDStringAppendLiteral(&buffer, "::oo::objdefine::");
	Tcl_DStringAppend(&buffer, objdefCmds[i].name, -1);
	Tcl_CreateObjCommand(interp, Tcl_DStringValue(&buffer),
		objdefCmds[i].objProc, INT2PTR(objdefCmds[i].flag), NULL);
	Tcl_DStringFree(&buffer);
    }

    Tcl_CallWhenDeleted(interp, KillFoundation, NULL);

    /*
     * Create the special objects at the core of the object system.
     */

    InitClassSystemRoots(interp, fPtr);

    /*
     * Basic method declarations for the core classes.
     */

    for (i=0 ; objMethods[i].name ; i++) {
	TclOONewBasicMethod(interp, fPtr->objectCls, &objMethods[i]);
    }
    for (i=0 ; clsMethods[i].name ; i++) {
	TclOONewBasicMethod(interp, fPtr->classCls, &clsMethods[i]);
    }

    /*
     * Finish setting up the class of classes by marking the 'new' method as
     * private; classes, unlike general objects, must have explicit names. We
     * also need to create the constructor for classes.
     */

    TclNewLiteralStringObj(namePtr, "new");
    Tcl_NewInstanceMethod(interp, (Tcl_Object) fPtr->classCls->thisPtr,
	    namePtr /* keeps ref */, 0 /* ==private */, NULL, NULL);
    fPtr->classCls->constructorPtr = (Method *) Tcl_NewMethod(interp,
	    (Tcl_Class) fPtr->classCls, NULL, 0, &classConstructor, NULL);

    /*
     * Create non-object commands and plug ourselves into the Tcl [info]
     * ensemble.
     */

    cmdPtr = (Command *) Tcl_NRCreateCommand(interp, "::oo::Helpers::next",
	    NULL, TclOONextObjCmd, NULL, NULL);
    cmdPtr->compileProc = TclCompileObjectNextCmd;
    cmdPtr = (Command *) Tcl_NRCreateCommand(interp, "::oo::Helpers::nextto",
	    NULL, TclOONextToObjCmd, NULL, NULL);
    cmdPtr->compileProc = TclCompileObjectNextToCmd;
    cmdPtr = (Command *) Tcl_CreateObjCommand(interp, "::oo::Helpers::self",
	    TclOOSelfObjCmd, NULL, NULL);
    cmdPtr->compileProc = TclCompileObjectSelfCmd;
    Tcl_CreateObjCommand(interp, "::oo::define", TclOODefineObjCmd, NULL,
	    NULL);
    Tcl_CreateObjCommand(interp, "::oo::objdefine", TclOOObjDefObjCmd, NULL,
	    NULL);
    Tcl_CreateObjCommand(interp, "::oo::copy", TclOOCopyObjectCmd, NULL,NULL);
    TclOOInitInfo(interp);

    /*
     * Now make the class of slots.
     */

    if (TclOODefineSlots(fPtr) != TCL_OK) {
	return TCL_ERROR;
    }

    /*
     * Evaluate the remaining definitions, which are a compiled-in Tcl script.
     */

    return Tcl_EvalEx(interp, tclOOSetupScript, -1, 0);
}

/*
 * ----------------------------------------------------------------------
 *
 * InitClassSystemRoots --
 *
 *	Creates the objects at the core of the object system. These need to be
 *	spliced manually.
 *
 * ----------------------------------------------------------------------
 */

static void
InitClassSystemRoots(
    Tcl_Interp *interp,
    Foundation *fPtr)
{
    Class fakeCls;
    Object fakeObject;

    /* Stand up a phony class for bootstrapping. */
    fPtr->objectCls = &fakeCls;
    /* referenced in AllocClass to increment the refCount. */
    fakeCls.thisPtr = &fakeObject;

    fPtr->objectCls = AllocClass(interp,
	    AllocObject(interp, "object", (Namespace *)fPtr->ooNs, NULL));
    /* Corresponding TclOODecrRefCount in KillFoudation */
    AddRef(fPtr->objectCls->thisPtr);

    /* This is why it is unnecessary in this routine to replace the
     * incremented reference count of fPtr->objectCls that was swallowed by
     * fakeObject. */
    fPtr->objectCls->superclasses.num = 0;
    Tcl_Free(fPtr->objectCls->superclasses.list);
    fPtr->objectCls->superclasses.list = NULL;

    /* special initialization for the primordial objects */
    fPtr->objectCls->thisPtr->flags |= ROOT_OBJECT;
    fPtr->objectCls->flags |= ROOT_OBJECT;

    fPtr->classCls = AllocClass(interp,
	    AllocObject(interp, "class", (Namespace *)fPtr->ooNs, NULL));
    /* Corresponding TclOODecrRefCount in KillFoudation */
    AddRef(fPtr->classCls->thisPtr);

    /*
     * Increment reference counts for each reference because these
     * relationships can be dynamically changed.
     *
     * Corresponding TclOODecrRefCount for all incremented refcounts is in
     * KillFoundation.
     */

    /* Rewire bootstrapped objects. */
    fPtr->objectCls->thisPtr->selfCls = fPtr->classCls;
    AddRef(fPtr->classCls->thisPtr);
    TclOOAddToInstances(fPtr->objectCls->thisPtr, fPtr->classCls);

    fPtr->classCls->thisPtr->selfCls = fPtr->classCls;
    AddRef(fPtr->classCls->thisPtr);
    TclOOAddToInstances(fPtr->classCls->thisPtr, fPtr->classCls);

    fPtr->classCls->thisPtr->flags |= ROOT_CLASS;
    fPtr->classCls->flags |= ROOT_CLASS;

    /* Standard initialization for new Objects */
    TclOOAddToSubclasses(fPtr->classCls, fPtr->objectCls);

    /*
     * THIS IS THE ONLY FUNCTION THAT DOES NON-STANDARD CLASS SPLICING.
     * Everything else is careful to prohibit looping.
     */
}

/*
 * ----------------------------------------------------------------------
 *
 * DeletedDefineNamespace, DeletedObjdefNamespace, DeletedHelpersNamespace --
 *
 *	Simple helpers used to clear fields of the foundation when they no
 *	longer hold useful information.
 *
 * ----------------------------------------------------------------------
 */

static void
DeletedDefineNamespace(
    ClientData clientData)
{
    Foundation *fPtr = clientData;

    fPtr->defineNs = NULL;
}

static void
DeletedObjdefNamespace(
    ClientData clientData)
{
    Foundation *fPtr = clientData;

    fPtr->objdefNs = NULL;
}

static void
DeletedHelpersNamespace(
    ClientData clientData)
{
    Foundation *fPtr = clientData;

    fPtr->helpersNs = NULL;
}

/*
 * ----------------------------------------------------------------------
 *
 * KillFoundation --
 *
 *	Delete those parts of the OO core that are not deleted automatically
 *	when the objects and classes themselves are destroyed.
 *
 * ----------------------------------------------------------------------
 */

static void
KillFoundation(
    ClientData clientData,	/* Pointer to the OO system foundation
				 * structure. */
    Tcl_Interp *interp)		/* The interpreter containing the OO system
				 * foundation. */
{
    Foundation *fPtr = GetFoundation(interp);

    TclDecrRefCount(fPtr->unknownMethodNameObj);
    TclDecrRefCount(fPtr->constructorName);
    TclDecrRefCount(fPtr->destructorName);
    TclDecrRefCount(fPtr->clonedName);
    TclDecrRefCount(fPtr->defineName);
    TclOODecrRefCount(fPtr->objectCls->thisPtr);
    TclOODecrRefCount(fPtr->classCls->thisPtr);

    Tcl_Free(fPtr);
}

/*
 * ----------------------------------------------------------------------
 *
 * AllocObject --
 *
 *	Allocate an object of basic type. Does not splice the object into its
 *	class's instance list.  The caller must set the classPtr on the object
 *	to either a class or NULL, call TclOOAddToInstances to add the object
 *	to the class's instance list, and if the object itself is a class, use
 *	call TclOOAddToSubclasses() to add it to the right class's list of
 *	subclasses.
 *
 * ----------------------------------------------------------------------
 */

static Object *
AllocObject(
    Tcl_Interp *interp,		/* Interpreter within which to create the
				 * object. */
    const char *nameStr,	/* The name of the object to create, or NULL
				 * if the OO system should pick the object
				 * name itself (equal to the namespace
				 * name). */
    Namespace *nsPtr,		/* The namespace to create the object in, or
				 * NULL if *nameStr is NULL */
    const char *nsNameStr)	/* The name of the namespace to create, or
				 * NULL if the OO system should pick a unique
				 * name itself. If this is non-NULL but names
				 * a namespace that already exists, the effect
				 * will be the same as if this was NULL. */
{
    Foundation *fPtr = GetFoundation(interp);
    Object *oPtr;
    Command *cmdPtr;
    CommandTrace *tracePtr;
    size_t creationEpoch;

    oPtr = Tcl_Alloc(sizeof(Object));
    memset(oPtr, 0, sizeof(Object));

    /*
     * Every object has a namespace; make one. Note that this also normally
     * computes the creation epoch value for the object, a sequence number
     * that is unique to the object (and which allows us to manage method
     * caching without comparing pointers).
     *
     * When creating a namespace, we first check to see if the caller
     * specified the name for the namespace. If not, we generate namespace
     * names using the epoch until such time as a new namespace is actually
     * created.
     */

    if (nsNameStr != NULL) {
	oPtr->namespacePtr = Tcl_CreateNamespace(interp, nsNameStr, oPtr, NULL);
	if (oPtr->namespacePtr != NULL) {
	    creationEpoch = ++fPtr->tsdPtr->nsCount;
	    goto configNamespace;
	}
	Tcl_ResetResult(interp);
    }

    while (1) {
	char objName[10 + TCL_INTEGER_SPACE];

	sprintf(objName, "::oo::Obj%" TCL_Z_MODIFIER "u", ++fPtr->tsdPtr->nsCount);
	oPtr->namespacePtr = Tcl_CreateNamespace(interp, objName, oPtr, NULL);
	if (oPtr->namespacePtr != NULL) {
	    creationEpoch = fPtr->tsdPtr->nsCount;
	    break;
	}

	/*
	 * Could not make that namespace, so we make another. But first we
	 * have to get rid of the error message from Tcl_CreateNamespace,
	 * since that's something that should not be exposed to the user.
	 */

	Tcl_ResetResult(interp);
    }


  configNamespace:

    ((Namespace *)oPtr->namespacePtr)->refCount++;

    /*
     * Make the namespace know about the helper commands. This grants access
     * to the [self] and [next] commands.
     */

    if (fPtr->helpersNs != NULL) {
	TclSetNsPath((Namespace *) oPtr->namespacePtr, 1, &fPtr->helpersNs);
    }
    TclOOSetupVariableResolver(oPtr->namespacePtr);

    /*
     * Suppress use of compiled versions of the commands in this object's
     * namespace and its children; causes wrong behaviour without expensive
     * recompilation. [Bug 2037727]
     */

    ((Namespace *) oPtr->namespacePtr)->flags |= NS_SUPPRESS_COMPILATION;

    /*
     * Set up a callback to get notification of the deletion of a namespace
     * when enough of the namespace still remains to execute commands and
     * access variables in it. [Bug 2950259]
     */

    ((Namespace *) oPtr->namespacePtr)->earlyDeleteProc = ObjectNamespaceDeleted;

    /*
     * Fill in the rest of the non-zero/NULL parts of the structure.
     */

    oPtr->fPtr = fPtr;
    oPtr->creationEpoch = creationEpoch;

    /*
     * An object starts life with a refCount of 2 to mark the two stages of
     * destruction it occur:  A call to ObjectRenamedTrace(), and a call to
     * ObjectNamespaceDeleted().
     */

    oPtr->refCount = 2;
    oPtr->flags = USE_CLASS_CACHE;

    /*
     * Finally, create the object commands and initialize the trace on the
     * public command (so that the object structures are deleted when the
     * command is deleted).
     */

    if (!nameStr) {
	nameStr = oPtr->namespacePtr->name;
	nsPtr = (Namespace *)oPtr->namespacePtr;
	if (nsPtr->parentPtr != NULL) {
	    nsPtr = nsPtr->parentPtr;
	}

    }
    oPtr->command = TclCreateObjCommandInNs(interp, nameStr,
	(Tcl_Namespace *)nsPtr, PublicObjectCmd, oPtr, NULL);

    /*
     * Add the NRE command and trace directly. While this breaks a number of
     * abstractions, it is faster and we're inside Tcl here so we're allowed.
     */

    cmdPtr = (Command *) oPtr->command;
    cmdPtr->nreProc = PublicNRObjectCmd;
    cmdPtr->tracePtr = tracePtr = Tcl_Alloc(sizeof(CommandTrace));
    tracePtr->traceProc = ObjectRenamedTrace;
    tracePtr->clientData = oPtr;
    tracePtr->flags = TCL_TRACE_RENAME|TCL_TRACE_DELETE;
    tracePtr->nextPtr = NULL;
    tracePtr->refCount = 1;

    oPtr->myCommand = TclNRCreateCommandInNs(interp, "my", oPtr->namespacePtr,
	    PrivateObjectCmd, PrivateNRObjectCmd, oPtr, MyDeleted);
    oPtr->myclassCommand = TclNRCreateCommandInNs(interp, "myclass",
	    oPtr->namespacePtr, MyClassObjCmd, MyClassNRObjCmd, oPtr,
            MyClassDeleted);
    return oPtr;
}

/*
 * ----------------------------------------------------------------------
 *
 * SquelchCachedName --
 *
 *	Encapsulates how to throw away a cached object name. Called from
 *	object rename traces and at object destruction.
 *
 * ----------------------------------------------------------------------
 */

static inline void
SquelchCachedName(
    Object *oPtr)
{
    if (oPtr->cachedNameObj) {
	Tcl_DecrRefCount(oPtr->cachedNameObj);
	oPtr->cachedNameObj = NULL;
    }
}

/*
 * ----------------------------------------------------------------------
 *
 * MyDeleted, MyClassDeleted --
 *
 *	These callbacks are triggered when the object's [my] or [myclass]
 *	commands are deleted by any mechanism. They just mark the object as
 *	not having a [my] command or [myclass] command, and so prevent cleanup
 *	of those commands when the object itself is deleted.
 *
 * ----------------------------------------------------------------------
 */

static void
MyDeleted(
    ClientData clientData)	/* Reference to the object whose [my] has been
				 * squelched. */
{
    register Object *oPtr = clientData;

    oPtr->myCommand = NULL;
}

static void
MyClassDeleted(
    ClientData clientData)
{
    Object *oPtr = clientData;
    oPtr->myclassCommand = NULL;
}

/*
 * ----------------------------------------------------------------------
 *
 * ObjectRenamedTrace --
 *
 *	This callback is triggered when the object is deleted by any
 *	mechanism. It runs the destructors and arranges for the actual cleanup
 *	of the object's namespace, which in turn triggers cleansing of the
 *	object data structures.
 *
 * ----------------------------------------------------------------------
 */

static void
ObjectRenamedTrace(
    ClientData clientData,	/* The object being deleted. */
    Tcl_Interp *interp,		/* The interpreter containing the object. */
    const char *oldName,	/* What the object was (last) called. */
    const char *newName,	/* What it's getting renamed to. (unused) */
    int flags)			/* Why was the object deleted? */
{
    Object *oPtr = clientData;

    /*
     * If this is a rename and not a delete of the object, we just flush the
     * cache of the object name.
     */

    if (flags & TCL_TRACE_RENAME) {
	SquelchCachedName(oPtr);
	return;
    }

    /*
     * The namespace is only deleted if it hasn't already been deleted. [Bug
     * 2950259].
     */

    if (!Deleted(oPtr)) {
	Tcl_DeleteNamespace(oPtr->namespacePtr);
    }
    oPtr->command = NULL;
    TclOODecrRefCount(oPtr);
    return;
}

/*
 * ----------------------------------------------------------------------
 *
 * DeleteDescendants --
 *
 *	Delete all descendants of a particular class.
 *
 * ----------------------------------------------------------------------
 */

static void
DeleteDescendants(
    Tcl_Interp *interp,		/* The interpreter containing the class. */
    Object *oPtr)		/* The object representing the class. */
{
    Class *clsPtr = oPtr->classPtr, *subclassPtr, *mixinSubclassPtr;
    Object *instancePtr;

    /*
     * Squelch classes that this class has been mixed into.
     */

    if (clsPtr->mixinSubs.num > 0) {
	while (clsPtr->mixinSubs.num > 0) {
	    mixinSubclassPtr = clsPtr->mixinSubs.list[clsPtr->mixinSubs.num-1];
	    /* This condition also covers the case where mixinSubclassPtr ==
	     * clsPtr
	     */
	    if (!Deleted(mixinSubclassPtr->thisPtr)) {
		Tcl_DeleteCommandFromToken(interp,
			mixinSubclassPtr->thisPtr->command);
	    }
	    TclOORemoveFromMixinSubs(mixinSubclassPtr, clsPtr);
	}
    }
    if (clsPtr->mixinSubs.size > 0) {
	Tcl_Free(clsPtr->mixinSubs.list);
	clsPtr->mixinSubs.size = 0;
    }

    /*
     * Squelch subclasses of this class.
     */

    if (clsPtr->subclasses.num > 0) {
	while (clsPtr->subclasses.num > 0) {
	    subclassPtr = clsPtr->subclasses.list[clsPtr->subclasses.num-1];
	    if (!Deleted(subclassPtr->thisPtr) && !IsRoot(subclassPtr)) {
		Tcl_DeleteCommandFromToken(interp, subclassPtr->thisPtr->command);
	    }
	    TclOORemoveFromSubclasses(subclassPtr, clsPtr);
	}
    }
    if (clsPtr->subclasses.size > 0) {
	Tcl_Free(clsPtr->subclasses.list);
	clsPtr->subclasses.list = NULL;
	clsPtr->subclasses.size = 0;
    }

    /*
     * Squelch instances of this class (includes objects we're mixed into).
     */

    if (clsPtr->instances.num > 0) {
	while (clsPtr->instances.num > 0) {
	    instancePtr = clsPtr->instances.list[clsPtr->instances.num-1];
	    /*
	     * This condition also covers the case where instancePtr == oPtr
	     */

	    if (!Deleted(instancePtr) && !IsRoot(instancePtr)) {
		Tcl_DeleteCommandFromToken(interp, instancePtr->command);
	    }
	    TclOORemoveFromInstances(instancePtr, clsPtr);
	}
    }
    if (clsPtr->instances.size > 0) {
	Tcl_Free(clsPtr->instances.list);
	clsPtr->instances.list = NULL;
	clsPtr->instances.size = 0;
    }
}

/*
 * ----------------------------------------------------------------------
 *
 * ReleaseClassContents --
 *
 *	Tear down the special class data structure, including deleting all
 *	dependent classes and objects.
 *
 * ----------------------------------------------------------------------
 */

static void
ReleaseClassContents(
    Tcl_Interp *interp,		/* The interpreter containing the class. */
    Object *oPtr)		/* The object representing the class. */
{
    FOREACH_HASH_DECLS;
    int i;
    Class *clsPtr = oPtr->classPtr, *tmpClsPtr;
    Method *mPtr;
    Foundation *fPtr = oPtr->fPtr;
    Tcl_Obj *variableObj;
    PrivateVariableMapping *privateVariable;

    /*
     * Sanity check!
     */

    if (!Deleted(oPtr)) {
	if (IsRootClass(oPtr)) {
	    Tcl_Panic("deleting class structure for non-deleted %s",
		    "::oo::class");
	} else if (IsRootObject(oPtr)) {
	    Tcl_Panic("deleting class structure for non-deleted %s",
		    "::oo::object");
	} else {
	    Tcl_Panic("deleting class structure for non-deleted %s",
		    "general object");
	}
    }

    /*
     * Squelch method implementation chain caches.
     */

    if (clsPtr->constructorChainPtr) {
	TclOODeleteChain(clsPtr->constructorChainPtr);
	clsPtr->constructorChainPtr = NULL;
    }
    if (clsPtr->destructorChainPtr) {
	TclOODeleteChain(clsPtr->destructorChainPtr);
	clsPtr->destructorChainPtr = NULL;
    }
    if (clsPtr->classChainCache) {
	CallChain *callPtr;

	FOREACH_HASH_VALUE(callPtr, clsPtr->classChainCache) {
	    TclOODeleteChain(callPtr);
	}
	Tcl_DeleteHashTable(clsPtr->classChainCache);
	Tcl_Free(clsPtr->classChainCache);
	clsPtr->classChainCache = NULL;
    }

    /*
     * Squelch our filter list.
     */

    if (clsPtr->filters.num) {
	Tcl_Obj *filterObj;

	FOREACH(filterObj, clsPtr->filters) {
	    TclDecrRefCount(filterObj);
	}
	Tcl_Free(clsPtr->filters.list);
	clsPtr->filters.list = NULL;
	clsPtr->filters.num = 0;
    }

    /*
     * Squelch our metadata.
     */

    if (clsPtr->metadataPtr != NULL) {
	Tcl_ObjectMetadataType *metadataTypePtr;
	ClientData value;

	FOREACH_HASH(metadataTypePtr, value, clsPtr->metadataPtr) {
	    metadataTypePtr->deleteProc(value);
	}
	Tcl_DeleteHashTable(clsPtr->metadataPtr);
	Tcl_Free(clsPtr->metadataPtr);
	clsPtr->metadataPtr = NULL;
    }

    if (clsPtr->mixins.num) {
	FOREACH(tmpClsPtr, clsPtr->mixins) {
	    TclOORemoveFromMixinSubs(clsPtr, tmpClsPtr);
	    TclOODecrRefCount(tmpClsPtr->thisPtr);
	}
	Tcl_Free(clsPtr->mixins.list);
	clsPtr->mixins.list = NULL;
	clsPtr->mixins.num = 0;
    }

    if (clsPtr->superclasses.num > 0) {
	FOREACH(tmpClsPtr, clsPtr->superclasses) {
	    TclOORemoveFromSubclasses(clsPtr, tmpClsPtr);
	    TclOODecrRefCount(tmpClsPtr->thisPtr);
	}
	Tcl_Free(clsPtr->superclasses.list);
	clsPtr->superclasses.num = 0;
	clsPtr->superclasses.list = NULL;
    }

    FOREACH_HASH_VALUE(mPtr, &clsPtr->classMethods) {
	TclOODelMethodRef(mPtr);
    }
    Tcl_DeleteHashTable(&clsPtr->classMethods);
    TclOODelMethodRef(clsPtr->constructorPtr);
    TclOODelMethodRef(clsPtr->destructorPtr);

    FOREACH(variableObj, clsPtr->variables) {
	TclDecrRefCount(variableObj);
    }
    if (i) {
	Tcl_Free(clsPtr->variables.list);
    }

    FOREACH_STRUCT(privateVariable, clsPtr->privateVariables) {
	TclDecrRefCount(privateVariable->variableObj);
	TclDecrRefCount(privateVariable->fullNameObj);
    }
    if (i) {
	Tcl_Free(clsPtr->privateVariables.list);
    }

    if (IsRootClass(oPtr) && !Deleted(fPtr->objectCls->thisPtr)) {
	Tcl_DeleteCommandFromToken(interp, fPtr->objectCls->thisPtr->command);
    }
}

/*
 * ----------------------------------------------------------------------
 *
 * ObjectNamespaceDeleted --
 *
 *	Callback when the object's namespace is deleted. Used to clean up the
 *	data structures associated with the object. The complicated bit is
 *	that this can sometimes happen before the object's command is deleted
 *	(interpreter teardown is complex!)
 *
 * ----------------------------------------------------------------------
 */

static void
ObjectNamespaceDeleted(
    ClientData clientData)	/* Pointer to the class whose namespace is
				 * being deleted. */
{
    Object *oPtr = clientData;
    Foundation *fPtr = oPtr->fPtr;
    FOREACH_HASH_DECLS;
    Class *mixinPtr;
    Method *mPtr;
    Tcl_Obj *filterObj, *variableObj;
    PrivateVariableMapping *privateVariable;
    Tcl_Interp *interp = oPtr->fPtr->interp;
    int i;

    if (Deleted(oPtr)) {
	/*
	 * TODO: Can ObjectNamespaceDeleted ever be called twice? If not, this
	 * guard could be removed.
	 */

	return;
    }

    /*
     * One rule for the teardown routines is that if an object is in the
     * process of being deleted, nothing else may modify its bookeeping
     * records.  This is the flag that
     */

    oPtr->flags |= OBJECT_DELETED;

    /* Let the dominoes fall */
    if (oPtr->classPtr) {
	DeleteDescendants(interp, oPtr);
    }

    /*
     * We do not run destructors on the core class objects when the
     * interpreter is being deleted; their incestuous nature causes problems
     * in that case when the destructor is partially deleted before the uses
     * of it have gone. [Bug 2949397]
     */

    if (!Tcl_InterpDeleted(interp) && !(oPtr->flags & DESTRUCTOR_CALLED)) {
	CallContext *contextPtr =
		TclOOGetCallContext(oPtr, NULL, DESTRUCTOR, NULL, NULL, NULL);
	int result;

	Tcl_InterpState state;
	oPtr->flags |= DESTRUCTOR_CALLED;

	if (contextPtr != NULL) {
	    contextPtr->callPtr->flags |= DESTRUCTOR;
	    contextPtr->skip = 0;
	    state = Tcl_SaveInterpState(interp, TCL_OK);
	    result = Tcl_NRCallObjProc(interp, TclOOInvokeContext,
		    contextPtr, 0, NULL);
	    if (result != TCL_OK) {
		Tcl_BackgroundException(interp, result);
	    }
	    Tcl_RestoreInterpState(interp, state);
	    TclOODeleteContext(contextPtr);
	}
    }

    /*
     * Instruct everyone to no longer use any allocated fields of the object.
     * Also delete the command that refers to the object at this point (if
     * it still exists) because otherwise its pointer to the object
     * points into freed memory.
     */

    if (((Command *)oPtr->command)->flags && CMD_IS_DELETED) {
	/*
	 * Something has already started the command deletion process. We can
	 * go ahead and clean up the the namespace,
	 */
    } else {
	/*
	 * The namespace must have been deleted directly.  Delete the command
	 * as well.
	 */

	Tcl_DeleteCommandFromToken(oPtr->fPtr->interp, oPtr->command);
    }

    if (oPtr->myclassCommand) {
	Tcl_DeleteCommandFromToken(oPtr->fPtr->interp, oPtr->myclassCommand);
    }
    if (oPtr->myCommand) {
	Tcl_DeleteCommandFromToken(oPtr->fPtr->interp, oPtr->myCommand);
    }

    /*
     * Splice the object out of its context. After this, we must *not* call
     * methods on the object.
     */

    /*
     * TODO: Should this be protected with a * !IsRoot() condition?
     */

    TclOORemoveFromInstances(oPtr, oPtr->selfCls);

    if (oPtr->mixins.num > 0) {
	FOREACH(mixinPtr, oPtr->mixins) {
	    TclOORemoveFromInstances(oPtr, mixinPtr);
	    TclOODecrRefCount(mixinPtr->thisPtr);
	}
	Tcl_Free(oPtr->mixins.list);
    }

    FOREACH(filterObj, oPtr->filters) {
	TclDecrRefCount(filterObj);
    }
    if (i) {
	Tcl_Free(oPtr->filters.list);
    }

    if (oPtr->methodsPtr) {
	FOREACH_HASH_VALUE(mPtr, oPtr->methodsPtr) {
	    TclOODelMethodRef(mPtr);
	}
	Tcl_DeleteHashTable(oPtr->methodsPtr);
	Tcl_Free(oPtr->methodsPtr);
    }

    FOREACH(variableObj, oPtr->variables) {
	TclDecrRefCount(variableObj);
    }
    if (i) {
	Tcl_Free(oPtr->variables.list);
    }

    FOREACH_STRUCT(privateVariable, oPtr->privateVariables) {
	TclDecrRefCount(privateVariable->variableObj);
	TclDecrRefCount(privateVariable->fullNameObj);
    }
    if (i) {
	Tcl_Free(oPtr->privateVariables.list);
    }

    if (oPtr->chainCache) {
	TclOODeleteChainCache(oPtr->chainCache);
    }

    SquelchCachedName(oPtr);

    if (oPtr->metadataPtr != NULL) {
	Tcl_ObjectMetadataType *metadataTypePtr;
	ClientData value;

	FOREACH_HASH(metadataTypePtr, value, oPtr->metadataPtr) {
	    metadataTypePtr->deleteProc(value);
	}
	Tcl_DeleteHashTable(oPtr->metadataPtr);
	Tcl_Free(oPtr->metadataPtr);
	oPtr->metadataPtr = NULL;
    }

    /*
     * Because an object can be a class that is an instance of itself, the
     * class object's class structure should only be cleaned after most of the
     * cleanup on the object is done.
     *
     * The class of objects needs some special care; if it is deleted (and
     * we're not killing the whole interpreter) we force the delete of the
     * class of classes now as well. Due to the incestuous nature of those two
     * classes, if one goes the other must too and yet the tangle can
     * sometimes not go away automatically; we force it here. [Bug 2962664]
     */

    if (IsRootObject(oPtr) && !Deleted(fPtr->classCls->thisPtr)
	    && !Tcl_InterpDeleted(interp)) {
	Tcl_DeleteCommandFromToken(interp, fPtr->classCls->thisPtr->command);
    }

    if (oPtr->classPtr != NULL) {
	ReleaseClassContents(interp, oPtr);
    }

    /*
     * Delete the object structure itself.
     */

    TclNsDecrRefCount((Namespace *)oPtr->namespacePtr);
    oPtr->namespacePtr = NULL;
    TclOODecrRefCount(oPtr->selfCls->thisPtr);
    oPtr->selfCls = NULL;
    TclOODecrRefCount(oPtr);
    return;
}

/*
 * ----------------------------------------------------------------------
 *
 * TclOODecrRefCount --
 *
 *	Decrement the refcount of an object and deallocate storage then object
 *	is no longer referenced.  Returns 1 if storage was deallocated, and 0
 *	otherwise.
 *
 * ----------------------------------------------------------------------
 */

int
TclOODecrRefCount(
    Object *oPtr)
{
    if (oPtr->refCount-- <= 1) {

	if (oPtr->classPtr != NULL) {
	    Tcl_Free(oPtr->classPtr);
	}
	Tcl_Free(oPtr);
	return 1;
    }
    return 0;
}

/*
 * ----------------------------------------------------------------------
 *
 * TclOORemoveFromInstances --
 *
 *	Utility function to remove an object from the list of instances within
 *	a class.
 *
 * ----------------------------------------------------------------------
 */

int
TclOORemoveFromInstances(
    Object *oPtr,		/* The instance to remove. */
    Class *clsPtr)		/* The class (possibly) containing the
				 * reference to the instance. */
{
    int i, res = 0;
    Object *instPtr;

    FOREACH(instPtr, clsPtr->instances) {
	if (oPtr == instPtr) {
	    RemoveItem(Object, clsPtr->instances, i);
	    TclOODecrRefCount(oPtr);
	    res++;
	    break;
	}
    }
    return res;
}

/*
 * ----------------------------------------------------------------------
 *
 * TclOOAddToInstances --
 *
 *	Utility function to add an object to the list of instances within a
 *	class.
 *
 * ----------------------------------------------------------------------
 */

void
TclOOAddToInstances(
    Object *oPtr,		/* The instance to add. */
    Class *clsPtr)		/* The class to add the instance to. It is
				 * assumed that the class is not already
				 * present as an instance in the class. */
{
    if (clsPtr->instances.num >= clsPtr->instances.size) {
	clsPtr->instances.size += ALLOC_CHUNK;
	if (clsPtr->instances.size == ALLOC_CHUNK) {
	    clsPtr->instances.list = Tcl_Alloc(sizeof(Object *) * ALLOC_CHUNK);
	} else {
	    clsPtr->instances.list = Tcl_Realloc(clsPtr->instances.list,
		    sizeof(Object *) * clsPtr->instances.size);
	}
    }
    clsPtr->instances.list[clsPtr->instances.num++] = oPtr;
    AddRef(oPtr);
}

/*
 * ----------------------------------------------------------------------
 *
 * TclOORemoveFromSubclasses --
 *
 *	Utility function to remove a class from the list of subclasses within
 *	another class. Returns the number of removals performed.
 *
 * ----------------------------------------------------------------------
 */

int
TclOORemoveFromSubclasses(
    Class *subPtr,		/* The subclass to remove. */
    Class *superPtr)		/* The superclass to possibly remove the
				 * subclass reference from. */
{
    int i, res = 0;
    Class *subclsPtr;

    FOREACH(subclsPtr, superPtr->subclasses) {
	if (subPtr == subclsPtr) {
	    RemoveItem(Class, superPtr->subclasses, i);
	    TclOODecrRefCount(subPtr->thisPtr);
	    res++;
	}
    }
    return res;
}

/*
 * ----------------------------------------------------------------------
 *
 * TclOOAddToSubclasses --
 *
 *	Utility function to add a class to the list of subclasses within
 *	another class.
 *
 * ----------------------------------------------------------------------
 */

void
TclOOAddToSubclasses(
    Class *subPtr,		/* The subclass to add. */
    Class *superPtr)		/* The superclass to add the subclass to. It
				 * is assumed that the class is not already
				 * present as a subclass in the superclass. */
{
    if (Deleted(superPtr->thisPtr)) {
	return;
    }
    if (superPtr->subclasses.num >= superPtr->subclasses.size) {
	superPtr->subclasses.size += ALLOC_CHUNK;
	if (superPtr->subclasses.size == ALLOC_CHUNK) {
	    superPtr->subclasses.list = Tcl_Alloc(sizeof(Class *) * ALLOC_CHUNK);
	} else {
	    superPtr->subclasses.list = Tcl_Realloc(superPtr->subclasses.list,
		    sizeof(Class *) * superPtr->subclasses.size);
	}
    }
    superPtr->subclasses.list[superPtr->subclasses.num++] = subPtr;
    AddRef(subPtr->thisPtr);
}

/*
 * ----------------------------------------------------------------------
 *
 * TclOORemoveFromMixinSubs --
 *
 *	Utility function to remove a class from the list of mixinSubs within
 *	another class.
 *
 * ----------------------------------------------------------------------
 */

int
TclOORemoveFromMixinSubs(
    Class *subPtr,		/* The subclass to remove. */
    Class *superPtr)		/* The superclass to possibly remove the
				 * subclass reference from. */
{
    int i, res = 0;
    Class *subclsPtr;

    FOREACH(subclsPtr, superPtr->mixinSubs) {
	if (subPtr == subclsPtr) {
	    RemoveItem(Class, superPtr->mixinSubs, i);
	    TclOODecrRefCount(subPtr->thisPtr);
	    res++;
	    break;
	}
    }
    return res;
}

/*
 * ----------------------------------------------------------------------
 *
 * TclOOAddToMixinSubs --
 *
 *	Utility function to add a class to the list of mixinSubs within
 *	another class.
 *
 * ----------------------------------------------------------------------
 */

void
TclOOAddToMixinSubs(
    Class *subPtr,		/* The subclass to add. */
    Class *superPtr)		/* The superclass to add the subclass to. It
				 * is assumed that the class is not already
				 * present as a subclass in the superclass. */
{
    if (Deleted(superPtr->thisPtr)) {
	return;
    }
    if (superPtr->mixinSubs.num >= superPtr->mixinSubs.size) {
	superPtr->mixinSubs.size += ALLOC_CHUNK;
	if (superPtr->mixinSubs.size == ALLOC_CHUNK) {
	    superPtr->mixinSubs.list = Tcl_Alloc(sizeof(Class *) * ALLOC_CHUNK);
	} else {
	    superPtr->mixinSubs.list = Tcl_Realloc(superPtr->mixinSubs.list,
		    sizeof(Class *) * superPtr->mixinSubs.size);
	}
    }
    superPtr->mixinSubs.list[superPtr->mixinSubs.num++] = subPtr;
    AddRef(subPtr->thisPtr);
}

/*
 * ----------------------------------------------------------------------
 *
 * AllocClass --
 *
 *	Allocate a basic class. Does not add class to its
 *	class's instance list.
 *
 * ----------------------------------------------------------------------
 */

static inline void
InitClassPath(
    Tcl_Interp *interp,
    Class *clsPtr)
{
    Foundation *fPtr = GetFoundation(interp);

    if (fPtr->helpersNs != NULL) {
	Tcl_Namespace *path[2];

	path[0] = fPtr->helpersNs;
	path[1] = fPtr->ooNs;
	TclSetNsPath((Namespace *) clsPtr->thisPtr->namespacePtr, 2, path);
    } else {
	TclSetNsPath((Namespace *) clsPtr->thisPtr->namespacePtr, 1,
		&fPtr->ooNs);
    }
}

static Class *
AllocClass(
    Tcl_Interp *interp,		/* Interpreter within which to allocate the
				 * class. */
    Object *useThisObj)		/* Object that is to act as the class
				 * representation. */
{
    Foundation *fPtr = GetFoundation(interp);
    Class *clsPtr = Tcl_Alloc(sizeof(Class));

    memset(clsPtr, 0, sizeof(Class));
    clsPtr->thisPtr = useThisObj;

    /*
     * Configure the namespace path for the class's object.
     */

    InitClassPath(interp, clsPtr);

    /*
     * Classes are subclasses of oo::object, i.e. the objects they create are
     * objects.
     */

    clsPtr->superclasses.num = 1;
    clsPtr->superclasses.list = Tcl_Alloc(sizeof(Class *));
    clsPtr->superclasses.list[0] = fPtr->objectCls;
    AddRef(fPtr->objectCls->thisPtr);

    /*
     * Finish connecting the class structure to the object structure.
     */

    clsPtr->thisPtr->classPtr = clsPtr;

    /*
     * That's the complicated bit. Now fill in the rest of the non-zero/NULL
     * fields.
     */

    Tcl_InitObjHashTable(&clsPtr->classMethods);
    return clsPtr;
}

/*
 * ----------------------------------------------------------------------
 *
 * Tcl_NewObjectInstance --
 *
 *	Allocate a new instance of an object.
 *
 * ----------------------------------------------------------------------
 */
Tcl_Object
Tcl_NewObjectInstance(
    Tcl_Interp *interp,		/* Interpreter context. */
    Tcl_Class cls,		/* Class to create an instance of. */
    const char *nameStr,	/* Name of object to create, or NULL to ask
				 * the code to pick its own unique name. */
    const char *nsNameStr,	/* Name of namespace to create inside object,
				 * or NULL to ask the code to pick its own
				 * unique name. */
    int objc,			/* Number of arguments. Negative value means
				 * do not call constructor. */
    Tcl_Obj *const *objv,	/* Argument list. */
    int skip)			/* Number of arguments to _not_ pass to the
				 * constructor. */
{
    register Class *classPtr = (Class *) cls;
    Object *oPtr;
    ClientData clientData[4];

    oPtr = TclNewObjectInstanceCommon(interp, classPtr, nameStr, nsNameStr);
    if (oPtr == NULL) {
	return NULL;
    }

    /*
     * Run constructors, except when objc < 0, which is a special flag case
     * used for object cloning only.
     */

    if (objc >= 0) {
	CallContext *contextPtr =
		TclOOGetCallContext(oPtr, NULL, CONSTRUCTOR, NULL, NULL, NULL);

	if (contextPtr != NULL) {
	    int isRoot, result;
	    Tcl_InterpState state;

	    state = Tcl_SaveInterpState(interp, TCL_OK);
	    contextPtr->callPtr->flags |= CONSTRUCTOR;
	    contextPtr->skip = skip;

	    /*
	     * Adjust the ensemble tracking record if necessary. [Bug 3514761]
	     */

	    isRoot = TclInitRewriteEnsemble(interp, skip, skip, objv);
	    result = Tcl_NRCallObjProc(interp, TclOOInvokeContext, contextPtr,
		    objc, objv);

	    if (isRoot) {
		TclResetRewriteEnsemble(interp, 1);
	    }

	    clientData[0] = contextPtr;
	    clientData[1] = oPtr;
	    clientData[2] = state;
	    clientData[3] = &oPtr;

	    result = FinalizeAlloc(clientData, interp, result);
	    if (result != TCL_OK) {
		return NULL;
	    }
	}
    }

    return (Tcl_Object) oPtr;
}

int
TclNRNewObjectInstance(
    Tcl_Interp *interp,		/* Interpreter context. */
    Tcl_Class cls,		/* Class to create an instance of. */
    const char *nameStr,	/* Name of object to create, or NULL to ask
				 * the code to pick its own unique name. */
    const char *nsNameStr,	/* Name of namespace to create inside object,
				 * or NULL to ask the code to pick its own
				 * unique name. */
    int objc,			/* Number of arguments. Negative value means
				 * do not call constructor. */
    Tcl_Obj *const *objv,	/* Argument list. */
    int skip,			/* Number of arguments to _not_ pass to the
				 * constructor. */
    Tcl_Object *objectPtr)	/* Place to write the object reference upon
				 * successful allocation. */
{
    register Class *classPtr = (Class *) cls;
    CallContext *contextPtr;
    Tcl_InterpState state;
    Object *oPtr;

    oPtr = TclNewObjectInstanceCommon(interp, classPtr, nameStr, nsNameStr);
    if (oPtr == NULL) {
	return TCL_ERROR;
    }

    /*
     * Run constructors, except when objc < 0 (a special flag case used for
     * object cloning only). If there aren't any constructors, we do nothing.
     */

    if (objc < 0) {
	*objectPtr = (Tcl_Object) oPtr;
	return TCL_OK;
    }
    contextPtr = TclOOGetCallContext(oPtr, NULL, CONSTRUCTOR, NULL, NULL, NULL);
    if (contextPtr == NULL) {
	*objectPtr = (Tcl_Object) oPtr;
	return TCL_OK;
    }

    state = Tcl_SaveInterpState(interp, TCL_OK);
    contextPtr->callPtr->flags |= CONSTRUCTOR;
    contextPtr->skip = skip;

    /*
     * Adjust the ensemble tracking record if necessary. [Bug 3514761]
     */

    if (TclInitRewriteEnsemble(interp, skip, skip, objv)) {
	TclNRAddCallback(interp, TclClearRootEnsemble, NULL, NULL, NULL, NULL);
    }

    /*
     * Fire off the constructors non-recursively.
     */

    TclNRAddCallback(interp, FinalizeAlloc, contextPtr, oPtr, state,
	    objectPtr);
    TclPushTailcallPoint(interp);
    return TclOOInvokeContext(contextPtr, interp, objc, objv);
}


Object *
TclNewObjectInstanceCommon(
    Tcl_Interp *interp,
    Class *classPtr,
    const char *nameStr,
    const char *nsNameStr)
{
    Tcl_HashEntry *hPtr;
    Foundation *fPtr = GetFoundation(interp);
    Object *oPtr;
    const char *simpleName = NULL;
    Namespace *nsPtr = NULL, *dummy;
    Namespace *inNsPtr = (Namespace *) TclGetCurrentNamespace(interp);
    int isNew;

    if (nameStr) {
	TclGetNamespaceForQualName(interp, nameStr, inNsPtr,
		TCL_CREATE_NS_IF_UNKNOWN, &nsPtr, &dummy, &dummy, &simpleName);

	/*
	 * Disallow creation of an object over an existing command.
	 */

	hPtr = Tcl_CreateHashEntry(&nsPtr->cmdTable, simpleName, &isNew);
	if (!isNew) {
	    Tcl_SetObjResult(interp, Tcl_ObjPrintf(
		    "can't create object \"%s\": command already exists with"
		    " that name", nameStr));
	    Tcl_SetErrorCode(interp, "TCL", "OO", "OVERWRITE_OBJECT", NULL);
	    return NULL;
	}

	/*
	 * We could make a hash entry! Don't actually want to do that here so
	 * nuke it immediately because we'll create it properly soon.
	 */

	Tcl_DeleteHashEntry(hPtr);
    }

    /*
     * Create the object.
     */

    oPtr = AllocObject(interp, simpleName, nsPtr, nsNameStr);
    oPtr->selfCls = classPtr;
    AddRef(classPtr->thisPtr);
    TclOOAddToInstances(oPtr, classPtr);

    /*
     * Check to see if we're really creating a class. If so, allocate the
     * class structure as well.
     */

    if (TclOOIsReachable(fPtr->classCls, classPtr)) {
	/*
	 * Is a class, so attach a class structure. Note that the AllocClass
	 * function splices the structure into the object, so we don't have
	 * to. Once that's done, we need to repatch the object to have the
	 * right class since AllocClass interferes with that.
	 */

	AllocClass(interp, oPtr);
	TclOOAddToSubclasses(oPtr->classPtr, fPtr->objectCls);
    } else {
	oPtr->classPtr = NULL;
    }
    return oPtr;
}



static int
FinalizeAlloc(
    ClientData data[],
    Tcl_Interp *interp,
    int result)
{
    CallContext *contextPtr = data[0];
    Object *oPtr = data[1];
    Tcl_InterpState state = data[2];
    Tcl_Object *objectPtr = data[3];

    /*
     * Ensure an error if the object was deleted in the constructor. Don't
     * want to lose errors by accident. [Bug 2903011]
     */

    if (result != TCL_ERROR && Deleted(oPtr)) {
	Tcl_SetObjResult(interp, Tcl_NewStringObj(
		"object deleted in constructor", -1));
	Tcl_SetErrorCode(interp, "TCL", "OO", "STILLBORN", NULL);
	result = TCL_ERROR;
    }
    if (result != TCL_OK) {
	Tcl_DiscardInterpState(state);

	/*
	 * Take care to not delete a deleted object; that would be bad. [Bug
	 * 2903011] Also take care to make sure that we have the name of the
	 * command before we delete it. [Bug 9dd1bd7a74]
	 */

	if (!Deleted(oPtr)) {
	    (void) TclOOObjectName(interp, oPtr);
	    Tcl_DeleteCommandFromToken(interp, oPtr->command);
	}

	/*
	 * This decrements the refcount of oPtr.
	 */

	TclOODeleteContext(contextPtr);
	return TCL_ERROR;
    }
    Tcl_RestoreInterpState(interp, state);
    *objectPtr = (Tcl_Object) oPtr;

    /*
     * This decrements the refcount of oPtr.
     */

    TclOODeleteContext(contextPtr);
    return TCL_OK;
}

/*
 * ----------------------------------------------------------------------
 *
 * Tcl_CopyObjectInstance --
 *
 *	Creates a copy of an object. Does not copy the backing namespace,
 *	since the correct way to do that (e.g., shallow/deep) depends on the
 *	object/class's own policies.
 *
 * ----------------------------------------------------------------------
 */

Tcl_Object
Tcl_CopyObjectInstance(
    Tcl_Interp *interp,
    Tcl_Object sourceObject,
    const char *targetName,
    const char *targetNamespaceName)
{
    Object *oPtr = (Object *) sourceObject, *o2Ptr;
    FOREACH_HASH_DECLS;
    Method *mPtr;
    Class *mixinPtr;
    CallContext *contextPtr;
    Tcl_Obj *keyPtr, *filterObj, *variableObj, *args[3];
    PrivateVariableMapping *privateVariable;
    int i, result;

    /*
     * Sanity check.
     */

    if (IsRootClass(oPtr)) {
	Tcl_SetObjResult(interp, Tcl_NewStringObj(
		"may not clone the class of classes", -1));
	Tcl_SetErrorCode(interp, "TCL", "OO", "CLONING_CLASS", NULL);
	return NULL;
    }

    /*
     * Build the instance. Note that this does not run any constructors.
     */

    o2Ptr = (Object *) Tcl_NewObjectInstance(interp,
	    (Tcl_Class) oPtr->selfCls, targetName, targetNamespaceName, -1,
	    NULL, -1);
    if (o2Ptr == NULL) {
	return NULL;
    }

    /*
     * Copy the object-local methods to the new object.
     */

    if (oPtr->methodsPtr) {
	FOREACH_HASH(keyPtr, mPtr, oPtr->methodsPtr) {
	    if (CloneObjectMethod(interp, o2Ptr, mPtr, keyPtr) != TCL_OK) {
		Tcl_DeleteCommandFromToken(interp, o2Ptr->command);
		return NULL;
	    }
	}
    }

    /*
     * Copy the object's mixin references to the new object.
     */

    if (o2Ptr->mixins.num != 0) {
	FOREACH(mixinPtr, o2Ptr->mixins) {
	    if (mixinPtr && mixinPtr != o2Ptr->selfCls) {
		TclOORemoveFromInstances(o2Ptr, mixinPtr);
	    }
	    TclOODecrRefCount(mixinPtr->thisPtr);
	}
	Tcl_Free(o2Ptr->mixins.list);
    }
    DUPLICATE(o2Ptr->mixins, oPtr->mixins, Class *);
    FOREACH(mixinPtr, o2Ptr->mixins) {
	if (mixinPtr && mixinPtr != o2Ptr->selfCls) {
	    TclOOAddToInstances(o2Ptr, mixinPtr);
	}
	/* For the reference just created in DUPLICATE */
	AddRef(mixinPtr->thisPtr);
    }

    /*
     * Copy the object's filter list to the new object.
     */

    DUPLICATE(o2Ptr->filters, oPtr->filters, Tcl_Obj *);
    FOREACH(filterObj, o2Ptr->filters) {
	Tcl_IncrRefCount(filterObj);
    }

    /*
     * Copy the object's variable resolution lists to the new object.
     */

    DUPLICATE(o2Ptr->variables, oPtr->variables, Tcl_Obj *);
    FOREACH(variableObj, o2Ptr->variables) {
	Tcl_IncrRefCount(variableObj);
    }

    DUPLICATE(o2Ptr->privateVariables, oPtr->privateVariables,
	    PrivateVariableMapping);
    FOREACH_STRUCT(privateVariable, o2Ptr->privateVariables) {
	Tcl_IncrRefCount(privateVariable->variableObj);
	Tcl_IncrRefCount(privateVariable->fullNameObj);
    }

    /*
     * Copy the object's flags to the new object, clearing those that must be
     * kept object-local. The duplicate is never deleted at this point, nor is
     * it the root of the object system or in the midst of processing a filter
     * call.
     */

    o2Ptr->flags = oPtr->flags & ~(
	    OBJECT_DELETED | ROOT_OBJECT | ROOT_CLASS | FILTER_HANDLING);
    /*
     * Copy the object's metadata.
     */

    if (oPtr->metadataPtr != NULL) {
	Tcl_ObjectMetadataType *metadataTypePtr;
	ClientData value, duplicate;

	FOREACH_HASH(metadataTypePtr, value, oPtr->metadataPtr) {
	    if (metadataTypePtr->cloneProc == NULL) {
		duplicate = value;
	    } else {
		if (metadataTypePtr->cloneProc(interp, value,
			&duplicate) != TCL_OK) {
		    Tcl_DeleteCommandFromToken(interp, o2Ptr->command);
		    return NULL;
		}
	    }
	    if (duplicate != NULL) {
		Tcl_ObjectSetMetadata((Tcl_Object) o2Ptr, metadataTypePtr,
			duplicate);
	    }
	}
    }

    /*
     * Copy the class, if present. Note that if there is a class present in
     * the source object, there must also be one in the copy.
     */

    if (oPtr->classPtr != NULL) {
	Class *clsPtr = oPtr->classPtr;
	Class *cls2Ptr = o2Ptr->classPtr;
	Class *superPtr;

	/*
	 * Copy the class flags across.
	 */

	cls2Ptr->flags = clsPtr->flags;

	/*
	 * Ensure that the new class's superclass structure is the same as the
	 * old class's.
	 */

	FOREACH(superPtr, cls2Ptr->superclasses) {
	    TclOORemoveFromSubclasses(cls2Ptr, superPtr);
	    TclOODecrRefCount(superPtr->thisPtr);
	}
	if (cls2Ptr->superclasses.num) {
	    cls2Ptr->superclasses.list = Tcl_Realloc(cls2Ptr->superclasses.list,
		    sizeof(Class *) * clsPtr->superclasses.num);
	} else {
	    cls2Ptr->superclasses.list =
		    Tcl_Alloc(sizeof(Class *) * clsPtr->superclasses.num);
	}
	memcpy(cls2Ptr->superclasses.list, clsPtr->superclasses.list,
		sizeof(Class *) * clsPtr->superclasses.num);
	cls2Ptr->superclasses.num = clsPtr->superclasses.num;
	FOREACH(superPtr, cls2Ptr->superclasses) {
	    TclOOAddToSubclasses(cls2Ptr, superPtr);

	    /* For the new item in cls2Ptr->superclasses that memcpy just
	     * created
	     */
	    AddRef(superPtr->thisPtr);
	}

	/*
	 * Duplicate the source class's filters.
	 */

	DUPLICATE(cls2Ptr->filters, clsPtr->filters, Tcl_Obj *);
	FOREACH(filterObj, cls2Ptr->filters) {
	    Tcl_IncrRefCount(filterObj);
	}

	/*
	 * Copy the source class's variable resolution lists.
	 */

	DUPLICATE(cls2Ptr->variables, clsPtr->variables, Tcl_Obj *);
	FOREACH(variableObj, cls2Ptr->variables) {
	    Tcl_IncrRefCount(variableObj);
	}

	DUPLICATE(cls2Ptr->privateVariables, clsPtr->privateVariables,
		PrivateVariableMapping);
	FOREACH_STRUCT(privateVariable, cls2Ptr->privateVariables) {
	    Tcl_IncrRefCount(privateVariable->variableObj);
	    Tcl_IncrRefCount(privateVariable->fullNameObj);
	}

	/*
	 * Duplicate the source class's mixins (which cannot be circular
	 * references to the duplicate).
	 */

	if (cls2Ptr->mixins.num != 0) {
	    FOREACH(mixinPtr, cls2Ptr->mixins) {
		TclOORemoveFromMixinSubs(cls2Ptr, mixinPtr);
		TclOODecrRefCount(mixinPtr->thisPtr);
	    }
	    Tcl_Free(clsPtr->mixins.list);
	}
	DUPLICATE(cls2Ptr->mixins, clsPtr->mixins, Class *);
	FOREACH(mixinPtr, cls2Ptr->mixins) {
	    TclOOAddToMixinSubs(cls2Ptr, mixinPtr);
	    /* For the copy just created in DUPLICATE */
	    AddRef(mixinPtr->thisPtr);
	}

	/*
	 * Duplicate the source class's methods, constructor and destructor.
	 */

	FOREACH_HASH(keyPtr, mPtr, &clsPtr->classMethods) {
	    if (CloneClassMethod(interp, cls2Ptr, mPtr, keyPtr,
		    NULL) != TCL_OK) {
		Tcl_DeleteCommandFromToken(interp, o2Ptr->command);
		return NULL;
	    }
	}
	if (clsPtr->constructorPtr) {
	    if (CloneClassMethod(interp, cls2Ptr, clsPtr->constructorPtr,
		    NULL, &cls2Ptr->constructorPtr) != TCL_OK) {
		Tcl_DeleteCommandFromToken(interp, o2Ptr->command);
		return NULL;
	    }
	}
	if (clsPtr->destructorPtr) {
	    if (CloneClassMethod(interp, cls2Ptr, clsPtr->destructorPtr, NULL,
		    &cls2Ptr->destructorPtr) != TCL_OK) {
		Tcl_DeleteCommandFromToken(interp, o2Ptr->command);
		return NULL;
	    }
	}

	/*
	 * Duplicate the class's metadata.
	 */

	if (clsPtr->metadataPtr != NULL) {
	    Tcl_ObjectMetadataType *metadataTypePtr;
	    ClientData value, duplicate;

	    FOREACH_HASH(metadataTypePtr, value, clsPtr->metadataPtr) {
		if (metadataTypePtr->cloneProc == NULL) {
		    duplicate = value;
		} else {
		    if (metadataTypePtr->cloneProc(interp, value,
			    &duplicate) != TCL_OK) {
			Tcl_DeleteCommandFromToken(interp, o2Ptr->command);
			return NULL;
		    }
		}
		if (duplicate != NULL) {
		    Tcl_ClassSetMetadata((Tcl_Class) cls2Ptr, metadataTypePtr,
			    duplicate);
		}
	    }
	}
    }

    TclResetRewriteEnsemble(interp, 1);
    contextPtr = TclOOGetCallContext(o2Ptr, oPtr->fPtr->clonedName, 0, NULL,
	    NULL, NULL);
    if (contextPtr) {
	args[0] = TclOOObjectName(interp, o2Ptr);
	args[1] = oPtr->fPtr->clonedName;
	args[2] = TclOOObjectName(interp, oPtr);
	Tcl_IncrRefCount(args[0]);
	Tcl_IncrRefCount(args[1]);
	Tcl_IncrRefCount(args[2]);
	result = Tcl_NRCallObjProc(interp, TclOOInvokeContext, contextPtr, 3,
		args);
	TclDecrRefCount(args[0]);
	TclDecrRefCount(args[1]);
	TclDecrRefCount(args[2]);
	TclOODeleteContext(contextPtr);
	if (result == TCL_ERROR) {
	    Tcl_AddErrorInfo(interp,
		    "\n    (while performing post-copy callback)");
	}
	if (result != TCL_OK) {
	    Tcl_DeleteCommandFromToken(interp, o2Ptr->command);
	    return NULL;
	}
    }

    return (Tcl_Object) o2Ptr;
}

/*
 * ----------------------------------------------------------------------
 *
 * CloneObjectMethod, CloneClassMethod --
 *
 *	Helper functions used for cloning methods. They work identically to
 *	each other, except for the difference between them in how they
 *	register the cloned method on a successful clone.
 *
 * ----------------------------------------------------------------------
 */

static int
CloneObjectMethod(
    Tcl_Interp *interp,
    Object *oPtr,
    Method *mPtr,
    Tcl_Obj *namePtr)
{
    if (mPtr->typePtr == NULL) {
	Tcl_NewInstanceMethod(interp, (Tcl_Object) oPtr, namePtr,
		mPtr->flags & PUBLIC_METHOD, NULL, NULL);
    } else if (mPtr->typePtr->cloneProc) {
	ClientData newClientData;

	if (mPtr->typePtr->cloneProc(interp, mPtr->clientData,
		&newClientData) != TCL_OK) {
	    return TCL_ERROR;
	}
	Tcl_NewInstanceMethod(interp, (Tcl_Object) oPtr, namePtr,
		mPtr->flags & PUBLIC_METHOD, mPtr->typePtr, newClientData);
    } else {
	Tcl_NewInstanceMethod(interp, (Tcl_Object) oPtr, namePtr,
		mPtr->flags & PUBLIC_METHOD, mPtr->typePtr, mPtr->clientData);
    }
    return TCL_OK;
}

static int
CloneClassMethod(
    Tcl_Interp *interp,
    Class *clsPtr,
    Method *mPtr,
    Tcl_Obj *namePtr,
    Method **m2PtrPtr)
{
    Method *m2Ptr;

    if (mPtr->typePtr == NULL) {
	m2Ptr = (Method *) Tcl_NewMethod(interp, (Tcl_Class) clsPtr,
		namePtr, mPtr->flags & PUBLIC_METHOD, NULL, NULL);
    } else if (mPtr->typePtr->cloneProc) {
	ClientData newClientData;

	if (mPtr->typePtr->cloneProc(interp, mPtr->clientData,
		&newClientData) != TCL_OK) {
	    return TCL_ERROR;
	}
	m2Ptr = (Method *) Tcl_NewMethod(interp, (Tcl_Class) clsPtr,
		namePtr, mPtr->flags & PUBLIC_METHOD, mPtr->typePtr,
		newClientData);
    } else {
	m2Ptr = (Method *) Tcl_NewMethod(interp, (Tcl_Class) clsPtr,
		namePtr, mPtr->flags & PUBLIC_METHOD, mPtr->typePtr,
		mPtr->clientData);
    }
    if (m2PtrPtr != NULL) {
	*m2PtrPtr = m2Ptr;
    }
    return TCL_OK;
}

/*
 * ----------------------------------------------------------------------
 *
 * Tcl_ClassGetMetadata, Tcl_ClassSetMetadata, Tcl_ObjectGetMetadata,
 * Tcl_ObjectSetMetadata --
 *
 *	Metadata management API. The metadata system allows code in extensions
 *	to attach arbitrary non-NULL pointers to objects and classes without
 *	the different things that might be interested being able to interfere
 *	with each other. Apart from non-NULL-ness, these routines attach no
 *	interpretation to the meaning of the metadata pointers.
 *
 *	The Tcl_*GetMetadata routines get the metadata pointer attached that
 *	has been related with a particular type, or NULL if no metadata
 *	associated with the given type has been attached.
 *
 *	The Tcl_*SetMetadata routines set or delete the metadata pointer that
 *	is related to a particular type. The value associated with the type is
 *	deleted (if present; no-op otherwise) if the value is NULL, and
 *	attached (replacing the previous value, which is deleted if present)
 *	otherwise. This means it is impossible to attach a NULL value for any
 *	metadata type.
 *
 * ----------------------------------------------------------------------
 */

ClientData
Tcl_ClassGetMetadata(
    Tcl_Class clazz,
    const Tcl_ObjectMetadataType *typePtr)
{
    Class *clsPtr = (Class *) clazz;
    Tcl_HashEntry *hPtr;

    /*
     * If there's no metadata store attached, the type in question has
     * definitely not been attached either!
     */

    if (clsPtr->metadataPtr == NULL) {
	return NULL;
    }

    /*
     * There is a metadata store, so look in it for the given type.
     */

    hPtr = Tcl_FindHashEntry(clsPtr->metadataPtr, (char *) typePtr);

    /*
     * Return the metadata value if we found it, otherwise NULL.
     */

    if (hPtr == NULL) {
	return NULL;
    }
    return Tcl_GetHashValue(hPtr);
}

void
Tcl_ClassSetMetadata(
    Tcl_Class clazz,
    const Tcl_ObjectMetadataType *typePtr,
    ClientData metadata)
{
    Class *clsPtr = (Class *) clazz;
    Tcl_HashEntry *hPtr;
    int isNew;

    /*
     * Attach the metadata store if not done already.
     */

    if (clsPtr->metadataPtr == NULL) {
	if (metadata == NULL) {
	    return;
	}
	clsPtr->metadataPtr = Tcl_Alloc(sizeof(Tcl_HashTable));
	Tcl_InitHashTable(clsPtr->metadataPtr, TCL_ONE_WORD_KEYS);
    }

    /*
     * If the metadata is NULL, we're deleting the metadata for the type.
     */

    if (metadata == NULL) {
	hPtr = Tcl_FindHashEntry(clsPtr->metadataPtr, (char *) typePtr);
	if (hPtr != NULL) {
	    typePtr->deleteProc(Tcl_GetHashValue(hPtr));
	    Tcl_DeleteHashEntry(hPtr);
	}
	return;
    }

    /*
     * Otherwise we're attaching the metadata. Note that if there was already
     * some metadata attached of this type, we delete that first.
     */

    hPtr = Tcl_CreateHashEntry(clsPtr->metadataPtr, (char *) typePtr, &isNew);
    if (!isNew) {
	typePtr->deleteProc(Tcl_GetHashValue(hPtr));
    }
    Tcl_SetHashValue(hPtr, metadata);
}

ClientData
Tcl_ObjectGetMetadata(
    Tcl_Object object,
    const Tcl_ObjectMetadataType *typePtr)
{
    Object *oPtr = (Object *) object;
    Tcl_HashEntry *hPtr;

    /*
     * If there's no metadata store attached, the type in question has
     * definitely not been attached either!
     */

    if (oPtr->metadataPtr == NULL) {
	return NULL;
    }

    /*
     * There is a metadata store, so look in it for the given type.
     */

    hPtr = Tcl_FindHashEntry(oPtr->metadataPtr, (char *) typePtr);

    /*
     * Return the metadata value if we found it, otherwise NULL.
     */

    if (hPtr == NULL) {
	return NULL;
    }
    return Tcl_GetHashValue(hPtr);
}

void
Tcl_ObjectSetMetadata(
    Tcl_Object object,
    const Tcl_ObjectMetadataType *typePtr,
    ClientData metadata)
{
    Object *oPtr = (Object *) object;
    Tcl_HashEntry *hPtr;
    int isNew;

    /*
     * Attach the metadata store if not done already.
     */

    if (oPtr->metadataPtr == NULL) {
	if (metadata == NULL) {
	    return;
	}
	oPtr->metadataPtr = Tcl_Alloc(sizeof(Tcl_HashTable));
	Tcl_InitHashTable(oPtr->metadataPtr, TCL_ONE_WORD_KEYS);
    }

    /*
     * If the metadata is NULL, we're deleting the metadata for the type.
     */

    if (metadata == NULL) {
	hPtr = Tcl_FindHashEntry(oPtr->metadataPtr, (char *) typePtr);
	if (hPtr != NULL) {
	    typePtr->deleteProc(Tcl_GetHashValue(hPtr));
	    Tcl_DeleteHashEntry(hPtr);
	}
	return;
    }

    /*
     * Otherwise we're attaching the metadata. Note that if there was already
     * some metadata attached of this type, we delete that first.
     */

    hPtr = Tcl_CreateHashEntry(oPtr->metadataPtr, (char *) typePtr, &isNew);
    if (!isNew) {
	typePtr->deleteProc(Tcl_GetHashValue(hPtr));
    }
    Tcl_SetHashValue(hPtr, metadata);
}

/*
 * ----------------------------------------------------------------------
 *
 * PublicObjectCmd, PrivateObjectCmd, TclOOInvokeObject --
 *
 *	Main entry point for object invocations. The Public* and Private*
 *	wrapper functions (implementations of both object instance commands
 *	and [my]) are just thin wrappers round the main TclOOObjectCmdCore
 *	function. Note that the core is function is NRE-aware.
 *
 * ----------------------------------------------------------------------
 */

static int
PublicObjectCmd(
    ClientData clientData,
    Tcl_Interp *interp,
    int objc,
    Tcl_Obj *const *objv)
{
    return Tcl_NRCallObjProc(interp, PublicNRObjectCmd, clientData,objc,objv);
}

static int
PublicNRObjectCmd(
    ClientData clientData,
    Tcl_Interp *interp,
    int objc,
    Tcl_Obj *const *objv)
{
    return TclOOObjectCmdCore(clientData, interp, objc, objv, PUBLIC_METHOD,
	    NULL);
}

static int
PrivateObjectCmd(
    ClientData clientData,
    Tcl_Interp *interp,
    int objc,
    Tcl_Obj *const *objv)
{
    return Tcl_NRCallObjProc(interp, PrivateNRObjectCmd,clientData,objc,objv);
}

static int
PrivateNRObjectCmd(
    ClientData clientData,
    Tcl_Interp *interp,
    int objc,
    Tcl_Obj *const *objv)
{
    return TclOOObjectCmdCore(clientData, interp, objc, objv, 0, NULL);
}

int
TclOOInvokeObject(
    Tcl_Interp *interp,		/* Interpreter for commands, variables,
				 * results, error reporting, etc. */
    Tcl_Object object,		/* The object to invoke. */
    Tcl_Class startCls,		/* Where in the class chain to start the
				 * invoke from, or NULL to traverse the whole
				 * chain including filters. */
    int publicPrivate,		/* Whether this is an invoke from a public
				 * context (PUBLIC_METHOD), a private context
				 * (PRIVATE_METHOD), or a *really* private
				 * context (any other value; conventionally
				 * 0). */
    int objc,			/* Number of arguments. */
    Tcl_Obj *const *objv)	/* Array of argument objects. It is assumed
				 * that the name of the method to invoke will
				 * be at index 1. */
{
    switch (publicPrivate) {
    case PUBLIC_METHOD:
	return TclOOObjectCmdCore((Object *) object, interp, objc, objv,
		PUBLIC_METHOD, (Class *) startCls);
    case PRIVATE_METHOD:
	return TclOOObjectCmdCore((Object *) object, interp, objc, objv,
		PRIVATE_METHOD, (Class *) startCls);
    default:
	return TclOOObjectCmdCore((Object *) object, interp, objc, objv, 0,
		(Class *) startCls);
    }
}

/*
 * ----------------------------------------------------------------------
 *
 * MyClassObjCmd, MyClassNRObjCmd --
 *
 *	Special trap door to allow an object to delegate simply to its class.
 *
 * ----------------------------------------------------------------------
 */

static int
MyClassObjCmd(
    ClientData clientData,
    Tcl_Interp *interp,
    int objc,
    Tcl_Obj *const *objv)
{
    return Tcl_NRCallObjProc(interp, MyClassNRObjCmd, clientData, objc, objv);
}

static int
MyClassNRObjCmd(
    ClientData clientData,
    Tcl_Interp *interp,
    int objc,
    Tcl_Obj *const *objv)
{
    Object *oPtr = clientData;

    if (objc < 2) {
	Tcl_WrongNumArgs(interp, 1, objv, "methodName ?arg ...?");
	return TCL_ERROR;
    }
    return TclOOObjectCmdCore(oPtr->selfCls->thisPtr, interp, objc, objv, 0,
	    NULL);
}

/*
 * ----------------------------------------------------------------------
 *
 * TclOOObjectCmdCore, FinalizeObjectCall --
 *
 *	Main function for object invocations. Does call chain creation,
 *	management and invocation. The function FinalizeObjectCall exists to
 *	clean up after the non-recursive processing of TclOOObjectCmdCore.
 *
 * ----------------------------------------------------------------------
 */

int
TclOOObjectCmdCore(
    Object *oPtr,		/* The object being invoked. */
    Tcl_Interp *interp,		/* The interpreter containing the object. */
    int objc,			/* How many arguments are being passed in. */
    Tcl_Obj *const *objv,	/* The array of arguments. */
    int flags,			/* Whether this is an invocation through the
				 * public or the private command interface. */
    Class *startCls)		/* Where to start in the call chain, or NULL
				 * if we are to start at the front with
				 * filters and the object's methods (which is
				 * the normal case). */
{
    CallContext *contextPtr;
    Tcl_Obj *methodNamePtr;
    CallFrame *framePtr = ((Interp *) interp)->varFramePtr;
    Object *callerObjPtr = NULL;
    Class *callerClsPtr = NULL;
    int result;

    /*
     * If we've no method name, throw this directly into the unknown
     * processing.
     */

    if (objc < 2) {
	flags |= FORCE_UNKNOWN;
	methodNamePtr = NULL;
	goto noMapping;
    }

    /*
     * Determine if we're in a context that can see the extra, private methods
     * in this class.
     */

    if (framePtr->isProcCallFrame & FRAME_IS_METHOD) {
	CallContext *callerContextPtr = framePtr->clientData;
	Method *callerMethodPtr =
		callerContextPtr->callPtr->chain[callerContextPtr->index].mPtr;

	if (callerMethodPtr->declaringObjectPtr) {
	    callerObjPtr = callerMethodPtr->declaringObjectPtr;
	}
	if (callerMethodPtr->declaringClassPtr) {
	    callerClsPtr = callerMethodPtr->declaringClassPtr;
	}
    }

    /*
     * Give plugged in code a chance to remap the method name.
     */

    methodNamePtr = objv[1];
    if (oPtr->mapMethodNameProc != NULL) {
	register Class **startClsPtr = &startCls;
	Tcl_Obj *mappedMethodName = Tcl_DuplicateObj(methodNamePtr);

	result = oPtr->mapMethodNameProc(interp, (Tcl_Object) oPtr,
		(Tcl_Class *) startClsPtr, mappedMethodName);
	if (result != TCL_OK) {
	    TclDecrRefCount(mappedMethodName);
	    if (result == TCL_BREAK) {
		goto noMapping;
	    } else if (result == TCL_ERROR) {
		Tcl_AddErrorInfo(interp, "\n    (while mapping method name)");
	    }
	    return result;
	}

	/*
	 * Get the call chain for the remapped name.
	 */

	Tcl_IncrRefCount(mappedMethodName);
	contextPtr = TclOOGetCallContext(oPtr, mappedMethodName,
		flags | (oPtr->flags & FILTER_HANDLING), callerObjPtr,
		callerClsPtr, methodNamePtr);
	TclDecrRefCount(mappedMethodName);
	if (contextPtr == NULL) {
	    Tcl_SetObjResult(interp, Tcl_ObjPrintf(
		    "impossible to invoke method \"%s\": no defined method or"
		    " unknown method", TclGetString(methodNamePtr)));
	    Tcl_SetErrorCode(interp, "TCL", "LOOKUP", "METHOD_MAPPED",
		    TclGetString(methodNamePtr), NULL);
	    return TCL_ERROR;
	}
    } else {
	/*
	 * Get the call chain.
	 */

    noMapping:
	contextPtr = TclOOGetCallContext(oPtr, methodNamePtr,
		flags | (oPtr->flags & FILTER_HANDLING), callerObjPtr,
		callerClsPtr, NULL);
	if (contextPtr == NULL) {
	    Tcl_SetObjResult(interp, Tcl_ObjPrintf(
		    "impossible to invoke method \"%s\": no defined method or"
		    " unknown method", TclGetString(methodNamePtr)));
	    Tcl_SetErrorCode(interp, "TCL", "LOOKUP", "METHOD",
		    TclGetString(methodNamePtr), NULL);
	    return TCL_ERROR;
	}
    }

    /*
     * Check to see if we need to apply magical tricks to start part way
     * through the call chain.
     */

    if (startCls != NULL) {
	for (; contextPtr->index < contextPtr->callPtr->numChain;
		contextPtr->index++) {
	    register struct MInvoke *miPtr =
		    &contextPtr->callPtr->chain[contextPtr->index];

	    if (miPtr->isFilter) {
		continue;
	    }
	    if (miPtr->mPtr->declaringClassPtr == startCls) {
		break;
	    }
	}
	if (contextPtr->index >= contextPtr->callPtr->numChain) {
	    Tcl_SetObjResult(interp, Tcl_NewStringObj(
		    "no valid method implementation", -1));
	    Tcl_SetErrorCode(interp, "TCL", "LOOKUP", "METHOD",
		    TclGetString(methodNamePtr), NULL);
	    TclOODeleteContext(contextPtr);
	    return TCL_ERROR;
	}
    }

    /*
     * Invoke the call chain, locking the object structure against deletion
     * for the duration.
     */

    TclNRAddCallback(interp, FinalizeObjectCall, contextPtr, NULL,NULL,NULL);
    return TclOOInvokeContext(contextPtr, interp, objc, objv);
}

static int
FinalizeObjectCall(
    ClientData data[],
    Tcl_Interp *interp,
    int result)
{
    /*
     * Dispose of the call chain, which drops the lock on the object's
     * structure.
     */

    TclOODeleteContext(data[0]);
    return result;
}

/*
 * ----------------------------------------------------------------------
 *
 * Tcl_ObjectContextInvokeNext, TclNRObjectContextInvokeNext, FinalizeNext --
 *
 *	Invokes the next stage of the call chain described in an object
 *	context. This is the core of the implementation of the [next] command.
 *	Does not do management of the call-frame stack. Available in public
 *	(standard API) and private (NRE-aware) forms. FinalizeNext is a
 *	private function used to clean up in the NRE case.
 *
 * ----------------------------------------------------------------------
 */

int
Tcl_ObjectContextInvokeNext(
    Tcl_Interp *interp,
    Tcl_ObjectContext context,
    int objc,
    Tcl_Obj *const *objv,
    int skip)
{
    CallContext *contextPtr = (CallContext *) context;
    int savedIndex = contextPtr->index;
    int savedSkip = contextPtr->skip;
    int result;

    if (contextPtr->index+1 >= contextPtr->callPtr->numChain) {
	/*
	 * We're at the end of the chain; generate an error message unless the
	 * interpreter is being torn down, in which case we might be getting
	 * here because of methods/destructors doing a [next] (or equivalent)
	 * unexpectedly.
	 */

	const char *methodType;

	if (Tcl_InterpDeleted(interp)) {
	    return TCL_OK;
	}

	if (contextPtr->callPtr->flags & CONSTRUCTOR) {
	    methodType = "constructor";
	} else if (contextPtr->callPtr->flags & DESTRUCTOR) {
	    methodType = "destructor";
	} else {
	    methodType = "method";
	}

	Tcl_SetObjResult(interp, Tcl_ObjPrintf(
		"no next %s implementation", methodType));
	Tcl_SetErrorCode(interp, "TCL", "OO", "NOTHING_NEXT", NULL);
	return TCL_ERROR;
    }

    /*
     * Advance to the next method implementation in the chain in the method
     * call context while we process the body. However, need to adjust the
     * argument-skip control because we're guaranteed to have a single prefix
     * arg (i.e., 'next') and not the variable amount that can happen because
     * method invocations (i.e., '$obj meth' and 'my meth'), constructors
     * (i.e., '$cls new' and '$cls create obj') and destructors (no args at
     * all) come through the same code.
     */

    contextPtr->index++;
    contextPtr->skip = skip;

    /*
     * Invoke the (advanced) method call context in the caller context.
     */

    result = Tcl_NRCallObjProc(interp, TclOOInvokeContext, contextPtr, objc,
	    objv);

    /*
     * Restore the call chain context index as we've finished the inner invoke
     * and want to operate in the outer context again.
     */

    contextPtr->index = savedIndex;
    contextPtr->skip = savedSkip;

    return result;
}

int
TclNRObjectContextInvokeNext(
    Tcl_Interp *interp,
    Tcl_ObjectContext context,
    int objc,
    Tcl_Obj *const *objv,
    int skip)
{
    register CallContext *contextPtr = (CallContext *) context;

    if (contextPtr->index+1 >= contextPtr->callPtr->numChain) {
	/*
	 * We're at the end of the chain; generate an error message unless the
	 * interpreter is being torn down, in which case we might be getting
	 * here because of methods/destructors doing a [next] (or equivalent)
	 * unexpectedly.
	 */

	const char *methodType;

	if (Tcl_InterpDeleted(interp)) {
	    return TCL_OK;
	}

	if (contextPtr->callPtr->flags & CONSTRUCTOR) {
	    methodType = "constructor";
	} else if (contextPtr->callPtr->flags & DESTRUCTOR) {
	    methodType = "destructor";
	} else {
	    methodType = "method";
	}

	Tcl_SetObjResult(interp, Tcl_ObjPrintf(
		"no next %s implementation", methodType));
	Tcl_SetErrorCode(interp, "TCL", "OO", "NOTHING_NEXT", NULL);
	return TCL_ERROR;
    }

    /*
     * Advance to the next method implementation in the chain in the method
     * call context while we process the body. However, need to adjust the
     * argument-skip control because we're guaranteed to have a single prefix
     * arg (i.e., 'next') and not the variable amount that can happen because
     * method invocations (i.e., '$obj meth' and 'my meth'), constructors
     * (i.e., '$cls new' and '$cls create obj') and destructors (no args at
     * all) come through the same code.
     */

    TclNRAddCallback(interp, FinalizeNext, contextPtr,
	    INT2PTR(contextPtr->index), INT2PTR(contextPtr->skip), NULL);
    contextPtr->index++;
    contextPtr->skip = skip;

    /*
     * Invoke the (advanced) method call context in the caller context.
     */

    return TclOOInvokeContext(contextPtr, interp, objc, objv);
}

static int
FinalizeNext(
    ClientData data[],
    Tcl_Interp *interp,
    int result)
{
    CallContext *contextPtr = data[0];

    /*
     * Restore the call chain context index as we've finished the inner invoke
     * and want to operate in the outer context again.
     */

    contextPtr->index = PTR2INT(data[1]);
    contextPtr->skip = PTR2INT(data[2]);
    return result;
}

/*
 * ----------------------------------------------------------------------
 *
 * Tcl_GetObjectFromObj --
 *
 *	Utility function to get an object from a Tcl_Obj containing its name.
 *
 * ----------------------------------------------------------------------
 */

Tcl_Object
Tcl_GetObjectFromObj(
    Tcl_Interp *interp,		/* Interpreter in which to locate the object.
				 * Will have an error message placed in it if
				 * the name does not refer to an object. */
    Tcl_Obj *objPtr)		/* The name of the object to look up, which is
				 * exactly the name of its public command. */
{
    Command *cmdPtr = (Command *) Tcl_GetCommandFromObj(interp, objPtr);

    if (cmdPtr == NULL) {
	goto notAnObject;
    }
    if (cmdPtr->objProc != PublicObjectCmd) {
	cmdPtr = (Command *) TclGetOriginalCommand((Tcl_Command) cmdPtr);
	if (cmdPtr == NULL || cmdPtr->objProc != PublicObjectCmd) {
	    goto notAnObject;
	}
    }
    return cmdPtr->objClientData;

  notAnObject:
    Tcl_SetObjResult(interp, Tcl_ObjPrintf(
	    "%s does not refer to an object", TclGetString(objPtr)));
    Tcl_SetErrorCode(interp, "TCL", "LOOKUP", "OBJECT", TclGetString(objPtr),
	    NULL);
    return NULL;
}

/*
 * ----------------------------------------------------------------------
 *
 * TclOOIsReachable --
 *
 *	Utility function that tests whether a class is a subclass (whether
 *	directly or indirectly) of another class.
 *
 * ----------------------------------------------------------------------
 */

int
TclOOIsReachable(
    Class *targetPtr,
    Class *startPtr)
{
    int i;
    Class *superPtr;

  tailRecurse:
    if (startPtr == targetPtr) {
	return 1;
    }
    if (startPtr->superclasses.num == 1 && startPtr->mixins.num == 0) {
	startPtr = startPtr->superclasses.list[0];
	goto tailRecurse;
    }
    FOREACH(superPtr, startPtr->superclasses) {
	if (TclOOIsReachable(targetPtr, superPtr)) {
	    return 1;
	}
    }
    FOREACH(superPtr, startPtr->mixins) {
	if (TclOOIsReachable(targetPtr, superPtr)) {
	    return 1;
	}
    }
    return 0;
}

/*
 * ----------------------------------------------------------------------
 *
 * TclOOObjectName, Tcl_GetObjectName --
 *
 *	Utility function that returns the name of the object. Note that this
 *	simplifies cache management by keeping the code to do it in one place
 *	and not sprayed all over. The value returned always has a reference
 *	count of at least one.
 *
 * ----------------------------------------------------------------------
 */

Tcl_Obj *
TclOOObjectName(
    Tcl_Interp *interp,
    Object *oPtr)
{
    Tcl_Obj *namePtr;

    if (oPtr->cachedNameObj) {
	return oPtr->cachedNameObj;
    }
    namePtr = Tcl_NewObj();
    Tcl_GetCommandFullName(interp, oPtr->command, namePtr);
    Tcl_IncrRefCount(namePtr);
    oPtr->cachedNameObj = namePtr;
    return namePtr;
}

Tcl_Obj *
Tcl_GetObjectName(
    Tcl_Interp *interp,
    Tcl_Object object)
{
    return TclOOObjectName(interp, (Object *) object);
}

/*
 * ----------------------------------------------------------------------
 *
 * assorted trivial 'getter' functions
 *
 * ----------------------------------------------------------------------
 */

Tcl_Method
Tcl_ObjectContextMethod(
    Tcl_ObjectContext context)
{
    CallContext *contextPtr = (CallContext *) context;
    return (Tcl_Method) contextPtr->callPtr->chain[contextPtr->index].mPtr;
}

int
Tcl_ObjectContextIsFiltering(
    Tcl_ObjectContext context)
{
    CallContext *contextPtr = (CallContext *) context;
    return contextPtr->callPtr->chain[contextPtr->index].isFilter;
}

Tcl_Object
Tcl_ObjectContextObject(
    Tcl_ObjectContext context)
{
    return (Tcl_Object) ((CallContext *)context)->oPtr;
}

int
Tcl_ObjectContextSkippedArgs(
    Tcl_ObjectContext context)
{
    return ((CallContext *)context)->skip;
}

Tcl_Namespace *
Tcl_GetObjectNamespace(
    Tcl_Object object)
{
    return ((Object *)object)->namespacePtr;
}

Tcl_Command
Tcl_GetObjectCommand(
    Tcl_Object object)
{
    return ((Object *)object)->command;
}

Tcl_Class
Tcl_GetObjectAsClass(
    Tcl_Object object)
{
    return (Tcl_Class) ((Object *)object)->classPtr;
}

int
Tcl_ObjectDeleted(
    Tcl_Object object)
{
    return ((Object *)object)->command == NULL;
}

Tcl_Object
Tcl_GetClassAsObject(
    Tcl_Class clazz)
{
    return (Tcl_Object) ((Class *)clazz)->thisPtr;
}

Tcl_ObjectMapMethodNameProc *
Tcl_ObjectGetMethodNameMapper(
    Tcl_Object object)
{
    return ((Object *) object)->mapMethodNameProc;
}

void
Tcl_ObjectSetMethodNameMapper(
    Tcl_Object object,
    Tcl_ObjectMapMethodNameProc *mapMethodNameProc)
{
    ((Object *) object)->mapMethodNameProc = mapMethodNameProc;
}

/*
 * Local Variables:
 * mode: c
 * c-basic-offset: 4
 * fill-column: 78
 * End:
 */<|MERGE_RESOLUTION|>--- conflicted
+++ resolved
@@ -315,13 +315,8 @@
     static Tcl_ThreadDataKey tsdKey;
     ThreadLocalData *tsdPtr =
 	    Tcl_GetThreadData(&tsdKey, sizeof(ThreadLocalData));
-<<<<<<< HEAD
     Foundation *fPtr = Tcl_Alloc(sizeof(Foundation));
-    Tcl_Obj *namePtr, *argsPtr, *bodyPtr;
-=======
-    Foundation *fPtr = ckalloc(sizeof(Foundation));
     Tcl_Obj *namePtr;
->>>>>>> 4e2455a3
     Tcl_DString buffer;
     Command *cmdPtr;
     int i;
