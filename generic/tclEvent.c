--- conflicted
+++ resolved
@@ -1032,14 +1032,6 @@
 
 MODULE_SCOPE const TclStubs tclStubs;
 
-<<<<<<< HEAD
-static const struct {
-    const TclStubs *stubs;
-    const char version[12];
-} stubInfo = {
-    &tclStubs, TCL_PATCH_LEVEL
-};
-=======
 #ifndef STRINGIFY
 #  define STRINGIFY(x) STRINGIFY1(x)
 #  define STRINGIFY1(x) #x
@@ -1119,7 +1111,6 @@
 	    ".utf-16"
 #endif
 }};
->>>>>>> b3e1ffc1
 
 const char *
 Tcl_InitSubsystems(void)
