/*
 * tclEvent.c --
 *
 *	This file implements some general event related interfaces including
 *	background errors, exit handlers, and the "vwait" and "update" command
 *	functions.
 *
 * Copyright (c) 1990-1994 The Regents of the University of California.
 * Copyright (c) 1994-1998 Sun Microsystems, Inc.
 * Copyright (c) 2004 by Zoran Vasiljevic.
 *
 * See the file "license.terms" for information on usage and redistribution of
 * this file, and for a DISCLAIMER OF ALL WARRANTIES.
 */

#include "tclInt.h"

/*
 * The data structure below is used to report background errors. One such
 * structure is allocated for each error; it holds information about the
 * interpreter and the error until an idle handler command can be invoked.
 */

typedef struct BgError {
    Tcl_Obj *errorMsg;		/* Copy of the error message (the interp's
				 * result when the error occurred). */
    Tcl_Obj *returnOpts;	/* Active return options when the error
				 * occurred */
    struct BgError *nextPtr;	/* Next in list of all pending error reports
				 * for this interpreter, or NULL for end of
				 * list. */
} BgError;

/*
 * One of the structures below is associated with the "tclBgError" assoc data
 * for each interpreter. It keeps track of the head and tail of the list of
 * pending background errors for the interpreter.
 */

typedef struct ErrAssocData {
    Tcl_Interp *interp;		/* Interpreter in which error occurred. */
    Tcl_Obj *cmdPrefix;		/* First word(s) of the handler command */
    BgError *firstBgPtr;	/* First in list of all background errors
				 * waiting to be processed for this
				 * interpreter (NULL if none). */
    BgError *lastBgPtr;		/* Last in list of all background errors
				 * waiting to be processed for this
				 * interpreter (NULL if none). */
} ErrAssocData;

/*
 * For each exit handler created with a call to Tcl_Create(Late)ExitHandler
 * there is a structure of the following type:
 */

typedef struct ExitHandler {
    Tcl_ExitProc *proc;		/* Function to call when process exits. */
    ClientData clientData;	/* One word of information to pass to proc. */
    struct ExitHandler *nextPtr;/* Next in list of all exit handlers for this
				 * application, or NULL for end of list. */
} ExitHandler;

/*
 * There is both per-process and per-thread exit handlers. The first list is
 * controlled by a mutex. The other is in thread local storage.
 */

static ExitHandler *firstExitPtr = NULL;
				/* First in list of all exit handlers for
				 * application. */
static ExitHandler *firstLateExitPtr = NULL;
				/* First in list of all late exit handlers for
				 * application. */
TCL_DECLARE_MUTEX(exitMutex)

/*
 * This variable is set to 1 when Tcl_Exit is called. The variable is checked
 * by TclInExit() to allow different behavior for exit-time processing, e.g.,
 * in closing of files and pipes.
 */

static int inExit = 0;

static int subsystemsInitialized = 0;

/*
 * This variable contains the application wide exit handler. It will be called
 * by Tcl_Exit instead of the C-runtime exit if this variable is set to a
 * non-NULL value.
 */

static Tcl_ExitProc *appExitPtr = NULL;

typedef struct ThreadSpecificData {
    ExitHandler *firstExitPtr;	/* First in list of all exit handlers for this
				 * thread. */
    int inExit;			/* True when this thread is exiting. This is
				 * used as a hack to decide to close the
				 * standard channels. */
} ThreadSpecificData;
static Tcl_ThreadDataKey dataKey;

#ifdef TCL_THREADS
typedef struct {
    Tcl_ThreadCreateProc *proc;	/* Main() function of the thread */
    ClientData clientData;	/* The one argument to Main() */
} ThreadClientData;
static Tcl_ThreadCreateType NewThreadProc(ClientData clientData);
#endif /* TCL_THREADS */

/*
 * Prototypes for functions referenced only in this file:
 */

static void		BgErrorDeleteProc(ClientData clientData,
			    Tcl_Interp *interp);
static void		HandleBgErrors(ClientData clientData);
static char *		VwaitVarProc(ClientData clientData,
			    Tcl_Interp *interp, const char *name1,
			    const char *name2, int flags);
static void		InvokeExitHandlers(void);

/*
 *----------------------------------------------------------------------
 *
 * Tcl_BackgroundError --
 *
 *	This function is invoked to handle errors that occur in Tcl commands
 *	that are invoked in "background" (e.g. from event or timer bindings).
 *
 * Results:
 *	None.
 *
 * Side effects:
 *	A handler command is invoked later as an idle handler to process the
 *	error, passing it the interp result and return options.
 *
 *----------------------------------------------------------------------
 */

void
Tcl_BackgroundError(
    Tcl_Interp *interp)		/* Interpreter in which an error has
				 * occurred. */
{
    Tcl_BackgroundException(interp, TCL_ERROR);
}

void
Tcl_BackgroundException(
    Tcl_Interp *interp,		/* Interpreter in which an exception has
				 * occurred. */
    int code)			/* The exception code value */
{
    BgError *errPtr;
    ErrAssocData *assocPtr;

    if (code == TCL_OK) {
	return;
    }

    errPtr = ckalloc(sizeof(BgError));
    errPtr->errorMsg = Tcl_GetObjResult(interp);
    Tcl_IncrRefCount(errPtr->errorMsg);
    errPtr->returnOpts = Tcl_GetReturnOptions(interp, code);
    Tcl_IncrRefCount(errPtr->returnOpts);
    errPtr->nextPtr = NULL;

    (void) TclGetBgErrorHandler(interp);
    assocPtr = Tcl_GetAssocData(interp, "tclBgError", NULL);
    if (assocPtr->firstBgPtr == NULL) {
	assocPtr->firstBgPtr = errPtr;
	Tcl_DoWhenIdle(HandleBgErrors, assocPtr);
    } else {
	assocPtr->lastBgPtr->nextPtr = errPtr;
    }
    assocPtr->lastBgPtr = errPtr;
    Tcl_ResetResult(interp);
}

/*
 *----------------------------------------------------------------------
 *
 * HandleBgErrors --
 *
 *	This function is invoked as an idle handler to process all of the
 *	accumulated background errors.
 *
 * Results:
 *	None.
 *
 * Side effects:
 *	Depends on what actions the handler command takes for the errors.
 *
 *----------------------------------------------------------------------
 */

static void
HandleBgErrors(
    ClientData clientData)	/* Pointer to ErrAssocData structure. */
{
    ErrAssocData *assocPtr = clientData;
    Tcl_Interp *interp = assocPtr->interp;
    BgError *errPtr;

    /*
     * Not bothering to save/restore the interp state. Assume that any code
     * that has interp state it needs to keep will make its own
     * Tcl_SaveInterpState call before calling something like Tcl_DoOneEvent()
     * that could lead us here.
     */

    Tcl_Preserve(assocPtr);
    Tcl_Preserve(interp);
    while (assocPtr->firstBgPtr != NULL) {
	int code, prefixObjc;
	Tcl_Obj **prefixObjv, **tempObjv;

	/*
	 * Note we copy the handler command prefix each pass through, so we do
	 * support one handler setting another handler.
	 */

	Tcl_Obj *copyObj = TclListObjCopy(NULL, assocPtr->cmdPrefix);

	errPtr = assocPtr->firstBgPtr;

	Tcl_ListObjGetElements(NULL, copyObj, &prefixObjc, &prefixObjv);
	tempObjv = ckalloc((prefixObjc+2) * sizeof(Tcl_Obj *));
	memcpy(tempObjv, prefixObjv, prefixObjc*sizeof(Tcl_Obj *));
	tempObjv[prefixObjc] = errPtr->errorMsg;
	tempObjv[prefixObjc+1] = errPtr->returnOpts;
	Tcl_AllowExceptions(interp);
	code = Tcl_EvalObjv(interp, prefixObjc+2, tempObjv, TCL_EVAL_GLOBAL);

	/*
	 * Discard the command and the information about the error report.
	 */

	Tcl_DecrRefCount(copyObj);
	Tcl_DecrRefCount(errPtr->errorMsg);
	Tcl_DecrRefCount(errPtr->returnOpts);
	assocPtr->firstBgPtr = errPtr->nextPtr;
	ckfree(errPtr);
	ckfree(tempObjv);

	if (code == TCL_BREAK) {
	    /*
	     * Break means cancel any remaining error reports for this
	     * interpreter.
	     */

	    while (assocPtr->firstBgPtr != NULL) {
		errPtr = assocPtr->firstBgPtr;
		assocPtr->firstBgPtr = errPtr->nextPtr;
		Tcl_DecrRefCount(errPtr->errorMsg);
		Tcl_DecrRefCount(errPtr->returnOpts);
		ckfree(errPtr);
	    }
	} else if ((code == TCL_ERROR) && !Tcl_IsSafe(interp)) {
	    Tcl_Channel errChannel = Tcl_GetStdChannel(TCL_STDERR);

	    if (errChannel != NULL) {
		Tcl_Obj *options = Tcl_GetReturnOptions(interp, code);
		Tcl_Obj *keyPtr, *valuePtr;

		TclNewLiteralStringObj(keyPtr, "-errorinfo");
		Tcl_IncrRefCount(keyPtr);
		Tcl_DictObjGet(NULL, options, keyPtr, &valuePtr);
		Tcl_DecrRefCount(keyPtr);

		Tcl_WriteChars(errChannel,
			"error in background error handler:\n", -1);
		if (valuePtr) {
		    Tcl_WriteObj(errChannel, valuePtr);
		} else {
		    Tcl_WriteObj(errChannel, Tcl_GetObjResult(interp));
		}
		Tcl_WriteChars(errChannel, "\n", 1);
		Tcl_Flush(errChannel);
		Tcl_DecrRefCount(options);
	    }
	}
    }
    assocPtr->lastBgPtr = NULL;
    Tcl_Release(interp);
    Tcl_Release(assocPtr);
}

/*
 *----------------------------------------------------------------------
 *
 * TclDefaultBgErrorHandlerObjCmd --
 *
 *	This function is invoked to process the "::tcl::Bgerror" Tcl command.
 *	It is the default handler command registered with [interp bgerror] for
 *	the sake of compatibility with older Tcl releases.
 *
 * Results:
 *	A standard Tcl object result.
 *
 * Side effects:
 *	Depends on what actions the "bgerror" command takes for the errors.
 *
 *----------------------------------------------------------------------
 */

int
TclDefaultBgErrorHandlerObjCmd(
    ClientData dummy,		/* Not used. */
    Tcl_Interp *interp,		/* Current interpreter. */
    int objc,			/* Number of arguments. */
    Tcl_Obj *const objv[])	/* Argument objects. */
{
    Tcl_Obj *keyPtr, *valuePtr;
    Tcl_Obj *tempObjv[2];
    int code, level;
    Tcl_InterpState saved;

    if (objc != 3) {
	Tcl_WrongNumArgs(interp, 1, objv, "msg options");
	return TCL_ERROR;
    }

    /*
     * Check for a valid return options dictionary.
     */

    TclNewLiteralStringObj(keyPtr, "-level");
    Tcl_IncrRefCount(keyPtr);
    Tcl_DictObjGet(NULL, objv[2], keyPtr, &valuePtr);
    Tcl_DecrRefCount(keyPtr);
    if (valuePtr == NULL) {
	Tcl_SetObjResult(interp, Tcl_NewStringObj(
		"missing return option \"-level\"", -1));
	Tcl_SetErrorCode(interp, "TCL", "ARGUMENT", "MISSING", NULL);
	return TCL_ERROR;
    }
    if (Tcl_GetIntFromObj(interp, valuePtr, &level) == TCL_ERROR) {
	return TCL_ERROR;
    }
    TclNewLiteralStringObj(keyPtr, "-code");
    Tcl_IncrRefCount(keyPtr);
    Tcl_DictObjGet(NULL, objv[2], keyPtr, &valuePtr);
    Tcl_DecrRefCount(keyPtr);
    if (valuePtr == NULL) {
	Tcl_SetObjResult(interp, Tcl_NewStringObj(
		"missing return option \"-code\"", -1));
	Tcl_SetErrorCode(interp, "TCL", "ARGUMENT", "MISSING", NULL);
	return TCL_ERROR;
    }
    if (Tcl_GetIntFromObj(interp, valuePtr, &code) == TCL_ERROR) {
	return TCL_ERROR;
    }

    if (level != 0) {
	/*
	 * We're handling a TCL_RETURN exception.
	 */

	code = TCL_RETURN;
    }
    if (code == TCL_OK) {
	/*
	 * Somehow we got to exception handling with no exception. (Pass
	 * TCL_OK to Tcl_BackgroundException()?) Just return without doing
	 * anything.
	 */

	return TCL_OK;
    }

    /*
     * Construct the bgerror command.
     */

    TclNewLiteralStringObj(tempObjv[0], "bgerror");
    Tcl_IncrRefCount(tempObjv[0]);

    /*
     * Determine error message argument.  Check the return options in case
     * a non-error exception brought us here.
     */

    switch (code) {
    case TCL_ERROR:
	tempObjv[1] = objv[1];
	break;
    case TCL_BREAK:
	TclNewLiteralStringObj(tempObjv[1],
		"invoked \"break\" outside of a loop");
	break;
    case TCL_CONTINUE:
	TclNewLiteralStringObj(tempObjv[1],
		"invoked \"continue\" outside of a loop");
	break;
    default:
	tempObjv[1] = Tcl_ObjPrintf("command returned bad code: %d", code);
	break;
    }
    Tcl_IncrRefCount(tempObjv[1]);

    if (code != TCL_ERROR) {
	Tcl_SetObjResult(interp, tempObjv[1]);
    }

    TclNewLiteralStringObj(keyPtr, "-errorcode");
    Tcl_IncrRefCount(keyPtr);
    Tcl_DictObjGet(NULL, objv[2], keyPtr, &valuePtr);
    Tcl_DecrRefCount(keyPtr);
    if (valuePtr) {
	Tcl_SetObjErrorCode(interp, valuePtr);
    }

    TclNewLiteralStringObj(keyPtr, "-errorinfo");
    Tcl_IncrRefCount(keyPtr);
    Tcl_DictObjGet(NULL, objv[2], keyPtr, &valuePtr);
    Tcl_DecrRefCount(keyPtr);
    if (valuePtr) {
	Tcl_AppendObjToErrorInfo(interp, valuePtr);
    }

    if (code == TCL_ERROR) {
	Tcl_SetObjResult(interp, tempObjv[1]);
    }

    /*
     * Save interpreter state so we can restore it if multiple handler
     * attempts are needed.
     */

    saved = Tcl_SaveInterpState(interp, code);

    /*
     * Invoke the bgerror command.
     */

    Tcl_AllowExceptions(interp);
    code = Tcl_EvalObjv(interp, 2, tempObjv, TCL_EVAL_GLOBAL);
    if (code == TCL_ERROR) {
	/*
	 * If the interpreter is safe, we look for a hidden command named
	 * "bgerror" and call that with the error information. Otherwise,
	 * simply ignore the error. The rationale is that this could be an
	 * error caused by a malicious applet trying to cause an infinite
	 * barrage of error messages. The hidden "bgerror" command can be used
	 * by a security policy to interpose on such attacks and e.g. kill the
	 * applet after a few attempts.
	 */

	if (Tcl_IsSafe(interp)) {
	    Tcl_RestoreInterpState(interp, saved);
	    TclObjInvoke(interp, 2, tempObjv, TCL_INVOKE_HIDDEN);
	} else {
	    Tcl_Channel errChannel = Tcl_GetStdChannel(TCL_STDERR);

	    if (errChannel != NULL) {
		Tcl_Obj *resultPtr = Tcl_GetObjResult(interp);

		Tcl_IncrRefCount(resultPtr);
		if (Tcl_FindCommand(interp, "bgerror", NULL,
			TCL_GLOBAL_ONLY) == NULL) {
		    Tcl_RestoreInterpState(interp, saved);
		    Tcl_WriteObj(errChannel, Tcl_GetVar2Ex(interp,
			    "errorInfo", NULL, TCL_GLOBAL_ONLY));
		    Tcl_WriteChars(errChannel, "\n", -1);
		} else {
		    Tcl_DiscardInterpState(saved);
		    Tcl_WriteChars(errChannel,
			    "bgerror failed to handle background error.\n",-1);
		    Tcl_WriteChars(errChannel, "    Original error: ", -1);
		    Tcl_WriteObj(errChannel, tempObjv[1]);
		    Tcl_WriteChars(errChannel, "\n", -1);
		    Tcl_WriteChars(errChannel, "    Error in bgerror: ", -1);
		    Tcl_WriteObj(errChannel, resultPtr);
		    Tcl_WriteChars(errChannel, "\n", -1);
		}
		Tcl_DecrRefCount(resultPtr);
		Tcl_Flush(errChannel);
	    } else {
		Tcl_DiscardInterpState(saved);
	    }
	}
	code = TCL_OK;
    } else {
	Tcl_DiscardInterpState(saved);
    }

    Tcl_DecrRefCount(tempObjv[0]);
    Tcl_DecrRefCount(tempObjv[1]);
    Tcl_ResetResult(interp);
    return code;
}

/*
 *----------------------------------------------------------------------
 *
 * TclSetBgErrorHandler --
 *
 *	This function sets the command prefix to be used to handle background
 *	errors in interp.
 *
 * Results:
 *	None.
 *
 * Side effects:
 *	Error handler is registered.
 *
 *----------------------------------------------------------------------
 */

void
TclSetBgErrorHandler(
    Tcl_Interp *interp,
    Tcl_Obj *cmdPrefix)
{
    ErrAssocData *assocPtr = Tcl_GetAssocData(interp, "tclBgError", NULL);

    if (cmdPrefix == NULL) {
	Tcl_Panic("TclSetBgErrorHandler: NULL cmdPrefix argument");
    }
    if (assocPtr == NULL) {
	/*
	 * First access: initialize.
	 */

	assocPtr = ckalloc(sizeof(ErrAssocData));
	assocPtr->interp = interp;
	assocPtr->cmdPrefix = NULL;
	assocPtr->firstBgPtr = NULL;
	assocPtr->lastBgPtr = NULL;
	Tcl_SetAssocData(interp, "tclBgError", BgErrorDeleteProc, assocPtr);
    }
    if (assocPtr->cmdPrefix) {
	Tcl_DecrRefCount(assocPtr->cmdPrefix);
    }
    assocPtr->cmdPrefix = cmdPrefix;
    Tcl_IncrRefCount(assocPtr->cmdPrefix);
}

/*
 *----------------------------------------------------------------------
 *
 * TclGetBgErrorHandler --
 *
 *	This function retrieves the command prefix currently used to handle
 *	background errors in interp.
 *
 * Results:
 *	A (Tcl_Obj *) to a list of words (command prefix).
 *
 * Side effects:
 *	None.
 *
 *----------------------------------------------------------------------
 */

Tcl_Obj *
TclGetBgErrorHandler(
    Tcl_Interp *interp)
{
    ErrAssocData *assocPtr = Tcl_GetAssocData(interp, "tclBgError", NULL);

    if (assocPtr == NULL) {
	Tcl_Obj *bgerrorObj;

	TclNewLiteralStringObj(bgerrorObj, "::tcl::Bgerror");
	TclSetBgErrorHandler(interp, bgerrorObj);
	assocPtr = Tcl_GetAssocData(interp, "tclBgError", NULL);
    }
    return assocPtr->cmdPrefix;
}

/*
 *----------------------------------------------------------------------
 *
 * BgErrorDeleteProc --
 *
 *	This function is associated with the "tclBgError" assoc data for an
 *	interpreter; it is invoked when the interpreter is deleted in order to
 *	free the information assoicated with any pending error reports.
 *
 * Results:
 *	None.
 *
 * Side effects:
 *	Background error information is freed: if there were any pending error
 *	reports, they are canceled.
 *
 *----------------------------------------------------------------------
 */

static void
BgErrorDeleteProc(
    ClientData clientData,	/* Pointer to ErrAssocData structure. */
    Tcl_Interp *interp)		/* Interpreter being deleted. */
{
    ErrAssocData *assocPtr = clientData;
    BgError *errPtr;

    while (assocPtr->firstBgPtr != NULL) {
	errPtr = assocPtr->firstBgPtr;
	assocPtr->firstBgPtr = errPtr->nextPtr;
	Tcl_DecrRefCount(errPtr->errorMsg);
	Tcl_DecrRefCount(errPtr->returnOpts);
	ckfree(errPtr);
    }
    Tcl_CancelIdleCall(HandleBgErrors, assocPtr);
    Tcl_DecrRefCount(assocPtr->cmdPrefix);
    Tcl_EventuallyFree(assocPtr, TCL_DYNAMIC);
}

/*
 *----------------------------------------------------------------------
 *
 * Tcl_CreateExitHandler --
 *
 *	Arrange for a given function to be invoked just before the application
 *	exits.
 *
 * Results:
 *	None.
 *
 * Side effects:
 *	Proc will be invoked with clientData as argument when the application
 *	exits.
 *
 *----------------------------------------------------------------------
 */

void
Tcl_CreateExitHandler(
    Tcl_ExitProc *proc,		/* Function to invoke. */
    ClientData clientData)	/* Arbitrary value to pass to proc. */
{
    ExitHandler *exitPtr = ckalloc(sizeof(ExitHandler));

    exitPtr->proc = proc;
    exitPtr->clientData = clientData;
    Tcl_MutexLock(&exitMutex);
    exitPtr->nextPtr = firstExitPtr;
    firstExitPtr = exitPtr;
    Tcl_MutexUnlock(&exitMutex);
}

/*
 *----------------------------------------------------------------------
 *
 * TclCreateLateExitHandler --
 *
 *	Arrange for a given function to be invoked after all pre-thread
 *	cleanups.
 *
 * Results:
 *	None.
 *
 * Side effects:
 *	Proc will be invoked with clientData as argument when the application
 *	exits.
 *
 *----------------------------------------------------------------------
 */

void
TclCreateLateExitHandler(
    Tcl_ExitProc *proc,		/* Function to invoke. */
    ClientData clientData)	/* Arbitrary value to pass to proc. */
{
    ExitHandler *exitPtr = ckalloc(sizeof(ExitHandler));

    exitPtr->proc = proc;
    exitPtr->clientData = clientData;
    Tcl_MutexLock(&exitMutex);
    exitPtr->nextPtr = firstLateExitPtr;
    firstLateExitPtr = exitPtr;
    Tcl_MutexUnlock(&exitMutex);
}

/*
 *----------------------------------------------------------------------
 *
 * Tcl_DeleteExitHandler --
 *
 *	This function cancels an existing exit handler matching proc and
 *	clientData, if such a handler exits.
 *
 * Results:
 *	None.
 *
 * Side effects:
 *	If there is an exit handler corresponding to proc and clientData then
 *	it is canceled; if no such handler exists then nothing happens.
 *
 *----------------------------------------------------------------------
 */

void
Tcl_DeleteExitHandler(
    Tcl_ExitProc *proc,		/* Function that was previously registered. */
    ClientData clientData)	/* Arbitrary value to pass to proc. */
{
    ExitHandler *exitPtr, *prevPtr;

    Tcl_MutexLock(&exitMutex);
    for (prevPtr = NULL, exitPtr = firstExitPtr; exitPtr != NULL;
	    prevPtr = exitPtr, exitPtr = exitPtr->nextPtr) {
	if ((exitPtr->proc == proc)
		&& (exitPtr->clientData == clientData)) {
	    if (prevPtr == NULL) {
		firstExitPtr = exitPtr->nextPtr;
	    } else {
		prevPtr->nextPtr = exitPtr->nextPtr;
	    }
	    ckfree(exitPtr);
	    break;
	}
    }
    Tcl_MutexUnlock(&exitMutex);
    return;
}

/*
 *----------------------------------------------------------------------
 *
 * TclDeleteLateExitHandler --
 *
 *	This function cancels an existing late exit handler matching proc and
 *	clientData, if such a handler exits.
 *
 * Results:
 *	None.
 *
 * Side effects:
 *	If there is a late exit handler corresponding to proc and clientData
 *	then it is canceled; if no such handler exists then nothing happens.
 *
 *----------------------------------------------------------------------
 */

void
TclDeleteLateExitHandler(
    Tcl_ExitProc *proc,		/* Function that was previously registered. */
    ClientData clientData)	/* Arbitrary value to pass to proc. */
{
    ExitHandler *exitPtr, *prevPtr;

    Tcl_MutexLock(&exitMutex);
    for (prevPtr = NULL, exitPtr = firstLateExitPtr; exitPtr != NULL;
	    prevPtr = exitPtr, exitPtr = exitPtr->nextPtr) {
	if ((exitPtr->proc == proc)
		&& (exitPtr->clientData == clientData)) {
	    if (prevPtr == NULL) {
		firstLateExitPtr = exitPtr->nextPtr;
	    } else {
		prevPtr->nextPtr = exitPtr->nextPtr;
	    }
	    ckfree(exitPtr);
	    break;
	}
    }
    Tcl_MutexUnlock(&exitMutex);
    return;
}

/*
 *----------------------------------------------------------------------
 *
 * Tcl_CreateThreadExitHandler --
 *
 *	Arrange for a given function to be invoked just before the current
 *	thread exits.
 *
 * Results:
 *	None.
 *
 * Side effects:
 *	Proc will be invoked with clientData as argument when the application
 *	exits.
 *
 *----------------------------------------------------------------------
 */

void
Tcl_CreateThreadExitHandler(
    Tcl_ExitProc *proc,		/* Function to invoke. */
    ClientData clientData)	/* Arbitrary value to pass to proc. */
{
    ExitHandler *exitPtr;
    ThreadSpecificData *tsdPtr = TCL_TSD_INIT(&dataKey);

    exitPtr = ckalloc(sizeof(ExitHandler));
    exitPtr->proc = proc;
    exitPtr->clientData = clientData;
    exitPtr->nextPtr = tsdPtr->firstExitPtr;
    tsdPtr->firstExitPtr = exitPtr;
}

/*
 *----------------------------------------------------------------------
 *
 * Tcl_DeleteThreadExitHandler --
 *
 *	This function cancels an existing exit handler matching proc and
 *	clientData, if such a handler exits.
 *
 * Results:
 *	None.
 *
 * Side effects:
 *	If there is an exit handler corresponding to proc and clientData then
 *	it is canceled; if no such handler exists then nothing happens.
 *
 *----------------------------------------------------------------------
 */

void
Tcl_DeleteThreadExitHandler(
    Tcl_ExitProc *proc,		/* Function that was previously registered. */
    ClientData clientData)	/* Arbitrary value to pass to proc. */
{
    ExitHandler *exitPtr, *prevPtr;
    ThreadSpecificData *tsdPtr = TCL_TSD_INIT(&dataKey);

    for (prevPtr = NULL, exitPtr = tsdPtr->firstExitPtr; exitPtr != NULL;
	    prevPtr = exitPtr, exitPtr = exitPtr->nextPtr) {
	if ((exitPtr->proc == proc)
		&& (exitPtr->clientData == clientData)) {
	    if (prevPtr == NULL) {
		tsdPtr->firstExitPtr = exitPtr->nextPtr;
	    } else {
		prevPtr->nextPtr = exitPtr->nextPtr;
	    }
	    ckfree(exitPtr);
	    return;
	}
    }
}

/*
 *----------------------------------------------------------------------
 *
 * Tcl_SetExitProc --
 *
 *	This function sets the application wide exit handler that will be
 *	called by Tcl_Exit in place of the C-runtime exit. If the application
 *	wide exit handler is NULL, the C-runtime exit will be used instead.
 *
 * Results:
 *	The previously set application wide exit handler.
 *
 * Side effects:
 *	Sets the application wide exit handler to the specified value.
 *
 *----------------------------------------------------------------------
 */

Tcl_ExitProc *
Tcl_SetExitProc(
    Tcl_ExitProc *proc)		/* New exit handler for app or NULL */
{
    Tcl_ExitProc *prevExitProc;

    /*
     * Swap the old exit proc for the new one, saving the old one for our
     * return value.
     */

    Tcl_MutexLock(&exitMutex);
    prevExitProc = appExitPtr;
    appExitPtr = proc;
    Tcl_MutexUnlock(&exitMutex);

    return prevExitProc;
}


/*
 *----------------------------------------------------------------------
 *
 * InvokeExitHandlers --
 *
 *      Call the registered exit handlers.
 *
 * Results:
 *	None.
 *
 * Side effects:
 *	The exit handlers are invoked, and the ExitHandler struct is
 *      freed.
 *
 *----------------------------------------------------------------------
 */
static void
InvokeExitHandlers(void) 
{
    ExitHandler *exitPtr;

    Tcl_MutexLock(&exitMutex);
    inExit = 1;

    for (exitPtr = firstExitPtr; exitPtr != NULL; exitPtr = firstExitPtr) {
	/*
	 * Be careful to remove the handler from the list before invoking its
	 * callback. This protects us against double-freeing if the callback
	 * should call Tcl_DeleteExitHandler on itself.
	 */

	firstExitPtr = exitPtr->nextPtr;
	Tcl_MutexUnlock(&exitMutex);
	exitPtr->proc(exitPtr->clientData);
	ckfree(exitPtr);
	Tcl_MutexLock(&exitMutex);
    }
    firstExitPtr = NULL;
    Tcl_MutexUnlock(&exitMutex);
}


/*
 *----------------------------------------------------------------------
 *
 * Tcl_Exit --
 *
 *	This function is called to terminate the application.
 *
 * Results:
 *	None.
 *
 * Side effects:
 *	All existing exit handlers are invoked, then the application ends.
 *
 *----------------------------------------------------------------------
 */

void
Tcl_Exit(
    int status)			/* Exit status for application; typically 0
				 * for normal return, 1 for error return. */
{
    Tcl_ExitProc *currentAppExitPtr;

    Tcl_MutexLock(&exitMutex);
    currentAppExitPtr = appExitPtr;
    Tcl_MutexUnlock(&exitMutex);

    if (currentAppExitPtr) {
	/*
	 * Warning: this code SHOULD NOT return, as there is code that depends
	 * on Tcl_Exit never returning. In fact, we will Tcl_Panic if anyone
	 * returns, so critical is this dependcy.
	 */

	currentAppExitPtr(INT2PTR(status));
	Tcl_Panic("AppExitProc returned unexpectedly");
    } else {

	if (TclFullFinalizationRequested()) {

	    /*
	     * Thorough finalization for Valgrind et al.
	     */

	    Tcl_Finalize();

	} else {

	    /*
	     * Fast and deterministic exit (default behavior)
	     */
	    
	    InvokeExitHandlers();
	    
	    /*
	     * Ensure the thread-specific data is initialised as it is used in
	     * Tcl_FinalizeThread()
	     */
	    
	    (void) TCL_TSD_INIT(&dataKey);
	    
	    /*
	     * Now finalize the calling thread only (others are not safely
	     * reachable).  Among other things, this triggers a flush of the
	     * Tcl_Channels that may have data enqueued.
	     */
	    
	    Tcl_FinalizeThread();
	}
	TclpExit(status);
	Tcl_Panic("OS exit failed!");
    }
}

/*
 *-------------------------------------------------------------------------
 *
 * TclInitSubsystems --
 *
 *	Initialize various subsytems in Tcl. This should be called the first
 *	time an interp is created, or before any of the subsystems are used.
 *	This function ensures an order for the initialization of subsystems:
 *
 *	1. that cannot be initialized in lazy order because they are mutually
 *	dependent.
 *
 *	2. so that they can be finalized in a known order w/o causing the
 *	subsequent re-initialization of a subsystem in the act of shutting
 *	down another.
 *
 * Results:
 *	None.
 *
 * Side effects:
 *	Varied, see the respective initialization routines.
 *
 *-------------------------------------------------------------------------
 */

void
TclInitSubsystems(void)
{
    if (inExit != 0) {
	Tcl_Panic("TclInitSubsystems called while exiting");
    }

    if (subsystemsInitialized == 0) {
	/*
	 * Double check inside the mutex. There are definitly calls back into
	 * this routine from some of the functions below.
	 */

	TclpInitLock();
	if (subsystemsInitialized == 0) {

		/*
	     * Initialize locks used by the memory allocators before anything
	     * interesting happens so we can use the allocators in the
	     * implementation of self-initializing locks.
	     */

	    TclInitThreadStorage();     /* Creates master hash table for
					 * thread local storage */
#if USE_TCLALLOC
	    TclInitAlloc();		/* Process wide mutex init */
#endif
#ifdef TCL_MEM_DEBUG
	    TclInitDbCkalloc();		/* Process wide mutex init */
#endif

	    TclpInitPlatform();		/* Creates signal handler(s) */
	    TclInitDoubleConversion();	/* Initializes constants for
					 * converting to/from double. */
	    TclInitObjSubsystem();	/* Register obj types, create
					 * mutexes. */
	    TclInitIOSubsystem();	/* Inits a tsd key (noop). */
	    TclInitEncodingSubsystem();	/* Process wide encoding init. */
	    TclpSetInterfaces();
	    TclInitNamespaceSubsystem();/* Register ns obj type (mutexed). */
<<<<<<< HEAD
=======
	    subsystemsInitialized = 1;
>>>>>>> c605707c
	}
	TclpInitUnlock();
    }
    TclInitNotifier();
}

/*
 *----------------------------------------------------------------------
 *
 * Tcl_Finalize --
 *
 *	Shut down Tcl. First calls registered exit handlers, then carefully
 *	shuts down various subsystems.  Should be invoked by user before the
 *	Tcl shared library is being unloaded in an embedded context.
 *
 * Results:
 *	None.
 *
 * Side effects:
 *	Varied, see the respective finalization routines.
 *
 *----------------------------------------------------------------------
 */

void
Tcl_Finalize(void)
{
    ExitHandler *exitPtr;

    /*
     * Invoke exit handlers first.
     */

    InvokeExitHandlers();   

    TclpInitLock();
    if (subsystemsInitialized == 0) {
	goto alreadyFinalized;
    }
    subsystemsInitialized = 0;

    /*
     * Ensure the thread-specific data is initialised as it is used in
     * Tcl_FinalizeThread()
     */

    (void) TCL_TSD_INIT(&dataKey);

    /*
     * Clean up after the current thread now, after exit handlers. In
     * particular, the testexithandler command sets up something that writes
     * to standard output, which gets closed. Note that there is no
     * thread-local storage or IO subsystem after this call.
     */

    Tcl_FinalizeThread();

    /*
     * Now invoke late (process-wide) exit handlers.
     */

    Tcl_MutexLock(&exitMutex);
    for (exitPtr = firstLateExitPtr; exitPtr != NULL;
	    exitPtr = firstLateExitPtr) {
	/*
	 * Be careful to remove the handler from the list before invoking its
	 * callback. This protects us against double-freeing if the callback
	 * should call Tcl_DeleteLateExitHandler on itself.
	 */

	firstLateExitPtr = exitPtr->nextPtr;
	Tcl_MutexUnlock(&exitMutex);
	exitPtr->proc(exitPtr->clientData);
	ckfree(exitPtr);
	Tcl_MutexLock(&exitMutex);
    }
    firstLateExitPtr = NULL;
    Tcl_MutexUnlock(&exitMutex);

    /*
     * Now finalize the Tcl execution environment. Note that this must be done
     * after the exit handlers, because there are order dependencies.
     */

    TclFinalizeEvaluation();
    TclFinalizeExecution();
    TclFinalizeEnvironment();

    /*
     * Finalizing the filesystem must come after anything which might
     * conceivably interact with the 'Tcl_FS' API.
     */

    TclFinalizeFilesystem();

    /*
     * Undo all Tcl_ObjType registrations, and reset the master list of free
     * Tcl_Obj's. After this returns, no more Tcl_Obj's should be allocated or
     * freed.
     *
     * Note in particular that TclFinalizeObjects() must follow
     * TclFinalizeFilesystem() because TclFinalizeFilesystem free's the
     * Tcl_Obj that holds the path of the current working directory.
     */

    TclFinalizeObjects();

    /*
     * We must be sure the encoding finalization doesn't need to examine the
     * filesystem in any way. Since it only needs to clean up internal data
     * structures, this is fine.
     */

    TclFinalizeEncodingSubsystem();

    Tcl_SetPanicProc(NULL);

    /*
     * Repeat finalization of the thread local storage once more. Although
     * this step is already done by the Tcl_FinalizeThread call above, series
     * of events happening afterwards may re-initialize TSD slots. Those need
     * to be finalized again, otherwise we're leaking memory chunks. Very
     * important to note is that things happening afterwards should not
     * reference anything which may re-initialize TSD's. This includes freeing
     * Tcl_Objs's, among other things.
     *
     * This fixes the Tcl Bug #990552.
     */

    TclFinalizeThreadData();

    /*
     * Now we can free constants for conversions to/from double.
     */

    TclFinalizeDoubleConversion();

    /*
     * There have been several bugs in the past that cause exit handlers to be
     * established during Tcl_Finalize processing. Such exit handlers leave
     * malloc'ed memory, and Tcl_FinalizeMemorySubsystem or
     * Tcl_FinalizeThreadAlloc will result in a corrupted heap. The result can
     * be a mysterious crash on process exit. Check here that nobody's done
     * this.
     */

    if (firstExitPtr != NULL) {
	Tcl_Panic("exit handlers were created during Tcl_Finalize");
    }

    TclFinalizePreserve();

    /*
     * Free synchronization objects. There really should only be one thread
     * alive at this moment.
     */

    TclFinalizeSynchronization();

    /*
     * Close down the thread-specific object allocator.
     */

#if defined(TCL_THREADS) && defined(USE_THREAD_ALLOC)
    TclFinalizeThreadAlloc();
#endif

    /*
     * We defer unloading of packages until very late to avoid memory access
     * issues. Both exit callbacks and synchronization variables may be stored
     * in packages.
     *
     * Note that TclFinalizeLoad unloads packages in the reverse of the order
     * they were loaded in (i.e. last to be loaded is the first to be
     * unloaded). This can be important for correct unloading when
     * dependencies exist.
     *
     * Once load has been finalized, we will have deleted any temporary copies
     * of shared libraries and can therefore reset the filesystem to its
     * original state.
     */

    TclFinalizeLoad();
    TclResetFilesystem();

    /*
     * At this point, there should no longer be any ckalloc'ed memory.
     */

    TclFinalizeMemorySubsystem();

  alreadyFinalized:
    TclFinalizeLock();
}

/*
 *----------------------------------------------------------------------
 *
 * Tcl_FinalizeThread --
 *
 *	Runs the exit handlers to allow Tcl to clean up its state about a
 *	particular thread.
 *
 * Results:
 *	None.
 *
 * Side effects:
 *	Varied, see the respective finalization routines.
 *
 *----------------------------------------------------------------------
 */

void
Tcl_FinalizeThread(void)
{
    ExitHandler *exitPtr;
    ThreadSpecificData *tsdPtr;

    /*
     * We use TclThreadDataKeyGet here, rather than Tcl_GetThreadData, because
     * we don't want to initialize the data block if it hasn't been
     * initialized already.
     */

    tsdPtr = TclThreadDataKeyGet(&dataKey);
    if (tsdPtr != NULL) {
	tsdPtr->inExit = 1;

	for (exitPtr = tsdPtr->firstExitPtr; exitPtr != NULL;
		exitPtr = tsdPtr->firstExitPtr) {
	    /*
	     * Be careful to remove the handler from the list before invoking
	     * its callback. This protects us against double-freeing if the
	     * callback should call Tcl_DeleteThreadExitHandler on itself.
	     */

	    tsdPtr->firstExitPtr = exitPtr->nextPtr;
	    exitPtr->proc(exitPtr->clientData);
	    ckfree(exitPtr);
	}
	TclFinalizeIOSubsystem();
	TclFinalizeNotifier();
	TclFinalizeAsync();
	TclFinalizeThreadObjects();
    }

    /*
     * Blow away all thread local storage blocks.
     *
     * Note that Tcl API allows creation of threads which do not use any Tcl
     * interp or other Tcl subsytems. Those threads might, however, use thread
     * local storage, so we must unconditionally finalize it.
     *
     * Fix [Bug #571002]
     */

    TclFinalizeThreadData();
}

/*
 *----------------------------------------------------------------------
 *
 * TclInExit --
 *
 *	Determines if we are in the middle of exit-time cleanup.
 *
 * Results:
 *	If we are in the middle of exiting, 1, otherwise 0.
 *
 * Side effects:
 *	None.
 *
 *----------------------------------------------------------------------
 */

int
TclInExit(void)
{
    return inExit;
}

/*
 *----------------------------------------------------------------------
 *
 * TclInThreadExit --
 *
 *	Determines if we are in the middle of thread exit-time cleanup.
 *
 * Results:
 *	If we are in the middle of exiting this thread, 1, otherwise 0.
 *
 * Side effects:
 *	None.
 *
 *----------------------------------------------------------------------
 */

int
TclInThreadExit(void)
{
    ThreadSpecificData *tsdPtr = TclThreadDataKeyGet(&dataKey);

    if (tsdPtr == NULL) {
	return 0;
    }
    return tsdPtr->inExit;
}

/*
 *----------------------------------------------------------------------
 *
 * Tcl_VwaitObjCmd --
 *
 *	This function is invoked to process the "vwait" Tcl command. See the
 *	user documentation for details on what it does.
 *
 * Results:
 *	A standard Tcl result.
 *
 * Side effects:
 *	See the user documentation.
 *
 *----------------------------------------------------------------------
 */

	/* ARGSUSED */
int
Tcl_VwaitObjCmd(
    ClientData clientData,	/* Not used. */
    Tcl_Interp *interp,		/* Current interpreter. */
    int objc,			/* Number of arguments. */
    Tcl_Obj *const objv[])	/* Argument objects. */
{
    int done, foundEvent;
    const char *nameString;

    if (objc != 2) {
	Tcl_WrongNumArgs(interp, 1, objv, "name");
	return TCL_ERROR;
    }
    nameString = Tcl_GetString(objv[1]);
    if (Tcl_TraceVar2(interp, nameString, NULL,
	    TCL_GLOBAL_ONLY|TCL_TRACE_WRITES|TCL_TRACE_UNSETS,
	    VwaitVarProc, &done) != TCL_OK) {
	return TCL_ERROR;
    };
    done = 0;
    foundEvent = 1;
    while (!done && foundEvent) {
	foundEvent = Tcl_DoOneEvent(TCL_ALL_EVENTS);
	if (Tcl_Canceled(interp, TCL_LEAVE_ERR_MSG) == TCL_ERROR) {
	    break;
	}
	if (Tcl_LimitExceeded(interp)) {
	    Tcl_ResetResult(interp);
	    Tcl_SetObjResult(interp, Tcl_NewStringObj("limit exceeded", -1));
	    break;
	}
    }
    Tcl_UntraceVar2(interp, nameString, NULL,
	    TCL_GLOBAL_ONLY|TCL_TRACE_WRITES|TCL_TRACE_UNSETS,
	    VwaitVarProc, &done);

    if (!foundEvent) {
	Tcl_ResetResult(interp);
	Tcl_SetObjResult(interp, Tcl_ObjPrintf(
		"can't wait for variable \"%s\": would wait forever",
		nameString));
	Tcl_SetErrorCode(interp, "TCL", "EVENT", "NO_SOURCES", NULL);
	return TCL_ERROR;
    }
    if (!done) {
	/*
	 * The interpreter's result was already set to the right error message
	 * prior to exiting the loop above.
	 */

	return TCL_ERROR;
    }

    /*
     * Clear out the interpreter's result, since it may have been set by event
     * handlers.
     */

    Tcl_ResetResult(interp);
    return TCL_OK;
}

	/* ARGSUSED */
static char *
VwaitVarProc(
    ClientData clientData,	/* Pointer to integer to set to 1. */
    Tcl_Interp *interp,		/* Interpreter containing variable. */
    const char *name1,		/* Name of variable. */
    const char *name2,		/* Second part of variable name. */
    int flags)			/* Information about what happened. */
{
    int *donePtr = clientData;

    *donePtr = 1;
    return NULL;
}

/*
 *----------------------------------------------------------------------
 *
 * Tcl_UpdateObjCmd --
 *
 *	This function is invoked to process the "update" Tcl command. See the
 *	user documentation for details on what it does.
 *
 * Results:
 *	A standard Tcl result.
 *
 * Side effects:
 *	See the user documentation.
 *
 *----------------------------------------------------------------------
 */

	/* ARGSUSED */
int
Tcl_UpdateObjCmd(
    ClientData clientData,	/* Not used. */
    Tcl_Interp *interp,		/* Current interpreter. */
    int objc,			/* Number of arguments. */
    Tcl_Obj *const objv[])	/* Argument objects. */
{
    int optionIndex;
    int flags = 0;		/* Initialized to avoid compiler warning. */
    static const char *const updateOptions[] = {"idletasks", NULL};
    enum updateOptions {OPT_IDLETASKS};

    if (objc == 1) {
	flags = TCL_ALL_EVENTS|TCL_DONT_WAIT;
    } else if (objc == 2) {
	if (Tcl_GetIndexFromObj(interp, objv[1], updateOptions,
		"option", 0, &optionIndex) != TCL_OK) {
	    return TCL_ERROR;
	}
	switch ((enum updateOptions) optionIndex) {
	case OPT_IDLETASKS:
	    flags = TCL_WINDOW_EVENTS|TCL_IDLE_EVENTS|TCL_DONT_WAIT;
	    break;
	default:
	    Tcl_Panic("Tcl_UpdateObjCmd: bad option index to UpdateOptions");
	}
    } else {
	Tcl_WrongNumArgs(interp, 1, objv, "?idletasks?");
	return TCL_ERROR;
    }

    while (Tcl_DoOneEvent(flags) != 0) {
	if (Tcl_Canceled(interp, TCL_LEAVE_ERR_MSG) == TCL_ERROR) {
	    return TCL_ERROR;
	}
	if (Tcl_LimitExceeded(interp)) {
	    Tcl_ResetResult(interp);
	    Tcl_SetObjResult(interp, Tcl_NewStringObj("limit exceeded", -1));
	    return TCL_ERROR;
	}
    }

    /*
     * Must clear the interpreter's result because event handlers could have
     * executed commands.
     */

    Tcl_ResetResult(interp);
    return TCL_OK;
}

#ifdef TCL_THREADS
/*
 *----------------------------------------------------------------------
 *
 * NewThreadProc --
 *
 *	Bootstrap function of a new Tcl thread.
 *
 * Results:
 *	None.
 *
 * Side Effects:
 *	Initializes Tcl notifier for the current thread.
 *
 *----------------------------------------------------------------------
 */

static Tcl_ThreadCreateType
NewThreadProc(
    ClientData clientData)
{
    ThreadClientData *cdPtr = clientData;
    ClientData threadClientData;
    Tcl_ThreadCreateProc *threadProc;

    threadProc = cdPtr->proc;
    threadClientData = cdPtr->clientData;
    ckfree(clientData);		/* Allocated in Tcl_CreateThread() */

    threadProc(threadClientData);

    TCL_THREAD_CREATE_RETURN;
}
#endif

/*
 *----------------------------------------------------------------------
 *
 * Tcl_CreateThread --
 *
 *	This function creates a new thread. This actually belongs to the
 *	tclThread.c file but since we use some private data structures local
 *	to this file, it is placed here.
 *
 * Results:
 *	TCL_OK if the thread could be created. The thread ID is returned in a
 *	parameter.
 *
 * Side effects:
 *	A new thread is created.
 *
 *----------------------------------------------------------------------
 */

int
Tcl_CreateThread(
    Tcl_ThreadId *idPtr,	/* Return, the ID of the thread */
    Tcl_ThreadCreateProc *proc,	/* Main() function of the thread */
    ClientData clientData,	/* The one argument to Main() */
    int stackSize,		/* Size of stack for the new thread */
    int flags)			/* Flags controlling behaviour of the new
				 * thread. */
{
#ifdef TCL_THREADS
    ThreadClientData *cdPtr = ckalloc(sizeof(ThreadClientData));
    int result;

    cdPtr->proc = proc;
    cdPtr->clientData = clientData;
    result = TclpThreadCreate(idPtr, NewThreadProc, cdPtr, stackSize, flags);
    if (result != TCL_OK) {
	ckfree(cdPtr);
    }
    return result;
#else
    return TCL_ERROR;
#endif /* TCL_THREADS */
}

/*
 * Local Variables:
 * mode: c
 * c-basic-offset: 4
 * fill-column: 78
 * End:
 */<|MERGE_RESOLUTION|>--- conflicted
+++ resolved
@@ -1071,10 +1071,7 @@
 	    TclInitEncodingSubsystem();	/* Process wide encoding init. */
 	    TclpSetInterfaces();
 	    TclInitNamespaceSubsystem();/* Register ns obj type (mutexed). */
-<<<<<<< HEAD
-=======
 	    subsystemsInitialized = 1;
->>>>>>> c605707c
 	}
 	TclpInitUnlock();
     }
