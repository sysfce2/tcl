--- conflicted
+++ resolved
@@ -8,15 +8,8 @@
  *
  * Copyright (c) 1998 Lucent Technologies, Inc.
  *
-<<<<<<< HEAD
  * See the file "license.terms" for information on usage and redistribution of
  * this file, and for a DISCLAIMER OF ALL WARRANTIES.
- *
- * RCS: @(#) $Id: tclResolve.c,v 1.9 2007/04/05 13:20:49 dkf Exp $
-=======
- * See the file "license.terms" for information on usage and redistribution
- * of this file, and for a DISCLAIMER OF ALL WARRANTIES.
->>>>>>> 3f68670d
  */
 
 #include "tclInt.h"
