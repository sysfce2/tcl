/*
 * NFA utilities.
 * This file is #included by regcomp.c.
 *
 * Copyright (c) 1998, 1999 Henry Spencer. All rights reserved.
 *
 * Development of this software was funded, in part, by Cray Research Inc.,
 * UUNET Communications Services Inc., Sun Microsystems Inc., and Scriptics
 * Corporation, none of whom are responsible for the results. The author
 * thanks all of them.
 *
 * Redistribution and use in source and binary forms -- with or without
 * modification -- are permitted for any purpose, provided that
 * redistributions in source form retain this entire copyright notice and
 * indicate the origin and nature of any modifications.
 *
 * I'd appreciate being given credit for this package in the documentation of
 * software which uses it, but that is not a requirement.
 *
 * THIS SOFTWARE IS PROVIDED ``AS IS'' AND ANY EXPRESS OR IMPLIED WARRANTIES,
 * INCLUDING, BUT NOT LIMITED TO, THE IMPLIED WARRANTIES OF MERCHANTABILITY
 * AND FITNESS FOR A PARTICULAR PURPOSE ARE DISCLAIMED. IN NO EVENT SHALL
 * HENRY SPENCER BE LIABLE FOR ANY DIRECT, INDIRECT, INCIDENTAL, SPECIAL,
 * EXEMPLARY, OR CONSEQUENTIAL DAMAGES (INCLUDING, BUT NOT LIMITED TO,
 * PROCUREMENT OF SUBSTITUTE GOODS OR SERVICES; LOSS OF USE, DATA, OR PROFITS;
 * OR BUSINESS INTERRUPTION) HOWEVER CAUSED AND ON ANY THEORY OF LIABILITY,
 * WHETHER IN CONTRACT, STRICT LIABILITY, OR TORT (INCLUDING NEGLIGENCE OR
 * OTHERWISE) ARISING IN ANY WAY OUT OF THE USE OF THIS SOFTWARE, EVEN IF
 * ADVISED OF THE POSSIBILITY OF SUCH DAMAGE.
 *
 * One or two things that technically ought to be in here are actually in
 * color.c, thanks to some incestuous relationships in the color chains.
 */

#define	NISERR()	VISERR(nfa->v)
#define	NERR(e)		VERR(nfa->v, (e))

/*
 - newnfa - set up an NFA
 ^ static struct nfa *newnfa(struct vars *, struct colormap *, struct nfa *);
 */
static struct nfa *		/* the NFA, or NULL */
newnfa(
    struct vars *v,
    struct colormap *cm,
    struct nfa *parent)		/* NULL if primary NFA */
{
    struct nfa *nfa;

    nfa = (struct nfa *) MALLOC(sizeof(struct nfa));
    if (nfa == NULL) {
	return NULL;
    }

    nfa->states = NULL;
    nfa->slast = NULL;
    nfa->free = NULL;
    nfa->nstates = 0;
    nfa->cm = cm;
    nfa->v = v;
    nfa->size = 0;
    nfa->bos[0] = nfa->bos[1] = COLORLESS;
    nfa->eos[0] = nfa->eos[1] = COLORLESS;
    nfa->parent = parent;	/* Precedes newfstate so parent is valid. */
    nfa->post = newfstate(nfa, '@');	/* number 0 */
    nfa->pre = newfstate(nfa, '>');	/* number 1 */

    nfa->init = newstate(nfa);	/* May become invalid later. */
    nfa->final = newstate(nfa);
    if (ISERR()) {
	freenfa(nfa);
	return NULL;
    }
    rainbow(nfa, nfa->cm, PLAIN, COLORLESS, nfa->pre, nfa->init);
    newarc(nfa, '^', 1, nfa->pre, nfa->init);
    newarc(nfa, '^', 0, nfa->pre, nfa->init);
    rainbow(nfa, nfa->cm, PLAIN, COLORLESS, nfa->final, nfa->post);
    newarc(nfa, '$', 1, nfa->final, nfa->post);
    newarc(nfa, '$', 0, nfa->final, nfa->post);

    if (ISERR()) {
	freenfa(nfa);
	return NULL;
    }
    return nfa;
}

/*
 - TooManyStates - checks if the max states exceeds the compile-time value
 ^ static int TooManyStates(struct nfa *);
 */
static int
TooManyStates(
    struct nfa *nfa)
{
    struct nfa *parent = nfa->parent;
    size_t sz = nfa->size;

    while (parent != NULL) {
	sz = parent->size;
	parent = parent->parent;
    }
    if (sz > REG_MAX_STATES) {
	return 1;
    }
    return 0;
}

/*
 - IncrementSize - increases the tracked size of the NFA and its parents.
 ^ static void IncrementSize(struct nfa *);
 */
static void
IncrementSize(
    struct nfa *nfa)
{
    struct nfa *parent = nfa->parent;

    nfa->size++;
    while (parent != NULL) {
	parent->size++;
	parent = parent->parent;
    }
}

/*
 - DecrementSize - increases the tracked size of the NFA and its parents.
 ^ static void DecrementSize(struct nfa *);
 */
static void
DecrementSize(
    struct nfa *nfa)
{
    struct nfa *parent = nfa->parent;

    nfa->size--;
    while (parent != NULL) {
	parent->size--;
	parent = parent->parent;
    }
}

/*
 - freenfa - free an entire NFA
 ^ static VOID freenfa(struct nfa *);
 */
static void
freenfa(
    struct nfa *nfa)
{
    struct state *s;

    while ((s = nfa->states) != NULL) {
	s->nins = s->nouts = 0;	/* don't worry about arcs */
	freestate(nfa, s);
    }
    while ((s = nfa->free) != NULL) {
	nfa->free = s->next;
	destroystate(nfa, s);
    }

    nfa->slast = NULL;
    nfa->nstates = -1;
    nfa->pre = NULL;
    nfa->post = NULL;
    FREE(nfa);
}

/*
 - newstate - allocate an NFA state, with zero flag value
 ^ static struct state *newstate(struct nfa *);
 */
static struct state *		/* NULL on error */
newstate(
    struct nfa *nfa)
{
    struct state *s;

    if (TooManyStates(nfa)) {
	/* XXX: add specific error for this */
	NERR(REG_ETOOBIG);
	return NULL;
    }
    if (nfa->free != NULL) {
	s = nfa->free;
	nfa->free = s->next;
    } else {
	s = (struct state *) MALLOC(sizeof(struct state));
	if (s == NULL) {
	    NERR(REG_ESPACE);
	    return NULL;
	}
	s->oas.next = NULL;
	s->free = NULL;
	s->noas = 0;
    }

    assert(nfa->nstates >= 0);
    s->no = nfa->nstates++;
    s->flag = 0;
    if (nfa->states == NULL) {
	nfa->states = s;
    }
    s->nins = 0;
    s->ins = NULL;
    s->nouts = 0;
    s->outs = NULL;
    s->tmp = NULL;
    s->next = NULL;
    if (nfa->slast != NULL) {
	assert(nfa->slast->next == NULL);
	nfa->slast->next = s;
    }
    s->prev = nfa->slast;
    nfa->slast = s;

    /*
     * Track the current size and the parent size.
     */

    IncrementSize(nfa);
    return s;
}

/*
 - newfstate - allocate an NFA state with a specified flag value
 ^ static struct state *newfstate(struct nfa *, int flag);
 */
static struct state *		/* NULL on error */
newfstate(
    struct nfa *nfa,
    int flag)
{
    struct state *s;

    s = newstate(nfa);
    if (s != NULL) {
	s->flag = (char) flag;
    }
    return s;
}

/*
 - dropstate - delete a state's inarcs and outarcs and free it
 ^ static VOID dropstate(struct nfa *, struct state *);
 */
static void
dropstate(
    struct nfa *nfa,
    struct state *s)
{
    struct arc *a;

    while ((a = s->ins) != NULL) {
	freearc(nfa, a);
    }
    while ((a = s->outs) != NULL) {
	freearc(nfa, a);
    }
    freestate(nfa, s);
}

/*
 - freestate - free a state, which has no in-arcs or out-arcs
 ^ static VOID freestate(struct nfa *, struct state *);
 */
static void
freestate(
    struct nfa *nfa,
    struct state *s)
{
    assert(s != NULL);
    assert(s->nins == 0 && s->nouts == 0);

    s->no = FREESTATE;
    s->flag = 0;
    if (s->next != NULL) {
	s->next->prev = s->prev;
    } else {
	assert(s == nfa->slast);
	nfa->slast = s->prev;
    }
    if (s->prev != NULL) {
	s->prev->next = s->next;
    } else {
	assert(s == nfa->states);
	nfa->states = s->next;
    }
    s->prev = NULL;
    s->next = nfa->free;	/* don't delete it, put it on the free list */
    nfa->free = s;
    DecrementSize(nfa);
}

/*
 - destroystate - really get rid of an already-freed state
 ^ static VOID destroystate(struct nfa *, struct state *);
 */
static void
destroystate(
    struct nfa *nfa,
    struct state *s)
{
    struct arcbatch *ab;
    struct arcbatch *abnext;

    assert(s->no == FREESTATE);
    for (ab=s->oas.next ; ab!=NULL ; ab=abnext) {
	abnext = ab->next;
	FREE(ab);
    }
    s->ins = NULL;
    s->outs = NULL;
    s->next = NULL;
    FREE(s);
}

/*
 - newarc - set up a new arc within an NFA
 ^ static VOID newarc(struct nfa *, int, pcolor, struct state *,
 ^	struct state *);
 */
static void
newarc(
    struct nfa *nfa,
    int t,
    pcolor co,
    struct state *from,
    struct state *to)
{
    struct arc *a;

    assert(from != NULL && to != NULL);

    /*
     * Check for duplicates.
     */

    for (a=from->outs ; a!=NULL ; a=a->outchain) {
	if (a->to == to && a->co == co && a->type == t) {
	    return;
	}
    }

    a = allocarc(nfa, from);
    if (NISERR()) {
	return;
    }
    assert(a != NULL);

    a->type = t;
    a->co = (color) co;
    a->to = to;
    a->from = from;

    /*
     * Put the new arc on the beginning, not the end, of the chains. Not only
     * is this easier, it has the very useful side effect that deleting the
     * most-recently-added arc is the cheapest case rather than the most
     * expensive one.
     */

    a->inchain = to->ins;
    to->ins = a;
    a->outchain = from->outs;
    from->outs = a;

    from->nouts++;
    to->nins++;

    if (COLORED(a) && nfa->parent == NULL) {
	colorchain(nfa->cm, a);
    }
}

/*
 - allocarc - allocate a new out-arc within a state
 ^ static struct arc *allocarc(struct nfa *, struct state *);
 */
static struct arc *		/* NULL for failure */
allocarc(
    struct nfa *nfa,
    struct state *s)
{
    struct arc *a;

    /*
     * Shortcut
     */

    if (s->free == NULL && s->noas < ABSIZE) {
	a = &s->oas.a[s->noas];
	s->noas++;
	return a;
    }

    /*
     * if none at hand, get more
     */

    if (s->free == NULL) {
	struct arcbatch *newAb = (struct arcbatch *)
		MALLOC(sizeof(struct arcbatch));
	int i;

	if (newAb == NULL) {
	    NERR(REG_ESPACE);
	    return NULL;
	}
	newAb->next = s->oas.next;
	s->oas.next = newAb;

	for (i=0 ; i<ABSIZE ; i++) {
	    newAb->a[i].type = 0;
	    newAb->a[i].freechain = &newAb->a[i+1];
	}
	newAb->a[ABSIZE-1].freechain = NULL;
	s->free = &newAb->a[0];
    }
    assert(s->free != NULL);

    a = s->free;
    s->free = a->freechain;
    return a;
}

/*
 - freearc - free an arc
 ^ static VOID freearc(struct nfa *, struct arc *);
 */
static void
freearc(
    struct nfa *nfa,
    struct arc *victim)
{
    struct state *from = victim->from;
    struct state *to = victim->to;
    struct arc *a;

    assert(victim->type != 0);

    /*
     * Take it off color chain if necessary.
     */

    if (COLORED(victim) && nfa->parent == NULL) {
	uncolorchain(nfa->cm, victim);
    }

    /*
     * Take it off source's out-chain.
     */

    assert(from != NULL);
    assert(from->outs != NULL);
    a = from->outs;
    if (a == victim) {		/* simple case: first in chain */
	from->outs = victim->outchain;
    } else {
	for (; a!=NULL && a->outchain!=victim ; a=a->outchain) {
	    continue;
	}
	assert(a != NULL);
	a->outchain = victim->outchain;
    }
    from->nouts--;

    /*
     * Take it off target's in-chain.
     */

    assert(to != NULL);
    assert(to->ins != NULL);
    a = to->ins;
    if (a == victim) {		/* simple case: first in chain */
	to->ins = victim->inchain;
    } else {
	for (; a->inchain!=victim ; a=a->inchain) {
	    assert(a->inchain != NULL);
	    continue;
	}
	a->inchain = victim->inchain;
    }
    to->nins--;

    /*
     * Clean up and place on free list.
     */

    victim->type = 0;
    victim->from = NULL;	/* precautions... */
    victim->to = NULL;
    victim->inchain = NULL;
    victim->outchain = NULL;
    victim->freechain = from->free;
    from->free = victim;
}

/*
 - hasnonemptyout - Does state have a non-EMPTY out arc?
 ^ static int hasnonemptyout(struct state *);
 */
static int
hasnonemptyout(s)
struct state *s;
{
	struct arc *a;

	for (a = s->outs; a != NULL; a = a->outchain)
		if (a->type != EMPTY)
			return 1;
	return 0;
}

/*
 - nonemptyouts - count non-EMPTY out arcs of a state
 ^ static int nonemptyouts(struct state *);
 */
static int
nonemptyouts(s)
struct state *s;
{
	int n = 0;
	struct arc *a;

	for (a = s->outs; a != NULL; a = a->outchain)
		if (a->type != EMPTY)
			n++;
	return n;
}

/*
 - nonemptyins - count non-EMPTY in arcs of a state
 ^ static int nonemptyins(struct state *);
 */
static int
nonemptyins(s)
struct state *s;
{
	int n = 0;
	struct arc *a;

	for (a = s->ins; a != NULL; a = a->inchain)
		if (a->type != EMPTY)
			n++;
	return n;
}

/*
 - findarc - find arc, if any, from given source with given type and color
 * If there is more than one such arc, the result is random.
 ^ static struct arc *findarc(struct state *, int, pcolor);
 */
static struct arc *
findarc(
    struct state *s,
    int type,
    pcolor co)
{
    struct arc *a;

    for (a=s->outs ; a!=NULL ; a=a->outchain) {
	if (a->type == type && a->co == co) {
	    return a;
	}
    }
    return NULL;
}

/*
 - cparc - allocate a new arc within an NFA, copying details from old one
 ^ static VOID cparc(struct nfa *, struct arc *, struct state *,
 ^ 	struct state *);
 */
static void
cparc(
    struct nfa *nfa,
    struct arc *oa,
    struct state *from,
    struct state *to)
{
    newarc(nfa, oa->type, oa->co, from, to);
}

/*
 - moveins - move all in arcs of a state to another state
 * You might think this could be done better by just updating the
 * existing arcs, and you would be right if it weren't for the desire
 * for duplicate suppression, which makes it easier to just make new
 * ones to exploit the suppression built into newarc.
 ^ static VOID moveins(struct nfa *, struct state *, struct state *);
 */
static void
moveins(
    struct nfa *nfa,
    struct state *oldState,
    struct state *newState)
{
    struct arc *a;

    assert(oldState != newState);

    while ((a = oldState->ins) != NULL) {
	cparc(nfa, a, a->from, newState);
	freearc(nfa, a);
    }
    assert(oldState->nins == 0);
    assert(oldState->ins == NULL);
}

/*
 - copyins - copy in arcs of a state to another state
 * Either all arcs, or only non-empty ones as determined by all value.
 ^ static VOID copyins(struct nfa *, struct state *, struct state *, int);
 */
<<<<<<< HEAD
static void
copyins(
    struct nfa *nfa,
    struct state *oldState,
    struct state *newState)
=======
static VOID
copyins(nfa, old, new, all)
struct nfa *nfa;
struct state *old;
struct state *new;
int all;
>>>>>>> 3a585d27
{
    struct arc *a;

    assert(oldState != newState);

<<<<<<< HEAD
    for (a=oldState->ins ; a!=NULL ; a=a->inchain) {
	cparc(nfa, a, a->from, newState);
    }
=======
	for (a = old->ins; a != NULL; a = a->inchain)
		if (all || a->type != EMPTY)
			cparc(nfa, a, a->from, new);
>>>>>>> 3a585d27
}

/*
 - moveouts - move all out arcs of a state to another state
 ^ static VOID moveouts(struct nfa *, struct state *, struct state *);
 */
static void
moveouts(
    struct nfa *nfa,
    struct state *oldState,
    struct state *newState)
{
    struct arc *a;

    assert(oldState != newState);

    while ((a = oldState->outs) != NULL) {
	cparc(nfa, a, newState, a->to);
	freearc(nfa, a);
    }
}

/*
 - copyouts - copy out arcs of a state to another state
 * Either all arcs, or only non-empty ones as determined by all value.
 ^ static VOID copyouts(struct nfa *, struct state *, struct state *, int);
 */
<<<<<<< HEAD
static void
copyouts(
    struct nfa *nfa,
    struct state *oldState,
    struct state *newState)
=======
static VOID
copyouts(nfa, old, new, all)
struct nfa *nfa;
struct state *old;
struct state *new;
int all;
>>>>>>> 3a585d27
{
    struct arc *a;

    assert(oldState != newState);

<<<<<<< HEAD
    for (a=oldState->outs ; a!=NULL ; a=a->outchain) {
	cparc(nfa, a, newState, a->to);
    }
=======
	for (a = old->outs; a != NULL; a = a->outchain)
		if (all || a->type != EMPTY)
			cparc(nfa, a, new, a->to);
>>>>>>> 3a585d27
}

/*
 - cloneouts - copy out arcs of a state to another state pair, modifying type
 ^ static VOID cloneouts(struct nfa *, struct state *, struct state *,
 ^ 	struct state *, int);
 */
static void
cloneouts(
    struct nfa *nfa,
    struct state *old,
    struct state *from,
    struct state *to,
    int type)
{
    struct arc *a;

    assert(old != from);

    for (a=old->outs ; a!=NULL ; a=a->outchain) {
	newarc(nfa, type, a->co, from, to);
    }
}

/*
 - delsub - delete a sub-NFA, updating subre pointers if necessary
 * This uses a recursive traversal of the sub-NFA, marking already-seen
 * states using their tmp pointer.
 ^ static VOID delsub(struct nfa *, struct state *, struct state *);
 */
static void
delsub(
    struct nfa *nfa,
    struct state *lp,		/* the sub-NFA goes from here... */
    struct state *rp)		/* ...to here, *not* inclusive */
{
    assert(lp != rp);

    rp->tmp = rp;		/* mark end */

    deltraverse(nfa, lp, lp);
    assert(lp->nouts == 0 && rp->nins == 0);	/* did the job */
    assert(lp->no != FREESTATE && rp->no != FREESTATE);	/* no more */

    rp->tmp = NULL;		/* unmark end */
    lp->tmp = NULL;		/* and begin, marked by deltraverse */
}

/*
 - deltraverse - the recursive heart of delsub
 * This routine's basic job is to destroy all out-arcs of the state.
 ^ static VOID deltraverse(struct nfa *, struct state *, struct state *);
 */
static void
deltraverse(
    struct nfa *nfa,
    struct state *leftend,
    struct state *s)
{
    struct arc *a;
    struct state *to;

    if (s->nouts == 0) {
	return;			/* nothing to do */
    }
    if (s->tmp != NULL) {
	return;			/* already in progress */
    }

    s->tmp = s;			/* mark as in progress */

    while ((a = s->outs) != NULL) {
	to = a->to;
	deltraverse(nfa, leftend, to);
	assert(to->nouts == 0 || to->tmp != NULL);
	freearc(nfa, a);
	if (to->nins == 0 && to->tmp == NULL) {
	    assert(to->nouts == 0);
	    freestate(nfa, to);
	}
    }

    assert(s->no != FREESTATE);	/* we're still here */
    assert(s == leftend || s->nins != 0);	/* and still reachable */
    assert(s->nouts == 0);	/* but have no outarcs */

    s->tmp = NULL;		/* we're done here */
}

/*
 - dupnfa - duplicate sub-NFA
 * Another recursive traversal, this time using tmp to point to duplicates as
 * well as mark already-seen states. (You knew there was a reason why it's a
 * state pointer, didn't you? :-))
 ^ static VOID dupnfa(struct nfa *, struct state *, struct state *,
 ^ 	struct state *, struct state *);
 */
static void
dupnfa(
    struct nfa *nfa,
    struct state *start,	/* duplicate of subNFA starting here */
    struct state *stop,		/* and stopping here */
    struct state *from,		/* stringing duplicate from here */
    struct state *to)		/* to here */
{
    if (start == stop) {
	newarc(nfa, EMPTY, 0, from, to);
	return;
    }

    stop->tmp = to;
    duptraverse(nfa, start, from);
    /* done, except for clearing out the tmp pointers */

    stop->tmp = NULL;
    cleartraverse(nfa, start);
}

/*
 - duptraverse - recursive heart of dupnfa
 ^ static VOID duptraverse(struct nfa *, struct state *, struct state *);
 */
static void
duptraverse(
    struct nfa *nfa,
    struct state *s,
    struct state *stmp)		/* s's duplicate, or NULL */
{
    struct arc *a;

    if (s->tmp != NULL) {
	return;			/* already done */
    }

    s->tmp = (stmp == NULL) ? newstate(nfa) : stmp;
    if (s->tmp == NULL) {
	assert(NISERR());
	return;
    }

    for (a=s->outs ; a!=NULL && !NISERR() ; a=a->outchain) {
	duptraverse(nfa, a->to, NULL);
	if (NISERR()) {
	    break;
	}
	assert(a->to->tmp != NULL);
	cparc(nfa, a, s->tmp, a->to->tmp);
    }
}

/*
 - cleartraverse - recursive cleanup for algorithms that leave tmp ptrs set
 ^ static VOID cleartraverse(struct nfa *, struct state *);
 */
static void
cleartraverse(
    struct nfa *nfa,
    struct state *s)
{
    struct arc *a;

    if (s->tmp == NULL) {
	return;
    }
    s->tmp = NULL;

    for (a=s->outs ; a!=NULL ; a=a->outchain) {
	cleartraverse(nfa, a->to);
    }
}

/*
 - specialcolors - fill in special colors for an NFA
 ^ static VOID specialcolors(struct nfa *);
 */
static void
specialcolors(
    struct nfa *nfa)
{
    /*
     * False colors for BOS, BOL, EOS, EOL
     */

    if (nfa->parent == NULL) {
	nfa->bos[0] = pseudocolor(nfa->cm);
	nfa->bos[1] = pseudocolor(nfa->cm);
	nfa->eos[0] = pseudocolor(nfa->cm);
	nfa->eos[1] = pseudocolor(nfa->cm);
    } else {
	assert(nfa->parent->bos[0] != COLORLESS);
	nfa->bos[0] = nfa->parent->bos[0];
	assert(nfa->parent->bos[1] != COLORLESS);
	nfa->bos[1] = nfa->parent->bos[1];
	assert(nfa->parent->eos[0] != COLORLESS);
	nfa->eos[0] = nfa->parent->eos[0];
	assert(nfa->parent->eos[1] != COLORLESS);
	nfa->eos[1] = nfa->parent->eos[1];
    }
}

/*
 - optimize - optimize an NFA
 ^ static long optimize(struct nfa *, FILE *);
 */
static long			/* re_info bits */
optimize(
    struct nfa *nfa,
    FILE *f)			/* for debug output; NULL none */
{
    int verbose = (f != NULL) ? 1 : 0;

    if (verbose) {
	fprintf(f, "\ninitial cleanup:\n");
    }
    cleanup(nfa);		/* may simplify situation */
    if (verbose) {
	dumpnfa(nfa, f);
    }
    if (verbose) {
	fprintf(f, "\nempties:\n");
    }
    fixempties(nfa, f);		/* get rid of EMPTY arcs */
    if (verbose) {
	fprintf(f, "\nconstraints:\n");
    }
    pullback(nfa, f);		/* pull back constraints backward */
    pushfwd(nfa, f);		/* push fwd constraints forward */
    if (verbose) {
	fprintf(f, "\nfinal cleanup:\n");
    }
    cleanup(nfa);		/* final tidying */
    return analyze(nfa);	/* and analysis */
}

/*
 - pullback - pull back constraints backward to (with luck) eliminate them
 ^ static VOID pullback(struct nfa *, FILE *);
 */
static void
pullback(
    struct nfa *nfa,
    FILE *f)			/* for debug output; NULL none */
{
    struct state *s;
    struct state *nexts;
    struct arc *a;
    struct arc *nexta;
    int progress;

    /*
     * Find and pull until there are no more.
     */

    do {
	progress = 0;
	for (s=nfa->states ; s!=NULL && !NISERR() ; s=nexts) {
	    nexts = s->next;
	    for (a=s->outs ; a!=NULL && !NISERR() ; a=nexta) {
		nexta = a->outchain;
		if (a->type == '^' || a->type == BEHIND) {
		    if (pull(nfa, a)) {
			progress = 1;
		    }
		}
		assert(nexta == NULL || s->no != FREESTATE);
	    }
	}
	if (progress && f != NULL) {
	    dumpnfa(nfa, f);
	}
    } while (progress && !NISERR());
    if (NISERR()) {
	return;
    }

    for (a=nfa->pre->outs ; a!=NULL ; a=nexta) {
	nexta = a->outchain;
	if (a->type == '^') {
	    assert(a->co == 0 || a->co == 1);
	    newarc(nfa, PLAIN, nfa->bos[a->co], a->from, a->to);
	    freearc(nfa, a);
	}
    }
}

/*
 - pull - pull a back constraint backward past its source state
 * A significant property of this function is that it deletes at most
 * one state -- the constraint's from state -- and only if the constraint
 * was that state's last outarc.
 ^ static int pull(struct nfa *, struct arc *);
 */
static int			/* 0 couldn't, 1 could */
pull(
    struct nfa *nfa,
    struct arc *con)
{
    struct state *from = con->from;
    struct state *to = con->to;
    struct arc *a;
    struct arc *nexta;
    struct state *s;

    if (from == to) {		/* circular constraint is pointless */
	freearc(nfa, con);
	return 1;
    }
    if (from->flag) {		/* can't pull back beyond start */
	return 0;
    }
    if (from->nins == 0) {	/* unreachable */
	freearc(nfa, con);
	return 1;
    }

    /*
     * DGP 2007-11-15: Cloning a state with a circular constraint on its list
     * of outs can lead to trouble [Bug 1810038], so get rid of them first.
     */

    for (a = from->outs; a != NULL; a = nexta) {
	nexta = a->outchain;
	switch (a->type) {
	case '^':
	case '$':
	case BEHIND:
	case AHEAD:
	    if (from == a->to) {
		freearc(nfa, a);
	    }
	    break;
	}
    }

<<<<<<< HEAD
    /*
     * First, clone from state if necessary to avoid other outarcs.
     */
=======
	/* first, clone from state if necessary to avoid other outarcs */
	if (from->nouts > 1) {
		s = newstate(nfa);
		if (NISERR())
			return 0;
		assert(to != from);		/* con is not an inarc */
		copyins(nfa, from, s, 1);	/* duplicate inarcs */
		cparc(nfa, con, s, to);		/* move constraint arc */
		freearc(nfa, con);
		from = s;
		con = from->outs;
	}
	assert(from->nouts == 1);
>>>>>>> 3a585d27

    if (from->nouts > 1) {
	s = newstate(nfa);
	if (NISERR()) {
	    return 0;
	}
	assert(to != from);	/* con is not an inarc */
	copyins(nfa, from, s);	/* duplicate inarcs */
	cparc(nfa, con, s, to);	/* move constraint arc */
	freearc(nfa, con);
	from = s;
	con = from->outs;
    }
    assert(from->nouts == 1);

    /*
     * Propagate the constraint into the from state's inarcs.
     */

    for (a=from->ins ; a!=NULL ; a=nexta) {
	nexta = a->inchain;
	switch (combine(con, a)) {
	case INCOMPATIBLE:	/* destroy the arc */
	    freearc(nfa, a);
	    break;
	case SATISFIED:		/* no action needed */
	    break;
	case COMPATIBLE:	/* swap the two arcs, more or less */
	    s = newstate(nfa);
	    if (NISERR()) {
		return 0;
	    }
	    cparc(nfa, a, s, to);	/* anticipate move */
	    cparc(nfa, con, a->from, s);
	    if (NISERR()) {
		return 0;
	    }
	    freearc(nfa, a);
	    break;
	default:
	    assert(NOTREACHED);
	    break;
	}
    }

    /*
     * Remaining inarcs, if any, incorporate the constraint.
     */

    moveins(nfa, from, to);
    dropstate(nfa, from);	/* will free the constraint */
    return 1;
}

/*
 - pushfwd - push forward constraints forward to (with luck) eliminate them
 ^ static VOID pushfwd(struct nfa *, FILE *);
 */
static void
pushfwd(
    struct nfa *nfa,
    FILE *f)			/* for debug output; NULL none */
{
    struct state *s;
    struct state *nexts;
    struct arc *a;
    struct arc *nexta;
    int progress;

    /*
     * Find and push until there are no more.
     */

    do {
	progress = 0;
	for (s=nfa->states ; s!=NULL && !NISERR() ; s=nexts) {
	    nexts = s->next;
	    for (a = s->ins; a != NULL && !NISERR(); a = nexta) {
		nexta = a->inchain;
		if (a->type == '$' || a->type == AHEAD) {
		    if (push(nfa, a)) {
			progress = 1;
		    }
		}
		assert(nexta == NULL || s->no != FREESTATE);
	    }
	}
	if (progress && f != NULL) {
	    dumpnfa(nfa, f);
	}
    } while (progress && !NISERR());
    if (NISERR()) {
	return;
    }

    for (a = nfa->post->ins; a != NULL; a = nexta) {
	nexta = a->inchain;
	if (a->type == '$') {
	    assert(a->co == 0 || a->co == 1);
	    newarc(nfa, PLAIN, nfa->eos[a->co], a->from, a->to);
	    freearc(nfa, a);
	}
    }
}

/*
 - push - push a forward constraint forward past its destination state
 * A significant property of this function is that it deletes at most
 * one state -- the constraint's to state -- and only if the constraint
 * was that state's last inarc.
 ^ static int push(struct nfa *, struct arc *);
 */
static int			/* 0 couldn't, 1 could */
push(
    struct nfa *nfa,
    struct arc *con)
{
    struct state *from = con->from;
    struct state *to = con->to;
    struct arc *a;
    struct arc *nexta;
    struct state *s;

    if (to == from) {		/* circular constraint is pointless */
	freearc(nfa, con);
	return 1;
    }
    if (to->flag) {		/* can't push forward beyond end */
	return 0;
    }
    if (to->nouts == 0) {	/* dead end */
	freearc(nfa, con);
	return 1;
    }

    /*
     * DGP 2007-11-15: Here we duplicate the same protections as appear
     * in pull() above to avoid troubles with cloning a state with a
     * circular constraint on its list of ins.  It is not clear whether
     * this is necessary, or is protecting against a "can't happen".
     * Any test case that actually leads to a freearc() call here would
     * be a welcome addition to the test suite.
     */

    for (a = to->ins; a != NULL; a = nexta) {
	nexta = a->inchain;
	switch (a->type) {
	case '^':
	case '$':
	case BEHIND:
	case AHEAD:
	    if (a->from == to) {
		freearc(nfa, a);
	    }
	    break;
	}
    }
    /*
     * First, clone to state if necessary to avoid other inarcs.
     */

    if (to->nins > 1) {
	s = newstate(nfa);
	if (NISERR()) {
	    return 0;
	}
<<<<<<< HEAD
	copyouts(nfa, to, s);	/* duplicate outarcs */
	cparc(nfa, con, from, s);	/* move constraint */
	freearc(nfa, con);
	to = s;
	con = to->ins;
    }
    assert(to->nins == 1);

    /*
     * Propagate the constraint into the to state's outarcs.
     */

    for (a = to->outs; a != NULL; a = nexta) {
	nexta = a->outchain;
	switch (combine(con, a)) {
	case INCOMPATIBLE:	/* destroy the arc */
	    freearc(nfa, a);
	    break;
	case SATISFIED:		/* no action needed */
	    break;
	case COMPATIBLE:	/* swap the two arcs, more or less */
	    s = newstate(nfa);
	    if (NISERR()) {
		return 0;
	    }
	    cparc(nfa, con, s, a->to);	/* anticipate move */
	    cparc(nfa, a, from, s);
	    if (NISERR()) {
		return 0;
	    }
	    freearc(nfa, a);
	    break;
	default:
	    assert(NOTREACHED);
	    break;
=======

	/* first, clone to state if necessary to avoid other inarcs */
	if (to->nins > 1) {
		s = newstate(nfa);
		if (NISERR())
			return 0;
		copyouts(nfa, to, s, 1);	/* duplicate outarcs */
		cparc(nfa, con, from, s);	/* move constraint */
		freearc(nfa, con);
		to = s;
		con = to->ins;
>>>>>>> 3a585d27
	}
    }

    /*
     * Remaining outarcs, if any, incorporate the constraint.
     */

    moveouts(nfa, to, from);
    dropstate(nfa, to);		/* will free the constraint */
    return 1;
}

/*
 - combine - constraint lands on an arc, what happens?
 ^ #def	INCOMPATIBLE	1	// destroys arc
 ^ #def	SATISFIED	2	// constraint satisfied
 ^ #def	COMPATIBLE	3	// compatible but not satisfied yet
 ^ static int combine(struct arc *, struct arc *);
 */
static int
combine(
    struct arc *con,
    struct arc *a)
{
#define CA(ct,at)	(((ct)<<CHAR_BIT) | (at))

    switch (CA(con->type, a->type)) {
    case CA('^', PLAIN):	/* newlines are handled separately */
    case CA('$', PLAIN):
	return INCOMPATIBLE;
	break;
    case CA(AHEAD, PLAIN):	/* color constraints meet colors */
    case CA(BEHIND, PLAIN):
	if (con->co == a->co) {
	    return SATISFIED;
	}
	return INCOMPATIBLE;
	break;
    case CA('^', '^'):		/* collision, similar constraints */
    case CA('$', '$'):
    case CA(AHEAD, AHEAD):
    case CA(BEHIND, BEHIND):
	if (con->co == a->co) {	/* true duplication */
	    return SATISFIED;
	}
	return INCOMPATIBLE;
	break;
    case CA('^', BEHIND):	/* collision, dissimilar constraints */
    case CA(BEHIND, '^'):
    case CA('$', AHEAD):
    case CA(AHEAD, '$'):
	return INCOMPATIBLE;
	break;
    case CA('^', '$'):		/* constraints passing each other */
    case CA('^', AHEAD):
    case CA(BEHIND, '$'):
    case CA(BEHIND, AHEAD):
    case CA('$', '^'):
    case CA('$', BEHIND):
    case CA(AHEAD, '^'):
    case CA(AHEAD, BEHIND):
    case CA('^', LACON):
    case CA(BEHIND, LACON):
    case CA('$', LACON):
    case CA(AHEAD, LACON):
	return COMPATIBLE;
	break;
    }
    assert(NOTREACHED);
    return INCOMPATIBLE;	/* for benefit of blind compilers */
}

/*
 - fixempties - get rid of EMPTY arcs
 ^ static VOID fixempties(struct nfa *, FILE *);
 */
static void
fixempties(
    struct nfa *nfa,
    FILE *f)			/* for debug output; NULL none */
{
<<<<<<< HEAD
    struct state *s;
    struct state *nexts;
    struct state *to;
    struct arc *a;
    struct arc *nexta;
    int progress;

    /*
     * Find and eliminate empties until there are no more.
     */

    do {
	progress = 0;
	for (s = nfa->states; s != NULL && !NISERR(); s = nexts) {
	    nexts = s->next;
	    for (a = s->outs; a != NULL && !NISERR(); a = a->outchain) {
		if (a->type == EMPTY) {

		    /*
		     *  Mark a for deletion; copy arcs to preserve graph
		     * connectivity after it is gone.
		     */

		    unempty(nfa, a);
		}
	    }

	    /*
	     * Now pass through and delete the marked arcs.  Doing all the
	     * deletion after all the marking prevents arc copying from
	     * resurrecting deleted arcs which can cause failure to converge.
	     * [Tcl Bug 3604074]
	     */

	    for (a = s->outs; a != NULL; a = nexta) {
		nexta = a->outchain;
		if (a->from == NULL) {
		    progress = 1;
		    to = a->to;
		    a->from = s;
		    freearc(nfa, a);
		    if (to->nins == 0) {
			while ((a = to->outs)) {
			    freearc(nfa, a);
			}
			if (nexts == to) {
			    nexts = to->next;
			}
			freestate(nfa, to);
		    }
		    if (s->nouts == 0) {
			while ((a = s->ins)) {
			    freearc(nfa, a);
			}
			freestate(nfa, s);
		    }
		}
	    }
	}
	if (progress && f != NULL) {
	    dumpnfa(nfa, f);
	}
    } while (progress && !NISERR());
=======
	struct state *s;
	struct state *s2;
	struct state *nexts;
	struct arc *a;
	struct arc *nexta;

	/*
	 * First, get rid of any states whose sole out-arc is an EMPTY,
	 * since they're basically just aliases for their successor.
	 * The parsing algorithm creates enough of these that it's worth
	 * special-casing this.
	 */
	for (s = nfa->states; s != NULL && !NISERR(); s = nexts) {
		nexts = s->next;
		if (s->flag || s->nouts != 1)
			continue;
		a = s->outs;
		assert(a != NULL && a->outchain == NULL);
		if (a->type != EMPTY)
			continue;
		if (s != a->to)
			moveins(nfa, s, a->to);
		dropstate(nfa, s);
	}

	/*
	 * Similarly, get rid of any state with a single EMPTY in-arc,
	 * by folding it into its predecessor.
	 */
	for (s = nfa->states; s != NULL && !NISERR(); s = nexts) {
		nexts = s->next;
		/* Ensure tmp fields are clear for next step */
		assert(s->tmp = NULL);
		if (s->flag || s->nins != 1)
			continue;
		a = s->ins;
		assert(a != NULL && a->inchain == NULL);
		if (a->type != EMPTY)
			continue;
		if (s != a->from)
			moveouts(nfa, s, a->from);
		dropstate(nfa, s);
	}

	/*
	 * For each remaining NFA state, find all other states that are
	 * reachable from it by a chain of one or more EMPTY arcs.  Then
	 * generate new arcs that eliminate the need for each such chain.
	 *
	 * If we just do this straightforwardly, the algorithm gets slow
	 * in complex graphs, because the same arcs get copied to all
	 * intermediate states of an EMPTY chain, and then uselessly
	 * pushed repeatedly to the chain's final state; we waste a lot
	 * of time in newarc's duplicate checking.  To improve matters,
	 * we decree that any state with only EMPTY out-arcs is "doomed"
	 * and will not be part of the final NFA. That can be ensured by
	 * not adding any new out-arcs to such a state. Having ensured
	 * that, we need not update the state's in-arcs list either; all
	 * arcs that might have gotten pushed forward to it will just get
	 * pushed directly to successor states.  This eliminates most of
	 * the useless duplicate arcs.
	 */
	for (s = nfa->states; s != NULL && !NISERR(); s = s->next) {
		for (s2 = emptyreachable(s, s); s2 != s && !NISERR();
				s2 = nexts) {
			/*
			 * If s2 is doomed, we decide that (1) we will
			 * always push arcs forward to it, not pull them
			 * back to s; and (2) we can optimize away the
			 * push-forward, per comment above.
			 * So do nothing.
			 */
			if (s2->flag || hasnonemptyout(s2))
				replaceempty(nfa, s, s2);

			/* Reset the tmp fields as we walk back */
			nexts = s2->tmp;
			s2->tmp = NULL;
		}
		s->tmp = NULL;
	}

	/*
	 * Remove all the EMPTY arcs, since we don't need them anymore.
	 */
	for (s = nfa->states; s != NULL; s = s->next)
		for (a = s->outs; a != NULL; a = nexta) {
			nexta = a->outchain;
			if (a->type == EMPTY)
				freearc(nfa, a);
		}

	/*
	 * And remove any states that have become useless.  (This
	 * cleanup is not very thorough, and would be even less so if we
	 * tried to combine it with the previous step; but cleanup()
	 * will take care of anything we miss.)
	 */
	for (s = nfa->states; s != NULL && !NISERR(); s = nexts) {
		nexts = s->next;
		if ((s->nins == 0 || s->nouts == 0) && !s->flag)
			dropstate(nfa, s);
	}

	if (f != NULL && !NISERR())
		dumpnfa(nfa, f);
>>>>>>> 3a585d27
}

/*
<<<<<<< HEAD
 - unempty - optimize out an EMPTY arc, if possible
 * Actually, as it stands this function always succeeds, but the return value
 * is kept with an eye on possible future changes.
 ^ static int unempty(struct nfa *, struct arc *);
 */
static int			/* 0 couldn't, 1 could */
unempty(
    struct nfa *nfa,
    struct arc *a)
{
    struct state *from = a->from;
    struct state *to = a->to;

    assert(a->type == EMPTY);
    assert(from != nfa->pre && to != nfa->post);

    if (from == to) {		/* vacuous loop */
	freearc(nfa, a);
	return 1;
    }

    /*
     *  Mark arc for deletion.
     */

    a->from = NULL;

    if (from->nouts > to->nins) {
	copyouts(nfa, to, from);
	return 1;
    }
    if (from->nouts < to->nins) {
	copyins(nfa, from, to);
	return 1;
    }

    /*
     * from->nouts == to->nins . decide on secondary issue:  copy fewest arcs
     */

    if (from->nins > to->nouts) {
	copyouts(nfa, to, from);
	return 1;
    }
=======
 - emptyreachable - recursively find all states reachable from s by EMPTY arcs
 * The return value is the last such state found.  Its tmp field links back
 * to the next-to-last such state, and so on back to s, so that all these
 * states can be located without searching the whole NFA.
 * The maximum recursion depth here is equal to the length of the longest
 * loop-free chain of EMPTY arcs, which is surely no more than the size of
 * the NFA, and in practice will be a lot less than that.
 ^ static struct state *emptyreachable(struct state *, struct state *);
 */
static struct state *
emptyreachable(s, lastfound)
struct state *s;
struct state *lastfound;
{
	struct arc *a;

	s->tmp = lastfound;
	lastfound = s;
	for (a = s->outs; a != NULL; a = a->outchain)
		if (a->type == EMPTY && a->to->tmp == NULL)
			lastfound = emptyreachable(a->to, lastfound);
	return lastfound;
}

/*
 - replaceempty - replace an EMPTY arc chain with some non-empty arcs
 * The EMPTY arc(s) should be deleted later, but we can't do it here because
 * they may still be needed to identify other arc chains during fixempties().
 ^ static void replaceempty(struct nfa *, struct state *, struct state *);
 */
static VOID
replaceempty(nfa, from, to)
struct nfa *nfa;
struct state *from;
struct state *to;
{
	int fromouts;
	int toins;

	assert(from != to);

	/*
	 * Create replacement arcs that bypass the need for the EMPTY
	 * chain.  We can do this either by pushing arcs forward
	 * (linking directly from predecessors of "from" to "to") or by
	 * pulling them back (linking directly from "from" to the
	 * successors of "to").  In general, we choose whichever way
	 * creates greater fan-out or fan-in, so as to improve the odds
	 * of reducing the other state to zero in-arcs or out-arcs and
	 * thereby being able to delete it.  However, if "from" is
	 * doomed (has no non-EMPTY out-arcs), we must keep it so, so
	 * always push forward in that case.
	 *
	 * The fan-out/fan-in comparison should count only non-EMPTY
	 * arcs.  If "from" is doomed, we can skip counting "to"'s arcs,
	 * since we want to force taking the copyins path in that case.
	 */
	fromouts = nonemptyouts(from);
	toins = (fromouts == 0) ? 1 : nonemptyins(to);

	if (fromouts > toins) {
		copyouts(nfa, to, from, 0);
		return;
	}
	if (fromouts < toins) {
		copyins(nfa, from, to, 0);
		return;
	}

	/*
	 * fromouts == toins.  Secondary decision: copy fewest arcs.
	 *
	 * Doesn't seem to be worth the trouble to exclude empties from
	 * these comparisons; that takes extra time and doesn't seem to
	 * improve the resulting graph much.
	 */
	if (from->nins > to->nouts) {
		copyouts(nfa, to, from, 0);
		return;
	}

	copyins(nfa, from, to, 0);
}
>>>>>>> 3a585d27

    copyins(nfa, from, to);
    return 1;
}

/*
 - cleanup - clean up NFA after optimizations
 ^ static VOID cleanup(struct nfa *);
 */
static void
cleanup(
    struct nfa *nfa)
{
    struct state *s;
    struct state *nexts;
    int n;

    /*
     * Clear out unreachable or dead-end states. Use pre to mark reachable,
     * then post to mark can-reach-post.
     */

    markreachable(nfa, nfa->pre, NULL, nfa->pre);
    markcanreach(nfa, nfa->post, nfa->pre, nfa->post);
    for (s = nfa->states; s != NULL; s = nexts) {
	nexts = s->next;
	if (s->tmp != nfa->post && !s->flag) {
	    dropstate(nfa, s);
	}
    }
    assert(nfa->post->nins == 0 || nfa->post->tmp == nfa->post);
    cleartraverse(nfa, nfa->pre);
    assert(nfa->post->nins == 0 || nfa->post->tmp == NULL);
    /* the nins==0 (final unreachable) case will be caught later */

    /*
     * Renumber surviving states.
     */

    n = 0;
    for (s = nfa->states; s != NULL; s = s->next) {
	s->no = n++;
    }
    nfa->nstates = n;
}

/*
 - markreachable - recursive marking of reachable states
 ^ static VOID markreachable(struct nfa *, struct state *, struct state *,
 ^ 	struct state *);
 */
static void
markreachable(
    struct nfa *nfa,
    struct state *s,
    struct state *okay,		/* consider only states with this mark */
    struct state *mark)		/* the value to mark with */
{
    struct arc *a;

    if (s->tmp != okay) {
	return;
    }
    s->tmp = mark;

    for (a = s->outs; a != NULL; a = a->outchain) {
	markreachable(nfa, a->to, okay, mark);
    }
}

/*
 - markcanreach - recursive marking of states which can reach here
 ^ static VOID markcanreach(struct nfa *, struct state *, struct state *,
 ^ 	struct state *);
 */
static void
markcanreach(
    struct nfa *nfa,
    struct state *s,
    struct state *okay,		/* consider only states with this mark */
    struct state *mark)		/* the value to mark with */
{
    struct arc *a;

    if (s->tmp != okay) {
	return;
    }
    s->tmp = mark;

    for (a = s->ins; a != NULL; a = a->inchain) {
	markcanreach(nfa, a->from, okay, mark);
    }
}

/*
 - analyze - ascertain potentially-useful facts about an optimized NFA
 ^ static long analyze(struct nfa *);
 */
static long			/* re_info bits to be ORed in */
analyze(
    struct nfa *nfa)
{
    struct arc *a;
    struct arc *aa;

    if (nfa->pre->outs == NULL) {
	return REG_UIMPOSSIBLE;
    }
    for (a = nfa->pre->outs; a != NULL; a = a->outchain) {
	for (aa = a->to->outs; aa != NULL; aa = aa->outchain) {
	    if (aa->to == nfa->post) {
		return REG_UEMPTYMATCH;
	    }
	}
    }
    return 0;
}

/*
 - compact - compact an NFA
 ^ static VOID compact(struct nfa *, struct cnfa *);
 */
static void
compact(
    struct nfa *nfa,
    struct cnfa *cnfa)
{
    struct state *s;
    struct arc *a;
    size_t nstates;
    size_t narcs;
    struct carc *ca;
    struct carc *first;

    assert(!NISERR());

    nstates = 0;
    narcs = 0;
    for (s = nfa->states; s != NULL; s = s->next) {
	nstates++;
	narcs += 1 + s->nouts + 1;
	/* 1 as a fake for flags, nouts for arcs, 1 as endmarker */
    }

    cnfa->states = (struct carc **) MALLOC(nstates * sizeof(struct carc *));
    cnfa->arcs = (struct carc *) MALLOC(narcs * sizeof(struct carc));
    if (cnfa->states == NULL || cnfa->arcs == NULL) {
	if (cnfa->states != NULL) {
	    FREE(cnfa->states);
	}
	if (cnfa->arcs != NULL) {
	    FREE(cnfa->arcs);
	}
	NERR(REG_ESPACE);
	return;
    }
    cnfa->nstates = nstates;
    cnfa->pre = nfa->pre->no;
    cnfa->post = nfa->post->no;
    cnfa->bos[0] = nfa->bos[0];
    cnfa->bos[1] = nfa->bos[1];
    cnfa->eos[0] = nfa->eos[0];
    cnfa->eos[1] = nfa->eos[1];
    cnfa->ncolors = maxcolor(nfa->cm) + 1;
    cnfa->flags = 0;

    ca = cnfa->arcs;
    for (s = nfa->states; s != NULL; s = s->next) {
	assert((size_t) s->no < nstates);
	cnfa->states[s->no] = ca;
	ca->co = 0;		/* clear and skip flags "arc" */
	ca++;
	first = ca;
	for (a = s->outs; a != NULL; a = a->outchain) {
	    switch (a->type) {
	    case PLAIN:
		ca->co = a->co;
		ca->to = a->to->no;
		ca++;
		break;
	    case LACON:
		assert(s->no != cnfa->pre);
		ca->co = (color) (cnfa->ncolors + a->co);
		ca->to = a->to->no;
		ca++;
		cnfa->flags |= HASLACONS;
		break;
	    default:
		assert(NOTREACHED);
		break;
	    }
	}
	carcsort(first, ca-1);
	ca->co = COLORLESS;
	ca->to = 0;
	ca++;
    }
    assert(ca == &cnfa->arcs[narcs]);
    assert(cnfa->nstates != 0);

    /*
     * Mark no-progress states.
     */

    for (a = nfa->pre->outs; a != NULL; a = a->outchain) {
	cnfa->states[a->to->no]->co = 1;
    }
    cnfa->states[nfa->pre->no]->co = 1;
}

/*
 - carcsort - sort compacted-NFA arcs by color
 * Really dumb algorithm, but if the list is long enough for that to matter,
 * you're in real trouble anyway.
 ^ static VOID carcsort(struct carc *, struct carc *);
 */
static void
carcsort(
    struct carc *first,
    struct carc *last)
{
    struct carc *p;
    struct carc *q;
    struct carc tmp;

    if (last - first <= 1) {
	return;
    }

    for (p = first; p <= last; p++) {
	for (q = p; q <= last; q++) {
	    if (p->co > q->co || (p->co == q->co && p->to > q->to)) {
		assert(p != q);
		tmp = *p;
		*p = *q;
		*q = tmp;
	    }
	}
    }
}

/*
 - freecnfa - free a compacted NFA
 ^ static VOID freecnfa(struct cnfa *);
 */
static void
freecnfa(
    struct cnfa *cnfa)
{
    assert(cnfa->nstates != 0);	/* not empty already */
    cnfa->nstates = 0;
    FREE(cnfa->states);
    FREE(cnfa->arcs);
}

/*
 - dumpnfa - dump an NFA in human-readable form
 ^ static VOID dumpnfa(struct nfa *, FILE *);
 */
static void
dumpnfa(
    struct nfa *nfa,
    FILE *f)
{
#ifdef REG_DEBUG
    struct state *s;

    fprintf(f, "pre %d, post %d", nfa->pre->no, nfa->post->no);
    if (nfa->bos[0] != COLORLESS) {
	fprintf(f, ", bos [%ld]", (long) nfa->bos[0]);
    }
    if (nfa->bos[1] != COLORLESS) {
	fprintf(f, ", bol [%ld]", (long) nfa->bos[1]);
    }
    if (nfa->eos[0] != COLORLESS) {
	fprintf(f, ", eos [%ld]", (long) nfa->eos[0]);
    }
    if (nfa->eos[1] != COLORLESS) {
	fprintf(f, ", eol [%ld]", (long) nfa->eos[1]);
    }
    fprintf(f, "\n");
    for (s = nfa->states; s != NULL; s = s->next) {
	dumpstate(s, f);
    }
    if (nfa->parent == NULL) {
	dumpcolors(nfa->cm, f);
    }
    fflush(f);
#endif
}

#ifdef REG_DEBUG		/* subordinates of dumpnfa */
/*
 ^ #ifdef REG_DEBUG
 */

/*
 - dumpstate - dump an NFA state in human-readable form
 ^ static VOID dumpstate(struct state *, FILE *);
 */
static void
dumpstate(
    struct state *s,
    FILE *f)
{
    struct arc *a;

    fprintf(f, "%d%s%c", s->no, (s->tmp != NULL) ? "T" : "",
	    (s->flag) ? s->flag : '.');
    if (s->prev != NULL && s->prev->next != s) {
	fprintf(f, "\tstate chain bad\n");
    }
    if (s->nouts == 0) {
	fprintf(f, "\tno out arcs\n");
    } else {
	dumparcs(s, f);
    }
    fflush(f);
    for (a = s->ins; a != NULL; a = a->inchain) {
	if (a->to != s) {
	    fprintf(f, "\tlink from %d to %d on %d's in-chain\n",
		    a->from->no, a->to->no, s->no);
	}
    }
}

/*
 - dumparcs - dump out-arcs in human-readable form
 ^ static VOID dumparcs(struct state *, FILE *);
 */
static void
dumparcs(
    struct state *s,
    FILE *f)
{
    int pos;

    assert(s->nouts > 0);
    /* printing arcs in reverse order is usually clearer */
    pos = dumprarcs(s->outs, s, f, 1);
    if (pos != 1) {
	fprintf(f, "\n");
    }
}

/*
 - dumprarcs - dump remaining outarcs, recursively, in reverse order
 ^ static int dumprarcs(struct arc *, struct state *, FILE *, int);
 */
static int			/* resulting print position */
dumprarcs(
    struct arc *a,
    struct state *s,
    FILE *f,
    int pos)			/* initial print position */
{
    if (a->outchain != NULL) {
	pos = dumprarcs(a->outchain, s, f, pos);
    }
    dumparc(a, s, f);
    if (pos == 5) {
	fprintf(f, "\n");
	pos = 1;
    } else {
	pos++;
    }
    return pos;
}

/*
 - dumparc - dump one outarc in readable form, including prefixing tab
 ^ static VOID dumparc(struct arc *, struct state *, FILE *);
 */
static void
dumparc(
    struct arc *a,
    struct state *s,
    FILE *f)
{
    struct arc *aa;
    struct arcbatch *ab;

    fprintf(f, "\t");
    switch (a->type) {
    case PLAIN:
	fprintf(f, "[%ld]", (long) a->co);
	break;
    case AHEAD:
	fprintf(f, ">%ld>", (long) a->co);
	break;
    case BEHIND:
	fprintf(f, "<%ld<", (long) a->co);
	break;
    case LACON:
	fprintf(f, ":%ld:", (long) a->co);
	break;
    case '^':
    case '$':
	fprintf(f, "%c%d", a->type, (int) a->co);
	break;
    case EMPTY:
	break;
    default:
	fprintf(f, "0x%x/0%lo", a->type, (long) a->co);
	break;
    }
    if (a->from != s) {
	fprintf(f, "?%d?", a->from->no);
    }
    for (ab = &a->from->oas; ab != NULL; ab = ab->next) {
	for (aa = &ab->a[0]; aa < &ab->a[ABSIZE]; aa++) {
	    if (aa == a) {
		break;		/* NOTE BREAK OUT */
	    }
	}
	if (aa < &ab->a[ABSIZE]) {	/* propagate break */
	    break;		/* NOTE BREAK OUT */
	}
    }
    if (ab == NULL) {
	fprintf(f, "?!?");	/* not in allocated space */
    }
    fprintf(f, "->");
    if (a->to == NULL) {
	fprintf(f, "NULL");
	return;
    }
    fprintf(f, "%d", a->to->no);
    for (aa = a->to->ins; aa != NULL; aa = aa->inchain) {
	if (aa == a) {
	    break;		/* NOTE BREAK OUT */
	}
    }
    if (aa == NULL) {
	fprintf(f, "?!?");	/* missing from in-chain */
    }
}

/*
 ^ #endif
 */
#endif				/* ifdef REG_DEBUG */

/*
 - dumpcnfa - dump a compacted NFA in human-readable form
 ^ static VOID dumpcnfa(struct cnfa *, FILE *);
 */
static void
dumpcnfa(
    struct cnfa *cnfa,
    FILE *f)
{
#ifdef REG_DEBUG
    int st;

    fprintf(f, "pre %d, post %d", cnfa->pre, cnfa->post);
    if (cnfa->bos[0] != COLORLESS) {
	fprintf(f, ", bos [%ld]", (long) cnfa->bos[0]);
    }
    if (cnfa->bos[1] != COLORLESS) {
	fprintf(f, ", bol [%ld]", (long) cnfa->bos[1]);
    }
    if (cnfa->eos[0] != COLORLESS) {
	fprintf(f, ", eos [%ld]", (long) cnfa->eos[0]);
    }
    if (cnfa->eos[1] != COLORLESS) {
	fprintf(f, ", eol [%ld]", (long) cnfa->eos[1]);
    }
    if (cnfa->flags&HASLACONS) {
	fprintf(f, ", haslacons");
    }
    fprintf(f, "\n");
    for (st = 0; st < cnfa->nstates; st++) {
	dumpcstate(st, cnfa->states[st], cnfa, f);
    }
    fflush(f);
#endif
}

#ifdef REG_DEBUG		/* subordinates of dumpcnfa */
/*
 ^ #ifdef REG_DEBUG
 */

/*
 - dumpcstate - dump a compacted-NFA state in human-readable form
 ^ static VOID dumpcstate(int, struct carc *, struct cnfa *, FILE *);
 */
static void
dumpcstate(
    int st,
    struct carc *ca,
    struct cnfa *cnfa,
    FILE *f)
{
    int i;
    int pos;

    fprintf(f, "%d%s", st, (ca[0].co) ? ":" : ".");
    pos = 1;
    for (i = 1; ca[i].co != COLORLESS; i++) {
	if (ca[i].co < cnfa->ncolors) {
	    fprintf(f, "\t[%ld]->%d", (long) ca[i].co, ca[i].to);
	} else {
	    fprintf(f, "\t:%ld:->%d", (long) ca[i].co-cnfa->ncolors,ca[i].to);
	}
	if (pos == 5) {
	    fprintf(f, "\n");
	    pos = 1;
	} else {
	    pos++;
	}
    }
    if (i == 1 || pos != 1) {
	fprintf(f, "\n");
    }
    fflush(f);
}

/*
 ^ #endif
 */
#endif				/* ifdef REG_DEBUG */

/*
 * Local Variables:
 * mode: c
 * c-basic-offset: 4
 * fill-column: 78
 * End:
 */<|MERGE_RESOLUTION|>--- conflicted
+++ resolved
@@ -515,50 +515,59 @@
  ^ static int hasnonemptyout(struct state *);
  */
 static int
-hasnonemptyout(s)
-struct state *s;
-{
-	struct arc *a;
-
-	for (a = s->outs; a != NULL; a = a->outchain)
-		if (a->type != EMPTY)
-			return 1;
-	return 0;
-}
+hasnonemptyout(
+    struct state *s)
+{
+    struct arc *a;
+
+    for (a = s->outs; a != NULL; a = a->outchain) {
+	if (a->type != EMPTY) {
+	    return 1;
+	}
+    }
+    return 0;
+}
+ 
 /*
  - nonemptyouts - count non-EMPTY out arcs of a state
  ^ static int nonemptyouts(struct state *);
  */
 static int
-nonemptyouts(s)
-struct state *s;
-{
-	int n = 0;
-	struct arc *a;
-
-	for (a = s->outs; a != NULL; a = a->outchain)
-		if (a->type != EMPTY)
-			n++;
-	return n;
-}
+nonemptyouts(
+    struct state *s)
+{
+    int n = 0;
+    struct arc *a;
+
+    for (a = s->outs; a != NULL; a = a->outchain) {
+	if (a->type != EMPTY) {
+	    n++;
+	}
+    }
+    return n;
+}
+ 
 /*
  - nonemptyins - count non-EMPTY in arcs of a state
  ^ static int nonemptyins(struct state *);
  */
 static int
-nonemptyins(s)
-struct state *s;
-{
-	int n = 0;
-	struct arc *a;
-
-	for (a = s->ins; a != NULL; a = a->inchain)
-		if (a->type != EMPTY)
-			n++;
-	return n;
-}
+nonemptyins(
+    struct state *s)
+{
+    int n = 0;
+    struct arc *a;
+
+    for (a = s->ins; a != NULL; a = a->inchain) {
+	if (a->type != EMPTY) {
+	    n++;
+	}
+    }
+    return n;
+}
+ 
 /*
  - findarc - find arc, if any, from given source with given type and color
@@ -630,34 +639,22 @@
  * Either all arcs, or only non-empty ones as determined by all value.
  ^ static VOID copyins(struct nfa *, struct state *, struct state *, int);
  */
-<<<<<<< HEAD
 static void
 copyins(
     struct nfa *nfa,
     struct state *oldState,
-    struct state *newState)
-=======
-static VOID
-copyins(nfa, old, new, all)
-struct nfa *nfa;
-struct state *old;
-struct state *new;
-int all;
->>>>>>> 3a585d27
+    struct state *newState,
+    int all)
 {
     struct arc *a;
 
     assert(oldState != newState);
 
-<<<<<<< HEAD
     for (a=oldState->ins ; a!=NULL ; a=a->inchain) {
-	cparc(nfa, a, a->from, newState);
-    }
-=======
-	for (a = old->ins; a != NULL; a = a->inchain)
-		if (all || a->type != EMPTY)
-			cparc(nfa, a, a->from, new);
->>>>>>> 3a585d27
+	if (all || a->type != EMPTY) {
+	    cparc(nfa, a, a->from, newState);
+	}
+    }
 }
  
@@ -687,34 +684,22 @@
  * Either all arcs, or only non-empty ones as determined by all value.
  ^ static VOID copyouts(struct nfa *, struct state *, struct state *, int);
  */
-<<<<<<< HEAD
 static void
 copyouts(
     struct nfa *nfa,
     struct state *oldState,
-    struct state *newState)
-=======
-static VOID
-copyouts(nfa, old, new, all)
-struct nfa *nfa;
-struct state *old;
-struct state *new;
-int all;
->>>>>>> 3a585d27
+    struct state *newState,
+    int all)
 {
     struct arc *a;
 
     assert(oldState != newState);
 
-<<<<<<< HEAD
     for (a=oldState->outs ; a!=NULL ; a=a->outchain) {
-	cparc(nfa, a, newState, a->to);
-    }
-=======
-	for (a = old->outs; a != NULL; a = a->outchain)
-		if (all || a->type != EMPTY)
-			cparc(nfa, a, new, a->to);
->>>>>>> 3a585d27
+	if (all || a->type != EMPTY) {
+	    cparc(nfa, a, newState, a->to);
+	}
+    }
 }
  
@@ -1059,34 +1044,18 @@
 	}
     }
 
-<<<<<<< HEAD
     /*
      * First, clone from state if necessary to avoid other outarcs.
      */
-=======
-	/* first, clone from state if necessary to avoid other outarcs */
-	if (from->nouts > 1) {
-		s = newstate(nfa);
-		if (NISERR())
-			return 0;
-		assert(to != from);		/* con is not an inarc */
-		copyins(nfa, from, s, 1);	/* duplicate inarcs */
-		cparc(nfa, con, s, to);		/* move constraint arc */
-		freearc(nfa, con);
-		from = s;
-		con = from->outs;
-	}
-	assert(from->nouts == 1);
->>>>>>> 3a585d27
 
     if (from->nouts > 1) {
 	s = newstate(nfa);
 	if (NISERR()) {
 	    return 0;
 	}
-	assert(to != from);	/* con is not an inarc */
-	copyins(nfa, from, s);	/* duplicate inarcs */
-	cparc(nfa, con, s, to);	/* move constraint arc */
+	assert(to != from);		/* con is not an inarc */
+	copyins(nfa, from, s, 1);	/* duplicate inarcs */
+	cparc(nfa, con, s, to);		/* move constraint arc */
 	freearc(nfa, con);
 	from = s;
 	con = from->outs;
@@ -1246,8 +1215,7 @@
 	if (NISERR()) {
 	    return 0;
 	}
-<<<<<<< HEAD
-	copyouts(nfa, to, s);	/* duplicate outarcs */
+	copyouts(nfa, to, s, 1);	/* duplicate outarcs */
 	cparc(nfa, con, from, s);	/* move constraint */
 	freearc(nfa, con);
 	to = s;
@@ -1282,19 +1250,6 @@
 	default:
 	    assert(NOTREACHED);
 	    break;
-=======
-
-	/* first, clone to state if necessary to avoid other inarcs */
-	if (to->nins > 1) {
-		s = newstate(nfa);
-		if (NISERR())
-			return 0;
-		copyouts(nfa, to, s, 1);	/* duplicate outarcs */
-		cparc(nfa, con, from, s);	/* move constraint */
-		freearc(nfa, con);
-		to = s;
-		con = to->ins;
->>>>>>> 3a585d27
 	}
     }
 
@@ -1378,228 +1333,125 @@
     struct nfa *nfa,
     FILE *f)			/* for debug output; NULL none */
 {
-<<<<<<< HEAD
     struct state *s;
+    struct state *s2;
     struct state *nexts;
-    struct state *to;
     struct arc *a;
     struct arc *nexta;
-    int progress;
-
-    /*
-     * Find and eliminate empties until there are no more.
-     */
-
-    do {
-	progress = 0;
-	for (s = nfa->states; s != NULL && !NISERR(); s = nexts) {
-	    nexts = s->next;
-	    for (a = s->outs; a != NULL && !NISERR(); a = a->outchain) {
-		if (a->type == EMPTY) {
-
-		    /*
-		     *  Mark a for deletion; copy arcs to preserve graph
-		     * connectivity after it is gone.
-		     */
-
-		    unempty(nfa, a);
-		}
+
+    /*
+     * First, get rid of any states whose sole out-arc is an EMPTY,
+     * since they're basically just aliases for their successor.  The
+     * parsing algorithm creates enough of these that it's worth
+     * special-casing this.
+     */
+    for (s = nfa->states; s != NULL && !NISERR(); s = nexts) {
+	nexts = s->next;
+	if (s->flag || s->nouts != 1) {
+	    continue;
+	}
+	a = s->outs;
+	assert(a != NULL && a->outchain == NULL);
+	if (a->type != EMPTY) {
+	    continue;
+	}
+	if (s != a->to) {
+	    moveins(nfa, s, a->to);
+	}
+	dropstate(nfa, s);
+    }
+
+    /*
+     * Similarly, get rid of any state with a single EMPTY in-arc, by
+     * folding it into its predecessor.
+     */
+    for (s = nfa->states; s != NULL && !NISERR(); s = nexts) {
+	nexts = s->next;
+	/* Ensure tmp fields are clear for next step */
+	assert(s->tmp = NULL);
+	if (s->flag || s->nins != 1) {
+	    continue;
+	}
+	a = s->ins;
+	assert(a != NULL && a->inchain == NULL);
+	if (a->type != EMPTY) {
+	    continue;
+	}
+	if (s != a->from) {
+	    moveouts(nfa, s, a->from);
+	}
+	dropstate(nfa, s);
+    }
+
+    /*
+     * For each remaining NFA state, find all other states that are
+     * reachable from it by a chain of one or more EMPTY arcs.  Then
+     * generate new arcs that eliminate the need for each such chain.
+     *
+     * If we just do this straightforwardly, the algorithm gets slow in
+     * complex graphs, because the same arcs get copied to all
+     * intermediate states of an EMPTY chain, and then uselessly pushed
+     * repeatedly to the chain's final state; we waste a lot of time in
+     * newarc's duplicate checking.  To improve matters, we decree that
+     * any state with only EMPTY out-arcs is "doomed" and will not be
+     * part of the final NFA. That can be ensured by not adding any new
+     * out-arcs to such a state. Having ensured that, we need not update
+     * the state's in-arcs list either; all arcs that might have gotten
+     * pushed forward to it will just get pushed directly to successor
+     * states.  This eliminates most of the useless duplicate arcs.
+     */
+    for (s = nfa->states; s != NULL && !NISERR(); s = s->next) {
+	for (s2 = emptyreachable(s, s); s2 != s && !NISERR();
+		s2 = nexts) {
+	    /*
+	     * If s2 is doomed, we decide that (1) we will always push
+	     * arcs forward to it, not pull them back to s; and (2) we
+	     * can optimize away the push-forward, per comment above.
+	     * So do nothing.
+	     */
+	    if (s2->flag || hasnonemptyout(s2)) {
+		replaceempty(nfa, s, s2);
 	    }
 
-	    /*
-	     * Now pass through and delete the marked arcs.  Doing all the
-	     * deletion after all the marking prevents arc copying from
-	     * resurrecting deleted arcs which can cause failure to converge.
-	     * [Tcl Bug 3604074]
-	     */
-
-	    for (a = s->outs; a != NULL; a = nexta) {
-		nexta = a->outchain;
-		if (a->from == NULL) {
-		    progress = 1;
-		    to = a->to;
-		    a->from = s;
-		    freearc(nfa, a);
-		    if (to->nins == 0) {
-			while ((a = to->outs)) {
-			    freearc(nfa, a);
-			}
-			if (nexts == to) {
-			    nexts = to->next;
-			}
-			freestate(nfa, to);
-		    }
-		    if (s->nouts == 0) {
-			while ((a = s->ins)) {
-			    freearc(nfa, a);
-			}
-			freestate(nfa, s);
-		    }
-		}
+	    /* Reset the tmp fields as we walk back */
+	    nexts = s2->tmp;
+	    s2->tmp = NULL;
+	}
+	s->tmp = NULL;
+    }
+
+    /*
+     * Remove all the EMPTY arcs, since we don't need them anymore.
+     */
+    for (s = nfa->states; s != NULL; s = s->next) {
+	for (a = s->outs; a != NULL; a = nexta) {
+	    nexta = a->outchain;
+	    if (a->type == EMPTY) {
+		freearc(nfa, a);
 	    }
 	}
-	if (progress && f != NULL) {
-	    dumpnfa(nfa, f);
-	}
-    } while (progress && !NISERR());
-=======
-	struct state *s;
-	struct state *s2;
-	struct state *nexts;
-	struct arc *a;
-	struct arc *nexta;
-
-	/*
-	 * First, get rid of any states whose sole out-arc is an EMPTY,
-	 * since they're basically just aliases for their successor.
-	 * The parsing algorithm creates enough of these that it's worth
-	 * special-casing this.
-	 */
-	for (s = nfa->states; s != NULL && !NISERR(); s = nexts) {
-		nexts = s->next;
-		if (s->flag || s->nouts != 1)
-			continue;
-		a = s->outs;
-		assert(a != NULL && a->outchain == NULL);
-		if (a->type != EMPTY)
-			continue;
-		if (s != a->to)
-			moveins(nfa, s, a->to);
-		dropstate(nfa, s);
-	}
-
-	/*
-	 * Similarly, get rid of any state with a single EMPTY in-arc,
-	 * by folding it into its predecessor.
-	 */
-	for (s = nfa->states; s != NULL && !NISERR(); s = nexts) {
-		nexts = s->next;
-		/* Ensure tmp fields are clear for next step */
-		assert(s->tmp = NULL);
-		if (s->flag || s->nins != 1)
-			continue;
-		a = s->ins;
-		assert(a != NULL && a->inchain == NULL);
-		if (a->type != EMPTY)
-			continue;
-		if (s != a->from)
-			moveouts(nfa, s, a->from);
-		dropstate(nfa, s);
-	}
-
-	/*
-	 * For each remaining NFA state, find all other states that are
-	 * reachable from it by a chain of one or more EMPTY arcs.  Then
-	 * generate new arcs that eliminate the need for each such chain.
-	 *
-	 * If we just do this straightforwardly, the algorithm gets slow
-	 * in complex graphs, because the same arcs get copied to all
-	 * intermediate states of an EMPTY chain, and then uselessly
-	 * pushed repeatedly to the chain's final state; we waste a lot
-	 * of time in newarc's duplicate checking.  To improve matters,
-	 * we decree that any state with only EMPTY out-arcs is "doomed"
-	 * and will not be part of the final NFA. That can be ensured by
-	 * not adding any new out-arcs to such a state. Having ensured
-	 * that, we need not update the state's in-arcs list either; all
-	 * arcs that might have gotten pushed forward to it will just get
-	 * pushed directly to successor states.  This eliminates most of
-	 * the useless duplicate arcs.
-	 */
-	for (s = nfa->states; s != NULL && !NISERR(); s = s->next) {
-		for (s2 = emptyreachable(s, s); s2 != s && !NISERR();
-				s2 = nexts) {
-			/*
-			 * If s2 is doomed, we decide that (1) we will
-			 * always push arcs forward to it, not pull them
-			 * back to s; and (2) we can optimize away the
-			 * push-forward, per comment above.
-			 * So do nothing.
-			 */
-			if (s2->flag || hasnonemptyout(s2))
-				replaceempty(nfa, s, s2);
-
-			/* Reset the tmp fields as we walk back */
-			nexts = s2->tmp;
-			s2->tmp = NULL;
-		}
-		s->tmp = NULL;
-	}
-
-	/*
-	 * Remove all the EMPTY arcs, since we don't need them anymore.
-	 */
-	for (s = nfa->states; s != NULL; s = s->next)
-		for (a = s->outs; a != NULL; a = nexta) {
-			nexta = a->outchain;
-			if (a->type == EMPTY)
-				freearc(nfa, a);
-		}
-
-	/*
-	 * And remove any states that have become useless.  (This
-	 * cleanup is not very thorough, and would be even less so if we
-	 * tried to combine it with the previous step; but cleanup()
-	 * will take care of anything we miss.)
-	 */
-	for (s = nfa->states; s != NULL && !NISERR(); s = nexts) {
-		nexts = s->next;
-		if ((s->nins == 0 || s->nouts == 0) && !s->flag)
-			dropstate(nfa, s);
-	}
-
-	if (f != NULL && !NISERR())
-		dumpnfa(nfa, f);
->>>>>>> 3a585d27
-}
--
-/*
-<<<<<<< HEAD
- - unempty - optimize out an EMPTY arc, if possible
- * Actually, as it stands this function always succeeds, but the return value
- * is kept with an eye on possible future changes.
- ^ static int unempty(struct nfa *, struct arc *);
- */
-static int			/* 0 couldn't, 1 could */
-unempty(
-    struct nfa *nfa,
-    struct arc *a)
-{
-    struct state *from = a->from;
-    struct state *to = a->to;
-
-    assert(a->type == EMPTY);
-    assert(from != nfa->pre && to != nfa->post);
-
-    if (from == to) {		/* vacuous loop */
-	freearc(nfa, a);
-	return 1;
-    }
-
-    /*
-     *  Mark arc for deletion.
-     */
-
-    a->from = NULL;
-
-    if (from->nouts > to->nins) {
-	copyouts(nfa, to, from);
-	return 1;
-    }
-    if (from->nouts < to->nins) {
-	copyins(nfa, from, to);
-	return 1;
-    }
-
-    /*
-     * from->nouts == to->nins . decide on secondary issue:  copy fewest arcs
-     */
-
-    if (from->nins > to->nouts) {
-	copyouts(nfa, to, from);
-	return 1;
-    }
-=======
+    }
+
+    /*
+     * And remove any states that have become useless.  (This cleanup is
+     * not very thorough, and would be even less so if we tried to
+     * combine it with the previous step; but cleanup() will take care
+     * of anything we miss.)
+     */
+    for (s = nfa->states; s != NULL && !NISERR(); s = nexts) {
+	nexts = s->next;
+	if ((s->nins == 0 || s->nouts == 0) && !s->flag) {
+	    dropstate(nfa, s);
+	}
+    }
+
+    if (f != NULL && !NISERR()) {
+	dumpnfa(nfa, f);
+    }
+}
++
+/*
  - emptyreachable - recursively find all states reachable from s by EMPTY arcs
  * The return value is the last such state found.  Its tmp field links back
  * to the next-to-last such state, and so on back to s, so that all these
@@ -1610,19 +1462,22 @@
  ^ static struct state *emptyreachable(struct state *, struct state *);
  */
 static struct state *
-emptyreachable(s, lastfound)
-struct state *s;
-struct state *lastfound;
-{
-	struct arc *a;
-
-	s->tmp = lastfound;
-	lastfound = s;
-	for (a = s->outs; a != NULL; a = a->outchain)
-		if (a->type == EMPTY && a->to->tmp == NULL)
-			lastfound = emptyreachable(a->to, lastfound);
-	return lastfound;
-}
+emptyreachable(
+    struct state *s,
+    struct state *lastfound)
+{
+    struct arc *a;
+
+    s->tmp = lastfound;
+    lastfound = s;
+    for (a = s->outs; a != NULL; a = a->outchain) {
+	if (a->type == EMPTY && a->to->tmp == NULL) {
+	    lastfound = emptyreachable(a->to, lastfound);
+	}
+    }
+    return lastfound;
+}
+ 
 /*
  - replaceempty - replace an EMPTY arc chain with some non-empty arcs
@@ -1630,63 +1485,57 @@
  * they may still be needed to identify other arc chains during fixempties().
  ^ static void replaceempty(struct nfa *, struct state *, struct state *);
  */
-static VOID
-replaceempty(nfa, from, to)
-struct nfa *nfa;
-struct state *from;
-struct state *to;
-{
-	int fromouts;
-	int toins;
-
-	assert(from != to);
-
-	/*
-	 * Create replacement arcs that bypass the need for the EMPTY
-	 * chain.  We can do this either by pushing arcs forward
-	 * (linking directly from predecessors of "from" to "to") or by
-	 * pulling them back (linking directly from "from" to the
-	 * successors of "to").  In general, we choose whichever way
-	 * creates greater fan-out or fan-in, so as to improve the odds
-	 * of reducing the other state to zero in-arcs or out-arcs and
-	 * thereby being able to delete it.  However, if "from" is
-	 * doomed (has no non-EMPTY out-arcs), we must keep it so, so
-	 * always push forward in that case.
-	 *
-	 * The fan-out/fan-in comparison should count only non-EMPTY
-	 * arcs.  If "from" is doomed, we can skip counting "to"'s arcs,
-	 * since we want to force taking the copyins path in that case.
-	 */
-	fromouts = nonemptyouts(from);
-	toins = (fromouts == 0) ? 1 : nonemptyins(to);
-
-	if (fromouts > toins) {
-		copyouts(nfa, to, from, 0);
-		return;
-	}
-	if (fromouts < toins) {
-		copyins(nfa, from, to, 0);
-		return;
-	}
-
-	/*
-	 * fromouts == toins.  Secondary decision: copy fewest arcs.
-	 *
-	 * Doesn't seem to be worth the trouble to exclude empties from
-	 * these comparisons; that takes extra time and doesn't seem to
-	 * improve the resulting graph much.
-	 */
-	if (from->nins > to->nouts) {
-		copyouts(nfa, to, from, 0);
-		return;
-	}
-
+static void
+replaceempty(
+    struct nfa *nfa,
+    struct state *from,
+    struct state *to)
+{
+    int fromouts;
+    int toins;
+
+    assert(from != to);
+
+    /*
+     * Create replacement arcs that bypass the need for the EMPTY chain.  We
+     * can do this either by pushing arcs forward (linking directly from
+     * "from"'s predecessors to "to") or by pulling them back (linking
+     * directly from "from" to "to"'s successors).  In general, we choose
+     * whichever way creates greater fan-out or fan-in, so as to improve the
+     * odds of reducing the other state to zero in-arcs or out-arcs and
+     * thereby being able to delete it.  However, if "from" is doomed (has no
+     * non-EMPTY out-arcs), we must keep it so, so always push forward in that
+     * case.
+     *
+     * The fan-out/fan-in comparison should count only non-EMPTY arcs.  If
+     * "from" is doomed, we can skip counting "to"'s arcs, since we want to
+     * force taking the copynonemptyins path in that case.
+     */
+    fromouts = nonemptyouts(from);
+    toins = (fromouts == 0) ? 1 : nonemptyins(to);
+
+    if (fromouts > toins) {
+	copyouts(nfa, to, from, 0);
+	return;
+    }
+    if (fromouts < toins) {
 	copyins(nfa, from, to, 0);
-}
->>>>>>> 3a585d27
-
-    copyins(nfa, from, to);
-    return 1;
+	return;
+    }
+
+    /*
+     * fromouts == toins.  Decide on secondary issue: copy fewest arcs.
+     *
+     * Doesn't seem to be worth the trouble to exclude empties from these
+     * comparisons; that takes extra time and doesn't seem to improve the
+     * resulting graph much.
+     */
+    if (from->nins > to->nouts) {
+	copyouts(nfa, to, from, 0);
+	return;
+    }
+
+    copyins(nfa, from, to, 0);
 }
  
