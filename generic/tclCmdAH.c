--- conflicted
+++ resolved
@@ -47,20 +47,12 @@
 
 static int		CheckAccess(Tcl_Interp *interp, Tcl_Obj *pathPtr,
 			    int mode);
-<<<<<<< HEAD
 static Tcl_ObjCmdProc2	EncodingConvertfromObjCmd;
 static Tcl_ObjCmdProc2	EncodingConverttoObjCmd;
 static Tcl_ObjCmdProc2	EncodingDirsObjCmd;
 static Tcl_ObjCmdProc2	EncodingNamesObjCmd;
+static Tcl_ObjCmdProc2	EncodingProfilesObjCmd;
 static Tcl_ObjCmdProc2	EncodingSystemObjCmd;
-=======
-static Tcl_ObjCmdProc	EncodingConvertfromObjCmd;
-static Tcl_ObjCmdProc	EncodingConverttoObjCmd;
-static Tcl_ObjCmdProc	EncodingDirsObjCmd;
-static Tcl_ObjCmdProc	EncodingNamesObjCmd;
-static Tcl_ObjCmdProc	EncodingProfilesObjCmd;
-static Tcl_ObjCmdProc	EncodingSystemObjCmd;
->>>>>>> d5ac687a
 static inline int	ForeachAssignments(Tcl_Interp *interp,
 			    struct ForeachState *statePtr);
 static inline void	ForeachCleanup(Tcl_Interp *interp,
@@ -810,7 +802,7 @@
 EncodingProfilesObjCmd(
     TCL_UNUSED(void *),
     Tcl_Interp* interp,	    /* Tcl interpreter */
-    int objc,		    /* Number of command line args */
+    size_t objc,		    /* Number of command line args */
     Tcl_Obj* const objv[])  /* Vector of command line args */
 {
     if (objc > 1) {
