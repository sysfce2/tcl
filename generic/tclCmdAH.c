/*
 * tclCmdAH.c --
 *
 *	This file contains the top-level command routines for most of the Tcl
 *	built-in commands whose names begin with the letters A to H.
 *
 * Copyright (c) 1987-1993 The Regents of the University of California.
 * Copyright (c) 1994-1997 Sun Microsystems, Inc.
 *
 * See the file "license.terms" for information on usage and redistribution of
 * this file, and for a DISCLAIMER OF ALL WARRANTIES.
 */

#include "tclInt.h"
#include <locale.h>

/*
 * The state structure used by [foreach]. Note that the actual structure has
 * all its working arrays appended afterwards so they can be allocated and
 * freed in a single step.
 */

struct ForeachState {
    Tcl_Obj *bodyPtr;		/* The script body of the command. */
    int bodyIdx;		/* The argument index of the body. */
    int j, maxj;		/* Number of loop iterations. */
    int numLists;		/* Count of value lists. */
    int *index;			/* Array of value list indices. */
    int *varcList;		/* # loop variables per list. */
    Tcl_Obj ***varvList;	/* Array of var name lists. */
    Tcl_Obj **vCopyList;	/* Copies of var name list arguments. */
    int *argcList;		/* Array of value list sizes. */
    Tcl_Obj ***argvList;	/* Array of value lists. */
    Tcl_Obj **aCopyList;	/* Copies of value list arguments. */
};

/*
 * Prototypes for local procedures defined in this file:
 */

static int		CheckAccess(Tcl_Interp *interp, Tcl_Obj *pathPtr,
			    int mode);
static int		EncodingDirsObjCmd(ClientData dummy,
			    Tcl_Interp *interp, int objc,
			    Tcl_Obj *const objv[]);
static inline int	ForeachAssignments(Tcl_Interp *interp,
			    struct ForeachState *statePtr);
static inline void	ForeachCleanup(Tcl_Interp *interp,
			    struct ForeachState *statePtr);
static int		GetStatBuf(Tcl_Interp *interp, Tcl_Obj *pathPtr,
			    Tcl_FSStatProc *statProc, Tcl_StatBuf *statPtr);
static const char *	GetTypeFromMode(int mode);
static int		StoreStatData(Tcl_Interp *interp, Tcl_Obj *varName,
			    Tcl_StatBuf *statPtr);
static Tcl_NRPostProc	CatchObjCmdCallback;
static Tcl_NRPostProc	ExprCallback;
static Tcl_NRPostProc	ForSetupCallback;
static Tcl_NRPostProc	ForCondCallback;
static Tcl_NRPostProc	ForNextCallback;
static Tcl_NRPostProc	ForPostNextCallback;
static Tcl_NRPostProc	ForeachLoopStep;
static Tcl_NRPostProc	EvalCmdErrMsg;

static Tcl_ObjCmdProc FileAttrAccessTimeCmd;
static Tcl_ObjCmdProc FileAttrIsDirectoryCmd;
static Tcl_ObjCmdProc FileAttrIsExecutableCmd;
static Tcl_ObjCmdProc FileAttrIsExistingCmd;
static Tcl_ObjCmdProc FileAttrIsFileCmd;
static Tcl_ObjCmdProc FileAttrIsOwnedCmd;
static Tcl_ObjCmdProc FileAttrIsReadableCmd;
static Tcl_ObjCmdProc FileAttrIsWritableCmd;
static Tcl_ObjCmdProc FileAttrLinkStatCmd;
static Tcl_ObjCmdProc FileAttrModifyTimeCmd;
static Tcl_ObjCmdProc FileAttrSizeCmd;
static Tcl_ObjCmdProc FileAttrStatCmd;
static Tcl_ObjCmdProc FileAttrTypeCmd;
static Tcl_ObjCmdProc FilesystemSeparatorCmd;
static Tcl_ObjCmdProc FilesystemVolumesCmd;
static Tcl_ObjCmdProc PathDirNameCmd;
static Tcl_ObjCmdProc PathExtensionCmd;
static Tcl_ObjCmdProc PathFilesystemCmd;
static Tcl_ObjCmdProc PathJoinCmd;
static Tcl_ObjCmdProc PathNativeNameCmd;
static Tcl_ObjCmdProc PathNormalizeCmd;
static Tcl_ObjCmdProc PathRootNameCmd;
static Tcl_ObjCmdProc PathSplitCmd;
static Tcl_ObjCmdProc PathTailCmd;
static Tcl_ObjCmdProc PathTypeCmd;

/*
 *----------------------------------------------------------------------
 *
 * Tcl_BreakObjCmd --
 *
 *	This procedure is invoked to process the "break" Tcl command. See the
 *	user documentation for details on what it does.
 *
 *	With the bytecode compiler, this procedure is only called when a
 *	command name is computed at runtime, and is "break" or the name to
 *	which "break" was renamed: e.g., "set z break; $z"
 *
 * Results:
 *	A standard Tcl result.
 *
 * Side effects:
 *	See the user documentation.
 *
 *----------------------------------------------------------------------
 */

	/* ARGSUSED */
int
Tcl_BreakObjCmd(
    ClientData dummy,		/* Not used. */
    Tcl_Interp *interp,		/* Current interpreter. */
    int objc,			/* Number of arguments. */
    Tcl_Obj *const objv[])	/* Argument objects. */
{
    if (objc != 1) {
	Tcl_WrongNumArgs(interp, 1, objv, NULL);
	return TCL_ERROR;
    }
    return TCL_BREAK;
}

/*
 *----------------------------------------------------------------------
 *
 * Tcl_CaseObjCmd --
 *
 *	This procedure is invoked to process the "case" Tcl command. See the
 *	user documentation for details on what it does. THIS COMMAND IS
 *	OBSOLETE AND DEPRECATED. SLATED FOR REMOVAL IN TCL 9.0.
 *
 * Results:
 *	A standard Tcl object result.
 *
 * Side effects:
 *	See the user documentation.
 *
 *----------------------------------------------------------------------
 */

	/* ARGSUSED */
int
Tcl_CaseObjCmd(
    ClientData dummy,		/* Not used. */
    Tcl_Interp *interp,		/* Current interpreter. */
    int objc,			/* Number of arguments. */
    Tcl_Obj *const objv[])	/* Argument objects. */
{
    register int i;
    int body, result, caseObjc;
    const char *stringPtr, *arg;
    Tcl_Obj *const *caseObjv;
    Tcl_Obj *armPtr;

    if (objc < 3) {
	Tcl_WrongNumArgs(interp, 1, objv,
		"string ?in? ?pattern body ...? ?default body?");
	return TCL_ERROR;
    }

    stringPtr = TclGetString(objv[1]);
    body = -1;

    arg = TclGetString(objv[2]);
    if (strcmp(arg, "in") == 0) {
	i = 3;
    } else {
	i = 2;
    }
    caseObjc = objc - i;
    caseObjv = objv + i;

    /*
     * If all of the pattern/command pairs are lumped into a single argument,
     * split them out again.
     */

    if (caseObjc == 1) {
	Tcl_Obj **newObjv;

	TclListObjGetElements(interp, caseObjv[0], &caseObjc, &newObjv);
	caseObjv = newObjv;
    }

    for (i = 0;  i < caseObjc;  i += 2) {
	int patObjc, j;
	const char **patObjv;
	const char *pat;
	unsigned char *p;

	if (i == caseObjc-1) {
	    Tcl_ResetResult(interp);
	    Tcl_AppendResult(interp, "extra case pattern with no body", NULL);
	    return TCL_ERROR;
	}

	/*
	 * Check for special case of single pattern (no list) with no
	 * backslash sequences.
	 */

	pat = TclGetString(caseObjv[i]);
	for (p = (unsigned char *) pat; *p != '\0'; p++) {
	    if (isspace(*p) || (*p == '\\')) {	/* INTL: ISO space, UCHAR */
		break;
	    }
	}
	if (*p == '\0') {
	    if ((*pat == 'd') && (strcmp(pat, "default") == 0)) {
		body = i + 1;
	    }
	    if (Tcl_StringMatch(stringPtr, pat)) {
		body = i + 1;
		goto match;
	    }
	    continue;
	}

	/*
	 * Break up pattern lists, then check each of the patterns in the
	 * list.
	 */

	result = Tcl_SplitList(interp, pat, &patObjc, &patObjv);
	if (result != TCL_OK) {
	    return result;
	}
	for (j = 0; j < patObjc; j++) {
	    if (Tcl_StringMatch(stringPtr, patObjv[j])) {
		body = i + 1;
		break;
	    }
	}
	ckfree(patObjv);
	if (j < patObjc) {
	    break;
	}
    }

  match:
    if (body != -1) {
	armPtr = caseObjv[body - 1];
	result = Tcl_EvalObjEx(interp, caseObjv[body], 0);
	if (result == TCL_ERROR) {
	    Tcl_AppendObjToErrorInfo(interp, Tcl_ObjPrintf(
		    "\n    (\"%.50s\" arm line %d)",
		    TclGetString(armPtr), Tcl_GetErrorLine(interp)));
	}
	return result;
    }

    /*
     * Nothing matched: return nothing.
     */

    return TCL_OK;
}

/*
 *----------------------------------------------------------------------
 *
 * Tcl_CatchObjCmd --
 *
 *	This object-based procedure is invoked to process the "catch" Tcl
 *	command. See the user documentation for details on what it does.
 *
 * Results:
 *	A standard Tcl object result.
 *
 * Side effects:
 *	See the user documentation.
 *
 *----------------------------------------------------------------------
 */

	/* ARGSUSED */
int
Tcl_CatchObjCmd(
    ClientData dummy,		/* Not used. */
    Tcl_Interp *interp,		/* Current interpreter. */
    int objc,			/* Number of arguments. */
    Tcl_Obj *const objv[])	/* Argument objects. */
{
    return Tcl_NRCallObjProc(interp, TclNRCatchObjCmd, dummy, objc, objv);
}

int
TclNRCatchObjCmd(
    ClientData dummy,		/* Not used. */
    Tcl_Interp *interp,		/* Current interpreter. */
    int objc,			/* Number of arguments. */
    Tcl_Obj *const objv[])	/* Argument objects. */
{
    Tcl_Obj *varNamePtr = NULL;
    Tcl_Obj *optionVarNamePtr = NULL;
    Interp *iPtr = (Interp *) interp;

    if ((objc < 2) || (objc > 4)) {
	Tcl_WrongNumArgs(interp, 1, objv,
		"script ?resultVarName? ?optionVarName?");
	return TCL_ERROR;
    }

    if (objc >= 3) {
	varNamePtr = objv[2];
    }
    if (objc == 4) {
	optionVarNamePtr = objv[3];
    }

    TclNRAddCallback(interp, CatchObjCmdCallback, INT2PTR(objc),
	    varNamePtr, optionVarNamePtr, NULL);

    /*
     * TIP #280. Make invoking context available to caught script.
     */

    return TclNREvalObjEx(interp, objv[1], 0, iPtr->cmdFramePtr, 1);
}

static int
CatchObjCmdCallback(
    ClientData data[],
    Tcl_Interp *interp,
    int result)
{
    Interp *iPtr = (Interp *) interp;
    int objc = PTR2INT(data[0]);
    Tcl_Obj *varNamePtr = data[1];
    Tcl_Obj *optionVarNamePtr = data[2];
    int rewind = iPtr->execEnvPtr->rewind;

    /*
     * We disable catch in interpreters where the limit has been exceeded.
     */

    if (rewind || Tcl_LimitExceeded(interp)) {
	Tcl_AppendObjToErrorInfo(interp, Tcl_ObjPrintf(
		"\n    (\"catch\" body line %d)", Tcl_GetErrorLine(interp)));
	return TCL_ERROR;
    }

    if (objc >= 3) {
	if (NULL == Tcl_ObjSetVar2(interp, varNamePtr, NULL,
		Tcl_GetObjResult(interp), TCL_LEAVE_ERR_MSG)) {
	    return TCL_ERROR;
	}
    }
    if (objc == 4) {
	Tcl_Obj *options = Tcl_GetReturnOptions(interp, result);

	if (NULL == Tcl_ObjSetVar2(interp, optionVarNamePtr, NULL,
		options, TCL_LEAVE_ERR_MSG)) {
	    Tcl_DecrRefCount(options);
	    return TCL_ERROR;
	}
    }

    Tcl_ResetResult(interp);
    Tcl_SetObjResult(interp, Tcl_NewIntObj(result));
    return TCL_OK;
}

/*
 *----------------------------------------------------------------------
 *
 * Tcl_CdObjCmd --
 *
 *	This procedure is invoked to process the "cd" Tcl command. See the
 *	user documentation for details on what it does.
 *
 * Results:
 *	A standard Tcl result.
 *
 * Side effects:
 *	See the user documentation.
 *
 *----------------------------------------------------------------------
 */

	/* ARGSUSED */
int
Tcl_CdObjCmd(
    ClientData dummy,		/* Not used. */
    Tcl_Interp *interp,		/* Current interpreter. */
    int objc,			/* Number of arguments. */
    Tcl_Obj *const objv[])	/* Argument objects. */
{
    Tcl_Obj *dir;
    int result;

    if (objc > 2) {
	Tcl_WrongNumArgs(interp, 1, objv, "?dirName?");
	return TCL_ERROR;
    }

    if (objc == 2) {
	dir = objv[1];
    } else {
	TclNewLiteralStringObj(dir, "~");
	Tcl_IncrRefCount(dir);
    }
    if (Tcl_FSConvertToPathType(interp, dir) != TCL_OK) {
	result = TCL_ERROR;
    } else {
	result = Tcl_FSChdir(dir);
	if (result != TCL_OK) {
	    Tcl_AppendResult(interp, "couldn't change working directory to \"",
		    TclGetString(dir), "\": ", Tcl_PosixError(interp), NULL);
	    result = TCL_ERROR;
	}
    }
    if (objc != 2) {
	Tcl_DecrRefCount(dir);
    }
    return result;
}

/*
 *----------------------------------------------------------------------
 *
 * Tcl_ConcatObjCmd --
 *
 *	This object-based procedure is invoked to process the "concat" Tcl
 *	command. See the user documentation for details on what it does.
 *
 * Results:
 *	A standard Tcl object result.
 *
 * Side effects:
 *	See the user documentation.
 *
 *----------------------------------------------------------------------
 */

	/* ARGSUSED */
int
Tcl_ConcatObjCmd(
    ClientData dummy,		/* Not used. */
    Tcl_Interp *interp,		/* Current interpreter. */
    int objc,			/* Number of arguments. */
    Tcl_Obj *const objv[])	/* Argument objects. */
{
    if (objc >= 2) {
	Tcl_SetObjResult(interp, Tcl_ConcatObj(objc-1, objv+1));
    }
    return TCL_OK;
}

/*
 *----------------------------------------------------------------------
 *
 * Tcl_ContinueObjCmd --
 *
 *	This procedure is invoked to process the "continue" Tcl command. See
 *	the user documentation for details on what it does.
 *
 *	With the bytecode compiler, this procedure is only called when a
 *	command name is computed at runtime, and is "continue" or the name to
 *	which "continue" was renamed: e.g., "set z continue; $z"
 *
 * Results:
 *	A standard Tcl result.
 *
 * Side effects:
 *	See the user documentation.
 *
 *----------------------------------------------------------------------
 */

	/* ARGSUSED */
int
Tcl_ContinueObjCmd(
    ClientData dummy,		/* Not used. */
    Tcl_Interp *interp,		/* Current interpreter. */
    int objc,			/* Number of arguments. */
    Tcl_Obj *const objv[])	/* Argument objects. */
{
    if (objc != 1) {
	Tcl_WrongNumArgs(interp, 1, objv, NULL);
	return TCL_ERROR;
    }
    return TCL_CONTINUE;
}

/*
 *----------------------------------------------------------------------
 *
 * Tcl_EncodingObjCmd --
 *
 *	This command manipulates encodings.
 *
 * Results:
 *	A standard Tcl result.
 *
 * Side effects:
 *	See the user documentation.
 *
 *----------------------------------------------------------------------
 */

int
Tcl_EncodingObjCmd(
    ClientData dummy,		/* Not used. */
    Tcl_Interp *interp,		/* Current interpreter. */
    int objc,			/* Number of arguments. */
    Tcl_Obj *const objv[])	/* Argument objects. */
{
    int index;

    static const char *const optionStrings[] = {
	"convertfrom", "convertto", "dirs", "names", "system",
	NULL
    };
    enum options {
	ENC_CONVERTFROM, ENC_CONVERTTO, ENC_DIRS, ENC_NAMES, ENC_SYSTEM
    };

    if (objc < 2) {
	Tcl_WrongNumArgs(interp, 1, objv, "option ?arg ...?");
	return TCL_ERROR;
    }
    if (Tcl_GetIndexFromObj(interp, objv[1], optionStrings, "option", 0,
	    &index) != TCL_OK) {
	return TCL_ERROR;
    }

    switch ((enum options) index) {
    case ENC_CONVERTTO:
    case ENC_CONVERTFROM: {
	Tcl_Obj *data;
	Tcl_DString ds;
	Tcl_Encoding encoding;
	int length;
	const char *stringPtr;

	if (objc == 3) {
	    encoding = Tcl_GetEncoding(interp, NULL);
	    data = objv[2];
	} else if (objc == 4) {
	    if (Tcl_GetEncodingFromObj(interp, objv[2], &encoding) != TCL_OK) {
		return TCL_ERROR;
	    }
	    data = objv[3];
	} else {
	    Tcl_WrongNumArgs(interp, 2, objv, "?encoding? data");
	    return TCL_ERROR;
	}

	if ((enum options) index == ENC_CONVERTFROM) {
	    /*
	     * Treat the string as binary data.
	     */

	    stringPtr = (char *) Tcl_GetByteArrayFromObj(data, &length);
	    Tcl_ExternalToUtfDString(encoding, stringPtr, length, &ds);

	    /*
	     * Note that we cannot use Tcl_DStringResult here because it will
	     * truncate the string at the first null byte.
	     */

	    Tcl_SetObjResult(interp, Tcl_NewStringObj(
		    Tcl_DStringValue(&ds), Tcl_DStringLength(&ds)));
	    Tcl_DStringFree(&ds);
	} else {
	    /*
	     * Store the result as binary data.
	     */

	    stringPtr = TclGetStringFromObj(data, &length);
	    Tcl_UtfToExternalDString(encoding, stringPtr, length, &ds);
	    Tcl_SetObjResult(interp, Tcl_NewByteArrayObj(
		    (unsigned char *) Tcl_DStringValue(&ds),
		    Tcl_DStringLength(&ds)));
	    Tcl_DStringFree(&ds);
	}

	Tcl_FreeEncoding(encoding);
	break;
    }
    case ENC_DIRS:
	return EncodingDirsObjCmd(dummy, interp, objc-1, objv+1);
    case ENC_NAMES:
	if (objc > 2) {
	    Tcl_WrongNumArgs(interp, 2, objv, NULL);
	    return TCL_ERROR;
	}
	Tcl_GetEncodingNames(interp);
	break;
    case ENC_SYSTEM:
	if (objc > 3) {
	    Tcl_WrongNumArgs(interp, 2, objv, "?encoding?");
	    return TCL_ERROR;
	}
	if (objc == 2) {
	    Tcl_SetObjResult(interp, Tcl_NewStringObj(
		    Tcl_GetEncodingName(NULL), -1));
	} else {
	    return Tcl_SetSystemEncoding(interp, TclGetString(objv[2]));
	}
	break;
    }
    return TCL_OK;
}

/*
 *----------------------------------------------------------------------
 *
 * EncodingDirsObjCmd --
 *
 *	This command manipulates the encoding search path.
 *
 * Results:
 *	A standard Tcl result.
 *
 * Side effects:
 *	Can set the encoding search path.
 *
 *----------------------------------------------------------------------
 */

int
EncodingDirsObjCmd(
    ClientData dummy,		/* Not used. */
    Tcl_Interp *interp,		/* Current interpreter. */
    int objc,			/* Number of arguments. */
    Tcl_Obj *const objv[])	/* Argument objects. */
{
    if (objc > 2) {
	Tcl_WrongNumArgs(interp, 1, objv, "?dirList?");
	return TCL_ERROR;
    }
    if (objc == 1) {
	Tcl_SetObjResult(interp, Tcl_GetEncodingSearchPath());
	return TCL_OK;
    }
    if (Tcl_SetEncodingSearchPath(objv[1]) == TCL_ERROR) {
	Tcl_AppendResult(interp, "expected directory list but got \"",
		TclGetString(objv[1]), "\"", NULL);
	Tcl_SetErrorCode(interp, "TCL", "OPERATION", "ENCODING", "BADPATH",
		NULL);
	return TCL_ERROR;
    }
    Tcl_SetObjResult(interp, objv[1]);
    return TCL_OK;
}

/*
 *----------------------------------------------------------------------
 *
 * Tcl_ErrorObjCmd --
 *
 *	This procedure is invoked to process the "error" Tcl command. See the
 *	user documentation for details on what it does.
 *
 * Results:
 *	A standard Tcl object result.
 *
 * Side effects:
 *	See the user documentation.
 *
 *----------------------------------------------------------------------
 */

	/* ARGSUSED */
int
Tcl_ErrorObjCmd(
    ClientData dummy,		/* Not used. */
    Tcl_Interp *interp,		/* Current interpreter. */
    int objc,			/* Number of arguments. */
    Tcl_Obj *const objv[])	/* Argument objects. */
{
    Tcl_Obj *options, *optName;

    if ((objc < 2) || (objc > 4)) {
	Tcl_WrongNumArgs(interp, 1, objv, "message ?errorInfo? ?errorCode?");
	return TCL_ERROR;
    }

    TclNewLiteralStringObj(options, "-code error -level 0");

    if (objc >= 3) {		/* Process the optional info argument */
	TclNewLiteralStringObj(optName, "-errorinfo");
	Tcl_ListObjAppendElement(NULL, options, optName);
	Tcl_ListObjAppendElement(NULL, options, objv[2]);
    }

    if (objc >= 4) {		/* Process the optional code argument */
	TclNewLiteralStringObj(optName, "-errorcode");
	Tcl_ListObjAppendElement(NULL, options, optName);
	Tcl_ListObjAppendElement(NULL, options, objv[3]);
    }

    Tcl_SetObjResult(interp, objv[1]);
    return Tcl_SetReturnOptions(interp, options);
}

/*
 *----------------------------------------------------------------------
 *
 * Tcl_EvalObjCmd --
 *
 *	This object-based procedure is invoked to process the "eval" Tcl
 *	command. See the user documentation for details on what it does.
 *
 * Results:
 *	A standard Tcl object result.
 *
 * Side effects:
 *	See the user documentation.
 *
 *----------------------------------------------------------------------
 */

	/* ARGSUSED */
static int
EvalCmdErrMsg(
    ClientData data[],
    Tcl_Interp *interp,
    int result)
{
    if (result == TCL_ERROR) {
	Tcl_AppendObjToErrorInfo(interp, Tcl_ObjPrintf(
		"\n    (\"eval\" body line %d)", Tcl_GetErrorLine(interp)));
    }
    return result;
}

int
Tcl_EvalObjCmd(
    ClientData dummy,		/* Not used. */
    Tcl_Interp *interp,		/* Current interpreter. */
    int objc,			/* Number of arguments. */
    Tcl_Obj *const objv[])	/* Argument objects. */
{
    return Tcl_NRCallObjProc(interp, TclNREvalObjCmd, dummy, objc, objv);    
}

int
TclNREvalObjCmd(
    ClientData dummy,		/* Not used. */
    Tcl_Interp *interp,		/* Current interpreter. */
    int objc,			/* Number of arguments. */
    Tcl_Obj *const objv[])	/* Argument objects. */
{
    register Tcl_Obj *objPtr;
    Interp *iPtr = (Interp *) interp;
    CmdFrame *invoker = NULL;
    int word = 0;

    if (objc < 2) {
	Tcl_WrongNumArgs(interp, 1, objv, "arg ?arg ...?");
	return TCL_ERROR;
    }

    if (objc == 2) {
	/*
	 * TIP #280. Make argument location available to eval'd script.
	 */

	invoker = iPtr->cmdFramePtr;
	word = 1;
	objPtr = objv[1];
	TclArgumentGet(interp, objPtr, &invoker, &word);
    } else {
	/*
	 * More than one argument: concatenate them together with spaces
	 * between, then evaluate the result. Tcl_EvalObjEx will delete the
	 * object when it decrements its refcount after eval'ing it.
	 *
	 * TIP #280. Make invoking context available to eval'd script, done
	 * with the default values.
	 */

	objPtr = Tcl_ConcatObj(objc-1, objv+1);
    }
    TclNRAddCallback(interp, EvalCmdErrMsg, NULL, NULL, NULL, NULL);
    return TclNREvalObjEx(interp, objPtr, 0, invoker, word);
}

/*
 *----------------------------------------------------------------------
 *
 * Tcl_ExitObjCmd --
 *
 *	This procedure is invoked to process the "exit" Tcl command. See the
 *	user documentation for details on what it does.
 *
 * Results:
 *	A standard Tcl object result.
 *
 * Side effects:
 *	See the user documentation.
 *
 *----------------------------------------------------------------------
 */

	/* ARGSUSED */
int
Tcl_ExitObjCmd(
    ClientData dummy,		/* Not used. */
    Tcl_Interp *interp,		/* Current interpreter. */
    int objc,			/* Number of arguments. */
    Tcl_Obj *const objv[])	/* Argument objects. */
{
    int value;

    if ((objc != 1) && (objc != 2)) {
	Tcl_WrongNumArgs(interp, 1, objv, "?returnCode?");
	return TCL_ERROR;
    }

    if (objc == 1) {
	value = 0;
    } else if (Tcl_GetIntFromObj(interp, objv[1], &value) != TCL_OK) {
	return TCL_ERROR;
    }
    Tcl_Exit(value);
    /*NOTREACHED*/
    return TCL_OK;		/* Better not ever reach this! */
}

/*
 *----------------------------------------------------------------------
 *
 * Tcl_ExprObjCmd --
 *
 *	This object-based procedure is invoked to process the "expr" Tcl
 *	command. See the user documentation for details on what it does.
 *
 *	With the bytecode compiler, this procedure is called in two
 *	circumstances: 1) to execute expr commands that are too complicated or
 *	too unsafe to try compiling directly into an inline sequence of
 *	instructions, and 2) to execute commands where the command name is
 *	computed at runtime and is "expr" or the name to which "expr" was
 *	renamed (e.g., "set z expr; $z 2+3")
 *
 * Results:
 *	A standard Tcl object result.
 *
 * Side effects:
 *	See the user documentation.
 *
 *----------------------------------------------------------------------
 */

	/* ARGSUSED */
int
Tcl_ExprObjCmd(
    ClientData dummy,		/* Not used. */
    Tcl_Interp *interp,		/* Current interpreter. */
    int objc,			/* Number of arguments. */
    Tcl_Obj *const objv[])	/* Argument objects. */
{
    return Tcl_NRCallObjProc(interp, TclNRExprObjCmd, dummy, objc, objv);
}

int
TclNRExprObjCmd(
    ClientData dummy,		/* Not used. */
    Tcl_Interp *interp,		/* Current interpreter. */
    int objc,			/* Number of arguments. */
    Tcl_Obj *const objv[])	/* Argument objects. */
{
    Tcl_Obj *resultPtr, *objPtr;

    if (objc < 2) {
	Tcl_WrongNumArgs(interp, 1, objv, "arg ?arg ...?");
	return TCL_ERROR;
    }

    TclNewObj(resultPtr);
    Tcl_IncrRefCount(resultPtr);
    if (objc == 2) {
	objPtr = objv[1];
	TclNRAddCallback(interp, ExprCallback, resultPtr, NULL, NULL, NULL);
    } else {
	objPtr = Tcl_ConcatObj(objc-1, objv+1);
	TclNRAddCallback(interp, ExprCallback, resultPtr, objPtr, NULL, NULL);
    }

    return Tcl_NRExprObj(interp, objPtr, resultPtr);
}

static int
ExprCallback(
    ClientData data[],
    Tcl_Interp *interp,
    int result)
{
    Tcl_Obj *resultPtr = data[0];
    Tcl_Obj *objPtr = data[1];

    if (objPtr != NULL) {
	Tcl_DecrRefCount(objPtr);
    }

    if (result == TCL_OK) {
	Tcl_SetObjResult(interp, resultPtr);
    }
    Tcl_DecrRefCount(resultPtr);
    return result;
}

/*
 *----------------------------------------------------------------------
 *
 * TclInitFileCmd --
 *
 *	This function builds the "file" Tcl command ensemble. See the user
 *	documentation for details on what that ensemble does.
 *
 *	PLEASE NOTE THAT THIS FAILS WITH FILENAMES AND PATHS WITH EMBEDDED
 *	NULLS. With the object-based Tcl_FS APIs, the above NOTE may no longer
 *	be true. In any case this assertion should be tested.
 *
 * Results:
 *	A standard Tcl result.
 *
 * Side effects:
 *	See the user documentation.
 *
 *----------------------------------------------------------------------
 */

Tcl_Command
TclInitFileCmd(
    Tcl_Interp *interp)
{
    /*
     * Note that most subcommands are unsafe because either they manipulate
     * the native filesystem or because they reveal information about the
     * native filesystem.
     */

    static const EnsembleImplMap initMap[] = {
	{"atime",	FileAttrAccessTimeCmd, NULL, NULL, NULL, 0},
	{"attributes",	TclFileAttrsCmd, NULL, NULL, NULL, 0},
	{"channels",	TclChannelNamesCmd, NULL, NULL, NULL, 0},
	{"copy",	TclFileCopyCmd, NULL, NULL, NULL, 0},
	{"delete",	TclFileDeleteCmd, NULL, NULL, NULL, 0},
	{"dirname",	PathDirNameCmd, NULL, NULL, NULL, 0},
	{"executable",	FileAttrIsExecutableCmd, NULL, NULL, NULL, 0},
	{"exists",	FileAttrIsExistingCmd, NULL, NULL, NULL, 0},
	{"extension",	PathExtensionCmd, NULL, NULL, NULL, 0},
	{"isdirectory",	FileAttrIsDirectoryCmd, NULL, NULL, NULL, 0},
	{"isfile",	FileAttrIsFileCmd, NULL, NULL, NULL, 0},
	{"join",	PathJoinCmd, NULL, NULL, NULL, 0},
	{"link",	TclFileLinkCmd, NULL, NULL, NULL, 0},
	{"lstat",	FileAttrLinkStatCmd, NULL, NULL, NULL, 0},
	{"mtime",	FileAttrModifyTimeCmd, NULL, NULL, NULL, 0},
	{"mkdir",	TclFileMakeDirsCmd, NULL, NULL, NULL, 0},
	{"nativename",	PathNativeNameCmd, NULL, NULL, NULL, 0},
	{"normalize",	PathNormalizeCmd, NULL, NULL, NULL, 0},
	{"owned",	FileAttrIsOwnedCmd, NULL, NULL, NULL, 0},
	{"pathtype",	PathTypeCmd, NULL, NULL, NULL, 0},
	{"readable",	FileAttrIsReadableCmd, NULL, NULL, NULL, 0},
	{"readlink",	TclFileReadLinkCmd, NULL, NULL, NULL, 0},
	{"rename",	TclFileRenameCmd, NULL, NULL, NULL, 0},
	{"rootname",	PathRootNameCmd, NULL, NULL, NULL, 0},
	{"separator",	FilesystemSeparatorCmd, NULL, NULL, NULL, 0},
	{"size",	FileAttrSizeCmd, NULL, NULL, NULL, 0},
	{"split",	PathSplitCmd, NULL, NULL, NULL, 0},
	{"stat",	FileAttrStatCmd, NULL, NULL, NULL, 0},
	{"system",	PathFilesystemCmd, NULL, NULL, NULL, 0},
	{"tail",	PathTailCmd, NULL, NULL, NULL, 0},
	{"tempfile",	TclFileTemporaryCmd, NULL, NULL, NULL, 0},
	{"type",	FileAttrTypeCmd, NULL, NULL, NULL, 0},
	{"volumes",	FilesystemVolumesCmd, NULL, NULL, NULL, 0},
	{"writable",	FileAttrIsWritableCmd, NULL, NULL, NULL, 0},
	{NULL, NULL, NULL, NULL, NULL, 0}
    };
    return TclMakeEnsemble(interp, "file", initMap);
}

/*
 *----------------------------------------------------------------------
 *
 * TclMakeFileCommandSafe --
 *
 *	This function hides the unsafe subcommands of the "file" Tcl command
 *	ensemble. It must only be called from TclHideUnsafeCommands.
 *
 * Results:
 *	A standard Tcl result.
 *
 * Side effects:
 *	Adds commands to the table of hidden commands.
 *
 *----------------------------------------------------------------------
 */

int
TclMakeFileCommandSafe(
    Tcl_Interp *interp)
{
    static const struct {
	const char *cmdName;
	int unsafe;
    } unsafeInfo[] = {
	{"atime",	 1},
	{"attributes",	 1},
	{"channels",	 0},
	{"copy",	 1},
	{"delete",	 1},
	{"dirname",	 1},
	{"executable",	 1},
	{"exists",	 1},
	{"extension",	 1},
	{"isdirectory",	 1},
	{"isfile",	 1},
	{"join",	 0},
	{"link",	 1},
	{"lstat",	 1},
	{"mtime",	 1},
	{"mkdir",	 1},
	{"nativename",	 1},
	{"normalize",	 1},
	{"owned",	 1},
	{"pathtype",	 0},
	{"readable",	 1},
	{"readlink",	 1},
	{"rename",	 1},
	{"rootname",	 1},
	{"separator",	 0},
	{"size",	 1},
	{"split",	 0},
	{"stat",	 1},
	{"system",	 0},
	{"tail",	 1},
	{"tempfile",	 1},
	{"type",	 1},
	{"volumes",	 1},
	{"writable",	 1},
	{NULL, 0}
    };
    int i;
    Tcl_DString oldBuf, newBuf;

    Tcl_DStringInit(&oldBuf);
    Tcl_DStringAppend(&oldBuf, "::tcl::file::", -1);
    Tcl_DStringInit(&newBuf);
    Tcl_DStringAppend(&newBuf, "tcl:file:", -1);
    for (i=0 ; unsafeInfo[i].cmdName != NULL ; i++) {
	if (unsafeInfo[i].unsafe) {
	    const char *oldName, *newName;

	    Tcl_DStringSetLength(&oldBuf, 13);
	    oldName = Tcl_DStringAppend(&oldBuf, unsafeInfo[i].cmdName, -1);
	    Tcl_DStringSetLength(&newBuf, 9);
	    newName = Tcl_DStringAppend(&newBuf, unsafeInfo[i].cmdName, -1);
	    if (TclRenameCommand(interp, oldName, "___tmp") != TCL_OK
		    || Tcl_HideCommand(interp, "___tmp", newName) != TCL_OK) {
		Tcl_Panic("problem making 'file %s' safe: %s",
			unsafeInfo[i].cmdName,
			Tcl_GetString(Tcl_GetObjResult(interp)));
	    }
	}
    }
    Tcl_DStringFree(&oldBuf);
    Tcl_DStringFree(&newBuf);

    /*
     * Ugh. The [file] command is now actually safe, but it is assumed by
     * scripts that it is not, which messes up security policies. [Bug
     * 3211758]
     */

    if (Tcl_HideCommand(interp, "file", "file") != TCL_OK) {
	Tcl_Panic("problem making 'file' safe: %s",
		Tcl_GetString(Tcl_GetObjResult(interp)));
    }
    return TCL_OK;
}

/*
 *----------------------------------------------------------------------
 *
 * FileAttrAccessTimeCmd --
 *
 *	This function is invoked to process the "file atime" Tcl command. See
 *	the user documentation for details on what it does.
 *
 * Results:
 *	A standard Tcl result.
 *
 * Side effects:
 *	May update the access time on the file, if requested by the user.
 *
 *----------------------------------------------------------------------
 */

static int
FileAttrAccessTimeCmd(
    ClientData clientData,
    Tcl_Interp *interp,
    int objc,
    Tcl_Obj *const objv[])
{
    Tcl_StatBuf buf;
    struct utimbuf tval;

    if (objc < 2 || objc > 3) {
	Tcl_WrongNumArgs(interp, 1, objv, "name ?time?");
	return TCL_ERROR;
    }
    if (GetStatBuf(interp, objv[1], Tcl_FSStat, &buf) != TCL_OK) {
	return TCL_ERROR;
    }
    if (objc == 3) {
	/*
	 * Need separate variable for reading longs from an object on 64-bit
	 * platforms. [Bug 698146]
	 */

	long newTime;

	if (TclGetLongFromObj(interp, objv[2], &newTime) != TCL_OK) {
	    return TCL_ERROR;
	}

	tval.actime = newTime;
	tval.modtime = buf.st_mtime;

	if (Tcl_FSUtime(objv[1], &tval) != 0) {
	    Tcl_AppendResult(interp, "could not set access time for file \"",
		    TclGetString(objv[1]), "\": ", Tcl_PosixError(interp),
		    NULL);
	    return TCL_ERROR;
	}

	/*
	 * Do another stat to ensure that the we return the new recognized
	 * atime - hopefully the same as the one we sent in. However, fs's
	 * like FAT don't even know what atime is.
	 */

	if (GetStatBuf(interp, objv[1], Tcl_FSStat, &buf) != TCL_OK) {
	    return TCL_ERROR;
	}
    }

    Tcl_SetObjResult(interp, Tcl_NewLongObj((long) buf.st_atime));
    return TCL_OK;
}

/*
 *----------------------------------------------------------------------
 *
 * FileAttrModifyTimeCmd --
 *
 *	This function is invoked to process the "file mtime" Tcl command. See
 *	the user documentation for details on what it does.
 *
 * Results:
 *	A standard Tcl result.
 *
 * Side effects:
 *	May update the modification time on the file, if requested by the
 *	user.
 *
 *----------------------------------------------------------------------
 */

static int
FileAttrModifyTimeCmd(
    ClientData clientData,
    Tcl_Interp *interp,
    int objc,
    Tcl_Obj *const objv[])
{
    Tcl_StatBuf buf;
    struct utimbuf tval;

    if (objc < 2 || objc > 3) {
	Tcl_WrongNumArgs(interp, 1, objv, "name ?time?");
	return TCL_ERROR;
    }
    if (GetStatBuf(interp, objv[1], Tcl_FSStat, &buf) != TCL_OK) {
	return TCL_ERROR;
    }
    if (objc == 3) {
	/*
	 * Need separate variable for reading longs from an object on 64-bit
	 * platforms. [Bug 698146]
	 */

<<<<<<< HEAD
	long newTime;
=======
#if defined(__WIN32__) || defined(__CYGWIN__)
	    value = 1;
#else
	    value = (geteuid() == buf.st_uid);
#endif
	}
	Tcl_SetObjResult(interp, Tcl_NewBooleanObj(value));
	return TCL_OK;
    case FCMD_JOIN: {
	Tcl_Obj *resObj;
>>>>>>> 86c8fe87

	if (TclGetLongFromObj(interp, objv[2], &newTime) != TCL_OK) {
	    return TCL_ERROR;
	}

	tval.actime = buf.st_atime;
	tval.modtime = newTime;

	if (Tcl_FSUtime(objv[1], &tval) != 0) {
	    Tcl_AppendResult(interp, "could not set modification time for "
		    "file \"", TclGetString(objv[1]), "\": ",
		    Tcl_PosixError(interp), NULL);
	    return TCL_ERROR;
	}

	/*
	 * Do another stat to ensure that the we return the new recognized
	 * mtime - hopefully the same as the one we sent in.
	 */

	if (GetStatBuf(interp, objv[1], Tcl_FSStat, &buf) != TCL_OK) {
	    return TCL_ERROR;
	}
    }

    Tcl_SetObjResult(interp, Tcl_NewLongObj((long) buf.st_mtime));
    return TCL_OK;
}

/*
 *----------------------------------------------------------------------
 *
 * FileAttrLinkStatCmd --
 *
 *	This function is invoked to process the "file lstat" Tcl command. See
 *	the user documentation for details on what it does.
 *
 * Results:
 *	A standard Tcl result.
 *
 * Side effects:
 *	Writes to an array named by the user.
 *
 *----------------------------------------------------------------------
 */

static int
FileAttrLinkStatCmd(
    ClientData clientData,
    Tcl_Interp *interp,
    int objc,
    Tcl_Obj *const objv[])
{
    Tcl_StatBuf buf;

    if (objc != 3) {
	Tcl_WrongNumArgs(interp, 1, objv, "name varName");
	return TCL_ERROR;
    }
    if (GetStatBuf(interp, objv[1], Tcl_FSLstat, &buf) != TCL_OK) {
	return TCL_ERROR;
    }
    return StoreStatData(interp, objv[2], &buf);
}

/*
 *----------------------------------------------------------------------
 *
 * FileAttrStatCmd --
 *
 *	This function is invoked to process the "file stat" Tcl command. See
 *	the user documentation for details on what it does.
 *
 * Results:
 *	A standard Tcl result.
 *
 * Side effects:
 *	Writes to an array named by the user.
 *
 *----------------------------------------------------------------------
 */

static int
FileAttrStatCmd(
    ClientData clientData,
    Tcl_Interp *interp,
    int objc,
    Tcl_Obj *const objv[])
{
    Tcl_StatBuf buf;

    if (objc != 3) {
	Tcl_WrongNumArgs(interp, 1, objv, "name varName");
	return TCL_ERROR;
    }
    if (GetStatBuf(interp, objv[1], Tcl_FSStat, &buf) != TCL_OK) {
	return TCL_ERROR;
    }
    return StoreStatData(interp, objv[2], &buf);
}

/*
 *----------------------------------------------------------------------
 *
 * FileAttrTypeCmd --
 *
 *	This function is invoked to process the "file type" Tcl command. See
 *	the user documentation for details on what it does.
 *
 * Results:
 *	A standard Tcl result.
 *
 * Side effects:
 *	None.
 *
 *----------------------------------------------------------------------
 */

static int
FileAttrTypeCmd(
    ClientData clientData,
    Tcl_Interp *interp,
    int objc,
    Tcl_Obj *const objv[])
{
    Tcl_StatBuf buf;

    if (objc != 2) {
	Tcl_WrongNumArgs(interp, 1, objv, "name");
	return TCL_ERROR;
    }
    if (GetStatBuf(interp, objv[1], Tcl_FSLstat, &buf) != TCL_OK) {
	return TCL_ERROR;
    }
    Tcl_SetObjResult(interp, Tcl_NewStringObj(
	    GetTypeFromMode((unsigned short) buf.st_mode), -1));
    return TCL_OK;
}

/*
 *----------------------------------------------------------------------
 *
 * FileAttrSizeCmd --
 *
 *	This function is invoked to process the "file size" Tcl command. See
 *	the user documentation for details on what it does.
 *
 * Results:
 *	A standard Tcl result.
 *
 * Side effects:
 *	None.
 *
 *----------------------------------------------------------------------
 */

static int
FileAttrSizeCmd(
    ClientData clientData,
    Tcl_Interp *interp,
    int objc,
    Tcl_Obj *const objv[])
{
    Tcl_StatBuf buf;

    if (objc != 2) {
	Tcl_WrongNumArgs(interp, 1, objv, "name");
	return TCL_ERROR;
    }
    if (GetStatBuf(interp, objv[1], Tcl_FSStat, &buf) != TCL_OK) {
	return TCL_ERROR;
    }
    Tcl_SetObjResult(interp, Tcl_NewWideIntObj((Tcl_WideInt) buf.st_size));
    return TCL_OK;
}

/*
 *----------------------------------------------------------------------
 *
 * FileAttrIsDirectoryCmd --
 *
 *	This function is invoked to process the "file isdirectory" Tcl
 *	command. See the user documentation for details on what it does.
 *
 * Results:
 *	A standard Tcl result.
 *
 * Side effects:
 *	None.
 *
 *----------------------------------------------------------------------
 */

static int
FileAttrIsDirectoryCmd(
    ClientData clientData,
    Tcl_Interp *interp,
    int objc,
    Tcl_Obj *const objv[])
{
    Tcl_StatBuf buf;
    int value = 0;

    if (objc != 2) {
	Tcl_WrongNumArgs(interp, 1, objv, "name");
	return TCL_ERROR;
    }
    if (GetStatBuf(NULL, objv[1], Tcl_FSStat, &buf) == TCL_OK) {
	value = S_ISDIR(buf.st_mode);
    }
    Tcl_SetObjResult(interp, Tcl_NewBooleanObj(value));
    return TCL_OK;
}

/*
 *----------------------------------------------------------------------
 *
 * FileAttrIsExecutableCmd --
 *
 *	This function is invoked to process the "file executable" Tcl command.
 *	See the user documentation for details on what it does.
 *
 * Results:
 *	A standard Tcl result.
 *
 * Side effects:
 *	None.
 *
 *----------------------------------------------------------------------
 */

static int
FileAttrIsExecutableCmd(
    ClientData clientData,
    Tcl_Interp *interp,
    int objc,
    Tcl_Obj *const objv[])
{
    if (objc != 2) {
	Tcl_WrongNumArgs(interp, 1, objv, "name");
	return TCL_ERROR;
    }
    return CheckAccess(interp, objv[1], X_OK);
}

/*
 *----------------------------------------------------------------------
 *
 * FileAttrIsExistingCmd --
 *
 *	This function is invoked to process the "file exists" Tcl command. See
 *	the user documentation for details on what it does.
 *
 * Results:
 *	A standard Tcl result.
 *
 * Side effects:
 *	None.
 *
 *----------------------------------------------------------------------
 */

static int
FileAttrIsExistingCmd(
    ClientData clientData,
    Tcl_Interp *interp,
    int objc,
    Tcl_Obj *const objv[])
{
    if (objc != 2) {
	Tcl_WrongNumArgs(interp, 1, objv, "name");
	return TCL_ERROR;
    }
    return CheckAccess(interp, objv[1], F_OK);
}

/*
 *----------------------------------------------------------------------
 *
 * FileAttrIsFileCmd --
 *
 *	This function is invoked to process the "file isfile" Tcl command. See
 *	the user documentation for details on what it does.
 *
 * Results:
 *	A standard Tcl result.
 *
 * Side effects:
 *	None.
 *
 *----------------------------------------------------------------------
 */

static int
FileAttrIsFileCmd(
    ClientData clientData,
    Tcl_Interp *interp,
    int objc,
    Tcl_Obj *const objv[])
{
    Tcl_StatBuf buf;
    int value = 0;

    if (objc != 2) {
	Tcl_WrongNumArgs(interp, 1, objv, "name");
	return TCL_ERROR;
    }
    if (GetStatBuf(NULL, objv[1], Tcl_FSStat, &buf) == TCL_OK) {
	value = S_ISREG(buf.st_mode);
    }
    Tcl_SetObjResult(interp, Tcl_NewBooleanObj(value));
    return TCL_OK;
}

/*
 *----------------------------------------------------------------------
 *
 * FileAttrIsOwnedCmd --
 *
 *	This function is invoked to process the "file owned" Tcl command. See
 *	the user documentation for details on what it does.
 *
 * Results:
 *	A standard Tcl result.
 *
 * Side effects:
 *	None.
 *
 *----------------------------------------------------------------------
 */

static int
FileAttrIsOwnedCmd(
    ClientData clientData,
    Tcl_Interp *interp,
    int objc,
    Tcl_Obj *const objv[])
{
    Tcl_StatBuf buf;
    int value = 0;

    if (objc != 2) {
	Tcl_WrongNumArgs(interp, 1, objv, "name");
	return TCL_ERROR;
    }
    if (GetStatBuf(NULL, objv[1], Tcl_FSStat, &buf) == TCL_OK) {
	/*
	 * For Windows, there are no user ids associated with a file, so we
	 * always return 1.
	 *
	 * TODO: use GetSecurityInfo to get the real owner of the file and
	 * test for equivalence to the current user.
	 */

#ifdef __WIN32__
	value = 1;
#else
	value = (geteuid() == buf.st_uid);
#endif
    }
    Tcl_SetObjResult(interp, Tcl_NewBooleanObj(value));
    return TCL_OK;
}

/*
 *----------------------------------------------------------------------
 *
 * FileAttrIsReadableCmd --
 *
 *	This function is invoked to process the "file readable" Tcl command.
 *	See the user documentation for details on what it does.
 *
 * Results:
 *	A standard Tcl result.
 *
 * Side effects:
 *	None.
 *
 *----------------------------------------------------------------------
 */

static int
FileAttrIsReadableCmd(
    ClientData clientData,
    Tcl_Interp *interp,
    int objc,
    Tcl_Obj *const objv[])
{
    if (objc != 2) {
	Tcl_WrongNumArgs(interp, 1, objv, "name");
	return TCL_ERROR;
    }
    return CheckAccess(interp, objv[1], R_OK);
}

/*
 *----------------------------------------------------------------------
 *
 * FileAttrIsWritableCmd --
 *
 *	This function is invoked to process the "file writable" Tcl command.
 *	See the user documentation for details on what it does.
 *
 * Results:
 *	A standard Tcl result.
 *
 * Side effects:
 *	None.
 *
 *----------------------------------------------------------------------
 */

static int
FileAttrIsWritableCmd(
    ClientData clientData,
    Tcl_Interp *interp,
    int objc,
    Tcl_Obj *const objv[])
{
    if (objc != 2) {
	Tcl_WrongNumArgs(interp, 1, objv, "name");
	return TCL_ERROR;
    }
    return CheckAccess(interp, objv[1], W_OK);
}

/*
 *----------------------------------------------------------------------
 *
 * PathDirNameCmd --
 *
 *	This function is invoked to process the "file dirname" Tcl command.
 *	See the user documentation for details on what it does.
 *
 * Results:
 *	A standard Tcl result.
 *
 * Side effects:
 *	None.
 *
 *----------------------------------------------------------------------
 */

static int
PathDirNameCmd(
    ClientData clientData,
    Tcl_Interp *interp,
    int objc,
    Tcl_Obj *const objv[])
{
    Tcl_Obj *dirPtr;

    if (objc != 2) {
	Tcl_WrongNumArgs(interp, 1, objv, "name");
	return TCL_ERROR;
    }
    dirPtr = TclPathPart(interp, objv[1], TCL_PATH_DIRNAME);
    if (dirPtr == NULL) {
	return TCL_ERROR;
    }
    Tcl_SetObjResult(interp, dirPtr);
    Tcl_DecrRefCount(dirPtr);
    return TCL_OK;
}

/*
 *----------------------------------------------------------------------
 *
 * PathExtensionCmd --
 *
 *	This function is invoked to process the "file extension" Tcl command.
 *	See the user documentation for details on what it does.
 *
 * Results:
 *	A standard Tcl result.
 *
 * Side effects:
 *	None.
 *
 *----------------------------------------------------------------------
 */

static int
PathExtensionCmd(
    ClientData clientData,
    Tcl_Interp *interp,
    int objc,
    Tcl_Obj *const objv[])
{
    Tcl_Obj *dirPtr;

    if (objc != 2) {
	Tcl_WrongNumArgs(interp, 1, objv, "name");
	return TCL_ERROR;
    }
    dirPtr = TclPathPart(interp, objv[1], TCL_PATH_EXTENSION);
    if (dirPtr == NULL) {
	return TCL_ERROR;
    }
    Tcl_SetObjResult(interp, dirPtr);
    Tcl_DecrRefCount(dirPtr);
    return TCL_OK;
}

/*
 *----------------------------------------------------------------------
 *
 * PathRootNameCmd --
 *
 *	This function is invoked to process the "file root" Tcl command. See
 *	the user documentation for details on what it does.
 *
 * Results:
 *	A standard Tcl result.
 *
 * Side effects:
 *	None.
 *
 *----------------------------------------------------------------------
 */

static int
PathRootNameCmd(
    ClientData clientData,
    Tcl_Interp *interp,
    int objc,
    Tcl_Obj *const objv[])
{
    Tcl_Obj *dirPtr;

    if (objc != 2) {
	Tcl_WrongNumArgs(interp, 1, objv, "name");
	return TCL_ERROR;
    }
    dirPtr = TclPathPart(interp, objv[1], TCL_PATH_ROOT);
    if (dirPtr == NULL) {
	return TCL_ERROR;
    }
    Tcl_SetObjResult(interp, dirPtr);
    Tcl_DecrRefCount(dirPtr);
    return TCL_OK;
}

/*
 *----------------------------------------------------------------------
 *
 * PathTailCmd --
 *
 *	This function is invoked to process the "file tail" Tcl command. See
 *	the user documentation for details on what it does.
 *
 * Results:
 *	A standard Tcl result.
 *
 * Side effects:
 *	None.
 *
 *----------------------------------------------------------------------
 */

static int
PathTailCmd(
    ClientData clientData,
    Tcl_Interp *interp,
    int objc,
    Tcl_Obj *const objv[])
{
    Tcl_Obj *dirPtr;

    if (objc != 2) {
	Tcl_WrongNumArgs(interp, 1, objv, "name");
	return TCL_ERROR;
    }
    dirPtr = TclPathPart(interp, objv[1], TCL_PATH_TAIL);
    if (dirPtr == NULL) {
	return TCL_ERROR;
    }
    Tcl_SetObjResult(interp, dirPtr);
    Tcl_DecrRefCount(dirPtr);
    return TCL_OK;
}

/*
 *----------------------------------------------------------------------
 *
 * PathFilesystemCmd --
 *
 *	This function is invoked to process the "file system" Tcl command. See
 *	the user documentation for details on what it does.
 *
 * Results:
 *	A standard Tcl result.
 *
 * Side effects:
 *	None.
 *
 *----------------------------------------------------------------------
 */

static int
PathFilesystemCmd(
    ClientData clientData,
    Tcl_Interp *interp,
    int objc,
    Tcl_Obj *const objv[])
{
    Tcl_Obj *fsInfo;

    if (objc != 2) {
	Tcl_WrongNumArgs(interp, 1, objv, "name");
	return TCL_ERROR;
    }
    fsInfo = Tcl_FSFileSystemInfo(objv[1]);
    if (fsInfo == NULL) {
	Tcl_SetResult(interp, "unrecognised path", TCL_STATIC);
	Tcl_SetErrorCode(interp, "TCL", "LOOKUP", "FILESYSTEM",
		Tcl_GetString(objv[1]), NULL);
	return TCL_ERROR;
    }
    Tcl_SetObjResult(interp, fsInfo);
    return TCL_OK;
}

/*
 *----------------------------------------------------------------------
 *
 * PathJoinCmd --
 *
 *	This function is invoked to process the "file join" Tcl command. See
 *	the user documentation for details on what it does.
 *
 * Results:
 *	A standard Tcl result.
 *
 * Side effects:
 *	None.
 *
 *----------------------------------------------------------------------
 */

static int
PathJoinCmd(
    ClientData clientData,
    Tcl_Interp *interp,
    int objc,
    Tcl_Obj *const objv[])
{
    if (objc < 2) {
	Tcl_WrongNumArgs(interp, 1, objv, "name ?name ...?");
	return TCL_ERROR;
    }
    Tcl_SetObjResult(interp, TclJoinPath(objc - 1, objv + 1));
    return TCL_OK;
}

/*
 *----------------------------------------------------------------------
 *
 * PathNativeNameCmd --
 *
 *	This function is invoked to process the "file nativename" Tcl command.
 *	See the user documentation for details on what it does.
 *
 * Results:
 *	A standard Tcl result.
 *
 * Side effects:
 *	None.
 *
 *----------------------------------------------------------------------
 */

static int
PathNativeNameCmd(
    ClientData clientData,
    Tcl_Interp *interp,
    int objc,
    Tcl_Obj *const objv[])
{
    const char *fileName;
    Tcl_DString ds;

    if (objc != 2) {
	Tcl_WrongNumArgs(interp, 1, objv, "name");
	return TCL_ERROR;
    }
    fileName = Tcl_TranslateFileName(interp, TclGetString(objv[1]), &ds);
    if (fileName == NULL) {
	return TCL_ERROR;
    }
    Tcl_SetObjResult(interp, Tcl_NewStringObj(fileName,
	    Tcl_DStringLength(&ds)));
    Tcl_DStringFree(&ds);
    return TCL_OK;
}

/*
 *----------------------------------------------------------------------
 *
 * PathNormalizeCmd --
 *
 *	This function is invoked to process the "file normalize" Tcl command.
 *	See the user documentation for details on what it does.
 *
 * Results:
 *	A standard Tcl result.
 *
 * Side effects:
 *	None.
 *
 *----------------------------------------------------------------------
 */

static int
PathNormalizeCmd(
    ClientData clientData,
    Tcl_Interp *interp,
    int objc,
    Tcl_Obj *const objv[])
{
    Tcl_Obj *fileName;

    if (objc != 2) {
	Tcl_WrongNumArgs(interp, 1, objv, "name");
	return TCL_ERROR;
    }
    fileName = Tcl_FSGetNormalizedPath(interp, objv[1]);
    if (fileName == NULL) {
	return TCL_ERROR;
    }
    Tcl_SetObjResult(interp, fileName);
    return TCL_OK;
}

/*
 *----------------------------------------------------------------------
 *
 * PathSplitCmd --
 *
 *	This function is invoked to process the "file split" Tcl command. See
 *	the user documentation for details on what it does.
 *
 * Results:
 *	A standard Tcl result.
 *
 * Side effects:
 *	None.
 *
 *----------------------------------------------------------------------
 */

static int
PathSplitCmd(
    ClientData clientData,
    Tcl_Interp *interp,
    int objc,
    Tcl_Obj *const objv[])
{
    Tcl_Obj *res;

    if (objc != 2) {
	Tcl_WrongNumArgs(interp, 1, objv, "name");
	return TCL_ERROR;
    }
    res = Tcl_FSSplitPath(objv[1], NULL);
    if (res == NULL) {
	Tcl_AppendResult(interp, "could not read \"", TclGetString(objv[1]),
		"\": no such file or directory", NULL);
	Tcl_SetErrorCode(interp, "TCL", "OPERATION", "PATHSPLIT", "NONESUCH",
		NULL);
	return TCL_ERROR;
    }
    Tcl_SetObjResult(interp, res);
    return TCL_OK;
}

/*
 *----------------------------------------------------------------------
 *
 * PathTypeCmd --
 *
 *	This function is invoked to process the "file pathtype" Tcl command.
 *	See the user documentation for details on what it does.
 *
 * Results:
 *	A standard Tcl result.
 *
 * Side effects:
 *	None.
 *
 *----------------------------------------------------------------------
 */

static int
PathTypeCmd(
    ClientData clientData,
    Tcl_Interp *interp,
    int objc,
    Tcl_Obj *const objv[])
{
    Tcl_Obj *typeName;

    if (objc != 2) {
	Tcl_WrongNumArgs(interp, 1, objv, "name");
	return TCL_ERROR;
    }
    switch (Tcl_FSGetPathType(objv[1])) {
    case TCL_PATH_ABSOLUTE:
	TclNewLiteralStringObj(typeName, "absolute");
	break;
    case TCL_PATH_RELATIVE:
	TclNewLiteralStringObj(typeName, "relative");
	break;
    case TCL_PATH_VOLUME_RELATIVE:
	TclNewLiteralStringObj(typeName, "volumerelative");
	break;
    default:
	/* Should be unreachable */
	return TCL_OK;
    }
    Tcl_SetObjResult(interp, typeName);
    return TCL_OK;
}

/*
 *----------------------------------------------------------------------
 *
 * FilesystemSeparatorCmd --
 *
 *	This function is invoked to process the "file separator" Tcl command.
 *	See the user documentation for details on what it does.
 *
 * Results:
 *	A standard Tcl result.
 *
 * Side effects:
 *	None.
 *
 *----------------------------------------------------------------------
 */

static int
FilesystemSeparatorCmd(
    ClientData clientData,
    Tcl_Interp *interp,
    int objc,
    Tcl_Obj *const objv[])
{
    if (objc < 1 || objc > 2) {
	Tcl_WrongNumArgs(interp, 1, objv, "?name?");
	return TCL_ERROR;
    }
    if (objc == 1) {
	const char *separator = NULL; /* lint */

	switch (tclPlatform) {
	case TCL_PLATFORM_UNIX:
	    separator = "/";
	    break;
	case TCL_PLATFORM_WINDOWS:
	    separator = "\\";
	    break;
	}
	Tcl_SetObjResult(interp, Tcl_NewStringObj(separator, 1));
    } else {
	Tcl_Obj *separatorObj = Tcl_FSPathSeparator(objv[1]);

	if (separatorObj == NULL) {
	    Tcl_SetResult(interp, "unrecognised path", TCL_STATIC);
	    Tcl_SetErrorCode(interp, "TCL", "LOOKUP", "FILESYSTEM",
		    Tcl_GetString(objv[1]), NULL);
	    return TCL_ERROR;
	}
	Tcl_SetObjResult(interp, separatorObj);
    }
    return TCL_OK;
}

/*
 *----------------------------------------------------------------------
 *
 * FilesystemVolumesCmd --
 *
 *	This function is invoked to process the "file volumes" Tcl command.
 *	See the user documentation for details on what it does.
 *
 * Results:
 *	A standard Tcl result.
 *
 * Side effects:
 *	None.
 *
 *----------------------------------------------------------------------
 */

static int
FilesystemVolumesCmd(
    ClientData clientData,
    Tcl_Interp *interp,
    int objc,
    Tcl_Obj *const objv[])
{
    if (objc != 1) {
	Tcl_WrongNumArgs(interp, 1, objv, NULL);
	return TCL_ERROR;
    }
    Tcl_SetObjResult(interp, Tcl_FSListVolumes());
    return TCL_OK;
}

/*
 *---------------------------------------------------------------------------
 *
 * CheckAccess --
 *
 *	Utility procedure used by Tcl_FileObjCmd() to query file attributes
 *	available through the access() system call.
 *
 * Results:
 *	Always returns TCL_OK. Sets interp's result to boolean true or false
 *	depending on whether the file has the specified attribute.
 *
 * Side effects:
 *	None.
 *
 *---------------------------------------------------------------------------
 */

static int
CheckAccess(
    Tcl_Interp *interp,		/* Interp for status return. Must not be
				 * NULL. */
    Tcl_Obj *pathPtr,		/* Name of file to check. */
    int mode)			/* Attribute to check; passed as argument to
				 * access(). */
{
    int value;

    if (Tcl_FSConvertToPathType(interp, pathPtr) != TCL_OK) {
	value = 0;
    } else {
	value = (Tcl_FSAccess(pathPtr, mode) == 0);
    }
    Tcl_SetObjResult(interp, Tcl_NewBooleanObj(value));

    return TCL_OK;
}

/*
 *---------------------------------------------------------------------------
 *
 * GetStatBuf --
 *
 *	Utility procedure used by Tcl_FileObjCmd() to query file attributes
 *	available through the stat() or lstat() system call.
 *
 * Results:
 *	The return value is TCL_OK if the specified file exists and can be
 *	stat'ed, TCL_ERROR otherwise. If TCL_ERROR is returned, an error
 *	message is left in interp's result. If TCL_OK is returned, *statPtr is
 *	filled with information about the specified file.
 *
 * Side effects:
 *	None.
 *
 *---------------------------------------------------------------------------
 */

static int
GetStatBuf(
    Tcl_Interp *interp,		/* Interp for error return. May be NULL. */
    Tcl_Obj *pathPtr,		/* Path name to examine. */
    Tcl_FSStatProc *statProc,	/* Either stat() or lstat() depending on
				 * desired behavior. */
    Tcl_StatBuf *statPtr)	/* Filled with info about file obtained by
				 * calling (*statProc)(). */
{
    int status;

    if (Tcl_FSConvertToPathType(interp, pathPtr) != TCL_OK) {
	return TCL_ERROR;
    }

    status = statProc(pathPtr, statPtr);

    if (status < 0) {
	if (interp != NULL) {
	    Tcl_AppendResult(interp, "could not read \"",
		    TclGetString(pathPtr), "\": ",
		    Tcl_PosixError(interp), NULL);
	}
	return TCL_ERROR;
    }
    return TCL_OK;
}

/*
 *----------------------------------------------------------------------
 *
 * StoreStatData --
 *
 *	This is a utility procedure that breaks out the fields of a "stat"
 *	structure and stores them in textual form into the elements of an
 *	associative array.
 *
 * Results:
 *	Returns a standard Tcl return value. If an error occurs then a message
 *	is left in interp's result.
 *
 * Side effects:
 *	Elements of the associative array given by "varName" are modified.
 *
 *----------------------------------------------------------------------
 */

static int
StoreStatData(
    Tcl_Interp *interp,		/* Interpreter for error reports. */
    Tcl_Obj *varName,		/* Name of associative array variable in which
				 * to store stat results. */
    Tcl_StatBuf *statPtr)	/* Pointer to buffer containing stat data to
				 * store in varName. */
{
    Tcl_Obj *field, *value;
    register unsigned short mode;

    /*
     * Assume Tcl_ObjSetVar2() does not keep a copy of the field name!
     *
     * Might be a better idea to call Tcl_SetVar2Ex() instead, except we want
     * to have an object (i.e. possibly cached) array variable name but a
     * string element name, so no API exists. Messy.
     */

#define STORE_ARY(fieldName, object) \
    TclNewLiteralStringObj(field, fieldName);				\
    Tcl_IncrRefCount(field);						\
    value = (object);							\
    if (Tcl_ObjSetVar2(interp,varName,field,value,TCL_LEAVE_ERR_MSG)==NULL) { \
	TclDecrRefCount(field);						\
	return TCL_ERROR;						\
    }									\
    TclDecrRefCount(field);

    /*
     * Watch out porters; the inode is meant to be an *unsigned* value, so the
     * cast might fail when there isn't a real arithmetic 'long long' type...
     */

    STORE_ARY("dev",	Tcl_NewLongObj((long)statPtr->st_dev));
    STORE_ARY("ino",	Tcl_NewWideIntObj((Tcl_WideInt)statPtr->st_ino));
    STORE_ARY("nlink",	Tcl_NewLongObj((long)statPtr->st_nlink));
    STORE_ARY("uid",	Tcl_NewLongObj((long)statPtr->st_uid));
    STORE_ARY("gid",	Tcl_NewLongObj((long)statPtr->st_gid));
    STORE_ARY("size",	Tcl_NewWideIntObj((Tcl_WideInt)statPtr->st_size));
#ifdef HAVE_STRUCT_STAT_ST_BLOCKS
    STORE_ARY("blocks",	Tcl_NewWideIntObj((Tcl_WideInt)statPtr->st_blocks));
#endif
#ifdef HAVE_STRUCT_STAT_ST_BLKSIZE
    STORE_ARY("blksize", Tcl_NewLongObj((long)statPtr->st_blksize));
#endif
    STORE_ARY("atime",	Tcl_NewLongObj((long)statPtr->st_atime));
    STORE_ARY("mtime",	Tcl_NewLongObj((long)statPtr->st_mtime));
    STORE_ARY("ctime",	Tcl_NewLongObj((long)statPtr->st_ctime));
    mode = (unsigned short) statPtr->st_mode;
    STORE_ARY("mode",	Tcl_NewIntObj(mode));
    STORE_ARY("type",	Tcl_NewStringObj(GetTypeFromMode(mode), -1));
#undef STORE_ARY

    return TCL_OK;
}

/*
 *----------------------------------------------------------------------
 *
 * GetTypeFromMode --
 *
 *	Given a mode word, returns a string identifying the type of a file.
 *
 * Results:
 *	A static text string giving the file type from mode.
 *
 * Side effects:
 *	None.
 *
 *----------------------------------------------------------------------
 */

static const char *
GetTypeFromMode(
    int mode)
{
    if (S_ISREG(mode)) {
	return "file";
    } else if (S_ISDIR(mode)) {
	return "directory";
    } else if (S_ISCHR(mode)) {
	return "characterSpecial";
    } else if (S_ISBLK(mode)) {
	return "blockSpecial";
    } else if (S_ISFIFO(mode)) {
	return "fifo";
#ifdef S_ISLNK
    } else if (S_ISLNK(mode)) {
	return "link";
#endif
#ifdef S_ISSOCK
    } else if (S_ISSOCK(mode)) {
	return "socket";
#endif
    }
    return "unknown";
}

/*
 *----------------------------------------------------------------------
 *
 * Tcl_ForObjCmd --
 *
 *	This procedure is invoked to process the "for" Tcl command. See the
 *	user documentation for details on what it does.
 *
 *	With the bytecode compiler, this procedure is only called when a
 *	command name is computed at runtime, and is "for" or the name to which
 *	"for" was renamed: e.g.,
 *	"set z for; $z {set i 0} {$i<100} {incr i} {puts $i}"
 *
 * Results:
 *	A standard Tcl result.
 *
 * Side effects:
 *	See the user documentation.
 *
 * Notes:
 *	This command is split into a lot of pieces so that it can avoid doing
 *	reentrant TEBC calls. This makes things rather hard to follow, but
 *	here's the plan:
 *
 *	NR:	---------------_\
 *	Direct:	Tcl_ForObjCmd -> TclNRForObjCmd
 *					|
 *				ForSetupCallback
 *					|
 *	[while] ------------> TclNRForIterCallback <---------.
 *					|		     |
 *				 ForCondCallback	     |
 *					|		     |
 *				 ForNextCallback ------------|
 *					|		     |
 *			       ForPostNextCallback	     |
 *					|____________________|
 *
 *----------------------------------------------------------------------
 */

	/* ARGSUSED */
int
Tcl_ForObjCmd(
    ClientData dummy,		/* Not used. */
    Tcl_Interp *interp,		/* Current interpreter. */
    int objc,			/* Number of arguments. */
    Tcl_Obj *const objv[])	/* Argument objects. */
{
    return Tcl_NRCallObjProc(interp, TclNRForObjCmd, dummy, objc, objv);
}

int
TclNRForObjCmd(
    ClientData dummy,		/* Not used. */
    Tcl_Interp *interp,		/* Current interpreter. */
    int objc,			/* Number of arguments. */
    Tcl_Obj *const objv[])	/* Argument objects. */
{
    Interp *iPtr = (Interp *) interp;
    ForIterData *iterPtr;

    if (objc != 5) {
	Tcl_WrongNumArgs(interp, 1, objv, "start test next command");
	return TCL_ERROR;
    }

    TclSmallAllocEx(interp, sizeof(ForIterData), iterPtr);
    iterPtr->cond = objv[2];
    iterPtr->body = objv[4];
    iterPtr->next = objv[3];
    iterPtr->msg  = "\n    (\"for\" body line %d)";
    iterPtr->word = 4;

    TclNRAddCallback(interp, ForSetupCallback, iterPtr, NULL, NULL, NULL);

    /*
     * TIP #280. Make invoking context available to initial script.
     */

    return TclNREvalObjEx(interp, objv[1], 0, iPtr->cmdFramePtr, 1);
}

static int
ForSetupCallback(
    ClientData data[],
    Tcl_Interp *interp,
    int result)
{
    ForIterData *iterPtr = data[0];

    if (result != TCL_OK) {
	if (result == TCL_ERROR) {
	    Tcl_AddErrorInfo(interp, "\n    (\"for\" initial command)");
	}
	TclSmallFreeEx(interp, iterPtr);
	return result;
    }
    TclNRAddCallback(interp, TclNRForIterCallback, iterPtr, NULL, NULL, NULL);
    return TCL_OK;
}

int
TclNRForIterCallback(
    ClientData data[],
    Tcl_Interp *interp,
    int result)
{
    ForIterData *iterPtr = data[0];
    Tcl_Obj *boolObj;

    switch (result) {
    case TCL_OK:
    case TCL_CONTINUE:
	/*
	 * We need to reset the result before evaluating the expression.
	 * Otherwise, any error message will be appended to the result of the
	 * last evaluation.
	 */

	Tcl_ResetResult(interp);
	TclNewObj(boolObj);
	TclNRAddCallback(interp, ForCondCallback, iterPtr, boolObj, NULL,
		NULL);
	return Tcl_NRExprObj(interp, iterPtr->cond, boolObj);
    case TCL_BREAK:
	result = TCL_OK;
	Tcl_ResetResult(interp);
	break;
    case TCL_ERROR:
	Tcl_AppendObjToErrorInfo(interp,
		Tcl_ObjPrintf(iterPtr->msg, Tcl_GetErrorLine(interp)));
    }
    TclSmallFreeEx(interp, iterPtr);
    return result;
}

static int
ForCondCallback(
    ClientData data[],
    Tcl_Interp *interp,
    int result)
{
    Interp *iPtr = (Interp *) interp;
    ForIterData *iterPtr = data[0];
    Tcl_Obj *boolObj = data[1];
    int value;

    if (result != TCL_OK) {
	Tcl_DecrRefCount(boolObj);
	TclSmallFreeEx(interp, iterPtr);
	return result;
    } else if (Tcl_GetBooleanFromObj(interp, boolObj, &value) != TCL_OK) {
	Tcl_DecrRefCount(boolObj);
	TclSmallFreeEx(interp, iterPtr);
	return TCL_ERROR;
    }
    Tcl_DecrRefCount(boolObj);

    if (value) {
	/* TIP #280. */
	if (iterPtr->next) {
	    TclNRAddCallback(interp, ForNextCallback, iterPtr, NULL, NULL,
		    NULL);
	} else {
	    TclNRAddCallback(interp, TclNRForIterCallback, iterPtr, NULL,
		    NULL, NULL);
	}
	return TclNREvalObjEx(interp, iterPtr->body, 0, iPtr->cmdFramePtr,
		iterPtr->word);
    }
    TclSmallFreeEx(interp, iterPtr);
    return result;
}

static int
ForNextCallback(
    ClientData data[],
    Tcl_Interp *interp,
    int result)
{
    Interp *iPtr = (Interp *) interp;
    ForIterData *iterPtr = data[0];
    Tcl_Obj *next = iterPtr->next;

    if ((result == TCL_OK) || (result == TCL_CONTINUE)) {
	TclNRAddCallback(interp, ForPostNextCallback, iterPtr, NULL, NULL,
		NULL);

	/*
	 * TIP #280. Make invoking context available to next script.
	 */

	return TclNREvalObjEx(interp, next, 0, iPtr->cmdFramePtr, 3);
    }

    TclNRAddCallback(interp, TclNRForIterCallback, iterPtr, NULL, NULL, NULL);
    return result;
}

static int
ForPostNextCallback(
    ClientData data[],
    Tcl_Interp *interp,
    int result)
{
    ForIterData *iterPtr = data[0];

    if ((result != TCL_BREAK) && (result != TCL_OK)) {
	if (result == TCL_ERROR) {
	    Tcl_AddErrorInfo(interp, "\n    (\"for\" loop-end command)");
	    TclSmallFreeEx(interp, iterPtr);
	}
	return result;
    }
    TclNRAddCallback(interp, TclNRForIterCallback, iterPtr, NULL, NULL, NULL);
    return result;
}

/*
 *----------------------------------------------------------------------
 *
 * Tcl_ForeachObjCmd, TclNRForeachCmd --
 *
 *	This object-based procedure is invoked to process the "foreach" Tcl
 *	command. See the user documentation for details on what it does.
 *
 * Results:
 *	A standard Tcl object result.
 *
 * Side effects:
 *	See the user documentation.
 *
 *----------------------------------------------------------------------
 */

	/* ARGSUSED */
int
Tcl_ForeachObjCmd(
    ClientData dummy,		/* Not used. */
    Tcl_Interp *interp,		/* Current interpreter. */
    int objc,			/* Number of arguments. */
    Tcl_Obj *const objv[])	/* Argument objects. */
{
    return Tcl_NRCallObjProc(interp, TclNRForeachCmd, dummy, objc, objv);
}

int
TclNRForeachCmd(
    ClientData dummy,
    Tcl_Interp *interp,
    int objc,
    Tcl_Obj *const objv[])
{
    int numLists = (objc-2) / 2;
    register struct ForeachState *statePtr;
    int i, j, result;

    if (objc < 4 || (objc%2 != 0)) {
	Tcl_WrongNumArgs(interp, 1, objv,
		"varList list ?varList list ...? command");
	return TCL_ERROR;
    }

    /*
     * Manage numList parallel value lists.
     * statePtr->argvList[i] is a value list counted by statePtr->argcList[i];
     * statePtr->varvList[i] is the list of variables associated with the
     *		value list;
     * statePtr->varcList[i] is the number of variables associated with the
     *		value list;
     * statePtr->index[i] is the current pointer into the value list
     *		statePtr->argvList[i].
     *
     * The setting up of all of these pointers is moderately messy, but allows
     * the rest of this code to be simple and for us to use a single memory
     * allocation for better performance.
     */

    statePtr = TclStackAlloc(interp,
	    sizeof(struct ForeachState) + 3 * numLists * sizeof(int)
	    + 2 * numLists * (sizeof(Tcl_Obj **) + sizeof(Tcl_Obj *)));
    memset(statePtr, 0,
	    sizeof(struct ForeachState) + 3 * numLists * sizeof(int)
	    + 2 * numLists * (sizeof(Tcl_Obj **) + sizeof(Tcl_Obj *)));
    statePtr->varvList = (Tcl_Obj ***) (statePtr + 1);
    statePtr->argvList = statePtr->varvList + numLists;
    statePtr->vCopyList = (Tcl_Obj **) (statePtr->argvList + numLists);
    statePtr->aCopyList = statePtr->vCopyList + numLists;
    statePtr->index = (int *) (statePtr->aCopyList + numLists);
    statePtr->varcList = statePtr->index + numLists;
    statePtr->argcList = statePtr->varcList + numLists;

    statePtr->numLists = numLists;
    statePtr->bodyPtr = objv[objc - 1];
    statePtr->bodyIdx = objc - 1;

    /*
     * Break up the value lists and variable lists into elements.
     */

    for (i=0 ; i<numLists ; i++) {
	statePtr->vCopyList[i] = TclListObjCopy(interp, objv[1+i*2]);
	if (statePtr->vCopyList[i] == NULL) {
	    result = TCL_ERROR;
	    goto done;
	}
	TclListObjGetElements(NULL, statePtr->vCopyList[i],
		&statePtr->varcList[i], &statePtr->varvList[i]);
	if (statePtr->varcList[i] < 1) {
	    Tcl_AppendResult(interp, "foreach varlist is empty", NULL);
	    Tcl_SetErrorCode(interp, "TCL", "OPERATION", "FOREACH",
		    "NEEDVARS", NULL);
	    result = TCL_ERROR;
	    goto done;
	}

	statePtr->aCopyList[i] = TclListObjCopy(interp, objv[2+i*2]);
	if (statePtr->aCopyList[i] == NULL) {
	    result = TCL_ERROR;
	    goto done;
	}
	TclListObjGetElements(NULL, statePtr->aCopyList[i],
		&statePtr->argcList[i], &statePtr->argvList[i]);

	j = statePtr->argcList[i] / statePtr->varcList[i];
	if ((statePtr->argcList[i] % statePtr->varcList[i]) != 0) {
	    j++;
	}
	if (j > statePtr->maxj) {
	    statePtr->maxj = j;
	}
    }

    /*
     * If there is any work to do, assign the variables and set things going
     * non-recursively.
     */

    if (statePtr->maxj > 0) {
	result = ForeachAssignments(interp, statePtr);
	if (result == TCL_ERROR) {
	    goto done;
	}

	TclNRAddCallback(interp, ForeachLoopStep, statePtr, NULL, NULL, NULL);
	return TclNREvalObjEx(interp, objv[objc-1], 0,
		((Interp *) interp)->cmdFramePtr, objc-1);
    }

    /*
     * This cleanup stage is only used when an error occurs during setup or if
     * there is no work to do.
     */

    result = TCL_OK;
  done:
    ForeachCleanup(interp, statePtr);
    return result;
}

/*
 * Post-body processing handler.
 */

static int
ForeachLoopStep(
    ClientData data[],
    Tcl_Interp *interp,
    int result)
{
    register struct ForeachState *statePtr = data[0];

    /*
     * Process the result code from this run of the [foreach] body. Note that
     * this switch uses fallthroughs in several places. Maintainer aware!
     */

    switch (result) {
    case TCL_CONTINUE:
	result = TCL_OK;
    case TCL_OK:
	break;
    case TCL_BREAK:
	result = TCL_OK;
	goto done;
    case TCL_ERROR:
	Tcl_AppendObjToErrorInfo(interp, Tcl_ObjPrintf(
		"\n    (\"foreach\" body line %d)", Tcl_GetErrorLine(interp)));
    default:
	goto done;
    }

    /*
     * Test if there is work still to be done. If so, do the next round of
     * variable assignments, reschedule ourselves and run the body again.
     */

    if (statePtr->maxj > ++statePtr->j) {
	result = ForeachAssignments(interp, statePtr);
	if (result == TCL_ERROR) {
	    goto done;
	}

	TclNRAddCallback(interp, ForeachLoopStep, statePtr, NULL, NULL, NULL);
	return TclNREvalObjEx(interp, statePtr->bodyPtr, 0,
		((Interp *) interp)->cmdFramePtr, statePtr->bodyIdx);
    }

    /*
     * We're done. Tidy up our work space and finish off.
     */

    Tcl_ResetResult(interp);
  done:
    ForeachCleanup(interp, statePtr);
    return result;
}

/*
 * Factored out code to do the assignments in [foreach].
 */

static inline int
ForeachAssignments(
    Tcl_Interp *interp,
    struct ForeachState *statePtr)
{
    int i, v, k;
    Tcl_Obj *valuePtr, *varValuePtr;

    for (i=0 ; i<statePtr->numLists ; i++) {
	for (v=0 ; v<statePtr->varcList[i] ; v++) {
	    k = statePtr->index[i]++;

	    if (k < statePtr->argcList[i]) {
		valuePtr = statePtr->argvList[i][k];
	    } else {
		TclNewObj(valuePtr);	/* Empty string */
	    }

	    varValuePtr = Tcl_ObjSetVar2(interp, statePtr->varvList[i][v],
		    NULL, valuePtr, TCL_LEAVE_ERR_MSG);

	    if (varValuePtr == NULL) {
		Tcl_AppendObjToErrorInfo(interp, Tcl_ObjPrintf(
			"\n    (setting foreach loop variable \"%s\")",
			TclGetString(statePtr->varvList[i][v])));
		return TCL_ERROR;
	    }
	}
    }

    return TCL_OK;
}

/*
 * Factored out code for cleaning up the state of the foreach.
 */

static inline void
ForeachCleanup(
    Tcl_Interp *interp,
    struct ForeachState *statePtr)
{
    int i;

    for (i=0 ; i<statePtr->numLists ; i++) {
	if (statePtr->vCopyList[i]) {
	    TclDecrRefCount(statePtr->vCopyList[i]);
	}
	if (statePtr->aCopyList[i]) {
	    TclDecrRefCount(statePtr->aCopyList[i]);
	}
    }
    TclStackFree(interp, statePtr);
}

/*
 *----------------------------------------------------------------------
 *
 * Tcl_FormatObjCmd --
 *
 *	This procedure is invoked to process the "format" Tcl command. See
 *	the user documentation for details on what it does.
 *
 * Results:
 *	A standard Tcl result.
 *
 * Side effects:
 *	See the user documentation.
 *
 *----------------------------------------------------------------------
 */

	/* ARGSUSED */
int
Tcl_FormatObjCmd(
    ClientData dummy,		/* Not used. */
    Tcl_Interp *interp,		/* Current interpreter. */
    int objc,			/* Number of arguments. */
    Tcl_Obj *const objv[])	/* Argument objects. */
{
    Tcl_Obj *resultPtr;		/* Where result is stored finally. */

    if (objc < 2) {
	Tcl_WrongNumArgs(interp, 1, objv, "formatString ?arg ...?");
	return TCL_ERROR;
    }

    resultPtr = Tcl_Format(interp, TclGetString(objv[1]), objc-2, objv+2);
    if (resultPtr == NULL) {
	return TCL_ERROR;
    }
    Tcl_SetObjResult(interp, resultPtr);
    return TCL_OK;
}

/*
 * Local Variables:
 * mode: c
 * c-basic-offset: 4
 * fill-column: 78
 * End:
 */<|MERGE_RESOLUTION|>--- conflicted
+++ resolved
@@ -1205,20 +1205,7 @@
 	 * platforms. [Bug 698146]
 	 */
 
-<<<<<<< HEAD
 	long newTime;
-=======
-#if defined(__WIN32__) || defined(__CYGWIN__)
-	    value = 1;
-#else
-	    value = (geteuid() == buf.st_uid);
-#endif
-	}
-	Tcl_SetObjResult(interp, Tcl_NewBooleanObj(value));
-	return TCL_OK;
-    case FCMD_JOIN: {
-	Tcl_Obj *resObj;
->>>>>>> 86c8fe87
 
 	if (TclGetLongFromObj(interp, objv[2], &newTime) != TCL_OK) {
 	    return TCL_ERROR;
@@ -1582,7 +1569,7 @@
 	 * test for equivalence to the current user.
 	 */
 
-#ifdef __WIN32__
+#if defined(__WIN32__) || defined(__CYGWIN__)
 	value = 1;
 #else
 	value = (geteuid() == buf.st_uid);
