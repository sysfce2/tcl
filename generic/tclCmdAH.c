/*
 * tclCmdAH.c --
 *
 *	This file contains the top-level command routines for most of the Tcl
 *	built-in commands whose names begin with the letters A to H.
 *
 * Copyright © 1987-1993 The Regents of the University of California.
 * Copyright © 1994-1997 Sun Microsystems, Inc.
 *
 * See the file "license.terms" for information on usage and redistribution of
 * this file, and for a DISCLAIMER OF ALL WARRANTIES.
 */

#include "tclInt.h"
#include "tclIO.h"
#include "tclTomMath.h"
#ifdef _WIN32
#   include "tclWinInt.h"
#endif

/*
 * The state structure used by [foreach]. Note that the actual structure has
 * all its working arrays appended afterwards so they can be allocated and
 * freed in a single step.
 */

struct ForeachState {
    Tcl_Obj *bodyPtr;		/* The script body of the command. */
    Tcl_Size bodyIdx;		/* The argument index of the body. */
    Tcl_Size j, maxj;		/* Number of loop iterations. */
    Tcl_Size numLists;		/* Count of value lists. */
    Tcl_Size *index;		/* Array of value list indices. */
    Tcl_Size *varcList; 	/* # loop variables per list. */
    Tcl_Obj ***varvList;	/* Array of var name lists. */
    Tcl_Obj **vCopyList;	/* Copies of var name list arguments. */
    Tcl_Size *argcList;		/* Array of value list sizes. */
    Tcl_Obj ***argvList;	/* Array of value lists. */
    Tcl_Obj **aCopyList;	/* Copies of value list arguments. */
    Tcl_Obj *resultList;	/* List of result values from the loop body,
				 * or NULL if we're not collecting them
				 * ([lmap] vs [foreach]). */
};

/*
 * Prototypes for local procedures defined in this file:
 */

static int		CheckAccess(Tcl_Interp *interp, Tcl_Obj *pathPtr,
			    int mode);
static Tcl_ObjCmdProc	EncodingConvertfromObjCmd;
static Tcl_ObjCmdProc	EncodingConverttoObjCmd;
static Tcl_ObjCmdProc	EncodingDirsObjCmd;
static Tcl_ObjCmdProc	EncodingNamesObjCmd;
static Tcl_ObjCmdProc	EncodingProfilesObjCmd;
static Tcl_ObjCmdProc	EncodingSystemObjCmd;
static inline int	ForeachAssignments(Tcl_Interp *interp,
			    struct ForeachState *statePtr);
static inline void	ForeachCleanup(Tcl_Interp *interp,
			    struct ForeachState *statePtr);
static int		GetStatBuf(Tcl_Interp *interp, Tcl_Obj *pathPtr,
			    Tcl_FSStatProc *statProc, Tcl_StatBuf *statPtr);
static const char *	GetTypeFromMode(int mode);
static int		StoreStatData(Tcl_Interp *interp, Tcl_Obj *varName,
			    Tcl_StatBuf *statPtr);
static int	EachloopCmd(Tcl_Interp *interp, int collect,
			    int objc, Tcl_Obj *const objv[]);
static Tcl_NRPostProc	CatchObjCmdCallback;
static Tcl_NRPostProc	ExprCallback;
static Tcl_NRPostProc	ForSetupCallback;
static Tcl_NRPostProc	ForCondCallback;
static Tcl_NRPostProc	ForNextCallback;
static Tcl_NRPostProc	ForPostNextCallback;
static Tcl_NRPostProc	ForeachLoopStep;
static Tcl_NRPostProc	EvalCmdErrMsg;

static Tcl_ObjCmdProc FileAttrAccessTimeCmd;
static Tcl_ObjCmdProc FileAttrIsDirectoryCmd;
static Tcl_ObjCmdProc FileAttrIsExecutableCmd;
static Tcl_ObjCmdProc FileAttrIsExistingCmd;
static Tcl_ObjCmdProc FileAttrIsFileCmd;
static Tcl_ObjCmdProc FileAttrIsOwnedCmd;
static Tcl_ObjCmdProc FileAttrIsReadableCmd;
static Tcl_ObjCmdProc FileAttrIsWritableCmd;
static Tcl_ObjCmdProc FileAttrLinkStatCmd;
static Tcl_ObjCmdProc FileAttrModifyTimeCmd;
static Tcl_ObjCmdProc FileAttrSizeCmd;
static Tcl_ObjCmdProc FileAttrStatCmd;
static Tcl_ObjCmdProc FileAttrTypeCmd;
static Tcl_ObjCmdProc FilesystemSeparatorCmd;
static Tcl_ObjCmdProc FilesystemVolumesCmd;
static Tcl_ObjCmdProc PathDirNameCmd;
static Tcl_ObjCmdProc PathExtensionCmd;
static Tcl_ObjCmdProc PathFilesystemCmd;
static Tcl_ObjCmdProc PathJoinCmd;
static Tcl_ObjCmdProc PathNativeNameCmd;
static Tcl_ObjCmdProc PathNormalizeCmd;
static Tcl_ObjCmdProc PathRootNameCmd;
static Tcl_ObjCmdProc PathSplitCmd;
static Tcl_ObjCmdProc PathTailCmd;
static Tcl_ObjCmdProc PathTypeCmd;

/*
 *----------------------------------------------------------------------
 *
 * Tcl_BreakObjCmd --
 *
 *	This procedure is invoked to process the "break" Tcl command. See the
 *	user documentation for details on what it does.
 *
 *	With the bytecode compiler, this procedure is only called when a
 *	command name is computed at runtime, and is "break" or the name to
 *	which "break" was renamed: e.g., "set z break; $z"
 *
 * Results:
 *	A standard Tcl result.
 *
 * Side effects:
 *	See the user documentation.
 *
 *----------------------------------------------------------------------
 */

int
Tcl_BreakObjCmd(
    TCL_UNUSED(void *),
    Tcl_Interp *interp,		/* Current interpreter. */
    int objc,			/* Number of arguments. */
    Tcl_Obj *const objv[])	/* Argument objects. */
{
    if (objc != 1) {
	Tcl_WrongNumArgs(interp, 1, objv, NULL);
	return TCL_ERROR;
    }
    return TCL_BREAK;
}

/*
 *----------------------------------------------------------------------
 *
 * Tcl_CatchObjCmd --
 *
 *	This object-based procedure is invoked to process the "catch" Tcl
 *	command. See the user documentation for details on what it does.
 *
 * Results:
 *	A standard Tcl object result.
 *
 * Side effects:
 *	See the user documentation.
 *
 *----------------------------------------------------------------------
 */

int
Tcl_CatchObjCmd(
    void *clientData,
    Tcl_Interp *interp,		/* Current interpreter. */
    int objc,			/* Number of arguments. */
    Tcl_Obj *const objv[])	/* Argument objects. */
{
    return Tcl_NRCallObjProc(interp, TclNRCatchObjCmd, clientData, objc, objv);
}

int
TclNRCatchObjCmd(
    TCL_UNUSED(void *),
    Tcl_Interp *interp,		/* Current interpreter. */
    int objc,			/* Number of arguments. */
    Tcl_Obj *const objv[])	/* Argument objects. */
{
    Tcl_Obj *varNamePtr = NULL;
    Tcl_Obj *optionVarNamePtr = NULL;
    Interp *iPtr = (Interp *) interp;

    if ((objc < 2) || (objc > 4)) {
	Tcl_WrongNumArgs(interp, 1, objv,
		"script ?resultVarName? ?optionVarName?");
	return TCL_ERROR;
    }

    if (objc >= 3) {
	varNamePtr = objv[2];
    }
    if (objc == 4) {
	optionVarNamePtr = objv[3];
    }

    TclNRAddCallback(interp, CatchObjCmdCallback, INT2PTR(objc),
	    varNamePtr, optionVarNamePtr, NULL);

    /*
     * TIP #280. Make invoking context available to caught script.
     */

    return TclNREvalObjEx(interp, objv[1], 0, iPtr->cmdFramePtr, 1);
}

static int
CatchObjCmdCallback(
    void *data[],
    Tcl_Interp *interp,
    int result)
{
    Interp *iPtr = (Interp *) interp;
    int objc = PTR2INT(data[0]);
    Tcl_Obj *varNamePtr = (Tcl_Obj *)data[1];
    Tcl_Obj *optionVarNamePtr = (Tcl_Obj *)data[2];
    int rewind = iPtr->execEnvPtr->rewind;

    /*
     * We disable catch in interpreters where the limit has been exceeded.
     */

    if (rewind || Tcl_LimitExceeded(interp)) {
	Tcl_AppendObjToErrorInfo(interp, Tcl_ObjPrintf(
		"\n    (\"catch\" body line %d)", Tcl_GetErrorLine(interp)));
	return TCL_ERROR;
    }

    if (objc >= 3) {
	if (NULL == Tcl_ObjSetVar2(interp, varNamePtr, NULL,
		Tcl_GetObjResult(interp), TCL_LEAVE_ERR_MSG)) {
	    return TCL_ERROR;
	}
    }
    if (objc == 4) {
	Tcl_Obj *options = Tcl_GetReturnOptions(interp, result);

	if (NULL == Tcl_ObjSetVar2(interp, optionVarNamePtr, NULL,
		options, TCL_LEAVE_ERR_MSG)) {
	    /* Do not decrRefCount 'options', it was already done by
	     * Tcl_ObjSetVar2 */
	    return TCL_ERROR;
	}
    }

    Tcl_ResetResult(interp);
    Tcl_SetObjResult(interp, Tcl_NewWideIntObj(result));
    return TCL_OK;
}

/*
 *----------------------------------------------------------------------
 *
 * Tcl_CdObjCmd --
 *
 *	This procedure is invoked to process the "cd" Tcl command. See the
 *	user documentation for details on what it does.
 *
 * Results:
 *	A standard Tcl result.
 *
 * Side effects:
 *	See the user documentation.
 *
 *----------------------------------------------------------------------
 */

int
Tcl_CdObjCmd(
    TCL_UNUSED(void *),
    Tcl_Interp *interp,		/* Current interpreter. */
    int objc,			/* Number of arguments. */
    Tcl_Obj *const objv[])	/* Argument objects. */
{
    Tcl_Obj *dir;
    int result;

    if (objc > 2) {
	Tcl_WrongNumArgs(interp, 1, objv, "?dirName?");
	return TCL_ERROR;
    }

    if (objc == 2) {
	dir = objv[1];
    } else {
	dir = TclGetHomeDirObj(interp, NULL);
	if (dir == NULL) {
	    return TCL_ERROR;
	}
	Tcl_IncrRefCount(dir);
    }
    if (Tcl_FSConvertToPathType(interp, dir) != TCL_OK) {
	result = TCL_ERROR;
    } else {
	result = Tcl_FSChdir(dir);
	if (result != TCL_OK) {
	    Tcl_SetObjResult(interp, Tcl_ObjPrintf(
		    "couldn't change working directory to \"%s\": %s",
		    TclGetString(dir), Tcl_PosixError(interp)));
	    result = TCL_ERROR;
	}
    }
    if (objc != 2) {
	Tcl_DecrRefCount(dir);
    }
    return result;
}

/*
 *----------------------------------------------------------------------
 *
 * Tcl_ConcatObjCmd --
 *
 *	This object-based procedure is invoked to process the "concat" Tcl
 *	command. See the user documentation for details on what it does.
 *
 * Results:
 *	A standard Tcl object result.
 *
 * Side effects:
 *	See the user documentation.
 *
 *----------------------------------------------------------------------
 */

int
Tcl_ConcatObjCmd(
    TCL_UNUSED(void *),
    Tcl_Interp *interp,		/* Current interpreter. */
    int objc,			/* Number of arguments. */
    Tcl_Obj *const objv[])	/* Argument objects. */
{
    if (objc >= 2) {
	Tcl_SetObjResult(interp, Tcl_ConcatObj(objc-1, objv+1));
    }
    return TCL_OK;
}

/*
 *----------------------------------------------------------------------
 *
 * Tcl_ContinueObjCmd --
 *
 *	This procedure is invoked to process the "continue" Tcl command. See
 *	the user documentation for details on what it does.
 *
 *	With the bytecode compiler, this procedure is only called when a
 *	command name is computed at runtime, and is "continue" or the name to
 *	which "continue" was renamed: e.g., "set z continue; $z"
 *
 * Results:
 *	A standard Tcl result.
 *
 * Side effects:
 *	See the user documentation.
 *
 *----------------------------------------------------------------------
 */

int
Tcl_ContinueObjCmd(
    TCL_UNUSED(void *),
    Tcl_Interp *interp,		/* Current interpreter. */
    int objc,			/* Number of arguments. */
    Tcl_Obj *const objv[])	/* Argument objects. */
{
    if (objc != 1) {
	Tcl_WrongNumArgs(interp, 1, objv, NULL);
	return TCL_ERROR;
    }
    return TCL_CONTINUE;
}

/*
 *-----------------------------------------------------------------------------
 *
 * TclInitEncodingCmd --
 *
 *	This function creates the 'encoding' ensemble.
 *
 * Results:
 *	Returns the Tcl_Command so created.
 *
 * Side effects:
 *	The ensemble is initialized.
 *
 * This command is hidden in a safe interpreter.
 */

Tcl_Command
TclInitEncodingCmd(
    Tcl_Interp* interp)		/* Tcl interpreter */
{
    static const EnsembleImplMap encodingImplMap[] = {
	{"convertfrom", EncodingConvertfromObjCmd, TclCompileBasic1To3ArgCmd, NULL, NULL, 0},
	{"convertto",   EncodingConverttoObjCmd,   TclCompileBasic1To3ArgCmd, NULL, NULL, 0},
	{"dirs",        EncodingDirsObjCmd,        TclCompileBasic0Or1ArgCmd, NULL, NULL, 1},
	{"names",       EncodingNamesObjCmd,       TclCompileBasic0ArgCmd,    NULL, NULL, 0},
	{"profiles",    EncodingProfilesObjCmd,    TclCompileBasic0ArgCmd,    NULL, NULL, 0},
	{"system",      EncodingSystemObjCmd,      TclCompileBasic0Or1ArgCmd, NULL, NULL, 1},
	{NULL,          NULL,                      NULL,                      NULL, NULL, 0}
    };

    return TclMakeEnsemble(interp, "encoding", encodingImplMap);
}

/*
 *------------------------------------------------------------------------
 *
 * EncodingConvertParseOptions --
 *
 *    Common routine for parsing arguments passed to encoding convertfrom
 *    and encoding convertto.
 *
 * Results:
 *    TCL_OK or TCL_ERROR.
 *
 * Side effects:
 *    On success,
 *    - *encPtr is set to the encoding. Must be freed with Tcl_FreeEncoding
 *      if non-NULL
 *    - *dataObjPtr is set to the Tcl_Obj containing the data to encode or
 *      decode
 *    - *profilePtr is set to encoding error handling profile
 *    - *failVarPtr is set to -failindex option value or NULL
 *    On error, all of the above are uninitialized.
 *
 *------------------------------------------------------------------------
 */
static int
EncodingConvertParseOptions (
    Tcl_Interp *interp,    /* For error messages. May be NULL */
    int objc,		   /* Number of arguments */
    Tcl_Obj *const objv[], /* Argument objects as passed to command. */
    Tcl_Encoding *encPtr,  /* Where to store the encoding */
    Tcl_Obj **dataObjPtr,  /* Where to store ptr to Tcl_Obj containing data */
    int *profilePtr,         /* Bit mask of encoding option profile */
    Tcl_Obj **failVarPtr   /* Where to store -failindex option value */
)
{
    static const char *const options[] = {"-profile", "-failindex", NULL};
    enum convertfromOptions { PROFILE, FAILINDEX } optIndex;
    Tcl_Encoding encoding;
    Tcl_Obj *dataObj;
    Tcl_Obj *failVarObj;
#if TCL_MAJOR_VERSION > 8 || defined(TCL_NO_DEPRECATED)
    int profile = TCL_ENCODING_PROFILE_TCL8; /* TODO - default for Tcl9? */
#else
    int profile = TCL_ENCODING_PROFILE_TCL8;
#endif

    /*
     * Possible combinations:
     * 1) data						-> objc = 2
     * 2) ?options? encoding data			-> objc >= 3
     * It is intentional that specifying option forces encoding to be
     * specified. Less prone to user error. This should have always been
     * the case even in 8.6 imho where there were no options (ie (1)
     * should never have been allowed)
     */

    if (objc == 1) {
numArgsError: /* ONLY jump here if nothing needs to be freed!!! */
	Tcl_WrongNumArgs(interp,
			 1,
			 objv,
			 "?-profile profile? ?-failindex var? encoding data");
	((Interp *)interp)->flags |= INTERP_ALTERNATE_WRONG_ARGS;
	Tcl_WrongNumArgs(interp, 1, objv, "data");
	return TCL_ERROR;
    }

    failVarObj = NULL;
    if (objc == 2) {
	encoding = Tcl_GetEncoding(interp, NULL);
	dataObj = objv[1];
    } else {
	int argIndex;
	for (argIndex = 1; argIndex < (objc-2); ++argIndex) {
	    if (Tcl_GetIndexFromObj(
		    interp, objv[argIndex], options, "option", 0, &optIndex)
		!= TCL_OK) {
		return TCL_ERROR;
	    }
	    if (++argIndex == (objc - 2)) {
		goto numArgsError;
	    }
	    switch (optIndex) {
	    case PROFILE:
		if (TclEncodingProfileNameToId(interp,
					       Tcl_GetString(objv[argIndex]),
					       &profile) != TCL_OK) {
		    return TCL_ERROR;
		}
		break;
	    case FAILINDEX:
		failVarObj = objv[argIndex];
		break;
	    }
	}
	/* Get encoding after opts so no need to free it on option error */
	if (Tcl_GetEncodingFromObj(interp, objv[objc - 2], &encoding)
	    != TCL_OK) {
	    return TCL_ERROR;
	}
	dataObj = objv[objc - 1];
    }

    *encPtr = encoding;
    *dataObjPtr = dataObj;
    *profilePtr = profile;
    *failVarPtr = failVarObj;

    return TCL_OK;
}

/*
 *----------------------------------------------------------------------
 *
 * EncodingConvertfromObjCmd --
 *
 *	This command converts a byte array in an external encoding into a
 *	Tcl string
 *
 * Results:
 *	A standard Tcl result.
 *
 *----------------------------------------------------------------------
 */

int
EncodingConvertfromObjCmd(
    TCL_UNUSED(void *),
    Tcl_Interp *interp,		/* Current interpreter. */
    int objc,			/* Number of arguments. */
    Tcl_Obj *const objv[])	/* Argument objects. */
{
    Tcl_Obj *data;		/* Byte array to convert */
    Tcl_DString ds;		/* Buffer to hold the string */
    Tcl_Encoding encoding;	/* Encoding to use */
    Tcl_Size length = 0;			/* Length of the byte array being converted */
    const char *bytesPtr;	/* Pointer to the first byte of the array */
    int flags;
    int result;
    Tcl_Obj *failVarObj;
    Tcl_Size errorLocation;

    if (EncodingConvertParseOptions(
	    interp, objc, objv, &encoding, &data, &flags, &failVarObj)
	!= TCL_OK) {
	return TCL_ERROR;
    }

    /*
     * Convert the string into a byte array in 'ds'.
     */
    bytesPtr = (char *) Tcl_GetBytesFromObj(interp, data, &length);

    if (bytesPtr == NULL) {
	return TCL_ERROR;
    }
    result = Tcl_ExternalToUtfDStringEx(interp, encoding, bytesPtr, length, flags,
                                        &ds, failVarObj ? &errorLocation : NULL);
    /* NOTE: ds must be freed beyond this point even on error */
    switch (result) {
    case TCL_OK:
        errorLocation = TCL_INDEX_NONE;
        break;
    case TCL_ERROR:
	/* Error in parameters. Should not happen. interp will have error */
        Tcl_DStringFree(&ds);
	return TCL_ERROR;
    default:
	/*
	 * One of the TCL_CONVERT_* errors. If we were not interested in the
	 * error location, interp result would already have been filled in
	 * and we can just return the error. Otherwise, we have to return
	 * what could be decoded and the returned error location.
	 */
	if (failVarObj == NULL) {
            Tcl_DStringFree(&ds);
	    return TCL_ERROR;
	}
        break;
    }

    /*
     * TCL_OK or a TCL_CONVERT_* error where the caller wants back as much
     * data as was converted.
     */
    if (failVarObj) {
	Tcl_Obj *failIndex;
	TclNewIndexObj(failIndex, errorLocation);
	if (Tcl_ObjSetVar2(interp,
			   failVarObj,
			   NULL,
			   failIndex,
			   TCL_LEAVE_ERR_MSG) == NULL) {
	    Tcl_DStringFree(&ds);
	    return TCL_ERROR;
	}
    }
    /*
     * Note that we cannot use Tcl_DStringResult here because it will
     * truncate the string at the first null byte.
     */

    Tcl_SetObjResult(interp, Tcl_DStringToObj(&ds));

    /* We're done with the encoding */

    Tcl_FreeEncoding(encoding);
    return TCL_OK;

}

/*
 *----------------------------------------------------------------------
 *
 * EncodingConverttoObjCmd --
 *
 *	This command converts a Tcl string into a byte array that
 *	encodes the string according to some encoding.
 *
 * Results:
 *	A standard Tcl result.
 *
 *----------------------------------------------------------------------
 */

int
EncodingConverttoObjCmd(
    TCL_UNUSED(void *),
    Tcl_Interp *interp,		/* Current interpreter. */
    int objc,			/* Number of arguments. */
    Tcl_Obj *const objv[])	/* Argument objects. */
{
    Tcl_Obj *data;		/* String to convert */
    Tcl_DString ds;		/* Buffer to hold the byte array */
    Tcl_Encoding encoding;	/* Encoding to use */
    Tcl_Size length;			/* Length of the string being converted */
    const char *stringPtr;	/* Pointer to the first byte of the string */
    int result;
    int flags;
    Tcl_Obj *failVarObj;
    Tcl_Size errorLocation;

    if (EncodingConvertParseOptions(
	    interp, objc, objv, &encoding, &data, &flags, &failVarObj)
	!= TCL_OK) {
	return TCL_ERROR;
    }

    /*
     * Convert the string to a byte array in 'ds'
     */

    stringPtr = Tcl_GetStringFromObj(data, &length);
    result = Tcl_UtfToExternalDStringEx(interp, encoding, stringPtr, length, flags,
                                        &ds, failVarObj ? &errorLocation : NULL);
    /* NOTE: ds must be freed beyond this point even on error */

    switch (result) {
    case TCL_OK:
	errorLocation = TCL_INDEX_NONE;
	break;
    case TCL_ERROR:
	/* Error in parameters. Should not happen. interp will have error */
        Tcl_DStringFree(&ds);
	return TCL_ERROR;
    default:
	/*
	 * One of the TCL_CONVERT_* errors. If we were not interested in the
	 * error location, interp result would already have been filled in
	 * and we can just return the error. Otherwise, we have to return
	 * what could be decoded and the returned error location.
	 */
	if (failVarObj == NULL) {
            Tcl_DStringFree(&ds);
	    return TCL_ERROR;
	}
        break;
    }
    /*
     * TCL_OK or a TCL_CONVERT_* error where the caller wants back as much
     * data as was converted.
     */
    if (failVarObj) {
	Tcl_Obj *failIndex;
	TclNewIndexObj(failIndex, errorLocation);
	if (Tcl_ObjSetVar2(interp,
			   failVarObj,
			   NULL,
			   failIndex,
			   TCL_LEAVE_ERR_MSG) == NULL) {
	    Tcl_DStringFree(&ds);
	    return TCL_ERROR;
	}
    }

    Tcl_SetObjResult(interp,
		     Tcl_NewByteArrayObj((unsigned char*) Tcl_DStringValue(&ds),
					 Tcl_DStringLength(&ds)));
    Tcl_DStringFree(&ds);

    /* We're done with the encoding */

    Tcl_FreeEncoding(encoding);
    return TCL_OK;

}

/*
 *----------------------------------------------------------------------
 *
 * EncodingDirsObjCmd --
 *
 *	This command manipulates the encoding search path.
 *
 * Results:
 *	A standard Tcl result.
 *
 * Side effects:
 *	Can set the encoding search path.
 *
 *----------------------------------------------------------------------
 */

int
EncodingDirsObjCmd(
    TCL_UNUSED(void *),
    Tcl_Interp *interp,		/* Current interpreter. */
    int objc,			/* Number of arguments. */
    Tcl_Obj *const objv[])	/* Argument objects. */
{
    Tcl_Obj *dirListObj;

    if (objc > 2) {
	Tcl_WrongNumArgs(interp, 1, objv, "?dirList?");
	return TCL_ERROR;
    }
    if (objc == 1) {
	Tcl_SetObjResult(interp, Tcl_GetEncodingSearchPath());
	return TCL_OK;
    }

    dirListObj = objv[1];
    if (Tcl_SetEncodingSearchPath(dirListObj) == TCL_ERROR) {
	Tcl_SetObjResult(interp, Tcl_ObjPrintf(
		"expected directory list but got \"%s\"",
		TclGetString(dirListObj)));
	Tcl_SetErrorCode(interp, "TCL", "OPERATION", "ENCODING", "BADPATH",
		NULL);
	return TCL_ERROR;
    }
    Tcl_SetObjResult(interp, dirListObj);
    return TCL_OK;
}

/*
 *-----------------------------------------------------------------------------
 *
 * EncodingNamesObjCmd --
 *
 *	This command returns a list of the available encoding names
 *
 * Results:
 *	Returns a standard Tcl result
 *
 *-----------------------------------------------------------------------------
 */

int
EncodingNamesObjCmd(
    TCL_UNUSED(void *),
    Tcl_Interp* interp,	    /* Tcl interpreter */
    int objc,		    /* Number of command line args */
    Tcl_Obj* const objv[])  /* Vector of command line args */
{
    if (objc > 1) {
	Tcl_WrongNumArgs(interp, 1, objv, NULL);
	return TCL_ERROR;
    }
    Tcl_GetEncodingNames(interp);
    return TCL_OK;
}

/*
 *-----------------------------------------------------------------------------
 *
 * EncodingProfilesObjCmd --
 *
 *	This command returns a list of the available encoding profiles
 *
 * Results:
 *	Returns a standard Tcl result
 *
 *-----------------------------------------------------------------------------
 */

int
EncodingProfilesObjCmd(
    TCL_UNUSED(void *),
    Tcl_Interp* interp,	    /* Tcl interpreter */
    int objc,		    /* Number of command line args */
    Tcl_Obj* const objv[])  /* Vector of command line args */
{
    if (objc > 1) {
	Tcl_WrongNumArgs(interp, 1, objv, NULL);
	return TCL_ERROR;
    }
    TclGetEncodingProfiles(interp);
    return TCL_OK;
}

/*
 *-----------------------------------------------------------------------------
 *
 * EncodingSystemObjCmd --
 *
 *	This command retrieves or changes the system encoding
 *
 * Results:
 *	Returns a standard Tcl result
 *
 * Side effects:
 *	May change the system encoding.
 *
 *-----------------------------------------------------------------------------
 */

int
EncodingSystemObjCmd(
    TCL_UNUSED(void *),
    Tcl_Interp* interp,     /* Tcl interpreter */
    int objc,		    /* Number of command line args */
    Tcl_Obj* const objv[])  /* Vector of command line args */
{
    if (objc > 2) {
	Tcl_WrongNumArgs(interp, 1, objv, "?encoding?");
	return TCL_ERROR;
    }
    if (objc == 1) {
	Tcl_SetObjResult(interp,
			 Tcl_NewStringObj(Tcl_GetEncodingName(NULL), -1));
    } else {
	return Tcl_SetSystemEncoding(interp, TclGetString(objv[1]));
    }
    return TCL_OK;
}

/*
 *----------------------------------------------------------------------
 *
 * Tcl_ErrorObjCmd --
 *
 *	This procedure is invoked to process the "error" Tcl command. See the
 *	user documentation for details on what it does.
 *
 * Results:
 *	A standard Tcl object result.
 *
 * Side effects:
 *	See the user documentation.
 *
 *----------------------------------------------------------------------
 */

int
Tcl_ErrorObjCmd(
    TCL_UNUSED(void *),
    Tcl_Interp *interp,		/* Current interpreter. */
    int objc,			/* Number of arguments. */
    Tcl_Obj *const objv[])	/* Argument objects. */
{
    Tcl_Obj *options, *optName;

    if ((objc < 2) || (objc > 4)) {
	Tcl_WrongNumArgs(interp, 1, objv, "message ?errorInfo? ?errorCode?");
	return TCL_ERROR;
    }

    TclNewLiteralStringObj(options, "-code error -level 0");

    if (objc >= 3) {		/* Process the optional info argument */
	TclNewLiteralStringObj(optName, "-errorinfo");
	Tcl_ListObjAppendElement(NULL, options, optName);
	Tcl_ListObjAppendElement(NULL, options, objv[2]);
    }

    if (objc >= 4) {		/* Process the optional code argument */
	TclNewLiteralStringObj(optName, "-errorcode");
	Tcl_ListObjAppendElement(NULL, options, optName);
	Tcl_ListObjAppendElement(NULL, options, objv[3]);
    }

    Tcl_SetObjResult(interp, objv[1]);
    return Tcl_SetReturnOptions(interp, options);
}

/*
 *----------------------------------------------------------------------
 *
 * Tcl_EvalObjCmd --
 *
 *	This object-based procedure is invoked to process the "eval" Tcl
 *	command. See the user documentation for details on what it does.
 *
 * Results:
 *	A standard Tcl object result.
 *
 * Side effects:
 *	See the user documentation.
 *
 *----------------------------------------------------------------------
 */

static int
EvalCmdErrMsg(
    TCL_UNUSED(void **),
    Tcl_Interp *interp,
    int result)
{
    if (result == TCL_ERROR) {
	Tcl_AppendObjToErrorInfo(interp, Tcl_ObjPrintf(
		"\n    (\"eval\" body line %d)", Tcl_GetErrorLine(interp)));
    }
    return result;
}

int
Tcl_EvalObjCmd(
    void *clientData,
    Tcl_Interp *interp,		/* Current interpreter. */
    int objc,			/* Number of arguments. */
    Tcl_Obj *const objv[])	/* Argument objects. */
{
    return Tcl_NRCallObjProc(interp, TclNREvalObjCmd, clientData, objc, objv);
}

int
TclNREvalObjCmd(
    TCL_UNUSED(void *),
    Tcl_Interp *interp,		/* Current interpreter. */
    int objc,			/* Number of arguments. */
    Tcl_Obj *const objv[])	/* Argument objects. */
{
    Tcl_Obj *objPtr;
    Interp *iPtr = (Interp *) interp;
    CmdFrame *invoker = NULL;
    int word = 0;

    if (objc < 2) {
	Tcl_WrongNumArgs(interp, 1, objv, "arg ?arg ...?");
	return TCL_ERROR;
    }

    if (objc == 2) {
	/*
	 * TIP #280. Make argument location available to eval'd script.
	 */

	invoker = iPtr->cmdFramePtr;
	word = 1;
	objPtr = objv[1];
	TclArgumentGet(interp, objPtr, &invoker, &word);
    } else {
	/*
	 * More than one argument: concatenate them together with spaces
	 * between, then evaluate the result. Tcl_EvalObjEx will delete the
	 * object when it decrements its refcount after eval'ing it.
	 *
	 * TIP #280. Make invoking context available to eval'd script, done
	 * with the default values.
	 */

	objPtr = Tcl_ConcatObj(objc-1, objv+1);
    }
    TclNRAddCallback(interp, EvalCmdErrMsg, NULL, NULL, NULL, NULL);
    return TclNREvalObjEx(interp, objPtr, 0, invoker, word);
}

/*
 *----------------------------------------------------------------------
 *
 * Tcl_ExitObjCmd --
 *
 *	This procedure is invoked to process the "exit" Tcl command. See the
 *	user documentation for details on what it does.
 *
 * Results:
 *	A standard Tcl object result.
 *
 * Side effects:
 *	See the user documentation.
 *
 *----------------------------------------------------------------------
 */

int
Tcl_ExitObjCmd(
    TCL_UNUSED(void *),
    Tcl_Interp *interp,		/* Current interpreter. */
    int objc,			/* Number of arguments. */
    Tcl_Obj *const objv[])	/* Argument objects. */
{
    Tcl_WideInt value;

    if ((objc != 1) && (objc != 2)) {
	Tcl_WrongNumArgs(interp, 1, objv, "?returnCode?");
	return TCL_ERROR;
    }

    if (objc == 1) {
	value = 0;
    } else if (TclGetWideBitsFromObj(interp, objv[1], &value) != TCL_OK) {
	return TCL_ERROR;
    }
    Tcl_Exit((int)value);
    return TCL_OK;		/* Better not ever reach this! */
}

/*
 *----------------------------------------------------------------------
 *
 * Tcl_ExprObjCmd --
 *
 *	This object-based procedure is invoked to process the "expr" Tcl
 *	command. See the user documentation for details on what it does.
 *
 *	With the bytecode compiler, this procedure is called in two
 *	circumstances: 1) to execute expr commands that are too complicated or
 *	too unsafe to try compiling directly into an inline sequence of
 *	instructions, and 2) to execute commands where the command name is
 *	computed at runtime and is "expr" or the name to which "expr" was
 *	renamed (e.g., "set z expr; $z 2+3")
 *
 * Results:
 *	A standard Tcl object result.
 *
 * Side effects:
 *	See the user documentation.
 *
 *----------------------------------------------------------------------
 */

int
Tcl_ExprObjCmd(
    void *clientData,
    Tcl_Interp *interp,		/* Current interpreter. */
    int objc,			/* Number of arguments. */
    Tcl_Obj *const objv[])	/* Argument objects. */
{
    return Tcl_NRCallObjProc(interp, TclNRExprObjCmd, clientData, objc, objv);
}

int
TclNRExprObjCmd(
    TCL_UNUSED(void *),
    Tcl_Interp *interp,		/* Current interpreter. */
    int objc,			/* Number of arguments. */
    Tcl_Obj *const objv[])	/* Argument objects. */
{
    Tcl_Obj *resultPtr, *objPtr;

    if (objc < 2) {
	Tcl_WrongNumArgs(interp, 1, objv, "arg ?arg ...?");
	return TCL_ERROR;
    }

    TclNewObj(resultPtr);
    Tcl_IncrRefCount(resultPtr);
    if (objc == 2) {
	objPtr = objv[1];
	TclNRAddCallback(interp, ExprCallback, resultPtr, NULL, NULL, NULL);
    } else {
	objPtr = Tcl_ConcatObj(objc-1, objv+1);
	TclNRAddCallback(interp, ExprCallback, resultPtr, objPtr, NULL, NULL);
    }

    return Tcl_NRExprObj(interp, objPtr, resultPtr);
}

static int
ExprCallback(
    void *data[],
    Tcl_Interp *interp,
    int result)
{
    Tcl_Obj *resultPtr = (Tcl_Obj *)data[0];
    Tcl_Obj *objPtr = (Tcl_Obj *)data[1];

    if (objPtr != NULL) {
	Tcl_DecrRefCount(objPtr);
    }

    if (result == TCL_OK) {
	Tcl_SetObjResult(interp, resultPtr);
    }
    Tcl_DecrRefCount(resultPtr);
    return result;
}

/*
 *----------------------------------------------------------------------
 *
 * TclInitFileCmd --
 *
 *	This function builds the "file" Tcl command ensemble. See the user
 *	documentation for details on what that ensemble does.
 *
 *	PLEASE NOTE THAT THIS FAILS WITH FILENAMES AND PATHS WITH EMBEDDED
 *	NULLS. With the object-based Tcl_FS APIs, the above NOTE may no longer
 *	be true. In any case this assertion should be tested.
 *
 * Results:
 *	A standard Tcl result.
 *
 * Side effects:
 *	See the user documentation.
 *
 *----------------------------------------------------------------------
 */

Tcl_Command
TclInitFileCmd(
    Tcl_Interp *interp)
{
    /*
     * Note that most subcommands are unsafe because either they manipulate
     * the native filesystem or because they reveal information about the
     * native filesystem.
     */

    static const EnsembleImplMap initMap[] = {
	{"atime",	FileAttrAccessTimeCmd,	TclCompileBasic1Or2ArgCmd, NULL, NULL, 1},
	{"attributes",	TclFileAttrsCmd,	NULL, NULL, NULL, 1},
	{"channels",	TclChannelNamesCmd,	TclCompileBasic0Or1ArgCmd, NULL, NULL, 0},
	{"copy",	TclFileCopyCmd,		NULL, NULL, NULL, 1},
	{"delete",	TclFileDeleteCmd,	TclCompileBasicMin0ArgCmd, NULL, NULL, 1},
	{"dirname",	PathDirNameCmd,		TclCompileBasic1ArgCmd, NULL, NULL, 1},
	{"executable",	FileAttrIsExecutableCmd, TclCompileBasic1ArgCmd, NULL, NULL, 1},
	{"exists",	FileAttrIsExistingCmd,	TclCompileBasic1ArgCmd, NULL, NULL, 1},
	{"extension",	PathExtensionCmd,	TclCompileBasic1ArgCmd, NULL, NULL, 1},
	{"home",	TclFileHomeCmd,		TclCompileBasic0Or1ArgCmd, NULL, NULL, 1},
	{"isdirectory",	FileAttrIsDirectoryCmd,	TclCompileBasic1ArgCmd, NULL, NULL, 1},
	{"isfile",	FileAttrIsFileCmd,	TclCompileBasic1ArgCmd, NULL, NULL, 1},
	{"join",	PathJoinCmd,		TclCompileBasicMin1ArgCmd, NULL, NULL, 0},
	{"link",	TclFileLinkCmd,		TclCompileBasic1To3ArgCmd, NULL, NULL, 1},
	{"lstat",	FileAttrLinkStatCmd,	TclCompileBasic2ArgCmd, NULL, NULL, 1},
	{"mtime",	FileAttrModifyTimeCmd,	TclCompileBasic1Or2ArgCmd, NULL, NULL, 1},
	{"mkdir",	TclFileMakeDirsCmd,	TclCompileBasicMin0ArgCmd, NULL, NULL, 1},
	{"nativename",	PathNativeNameCmd,	TclCompileBasic1ArgCmd, NULL, NULL, 1},
	{"normalize",	PathNormalizeCmd,	TclCompileBasic1ArgCmd, NULL, NULL, 1},
	{"owned",	FileAttrIsOwnedCmd,	TclCompileBasic1ArgCmd, NULL, NULL, 1},
	{"pathtype",	PathTypeCmd,		TclCompileBasic1ArgCmd, NULL, NULL, 0},
	{"readable",	FileAttrIsReadableCmd,	TclCompileBasic1ArgCmd, NULL, NULL, 1},
	{"readlink",	TclFileReadLinkCmd,	TclCompileBasic1ArgCmd, NULL, NULL, 1},
	{"rename",	TclFileRenameCmd,	NULL, NULL, NULL, 1},
	{"rootname",	PathRootNameCmd,	TclCompileBasic1ArgCmd, NULL, NULL, 1},
	{"separator",	FilesystemSeparatorCmd,	TclCompileBasic0Or1ArgCmd, NULL, NULL, 0},
	{"size",	FileAttrSizeCmd,	TclCompileBasic1ArgCmd, NULL, NULL, 1},
	{"split",	PathSplitCmd,		TclCompileBasic1ArgCmd, NULL, NULL, 0},
	{"stat",	FileAttrStatCmd,	TclCompileBasic2ArgCmd, NULL, NULL, 1},
	{"system",	PathFilesystemCmd,	TclCompileBasic0Or1ArgCmd, NULL, NULL, 0},
	{"tail",	PathTailCmd,		TclCompileBasic1ArgCmd, NULL, NULL, 1},
	{"tempdir",	TclFileTempDirCmd,	TclCompileBasic0Or1ArgCmd, NULL, NULL, 1},
	{"tempfile",	TclFileTemporaryCmd,	TclCompileBasic0To2ArgCmd, NULL, NULL, 1},
	{"tildeexpand",	TclFileTildeExpandCmd,	TclCompileBasic1ArgCmd, NULL, NULL, 1},
	{"type",	FileAttrTypeCmd,	TclCompileBasic1ArgCmd, NULL, NULL, 1},
	{"volumes",	FilesystemVolumesCmd,	TclCompileBasic0ArgCmd, NULL, NULL, 1},
	{"writable",	FileAttrIsWritableCmd,	TclCompileBasic1ArgCmd, NULL, NULL, 1},
	{NULL, NULL, NULL, NULL, NULL, 0}
    };
    return TclMakeEnsemble(interp, "file", initMap);
}

/*
 *----------------------------------------------------------------------
 *
 * FileAttrAccessTimeCmd --
 *
 *	This function is invoked to process the "file atime" Tcl command. See
 *	the user documentation for details on what it does.
 *
 * Results:
 *	A standard Tcl result.
 *
 * Side effects:
 *	May update the access time on the file, if requested by the user.
 *
 *----------------------------------------------------------------------
 */

static int
FileAttrAccessTimeCmd(
    TCL_UNUSED(void *),
    Tcl_Interp *interp,
    int objc,
    Tcl_Obj *const objv[])
{
    Tcl_StatBuf buf;
    struct utimbuf tval;

    if (objc < 2 || objc > 3) {
	Tcl_WrongNumArgs(interp, 1, objv, "name ?time?");
	return TCL_ERROR;
    }
    if (GetStatBuf(interp, objv[1], Tcl_FSStat, &buf) != TCL_OK) {
	return TCL_ERROR;
    }
#if defined(_WIN32)
    /* We use a value of 0 to indicate the access time not available */
    if (Tcl_GetAccessTimeFromStat(&buf) == 0) {
        Tcl_SetObjResult(interp, Tcl_ObjPrintf(
                             "could not get access time for file \"%s\"",
                             TclGetString(objv[1])));
        return TCL_ERROR;
    }
#endif

    if (objc == 3) {
	/*
	 * Need separate variable for reading longs from an object on 64-bit
	 * platforms. [Bug 698146]
	 */

	Tcl_WideInt newTime;

	if (TclGetWideIntFromObj(interp, objv[2], &newTime) != TCL_OK) {
	    return TCL_ERROR;
	}

	tval.actime = newTime;
	tval.modtime = Tcl_GetModificationTimeFromStat(&buf);

	if (Tcl_FSUtime(objv[1], &tval) != 0) {
	    Tcl_SetObjResult(interp, Tcl_ObjPrintf(
		    "could not set access time for file \"%s\": %s",
		    TclGetString(objv[1]), Tcl_PosixError(interp)));
	    return TCL_ERROR;
	}

	/*
	 * Do another stat to ensure that the we return the new recognized
	 * atime - hopefully the same as the one we sent in. However, fs's
	 * like FAT don't even know what atime is.
	 */

	if (GetStatBuf(interp, objv[1], Tcl_FSStat, &buf) != TCL_OK) {
	    return TCL_ERROR;
	}
    }

    Tcl_SetObjResult(interp, Tcl_NewWideIntObj(Tcl_GetAccessTimeFromStat(&buf)));
    return TCL_OK;
}

/*
 *----------------------------------------------------------------------
 *
 * FileAttrModifyTimeCmd --
 *
 *	This function is invoked to process the "file mtime" Tcl command. See
 *	the user documentation for details on what it does.
 *
 * Results:
 *	A standard Tcl result.
 *
 * Side effects:
 *	May update the modification time on the file, if requested by the
 *	user.
 *
 *----------------------------------------------------------------------
 */

static int
FileAttrModifyTimeCmd(
    TCL_UNUSED(void *),
    Tcl_Interp *interp,
    int objc,
    Tcl_Obj *const objv[])
{
    Tcl_StatBuf buf;
    struct utimbuf tval;

    if (objc < 2 || objc > 3) {
	Tcl_WrongNumArgs(interp, 1, objv, "name ?time?");
	return TCL_ERROR;
    }
    if (GetStatBuf(interp, objv[1], Tcl_FSStat, &buf) != TCL_OK) {
	return TCL_ERROR;
    }
#if defined(_WIN32)
    /* We use a value of 0 to indicate the modification time not available */
    if (Tcl_GetModificationTimeFromStat(&buf) == 0) {
        Tcl_SetObjResult(interp, Tcl_ObjPrintf(
                             "could not get modification time for file \"%s\"",
                             TclGetString(objv[1])));
        return TCL_ERROR;
    }
#endif
    if (objc == 3) {
	/*
	 * Need separate variable for reading longs from an object on 64-bit
	 * platforms. [Bug 698146]
	 */

	Tcl_WideInt newTime;

	if (TclGetWideIntFromObj(interp, objv[2], &newTime) != TCL_OK) {
	    return TCL_ERROR;
	}

	tval.actime = Tcl_GetAccessTimeFromStat(&buf);
	tval.modtime = newTime;

	if (Tcl_FSUtime(objv[1], &tval) != 0) {
	    Tcl_SetObjResult(interp, Tcl_ObjPrintf(
		    "could not set modification time for file \"%s\": %s",
		    TclGetString(objv[1]), Tcl_PosixError(interp)));
	    return TCL_ERROR;
	}

	/*
	 * Do another stat to ensure that the we return the new recognized
	 * mtime - hopefully the same as the one we sent in.
	 */

	if (GetStatBuf(interp, objv[1], Tcl_FSStat, &buf) != TCL_OK) {
	    return TCL_ERROR;
	}
    }

    Tcl_SetObjResult(interp, Tcl_NewWideIntObj(Tcl_GetModificationTimeFromStat(&buf)));
    return TCL_OK;
}

/*
 *----------------------------------------------------------------------
 *
 * FileAttrLinkStatCmd --
 *
 *	This function is invoked to process the "file lstat" Tcl command. See
 *	the user documentation for details on what it does.
 *
 * Results:
 *	A standard Tcl result.
 *
 * Side effects:
 *	Writes to an array named by the user.
 *
 *----------------------------------------------------------------------
 */

static int
FileAttrLinkStatCmd(
    TCL_UNUSED(void *),
    Tcl_Interp *interp,
    int objc,
    Tcl_Obj *const objv[])
{
    Tcl_StatBuf buf;

    if (objc < 2 || objc > 3) {
	Tcl_WrongNumArgs(interp, 1, objv, "name ?varName?");
	return TCL_ERROR;
    }
    if (GetStatBuf(interp, objv[1], Tcl_FSLstat, &buf) != TCL_OK) {
	return TCL_ERROR;
    }
    if (objc == 2) {
	return StoreStatData(interp, NULL, &buf);
    } else {
	return StoreStatData(interp, objv[2], &buf);
    }
}

/*
 *----------------------------------------------------------------------
 *
 * FileAttrStatCmd --
 *
 *	This function is invoked to process the "file stat" Tcl command. See
 *	the user documentation for details on what it does.
 *
 * Results:
 *	A standard Tcl result.
 *
 * Side effects:
 *	Writes to an array named by the user.
 *
 *----------------------------------------------------------------------
 */

static int
FileAttrStatCmd(
    TCL_UNUSED(void *),
    Tcl_Interp *interp,
    int objc,
    Tcl_Obj *const objv[])
{
    Tcl_StatBuf buf;

    if (objc < 2 || objc > 3) {
	Tcl_WrongNumArgs(interp, 1, objv, "name ?varName?");
	return TCL_ERROR;
    }
    if (GetStatBuf(interp, objv[1], Tcl_FSStat, &buf) != TCL_OK) {
	return TCL_ERROR;
    }
    if (objc == 2) {
	return StoreStatData(interp, NULL, &buf);
    } else {
	return StoreStatData(interp, objv[2], &buf);
    }
}

/*
 *----------------------------------------------------------------------
 *
 * FileAttrTypeCmd --
 *
 *	This function is invoked to process the "file type" Tcl command. See
 *	the user documentation for details on what it does.
 *
 * Results:
 *	A standard Tcl result.
 *
 * Side effects:
 *	None.
 *
 *----------------------------------------------------------------------
 */

static int
FileAttrTypeCmd(
    TCL_UNUSED(void *),
    Tcl_Interp *interp,
    int objc,
    Tcl_Obj *const objv[])
{
    Tcl_StatBuf buf;

    if (objc != 2) {
	Tcl_WrongNumArgs(interp, 1, objv, "name");
	return TCL_ERROR;
    }
    if (GetStatBuf(interp, objv[1], Tcl_FSLstat, &buf) != TCL_OK) {
	return TCL_ERROR;
    }
    Tcl_SetObjResult(interp, Tcl_NewStringObj(
	    GetTypeFromMode((unsigned short) buf.st_mode), -1));
    return TCL_OK;
}

/*
 *----------------------------------------------------------------------
 *
 * FileAttrSizeCmd --
 *
 *	This function is invoked to process the "file size" Tcl command. See
 *	the user documentation for details on what it does.
 *
 * Results:
 *	A standard Tcl result.
 *
 * Side effects:
 *	None.
 *
 *----------------------------------------------------------------------
 */

static int
FileAttrSizeCmd(
    TCL_UNUSED(void *),
    Tcl_Interp *interp,
    int objc,
    Tcl_Obj *const objv[])
{
    Tcl_StatBuf buf;

    if (objc != 2) {
	Tcl_WrongNumArgs(interp, 1, objv, "name");
	return TCL_ERROR;
    }
    if (GetStatBuf(interp, objv[1], Tcl_FSStat, &buf) != TCL_OK) {
	return TCL_ERROR;
    }
    Tcl_SetObjResult(interp, Tcl_NewWideIntObj((Tcl_WideInt) buf.st_size));
    return TCL_OK;
}

/*
 *----------------------------------------------------------------------
 *
 * FileAttrIsDirectoryCmd --
 *
 *	This function is invoked to process the "file isdirectory" Tcl
 *	command. See the user documentation for details on what it does.
 *
 * Results:
 *	A standard Tcl result.
 *
 * Side effects:
 *	None.
 *
 *----------------------------------------------------------------------
 */

static int
FileAttrIsDirectoryCmd(
    TCL_UNUSED(void *),
    Tcl_Interp *interp,
    int objc,
    Tcl_Obj *const objv[])
{
    Tcl_StatBuf buf;
    int value = 0;

    if (objc != 2) {
	Tcl_WrongNumArgs(interp, 1, objv, "name");
	return TCL_ERROR;
    }
    if (GetStatBuf(NULL, objv[1], Tcl_FSStat, &buf) == TCL_OK) {
	value = S_ISDIR(buf.st_mode);
    }
    Tcl_SetObjResult(interp, Tcl_NewBooleanObj(value));
    return TCL_OK;
}

/*
 *----------------------------------------------------------------------
 *
 * FileAttrIsExecutableCmd --
 *
 *	This function is invoked to process the "file executable" Tcl command.
 *	See the user documentation for details on what it does.
 *
 * Results:
 *	A standard Tcl result.
 *
 * Side effects:
 *	None.
 *
 *----------------------------------------------------------------------
 */

static int
FileAttrIsExecutableCmd(
    TCL_UNUSED(void *),
    Tcl_Interp *interp,
    int objc,
    Tcl_Obj *const objv[])
{
    if (objc != 2) {
	Tcl_WrongNumArgs(interp, 1, objv, "name");
	return TCL_ERROR;
    }
    return CheckAccess(interp, objv[1], X_OK);
}

/*
 *----------------------------------------------------------------------
 *
 * FileAttrIsExistingCmd --
 *
 *	This function is invoked to process the "file exists" Tcl command. See
 *	the user documentation for details on what it does.
 *
 * Results:
 *	A standard Tcl result.
 *
 * Side effects:
 *	None.
 *
 *----------------------------------------------------------------------
 */

static int
FileAttrIsExistingCmd(
    TCL_UNUSED(void *),
    Tcl_Interp *interp,
    int objc,
    Tcl_Obj *const objv[])
{
    if (objc != 2) {
	Tcl_WrongNumArgs(interp, 1, objv, "name");
	return TCL_ERROR;
    }
    return CheckAccess(interp, objv[1], F_OK);
}

/*
 *----------------------------------------------------------------------
 *
 * FileAttrIsFileCmd --
 *
 *	This function is invoked to process the "file isfile" Tcl command. See
 *	the user documentation for details on what it does.
 *
 * Results:
 *	A standard Tcl result.
 *
 * Side effects:
 *	None.
 *
 *----------------------------------------------------------------------
 */

static int
FileAttrIsFileCmd(
    TCL_UNUSED(void *),
    Tcl_Interp *interp,
    int objc,
    Tcl_Obj *const objv[])
{
    Tcl_StatBuf buf;
    int value = 0;

    if (objc != 2) {
	Tcl_WrongNumArgs(interp, 1, objv, "name");
	return TCL_ERROR;
    }
    if (GetStatBuf(NULL, objv[1], Tcl_FSStat, &buf) == TCL_OK) {
	value = S_ISREG(buf.st_mode);
    }
    Tcl_SetObjResult(interp, Tcl_NewBooleanObj(value));
    return TCL_OK;
}

/*
 *----------------------------------------------------------------------
 *
 * FileAttrIsOwnedCmd --
 *
 *	This function is invoked to process the "file owned" Tcl command. See
 *	the user documentation for details on what it does.
 *
 * Results:
 *	A standard Tcl result.
 *
 * Side effects:
 *	None.
 *
 *----------------------------------------------------------------------
 */

static int
FileAttrIsOwnedCmd(
    TCL_UNUSED(void *),
    Tcl_Interp *interp,
    int objc,
    Tcl_Obj *const objv[])
{
#ifdef __CYGWIN__
#define geteuid() (short)(geteuid)()
#endif
#if !defined(_WIN32)
    Tcl_StatBuf buf;
#endif
    int value = 0;

    if (objc != 2) {
	Tcl_WrongNumArgs(interp, 1, objv, "name");
	return TCL_ERROR;
    }
#if defined(_WIN32)
    value = TclWinFileOwned(objv[1]);
#else
    if (GetStatBuf(NULL, objv[1], Tcl_FSStat, &buf) == TCL_OK) {
	value = (geteuid() == buf.st_uid);
    }
#endif
    Tcl_SetObjResult(interp, Tcl_NewBooleanObj(value));
    return TCL_OK;
}

/*
 *----------------------------------------------------------------------
 *
 * FileAttrIsReadableCmd --
 *
 *	This function is invoked to process the "file readable" Tcl command.
 *	See the user documentation for details on what it does.
 *
 * Results:
 *	A standard Tcl result.
 *
 * Side effects:
 *	None.
 *
 *----------------------------------------------------------------------
 */

static int
FileAttrIsReadableCmd(
    TCL_UNUSED(void *),
    Tcl_Interp *interp,
    int objc,
    Tcl_Obj *const objv[])
{
    if (objc != 2) {
	Tcl_WrongNumArgs(interp, 1, objv, "name");
	return TCL_ERROR;
    }
    return CheckAccess(interp, objv[1], R_OK);
}

/*
 *----------------------------------------------------------------------
 *
 * FileAttrIsWritableCmd --
 *
 *	This function is invoked to process the "file writable" Tcl command.
 *	See the user documentation for details on what it does.
 *
 * Results:
 *	A standard Tcl result.
 *
 * Side effects:
 *	None.
 *
 *----------------------------------------------------------------------
 */

static int
FileAttrIsWritableCmd(
    TCL_UNUSED(void *),
    Tcl_Interp *interp,
    int objc,
    Tcl_Obj *const objv[])
{
    if (objc != 2) {
	Tcl_WrongNumArgs(interp, 1, objv, "name");
	return TCL_ERROR;
    }
    return CheckAccess(interp, objv[1], W_OK);
}

/*
 *----------------------------------------------------------------------
 *
 * PathDirNameCmd --
 *
 *	This function is invoked to process the "file dirname" Tcl command.
 *	See the user documentation for details on what it does.
 *
 * Results:
 *	A standard Tcl result.
 *
 * Side effects:
 *	None.
 *
 *----------------------------------------------------------------------
 */

static int
PathDirNameCmd(
    TCL_UNUSED(void *),
    Tcl_Interp *interp,
    int objc,
    Tcl_Obj *const objv[])
{
    Tcl_Obj *dirPtr;

    if (objc != 2) {
	Tcl_WrongNumArgs(interp, 1, objv, "name");
	return TCL_ERROR;
    }
    dirPtr = TclPathPart(interp, objv[1], TCL_PATH_DIRNAME);
    if (dirPtr == NULL) {
	return TCL_ERROR;
    }
    Tcl_SetObjResult(interp, dirPtr);
    Tcl_DecrRefCount(dirPtr);
    return TCL_OK;
}

/*
 *----------------------------------------------------------------------
 *
 * PathExtensionCmd --
 *
 *	This function is invoked to process the "file extension" Tcl command.
 *	See the user documentation for details on what it does.
 *
 * Results:
 *	A standard Tcl result.
 *
 * Side effects:
 *	None.
 *
 *----------------------------------------------------------------------
 */

static int
PathExtensionCmd(
    TCL_UNUSED(void *),
    Tcl_Interp *interp,
    int objc,
    Tcl_Obj *const objv[])
{
    Tcl_Obj *dirPtr;

    if (objc != 2) {
	Tcl_WrongNumArgs(interp, 1, objv, "name");
	return TCL_ERROR;
    }
    dirPtr = TclPathPart(interp, objv[1], TCL_PATH_EXTENSION);
    if (dirPtr == NULL) {
	return TCL_ERROR;
    }
    Tcl_SetObjResult(interp, dirPtr);
    Tcl_DecrRefCount(dirPtr);
    return TCL_OK;
}

/*
 *----------------------------------------------------------------------
 *
 * PathRootNameCmd --
 *
 *	This function is invoked to process the "file root" Tcl command. See
 *	the user documentation for details on what it does.
 *
 * Results:
 *	A standard Tcl result.
 *
 * Side effects:
 *	None.
 *
 *----------------------------------------------------------------------
 */

static int
PathRootNameCmd(
    TCL_UNUSED(void *),
    Tcl_Interp *interp,
    int objc,
    Tcl_Obj *const objv[])
{
    Tcl_Obj *dirPtr;

    if (objc != 2) {
	Tcl_WrongNumArgs(interp, 1, objv, "name");
	return TCL_ERROR;
    }
    dirPtr = TclPathPart(interp, objv[1], TCL_PATH_ROOT);
    if (dirPtr == NULL) {
	return TCL_ERROR;
    }
    Tcl_SetObjResult(interp, dirPtr);
    Tcl_DecrRefCount(dirPtr);
    return TCL_OK;
}

/*
 *----------------------------------------------------------------------
 *
 * PathTailCmd --
 *
 *	This function is invoked to process the "file tail" Tcl command. See
 *	the user documentation for details on what it does.
 *
 * Results:
 *	A standard Tcl result.
 *
 * Side effects:
 *	None.
 *
 *----------------------------------------------------------------------
 */

static int
PathTailCmd(
    TCL_UNUSED(void *),
    Tcl_Interp *interp,
    int objc,
    Tcl_Obj *const objv[])
{
    Tcl_Obj *dirPtr;

    if (objc != 2) {
	Tcl_WrongNumArgs(interp, 1, objv, "name");
	return TCL_ERROR;
    }
    dirPtr = TclPathPart(interp, objv[1], TCL_PATH_TAIL);
    if (dirPtr == NULL) {
	return TCL_ERROR;
    }
    Tcl_SetObjResult(interp, dirPtr);
    Tcl_DecrRefCount(dirPtr);
    return TCL_OK;
}

/*
 *----------------------------------------------------------------------
 *
 * PathFilesystemCmd --
 *
 *	This function is invoked to process the "file system" Tcl command. See
 *	the user documentation for details on what it does.
 *
 * Results:
 *	A standard Tcl result.
 *
 * Side effects:
 *	None.
 *
 *----------------------------------------------------------------------
 */

static int
PathFilesystemCmd(
    TCL_UNUSED(void *),
    Tcl_Interp *interp,
    int objc,
    Tcl_Obj *const objv[])
{
    Tcl_Obj *fsInfo;

    if (objc != 2) {
	Tcl_WrongNumArgs(interp, 1, objv, "name");
	return TCL_ERROR;
    }
    fsInfo = Tcl_FSFileSystemInfo(objv[1]);
    if (fsInfo == NULL) {
	Tcl_SetObjResult(interp, Tcl_NewStringObj("unrecognised path", -1));
	Tcl_SetErrorCode(interp, "TCL", "LOOKUP", "FILESYSTEM",
		TclGetString(objv[1]), NULL);
	return TCL_ERROR;
    }
    Tcl_SetObjResult(interp, fsInfo);
    return TCL_OK;
}

/*
 *----------------------------------------------------------------------
 *
 * PathJoinCmd --
 *
 *	This function is invoked to process the "file join" Tcl command. See
 *	the user documentation for details on what it does.
 *
 * Results:
 *	A standard Tcl result.
 *
 * Side effects:
 *	None.
 *
 *----------------------------------------------------------------------
 */

static int
PathJoinCmd(
    TCL_UNUSED(void *),
    Tcl_Interp *interp,
    int objc,
    Tcl_Obj *const objv[])
{
    if (objc < 2) {
	Tcl_WrongNumArgs(interp, 1, objv, "name ?name ...?");
	return TCL_ERROR;
    }
    Tcl_SetObjResult(interp, TclJoinPath(objc - 1, objv + 1, 0));
    return TCL_OK;
}

/*
 *----------------------------------------------------------------------
 *
 * PathNativeNameCmd --
 *
 *	This function is invoked to process the "file nativename" Tcl command.
 *	See the user documentation for details on what it does.
 *
 * Results:
 *	A standard Tcl result.
 *
 * Side effects:
 *	None.
 *
 *----------------------------------------------------------------------
 */

static int
PathNativeNameCmd(
    TCL_UNUSED(void *),
    Tcl_Interp *interp,
    int objc,
    Tcl_Obj *const objv[])
{
    Tcl_DString ds;

    if (objc != 2) {
	Tcl_WrongNumArgs(interp, 1, objv, "name");
	return TCL_ERROR;
    }
    if (Tcl_TranslateFileName(interp, TclGetString(objv[1]), &ds) == NULL) {
	return TCL_ERROR;
    }
    Tcl_SetObjResult(interp, Tcl_DStringToObj(&ds));
    return TCL_OK;
}

/*
 *----------------------------------------------------------------------
 *
 * PathNormalizeCmd --
 *
 *	This function is invoked to process the "file normalize" Tcl command.
 *	See the user documentation for details on what it does.
 *
 * Results:
 *	A standard Tcl result.
 *
 * Side effects:
 *	None.
 *
 *----------------------------------------------------------------------
 */

static int
PathNormalizeCmd(
    TCL_UNUSED(void *),
    Tcl_Interp *interp,
    int objc,
    Tcl_Obj *const objv[])
{
    Tcl_Obj *fileName;

    if (objc != 2) {
	Tcl_WrongNumArgs(interp, 1, objv, "name");
	return TCL_ERROR;
    }
    fileName = Tcl_FSGetNormalizedPath(interp, objv[1]);
    if (fileName == NULL) {
	return TCL_ERROR;
    }
    Tcl_SetObjResult(interp, fileName);
    return TCL_OK;
}

/*
 *----------------------------------------------------------------------
 *
 * PathSplitCmd --
 *
 *	This function is invoked to process the "file split" Tcl command. See
 *	the user documentation for details on what it does.
 *
 * Results:
 *	A standard Tcl result.
 *
 * Side effects:
 *	None.
 *
 *----------------------------------------------------------------------
 */

static int
PathSplitCmd(
    TCL_UNUSED(void *),
    Tcl_Interp *interp,
    int objc,
    Tcl_Obj *const objv[])
{
    Tcl_Obj *res;

    if (objc != 2) {
	Tcl_WrongNumArgs(interp, 1, objv, "name");
	return TCL_ERROR;
    }
    res = Tcl_FSSplitPath(objv[1], NULL);
    if (res == NULL) {
	Tcl_SetObjResult(interp, Tcl_ObjPrintf(
		"could not read \"%s\": no such file or directory",
		TclGetString(objv[1])));
	Tcl_SetErrorCode(interp, "TCL", "OPERATION", "PATHSPLIT", "NONESUCH",
		NULL);
	return TCL_ERROR;
    }
    Tcl_SetObjResult(interp, res);
    return TCL_OK;
}

/*
 *----------------------------------------------------------------------
 *
 * PathTypeCmd --
 *
 *	This function is invoked to process the "file pathtype" Tcl command.
 *	See the user documentation for details on what it does.
 *
 * Results:
 *	A standard Tcl result.
 *
 * Side effects:
 *	None.
 *
 *----------------------------------------------------------------------
 */

static int
PathTypeCmd(
    TCL_UNUSED(void *),
    Tcl_Interp *interp,
    int objc,
    Tcl_Obj *const objv[])
{
    Tcl_Obj *typeName;

    if (objc != 2) {
	Tcl_WrongNumArgs(interp, 1, objv, "name");
	return TCL_ERROR;
    }
    switch (Tcl_FSGetPathType(objv[1])) {
    case TCL_PATH_ABSOLUTE:
	TclNewLiteralStringObj(typeName, "absolute");
	break;
    case TCL_PATH_RELATIVE:
	TclNewLiteralStringObj(typeName, "relative");
	break;
    case TCL_PATH_VOLUME_RELATIVE:
	TclNewLiteralStringObj(typeName, "volumerelative");
	break;
    default:
	/* Should be unreachable */
	return TCL_OK;
    }
    Tcl_SetObjResult(interp, typeName);
    return TCL_OK;
}

/*
 *----------------------------------------------------------------------
 *
 * FilesystemSeparatorCmd --
 *
 *	This function is invoked to process the "file separator" Tcl command.
 *	See the user documentation for details on what it does.
 *
 * Results:
 *	A standard Tcl result.
 *
 * Side effects:
 *	None.
 *
 *----------------------------------------------------------------------
 */

static int
FilesystemSeparatorCmd(
    TCL_UNUSED(void *),
    Tcl_Interp *interp,
    int objc,
    Tcl_Obj *const objv[])
{
    if (objc < 1 || objc > 2) {
	Tcl_WrongNumArgs(interp, 1, objv, "?name?");
	return TCL_ERROR;
    }
    if (objc == 1) {
	const char *separator = NULL;

	switch (tclPlatform) {
	case TCL_PLATFORM_UNIX:
	    separator = "/";
	    break;
	case TCL_PLATFORM_WINDOWS:
	    separator = "\\";
	    break;
	}
	Tcl_SetObjResult(interp, Tcl_NewStringObj(separator, 1));
    } else {
	Tcl_Obj *separatorObj = Tcl_FSPathSeparator(objv[1]);

	if (separatorObj == NULL) {
	    Tcl_SetObjResult(interp, Tcl_NewStringObj(
		    "unrecognised path", -1));
	    Tcl_SetErrorCode(interp, "TCL", "LOOKUP", "FILESYSTEM",
		    TclGetString(objv[1]), NULL);
	    return TCL_ERROR;
	}
	Tcl_SetObjResult(interp, separatorObj);
    }
    return TCL_OK;
}

/*
 *----------------------------------------------------------------------
 *
 * FilesystemVolumesCmd --
 *
 *	This function is invoked to process the "file volumes" Tcl command.
 *	See the user documentation for details on what it does.
 *
 * Results:
 *	A standard Tcl result.
 *
 * Side effects:
 *	None.
 *
 *----------------------------------------------------------------------
 */

static int
FilesystemVolumesCmd(
    TCL_UNUSED(void *),
    Tcl_Interp *interp,
    int objc,
    Tcl_Obj *const objv[])
{
    if (objc != 1) {
	Tcl_WrongNumArgs(interp, 1, objv, NULL);
	return TCL_ERROR;
    }
    Tcl_SetObjResult(interp, Tcl_FSListVolumes());
    return TCL_OK;
}

/*
 *---------------------------------------------------------------------------
 *
 * CheckAccess --
 *
 *	Utility procedure used by Tcl_FileObjCmd() to query file attributes
 *	available through the access() system call.
 *
 * Results:
 *	Always returns TCL_OK. Sets interp's result to boolean true or false
 *	depending on whether the file has the specified attribute.
 *
 * Side effects:
 *	None.
 *
 *---------------------------------------------------------------------------
 */

static int
CheckAccess(
    Tcl_Interp *interp,		/* Interp for status return. Must not be
				 * NULL. */
    Tcl_Obj *pathPtr,		/* Name of file to check. */
    int mode)			/* Attribute to check; passed as argument to
				 * access(). */
{
    int value;

    if (Tcl_FSConvertToPathType(interp, pathPtr) != TCL_OK) {
	value = 0;
    } else {
	value = (Tcl_FSAccess(pathPtr, mode) == 0);
    }
    Tcl_SetObjResult(interp, Tcl_NewBooleanObj(value));

    return TCL_OK;
}

/*
 *---------------------------------------------------------------------------
 *
 * GetStatBuf --
 *
 *	Utility procedure used by Tcl_FileObjCmd() to query file attributes
 *	available through the stat() or lstat() system call.
 *
 * Results:
 *	The return value is TCL_OK if the specified file exists and can be
 *	stat'ed, TCL_ERROR otherwise. If TCL_ERROR is returned, an error
 *	message is left in interp's result. If TCL_OK is returned, *statPtr is
 *	filled with information about the specified file.
 *
 * Side effects:
 *	None.
 *
 *---------------------------------------------------------------------------
 */

static int
GetStatBuf(
    Tcl_Interp *interp,		/* Interp for error return. May be NULL. */
    Tcl_Obj *pathPtr,		/* Path name to examine. */
    Tcl_FSStatProc *statProc,	/* Either stat() or lstat() depending on
				 * desired behavior. */
    Tcl_StatBuf *statPtr)	/* Filled with info about file obtained by
				 * calling (*statProc)(). */
{
    int status;

    if (Tcl_FSConvertToPathType(interp, pathPtr) != TCL_OK) {
	return TCL_ERROR;
    }

    status = statProc(pathPtr, statPtr);

    if (status < 0) {
	if (interp != NULL) {
	    Tcl_SetObjResult(interp, Tcl_ObjPrintf(
		    "could not read \"%s\": %s",
		    TclGetString(pathPtr), Tcl_PosixError(interp)));
	}
	return TCL_ERROR;
    }
    return TCL_OK;
}

/*
 *----------------------------------------------------------------------
 *
 * StoreStatData --
 *
 *	This is a utility procedure that breaks out the fields of a "stat"
 *	structure and stores them in textual form into the elements of an
 *	associative array (if given) or returns a dictionary.
 *
 * Results:
 *	Returns a standard Tcl return value. If an error occurs then a message
 *	is left in interp's result.
 *
 * Side effects:
 *	Elements of the associative array given by "varName" are modified.
 *
 *----------------------------------------------------------------------
 */

static int
StoreStatData(
    Tcl_Interp *interp,		/* Interpreter for error reports. */
    Tcl_Obj *varName,		/* Name of associative array variable in which
				 * to store stat results. */
    Tcl_StatBuf *statPtr)	/* Pointer to buffer containing stat data to
				 * store in varName. */
{
    Tcl_Obj *field, *value, *result;
    unsigned short mode;

    if (varName == NULL) {
        result = Tcl_NewObj();
        Tcl_IncrRefCount(result);
#define DOBJPUT(key, objValue)                  \
        Tcl_DictObjPut(NULL, result,            \
            Tcl_NewStringObj((key), -1),        \
            (objValue));
        DOBJPUT("dev",	Tcl_NewWideIntObj((long)statPtr->st_dev));
        DOBJPUT("ino",	Tcl_NewWideIntObj((Tcl_WideInt)statPtr->st_ino));
        DOBJPUT("nlink",	Tcl_NewWideIntObj((long)statPtr->st_nlink));
        DOBJPUT("uid",	Tcl_NewWideIntObj((long)statPtr->st_uid));
        DOBJPUT("gid",	Tcl_NewWideIntObj((long)statPtr->st_gid));
        DOBJPUT("size",	Tcl_NewWideIntObj((Tcl_WideInt)statPtr->st_size));
#ifdef HAVE_STRUCT_STAT_ST_BLOCKS
        DOBJPUT("blocks",	Tcl_NewWideIntObj((Tcl_WideInt)statPtr->st_blocks));
#endif
#ifdef HAVE_STRUCT_STAT_ST_BLKSIZE
        DOBJPUT("blksize", Tcl_NewWideIntObj((long)statPtr->st_blksize));
#endif
        DOBJPUT("atime",	Tcl_NewWideIntObj(Tcl_GetAccessTimeFromStat(statPtr)));
        DOBJPUT("mtime",	Tcl_NewWideIntObj(Tcl_GetModificationTimeFromStat(statPtr)));
        DOBJPUT("ctime",	Tcl_NewWideIntObj(Tcl_GetChangeTimeFromStat(statPtr)));
        mode = (unsigned short) statPtr->st_mode;
        DOBJPUT("mode",	Tcl_NewWideIntObj(mode));
        DOBJPUT("type",	Tcl_NewStringObj(GetTypeFromMode(mode), -1));
#undef DOBJPUT
        Tcl_SetObjResult(interp, result);
        Tcl_DecrRefCount(result);
        return TCL_OK;
    }

    /*
     * Assume Tcl_ObjSetVar2() does not keep a copy of the field name!
     *
     * Might be a better idea to call Tcl_SetVar2Ex() instead, except we want
     * to have an object (i.e. possibly cached) array variable name but a
     * string element name, so no API exists. Messy.
     */

#define STORE_ARY(fieldName, object) \
    TclNewLiteralStringObj(field, fieldName);				\
    Tcl_IncrRefCount(field);						\
    value = (object);							\
    if (Tcl_ObjSetVar2(interp,varName,field,value,TCL_LEAVE_ERR_MSG)==NULL) { \
	TclDecrRefCount(field);						\
	return TCL_ERROR;						\
    }									\
    TclDecrRefCount(field);

    /*
     * Watch out porters; the inode is meant to be an *unsigned* value, so the
     * cast might fail when there isn't a real arithmetic 'long long' type...
     */

    STORE_ARY("dev",	Tcl_NewWideIntObj((long)statPtr->st_dev));
    STORE_ARY("ino",	Tcl_NewWideIntObj(statPtr->st_ino));
    STORE_ARY("nlink",	Tcl_NewWideIntObj((long)statPtr->st_nlink));
    STORE_ARY("uid",	Tcl_NewWideIntObj((long)statPtr->st_uid));
    STORE_ARY("gid",	Tcl_NewWideIntObj((long)statPtr->st_gid));
    STORE_ARY("size",	Tcl_NewWideIntObj(statPtr->st_size));
#ifdef HAVE_STRUCT_STAT_ST_BLOCKS
    STORE_ARY("blocks",	Tcl_NewWideIntObj(statPtr->st_blocks));
#endif
#ifdef HAVE_STRUCT_STAT_ST_BLKSIZE
    STORE_ARY("blksize", Tcl_NewWideIntObj((long)statPtr->st_blksize));
#endif
    STORE_ARY("atime",	Tcl_NewWideIntObj(Tcl_GetAccessTimeFromStat(statPtr)));
    STORE_ARY("mtime",	Tcl_NewWideIntObj(Tcl_GetModificationTimeFromStat(statPtr)));
    STORE_ARY("ctime",	Tcl_NewWideIntObj(Tcl_GetChangeTimeFromStat(statPtr)));
    mode = (unsigned short) statPtr->st_mode;
    STORE_ARY("mode",	Tcl_NewWideIntObj(mode));
    STORE_ARY("type",	Tcl_NewStringObj(GetTypeFromMode(mode), -1));
#undef STORE_ARY

    return TCL_OK;
}

/*
 *----------------------------------------------------------------------
 *
 * GetTypeFromMode --
 *
 *	Given a mode word, returns a string identifying the type of a file.
 *
 * Results:
 *	A static text string giving the file type from mode.
 *
 * Side effects:
 *	None.
 *
 *----------------------------------------------------------------------
 */

static const char *
GetTypeFromMode(
    int mode)
{
    if (S_ISREG(mode)) {
	return "file";
    } else if (S_ISDIR(mode)) {
	return "directory";
    } else if (S_ISCHR(mode)) {
	return "characterSpecial";
    } else if (S_ISBLK(mode)) {
	return "blockSpecial";
    } else if (S_ISFIFO(mode)) {
	return "fifo";
#ifdef S_ISLNK
    } else if (S_ISLNK(mode)) {
	return "link";
#endif
#ifdef S_ISSOCK
    } else if (S_ISSOCK(mode)) {
	return "socket";
#endif
    }
    return "unknown";
}

/*
 *----------------------------------------------------------------------
 *
 * Tcl_ForObjCmd --
 *
 *	This procedure is invoked to process the "for" Tcl command. See the
 *	user documentation for details on what it does.
 *
 *	With the bytecode compiler, this procedure is only called when a
 *	command name is computed at runtime, and is "for" or the name to which
 *	"for" was renamed: e.g.,
 *	"set z for; $z {set i 0} {$i<100} {incr i} {puts $i}"
 *
 * Results:
 *	A standard Tcl result.
 *
 * Side effects:
 *	See the user documentation.
 *
 * Notes:
 *	This command is split into a lot of pieces so that it can avoid doing
 *	reentrant TEBC calls. This makes things rather hard to follow, but
 *	here's the plan:
 *
 *	NR:	---------------_\
 *	Direct:	Tcl_ForObjCmd -> TclNRForObjCmd
 *					|
 *				ForSetupCallback
 *					|
 *	[while] ------------> TclNRForIterCallback <---------.
 *					|		     |
 *				 ForCondCallback	     |
 *					|		     |
 *				 ForNextCallback ------------|
 *					|		     |
 *			       ForPostNextCallback	     |
 *					|____________________|
 *
 *----------------------------------------------------------------------
 */

int
Tcl_ForObjCmd(
    void *clientData,
    Tcl_Interp *interp,		/* Current interpreter. */
    int objc,			/* Number of arguments. */
    Tcl_Obj *const objv[])	/* Argument objects. */
{
    return Tcl_NRCallObjProc(interp, TclNRForObjCmd, clientData, objc, objv);
}

int
TclNRForObjCmd(
    TCL_UNUSED(void *),
    Tcl_Interp *interp,		/* Current interpreter. */
    int objc,			/* Number of arguments. */
    Tcl_Obj *const objv[])	/* Argument objects. */
{
    Interp *iPtr = (Interp *) interp;
    ForIterData *iterPtr;

    if (objc != 5) {
	Tcl_WrongNumArgs(interp, 1, objv, "start test next command");
	return TCL_ERROR;
    }

    TclSmallAllocEx(interp, sizeof(ForIterData), iterPtr);
    iterPtr->cond = objv[2];
    iterPtr->body = objv[4];
    iterPtr->next = objv[3];
    iterPtr->msg  = "\n    (\"for\" body line %d)";
    iterPtr->word = 4;

    TclNRAddCallback(interp, ForSetupCallback, iterPtr, NULL, NULL, NULL);

    /*
     * TIP #280. Make invoking context available to initial script.
     */

    return TclNREvalObjEx(interp, objv[1], 0, iPtr->cmdFramePtr, 1);
}

static int
ForSetupCallback(
    void *data[],
    Tcl_Interp *interp,
    int result)
{
    ForIterData *iterPtr = (ForIterData *)data[0];

    if (result != TCL_OK) {
	if (result == TCL_ERROR) {
	    Tcl_AddErrorInfo(interp, "\n    (\"for\" initial command)");
	}
	TclSmallFreeEx(interp, iterPtr);
	return result;
    }
    TclNRAddCallback(interp, TclNRForIterCallback, iterPtr, NULL, NULL, NULL);
    return TCL_OK;
}

int
TclNRForIterCallback(
    void *data[],
    Tcl_Interp *interp,
    int result)
{
    ForIterData *iterPtr = (ForIterData *)data[0];
    Tcl_Obj *boolObj;

    switch (result) {
    case TCL_OK:
    case TCL_CONTINUE:
	/*
	 * We need to reset the result before evaluating the expression.
	 * Otherwise, any error message will be appended to the result of the
	 * last evaluation.
	 */

	Tcl_ResetResult(interp);
	TclNewObj(boolObj);
	TclNRAddCallback(interp, ForCondCallback, iterPtr, boolObj, NULL,
		NULL);
	return Tcl_NRExprObj(interp, iterPtr->cond, boolObj);
    case TCL_BREAK:
	result = TCL_OK;
	Tcl_ResetResult(interp);
	break;
    case TCL_ERROR:
	Tcl_AppendObjToErrorInfo(interp,
		Tcl_ObjPrintf(iterPtr->msg, Tcl_GetErrorLine(interp)));
    }
    TclSmallFreeEx(interp, iterPtr);
    return result;
}

static int
ForCondCallback(
    void *data[],
    Tcl_Interp *interp,
    int result)
{
    Interp *iPtr = (Interp *) interp;
    ForIterData *iterPtr = (ForIterData *)data[0];
    Tcl_Obj *boolObj = (Tcl_Obj *)data[1];
    int value;

    if (result != TCL_OK) {
	Tcl_DecrRefCount(boolObj);
	TclSmallFreeEx(interp, iterPtr);
	return result;
    } else if (Tcl_GetBooleanFromObj(interp, boolObj, &value) != TCL_OK) {
	Tcl_DecrRefCount(boolObj);
	TclSmallFreeEx(interp, iterPtr);
	return TCL_ERROR;
    }
    Tcl_DecrRefCount(boolObj);

    if (value) {
	/* TIP #280. */
	if (iterPtr->next) {
	    TclNRAddCallback(interp, ForNextCallback, iterPtr, NULL, NULL,
		    NULL);
	} else {
	    TclNRAddCallback(interp, TclNRForIterCallback, iterPtr, NULL,
		    NULL, NULL);
	}
	return TclNREvalObjEx(interp, iterPtr->body, 0, iPtr->cmdFramePtr,
		iterPtr->word);
    }
    TclSmallFreeEx(interp, iterPtr);
    return result;
}

static int
ForNextCallback(
    void *data[],
    Tcl_Interp *interp,
    int result)
{
    Interp *iPtr = (Interp *) interp;
    ForIterData *iterPtr = (ForIterData *)data[0];
    Tcl_Obj *next = iterPtr->next;

    if ((result == TCL_OK) || (result == TCL_CONTINUE)) {
	TclNRAddCallback(interp, ForPostNextCallback, iterPtr, NULL, NULL,
		NULL);

	/*
	 * TIP #280. Make invoking context available to next script.
	 */

	return TclNREvalObjEx(interp, next, 0, iPtr->cmdFramePtr, 3);
    }

    TclNRAddCallback(interp, TclNRForIterCallback, iterPtr, NULL, NULL, NULL);
    return result;
}

static int
ForPostNextCallback(
    void *data[],
    Tcl_Interp *interp,
    int result)
{
    ForIterData *iterPtr = (ForIterData *)data[0];

    if ((result != TCL_BREAK) && (result != TCL_OK)) {
	if (result == TCL_ERROR) {
	    Tcl_AddErrorInfo(interp, "\n    (\"for\" loop-end command)");
	    TclSmallFreeEx(interp, iterPtr);
	}
	return result;
    }
    TclNRAddCallback(interp, TclNRForIterCallback, iterPtr, NULL, NULL, NULL);
    return result;
}

/*
 *----------------------------------------------------------------------
 *
 * Tcl_ForeachObjCmd, TclNRForeachCmd, EachloopCmd --
 *
 *	This object-based procedure is invoked to process the "foreach" Tcl
 *	command. See the user documentation for details on what it does.
 *
 * Results:
 *	A standard Tcl object result.
 *
 * Side effects:
 *	See the user documentation.
 *
 *----------------------------------------------------------------------
 */

int
Tcl_ForeachObjCmd(
    void *clientData,
    Tcl_Interp *interp,		/* Current interpreter. */
    int objc,			/* Number of arguments. */
    Tcl_Obj *const objv[])	/* Argument objects. */
{
    return Tcl_NRCallObjProc(interp, TclNRForeachCmd, clientData, objc, objv);
}

int
TclNRForeachCmd(
    TCL_UNUSED(void *),
    Tcl_Interp *interp,
    int objc,
    Tcl_Obj *const objv[])
{
    return EachloopCmd(interp, TCL_EACH_KEEP_NONE, objc, objv);
}

int
Tcl_LmapObjCmd(
    void *clientData,
    Tcl_Interp *interp,		/* Current interpreter. */
    int objc,			/* Number of arguments. */
    Tcl_Obj *const objv[])	/* Argument objects. */
{
    return Tcl_NRCallObjProc(interp, TclNRLmapCmd, clientData, objc, objv);
}

int
TclNRLmapCmd(
    TCL_UNUSED(void *),
    Tcl_Interp *interp,
    int objc,
    Tcl_Obj *const objv[])
{
    return EachloopCmd(interp, TCL_EACH_COLLECT, objc, objv);
}

static int
EachloopCmd(
    Tcl_Interp *interp,		/* Our context for variables and script
				 * evaluation. */
    int collect,		/* Select collecting or accumulating mode
				 * (TCL_EACH_*) */
    int objc,			/* The arguments being passed in... */
    Tcl_Obj *const objv[])
{
    int numLists = (objc-2) / 2;
    struct ForeachState *statePtr;
    int i, result;
    Tcl_Size j;

    if (objc < 4 || (objc%2 != 0)) {
	Tcl_WrongNumArgs(interp, 1, objv,
		"varList list ?varList list ...? command");
	return TCL_ERROR;
    }

    /*
     * Manage numList parallel value lists.
     * statePtr->argvList[i] is a value list counted by statePtr->argcList[i];
     * statePtr->varvList[i] is the list of variables associated with the
     *		value list;
     * statePtr->varcList[i] is the number of variables associated with the
     *		value list;
     * statePtr->index[i] is the current pointer into the value list
     *		statePtr->argvList[i].
     *
     * The setting up of all of these pointers is moderately messy, but allows
     * the rest of this code to be simple and for us to use a single memory
     * allocation for better performance.
     */

    statePtr = (struct ForeachState *)TclStackAlloc(interp,
	    sizeof(struct ForeachState) + 3 * numLists * sizeof(Tcl_Size)
	    + 2 * numLists * (sizeof(Tcl_Obj **) + sizeof(Tcl_Obj *)));
    memset(statePtr, 0,
	    sizeof(struct ForeachState) + 3 * numLists * sizeof(Tcl_Size)
	    + 2 * numLists * (sizeof(Tcl_Obj **) + sizeof(Tcl_Obj *)));
    statePtr->varvList = (Tcl_Obj ***) (statePtr + 1);
    statePtr->argvList = statePtr->varvList + numLists;
    statePtr->vCopyList = (Tcl_Obj **) (statePtr->argvList + numLists);
    statePtr->aCopyList = statePtr->vCopyList + numLists;
    statePtr->index = (Tcl_Size *) (statePtr->aCopyList + numLists);
    statePtr->varcList = statePtr->index + numLists;
    statePtr->argcList = statePtr->varcList + numLists;

    statePtr->numLists = numLists;
    statePtr->bodyPtr = objv[objc - 1];
    statePtr->bodyIdx = objc - 1;

    if (collect == TCL_EACH_COLLECT) {
	statePtr->resultList = Tcl_NewListObj(0, NULL);
    } else {
	statePtr->resultList = NULL;
    }

    /*
     * Break up the value lists and variable lists into elements.
     */

    for (i=0 ; i<numLists ; i++) {
	/* List */
	/* Variables */
	statePtr->vCopyList[i] = TclListObjCopy(interp, objv[1+i*2]);
	if (statePtr->vCopyList[i] == NULL) {
	    result = TCL_ERROR;
	    goto done;
	}
	TclListObjLengthM(NULL, statePtr->vCopyList[i],
	    &statePtr->varcList[i]);
	if (statePtr->varcList[i] < 1) {
	    Tcl_SetObjResult(interp, Tcl_ObjPrintf(
		"%s varlist is empty",
		(statePtr->resultList != NULL ? "lmap" : "foreach")));
	    Tcl_SetErrorCode(interp, "TCL", "OPERATION",
		(statePtr->resultList != NULL ? "LMAP" : "FOREACH"),
		"NEEDVARS", NULL);
	    result = TCL_ERROR;
	    goto done;
	}
	TclListObjGetElementsM(NULL, statePtr->vCopyList[i],
	    &statePtr->varcList[i], &statePtr->varvList[i]);

	/* Values */
<<<<<<< HEAD
	if (!TclHasInternalRep(objv[2+i*2], &tclListType) &&
	    ABSTRACTLIST_PROC(objv[2+i*2],dupIntRepProc) &&
	    ABSTRACTLIST_PROC(objv[2+i*2],indexProc)) {
	    /* Special case for AbstractList */
=======
	if (TclHasInternalRep(objv[2+i*2],&tclArithSeriesType.objType)) {
	    /* Special case for Arith Series */
>>>>>>> e95d2eea
	    statePtr->aCopyList[i] = Tcl_DuplicateObj(objv[2+i*2]);
	    if (statePtr->aCopyList[i] == NULL) {
		result = TCL_ERROR;
		goto done;
	    }
	    /* Don't compute values here, wait until the last moment */
	    statePtr->argcList[i] = ABSTRACTLIST_PROC(statePtr->aCopyList[i], lengthProc)(statePtr->aCopyList[i]);
	} else {
	    statePtr->aCopyList[i] = TclListObjCopy(interp, objv[2+i*2]);
	    if (statePtr->aCopyList[i] == NULL) {
		result = TCL_ERROR;
		goto done;
	    }
	    TclListObjGetElementsM(NULL, statePtr->aCopyList[i],
		    &statePtr->argcList[i], &statePtr->argvList[i]);
	}
	/* account for variable <> value mismatch */
	j = statePtr->argcList[i] / statePtr->varcList[i];
	if ((statePtr->argcList[i] % statePtr->varcList[i]) != 0) {
	    j++;
	}
	if (j > statePtr->maxj) {
	    statePtr->maxj = j;
	}
    }

    /*
     * If there is any work to do, assign the variables and set things going
     * non-recursively.
     */

    if (statePtr->maxj > 0) {
	result = ForeachAssignments(interp, statePtr);
	if (result == TCL_ERROR) {
	    goto done;
	}

	TclNRAddCallback(interp, ForeachLoopStep, statePtr, NULL, NULL, NULL);
	return TclNREvalObjEx(interp, objv[objc-1], 0,
		((Interp *) interp)->cmdFramePtr, objc-1);
    }

    /*
     * This cleanup stage is only used when an error occurs during setup or if
     * there is no work to do.
     */

    result = TCL_OK;
  done:
    ForeachCleanup(interp, statePtr);
    return result;
}

/*
 * Post-body processing handler.
 */

static int
ForeachLoopStep(
    void *data[],
    Tcl_Interp *interp,
    int result)
{
    struct ForeachState *statePtr = (struct ForeachState *)data[0];

    /*
     * Process the result code from this run of the [foreach] body. Note that
     * this switch uses fallthroughs in several places. Maintainer aware!
     */

    switch (result) {
    case TCL_CONTINUE:
	result = TCL_OK;
	break;
    case TCL_OK:
	if (statePtr->resultList != NULL) {
	    result = Tcl_ListObjAppendElement(
		interp, statePtr->resultList, Tcl_GetObjResult(interp));
	    if (result != TCL_OK) {
		/* e.g. memory alloc failure on big data tests */
		goto done;
	    }
	}
	break;
    case TCL_BREAK:
	result = TCL_OK;
	goto finish;
    case TCL_ERROR:
	Tcl_AppendObjToErrorInfo(interp, Tcl_ObjPrintf(
		"\n    (\"%s\" body line %d)",
		(statePtr->resultList != NULL ? "lmap" : "foreach"),
		Tcl_GetErrorLine(interp)));
    default:
	goto done;
    }

    /*
     * Test if there is work still to be done. If so, do the next round of
     * variable assignments, reschedule ourselves and run the body again.
     */

    if (statePtr->maxj > ++statePtr->j) {
	result = ForeachAssignments(interp, statePtr);
	if (result == TCL_ERROR) {
	    goto done;
	}

	TclNRAddCallback(interp, ForeachLoopStep, statePtr, NULL, NULL, NULL);
	return TclNREvalObjEx(interp, statePtr->bodyPtr, 0,
		((Interp *) interp)->cmdFramePtr, statePtr->bodyIdx);
    }

    /*
     * We're done. Tidy up our work space and finish off.
     */

  finish:
    if (statePtr->resultList == NULL) {
	Tcl_ResetResult(interp);
    } else {
	Tcl_SetObjResult(interp, statePtr->resultList);
	statePtr->resultList = NULL;	/* Don't clean it up */
    }

  done:
    ForeachCleanup(interp, statePtr);
    return result;
}

/*
 * Factored out code to do the assignments in [foreach].
 */

static inline int
ForeachAssignments(
    Tcl_Interp *interp,
    struct ForeachState *statePtr)
{
    int i;
    Tcl_Size v, k;
    Tcl_Obj *valuePtr, *varValuePtr;

    for (i=0 ; i<statePtr->numLists ; i++) {
	int isAbstractList =
		ABSTRACTLIST_PROC(statePtr->aCopyList[i],indexProc) != NULL;

	for (v=0 ; v<statePtr->varcList[i] ; v++) {
	    k = statePtr->index[i]++;
	    if (k < statePtr->argcList[i]) {
		if (isAbstractList) {
		    if (Tcl_ObjTypeIndex(interp, statePtr->aCopyList[i], k, &valuePtr) != TCL_OK) {
			Tcl_AppendObjToErrorInfo(interp, Tcl_ObjPrintf(
				"\n    (setting %s loop variable \"%s\")",
				(statePtr->resultList != NULL ? "lmap" : "foreach"),
				TclGetString(statePtr->varvList[i][v])));
			return TCL_ERROR;
		    }
		} else {
		    valuePtr = statePtr->argvList[i][k];
		}
	    } else {
		TclNewObj(valuePtr);	/* Empty string */
	    }

	    varValuePtr = Tcl_ObjSetVar2(interp, statePtr->varvList[i][v],
		    NULL, valuePtr, TCL_LEAVE_ERR_MSG);

	    if (varValuePtr == NULL) {
		Tcl_AppendObjToErrorInfo(interp, Tcl_ObjPrintf(
			"\n    (setting %s loop variable \"%s\")",
			(statePtr->resultList != NULL ? "lmap" : "foreach"),
			TclGetString(statePtr->varvList[i][v])));
		return TCL_ERROR;
	    }
	}
    }

    return TCL_OK;
}

/*
 * Factored out code for cleaning up the state of the foreach.
 */

static inline void
ForeachCleanup(
    Tcl_Interp *interp,
    struct ForeachState *statePtr)
{
    int i;

    for (i=0 ; i<statePtr->numLists ; i++) {
	if (statePtr->vCopyList[i]) {
	    TclDecrRefCount(statePtr->vCopyList[i]);
	}
	if (statePtr->aCopyList[i]) {
	    TclDecrRefCount(statePtr->aCopyList[i]);
	}
    }
    if (statePtr->resultList != NULL) {
	TclDecrRefCount(statePtr->resultList);
    }
    TclStackFree(interp, statePtr);
}

/*
 *----------------------------------------------------------------------
 *
 * Tcl_FormatObjCmd --
 *
 *	This procedure is invoked to process the "format" Tcl command. See
 *	the user documentation for details on what it does.
 *
 * Results:
 *	A standard Tcl result.
 *
 * Side effects:
 *	See the user documentation.
 *
 *----------------------------------------------------------------------
 */

int
Tcl_FormatObjCmd(
    TCL_UNUSED(void *),
    Tcl_Interp *interp,		/* Current interpreter. */
    int objc,			/* Number of arguments. */
    Tcl_Obj *const objv[])	/* Argument objects. */
{
    Tcl_Obj *resultPtr;		/* Where result is stored finally. */

    if (objc < 2) {
	Tcl_WrongNumArgs(interp, 1, objv, "formatString ?arg ...?");
	return TCL_ERROR;
    }

    resultPtr = Tcl_Format(interp, TclGetString(objv[1]), objc-2, objv+2);
    if (resultPtr == NULL) {
	return TCL_ERROR;
    }
    Tcl_SetObjResult(interp, resultPtr);
    return TCL_OK;
}

/*
 * Local Variables:
 * mode: c
 * c-basic-offset: 4
 * fill-column: 78
 * End:
 */<|MERGE_RESOLUTION|>--- conflicted
+++ resolved
@@ -2856,15 +2856,9 @@
 	    &statePtr->varcList[i], &statePtr->varvList[i]);
 
 	/* Values */
-<<<<<<< HEAD
 	if (!TclHasInternalRep(objv[2+i*2], &tclListType) &&
-	    ABSTRACTLIST_PROC(objv[2+i*2],dupIntRepProc) &&
 	    ABSTRACTLIST_PROC(objv[2+i*2],indexProc)) {
 	    /* Special case for AbstractList */
-=======
-	if (TclHasInternalRep(objv[2+i*2],&tclArithSeriesType.objType)) {
-	    /* Special case for Arith Series */
->>>>>>> e95d2eea
 	    statePtr->aCopyList[i] = Tcl_DuplicateObj(objv[2+i*2]);
 	    if (statePtr->aCopyList[i] == NULL) {
 		result = TCL_ERROR;
