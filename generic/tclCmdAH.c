/*
 * tclCmdAH.c --
 *
 *	This file contains the top-level command routines for most of the Tcl
 *	built-in commands whose names begin with the letters A to H.
 *
 * Copyright © 1987-1993 The Regents of the University of California.
 * Copyright © 1994-1997 Sun Microsystems, Inc.
 *
 * See the file "license.terms" for information on usage and redistribution of
 * this file, and for a DISCLAIMER OF ALL WARRANTIES.
 */

#include "tclInt.h"
#include "tclIO.h"
#include "tclTomMath.h"
#ifdef _WIN32
#   include "tclWinInt.h"
#endif
#include "tclArithSeries.h"

/*
 * The state structure used by [foreach]. Note that the actual structure has
 * all its working arrays appended afterwards so they can be allocated and
 * freed in a single step.
 */

struct ForeachState {
    Tcl_Obj *bodyPtr;		/* The script body of the command. */
    Tcl_Size bodyIdx;		/* The argument index of the body. */
    Tcl_Size j, maxj;		/* Number of loop iterations. */
    Tcl_Size numLists;		/* Count of value lists. */
    Tcl_Size *index;		/* Array of value list indices. */
    Tcl_Size *varcList; 	/* # loop variables per list. */
    Tcl_Obj ***varvList;	/* Array of var name lists. */
    Tcl_Obj **vCopyList;	/* Copies of var name list arguments. */
    Tcl_Size *argcList;		/* Array of value list sizes. */
    Tcl_Obj ***argvList;	/* Array of value lists. */
    Tcl_Obj **aCopyList;	/* Copies of value list arguments. */
    Tcl_Obj *resultList;	/* List of result values from the loop body,
				 * or NULL if we're not collecting them
				 * ([lmap] vs [foreach]). */
};

/*
 * Prototypes for local procedures defined in this file:
 */

static int		CheckAccess(Tcl_Interp *interp, Tcl_Obj *pathPtr,
			    int mode);
static Tcl_ObjCmdProc	EncodingConvertfromObjCmd;
static Tcl_ObjCmdProc	EncodingConverttoObjCmd;
static Tcl_ObjCmdProc	EncodingDirsObjCmd;
static Tcl_ObjCmdProc	EncodingNamesObjCmd;
static Tcl_ObjCmdProc	EncodingProfilesObjCmd;
static Tcl_ObjCmdProc	EncodingSystemObjCmd;
static inline int	ForeachAssignments(Tcl_Interp *interp,
			    struct ForeachState *statePtr);
static inline void	ForeachCleanup(Tcl_Interp *interp,
			    struct ForeachState *statePtr);
static int		GetStatBuf(Tcl_Interp *interp, Tcl_Obj *pathPtr,
			    Tcl_FSStatProc *statProc, Tcl_StatBuf *statPtr);
static const char *	GetTypeFromMode(int mode);
static int		StoreStatData(Tcl_Interp *interp, Tcl_Obj *varName,
			    Tcl_StatBuf *statPtr);
static int	EachloopCmd(Tcl_Interp *interp, int collect,
			    int objc, Tcl_Obj *const objv[]);
static Tcl_NRPostProc	CatchObjCmdCallback;
static Tcl_NRPostProc	ExprCallback;
static Tcl_NRPostProc	ForSetupCallback;
static Tcl_NRPostProc	ForCondCallback;
static Tcl_NRPostProc	ForNextCallback;
static Tcl_NRPostProc	ForPostNextCallback;
static Tcl_NRPostProc	ForeachLoopStep;
static Tcl_NRPostProc	EvalCmdErrMsg;

static Tcl_ObjCmdProc FileAttrAccessTimeCmd;
static Tcl_ObjCmdProc FileAttrIsDirectoryCmd;
static Tcl_ObjCmdProc FileAttrIsExecutableCmd;
static Tcl_ObjCmdProc FileAttrIsExistingCmd;
static Tcl_ObjCmdProc FileAttrIsFileCmd;
static Tcl_ObjCmdProc FileAttrIsOwnedCmd;
static Tcl_ObjCmdProc FileAttrIsReadableCmd;
static Tcl_ObjCmdProc FileAttrIsWritableCmd;
static Tcl_ObjCmdProc FileAttrLinkStatCmd;
static Tcl_ObjCmdProc FileAttrModifyTimeCmd;
static Tcl_ObjCmdProc FileAttrSizeCmd;
static Tcl_ObjCmdProc FileAttrStatCmd;
static Tcl_ObjCmdProc FileAttrTypeCmd;
static Tcl_ObjCmdProc FilesystemSeparatorCmd;
static Tcl_ObjCmdProc FilesystemVolumesCmd;
static Tcl_ObjCmdProc PathDirNameCmd;
static Tcl_ObjCmdProc PathExtensionCmd;
static Tcl_ObjCmdProc PathFilesystemCmd;
static Tcl_ObjCmdProc PathJoinCmd;
static Tcl_ObjCmdProc PathNativeNameCmd;
static Tcl_ObjCmdProc PathNormalizeCmd;
static Tcl_ObjCmdProc PathRootNameCmd;
static Tcl_ObjCmdProc PathSplitCmd;
static Tcl_ObjCmdProc PathTailCmd;
static Tcl_ObjCmdProc PathTypeCmd;

/*
 *----------------------------------------------------------------------
 *
 * Tcl_BreakObjCmd --
 *
 *	This procedure is invoked to process the "break" Tcl command. See the
 *	user documentation for details on what it does.
 *
 *	With the bytecode compiler, this procedure is only called when a
 *	command name is computed at runtime, and is "break" or the name to
 *	which "break" was renamed: e.g., "set z break; $z"
 *
 * Results:
 *	A standard Tcl result.
 *
 * Side effects:
 *	See the user documentation.
 *
 *----------------------------------------------------------------------
 */

int
Tcl_BreakObjCmd(
    TCL_UNUSED(void *),
    Tcl_Interp *interp,		/* Current interpreter. */
    int objc,			/* Number of arguments. */
    Tcl_Obj *const objv[])	/* Argument objects. */
{
    if (objc != 1) {
	Tcl_WrongNumArgs(interp, 1, objv, NULL);
	return TCL_ERROR;
    }
    return TCL_BREAK;
}

/*
 *----------------------------------------------------------------------
 *
 * Tcl_CatchObjCmd --
 *
 *	This object-based procedure is invoked to process the "catch" Tcl
 *	command. See the user documentation for details on what it does.
 *
 * Results:
 *	A standard Tcl object result.
 *
 * Side effects:
 *	See the user documentation.
 *
 *----------------------------------------------------------------------
 */

int
Tcl_CatchObjCmd(
    void *clientData,
    Tcl_Interp *interp,		/* Current interpreter. */
    int objc,			/* Number of arguments. */
    Tcl_Obj *const objv[])	/* Argument objects. */
{
    return Tcl_NRCallObjProc(interp, TclNRCatchObjCmd, clientData, objc, objv);
}

int
TclNRCatchObjCmd(
    TCL_UNUSED(void *),
    Tcl_Interp *interp,		/* Current interpreter. */
    int objc,			/* Number of arguments. */
    Tcl_Obj *const objv[])	/* Argument objects. */
{
    Tcl_Obj *varNamePtr = NULL;
    Tcl_Obj *optionVarNamePtr = NULL;
    Interp *iPtr = (Interp *) interp;

    if ((objc < 2) || (objc > 4)) {
	Tcl_WrongNumArgs(interp, 1, objv,
		"script ?resultVarName? ?optionVarName?");
	return TCL_ERROR;
    }

    if (objc >= 3) {
	varNamePtr = objv[2];
    }
    if (objc == 4) {
	optionVarNamePtr = objv[3];
    }

    TclNRAddCallback(interp, CatchObjCmdCallback, INT2PTR(objc),
	    varNamePtr, optionVarNamePtr, NULL);

    /*
     * TIP #280. Make invoking context available to caught script.
     */

    return TclNREvalObjEx(interp, objv[1], 0, iPtr->cmdFramePtr, 1);
}

static int
CatchObjCmdCallback(
    void *data[],
    Tcl_Interp *interp,
    int result)
{
    Interp *iPtr = (Interp *) interp;
    int objc = PTR2INT(data[0]);
    Tcl_Obj *varNamePtr = (Tcl_Obj *)data[1];
    Tcl_Obj *optionVarNamePtr = (Tcl_Obj *)data[2];
    int rewind = iPtr->execEnvPtr->rewind;

    /*
     * We disable catch in interpreters where the limit has been exceeded.
     */

    if (rewind || Tcl_LimitExceeded(interp)) {
	Tcl_AppendObjToErrorInfo(interp, Tcl_ObjPrintf(
		"\n    (\"catch\" body line %d)", Tcl_GetErrorLine(interp)));
	return TCL_ERROR;
    }

    if (objc >= 3) {
	if (NULL == Tcl_ObjSetVar2(interp, varNamePtr, NULL,
		Tcl_GetObjResult(interp), TCL_LEAVE_ERR_MSG)) {
	    return TCL_ERROR;
	}
    }
    if (objc == 4) {
	Tcl_Obj *options = Tcl_GetReturnOptions(interp, result);

	if (NULL == Tcl_ObjSetVar2(interp, optionVarNamePtr, NULL,
		options, TCL_LEAVE_ERR_MSG)) {
	    /* Do not decrRefCount 'options', it was already done by
	     * Tcl_ObjSetVar2 */
	    return TCL_ERROR;
	}
    }

    Tcl_ResetResult(interp);
    Tcl_SetObjResult(interp, Tcl_NewWideIntObj(result));
    return TCL_OK;
}

/*
 *----------------------------------------------------------------------
 *
 * Tcl_CdObjCmd --
 *
 *	This procedure is invoked to process the "cd" Tcl command. See the
 *	user documentation for details on what it does.
 *
 * Results:
 *	A standard Tcl result.
 *
 * Side effects:
 *	See the user documentation.
 *
 *----------------------------------------------------------------------
 */

int
Tcl_CdObjCmd(
    TCL_UNUSED(void *),
    Tcl_Interp *interp,		/* Current interpreter. */
    int objc,			/* Number of arguments. */
    Tcl_Obj *const objv[])	/* Argument objects. */
{
    Tcl_Obj *dir;
    int result;

    if (objc > 2) {
	Tcl_WrongNumArgs(interp, 1, objv, "?dirName?");
	return TCL_ERROR;
    }

    if (objc == 2) {
	dir = objv[1];
    } else {
	dir = TclGetHomeDirObj(interp, NULL);
	if (dir == NULL) {
	    return TCL_ERROR;
	}
	Tcl_IncrRefCount(dir);
    }
    if (Tcl_FSConvertToPathType(interp, dir) != TCL_OK) {
	result = TCL_ERROR;
    } else {
	result = Tcl_FSChdir(dir);
	if (result != TCL_OK) {
	    Tcl_SetObjResult(interp, Tcl_ObjPrintf(
		    "couldn't change working directory to \"%s\": %s",
		    TclGetString(dir), Tcl_PosixError(interp)));
	    result = TCL_ERROR;
	}
    }
    if (objc != 2) {
	Tcl_DecrRefCount(dir);
    }
    return result;
}

/*
 *----------------------------------------------------------------------
 *
 * Tcl_ConcatObjCmd --
 *
 *	This object-based procedure is invoked to process the "concat" Tcl
 *	command. See the user documentation for details on what it does.
 *
 * Results:
 *	A standard Tcl object result.
 *
 * Side effects:
 *	See the user documentation.
 *
 *----------------------------------------------------------------------
 */

int
Tcl_ConcatObjCmd(
    TCL_UNUSED(void *),
    Tcl_Interp *interp,		/* Current interpreter. */
    int objc,			/* Number of arguments. */
    Tcl_Obj *const objv[])	/* Argument objects. */
{
    if (objc >= 2) {
	Tcl_SetObjResult(interp, Tcl_ConcatObj(objc-1, objv+1));
    }
    return TCL_OK;
}

/*
 *----------------------------------------------------------------------
 *
 * Tcl_ContinueObjCmd --
 *
 *	This procedure is invoked to process the "continue" Tcl command. See
 *	the user documentation for details on what it does.
 *
 *	With the bytecode compiler, this procedure is only called when a
 *	command name is computed at runtime, and is "continue" or the name to
 *	which "continue" was renamed: e.g., "set z continue; $z"
 *
 * Results:
 *	A standard Tcl result.
 *
 * Side effects:
 *	See the user documentation.
 *
 *----------------------------------------------------------------------
 */

int
Tcl_ContinueObjCmd(
    TCL_UNUSED(void *),
    Tcl_Interp *interp,		/* Current interpreter. */
    int objc,			/* Number of arguments. */
    Tcl_Obj *const objv[])	/* Argument objects. */
{
    if (objc != 1) {
	Tcl_WrongNumArgs(interp, 1, objv, NULL);
	return TCL_ERROR;
    }
    return TCL_CONTINUE;
}

/*
 *-----------------------------------------------------------------------------
 *
 * TclInitEncodingCmd --
 *
 *	This function creates the 'encoding' ensemble.
 *
 * Results:
 *	Returns the Tcl_Command so created.
 *
 * Side effects:
 *	The ensemble is initialized.
 *
 * This command is hidden in a safe interpreter.
 */

Tcl_Command
TclInitEncodingCmd(
    Tcl_Interp* interp)		/* Tcl interpreter */
{
    static const EnsembleImplMap encodingImplMap[] = {
	{"convertfrom", EncodingConvertfromObjCmd, TclCompileBasic1To3ArgCmd, NULL, NULL, 0},
	{"convertto",   EncodingConverttoObjCmd,   TclCompileBasic1To3ArgCmd, NULL, NULL, 0},
	{"dirs",        EncodingDirsObjCmd,        TclCompileBasic0Or1ArgCmd, NULL, NULL, 1},
	{"names",       EncodingNamesObjCmd,       TclCompileBasic0ArgCmd,    NULL, NULL, 0},
	{"profiles",    EncodingProfilesObjCmd,    TclCompileBasic0ArgCmd,    NULL, NULL, 0},
	{"system",      EncodingSystemObjCmd,      TclCompileBasic0Or1ArgCmd, NULL, NULL, 1},
	{NULL,          NULL,                      NULL,                      NULL, NULL, 0}
    };

    return TclMakeEnsemble(interp, "encoding", encodingImplMap);
}

/*
 *------------------------------------------------------------------------
 *
 * EncodingConvertParseOptions --
 *
 *    Common routine for parsing arguments passed to encoding convertfrom
 *    and encoding convertto.
 *
 * Results:
 *    TCL_OK or TCL_ERROR.
 *
 * Side effects:
 *    On success,
 *    - *encPtr is set to the encoding. Must be freed with Tcl_FreeEncoding
 *      if non-NULL
 *    - *dataObjPtr is set to the Tcl_Obj containing the data to encode or
 *      decode
 *    - *profilePtr is set to encoding error handling profile
 *    - *failVarPtr is set to -failindex option value or NULL
 *    On error, all of the above are uninitialized.
 *
 *------------------------------------------------------------------------
 */
static int
EncodingConvertParseOptions (
    Tcl_Interp *interp,    /* For error messages. May be NULL */
    int objc,		   /* Number of arguments */
    Tcl_Obj *const objv[], /* Argument objects as passed to command. */
    Tcl_Encoding *encPtr,  /* Where to store the encoding */
    Tcl_Obj **dataObjPtr,  /* Where to store ptr to Tcl_Obj containing data */
    int *profilePtr,         /* Bit mask of encoding option profile */
    Tcl_Obj **failVarPtr   /* Where to store -failindex option value */
)
{
    static const char *const options[] = {"-profile", "-failindex", NULL};
    enum convertfromOptions { PROFILE, FAILINDEX } optIndex;
    Tcl_Encoding encoding;
    Tcl_Obj *dataObj;
    Tcl_Obj *failVarObj;
<<<<<<< HEAD
    int profile = TCL_ENCODING_PROFILE_STRICT;
=======
    int profile = TCL_ENCODING_PROFILE_TCL8;
>>>>>>> edbf195d

    /*
     * Possible combinations:
     * 1) data						-> objc = 2
     * 2) ?options? encoding data			-> objc >= 3
     * It is intentional that specifying option forces encoding to be
     * specified. Less prone to user error. This should have always been
     * the case even in 8.6 imho where there were no options (ie (1)
     * should never have been allowed)
     */

    if (objc == 1) {
numArgsError: /* ONLY jump here if nothing needs to be freed!!! */
	Tcl_WrongNumArgs(interp,
			 1,
			 objv,
			 "?-profile profile? ?-failindex var? encoding data");
	((Interp *)interp)->flags |= INTERP_ALTERNATE_WRONG_ARGS;
	Tcl_WrongNumArgs(interp, 1, objv, "data");
	return TCL_ERROR;
    }

    failVarObj = NULL;
    if (objc == 2) {
	encoding = Tcl_GetEncoding(interp, NULL);
	dataObj = objv[1];
    } else {
	int argIndex;
	for (argIndex = 1; argIndex < (objc-2); ++argIndex) {
	    if (Tcl_GetIndexFromObj(
		    interp, objv[argIndex], options, "option", 0, &optIndex)
		!= TCL_OK) {
		return TCL_ERROR;
	    }
	    if (++argIndex == (objc - 2)) {
		goto numArgsError;
	    }
	    switch (optIndex) {
	    case PROFILE:
		if (TclEncodingProfileNameToId(interp,
					       Tcl_GetString(objv[argIndex]),
					       &profile) != TCL_OK) {
		    return TCL_ERROR;
		}
		break;
	    case FAILINDEX:
		failVarObj = objv[argIndex];
		break;
	    }
	}
	/* Get encoding after opts so no need to free it on option error */
	if (Tcl_GetEncodingFromObj(interp, objv[objc - 2], &encoding)
	    != TCL_OK) {
	    return TCL_ERROR;
	}
	dataObj = objv[objc - 1];
    }

    *encPtr = encoding;
    *dataObjPtr = dataObj;
    *profilePtr = profile;
    *failVarPtr = failVarObj;

    return TCL_OK;
}

/*
 *----------------------------------------------------------------------
 *
 * EncodingConvertfromObjCmd --
 *
 *	This command converts a byte array in an external encoding into a
 *	Tcl string
 *
 * Results:
 *	A standard Tcl result.
 *
 *----------------------------------------------------------------------
 */

int
EncodingConvertfromObjCmd(
    TCL_UNUSED(void *),
    Tcl_Interp *interp,		/* Current interpreter. */
    int objc,			/* Number of arguments. */
    Tcl_Obj *const objv[])	/* Argument objects. */
{
    Tcl_Obj *data;		/* Byte array to convert */
    Tcl_DString ds;		/* Buffer to hold the string */
    Tcl_Encoding encoding;	/* Encoding to use */
    Tcl_Size length = 0;			/* Length of the byte array being converted */
    const char *bytesPtr;	/* Pointer to the first byte of the array */
    int flags;
    int result;
    Tcl_Obj *failVarObj;
    Tcl_Size errorLocation;

    if (EncodingConvertParseOptions(
	    interp, objc, objv, &encoding, &data, &flags, &failVarObj)
	!= TCL_OK) {
	return TCL_ERROR;
    }

    /*
     * Convert the string into a byte array in 'ds'.
     */
    bytesPtr = (char *) Tcl_GetBytesFromObj(interp, data, &length);

    if (bytesPtr == NULL) {
	return TCL_ERROR;
    }
    result = Tcl_ExternalToUtfDStringEx(interp, encoding, bytesPtr, length, flags,
                                        &ds, failVarObj ? &errorLocation : NULL);
    /* NOTE: ds must be freed beyond this point even on error */
    switch (result) {
    case TCL_OK:
        errorLocation = TCL_INDEX_NONE;
        break;
    case TCL_ERROR:
	/* Error in parameters. Should not happen. interp will have error */
        Tcl_DStringFree(&ds);
	return TCL_ERROR;
    default:
	/*
	 * One of the TCL_CONVERT_* errors. If we were not interested in the
	 * error location, interp result would already have been filled in
	 * and we can just return the error. Otherwise, we have to return
	 * what could be decoded and the returned error location.
	 */
	if (failVarObj == NULL) {
            Tcl_DStringFree(&ds);
	    return TCL_ERROR;
	}
        break;
    }

    /*
     * TCL_OK or a TCL_CONVERT_* error where the caller wants back as much
     * data as was converted.
     */
    if (failVarObj) {
	Tcl_Obj *failIndex;
	TclNewIndexObj(failIndex, errorLocation);
	if (Tcl_ObjSetVar2(interp,
			   failVarObj,
			   NULL,
			   failIndex,
			   TCL_LEAVE_ERR_MSG) == NULL) {
	    Tcl_DStringFree(&ds);
	    return TCL_ERROR;
	}
    }
    /*
     * Note that we cannot use Tcl_DStringResult here because it will
     * truncate the string at the first null byte.
     */

    Tcl_SetObjResult(interp, Tcl_DStringToObj(&ds));

    /* We're done with the encoding */

    Tcl_FreeEncoding(encoding);
    return TCL_OK;

}

/*
 *----------------------------------------------------------------------
 *
 * EncodingConverttoObjCmd --
 *
 *	This command converts a Tcl string into a byte array that
 *	encodes the string according to some encoding.
 *
 * Results:
 *	A standard Tcl result.
 *
 *----------------------------------------------------------------------
 */

int
EncodingConverttoObjCmd(
    TCL_UNUSED(void *),
    Tcl_Interp *interp,		/* Current interpreter. */
    int objc,			/* Number of arguments. */
    Tcl_Obj *const objv[])	/* Argument objects. */
{
    Tcl_Obj *data;		/* String to convert */
    Tcl_DString ds;		/* Buffer to hold the byte array */
    Tcl_Encoding encoding;	/* Encoding to use */
    Tcl_Size length;			/* Length of the string being converted */
    const char *stringPtr;	/* Pointer to the first byte of the string */
    int result;
    int flags;
    Tcl_Obj *failVarObj;
    Tcl_Size errorLocation;

    if (EncodingConvertParseOptions(
	    interp, objc, objv, &encoding, &data, &flags, &failVarObj)
	!= TCL_OK) {
	return TCL_ERROR;
    }

    /*
     * Convert the string to a byte array in 'ds'
     */

    stringPtr = Tcl_GetStringFromObj(data, &length);
    result = Tcl_UtfToExternalDStringEx(interp, encoding, stringPtr, length, flags,
                                        &ds, failVarObj ? &errorLocation : NULL);
    /* NOTE: ds must be freed beyond this point even on error */

    switch (result) {
    case TCL_OK:
	errorLocation = TCL_INDEX_NONE;
	break;
    case TCL_ERROR:
	/* Error in parameters. Should not happen. interp will have error */
        Tcl_DStringFree(&ds);
	return TCL_ERROR;
    default:
	/*
	 * One of the TCL_CONVERT_* errors. If we were not interested in the
	 * error location, interp result would already have been filled in
	 * and we can just return the error. Otherwise, we have to return
	 * what could be decoded and the returned error location.
	 */
	if (failVarObj == NULL) {
            Tcl_DStringFree(&ds);
	    return TCL_ERROR;
	}
        break;
    }
    /*
     * TCL_OK or a TCL_CONVERT_* error where the caller wants back as much
     * data as was converted.
     */
    if (failVarObj) {
	Tcl_Obj *failIndex;
	TclNewIndexObj(failIndex, errorLocation);
	if (Tcl_ObjSetVar2(interp,
			   failVarObj,
			   NULL,
			   failIndex,
			   TCL_LEAVE_ERR_MSG) == NULL) {
	    Tcl_DStringFree(&ds);
	    return TCL_ERROR;
	}
    }

    Tcl_SetObjResult(interp,
		     Tcl_NewByteArrayObj((unsigned char*) Tcl_DStringValue(&ds),
					 Tcl_DStringLength(&ds)));
    Tcl_DStringFree(&ds);

    /* We're done with the encoding */

    Tcl_FreeEncoding(encoding);
    return TCL_OK;

}

/*
 *----------------------------------------------------------------------
 *
 * EncodingDirsObjCmd --
 *
 *	This command manipulates the encoding search path.
 *
 * Results:
 *	A standard Tcl result.
 *
 * Side effects:
 *	Can set the encoding search path.
 *
 *----------------------------------------------------------------------
 */

int
EncodingDirsObjCmd(
    TCL_UNUSED(void *),
    Tcl_Interp *interp,		/* Current interpreter. */
    int objc,			/* Number of arguments. */
    Tcl_Obj *const objv[])	/* Argument objects. */
{
    Tcl_Obj *dirListObj;

    if (objc > 2) {
	Tcl_WrongNumArgs(interp, 1, objv, "?dirList?");
	return TCL_ERROR;
    }
    if (objc == 1) {
	Tcl_SetObjResult(interp, Tcl_GetEncodingSearchPath());
	return TCL_OK;
    }

    dirListObj = objv[1];
    if (Tcl_SetEncodingSearchPath(dirListObj) == TCL_ERROR) {
	Tcl_SetObjResult(interp, Tcl_ObjPrintf(
		"expected directory list but got \"%s\"",
		TclGetString(dirListObj)));
	Tcl_SetErrorCode(interp, "TCL", "OPERATION", "ENCODING", "BADPATH",
		NULL);
	return TCL_ERROR;
    }
    Tcl_SetObjResult(interp, dirListObj);
    return TCL_OK;
}

/*
 *-----------------------------------------------------------------------------
 *
 * EncodingNamesObjCmd --
 *
 *	This command returns a list of the available encoding names
 *
 * Results:
 *	Returns a standard Tcl result
 *
 *-----------------------------------------------------------------------------
 */

int
EncodingNamesObjCmd(
    TCL_UNUSED(void *),
    Tcl_Interp* interp,	    /* Tcl interpreter */
    int objc,		    /* Number of command line args */
    Tcl_Obj* const objv[])  /* Vector of command line args */
{
    if (objc > 1) {
	Tcl_WrongNumArgs(interp, 1, objv, NULL);
	return TCL_ERROR;
    }
    Tcl_GetEncodingNames(interp);
    return TCL_OK;
}

/*
 *-----------------------------------------------------------------------------
 *
 * EncodingProfilesObjCmd --
 *
 *	This command returns a list of the available encoding profiles
 *
 * Results:
 *	Returns a standard Tcl result
 *
 *-----------------------------------------------------------------------------
 */

int
EncodingProfilesObjCmd(
    TCL_UNUSED(void *),
    Tcl_Interp* interp,	    /* Tcl interpreter */
    int objc,		    /* Number of command line args */
    Tcl_Obj* const objv[])  /* Vector of command line args */
{
    if (objc > 1) {
	Tcl_WrongNumArgs(interp, 1, objv, NULL);
	return TCL_ERROR;
    }
    TclGetEncodingProfiles(interp);
    return TCL_OK;
}

/*
 *-----------------------------------------------------------------------------
 *
 * EncodingSystemObjCmd --
 *
 *	This command retrieves or changes the system encoding
 *
 * Results:
 *	Returns a standard Tcl result
 *
 * Side effects:
 *	May change the system encoding.
 *
 *-----------------------------------------------------------------------------
 */

int
EncodingSystemObjCmd(
    TCL_UNUSED(void *),
    Tcl_Interp* interp,     /* Tcl interpreter */
    int objc,		    /* Number of command line args */
    Tcl_Obj* const objv[])  /* Vector of command line args */
{
    if (objc > 2) {
	Tcl_WrongNumArgs(interp, 1, objv, "?encoding?");
	return TCL_ERROR;
    }
    if (objc == 1) {
	Tcl_SetObjResult(interp,
			 Tcl_NewStringObj(Tcl_GetEncodingName(NULL), -1));
    } else {
	return Tcl_SetSystemEncoding(interp, TclGetString(objv[1]));
    }
    return TCL_OK;
}

/*
 *----------------------------------------------------------------------
 *
 * Tcl_ErrorObjCmd --
 *
 *	This procedure is invoked to process the "error" Tcl command. See the
 *	user documentation for details on what it does.
 *
 * Results:
 *	A standard Tcl object result.
 *
 * Side effects:
 *	See the user documentation.
 *
 *----------------------------------------------------------------------
 */

int
Tcl_ErrorObjCmd(
    TCL_UNUSED(void *),
    Tcl_Interp *interp,		/* Current interpreter. */
    int objc,			/* Number of arguments. */
    Tcl_Obj *const objv[])	/* Argument objects. */
{
    Tcl_Obj *options, *optName;

    if ((objc < 2) || (objc > 4)) {
	Tcl_WrongNumArgs(interp, 1, objv, "message ?errorInfo? ?errorCode?");
	return TCL_ERROR;
    }

    TclNewLiteralStringObj(options, "-code error -level 0");

    if (objc >= 3) {		/* Process the optional info argument */
	TclNewLiteralStringObj(optName, "-errorinfo");
	Tcl_ListObjAppendElement(NULL, options, optName);
	Tcl_ListObjAppendElement(NULL, options, objv[2]);
    }

    if (objc >= 4) {		/* Process the optional code argument */
	TclNewLiteralStringObj(optName, "-errorcode");
	Tcl_ListObjAppendElement(NULL, options, optName);
	Tcl_ListObjAppendElement(NULL, options, objv[3]);
    }

    Tcl_SetObjResult(interp, objv[1]);
    return Tcl_SetReturnOptions(interp, options);
}

/*
 *----------------------------------------------------------------------
 *
 * Tcl_EvalObjCmd --
 *
 *	This object-based procedure is invoked to process the "eval" Tcl
 *	command. See the user documentation for details on what it does.
 *
 * Results:
 *	A standard Tcl object result.
 *
 * Side effects:
 *	See the user documentation.
 *
 *----------------------------------------------------------------------
 */

static int
EvalCmdErrMsg(
    TCL_UNUSED(void **),
    Tcl_Interp *interp,
    int result)
{
    if (result == TCL_ERROR) {
	Tcl_AppendObjToErrorInfo(interp, Tcl_ObjPrintf(
		"\n    (\"eval\" body line %d)", Tcl_GetErrorLine(interp)));
    }
    return result;
}

int
Tcl_EvalObjCmd(
    void *clientData,
    Tcl_Interp *interp,		/* Current interpreter. */
    int objc,			/* Number of arguments. */
    Tcl_Obj *const objv[])	/* Argument objects. */
{
    return Tcl_NRCallObjProc(interp, TclNREvalObjCmd, clientData, objc, objv);
}

int
TclNREvalObjCmd(
    TCL_UNUSED(void *),
    Tcl_Interp *interp,		/* Current interpreter. */
    int objc,			/* Number of arguments. */
    Tcl_Obj *const objv[])	/* Argument objects. */
{
    Tcl_Obj *objPtr;
    Interp *iPtr = (Interp *) interp;
    CmdFrame *invoker = NULL;
    int word = 0;

    if (objc < 2) {
	Tcl_WrongNumArgs(interp, 1, objv, "arg ?arg ...?");
	return TCL_ERROR;
    }

    if (objc == 2) {
	/*
	 * TIP #280. Make argument location available to eval'd script.
	 */

	invoker = iPtr->cmdFramePtr;
	word = 1;
	objPtr = objv[1];
	TclArgumentGet(interp, objPtr, &invoker, &word);
    } else {
	/*
	 * More than one argument: concatenate them together with spaces
	 * between, then evaluate the result. Tcl_EvalObjEx will delete the
	 * object when it decrements its refcount after eval'ing it.
	 *
	 * TIP #280. Make invoking context available to eval'd script, done
	 * with the default values.
	 */

	objPtr = Tcl_ConcatObj(objc-1, objv+1);
    }
    TclNRAddCallback(interp, EvalCmdErrMsg, NULL, NULL, NULL, NULL);
    return TclNREvalObjEx(interp, objPtr, 0, invoker, word);
}

/*
 *----------------------------------------------------------------------
 *
 * Tcl_ExitObjCmd --
 *
 *	This procedure is invoked to process the "exit" Tcl command. See the
 *	user documentation for details on what it does.
 *
 * Results:
 *	A standard Tcl object result.
 *
 * Side effects:
 *	See the user documentation.
 *
 *----------------------------------------------------------------------
 */

int
Tcl_ExitObjCmd(
    TCL_UNUSED(void *),
    Tcl_Interp *interp,		/* Current interpreter. */
    int objc,			/* Number of arguments. */
    Tcl_Obj *const objv[])	/* Argument objects. */
{
    Tcl_WideInt value;

    if ((objc != 1) && (objc != 2)) {
	Tcl_WrongNumArgs(interp, 1, objv, "?returnCode?");
	return TCL_ERROR;
    }

    if (objc == 1) {
	value = 0;
    } else if (TclGetWideBitsFromObj(interp, objv[1], &value) != TCL_OK) {
	return TCL_ERROR;
    }
    Tcl_Exit((int)value);
    return TCL_OK;		/* Better not ever reach this! */
}

/*
 *----------------------------------------------------------------------
 *
 * Tcl_ExprObjCmd --
 *
 *	This object-based procedure is invoked to process the "expr" Tcl
 *	command. See the user documentation for details on what it does.
 *
 *	With the bytecode compiler, this procedure is called in two
 *	circumstances: 1) to execute expr commands that are too complicated or
 *	too unsafe to try compiling directly into an inline sequence of
 *	instructions, and 2) to execute commands where the command name is
 *	computed at runtime and is "expr" or the name to which "expr" was
 *	renamed (e.g., "set z expr; $z 2+3")
 *
 * Results:
 *	A standard Tcl object result.
 *
 * Side effects:
 *	See the user documentation.
 *
 *----------------------------------------------------------------------
 */

int
Tcl_ExprObjCmd(
    void *clientData,
    Tcl_Interp *interp,		/* Current interpreter. */
    int objc,			/* Number of arguments. */
    Tcl_Obj *const objv[])	/* Argument objects. */
{
    return Tcl_NRCallObjProc(interp, TclNRExprObjCmd, clientData, objc, objv);
}

int
TclNRExprObjCmd(
    TCL_UNUSED(void *),
    Tcl_Interp *interp,		/* Current interpreter. */
    int objc,			/* Number of arguments. */
    Tcl_Obj *const objv[])	/* Argument objects. */
{
    Tcl_Obj *resultPtr, *objPtr;

    if (objc < 2) {
	Tcl_WrongNumArgs(interp, 1, objv, "arg ?arg ...?");
	return TCL_ERROR;
    }

    TclNewObj(resultPtr);
    Tcl_IncrRefCount(resultPtr);
    if (objc == 2) {
	objPtr = objv[1];
	TclNRAddCallback(interp, ExprCallback, resultPtr, NULL, NULL, NULL);
    } else {
	objPtr = Tcl_ConcatObj(objc-1, objv+1);
	TclNRAddCallback(interp, ExprCallback, resultPtr, objPtr, NULL, NULL);
    }

    return Tcl_NRExprObj(interp, objPtr, resultPtr);
}

static int
ExprCallback(
    void *data[],
    Tcl_Interp *interp,
    int result)
{
    Tcl_Obj *resultPtr = (Tcl_Obj *)data[0];
    Tcl_Obj *objPtr = (Tcl_Obj *)data[1];

    if (objPtr != NULL) {
	Tcl_DecrRefCount(objPtr);
    }

    if (result == TCL_OK) {
	Tcl_SetObjResult(interp, resultPtr);
    }
    Tcl_DecrRefCount(resultPtr);
    return result;
}

/*
 *----------------------------------------------------------------------
 *
 * TclInitFileCmd --
 *
 *	This function builds the "file" Tcl command ensemble. See the user
 *	documentation for details on what that ensemble does.
 *
 *	PLEASE NOTE THAT THIS FAILS WITH FILENAMES AND PATHS WITH EMBEDDED
 *	NULLS. With the object-based Tcl_FS APIs, the above NOTE may no longer
 *	be true. In any case this assertion should be tested.
 *
 * Results:
 *	A standard Tcl result.
 *
 * Side effects:
 *	See the user documentation.
 *
 *----------------------------------------------------------------------
 */

Tcl_Command
TclInitFileCmd(
    Tcl_Interp *interp)
{
    /*
     * Note that most subcommands are unsafe because either they manipulate
     * the native filesystem or because they reveal information about the
     * native filesystem.
     */

    static const EnsembleImplMap initMap[] = {
	{"atime",	FileAttrAccessTimeCmd,	TclCompileBasic1Or2ArgCmd, NULL, NULL, 1},
	{"attributes",	TclFileAttrsCmd,	NULL, NULL, NULL, 1},
	{"channels",	TclChannelNamesCmd,	TclCompileBasic0Or1ArgCmd, NULL, NULL, 0},
	{"copy",	TclFileCopyCmd,		NULL, NULL, NULL, 1},
	{"delete",	TclFileDeleteCmd,	TclCompileBasicMin0ArgCmd, NULL, NULL, 1},
	{"dirname",	PathDirNameCmd,		TclCompileBasic1ArgCmd, NULL, NULL, 1},
	{"executable",	FileAttrIsExecutableCmd, TclCompileBasic1ArgCmd, NULL, NULL, 1},
	{"exists",	FileAttrIsExistingCmd,	TclCompileBasic1ArgCmd, NULL, NULL, 1},
	{"extension",	PathExtensionCmd,	TclCompileBasic1ArgCmd, NULL, NULL, 1},
	{"home",	TclFileHomeCmd,		TclCompileBasic0Or1ArgCmd, NULL, NULL, 1},
	{"isdirectory",	FileAttrIsDirectoryCmd,	TclCompileBasic1ArgCmd, NULL, NULL, 1},
	{"isfile",	FileAttrIsFileCmd,	TclCompileBasic1ArgCmd, NULL, NULL, 1},
	{"join",	PathJoinCmd,		TclCompileBasicMin1ArgCmd, NULL, NULL, 0},
	{"link",	TclFileLinkCmd,		TclCompileBasic1To3ArgCmd, NULL, NULL, 1},
	{"lstat",	FileAttrLinkStatCmd,	TclCompileBasic2ArgCmd, NULL, NULL, 1},
	{"mtime",	FileAttrModifyTimeCmd,	TclCompileBasic1Or2ArgCmd, NULL, NULL, 1},
	{"mkdir",	TclFileMakeDirsCmd,	TclCompileBasicMin0ArgCmd, NULL, NULL, 1},
	{"nativename",	PathNativeNameCmd,	TclCompileBasic1ArgCmd, NULL, NULL, 1},
	{"normalize",	PathNormalizeCmd,	TclCompileBasic1ArgCmd, NULL, NULL, 1},
	{"owned",	FileAttrIsOwnedCmd,	TclCompileBasic1ArgCmd, NULL, NULL, 1},
	{"pathtype",	PathTypeCmd,		TclCompileBasic1ArgCmd, NULL, NULL, 0},
	{"readable",	FileAttrIsReadableCmd,	TclCompileBasic1ArgCmd, NULL, NULL, 1},
	{"readlink",	TclFileReadLinkCmd,	TclCompileBasic1ArgCmd, NULL, NULL, 1},
	{"rename",	TclFileRenameCmd,	NULL, NULL, NULL, 1},
	{"rootname",	PathRootNameCmd,	TclCompileBasic1ArgCmd, NULL, NULL, 1},
	{"separator",	FilesystemSeparatorCmd,	TclCompileBasic0Or1ArgCmd, NULL, NULL, 0},
	{"size",	FileAttrSizeCmd,	TclCompileBasic1ArgCmd, NULL, NULL, 1},
	{"split",	PathSplitCmd,		TclCompileBasic1ArgCmd, NULL, NULL, 0},
	{"stat",	FileAttrStatCmd,	TclCompileBasic2ArgCmd, NULL, NULL, 1},
	{"system",	PathFilesystemCmd,	TclCompileBasic0Or1ArgCmd, NULL, NULL, 0},
	{"tail",	PathTailCmd,		TclCompileBasic1ArgCmd, NULL, NULL, 1},
	{"tempdir",	TclFileTempDirCmd,	TclCompileBasic0Or1ArgCmd, NULL, NULL, 1},
	{"tempfile",	TclFileTemporaryCmd,	TclCompileBasic0To2ArgCmd, NULL, NULL, 1},
	{"tildeexpand",	TclFileTildeExpandCmd,	TclCompileBasic1ArgCmd, NULL, NULL, 1},
	{"type",	FileAttrTypeCmd,	TclCompileBasic1ArgCmd, NULL, NULL, 1},
	{"volumes",	FilesystemVolumesCmd,	TclCompileBasic0ArgCmd, NULL, NULL, 1},
	{"writable",	FileAttrIsWritableCmd,	TclCompileBasic1ArgCmd, NULL, NULL, 1},
	{NULL, NULL, NULL, NULL, NULL, 0}
    };
    return TclMakeEnsemble(interp, "file", initMap);
}

/*
 *----------------------------------------------------------------------
 *
 * FileAttrAccessTimeCmd --
 *
 *	This function is invoked to process the "file atime" Tcl command. See
 *	the user documentation for details on what it does.
 *
 * Results:
 *	A standard Tcl result.
 *
 * Side effects:
 *	May update the access time on the file, if requested by the user.
 *
 *----------------------------------------------------------------------
 */

static int
FileAttrAccessTimeCmd(
    TCL_UNUSED(void *),
    Tcl_Interp *interp,
    int objc,
    Tcl_Obj *const objv[])
{
    Tcl_StatBuf buf;
    struct utimbuf tval;

    if (objc < 2 || objc > 3) {
	Tcl_WrongNumArgs(interp, 1, objv, "name ?time?");
	return TCL_ERROR;
    }
    if (GetStatBuf(interp, objv[1], Tcl_FSStat, &buf) != TCL_OK) {
	return TCL_ERROR;
    }
#if defined(_WIN32)
    /* We use a value of 0 to indicate the access time not available */
    if (Tcl_GetAccessTimeFromStat(&buf) == 0) {
        Tcl_SetObjResult(interp, Tcl_ObjPrintf(
                             "could not get access time for file \"%s\"",
                             TclGetString(objv[1])));
        return TCL_ERROR;
    }
#endif

    if (objc == 3) {
	/*
	 * Need separate variable for reading longs from an object on 64-bit
	 * platforms. [Bug 698146]
	 */

	Tcl_WideInt newTime;

	if (TclGetWideIntFromObj(interp, objv[2], &newTime) != TCL_OK) {
	    return TCL_ERROR;
	}

	tval.actime = newTime;
	tval.modtime = Tcl_GetModificationTimeFromStat(&buf);

	if (Tcl_FSUtime(objv[1], &tval) != 0) {
	    Tcl_SetObjResult(interp, Tcl_ObjPrintf(
		    "could not set access time for file \"%s\": %s",
		    TclGetString(objv[1]), Tcl_PosixError(interp)));
	    return TCL_ERROR;
	}

	/*
	 * Do another stat to ensure that the we return the new recognized
	 * atime - hopefully the same as the one we sent in. However, fs's
	 * like FAT don't even know what atime is.
	 */

	if (GetStatBuf(interp, objv[1], Tcl_FSStat, &buf) != TCL_OK) {
	    return TCL_ERROR;
	}
    }

    Tcl_SetObjResult(interp, Tcl_NewWideIntObj(Tcl_GetAccessTimeFromStat(&buf)));
    return TCL_OK;
}

/*
 *----------------------------------------------------------------------
 *
 * FileAttrModifyTimeCmd --
 *
 *	This function is invoked to process the "file mtime" Tcl command. See
 *	the user documentation for details on what it does.
 *
 * Results:
 *	A standard Tcl result.
 *
 * Side effects:
 *	May update the modification time on the file, if requested by the
 *	user.
 *
 *----------------------------------------------------------------------
 */

static int
FileAttrModifyTimeCmd(
    TCL_UNUSED(void *),
    Tcl_Interp *interp,
    int objc,
    Tcl_Obj *const objv[])
{
    Tcl_StatBuf buf;
    struct utimbuf tval;

    if (objc < 2 || objc > 3) {
	Tcl_WrongNumArgs(interp, 1, objv, "name ?time?");
	return TCL_ERROR;
    }
    if (GetStatBuf(interp, objv[1], Tcl_FSStat, &buf) != TCL_OK) {
	return TCL_ERROR;
    }
#if defined(_WIN32)
    /* We use a value of 0 to indicate the modification time not available */
    if (Tcl_GetModificationTimeFromStat(&buf) == 0) {
        Tcl_SetObjResult(interp, Tcl_ObjPrintf(
                             "could not get modification time for file \"%s\"",
                             TclGetString(objv[1])));
        return TCL_ERROR;
    }
#endif
    if (objc == 3) {
	/*
	 * Need separate variable for reading longs from an object on 64-bit
	 * platforms. [Bug 698146]
	 */

	Tcl_WideInt newTime;

	if (TclGetWideIntFromObj(interp, objv[2], &newTime) != TCL_OK) {
	    return TCL_ERROR;
	}

	tval.actime = Tcl_GetAccessTimeFromStat(&buf);
	tval.modtime = newTime;

	if (Tcl_FSUtime(objv[1], &tval) != 0) {
	    Tcl_SetObjResult(interp, Tcl_ObjPrintf(
		    "could not set modification time for file \"%s\": %s",
		    TclGetString(objv[1]), Tcl_PosixError(interp)));
	    return TCL_ERROR;
	}

	/*
	 * Do another stat to ensure that the we return the new recognized
	 * mtime - hopefully the same as the one we sent in.
	 */

	if (GetStatBuf(interp, objv[1], Tcl_FSStat, &buf) != TCL_OK) {
	    return TCL_ERROR;
	}
    }

    Tcl_SetObjResult(interp, Tcl_NewWideIntObj(Tcl_GetModificationTimeFromStat(&buf)));
    return TCL_OK;
}

/*
 *----------------------------------------------------------------------
 *
 * FileAttrLinkStatCmd --
 *
 *	This function is invoked to process the "file lstat" Tcl command. See
 *	the user documentation for details on what it does.
 *
 * Results:
 *	A standard Tcl result.
 *
 * Side effects:
 *	Writes to an array named by the user.
 *
 *----------------------------------------------------------------------
 */

static int
FileAttrLinkStatCmd(
    TCL_UNUSED(void *),
    Tcl_Interp *interp,
    int objc,
    Tcl_Obj *const objv[])
{
    Tcl_StatBuf buf;

    if (objc < 2 || objc > 3) {
	Tcl_WrongNumArgs(interp, 1, objv, "name ?varName?");
	return TCL_ERROR;
    }
    if (GetStatBuf(interp, objv[1], Tcl_FSLstat, &buf) != TCL_OK) {
	return TCL_ERROR;
    }
    if (objc == 2) {
	return StoreStatData(interp, NULL, &buf);
    } else {
	return StoreStatData(interp, objv[2], &buf);
    }
}

/*
 *----------------------------------------------------------------------
 *
 * FileAttrStatCmd --
 *
 *	This function is invoked to process the "file stat" Tcl command. See
 *	the user documentation for details on what it does.
 *
 * Results:
 *	A standard Tcl result.
 *
 * Side effects:
 *	Writes to an array named by the user.
 *
 *----------------------------------------------------------------------
 */

static int
FileAttrStatCmd(
    TCL_UNUSED(void *),
    Tcl_Interp *interp,
    int objc,
    Tcl_Obj *const objv[])
{
    Tcl_StatBuf buf;

    if (objc < 2 || objc > 3) {
	Tcl_WrongNumArgs(interp, 1, objv, "name ?varName?");
	return TCL_ERROR;
    }
    if (GetStatBuf(interp, objv[1], Tcl_FSStat, &buf) != TCL_OK) {
	return TCL_ERROR;
    }
    if (objc == 2) {
	return StoreStatData(interp, NULL, &buf);
    } else {
	return StoreStatData(interp, objv[2], &buf);
    }
}

/*
 *----------------------------------------------------------------------
 *
 * FileAttrTypeCmd --
 *
 *	This function is invoked to process the "file type" Tcl command. See
 *	the user documentation for details on what it does.
 *
 * Results:
 *	A standard Tcl result.
 *
 * Side effects:
 *	None.
 *
 *----------------------------------------------------------------------
 */

static int
FileAttrTypeCmd(
    TCL_UNUSED(void *),
    Tcl_Interp *interp,
    int objc,
    Tcl_Obj *const objv[])
{
    Tcl_StatBuf buf;

    if (objc != 2) {
	Tcl_WrongNumArgs(interp, 1, objv, "name");
	return TCL_ERROR;
    }
    if (GetStatBuf(interp, objv[1], Tcl_FSLstat, &buf) != TCL_OK) {
	return TCL_ERROR;
    }
    Tcl_SetObjResult(interp, Tcl_NewStringObj(
	    GetTypeFromMode((unsigned short) buf.st_mode), -1));
    return TCL_OK;
}

/*
 *----------------------------------------------------------------------
 *
 * FileAttrSizeCmd --
 *
 *	This function is invoked to process the "file size" Tcl command. See
 *	the user documentation for details on what it does.
 *
 * Results:
 *	A standard Tcl result.
 *
 * Side effects:
 *	None.
 *
 *----------------------------------------------------------------------
 */

static int
FileAttrSizeCmd(
    TCL_UNUSED(void *),
    Tcl_Interp *interp,
    int objc,
    Tcl_Obj *const objv[])
{
    Tcl_StatBuf buf;

    if (objc != 2) {
	Tcl_WrongNumArgs(interp, 1, objv, "name");
	return TCL_ERROR;
    }
    if (GetStatBuf(interp, objv[1], Tcl_FSStat, &buf) != TCL_OK) {
	return TCL_ERROR;
    }
    Tcl_SetObjResult(interp, Tcl_NewWideIntObj((Tcl_WideInt) buf.st_size));
    return TCL_OK;
}

/*
 *----------------------------------------------------------------------
 *
 * FileAttrIsDirectoryCmd --
 *
 *	This function is invoked to process the "file isdirectory" Tcl
 *	command. See the user documentation for details on what it does.
 *
 * Results:
 *	A standard Tcl result.
 *
 * Side effects:
 *	None.
 *
 *----------------------------------------------------------------------
 */

static int
FileAttrIsDirectoryCmd(
    TCL_UNUSED(void *),
    Tcl_Interp *interp,
    int objc,
    Tcl_Obj *const objv[])
{
    Tcl_StatBuf buf;
    int value = 0;

    if (objc != 2) {
	Tcl_WrongNumArgs(interp, 1, objv, "name");
	return TCL_ERROR;
    }
    if (GetStatBuf(NULL, objv[1], Tcl_FSStat, &buf) == TCL_OK) {
	value = S_ISDIR(buf.st_mode);
    }
    Tcl_SetObjResult(interp, Tcl_NewBooleanObj(value));
    return TCL_OK;
}

/*
 *----------------------------------------------------------------------
 *
 * FileAttrIsExecutableCmd --
 *
 *	This function is invoked to process the "file executable" Tcl command.
 *	See the user documentation for details on what it does.
 *
 * Results:
 *	A standard Tcl result.
 *
 * Side effects:
 *	None.
 *
 *----------------------------------------------------------------------
 */

static int
FileAttrIsExecutableCmd(
    TCL_UNUSED(void *),
    Tcl_Interp *interp,
    int objc,
    Tcl_Obj *const objv[])
{
    if (objc != 2) {
	Tcl_WrongNumArgs(interp, 1, objv, "name");
	return TCL_ERROR;
    }
    return CheckAccess(interp, objv[1], X_OK);
}

/*
 *----------------------------------------------------------------------
 *
 * FileAttrIsExistingCmd --
 *
 *	This function is invoked to process the "file exists" Tcl command. See
 *	the user documentation for details on what it does.
 *
 * Results:
 *	A standard Tcl result.
 *
 * Side effects:
 *	None.
 *
 *----------------------------------------------------------------------
 */

static int
FileAttrIsExistingCmd(
    TCL_UNUSED(void *),
    Tcl_Interp *interp,
    int objc,
    Tcl_Obj *const objv[])
{
    if (objc != 2) {
	Tcl_WrongNumArgs(interp, 1, objv, "name");
	return TCL_ERROR;
    }
    return CheckAccess(interp, objv[1], F_OK);
}

/*
 *----------------------------------------------------------------------
 *
 * FileAttrIsFileCmd --
 *
 *	This function is invoked to process the "file isfile" Tcl command. See
 *	the user documentation for details on what it does.
 *
 * Results:
 *	A standard Tcl result.
 *
 * Side effects:
 *	None.
 *
 *----------------------------------------------------------------------
 */

static int
FileAttrIsFileCmd(
    TCL_UNUSED(void *),
    Tcl_Interp *interp,
    int objc,
    Tcl_Obj *const objv[])
{
    Tcl_StatBuf buf;
    int value = 0;

    if (objc != 2) {
	Tcl_WrongNumArgs(interp, 1, objv, "name");
	return TCL_ERROR;
    }
    if (GetStatBuf(NULL, objv[1], Tcl_FSStat, &buf) == TCL_OK) {
	value = S_ISREG(buf.st_mode);
    }
    Tcl_SetObjResult(interp, Tcl_NewBooleanObj(value));
    return TCL_OK;
}

/*
 *----------------------------------------------------------------------
 *
 * FileAttrIsOwnedCmd --
 *
 *	This function is invoked to process the "file owned" Tcl command. See
 *	the user documentation for details on what it does.
 *
 * Results:
 *	A standard Tcl result.
 *
 * Side effects:
 *	None.
 *
 *----------------------------------------------------------------------
 */

static int
FileAttrIsOwnedCmd(
    TCL_UNUSED(void *),
    Tcl_Interp *interp,
    int objc,
    Tcl_Obj *const objv[])
{
#ifdef __CYGWIN__
#define geteuid() (short)(geteuid)()
#endif
#if !defined(_WIN32)
    Tcl_StatBuf buf;
#endif
    int value = 0;

    if (objc != 2) {
	Tcl_WrongNumArgs(interp, 1, objv, "name");
	return TCL_ERROR;
    }
#if defined(_WIN32)
    value = TclWinFileOwned(objv[1]);
#else
    if (GetStatBuf(NULL, objv[1], Tcl_FSStat, &buf) == TCL_OK) {
	value = (geteuid() == buf.st_uid);
    }
#endif
    Tcl_SetObjResult(interp, Tcl_NewBooleanObj(value));
    return TCL_OK;
}

/*
 *----------------------------------------------------------------------
 *
 * FileAttrIsReadableCmd --
 *
 *	This function is invoked to process the "file readable" Tcl command.
 *	See the user documentation for details on what it does.
 *
 * Results:
 *	A standard Tcl result.
 *
 * Side effects:
 *	None.
 *
 *----------------------------------------------------------------------
 */

static int
FileAttrIsReadableCmd(
    TCL_UNUSED(void *),
    Tcl_Interp *interp,
    int objc,
    Tcl_Obj *const objv[])
{
    if (objc != 2) {
	Tcl_WrongNumArgs(interp, 1, objv, "name");
	return TCL_ERROR;
    }
    return CheckAccess(interp, objv[1], R_OK);
}

/*
 *----------------------------------------------------------------------
 *
 * FileAttrIsWritableCmd --
 *
 *	This function is invoked to process the "file writable" Tcl command.
 *	See the user documentation for details on what it does.
 *
 * Results:
 *	A standard Tcl result.
 *
 * Side effects:
 *	None.
 *
 *----------------------------------------------------------------------
 */

static int
FileAttrIsWritableCmd(
    TCL_UNUSED(void *),
    Tcl_Interp *interp,
    int objc,
    Tcl_Obj *const objv[])
{
    if (objc != 2) {
	Tcl_WrongNumArgs(interp, 1, objv, "name");
	return TCL_ERROR;
    }
    return CheckAccess(interp, objv[1], W_OK);
}

/*
 *----------------------------------------------------------------------
 *
 * PathDirNameCmd --
 *
 *	This function is invoked to process the "file dirname" Tcl command.
 *	See the user documentation for details on what it does.
 *
 * Results:
 *	A standard Tcl result.
 *
 * Side effects:
 *	None.
 *
 *----------------------------------------------------------------------
 */

static int
PathDirNameCmd(
    TCL_UNUSED(void *),
    Tcl_Interp *interp,
    int objc,
    Tcl_Obj *const objv[])
{
    Tcl_Obj *dirPtr;

    if (objc != 2) {
	Tcl_WrongNumArgs(interp, 1, objv, "name");
	return TCL_ERROR;
    }
    dirPtr = TclPathPart(interp, objv[1], TCL_PATH_DIRNAME);
    if (dirPtr == NULL) {
	return TCL_ERROR;
    }
    Tcl_SetObjResult(interp, dirPtr);
    Tcl_DecrRefCount(dirPtr);
    return TCL_OK;
}

/*
 *----------------------------------------------------------------------
 *
 * PathExtensionCmd --
 *
 *	This function is invoked to process the "file extension" Tcl command.
 *	See the user documentation for details on what it does.
 *
 * Results:
 *	A standard Tcl result.
 *
 * Side effects:
 *	None.
 *
 *----------------------------------------------------------------------
 */

static int
PathExtensionCmd(
    TCL_UNUSED(void *),
    Tcl_Interp *interp,
    int objc,
    Tcl_Obj *const objv[])
{
    Tcl_Obj *dirPtr;

    if (objc != 2) {
	Tcl_WrongNumArgs(interp, 1, objv, "name");
	return TCL_ERROR;
    }
    dirPtr = TclPathPart(interp, objv[1], TCL_PATH_EXTENSION);
    if (dirPtr == NULL) {
	return TCL_ERROR;
    }
    Tcl_SetObjResult(interp, dirPtr);
    Tcl_DecrRefCount(dirPtr);
    return TCL_OK;
}

/*
 *----------------------------------------------------------------------
 *
 * PathRootNameCmd --
 *
 *	This function is invoked to process the "file root" Tcl command. See
 *	the user documentation for details on what it does.
 *
 * Results:
 *	A standard Tcl result.
 *
 * Side effects:
 *	None.
 *
 *----------------------------------------------------------------------
 */

static int
PathRootNameCmd(
    TCL_UNUSED(void *),
    Tcl_Interp *interp,
    int objc,
    Tcl_Obj *const objv[])
{
    Tcl_Obj *dirPtr;

    if (objc != 2) {
	Tcl_WrongNumArgs(interp, 1, objv, "name");
	return TCL_ERROR;
    }
    dirPtr = TclPathPart(interp, objv[1], TCL_PATH_ROOT);
    if (dirPtr == NULL) {
	return TCL_ERROR;
    }
    Tcl_SetObjResult(interp, dirPtr);
    Tcl_DecrRefCount(dirPtr);
    return TCL_OK;
}

/*
 *----------------------------------------------------------------------
 *
 * PathTailCmd --
 *
 *	This function is invoked to process the "file tail" Tcl command. See
 *	the user documentation for details on what it does.
 *
 * Results:
 *	A standard Tcl result.
 *
 * Side effects:
 *	None.
 *
 *----------------------------------------------------------------------
 */

static int
PathTailCmd(
    TCL_UNUSED(void *),
    Tcl_Interp *interp,
    int objc,
    Tcl_Obj *const objv[])
{
    Tcl_Obj *dirPtr;

    if (objc != 2) {
	Tcl_WrongNumArgs(interp, 1, objv, "name");
	return TCL_ERROR;
    }
    dirPtr = TclPathPart(interp, objv[1], TCL_PATH_TAIL);
    if (dirPtr == NULL) {
	return TCL_ERROR;
    }
    Tcl_SetObjResult(interp, dirPtr);
    Tcl_DecrRefCount(dirPtr);
    return TCL_OK;
}

/*
 *----------------------------------------------------------------------
 *
 * PathFilesystemCmd --
 *
 *	This function is invoked to process the "file system" Tcl command. See
 *	the user documentation for details on what it does.
 *
 * Results:
 *	A standard Tcl result.
 *
 * Side effects:
 *	None.
 *
 *----------------------------------------------------------------------
 */

static int
PathFilesystemCmd(
    TCL_UNUSED(void *),
    Tcl_Interp *interp,
    int objc,
    Tcl_Obj *const objv[])
{
    Tcl_Obj *fsInfo;

    if (objc != 2) {
	Tcl_WrongNumArgs(interp, 1, objv, "name");
	return TCL_ERROR;
    }
    fsInfo = Tcl_FSFileSystemInfo(objv[1]);
    if (fsInfo == NULL) {
	Tcl_SetObjResult(interp, Tcl_NewStringObj("unrecognised path", -1));
	Tcl_SetErrorCode(interp, "TCL", "LOOKUP", "FILESYSTEM",
		TclGetString(objv[1]), NULL);
	return TCL_ERROR;
    }
    Tcl_SetObjResult(interp, fsInfo);
    return TCL_OK;
}

/*
 *----------------------------------------------------------------------
 *
 * PathJoinCmd --
 *
 *	This function is invoked to process the "file join" Tcl command. See
 *	the user documentation for details on what it does.
 *
 * Results:
 *	A standard Tcl result.
 *
 * Side effects:
 *	None.
 *
 *----------------------------------------------------------------------
 */

static int
PathJoinCmd(
    TCL_UNUSED(void *),
    Tcl_Interp *interp,
    int objc,
    Tcl_Obj *const objv[])
{
    if (objc < 2) {
	Tcl_WrongNumArgs(interp, 1, objv, "name ?name ...?");
	return TCL_ERROR;
    }
    Tcl_SetObjResult(interp, TclJoinPath(objc - 1, objv + 1, 0));
    return TCL_OK;
}

/*
 *----------------------------------------------------------------------
 *
 * PathNativeNameCmd --
 *
 *	This function is invoked to process the "file nativename" Tcl command.
 *	See the user documentation for details on what it does.
 *
 * Results:
 *	A standard Tcl result.
 *
 * Side effects:
 *	None.
 *
 *----------------------------------------------------------------------
 */

static int
PathNativeNameCmd(
    TCL_UNUSED(void *),
    Tcl_Interp *interp,
    int objc,
    Tcl_Obj *const objv[])
{
    Tcl_DString ds;

    if (objc != 2) {
	Tcl_WrongNumArgs(interp, 1, objv, "name");
	return TCL_ERROR;
    }
    if (Tcl_TranslateFileName(interp, TclGetString(objv[1]), &ds) == NULL) {
	return TCL_ERROR;
    }
    Tcl_SetObjResult(interp, Tcl_DStringToObj(&ds));
    return TCL_OK;
}

/*
 *----------------------------------------------------------------------
 *
 * PathNormalizeCmd --
 *
 *	This function is invoked to process the "file normalize" Tcl command.
 *	See the user documentation for details on what it does.
 *
 * Results:
 *	A standard Tcl result.
 *
 * Side effects:
 *	None.
 *
 *----------------------------------------------------------------------
 */

static int
PathNormalizeCmd(
    TCL_UNUSED(void *),
    Tcl_Interp *interp,
    int objc,
    Tcl_Obj *const objv[])
{
    Tcl_Obj *fileName;

    if (objc != 2) {
	Tcl_WrongNumArgs(interp, 1, objv, "name");
	return TCL_ERROR;
    }
    fileName = Tcl_FSGetNormalizedPath(interp, objv[1]);
    if (fileName == NULL) {
	return TCL_ERROR;
    }
    Tcl_SetObjResult(interp, fileName);
    return TCL_OK;
}

/*
 *----------------------------------------------------------------------
 *
 * PathSplitCmd --
 *
 *	This function is invoked to process the "file split" Tcl command. See
 *	the user documentation for details on what it does.
 *
 * Results:
 *	A standard Tcl result.
 *
 * Side effects:
 *	None.
 *
 *----------------------------------------------------------------------
 */

static int
PathSplitCmd(
    TCL_UNUSED(void *),
    Tcl_Interp *interp,
    int objc,
    Tcl_Obj *const objv[])
{
    Tcl_Obj *res;

    if (objc != 2) {
	Tcl_WrongNumArgs(interp, 1, objv, "name");
	return TCL_ERROR;
    }
    res = Tcl_FSSplitPath(objv[1], NULL);
    if (res == NULL) {
	Tcl_SetObjResult(interp, Tcl_ObjPrintf(
		"could not read \"%s\": no such file or directory",
		TclGetString(objv[1])));
	Tcl_SetErrorCode(interp, "TCL", "OPERATION", "PATHSPLIT", "NONESUCH",
		NULL);
	return TCL_ERROR;
    }
    Tcl_SetObjResult(interp, res);
    return TCL_OK;
}

/*
 *----------------------------------------------------------------------
 *
 * PathTypeCmd --
 *
 *	This function is invoked to process the "file pathtype" Tcl command.
 *	See the user documentation for details on what it does.
 *
 * Results:
 *	A standard Tcl result.
 *
 * Side effects:
 *	None.
 *
 *----------------------------------------------------------------------
 */

static int
PathTypeCmd(
    TCL_UNUSED(void *),
    Tcl_Interp *interp,
    int objc,
    Tcl_Obj *const objv[])
{
    Tcl_Obj *typeName;

    if (objc != 2) {
	Tcl_WrongNumArgs(interp, 1, objv, "name");
	return TCL_ERROR;
    }
    switch (Tcl_FSGetPathType(objv[1])) {
    case TCL_PATH_ABSOLUTE:
	TclNewLiteralStringObj(typeName, "absolute");
	break;
    case TCL_PATH_RELATIVE:
	TclNewLiteralStringObj(typeName, "relative");
	break;
    case TCL_PATH_VOLUME_RELATIVE:
	TclNewLiteralStringObj(typeName, "volumerelative");
	break;
    default:
	/* Should be unreachable */
	return TCL_OK;
    }
    Tcl_SetObjResult(interp, typeName);
    return TCL_OK;
}

/*
 *----------------------------------------------------------------------
 *
 * FilesystemSeparatorCmd --
 *
 *	This function is invoked to process the "file separator" Tcl command.
 *	See the user documentation for details on what it does.
 *
 * Results:
 *	A standard Tcl result.
 *
 * Side effects:
 *	None.
 *
 *----------------------------------------------------------------------
 */

static int
FilesystemSeparatorCmd(
    TCL_UNUSED(void *),
    Tcl_Interp *interp,
    int objc,
    Tcl_Obj *const objv[])
{
    if (objc < 1 || objc > 2) {
	Tcl_WrongNumArgs(interp, 1, objv, "?name?");
	return TCL_ERROR;
    }
    if (objc == 1) {
	const char *separator = NULL;

	switch (tclPlatform) {
	case TCL_PLATFORM_UNIX:
	    separator = "/";
	    break;
	case TCL_PLATFORM_WINDOWS:
	    separator = "\\";
	    break;
	}
	Tcl_SetObjResult(interp, Tcl_NewStringObj(separator, 1));
    } else {
	Tcl_Obj *separatorObj = Tcl_FSPathSeparator(objv[1]);

	if (separatorObj == NULL) {
	    Tcl_SetObjResult(interp, Tcl_NewStringObj(
		    "unrecognised path", -1));
	    Tcl_SetErrorCode(interp, "TCL", "LOOKUP", "FILESYSTEM",
		    TclGetString(objv[1]), NULL);
	    return TCL_ERROR;
	}
	Tcl_SetObjResult(interp, separatorObj);
    }
    return TCL_OK;
}

/*
 *----------------------------------------------------------------------
 *
 * FilesystemVolumesCmd --
 *
 *	This function is invoked to process the "file volumes" Tcl command.
 *	See the user documentation for details on what it does.
 *
 * Results:
 *	A standard Tcl result.
 *
 * Side effects:
 *	None.
 *
 *----------------------------------------------------------------------
 */

static int
FilesystemVolumesCmd(
    TCL_UNUSED(void *),
    Tcl_Interp *interp,
    int objc,
    Tcl_Obj *const objv[])
{
    if (objc != 1) {
	Tcl_WrongNumArgs(interp, 1, objv, NULL);
	return TCL_ERROR;
    }
    Tcl_SetObjResult(interp, Tcl_FSListVolumes());
    return TCL_OK;
}

/*
 *---------------------------------------------------------------------------
 *
 * CheckAccess --
 *
 *	Utility procedure used by Tcl_FileObjCmd() to query file attributes
 *	available through the access() system call.
 *
 * Results:
 *	Always returns TCL_OK. Sets interp's result to boolean true or false
 *	depending on whether the file has the specified attribute.
 *
 * Side effects:
 *	None.
 *
 *---------------------------------------------------------------------------
 */

static int
CheckAccess(
    Tcl_Interp *interp,		/* Interp for status return. Must not be
				 * NULL. */
    Tcl_Obj *pathPtr,		/* Name of file to check. */
    int mode)			/* Attribute to check; passed as argument to
				 * access(). */
{
    int value;

    if (Tcl_FSConvertToPathType(interp, pathPtr) != TCL_OK) {
	value = 0;
    } else {
	value = (Tcl_FSAccess(pathPtr, mode) == 0);
    }
    Tcl_SetObjResult(interp, Tcl_NewBooleanObj(value));

    return TCL_OK;
}

/*
 *---------------------------------------------------------------------------
 *
 * GetStatBuf --
 *
 *	Utility procedure used by Tcl_FileObjCmd() to query file attributes
 *	available through the stat() or lstat() system call.
 *
 * Results:
 *	The return value is TCL_OK if the specified file exists and can be
 *	stat'ed, TCL_ERROR otherwise. If TCL_ERROR is returned, an error
 *	message is left in interp's result. If TCL_OK is returned, *statPtr is
 *	filled with information about the specified file.
 *
 * Side effects:
 *	None.
 *
 *---------------------------------------------------------------------------
 */

static int
GetStatBuf(
    Tcl_Interp *interp,		/* Interp for error return. May be NULL. */
    Tcl_Obj *pathPtr,		/* Path name to examine. */
    Tcl_FSStatProc *statProc,	/* Either stat() or lstat() depending on
				 * desired behavior. */
    Tcl_StatBuf *statPtr)	/* Filled with info about file obtained by
				 * calling (*statProc)(). */
{
    int status;

    if (Tcl_FSConvertToPathType(interp, pathPtr) != TCL_OK) {
	return TCL_ERROR;
    }

    status = statProc(pathPtr, statPtr);

    if (status < 0) {
	if (interp != NULL) {
	    Tcl_SetObjResult(interp, Tcl_ObjPrintf(
		    "could not read \"%s\": %s",
		    TclGetString(pathPtr), Tcl_PosixError(interp)));
	}
	return TCL_ERROR;
    }
    return TCL_OK;
}

/*
 *----------------------------------------------------------------------
 *
 * StoreStatData --
 *
 *	This is a utility procedure that breaks out the fields of a "stat"
 *	structure and stores them in textual form into the elements of an
 *	associative array (if given) or returns a dictionary.
 *
 * Results:
 *	Returns a standard Tcl return value. If an error occurs then a message
 *	is left in interp's result.
 *
 * Side effects:
 *	Elements of the associative array given by "varName" are modified.
 *
 *----------------------------------------------------------------------
 */

static int
StoreStatData(
    Tcl_Interp *interp,		/* Interpreter for error reports. */
    Tcl_Obj *varName,		/* Name of associative array variable in which
				 * to store stat results. */
    Tcl_StatBuf *statPtr)	/* Pointer to buffer containing stat data to
				 * store in varName. */
{
    Tcl_Obj *field, *value, *result;
    unsigned short mode;

    if (varName == NULL) {
        result = Tcl_NewObj();
        Tcl_IncrRefCount(result);
#define DOBJPUT(key, objValue)                  \
        Tcl_DictObjPut(NULL, result,            \
            Tcl_NewStringObj((key), -1),        \
            (objValue));
        DOBJPUT("dev",	Tcl_NewWideIntObj((long)statPtr->st_dev));
        DOBJPUT("ino",	Tcl_NewWideIntObj((Tcl_WideInt)statPtr->st_ino));
        DOBJPUT("nlink",	Tcl_NewWideIntObj((long)statPtr->st_nlink));
        DOBJPUT("uid",	Tcl_NewWideIntObj((long)statPtr->st_uid));
        DOBJPUT("gid",	Tcl_NewWideIntObj((long)statPtr->st_gid));
        DOBJPUT("size",	Tcl_NewWideIntObj((Tcl_WideInt)statPtr->st_size));
#ifdef HAVE_STRUCT_STAT_ST_BLOCKS
        DOBJPUT("blocks",	Tcl_NewWideIntObj((Tcl_WideInt)statPtr->st_blocks));
#endif
#ifdef HAVE_STRUCT_STAT_ST_BLKSIZE
        DOBJPUT("blksize", Tcl_NewWideIntObj((long)statPtr->st_blksize));
#endif
        DOBJPUT("atime",	Tcl_NewWideIntObj(Tcl_GetAccessTimeFromStat(statPtr)));
        DOBJPUT("mtime",	Tcl_NewWideIntObj(Tcl_GetModificationTimeFromStat(statPtr)));
        DOBJPUT("ctime",	Tcl_NewWideIntObj(Tcl_GetChangeTimeFromStat(statPtr)));
        mode = (unsigned short) statPtr->st_mode;
        DOBJPUT("mode",	Tcl_NewWideIntObj(mode));
        DOBJPUT("type",	Tcl_NewStringObj(GetTypeFromMode(mode), -1));
#undef DOBJPUT
        Tcl_SetObjResult(interp, result);
        Tcl_DecrRefCount(result);
        return TCL_OK;
    }

    /*
     * Assume Tcl_ObjSetVar2() does not keep a copy of the field name!
     *
     * Might be a better idea to call Tcl_SetVar2Ex() instead, except we want
     * to have an object (i.e. possibly cached) array variable name but a
     * string element name, so no API exists. Messy.
     */

#define STORE_ARY(fieldName, object) \
    TclNewLiteralStringObj(field, fieldName);				\
    Tcl_IncrRefCount(field);						\
    value = (object);							\
    if (Tcl_ObjSetVar2(interp,varName,field,value,TCL_LEAVE_ERR_MSG)==NULL) { \
	TclDecrRefCount(field);						\
	return TCL_ERROR;						\
    }									\
    TclDecrRefCount(field);

    /*
     * Watch out porters; the inode is meant to be an *unsigned* value, so the
     * cast might fail when there isn't a real arithmetic 'long long' type...
     */

    STORE_ARY("dev",	Tcl_NewWideIntObj((long)statPtr->st_dev));
    STORE_ARY("ino",	Tcl_NewWideIntObj(statPtr->st_ino));
    STORE_ARY("nlink",	Tcl_NewWideIntObj((long)statPtr->st_nlink));
    STORE_ARY("uid",	Tcl_NewWideIntObj((long)statPtr->st_uid));
    STORE_ARY("gid",	Tcl_NewWideIntObj((long)statPtr->st_gid));
    STORE_ARY("size",	Tcl_NewWideIntObj(statPtr->st_size));
#ifdef HAVE_STRUCT_STAT_ST_BLOCKS
    STORE_ARY("blocks",	Tcl_NewWideIntObj(statPtr->st_blocks));
#endif
#ifdef HAVE_STRUCT_STAT_ST_BLKSIZE
    STORE_ARY("blksize", Tcl_NewWideIntObj((long)statPtr->st_blksize));
#endif
    STORE_ARY("atime",	Tcl_NewWideIntObj(Tcl_GetAccessTimeFromStat(statPtr)));
    STORE_ARY("mtime",	Tcl_NewWideIntObj(Tcl_GetModificationTimeFromStat(statPtr)));
    STORE_ARY("ctime",	Tcl_NewWideIntObj(Tcl_GetChangeTimeFromStat(statPtr)));
    mode = (unsigned short) statPtr->st_mode;
    STORE_ARY("mode",	Tcl_NewWideIntObj(mode));
    STORE_ARY("type",	Tcl_NewStringObj(GetTypeFromMode(mode), -1));
#undef STORE_ARY

    return TCL_OK;
}

/*
 *----------------------------------------------------------------------
 *
 * GetTypeFromMode --
 *
 *	Given a mode word, returns a string identifying the type of a file.
 *
 * Results:
 *	A static text string giving the file type from mode.
 *
 * Side effects:
 *	None.
 *
 *----------------------------------------------------------------------
 */

static const char *
GetTypeFromMode(
    int mode)
{
    if (S_ISREG(mode)) {
	return "file";
    } else if (S_ISDIR(mode)) {
	return "directory";
    } else if (S_ISCHR(mode)) {
	return "characterSpecial";
    } else if (S_ISBLK(mode)) {
	return "blockSpecial";
    } else if (S_ISFIFO(mode)) {
	return "fifo";
#ifdef S_ISLNK
    } else if (S_ISLNK(mode)) {
	return "link";
#endif
#ifdef S_ISSOCK
    } else if (S_ISSOCK(mode)) {
	return "socket";
#endif
    }
    return "unknown";
}

/*
 *----------------------------------------------------------------------
 *
 * Tcl_ForObjCmd --
 *
 *	This procedure is invoked to process the "for" Tcl command. See the
 *	user documentation for details on what it does.
 *
 *	With the bytecode compiler, this procedure is only called when a
 *	command name is computed at runtime, and is "for" or the name to which
 *	"for" was renamed: e.g.,
 *	"set z for; $z {set i 0} {$i<100} {incr i} {puts $i}"
 *
 * Results:
 *	A standard Tcl result.
 *
 * Side effects:
 *	See the user documentation.
 *
 * Notes:
 *	This command is split into a lot of pieces so that it can avoid doing
 *	reentrant TEBC calls. This makes things rather hard to follow, but
 *	here's the plan:
 *
 *	NR:	---------------_\
 *	Direct:	Tcl_ForObjCmd -> TclNRForObjCmd
 *					|
 *				ForSetupCallback
 *					|
 *	[while] ------------> TclNRForIterCallback <---------.
 *					|		     |
 *				 ForCondCallback	     |
 *					|		     |
 *				 ForNextCallback ------------|
 *					|		     |
 *			       ForPostNextCallback	     |
 *					|____________________|
 *
 *----------------------------------------------------------------------
 */

int
Tcl_ForObjCmd(
    void *clientData,
    Tcl_Interp *interp,		/* Current interpreter. */
    int objc,			/* Number of arguments. */
    Tcl_Obj *const objv[])	/* Argument objects. */
{
    return Tcl_NRCallObjProc(interp, TclNRForObjCmd, clientData, objc, objv);
}

int
TclNRForObjCmd(
    TCL_UNUSED(void *),
    Tcl_Interp *interp,		/* Current interpreter. */
    int objc,			/* Number of arguments. */
    Tcl_Obj *const objv[])	/* Argument objects. */
{
    Interp *iPtr = (Interp *) interp;
    ForIterData *iterPtr;

    if (objc != 5) {
	Tcl_WrongNumArgs(interp, 1, objv, "start test next command");
	return TCL_ERROR;
    }

    TclSmallAllocEx(interp, sizeof(ForIterData), iterPtr);
    iterPtr->cond = objv[2];
    iterPtr->body = objv[4];
    iterPtr->next = objv[3];
    iterPtr->msg  = "\n    (\"for\" body line %d)";
    iterPtr->word = 4;

    TclNRAddCallback(interp, ForSetupCallback, iterPtr, NULL, NULL, NULL);

    /*
     * TIP #280. Make invoking context available to initial script.
     */

    return TclNREvalObjEx(interp, objv[1], 0, iPtr->cmdFramePtr, 1);
}

static int
ForSetupCallback(
    void *data[],
    Tcl_Interp *interp,
    int result)
{
    ForIterData *iterPtr = (ForIterData *)data[0];

    if (result != TCL_OK) {
	if (result == TCL_ERROR) {
	    Tcl_AddErrorInfo(interp, "\n    (\"for\" initial command)");
	}
	TclSmallFreeEx(interp, iterPtr);
	return result;
    }
    TclNRAddCallback(interp, TclNRForIterCallback, iterPtr, NULL, NULL, NULL);
    return TCL_OK;
}

int
TclNRForIterCallback(
    void *data[],
    Tcl_Interp *interp,
    int result)
{
    ForIterData *iterPtr = (ForIterData *)data[0];
    Tcl_Obj *boolObj;

    switch (result) {
    case TCL_OK:
    case TCL_CONTINUE:
	/*
	 * We need to reset the result before evaluating the expression.
	 * Otherwise, any error message will be appended to the result of the
	 * last evaluation.
	 */

	Tcl_ResetResult(interp);
	TclNewObj(boolObj);
	TclNRAddCallback(interp, ForCondCallback, iterPtr, boolObj, NULL,
		NULL);
	return Tcl_NRExprObj(interp, iterPtr->cond, boolObj);
    case TCL_BREAK:
	result = TCL_OK;
	Tcl_ResetResult(interp);
	break;
    case TCL_ERROR:
	Tcl_AppendObjToErrorInfo(interp,
		Tcl_ObjPrintf(iterPtr->msg, Tcl_GetErrorLine(interp)));
    }
    TclSmallFreeEx(interp, iterPtr);
    return result;
}

static int
ForCondCallback(
    void *data[],
    Tcl_Interp *interp,
    int result)
{
    Interp *iPtr = (Interp *) interp;
    ForIterData *iterPtr = (ForIterData *)data[0];
    Tcl_Obj *boolObj = (Tcl_Obj *)data[1];
    int value;

    if (result != TCL_OK) {
	Tcl_DecrRefCount(boolObj);
	TclSmallFreeEx(interp, iterPtr);
	return result;
    } else if (Tcl_GetBooleanFromObj(interp, boolObj, &value) != TCL_OK) {
	Tcl_DecrRefCount(boolObj);
	TclSmallFreeEx(interp, iterPtr);
	return TCL_ERROR;
    }
    Tcl_DecrRefCount(boolObj);

    if (value) {
	/* TIP #280. */
	if (iterPtr->next) {
	    TclNRAddCallback(interp, ForNextCallback, iterPtr, NULL, NULL,
		    NULL);
	} else {
	    TclNRAddCallback(interp, TclNRForIterCallback, iterPtr, NULL,
		    NULL, NULL);
	}
	return TclNREvalObjEx(interp, iterPtr->body, 0, iPtr->cmdFramePtr,
		iterPtr->word);
    }
    TclSmallFreeEx(interp, iterPtr);
    return result;
}

static int
ForNextCallback(
    void *data[],
    Tcl_Interp *interp,
    int result)
{
    Interp *iPtr = (Interp *) interp;
    ForIterData *iterPtr = (ForIterData *)data[0];
    Tcl_Obj *next = iterPtr->next;

    if ((result == TCL_OK) || (result == TCL_CONTINUE)) {
	TclNRAddCallback(interp, ForPostNextCallback, iterPtr, NULL, NULL,
		NULL);

	/*
	 * TIP #280. Make invoking context available to next script.
	 */

	return TclNREvalObjEx(interp, next, 0, iPtr->cmdFramePtr, 3);
    }

    TclNRAddCallback(interp, TclNRForIterCallback, iterPtr, NULL, NULL, NULL);
    return result;
}

static int
ForPostNextCallback(
    void *data[],
    Tcl_Interp *interp,
    int result)
{
    ForIterData *iterPtr = (ForIterData *)data[0];

    if ((result != TCL_BREAK) && (result != TCL_OK)) {
	if (result == TCL_ERROR) {
	    Tcl_AddErrorInfo(interp, "\n    (\"for\" loop-end command)");
	    TclSmallFreeEx(interp, iterPtr);
	}
	return result;
    }
    TclNRAddCallback(interp, TclNRForIterCallback, iterPtr, NULL, NULL, NULL);
    return result;
}

/*
 *----------------------------------------------------------------------
 *
 * Tcl_ForeachObjCmd, TclNRForeachCmd, EachloopCmd --
 *
 *	This object-based procedure is invoked to process the "foreach" Tcl
 *	command. See the user documentation for details on what it does.
 *
 * Results:
 *	A standard Tcl object result.
 *
 * Side effects:
 *	See the user documentation.
 *
 *----------------------------------------------------------------------
 */

int
Tcl_ForeachObjCmd(
    void *clientData,
    Tcl_Interp *interp,		/* Current interpreter. */
    int objc,			/* Number of arguments. */
    Tcl_Obj *const objv[])	/* Argument objects. */
{
    return Tcl_NRCallObjProc(interp, TclNRForeachCmd, clientData, objc, objv);
}

int
TclNRForeachCmd(
    TCL_UNUSED(void *),
    Tcl_Interp *interp,
    int objc,
    Tcl_Obj *const objv[])
{
    return EachloopCmd(interp, TCL_EACH_KEEP_NONE, objc, objv);
}

int
Tcl_LmapObjCmd(
    void *clientData,
    Tcl_Interp *interp,		/* Current interpreter. */
    int objc,			/* Number of arguments. */
    Tcl_Obj *const objv[])	/* Argument objects. */
{
    return Tcl_NRCallObjProc(interp, TclNRLmapCmd, clientData, objc, objv);
}

int
TclNRLmapCmd(
    TCL_UNUSED(void *),
    Tcl_Interp *interp,
    int objc,
    Tcl_Obj *const objv[])
{
    return EachloopCmd(interp, TCL_EACH_COLLECT, objc, objv);
}

static int
EachloopCmd(
    Tcl_Interp *interp,		/* Our context for variables and script
				 * evaluation. */
    int collect,		/* Select collecting or accumulating mode
				 * (TCL_EACH_*) */
    int objc,			/* The arguments being passed in... */
    Tcl_Obj *const objv[])
{
    int numLists = (objc-2) / 2;
    struct ForeachState *statePtr;
    int i, result;
    Tcl_Size j;

    if (objc < 4 || (objc%2 != 0)) {
	Tcl_WrongNumArgs(interp, 1, objv,
		"varList list ?varList list ...? command");
	return TCL_ERROR;
    }

    /*
     * Manage numList parallel value lists.
     * statePtr->argvList[i] is a value list counted by statePtr->argcList[i];
     * statePtr->varvList[i] is the list of variables associated with the
     *		value list;
     * statePtr->varcList[i] is the number of variables associated with the
     *		value list;
     * statePtr->index[i] is the current pointer into the value list
     *		statePtr->argvList[i].
     *
     * The setting up of all of these pointers is moderately messy, but allows
     * the rest of this code to be simple and for us to use a single memory
     * allocation for better performance.
     */

    statePtr = (struct ForeachState *)TclStackAlloc(interp,
	    sizeof(struct ForeachState) + 3 * numLists * sizeof(Tcl_Size)
	    + 2 * numLists * (sizeof(Tcl_Obj **) + sizeof(Tcl_Obj *)));
    memset(statePtr, 0,
	    sizeof(struct ForeachState) + 3 * numLists * sizeof(Tcl_Size)
	    + 2 * numLists * (sizeof(Tcl_Obj **) + sizeof(Tcl_Obj *)));
    statePtr->varvList = (Tcl_Obj ***) (statePtr + 1);
    statePtr->argvList = statePtr->varvList + numLists;
    statePtr->vCopyList = (Tcl_Obj **) (statePtr->argvList + numLists);
    statePtr->aCopyList = statePtr->vCopyList + numLists;
    statePtr->index = (Tcl_Size *) (statePtr->aCopyList + numLists);
    statePtr->varcList = statePtr->index + numLists;
    statePtr->argcList = statePtr->varcList + numLists;

    statePtr->numLists = numLists;
    statePtr->bodyPtr = objv[objc - 1];
    statePtr->bodyIdx = objc - 1;

    if (collect == TCL_EACH_COLLECT) {
	statePtr->resultList = Tcl_NewListObj(0, NULL);
    } else {
	statePtr->resultList = NULL;
    }

    /*
     * Break up the value lists and variable lists into elements.
     */

    for (i=0 ; i<numLists ; i++) {
	/* List */
	/* Variables */
	statePtr->vCopyList[i] = TclListObjCopy(interp, objv[1+i*2]);
	if (statePtr->vCopyList[i] == NULL) {
	    result = TCL_ERROR;
	    goto done;
	}
	TclListObjLengthM(NULL, statePtr->vCopyList[i],
	    &statePtr->varcList[i]);
	if (statePtr->varcList[i] < 1) {
	    Tcl_SetObjResult(interp, Tcl_ObjPrintf(
		"%s varlist is empty",
		(statePtr->resultList != NULL ? "lmap" : "foreach")));
	    Tcl_SetErrorCode(interp, "TCL", "OPERATION",
		(statePtr->resultList != NULL ? "LMAP" : "FOREACH"),
		"NEEDVARS", NULL);
	    result = TCL_ERROR;
	    goto done;
	}
	TclListObjGetElementsM(NULL, statePtr->vCopyList[i],
	    &statePtr->varcList[i], &statePtr->varvList[i]);

	/* Values */
	if (TclHasInternalRep(objv[2+i*2],&tclArithSeriesType.objType)) {
	    /* Special case for Arith Series */
	    statePtr->aCopyList[i] = Tcl_DuplicateObj(objv[2+i*2]);
	    if (statePtr->aCopyList[i] == NULL) {
		result = TCL_ERROR;
		goto done;
	    }
	    /* Don't compute values here, wait until the last moment */
	    statePtr->argcList[i] = ABSTRACTLIST_PROC(statePtr->aCopyList[i], lengthProc)(statePtr->aCopyList[i]);
	} else {
	    /* List values */
	    statePtr->aCopyList[i] = TclListObjCopy(interp, objv[2+i*2]);
	    if (statePtr->aCopyList[i] == NULL) {
		result = TCL_ERROR;
		goto done;
	    }
	    TclListObjGetElementsM(NULL, statePtr->aCopyList[i],
		&statePtr->argcList[i], &statePtr->argvList[i]);
	}
	/* account for variable <> value mismatch */
	j = statePtr->argcList[i] / statePtr->varcList[i];
	if ((statePtr->argcList[i] % statePtr->varcList[i]) != 0) {
	    j++;
	}
	if (j > statePtr->maxj) {
	    statePtr->maxj = j;
	}
    }

    /*
     * If there is any work to do, assign the variables and set things going
     * non-recursively.
     */

    if (statePtr->maxj > 0) {
	result = ForeachAssignments(interp, statePtr);
	if (result == TCL_ERROR) {
	    goto done;
	}

	TclNRAddCallback(interp, ForeachLoopStep, statePtr, NULL, NULL, NULL);
	return TclNREvalObjEx(interp, objv[objc-1], 0,
		((Interp *) interp)->cmdFramePtr, objc-1);
    }

    /*
     * This cleanup stage is only used when an error occurs during setup or if
     * there is no work to do.
     */

    result = TCL_OK;
  done:
    ForeachCleanup(interp, statePtr);
    return result;
}

/*
 * Post-body processing handler.
 */

static int
ForeachLoopStep(
    void *data[],
    Tcl_Interp *interp,
    int result)
{
    struct ForeachState *statePtr = (struct ForeachState *)data[0];

    /*
     * Process the result code from this run of the [foreach] body. Note that
     * this switch uses fallthroughs in several places. Maintainer aware!
     */

    switch (result) {
    case TCL_CONTINUE:
	result = TCL_OK;
	break;
    case TCL_OK:
	if (statePtr->resultList != NULL) {
	    result = Tcl_ListObjAppendElement(
		interp, statePtr->resultList, Tcl_GetObjResult(interp));
	    if (result != TCL_OK) {
		/* e.g. memory alloc failure on big data tests */
		goto done;
	    }
	}
	break;
    case TCL_BREAK:
	result = TCL_OK;
	goto finish;
    case TCL_ERROR:
	Tcl_AppendObjToErrorInfo(interp, Tcl_ObjPrintf(
		"\n    (\"%s\" body line %d)",
		(statePtr->resultList != NULL ? "lmap" : "foreach"),
		Tcl_GetErrorLine(interp)));
    default:
	goto done;
    }

    /*
     * Test if there is work still to be done. If so, do the next round of
     * variable assignments, reschedule ourselves and run the body again.
     */

    if (statePtr->maxj > ++statePtr->j) {
	result = ForeachAssignments(interp, statePtr);
	if (result == TCL_ERROR) {
	    goto done;
	}

	TclNRAddCallback(interp, ForeachLoopStep, statePtr, NULL, NULL, NULL);
	return TclNREvalObjEx(interp, statePtr->bodyPtr, 0,
		((Interp *) interp)->cmdFramePtr, statePtr->bodyIdx);
    }

    /*
     * We're done. Tidy up our work space and finish off.
     */

  finish:
    if (statePtr->resultList == NULL) {
	Tcl_ResetResult(interp);
    } else {
	Tcl_SetObjResult(interp, statePtr->resultList);
	statePtr->resultList = NULL;	/* Don't clean it up */
    }

  done:
    ForeachCleanup(interp, statePtr);
    return result;
}

/*
 * Factored out code to do the assignments in [foreach].
 */

static inline int
ForeachAssignments(
    Tcl_Interp *interp,
    struct ForeachState *statePtr)
{
    int i;
    Tcl_Size v, k;
    Tcl_Obj *valuePtr, *varValuePtr;

    for (i=0 ; i<statePtr->numLists ; i++) {
	int isarithseries = TclHasInternalRep(statePtr->aCopyList[i],&tclArithSeriesType.objType);
	for (v=0 ; v<statePtr->varcList[i] ; v++) {
	    k = statePtr->index[i]++;
	    if (k < statePtr->argcList[i]) {
		if (isarithseries) {
		    valuePtr = TclArithSeriesObjIndex(interp, statePtr->aCopyList[i], k);
		    if (valuePtr == NULL) {
			Tcl_AppendObjToErrorInfo(interp, Tcl_ObjPrintf(
			"\n    (setting %s loop variable \"%s\")",
			(statePtr->resultList != NULL ? "lmap" : "foreach"),
			TclGetString(statePtr->varvList[i][v])));
			return TCL_ERROR;
		    }
		} else {
		    valuePtr = statePtr->argvList[i][k];
		}
	    } else {
		TclNewObj(valuePtr);	/* Empty string */
	    }

	    varValuePtr = Tcl_ObjSetVar2(interp, statePtr->varvList[i][v],
		    NULL, valuePtr, TCL_LEAVE_ERR_MSG);

	    if (varValuePtr == NULL) {
		Tcl_AppendObjToErrorInfo(interp, Tcl_ObjPrintf(
			"\n    (setting %s loop variable \"%s\")",
			(statePtr->resultList != NULL ? "lmap" : "foreach"),
			TclGetString(statePtr->varvList[i][v])));
		return TCL_ERROR;
	    }
	}
    }

    return TCL_OK;
}

/*
 * Factored out code for cleaning up the state of the foreach.
 */

static inline void
ForeachCleanup(
    Tcl_Interp *interp,
    struct ForeachState *statePtr)
{
    int i;

    for (i=0 ; i<statePtr->numLists ; i++) {
	if (statePtr->vCopyList[i]) {
	    TclDecrRefCount(statePtr->vCopyList[i]);
	}
	if (statePtr->aCopyList[i]) {
	    TclDecrRefCount(statePtr->aCopyList[i]);
	}
    }
    if (statePtr->resultList != NULL) {
	TclDecrRefCount(statePtr->resultList);
    }
    TclStackFree(interp, statePtr);
}

/*
 *----------------------------------------------------------------------
 *
 * Tcl_FormatObjCmd --
 *
 *	This procedure is invoked to process the "format" Tcl command. See
 *	the user documentation for details on what it does.
 *
 * Results:
 *	A standard Tcl result.
 *
 * Side effects:
 *	See the user documentation.
 *
 *----------------------------------------------------------------------
 */

int
Tcl_FormatObjCmd(
    TCL_UNUSED(void *),
    Tcl_Interp *interp,		/* Current interpreter. */
    int objc,			/* Number of arguments. */
    Tcl_Obj *const objv[])	/* Argument objects. */
{
    Tcl_Obj *resultPtr;		/* Where result is stored finally. */

    if (objc < 2) {
	Tcl_WrongNumArgs(interp, 1, objv, "formatString ?arg ...?");
	return TCL_ERROR;
    }

    resultPtr = Tcl_Format(interp, TclGetString(objv[1]), objc-2, objv+2);
    if (resultPtr == NULL) {
	return TCL_ERROR;
    }
    Tcl_SetObjResult(interp, resultPtr);
    return TCL_OK;
}

/*
 * Local Variables:
 * mode: c
 * c-basic-offset: 4
 * fill-column: 78
 * End:
 */<|MERGE_RESOLUTION|>--- conflicted
+++ resolved
@@ -442,11 +442,7 @@
     Tcl_Encoding encoding;
     Tcl_Obj *dataObj;
     Tcl_Obj *failVarObj;
-<<<<<<< HEAD
     int profile = TCL_ENCODING_PROFILE_STRICT;
-=======
-    int profile = TCL_ENCODING_PROFILE_TCL8;
->>>>>>> edbf195d
 
     /*
      * Possible combinations:
