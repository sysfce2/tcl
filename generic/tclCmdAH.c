/*
 * tclCmdAH.c --
 *
 *	This file contains the top-level command routines for most of the Tcl
 *	built-in commands whose names begin with the letters A to H.
 *
 * Copyright © 1987-1993 The Regents of the University of California.
 * Copyright © 1994-1997 Sun Microsystems, Inc.
 *
 * See the file "license.terms" for information on usage and redistribution of
 * this file, and for a DISCLAIMER OF ALL WARRANTIES.
 */

#include "tclInt.h"
#ifdef _WIN32
#   include "tclWinInt.h"
#endif

/*
 * The state structure used by [foreach]. Note that the actual structure has
 * all its working arrays appended afterwards so they can be allocated and
 * freed in a single step.
 */

struct ForeachState {
    Tcl_Obj *bodyPtr;		/* The script body of the command. */
    int bodyIdx;		/* The argument index of the body. */
    int j, maxj;		/* Number of loop iterations. */
    int numLists;		/* Count of value lists. */
    int *index;			/* Array of value list indices. */
    int *varcList;		/* # loop variables per list. */
    Tcl_Obj ***varvList;	/* Array of var name lists. */
    Tcl_Obj **vCopyList;	/* Copies of var name list arguments. */
    int *argcList;		/* Array of value list sizes. */
    Tcl_Obj ***argvList;	/* Array of value lists. */
    Tcl_Obj **aCopyList;	/* Copies of value list arguments. */
    Tcl_Obj *resultList;	/* List of result values from the loop body,
				 * or NULL if we're not collecting them
				 * ([lmap] vs [foreach]). */
};

/*
 * Prototypes for local procedures defined in this file:
 */

static int		CheckAccess(Tcl_Interp *interp, Tcl_Obj *pathPtr,
			    int mode);
static Tcl_ObjCmdProc	EncodingConvertfromObjCmd;
static Tcl_ObjCmdProc	EncodingConverttoObjCmd;
static Tcl_ObjCmdProc	EncodingDirsObjCmd;
static Tcl_ObjCmdProc	EncodingNamesObjCmd;
static Tcl_ObjCmdProc	EncodingSystemObjCmd;
static inline int	ForeachAssignments(Tcl_Interp *interp,
			    struct ForeachState *statePtr);
static inline void	ForeachCleanup(Tcl_Interp *interp,
			    struct ForeachState *statePtr);
static int		GetStatBuf(Tcl_Interp *interp, Tcl_Obj *pathPtr,
			    Tcl_FSStatProc *statProc, Tcl_StatBuf *statPtr);
static const char *	GetTypeFromMode(int mode);
static int		StoreStatData(Tcl_Interp *interp, Tcl_Obj *varName,
			    Tcl_StatBuf *statPtr);
static int	EachloopCmd(Tcl_Interp *interp, int collect,
			    int objc, Tcl_Obj *const objv[]);
static Tcl_NRPostProc	CatchObjCmdCallback;
static Tcl_NRPostProc	ExprCallback;
static Tcl_NRPostProc	ForSetupCallback;
static Tcl_NRPostProc	ForCondCallback;
static Tcl_NRPostProc	ForNextCallback;
static Tcl_NRPostProc	ForPostNextCallback;
static Tcl_NRPostProc	ForeachLoopStep;
static Tcl_NRPostProc	EvalCmdErrMsg;

static Tcl_ObjCmdProc FileAttrAccessTimeCmd;
static Tcl_ObjCmdProc FileAttrIsDirectoryCmd;
static Tcl_ObjCmdProc FileAttrIsExecutableCmd;
static Tcl_ObjCmdProc FileAttrIsExistingCmd;
static Tcl_ObjCmdProc FileAttrIsFileCmd;
static Tcl_ObjCmdProc FileAttrIsOwnedCmd;
static Tcl_ObjCmdProc FileAttrIsReadableCmd;
static Tcl_ObjCmdProc FileAttrIsWritableCmd;
static Tcl_ObjCmdProc FileAttrLinkStatCmd;
static Tcl_ObjCmdProc FileAttrModifyTimeCmd;
static Tcl_ObjCmdProc FileAttrSizeCmd;
static Tcl_ObjCmdProc FileAttrStatCmd;
static Tcl_ObjCmdProc FileAttrTypeCmd;
static Tcl_ObjCmdProc FilesystemSeparatorCmd;
static Tcl_ObjCmdProc FilesystemVolumesCmd;
static Tcl_ObjCmdProc PathDirNameCmd;
static Tcl_ObjCmdProc PathExtensionCmd;
static Tcl_ObjCmdProc PathFilesystemCmd;
static Tcl_ObjCmdProc PathJoinCmd;
static Tcl_ObjCmdProc PathNativeNameCmd;
static Tcl_ObjCmdProc PathNormalizeCmd;
static Tcl_ObjCmdProc PathRootNameCmd;
static Tcl_ObjCmdProc PathSplitCmd;
static Tcl_ObjCmdProc PathTailCmd;
static Tcl_ObjCmdProc PathTypeCmd;

/*
 *----------------------------------------------------------------------
 *
 * Tcl_BreakObjCmd --
 *
 *	This procedure is invoked to process the "break" Tcl command. See the
 *	user documentation for details on what it does.
 *
 *	With the bytecode compiler, this procedure is only called when a
 *	command name is computed at runtime, and is "break" or the name to
 *	which "break" was renamed: e.g., "set z break; $z"
 *
 * Results:
 *	A standard Tcl result.
 *
 * Side effects:
 *	See the user documentation.
 *
 *----------------------------------------------------------------------
 */

int
Tcl_BreakObjCmd(
    TCL_UNUSED(ClientData),
    Tcl_Interp *interp,		/* Current interpreter. */
    int objc,			/* Number of arguments. */
    Tcl_Obj *const objv[])	/* Argument objects. */
{
    if (objc != 1) {
	Tcl_WrongNumArgs(interp, 1, objv, NULL);
	return TCL_ERROR;
    }
    return TCL_BREAK;
}

/*
 *----------------------------------------------------------------------
 *
 * Tcl_CaseObjCmd --
 *
 *	This procedure is invoked to process the "case" Tcl command. See the
 *	user documentation for details on what it does. THIS COMMAND IS
 *	OBSOLETE AND DEPRECATED. SLATED FOR REMOVAL IN TCL 9.0.
 *
 * Results:
 *	A standard Tcl object result.
 *
 * Side effects:
 *	See the user documentation.
 *
 *----------------------------------------------------------------------
 */
#if !defined(TCL_NO_DEPRECATED) && TCL_MAJOR_VERSION < 9
int
Tcl_CaseObjCmd(
    TCL_UNUSED(ClientData),
    Tcl_Interp *interp,		/* Current interpreter. */
    int objc,			/* Number of arguments. */
    Tcl_Obj *const objv[])	/* Argument objects. */
{
    int i;
    int body, result, caseObjc;
    const char *stringPtr, *arg;
    Tcl_Obj *const *caseObjv;
    Tcl_Obj *armPtr;

    if (objc < 3) {
	Tcl_WrongNumArgs(interp, 1, objv,
		"string ?in? ?pattern body ...? ?default body?");
	return TCL_ERROR;
    }

    stringPtr = TclGetString(objv[1]);
    body = -1;

    arg = TclGetString(objv[2]);
    if (strcmp(arg, "in") == 0) {
	i = 3;
    } else {
	i = 2;
    }
    caseObjc = objc - i;
    caseObjv = objv + i;

    /*
     * If all of the pattern/command pairs are lumped into a single argument,
     * split them out again.
     */

    if (caseObjc == 1) {
	Tcl_Obj **newObjv;

	TclListObjGetElements(interp, caseObjv[0], &caseObjc, &newObjv);
	caseObjv = newObjv;
    }

    for (i = 0;  i < caseObjc;  i += 2) {
	int patObjc, j;
	const char **patObjv;
	const char *pat, *p;

	if (i == caseObjc-1) {
	    Tcl_ResetResult(interp);
	    Tcl_SetObjResult(interp, Tcl_NewStringObj(
		    "extra case pattern with no body", -1));
	    return TCL_ERROR;
	}

	/*
	 * Check for special case of single pattern (no list) with no
	 * backslash sequences.
	 */

	pat = TclGetString(caseObjv[i]);
	for (p = pat; *p != '\0'; p++) {
	    if (TclIsSpaceProcM(*p) || (*p == '\\')) {
		break;
	    }
	}
	if (*p == '\0') {
	    if ((*pat == 'd') && (strcmp(pat, "default") == 0)) {
		body = i + 1;
	    }
	    if (Tcl_StringMatch(stringPtr, pat)) {
		body = i + 1;
		goto match;
	    }
	    continue;
	}

	/*
	 * Break up pattern lists, then check each of the patterns in the
	 * list.
	 */

	result = Tcl_SplitList(interp, pat, &patObjc, &patObjv);
	if (result != TCL_OK) {
	    return result;
	}
	for (j = 0; j < patObjc; j++) {
	    if (Tcl_StringMatch(stringPtr, patObjv[j])) {
		body = i + 1;
		break;
	    }
	}
	ckfree(patObjv);
	if (j < patObjc) {
	    break;
	}
    }

  match:
    if (body != -1) {
	armPtr = caseObjv[body - 1];
	result = Tcl_EvalObjEx(interp, caseObjv[body], 0);
	if (result == TCL_ERROR) {
	    Tcl_AppendObjToErrorInfo(interp, Tcl_ObjPrintf(
		    "\n    (\"%.50s\" arm line %d)",
		    TclGetString(armPtr), Tcl_GetErrorLine(interp)));
	}
	return result;
    }

    /*
     * Nothing matched: return nothing.
     */

    return TCL_OK;
}
#endif /* !TCL_NO_DEPRECATED */

/*
 *----------------------------------------------------------------------
 *
 * Tcl_CatchObjCmd --
 *
 *	This object-based procedure is invoked to process the "catch" Tcl
 *	command. See the user documentation for details on what it does.
 *
 * Results:
 *	A standard Tcl object result.
 *
 * Side effects:
 *	See the user documentation.
 *
 *----------------------------------------------------------------------
 */

int
Tcl_CatchObjCmd(
    ClientData clientData,
    Tcl_Interp *interp,		/* Current interpreter. */
    int objc,			/* Number of arguments. */
    Tcl_Obj *const objv[])	/* Argument objects. */
{
    return Tcl_NRCallObjProc(interp, TclNRCatchObjCmd, clientData, objc, objv);
}

int
TclNRCatchObjCmd(
    TCL_UNUSED(ClientData),
    Tcl_Interp *interp,		/* Current interpreter. */
    int objc,			/* Number of arguments. */
    Tcl_Obj *const objv[])	/* Argument objects. */
{
    Tcl_Obj *varNamePtr = NULL;
    Tcl_Obj *optionVarNamePtr = NULL;
    Interp *iPtr = (Interp *) interp;

    if ((objc < 2) || (objc > 4)) {
	Tcl_WrongNumArgs(interp, 1, objv,
		"script ?resultVarName? ?optionVarName?");
	return TCL_ERROR;
    }

    if (objc >= 3) {
	varNamePtr = objv[2];
    }
    if (objc == 4) {
	optionVarNamePtr = objv[3];
    }

    TclNRAddCallback(interp, CatchObjCmdCallback, INT2PTR(objc),
	    varNamePtr, optionVarNamePtr, NULL);

    /*
     * TIP #280. Make invoking context available to caught script.
     */

    return TclNREvalObjEx(interp, objv[1], 0, iPtr->cmdFramePtr, 1);
}

static int
CatchObjCmdCallback(
    ClientData data[],
    Tcl_Interp *interp,
    int result)
{
    Interp *iPtr = (Interp *) interp;
    int objc = PTR2INT(data[0]);
    Tcl_Obj *varNamePtr = (Tcl_Obj *)data[1];
    Tcl_Obj *optionVarNamePtr = (Tcl_Obj *)data[2];
    int rewind = iPtr->execEnvPtr->rewind;

    /*
     * We disable catch in interpreters where the limit has been exceeded.
     */

    if (rewind || Tcl_LimitExceeded(interp)) {
	Tcl_AppendObjToErrorInfo(interp, Tcl_ObjPrintf(
		"\n    (\"catch\" body line %d)", Tcl_GetErrorLine(interp)));
	return TCL_ERROR;
    }

    if (objc >= 3) {
	if (NULL == Tcl_ObjSetVar2(interp, varNamePtr, NULL,
		Tcl_GetObjResult(interp), TCL_LEAVE_ERR_MSG)) {
	    return TCL_ERROR;
	}
    }
    if (objc == 4) {
	Tcl_Obj *options = Tcl_GetReturnOptions(interp, result);

	if (NULL == Tcl_ObjSetVar2(interp, optionVarNamePtr, NULL,
		options, TCL_LEAVE_ERR_MSG)) {
	    /* Do not decrRefCount 'options', it was already done by
	     * Tcl_ObjSetVar2 */
	    return TCL_ERROR;
	}
    }

    Tcl_ResetResult(interp);
    Tcl_SetObjResult(interp, Tcl_NewWideIntObj(result));
    return TCL_OK;
}

/*
 *----------------------------------------------------------------------
 *
 * Tcl_CdObjCmd --
 *
 *	This procedure is invoked to process the "cd" Tcl command. See the
 *	user documentation for details on what it does.
 *
 * Results:
 *	A standard Tcl result.
 *
 * Side effects:
 *	See the user documentation.
 *
 *----------------------------------------------------------------------
 */

int
Tcl_CdObjCmd(
    TCL_UNUSED(ClientData),
    Tcl_Interp *interp,		/* Current interpreter. */
    int objc,			/* Number of arguments. */
    Tcl_Obj *const objv[])	/* Argument objects. */
{
    Tcl_Obj *dir;
    int result;

    if (objc > 2) {
	Tcl_WrongNumArgs(interp, 1, objv, "?dirName?");
	return TCL_ERROR;
    }

    if (objc == 2) {
	dir = objv[1];
    } else {
	TclNewLiteralStringObj(dir, "~");
	Tcl_IncrRefCount(dir);
    }
    if (Tcl_FSConvertToPathType(interp, dir) != TCL_OK) {
	result = TCL_ERROR;
    } else {
	result = Tcl_FSChdir(dir);
	if (result != TCL_OK) {
	    Tcl_SetObjResult(interp, Tcl_ObjPrintf(
		    "couldn't change working directory to \"%s\": %s",
		    TclGetString(dir), Tcl_PosixError(interp)));
	    result = TCL_ERROR;
	}
    }
    if (objc != 2) {
	Tcl_DecrRefCount(dir);
    }
    return result;
}

/*
 *----------------------------------------------------------------------
 *
 * Tcl_ConcatObjCmd --
 *
 *	This object-based procedure is invoked to process the "concat" Tcl
 *	command. See the user documentation for details on what it does.
 *
 * Results:
 *	A standard Tcl object result.
 *
 * Side effects:
 *	See the user documentation.
 *
 *----------------------------------------------------------------------
 */

int
Tcl_ConcatObjCmd(
    TCL_UNUSED(ClientData),
    Tcl_Interp *interp,		/* Current interpreter. */
    int objc,			/* Number of arguments. */
    Tcl_Obj *const objv[])	/* Argument objects. */
{
    if (objc >= 2) {
	Tcl_SetObjResult(interp, Tcl_ConcatObj(objc-1, objv+1));
    }
    return TCL_OK;
}

/*
 *----------------------------------------------------------------------
 *
 * Tcl_ContinueObjCmd --
 *
 *	This procedure is invoked to process the "continue" Tcl command. See
 *	the user documentation for details on what it does.
 *
 *	With the bytecode compiler, this procedure is only called when a
 *	command name is computed at runtime, and is "continue" or the name to
 *	which "continue" was renamed: e.g., "set z continue; $z"
 *
 * Results:
 *	A standard Tcl result.
 *
 * Side effects:
 *	See the user documentation.
 *
 *----------------------------------------------------------------------
 */

int
Tcl_ContinueObjCmd(
    TCL_UNUSED(ClientData),
    Tcl_Interp *interp,		/* Current interpreter. */
    int objc,			/* Number of arguments. */
    Tcl_Obj *const objv[])	/* Argument objects. */
{
    if (objc != 1) {
	Tcl_WrongNumArgs(interp, 1, objv, NULL);
	return TCL_ERROR;
    }
    return TCL_CONTINUE;
}

/*
 *-----------------------------------------------------------------------------
 *
 * TclInitEncodingCmd --
 *
 *	This function creates the 'encoding' ensemble.
 *
 * Results:
 *	Returns the Tcl_Command so created.
 *
 * Side effects:
 *	The ensemble is initialized.
 *
 * This command is hidden in a safe interpreter.
 */

Tcl_Command
TclInitEncodingCmd(
    Tcl_Interp* interp)		/* Tcl interpreter */
{
    static const EnsembleImplMap encodingImplMap[] = {
	{"convertfrom", EncodingConvertfromObjCmd, TclCompileBasic1To3ArgCmd, NULL, NULL, 0},
	{"convertto",   EncodingConverttoObjCmd,   TclCompileBasic1To3ArgCmd, NULL, NULL, 0},
	{"dirs",        EncodingDirsObjCmd,        TclCompileBasic0Or1ArgCmd, NULL, NULL, 1},
	{"names",       EncodingNamesObjCmd,       TclCompileBasic0ArgCmd,    NULL, NULL, 0},
	{"system",      EncodingSystemObjCmd,      TclCompileBasic0Or1ArgCmd, NULL, NULL, 1},
	{NULL,          NULL,                      NULL,                      NULL, NULL, 0}
    };

    return TclMakeEnsemble(interp, "encoding", encodingImplMap);
}

/*
 *----------------------------------------------------------------------
 *
 * EncodingConvertfromObjCmd --
 *
 *	This command converts a byte array in an external encoding into a
 *	Tcl string
 *
 * Results:
 *	A standard Tcl result.
 *
 *----------------------------------------------------------------------
 */

int
EncodingConvertfromObjCmd(
    TCL_UNUSED(ClientData),
    Tcl_Interp *interp,		/* Current interpreter. */
    int objc,			/* Number of arguments. */
    Tcl_Obj *const objv[])	/* Argument objects. */
{
    Tcl_Obj *data;		/* Byte array to convert */
    Tcl_DString ds;		/* Buffer to hold the string */
    Tcl_Encoding encoding;	/* Encoding to use */
    int length;			/* Length of the byte array being converted */
    const char *bytesPtr;	/* Pointer to the first byte of the array */
#if TCL_MAJOR_VERSION > 8 || defined(TCL_NO_DEPRECATED)
    const char *stopOnError = "";
#else
    const char *stopOnError = NULL;
#endif
    size_t result;

    if (objc == 2) {
	encoding = Tcl_GetEncoding(interp, NULL);
	data = objv[1];
    } else if ((unsigned)(objc - 2) < 3) {
	if (Tcl_GetEncodingFromObj(interp, objv[objc - 2], &encoding) != TCL_OK) {
	    return TCL_ERROR;
	}
	data = objv[objc - 1];
	if (objc > 3) {
	    stopOnError = Tcl_GetString(objv[1]);
	    if (stopOnError[0] == '-' && stopOnError[1] == 'n'
		    && !strncmp(stopOnError, "-nothrow", strlen(stopOnError))) {
		stopOnError = NULL;
	    } else if (stopOnError[0] == '-' && stopOnError[1] == 's'
		    && !strncmp(stopOnError, "-stoponerror", strlen(stopOnError))) {
	    } else {
		goto encConvFromError;
	    }
	}
    } else {
    encConvFromError:
	Tcl_WrongNumArgs(interp, 1, objv, "?-stoponerror|-nothrow? ?encoding? data");
	return TCL_ERROR;
    }

    /*
     * Convert the string into a byte array in 'ds'
     */
    if (stopOnError) {
	bytesPtr = (char *) TclGetBytesFromObj(interp, data, &length);
	if (bytesPtr == NULL) {
	    return TCL_ERROR;
	}
    } else {
	bytesPtr = (char *) Tcl_GetByteArrayFromObj(data, &length);
    }
    result = Tcl_ExternalToUtfDStringEx(encoding, bytesPtr, length,
	    stopOnError ? TCL_ENCODING_STOPONERROR : TCL_ENCODING_NO_THROW, &ds);
    if (stopOnError && (result != (size_t)-1)) {
	char buf[TCL_INTEGER_SPACE];
	sprintf(buf, "%" TCL_Z_MODIFIER "u", result);
	Tcl_SetObjResult(interp, Tcl_ObjPrintf("unexpected byte sequence starting at index %"
		TCL_Z_MODIFIER "u: '\\x%X'", result, UCHAR(bytesPtr[result])));
	Tcl_SetErrorCode(interp, "TCL", "ENCODING", "STOPONERROR",
		buf, NULL);
	Tcl_DStringFree(&ds);
	return TCL_ERROR;
    }

    /*
     * Note that we cannot use Tcl_DStringResult here because it will
     * truncate the string at the first null byte.
     */

    Tcl_SetObjResult(interp, TclDStringToObj(&ds));

    /*
     * We're done with the encoding
     */

    Tcl_FreeEncoding(encoding);
    return TCL_OK;

}

/*
 *----------------------------------------------------------------------
 *
 * EncodingConverttoObjCmd --
 *
 *	This command converts a Tcl string into a byte array that
 *	encodes the string according to some encoding.
 *
 * Results:
 *	A standard Tcl result.
 *
 *----------------------------------------------------------------------
 */

int
EncodingConverttoObjCmd(
    TCL_UNUSED(ClientData),
    Tcl_Interp *interp,		/* Current interpreter. */
    int objc,			/* Number of arguments. */
    Tcl_Obj *const objv[])	/* Argument objects. */
{
    Tcl_Obj *data;		/* String to convert */
    Tcl_DString ds;		/* Buffer to hold the byte array */
    Tcl_Encoding encoding;	/* Encoding to use */
    int length;			/* Length of the string being converted */
    const char *stringPtr;	/* Pointer to the first byte of the string */
<<<<<<< HEAD
    size_t result;
#if TCL_MAJOR_VERSION > 8 || defined(TCL_NO_DEPRECATED)
    const char *stopOnError = "";
#else
    const char *stopOnError = NULL;
#endif
=======
>>>>>>> 7cf2f6d1

    if (objc == 2) {
	encoding = Tcl_GetEncoding(interp, NULL);
	data = objv[1];
    } else if ((unsigned)(objc - 2) < 3) {
	if (Tcl_GetEncodingFromObj(interp, objv[objc - 2], &encoding) != TCL_OK) {
	    return TCL_ERROR;
	}
	data = objv[objc - 1];
	if (objc > 3) {
	    stopOnError = Tcl_GetString(objv[1]);
	    if (stopOnError[0] == '-' && stopOnError[1] == 'n'
		    && !strncmp(stopOnError, "-nothrow", strlen(stopOnError))) {
		stopOnError = NULL;
	    } else if (stopOnError[0] == '-' && stopOnError[1] == 's'
		    && !strncmp(stopOnError, "-stoponerror", strlen(stopOnError))) {
	    } else {
		goto encConvToError;
	    }
	}
    } else {
    encConvToError:
	Tcl_WrongNumArgs(interp, 1, objv, "?-stoponerror|-nothrow? ?encoding? data");
	return TCL_ERROR;
    }

    /*
     * Convert the string to a byte array in 'ds'
     */

    stringPtr = TclGetStringFromObj(data, &length);
    result = Tcl_UtfToExternalDStringEx(encoding, stringPtr, length,
	    stopOnError ? TCL_ENCODING_STOPONERROR : TCL_ENCODING_NO_THROW, &ds);
    if (stopOnError && (result != (size_t)-1)) {
	size_t pos = Tcl_NumUtfChars(stringPtr, result);
	int ucs4;
	char buf[TCL_INTEGER_SPACE];
	TclUtfToUCS4(&stringPtr[result], &ucs4);
	sprintf(buf, "%" TCL_Z_MODIFIER "u", result);
	Tcl_SetObjResult(interp, Tcl_ObjPrintf("unexpected character at index %"
		TCL_Z_MODIFIER "u: 'U+%06X'", pos, ucs4));
	Tcl_SetErrorCode(interp, "TCL", "ENCODING", "STOPONERROR",
		buf, NULL);
	Tcl_DStringFree(&ds);
	return TCL_ERROR;
    }
    Tcl_SetObjResult(interp,
		     Tcl_NewByteArrayObj((unsigned char*) Tcl_DStringValue(&ds),
					 Tcl_DStringLength(&ds)));
    Tcl_DStringFree(&ds);

    /*
     * We're done with the encoding
     */

    Tcl_FreeEncoding(encoding);
    return TCL_OK;

}

/*
 *----------------------------------------------------------------------
 *
 * EncodingDirsObjCmd --
 *
 *	This command manipulates the encoding search path.
 *
 * Results:
 *	A standard Tcl result.
 *
 * Side effects:
 *	Can set the encoding search path.
 *
 *----------------------------------------------------------------------
 */

int
EncodingDirsObjCmd(
    TCL_UNUSED(ClientData),
    Tcl_Interp *interp,		/* Current interpreter. */
    int objc,			/* Number of arguments. */
    Tcl_Obj *const objv[])	/* Argument objects. */
{
    Tcl_Obj *dirListObj;

    if (objc > 2) {
	Tcl_WrongNumArgs(interp, 1, objv, "?dirList?");
	return TCL_ERROR;
    }
    if (objc == 1) {
	Tcl_SetObjResult(interp, Tcl_GetEncodingSearchPath());
	return TCL_OK;
    }

    dirListObj = objv[1];
    if (Tcl_SetEncodingSearchPath(dirListObj) == TCL_ERROR) {
	Tcl_SetObjResult(interp, Tcl_ObjPrintf(
		"expected directory list but got \"%s\"",
		TclGetString(dirListObj)));
	Tcl_SetErrorCode(interp, "TCL", "OPERATION", "ENCODING", "BADPATH",
		NULL);
	return TCL_ERROR;
    }
    Tcl_SetObjResult(interp, dirListObj);
    return TCL_OK;
}

/*
 *-----------------------------------------------------------------------------
 *
 * EncodingNamesObjCmd --
 *
 *	This command returns a list of the available encoding names
 *
 * Results:
 *	Returns a standard Tcl result
 *
 *-----------------------------------------------------------------------------
 */

int
EncodingNamesObjCmd(
    TCL_UNUSED(ClientData),
    Tcl_Interp* interp,	    /* Tcl interpreter */
    int objc,		    /* Number of command line args */
    Tcl_Obj* const objv[])  /* Vector of command line args */
{
    if (objc > 1) {
	Tcl_WrongNumArgs(interp, 1, objv, NULL);
	return TCL_ERROR;
    }
    Tcl_GetEncodingNames(interp);
    return TCL_OK;
}

/*
 *-----------------------------------------------------------------------------
 *
 * EncodingSystemObjCmd --
 *
 *	This command retrieves or changes the system encoding
 *
 * Results:
 *	Returns a standard Tcl result
 *
 * Side effects:
 *	May change the system encoding.
 *
 *-----------------------------------------------------------------------------
 */

int
EncodingSystemObjCmd(
    TCL_UNUSED(ClientData),
    Tcl_Interp* interp,     /* Tcl interpreter */
    int objc,		    /* Number of command line args */
    Tcl_Obj* const objv[])  /* Vector of command line args */
{
    if (objc > 2) {
	Tcl_WrongNumArgs(interp, 1, objv, "?encoding?");
	return TCL_ERROR;
    }
    if (objc == 1) {
	Tcl_SetObjResult(interp,
			 Tcl_NewStringObj(Tcl_GetEncodingName(NULL), -1));
    } else {
	return Tcl_SetSystemEncoding(interp, TclGetString(objv[1]));
    }
    return TCL_OK;
}

/*
 *----------------------------------------------------------------------
 *
 * Tcl_ErrorObjCmd --
 *
 *	This procedure is invoked to process the "error" Tcl command. See the
 *	user documentation for details on what it does.
 *
 * Results:
 *	A standard Tcl object result.
 *
 * Side effects:
 *	See the user documentation.
 *
 *----------------------------------------------------------------------
 */

int
Tcl_ErrorObjCmd(
    TCL_UNUSED(ClientData),
    Tcl_Interp *interp,		/* Current interpreter. */
    int objc,			/* Number of arguments. */
    Tcl_Obj *const objv[])	/* Argument objects. */
{
    Tcl_Obj *options, *optName;

    if ((objc < 2) || (objc > 4)) {
	Tcl_WrongNumArgs(interp, 1, objv, "message ?errorInfo? ?errorCode?");
	return TCL_ERROR;
    }

    TclNewLiteralStringObj(options, "-code error -level 0");

    if (objc >= 3) {		/* Process the optional info argument */
	TclNewLiteralStringObj(optName, "-errorinfo");
	Tcl_ListObjAppendElement(NULL, options, optName);
	Tcl_ListObjAppendElement(NULL, options, objv[2]);
    }

    if (objc >= 4) {		/* Process the optional code argument */
	TclNewLiteralStringObj(optName, "-errorcode");
	Tcl_ListObjAppendElement(NULL, options, optName);
	Tcl_ListObjAppendElement(NULL, options, objv[3]);
    }

    Tcl_SetObjResult(interp, objv[1]);
    return Tcl_SetReturnOptions(interp, options);
}

/*
 *----------------------------------------------------------------------
 *
 * Tcl_EvalObjCmd --
 *
 *	This object-based procedure is invoked to process the "eval" Tcl
 *	command. See the user documentation for details on what it does.
 *
 * Results:
 *	A standard Tcl object result.
 *
 * Side effects:
 *	See the user documentation.
 *
 *----------------------------------------------------------------------
 */

static int
EvalCmdErrMsg(
    TCL_UNUSED(ClientData *),
    Tcl_Interp *interp,
    int result)
{
    if (result == TCL_ERROR) {
	Tcl_AppendObjToErrorInfo(interp, Tcl_ObjPrintf(
		"\n    (\"eval\" body line %d)", Tcl_GetErrorLine(interp)));
    }
    return result;
}

int
Tcl_EvalObjCmd(
    ClientData clientData,
    Tcl_Interp *interp,		/* Current interpreter. */
    int objc,			/* Number of arguments. */
    Tcl_Obj *const objv[])	/* Argument objects. */
{
    return Tcl_NRCallObjProc(interp, TclNREvalObjCmd, clientData, objc, objv);
}

int
TclNREvalObjCmd(
    TCL_UNUSED(ClientData),
    Tcl_Interp *interp,		/* Current interpreter. */
    int objc,			/* Number of arguments. */
    Tcl_Obj *const objv[])	/* Argument objects. */
{
    Tcl_Obj *objPtr;
    Interp *iPtr = (Interp *) interp;
    CmdFrame *invoker = NULL;
    int word = 0;

    if (objc < 2) {
	Tcl_WrongNumArgs(interp, 1, objv, "arg ?arg ...?");
	return TCL_ERROR;
    }

    if (objc == 2) {
	/*
	 * TIP #280. Make argument location available to eval'd script.
	 */

	invoker = iPtr->cmdFramePtr;
	word = 1;
	objPtr = objv[1];
	TclArgumentGet(interp, objPtr, &invoker, &word);
    } else {
	/*
	 * More than one argument: concatenate them together with spaces
	 * between, then evaluate the result. Tcl_EvalObjEx will delete the
	 * object when it decrements its refcount after eval'ing it.
	 *
	 * TIP #280. Make invoking context available to eval'd script, done
	 * with the default values.
	 */

	objPtr = Tcl_ConcatObj(objc-1, objv+1);
    }
    TclNRAddCallback(interp, EvalCmdErrMsg, NULL, NULL, NULL, NULL);
    return TclNREvalObjEx(interp, objPtr, 0, invoker, word);
}

/*
 *----------------------------------------------------------------------
 *
 * Tcl_ExitObjCmd --
 *
 *	This procedure is invoked to process the "exit" Tcl command. See the
 *	user documentation for details on what it does.
 *
 * Results:
 *	A standard Tcl object result.
 *
 * Side effects:
 *	See the user documentation.
 *
 *----------------------------------------------------------------------
 */

int
Tcl_ExitObjCmd(
    TCL_UNUSED(ClientData),
    Tcl_Interp *interp,		/* Current interpreter. */
    int objc,			/* Number of arguments. */
    Tcl_Obj *const objv[])	/* Argument objects. */
{
    Tcl_WideInt value;

    if ((objc != 1) && (objc != 2)) {
	Tcl_WrongNumArgs(interp, 1, objv, "?returnCode?");
	return TCL_ERROR;
    }

    if (objc == 1) {
	value = 0;
    } else if (TclGetWideBitsFromObj(interp, objv[1], &value) != TCL_OK) {
	return TCL_ERROR;
    }
    Tcl_Exit((int)value);
    return TCL_OK;		/* Better not ever reach this! */
}

/*
 *----------------------------------------------------------------------
 *
 * Tcl_ExprObjCmd --
 *
 *	This object-based procedure is invoked to process the "expr" Tcl
 *	command. See the user documentation for details on what it does.
 *
 *	With the bytecode compiler, this procedure is called in two
 *	circumstances: 1) to execute expr commands that are too complicated or
 *	too unsafe to try compiling directly into an inline sequence of
 *	instructions, and 2) to execute commands where the command name is
 *	computed at runtime and is "expr" or the name to which "expr" was
 *	renamed (e.g., "set z expr; $z 2+3")
 *
 * Results:
 *	A standard Tcl object result.
 *
 * Side effects:
 *	See the user documentation.
 *
 *----------------------------------------------------------------------
 */

int
Tcl_ExprObjCmd(
    ClientData clientData,
    Tcl_Interp *interp,		/* Current interpreter. */
    int objc,			/* Number of arguments. */
    Tcl_Obj *const objv[])	/* Argument objects. */
{
    return Tcl_NRCallObjProc(interp, TclNRExprObjCmd, clientData, objc, objv);
}

int
TclNRExprObjCmd(
    TCL_UNUSED(ClientData),
    Tcl_Interp *interp,		/* Current interpreter. */
    int objc,			/* Number of arguments. */
    Tcl_Obj *const objv[])	/* Argument objects. */
{
    Tcl_Obj *resultPtr, *objPtr;

    if (objc < 2) {
	Tcl_WrongNumArgs(interp, 1, objv, "arg ?arg ...?");
	return TCL_ERROR;
    }

    TclNewObj(resultPtr);
    Tcl_IncrRefCount(resultPtr);
    if (objc == 2) {
	objPtr = objv[1];
	TclNRAddCallback(interp, ExprCallback, resultPtr, NULL, NULL, NULL);
    } else {
	objPtr = Tcl_ConcatObj(objc-1, objv+1);
	TclNRAddCallback(interp, ExprCallback, resultPtr, objPtr, NULL, NULL);
    }

    return Tcl_NRExprObj(interp, objPtr, resultPtr);
}

static int
ExprCallback(
    ClientData data[],
    Tcl_Interp *interp,
    int result)
{
    Tcl_Obj *resultPtr = (Tcl_Obj *)data[0];
    Tcl_Obj *objPtr = (Tcl_Obj *)data[1];

    if (objPtr != NULL) {
	Tcl_DecrRefCount(objPtr);
    }

    if (result == TCL_OK) {
	Tcl_SetObjResult(interp, resultPtr);
    }
    Tcl_DecrRefCount(resultPtr);
    return result;
}

/*
 *----------------------------------------------------------------------
 *
 * TclInitFileCmd --
 *
 *	This function builds the "file" Tcl command ensemble. See the user
 *	documentation for details on what that ensemble does.
 *
 *	PLEASE NOTE THAT THIS FAILS WITH FILENAMES AND PATHS WITH EMBEDDED
 *	NULLS. With the object-based Tcl_FS APIs, the above NOTE may no longer
 *	be true. In any case this assertion should be tested.
 *
 * Results:
 *	A standard Tcl result.
 *
 * Side effects:
 *	See the user documentation.
 *
 *----------------------------------------------------------------------
 */

Tcl_Command
TclInitFileCmd(
    Tcl_Interp *interp)
{
    /*
     * Note that most subcommands are unsafe because either they manipulate
     * the native filesystem or because they reveal information about the
     * native filesystem.
     */

    static const EnsembleImplMap initMap[] = {
	{"atime",	FileAttrAccessTimeCmd,	TclCompileBasic1Or2ArgCmd, NULL, NULL, 1},
	{"attributes",	TclFileAttrsCmd,	NULL, NULL, NULL, 1},
	{"channels",	TclChannelNamesCmd,	TclCompileBasic0Or1ArgCmd, NULL, NULL, 0},
	{"copy",	TclFileCopyCmd,		NULL, NULL, NULL, 1},
	{"delete",	TclFileDeleteCmd,	TclCompileBasicMin0ArgCmd, NULL, NULL, 1},
	{"dirname",	PathDirNameCmd,		TclCompileBasic1ArgCmd, NULL, NULL, 1},
	{"executable",	FileAttrIsExecutableCmd, TclCompileBasic1ArgCmd, NULL, NULL, 1},
	{"exists",	FileAttrIsExistingCmd,	TclCompileBasic1ArgCmd, NULL, NULL, 1},
	{"extension",	PathExtensionCmd,	TclCompileBasic1ArgCmd, NULL, NULL, 1},
	{"isdirectory",	FileAttrIsDirectoryCmd,	TclCompileBasic1ArgCmd, NULL, NULL, 1},
	{"isfile",	FileAttrIsFileCmd,	TclCompileBasic1ArgCmd, NULL, NULL, 1},
	{"join",	PathJoinCmd,		TclCompileBasicMin1ArgCmd, NULL, NULL, 0},
	{"link",	TclFileLinkCmd,		TclCompileBasic1To3ArgCmd, NULL, NULL, 1},
	{"lstat",	FileAttrLinkStatCmd,	TclCompileBasic2ArgCmd, NULL, NULL, 1},
	{"mtime",	FileAttrModifyTimeCmd,	TclCompileBasic1Or2ArgCmd, NULL, NULL, 1},
	{"mkdir",	TclFileMakeDirsCmd,	TclCompileBasicMin0ArgCmd, NULL, NULL, 1},
	{"nativename",	PathNativeNameCmd,	TclCompileBasic1ArgCmd, NULL, NULL, 1},
	{"normalize",	PathNormalizeCmd,	TclCompileBasic1ArgCmd, NULL, NULL, 1},
	{"owned",	FileAttrIsOwnedCmd,	TclCompileBasic1ArgCmd, NULL, NULL, 1},
	{"pathtype",	PathTypeCmd,		TclCompileBasic1ArgCmd, NULL, NULL, 0},
	{"readable",	FileAttrIsReadableCmd,	TclCompileBasic1ArgCmd, NULL, NULL, 1},
	{"readlink",	TclFileReadLinkCmd,	TclCompileBasic1ArgCmd, NULL, NULL, 1},
	{"rename",	TclFileRenameCmd,	NULL, NULL, NULL, 1},
	{"rootname",	PathRootNameCmd,	TclCompileBasic1ArgCmd, NULL, NULL, 1},
	{"separator",	FilesystemSeparatorCmd,	TclCompileBasic0Or1ArgCmd, NULL, NULL, 0},
	{"size",	FileAttrSizeCmd,	TclCompileBasic1ArgCmd, NULL, NULL, 1},
	{"split",	PathSplitCmd,		TclCompileBasic1ArgCmd, NULL, NULL, 0},
	{"stat",	FileAttrStatCmd,	TclCompileBasic2ArgCmd, NULL, NULL, 1},
	{"system",	PathFilesystemCmd,	TclCompileBasic0Or1ArgCmd, NULL, NULL, 0},
	{"tail",	PathTailCmd,		TclCompileBasic1ArgCmd, NULL, NULL, 1},
	{"tempdir",	TclFileTempDirCmd,	TclCompileBasic0Or1ArgCmd, NULL, NULL, 1},
	{"tempfile",	TclFileTemporaryCmd,	TclCompileBasic0To2ArgCmd, NULL, NULL, 1},
	{"type",	FileAttrTypeCmd,	TclCompileBasic1ArgCmd, NULL, NULL, 1},
	{"volumes",	FilesystemVolumesCmd,	TclCompileBasic0ArgCmd, NULL, NULL, 1},
	{"writable",	FileAttrIsWritableCmd,	TclCompileBasic1ArgCmd, NULL, NULL, 1},
	{NULL, NULL, NULL, NULL, NULL, 0}
    };
    return TclMakeEnsemble(interp, "file", initMap);
}

/*
 *----------------------------------------------------------------------
 *
 * FileAttrAccessTimeCmd --
 *
 *	This function is invoked to process the "file atime" Tcl command. See
 *	the user documentation for details on what it does.
 *
 * Results:
 *	A standard Tcl result.
 *
 * Side effects:
 *	May update the access time on the file, if requested by the user.
 *
 *----------------------------------------------------------------------
 */

static int
FileAttrAccessTimeCmd(
    TCL_UNUSED(ClientData),
    Tcl_Interp *interp,
    int objc,
    Tcl_Obj *const objv[])
{
    Tcl_StatBuf buf;
    struct utimbuf tval;

    if (objc < 2 || objc > 3) {
	Tcl_WrongNumArgs(interp, 1, objv, "name ?time?");
	return TCL_ERROR;
    }
    if (GetStatBuf(interp, objv[1], Tcl_FSStat, &buf) != TCL_OK) {
	return TCL_ERROR;
    }
#if defined(_WIN32)
    /* We use a value of 0 to indicate the access time not available */
    if (Tcl_GetAccessTimeFromStat(&buf) == 0) {
        Tcl_SetObjResult(interp, Tcl_ObjPrintf(
                             "could not get access time for file \"%s\"",
                             TclGetString(objv[1])));
        return TCL_ERROR;
    }
#endif

    if (objc == 3) {
	/*
	 * Need separate variable for reading longs from an object on 64-bit
	 * platforms. [Bug 698146]
	 */

	Tcl_WideInt newTime;

	if (TclGetWideIntFromObj(interp, objv[2], &newTime) != TCL_OK) {
	    return TCL_ERROR;
	}

	tval.actime = newTime;
	tval.modtime = Tcl_GetModificationTimeFromStat(&buf);

	if (Tcl_FSUtime(objv[1], &tval) != 0) {
	    Tcl_SetObjResult(interp, Tcl_ObjPrintf(
		    "could not set access time for file \"%s\": %s",
		    TclGetString(objv[1]), Tcl_PosixError(interp)));
	    return TCL_ERROR;
	}

	/*
	 * Do another stat to ensure that the we return the new recognized
	 * atime - hopefully the same as the one we sent in. However, fs's
	 * like FAT don't even know what atime is.
	 */

	if (GetStatBuf(interp, objv[1], Tcl_FSStat, &buf) != TCL_OK) {
	    return TCL_ERROR;
	}
    }

    Tcl_SetObjResult(interp, Tcl_NewWideIntObj(Tcl_GetAccessTimeFromStat(&buf)));
    return TCL_OK;
}

/*
 *----------------------------------------------------------------------
 *
 * FileAttrModifyTimeCmd --
 *
 *	This function is invoked to process the "file mtime" Tcl command. See
 *	the user documentation for details on what it does.
 *
 * Results:
 *	A standard Tcl result.
 *
 * Side effects:
 *	May update the modification time on the file, if requested by the
 *	user.
 *
 *----------------------------------------------------------------------
 */

static int
FileAttrModifyTimeCmd(
    TCL_UNUSED(ClientData),
    Tcl_Interp *interp,
    int objc,
    Tcl_Obj *const objv[])
{
    Tcl_StatBuf buf;
    struct utimbuf tval;

    if (objc < 2 || objc > 3) {
	Tcl_WrongNumArgs(interp, 1, objv, "name ?time?");
	return TCL_ERROR;
    }
    if (GetStatBuf(interp, objv[1], Tcl_FSStat, &buf) != TCL_OK) {
	return TCL_ERROR;
    }
#if defined(_WIN32)
    /* We use a value of 0 to indicate the modification time not available */
    if (Tcl_GetModificationTimeFromStat(&buf) == 0) {
        Tcl_SetObjResult(interp, Tcl_ObjPrintf(
                             "could not get modification time for file \"%s\"",
                             TclGetString(objv[1])));
        return TCL_ERROR;
    }
#endif
    if (objc == 3) {
	/*
	 * Need separate variable for reading longs from an object on 64-bit
	 * platforms. [Bug 698146]
	 */

	Tcl_WideInt newTime;

	if (TclGetWideIntFromObj(interp, objv[2], &newTime) != TCL_OK) {
	    return TCL_ERROR;
	}

	tval.actime = Tcl_GetAccessTimeFromStat(&buf);
	tval.modtime = newTime;

	if (Tcl_FSUtime(objv[1], &tval) != 0) {
	    Tcl_SetObjResult(interp, Tcl_ObjPrintf(
		    "could not set modification time for file \"%s\": %s",
		    TclGetString(objv[1]), Tcl_PosixError(interp)));
	    return TCL_ERROR;
	}

	/*
	 * Do another stat to ensure that the we return the new recognized
	 * mtime - hopefully the same as the one we sent in.
	 */

	if (GetStatBuf(interp, objv[1], Tcl_FSStat, &buf) != TCL_OK) {
	    return TCL_ERROR;
	}
    }

    Tcl_SetObjResult(interp, Tcl_NewWideIntObj(Tcl_GetModificationTimeFromStat(&buf)));
    return TCL_OK;
}

/*
 *----------------------------------------------------------------------
 *
 * FileAttrLinkStatCmd --
 *
 *	This function is invoked to process the "file lstat" Tcl command. See
 *	the user documentation for details on what it does.
 *
 * Results:
 *	A standard Tcl result.
 *
 * Side effects:
 *	Writes to an array named by the user.
 *
 *----------------------------------------------------------------------
 */

static int
FileAttrLinkStatCmd(
    TCL_UNUSED(ClientData),
    Tcl_Interp *interp,
    int objc,
    Tcl_Obj *const objv[])
{
    Tcl_StatBuf buf;

    if (objc != 3) {
	Tcl_WrongNumArgs(interp, 1, objv, "name varName");
	return TCL_ERROR;
    }
    if (GetStatBuf(interp, objv[1], Tcl_FSLstat, &buf) != TCL_OK) {
	return TCL_ERROR;
    }
    return StoreStatData(interp, objv[2], &buf);
}

/*
 *----------------------------------------------------------------------
 *
 * FileAttrStatCmd --
 *
 *	This function is invoked to process the "file stat" Tcl command. See
 *	the user documentation for details on what it does.
 *
 * Results:
 *	A standard Tcl result.
 *
 * Side effects:
 *	Writes to an array named by the user.
 *
 *----------------------------------------------------------------------
 */

static int
FileAttrStatCmd(
    TCL_UNUSED(ClientData),
    Tcl_Interp *interp,
    int objc,
    Tcl_Obj *const objv[])
{
    Tcl_StatBuf buf;

    if (objc != 3) {
	Tcl_WrongNumArgs(interp, 1, objv, "name varName");
	return TCL_ERROR;
    }
    if (GetStatBuf(interp, objv[1], Tcl_FSStat, &buf) != TCL_OK) {
	return TCL_ERROR;
    }
    return StoreStatData(interp, objv[2], &buf);
}

/*
 *----------------------------------------------------------------------
 *
 * FileAttrTypeCmd --
 *
 *	This function is invoked to process the "file type" Tcl command. See
 *	the user documentation for details on what it does.
 *
 * Results:
 *	A standard Tcl result.
 *
 * Side effects:
 *	None.
 *
 *----------------------------------------------------------------------
 */

static int
FileAttrTypeCmd(
    TCL_UNUSED(ClientData),
    Tcl_Interp *interp,
    int objc,
    Tcl_Obj *const objv[])
{
    Tcl_StatBuf buf;

    if (objc != 2) {
	Tcl_WrongNumArgs(interp, 1, objv, "name");
	return TCL_ERROR;
    }
    if (GetStatBuf(interp, objv[1], Tcl_FSLstat, &buf) != TCL_OK) {
	return TCL_ERROR;
    }
    Tcl_SetObjResult(interp, Tcl_NewStringObj(
	    GetTypeFromMode((unsigned short) buf.st_mode), -1));
    return TCL_OK;
}

/*
 *----------------------------------------------------------------------
 *
 * FileAttrSizeCmd --
 *
 *	This function is invoked to process the "file size" Tcl command. See
 *	the user documentation for details on what it does.
 *
 * Results:
 *	A standard Tcl result.
 *
 * Side effects:
 *	None.
 *
 *----------------------------------------------------------------------
 */

static int
FileAttrSizeCmd(
    TCL_UNUSED(ClientData),
    Tcl_Interp *interp,
    int objc,
    Tcl_Obj *const objv[])
{
    Tcl_StatBuf buf;

    if (objc != 2) {
	Tcl_WrongNumArgs(interp, 1, objv, "name");
	return TCL_ERROR;
    }
    if (GetStatBuf(interp, objv[1], Tcl_FSStat, &buf) != TCL_OK) {
	return TCL_ERROR;
    }
    Tcl_SetObjResult(interp, Tcl_NewWideIntObj((Tcl_WideInt) buf.st_size));
    return TCL_OK;
}

/*
 *----------------------------------------------------------------------
 *
 * FileAttrIsDirectoryCmd --
 *
 *	This function is invoked to process the "file isdirectory" Tcl
 *	command. See the user documentation for details on what it does.
 *
 * Results:
 *	A standard Tcl result.
 *
 * Side effects:
 *	None.
 *
 *----------------------------------------------------------------------
 */

static int
FileAttrIsDirectoryCmd(
    TCL_UNUSED(ClientData),
    Tcl_Interp *interp,
    int objc,
    Tcl_Obj *const objv[])
{
    Tcl_StatBuf buf;
    int value = 0;

    if (objc != 2) {
	Tcl_WrongNumArgs(interp, 1, objv, "name");
	return TCL_ERROR;
    }
    if (GetStatBuf(NULL, objv[1], Tcl_FSStat, &buf) == TCL_OK) {
	value = S_ISDIR(buf.st_mode);
    }
    Tcl_SetObjResult(interp, Tcl_NewBooleanObj(value));
    return TCL_OK;
}

/*
 *----------------------------------------------------------------------
 *
 * FileAttrIsExecutableCmd --
 *
 *	This function is invoked to process the "file executable" Tcl command.
 *	See the user documentation for details on what it does.
 *
 * Results:
 *	A standard Tcl result.
 *
 * Side effects:
 *	None.
 *
 *----------------------------------------------------------------------
 */

static int
FileAttrIsExecutableCmd(
    TCL_UNUSED(ClientData),
    Tcl_Interp *interp,
    int objc,
    Tcl_Obj *const objv[])
{
    if (objc != 2) {
	Tcl_WrongNumArgs(interp, 1, objv, "name");
	return TCL_ERROR;
    }
    return CheckAccess(interp, objv[1], X_OK);
}

/*
 *----------------------------------------------------------------------
 *
 * FileAttrIsExistingCmd --
 *
 *	This function is invoked to process the "file exists" Tcl command. See
 *	the user documentation for details on what it does.
 *
 * Results:
 *	A standard Tcl result.
 *
 * Side effects:
 *	None.
 *
 *----------------------------------------------------------------------
 */

static int
FileAttrIsExistingCmd(
    TCL_UNUSED(ClientData),
    Tcl_Interp *interp,
    int objc,
    Tcl_Obj *const objv[])
{
    if (objc != 2) {
	Tcl_WrongNumArgs(interp, 1, objv, "name");
	return TCL_ERROR;
    }
    return CheckAccess(interp, objv[1], F_OK);
}

/*
 *----------------------------------------------------------------------
 *
 * FileAttrIsFileCmd --
 *
 *	This function is invoked to process the "file isfile" Tcl command. See
 *	the user documentation for details on what it does.
 *
 * Results:
 *	A standard Tcl result.
 *
 * Side effects:
 *	None.
 *
 *----------------------------------------------------------------------
 */

static int
FileAttrIsFileCmd(
    TCL_UNUSED(ClientData),
    Tcl_Interp *interp,
    int objc,
    Tcl_Obj *const objv[])
{
    Tcl_StatBuf buf;
    int value = 0;

    if (objc != 2) {
	Tcl_WrongNumArgs(interp, 1, objv, "name");
	return TCL_ERROR;
    }
    if (GetStatBuf(NULL, objv[1], Tcl_FSStat, &buf) == TCL_OK) {
	value = S_ISREG(buf.st_mode);
    }
    Tcl_SetObjResult(interp, Tcl_NewBooleanObj(value));
    return TCL_OK;
}

/*
 *----------------------------------------------------------------------
 *
 * FileAttrIsOwnedCmd --
 *
 *	This function is invoked to process the "file owned" Tcl command. See
 *	the user documentation for details on what it does.
 *
 * Results:
 *	A standard Tcl result.
 *
 * Side effects:
 *	None.
 *
 *----------------------------------------------------------------------
 */

static int
FileAttrIsOwnedCmd(
    TCL_UNUSED(ClientData),
    Tcl_Interp *interp,
    int objc,
    Tcl_Obj *const objv[])
{
#ifdef __CYGWIN__
#define geteuid() (short)(geteuid)()
#endif
#if !defined(_WIN32)
    Tcl_StatBuf buf;
#endif
    int value = 0;

    if (objc != 2) {
	Tcl_WrongNumArgs(interp, 1, objv, "name");
	return TCL_ERROR;
    }
#if defined(_WIN32)
    value = TclWinFileOwned(objv[1]);
#else
    if (GetStatBuf(NULL, objv[1], Tcl_FSStat, &buf) == TCL_OK) {
	value = (geteuid() == buf.st_uid);
    }
#endif
    Tcl_SetObjResult(interp, Tcl_NewBooleanObj(value));
    return TCL_OK;
}

/*
 *----------------------------------------------------------------------
 *
 * FileAttrIsReadableCmd --
 *
 *	This function is invoked to process the "file readable" Tcl command.
 *	See the user documentation for details on what it does.
 *
 * Results:
 *	A standard Tcl result.
 *
 * Side effects:
 *	None.
 *
 *----------------------------------------------------------------------
 */

static int
FileAttrIsReadableCmd(
    TCL_UNUSED(ClientData),
    Tcl_Interp *interp,
    int objc,
    Tcl_Obj *const objv[])
{
    if (objc != 2) {
	Tcl_WrongNumArgs(interp, 1, objv, "name");
	return TCL_ERROR;
    }
    return CheckAccess(interp, objv[1], R_OK);
}

/*
 *----------------------------------------------------------------------
 *
 * FileAttrIsWritableCmd --
 *
 *	This function is invoked to process the "file writable" Tcl command.
 *	See the user documentation for details on what it does.
 *
 * Results:
 *	A standard Tcl result.
 *
 * Side effects:
 *	None.
 *
 *----------------------------------------------------------------------
 */

static int
FileAttrIsWritableCmd(
    TCL_UNUSED(ClientData),
    Tcl_Interp *interp,
    int objc,
    Tcl_Obj *const objv[])
{
    if (objc != 2) {
	Tcl_WrongNumArgs(interp, 1, objv, "name");
	return TCL_ERROR;
    }
    return CheckAccess(interp, objv[1], W_OK);
}

/*
 *----------------------------------------------------------------------
 *
 * PathDirNameCmd --
 *
 *	This function is invoked to process the "file dirname" Tcl command.
 *	See the user documentation for details on what it does.
 *
 * Results:
 *	A standard Tcl result.
 *
 * Side effects:
 *	None.
 *
 *----------------------------------------------------------------------
 */

static int
PathDirNameCmd(
    TCL_UNUSED(ClientData),
    Tcl_Interp *interp,
    int objc,
    Tcl_Obj *const objv[])
{
    Tcl_Obj *dirPtr;

    if (objc != 2) {
	Tcl_WrongNumArgs(interp, 1, objv, "name");
	return TCL_ERROR;
    }
    dirPtr = TclPathPart(interp, objv[1], TCL_PATH_DIRNAME);
    if (dirPtr == NULL) {
	return TCL_ERROR;
    }
    Tcl_SetObjResult(interp, dirPtr);
    Tcl_DecrRefCount(dirPtr);
    return TCL_OK;
}

/*
 *----------------------------------------------------------------------
 *
 * PathExtensionCmd --
 *
 *	This function is invoked to process the "file extension" Tcl command.
 *	See the user documentation for details on what it does.
 *
 * Results:
 *	A standard Tcl result.
 *
 * Side effects:
 *	None.
 *
 *----------------------------------------------------------------------
 */

static int
PathExtensionCmd(
    TCL_UNUSED(ClientData),
    Tcl_Interp *interp,
    int objc,
    Tcl_Obj *const objv[])
{
    Tcl_Obj *dirPtr;

    if (objc != 2) {
	Tcl_WrongNumArgs(interp, 1, objv, "name");
	return TCL_ERROR;
    }
    dirPtr = TclPathPart(interp, objv[1], TCL_PATH_EXTENSION);
    if (dirPtr == NULL) {
	return TCL_ERROR;
    }
    Tcl_SetObjResult(interp, dirPtr);
    Tcl_DecrRefCount(dirPtr);
    return TCL_OK;
}

/*
 *----------------------------------------------------------------------
 *
 * PathRootNameCmd --
 *
 *	This function is invoked to process the "file root" Tcl command. See
 *	the user documentation for details on what it does.
 *
 * Results:
 *	A standard Tcl result.
 *
 * Side effects:
 *	None.
 *
 *----------------------------------------------------------------------
 */

static int
PathRootNameCmd(
    TCL_UNUSED(ClientData),
    Tcl_Interp *interp,
    int objc,
    Tcl_Obj *const objv[])
{
    Tcl_Obj *dirPtr;

    if (objc != 2) {
	Tcl_WrongNumArgs(interp, 1, objv, "name");
	return TCL_ERROR;
    }
    dirPtr = TclPathPart(interp, objv[1], TCL_PATH_ROOT);
    if (dirPtr == NULL) {
	return TCL_ERROR;
    }
    Tcl_SetObjResult(interp, dirPtr);
    Tcl_DecrRefCount(dirPtr);
    return TCL_OK;
}

/*
 *----------------------------------------------------------------------
 *
 * PathTailCmd --
 *
 *	This function is invoked to process the "file tail" Tcl command. See
 *	the user documentation for details on what it does.
 *
 * Results:
 *	A standard Tcl result.
 *
 * Side effects:
 *	None.
 *
 *----------------------------------------------------------------------
 */

static int
PathTailCmd(
    TCL_UNUSED(ClientData),
    Tcl_Interp *interp,
    int objc,
    Tcl_Obj *const objv[])
{
    Tcl_Obj *dirPtr;

    if (objc != 2) {
	Tcl_WrongNumArgs(interp, 1, objv, "name");
	return TCL_ERROR;
    }
    dirPtr = TclPathPart(interp, objv[1], TCL_PATH_TAIL);
    if (dirPtr == NULL) {
	return TCL_ERROR;
    }
    Tcl_SetObjResult(interp, dirPtr);
    Tcl_DecrRefCount(dirPtr);
    return TCL_OK;
}

/*
 *----------------------------------------------------------------------
 *
 * PathFilesystemCmd --
 *
 *	This function is invoked to process the "file system" Tcl command. See
 *	the user documentation for details on what it does.
 *
 * Results:
 *	A standard Tcl result.
 *
 * Side effects:
 *	None.
 *
 *----------------------------------------------------------------------
 */

static int
PathFilesystemCmd(
    TCL_UNUSED(ClientData),
    Tcl_Interp *interp,
    int objc,
    Tcl_Obj *const objv[])
{
    Tcl_Obj *fsInfo;

    if (objc != 2) {
	Tcl_WrongNumArgs(interp, 1, objv, "name");
	return TCL_ERROR;
    }
    fsInfo = Tcl_FSFileSystemInfo(objv[1]);
    if (fsInfo == NULL) {
	Tcl_SetObjResult(interp, Tcl_NewStringObj("unrecognised path", -1));
	Tcl_SetErrorCode(interp, "TCL", "LOOKUP", "FILESYSTEM",
		Tcl_GetString(objv[1]), NULL);
	return TCL_ERROR;
    }
    Tcl_SetObjResult(interp, fsInfo);
    return TCL_OK;
}

/*
 *----------------------------------------------------------------------
 *
 * PathJoinCmd --
 *
 *	This function is invoked to process the "file join" Tcl command. See
 *	the user documentation for details on what it does.
 *
 * Results:
 *	A standard Tcl result.
 *
 * Side effects:
 *	None.
 *
 *----------------------------------------------------------------------
 */

static int
PathJoinCmd(
    TCL_UNUSED(ClientData),
    Tcl_Interp *interp,
    int objc,
    Tcl_Obj *const objv[])
{
    if (objc < 2) {
	Tcl_WrongNumArgs(interp, 1, objv, "name ?name ...?");
	return TCL_ERROR;
    }
    Tcl_SetObjResult(interp, TclJoinPath(objc - 1, objv + 1, 0));
    return TCL_OK;
}

/*
 *----------------------------------------------------------------------
 *
 * PathNativeNameCmd --
 *
 *	This function is invoked to process the "file nativename" Tcl command.
 *	See the user documentation for details on what it does.
 *
 * Results:
 *	A standard Tcl result.
 *
 * Side effects:
 *	None.
 *
 *----------------------------------------------------------------------
 */

static int
PathNativeNameCmd(
    TCL_UNUSED(ClientData),
    Tcl_Interp *interp,
    int objc,
    Tcl_Obj *const objv[])
{
    Tcl_DString ds;

    if (objc != 2) {
	Tcl_WrongNumArgs(interp, 1, objv, "name");
	return TCL_ERROR;
    }
    if (Tcl_TranslateFileName(interp, TclGetString(objv[1]), &ds) == NULL) {
	return TCL_ERROR;
    }
    Tcl_SetObjResult(interp, TclDStringToObj(&ds));
    return TCL_OK;
}

/*
 *----------------------------------------------------------------------
 *
 * PathNormalizeCmd --
 *
 *	This function is invoked to process the "file normalize" Tcl command.
 *	See the user documentation for details on what it does.
 *
 * Results:
 *	A standard Tcl result.
 *
 * Side effects:
 *	None.
 *
 *----------------------------------------------------------------------
 */

static int
PathNormalizeCmd(
    TCL_UNUSED(ClientData),
    Tcl_Interp *interp,
    int objc,
    Tcl_Obj *const objv[])
{
    Tcl_Obj *fileName;

    if (objc != 2) {
	Tcl_WrongNumArgs(interp, 1, objv, "name");
	return TCL_ERROR;
    }
    fileName = Tcl_FSGetNormalizedPath(interp, objv[1]);
    if (fileName == NULL) {
	return TCL_ERROR;
    }
    Tcl_SetObjResult(interp, fileName);
    return TCL_OK;
}

/*
 *----------------------------------------------------------------------
 *
 * PathSplitCmd --
 *
 *	This function is invoked to process the "file split" Tcl command. See
 *	the user documentation for details on what it does.
 *
 * Results:
 *	A standard Tcl result.
 *
 * Side effects:
 *	None.
 *
 *----------------------------------------------------------------------
 */

static int
PathSplitCmd(
    TCL_UNUSED(ClientData),
    Tcl_Interp *interp,
    int objc,
    Tcl_Obj *const objv[])
{
    Tcl_Obj *res;

    if (objc != 2) {
	Tcl_WrongNumArgs(interp, 1, objv, "name");
	return TCL_ERROR;
    }
    res = Tcl_FSSplitPath(objv[1], NULL);
    if (res == NULL) {
	Tcl_SetObjResult(interp, Tcl_ObjPrintf(
		"could not read \"%s\": no such file or directory",
		TclGetString(objv[1])));
	Tcl_SetErrorCode(interp, "TCL", "OPERATION", "PATHSPLIT", "NONESUCH",
		NULL);
	return TCL_ERROR;
    }
    Tcl_SetObjResult(interp, res);
    return TCL_OK;
}

/*
 *----------------------------------------------------------------------
 *
 * PathTypeCmd --
 *
 *	This function is invoked to process the "file pathtype" Tcl command.
 *	See the user documentation for details on what it does.
 *
 * Results:
 *	A standard Tcl result.
 *
 * Side effects:
 *	None.
 *
 *----------------------------------------------------------------------
 */

static int
PathTypeCmd(
    TCL_UNUSED(ClientData),
    Tcl_Interp *interp,
    int objc,
    Tcl_Obj *const objv[])
{
    Tcl_Obj *typeName;

    if (objc != 2) {
	Tcl_WrongNumArgs(interp, 1, objv, "name");
	return TCL_ERROR;
    }
    switch (Tcl_FSGetPathType(objv[1])) {
    case TCL_PATH_ABSOLUTE:
	TclNewLiteralStringObj(typeName, "absolute");
	break;
    case TCL_PATH_RELATIVE:
	TclNewLiteralStringObj(typeName, "relative");
	break;
    case TCL_PATH_VOLUME_RELATIVE:
	TclNewLiteralStringObj(typeName, "volumerelative");
	break;
    default:
	/* Should be unreachable */
	return TCL_OK;
    }
    Tcl_SetObjResult(interp, typeName);
    return TCL_OK;
}

/*
 *----------------------------------------------------------------------
 *
 * FilesystemSeparatorCmd --
 *
 *	This function is invoked to process the "file separator" Tcl command.
 *	See the user documentation for details on what it does.
 *
 * Results:
 *	A standard Tcl result.
 *
 * Side effects:
 *	None.
 *
 *----------------------------------------------------------------------
 */

static int
FilesystemSeparatorCmd(
    TCL_UNUSED(ClientData),
    Tcl_Interp *interp,
    int objc,
    Tcl_Obj *const objv[])
{
    if (objc < 1 || objc > 2) {
	Tcl_WrongNumArgs(interp, 1, objv, "?name?");
	return TCL_ERROR;
    }
    if (objc == 1) {
	const char *separator = NULL;

	switch (tclPlatform) {
	case TCL_PLATFORM_UNIX:
	    separator = "/";
	    break;
	case TCL_PLATFORM_WINDOWS:
	    separator = "\\";
	    break;
	}
	Tcl_SetObjResult(interp, Tcl_NewStringObj(separator, 1));
    } else {
	Tcl_Obj *separatorObj = Tcl_FSPathSeparator(objv[1]);

	if (separatorObj == NULL) {
	    Tcl_SetObjResult(interp, Tcl_NewStringObj(
		    "unrecognised path", -1));
	    Tcl_SetErrorCode(interp, "TCL", "LOOKUP", "FILESYSTEM",
		    Tcl_GetString(objv[1]), NULL);
	    return TCL_ERROR;
	}
	Tcl_SetObjResult(interp, separatorObj);
    }
    return TCL_OK;
}

/*
 *----------------------------------------------------------------------
 *
 * FilesystemVolumesCmd --
 *
 *	This function is invoked to process the "file volumes" Tcl command.
 *	See the user documentation for details on what it does.
 *
 * Results:
 *	A standard Tcl result.
 *
 * Side effects:
 *	None.
 *
 *----------------------------------------------------------------------
 */

static int
FilesystemVolumesCmd(
    TCL_UNUSED(ClientData),
    Tcl_Interp *interp,
    int objc,
    Tcl_Obj *const objv[])
{
    if (objc != 1) {
	Tcl_WrongNumArgs(interp, 1, objv, NULL);
	return TCL_ERROR;
    }
    Tcl_SetObjResult(interp, Tcl_FSListVolumes());
    return TCL_OK;
}

/*
 *---------------------------------------------------------------------------
 *
 * CheckAccess --
 *
 *	Utility procedure used by Tcl_FileObjCmd() to query file attributes
 *	available through the access() system call.
 *
 * Results:
 *	Always returns TCL_OK. Sets interp's result to boolean true or false
 *	depending on whether the file has the specified attribute.
 *
 * Side effects:
 *	None.
 *
 *---------------------------------------------------------------------------
 */

static int
CheckAccess(
    Tcl_Interp *interp,		/* Interp for status return. Must not be
				 * NULL. */
    Tcl_Obj *pathPtr,		/* Name of file to check. */
    int mode)			/* Attribute to check; passed as argument to
				 * access(). */
{
    int value;

    if (Tcl_FSConvertToPathType(interp, pathPtr) != TCL_OK) {
	value = 0;
    } else {
	value = (Tcl_FSAccess(pathPtr, mode) == 0);
    }
    Tcl_SetObjResult(interp, Tcl_NewBooleanObj(value));

    return TCL_OK;
}

/*
 *---------------------------------------------------------------------------
 *
 * GetStatBuf --
 *
 *	Utility procedure used by Tcl_FileObjCmd() to query file attributes
 *	available through the stat() or lstat() system call.
 *
 * Results:
 *	The return value is TCL_OK if the specified file exists and can be
 *	stat'ed, TCL_ERROR otherwise. If TCL_ERROR is returned, an error
 *	message is left in interp's result. If TCL_OK is returned, *statPtr is
 *	filled with information about the specified file.
 *
 * Side effects:
 *	None.
 *
 *---------------------------------------------------------------------------
 */

static int
GetStatBuf(
    Tcl_Interp *interp,		/* Interp for error return. May be NULL. */
    Tcl_Obj *pathPtr,		/* Path name to examine. */
    Tcl_FSStatProc *statProc,	/* Either stat() or lstat() depending on
				 * desired behavior. */
    Tcl_StatBuf *statPtr)	/* Filled with info about file obtained by
				 * calling (*statProc)(). */
{
    int status;

    if (Tcl_FSConvertToPathType(interp, pathPtr) != TCL_OK) {
	return TCL_ERROR;
    }

    status = statProc(pathPtr, statPtr);

    if (status < 0) {
	if (interp != NULL) {
	    Tcl_SetObjResult(interp, Tcl_ObjPrintf(
		    "could not read \"%s\": %s",
		    TclGetString(pathPtr), Tcl_PosixError(interp)));
	}
	return TCL_ERROR;
    }
    return TCL_OK;
}

/*
 *----------------------------------------------------------------------
 *
 * StoreStatData --
 *
 *	This is a utility procedure that breaks out the fields of a "stat"
 *	structure and stores them in textual form into the elements of an
 *	associative array.
 *
 * Results:
 *	Returns a standard Tcl return value. If an error occurs then a message
 *	is left in interp's result.
 *
 * Side effects:
 *	Elements of the associative array given by "varName" are modified.
 *
 *----------------------------------------------------------------------
 */

static int
StoreStatData(
    Tcl_Interp *interp,		/* Interpreter for error reports. */
    Tcl_Obj *varName,		/* Name of associative array variable in which
				 * to store stat results. */
    Tcl_StatBuf *statPtr)	/* Pointer to buffer containing stat data to
				 * store in varName. */
{
    Tcl_Obj *field, *value;
    unsigned short mode;

    /*
     * Assume Tcl_ObjSetVar2() does not keep a copy of the field name!
     *
     * Might be a better idea to call Tcl_SetVar2Ex() instead, except we want
     * to have an object (i.e. possibly cached) array variable name but a
     * string element name, so no API exists. Messy.
     */

#define STORE_ARY(fieldName, object) \
    TclNewLiteralStringObj(field, fieldName);				\
    Tcl_IncrRefCount(field);						\
    value = (object);							\
    if (Tcl_ObjSetVar2(interp,varName,field,value,TCL_LEAVE_ERR_MSG)==NULL) { \
	TclDecrRefCount(field);						\
	return TCL_ERROR;						\
    }									\
    TclDecrRefCount(field);

    /*
     * Watch out porters; the inode is meant to be an *unsigned* value, so the
     * cast might fail when there isn't a real arithmetic 'long long' type...
     */

    STORE_ARY("dev",	Tcl_NewWideIntObj((long)statPtr->st_dev));
    STORE_ARY("ino",	Tcl_NewWideIntObj((Tcl_WideInt)statPtr->st_ino));
    STORE_ARY("nlink",	Tcl_NewWideIntObj((long)statPtr->st_nlink));
    STORE_ARY("uid",	Tcl_NewWideIntObj((long)statPtr->st_uid));
    STORE_ARY("gid",	Tcl_NewWideIntObj((long)statPtr->st_gid));
    STORE_ARY("size",	Tcl_NewWideIntObj((Tcl_WideInt)statPtr->st_size));
#ifdef HAVE_STRUCT_STAT_ST_BLOCKS
    STORE_ARY("blocks",	Tcl_NewWideIntObj((Tcl_WideInt)statPtr->st_blocks));
#endif
#ifdef HAVE_STRUCT_STAT_ST_BLKSIZE
    STORE_ARY("blksize", Tcl_NewWideIntObj((long)statPtr->st_blksize));
#endif
    STORE_ARY("atime",	Tcl_NewWideIntObj(Tcl_GetAccessTimeFromStat(statPtr)));
    STORE_ARY("mtime",	Tcl_NewWideIntObj(Tcl_GetModificationTimeFromStat(statPtr)));
    STORE_ARY("ctime",	Tcl_NewWideIntObj(Tcl_GetChangeTimeFromStat(statPtr)));
    mode = (unsigned short) statPtr->st_mode;
    STORE_ARY("mode",	Tcl_NewWideIntObj(mode));
    STORE_ARY("type",	Tcl_NewStringObj(GetTypeFromMode(mode), -1));
#undef STORE_ARY

    return TCL_OK;
}

/*
 *----------------------------------------------------------------------
 *
 * GetTypeFromMode --
 *
 *	Given a mode word, returns a string identifying the type of a file.
 *
 * Results:
 *	A static text string giving the file type from mode.
 *
 * Side effects:
 *	None.
 *
 *----------------------------------------------------------------------
 */

static const char *
GetTypeFromMode(
    int mode)
{
    if (S_ISREG(mode)) {
	return "file";
    } else if (S_ISDIR(mode)) {
	return "directory";
    } else if (S_ISCHR(mode)) {
	return "characterSpecial";
    } else if (S_ISBLK(mode)) {
	return "blockSpecial";
    } else if (S_ISFIFO(mode)) {
	return "fifo";
#ifdef S_ISLNK
    } else if (S_ISLNK(mode)) {
	return "link";
#endif
#ifdef S_ISSOCK
    } else if (S_ISSOCK(mode)) {
	return "socket";
#endif
    }
    return "unknown";
}

/*
 *----------------------------------------------------------------------
 *
 * Tcl_ForObjCmd --
 *
 *	This procedure is invoked to process the "for" Tcl command. See the
 *	user documentation for details on what it does.
 *
 *	With the bytecode compiler, this procedure is only called when a
 *	command name is computed at runtime, and is "for" or the name to which
 *	"for" was renamed: e.g.,
 *	"set z for; $z {set i 0} {$i<100} {incr i} {puts $i}"
 *
 * Results:
 *	A standard Tcl result.
 *
 * Side effects:
 *	See the user documentation.
 *
 * Notes:
 *	This command is split into a lot of pieces so that it can avoid doing
 *	reentrant TEBC calls. This makes things rather hard to follow, but
 *	here's the plan:
 *
 *	NR:	---------------_\
 *	Direct:	Tcl_ForObjCmd -> TclNRForObjCmd
 *					|
 *				ForSetupCallback
 *					|
 *	[while] ------------> TclNRForIterCallback <---------.
 *					|		     |
 *				 ForCondCallback	     |
 *					|		     |
 *				 ForNextCallback ------------|
 *					|		     |
 *			       ForPostNextCallback	     |
 *					|____________________|
 *
 *----------------------------------------------------------------------
 */

int
Tcl_ForObjCmd(
    ClientData clientData,
    Tcl_Interp *interp,		/* Current interpreter. */
    int objc,			/* Number of arguments. */
    Tcl_Obj *const objv[])	/* Argument objects. */
{
    return Tcl_NRCallObjProc(interp, TclNRForObjCmd, clientData, objc, objv);
}

int
TclNRForObjCmd(
    TCL_UNUSED(ClientData),
    Tcl_Interp *interp,		/* Current interpreter. */
    int objc,			/* Number of arguments. */
    Tcl_Obj *const objv[])	/* Argument objects. */
{
    Interp *iPtr = (Interp *) interp;
    ForIterData *iterPtr;

    if (objc != 5) {
	Tcl_WrongNumArgs(interp, 1, objv, "start test next command");
	return TCL_ERROR;
    }

    TclSmallAllocEx(interp, sizeof(ForIterData), iterPtr);
    iterPtr->cond = objv[2];
    iterPtr->body = objv[4];
    iterPtr->next = objv[3];
    iterPtr->msg  = "\n    (\"for\" body line %d)";
    iterPtr->word = 4;

    TclNRAddCallback(interp, ForSetupCallback, iterPtr, NULL, NULL, NULL);

    /*
     * TIP #280. Make invoking context available to initial script.
     */

    return TclNREvalObjEx(interp, objv[1], 0, iPtr->cmdFramePtr, 1);
}

static int
ForSetupCallback(
    ClientData data[],
    Tcl_Interp *interp,
    int result)
{
    ForIterData *iterPtr = (ForIterData *)data[0];

    if (result != TCL_OK) {
	if (result == TCL_ERROR) {
	    Tcl_AddErrorInfo(interp, "\n    (\"for\" initial command)");
	}
	TclSmallFreeEx(interp, iterPtr);
	return result;
    }
    TclNRAddCallback(interp, TclNRForIterCallback, iterPtr, NULL, NULL, NULL);
    return TCL_OK;
}

int
TclNRForIterCallback(
    ClientData data[],
    Tcl_Interp *interp,
    int result)
{
    ForIterData *iterPtr = (ForIterData *)data[0];
    Tcl_Obj *boolObj;

    switch (result) {
    case TCL_OK:
    case TCL_CONTINUE:
	/*
	 * We need to reset the result before evaluating the expression.
	 * Otherwise, any error message will be appended to the result of the
	 * last evaluation.
	 */

	Tcl_ResetResult(interp);
	TclNewObj(boolObj);
	TclNRAddCallback(interp, ForCondCallback, iterPtr, boolObj, NULL,
		NULL);
	return Tcl_NRExprObj(interp, iterPtr->cond, boolObj);
    case TCL_BREAK:
	result = TCL_OK;
	Tcl_ResetResult(interp);
	break;
    case TCL_ERROR:
	Tcl_AppendObjToErrorInfo(interp,
		Tcl_ObjPrintf(iterPtr->msg, Tcl_GetErrorLine(interp)));
    }
    TclSmallFreeEx(interp, iterPtr);
    return result;
}

static int
ForCondCallback(
    ClientData data[],
    Tcl_Interp *interp,
    int result)
{
    Interp *iPtr = (Interp *) interp;
    ForIterData *iterPtr = (ForIterData *)data[0];
    Tcl_Obj *boolObj = (Tcl_Obj *)data[1];
    int value;

    if (result != TCL_OK) {
	Tcl_DecrRefCount(boolObj);
	TclSmallFreeEx(interp, iterPtr);
	return result;
    } else if (Tcl_GetBooleanFromObj(interp, boolObj, &value) != TCL_OK) {
	Tcl_DecrRefCount(boolObj);
	TclSmallFreeEx(interp, iterPtr);
	return TCL_ERROR;
    }
    Tcl_DecrRefCount(boolObj);

    if (value) {
	/* TIP #280. */
	if (iterPtr->next) {
	    TclNRAddCallback(interp, ForNextCallback, iterPtr, NULL, NULL,
		    NULL);
	} else {
	    TclNRAddCallback(interp, TclNRForIterCallback, iterPtr, NULL,
		    NULL, NULL);
	}
	return TclNREvalObjEx(interp, iterPtr->body, 0, iPtr->cmdFramePtr,
		iterPtr->word);
    }
    TclSmallFreeEx(interp, iterPtr);
    return result;
}

static int
ForNextCallback(
    ClientData data[],
    Tcl_Interp *interp,
    int result)
{
    Interp *iPtr = (Interp *) interp;
    ForIterData *iterPtr = (ForIterData *)data[0];
    Tcl_Obj *next = iterPtr->next;

    if ((result == TCL_OK) || (result == TCL_CONTINUE)) {
	TclNRAddCallback(interp, ForPostNextCallback, iterPtr, NULL, NULL,
		NULL);

	/*
	 * TIP #280. Make invoking context available to next script.
	 */

	return TclNREvalObjEx(interp, next, 0, iPtr->cmdFramePtr, 3);
    }

    TclNRAddCallback(interp, TclNRForIterCallback, iterPtr, NULL, NULL, NULL);
    return result;
}

static int
ForPostNextCallback(
    ClientData data[],
    Tcl_Interp *interp,
    int result)
{
    ForIterData *iterPtr = (ForIterData *)data[0];

    if ((result != TCL_BREAK) && (result != TCL_OK)) {
	if (result == TCL_ERROR) {
	    Tcl_AddErrorInfo(interp, "\n    (\"for\" loop-end command)");
	    TclSmallFreeEx(interp, iterPtr);
	}
	return result;
    }
    TclNRAddCallback(interp, TclNRForIterCallback, iterPtr, NULL, NULL, NULL);
    return result;
}

/*
 *----------------------------------------------------------------------
 *
 * Tcl_ForeachObjCmd, TclNRForeachCmd, EachloopCmd --
 *
 *	This object-based procedure is invoked to process the "foreach" Tcl
 *	command. See the user documentation for details on what it does.
 *
 * Results:
 *	A standard Tcl object result.
 *
 * Side effects:
 *	See the user documentation.
 *
 *----------------------------------------------------------------------
 */

int
Tcl_ForeachObjCmd(
    ClientData clientData,
    Tcl_Interp *interp,		/* Current interpreter. */
    int objc,			/* Number of arguments. */
    Tcl_Obj *const objv[])	/* Argument objects. */
{
    return Tcl_NRCallObjProc(interp, TclNRForeachCmd, clientData, objc, objv);
}

int
TclNRForeachCmd(
    TCL_UNUSED(ClientData),
    Tcl_Interp *interp,
    int objc,
    Tcl_Obj *const objv[])
{
    return EachloopCmd(interp, TCL_EACH_KEEP_NONE, objc, objv);
}

int
Tcl_LmapObjCmd(
    ClientData clientData,
    Tcl_Interp *interp,		/* Current interpreter. */
    int objc,			/* Number of arguments. */
    Tcl_Obj *const objv[])	/* Argument objects. */
{
    return Tcl_NRCallObjProc(interp, TclNRLmapCmd, clientData, objc, objv);
}

int
TclNRLmapCmd(
    TCL_UNUSED(ClientData),
    Tcl_Interp *interp,
    int objc,
    Tcl_Obj *const objv[])
{
    return EachloopCmd(interp, TCL_EACH_COLLECT, objc, objv);
}

static int
EachloopCmd(
    Tcl_Interp *interp,		/* Our context for variables and script
				 * evaluation. */
    int collect,		/* Select collecting or accumulating mode
				 * (TCL_EACH_*) */
    int objc,			/* The arguments being passed in... */
    Tcl_Obj *const objv[])
{
    int numLists = (objc-2) / 2;
    struct ForeachState *statePtr;
    int i, j, result;

    if (objc < 4 || (objc%2 != 0)) {
	Tcl_WrongNumArgs(interp, 1, objv,
		"varList list ?varList list ...? command");
	return TCL_ERROR;
    }

    /*
     * Manage numList parallel value lists.
     * statePtr->argvList[i] is a value list counted by statePtr->argcList[i];
     * statePtr->varvList[i] is the list of variables associated with the
     *		value list;
     * statePtr->varcList[i] is the number of variables associated with the
     *		value list;
     * statePtr->index[i] is the current pointer into the value list
     *		statePtr->argvList[i].
     *
     * The setting up of all of these pointers is moderately messy, but allows
     * the rest of this code to be simple and for us to use a single memory
     * allocation for better performance.
     */

    statePtr = (struct ForeachState *)TclStackAlloc(interp,
	    sizeof(struct ForeachState) + 3 * numLists * sizeof(int)
	    + 2 * numLists * (sizeof(Tcl_Obj **) + sizeof(Tcl_Obj *)));
    memset(statePtr, 0,
	    sizeof(struct ForeachState) + 3 * numLists * sizeof(int)
	    + 2 * numLists * (sizeof(Tcl_Obj **) + sizeof(Tcl_Obj *)));
    statePtr->varvList = (Tcl_Obj ***) (statePtr + 1);
    statePtr->argvList = statePtr->varvList + numLists;
    statePtr->vCopyList = (Tcl_Obj **) (statePtr->argvList + numLists);
    statePtr->aCopyList = statePtr->vCopyList + numLists;
    statePtr->index = (int *) (statePtr->aCopyList + numLists);
    statePtr->varcList = statePtr->index + numLists;
    statePtr->argcList = statePtr->varcList + numLists;

    statePtr->numLists = numLists;
    statePtr->bodyPtr = objv[objc - 1];
    statePtr->bodyIdx = objc - 1;

    if (collect == TCL_EACH_COLLECT) {
	statePtr->resultList = Tcl_NewListObj(0, NULL);
    } else {
	statePtr->resultList = NULL;
    }

    /*
     * Break up the value lists and variable lists into elements.
     */

    for (i=0 ; i<numLists ; i++) {
	statePtr->vCopyList[i] = TclListObjCopy(interp, objv[1+i*2]);
	if (statePtr->vCopyList[i] == NULL) {
	    result = TCL_ERROR;
	    goto done;
	}
	TclListObjGetElements(NULL, statePtr->vCopyList[i],
		&statePtr->varcList[i], &statePtr->varvList[i]);
	if (statePtr->varcList[i] < 1) {
	    Tcl_SetObjResult(interp, Tcl_ObjPrintf(
		    "%s varlist is empty",
		    (statePtr->resultList != NULL ? "lmap" : "foreach")));
	    Tcl_SetErrorCode(interp, "TCL", "OPERATION",
		    (statePtr->resultList != NULL ? "LMAP" : "FOREACH"),
		    "NEEDVARS", NULL);
	    result = TCL_ERROR;
	    goto done;
	}

	statePtr->aCopyList[i] = TclListObjCopy(interp, objv[2+i*2]);
	if (statePtr->aCopyList[i] == NULL) {
	    result = TCL_ERROR;
	    goto done;
	}
	TclListObjGetElements(NULL, statePtr->aCopyList[i],
		&statePtr->argcList[i], &statePtr->argvList[i]);

	j = statePtr->argcList[i] / statePtr->varcList[i];
	if ((statePtr->argcList[i] % statePtr->varcList[i]) != 0) {
	    j++;
	}
	if (j > statePtr->maxj) {
	    statePtr->maxj = j;
	}
    }

    /*
     * If there is any work to do, assign the variables and set things going
     * non-recursively.
     */

    if (statePtr->maxj > 0) {
	result = ForeachAssignments(interp, statePtr);
	if (result == TCL_ERROR) {
	    goto done;
	}

	TclNRAddCallback(interp, ForeachLoopStep, statePtr, NULL, NULL, NULL);
	return TclNREvalObjEx(interp, objv[objc-1], 0,
		((Interp *) interp)->cmdFramePtr, objc-1);
    }

    /*
     * This cleanup stage is only used when an error occurs during setup or if
     * there is no work to do.
     */

    result = TCL_OK;
  done:
    ForeachCleanup(interp, statePtr);
    return result;
}

/*
 * Post-body processing handler.
 */

static int
ForeachLoopStep(
    ClientData data[],
    Tcl_Interp *interp,
    int result)
{
    struct ForeachState *statePtr = (struct ForeachState *)data[0];

    /*
     * Process the result code from this run of the [foreach] body. Note that
     * this switch uses fallthroughs in several places. Maintainer aware!
     */

    switch (result) {
    case TCL_CONTINUE:
	result = TCL_OK;
	break;
    case TCL_OK:
	if (statePtr->resultList != NULL) {
	    Tcl_ListObjAppendElement(interp, statePtr->resultList,
		    Tcl_GetObjResult(interp));
	}
	break;
    case TCL_BREAK:
	result = TCL_OK;
	goto finish;
    case TCL_ERROR:
	Tcl_AppendObjToErrorInfo(interp, Tcl_ObjPrintf(
		"\n    (\"%s\" body line %d)",
		(statePtr->resultList != NULL ? "lmap" : "foreach"),
		Tcl_GetErrorLine(interp)));
    default:
	goto done;
    }

    /*
     * Test if there is work still to be done. If so, do the next round of
     * variable assignments, reschedule ourselves and run the body again.
     */

    if (statePtr->maxj > ++statePtr->j) {
	result = ForeachAssignments(interp, statePtr);
	if (result == TCL_ERROR) {
	    goto done;
	}

	TclNRAddCallback(interp, ForeachLoopStep, statePtr, NULL, NULL, NULL);
	return TclNREvalObjEx(interp, statePtr->bodyPtr, 0,
		((Interp *) interp)->cmdFramePtr, statePtr->bodyIdx);
    }

    /*
     * We're done. Tidy up our work space and finish off.
     */

  finish:
    if (statePtr->resultList == NULL) {
	Tcl_ResetResult(interp);
    } else {
	Tcl_SetObjResult(interp, statePtr->resultList);
	statePtr->resultList = NULL;	/* Don't clean it up */
    }

  done:
    ForeachCleanup(interp, statePtr);
    return result;
}

/*
 * Factored out code to do the assignments in [foreach].
 */

static inline int
ForeachAssignments(
    Tcl_Interp *interp,
    struct ForeachState *statePtr)
{
    int i, v, k;
    Tcl_Obj *valuePtr, *varValuePtr;

    for (i=0 ; i<statePtr->numLists ; i++) {
	for (v=0 ; v<statePtr->varcList[i] ; v++) {
	    k = statePtr->index[i]++;

	    if (k < statePtr->argcList[i]) {
		valuePtr = statePtr->argvList[i][k];
	    } else {
		TclNewObj(valuePtr);	/* Empty string */
	    }

	    varValuePtr = Tcl_ObjSetVar2(interp, statePtr->varvList[i][v],
		    NULL, valuePtr, TCL_LEAVE_ERR_MSG);

	    if (varValuePtr == NULL) {
		Tcl_AppendObjToErrorInfo(interp, Tcl_ObjPrintf(
			"\n    (setting %s loop variable \"%s\")",
			(statePtr->resultList != NULL ? "lmap" : "foreach"),
			TclGetString(statePtr->varvList[i][v])));
		return TCL_ERROR;
	    }
	}
    }

    return TCL_OK;
}

/*
 * Factored out code for cleaning up the state of the foreach.
 */

static inline void
ForeachCleanup(
    Tcl_Interp *interp,
    struct ForeachState *statePtr)
{
    int i;

    for (i=0 ; i<statePtr->numLists ; i++) {
	if (statePtr->vCopyList[i]) {
	    TclDecrRefCount(statePtr->vCopyList[i]);
	}
	if (statePtr->aCopyList[i]) {
	    TclDecrRefCount(statePtr->aCopyList[i]);
	}
    }
    if (statePtr->resultList != NULL) {
	TclDecrRefCount(statePtr->resultList);
    }
    TclStackFree(interp, statePtr);
}

/*
 *----------------------------------------------------------------------
 *
 * Tcl_FormatObjCmd --
 *
 *	This procedure is invoked to process the "format" Tcl command. See
 *	the user documentation for details on what it does.
 *
 * Results:
 *	A standard Tcl result.
 *
 * Side effects:
 *	See the user documentation.
 *
 *----------------------------------------------------------------------
 */

int
Tcl_FormatObjCmd(
    TCL_UNUSED(ClientData),
    Tcl_Interp *interp,		/* Current interpreter. */
    int objc,			/* Number of arguments. */
    Tcl_Obj *const objv[])	/* Argument objects. */
{
    Tcl_Obj *resultPtr;		/* Where result is stored finally. */

    if (objc < 2) {
	Tcl_WrongNumArgs(interp, 1, objv, "formatString ?arg ...?");
	return TCL_ERROR;
    }

    resultPtr = Tcl_Format(interp, TclGetString(objv[1]), objc-2, objv+2);
    if (resultPtr == NULL) {
	return TCL_ERROR;
    }
    Tcl_SetObjResult(interp, resultPtr);
    return TCL_OK;
}

/*
 * Local Variables:
 * mode: c
 * c-basic-offset: 4
 * fill-column: 78
 * End:
 */<|MERGE_RESOLUTION|>--- conflicted
+++ resolved
@@ -559,9 +559,9 @@
     int length;			/* Length of the byte array being converted */
     const char *bytesPtr;	/* Pointer to the first byte of the array */
 #if TCL_MAJOR_VERSION > 8 || defined(TCL_NO_DEPRECATED)
-    const char *stopOnError = "";
+    int flags = TCL_ENCODING_STOPONERROR;
 #else
-    const char *stopOnError = NULL;
+    int flags = TCL_ENCODING_NO_THROW;
 #endif
     size_t result;
 
@@ -574,26 +574,27 @@
 	}
 	data = objv[objc - 1];
 	if (objc > 3) {
-	    stopOnError = Tcl_GetString(objv[1]);
-	    if (stopOnError[0] == '-' && stopOnError[1] == 'n'
-		    && !strncmp(stopOnError, "-nothrow", strlen(stopOnError))) {
-		stopOnError = NULL;
-	    } else if (stopOnError[0] == '-' && stopOnError[1] == 's'
-		    && !strncmp(stopOnError, "-stoponerror", strlen(stopOnError))) {
+	    bytesPtr = Tcl_GetString(objv[1]);
+	    if (bytesPtr[0] == '-' && bytesPtr[1] == 'n'
+		    && !strncmp(bytesPtr, "-nothrow", strlen(bytesPtr))) {
+		flags = TCL_ENCODING_NO_THROW;
+	    } else if (bytesPtr[0] == '-' && bytesPtr[1] == 's'
+		    && !strncmp(bytesPtr, "-stoponerror", strlen(bytesPtr))) {
+		flags = TCL_ENCODING_STOPONERROR;
 	    } else {
 		goto encConvFromError;
 	    }
 	}
     } else {
     encConvFromError:
-	Tcl_WrongNumArgs(interp, 1, objv, "?-stoponerror|-nothrow? ?encoding? data");
+	Tcl_WrongNumArgs(interp, 1, objv, "?-nothrow|-stoponerror? ?encoding? data");
 	return TCL_ERROR;
     }
 
     /*
      * Convert the string into a byte array in 'ds'
      */
-    if (stopOnError) {
+    if (flags & TCL_ENCODING_STOPONERROR) {
 	bytesPtr = (char *) TclGetBytesFromObj(interp, data, &length);
 	if (bytesPtr == NULL) {
 	    return TCL_ERROR;
@@ -602,8 +603,8 @@
 	bytesPtr = (char *) Tcl_GetByteArrayFromObj(data, &length);
     }
     result = Tcl_ExternalToUtfDStringEx(encoding, bytesPtr, length,
-	    stopOnError ? TCL_ENCODING_STOPONERROR : TCL_ENCODING_NO_THROW, &ds);
-    if (stopOnError && (result != (size_t)-1)) {
+	    flags, &ds);
+    if ((flags & TCL_ENCODING_STOPONERROR) && (result != (size_t)-1)) {
 	char buf[TCL_INTEGER_SPACE];
 	sprintf(buf, "%" TCL_Z_MODIFIER "u", result);
 	Tcl_SetObjResult(interp, Tcl_ObjPrintf("unexpected byte sequence starting at index %"
@@ -657,15 +658,12 @@
     Tcl_Encoding encoding;	/* Encoding to use */
     int length;			/* Length of the string being converted */
     const char *stringPtr;	/* Pointer to the first byte of the string */
-<<<<<<< HEAD
     size_t result;
 #if TCL_MAJOR_VERSION > 8 || defined(TCL_NO_DEPRECATED)
-    const char *stopOnError = "";
+    int flags = TCL_ENCODING_STOPONERROR;
 #else
-    const char *stopOnError = NULL;
+    int flags = TCL_ENCODING_NO_THROW;
 #endif
-=======
->>>>>>> 7cf2f6d1
 
     if (objc == 2) {
 	encoding = Tcl_GetEncoding(interp, NULL);
@@ -676,19 +674,20 @@
 	}
 	data = objv[objc - 1];
 	if (objc > 3) {
-	    stopOnError = Tcl_GetString(objv[1]);
-	    if (stopOnError[0] == '-' && stopOnError[1] == 'n'
-		    && !strncmp(stopOnError, "-nothrow", strlen(stopOnError))) {
-		stopOnError = NULL;
-	    } else if (stopOnError[0] == '-' && stopOnError[1] == 's'
-		    && !strncmp(stopOnError, "-stoponerror", strlen(stopOnError))) {
+	    stringPtr = Tcl_GetString(objv[1]);
+	    if (stringPtr[0] == '-' && stringPtr[1] == 'n'
+		    && !strncmp(stringPtr, "-nothrow", strlen(stringPtr))) {
+		flags = TCL_ENCODING_NO_THROW;
+	    } else if (stringPtr[0] == '-' && stringPtr[1] == 's'
+		    && !strncmp(stringPtr, "-stoponerror", strlen(stringPtr))) {
+		flags = TCL_ENCODING_STOPONERROR;
 	    } else {
 		goto encConvToError;
 	    }
 	}
     } else {
     encConvToError:
-	Tcl_WrongNumArgs(interp, 1, objv, "?-stoponerror|-nothrow? ?encoding? data");
+	Tcl_WrongNumArgs(interp, 1, objv, "?-nothrow|-stoponerror? ?encoding? data");
 	return TCL_ERROR;
     }
 
@@ -698,8 +697,8 @@
 
     stringPtr = TclGetStringFromObj(data, &length);
     result = Tcl_UtfToExternalDStringEx(encoding, stringPtr, length,
-	    stopOnError ? TCL_ENCODING_STOPONERROR : TCL_ENCODING_NO_THROW, &ds);
-    if (stopOnError && (result != (size_t)-1)) {
+	    flags, &ds);
+    if ((flags & TCL_ENCODING_STOPONERROR) && (result != (size_t)-1)) {
 	size_t pos = Tcl_NumUtfChars(stringPtr, result);
 	int ucs4;
 	char buf[TCL_INTEGER_SPACE];
