/*
 * tclCmdAH.c --
 *
 *	This file contains the top-level command routines for most of the Tcl
 *	built-in commands whose names begin with the letters A to H.
 *
 * Copyright © 1987-1993 The Regents of the University of California.
 * Copyright © 1994-1997 Sun Microsystems, Inc.
 *
 * See the file "license.terms" for information on usage and redistribution of
 * this file, and for a DISCLAIMER OF ALL WARRANTIES.
 */

#include "tclInt.h"
#include "tclIO.h"
#include "tclTomMath.h"
#ifdef _WIN32
#   include "tclWinInt.h"
#endif

/*
 * The state structure used by [foreach]. Note that the actual structure has
 * all its working arrays appended afterwards so they can be allocated and
 * freed in a single step.
 */

struct ForeachState {
    Tcl_Obj *bodyPtr;		/* The script body of the command. */
    Tcl_Size bodyIdx;		/* The argument index of the body. */
    Tcl_Size j, maxj;		/* Number of loop iterations. */
    Tcl_Size numLists;		/* Count of value lists. */
    Tcl_Size *index;		/* Array of value list indices. */
    Tcl_Size *varcList; 	/* # loop variables per list. */
    Tcl_Obj ***varvList;	/* Array of var name lists. */
    Tcl_Obj **vCopyList;	/* Copies of var name list arguments. */
    Tcl_Size *argcList;		/* Array of value list sizes. */
    Tcl_Obj ***argvList;	/* Array of value lists. */
    Tcl_Obj **aCopyList;	/* Copies of value list arguments. */
    Tcl_Obj *resultList;	/* List of result values from the loop body,
				 * or NULL if we're not collecting them
				 * ([lmap] vs [foreach]). */
};

/*
 * Prototypes for local procedures defined in this file:
 */

static int		CheckAccess(Tcl_Interp *interp, Tcl_Obj *pathPtr,
			    int mode);
static Tcl_ObjCmdProc	EncodingConvertfromObjCmd;
static Tcl_ObjCmdProc	EncodingConverttoObjCmd;
static Tcl_ObjCmdProc	EncodingDirsObjCmd;
static Tcl_ObjCmdProc	EncodingNamesObjCmd;
static Tcl_ObjCmdProc	EncodingProfilesObjCmd;
static Tcl_ObjCmdProc	EncodingSystemObjCmd;
static inline int	ForeachAssignments(Tcl_Interp *interp,
			    struct ForeachState *statePtr);
static inline void	ForeachCleanup(Tcl_Interp *interp,
			    struct ForeachState *statePtr);
static int		GetStatBuf(Tcl_Interp *interp, Tcl_Obj *pathPtr,
			    Tcl_FSStatProc *statProc, Tcl_StatBuf *statPtr);
static const char *	GetTypeFromMode(int mode);
static int		StoreStatData(Tcl_Interp *interp, Tcl_Obj *varName,
			    Tcl_StatBuf *statPtr);
static int	EachloopCmd(Tcl_Interp *interp, int collect,
			    int objc, Tcl_Obj *const objv[]);
static Tcl_NRPostProc	CatchObjCmdCallback;
static Tcl_NRPostProc	ExprCallback;
static Tcl_NRPostProc	ForSetupCallback;
static Tcl_NRPostProc	ForCondCallback;
static Tcl_NRPostProc	ForNextCallback;
static Tcl_NRPostProc	ForPostNextCallback;
static Tcl_NRPostProc	ForeachLoopStep;
static Tcl_NRPostProc	EvalCmdErrMsg;

static Tcl_ObjCmdProc FileAttrAccessTimeCmd;
static Tcl_ObjCmdProc FileAttrIsDirectoryCmd;
static Tcl_ObjCmdProc FileAttrIsExecutableCmd;
static Tcl_ObjCmdProc FileAttrIsExistingCmd;
static Tcl_ObjCmdProc FileAttrIsFileCmd;
static Tcl_ObjCmdProc FileAttrIsOwnedCmd;
static Tcl_ObjCmdProc FileAttrIsReadableCmd;
static Tcl_ObjCmdProc FileAttrIsWritableCmd;
static Tcl_ObjCmdProc FileAttrLinkStatCmd;
static Tcl_ObjCmdProc FileAttrModifyTimeCmd;
static Tcl_ObjCmdProc FileAttrSizeCmd;
static Tcl_ObjCmdProc FileAttrStatCmd;
static Tcl_ObjCmdProc FileAttrTypeCmd;
static Tcl_ObjCmdProc FilesystemSeparatorCmd;
static Tcl_ObjCmdProc FilesystemVolumesCmd;
static Tcl_ObjCmdProc PathDirNameCmd;
static Tcl_ObjCmdProc PathExtensionCmd;
static Tcl_ObjCmdProc PathFilesystemCmd;
static Tcl_ObjCmdProc PathJoinCmd;
static Tcl_ObjCmdProc PathNativeNameCmd;
static Tcl_ObjCmdProc PathNormalizeCmd;
static Tcl_ObjCmdProc PathRootNameCmd;
static Tcl_ObjCmdProc PathSplitCmd;
static Tcl_ObjCmdProc PathTailCmd;
static Tcl_ObjCmdProc PathTypeCmd;

/*
 *----------------------------------------------------------------------
 *
 * Tcl_BreakObjCmd --
 *
 *	This procedure is invoked to process the "break" Tcl command. See the
 *	user documentation for details on what it does.
 *
 *	With the bytecode compiler, this procedure is only called when a
 *	command name is computed at runtime, and is "break" or the name to
 *	which "break" was renamed: e.g., "set z break; $z"
 *
 * Results:
 *	A standard Tcl result.
 *
 * Side effects:
 *	See the user documentation.
 *
 *----------------------------------------------------------------------
 */

int
Tcl_BreakObjCmd(
    TCL_UNUSED(void *),
    Tcl_Interp *interp,		/* Current interpreter. */
    int objc,			/* Number of arguments. */
    Tcl_Obj *const objv[])	/* Argument objects. */
{
    if (objc != 1) {
	Tcl_WrongNumArgs(interp, 1, objv, NULL);
	return TCL_ERROR;
    }
    return TCL_BREAK;
}

/*
 *----------------------------------------------------------------------
 *
 * Tcl_CatchObjCmd --
 *
 *	This object-based procedure is invoked to process the "catch" Tcl
 *	command. See the user documentation for details on what it does.
 *
 * Results:
 *	A standard Tcl object result.
 *
 * Side effects:
 *	See the user documentation.
 *
 *----------------------------------------------------------------------
 */

int
Tcl_CatchObjCmd(
    void *clientData,
    Tcl_Interp *interp,		/* Current interpreter. */
    int objc,			/* Number of arguments. */
    Tcl_Obj *const objv[])	/* Argument objects. */
{
    return Tcl_NRCallObjProc(interp, TclNRCatchObjCmd, clientData, objc, objv);
}

int
TclNRCatchObjCmd(
    TCL_UNUSED(void *),
    Tcl_Interp *interp,		/* Current interpreter. */
    int objc,			/* Number of arguments. */
    Tcl_Obj *const objv[])	/* Argument objects. */
{
    Tcl_Obj *varNamePtr = NULL;
    Tcl_Obj *optionVarNamePtr = NULL;
    Interp *iPtr = (Interp *) interp;

    if ((objc < 2) || (objc > 4)) {
	Tcl_WrongNumArgs(interp, 1, objv,
		"script ?resultVarName? ?optionVarName?");
	return TCL_ERROR;
    }

    if (objc >= 3) {
	varNamePtr = objv[2];
    }
    if (objc == 4) {
	optionVarNamePtr = objv[3];
    }

    TclNRAddCallback(interp, CatchObjCmdCallback, INT2PTR(objc),
	    varNamePtr, optionVarNamePtr, NULL);

    /*
     * TIP #280. Make invoking context available to caught script.
     */

    return TclNREvalObjEx(interp, objv[1], 0, iPtr->cmdFramePtr, 1);
}

static int
CatchObjCmdCallback(
    void *data[],
    Tcl_Interp *interp,
    int result)
{
    Interp *iPtr = (Interp *) interp;
    int objc = PTR2INT(data[0]);
    Tcl_Obj *varNamePtr = (Tcl_Obj *)data[1];
    Tcl_Obj *optionVarNamePtr = (Tcl_Obj *)data[2];
    int rewind = iPtr->execEnvPtr->rewind;

    /*
     * We disable catch in interpreters where the limit has been exceeded.
     */

    if (rewind || Tcl_LimitExceeded(interp)) {
	Tcl_AppendObjToErrorInfo(interp, Tcl_ObjPrintf(
		"\n    (\"catch\" body line %d)", Tcl_GetErrorLine(interp)));
	return TCL_ERROR;
    }

    if (objc >= 3) {
	if (NULL == Tcl_ObjSetVar2(interp, varNamePtr, NULL,
		Tcl_GetObjResult(interp), TCL_LEAVE_ERR_MSG)) {
	    return TCL_ERROR;
	}
    }
    if (objc == 4) {
	Tcl_Obj *options = Tcl_GetReturnOptions(interp, result);

	if (NULL == Tcl_ObjSetVar2(interp, optionVarNamePtr, NULL,
		options, TCL_LEAVE_ERR_MSG)) {
	    /* Do not decrRefCount 'options', it was already done by
	     * Tcl_ObjSetVar2 */
	    return TCL_ERROR;
	}
    }

    Tcl_ResetResult(interp);
    Tcl_SetObjResult(interp, Tcl_NewWideIntObj(result));
    return TCL_OK;
}

/*
 *----------------------------------------------------------------------
 *
 * Tcl_CdObjCmd --
 *
 *	This procedure is invoked to process the "cd" Tcl command. See the
 *	user documentation for details on what it does.
 *
 * Results:
 *	A standard Tcl result.
 *
 * Side effects:
 *	See the user documentation.
 *
 *----------------------------------------------------------------------
 */

int
Tcl_CdObjCmd(
    TCL_UNUSED(void *),
    Tcl_Interp *interp,		/* Current interpreter. */
    int objc,			/* Number of arguments. */
    Tcl_Obj *const objv[])	/* Argument objects. */
{
    Tcl_Obj *dir;
    int result;

    if (objc > 2) {
	Tcl_WrongNumArgs(interp, 1, objv, "?dirName?");
	return TCL_ERROR;
    }

    if (objc == 2) {
	dir = objv[1];
    } else {
	dir = TclGetHomeDirObj(interp, NULL);
	if (dir == NULL) {
	    return TCL_ERROR;
	}
	Tcl_IncrRefCount(dir);
    }
    if (Tcl_FSConvertToPathType(interp, dir) != TCL_OK) {
	result = TCL_ERROR;
    } else {
	result = Tcl_FSChdir(dir);
	if (result != TCL_OK) {
	    Tcl_SetObjResult(interp, Tcl_ObjPrintf(
		    "couldn't change working directory to \"%s\": %s",
		    TclGetString(dir), Tcl_PosixError(interp)));
	    result = TCL_ERROR;
	}
    }
    if (objc != 2) {
	Tcl_DecrRefCount(dir);
    }
    return result;
}

/*
 *----------------------------------------------------------------------
 *
 * Tcl_ConcatObjCmd --
 *
 *	This object-based procedure is invoked to process the "concat" Tcl
 *	command. See the user documentation for details on what it does.
 *
 * Results:
 *	A standard Tcl object result.
 *
 * Side effects:
 *	See the user documentation.
 *
 *----------------------------------------------------------------------
 */

int
Tcl_ConcatObjCmd(
    TCL_UNUSED(void *),
    Tcl_Interp *interp,		/* Current interpreter. */
    int objc,			/* Number of arguments. */
    Tcl_Obj *const objv[])	/* Argument objects. */
{
    if (objc >= 2) {
	Tcl_SetObjResult(interp, Tcl_ConcatObj(objc-1, objv+1));
    }
    return TCL_OK;
}

/*
 *----------------------------------------------------------------------
 *
 * Tcl_ContinueObjCmd --
 *
 *	This procedure is invoked to process the "continue" Tcl command. See
 *	the user documentation for details on what it does.
 *
 *	With the bytecode compiler, this procedure is only called when a
 *	command name is computed at runtime, and is "continue" or the name to
 *	which "continue" was renamed: e.g., "set z continue; $z"
 *
 * Results:
 *	A standard Tcl result.
 *
 * Side effects:
 *	See the user documentation.
 *
 *----------------------------------------------------------------------
 */

int
Tcl_ContinueObjCmd(
    TCL_UNUSED(void *),
    Tcl_Interp *interp,		/* Current interpreter. */
    int objc,			/* Number of arguments. */
    Tcl_Obj *const objv[])	/* Argument objects. */
{
    if (objc != 1) {
	Tcl_WrongNumArgs(interp, 1, objv, NULL);
	return TCL_ERROR;
    }
    return TCL_CONTINUE;
}

/*
 *-----------------------------------------------------------------------------
 *
 * TclInitEncodingCmd --
 *
 *	This function creates the 'encoding' ensemble.
 *
 * Results:
 *	Returns the Tcl_Command so created.
 *
 * Side effects:
 *	The ensemble is initialized.
 *
 * This command is hidden in a safe interpreter.
 */

Tcl_Command
TclInitEncodingCmd(
    Tcl_Interp* interp)		/* Tcl interpreter */
{
    static const EnsembleImplMap encodingImplMap[] = {
	{"convertfrom", EncodingConvertfromObjCmd, TclCompileBasic1To3ArgCmd, NULL, NULL, 0},
	{"convertto",   EncodingConverttoObjCmd,   TclCompileBasic1To3ArgCmd, NULL, NULL, 0},
	{"dirs",        EncodingDirsObjCmd,        TclCompileBasic0Or1ArgCmd, NULL, NULL, 1},
	{"names",       EncodingNamesObjCmd,       TclCompileBasic0ArgCmd,    NULL, NULL, 0},
	{"profiles",    EncodingProfilesObjCmd,    TclCompileBasic0ArgCmd,    NULL, NULL, 0},
	{"system",      EncodingSystemObjCmd,      TclCompileBasic0Or1ArgCmd, NULL, NULL, 1},
	{NULL,          NULL,                      NULL,                      NULL, NULL, 0}
    };

    return TclMakeEnsemble(interp, "encoding", encodingImplMap);
}

/*
 *------------------------------------------------------------------------
 *
 * EncodingConvertParseOptions --
 *
 *    Common routine for parsing arguments passed to encoding convertfrom
 *    and encoding convertto.
 *
 * Results:
 *    TCL_OK or TCL_ERROR.
 *
 * Side effects:
 *    On success,
 *    - *encPtr is set to the encoding. Must be freed with Tcl_FreeEncoding
 *      if non-NULL
 *    - *dataObjPtr is set to the Tcl_Obj containing the data to encode or
 *      decode
 *    - *profilePtr is set to encoding error handling profile
 *    - *failVarPtr is set to -failindex option value or NULL
 *    On error, all of the above are uninitialized.
 *
 *------------------------------------------------------------------------
 */
static int
EncodingConvertParseOptions (
    Tcl_Interp *interp,    /* For error messages. May be NULL */
    int objc,		   /* Number of arguments */
    Tcl_Obj *const objv[], /* Argument objects as passed to command. */
    Tcl_Encoding *encPtr,  /* Where to store the encoding */
    Tcl_Obj **dataObjPtr,  /* Where to store ptr to Tcl_Obj containing data */
    int *profilePtr,         /* Bit mask of encoding option profile */
    Tcl_Obj **failVarPtr   /* Where to store -failindex option value */
)
{
    static const char *const options[] = {"-profile", "-failindex", NULL};
    enum convertfromOptions { PROFILE, FAILINDEX } optIndex;
    Tcl_Encoding encoding;
    Tcl_Obj *dataObj;
    Tcl_Obj *failVarObj;
    int profile = TCL_ENCODING_PROFILE_TCL8;

    /*
     * Possible combinations:
     * 1) data						-> objc = 2
     * 2) ?options? encoding data			-> objc >= 3
     * It is intentional that specifying option forces encoding to be
     * specified. Less prone to user error. This should have always been
     * the case even in 8.6 imho where there were no options (ie (1)
     * should never have been allowed)
     */

    if (objc == 1) {
numArgsError: /* ONLY jump here if nothing needs to be freed!!! */
	Tcl_WrongNumArgs(interp,
			 1,
			 objv,
			 "?-profile profile? ?-failindex var? encoding data");
	((Interp *)interp)->flags |= INTERP_ALTERNATE_WRONG_ARGS;
	Tcl_WrongNumArgs(interp, 1, objv, "data");
	return TCL_ERROR;
    }

    failVarObj = NULL;
    if (objc == 2) {
	encoding = Tcl_GetEncoding(interp, NULL);
	dataObj = objv[1];
    } else {
	int argIndex;
	for (argIndex = 1; argIndex < (objc-2); ++argIndex) {
	    if (Tcl_GetIndexFromObj(
		    interp, objv[argIndex], options, "option", 0, &optIndex)
		!= TCL_OK) {
		return TCL_ERROR;
	    }
	    if (++argIndex == (objc - 2)) {
		goto numArgsError;
	    }
	    switch (optIndex) {
	    case PROFILE:
		if (TclEncodingProfileNameToId(interp,
					       Tcl_GetString(objv[argIndex]),
					       &profile) != TCL_OK) {
		    return TCL_ERROR;
		}
		break;
	    case FAILINDEX:
		failVarObj = objv[argIndex];
		break;
	    }
	}
	/* Get encoding after opts so no need to free it on option error */
	if (Tcl_GetEncodingFromObj(interp, objv[objc - 2], &encoding)
	    != TCL_OK) {
	    return TCL_ERROR;
	}
	dataObj = objv[objc - 1];
    }

    *encPtr = encoding;
    *dataObjPtr = dataObj;
    *profilePtr = profile;
    *failVarPtr = failVarObj;

    return TCL_OK;
}

/*
 *----------------------------------------------------------------------
 *
 * EncodingConvertfromObjCmd --
 *
 *	This command converts a byte array in an external encoding into a
 *	Tcl string
 *
 * Results:
 *	A standard Tcl result.
 *
 *----------------------------------------------------------------------
 */

int
EncodingConvertfromObjCmd(
    TCL_UNUSED(void *),
    Tcl_Interp *interp,		/* Current interpreter. */
    int objc,			/* Number of arguments. */
    Tcl_Obj *const objv[])	/* Argument objects. */
{
    Tcl_Obj *data;		/* Byte array to convert */
    Tcl_DString ds;		/* Buffer to hold the string */
    Tcl_Encoding encoding;	/* Encoding to use */
    Tcl_Size length = 0;			/* Length of the byte array being converted */
    const char *bytesPtr;	/* Pointer to the first byte of the array */
    int flags;
    int result;
    Tcl_Obj *failVarObj;
    Tcl_Size errorLocation;

    if (EncodingConvertParseOptions(
	    interp, objc, objv, &encoding, &data, &flags, &failVarObj)
	!= TCL_OK) {
	return TCL_ERROR;
    }

    /*
     * Convert the string into a byte array in 'ds'.
     */
    bytesPtr = (char *) Tcl_GetBytesFromObj(interp, data, &length);

    if (bytesPtr == NULL) {
	return TCL_ERROR;
    }
    result = Tcl_ExternalToUtfDStringEx(interp, encoding, bytesPtr, length, flags,
                                        &ds, failVarObj ? &errorLocation : NULL);
    /* NOTE: ds must be freed beyond this point even on error */
    switch (result) {
    case TCL_OK:
        errorLocation = TCL_INDEX_NONE;
        break;
    case TCL_ERROR:
	/* Error in parameters. Should not happen. interp will have error */
        Tcl_DStringFree(&ds);
	return TCL_ERROR;
    default:
	/*
	 * One of the TCL_CONVERT_* errors. If we were not interested in the
	 * error location, interp result would already have been filled in
	 * and we can just return the error. Otherwise, we have to return
	 * what could be decoded and the returned error location.
	 */
	if (failVarObj == NULL) {
            Tcl_DStringFree(&ds);
	    return TCL_ERROR;
	}
        break;
    }

    /*
     * TCL_OK or a TCL_CONVERT_* error where the caller wants back as much
     * data as was converted.
     */
    if (failVarObj) {
	Tcl_Obj *failIndex;
	TclNewIndexObj(failIndex, errorLocation);
	if (Tcl_ObjSetVar2(interp,
			   failVarObj,
			   NULL,
			   failIndex,
			   TCL_LEAVE_ERR_MSG) == NULL) {
	    Tcl_DStringFree(&ds);
	    return TCL_ERROR;
	}
    }
    /*
     * Note that we cannot use Tcl_DStringResult here because it will
     * truncate the string at the first null byte.
     */

    Tcl_SetObjResult(interp, Tcl_DStringToObj(&ds));

    /* We're done with the encoding */

    Tcl_FreeEncoding(encoding);
    return TCL_OK;

}

/*
 *----------------------------------------------------------------------
 *
 * EncodingConverttoObjCmd --
 *
 *	This command converts a Tcl string into a byte array that
 *	encodes the string according to some encoding.
 *
 * Results:
 *	A standard Tcl result.
 *
 *----------------------------------------------------------------------
 */

int
EncodingConverttoObjCmd(
    TCL_UNUSED(void *),
    Tcl_Interp *interp,		/* Current interpreter. */
    int objc,			/* Number of arguments. */
    Tcl_Obj *const objv[])	/* Argument objects. */
{
    Tcl_Obj *data;		/* String to convert */
    Tcl_DString ds;		/* Buffer to hold the byte array */
    Tcl_Encoding encoding;	/* Encoding to use */
    Tcl_Size length;			/* Length of the string being converted */
    const char *stringPtr;	/* Pointer to the first byte of the string */
    int result;
    int flags;
    Tcl_Obj *failVarObj;
    Tcl_Size errorLocation;

    if (EncodingConvertParseOptions(
	    interp, objc, objv, &encoding, &data, &flags, &failVarObj)
	!= TCL_OK) {
	return TCL_ERROR;
    }

    /*
     * Convert the string to a byte array in 'ds'
     */

    stringPtr = Tcl_GetStringFromObj(data, &length);
    result = Tcl_UtfToExternalDStringEx(interp, encoding, stringPtr, length, flags,
                                        &ds, failVarObj ? &errorLocation : NULL);
    /* NOTE: ds must be freed beyond this point even on error */

    switch (result) {
    case TCL_OK:
	errorLocation = TCL_INDEX_NONE;
	break;
    case TCL_ERROR:
	/* Error in parameters. Should not happen. interp will have error */
        Tcl_DStringFree(&ds);
	return TCL_ERROR;
    default:
	/*
	 * One of the TCL_CONVERT_* errors. If we were not interested in the
	 * error location, interp result would already have been filled in
	 * and we can just return the error. Otherwise, we have to return
	 * what could be decoded and the returned error location.
	 */
	if (failVarObj == NULL) {
            Tcl_DStringFree(&ds);
	    return TCL_ERROR;
	}
        break;
    }
    /*
     * TCL_OK or a TCL_CONVERT_* error where the caller wants back as much
     * data as was converted.
     */
    if (failVarObj) {
	Tcl_Obj *failIndex;
	TclNewIndexObj(failIndex, errorLocation);
	if (Tcl_ObjSetVar2(interp,
			   failVarObj,
			   NULL,
			   failIndex,
			   TCL_LEAVE_ERR_MSG) == NULL) {
	    Tcl_DStringFree(&ds);
	    return TCL_ERROR;
	}
    }

    Tcl_SetObjResult(interp,
		     Tcl_NewByteArrayObj((unsigned char*) Tcl_DStringValue(&ds),
					 Tcl_DStringLength(&ds)));
    Tcl_DStringFree(&ds);

    /* We're done with the encoding */

    Tcl_FreeEncoding(encoding);
    return TCL_OK;

}

/*
 *----------------------------------------------------------------------
 *
 * EncodingDirsObjCmd --
 *
 *	This command manipulates the encoding search path.
 *
 * Results:
 *	A standard Tcl result.
 *
 * Side effects:
 *	Can set the encoding search path.
 *
 *----------------------------------------------------------------------
 */

int
EncodingDirsObjCmd(
    TCL_UNUSED(void *),
    Tcl_Interp *interp,		/* Current interpreter. */
    int objc,			/* Number of arguments. */
    Tcl_Obj *const objv[])	/* Argument objects. */
{
    Tcl_Obj *dirListObj;

    if (objc > 2) {
	Tcl_WrongNumArgs(interp, 1, objv, "?dirList?");
	return TCL_ERROR;
    }
    if (objc == 1) {
	Tcl_SetObjResult(interp, Tcl_GetEncodingSearchPath());
	return TCL_OK;
    }

    dirListObj = objv[1];
    if (Tcl_SetEncodingSearchPath(dirListObj) == TCL_ERROR) {
	Tcl_SetObjResult(interp, Tcl_ObjPrintf(
		"expected directory list but got \"%s\"",
		TclGetString(dirListObj)));
	Tcl_SetErrorCode(interp, "TCL", "OPERATION", "ENCODING", "BADPATH",
		NULL);
	return TCL_ERROR;
    }
    Tcl_SetObjResult(interp, dirListObj);
    return TCL_OK;
}

/*
 *-----------------------------------------------------------------------------
 *
 * EncodingNamesObjCmd --
 *
 *	This command returns a list of the available encoding names
 *
 * Results:
 *	Returns a standard Tcl result
 *
 *-----------------------------------------------------------------------------
 */

int
EncodingNamesObjCmd(
    TCL_UNUSED(void *),
    Tcl_Interp* interp,	    /* Tcl interpreter */
    int objc,		    /* Number of command line args */
    Tcl_Obj* const objv[])  /* Vector of command line args */
{
    if (objc > 1) {
	Tcl_WrongNumArgs(interp, 1, objv, NULL);
	return TCL_ERROR;
    }
    Tcl_GetEncodingNames(interp);
    return TCL_OK;
}

/*
 *-----------------------------------------------------------------------------
 *
 * EncodingProfilesObjCmd --
 *
 *	This command returns a list of the available encoding profiles
 *
 * Results:
 *	Returns a standard Tcl result
 *
 *-----------------------------------------------------------------------------
 */

int
EncodingProfilesObjCmd(
    TCL_UNUSED(void *),
    Tcl_Interp* interp,	    /* Tcl interpreter */
    int objc,		    /* Number of command line args */
    Tcl_Obj* const objv[])  /* Vector of command line args */
{
    if (objc > 1) {
	Tcl_WrongNumArgs(interp, 1, objv, NULL);
	return TCL_ERROR;
    }
    TclGetEncodingProfiles(interp);
    return TCL_OK;
}

/*
 *-----------------------------------------------------------------------------
 *
 * EncodingSystemObjCmd --
 *
 *	This command retrieves or changes the system encoding
 *
 * Results:
 *	Returns a standard Tcl result
 *
 * Side effects:
 *	May change the system encoding.
 *
 *-----------------------------------------------------------------------------
 */

int
EncodingSystemObjCmd(
    TCL_UNUSED(void *),
    Tcl_Interp* interp,     /* Tcl interpreter */
    int objc,		    /* Number of command line args */
    Tcl_Obj* const objv[])  /* Vector of command line args */
{
    if (objc > 2) {
	Tcl_WrongNumArgs(interp, 1, objv, "?encoding?");
	return TCL_ERROR;
    }
    if (objc == 1) {
	Tcl_SetObjResult(interp,
			 Tcl_NewStringObj(Tcl_GetEncodingName(NULL), -1));
    } else {
	return Tcl_SetSystemEncoding(interp, TclGetString(objv[1]));
    }
    return TCL_OK;
}

/*
 *----------------------------------------------------------------------
 *
 * Tcl_ErrorObjCmd --
 *
 *	This procedure is invoked to process the "error" Tcl command. See the
 *	user documentation for details on what it does.
 *
 * Results:
 *	A standard Tcl object result.
 *
 * Side effects:
 *	See the user documentation.
 *
 *----------------------------------------------------------------------
 */

int
Tcl_ErrorObjCmd(
    TCL_UNUSED(void *),
    Tcl_Interp *interp,		/* Current interpreter. */
    int objc,			/* Number of arguments. */
    Tcl_Obj *const objv[])	/* Argument objects. */
{
    Tcl_Obj *options, *optName;

    if ((objc < 2) || (objc > 4)) {
	Tcl_WrongNumArgs(interp, 1, objv, "message ?errorInfo? ?errorCode?");
	return TCL_ERROR;
    }

    TclNewLiteralStringObj(options, "-code error -level 0");

    if (objc >= 3) {		/* Process the optional info argument */
	TclNewLiteralStringObj(optName, "-errorinfo");
	Tcl_ListObjAppendElement(NULL, options, optName);
	Tcl_ListObjAppendElement(NULL, options, objv[2]);
    }

    if (objc >= 4) {		/* Process the optional code argument */
	TclNewLiteralStringObj(optName, "-errorcode");
	Tcl_ListObjAppendElement(NULL, options, optName);
	Tcl_ListObjAppendElement(NULL, options, objv[3]);
    }

    Tcl_SetObjResult(interp, objv[1]);
    return Tcl_SetReturnOptions(interp, options);
}

/*
 *----------------------------------------------------------------------
 *
 * Tcl_EvalObjCmd --
 *
 *	This object-based procedure is invoked to process the "eval" Tcl
 *	command. See the user documentation for details on what it does.
 *
 * Results:
 *	A standard Tcl object result.
 *
 * Side effects:
 *	See the user documentation.
 *
 *----------------------------------------------------------------------
 */

static int
EvalCmdErrMsg(
    TCL_UNUSED(void **),
    Tcl_Interp *interp,
    int result)
{
    if (result == TCL_ERROR) {
	Tcl_AppendObjToErrorInfo(interp, Tcl_ObjPrintf(
		"\n    (\"eval\" body line %d)", Tcl_GetErrorLine(interp)));
    }
    return result;
}

int
Tcl_EvalObjCmd(
    void *clientData,
    Tcl_Interp *interp,		/* Current interpreter. */
    int objc,			/* Number of arguments. */
    Tcl_Obj *const objv[])	/* Argument objects. */
{
    return Tcl_NRCallObjProc(interp, TclNREvalObjCmd, clientData, objc, objv);
}

int
TclNREvalObjCmd(
    TCL_UNUSED(void *),
    Tcl_Interp *interp,		/* Current interpreter. */
    int objc,			/* Number of arguments. */
    Tcl_Obj *const objv[])	/* Argument objects. */
{
    Tcl_Obj *objPtr;
    Interp *iPtr = (Interp *) interp;
    CmdFrame *invoker = NULL;
    int word = 0;

    if (objc < 2) {
	Tcl_WrongNumArgs(interp, 1, objv, "arg ?arg ...?");
	return TCL_ERROR;
    }

    if (objc == 2) {
	/*
	 * TIP #280. Make argument location available to eval'd script.
	 */

	invoker = iPtr->cmdFramePtr;
	word = 1;
	objPtr = objv[1];
	TclArgumentGet(interp, objPtr, &invoker, &word);
    } else {
	/*
	 * More than one argument: concatenate them together with spaces
	 * between, then evaluate the result. Tcl_EvalObjEx will delete the
	 * object when it decrements its refcount after eval'ing it.
	 *
	 * TIP #280. Make invoking context available to eval'd script, done
	 * with the default values.
	 */

	objPtr = Tcl_ConcatObj(objc-1, objv+1);
    }
    TclNRAddCallback(interp, EvalCmdErrMsg, NULL, NULL, NULL, NULL);
    return TclNREvalObjEx(interp, objPtr, 0, invoker, word);
}

/*
 *----------------------------------------------------------------------
 *
 * Tcl_ExitObjCmd --
 *
 *	This procedure is invoked to process the "exit" Tcl command. See the
 *	user documentation for details on what it does.
 *
 * Results:
 *	A standard Tcl object result.
 *
 * Side effects:
 *	See the user documentation.
 *
 *----------------------------------------------------------------------
 */

int
Tcl_ExitObjCmd(
    TCL_UNUSED(void *),
    Tcl_Interp *interp,		/* Current interpreter. */
    int objc,			/* Number of arguments. */
    Tcl_Obj *const objv[])	/* Argument objects. */
{
    Tcl_WideInt value;

    if ((objc != 1) && (objc != 2)) {
	Tcl_WrongNumArgs(interp, 1, objv, "?returnCode?");
	return TCL_ERROR;
    }

    if (objc == 1) {
	value = 0;
    } else if (TclGetWideBitsFromObj(interp, objv[1], &value) != TCL_OK) {
	return TCL_ERROR;
    }
    Tcl_Exit((int)value);
    return TCL_OK;		/* Better not ever reach this! */
}

/*
 *----------------------------------------------------------------------
 *
 * Tcl_ExprObjCmd --
 *
 *	This object-based procedure is invoked to process the "expr" Tcl
 *	command. See the user documentation for details on what it does.
 *
 *	With the bytecode compiler, this procedure is called in two
 *	circumstances: 1) to execute expr commands that are too complicated or
 *	too unsafe to try compiling directly into an inline sequence of
 *	instructions, and 2) to execute commands where the command name is
 *	computed at runtime and is "expr" or the name to which "expr" was
 *	renamed (e.g., "set z expr; $z 2+3")
 *
 * Results:
 *	A standard Tcl object result.
 *
 * Side effects:
 *	See the user documentation.
 *
 *----------------------------------------------------------------------
 */

int
Tcl_ExprObjCmd(
    void *clientData,
    Tcl_Interp *interp,		/* Current interpreter. */
    int objc,			/* Number of arguments. */
    Tcl_Obj *const objv[])	/* Argument objects. */
{
    return Tcl_NRCallObjProc(interp, TclNRExprObjCmd, clientData, objc, objv);
}

int
TclNRExprObjCmd(
    TCL_UNUSED(void *),
    Tcl_Interp *interp,		/* Current interpreter. */
    int objc,			/* Number of arguments. */
    Tcl_Obj *const objv[])	/* Argument objects. */
{
    Tcl_Obj *resultPtr, *objPtr;

    if (objc < 2) {
	Tcl_WrongNumArgs(interp, 1, objv, "arg ?arg ...?");
	return TCL_ERROR;
    }

    TclNewObj(resultPtr);
    Tcl_IncrRefCount(resultPtr);
    if (objc == 2) {
	objPtr = objv[1];
	TclNRAddCallback(interp, ExprCallback, resultPtr, NULL, NULL, NULL);
    } else {
	objPtr = Tcl_ConcatObj(objc-1, objv+1);
	TclNRAddCallback(interp, ExprCallback, resultPtr, objPtr, NULL, NULL);
    }

    return Tcl_NRExprObj(interp, objPtr, resultPtr);
}

static int
ExprCallback(
    void *data[],
    Tcl_Interp *interp,
    int result)
{
    Tcl_Obj *resultPtr = (Tcl_Obj *)data[0];
    Tcl_Obj *objPtr = (Tcl_Obj *)data[1];

    if (objPtr != NULL) {
	Tcl_DecrRefCount(objPtr);
    }

    if (result == TCL_OK) {
	Tcl_SetObjResult(interp, resultPtr);
    }
    Tcl_DecrRefCount(resultPtr);
    return result;
}

/*
 *----------------------------------------------------------------------
 *
 * TclInitFileCmd --
 *
 *	This function builds the "file" Tcl command ensemble. See the user
 *	documentation for details on what that ensemble does.
 *
 *	PLEASE NOTE THAT THIS FAILS WITH FILENAMES AND PATHS WITH EMBEDDED
 *	NULLS. With the object-based Tcl_FS APIs, the above NOTE may no longer
 *	be true. In any case this assertion should be tested.
 *
 * Results:
 *	A standard Tcl result.
 *
 * Side effects:
 *	See the user documentation.
 *
 *----------------------------------------------------------------------
 */

Tcl_Command
TclInitFileCmd(
    Tcl_Interp *interp)
{
    /*
     * Note that most subcommands are unsafe because either they manipulate
     * the native filesystem or because they reveal information about the
     * native filesystem.
     */

    static const EnsembleImplMap initMap[] = {
	{"atime",	FileAttrAccessTimeCmd,	TclCompileBasic1Or2ArgCmd, NULL, NULL, 1},
	{"attributes",	TclFileAttrsCmd,	NULL, NULL, NULL, 1},
	{"channels",	TclChannelNamesCmd,	TclCompileBasic0Or1ArgCmd, NULL, NULL, 0},
	{"copy",	TclFileCopyCmd,		NULL, NULL, NULL, 1},
	{"delete",	TclFileDeleteCmd,	TclCompileBasicMin0ArgCmd, NULL, NULL, 1},
	{"dirname",	PathDirNameCmd,		TclCompileBasic1ArgCmd, NULL, NULL, 1},
	{"executable",	FileAttrIsExecutableCmd, TclCompileBasic1ArgCmd, NULL, NULL, 1},
	{"exists",	FileAttrIsExistingCmd,	TclCompileBasic1ArgCmd, NULL, NULL, 1},
	{"extension",	PathExtensionCmd,	TclCompileBasic1ArgCmd, NULL, NULL, 1},
	{"home",	TclFileHomeCmd,		TclCompileBasic0Or1ArgCmd, NULL, NULL, 1},
	{"isdirectory",	FileAttrIsDirectoryCmd,	TclCompileBasic1ArgCmd, NULL, NULL, 1},
	{"isfile",	FileAttrIsFileCmd,	TclCompileBasic1ArgCmd, NULL, NULL, 1},
	{"join",	PathJoinCmd,		TclCompileBasicMin1ArgCmd, NULL, NULL, 0},
	{"link",	TclFileLinkCmd,		TclCompileBasic1To3ArgCmd, NULL, NULL, 1},
	{"lstat",	FileAttrLinkStatCmd,	TclCompileBasic2ArgCmd, NULL, NULL, 1},
	{"mtime",	FileAttrModifyTimeCmd,	TclCompileBasic1Or2ArgCmd, NULL, NULL, 1},
	{"mkdir",	TclFileMakeDirsCmd,	TclCompileBasicMin0ArgCmd, NULL, NULL, 1},
	{"nativename",	PathNativeNameCmd,	TclCompileBasic1ArgCmd, NULL, NULL, 1},
	{"normalize",	PathNormalizeCmd,	TclCompileBasic1ArgCmd, NULL, NULL, 1},
	{"owned",	FileAttrIsOwnedCmd,	TclCompileBasic1ArgCmd, NULL, NULL, 1},
	{"pathtype",	PathTypeCmd,		TclCompileBasic1ArgCmd, NULL, NULL, 0},
	{"readable",	FileAttrIsReadableCmd,	TclCompileBasic1ArgCmd, NULL, NULL, 1},
	{"readlink",	TclFileReadLinkCmd,	TclCompileBasic1ArgCmd, NULL, NULL, 1},
	{"rename",	TclFileRenameCmd,	NULL, NULL, NULL, 1},
	{"rootname",	PathRootNameCmd,	TclCompileBasic1ArgCmd, NULL, NULL, 1},
	{"separator",	FilesystemSeparatorCmd,	TclCompileBasic0Or1ArgCmd, NULL, NULL, 0},
	{"size",	FileAttrSizeCmd,	TclCompileBasic1ArgCmd, NULL, NULL, 1},
	{"split",	PathSplitCmd,		TclCompileBasic1ArgCmd, NULL, NULL, 0},
	{"stat",	FileAttrStatCmd,	TclCompileBasic2ArgCmd, NULL, NULL, 1},
	{"system",	PathFilesystemCmd,	TclCompileBasic0Or1ArgCmd, NULL, NULL, 0},
	{"tail",	PathTailCmd,		TclCompileBasic1ArgCmd, NULL, NULL, 1},
	{"tempdir",	TclFileTempDirCmd,	TclCompileBasic0Or1ArgCmd, NULL, NULL, 1},
	{"tempfile",	TclFileTemporaryCmd,	TclCompileBasic0To2ArgCmd, NULL, NULL, 1},
	{"tildeexpand",	TclFileTildeExpandCmd,	TclCompileBasic1ArgCmd, NULL, NULL, 1},
	{"type",	FileAttrTypeCmd,	TclCompileBasic1ArgCmd, NULL, NULL, 1},
	{"volumes",	FilesystemVolumesCmd,	TclCompileBasic0ArgCmd, NULL, NULL, 1},
	{"writable",	FileAttrIsWritableCmd,	TclCompileBasic1ArgCmd, NULL, NULL, 1},
	{NULL, NULL, NULL, NULL, NULL, 0}
    };
    return TclMakeEnsemble(interp, "file", initMap);
}

/*
 *----------------------------------------------------------------------
 *
 * FileAttrAccessTimeCmd --
 *
 *	This function is invoked to process the "file atime" Tcl command. See
 *	the user documentation for details on what it does.
 *
 * Results:
 *	A standard Tcl result.
 *
 * Side effects:
 *	May update the access time on the file, if requested by the user.
 *
 *----------------------------------------------------------------------
 */

static int
FileAttrAccessTimeCmd(
    TCL_UNUSED(void *),
    Tcl_Interp *interp,
    int objc,
    Tcl_Obj *const objv[])
{
    Tcl_StatBuf buf;
    struct utimbuf tval;

    if (objc < 2 || objc > 3) {
	Tcl_WrongNumArgs(interp, 1, objv, "name ?time?");
	return TCL_ERROR;
    }
    if (GetStatBuf(interp, objv[1], Tcl_FSStat, &buf) != TCL_OK) {
	return TCL_ERROR;
    }
#if defined(_WIN32)
    /* We use a value of 0 to indicate the access time not available */
    if (Tcl_GetAccessTimeFromStat(&buf) == 0) {
        Tcl_SetObjResult(interp, Tcl_ObjPrintf(
                             "could not get access time for file \"%s\"",
                             TclGetString(objv[1])));
        return TCL_ERROR;
    }
#endif

    if (objc == 3) {
	/*
	 * Need separate variable for reading longs from an object on 64-bit
	 * platforms. [Bug 698146]
	 */

	Tcl_WideInt newTime;

	if (TclGetWideIntFromObj(interp, objv[2], &newTime) != TCL_OK) {
	    return TCL_ERROR;
	}

	tval.actime = newTime;
	tval.modtime = Tcl_GetModificationTimeFromStat(&buf);

	if (Tcl_FSUtime(objv[1], &tval) != 0) {
	    Tcl_SetObjResult(interp, Tcl_ObjPrintf(
		    "could not set access time for file \"%s\": %s",
		    TclGetString(objv[1]), Tcl_PosixError(interp)));
	    return TCL_ERROR;
	}

	/*
	 * Do another stat to ensure that the we return the new recognized
	 * atime - hopefully the same as the one we sent in. However, fs's
	 * like FAT don't even know what atime is.
	 */

	if (GetStatBuf(interp, objv[1], Tcl_FSStat, &buf) != TCL_OK) {
	    return TCL_ERROR;
	}
    }

    Tcl_SetObjResult(interp, Tcl_NewWideIntObj(Tcl_GetAccessTimeFromStat(&buf)));
    return TCL_OK;
}

/*
 *----------------------------------------------------------------------
 *
 * FileAttrModifyTimeCmd --
 *
 *	This function is invoked to process the "file mtime" Tcl command. See
 *	the user documentation for details on what it does.
 *
 * Results:
 *	A standard Tcl result.
 *
 * Side effects:
 *	May update the modification time on the file, if requested by the
 *	user.
 *
 *----------------------------------------------------------------------
 */

static int
FileAttrModifyTimeCmd(
    TCL_UNUSED(void *),
    Tcl_Interp *interp,
    int objc,
    Tcl_Obj *const objv[])
{
    Tcl_StatBuf buf;
    struct utimbuf tval;

    if (objc < 2 || objc > 3) {
	Tcl_WrongNumArgs(interp, 1, objv, "name ?time?");
	return TCL_ERROR;
    }
    if (GetStatBuf(interp, objv[1], Tcl_FSStat, &buf) != TCL_OK) {
	return TCL_ERROR;
    }
#if defined(_WIN32)
    /* We use a value of 0 to indicate the modification time not available */
    if (Tcl_GetModificationTimeFromStat(&buf) == 0) {
        Tcl_SetObjResult(interp, Tcl_ObjPrintf(
                             "could not get modification time for file \"%s\"",
                             TclGetString(objv[1])));
        return TCL_ERROR;
    }
#endif
    if (objc == 3) {
	/*
	 * Need separate variable for reading longs from an object on 64-bit
	 * platforms. [Bug 698146]
	 */

	Tcl_WideInt newTime;

	if (TclGetWideIntFromObj(interp, objv[2], &newTime) != TCL_OK) {
	    return TCL_ERROR;
	}

	tval.actime = Tcl_GetAccessTimeFromStat(&buf);
	tval.modtime = newTime;

	if (Tcl_FSUtime(objv[1], &tval) != 0) {
	    Tcl_SetObjResult(interp, Tcl_ObjPrintf(
		    "could not set modification time for file \"%s\": %s",
		    TclGetString(objv[1]), Tcl_PosixError(interp)));
	    return TCL_ERROR;
	}

	/*
	 * Do another stat to ensure that the we return the new recognized
	 * mtime - hopefully the same as the one we sent in.
	 */

	if (GetStatBuf(interp, objv[1], Tcl_FSStat, &buf) != TCL_OK) {
	    return TCL_ERROR;
	}
    }

    Tcl_SetObjResult(interp, Tcl_NewWideIntObj(Tcl_GetModificationTimeFromStat(&buf)));
    return TCL_OK;
}

/*
 *----------------------------------------------------------------------
 *
 * FileAttrLinkStatCmd --
 *
 *	This function is invoked to process the "file lstat" Tcl command. See
 *	the user documentation for details on what it does.
 *
 * Results:
 *	A standard Tcl result.
 *
 * Side effects:
 *	Writes to an array named by the user.
 *
 *----------------------------------------------------------------------
 */

static int
FileAttrLinkStatCmd(
    TCL_UNUSED(void *),
    Tcl_Interp *interp,
    int objc,
    Tcl_Obj *const objv[])
{
    Tcl_StatBuf buf;

    if (objc < 2 || objc > 3) {
	Tcl_WrongNumArgs(interp, 1, objv, "name ?varName?");
	return TCL_ERROR;
    }
    if (GetStatBuf(interp, objv[1], Tcl_FSLstat, &buf) != TCL_OK) {
	return TCL_ERROR;
    }
    if (objc == 2) {
	return StoreStatData(interp, NULL, &buf);
    } else {
	return StoreStatData(interp, objv[2], &buf);
    }
}

/*
 *----------------------------------------------------------------------
 *
 * FileAttrStatCmd --
 *
 *	This function is invoked to process the "file stat" Tcl command. See
 *	the user documentation for details on what it does.
 *
 * Results:
 *	A standard Tcl result.
 *
 * Side effects:
 *	Writes to an array named by the user.
 *
 *----------------------------------------------------------------------
 */

static int
FileAttrStatCmd(
    TCL_UNUSED(void *),
    Tcl_Interp *interp,
    int objc,
    Tcl_Obj *const objv[])
{
    Tcl_StatBuf buf;

    if (objc < 2 || objc > 3) {
	Tcl_WrongNumArgs(interp, 1, objv, "name ?varName?");
	return TCL_ERROR;
    }
    if (GetStatBuf(interp, objv[1], Tcl_FSStat, &buf) != TCL_OK) {
	return TCL_ERROR;
    }
    if (objc == 2) {
	return StoreStatData(interp, NULL, &buf);
    } else {
	return StoreStatData(interp, objv[2], &buf);
    }
}

/*
 *----------------------------------------------------------------------
 *
 * FileAttrTypeCmd --
 *
 *	This function is invoked to process the "file type" Tcl command. See
 *	the user documentation for details on what it does.
 *
 * Results:
 *	A standard Tcl result.
 *
 * Side effects:
 *	None.
 *
 *----------------------------------------------------------------------
 */

static int
FileAttrTypeCmd(
    TCL_UNUSED(void *),
    Tcl_Interp *interp,
    int objc,
    Tcl_Obj *const objv[])
{
    Tcl_StatBuf buf;

    if (objc != 2) {
	Tcl_WrongNumArgs(interp, 1, objv, "name");
	return TCL_ERROR;
    }
    if (GetStatBuf(interp, objv[1], Tcl_FSLstat, &buf) != TCL_OK) {
	return TCL_ERROR;
    }
    Tcl_SetObjResult(interp, Tcl_NewStringObj(
	    GetTypeFromMode((unsigned short) buf.st_mode), -1));
    return TCL_OK;
}

/*
 *----------------------------------------------------------------------
 *
 * FileAttrSizeCmd --
 *
 *	This function is invoked to process the "file size" Tcl command. See
 *	the user documentation for details on what it does.
 *
 * Results:
 *	A standard Tcl result.
 *
 * Side effects:
 *	None.
 *
 *----------------------------------------------------------------------
 */

static int
FileAttrSizeCmd(
    TCL_UNUSED(void *),
    Tcl_Interp *interp,
    int objc,
    Tcl_Obj *const objv[])
{
    Tcl_StatBuf buf;

    if (objc != 2) {
	Tcl_WrongNumArgs(interp, 1, objv, "name");
	return TCL_ERROR;
    }
    if (GetStatBuf(interp, objv[1], Tcl_FSStat, &buf) != TCL_OK) {
	return TCL_ERROR;
    }
    Tcl_SetObjResult(interp, Tcl_NewWideIntObj((Tcl_WideInt) buf.st_size));
    return TCL_OK;
}

/*
 *----------------------------------------------------------------------
 *
 * FileAttrIsDirectoryCmd --
 *
 *	This function is invoked to process the "file isdirectory" Tcl
 *	command. See the user documentation for details on what it does.
 *
 * Results:
 *	A standard Tcl result.
 *
 * Side effects:
 *	None.
 *
 *----------------------------------------------------------------------
 */

static int
FileAttrIsDirectoryCmd(
    TCL_UNUSED(void *),
    Tcl_Interp *interp,
    int objc,
    Tcl_Obj *const objv[])
{
    Tcl_StatBuf buf;
    int value = 0;

    if (objc != 2) {
	Tcl_WrongNumArgs(interp, 1, objv, "name");
	return TCL_ERROR;
    }
    if (GetStatBuf(NULL, objv[1], Tcl_FSStat, &buf) == TCL_OK) {
	value = S_ISDIR(buf.st_mode);
    }
    Tcl_SetObjResult(interp, Tcl_NewBooleanObj(value));
    return TCL_OK;
}

/*
 *----------------------------------------------------------------------
 *
 * FileAttrIsExecutableCmd --
 *
 *	This function is invoked to process the "file executable" Tcl command.
 *	See the user documentation for details on what it does.
 *
 * Results:
 *	A standard Tcl result.
 *
 * Side effects:
 *	None.
 *
 *----------------------------------------------------------------------
 */

static int
FileAttrIsExecutableCmd(
    TCL_UNUSED(void *),
    Tcl_Interp *interp,
    int objc,
    Tcl_Obj *const objv[])
{
    if (objc != 2) {
	Tcl_WrongNumArgs(interp, 1, objv, "name");
	return TCL_ERROR;
    }
    return CheckAccess(interp, objv[1], X_OK);
}

/*
 *----------------------------------------------------------------------
 *
 * FileAttrIsExistingCmd --
 *
 *	This function is invoked to process the "file exists" Tcl command. See
 *	the user documentation for details on what it does.
 *
 * Results:
 *	A standard Tcl result.
 *
 * Side effects:
 *	None.
 *
 *----------------------------------------------------------------------
 */

static int
FileAttrIsExistingCmd(
    TCL_UNUSED(void *),
    Tcl_Interp *interp,
    int objc,
    Tcl_Obj *const objv[])
{
    if (objc != 2) {
	Tcl_WrongNumArgs(interp, 1, objv, "name");
	return TCL_ERROR;
    }
    return CheckAccess(interp, objv[1], F_OK);
}

/*
 *----------------------------------------------------------------------
 *
 * FileAttrIsFileCmd --
 *
 *	This function is invoked to process the "file isfile" Tcl command. See
 *	the user documentation for details on what it does.
 *
 * Results:
 *	A standard Tcl result.
 *
 * Side effects:
 *	None.
 *
 *----------------------------------------------------------------------
 */

static int
FileAttrIsFileCmd(
    TCL_UNUSED(void *),
    Tcl_Interp *interp,
    int objc,
    Tcl_Obj *const objv[])
{
    Tcl_StatBuf buf;
    int value = 0;

    if (objc != 2) {
	Tcl_WrongNumArgs(interp, 1, objv, "name");
	return TCL_ERROR;
    }
    if (GetStatBuf(NULL, objv[1], Tcl_FSStat, &buf) == TCL_OK) {
	value = S_ISREG(buf.st_mode);
    }
    Tcl_SetObjResult(interp, Tcl_NewBooleanObj(value));
    return TCL_OK;
}

/*
 *----------------------------------------------------------------------
 *
 * FileAttrIsOwnedCmd --
 *
 *	This function is invoked to process the "file owned" Tcl command. See
 *	the user documentation for details on what it does.
 *
 * Results:
 *	A standard Tcl result.
 *
 * Side effects:
 *	None.
 *
 *----------------------------------------------------------------------
 */

static int
FileAttrIsOwnedCmd(
    TCL_UNUSED(void *),
    Tcl_Interp *interp,
    int objc,
    Tcl_Obj *const objv[])
{
#ifdef __CYGWIN__
#define geteuid() (short)(geteuid)()
#endif
#if !defined(_WIN32)
    Tcl_StatBuf buf;
#endif
    int value = 0;

    if (objc != 2) {
	Tcl_WrongNumArgs(interp, 1, objv, "name");
	return TCL_ERROR;
    }
#if defined(_WIN32)
    value = TclWinFileOwned(objv[1]);
#else
    if (GetStatBuf(NULL, objv[1], Tcl_FSStat, &buf) == TCL_OK) {
	value = (geteuid() == buf.st_uid);
    }
#endif
    Tcl_SetObjResult(interp, Tcl_NewBooleanObj(value));
    return TCL_OK;
}

/*
 *----------------------------------------------------------------------
 *
 * FileAttrIsReadableCmd --
 *
 *	This function is invoked to process the "file readable" Tcl command.
 *	See the user documentation for details on what it does.
 *
 * Results:
 *	A standard Tcl result.
 *
 * Side effects:
 *	None.
 *
 *----------------------------------------------------------------------
 */

static int
FileAttrIsReadableCmd(
    TCL_UNUSED(void *),
    Tcl_Interp *interp,
    int objc,
    Tcl_Obj *const objv[])
{
    if (objc != 2) {
	Tcl_WrongNumArgs(interp, 1, objv, "name");
	return TCL_ERROR;
    }
    return CheckAccess(interp, objv[1], R_OK);
}

/*
 *----------------------------------------------------------------------
 *
 * FileAttrIsWritableCmd --
 *
 *	This function is invoked to process the "file writable" Tcl command.
 *	See the user documentation for details on what it does.
 *
 * Results:
 *	A standard Tcl result.
 *
 * Side effects:
 *	None.
 *
 *----------------------------------------------------------------------
 */

static int
FileAttrIsWritableCmd(
    TCL_UNUSED(void *),
    Tcl_Interp *interp,
    int objc,
    Tcl_Obj *const objv[])
{
    if (objc != 2) {
	Tcl_WrongNumArgs(interp, 1, objv, "name");
	return TCL_ERROR;
    }
    return CheckAccess(interp, objv[1], W_OK);
}

/*
 *----------------------------------------------------------------------
 *
 * PathDirNameCmd --
 *
 *	This function is invoked to process the "file dirname" Tcl command.
 *	See the user documentation for details on what it does.
 *
 * Results:
 *	A standard Tcl result.
 *
 * Side effects:
 *	None.
 *
 *----------------------------------------------------------------------
 */

static int
PathDirNameCmd(
    TCL_UNUSED(void *),
    Tcl_Interp *interp,
    int objc,
    Tcl_Obj *const objv[])
{
    Tcl_Obj *dirPtr;

    if (objc != 2) {
	Tcl_WrongNumArgs(interp, 1, objv, "name");
	return TCL_ERROR;
    }
    dirPtr = TclPathPart(interp, objv[1], TCL_PATH_DIRNAME);
    if (dirPtr == NULL) {
	return TCL_ERROR;
    }
    Tcl_SetObjResult(interp, dirPtr);
    Tcl_DecrRefCount(dirPtr);
    return TCL_OK;
}

/*
 *----------------------------------------------------------------------
 *
 * PathExtensionCmd --
 *
 *	This function is invoked to process the "file extension" Tcl command.
 *	See the user documentation for details on what it does.
 *
 * Results:
 *	A standard Tcl result.
 *
 * Side effects:
 *	None.
 *
 *----------------------------------------------------------------------
 */

static int
PathExtensionCmd(
    TCL_UNUSED(void *),
    Tcl_Interp *interp,
    int objc,
    Tcl_Obj *const objv[])
{
    Tcl_Obj *dirPtr;

    if (objc != 2) {
	Tcl_WrongNumArgs(interp, 1, objv, "name");
	return TCL_ERROR;
    }
    dirPtr = TclPathPart(interp, objv[1], TCL_PATH_EXTENSION);
    if (dirPtr == NULL) {
	return TCL_ERROR;
    }
    Tcl_SetObjResult(interp, dirPtr);
    Tcl_DecrRefCount(dirPtr);
    return TCL_OK;
}

/*
 *----------------------------------------------------------------------
 *
 * PathRootNameCmd --
 *
 *	This function is invoked to process the "file root" Tcl command. See
 *	the user documentation for details on what it does.
 *
 * Results:
 *	A standard Tcl result.
 *
 * Side effects:
 *	None.
 *
 *----------------------------------------------------------------------
 */

static int
PathRootNameCmd(
    TCL_UNUSED(void *),
    Tcl_Interp *interp,
    int objc,
    Tcl_Obj *const objv[])
{
    Tcl_Obj *dirPtr;

    if (objc != 2) {
	Tcl_WrongNumArgs(interp, 1, objv, "name");
	return TCL_ERROR;
    }
    dirPtr = TclPathPart(interp, objv[1], TCL_PATH_ROOT);
    if (dirPtr == NULL) {
	return TCL_ERROR;
    }
    Tcl_SetObjResult(interp, dirPtr);
    Tcl_DecrRefCount(dirPtr);
    return TCL_OK;
}

/*
 *----------------------------------------------------------------------
 *
 * PathTailCmd --
 *
 *	This function is invoked to process the "file tail" Tcl command. See
 *	the user documentation for details on what it does.
 *
 * Results:
 *	A standard Tcl result.
 *
 * Side effects:
 *	None.
 *
 *----------------------------------------------------------------------
 */

static int
PathTailCmd(
    TCL_UNUSED(void *),
    Tcl_Interp *interp,
    int objc,
    Tcl_Obj *const objv[])
{
    Tcl_Obj *dirPtr;

    if (objc != 2) {
	Tcl_WrongNumArgs(interp, 1, objv, "name");
	return TCL_ERROR;
    }
    dirPtr = TclPathPart(interp, objv[1], TCL_PATH_TAIL);
    if (dirPtr == NULL) {
	return TCL_ERROR;
    }
    Tcl_SetObjResult(interp, dirPtr);
    Tcl_DecrRefCount(dirPtr);
    return TCL_OK;
}

/*
 *----------------------------------------------------------------------
 *
 * PathFilesystemCmd --
 *
 *	This function is invoked to process the "file system" Tcl command. See
 *	the user documentation for details on what it does.
 *
 * Results:
 *	A standard Tcl result.
 *
 * Side effects:
 *	None.
 *
 *----------------------------------------------------------------------
 */

static int
PathFilesystemCmd(
    TCL_UNUSED(void *),
    Tcl_Interp *interp,
    int objc,
    Tcl_Obj *const objv[])
{
    Tcl_Obj *fsInfo;

    if (objc != 2) {
	Tcl_WrongNumArgs(interp, 1, objv, "name");
	return TCL_ERROR;
    }
    fsInfo = Tcl_FSFileSystemInfo(objv[1]);
    if (fsInfo == NULL) {
	Tcl_SetObjResult(interp, Tcl_NewStringObj("unrecognised path", -1));
	Tcl_SetErrorCode(interp, "TCL", "LOOKUP", "FILESYSTEM",
		TclGetString(objv[1]), NULL);
	return TCL_ERROR;
    }
    Tcl_SetObjResult(interp, fsInfo);
    return TCL_OK;
}

/*
 *----------------------------------------------------------------------
 *
 * PathJoinCmd --
 *
 *	This function is invoked to process the "file join" Tcl command. See
 *	the user documentation for details on what it does.
 *
 * Results:
 *	A standard Tcl result.
 *
 * Side effects:
 *	None.
 *
 *----------------------------------------------------------------------
 */

static int
PathJoinCmd(
    TCL_UNUSED(void *),
    Tcl_Interp *interp,
    int objc,
    Tcl_Obj *const objv[])
{
    if (objc < 2) {
	Tcl_WrongNumArgs(interp, 1, objv, "name ?name ...?");
	return TCL_ERROR;
    }
    Tcl_SetObjResult(interp, TclJoinPath(objc - 1, objv + 1, 0));
    return TCL_OK;
}

/*
 *----------------------------------------------------------------------
 *
 * PathNativeNameCmd --
 *
 *	This function is invoked to process the "file nativename" Tcl command.
 *	See the user documentation for details on what it does.
 *
 * Results:
 *	A standard Tcl result.
 *
 * Side effects:
 *	None.
 *
 *----------------------------------------------------------------------
 */

static int
PathNativeNameCmd(
    TCL_UNUSED(void *),
    Tcl_Interp *interp,
    int objc,
    Tcl_Obj *const objv[])
{
    Tcl_DString ds;

    if (objc != 2) {
	Tcl_WrongNumArgs(interp, 1, objv, "name");
	return TCL_ERROR;
    }
    if (Tcl_TranslateFileName(interp, TclGetString(objv[1]), &ds) == NULL) {
	return TCL_ERROR;
    }
    Tcl_SetObjResult(interp, Tcl_DStringToObj(&ds));
    return TCL_OK;
}

/*
 *----------------------------------------------------------------------
 *
 * PathNormalizeCmd --
 *
 *	This function is invoked to process the "file normalize" Tcl command.
 *	See the user documentation for details on what it does.
 *
 * Results:
 *	A standard Tcl result.
 *
 * Side effects:
 *	None.
 *
 *----------------------------------------------------------------------
 */

static int
PathNormalizeCmd(
    TCL_UNUSED(void *),
    Tcl_Interp *interp,
    int objc,
    Tcl_Obj *const objv[])
{
    Tcl_Obj *fileName;

    if (objc != 2) {
	Tcl_WrongNumArgs(interp, 1, objv, "name");
	return TCL_ERROR;
    }
    fileName = Tcl_FSGetNormalizedPath(interp, objv[1]);
    if (fileName == NULL) {
	return TCL_ERROR;
    }
    Tcl_SetObjResult(interp, fileName);
    return TCL_OK;
}

/*
 *----------------------------------------------------------------------
 *
 * PathSplitCmd --
 *
 *	This function is invoked to process the "file split" Tcl command. See
 *	the user documentation for details on what it does.
 *
 * Results:
 *	A standard Tcl result.
 *
 * Side effects:
 *	None.
 *
 *----------------------------------------------------------------------
 */

static int
PathSplitCmd(
    TCL_UNUSED(void *),
    Tcl_Interp *interp,
    int objc,
    Tcl_Obj *const objv[])
{
    Tcl_Obj *res;

    if (objc != 2) {
	Tcl_WrongNumArgs(interp, 1, objv, "name");
	return TCL_ERROR;
    }
    res = Tcl_FSSplitPath(objv[1], NULL);
    if (res == NULL) {
	Tcl_SetObjResult(interp, Tcl_ObjPrintf(
		"could not read \"%s\": no such file or directory",
		TclGetString(objv[1])));
	Tcl_SetErrorCode(interp, "TCL", "OPERATION", "PATHSPLIT", "NONESUCH",
		NULL);
	return TCL_ERROR;
    }
    Tcl_SetObjResult(interp, res);
    return TCL_OK;
}

/*
 *----------------------------------------------------------------------
 *
 * PathTypeCmd --
 *
 *	This function is invoked to process the "file pathtype" Tcl command.
 *	See the user documentation for details on what it does.
 *
 * Results:
 *	A standard Tcl result.
 *
 * Side effects:
 *	None.
 *
 *----------------------------------------------------------------------
 */

static int
PathTypeCmd(
    TCL_UNUSED(void *),
    Tcl_Interp *interp,
    int objc,
    Tcl_Obj *const objv[])
{
    Tcl_Obj *typeName;

    if (objc != 2) {
	Tcl_WrongNumArgs(interp, 1, objv, "name");
	return TCL_ERROR;
    }
    switch (Tcl_FSGetPathType(objv[1])) {
    case TCL_PATH_ABSOLUTE:
	TclNewLiteralStringObj(typeName, "absolute");
	break;
    case TCL_PATH_RELATIVE:
	TclNewLiteralStringObj(typeName, "relative");
	break;
    case TCL_PATH_VOLUME_RELATIVE:
	TclNewLiteralStringObj(typeName, "volumerelative");
	break;
    default:
	/* Should be unreachable */
	return TCL_OK;
    }
    Tcl_SetObjResult(interp, typeName);
    return TCL_OK;
}

/*
 *----------------------------------------------------------------------
 *
 * FilesystemSeparatorCmd --
 *
 *	This function is invoked to process the "file separator" Tcl command.
 *	See the user documentation for details on what it does.
 *
 * Results:
 *	A standard Tcl result.
 *
 * Side effects:
 *	None.
 *
 *----------------------------------------------------------------------
 */

static int
FilesystemSeparatorCmd(
    TCL_UNUSED(void *),
    Tcl_Interp *interp,
    int objc,
    Tcl_Obj *const objv[])
{
    if (objc < 1 || objc > 2) {
	Tcl_WrongNumArgs(interp, 1, objv, "?name?");
	return TCL_ERROR;
    }
    if (objc == 1) {
	const char *separator = NULL;

	switch (tclPlatform) {
	case TCL_PLATFORM_UNIX:
	    separator = "/";
	    break;
	case TCL_PLATFORM_WINDOWS:
	    separator = "\\";
	    break;
	}
	Tcl_SetObjResult(interp, Tcl_NewStringObj(separator, 1));
    } else {
	Tcl_Obj *separatorObj = Tcl_FSPathSeparator(objv[1]);

	if (separatorObj == NULL) {
	    Tcl_SetObjResult(interp, Tcl_NewStringObj(
		    "unrecognised path", -1));
	    Tcl_SetErrorCode(interp, "TCL", "LOOKUP", "FILESYSTEM",
		    TclGetString(objv[1]), NULL);
	    return TCL_ERROR;
	}
	Tcl_SetObjResult(interp, separatorObj);
    }
    return TCL_OK;
}

/*
 *----------------------------------------------------------------------
 *
 * FilesystemVolumesCmd --
 *
 *	This function is invoked to process the "file volumes" Tcl command.
 *	See the user documentation for details on what it does.
 *
 * Results:
 *	A standard Tcl result.
 *
 * Side effects:
 *	None.
 *
 *----------------------------------------------------------------------
 */

static int
FilesystemVolumesCmd(
    TCL_UNUSED(void *),
    Tcl_Interp *interp,
    int objc,
    Tcl_Obj *const objv[])
{
    if (objc != 1) {
	Tcl_WrongNumArgs(interp, 1, objv, NULL);
	return TCL_ERROR;
    }
    Tcl_SetObjResult(interp, Tcl_FSListVolumes());
    return TCL_OK;
}

/*
 *---------------------------------------------------------------------------
 *
 * CheckAccess --
 *
 *	Utility procedure used by Tcl_FileObjCmd() to query file attributes
 *	available through the access() system call.
 *
 * Results:
 *	Always returns TCL_OK. Sets interp's result to boolean true or false
 *	depending on whether the file has the specified attribute.
 *
 * Side effects:
 *	None.
 *
 *---------------------------------------------------------------------------
 */

static int
CheckAccess(
    Tcl_Interp *interp,		/* Interp for status return. Must not be
				 * NULL. */
    Tcl_Obj *pathPtr,		/* Name of file to check. */
    int mode)			/* Attribute to check; passed as argument to
				 * access(). */
{
    int value;

    if (Tcl_FSConvertToPathType(interp, pathPtr) != TCL_OK) {
	value = 0;
    } else {
	value = (Tcl_FSAccess(pathPtr, mode) == 0);
    }
    Tcl_SetObjResult(interp, Tcl_NewBooleanObj(value));

    return TCL_OK;
}

/*
 *---------------------------------------------------------------------------
 *
 * GetStatBuf --
 *
 *	Utility procedure used by Tcl_FileObjCmd() to query file attributes
 *	available through the stat() or lstat() system call.
 *
 * Results:
 *	The return value is TCL_OK if the specified file exists and can be
 *	stat'ed, TCL_ERROR otherwise. If TCL_ERROR is returned, an error
 *	message is left in interp's result. If TCL_OK is returned, *statPtr is
 *	filled with information about the specified file.
 *
 * Side effects:
 *	None.
 *
 *---------------------------------------------------------------------------
 */

static int
GetStatBuf(
    Tcl_Interp *interp,		/* Interp for error return. May be NULL. */
    Tcl_Obj *pathPtr,		/* Path name to examine. */
    Tcl_FSStatProc *statProc,	/* Either stat() or lstat() depending on
				 * desired behavior. */
    Tcl_StatBuf *statPtr)	/* Filled with info about file obtained by
				 * calling (*statProc)(). */
{
    int status;

    if (Tcl_FSConvertToPathType(interp, pathPtr) != TCL_OK) {
	return TCL_ERROR;
    }

    status = statProc(pathPtr, statPtr);

    if (status < 0) {
	if (interp != NULL) {
	    Tcl_SetObjResult(interp, Tcl_ObjPrintf(
		    "could not read \"%s\": %s",
		    TclGetString(pathPtr), Tcl_PosixError(interp)));
	}
	return TCL_ERROR;
    }
    return TCL_OK;
}

/*
 *----------------------------------------------------------------------
 *
 * StoreStatData --
 *
 *	This is a utility procedure that breaks out the fields of a "stat"
 *	structure and stores them in textual form into the elements of an
 *	associative array (if given) or returns a dictionary.
 *
 * Results:
 *	Returns a standard Tcl return value. If an error occurs then a message
 *	is left in interp's result.
 *
 * Side effects:
 *	Elements of the associative array given by "varName" are modified.
 *
 *----------------------------------------------------------------------
 */

static int
StoreStatData(
    Tcl_Interp *interp,		/* Interpreter for error reports. */
    Tcl_Obj *varName,		/* Name of associative array variable in which
				 * to store stat results. */
    Tcl_StatBuf *statPtr)	/* Pointer to buffer containing stat data to
				 * store in varName. */
{
    Tcl_Obj *field, *value, *result;
    unsigned short mode;

    if (varName == NULL) {
        result = Tcl_NewObj();
        Tcl_IncrRefCount(result);
#define DOBJPUT(key, objValue)                  \
        Tcl_DictObjPut(NULL, result,            \
            Tcl_NewStringObj((key), -1),        \
            (objValue));
        DOBJPUT("dev",	Tcl_NewWideIntObj((long)statPtr->st_dev));
        DOBJPUT("ino",	Tcl_NewWideIntObj((Tcl_WideInt)statPtr->st_ino));
        DOBJPUT("nlink",	Tcl_NewWideIntObj((long)statPtr->st_nlink));
        DOBJPUT("uid",	Tcl_NewWideIntObj((long)statPtr->st_uid));
        DOBJPUT("gid",	Tcl_NewWideIntObj((long)statPtr->st_gid));
        DOBJPUT("size",	Tcl_NewWideIntObj((Tcl_WideInt)statPtr->st_size));
#ifdef HAVE_STRUCT_STAT_ST_BLOCKS
        DOBJPUT("blocks",	Tcl_NewWideIntObj((Tcl_WideInt)statPtr->st_blocks));
#endif
#ifdef HAVE_STRUCT_STAT_ST_BLKSIZE
        DOBJPUT("blksize", Tcl_NewWideIntObj((long)statPtr->st_blksize));
#endif
        DOBJPUT("atime",	Tcl_NewWideIntObj(Tcl_GetAccessTimeFromStat(statPtr)));
        DOBJPUT("mtime",	Tcl_NewWideIntObj(Tcl_GetModificationTimeFromStat(statPtr)));
        DOBJPUT("ctime",	Tcl_NewWideIntObj(Tcl_GetChangeTimeFromStat(statPtr)));
        mode = (unsigned short) statPtr->st_mode;
        DOBJPUT("mode",	Tcl_NewWideIntObj(mode));
        DOBJPUT("type",	Tcl_NewStringObj(GetTypeFromMode(mode), -1));
#undef DOBJPUT
        Tcl_SetObjResult(interp, result);
        Tcl_DecrRefCount(result);
        return TCL_OK;
    }

    /*
     * Might be a better idea to call Tcl_SetVar2Ex() instead, except we want
     * to have an object (i.e. possibly cached) array variable name but a
     * string element name, so no API exists. Messy.
     */

#define STORE_ARY(fieldName, object) \
    TclNewLiteralStringObj(field, fieldName);				\
    Tcl_IncrRefCount(field);						\
    value = (object);							\
    if (Tcl_ObjSetVar2(interp,varName,field,value,TCL_LEAVE_ERR_MSG)==NULL) { \
	TclDecrRefCount(field);						\
	return TCL_ERROR;						\
    }									\
    TclDecrRefCount(field);

    /*
     * Watch out porters; the inode is meant to be an *unsigned* value, so the
     * cast might fail when there isn't a real arithmetic 'long long' type...
     */

    STORE_ARY("dev",	Tcl_NewWideIntObj((long)statPtr->st_dev));
    STORE_ARY("ino",	Tcl_NewWideIntObj(statPtr->st_ino));
    STORE_ARY("nlink",	Tcl_NewWideIntObj((long)statPtr->st_nlink));
    STORE_ARY("uid",	Tcl_NewWideIntObj((long)statPtr->st_uid));
    STORE_ARY("gid",	Tcl_NewWideIntObj((long)statPtr->st_gid));
    STORE_ARY("size",	Tcl_NewWideIntObj(statPtr->st_size));
#ifdef HAVE_STRUCT_STAT_ST_BLOCKS
    STORE_ARY("blocks",	Tcl_NewWideIntObj(statPtr->st_blocks));
#endif
#ifdef HAVE_STRUCT_STAT_ST_BLKSIZE
    STORE_ARY("blksize", Tcl_NewWideIntObj((long)statPtr->st_blksize));
#endif
    STORE_ARY("atime",	Tcl_NewWideIntObj(Tcl_GetAccessTimeFromStat(statPtr)));
    STORE_ARY("mtime",	Tcl_NewWideIntObj(Tcl_GetModificationTimeFromStat(statPtr)));
    STORE_ARY("ctime",	Tcl_NewWideIntObj(Tcl_GetChangeTimeFromStat(statPtr)));
    mode = (unsigned short) statPtr->st_mode;
    STORE_ARY("mode",	Tcl_NewWideIntObj(mode));
    STORE_ARY("type",	Tcl_NewStringObj(GetTypeFromMode(mode), -1));
#undef STORE_ARY

    return TCL_OK;
}

/*
 *----------------------------------------------------------------------
 *
 * GetTypeFromMode --
 *
 *	Given a mode word, returns a string identifying the type of a file.
 *
 * Results:
 *	A static text string giving the file type from mode.
 *
 * Side effects:
 *	None.
 *
 *----------------------------------------------------------------------
 */

static const char *
GetTypeFromMode(
    int mode)
{
    if (S_ISREG(mode)) {
	return "file";
    } else if (S_ISDIR(mode)) {
	return "directory";
    } else if (S_ISCHR(mode)) {
	return "characterSpecial";
    } else if (S_ISBLK(mode)) {
	return "blockSpecial";
    } else if (S_ISFIFO(mode)) {
	return "fifo";
#ifdef S_ISLNK
    } else if (S_ISLNK(mode)) {
	return "link";
#endif
#ifdef S_ISSOCK
    } else if (S_ISSOCK(mode)) {
	return "socket";
#endif
    }
    return "unknown";
}

/*
 *----------------------------------------------------------------------
 *
 * Tcl_ForObjCmd --
 *
 *	This procedure is invoked to process the "for" Tcl command. See the
 *	user documentation for details on what it does.
 *
 *	With the bytecode compiler, this procedure is only called when a
 *	command name is computed at runtime, and is "for" or the name to which
 *	"for" was renamed: e.g.,
 *	"set z for; $z {set i 0} {$i<100} {incr i} {puts $i}"
 *
 * Results:
 *	A standard Tcl result.
 *
 * Side effects:
 *	See the user documentation.
 *
 * Notes:
 *	This command is split into a lot of pieces so that it can avoid doing
 *	reentrant TEBC calls. This makes things rather hard to follow, but
 *	here's the plan:
 *
 *	NR:	---------------_\
 *	Direct:	Tcl_ForObjCmd -> TclNRForObjCmd
 *					|
 *				ForSetupCallback
 *					|
 *	[while] ------------> TclNRForIterCallback <---------.
 *					|		     |
 *				 ForCondCallback	     |
 *					|		     |
 *				 ForNextCallback ------------|
 *					|		     |
 *			       ForPostNextCallback	     |
 *					|____________________|
 *
 *----------------------------------------------------------------------
 */

int
Tcl_ForObjCmd(
    void *clientData,
    Tcl_Interp *interp,		/* Current interpreter. */
    int objc,			/* Number of arguments. */
    Tcl_Obj *const objv[])	/* Argument objects. */
{
    return Tcl_NRCallObjProc(interp, TclNRForObjCmd, clientData, objc, objv);
}

int
TclNRForObjCmd(
    TCL_UNUSED(void *),
    Tcl_Interp *interp,		/* Current interpreter. */
    int objc,			/* Number of arguments. */
    Tcl_Obj *const objv[])	/* Argument objects. */
{
    Interp *iPtr = (Interp *) interp;
    ForIterData *iterPtr;

    if (objc != 5) {
	Tcl_WrongNumArgs(interp, 1, objv, "start test next command");
	return TCL_ERROR;
    }

    TclSmallAllocEx(interp, sizeof(ForIterData), iterPtr);
    iterPtr->cond = objv[2];
    iterPtr->body = objv[4];
    iterPtr->next = objv[3];
    iterPtr->msg  = "\n    (\"for\" body line %d)";
    iterPtr->word = 4;

    TclNRAddCallback(interp, ForSetupCallback, iterPtr, NULL, NULL, NULL);

    /*
     * TIP #280. Make invoking context available to initial script.
     */

    return TclNREvalObjEx(interp, objv[1], 0, iPtr->cmdFramePtr, 1);
}

static int
ForSetupCallback(
    void *data[],
    Tcl_Interp *interp,
    int result)
{
    ForIterData *iterPtr = (ForIterData *)data[0];

    if (result != TCL_OK) {
	if (result == TCL_ERROR) {
	    Tcl_AddErrorInfo(interp, "\n    (\"for\" initial command)");
	}
	TclSmallFreeEx(interp, iterPtr);
	return result;
    }
    TclNRAddCallback(interp, TclNRForIterCallback, iterPtr, NULL, NULL, NULL);
    return TCL_OK;
}

int
TclNRForIterCallback(
    void *data[],
    Tcl_Interp *interp,
    int result)
{
    ForIterData *iterPtr = (ForIterData *)data[0];
    Tcl_Obj *boolObj;

    switch (result) {
    case TCL_OK:
    case TCL_CONTINUE:
	/*
	 * We need to reset the result before evaluating the expression.
	 * Otherwise, any error message will be appended to the result of the
	 * last evaluation.
	 */

	Tcl_ResetResult(interp);
	TclNewObj(boolObj);
	TclNRAddCallback(interp, ForCondCallback, iterPtr, boolObj, NULL,
		NULL);
	return Tcl_NRExprObj(interp, iterPtr->cond, boolObj);
    case TCL_BREAK:
	result = TCL_OK;
	Tcl_ResetResult(interp);
	break;
    case TCL_ERROR:
	Tcl_AppendObjToErrorInfo(interp,
		Tcl_ObjPrintf(iterPtr->msg, Tcl_GetErrorLine(interp)));
    }
    TclSmallFreeEx(interp, iterPtr);
    return result;
}

static int
ForCondCallback(
    void *data[],
    Tcl_Interp *interp,
    int result)
{
    Interp *iPtr = (Interp *) interp;
    ForIterData *iterPtr = (ForIterData *)data[0];
    Tcl_Obj *boolObj = (Tcl_Obj *)data[1];
    int value;

    if (result != TCL_OK) {
	Tcl_DecrRefCount(boolObj);
	TclSmallFreeEx(interp, iterPtr);
	return result;
    } else if (Tcl_GetBooleanFromObj(interp, boolObj, &value) != TCL_OK) {
	Tcl_DecrRefCount(boolObj);
	TclSmallFreeEx(interp, iterPtr);
	return TCL_ERROR;
    }
    Tcl_DecrRefCount(boolObj);

    if (value) {
	/* TIP #280. */
	if (iterPtr->next) {
	    TclNRAddCallback(interp, ForNextCallback, iterPtr, NULL, NULL,
		    NULL);
	} else {
	    TclNRAddCallback(interp, TclNRForIterCallback, iterPtr, NULL,
		    NULL, NULL);
	}
	return TclNREvalObjEx(interp, iterPtr->body, 0, iPtr->cmdFramePtr,
		iterPtr->word);
    }
    TclSmallFreeEx(interp, iterPtr);
    return result;
}

static int
ForNextCallback(
    void *data[],
    Tcl_Interp *interp,
    int result)
{
    Interp *iPtr = (Interp *) interp;
    ForIterData *iterPtr = (ForIterData *)data[0];
    Tcl_Obj *next = iterPtr->next;

    if ((result == TCL_OK) || (result == TCL_CONTINUE)) {
	TclNRAddCallback(interp, ForPostNextCallback, iterPtr, NULL, NULL,
		NULL);

	/*
	 * TIP #280. Make invoking context available to next script.
	 */

	return TclNREvalObjEx(interp, next, 0, iPtr->cmdFramePtr, 3);
    }

    TclNRAddCallback(interp, TclNRForIterCallback, iterPtr, NULL, NULL, NULL);
    return result;
}

static int
ForPostNextCallback(
    void *data[],
    Tcl_Interp *interp,
    int result)
{
    ForIterData *iterPtr = (ForIterData *)data[0];

    if ((result != TCL_BREAK) && (result != TCL_OK)) {
	if (result == TCL_ERROR) {
	    Tcl_AddErrorInfo(interp, "\n    (\"for\" loop-end command)");
	    TclSmallFreeEx(interp, iterPtr);
	}
	return result;
    }
    TclNRAddCallback(interp, TclNRForIterCallback, iterPtr, NULL, NULL, NULL);
    return result;
}

/*
 *----------------------------------------------------------------------
 *
 * Tcl_ForeachObjCmd, TclNRForeachCmd, EachloopCmd --
 *
 *	This object-based procedure is invoked to process the "foreach" Tcl
 *	command. See the user documentation for details on what it does.
 *
 * Results:
 *	A standard Tcl object result.
 *
 * Side effects:
 *	See the user documentation.
 *
 *----------------------------------------------------------------------
 */

int
Tcl_ForeachObjCmd(
    void *clientData,
    Tcl_Interp *interp,		/* Current interpreter. */
    int objc,			/* Number of arguments. */
    Tcl_Obj *const objv[])	/* Argument objects. */
{
    return Tcl_NRCallObjProc(interp, TclNRForeachCmd, clientData, objc, objv);
}

int
TclNRForeachCmd(
    TCL_UNUSED(void *),
    Tcl_Interp *interp,
    int objc,
    Tcl_Obj *const objv[])
{
    return EachloopCmd(interp, TCL_EACH_KEEP_NONE, objc, objv);
}

int
Tcl_LmapObjCmd(
    void *clientData,
    Tcl_Interp *interp,		/* Current interpreter. */
    int objc,			/* Number of arguments. */
    Tcl_Obj *const objv[])	/* Argument objects. */
{
    return Tcl_NRCallObjProc(interp, TclNRLmapCmd, clientData, objc, objv);
}

int
TclNRLmapCmd(
    TCL_UNUSED(void *),
    Tcl_Interp *interp,
    int objc,
    Tcl_Obj *const objv[])
{
    return EachloopCmd(interp, TCL_EACH_COLLECT, objc, objv);
}

static int
EachloopCmd(
    Tcl_Interp *interp,		/* Our context for variables and script
				 * evaluation. */
    int collect,		/* Select collecting or accumulating mode
				 * (TCL_EACH_*) */
    int objc,			/* The arguments being passed in... */
    Tcl_Obj *const objv[])
{
    int numLists = (objc-2) / 2;
    struct ForeachState *statePtr;
    int i, result;
    Tcl_Size j;

    if (objc < 4 || (objc%2 != 0)) {
	Tcl_WrongNumArgs(interp, 1, objv,
		"varList list ?varList list ...? command");
	return TCL_ERROR;
    }

    /*
     * Manage numList parallel value lists.
     * statePtr->argvList[i] is a value list counted by statePtr->argcList[i];
     * statePtr->varvList[i] is the list of variables associated with the
     *		value list;
     * statePtr->varcList[i] is the number of variables associated with the
     *		value list;
     * statePtr->index[i] is the current pointer into the value list
     *		statePtr->argvList[i].
     *
     * The setting up of all of these pointers is moderately messy, but allows
     * the rest of this code to be simple and for us to use a single memory
     * allocation for better performance.
     */

    statePtr = (struct ForeachState *)TclStackAlloc(interp,
	    sizeof(struct ForeachState) + 3 * numLists * sizeof(Tcl_Size)
	    + 2 * numLists * (sizeof(Tcl_Obj **) + sizeof(Tcl_Obj *)));
    memset(statePtr, 0,
	    sizeof(struct ForeachState) + 3 * numLists * sizeof(Tcl_Size)
	    + 2 * numLists * (sizeof(Tcl_Obj **) + sizeof(Tcl_Obj *)));
    statePtr->varvList = (Tcl_Obj ***) (statePtr + 1);
    statePtr->argvList = statePtr->varvList + numLists;
    statePtr->vCopyList = (Tcl_Obj **) (statePtr->argvList + numLists);
    statePtr->aCopyList = statePtr->vCopyList + numLists;
    statePtr->index = (Tcl_Size *) (statePtr->aCopyList + numLists);
    statePtr->varcList = statePtr->index + numLists;
    statePtr->argcList = statePtr->varcList + numLists;

    statePtr->numLists = numLists;
    statePtr->bodyPtr = objv[objc - 1];
    statePtr->bodyIdx = objc - 1;

    if (collect == TCL_EACH_COLLECT) {
	statePtr->resultList = Tcl_NewListObj(0, NULL);
    } else {
	statePtr->resultList = NULL;
    }

    /*
     * Break up the value lists and variable lists into elements.
     */

    for (i=0 ; i<numLists ; i++) {
	/* List */
	/* Variables */
	statePtr->vCopyList[i] = TclDuplicatePureObj(
	    interp, objv[1+i*2], &tclListType.objType);
	if (!statePtr->vCopyList[i]) {
	    result = TCL_ERROR;
	    goto done;
	}
	result = TclListObjLengthM(interp, statePtr->vCopyList[i],
	    &statePtr->varcList[i]);
	if (result != TCL_OK) {
	    result = TCL_ERROR;
	    goto done;
	}
	if (statePtr->varcList[i] < 1) {
	    Tcl_SetObjResult(interp, Tcl_ObjPrintf(
		"%s varlist is empty",
		(statePtr->resultList != NULL ? "lmap" : "foreach")));
	    Tcl_SetErrorCode(interp, "TCL", "OPERATION",
		(statePtr->resultList != NULL ? "LMAP" : "FOREACH"),
		"NEEDVARS", NULL);
	    result = TCL_ERROR;
	    goto done;
	}
	TclListObjGetElementsM(NULL, statePtr->vCopyList[i],
	    &statePtr->varcList[i], &statePtr->varvList[i]);

	/* Values */
	if (!TclHasInternalRep(objv[2+i*2], &tclListType) &&
	    ABSTRACTLIST_PROC(objv[2+i*2],indexProc)) {
	    /* Special case for AbstractList */
	    statePtr->aCopyList[i] = Tcl_DuplicateObj(objv[2+i*2]);
	    if (statePtr->aCopyList[i] == NULL) {
		result = TCL_ERROR;
		goto done;
	    }
	    /* Don't compute values here, wait until the last moment */
	    statePtr->argcList[i] = ABSTRACTLIST_PROC(statePtr->aCopyList[i], lengthProc)(statePtr->aCopyList[i]);
	} else {
<<<<<<< HEAD
	    statePtr->aCopyList[i] = TclDuplicatePureObj(objv[2+i*2]);
=======
	    /* List values */
	    statePtr->aCopyList[i] = TclDuplicatePureObj(
		interp, objv[2+i*2], &tclListType.objType);
	    if (!statePtr->aCopyList[i]) {
		result = TCL_ERROR;
		goto done;
	    }
>>>>>>> 54a1d7e5
	    result = TclListObjGetElementsM(interp, statePtr->aCopyList[i],
		&statePtr->argcList[i], &statePtr->argvList[i]);
	    if (result != TCL_OK) {
		goto done;
	    }
	}
	/* account for variable <> value mismatch */
	j = statePtr->argcList[i] / statePtr->varcList[i];
	if ((statePtr->argcList[i] % statePtr->varcList[i]) != 0) {
	    j++;
	}
	if (j > statePtr->maxj) {
	    statePtr->maxj = j;
	}
    }

    /*
     * If there is any work to do, assign the variables and set things going
     * non-recursively.
     */

    if (statePtr->maxj > 0) {
	result = ForeachAssignments(interp, statePtr);
	if (result == TCL_ERROR) {
	    goto done;
	}

	TclNRAddCallback(interp, ForeachLoopStep, statePtr, NULL, NULL, NULL);
	return TclNREvalObjEx(interp, objv[objc-1], 0,
		((Interp *) interp)->cmdFramePtr, objc-1);
    }

    /*
     * This cleanup stage is only used when an error occurs during setup or if
     * there is no work to do.
     */

    result = TCL_OK;
  done:
    ForeachCleanup(interp, statePtr);
    return result;
}

/*
 * Post-body processing handler.
 */

static int
ForeachLoopStep(
    void *data[],
    Tcl_Interp *interp,
    int result)
{
    struct ForeachState *statePtr = (struct ForeachState *)data[0];

    /*
     * Process the result code from this run of the [foreach] body. Note that
     * this switch uses fallthroughs in several places. Maintainer aware!
     */

    switch (result) {
    case TCL_CONTINUE:
	result = TCL_OK;
	break;
    case TCL_OK:
	if (statePtr->resultList != NULL) {
	    result = Tcl_ListObjAppendElement(
		interp, statePtr->resultList, Tcl_GetObjResult(interp));
	    if (result != TCL_OK) {
		/* e.g. memory alloc failure on big data tests */
		goto done;
	    }
	}
	break;
    case TCL_BREAK:
	result = TCL_OK;
	goto finish;
    case TCL_ERROR:
	Tcl_AppendObjToErrorInfo(interp, Tcl_ObjPrintf(
		"\n    (\"%s\" body line %d)",
		(statePtr->resultList != NULL ? "lmap" : "foreach"),
		Tcl_GetErrorLine(interp)));
    default:
	goto done;
    }

    /*
     * Test if there is work still to be done. If so, do the next round of
     * variable assignments, reschedule ourselves and run the body again.
     */

    if (statePtr->maxj > ++statePtr->j) {
	result = ForeachAssignments(interp, statePtr);
	if (result == TCL_ERROR) {
	    goto done;
	}

	TclNRAddCallback(interp, ForeachLoopStep, statePtr, NULL, NULL, NULL);
	return TclNREvalObjEx(interp, statePtr->bodyPtr, 0,
		((Interp *) interp)->cmdFramePtr, statePtr->bodyIdx);
    }

    /*
     * We're done. Tidy up our work space and finish off.
     */

  finish:
    if (statePtr->resultList == NULL) {
	Tcl_ResetResult(interp);
    } else {
	Tcl_SetObjResult(interp, statePtr->resultList);
	statePtr->resultList = NULL;	/* Don't clean it up */
    }

  done:
    ForeachCleanup(interp, statePtr);
    return result;
}

/*
 * Factored out code to do the assignments in [foreach].
 */

static inline int
ForeachAssignments(
    Tcl_Interp *interp,
    struct ForeachState *statePtr)
{
    int i;
    Tcl_Size v, k;
    Tcl_Obj *valuePtr, *varValuePtr;

    for (i=0 ; i<statePtr->numLists ; i++) {
	int isAbstractList =
		ABSTRACTLIST_PROC(statePtr->aCopyList[i],indexProc) != NULL;

	for (v=0 ; v<statePtr->varcList[i] ; v++) {
	    k = statePtr->index[i]++;
	    if (k < statePtr->argcList[i]) {
		if (isAbstractList) {
		    if (Tcl_ObjTypeIndex(interp, statePtr->aCopyList[i], k, &valuePtr) != TCL_OK) {
			Tcl_AppendObjToErrorInfo(interp, Tcl_ObjPrintf(
				"\n    (setting %s loop variable \"%s\")",
				(statePtr->resultList != NULL ? "lmap" : "foreach"),
				TclGetString(statePtr->varvList[i][v])));
			return TCL_ERROR;
		    }
		} else {
		    valuePtr = statePtr->argvList[i][k];
		}
	    } else {
		TclNewObj(valuePtr);	/* Empty string */
	    }

	    varValuePtr = Tcl_ObjSetVar2(interp, statePtr->varvList[i][v],
		    NULL, valuePtr, TCL_LEAVE_ERR_MSG);

	    if (varValuePtr == NULL) {
		Tcl_AppendObjToErrorInfo(interp, Tcl_ObjPrintf(
			"\n    (setting %s loop variable \"%s\")",
			(statePtr->resultList != NULL ? "lmap" : "foreach"),
			TclGetString(statePtr->varvList[i][v])));
		return TCL_ERROR;
	    }
	}
    }

    return TCL_OK;
}

/*
 * Factored out code for cleaning up the state of the foreach.
 */

static inline void
ForeachCleanup(
    Tcl_Interp *interp,
    struct ForeachState *statePtr)
{
    int i;

    for (i=0 ; i<statePtr->numLists ; i++) {
	if (statePtr->vCopyList[i]) {
	    TclDecrRefCount(statePtr->vCopyList[i]);
	}
	if (statePtr->aCopyList[i]) {
	    TclDecrRefCount(statePtr->aCopyList[i]);
	}
    }
    if (statePtr->resultList != NULL) {
	TclDecrRefCount(statePtr->resultList);
    }
    TclStackFree(interp, statePtr);
}

/*
 *----------------------------------------------------------------------
 *
 * Tcl_FormatObjCmd --
 *
 *	This procedure is invoked to process the "format" Tcl command. See
 *	the user documentation for details on what it does.
 *
 * Results:
 *	A standard Tcl result.
 *
 * Side effects:
 *	See the user documentation.
 *
 *----------------------------------------------------------------------
 */

int
Tcl_FormatObjCmd(
    TCL_UNUSED(void *),
    Tcl_Interp *interp,		/* Current interpreter. */
    int objc,			/* Number of arguments. */
    Tcl_Obj *const objv[])	/* Argument objects. */
{
    Tcl_Obj *resultPtr;		/* Where result is stored finally. */

    if (objc < 2) {
	Tcl_WrongNumArgs(interp, 1, objv, "formatString ?arg ...?");
	return TCL_ERROR;
    }

    resultPtr = Tcl_Format(interp, TclGetString(objv[1]), objc-2, objv+2);
    if (resultPtr == NULL) {
	return TCL_ERROR;
    }
    Tcl_SetObjResult(interp, resultPtr);
    return TCL_OK;
}

/*
 * Local Variables:
 * mode: c
 * c-basic-offset: 4
 * fill-column: 78
 * End:
 */<|MERGE_RESOLUTION|>--- conflicted
+++ resolved
@@ -2830,7 +2830,7 @@
 	/* List */
 	/* Variables */
 	statePtr->vCopyList[i] = TclDuplicatePureObj(
-	    interp, objv[1+i*2], &tclListType.objType);
+	    interp, objv[1+i*2], &tclListType);
 	if (!statePtr->vCopyList[i]) {
 	    result = TCL_ERROR;
 	    goto done;
@@ -2866,17 +2866,12 @@
 	    /* Don't compute values here, wait until the last moment */
 	    statePtr->argcList[i] = ABSTRACTLIST_PROC(statePtr->aCopyList[i], lengthProc)(statePtr->aCopyList[i]);
 	} else {
-<<<<<<< HEAD
-	    statePtr->aCopyList[i] = TclDuplicatePureObj(objv[2+i*2]);
-=======
-	    /* List values */
 	    statePtr->aCopyList[i] = TclDuplicatePureObj(
-		interp, objv[2+i*2], &tclListType.objType);
+		interp, objv[2+i*2], &tclListType);
 	    if (!statePtr->aCopyList[i]) {
 		result = TCL_ERROR;
 		goto done;
 	    }
->>>>>>> 54a1d7e5
 	    result = TclListObjGetElementsM(interp, statePtr->aCopyList[i],
 		&statePtr->argcList[i], &statePtr->argvList[i]);
 	    if (result != TCL_OK) {
