--- conflicted
+++ resolved
@@ -421,11 +421,7 @@
     Tcl_Encoding encoding;	/* Encoding to use */
     size_t length = 0;			/* Length of the byte array being converted */
     const char *bytesPtr;	/* Pointer to the first byte of the array */
-#if TCL_MAJOR_VERSION > 8 || defined(TCL_NO_DEPRECATED)
-    int flags = TCL_ENCODING_STOPONERROR;
-#else
-    int flags = TCL_ENCODING_NOCOMPLAIN;
-#endif
+    int flags = 0;
     size_t result;
 
     if (objc == 2) {
@@ -466,11 +462,7 @@
     }
     result = Tcl_ExternalToUtfDStringEx(encoding, bytesPtr, length,
 	    flags, &ds);
-<<<<<<< HEAD
-    if ((flags & TCL_ENCODING_STOPONERROR) && (result != TCL_INDEX_NONE)) {
-=======
     if (!(flags & TCL_ENCODING_NOCOMPLAIN) && (result != (size_t)-1)) {
->>>>>>> 21c68a2e
 	char buf[TCL_INTEGER_SPACE];
 	sprintf(buf, "%" TCL_Z_MODIFIER "u", result);
 	Tcl_SetObjResult(interp, Tcl_ObjPrintf("unexpected byte sequence starting at index %"
@@ -525,11 +517,7 @@
     size_t length;			/* Length of the string being converted */
     const char *stringPtr;	/* Pointer to the first byte of the string */
     size_t result;
-#if TCL_MAJOR_VERSION > 8 || defined(TCL_NO_DEPRECATED)
-    int flags = TCL_ENCODING_STOPONERROR;
-#else
-    int flags = TCL_ENCODING_NOCOMPLAIN;
-#endif
+    int flags = 0;
 
     if (objc == 2) {
 	encoding = Tcl_GetEncoding(interp, NULL);
@@ -567,11 +555,7 @@
     stringPtr = Tcl_GetStringFromObj(data, &length);
     result = Tcl_UtfToExternalDStringEx(encoding, stringPtr, length,
 	    flags, &ds);
-<<<<<<< HEAD
-    if ((flags & TCL_ENCODING_STOPONERROR) && (result != TCL_INDEX_NONE)) {
-=======
     if (!(flags & TCL_ENCODING_NOCOMPLAIN) && (result != (size_t)-1)) {
->>>>>>> 21c68a2e
 	size_t pos = Tcl_NumUtfChars(stringPtr, result);
 	int ucs4;
 	char buf[TCL_INTEGER_SPACE];
