--- conflicted
+++ resolved
@@ -442,7 +442,7 @@
     Tcl_Obj *dataObj;
     Tcl_Obj *failVarObj;
 #if TCL_MAJOR_VERSION > 8 || defined(TCL_NO_DEPRECATED)
-    int profile = TCL_ENCODING_PROFILE_TCL8; /* TODO - default for Tcl9? */
+    int profile = TCL_ENCODING_PROFILE_STRICT; /* TODO - default for Tcl9? */
 #else
     int profile = TCL_ENCODING_PROFILE_TCL8;
 #endif
@@ -538,49 +538,6 @@
     Tcl_Encoding encoding;	/* Encoding to use */
     size_t length = 0;			/* Length of the byte array being converted */
     const char *bytesPtr;	/* Pointer to the first byte of the array */
-<<<<<<< HEAD
-	/* Per TIP 601 the default behaviour is to require valid bytes */ 
-    int flags = TCL_ENCODING_STRICT;
-    size_t result;
-    int current = 1;
-    Tcl_Obj *failVarObj = NULL;
-
-    if (objc == 2) {
-	encoding = Tcl_GetEncoding(interp, NULL);
-	data = objv[1];
-    } else if (objc > 2) {
-	data = objv[objc - 1];
-	while (current < objc - 2) {
-	    bytesPtr = Tcl_GetString(objv[current]);
-	    if (bytesPtr[0] == '-' && bytesPtr[1] == 'p'
-		    && !strncmp(bytesPtr, "-pass", strlen(bytesPtr))) {
-		flags = 0;
-	    } else if (bytesPtr[0] == '-' && bytesPtr[1] == 's'
-		    && !strncmp(bytesPtr, "-strict", strlen(bytesPtr))) {
-		flags = TCL_ENCODING_STRICT;
-	    } else if (bytesPtr[0] == '-' && bytesPtr[1] == 'f'
-		    && !strncmp(bytesPtr, "-failindex", strlen(bytesPtr))) {
-		/* at least two additional arguments needed */
-		if (current >= objc - 2) {
-		    goto encConvFromError;
-		}
-		failVarObj = objv[++current];
-	    } else {
-		break;
-	    }
-	    current++;
-	}
-	if (current == objc - 2) {
-	    if (Tcl_GetEncodingFromObj(interp, objv[current], &encoding) != TCL_OK) {
-		return TCL_ERROR;
-	    }
-	} else {
-	    goto encConvFromError;
-	}
-    } else {
-    encConvFromError:
-	Tcl_WrongNumArgs(interp, 1, objv, "?-pass|-strict|-failindex var? ?encoding? data");
-=======
     int flags;
     int result;
     Tcl_Obj *failVarObj;
@@ -589,7 +546,6 @@
     if (EncodingConvertParseOptions(
 	    interp, objc, objv, &encoding, &data, &flags, &failVarObj)
 	!= TCL_OK) {
->>>>>>> 1a75f270
 	return TCL_ERROR;
     }
 
@@ -601,23 +557,6 @@
     if (bytesPtr == NULL) {
 	return TCL_ERROR;
     }
-<<<<<<< HEAD
-    result = Tcl_ExternalToUtfDStringEx(encoding, bytesPtr, length,
-	    flags, &ds);
-    if (((flags & TCL_ENCODING_STRICT) == TCL_ENCODING_STRICT) && (result != TCL_INDEX_NONE)) {
-	if (failVarObj != NULL) {
-	    if (Tcl_ObjSetVar2(interp, failVarObj, NULL, Tcl_NewWideIntObj(result), TCL_LEAVE_ERR_MSG) == NULL) {
-		return TCL_ERROR;
-	    }
-	} else {
-	    char buf[TCL_INTEGER_SPACE];
-	    sprintf(buf, "%" TCL_Z_MODIFIER "u", result);
-	    Tcl_SetObjResult(interp, Tcl_ObjPrintf("unexpected byte sequence starting at index %"
-		    TCL_Z_MODIFIER "u: '\\x%02X'", result, UCHAR(bytesPtr[result])));
-	    Tcl_SetErrorCode(interp, "TCL", "ENCODING", "ILLEGALSEQUENCE",
-		    buf, NULL);
-	    Tcl_DStringFree(&ds);
-=======
     result = Tcl_ExternalToUtfDStringEx(interp, encoding, bytesPtr, length, flags,
                                         &ds, failVarObj ? &errorLocation : NULL);
     /* NOTE: ds must be freed beyond this point even on error */
@@ -638,7 +577,6 @@
 	 */
 	if (failVarObj == NULL) {
             Tcl_DStringFree(&ds);
->>>>>>> 1a75f270
 	    return TCL_ERROR;
 	}
         break;
@@ -700,50 +638,6 @@
     Tcl_Encoding encoding;	/* Encoding to use */
     size_t length;			/* Length of the string being converted */
     const char *stringPtr;	/* Pointer to the first byte of the string */
-<<<<<<< HEAD
-    size_t result;
-	/* Per TIP 601 the default behaviour is to require valid bytes */ 
-    int flags = TCL_ENCODING_STRICT;
-    int current = 1;
-    Tcl_Obj *failVarObj = NULL;
-
-    if (objc == 2) {
-	encoding = Tcl_GetEncoding(interp, NULL);
-	data = objv[1];
-    } else if (objc > 2) {
-	data = objv[objc - 1];
-
-	while (current < objc - 2) {
-	    stringPtr = Tcl_GetString(objv[current]);
-	    if (stringPtr[0] == '-' && stringPtr[1] == 'p'
-		    && !strncmp(stringPtr, "-pass", strlen(stringPtr))) {
-		flags = 0;
-	    } else if (stringPtr[0] == '-' && stringPtr[1] == 's'
-		    && !strncmp(stringPtr, "-strict", strlen(stringPtr))) {
-		flags = TCL_ENCODING_STRICT;
-	    } else if (stringPtr[0] == '-' && stringPtr[1] == 'f'
-		    && !strncmp(stringPtr, "-failindex", strlen(stringPtr))) {
-		/* at least two additional arguments needed */
-		if (current >= objc - 2) {
-		    goto encConvToError;
-		}
-		failVarObj = objv[++current];
-	    } else {
-		break;
-	    }
-	    current++;
-	}
-	if (current == objc - 2) {
-	    if (Tcl_GetEncodingFromObj(interp, objv[current], &encoding) != TCL_OK) {
-		return TCL_ERROR;
-	    }
-	} else {
-	    goto encConvToError;
-	}
-    } else {
-    encConvToError:
-	Tcl_WrongNumArgs(interp, 1, objv, "?-pass|-strict|-failindex var? ?encoding? data");
-=======
     int result;
     int flags;
     Tcl_Obj *failVarObj;
@@ -752,7 +646,6 @@
     if (EncodingConvertParseOptions(
 	    interp, objc, objv, &encoding, &data, &flags, &failVarObj)
 	!= TCL_OK) {
->>>>>>> 1a75f270
 	return TCL_ERROR;
     }
 
@@ -761,27 +654,6 @@
      */
 
     stringPtr = Tcl_GetStringFromObj(data, &length);
-<<<<<<< HEAD
-    result = Tcl_UtfToExternalDStringEx(encoding, stringPtr, length,
-	    flags, &ds);
-    if (((flags & TCL_ENCODING_STRICT) == TCL_ENCODING_STRICT) && (result != TCL_INDEX_NONE)) {
-	if (failVarObj != NULL) {
-	    /* I hope, wide int will cover size_t data type */
-	    if (Tcl_ObjSetVar2(interp, failVarObj, NULL, Tcl_NewWideIntObj(result), TCL_LEAVE_ERR_MSG) == NULL) {
-		return TCL_ERROR;
-	    }
-	} else {
-	    size_t pos = Tcl_NumUtfChars(stringPtr, result);
-	    int ucs4;
-	    char buf[TCL_INTEGER_SPACE];
-	    TclUtfToUCS4(&stringPtr[result], &ucs4);
-	    sprintf(buf, "%" TCL_Z_MODIFIER "u", result);
-	    Tcl_SetObjResult(interp, Tcl_ObjPrintf("unexpected character at index %"
-		    TCL_Z_MODIFIER "u: 'U+%06X'", pos, ucs4));
-	    Tcl_SetErrorCode(interp, "TCL", "ENCODING", "ILLEGALSEQUENCE",
-		    buf, NULL);
-	    Tcl_DStringFree(&ds);
-=======
     result = Tcl_UtfToExternalDStringEx(interp, encoding, stringPtr, length, flags,
                                         &ds, failVarObj ? &errorLocation : NULL);
     /* NOTE: ds must be freed beyond this point even on error */
@@ -803,7 +675,6 @@
 	 */
 	if (failVarObj == NULL) {
             Tcl_DStringFree(&ds);
->>>>>>> 1a75f270
 	    return TCL_ERROR;
 	}
         break;
