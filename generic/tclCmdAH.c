--- conflicted
+++ resolved
@@ -683,12 +683,8 @@
      * Convert the string into a byte array in 'ds'.
      */
 #if !defined(TCL_NO_DEPRECATED) && (TCL_MAJOR_VERSION < 9)
-<<<<<<< HEAD
-    if (CHANNEL_PROFILE_GET(flags) != TCL_ENCODING_PROFILE_REPLACE
+    if (ENCODING_PROFILE_GET(flags) != TCL_ENCODING_PROFILE_REPLACE
 	    && !(flags & TCL_ENCODING_STOPONERROR)) {
-=======
-    if (ENCODING_PROFILE_GET(flags) == TCL_ENCODING_PROFILE_TCL8) {
->>>>>>> 7b688527
 	/* Permits high bits to be non-0 in byte array (Tcl 8 style) */
 	bytesPtr = (char *) Tcl_GetByteArrayFromObj(data, &length);
     } else
