--- conflicted
+++ resolved
@@ -64,7 +64,6 @@
     1,1,1,1,1,1,1,1,1,1,1,1,1,1,1,1,1,1,1,1,1,1,1,1,1,1,1,1,1,1,1,1,
     1,1,1,1,1,1,1,1,1,1,1,1,1,1,1,1,1,1,1,1,1,1,1,1,1,1,1,1,1,1,1,1,
     1,1,1,1,1,1,1,1,1,1,1,1,1,1,1,1,1,1,1,1,1,1,1,1,1,1,1,1,1,1,1,1,
-<<<<<<< HEAD
 /* Tcl_UtfCharComplete() might point to 2nd byte of valid 4-byte sequence */
     3,3,3,3,3,3,3,3,3,3,3,3,3,3,3,3,3,3,3,3,3,3,3,3,3,3,3,3,3,3,3,3,
     3,3,3,3,3,3,3,3,3,3,3,3,3,3,3,3,3,3,3,3,3,3,3,3,3,3,3,3,3,3,3,3,
@@ -83,15 +82,6 @@
     3,3,3,3,3,3,3,3,3,3,3,3,3,3,3,3,3,3,3,3,3,3,3,3,3,3,3,3,3,3,3,3,
     3,3,3,3,3,3,3,3,3,3,3,3,3,3,3,3,3,3,3,3,3,3,3,3,3,3,3,3,3,3,3,3,
 /* End of "continuation byte section" */
-=======
-#if TCL_UTF_MAX > 4
-    1,1,1,1,1,1,1,1,1,1,1,1,1,1,1,1,1,1,1,1,1,1,1,1,1,1,1,1,1,1,1,1,
-    1,1,1,1,1,1,1,1,1,1,1,1,1,1,1,1,1,1,1,1,1,1,1,1,1,1,1,1,1,1,1,1,
-#else /* Tcl_UtfCharComplete() might point to 2nd byte of valid 4-byte sequence */
-    3,3,3,3,3,3,3,3,3,3,3,3,3,3,3,3,3,3,3,3,3,3,3,3,3,3,3,3,3,3,3,3,
-    3,3,3,3,3,3,3,3,3,3,3,3,3,3,3,3,3,3,3,3,3,3,3,3,3,3,3,3,3,3,3,3,
-#endif
->>>>>>> 2ca7ab9a
     2,1,2,2,2,2,2,2,2,2,2,2,2,2,2,2,2,2,2,2,2,2,2,2,2,2,2,2,2,2,2,2,
     3,3,3,3,3,3,3,3,3,3,3,3,3,3,3,3,
 #if TCL_UTF_MAX > 3
@@ -101,16 +91,12 @@
 #endif
     1,1,1,1,1,1,1,1,1,1,1
 };
-<<<<<<< HEAD
-=======
 
 /*
  * Functions used only in this module.
  */
 
-static int		UtfCount(int ch);
 static int		Invalid(unsigned char *src);
->>>>>>> 2ca7ab9a
  
 /*
@@ -172,13 +158,8 @@
     0x80, 0xBF,		/* (\xC4 - \xDC) -- all sequences valid */
     0xA0, 0xBF,	/* \xE0\x80 through \xE0\x9F are invalid prefixes */
     0x80, 0xBF, 0x80, 0xBF, 0x80, 0xBF, /* (\xE4 - \xEC) -- all valid */
-#if TCL_UTF_MAX > 3
     0x90, 0xBF,	/* \xF0\x80 through \xF0\x8F are invalid prefixes */
     0x80, 0x8F  /* \xF4\x90 and higher are invalid prefixes */
-#else
-    0xC0, 0xBF,	/* Not used, but reject all again for safety. */
-    0xC0, 0xBF	/* Not used, but reject all again for safety. */
-#endif
 };
 
 INLINE static int
@@ -797,7 +778,7 @@
 				 * a complete UTF-8 character. */
     int length)			/* Length of above string in bytes. */
 {
-    return length >= totalBytes[(unsigned char)*src];
+    return length >= complete[(unsigned char)*src];
 }
  
@@ -825,13 +806,8 @@
     int length)			/* The length of the string in bytes, or -1
 				 * for strlen(string). */
 {
-<<<<<<< HEAD
     Tcl_UniChar ch = 0;
     int i = 0;
-=======
-    const char *next;
-    register int i = 0;
->>>>>>> 2ca7ab9a
 
     /*
      * The separate implementations are faster.
@@ -841,36 +817,22 @@
      */
 
     if (length < 0) {
-	while ((*src != '\0') && (i < INT_MAX)) {
-	    next = TclUtfNext(src);
-#if TCL_UTF_MAX > 4
+	while (*src != '\0') {
+	    src += TclUtfToUniChar(src, &ch);
 	    i++;
-#else
-	    i += 1 + ((next - src) > 3);
-#endif
-	    src = next;
-	}
+	}
+	if (i < 0) i = INT_MAX; /* Bug [2738427] */
     } else {
 	const char *endPtr = src + length - 4;
 
 	while (src < endPtr) {
-	    next = TclUtfNext(src);
-#if TCL_UTF_MAX > 4
+	    src += TclUtfToUniChar(src, &ch);
 	    i++;
-#else
-	    i += 1 + ((next - src) > 3);
-#endif
-	    src = next;
 	}
 	endPtr += 4;
 	while ((src < endPtr) && Tcl_UtfCharComplete(src, endPtr - src)) {
-	    next = TclUtfNext(src);
-#if TCL_UTF_MAX > 4
+	    src += TclUtfToUniChar(src, &ch);
 	    i++;
-#else
-	    i += 1 + ((next - src) > 3);
-#endif
-	    src = next;
 	}
 	if (src < endPtr) {
 	    i += endPtr - src;
@@ -964,11 +926,7 @@
  *
  * Tcl_UtfNext --
  *
-<<<<<<< HEAD
- * 	Given a pointer to some location in a UTF-8 string, Tcl_UtfNext
-=======
  *	Given a pointer to some location in a UTF-8 string, Tcl_UtfNext
->>>>>>> 2ca7ab9a
  *	returns a pointer to the next UTF-8 character in the string.
  *	The caller must not ask for the next character after the last
  *	character in the string if the string is not terminated by a null
@@ -988,28 +946,14 @@
 Tcl_UtfNext(
     const char *src)		/* The current location in the string. */
 {
-<<<<<<< HEAD
-    Tcl_UniChar ch = 0;
-    int len;
-=======
     int left = totalBytes[UCHAR(*src)];
     const char *next = src + 1;
->>>>>>> 2ca7ab9a
 
     if (((*src) & 0xC0) == 0x80) {
 	if ((((*++src) & 0xC0) == 0x80) && (((*++src) & 0xC0) == 0x80)) {
 	    ++src;
 	}
 	return src;
-<<<<<<< HEAD
-    }
-    len = TclUtfToUniChar(src, &ch);
-
-#if TCL_UTF_MAX <= 3
-    if ((ch >= 0xD800) && (len < 3)) {
-	len += TclUtfToUniChar(src + len, &ch);
-=======
->>>>>>> 2ca7ab9a
     }
 
     while (--left) {
@@ -1161,7 +1105,7 @@
 
 	/* Continue the search backwards... */
 	look--;
-    } while (trailBytesSeen < TCL_UTF_MAX);
+    } while (trailBytesSeen < 4);
 
     /*
      * We've seen TCL_UTF_MAX trail bytes, so we know there will not be a
@@ -1169,11 +1113,7 @@
      * accepting the fallback (for TCL_UTF_MAX > 3) or just go back as
      * far as we can.
      */
-#if TCL_UTF_MAX > 3
     return fallback;
-#else
-    return src - TCL_UTF_MAX;
-#endif
 }
  
@@ -1205,7 +1145,6 @@
 	int len = 0;
 #endif
 
-<<<<<<< HEAD
     while (index-- >= 0) {
 #if TCL_UTF_MAX <= 3
 	src += (len = TclUtfToUniChar(src, &ch));
@@ -1222,10 +1161,6 @@
     }
 #endif
     return fullchar;
-=======
-    TclUtfToUniChar(Tcl_UtfAtIndex(src, index), &ch);
-    return ch;
->>>>>>> 2ca7ab9a
 }
  
@@ -1253,8 +1188,10 @@
     const char *src,	/* The UTF-8 string. */
     int index)		/* The position of the desired character. */
 {
+    Tcl_UniChar ch = 0;
+    int len = 0;
+
     while (index-- > 0) {
-<<<<<<< HEAD
 	len = TclUtfToUniChar(src, &ch);
 	src += len;
     }
@@ -1263,21 +1200,7 @@
 	/* Index points at character following high Surrogate */
 	src += TclUtfToUniChar(src, &ch);
     }
-=======
-	const char *next = TclUtfNext(src);
-
-#if TCL_UTF_MAX <= 4
-	/*
-	 * 4-byte sequences generate two UCS-2 code units in the
-	 * UTF-16 representation, so in the current indexing scheme
-	 * we need to account for an extra index (total of two).
-	 */
-	index -= ((next - src) > 3);
->>>>>>> 2ca7ab9a
 #endif
-
-	src = next;
-    }
     return src;
 }
 