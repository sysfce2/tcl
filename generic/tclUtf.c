/*
 * tclUtf.c --
 *
 *	Routines for manipulating UTF-8 strings.
 *
 * Copyright (c) 1997-1998 Sun Microsystems, Inc.
 *
 * See the file "license.terms" for information on usage and redistribution of
 * this file, and for a DISCLAIMER OF ALL WARRANTIES.
 */

#include "tclInt.h"

/*
 * Include the static character classification tables and macros.
 */

#include "tclUniData.c"

/*
 * The following macros are used for fast character category tests. The x_BITS
 * values are shifted right by the category value to determine whether the
 * given category is included in the set.
 */

#define ALPHA_BITS ((1 << UPPERCASE_LETTER) | (1 << LOWERCASE_LETTER) \
	| (1 << TITLECASE_LETTER) | (1 << MODIFIER_LETTER) | (1<<OTHER_LETTER))

#define CONTROL_BITS ((1 << CONTROL) | (1 << FORMAT) | (1 << PRIVATE_USE))

#define DIGIT_BITS (1 << DECIMAL_DIGIT_NUMBER)

#define SPACE_BITS ((1 << SPACE_SEPARATOR) | (1 << LINE_SEPARATOR) \
	| (1 << PARAGRAPH_SEPARATOR))

#define WORD_BITS (ALPHA_BITS | DIGIT_BITS | (1 << CONNECTOR_PUNCTUATION))

#define PUNCT_BITS ((1 << CONNECTOR_PUNCTUATION) | \
	(1 << DASH_PUNCTUATION) | (1 << OPEN_PUNCTUATION) | \
	(1 << CLOSE_PUNCTUATION) | (1 << INITIAL_QUOTE_PUNCTUATION) | \
	(1 << FINAL_QUOTE_PUNCTUATION) | (1 << OTHER_PUNCTUATION))

#define GRAPH_BITS (WORD_BITS | PUNCT_BITS | \
	(1 << NON_SPACING_MARK) | (1 << ENCLOSING_MARK) | \
	(1 << COMBINING_SPACING_MARK) | (1 << LETTER_NUMBER) | \
	(1 << OTHER_NUMBER) | \
	(1 << MATH_SYMBOL) | (1 << CURRENCY_SYMBOL) | \
	(1 << MODIFIER_SYMBOL) | (1 << OTHER_SYMBOL))

/*
 * Unicode characters less than this value are represented by themselves in
 * UTF-8 strings.
 */

#define UNICODE_SELF	0x80

/*
 * The following structures are used when mapping between Unicode (UCS-2) and
 * UTF-8.
 */

static const unsigned char totalBytes[256] = {
    1,1,1,1,1,1,1,1,1,1,1,1,1,1,1,1,1,1,1,1,1,1,1,1,1,1,1,1,1,1,1,1,
    1,1,1,1,1,1,1,1,1,1,1,1,1,1,1,1,1,1,1,1,1,1,1,1,1,1,1,1,1,1,1,1,
    1,1,1,1,1,1,1,1,1,1,1,1,1,1,1,1,1,1,1,1,1,1,1,1,1,1,1,1,1,1,1,1,
    1,1,1,1,1,1,1,1,1,1,1,1,1,1,1,1,1,1,1,1,1,1,1,1,1,1,1,1,1,1,1,1,
#if TCL_UTF_MAX != 4
    1,1,1,1,1,1,1,1,1,1,1,1,1,1,1,1,1,1,1,1,1,1,1,1,1,1,1,1,1,1,1,1,
    1,1,1,1,1,1,1,1,1,1,1,1,1,1,1,1,1,1,1,1,1,1,1,1,1,1,1,1,1,1,1,1,
#else /* Tcl_UtfCharComplete() might point to 2nd byte of valid 4-byte sequence */
    3,3,3,3,3,3,3,3,3,3,3,3,3,3,3,3,3,3,3,3,3,3,3,3,3,3,3,3,3,3,3,3,
    3,3,3,3,3,3,3,3,3,3,3,3,3,3,3,3,3,3,3,3,3,3,3,3,3,3,3,3,3,3,3,3,
#endif
    2,1,2,2,2,2,2,2,2,2,2,2,2,2,2,2,2,2,2,2,2,2,2,2,2,2,2,2,2,2,2,2,
    3,3,3,3,3,3,3,3,3,3,3,3,3,3,3,3,
#if TCL_UTF_MAX > 3
    4,4,4,4,4,
#else
    1,1,1,1,1,
#endif
    1,1,1,1,1,1,1,1,1,1,1
};

/*
 * Functions used only in this module.
 */

static int		UtfCount(int ch);
static int		Invalid(const char *src);
static int		UCS4ToUpper(int ch);
static int		UCS4ToTitle(int ch);

/*
 *---------------------------------------------------------------------------
 *
 * UtfCount --
 *
 *	Find the number of bytes in the Utf character "ch".
 *
 * Results:
 *	The return values is the number of bytes in the Utf character "ch".
 *
 * Side effects:
 *	None.
 *
 *---------------------------------------------------------------------------
 */

static inline int
UtfCount(
    int ch)			/* The Unicode character whose size is returned. */
{
    if ((unsigned)(ch - 1) < (UNICODE_SELF - 1)) {
	return 1;
    }
    if (ch <= 0x7FF) {
	return 2;
    }
#if TCL_UTF_MAX > 3
    if (((unsigned)(ch - 0x10000) <= 0xFFFFF)) {
	return 4;
    }
#endif
    return 3;
}

/*
 *---------------------------------------------------------------------------
 *
 * Invalid --
 *
 *	Given a pointer to a two-byte prefix of a well-formed UTF-8 byte
 *	sequence (a lead byte followed by a trail byte) this routine
 *	examines those two bytes to determine whether the sequence is
 *	invalid in UTF-8.  This might be because it is an overlong
 *	encoding, or because it encodes something out of the proper range.
 *
 *	Given a pointer to the bytes \xF8 or \xFC , this routine will
 *	try to read beyond the end of the "bounds" table.  Callers must
 *	prevent this.
 *
 *	Given a pointer to something else (an ASCII byte, a trail byte,
 *	or another byte	that can never begin a valid byte sequence such
 *	as \xF5) this routine returns false.  That makes the routine poorly
 *	named, as it does not detect and report all invalid sequences.
 *
 *	Callers have to take care that this routine does something useful
 *	for their needs.
 *
 * Results:
 *	A boolean.
 *---------------------------------------------------------------------------
 */

static const unsigned char bounds[28] = {
    0x80, 0x80,		/* \xC0 accepts \x80 only */
    0x80, 0xBF, 0x80, 0xBF, 0x80, 0xBF, 0x80, 0xBF, 0x80, 0xBF, 0x80, 0xBF,
    0x80, 0xBF,		/* (\xC4 - \xDC) -- all sequences valid */
    0xA0, 0xBF,	/* \xE0\x80 through \xE0\x9F are invalid prefixes */
    0x80, 0xBF, 0x80, 0xBF, 0x80, 0xBF, /* (\xE4 - \xEC) -- all valid */
#if TCL_UTF_MAX > 3
    0x90, 0xBF,	/* \xF0\x80 through \xF0\x8F are invalid prefixes */
    0x80, 0x8F  /* \xF4\x90 and higher are invalid prefixes */
#else
    0xC0, 0xBF,	/* Not used, but reject all again for safety. */
    0xC0, 0xBF	/* Not used, but reject all again for safety. */
#endif
};

static int
Invalid(
    const char *src)	/* Points to lead byte of a UTF-8 byte sequence */
{
    unsigned char byte = UCHAR(*src);
    int index;

    if ((byte & 0xC3) != 0xC0) {
	/* Only lead bytes 0xC0, 0xE0, 0xF0, 0xF4 need examination */
	return 0;
    }
    index = (byte - 0xC0) >> 1;
    if (UCHAR(src[1]) < bounds[index] || UCHAR(src[1]) > bounds[index+1]) {
	/* Out of bounds - report invalid. */
	return 1;
    }
    return 0;
}

/*
 *---------------------------------------------------------------------------
 *
 * Tcl_UniCharToUtf --
 *
 *	Store the given Tcl_UniChar as a sequence of UTF-8 bytes in the
 *	provided buffer. Equivalent to Plan 9 runetochar().
 *
 * Results:
 *	The return values is the number of bytes in the buffer that were
 *	consumed.
 *
 * Side effects:
 *	None.
 *
 *---------------------------------------------------------------------------
 */

int
Tcl_UniCharToUtf(
    int ch,			/* The Tcl_UniChar to be stored in the
				 * buffer. */
    char *buf)			/* Buffer in which the UTF-8 representation of
				 * the Tcl_UniChar is stored. Buffer must be
				 * large enough to hold the UTF-8 character
				 * (at most TCL_UTF_MAX bytes). */
{
    if ((unsigned)(ch - 1) < (UNICODE_SELF - 1)) {
	buf[0] = (char) ch;
	return 1;
    }
    if (ch >= 0) {
	if (ch <= 0x7FF) {
	    buf[1] = (char) ((ch | 0x80) & 0xBF);
	    buf[0] = (char) ((ch >> 6) | 0xC0);
	    return 2;
	}
	if (ch <= 0xFFFF) {
#if TCL_UTF_MAX > 3
	    if ((ch & 0xF800) == 0xD800) {
		if (ch & 0x0400) {
		    /* Low surrogate */
		    if (((buf[0] & 0xC0) == 0x80) && ((buf[1] & 0xCF) == 0)) {
			/* Previous Tcl_UniChar was a high surrogate, so combine */
			buf[2] = (char) ((ch & 0x3F) | 0x80);
			buf[1] |= (char) (((ch >> 6) & 0x0F) | 0x80);
			return 3;
		    }
		    /* Previous Tcl_UniChar was not a high surrogate, so just output */
		} else {
		    /* High surrogate */
		    ch += 0x40;
		    /* Fill buffer with specific 3-byte (invalid) byte combination,
		       so following low surrogate can recognize it and combine */
		    buf[2] = (char) ((ch << 4) & 0x30);
		    buf[1] = (char) (((ch >> 2) & 0x3F) | 0x80);
		    buf[0] = (char) (((ch >> 8) & 0x07) | 0xF0);
		    return 1;
		}
	    }
#endif
	    goto three;
	}

#if TCL_UTF_MAX > 3
	if (ch <= 0x10FFFF) {
	    buf[3] = (char) ((ch | 0x80) & 0xBF);
	    buf[2] = (char) (((ch >> 6) | 0x80) & 0xBF);
	    buf[1] = (char) (((ch >> 12) | 0x80) & 0xBF);
	    buf[0] = (char) ((ch >> 18) | 0xF0);
	    return 4;
	}
    } else if (ch == -1) {
	if (((buf[0] & 0xC0) == 0x80) && ((buf[1] & 0xCF) == 0)
		&& ((buf[-1] & 0xF8) == 0xF0)) {
	    ch = 0xD7C0 + ((buf[-1] & 0x07) << 8) + ((buf[0] & 0x3F) << 2)
		    + ((buf[1] & 0x30) >> 4);
	    buf[1] = (char) ((ch | 0x80) & 0xBF);
	    buf[0] = (char) (((ch >> 6) | 0x80) & 0xBF);
	    buf[-1] = (char) ((ch >> 12) | 0xE0);
	    return 2;
	}
#endif
    }

    ch = 0xFFFD;
three:
    buf[2] = (char) ((ch | 0x80) & 0xBF);
    buf[1] = (char) (((ch >> 6) | 0x80) & 0xBF);
    buf[0] = (char) ((ch >> 12) | 0xE0);
    return 3;
}

/*
 *---------------------------------------------------------------------------
 *
 * Tcl_UniCharToUtfDString --
 *
 *	Convert the given Unicode string to UTF-8.
 *
 * Results:
 *	The return value is a pointer to the UTF-8 representation of the
 *	Unicode string. Storage for the return value is appended to the end of
 *	dsPtr.
 *
 * Side effects:
 *	None.
 *
 *---------------------------------------------------------------------------
 */

char *
Tcl_UniCharToUtfDString(
    const Tcl_UniChar *uniStr,	/* Unicode string to convert to UTF-8. */
    int uniLength,		/* Length of Unicode string in Tcl_UniChars
				 * (must be >= 0). */
    Tcl_DString *dsPtr)		/* UTF-8 representation of string is appended
				 * to this previously initialized DString. */
{
    const Tcl_UniChar *w, *wEnd;
    char *p, *string;
    int oldLength;

    /*
     * UTF-8 string length in bytes will be <= Unicode string length *
     * TCL_UTF_MAX.
     */

    oldLength = Tcl_DStringLength(dsPtr);
    Tcl_DStringSetLength(dsPtr, oldLength + (uniLength + 1) * TCL_UTF_MAX);
    string = Tcl_DStringValue(dsPtr) + oldLength;

    p = string;
    wEnd = uniStr + uniLength;
    for (w = uniStr; w < wEnd; ) {
	p += Tcl_UniCharToUtf(*w, p);
	w++;
    }
    Tcl_DStringSetLength(dsPtr, oldLength + (p - string));

    return string;
}

/*
 *---------------------------------------------------------------------------
 *
 * Tcl_UtfToUniChar --
 *
 *	Extract the Tcl_UniChar represented by the UTF-8 string. Bad UTF-8
 *	sequences are converted to valid Tcl_UniChars and processing
 *	continues. Equivalent to Plan 9 chartorune().
 *
 *	The caller must ensure that the source buffer is long enough that this
 *	routine does not run off the end and dereference non-existent memory
 *	looking for trail bytes. If the source buffer is known to be '\0'
 *	terminated, this cannot happen. Otherwise, the caller should call
 *	Tcl_UtfCharComplete() before calling this routine to ensure that
 *	enough bytes remain in the string.
 *
 *	If TCL_UTF_MAX <= 4, special handling of Surrogate pairs is done:
 *	For any UTF-8 string containing a character outside of the BMP, the
 *	first call to this function will fill *chPtr with the high surrogate
 *	and generate a return value of 1. Calling Tcl_UtfToUniChar again
 *	will produce the low surrogate and a return value of 3. Because *chPtr
 *	is used to remember whether the high surrogate is already produced, it
 *	is recommended to initialize the variable it points to as 0 before
 *	the first call to Tcl_UtfToUniChar is done.
 *
 * Results:
 *	*chPtr is filled with the Tcl_UniChar, and the return value is the
 *	number of bytes from the UTF-8 string that were consumed.
 *
 * Side effects:
 *	None.
 *
 *---------------------------------------------------------------------------
 */

int
Tcl_UtfToUniChar(
    const char *src,	/* The UTF-8 string. */
    Tcl_UniChar *chPtr)/* Filled with the Tcl_UniChar represented by
				 * the UTF-8 string. */
{
    Tcl_UniChar byte;

    /*
     * Unroll 1 to 3 (or 4) byte UTF-8 sequences.
     */

    byte = *((unsigned char *) src);
    if (byte < 0xC0) {
	/*
	 * Handles properly formed UTF-8 characters between 0x01 and 0x7F.
	 * Also treats \0 and naked trail bytes 0x80 to 0xBF as valid
	 * characters representing themselves.
	 */

#if TCL_UTF_MAX <= 4
	/* If *chPtr contains a high surrogate (produced by a previous
	 * Tcl_UtfToUniChar() call) and the next 3 bytes are UTF-8 continuation
	 * bytes, then we must produce a follow-up low surrogate. We only
	 * do that if the high surrogate matches the bits we encounter.
	 */
	if (((byte & 0xC0) == 0x80)
		&& ((src[1] & 0xC0) == 0x80) && ((src[2] & 0xC0) == 0x80)
		&& (((((byte - 0x10) << 2) & 0xFC) | 0xD800) == (*chPtr & 0xFCFC))
		&& ((src[1] & 0xF0) == (((*chPtr << 4) & 0x30) | 0x80))) {
	    *chPtr = ((src[1] & 0x0F) << 6) + (src[2] & 0x3F) + 0xDC00;
	    return 3;
	}
#endif
	*chPtr = byte;
	return 1;
    } else if (byte < 0xE0) {
	if ((src[1] & 0xC0) == 0x80) {
	    /*
	     * Two-byte-character lead-byte followed by a trail-byte.
	     */

	    *chPtr = (((byte & 0x1F) << 6) | (src[1] & 0x3F));
	    if ((unsigned)(*chPtr - 1) >= (UNICODE_SELF - 1)) {
		return 2;
	    }
	}

	/*
	 * A two-byte-character lead-byte not followed by trail-byte
	 * represents itself.
	 */
    } else if (byte < 0xF0) {
	if (((src[1] & 0xC0) == 0x80) && ((src[2] & 0xC0) == 0x80)) {
	    /*
	     * Three-byte-character lead byte followed by two trail bytes.
	     */

	    *chPtr = (((byte & 0x0F) << 12)
		    | ((src[1] & 0x3F) << 6) | (src[2] & 0x3F));
	    if (*chPtr > 0x7FF) {
		return 3;
	    }
	}

	/*
	 * A three-byte-character lead-byte not followed by two trail-bytes
	 * represents itself.
	 */
    }
    else if (byte < 0xF5) {
	if (((src[1] & 0xC0) == 0x80) && ((src[2] & 0xC0) == 0x80)) {
	    /*
	     * Four-byte-character lead byte followed by at least two trail bytes.
	     * We don't test the validity of 3th trail byte, see [ed29806ba]
	     */
#if TCL_UTF_MAX <= 4
	    Tcl_UniChar high = (((byte & 0x07) << 8) | ((src[1] & 0x3F) << 2)
		    | ((src[2] & 0x3F) >> 4)) - 0x40;
	    if (high < 0x400) {
		/* produce high surrogate, advance source pointer */
		*chPtr = 0xD800 + high;
		return 1;
	    }
	    /* out of range, < 0x10000 or > 0x10FFFF */
#else
	    if ((src[3] & 0xC0) == 0x80) {
		*chPtr = (((byte & 0x07) << 18) | ((src[1] & 0x3F) << 12)
			| ((src[2] & 0x3F) << 6) | (src[3] & 0x3F));
		if ((unsigned)(*chPtr - 0x10000) <= 0xFFFFF) {
		    return 4;
		}
	    }
#endif
	}

	/*
	 * A four-byte-character lead-byte not followed by three trail-bytes
	 * represents itself.
	 */
    }

    *chPtr = byte;
    return 1;
}

/*
 *---------------------------------------------------------------------------
 *
 * Tcl_UtfToUniCharDString --
 *
 *	Convert the UTF-8 string to Unicode.
 *
 * Results:
 *	The return value is a pointer to the Unicode representation of the
 *	UTF-8 string. Storage for the return value is appended to the end of
 *	dsPtr. The Unicode string is terminated with a Unicode NULL character.
 *
 * Side effects:
 *	None.
 *
 *---------------------------------------------------------------------------
 */

Tcl_UniChar *
Tcl_UtfToUniCharDString(
    const char *src,		/* UTF-8 string to convert to Unicode. */
    int length,			/* Length of UTF-8 string in bytes, or -1 for
				 * strlen(). */
    Tcl_DString *dsPtr)		/* Unicode representation of string is
				 * appended to this previously initialized
				 * DString. */
{
    Tcl_UniChar ch = 0, *w, *wString;
    const char *p, *end;
    int oldLength;

    if (length < 0) {
	length = strlen(src);
    }

    /*
     * Unicode string length in Tcl_UniChars will be <= UTF-8 string length in
     * bytes.
     */

    oldLength = Tcl_DStringLength(dsPtr);

    Tcl_DStringSetLength(dsPtr,
	    oldLength + (int) ((length + 1) * sizeof(Tcl_UniChar)));
    wString = (Tcl_UniChar *) (Tcl_DStringValue(dsPtr) + oldLength);

    w = wString;
    p = src;
    end = src + length - TCL_UTF_MAX;
    while (p < end) {
	p += TclUtfToUniChar(p, &ch);
	*w++ = ch;
    }
    end += TCL_UTF_MAX;
    while (p < end) {
	if (Tcl_UtfCharComplete(p, end-p)) {
	    p += TclUtfToUniChar(p, &ch);
	} else {
	    ch = UCHAR(*p++);
	}
	*w++ = ch;
    }
    *w = '\0';
    Tcl_DStringSetLength(dsPtr,
	    (oldLength + ((char *) w - (char *) wString)));

    return wString;
}

/*
 *---------------------------------------------------------------------------
 *
 * Tcl_UtfCharComplete --
 *
 *	Determine if the UTF-8 string of the given length is long enough to be
 *	decoded by Tcl_UtfToUniChar(). This does not ensure that the UTF-8
 *	string is properly formed. Equivalent to Plan 9 fullrune().
 *
 * Results:
 *	The return value is 0 if the string is not long enough, non-zero
 *	otherwise.
 *
 * Side effects:
 *	None.
 *
 *---------------------------------------------------------------------------
 */

int
Tcl_UtfCharComplete(
    const char *src,		/* String to check if first few bytes contain
				 * a complete UTF-8 character. */
    int length)			/* Length of above string in bytes. */
{
    return length >= totalBytes[UCHAR(*src)];
}

/*
 *---------------------------------------------------------------------------
 *
 * Tcl_NumUtfChars --
 *
 *	Returns the number of characters (not bytes) in the UTF-8 string, not
 *	including the terminating NULL byte. This is equivalent to Plan 9
 *	utflen() and utfnlen().
 *
 * Results:
 *	As above.
 *
 * Side effects:
 *	None.
 *
 *---------------------------------------------------------------------------
 */

int
Tcl_NumUtfChars(
<<<<<<< HEAD
    const char *src,	/* The UTF-8 string to measure. */
    int length)			/* The length of the string in bytes, or -1
				 * for strlen(string). */
{
    Tcl_UniChar ch = 0;
    int i = 0;

    /*
     * The separate implementations are faster.
     *
     * Since this is a time-sensitive function, we also do the check for the
     * single-byte char case specially.
     */

    if (length < 0) {
	while (*src != '\0') {
=======
    CONST char *src,	/* The UTF-8 string to measure. */
    int length)		/* The length of the string in bytes, or -1
			 * for strlen(string). */
{
    Tcl_UniChar ch;
    int i = 0;

    if (length < 0) {
	/* string is NUL-terminated, so TclUtfToUniChar calls are safe. */
	while ((*src != '\0') && (i < INT_MAX)) {
>>>>>>> 17351bb1
	    src += TclUtfToUniChar(src, &ch);
	    i++;
	}
	if (i < 0) i = INT_MAX; /* Bug [2738427] */
    } else {
<<<<<<< HEAD
	const char *endPtr = src + length - TCL_UTF_MAX;

	while (src < endPtr) {
#if TCL_UTF_MAX < 4
	    if (((unsigned)UCHAR(*src) - 0xF0) < 5) {
		/* treat F0 - F4 as single character */
		ch = 0;
		src++;
	    } else
#endif
=======
	/* Will return value between 0 and length. No overflow checks. */

	/* Pointer to the end of string. Never read endPtr[0] */
	const char *endPtr = src + length;
	/* Pointer to breakpoint in scan where optimization is lost */
	const char *optPtr = endPtr - TCL_UTF_MAX + 1;

	/*
	 * Optimize away the call in this loop. Justified because...
	 *	when (src < optPtr), (endPtr - src) > (endPtr - optPtr)
	 * By initialization above (endPtr - optPtr) = TCL_UTF_MAX - 1
	 * So (endPtr - src) >= TCL_UTF_MAX, and passing that to
	 * Tcl_UtfCharComplete we know will cause return of 1.
	 */
	while ((src < optPtr)
		/* && Tcl_UtfCharComplete(src, endPtr - src) */ ) {
>>>>>>> 17351bb1
	    src += TclUtfToUniChar(src, &ch);
	    i++;
	}
	/* Loop over the remaining string where call must happen */
	while ((src < endPtr) && Tcl_UtfCharComplete(src, endPtr - src)) {
#if TCL_UTF_MAX < 4
	    if (((unsigned)UCHAR(*src) - 0xF0) < 5) {
		/* treat F0 - F4 as single character */
		ch = 0;
		src++;
	    } else
#endif
	    src += TclUtfToUniChar(src, &ch);
	    i++;
	}
	if (src < endPtr) {
	    /*
	     * String ends in an incomplete UTF-8 sequence.
	     * Count every byte in it.
	     */
	    i += endPtr - src;
	}
    }
    return i;
}

/*
 *---------------------------------------------------------------------------
 *
 * Tcl_UtfFindFirst --
 *
 *	Returns a pointer to the first occurance of the given Unicode character
 *	in the NULL-terminated UTF-8 string. The NULL terminator is considered
 *	part of the UTF-8 string. Equivalent to Plan 9 utfrune().
 *
 * Results:
 *	As above. If the Unicode character does not exist in the given string,
 *	the return value is NULL.
 *
 * Side effects:
 *	None.
 *
 *---------------------------------------------------------------------------
 */

const char *
Tcl_UtfFindFirst(
    const char *src,		/* The UTF-8 string to be searched. */
    int ch)			/* The Unicode character to search for. */
{
    while (1) {
	int ucs4, len = TclUtfToUCS4(src, &ucs4);

	if (ucs4 == ch) {
	    return src;
	}
	if (*src == '\0') {
	    return NULL;
	}
	src += len;
    }
}

/*
 *---------------------------------------------------------------------------
 *
 * Tcl_UtfFindLast --
 *
 *	Returns a pointer to the last occurance of the given Unicode character
 *	in the NULL-terminated UTF-8 string. The NULL terminator is considered
 *	part of the UTF-8 string. Equivalent to Plan 9 utfrrune().
 *
 * Results:
 *	As above. If the Unicode character does not exist in the given string, the
 *	return value is NULL.
 *
 * Side effects:
 *	None.
 *
 *---------------------------------------------------------------------------
 */

const char *
Tcl_UtfFindLast(
    const char *src,		/* The UTF-8 string to be searched. */
    int ch)			/* The Unicode character to search for. */
{
    const char *last = NULL;

    while (1) {
	int ucs4, len = TclUtfToUCS4(src, &ucs4);

	if (ucs4 == ch) {
	    last = src;
	}
	if (*src == '\0') {
	    break;
	}
	src += len;
    }
    return last;
}

/*
 *---------------------------------------------------------------------------
 *
 * Tcl_UtfNext --
 *
 *	Given a pointer to some location in a UTF-8 string, Tcl_UtfNext
 *	returns a pointer to the next UTF-8 character in the string.
 *	The caller must not ask for the next character after the last
 *	character in the string if the string is not terminated by a null
 *	character.
 *
 * Results:
 *	The return value is the pointer to the next character in the UTF-8
 *	string.
 *
 * Side effects:
 *	None.
 *
 *---------------------------------------------------------------------------
 */

const char *
Tcl_UtfNext(
    const char *src)		/* The current location in the string. */
{
    int left;
    const char *next;

    left = totalBytes[UCHAR(*src)];
    next = src + 1;
    while (--left) {
	if ((*next & 0xC0) != 0x80) {
	    /*
	     * src points to non-trail byte; We ran out of trail bytes
	     * before the needs of the lead byte were satisfied.
	     * Let the (malformed) lead byte alone be a character
	     */
	    return src + 1;
	}
	next++;
    }
    /*
     * Call Invalid() here only if required conditions are met:
     *    src[0] is known a lead byte.
     *    src[1] is known a trail byte.
     * Especially important to prevent calls when src[0] == '\xF8' or '\xFC'
     * See tests utf-6.37 through utf-6.43 through valgrind or similar tool.
     */
    if ((next == src + 1) || Invalid(src)) {
	return src + 1;
    }
    return next;
}

/*
 *---------------------------------------------------------------------------
 *
 * Tcl_UtfPrev --
 *
 *	Given a pointer to some current location in a UTF-8 string, move
 *	backwards one character. This works correctly when the pointer is in
 *	the middle of a UTF-8 character.
 *
 * Results:
 *	The return value is a pointer to the previous character in the UTF-8
 *	string. If the current location was already at the beginning of the
 *	string, the return value will also be a pointer to the beginning of
 *	the string.
 *
 * Side effects:
 *	None.
 *
 *---------------------------------------------------------------------------
 */

const char *
Tcl_UtfPrev(
    const char *src,		/* A location in a UTF-8 string. */
    const char *start)		/* Pointer to the beginning of the string */
{
    int trailBytesSeen = 0;	/* How many trail bytes have been verified? */
    const char *fallback = src - 1;
				/* If we cannot find a lead byte that might
				 * start a prefix of a valid UTF byte sequence,
				 * we will fallback to a one-byte back step */
    const char *look = fallback;
				/* Start search at the fallback position */

    /* Quick boundary case exit. */
    if (fallback <= start) {
	return start;
    }

    do {
	unsigned char byte = UCHAR(look[0]);

	if (byte < 0x80) {
	    /*
	     * Single byte character. Either this is a correct previous
	     * character, or it is followed by at least one trail byte
	     * which indicates a malformed sequence. In either case the
	     * correct result is to return the fallback.
	     */
	    return fallback;
	}
	if (byte >= 0xC0) {
	    /* Non-trail byte; May be multibyte lead. */

	    if ((trailBytesSeen == 0)
		/*
		 * We've seen no trailing context to use to check
		 * anything. From what we know, this non-trail byte
		 * is a prefix of a previous character, and accepting
		 * it (the fallback) is correct.
		 */

		    || (trailBytesSeen >= totalBytes[byte])) {
		/*
		 * That is, (1 + trailBytesSeen > needed).
		 * We've examined more bytes than needed to complete
		 * this lead byte. No matter about well-formedness or
		 * validity, the sequence starting with this lead byte
		 * will never include the fallback location, so we must
		 * return the fallback location. See test utf-7.17
		 */
		return fallback;
	    }

	    /*
	     * trailBytesSeen > 0, so we can examine look[1] safely.
	     * Use that capability to screen out overlong sequences.
	     */

	    if (Invalid(look)) {
		/* Reject */
		return fallback;
	    }
	    return (const char *)look;
	}

	/* We saw a trail byte. */
	trailBytesSeen++;

	if ((const char *)look == start) {
	    /*
	     * Do not read before the start of the string
	     *
	     * If we get here, we've examined bytes at every location
	     * >= start and < src and all of them are trail bytes,
	     * including (*start).  We need to return our fallback
	     * and exit this loop before we run past the start of the string.
	     */
	    return fallback;
	}

	/* Continue the search backwards... */
	look--;
    } while (trailBytesSeen < TCL_UTF_MAX);

    /*
     * We've seen TCL_UTF_MAX trail bytes, so we know there will not be a
     * properly formed byte sequence to find, and we can stop looking,
     * accepting the fallback (for TCL_UTF_MAX > 3) or just go back as
     * far as we can.
     */
#if TCL_UTF_MAX > 3
    return fallback;
#else
    return src - TCL_UTF_MAX;
#endif
}

/*
 *---------------------------------------------------------------------------
 *
 * Tcl_UniCharAtIndex --
 *
 *	Returns the Tcl_UniChar represented at the specified character
 *	(not byte) position in the UTF-8 string.
 *
 * Results:
 *	As above.
 *
 * Side effects:
 *	None.
 *
 *---------------------------------------------------------------------------
 */

Tcl_UniChar
Tcl_UniCharAtIndex(
    const char *src,	/* The UTF-8 string to dereference. */
    int index)		/* The position of the desired character. */
{
    Tcl_UniChar ch = 0;

    TclUtfToUniChar(Tcl_UtfAtIndex(src, index), &ch);
    return ch;
}

/*
 *---------------------------------------------------------------------------
 *
 * Tcl_UtfAtIndex --
 *
 *	Returns a pointer to the specified character (not byte) position in
 *	the UTF-8 string.
 *
 * Results:
 *	As above.
 *
 * Side effects:
 *	None.
 *
 *---------------------------------------------------------------------------
 */

const char *
Tcl_UtfAtIndex(
    const char *src,	/* The UTF-8 string. */
    int index)		/* The position of the desired character. */
{
    Tcl_UniChar ch = 0;
    int len = 0;

    while (index-- > 0) {
	len = TclUtfToUniChar(src, &ch);
	src += len;
    }
#if TCL_UTF_MAX == 4
    if ((ch >= 0xD800) && (len < 3)) {
	/* Index points at character following high Surrogate */
	src += TclUtfToUniChar(src, &ch);
    }
#endif
    return src;
}

/*
 *---------------------------------------------------------------------------
 *
 * Tcl_UtfBackslash --
 *
 *	Figure out how to handle a backslash sequence.
 *
 * Results:
 *	Stores the bytes represented by the backslash sequence in dst and
 *	returns the number of bytes written to dst. At most TCL_UTF_MAX bytes
 *	are written to dst; dst must have been large enough to accept those
 *	bytes. If readPtr isn't NULL then it is filled in with a count of the
 *	number of bytes in the backslash sequence.
 *
 * Side effects:
 *	The maximum number of bytes it takes to represent a Unicode character
 *	in UTF-8 is guaranteed to be less than the number of bytes used to
 *	express the backslash sequence that represents that Unicode character.
 *	If the target buffer into which the caller is going to store the bytes
 *	that represent the Unicode character is at least as large as the
 *	source buffer from which the backslashed sequence was extracted, no
 *	buffer overruns should occur.
 *
 *---------------------------------------------------------------------------
 */

int
Tcl_UtfBackslash(
    const char *src,		/* Points to the backslash character of a
				 * backslash sequence. */
    int *readPtr,		/* Fill in with number of characters read from
				 * src, unless NULL. */
    char *dst)			/* Filled with the bytes represented by the
				 * backslash sequence. */
{
#define LINE_LENGTH 128
    int numRead;
    int result;

    result = TclParseBackslash(src, LINE_LENGTH, &numRead, dst);
    if (numRead == LINE_LENGTH) {
	/*
	 * We ate a whole line. Pay the price of a strlen()
	 */

	result = TclParseBackslash(src, strlen(src), &numRead, dst);
    }
    if (readPtr != NULL) {
	*readPtr = numRead;
    }
    return result;
}

/*
 *----------------------------------------------------------------------
 *
 * Tcl_UtfToUpper --
 *
 *	Convert lowercase characters to uppercase characters in a UTF string
 *	in place. The conversion may shrink the UTF string.
 *
 * Results:
 *	Returns the number of bytes in the resulting string excluding the
 *	trailing null.
 *
 * Side effects:
 *	Writes a terminating null after the last converted character.
 *
 *----------------------------------------------------------------------
 */

int
Tcl_UtfToUpper(
    char *str)			/* String to convert in place. */
{
    int ch, upChar;
    char *src, *dst;
    int len;

    /*
     * Iterate over the string until we hit the terminating null.
     */

    src = dst = str;
    while (*src) {
	len = TclUtfToUCS4(src, &ch);
	upChar = UCS4ToUpper(ch);

	/*
	 * To keep badly formed Utf strings from getting inflated by the
	 * conversion (thereby causing a segfault), only copy the upper case
	 * char to dst if its size is <= the original char.
	 */

	if (len < UtfCount(upChar) || ((upChar & ~0x7FF) == 0xD800)) {
	    memmove(dst, src, len);
	    dst += len;
	} else {
	    dst += Tcl_UniCharToUtf(upChar, dst);
	}
	src += len;
    }
    *dst = '\0';
    return (dst - str);
}

/*
 *----------------------------------------------------------------------
 *
 * Tcl_UtfToLower --
 *
 *	Convert uppercase characters to lowercase characters in a UTF string
 *	in place. The conversion may shrink the UTF string.
 *
 * Results:
 *	Returns the number of bytes in the resulting string excluding the
 *	trailing null.
 *
 * Side effects:
 *	Writes a terminating null after the last converted character.
 *
 *----------------------------------------------------------------------
 */

int
Tcl_UtfToLower(
    char *str)			/* String to convert in place. */
{
    int ch, lowChar;
    char *src, *dst;
    int len;

    /*
     * Iterate over the string until we hit the terminating null.
     */

    src = dst = str;
    while (*src) {
	len = TclUtfToUCS4(src, &ch);
	lowChar = TclUCS4ToLower(ch);

	/*
	 * To keep badly formed Utf strings from getting inflated by the
	 * conversion (thereby causing a segfault), only copy the lower case
	 * char to dst if its size is <= the original char.
	 */

	if (len < UtfCount(lowChar) || ((lowChar & ~0x7FF) == 0xD800)) {
	    memmove(dst, src, len);
	    dst += len;
	} else {
	    dst += Tcl_UniCharToUtf(lowChar, dst);
	}
	src += len;
    }
    *dst = '\0';
    return (dst - str);
}

/*
 *----------------------------------------------------------------------
 *
 * Tcl_UtfToTitle --
 *
 *	Changes the first character of a UTF string to title case or uppercase
 *	and the rest of the string to lowercase. The conversion happens in
 *	place and may shrink the UTF string.
 *
 * Results:
 *	Returns the number of bytes in the resulting string excluding the
 *	trailing null.
 *
 * Side effects:
 *	Writes a terminating null after the last converted character.
 *
 *----------------------------------------------------------------------
 */

int
Tcl_UtfToTitle(
    char *str)			/* String to convert in place. */
{
    int ch, titleChar, lowChar;
    char *src, *dst;
    int len;

    /*
     * Capitalize the first character and then lowercase the rest of the
     * characters until we get to a null.
     */

    src = dst = str;

    if (*src) {
	len = TclUtfToUCS4(src, &ch);
	titleChar = UCS4ToTitle(ch);

	if (len < UtfCount(titleChar) || ((titleChar & ~0x7FF) == 0xD800)) {
	    memmove(dst, src, len);
	    dst += len;
	} else {
	    dst += Tcl_UniCharToUtf(titleChar, dst);
	}
	src += len;
    }
    while (*src) {
	len = TclUtfToUCS4(src, &ch);
	lowChar = ch;
	/* Special exception for Georgian Asomtavruli chars, no titlecase. */
	if ((unsigned)(lowChar - 0x1C90) >= 0x30) {
	    lowChar = TclUCS4ToLower(lowChar);
	}

	if (len < UtfCount(lowChar) || ((lowChar & ~0x7FF) == 0xD800)) {
	    memmove(dst, src, len);
	    dst += len;
	} else {
	    dst += Tcl_UniCharToUtf(lowChar, dst);
	}
	src += len;
    }
    *dst = '\0';
    return (dst - str);
}

/*
 *----------------------------------------------------------------------
 *
 * TclpUtfNcmp2 --
 *
 *	Compare at most numBytes bytes of utf-8 strings cs and ct. Both cs and
 *	ct are assumed to be at least numBytes bytes long.
 *
 * Results:
 *	Return <0 if cs < ct, 0 if cs == ct, or >0 if cs > ct.
 *
 * Side effects:
 *	None.
 *
 *----------------------------------------------------------------------
 */

int
TclpUtfNcmp2(
    const char *cs,		/* UTF string to compare to ct. */
    const char *ct,		/* UTF string cs is compared to. */
    unsigned long numBytes)	/* Number of *bytes* to compare. */
{
    /*
     * We can't simply call 'memcmp(cs, ct, numBytes);' because we need to
     * check for Tcl's \xC0\x80 non-utf-8 null encoding. Otherwise utf-8 lexes
     * fine in the strcmp manner.
     */

    int result = 0;

    for ( ; numBytes != 0; numBytes--, cs++, ct++) {
	if (*cs != *ct) {
	    result = UCHAR(*cs) - UCHAR(*ct);
	    break;
	}
    }
    if (numBytes && ((UCHAR(*cs) == 0xC0) || (UCHAR(*ct) == 0xC0))) {
	unsigned char c1, c2;

	c1 = ((UCHAR(*cs) == 0xC0) && (UCHAR(cs[1]) == 0x80)) ? 0 : UCHAR(*cs);
	c2 = ((UCHAR(*ct) == 0xC0) && (UCHAR(ct[1]) == 0x80)) ? 0 : UCHAR(*ct);
	result = (c1 - c2);
    }
    return result;
}

/*
 *----------------------------------------------------------------------
 *
 * Tcl_UtfNcmp --
 *
 *	Compare at most numChars UTF chars of string cs to string ct. Both cs
 *	and ct are assumed to be at least numChars UTF chars long.
 *
 * Results:
 *	Return <0 if cs < ct, 0 if cs == ct, or >0 if cs > ct.
 *
 * Side effects:
 *	None.
 *
 *----------------------------------------------------------------------
 */

int
Tcl_UtfNcmp(
    const char *cs,		/* UTF string to compare to ct. */
    const char *ct,		/* UTF string cs is compared to. */
    unsigned long numChars)	/* Number of UTF chars to compare. */
{
    Tcl_UniChar ch1 = 0, ch2 = 0;

    /*
     * Cannot use 'memcmp(cs, ct, n);' as byte representation of \u0000 (the
     * pair of bytes 0xC0,0x80) is larger than byte representation of \u0001
     * (the byte 0x01.)
     */

    while (numChars-- > 0) {
	/*
	 * n must be interpreted as chars, not bytes. This should be called
	 * only when both strings are of at least n chars long (no need for \0
	 * check)
	 */

	cs += TclUtfToUniChar(cs, &ch1);
	ct += TclUtfToUniChar(ct, &ch2);
	if (ch1 != ch2) {
#if TCL_UTF_MAX == 4
	    /* Surrogates always report higher than non-surrogates */
	    if (((ch1 & ~0x3FF) == 0xD800)) {
	    if ((ch2 & ~0x3FF) != 0xD800) {
		return ch1;
	    }
	    } else if ((ch2 & ~0x3FF) == 0xD800) {
		return -ch2;
	    }
#endif
	    return (ch1 - ch2);
	}
    }
    return 0;
}

/*
 *----------------------------------------------------------------------
 *
 * Tcl_UtfNcasecmp --
 *
 *	Compare at most numChars UTF chars of string cs to string ct case
 *	insensitive. Both cs and ct are assumed to be at least numChars UTF
 *	chars long.
 *
 * Results:
 *	Return <0 if cs < ct, 0 if cs == ct, or >0 if cs > ct.
 *
 * Side effects:
 *	None.
 *
 *----------------------------------------------------------------------
 */

int
Tcl_UtfNcasecmp(
    const char *cs,		/* UTF string to compare to ct. */
    const char *ct,		/* UTF string cs is compared to. */
    unsigned long numChars)	/* Number of UTF chars to compare. */
{
    Tcl_UniChar ch1 = 0, ch2 = 0;

    while (numChars-- > 0) {
	/*
	 * n must be interpreted as chars, not bytes.
	 * This should be called only when both strings are of
	 * at least n chars long (no need for \0 check)
	 */
	cs += TclUtfToUniChar(cs, &ch1);
	ct += TclUtfToUniChar(ct, &ch2);
	if (ch1 != ch2) {
#if TCL_UTF_MAX == 4
	    /* Surrogates always report higher than non-surrogates */
	    if (((ch1 & 0xFC00) == 0xD800)) {
	    if ((ch2 & 0xFC00) != 0xD800) {
		return ch1;
	    }
	    } else if ((ch2 & 0xFC00) == 0xD800) {
		return -ch2;
	    }
#endif
	    ch1 = Tcl_UniCharToLower(ch1);
	    ch2 = Tcl_UniCharToLower(ch2);
	    if (ch1 != ch2) {
		return (ch1 - ch2);
	    }
	}
    }
    return 0;
}

/*
 *----------------------------------------------------------------------
 *
 * TclUtfCasecmp --
 *
 *	Compare UTF chars of string cs to string ct case insensitively.
 *	Replacement for strcasecmp in Tcl core, in places where UTF-8 should
 *	be handled.
 *
 * Results:
 *	Return <0 if cs < ct, 0 if cs == ct, or >0 if cs > ct.
 *
 * Side effects:
 *	None.
 *
 *----------------------------------------------------------------------
 */

int
TclUtfCasecmp(
    const char *cs,		/* UTF string to compare to ct. */
    const char *ct)		/* UTF string cs is compared to. */
{
    Tcl_UniChar ch1 = 0, ch2 = 0;

    while (*cs && *ct) {
	cs += TclUtfToUniChar(cs, &ch1);
	ct += TclUtfToUniChar(ct, &ch2);
	if (ch1 != ch2) {
#if TCL_UTF_MAX == 4
	    /* Surrogates always report higher than non-surrogates */
	    if (((ch1 & 0xFC00) == 0xD800)) {
	    if ((ch2 & 0xFC00) != 0xD800) {
		return ch1;
	    }
	    } else if ((ch2 & 0xFC00) == 0xD800) {
		return -ch2;
	    }
#endif
	    ch1 = Tcl_UniCharToLower(ch1);
	    ch2 = Tcl_UniCharToLower(ch2);
	    if (ch1 != ch2) {
		return ch1 - ch2;
	    }
	}
    }
    return UCHAR(*cs) - UCHAR(*ct);
}


/*
 *----------------------------------------------------------------------
 *
 * Tcl_UniCharToUpper --
 *
 *	Compute the uppercase equivalent of the given Unicode character.
 *
 * Results:
 *	Returns the uppercase Unicode character.
 *
 * Side effects:
 *	None.
 *
 *----------------------------------------------------------------------
 */

static int
UCS4ToUpper(
    int ch)			/* Unicode character to convert. */
{
    if (!UNICODE_OUT_OF_RANGE(ch)) {
	int info = GetUniCharInfo(ch);

	if (GetCaseType(info) & 0x04) {
	    ch -= GetDelta(info);
	}
    }
    /* Clear away extension bits, if any */
    return ch & 0x1FFFFF;
}

Tcl_UniChar
Tcl_UniCharToUpper(
    int ch)			/* Unicode character to convert. */
{
    return (Tcl_UniChar) UCS4ToUpper(ch);
}

/*
 *----------------------------------------------------------------------
 *
 * Tcl_UniCharToLower --
 *
 *	Compute the lowercase equivalent of the given Unicode character.
 *
 * Results:
 *	Returns the lowercase Unicode character.
 *
 * Side effects:
 *	None.
 *
 *----------------------------------------------------------------------
 */

int
TclUCS4ToLower(
    int ch)			/* Unicode character to convert. */
{
    if (!UNICODE_OUT_OF_RANGE(ch)) {
	int info = GetUniCharInfo(ch);
	int mode = GetCaseType(info);

	if ((mode & 0x02) && (mode != 0x7)) {
	    ch += GetDelta(info);
	}
    }
    /* Clear away extension bits, if any */
    return ch & 0x1FFFFF;
}

Tcl_UniChar
Tcl_UniCharToLower(
    int ch)			/* Unicode character to convert. */
{
    return (Tcl_UniChar) TclUCS4ToLower(ch);
}

/*
 *----------------------------------------------------------------------
 *
 * Tcl_UniCharToTitle --
 *
 *	Compute the titlecase equivalent of the given Unicode character.
 *
 * Results:
 *	Returns the titlecase Unicode character.
 *
 * Side effects:
 *	None.
 *
 *----------------------------------------------------------------------
 */

static int
UCS4ToTitle(
    int ch)			/* Unicode character to convert. */
{
    if (!UNICODE_OUT_OF_RANGE(ch)) {
	int info = GetUniCharInfo(ch);
	int mode = GetCaseType(info);

	if (mode & 0x1) {
	    /*
	     * Subtract or add one depending on the original case.
	     */

	    if (mode != 0x7) {
		ch += ((mode & 0x4) ? -1 : 1);
	    }
	} else if (mode == 0x4) {
	    ch -= GetDelta(info);
	}
    }
    /* Clear away extension bits, if any */
    return ch & 0x1FFFFF;
}

Tcl_UniChar
Tcl_UniCharToTitle(
    int ch)			/* Unicode character to convert. */
{
    return (Tcl_UniChar) UCS4ToTitle(ch);
}

/*
 *----------------------------------------------------------------------
 *
 * Tcl_UniCharLen --
 *
 *	Find the length of a UniChar string. The str input must be null
 *	terminated.
 *
 * Results:
 *	Returns the length of str in UniChars (not bytes).
 *
 * Side effects:
 *	None.
 *
 *----------------------------------------------------------------------
 */

int
Tcl_UniCharLen(
    const Tcl_UniChar *uniStr)	/* Unicode string to find length of. */
{
    int len = 0;

    while (*uniStr != '\0') {
	len++;
	uniStr++;
    }
    return len;
}

/*
 *----------------------------------------------------------------------
 *
 * Tcl_UniCharNcmp --
 *
 *	Compare at most numChars unichars of string ucs to string uct.
 *	Both ucs and uct are assumed to be at least numChars unichars long.
 *
 * Results:
 *	Return <0 if ucs < uct, 0 if ucs == uct, or >0 if ucs > uct.
 *
 * Side effects:
 *	None.
 *
 *----------------------------------------------------------------------
 */

int
Tcl_UniCharNcmp(
    const Tcl_UniChar *ucs,	/* Unicode string to compare to uct. */
    const Tcl_UniChar *uct,	/* Unicode string ucs is compared to. */
    unsigned long numChars)	/* Number of unichars to compare. */
{
#ifdef WORDS_BIGENDIAN
    /*
     * We are definitely on a big-endian machine; memcmp() is safe
     */

    return memcmp(ucs, uct, numChars*sizeof(Tcl_UniChar));

#else /* !WORDS_BIGENDIAN */
    /*
     * We can't simply call memcmp() because that is not lexically correct.
     */

    for ( ; numChars != 0; ucs++, uct++, numChars--) {
	if (*ucs != *uct) {
	    return (*ucs - *uct);
	}
    }
    return 0;
#endif /* WORDS_BIGENDIAN */
}

/*
 *----------------------------------------------------------------------
 *
 * Tcl_UniCharNcasecmp --
 *
 *	Compare at most numChars unichars of string ucs to string uct case
 *	insensitive. Both ucs and uct are assumed to be at least numChars
 *	unichars long.
 *
 * Results:
 *	Return <0 if ucs < uct, 0 if ucs == uct, or >0 if ucs > uct.
 *
 * Side effects:
 *	None.
 *
 *----------------------------------------------------------------------
 */

int
Tcl_UniCharNcasecmp(
    const Tcl_UniChar *ucs,	/* Unicode string to compare to uct. */
    const Tcl_UniChar *uct,	/* Unicode string ucs is compared to. */
    unsigned long numChars)	/* Number of unichars to compare. */
{
    for ( ; numChars != 0; numChars--, ucs++, uct++) {
	if (*ucs != *uct) {
	    Tcl_UniChar lcs = Tcl_UniCharToLower(*ucs);
	    Tcl_UniChar lct = Tcl_UniCharToLower(*uct);

	    if (lcs != lct) {
		return (lcs - lct);
	    }
	}
    }
    return 0;
}

/*
 *----------------------------------------------------------------------
 *
 * Tcl_UniCharIsAlnum --
 *
 *	Test if a character is an alphanumeric Unicode character.
 *
 * Results:
 *	Returns 1 if character is alphanumeric.
 *
 * Side effects:
 *	None.
 *
 *----------------------------------------------------------------------
 */

int
Tcl_UniCharIsAlnum(
    int ch)			/* Unicode character to test. */
{
#if TCL_UTF_MAX > 3
    if (UNICODE_OUT_OF_RANGE(ch)) {
	return 0;
    }
#endif
    return (((ALPHA_BITS | DIGIT_BITS) >> GetCategory(ch)) & 1);
}

/*
 *----------------------------------------------------------------------
 *
 * Tcl_UniCharIsAlpha --
 *
 *	Test if a character is an alphabetic Unicode character.
 *
 * Results:
 *	Returns 1 if character is alphabetic.
 *
 * Side effects:
 *	None.
 *
 *----------------------------------------------------------------------
 */

int
Tcl_UniCharIsAlpha(
    int ch)			/* Unicode character to test. */
{
#if TCL_UTF_MAX > 3
    if (UNICODE_OUT_OF_RANGE(ch)) {
	return 0;
    }
#endif
    return ((ALPHA_BITS >> GetCategory(ch)) & 1);
}

/*
 *----------------------------------------------------------------------
 *
 * Tcl_UniCharIsControl --
 *
 *	Test if a character is a Unicode control character.
 *
 * Results:
 *	Returns non-zero if character is a control.
 *
 * Side effects:
 *	None.
 *
 *----------------------------------------------------------------------
 */

int
Tcl_UniCharIsControl(
    int ch)			/* Unicode character to test. */
{
#if TCL_UTF_MAX > 3
    if (UNICODE_OUT_OF_RANGE(ch)) {
	/* Clear away extension bits, if any */
	ch &= 0x1FFFFF;
	if ((ch == 0xE0001) || ((ch >= 0xE0020) && (ch <= 0xE007F))) {
	    return 1;
	}
	if ((ch >= 0xF0000) && ((ch & 0xFFFF) <= 0xFFFD)) {
	    return 1;
	}
	return 0;
    }
#endif
    return ((CONTROL_BITS >> GetCategory(ch)) & 1);
}

/*
 *----------------------------------------------------------------------
 *
 * Tcl_UniCharIsDigit --
 *
 *	Test if a character is a numeric Unicode character.
 *
 * Results:
 *	Returns non-zero if character is a digit.
 *
 * Side effects:
 *	None.
 *
 *----------------------------------------------------------------------
 */

int
Tcl_UniCharIsDigit(
    int ch)			/* Unicode character to test. */
{
#if TCL_UTF_MAX > 3
    if (UNICODE_OUT_OF_RANGE(ch)) {
	return 0;
    }
#endif
    return (GetCategory(ch) == DECIMAL_DIGIT_NUMBER);
}

/*
 *----------------------------------------------------------------------
 *
 * Tcl_UniCharIsGraph --
 *
 *	Test if a character is any Unicode print character except space.
 *
 * Results:
 *	Returns non-zero if character is printable, but not space.
 *
 * Side effects:
 *	None.
 *
 *----------------------------------------------------------------------
 */

int
Tcl_UniCharIsGraph(
    int ch)			/* Unicode character to test. */
{
#if TCL_UTF_MAX > 3
    if (UNICODE_OUT_OF_RANGE(ch)) {
	return ((unsigned)((ch & 0x1FFFFF) - 0xE0100) <= 0xEF);
    }
#endif
    return ((GRAPH_BITS >> GetCategory(ch)) & 1);
}

/*
 *----------------------------------------------------------------------
 *
 * Tcl_UniCharIsLower --
 *
 *	Test if a character is a lowercase Unicode character.
 *
 * Results:
 *	Returns non-zero if character is lowercase.
 *
 * Side effects:
 *	None.
 *
 *----------------------------------------------------------------------
 */

int
Tcl_UniCharIsLower(
    int ch)			/* Unicode character to test. */
{
#if TCL_UTF_MAX > 3
    if (UNICODE_OUT_OF_RANGE(ch)) {
	return 0;
    }
#endif
    return (GetCategory(ch) == LOWERCASE_LETTER);
}

/*
 *----------------------------------------------------------------------
 *
 * Tcl_UniCharIsPrint --
 *
 *	Test if a character is a Unicode print character.
 *
 * Results:
 *	Returns non-zero if character is printable.
 *
 * Side effects:
 *	None.
 *
 *----------------------------------------------------------------------
 */

int
Tcl_UniCharIsPrint(
    int ch)			/* Unicode character to test. */
{
#if TCL_UTF_MAX > 3
    if (UNICODE_OUT_OF_RANGE(ch)) {
	return ((unsigned)((ch & 0x1FFFFF) - 0xE0100) <= 0xEF);
    }
#endif
    return (((GRAPH_BITS|SPACE_BITS) >> GetCategory(ch)) & 1);
}

/*
 *----------------------------------------------------------------------
 *
 * Tcl_UniCharIsPunct --
 *
 *	Test if a character is a Unicode punctuation character.
 *
 * Results:
 *	Returns non-zero if character is punct.
 *
 * Side effects:
 *	None.
 *
 *----------------------------------------------------------------------
 */

int
Tcl_UniCharIsPunct(
    int ch)			/* Unicode character to test. */
{
#if TCL_UTF_MAX > 3
    if (UNICODE_OUT_OF_RANGE(ch)) {
	return 0;
    }
#endif
    return ((PUNCT_BITS >> GetCategory(ch)) & 1);
}

/*
 *----------------------------------------------------------------------
 *
 * Tcl_UniCharIsSpace --
 *
 *	Test if a character is a whitespace Unicode character.
 *
 * Results:
 *	Returns non-zero if character is a space.
 *
 * Side effects:
 *	None.
 *
 *----------------------------------------------------------------------
 */

int
Tcl_UniCharIsSpace(
    int ch)			/* Unicode character to test. */
{
#if TCL_UTF_MAX > 3
    /* Ignore upper 11 bits. */
    ch &= 0x1FFFFF;
#else
    /* Ignore upper 16 bits. */
    ch &= 0xFFFF;
#endif

    /*
     * If the character is within the first 127 characters, just use the
     * standard C function, otherwise consult the Unicode table.
     */

    if (ch < 0x80) {
	return TclIsSpaceProcM((char) ch);
#if TCL_UTF_MAX > 3
    } else if (UNICODE_OUT_OF_RANGE(ch)) {
	return 0;
#endif
    } else if (ch == 0x0085 || ch == 0x180E || ch == 0x200B
	    || ch == 0x202F || ch == 0x2060 || ch == 0xFEFF) {
	return 1;
    } else {
	return ((SPACE_BITS >> GetCategory(ch)) & 1);
    }
}

/*
 *----------------------------------------------------------------------
 *
 * Tcl_UniCharIsUpper --
 *
 *	Test if a character is a uppercase Unicode character.
 *
 * Results:
 *	Returns non-zero if character is uppercase.
 *
 * Side effects:
 *	None.
 *
 *----------------------------------------------------------------------
 */

int
Tcl_UniCharIsUpper(
    int ch)			/* Unicode character to test. */
{
#if TCL_UTF_MAX > 3
    if (UNICODE_OUT_OF_RANGE(ch)) {
	return 0;
    }
#endif
    return (GetCategory(ch) == UPPERCASE_LETTER);
}

/*
 *----------------------------------------------------------------------
 *
 * Tcl_UniCharIsWordChar --
 *
 *	Test if a character is alphanumeric or a connector punctuation mark.
 *
 * Results:
 *	Returns 1 if character is a word character.
 *
 * Side effects:
 *	None.
 *
 *----------------------------------------------------------------------
 */

int
Tcl_UniCharIsWordChar(
    int ch)			/* Unicode character to test. */
{
#if TCL_UTF_MAX > 3
    if (UNICODE_OUT_OF_RANGE(ch)) {
	return 0;
    }
#endif
    return ((WORD_BITS >> GetCategory(ch)) & 1);
}

/*
 *----------------------------------------------------------------------
 *
 * Tcl_UniCharCaseMatch --
 *
 *	See if a particular Unicode string matches a particular pattern.
 *	Allows case insensitivity. This is the Unicode equivalent of the char*
 *	Tcl_StringCaseMatch. The UniChar strings must be NULL-terminated.
 *	This has no provision for counted UniChar strings, thus should not be
 *	used where NULLs are expected in the UniChar string. Use
 *	TclUniCharMatch where possible.
 *
 * Results:
 *	The return value is 1 if string matches pattern, and 0 otherwise. The
 *	matching operation permits the following special characters in the
 *	pattern: *?\[] (see the manual entry for details on what these mean).
 *
 * Side effects:
 *	None.
 *
 *----------------------------------------------------------------------
 */

int
Tcl_UniCharCaseMatch(
    const Tcl_UniChar *uniStr,	/* Unicode String. */
    const Tcl_UniChar *uniPattern,
				/* Pattern, which may contain special
				 * characters. */
    int nocase)			/* 0 for case sensitive, 1 for insensitive */
{
    Tcl_UniChar ch1 = 0, p;

    while (1) {
	p = *uniPattern;

	/*
	 * See if we're at the end of both the pattern and the string. If so,
	 * we succeeded. If we're at the end of the pattern but not at the end
	 * of the string, we failed.
	 */

	if (p == 0) {
	    return (*uniStr == 0);
	}
	if ((*uniStr == 0) && (p != '*')) {
	    return 0;
	}

	/*
	 * Check for a "*" as the next pattern character. It matches any
	 * substring. We handle this by skipping all the characters up to the
	 * next matching one in the pattern, and then calling ourselves
	 * recursively for each postfix of string, until either we match or we
	 * reach the end of the string.
	 */

	if (p == '*') {
	    /*
	     * Skip all successive *'s in the pattern
	     */

	    while (*(++uniPattern) == '*') {
		/* empty body */
	    }
	    p = *uniPattern;
	    if (p == 0) {
		return 1;
	    }
	    if (nocase) {
		p = Tcl_UniCharToLower(p);
	    }
	    while (1) {
		/*
		 * Optimization for matching - cruise through the string
		 * quickly if the next char in the pattern isn't a special
		 * character
		 */

		if ((p != '[') && (p != '?') && (p != '\\')) {
		    if (nocase) {
			while (*uniStr && (p != *uniStr)
				&& (p != Tcl_UniCharToLower(*uniStr))) {
			    uniStr++;
			}
		    } else {
			while (*uniStr && (p != *uniStr)) {
			    uniStr++;
			}
		    }
		}
		if (Tcl_UniCharCaseMatch(uniStr, uniPattern, nocase)) {
		    return 1;
		}
		if (*uniStr == 0) {
		    return 0;
		}
		uniStr++;
	    }
	}

	/*
	 * Check for a "?" as the next pattern character. It matches any
	 * single character.
	 */

	if (p == '?') {
	    uniPattern++;
	    uniStr++;
	    continue;
	}

	/*
	 * Check for a "[" as the next pattern character. It is followed by a
	 * list of characters that are acceptable, or by a range (two
	 * characters separated by "-").
	 */

	if (p == '[') {
	    Tcl_UniChar startChar, endChar;

	    uniPattern++;
	    ch1 = (nocase ? Tcl_UniCharToLower(*uniStr) : *uniStr);
	    uniStr++;
	    while (1) {
		if ((*uniPattern == ']') || (*uniPattern == 0)) {
		    return 0;
		}
		startChar = (nocase ? Tcl_UniCharToLower(*uniPattern)
			: *uniPattern);
		uniPattern++;
		if (*uniPattern == '-') {
		    uniPattern++;
		    if (*uniPattern == 0) {
			return 0;
		    }
		    endChar = (nocase ? Tcl_UniCharToLower(*uniPattern)
			    : *uniPattern);
		    uniPattern++;
		    if (((startChar <= ch1) && (ch1 <= endChar))
			    || ((endChar <= ch1) && (ch1 <= startChar))) {
			/*
			 * Matches ranges of form [a-z] or [z-a].
			 */
			break;
		    }
		} else if (startChar == ch1) {
		    break;
		}
	    }
	    while (*uniPattern != ']') {
		if (*uniPattern == 0) {
		    uniPattern--;
		    break;
		}
		uniPattern++;
	    }
	    uniPattern++;
	    continue;
	}

	/*
	 * If the next pattern character is '\', just strip off the '\' so we
	 * do exact matching on the character that follows.
	 */

	if (p == '\\') {
	    if (*(++uniPattern) == '\0') {
		return 0;
	    }
	}

	/*
	 * There's no special character. Just make sure that the next bytes of
	 * each string match.
	 */

	if (nocase) {
	    if (Tcl_UniCharToLower(*uniStr) !=
		    Tcl_UniCharToLower(*uniPattern)) {
		return 0;
	    }
	} else if (*uniStr != *uniPattern) {
	    return 0;
	}
	uniStr++;
	uniPattern++;
    }
}

/*
 *----------------------------------------------------------------------
 *
 * TclUniCharMatch --
 *
 *	See if a particular Unicode string matches a particular pattern.
 *	Allows case insensitivity. This is the Unicode equivalent of the char*
 *	Tcl_StringCaseMatch. This variant of Tcl_UniCharCaseMatch uses counted
 *	Strings, so embedded NULLs are allowed.
 *
 * Results:
 *	The return value is 1 if string matches pattern, and 0 otherwise. The
 *	matching operation permits the following special characters in the
 *	pattern: *?\[] (see the manual entry for details on what these mean).
 *
 * Side effects:
 *	None.
 *
 *----------------------------------------------------------------------
 */

int
TclUniCharMatch(
    const Tcl_UniChar *string,	/* Unicode String. */
    int strLen,			/* Length of String */
    const Tcl_UniChar *pattern,	/* Pattern, which may contain special
				 * characters. */
    int ptnLen,			/* Length of Pattern */
    int nocase)			/* 0 for case sensitive, 1 for insensitive */
{
    const Tcl_UniChar *stringEnd, *patternEnd;
    Tcl_UniChar p;

    stringEnd = string + strLen;
    patternEnd = pattern + ptnLen;

    while (1) {
	/*
	 * See if we're at the end of both the pattern and the string. If so,
	 * we succeeded. If we're at the end of the pattern but not at the end
	 * of the string, we failed.
	 */

	if (pattern == patternEnd) {
	    return (string == stringEnd);
	}
	p = *pattern;
	if ((string == stringEnd) && (p != '*')) {
	    return 0;
	}

	/*
	 * Check for a "*" as the next pattern character. It matches any
	 * substring. We handle this by skipping all the characters up to the
	 * next matching one in the pattern, and then calling ourselves
	 * recursively for each postfix of string, until either we match or we
	 * reach the end of the string.
	 */

	if (p == '*') {
	    /*
	     * Skip all successive *'s in the pattern.
	     */

	    while (*(++pattern) == '*') {
		/* empty body */
	    }
	    if (pattern == patternEnd) {
		return 1;
	    }
	    p = *pattern;
	    if (nocase) {
		p = Tcl_UniCharToLower(p);
	    }
	    while (1) {
		/*
		 * Optimization for matching - cruise through the string
		 * quickly if the next char in the pattern isn't a special
		 * character.
		 */

		if ((p != '[') && (p != '?') && (p != '\\')) {
		    if (nocase) {
			while ((string < stringEnd) && (p != *string)
				&& (p != Tcl_UniCharToLower(*string))) {
			    string++;
			}
		    } else {
			while ((string < stringEnd) && (p != *string)) {
			    string++;
			}
		    }
		}
		if (TclUniCharMatch(string, stringEnd - string,
			pattern, patternEnd - pattern, nocase)) {
		    return 1;
		}
		if (string == stringEnd) {
		    return 0;
		}
		string++;
	    }
	}

	/*
	 * Check for a "?" as the next pattern character. It matches any
	 * single character.
	 */

	if (p == '?') {
	    pattern++;
	    string++;
	    continue;
	}

	/*
	 * Check for a "[" as the next pattern character. It is followed by a
	 * list of characters that are acceptable, or by a range (two
	 * characters separated by "-").
	 */

	if (p == '[') {
	    Tcl_UniChar ch1, startChar, endChar;

	    pattern++;
	    ch1 = (nocase ? Tcl_UniCharToLower(*string) : *string);
	    string++;
	    while (1) {
		if ((*pattern == ']') || (pattern == patternEnd)) {
		    return 0;
		}
		startChar = (nocase ? Tcl_UniCharToLower(*pattern) : *pattern);
		pattern++;
		if (*pattern == '-') {
		    pattern++;
		    if (pattern == patternEnd) {
			return 0;
		    }
		    endChar = (nocase ? Tcl_UniCharToLower(*pattern)
			    : *pattern);
		    pattern++;
		    if (((startChar <= ch1) && (ch1 <= endChar))
			    || ((endChar <= ch1) && (ch1 <= startChar))) {
			/*
			 * Matches ranges of form [a-z] or [z-a].
			 */
			break;
		    }
		} else if (startChar == ch1) {
		    break;
		}
	    }
	    while (*pattern != ']') {
		if (pattern == patternEnd) {
		    pattern--;
		    break;
		}
		pattern++;
	    }
	    pattern++;
	    continue;
	}

	/*
	 * If the next pattern character is '\', just strip off the '\' so we
	 * do exact matching on the character that follows.
	 */

	if (p == '\\') {
	    if (++pattern == patternEnd) {
		return 0;
	    }
	}

	/*
	 * There's no special character. Just make sure that the next bytes of
	 * each string match.
	 */

	if (nocase) {
	    if (Tcl_UniCharToLower(*string) != Tcl_UniCharToLower(*pattern)) {
		return 0;
	    }
	} else if (*string != *pattern) {
	    return 0;
	}
	string++;
	pattern++;
    }
}

/*
 *---------------------------------------------------------------------------
 *
 * TclUtfToUCS4 --
 *
 *	Extract the 4-byte codepoint from the leading bytes of the
 *	Modified UTF-8 string "src".  This is a utility routine to
 *	contain the surrogate gymnastics in one place.
 *
 *	The caller must ensure that the source buffer is long enough that this
 *	routine does not run off the end and dereference non-existent memory
 *	looking for trail bytes. If the source buffer is known to be '\0'
 *	terminated, this cannot happen. Otherwise, the caller should call
 *	TclUCS4Complete() before calling this routine to ensure that
 *	enough bytes remain in the string.
 *
 * Results:
 *	*usc4Ptr is filled with the UCS4 code point, and the return value is
 *	the number of bytes from the UTF-8 string that were consumed.
 *
 * Side effects:
 *	None.
 *
 *---------------------------------------------------------------------------
 */

int
TclUtfToUCS4(
    const char *src,	/* The UTF-8 string. */
    int *ucs4Ptr)	/* Filled with the UCS4 codepoint represented
			 * by the UTF-8 string. */
{
    Tcl_UniChar ch = 0;
    int len = Tcl_UtfToUniChar(src, &ch);

#if TCL_UTF_MAX <= 4
    if ((ch & ~0x3FF) == 0xD800) {
	Tcl_UniChar low = ch;
	int len2 = Tcl_UtfToUniChar(src+len, &low);
	if ((low & ~0x3FF) == 0xDC00) {
	    *ucs4Ptr = (((ch & 0x3FF) << 10) | (low & 0x3FF)) + 0x10000;
	    return len + len2;
	}
    }
#endif
    *ucs4Ptr = (int)ch;
    return len;
}

/*
 *---------------------------------------------------------------------------
 *
 * TclUCS4ToUtf --
 *
 *	Store the given Unicode character as a sequence of UTF-8 bytes in the
 *	provided buffer. Might output 6 bytes, if the code point > 0xFFFF.
 *
 * Results:
 *	The return values is the number of bytes in the buffer that were
 *	consumed. If ch == -1, this function outputs 0 bytes (empty string),
 *	since TclGetUCS4 returns -1 for out-of-range indices.
 *
 * Side effects:
 *	None.
 *
 *---------------------------------------------------------------------------
 */

int
TclUCS4ToUtf(
    int ch,			/* Unicode character to be stored in the
				 * buffer. */
    char *buf)			/* Buffer in which the UTF-8 representation of
				 * the Unicode character is stored. Buffer must be
				 * large enough to hold the UTF-8 character(s)
				 * (at most 6 bytes). */
{
#if TCL_UTF_MAX <= 4
    if (((unsigned)(ch - 0x10000) <= 0xFFFFF)) {
	/* Spit out a 4-byte UTF-8 character or 2 x 3-byte UTF-8 characters, depending on Tcl
	 * version and/or TCL_UTF_MAX build value */
	int len = Tcl_UniCharToUtf(0xD800 | ((ch - 0x10000) >> 10), buf);
	return len + Tcl_UniCharToUtf(0xDC00 | (ch & 0x7FF), buf + len);
    }
#endif
    if ((ch & ~0x7FF) == 0xD800) {
	buf[2] = (char) ((ch | 0x80) & 0xBF);
	buf[1] = (char) (((ch >> 6) | 0x80) & 0xBF);
	buf[0] = (char) ((ch >> 12) | 0xE0);
	return 3;
    }
    if (ch == -1) {
	return 0;
    }
    return Tcl_UniCharToUtf(ch, buf);
}

/*
 * Local Variables:
 * mode: c
 * c-basic-offset: 4
 * fill-column: 78
 * End:
 */<|MERGE_RESOLUTION|>--- conflicted
+++ resolved
@@ -595,52 +595,20 @@
 
 int
 Tcl_NumUtfChars(
-<<<<<<< HEAD
     const char *src,	/* The UTF-8 string to measure. */
-    int length)			/* The length of the string in bytes, or -1
-				 * for strlen(string). */
-{
-    Tcl_UniChar ch = 0;
-    int i = 0;
-
-    /*
-     * The separate implementations are faster.
-     *
-     * Since this is a time-sensitive function, we also do the check for the
-     * single-byte char case specially.
-     */
-
-    if (length < 0) {
-	while (*src != '\0') {
-=======
-    CONST char *src,	/* The UTF-8 string to measure. */
     int length)		/* The length of the string in bytes, or -1
 			 * for strlen(string). */
 {
-    Tcl_UniChar ch;
+    Tcl_UniChar ch = 0;
     int i = 0;
 
     if (length < 0) {
 	/* string is NUL-terminated, so TclUtfToUniChar calls are safe. */
 	while ((*src != '\0') && (i < INT_MAX)) {
->>>>>>> 17351bb1
 	    src += TclUtfToUniChar(src, &ch);
 	    i++;
 	}
-	if (i < 0) i = INT_MAX; /* Bug [2738427] */
     } else {
-<<<<<<< HEAD
-	const char *endPtr = src + length - TCL_UTF_MAX;
-
-	while (src < endPtr) {
-#if TCL_UTF_MAX < 4
-	    if (((unsigned)UCHAR(*src) - 0xF0) < 5) {
-		/* treat F0 - F4 as single character */
-		ch = 0;
-		src++;
-	    } else
-#endif
-=======
 	/* Will return value between 0 and length. No overflow checks. */
 
 	/* Pointer to the end of string. Never read endPtr[0] */
@@ -657,7 +625,13 @@
 	 */
 	while ((src < optPtr)
 		/* && Tcl_UtfCharComplete(src, endPtr - src) */ ) {
->>>>>>> 17351bb1
+#if TCL_UTF_MAX < 4
+	    if (((unsigned)UCHAR(*src) - 0xF0) < 5) {
+		/* treat F0 - F4 as single character */
+		ch = 0;
+		src++;
+	    } else
+#endif
 	    src += TclUtfToUniChar(src, &ch);
 	    i++;
 	}
