/*
 * tclUtf.c --
 *
 *	Routines for manipulating UTF-8 strings.
 *
 * Copyright (c) 1997-1998 Sun Microsystems, Inc.
 *
 * See the file "license.terms" for information on usage and redistribution of
 * this file, and for a DISCLAIMER OF ALL WARRANTIES.
 */

#include "tclInt.h"

/*
 * Include the static character classification tables and macros.
 */

#include "tclUniData.c"

/*
 * The following macros are used for fast character category tests. The x_BITS
 * values are shifted right by the category value to determine whether the
 * given category is included in the set.
 */

#define ALPHA_BITS ((1 << UPPERCASE_LETTER) | (1 << LOWERCASE_LETTER) \
	| (1 << TITLECASE_LETTER) | (1 << MODIFIER_LETTER) | (1<<OTHER_LETTER))

#define CONTROL_BITS ((1 << CONTROL) | (1 << FORMAT) | (1 << PRIVATE_USE))

#define DIGIT_BITS (1 << DECIMAL_DIGIT_NUMBER)

#define SPACE_BITS ((1 << SPACE_SEPARATOR) | (1 << LINE_SEPARATOR) \
	| (1 << PARAGRAPH_SEPARATOR))

#define WORD_BITS (ALPHA_BITS | DIGIT_BITS | (1 << CONNECTOR_PUNCTUATION))

#define PUNCT_BITS ((1 << CONNECTOR_PUNCTUATION) | \
	(1 << DASH_PUNCTUATION) | (1 << OPEN_PUNCTUATION) | \
	(1 << CLOSE_PUNCTUATION) | (1 << INITIAL_QUOTE_PUNCTUATION) | \
	(1 << FINAL_QUOTE_PUNCTUATION) | (1 << OTHER_PUNCTUATION))

#define GRAPH_BITS (WORD_BITS | PUNCT_BITS | \
	(1 << NON_SPACING_MARK) | (1 << ENCLOSING_MARK) | \
	(1 << COMBINING_SPACING_MARK) | (1 << LETTER_NUMBER) | \
	(1 << OTHER_NUMBER) | \
	(1 << MATH_SYMBOL) | (1 << CURRENCY_SYMBOL) | \
	(1 << MODIFIER_SYMBOL) | (1 << OTHER_SYMBOL))

/*
 * Unicode characters less than this value are represented by themselves in
 * UTF-8 strings.
 */

#define UNICODE_SELF	0x80

/*
 * The following structures are used when mapping between Unicode (UCS-2) and
 * UTF-8.
 */

static const unsigned char totalBytes[256] = {
    1,1,1,1,1,1,1,1,1,1,1,1,1,1,1,1,1,1,1,1,1,1,1,1,1,1,1,1,1,1,1,1,
    1,1,1,1,1,1,1,1,1,1,1,1,1,1,1,1,1,1,1,1,1,1,1,1,1,1,1,1,1,1,1,1,
    1,1,1,1,1,1,1,1,1,1,1,1,1,1,1,1,1,1,1,1,1,1,1,1,1,1,1,1,1,1,1,1,
    1,1,1,1,1,1,1,1,1,1,1,1,1,1,1,1,1,1,1,1,1,1,1,1,1,1,1,1,1,1,1,1,
    1,1,1,1,1,1,1,1,1,1,1,1,1,1,1,1,1,1,1,1,1,1,1,1,1,1,1,1,1,1,1,1,
    1,1,1,1,1,1,1,1,1,1,1,1,1,1,1,1,1,1,1,1,1,1,1,1,1,1,1,1,1,1,1,1,
    2,2,2,2,2,2,2,2,2,2,2,2,2,2,2,2,2,2,2,2,2,2,2,2,2,2,2,2,2,2,2,2,
    3,3,3,3,3,3,3,3,3,3,3,3,3,3,3,3,4,4,4,4,4,1,1,1,1,1,1,1,1,1,1,1
};

/*
 *---------------------------------------------------------------------------
 *
 * TclUtfCount --
 *
 *	Find the number of bytes in the Utf character "ch".
 *
 * Results:
 *	The return values is the number of bytes in the Utf character "ch".
 *
 * Side effects:
 *	None.
 *
 *---------------------------------------------------------------------------
 */

int
TclUtfCount(
    int ch)			/* The Unicode character whose size is returned. */
{
    if ((unsigned)(ch - 1) < (UNICODE_SELF - 1)) {
	return 1;
    }
    if (ch <= 0x7FF) {
	return 2;
    }
    if (((unsigned)(ch - 0x10000) <= 0xFFFFF)) {
	return 4;
    }
    return 3;
}

/*
 *---------------------------------------------------------------------------
 *
 * Tcl_UniCharToUtf --
 *
 *	Store the given Tcl_UniChar as a sequence of UTF-8 bytes in the
 *	provided buffer. Equivalent to Plan 9 runetochar().
 *
 *	Special handling of Surrogate pairs is handled as follows:
 *	When this function is called for ch being a high surrogate,
 *	the first byte of the 4-byte UTF-8 sequence is produced and
 *	the function returns 1. Calling the function again with a
 *	low surrogate, the remaining 3 bytes of the 4-byte UTF-8
 *	sequence is produced, and the function returns 3. The buffer
 *	is used to remember the high surrogate between the two calls.
 *
 *	If no low surrogate follows the high surrogate (which is actually
 *	illegal), this can be handled reasonably by calling Tcl_UniCharToUtf
 *	again with ch = -1. This will produce a 3-byte UTF-8 sequence
 *	representing the high surrogate.
 *
 * Results:
 *	The return values is the number of bytes in the buffer that were
 *	consumed.
 *
 * Side effects:
 *	None.
 *
 *---------------------------------------------------------------------------
 */

int
Tcl_UniCharToUtf(
    int ch,			/* The Tcl_UniChar to be stored in the
				 * buffer. */
    char *buf)			/* Buffer in which the UTF-8 representation of
				 * the Tcl_UniChar is stored. Buffer must be
				 * large enough to hold the UTF-8 character
				 * (at most 4 bytes). */
{
    if ((unsigned)(ch - 1) < (UNICODE_SELF - 1)) {
	buf[0] = (char) ch;
	return 1;
    }
    if (ch >= 0) {
	if (ch <= 0x7FF) {
	    buf[1] = (char) ((ch | 0x80) & 0xBF);
	    buf[0] = (char) ((ch >> 6) | 0xC0);
	    return 2;
	}
	if (ch <= 0xFFFF) {
	    if ((ch & 0xF800) == 0xD800) {
		if (ch & 0x0400) {
		    /* Low surrogate */
		    if (((buf[0] & 0xC0) == 0x80) && ((buf[1] & 0xCF) == 0)) {
			/* Previous Tcl_UniChar was a high surrogate, so combine */
			buf[2] = (char) ((ch & 0x3F) | 0x80);
			buf[1] |= (char) (((ch >> 6) & 0x0F) | 0x80);
			return 3;
		    }
		    /* Previous Tcl_UniChar was not a high surrogate, so just output */
		} else {
		    /* High surrogate */
		    ch += 0x40;
		    /* Fill buffer with specific 3-byte (invalid) byte combination,
		       so following low surrogate can recognize it and combine */
		    buf[2] = (char) ((ch << 4) & 0x30);
		    buf[1] = (char) (((ch >> 2) & 0x3F) | 0x80);
		    buf[0] = (char) (((ch >> 8) & 0x07) | 0xF0);
		    return 1;
		}
	    }
	    goto three;
	}
	if (ch <= 0x10FFFF) {
	    buf[3] = (char) ((ch | 0x80) & 0xBF);
	    buf[2] = (char) (((ch >> 6) | 0x80) & 0xBF);
	    buf[1] = (char) (((ch >> 12) | 0x80) & 0xBF);
	    buf[0] = (char) ((ch >> 18) | 0xF0);
	    return 4;
	}
    } else if (ch == -1) {
	if (((buf[0] & 0xC0) == 0x80) && ((buf[1] & 0xCF) == 0)
		&& ((buf[-1] & 0xF8) == 0xF0)) {
	    ch = 0xD7C0 + ((buf[-1] & 0x07) << 8) + ((buf[0] & 0x3F) << 2)
		    + ((buf[1] & 0x30) >> 4);
	    buf[1] = (char) ((ch | 0x80) & 0xBF);
	    buf[0] = (char) (((ch >> 6) | 0x80) & 0xBF);
	    buf[-1] = (char) ((ch >> 12) | 0xE0);
	    return 2;
	}
    }

    ch = 0xFFFD;
three:
    buf[2] = (char) ((ch | 0x80) & 0xBF);
    buf[1] = (char) (((ch >> 6) | 0x80) & 0xBF);
    buf[0] = (char) ((ch >> 12) | 0xE0);
    return 3;
}

/*
 *---------------------------------------------------------------------------
 *
 * Tcl_UniCharToUtfDString --
 *
 *	Convert the given Unicode string to UTF-8.
 *
 * Results:
 *	The return value is a pointer to the UTF-8 representation of the
 *	Unicode string. Storage for the return value is appended to the end of
 *	dsPtr.
 *
 * Side effects:
 *	None.
 *
 *---------------------------------------------------------------------------
 */

#undef Tcl_UniCharToUtfDString
char *
Tcl_UniCharToUtfDString(
    const int *uniStr,	/* Unicode string to convert to UTF-8. */
    int uniLength,		/* Length of Unicode string. */
    Tcl_DString *dsPtr)		/* UTF-8 representation of string is appended
				 * to this previously initialized DString. */
{
    const int *w, *wEnd;
    char *p, *string;
    int oldLength;

    /*
     * UTF-8 string length in bytes will be <= Unicode string length * 4.
     */

    if (uniStr == NULL) {
	return NULL;
    }
    if (uniLength < 0) {
	uniLength = 0;
	w = uniStr;
	while (*w != '\0') {
	    uniLength++;
	    w++;
	}
    }
    oldLength = Tcl_DStringLength(dsPtr);
    Tcl_DStringSetLength(dsPtr, oldLength + (uniLength + 1) * 4);
    string = Tcl_DStringValue(dsPtr) + oldLength;

    p = string;
    wEnd = uniStr + uniLength;
    for (w = uniStr; w < wEnd; ) {
	p += Tcl_UniCharToUtf(*w, p);
	w++;
    }
    Tcl_DStringSetLength(dsPtr, oldLength + (p - string));

    return string;
}

char *
Tcl_Char16ToUtfDString(
    const unsigned short *uniStr,/* Utf-16 string to convert to UTF-8. */
    int uniLength,		/* Length of Utf-16 string. */
    Tcl_DString *dsPtr)		/* UTF-8 representation of string is appended
				 * to this previously initialized DString. */
{
    const unsigned short *w, *wEnd;
    char *p, *string;
    int oldLength, len = 1;

    /*
     * UTF-8 string length in bytes will be <= Utf16 string length * 3.
     */

    if (uniStr == NULL) {
	return NULL;
    }
    if (uniLength < 0) {

	uniLength = 0;
	w = uniStr;
	while (*w != '\0') {
	    uniLength++;
	    w++;
	}
    }
    oldLength = Tcl_DStringLength(dsPtr);
    Tcl_DStringSetLength(dsPtr, oldLength + (uniLength + 1) * 3);
    string = Tcl_DStringValue(dsPtr) + oldLength;

    p = string;
    wEnd = uniStr + uniLength;
    for (w = uniStr; w < wEnd; ) {
	if (!len && ((*w & 0xFC00) != 0xDC00)) {
	    /* Special case for handling high surrogates. */
	    p += Tcl_UniCharToUtf(-1, p);
	}
	len = Tcl_UniCharToUtf(*w, p);
	p += len;
	if ((*w >= 0xD800) && (len < 3)) {
	    len = 0; /* Indication that high surrogate was found */
	}
	w++;
    }
    if (!len) {
	/* Special case for handling high surrogates. */
	p += Tcl_UniCharToUtf(-1, p);
    }
    Tcl_DStringSetLength(dsPtr, oldLength + (p - string));

    return string;
}
/*
 *---------------------------------------------------------------------------
 *
 * Tcl_UtfToUniChar --
 *
 *	Extract the Tcl_UniChar represented by the UTF-8 string. Bad UTF-8
 *	sequences are converted to valid Tcl_UniChars and processing
 *	continues. Equivalent to Plan 9 chartorune().
 *
 *	The caller must ensure that the source buffer is long enough that this
 *	routine does not run off the end and dereference non-existent memory
 *	looking for trail bytes. If the source buffer is known to be '\0'
 *	terminated, this cannot happen. Otherwise, the caller should call
 *	Tcl_UtfCharComplete() before calling this routine to ensure that
 *	enough bytes remain in the string.
 *
 *	If TCL_UTF_MAX <= 4, special handling of Surrogate pairs is done:
 *	For any UTF-8 string containing a character outside of the BMP, the
 *	first call to this function will fill *chPtr with the high surrogate
 *	and generate a return value of 1. Calling Tcl_UtfToUniChar again
 *	will produce the low surrogate and a return value of 3. Because *chPtr
 *	is used to remember whether the high surrogate is already produced, it
 *	is recommended to initialize the variable it points to as 0 before
 *	the first call to Tcl_UtfToUniChar is done.
 *
 * Results:
 *	*chPtr is filled with the Tcl_UniChar, and the return value is the
 *	number of bytes from the UTF-8 string that were consumed.
 *
 * Side effects:
 *	None.
 *
 *---------------------------------------------------------------------------
 */

static const unsigned short cp1252[32] = {
  0x20ac,   0x81, 0x201A, 0x0192, 0x201E, 0x2026, 0x2020, 0x2021,
  0x02C6, 0x2030, 0x0160, 0x2039, 0x0152,   0x8D, 0x017D,   0x8F,
    0x90, 0x2018, 0x2019, 0x201C, 0x201D, 0x2022, 0x2013, 0x2014,
   0x2DC, 0x2122, 0x0161, 0x203A, 0x0153,   0x9D, 0x017E, 0x0178
};

#undef Tcl_UtfToUniChar
int
Tcl_UtfToUniChar(
    const char *src,	/* The UTF-8 string. */
    int *chPtr)/* Filled with the unsigned int represented by
				 * the UTF-8 string. */
{
    int byte;

    /*
     * Unroll 1 to 4 byte UTF-8 sequences.
     */

    byte = *((unsigned char *) src);
    if (byte < 0xC0) {
	/*
	 * Handles properly formed UTF-8 characters between 0x01 and 0x7F.
	 * Treats naked trail bytes 0x80 to 0x9F as valid characters from
	 * the cp1252 table. See: <https://en.wikipedia.org/wiki/UTF-8>
	 * Also treats \0 and other naked trail bytes 0xA0 to 0xBF as valid
	 * characters representing themselves.
	 */

	if ((unsigned)(byte-0x80) < (unsigned)0x20) {
	    *chPtr = cp1252[byte-0x80];
	} else {
	    *chPtr = byte;
	}
	return 1;
    } else if (byte < 0xE0) {
	if ((src[1] & 0xC0) == 0x80) {
	    /*
	     * Two-byte-character lead-byte followed by a trail-byte.
	     */

	    *chPtr = (((byte & 0x1F) << 6) | (src[1] & 0x3F));
	    if ((unsigned)(*chPtr - 1) >= (UNICODE_SELF - 1)) {
		return 2;
	    }
	}

	/*
	 * A two-byte-character lead-byte not followed by trail-byte
	 * represents itself.
	 */
    } else if (byte < 0xF0) {
	if (((src[1] & 0xC0) == 0x80) && ((src[2] & 0xC0) == 0x80)) {
	    /*
	     * Three-byte-character lead byte followed by two trail bytes.
	     */

	    *chPtr = (((byte & 0x0F) << 12)
		    | ((src[1] & 0x3F) << 6) | (src[2] & 0x3F));
	    if (*chPtr > 0x7FF) {
		return 3;
	    }
	}

	/*
	 * A three-byte-character lead-byte not followed by two trail-bytes
	 * represents itself.
	 */
    }
    else if (byte < 0xF8) {
	if (((src[1] & 0xC0) == 0x80) && ((src[2] & 0xC0) == 0x80) && ((src[3] & 0xC0) == 0x80)) {
	    /*
	     * Four-byte-character lead byte followed by three trail bytes.
	     */
	    *chPtr = (((byte & 0x07) << 18) | ((src[1] & 0x3F) << 12)
		    | ((src[2] & 0x3F) << 6) | (src[3] & 0x3F));
	    if ((unsigned)(*chPtr - 0x10000) <= 0xFFFFF) {
		return 4;
	    }
	}

	/*
	 * A four-byte-character lead-byte not followed by three trail-bytes
	 * represents itself.
	 */
    }

    *chPtr = byte;
    return 1;
}

int
Tcl_UtfToChar16(
    const char *src,	/* The UTF-8 string. */
    unsigned short *chPtr)/* Filled with the unsigned short represented by
				 * the UTF-8 string. */
{
    unsigned short byte;

    /*
     * Unroll 1 to 4 byte UTF-8 sequences.
     */

    byte = *((unsigned char *) src);
    if (byte < 0xC0) {
	/*
	 * Handles properly formed UTF-8 characters between 0x01 and 0x7F.
	 * Treats naked trail bytes 0x80 to 0x9F as valid characters from
	 * the cp1252 table. See: <https://en.wikipedia.org/wiki/UTF-8>
	 * Also treats \0 and other naked trail bytes 0xA0 to 0xBF as valid
	 * characters representing themselves.
	 */

	/* If *chPtr contains a high surrogate (produced by a previous
	 * Tcl_UtfToUniChar() call) and the next 3 bytes are UTF-8 continuation
	 * bytes, then we must produce a follow-up low surrogate. We only
	 * do that if the high surrogate matches the bits we encounter.
	 */
	if ((byte >= 0x80)
		&& (((((byte - 0x10) << 2) & 0xFC) | 0xD800) == (*chPtr & 0xFCFC))
		&& ((src[1] & 0xF0) == (((*chPtr << 4) & 0x30) | 0x80))
		&& ((src[2] & 0xC0) == 0x80)) {
	    *chPtr = ((src[1] & 0x0F) << 6) + (src[2] & 0x3F) + 0xDC00;
	    return 3;
	}
	if ((unsigned)(byte-0x80) < (unsigned)0x20) {
	    *chPtr = cp1252[byte-0x80];
	} else {
	    *chPtr = byte;
	}
	return 1;
    } else if (byte < 0xE0) {
	if ((src[1] & 0xC0) == 0x80) {
	    /*
	     * Two-byte-character lead-byte followed by a trail-byte.
	     */

	    *chPtr = (((byte & 0x1F) << 6) | (src[1] & 0x3F));
	    if ((unsigned)(*chPtr - 1) >= (UNICODE_SELF - 1)) {
		return 2;
	    }
	}

	/*
	 * A two-byte-character lead-byte not followed by trail-byte
	 * represents itself.
	 */
    } else if (byte < 0xF0) {
	if (((src[1] & 0xC0) == 0x80) && ((src[2] & 0xC0) == 0x80)) {
	    /*
	     * Three-byte-character lead byte followed by two trail bytes.
	     */

	    *chPtr = (((byte & 0x0F) << 12)
		    | ((src[1] & 0x3F) << 6) | (src[2] & 0x3F));
	    if (*chPtr > 0x7FF) {
		return 3;
	    }
	}

	/*
	 * A three-byte-character lead-byte not followed by two trail-bytes
	 * represents itself.
	 */
    }
    else if (byte < 0xF8) {
	if (((src[1] & 0xC0) == 0x80) && ((src[2] & 0xC0) == 0x80) && ((src[3] & 0xC0) == 0x80)) {
	    /*
	     * Four-byte-character lead byte followed by three trail bytes.
	     */
	    unsigned short high = (((byte & 0x07) << 8) | ((src[1] & 0x3F) << 2)
		    | ((src[2] & 0x3F) >> 4)) - 0x40;
	    if (high >= 0x400) {
		/* out of range, < 0x10000 or > 0x10ffff */
	    } else {
		/* produce high surrogate, advance source pointer */
		*chPtr = 0xD800 + high;
		return 1;
	    }
	}

	/*
	 * A four-byte-character lead-byte not followed by three trail-bytes
	 * represents itself.
	 */
    }

    *chPtr = byte;
    return 1;
}

/*
 *---------------------------------------------------------------------------
 *
 * Tcl_UtfToUniCharDString --
 *
 *	Convert the UTF-8 string to Unicode.
 *
 * Results:
 *	The return value is a pointer to the Unicode representation of the
 *	UTF-8 string. Storage for the return value is appended to the end of
 *	dsPtr. The Unicode string is terminated with a Unicode NULL character.
 *
 * Side effects:
 *	None.
 *
 *---------------------------------------------------------------------------
 */

#undef Tcl_UtfToUniCharDString
int *
Tcl_UtfToUniCharDString(
    const char *src,		/* UTF-8 string to convert to Unicode. */
    int length,			/* Length of UTF-8 string in bytes, or -1 for
				 * strlen(). */
    Tcl_DString *dsPtr)		/* Unicode representation of string is
				 * appended to this previously initialized
				 * DString. */
{
    int ch = 0, *w, *wString;
    const char *p, *end;
    int oldLength;

    if (src == NULL) {
	return NULL;
    }
    if (length < 0) {
	length = strlen(src);
    }

    /*
     * Unicode string length in Tcl_UniChars will be <= UTF-8 string length in
     * bytes.
     */

    oldLength = Tcl_DStringLength(dsPtr);

    Tcl_DStringSetLength(dsPtr,
	    oldLength + ((length + 1) * sizeof(int)));
    wString = (int *) (Tcl_DStringValue(dsPtr) + oldLength);

    w = wString;
    p = src;
    end = src + length - 4;
    while (p < end) {
	p += Tcl_UtfToUniChar(p, &ch);
	*w++ = ch;
    }
    end += 4;
    while (p < end) {
	if (Tcl_UtfCharComplete(p, end-p)) {
	    p += Tcl_UtfToUniChar(p, &ch);
	} else {
	    ch = UCHAR(*p++);
	}
	*w++ = ch;
    }
    *w = '\0';
    Tcl_DStringSetLength(dsPtr,
	    oldLength + ((char *) w - (char *) wString));

    return wString;
}

unsigned short *
Tcl_UtfToChar16DString(
    const char *src,		/* UTF-8 string to convert to Unicode. */
    int length,			/* Length of UTF-8 string in bytes, or -1 for
				 * strlen(). */
    Tcl_DString *dsPtr)		/* Unicode representation of string is
				 * appended to this previously initialized
				 * DString. */
{
    unsigned short ch = 0;
    unsigned short *w, *wString;
    const char *p, *end;
    int oldLength;

    if (src == NULL) {
	return NULL;
    }
    if (length < 0) {
	length = strlen(src);
    }

    /*
     * Unicode string length in Tcl_UniChars will be <= UTF-8 string length in
     * bytes.
     */

    oldLength = Tcl_DStringLength(dsPtr);

    Tcl_DStringSetLength(dsPtr,
	    oldLength + ((length + 1) * sizeof(unsigned short)));
    wString = (unsigned short *) (Tcl_DStringValue(dsPtr) + oldLength);

    w = wString;
    p = src;
    end = src + length - 4;
    while (p < end) {
	p += Tcl_UtfToChar16(p, &ch);
	*w++ = ch;
    }
    end += 4;
    while (p < end) {
	if (Tcl_UtfCharComplete(p, end-p)) {
	    p += Tcl_UtfToChar16(p, &ch);
	} else {
	    ch = UCHAR(*p++);
	}
	*w++ = ch;
    }
    *w = '\0';
    Tcl_DStringSetLength(dsPtr,
	    oldLength + ((char *) w - (char *) wString));

    return wString;
}
/*
 *---------------------------------------------------------------------------
 *
 * Tcl_UtfCharComplete --
 *
 *	Determine if the UTF-8 string of the given length is long enough to be
 *	decoded by Tcl_UtfToUniChar(). This does not ensure that the UTF-8
 *	string is properly formed. Equivalent to Plan 9 fullrune().
 *
 * Results:
 *	The return value is 0 if the string is not long enough, non-zero
 *	otherwise.
 *
 * Side effects:
 *	None.
 *
 *---------------------------------------------------------------------------
 */

int
Tcl_UtfCharComplete(
    const char *src,		/* String to check if first few bytes contain
				 * a complete UTF-8 character. */
    int length)			/* Length of above string in bytes. */
{
    return length >= totalBytes[(unsigned char)*src];
}

/*
 *---------------------------------------------------------------------------
 *
 * Tcl_NumUtfChars --
 *
 *	Returns the number of characters (not bytes) in the UTF-8 string, not
 *	including the terminating NULL byte. This is equivalent to Plan 9
 *	utflen() and utfnlen().
 *
 * Results:
 *	As above.
 *
 * Side effects:
 *	None.
 *
 *---------------------------------------------------------------------------
 */

int
Tcl_NumUtfChars(
    const char *src,	/* The UTF-8 string to measure. */
    int length)			/* The length of the string in bytes, or -1
				 * for strlen(string). */
{
    Tcl_UniChar ch = 0;
    int i = 0;

    /*
     * The separate implementations are faster.
     *
     * Since this is a time-sensitive function, we also do the check for the
     * single-byte char case specially.
     */

    if (length < 0) {
	while (*src != '\0') {
	    src += TclUtfToUniChar(src, &ch);
	    i++;
	}
	if (i < 0) i = INT_MAX; /* Bug [2738427] */
    } else {
	const char *endPtr = src + length - 4;

	while (src < endPtr) {
	    src += TclUtfToUniChar(src, &ch);
	    i++;
	}
	endPtr += 4;
	while ((src < endPtr) && Tcl_UtfCharComplete(src, endPtr - src)) {
	    src += TclUtfToUniChar(src, &ch);
	    i++;
	}
	if (src < endPtr) {
	    i += endPtr - src;
	}
    }
    return i;
}

/*
 *---------------------------------------------------------------------------
 *
 * Tcl_UtfFindFirst --
 *
 *	Returns a pointer to the first occurance of the given Unicode character
 *	in the NULL-terminated UTF-8 string. The NULL terminator is considered
 *	part of the UTF-8 string. Equivalent to Plan 9 utfrune().
 *
 * Results:
 *	As above. If the Unicode character does not exist in the given string,
 *	the return value is NULL.
 *
 * Side effects:
 *	None.
 *
 *---------------------------------------------------------------------------
 */

const char *
Tcl_UtfFindFirst(
    const char *src,		/* The UTF-8 string to be searched. */
    int ch)			/* The Unicode character to search for. */
{
    int len, fullchar;
    Tcl_UniChar find = 0;

    while (1) {
	len = TclUtfToUniChar(src, &find);
	fullchar = find;
<<<<<<< HEAD
#if TCL_UTF_MAX <= 3
	if ((ch >= 0xD800) && (len < 3)) {
=======
#if TCL_UTF_MAX <= 4
	if ((fullchar != ch) && (find >= 0xD800) && (len < 3)) {
>>>>>>> 025b94e5
	    len += TclUtfToUniChar(src + len, &find);
	    fullchar = (((fullchar & 0x3ff) << 10) | (find & 0x3ff)) + 0x10000;
	}
#endif
	if (fullchar == ch) {
	    return src;
	}
	if (*src == '\0') {
	    return NULL;
	}
	src += len;
    }
}

/*
 *---------------------------------------------------------------------------
 *
 * Tcl_UtfFindLast --
 *
 *	Returns a pointer to the last occurance of the given Unicode character
 *	in the NULL-terminated UTF-8 string. The NULL terminator is considered
 *	part of the UTF-8 string. Equivalent to Plan 9 utfrrune().
 *
 * Results:
 *	As above. If the Unicode character does not exist in the given string, the
 *	return value is NULL.
 *
 * Side effects:
 *	None.
 *
 *---------------------------------------------------------------------------
 */

const char *
Tcl_UtfFindLast(
    const char *src,		/* The UTF-8 string to be searched. */
    int ch)			/* The Unicode character to search for. */
{
    int len, fullchar;
    Tcl_UniChar find = 0;
    const char *last;

    last = NULL;
    while (1) {
	len = TclUtfToUniChar(src, &find);
	fullchar = find;
<<<<<<< HEAD
#if TCL_UTF_MAX <= 3
	if ((ch >= 0xD800) && (len < 3)) {
=======
#if TCL_UTF_MAX <= 4
	if ((fullchar != ch) && (find >= 0xD800) && (len < 3)) {
>>>>>>> 025b94e5
	    len += TclUtfToUniChar(src + len, &find);
	    fullchar = (((fullchar & 0x3ff) << 10) | (find & 0x3ff)) + 0x10000;
	}
#endif
	if (fullchar == ch) {
	    last = src;
	}
	if (*src == '\0') {
	    break;
	}
	src += len;
    }
    return last;
}

/*
 *---------------------------------------------------------------------------
 *
 * Tcl_UtfNext --
 *
 *	Given a pointer to some current location in a UTF-8 string, move
 *	forward one character. The caller must ensure that they are not asking
 *	for the next character after the last character in the string.
 *
 * Results:
 *	The return value is the pointer to the next character in the UTF-8
 *	string.
 *
 * Side effects:
 *	None.
 *
 *---------------------------------------------------------------------------
 */

const char *
Tcl_UtfNext(
    const char *src)		/* The current location in the string. */
{
    Tcl_UniChar ch = 0;
    int len = TclUtfToUniChar(src, &ch);

#if TCL_UTF_MAX <= 3
    if ((ch >= 0xD800) && (len < 3)) {
	len += TclUtfToUniChar(src + len, &ch);
    }
#endif
    return src + len;
}

/*
 *---------------------------------------------------------------------------
 *
 * Tcl_UtfPrev --
 *
 *	Given a pointer to some current location in a UTF-8 string, move
 *	backwards one character. This works correctly when the pointer is in
 *	the middle of a UTF-8 character.
 *
 * Results:
 *	The return value is a pointer to the previous character in the UTF-8
 *	string. If the current location was already at the beginning of the
 *	string, the return value will also be a pointer to the beginning of
 *	the string.
 *
 * Side effects:
 *	None.
 *
 *---------------------------------------------------------------------------
 */

const char *
Tcl_UtfPrev(
    const char *src,		/* The current location in the string. */
    const char *start)		/* Pointer to the beginning of the string, to
				 * avoid going backwards too far. */
{
    const char *look;
    int i, byte;

    look = --src;
    for (i = 0; i < 4; i++) {
	if (look < start) {
	    if (src < start) {
		src = start;
	    }
	    break;
	}
	byte = *((unsigned char *) look);
	if (byte < 0x80) {
	    break;
	}
	if (byte >= 0xC0) {
	    return look;
	}
	look--;
    }
    return src;
}

/*
 *---------------------------------------------------------------------------
 *
 * Tcl_UniCharAtIndex --
 *
 *	Returns the Tcl_UniChar represented at the specified character
 *	(not byte) position in the UTF-8 string.
 *
 * Results:
 *	As above.
 *
 * Side effects:
 *	None.
 *
 *---------------------------------------------------------------------------
 */

int
Tcl_UniCharAtIndex(
    const char *src,	/* The UTF-8 string to dereference. */
    int index)		/* The position of the desired character. */
{
    Tcl_UniChar ch = 0;
    int fullchar = 0;
#if TCL_UTF_MAX <= 3
	int len = 0;
#endif

    while (index-- >= 0) {
#if TCL_UTF_MAX <= 3
	src += (len = TclUtfToUniChar(src, &ch));
#else
	src += TclUtfToUniChar(src, &ch);
#endif
    }
    fullchar = ch;
#if TCL_UTF_MAX <= 3
    if ((ch >= 0xD800) && (len < 3)) {
	/* If last Tcl_UniChar was a high surrogate, combine with low surrogate */
	(void)TclUtfToUniChar(src, &ch);
	fullchar = (((fullchar & 0x3ff) << 10) | (ch & 0x3ff)) + 0x10000;
    }
#endif
    return fullchar;
}

/*
 *---------------------------------------------------------------------------
 *
 * Tcl_UtfAtIndex --
 *
 *	Returns a pointer to the specified character (not byte) position in
 *	the UTF-8 string. If TCL_UTF_MAX <= 3, characters > U+FFFF count as
 *	2 positions, but then the pointer should never be placed between
 *	the two positions.
 *
 * Results:
 *	As above.
 *
 * Side effects:
 *	None.
 *
 *---------------------------------------------------------------------------
 */

const char *
Tcl_UtfAtIndex(
    const char *src,	/* The UTF-8 string. */
    int index)		/* The position of the desired character. */
{
    Tcl_UniChar ch = 0;
    int len = 0;

    while (index-- > 0) {
	len = TclUtfToUniChar(src, &ch);
	src += len;
    }
#if TCL_UTF_MAX <= 3
    if ((ch >= 0xD800) && (len < 3)) {
	/* Index points at character following high Surrogate */
	src += TclUtfToUniChar(src, &ch);
    }
#endif
    return src;
}

/*
 *---------------------------------------------------------------------------
 *
 * Tcl_UtfBackslash --
 *
 *	Figure out how to handle a backslash sequence.
 *
 * Results:
 *	Stores the bytes represented by the backslash sequence in dst and
 *	returns the number of bytes written to dst. At most 4 bytes
 *	are written to dst; dst must have been large enough to accept those
 *	bytes. If readPtr isn't NULL then it is filled in with a count of the
 *	number of bytes in the backslash sequence.
 *
 * Side effects:
 *	The maximum number of bytes it takes to represent a Unicode character
 *	in UTF-8 is guaranteed to be less than the number of bytes used to
 *	express the backslash sequence that represents that Unicode character.
 *	If the target buffer into which the caller is going to store the bytes
 *	that represent the Unicode character is at least as large as the
 *	source buffer from which the backslashed sequence was extracted, no
 *	buffer overruns should occur.
 *
 *---------------------------------------------------------------------------
 */

int
Tcl_UtfBackslash(
    const char *src,		/* Points to the backslash character of a
				 * backslash sequence. */
    int *readPtr,		/* Fill in with number of characters read from
				 * src, unless NULL. */
    char *dst)			/* Filled with the bytes represented by the
				 * backslash sequence. */
{
#define LINE_LENGTH 128
    int numRead;
    int result;

    result = TclParseBackslash(src, LINE_LENGTH, &numRead, dst);
    if (numRead == LINE_LENGTH) {
	/*
	 * We ate a whole line. Pay the price of a strlen()
	 */

	result = TclParseBackslash(src, (int)strlen(src), &numRead, dst);
    }
    if (readPtr != NULL) {
	*readPtr = numRead;
    }
    return result;
}

/*
 *----------------------------------------------------------------------
 *
 * Tcl_UtfToUpper --
 *
 *	Convert lowercase characters to uppercase characters in a UTF string
 *	in place. The conversion may shrink the UTF string.
 *
 * Results:
 *	Returns the number of bytes in the resulting string excluding the
 *	trailing null.
 *
 * Side effects:
 *	Writes a terminating null after the last converted character.
 *
 *----------------------------------------------------------------------
 */

int
Tcl_UtfToUpper(
    char *str)			/* String to convert in place. */
{
    Tcl_UniChar ch = 0;
    int upChar;
    char *src, *dst;
    int len;

    /*
     * Iterate over the string until we hit the terminating null.
     */

    src = dst = str;
    while (*src) {
	len = TclUtfToUniChar(src, &ch);
	upChar = ch;
#if TCL_UTF_MAX <= 3
	if ((ch >= 0xD800) && (len < 3)) {
	    len += TclUtfToUniChar(src + len, &ch);
	    /* Combine surrogates */
	    upChar = (((upChar & 0x3ff) << 10) | (ch & 0x3ff)) + 0x10000;
	}
#endif
	upChar = Tcl_UniCharToUpper(upChar);

	/*
	 * To keep badly formed Utf strings from getting inflated by the
	 * conversion (thereby causing a segfault), only copy the upper case
	 * char to dst if its size is <= the original char.
	 */

	if ((len < TclUtfCount(upChar)) || ((upChar & 0xF800) == 0xD800)) {
	    memmove(dst, src, len);
	    dst += len;
	} else {
	    dst += Tcl_UniCharToUtf(upChar, dst);
	}
	src += len;
    }
    *dst = '\0';
    return (dst - str);
}

/*
 *----------------------------------------------------------------------
 *
 * Tcl_UtfToLower --
 *
 *	Convert uppercase characters to lowercase characters in a UTF string
 *	in place. The conversion may shrink the UTF string.
 *
 * Results:
 *	Returns the number of bytes in the resulting string excluding the
 *	trailing null.
 *
 * Side effects:
 *	Writes a terminating null after the last converted character.
 *
 *----------------------------------------------------------------------
 */

int
Tcl_UtfToLower(
    char *str)			/* String to convert in place. */
{
    Tcl_UniChar ch = 0;
    int lowChar;
    char *src, *dst;
    int len;

    /*
     * Iterate over the string until we hit the terminating null.
     */

    src = dst = str;
    while (*src) {
	len = TclUtfToUniChar(src, &ch);
	lowChar = ch;
#if TCL_UTF_MAX <= 3
	if ((ch >= 0xD800) && (len < 3)) {
	    len += TclUtfToUniChar(src + len, &ch);
	    /* Combine surrogates */
	    lowChar = (((lowChar & 0x3ff) << 10) | (ch & 0x3ff)) + 0x10000;
	}
#endif
	lowChar = Tcl_UniCharToLower(lowChar);

	/*
	 * To keep badly formed Utf strings from getting inflated by the
	 * conversion (thereby causing a segfault), only copy the lower case
	 * char to dst if its size is <= the original char.
	 */

	if ((len < TclUtfCount(lowChar)) || ((lowChar & 0xF800) == 0xD800)) {
	    memmove(dst, src, len);
	    dst += len;
	} else {
	    dst += Tcl_UniCharToUtf(lowChar, dst);
	}
	src += len;
    }
    *dst = '\0';
    return (dst - str);
}

/*
 *----------------------------------------------------------------------
 *
 * Tcl_UtfToTitle --
 *
 *	Changes the first character of a UTF string to title case or uppercase
 *	and the rest of the string to lowercase. The conversion happens in
 *	place and may shrink the UTF string.
 *
 * Results:
 *	Returns the number of bytes in the resulting string excluding the
 *	trailing null.
 *
 * Side effects:
 *	Writes a terminating null after the last converted character.
 *
 *----------------------------------------------------------------------
 */

int
Tcl_UtfToTitle(
    char *str)			/* String to convert in place. */
{
    Tcl_UniChar ch = 0;
    int titleChar, lowChar;
    char *src, *dst;
    int len;

    /*
     * Capitalize the first character and then lowercase the rest of the
     * characters until we get to a null.
     */

    src = dst = str;

    if (*src) {
	len = TclUtfToUniChar(src, &ch);
	titleChar = ch;
#if TCL_UTF_MAX <= 3
	if ((ch >= 0xD800) && (len < 3)) {
	    len += TclUtfToUniChar(src + len, &ch);
	    /* Combine surrogates */
	    titleChar = (((titleChar & 0x3ff) << 10) | (ch & 0x3ff)) + 0x10000;
	}
#endif
	titleChar = Tcl_UniCharToTitle(titleChar);

	if ((len < TclUtfCount(titleChar)) || ((titleChar & 0xF800) == 0xD800)) {
	    memmove(dst, src, len);
	    dst += len;
	} else {
	    dst += Tcl_UniCharToUtf(titleChar, dst);
	}
	src += len;
    }
    while (*src) {
	len = TclUtfToUniChar(src, &ch);
	lowChar = ch;
#if TCL_UTF_MAX <= 3
	if ((ch >= 0xD800) && (len < 3)) {
	    len += TclUtfToUniChar(src + len, &ch);
	    /* Combine surrogates */
	    lowChar = (((lowChar & 0x3ff) << 10) | (ch & 0x3ff)) + 0x10000;
	}
#endif
	/* Special exception for Georgian Asomtavruli chars, no titlecase. */
	if ((unsigned)(lowChar - 0x1C90) >= 0x30) {
	    lowChar = Tcl_UniCharToLower(lowChar);
	}

	if ((len < TclUtfCount(lowChar)) || ((lowChar & 0xF800) == 0xD800)) {
	    memmove(dst, src, len);
	    dst += len;
	} else {
	    dst += Tcl_UniCharToUtf(lowChar, dst);
	}
	src += len;
    }
    *dst = '\0';
    return (dst - str);
}

/*
 *----------------------------------------------------------------------
 *
 * TclpUtfNcmp2 --
 *
 *	Compare at most numBytes bytes of utf-8 strings cs and ct. Both cs and
 *	ct are assumed to be at least numBytes bytes long.
 *
 * Results:
 *	Return <0 if cs < ct, 0 if cs == ct, or >0 if cs > ct.
 *
 * Side effects:
 *	None.
 *
 *----------------------------------------------------------------------
 */

int
TclpUtfNcmp2(
    const char *cs,		/* UTF string to compare to ct. */
    const char *ct,		/* UTF string cs is compared to. */
    unsigned long numBytes)	/* Number of *bytes* to compare. */
{
    /*
     * We can't simply call 'memcmp(cs, ct, numBytes);' because we need to
     * check for Tcl's \xC0\x80 non-utf-8 null encoding. Otherwise utf-8 lexes
     * fine in the strcmp manner.
     */

    int result = 0;

    for ( ; numBytes != 0; numBytes--, cs++, ct++) {
	if (*cs != *ct) {
	    result = UCHAR(*cs) - UCHAR(*ct);
	    break;
	}
    }
    if (numBytes && ((UCHAR(*cs) == 0xC0) || (UCHAR(*ct) == 0xC0))) {
	unsigned char c1, c2;

	c1 = ((UCHAR(*cs) == 0xC0) && (UCHAR(cs[1]) == 0x80)) ? 0 : UCHAR(*cs);
	c2 = ((UCHAR(*ct) == 0xC0) && (UCHAR(ct[1]) == 0x80)) ? 0 : UCHAR(*ct);
	result = (c1 - c2);
    }
    return result;
}

/*
 *----------------------------------------------------------------------
 *
 * Tcl_UtfNcmp --
 *
 *	Compare at most numChars UTF chars of string cs to string ct. Both cs
 *	and ct are assumed to be at least numChars UTF chars long.
 *
 * Results:
 *	Return <0 if cs < ct, 0 if cs == ct, or >0 if cs > ct.
 *
 * Side effects:
 *	None.
 *
 *----------------------------------------------------------------------
 */

int
Tcl_UtfNcmp(
    const char *cs,		/* UTF string to compare to ct. */
    const char *ct,		/* UTF string cs is compared to. */
    unsigned long numChars)	/* Number of UTF chars to compare. */
{
    Tcl_UniChar ch1 = 0, ch2 = 0;

    /*
     * Cannot use 'memcmp(cs, ct, n);' as byte representation of \u0000 (the
     * pair of bytes 0xC0,0x80) is larger than byte representation of \u0001
     * (the byte 0x01.)
     */

    while (numChars-- > 0) {
	/*
	 * n must be interpreted as chars, not bytes. This should be called
	 * only when both strings are of at least n chars long (no need for \0
	 * check)
	 */

	cs += TclUtfToUniChar(cs, &ch1);
	ct += TclUtfToUniChar(ct, &ch2);
	if (ch1 != ch2) {
#if TCL_UTF_MAX <= 3
	    /* Surrogates always report higher than non-surrogates */
	    if (((ch1 & 0xFC00) == 0xD800)) {
	    if ((ch2 & 0xFC00) != 0xD800) {
		return ch1;
	    }
	    } else if ((ch2 & 0xFC00) == 0xD800) {
		return -ch2;
	    }
#endif
	    return (ch1 - ch2);
	}
    }
    return 0;
}

/*
 *----------------------------------------------------------------------
 *
 * Tcl_UtfNcasecmp --
 *
 *	Compare at most numChars UTF chars of string cs to string ct case
 *	insensitive. Both cs and ct are assumed to be at least numChars UTF
 *	chars long.
 *
 * Results:
 *	Return <0 if cs < ct, 0 if cs == ct, or >0 if cs > ct.
 *
 * Side effects:
 *	None.
 *
 *----------------------------------------------------------------------
 */

int
Tcl_UtfNcasecmp(
    const char *cs,		/* UTF string to compare to ct. */
    const char *ct,		/* UTF string cs is compared to. */
    unsigned long numChars)	/* Number of UTF chars to compare. */
{
    Tcl_UniChar ch1 = 0, ch2 = 0;

    while (numChars-- > 0) {
	/*
	 * n must be interpreted as chars, not bytes.
	 * This should be called only when both strings are of
	 * at least n chars long (no need for \0 check)
	 */
	cs += TclUtfToUniChar(cs, &ch1);
	ct += TclUtfToUniChar(ct, &ch2);
	if (ch1 != ch2) {
#if TCL_UTF_MAX <= 3
	    /* Surrogates always report higher than non-surrogates */
	    if (((ch1 & 0xFC00) == 0xD800)) {
	    if ((ch2 & 0xFC00) != 0xD800) {
		return ch1;
	    }
	    } else if ((ch2 & 0xFC00) == 0xD800) {
		return -ch2;
	    }
#endif
	    ch1 = Tcl_UniCharToLower(ch1);
	    ch2 = Tcl_UniCharToLower(ch2);
	    if (ch1 != ch2) {
		return (ch1 - ch2);
	    }
	}
    }
    return 0;
}

/*
 *----------------------------------------------------------------------
 *
 * Tcl_UtfCmp --
 *
 *	Compare UTF chars of string cs to string ct case sensitively.
 *	Replacement for strcmp in Tcl core, in places where UTF-8 should
 *	be handled.
 *
 * Results:
 *	Return <0 if cs < ct, 0 if cs == ct, or >0 if cs > ct.
 *
 * Side effects:
 *	None.
 *
 *----------------------------------------------------------------------
 */

int
TclUtfCmp(
    const char *cs,		/* UTF string to compare to ct. */
    const char *ct)		/* UTF string cs is compared to. */
{
    Tcl_UniChar ch1 = 0, ch2 = 0;

    while (*cs && *ct) {
	cs += TclUtfToUniChar(cs, &ch1);
	ct += TclUtfToUniChar(ct, &ch2);
	if (ch1 != ch2) {
#if TCL_UTF_MAX <= 3
	    /* Surrogates always report higher than non-surrogates */
	    if (((ch1 & 0xFC00) == 0xD800)) {
	    if ((ch2 & 0xFC00) != 0xD800) {
		return ch1;
	    }
	    } else if ((ch2 & 0xFC00) == 0xD800) {
		return -ch2;
	    }
#endif
	    return ch1 - ch2;
	}
    }
    return UCHAR(*cs) - UCHAR(*ct);
}


/*
 *----------------------------------------------------------------------
 *
 * TclUtfCasecmp --
 *
 *	Compare UTF chars of string cs to string ct case insensitively.
 *	Replacement for strcasecmp in Tcl core, in places where UTF-8 should
 *	be handled.
 *
 * Results:
 *	Return <0 if cs < ct, 0 if cs == ct, or >0 if cs > ct.
 *
 * Side effects:
 *	None.
 *
 *----------------------------------------------------------------------
 */

int
TclUtfCasecmp(
    const char *cs,		/* UTF string to compare to ct. */
    const char *ct)		/* UTF string cs is compared to. */
{
    Tcl_UniChar ch1 = 0, ch2 = 0;

    while (*cs && *ct) {
	cs += TclUtfToUniChar(cs, &ch1);
	ct += TclUtfToUniChar(ct, &ch2);
	if (ch1 != ch2) {
#if TCL_UTF_MAX <= 3
	    /* Surrogates always report higher than non-surrogates */
	    if (((ch1 & 0xFC00) == 0xD800)) {
	    if ((ch2 & 0xFC00) != 0xD800) {
		return ch1;
	    }
	    } else if ((ch2 & 0xFC00) == 0xD800) {
		return -ch2;
	    }
#endif
	    ch1 = Tcl_UniCharToLower(ch1);
	    ch2 = Tcl_UniCharToLower(ch2);
	    if (ch1 != ch2) {
		return ch1 - ch2;
	    }
	}
    }
    return UCHAR(*cs) - UCHAR(*ct);
}


/*
 *----------------------------------------------------------------------
 *
 * Tcl_UniCharToUpper --
 *
 *	Compute the uppercase equivalent of the given Unicode character.
 *
 * Results:
 *	Returns the uppercase Unicode character.
 *
 * Side effects:
 *	None.
 *
 *----------------------------------------------------------------------
 */

int
Tcl_UniCharToUpper(
    int ch)			/* Unicode character to convert. */
{
    if (!UNICODE_OUT_OF_RANGE(ch)) {
	int info = GetUniCharInfo(ch);

	if (GetCaseType(info) & 0x04) {
	    ch -= GetDelta(info);
	}
    }
    return ch & 0x1FFFFF;
}

/*
 *----------------------------------------------------------------------
 *
 * Tcl_UniCharToLower --
 *
 *	Compute the lowercase equivalent of the given Unicode character.
 *
 * Results:
 *	Returns the lowercase Unicode character.
 *
 * Side effects:
 *	None.
 *
 *----------------------------------------------------------------------
 */

int
Tcl_UniCharToLower(
    int ch)			/* Unicode character to convert. */
{
    if (!UNICODE_OUT_OF_RANGE(ch)) {
	int info = GetUniCharInfo(ch);
	int mode = GetCaseType(info);

	if ((mode & 0x02) && (mode != 0x7)) {
	    ch += GetDelta(info);
	}
    }
    return ch & 0x1FFFFF;
}

/*
 *----------------------------------------------------------------------
 *
 * Tcl_UniCharToTitle --
 *
 *	Compute the titlecase equivalent of the given Unicode character.
 *
 * Results:
 *	Returns the titlecase Unicode character.
 *
 * Side effects:
 *	None.
 *
 *----------------------------------------------------------------------
 */

int
Tcl_UniCharToTitle(
    int ch)			/* Unicode character to convert. */
{
    if (!UNICODE_OUT_OF_RANGE(ch)) {
	int info = GetUniCharInfo(ch);
	int mode = GetCaseType(info);

	if (mode & 0x1) {
	    /*
	     * Subtract or add one depending on the original case.
	     */

	    if (mode != 0x7) {
		ch += ((mode & 0x4) ? -1 : 1);
	    }
	} else if (mode == 0x4) {
	    ch -= GetDelta(info);
	}
    }
    return ch & 0x1FFFFF;
}

/*
 *----------------------------------------------------------------------
 *
 * Tcl_UniCharLen --
 *
 *	Find the length of a UniChar string. The str input must be null
 *	terminated.
 *
 * Results:
 *	Returns the length of str in UniChars (not bytes).
 *
 * Side effects:
 *	None.
 *
 *----------------------------------------------------------------------
 */

int
Tcl_UniCharLen(
    const Tcl_UniChar *uniStr)	/* Unicode string to find length of. */
{
    int len = 0;

    while (*uniStr != '\0') {
	len++;
	uniStr++;
    }
    return len;
}

/*
 *----------------------------------------------------------------------
 *
 * Tcl_UniCharNcmp --
 *
 *	Compare at most numChars unichars of string ucs to string uct.
 *	Both ucs and uct are assumed to be at least numChars unichars long.
 *
 * Results:
 *	Return <0 if ucs < uct, 0 if ucs == uct, or >0 if ucs > uct.
 *
 * Side effects:
 *	None.
 *
 *----------------------------------------------------------------------
 */

int
Tcl_UniCharNcmp(
    const Tcl_UniChar *ucs,	/* Unicode string to compare to uct. */
    const Tcl_UniChar *uct,	/* Unicode string ucs is compared to. */
    unsigned long numChars)	/* Number of unichars to compare. */
{
#ifdef WORDS_BIGENDIAN
    /*
     * We are definitely on a big-endian machine; memcmp() is safe
     */

    return memcmp(ucs, uct, numChars*sizeof(Tcl_UniChar));

#else /* !WORDS_BIGENDIAN */
    /*
     * We can't simply call memcmp() because that is not lexically correct.
     */

    for ( ; numChars != 0; ucs++, uct++, numChars--) {
	if (*ucs != *uct) {
	    return (*ucs - *uct);
	}
    }
    return 0;
#endif /* WORDS_BIGENDIAN */
}

/*
 *----------------------------------------------------------------------
 *
 * Tcl_UniCharNcasecmp --
 *
 *	Compare at most numChars unichars of string ucs to string uct case
 *	insensitive. Both ucs and uct are assumed to be at least numChars
 *	unichars long.
 *
 * Results:
 *	Return <0 if ucs < uct, 0 if ucs == uct, or >0 if ucs > uct.
 *
 * Side effects:
 *	None.
 *
 *----------------------------------------------------------------------
 */

int
Tcl_UniCharNcasecmp(
    const Tcl_UniChar *ucs,	/* Unicode string to compare to uct. */
    const Tcl_UniChar *uct,	/* Unicode string ucs is compared to. */
    unsigned long numChars)	/* Number of unichars to compare. */
{
    for ( ; numChars != 0; numChars--, ucs++, uct++) {
	if (*ucs != *uct) {
	    Tcl_UniChar lcs = Tcl_UniCharToLower(*ucs);
	    Tcl_UniChar lct = Tcl_UniCharToLower(*uct);

	    if (lcs != lct) {
		return (lcs - lct);
	    }
	}
    }
    return 0;
}

/*
 *----------------------------------------------------------------------
 *
 * Tcl_UniCharIsAlnum --
 *
 *	Test if a character is an alphanumeric Unicode character.
 *
 * Results:
 *	Returns 1 if character is alphanumeric.
 *
 * Side effects:
 *	None.
 *
 *----------------------------------------------------------------------
 */

int
Tcl_UniCharIsAlnum(
    int ch)			/* Unicode character to test. */
{
    if (UNICODE_OUT_OF_RANGE(ch)) {
	return 0;
    }
    return (((ALPHA_BITS | DIGIT_BITS) >> GetCategory(ch)) & 1);
}

/*
 *----------------------------------------------------------------------
 *
 * Tcl_UniCharIsAlpha --
 *
 *	Test if a character is an alphabetic Unicode character.
 *
 * Results:
 *	Returns 1 if character is alphabetic.
 *
 * Side effects:
 *	None.
 *
 *----------------------------------------------------------------------
 */

int
Tcl_UniCharIsAlpha(
    int ch)			/* Unicode character to test. */
{
    if (UNICODE_OUT_OF_RANGE(ch)) {
	return 0;
    }
    return ((ALPHA_BITS >> GetCategory(ch)) & 1);
}

/*
 *----------------------------------------------------------------------
 *
 * Tcl_UniCharIsControl --
 *
 *	Test if a character is a Unicode control character.
 *
 * Results:
 *	Returns non-zero if character is a control.
 *
 * Side effects:
 *	None.
 *
 *----------------------------------------------------------------------
 */

int
Tcl_UniCharIsControl(
    int ch)			/* Unicode character to test. */
{
    if (UNICODE_OUT_OF_RANGE(ch)) {
	ch &= 0x1FFFFF;
	if ((ch == 0xE0001) || ((ch >= 0xE0020) && (ch <= 0xE007f))) {
	    return 1;
	}
	if ((ch >= 0xF0000) && ((ch & 0xFFFF) <= 0xFFFD)) {
	    return 1;
	}
	return 0;
    }
    return ((CONTROL_BITS >> GetCategory(ch)) & 1);
}

/*
 *----------------------------------------------------------------------
 *
 * Tcl_UniCharIsDigit --
 *
 *	Test if a character is a numeric Unicode character.
 *
 * Results:
 *	Returns non-zero if character is a digit.
 *
 * Side effects:
 *	None.
 *
 *----------------------------------------------------------------------
 */

int
Tcl_UniCharIsDigit(
    int ch)			/* Unicode character to test. */
{
    if (UNICODE_OUT_OF_RANGE(ch)) {
	return 0;
    }
    return (GetCategory(ch) == DECIMAL_DIGIT_NUMBER);
}

/*
 *----------------------------------------------------------------------
 *
 * Tcl_UniCharIsGraph --
 *
 *	Test if a character is any Unicode print character except space.
 *
 * Results:
 *	Returns non-zero if character is printable, but not space.
 *
 * Side effects:
 *	None.
 *
 *----------------------------------------------------------------------
 */

int
Tcl_UniCharIsGraph(
    int ch)			/* Unicode character to test. */
{
    if (UNICODE_OUT_OF_RANGE(ch)) {
	ch &= 0x1FFFFF;
	return (ch >= 0xE0100) && (ch <= 0xE01EF);
    }
    return ((GRAPH_BITS >> GetCategory(ch)) & 1);
}

/*
 *----------------------------------------------------------------------
 *
 * Tcl_UniCharIsLower --
 *
 *	Test if a character is a lowercase Unicode character.
 *
 * Results:
 *	Returns non-zero if character is lowercase.
 *
 * Side effects:
 *	None.
 *
 *----------------------------------------------------------------------
 */

int
Tcl_UniCharIsLower(
    int ch)			/* Unicode character to test. */
{
    if (UNICODE_OUT_OF_RANGE(ch)) {
	return 0;
    }
    return (GetCategory(ch) == LOWERCASE_LETTER);
}

/*
 *----------------------------------------------------------------------
 *
 * Tcl_UniCharIsPrint --
 *
 *	Test if a character is a Unicode print character.
 *
 * Results:
 *	Returns non-zero if character is printable.
 *
 * Side effects:
 *	None.
 *
 *----------------------------------------------------------------------
 */

int
Tcl_UniCharIsPrint(
    int ch)			/* Unicode character to test. */
{
    if (UNICODE_OUT_OF_RANGE(ch)) {
	ch &= 0x1FFFFF;
	return (ch >= 0xE0100) && (ch <= 0xE01EF);
    }
    return (((GRAPH_BITS|SPACE_BITS) >> GetCategory(ch)) & 1);
}

/*
 *----------------------------------------------------------------------
 *
 * Tcl_UniCharIsPunct --
 *
 *	Test if a character is a Unicode punctuation character.
 *
 * Results:
 *	Returns non-zero if character is punct.
 *
 * Side effects:
 *	None.
 *
 *----------------------------------------------------------------------
 */

int
Tcl_UniCharIsPunct(
    int ch)			/* Unicode character to test. */
{
    if (UNICODE_OUT_OF_RANGE(ch)) {
	return 0;
    }
    return ((PUNCT_BITS >> GetCategory(ch)) & 1);
}

/*
 *----------------------------------------------------------------------
 *
 * Tcl_UniCharIsSpace --
 *
 *	Test if a character is a whitespace Unicode character.
 *
 * Results:
 *	Returns non-zero if character is a space.
 *
 * Side effects:
 *	None.
 *
 *----------------------------------------------------------------------
 */

int
Tcl_UniCharIsSpace(
    int ch)			/* Unicode character to test. */
{
    /* Ignore upper 11 bits. */
    ch &= 0x1FFFFF;

    /*
     * If the character is within the first 127 characters, just use the
     * standard C function, otherwise consult the Unicode table.
     */

    if (ch < 0x80) {
	return TclIsSpaceProc((char) ch);
    } else if (UNICODE_OUT_OF_RANGE(ch)) {
	return 0;
    } else if (ch == 0x0085 || ch == 0x180E || ch == 0x200B
	    || ch == 0x202F || ch == 0x2060 || ch == 0xFEFF) {
	return 1;
    } else {
	return ((SPACE_BITS >> GetCategory(ch)) & 1);
    }
}

/*
 *----------------------------------------------------------------------
 *
 * Tcl_UniCharIsUpper --
 *
 *	Test if a character is a uppercase Unicode character.
 *
 * Results:
 *	Returns non-zero if character is uppercase.
 *
 * Side effects:
 *	None.
 *
 *----------------------------------------------------------------------
 */

int
Tcl_UniCharIsUpper(
    int ch)			/* Unicode character to test. */
{
    if (UNICODE_OUT_OF_RANGE(ch)) {
	return 0;
    }
    return (GetCategory(ch) == UPPERCASE_LETTER);
}

/*
 *----------------------------------------------------------------------
 *
 * Tcl_UniCharIsWordChar --
 *
 *	Test if a character is alphanumeric or a connector punctuation mark.
 *
 * Results:
 *	Returns 1 if character is a word character.
 *
 * Side effects:
 *	None.
 *
 *----------------------------------------------------------------------
 */

int
Tcl_UniCharIsWordChar(
    int ch)			/* Unicode character to test. */
{
    if (UNICODE_OUT_OF_RANGE(ch)) {
	return 0;
    }
    return ((WORD_BITS >> GetCategory(ch)) & 1);
}

/*
 *----------------------------------------------------------------------
 *
 * Tcl_UniCharCaseMatch --
 *
 *	See if a particular Unicode string matches a particular pattern.
 *	Allows case insensitivity. This is the Unicode equivalent of the char*
 *	Tcl_StringCaseMatch. The UniChar strings must be NULL-terminated.
 *	This has no provision for counted UniChar strings, thus should not be
 *	used where NULLs are expected in the UniChar string. Use
 *	TclUniCharMatch where possible.
 *
 * Results:
 *	The return value is 1 if string matches pattern, and 0 otherwise. The
 *	matching operation permits the following special characters in the
 *	pattern: *?\[] (see the manual entry for details on what these mean).
 *
 * Side effects:
 *	None.
 *
 *----------------------------------------------------------------------
 */

int
Tcl_UniCharCaseMatch(
    const Tcl_UniChar *uniStr,	/* Unicode String. */
    const Tcl_UniChar *uniPattern,
				/* Pattern, which may contain special
				 * characters. */
    int nocase)			/* 0 for case sensitive, 1 for insensitive */
{
    Tcl_UniChar ch1 = 0, p;

    while (1) {
	p = *uniPattern;

	/*
	 * See if we're at the end of both the pattern and the string. If so,
	 * we succeeded. If we're at the end of the pattern but not at the end
	 * of the string, we failed.
	 */

	if (p == 0) {
	    return (*uniStr == 0);
	}
	if ((*uniStr == 0) && (p != '*')) {
	    return 0;
	}

	/*
	 * Check for a "*" as the next pattern character. It matches any
	 * substring. We handle this by skipping all the characters up to the
	 * next matching one in the pattern, and then calling ourselves
	 * recursively for each postfix of string, until either we match or we
	 * reach the end of the string.
	 */

	if (p == '*') {
	    /*
	     * Skip all successive *'s in the pattern
	     */

	    while (*(++uniPattern) == '*') {
		/* empty body */
	    }
	    p = *uniPattern;
	    if (p == 0) {
		return 1;
	    }
	    if (nocase) {
		p = Tcl_UniCharToLower(p);
	    }
	    while (1) {
		/*
		 * Optimization for matching - cruise through the string
		 * quickly if the next char in the pattern isn't a special
		 * character
		 */

		if ((p != '[') && (p != '?') && (p != '\\')) {
		    if (nocase) {
			while (*uniStr && (p != *uniStr)
				&& (p != Tcl_UniCharToLower(*uniStr))) {
			    uniStr++;
			}
		    } else {
			while (*uniStr && (p != *uniStr)) {
			    uniStr++;
			}
		    }
		}
		if (Tcl_UniCharCaseMatch(uniStr, uniPattern, nocase)) {
		    return 1;
		}
		if (*uniStr == 0) {
		    return 0;
		}
		uniStr++;
	    }
	}

	/*
	 * Check for a "?" as the next pattern character. It matches any
	 * single character.
	 */

	if (p == '?') {
	    uniPattern++;
	    uniStr++;
	    continue;
	}

	/*
	 * Check for a "[" as the next pattern character. It is followed by a
	 * list of characters that are acceptable, or by a range (two
	 * characters separated by "-").
	 */

	if (p == '[') {
	    Tcl_UniChar startChar, endChar;

	    uniPattern++;
	    ch1 = (nocase ? Tcl_UniCharToLower(*uniStr) : *uniStr);
	    uniStr++;
	    while (1) {
		if ((*uniPattern == ']') || (*uniPattern == 0)) {
		    return 0;
		}
		startChar = (nocase ? Tcl_UniCharToLower(*uniPattern)
			: *uniPattern);
		uniPattern++;
		if (*uniPattern == '-') {
		    uniPattern++;
		    if (*uniPattern == 0) {
			return 0;
		    }
		    endChar = (nocase ? Tcl_UniCharToLower(*uniPattern)
			    : *uniPattern);
		    uniPattern++;
		    if (((startChar <= ch1) && (ch1 <= endChar))
			    || ((endChar <= ch1) && (ch1 <= startChar))) {
			/*
			 * Matches ranges of form [a-z] or [z-a].
			 */
			break;
		    }
		} else if (startChar == ch1) {
		    break;
		}
	    }
	    while (*uniPattern != ']') {
		if (*uniPattern == 0) {
		    uniPattern--;
		    break;
		}
		uniPattern++;
	    }
	    uniPattern++;
	    continue;
	}

	/*
	 * If the next pattern character is '\', just strip off the '\' so we
	 * do exact matching on the character that follows.
	 */

	if (p == '\\') {
	    if (*(++uniPattern) == '\0') {
		return 0;
	    }
	}

	/*
	 * There's no special character. Just make sure that the next bytes of
	 * each string match.
	 */

	if (nocase) {
	    if (Tcl_UniCharToLower(*uniStr) !=
		    Tcl_UniCharToLower(*uniPattern)) {
		return 0;
	    }
	} else if (*uniStr != *uniPattern) {
	    return 0;
	}
	uniStr++;
	uniPattern++;
    }
}

/*
 *----------------------------------------------------------------------
 *
 * TclUniCharMatch --
 *
 *	See if a particular Unicode string matches a particular pattern.
 *	Allows case insensitivity. This is the Unicode equivalent of the char*
 *	Tcl_StringCaseMatch. This variant of Tcl_UniCharCaseMatch uses counted
 *	Strings, so embedded NULLs are allowed.
 *
 * Results:
 *	The return value is 1 if string matches pattern, and 0 otherwise. The
 *	matching operation permits the following special characters in the
 *	pattern: *?\[] (see the manual entry for details on what these mean).
 *
 * Side effects:
 *	None.
 *
 *----------------------------------------------------------------------
 */

int
TclUniCharMatch(
    const Tcl_UniChar *string,	/* Unicode String. */
    int strLen,			/* Length of String */
    const Tcl_UniChar *pattern,	/* Pattern, which may contain special
				 * characters. */
    int ptnLen,			/* Length of Pattern */
    int nocase)			/* 0 for case sensitive, 1 for insensitive */
{
    const Tcl_UniChar *stringEnd, *patternEnd;
    Tcl_UniChar p;

    stringEnd = string + strLen;
    patternEnd = pattern + ptnLen;

    while (1) {
	/*
	 * See if we're at the end of both the pattern and the string. If so,
	 * we succeeded. If we're at the end of the pattern but not at the end
	 * of the string, we failed.
	 */

	if (pattern == patternEnd) {
	    return (string == stringEnd);
	}
	p = *pattern;
	if ((string == stringEnd) && (p != '*')) {
	    return 0;
	}

	/*
	 * Check for a "*" as the next pattern character. It matches any
	 * substring. We handle this by skipping all the characters up to the
	 * next matching one in the pattern, and then calling ourselves
	 * recursively for each postfix of string, until either we match or we
	 * reach the end of the string.
	 */

	if (p == '*') {
	    /*
	     * Skip all successive *'s in the pattern.
	     */

	    while (*(++pattern) == '*') {
		/* empty body */
	    }
	    if (pattern == patternEnd) {
		return 1;
	    }
	    p = *pattern;
	    if (nocase) {
		p = Tcl_UniCharToLower(p);
	    }
	    while (1) {
		/*
		 * Optimization for matching - cruise through the string
		 * quickly if the next char in the pattern isn't a special
		 * character.
		 */

		if ((p != '[') && (p != '?') && (p != '\\')) {
		    if (nocase) {
			while ((string < stringEnd) && (p != *string)
				&& (p != Tcl_UniCharToLower(*string))) {
			    string++;
			}
		    } else {
			while ((string < stringEnd) && (p != *string)) {
			    string++;
			}
		    }
		}
		if (TclUniCharMatch(string, stringEnd - string,
			pattern, patternEnd - pattern, nocase)) {
		    return 1;
		}
		if (string == stringEnd) {
		    return 0;
		}
		string++;
	    }
	}

	/*
	 * Check for a "?" as the next pattern character. It matches any
	 * single character.
	 */

	if (p == '?') {
	    pattern++;
	    string++;
	    continue;
	}

	/*
	 * Check for a "[" as the next pattern character. It is followed by a
	 * list of characters that are acceptable, or by a range (two
	 * characters separated by "-").
	 */

	if (p == '[') {
	    Tcl_UniChar ch1, startChar, endChar;

	    pattern++;
	    ch1 = (nocase ? Tcl_UniCharToLower(*string) : *string);
	    string++;
	    while (1) {
		if ((*pattern == ']') || (pattern == patternEnd)) {
		    return 0;
		}
		startChar = (nocase ? Tcl_UniCharToLower(*pattern) : *pattern);
		pattern++;
		if (*pattern == '-') {
		    pattern++;
		    if (pattern == patternEnd) {
			return 0;
		    }
		    endChar = (nocase ? Tcl_UniCharToLower(*pattern)
			    : *pattern);
		    pattern++;
		    if (((startChar <= ch1) && (ch1 <= endChar))
			    || ((endChar <= ch1) && (ch1 <= startChar))) {
			/*
			 * Matches ranges of form [a-z] or [z-a].
			 */
			break;
		    }
		} else if (startChar == ch1) {
		    break;
		}
	    }
	    while (*pattern != ']') {
		if (pattern == patternEnd) {
		    pattern--;
		    break;
		}
		pattern++;
	    }
	    pattern++;
	    continue;
	}

	/*
	 * If the next pattern character is '\', just strip off the '\' so we
	 * do exact matching on the character that follows.
	 */

	if (p == '\\') {
	    if (++pattern == patternEnd) {
		return 0;
	    }
	}

	/*
	 * There's no special character. Just make sure that the next bytes of
	 * each string match.
	 */

	if (nocase) {
	    if (Tcl_UniCharToLower(*string) != Tcl_UniCharToLower(*pattern)) {
		return 0;
	    }
	} else if (*string != *pattern) {
	    return 0;
	}
	string++;
	pattern++;
    }
}

/*
 * Local Variables:
 * mode: c
 * c-basic-offset: 4
 * fill-column: 78
 * End:
 */<|MERGE_RESOLUTION|>--- conflicted
+++ resolved
@@ -792,13 +792,8 @@
     while (1) {
 	len = TclUtfToUniChar(src, &find);
 	fullchar = find;
-<<<<<<< HEAD
 #if TCL_UTF_MAX <= 3
-	if ((ch >= 0xD800) && (len < 3)) {
-=======
-#if TCL_UTF_MAX <= 4
 	if ((fullchar != ch) && (find >= 0xD800) && (len < 3)) {
->>>>>>> 025b94e5
 	    len += TclUtfToUniChar(src + len, &find);
 	    fullchar = (((fullchar & 0x3ff) << 10) | (find & 0x3ff)) + 0x10000;
 	}
@@ -846,13 +841,8 @@
     while (1) {
 	len = TclUtfToUniChar(src, &find);
 	fullchar = find;
-<<<<<<< HEAD
 #if TCL_UTF_MAX <= 3
-	if ((ch >= 0xD800) && (len < 3)) {
-=======
-#if TCL_UTF_MAX <= 4
 	if ((fullchar != ch) && (find >= 0xD800) && (len < 3)) {
->>>>>>> 025b94e5
 	    len += TclUtfToUniChar(src + len, &find);
 	    fullchar = (((fullchar & 0x3ff) << 10) | (find & 0x3ff)) + 0x10000;
 	}
