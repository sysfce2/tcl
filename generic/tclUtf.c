/*
 * tclUtf.c --
 *
 *	Routines for manipulating UTF-8 strings.
 *
 * Copyright (c) 1997-1998 Sun Microsystems, Inc.
 *
 * See the file "license.terms" for information on usage and redistribution of
 * this file, and for a DISCLAIMER OF ALL WARRANTIES.
 */

#include "tclInt.h"

/*
 * Include the static character classification tables and macros.
 */

#include "tclUniData.c"

/*
 * The following macros are used for fast character category tests. The x_BITS
 * values are shifted right by the category value to determine whether the
 * given category is included in the set.
 */

#define ALPHA_BITS ((1 << UPPERCASE_LETTER) | (1 << LOWERCASE_LETTER) \
	| (1 << TITLECASE_LETTER) | (1 << MODIFIER_LETTER) | (1<<OTHER_LETTER))

#define CONTROL_BITS ((1 << CONTROL) | (1 << FORMAT) | (1 << PRIVATE_USE))

#define DIGIT_BITS (1 << DECIMAL_DIGIT_NUMBER)

#define SPACE_BITS ((1 << SPACE_SEPARATOR) | (1 << LINE_SEPARATOR) \
	| (1 << PARAGRAPH_SEPARATOR))

#define WORD_BITS (ALPHA_BITS | DIGIT_BITS | (1 << CONNECTOR_PUNCTUATION))

#define PUNCT_BITS ((1 << CONNECTOR_PUNCTUATION) | \
	(1 << DASH_PUNCTUATION) | (1 << OPEN_PUNCTUATION) | \
	(1 << CLOSE_PUNCTUATION) | (1 << INITIAL_QUOTE_PUNCTUATION) | \
	(1 << FINAL_QUOTE_PUNCTUATION) | (1 << OTHER_PUNCTUATION))

#define GRAPH_BITS (WORD_BITS | PUNCT_BITS | \
	(1 << NON_SPACING_MARK) | (1 << ENCLOSING_MARK) | \
	(1 << COMBINING_SPACING_MARK) | (1 << LETTER_NUMBER) | \
	(1 << OTHER_NUMBER) | \
	(1 << MATH_SYMBOL) | (1 << CURRENCY_SYMBOL) | \
	(1 << MODIFIER_SYMBOL) | (1 << OTHER_SYMBOL))

/*
 * Unicode characters less than this value are represented by themselves in
 * UTF-8 strings.
 */

#define UNICODE_SELF	0x80

/*
 * The following structures are used when mapping between Unicode (UCS-2) and
 * UTF-8.
 */

static const unsigned char totalBytes[256] = {
    1,1,1,1,1,1,1,1,1,1,1,1,1,1,1,1,1,1,1,1,1,1,1,1,1,1,1,1,1,1,1,1,
    1,1,1,1,1,1,1,1,1,1,1,1,1,1,1,1,1,1,1,1,1,1,1,1,1,1,1,1,1,1,1,1,
    1,1,1,1,1,1,1,1,1,1,1,1,1,1,1,1,1,1,1,1,1,1,1,1,1,1,1,1,1,1,1,1,
    1,1,1,1,1,1,1,1,1,1,1,1,1,1,1,1,1,1,1,1,1,1,1,1,1,1,1,1,1,1,1,1,
    1,1,1,1,1,1,1,1,1,1,1,1,1,1,1,1,1,1,1,1,1,1,1,1,1,1,1,1,1,1,1,1,
    1,1,1,1,1,1,1,1,1,1,1,1,1,1,1,1,1,1,1,1,1,1,1,1,1,1,1,1,1,1,1,1,
    2,2,2,2,2,2,2,2,2,2,2,2,2,2,2,2,2,2,2,2,2,2,2,2,2,2,2,2,2,2,2,2,
    3,3,3,3,3,3,3,3,3,3,3,3,3,3,3,3,4,4,4,4,4,1,1,1,1,1,1,1,1,1,1,1
};

/*
 *---------------------------------------------------------------------------
 *
 * TclUtfCount --
 *
 *	Find the number of bytes in the Utf character "ch".
 *
 * Results:
 *	The return values is the number of bytes in the Utf character "ch".
 *
 * Side effects:
 *	None.
 *
 *---------------------------------------------------------------------------
 */

size_t
TclUtfCount(
    int ch)			/* The Unicode character whose size is returned. */
{
    if ((unsigned)(ch - 1) < (UNICODE_SELF - 1)) {
	return 1;
    }
    if (ch <= 0x7FF) {
	return 2;
    }
    if (((unsigned)(ch - 0x10000) <= 0xFFFFF)) {
	return 4;
    }
    return 3;
}

/*
 *---------------------------------------------------------------------------
 *
 * Tcl_UniCharToUtf --
 *
 *	Store the given Tcl_UniChar as a sequence of UTF-8 bytes in the
 *	provided buffer. Equivalent to Plan 9 runetochar().
 *
 *	Special handling of Surrogate pairs is handled as follows:
 *	When this function is called for ch being a high surrogate,
 *	the first byte of the 4-byte UTF-8 sequence is produced and
 *	the function returns 1. Calling the function again with a
 *	low surrogate, the remaining 3 bytes of the 4-byte UTF-8
 *	sequence is produced, and the function returns 3. The buffer
 *	is used to remember the high surrogate between the two calls.
 *
 *	If no low surrogate follows the high surrogate (which is actually
 *	illegal), this can be handled reasonably by calling Tcl_UniCharToUtf
 *	again with ch = -1. This will produce a 3-byte UTF-8 sequence
 *	representing the high surrogate.
 *
 * Results:
 *	The return values is the number of bytes in the buffer that were
 *	consumed.
 *
 * Side effects:
 *	None.
 *
 *---------------------------------------------------------------------------
 */

int
Tcl_UniCharToUtf(
    int ch,			/* The Tcl_UniChar to be stored in the
				 * buffer. */
    char *buf)			/* Buffer in which the UTF-8 representation of
				 * the Tcl_UniChar is stored. Buffer must be
				 * large enough to hold the UTF-8 character
				 * (at most 4 bytes). */
{
    if ((unsigned)(ch - 1) < (UNICODE_SELF - 1)) {
	buf[0] = (char) ch;
	return 1;
    }
    if (ch >= 0) {
	if (ch <= 0x7FF) {
	    buf[1] = (char) ((ch | 0x80) & 0xBF);
	    buf[0] = (char) ((ch >> 6) | 0xC0);
	    return 2;
	}
	if (ch <= 0xFFFF) {
	    if ((ch & 0xF800) == 0xD800) {
		if (ch & 0x0400) {
		    /* Low surrogate */
		    if (((buf[0] & 0xC0) == 0x80) && ((buf[1] & 0xCF) == 0)) {
			/* Previous Tcl_UniChar was a high surrogate, so combine */
			buf[2] = (char) ((ch & 0x3F) | 0x80);
			buf[1] |= (char) (((ch >> 6) & 0x0F) | 0x80);
			return 3;
		    }
		    /* Previous Tcl_UniChar was not a high surrogate, so just output */
		} else {
		    /* High surrogate */
		    ch += 0x40;
		    /* Fill buffer with specific 3-byte (invalid) byte combination,
		       so following low surrogate can recognize it and combine */
		    buf[2] = (char) ((ch << 4) & 0x30);
		    buf[1] = (char) (((ch >> 2) & 0x3F) | 0x80);
		    buf[0] = (char) (((ch >> 8) & 0x07) | 0xF0);
		    return 1;
		}
	    }
	    goto three;
	}
	if (ch <= 0x10FFFF) {
	    buf[3] = (char) ((ch | 0x80) & 0xBF);
	    buf[2] = (char) (((ch >> 6) | 0x80) & 0xBF);
	    buf[1] = (char) (((ch >> 12) | 0x80) & 0xBF);
	    buf[0] = (char) ((ch >> 18) | 0xF0);
	    return 4;
	}
    } else if (ch == -1) {
	if (((buf[0] & 0xC0) == 0x80) && ((buf[1] & 0xCF) == 0)
		&& ((buf[-1] & 0xF8) == 0xF0)) {
	    ch = 0xD7C0 + ((buf[-1] & 0x07) << 8) + ((buf[0] & 0x3F) << 2)
		    + ((buf[1] & 0x30) >> 4);
	    buf[1] = (char) ((ch | 0x80) & 0xBF);
	    buf[0] = (char) (((ch >> 6) | 0x80) & 0xBF);
	    buf[-1] = (char) ((ch >> 12) | 0xE0);
	    return 2;
	}
    }

    ch = 0xFFFD;
three:
    buf[2] = (char) ((ch | 0x80) & 0xBF);
    buf[1] = (char) (((ch >> 6) | 0x80) & 0xBF);
    buf[0] = (char) ((ch >> 12) | 0xE0);
    return 3;
}

/*
 *---------------------------------------------------------------------------
 *
 * Tcl_UniCharToUtfDString --
 *
 *	Convert the given Unicode string to UTF-8.
 *
 * Results:
 *	The return value is a pointer to the UTF-8 representation of the
 *	Unicode string. Storage for the return value is appended to the end of
 *	dsPtr.
 *
 * Side effects:
 *	None.
 *
 *---------------------------------------------------------------------------
 */

#undef Tcl_UniCharToUtfDString
char *
Tcl_UniCharToUtfDString(
    const int *uniStr,	/* Unicode string to convert to UTF-8. */
    size_t uniLength,		/* Length of Unicode string. */
    Tcl_DString *dsPtr)		/* UTF-8 representation of string is appended
				 * to this previously initialized DString. */
{
    const int *w, *wEnd;
    char *p, *string;
    size_t oldLength;

    /*
     * UTF-8 string length in bytes will be <= Unicode string length * 4.
     */

    if (uniStr == NULL) {
	return NULL;
    }
    if (uniLength == TCL_AUTO_LENGTH) {
	uniLength = 0;
	w = uniStr;
	while (*w != '\0') {
	    uniLength++;
	    w++;
	}
    }
    oldLength = Tcl_DStringLength(dsPtr);
    Tcl_DStringSetLength(dsPtr, oldLength + (uniLength + 1) * 4);
    string = Tcl_DStringValue(dsPtr) + oldLength;

    p = string;
    wEnd = uniStr + uniLength;
    for (w = uniStr; w < wEnd; ) {
	p += Tcl_UniCharToUtf(*w, p);
	w++;
    }
    Tcl_DStringSetLength(dsPtr, oldLength + (p - string));

    return string;
}

char *
Tcl_Char16ToUtfDString(
    const unsigned short *uniStr,/* Utf-16 string to convert to UTF-8. */
    size_t uniLength,		/* Length of Utf-16 string. */
    Tcl_DString *dsPtr)		/* UTF-8 representation of string is appended
				 * to this previously initialized DString. */
{
    const unsigned short *w, *wEnd;
    char *p, *string;
    size_t oldLength;
    int len = 1;

    /*
     * UTF-8 string length in bytes will be <= Utf16 string length * 3.
     */

    if (uniStr == NULL) {
	return NULL;
    }
    if (uniLength == TCL_AUTO_LENGTH) {

	uniLength = 0;
	w = uniStr;
	while (*w != '\0') {
	    uniLength++;
	    w++;
	}
    }
    oldLength = Tcl_DStringLength(dsPtr);
    Tcl_DStringSetLength(dsPtr, oldLength + (uniLength + 1) * 3);
    string = Tcl_DStringValue(dsPtr) + oldLength;

    p = string;
    wEnd = uniStr + uniLength;
    for (w = uniStr; w < wEnd; ) {
	if (!len && ((*w & 0xFC00) != 0xDC00)) {
	    /* Special case for handling high surrogates. */
	    p += Tcl_UniCharToUtf(-1, p);
	}
	len = Tcl_UniCharToUtf(*w, p);
	p += len;
	if ((*w >= 0xD800) && (len < 3)) {
	    len = 0; /* Indication that high surrogate was found */
	}
	w++;
    }
    if (!len) {
	/* Special case for handling high surrogates. */
	p += Tcl_UniCharToUtf(-1, p);
    }
    Tcl_DStringSetLength(dsPtr, oldLength + (p - string));

    return string;
}
/*
 *---------------------------------------------------------------------------
 *
 * TclUnicodeToUtfDString --
 *
 *	Convert the given Unicode string to UTF-8.
 *
 * Results:
 *	The return value is a pointer to the UTF-8 representation of the
 *	Unicode string. Storage for the return value is appended to the end of
 *	dsPtr.
 *
 * Side effects:
 *	None.
 *
 *---------------------------------------------------------------------------
 */


/*
 *---------------------------------------------------------------------------
 *
 * Tcl_UtfToUniChar --
 *
 *	Extract the Tcl_UniChar represented by the UTF-8 string. Bad UTF-8
 *	sequences are converted to valid Tcl_UniChars and processing
 *	continues. Equivalent to Plan 9 chartorune().
 *
 *	The caller must ensure that the source buffer is long enough that this
 *	routine does not run off the end and dereference non-existent memory
 *	looking for trail bytes. If the source buffer is known to be '\0'
 *	terminated, this cannot happen. Otherwise, the caller should call
 *	Tcl_UtfCharComplete() before calling this routine to ensure that
 *	enough bytes remain in the string.
 *
 *	If TCL_UTF_MAX <= 4, special handling of Surrogate pairs is done:
 *	For any UTF-8 string containing a character outside of the BMP, the
 *	first call to this function will fill *chPtr with the high surrogate
 *	and generate a return value of 1. Calling Tcl_UtfToUniChar again
 *	will produce the low surrogate and a return value of 3. Because *chPtr
 *	is used to remember whether the high surrogate is already produced, it
 *	is recommended to initialize the variable it points to as 0 before
 *	the first call to Tcl_UtfToUniChar is done.
 *
 * Results:
 *	*chPtr is filled with the Tcl_UniChar, and the return value is the
 *	number of bytes from the UTF-8 string that were consumed.
 *
 * Side effects:
 *	None.
 *
 *---------------------------------------------------------------------------
 */

static const unsigned short cp1252[32] = {
  0x20ac,   0x81, 0x201A, 0x0192, 0x201E, 0x2026, 0x2020, 0x2021,
  0x02C6, 0x2030, 0x0160, 0x2039, 0x0152,   0x8D, 0x017D,   0x8F,
    0x90, 0x2018, 0x2019, 0x201C, 0x201D, 0x2022, 0x2013, 0x2014,
   0x2DC, 0x2122, 0x0161, 0x203A, 0x0153,   0x9D, 0x017E, 0x0178
};

#undef Tcl_UtfToUniChar
int
Tcl_UtfToUniChar(
    const char *src,	/* The UTF-8 string. */
    int *chPtr)/* Filled with the unsigned int represented by
				 * the UTF-8 string. */
{
    int byte;

    /*
     * Unroll 1 to 4 byte UTF-8 sequences.
     */

    byte = *((unsigned char *) src);
    if (byte < 0xC0) {
	/*
	 * Handles properly formed UTF-8 characters between 0x01 and 0x7F.
	 * Treats naked trail bytes 0x80 to 0x9F as valid characters from
	 * the cp1252 table. See: <https://en.wikipedia.org/wiki/UTF-8>
	 * Also treats \0 and other naked trail bytes 0xA0 to 0xBF as valid
	 * characters representing themselves.
	 */

	if ((unsigned)(byte-0x80) < (unsigned)0x20) {
	    *chPtr = cp1252[byte-0x80];
	} else {
	    *chPtr = byte;
	}
	return 1;
    } else if (byte < 0xE0) {
	if ((src[1] & 0xC0) == 0x80) {
	    /*
	     * Two-byte-character lead-byte followed by a trail-byte.
	     */

	    *chPtr = (((byte & 0x1F) << 6) | (src[1] & 0x3F));
	    if ((unsigned)(*chPtr - 1) >= (UNICODE_SELF - 1)) {
		return 2;
	    }
	}

	/*
	 * A two-byte-character lead-byte not followed by trail-byte
	 * represents itself.
	 */
    } else if (byte < 0xF0) {
	if (((src[1] & 0xC0) == 0x80) && ((src[2] & 0xC0) == 0x80)) {
	    /*
	     * Three-byte-character lead byte followed by two trail bytes.
	     */

	    *chPtr = (((byte & 0x0F) << 12)
		    | ((src[1] & 0x3F) << 6) | (src[2] & 0x3F));
	    if (*chPtr > 0x7FF) {
		return 3;
	    }
	}

	/*
	 * A three-byte-character lead-byte not followed by two trail-bytes
	 * represents itself.
	 */
    }
    else if (byte < 0xF8) {
	if (((src[1] & 0xC0) == 0x80) && ((src[2] & 0xC0) == 0x80) && ((src[3] & 0xC0) == 0x80)) {
	    /*
	     * Four-byte-character lead byte followed by three trail bytes.
	     */
	    *chPtr = (((byte & 0x07) << 18) | ((src[1] & 0x3F) << 12)
		    | ((src[2] & 0x3F) << 6) | (src[3] & 0x3F));
	    if ((unsigned)(*chPtr - 0x10000) <= 0xFFFFF) {
		return 4;
	    }
	}

	/*
	 * A four-byte-character lead-byte not followed by three trail-bytes
	 * represents itself.
	 */
    }

    *chPtr = byte;
    return 1;
}

int
Tcl_UtfToChar16(
    const char *src,	/* The UTF-8 string. */
    unsigned short *chPtr)/* Filled with the unsigned short represented by
				 * the UTF-8 string. */
{
    unsigned short byte;

    /*
     * Unroll 1 to 4 byte UTF-8 sequences.
     */

    byte = *((unsigned char *) src);
    if (byte < 0xC0) {
	/*
	 * Handles properly formed UTF-8 characters between 0x01 and 0x7F.
	 * Treats naked trail bytes 0x80 to 0x9F as valid characters from
	 * the cp1252 table. See: <https://en.wikipedia.org/wiki/UTF-8>
	 * Also treats \0 and other naked trail bytes 0xA0 to 0xBF as valid
	 * characters representing themselves.
	 */

<<<<<<< HEAD
=======
	/* If *chPtr contains a high surrogate (produced by a previous
	 * Tcl_UtfToUniChar() call) and the next 3 bytes are UTF-8 continuation
	 * bytes, then we must produce a follow-up low surrogate. We only
	 * do that if the high surrogate matches the bits we encounter.
	 */
	if ((byte >= 0x80)
		&& (((((byte - 0x10) << 2) & 0xFC) | 0xD800) == (*chPtr & 0xFCFC))
		&& ((src[1] & 0xF0) == (((*chPtr << 4) & 0x30) | 0x80))
		&& ((src[2] & 0xC0) == 0x80)) {
	    *chPtr = ((src[1] & 0x0F) << 6) + (src[2] & 0x3F) + 0xDC00;
	    return 3;
	}
>>>>>>> 632946bb
	if ((unsigned)(byte-0x80) < (unsigned)0x20) {
	    *chPtr = cp1252[byte-0x80];
	} else {
	    *chPtr = byte;
	}
	return 1;
    } else if (byte < 0xE0) {
	if ((src[1] & 0xC0) == 0x80) {
	    /*
	     * Two-byte-character lead-byte followed by a trail-byte.
	     */

	    *chPtr = (((byte & 0x1F) << 6) | (src[1] & 0x3F));
	    if ((unsigned)(*chPtr - 1) >= (UNICODE_SELF - 1)) {
		return 2;
	    }
	}

	/*
	 * A two-byte-character lead-byte not followed by trail-byte
	 * represents itself.
	 */
    } else if (byte < 0xF0) {
	if (((src[1] & 0xC0) == 0x80) && ((src[2] & 0xC0) == 0x80)) {
	    /*
	     * Three-byte-character lead byte followed by two trail bytes.
	     */

	    *chPtr = (((byte & 0x0F) << 12)
		    | ((src[1] & 0x3F) << 6) | (src[2] & 0x3F));
	    if (*chPtr > 0x7FF) {
		return 3;
	    }
	}

	/*
	 * A three-byte-character lead-byte not followed by two trail-bytes
	 * represents itself.
	 */
    }
    else if (byte < 0xF8) {
	if (((src[1] & 0xC0) == 0x80) && ((src[2] & 0xC0) == 0x80) && ((src[3] & 0xC0) == 0x80)) {
	    /*
	     * Four-byte-character lead byte followed by three trail bytes.
	     */
<<<<<<< HEAD
	    *chPtr = (((byte & 0x07) << 18) | ((src[1] & 0x3F) << 12)
		    | ((src[2] & 0x3F) << 6) | (src[3] & 0x3F));
	    if ((*chPtr - 0x10000) <= 0xFFFFF) {
		return 4;
=======
	    unsigned short high = (((byte & 0x07) << 8) | ((src[1] & 0x3F) << 2)
		    | ((src[2] & 0x3F) >> 4)) - 0x40;
	    if (high >= 0x400) {
		/* out of range, < 0x10000 or > 0x10ffff */
	    } else {
		/* produce high surrogate, advance source pointer */
		*chPtr = 0xD800 + high;
		return 1;
>>>>>>> 632946bb
	    }
	}

	/*
	 * A four-byte-character lead-byte not followed by three trail-bytes
	 * represents itself.
	 */
    }

    *chPtr = byte;
    return 1;
}

/*
 *---------------------------------------------------------------------------
 *
 * Tcl_UtfToUniCharDString --
 *
 *	Convert the UTF-8 string to Unicode.
 *
 * Results:
 *	The return value is a pointer to the Unicode representation of the
 *	UTF-8 string. Storage for the return value is appended to the end of
 *	dsPtr. The Unicode string is terminated with a Unicode NULL character.
 *
 * Side effects:
 *	None.
 *
 *---------------------------------------------------------------------------
 */

#undef Tcl_UtfToUniCharDString
int *
Tcl_UtfToUniCharDString(
    const char *src,		/* UTF-8 string to convert to Unicode. */
    size_t length,			/* Length of UTF-8 string in bytes, or -1 for
				 * strlen(). */
    Tcl_DString *dsPtr)		/* Unicode representation of string is
				 * appended to this previously initialized
				 * DString. */
{
    int ch = 0, *w, *wString;
    const char *p, *end;
    size_t oldLength;

    if (src == NULL) {
	return NULL;
    }
    if (length == TCL_AUTO_LENGTH) {
	length = strlen(src);
    }

    /*
     * Unicode string length in Tcl_UniChars will be <= UTF-8 string length in
     * bytes.
     */

    oldLength = Tcl_DStringLength(dsPtr);

    Tcl_DStringSetLength(dsPtr,
	    oldLength + ((length + 1) * sizeof(int)));
    wString = (int *) (Tcl_DStringValue(dsPtr) + oldLength);

    w = wString;
    p = src;
    end = src + length - 4;
    while (p < end) {
	p += Tcl_UtfToUniChar(p, &ch);
	*w++ = ch;
    }
    end += 4;
    while (p < end) {
	if (Tcl_UtfCharComplete(p, end-p)) {
	    p += Tcl_UtfToUniChar(p, &ch);
	} else {
	    ch = UCHAR(*p++);
	}
	*w++ = ch;
    }
    *w = '\0';
    Tcl_DStringSetLength(dsPtr,
	    oldLength + ((char *) w - (char *) wString));

    return wString;
}

unsigned short *
Tcl_UtfToChar16DString(
    const char *src,		/* UTF-8 string to convert to Unicode. */
    size_t length,			/* Length of UTF-8 string in bytes, or -1 for
				 * strlen(). */
    Tcl_DString *dsPtr)		/* Unicode representation of string is
				 * appended to this previously initialized
				 * DString. */
{
    unsigned short ch = 0;
    unsigned short *w, *wString;
    const char *p, *end;
    size_t oldLength;

    if (src == NULL) {
	return NULL;
    }
    if (length == TCL_AUTO_LENGTH) {
	length = strlen(src);
    }

    /*
     * Unicode string length in WCHARs will be <= UTF-8 string length in
     * bytes.
     */

    oldLength = Tcl_DStringLength(dsPtr);

    Tcl_DStringSetLength(dsPtr,
	    oldLength + ((length + 1) * sizeof(unsigned short)));
    wString = (unsigned short *) (Tcl_DStringValue(dsPtr) + oldLength);

    w = wString;
    p = src;
    end = src + length - 4;
    while (p < end) {
	p += Tcl_UtfToChar16(p, &ch);
	*w++ = ch;
    }
    end += 4;
    while (p < end) {
	if (Tcl_UtfCharComplete(p, end-p)) {
	    p += Tcl_UtfToChar16(p, &ch);
	} else {
	    ch = UCHAR(*p++);
	}
	*w++ = ch;
    }
    *w = '\0';
    Tcl_DStringSetLength(dsPtr,
	    oldLength + ((char *) w - (char *) wString));

    return wString;
}
/*
 *---------------------------------------------------------------------------
 *
 * TclUtfToUnicodeDString --
 *
 *	Convert the UTF-8 string to Unicode.
 *
 * Results:
 *	The return value is a pointer to the Unicode representation of the
 *	UTF-8 string. Storage for the return value is appended to the end of
 *	dsPtr. The Unicode string is terminated with a Unicode NULL character.
 *
 * Side effects:
 *	None.
 *
 *---------------------------------------------------------------------------
 */

/*
 *---------------------------------------------------------------------------
 *
 * Tcl_UtfCharComplete --
 *
 *	Determine if the UTF-8 string of the given length is long enough to be
 *	decoded by Tcl_UtfToUniChar(). This does not ensure that the UTF-8
 *	string is properly formed. Equivalent to Plan 9 fullrune().
 *
 * Results:
 *	The return value is 0 if the string is not long enough, non-zero
 *	otherwise.
 *
 * Side effects:
 *	None.
 *
 *---------------------------------------------------------------------------
 */

int
Tcl_UtfCharComplete(
    const char *src,		/* String to check if first few bytes contain
				 * a complete UTF-8 character. */
    size_t length)			/* Length of above string in bytes. */
{
   return length >= totalBytes[(unsigned char)*src];
}

/*
 *---------------------------------------------------------------------------
 *
 * Tcl_NumUtfChars --
 *
 *	Returns the number of characters (not bytes) in the UTF-8 string, not
 *	including the terminating NULL byte. This is equivalent to Plan 9
 *	utflen() and utfnlen().
 *
 * Results:
 *	As above.
 *
 * Side effects:
 *	None.
 *
 *---------------------------------------------------------------------------
 */

size_t
Tcl_NumUtfChars(
    const char *src,	/* The UTF-8 string to measure. */
    size_t length)			/* The length of the string in bytes, or -1
				 * for strlen(string). */
{
    Tcl_UniChar ch = 0;
    size_t i = 0;

    /*
     * The separate implementations are faster.
     *
     * Since this is a time-sensitive function, we also do the check for the
     * single-byte char case specially.
     */

    if (length == TCL_AUTO_LENGTH) {
	while (*src != '\0') {
	    src += TclUtfToUniChar(src, &ch);
	    i++;
	}
    } else {
	const char *endPtr = src + length - 4;

	while (src < endPtr) {
	    src += TclUtfToUniChar(src, &ch);
	    i++;
	}
	endPtr += 4;
	while ((src < endPtr) && Tcl_UtfCharComplete(src, endPtr - src)) {
	    src += TclUtfToUniChar(src, &ch);
	    i++;
	}
	if (src < endPtr) {
	    i += endPtr - src;
	}
    }
    return i;
}

/*
 *---------------------------------------------------------------------------
 *
 * Tcl_UtfFindFirst --
 *
 *	Returns a pointer to the first occurance of the given Unicode character
 *	in the NULL-terminated UTF-8 string. The NULL terminator is considered
 *	part of the UTF-8 string. Equivalent to Plan 9 utfrune().
 *
 * Results:
 *	As above. If the Unicode character does not exist in the given string,
 *	the return value is NULL.
 *
 * Side effects:
 *	None.
 *
 *---------------------------------------------------------------------------
 */

const char *
Tcl_UtfFindFirst(
    const char *src,		/* The UTF-8 string to be searched. */
    int ch)			/* The Unicode character to search for. */
{
    size_t len;
    int fullchar;
    Tcl_UniChar find = 0;

    while (1) {
	len = TclUtfToUniChar(src, &find);
	fullchar = find;
<<<<<<< HEAD
=======
#if TCL_UTF_MAX <= 4
	if ((fullchar != ch) && (find >= 0xD800) && (len < 3)) {
	    len += TclUtfToUniChar(src + len, &find);
	    fullchar = (((fullchar & 0x3ff) << 10) | (find & 0x3ff)) + 0x10000;
	}
#endif
>>>>>>> 632946bb
	if (fullchar == ch) {
	    return src;
	}
	if (*src == '\0') {
	    return NULL;
	}
	src += len;
    }
}

/*
 *---------------------------------------------------------------------------
 *
 * Tcl_UtfFindLast --
 *
 *	Returns a pointer to the last occurance of the given Unicode character
 *	in the NULL-terminated UTF-8 string. The NULL terminator is considered
 *	part of the UTF-8 string. Equivalent to Plan 9 utfrrune().
 *
 * Results:
 *	As above. If the Unicode character does not exist in the given string, the
 *	return value is NULL.
 *
 * Side effects:
 *	None.
 *
 *---------------------------------------------------------------------------
 */

const char *
Tcl_UtfFindLast(
    const char *src,		/* The UTF-8 string to be searched. */
    int ch)			/* The Unicode character to search for. */
{
    size_t len;
    int fullchar;
    Tcl_UniChar find = 0;
    const char *last;

    last = NULL;
    while (1) {
	len = TclUtfToUniChar(src, &find);
	fullchar = find;
<<<<<<< HEAD
=======
#if TCL_UTF_MAX <= 4
	if ((fullchar != ch) && (find >= 0xD800) && (len < 3)) {
	    len += TclUtfToUniChar(src + len, &find);
	    fullchar = (((fullchar & 0x3ff) << 10) | (find & 0x3ff)) + 0x10000;
	}
#endif
>>>>>>> 632946bb
	if (fullchar == ch) {
	    last = src;
	}
	if (*src == '\0') {
	    break;
	}
	src += len;
    }
    return last;
}

/*
 *---------------------------------------------------------------------------
 *
 * Tcl_UtfNext --
 *
 *	Given a pointer to some current location in a UTF-8 string, move
 *	forward one character. The caller must ensure that they are not asking
 *	for the next character after the last character in the string.
 *
 * Results:
 *	The return value is the pointer to the next character in the UTF-8
 *	string.
 *
 * Side effects:
 *	None.
 *
 *---------------------------------------------------------------------------
 */

const char *
Tcl_UtfNext(
    const char *src)		/* The current location in the string. */
{
    Tcl_UniChar ch = 0;
    size_t len = TclUtfToUniChar(src, &ch);

    return src + len;
}

/*
 *---------------------------------------------------------------------------
 *
 * Tcl_UtfPrev --
 *
 *	Given a pointer to some current location in a UTF-8 string, move
 *	backwards one character. This works correctly when the pointer is in
 *	the middle of a UTF-8 character.
 *
 * Results:
 *	The return value is a pointer to the previous character in the UTF-8
 *	string. If the current location was already at the beginning of the
 *	string, the return value will also be a pointer to the beginning of
 *	the string.
 *
 * Side effects:
 *	None.
 *
 *---------------------------------------------------------------------------
 */

const char *
Tcl_UtfPrev(
    const char *src,		/* The current location in the string. */
    const char *start)		/* Pointer to the beginning of the string, to
				 * avoid going backwards too far. */
{
    const char *look;
    int i, byte;

    look = --src;
    for (i = 0; i < 4; i++) {
	if (look < start) {
	    if (src < start) {
		src = start;
	    }
	    break;
	}
	byte = *((unsigned char *) look);
	if (byte < 0x80) {
	    break;
	}
	if (byte >= 0xC0) {
	    return look;
	}
	look--;
    }
    return src;
}

/*
 *---------------------------------------------------------------------------
 *
 * Tcl_UniCharAtIndex --
 *
 *	Returns the Tcl_UniChar represented at the specified character
 *	(not byte) position in the UTF-8 string.
 *
 * Results:
 *	As above.
 *
 * Side effects:
 *	None.
 *
 *---------------------------------------------------------------------------
 */

int
Tcl_UniCharAtIndex(
    const char *src,	/* The UTF-8 string to dereference. */
    size_t index)		/* The position of the desired character. */
{
    Tcl_UniChar ch = 0;
    int fullchar = 0;

    src += TclUtfToUniChar(src, &ch);
    while (index--) {
	src += TclUtfToUniChar(src, &ch);
    }
    fullchar = ch;
    return fullchar;
}

/*
 *---------------------------------------------------------------------------
 *
 * Tcl_UtfAtIndex --
 *
 *	Returns a pointer to the specified character (not byte) position in
 *	the UTF-8 string.
 *
 * Results:
 *	As above.
 *
 * Side effects:
 *	None.
 *
 *---------------------------------------------------------------------------
 */

const char *
Tcl_UtfAtIndex(
    const char *src,	/* The UTF-8 string. */
    size_t index)		/* The position of the desired character. */
{
    Tcl_UniChar ch = 0;

    if (index != TCL_INDEX_NONE) {
	while (index--) {
	    src += TclUtfToUniChar(src, &ch);
	}
    }
    return src;
}

/*
 *---------------------------------------------------------------------------
 *
 * Tcl_UtfBackslash --
 *
 *	Figure out how to handle a backslash sequence.
 *
 * Results:
 *	Stores the bytes represented by the backslash sequence in dst and
 *	returns the number of bytes written to dst. At most 4 bytes
 *	are written to dst; dst must have been large enough to accept those
 *	bytes. If readPtr isn't NULL then it is filled in with a count of the
 *	number of bytes in the backslash sequence.
 *
 * Side effects:
 *	The maximum number of bytes it takes to represent a Unicode character
 *	in UTF-8 is guaranteed to be less than the number of bytes used to
 *	express the backslash sequence that represents that Unicode character.
 *	If the target buffer into which the caller is going to store the bytes
 *	that represent the Unicode character is at least as large as the
 *	source buffer from which the backslashed sequence was extracted, no
 *	buffer overruns should occur.
 *
 *---------------------------------------------------------------------------
 */

size_t
Tcl_UtfBackslash(
    const char *src,		/* Points to the backslash character of a
				 * backslash sequence. */
    int *readPtr,		/* Fill in with number of characters read from
				 * src, unless NULL. */
    char *dst)			/* Filled with the bytes represented by the
				 * backslash sequence. */
{
#define LINE_LENGTH 128
    size_t numRead, result;

    result = TclParseBackslash(src, LINE_LENGTH, &numRead, dst);
    if (numRead == LINE_LENGTH) {
	/*
	 * We ate a whole line. Pay the price of a strlen()
	 */

	result = TclParseBackslash(src, strlen(src), &numRead, dst);
    }
    if (readPtr != NULL) {
	*readPtr = numRead;
    }
    return result;
}

/*
 *----------------------------------------------------------------------
 *
 * Tcl_UtfToUpper --
 *
 *	Convert lowercase characters to uppercase characters in a UTF string
 *	in place. The conversion may shrink the UTF string.
 *
 * Results:
 *	Returns the number of bytes in the resulting string excluding the
 *	trailing null.
 *
 * Side effects:
 *	Writes a terminating null after the last converted character.
 *
 *----------------------------------------------------------------------
 */

int
Tcl_UtfToUpper(
    char *str)			/* String to convert in place. */
{
    Tcl_UniChar ch = 0;
    int upChar;
    char *src, *dst;
    size_t len;

    /*
     * Iterate over the string until we hit the terminating null.
     */

    src = dst = str;
    while (*src) {
	len = TclUtfToUniChar(src, &ch);
	upChar = ch;
	upChar = Tcl_UniCharToUpper(upChar);

	/*
	 * To keep badly formed Utf strings from getting inflated by the
	 * conversion (thereby causing a segfault), only copy the upper case
	 * char to dst if its size is <= the original char.
	 */

	if ((len < TclUtfCount(upChar)) || ((upChar & 0xF800) == 0xD800)) {
	    memmove(dst, src, len);
	    dst += len;
	} else {
	    dst += Tcl_UniCharToUtf(upChar, dst);
	}
	src += len;
    }
    *dst = '\0';
    return (dst - str);
}

/*
 *----------------------------------------------------------------------
 *
 * Tcl_UtfToLower --
 *
 *	Convert uppercase characters to lowercase characters in a UTF string
 *	in place. The conversion may shrink the UTF string.
 *
 * Results:
 *	Returns the number of bytes in the resulting string excluding the
 *	trailing null.
 *
 * Side effects:
 *	Writes a terminating null after the last converted character.
 *
 *----------------------------------------------------------------------
 */

int
Tcl_UtfToLower(
    char *str)			/* String to convert in place. */
{
    Tcl_UniChar ch = 0;
    int lowChar;
    char *src, *dst;
    size_t len;

    /*
     * Iterate over the string until we hit the terminating null.
     */

    src = dst = str;
    while (*src) {
	len = TclUtfToUniChar(src, &ch);
	lowChar = ch;

	lowChar = Tcl_UniCharToLower(lowChar);

	/*
	 * To keep badly formed Utf strings from getting inflated by the
	 * conversion (thereby causing a segfault), only copy the lower case
	 * char to dst if its size is <= the original char.
	 */

	if ((len < TclUtfCount(lowChar)) || ((lowChar & 0xF800) == 0xD800)) {
	    memmove(dst, src, len);
	    dst += len;
	} else {
	    dst += Tcl_UniCharToUtf(lowChar, dst);
	}
	src += len;
    }
    *dst = '\0';
    return (dst - str);
}

/*
 *----------------------------------------------------------------------
 *
 * Tcl_UtfToTitle --
 *
 *	Changes the first character of a UTF string to title case or uppercase
 *	and the rest of the string to lowercase. The conversion happens in
 *	place and may shrink the UTF string.
 *
 * Results:
 *	Returns the number of bytes in the resulting string excluding the
 *	trailing null.
 *
 * Side effects:
 *	Writes a terminating null after the last converted character.
 *
 *----------------------------------------------------------------------
 */

int
Tcl_UtfToTitle(
    char *str)			/* String to convert in place. */
{
    Tcl_UniChar ch = 0;
    int titleChar, lowChar;
    char *src, *dst;
    size_t len;

    /*
     * Capitalize the first character and then lowercase the rest of the
     * characters until we get to a null.
     */

    src = dst = str;

    if (*src) {
	len = TclUtfToUniChar(src, &ch);
	titleChar = ch;
	titleChar = Tcl_UniCharToTitle(titleChar);

	if ((len < TclUtfCount(titleChar)) || ((titleChar & 0xF800) == 0xD800)) {
	    memmove(dst, src, len);
	    dst += len;
	} else {
	    dst += Tcl_UniCharToUtf(titleChar, dst);
	}
	src += len;
    }
    while (*src) {
	len = TclUtfToUniChar(src, &ch);
	lowChar = ch;
	/* Special exception for Georgian Asomtavruli chars, no titlecase. */
	if ((unsigned)(lowChar - 0x1C90) >= 0x30) {
	    lowChar = Tcl_UniCharToLower(lowChar);
	}

	if ((len < TclUtfCount(lowChar)) || ((lowChar & 0xF800) == 0xD800)) {
	    memmove(dst, src, len);
	    dst += len;
	} else {
	    dst += Tcl_UniCharToUtf(lowChar, dst);
	}
	src += len;
    }
    *dst = '\0';
    return (dst - str);
}

/*
 *----------------------------------------------------------------------
 *
 * TclpUtfNcmp2 --
 *
 *	Compare at most numBytes bytes of utf-8 strings cs and ct. Both cs and
 *	ct are assumed to be at least numBytes bytes long.
 *
 * Results:
 *	Return <0 if cs < ct, 0 if cs == ct, or >0 if cs > ct.
 *
 * Side effects:
 *	None.
 *
 *----------------------------------------------------------------------
 */

int
TclpUtfNcmp2(
    const char *cs,		/* UTF string to compare to ct. */
    const char *ct,		/* UTF string cs is compared to. */
    size_t numBytes)	/* Number of *bytes* to compare. */
{
    /*
     * We can't simply call 'memcmp(cs, ct, numBytes);' because we need to
     * check for Tcl's \xC0\x80 non-utf-8 null encoding. Otherwise utf-8 lexes
     * fine in the strcmp manner.
     */

    int result = 0;

    for ( ; numBytes != 0; numBytes--, cs++, ct++) {
	if (*cs != *ct) {
	    result = UCHAR(*cs) - UCHAR(*ct);
	    break;
	}
    }
    if (numBytes && ((UCHAR(*cs) == 0xC0) || (UCHAR(*ct) == 0xC0))) {
	unsigned char c1, c2;

	c1 = ((UCHAR(*cs) == 0xC0) && (UCHAR(cs[1]) == 0x80)) ? 0 : UCHAR(*cs);
	c2 = ((UCHAR(*ct) == 0xC0) && (UCHAR(ct[1]) == 0x80)) ? 0 : UCHAR(*ct);
	result = (c1 - c2);
    }
    return result;
}

/*
 *----------------------------------------------------------------------
 *
 * Tcl_UtfNcmp --
 *
 *	Compare at most numChars UTF chars of string cs to string ct. Both cs
 *	and ct are assumed to be at least numChars UTF chars long.
 *
 * Results:
 *	Return <0 if cs < ct, 0 if cs == ct, or >0 if cs > ct.
 *
 * Side effects:
 *	None.
 *
 *----------------------------------------------------------------------
 */

int
Tcl_UtfNcmp(
    const char *cs,		/* UTF string to compare to ct. */
    const char *ct,		/* UTF string cs is compared to. */
    size_t numChars)	/* Number of UTF chars to compare. */
{
    Tcl_UniChar ch1 = 0, ch2 = 0;

    /*
     * Cannot use 'memcmp(cs, ct, n);' as byte representation of \u0000 (the
     * pair of bytes 0xC0,0x80) is larger than byte representation of \u0001
     * (the byte 0x01.)
     */

    while (numChars-- > 0) {
	/*
	 * n must be interpreted as chars, not bytes. This should be called
	 * only when both strings are of at least n chars long (no need for \0
	 * check)
	 */

	cs += TclUtfToUniChar(cs, &ch1);
	ct += TclUtfToUniChar(ct, &ch2);
	if (ch1 != ch2) {
	    return (ch1 - ch2);
	}
    }
    return 0;
}

/*
 *----------------------------------------------------------------------
 *
 * Tcl_UtfNcasecmp --
 *
 *	Compare at most numChars UTF chars of string cs to string ct case
 *	insensitive. Both cs and ct are assumed to be at least numChars UTF
 *	chars long.
 *
 * Results:
 *	Return <0 if cs < ct, 0 if cs == ct, or >0 if cs > ct.
 *
 * Side effects:
 *	None.
 *
 *----------------------------------------------------------------------
 */

int
Tcl_UtfNcasecmp(
    const char *cs,		/* UTF string to compare to ct. */
    const char *ct,		/* UTF string cs is compared to. */
    size_t numChars)	/* Number of UTF chars to compare. */
{
    Tcl_UniChar ch1 = 0, ch2 = 0;

    while (numChars-- > 0) {
	/*
	 * n must be interpreted as chars, not bytes.
	 * This should be called only when both strings are of
	 * at least n chars long (no need for \0 check)
	 */
	cs += TclUtfToUniChar(cs, &ch1);
	ct += TclUtfToUniChar(ct, &ch2);
	if (ch1 != ch2) {
	    ch1 = Tcl_UniCharToLower(ch1);
	    ch2 = Tcl_UniCharToLower(ch2);
	    if (ch1 != ch2) {
		return (ch1 - ch2);
	    }
	}
    }
    return 0;
}

/*
 *----------------------------------------------------------------------
 *
 * Tcl_UtfCmp --
 *
 *	Compare UTF chars of string cs to string ct case sensitively.
 *	Replacement for strcmp in Tcl core, in places where UTF-8 should
 *	be handled.
 *
 * Results:
 *	Return <0 if cs < ct, 0 if cs == ct, or >0 if cs > ct.
 *
 * Side effects:
 *	None.
 *
 *----------------------------------------------------------------------
 */

int
TclUtfCmp(
    const char *cs,		/* UTF string to compare to ct. */
    const char *ct)		/* UTF string cs is compared to. */
{
    Tcl_UniChar ch1 = 0, ch2 = 0;

    while (*cs && *ct) {
	cs += TclUtfToUniChar(cs, &ch1);
	ct += TclUtfToUniChar(ct, &ch2);
	if (ch1 != ch2) {
	    return ch1 - ch2;
	}
    }
    return UCHAR(*cs) - UCHAR(*ct);
}


/*
 *----------------------------------------------------------------------
 *
 * TclUtfCasecmp --
 *
 *	Compare UTF chars of string cs to string ct case insensitively.
 *	Replacement for strcasecmp in Tcl core, in places where UTF-8 should
 *	be handled.
 *
 * Results:
 *	Return <0 if cs < ct, 0 if cs == ct, or >0 if cs > ct.
 *
 * Side effects:
 *	None.
 *
 *----------------------------------------------------------------------
 */

int
TclUtfCasecmp(
    const char *cs,		/* UTF string to compare to ct. */
    const char *ct)		/* UTF string cs is compared to. */
{
    Tcl_UniChar ch1 = 0, ch2 = 0;

    while (*cs && *ct) {
	cs += TclUtfToUniChar(cs, &ch1);
	ct += TclUtfToUniChar(ct, &ch2);
	if (ch1 != ch2) {
	    ch1 = Tcl_UniCharToLower(ch1);
	    ch2 = Tcl_UniCharToLower(ch2);
	    if (ch1 != ch2) {
		return ch1 - ch2;
	    }
	}
    }
    return UCHAR(*cs) - UCHAR(*ct);
}


/*
 *----------------------------------------------------------------------
 *
 * Tcl_UniCharToUpper --
 *
 *	Compute the uppercase equivalent of the given Unicode character.
 *
 * Results:
 *	Returns the uppercase Unicode character.
 *
 * Side effects:
 *	None.
 *
 *----------------------------------------------------------------------
 */

int
Tcl_UniCharToUpper(
    int ch)			/* Unicode character to convert. */
{
    if (!UNICODE_OUT_OF_RANGE(ch)) {
	int info = GetUniCharInfo(ch);

	if (GetCaseType(info) & 0x04) {
	    ch -= GetDelta(info);
	}
    }
    return ch & 0x1FFFFF;
}

/*
 *----------------------------------------------------------------------
 *
 * Tcl_UniCharToLower --
 *
 *	Compute the lowercase equivalent of the given Unicode character.
 *
 * Results:
 *	Returns the lowercase Unicode character.
 *
 * Side effects:
 *	None.
 *
 *----------------------------------------------------------------------
 */

int
Tcl_UniCharToLower(
    int ch)			/* Unicode character to convert. */
{
    if (!UNICODE_OUT_OF_RANGE(ch)) {
	int info = GetUniCharInfo(ch);
	int mode = GetCaseType(info);

	if ((mode & 0x02) && (mode != 0x7)) {
	    ch += GetDelta(info);
	}
    }
    return ch & 0x1FFFFF;
}

/*
 *----------------------------------------------------------------------
 *
 * Tcl_UniCharToTitle --
 *
 *	Compute the titlecase equivalent of the given Unicode character.
 *
 * Results:
 *	Returns the titlecase Unicode character.
 *
 * Side effects:
 *	None.
 *
 *----------------------------------------------------------------------
 */

int
Tcl_UniCharToTitle(
    int ch)			/* Unicode character to convert. */
{
    if (!UNICODE_OUT_OF_RANGE(ch)) {
	int info = GetUniCharInfo(ch);
	int mode = GetCaseType(info);

	if (mode & 0x1) {
	    /*
	     * Subtract or add one depending on the original case.
	     */

	    if (mode != 0x7) {
		ch += ((mode & 0x4) ? -1 : 1);
	    }
	} else if (mode == 0x4) {
	    ch -= GetDelta(info);
	}
    }
    return ch & 0x1FFFFF;
}

/*
 *----------------------------------------------------------------------
 *
 * Tcl_UniCharLen --
 *
 *	Find the length of a UniChar string. The str input must be null
 *	terminated.
 *
 * Results:
 *	Returns the length of str in UniChars (not bytes).
 *
 * Side effects:
 *	None.
 *
 *----------------------------------------------------------------------
 */

size_t
Tcl_UniCharLen(
    const Tcl_UniChar *uniStr)	/* Unicode string to find length of. */
{
    size_t len = 0;

    while (*uniStr != '\0') {
	len++;
	uniStr++;
    }
    return len;
}

/*
 *----------------------------------------------------------------------
 *
 * Tcl_UniCharNcmp --
 *
 *	Compare at most numChars unichars of string ucs to string uct.
 *	Both ucs and uct are assumed to be at least numChars unichars long.
 *
 * Results:
 *	Return <0 if ucs < uct, 0 if ucs == uct, or >0 if ucs > uct.
 *
 * Side effects:
 *	None.
 *
 *----------------------------------------------------------------------
 */

int
Tcl_UniCharNcmp(
    const Tcl_UniChar *ucs,	/* Unicode string to compare to uct. */
    const Tcl_UniChar *uct,	/* Unicode string ucs is compared to. */
    size_t numChars)	/* Number of unichars to compare. */
{
#ifdef WORDS_BIGENDIAN
    /*
     * We are definitely on a big-endian machine; memcmp() is safe
     */

    return memcmp(ucs, uct, numChars*sizeof(Tcl_UniChar));

#else /* !WORDS_BIGENDIAN */
    /*
     * We can't simply call memcmp() because that is not lexically correct.
     */

    for ( ; numChars != 0; ucs++, uct++, numChars--) {
	if (*ucs != *uct) {
	    return (*ucs - *uct);
	}
    }
    return 0;
#endif /* WORDS_BIGENDIAN */
}

/*
 *----------------------------------------------------------------------
 *
 * Tcl_UniCharNcasecmp --
 *
 *	Compare at most numChars unichars of string ucs to string uct case
 *	insensitive. Both ucs and uct are assumed to be at least numChars
 *	unichars long.
 *
 * Results:
 *	Return <0 if ucs < uct, 0 if ucs == uct, or >0 if ucs > uct.
 *
 * Side effects:
 *	None.
 *
 *----------------------------------------------------------------------
 */

int
Tcl_UniCharNcasecmp(
    const Tcl_UniChar *ucs,	/* Unicode string to compare to uct. */
    const Tcl_UniChar *uct,	/* Unicode string ucs is compared to. */
    size_t numChars)	/* Number of unichars to compare. */
{
    for ( ; numChars != 0; numChars--, ucs++, uct++) {
	if (*ucs != *uct) {
	    Tcl_UniChar lcs = Tcl_UniCharToLower(*ucs);
	    Tcl_UniChar lct = Tcl_UniCharToLower(*uct);

	    if (lcs != lct) {
		return (lcs - lct);
	    }
	}
    }
    return 0;
}

/*
 *----------------------------------------------------------------------
 *
 * Tcl_UniCharIsAlnum --
 *
 *	Test if a character is an alphanumeric Unicode character.
 *
 * Results:
 *	Returns 1 if character is alphanumeric.
 *
 * Side effects:
 *	None.
 *
 *----------------------------------------------------------------------
 */

int
Tcl_UniCharIsAlnum(
    int ch)			/* Unicode character to test. */
{
    if (UNICODE_OUT_OF_RANGE(ch)) {
	return 0;
    }
    return (((ALPHA_BITS | DIGIT_BITS) >> GetCategory(ch)) & 1);
}

/*
 *----------------------------------------------------------------------
 *
 * Tcl_UniCharIsAlpha --
 *
 *	Test if a character is an alphabetic Unicode character.
 *
 * Results:
 *	Returns 1 if character is alphabetic.
 *
 * Side effects:
 *	None.
 *
 *----------------------------------------------------------------------
 */

int
Tcl_UniCharIsAlpha(
    int ch)			/* Unicode character to test. */
{
    if (UNICODE_OUT_OF_RANGE(ch)) {
	return 0;
    }
    return ((ALPHA_BITS >> GetCategory(ch)) & 1);
}

/*
 *----------------------------------------------------------------------
 *
 * Tcl_UniCharIsControl --
 *
 *	Test if a character is a Unicode control character.
 *
 * Results:
 *	Returns non-zero if character is a control.
 *
 * Side effects:
 *	None.
 *
 *----------------------------------------------------------------------
 */

int
Tcl_UniCharIsControl(
    int ch)			/* Unicode character to test. */
{
    if (UNICODE_OUT_OF_RANGE(ch)) {
	ch &= 0x1FFFFF;
	if ((ch == 0xE0001) || ((ch >= 0xE0020) && (ch <= 0xE007f))) {
	    return 1;
	}
	if ((ch >= 0xF0000) && ((ch & 0xFFFF) <= 0xFFFD)) {
	    return 1;
	}
	return 0;
    }
    return ((CONTROL_BITS >> GetCategory(ch)) & 1);
}

/*
 *----------------------------------------------------------------------
 *
 * Tcl_UniCharIsDigit --
 *
 *	Test if a character is a numeric Unicode character.
 *
 * Results:
 *	Returns non-zero if character is a digit.
 *
 * Side effects:
 *	None.
 *
 *----------------------------------------------------------------------
 */

int
Tcl_UniCharIsDigit(
    int ch)			/* Unicode character to test. */
{
    if (UNICODE_OUT_OF_RANGE(ch)) {
	return 0;
    }
    return (GetCategory(ch) == DECIMAL_DIGIT_NUMBER);
}

/*
 *----------------------------------------------------------------------
 *
 * Tcl_UniCharIsGraph --
 *
 *	Test if a character is any Unicode print character except space.
 *
 * Results:
 *	Returns non-zero if character is printable, but not space.
 *
 * Side effects:
 *	None.
 *
 *----------------------------------------------------------------------
 */

int
Tcl_UniCharIsGraph(
    int ch)			/* Unicode character to test. */
{
    if (UNICODE_OUT_OF_RANGE(ch)) {
	ch &= 0x1FFFFF;
	return (ch >= 0xE0100) && (ch <= 0xE01EF);
    }
    return ((GRAPH_BITS >> GetCategory(ch)) & 1);
}

/*
 *----------------------------------------------------------------------
 *
 * Tcl_UniCharIsLower --
 *
 *	Test if a character is a lowercase Unicode character.
 *
 * Results:
 *	Returns non-zero if character is lowercase.
 *
 * Side effects:
 *	None.
 *
 *----------------------------------------------------------------------
 */

int
Tcl_UniCharIsLower(
    int ch)			/* Unicode character to test. */
{
    if (UNICODE_OUT_OF_RANGE(ch)) {
	return 0;
    }
    return (GetCategory(ch) == LOWERCASE_LETTER);
}

/*
 *----------------------------------------------------------------------
 *
 * Tcl_UniCharIsPrint --
 *
 *	Test if a character is a Unicode print character.
 *
 * Results:
 *	Returns non-zero if character is printable.
 *
 * Side effects:
 *	None.
 *
 *----------------------------------------------------------------------
 */

int
Tcl_UniCharIsPrint(
    int ch)			/* Unicode character to test. */
{
    if (UNICODE_OUT_OF_RANGE(ch)) {
	ch &= 0x1FFFFF;
	return (ch >= 0xE0100) && (ch <= 0xE01EF);
    }
    return (((GRAPH_BITS|SPACE_BITS) >> GetCategory(ch)) & 1);
}

/*
 *----------------------------------------------------------------------
 *
 * Tcl_UniCharIsPunct --
 *
 *	Test if a character is a Unicode punctuation character.
 *
 * Results:
 *	Returns non-zero if character is punct.
 *
 * Side effects:
 *	None.
 *
 *----------------------------------------------------------------------
 */

int
Tcl_UniCharIsPunct(
    int ch)			/* Unicode character to test. */
{
    if (UNICODE_OUT_OF_RANGE(ch)) {
	return 0;
    }
    return ((PUNCT_BITS >> GetCategory(ch)) & 1);
}

/*
 *----------------------------------------------------------------------
 *
 * Tcl_UniCharIsSpace --
 *
 *	Test if a character is a whitespace Unicode character.
 *
 * Results:
 *	Returns non-zero if character is a space.
 *
 * Side effects:
 *	None.
 *
 *----------------------------------------------------------------------
 */

int
Tcl_UniCharIsSpace(
    int ch)			/* Unicode character to test. */
{
    /* Ignore upper 11 bits. */
    ch &= 0x1FFFFF;

    /*
     * If the character is within the first 127 characters, just use the
     * standard C function, otherwise consult the Unicode table.
     */

    if (ch < 0x80) {
	return TclIsSpaceProc((char) ch);
    } else if (UNICODE_OUT_OF_RANGE(ch)) {
	return 0;
    } else if (ch == 0x0085 || ch == 0x180E || ch == 0x200B
	    || ch == 0x202F || ch == 0x2060 || ch == 0xFEFF) {
	return 1;
    } else {
	return ((SPACE_BITS >> GetCategory(ch)) & 1);
    }
}

/*
 *----------------------------------------------------------------------
 *
 * Tcl_UniCharIsUpper --
 *
 *	Test if a character is a uppercase Unicode character.
 *
 * Results:
 *	Returns non-zero if character is uppercase.
 *
 * Side effects:
 *	None.
 *
 *----------------------------------------------------------------------
 */

int
Tcl_UniCharIsUpper(
    int ch)			/* Unicode character to test. */
{
    if (UNICODE_OUT_OF_RANGE(ch)) {
	return 0;
    }
    return (GetCategory(ch) == UPPERCASE_LETTER);
}

/*
 *----------------------------------------------------------------------
 *
 * Tcl_UniCharIsWordChar --
 *
 *	Test if a character is alphanumeric or a connector punctuation mark.
 *
 * Results:
 *	Returns 1 if character is a word character.
 *
 * Side effects:
 *	None.
 *
 *----------------------------------------------------------------------
 */

int
Tcl_UniCharIsWordChar(
    int ch)			/* Unicode character to test. */
{
    if (UNICODE_OUT_OF_RANGE(ch)) {
	return 0;
    }
    return ((WORD_BITS >> GetCategory(ch)) & 1);
}

/*
 *----------------------------------------------------------------------
 *
 * Tcl_UniCharCaseMatch --
 *
 *	See if a particular Unicode string matches a particular pattern.
 *	Allows case insensitivity. This is the Unicode equivalent of the char*
 *	Tcl_StringCaseMatch. The UniChar strings must be NULL-terminated.
 *	This has no provision for counted UniChar strings, thus should not be
 *	used where NULLs are expected in the UniChar string. Use
 *	TclUniCharMatch where possible.
 *
 * Results:
 *	The return value is 1 if string matches pattern, and 0 otherwise. The
 *	matching operation permits the following special characters in the
 *	pattern: *?\[] (see the manual entry for details on what these mean).
 *
 * Side effects:
 *	None.
 *
 *----------------------------------------------------------------------
 */

int
Tcl_UniCharCaseMatch(
    const Tcl_UniChar *uniStr,	/* Unicode String. */
    const Tcl_UniChar *uniPattern,
				/* Pattern, which may contain special
				 * characters. */
    int nocase)			/* 0 for case sensitive, 1 for insensitive */
{
    Tcl_UniChar ch1 = 0, p;

    while (1) {
	p = *uniPattern;

	/*
	 * See if we're at the end of both the pattern and the string. If so,
	 * we succeeded. If we're at the end of the pattern but not at the end
	 * of the string, we failed.
	 */

	if (p == 0) {
	    return (*uniStr == 0);
	}
	if ((*uniStr == 0) && (p != '*')) {
	    return 0;
	}

	/*
	 * Check for a "*" as the next pattern character. It matches any
	 * substring. We handle this by skipping all the characters up to the
	 * next matching one in the pattern, and then calling ourselves
	 * recursively for each postfix of string, until either we match or we
	 * reach the end of the string.
	 */

	if (p == '*') {
	    /*
	     * Skip all successive *'s in the pattern
	     */

	    while (*(++uniPattern) == '*') {
		/* empty body */
	    }
	    p = *uniPattern;
	    if (p == 0) {
		return 1;
	    }
	    if (nocase) {
		p = Tcl_UniCharToLower(p);
	    }
	    while (1) {
		/*
		 * Optimization for matching - cruise through the string
		 * quickly if the next char in the pattern isn't a special
		 * character
		 */

		if ((p != '[') && (p != '?') && (p != '\\')) {
		    if (nocase) {
			while (*uniStr && (p != *uniStr)
				&& (p != Tcl_UniCharToLower(*uniStr))) {
			    uniStr++;
			}
		    } else {
			while (*uniStr && (p != *uniStr)) {
			    uniStr++;
			}
		    }
		}
		if (Tcl_UniCharCaseMatch(uniStr, uniPattern, nocase)) {
		    return 1;
		}
		if (*uniStr == 0) {
		    return 0;
		}
		uniStr++;
	    }
	}

	/*
	 * Check for a "?" as the next pattern character. It matches any
	 * single character.
	 */

	if (p == '?') {
	    uniPattern++;
	    uniStr++;
	    continue;
	}

	/*
	 * Check for a "[" as the next pattern character. It is followed by a
	 * list of characters that are acceptable, or by a range (two
	 * characters separated by "-").
	 */

	if (p == '[') {
	    Tcl_UniChar startChar, endChar;

	    uniPattern++;
	    ch1 = (nocase ? Tcl_UniCharToLower(*uniStr) : *uniStr);
	    uniStr++;
	    while (1) {
		if ((*uniPattern == ']') || (*uniPattern == 0)) {
		    return 0;
		}
		startChar = (nocase ? Tcl_UniCharToLower(*uniPattern)
			: *uniPattern);
		uniPattern++;
		if (*uniPattern == '-') {
		    uniPattern++;
		    if (*uniPattern == 0) {
			return 0;
		    }
		    endChar = (nocase ? Tcl_UniCharToLower(*uniPattern)
			    : *uniPattern);
		    uniPattern++;
		    if (((startChar <= ch1) && (ch1 <= endChar))
			    || ((endChar <= ch1) && (ch1 <= startChar))) {
			/*
			 * Matches ranges of form [a-z] or [z-a].
			 */
			break;
		    }
		} else if (startChar == ch1) {
		    break;
		}
	    }
	    while (*uniPattern != ']') {
		if (*uniPattern == 0) {
		    uniPattern--;
		    break;
		}
		uniPattern++;
	    }
	    uniPattern++;
	    continue;
	}

	/*
	 * If the next pattern character is '\', just strip off the '\' so we
	 * do exact matching on the character that follows.
	 */

	if (p == '\\') {
	    if (*(++uniPattern) == '\0') {
		return 0;
	    }
	}

	/*
	 * There's no special character. Just make sure that the next bytes of
	 * each string match.
	 */

	if (nocase) {
	    if (Tcl_UniCharToLower(*uniStr) !=
		    Tcl_UniCharToLower(*uniPattern)) {
		return 0;
	    }
	} else if (*uniStr != *uniPattern) {
	    return 0;
	}
	uniStr++;
	uniPattern++;
    }
}

/*
 *----------------------------------------------------------------------
 *
 * TclUniCharMatch --
 *
 *	See if a particular Unicode string matches a particular pattern.
 *	Allows case insensitivity. This is the Unicode equivalent of the char*
 *	Tcl_StringCaseMatch. This variant of Tcl_UniCharCaseMatch uses counted
 *	Strings, so embedded NULLs are allowed.
 *
 * Results:
 *	The return value is 1 if string matches pattern, and 0 otherwise. The
 *	matching operation permits the following special characters in the
 *	pattern: *?\[] (see the manual entry for details on what these mean).
 *
 * Side effects:
 *	None.
 *
 *----------------------------------------------------------------------
 */

int
TclUniCharMatch(
    const Tcl_UniChar *string,	/* Unicode String. */
    size_t strLen,			/* Length of String */
    const Tcl_UniChar *pattern,	/* Pattern, which may contain special
				 * characters. */
    size_t ptnLen,			/* Length of Pattern */
    int nocase)			/* 0 for case sensitive, 1 for insensitive */
{
    const Tcl_UniChar *stringEnd, *patternEnd;
    Tcl_UniChar p;

    stringEnd = string + strLen;
    patternEnd = pattern + ptnLen;

    while (1) {
	/*
	 * See if we're at the end of both the pattern and the string. If so,
	 * we succeeded. If we're at the end of the pattern but not at the end
	 * of the string, we failed.
	 */

	if (pattern == patternEnd) {
	    return (string == stringEnd);
	}
	p = *pattern;
	if ((string == stringEnd) && (p != '*')) {
	    return 0;
	}

	/*
	 * Check for a "*" as the next pattern character. It matches any
	 * substring. We handle this by skipping all the characters up to the
	 * next matching one in the pattern, and then calling ourselves
	 * recursively for each postfix of string, until either we match or we
	 * reach the end of the string.
	 */

	if (p == '*') {
	    /*
	     * Skip all successive *'s in the pattern.
	     */

	    while (*(++pattern) == '*') {
		/* empty body */
	    }
	    if (pattern == patternEnd) {
		return 1;
	    }
	    p = *pattern;
	    if (nocase) {
		p = Tcl_UniCharToLower(p);
	    }
	    while (1) {
		/*
		 * Optimization for matching - cruise through the string
		 * quickly if the next char in the pattern isn't a special
		 * character.
		 */

		if ((p != '[') && (p != '?') && (p != '\\')) {
		    if (nocase) {
			while ((string < stringEnd) && (p != *string)
				&& (p != Tcl_UniCharToLower(*string))) {
			    string++;
			}
		    } else {
			while ((string < stringEnd) && (p != *string)) {
			    string++;
			}
		    }
		}
		if (TclUniCharMatch(string, stringEnd - string,
			pattern, patternEnd - pattern, nocase)) {
		    return 1;
		}
		if (string == stringEnd) {
		    return 0;
		}
		string++;
	    }
	}

	/*
	 * Check for a "?" as the next pattern character. It matches any
	 * single character.
	 */

	if (p == '?') {
	    pattern++;
	    string++;
	    continue;
	}

	/*
	 * Check for a "[" as the next pattern character. It is followed by a
	 * list of characters that are acceptable, or by a range (two
	 * characters separated by "-").
	 */

	if (p == '[') {
	    Tcl_UniChar ch1, startChar, endChar;

	    pattern++;
	    ch1 = (nocase ? Tcl_UniCharToLower(*string) : *string);
	    string++;
	    while (1) {
		if ((*pattern == ']') || (pattern == patternEnd)) {
		    return 0;
		}
		startChar = (nocase ? Tcl_UniCharToLower(*pattern) : *pattern);
		pattern++;
		if (*pattern == '-') {
		    pattern++;
		    if (pattern == patternEnd) {
			return 0;
		    }
		    endChar = (nocase ? Tcl_UniCharToLower(*pattern)
			    : *pattern);
		    pattern++;
		    if (((startChar <= ch1) && (ch1 <= endChar))
			    || ((endChar <= ch1) && (ch1 <= startChar))) {
			/*
			 * Matches ranges of form [a-z] or [z-a].
			 */
			break;
		    }
		} else if (startChar == ch1) {
		    break;
		}
	    }
	    while (*pattern != ']') {
		if (pattern == patternEnd) {
		    pattern--;
		    break;
		}
		pattern++;
	    }
	    pattern++;
	    continue;
	}

	/*
	 * If the next pattern character is '\', just strip off the '\' so we
	 * do exact matching on the character that follows.
	 */

	if (p == '\\') {
	    if (++pattern == patternEnd) {
		return 0;
	    }
	}

	/*
	 * There's no special character. Just make sure that the next bytes of
	 * each string match.
	 */

	if (nocase) {
	    if (Tcl_UniCharToLower(*string) != Tcl_UniCharToLower(*pattern)) {
		return 0;
	    }
	} else if (*string != *pattern) {
	    return 0;
	}
	string++;
	pattern++;
    }
}

/*
 * Local Variables:
 * mode: c
 * c-basic-offset: 4
 * fill-column: 78
 * End:
 */<|MERGE_RESOLUTION|>--- conflicted
+++ resolved
@@ -323,26 +323,6 @@
 /*
  *---------------------------------------------------------------------------
  *
- * TclUnicodeToUtfDString --
- *
- *	Convert the given Unicode string to UTF-8.
- *
- * Results:
- *	The return value is a pointer to the UTF-8 representation of the
- *	Unicode string. Storage for the return value is appended to the end of
- *	dsPtr.
- *
- * Side effects:
- *	None.
- *
- *---------------------------------------------------------------------------
- */
-
--
-/*
- *---------------------------------------------------------------------------
- *
  * Tcl_UtfToUniChar --
  *
  *	Extract the Tcl_UniChar represented by the UTF-8 string. Bad UTF-8
@@ -489,8 +469,6 @@
 	 * characters representing themselves.
 	 */
 
-<<<<<<< HEAD
-=======
 	/* If *chPtr contains a high surrogate (produced by a previous
 	 * Tcl_UtfToUniChar() call) and the next 3 bytes are UTF-8 continuation
 	 * bytes, then we must produce a follow-up low surrogate. We only
@@ -503,7 +481,6 @@
 	    *chPtr = ((src[1] & 0x0F) << 6) + (src[2] & 0x3F) + 0xDC00;
 	    return 3;
 	}
->>>>>>> 632946bb
 	if ((unsigned)(byte-0x80) < (unsigned)0x20) {
 	    *chPtr = cp1252[byte-0x80];
 	} else {
@@ -549,12 +526,6 @@
 	    /*
 	     * Four-byte-character lead byte followed by three trail bytes.
 	     */
-<<<<<<< HEAD
-	    *chPtr = (((byte & 0x07) << 18) | ((src[1] & 0x3F) << 12)
-		    | ((src[2] & 0x3F) << 6) | (src[3] & 0x3F));
-	    if ((*chPtr - 0x10000) <= 0xFFFFF) {
-		return 4;
-=======
 	    unsigned short high = (((byte & 0x07) << 8) | ((src[1] & 0x3F) << 2)
 		    | ((src[2] & 0x3F) >> 4)) - 0x40;
 	    if (high >= 0x400) {
@@ -563,7 +534,6 @@
 		/* produce high surrogate, advance source pointer */
 		*chPtr = 0xD800 + high;
 		return 1;
->>>>>>> 632946bb
 	    }
 	}
 
@@ -707,25 +677,6 @@
 /*
  *---------------------------------------------------------------------------
  *
- * TclUtfToUnicodeDString --
- *
- *	Convert the UTF-8 string to Unicode.
- *
- * Results:
- *	The return value is a pointer to the Unicode representation of the
- *	UTF-8 string. Storage for the return value is appended to the end of
- *	dsPtr. The Unicode string is terminated with a Unicode NULL character.
- *
- * Side effects:
- *	None.
- *
- *---------------------------------------------------------------------------
- */
--
-/*
- *---------------------------------------------------------------------------
- *
  * Tcl_UtfCharComplete --
  *
  *	Determine if the UTF-8 string of the given length is long enough to be
@@ -842,15 +793,12 @@
     while (1) {
 	len = TclUtfToUniChar(src, &find);
 	fullchar = find;
-<<<<<<< HEAD
-=======
 #if TCL_UTF_MAX <= 4
 	if ((fullchar != ch) && (find >= 0xD800) && (len < 3)) {
 	    len += TclUtfToUniChar(src + len, &find);
 	    fullchar = (((fullchar & 0x3ff) << 10) | (find & 0x3ff)) + 0x10000;
 	}
 #endif
->>>>>>> 632946bb
 	if (fullchar == ch) {
 	    return src;
 	}
@@ -895,15 +843,12 @@
     while (1) {
 	len = TclUtfToUniChar(src, &find);
 	fullchar = find;
-<<<<<<< HEAD
-=======
 #if TCL_UTF_MAX <= 4
 	if ((fullchar != ch) && (find >= 0xD800) && (len < 3)) {
 	    len += TclUtfToUniChar(src + len, &find);
 	    fullchar = (((fullchar & 0x3ff) << 10) | (find & 0x3ff)) + 0x10000;
 	}
 #endif
->>>>>>> 632946bb
 	if (fullchar == ch) {
 	    last = src;
 	}
@@ -942,6 +887,11 @@
     Tcl_UniChar ch = 0;
     size_t len = TclUtfToUniChar(src, &ch);
 
+#if TCL_UTF_MAX <= 4
+    if ((ch >= 0xD800) && (len < 3)) {
+	len += TclUtfToUniChar(src + len, &ch);
+    }
+#endif
     return src + len;
 }
 @@ -1021,12 +971,26 @@
 {
     Tcl_UniChar ch = 0;
     int fullchar = 0;
+#if TCL_UTF_MAX <= 4
+	size_t len = 0;
+#endif
 
     src += TclUtfToUniChar(src, &ch);
     while (index--) {
+#if TCL_UTF_MAX <= 4
+	src += (len = TclUtfToUniChar(src, &ch));
+#else
 	src += TclUtfToUniChar(src, &ch);
+#endif
     }
     fullchar = ch;
+#if TCL_UTF_MAX <= 4
+    if ((ch >= 0xD800) && (len < 3)) {
+	/* If last Tcl_UniChar was a high surrogate, combine with low surrogate */
+	(void)TclUtfToUniChar(src, &ch);
+	fullchar = (((fullchar & 0x3ff) << 10) | (ch & 0x3ff)) + 0x10000;
+    }
+#endif
     return fullchar;
 }
 @@ -1037,7 +1001,9 @@
  * Tcl_UtfAtIndex --
  *
  *	Returns a pointer to the specified character (not byte) position in
- *	the UTF-8 string.
+ *	the UTF-8 string. If TCL_UTF_MAX <= 4, characters > U+FFFF count as
+ *	2 positions, but then the pointer should never be placed between
+ *	the two positions.
  *
  * Results:
  *	As above.
@@ -1054,11 +1020,24 @@
     size_t index)		/* The position of the desired character. */
 {
     Tcl_UniChar ch = 0;
+#if TCL_UTF_MAX <= 4
+    size_t len = 0;
+#endif
 
     if (index != TCL_INDEX_NONE) {
 	while (index--) {
+#if TCL_UTF_MAX <= 4
+	    src += (len = TclUtfToUniChar(src, &ch));
+#else
 	    src += TclUtfToUniChar(src, &ch);
-	}
+#endif
+	}
+#if TCL_UTF_MAX <= 4
+    if ((ch >= 0xD800) && (len < 3)) {
+	/* Index points at character following high Surrogate */
+	src += TclUtfToUniChar(src, &ch);
+    }
+#endif
     }
     return src;
 }
@@ -1152,6 +1131,13 @@
     while (*src) {
 	len = TclUtfToUniChar(src, &ch);
 	upChar = ch;
+#if TCL_UTF_MAX <= 4
+	if ((ch >= 0xD800) && (len < 3)) {
+	    len += TclUtfToUniChar(src + len, &ch);
+	    /* Combine surrogates */
+	    upChar = (((upChar & 0x3ff) << 10) | (ch & 0x3ff)) + 0x10000;
+	}
+#endif
 	upChar = Tcl_UniCharToUpper(upChar);
 
 	/*
@@ -1208,7 +1194,13 @@
     while (*src) {
 	len = TclUtfToUniChar(src, &ch);
 	lowChar = ch;
-
+#if TCL_UTF_MAX <= 4
+	if ((ch >= 0xD800) && (len < 3)) {
+	    len += TclUtfToUniChar(src + len, &ch);
+	    /* Combine surrogates */
+	    lowChar = (((lowChar & 0x3ff) << 10) | (ch & 0x3ff)) + 0x10000;
+	}
+#endif
 	lowChar = Tcl_UniCharToLower(lowChar);
 
 	/*
@@ -1268,6 +1260,13 @@
     if (*src) {
 	len = TclUtfToUniChar(src, &ch);
 	titleChar = ch;
+#if TCL_UTF_MAX <= 4
+	if ((ch >= 0xD800) && (len < 3)) {
+	    len += TclUtfToUniChar(src + len, &ch);
+	    /* Combine surrogates */
+	    titleChar = (((titleChar & 0x3ff) << 10) | (ch & 0x3ff)) + 0x10000;
+	}
+#endif
 	titleChar = Tcl_UniCharToTitle(titleChar);
 
 	if ((len < TclUtfCount(titleChar)) || ((titleChar & 0xF800) == 0xD800)) {
@@ -1281,6 +1280,13 @@
     while (*src) {
 	len = TclUtfToUniChar(src, &ch);
 	lowChar = ch;
+#if TCL_UTF_MAX <= 4
+	if ((ch >= 0xD800) && (len < 3)) {
+	    len += TclUtfToUniChar(src + len, &ch);
+	    /* Combine surrogates */
+	    lowChar = (((lowChar & 0x3ff) << 10) | (ch & 0x3ff)) + 0x10000;
+	}
+#endif
 	/* Special exception for Georgian Asomtavruli chars, no titlecase. */
 	if ((unsigned)(lowChar - 0x1C90) >= 0x30) {
 	    lowChar = Tcl_UniCharToLower(lowChar);
@@ -1388,6 +1394,16 @@
 	cs += TclUtfToUniChar(cs, &ch1);
 	ct += TclUtfToUniChar(ct, &ch2);
 	if (ch1 != ch2) {
+#if TCL_UTF_MAX <= 4
+	    /* Surrogates always report higher than non-surrogates */
+	    if (((ch1 & 0xFC00) == 0xD800)) {
+	    if ((ch2 & 0xFC00) != 0xD800) {
+		return ch1;
+	    }
+	    } else if ((ch2 & 0xFC00) == 0xD800) {
+		return -ch2;
+	    }
+#endif
 	    return (ch1 - ch2);
 	}
     }
@@ -1430,6 +1446,16 @@
 	cs += TclUtfToUniChar(cs, &ch1);
 	ct += TclUtfToUniChar(ct, &ch2);
 	if (ch1 != ch2) {
+#if TCL_UTF_MAX <= 4
+	    /* Surrogates always report higher than non-surrogates */
+	    if (((ch1 & 0xFC00) == 0xD800)) {
+	    if ((ch2 & 0xFC00) != 0xD800) {
+		return ch1;
+	    }
+	    } else if ((ch2 & 0xFC00) == 0xD800) {
+		return -ch2;
+	    }
+#endif
 	    ch1 = Tcl_UniCharToLower(ch1);
 	    ch2 = Tcl_UniCharToLower(ch2);
 	    if (ch1 != ch2) {
@@ -1469,6 +1495,16 @@
 	cs += TclUtfToUniChar(cs, &ch1);
 	ct += TclUtfToUniChar(ct, &ch2);
 	if (ch1 != ch2) {
+#if TCL_UTF_MAX <= 4
+	    /* Surrogates always report higher than non-surrogates */
+	    if (((ch1 & 0xFC00) == 0xD800)) {
+	    if ((ch2 & 0xFC00) != 0xD800) {
+		return ch1;
+	    }
+	    } else if ((ch2 & 0xFC00) == 0xD800) {
+		return -ch2;
+	    }
+#endif
 	    return ch1 - ch2;
 	}
     }
@@ -1506,6 +1542,16 @@
 	cs += TclUtfToUniChar(cs, &ch1);
 	ct += TclUtfToUniChar(ct, &ch2);
 	if (ch1 != ch2) {
+#if TCL_UTF_MAX <= 4
+	    /* Surrogates always report higher than non-surrogates */
+	    if (((ch1 & 0xFC00) == 0xD800)) {
+	    if ((ch2 & 0xFC00) != 0xD800) {
+		return ch1;
+	    }
+	    } else if ((ch2 & 0xFC00) == 0xD800) {
+		return -ch2;
+	    }
+#endif
 	    ch1 = Tcl_UniCharToLower(ch1);
 	    ch2 = Tcl_UniCharToLower(ch2);
 	    if (ch1 != ch2) {
