--- conflicted
+++ resolved
@@ -66,8 +66,7 @@
     1,1,1,1,1,1,1,1,1,1,1,1,1,1,1,1,1,1,1,1,1,1,1,1,1,1,1,1,1,1,1,1,
     1,1,1,1,1,1,1,1,1,1,1,1,1,1,1,1,1,1,1,1,1,1,1,1,1,1,1,1,1,1,1,1,
     1,1,1,1,1,1,1,1,1,1,1,1,1,1,1,1,1,1,1,1,1,1,1,1,1,1,1,1,1,1,1,1,
-<<<<<<< HEAD
-    2,2,2,2,2,2,2,2,2,2,2,2,2,2,2,2,2,2,2,2,2,2,2,2,2,2,2,2,2,2,2,2,
+    2,1,2,2,2,2,2,2,2,2,2,2,2,2,2,2,2,2,2,2,2,2,2,2,2,2,2,2,2,2,2,2,
     3,3,3,3,3,3,3,3,3,3,3,3,3,3,3,3,4,4,4,4,4,1,1,1,1,1,1,1,1,1,1,1
 };
 
@@ -84,9 +83,6 @@
     3,3,3,3,3,3,3,3,3,3,3,3,3,3,3,3,3,3,3,3,3,3,3,3,3,3,3,3,3,3,3,3,
 #endif
     2,2,2,2,2,2,2,2,2,2,2,2,2,2,2,2,2,2,2,2,2,2,2,2,2,2,2,2,2,2,2,2,
-=======
-    2,1,2,2,2,2,2,2,2,2,2,2,2,2,2,2,2,2,2,2,2,2,2,2,2,2,2,2,2,2,2,2,
->>>>>>> 3d9b2f6c
     3,3,3,3,3,3,3,3,3,3,3,3,3,3,3,3,
 #if TCL_UTF_MAX > 4
     4,4,4,4,4,
@@ -601,12 +597,7 @@
     int length)			/* The length of the string in bytes, or -1
 				 * for strlen(string). */
 {
-<<<<<<< HEAD
-    Tcl_UniChar ch = 0;
     register int i = 0;
-=======
-    register int i;
->>>>>>> 3d9b2f6c
 
     /*
      * The separate implementations are faster.
@@ -764,17 +755,6 @@
 Tcl_UtfNext(
     const char *src)		/* The current location in the string. */
 {
-<<<<<<< HEAD
-    Tcl_UniChar ch = 0;
-    int len = TclUtfToUniChar(src, &ch);
-
-#if TCL_UTF_MAX <= 4
-    if ((ch >= 0xD800) && (len < 3)) {
-	len += TclUtfToUniChar(src + len, &ch);
-    }
-#endif
-    return src + len;
-=======
     int byte = *((unsigned char *) src);
     int left = totalBytes[byte];
     const char *next = src + 1;
@@ -795,7 +775,6 @@
 	return src + 1;
     }
     return next;
->>>>>>> 3d9b2f6c
 }
  
@@ -853,20 +832,6 @@
     const char *src,		/* A location in a UTF-8 string. */
     const char *start)		/* Pointer to the beginning of the string */
 {
-<<<<<<< HEAD
-    const char *look;
-    int i, byte;
-
-    look = --src;
-    for (i = 0; i < 4; i++) {
-	if (look < start) {
-	    if (src < start) {
-		src = start;
-	    }
-	    break;
-	}
-	byte = *((unsigned char *) look);
-=======
     int trailBytesSeen = 0;	/* How many trail bytes have been verified? */
     CONST char *fallback = src - 1;
 				/* If we cannot find a lead byte that might
@@ -883,7 +848,6 @@
     do {
 	unsigned char byte = look[0];
 
->>>>>>> 3d9b2f6c
 	if (byte < 0x80) {
 	    /*
 	     * Single byte character. Either this is a correct previous
@@ -981,13 +945,7 @@
 {
     Tcl_UniChar ch = 0;
 
-<<<<<<< HEAD
-    while (index-- >= 0) {
-	src += TclUtfToUniChar(src, &ch);
-    }
-=======
     TclUtfToUniChar(Tcl_UtfAtIndex(src, index), &ch);
->>>>>>> 3d9b2f6c
     return ch;
 }
 @@ -1014,7 +972,8 @@
     register const char *src,	/* The UTF-8 string. */
     register int index)		/* The position of the desired character. */
 {
-<<<<<<< HEAD
+#if 0
+/* The Tcl 8.6 implementation */
     Tcl_UniChar ch = 0;
     int len = 0;
 
@@ -1025,15 +984,21 @@
 #if TCL_UTF_MAX == 4
     if ((ch >= 0xD800) && (len < 3)) {
 	/* Index points at character following high Surrogate */
-	src += TclUtfToUniChar(src, &ch);
-=======
+	src = TclUtfToUniChar(src, &ch);
+    }
+#endif
+    return src;
+#else
+/* The Tcl 8.5 implementation */
     while (index > 0) {
-	index--;
-	src = TclUtfNext(src);
->>>>>>> 3d9b2f6c
-    }
-#endif
+        index--;
+        src = TclUtfNext(src);	/* NOTE: counts each valid byte sequence
+				 * as one character, maybe including those
+				 * that will get stored as two UCS-2 units
+				 * in the UTF-16 encoding. */
+    }
     return src;
+#endif
 }
  
