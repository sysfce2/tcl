/*
 * tclUtf.c --
 *
 *	Routines for manipulating UTF-8 strings.
 *
 * Copyright © 1997-1998 Sun Microsystems, Inc.
 *
 * See the file "license.terms" for information on usage and redistribution of
 * this file, and for a DISCLAIMER OF ALL WARRANTIES.
 */

#include "tclInt.h"

/*
 * Include the static character classification tables and macros.
 */

#include "tclUniData.c"

/*
 * The following macros are used for fast character category tests. The x_BITS
 * values are shifted right by the category value to determine whether the
 * given category is included in the set.
 */

#define ALPHA_BITS ((1 << UPPERCASE_LETTER) | (1 << LOWERCASE_LETTER) \
	| (1 << TITLECASE_LETTER) | (1 << MODIFIER_LETTER) | (1<<OTHER_LETTER))

#define CONTROL_BITS ((1 << CONTROL) | (1 << FORMAT) | (1 << PRIVATE_USE))

#define DIGIT_BITS (1 << DECIMAL_DIGIT_NUMBER)

#define SPACE_BITS ((1 << SPACE_SEPARATOR) | (1 << LINE_SEPARATOR) \
	| (1 << PARAGRAPH_SEPARATOR))

#define WORD_BITS (ALPHA_BITS | DIGIT_BITS | (1 << CONNECTOR_PUNCTUATION))

#define PUNCT_BITS ((1 << CONNECTOR_PUNCTUATION) | \
	(1 << DASH_PUNCTUATION) | (1 << OPEN_PUNCTUATION) | \
	(1 << CLOSE_PUNCTUATION) | (1 << INITIAL_QUOTE_PUNCTUATION) | \
	(1 << FINAL_QUOTE_PUNCTUATION) | (1 << OTHER_PUNCTUATION))

#define GRAPH_BITS (WORD_BITS | PUNCT_BITS | \
	(1 << NON_SPACING_MARK) | (1 << ENCLOSING_MARK) | \
	(1 << COMBINING_SPACING_MARK) | (1 << LETTER_NUMBER) | \
	(1 << OTHER_NUMBER) | \
	(1 << MATH_SYMBOL) | (1 << CURRENCY_SYMBOL) | \
	(1 << MODIFIER_SYMBOL) | (1 << OTHER_SYMBOL))

/*
 * Unicode characters less than this value are represented by themselves in
 * UTF-8 strings.
 */

#define UNICODE_SELF	0x80

/*
 * The following structures are used when mapping between Unicode and
 * UTF-8.
 */

static const unsigned char totalBytes[256] = {
    1,1,1,1,1,1,1,1,1,1,1,1,1,1,1,1,1,1,1,1,1,1,1,1,1,1,1,1,1,1,1,1,
    1,1,1,1,1,1,1,1,1,1,1,1,1,1,1,1,1,1,1,1,1,1,1,1,1,1,1,1,1,1,1,1,
    1,1,1,1,1,1,1,1,1,1,1,1,1,1,1,1,1,1,1,1,1,1,1,1,1,1,1,1,1,1,1,1,
    1,1,1,1,1,1,1,1,1,1,1,1,1,1,1,1,1,1,1,1,1,1,1,1,1,1,1,1,1,1,1,1,
    1,1,1,1,1,1,1,1,1,1,1,1,1,1,1,1,1,1,1,1,1,1,1,1,1,1,1,1,1,1,1,1,
    1,1,1,1,1,1,1,1,1,1,1,1,1,1,1,1,1,1,1,1,1,1,1,1,1,1,1,1,1,1,1,1,
    2,1,2,2,2,2,2,2,2,2,2,2,2,2,2,2,2,2,2,2,2,2,2,2,2,2,2,2,2,2,2,2,
    3,3,3,3,3,3,3,3,3,3,3,3,3,3,3,3,4,4,4,4,4,1,1,1,1,1,1,1,1,1,1,1
};

static const unsigned char complete[256] = {
    1,1,1,1,1,1,1,1,1,1,1,1,1,1,1,1,1,1,1,1,1,1,1,1,1,1,1,1,1,1,1,1,
    1,1,1,1,1,1,1,1,1,1,1,1,1,1,1,1,1,1,1,1,1,1,1,1,1,1,1,1,1,1,1,1,
    1,1,1,1,1,1,1,1,1,1,1,1,1,1,1,1,1,1,1,1,1,1,1,1,1,1,1,1,1,1,1,1,
    1,1,1,1,1,1,1,1,1,1,1,1,1,1,1,1,1,1,1,1,1,1,1,1,1,1,1,1,1,1,1,1,
/* Tcl_UtfCharComplete() might point to 2nd byte of valid 4-byte sequence */
    3,3,3,3,3,3,3,3,3,3,3,3,3,3,3,3,3,3,3,3,3,3,3,3,3,3,3,3,3,3,3,3,
    3,3,3,3,3,3,3,3,3,3,3,3,3,3,3,3,3,3,3,3,3,3,3,3,3,3,3,3,3,3,3,3,
/* End of "continuation byte section" */
    2,1,2,2,2,2,2,2,2,2,2,2,2,2,2,2,2,2,2,2,2,2,2,2,2,2,2,2,2,2,2,2,
    3,3,3,3,3,3,3,3,3,3,3,3,3,3,3,3,4,4,4,4,4,1,1,1,1,1,1,1,1,1,1,1
};

/*
 * Functions used only in this module.
 */

static int		Invalid(const char *src);

/*
 *---------------------------------------------------------------------------
 *
 * TclUtfCount --
 *
 *	Find the number of bytes in the Utf character "ch".
 *
 * Results:
 *	The return values is the number of bytes in the Utf character "ch".
 *
 * Side effects:
 *	None.
 *
 *---------------------------------------------------------------------------
 */

int
TclUtfCount(
    int ch)			/* The Unicode character whose size is returned. */
{
    if ((unsigned)(ch - 1) < (UNICODE_SELF - 1)) {
	return 1;
    }
    if (ch <= 0x7FF) {
	return 2;
    }
    if (((unsigned)(ch - 0x10000) <= 0xFFFFF)) {
	return 4;
    }
    return 3;
}

/*
 *---------------------------------------------------------------------------
 *
 * Invalid --
 *
 *	Given a pointer to a two-byte prefix of a well-formed UTF-8 byte
 *	sequence (a lead byte followed by a trail byte) this routine
 *	examines those two bytes to determine whether the sequence is
 *	invalid in UTF-8.  This might be because it is an overlong
 *	encoding, or because it encodes something out of the proper range.
 *
 *	Given a pointer to the bytes \xF8 or \xFC , this routine will
 *	try to read beyond the end of the "bounds" table.  Callers must
 *	prevent this.
 *
 *	Given a pointer to something else (an ASCII byte, a trail byte,
 *	or another byte	that can never begin a valid byte sequence such
 *	as \xF5) this routine returns false.  That makes the routine poorly
 *	named, as it does not detect and report all invalid sequences.
 *
 *	Callers have to take care that this routine does something useful
 *	for their needs.
 *
 * Results:
 *	A boolean.
 *---------------------------------------------------------------------------
 */

static const unsigned char bounds[28] = {
    0x80, 0x80,		/* \xC0 accepts \x80 only */
    0x80, 0xBF, 0x80, 0xBF, 0x80, 0xBF, 0x80, 0xBF, 0x80, 0xBF, 0x80, 0xBF,
    0x80, 0xBF,		/* (\xC4 - \xDC) -- all sequences valid */
    0xA0, 0xBF,	/* \xE0\x80 through \xE0\x9F are invalid prefixes */
    0x80, 0xBF, 0x80, 0xBF, 0x80, 0xBF, /* (\xE4 - \xEC) -- all valid */
    0x90, 0xBF,	/* \xF0\x80 through \xF0\x8F are invalid prefixes */
    0x80, 0x8F  /* \xF4\x90 and higher are invalid prefixes */
};

static int
Invalid(
    const char *src)	/* Points to lead byte of a UTF-8 byte sequence */
{
    unsigned char byte = UCHAR(*src);
    int index;

    if ((byte & 0xC3) == 0xC0) {
	/* Only lead bytes 0xC0, 0xE0, 0xF0, 0xF4 need examination */
	index = (byte - 0xC0) >> 1;
	if (UCHAR(src[1]) < bounds[index] || UCHAR(src[1]) > bounds[index+1]) {
	    /* Out of bounds - report invalid. */
	    return 1;
	}
    }
    return 0;
}

/*
 *---------------------------------------------------------------------------
 *
 * Tcl_UniCharToUtf --
 *
 *	Stores the given Tcl_UniChar as a sequence of UTF-8 bytes in the provided
 *	buffer. Equivalent to Plan 9 runetochar().
 *
 *	Surrogate pairs are handled as follows: When ch is a high surrogate,
 *	the first byte of the 4-byte UTF-8 sequence is stored in the buffer and
 *	the function returns 1. If the function is called again with a low
 *	surrogate and the same buffer, the remaining 3 bytes of the 4-byte
 *	UTF-8 sequence are produced.
 *
 *	If no low surrogate follows the high surrogate (which is actually illegal),
 *	calling Tcl_UniCharToUtf again with ch being -1 produces a 3-byte UTF-8
 *	sequence representing the high surrogate.
 *
 * Results:
 *	Returns the number of bytes stored into the buffer.
 *
 * Side effects:
 *	None.
 *
 *---------------------------------------------------------------------------
 */

#undef Tcl_UniCharToUtf
Tcl_Size
Tcl_UniCharToUtf(
    int ch,	/* The Tcl_UniChar to be stored in the
		 * buffer. Can be or'ed with flag TCL_COMBINE
		 */
    char *buf)	/* Buffer in which the UTF-8 representation of
		 * ch is stored. Must be large enough to hold the UTF-8
		 * character (at most 4 bytes).
		 */
{
#if TCL_UTF_MAX > 3
    int flags = ch;
#endif

    if (ch >= TCL_COMBINE) {
	ch &= (TCL_COMBINE - 1);
    }
    if ((unsigned)(ch - 1) < (UNICODE_SELF - 1)) {
	buf[0] = (char) ch;
	return 1;
    }
    if (ch >= 0) {
	if (ch <= 0x7FF) {
	    buf[1] = (char) (0x80 | (0x3F & ch));
	    buf[0] = (char) (0xC0 | (ch >> 6));
	    return 2;
	}
	if (ch <= 0xFFFF) {
	    if (
#if TCL_UTF_MAX > 3
		    (flags & TCL_COMBINE) &&
#endif
		    ((ch & 0xF800) == 0xD800)) {
		if (ch & 0x0400) {
		    /* Low surrogate */
		    if (   (0x80 == (0xC0 & buf[0]))
			&& (0    == (0xCF & buf[1]))) {
			/* Previous Tcl_UniChar was a high surrogate, so combine */
			buf[2]  = (char) (0x80 | (0x3F & ch));
			buf[1] |= (char) (0x80 | (0x0F & (ch >> 6)));
			return 3;
		    }
		    /* Previous Tcl_UniChar was not a high surrogate, so just output */
		} else {
		    /* High surrogate */

		    /* Add 0x10000 to the raw number encoded in the surrogate
		     * pair in order to get the code point.
		    */
		    ch += 0x40;

		    /* Fill buffer with specific 3-byte (invalid) byte combination,
		       so following low surrogate can recognize it and combine */
		    buf[2] = (char) ((ch << 4) & 0x30);
		    buf[1] = (char) (0x80 | (0x3F & (ch >> 2)));
		    buf[0] = (char) (0xF0 | (0x07 & (ch >> 8)));
		    return 1;
		}
	    }
	    goto three;
	}
	if (ch <= 0x10FFFF) {
	    buf[3] = (char) (0x80 | (0x3F & ch));
	    buf[2] = (char) (0x80 | (0x3F & (ch >> 6)));
	    buf[1] = (char) (0x80 | (0x3F & (ch >> 12)));
	    buf[0] = (char) (0xF0 |         (ch >> 18));
	    return 4;
	}
    } else if (ch == -1) {
	if (   (0x80 == (0xC0 & buf[0]))
	    && (0    == (0xCF & buf[1]))
	    && (0xF0 == (0xF8 & buf[-1]))) {
	    ch = 0xD7C0
		+ ((0x07 & buf[-1]) << 8)
		+ ((0x3F & buf[0])  << 2)
		+ ((0x30 & buf[1])  >> 4);
	    buf[1]  = (char) (0x80 | (0x3F & ch));
	    buf[0]  = (char) (0x80 | (0x3F & (ch >> 6)));
	    buf[-1] = (char) (0xE0 | (ch >> 12));
	    return 2;
	}
    }

    ch = 0xFFFD;
three:
    buf[2] = (char) (0x80 | (0x3F & ch));
    buf[1] = (char) (0x80 | (0x3F & (ch >> 6)));
    buf[0] = (char) (0xE0 |         (ch >> 12));
    return 3;
}

/*
 *---------------------------------------------------------------------------
 *
 * Tcl_UniCharToUtfDString --
 *
 *	Convert the given Unicode string to UTF-8.
 *
 * Results:
 *	The return value is a pointer to the UTF-8 representation of the
 *	Unicode string. Storage for the return value is appended to the end of
 *	dsPtr.
 *
 * Side effects:
 *	None.
 *
 *---------------------------------------------------------------------------
 */

#undef Tcl_UniCharToUtfDString
char *
Tcl_UniCharToUtfDString(
    const int *uniStr,	/* Unicode string to convert to UTF-8. */
    Tcl_Size uniLength,		/* Length of Unicode string. Negative for nul
    				 * nul terminated string */
    Tcl_DString *dsPtr)		/* UTF-8 representation of string is appended
				 * to this previously initialized DString. */
{
    const int *w, *wEnd;
    char *p, *string;
    Tcl_Size oldLength;

    /*
     * UTF-8 string length in bytes will be <= Unicode string length * 4.
     */

    if (uniStr == NULL) {
	return NULL;
    }
    if (uniLength < 0) {
	uniLength = 0;
	w = uniStr;
	while (*w != '\0') {
	    uniLength++;
	    w++;
	}
    }
    oldLength = Tcl_DStringLength(dsPtr);
    Tcl_DStringSetLength(dsPtr, oldLength + (uniLength + 1) * 4);
    string = Tcl_DStringValue(dsPtr) + oldLength;

    p = string;
    wEnd = uniStr + uniLength;

#if TCL_UTF_MAX < 4
    /* Initialize the buffer so that some random data doesn't trick
     * Tcl_UniCharToUtf() into thinking it should combine surrogate pairs.
     * Once TCL_UTF_MAX == 3 is removed and Tcl_UniCharToUtf restored to its
     * prior non-stateful nature, this call to memset can also be removed.
     */
    memset(p, 0xff, Tcl_DStringLength(dsPtr) - oldLength);
#endif

    for (w = uniStr; w < wEnd; ) {
	p += Tcl_UniCharToUtf(*w, p);
	w++;
    }
    Tcl_DStringSetLength(dsPtr, oldLength + (p - string));

    return string;
}

char *
Tcl_Char16ToUtfDString(
    const unsigned short *uniStr,/* Utf-16 string to convert to UTF-8. */
    Tcl_Size uniLength,		/* Length of Utf-16 string. */
    Tcl_DString *dsPtr)		/* UTF-8 representation of string is appended
				 * to this previously initialized DString. */
{
    const unsigned short *w, *wEnd;
    char *p, *string;
    size_t oldLength;
    int len = 1;

    /*
     * UTF-8 string length in bytes will be <= Utf16 string length * 3.
     */

    if (uniStr == NULL) {
	return NULL;
    }
    if (uniLength < 0) {

	uniLength = 0;
	w = uniStr;
	while (*w != '\0') {
	    uniLength++;
	    w++;
	}
    }
    oldLength = Tcl_DStringLength(dsPtr);
    Tcl_DStringSetLength(dsPtr, oldLength + (uniLength + 1) * 3);
    string = Tcl_DStringValue(dsPtr) + oldLength;

    p = string;
    wEnd = uniStr + uniLength;

#if TCL_UTF_MAX < 4
    /* Initialize the buffer so that some random data doesn't trick
     * Tcl_UniCharToUtf() into thinking it should combine surrogate pairs.
	 * Because TCL_COMBINE is used here, memset() is required even when
	 * TCL_UTF_MAX == 4.
     */
    memset(p, 0xff, Tcl_DStringLength(dsPtr) - oldLength);
#endif

    for (w = uniStr; w < wEnd; ) {
	if (!len && ((*w & 0xFC00) != 0xDC00)) {
	    /* Special case for handling high surrogates. */
	    p += Tcl_UniCharToUtf(-1, p);
	}
	len = Tcl_UniCharToUtf(*w | TCL_COMBINE, p);
	p += len;
	if ((*w >= 0xD800) && (len < 3)) {
	    len = 0; /* Indication that high surrogate was found */
	}
	w++;
    }
    if (!len) {
	/* Special case for handling high surrogates. */
	p += Tcl_UniCharToUtf(-1, p);
    }
    Tcl_DStringSetLength(dsPtr, oldLength + (p - string));

    return string;
}
/*
 *---------------------------------------------------------------------------
 *
 * Tcl_UtfToUniChar --
 *
 *	Extract the Tcl_UniChar represented by the UTF-8 string. Bad UTF-8
 *	sequences are converted to valid Tcl_UniChars and processing
 *	continues. Equivalent to Plan 9 chartorune().
 *
 *	The caller must ensure that the source buffer is long enough that this
 *	routine does not run off the end and dereference non-existent memory
 *	looking for trail bytes. If the source buffer is known to be '\0'
 *	terminated, this cannot happen. Otherwise, the caller should call
 *	Tcl_UtfCharComplete() before calling this routine to ensure that
 *	enough bytes remain in the string.
 *
<<<<<<< HEAD
 *	If TCL_UTF_MAX < 4, special handling of Surrogate pairs is done:
=======
 *	Special handling of Surrogate pairs is done:
>>>>>>> b9bb8fd5
 *	For any UTF-8 string containing a character outside of the BMP, the
 *	first call to this function will fill *chPtr with the high surrogate
 *	and generate a return value of 1. Calling Tcl_UtfToUniChar again
 *	will produce the low surrogate and a return value of 3. Because *chPtr
 *	is used to remember whether the high surrogate is already produced, it
 *	is recommended to initialize the variable it points to as 0 before
 *	the first call to Tcl_UtfToUniChar is done.
 *
 * Results:
 *	*chPtr is filled with the Tcl_UniChar, and the return value is the
 *	number of bytes from the UTF-8 string that were consumed.
 *
 * Side effects:
 *	None.
 *
 *---------------------------------------------------------------------------
 */

static const unsigned short cp1252[32] = {
  0x20AC,   0x81, 0x201A, 0x0192, 0x201E, 0x2026, 0x2020, 0x2021,
  0x02C6, 0x2030, 0x0160, 0x2039, 0x0152,   0x8D, 0x017D,   0x8F,
    0x90, 0x2018, 0x2019, 0x201C, 0x201D, 0x2022, 0x2013, 0x2014,
   0x2DC, 0x2122, 0x0161, 0x203A, 0x0153,   0x9D, 0x017E, 0x0178
};

#undef Tcl_UtfToUniChar
Tcl_Size
Tcl_UtfToUniChar(
    const char *src,	/* The UTF-8 string. */
    int *chPtr)/* Filled with the Unicode character represented by
				 * the UTF-8 string. */
{
    int byte;

    /*
     * Unroll 1 to 4 byte UTF-8 sequences.
     */

    byte = *((unsigned char *) src);
    if (byte < 0xC0) {
	/*
	 * Handles properly formed UTF-8 characters between 0x01 and 0x7F.
	 * Treats naked trail bytes 0x80 to 0x9F as valid characters from
	 * the cp1252 table. See: <https://en.wikipedia.org/wiki/UTF-8>
	 * Also treats \0 and other naked trail bytes 0xA0 to 0xBF as valid
	 * characters representing themselves.
	 */

	if ((unsigned)(byte-0x80) < (unsigned)0x20) {
	    *chPtr = cp1252[byte-0x80];
	} else {
	    *chPtr = byte;
	}
	return 1;
    } else if (byte < 0xE0) {
	if ((byte != 0xC1) && ((src[1] & 0xC0) == 0x80)) {
	    /*
	     * Two-byte-character lead-byte followed by a trail-byte.
	     */

	    *chPtr = (((byte & 0x1F) << 6) | (src[1] & 0x3F));
	    if ((unsigned)(*chPtr - 1) >= (UNICODE_SELF - 1)) {
		return 2;
	    }
	}

	/*
	 * A two-byte-character lead-byte not followed by trail-byte
	 * represents itself.
	 */
    } else if (byte < 0xF0) {
	if (((src[1] & 0xC0) == 0x80) && ((src[2] & 0xC0) == 0x80)) {
	    /*
	     * Three-byte-character lead byte followed by two trail bytes.
	     */

	    *chPtr = (((byte & 0x0F) << 12)
		    | ((src[1] & 0x3F) << 6) | (src[2] & 0x3F));
	    if (*chPtr > 0x7FF) {
		return 3;
	    }
	}

	/*
	 * A three-byte-character lead-byte not followed by two trail-bytes
	 * represents itself.
	 */
    } else if (byte < 0xF5) {
	if (((src[1] & 0xC0) == 0x80) && ((src[2] & 0xC0) == 0x80) && ((src[3] & 0xC0) == 0x80)) {
	    /*
	     * Four-byte-character lead byte followed by three trail bytes.
	     */
	    *chPtr = (((byte & 0x07) << 18) | ((src[1] & 0x3F) << 12)
		    | ((src[2] & 0x3F) << 6) | (src[3] & 0x3F));
	    if ((unsigned)(*chPtr - 0x10000) <= 0xFFFFF) {
		return 4;
	    }
	}

	/*
	 * A four-byte-character lead-byte not followed by three trail-bytes
	 * represents itself.
	 */
    }

    *chPtr = byte;
    return 1;
}

Tcl_Size
Tcl_UtfToChar16(
    const char *src,	/* The UTF-8 string. */
    unsigned short *chPtr)/* Filled with the Tcl_UniChar represented by
				 * the UTF-8 string. This could be a surrogate too. */
{
    unsigned short byte;

    /*
     * Unroll 1 to 4 byte UTF-8 sequences.
     */

    byte = UCHAR(*src);
    if (byte < 0xC0) {
	/*
	 * Handles properly formed UTF-8 characters between 0x01 and 0x7F.
	 * Treats naked trail bytes 0x80 to 0x9F as valid characters from
	 * the cp1252 table. See: <https://en.wikipedia.org/wiki/UTF-8>
	 * Also treats \0 and other naked trail bytes 0xA0 to 0xBF as valid
	 * characters representing themselves.
	 */

	/* If *chPtr contains a high surrogate (produced by a previous
	 * Tcl_UtfToUniChar() call) and the next 3 bytes are UTF-8 continuation
	 * bytes, then we must produce a follow-up low surrogate. We only
	 * do that if the high surrogate matches the bits we encounter.
	 */
	if (((byte & 0xC0) == 0x80)
		&& ((src[1] & 0xC0) == 0x80) && ((src[2] & 0xC0) == 0x80)
		&& (((((byte - 0x10) << 2) & 0xFC) | 0xD800) == (*chPtr & 0xFCFC))
		&& ((src[1] & 0xF0) == (((*chPtr << 4) & 0x30) | 0x80))) {
	    *chPtr = ((src[1] & 0x0F) << 6) + (src[2] & 0x3F) + 0xDC00;
	    return 3;
	}
	if ((unsigned)(byte-0x80) < (unsigned)0x20) {
	    *chPtr = cp1252[byte-0x80];
	} else {
	    *chPtr = byte;
	}
	return 1;
    } else if (byte < 0xE0) {
	if ((byte != 0xC1) && ((src[1] & 0xC0) == 0x80)) {
	    /*
	     * Two-byte-character lead-byte followed by a trail-byte.
	     */

	    *chPtr = (((byte & 0x1F) << 6) | (src[1] & 0x3F));
	    if ((unsigned)(*chPtr - 1) >= (UNICODE_SELF - 1)) {
		return 2;
	    }
	}

	/*
	 * A two-byte-character lead-byte not followed by trail-byte
	 * represents itself.
	 */
    } else if (byte < 0xF0) {
	if (((src[1] & 0xC0) == 0x80) && ((src[2] & 0xC0) == 0x80)) {
	    /*
	     * Three-byte-character lead byte followed by two trail bytes.
	     */

	    *chPtr = (((byte & 0x0F) << 12)
		    | ((src[1] & 0x3F) << 6) | (src[2] & 0x3F));
	    if (*chPtr > 0x7FF) {
		return 3;
	    }
	}

	/*
	 * A three-byte-character lead-byte not followed by two trail-bytes
	 * represents itself.
	 */
    } else if (byte < 0xF5) {
	if (((src[1] & 0xC0) == 0x80) && ((src[2] & 0xC0) == 0x80)) {
	    /*
	     * Four-byte-character lead byte followed by at least two trail bytes.
	     * We don't test the validity of 3th trail byte, see [ed29806ba]
	     */
	    Tcl_UniChar high = (((byte & 0x07) << 8) | ((src[1] & 0x3F) << 2)
		    | ((src[2] & 0x3F) >> 4)) - 0x40;
	    if (high < 0x400) {
		/* produce high surrogate, advance source pointer */
		*chPtr = 0xD800 + high;
		return 1;
	    }
	    /* out of range, < 0x10000 or > 0x10FFFF */
	}

	/*
	 * A four-byte-character lead-byte not followed by three trail-bytes
	 * represents itself.
	 */
    }

    *chPtr = byte;
    return 1;
}

/*
 *---------------------------------------------------------------------------
 *
 * Tcl_UtfToUniCharDString --
 *
 *	Convert the UTF-8 string to Unicode.
 *
 * Results:
 *	The return value is a pointer to the Unicode representation of the
 *	UTF-8 string. Storage for the return value is appended to the end of
 *	dsPtr. The Unicode string is terminated with a Unicode NULL character.
 *
 * Side effects:
 *	None.
 *
 *---------------------------------------------------------------------------
 */

#undef Tcl_UtfToUniCharDString
int *
Tcl_UtfToUniCharDString(
    const char *src,		/* UTF-8 string to convert to Unicode. */
    Tcl_Size length,		/* Length of UTF-8 string in bytes, or -1 for
				 * strlen(). */
    Tcl_DString *dsPtr)		/* Unicode representation of string is
				 * appended to this previously initialized
				 * DString. */
{
    int ch = 0, *w, *wString;
    const char *p;
    Tcl_Size oldLength;
    /* Pointer to the end of string. Never read endPtr[0] */
    const char *endPtr = src + length;
    /* Pointer to last byte where optimization still can be used */
    const char *optPtr = endPtr - TCL_UTF_MAX;

    if (src == NULL) {
	return NULL;
    }
    if (length < 0) {
	length = strlen(src);
    }

    /*
     * Unicode string length in Tcl_UniChars will be <= UTF-8 string length in
     * bytes.
     */

    oldLength = Tcl_DStringLength(dsPtr);

    Tcl_DStringSetLength(dsPtr,
	    oldLength + ((length + 1) * sizeof(int)));
    wString = (int *) (Tcl_DStringValue(dsPtr) + oldLength);

    w = wString;
    p = src;
    endPtr = src + length;
    optPtr = endPtr - 4;
    while (p <= optPtr) {
	p += Tcl_UtfToUniChar(p, &ch);
	*w++ = ch;
    }
    while ((p < endPtr) && Tcl_UtfCharComplete(p, endPtr-p)) {
	p += Tcl_UtfToUniChar(p, &ch);
	*w++ = ch;
    }
    while (p < endPtr) {
	*w++ = UCHAR(*p++);
    }
    *w = '\0';
    Tcl_DStringSetLength(dsPtr,
	    oldLength + ((char *) w - (char *) wString));

    return wString;
}

unsigned short *
Tcl_UtfToChar16DString(
    const char *src,		/* UTF-8 string to convert to Unicode. */
    Tcl_Size length,		/* Length of UTF-8 string in bytes, or -1 for
				 * strlen(). */
    Tcl_DString *dsPtr)		/* Unicode representation of string is
				 * appended to this previously initialized
				 * DString. */
{
    unsigned short ch = 0, *w, *wString;
    const char *p;
    Tcl_Size oldLength;
    /* Pointer to the end of string. Never read endPtr[0] */
    const char *endPtr = src + length;
    /* Pointer to last byte where optimization still can be used */
    const char *optPtr = endPtr - TCL_UTF_MAX;

    if (src == NULL) {
	return NULL;
    }
    if (length < 0) {
	length = strlen(src);
    }

    /*
     * Unicode string length in WCHARs will be <= UTF-8 string length in
     * bytes.
     */

    oldLength = Tcl_DStringLength(dsPtr);

    Tcl_DStringSetLength(dsPtr,
	    oldLength + ((length + 1) * sizeof(unsigned short)));
    wString = (unsigned short *) (Tcl_DStringValue(dsPtr) + oldLength);

    w = wString;
    p = src;
    endPtr = src + length;
    optPtr = endPtr - 3;
    while (p <= optPtr) {
	p += Tcl_UtfToChar16(p, &ch);
	*w++ = ch;
    }
    while (p < endPtr) {
	if (Tcl_UtfCharComplete(p, endPtr-p)) {
	    p += Tcl_UtfToChar16(p, &ch);
	    *w++ = ch;
	} else {
	    *w++ = UCHAR(*p++);
	}
    }
    *w = '\0';
    Tcl_DStringSetLength(dsPtr,
	    oldLength + ((char *) w - (char *) wString));

    return wString;
}

/*
 *---------------------------------------------------------------------------
 *
 * Tcl_UtfCharComplete --
 *
 *	Determine if the UTF-8 string of the given length is long enough to be
 *	decoded by Tcl_UtfToUniChar(). This does not ensure that the UTF-8
 *	string is properly formed. Equivalent to Plan 9 fullrune().
 *
 * Results:
 *	The return value is 0 if the string is not long enough, non-zero
 *	otherwise.
 *
 * Side effects:
 *	None.
 *
 *---------------------------------------------------------------------------
 */

int
Tcl_UtfCharComplete(
    const char *src,		/* String to check if first few bytes contain
				 * a complete UTF-8 character. */
    Tcl_Size length)		/* Length of above string in bytes. */
{
    return length >= complete[UCHAR(*src)];
}

/*
 *---------------------------------------------------------------------------
 *
 * Tcl_NumUtfChars --
 *
 *	Returns the number of characters (not bytes) in the UTF-8 string, not
 *	including the terminating NULL byte. This is equivalent to Plan 9
 *	utflen() and utfnlen().
 *
 * Results:
 *	As above.
 *
 * Side effects:
 *	None.
 *
 *---------------------------------------------------------------------------
 */

Tcl_Size
Tcl_NumUtfChars(
    const char *src,	/* The UTF-8 string to measure. */
    Tcl_Size length)	/* The length of the string in bytes, or
			 * negative value for strlen(src). */
{
    Tcl_UniChar ch = 0;
    Tcl_Size i = 0;

    if (length < 0) {
	/* string is NUL-terminated, so TclUtfToUniChar calls are safe. */
	while (*src != '\0') {
	    src += TclUtfToUniChar(src, &ch);
	    i++;
	}
    } else {
	/* Will return value between 0 and length. No overflow checks. */

	/* Pointer to the end of string. Never read endPtr[0] */
	const char *endPtr = src + length;
	/* Pointer to last byte where optimization still can be used */
	const char *optPtr = endPtr - 4;

	/*
	 * Optimize away the call in this loop. Justified because...
	 * when (src <= optPtr), (endPtr - src) >= (endPtr - optPtr)
	 * By initialization above (endPtr - optPtr) = TCL_UTF_MAX
	 * So (endPtr - src) >= TCL_UTF_MAX, and passing that to
	 * Tcl_UtfCharComplete we know will cause return of 1.
	 */
	while (src <= optPtr
		/* && Tcl_UtfCharComplete(src, endPtr - src) */ ) {
	    src += TclUtfToUniChar(src, &ch);
	    i++;
	}
	/* Loop over the remaining string where call must happen */
	while (src < endPtr) {
	    if (Tcl_UtfCharComplete(src, endPtr - src)) {
		src += TclUtfToUniChar(src, &ch);
	    } else {
		/*
		 * src points to incomplete UTF-8 sequence
		 * Treat first byte as character and count it
		 */
		src++;
	    }
	    i++;
	}
    }
    return i;
}

<<<<<<< HEAD
Tcl_Size
TclNumUtfChars(
=======
#if !defined(TCL_NO_DEPRECATED)
int
Tcl_NumUtfChars(
>>>>>>> b9bb8fd5
    const char *src,	/* The UTF-8 string to measure. */
    Tcl_Size length)	/* The length of the string in bytes, or
			 * negative for strlen(src). */
{
    unsigned short ch = 0;
    Tcl_Size i = 0;

    if (length < 0) {
	/* string is NUL-terminated, so TclUtfToUniChar calls are safe. */
	while (*src != '\0') {
	    src += Tcl_UtfToChar16(src, &ch);
	    i++;
	}
    } else {
	/* Will return value between 0 and length. No overflow checks. */

	/* Pointer to the end of string. Never read endPtr[0] */
	const char *endPtr = src + length;
	/* Pointer to last byte where optimization still can be used */
	const char *optPtr = endPtr - 4;

	/*
	 * Optimize away the call in this loop. Justified because...
	 * when (src <= optPtr), (endPtr - src) >= (endPtr - optPtr)
	 * By initialization above (endPtr - optPtr) = TCL_UTF_MAX
	 * So (endPtr - src) >= TCL_UTF_MAX, and passing that to
	 * Tcl_UtfCharComplete we know will cause return of 1.
	 */
	while (src <= optPtr
		/* && Tcl_UtfCharComplete(src, endPtr - src) */ ) {
	    src += Tcl_UtfToChar16(src, &ch);
	    i++;
	}
	/* Loop over the remaining string where call must happen */
	while (src < endPtr) {
	    if (Tcl_UtfCharComplete(src, endPtr - src)) {
		src += Tcl_UtfToChar16(src, &ch);
	    } else {
		/*
		 * src points to incomplete UTF-8 sequence
		 * Treat first byte as character and count it
		 */
		src++;
	    }
	    i++;
	}
    }
    return i;
}

/*
 *---------------------------------------------------------------------------
 *
 * Tcl_UtfFindFirst --
 *
 *	Returns a pointer to the first occurrence of the given Unicode character
 *	in the NULL-terminated UTF-8 string. The NULL terminator is considered
 *	part of the UTF-8 string. Equivalent to Plan 9 utfrune().
 *
 * Results:
 *	As above. If the Unicode character does not exist in the given string,
 *	the return value is NULL.
 *
 * Side effects:
 *	None.
 *
 *---------------------------------------------------------------------------
 */

const char *
Tcl_UtfFindFirst(
    const char *src,		/* The UTF-8 string to be searched. */
    int ch)			/* The Unicode character to search for. */
{
    while (1) {
	int find, len = Tcl_UtfToUniChar(src, &find);

	if (find == ch) {
	    return src;
	}
	if (*src == '\0') {
	    return NULL;
	}
	src += len;
    }
}

/*
 *---------------------------------------------------------------------------
 *
 * Tcl_UtfFindLast --
 *
 *	Returns a pointer to the last occurrence of the given Unicode character
 *	in the NULL-terminated UTF-8 string. The NULL terminator is considered
 *	part of the UTF-8 string. Equivalent to Plan 9 utfrrune().
 *
 * Results:
 *	As above. If the Unicode character does not exist in the given string, the
 *	return value is NULL.
 *
 * Side effects:
 *	None.
 *
 *---------------------------------------------------------------------------
 */

const char *
Tcl_UtfFindLast(
    const char *src,		/* The UTF-8 string to be searched. */
    int ch)			/* The Unicode character to search for. */
{
    const char *last = NULL;

    while (1) {
	int find, len = Tcl_UtfToUniChar(src, &find);

	if (find == ch) {
	    last = src;
	}
	if (*src == '\0') {
	    break;
	}
	src += len;
    }
    return last;
}

/*
 *---------------------------------------------------------------------------
 *
 * Tcl_UtfNext --
 *
 *	Given a pointer to some location in a UTF-8 string, Tcl_UtfNext
 *	returns a pointer to the next UTF-8 character in the string.
 *	The caller must not ask for the next character after the last
 *	character in the string if the string is not terminated by a null
 *	character.
 *
 * Results:
 *	The return value is the pointer to the next character in the UTF-8
 *	string.
 *
 * Side effects:
 *	None.
 *
 *---------------------------------------------------------------------------
 */

const char *
Tcl_UtfNext(
    const char *src)		/* The current location in the string. */
{
    size_t left;
    const char *next;

    if (((*src) & 0xC0) == 0x80) {
	/* Continuation byte, so we start 'inside' a (possible valid) UTF-8
	 * sequence. Since we are not allowed to access src[-1], we cannot
	 * check if the sequence is actually valid, the best we can do is
	 * just assume it is valid and locate the end. */
	if ((((*++src) & 0xC0) == 0x80) && (((*++src) & 0xC0) == 0x80)) {
	    ++src;
	}
	return src;
    }

    left = totalBytes[UCHAR(*src)];
    next = src + 1;
    while (--left) {
	if ((*next & 0xC0) != 0x80) {
	    /*
	     * src points to non-trail byte; We ran out of trail bytes
	     * before the needs of the lead byte were satisfied.
	     * Let the (malformed) lead byte alone be a character
	     */
	    return src + 1;
	}
	next++;
    }
    /*
     * Call Invalid() here only if required conditions are met:
     *    src[0] is known a lead byte.
     *    src[1] is known a trail byte.
     * Especially important to prevent calls when src[0] == '\xF8' or '\xFC'
     * See tests utf-6.37 through utf-6.43 through valgrind or similar tool.
     */
    if ((next == src + 1) || Invalid(src)) {
	return src + 1;
    }
    return next;
}

/*
 *---------------------------------------------------------------------------
 *
 * Tcl_UtfPrev --
 *
 *	Given a pointer to some current location in a UTF-8 string, move
 *	backwards one character. This works correctly when the pointer is in
 *	the middle of a UTF-8 character.
 *
 * Results:
 *	The return value is a pointer to the previous character in the UTF-8
 *	string. If the current location was already at the beginning of the
 *	string, the return value will also be a pointer to the beginning of
 *	the string.
 *
 * Side effects:
 *	None.
 *
 *---------------------------------------------------------------------------
 */

const char *
Tcl_UtfPrev(
    const char *src,		/* A location in a UTF-8 string. */
    const char *start)		/* Pointer to the beginning of the string */
{
    int trailBytesSeen = 0;	/* How many trail bytes have been verified? */
    const char *fallback = src - 1;
				/* If we cannot find a lead byte that might
				 * start a prefix of a valid UTF byte sequence,
				 * we will fallback to a one-byte back step */
    const char *look = fallback;
				/* Start search at the fallback position */

    /* Quick boundary case exit. */
    if (fallback <= start) {
	return start;
    }

    do {
	unsigned char byte = UCHAR(look[0]);

	if (byte < 0x80) {
	    /*
	     * Single byte character. Either this is a correct previous
	     * character, or it is followed by at least one trail byte
	     * which indicates a malformed sequence. In either case the
	     * correct result is to return the fallback.
	     */
	    return fallback;
	}
	if (byte >= 0xC0) {
	    /* Non-trail byte; May be multibyte lead. */

	    if ((trailBytesSeen == 0)
		/*
		 * We've seen no trailing context to use to check
		 * anything. From what we know, this non-trail byte
		 * is a prefix of a previous character, and accepting
		 * it (the fallback) is correct.
		 */

		    || (trailBytesSeen >= totalBytes[byte])) {
		/*
		 * That is, (1 + trailBytesSeen > needed).
		 * We've examined more bytes than needed to complete
		 * this lead byte. No matter about well-formedness or
		 * validity, the sequence starting with this lead byte
		 * will never include the fallback location, so we must
		 * return the fallback location. See test utf-7.17
		 */
		return fallback;
	    }

	    /*
	     * trailBytesSeen > 0, so we can examine look[1] safely.
	     * Use that capability to screen out invalid sequences.
	     */

	    if (Invalid(look)) {
		/* Reject */
		return fallback;
	    }
	    return (const char *)look;
	}

	/* We saw a trail byte. */
	trailBytesSeen++;

	if ((const char *)look == start) {
	    /*
	     * Do not read before the start of the string
	     *
	     * If we get here, we've examined bytes at every location
	     * >= start and < src and all of them are trail bytes,
	     * including (*start).  We need to return our fallback
	     * and exit this loop before we run past the start of the string.
	     */
	    return fallback;
	}

	/* Continue the search backwards... */
	look--;
    } while (trailBytesSeen < 4);

    /*
     * We've seen 4 trail bytes, so we know there will not be a
     * properly formed byte sequence to find, and we can stop looking,
     * accepting the fallback.
     */
    return fallback;
}

/*
 *---------------------------------------------------------------------------
 *
 * Tcl_UniCharAtIndex --
 *
 *	Returns the Unicode character represented at the specified character
 *	(not byte) position in the UTF-8 string.
 *
 * Results:
 *	As above.
 *
 * Side effects:
 *	None.
 *
 *---------------------------------------------------------------------------
 */

int
Tcl_UniCharAtIndex(
    const char *src,	/* The UTF-8 string to dereference. */
    Tcl_Size index)	/* The position of the desired character. */
{
    Tcl_UniChar ch = 0;
    int i = 0;

    if (index < 0) {
	return -1;
    }
    while (index--) {
	i = TclUtfToUniChar(src, &ch);
	src += i;
    }
#if TCL_UTF_MAX < 4
    if ((ch >= 0xD800) && (i < 3)) {
	/* Index points at character following high Surrogate */
	return -1;
    }
<<<<<<< HEAD
#endif
    TclUtfToUCS4(src, &i);
=======
    Tcl_UtfToUniChar(src, &i);
>>>>>>> b9bb8fd5
    return i;
}

/*
 *---------------------------------------------------------------------------
 *
 * Tcl_UtfAtIndex --
 *
 *	Returns a pointer to the specified character (not byte) position in
 *	the UTF-8 string.
 *
 * Results:
 *	As above.
 *
 * Side effects:
 *	None.
 *
 *---------------------------------------------------------------------------
 */

const char *
Tcl_UtfAtIndex(
    const char *src,	/* The UTF-8 string. */
    Tcl_Size index)	/* The position of the desired character. */
{
    int ch = 0;

<<<<<<< HEAD
    if (index > 0) {
	while (index--) {
	    /* Make use of the #undef Tcl_UtfToUniChar above, which already handles UCS4. */
	    src += Tcl_UtfToUniChar(src, &ch);
	}
=======
    while (index-- > 0) {
	len = (Tcl_UtfToUniChar)(src, &ch);
	src += len;
>>>>>>> b9bb8fd5
    }
    return src;
}

<<<<<<< HEAD
=======
#if !defined(TCL_NO_DEPRECATED)
>>>>>>> b9bb8fd5
const char *
TclUtfAtIndex(
    const char *src,	/* The UTF-8 string. */
    Tcl_Size index)	/* The position of the desired character. */
{
    unsigned short ch = 0;
    Tcl_Size len = 0;

    if (index > 0) {
	while (index--) {
	    src += (len = Tcl_UtfToChar16(src, &ch));
	}
	if ((ch >= 0xD800) && (len < 3)) {
	    /* Index points at character following high Surrogate */
	    src += Tcl_UtfToChar16(src, &ch);
	}
    }
    return src;
}

/*
 *---------------------------------------------------------------------------
 *
 * Tcl_UtfBackslash --
 *
 *	Figure out how to handle a backslash sequence.
 *
 * Results:
 *	Stores the bytes represented by the backslash sequence in dst and
 *	returns the number of bytes written to dst. At most 4 bytes
 *	are written to dst; dst must have been large enough to accept those
 *	bytes. If readPtr isn't NULL then it is filled in with a count of the
 *	number of bytes in the backslash sequence.
 *
 * Side effects:
 *	The maximum number of bytes it takes to represent a Unicode character
 *	in UTF-8 is guaranteed to be less than the number of bytes used to
 *	express the backslash sequence that represents that Unicode character.
 *	If the target buffer into which the caller is going to store the bytes
 *	that represent the Unicode character is at least as large as the
 *	source buffer from which the backslashed sequence was extracted, no
 *	buffer overruns should occur.
 *
 *---------------------------------------------------------------------------
 */

Tcl_Size
Tcl_UtfBackslash(
    const char *src,		/* Points to the backslash character of a
				 * backslash sequence. */
    int *readPtr,		/* Fill in with number of characters read from
				 * src, unless NULL. */
    char *dst)			/* Filled with the bytes represented by the
				 * backslash sequence. */
{
#define LINE_LENGTH 128
    Tcl_Size numRead;
    int result;

    result = TclParseBackslash(src, LINE_LENGTH, &numRead, dst);
    if (numRead == LINE_LENGTH) {
	/*
	 * We ate a whole line. Pay the price of a strlen()
	 */

	result = TclParseBackslash(src, strlen(src), &numRead, dst);
    }
    if (readPtr != NULL) {
	*readPtr = numRead;
    }
    return result;
}

/*
 *----------------------------------------------------------------------
 *
 * Tcl_UtfToUpper --
 *
 *	Convert lowercase characters to uppercase characters in a UTF string
 *	in place. The conversion may shrink the UTF string.
 *
 * Results:
 *	Returns the number of bytes in the resulting string excluding the
 *	trailing null.
 *
 * Side effects:
 *	Writes a terminating null after the last converted character.
 *
 *----------------------------------------------------------------------
 */

Tcl_Size
Tcl_UtfToUpper(
    char *str)			/* String to convert in place. */
{
    int ch, upChar;
    char *src, *dst;
    Tcl_Size len;

    /*
     * Iterate over the string until we hit the terminating null.
     */

    src = dst = str;
    while (*src) {
	len = Tcl_UtfToUniChar(src, &ch);
	upChar = Tcl_UniCharToUpper(ch);

	/*
	 * To keep badly formed Utf strings from getting inflated by the
	 * conversion (thereby causing a segfault), only copy the upper case
	 * char to dst if its size is <= the original char.
	 */

	if (len < TclUtfCount(upChar)) {
	    memmove(dst, src, len);
	    dst += len;
	} else {
	    dst += Tcl_UniCharToUtf(upChar, dst);
	}
	src += len;
    }
    *dst = '\0';
    return (dst - str);
}

/*
 *----------------------------------------------------------------------
 *
 * Tcl_UtfToLower --
 *
 *	Convert uppercase characters to lowercase characters in a UTF string
 *	in place. The conversion may shrink the UTF string.
 *
 * Results:
 *	Returns the number of bytes in the resulting string excluding the
 *	trailing null.
 *
 * Side effects:
 *	Writes a terminating null after the last converted character.
 *
 *----------------------------------------------------------------------
 */

Tcl_Size
Tcl_UtfToLower(
    char *str)			/* String to convert in place. */
{
    int ch, lowChar;
    char *src, *dst;
    Tcl_Size len;

    /*
     * Iterate over the string until we hit the terminating null.
     */

    src = dst = str;
    while (*src) {
	len = Tcl_UtfToUniChar(src, &ch);
	lowChar = Tcl_UniCharToLower(ch);

	/*
	 * To keep badly formed Utf strings from getting inflated by the
	 * conversion (thereby causing a segfault), only copy the lower case
	 * char to dst if its size is <= the original char.
	 */

	if (len < TclUtfCount(lowChar)) {
	    memmove(dst, src, len);
	    dst += len;
	} else {
	    dst += Tcl_UniCharToUtf(lowChar, dst);
	}
	src += len;
    }
    *dst = '\0';
    return (dst - str);
}

/*
 *----------------------------------------------------------------------
 *
 * Tcl_UtfToTitle --
 *
 *	Changes the first character of a UTF string to title case or uppercase
 *	and the rest of the string to lowercase. The conversion happens in
 *	place and may shrink the UTF string.
 *
 * Results:
 *	Returns the number of bytes in the resulting string excluding the
 *	trailing null.
 *
 * Side effects:
 *	Writes a terminating null after the last converted character.
 *
 *----------------------------------------------------------------------
 */

Tcl_Size
Tcl_UtfToTitle(
    char *str)			/* String to convert in place. */
{
    int ch, titleChar, lowChar;
    char *src, *dst;
    Tcl_Size len;

    /*
     * Capitalize the first character and then lowercase the rest of the
     * characters until we get to a null.
     */

    src = dst = str;

    if (*src) {
	len = Tcl_UtfToUniChar(src, &ch);
	titleChar = Tcl_UniCharToTitle(ch);

	if (len < TclUtfCount(titleChar)) {
	    memmove(dst, src, len);
	    dst += len;
	} else {
	    dst += Tcl_UniCharToUtf(titleChar, dst);
	}
	src += len;
    }
    while (*src) {
	len = Tcl_UtfToUniChar(src, &ch);
	lowChar = ch;
	/* Special exception for Georgian Asomtavruli chars, no titlecase. */
	if ((unsigned)(lowChar - 0x1C90) >= 0x30) {
	    lowChar = Tcl_UniCharToLower(lowChar);
	}

	if (len < TclUtfCount(lowChar)) {
	    memmove(dst, src, len);
	    dst += len;
	} else {
	    dst += Tcl_UniCharToUtf(lowChar, dst);
	}
	src += len;
    }
    *dst = '\0';
    return (dst - str);
}

/*
 *----------------------------------------------------------------------
 *
 * TclpUtfNcmp2 --
 *
 *	Compare at most numBytes bytes of utf-8 strings cs and ct. Both cs and
 *	ct are assumed to be at least numBytes bytes long.
 *
 * Results:
 *	Return <0 if cs < ct, 0 if cs == ct, or >0 if cs > ct.
 *
 * Side effects:
 *	None.
 *
 *----------------------------------------------------------------------
 */

int
TclpUtfNcmp2(
    const char *cs,		/* UTF string to compare to ct. */
    const char *ct,		/* UTF string cs is compared to. */
    size_t numBytes)	/* Number of *bytes* to compare. */
{
    /*
     * We can't simply call 'memcmp(cs, ct, numBytes);' because we need to
     * check for Tcl's \xC0\x80 non-utf-8 null encoding. Otherwise utf-8 lexes
     * fine in the strcmp manner.
     */

    int result = 0;

    for ( ; numBytes != 0; numBytes--, cs++, ct++) {
	if (*cs != *ct) {
	    result = UCHAR(*cs) - UCHAR(*ct);
	    break;
	}
    }
    if (numBytes && ((UCHAR(*cs) == 0xC0) || (UCHAR(*ct) == 0xC0))) {
	unsigned char c1, c2;

	c1 = ((UCHAR(*cs) == 0xC0) && (UCHAR(cs[1]) == 0x80)) ? 0 : UCHAR(*cs);
	c2 = ((UCHAR(*ct) == 0xC0) && (UCHAR(ct[1]) == 0x80)) ? 0 : UCHAR(*ct);
	result = (c1 - c2);
    }
    return result;
}

/*
 *----------------------------------------------------------------------
 *
 * Tcl_UtfNcmp --
 *
 *	Compare at most numChars UTF chars of string cs to string ct. Both cs
 *	and ct are assumed to be at least numChars UTF chars long.
 *
 * Results:
 *	Return <0 if cs < ct, 0 if cs == ct, or >0 if cs > ct.
 *
 * Side effects:
 *	None.
 *
 *----------------------------------------------------------------------
 */

int
Tcl_UtfNcmp(
    const char *cs,		/* UTF string to compare to ct. */
    const char *ct,		/* UTF string cs is compared to. */
    size_t numChars)	/* Number of UTF chars to compare. */
{
    Tcl_UniChar ch1 = 0, ch2 = 0;

    /*
     * Cannot use 'memcmp(cs, ct, n);' as byte representation of \u0000 (the
     * pair of bytes 0xC0,0x80) is larger than byte representation of \u0001
     * (the byte 0x01.)
     */

    while (numChars-- > 0) {
	/*
	 * n must be interpreted as chars, not bytes. This should be called
	 * only when both strings are of at least n chars long (no need for \0
	 * check)
	 */

	cs += TclUtfToUniChar(cs, &ch1);
	ct += TclUtfToUniChar(ct, &ch2);
	if (ch1 != ch2) {
	    return (ch1 - ch2);
	}
    }
    return 0;
}

/*
 *----------------------------------------------------------------------
 *
 * Tcl_UtfNcasecmp --
 *
 *	Compare at most numChars UTF chars of string cs to string ct case
 *	insensitive. Both cs and ct are assumed to be at least numChars UTF
 *	chars long.
 *
 * Results:
 *	Return <0 if cs < ct, 0 if cs == ct, or >0 if cs > ct.
 *
 * Side effects:
 *	None.
 *
 *----------------------------------------------------------------------
 */

int
Tcl_UtfNcasecmp(
    const char *cs,		/* UTF string to compare to ct. */
    const char *ct,		/* UTF string cs is compared to. */
    size_t numChars)	/* Number of UTF chars to compare. */
{
    Tcl_UniChar ch1 = 0, ch2 = 0;

    while (numChars-- > 0) {
	/*
	 * n must be interpreted as chars, not bytes.
	 * This should be called only when both strings are of
	 * at least n chars long (no need for \0 check)
	 */
	cs += TclUtfToUniChar(cs, &ch1);
	ct += TclUtfToUniChar(ct, &ch2);
	if (ch1 != ch2) {
	    ch1 = Tcl_UniCharToLower(ch1);
	    ch2 = Tcl_UniCharToLower(ch2);
	    if (ch1 != ch2) {
		return (ch1 - ch2);
	    }
	}
    }
    return 0;
}

/*
 *----------------------------------------------------------------------
 *
 * Tcl_UtfCmp --
 *
 *	Compare UTF chars of string cs to string ct case sensitively.
 *	Replacement for strcmp in Tcl core, in places where UTF-8 should
 *	be handled.
 *
 * Results:
 *	Return <0 if cs < ct, 0 if cs == ct, or >0 if cs > ct.
 *
 * Side effects:
 *	None.
 *
 *----------------------------------------------------------------------
 */

int
TclUtfCmp(
    const char *cs,		/* UTF string to compare to ct. */
    const char *ct)		/* UTF string cs is compared to. */
{
    Tcl_UniChar ch1 = 0, ch2 = 0;

    while (*cs && *ct) {
	cs += TclUtfToUniChar(cs, &ch1);
	ct += TclUtfToUniChar(ct, &ch2);
	if (ch1 != ch2) {
	    return ch1 - ch2;
	}
    }
    return UCHAR(*cs) - UCHAR(*ct);
}


/*
 *----------------------------------------------------------------------
 *
 * TclUtfCasecmp --
 *
 *	Compare UTF chars of string cs to string ct case insensitively.
 *	Replacement for strcasecmp in Tcl core, in places where UTF-8 should
 *	be handled.
 *
 * Results:
 *	Return <0 if cs < ct, 0 if cs == ct, or >0 if cs > ct.
 *
 * Side effects:
 *	None.
 *
 *----------------------------------------------------------------------
 */

int
TclUtfCasecmp(
    const char *cs,		/* UTF string to compare to ct. */
    const char *ct)		/* UTF string cs is compared to. */
{
    Tcl_UniChar ch1 = 0, ch2 = 0;

    while (*cs && *ct) {
	cs += TclUtfToUniChar(cs, &ch1);
	ct += TclUtfToUniChar(ct, &ch2);
	if (ch1 != ch2) {
	    ch1 = Tcl_UniCharToLower(ch1);
	    ch2 = Tcl_UniCharToLower(ch2);
	    if (ch1 != ch2) {
		return ch1 - ch2;
	    }
	}
    }
    return UCHAR(*cs) - UCHAR(*ct);
}


/*
 *----------------------------------------------------------------------
 *
 * Tcl_UniCharToUpper --
 *
 *	Compute the uppercase equivalent of the given Unicode character.
 *
 * Results:
 *	Returns the uppercase Unicode character.
 *
 * Side effects:
 *	None.
 *
 *----------------------------------------------------------------------
 */

int
Tcl_UniCharToUpper(
    int ch)			/* Unicode character to convert. */
{
    if (!UNICODE_OUT_OF_RANGE(ch)) {
	int info = GetUniCharInfo(ch);

	if (GetCaseType(info) & 0x04) {
	    ch -= GetDelta(info);
	}
    }
    /* Clear away extension bits, if any */
    return ch & 0x1FFFFF;
}

/*
 *----------------------------------------------------------------------
 *
 * Tcl_UniCharToLower --
 *
 *	Compute the lowercase equivalent of the given Unicode character.
 *
 * Results:
 *	Returns the lowercase Unicode character.
 *
 * Side effects:
 *	None.
 *
 *----------------------------------------------------------------------
 */

int
Tcl_UniCharToLower(
    int ch)			/* Unicode character to convert. */
{
    if (!UNICODE_OUT_OF_RANGE(ch)) {
	int info = GetUniCharInfo(ch);
	int mode = GetCaseType(info);

	if ((mode & 0x02) && (mode != 0x7)) {
	    ch += GetDelta(info);
	}
    }
    /* Clear away extension bits, if any */
    return ch & 0x1FFFFF;
}

/*
 *----------------------------------------------------------------------
 *
 * Tcl_UniCharToTitle --
 *
 *	Compute the titlecase equivalent of the given Unicode character.
 *
 * Results:
 *	Returns the titlecase Unicode character.
 *
 * Side effects:
 *	None.
 *
 *----------------------------------------------------------------------
 */

int
Tcl_UniCharToTitle(
    int ch)			/* Unicode character to convert. */
{
    if (!UNICODE_OUT_OF_RANGE(ch)) {
	int info = GetUniCharInfo(ch);
	int mode = GetCaseType(info);

	if (mode & 0x1) {
	    /*
	     * Subtract or add one depending on the original case.
	     */

	    if (mode != 0x7) {
		ch += ((mode & 0x4) ? -1 : 1);
	    }
	} else if (mode == 0x4) {
	    ch -= GetDelta(info);
	}
    }
    /* Clear away extension bits, if any */
    return ch & 0x1FFFFF;
}

/*
 *----------------------------------------------------------------------
 *
 * Tcl_Char16Len --
 *
 *	Find the length of a UniChar string. The str input must be null
 *	terminated.
 *
 * Results:
 *	Returns the length of str in UniChars (not bytes).
 *
 * Side effects:
 *	None.
 *
 *----------------------------------------------------------------------
 */

Tcl_Size
Tcl_Char16Len(
    const unsigned short *uniStr)	/* Unicode string to find length of. */
{
    Tcl_Size len = 0;

    while (*uniStr != '\0') {
	len++;
	uniStr++;
    }
    return len;
}

/*
 *----------------------------------------------------------------------
 *
 * Tcl_UniCharLen --
 *
 *	Find the length of a UniChar string. The str input must be null
 *	terminated.
 *
 * Results:
 *	Returns the length of str in UniChars (not bytes).
 *
 * Side effects:
 *	None.
 *
 *----------------------------------------------------------------------
 */

#undef Tcl_UniCharLen
Tcl_Size
Tcl_UniCharLen(
    const int *uniStr)	/* Unicode string to find length of. */
{
    Tcl_Size len = 0;

    while (*uniStr != '\0') {
	len++;
	uniStr++;
    }
    return len;
}

/*
 *----------------------------------------------------------------------
 *
 * TclUniCharNcmp --
 *
 *	Compare at most numChars unichars of string ucs to string uct.
 *	Both ucs and uct are assumed to be at least numChars unichars long.
 *
 * Results:
 *	Return <0 if ucs < uct, 0 if ucs == uct, or >0 if ucs > uct.
 *
 * Side effects:
 *	None.
 *
 *----------------------------------------------------------------------
 */

int
TclUniCharNcmp(
    const Tcl_UniChar *ucs,	/* Unicode string to compare to uct. */
    const Tcl_UniChar *uct,	/* Unicode string ucs is compared to. */
<<<<<<< HEAD
    size_t numChars)	/* Number of unichars to compare. */
=======
    unsigned long numChars)	/* Number of unichars to compare. */
{
#if defined(WORDS_BIGENDIAN)
    /*
     * We are definitely on a big-endian machine; memcmp() is safe
     */

    return memcmp(ucs, uct, numChars*sizeof(Tcl_UniChar));

#else /* !WORDS_BIGENDIAN */
    /*
     * We can't simply call memcmp() because that is not lexically correct.
     */

    for ( ; numChars != 0; ucs++, uct++, numChars--) {
	if (*ucs != *uct) {
	    return (*ucs - *uct);
	}
    }
    return 0;
#endif /* WORDS_BIGENDIAN */
}

#if !defined(TCL_NO_DEPRECATED)
int
Tcl_UniCharNcmp(
    const unsigned short *ucs,	/* Unicode string to compare to uct. */
    const unsigned short *uct,	/* Unicode string ucs is compared to. */
    unsigned long numChars)	/* Number of unichars to compare. */
>>>>>>> b9bb8fd5
{
#if defined(WORDS_BIGENDIAN)
    /*
     * We are definitely on a big-endian machine; memcmp() is safe
     */

    return memcmp(ucs, uct, numChars*sizeof(Tcl_UniChar));

#else /* !WORDS_BIGENDIAN */
    /*
     * We can't simply call memcmp() because that is not lexically correct.
     */

    for ( ; numChars != 0; ucs++, uct++, numChars--) {
	if (*ucs != *uct) {
#if TCL_UTF_MAX < 4
	    /* special case for handling upper surrogates */
	    if (((*ucs & 0xFC00) == 0xD800) && ((*uct & 0xFC00) != 0xD800)) {
		return 1;
	    } else if (((*uct & 0xFC00) == 0xD800)) {
		return -1;
	    }
#endif
	    return (*ucs - *uct);
	}
    }
    return 0;
#endif /* WORDS_BIGENDIAN */
}

/*
 *----------------------------------------------------------------------
 *
 * TclUniCharNcasecmp --
 *
 *	Compare at most numChars unichars of string ucs to string uct case
 *	insensitive. Both ucs and uct are assumed to be at least numChars
 *	unichars long.
 *
 * Results:
 *	Return <0 if ucs < uct, 0 if ucs == uct, or >0 if ucs > uct.
 *
 * Side effects:
 *	None.
 *
 *----------------------------------------------------------------------
 */

int
TclUniCharNcasecmp(
    const Tcl_UniChar *ucs,	/* Unicode string to compare to uct. */
    const Tcl_UniChar *uct,	/* Unicode string ucs is compared to. */
    size_t numChars)	/* Number of Unichars to compare. */
{
    for ( ; numChars != 0; numChars--, ucs++, uct++) {
	if (*ucs != *uct) {
<<<<<<< HEAD
	    Tcl_UniChar lcs = Tcl_UniCharToLower(*ucs);
	    Tcl_UniChar lct = Tcl_UniCharToLower(*uct);
=======
	    int lcs = Tcl_UniCharToLower(*ucs);
	    int lct = Tcl_UniCharToLower(*uct);

	    if (lcs != lct) {
		return (lcs - lct);
	    }
	}
    }
    return 0;
}

#if !defined(TCL_NO_DEPRECATED)
int
Tcl_UniCharNcasecmp(
    const unsigned short *ucs,	/* Unicode string to compare to uct. */
    const unsigned short *uct,	/* Unicode string ucs is compared to. */
    unsigned long numChars)	/* Number of unichars to compare. */
{
    for ( ; numChars != 0; numChars--, ucs++, uct++) {
	if (*ucs != *uct) {
	    unsigned short lcs = Tcl_UniCharToLower(*ucs);
	    unsigned short lct = Tcl_UniCharToLower(*uct);
>>>>>>> b9bb8fd5

	    if (lcs != lct) {
#if TCL_UTF_MAX < 4
	    /* special case for handling upper surrogates */
	    if (((lcs & 0xFC00) == 0xD800) && ((lct & 0xFC00) != 0xD800)) {
		return 1;
	    } else if (((lct & 0xFC00) == 0xD800)) {
		return -1;
	    }
#endif
		return (lcs - lct);
	    }
	}
    }
    return 0;
}

/*
 *----------------------------------------------------------------------
 *
 * Tcl_UniCharIsAlnum --
 *
 *	Test if a character is an alphanumeric Unicode character.
 *
 * Results:
 *	Returns 1 if character is alphanumeric.
 *
 * Side effects:
 *	None.
 *
 *----------------------------------------------------------------------
 */

int
Tcl_UniCharIsAlnum(
    int ch)			/* Unicode character to test. */
{
    if (UNICODE_OUT_OF_RANGE(ch)) {
	return 0;
    }
    return (((ALPHA_BITS | DIGIT_BITS) >> GetCategory(ch)) & 1);
}

/*
 *----------------------------------------------------------------------
 *
 * Tcl_UniCharIsAlpha --
 *
 *	Test if a character is an alphabetic Unicode character.
 *
 * Results:
 *	Returns 1 if character is alphabetic.
 *
 * Side effects:
 *	None.
 *
 *----------------------------------------------------------------------
 */

int
Tcl_UniCharIsAlpha(
    int ch)			/* Unicode character to test. */
{
    if (UNICODE_OUT_OF_RANGE(ch)) {
	return 0;
    }
    return ((ALPHA_BITS >> GetCategory(ch)) & 1);
}

/*
 *----------------------------------------------------------------------
 *
 * Tcl_UniCharIsControl --
 *
 *	Test if a character is a Unicode control character.
 *
 * Results:
 *	Returns non-zero if character is a control.
 *
 * Side effects:
 *	None.
 *
 *----------------------------------------------------------------------
 */

int
Tcl_UniCharIsControl(
    int ch)			/* Unicode character to test. */
{
    if (UNICODE_OUT_OF_RANGE(ch)) {
	/* Clear away extension bits, if any */
	ch &= 0x1FFFFF;
	if ((ch == 0xE0001) || ((ch >= 0xE0020) && (ch <= 0xE007F))) {
	    return 1;
	}
	if ((ch >= 0xF0000) && ((ch & 0xFFFF) <= 0xFFFD)) {
	    return 1;
	}
	return 0;
    }
    return ((CONTROL_BITS >> GetCategory(ch)) & 1);
}

/*
 *----------------------------------------------------------------------
 *
 * Tcl_UniCharIsDigit --
 *
 *	Test if a character is a numeric Unicode character.
 *
 * Results:
 *	Returns non-zero if character is a digit.
 *
 * Side effects:
 *	None.
 *
 *----------------------------------------------------------------------
 */

int
Tcl_UniCharIsDigit(
    int ch)			/* Unicode character to test. */
{
    if (UNICODE_OUT_OF_RANGE(ch)) {
	return 0;
    }
    return (GetCategory(ch) == DECIMAL_DIGIT_NUMBER);
}

/*
 *----------------------------------------------------------------------
 *
 * Tcl_UniCharIsGraph --
 *
 *	Test if a character is any Unicode print character except space.
 *
 * Results:
 *	Returns non-zero if character is printable, but not space.
 *
 * Side effects:
 *	None.
 *
 *----------------------------------------------------------------------
 */

int
Tcl_UniCharIsGraph(
    int ch)			/* Unicode character to test. */
{
    if (UNICODE_OUT_OF_RANGE(ch)) {
	return ((unsigned)((ch & 0x1FFFFF) - 0xE0100) <= 0xEF);
    }
    return ((GRAPH_BITS >> GetCategory(ch)) & 1);
}

/*
 *----------------------------------------------------------------------
 *
 * Tcl_UniCharIsLower --
 *
 *	Test if a character is a lowercase Unicode character.
 *
 * Results:
 *	Returns non-zero if character is lowercase.
 *
 * Side effects:
 *	None.
 *
 *----------------------------------------------------------------------
 */

int
Tcl_UniCharIsLower(
    int ch)			/* Unicode character to test. */
{
    if (UNICODE_OUT_OF_RANGE(ch)) {
	return 0;
    }
    return (GetCategory(ch) == LOWERCASE_LETTER);
}

/*
 *----------------------------------------------------------------------
 *
 * Tcl_UniCharIsPrint --
 *
 *	Test if a character is a Unicode print character.
 *
 * Results:
 *	Returns non-zero if character is printable.
 *
 * Side effects:
 *	None.
 *
 *----------------------------------------------------------------------
 */

int
Tcl_UniCharIsPrint(
    int ch)			/* Unicode character to test. */
{
    if (UNICODE_OUT_OF_RANGE(ch)) {
	return ((unsigned)((ch & 0x1FFFFF) - 0xE0100) <= 0xEF);
    }
    return (((GRAPH_BITS|SPACE_BITS) >> GetCategory(ch)) & 1);
}

/*
 *----------------------------------------------------------------------
 *
 * Tcl_UniCharIsPunct --
 *
 *	Test if a character is a Unicode punctuation character.
 *
 * Results:
 *	Returns non-zero if character is punct.
 *
 * Side effects:
 *	None.
 *
 *----------------------------------------------------------------------
 */

int
Tcl_UniCharIsPunct(
    int ch)			/* Unicode character to test. */
{
    if (UNICODE_OUT_OF_RANGE(ch)) {
	return 0;
    }
    return ((PUNCT_BITS >> GetCategory(ch)) & 1);
}

/*
 *----------------------------------------------------------------------
 *
 * Tcl_UniCharIsSpace --
 *
 *	Test if a character is a whitespace Unicode character.
 *
 * Results:
 *	Returns non-zero if character is a space.
 *
 * Side effects:
 *	None.
 *
 *----------------------------------------------------------------------
 */

int
Tcl_UniCharIsSpace(
    int ch)			/* Unicode character to test. */
{
    /* Ignore upper 11 bits. */
    ch &= 0x1FFFFF;

    /*
     * If the character is within the first 127 characters, just use the
     * standard C function, otherwise consult the Unicode table.
     */

    if (ch < 0x80) {
	return TclIsSpaceProcM((char) ch);
    } else if (UNICODE_OUT_OF_RANGE(ch)) {
	return 0;
    } else if (ch == 0x0085 || ch == 0x180E || ch == 0x200B
	    || ch == 0x202F || ch == 0x2060 || ch == 0xFEFF) {
	return 1;
    } else {
	return ((SPACE_BITS >> GetCategory(ch)) & 1);
    }
}

/*
 *----------------------------------------------------------------------
 *
 * Tcl_UniCharIsUpper --
 *
 *	Test if a character is a uppercase Unicode character.
 *
 * Results:
 *	Returns non-zero if character is uppercase.
 *
 * Side effects:
 *	None.
 *
 *----------------------------------------------------------------------
 */

int
Tcl_UniCharIsUpper(
    int ch)			/* Unicode character to test. */
{
    if (UNICODE_OUT_OF_RANGE(ch)) {
	return 0;
    }
    return (GetCategory(ch) == UPPERCASE_LETTER);
}

/*
 *----------------------------------------------------------------------
 *
 * Tcl_UniCharIsUnicode --
 *
 *	Test if a character is a Unicode character.
 *
 * Results:
 *	Returns non-zero if character belongs to the Unicode set.
 *
 *	Excluded are:
 *	  1) All characters > U+10FFFF
 *	  2) Surrogates U+D800 - U+DFFF
 *	  3) Last 2 characters of each plane, so U+??FFFE  and U+??FFFF
 *	  4) The characters in the range U+FDD0 - U+FDEF
 *
 * Side effects:
 *	None.
 *
 *----------------------------------------------------------------------
 */

int
Tcl_UniCharIsUnicode(
    int ch)			/* Unicode character to test. */
{
    return ((unsigned int)ch <= 0x10FFFF) && ((ch & 0xFFF800) != 0xD800)
	    && ((ch & 0xFFFE) != 0xFFFE) && ((unsigned int)(ch - 0xFDD0) >= 32);
}

/*
 *----------------------------------------------------------------------
 *
 * Tcl_UniCharIsWordChar --
 *
 *	Test if a character is alphanumeric or a connector punctuation mark.
 *
 * Results:
 *	Returns 1 if character is a word character.
 *
 * Side effects:
 *	None.
 *
 *----------------------------------------------------------------------
 */

int
Tcl_UniCharIsWordChar(
    int ch)			/* Unicode character to test. */
{
    if (UNICODE_OUT_OF_RANGE(ch)) {
	return 0;
    }
    return ((WORD_BITS >> GetCategory(ch)) & 1);
}

/*
 *----------------------------------------------------------------------
 *
 * TclUniCharCaseMatch --
 *
 *	See if a particular Unicode string matches a particular pattern.
 *	Allows case insensitivity. This is the Unicode equivalent of the char*
 *	Tcl_StringCaseMatch. The UniChar strings must be NULL-terminated.
 *	This has no provision for counted UniChar strings, thus should not be
 *	used where NULLs are expected in the UniChar string. Use
 *	TclUniCharMatch where possible.
 *
 * Results:
 *	The return value is 1 if string matches pattern, and 0 otherwise. The
 *	matching operation permits the following special characters in the
 *	pattern: *?\[] (see the manual entry for details on what these mean).
 *
 * Side effects:
 *	None.
 *
 *----------------------------------------------------------------------
 */

int
TclUniCharCaseMatch(
    const Tcl_UniChar *uniStr,	/* Unicode String. */
    const Tcl_UniChar *uniPattern,
				/* Pattern, which may contain special
				 * characters. */
    int nocase)			/* 0 for case sensitive, 1 for insensitive */
{
    Tcl_UniChar ch1 = 0, p;

    while (1) {
	p = *uniPattern;

	/*
	 * See if we're at the end of both the pattern and the string. If so,
	 * we succeeded. If we're at the end of the pattern but not at the end
	 * of the string, we failed.
	 */

	if (p == 0) {
	    return (*uniStr == 0);
	}
	if ((*uniStr == 0) && (p != '*')) {
	    return 0;
	}

	/*
	 * Check for a "*" as the next pattern character. It matches any
	 * substring. We handle this by skipping all the characters up to the
	 * next matching one in the pattern, and then calling ourselves
	 * recursively for each postfix of string, until either we match or we
	 * reach the end of the string.
	 */

	if (p == '*') {
	    /*
	     * Skip all successive *'s in the pattern
	     */

	    while (*(++uniPattern) == '*') {
		/* empty body */
	    }
	    p = *uniPattern;
	    if (p == 0) {
		return 1;
	    }
	    if (nocase) {
		p = Tcl_UniCharToLower(p);
	    }
	    while (1) {
		/*
		 * Optimization for matching - cruise through the string
		 * quickly if the next char in the pattern isn't a special
		 * character
		 */

		if ((p != '[') && (p != '?') && (p != '\\')) {
		    if (nocase) {
			while (*uniStr && (p != *uniStr)
				&& (p != Tcl_UniCharToLower(*uniStr))) {
			    uniStr++;
			}
		    } else {
			while (*uniStr && (p != *uniStr)) {
			    uniStr++;
			}
		    }
		}
		if (TclUniCharCaseMatch(uniStr, uniPattern, nocase)) {
		    return 1;
		}
		if (*uniStr == 0) {
		    return 0;
		}
		uniStr++;
	    }
	}

	/*
	 * Check for a "?" as the next pattern character. It matches any
	 * single character.
	 */

	if (p == '?') {
	    uniPattern++;
	    uniStr++;
	    continue;
	}

	/*
	 * Check for a "[" as the next pattern character. It is followed by a
	 * list of characters that are acceptable, or by a range (two
	 * characters separated by "-").
	 */

	if (p == '[') {
<<<<<<< HEAD
	    Tcl_UniChar startChar, endChar;
=======
	    int startChar, endChar;

	    uniPattern++;
	    ch1 = (nocase ? Tcl_UniCharToLower(*uniStr) : *uniStr);
	    uniStr++;
	    while (1) {
		if ((*uniPattern == ']') || (*uniPattern == 0)) {
		    return 0;
		}
		startChar = (nocase ? Tcl_UniCharToLower(*uniPattern)
			: *uniPattern);
		uniPattern++;
		if (*uniPattern == '-') {
		    uniPattern++;
		    if (*uniPattern == 0) {
			return 0;
		    }
		    endChar = (nocase ? Tcl_UniCharToLower(*uniPattern)
			    : *uniPattern);
		    uniPattern++;
		    if (((startChar <= ch1) && (ch1 <= endChar))
			    || ((endChar <= ch1) && (ch1 <= startChar))) {
			/*
			 * Matches ranges of form [a-z] or [z-a].
			 */
			break;
		    }
		} else if (startChar == ch1) {
		    break;
		}
	    }
	    while (*uniPattern != ']') {
		if (*uniPattern == 0) {
		    uniPattern--;
		    break;
		}
		uniPattern++;
	    }
	    uniPattern++;
	    continue;
	}

	/*
	 * If the next pattern character is '\', just strip off the '\' so we
	 * do exact matching on the character that follows.
	 */

	if (p == '\\') {
	    if (*(++uniPattern) == '\0') {
		return 0;
	    }
	}

	/*
	 * There's no special character. Just make sure that the next bytes of
	 * each string match.
	 */

	if (nocase) {
	    if (Tcl_UniCharToLower(*uniStr) !=
		    Tcl_UniCharToLower(*uniPattern)) {
		return 0;
	    }
	} else if (*uniStr != *uniPattern) {
	    return 0;
	}
	uniStr++;
	uniPattern++;
    }
}

#if !defined(TCL_NO_DEPRECATED)
int
Tcl_UniCharCaseMatch(
    const unsigned short *uniStr,	/* Unicode String. */
    const unsigned short *uniPattern,
				/* Pattern, which may contain special
				 * characters. */
    int nocase)			/* 0 for case sensitive, 1 for insensitive */
{
    unsigned short ch1 = 0, p;

    while (1) {
	p = *uniPattern;

	/*
	 * See if we're at the end of both the pattern and the string. If so,
	 * we succeeded. If we're at the end of the pattern but not at the end
	 * of the string, we failed.
	 */

	if (p == 0) {
	    return (*uniStr == 0);
	}
	if ((*uniStr == 0) && (p != '*')) {
	    return 0;
	}

	/*
	 * Check for a "*" as the next pattern character. It matches any
	 * substring. We handle this by skipping all the characters up to the
	 * next matching one in the pattern, and then calling ourselves
	 * recursively for each postfix of string, until either we match or we
	 * reach the end of the string.
	 */

	if (p == '*') {
	    /*
	     * Skip all successive *'s in the pattern
	     */

	    while (*(++uniPattern) == '*') {
		/* empty body */
	    }
	    p = *uniPattern;
	    if (p == 0) {
		return 1;
	    }
	    if (nocase) {
		p = Tcl_UniCharToLower(p);
	    }
	    while (1) {
		/*
		 * Optimization for matching - cruise through the string
		 * quickly if the next char in the pattern isn't a special
		 * character
		 */

		if ((p != '[') && (p != '?') && (p != '\\')) {
		    if (nocase) {
			while (*uniStr && (p != *uniStr)
				&& (p != Tcl_UniCharToLower(*uniStr))) {
			    uniStr++;
			}
		    } else {
			while (*uniStr && (p != *uniStr)) {
			    uniStr++;
			}
		    }
		}
		if (Tcl_UniCharCaseMatch(uniStr, uniPattern, nocase)) {
		    return 1;
		}
		if (*uniStr == 0) {
		    return 0;
		}
		uniStr++;
	    }
	}

	/*
	 * Check for a "?" as the next pattern character. It matches any
	 * single character.
	 */

	if (p == '?') {
	    uniPattern++;
	    uniStr++;
	    continue;
	}

	/*
	 * Check for a "[" as the next pattern character. It is followed by a
	 * list of characters that are acceptable, or by a range (two
	 * characters separated by "-").
	 */

	if (p == '[') {
	    unsigned short startChar, endChar;
>>>>>>> b9bb8fd5

	    uniPattern++;
	    ch1 = (nocase ? Tcl_UniCharToLower(*uniStr) : *uniStr);
	    uniStr++;
	    while (1) {
		if ((*uniPattern == ']') || (*uniPattern == 0)) {
		    return 0;
		}
		startChar = (nocase ? Tcl_UniCharToLower(*uniPattern)
			: *uniPattern);
		uniPattern++;
		if (*uniPattern == '-') {
		    uniPattern++;
		    if (*uniPattern == 0) {
			return 0;
		    }
		    endChar = (nocase ? Tcl_UniCharToLower(*uniPattern)
			    : *uniPattern);
		    uniPattern++;
		    if (((startChar <= ch1) && (ch1 <= endChar))
			    || ((endChar <= ch1) && (ch1 <= startChar))) {
			/*
			 * Matches ranges of form [a-z] or [z-a].
			 */
			break;
		    }
		} else if (startChar == ch1) {
		    break;
		}
	    }
	    while (*uniPattern != ']') {
		if (*uniPattern == 0) {
		    uniPattern--;
		    break;
		}
		uniPattern++;
	    }
	    uniPattern++;
	    continue;
	}

	/*
	 * If the next pattern character is '\', just strip off the '\' so we
	 * do exact matching on the character that follows.
	 */

	if (p == '\\') {
	    if (*(++uniPattern) == '\0') {
		return 0;
	    }
	}

	/*
	 * There's no special character. Just make sure that the next bytes of
	 * each string match.
	 */

	if (nocase) {
	    if (Tcl_UniCharToLower(*uniStr) !=
		    Tcl_UniCharToLower(*uniPattern)) {
		return 0;
	    }
	} else if (*uniStr != *uniPattern) {
	    return 0;
	}
	uniStr++;
	uniPattern++;
    }
}

/*
 *----------------------------------------------------------------------
 *
 * TclUniCharMatch --
 *
 *	See if a particular Unicode string matches a particular pattern.
 *	Allows case insensitivity. This is the Unicode equivalent of the char*
 *	Tcl_StringCaseMatch. This variant of TclUniCharCaseMatch uses counted
 *	Strings, so embedded NULLs are allowed.
 *
 * Results:
 *	The return value is 1 if string matches pattern, and 0 otherwise. The
 *	matching operation permits the following special characters in the
 *	pattern: *?\[] (see the manual entry for details on what these mean).
 *
 * Side effects:
 *	None.
 *
 *----------------------------------------------------------------------
 */

int
TclUniCharMatch(
    const Tcl_UniChar *string,	/* Unicode String. */
    Tcl_Size strLen,		/* Length of String */
    const Tcl_UniChar *pattern,	/* Pattern, which may contain special
				 * characters. */
    Tcl_Size ptnLen,		/* Length of Pattern */
    int nocase)			/* 0 for case sensitive, 1 for insensitive */
{
    const Tcl_UniChar *stringEnd, *patternEnd;
    Tcl_UniChar p;

    stringEnd = string + strLen;
    patternEnd = pattern + ptnLen;

    while (1) {
	/*
	 * See if we're at the end of both the pattern and the string. If so,
	 * we succeeded. If we're at the end of the pattern but not at the end
	 * of the string, we failed.
	 */

	if (pattern == patternEnd) {
	    return (string == stringEnd);
	}
	p = *pattern;
	if ((string == stringEnd) && (p != '*')) {
	    return 0;
	}

	/*
	 * Check for a "*" as the next pattern character. It matches any
	 * substring. We handle this by skipping all the characters up to the
	 * next matching one in the pattern, and then calling ourselves
	 * recursively for each postfix of string, until either we match or we
	 * reach the end of the string.
	 */

	if (p == '*') {
	    /*
	     * Skip all successive *'s in the pattern.
	     */

	    while (*(++pattern) == '*') {
		/* empty body */
	    }
	    if (pattern == patternEnd) {
		return 1;
	    }
	    p = *pattern;
	    if (nocase) {
		p = Tcl_UniCharToLower(p);
	    }
	    while (1) {
		/*
		 * Optimization for matching - cruise through the string
		 * quickly if the next char in the pattern isn't a special
		 * character.
		 */

		if ((p != '[') && (p != '?') && (p != '\\')) {
		    if (nocase) {
			while ((string < stringEnd) && (p != *string)
				&& (p != Tcl_UniCharToLower(*string))) {
			    string++;
			}
		    } else {
			while ((string < stringEnd) && (p != *string)) {
			    string++;
			}
		    }
		}
		if (TclUniCharMatch(string, stringEnd - string,
			pattern, patternEnd - pattern, nocase)) {
		    return 1;
		}
		if (string == stringEnd) {
		    return 0;
		}
		string++;
	    }
	}

	/*
	 * Check for a "?" as the next pattern character. It matches any
	 * single character.
	 */

	if (p == '?') {
	    pattern++;
	    string++;
	    continue;
	}

	/*
	 * Check for a "[" as the next pattern character. It is followed by a
	 * list of characters that are acceptable, or by a range (two
	 * characters separated by "-").
	 */

	if (p == '[') {
	    Tcl_UniChar ch1, startChar, endChar;

	    pattern++;
	    ch1 = (nocase ? Tcl_UniCharToLower(*string) : *string);
	    string++;
	    while (1) {
		if ((*pattern == ']') || (pattern == patternEnd)) {
		    return 0;
		}
		startChar = (nocase ? Tcl_UniCharToLower(*pattern) : *pattern);
		pattern++;
		if (*pattern == '-') {
		    pattern++;
		    if (pattern == patternEnd) {
			return 0;
		    }
		    endChar = (nocase ? Tcl_UniCharToLower(*pattern)
			    : *pattern);
		    pattern++;
		    if (((startChar <= ch1) && (ch1 <= endChar))
			    || ((endChar <= ch1) && (ch1 <= startChar))) {
			/*
			 * Matches ranges of form [a-z] or [z-a].
			 */
			break;
		    }
		} else if (startChar == ch1) {
		    break;
		}
	    }
	    while (*pattern != ']') {
		if (pattern == patternEnd) {
		    pattern--;
		    break;
		}
		pattern++;
	    }
	    pattern++;
	    continue;
	}

	/*
	 * If the next pattern character is '\', just strip off the '\' so we
	 * do exact matching on the character that follows.
	 */

	if (p == '\\') {
	    if (++pattern == patternEnd) {
		return 0;
	    }
	}

	/*
	 * There's no special character. Just make sure that the next bytes of
	 * each string match.
	 */

	if (nocase) {
	    if (Tcl_UniCharToLower(*string) != Tcl_UniCharToLower(*pattern)) {
		return 0;
	    }
	} else if (*string != *pattern) {
	    return 0;
	}
	string++;
	pattern++;
    }
}

/*
<<<<<<< HEAD
 *---------------------------------------------------------------------------
 *
 * TclUtfToUCS4 --
 *
 *	Extracts the 4-byte codepoint from the leading bytes of the
 *	Modified UTF-8 string "src".  This is a utility routine to
 *	contain the surrogate gymnastics in one place.
 *
 *	The caller must ensure that the source buffer is long enough that this
 *	routine does not run off the end and dereference non-existent memory
 *	looking for trail bytes. If the source buffer is known to be '\0'
 *	terminated, this cannot happen. Otherwise, the caller should call
 *	Tcl_UtfCharComplete() before calling this routine to ensure that
 *	enough bytes remain in the string.
 *
 * Results:
 *	Fills *usc4Ptr with the UCS4 code point and returns the number of bytes
 *	consumed from the source string.
 *
 * Side effects:
 *	None.
 *
 *---------------------------------------------------------------------------
 */

#if TCL_UTF_MAX < 4
int
TclUtfToUCS4(
    const char *src,	/* The UTF-8 string. */
    int *ucs4Ptr)	/* Filled with the UCS4 codepoint represented
			 * by the UTF-8 string. */
{
    /* Make use of the #undef Tcl_UtfToUniChar above, which already handles UCS4. */
    return Tcl_UtfToUniChar(src, ucs4Ptr);
}

int
TclUniCharToUCS4(
    const Tcl_UniChar *src,	/* The Tcl_UniChar string. */
    int *ucs4Ptr)	/* Filled with the UCS4 codepoint represented
			 * by the Tcl_UniChar string. */
{
    if (((src[0] & 0xFC00) == 0xD800) && ((src[1] & 0xFC00) == 0xDC00)) {
	*ucs4Ptr = (((src[0] & 0x3FF) << 10) | (src[1] & 0x3FF)) + 0x10000;
	return 2;
    }
    *ucs4Ptr = src[0];
    return 1;
}

const Tcl_UniChar *TclUCS4Prev(const Tcl_UniChar *src, const Tcl_UniChar *ptr) {
    if (src <= ptr + 1) {
    	return ptr;
    }
    if (((src[-1] & 0xFC00) == 0xDC00) && ((src[-2] & 0xFC00) == 0xD800)) {
	return src - 2;
    }
    return src - 1;
}



#endif

/*
=======
>>>>>>> b9bb8fd5
 * Local Variables:
 * mode: c
 * c-basic-offset: 4
 * fill-column: 78
 * End:
 */<|MERGE_RESOLUTION|>--- conflicted
+++ resolved
@@ -219,9 +219,7 @@
 		 * character (at most 4 bytes).
 		 */
 {
-#if TCL_UTF_MAX > 3
     int flags = ch;
-#endif
 
     if (ch >= TCL_COMBINE) {
 	ch &= (TCL_COMBINE - 1);
@@ -238,9 +236,7 @@
 	}
 	if (ch <= 0xFFFF) {
 	    if (
-#if TCL_UTF_MAX > 3
 		    (flags & TCL_COMBINE) &&
-#endif
 		    ((ch & 0xF800) == 0xD800)) {
 		if (ch & 0x0400) {
 		    /* Low surrogate */
@@ -354,15 +350,6 @@
     p = string;
     wEnd = uniStr + uniLength;
 
-#if TCL_UTF_MAX < 4
-    /* Initialize the buffer so that some random data doesn't trick
-     * Tcl_UniCharToUtf() into thinking it should combine surrogate pairs.
-     * Once TCL_UTF_MAX == 3 is removed and Tcl_UniCharToUtf restored to its
-     * prior non-stateful nature, this call to memset can also be removed.
-     */
-    memset(p, 0xff, Tcl_DStringLength(dsPtr) - oldLength);
-#endif
-
     for (w = uniStr; w < wEnd; ) {
 	p += Tcl_UniCharToUtf(*w, p);
 	w++;
@@ -408,15 +395,6 @@
     p = string;
     wEnd = uniStr + uniLength;
 
-#if TCL_UTF_MAX < 4
-    /* Initialize the buffer so that some random data doesn't trick
-     * Tcl_UniCharToUtf() into thinking it should combine surrogate pairs.
-	 * Because TCL_COMBINE is used here, memset() is required even when
-	 * TCL_UTF_MAX == 4.
-     */
-    memset(p, 0xff, Tcl_DStringLength(dsPtr) - oldLength);
-#endif
-
     for (w = uniStr; w < wEnd; ) {
 	if (!len && ((*w & 0xFC00) != 0xDC00)) {
 	    /* Special case for handling high surrogates. */
@@ -452,19 +430,6 @@
  *	terminated, this cannot happen. Otherwise, the caller should call
  *	Tcl_UtfCharComplete() before calling this routine to ensure that
  *	enough bytes remain in the string.
- *
-<<<<<<< HEAD
- *	If TCL_UTF_MAX < 4, special handling of Surrogate pairs is done:
-=======
- *	Special handling of Surrogate pairs is done:
->>>>>>> b9bb8fd5
- *	For any UTF-8 string containing a character outside of the BMP, the
- *	first call to this function will fill *chPtr with the high surrogate
- *	and generate a return value of 1. Calling Tcl_UtfToUniChar again
- *	will produce the low surrogate and a return value of 3. Because *chPtr
- *	is used to remember whether the high surrogate is already produced, it
- *	is recommended to initialize the variable it points to as 0 before
- *	the first call to Tcl_UtfToUniChar is done.
  *
  * Results:
  *	*chPtr is filled with the Tcl_UniChar, and the return value is the
@@ -902,14 +867,8 @@
 }
  
-<<<<<<< HEAD
 Tcl_Size
 TclNumUtfChars(
-=======
-#if !defined(TCL_NO_DEPRECATED)
-int
-Tcl_NumUtfChars(
->>>>>>> b9bb8fd5
     const char *src,	/* The UTF-8 string to measure. */
     Tcl_Size length)	/* The length of the string in bytes, or
 			 * negative for strlen(src). */
@@ -1251,17 +1210,7 @@
 	i = TclUtfToUniChar(src, &ch);
 	src += i;
     }
-#if TCL_UTF_MAX < 4
-    if ((ch >= 0xD800) && (i < 3)) {
-	/* Index points at character following high Surrogate */
-	return -1;
-    }
-<<<<<<< HEAD
-#endif
-    TclUtfToUCS4(src, &i);
-=======
     Tcl_UtfToUniChar(src, &i);
->>>>>>> b9bb8fd5
     return i;
 }
 @@ -1290,26 +1239,16 @@
 {
     int ch = 0;
 
-<<<<<<< HEAD
     if (index > 0) {
 	while (index--) {
 	    /* Make use of the #undef Tcl_UtfToUniChar above, which already handles UCS4. */
 	    src += Tcl_UtfToUniChar(src, &ch);
 	}
-=======
-    while (index-- > 0) {
-	len = (Tcl_UtfToUniChar)(src, &ch);
-	src += len;
->>>>>>> b9bb8fd5
     }
     return src;
 }
  
-<<<<<<< HEAD
-=======
-#if !defined(TCL_NO_DEPRECATED)
->>>>>>> b9bb8fd5
 const char *
 TclUtfAtIndex(
     const char *src,	/* The UTF-8 string. */
@@ -1966,10 +1905,7 @@
 TclUniCharNcmp(
     const Tcl_UniChar *ucs,	/* Unicode string to compare to uct. */
     const Tcl_UniChar *uct,	/* Unicode string ucs is compared to. */
-<<<<<<< HEAD
     size_t numChars)	/* Number of unichars to compare. */
-=======
-    unsigned long numChars)	/* Number of unichars to compare. */
 {
 #if defined(WORDS_BIGENDIAN)
     /*
@@ -1985,44 +1921,6 @@
 
     for ( ; numChars != 0; ucs++, uct++, numChars--) {
 	if (*ucs != *uct) {
-	    return (*ucs - *uct);
-	}
-    }
-    return 0;
-#endif /* WORDS_BIGENDIAN */
-}
--
-#if !defined(TCL_NO_DEPRECATED)
-int
-Tcl_UniCharNcmp(
-    const unsigned short *ucs,	/* Unicode string to compare to uct. */
-    const unsigned short *uct,	/* Unicode string ucs is compared to. */
-    unsigned long numChars)	/* Number of unichars to compare. */
->>>>>>> b9bb8fd5
-{
-#if defined(WORDS_BIGENDIAN)
-    /*
-     * We are definitely on a big-endian machine; memcmp() is safe
-     */
-
-    return memcmp(ucs, uct, numChars*sizeof(Tcl_UniChar));
-
-#else /* !WORDS_BIGENDIAN */
-    /*
-     * We can't simply call memcmp() because that is not lexically correct.
-     */
-
-    for ( ; numChars != 0; ucs++, uct++, numChars--) {
-	if (*ucs != *uct) {
-#if TCL_UTF_MAX < 4
-	    /* special case for handling upper surrogates */
-	    if (((*ucs & 0xFC00) == 0xD800) && ((*uct & 0xFC00) != 0xD800)) {
-		return 1;
-	    } else if (((*uct & 0xFC00) == 0xD800)) {
-		return -1;
-	    }
-#endif
 	    return (*ucs - *uct);
 	}
     }
@@ -2057,43 +1955,10 @@
 {
     for ( ; numChars != 0; numChars--, ucs++, uct++) {
 	if (*ucs != *uct) {
-<<<<<<< HEAD
 	    Tcl_UniChar lcs = Tcl_UniCharToLower(*ucs);
 	    Tcl_UniChar lct = Tcl_UniCharToLower(*uct);
-=======
-	    int lcs = Tcl_UniCharToLower(*ucs);
-	    int lct = Tcl_UniCharToLower(*uct);
 
 	    if (lcs != lct) {
-		return (lcs - lct);
-	    }
-	}
-    }
-    return 0;
-}
-
-#if !defined(TCL_NO_DEPRECATED)
-int
-Tcl_UniCharNcasecmp(
-    const unsigned short *ucs,	/* Unicode string to compare to uct. */
-    const unsigned short *uct,	/* Unicode string ucs is compared to. */
-    unsigned long numChars)	/* Number of unichars to compare. */
-{
-    for ( ; numChars != 0; numChars--, ucs++, uct++) {
-	if (*ucs != *uct) {
-	    unsigned short lcs = Tcl_UniCharToLower(*ucs);
-	    unsigned short lct = Tcl_UniCharToLower(*uct);
->>>>>>> b9bb8fd5
-
-	    if (lcs != lct) {
-#if TCL_UTF_MAX < 4
-	    /* special case for handling upper surrogates */
-	    if (((lcs & 0xFC00) == 0xD800) && ((lct & 0xFC00) != 0xD800)) {
-		return 1;
-	    } else if (((lct & 0xFC00) == 0xD800)) {
-		return -1;
-	    }
-#endif
 		return (lcs - lct);
 	    }
 	}
@@ -2570,10 +2435,7 @@
 	 */
 
 	if (p == '[') {
-<<<<<<< HEAD
 	    Tcl_UniChar startChar, endChar;
-=======
-	    int startChar, endChar;
 
 	    uniPattern++;
 	    ch1 = (nocase ? Tcl_UniCharToLower(*uniStr) : *uniStr);
@@ -2643,175 +2505,6 @@
 	uniPattern++;
     }
 }
-
-#if !defined(TCL_NO_DEPRECATED)
-int
-Tcl_UniCharCaseMatch(
-    const unsigned short *uniStr,	/* Unicode String. */
-    const unsigned short *uniPattern,
-				/* Pattern, which may contain special
-				 * characters. */
-    int nocase)			/* 0 for case sensitive, 1 for insensitive */
-{
-    unsigned short ch1 = 0, p;
-
-    while (1) {
-	p = *uniPattern;
-
-	/*
-	 * See if we're at the end of both the pattern and the string. If so,
-	 * we succeeded. If we're at the end of the pattern but not at the end
-	 * of the string, we failed.
-	 */
-
-	if (p == 0) {
-	    return (*uniStr == 0);
-	}
-	if ((*uniStr == 0) && (p != '*')) {
-	    return 0;
-	}
-
-	/*
-	 * Check for a "*" as the next pattern character. It matches any
-	 * substring. We handle this by skipping all the characters up to the
-	 * next matching one in the pattern, and then calling ourselves
-	 * recursively for each postfix of string, until either we match or we
-	 * reach the end of the string.
-	 */
-
-	if (p == '*') {
-	    /*
-	     * Skip all successive *'s in the pattern
-	     */
-
-	    while (*(++uniPattern) == '*') {
-		/* empty body */
-	    }
-	    p = *uniPattern;
-	    if (p == 0) {
-		return 1;
-	    }
-	    if (nocase) {
-		p = Tcl_UniCharToLower(p);
-	    }
-	    while (1) {
-		/*
-		 * Optimization for matching - cruise through the string
-		 * quickly if the next char in the pattern isn't a special
-		 * character
-		 */
-
-		if ((p != '[') && (p != '?') && (p != '\\')) {
-		    if (nocase) {
-			while (*uniStr && (p != *uniStr)
-				&& (p != Tcl_UniCharToLower(*uniStr))) {
-			    uniStr++;
-			}
-		    } else {
-			while (*uniStr && (p != *uniStr)) {
-			    uniStr++;
-			}
-		    }
-		}
-		if (Tcl_UniCharCaseMatch(uniStr, uniPattern, nocase)) {
-		    return 1;
-		}
-		if (*uniStr == 0) {
-		    return 0;
-		}
-		uniStr++;
-	    }
-	}
-
-	/*
-	 * Check for a "?" as the next pattern character. It matches any
-	 * single character.
-	 */
-
-	if (p == '?') {
-	    uniPattern++;
-	    uniStr++;
-	    continue;
-	}
-
-	/*
-	 * Check for a "[" as the next pattern character. It is followed by a
-	 * list of characters that are acceptable, or by a range (two
-	 * characters separated by "-").
-	 */
-
-	if (p == '[') {
-	    unsigned short startChar, endChar;
->>>>>>> b9bb8fd5
-
-	    uniPattern++;
-	    ch1 = (nocase ? Tcl_UniCharToLower(*uniStr) : *uniStr);
-	    uniStr++;
-	    while (1) {
-		if ((*uniPattern == ']') || (*uniPattern == 0)) {
-		    return 0;
-		}
-		startChar = (nocase ? Tcl_UniCharToLower(*uniPattern)
-			: *uniPattern);
-		uniPattern++;
-		if (*uniPattern == '-') {
-		    uniPattern++;
-		    if (*uniPattern == 0) {
-			return 0;
-		    }
-		    endChar = (nocase ? Tcl_UniCharToLower(*uniPattern)
-			    : *uniPattern);
-		    uniPattern++;
-		    if (((startChar <= ch1) && (ch1 <= endChar))
-			    || ((endChar <= ch1) && (ch1 <= startChar))) {
-			/*
-			 * Matches ranges of form [a-z] or [z-a].
-			 */
-			break;
-		    }
-		} else if (startChar == ch1) {
-		    break;
-		}
-	    }
-	    while (*uniPattern != ']') {
-		if (*uniPattern == 0) {
-		    uniPattern--;
-		    break;
-		}
-		uniPattern++;
-	    }
-	    uniPattern++;
-	    continue;
-	}
-
-	/*
-	 * If the next pattern character is '\', just strip off the '\' so we
-	 * do exact matching on the character that follows.
-	 */
-
-	if (p == '\\') {
-	    if (*(++uniPattern) == '\0') {
-		return 0;
-	    }
-	}
-
-	/*
-	 * There's no special character. Just make sure that the next bytes of
-	 * each string match.
-	 */
-
-	if (nocase) {
-	    if (Tcl_UniCharToLower(*uniStr) !=
-		    Tcl_UniCharToLower(*uniPattern)) {
-		return 0;
-	    }
-	} else if (*uniStr != *uniPattern) {
-	    return 0;
-	}
-	uniStr++;
-	uniPattern++;
-    }
-}
  
 /*
@@ -3007,75 +2700,6 @@
  
 /*
-<<<<<<< HEAD
- *---------------------------------------------------------------------------
- *
- * TclUtfToUCS4 --
- *
- *	Extracts the 4-byte codepoint from the leading bytes of the
- *	Modified UTF-8 string "src".  This is a utility routine to
- *	contain the surrogate gymnastics in one place.
- *
- *	The caller must ensure that the source buffer is long enough that this
- *	routine does not run off the end and dereference non-existent memory
- *	looking for trail bytes. If the source buffer is known to be '\0'
- *	terminated, this cannot happen. Otherwise, the caller should call
- *	Tcl_UtfCharComplete() before calling this routine to ensure that
- *	enough bytes remain in the string.
- *
- * Results:
- *	Fills *usc4Ptr with the UCS4 code point and returns the number of bytes
- *	consumed from the source string.
- *
- * Side effects:
- *	None.
- *
- *---------------------------------------------------------------------------
- */
-
-#if TCL_UTF_MAX < 4
-int
-TclUtfToUCS4(
-    const char *src,	/* The UTF-8 string. */
-    int *ucs4Ptr)	/* Filled with the UCS4 codepoint represented
-			 * by the UTF-8 string. */
-{
-    /* Make use of the #undef Tcl_UtfToUniChar above, which already handles UCS4. */
-    return Tcl_UtfToUniChar(src, ucs4Ptr);
-}
-
-int
-TclUniCharToUCS4(
-    const Tcl_UniChar *src,	/* The Tcl_UniChar string. */
-    int *ucs4Ptr)	/* Filled with the UCS4 codepoint represented
-			 * by the Tcl_UniChar string. */
-{
-    if (((src[0] & 0xFC00) == 0xD800) && ((src[1] & 0xFC00) == 0xDC00)) {
-	*ucs4Ptr = (((src[0] & 0x3FF) << 10) | (src[1] & 0x3FF)) + 0x10000;
-	return 2;
-    }
-    *ucs4Ptr = src[0];
-    return 1;
-}
-
-const Tcl_UniChar *TclUCS4Prev(const Tcl_UniChar *src, const Tcl_UniChar *ptr) {
-    if (src <= ptr + 1) {
-    	return ptr;
-    }
-    if (((src[-1] & 0xFC00) == 0xDC00) && ((src[-2] & 0xFC00) == 0xD800)) {
-	return src - 2;
-    }
-    return src - 1;
-}
-
-
-
-#endif
--
-/*
-=======
->>>>>>> b9bb8fd5
  * Local Variables:
  * mode: c
  * c-basic-offset: 4
