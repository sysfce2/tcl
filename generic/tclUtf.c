/*
 * tclUtf.c --
 *
 *	Routines for manipulating UTF-8 strings.
 *
 * Copyright (c) 1997-1998 Sun Microsystems, Inc.
 *
 * See the file "license.terms" for information on usage and redistribution of
 * this file, and for a DISCLAIMER OF ALL WARRANTIES.
 */

#include "tclInt.h"

/*
 * Include the static character classification tables and macros.
 */

#include "tclUniData.c"

/*
 * The following macros are used for fast character category tests. The x_BITS
 * values are shifted right by the category value to determine whether the
 * given category is included in the set.
 */

#define ALPHA_BITS ((1 << UPPERCASE_LETTER) | (1 << LOWERCASE_LETTER) \
	| (1 << TITLECASE_LETTER) | (1 << MODIFIER_LETTER) | (1<<OTHER_LETTER))

#define CONTROL_BITS ((1 << CONTROL) | (1 << FORMAT) | (1 << PRIVATE_USE))

#define DIGIT_BITS (1 << DECIMAL_DIGIT_NUMBER)

#define SPACE_BITS ((1 << SPACE_SEPARATOR) | (1 << LINE_SEPARATOR) \
	| (1 << PARAGRAPH_SEPARATOR))

#define WORD_BITS (ALPHA_BITS | DIGIT_BITS | (1 << CONNECTOR_PUNCTUATION))

#define PUNCT_BITS ((1 << CONNECTOR_PUNCTUATION) | \
	(1 << DASH_PUNCTUATION) | (1 << OPEN_PUNCTUATION) | \
	(1 << CLOSE_PUNCTUATION) | (1 << INITIAL_QUOTE_PUNCTUATION) | \
	(1 << FINAL_QUOTE_PUNCTUATION) | (1 << OTHER_PUNCTUATION))

#define GRAPH_BITS (WORD_BITS | PUNCT_BITS | \
	(1 << NON_SPACING_MARK) | (1 << ENCLOSING_MARK) | \
	(1 << COMBINING_SPACING_MARK) | (1 << LETTER_NUMBER) | \
	(1 << OTHER_NUMBER) | \
	(1 << MATH_SYMBOL) | (1 << CURRENCY_SYMBOL) | \
	(1 << MODIFIER_SYMBOL) | (1 << OTHER_SYMBOL))

/*
 * Unicode characters less than this value are represented by themselves in
 * UTF-8 strings.
 */

#define UNICODE_SELF	0x80

/*
 * The following structures are used when mapping between Unicode (UCS-2) and
 * UTF-8.
 */

static const unsigned char totalBytes[256] = {
    1,1,1,1,1,1,1,1,1,1,1,1,1,1,1,1,1,1,1,1,1,1,1,1,1,1,1,1,1,1,1,1,
    1,1,1,1,1,1,1,1,1,1,1,1,1,1,1,1,1,1,1,1,1,1,1,1,1,1,1,1,1,1,1,1,
    1,1,1,1,1,1,1,1,1,1,1,1,1,1,1,1,1,1,1,1,1,1,1,1,1,1,1,1,1,1,1,1,
    1,1,1,1,1,1,1,1,1,1,1,1,1,1,1,1,1,1,1,1,1,1,1,1,1,1,1,1,1,1,1,1,
    1,1,1,1,1,1,1,1,1,1,1,1,1,1,1,1,1,1,1,1,1,1,1,1,1,1,1,1,1,1,1,1,
    1,1,1,1,1,1,1,1,1,1,1,1,1,1,1,1,1,1,1,1,1,1,1,1,1,1,1,1,1,1,1,1,
    2,2,2,2,2,2,2,2,2,2,2,2,2,2,2,2,2,2,2,2,2,2,2,2,2,2,2,2,2,2,2,2,
    3,3,3,3,3,3,3,3,3,3,3,3,3,3,3,3,4,4,4,4,4,1,1,1,1,1,1,1,1,1,1,1
};

/*
 *---------------------------------------------------------------------------
 *
 * TclUtfCount --
 *
 *	Find the number of bytes in the Utf character "ch".
 *
 * Results:
 *	The return values is the number of bytes in the Utf character "ch".
 *
 * Side effects:
 *	None.
 *
 *---------------------------------------------------------------------------
 */

size_t
TclUtfCount(
    int ch)			/* The Unicode character whose size is returned. */
{
    if ((unsigned)(ch - 1) < (UNICODE_SELF - 1)) {
	return 1;
    }
    if (ch <= 0x7FF) {
	return 2;
    }
    if (((unsigned)(ch - 0x10000) <= 0xFFFFF)) {
	return 4;
    }
    return 3;
}

/*
 *---------------------------------------------------------------------------
 *
 * Tcl_UniCharToUtf --
 *
 *	Store the given Tcl_UniChar as a sequence of UTF-8 bytes in the
 *	provided buffer. Equivalent to Plan 9 runetochar().
 *
 *	Special handling of Surrogate pairs is handled as follows:
 *	When this function is called for ch being a high surrogate,
 *	the first byte of the 4-byte UTF-8 sequence is produced and
 *	the function returns 1. Calling the function again with a
 *	low surrogate, the remaining 3 bytes of the 4-byte UTF-8
 *	sequence is produced, and the function returns 3. The buffer
 *	is used to remember the high surrogate between the two calls.
 *
 *	If no low surrogate follows the high surrogate (which is actually
 *	illegal), this can be handled reasonably by calling Tcl_UniCharToUtf
 *	again with ch = -1. This will produce a 3-byte UTF-8 sequence
 *	representing the high surrogate.
 *
 * Results:
 *	The return values is the number of bytes in the buffer that were
 *	consumed.
 *
 * Side effects:
 *	None.
 *
 *---------------------------------------------------------------------------
 */

int
Tcl_UniCharToUtf(
    int ch,			/* The Tcl_UniChar to be stored in the
				 * buffer. */
    char *buf)			/* Buffer in which the UTF-8 representation of
				 * the Tcl_UniChar is stored. Buffer must be
				 * large enough to hold the UTF-8 character
				 * (at most 4 bytes). */
{
    if ((unsigned)(ch - 1) < (UNICODE_SELF - 1)) {
	buf[0] = (char) ch;
	return 1;
    }
    if (ch >= 0) {
	if (ch <= 0x7FF) {
	    buf[1] = (char) ((ch | 0x80) & 0xBF);
	    buf[0] = (char) ((ch >> 6) | 0xC0);
	    return 2;
	}
	if (ch <= 0xFFFF) {
	    if ((ch & 0xF800) == 0xD800) {
		if (ch & 0x0400) {
		    /* Low surrogate */
		    if (((buf[0] & 0xC0) == 0x80) && ((buf[1] & 0xCF) == 0)) {
			/* Previous Tcl_UniChar was a high surrogate, so combine */
			buf[2] = (char) ((ch & 0x3F) | 0x80);
			buf[1] |= (char) (((ch >> 6) & 0x0F) | 0x80);
			return 3;
		    }
		    /* Previous Tcl_UniChar was not a high surrogate, so just output */
		} else {
		    /* High surrogate */
		    ch += 0x40;
		    /* Fill buffer with specific 3-byte (invalid) byte combination,
		       so following low surrogate can recognize it and combine */
		    buf[2] = (char) ((ch << 4) & 0x30);
		    buf[1] = (char) (((ch >> 2) & 0x3F) | 0x80);
		    buf[0] = (char) (((ch >> 8) & 0x07) | 0xF0);
		    return 1;
		}
	    }
	    goto three;
	}
	if (ch <= 0x10FFFF) {
	    buf[3] = (char) ((ch | 0x80) & 0xBF);
	    buf[2] = (char) (((ch >> 6) | 0x80) & 0xBF);
	    buf[1] = (char) (((ch >> 12) | 0x80) & 0xBF);
	    buf[0] = (char) ((ch >> 18) | 0xF0);
	    return 4;
	}
    } else if (ch == -1) {
	if (((buf[0] & 0xC0) == 0x80) && ((buf[1] & 0xCF) == 0)
		&& ((buf[-1] & 0xF8) == 0xF0)) {
	    ch = 0xD7C0 + ((buf[-1] & 0x07) << 8) + ((buf[0] & 0x3F) << 2)
		    + ((buf[1] & 0x30) >> 4);
	    buf[1] = (char) ((ch | 0x80) & 0xBF);
	    buf[0] = (char) (((ch >> 6) | 0x80) & 0xBF);
	    buf[-1] = (char) ((ch >> 12) | 0xE0);
	    return 2;
	}
    }

    ch = 0xFFFD;
three:
    buf[2] = (char) ((ch | 0x80) & 0xBF);
    buf[1] = (char) (((ch >> 6) | 0x80) & 0xBF);
    buf[0] = (char) ((ch >> 12) | 0xE0);
    return 3;
}

/*
 *---------------------------------------------------------------------------
 *
 * Tcl_UniCharToUtfDString --
 *
 *	Convert the given Unicode string to UTF-8.
 *
 * Results:
 *	The return value is a pointer to the UTF-8 representation of the
 *	Unicode string. Storage for the return value is appended to the end of
 *	dsPtr.
 *
 * Side effects:
 *	None.
 *
 *---------------------------------------------------------------------------
 */

#undef Tcl_UniCharToUtfDString
char *
Tcl_UniCharToUtfDString(
    const int *uniStr,	/* Unicode string to convert to UTF-8. */
    size_t uniLength,		/* Length of Unicode string. */
    Tcl_DString *dsPtr)		/* UTF-8 representation of string is appended
				 * to this previously initialized DString. */
{
    const int *w, *wEnd;
    char *p, *string;
    size_t oldLength;

    /*
     * UTF-8 string length in bytes will be <= Unicode string length * 4.
     */

    if (uniStr == NULL) {
	return NULL;
    }
    if (uniLength == TCL_AUTO_LENGTH) {
	uniLength = 0;
	w = uniStr;
	while (*w != '\0') {
	    uniLength++;
	    w++;
	}
    }
    oldLength = Tcl_DStringLength(dsPtr);
    Tcl_DStringSetLength(dsPtr, oldLength + (uniLength + 1) * 4);
    string = Tcl_DStringValue(dsPtr) + oldLength;

    p = string;
    wEnd = uniStr + uniLength;
    for (w = uniStr; w < wEnd; ) {
	p += Tcl_UniCharToUtf(*w, p);
	w++;
    }
    Tcl_DStringSetLength(dsPtr, oldLength + (p - string));

    return string;
}

char *
Tcl_Char16ToUtfDString(
    const unsigned short *uniStr,/* Utf-16 string to convert to UTF-8. */
    size_t uniLength,		/* Length of Utf-16 string. */
    Tcl_DString *dsPtr)		/* UTF-8 representation of string is appended
				 * to this previously initialized DString. */
{
    const unsigned short *w, *wEnd;
    char *p, *string;
    size_t oldLength;
    int len = 1;

    /*
     * UTF-8 string length in bytes will be <= Utf16 string length * 3.
     */

    if (uniStr == NULL) {
	return NULL;
    }
    if (uniLength == TCL_AUTO_LENGTH) {

	uniLength = 0;
	w = uniStr;
	while (*w != '\0') {
	    uniLength++;
	    w++;
	}
    }
    oldLength = Tcl_DStringLength(dsPtr);
    Tcl_DStringSetLength(dsPtr, oldLength + (uniLength + 1) * 3);
    string = Tcl_DStringValue(dsPtr) + oldLength;

    p = string;
    wEnd = uniStr + uniLength;
    for (w = uniStr; w < wEnd; ) {
	if (!len && ((*w & 0xFC00) != 0xDC00)) {
	    /* Special case for handling high surrogates. */
	    p += Tcl_UniCharToUtf(-1, p);
	}
	len = Tcl_UniCharToUtf(*w, p);
	p += len;
	if ((*w >= 0xD800) && (len < 3)) {
	    len = 0; /* Indication that high surrogate was found */
	}
	w++;
    }
    if (!len) {
	/* Special case for handling high surrogates. */
	p += Tcl_UniCharToUtf(-1, p);
    }
    Tcl_DStringSetLength(dsPtr, oldLength + (p - string));

    return string;
}
/*
 *---------------------------------------------------------------------------
 *
 * Tcl_UtfToUniChar --
 *
 *	Extract the Tcl_UniChar represented by the UTF-8 string. Bad UTF-8
 *	sequences are converted to valid Tcl_UniChars and processing
 *	continues. Equivalent to Plan 9 chartorune().
 *
 *	The caller must ensure that the source buffer is long enough that this
 *	routine does not run off the end and dereference non-existent memory
 *	looking for trail bytes. If the source buffer is known to be '\0'
 *	terminated, this cannot happen. Otherwise, the caller should call
 *	Tcl_UtfCharComplete() before calling this routine to ensure that
 *	enough bytes remain in the string.
 *
 *	If TCL_UTF_MAX <= 4, special handling of Surrogate pairs is done:
 *	For any UTF-8 string containing a character outside of the BMP, the
 *	first call to this function will fill *chPtr with the high surrogate
 *	and generate a return value of 1. Calling Tcl_UtfToUniChar again
 *	will produce the low surrogate and a return value of 3. Because *chPtr
 *	is used to remember whether the high surrogate is already produced, it
 *	is recommended to initialize the variable it points to as 0 before
 *	the first call to Tcl_UtfToUniChar is done.
 *
 * Results:
 *	*chPtr is filled with the Tcl_UniChar, and the return value is the
 *	number of bytes from the UTF-8 string that were consumed.
 *
 * Side effects:
 *	None.
 *
 *---------------------------------------------------------------------------
 */

static const unsigned short cp1252[32] = {
  0x20AC,   0x81, 0x201A, 0x0192, 0x201E, 0x2026, 0x2020, 0x2021,
  0x02C6, 0x2030, 0x0160, 0x2039, 0x0152,   0x8D, 0x017D,   0x8F,
    0x90, 0x2018, 0x2019, 0x201C, 0x201D, 0x2022, 0x2013, 0x2014,
   0x2DC, 0x2122, 0x0161, 0x203A, 0x0153,   0x9D, 0x017E, 0x0178
};

#undef Tcl_UtfToUniChar
int
Tcl_UtfToUniChar(
    const char *src,	/* The UTF-8 string. */
    int *chPtr)/* Filled with the unsigned int represented by
				 * the UTF-8 string. */
{
    int byte;

    /*
     * Unroll 1 to 4 byte UTF-8 sequences.
     */

    byte = *((unsigned char *) src);
    if (byte < 0xC0) {
	/*
	 * Handles properly formed UTF-8 characters between 0x01 and 0x7F.
	 * Treats naked trail bytes 0x80 to 0x9F as valid characters from
	 * the cp1252 table. See: <https://en.wikipedia.org/wiki/UTF-8>
	 * Also treats \0 and other naked trail bytes 0xA0 to 0xBF as valid
	 * characters representing themselves.
	 */

	if ((unsigned)(byte-0x80) < (unsigned)0x20) {
	    *chPtr = cp1252[byte-0x80];
	} else {
	    *chPtr = byte;
	}
	return 1;
    } else if (byte < 0xE0) {
	if ((src[1] & 0xC0) == 0x80) {
	    /*
	     * Two-byte-character lead-byte followed by a trail-byte.
	     */

	    *chPtr = (((byte & 0x1F) << 6) | (src[1] & 0x3F));
	    if ((unsigned)(*chPtr - 1) >= (UNICODE_SELF - 1)) {
		return 2;
	    }
	}

	/*
	 * A two-byte-character lead-byte not followed by trail-byte
	 * represents itself.
	 */
    } else if (byte < 0xF0) {
	if (((src[1] & 0xC0) == 0x80) && ((src[2] & 0xC0) == 0x80)) {
	    /*
	     * Three-byte-character lead byte followed by two trail bytes.
	     */

	    *chPtr = (((byte & 0x0F) << 12)
		    | ((src[1] & 0x3F) << 6) | (src[2] & 0x3F));
	    if (*chPtr > 0x7FF) {
		return 3;
	    }
	}

	/*
	 * A three-byte-character lead-byte not followed by two trail-bytes
	 * represents itself.
	 */
    }
    else if (byte < 0xF8) {
	if (((src[1] & 0xC0) == 0x80) && ((src[2] & 0xC0) == 0x80) && ((src[3] & 0xC0) == 0x80)) {
	    /*
	     * Four-byte-character lead byte followed by three trail bytes.
	     */
	    *chPtr = (((byte & 0x07) << 18) | ((src[1] & 0x3F) << 12)
		    | ((src[2] & 0x3F) << 6) | (src[3] & 0x3F));
	    if ((unsigned)(*chPtr - 0x10000) <= 0xFFFFF) {
		return 4;
	    }
	}

	/*
	 * A four-byte-character lead-byte not followed by three trail-bytes
	 * represents itself.
	 */
    }

    *chPtr = byte;
    return 1;
}

int
Tcl_UtfToChar16(
    const char *src,	/* The UTF-8 string. */
    unsigned short *chPtr)/* Filled with the unsigned short represented by
				 * the UTF-8 string. */
{
    unsigned short byte;

    /*
     * Unroll 1 to 4 byte UTF-8 sequences.
     */

    byte = *((unsigned char *) src);
    if (byte < 0xC0) {
	/*
	 * Handles properly formed UTF-8 characters between 0x01 and 0x7F.
	 * Treats naked trail bytes 0x80 to 0x9F as valid characters from
	 * the cp1252 table. See: <https://en.wikipedia.org/wiki/UTF-8>
	 * Also treats \0 and other naked trail bytes 0xA0 to 0xBF as valid
	 * characters representing themselves.
	 */

	/* If *chPtr contains a high surrogate (produced by a previous
	 * Tcl_UtfToUniChar() call) and the next 3 bytes are UTF-8 continuation
	 * bytes, then we must produce a follow-up low surrogate. We only
	 * do that if the high surrogate matches the bits we encounter.
	 */
	if ((byte >= 0x80)
		&& (((((byte - 0x10) << 2) & 0xFC) | 0xD800) == (*chPtr & 0xFCFC))
		&& ((src[1] & 0xF0) == (((*chPtr << 4) & 0x30) | 0x80))
		&& ((src[2] & 0xC0) == 0x80)) {
	    *chPtr = ((src[1] & 0x0F) << 6) + (src[2] & 0x3F) + 0xDC00;
	    return 3;
	}
	if ((unsigned)(byte-0x80) < (unsigned)0x20) {
	    *chPtr = cp1252[byte-0x80];
	} else {
	    *chPtr = byte;
	}
	return 1;
    } else if (byte < 0xE0) {
	if ((src[1] & 0xC0) == 0x80) {
	    /*
	     * Two-byte-character lead-byte followed by a trail-byte.
	     */

	    *chPtr = (((byte & 0x1F) << 6) | (src[1] & 0x3F));
	    if ((unsigned)(*chPtr - 1) >= (UNICODE_SELF - 1)) {
		return 2;
	    }
	}

	/*
	 * A two-byte-character lead-byte not followed by trail-byte
	 * represents itself.
	 */
    } else if (byte < 0xF0) {
	if (((src[1] & 0xC0) == 0x80) && ((src[2] & 0xC0) == 0x80)) {
	    /*
	     * Three-byte-character lead byte followed by two trail bytes.
	     */

	    *chPtr = (((byte & 0x0F) << 12)
		    | ((src[1] & 0x3F) << 6) | (src[2] & 0x3F));
	    if (*chPtr > 0x7FF) {
		return 3;
	    }
	}

	/*
	 * A three-byte-character lead-byte not followed by two trail-bytes
	 * represents itself.
	 */
    }
    else if (byte < 0xF8) {
	if (((src[1] & 0xC0) == 0x80) && ((src[2] & 0xC0) == 0x80) && ((src[3] & 0xC0) == 0x80)) {
	    /*
	     * Four-byte-character lead byte followed by three trail bytes.
	     */
	    unsigned short high = (((byte & 0x07) << 8) | ((src[1] & 0x3F) << 2)
		    | ((src[2] & 0x3F) >> 4)) - 0x40;
	    if (high >= 0x400) {
		/* out of range, < 0x10000 or > 0x10FFFF */
	    } else {
		/* produce high surrogate, advance source pointer */
		*chPtr = 0xD800 + high;
		return 1;
	    }
	}

	/*
	 * A four-byte-character lead-byte not followed by three trail-bytes
	 * represents itself.
	 */
    }

    *chPtr = byte;
    return 1;
}

/*
 *---------------------------------------------------------------------------
 *
 * Tcl_UtfToUniCharDString --
 *
 *	Convert the UTF-8 string to Unicode.
 *
 * Results:
 *	The return value is a pointer to the Unicode representation of the
 *	UTF-8 string. Storage for the return value is appended to the end of
 *	dsPtr. The Unicode string is terminated with a Unicode NULL character.
 *
 * Side effects:
 *	None.
 *
 *---------------------------------------------------------------------------
 */

#undef Tcl_UtfToUniCharDString
int *
Tcl_UtfToUniCharDString(
    const char *src,		/* UTF-8 string to convert to Unicode. */
    size_t length,			/* Length of UTF-8 string in bytes, or -1 for
				 * strlen(). */
    Tcl_DString *dsPtr)		/* Unicode representation of string is
				 * appended to this previously initialized
				 * DString. */
{
    int ch = 0, *w, *wString;
    const char *p, *end;
    size_t oldLength;

    if (src == NULL) {
	return NULL;
    }
    if (length == TCL_AUTO_LENGTH) {
	length = strlen(src);
    }

    /*
     * Unicode string length in Tcl_UniChars will be <= UTF-8 string length in
     * bytes.
     */

    oldLength = Tcl_DStringLength(dsPtr);

    Tcl_DStringSetLength(dsPtr,
	    oldLength + ((length + 1) * sizeof(int)));
    wString = (int *) (Tcl_DStringValue(dsPtr) + oldLength);

    w = wString;
    p = src;
    end = src + length - 4;
    while (p < end) {
	p += Tcl_UtfToUniChar(p, &ch);
	*w++ = ch;
    }
    end += 4;
    while (p < end) {
	if (Tcl_UtfCharComplete(p, end-p)) {
	    p += Tcl_UtfToUniChar(p, &ch);
	} else {
	    ch = UCHAR(*p++);
	}
	*w++ = ch;
    }
    *w = '\0';
    Tcl_DStringSetLength(dsPtr,
	    oldLength + ((char *) w - (char *) wString));

    return wString;
}

unsigned short *
Tcl_UtfToChar16DString(
    const char *src,		/* UTF-8 string to convert to Unicode. */
    size_t length,			/* Length of UTF-8 string in bytes, or -1 for
				 * strlen(). */
    Tcl_DString *dsPtr)		/* Unicode representation of string is
				 * appended to this previously initialized
				 * DString. */
{
    unsigned short ch = 0;
    unsigned short *w, *wString;
    const char *p, *end;
    size_t oldLength;

    if (src == NULL) {
	return NULL;
    }
    if (length == TCL_AUTO_LENGTH) {
	length = strlen(src);
    }

    /*
     * Unicode string length in WCHARs will be <= UTF-8 string length in
     * bytes.
     */

    oldLength = Tcl_DStringLength(dsPtr);

    Tcl_DStringSetLength(dsPtr,
	    oldLength + ((length + 1) * sizeof(unsigned short)));
    wString = (unsigned short *) (Tcl_DStringValue(dsPtr) + oldLength);

    w = wString;
    p = src;
    end = src + length - 4;
    while (p < end) {
	p += Tcl_UtfToChar16(p, &ch);
	*w++ = ch;
    }
    end += 4;
    while (p < end) {
	if (Tcl_UtfCharComplete(p, end-p)) {
	    p += Tcl_UtfToChar16(p, &ch);
	} else {
	    ch = UCHAR(*p++);
	}
	*w++ = ch;
    }
    *w = '\0';
    Tcl_DStringSetLength(dsPtr,
	    oldLength + ((char *) w - (char *) wString));

    return wString;
}
/*
 *---------------------------------------------------------------------------
 *
 * Tcl_UtfCharComplete --
 *
 *	Determine if the UTF-8 string of the given length is long enough to be
 *	decoded by Tcl_UtfToUniChar(). This does not ensure that the UTF-8
 *	string is properly formed. Equivalent to Plan 9 fullrune().
 *
 * Results:
 *	The return value is 0 if the string is not long enough, non-zero
 *	otherwise.
 *
 * Side effects:
 *	None.
 *
 *---------------------------------------------------------------------------
 */

int
Tcl_UtfCharComplete(
    const char *src,		/* String to check if first few bytes contain
				 * a complete UTF-8 character. */
    size_t length)			/* Length of above string in bytes. */
{
   return length >= totalBytes[(unsigned char)*src];
}

/*
 *---------------------------------------------------------------------------
 *
 * Tcl_NumUtfChars --
 *
 *	Returns the number of characters (not bytes) in the UTF-8 string, not
 *	including the terminating NULL byte. This is equivalent to Plan 9
 *	utflen() and utfnlen().
 *
 * Results:
 *	As above.
 *
 * Side effects:
 *	None.
 *
 *---------------------------------------------------------------------------
 */

size_t
Tcl_NumUtfChars(
    const char *src,	/* The UTF-8 string to measure. */
    size_t length)			/* The length of the string in bytes, or -1
				 * for strlen(string). */
{
    Tcl_UniChar ch = 0;
    size_t i = 0;

    /*
     * The separate implementations are faster.
     *
     * Since this is a time-sensitive function, we also do the check for the
     * single-byte char case specially.
     */

    if (length == TCL_AUTO_LENGTH) {
	while (*src != '\0') {
	    src += TclUtfToUniChar(src, &ch);
	    i++;
	}
    } else {
	const char *endPtr = src + length - 4;

	while (src < endPtr) {
	    src += TclUtfToUniChar(src, &ch);
	    i++;
	}
	endPtr += 4;
	while ((src < endPtr) && Tcl_UtfCharComplete(src, endPtr - src)) {
	    src += TclUtfToUniChar(src, &ch);
	    i++;
	}
	if (src < endPtr) {
	    i += endPtr - src;
	}
    }
    return i;
}

/*
 *---------------------------------------------------------------------------
 *
 * Tcl_UtfFindFirst --
 *
 *	Returns a pointer to the first occurance of the given Unicode character
 *	in the NULL-terminated UTF-8 string. The NULL terminator is considered
 *	part of the UTF-8 string. Equivalent to Plan 9 utfrune().
 *
 * Results:
 *	As above. If the Unicode character does not exist in the given string,
 *	the return value is NULL.
 *
 * Side effects:
 *	None.
 *
 *---------------------------------------------------------------------------
 */

const char *
Tcl_UtfFindFirst(
    const char *src,		/* The UTF-8 string to be searched. */
    int ch)			/* The Unicode character to search for. */
{
<<<<<<< HEAD
    size_t len;
    int fullchar;
    Tcl_UniChar find = 0;

=======
>>>>>>> 18b94571
    while (1) {
	int ucs4, len = TclUtfToUCS4(src, &ucs4);

	if (ucs4 == ch) {
	    return src;
	}
	if (*src == '\0') {
	    return NULL;
	}
	src += len;
    }
}

/*
 *---------------------------------------------------------------------------
 *
 * Tcl_UtfFindLast --
 *
 *	Returns a pointer to the last occurance of the given Unicode character
 *	in the NULL-terminated UTF-8 string. The NULL terminator is considered
 *	part of the UTF-8 string. Equivalent to Plan 9 utfrrune().
 *
 * Results:
 *	As above. If the Unicode character does not exist in the given string, the
 *	return value is NULL.
 *
 * Side effects:
 *	None.
 *
 *---------------------------------------------------------------------------
 */

const char *
Tcl_UtfFindLast(
    const char *src,		/* The UTF-8 string to be searched. */
    int ch)			/* The Unicode character to search for. */
{
<<<<<<< HEAD
    size_t len;
    int fullchar;
    Tcl_UniChar find = 0;
    const char *last;
=======
    const char *last = NULL;
>>>>>>> 18b94571

    while (1) {
	int ucs4, len = TclUtfToUCS4(src, &ucs4);

	if (ucs4 == ch) {
	    last = src;
	}
	if (*src == '\0') {
	    break;
	}
	src += len;
    }
    return last;
}

/*
 *---------------------------------------------------------------------------
 *
 * Tcl_UtfNext --
 *
 *	Given a pointer to some current location in a UTF-8 string, move
 *	forward one character. The caller must ensure that they are not asking
 *	for the next character after the last character in the string.
 *
 * Results:
 *	The return value is the pointer to the next character in the UTF-8
 *	string.
 *
 * Side effects:
 *	None.
 *
 *---------------------------------------------------------------------------
 */

const char *
Tcl_UtfNext(
    const char *src)		/* The current location in the string. */
{
    Tcl_UniChar ch = 0;
    size_t len = TclUtfToUniChar(src, &ch);

#if TCL_UTF_MAX <= 3
    if ((ch >= 0xD800) && (len < 3)) {
	len += TclUtfToUniChar(src + len, &ch);
    }
#endif
    return src + len;
}

/*
 *---------------------------------------------------------------------------
 *
 * Tcl_UtfPrev --
 *
 *	Given a pointer to some current location in a UTF-8 string, move
 *	backwards one character. This works correctly when the pointer is in
 *	the middle of a UTF-8 character.
 *
 * Results:
 *	The return value is a pointer to the previous character in the UTF-8
 *	string. If the current location was already at the beginning of the
 *	string, the return value will also be a pointer to the beginning of
 *	the string.
 *
 * Side effects:
 *	None.
 *
 *---------------------------------------------------------------------------
 */

const char *
Tcl_UtfPrev(
    const char *src,		/* The current location in the string. */
    const char *start)		/* Pointer to the beginning of the string, to
				 * avoid going backwards too far. */
{
    const char *look;
    int i, byte;

    look = --src;
    for (i = 0; i < 4; i++) {
	if (look < start) {
	    if (src < start) {
		src = start;
	    }
	    break;
	}
	byte = *((unsigned char *) look);
	if (byte < 0x80) {
	    break;
	}
	if (byte >= 0xC0) {
	    return look;
	}
	look--;
    }
    return src;
}

/*
 *---------------------------------------------------------------------------
 *
 * Tcl_UniCharAtIndex --
 *
 *	Returns the Tcl_UniChar represented at the specified character
 *	(not byte) position in the UTF-8 string.
 *
 * Results:
 *	As above.
 *
 * Side effects:
 *	None.
 *
 *---------------------------------------------------------------------------
 */

int
Tcl_UniCharAtIndex(
    const char *src,	/* The UTF-8 string to dereference. */
    size_t index)		/* The position of the desired character. */
{
    Tcl_UniChar ch = 0;
    int fullchar = 0;
#if TCL_UTF_MAX <= 3
	size_t len = 0;
#endif

    src += TclUtfToUniChar(src, &ch);
    while (index--) {
#if TCL_UTF_MAX <= 3
	src += (len = TclUtfToUniChar(src, &ch));
#else
	src += TclUtfToUniChar(src, &ch);
#endif
    }
    fullchar = ch;
#if TCL_UTF_MAX <= 3
    if ((ch >= 0xD800) && (len < 3)) {
	/* If last Tcl_UniChar was a high surrogate, combine with low surrogate */
	(void)TclUtfToUniChar(src, &ch);
	fullchar = (((fullchar & 0x3FF) << 10) | (ch & 0x3FF)) + 0x10000;
    }
#endif
    return fullchar;
}

/*
 *---------------------------------------------------------------------------
 *
 * Tcl_UtfAtIndex --
 *
 *	Returns a pointer to the specified character (not byte) position in
 *	the UTF-8 string. If TCL_UTF_MAX <= 3, characters > U+FFFF count as
 *	2 positions, but then the pointer should never be placed between
 *	the two positions.
 *
 * Results:
 *	As above.
 *
 * Side effects:
 *	None.
 *
 *---------------------------------------------------------------------------
 */

const char *
Tcl_UtfAtIndex(
    const char *src,	/* The UTF-8 string. */
    size_t index)		/* The position of the desired character. */
{
    Tcl_UniChar ch = 0;
#if TCL_UTF_MAX <= 4
    size_t len = 0;
#endif

    if (index != TCL_INDEX_NONE) {
	while (index--) {
#if TCL_UTF_MAX <= 4
	    src += (len = TclUtfToUniChar(src, &ch));
#else
	    src += TclUtfToUniChar(src, &ch);
#endif
	}
#if TCL_UTF_MAX <= 3
    if ((ch >= 0xD800) && (len < 3)) {
	/* Index points at character following high Surrogate */
	src += TclUtfToUniChar(src, &ch);
    }
#endif
    }
    return src;
}

/*
 *---------------------------------------------------------------------------
 *
 * Tcl_UtfBackslash --
 *
 *	Figure out how to handle a backslash sequence.
 *
 * Results:
 *	Stores the bytes represented by the backslash sequence in dst and
 *	returns the number of bytes written to dst. At most 4 bytes
 *	are written to dst; dst must have been large enough to accept those
 *	bytes. If readPtr isn't NULL then it is filled in with a count of the
 *	number of bytes in the backslash sequence.
 *
 * Side effects:
 *	The maximum number of bytes it takes to represent a Unicode character
 *	in UTF-8 is guaranteed to be less than the number of bytes used to
 *	express the backslash sequence that represents that Unicode character.
 *	If the target buffer into which the caller is going to store the bytes
 *	that represent the Unicode character is at least as large as the
 *	source buffer from which the backslashed sequence was extracted, no
 *	buffer overruns should occur.
 *
 *---------------------------------------------------------------------------
 */

size_t
Tcl_UtfBackslash(
    const char *src,		/* Points to the backslash character of a
				 * backslash sequence. */
    int *readPtr,		/* Fill in with number of characters read from
				 * src, unless NULL. */
    char *dst)			/* Filled with the bytes represented by the
				 * backslash sequence. */
{
#define LINE_LENGTH 128
    size_t numRead, result;

    result = TclParseBackslash(src, LINE_LENGTH, &numRead, dst);
    if (numRead == LINE_LENGTH) {
	/*
	 * We ate a whole line. Pay the price of a strlen()
	 */

	result = TclParseBackslash(src, strlen(src), &numRead, dst);
    }
    if (readPtr != NULL) {
	*readPtr = numRead;
    }
    return result;
}

/*
 *----------------------------------------------------------------------
 *
 * Tcl_UtfToUpper --
 *
 *	Convert lowercase characters to uppercase characters in a UTF string
 *	in place. The conversion may shrink the UTF string.
 *
 * Results:
 *	Returns the number of bytes in the resulting string excluding the
 *	trailing null.
 *
 * Side effects:
 *	Writes a terminating null after the last converted character.
 *
 *----------------------------------------------------------------------
 */

int
Tcl_UtfToUpper(
    char *str)			/* String to convert in place. */
{
    Tcl_UniChar ch = 0;
    int upChar;
    char *src, *dst;
    size_t len;

    /*
     * Iterate over the string until we hit the terminating null.
     */

    src = dst = str;
    while (*src) {
	len = TclUtfToUniChar(src, &ch);
	upChar = ch;
#if TCL_UTF_MAX <= 3
	if ((ch >= 0xD800) && (len < 3)) {
	    len += TclUtfToUniChar(src + len, &ch);
	    /* Combine surrogates */
	    upChar = (((upChar & 0x3FF) << 10) | (ch & 0x3FF)) + 0x10000;
	}
#endif
	upChar = Tcl_UniCharToUpper(upChar);

	/*
	 * To keep badly formed Utf strings from getting inflated by the
	 * conversion (thereby causing a segfault), only copy the upper case
	 * char to dst if its size is <= the original char.
	 */

	if ((len < TclUtfCount(upChar)) || ((upChar & 0xF800) == 0xD800)) {
	    memmove(dst, src, len);
	    dst += len;
	} else {
	    dst += Tcl_UniCharToUtf(upChar, dst);
	}
	src += len;
    }
    *dst = '\0';
    return (dst - str);
}

/*
 *----------------------------------------------------------------------
 *
 * Tcl_UtfToLower --
 *
 *	Convert uppercase characters to lowercase characters in a UTF string
 *	in place. The conversion may shrink the UTF string.
 *
 * Results:
 *	Returns the number of bytes in the resulting string excluding the
 *	trailing null.
 *
 * Side effects:
 *	Writes a terminating null after the last converted character.
 *
 *----------------------------------------------------------------------
 */

int
Tcl_UtfToLower(
    char *str)			/* String to convert in place. */
{
    Tcl_UniChar ch = 0;
    int lowChar;
    char *src, *dst;
    size_t len;

    /*
     * Iterate over the string until we hit the terminating null.
     */

    src = dst = str;
    while (*src) {
	len = TclUtfToUniChar(src, &ch);
	lowChar = ch;
#if TCL_UTF_MAX <= 3
	if ((ch >= 0xD800) && (len < 3)) {
	    len += TclUtfToUniChar(src + len, &ch);
	    /* Combine surrogates */
	    lowChar = (((lowChar & 0x3FF) << 10) | (ch & 0x3FF)) + 0x10000;
	}
#endif
	lowChar = Tcl_UniCharToLower(lowChar);

	/*
	 * To keep badly formed Utf strings from getting inflated by the
	 * conversion (thereby causing a segfault), only copy the lower case
	 * char to dst if its size is <= the original char.
	 */

	if ((len < TclUtfCount(lowChar)) || ((lowChar & 0xF800) == 0xD800)) {
	    memmove(dst, src, len);
	    dst += len;
	} else {
	    dst += Tcl_UniCharToUtf(lowChar, dst);
	}
	src += len;
    }
    *dst = '\0';
    return (dst - str);
}

/*
 *----------------------------------------------------------------------
 *
 * Tcl_UtfToTitle --
 *
 *	Changes the first character of a UTF string to title case or uppercase
 *	and the rest of the string to lowercase. The conversion happens in
 *	place and may shrink the UTF string.
 *
 * Results:
 *	Returns the number of bytes in the resulting string excluding the
 *	trailing null.
 *
 * Side effects:
 *	Writes a terminating null after the last converted character.
 *
 *----------------------------------------------------------------------
 */

int
Tcl_UtfToTitle(
    char *str)			/* String to convert in place. */
{
    Tcl_UniChar ch = 0;
    int titleChar, lowChar;
    char *src, *dst;
    size_t len;

    /*
     * Capitalize the first character and then lowercase the rest of the
     * characters until we get to a null.
     */

    src = dst = str;

    if (*src) {
	len = TclUtfToUniChar(src, &ch);
	titleChar = ch;
#if TCL_UTF_MAX <= 3
	if ((ch >= 0xD800) && (len < 3)) {
	    len += TclUtfToUniChar(src + len, &ch);
	    /* Combine surrogates */
	    titleChar = (((titleChar & 0x3FF) << 10) | (ch & 0x3FF)) + 0x10000;
	}
#endif
	titleChar = Tcl_UniCharToTitle(titleChar);

	if ((len < TclUtfCount(titleChar)) || ((titleChar & 0xF800) == 0xD800)) {
	    memmove(dst, src, len);
	    dst += len;
	} else {
	    dst += Tcl_UniCharToUtf(titleChar, dst);
	}
	src += len;
    }
    while (*src) {
	len = TclUtfToUniChar(src, &ch);
	lowChar = ch;
#if TCL_UTF_MAX <= 3
	if ((ch >= 0xD800) && (len < 3)) {
	    len += TclUtfToUniChar(src + len, &ch);
	    /* Combine surrogates */
	    lowChar = (((lowChar & 0x3FF) << 10) | (ch & 0x3FF)) + 0x10000;
	}
#endif
	/* Special exception for Georgian Asomtavruli chars, no titlecase. */
	if ((unsigned)(lowChar - 0x1C90) >= 0x30) {
	    lowChar = Tcl_UniCharToLower(lowChar);
	}

	if ((len < TclUtfCount(lowChar)) || ((lowChar & 0xF800) == 0xD800)) {
	    memmove(dst, src, len);
	    dst += len;
	} else {
	    dst += Tcl_UniCharToUtf(lowChar, dst);
	}
	src += len;
    }
    *dst = '\0';
    return (dst - str);
}

/*
 *----------------------------------------------------------------------
 *
 * TclpUtfNcmp2 --
 *
 *	Compare at most numBytes bytes of utf-8 strings cs and ct. Both cs and
 *	ct are assumed to be at least numBytes bytes long.
 *
 * Results:
 *	Return <0 if cs < ct, 0 if cs == ct, or >0 if cs > ct.
 *
 * Side effects:
 *	None.
 *
 *----------------------------------------------------------------------
 */

int
TclpUtfNcmp2(
    const char *cs,		/* UTF string to compare to ct. */
    const char *ct,		/* UTF string cs is compared to. */
    size_t numBytes)	/* Number of *bytes* to compare. */
{
    /*
     * We can't simply call 'memcmp(cs, ct, numBytes);' because we need to
     * check for Tcl's \xC0\x80 non-utf-8 null encoding. Otherwise utf-8 lexes
     * fine in the strcmp manner.
     */

    int result = 0;

    for ( ; numBytes != 0; numBytes--, cs++, ct++) {
	if (*cs != *ct) {
	    result = UCHAR(*cs) - UCHAR(*ct);
	    break;
	}
    }
    if (numBytes && ((UCHAR(*cs) == 0xC0) || (UCHAR(*ct) == 0xC0))) {
	unsigned char c1, c2;

	c1 = ((UCHAR(*cs) == 0xC0) && (UCHAR(cs[1]) == 0x80)) ? 0 : UCHAR(*cs);
	c2 = ((UCHAR(*ct) == 0xC0) && (UCHAR(ct[1]) == 0x80)) ? 0 : UCHAR(*ct);
	result = (c1 - c2);
    }
    return result;
}

/*
 *----------------------------------------------------------------------
 *
 * Tcl_UtfNcmp --
 *
 *	Compare at most numChars UTF chars of string cs to string ct. Both cs
 *	and ct are assumed to be at least numChars UTF chars long.
 *
 * Results:
 *	Return <0 if cs < ct, 0 if cs == ct, or >0 if cs > ct.
 *
 * Side effects:
 *	None.
 *
 *----------------------------------------------------------------------
 */

int
Tcl_UtfNcmp(
    const char *cs,		/* UTF string to compare to ct. */
    const char *ct,		/* UTF string cs is compared to. */
    size_t numChars)	/* Number of UTF chars to compare. */
{
    Tcl_UniChar ch1 = 0, ch2 = 0;

    /*
     * Cannot use 'memcmp(cs, ct, n);' as byte representation of \u0000 (the
     * pair of bytes 0xC0,0x80) is larger than byte representation of \u0001
     * (the byte 0x01.)
     */

    while (numChars-- > 0) {
	/*
	 * n must be interpreted as chars, not bytes. This should be called
	 * only when both strings are of at least n chars long (no need for \0
	 * check)
	 */

	cs += TclUtfToUniChar(cs, &ch1);
	ct += TclUtfToUniChar(ct, &ch2);
	if (ch1 != ch2) {
#if TCL_UTF_MAX <= 3
	    /* Surrogates always report higher than non-surrogates */
	    if (((ch1 & 0xFC00) == 0xD800)) {
	    if ((ch2 & 0xFC00) != 0xD800) {
		return ch1;
	    }
	    } else if ((ch2 & 0xFC00) == 0xD800) {
		return -ch2;
	    }
#endif
	    return (ch1 - ch2);
	}
    }
    return 0;
}

/*
 *----------------------------------------------------------------------
 *
 * Tcl_UtfNcasecmp --
 *
 *	Compare at most numChars UTF chars of string cs to string ct case
 *	insensitive. Both cs and ct are assumed to be at least numChars UTF
 *	chars long.
 *
 * Results:
 *	Return <0 if cs < ct, 0 if cs == ct, or >0 if cs > ct.
 *
 * Side effects:
 *	None.
 *
 *----------------------------------------------------------------------
 */

int
Tcl_UtfNcasecmp(
    const char *cs,		/* UTF string to compare to ct. */
    const char *ct,		/* UTF string cs is compared to. */
    size_t numChars)	/* Number of UTF chars to compare. */
{
    Tcl_UniChar ch1 = 0, ch2 = 0;

    while (numChars-- > 0) {
	/*
	 * n must be interpreted as chars, not bytes.
	 * This should be called only when both strings are of
	 * at least n chars long (no need for \0 check)
	 */
	cs += TclUtfToUniChar(cs, &ch1);
	ct += TclUtfToUniChar(ct, &ch2);
	if (ch1 != ch2) {
#if TCL_UTF_MAX <= 3
	    /* Surrogates always report higher than non-surrogates */
	    if (((ch1 & 0xFC00) == 0xD800)) {
	    if ((ch2 & 0xFC00) != 0xD800) {
		return ch1;
	    }
	    } else if ((ch2 & 0xFC00) == 0xD800) {
		return -ch2;
	    }
#endif
	    ch1 = Tcl_UniCharToLower(ch1);
	    ch2 = Tcl_UniCharToLower(ch2);
	    if (ch1 != ch2) {
		return (ch1 - ch2);
	    }
	}
    }
    return 0;
}

/*
 *----------------------------------------------------------------------
 *
 * Tcl_UtfCmp --
 *
 *	Compare UTF chars of string cs to string ct case sensitively.
 *	Replacement for strcmp in Tcl core, in places where UTF-8 should
 *	be handled.
 *
 * Results:
 *	Return <0 if cs < ct, 0 if cs == ct, or >0 if cs > ct.
 *
 * Side effects:
 *	None.
 *
 *----------------------------------------------------------------------
 */

int
TclUtfCmp(
    const char *cs,		/* UTF string to compare to ct. */
    const char *ct)		/* UTF string cs is compared to. */
{
    Tcl_UniChar ch1 = 0, ch2 = 0;

    while (*cs && *ct) {
	cs += TclUtfToUniChar(cs, &ch1);
	ct += TclUtfToUniChar(ct, &ch2);
	if (ch1 != ch2) {
#if TCL_UTF_MAX <= 3
	    /* Surrogates always report higher than non-surrogates */
	    if (((ch1 & 0xFC00) == 0xD800)) {
	    if ((ch2 & 0xFC00) != 0xD800) {
		return ch1;
	    }
	    } else if ((ch2 & 0xFC00) == 0xD800) {
		return -ch2;
	    }
#endif
	    return ch1 - ch2;
	}
    }
    return UCHAR(*cs) - UCHAR(*ct);
}


/*
 *----------------------------------------------------------------------
 *
 * TclUtfCasecmp --
 *
 *	Compare UTF chars of string cs to string ct case insensitively.
 *	Replacement for strcasecmp in Tcl core, in places where UTF-8 should
 *	be handled.
 *
 * Results:
 *	Return <0 if cs < ct, 0 if cs == ct, or >0 if cs > ct.
 *
 * Side effects:
 *	None.
 *
 *----------------------------------------------------------------------
 */

int
TclUtfCasecmp(
    const char *cs,		/* UTF string to compare to ct. */
    const char *ct)		/* UTF string cs is compared to. */
{
    Tcl_UniChar ch1 = 0, ch2 = 0;

    while (*cs && *ct) {
	cs += TclUtfToUniChar(cs, &ch1);
	ct += TclUtfToUniChar(ct, &ch2);
	if (ch1 != ch2) {
#if TCL_UTF_MAX <= 3
	    /* Surrogates always report higher than non-surrogates */
	    if (((ch1 & 0xFC00) == 0xD800)) {
	    if ((ch2 & 0xFC00) != 0xD800) {
		return ch1;
	    }
	    } else if ((ch2 & 0xFC00) == 0xD800) {
		return -ch2;
	    }
#endif
	    ch1 = Tcl_UniCharToLower(ch1);
	    ch2 = Tcl_UniCharToLower(ch2);
	    if (ch1 != ch2) {
		return ch1 - ch2;
	    }
	}
    }
    return UCHAR(*cs) - UCHAR(*ct);
}


/*
 *----------------------------------------------------------------------
 *
 * Tcl_UniCharToUpper --
 *
 *	Compute the uppercase equivalent of the given Unicode character.
 *
 * Results:
 *	Returns the uppercase Unicode character.
 *
 * Side effects:
 *	None.
 *
 *----------------------------------------------------------------------
 */

int
Tcl_UniCharToUpper(
    int ch)			/* Unicode character to convert. */
{
    if (!UNICODE_OUT_OF_RANGE(ch)) {
	int info = GetUniCharInfo(ch);

	if (GetCaseType(info) & 0x04) {
	    ch -= GetDelta(info);
	}
    }
    return ch & 0x1FFFFF;
}

/*
 *----------------------------------------------------------------------
 *
 * Tcl_UniCharToLower --
 *
 *	Compute the lowercase equivalent of the given Unicode character.
 *
 * Results:
 *	Returns the lowercase Unicode character.
 *
 * Side effects:
 *	None.
 *
 *----------------------------------------------------------------------
 */

int
Tcl_UniCharToLower(
    int ch)			/* Unicode character to convert. */
{
    if (!UNICODE_OUT_OF_RANGE(ch)) {
	int info = GetUniCharInfo(ch);
	int mode = GetCaseType(info);

	if ((mode & 0x02) && (mode != 0x7)) {
	    ch += GetDelta(info);
	}
    }
    return ch & 0x1FFFFF;
}

/*
 *----------------------------------------------------------------------
 *
 * Tcl_UniCharToTitle --
 *
 *	Compute the titlecase equivalent of the given Unicode character.
 *
 * Results:
 *	Returns the titlecase Unicode character.
 *
 * Side effects:
 *	None.
 *
 *----------------------------------------------------------------------
 */

int
Tcl_UniCharToTitle(
    int ch)			/* Unicode character to convert. */
{
    if (!UNICODE_OUT_OF_RANGE(ch)) {
	int info = GetUniCharInfo(ch);
	int mode = GetCaseType(info);

	if (mode & 0x1) {
	    /*
	     * Subtract or add one depending on the original case.
	     */

	    if (mode != 0x7) {
		ch += ((mode & 0x4) ? -1 : 1);
	    }
	} else if (mode == 0x4) {
	    ch -= GetDelta(info);
	}
    }
    return ch & 0x1FFFFF;
}

/*
 *----------------------------------------------------------------------
 *
 * TclUniCharLen --
 *
 *	Find the length of a UniChar string. The str input must be null
 *	terminated.
 *
 * Results:
 *	Returns the length of str in UniChars (not bytes).
 *
 * Side effects:
 *	None.
 *
 *----------------------------------------------------------------------
 */

size_t
TclUniCharLen(
    const Tcl_UniChar *uniStr)	/* Unicode string to find length of. */
{
    size_t len = 0;

    while (*uniStr != '\0') {
	len++;
	uniStr++;
    }
    return len;
}

/*
 *----------------------------------------------------------------------
 *
 * TclUniCharNcmp --
 *
 *	Compare at most numChars unichars of string ucs to string uct.
 *	Both ucs and uct are assumed to be at least numChars unichars long.
 *
 * Results:
 *	Return <0 if ucs < uct, 0 if ucs == uct, or >0 if ucs > uct.
 *
 * Side effects:
 *	None.
 *
 *----------------------------------------------------------------------
 */

int
TclUniCharNcmp(
    const Tcl_UniChar *ucs,	/* Unicode string to compare to uct. */
    const Tcl_UniChar *uct,	/* Unicode string ucs is compared to. */
    size_t numChars)	/* Number of unichars to compare. */
{
#ifdef WORDS_BIGENDIAN
    /*
     * We are definitely on a big-endian machine; memcmp() is safe
     */

    return memcmp(ucs, uct, numChars*sizeof(Tcl_UniChar));

#else /* !WORDS_BIGENDIAN */
    /*
     * We can't simply call memcmp() because that is not lexically correct.
     */

    for ( ; numChars != 0; ucs++, uct++, numChars--) {
	if (*ucs != *uct) {
	    return (*ucs - *uct);
	}
    }
    return 0;
#endif /* WORDS_BIGENDIAN */
}

/*
 *----------------------------------------------------------------------
 *
 * TclUniCharNcasecmp --
 *
 *	Compare at most numChars unichars of string ucs to string uct case
 *	insensitive. Both ucs and uct are assumed to be at least numChars
 *	unichars long.
 *
 * Results:
 *	Return <0 if ucs < uct, 0 if ucs == uct, or >0 if ucs > uct.
 *
 * Side effects:
 *	None.
 *
 *----------------------------------------------------------------------
 */

int
TclUniCharNcasecmp(
    const Tcl_UniChar *ucs,	/* Unicode string to compare to uct. */
    const Tcl_UniChar *uct,	/* Unicode string ucs is compared to. */
    size_t numChars)	/* Number of unichars to compare. */
{
    for ( ; numChars != 0; numChars--, ucs++, uct++) {
	if (*ucs != *uct) {
	    Tcl_UniChar lcs = Tcl_UniCharToLower(*ucs);
	    Tcl_UniChar lct = Tcl_UniCharToLower(*uct);

	    if (lcs != lct) {
		return (lcs - lct);
	    }
	}
    }
    return 0;
}

/*
 *----------------------------------------------------------------------
 *
 * Tcl_UniCharIsAlnum --
 *
 *	Test if a character is an alphanumeric Unicode character.
 *
 * Results:
 *	Returns 1 if character is alphanumeric.
 *
 * Side effects:
 *	None.
 *
 *----------------------------------------------------------------------
 */

int
Tcl_UniCharIsAlnum(
    int ch)			/* Unicode character to test. */
{
    if (UNICODE_OUT_OF_RANGE(ch)) {
	return 0;
    }
    return (((ALPHA_BITS | DIGIT_BITS) >> GetCategory(ch)) & 1);
}

/*
 *----------------------------------------------------------------------
 *
 * Tcl_UniCharIsAlpha --
 *
 *	Test if a character is an alphabetic Unicode character.
 *
 * Results:
 *	Returns 1 if character is alphabetic.
 *
 * Side effects:
 *	None.
 *
 *----------------------------------------------------------------------
 */

int
Tcl_UniCharIsAlpha(
    int ch)			/* Unicode character to test. */
{
    if (UNICODE_OUT_OF_RANGE(ch)) {
	return 0;
    }
    return ((ALPHA_BITS >> GetCategory(ch)) & 1);
}

/*
 *----------------------------------------------------------------------
 *
 * Tcl_UniCharIsControl --
 *
 *	Test if a character is a Unicode control character.
 *
 * Results:
 *	Returns non-zero if character is a control.
 *
 * Side effects:
 *	None.
 *
 *----------------------------------------------------------------------
 */

int
Tcl_UniCharIsControl(
    int ch)			/* Unicode character to test. */
{
    if (UNICODE_OUT_OF_RANGE(ch)) {
	ch &= 0x1FFFFF;
	if ((ch == 0xE0001) || ((ch >= 0xE0020) && (ch <= 0xE007F))) {
	    return 1;
	}
	if ((ch >= 0xF0000) && ((ch & 0xFFFF) <= 0xFFFD)) {
	    return 1;
	}
	return 0;
    }
    return ((CONTROL_BITS >> GetCategory(ch)) & 1);
}

/*
 *----------------------------------------------------------------------
 *
 * Tcl_UniCharIsDigit --
 *
 *	Test if a character is a numeric Unicode character.
 *
 * Results:
 *	Returns non-zero if character is a digit.
 *
 * Side effects:
 *	None.
 *
 *----------------------------------------------------------------------
 */

int
Tcl_UniCharIsDigit(
    int ch)			/* Unicode character to test. */
{
    if (UNICODE_OUT_OF_RANGE(ch)) {
	return 0;
    }
    return (GetCategory(ch) == DECIMAL_DIGIT_NUMBER);
}

/*
 *----------------------------------------------------------------------
 *
 * Tcl_UniCharIsGraph --
 *
 *	Test if a character is any Unicode print character except space.
 *
 * Results:
 *	Returns non-zero if character is printable, but not space.
 *
 * Side effects:
 *	None.
 *
 *----------------------------------------------------------------------
 */

int
Tcl_UniCharIsGraph(
    int ch)			/* Unicode character to test. */
{
    if (UNICODE_OUT_OF_RANGE(ch)) {
	return ((unsigned)((ch & 0x1FFFFF) - 0xE0100) <= 0xEF);
    }
    return ((GRAPH_BITS >> GetCategory(ch)) & 1);
}

/*
 *----------------------------------------------------------------------
 *
 * Tcl_UniCharIsLower --
 *
 *	Test if a character is a lowercase Unicode character.
 *
 * Results:
 *	Returns non-zero if character is lowercase.
 *
 * Side effects:
 *	None.
 *
 *----------------------------------------------------------------------
 */

int
Tcl_UniCharIsLower(
    int ch)			/* Unicode character to test. */
{
    if (UNICODE_OUT_OF_RANGE(ch)) {
	return 0;
    }
    return (GetCategory(ch) == LOWERCASE_LETTER);
}

/*
 *----------------------------------------------------------------------
 *
 * Tcl_UniCharIsPrint --
 *
 *	Test if a character is a Unicode print character.
 *
 * Results:
 *	Returns non-zero if character is printable.
 *
 * Side effects:
 *	None.
 *
 *----------------------------------------------------------------------
 */

int
Tcl_UniCharIsPrint(
    int ch)			/* Unicode character to test. */
{
    if (UNICODE_OUT_OF_RANGE(ch)) {
	return ((unsigned)((ch & 0x1FFFFF) - 0xE0100) <= 0xEF);
    }
    return (((GRAPH_BITS|SPACE_BITS) >> GetCategory(ch)) & 1);
}

/*
 *----------------------------------------------------------------------
 *
 * Tcl_UniCharIsPunct --
 *
 *	Test if a character is a Unicode punctuation character.
 *
 * Results:
 *	Returns non-zero if character is punct.
 *
 * Side effects:
 *	None.
 *
 *----------------------------------------------------------------------
 */

int
Tcl_UniCharIsPunct(
    int ch)			/* Unicode character to test. */
{
    if (UNICODE_OUT_OF_RANGE(ch)) {
	return 0;
    }
    return ((PUNCT_BITS >> GetCategory(ch)) & 1);
}

/*
 *----------------------------------------------------------------------
 *
 * Tcl_UniCharIsSpace --
 *
 *	Test if a character is a whitespace Unicode character.
 *
 * Results:
 *	Returns non-zero if character is a space.
 *
 * Side effects:
 *	None.
 *
 *----------------------------------------------------------------------
 */

int
Tcl_UniCharIsSpace(
    int ch)			/* Unicode character to test. */
{
    /* Ignore upper 11 bits. */
    ch &= 0x1FFFFF;

    /*
     * If the character is within the first 127 characters, just use the
     * standard C function, otherwise consult the Unicode table.
     */

    if (ch < 0x80) {
	return TclIsSpaceProc((char) ch);
    } else if (UNICODE_OUT_OF_RANGE(ch)) {
	return 0;
    } else if (ch == 0x0085 || ch == 0x180E || ch == 0x200B
	    || ch == 0x202F || ch == 0x2060 || ch == 0xFEFF) {
	return 1;
    } else {
	return ((SPACE_BITS >> GetCategory(ch)) & 1);
    }
}

/*
 *----------------------------------------------------------------------
 *
 * Tcl_UniCharIsUpper --
 *
 *	Test if a character is a uppercase Unicode character.
 *
 * Results:
 *	Returns non-zero if character is uppercase.
 *
 * Side effects:
 *	None.
 *
 *----------------------------------------------------------------------
 */

int
Tcl_UniCharIsUpper(
    int ch)			/* Unicode character to test. */
{
    if (UNICODE_OUT_OF_RANGE(ch)) {
	return 0;
    }
    return (GetCategory(ch) == UPPERCASE_LETTER);
}

/*
 *----------------------------------------------------------------------
 *
 * Tcl_UniCharIsWordChar --
 *
 *	Test if a character is alphanumeric or a connector punctuation mark.
 *
 * Results:
 *	Returns 1 if character is a word character.
 *
 * Side effects:
 *	None.
 *
 *----------------------------------------------------------------------
 */

int
Tcl_UniCharIsWordChar(
    int ch)			/* Unicode character to test. */
{
    if (UNICODE_OUT_OF_RANGE(ch)) {
	return 0;
    }
    return ((WORD_BITS >> GetCategory(ch)) & 1);
}

/*
 *----------------------------------------------------------------------
 *
 * TclUniCharCaseMatch --
 *
 *	See if a particular Unicode string matches a particular pattern.
 *	Allows case insensitivity. This is the Unicode equivalent of the char*
 *	Tcl_StringCaseMatch. The UniChar strings must be NULL-terminated.
 *	This has no provision for counted UniChar strings, thus should not be
 *	used where NULLs are expected in the UniChar string. Use
 *	TclUniCharMatch where possible.
 *
 * Results:
 *	The return value is 1 if string matches pattern, and 0 otherwise. The
 *	matching operation permits the following special characters in the
 *	pattern: *?\[] (see the manual entry for details on what these mean).
 *
 * Side effects:
 *	None.
 *
 *----------------------------------------------------------------------
 */

int
TclUniCharCaseMatch(
    const Tcl_UniChar *uniStr,	/* Unicode String. */
    const Tcl_UniChar *uniPattern,
				/* Pattern, which may contain special
				 * characters. */
    int nocase)			/* 0 for case sensitive, 1 for insensitive */
{
    Tcl_UniChar ch1 = 0, p;

    while (1) {
	p = *uniPattern;

	/*
	 * See if we're at the end of both the pattern and the string. If so,
	 * we succeeded. If we're at the end of the pattern but not at the end
	 * of the string, we failed.
	 */

	if (p == 0) {
	    return (*uniStr == 0);
	}
	if ((*uniStr == 0) && (p != '*')) {
	    return 0;
	}

	/*
	 * Check for a "*" as the next pattern character. It matches any
	 * substring. We handle this by skipping all the characters up to the
	 * next matching one in the pattern, and then calling ourselves
	 * recursively for each postfix of string, until either we match or we
	 * reach the end of the string.
	 */

	if (p == '*') {
	    /*
	     * Skip all successive *'s in the pattern
	     */

	    while (*(++uniPattern) == '*') {
		/* empty body */
	    }
	    p = *uniPattern;
	    if (p == 0) {
		return 1;
	    }
	    if (nocase) {
		p = Tcl_UniCharToLower(p);
	    }
	    while (1) {
		/*
		 * Optimization for matching - cruise through the string
		 * quickly if the next char in the pattern isn't a special
		 * character
		 */

		if ((p != '[') && (p != '?') && (p != '\\')) {
		    if (nocase) {
			while (*uniStr && (p != *uniStr)
				&& (p != Tcl_UniCharToLower(*uniStr))) {
			    uniStr++;
			}
		    } else {
			while (*uniStr && (p != *uniStr)) {
			    uniStr++;
			}
		    }
		}
		if (TclUniCharCaseMatch(uniStr, uniPattern, nocase)) {
		    return 1;
		}
		if (*uniStr == 0) {
		    return 0;
		}
		uniStr++;
	    }
	}

	/*
	 * Check for a "?" as the next pattern character. It matches any
	 * single character.
	 */

	if (p == '?') {
	    uniPattern++;
	    uniStr++;
	    continue;
	}

	/*
	 * Check for a "[" as the next pattern character. It is followed by a
	 * list of characters that are acceptable, or by a range (two
	 * characters separated by "-").
	 */

	if (p == '[') {
	    Tcl_UniChar startChar, endChar;

	    uniPattern++;
	    ch1 = (nocase ? Tcl_UniCharToLower(*uniStr) : *uniStr);
	    uniStr++;
	    while (1) {
		if ((*uniPattern == ']') || (*uniPattern == 0)) {
		    return 0;
		}
		startChar = (nocase ? Tcl_UniCharToLower(*uniPattern)
			: *uniPattern);
		uniPattern++;
		if (*uniPattern == '-') {
		    uniPattern++;
		    if (*uniPattern == 0) {
			return 0;
		    }
		    endChar = (nocase ? Tcl_UniCharToLower(*uniPattern)
			    : *uniPattern);
		    uniPattern++;
		    if (((startChar <= ch1) && (ch1 <= endChar))
			    || ((endChar <= ch1) && (ch1 <= startChar))) {
			/*
			 * Matches ranges of form [a-z] or [z-a].
			 */
			break;
		    }
		} else if (startChar == ch1) {
		    break;
		}
	    }
	    while (*uniPattern != ']') {
		if (*uniPattern == 0) {
		    uniPattern--;
		    break;
		}
		uniPattern++;
	    }
	    uniPattern++;
	    continue;
	}

	/*
	 * If the next pattern character is '\', just strip off the '\' so we
	 * do exact matching on the character that follows.
	 */

	if (p == '\\') {
	    if (*(++uniPattern) == '\0') {
		return 0;
	    }
	}

	/*
	 * There's no special character. Just make sure that the next bytes of
	 * each string match.
	 */

	if (nocase) {
	    if (Tcl_UniCharToLower(*uniStr) !=
		    Tcl_UniCharToLower(*uniPattern)) {
		return 0;
	    }
	} else if (*uniStr != *uniPattern) {
	    return 0;
	}
	uniStr++;
	uniPattern++;
    }
}

/*
 *----------------------------------------------------------------------
 *
 * TclUniCharMatch --
 *
 *	See if a particular Unicode string matches a particular pattern.
 *	Allows case insensitivity. This is the Unicode equivalent of the char*
 *	Tcl_StringCaseMatch. This variant of TclUniCharCaseMatch uses counted
 *	Strings, so embedded NULLs are allowed.
 *
 * Results:
 *	The return value is 1 if string matches pattern, and 0 otherwise. The
 *	matching operation permits the following special characters in the
 *	pattern: *?\[] (see the manual entry for details on what these mean).
 *
 * Side effects:
 *	None.
 *
 *----------------------------------------------------------------------
 */

int
TclUniCharMatch(
    const Tcl_UniChar *string,	/* Unicode String. */
    size_t strLen,			/* Length of String */
    const Tcl_UniChar *pattern,	/* Pattern, which may contain special
				 * characters. */
    size_t ptnLen,			/* Length of Pattern */
    int nocase)			/* 0 for case sensitive, 1 for insensitive */
{
    const Tcl_UniChar *stringEnd, *patternEnd;
    Tcl_UniChar p;

    stringEnd = string + strLen;
    patternEnd = pattern + ptnLen;

    while (1) {
	/*
	 * See if we're at the end of both the pattern and the string. If so,
	 * we succeeded. If we're at the end of the pattern but not at the end
	 * of the string, we failed.
	 */

	if (pattern == patternEnd) {
	    return (string == stringEnd);
	}
	p = *pattern;
	if ((string == stringEnd) && (p != '*')) {
	    return 0;
	}

	/*
	 * Check for a "*" as the next pattern character. It matches any
	 * substring. We handle this by skipping all the characters up to the
	 * next matching one in the pattern, and then calling ourselves
	 * recursively for each postfix of string, until either we match or we
	 * reach the end of the string.
	 */

	if (p == '*') {
	    /*
	     * Skip all successive *'s in the pattern.
	     */

	    while (*(++pattern) == '*') {
		/* empty body */
	    }
	    if (pattern == patternEnd) {
		return 1;
	    }
	    p = *pattern;
	    if (nocase) {
		p = Tcl_UniCharToLower(p);
	    }
	    while (1) {
		/*
		 * Optimization for matching - cruise through the string
		 * quickly if the next char in the pattern isn't a special
		 * character.
		 */

		if ((p != '[') && (p != '?') && (p != '\\')) {
		    if (nocase) {
			while ((string < stringEnd) && (p != *string)
				&& (p != Tcl_UniCharToLower(*string))) {
			    string++;
			}
		    } else {
			while ((string < stringEnd) && (p != *string)) {
			    string++;
			}
		    }
		}
		if (TclUniCharMatch(string, stringEnd - string,
			pattern, patternEnd - pattern, nocase)) {
		    return 1;
		}
		if (string == stringEnd) {
		    return 0;
		}
		string++;
	    }
	}

	/*
	 * Check for a "?" as the next pattern character. It matches any
	 * single character.
	 */

	if (p == '?') {
	    pattern++;
	    string++;
	    continue;
	}

	/*
	 * Check for a "[" as the next pattern character. It is followed by a
	 * list of characters that are acceptable, or by a range (two
	 * characters separated by "-").
	 */

	if (p == '[') {
	    Tcl_UniChar ch1, startChar, endChar;

	    pattern++;
	    ch1 = (nocase ? Tcl_UniCharToLower(*string) : *string);
	    string++;
	    while (1) {
		if ((*pattern == ']') || (pattern == patternEnd)) {
		    return 0;
		}
		startChar = (nocase ? Tcl_UniCharToLower(*pattern) : *pattern);
		pattern++;
		if (*pattern == '-') {
		    pattern++;
		    if (pattern == patternEnd) {
			return 0;
		    }
		    endChar = (nocase ? Tcl_UniCharToLower(*pattern)
			    : *pattern);
		    pattern++;
		    if (((startChar <= ch1) && (ch1 <= endChar))
			    || ((endChar <= ch1) && (ch1 <= startChar))) {
			/*
			 * Matches ranges of form [a-z] or [z-a].
			 */
			break;
		    }
		} else if (startChar == ch1) {
		    break;
		}
	    }
	    while (*pattern != ']') {
		if (pattern == patternEnd) {
		    pattern--;
		    break;
		}
		pattern++;
	    }
	    pattern++;
	    continue;
	}

	/*
	 * If the next pattern character is '\', just strip off the '\' so we
	 * do exact matching on the character that follows.
	 */

	if (p == '\\') {
	    if (++pattern == patternEnd) {
		return 0;
	    }
	}

	/*
	 * There's no special character. Just make sure that the next bytes of
	 * each string match.
	 */

	if (nocase) {
	    if (Tcl_UniCharToLower(*string) != Tcl_UniCharToLower(*pattern)) {
		return 0;
	    }
	} else if (*string != *pattern) {
	    return 0;
	}
	string++;
	pattern++;
    }
}

/*
 *---------------------------------------------------------------------------
 *
 * TclUtfToUCS4 --
 *
 *	Extract the 4-byte codepoint from the leading bytes of the
 *	Modified UTF-8 string "src".  This is a utility routine to
 *	contain the surrogate gymnastics in one place.
 *
 *	The caller must ensure that the source buffer is long enough that this
 *	routine does not run off the end and dereference non-existent memory
 *	looking for trail bytes. If the source buffer is known to be '\0'
 *	terminated, this cannot happen. Otherwise, the caller should call
 *	Tcl_UtfCharComplete() before calling this routine to ensure that
 *	enough bytes remain in the string.
 *
 * Results:
 *	*usc4Ptr is filled with the UCS4 code point, and the return value is
 *	the number of bytes from the UTF-8 string that were consumed.
 *
 * Side effects:
 *	None.
 *
 *---------------------------------------------------------------------------
 */

int
TclUtfToUCS4(
    const char *src,	/* The UTF-8 string. */
    int *ucs4Ptr)	/* Filled with the UCS4 codepoint represented
			 * by the UTF-8 string. */
{
    int len, fullchar;
    Tcl_UniChar ch = 0;

    len = TclUtfToUniChar(src, &ch);
    fullchar = ch;

#if TCL_UTF_MAX <= 3
    /* Limited interfaces -- must use and decode surrogates */

    if ((ch >= 0xD800) && len < 3) {
/******
 ******	Note the #undef TCL_UtfToUniChar gets in our way here.
 ******
	len += Tcl_UtfToUniChar(src + len, &ch);
 ******
 ******  We have to do the subtitution ourselves.
 ******/

	len += Tcl_UtfToChar16(src + len, &ch);

/******
 ******	We might also solve this by moving this routine higher in the file.
 ****** Or there might be a more sensible foundation in this branch.
 ******/

	fullchar = (((fullchar & 0x3FF) << 10) | (ch & 0x3FF)) + 0x10000;
    }
#endif

    *ucs4Ptr = fullchar;
    return len;
}

/*
 * Local Variables:
 * mode: c
 * c-basic-offset: 4
 * fill-column: 78
 * End:
 */<|MERGE_RESOLUTION|>--- conflicted
+++ resolved
@@ -786,13 +786,6 @@
     const char *src,		/* The UTF-8 string to be searched. */
     int ch)			/* The Unicode character to search for. */
 {
-<<<<<<< HEAD
-    size_t len;
-    int fullchar;
-    Tcl_UniChar find = 0;
-
-=======
->>>>>>> 18b94571
     while (1) {
 	int ucs4, len = TclUtfToUCS4(src, &ucs4);
 
@@ -831,14 +824,7 @@
     const char *src,		/* The UTF-8 string to be searched. */
     int ch)			/* The Unicode character to search for. */
 {
-<<<<<<< HEAD
-    size_t len;
-    int fullchar;
-    Tcl_UniChar find = 0;
-    const char *last;
-=======
     const char *last = NULL;
->>>>>>> 18b94571
 
     while (1) {
 	int ucs4, len = TclUtfToUCS4(src, &ucs4);
