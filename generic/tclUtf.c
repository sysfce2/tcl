--- conflicted
+++ resolved
@@ -223,11 +223,7 @@
  *---------------------------------------------------------------------------
  */
 
-<<<<<<< HEAD
 #if TCL_UTF_MAX > 3
-=======
-#undef Tcl_UniCharToUtfDString
->>>>>>> b89c0147
 char *
 Tcl_UniCharToUtfDString(
     const int *uniStr,	/* Unicode string to convert to UTF-8. */
@@ -243,9 +239,6 @@
      * UTF-8 string length in bytes will be <= Unicode string length * 4.
      */
 
-    if (uniStr == NULL) {
-	return NULL;
-    }
     if (uniLength < 0) {
 	uniLength = 0;
 	w = uniStr;
@@ -268,10 +261,7 @@
 
     return string;
 }
-<<<<<<< HEAD
 #endif /* TCL_UTF_MAX > 3 */
-=======
->>>>>>> b89c0147
  
 char *
@@ -289,9 +279,6 @@
      * UTF-8 string length in bytes will be <= Utf16 string length * 3.
      */
 
-    if (uniStr == NULL) {
-	return NULL;
-    }
     if (uniLength < 0) {
 
 	uniLength = 0;
@@ -369,19 +356,11 @@
    0x2DC, 0x2122, 0x0161, 0x203A, 0x0153,   0x9D, 0x017E, 0x0178
 };
 
-<<<<<<< HEAD
 #if TCL_UTF_MAX > 3
 int
 Tcl_UtfToUniChar(
     const char *src,	/* The UTF-8 string. */
     int *chPtr)/* Filled with the Unicode represented by
-=======
-#undef Tcl_UtfToUniChar
-int
-Tcl_UtfToUniChar(
-    register const char *src,	/* The UTF-8 string. */
-    register int *chPtr)/* Filled with the unsigned int represented by
->>>>>>> b89c0147
 				 * the UTF-8 string. */
 {
     int byte;
@@ -464,15 +443,9 @@
 #endif /* TCL_UTF_MAX > 3 */
 
 int
-<<<<<<< HEAD
-Tcl_UtfToUtf16(
+Tcl_UtfToChar16(
     const char *src,	/* The UTF-8 string. */
     unsigned short *chPtr)/* Filled with the Utf-16 representation of
-=======
-Tcl_UtfToChar16(
-    const char *src,	/* The UTF-8 string. */
-    unsigned short *chPtr)/* Filled with the unsigned short represented by
->>>>>>> b89c0147
 				 * the UTF-8 string. */
 {
     unsigned short byte;
@@ -587,11 +560,7 @@
  *---------------------------------------------------------------------------
  */
 
-<<<<<<< HEAD
 #if TCL_UTF_MAX > 3
-=======
-#undef Tcl_UtfToUniCharDString
->>>>>>> b89c0147
 int *
 Tcl_UtfToUniCharDString(
     const char *src,		/* UTF-8 string to convert to Unicode. */
@@ -605,9 +574,6 @@
     const char *p, *end;
     int oldLength;
 
-    if (src == NULL) {
-	return NULL;
-    }
     if (length < 0) {
 	length = strlen(src);
     }
@@ -620,24 +586,20 @@
     oldLength = Tcl_DStringLength(dsPtr);
 
     Tcl_DStringSetLength(dsPtr,
-<<<<<<< HEAD
 	    oldLength + (int) ((length + 1) * sizeof(int)));
-=======
-	    oldLength + ((length + 1) * sizeof(unsigned int)));
->>>>>>> b89c0147
     wString = (int *) (Tcl_DStringValue(dsPtr) + oldLength);
 
     w = wString;
     p = src;
     end = src + length - 4;
     while (p < end) {
-	p += Tcl_UtfToUniChar(p, &ch);
+	p += TclUtfToUniChar(p, &ch);
 	*w++ = ch;
     }
     end += 4;
     while (p < end) {
 	if (Tcl_UtfCharComplete(p, end-p)) {
-	    p += Tcl_UtfToUniChar(p, &ch);
+	    p += TclUtfToUniChar(p, &ch);
 	} else {
 	    ch = UCHAR(*p++);
 	}
@@ -649,10 +611,7 @@
 
     return wString;
 }
-<<<<<<< HEAD
 #endif /* TCL_UTF_MAX > 3 */
-=======
->>>>>>> b89c0147
 
 unsigned short *
 Tcl_UtfToChar16DString(
@@ -663,18 +622,10 @@
 				 * appended to this previously initialized
 				 * DString. */
 {
-<<<<<<< HEAD
     unsigned short ch = 0, *w, *wString;
-=======
-    unsigned short ch = 0;
-    unsigned short *w, *wString;
->>>>>>> b89c0147
     const char *p, *end;
     int oldLength;
 
-    if (src == NULL) {
-	return NULL;
-    }
     if (length < 0) {
 	length = strlen(src);
     }
@@ -694,21 +645,13 @@
     p = src;
     end = src + length - 4;
     while (p < end) {
-<<<<<<< HEAD
-	p += Tcl_UtfToUtf16(p, &ch);
-=======
 	p += Tcl_UtfToChar16(p, &ch);
->>>>>>> b89c0147
 	*w++ = ch;
     }
     end += 4;
     while (p < end) {
 	if (Tcl_UtfCharComplete(p, end-p)) {
-<<<<<<< HEAD
-	    p += Tcl_UtfToUtf16(p, &ch);
-=======
 	    p += Tcl_UtfToChar16(p, &ch);
->>>>>>> b89c0147
 	} else {
 	    ch = UCHAR(*p++);
 	}
@@ -769,7 +712,7 @@
 
 #if TCL_UTF_MAX == 3
 #	undef Tcl_UtfToUniChar
-#	define Tcl_UtfToUniChar Tcl_UtfToUtf16
+#	define Tcl_UtfToUniChar Tcl_UtfToChar16
 #endif
 
 int
