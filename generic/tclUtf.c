/*
 * tclUtf.c --
 *
 *	Routines for manipulating UTF-8 strings.
 *
 * Copyright (c) 1997-1998 Sun Microsystems, Inc.
 *
 * See the file "license.terms" for information on usage and redistribution of
 * this file, and for a DISCLAIMER OF ALL WARRANTIES.
 */

#include "tclInt.h"

/*
 * Include the static character classification tables and macros.
 */

#include "tclUniData.c"

/*
 * The following macros are used for fast character category tests. The x_BITS
 * values are shifted right by the category value to determine whether the
 * given category is included in the set.
 */

#define ALPHA_BITS ((1 << UPPERCASE_LETTER) | (1 << LOWERCASE_LETTER) \
	| (1 << TITLECASE_LETTER) | (1 << MODIFIER_LETTER) | (1<<OTHER_LETTER))

#define CONTROL_BITS ((1 << CONTROL) | (1 << FORMAT) | (1 << PRIVATE_USE))

#define DIGIT_BITS (1 << DECIMAL_DIGIT_NUMBER)

#define SPACE_BITS ((1 << SPACE_SEPARATOR) | (1 << LINE_SEPARATOR) \
	| (1 << PARAGRAPH_SEPARATOR))

#define WORD_BITS (ALPHA_BITS | DIGIT_BITS | (1 << CONNECTOR_PUNCTUATION))

#define PUNCT_BITS ((1 << CONNECTOR_PUNCTUATION) | \
	(1 << DASH_PUNCTUATION) | (1 << OPEN_PUNCTUATION) | \
	(1 << CLOSE_PUNCTUATION) | (1 << INITIAL_QUOTE_PUNCTUATION) | \
	(1 << FINAL_QUOTE_PUNCTUATION) | (1 << OTHER_PUNCTUATION))

#define GRAPH_BITS (WORD_BITS | PUNCT_BITS | \
	(1 << NON_SPACING_MARK) | (1 << ENCLOSING_MARK) | \
	(1 << COMBINING_SPACING_MARK) | (1 << LETTER_NUMBER) | \
	(1 << OTHER_NUMBER) | \
	(1 << MATH_SYMBOL) | (1 << CURRENCY_SYMBOL) | \
	(1 << MODIFIER_SYMBOL) | (1 << OTHER_SYMBOL))

/*
 * Unicode characters less than this value are represented by themselves in
 * UTF-8 strings.
 */

#define UNICODE_SELF	0x80

/*
 * The following structures are used when mapping between Unicode (UCS-2) and
 * UTF-8.
 */

static const unsigned char totalBytes[256] = {
    1,1,1,1,1,1,1,1,1,1,1,1,1,1,1,1,1,1,1,1,1,1,1,1,1,1,1,1,1,1,1,1,
    1,1,1,1,1,1,1,1,1,1,1,1,1,1,1,1,1,1,1,1,1,1,1,1,1,1,1,1,1,1,1,1,
    1,1,1,1,1,1,1,1,1,1,1,1,1,1,1,1,1,1,1,1,1,1,1,1,1,1,1,1,1,1,1,1,
    1,1,1,1,1,1,1,1,1,1,1,1,1,1,1,1,1,1,1,1,1,1,1,1,1,1,1,1,1,1,1,1,
/* Tcl_UtfCharComplete() might point to 2nd byte of valid 4-byte sequence */
    3,3,3,3,3,3,3,3,3,3,3,3,3,3,3,3,3,3,3,3,3,3,3,3,3,3,3,3,3,3,3,3,
    3,3,3,3,3,3,3,3,3,3,3,3,3,3,3,3,3,3,3,3,3,3,3,3,3,3,3,3,3,3,3,3,
/* End of "continuation byte section" */
    2,1,2,2,2,2,2,2,2,2,2,2,2,2,2,2,2,2,2,2,2,2,2,2,2,2,2,2,2,2,2,2,
    3,3,3,3,3,3,3,3,3,3,3,3,3,3,3,3,4,4,4,4,4,1,1,1,1,1,1,1,1,1,1,1
};

static const unsigned char complete[256] = {
    1,1,1,1,1,1,1,1,1,1,1,1,1,1,1,1,1,1,1,1,1,1,1,1,1,1,1,1,1,1,1,1,
    1,1,1,1,1,1,1,1,1,1,1,1,1,1,1,1,1,1,1,1,1,1,1,1,1,1,1,1,1,1,1,1,
    1,1,1,1,1,1,1,1,1,1,1,1,1,1,1,1,1,1,1,1,1,1,1,1,1,1,1,1,1,1,1,1,
    1,1,1,1,1,1,1,1,1,1,1,1,1,1,1,1,1,1,1,1,1,1,1,1,1,1,1,1,1,1,1,1,
/* Tcl_UtfCharComplete() might point to 2nd byte of valid 4-byte sequence */
    3,3,3,3,3,3,3,3,3,3,3,3,3,3,3,3,3,3,3,3,3,3,3,3,3,3,3,3,3,3,3,3,
    3,3,3,3,3,3,3,3,3,3,3,3,3,3,3,3,3,3,3,3,3,3,3,3,3,3,3,3,3,3,3,3,
/* End of "continuation byte section" */
    2,1,2,2,2,2,2,2,2,2,2,2,2,2,2,2,2,2,2,2,2,2,2,2,2,2,2,2,2,2,2,2,
    3,3,3,3,3,3,3,3,3,3,3,3,3,3,3,3,
#if TCL_UTF_MAX > 3
    4,4,4,4,4,
#else
    1,1,1,1,1,
#endif
    1,1,1,1,1,1,1,1,1,1,1
};

/*
 * Functions used only in this module.
 */

static int		Invalid(const char *src);

/*
 *---------------------------------------------------------------------------
 *
 * TclUtfCount --
 *
 *	Find the number of bytes in the Utf character "ch".
 *
 * Results:
 *	The return values is the number of bytes in the Utf character "ch".
 *
 * Side effects:
 *	None.
 *
 *---------------------------------------------------------------------------
 */

size_t
TclUtfCount(
    int ch)			/* The Unicode character whose size is returned. */
{
    if ((unsigned)(ch - 1) < (UNICODE_SELF - 1)) {
	return 1;
    }
    if (ch <= 0x7FF) {
	return 2;
    }
    if (((unsigned)(ch - 0x10000) <= 0xFFFFF)) {
	return 4;
    }
    return 3;
}

/*
 *---------------------------------------------------------------------------
 *
 * Invalid --
 *
 *	Given a pointer to a two-byte prefix of a well-formed UTF-8 byte
 *	sequence (a lead byte followed by a trail byte) this routine
 *	examines those two bytes to determine whether the sequence is
 *	invalid in UTF-8.  This might be because it is an overlong
 *	encoding, or because it encodes something out of the proper range.
 *
 *	Given a pointer to the bytes \xF8 or \xFC , this routine will
 *	try to read beyond the end of the "bounds" table.  Callers must
 *	prevent this.
 *
 *	Given a pointer to something else (an ASCII byte, a trail byte,
 *	or another byte	that can never begin a valid byte sequence such
 *	as \xF5) this routine returns false.  That makes the routine poorly
 *	named, as it does not detect and report all invalid sequences.
 *
 *	Callers have to take care that this routine does something useful
 *	for their needs.
 *
 * Results:
 *	A boolean.
 *---------------------------------------------------------------------------
 */

static const unsigned char bounds[28] = {
    0x80, 0x80,		/* \xC0 accepts \x80 only */
    0x80, 0xBF, 0x80, 0xBF, 0x80, 0xBF, 0x80, 0xBF, 0x80, 0xBF, 0x80, 0xBF,
    0x80, 0xBF,		/* (\xC4 - \xDC) -- all sequences valid */
    0xA0, 0xBF,	/* \xE0\x80 through \xE0\x9F are invalid prefixes */
    0x80, 0xBF, 0x80, 0xBF, 0x80, 0xBF, /* (\xE4 - \xEC) -- all valid */
    0x90, 0xBF,	/* \xF0\x80 through \xF0\x8F are invalid prefixes */
    0x80, 0x8F  /* \xF4\x90 and higher are invalid prefixes */
};

static int
Invalid(
    const char *src)	/* Points to lead byte of a UTF-8 byte sequence */
{
    unsigned char byte = UCHAR(*src);
    int index;

    if ((byte & 0xC3) != 0xC0) {
	/* Only lead bytes 0xC0, 0xE0, 0xF0, 0xF4 need examination */
	return 0;
    }
    index = (byte - 0xC0) >> 1;
    if (UCHAR(src[1]) < bounds[index] || UCHAR(src[1]) > bounds[index+1]) {
	/* Out of bounds - report invalid. */
	return 1;
    }
    return 0;
}

/*
 *---------------------------------------------------------------------------
 *
 * Tcl_UniCharToUtf --
 *
 *	Store the given Tcl_UniChar as a sequence of UTF-8 bytes in the
 *	provided buffer. Equivalent to Plan 9 runetochar().
 *
 *	Special handling of Surrogate pairs is handled as follows:
 *	When this function is called for ch being a high surrogate,
 *	the first byte of the 4-byte UTF-8 sequence is produced and
 *	the function returns 1. Calling the function again with a
 *	low surrogate, the remaining 3 bytes of the 4-byte UTF-8
 *	sequence is produced, and the function returns 3. The buffer
 *	is used to remember the high surrogate between the two calls.
 *
 *	If no low surrogate follows the high surrogate (which is actually
 *	illegal), this can be handled reasonably by calling Tcl_UniCharToUtf
 *	again with ch = -1. This will produce a 3-byte UTF-8 sequence
 *	representing the high surrogate.
 *
 * Results:
 *	The return values is the number of bytes in the buffer that were
 *	consumed.
 *
 * Side effects:
 *	None.
 *
 *---------------------------------------------------------------------------
 */

int
Tcl_UniCharToUtf(
    int ch,			/* The Tcl_UniChar to be stored in the
				 * buffer. */
    char *buf)			/* Buffer in which the UTF-8 representation of
				 * the Tcl_UniChar is stored. Buffer must be
				 * large enough to hold the UTF-8 character
				 * (at most 4 bytes). */
{
    if ((unsigned)(ch - 1) < (UNICODE_SELF - 1)) {
	buf[0] = (char) ch;
	return 1;
    }
    if (ch >= 0) {
	if (ch <= 0x7FF) {
	    buf[1] = (char) ((ch | 0x80) & 0xBF);
	    buf[0] = (char) ((ch >> 6) | 0xC0);
	    return 2;
	}
	if (ch <= 0xFFFF) {
	    if ((ch & 0xF800) == 0xD800) {
		if (ch & 0x0400) {
		    /* Low surrogate */
		    if (((buf[0] & 0xC0) == 0x80) && ((buf[1] & 0xCF) == 0)) {
			/* Previous Tcl_UniChar was a high surrogate, so combine */
			buf[2] = (char) ((ch & 0x3F) | 0x80);
			buf[1] |= (char) (((ch >> 6) & 0x0F) | 0x80);
			return 3;
		    }
		    /* Previous Tcl_UniChar was not a high surrogate, so just output */
		} else {
		    /* High surrogate */
		    ch += 0x40;
		    /* Fill buffer with specific 3-byte (invalid) byte combination,
		       so following low surrogate can recognize it and combine */
		    buf[2] = (char) ((ch << 4) & 0x30);
		    buf[1] = (char) (((ch >> 2) & 0x3F) | 0x80);
		    buf[0] = (char) (((ch >> 8) & 0x07) | 0xF0);
		    return 1;
		}
	    }
	    goto three;
	}
	if (ch <= 0x10FFFF) {
	    buf[3] = (char) ((ch | 0x80) & 0xBF);
	    buf[2] = (char) (((ch >> 6) | 0x80) & 0xBF);
	    buf[1] = (char) (((ch >> 12) | 0x80) & 0xBF);
	    buf[0] = (char) ((ch >> 18) | 0xF0);
	    return 4;
	}
    } else if (ch == -1) {
	if (((buf[0] & 0xC0) == 0x80) && ((buf[1] & 0xCF) == 0)
		&& ((buf[-1] & 0xF8) == 0xF0)) {
	    ch = 0xD7C0 + ((buf[-1] & 0x07) << 8) + ((buf[0] & 0x3F) << 2)
		    + ((buf[1] & 0x30) >> 4);
	    buf[1] = (char) ((ch | 0x80) & 0xBF);
	    buf[0] = (char) (((ch >> 6) | 0x80) & 0xBF);
	    buf[-1] = (char) ((ch >> 12) | 0xE0);
	    return 2;
	}
    }

    ch = 0xFFFD;
three:
    buf[2] = (char) ((ch | 0x80) & 0xBF);
    buf[1] = (char) (((ch >> 6) | 0x80) & 0xBF);
    buf[0] = (char) ((ch >> 12) | 0xE0);
    return 3;
}

/*
 *---------------------------------------------------------------------------
 *
 * Tcl_UniCharToUtfDString --
 *
 *	Convert the given Unicode string to UTF-8.
 *
 * Results:
 *	The return value is a pointer to the UTF-8 representation of the
 *	Unicode string. Storage for the return value is appended to the end of
 *	dsPtr.
 *
 * Side effects:
 *	None.
 *
 *---------------------------------------------------------------------------
 */

#undef Tcl_UniCharToUtfDString
char *
Tcl_UniCharToUtfDString(
    const int *uniStr,	/* Unicode string to convert to UTF-8. */
    size_t uniLength,		/* Length of Unicode string. */
    Tcl_DString *dsPtr)		/* UTF-8 representation of string is appended
				 * to this previously initialized DString. */
{
    const int *w, *wEnd;
    char *p, *string;
    size_t oldLength;

    /*
     * UTF-8 string length in bytes will be <= Unicode string length * 4.
     */

    if (uniStr == NULL) {
	return NULL;
    }
    if (uniLength == TCL_AUTO_LENGTH) {
	uniLength = 0;
	w = uniStr;
	while (*w != '\0') {
	    uniLength++;
	    w++;
	}
    }
    oldLength = Tcl_DStringLength(dsPtr);
    Tcl_DStringSetLength(dsPtr, oldLength + (uniLength + 1) * 4);
    string = Tcl_DStringValue(dsPtr) + oldLength;

    p = string;
    wEnd = uniStr + uniLength;
    for (w = uniStr; w < wEnd; ) {
	p += Tcl_UniCharToUtf(*w, p);
	w++;
    }
    Tcl_DStringSetLength(dsPtr, oldLength + (p - string));

    return string;
}

char *
Tcl_Char16ToUtfDString(
    const unsigned short *uniStr,/* Utf-16 string to convert to UTF-8. */
    size_t uniLength,		/* Length of Utf-16 string. */
    Tcl_DString *dsPtr)		/* UTF-8 representation of string is appended
				 * to this previously initialized DString. */
{
    const unsigned short *w, *wEnd;
    char *p, *string;
    size_t oldLength;
    int len = 1;

    /*
     * UTF-8 string length in bytes will be <= Utf16 string length * 3.
     */

    if (uniStr == NULL) {
	return NULL;
    }
    if (uniLength == TCL_AUTO_LENGTH) {

	uniLength = 0;
	w = uniStr;
	while (*w != '\0') {
	    uniLength++;
	    w++;
	}
    }
    oldLength = Tcl_DStringLength(dsPtr);
    Tcl_DStringSetLength(dsPtr, oldLength + (uniLength + 1) * 3);
    string = Tcl_DStringValue(dsPtr) + oldLength;

    p = string;
    wEnd = uniStr + uniLength;
    for (w = uniStr; w < wEnd; ) {
	if (!len && ((*w & 0xFC00) != 0xDC00)) {
	    /* Special case for handling high surrogates. */
	    p += Tcl_UniCharToUtf(-1, p);
	}
	len = Tcl_UniCharToUtf(*w, p);
	p += len;
	if ((*w >= 0xD800) && (len < 3)) {
	    len = 0; /* Indication that high surrogate was found */
	}
	w++;
    }
    if (!len) {
	/* Special case for handling high surrogates. */
	p += Tcl_UniCharToUtf(-1, p);
    }
    Tcl_DStringSetLength(dsPtr, oldLength + (p - string));

    return string;
}
/*
 *---------------------------------------------------------------------------
 *
 * Tcl_UtfToUniChar --
 *
 *	Extract the Tcl_UniChar represented by the UTF-8 string. Bad UTF-8
 *	sequences are converted to valid Tcl_UniChars and processing
 *	continues. Equivalent to Plan 9 chartorune().
 *
 *	The caller must ensure that the source buffer is long enough that this
 *	routine does not run off the end and dereference non-existent memory
 *	looking for trail bytes. If the source buffer is known to be '\0'
 *	terminated, this cannot happen. Otherwise, the caller should call
 *	Tcl_UtfCharComplete() before calling this routine to ensure that
 *	enough bytes remain in the string.
 *
 *	If TCL_UTF_MAX <= 3, special handling of Surrogate pairs is done:
 *	For any UTF-8 string containing a character outside of the BMP, the
 *	first call to this function will fill *chPtr with the high surrogate
 *	and generate a return value of 1. Calling Tcl_UtfToUniChar again
 *	will produce the low surrogate and a return value of 3. Because *chPtr
 *	is used to remember whether the high surrogate is already produced, it
 *	is recommended to initialize the variable it points to as 0 before
 *	the first call to Tcl_UtfToUniChar is done.
 *
 * Results:
 *	*chPtr is filled with the Tcl_UniChar, and the return value is the
 *	number of bytes from the UTF-8 string that were consumed.
 *
 * Side effects:
 *	None.
 *
 *---------------------------------------------------------------------------
 */

static const unsigned short cp1252[32] = {
  0x20AC,   0x81, 0x201A, 0x0192, 0x201E, 0x2026, 0x2020, 0x2021,
  0x02C6, 0x2030, 0x0160, 0x2039, 0x0152,   0x8D, 0x017D,   0x8F,
    0x90, 0x2018, 0x2019, 0x201C, 0x201D, 0x2022, 0x2013, 0x2014,
   0x2DC, 0x2122, 0x0161, 0x203A, 0x0153,   0x9D, 0x017E, 0x0178
};

#undef Tcl_UtfToUniChar
int
Tcl_UtfToUniChar(
    const char *src,	/* The UTF-8 string. */
    int *chPtr)/* Filled with the Unicode character represented by
				 * the UTF-8 string. */
{
    int byte;

    /*
     * Unroll 1 to 4 byte UTF-8 sequences.
     */

    byte = *((unsigned char *) src);
    if (byte < 0xC0) {
	/*
	 * Handles properly formed UTF-8 characters between 0x01 and 0x7F.
	 * Treats naked trail bytes 0x80 to 0x9F as valid characters from
	 * the cp1252 table. See: <https://en.wikipedia.org/wiki/UTF-8>
	 * Also treats \0 and other naked trail bytes 0xA0 to 0xBF as valid
	 * characters representing themselves.
	 */

	if ((unsigned)(byte-0x80) < (unsigned)0x20) {
	    *chPtr = cp1252[byte-0x80];
	} else {
	    *chPtr = byte;
	}
	return 1;
    } else if (byte < 0xE0) {
	if ((src[1] & 0xC0) == 0x80) {
	    /*
	     * Two-byte-character lead-byte followed by a trail-byte.
	     */

	    *chPtr = (((byte & 0x1F) << 6) | (src[1] & 0x3F));
	    if ((unsigned)(*chPtr - 1) >= (UNICODE_SELF - 1)) {
		return 2;
	    }
	}

	/*
	 * A two-byte-character lead-byte not followed by trail-byte
	 * represents itself.
	 */
    } else if (byte < 0xF0) {
	if (((src[1] & 0xC0) == 0x80) && ((src[2] & 0xC0) == 0x80)) {
	    /*
	     * Three-byte-character lead byte followed by two trail bytes.
	     */

	    *chPtr = (((byte & 0x0F) << 12)
		    | ((src[1] & 0x3F) << 6) | (src[2] & 0x3F));
	    if (*chPtr > 0x7FF) {
		return 3;
	    }
	}

	/*
	 * A three-byte-character lead-byte not followed by two trail-bytes
	 * represents itself.
	 */
    }
    else if (byte < 0xF5) {
	if (((src[1] & 0xC0) == 0x80) && ((src[2] & 0xC0) == 0x80) && ((src[3] & 0xC0) == 0x80)) {
	    /*
	     * Four-byte-character lead byte followed by three trail bytes.
	     */
	    *chPtr = (((byte & 0x07) << 18) | ((src[1] & 0x3F) << 12)
		    | ((src[2] & 0x3F) << 6) | (src[3] & 0x3F));
	    if ((unsigned)(*chPtr - 0x10000) <= 0xFFFFF) {
		return 4;
	    }
	}

	/*
	 * A four-byte-character lead-byte not followed by three trail-bytes
	 * represents itself.
	 */
    }

    *chPtr = byte;
    return 1;
}

int
Tcl_UtfToChar16(
    const char *src,	/* The UTF-8 string. */
    unsigned short *chPtr)/* Filled with the Tcl_UniChar represented by
				 * the UTF-8 string. This could be a surrogate too. */
{
    unsigned short byte;

    /*
     * Unroll 1 to 4 byte UTF-8 sequences.
     */

    byte = *((unsigned char *) src);
    if (byte < 0xC0) {
	/*
	 * Handles properly formed UTF-8 characters between 0x01 and 0x7F.
	 * Treats naked trail bytes 0x80 to 0x9F as valid characters from
	 * the cp1252 table. See: <https://en.wikipedia.org/wiki/UTF-8>
	 * Also treats \0 and other naked trail bytes 0xA0 to 0xBF as valid
	 * characters representing themselves.
	 */

	/* If *chPtr contains a high surrogate (produced by a previous
	 * Tcl_UtfToUniChar() call) and the next 3 bytes are UTF-8 continuation
	 * bytes, then we must produce a follow-up low surrogate. We only
	 * do that if the high surrogate matches the bits we encounter.
	 */
	if (((byte & 0xC0) == 0x80)
		&& ((src[1] & 0xC0) == 0x80) && ((src[2] & 0xC0) == 0x80)
		&& (((((byte - 0x10) << 2) & 0xFC) | 0xD800) == (*chPtr & 0xFCFC))
		&& ((src[1] & 0xF0) == (((*chPtr << 4) & 0x30) | 0x80))) {
	    *chPtr = ((src[1] & 0x0F) << 6) + (src[2] & 0x3F) + 0xDC00;
	    return 3;
	}
	if ((unsigned)(byte-0x80) < (unsigned)0x20) {
	    *chPtr = cp1252[byte-0x80];
	} else {
	    *chPtr = byte;
	}
	return 1;
    } else if (byte < 0xE0) {
	if ((src[1] & 0xC0) == 0x80) {
	    /*
	     * Two-byte-character lead-byte followed by a trail-byte.
	     */

	    *chPtr = (((byte & 0x1F) << 6) | (src[1] & 0x3F));
	    if ((unsigned)(*chPtr - 1) >= (UNICODE_SELF - 1)) {
		return 2;
	    }
	}

	/*
	 * A two-byte-character lead-byte not followed by trail-byte
	 * represents itself.
	 */
    } else if (byte < 0xF0) {
	if (((src[1] & 0xC0) == 0x80) && ((src[2] & 0xC0) == 0x80)) {
	    /*
	     * Three-byte-character lead byte followed by two trail bytes.
	     */

	    *chPtr = (((byte & 0x0F) << 12)
		    | ((src[1] & 0x3F) << 6) | (src[2] & 0x3F));
	    if (*chPtr > 0x7FF) {
		return 3;
	    }
	}

	/*
	 * A three-byte-character lead-byte not followed by two trail-bytes
	 * represents itself.
	 */
    }
    else if (byte < 0xF5) {
	if (((src[1] & 0xC0) == 0x80) && ((src[2] & 0xC0) == 0x80)) {
	    /*
	     * Four-byte-character lead byte followed by at least two trail bytes.
	     * We don't test the validity of 3th trail byte, see [ed29806ba]
	     */
	    Tcl_UniChar high = (((byte & 0x07) << 8) | ((src[1] & 0x3F) << 2)
		    | ((src[2] & 0x3F) >> 4)) - 0x40;
	    if (high < 0x400) {
		/* produce high surrogate, advance source pointer */
		*chPtr = 0xD800 + high;
		return 1;
	    }
	    /* out of range, < 0x10000 or > 0x10FFFF */
	}

	/*
	 * A four-byte-character lead-byte not followed by three trail-bytes
	 * represents itself.
	 */
    }

    *chPtr = byte;
    return 1;
}

/*
 *---------------------------------------------------------------------------
 *
 * Tcl_UtfToUniCharDString --
 *
 *	Convert the UTF-8 string to Unicode.
 *
 * Results:
 *	The return value is a pointer to the Unicode representation of the
 *	UTF-8 string. Storage for the return value is appended to the end of
 *	dsPtr. The Unicode string is terminated with a Unicode NULL character.
 *
 * Side effects:
 *	None.
 *
 *---------------------------------------------------------------------------
 */

#undef Tcl_UtfToUniCharDString
int *
Tcl_UtfToUniCharDString(
    const char *src,		/* UTF-8 string to convert to Unicode. */
    size_t length,			/* Length of UTF-8 string in bytes, or -1 for
				 * strlen(). */
    Tcl_DString *dsPtr)		/* Unicode representation of string is
				 * appended to this previously initialized
				 * DString. */
{
    int ch = 0, *w, *wString;
    const char *p, *end;
    size_t oldLength;

    if (src == NULL) {
	return NULL;
    }
    if (length == TCL_AUTO_LENGTH) {
	length = strlen(src);
    }

    /*
     * Unicode string length in Tcl_UniChars will be <= UTF-8 string length in
     * bytes.
     */

    oldLength = Tcl_DStringLength(dsPtr);

    Tcl_DStringSetLength(dsPtr,
	    oldLength + ((length + 1) * sizeof(int)));
    wString = (int *) (Tcl_DStringValue(dsPtr) + oldLength);

    w = wString;
    p = src;
    end = src + length - 4;
    while (p < end) {
	p += Tcl_UtfToUniChar(p, &ch);
	*w++ = ch;
    }
    end += 4;
    while (p < end) {
	if (Tcl_UtfCharComplete(p, end-p)) {
	    p += Tcl_UtfToUniChar(p, &ch);
	} else {
	    ch = UCHAR(*p++);
	}
	*w++ = ch;
    }
    *w = '\0';
    Tcl_DStringSetLength(dsPtr,
	    oldLength + ((char *) w - (char *) wString));

    return wString;
}

unsigned short *
Tcl_UtfToChar16DString(
    const char *src,		/* UTF-8 string to convert to Unicode. */
    size_t length,			/* Length of UTF-8 string in bytes, or -1 for
				 * strlen(). */
    Tcl_DString *dsPtr)		/* Unicode representation of string is
				 * appended to this previously initialized
				 * DString. */
{
    unsigned short ch = 0;
    unsigned short *w, *wString;
    const char *p, *end;
    size_t oldLength;

    if (src == NULL) {
	return NULL;
    }
    if (length == TCL_AUTO_LENGTH) {
	length = strlen(src);
    }

    /*
     * Unicode string length in WCHARs will be <= UTF-8 string length in
     * bytes.
     */

    oldLength = Tcl_DStringLength(dsPtr);

    Tcl_DStringSetLength(dsPtr,
	    oldLength + ((length + 1) * sizeof(unsigned short)));
    wString = (unsigned short *) (Tcl_DStringValue(dsPtr) + oldLength);

    w = wString;
    p = src;
    end = src + length - 4;
    while (p < end) {
	p += Tcl_UtfToChar16(p, &ch);
	*w++ = ch;
    }
    end += 4;
    while (p < end) {
	if (Tcl_UtfCharComplete(p, end-p)) {
	    p += Tcl_UtfToChar16(p, &ch);
	} else {
	    ch = UCHAR(*p++);
	}
	*w++ = ch;
    }
    *w = '\0';
    Tcl_DStringSetLength(dsPtr,
	    oldLength + ((char *) w - (char *) wString));

    return wString;
}
/*
 *---------------------------------------------------------------------------
 *
 * Tcl_UtfCharComplete --
 *
 *	Determine if the UTF-8 string of the given length is long enough to be
 *	decoded by Tcl_UtfToUniChar(). This does not ensure that the UTF-8
 *	string is properly formed. Equivalent to Plan 9 fullrune().
 *
 * Results:
 *	The return value is 0 if the string is not long enough, non-zero
 *	otherwise.
 *
 * Side effects:
 *	None.
 *
 *---------------------------------------------------------------------------
 */

int
Tcl_UtfCharComplete(
    const char *src,		/* String to check if first few bytes contain
				 * a complete UTF-8 character. */
    size_t length)			/* Length of above string in bytes. */
{
    return length >= complete[UCHAR(*src)];
}

/*
 *---------------------------------------------------------------------------
 *
 * Tcl_NumUtfChars --
 *
 *	Returns the number of characters (not bytes) in the UTF-8 string, not
 *	including the terminating NULL byte. This is equivalent to Plan 9
 *	utflen() and utfnlen().
 *
 * Results:
 *	As above.
 *
 * Side effects:
 *	None.
 *
 *---------------------------------------------------------------------------
 */

size_t
Tcl_NumUtfChars(
    const char *src,	/* The UTF-8 string to measure. */
<<<<<<< HEAD
    size_t length)			/* The length of the string in bytes, or -1
				 * for strlen(string). */
=======
    int length)		/* The length of the string in bytes, or -1
			 * for strlen(string). */
>>>>>>> 402b2af4
{
    Tcl_UniChar ch = 0;
    size_t i = 0;

<<<<<<< HEAD
    /*
     * The separate implementations are faster.
     *
     * Since this is a time-sensitive function, we also do the check for the
     * single-byte char case specially.
     */

    if (length == TCL_AUTO_LENGTH) {
	while (*src != '\0') {
=======
    if (length < 0) {
	/* string is NUL-terminated, so TclUtfToUniChar calls are safe. */
	while ((*src != '\0') && (i < INT_MAX)) {
>>>>>>> 402b2af4
	    src += TclUtfToUniChar(src, &ch);
	    i++;
	}
    } else {
	/* Will return value between 0 and length. No overflow checks. */

	/* Pointer to the end of string. Never read endPtr[0] */
	const char *endPtr = src + length;
	/* Pointer to breakpoint in scan where optimization is lost */
	const char *optPtr = endPtr - TCL_UTF_MAX + 1;

	/*
	 * Optimize away the call in this loop. Justified because...
	 *	when (src < optPtr), (endPtr - src) > (endPtr - optPtr)
	 * By initialization above (endPtr - optPtr) = TCL_UTF_MAX - 1
	 * So (endPtr - src) >= TCL_UTF_MAX, and passing that to
	 * Tcl_UtfCharComplete we know will cause return of 1.
	 */
	while ((src < optPtr)
		/* && Tcl_UtfCharComplete(src, endPtr - src) */ ) {
	    src += TclUtfToUniChar(src, &ch);
	    i++;
	}
	/* Loop over the remaining string where call must happen */
	while ((src < endPtr) && Tcl_UtfCharComplete(src, endPtr - src)) {
	    src += TclUtfToUniChar(src, &ch);
	    i++;
	}
	if (src < endPtr) {
	    /*
	     * String ends in an incomplete UTF-8 sequence.
	     * Count every byte in it.
	     */
	    i += endPtr - src;
	}
    }
    return i;
}

/*
 *---------------------------------------------------------------------------
 *
 * Tcl_UtfFindFirst --
 *
 *	Returns a pointer to the first occurance of the given Unicode character
 *	in the NULL-terminated UTF-8 string. The NULL terminator is considered
 *	part of the UTF-8 string. Equivalent to Plan 9 utfrune().
 *
 * Results:
 *	As above. If the Unicode character does not exist in the given string,
 *	the return value is NULL.
 *
 * Side effects:
 *	None.
 *
 *---------------------------------------------------------------------------
 */

const char *
Tcl_UtfFindFirst(
    const char *src,		/* The UTF-8 string to be searched. */
    int ch)			/* The Unicode character to search for. */
{
    while (1) {
	int ucs4, len = TclUtfToUCS4(src, &ucs4);

	if (ucs4 == ch) {
	    return src;
	}
	if (*src == '\0') {
	    return NULL;
	}
	src += len;
    }
}

/*
 *---------------------------------------------------------------------------
 *
 * Tcl_UtfFindLast --
 *
 *	Returns a pointer to the last occurance of the given Unicode character
 *	in the NULL-terminated UTF-8 string. The NULL terminator is considered
 *	part of the UTF-8 string. Equivalent to Plan 9 utfrrune().
 *
 * Results:
 *	As above. If the Unicode character does not exist in the given string, the
 *	return value is NULL.
 *
 * Side effects:
 *	None.
 *
 *---------------------------------------------------------------------------
 */

const char *
Tcl_UtfFindLast(
    const char *src,		/* The UTF-8 string to be searched. */
    int ch)			/* The Unicode character to search for. */
{
    const char *last = NULL;

    while (1) {
	int ucs4, len = TclUtfToUCS4(src, &ucs4);

	if (ucs4 == ch) {
	    last = src;
	}
	if (*src == '\0') {
	    break;
	}
	src += len;
    }
    return last;
}

/*
 *---------------------------------------------------------------------------
 *
 * Tcl_UtfNext --
 *
 *	Given a pointer to some location in a UTF-8 string, Tcl_UtfNext
 *	returns a pointer to the next UTF-8 character in the string.
 *	The caller must not ask for the next character after the last
 *	character in the string if the string is not terminated by a null
 *	character.
 *
 * Results:
 *	The return value is the pointer to the next character in the UTF-8
 *	string.
 *
 * Side effects:
 *	None.
 *
 *---------------------------------------------------------------------------
 */

const char *
Tcl_UtfNext(
    const char *src)		/* The current location in the string. */
{
    size_t left;
    const char *next;

    if (((*src) & 0xC0) == 0x80) {
	if ((((*++src) & 0xC0) == 0x80) && (((*++src) & 0xC0) == 0x80)) {
	    ++src;
	}
	return src;
    }

    left = totalBytes[UCHAR(*src)];
    next = src + 1;
    while (--left) {
	if ((*next & 0xC0) != 0x80) {
	    /*
	     * src points to non-trail byte; We ran out of trail bytes
	     * before the needs of the lead byte were satisfied.
	     * Let the (malformed) lead byte alone be a character
	     */
	    return src + 1;
	}
	next++;
    }
    /*
     * Call Invalid() here only if required conditions are met:
     *    src[0] is known a lead byte.
     *    src[1] is known a trail byte.
     * Especially important to prevent calls when src[0] == '\xF8' or '\xFC'
     * See tests utf-6.37 through utf-6.43 through valgrind or similar tool.
     */
    if ((next == src + 1) || Invalid(src)) {
	return src + 1;
    }
    return next;
}

/*
 *---------------------------------------------------------------------------
 *
 * Tcl_UtfPrev --
 *
 *	Given a pointer to some current location in a UTF-8 string, move
 *	backwards one character. This works correctly when the pointer is in
 *	the middle of a UTF-8 character.
 *
 * Results:
 *	The return value is a pointer to the previous character in the UTF-8
 *	string. If the current location was already at the beginning of the
 *	string, the return value will also be a pointer to the beginning of
 *	the string.
 *
 * Side effects:
 *	None.
 *
 *---------------------------------------------------------------------------
 */

const char *
Tcl_UtfPrev(
    const char *src,		/* A location in a UTF-8 string. */
    const char *start)		/* Pointer to the beginning of the string */
{
    int trailBytesSeen = 0;	/* How many trail bytes have been verified? */
    const char *fallback = src - 1;
				/* If we cannot find a lead byte that might
				 * start a prefix of a valid UTF byte sequence,
				 * we will fallback to a one-byte back step */
    const char *look = fallback;
				/* Start search at the fallback position */

    /* Quick boundary case exit. */
    if (fallback <= start) {
	return start;
    }

    do {
	unsigned char byte = UCHAR(look[0]);

	if (byte < 0x80) {
	    /*
	     * Single byte character. Either this is a correct previous
	     * character, or it is followed by at least one trail byte
	     * which indicates a malformed sequence. In either case the
	     * correct result is to return the fallback.
	     */
	    return fallback;
	}
	if (byte >= 0xC0) {
	    /* Non-trail byte; May be multibyte lead. */

	    if ((trailBytesSeen == 0)
		/*
		 * We've seen no trailing context to use to check
		 * anything. From what we know, this non-trail byte
		 * is a prefix of a previous character, and accepting
		 * it (the fallback) is correct.
		 */

		    || (trailBytesSeen >= totalBytes[byte])) {
		/*
		 * That is, (1 + trailBytesSeen > needed).
		 * We've examined more bytes than needed to complete
		 * this lead byte. No matter about well-formedness or
		 * validity, the sequence starting with this lead byte
		 * will never include the fallback location, so we must
		 * return the fallback location. See test utf-7.17
		 */
		return fallback;
	    }

	    /*
	     * trailBytesSeen > 0, so we can examine look[1] safely.
	     * Use that capability to screen out overlong sequences.
	     */

	    if (Invalid(look)) {
		/* Reject */
		return fallback;
	    }
	    return (const char *)look;
	}

	/* We saw a trail byte. */
	trailBytesSeen++;

	if ((const char *)look == start) {
	    /*
	     * Do not read before the start of the string
	     *
	     * If we get here, we've examined bytes at every location
	     * >= start and < src and all of them are trail bytes,
	     * including (*start).  We need to return our fallback
	     * and exit this loop before we run past the start of the string.
	     */
	    return fallback;
	}

	/* Continue the search backwards... */
	look--;
    } while (trailBytesSeen < TCL_UTF_MAX);

    /*
     * We've seen TCL_UTF_MAX trail bytes, so we know there will not be a
     * properly formed byte sequence to find, and we can stop looking,
     * accepting the fallback (for TCL_UTF_MAX > 3) or just go back as
     * far as we can.
     */
#if TCL_UTF_MAX > 3
    return fallback;
#else
    return src - TCL_UTF_MAX;
#endif
}

/*
 *---------------------------------------------------------------------------
 *
 * Tcl_UniCharAtIndex --
 *
 *	Returns the Unicode character represented at the specified character
 *	(not byte) position in the UTF-8 string.
 *
 * Results:
 *	As above.
 *
 * Side effects:
 *	None.
 *
 *---------------------------------------------------------------------------
 */

int
Tcl_UniCharAtIndex(
    const char *src,	/* The UTF-8 string to dereference. */
    size_t index)		/* The position of the desired character. */
{
    int ch = 0;

    TclUtfToUCS4(Tcl_UtfAtIndex(src, index), &ch);
    return ch;
}

/*
 *---------------------------------------------------------------------------
 *
 * Tcl_UtfAtIndex --
 *
 *	Returns a pointer to the specified character (not byte) position in
 *	the UTF-8 string. If TCL_UTF_MAX <= 3, characters > U+FFFF count as
 *	2 positions, but then the pointer should never be placed between
 *	the two positions.
 *
 * Results:
 *	As above.
 *
 * Side effects:
 *	None.
 *
 *---------------------------------------------------------------------------
 */

const char *
Tcl_UtfAtIndex(
    const char *src,	/* The UTF-8 string. */
    size_t index)		/* The position of the desired character. */
{
    Tcl_UniChar ch = 0;
#if TCL_UTF_MAX <= 3
    size_t len = 0;
#endif

    if (index != TCL_INDEX_NONE) {
	while (index--) {
#if TCL_UTF_MAX <= 3
	    src += (len = TclUtfToUniChar(src, &ch));
#else
	    src += TclUtfToUniChar(src, &ch);
#endif
	}
#if TCL_UTF_MAX <= 3
    if ((ch >= 0xD800) && (len < 3)) {
	/* Index points at character following high Surrogate */
	src += TclUtfToUniChar(src, &ch);
    }
#endif
    }
    return src;
}

/*
 *---------------------------------------------------------------------------
 *
 * Tcl_UtfBackslash --
 *
 *	Figure out how to handle a backslash sequence.
 *
 * Results:
 *	Stores the bytes represented by the backslash sequence in dst and
 *	returns the number of bytes written to dst. At most 4 bytes
 *	are written to dst; dst must have been large enough to accept those
 *	bytes. If readPtr isn't NULL then it is filled in with a count of the
 *	number of bytes in the backslash sequence.
 *
 * Side effects:
 *	The maximum number of bytes it takes to represent a Unicode character
 *	in UTF-8 is guaranteed to be less than the number of bytes used to
 *	express the backslash sequence that represents that Unicode character.
 *	If the target buffer into which the caller is going to store the bytes
 *	that represent the Unicode character is at least as large as the
 *	source buffer from which the backslashed sequence was extracted, no
 *	buffer overruns should occur.
 *
 *---------------------------------------------------------------------------
 */

size_t
Tcl_UtfBackslash(
    const char *src,		/* Points to the backslash character of a
				 * backslash sequence. */
    int *readPtr,		/* Fill in with number of characters read from
				 * src, unless NULL. */
    char *dst)			/* Filled with the bytes represented by the
				 * backslash sequence. */
{
#define LINE_LENGTH 128
    size_t numRead, result;

    result = TclParseBackslash(src, LINE_LENGTH, &numRead, dst);
    if (numRead == LINE_LENGTH) {
	/*
	 * We ate a whole line. Pay the price of a strlen()
	 */

	result = TclParseBackslash(src, strlen(src), &numRead, dst);
    }
    if (readPtr != NULL) {
	*readPtr = numRead;
    }
    return result;
}

/*
 *----------------------------------------------------------------------
 *
 * Tcl_UtfToUpper --
 *
 *	Convert lowercase characters to uppercase characters in a UTF string
 *	in place. The conversion may shrink the UTF string.
 *
 * Results:
 *	Returns the number of bytes in the resulting string excluding the
 *	trailing null.
 *
 * Side effects:
 *	Writes a terminating null after the last converted character.
 *
 *----------------------------------------------------------------------
 */

int
Tcl_UtfToUpper(
    char *str)			/* String to convert in place. */
{
    int ch, upChar;
    char *src, *dst;
    size_t len;

    /*
     * Iterate over the string until we hit the terminating null.
     */

    src = dst = str;
    while (*src) {
	len = TclUtfToUCS4(src, &ch);
	upChar = Tcl_UniCharToUpper(ch);

	/*
	 * To keep badly formed Utf strings from getting inflated by the
	 * conversion (thereby causing a segfault), only copy the upper case
	 * char to dst if its size is <= the original char.
	 */

	if ((len < TclUtfCount(upChar)) || ((upChar & ~0x7FF) == 0xD800)) {
	    memmove(dst, src, len);
	    dst += len;
	} else {
	    dst += Tcl_UniCharToUtf(upChar, dst);
	}
	src += len;
    }
    *dst = '\0';
    return (dst - str);
}

/*
 *----------------------------------------------------------------------
 *
 * Tcl_UtfToLower --
 *
 *	Convert uppercase characters to lowercase characters in a UTF string
 *	in place. The conversion may shrink the UTF string.
 *
 * Results:
 *	Returns the number of bytes in the resulting string excluding the
 *	trailing null.
 *
 * Side effects:
 *	Writes a terminating null after the last converted character.
 *
 *----------------------------------------------------------------------
 */

int
Tcl_UtfToLower(
    char *str)			/* String to convert in place. */
{
    int ch, lowChar;
    char *src, *dst;
    size_t len;

    /*
     * Iterate over the string until we hit the terminating null.
     */

    src = dst = str;
    while (*src) {
	len = TclUtfToUCS4(src, &ch);
	lowChar = Tcl_UniCharToLower(ch);

	/*
	 * To keep badly formed Utf strings from getting inflated by the
	 * conversion (thereby causing a segfault), only copy the lower case
	 * char to dst if its size is <= the original char.
	 */

	if ((len < TclUtfCount(lowChar)) || ((lowChar & ~0x7FF) == 0xD800)) {
	    memmove(dst, src, len);
	    dst += len;
	} else {
	    dst += Tcl_UniCharToUtf(lowChar, dst);
	}
	src += len;
    }
    *dst = '\0';
    return (dst - str);
}

/*
 *----------------------------------------------------------------------
 *
 * Tcl_UtfToTitle --
 *
 *	Changes the first character of a UTF string to title case or uppercase
 *	and the rest of the string to lowercase. The conversion happens in
 *	place and may shrink the UTF string.
 *
 * Results:
 *	Returns the number of bytes in the resulting string excluding the
 *	trailing null.
 *
 * Side effects:
 *	Writes a terminating null after the last converted character.
 *
 *----------------------------------------------------------------------
 */

int
Tcl_UtfToTitle(
    char *str)			/* String to convert in place. */
{
    int ch, titleChar, lowChar;
    char *src, *dst;
    size_t len;

    /*
     * Capitalize the first character and then lowercase the rest of the
     * characters until we get to a null.
     */

    src = dst = str;

    if (*src) {
	len = TclUtfToUCS4(src, &ch);
	titleChar = Tcl_UniCharToTitle(ch);

	if ((len < TclUtfCount(titleChar)) || ((titleChar & ~0x7FF) == 0xD800)) {
	    memmove(dst, src, len);
	    dst += len;
	} else {
	    dst += Tcl_UniCharToUtf(titleChar, dst);
	}
	src += len;
    }
    while (*src) {
	len = TclUtfToUCS4(src, &ch);
	lowChar = ch;
	/* Special exception for Georgian Asomtavruli chars, no titlecase. */
	if ((unsigned)(lowChar - 0x1C90) >= 0x30) {
	    lowChar = Tcl_UniCharToLower(lowChar);
	}

	if ((len < TclUtfCount(lowChar)) || ((lowChar & ~0x7FF) == 0xD800)) {
	    memmove(dst, src, len);
	    dst += len;
	} else {
	    dst += Tcl_UniCharToUtf(lowChar, dst);
	}
	src += len;
    }
    *dst = '\0';
    return (dst - str);
}

/*
 *----------------------------------------------------------------------
 *
 * TclpUtfNcmp2 --
 *
 *	Compare at most numBytes bytes of utf-8 strings cs and ct. Both cs and
 *	ct are assumed to be at least numBytes bytes long.
 *
 * Results:
 *	Return <0 if cs < ct, 0 if cs == ct, or >0 if cs > ct.
 *
 * Side effects:
 *	None.
 *
 *----------------------------------------------------------------------
 */

int
TclpUtfNcmp2(
    const char *cs,		/* UTF string to compare to ct. */
    const char *ct,		/* UTF string cs is compared to. */
    size_t numBytes)	/* Number of *bytes* to compare. */
{
    /*
     * We can't simply call 'memcmp(cs, ct, numBytes);' because we need to
     * check for Tcl's \xC0\x80 non-utf-8 null encoding. Otherwise utf-8 lexes
     * fine in the strcmp manner.
     */

    int result = 0;

    for ( ; numBytes != 0; numBytes--, cs++, ct++) {
	if (*cs != *ct) {
	    result = UCHAR(*cs) - UCHAR(*ct);
	    break;
	}
    }
    if (numBytes && ((UCHAR(*cs) == 0xC0) || (UCHAR(*ct) == 0xC0))) {
	unsigned char c1, c2;

	c1 = ((UCHAR(*cs) == 0xC0) && (UCHAR(cs[1]) == 0x80)) ? 0 : UCHAR(*cs);
	c2 = ((UCHAR(*ct) == 0xC0) && (UCHAR(ct[1]) == 0x80)) ? 0 : UCHAR(*ct);
	result = (c1 - c2);
    }
    return result;
}

/*
 *----------------------------------------------------------------------
 *
 * Tcl_UtfNcmp --
 *
 *	Compare at most numChars UTF chars of string cs to string ct. Both cs
 *	and ct are assumed to be at least numChars UTF chars long.
 *
 * Results:
 *	Return <0 if cs < ct, 0 if cs == ct, or >0 if cs > ct.
 *
 * Side effects:
 *	None.
 *
 *----------------------------------------------------------------------
 */

int
Tcl_UtfNcmp(
    const char *cs,		/* UTF string to compare to ct. */
    const char *ct,		/* UTF string cs is compared to. */
    size_t numChars)	/* Number of UTF chars to compare. */
{
    Tcl_UniChar ch1 = 0, ch2 = 0;

    /*
     * Cannot use 'memcmp(cs, ct, n);' as byte representation of \u0000 (the
     * pair of bytes 0xC0,0x80) is larger than byte representation of \u0001
     * (the byte 0x01.)
     */

    while (numChars-- > 0) {
	/*
	 * n must be interpreted as chars, not bytes. This should be called
	 * only when both strings are of at least n chars long (no need for \0
	 * check)
	 */

	cs += TclUtfToUniChar(cs, &ch1);
	ct += TclUtfToUniChar(ct, &ch2);
	if (ch1 != ch2) {
#if TCL_UTF_MAX <= 3
	    /* Surrogates always report higher than non-surrogates */
	    if (((ch1 & 0xFC00) == 0xD800)) {
	    if ((ch2 & 0xFC00) != 0xD800) {
		return ch1;
	    }
	    } else if ((ch2 & 0xFC00) == 0xD800) {
		return -ch2;
	    }
#endif
	    return (ch1 - ch2);
	}
    }
    return 0;
}

/*
 *----------------------------------------------------------------------
 *
 * Tcl_UtfNcasecmp --
 *
 *	Compare at most numChars UTF chars of string cs to string ct case
 *	insensitive. Both cs and ct are assumed to be at least numChars UTF
 *	chars long.
 *
 * Results:
 *	Return <0 if cs < ct, 0 if cs == ct, or >0 if cs > ct.
 *
 * Side effects:
 *	None.
 *
 *----------------------------------------------------------------------
 */

int
Tcl_UtfNcasecmp(
    const char *cs,		/* UTF string to compare to ct. */
    const char *ct,		/* UTF string cs is compared to. */
    size_t numChars)	/* Number of UTF chars to compare. */
{
    Tcl_UniChar ch1 = 0, ch2 = 0;

    while (numChars-- > 0) {
	/*
	 * n must be interpreted as chars, not bytes.
	 * This should be called only when both strings are of
	 * at least n chars long (no need for \0 check)
	 */
	cs += TclUtfToUniChar(cs, &ch1);
	ct += TclUtfToUniChar(ct, &ch2);
	if (ch1 != ch2) {
#if TCL_UTF_MAX <= 3
	    /* Surrogates always report higher than non-surrogates */
	    if (((ch1 & 0xFC00) == 0xD800)) {
	    if ((ch2 & 0xFC00) != 0xD800) {
		return ch1;
	    }
	    } else if ((ch2 & 0xFC00) == 0xD800) {
		return -ch2;
	    }
#endif
	    ch1 = Tcl_UniCharToLower(ch1);
	    ch2 = Tcl_UniCharToLower(ch2);
	    if (ch1 != ch2) {
		return (ch1 - ch2);
	    }
	}
    }
    return 0;
}

/*
 *----------------------------------------------------------------------
 *
 * Tcl_UtfCmp --
 *
 *	Compare UTF chars of string cs to string ct case sensitively.
 *	Replacement for strcmp in Tcl core, in places where UTF-8 should
 *	be handled.
 *
 * Results:
 *	Return <0 if cs < ct, 0 if cs == ct, or >0 if cs > ct.
 *
 * Side effects:
 *	None.
 *
 *----------------------------------------------------------------------
 */

int
TclUtfCmp(
    const char *cs,		/* UTF string to compare to ct. */
    const char *ct)		/* UTF string cs is compared to. */
{
    Tcl_UniChar ch1 = 0, ch2 = 0;

    while (*cs && *ct) {
	cs += TclUtfToUniChar(cs, &ch1);
	ct += TclUtfToUniChar(ct, &ch2);
	if (ch1 != ch2) {
#if TCL_UTF_MAX <= 3
	    /* Surrogates always report higher than non-surrogates */
	    if (((ch1 & 0xFC00) == 0xD800)) {
	    if ((ch2 & 0xFC00) != 0xD800) {
		return ch1;
	    }
	    } else if ((ch2 & 0xFC00) == 0xD800) {
		return -ch2;
	    }
#endif
	    return ch1 - ch2;
	}
    }
    return UCHAR(*cs) - UCHAR(*ct);
}


/*
 *----------------------------------------------------------------------
 *
 * TclUtfCasecmp --
 *
 *	Compare UTF chars of string cs to string ct case insensitively.
 *	Replacement for strcasecmp in Tcl core, in places where UTF-8 should
 *	be handled.
 *
 * Results:
 *	Return <0 if cs < ct, 0 if cs == ct, or >0 if cs > ct.
 *
 * Side effects:
 *	None.
 *
 *----------------------------------------------------------------------
 */

int
TclUtfCasecmp(
    const char *cs,		/* UTF string to compare to ct. */
    const char *ct)		/* UTF string cs is compared to. */
{
    Tcl_UniChar ch1 = 0, ch2 = 0;

    while (*cs && *ct) {
	cs += TclUtfToUniChar(cs, &ch1);
	ct += TclUtfToUniChar(ct, &ch2);
	if (ch1 != ch2) {
#if TCL_UTF_MAX <= 3
	    /* Surrogates always report higher than non-surrogates */
	    if (((ch1 & 0xFC00) == 0xD800)) {
	    if ((ch2 & 0xFC00) != 0xD800) {
		return ch1;
	    }
	    } else if ((ch2 & 0xFC00) == 0xD800) {
		return -ch2;
	    }
#endif
	    ch1 = Tcl_UniCharToLower(ch1);
	    ch2 = Tcl_UniCharToLower(ch2);
	    if (ch1 != ch2) {
		return ch1 - ch2;
	    }
	}
    }
    return UCHAR(*cs) - UCHAR(*ct);
}


/*
 *----------------------------------------------------------------------
 *
 * Tcl_UniCharToUpper --
 *
 *	Compute the uppercase equivalent of the given Unicode character.
 *
 * Results:
 *	Returns the uppercase Unicode character.
 *
 * Side effects:
 *	None.
 *
 *----------------------------------------------------------------------
 */

int
Tcl_UniCharToUpper(
    int ch)			/* Unicode character to convert. */
{
    if (!UNICODE_OUT_OF_RANGE(ch)) {
	int info = GetUniCharInfo(ch);

	if (GetCaseType(info) & 0x04) {
	    ch -= GetDelta(info);
	}
    }
    /* Clear away extension bits, if any */
    return ch & 0x1FFFFF;
}

/*
 *----------------------------------------------------------------------
 *
 * Tcl_UniCharToLower --
 *
 *	Compute the lowercase equivalent of the given Unicode character.
 *
 * Results:
 *	Returns the lowercase Unicode character.
 *
 * Side effects:
 *	None.
 *
 *----------------------------------------------------------------------
 */

int
Tcl_UniCharToLower(
    int ch)			/* Unicode character to convert. */
{
    if (!UNICODE_OUT_OF_RANGE(ch)) {
	int info = GetUniCharInfo(ch);
	int mode = GetCaseType(info);

	if ((mode & 0x02) && (mode != 0x7)) {
	    ch += GetDelta(info);
	}
    }
    /* Clear away extension bits, if any */
    return ch & 0x1FFFFF;
}

/*
 *----------------------------------------------------------------------
 *
 * Tcl_UniCharToTitle --
 *
 *	Compute the titlecase equivalent of the given Unicode character.
 *
 * Results:
 *	Returns the titlecase Unicode character.
 *
 * Side effects:
 *	None.
 *
 *----------------------------------------------------------------------
 */

int
Tcl_UniCharToTitle(
    int ch)			/* Unicode character to convert. */
{
    if (!UNICODE_OUT_OF_RANGE(ch)) {
	int info = GetUniCharInfo(ch);
	int mode = GetCaseType(info);

	if (mode & 0x1) {
	    /*
	     * Subtract or add one depending on the original case.
	     */

	    if (mode != 0x7) {
		ch += ((mode & 0x4) ? -1 : 1);
	    }
	} else if (mode == 0x4) {
	    ch -= GetDelta(info);
	}
    }
    /* Clear away extension bits, if any */
    return ch & 0x1FFFFF;
}

/*
 *----------------------------------------------------------------------
 *
 * TclUniCharLen --
 *
 *	Find the length of a UniChar string. The str input must be null
 *	terminated.
 *
 * Results:
 *	Returns the length of str in UniChars (not bytes).
 *
 * Side effects:
 *	None.
 *
 *----------------------------------------------------------------------
 */

size_t
TclUniCharLen(
    const Tcl_UniChar *uniStr)	/* Unicode string to find length of. */
{
    size_t len = 0;

    while (*uniStr != '\0') {
	len++;
	uniStr++;
    }
    return len;
}

/*
 *----------------------------------------------------------------------
 *
 * TclUniCharNcmp --
 *
 *	Compare at most numChars unichars of string ucs to string uct.
 *	Both ucs and uct are assumed to be at least numChars unichars long.
 *
 * Results:
 *	Return <0 if ucs < uct, 0 if ucs == uct, or >0 if ucs > uct.
 *
 * Side effects:
 *	None.
 *
 *----------------------------------------------------------------------
 */

int
TclUniCharNcmp(
    const Tcl_UniChar *ucs,	/* Unicode string to compare to uct. */
    const Tcl_UniChar *uct,	/* Unicode string ucs is compared to. */
    size_t numChars)	/* Number of unichars to compare. */
{
#ifdef WORDS_BIGENDIAN
    /*
     * We are definitely on a big-endian machine; memcmp() is safe
     */

    return memcmp(ucs, uct, numChars*sizeof(Tcl_UniChar));

#else /* !WORDS_BIGENDIAN */
    /*
     * We can't simply call memcmp() because that is not lexically correct.
     */

    for ( ; numChars != 0; ucs++, uct++, numChars--) {
	if (*ucs != *uct) {
	    return (*ucs - *uct);
	}
    }
    return 0;
#endif /* WORDS_BIGENDIAN */
}

/*
 *----------------------------------------------------------------------
 *
 * TclUniCharNcasecmp --
 *
 *	Compare at most numChars unichars of string ucs to string uct case
 *	insensitive. Both ucs and uct are assumed to be at least numChars
 *	unichars long.
 *
 * Results:
 *	Return <0 if ucs < uct, 0 if ucs == uct, or >0 if ucs > uct.
 *
 * Side effects:
 *	None.
 *
 *----------------------------------------------------------------------
 */

int
TclUniCharNcasecmp(
    const Tcl_UniChar *ucs,	/* Unicode string to compare to uct. */
    const Tcl_UniChar *uct,	/* Unicode string ucs is compared to. */
    size_t numChars)	/* Number of unichars to compare. */
{
    for ( ; numChars != 0; numChars--, ucs++, uct++) {
	if (*ucs != *uct) {
	    Tcl_UniChar lcs = Tcl_UniCharToLower(*ucs);
	    Tcl_UniChar lct = Tcl_UniCharToLower(*uct);

	    if (lcs != lct) {
		return (lcs - lct);
	    }
	}
    }
    return 0;
}

/*
 *----------------------------------------------------------------------
 *
 * Tcl_UniCharIsAlnum --
 *
 *	Test if a character is an alphanumeric Unicode character.
 *
 * Results:
 *	Returns 1 if character is alphanumeric.
 *
 * Side effects:
 *	None.
 *
 *----------------------------------------------------------------------
 */

int
Tcl_UniCharIsAlnum(
    int ch)			/* Unicode character to test. */
{
    if (UNICODE_OUT_OF_RANGE(ch)) {
	return 0;
    }
    return (((ALPHA_BITS | DIGIT_BITS) >> GetCategory(ch)) & 1);
}

/*
 *----------------------------------------------------------------------
 *
 * Tcl_UniCharIsAlpha --
 *
 *	Test if a character is an alphabetic Unicode character.
 *
 * Results:
 *	Returns 1 if character is alphabetic.
 *
 * Side effects:
 *	None.
 *
 *----------------------------------------------------------------------
 */

int
Tcl_UniCharIsAlpha(
    int ch)			/* Unicode character to test. */
{
    if (UNICODE_OUT_OF_RANGE(ch)) {
	return 0;
    }
    return ((ALPHA_BITS >> GetCategory(ch)) & 1);
}

/*
 *----------------------------------------------------------------------
 *
 * Tcl_UniCharIsControl --
 *
 *	Test if a character is a Unicode control character.
 *
 * Results:
 *	Returns non-zero if character is a control.
 *
 * Side effects:
 *	None.
 *
 *----------------------------------------------------------------------
 */

int
Tcl_UniCharIsControl(
    int ch)			/* Unicode character to test. */
{
    if (UNICODE_OUT_OF_RANGE(ch)) {
	/* Clear away extension bits, if any */
	ch &= 0x1FFFFF;
	if ((ch == 0xE0001) || ((ch >= 0xE0020) && (ch <= 0xE007F))) {
	    return 1;
	}
	if ((ch >= 0xF0000) && ((ch & 0xFFFF) <= 0xFFFD)) {
	    return 1;
	}
	return 0;
    }
    return ((CONTROL_BITS >> GetCategory(ch)) & 1);
}

/*
 *----------------------------------------------------------------------
 *
 * Tcl_UniCharIsDigit --
 *
 *	Test if a character is a numeric Unicode character.
 *
 * Results:
 *	Returns non-zero if character is a digit.
 *
 * Side effects:
 *	None.
 *
 *----------------------------------------------------------------------
 */

int
Tcl_UniCharIsDigit(
    int ch)			/* Unicode character to test. */
{
    if (UNICODE_OUT_OF_RANGE(ch)) {
	return 0;
    }
    return (GetCategory(ch) == DECIMAL_DIGIT_NUMBER);
}

/*
 *----------------------------------------------------------------------
 *
 * Tcl_UniCharIsGraph --
 *
 *	Test if a character is any Unicode print character except space.
 *
 * Results:
 *	Returns non-zero if character is printable, but not space.
 *
 * Side effects:
 *	None.
 *
 *----------------------------------------------------------------------
 */

int
Tcl_UniCharIsGraph(
    int ch)			/* Unicode character to test. */
{
    if (UNICODE_OUT_OF_RANGE(ch)) {
	return ((unsigned)((ch & 0x1FFFFF) - 0xE0100) <= 0xEF);
    }
    return ((GRAPH_BITS >> GetCategory(ch)) & 1);
}

/*
 *----------------------------------------------------------------------
 *
 * Tcl_UniCharIsLower --
 *
 *	Test if a character is a lowercase Unicode character.
 *
 * Results:
 *	Returns non-zero if character is lowercase.
 *
 * Side effects:
 *	None.
 *
 *----------------------------------------------------------------------
 */

int
Tcl_UniCharIsLower(
    int ch)			/* Unicode character to test. */
{
    if (UNICODE_OUT_OF_RANGE(ch)) {
	return 0;
    }
    return (GetCategory(ch) == LOWERCASE_LETTER);
}

/*
 *----------------------------------------------------------------------
 *
 * Tcl_UniCharIsPrint --
 *
 *	Test if a character is a Unicode print character.
 *
 * Results:
 *	Returns non-zero if character is printable.
 *
 * Side effects:
 *	None.
 *
 *----------------------------------------------------------------------
 */

int
Tcl_UniCharIsPrint(
    int ch)			/* Unicode character to test. */
{
    if (UNICODE_OUT_OF_RANGE(ch)) {
	return ((unsigned)((ch & 0x1FFFFF) - 0xE0100) <= 0xEF);
    }
    return (((GRAPH_BITS|SPACE_BITS) >> GetCategory(ch)) & 1);
}

/*
 *----------------------------------------------------------------------
 *
 * Tcl_UniCharIsPunct --
 *
 *	Test if a character is a Unicode punctuation character.
 *
 * Results:
 *	Returns non-zero if character is punct.
 *
 * Side effects:
 *	None.
 *
 *----------------------------------------------------------------------
 */

int
Tcl_UniCharIsPunct(
    int ch)			/* Unicode character to test. */
{
    if (UNICODE_OUT_OF_RANGE(ch)) {
	return 0;
    }
    return ((PUNCT_BITS >> GetCategory(ch)) & 1);
}

/*
 *----------------------------------------------------------------------
 *
 * Tcl_UniCharIsSpace --
 *
 *	Test if a character is a whitespace Unicode character.
 *
 * Results:
 *	Returns non-zero if character is a space.
 *
 * Side effects:
 *	None.
 *
 *----------------------------------------------------------------------
 */

int
Tcl_UniCharIsSpace(
    int ch)			/* Unicode character to test. */
{
    /* Ignore upper 11 bits. */
    ch &= 0x1FFFFF;

    /*
     * If the character is within the first 127 characters, just use the
     * standard C function, otherwise consult the Unicode table.
     */

    if (ch < 0x80) {
	return TclIsSpaceProcM((char) ch);
    } else if (UNICODE_OUT_OF_RANGE(ch)) {
	return 0;
    } else if (ch == 0x0085 || ch == 0x180E || ch == 0x200B
	    || ch == 0x202F || ch == 0x2060 || ch == 0xFEFF) {
	return 1;
    } else {
	return ((SPACE_BITS >> GetCategory(ch)) & 1);
    }
}

/*
 *----------------------------------------------------------------------
 *
 * Tcl_UniCharIsUpper --
 *
 *	Test if a character is a uppercase Unicode character.
 *
 * Results:
 *	Returns non-zero if character is uppercase.
 *
 * Side effects:
 *	None.
 *
 *----------------------------------------------------------------------
 */

int
Tcl_UniCharIsUpper(
    int ch)			/* Unicode character to test. */
{
    if (UNICODE_OUT_OF_RANGE(ch)) {
	return 0;
    }
    return (GetCategory(ch) == UPPERCASE_LETTER);
}

/*
 *----------------------------------------------------------------------
 *
 * Tcl_UniCharIsWordChar --
 *
 *	Test if a character is alphanumeric or a connector punctuation mark.
 *
 * Results:
 *	Returns 1 if character is a word character.
 *
 * Side effects:
 *	None.
 *
 *----------------------------------------------------------------------
 */

int
Tcl_UniCharIsWordChar(
    int ch)			/* Unicode character to test. */
{
    if (UNICODE_OUT_OF_RANGE(ch)) {
	return 0;
    }
    return ((WORD_BITS >> GetCategory(ch)) & 1);
}

/*
 *----------------------------------------------------------------------
 *
 * TclUniCharCaseMatch --
 *
 *	See if a particular Unicode string matches a particular pattern.
 *	Allows case insensitivity. This is the Unicode equivalent of the char*
 *	Tcl_StringCaseMatch. The UniChar strings must be NULL-terminated.
 *	This has no provision for counted UniChar strings, thus should not be
 *	used where NULLs are expected in the UniChar string. Use
 *	TclUniCharMatch where possible.
 *
 * Results:
 *	The return value is 1 if string matches pattern, and 0 otherwise. The
 *	matching operation permits the following special characters in the
 *	pattern: *?\[] (see the manual entry for details on what these mean).
 *
 * Side effects:
 *	None.
 *
 *----------------------------------------------------------------------
 */

int
TclUniCharCaseMatch(
    const Tcl_UniChar *uniStr,	/* Unicode String. */
    const Tcl_UniChar *uniPattern,
				/* Pattern, which may contain special
				 * characters. */
    int nocase)			/* 0 for case sensitive, 1 for insensitive */
{
    Tcl_UniChar ch1 = 0, p;

    while (1) {
	p = *uniPattern;

	/*
	 * See if we're at the end of both the pattern and the string. If so,
	 * we succeeded. If we're at the end of the pattern but not at the end
	 * of the string, we failed.
	 */

	if (p == 0) {
	    return (*uniStr == 0);
	}
	if ((*uniStr == 0) && (p != '*')) {
	    return 0;
	}

	/*
	 * Check for a "*" as the next pattern character. It matches any
	 * substring. We handle this by skipping all the characters up to the
	 * next matching one in the pattern, and then calling ourselves
	 * recursively for each postfix of string, until either we match or we
	 * reach the end of the string.
	 */

	if (p == '*') {
	    /*
	     * Skip all successive *'s in the pattern
	     */

	    while (*(++uniPattern) == '*') {
		/* empty body */
	    }
	    p = *uniPattern;
	    if (p == 0) {
		return 1;
	    }
	    if (nocase) {
		p = Tcl_UniCharToLower(p);
	    }
	    while (1) {
		/*
		 * Optimization for matching - cruise through the string
		 * quickly if the next char in the pattern isn't a special
		 * character
		 */

		if ((p != '[') && (p != '?') && (p != '\\')) {
		    if (nocase) {
			while (*uniStr && (p != *uniStr)
				&& (p != Tcl_UniCharToLower(*uniStr))) {
			    uniStr++;
			}
		    } else {
			while (*uniStr && (p != *uniStr)) {
			    uniStr++;
			}
		    }
		}
		if (TclUniCharCaseMatch(uniStr, uniPattern, nocase)) {
		    return 1;
		}
		if (*uniStr == 0) {
		    return 0;
		}
		uniStr++;
	    }
	}

	/*
	 * Check for a "?" as the next pattern character. It matches any
	 * single character.
	 */

	if (p == '?') {
	    uniPattern++;
	    uniStr++;
	    continue;
	}

	/*
	 * Check for a "[" as the next pattern character. It is followed by a
	 * list of characters that are acceptable, or by a range (two
	 * characters separated by "-").
	 */

	if (p == '[') {
	    Tcl_UniChar startChar, endChar;

	    uniPattern++;
	    ch1 = (nocase ? Tcl_UniCharToLower(*uniStr) : *uniStr);
	    uniStr++;
	    while (1) {
		if ((*uniPattern == ']') || (*uniPattern == 0)) {
		    return 0;
		}
		startChar = (nocase ? Tcl_UniCharToLower(*uniPattern)
			: *uniPattern);
		uniPattern++;
		if (*uniPattern == '-') {
		    uniPattern++;
		    if (*uniPattern == 0) {
			return 0;
		    }
		    endChar = (nocase ? Tcl_UniCharToLower(*uniPattern)
			    : *uniPattern);
		    uniPattern++;
		    if (((startChar <= ch1) && (ch1 <= endChar))
			    || ((endChar <= ch1) && (ch1 <= startChar))) {
			/*
			 * Matches ranges of form [a-z] or [z-a].
			 */
			break;
		    }
		} else if (startChar == ch1) {
		    break;
		}
	    }
	    while (*uniPattern != ']') {
		if (*uniPattern == 0) {
		    uniPattern--;
		    break;
		}
		uniPattern++;
	    }
	    uniPattern++;
	    continue;
	}

	/*
	 * If the next pattern character is '\', just strip off the '\' so we
	 * do exact matching on the character that follows.
	 */

	if (p == '\\') {
	    if (*(++uniPattern) == '\0') {
		return 0;
	    }
	}

	/*
	 * There's no special character. Just make sure that the next bytes of
	 * each string match.
	 */

	if (nocase) {
	    if (Tcl_UniCharToLower(*uniStr) !=
		    Tcl_UniCharToLower(*uniPattern)) {
		return 0;
	    }
	} else if (*uniStr != *uniPattern) {
	    return 0;
	}
	uniStr++;
	uniPattern++;
    }
}

/*
 *----------------------------------------------------------------------
 *
 * TclUniCharMatch --
 *
 *	See if a particular Unicode string matches a particular pattern.
 *	Allows case insensitivity. This is the Unicode equivalent of the char*
 *	Tcl_StringCaseMatch. This variant of TclUniCharCaseMatch uses counted
 *	Strings, so embedded NULLs are allowed.
 *
 * Results:
 *	The return value is 1 if string matches pattern, and 0 otherwise. The
 *	matching operation permits the following special characters in the
 *	pattern: *?\[] (see the manual entry for details on what these mean).
 *
 * Side effects:
 *	None.
 *
 *----------------------------------------------------------------------
 */

int
TclUniCharMatch(
    const Tcl_UniChar *string,	/* Unicode String. */
    size_t strLen,			/* Length of String */
    const Tcl_UniChar *pattern,	/* Pattern, which may contain special
				 * characters. */
    size_t ptnLen,			/* Length of Pattern */
    int nocase)			/* 0 for case sensitive, 1 for insensitive */
{
    const Tcl_UniChar *stringEnd, *patternEnd;
    Tcl_UniChar p;

    stringEnd = string + strLen;
    patternEnd = pattern + ptnLen;

    while (1) {
	/*
	 * See if we're at the end of both the pattern and the string. If so,
	 * we succeeded. If we're at the end of the pattern but not at the end
	 * of the string, we failed.
	 */

	if (pattern == patternEnd) {
	    return (string == stringEnd);
	}
	p = *pattern;
	if ((string == stringEnd) && (p != '*')) {
	    return 0;
	}

	/*
	 * Check for a "*" as the next pattern character. It matches any
	 * substring. We handle this by skipping all the characters up to the
	 * next matching one in the pattern, and then calling ourselves
	 * recursively for each postfix of string, until either we match or we
	 * reach the end of the string.
	 */

	if (p == '*') {
	    /*
	     * Skip all successive *'s in the pattern.
	     */

	    while (*(++pattern) == '*') {
		/* empty body */
	    }
	    if (pattern == patternEnd) {
		return 1;
	    }
	    p = *pattern;
	    if (nocase) {
		p = Tcl_UniCharToLower(p);
	    }
	    while (1) {
		/*
		 * Optimization for matching - cruise through the string
		 * quickly if the next char in the pattern isn't a special
		 * character.
		 */

		if ((p != '[') && (p != '?') && (p != '\\')) {
		    if (nocase) {
			while ((string < stringEnd) && (p != *string)
				&& (p != Tcl_UniCharToLower(*string))) {
			    string++;
			}
		    } else {
			while ((string < stringEnd) && (p != *string)) {
			    string++;
			}
		    }
		}
		if (TclUniCharMatch(string, stringEnd - string,
			pattern, patternEnd - pattern, nocase)) {
		    return 1;
		}
		if (string == stringEnd) {
		    return 0;
		}
		string++;
	    }
	}

	/*
	 * Check for a "?" as the next pattern character. It matches any
	 * single character.
	 */

	if (p == '?') {
	    pattern++;
	    string++;
	    continue;
	}

	/*
	 * Check for a "[" as the next pattern character. It is followed by a
	 * list of characters that are acceptable, or by a range (two
	 * characters separated by "-").
	 */

	if (p == '[') {
	    Tcl_UniChar ch1, startChar, endChar;

	    pattern++;
	    ch1 = (nocase ? Tcl_UniCharToLower(*string) : *string);
	    string++;
	    while (1) {
		if ((*pattern == ']') || (pattern == patternEnd)) {
		    return 0;
		}
		startChar = (nocase ? Tcl_UniCharToLower(*pattern) : *pattern);
		pattern++;
		if (*pattern == '-') {
		    pattern++;
		    if (pattern == patternEnd) {
			return 0;
		    }
		    endChar = (nocase ? Tcl_UniCharToLower(*pattern)
			    : *pattern);
		    pattern++;
		    if (((startChar <= ch1) && (ch1 <= endChar))
			    || ((endChar <= ch1) && (ch1 <= startChar))) {
			/*
			 * Matches ranges of form [a-z] or [z-a].
			 */
			break;
		    }
		} else if (startChar == ch1) {
		    break;
		}
	    }
	    while (*pattern != ']') {
		if (pattern == patternEnd) {
		    pattern--;
		    break;
		}
		pattern++;
	    }
	    pattern++;
	    continue;
	}

	/*
	 * If the next pattern character is '\', just strip off the '\' so we
	 * do exact matching on the character that follows.
	 */

	if (p == '\\') {
	    if (++pattern == patternEnd) {
		return 0;
	    }
	}

	/*
	 * There's no special character. Just make sure that the next bytes of
	 * each string match.
	 */

	if (nocase) {
	    if (Tcl_UniCharToLower(*string) != Tcl_UniCharToLower(*pattern)) {
		return 0;
	    }
	} else if (*string != *pattern) {
	    return 0;
	}
	string++;
	pattern++;
    }
}

/*
 *---------------------------------------------------------------------------
 *
 * TclUtfToUCS4 --
 *
 *	Extract the 4-byte codepoint from the leading bytes of the
 *	Modified UTF-8 string "src".  This is a utility routine to
 *	contain the surrogate gymnastics in one place.
 *
 *	The caller must ensure that the source buffer is long enough that this
 *	routine does not run off the end and dereference non-existent memory
 *	looking for trail bytes. If the source buffer is known to be '\0'
 *	terminated, this cannot happen. Otherwise, the caller should call
 *	Tcl_UtfCharComplete() before calling this routine to ensure that
 *	enough bytes remain in the string.
 *
 * Results:
 *	*usc4Ptr is filled with the UCS4 code point, and the return value is
 *	the number of bytes from the UTF-8 string that were consumed.
 *
 * Side effects:
 *	None.
 *
 *---------------------------------------------------------------------------
 */

#if TCL_UTF_MAX <= 3
int
TclUtfToUCS4(
    const char *src,	/* The UTF-8 string. */
    int *ucs4Ptr)	/* Filled with the UCS4 codepoint represented
			 * by the UTF-8 string. */
{
    /* Make use of the #undef Tcl_UtfToUniChar above, which already handles UCS4. */
    return Tcl_UtfToUniChar(src, ucs4Ptr);
}
#endif

/*
 * Local Variables:
 * mode: c
 * c-basic-offset: 4
 * fill-column: 78
 * End:
 */<|MERGE_RESOLUTION|>--- conflicted
+++ resolved
@@ -812,32 +812,15 @@
 size_t
 Tcl_NumUtfChars(
     const char *src,	/* The UTF-8 string to measure. */
-<<<<<<< HEAD
-    size_t length)			/* The length of the string in bytes, or -1
-				 * for strlen(string). */
-=======
-    int length)		/* The length of the string in bytes, or -1
-			 * for strlen(string). */
->>>>>>> 402b2af4
+    size_t length)	/* The length of the string in bytes, or
+			 * TCL_AUTO_LENGTH for strlen(src). */
 {
     Tcl_UniChar ch = 0;
     size_t i = 0;
 
-<<<<<<< HEAD
-    /*
-     * The separate implementations are faster.
-     *
-     * Since this is a time-sensitive function, we also do the check for the
-     * single-byte char case specially.
-     */
-
     if (length == TCL_AUTO_LENGTH) {
+	/* string is NUL-terminated, so TclUtfToUniChar calls are safe. */
 	while (*src != '\0') {
-=======
-    if (length < 0) {
-	/* string is NUL-terminated, so TclUtfToUniChar calls are safe. */
-	while ((*src != '\0') && (i < INT_MAX)) {
->>>>>>> 402b2af4
 	    src += TclUtfToUniChar(src, &ch);
 	    i++;
 	}
