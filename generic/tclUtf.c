/*
 * tclUtf.c --
 *
 *	Routines for manipulating UTF-8 strings.
 *
 * Copyright (c) 1997-1998 Sun Microsystems, Inc.
 *
 * See the file "license.terms" for information on usage and redistribution of
 * this file, and for a DISCLAIMER OF ALL WARRANTIES.
 */

#include "tclInt.h"

/*
 * Include the static character classification tables and macros.
 */

#include "tclUniData.c"

/*
 * The following macros are used for fast character category tests. The x_BITS
 * values are shifted right by the category value to determine whether the
 * given category is included in the set.
 */

#define ALPHA_BITS ((1 << UPPERCASE_LETTER) | (1 << LOWERCASE_LETTER) \
	| (1 << TITLECASE_LETTER) | (1 << MODIFIER_LETTER) | (1<<OTHER_LETTER))

#define CONTROL_BITS ((1 << CONTROL) | (1 << FORMAT) | (1 << PRIVATE_USE))

#define DIGIT_BITS (1 << DECIMAL_DIGIT_NUMBER)

#define SPACE_BITS ((1 << SPACE_SEPARATOR) | (1 << LINE_SEPARATOR) \
	| (1 << PARAGRAPH_SEPARATOR))

#define WORD_BITS (ALPHA_BITS | DIGIT_BITS | (1 << CONNECTOR_PUNCTUATION))

#define PUNCT_BITS ((1 << CONNECTOR_PUNCTUATION) | \
	(1 << DASH_PUNCTUATION) | (1 << OPEN_PUNCTUATION) | \
	(1 << CLOSE_PUNCTUATION) | (1 << INITIAL_QUOTE_PUNCTUATION) | \
	(1 << FINAL_QUOTE_PUNCTUATION) | (1 << OTHER_PUNCTUATION))

#define GRAPH_BITS (WORD_BITS | PUNCT_BITS | \
	(1 << NON_SPACING_MARK) | (1 << ENCLOSING_MARK) | \
	(1 << COMBINING_SPACING_MARK) | (1 << LETTER_NUMBER) | \
	(1 << OTHER_NUMBER) | \
	(1 << MATH_SYMBOL) | (1 << CURRENCY_SYMBOL) | \
	(1 << MODIFIER_SYMBOL) | (1 << OTHER_SYMBOL))

/*
 * Unicode characters less than this value are represented by themselves in
 * UTF-8 strings.
 */

#define UNICODE_SELF	0x80

/*
 * The following structures are used when mapping between Unicode (UCS-2) and
 * UTF-8.
 */

static const unsigned char totalBytes[256] = {
    1,1,1,1,1,1,1,1,1,1,1,1,1,1,1,1,1,1,1,1,1,1,1,1,1,1,1,1,1,1,1,1,
    1,1,1,1,1,1,1,1,1,1,1,1,1,1,1,1,1,1,1,1,1,1,1,1,1,1,1,1,1,1,1,1,
    1,1,1,1,1,1,1,1,1,1,1,1,1,1,1,1,1,1,1,1,1,1,1,1,1,1,1,1,1,1,1,1,
    1,1,1,1,1,1,1,1,1,1,1,1,1,1,1,1,1,1,1,1,1,1,1,1,1,1,1,1,1,1,1,1,
#if TCL_UTF_MAX > 4
    1,1,1,1,1,1,1,1,1,1,1,1,1,1,1,1,1,1,1,1,1,1,1,1,1,1,1,1,1,1,1,1,
    1,1,1,1,1,1,1,1,1,1,1,1,1,1,1,1,1,1,1,1,1,1,1,1,1,1,1,1,1,1,1,1,
#else /* Tcl_UtfCharComplete() might point to 2nd byte of valid 4-byte sequence */
    3,3,3,3,3,3,3,3,3,3,3,3,3,3,3,3,3,3,3,3,3,3,3,3,3,3,3,3,3,3,3,3,
    3,3,3,3,3,3,3,3,3,3,3,3,3,3,3,3,3,3,3,3,3,3,3,3,3,3,3,3,3,3,3,3,
#endif
    2,1,2,2,2,2,2,2,2,2,2,2,2,2,2,2,2,2,2,2,2,2,2,2,2,2,2,2,2,2,2,2,
    3,3,3,3,3,3,3,3,3,3,3,3,3,3,3,3,
#if TCL_UTF_MAX > 3
    4,4,4,4,4,
#else
    1,1,1,1,1,
#endif
    1,1,1,1,1,1,1,1,1,1,1
};

/*
 * Functions used only in this module.
 */

static int		UtfCount(int ch);
static int		Invalid(unsigned char *src);

/*
 *---------------------------------------------------------------------------
 *
 * UtfCount --
 *
 *	Find the number of bytes in the Utf character "ch".
 *
 * Results:
 *	The return values is the number of bytes in the Utf character "ch".
 *
 * Side effects:
 *	None.
 *
 *---------------------------------------------------------------------------
 */

static inline int
UtfCount(
    int ch)			/* The Unicode character whose size is returned. */
{
    if ((unsigned)(ch - 1) < (UNICODE_SELF - 1)) {
	return 1;
    }
    if (ch <= 0x7FF) {
	return 2;
    }
#if TCL_UTF_MAX > 3
    if (((unsigned)(ch - 0x10000) <= 0xFFFFF)) {
	return 4;
    }
#endif
    return 3;
}

/*
 *---------------------------------------------------------------------------
 *
 * Invalid --
 *
 *	Utility routine to report whether /src/ points to the start of an
 *	invald byte sequence that should be rejected. This might be because
 *	it is an overlong encoding, or because it encodes something out of
 *	the proper range. Caller guarantees that src[0] and src[1] are
 *	readable, and
 *
 *	(src[0] >= 0xC0) && (src[0] != 0xC1)
 * 	(src[1] >= 0x80) && (src[1] < 0xC0)
 *	(src[0] < ((TCL_UTF_MAX > 3) ? 0xF5 : 0xF0))
 *
 * Results:
 *	A boolean.
 *---------------------------------------------------------------------------
 */

static const unsigned char bounds[28] = {
    0x80, 0x80,		/* \xC0 accepts \x80 only */
    0x80, 0xBF, 0x80, 0xBF, 0x80, 0xBF, 0x80, 0xBF, 0x80, 0xBF, 0x80, 0xBF,
    0x80, 0xBF,		/* (\xC4 - \xDC) -- all sequences valid */
    0xA0, 0xBF,	/* \xE0\x80 through \xE0\x9F are invalid prefixes */
    0x80, 0xBF, 0x80, 0xBF, 0x80, 0xBF, /* (\xE4 - \xEC) -- all valid */
#if TCL_UTF_MAX > 3
    0x90, 0xBF,	/* \xF0\x80 through \xF0\x8F are invalid prefixes */
    0x80, 0x8F  /* \xF4\x90 and higher are invalid prefixes */
#else
    0xC0, 0xBF,	/* Not used, but reject all again for safety. */
    0xC0, 0xBF	/* Not used, but reject all again for safety. */
#endif
};

INLINE static int
Invalid(
    unsigned char *src)	/* Points to lead byte of a UTF-8 byte sequence */
{
    unsigned char byte = *src;
    int index;

    if (byte % 0x04) {
	/* Only lead bytes 0xC0, 0xE0, 0xF0, 0xF4 need examination */
	return 0;
    }
    index = (byte - 0xC0) >> 1;
    if (src[1] < bounds[index] || src[1] > bounds[index+1]) {
	/* Out of bounds - report invalid. */
	return 1;
    }
    return 0;
}

/*
 *---------------------------------------------------------------------------
 *
 * Tcl_UniCharToUtf --
 *
 *	Store the given Tcl_UniChar as a sequence of UTF-8 bytes in the
 *	provided buffer. Equivalent to Plan 9 runetochar().
 *
 * Results:
 *	The return values is the number of bytes in the buffer that were
 *	consumed.
 *
 * Side effects:
 *	None.
 *
 *---------------------------------------------------------------------------
 */

int
Tcl_UniCharToUtf(
    int ch,			/* The Tcl_UniChar to be stored in the
				 * buffer. */
    char *buf)			/* Buffer in which the UTF-8 representation of
				 * the Tcl_UniChar is stored. Buffer must be
				 * large enough to hold the UTF-8 character
				 * (at most TCL_UTF_MAX bytes). */
{
    if ((unsigned)(ch - 1) < (UNICODE_SELF - 1)) {
	buf[0] = (char) ch;
	return 1;
    }
    if (ch >= 0) {
	if (ch <= 0x7FF) {
	    buf[1] = (char) ((ch | 0x80) & 0xBF);
	    buf[0] = (char) ((ch >> 6) | 0xC0);
	    return 2;
	}
	if (ch <= 0xFFFF) {
#if TCL_UTF_MAX > 3
	    if ((ch & 0xF800) == 0xD800) {
		if (ch & 0x0400) {
		    /* Low surrogate */
		    if (((buf[0] & 0xC0) == 0x80) && ((buf[1] & 0xCF) == 0)) {
			/* Previous Tcl_UniChar was a high surrogate, so combine */
			buf[2] = (char) ((ch & 0x3F) | 0x80);
			buf[1] |= (char) (((ch >> 6) & 0x0F) | 0x80);
			return 3;
		    }
		    /* Previous Tcl_UniChar was not a high surrogate, so just output */
		} else {
		    /* High surrogate */
		    ch += 0x40;
		    /* Fill buffer with specific 3-byte (invalid) byte combination,
		       so following low surrogate can recognize it and combine */
		    buf[2] = (char) ((ch << 4) & 0x30);
		    buf[1] = (char) (((ch >> 2) & 0x3F) | 0x80);
		    buf[0] = (char) (((ch >> 8) & 0x07) | 0xF0);
		    return 1;
		}
	    }
#endif
	    goto three;
	}

#if TCL_UTF_MAX > 3
	if (ch <= 0x10FFFF) {
	    buf[3] = (char) ((ch | 0x80) & 0xBF);
	    buf[2] = (char) (((ch >> 6) | 0x80) & 0xBF);
	    buf[1] = (char) (((ch >> 12) | 0x80) & 0xBF);
	    buf[0] = (char) ((ch >> 18) | 0xF0);
	    return 4;
	}
    } else if (ch == -1) {
	if (((buf[0] & 0xC0) == 0x80) && ((buf[1] & 0xCF) == 0)
		&& ((buf[-1] & 0xF8) == 0xF0)) {
	    ch = 0xD7C0 + ((buf[-1] & 0x07) << 8) + ((buf[0] & 0x3F) << 2)
		    + ((buf[1] & 0x30) >> 4);
	    buf[1] = (char) ((ch | 0x80) & 0xBF);
	    buf[0] = (char) (((ch >> 6) | 0x80) & 0xBF);
	    buf[-1] = (char) ((ch >> 12) | 0xE0);
	    return 2;
	}
#endif
    }

    ch = 0xFFFD;
three:
    buf[2] = (char) ((ch | 0x80) & 0xBF);
    buf[1] = (char) (((ch >> 6) | 0x80) & 0xBF);
    buf[0] = (char) ((ch >> 12) | 0xE0);
    return 3;
}

/*
 *---------------------------------------------------------------------------
 *
 * Tcl_UniCharToUtfDString --
 *
 *	Convert the given Unicode string to UTF-8.
 *
 * Results:
 *	The return value is a pointer to the UTF-8 representation of the
 *	Unicode string. Storage for the return value is appended to the end of
 *	dsPtr.
 *
 * Side effects:
 *	None.
 *
 *---------------------------------------------------------------------------
 */

char *
Tcl_UniCharToUtfDString(
    const Tcl_UniChar *uniStr,	/* Unicode string to convert to UTF-8. */
    int uniLength,		/* Length of Unicode string in Tcl_UniChars
				 * (must be >= 0). */
    Tcl_DString *dsPtr)		/* UTF-8 representation of string is appended
				 * to this previously initialized DString. */
{
    const Tcl_UniChar *w, *wEnd;
    char *p, *string;
    int oldLength;

    /*
     * UTF-8 string length in bytes will be <= Unicode string length *
     * TCL_UTF_MAX.
     */

    oldLength = Tcl_DStringLength(dsPtr);
    Tcl_DStringSetLength(dsPtr, oldLength + (uniLength + 1) * TCL_UTF_MAX);
    string = Tcl_DStringValue(dsPtr) + oldLength;

    p = string;
    wEnd = uniStr + uniLength;
    for (w = uniStr; w < wEnd; ) {
	p += Tcl_UniCharToUtf(*w, p);
	w++;
    }
    Tcl_DStringSetLength(dsPtr, oldLength + (p - string));

    return string;
}

/*
 *---------------------------------------------------------------------------
 *
 * Tcl_UtfToUniChar --
 *
 *	Extract the Tcl_UniChar represented by the UTF-8 string. Bad UTF-8
 *	sequences are converted to valid Tcl_UniChars and processing
 *	continues. Equivalent to Plan 9 chartorune().
 *
 *	The caller must ensure that the source buffer is long enough that this
 *	routine does not run off the end and dereference non-existent memory
 *	looking for trail bytes. If the source buffer is known to be '\0'
 *	terminated, this cannot happen. Otherwise, the caller should call
 *	Tcl_UtfCharComplete() before calling this routine to ensure that
 *	enough bytes remain in the string.
 *
 *	If TCL_UTF_MAX <= 4, special handling of Surrogate pairs is done:
 *	For any UTF-8 string containing a character outside of the BMP, the
 *	first call to this function will fill *chPtr with the high surrogate
 *	and generate a return value of 1. Calling Tcl_UtfToUniChar again
 *	will produce the low surrogate and a return value of 3. Because *chPtr
 *	is used to remember whether the high surrogate is already produced, it
 *	is recommended to initialize the variable it points to as 0 before
 *	the first call to Tcl_UtfToUniChar is done.
 *
 * Results:
 *	*chPtr is filled with the Tcl_UniChar, and the return value is the
 *	number of bytes from the UTF-8 string that were consumed.
 *
 * Side effects:
 *	None.
 *
 *---------------------------------------------------------------------------
 */

int
Tcl_UtfToUniChar(
    register const char *src,	/* The UTF-8 string. */
    register Tcl_UniChar *chPtr)/* Filled with the Tcl_UniChar represented by
				 * the UTF-8 string. */
{
    Tcl_UniChar byte;

    /*
     * Unroll 1 to 3 (or 4) byte UTF-8 sequences.
     */

    byte = *((unsigned char *) src);
    if (byte < 0xC0) {
	/*
	 * Handles properly formed UTF-8 characters between 0x01 and 0x7F.
	 * Also treats \0 and naked trail bytes 0x80 to 0xBF as valid
	 * characters representing themselves.
	 */

#if TCL_UTF_MAX <= 4
	/* If *chPtr contains a high surrogate (produced by a previous
	 * Tcl_UtfToUniChar() call) and the next 3 bytes are UTF-8 continuation
	 * bytes, then we must produce a follow-up low surrogate. We only
	 * do that if the high surrogate matches the bits we encounter.
	 */
	if (((byte & 0xC0) == 0x80)
		&& ((src[1] & 0xC0) == 0x80) && ((src[2] & 0xC0) == 0x80)
		&& (((((byte - 0x10) << 2) & 0xFC) | 0xD800) == (*chPtr & 0xFCFC))
		&& ((src[1] & 0xF0) == (((*chPtr << 4) & 0x30) | 0x80))) {
	    *chPtr = ((src[1] & 0x0F) << 6) + (src[2] & 0x3F) + 0xDC00;
	    return 3;
	}
#endif
	*chPtr = byte;
	return 1;
    } else if (byte < 0xE0) {
	if ((src[1] & 0xC0) == 0x80) {
	    /*
	     * Two-byte-character lead-byte followed by a trail-byte.
	     */

	    *chPtr = (((byte & 0x1F) << 6) | (src[1] & 0x3F));
	    if ((unsigned)(*chPtr - 1) >= (UNICODE_SELF - 1)) {
		return 2;
	    }
	}

	/*
	 * A two-byte-character lead-byte not followed by trail-byte
	 * represents itself.
	 */
    } else if (byte < 0xF0) {
	if (((src[1] & 0xC0) == 0x80) && ((src[2] & 0xC0) == 0x80)) {
	    /*
	     * Three-byte-character lead byte followed by two trail bytes.
	     */

	    *chPtr = (((byte & 0x0F) << 12)
		    | ((src[1] & 0x3F) << 6) | (src[2] & 0x3F));
	    if (*chPtr > 0x7FF) {
		return 3;
	    }
	}

	/*
	 * A three-byte-character lead-byte not followed by two trail-bytes
	 * represents itself.
	 */
    }
    else if (byte < 0xF8) {
	if (((src[1] & 0xC0) == 0x80) && ((src[2] & 0xC0) == 0x80) && ((src[3] & 0xC0) == 0x80)) {
	    /*
	     * Four-byte-character lead byte followed by three trail bytes.
	     */
#if TCL_UTF_MAX <= 4
	    Tcl_UniChar high = (((byte & 0x07) << 8) | ((src[1] & 0x3F) << 2)
		    | ((src[2] & 0x3F) >> 4)) - 0x40;
	    if (high >= 0x400) {
		/* out of range, < 0x10000 or > 0x10FFFF */
	    } else {
		/* produce high surrogate, advance source pointer */
		*chPtr = 0xD800 + high;
		return 1;
	    }
#else
	    *chPtr = (((byte & 0x07) << 18) | ((src[1] & 0x3F) << 12)
		    | ((src[2] & 0x3F) << 6) | (src[3] & 0x3F));
	    if ((unsigned)(*chPtr - 0x10000) <= 0xFFFFF) {
		return 4;
	    }
#endif
	}

	/*
	 * A four-byte-character lead-byte not followed by three trail-bytes
	 * represents itself.
	 */
    }

    *chPtr = byte;
    return 1;
}

/*
 *---------------------------------------------------------------------------
 *
 * Tcl_UtfToUniCharDString --
 *
 *	Convert the UTF-8 string to Unicode.
 *
 * Results:
 *	The return value is a pointer to the Unicode representation of the
 *	UTF-8 string. Storage for the return value is appended to the end of
 *	dsPtr. The Unicode string is terminated with a Unicode NULL character.
 *
 * Side effects:
 *	None.
 *
 *---------------------------------------------------------------------------
 */

Tcl_UniChar *
Tcl_UtfToUniCharDString(
    const char *src,		/* UTF-8 string to convert to Unicode. */
    int length,			/* Length of UTF-8 string in bytes, or -1 for
				 * strlen(). */
    Tcl_DString *dsPtr)		/* Unicode representation of string is
				 * appended to this previously initialized
				 * DString. */
{
    Tcl_UniChar ch = 0, *w, *wString;
    const char *p, *end;
    int oldLength;

    if (length < 0) {
	length = strlen(src);
    }

    /*
     * Unicode string length in Tcl_UniChars will be <= UTF-8 string length in
     * bytes.
     */

    oldLength = Tcl_DStringLength(dsPtr);

    Tcl_DStringSetLength(dsPtr,
	    oldLength + (int) ((length + 1) * sizeof(Tcl_UniChar)));
    wString = (Tcl_UniChar *) (Tcl_DStringValue(dsPtr) + oldLength);

    w = wString;
    p = src;
    end = src + length - TCL_UTF_MAX;
    while (p < end) {
	p += TclUtfToUniChar(p, &ch);
	*w++ = ch;
    }
    end += TCL_UTF_MAX;
    while (p < end) {
	if (Tcl_UtfCharComplete(p, end-p)) {
	    p += TclUtfToUniChar(p, &ch);
	} else {
	    ch = UCHAR(*p++);
	}
	*w++ = ch;
    }
    *w = '\0';
    Tcl_DStringSetLength(dsPtr,
	    (oldLength + ((char *) w - (char *) wString)));

    return wString;
}

/*
 *---------------------------------------------------------------------------
 *
 * Tcl_UtfCharComplete --
 *
 *	Determine if the UTF-8 string of the given length is long enough to be
 *	decoded by Tcl_UtfToUniChar(). This does not ensure that the UTF-8
 *	string is properly formed. Equivalent to Plan 9 fullrune().
 *
 * Results:
 *	The return value is 0 if the string is not long enough, non-zero
 *	otherwise.
 *
 * Side effects:
 *	None.
 *
 *---------------------------------------------------------------------------
 */

int
Tcl_UtfCharComplete(
    const char *src,		/* String to check if first few bytes contain
				 * a complete UTF-8 character. */
    int length)			/* Length of above string in bytes. */
{
    return length >= totalBytes[(unsigned char)*src];
}

/*
 *---------------------------------------------------------------------------
 *
 * Tcl_NumUtfChars --
 *
 *	Returns the number of characters (not bytes) in the UTF-8 string, not
 *	including the terminating NULL byte. This is equivalent to Plan 9
 *	utflen() and utfnlen().
 *
 * Results:
 *	As above.
 *
 * Side effects:
 *	None.
 *
 *---------------------------------------------------------------------------
 */

int
Tcl_NumUtfChars(
    register const char *src,	/* The UTF-8 string to measure. */
    int length)			/* The length of the string in bytes, or -1
				 * for strlen(string). */
{
    const char *next;
    register int i = 0;

    /*
     * The separate implementations are faster.
     *
     * Since this is a time-sensitive function, we also do the check for the
     * single-byte char case specially.
     */

    if (length < 0) {
	while ((*src != '\0') && (i < INT_MAX)) {
	    next = TclUtfNext(src);
#if TCL_UTF_MAX > 4
	    i++;
#else
	    i += 1 + ((next - src) > 3);
#endif
	    src = next;
	}
    } else {
	register const char *endPtr = src + length - TCL_UTF_MAX;

	while (src < endPtr) {
	    next = TclUtfNext(src);
#if TCL_UTF_MAX > 4
	    i++;
#else
	    i += 1 + ((next - src) > 3);
#endif
	    src = next;
	}
	endPtr += TCL_UTF_MAX;
	while ((src < endPtr) && Tcl_UtfCharComplete(src, endPtr - src)) {
	    next = TclUtfNext(src);
#if TCL_UTF_MAX > 4
	    i++;
#else
	    i += 1 + ((next - src) > 3);
#endif
	    src = next;
	}
	if (src < endPtr) {
	    i += endPtr - src;
	}
    }
    return i;
}

/*
 *---------------------------------------------------------------------------
 *
 * Tcl_UtfFindFirst --
 *
 *	Returns a pointer to the first occurance of the given Unicode character
 *	in the NULL-terminated UTF-8 string. The NULL terminator is considered
 *	part of the UTF-8 string. Equivalent to Plan 9 utfrune().
 *
 * Results:
 *	As above. If the Unicode character does not exist in the given string,
 *	the return value is NULL.
 *
 * Side effects:
 *	None.
 *
 *---------------------------------------------------------------------------
 */

const char *
Tcl_UtfFindFirst(
    const char *src,		/* The UTF-8 string to be searched. */
    int ch)			/* The Unicode character to search for. */
{
    while (1) {
	int ucs4, len = TclUtfToUCS4(src, &ucs4);

	if (ucs4 == ch) {
	    return src;
	}
	if (*src == '\0') {
	    return NULL;
	}
	src += len;
    }
}

/*
 *---------------------------------------------------------------------------
 *
 * Tcl_UtfFindLast --
 *
 *	Returns a pointer to the last occurance of the given Unicode character
 *	in the NULL-terminated UTF-8 string. The NULL terminator is considered
 *	part of the UTF-8 string. Equivalent to Plan 9 utfrrune().
 *
 * Results:
 *	As above. If the Unicode character does not exist in the given string, the
 *	return value is NULL.
 *
 * Side effects:
 *	None.
 *
 *---------------------------------------------------------------------------
 */

const char *
Tcl_UtfFindLast(
    const char *src,		/* The UTF-8 string to be searched. */
    int ch)			/* The Unicode character to search for. */
{
    const char *last = NULL;

    while (1) {
	int ucs4, len = TclUtfToUCS4(src, &ucs4);

	if (ucs4 == ch) {
	    last = src;
	}
	if (*src == '\0') {
	    break;
	}
	src += len;
    }
    return last;
}

/*
 *---------------------------------------------------------------------------
 *
 * Tcl_UtfNext --
 *
<<<<<<< HEAD
 *	Given a pointer to some current location in a UTF-8 string, move
 *	forward one character. The caller must ensure that they are not asking
 *	for the next character after the last character in the string.
=======
 *  Given a pointer to some location in a UTF-8 string, Tcl_UtfNext
 *  returns a pointer to the next UTF-8 character in the string.
 *  The caller must not ask for the next character after the last
 *	character in the string if the string is not terminated by a null
 *  character.
>>>>>>> 51ef3769
 *
 * Results:
 *	The return value is the pointer to the next character in the UTF-8
 *	string.
 *
 * Side effects:
 *	None.
 *
 *---------------------------------------------------------------------------
 */

const char *
Tcl_UtfNext(
    const char *src)		/* The current location in the string. */
{
    int byte = *((unsigned char *) src);
    int left = totalBytes[byte];
    const char *next = src + 1;

    if (((*src) & 0xC0) == 0x80) {
	if ((((*++src) & 0xC0) == 0x80) && (((*++src) & 0xC0) == 0x80)) {
	    ++src;
	}
	return src;
    }

    while (--left) {
	byte = *((unsigned char *) next);
	if ((byte & 0xC0) != 0x80) {
	    /*
	     * src points to non-trail byte; We ran out of trail bytes
	     * before the needs of the lead byte were satisfied.
	     */
	    return src + 1;
	}
	next++;
    }
    if (Invalid((unsigned char *)src)) {
	return src + 1;
    }
    return next;
}

/*
 *---------------------------------------------------------------------------
 *
 * Tcl_UtfPrev --
 *
 *	The aim of this routine is to provide a way to move backward
 *	through a UTF-8 string. The caller is expected to pass non-NULL
 *	pointer arguments start and src. start points to the beginning
 *	of a string, and src >= start points to a location within (or just
 *	past the end) of the string. This routine always returns a
 *	pointer within the string (>= start).  When (src == start), it
 *	returns start. When (src > start), it returns a pointer (< src)
 *	and (>= src - TCL_UTF_MAX).  Subject to these constraints, the
 *	routine returns a pointer to the earliest byte in the string that
 *	starts a character when characters are read starting at start and
 *	that character might include the byte src[-1]. The routine will
 *	examine only those bytes in the range that might be returned.
 *	It will not examine the byte *src, and because of that cannot
 *	determine for certain in all circumstances whether the character
 *	that begins with the returned pointer will or will not include
 *	the byte src[-1]. In the scenario, where src points to the end of
 *	a buffer being filled, the returned pointer point to either the
 *	final complete character in the string or to the earliest byte
 *	that might start an incomplete character waiting for more bytes to
 *	complete.
 *
 *	Because this routine always returns a value < src until the point
 *	it is forced to return start, it is useful as a backward iterator
 *	through a string that will always make progress and always be
 *	prevented from running past the beginning of the string.
 *
 *	In a string where all characters are complete and properly formed,
 *	and the value of src points to the first byte of a character,
 *	repeated Tcl_UtfPrev calls will step to the starting bytes of
 *	characters, one character at a time. Within those limitations,
 *	Tcl_UtfPrev and Tcl_UtfNext are inverses. If either condition cannot
 *	be met, Tcl_UtfPrev and Tcl_UtfNext may not function as inverses and
 *	the caller will have to take greater care.
 *
 * Results:
 *	A pointer to the start of a character in the string as described
 *	above.
 *
 * Side effects:
 *	None.
 *
 *---------------------------------------------------------------------------
 */

const char *
Tcl_UtfPrev(
    const char *src,		/* A location in a UTF-8 string. */
    const char *start)		/* Pointer to the beginning of the string */
{
    int trailBytesSeen = 0;	/* How many trail bytes have been verified? */
    CONST char *fallback = src - 1;
				/* If we cannot find a lead byte that might
				 * start a prefix of a valid UTF byte sequence,
				 * we will fallback to a one-byte back step */
    unsigned char *look = (unsigned char *)fallback;
				/* Start search at the fallback position */

    /* Quick boundary case exit. */
    if (fallback <= start) {
	return start;
    }

    do {
	unsigned char byte = look[0];

	if (byte < 0x80) {
	    /*
	     * Single byte character. Either this is a correct previous
	     * character, or it is followed by at least one trail byte
	     * which indicates a malformed sequence. In either case the
	     * correct result is to return the fallback.
	     */
	    return fallback;
	}
	if (byte >= 0xC0) {
	    /* Non-trail byte; May be multibyte lead. */

	    if ((trailBytesSeen == 0)
		/*
		 * We've seen no trailing context to use to check
		 * anything. From what we know, this non-trail byte
		 * is a prefix of a previous character, and accepting
		 * it (the fallback) is correct.
		 */

		    || (trailBytesSeen >= totalBytes[byte])) {
		/*
		 * That is, (1 + trailBytesSeen > needed).
		 * We've examined more bytes than needed to complete
		 * this lead byte. No matter about well-formedness or
		 * validity, the sequence starting with this lead byte
		 * will never include the fallback location, so we must
		 * return the fallback location. See test utf-7.17
		 */
		return fallback;
	    }

	    /*
	     * trailBytesSeen > 0, so we can examine look[1] safely.
	     * Use that capability to screen out overlong sequences.
	     */

	    if (Invalid(look)) {
		/* Reject */
		return fallback;
	    }
	    return (CONST char *)look;
	}

	/* We saw a trail byte. */
	trailBytesSeen++;

	if ((CONST char *)look == start) {
	    /*
	     * Do not read before the start of the string
	     *
	     * If we get here, we've examined bytes at every location
	     * >= start and < src and all of them are trail bytes,
	     * including (*start).  We need to return our fallback
	     * and exit this loop before we run past the start of the string.
	     */
	    return fallback;
	}

	/* Continue the search backwards... */
	look--;
    } while (trailBytesSeen < TCL_UTF_MAX);

    /*
     * We've seen TCL_UTF_MAX trail bytes, so we know there will not be a
     * properly formed byte sequence to find, and we can stop looking,
     * accepting the fallback.
     */
#if TCL_UTF_MAX < 4
    return src - TCL_UTF_MAX;
#else
    return fallback;
#endif
}

/*
 *---------------------------------------------------------------------------
 *
 * Tcl_UniCharAtIndex --
 *
 *	Returns the Tcl_UniChar represented at the specified character
 *	(not byte) position in the UTF-8 string.
 *
 * Results:
 *	As above.
 *
 * Side effects:
 *	None.
 *
 *---------------------------------------------------------------------------
 */

Tcl_UniChar
Tcl_UniCharAtIndex(
    register const char *src,	/* The UTF-8 string to dereference. */
    register int index)		/* The position of the desired character. */
{
    Tcl_UniChar ch = 0;

    TclUtfToUniChar(Tcl_UtfAtIndex(src, index), &ch);
    return ch;
}

/*
 *---------------------------------------------------------------------------
 *
 * Tcl_UtfAtIndex --
 *
 *	Returns a pointer to the specified character (not byte) position in
 *	the UTF-8 string.
 *
 * Results:
 *	As above.
 *
 * Side effects:
 *	None.
 *
 *---------------------------------------------------------------------------
 */

const char *
Tcl_UtfAtIndex(
    register const char *src,	/* The UTF-8 string. */
    register int index)		/* The position of the desired character. */
{
    while (index-- > 0) {
	const char *next = TclUtfNext(src);

#if TCL_UTF_MAX <= 4
	/*
	 * 4-byte sequences generate two UCS-2 code units in the
	 * UTF-16 representation, so in the current indexing scheme
	 * we need to account for an extra index (total of two).
	 */
	index -= ((next - src) > 3);
#endif

	src = next;
    }
    return src;
}

/*
 *---------------------------------------------------------------------------
 *
 * Tcl_UtfBackslash --
 *
 *	Figure out how to handle a backslash sequence.
 *
 * Results:
 *	Stores the bytes represented by the backslash sequence in dst and
 *	returns the number of bytes written to dst. At most TCL_UTF_MAX bytes
 *	are written to dst; dst must have been large enough to accept those
 *	bytes. If readPtr isn't NULL then it is filled in with a count of the
 *	number of bytes in the backslash sequence.
 *
 * Side effects:
 *	The maximum number of bytes it takes to represent a Unicode character
 *	in UTF-8 is guaranteed to be less than the number of bytes used to
 *	express the backslash sequence that represents that Unicode character.
 *	If the target buffer into which the caller is going to store the bytes
 *	that represent the Unicode character is at least as large as the
 *	source buffer from which the backslashed sequence was extracted, no
 *	buffer overruns should occur.
 *
 *---------------------------------------------------------------------------
 */

int
Tcl_UtfBackslash(
    const char *src,		/* Points to the backslash character of a
				 * backslash sequence. */
    int *readPtr,		/* Fill in with number of characters read from
				 * src, unless NULL. */
    char *dst)			/* Filled with the bytes represented by the
				 * backslash sequence. */
{
#define LINE_LENGTH 128
    int numRead;
    int result;

    result = TclParseBackslash(src, LINE_LENGTH, &numRead, dst);
    if (numRead == LINE_LENGTH) {
	/*
	 * We ate a whole line. Pay the price of a strlen()
	 */

	result = TclParseBackslash(src, strlen(src), &numRead, dst);
    }
    if (readPtr != NULL) {
	*readPtr = numRead;
    }
    return result;
}

/*
 *----------------------------------------------------------------------
 *
 * Tcl_UtfToUpper --
 *
 *	Convert lowercase characters to uppercase characters in a UTF string
 *	in place. The conversion may shrink the UTF string.
 *
 * Results:
 *	Returns the number of bytes in the resulting string excluding the
 *	trailing null.
 *
 * Side effects:
 *	Writes a terminating null after the last converted character.
 *
 *----------------------------------------------------------------------
 */

int
Tcl_UtfToUpper(
    char *str)			/* String to convert in place. */
{
    Tcl_UniChar ch = 0, upChar;
    char *src, *dst;
    int len;

    /*
     * Iterate over the string until we hit the terminating null.
     */

    src = dst = str;
    while (*src) {
	len = TclUtfToUniChar(src, &ch);
	upChar = Tcl_UniCharToUpper(ch);

	/*
	 * To keep badly formed Utf strings from getting inflated by the
	 * conversion (thereby causing a segfault), only copy the upper case
	 * char to dst if its size is <= the original char.
	 */

	if (len < UtfCount(upChar)) {
	    memmove(dst, src, len);
	    dst += len;
	} else {
	    dst += Tcl_UniCharToUtf(upChar, dst);
	}
	src += len;
    }
    *dst = '\0';
    return (dst - str);
}

/*
 *----------------------------------------------------------------------
 *
 * Tcl_UtfToLower --
 *
 *	Convert uppercase characters to lowercase characters in a UTF string
 *	in place. The conversion may shrink the UTF string.
 *
 * Results:
 *	Returns the number of bytes in the resulting string excluding the
 *	trailing null.
 *
 * Side effects:
 *	Writes a terminating null after the last converted character.
 *
 *----------------------------------------------------------------------
 */

int
Tcl_UtfToLower(
    char *str)			/* String to convert in place. */
{
    Tcl_UniChar ch = 0, lowChar;
    char *src, *dst;
    int len;

    /*
     * Iterate over the string until we hit the terminating null.
     */

    src = dst = str;
    while (*src) {
	len = TclUtfToUniChar(src, &ch);
	lowChar = Tcl_UniCharToLower(ch);

	/*
	 * To keep badly formed Utf strings from getting inflated by the
	 * conversion (thereby causing a segfault), only copy the lower case
	 * char to dst if its size is <= the original char.
	 */

	if (len < UtfCount(lowChar)) {
	    memmove(dst, src, len);
	    dst += len;
	} else {
	    dst += Tcl_UniCharToUtf(lowChar, dst);
	}
	src += len;
    }
    *dst = '\0';
    return (dst - str);
}

/*
 *----------------------------------------------------------------------
 *
 * Tcl_UtfToTitle --
 *
 *	Changes the first character of a UTF string to title case or uppercase
 *	and the rest of the string to lowercase. The conversion happens in
 *	place and may shrink the UTF string.
 *
 * Results:
 *	Returns the number of bytes in the resulting string excluding the
 *	trailing null.
 *
 * Side effects:
 *	Writes a terminating null after the last converted character.
 *
 *----------------------------------------------------------------------
 */

int
Tcl_UtfToTitle(
    char *str)			/* String to convert in place. */
{
    Tcl_UniChar ch = 0, titleChar, lowChar;
    char *src, *dst;
    int len;

    /*
     * Capitalize the first character and then lowercase the rest of the
     * characters until we get to a null.
     */

    src = dst = str;

    if (*src) {
	len = TclUtfToUniChar(src, &ch);
	titleChar = Tcl_UniCharToTitle(ch);

	if (len < UtfCount(titleChar)) {
	    memmove(dst, src, len);
	    dst += len;
	} else {
	    dst += Tcl_UniCharToUtf(titleChar, dst);
	}
	src += len;
    }
    while (*src) {
	len = TclUtfToUniChar(src, &ch);
	lowChar = ch;
	/* Special exception for Georgian Asomtavruli chars, no titlecase. */
	if ((unsigned)(lowChar - 0x1C90) >= 0x30) {
	    lowChar = Tcl_UniCharToLower(lowChar);
	}

	if (len < UtfCount(lowChar)) {
	    memmove(dst, src, len);
	    dst += len;
	} else {
	    dst += Tcl_UniCharToUtf(lowChar, dst);
	}
	src += len;
    }
    *dst = '\0';
    return (dst - str);
}

/*
 *----------------------------------------------------------------------
 *
 * TclpUtfNcmp2 --
 *
 *	Compare at most numBytes bytes of utf-8 strings cs and ct. Both cs and
 *	ct are assumed to be at least numBytes bytes long.
 *
 * Results:
 *	Return <0 if cs < ct, 0 if cs == ct, or >0 if cs > ct.
 *
 * Side effects:
 *	None.
 *
 *----------------------------------------------------------------------
 */

int
TclpUtfNcmp2(
    const char *cs,		/* UTF string to compare to ct. */
    const char *ct,		/* UTF string cs is compared to. */
    unsigned long numBytes)	/* Number of *bytes* to compare. */
{
    /*
     * We can't simply call 'memcmp(cs, ct, numBytes);' because we need to
     * check for Tcl's \xC0\x80 non-utf-8 null encoding. Otherwise utf-8 lexes
     * fine in the strcmp manner.
     */

    register int result = 0;

    for ( ; numBytes != 0; numBytes--, cs++, ct++) {
	if (*cs != *ct) {
	    result = UCHAR(*cs) - UCHAR(*ct);
	    break;
	}
    }
    if (numBytes && ((UCHAR(*cs) == 0xC0) || (UCHAR(*ct) == 0xC0))) {
	unsigned char c1, c2;

	c1 = ((UCHAR(*cs) == 0xC0) && (UCHAR(cs[1]) == 0x80)) ? 0 : UCHAR(*cs);
	c2 = ((UCHAR(*ct) == 0xC0) && (UCHAR(ct[1]) == 0x80)) ? 0 : UCHAR(*ct);
	result = (c1 - c2);
    }
    return result;
}

/*
 *----------------------------------------------------------------------
 *
 * Tcl_UtfNcmp --
 *
 *	Compare at most numChars UTF chars of string cs to string ct. Both cs
 *	and ct are assumed to be at least numChars UTF chars long.
 *
 * Results:
 *	Return <0 if cs < ct, 0 if cs == ct, or >0 if cs > ct.
 *
 * Side effects:
 *	None.
 *
 *----------------------------------------------------------------------
 */

int
Tcl_UtfNcmp(
    const char *cs,		/* UTF string to compare to ct. */
    const char *ct,		/* UTF string cs is compared to. */
    unsigned long numChars)	/* Number of UTF chars to compare. */
{
    Tcl_UniChar ch1 = 0, ch2 = 0;

    /*
     * Cannot use 'memcmp(cs, ct, n);' as byte representation of \u0000 (the
     * pair of bytes 0xC0,0x80) is larger than byte representation of \u0001
     * (the byte 0x01.)
     */

    while (numChars-- > 0) {
	/*
	 * n must be interpreted as chars, not bytes. This should be called
	 * only when both strings are of at least n chars long (no need for \0
	 * check)
	 */

	cs += TclUtfToUniChar(cs, &ch1);
	ct += TclUtfToUniChar(ct, &ch2);
	if (ch1 != ch2) {
#if TCL_UTF_MAX == 4
	    /* Surrogates always report higher than non-surrogates */
	    if (((ch1 & 0xFC00) == 0xD800)) {
	    if ((ch2 & 0xFC00) != 0xD800) {
		return ch1;
	    }
	    } else if ((ch2 & 0xFC00) == 0xD800) {
		return -ch2;
	    }
#endif
	    return (ch1 - ch2);
	}
    }
    return 0;
}

/*
 *----------------------------------------------------------------------
 *
 * Tcl_UtfNcasecmp --
 *
 *	Compare at most numChars UTF chars of string cs to string ct case
 *	insensitive. Both cs and ct are assumed to be at least numChars UTF
 *	chars long.
 *
 * Results:
 *	Return <0 if cs < ct, 0 if cs == ct, or >0 if cs > ct.
 *
 * Side effects:
 *	None.
 *
 *----------------------------------------------------------------------
 */

int
Tcl_UtfNcasecmp(
    const char *cs,		/* UTF string to compare to ct. */
    const char *ct,		/* UTF string cs is compared to. */
    unsigned long numChars)	/* Number of UTF chars to compare. */
{
    Tcl_UniChar ch1 = 0, ch2 = 0;

    while (numChars-- > 0) {
	/*
	 * n must be interpreted as chars, not bytes.
	 * This should be called only when both strings are of
	 * at least n chars long (no need for \0 check)
	 */
	cs += TclUtfToUniChar(cs, &ch1);
	ct += TclUtfToUniChar(ct, &ch2);
	if (ch1 != ch2) {
#if TCL_UTF_MAX == 4
	    /* Surrogates always report higher than non-surrogates */
	    if (((ch1 & 0xFC00) == 0xD800)) {
	    if ((ch2 & 0xFC00) != 0xD800) {
		return ch1;
	    }
	    } else if ((ch2 & 0xFC00) == 0xD800) {
		return -ch2;
	    }
#endif
	    ch1 = Tcl_UniCharToLower(ch1);
	    ch2 = Tcl_UniCharToLower(ch2);
	    if (ch1 != ch2) {
		return (ch1 - ch2);
	    }
	}
    }
    return 0;
}

/*
 *----------------------------------------------------------------------
 *
 * TclUtfCasecmp --
 *
 *	Compare UTF chars of string cs to string ct case insensitively.
 *	Replacement for strcasecmp in Tcl core, in places where UTF-8 should
 *	be handled.
 *
 * Results:
 *	Return <0 if cs < ct, 0 if cs == ct, or >0 if cs > ct.
 *
 * Side effects:
 *	None.
 *
 *----------------------------------------------------------------------
 */

int
TclUtfCasecmp(
    const char *cs,		/* UTF string to compare to ct. */
    const char *ct)		/* UTF string cs is compared to. */
{
    Tcl_UniChar ch1 = 0, ch2 = 0;

    while (*cs && *ct) {
	cs += TclUtfToUniChar(cs, &ch1);
	ct += TclUtfToUniChar(ct, &ch2);
	if (ch1 != ch2) {
#if TCL_UTF_MAX == 4
	    /* Surrogates always report higher than non-surrogates */
	    if (((ch1 & 0xFC00) == 0xD800)) {
	    if ((ch2 & 0xFC00) != 0xD800) {
		return ch1;
	    }
	    } else if ((ch2 & 0xFC00) == 0xD800) {
		return -ch2;
	    }
#endif
	    ch1 = Tcl_UniCharToLower(ch1);
	    ch2 = Tcl_UniCharToLower(ch2);
	    if (ch1 != ch2) {
		return ch1 - ch2;
	    }
	}
    }
    return UCHAR(*cs) - UCHAR(*ct);
}


/*
 *----------------------------------------------------------------------
 *
 * Tcl_UniCharToUpper --
 *
 *	Compute the uppercase equivalent of the given Unicode character.
 *
 * Results:
 *	Returns the uppercase Unicode character.
 *
 * Side effects:
 *	None.
 *
 *----------------------------------------------------------------------
 */

Tcl_UniChar
Tcl_UniCharToUpper(
    int ch)			/* Unicode character to convert. */
{
    int info = GetUniCharInfo(ch);

    if (GetCaseType(info) & 0x04) {
	ch -= GetDelta(info);
    }
    return (Tcl_UniChar) ch;
}

/*
 *----------------------------------------------------------------------
 *
 * Tcl_UniCharToLower --
 *
 *	Compute the lowercase equivalent of the given Unicode character.
 *
 * Results:
 *	Returns the lowercase Unicode character.
 *
 * Side effects:
 *	None.
 *
 *----------------------------------------------------------------------
 */

Tcl_UniChar
Tcl_UniCharToLower(
    int ch)			/* Unicode character to convert. */
{
    int info = GetUniCharInfo(ch);
    int mode = GetCaseType(info);

    if ((mode & 0x02) && (mode != 0x7)) {
	ch += GetDelta(info);
    }
    return (Tcl_UniChar) ch;
}

/*
 *----------------------------------------------------------------------
 *
 * Tcl_UniCharToTitle --
 *
 *	Compute the titlecase equivalent of the given Unicode character.
 *
 * Results:
 *	Returns the titlecase Unicode character.
 *
 * Side effects:
 *	None.
 *
 *----------------------------------------------------------------------
 */

Tcl_UniChar
Tcl_UniCharToTitle(
    int ch)			/* Unicode character to convert. */
{
    int info = GetUniCharInfo(ch);
    int mode = GetCaseType(info);

    if (mode & 0x1) {
	/*
	 * Subtract or add one depending on the original case.
	 */

	if (mode != 0x7) {
	    ch += ((mode & 0x4) ? -1 : 1);
	}
    } else if (mode == 0x4) {
	ch -= GetDelta(info);
    }
    return (Tcl_UniChar) ch;
}

/*
 *----------------------------------------------------------------------
 *
 * Tcl_UniCharLen --
 *
 *	Find the length of a UniChar string. The str input must be null
 *	terminated.
 *
 * Results:
 *	Returns the length of str in UniChars (not bytes).
 *
 * Side effects:
 *	None.
 *
 *----------------------------------------------------------------------
 */

int
Tcl_UniCharLen(
    const Tcl_UniChar *uniStr)	/* Unicode string to find length of. */
{
    int len = 0;

    while (*uniStr != '\0') {
	len++;
	uniStr++;
    }
    return len;
}

/*
 *----------------------------------------------------------------------
 *
 * Tcl_UniCharNcmp --
 *
 *	Compare at most numChars unichars of string ucs to string uct.
 *	Both ucs and uct are assumed to be at least numChars unichars long.
 *
 * Results:
 *	Return <0 if ucs < uct, 0 if ucs == uct, or >0 if ucs > uct.
 *
 * Side effects:
 *	None.
 *
 *----------------------------------------------------------------------
 */

int
Tcl_UniCharNcmp(
    const Tcl_UniChar *ucs,	/* Unicode string to compare to uct. */
    const Tcl_UniChar *uct,	/* Unicode string ucs is compared to. */
    unsigned long numChars)	/* Number of unichars to compare. */
{
#ifdef WORDS_BIGENDIAN
    /*
     * We are definitely on a big-endian machine; memcmp() is safe
     */

    return memcmp(ucs, uct, numChars*sizeof(Tcl_UniChar));

#else /* !WORDS_BIGENDIAN */
    /*
     * We can't simply call memcmp() because that is not lexically correct.
     */

    for ( ; numChars != 0; ucs++, uct++, numChars--) {
	if (*ucs != *uct) {
	    return (*ucs - *uct);
	}
    }
    return 0;
#endif /* WORDS_BIGENDIAN */
}

/*
 *----------------------------------------------------------------------
 *
 * Tcl_UniCharNcasecmp --
 *
 *	Compare at most numChars unichars of string ucs to string uct case
 *	insensitive. Both ucs and uct are assumed to be at least numChars
 *	unichars long.
 *
 * Results:
 *	Return <0 if ucs < uct, 0 if ucs == uct, or >0 if ucs > uct.
 *
 * Side effects:
 *	None.
 *
 *----------------------------------------------------------------------
 */

int
Tcl_UniCharNcasecmp(
    const Tcl_UniChar *ucs,	/* Unicode string to compare to uct. */
    const Tcl_UniChar *uct,	/* Unicode string ucs is compared to. */
    unsigned long numChars)	/* Number of unichars to compare. */
{
    for ( ; numChars != 0; numChars--, ucs++, uct++) {
	if (*ucs != *uct) {
	    Tcl_UniChar lcs = Tcl_UniCharToLower(*ucs);
	    Tcl_UniChar lct = Tcl_UniCharToLower(*uct);

	    if (lcs != lct) {
		return (lcs - lct);
	    }
	}
    }
    return 0;
}

/*
 *----------------------------------------------------------------------
 *
 * Tcl_UniCharIsAlnum --
 *
 *	Test if a character is an alphanumeric Unicode character.
 *
 * Results:
 *	Returns 1 if character is alphanumeric.
 *
 * Side effects:
 *	None.
 *
 *----------------------------------------------------------------------
 */

int
Tcl_UniCharIsAlnum(
    int ch)			/* Unicode character to test. */
{
#if TCL_UTF_MAX > 3
    if (UNICODE_OUT_OF_RANGE(ch)) {
	return 0;
    }
#endif
    return (((ALPHA_BITS | DIGIT_BITS) >> GetCategory(ch)) & 1);
}

/*
 *----------------------------------------------------------------------
 *
 * Tcl_UniCharIsAlpha --
 *
 *	Test if a character is an alphabetic Unicode character.
 *
 * Results:
 *	Returns 1 if character is alphabetic.
 *
 * Side effects:
 *	None.
 *
 *----------------------------------------------------------------------
 */

int
Tcl_UniCharIsAlpha(
    int ch)			/* Unicode character to test. */
{
#if TCL_UTF_MAX > 3
    if (UNICODE_OUT_OF_RANGE(ch)) {
	return 0;
    }
#endif
    return ((ALPHA_BITS >> GetCategory(ch)) & 1);
}

/*
 *----------------------------------------------------------------------
 *
 * Tcl_UniCharIsControl --
 *
 *	Test if a character is a Unicode control character.
 *
 * Results:
 *	Returns non-zero if character is a control.
 *
 * Side effects:
 *	None.
 *
 *----------------------------------------------------------------------
 */

int
Tcl_UniCharIsControl(
    int ch)			/* Unicode character to test. */
{
#if TCL_UTF_MAX > 3
    if (UNICODE_OUT_OF_RANGE(ch)) {
	ch &= 0x1FFFFF;
	if ((ch == 0xE0001) || ((ch >= 0xE0020) && (ch <= 0xE007F))) {
	    return 1;
	}
	if ((ch >= 0xF0000) && ((ch & 0xFFFF) <= 0xFFFD)) {
	    return 1;
	}
	return 0;
    }
#endif
    return ((CONTROL_BITS >> GetCategory(ch)) & 1);
}

/*
 *----------------------------------------------------------------------
 *
 * Tcl_UniCharIsDigit --
 *
 *	Test if a character is a numeric Unicode character.
 *
 * Results:
 *	Returns non-zero if character is a digit.
 *
 * Side effects:
 *	None.
 *
 *----------------------------------------------------------------------
 */

int
Tcl_UniCharIsDigit(
    int ch)			/* Unicode character to test. */
{
#if TCL_UTF_MAX > 3
    if (UNICODE_OUT_OF_RANGE(ch)) {
	return 0;
    }
#endif
    return (GetCategory(ch) == DECIMAL_DIGIT_NUMBER);
}

/*
 *----------------------------------------------------------------------
 *
 * Tcl_UniCharIsGraph --
 *
 *	Test if a character is any Unicode print character except space.
 *
 * Results:
 *	Returns non-zero if character is printable, but not space.
 *
 * Side effects:
 *	None.
 *
 *----------------------------------------------------------------------
 */

int
Tcl_UniCharIsGraph(
    int ch)			/* Unicode character to test. */
{
#if TCL_UTF_MAX > 3
    if (UNICODE_OUT_OF_RANGE(ch)) {
	return ((unsigned)((ch & 0x1FFFFF) - 0xE0100) <= 0xEF);
    }
#endif
    return ((GRAPH_BITS >> GetCategory(ch)) & 1);
}

/*
 *----------------------------------------------------------------------
 *
 * Tcl_UniCharIsLower --
 *
 *	Test if a character is a lowercase Unicode character.
 *
 * Results:
 *	Returns non-zero if character is lowercase.
 *
 * Side effects:
 *	None.
 *
 *----------------------------------------------------------------------
 */

int
Tcl_UniCharIsLower(
    int ch)			/* Unicode character to test. */
{
#if TCL_UTF_MAX > 3
    if (UNICODE_OUT_OF_RANGE(ch)) {
	return 0;
    }
#endif
    return (GetCategory(ch) == LOWERCASE_LETTER);
}

/*
 *----------------------------------------------------------------------
 *
 * Tcl_UniCharIsPrint --
 *
 *	Test if a character is a Unicode print character.
 *
 * Results:
 *	Returns non-zero if character is printable.
 *
 * Side effects:
 *	None.
 *
 *----------------------------------------------------------------------
 */

int
Tcl_UniCharIsPrint(
    int ch)			/* Unicode character to test. */
{
#if TCL_UTF_MAX > 3
    if (UNICODE_OUT_OF_RANGE(ch)) {
	return ((unsigned)((ch & 0x1FFFFF) - 0xE0100) <= 0xEF);
    }
#endif
    return (((GRAPH_BITS|SPACE_BITS) >> GetCategory(ch)) & 1);
}

/*
 *----------------------------------------------------------------------
 *
 * Tcl_UniCharIsPunct --
 *
 *	Test if a character is a Unicode punctuation character.
 *
 * Results:
 *	Returns non-zero if character is punct.
 *
 * Side effects:
 *	None.
 *
 *----------------------------------------------------------------------
 */

int
Tcl_UniCharIsPunct(
    int ch)			/* Unicode character to test. */
{
#if TCL_UTF_MAX > 3
    if (UNICODE_OUT_OF_RANGE(ch)) {
	return 0;
    }
#endif
    return ((PUNCT_BITS >> GetCategory(ch)) & 1);
}

/*
 *----------------------------------------------------------------------
 *
 * Tcl_UniCharIsSpace --
 *
 *	Test if a character is a whitespace Unicode character.
 *
 * Results:
 *	Returns non-zero if character is a space.
 *
 * Side effects:
 *	None.
 *
 *----------------------------------------------------------------------
 */

int
Tcl_UniCharIsSpace(
    int ch)			/* Unicode character to test. */
{
#if TCL_UTF_MAX > 3
    /* Ignore upper 11 bits. */
    ch &= 0x1FFFFF;
#else
    /* Ignore upper 16 bits. */
    ch &= 0xFFFF;
#endif

    /*
     * If the character is within the first 127 characters, just use the
     * standard C function, otherwise consult the Unicode table.
     */

    if (ch < 0x80) {
	return TclIsSpaceProcM((char) ch);
#if TCL_UTF_MAX > 3
    } else if (UNICODE_OUT_OF_RANGE(ch)) {
	return 0;
#endif
    } else if (ch == 0x0085 || ch == 0x180E || ch == 0x200B
	    || ch == 0x202F || ch == 0x2060 || ch == 0xFEFF) {
	return 1;
    } else {
	return ((SPACE_BITS >> GetCategory(ch)) & 1);
    }
}

/*
 *----------------------------------------------------------------------
 *
 * Tcl_UniCharIsUpper --
 *
 *	Test if a character is a uppercase Unicode character.
 *
 * Results:
 *	Returns non-zero if character is uppercase.
 *
 * Side effects:
 *	None.
 *
 *----------------------------------------------------------------------
 */

int
Tcl_UniCharIsUpper(
    int ch)			/* Unicode character to test. */
{
#if TCL_UTF_MAX > 3
    if (UNICODE_OUT_OF_RANGE(ch)) {
	return 0;
    }
#endif
    return (GetCategory(ch) == UPPERCASE_LETTER);
}

/*
 *----------------------------------------------------------------------
 *
 * Tcl_UniCharIsWordChar --
 *
 *	Test if a character is alphanumeric or a connector punctuation mark.
 *
 * Results:
 *	Returns 1 if character is a word character.
 *
 * Side effects:
 *	None.
 *
 *----------------------------------------------------------------------
 */

int
Tcl_UniCharIsWordChar(
    int ch)			/* Unicode character to test. */
{
#if TCL_UTF_MAX > 3
    if (UNICODE_OUT_OF_RANGE(ch)) {
	return 0;
    }
#endif
    return ((WORD_BITS >> GetCategory(ch)) & 1);
}

/*
 *----------------------------------------------------------------------
 *
 * Tcl_UniCharCaseMatch --
 *
 *	See if a particular Unicode string matches a particular pattern.
 *	Allows case insensitivity. This is the Unicode equivalent of the char*
 *	Tcl_StringCaseMatch. The UniChar strings must be NULL-terminated.
 *	This has no provision for counted UniChar strings, thus should not be
 *	used where NULLs are expected in the UniChar string. Use
 *	TclUniCharMatch where possible.
 *
 * Results:
 *	The return value is 1 if string matches pattern, and 0 otherwise. The
 *	matching operation permits the following special characters in the
 *	pattern: *?\[] (see the manual entry for details on what these mean).
 *
 * Side effects:
 *	None.
 *
 *----------------------------------------------------------------------
 */

int
Tcl_UniCharCaseMatch(
    const Tcl_UniChar *uniStr,	/* Unicode String. */
    const Tcl_UniChar *uniPattern,
				/* Pattern, which may contain special
				 * characters. */
    int nocase)			/* 0 for case sensitive, 1 for insensitive */
{
    Tcl_UniChar ch1 = 0, p;

    while (1) {
	p = *uniPattern;

	/*
	 * See if we're at the end of both the pattern and the string. If so,
	 * we succeeded. If we're at the end of the pattern but not at the end
	 * of the string, we failed.
	 */

	if (p == 0) {
	    return (*uniStr == 0);
	}
	if ((*uniStr == 0) && (p != '*')) {
	    return 0;
	}

	/*
	 * Check for a "*" as the next pattern character. It matches any
	 * substring. We handle this by skipping all the characters up to the
	 * next matching one in the pattern, and then calling ourselves
	 * recursively for each postfix of string, until either we match or we
	 * reach the end of the string.
	 */

	if (p == '*') {
	    /*
	     * Skip all successive *'s in the pattern
	     */

	    while (*(++uniPattern) == '*') {
		/* empty body */
	    }
	    p = *uniPattern;
	    if (p == 0) {
		return 1;
	    }
	    if (nocase) {
		p = Tcl_UniCharToLower(p);
	    }
	    while (1) {
		/*
		 * Optimization for matching - cruise through the string
		 * quickly if the next char in the pattern isn't a special
		 * character
		 */

		if ((p != '[') && (p != '?') && (p != '\\')) {
		    if (nocase) {
			while (*uniStr && (p != *uniStr)
				&& (p != Tcl_UniCharToLower(*uniStr))) {
			    uniStr++;
			}
		    } else {
			while (*uniStr && (p != *uniStr)) {
			    uniStr++;
			}
		    }
		}
		if (Tcl_UniCharCaseMatch(uniStr, uniPattern, nocase)) {
		    return 1;
		}
		if (*uniStr == 0) {
		    return 0;
		}
		uniStr++;
	    }
	}

	/*
	 * Check for a "?" as the next pattern character. It matches any
	 * single character.
	 */

	if (p == '?') {
	    uniPattern++;
	    uniStr++;
	    continue;
	}

	/*
	 * Check for a "[" as the next pattern character. It is followed by a
	 * list of characters that are acceptable, or by a range (two
	 * characters separated by "-").
	 */

	if (p == '[') {
	    Tcl_UniChar startChar, endChar;

	    uniPattern++;
	    ch1 = (nocase ? Tcl_UniCharToLower(*uniStr) : *uniStr);
	    uniStr++;
	    while (1) {
		if ((*uniPattern == ']') || (*uniPattern == 0)) {
		    return 0;
		}
		startChar = (nocase ? Tcl_UniCharToLower(*uniPattern)
			: *uniPattern);
		uniPattern++;
		if (*uniPattern == '-') {
		    uniPattern++;
		    if (*uniPattern == 0) {
			return 0;
		    }
		    endChar = (nocase ? Tcl_UniCharToLower(*uniPattern)
			    : *uniPattern);
		    uniPattern++;
		    if (((startChar <= ch1) && (ch1 <= endChar))
			    || ((endChar <= ch1) && (ch1 <= startChar))) {
			/*
			 * Matches ranges of form [a-z] or [z-a].
			 */
			break;
		    }
		} else if (startChar == ch1) {
		    break;
		}
	    }
	    while (*uniPattern != ']') {
		if (*uniPattern == 0) {
		    uniPattern--;
		    break;
		}
		uniPattern++;
	    }
	    uniPattern++;
	    continue;
	}

	/*
	 * If the next pattern character is '\', just strip off the '\' so we
	 * do exact matching on the character that follows.
	 */

	if (p == '\\') {
	    if (*(++uniPattern) == '\0') {
		return 0;
	    }
	}

	/*
	 * There's no special character. Just make sure that the next bytes of
	 * each string match.
	 */

	if (nocase) {
	    if (Tcl_UniCharToLower(*uniStr) !=
		    Tcl_UniCharToLower(*uniPattern)) {
		return 0;
	    }
	} else if (*uniStr != *uniPattern) {
	    return 0;
	}
	uniStr++;
	uniPattern++;
    }
}

/*
 *----------------------------------------------------------------------
 *
 * TclUniCharMatch --
 *
 *	See if a particular Unicode string matches a particular pattern.
 *	Allows case insensitivity. This is the Unicode equivalent of the char*
 *	Tcl_StringCaseMatch. This variant of Tcl_UniCharCaseMatch uses counted
 *	Strings, so embedded NULLs are allowed.
 *
 * Results:
 *	The return value is 1 if string matches pattern, and 0 otherwise. The
 *	matching operation permits the following special characters in the
 *	pattern: *?\[] (see the manual entry for details on what these mean).
 *
 * Side effects:
 *	None.
 *
 *----------------------------------------------------------------------
 */

int
TclUniCharMatch(
    const Tcl_UniChar *string,	/* Unicode String. */
    int strLen,			/* Length of String */
    const Tcl_UniChar *pattern,	/* Pattern, which may contain special
				 * characters. */
    int ptnLen,			/* Length of Pattern */
    int nocase)			/* 0 for case sensitive, 1 for insensitive */
{
    const Tcl_UniChar *stringEnd, *patternEnd;
    Tcl_UniChar p;

    stringEnd = string + strLen;
    patternEnd = pattern + ptnLen;

    while (1) {
	/*
	 * See if we're at the end of both the pattern and the string. If so,
	 * we succeeded. If we're at the end of the pattern but not at the end
	 * of the string, we failed.
	 */

	if (pattern == patternEnd) {
	    return (string == stringEnd);
	}
	p = *pattern;
	if ((string == stringEnd) && (p != '*')) {
	    return 0;
	}

	/*
	 * Check for a "*" as the next pattern character. It matches any
	 * substring. We handle this by skipping all the characters up to the
	 * next matching one in the pattern, and then calling ourselves
	 * recursively for each postfix of string, until either we match or we
	 * reach the end of the string.
	 */

	if (p == '*') {
	    /*
	     * Skip all successive *'s in the pattern.
	     */

	    while (*(++pattern) == '*') {
		/* empty body */
	    }
	    if (pattern == patternEnd) {
		return 1;
	    }
	    p = *pattern;
	    if (nocase) {
		p = Tcl_UniCharToLower(p);
	    }
	    while (1) {
		/*
		 * Optimization for matching - cruise through the string
		 * quickly if the next char in the pattern isn't a special
		 * character.
		 */

		if ((p != '[') && (p != '?') && (p != '\\')) {
		    if (nocase) {
			while ((string < stringEnd) && (p != *string)
				&& (p != Tcl_UniCharToLower(*string))) {
			    string++;
			}
		    } else {
			while ((string < stringEnd) && (p != *string)) {
			    string++;
			}
		    }
		}
		if (TclUniCharMatch(string, stringEnd - string,
			pattern, patternEnd - pattern, nocase)) {
		    return 1;
		}
		if (string == stringEnd) {
		    return 0;
		}
		string++;
	    }
	}

	/*
	 * Check for a "?" as the next pattern character. It matches any
	 * single character.
	 */

	if (p == '?') {
	    pattern++;
	    string++;
	    continue;
	}

	/*
	 * Check for a "[" as the next pattern character. It is followed by a
	 * list of characters that are acceptable, or by a range (two
	 * characters separated by "-").
	 */

	if (p == '[') {
	    Tcl_UniChar ch1, startChar, endChar;

	    pattern++;
	    ch1 = (nocase ? Tcl_UniCharToLower(*string) : *string);
	    string++;
	    while (1) {
		if ((*pattern == ']') || (pattern == patternEnd)) {
		    return 0;
		}
		startChar = (nocase ? Tcl_UniCharToLower(*pattern) : *pattern);
		pattern++;
		if (*pattern == '-') {
		    pattern++;
		    if (pattern == patternEnd) {
			return 0;
		    }
		    endChar = (nocase ? Tcl_UniCharToLower(*pattern)
			    : *pattern);
		    pattern++;
		    if (((startChar <= ch1) && (ch1 <= endChar))
			    || ((endChar <= ch1) && (ch1 <= startChar))) {
			/*
			 * Matches ranges of form [a-z] or [z-a].
			 */
			break;
		    }
		} else if (startChar == ch1) {
		    break;
		}
	    }
	    while (*pattern != ']') {
		if (pattern == patternEnd) {
		    pattern--;
		    break;
		}
		pattern++;
	    }
	    pattern++;
	    continue;
	}

	/*
	 * If the next pattern character is '\', just strip off the '\' so we
	 * do exact matching on the character that follows.
	 */

	if (p == '\\') {
	    if (++pattern == patternEnd) {
		return 0;
	    }
	}

	/*
	 * There's no special character. Just make sure that the next bytes of
	 * each string match.
	 */

	if (nocase) {
	    if (Tcl_UniCharToLower(*string) != Tcl_UniCharToLower(*pattern)) {
		return 0;
	    }
	} else if (*string != *pattern) {
	    return 0;
	}
	string++;
	pattern++;
    }
}

/*
 *---------------------------------------------------------------------------
 *
 * TclUtfToUCS4 --
 *
 *	Extract the 4-byte codepoint from the leading bytes of the
 *	Modified UTF-8 string "src".  This is a utility routine to
 *	contain the surrogate gymnastics in one place.
 *
 *	The caller must ensure that the source buffer is long enough that this
 *	routine does not run off the end and dereference non-existent memory
 *	looking for trail bytes. If the source buffer is known to be '\0'
 *	terminated, this cannot happen. Otherwise, the caller should call
 *	Tcl_UtfCharComplete() before calling this routine to ensure that
 *	enough bytes remain in the string.
 *
 * Results:
 *	*usc4Ptr is filled with the UCS4 code point, and the return value is
 *	the number of bytes from the UTF-8 string that were consumed.
 *
 * Side effects:
 *	None.
 *
 *---------------------------------------------------------------------------
 */

int
TclUtfToUCS4(
    const char *src,	/* The UTF-8 string. */
    int *ucs4Ptr)	/* Filled with the UCS4 codepoint represented
			 * by the UTF-8 string. */
{
    int len, fullchar;
    Tcl_UniChar ch = 0;

    len = TclUtfToUniChar(src, &ch);
    fullchar = ch;

#if TCL_UTF_MAX == 4
    /* 4-byte UTF-8 is supported; decode surrogates */

    if ((ch >= 0xD800) && len < 3) {
	len += Tcl_UtfToUniChar(src + len, &ch);
	fullchar = (((fullchar & 0x3FF) << 10) | (ch & 0x3FF)) + 0x10000;
    }
#endif

    *ucs4Ptr = fullchar;
    return len;
}

/*
 * Local Variables:
 * mode: c
 * c-basic-offset: 4
 * fill-column: 78
 * End:
 */<|MERGE_RESOLUTION|>--- conflicted
+++ resolved
@@ -721,17 +721,11 @@
  *
  * Tcl_UtfNext --
  *
-<<<<<<< HEAD
- *	Given a pointer to some current location in a UTF-8 string, move
- *	forward one character. The caller must ensure that they are not asking
- *	for the next character after the last character in the string.
-=======
- *  Given a pointer to some location in a UTF-8 string, Tcl_UtfNext
- *  returns a pointer to the next UTF-8 character in the string.
- *  The caller must not ask for the next character after the last
+ *	Given a pointer to some location in a UTF-8 string, Tcl_UtfNext
+ *	returns a pointer to the next UTF-8 character in the string.
+ *	The caller must not ask for the next character after the last
  *	character in the string if the string is not terminated by a null
- *  character.
->>>>>>> 51ef3769
+ *	character.
  *
  * Results:
  *	The return value is the pointer to the next character in the UTF-8
@@ -747,8 +741,7 @@
 Tcl_UtfNext(
     const char *src)		/* The current location in the string. */
 {
-    int byte = *((unsigned char *) src);
-    int left = totalBytes[byte];
+    int left = totalBytes[UCHAR(*src)];
     const char *next = src + 1;
 
     if (((*src) & 0xC0) == 0x80) {
@@ -759,11 +752,11 @@
     }
 
     while (--left) {
-	byte = *((unsigned char *) next);
-	if ((byte & 0xC0) != 0x80) {
+	if ((*next & 0xC0) != 0x80) {
 	    /*
 	     * src points to non-trail byte; We ran out of trail bytes
 	     * before the needs of the lead byte were satisfied.
+	     * Let the (malformed) lead byte alone be a character
 	     */
 	    return src + 1;
 	}
@@ -797,7 +790,7 @@
  *	determine for certain in all circumstances whether the character
  *	that begins with the returned pointer will or will not include
  *	the byte src[-1]. In the scenario, where src points to the end of
- *	a buffer being filled, the returned pointer point to either the
+ *	a buffer being filled, the returned pointer points to either the
  *	final complete character in the string or to the earliest byte
  *	that might start an incomplete character waiting for more bytes to
  *	complete.
@@ -912,12 +905,13 @@
     /*
      * We've seen TCL_UTF_MAX trail bytes, so we know there will not be a
      * properly formed byte sequence to find, and we can stop looking,
-     * accepting the fallback.
+     * accepting the fallback (for TCL_UTF_MAX > 3) or just go back as
+     * far as we can.
      */
-#if TCL_UTF_MAX < 4
+#if TCL_UTF_MAX > 3
+    return fallback;
+#else
     return src - TCL_UTF_MAX;
-#else
-    return fallback;
 #endif
 }
 