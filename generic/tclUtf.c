--- conflicted
+++ resolved
@@ -411,11 +411,7 @@
 	     */
 	    *chPtr = (((byte & 0x07) << 18) | ((src[1] & 0x3F) << 12)
 		    | ((src[2] & 0x3F) << 6) | (src[3] & 0x3F));
-<<<<<<< HEAD
-	    if (((unsigned)(*chPtr) - 0x10000) <= 0xFFFFF) {
-=======
 	    if ((unsigned)(*chPtr - 0x10000) <= 0xFFFFF) {
->>>>>>> 4308832b
 		return 4;
 	    }
 	}
@@ -641,13 +637,7 @@
     }
     end += 4;
     while (p < end) {
-<<<<<<< HEAD
-	if (Tcl_UtfCharComplete(p, end-p)) {
-	    p += Tcl_UtfToUtf16(p, &ch);
-	} else if (((UCHAR(*p)-0x80)) < 0x20) {
-=======
 	if (((unsigned)(UCHAR(*p)-0x80)) < 0x20) {
->>>>>>> 4308832b
 	    ch = cp1252[UCHAR(*p++)-0x80];
 	} else if (Tcl_UtfCharComplete(p, end-p)) {
 		    p += TclUtfToWChar(p, &ch);
