/*
 * tclUtf.c --
 *
 *	Routines for manipulating UTF-8 strings.
 *
 * Copyright © 1997-1998 Sun Microsystems, Inc.
 *
 * See the file "license.terms" for information on usage and redistribution of
 * this file, and for a DISCLAIMER OF ALL WARRANTIES.
 */

#include "tclInt.h"

/*
 * Include the static character classification tables and macros.
 */

#include "tclUniData.c"

/*
 * The following macros are used for fast character category tests. The x_BITS
 * values are shifted right by the category value to determine whether the
 * given category is included in the set.
 */

#define ALPHA_BITS ((1 << UPPERCASE_LETTER) | (1 << LOWERCASE_LETTER) \
	| (1 << TITLECASE_LETTER) | (1 << MODIFIER_LETTER) | (1<<OTHER_LETTER))

#define CONTROL_BITS ((1 << CONTROL) | (1 << FORMAT) | (1 << PRIVATE_USE))

#define DIGIT_BITS (1 << DECIMAL_DIGIT_NUMBER)

#define SPACE_BITS ((1 << SPACE_SEPARATOR) | (1 << LINE_SEPARATOR) \
	| (1 << PARAGRAPH_SEPARATOR))

#define WORD_BITS (ALPHA_BITS | DIGIT_BITS | (1 << CONNECTOR_PUNCTUATION))

#define PUNCT_BITS ((1 << CONNECTOR_PUNCTUATION) | \
	(1 << DASH_PUNCTUATION) | (1 << OPEN_PUNCTUATION) | \
	(1 << CLOSE_PUNCTUATION) | (1 << INITIAL_QUOTE_PUNCTUATION) | \
	(1 << FINAL_QUOTE_PUNCTUATION) | (1 << OTHER_PUNCTUATION))

#define GRAPH_BITS (WORD_BITS | PUNCT_BITS | \
	(1 << NON_SPACING_MARK) | (1 << ENCLOSING_MARK) | \
	(1 << COMBINING_SPACING_MARK) | (1 << LETTER_NUMBER) | \
	(1 << OTHER_NUMBER) | \
	(1 << MATH_SYMBOL) | (1 << CURRENCY_SYMBOL) | \
	(1 << MODIFIER_SYMBOL) | (1 << OTHER_SYMBOL))

/*
 * Unicode characters less than this value are represented by themselves in
 * UTF-8 strings.
 */

#define UNICODE_SELF	0x80

/*
 * The following structures are used when mapping between Unicode and
 * UTF-8.
 */

static const unsigned char totalBytes[256] = {
    1,1,1,1,1,1,1,1,1,1,1,1,1,1,1,1,1,1,1,1,1,1,1,1,1,1,1,1,1,1,1,1,
    1,1,1,1,1,1,1,1,1,1,1,1,1,1,1,1,1,1,1,1,1,1,1,1,1,1,1,1,1,1,1,1,
    1,1,1,1,1,1,1,1,1,1,1,1,1,1,1,1,1,1,1,1,1,1,1,1,1,1,1,1,1,1,1,1,
    1,1,1,1,1,1,1,1,1,1,1,1,1,1,1,1,1,1,1,1,1,1,1,1,1,1,1,1,1,1,1,1,
    1,1,1,1,1,1,1,1,1,1,1,1,1,1,1,1,1,1,1,1,1,1,1,1,1,1,1,1,1,1,1,1,
    1,1,1,1,1,1,1,1,1,1,1,1,1,1,1,1,1,1,1,1,1,1,1,1,1,1,1,1,1,1,1,1,
    2,1,2,2,2,2,2,2,2,2,2,2,2,2,2,2,2,2,2,2,2,2,2,2,2,2,2,2,2,2,2,2,
    3,3,3,3,3,3,3,3,3,3,3,3,3,3,3,3,4,4,4,4,4,1,1,1,1,1,1,1,1,1,1,1
};

static const unsigned char complete[256] = {
    1,1,1,1,1,1,1,1,1,1,1,1,1,1,1,1,1,1,1,1,1,1,1,1,1,1,1,1,1,1,1,1,
    1,1,1,1,1,1,1,1,1,1,1,1,1,1,1,1,1,1,1,1,1,1,1,1,1,1,1,1,1,1,1,1,
    1,1,1,1,1,1,1,1,1,1,1,1,1,1,1,1,1,1,1,1,1,1,1,1,1,1,1,1,1,1,1,1,
    1,1,1,1,1,1,1,1,1,1,1,1,1,1,1,1,1,1,1,1,1,1,1,1,1,1,1,1,1,1,1,1,
/* Tcl_UtfCharComplete() might point to 2nd byte of valid 4-byte sequence */
    3,3,3,3,3,3,3,3,3,3,3,3,3,3,3,3,3,3,3,3,3,3,3,3,3,3,3,3,3,3,3,3,
    3,3,3,3,3,3,3,3,3,3,3,3,3,3,3,3,3,3,3,3,3,3,3,3,3,3,3,3,3,3,3,3,
/* End of "continuation byte section" */
    2,1,2,2,2,2,2,2,2,2,2,2,2,2,2,2,2,2,2,2,2,2,2,2,2,2,2,2,2,2,2,2,
    3,3,3,3,3,3,3,3,3,3,3,3,3,3,3,3,4,4,4,4,4,1,1,1,1,1,1,1,1,1,1,1
};

/*
 * Functions used only in this module.
 */

static int		Invalid(const char *src);

/*
 *---------------------------------------------------------------------------
 *
 * TclUtfCount --
 *
 *	Find the number of bytes in the Utf character "ch".
 *
 * Results:
 *	The return values is the number of bytes in the Utf character "ch".
 *
 * Side effects:
 *	None.
 *
 *---------------------------------------------------------------------------
 */

size_t
TclUtfCount(
    int ch)			/* The Unicode character whose size is returned. */
{
    if ((unsigned)(ch - 1) < (UNICODE_SELF - 1)) {
	return 1;
    }
    if (ch <= 0x7FF) {
	return 2;
    }
    if (((unsigned)(ch - 0x10000) <= 0xFFFFF)) {
	return 4;
    }
    return 3;
}

/*
 *---------------------------------------------------------------------------
 *
 * Invalid --
 *
 *	Given a pointer to a two-byte prefix of a well-formed UTF-8 byte
 *	sequence (a lead byte followed by a trail byte) this routine
 *	examines those two bytes to determine whether the sequence is
 *	invalid in UTF-8.  This might be because it is an overlong
 *	encoding, or because it encodes something out of the proper range.
 *
 *	Given a pointer to the bytes \xF8 or \xFC , this routine will
 *	try to read beyond the end of the "bounds" table.  Callers must
 *	prevent this.
 *
 *	Given a pointer to something else (an ASCII byte, a trail byte,
 *	or another byte	that can never begin a valid byte sequence such
 *	as \xF5) this routine returns false.  That makes the routine poorly
 *	named, as it does not detect and report all invalid sequences.
 *
 *	Callers have to take care that this routine does something useful
 *	for their needs.
 *
 * Results:
 *	A boolean.
 *---------------------------------------------------------------------------
 */

static const unsigned char bounds[28] = {
    0x80, 0x80,		/* \xC0 accepts \x80 only */
    0x80, 0xBF, 0x80, 0xBF, 0x80, 0xBF, 0x80, 0xBF, 0x80, 0xBF, 0x80, 0xBF,
    0x80, 0xBF,		/* (\xC4 - \xDC) -- all sequences valid */
    0xA0, 0xBF,	/* \xE0\x80 through \xE0\x9F are invalid prefixes */
    0x80, 0xBF, 0x80, 0xBF, 0x80, 0xBF, /* (\xE4 - \xEC) -- all valid */
    0x90, 0xBF,	/* \xF0\x80 through \xF0\x8F are invalid prefixes */
    0x80, 0x8F  /* \xF4\x90 and higher are invalid prefixes */
};

static int
Invalid(
    const char *src)	/* Points to lead byte of a UTF-8 byte sequence */
{
    unsigned char byte = UCHAR(*src);
    int index;

    if ((byte & 0xC3) == 0xC0) {
	/* Only lead bytes 0xC0, 0xE0, 0xF0, 0xF4 need examination */
	index = (byte - 0xC0) >> 1;
	if (UCHAR(src[1]) < bounds[index] || UCHAR(src[1]) > bounds[index+1]) {
	    /* Out of bounds - report invalid. */
	    return 1;
	}
    }
    return 0;
}

/*
 *---------------------------------------------------------------------------
 *
 * Tcl_UniCharToUtf --
 *
<<<<<<< HEAD
 *	Stores the given Tcl_UniChar as a sequence of UTF-8 bytes in the provided
 *	buffer. Equivalent to Plan 9 runetochar().
 *
 *	When this function is called and ch is a high surrogate,
 *	the first byte of the 4-byte UTF-8 sequence is produced, and
 *	the function returns 1. Calling the function again with a
 *	low surrogate, the remaining 3 bytes of the 4-byte UTF-8
 *	sequence is produced, and the function returns 3. The buffer
 *	is used to remember the high surrogate between the two calls.
 *
 *	If no low surrogate follows the high surrogate (which is actually illegal),
 *	calling Tcl_UniCharToUtf again with ch being -1 produces a 3-byte UTF-8
 *	sequence representing the high surrogate.
 *
 * Results:
 *	Returns the number of bytes populated in the buffer.
=======
 *	Stores the given Tcl_UniChar as a sequence of UTF-8 bytes in the
 *	provided buffer. Equivalent to Plan 9 runetochar().
 *
 *	Surrogate pairs are handled as follows: When ch is a high surrogate,
 *	the first byte of the 4-byte UTF-8 sequence is stored in the buffer and
 *	the function returns 1. If the function is called again with a low
 *	surrogate and the same buffer, the remaining 3 bytes of the 4-byte
 *	UTF-8 sequence are produced.
 *
 *	If no low surrogate follows the high surrogate (which is actually
 *	illegal), this can be handled reasonably by calling Tcl_UniCharToUtf
 *	again with ch = -1. This produces a 3-byte UTF-8 sequence
 *	representing the high surrogate.
 *
 * Results:
 *	Returns the number of bytes stored into the buffer.
>>>>>>> 0184ebda
 *
 * Side effects:
 *	None.
 *
 *---------------------------------------------------------------------------
 */

#undef Tcl_UniCharToUtf
size_t
Tcl_UniCharToUtf(
    int ch,	/* The Tcl_UniChar to be stored in the
		 * buffer. Can be or'ed with flag TCL_COMBINE
		 */
    char *buf)	/* Buffer in which the UTF-8 representation of
		 * ch is stored. Must be large enough to hold the UTF-8
		 * character (at most 4 bytes).
		 */
{
#if TCL_UTF_MAX > 3
    int flags = ch;
#endif

    if (ch >= TCL_COMBINE) {
	ch &= (TCL_COMBINE - 1);
    }
    if ((unsigned)(ch - 1) < (UNICODE_SELF - 1)) {
	buf[0] = (char) ch;
	return 1;
    }
    if (ch >= 0) {
	if (ch <= 0x7FF) {
	    buf[1] = (char) (0x80 | (0x3F & ch));
	    buf[0] = (char) (0xC0 | (ch >> 6));
	    return 2;
	}
	if (ch <= 0xFFFF) {
	    if (
#if TCL_UTF_MAX > 3
		    (flags & TCL_COMBINE) &&
#endif
		    ((ch & 0xF800) == 0xD800)) {
		if (ch & 0x0400) {
		    /* Low surrogate */
		    if (   (0x80 == (0xC0 & buf[0]))
			&& (0    == (0xCF & buf[1]))) {
			/* Previous Tcl_UniChar was a high surrogate, so combine */
			buf[2]  = (char) (0x80 | (0x3F & ch));
			buf[1] |= (char) (0x80 | (0x0F & (ch >> 6)));
			return 3;
		    }
		    /* Previous Tcl_UniChar was not a high surrogate, so just output */
		} else {
		    /* High surrogate */

		    /* Add 0x10000 to the raw number encoded in the surrogate
		     * pair in order to get the code point.
		    */
		    ch += 0x40;

		    /* Fill buffer with specific 3-byte (invalid) byte combination,
		       so following low surrogate can recognize it and combine */
<<<<<<< HEAD
		    buf[2] = (char) (        0x03 & ch);
=======
		    buf[2] = (char) ((ch << 4) & 0x30);
>>>>>>> 0184ebda
		    buf[1] = (char) (0x80 | (0x3F & (ch >> 2)));
		    buf[0] = (char) (0xF0 | (0x07 & (ch >> 8)));
		    return 1;
		}
	    }
	    goto three;
	}
	if (ch <= 0x10FFFF) {
	    buf[3] = (char) (0x80 | (0x3F & ch));
	    buf[2] = (char) (0x80 | (0x3F & (ch >> 6)));
	    buf[1] = (char) (0x80 | (0x3F & (ch >> 12)));
	    buf[0] = (char) (0xF0 |         (ch >> 18));
	    return 4;
	}
    } else if (ch == -1) {
	if (   (0x80 == (0xC0 & buf[0]))
	    && (0    == (0xCF & buf[1]))
	    && (0xF0 == (0xF8 & buf[-1]))) {
	    ch = 0xD7C0
		+ ((0x07 & buf[-1]) << 8)
		+ ((0x3F & buf[0])  << 2)
		+ ((0x30 & buf[1])  >> 4);
	    buf[1]  = (char) (0x80 | (0x3F & ch));
	    buf[0]  = (char) (0x80 | (0x3F & (ch >> 6)));
	    buf[-1] = (char) (0xE0 | (ch >> 12));
	    return 2;
	}
    }

    ch = 0xFFFD;
three:
    buf[2] = (char) (0x80 | (0x3F & ch));
    buf[1] = (char) (0x80 | (0x3F & (ch >> 6)));
    buf[0] = (char) (0xE0 |         (ch >> 12));
    return 3;
}

/*
 *---------------------------------------------------------------------------
 *
 * Tcl_UniCharToUtfDString --
 *
 *	Convert the given Unicode string to UTF-8.
 *
 * Results:
 *	The return value is a pointer to the UTF-8 representation of the
 *	Unicode string. Storage for the return value is appended to the end of
 *	dsPtr.
 *
 * Side effects:
 *	None.
 *
 *---------------------------------------------------------------------------
 */

#undef Tcl_UniCharToUtfDString
char *
Tcl_UniCharToUtfDString(
    const int *uniStr,	/* Unicode string to convert to UTF-8. */
    size_t uniLength,		/* Length of Unicode string. */
    Tcl_DString *dsPtr)		/* UTF-8 representation of string is appended
				 * to this previously initialized DString. */
{
    const int *w, *wEnd;
    char *p, *string;
    size_t oldLength;

    /*
     * UTF-8 string length in bytes will be <= Unicode string length * 4.
     */

    if (uniStr == NULL) {
	return NULL;
    }
    if (uniLength == TCL_INDEX_NONE) {
	uniLength = 0;
	w = uniStr;
	while (*w != '\0') {
	    uniLength++;
	    w++;
	}
    }
    oldLength = Tcl_DStringLength(dsPtr);
    Tcl_DStringSetLength(dsPtr, oldLength + (uniLength + 1) * 4);
    string = Tcl_DStringValue(dsPtr) + oldLength;

    p = string;
    wEnd = uniStr + uniLength;
    for (w = uniStr; w < wEnd; ) {
	p += Tcl_UniCharToUtf(*w, p);
	w++;
    }
    Tcl_DStringSetLength(dsPtr, oldLength + (p - string));

    return string;
}

char *
Tcl_Char16ToUtfDString(
    const unsigned short *uniStr,/* Utf-16 string to convert to UTF-8. */
    size_t uniLength,		/* Length of Utf-16 string. */
    Tcl_DString *dsPtr)		/* UTF-8 representation of string is appended
				 * to this previously initialized DString. */
{
    const unsigned short *w, *wEnd;
    char *p, *string;
    size_t oldLength;
    int len = 1;

    /*
     * UTF-8 string length in bytes will be <= Utf16 string length * 3.
     */

    if (uniStr == NULL) {
	return NULL;
    }
    if (uniLength == TCL_INDEX_NONE) {

	uniLength = 0;
	w = uniStr;
	while (*w != '\0') {
	    uniLength++;
	    w++;
	}
    }
    oldLength = Tcl_DStringLength(dsPtr);
    Tcl_DStringSetLength(dsPtr, oldLength + (uniLength + 1) * 3);
    string = Tcl_DStringValue(dsPtr) + oldLength;

    p = string;
    wEnd = uniStr + uniLength;
    for (w = uniStr; w < wEnd; ) {
	if (!len && ((*w & 0xFC00) != 0xDC00)) {
	    /* Special case for handling high surrogates. */
	    p += Tcl_UniCharToUtf(-1, p);
	}
	len = Tcl_UniCharToUtf(*w | TCL_COMBINE, p);
	p += len;
	if ((*w >= 0xD800) && (len < 3)) {
	    len = 0; /* Indication that high surrogate was found */
	}
	w++;
    }
    if (!len) {
	/* Special case for handling high surrogates. */
	p += Tcl_UniCharToUtf(-1, p);
    }
    Tcl_DStringSetLength(dsPtr, oldLength + (p - string));

    return string;
}
/*
 *---------------------------------------------------------------------------
 *
 * Tcl_UtfToUniChar --
 *
 *	Extract the Tcl_UniChar represented by the UTF-8 string. Bad UTF-8
 *	sequences are converted to valid Tcl_UniChars and processing
 *	continues. Equivalent to Plan 9 chartorune().
 *
 *	The caller must ensure that the source buffer is long enough that this
 *	routine does not run off the end and dereference non-existent memory
 *	looking for trail bytes. If the source buffer is known to be '\0'
 *	terminated, this cannot happen. Otherwise, the caller should call
 *	Tcl_UtfCharComplete() before calling this routine to ensure that
 *	enough bytes remain in the string.
 *
 *	If TCL_UTF_MAX < 4, special handling of Surrogate pairs is done:
 *	For any UTF-8 string containing a character outside of the BMP, the
 *	first call to this function will fill *chPtr with the high surrogate
 *	and generate a return value of 1. Calling Tcl_UtfToUniChar again
 *	will produce the low surrogate and a return value of 3. Because *chPtr
 *	is used to remember whether the high surrogate is already produced, it
 *	is recommended to initialize the variable it points to as 0 before
 *	the first call to Tcl_UtfToUniChar is done.
 *
 * Results:
 *	*chPtr is filled with the Tcl_UniChar, and the return value is the
 *	number of bytes from the UTF-8 string that were consumed.
 *
 * Side effects:
 *	None.
 *
 *---------------------------------------------------------------------------
 */

static const unsigned short cp1252[32] = {
  0x20AC,   0x81, 0x201A, 0x0192, 0x201E, 0x2026, 0x2020, 0x2021,
  0x02C6, 0x2030, 0x0160, 0x2039, 0x0152,   0x8D, 0x017D,   0x8F,
    0x90, 0x2018, 0x2019, 0x201C, 0x201D, 0x2022, 0x2013, 0x2014,
   0x2DC, 0x2122, 0x0161, 0x203A, 0x0153,   0x9D, 0x017E, 0x0178
};

#undef Tcl_UtfToUniChar
size_t
Tcl_UtfToUniChar(
    const char *src,	/* The UTF-8 string. */
    int *chPtr)/* Filled with the Unicode character represented by
				 * the UTF-8 string. */
{
    int byte;

    /*
     * Unroll 1 to 4 byte UTF-8 sequences.
     */

    byte = *((unsigned char *) src);
    if (byte < 0xC0) {
	/*
	 * Handles properly formed UTF-8 characters between 0x01 and 0x7F.
	 * Treats naked trail bytes 0x80 to 0x9F as valid characters from
	 * the cp1252 table. See: <https://en.wikipedia.org/wiki/UTF-8>
	 * Also treats \0 and other naked trail bytes 0xA0 to 0xBF as valid
	 * characters representing themselves.
	 */

	if ((unsigned)(byte-0x80) < (unsigned)0x20) {
	    *chPtr = cp1252[byte-0x80];
	} else {
	    *chPtr = byte;
	}
	return 1;
    } else if (byte < 0xE0) {
	if ((src[1] & 0xC0) == 0x80) {
	    /*
	     * Two-byte-character lead-byte followed by a trail-byte.
	     */

	    *chPtr = (((byte & 0x1F) << 6) | (src[1] & 0x3F));
	    if ((unsigned)(*chPtr - 1) >= (UNICODE_SELF - 1)) {
		return 2;
	    }
	}

	/*
	 * A two-byte-character lead-byte not followed by trail-byte
	 * represents itself.
	 */
    } else if (byte < 0xF0) {
	if (((src[1] & 0xC0) == 0x80) && ((src[2] & 0xC0) == 0x80)) {
	    /*
	     * Three-byte-character lead byte followed by two trail bytes.
	     */

	    *chPtr = (((byte & 0x0F) << 12)
		    | ((src[1] & 0x3F) << 6) | (src[2] & 0x3F));
	    if (*chPtr > 0x7FF) {
		return 3;
	    }
	}

	/*
	 * A three-byte-character lead-byte not followed by two trail-bytes
	 * represents itself.
	 */
    } else if (byte < 0xF5) {
	if (((src[1] & 0xC0) == 0x80) && ((src[2] & 0xC0) == 0x80) && ((src[3] & 0xC0) == 0x80)) {
	    /*
	     * Four-byte-character lead byte followed by three trail bytes.
	     */
	    *chPtr = (((byte & 0x07) << 18) | ((src[1] & 0x3F) << 12)
		    | ((src[2] & 0x3F) << 6) | (src[3] & 0x3F));
	    if ((unsigned)(*chPtr - 0x10000) <= 0xFFFFF) {
		return 4;
	    }
	}

	/*
	 * A four-byte-character lead-byte not followed by three trail-bytes
	 * represents itself.
	 */
    }

    *chPtr = byte;
    return 1;
}

size_t
Tcl_UtfToChar16(
    const char *src,	/* The UTF-8 string. */
    unsigned short *chPtr)/* Filled with the Tcl_UniChar represented by
				 * the UTF-8 string. This could be a surrogate too. */
{
    unsigned short byte;

    /*
     * Unroll 1 to 4 byte UTF-8 sequences.
     */

    byte = UCHAR(*src);
    if (byte < 0xC0) {
	/*
	 * Handles properly formed UTF-8 characters between 0x01 and 0x7F.
	 * Treats naked trail bytes 0x80 to 0x9F as valid characters from
	 * the cp1252 table. See: <https://en.wikipedia.org/wiki/UTF-8>
	 * Also treats \0 and other naked trail bytes 0xA0 to 0xBF as valid
	 * characters representing themselves.
	 */

	/* If *chPtr contains a high surrogate (produced by a previous
	 * Tcl_UtfToUniChar() call) and the next 3 bytes are UTF-8 continuation
	 * bytes, then we must produce a follow-up low surrogate. We only
	 * do that if the high surrogate matches the bits we encounter.
	 */
	if (((byte & 0xC0) == 0x80)
		&& ((src[1] & 0xC0) == 0x80) && ((src[2] & 0xC0) == 0x80)
		&& (((((byte - 0x10) << 2) & 0xFC) | 0xD800) == (*chPtr & 0xFCFC))
		&& ((src[1] & 0xF0) == (((*chPtr << 4) & 0x30) | 0x80))) {
	    *chPtr = ((src[1] & 0x0F) << 6) + (src[2] & 0x3F) + 0xDC00;
	    return 3;
	}
	if ((unsigned)(byte-0x80) < (unsigned)0x20) {
	    *chPtr = cp1252[byte-0x80];
	} else {
	    *chPtr = byte;
	}
	return 1;
    } else if (byte < 0xE0) {
	if ((src[1] & 0xC0) == 0x80) {
	    /*
	     * Two-byte-character lead-byte followed by a trail-byte.
	     */

	    *chPtr = (((byte & 0x1F) << 6) | (src[1] & 0x3F));
	    if ((unsigned)(*chPtr - 1) >= (UNICODE_SELF - 1)) {
		return 2;
	    }
	}

	/*
	 * A two-byte-character lead-byte not followed by trail-byte
	 * represents itself.
	 */
    } else if (byte < 0xF0) {
	if (((src[1] & 0xC0) == 0x80) && ((src[2] & 0xC0) == 0x80)) {
	    /*
	     * Three-byte-character lead byte followed by two trail bytes.
	     */

	    *chPtr = (((byte & 0x0F) << 12)
		    | ((src[1] & 0x3F) << 6) | (src[2] & 0x3F));
	    if (*chPtr > 0x7FF) {
		return 3;
	    }
	}

	/*
	 * A three-byte-character lead-byte not followed by two trail-bytes
	 * represents itself.
	 */
    } else if (byte < 0xF5) {
	if (((src[1] & 0xC0) == 0x80) && ((src[2] & 0xC0) == 0x80)) {
	    /*
	     * Four-byte-character lead byte followed by at least two trail bytes.
	     * We don't test the validity of 3th trail byte, see [ed29806ba]
	     */
	    Tcl_UniChar high = (((byte & 0x07) << 8) | ((src[1] & 0x3F) << 2)
		    | ((src[2] & 0x3F) >> 4)) - 0x40;
	    if (high < 0x400) {
		/* produce high surrogate, advance source pointer */
		*chPtr = 0xD800 + high;
		return 1;
	    }
	    /* out of range, < 0x10000 or > 0x10FFFF */
	}

	/*
	 * A four-byte-character lead-byte not followed by three trail-bytes
	 * represents itself.
	 */
    }

    *chPtr = byte;
    return 1;
}

/*
 *---------------------------------------------------------------------------
 *
 * Tcl_UtfToUniCharDString --
 *
 *	Convert the UTF-8 string to Unicode.
 *
 * Results:
 *	The return value is a pointer to the Unicode representation of the
 *	UTF-8 string. Storage for the return value is appended to the end of
 *	dsPtr. The Unicode string is terminated with a Unicode NULL character.
 *
 * Side effects:
 *	None.
 *
 *---------------------------------------------------------------------------
 */

#undef Tcl_UtfToUniCharDString
int *
Tcl_UtfToUniCharDString(
    const char *src,		/* UTF-8 string to convert to Unicode. */
    size_t length,			/* Length of UTF-8 string in bytes, or -1 for
				 * strlen(). */
    Tcl_DString *dsPtr)		/* Unicode representation of string is
				 * appended to this previously initialized
				 * DString. */
{
    int ch = 0, *w, *wString;
    const char *p;
    size_t oldLength;
    /* Pointer to the end of string. Never read endPtr[0] */
    const char *endPtr = src + length;
    /* Pointer to last byte where optimization still can be used */
    const char *optPtr = endPtr - TCL_UTF_MAX;

    if (src == NULL) {
	return NULL;
    }
    if (length == TCL_INDEX_NONE) {
	length = strlen(src);
    }

    /*
     * Unicode string length in Tcl_UniChars will be <= UTF-8 string length in
     * bytes.
     */

    oldLength = Tcl_DStringLength(dsPtr);

    Tcl_DStringSetLength(dsPtr,
	    oldLength + ((length + 1) * sizeof(int)));
    wString = (int *) (Tcl_DStringValue(dsPtr) + oldLength);

    w = wString;
    p = src;
    endPtr = src + length;
    optPtr = endPtr - 4;
    while (p <= optPtr) {
	p += TclUtfToUCS4(p, &ch);
	*w++ = ch;
    }
    while ((p < endPtr) && Tcl_UtfCharComplete(p, endPtr-p)) {
	p += TclUtfToUCS4(p, &ch);
	*w++ = ch;
    }
    while (p < endPtr) {
	*w++ = UCHAR(*p++);
    }
    *w = '\0';
    Tcl_DStringSetLength(dsPtr,
	    oldLength + ((char *) w - (char *) wString));

    return wString;
}

unsigned short *
Tcl_UtfToChar16DString(
    const char *src,		/* UTF-8 string to convert to Unicode. */
    size_t length,			/* Length of UTF-8 string in bytes, or -1 for
				 * strlen(). */
    Tcl_DString *dsPtr)		/* Unicode representation of string is
				 * appended to this previously initialized
				 * DString. */
{
    unsigned short ch = 0, *w, *wString;
    const char *p;
    size_t oldLength;
    /* Pointer to the end of string. Never read endPtr[0] */
    const char *endPtr = src + length;
    /* Pointer to last byte where optimization still can be used */
    const char *optPtr = endPtr - TCL_UTF_MAX;

    if (src == NULL) {
	return NULL;
    }
    if (length == TCL_INDEX_NONE) {
	length = strlen(src);
    }

    /*
     * Unicode string length in WCHARs will be <= UTF-8 string length in
     * bytes.
     */

    oldLength = Tcl_DStringLength(dsPtr);

    Tcl_DStringSetLength(dsPtr,
	    oldLength + ((length + 1) * sizeof(unsigned short)));
    wString = (unsigned short *) (Tcl_DStringValue(dsPtr) + oldLength);

    w = wString;
    p = src;
    endPtr = src + length;
    optPtr = endPtr - 3;
    while (p <= optPtr) {
	p += Tcl_UtfToChar16(p, &ch);
	*w++ = ch;
    }
    while (p < endPtr) {
	if (Tcl_UtfCharComplete(p, endPtr-p)) {
	    p += Tcl_UtfToChar16(p, &ch);
	    *w++ = ch;
	} else {
	    *w++ = UCHAR(*p++);
	}
    }
    *w = '\0';
    Tcl_DStringSetLength(dsPtr,
	    oldLength + ((char *) w - (char *) wString));

    return wString;
}

/*
 *---------------------------------------------------------------------------
 *
 * Tcl_UtfCharComplete --
 *
 *	Determine if the UTF-8 string of the given length is long enough to be
 *	decoded by Tcl_UtfToUniChar(). This does not ensure that the UTF-8
 *	string is properly formed. Equivalent to Plan 9 fullrune().
 *
 * Results:
 *	The return value is 0 if the string is not long enough, non-zero
 *	otherwise.
 *
 * Side effects:
 *	None.
 *
 *---------------------------------------------------------------------------
 */

int
Tcl_UtfCharComplete(
    const char *src,		/* String to check if first few bytes contain
				 * a complete UTF-8 character. */
    size_t length)			/* Length of above string in bytes. */
{
    return length >= complete[UCHAR(*src)];
}

/*
 *---------------------------------------------------------------------------
 *
 * Tcl_NumUtfChars --
 *
 *	Returns the number of characters (not bytes) in the UTF-8 string, not
 *	including the terminating NULL byte. This is equivalent to Plan 9
 *	utflen() and utfnlen().
 *
 * Results:
 *	As above.
 *
 * Side effects:
 *	None.
 *
 *---------------------------------------------------------------------------
 */

size_t
Tcl_NumUtfChars(
    const char *src,	/* The UTF-8 string to measure. */
    size_t length)	/* The length of the string in bytes, or
			 * TCL_INDEX_NONE for strlen(src). */
{
    Tcl_UniChar ch = 0;
    size_t i = 0;

    if (length == TCL_INDEX_NONE) {
	/* string is NUL-terminated, so TclUtfToUniChar calls are safe. */
	while (*src != '\0') {
	    src += TclUtfToUniChar(src, &ch);
	    i++;
	}
    } else {
	/* Will return value between 0 and length. No overflow checks. */

	/* Pointer to the end of string. Never read endPtr[0] */
	const char *endPtr = src + length;
	/* Pointer to last byte where optimization still can be used */
	const char *optPtr = endPtr - 4;

	/*
	 * Optimize away the call in this loop. Justified because...
	 * when (src <= optPtr), (endPtr - src) >= (endPtr - optPtr)
	 * By initialization above (endPtr - optPtr) = TCL_UTF_MAX
	 * So (endPtr - src) >= TCL_UTF_MAX, and passing that to
	 * Tcl_UtfCharComplete we know will cause return of 1.
	 */
	while (src <= optPtr
		/* && Tcl_UtfCharComplete(src, endPtr - src) */ ) {
	    src += TclUtfToUniChar(src, &ch);
	    i++;
	}
	/* Loop over the remaining string where call must happen */
	while (src < endPtr) {
	    if (Tcl_UtfCharComplete(src, endPtr - src)) {
		src += TclUtfToUniChar(src, &ch);
	    } else {
		/*
		 * src points to incomplete UTF-8 sequence
		 * Treat first byte as character and count it
		 */
		src++;
	    }
	    i++;
	}
    }
    return i;
}

size_t
TclNumUtfChars(
    const char *src,	/* The UTF-8 string to measure. */
    size_t length)	/* The length of the string in bytes, or
			 * TCL_INDEX_NONE for strlen(src). */
{
    unsigned short ch = 0;
    size_t i = 0;

    if (length == TCL_INDEX_NONE) {
	/* string is NUL-terminated, so TclUtfToUniChar calls are safe. */
	while (*src != '\0') {
	    src += Tcl_UtfToChar16(src, &ch);
	    i++;
	}
    } else {
	/* Will return value between 0 and length. No overflow checks. */

	/* Pointer to the end of string. Never read endPtr[0] */
	const char *endPtr = src + length;
	/* Pointer to last byte where optimization still can be used */
	const char *optPtr = endPtr - 4;

	/*
	 * Optimize away the call in this loop. Justified because...
	 * when (src <= optPtr), (endPtr - src) >= (endPtr - optPtr)
	 * By initialization above (endPtr - optPtr) = TCL_UTF_MAX
	 * So (endPtr - src) >= TCL_UTF_MAX, and passing that to
	 * Tcl_UtfCharComplete we know will cause return of 1.
	 */
	while (src <= optPtr
		/* && Tcl_UtfCharComplete(src, endPtr - src) */ ) {
	    src += Tcl_UtfToChar16(src, &ch);
	    i++;
	}
	/* Loop over the remaining string where call must happen */
	while (src < endPtr) {
	    if (Tcl_UtfCharComplete(src, endPtr - src)) {
		src += Tcl_UtfToChar16(src, &ch);
	    } else {
		/*
		 * src points to incomplete UTF-8 sequence
		 * Treat first byte as character and count it
		 */
		src++;
	    }
	    i++;
	}
    }
    return i;
}

/*
 *---------------------------------------------------------------------------
 *
 * Tcl_UtfFindFirst --
 *
 *	Returns a pointer to the first occurrence of the given Unicode character
 *	in the NULL-terminated UTF-8 string. The NULL terminator is considered
 *	part of the UTF-8 string. Equivalent to Plan 9 utfrune().
 *
 * Results:
 *	As above. If the Unicode character does not exist in the given string,
 *	the return value is NULL.
 *
 * Side effects:
 *	None.
 *
 *---------------------------------------------------------------------------
 */

const char *
Tcl_UtfFindFirst(
    const char *src,		/* The UTF-8 string to be searched. */
    int ch)			/* The Unicode character to search for. */
{
    while (1) {
	int find, len = TclUtfToUCS4(src, &find);

	if (find == ch) {
	    return src;
	}
	if (*src == '\0') {
	    return NULL;
	}
	src += len;
    }
}

/*
 *---------------------------------------------------------------------------
 *
 * Tcl_UtfFindLast --
 *
 *	Returns a pointer to the last occurrence of the given Unicode character
 *	in the NULL-terminated UTF-8 string. The NULL terminator is considered
 *	part of the UTF-8 string. Equivalent to Plan 9 utfrrune().
 *
 * Results:
 *	As above. If the Unicode character does not exist in the given string, the
 *	return value is NULL.
 *
 * Side effects:
 *	None.
 *
 *---------------------------------------------------------------------------
 */

const char *
Tcl_UtfFindLast(
    const char *src,		/* The UTF-8 string to be searched. */
    int ch)			/* The Unicode character to search for. */
{
    const char *last = NULL;

    while (1) {
	int find, len = TclUtfToUCS4(src, &find);

	if (find == ch) {
	    last = src;
	}
	if (*src == '\0') {
	    break;
	}
	src += len;
    }
    return last;
}

/*
 *---------------------------------------------------------------------------
 *
 * Tcl_UtfNext --
 *
 *	Given a pointer to some location in a UTF-8 string, Tcl_UtfNext
 *	returns a pointer to the next UTF-8 character in the string.
 *	The caller must not ask for the next character after the last
 *	character in the string if the string is not terminated by a null
 *	character.
 *
 * Results:
 *	The return value is the pointer to the next character in the UTF-8
 *	string.
 *
 * Side effects:
 *	None.
 *
 *---------------------------------------------------------------------------
 */

const char *
Tcl_UtfNext(
    const char *src)		/* The current location in the string. */
{
    size_t left;
    const char *next;

    if (((*src) & 0xC0) == 0x80) {
	/* Continuation byte, so we start 'inside' a (possible valid) UTF-8
	 * sequence. Since we are not allowed to access src[-1], we cannot
	 * check if the sequence is actually valid, the best we can do is
	 * just assume it is valid and locate the end. */
	if ((((*++src) & 0xC0) == 0x80) && (((*++src) & 0xC0) == 0x80)) {
	    ++src;
	}
	return src;
    }

    left = totalBytes[UCHAR(*src)];
    next = src + 1;
    while (--left) {
	if ((*next & 0xC0) != 0x80) {
	    /*
	     * src points to non-trail byte; We ran out of trail bytes
	     * before the needs of the lead byte were satisfied.
	     * Let the (malformed) lead byte alone be a character
	     */
	    return src + 1;
	}
	next++;
    }
    /*
     * Call Invalid() here only if required conditions are met:
     *    src[0] is known a lead byte.
     *    src[1] is known a trail byte.
     * Especially important to prevent calls when src[0] == '\xF8' or '\xFC'
     * See tests utf-6.37 through utf-6.43 through valgrind or similar tool.
     */
    if ((next == src + 1) || Invalid(src)) {
	return src + 1;
    }
    return next;
}

/*
 *---------------------------------------------------------------------------
 *
 * Tcl_UtfPrev --
 *
 *	Given a pointer to some current location in a UTF-8 string, move
 *	backwards one character. This works correctly when the pointer is in
 *	the middle of a UTF-8 character.
 *
 * Results:
 *	The return value is a pointer to the previous character in the UTF-8
 *	string. If the current location was already at the beginning of the
 *	string, the return value will also be a pointer to the beginning of
 *	the string.
 *
 * Side effects:
 *	None.
 *
 *---------------------------------------------------------------------------
 */

const char *
Tcl_UtfPrev(
    const char *src,		/* A location in a UTF-8 string. */
    const char *start)		/* Pointer to the beginning of the string */
{
    int trailBytesSeen = 0;	/* How many trail bytes have been verified? */
    const char *fallback = src - 1;
				/* If we cannot find a lead byte that might
				 * start a prefix of a valid UTF byte sequence,
				 * we will fallback to a one-byte back step */
    const char *look = fallback;
				/* Start search at the fallback position */

    /* Quick boundary case exit. */
    if (fallback <= start) {
	return start;
    }

    do {
	unsigned char byte = UCHAR(look[0]);

	if (byte < 0x80) {
	    /*
	     * Single byte character. Either this is a correct previous
	     * character, or it is followed by at least one trail byte
	     * which indicates a malformed sequence. In either case the
	     * correct result is to return the fallback.
	     */
	    return fallback;
	}
	if (byte >= 0xC0) {
	    /* Non-trail byte; May be multibyte lead. */

	    if ((trailBytesSeen == 0)
		/*
		 * We've seen no trailing context to use to check
		 * anything. From what we know, this non-trail byte
		 * is a prefix of a previous character, and accepting
		 * it (the fallback) is correct.
		 */

		    || (trailBytesSeen >= totalBytes[byte])) {
		/*
		 * That is, (1 + trailBytesSeen > needed).
		 * We've examined more bytes than needed to complete
		 * this lead byte. No matter about well-formedness or
		 * validity, the sequence starting with this lead byte
		 * will never include the fallback location, so we must
		 * return the fallback location. See test utf-7.17
		 */
		return fallback;
	    }

	    /*
	     * trailBytesSeen > 0, so we can examine look[1] safely.
	     * Use that capability to screen out invalid sequences.
	     */

	    if (Invalid(look)) {
		/* Reject */
		return fallback;
	    }
	    return (const char *)look;
	}

	/* We saw a trail byte. */
	trailBytesSeen++;

	if ((const char *)look == start) {
	    /*
	     * Do not read before the start of the string
	     *
	     * If we get here, we've examined bytes at every location
	     * >= start and < src and all of them are trail bytes,
	     * including (*start).  We need to return our fallback
	     * and exit this loop before we run past the start of the string.
	     */
	    return fallback;
	}

	/* Continue the search backwards... */
	look--;
    } while (trailBytesSeen < 4);

    /*
     * We've seen 4 trail bytes, so we know there will not be a
     * properly formed byte sequence to find, and we can stop looking,
     * accepting the fallback.
     */
    return fallback;
}

/*
 *---------------------------------------------------------------------------
 *
 * Tcl_UniCharAtIndex --
 *
 *	Returns the Unicode character represented at the specified character
 *	(not byte) position in the UTF-8 string.
 *
 * Results:
 *	As above.
 *
 * Side effects:
 *	None.
 *
 *---------------------------------------------------------------------------
 */

int
Tcl_UniCharAtIndex(
    const char *src,	/* The UTF-8 string to dereference. */
    size_t index)		/* The position of the desired character. */
{
    Tcl_UniChar ch = 0;
    int i = 0;

    if (index == TCL_INDEX_NONE) {
	return -1;
    }
    while (index--) {
	i = TclUtfToUniChar(src, &ch);
	src += i;
    }
#if TCL_UTF_MAX < 4
    if ((ch >= 0xD800) && (i < 3)) {
	/* Index points at character following high Surrogate */
	return -1;
    }
#endif
    TclUtfToUCS4(src, &i);
    return i;
}

/*
 *---------------------------------------------------------------------------
 *
 * Tcl_UtfAtIndex --
 *
 *	Returns a pointer to the specified character (not byte) position in
 *	the UTF-8 string. If TCL_UTF_MAX < 4, characters > U+FFFF count as
 *	2 positions, but then the pointer should never be placed between
 *	the two positions.
 *
 * Results:
 *	As above.
 *
 * Side effects:
 *	None.
 *
 *---------------------------------------------------------------------------
 */

const char *
Tcl_UtfAtIndex(
    const char *src,	/* The UTF-8 string. */
    size_t index)		/* The position of the desired character. */
{
    int ch = 0;

    if (index != TCL_INDEX_NONE) {
	while (index--) {
	    /* Make use of the #undef Tcl_UtfToUniChar above, which already handles UCS4. */
	    src += Tcl_UtfToUniChar(src, &ch);
	}
    }
    return src;
}

const char *
TclUtfAtIndex(
    const char *src,	/* The UTF-8 string. */
    size_t index)		/* The position of the desired character. */
{
    unsigned short ch = 0;
    size_t len = 0;

    if (index != TCL_INDEX_NONE) {
	while (index--) {
	    src += (len = Tcl_UtfToChar16(src, &ch));
	}
	if ((ch >= 0xD800) && (len < 3)) {
	    /* Index points at character following high Surrogate */
	    src += Tcl_UtfToChar16(src, &ch);
	}
    }
    return src;
}

/*
 *---------------------------------------------------------------------------
 *
 * Tcl_UtfBackslash --
 *
 *	Figure out how to handle a backslash sequence.
 *
 * Results:
 *	Stores the bytes represented by the backslash sequence in dst and
 *	returns the number of bytes written to dst. At most 4 bytes
 *	are written to dst; dst must have been large enough to accept those
 *	bytes. If readPtr isn't NULL then it is filled in with a count of the
 *	number of bytes in the backslash sequence.
 *
 * Side effects:
 *	The maximum number of bytes it takes to represent a Unicode character
 *	in UTF-8 is guaranteed to be less than the number of bytes used to
 *	express the backslash sequence that represents that Unicode character.
 *	If the target buffer into which the caller is going to store the bytes
 *	that represent the Unicode character is at least as large as the
 *	source buffer from which the backslashed sequence was extracted, no
 *	buffer overruns should occur.
 *
 *---------------------------------------------------------------------------
 */

size_t
Tcl_UtfBackslash(
    const char *src,		/* Points to the backslash character of a
				 * backslash sequence. */
    int *readPtr,		/* Fill in with number of characters read from
				 * src, unless NULL. */
    char *dst)			/* Filled with the bytes represented by the
				 * backslash sequence. */
{
#define LINE_LENGTH 128
    size_t numRead, result;

    result = TclParseBackslash(src, LINE_LENGTH, &numRead, dst);
    if (numRead == LINE_LENGTH) {
	/*
	 * We ate a whole line. Pay the price of a strlen()
	 */

	result = TclParseBackslash(src, strlen(src), &numRead, dst);
    }
    if (readPtr != NULL) {
	*readPtr = numRead;
    }
    return result;
}

/*
 *----------------------------------------------------------------------
 *
 * Tcl_UtfToUpper --
 *
 *	Convert lowercase characters to uppercase characters in a UTF string
 *	in place. The conversion may shrink the UTF string.
 *
 * Results:
 *	Returns the number of bytes in the resulting string excluding the
 *	trailing null.
 *
 * Side effects:
 *	Writes a terminating null after the last converted character.
 *
 *----------------------------------------------------------------------
 */

size_t
Tcl_UtfToUpper(
    char *str)			/* String to convert in place. */
{
    int ch, upChar;
    char *src, *dst;
    size_t len;

    /*
     * Iterate over the string until we hit the terminating null.
     */

    src = dst = str;
    while (*src) {
	len = TclUtfToUCS4(src, &ch);
	upChar = Tcl_UniCharToUpper(ch);

	/*
	 * To keep badly formed Utf strings from getting inflated by the
	 * conversion (thereby causing a segfault), only copy the upper case
	 * char to dst if its size is <= the original char.
	 */

	if (len < TclUtfCount(upChar)) {
	    memmove(dst, src, len);
	    dst += len;
	} else {
	    dst += Tcl_UniCharToUtf(upChar, dst);
	}
	src += len;
    }
    *dst = '\0';
    return (dst - str);
}

/*
 *----------------------------------------------------------------------
 *
 * Tcl_UtfToLower --
 *
 *	Convert uppercase characters to lowercase characters in a UTF string
 *	in place. The conversion may shrink the UTF string.
 *
 * Results:
 *	Returns the number of bytes in the resulting string excluding the
 *	trailing null.
 *
 * Side effects:
 *	Writes a terminating null after the last converted character.
 *
 *----------------------------------------------------------------------
 */

size_t
Tcl_UtfToLower(
    char *str)			/* String to convert in place. */
{
    int ch, lowChar;
    char *src, *dst;
    size_t len;

    /*
     * Iterate over the string until we hit the terminating null.
     */

    src = dst = str;
    while (*src) {
	len = TclUtfToUCS4(src, &ch);
	lowChar = Tcl_UniCharToLower(ch);

	/*
	 * To keep badly formed Utf strings from getting inflated by the
	 * conversion (thereby causing a segfault), only copy the lower case
	 * char to dst if its size is <= the original char.
	 */

	if (len < TclUtfCount(lowChar)) {
	    memmove(dst, src, len);
	    dst += len;
	} else {
	    dst += Tcl_UniCharToUtf(lowChar, dst);
	}
	src += len;
    }
    *dst = '\0';
    return (dst - str);
}

/*
 *----------------------------------------------------------------------
 *
 * Tcl_UtfToTitle --
 *
 *	Changes the first character of a UTF string to title case or uppercase
 *	and the rest of the string to lowercase. The conversion happens in
 *	place and may shrink the UTF string.
 *
 * Results:
 *	Returns the number of bytes in the resulting string excluding the
 *	trailing null.
 *
 * Side effects:
 *	Writes a terminating null after the last converted character.
 *
 *----------------------------------------------------------------------
 */

size_t
Tcl_UtfToTitle(
    char *str)			/* String to convert in place. */
{
    int ch, titleChar, lowChar;
    char *src, *dst;
    size_t len;

    /*
     * Capitalize the first character and then lowercase the rest of the
     * characters until we get to a null.
     */

    src = dst = str;

    if (*src) {
	len = TclUtfToUCS4(src, &ch);
	titleChar = Tcl_UniCharToTitle(ch);

	if (len < TclUtfCount(titleChar)) {
	    memmove(dst, src, len);
	    dst += len;
	} else {
	    dst += Tcl_UniCharToUtf(titleChar, dst);
	}
	src += len;
    }
    while (*src) {
	len = TclUtfToUCS4(src, &ch);
	lowChar = ch;
	/* Special exception for Georgian Asomtavruli chars, no titlecase. */
	if ((unsigned)(lowChar - 0x1C90) >= 0x30) {
	    lowChar = Tcl_UniCharToLower(lowChar);
	}

	if (len < TclUtfCount(lowChar)) {
	    memmove(dst, src, len);
	    dst += len;
	} else {
	    dst += Tcl_UniCharToUtf(lowChar, dst);
	}
	src += len;
    }
    *dst = '\0';
    return (dst - str);
}

/*
 *----------------------------------------------------------------------
 *
 * TclpUtfNcmp2 --
 *
 *	Compare at most numBytes bytes of utf-8 strings cs and ct. Both cs and
 *	ct are assumed to be at least numBytes bytes long.
 *
 * Results:
 *	Return <0 if cs < ct, 0 if cs == ct, or >0 if cs > ct.
 *
 * Side effects:
 *	None.
 *
 *----------------------------------------------------------------------
 */

int
TclpUtfNcmp2(
    const char *cs,		/* UTF string to compare to ct. */
    const char *ct,		/* UTF string cs is compared to. */
    size_t numBytes)	/* Number of *bytes* to compare. */
{
    /*
     * We can't simply call 'memcmp(cs, ct, numBytes);' because we need to
     * check for Tcl's \xC0\x80 non-utf-8 null encoding. Otherwise utf-8 lexes
     * fine in the strcmp manner.
     */

    int result = 0;

    for ( ; numBytes != 0; numBytes--, cs++, ct++) {
	if (*cs != *ct) {
	    result = UCHAR(*cs) - UCHAR(*ct);
	    break;
	}
    }
    if (numBytes && ((UCHAR(*cs) == 0xC0) || (UCHAR(*ct) == 0xC0))) {
	unsigned char c1, c2;

	c1 = ((UCHAR(*cs) == 0xC0) && (UCHAR(cs[1]) == 0x80)) ? 0 : UCHAR(*cs);
	c2 = ((UCHAR(*ct) == 0xC0) && (UCHAR(ct[1]) == 0x80)) ? 0 : UCHAR(*ct);
	result = (c1 - c2);
    }
    return result;
}

/*
 *----------------------------------------------------------------------
 *
 * Tcl_UtfNcmp --
 *
 *	Compare at most numChars UTF chars of string cs to string ct. Both cs
 *	and ct are assumed to be at least numChars UTF chars long.
 *
 * Results:
 *	Return <0 if cs < ct, 0 if cs == ct, or >0 if cs > ct.
 *
 * Side effects:
 *	None.
 *
 *----------------------------------------------------------------------
 */

int
Tcl_UtfNcmp(
    const char *cs,		/* UTF string to compare to ct. */
    const char *ct,		/* UTF string cs is compared to. */
    size_t numChars)	/* Number of UTF chars to compare. */
{
    Tcl_UniChar ch1 = 0, ch2 = 0;

    /*
     * Cannot use 'memcmp(cs, ct, n);' as byte representation of \u0000 (the
     * pair of bytes 0xC0,0x80) is larger than byte representation of \u0001
     * (the byte 0x01.)
     */

    while (numChars-- > 0) {
	/*
	 * n must be interpreted as chars, not bytes. This should be called
	 * only when both strings are of at least n chars long (no need for \0
	 * check)
	 */

	cs += TclUtfToUniChar(cs, &ch1);
	ct += TclUtfToUniChar(ct, &ch2);
	if (ch1 != ch2) {
#if TCL_UTF_MAX < 4
	    /* Surrogates always report higher than non-surrogates */
	    if (((ch1 & 0xFC00) == 0xD800)) {
	    if ((ch2 & 0xFC00) != 0xD800) {
		return ch1;
	    }
	    } else if ((ch2 & 0xFC00) == 0xD800) {
		return -ch2;
	    }
#endif
	    return (ch1 - ch2);
	}
    }
    return 0;
}

/*
 *----------------------------------------------------------------------
 *
 * Tcl_UtfNcasecmp --
 *
 *	Compare at most numChars UTF chars of string cs to string ct case
 *	insensitive. Both cs and ct are assumed to be at least numChars UTF
 *	chars long.
 *
 * Results:
 *	Return <0 if cs < ct, 0 if cs == ct, or >0 if cs > ct.
 *
 * Side effects:
 *	None.
 *
 *----------------------------------------------------------------------
 */

int
Tcl_UtfNcasecmp(
    const char *cs,		/* UTF string to compare to ct. */
    const char *ct,		/* UTF string cs is compared to. */
    size_t numChars)	/* Number of UTF chars to compare. */
{
    Tcl_UniChar ch1 = 0, ch2 = 0;

    while (numChars-- > 0) {
	/*
	 * n must be interpreted as chars, not bytes.
	 * This should be called only when both strings are of
	 * at least n chars long (no need for \0 check)
	 */
	cs += TclUtfToUniChar(cs, &ch1);
	ct += TclUtfToUniChar(ct, &ch2);
	if (ch1 != ch2) {
#if TCL_UTF_MAX < 4
	    /* Surrogates always report higher than non-surrogates */
	    if (((ch1 & 0xFC00) == 0xD800)) {
	    if ((ch2 & 0xFC00) != 0xD800) {
		return ch1;
	    }
	    } else if ((ch2 & 0xFC00) == 0xD800) {
		return -ch2;
	    }
#endif
	    ch1 = Tcl_UniCharToLower(ch1);
	    ch2 = Tcl_UniCharToLower(ch2);
	    if (ch1 != ch2) {
		return (ch1 - ch2);
	    }
	}
    }
    return 0;
}

/*
 *----------------------------------------------------------------------
 *
 * Tcl_UtfCmp --
 *
 *	Compare UTF chars of string cs to string ct case sensitively.
 *	Replacement for strcmp in Tcl core, in places where UTF-8 should
 *	be handled.
 *
 * Results:
 *	Return <0 if cs < ct, 0 if cs == ct, or >0 if cs > ct.
 *
 * Side effects:
 *	None.
 *
 *----------------------------------------------------------------------
 */

int
TclUtfCmp(
    const char *cs,		/* UTF string to compare to ct. */
    const char *ct)		/* UTF string cs is compared to. */
{
    Tcl_UniChar ch1 = 0, ch2 = 0;

    while (*cs && *ct) {
	cs += TclUtfToUniChar(cs, &ch1);
	ct += TclUtfToUniChar(ct, &ch2);
	if (ch1 != ch2) {
#if TCL_UTF_MAX < 4
	    /* Surrogates always report higher than non-surrogates */
	    if (((ch1 & 0xFC00) == 0xD800)) {
	    if ((ch2 & 0xFC00) != 0xD800) {
		return ch1;
	    }
	    } else if ((ch2 & 0xFC00) == 0xD800) {
		return -ch2;
	    }
#endif
	    return ch1 - ch2;
	}
    }
    return UCHAR(*cs) - UCHAR(*ct);
}


/*
 *----------------------------------------------------------------------
 *
 * TclUtfCasecmp --
 *
 *	Compare UTF chars of string cs to string ct case insensitively.
 *	Replacement for strcasecmp in Tcl core, in places where UTF-8 should
 *	be handled.
 *
 * Results:
 *	Return <0 if cs < ct, 0 if cs == ct, or >0 if cs > ct.
 *
 * Side effects:
 *	None.
 *
 *----------------------------------------------------------------------
 */

int
TclUtfCasecmp(
    const char *cs,		/* UTF string to compare to ct. */
    const char *ct)		/* UTF string cs is compared to. */
{
    Tcl_UniChar ch1 = 0, ch2 = 0;

    while (*cs && *ct) {
	cs += TclUtfToUniChar(cs, &ch1);
	ct += TclUtfToUniChar(ct, &ch2);
	if (ch1 != ch2) {
#if TCL_UTF_MAX < 4
	    /* Surrogates always report higher than non-surrogates */
	    if (((ch1 & 0xFC00) == 0xD800)) {
	    if ((ch2 & 0xFC00) != 0xD800) {
		return ch1;
	    }
	    } else if ((ch2 & 0xFC00) == 0xD800) {
		return -ch2;
	    }
#endif
	    ch1 = Tcl_UniCharToLower(ch1);
	    ch2 = Tcl_UniCharToLower(ch2);
	    if (ch1 != ch2) {
		return ch1 - ch2;
	    }
	}
    }
    return UCHAR(*cs) - UCHAR(*ct);
}


/*
 *----------------------------------------------------------------------
 *
 * Tcl_UniCharToUpper --
 *
 *	Compute the uppercase equivalent of the given Unicode character.
 *
 * Results:
 *	Returns the uppercase Unicode character.
 *
 * Side effects:
 *	None.
 *
 *----------------------------------------------------------------------
 */

int
Tcl_UniCharToUpper(
    int ch)			/* Unicode character to convert. */
{
    if (!UNICODE_OUT_OF_RANGE(ch)) {
	int info = GetUniCharInfo(ch);

	if (GetCaseType(info) & 0x04) {
	    ch -= GetDelta(info);
	}
    }
    /* Clear away extension bits, if any */
    return ch & 0x1FFFFF;
}

/*
 *----------------------------------------------------------------------
 *
 * Tcl_UniCharToLower --
 *
 *	Compute the lowercase equivalent of the given Unicode character.
 *
 * Results:
 *	Returns the lowercase Unicode character.
 *
 * Side effects:
 *	None.
 *
 *----------------------------------------------------------------------
 */

int
Tcl_UniCharToLower(
    int ch)			/* Unicode character to convert. */
{
    if (!UNICODE_OUT_OF_RANGE(ch)) {
	int info = GetUniCharInfo(ch);
	int mode = GetCaseType(info);

	if ((mode & 0x02) && (mode != 0x7)) {
	    ch += GetDelta(info);
	}
    }
    /* Clear away extension bits, if any */
    return ch & 0x1FFFFF;
}

/*
 *----------------------------------------------------------------------
 *
 * Tcl_UniCharToTitle --
 *
 *	Compute the titlecase equivalent of the given Unicode character.
 *
 * Results:
 *	Returns the titlecase Unicode character.
 *
 * Side effects:
 *	None.
 *
 *----------------------------------------------------------------------
 */

int
Tcl_UniCharToTitle(
    int ch)			/* Unicode character to convert. */
{
    if (!UNICODE_OUT_OF_RANGE(ch)) {
	int info = GetUniCharInfo(ch);
	int mode = GetCaseType(info);

	if (mode & 0x1) {
	    /*
	     * Subtract or add one depending on the original case.
	     */

	    if (mode != 0x7) {
		ch += ((mode & 0x4) ? -1 : 1);
	    }
	} else if (mode == 0x4) {
	    ch -= GetDelta(info);
	}
    }
    /* Clear away extension bits, if any */
    return ch & 0x1FFFFF;
}

/*
 *----------------------------------------------------------------------
 *
 * Tcl_Char16Len --
 *
 *	Find the length of a UniChar string. The str input must be null
 *	terminated.
 *
 * Results:
 *	Returns the length of str in UniChars (not bytes).
 *
 * Side effects:
 *	None.
 *
 *----------------------------------------------------------------------
 */

size_t
Tcl_Char16Len(
    const unsigned short *uniStr)	/* Unicode string to find length of. */
{
    size_t len = 0;

    while (*uniStr != '\0') {
	len++;
	uniStr++;
    }
    return len;
}

/*
 *----------------------------------------------------------------------
 *
 * Tcl_UniCharLen --
 *
 *	Find the length of a UniChar string. The str input must be null
 *	terminated.
 *
 * Results:
 *	Returns the length of str in UniChars (not bytes).
 *
 * Side effects:
 *	None.
 *
 *----------------------------------------------------------------------
 */

#undef Tcl_UniCharLen
size_t
Tcl_UniCharLen(
    const int *uniStr)	/* Unicode string to find length of. */
{
    size_t len = 0;

    while (*uniStr != '\0') {
	len++;
	uniStr++;
    }
    return len;
}

/*
 *----------------------------------------------------------------------
 *
 * TclUniCharNcmp --
 *
 *	Compare at most numChars unichars of string ucs to string uct.
 *	Both ucs and uct are assumed to be at least numChars unichars long.
 *
 * Results:
 *	Return <0 if ucs < uct, 0 if ucs == uct, or >0 if ucs > uct.
 *
 * Side effects:
 *	None.
 *
 *----------------------------------------------------------------------
 */

int
TclUniCharNcmp(
    const Tcl_UniChar *ucs,	/* Unicode string to compare to uct. */
    const Tcl_UniChar *uct,	/* Unicode string ucs is compared to. */
    size_t numChars)	/* Number of unichars to compare. */
{
#if defined(WORDS_BIGENDIAN) && (TCL_UTF_MAX > 3)
    /*
     * We are definitely on a big-endian machine; memcmp() is safe
     */

    return memcmp(ucs, uct, numChars*sizeof(Tcl_UniChar));

#else /* !WORDS_BIGENDIAN */
    /*
     * We can't simply call memcmp() because that is not lexically correct.
     */

    for ( ; numChars != 0; ucs++, uct++, numChars--) {
	if (*ucs != *uct) {
#if TCL_UTF_MAX < 4
	    /* special case for handling upper surrogates */
	    if (((*ucs & 0xFC00) == 0xD800) && ((*uct & 0xFC00) != 0xD800)) {
		return 1;
	    } else if (((*uct & 0xFC00) == 0xD800)) {
		return -1;
	    }
#endif
	    return (*ucs - *uct);
	}
    }
    return 0;
#endif /* WORDS_BIGENDIAN */
}

/*
 *----------------------------------------------------------------------
 *
 * TclUniCharNcasecmp --
 *
 *	Compare at most numChars unichars of string ucs to string uct case
 *	insensitive. Both ucs and uct are assumed to be at least numChars
 *	unichars long.
 *
 * Results:
 *	Return <0 if ucs < uct, 0 if ucs == uct, or >0 if ucs > uct.
 *
 * Side effects:
 *	None.
 *
 *----------------------------------------------------------------------
 */

int
TclUniCharNcasecmp(
    const Tcl_UniChar *ucs,	/* Unicode string to compare to uct. */
    const Tcl_UniChar *uct,	/* Unicode string ucs is compared to. */
    size_t numChars)	/* Number of unichars to compare. */
{
    for ( ; numChars != 0; numChars--, ucs++, uct++) {
	if (*ucs != *uct) {
	    Tcl_UniChar lcs = Tcl_UniCharToLower(*ucs);
	    Tcl_UniChar lct = Tcl_UniCharToLower(*uct);

	    if (lcs != lct) {
#if TCL_UTF_MAX < 4
	    /* special case for handling upper surrogates */
	    if (((lcs & 0xFC00) == 0xD800) && ((lct & 0xFC00) != 0xD800)) {
		return 1;
	    } else if (((lct & 0xFC00) == 0xD800)) {
		return -1;
	    }
#endif
		return (lcs - lct);
	    }
	}
    }
    return 0;
}

/*
 *----------------------------------------------------------------------
 *
 * Tcl_UniCharIsAlnum --
 *
 *	Test if a character is an alphanumeric Unicode character.
 *
 * Results:
 *	Returns 1 if character is alphanumeric.
 *
 * Side effects:
 *	None.
 *
 *----------------------------------------------------------------------
 */

int
Tcl_UniCharIsAlnum(
    int ch)			/* Unicode character to test. */
{
    if (UNICODE_OUT_OF_RANGE(ch)) {
	return 0;
    }
    return (((ALPHA_BITS | DIGIT_BITS) >> GetCategory(ch)) & 1);
}

/*
 *----------------------------------------------------------------------
 *
 * Tcl_UniCharIsAlpha --
 *
 *	Test if a character is an alphabetic Unicode character.
 *
 * Results:
 *	Returns 1 if character is alphabetic.
 *
 * Side effects:
 *	None.
 *
 *----------------------------------------------------------------------
 */

int
Tcl_UniCharIsAlpha(
    int ch)			/* Unicode character to test. */
{
    if (UNICODE_OUT_OF_RANGE(ch)) {
	return 0;
    }
    return ((ALPHA_BITS >> GetCategory(ch)) & 1);
}

/*
 *----------------------------------------------------------------------
 *
 * Tcl_UniCharIsControl --
 *
 *	Test if a character is a Unicode control character.
 *
 * Results:
 *	Returns non-zero if character is a control.
 *
 * Side effects:
 *	None.
 *
 *----------------------------------------------------------------------
 */

int
Tcl_UniCharIsControl(
    int ch)			/* Unicode character to test. */
{
    if (UNICODE_OUT_OF_RANGE(ch)) {
	/* Clear away extension bits, if any */
	ch &= 0x1FFFFF;
	if ((ch == 0xE0001) || ((ch >= 0xE0020) && (ch <= 0xE007F))) {
	    return 1;
	}
	if ((ch >= 0xF0000) && ((ch & 0xFFFF) <= 0xFFFD)) {
	    return 1;
	}
	return 0;
    }
    return ((CONTROL_BITS >> GetCategory(ch)) & 1);
}

/*
 *----------------------------------------------------------------------
 *
 * Tcl_UniCharIsDigit --
 *
 *	Test if a character is a numeric Unicode character.
 *
 * Results:
 *	Returns non-zero if character is a digit.
 *
 * Side effects:
 *	None.
 *
 *----------------------------------------------------------------------
 */

int
Tcl_UniCharIsDigit(
    int ch)			/* Unicode character to test. */
{
    if (UNICODE_OUT_OF_RANGE(ch)) {
	return 0;
    }
    return (GetCategory(ch) == DECIMAL_DIGIT_NUMBER);
}

/*
 *----------------------------------------------------------------------
 *
 * Tcl_UniCharIsGraph --
 *
 *	Test if a character is any Unicode print character except space.
 *
 * Results:
 *	Returns non-zero if character is printable, but not space.
 *
 * Side effects:
 *	None.
 *
 *----------------------------------------------------------------------
 */

int
Tcl_UniCharIsGraph(
    int ch)			/* Unicode character to test. */
{
    if (UNICODE_OUT_OF_RANGE(ch)) {
	return ((unsigned)((ch & 0x1FFFFF) - 0xE0100) <= 0xEF);
    }
    return ((GRAPH_BITS >> GetCategory(ch)) & 1);
}

/*
 *----------------------------------------------------------------------
 *
 * Tcl_UniCharIsLower --
 *
 *	Test if a character is a lowercase Unicode character.
 *
 * Results:
 *	Returns non-zero if character is lowercase.
 *
 * Side effects:
 *	None.
 *
 *----------------------------------------------------------------------
 */

int
Tcl_UniCharIsLower(
    int ch)			/* Unicode character to test. */
{
    if (UNICODE_OUT_OF_RANGE(ch)) {
	return 0;
    }
    return (GetCategory(ch) == LOWERCASE_LETTER);
}

/*
 *----------------------------------------------------------------------
 *
 * Tcl_UniCharIsPrint --
 *
 *	Test if a character is a Unicode print character.
 *
 * Results:
 *	Returns non-zero if character is printable.
 *
 * Side effects:
 *	None.
 *
 *----------------------------------------------------------------------
 */

int
Tcl_UniCharIsPrint(
    int ch)			/* Unicode character to test. */
{
    if (UNICODE_OUT_OF_RANGE(ch)) {
	return ((unsigned)((ch & 0x1FFFFF) - 0xE0100) <= 0xEF);
    }
    return (((GRAPH_BITS|SPACE_BITS) >> GetCategory(ch)) & 1);
}

/*
 *----------------------------------------------------------------------
 *
 * Tcl_UniCharIsPunct --
 *
 *	Test if a character is a Unicode punctuation character.
 *
 * Results:
 *	Returns non-zero if character is punct.
 *
 * Side effects:
 *	None.
 *
 *----------------------------------------------------------------------
 */

int
Tcl_UniCharIsPunct(
    int ch)			/* Unicode character to test. */
{
    if (UNICODE_OUT_OF_RANGE(ch)) {
	return 0;
    }
    return ((PUNCT_BITS >> GetCategory(ch)) & 1);
}

/*
 *----------------------------------------------------------------------
 *
 * Tcl_UniCharIsSpace --
 *
 *	Test if a character is a whitespace Unicode character.
 *
 * Results:
 *	Returns non-zero if character is a space.
 *
 * Side effects:
 *	None.
 *
 *----------------------------------------------------------------------
 */

int
Tcl_UniCharIsSpace(
    int ch)			/* Unicode character to test. */
{
    /* Ignore upper 11 bits. */
    ch &= 0x1FFFFF;

    /*
     * If the character is within the first 127 characters, just use the
     * standard C function, otherwise consult the Unicode table.
     */

    if (ch < 0x80) {
	return TclIsSpaceProcM((char) ch);
    } else if (UNICODE_OUT_OF_RANGE(ch)) {
	return 0;
    } else if (ch == 0x0085 || ch == 0x180E || ch == 0x200B
	    || ch == 0x202F || ch == 0x2060 || ch == 0xFEFF) {
	return 1;
    } else {
	return ((SPACE_BITS >> GetCategory(ch)) & 1);
    }
}

/*
 *----------------------------------------------------------------------
 *
 * Tcl_UniCharIsUpper --
 *
 *	Test if a character is a uppercase Unicode character.
 *
 * Results:
 *	Returns non-zero if character is uppercase.
 *
 * Side effects:
 *	None.
 *
 *----------------------------------------------------------------------
 */

int
Tcl_UniCharIsUpper(
    int ch)			/* Unicode character to test. */
{
    if (UNICODE_OUT_OF_RANGE(ch)) {
	return 0;
    }
    return (GetCategory(ch) == UPPERCASE_LETTER);
}

/*
 *----------------------------------------------------------------------
 *
 * Tcl_UniCharIsUnicode --
 *
 *	Test if a character is a Unicode character.
 *
 * Results:
 *	Returns non-zero if character belongs to the Unicode set.
 *
 *	Excluded are:
 *	  1) All characters > U+10FFFF
 *	  2) Surrogates U+D800 - U+DFFF
 *	  3) Last 2 characters of each plane, so U+??FFFE  and U+??FFFF
 *	  4) The characters in the range U+FDD0 - U+FDEF
 *
 * Side effects:
 *	None.
 *
 *----------------------------------------------------------------------
 */

int
Tcl_UniCharIsUnicode(
    int ch)			/* Unicode character to test. */
{
    return ((unsigned int)ch <= 0x10FFFF) && ((ch & 0xFFF800) != 0xD800)
	    && ((ch & 0xFFFE) != 0xFFFE) && ((unsigned int)(ch - 0xFDD0) >= 32);
}

/*
 *----------------------------------------------------------------------
 *
 * Tcl_UniCharIsWordChar --
 *
 *	Test if a character is alphanumeric or a connector punctuation mark.
 *
 * Results:
 *	Returns 1 if character is a word character.
 *
 * Side effects:
 *	None.
 *
 *----------------------------------------------------------------------
 */

int
Tcl_UniCharIsWordChar(
    int ch)			/* Unicode character to test. */
{
    if (UNICODE_OUT_OF_RANGE(ch)) {
	return 0;
    }
    return ((WORD_BITS >> GetCategory(ch)) & 1);
}

/*
 *----------------------------------------------------------------------
 *
 * TclUniCharCaseMatch --
 *
 *	See if a particular Unicode string matches a particular pattern.
 *	Allows case insensitivity. This is the Unicode equivalent of the char*
 *	Tcl_StringCaseMatch. The UniChar strings must be NULL-terminated.
 *	This has no provision for counted UniChar strings, thus should not be
 *	used where NULLs are expected in the UniChar string. Use
 *	TclUniCharMatch where possible.
 *
 * Results:
 *	The return value is 1 if string matches pattern, and 0 otherwise. The
 *	matching operation permits the following special characters in the
 *	pattern: *?\[] (see the manual entry for details on what these mean).
 *
 * Side effects:
 *	None.
 *
 *----------------------------------------------------------------------
 */

int
TclUniCharCaseMatch(
    const Tcl_UniChar *uniStr,	/* Unicode String. */
    const Tcl_UniChar *uniPattern,
				/* Pattern, which may contain special
				 * characters. */
    int nocase)			/* 0 for case sensitive, 1 for insensitive */
{
    Tcl_UniChar ch1 = 0, p;

    while (1) {
	p = *uniPattern;

	/*
	 * See if we're at the end of both the pattern and the string. If so,
	 * we succeeded. If we're at the end of the pattern but not at the end
	 * of the string, we failed.
	 */

	if (p == 0) {
	    return (*uniStr == 0);
	}
	if ((*uniStr == 0) && (p != '*')) {
	    return 0;
	}

	/*
	 * Check for a "*" as the next pattern character. It matches any
	 * substring. We handle this by skipping all the characters up to the
	 * next matching one in the pattern, and then calling ourselves
	 * recursively for each postfix of string, until either we match or we
	 * reach the end of the string.
	 */

	if (p == '*') {
	    /*
	     * Skip all successive *'s in the pattern
	     */

	    while (*(++uniPattern) == '*') {
		/* empty body */
	    }
	    p = *uniPattern;
	    if (p == 0) {
		return 1;
	    }
	    if (nocase) {
		p = Tcl_UniCharToLower(p);
	    }
	    while (1) {
		/*
		 * Optimization for matching - cruise through the string
		 * quickly if the next char in the pattern isn't a special
		 * character
		 */

		if ((p != '[') && (p != '?') && (p != '\\')) {
		    if (nocase) {
			while (*uniStr && (p != *uniStr)
				&& (p != Tcl_UniCharToLower(*uniStr))) {
			    uniStr++;
			}
		    } else {
			while (*uniStr && (p != *uniStr)) {
			    uniStr++;
			}
		    }
		}
		if (TclUniCharCaseMatch(uniStr, uniPattern, nocase)) {
		    return 1;
		}
		if (*uniStr == 0) {
		    return 0;
		}
		uniStr++;
	    }
	}

	/*
	 * Check for a "?" as the next pattern character. It matches any
	 * single character.
	 */

	if (p == '?') {
	    uniPattern++;
	    uniStr++;
	    continue;
	}

	/*
	 * Check for a "[" as the next pattern character. It is followed by a
	 * list of characters that are acceptable, or by a range (two
	 * characters separated by "-").
	 */

	if (p == '[') {
	    Tcl_UniChar startChar, endChar;

	    uniPattern++;
	    ch1 = (nocase ? Tcl_UniCharToLower(*uniStr) : *uniStr);
	    uniStr++;
	    while (1) {
		if ((*uniPattern == ']') || (*uniPattern == 0)) {
		    return 0;
		}
		startChar = (nocase ? Tcl_UniCharToLower(*uniPattern)
			: *uniPattern);
		uniPattern++;
		if (*uniPattern == '-') {
		    uniPattern++;
		    if (*uniPattern == 0) {
			return 0;
		    }
		    endChar = (nocase ? Tcl_UniCharToLower(*uniPattern)
			    : *uniPattern);
		    uniPattern++;
		    if (((startChar <= ch1) && (ch1 <= endChar))
			    || ((endChar <= ch1) && (ch1 <= startChar))) {
			/*
			 * Matches ranges of form [a-z] or [z-a].
			 */
			break;
		    }
		} else if (startChar == ch1) {
		    break;
		}
	    }
	    while (*uniPattern != ']') {
		if (*uniPattern == 0) {
		    uniPattern--;
		    break;
		}
		uniPattern++;
	    }
	    uniPattern++;
	    continue;
	}

	/*
	 * If the next pattern character is '\', just strip off the '\' so we
	 * do exact matching on the character that follows.
	 */

	if (p == '\\') {
	    if (*(++uniPattern) == '\0') {
		return 0;
	    }
	}

	/*
	 * There's no special character. Just make sure that the next bytes of
	 * each string match.
	 */

	if (nocase) {
	    if (Tcl_UniCharToLower(*uniStr) !=
		    Tcl_UniCharToLower(*uniPattern)) {
		return 0;
	    }
	} else if (*uniStr != *uniPattern) {
	    return 0;
	}
	uniStr++;
	uniPattern++;
    }
}

/*
 *----------------------------------------------------------------------
 *
 * TclUniCharMatch --
 *
 *	See if a particular Unicode string matches a particular pattern.
 *	Allows case insensitivity. This is the Unicode equivalent of the char*
 *	Tcl_StringCaseMatch. This variant of TclUniCharCaseMatch uses counted
 *	Strings, so embedded NULLs are allowed.
 *
 * Results:
 *	The return value is 1 if string matches pattern, and 0 otherwise. The
 *	matching operation permits the following special characters in the
 *	pattern: *?\[] (see the manual entry for details on what these mean).
 *
 * Side effects:
 *	None.
 *
 *----------------------------------------------------------------------
 */

int
TclUniCharMatch(
    const Tcl_UniChar *string,	/* Unicode String. */
    size_t strLen,			/* Length of String */
    const Tcl_UniChar *pattern,	/* Pattern, which may contain special
				 * characters. */
    size_t ptnLen,			/* Length of Pattern */
    int nocase)			/* 0 for case sensitive, 1 for insensitive */
{
    const Tcl_UniChar *stringEnd, *patternEnd;
    Tcl_UniChar p;

    stringEnd = string + strLen;
    patternEnd = pattern + ptnLen;

    while (1) {
	/*
	 * See if we're at the end of both the pattern and the string. If so,
	 * we succeeded. If we're at the end of the pattern but not at the end
	 * of the string, we failed.
	 */

	if (pattern == patternEnd) {
	    return (string == stringEnd);
	}
	p = *pattern;
	if ((string == stringEnd) && (p != '*')) {
	    return 0;
	}

	/*
	 * Check for a "*" as the next pattern character. It matches any
	 * substring. We handle this by skipping all the characters up to the
	 * next matching one in the pattern, and then calling ourselves
	 * recursively for each postfix of string, until either we match or we
	 * reach the end of the string.
	 */

	if (p == '*') {
	    /*
	     * Skip all successive *'s in the pattern.
	     */

	    while (*(++pattern) == '*') {
		/* empty body */
	    }
	    if (pattern == patternEnd) {
		return 1;
	    }
	    p = *pattern;
	    if (nocase) {
		p = Tcl_UniCharToLower(p);
	    }
	    while (1) {
		/*
		 * Optimization for matching - cruise through the string
		 * quickly if the next char in the pattern isn't a special
		 * character.
		 */

		if ((p != '[') && (p != '?') && (p != '\\')) {
		    if (nocase) {
			while ((string < stringEnd) && (p != *string)
				&& (p != Tcl_UniCharToLower(*string))) {
			    string++;
			}
		    } else {
			while ((string < stringEnd) && (p != *string)) {
			    string++;
			}
		    }
		}
		if (TclUniCharMatch(string, stringEnd - string,
			pattern, patternEnd - pattern, nocase)) {
		    return 1;
		}
		if (string == stringEnd) {
		    return 0;
		}
		string++;
	    }
	}

	/*
	 * Check for a "?" as the next pattern character. It matches any
	 * single character.
	 */

	if (p == '?') {
	    pattern++;
	    string++;
	    continue;
	}

	/*
	 * Check for a "[" as the next pattern character. It is followed by a
	 * list of characters that are acceptable, or by a range (two
	 * characters separated by "-").
	 */

	if (p == '[') {
	    Tcl_UniChar ch1, startChar, endChar;

	    pattern++;
	    ch1 = (nocase ? Tcl_UniCharToLower(*string) : *string);
	    string++;
	    while (1) {
		if ((*pattern == ']') || (pattern == patternEnd)) {
		    return 0;
		}
		startChar = (nocase ? Tcl_UniCharToLower(*pattern) : *pattern);
		pattern++;
		if (*pattern == '-') {
		    pattern++;
		    if (pattern == patternEnd) {
			return 0;
		    }
		    endChar = (nocase ? Tcl_UniCharToLower(*pattern)
			    : *pattern);
		    pattern++;
		    if (((startChar <= ch1) && (ch1 <= endChar))
			    || ((endChar <= ch1) && (ch1 <= startChar))) {
			/*
			 * Matches ranges of form [a-z] or [z-a].
			 */
			break;
		    }
		} else if (startChar == ch1) {
		    break;
		}
	    }
	    while (*pattern != ']') {
		if (pattern == patternEnd) {
		    pattern--;
		    break;
		}
		pattern++;
	    }
	    pattern++;
	    continue;
	}

	/*
	 * If the next pattern character is '\', just strip off the '\' so we
	 * do exact matching on the character that follows.
	 */

	if (p == '\\') {
	    if (++pattern == patternEnd) {
		return 0;
	    }
	}

	/*
	 * There's no special character. Just make sure that the next bytes of
	 * each string match.
	 */

	if (nocase) {
	    if (Tcl_UniCharToLower(*string) != Tcl_UniCharToLower(*pattern)) {
		return 0;
	    }
	} else if (*string != *pattern) {
	    return 0;
	}
	string++;
	pattern++;
    }
}

/*
 *---------------------------------------------------------------------------
 *
 * TclUtfToUCS4 --
 *
 *	Extracts the 4-byte codepoint from the leading bytes of the
 *	Modified UTF-8 string "src".  This is a utility routine to
 *	contain the surrogate gymnastics in one place.
 *
 *	The caller must ensure that the source buffer is long enough that this
 *	routine does not run off the end and dereference non-existent memory
 *	looking for trail bytes. If the source buffer is known to be '\0'
 *	terminated, this cannot happen. Otherwise, the caller should call
 *	Tcl_UtfCharComplete() before calling this routine to ensure that
 *	enough bytes remain in the string.
 *
 * Results:
 *	Fills *usc4Ptr with the UCS4 code point and returns the number of bytes
 *	consumed from the source string.
 *
 * Side effects:
 *	None.
 *
 *---------------------------------------------------------------------------
 */

#if TCL_UTF_MAX < 4
int
TclUtfToUCS4(
    const char *src,	/* The UTF-8 string. */
    int *ucs4Ptr)	/* Filled with the UCS4 codepoint represented
			 * by the UTF-8 string. */
{
    /* Make use of the #undef Tcl_UtfToUniChar above, which already handles UCS4. */
    return Tcl_UtfToUniChar(src, ucs4Ptr);
}

int
TclUniCharToUCS4(
    const Tcl_UniChar *src,	/* The Tcl_UniChar string. */
    int *ucs4Ptr)	/* Filled with the UCS4 codepoint represented
			 * by the Tcl_UniChar string. */
{
    if (((src[0] & 0xFC00) == 0xD800) && ((src[1] & 0xFC00) == 0xDC00)) {
	*ucs4Ptr = (((src[0] & 0x3FF) << 10) | (src[1] & 0x3FF)) + 0x10000;
	return 2;
    }
    *ucs4Ptr = src[0];
    return 1;
}

const Tcl_UniChar *TclUCS4Prev(const Tcl_UniChar *src, const Tcl_UniChar *ptr) {
    if (src <= ptr + 1) {
    	return ptr;
    }
    if (((src[-1] & 0xFC00) == 0xDC00) && ((src[-2] & 0xFC00) == 0xD800)) {
	return src - 2;
    }
    return src - 1;
}



#endif

/*
 * Local Variables:
 * mode: c
 * c-basic-offset: 4
 * fill-column: 78
 * End:
 */<|MERGE_RESOLUTION|>--- conflicted
+++ resolved
@@ -186,26 +186,8 @@
  *
  * Tcl_UniCharToUtf --
  *
-<<<<<<< HEAD
  *	Stores the given Tcl_UniChar as a sequence of UTF-8 bytes in the provided
  *	buffer. Equivalent to Plan 9 runetochar().
- *
- *	When this function is called and ch is a high surrogate,
- *	the first byte of the 4-byte UTF-8 sequence is produced, and
- *	the function returns 1. Calling the function again with a
- *	low surrogate, the remaining 3 bytes of the 4-byte UTF-8
- *	sequence is produced, and the function returns 3. The buffer
- *	is used to remember the high surrogate between the two calls.
- *
- *	If no low surrogate follows the high surrogate (which is actually illegal),
- *	calling Tcl_UniCharToUtf again with ch being -1 produces a 3-byte UTF-8
- *	sequence representing the high surrogate.
- *
- * Results:
- *	Returns the number of bytes populated in the buffer.
-=======
- *	Stores the given Tcl_UniChar as a sequence of UTF-8 bytes in the
- *	provided buffer. Equivalent to Plan 9 runetochar().
  *
  *	Surrogate pairs are handled as follows: When ch is a high surrogate,
  *	the first byte of the 4-byte UTF-8 sequence is stored in the buffer and
@@ -213,14 +195,12 @@
  *	surrogate and the same buffer, the remaining 3 bytes of the 4-byte
  *	UTF-8 sequence are produced.
  *
- *	If no low surrogate follows the high surrogate (which is actually
- *	illegal), this can be handled reasonably by calling Tcl_UniCharToUtf
- *	again with ch = -1. This produces a 3-byte UTF-8 sequence
- *	representing the high surrogate.
+ *	If no low surrogate follows the high surrogate (which is actually illegal),
+ *	calling Tcl_UniCharToUtf again with ch being -1 produces a 3-byte UTF-8
+ *	sequence representing the high surrogate.
  *
  * Results:
  *	Returns the number of bytes stored into the buffer.
->>>>>>> 0184ebda
  *
  * Side effects:
  *	None.
@@ -282,11 +262,7 @@
 
 		    /* Fill buffer with specific 3-byte (invalid) byte combination,
 		       so following low surrogate can recognize it and combine */
-<<<<<<< HEAD
-		    buf[2] = (char) (        0x03 & ch);
-=======
 		    buf[2] = (char) ((ch << 4) & 0x30);
->>>>>>> 0184ebda
 		    buf[1] = (char) (0x80 | (0x3F & (ch >> 2)));
 		    buf[0] = (char) (0xF0 | (0x07 & (ch >> 8)));
 		    return 1;
