/*
 * tclUtf.c --
 *
 *	Routines for manipulating UTF-8 strings.
 *
 * Copyright (c) 1997-1998 Sun Microsystems, Inc.
 *
 * See the file "license.terms" for information on usage and redistribution of
 * this file, and for a DISCLAIMER OF ALL WARRANTIES.
 */

#include "tclInt.h"

/*
 * Include the static character classification tables and macros.
 */

#include "tclUniData.c"

/*
 * The following macros are used for fast character category tests. The x_BITS
 * values are shifted right by the category value to determine whether the
 * given category is included in the set.
 */

#define ALPHA_BITS ((1 << UPPERCASE_LETTER) | (1 << LOWERCASE_LETTER) \
	| (1 << TITLECASE_LETTER) | (1 << MODIFIER_LETTER) | (1<<OTHER_LETTER))

#define CONTROL_BITS ((1 << CONTROL) | (1 << FORMAT) | (1 << PRIVATE_USE))

#define DIGIT_BITS (1 << DECIMAL_DIGIT_NUMBER)

#define SPACE_BITS ((1 << SPACE_SEPARATOR) | (1 << LINE_SEPARATOR) \
	| (1 << PARAGRAPH_SEPARATOR))

#define WORD_BITS (ALPHA_BITS | DIGIT_BITS | (1 << CONNECTOR_PUNCTUATION))

#define PUNCT_BITS ((1 << CONNECTOR_PUNCTUATION) | \
	(1 << DASH_PUNCTUATION) | (1 << OPEN_PUNCTUATION) | \
	(1 << CLOSE_PUNCTUATION) | (1 << INITIAL_QUOTE_PUNCTUATION) | \
	(1 << FINAL_QUOTE_PUNCTUATION) | (1 << OTHER_PUNCTUATION))

#define GRAPH_BITS (WORD_BITS | PUNCT_BITS | \
	(1 << NON_SPACING_MARK) | (1 << ENCLOSING_MARK) | \
	(1 << COMBINING_SPACING_MARK) | (1 << LETTER_NUMBER) | \
	(1 << OTHER_NUMBER) | \
	(1 << MATH_SYMBOL) | (1 << CURRENCY_SYMBOL) | \
	(1 << MODIFIER_SYMBOL) | (1 << OTHER_SYMBOL))

/*
 * Unicode characters less than this value are represented by themselves in
 * UTF-8 strings.
 */

#define UNICODE_SELF	0x80

/*
 * The following structures are used when mapping between Unicode (UCS-2) and
 * UTF-8.
 */

static const unsigned char totalBytes[256] = {
    1,1,1,1,1,1,1,1,1,1,1,1,1,1,1,1,1,1,1,1,1,1,1,1,1,1,1,1,1,1,1,1,
    1,1,1,1,1,1,1,1,1,1,1,1,1,1,1,1,1,1,1,1,1,1,1,1,1,1,1,1,1,1,1,1,
    1,1,1,1,1,1,1,1,1,1,1,1,1,1,1,1,1,1,1,1,1,1,1,1,1,1,1,1,1,1,1,1,
    1,1,1,1,1,1,1,1,1,1,1,1,1,1,1,1,1,1,1,1,1,1,1,1,1,1,1,1,1,1,1,1,
    1,1,1,1,1,1,1,1,1,1,1,1,1,1,1,1,1,1,1,1,1,1,1,1,1,1,1,1,1,1,1,1,
    1,1,1,1,1,1,1,1,1,1,1,1,1,1,1,1,1,1,1,1,1,1,1,1,1,1,1,1,1,1,1,1,
    2,2,2,2,2,2,2,2,2,2,2,2,2,2,2,2,2,2,2,2,2,2,2,2,2,2,2,2,2,2,2,2,
    3,3,3,3,3,3,3,3,3,3,3,3,3,3,3,3,
    4,4,4,4,4,4,4,4,
    1,1,1,1,1,1,1,1
};

/*
 *---------------------------------------------------------------------------
 *
 * TclUtfCount --
 *
 *	Find the number of bytes in the Utf character "ch".
 *
 * Results:
 *	The return values is the number of bytes in the Utf character "ch".
 *
 * Side effects:
 *	None.
 *
 *---------------------------------------------------------------------------
 */

int
TclUtfCount(
    int ch)			/* The Unicode character whose size is returned. */
{
    if ((unsigned)(ch - 1) < (UNICODE_SELF - 1)) {
	return 1;
    }
    if (ch <= 0x7FF) {
	return 2;
    }
    if (((unsigned)(ch - 0x10000) <= 0xFFFFF)) {
	return 4;
    }
    return 3;
}

/*
 *---------------------------------------------------------------------------
 *
 * Tcl_UniCharToUtf --
 *
 *	Store the given Tcl_UniChar as a sequence of UTF-8 bytes in the
 *	provided buffer. Equivalent to Plan 9 runetochar().
 *
 * Results:
 *	The return values is the number of bytes in the buffer that were
 *	consumed.
 *
 * Side effects:
 *	None.
 *
 *---------------------------------------------------------------------------
 */

int
Tcl_UniCharToUtf(
    int ch,			/* The Tcl_UniChar to be stored in the
				 * buffer. */
    char *buf)			/* Buffer in which the UTF-8 representation of
				 * the Tcl_UniChar is stored. Buffer must be
				 * large enough to hold the UTF-8 character
				 * (at most 4 bytes). */
{
    if ((unsigned)(ch - 1) < (UNICODE_SELF - 1)) {
	buf[0] = (char) ch;
	return 1;
    }
    if (ch >= 0) {
	if (ch <= 0x7FF) {
	    buf[1] = (char) ((ch | 0x80) & 0xBF);
	    buf[0] = (char) ((ch >> 6) | 0xC0);
	    return 2;
	}
	if (ch <= 0xFFFF) {
	    if ((ch & 0xF800) == 0xD800) {
		if (ch & 0x0400) {
		    /* Low surrogate */
		    if (((buf[0] & 0xC0) == 0x80) && ((buf[1] & 0xCF) == 0)) {
			/* Previous Tcl_UniChar was a high surrogate, so combine */
			buf[2] = (char) ((ch & 0x3F) | 0x80);
			buf[1] |= (char) (((ch >> 6) & 0x0F) | 0x80);
			return 3;
		    }
		    /* Previous Tcl_UniChar was not a high surrogate, so just output */
		} else {
		    /* High surrogate */
		    ch += 0x40;
		    /* Fill buffer with specific 3-byte (invalid) byte combination,
		       so following low surrogate can recognize it and combine */
		    buf[2] = (char) ((ch << 4) & 0x30);
		    buf[1] = (char) (((ch >> 2) & 0x3F) | 0x80);
		    buf[0] = (char) (((ch >> 8) & 0x07) | 0xF0);
		    return 1;
		}
	    }
	    goto three;
	}
	if (ch <= 0x10FFFF) {
	    buf[3] = (char) ((ch | 0x80) & 0xBF);
	    buf[2] = (char) (((ch >> 6) | 0x80) & 0xBF);
	    buf[1] = (char) (((ch >> 12) | 0x80) & 0xBF);
	    buf[0] = (char) ((ch >> 18) | 0xF0);
	    return 4;
	}
    } else if (ch == -1) {
	if (((buf[0] & 0xC0) == 0x80) && ((buf[1] & 0xCF) == 0)
		&& ((buf[-1] & 0xF8) == 0xF0)) {
	    ch = 0xD7C0 + ((buf[-1] & 0x07) << 8) + ((buf[0] & 0x3F) << 2)
		    + ((buf[1] & 0x30) >> 4);
	    buf[1] = (char) ((ch | 0x80) & 0xBF);
	    buf[0] = (char) (((ch >> 6) | 0x80) & 0xBF);
	    buf[-1] = (char) ((ch >> 12) | 0xE0);
	    return 2;
	}
    }

    ch = 0xFFFD;
three:
    buf[2] = (char) ((ch | 0x80) & 0xBF);
    buf[1] = (char) (((ch >> 6) | 0x80) & 0xBF);
    buf[0] = (char) ((ch >> 12) | 0xE0);
    return 3;
}

/*
 *---------------------------------------------------------------------------
 *
 * Tcl_UniCharToUtfDString --
 *
 *	Convert the given Unicode string to UTF-8.
 *
 * Results:
 *	The return value is a pointer to the UTF-8 representation of the
 *	Unicode string. Storage for the return value is appended to the end of
 *	dsPtr.
 *
 * Side effects:
 *	None.
 *
 *---------------------------------------------------------------------------
 */

char *
Tcl_UniCharToUtfDString(
    const Tcl_UniChar *uniStr,	/* Unicode string to convert to UTF-8. */
    int uniLength,		/* Length of Unicode string in Tcl_UniChars
				 * (must be >= 0). */
    Tcl_DString *dsPtr)		/* UTF-8 representation of string is appended
				 * to this previously initialized DString. */
{
    const Tcl_UniChar *w, *wEnd;
    char *p, *string;
    int oldLength, len = 1;

    /*
     * UTF-8 string length in bytes will be <= Unicode string length * 4.
     */

    oldLength = Tcl_DStringLength(dsPtr);
    Tcl_DStringSetLength(dsPtr, oldLength + (uniLength + 1) * 4);
    string = Tcl_DStringValue(dsPtr) + oldLength;

    p = string;
    wEnd = uniStr + uniLength;
    for (w = uniStr; w < wEnd; ) {
	if (!len && ((*w & 0xFC00) != 0xDC00)) {
	    /* Special case for handling high surrogates. */
	    p += Tcl_UniCharToUtf(-1, p);
	}
	len = Tcl_UniCharToUtf(*w, p);
	p += len;
	if ((*w >= 0xD800) && (len < 3)) {
	    len = 0; /* Indication that high surrogate was found */
	}
	w++;
    }
    if (!len) {
	/* Special case for handling high surrogates. */
	p += Tcl_UniCharToUtf(-1, p);
    }
    Tcl_DStringSetLength(dsPtr, oldLength + (p - string));

    return string;
}

/*
 *---------------------------------------------------------------------------
 *
 * Tcl_UtfToUniChar --
 *
 *	Extract the Tcl_UniChar represented by the UTF-8 string. Bad UTF-8
 *	sequences are converted to valid Tcl_UniChars and processing
 *	continues. Equivalent to Plan 9 chartorune().
 *
 *	The caller must ensure that the source buffer is long enough that this
 *	routine does not run off the end and dereference non-existent memory
 *	looking for trail bytes. If the source buffer is known to be '\0'
 *	terminated, this cannot happen. Otherwise, the caller should call
 *	Tcl_UtfCharComplete() before calling this routine to ensure that
 *	enough bytes remain in the string.
 *
 *	If TCL_UTF_MAX == 4, special handling of Surrogate pairs is done:
 *	For any UTF-8 string containing a character outside of the BMP, the
 *	first call to this function will fill *chPtr with the high surrogate
 *	and generate a return value of 0. Calling Tcl_UtfToUniChar again
 *	will produce the low surrogate and a return value of 4. Because *chPtr
 *	is used to remember whether the high surrogate is already produced, it
 *	is recommended to initialize the variable it points to as 0 before
 *	the first call to Tcl_UtfToUniChar is done.
 *
 * Results:
 *	*chPtr is filled with the Tcl_UniChar, and the return value is the
 *	number of bytes from the UTF-8 string that were consumed.
 *
 * Side effects:
 *	None.
 *
 *---------------------------------------------------------------------------
 */

static const unsigned short cp1252[32] = {
  0x20ac,   0x81, 0x201A, 0x0192, 0x201E, 0x2026, 0x2020, 0x2021,
  0x02C6, 0x2030, 0x0160, 0x2039, 0x0152,   0x8D, 0x017D,   0x8F,
    0x90, 0x2018, 0x2019, 0x201C, 0x201D, 0x2022, 0x2013, 0x2014,
   0x2DC, 0x2122, 0x0161, 0x203A, 0x0153,   0x9D, 0x017E, 0x0178
};

int
Tcl_UtfToUniChar(
    register const char *src,	/* The UTF-8 string. */
    register Tcl_UniChar *chPtr)/* Filled with the Tcl_UniChar represented by
				 * the UTF-8 string. */
{
    Tcl_UniChar byte;

    /*
     * Unroll 1 to 4 byte UTF-8 sequences.
     */

    byte = *((unsigned char *) src);
    if (byte < 0xC0) {
	/*
	 * Handles properly formed UTF-8 characters between 0x01 and 0x7F.
	 * Treats naked trail bytes 0x80 to 0x9F as valid characters from
	 * the cp1252 table. See: <https://en.wikipedia.org/wiki/UTF-8>
	 * Also treats \0 and other naked trail bytes 0xA0 to 0xBF as valid
	 * characters representing themselves.
	 */

#if TCL_UTF_MAX <= 4
	/* If *chPtr contains a high surrogate (produced by a previous
	 * Tcl_UtfToUniChar() call) and the next 3 bytes are UTF-8 continuation
	 * bytes, then we must produce a follow-up low surrogate. We only
	 * do that if the high surrogate matches the bits we encounter.
	 */
	if ((byte >= 0x80)
		&& (((((byte - 0x10) << 2) & 0xFC) | 0xD800) == (*chPtr & 0xFCFC))
		&& ((src[1] & 0xF0) == (((*chPtr << 4) & 0x30) | 0x80))
		&& ((src[2] & 0xC0) == 0x80)) {
	    *chPtr = ((src[1] & 0x0F) << 6) + (src[2] & 0x3F) + 0xDC00;
	    return 3;
	}
#endif
	if (byte-0x80 < 0x20) {
	    *chPtr = cp1252[byte-0x80];
	} else {
	    *chPtr = byte;
	}
	return 1;
    } else if (byte < 0xE0) {
	if ((src[1] & 0xC0) == 0x80) {
	    /*
	     * Two-byte-character lead-byte followed by a trail-byte.
	     */

	    *chPtr = (((byte & 0x1F) << 6) | (src[1] & 0x3F));
	    if ((unsigned)(*chPtr - 1) >= (UNICODE_SELF - 1)) {
		return 2;
	    }
	}

	/*
	 * A two-byte-character lead-byte not followed by trail-byte
	 * represents itself.
	 */
    } else if (byte < 0xF0) {
	if (((src[1] & 0xC0) == 0x80) && ((src[2] & 0xC0) == 0x80)) {
	    /*
	     * Three-byte-character lead byte followed by two trail bytes.
	     */

	    *chPtr = (((byte & 0x0F) << 12)
		    | ((src[1] & 0x3F) << 6) | (src[2] & 0x3F));
	    if (*chPtr > 0x7FF) {
		return 3;
	    }
	}

	/*
	 * A three-byte-character lead-byte not followed by two trail-bytes
	 * represents itself.
	 */
    }
    else if (byte < 0xF8) {
	if (((src[1] & 0xC0) == 0x80) && ((src[2] & 0xC0) == 0x80) && ((src[3] & 0xC0) == 0x80)) {
	    /*
	     * Four-byte-character lead byte followed by three trail bytes.
	     */
#if TCL_UTF_MAX <= 4
	    Tcl_UniChar high = (((byte & 0x07) << 8) | ((src[1] & 0x3F) << 2)
		    | ((src[2] & 0x3F) >> 4)) - 0x40;
	    if (high >= 0x400) {
		/* out of range, < 0x10000 or > 0x10ffff */
	    } else {
		/* produce high surrogate, advance source pointer */
		*chPtr = 0xD800 + high;
		return 1;
	    }
#else
	    *chPtr = (((byte & 0x07) << 18) | ((src[1] & 0x3F) << 12)
		    | ((src[2] & 0x3F) << 6) | (src[3] & 0x3F));
	    if ((*chPtr - 0x10000) <= 0xFFFFF) {
		return 4;
	    }
#endif
	}

	/*
	 * A four-byte-character lead-byte not followed by two trail-bytes
	 * represents itself.
	 */
    }

    *chPtr = byte;
    return 1;
}

/*
 *---------------------------------------------------------------------------
 *
 * Tcl_UtfToUniCharDString --
 *
 *	Convert the UTF-8 string to Unicode.
 *
 * Results:
 *	The return value is a pointer to the Unicode representation of the
 *	UTF-8 string. Storage for the return value is appended to the end of
 *	dsPtr. The Unicode string is terminated with a Unicode NULL character.
 *
 * Side effects:
 *	None.
 *
 *---------------------------------------------------------------------------
 */

Tcl_UniChar *
Tcl_UtfToUniCharDString(
    const char *src,		/* UTF-8 string to convert to Unicode. */
    int length,			/* Length of UTF-8 string in bytes, or -1 for
				 * strlen(). */
    Tcl_DString *dsPtr)		/* Unicode representation of string is
				 * appended to this previously initialized
				 * DString. */
{
    Tcl_UniChar ch = 0, *w, *wString;
    const char *p, *end;
    int oldLength;

    if (length < 0) {
	length = strlen(src);
    }

    /*
     * Unicode string length in Tcl_UniChars will be <= UTF-8 string length in
     * bytes.
     */

    oldLength = Tcl_DStringLength(dsPtr);

    Tcl_DStringSetLength(dsPtr,
	    oldLength + (int) ((length + 1) * sizeof(Tcl_UniChar)));
    wString = (Tcl_UniChar *) (Tcl_DStringValue(dsPtr) + oldLength);

    w = wString;
    p = src;
    end = src + length - 4;
    while (p < end) {
	p += TclUtfToUniChar(p, &ch);
	*w++ = ch;
    }
    end += 4;
    while (p < end) {
	if (Tcl_UtfCharComplete(p, end-p)) {
	    p += TclUtfToUniChar(p, &ch);
	} else if (((UCHAR(*p)-0x80)) < 0x20) {
	    ch = cp1252[UCHAR(*p++)-0x80];
	} else {
	    ch = UCHAR(*p++);
	}
	*w++ = ch;
    }
    *w = '\0';
    Tcl_DStringSetLength(dsPtr,
	    oldLength + ((char *) w - (char *) wString));

    return wString;
}

/*
 *---------------------------------------------------------------------------
 *
 * Tcl_UtfCharComplete --
 *
 *	Determine if the UTF-8 string of the given length is long enough to be
 *	decoded by Tcl_UtfToUniChar(). This does not ensure that the UTF-8
 *	string is properly formed. Equivalent to Plan 9 fullrune().
 *
 * Results:
 *	The return value is 0 if the string is not long enough, non-zero
 *	otherwise.
 *
 * Side effects:
 *	None.
 *
 *---------------------------------------------------------------------------
 */

int
Tcl_UtfCharComplete(
    const char *src,		/* String to check if first few bytes contain
				 * a complete UTF-8 character. */
    int length)			/* Length of above string in bytes. */
{
    return length >= totalBytes[(unsigned char)*src];
}

/*
 *---------------------------------------------------------------------------
 *
 * Tcl_NumUtfChars --
 *
 *	Returns the number of characters (not bytes) in the UTF-8 string, not
 *	including the terminating NULL byte. This is equivalent to Plan 9
 *	utflen() and utfnlen().
 *
 * Results:
 *	As above.
 *
 * Side effects:
 *	None.
 *
 *---------------------------------------------------------------------------
 */

int
Tcl_NumUtfChars(
    register const char *src,	/* The UTF-8 string to measure. */
    int length)			/* The length of the string in bytes, or -1
				 * for strlen(string). */
{
    Tcl_UniChar ch = 0;
    register int i = 0;

    /*
     * The separate implementations are faster.
     *
     * Since this is a time-sensitive function, we also do the check for the
     * single-byte char case specially.
     */

    if (length < 0) {
	while (*src != '\0') {
	    src += TclUtfToUniChar(src, &ch);
	    i++;
	}
	if (i < 0) i = INT_MAX; /* Bug [2738427] */
    } else {
	register const char *endPtr = src + length - 4;

	while (src < endPtr) {
	    src += TclUtfToUniChar(src, &ch);
	    i++;
	}
	endPtr += 4;
	while ((src < endPtr) && Tcl_UtfCharComplete(src, endPtr - src)) {
	    src += TclUtfToUniChar(src, &ch);
	    i++;
	}
	if (src < endPtr) {
	    i += endPtr - src;
	}
    }
    return i;
}

/*
 *---------------------------------------------------------------------------
 *
 * Tcl_UtfFindFirst --
 *
 *	Returns a pointer to the first occurance of the given Unicode character
 *	in the NULL-terminated UTF-8 string. The NULL terminator is considered
 *	part of the UTF-8 string. Equivalent to Plan 9 utfrune().
 *
 * Results:
 *	As above. If the Unicode character does not exist in the given string,
 *	the return value is NULL.
 *
 * Side effects:
 *	None.
 *
 *---------------------------------------------------------------------------
 */

const char *
Tcl_UtfFindFirst(
    const char *src,		/* The UTF-8 string to be searched. */
    int ch)			/* The Unicode character to search for. */
{
    int len, fullchar;
    Tcl_UniChar find = 0;

    while (1) {
	len = TclUtfToUniChar(src, &find);
	fullchar = find;
#if TCL_UTF_MAX <= 4
	if ((ch >= 0xD800) && (len < 3)) {
	    len += TclUtfToUniChar(src + len, &find);
	    fullchar = (((fullchar & 0x3ff) << 10) | (find & 0x3ff)) + 0x10000;
	}
#endif
	if (fullchar == ch) {
	    return src;
	}
	if (*src == '\0') {
	    return NULL;
	}
	src += len;
    }
}

/*
 *---------------------------------------------------------------------------
 *
 * Tcl_UtfFindLast --
 *
 *	Returns a pointer to the last occurance of the given Unicode character
 *	in the NULL-terminated UTF-8 string. The NULL terminator is considered
 *	part of the UTF-8 string. Equivalent to Plan 9 utfrrune().
 *
 * Results:
 *	As above. If the Unicode character does not exist in the given string, the
 *	return value is NULL.
 *
 * Side effects:
 *	None.
 *
 *---------------------------------------------------------------------------
 */

const char *
Tcl_UtfFindLast(
    const char *src,		/* The UTF-8 string to be searched. */
    int ch)			/* The Unicode character to search for. */
{
    int len, fullchar;
    Tcl_UniChar find = 0;
    const char *last;

    last = NULL;
    while (1) {
	len = TclUtfToUniChar(src, &find);
	fullchar = find;
#if TCL_UTF_MAX <= 4
	if ((ch >= 0xD800) && (len < 3)) {
	    len += TclUtfToUniChar(src + len, &find);
	    fullchar = (((fullchar & 0x3ff) << 10) | (find & 0x3ff)) + 0x10000;
	}
#endif
	if (fullchar == ch) {
	    last = src;
	}
	if (*src == '\0') {
	    break;
	}
	src += len;
    }
    return last;
}

/*
 *---------------------------------------------------------------------------
 *
 * Tcl_UtfNext --
 *
 *	Given a pointer to some current location in a UTF-8 string, move
 *	forward one character. The caller must ensure that they are not asking
 *	for the next character after the last character in the string.
 *
 * Results:
 *	The return value is the pointer to the next character in the UTF-8
 *	string.
 *
 * Side effects:
 *	None.
 *
 *---------------------------------------------------------------------------
 */

const char *
Tcl_UtfNext(
    const char *src)		/* The current location in the string. */
{
    Tcl_UniChar ch = 0;
    int len = TclUtfToUniChar(src, &ch);

#if TCL_UTF_MAX <= 4
    if ((ch >= 0xD800) && (len < 3)) {
	len += TclUtfToUniChar(src + len, &ch);
    }
#endif
    return src + len;
}

/*
 *---------------------------------------------------------------------------
 *
 * Tcl_UtfPrev --
 *
 *	Given a pointer to some current location in a UTF-8 string, move
 *	backwards one character. This works correctly when the pointer is in
 *	the middle of a UTF-8 character.
 *
 * Results:
 *	The return value is a pointer to the previous character in the UTF-8
 *	string. If the current location was already at the beginning of the
 *	string, the return value will also be a pointer to the beginning of
 *	the string.
 *
 * Side effects:
 *	None.
 *
 *---------------------------------------------------------------------------
 */

const char *
Tcl_UtfPrev(
    const char *src,		/* The current location in the string. */
    const char *start)		/* Pointer to the beginning of the string, to
				 * avoid going backwards too far. */
{
    const char *look;
    int i, byte;

    look = --src;
    for (i = 0; i < 4; i++) {
	if (look < start) {
	    if (src < start) {
		src = start;
	    }
	    break;
	}
	byte = *((unsigned char *) look);
	if (byte < 0x80) {
	    break;
	}
	if (byte >= 0xC0) {
	    return look;
	}
	look--;
    }
    return src;
}

/*
 *---------------------------------------------------------------------------
 *
 * Tcl_UniCharAtIndex --
 *
 *	Returns the Tcl_UniChar represented at the specified character
 *	(not byte) position in the UTF-8 string.
 *
 * Results:
 *	As above.
 *
 * Side effects:
 *	None.
 *
 *---------------------------------------------------------------------------
 */

int
Tcl_UniCharAtIndex(
    register const char *src,	/* The UTF-8 string to dereference. */
    register int index)		/* The position of the desired character. */
{
    Tcl_UniChar ch = 0;
    int fullchar = 0;
#if TCL_UTF_MAX <= 4
	int len = 0;
#endif

    while (index-- >= 0) {
#if TCL_UTF_MAX <= 4
	src += (len = TclUtfToUniChar(src, &ch));
#else
	src += TclUtfToUniChar(src, &ch);
#endif
    }
    fullchar = ch;
#if TCL_UTF_MAX <= 4
    if ((ch >= 0xD800) && (len < 3)) {
	/* If last Tcl_UniChar was a high surrogate, combine with low surrogate */
	(void)TclUtfToUniChar(src, &ch);
	fullchar = (((fullchar & 0x3ff) << 10) | (ch & 0x3ff)) + 0x10000;
    }
#endif
    return fullchar;
}

/*
 *---------------------------------------------------------------------------
 *
 * Tcl_UtfAtIndex --
 *
 *	Returns a pointer to the specified character (not byte) position in
 *	the UTF-8 string. If TCL_UTF_MAX <= 4, characters > U+FFFF count as
 *	2 positions, but then the pointer should never be placed between
 *	the two positions.
 *
 * Results:
 *	As above.
 *
 * Side effects:
 *	None.
 *
 *---------------------------------------------------------------------------
 */

const char *
Tcl_UtfAtIndex(
    register const char *src,	/* The UTF-8 string. */
    register int index)		/* The position of the desired character. */
{
    Tcl_UniChar ch = 0;
    int len = 0;

    while (index-- > 0) {
	len = TclUtfToUniChar(src, &ch);
	src += len;
    }
#if TCL_UTF_MAX <= 4
    if ((ch >= 0xD800) && (len < 3)) {
	/* Index points at character following high Surrogate */
	src += TclUtfToUniChar(src, &ch);
    }
#endif
    return src;
}

/*
 *---------------------------------------------------------------------------
 *
 * Tcl_UtfBackslash --
 *
 *	Figure out how to handle a backslash sequence.
 *
 * Results:
 *	Stores the bytes represented by the backslash sequence in dst and
 *	returns the number of bytes written to dst. At most TCL_UTF_MAX bytes
 *	are written to dst; dst must have been large enough to accept those
 *	bytes. If readPtr isn't NULL then it is filled in with a count of the
 *	number of bytes in the backslash sequence.
 *
 * Side effects:
 *	The maximum number of bytes it takes to represent a Unicode character
 *	in UTF-8 is guaranteed to be less than the number of bytes used to
 *	express the backslash sequence that represents that Unicode character.
 *	If the target buffer into which the caller is going to store the bytes
 *	that represent the Unicode character is at least as large as the
 *	source buffer from which the backslashed sequence was extracted, no
 *	buffer overruns should occur.
 *
 *---------------------------------------------------------------------------
 */

int
Tcl_UtfBackslash(
    const char *src,		/* Points to the backslash character of a
				 * backslash sequence. */
    int *readPtr,		/* Fill in with number of characters read from
				 * src, unless NULL. */
    char *dst)			/* Filled with the bytes represented by the
				 * backslash sequence. */
{
#define LINE_LENGTH 128
    int numRead;
    int result;

    result = TclParseBackslash(src, LINE_LENGTH, &numRead, dst);
    if (numRead == LINE_LENGTH) {
	/*
	 * We ate a whole line. Pay the price of a strlen()
	 */

	result = TclParseBackslash(src, (int)strlen(src), &numRead, dst);
    }
    if (readPtr != NULL) {
	*readPtr = numRead;
    }
    return result;
}

/*
 *----------------------------------------------------------------------
 *
 * Tcl_UtfToUpper --
 *
 *	Convert lowercase characters to uppercase characters in a UTF string
 *	in place. The conversion may shrink the UTF string.
 *
 * Results:
 *	Returns the number of bytes in the resulting string excluding the
 *	trailing null.
 *
 * Side effects:
 *	Writes a terminating null after the last converted character.
 *
 *----------------------------------------------------------------------
 */

int
Tcl_UtfToUpper(
    char *str)			/* String to convert in place. */
{
    Tcl_UniChar ch = 0;
    int upChar;
    char *src, *dst;
    int len;

    /*
     * Iterate over the string until we hit the terminating null.
     */

    src = dst = str;
    while (*src) {
	len = TclUtfToUniChar(src, &ch);
	upChar = ch;
#if TCL_UTF_MAX <= 4
	if ((ch >= 0xD800) && (len < 3)) {
	    len += TclUtfToUniChar(src + len, &ch);
	    /* Combine surrogates */
	    upChar = (((upChar & 0x3ff) << 10) | (ch & 0x3ff)) + 0x10000;
	}
#endif
	upChar = Tcl_UniCharToUpper(upChar);

	/*
	 * To keep badly formed Utf strings from getting inflated by the
	 * conversion (thereby causing a segfault), only copy the upper case
	 * char to dst if its size is <= the original char.
	 */

<<<<<<< HEAD
	if ((bytes < TclUtfCount(upChar)) || ((upChar & 0xF800) == 0xD800)) {
	    memcpy(dst, src, bytes);
	    dst += bytes;
=======
	if ((len < TclUtfCount(upChar)) || ((upChar & 0xF800) == 0xD800)) {
	    memcpy(dst, src, len);
	    dst += len;
>>>>>>> 795269e6
	} else {
	    dst += Tcl_UniCharToUtf(upChar, dst);
	}
	src += len;
    }
    *dst = '\0';
    return (dst - str);
}

/*
 *----------------------------------------------------------------------
 *
 * Tcl_UtfToLower --
 *
 *	Convert uppercase characters to lowercase characters in a UTF string
 *	in place. The conversion may shrink the UTF string.
 *
 * Results:
 *	Returns the number of bytes in the resulting string excluding the
 *	trailing null.
 *
 * Side effects:
 *	Writes a terminating null after the last converted character.
 *
 *----------------------------------------------------------------------
 */

int
Tcl_UtfToLower(
    char *str)			/* String to convert in place. */
{
    Tcl_UniChar ch = 0;
    int lowChar;
    char *src, *dst;
    int len;

    /*
     * Iterate over the string until we hit the terminating null.
     */

    src = dst = str;
    while (*src) {
	len = TclUtfToUniChar(src, &ch);
	lowChar = ch;
#if TCL_UTF_MAX <= 4
	if ((ch >= 0xD800) && (len < 3)) {
	    len += TclUtfToUniChar(src + len, &ch);
	    /* Combine surrogates */
	    lowChar = (((lowChar & 0x3ff) << 10) | (ch & 0x3ff)) + 0x10000;
	}
#endif
	lowChar = Tcl_UniCharToLower(lowChar);

	/*
	 * To keep badly formed Utf strings from getting inflated by the
	 * conversion (thereby causing a segfault), only copy the lower case
	 * char to dst if its size is <= the original char.
	 */

<<<<<<< HEAD
	if ((bytes < TclUtfCount(lowChar)) || ((lowChar & 0xF800) == 0xD800)) {
	    memcpy(dst, src, bytes);
	    dst += bytes;
=======
	if ((len < TclUtfCount(lowChar)) || ((lowChar & 0xF800) == 0xD800)) {
	    memcpy(dst, src, len);
	    dst += len;
>>>>>>> 795269e6
	} else {
	    dst += Tcl_UniCharToUtf(lowChar, dst);
	}
	src += len;
    }
    *dst = '\0';
    return (dst - str);
}

/*
 *----------------------------------------------------------------------
 *
 * Tcl_UtfToTitle --
 *
 *	Changes the first character of a UTF string to title case or uppercase
 *	and the rest of the string to lowercase. The conversion happens in
 *	place and may shrink the UTF string.
 *
 * Results:
 *	Returns the number of bytes in the resulting string excluding the
 *	trailing null.
 *
 * Side effects:
 *	Writes a terminating null after the last converted character.
 *
 *----------------------------------------------------------------------
 */

int
Tcl_UtfToTitle(
    char *str)			/* String to convert in place. */
{
    Tcl_UniChar ch = 0;
    int titleChar, lowChar;
    char *src, *dst;
    int len;

    /*
     * Capitalize the first character and then lowercase the rest of the
     * characters until we get to a null.
     */

    src = dst = str;

    if (*src) {
	len = TclUtfToUniChar(src, &ch);
	titleChar = ch;
#if TCL_UTF_MAX <= 4
	if ((ch >= 0xD800) && (len < 3)) {
	    len += TclUtfToUniChar(src + len, &ch);
	    /* Combine surrogates */
	    titleChar = (((titleChar & 0x3ff) << 10) | (ch & 0x3ff)) + 0x10000;
	}
#endif
	titleChar = Tcl_UniCharToTitle(titleChar);

<<<<<<< HEAD
	if ((bytes < TclUtfCount(titleChar)) || ((titleChar & 0xF800) == 0xD800)) {
	    memcpy(dst, src, bytes);
	    dst += bytes;
=======
	if ((len < TclUtfCount(titleChar)) || ((titleChar & 0xF800) == 0xD800)) {
	    memcpy(dst, src, len);
	    dst += len;
>>>>>>> 795269e6
	} else {
	    dst += Tcl_UniCharToUtf(titleChar, dst);
	}
	src += len;
    }
    while (*src) {
	len = TclUtfToUniChar(src, &ch);
	lowChar = ch;
#if TCL_UTF_MAX <= 4
	if ((ch >= 0xD800) && (len < 3)) {
	    len += TclUtfToUniChar(src + len, &ch);
	    /* Combine surrogates */
	    lowChar = (((lowChar & 0x3ff) << 10) | (ch & 0x3ff)) + 0x10000;
	}
#endif
	/* Special exception for Georgian Asomtavruli chars, no titlecase. */
	if ((unsigned)(lowChar - 0x1C90) >= 0x30) {
	    lowChar = Tcl_UniCharToLower(lowChar);
	}

<<<<<<< HEAD
	if ((bytes < TclUtfCount(lowChar)) || ((lowChar & 0xF800) == 0xD800)) {
	    memcpy(dst, src, bytes);
	    dst += bytes;
=======
	if ((len < TclUtfCount(lowChar)) || ((lowChar & 0xF800) == 0xD800)) {
	    memcpy(dst, src, len);
	    dst += len;
>>>>>>> 795269e6
	} else {
	    dst += Tcl_UniCharToUtf(lowChar, dst);
	}
	src += len;
    }
    *dst = '\0';
    return (dst - str);
}

/*
 *----------------------------------------------------------------------
 *
 * TclpUtfNcmp2 --
 *
 *	Compare at most numBytes bytes of utf-8 strings cs and ct. Both cs and
 *	ct are assumed to be at least numBytes bytes long.
 *
 * Results:
 *	Return <0 if cs < ct, 0 if cs == ct, or >0 if cs > ct.
 *
 * Side effects:
 *	None.
 *
 *----------------------------------------------------------------------
 */

int
TclpUtfNcmp2(
    const char *cs,		/* UTF string to compare to ct. */
    const char *ct,		/* UTF string cs is compared to. */
    unsigned long numBytes)	/* Number of *bytes* to compare. */
{
    /*
     * We can't simply call 'memcmp(cs, ct, numBytes);' because we need to
     * check for Tcl's \xC0\x80 non-utf-8 null encoding. Otherwise utf-8 lexes
     * fine in the strcmp manner.
     */

    register int result = 0;

    for ( ; numBytes != 0; numBytes--, cs++, ct++) {
	if (*cs != *ct) {
	    result = UCHAR(*cs) - UCHAR(*ct);
	    break;
	}
    }
    if (numBytes && ((UCHAR(*cs) == 0xC0) || (UCHAR(*ct) == 0xC0))) {
	unsigned char c1, c2;

	c1 = ((UCHAR(*cs) == 0xC0) && (UCHAR(cs[1]) == 0x80)) ? 0 : UCHAR(*cs);
	c2 = ((UCHAR(*ct) == 0xC0) && (UCHAR(ct[1]) == 0x80)) ? 0 : UCHAR(*ct);
	result = (c1 - c2);
    }
    return result;
}

/*
 *----------------------------------------------------------------------
 *
 * Tcl_UtfNcmp --
 *
 *	Compare at most numChars UTF chars of string cs to string ct. Both cs
 *	and ct are assumed to be at least numChars UTF chars long.
 *
 * Results:
 *	Return <0 if cs < ct, 0 if cs == ct, or >0 if cs > ct.
 *
 * Side effects:
 *	None.
 *
 *----------------------------------------------------------------------
 */

int
Tcl_UtfNcmp(
    const char *cs,		/* UTF string to compare to ct. */
    const char *ct,		/* UTF string cs is compared to. */
    unsigned long numChars)	/* Number of UTF chars to compare. */
{
    Tcl_UniChar ch1 = 0, ch2 = 0;

    /*
     * Cannot use 'memcmp(cs, ct, n);' as byte representation of \u0000 (the
     * pair of bytes 0xC0,0x80) is larger than byte representation of \u0001
     * (the byte 0x01.)
     */

    while (numChars-- > 0) {
	/*
	 * n must be interpreted as chars, not bytes. This should be called
	 * only when both strings are of at least n chars long (no need for \0
	 * check)
	 */

	cs += TclUtfToUniChar(cs, &ch1);
	ct += TclUtfToUniChar(ct, &ch2);
	if (ch1 != ch2) {
#if TCL_UTF_MAX <= 4
	    /* Surrogates always report higher than non-surrogates */
	    if (((ch1 & 0xFC00) == 0xD800)) {
	    if ((ch2 & 0xFC00) != 0xD800) {
		return ch1;
	    }
	    } else if ((ch2 & 0xFC00) == 0xD800) {
		return -ch2;
	    }
#endif
	    return (ch1 - ch2);
	}
    }
    return 0;
}

/*
 *----------------------------------------------------------------------
 *
 * Tcl_UtfNcasecmp --
 *
 *	Compare at most numChars UTF chars of string cs to string ct case
 *	insensitive. Both cs and ct are assumed to be at least numChars UTF
 *	chars long.
 *
 * Results:
 *	Return <0 if cs < ct, 0 if cs == ct, or >0 if cs > ct.
 *
 * Side effects:
 *	None.
 *
 *----------------------------------------------------------------------
 */

int
Tcl_UtfNcasecmp(
    const char *cs,		/* UTF string to compare to ct. */
    const char *ct,		/* UTF string cs is compared to. */
    unsigned long numChars)	/* Number of UTF chars to compare. */
{
    Tcl_UniChar ch1 = 0, ch2 = 0;

    while (numChars-- > 0) {
	/*
	 * n must be interpreted as chars, not bytes.
	 * This should be called only when both strings are of
	 * at least n chars long (no need for \0 check)
	 */
	cs += TclUtfToUniChar(cs, &ch1);
	ct += TclUtfToUniChar(ct, &ch2);
	if (ch1 != ch2) {
#if TCL_UTF_MAX <= 4
	    /* Surrogates always report higher than non-surrogates */
	    if (((ch1 & 0xFC00) == 0xD800)) {
	    if ((ch2 & 0xFC00) != 0xD800) {
		return ch1;
	    }
	    } else if ((ch2 & 0xFC00) == 0xD800) {
		return -ch2;
	    }
#endif
	    ch1 = Tcl_UniCharToLower(ch1);
	    ch2 = Tcl_UniCharToLower(ch2);
	    if (ch1 != ch2) {
		return (ch1 - ch2);
	    }
	}
    }
    return 0;
}

/*
 *----------------------------------------------------------------------
 *
 * Tcl_UtfCmp --
 *
 *	Compare UTF chars of string cs to string ct case sensitively.
 *	Replacement for strcmp in Tcl core, in places where UTF-8 should
 *	be handled.
 *
 * Results:
 *	Return <0 if cs < ct, 0 if cs == ct, or >0 if cs > ct.
 *
 * Side effects:
 *	None.
 *
 *----------------------------------------------------------------------
 */

int
TclUtfCmp(
    const char *cs,		/* UTF string to compare to ct. */
    const char *ct)		/* UTF string cs is compared to. */
{
    Tcl_UniChar ch1 = 0, ch2 = 0;

    while (*cs && *ct) {
	cs += TclUtfToUniChar(cs, &ch1);
	ct += TclUtfToUniChar(ct, &ch2);
	if (ch1 != ch2) {
#if TCL_UTF_MAX <= 4
	    /* Surrogates always report higher than non-surrogates */
	    if (((ch1 & 0xFC00) == 0xD800)) {
	    if ((ch2 & 0xFC00) != 0xD800) {
		return ch1;
	    }
	    } else if ((ch2 & 0xFC00) == 0xD800) {
		return -ch2;
	    }
#endif
	    return ch1 - ch2;
	}
    }
    return UCHAR(*cs) - UCHAR(*ct);
}


/*
 *----------------------------------------------------------------------
 *
 * TclUtfCasecmp --
 *
 *	Compare UTF chars of string cs to string ct case insensitively.
 *	Replacement for strcasecmp in Tcl core, in places where UTF-8 should
 *	be handled.
 *
 * Results:
 *	Return <0 if cs < ct, 0 if cs == ct, or >0 if cs > ct.
 *
 * Side effects:
 *	None.
 *
 *----------------------------------------------------------------------
 */

int
TclUtfCasecmp(
    const char *cs,		/* UTF string to compare to ct. */
    const char *ct)		/* UTF string cs is compared to. */
{
    Tcl_UniChar ch1 = 0, ch2 = 0;

    while (*cs && *ct) {
	cs += TclUtfToUniChar(cs, &ch1);
	ct += TclUtfToUniChar(ct, &ch2);
	if (ch1 != ch2) {
#if TCL_UTF_MAX <= 4
	    /* Surrogates always report higher than non-surrogates */
	    if (((ch1 & 0xFC00) == 0xD800)) {
	    if ((ch2 & 0xFC00) != 0xD800) {
		return ch1;
	    }
	    } else if ((ch2 & 0xFC00) == 0xD800) {
		return -ch2;
	    }
#endif
	    ch1 = Tcl_UniCharToLower(ch1);
	    ch2 = Tcl_UniCharToLower(ch2);
	    if (ch1 != ch2) {
		return ch1 - ch2;
	    }
	}
    }
    return UCHAR(*cs) - UCHAR(*ct);
}


/*
 *----------------------------------------------------------------------
 *
 * Tcl_UniCharToUpper --
 *
 *	Compute the uppercase equivalent of the given Unicode character.
 *
 * Results:
 *	Returns the uppercase Unicode character.
 *
 * Side effects:
 *	None.
 *
 *----------------------------------------------------------------------
 */

int
Tcl_UniCharToUpper(
    int ch)			/* Unicode character to convert. */
{
    if (!UNICODE_OUT_OF_RANGE(ch)) {
	int info = GetUniCharInfo(ch);

	if (GetCaseType(info) & 0x04) {
	    ch -= GetDelta(info);
	}
    }
    return ch & 0x1FFFFF;
}

/*
 *----------------------------------------------------------------------
 *
 * Tcl_UniCharToLower --
 *
 *	Compute the lowercase equivalent of the given Unicode character.
 *
 * Results:
 *	Returns the lowercase Unicode character.
 *
 * Side effects:
 *	None.
 *
 *----------------------------------------------------------------------
 */

int
Tcl_UniCharToLower(
    int ch)			/* Unicode character to convert. */
{
    if (!UNICODE_OUT_OF_RANGE(ch)) {
	int info = GetUniCharInfo(ch);
	int mode = GetCaseType(info);

	if ((mode & 0x02) && (mode != 0x7)) {
	    ch += GetDelta(info);
	}
    }
    return ch & 0x1FFFFF;
}

/*
 *----------------------------------------------------------------------
 *
 * Tcl_UniCharToTitle --
 *
 *	Compute the titlecase equivalent of the given Unicode character.
 *
 * Results:
 *	Returns the titlecase Unicode character.
 *
 * Side effects:
 *	None.
 *
 *----------------------------------------------------------------------
 */

int
Tcl_UniCharToTitle(
    int ch)			/* Unicode character to convert. */
{
    if (!UNICODE_OUT_OF_RANGE(ch)) {
	int info = GetUniCharInfo(ch);
	int mode = GetCaseType(info);

	if (mode & 0x1) {
	    /*
	     * Subtract or add one depending on the original case.
	     */

	    if (mode != 0x7) {
		ch += ((mode & 0x4) ? -1 : 1);
	    }
	} else if (mode == 0x4) {
	    ch -= GetDelta(info);
	}
    }
    return ch & 0x1FFFFF;
}

/*
 *----------------------------------------------------------------------
 *
 * Tcl_UniCharLen --
 *
 *	Find the length of a UniChar string. The str input must be null
 *	terminated.
 *
 * Results:
 *	Returns the length of str in UniChars (not bytes).
 *
 * Side effects:
 *	None.
 *
 *----------------------------------------------------------------------
 */

int
Tcl_UniCharLen(
    const Tcl_UniChar *uniStr)	/* Unicode string to find length of. */
{
    int len = 0;

    while (*uniStr != '\0') {
	len++;
	uniStr++;
    }
    return len;
}

/*
 *----------------------------------------------------------------------
 *
 * Tcl_UniCharNcmp --
 *
 *	Compare at most numChars unichars of string ucs to string uct.
 *	Both ucs and uct are assumed to be at least numChars unichars long.
 *
 * Results:
 *	Return <0 if ucs < uct, 0 if ucs == uct, or >0 if ucs > uct.
 *
 * Side effects:
 *	None.
 *
 *----------------------------------------------------------------------
 */

int
Tcl_UniCharNcmp(
    const Tcl_UniChar *ucs,	/* Unicode string to compare to uct. */
    const Tcl_UniChar *uct,	/* Unicode string ucs is compared to. */
    unsigned long numChars)	/* Number of unichars to compare. */
{
#ifdef WORDS_BIGENDIAN
    /*
     * We are definitely on a big-endian machine; memcmp() is safe
     */

    return memcmp(ucs, uct, numChars*sizeof(Tcl_UniChar));

#else /* !WORDS_BIGENDIAN */
    /*
     * We can't simply call memcmp() because that is not lexically correct.
     */

    for ( ; numChars != 0; ucs++, uct++, numChars--) {
	if (*ucs != *uct) {
	    return (*ucs - *uct);
	}
    }
    return 0;
#endif /* WORDS_BIGENDIAN */
}

/*
 *----------------------------------------------------------------------
 *
 * Tcl_UniCharNcasecmp --
 *
 *	Compare at most numChars unichars of string ucs to string uct case
 *	insensitive. Both ucs and uct are assumed to be at least numChars
 *	unichars long.
 *
 * Results:
 *	Return <0 if ucs < uct, 0 if ucs == uct, or >0 if ucs > uct.
 *
 * Side effects:
 *	None.
 *
 *----------------------------------------------------------------------
 */

int
Tcl_UniCharNcasecmp(
    const Tcl_UniChar *ucs,	/* Unicode string to compare to uct. */
    const Tcl_UniChar *uct,	/* Unicode string ucs is compared to. */
    unsigned long numChars)	/* Number of unichars to compare. */
{
    for ( ; numChars != 0; numChars--, ucs++, uct++) {
	if (*ucs != *uct) {
	    Tcl_UniChar lcs = Tcl_UniCharToLower(*ucs);
	    Tcl_UniChar lct = Tcl_UniCharToLower(*uct);

	    if (lcs != lct) {
		return (lcs - lct);
	    }
	}
    }
    return 0;
}

/*
 *----------------------------------------------------------------------
 *
 * Tcl_UniCharIsAlnum --
 *
 *	Test if a character is an alphanumeric Unicode character.
 *
 * Results:
 *	Returns 1 if character is alphanumeric.
 *
 * Side effects:
 *	None.
 *
 *----------------------------------------------------------------------
 */

int
Tcl_UniCharIsAlnum(
    int ch)			/* Unicode character to test. */
{
    if (UNICODE_OUT_OF_RANGE(ch)) {
	return 0;
    }
    return (((ALPHA_BITS | DIGIT_BITS) >> GetCategory(ch)) & 1);
}

/*
 *----------------------------------------------------------------------
 *
 * Tcl_UniCharIsAlpha --
 *
 *	Test if a character is an alphabetic Unicode character.
 *
 * Results:
 *	Returns 1 if character is alphabetic.
 *
 * Side effects:
 *	None.
 *
 *----------------------------------------------------------------------
 */

int
Tcl_UniCharIsAlpha(
    int ch)			/* Unicode character to test. */
{
    if (UNICODE_OUT_OF_RANGE(ch)) {
	return 0;
    }
    return ((ALPHA_BITS >> GetCategory(ch)) & 1);
}

/*
 *----------------------------------------------------------------------
 *
 * Tcl_UniCharIsControl --
 *
 *	Test if a character is a Unicode control character.
 *
 * Results:
 *	Returns non-zero if character is a control.
 *
 * Side effects:
 *	None.
 *
 *----------------------------------------------------------------------
 */

int
Tcl_UniCharIsControl(
    int ch)			/* Unicode character to test. */
{
    if (UNICODE_OUT_OF_RANGE(ch)) {
	ch &= 0x1FFFFF;
	if ((ch == 0xE0001) || ((ch >= 0xE0020) && (ch <= 0xE007f))) {
	    return 1;
	}
	if ((ch >= 0xF0000) && ((ch & 0xFFFF) <= 0xFFFD)) {
	    return 1;
	}
	return 0;
    }
    return ((CONTROL_BITS >> GetCategory(ch)) & 1);
}

/*
 *----------------------------------------------------------------------
 *
 * Tcl_UniCharIsDigit --
 *
 *	Test if a character is a numeric Unicode character.
 *
 * Results:
 *	Returns non-zero if character is a digit.
 *
 * Side effects:
 *	None.
 *
 *----------------------------------------------------------------------
 */

int
Tcl_UniCharIsDigit(
    int ch)			/* Unicode character to test. */
{
    if (UNICODE_OUT_OF_RANGE(ch)) {
	return 0;
    }
    return (GetCategory(ch) == DECIMAL_DIGIT_NUMBER);
}

/*
 *----------------------------------------------------------------------
 *
 * Tcl_UniCharIsGraph --
 *
 *	Test if a character is any Unicode print character except space.
 *
 * Results:
 *	Returns non-zero if character is printable, but not space.
 *
 * Side effects:
 *	None.
 *
 *----------------------------------------------------------------------
 */

int
Tcl_UniCharIsGraph(
    int ch)			/* Unicode character to test. */
{
    if (UNICODE_OUT_OF_RANGE(ch)) {
	ch &= 0x1FFFFF;
	return (ch >= 0xE0100) && (ch <= 0xE01EF);
    }
    return ((GRAPH_BITS >> GetCategory(ch)) & 1);
}

/*
 *----------------------------------------------------------------------
 *
 * Tcl_UniCharIsLower --
 *
 *	Test if a character is a lowercase Unicode character.
 *
 * Results:
 *	Returns non-zero if character is lowercase.
 *
 * Side effects:
 *	None.
 *
 *----------------------------------------------------------------------
 */

int
Tcl_UniCharIsLower(
    int ch)			/* Unicode character to test. */
{
    if (UNICODE_OUT_OF_RANGE(ch)) {
	return 0;
    }
    return (GetCategory(ch) == LOWERCASE_LETTER);
}

/*
 *----------------------------------------------------------------------
 *
 * Tcl_UniCharIsPrint --
 *
 *	Test if a character is a Unicode print character.
 *
 * Results:
 *	Returns non-zero if character is printable.
 *
 * Side effects:
 *	None.
 *
 *----------------------------------------------------------------------
 */

int
Tcl_UniCharIsPrint(
    int ch)			/* Unicode character to test. */
{
    if (UNICODE_OUT_OF_RANGE(ch)) {
	ch &= 0x1FFFFF;
	return (ch >= 0xE0100) && (ch <= 0xE01EF);
    }
    return (((GRAPH_BITS|SPACE_BITS) >> GetCategory(ch)) & 1);
}

/*
 *----------------------------------------------------------------------
 *
 * Tcl_UniCharIsPunct --
 *
 *	Test if a character is a Unicode punctuation character.
 *
 * Results:
 *	Returns non-zero if character is punct.
 *
 * Side effects:
 *	None.
 *
 *----------------------------------------------------------------------
 */

int
Tcl_UniCharIsPunct(
    int ch)			/* Unicode character to test. */
{
    if (UNICODE_OUT_OF_RANGE(ch)) {
	return 0;
    }
    return ((PUNCT_BITS >> GetCategory(ch)) & 1);
}

/*
 *----------------------------------------------------------------------
 *
 * Tcl_UniCharIsSpace --
 *
 *	Test if a character is a whitespace Unicode character.
 *
 * Results:
 *	Returns non-zero if character is a space.
 *
 * Side effects:
 *	None.
 *
 *----------------------------------------------------------------------
 */

int
Tcl_UniCharIsSpace(
    int ch)			/* Unicode character to test. */
{
    /* Ignore upper 11 bits. */
    ch &= 0x1FFFFF;

    /*
     * If the character is within the first 127 characters, just use the
     * standard C function, otherwise consult the Unicode table.
     */

    if (ch < 0x80) {
	return TclIsSpaceProc((char) ch);
    } else if (UNICODE_OUT_OF_RANGE(ch)) {
	return 0;
    } else if (ch == 0x0085 || ch == 0x180E || ch == 0x200B
	    || ch == 0x202F || ch == 0x2060 || ch == 0xFEFF) {
	return 1;
    } else {
	return ((SPACE_BITS >> GetCategory(ch)) & 1);
    }
}

/*
 *----------------------------------------------------------------------
 *
 * Tcl_UniCharIsUpper --
 *
 *	Test if a character is a uppercase Unicode character.
 *
 * Results:
 *	Returns non-zero if character is uppercase.
 *
 * Side effects:
 *	None.
 *
 *----------------------------------------------------------------------
 */

int
Tcl_UniCharIsUpper(
    int ch)			/* Unicode character to test. */
{
    if (UNICODE_OUT_OF_RANGE(ch)) {
	return 0;
    }
    return (GetCategory(ch) == UPPERCASE_LETTER);
}

/*
 *----------------------------------------------------------------------
 *
 * Tcl_UniCharIsWordChar --
 *
 *	Test if a character is alphanumeric or a connector punctuation mark.
 *
 * Results:
 *	Returns 1 if character is a word character.
 *
 * Side effects:
 *	None.
 *
 *----------------------------------------------------------------------
 */

int
Tcl_UniCharIsWordChar(
    int ch)			/* Unicode character to test. */
{
    if (UNICODE_OUT_OF_RANGE(ch)) {
	return 0;
    }
    return ((WORD_BITS >> GetCategory(ch)) & 1);
}

/*
 *----------------------------------------------------------------------
 *
 * Tcl_UniCharCaseMatch --
 *
 *	See if a particular Unicode string matches a particular pattern.
 *	Allows case insensitivity. This is the Unicode equivalent of the char*
 *	Tcl_StringCaseMatch. The UniChar strings must be NULL-terminated.
 *	This has no provision for counted UniChar strings, thus should not be
 *	used where NULLs are expected in the UniChar string. Use
 *	TclUniCharMatch where possible.
 *
 * Results:
 *	The return value is 1 if string matches pattern, and 0 otherwise. The
 *	matching operation permits the following special characters in the
 *	pattern: *?\[] (see the manual entry for details on what these mean).
 *
 * Side effects:
 *	None.
 *
 *----------------------------------------------------------------------
 */

int
Tcl_UniCharCaseMatch(
    const Tcl_UniChar *uniStr,	/* Unicode String. */
    const Tcl_UniChar *uniPattern,
				/* Pattern, which may contain special
				 * characters. */
    int nocase)			/* 0 for case sensitive, 1 for insensitive */
{
    Tcl_UniChar ch1 = 0, p;

    while (1) {
	p = *uniPattern;

	/*
	 * See if we're at the end of both the pattern and the string. If so,
	 * we succeeded. If we're at the end of the pattern but not at the end
	 * of the string, we failed.
	 */

	if (p == 0) {
	    return (*uniStr == 0);
	}
	if ((*uniStr == 0) && (p != '*')) {
	    return 0;
	}

	/*
	 * Check for a "*" as the next pattern character. It matches any
	 * substring. We handle this by skipping all the characters up to the
	 * next matching one in the pattern, and then calling ourselves
	 * recursively for each postfix of string, until either we match or we
	 * reach the end of the string.
	 */

	if (p == '*') {
	    /*
	     * Skip all successive *'s in the pattern
	     */

	    while (*(++uniPattern) == '*') {
		/* empty body */
	    }
	    p = *uniPattern;
	    if (p == 0) {
		return 1;
	    }
	    if (nocase) {
		p = Tcl_UniCharToLower(p);
	    }
	    while (1) {
		/*
		 * Optimization for matching - cruise through the string
		 * quickly if the next char in the pattern isn't a special
		 * character
		 */

		if ((p != '[') && (p != '?') && (p != '\\')) {
		    if (nocase) {
			while (*uniStr && (p != *uniStr)
				&& (p != Tcl_UniCharToLower(*uniStr))) {
			    uniStr++;
			}
		    } else {
			while (*uniStr && (p != *uniStr)) {
			    uniStr++;
			}
		    }
		}
		if (Tcl_UniCharCaseMatch(uniStr, uniPattern, nocase)) {
		    return 1;
		}
		if (*uniStr == 0) {
		    return 0;
		}
		uniStr++;
	    }
	}

	/*
	 * Check for a "?" as the next pattern character. It matches any
	 * single character.
	 */

	if (p == '?') {
	    uniPattern++;
	    uniStr++;
	    continue;
	}

	/*
	 * Check for a "[" as the next pattern character. It is followed by a
	 * list of characters that are acceptable, or by a range (two
	 * characters separated by "-").
	 */

	if (p == '[') {
	    Tcl_UniChar startChar, endChar;

	    uniPattern++;
	    ch1 = (nocase ? Tcl_UniCharToLower(*uniStr) : *uniStr);
	    uniStr++;
	    while (1) {
		if ((*uniPattern == ']') || (*uniPattern == 0)) {
		    return 0;
		}
		startChar = (nocase ? Tcl_UniCharToLower(*uniPattern)
			: *uniPattern);
		uniPattern++;
		if (*uniPattern == '-') {
		    uniPattern++;
		    if (*uniPattern == 0) {
			return 0;
		    }
		    endChar = (nocase ? Tcl_UniCharToLower(*uniPattern)
			    : *uniPattern);
		    uniPattern++;
		    if (((startChar <= ch1) && (ch1 <= endChar))
			    || ((endChar <= ch1) && (ch1 <= startChar))) {
			/*
			 * Matches ranges of form [a-z] or [z-a].
			 */
			break;
		    }
		} else if (startChar == ch1) {
		    break;
		}
	    }
	    while (*uniPattern != ']') {
		if (*uniPattern == 0) {
		    uniPattern--;
		    break;
		}
		uniPattern++;
	    }
	    uniPattern++;
	    continue;
	}

	/*
	 * If the next pattern character is '\', just strip off the '\' so we
	 * do exact matching on the character that follows.
	 */

	if (p == '\\') {
	    if (*(++uniPattern) == '\0') {
		return 0;
	    }
	}

	/*
	 * There's no special character. Just make sure that the next bytes of
	 * each string match.
	 */

	if (nocase) {
	    if (Tcl_UniCharToLower(*uniStr) !=
		    Tcl_UniCharToLower(*uniPattern)) {
		return 0;
	    }
	} else if (*uniStr != *uniPattern) {
	    return 0;
	}
	uniStr++;
	uniPattern++;
    }
}

/*
 *----------------------------------------------------------------------
 *
 * TclUniCharMatch --
 *
 *	See if a particular Unicode string matches a particular pattern.
 *	Allows case insensitivity. This is the Unicode equivalent of the char*
 *	Tcl_StringCaseMatch. This variant of Tcl_UniCharCaseMatch uses counted
 *	Strings, so embedded NULLs are allowed.
 *
 * Results:
 *	The return value is 1 if string matches pattern, and 0 otherwise. The
 *	matching operation permits the following special characters in the
 *	pattern: *?\[] (see the manual entry for details on what these mean).
 *
 * Side effects:
 *	None.
 *
 *----------------------------------------------------------------------
 */

int
TclUniCharMatch(
    const Tcl_UniChar *string,	/* Unicode String. */
    int strLen,			/* Length of String */
    const Tcl_UniChar *pattern,	/* Pattern, which may contain special
				 * characters. */
    int ptnLen,			/* Length of Pattern */
    int nocase)			/* 0 for case sensitive, 1 for insensitive */
{
    const Tcl_UniChar *stringEnd, *patternEnd;
    Tcl_UniChar p;

    stringEnd = string + strLen;
    patternEnd = pattern + ptnLen;

    while (1) {
	/*
	 * See if we're at the end of both the pattern and the string. If so,
	 * we succeeded. If we're at the end of the pattern but not at the end
	 * of the string, we failed.
	 */

	if (pattern == patternEnd) {
	    return (string == stringEnd);
	}
	p = *pattern;
	if ((string == stringEnd) && (p != '*')) {
	    return 0;
	}

	/*
	 * Check for a "*" as the next pattern character. It matches any
	 * substring. We handle this by skipping all the characters up to the
	 * next matching one in the pattern, and then calling ourselves
	 * recursively for each postfix of string, until either we match or we
	 * reach the end of the string.
	 */

	if (p == '*') {
	    /*
	     * Skip all successive *'s in the pattern.
	     */

	    while (*(++pattern) == '*') {
		/* empty body */
	    }
	    if (pattern == patternEnd) {
		return 1;
	    }
	    p = *pattern;
	    if (nocase) {
		p = Tcl_UniCharToLower(p);
	    }
	    while (1) {
		/*
		 * Optimization for matching - cruise through the string
		 * quickly if the next char in the pattern isn't a special
		 * character.
		 */

		if ((p != '[') && (p != '?') && (p != '\\')) {
		    if (nocase) {
			while ((string < stringEnd) && (p != *string)
				&& (p != Tcl_UniCharToLower(*string))) {
			    string++;
			}
		    } else {
			while ((string < stringEnd) && (p != *string)) {
			    string++;
			}
		    }
		}
		if (TclUniCharMatch(string, stringEnd - string,
			pattern, patternEnd - pattern, nocase)) {
		    return 1;
		}
		if (string == stringEnd) {
		    return 0;
		}
		string++;
	    }
	}

	/*
	 * Check for a "?" as the next pattern character. It matches any
	 * single character.
	 */

	if (p == '?') {
	    pattern++;
	    string++;
	    continue;
	}

	/*
	 * Check for a "[" as the next pattern character. It is followed by a
	 * list of characters that are acceptable, or by a range (two
	 * characters separated by "-").
	 */

	if (p == '[') {
	    Tcl_UniChar ch1, startChar, endChar;

	    pattern++;
	    ch1 = (nocase ? Tcl_UniCharToLower(*string) : *string);
	    string++;
	    while (1) {
		if ((*pattern == ']') || (pattern == patternEnd)) {
		    return 0;
		}
		startChar = (nocase ? Tcl_UniCharToLower(*pattern) : *pattern);
		pattern++;
		if (*pattern == '-') {
		    pattern++;
		    if (pattern == patternEnd) {
			return 0;
		    }
		    endChar = (nocase ? Tcl_UniCharToLower(*pattern)
			    : *pattern);
		    pattern++;
		    if (((startChar <= ch1) && (ch1 <= endChar))
			    || ((endChar <= ch1) && (ch1 <= startChar))) {
			/*
			 * Matches ranges of form [a-z] or [z-a].
			 */
			break;
		    }
		} else if (startChar == ch1) {
		    break;
		}
	    }
	    while (*pattern != ']') {
		if (pattern == patternEnd) {
		    pattern--;
		    break;
		}
		pattern++;
	    }
	    pattern++;
	    continue;
	}

	/*
	 * If the next pattern character is '\', just strip off the '\' so we
	 * do exact matching on the character that follows.
	 */

	if (p == '\\') {
	    if (++pattern == patternEnd) {
		return 0;
	    }
	}

	/*
	 * There's no special character. Just make sure that the next bytes of
	 * each string match.
	 */

	if (nocase) {
	    if (Tcl_UniCharToLower(*string) != Tcl_UniCharToLower(*pattern)) {
		return 0;
	    }
	} else if (*string != *pattern) {
	    return 0;
	}
	string++;
	pattern++;
    }
}

/*
 * Local Variables:
 * mode: c
 * c-basic-offset: 4
 * fill-column: 78
 * End:
 */<|MERGE_RESOLUTION|>--- conflicted
+++ resolved
@@ -945,15 +945,9 @@
 	 * char to dst if its size is <= the original char.
 	 */
 
-<<<<<<< HEAD
-	if ((bytes < TclUtfCount(upChar)) || ((upChar & 0xF800) == 0xD800)) {
-	    memcpy(dst, src, bytes);
-	    dst += bytes;
-=======
 	if ((len < TclUtfCount(upChar)) || ((upChar & 0xF800) == 0xD800)) {
 	    memcpy(dst, src, len);
 	    dst += len;
->>>>>>> 795269e6
 	} else {
 	    dst += Tcl_UniCharToUtf(upChar, dst);
 	}
@@ -1014,15 +1008,9 @@
 	 * char to dst if its size is <= the original char.
 	 */
 
-<<<<<<< HEAD
-	if ((bytes < TclUtfCount(lowChar)) || ((lowChar & 0xF800) == 0xD800)) {
-	    memcpy(dst, src, bytes);
-	    dst += bytes;
-=======
 	if ((len < TclUtfCount(lowChar)) || ((lowChar & 0xF800) == 0xD800)) {
 	    memcpy(dst, src, len);
 	    dst += len;
->>>>>>> 795269e6
 	} else {
 	    dst += Tcl_UniCharToUtf(lowChar, dst);
 	}
@@ -1080,15 +1068,9 @@
 #endif
 	titleChar = Tcl_UniCharToTitle(titleChar);
 
-<<<<<<< HEAD
-	if ((bytes < TclUtfCount(titleChar)) || ((titleChar & 0xF800) == 0xD800)) {
-	    memcpy(dst, src, bytes);
-	    dst += bytes;
-=======
 	if ((len < TclUtfCount(titleChar)) || ((titleChar & 0xF800) == 0xD800)) {
 	    memcpy(dst, src, len);
 	    dst += len;
->>>>>>> 795269e6
 	} else {
 	    dst += Tcl_UniCharToUtf(titleChar, dst);
 	}
@@ -1109,15 +1091,9 @@
 	    lowChar = Tcl_UniCharToLower(lowChar);
 	}
 
-<<<<<<< HEAD
-	if ((bytes < TclUtfCount(lowChar)) || ((lowChar & 0xF800) == 0xD800)) {
-	    memcpy(dst, src, bytes);
-	    dst += bytes;
-=======
 	if ((len < TclUtfCount(lowChar)) || ((lowChar & 0xF800) == 0xD800)) {
 	    memcpy(dst, src, len);
 	    dst += len;
->>>>>>> 795269e6
 	} else {
 	    dst += Tcl_UniCharToUtf(lowChar, dst);
 	}
