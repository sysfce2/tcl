--- conflicted
+++ resolved
@@ -1002,11 +1002,7 @@
 TclpUtfNcmp2(
     const char *cs,		/* UTF string to compare to ct. */
     const char *ct,		/* UTF string cs is compared to. */
-<<<<<<< HEAD
     size_t numBytes)		/* Number of *bytes* to compare. */
-=======
-    size_t numBytes)	/* Number of *bytes* to compare. */
->>>>>>> a1fe1358
 {
     /*
      * We can't simply call 'memcmp(cs, ct, numBytes);' because we need to
@@ -1054,11 +1050,7 @@
 Tcl_UtfNcmp(
     const char *cs,		/* UTF string to compare to ct. */
     const char *ct,		/* UTF string cs is compared to. */
-<<<<<<< HEAD
     size_t numChars)		/* Number of UTF chars to compare. */
-=======
-    size_t numChars)	/* Number of UTF chars to compare. */
->>>>>>> a1fe1358
 {
     Tcl_UniChar ch1, ch2;
 
@@ -1107,11 +1099,7 @@
 Tcl_UtfNcasecmp(
     const char *cs,		/* UTF string to compare to ct. */
     const char *ct,		/* UTF string cs is compared to. */
-<<<<<<< HEAD
     size_t numChars)		/* Number of UTF chars to compare. */
-=======
-    size_t numChars)	/* Number of UTF chars to compare. */
->>>>>>> a1fe1358
 {
     Tcl_UniChar ch1, ch2;
     while (numChars-- > 0) {
@@ -1321,11 +1309,7 @@
 Tcl_UniCharNcmp(
     const Tcl_UniChar *ucs,	/* Unicode string to compare to uct. */
     const Tcl_UniChar *uct,	/* Unicode string ucs is compared to. */
-<<<<<<< HEAD
     size_t numChars)		/* Number of unichars to compare. */
-=======
-    size_t numChars)	/* Number of unichars to compare. */
->>>>>>> a1fe1358
 {
 #ifdef WORDS_BIGENDIAN
     /*
@@ -1371,11 +1355,7 @@
 Tcl_UniCharNcasecmp(
     const Tcl_UniChar *ucs,	/* Unicode string to compare to uct. */
     const Tcl_UniChar *uct,	/* Unicode string ucs is compared to. */
-<<<<<<< HEAD
     size_t numChars)		/* Number of unichars to compare. */
-=======
-    size_t numChars)	/* Number of unichars to compare. */
->>>>>>> a1fe1358
 {
     for ( ; numChars != 0; numChars--, ucs++, uct++) {
 	if (*ucs != *uct) {
