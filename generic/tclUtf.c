/*
 * tclUtf.c --
 *
 *	Routines for manipulating UTF-8 strings.
 *
 * Copyright (c) 1997-1998 Sun Microsystems, Inc.
 *
 * See the file "license.terms" for information on usage and redistribution of
 * this file, and for a DISCLAIMER OF ALL WARRANTIES.
 */

#include "tclInt.h"

/*
 * Include the static character classification tables and macros.
 */

#include "tclUniData.c"

/*
 * The following macros are used for fast character category tests. The x_BITS
 * values are shifted right by the category value to determine whether the
 * given category is included in the set.
 */

#define ALPHA_BITS ((1 << UPPERCASE_LETTER) | (1 << LOWERCASE_LETTER) \
	| (1 << TITLECASE_LETTER) | (1 << MODIFIER_LETTER) | (1<<OTHER_LETTER))

#define CONTROL_BITS ((1 << CONTROL) | (1 << FORMAT) | (1 << PRIVATE_USE))

#define DIGIT_BITS (1 << DECIMAL_DIGIT_NUMBER)

#define SPACE_BITS ((1 << SPACE_SEPARATOR) | (1 << LINE_SEPARATOR) \
	| (1 << PARAGRAPH_SEPARATOR))

#define WORD_BITS (ALPHA_BITS | DIGIT_BITS | (1 << CONNECTOR_PUNCTUATION))

#define PUNCT_BITS ((1 << CONNECTOR_PUNCTUATION) | \
	(1 << DASH_PUNCTUATION) | (1 << OPEN_PUNCTUATION) | \
	(1 << CLOSE_PUNCTUATION) | (1 << INITIAL_QUOTE_PUNCTUATION) | \
	(1 << FINAL_QUOTE_PUNCTUATION) | (1 << OTHER_PUNCTUATION))

#define GRAPH_BITS (WORD_BITS | PUNCT_BITS | \
	(1 << NON_SPACING_MARK) | (1 << ENCLOSING_MARK) | \
	(1 << COMBINING_SPACING_MARK) | (1 << LETTER_NUMBER) | \
	(1 << OTHER_NUMBER) | \
	(1 << MATH_SYMBOL) | (1 << CURRENCY_SYMBOL) | \
	(1 << MODIFIER_SYMBOL) | (1 << OTHER_SYMBOL))

/*
 * Unicode characters less than this value are represented by themselves in
 * UTF-8 strings.
 */

#define UNICODE_SELF	0x80

/*
 * The following structures are used when mapping between Unicode (UCS-2) and
 * UTF-8.
 */

static const unsigned char totalBytes[256] = {
    1,1,1,1,1,1,1,1,1,1,1,1,1,1,1,1,1,1,1,1,1,1,1,1,1,1,1,1,1,1,1,1,
    1,1,1,1,1,1,1,1,1,1,1,1,1,1,1,1,1,1,1,1,1,1,1,1,1,1,1,1,1,1,1,1,
    1,1,1,1,1,1,1,1,1,1,1,1,1,1,1,1,1,1,1,1,1,1,1,1,1,1,1,1,1,1,1,1,
    1,1,1,1,1,1,1,1,1,1,1,1,1,1,1,1,1,1,1,1,1,1,1,1,1,1,1,1,1,1,1,1,
#if TCL_UTF_MAX != 4
    1,1,1,1,1,1,1,1,1,1,1,1,1,1,1,1,1,1,1,1,1,1,1,1,1,1,1,1,1,1,1,1,
    1,1,1,1,1,1,1,1,1,1,1,1,1,1,1,1,1,1,1,1,1,1,1,1,1,1,1,1,1,1,1,1,
#else /* Tcl_UtfCharComplete() might point to 2nd byte of valid 4-byte sequence */
    3,3,3,3,3,3,3,3,3,3,3,3,3,3,3,3,3,3,3,3,3,3,3,3,3,3,3,3,3,3,3,3,
    3,3,3,3,3,3,3,3,3,3,3,3,3,3,3,3,3,3,3,3,3,3,3,3,3,3,3,3,3,3,3,3,
#endif
    2,1,2,2,2,2,2,2,2,2,2,2,2,2,2,2,2,2,2,2,2,2,2,2,2,2,2,2,2,2,2,2,
    3,3,3,3,3,3,3,3,3,3,3,3,3,3,3,3,
#if TCL_UTF_MAX > 3
    4,4,4,4,4,
#else
    1,1,1,1,1,
#endif
    1,1,1,1,1,1,1,1,1,1,1
};

/*
 * Functions used only in this module.
 */

static int		UtfCount(int ch);
static int		Invalid(unsigned char *src);

/*
 *---------------------------------------------------------------------------
 *
 * UtfCount --
 *
 *	Find the number of bytes in the Utf character "ch".
 *
 * Results:
 *	The return values is the number of bytes in the Utf character "ch".
 *
 * Side effects:
 *	None.
 *
 *---------------------------------------------------------------------------
 */

static inline int
UtfCount(
    int ch)			/* The Unicode character whose size is returned. */
{
    if ((unsigned)(ch - 1) < (UNICODE_SELF - 1)) {
	return 1;
    }
    if (ch <= 0x7FF) {
	return 2;
    }
#if TCL_UTF_MAX > 3
    if (((unsigned)(ch - 0x10000) <= 0xFFFFF)) {
	return 4;
    }
#endif
    return 3;
}

/*
 *---------------------------------------------------------------------------
 *
 * Invalid --
 *
 *	Utility routine to report whether /src/ points to the start of an
 *	invald byte sequence that should be rejected. This might be because
 *	it is an overlong encoding, or because it encodes something out of
 *	the proper range. Caller guarantees that src[0] and src[1] are
 *	readable, and
 *
 *	(src[0] >= 0xC0) && (src[0] != 0xC1)
 * 	(src[1] >= 0x80) && (src[1] < 0xC0)
 *	(src[0] < ((TCL_UTF_MAX > 3) ? 0xF5 : 0xF0))
 *
 * Results:
 *	A boolean.
 *---------------------------------------------------------------------------
 */

static const unsigned char bounds[28] = {
    0x80, 0x80,		/* \xC0 accepts \x80 only */
    0x80, 0xBF, 0x80, 0xBF, 0x80, 0xBF, 0x80, 0xBF, 0x80, 0xBF, 0x80, 0xBF,
    0x80, 0xBF,		/* (\xC4 - \xDC) -- all sequences valid */
    0xA0, 0xBF,	/* \xE0\x80 through \xE0\x9F are invalid prefixes */
    0x80, 0xBF, 0x80, 0xBF, 0x80, 0xBF, /* (\xE4 - \xEC) -- all valid */
#if TCL_UTF_MAX > 3
    0x90, 0xBF,	/* \xF0\x80 through \xF0\x8F are invalid prefixes */
    0x80, 0x8F  /* \xF4\x90 and higher are invalid prefixes */
#else
    0xC0, 0xBF,	/* Not used, but reject all again for safety. */
    0xC0, 0xBF	/* Not used, but reject all again for safety. */
#endif
};

INLINE static int
Invalid(
    unsigned char *src)	/* Points to lead byte of a UTF-8 byte sequence */
{
    unsigned char byte = *src;
    int index;

    if (byte % 0x04) {
	/* Only lead bytes 0xC0, 0xE0, 0xF0, 0xF4 need examination */
	return 0;
    }
    index = (byte - 0xC0) >> 1;
    if (src[1] < bounds[index] || src[1] > bounds[index+1]) {
	/* Out of bounds - report invalid. */
	return 1;
    }
    return 0;
}

/*
 *---------------------------------------------------------------------------
 *
 * Tcl_UniCharToUtf --
 *
 *	Store the given Tcl_UniChar as a sequence of UTF-8 bytes in the
 *	provided buffer. Equivalent to Plan 9 runetochar().
 *
 * Results:
 *	The return values is the number of bytes in the buffer that were
 *	consumed.
 *
 * Side effects:
 *	None.
 *
 *---------------------------------------------------------------------------
 */

int
Tcl_UniCharToUtf(
    int ch,			/* The Tcl_UniChar to be stored in the
				 * buffer. */
    char *buf)			/* Buffer in which the UTF-8 representation of
				 * the Tcl_UniChar is stored. Buffer must be
				 * large enough to hold the UTF-8 character
				 * (at most TCL_UTF_MAX bytes). */
{
    if ((unsigned)(ch - 1) < (UNICODE_SELF - 1)) {
	buf[0] = (char) ch;
	return 1;
    }
    if (ch >= 0) {
	if (ch <= 0x7FF) {
	    buf[1] = (char) ((ch | 0x80) & 0xBF);
	    buf[0] = (char) ((ch >> 6) | 0xC0);
	    return 2;
	}
	if (ch <= 0xFFFF) {
#if TCL_UTF_MAX > 3
	    if ((ch & 0xF800) == 0xD800) {
		if (ch & 0x0400) {
		    /* Low surrogate */
		    if (((buf[0] & 0xC0) == 0x80) && ((buf[1] & 0xCF) == 0)) {
			/* Previous Tcl_UniChar was a high surrogate, so combine */
			buf[2] = (char) ((ch & 0x3F) | 0x80);
			buf[1] |= (char) (((ch >> 6) & 0x0F) | 0x80);
			return 3;
		    }
		    /* Previous Tcl_UniChar was not a high surrogate, so just output */
		} else {
		    /* High surrogate */
		    ch += 0x40;
		    /* Fill buffer with specific 3-byte (invalid) byte combination,
		       so following low surrogate can recognize it and combine */
		    buf[2] = (char) ((ch << 4) & 0x30);
		    buf[1] = (char) (((ch >> 2) & 0x3F) | 0x80);
		    buf[0] = (char) (((ch >> 8) & 0x07) | 0xF0);
		    return 1;
		}
	    }
#endif
	    goto three;
	}

#if TCL_UTF_MAX > 3
	if (ch <= 0x10FFFF) {
	    buf[3] = (char) ((ch | 0x80) & 0xBF);
	    buf[2] = (char) (((ch >> 6) | 0x80) & 0xBF);
	    buf[1] = (char) (((ch >> 12) | 0x80) & 0xBF);
	    buf[0] = (char) ((ch >> 18) | 0xF0);
	    return 4;
	}
    } else if (ch == -1) {
	if (((buf[0] & 0xC0) == 0x80) && ((buf[1] & 0xCF) == 0)
		&& ((buf[-1] & 0xF8) == 0xF0)) {
	    ch = 0xD7C0 + ((buf[-1] & 0x07) << 8) + ((buf[0] & 0x3F) << 2)
		    + ((buf[1] & 0x30) >> 4);
	    buf[1] = (char) ((ch | 0x80) & 0xBF);
	    buf[0] = (char) (((ch >> 6) | 0x80) & 0xBF);
	    buf[-1] = (char) ((ch >> 12) | 0xE0);
	    return 2;
	}
#endif
    }

    ch = 0xFFFD;
three:
    buf[2] = (char) ((ch | 0x80) & 0xBF);
    buf[1] = (char) (((ch >> 6) | 0x80) & 0xBF);
    buf[0] = (char) ((ch >> 12) | 0xE0);
    return 3;
}

/*
 *---------------------------------------------------------------------------
 *
 * Tcl_UniCharToUtfDString --
 *
 *	Convert the given Unicode string to UTF-8.
 *
 * Results:
 *	The return value is a pointer to the UTF-8 representation of the
 *	Unicode string. Storage for the return value is appended to the end of
 *	dsPtr.
 *
 * Side effects:
 *	None.
 *
 *---------------------------------------------------------------------------
 */

char *
Tcl_UniCharToUtfDString(
    const Tcl_UniChar *uniStr,	/* Unicode string to convert to UTF-8. */
    int uniLength,		/* Length of Unicode string in Tcl_UniChars
				 * (must be >= 0). */
    Tcl_DString *dsPtr)		/* UTF-8 representation of string is appended
				 * to this previously initialized DString. */
{
    const Tcl_UniChar *w, *wEnd;
    char *p, *string;
    int oldLength;

    /*
     * UTF-8 string length in bytes will be <= Unicode string length *
     * TCL_UTF_MAX.
     */

    oldLength = Tcl_DStringLength(dsPtr);
    Tcl_DStringSetLength(dsPtr, oldLength + (uniLength + 1) * TCL_UTF_MAX);
    string = Tcl_DStringValue(dsPtr) + oldLength;

    p = string;
    wEnd = uniStr + uniLength;
    for (w = uniStr; w < wEnd; ) {
	p += Tcl_UniCharToUtf(*w, p);
	w++;
    }
    Tcl_DStringSetLength(dsPtr, oldLength + (p - string));

    return string;
}

/*
 *---------------------------------------------------------------------------
 *
 * Tcl_UtfToUniChar --
 *
 *	Extract the Tcl_UniChar represented by the UTF-8 string. Bad UTF-8
 *	sequences are converted to valid Tcl_UniChars and processing
 *	continues. Equivalent to Plan 9 chartorune().
 *
 *	The caller must ensure that the source buffer is long enough that this
 *	routine does not run off the end and dereference non-existent memory
 *	looking for trail bytes. If the source buffer is known to be '\0'
 *	terminated, this cannot happen. Otherwise, the caller should call
 *	Tcl_UtfCharComplete() before calling this routine to ensure that
 *	enough bytes remain in the string.
 *
 *	If TCL_UTF_MAX <= 4, special handling of Surrogate pairs is done:
 *	For any UTF-8 string containing a character outside of the BMP, the
 *	first call to this function will fill *chPtr with the high surrogate
 *	and generate a return value of 1. Calling Tcl_UtfToUniChar again
 *	will produce the low surrogate and a return value of 3. Because *chPtr
 *	is used to remember whether the high surrogate is already produced, it
 *	is recommended to initialize the variable it points to as 0 before
 *	the first call to Tcl_UtfToUniChar is done.
 *
 * Results:
 *	*chPtr is filled with the Tcl_UniChar, and the return value is the
 *	number of bytes from the UTF-8 string that were consumed.
 *
 * Side effects:
 *	None.
 *
 *---------------------------------------------------------------------------
 */

int
Tcl_UtfToUniChar(
    register const char *src,	/* The UTF-8 string. */
    register Tcl_UniChar *chPtr)/* Filled with the Tcl_UniChar represented by
				 * the UTF-8 string. */
{
    Tcl_UniChar byte;

    /*
     * Unroll 1 to 3 (or 4) byte UTF-8 sequences.
     */

    byte = *((unsigned char *) src);
    if (byte < 0xC0) {
	/*
	 * Handles properly formed UTF-8 characters between 0x01 and 0x7F.
	 * Also treats \0 and naked trail bytes 0x80 to 0xBF as valid
	 * characters representing themselves.
	 */

#if TCL_UTF_MAX <= 4
	/* If *chPtr contains a high surrogate (produced by a previous
	 * Tcl_UtfToUniChar() call) and the next 3 bytes are UTF-8 continuation
	 * bytes, then we must produce a follow-up low surrogate. We only
	 * do that if the high surrogate matches the bits we encounter.
	 */
	if (((byte & 0xC0) == 0x80)
		&& ((src[1] & 0xC0) == 0x80) && ((src[2] & 0xC0) == 0x80)
		&& (((((byte - 0x10) << 2) & 0xFC) | 0xD800) == (*chPtr & 0xFCFC))
		&& ((src[1] & 0xF0) == (((*chPtr << 4) & 0x30) | 0x80))) {
	    *chPtr = ((src[1] & 0x0F) << 6) + (src[2] & 0x3F) + 0xDC00;
	    return 3;
	}
#endif
	*chPtr = byte;
	return 1;
    } else if (byte < 0xE0) {
	if ((src[1] & 0xC0) == 0x80) {
	    /*
	     * Two-byte-character lead-byte followed by a trail-byte.
	     */

	    *chPtr = (((byte & 0x1F) << 6) | (src[1] & 0x3F));
	    if ((unsigned)(*chPtr - 1) >= (UNICODE_SELF - 1)) {
		return 2;
	    }
	}

	/*
	 * A two-byte-character lead-byte not followed by trail-byte
	 * represents itself.
	 */
    } else if (byte < 0xF0) {
	if (((src[1] & 0xC0) == 0x80) && ((src[2] & 0xC0) == 0x80)) {
	    /*
	     * Three-byte-character lead byte followed by two trail bytes.
	     */

	    *chPtr = (((byte & 0x0F) << 12)
		    | ((src[1] & 0x3F) << 6) | (src[2] & 0x3F));
	    if (*chPtr > 0x7FF) {
		return 3;
	    }
	}

	/*
	 * A three-byte-character lead-byte not followed by two trail-bytes
	 * represents itself.
	 */
    }
    else if (byte < 0xF8) {
	if (((src[1] & 0xC0) == 0x80) && ((src[2] & 0xC0) == 0x80) && ((src[3] & 0xC0) == 0x80)) {
	    /*
	     * Four-byte-character lead byte followed by three trail bytes.
	     */
#if TCL_UTF_MAX <= 4
	    Tcl_UniChar high = (((byte & 0x07) << 8) | ((src[1] & 0x3F) << 2)
		    | ((src[2] & 0x3F) >> 4)) - 0x40;
	    if (high >= 0x400) {
		/* out of range, < 0x10000 or > 0x10FFFF */
	    } else {
		/* produce high surrogate, advance source pointer */
		*chPtr = 0xD800 + high;
		return 1;
	    }
#else
	    *chPtr = (((byte & 0x07) << 18) | ((src[1] & 0x3F) << 12)
		    | ((src[2] & 0x3F) << 6) | (src[3] & 0x3F));
	    if ((unsigned)(*chPtr - 0x10000) <= 0xFFFFF) {
		return 4;
	    }
#endif
	}

	/*
	 * A four-byte-character lead-byte not followed by three trail-bytes
	 * represents itself.
	 */
    }

    *chPtr = byte;
    return 1;
}

/*
 *---------------------------------------------------------------------------
 *
 * Tcl_UtfToUniCharDString --
 *
 *	Convert the UTF-8 string to Unicode.
 *
 * Results:
 *	The return value is a pointer to the Unicode representation of the
 *	UTF-8 string. Storage for the return value is appended to the end of
 *	dsPtr. The Unicode string is terminated with a Unicode NULL character.
 *
 * Side effects:
 *	None.
 *
 *---------------------------------------------------------------------------
 */

Tcl_UniChar *
Tcl_UtfToUniCharDString(
    const char *src,		/* UTF-8 string to convert to Unicode. */
    int length,			/* Length of UTF-8 string in bytes, or -1 for
				 * strlen(). */
    Tcl_DString *dsPtr)		/* Unicode representation of string is
				 * appended to this previously initialized
				 * DString. */
{
    Tcl_UniChar ch = 0, *w, *wString;
    const char *p, *end;
    int oldLength;

    if (length < 0) {
	length = strlen(src);
    }

    /*
     * Unicode string length in Tcl_UniChars will be <= UTF-8 string length in
     * bytes.
     */

    oldLength = Tcl_DStringLength(dsPtr);

    Tcl_DStringSetLength(dsPtr,
	    oldLength + (int) ((length + 1) * sizeof(Tcl_UniChar)));
    wString = (Tcl_UniChar *) (Tcl_DStringValue(dsPtr) + oldLength);

    w = wString;
    p = src;
    end = src + length - TCL_UTF_MAX;
    while (p < end) {
	p += TclUtfToUniChar(p, &ch);
	*w++ = ch;
    }
    end += TCL_UTF_MAX;
    while (p < end) {
	if (Tcl_UtfCharComplete(p, end-p)) {
	    p += TclUtfToUniChar(p, &ch);
	} else {
	    ch = UCHAR(*p++);
	}
	*w++ = ch;
    }
    *w = '\0';
    Tcl_DStringSetLength(dsPtr,
	    (oldLength + ((char *) w - (char *) wString)));

    return wString;
}

/*
 *---------------------------------------------------------------------------
 *
 * Tcl_UtfCharComplete --
 *
 *	Determine if the UTF-8 string of the given length is long enough to be
 *	decoded by Tcl_UtfToUniChar(). This does not ensure that the UTF-8
 *	string is properly formed. Equivalent to Plan 9 fullrune().
 *
 * Results:
 *	The return value is 0 if the string is not long enough, non-zero
 *	otherwise.
 *
 * Side effects:
 *	None.
 *
 *---------------------------------------------------------------------------
 */

int
Tcl_UtfCharComplete(
    const char *src,		/* String to check if first few bytes contain
				 * a complete UTF-8 character. */
    int length)			/* Length of above string in bytes. */
{
    return length >= totalBytes[(unsigned char)*src];
}

/*
 *---------------------------------------------------------------------------
 *
 * Tcl_NumUtfChars --
 *
 *	Returns the number of characters (not bytes) in the UTF-8 string, not
 *	including the terminating NULL byte. This is equivalent to Plan 9
 *	utflen() and utfnlen().
 *
 * Results:
 *	As above.
 *
 * Side effects:
 *	None.
 *
 *---------------------------------------------------------------------------
 */

int
Tcl_NumUtfChars(
    register const char *src,	/* The UTF-8 string to measure. */
    int length)			/* The length of the string in bytes, or -1
				 * for strlen(string). */
{
    Tcl_UniChar ch = 0;
    register int i = 0;

    /*
     * The separate implementations are faster.
     *
     * Since this is a time-sensitive function, we also do the check for the
     * single-byte char case specially.
     */

    if (length < 0) {
	while (*src != '\0') {
	    src += TclUtfToUniChar(src, &ch);
	    i++;
	}
	if (i < 0) i = INT_MAX; /* Bug [2738427] */
    } else {
	register const char *endPtr = src + length - TCL_UTF_MAX;

	while (src < endPtr) {
<<<<<<< HEAD
	    if (((unsigned)(unsigned char)*src - 0xF0) < 5) {
		/* treat F0 - F4 as single character */
		ch = 0;
		src++;
	    } else {
		src += TclUtfToUniChar(src, &ch);
	    }
=======
	    src += TclUtfToUniChar(src, &ch);
>>>>>>> 7d743964
	    i++;
	}
	endPtr += TCL_UTF_MAX;
	while ((src < endPtr) && Tcl_UtfCharComplete(src, endPtr - src)) {
<<<<<<< HEAD
	    if (((unsigned)(unsigned char)*src - 0xF0) < 5) {
		/* treat F0 - F4 as single character */
		ch = 0;
		src++;
	    } else {
		src += TclUtfToUniChar(src, &ch);
	    }
=======
	    src += TclUtfToUniChar(src, &ch);
>>>>>>> 7d743964
	    i++;
	}
	if (src < endPtr) {
	    i += endPtr - src;
	}
    }
    return i;
}

/*
 *---------------------------------------------------------------------------
 *
 * Tcl_UtfFindFirst --
 *
 *	Returns a pointer to the first occurance of the given Unicode character
 *	in the NULL-terminated UTF-8 string. The NULL terminator is considered
 *	part of the UTF-8 string. Equivalent to Plan 9 utfrune().
 *
 * Results:
 *	As above. If the Unicode character does not exist in the given string,
 *	the return value is NULL.
 *
 * Side effects:
 *	None.
 *
 *---------------------------------------------------------------------------
 */

const char *
Tcl_UtfFindFirst(
    const char *src,		/* The UTF-8 string to be searched. */
    int ch)			/* The Unicode character to search for. */
{
    while (1) {
	int ucs4, len = TclUtfToUCS4(src, &ucs4);

	if (ucs4 == ch) {
	    return src;
	}
	if (*src == '\0') {
	    return NULL;
	}
	src += len;
    }
}

/*
 *---------------------------------------------------------------------------
 *
 * Tcl_UtfFindLast --
 *
 *	Returns a pointer to the last occurance of the given Unicode character
 *	in the NULL-terminated UTF-8 string. The NULL terminator is considered
 *	part of the UTF-8 string. Equivalent to Plan 9 utfrrune().
 *
 * Results:
 *	As above. If the Unicode character does not exist in the given string, the
 *	return value is NULL.
 *
 * Side effects:
 *	None.
 *
 *---------------------------------------------------------------------------
 */

const char *
Tcl_UtfFindLast(
    const char *src,		/* The UTF-8 string to be searched. */
    int ch)			/* The Unicode character to search for. */
{
    const char *last = NULL;

    while (1) {
	int ucs4, len = TclUtfToUCS4(src, &ucs4);

	if (ucs4 == ch) {
	    last = src;
	}
	if (*src == '\0') {
	    break;
	}
	src += len;
    }
    return last;
}

/*
 *---------------------------------------------------------------------------
 *
 * Tcl_UtfNext --
 *
 *	Given a pointer to some location in a UTF-8 string, Tcl_UtfNext
 *	returns a pointer to the next UTF-8 character in the string.
 *	The caller must not ask for the next character after the last
 *	character in the string if the string is not terminated by a null
 *	character.
 *
 * Results:
 *	The return value is the pointer to the next character in the UTF-8
 *	string.
 *
 * Side effects:
 *	None.
 *
 *---------------------------------------------------------------------------
 */

const char *
Tcl_UtfNext(
    const char *src)		/* The current location in the string. */
{
    int left = totalBytes[UCHAR(*src)];
    const char *next = src + 1;

    while (--left) {
	if ((*next & 0xC0) != 0x80) {
	    /*
	     * src points to non-trail byte; We ran out of trail bytes
	     * before the needs of the lead byte were satisfied.
	     * Let the (malformed) lead byte alone be a character
	     */
	    return src + 1;
	}
	next++;
    }
    if ((next == src + 1) || Invalid((unsigned char *)src)) {
	return src + 1;
    }
    return next;
}

/*
 *---------------------------------------------------------------------------
 *
 * Tcl_UtfPrev --
 *
 *	Given a pointer to some current location in a UTF-8 string, move
 *	backwards one character. This works correctly when the pointer is in
 *	the middle of a UTF-8 character.
 *
 * Results:
 *	The return value is a pointer to the previous character in the UTF-8
 *	string. If the current location was already at the beginning of the
 *	string, the return value will also be a pointer to the beginning of
 *	the string.
 *
 * Side effects:
 *	None.
 *
 *---------------------------------------------------------------------------
 */

const char *
Tcl_UtfPrev(
    const char *src,		/* A location in a UTF-8 string. */
    const char *start)		/* Pointer to the beginning of the string */
{
    int trailBytesSeen = 0;	/* How many trail bytes have been verified? */
    CONST char *fallback = src - 1;
				/* If we cannot find a lead byte that might
				 * start a prefix of a valid UTF byte sequence,
				 * we will fallback to a one-byte back step */
    unsigned char *look = (unsigned char *)fallback;
				/* Start search at the fallback position */

    /* Quick boundary case exit. */
    if (fallback <= start) {
	return start;
    }

    do {
	unsigned char byte = look[0];

	if (byte < 0x80) {
	    /*
	     * Single byte character. Either this is a correct previous
	     * character, or it is followed by at least one trail byte
	     * which indicates a malformed sequence. In either case the
	     * correct result is to return the fallback.
	     */
	    return fallback;
	}
	if (byte >= 0xC0) {
	    /* Non-trail byte; May be multibyte lead. */

	    if ((trailBytesSeen == 0)
		/*
		 * We've seen no trailing context to use to check
		 * anything. From what we know, this non-trail byte
		 * is a prefix of a previous character, and accepting
		 * it (the fallback) is correct.
		 */

		    || (trailBytesSeen >= totalBytes[byte])) {
		/*
		 * That is, (1 + trailBytesSeen > needed).
		 * We've examined more bytes than needed to complete
		 * this lead byte. No matter about well-formedness or
		 * validity, the sequence starting with this lead byte
		 * will never include the fallback location, so we must
		 * return the fallback location. See test utf-7.17
		 */
		return fallback;
	    }

	    /*
	     * trailBytesSeen > 0, so we can examine look[1] safely.
	     * Use that capability to screen out overlong sequences.
	     */

	    if (Invalid(look)) {
		/* Reject */
		return fallback;
	    }
	    return (CONST char *)look;
	}

	/* We saw a trail byte. */
	trailBytesSeen++;

	if ((CONST char *)look == start) {
	    /*
	     * Do not read before the start of the string
	     *
	     * If we get here, we've examined bytes at every location
	     * >= start and < src and all of them are trail bytes,
	     * including (*start).  We need to return our fallback
	     * and exit this loop before we run past the start of the string.
	     */
	    return fallback;
	}

	/* Continue the search backwards... */
	look--;
    } while (trailBytesSeen < TCL_UTF_MAX);

    /*
     * We've seen TCL_UTF_MAX trail bytes, so we know there will not be a
     * properly formed byte sequence to find, and we can stop looking,
     * accepting the fallback (for TCL_UTF_MAX > 3) or just go back as
     * far as we can.
     */
#if TCL_UTF_MAX > 3
    return fallback;
#else
    return src - TCL_UTF_MAX;
#endif
}

/*
 *---------------------------------------------------------------------------
 *
 * Tcl_UniCharAtIndex --
 *
 *	Returns the Tcl_UniChar represented at the specified character
 *	(not byte) position in the UTF-8 string.
 *
 * Results:
 *	As above.
 *
 * Side effects:
 *	None.
 *
 *---------------------------------------------------------------------------
 */

Tcl_UniChar
Tcl_UniCharAtIndex(
    register const char *src,	/* The UTF-8 string to dereference. */
    register int index)		/* The position of the desired character. */
{
    Tcl_UniChar ch = 0;

    while (index-- >= 0) {
	src += TclUtfToUniChar(src, &ch);
    }
    return ch;
}

/*
 *---------------------------------------------------------------------------
 *
 * Tcl_UtfAtIndex --
 *
 *	Returns a pointer to the specified character (not byte) position in
 *	the UTF-8 string.
 *
 * Results:
 *	As above.
 *
 * Side effects:
 *	None.
 *
 *---------------------------------------------------------------------------
 */

const char *
Tcl_UtfAtIndex(
    register const char *src,	/* The UTF-8 string. */
    register int index)		/* The position of the desired character. */
{
    Tcl_UniChar ch = 0;
    int len = 0;

    while (index-- > 0) {
	len = TclUtfToUniChar(src, &ch);
	src += len;
    }
#if TCL_UTF_MAX == 4
    if ((ch >= 0xD800) && (len < 3)) {
	/* Index points at character following high Surrogate */
	src += TclUtfToUniChar(src, &ch);
    }
#endif
    return src;
}

/*
 *---------------------------------------------------------------------------
 *
 * Tcl_UtfBackslash --
 *
 *	Figure out how to handle a backslash sequence.
 *
 * Results:
 *	Stores the bytes represented by the backslash sequence in dst and
 *	returns the number of bytes written to dst. At most TCL_UTF_MAX bytes
 *	are written to dst; dst must have been large enough to accept those
 *	bytes. If readPtr isn't NULL then it is filled in with a count of the
 *	number of bytes in the backslash sequence.
 *
 * Side effects:
 *	The maximum number of bytes it takes to represent a Unicode character
 *	in UTF-8 is guaranteed to be less than the number of bytes used to
 *	express the backslash sequence that represents that Unicode character.
 *	If the target buffer into which the caller is going to store the bytes
 *	that represent the Unicode character is at least as large as the
 *	source buffer from which the backslashed sequence was extracted, no
 *	buffer overruns should occur.
 *
 *---------------------------------------------------------------------------
 */

int
Tcl_UtfBackslash(
    const char *src,		/* Points to the backslash character of a
				 * backslash sequence. */
    int *readPtr,		/* Fill in with number of characters read from
				 * src, unless NULL. */
    char *dst)			/* Filled with the bytes represented by the
				 * backslash sequence. */
{
#define LINE_LENGTH 128
    int numRead;
    int result;

    result = TclParseBackslash(src, LINE_LENGTH, &numRead, dst);
    if (numRead == LINE_LENGTH) {
	/*
	 * We ate a whole line. Pay the price of a strlen()
	 */

	result = TclParseBackslash(src, strlen(src), &numRead, dst);
    }
    if (readPtr != NULL) {
	*readPtr = numRead;
    }
    return result;
}

/*
 *----------------------------------------------------------------------
 *
 * Tcl_UtfToUpper --
 *
 *	Convert lowercase characters to uppercase characters in a UTF string
 *	in place. The conversion may shrink the UTF string.
 *
 * Results:
 *	Returns the number of bytes in the resulting string excluding the
 *	trailing null.
 *
 * Side effects:
 *	Writes a terminating null after the last converted character.
 *
 *----------------------------------------------------------------------
 */

int
Tcl_UtfToUpper(
    char *str)			/* String to convert in place. */
{
    Tcl_UniChar ch = 0, upChar;
    char *src, *dst;
    int len;

    /*
     * Iterate over the string until we hit the terminating null.
     */

    src = dst = str;
    while (*src) {
	len = TclUtfToUniChar(src, &ch);
	upChar = Tcl_UniCharToUpper(ch);

	/*
	 * To keep badly formed Utf strings from getting inflated by the
	 * conversion (thereby causing a segfault), only copy the upper case
	 * char to dst if its size is <= the original char.
	 */

	if (len < UtfCount(upChar)) {
	    memmove(dst, src, len);
	    dst += len;
	} else {
	    dst += Tcl_UniCharToUtf(upChar, dst);
	}
	src += len;
    }
    *dst = '\0';
    return (dst - str);
}

/*
 *----------------------------------------------------------------------
 *
 * Tcl_UtfToLower --
 *
 *	Convert uppercase characters to lowercase characters in a UTF string
 *	in place. The conversion may shrink the UTF string.
 *
 * Results:
 *	Returns the number of bytes in the resulting string excluding the
 *	trailing null.
 *
 * Side effects:
 *	Writes a terminating null after the last converted character.
 *
 *----------------------------------------------------------------------
 */

int
Tcl_UtfToLower(
    char *str)			/* String to convert in place. */
{
    Tcl_UniChar ch = 0, lowChar;
    char *src, *dst;
    int len;

    /*
     * Iterate over the string until we hit the terminating null.
     */

    src = dst = str;
    while (*src) {
	len = TclUtfToUniChar(src, &ch);
	lowChar = Tcl_UniCharToLower(ch);

	/*
	 * To keep badly formed Utf strings from getting inflated by the
	 * conversion (thereby causing a segfault), only copy the lower case
	 * char to dst if its size is <= the original char.
	 */

	if (len < UtfCount(lowChar)) {
	    memmove(dst, src, len);
	    dst += len;
	} else {
	    dst += Tcl_UniCharToUtf(lowChar, dst);
	}
	src += len;
    }
    *dst = '\0';
    return (dst - str);
}

/*
 *----------------------------------------------------------------------
 *
 * Tcl_UtfToTitle --
 *
 *	Changes the first character of a UTF string to title case or uppercase
 *	and the rest of the string to lowercase. The conversion happens in
 *	place and may shrink the UTF string.
 *
 * Results:
 *	Returns the number of bytes in the resulting string excluding the
 *	trailing null.
 *
 * Side effects:
 *	Writes a terminating null after the last converted character.
 *
 *----------------------------------------------------------------------
 */

int
Tcl_UtfToTitle(
    char *str)			/* String to convert in place. */
{
    Tcl_UniChar ch = 0, titleChar, lowChar;
    char *src, *dst;
    int len;

    /*
     * Capitalize the first character and then lowercase the rest of the
     * characters until we get to a null.
     */

    src = dst = str;

    if (*src) {
	len = TclUtfToUniChar(src, &ch);
	titleChar = Tcl_UniCharToTitle(ch);

	if (len < UtfCount(titleChar)) {
	    memmove(dst, src, len);
	    dst += len;
	} else {
	    dst += Tcl_UniCharToUtf(titleChar, dst);
	}
	src += len;
    }
    while (*src) {
	len = TclUtfToUniChar(src, &ch);
	lowChar = ch;
	/* Special exception for Georgian Asomtavruli chars, no titlecase. */
	if ((unsigned)(lowChar - 0x1C90) >= 0x30) {
	    lowChar = Tcl_UniCharToLower(lowChar);
	}

	if (len < UtfCount(lowChar)) {
	    memmove(dst, src, len);
	    dst += len;
	} else {
	    dst += Tcl_UniCharToUtf(lowChar, dst);
	}
	src += len;
    }
    *dst = '\0';
    return (dst - str);
}

/*
 *----------------------------------------------------------------------
 *
 * TclpUtfNcmp2 --
 *
 *	Compare at most numBytes bytes of utf-8 strings cs and ct. Both cs and
 *	ct are assumed to be at least numBytes bytes long.
 *
 * Results:
 *	Return <0 if cs < ct, 0 if cs == ct, or >0 if cs > ct.
 *
 * Side effects:
 *	None.
 *
 *----------------------------------------------------------------------
 */

int
TclpUtfNcmp2(
    const char *cs,		/* UTF string to compare to ct. */
    const char *ct,		/* UTF string cs is compared to. */
    unsigned long numBytes)	/* Number of *bytes* to compare. */
{
    /*
     * We can't simply call 'memcmp(cs, ct, numBytes);' because we need to
     * check for Tcl's \xC0\x80 non-utf-8 null encoding. Otherwise utf-8 lexes
     * fine in the strcmp manner.
     */

    register int result = 0;

    for ( ; numBytes != 0; numBytes--, cs++, ct++) {
	if (*cs != *ct) {
	    result = UCHAR(*cs) - UCHAR(*ct);
	    break;
	}
    }
    if (numBytes && ((UCHAR(*cs) == 0xC0) || (UCHAR(*ct) == 0xC0))) {
	unsigned char c1, c2;

	c1 = ((UCHAR(*cs) == 0xC0) && (UCHAR(cs[1]) == 0x80)) ? 0 : UCHAR(*cs);
	c2 = ((UCHAR(*ct) == 0xC0) && (UCHAR(ct[1]) == 0x80)) ? 0 : UCHAR(*ct);
	result = (c1 - c2);
    }
    return result;
}

/*
 *----------------------------------------------------------------------
 *
 * Tcl_UtfNcmp --
 *
 *	Compare at most numChars UTF chars of string cs to string ct. Both cs
 *	and ct are assumed to be at least numChars UTF chars long.
 *
 * Results:
 *	Return <0 if cs < ct, 0 if cs == ct, or >0 if cs > ct.
 *
 * Side effects:
 *	None.
 *
 *----------------------------------------------------------------------
 */

int
Tcl_UtfNcmp(
    const char *cs,		/* UTF string to compare to ct. */
    const char *ct,		/* UTF string cs is compared to. */
    unsigned long numChars)	/* Number of UTF chars to compare. */
{
    Tcl_UniChar ch1 = 0, ch2 = 0;

    /*
     * Cannot use 'memcmp(cs, ct, n);' as byte representation of \u0000 (the
     * pair of bytes 0xC0,0x80) is larger than byte representation of \u0001
     * (the byte 0x01.)
     */

    while (numChars-- > 0) {
	/*
	 * n must be interpreted as chars, not bytes. This should be called
	 * only when both strings are of at least n chars long (no need for \0
	 * check)
	 */

	cs += TclUtfToUniChar(cs, &ch1);
	ct += TclUtfToUniChar(ct, &ch2);
	if (ch1 != ch2) {
#if TCL_UTF_MAX == 4
	    /* Surrogates always report higher than non-surrogates */
	    if (((ch1 & 0xFC00) == 0xD800)) {
	    if ((ch2 & 0xFC00) != 0xD800) {
		return ch1;
	    }
	    } else if ((ch2 & 0xFC00) == 0xD800) {
		return -ch2;
	    }
#endif
	    return (ch1 - ch2);
	}
    }
    return 0;
}

/*
 *----------------------------------------------------------------------
 *
 * Tcl_UtfNcasecmp --
 *
 *	Compare at most numChars UTF chars of string cs to string ct case
 *	insensitive. Both cs and ct are assumed to be at least numChars UTF
 *	chars long.
 *
 * Results:
 *	Return <0 if cs < ct, 0 if cs == ct, or >0 if cs > ct.
 *
 * Side effects:
 *	None.
 *
 *----------------------------------------------------------------------
 */

int
Tcl_UtfNcasecmp(
    const char *cs,		/* UTF string to compare to ct. */
    const char *ct,		/* UTF string cs is compared to. */
    unsigned long numChars)	/* Number of UTF chars to compare. */
{
    Tcl_UniChar ch1 = 0, ch2 = 0;

    while (numChars-- > 0) {
	/*
	 * n must be interpreted as chars, not bytes.
	 * This should be called only when both strings are of
	 * at least n chars long (no need for \0 check)
	 */
	cs += TclUtfToUniChar(cs, &ch1);
	ct += TclUtfToUniChar(ct, &ch2);
	if (ch1 != ch2) {
#if TCL_UTF_MAX == 4
	    /* Surrogates always report higher than non-surrogates */
	    if (((ch1 & 0xFC00) == 0xD800)) {
	    if ((ch2 & 0xFC00) != 0xD800) {
		return ch1;
	    }
	    } else if ((ch2 & 0xFC00) == 0xD800) {
		return -ch2;
	    }
#endif
	    ch1 = Tcl_UniCharToLower(ch1);
	    ch2 = Tcl_UniCharToLower(ch2);
	    if (ch1 != ch2) {
		return (ch1 - ch2);
	    }
	}
    }
    return 0;
}

/*
 *----------------------------------------------------------------------
 *
 * TclUtfCasecmp --
 *
 *	Compare UTF chars of string cs to string ct case insensitively.
 *	Replacement for strcasecmp in Tcl core, in places where UTF-8 should
 *	be handled.
 *
 * Results:
 *	Return <0 if cs < ct, 0 if cs == ct, or >0 if cs > ct.
 *
 * Side effects:
 *	None.
 *
 *----------------------------------------------------------------------
 */

int
TclUtfCasecmp(
    const char *cs,		/* UTF string to compare to ct. */
    const char *ct)		/* UTF string cs is compared to. */
{
    Tcl_UniChar ch1 = 0, ch2 = 0;

    while (*cs && *ct) {
	cs += TclUtfToUniChar(cs, &ch1);
	ct += TclUtfToUniChar(ct, &ch2);
	if (ch1 != ch2) {
#if TCL_UTF_MAX == 4
	    /* Surrogates always report higher than non-surrogates */
	    if (((ch1 & 0xFC00) == 0xD800)) {
	    if ((ch2 & 0xFC00) != 0xD800) {
		return ch1;
	    }
	    } else if ((ch2 & 0xFC00) == 0xD800) {
		return -ch2;
	    }
#endif
	    ch1 = Tcl_UniCharToLower(ch1);
	    ch2 = Tcl_UniCharToLower(ch2);
	    if (ch1 != ch2) {
		return ch1 - ch2;
	    }
	}
    }
    return UCHAR(*cs) - UCHAR(*ct);
}


/*
 *----------------------------------------------------------------------
 *
 * Tcl_UniCharToUpper --
 *
 *	Compute the uppercase equivalent of the given Unicode character.
 *
 * Results:
 *	Returns the uppercase Unicode character.
 *
 * Side effects:
 *	None.
 *
 *----------------------------------------------------------------------
 */

Tcl_UniChar
Tcl_UniCharToUpper(
    int ch)			/* Unicode character to convert. */
{
    int info = GetUniCharInfo(ch);

    if (GetCaseType(info) & 0x04) {
	ch -= GetDelta(info);
    }
    return (Tcl_UniChar) ch;
}

/*
 *----------------------------------------------------------------------
 *
 * Tcl_UniCharToLower --
 *
 *	Compute the lowercase equivalent of the given Unicode character.
 *
 * Results:
 *	Returns the lowercase Unicode character.
 *
 * Side effects:
 *	None.
 *
 *----------------------------------------------------------------------
 */

Tcl_UniChar
Tcl_UniCharToLower(
    int ch)			/* Unicode character to convert. */
{
    int info = GetUniCharInfo(ch);
    int mode = GetCaseType(info);

    if ((mode & 0x02) && (mode != 0x7)) {
	ch += GetDelta(info);
    }
    return (Tcl_UniChar) ch;
}

/*
 *----------------------------------------------------------------------
 *
 * Tcl_UniCharToTitle --
 *
 *	Compute the titlecase equivalent of the given Unicode character.
 *
 * Results:
 *	Returns the titlecase Unicode character.
 *
 * Side effects:
 *	None.
 *
 *----------------------------------------------------------------------
 */

Tcl_UniChar
Tcl_UniCharToTitle(
    int ch)			/* Unicode character to convert. */
{
    int info = GetUniCharInfo(ch);
    int mode = GetCaseType(info);

    if (mode & 0x1) {
	/*
	 * Subtract or add one depending on the original case.
	 */

	if (mode != 0x7) {
	    ch += ((mode & 0x4) ? -1 : 1);
	}
    } else if (mode == 0x4) {
	ch -= GetDelta(info);
    }
    return (Tcl_UniChar) ch;
}

/*
 *----------------------------------------------------------------------
 *
 * Tcl_UniCharLen --
 *
 *	Find the length of a UniChar string. The str input must be null
 *	terminated.
 *
 * Results:
 *	Returns the length of str in UniChars (not bytes).
 *
 * Side effects:
 *	None.
 *
 *----------------------------------------------------------------------
 */

int
Tcl_UniCharLen(
    const Tcl_UniChar *uniStr)	/* Unicode string to find length of. */
{
    int len = 0;

    while (*uniStr != '\0') {
	len++;
	uniStr++;
    }
    return len;
}

/*
 *----------------------------------------------------------------------
 *
 * Tcl_UniCharNcmp --
 *
 *	Compare at most numChars unichars of string ucs to string uct.
 *	Both ucs and uct are assumed to be at least numChars unichars long.
 *
 * Results:
 *	Return <0 if ucs < uct, 0 if ucs == uct, or >0 if ucs > uct.
 *
 * Side effects:
 *	None.
 *
 *----------------------------------------------------------------------
 */

int
Tcl_UniCharNcmp(
    const Tcl_UniChar *ucs,	/* Unicode string to compare to uct. */
    const Tcl_UniChar *uct,	/* Unicode string ucs is compared to. */
    unsigned long numChars)	/* Number of unichars to compare. */
{
#ifdef WORDS_BIGENDIAN
    /*
     * We are definitely on a big-endian machine; memcmp() is safe
     */

    return memcmp(ucs, uct, numChars*sizeof(Tcl_UniChar));

#else /* !WORDS_BIGENDIAN */
    /*
     * We can't simply call memcmp() because that is not lexically correct.
     */

    for ( ; numChars != 0; ucs++, uct++, numChars--) {
	if (*ucs != *uct) {
	    return (*ucs - *uct);
	}
    }
    return 0;
#endif /* WORDS_BIGENDIAN */
}

/*
 *----------------------------------------------------------------------
 *
 * Tcl_UniCharNcasecmp --
 *
 *	Compare at most numChars unichars of string ucs to string uct case
 *	insensitive. Both ucs and uct are assumed to be at least numChars
 *	unichars long.
 *
 * Results:
 *	Return <0 if ucs < uct, 0 if ucs == uct, or >0 if ucs > uct.
 *
 * Side effects:
 *	None.
 *
 *----------------------------------------------------------------------
 */

int
Tcl_UniCharNcasecmp(
    const Tcl_UniChar *ucs,	/* Unicode string to compare to uct. */
    const Tcl_UniChar *uct,	/* Unicode string ucs is compared to. */
    unsigned long numChars)	/* Number of unichars to compare. */
{
    for ( ; numChars != 0; numChars--, ucs++, uct++) {
	if (*ucs != *uct) {
	    Tcl_UniChar lcs = Tcl_UniCharToLower(*ucs);
	    Tcl_UniChar lct = Tcl_UniCharToLower(*uct);

	    if (lcs != lct) {
		return (lcs - lct);
	    }
	}
    }
    return 0;
}

/*
 *----------------------------------------------------------------------
 *
 * Tcl_UniCharIsAlnum --
 *
 *	Test if a character is an alphanumeric Unicode character.
 *
 * Results:
 *	Returns 1 if character is alphanumeric.
 *
 * Side effects:
 *	None.
 *
 *----------------------------------------------------------------------
 */

int
Tcl_UniCharIsAlnum(
    int ch)			/* Unicode character to test. */
{
#if TCL_UTF_MAX > 3
    if (UNICODE_OUT_OF_RANGE(ch)) {
	return 0;
    }
#endif
    return (((ALPHA_BITS | DIGIT_BITS) >> GetCategory(ch)) & 1);
}

/*
 *----------------------------------------------------------------------
 *
 * Tcl_UniCharIsAlpha --
 *
 *	Test if a character is an alphabetic Unicode character.
 *
 * Results:
 *	Returns 1 if character is alphabetic.
 *
 * Side effects:
 *	None.
 *
 *----------------------------------------------------------------------
 */

int
Tcl_UniCharIsAlpha(
    int ch)			/* Unicode character to test. */
{
#if TCL_UTF_MAX > 3
    if (UNICODE_OUT_OF_RANGE(ch)) {
	return 0;
    }
#endif
    return ((ALPHA_BITS >> GetCategory(ch)) & 1);
}

/*
 *----------------------------------------------------------------------
 *
 * Tcl_UniCharIsControl --
 *
 *	Test if a character is a Unicode control character.
 *
 * Results:
 *	Returns non-zero if character is a control.
 *
 * Side effects:
 *	None.
 *
 *----------------------------------------------------------------------
 */

int
Tcl_UniCharIsControl(
    int ch)			/* Unicode character to test. */
{
#if TCL_UTF_MAX > 3
    if (UNICODE_OUT_OF_RANGE(ch)) {
	ch &= 0x1FFFFF;
	if ((ch == 0xE0001) || ((ch >= 0xE0020) && (ch <= 0xE007F))) {
	    return 1;
	}
	if ((ch >= 0xF0000) && ((ch & 0xFFFF) <= 0xFFFD)) {
	    return 1;
	}
	return 0;
    }
#endif
    return ((CONTROL_BITS >> GetCategory(ch)) & 1);
}

/*
 *----------------------------------------------------------------------
 *
 * Tcl_UniCharIsDigit --
 *
 *	Test if a character is a numeric Unicode character.
 *
 * Results:
 *	Returns non-zero if character is a digit.
 *
 * Side effects:
 *	None.
 *
 *----------------------------------------------------------------------
 */

int
Tcl_UniCharIsDigit(
    int ch)			/* Unicode character to test. */
{
#if TCL_UTF_MAX > 3
    if (UNICODE_OUT_OF_RANGE(ch)) {
	return 0;
    }
#endif
    return (GetCategory(ch) == DECIMAL_DIGIT_NUMBER);
}

/*
 *----------------------------------------------------------------------
 *
 * Tcl_UniCharIsGraph --
 *
 *	Test if a character is any Unicode print character except space.
 *
 * Results:
 *	Returns non-zero if character is printable, but not space.
 *
 * Side effects:
 *	None.
 *
 *----------------------------------------------------------------------
 */

int
Tcl_UniCharIsGraph(
    int ch)			/* Unicode character to test. */
{
#if TCL_UTF_MAX > 3
    if (UNICODE_OUT_OF_RANGE(ch)) {
	return ((unsigned)((ch & 0x1FFFFF) - 0xE0100) <= 0xEF);
    }
#endif
    return ((GRAPH_BITS >> GetCategory(ch)) & 1);
}

/*
 *----------------------------------------------------------------------
 *
 * Tcl_UniCharIsLower --
 *
 *	Test if a character is a lowercase Unicode character.
 *
 * Results:
 *	Returns non-zero if character is lowercase.
 *
 * Side effects:
 *	None.
 *
 *----------------------------------------------------------------------
 */

int
Tcl_UniCharIsLower(
    int ch)			/* Unicode character to test. */
{
#if TCL_UTF_MAX > 3
    if (UNICODE_OUT_OF_RANGE(ch)) {
	return 0;
    }
#endif
    return (GetCategory(ch) == LOWERCASE_LETTER);
}

/*
 *----------------------------------------------------------------------
 *
 * Tcl_UniCharIsPrint --
 *
 *	Test if a character is a Unicode print character.
 *
 * Results:
 *	Returns non-zero if character is printable.
 *
 * Side effects:
 *	None.
 *
 *----------------------------------------------------------------------
 */

int
Tcl_UniCharIsPrint(
    int ch)			/* Unicode character to test. */
{
#if TCL_UTF_MAX > 3
    if (UNICODE_OUT_OF_RANGE(ch)) {
	return ((unsigned)((ch & 0x1FFFFF) - 0xE0100) <= 0xEF);
    }
#endif
    return (((GRAPH_BITS|SPACE_BITS) >> GetCategory(ch)) & 1);
}

/*
 *----------------------------------------------------------------------
 *
 * Tcl_UniCharIsPunct --
 *
 *	Test if a character is a Unicode punctuation character.
 *
 * Results:
 *	Returns non-zero if character is punct.
 *
 * Side effects:
 *	None.
 *
 *----------------------------------------------------------------------
 */

int
Tcl_UniCharIsPunct(
    int ch)			/* Unicode character to test. */
{
#if TCL_UTF_MAX > 3
    if (UNICODE_OUT_OF_RANGE(ch)) {
	return 0;
    }
#endif
    return ((PUNCT_BITS >> GetCategory(ch)) & 1);
}

/*
 *----------------------------------------------------------------------
 *
 * Tcl_UniCharIsSpace --
 *
 *	Test if a character is a whitespace Unicode character.
 *
 * Results:
 *	Returns non-zero if character is a space.
 *
 * Side effects:
 *	None.
 *
 *----------------------------------------------------------------------
 */

int
Tcl_UniCharIsSpace(
    int ch)			/* Unicode character to test. */
{
#if TCL_UTF_MAX > 3
    /* Ignore upper 11 bits. */
    ch &= 0x1FFFFF;
#else
    /* Ignore upper 16 bits. */
    ch &= 0xFFFF;
#endif

    /*
     * If the character is within the first 127 characters, just use the
     * standard C function, otherwise consult the Unicode table.
     */

    if (ch < 0x80) {
	return TclIsSpaceProcM((char) ch);
#if TCL_UTF_MAX > 3
    } else if (UNICODE_OUT_OF_RANGE(ch)) {
	return 0;
#endif
    } else if (ch == 0x0085 || ch == 0x180E || ch == 0x200B
	    || ch == 0x202F || ch == 0x2060 || ch == 0xFEFF) {
	return 1;
    } else {
	return ((SPACE_BITS >> GetCategory(ch)) & 1);
    }
}

/*
 *----------------------------------------------------------------------
 *
 * Tcl_UniCharIsUpper --
 *
 *	Test if a character is a uppercase Unicode character.
 *
 * Results:
 *	Returns non-zero if character is uppercase.
 *
 * Side effects:
 *	None.
 *
 *----------------------------------------------------------------------
 */

int
Tcl_UniCharIsUpper(
    int ch)			/* Unicode character to test. */
{
#if TCL_UTF_MAX > 3
    if (UNICODE_OUT_OF_RANGE(ch)) {
	return 0;
    }
#endif
    return (GetCategory(ch) == UPPERCASE_LETTER);
}

/*
 *----------------------------------------------------------------------
 *
 * Tcl_UniCharIsWordChar --
 *
 *	Test if a character is alphanumeric or a connector punctuation mark.
 *
 * Results:
 *	Returns 1 if character is a word character.
 *
 * Side effects:
 *	None.
 *
 *----------------------------------------------------------------------
 */

int
Tcl_UniCharIsWordChar(
    int ch)			/* Unicode character to test. */
{
#if TCL_UTF_MAX > 3
    if (UNICODE_OUT_OF_RANGE(ch)) {
	return 0;
    }
#endif
    return ((WORD_BITS >> GetCategory(ch)) & 1);
}

/*
 *----------------------------------------------------------------------
 *
 * Tcl_UniCharCaseMatch --
 *
 *	See if a particular Unicode string matches a particular pattern.
 *	Allows case insensitivity. This is the Unicode equivalent of the char*
 *	Tcl_StringCaseMatch. The UniChar strings must be NULL-terminated.
 *	This has no provision for counted UniChar strings, thus should not be
 *	used where NULLs are expected in the UniChar string. Use
 *	TclUniCharMatch where possible.
 *
 * Results:
 *	The return value is 1 if string matches pattern, and 0 otherwise. The
 *	matching operation permits the following special characters in the
 *	pattern: *?\[] (see the manual entry for details on what these mean).
 *
 * Side effects:
 *	None.
 *
 *----------------------------------------------------------------------
 */

int
Tcl_UniCharCaseMatch(
    const Tcl_UniChar *uniStr,	/* Unicode String. */
    const Tcl_UniChar *uniPattern,
				/* Pattern, which may contain special
				 * characters. */
    int nocase)			/* 0 for case sensitive, 1 for insensitive */
{
    Tcl_UniChar ch1 = 0, p;

    while (1) {
	p = *uniPattern;

	/*
	 * See if we're at the end of both the pattern and the string. If so,
	 * we succeeded. If we're at the end of the pattern but not at the end
	 * of the string, we failed.
	 */

	if (p == 0) {
	    return (*uniStr == 0);
	}
	if ((*uniStr == 0) && (p != '*')) {
	    return 0;
	}

	/*
	 * Check for a "*" as the next pattern character. It matches any
	 * substring. We handle this by skipping all the characters up to the
	 * next matching one in the pattern, and then calling ourselves
	 * recursively for each postfix of string, until either we match or we
	 * reach the end of the string.
	 */

	if (p == '*') {
	    /*
	     * Skip all successive *'s in the pattern
	     */

	    while (*(++uniPattern) == '*') {
		/* empty body */
	    }
	    p = *uniPattern;
	    if (p == 0) {
		return 1;
	    }
	    if (nocase) {
		p = Tcl_UniCharToLower(p);
	    }
	    while (1) {
		/*
		 * Optimization for matching - cruise through the string
		 * quickly if the next char in the pattern isn't a special
		 * character
		 */

		if ((p != '[') && (p != '?') && (p != '\\')) {
		    if (nocase) {
			while (*uniStr && (p != *uniStr)
				&& (p != Tcl_UniCharToLower(*uniStr))) {
			    uniStr++;
			}
		    } else {
			while (*uniStr && (p != *uniStr)) {
			    uniStr++;
			}
		    }
		}
		if (Tcl_UniCharCaseMatch(uniStr, uniPattern, nocase)) {
		    return 1;
		}
		if (*uniStr == 0) {
		    return 0;
		}
		uniStr++;
	    }
	}

	/*
	 * Check for a "?" as the next pattern character. It matches any
	 * single character.
	 */

	if (p == '?') {
	    uniPattern++;
	    uniStr++;
	    continue;
	}

	/*
	 * Check for a "[" as the next pattern character. It is followed by a
	 * list of characters that are acceptable, or by a range (two
	 * characters separated by "-").
	 */

	if (p == '[') {
	    Tcl_UniChar startChar, endChar;

	    uniPattern++;
	    ch1 = (nocase ? Tcl_UniCharToLower(*uniStr) : *uniStr);
	    uniStr++;
	    while (1) {
		if ((*uniPattern == ']') || (*uniPattern == 0)) {
		    return 0;
		}
		startChar = (nocase ? Tcl_UniCharToLower(*uniPattern)
			: *uniPattern);
		uniPattern++;
		if (*uniPattern == '-') {
		    uniPattern++;
		    if (*uniPattern == 0) {
			return 0;
		    }
		    endChar = (nocase ? Tcl_UniCharToLower(*uniPattern)
			    : *uniPattern);
		    uniPattern++;
		    if (((startChar <= ch1) && (ch1 <= endChar))
			    || ((endChar <= ch1) && (ch1 <= startChar))) {
			/*
			 * Matches ranges of form [a-z] or [z-a].
			 */
			break;
		    }
		} else if (startChar == ch1) {
		    break;
		}
	    }
	    while (*uniPattern != ']') {
		if (*uniPattern == 0) {
		    uniPattern--;
		    break;
		}
		uniPattern++;
	    }
	    uniPattern++;
	    continue;
	}

	/*
	 * If the next pattern character is '\', just strip off the '\' so we
	 * do exact matching on the character that follows.
	 */

	if (p == '\\') {
	    if (*(++uniPattern) == '\0') {
		return 0;
	    }
	}

	/*
	 * There's no special character. Just make sure that the next bytes of
	 * each string match.
	 */

	if (nocase) {
	    if (Tcl_UniCharToLower(*uniStr) !=
		    Tcl_UniCharToLower(*uniPattern)) {
		return 0;
	    }
	} else if (*uniStr != *uniPattern) {
	    return 0;
	}
	uniStr++;
	uniPattern++;
    }
}

/*
 *----------------------------------------------------------------------
 *
 * TclUniCharMatch --
 *
 *	See if a particular Unicode string matches a particular pattern.
 *	Allows case insensitivity. This is the Unicode equivalent of the char*
 *	Tcl_StringCaseMatch. This variant of Tcl_UniCharCaseMatch uses counted
 *	Strings, so embedded NULLs are allowed.
 *
 * Results:
 *	The return value is 1 if string matches pattern, and 0 otherwise. The
 *	matching operation permits the following special characters in the
 *	pattern: *?\[] (see the manual entry for details on what these mean).
 *
 * Side effects:
 *	None.
 *
 *----------------------------------------------------------------------
 */

int
TclUniCharMatch(
    const Tcl_UniChar *string,	/* Unicode String. */
    int strLen,			/* Length of String */
    const Tcl_UniChar *pattern,	/* Pattern, which may contain special
				 * characters. */
    int ptnLen,			/* Length of Pattern */
    int nocase)			/* 0 for case sensitive, 1 for insensitive */
{
    const Tcl_UniChar *stringEnd, *patternEnd;
    Tcl_UniChar p;

    stringEnd = string + strLen;
    patternEnd = pattern + ptnLen;

    while (1) {
	/*
	 * See if we're at the end of both the pattern and the string. If so,
	 * we succeeded. If we're at the end of the pattern but not at the end
	 * of the string, we failed.
	 */

	if (pattern == patternEnd) {
	    return (string == stringEnd);
	}
	p = *pattern;
	if ((string == stringEnd) && (p != '*')) {
	    return 0;
	}

	/*
	 * Check for a "*" as the next pattern character. It matches any
	 * substring. We handle this by skipping all the characters up to the
	 * next matching one in the pattern, and then calling ourselves
	 * recursively for each postfix of string, until either we match or we
	 * reach the end of the string.
	 */

	if (p == '*') {
	    /*
	     * Skip all successive *'s in the pattern.
	     */

	    while (*(++pattern) == '*') {
		/* empty body */
	    }
	    if (pattern == patternEnd) {
		return 1;
	    }
	    p = *pattern;
	    if (nocase) {
		p = Tcl_UniCharToLower(p);
	    }
	    while (1) {
		/*
		 * Optimization for matching - cruise through the string
		 * quickly if the next char in the pattern isn't a special
		 * character.
		 */

		if ((p != '[') && (p != '?') && (p != '\\')) {
		    if (nocase) {
			while ((string < stringEnd) && (p != *string)
				&& (p != Tcl_UniCharToLower(*string))) {
			    string++;
			}
		    } else {
			while ((string < stringEnd) && (p != *string)) {
			    string++;
			}
		    }
		}
		if (TclUniCharMatch(string, stringEnd - string,
			pattern, patternEnd - pattern, nocase)) {
		    return 1;
		}
		if (string == stringEnd) {
		    return 0;
		}
		string++;
	    }
	}

	/*
	 * Check for a "?" as the next pattern character. It matches any
	 * single character.
	 */

	if (p == '?') {
	    pattern++;
	    string++;
	    continue;
	}

	/*
	 * Check for a "[" as the next pattern character. It is followed by a
	 * list of characters that are acceptable, or by a range (two
	 * characters separated by "-").
	 */

	if (p == '[') {
	    Tcl_UniChar ch1, startChar, endChar;

	    pattern++;
	    ch1 = (nocase ? Tcl_UniCharToLower(*string) : *string);
	    string++;
	    while (1) {
		if ((*pattern == ']') || (pattern == patternEnd)) {
		    return 0;
		}
		startChar = (nocase ? Tcl_UniCharToLower(*pattern) : *pattern);
		pattern++;
		if (*pattern == '-') {
		    pattern++;
		    if (pattern == patternEnd) {
			return 0;
		    }
		    endChar = (nocase ? Tcl_UniCharToLower(*pattern)
			    : *pattern);
		    pattern++;
		    if (((startChar <= ch1) && (ch1 <= endChar))
			    || ((endChar <= ch1) && (ch1 <= startChar))) {
			/*
			 * Matches ranges of form [a-z] or [z-a].
			 */
			break;
		    }
		} else if (startChar == ch1) {
		    break;
		}
	    }
	    while (*pattern != ']') {
		if (pattern == patternEnd) {
		    pattern--;
		    break;
		}
		pattern++;
	    }
	    pattern++;
	    continue;
	}

	/*
	 * If the next pattern character is '\', just strip off the '\' so we
	 * do exact matching on the character that follows.
	 */

	if (p == '\\') {
	    if (++pattern == patternEnd) {
		return 0;
	    }
	}

	/*
	 * There's no special character. Just make sure that the next bytes of
	 * each string match.
	 */

	if (nocase) {
	    if (Tcl_UniCharToLower(*string) != Tcl_UniCharToLower(*pattern)) {
		return 0;
	    }
	} else if (*string != *pattern) {
	    return 0;
	}
	string++;
	pattern++;
    }
}

/*
 *---------------------------------------------------------------------------
 *
 * TclUtfToUCS4 --
 *
 *	Extract the 4-byte codepoint from the leading bytes of the
 *	Modified UTF-8 string "src".  This is a utility routine to
 *	contain the surrogate gymnastics in one place.
 *
 *	The caller must ensure that the source buffer is long enough that this
 *	routine does not run off the end and dereference non-existent memory
 *	looking for trail bytes. If the source buffer is known to be '\0'
 *	terminated, this cannot happen. Otherwise, the caller should call
 *	Tcl_UtfCharComplete() before calling this routine to ensure that
 *	enough bytes remain in the string.
 *
 * Results:
 *	*usc4Ptr is filled with the UCS4 code point, and the return value is
 *	the number of bytes from the UTF-8 string that were consumed.
 *
 * Side effects:
 *	None.
 *
 *---------------------------------------------------------------------------
 */

int
TclUtfToUCS4(
    const char *src,	/* The UTF-8 string. */
    int *ucs4Ptr)	/* Filled with the UCS4 codepoint represented
			 * by the UTF-8 string. */
{
    int len, fullchar;
    Tcl_UniChar ch = 0;

    len = TclUtfToUniChar(src, &ch);
    fullchar = ch;

#if TCL_UTF_MAX == 4
    /* 4-byte UTF-8 is supported; decode surrogates */

    if ((ch >= 0xD800) && len < 3) {
	len += Tcl_UtfToUniChar(src + len, &ch);
	fullchar = (((fullchar & 0x3FF) << 10) | (ch & 0x3FF)) + 0x10000;
    }
#endif

    *ucs4Ptr = fullchar;
    return len;
}

/*
 * Local Variables:
 * mode: c
 * c-basic-offset: 4
 * fill-column: 78
 * End:
 */<|MERGE_RESOLUTION|>--- conflicted
+++ resolved
@@ -607,7 +607,6 @@
 	register const char *endPtr = src + length - TCL_UTF_MAX;
 
 	while (src < endPtr) {
-<<<<<<< HEAD
 	    if (((unsigned)(unsigned char)*src - 0xF0) < 5) {
 		/* treat F0 - F4 as single character */
 		ch = 0;
@@ -615,14 +614,10 @@
 	    } else {
 		src += TclUtfToUniChar(src, &ch);
 	    }
-=======
-	    src += TclUtfToUniChar(src, &ch);
->>>>>>> 7d743964
 	    i++;
 	}
 	endPtr += TCL_UTF_MAX;
 	while ((src < endPtr) && Tcl_UtfCharComplete(src, endPtr - src)) {
-<<<<<<< HEAD
 	    if (((unsigned)(unsigned char)*src - 0xF0) < 5) {
 		/* treat F0 - F4 as single character */
 		ch = 0;
@@ -630,9 +625,6 @@
 	    } else {
 		src += TclUtfToUniChar(src, &ch);
 	    }
-=======
-	    src += TclUtfToUniChar(src, &ch);
->>>>>>> 7d743964
 	    i++;
 	}
 	if (src < endPtr) {
@@ -911,9 +903,7 @@
 {
     Tcl_UniChar ch = 0;
 
-    while (index-- >= 0) {
-	src += TclUtfToUniChar(src, &ch);
-    }
+    TclUtfToUniChar(Tcl_UtfAtIndex(src, index), &ch);
     return ch;
 }
 