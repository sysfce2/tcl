/*
 * tclUtf.c --
 *
 *	Routines for manipulating UTF-8 strings.
 *
 * Copyright (c) 1997-1998 Sun Microsystems, Inc.
 *
 * See the file "license.terms" for information on usage and redistribution of
 * this file, and for a DISCLAIMER OF ALL WARRANTIES.
 */

#include "tclInt.h"

/*
 * Include the static character classification tables and macros.
 */

#include "tclUniData.c"

/*
 * The following macros are used for fast character category tests. The x_BITS
 * values are shifted right by the category value to determine whether the
 * given category is included in the set.
 */

#define ALPHA_BITS ((1 << UPPERCASE_LETTER) | (1 << LOWERCASE_LETTER) \
	| (1 << TITLECASE_LETTER) | (1 << MODIFIER_LETTER) | (1<<OTHER_LETTER))

#define CONTROL_BITS ((1 << CONTROL) | (1 << FORMAT) | (1 << PRIVATE_USE))

#define DIGIT_BITS (1 << DECIMAL_DIGIT_NUMBER)

#define SPACE_BITS ((1 << SPACE_SEPARATOR) | (1 << LINE_SEPARATOR) \
	| (1 << PARAGRAPH_SEPARATOR))

#define WORD_BITS (ALPHA_BITS | DIGIT_BITS | (1 << CONNECTOR_PUNCTUATION))

#define PUNCT_BITS ((1 << CONNECTOR_PUNCTUATION) | \
	(1 << DASH_PUNCTUATION) | (1 << OPEN_PUNCTUATION) | \
	(1 << CLOSE_PUNCTUATION) | (1 << INITIAL_QUOTE_PUNCTUATION) | \
	(1 << FINAL_QUOTE_PUNCTUATION) | (1 << OTHER_PUNCTUATION))

#define GRAPH_BITS (WORD_BITS | PUNCT_BITS | \
	(1 << NON_SPACING_MARK) | (1 << ENCLOSING_MARK) | \
	(1 << COMBINING_SPACING_MARK) | (1 << LETTER_NUMBER) | \
	(1 << OTHER_NUMBER) | \
	(1 << MATH_SYMBOL) | (1 << CURRENCY_SYMBOL) | \
	(1 << MODIFIER_SYMBOL) | (1 << OTHER_SYMBOL))

/*
 * Unicode characters less than this value are represented by themselves in
 * UTF-8 strings.
 */

#define UNICODE_SELF	0x80

/*
 * The following structures are used when mapping between Unicode (UCS-2) and
 * UTF-8.
 */

static const unsigned char totalBytes[256] = {
    1,1,1,1,1,1,1,1,1,1,1,1,1,1,1,1,1,1,1,1,1,1,1,1,1,1,1,1,1,1,1,1,
    1,1,1,1,1,1,1,1,1,1,1,1,1,1,1,1,1,1,1,1,1,1,1,1,1,1,1,1,1,1,1,1,
    1,1,1,1,1,1,1,1,1,1,1,1,1,1,1,1,1,1,1,1,1,1,1,1,1,1,1,1,1,1,1,1,
    1,1,1,1,1,1,1,1,1,1,1,1,1,1,1,1,1,1,1,1,1,1,1,1,1,1,1,1,1,1,1,1,
    1,1,1,1,1,1,1,1,1,1,1,1,1,1,1,1,1,1,1,1,1,1,1,1,1,1,1,1,1,1,1,1,
    1,1,1,1,1,1,1,1,1,1,1,1,1,1,1,1,1,1,1,1,1,1,1,1,1,1,1,1,1,1,1,1,
    2,2,2,2,2,2,2,2,2,2,2,2,2,2,2,2,2,2,2,2,2,2,2,2,2,2,2,2,2,2,2,2,
    3,3,3,3,3,3,3,3,3,3,3,3,3,3,3,3,
#if TCL_UTF_MAX > 3
    4,4,4,4,4,4,4,4,
#else
    1,1,1,1,1,1,1,1,
#endif
    1,1,1,1,1,1,1,1
};

/*
 *---------------------------------------------------------------------------
 *
 * TclUtfCount --
 *
 *	Find the number of bytes in the Utf character "ch".
 *
 * Results:
 *	The return values is the number of bytes in the Utf character "ch".
 *
 * Side effects:
 *	None.
 *
 *---------------------------------------------------------------------------
 */

int
TclUtfCount(
    int ch)			/* The Tcl_UniChar whose size is returned. */
{
    if ((unsigned)(ch - 1) < (UNICODE_SELF - 1)) {
	return 1;
    }
    if (ch <= 0x7FF) {
	return 2;
    }
#if TCL_UTF_MAX > 3
    if (((unsigned)(ch - 0x10000) <= 0xfffff)) {
	return 4;
    }
#endif
    return 3;
}

/*
 *---------------------------------------------------------------------------
 *
 * Tcl_UniCharToUtf --
 *
 *	Store the given Tcl_UniChar as a sequence of UTF-8 bytes in the
 *	provided buffer. Equivalent to Plan 9 runetochar().
 *
 * Results:
 *	The return values is the number of bytes in the buffer that were
 *	consumed.
 *
 * Side effects:
 *	None.
 *
 *---------------------------------------------------------------------------
 */

int
Tcl_UniCharToUtf(
    int ch,			/* The Tcl_UniChar to be stored in the
				 * buffer. */
    char *buf)			/* Buffer in which the UTF-8 representation of
				 * the Tcl_UniChar is stored. Buffer must be
				 * large enough to hold the UTF-8 character
				 * (at most TCL_UTF_MAX bytes). */
{
    if ((unsigned)(ch - 1) < (UNICODE_SELF - 1)) {
	buf[0] = (char) ch;
	return 1;
    }
    if (ch >= 0) {
	if (ch <= 0x7FF) {
	    buf[1] = (char) ((ch | 0x80) & 0xBF);
	    buf[0] = (char) ((ch >> 6) | 0xC0);
	    return 2;
	}
	if (ch <= 0xFFFF) {
#if TCL_UTF_MAX == 4
	    if ((ch & 0xF800) == 0xD800) {
		if (ch & 0x0400) {
		    /* Low surrogate */
		    buf[3] = (char) ((ch | 0x80) & 0xBF);
		    buf[2] |= (char) (((ch >> 6) | 0x80) & 0x8F);
		    return 4;
		} else {
		    /* High surrogate */
		    ch += 0x40;
		    buf[2] = (char) (((ch << 4) | 0x80) & 0xB0);
		    buf[1] = (char) (((ch >> 2) | 0x80) & 0xBF);
		    buf[0] = (char) (((ch >> 8) | 0xF0) & 0xF7);
		    return 0;
		}
	    }
#endif
	    goto three;
	}

#if TCL_UTF_MAX > 3
	if (ch <= 0x10FFFF) {
	    buf[3] = (char) ((ch | 0x80) & 0xBF);
	    buf[2] = (char) (((ch >> 6) | 0x80) & 0xBF);
	    buf[1] = (char) (((ch >> 12) | 0x80) & 0xBF);
	    buf[0] = (char) ((ch >> 18) | 0xF0);
	    return 4;
	}
#endif
    }

    ch = 0xFFFD;
three:
    buf[2] = (char) ((ch | 0x80) & 0xBF);
    buf[1] = (char) (((ch >> 6) | 0x80) & 0xBF);
    buf[0] = (char) ((ch >> 12) | 0xE0);
    return 3;
}

/*
 *---------------------------------------------------------------------------
 *
 * Tcl_UniCharToUtfDString --
 *
 *	Convert the given Unicode string to UTF-8.
 *
 * Results:
 *	The return value is a pointer to the UTF-8 representation of the
 *	Unicode string. Storage for the return value is appended to the end of
 *	dsPtr.
 *
 * Side effects:
 *	None.
 *
 *---------------------------------------------------------------------------
 */

char *
Tcl_UniCharToUtfDString(
    const Tcl_UniChar *uniStr,	/* Unicode string to convert to UTF-8. */
    int uniLength,		/* Length of Unicode string in Tcl_UniChars
				 * (must be >= 0). */
    Tcl_DString *dsPtr)		/* UTF-8 representation of string is appended
				 * to this previously initialized DString. */
{
    const Tcl_UniChar *w, *wEnd;
    char *p, *string;
    int oldLength;

    /*
     * UTF-8 string length in bytes will be <= Unicode string length *
     * TCL_UTF_MAX.
     */

    oldLength = Tcl_DStringLength(dsPtr);
    Tcl_DStringSetLength(dsPtr, (oldLength + uniLength + 1) * TCL_UTF_MAX);
    string = Tcl_DStringValue(dsPtr) + oldLength;

    p = string;
    wEnd = uniStr + uniLength;
    for (w = uniStr; w < wEnd; ) {
	p += Tcl_UniCharToUtf(*w, p);
	w++;
    }
    Tcl_DStringSetLength(dsPtr, oldLength + (p - string));

    return string;
}

/*
 *---------------------------------------------------------------------------
 *
 * Tcl_UtfToUniChar --
 *
 *	Extract the Tcl_UniChar represented by the UTF-8 string. Bad UTF-8
 *	sequences are converted to valid Tcl_UniChars and processing
 *	continues. Equivalent to Plan 9 chartorune().
 *
 *	The caller must ensure that the source buffer is long enough that this
 *	routine does not run off the end and dereference non-existent memory
 *	looking for trail bytes. If the source buffer is known to be '\0'
 *	terminated, this cannot happen. Otherwise, the caller should call
 *	Tcl_UtfCharComplete() before calling this routine to ensure that
 *	enough bytes remain in the string.
 *
 * Results:
 *	*chPtr is filled with the Tcl_UniChar, and the return value is the
 *	number of bytes from the UTF-8 string that were consumed.
 *
 *  If TCL_UTF_MAX == 4, special handling of Surrogate pairs is done:
 *
 *  If the UTF-8 string represents a character outside of the BMP, the
 *  first call to this function will fill *chPtr with the high surrogate
 *  and generate a return value of 0. Calling Tcl_UtfToUniChar again
 *  will produce the low surrogate and a return value of 4. Because *chPtr
 *  is used to remember whether the high surrogate is already produced, it
 *  is recommended to initialize the variable it points to as 0 before
 *  the first call to Tcl_UtfToUniChar is done.
 *
 * Side effects:
 *	None.
 *
 *---------------------------------------------------------------------------
 */

int
Tcl_UtfToUniChar(
    register const char *src,	/* The UTF-8 string. */
    register Tcl_UniChar *chPtr)/* Filled with the Tcl_UniChar represented by
				 * the UTF-8 string. */
{
    register int byte;

    /*
     * Unroll 1 to 3 byte UTF-8 sequences, use loop to handle longer ones.
     */

    byte = *((unsigned char *) src);
    if (byte < 0xC0) {
	/*
	 * Handles properly formed UTF-8 characters between 0x01 and 0x7F.
	 * Also treats \0 and naked trail bytes 0x80 to 0xBF as valid
	 * characters representing themselves.
	 */

	*chPtr = (Tcl_UniChar) byte;
	return 1;
    } else if (byte < 0xE0) {
	if ((src[1] & 0xC0) == 0x80) {
	    /*
	     * Two-byte-character lead-byte followed by a trail-byte.
	     */

	    *chPtr = (Tcl_UniChar) (((byte & 0x1F) << 6) | (src[1] & 0x3F));
<<<<<<< HEAD
	    if ((*chPtr == 0) || (*chPtr <= 0x3ff) && (*chPtr > 0x7f)) {
=======
	    if ((*chPtr == 0) || (*chPtr > 0x7f)) {
>>>>>>> aaca962f
		return 2;
	    }
	}

	/*
	 * A two-byte-character lead-byte not followed by trail-byte
	 * represents itself.
	 */
    } else if (byte < 0xF0) {
	if (((src[1] & 0xC0) == 0x80) && ((src[2] & 0xC0) == 0x80)) {
	    /*
	     * Three-byte-character lead byte followed by two trail bytes.
	     */

	    *chPtr = (Tcl_UniChar) (((byte & 0x0F) << 12)
		    | ((src[1] & 0x3F) << 6) | (src[2] & 0x3F));
<<<<<<< HEAD
	    if ((*chPtr <= 0xffff) && (*chPtr > 0x3ff)) {
=======
	    if (*chPtr > 0x7ff) {
>>>>>>> aaca962f
		return 3;
	    }
	}

	/*
	 * A three-byte-character lead-byte not followed by two trail-bytes
	 * represents itself.
	 */
    }
#if TCL_UTF_MAX > 3
    else if (byte < 0xF8) {
	if (((src[1] & 0xC0) == 0x80) && ((src[2] & 0xC0) == 0x80) && ((src[3] & 0xC0) == 0x80)) {
	    /*
	     * Four-byte-character lead byte followed by three trail bytes.
	     */
#if TCL_UTF_MAX == 4
	    Tcl_UniChar surrogate;

	    byte = (((byte & 0x07) << 18) | ((src[1] & 0x3F) << 12)
		    | ((src[2] & 0x3F) << 6) | (src[3] & 0x3F)) - 0x10000;
	    surrogate = 0xD800 + (byte >> 10);
	    if (byte & 0x100000) {
		/* out of range, < 0x10000 or > 0x10ffff */
	    } else if (*chPtr != surrogate) {
		/* produce high surrogate, but don't advance source pointer */
		*chPtr = surrogate;
		return 0;
	    } else {
		/* produce low surrogate, and advance source pointer */
		*chPtr = (Tcl_UniChar) (0xDC00 | (byte & 0x3FF));
		return 4;
	    }
#else
	    *chPtr = (Tcl_UniChar) (((byte & 0x0E) << 18) | ((src[1] & 0x3F) << 12)
		    | ((src[2] & 0x3F) << 6) | (src[3] & 0x3F));
	    if ((*chPtr <= 0x10ffff) && (*chPtr > 0xffff)) {
		return 4;
	    }
<<<<<<< HEAD
#endif
=======
>>>>>>> aaca962f
	}

	/*
	 * A three-byte-character lead-byte not followed by two trail-bytes
	 * represents itself.
	 */
    }
#endif

    *chPtr = (Tcl_UniChar) byte;
    return 1;
}

/*
 *---------------------------------------------------------------------------
 *
 * Tcl_UtfToUniCharDString --
 *
 *	Convert the UTF-8 string to Unicode.
 *
 * Results:
 *	The return value is a pointer to the Unicode representation of the
 *	UTF-8 string. Storage for the return value is appended to the end of
 *	dsPtr. The Unicode string is terminated with a Unicode NULL character.
 *
 * Side effects:
 *	None.
 *
 *---------------------------------------------------------------------------
 */

Tcl_UniChar *
Tcl_UtfToUniCharDString(
    const char *src,		/* UTF-8 string to convert to Unicode. */
    int length,			/* Length of UTF-8 string in bytes, or -1 for
				 * strlen(). */
    Tcl_DString *dsPtr)		/* Unicode representation of string is
				 * appended to this previously initialized
				 * DString. */
{
    Tcl_UniChar ch, *w, *wString;
    const char *p, *end;
    int oldLength;

    if (length < 0) {
	length = strlen(src);
    }

    /*
     * Unicode string length in Tcl_UniChars will be <= UTF-8 string length in
     * bytes.
     */

    oldLength = Tcl_DStringLength(dsPtr);
/* TODO: fix overreach! */
    Tcl_DStringSetLength(dsPtr,
	    (int) ((oldLength + length + 1) * sizeof(Tcl_UniChar)));
    wString = (Tcl_UniChar *) (Tcl_DStringValue(dsPtr) + oldLength);

    w = wString;
    end = src + length;
    for (p = src; p < end; ) {
	p += TclUtfToUniChar(p, &ch);
	*w++ = ch;
    }
    *w = '\0';
    Tcl_DStringSetLength(dsPtr,
	    (oldLength + ((char *) w - (char *) wString)));

    return wString;
}

/*
 *---------------------------------------------------------------------------
 *
 * Tcl_UtfCharComplete --
 *
 *	Determine if the UTF-8 string of the given length is long enough to be
 *	decoded by Tcl_UtfToUniChar(). This does not ensure that the UTF-8
 *	string is properly formed. Equivalent to Plan 9 fullrune().
 *
 * Results:
 *	The return value is 0 if the string is not long enough, non-zero
 *	otherwise.
 *
 * Side effects:
 *	None.
 *
 *---------------------------------------------------------------------------
 */

int
Tcl_UtfCharComplete(
    const char *src,		/* String to check if first few bytes contain
				 * a complete UTF-8 character. */
    int length)			/* Length of above string in bytes. */
{
    int ch;

    ch = *((unsigned char *) src);
    return length >= totalBytes[ch];
}

/*
 *---------------------------------------------------------------------------
 *
 * Tcl_NumUtfChars --
 *
 *	Returns the number of characters (not bytes) in the UTF-8 string, not
 *	including the terminating NULL byte. This is equivalent to Plan 9
 *	utflen() and utfnlen().
 *
 * Results:
 *	As above.
 *
 * Side effects:
 *	None.
 *
 *---------------------------------------------------------------------------
 */

int
Tcl_NumUtfChars(
    register const char *src,	/* The UTF-8 string to measure. */
    int length)			/* The length of the string in bytes, or -1
				 * for strlen(string). */
{
    Tcl_UniChar ch = 0;
    register int i, n;

    /*
     * The separate implementations are faster.
     *
     * Since this is a time-sensitive function, we also do the check for the
     * single-byte char case specially.
     */

    i = 0;
    if (length < 0) {
	while (*src != '\0') {
	    n = TclUtfToUniChar(src, &ch);
	    if (!n) {
	        n = Tcl_UtfToUniChar(src, &ch);
	    }
	    src += n;
	    i++;
	}
    } else {
	while (length > 0) {
	    if (UCHAR(*src) < 0xC0) {
		length--;
		src++;
	    } else {
		n = Tcl_UtfToUniChar(src, &ch);
		if (!n) {
		    n = Tcl_UtfToUniChar(src, &ch);
		}
		length -= n;
		src += n;
	    }
	    i++;
	}
    }
    return i;
}

/*
 *---------------------------------------------------------------------------
 *
 * Tcl_UtfFindFirst --
 *
 *	Returns a pointer to the first occurance of the given Tcl_UniChar in
 *	the NULL-terminated UTF-8 string. The NULL terminator is considered
 *	part of the UTF-8 string. Equivalent to Plan 9 utfrune().
 *
 * Results:
 *	As above. If the Tcl_UniChar does not exist in the given string, the
 *	return value is NULL.
 *
 * Side effects:
 *	None.
 *
 *---------------------------------------------------------------------------
 */

const char *
Tcl_UtfFindFirst(
    const char *src,		/* The UTF-8 string to be searched. */
    int ch)			/* The Tcl_UniChar to search for. */
{
    int len;
    Tcl_UniChar find = 0;

    while (1) {
	len = TclUtfToUniChar(src, &find);
	if (find == ch) {
	    return src;
	}
	if (*src == '\0') {
	    return NULL;
	}
	src += len;
    }
}

/*
 *---------------------------------------------------------------------------
 *
 * Tcl_UtfFindLast --
 *
 *	Returns a pointer to the last occurance of the given Tcl_UniChar in
 *	the NULL-terminated UTF-8 string. The NULL terminator is considered
 *	part of the UTF-8 string. Equivalent to Plan 9 utfrrune().
 *
 * Results:
 *	As above. If the Tcl_UniChar does not exist in the given string, the
 *	return value is NULL.
 *
 * Side effects:
 *	None.
 *
 *---------------------------------------------------------------------------
 */

const char *
Tcl_UtfFindLast(
    const char *src,		/* The UTF-8 string to be searched. */
    int ch)			/* The Tcl_UniChar to search for. */
{
    int len;
    Tcl_UniChar find = 0;
    const char *last;

    last = NULL;
    while (1) {
	len = TclUtfToUniChar(src, &find);
	if (find == ch) {
	    last = src;
	}
	if (*src == '\0') {
	    break;
	}
	src += len;
    }
    return last;
}

/*
 *---------------------------------------------------------------------------
 *
 * Tcl_UtfNext --
 *
 *	Given a pointer to some current location in a UTF-8 string, move
 *	forward one character. The caller must ensure that they are not asking
 *	for the next character after the last character in the string.
 *
 * Results:
 *	The return value is the pointer to the next character in the UTF-8
 *	string.
 *
 * Side effects:
 *	None.
 *
 *---------------------------------------------------------------------------
 */

const char *
Tcl_UtfNext(
    const char *src)		/* The current location in the string. */
{
    Tcl_UniChar ch = 0;

    return src + TclUtfToUniChar(src, &ch);
}

/*
 *---------------------------------------------------------------------------
 *
 * Tcl_UtfPrev --
 *
 *	Given a pointer to some current location in a UTF-8 string, move
 *	backwards one character. This works correctly when the pointer is in
 *	the middle of a UTF-8 character.
 *
 * Results:
 *	The return value is a pointer to the previous character in the UTF-8
 *	string. If the current location was already at the beginning of the
 *	string, the return value will also be a pointer to the beginning of
 *	the string.
 *
 * Side effects:
 *	None.
 *
 *---------------------------------------------------------------------------
 */

const char *
Tcl_UtfPrev(
    const char *src,		/* The current location in the string. */
    const char *start)		/* Pointer to the beginning of the string, to
				 * avoid going backwards too far. */
{
    const char *look;
    int i, byte;

    src--;
    look = src;
    for (i = 0; i < TCL_UTF_MAX; i++) {
	if (look < start) {
	    if (src < start) {
		src = start;
	    }
	    break;
	}
	byte = *((unsigned char *) look);
	if (byte < 0x80) {
	    break;
	}
	if (byte >= 0xC0) {
	    return look;
	}
	look--;
    }
    return src;
}

/*
 *---------------------------------------------------------------------------
 *
 * Tcl_UniCharAtIndex --
 *
 *	Returns the Unicode character represented at the specified character
 *	(not byte) position in the UTF-8 string.
 *
 * Results:
 *	As above.
 *
 * Side effects:
 *	None.
 *
 *---------------------------------------------------------------------------
 */

int
Tcl_UniCharAtIndex(
    register const char *src,	/* The UTF-8 string to dereference. */
    register int index)		/* The position of the desired character. */
{
    Tcl_UniChar unichar = 0;
    int bytes;
    int ch = 0;

    while (index-- >= 0) {
	bytes = TclUtfToUniChar(src, &unichar);
	ch = unichar;
	if (!bytes) {
	    /* TclUtfToUniChar only returns 0 for chars > 0xffff ! */
	    bytes = TclUtfToUniChar(src, &unichar);
	    /* Combine surrogates */
	    ch = (((ch & 0x3ff) << 10) | (unichar & 0x3ff)) + 0x10000;
	}
	src += bytes;
    }
    return ch;
}

/*
 *---------------------------------------------------------------------------
 *
 * Tcl_UtfAtIndex --
 *
 *	Returns a pointer to the specified character (not byte) position in
 *	the UTF-8 string.
 *
 * Results:
 *	As above.
 *
 * Side effects:
 *	None.
 *
 *---------------------------------------------------------------------------
 */

const char *
Tcl_UtfAtIndex(
    register const char *src,	/* The UTF-8 string. */
    register int index)		/* The position of the desired character. */
{
    Tcl_UniChar ch = 0;
    int len;

    while (index > 0) {
	index--;
	len = TclUtfToUniChar(src, &ch);
	if (!len) {
	    len = TclUtfToUniChar(src, &ch);
	}
	src += len;
    }
    return src;
}

/*
 *---------------------------------------------------------------------------
 *
 * Tcl_UtfBackslash --
 *
 *	Figure out how to handle a backslash sequence.
 *
 * Results:
 *	Stores the bytes represented by the backslash sequence in dst and
 *	returns the number of bytes written to dst. At most TCL_UTF_MAX bytes
 *	are written to dst; dst must have been large enough to accept those
 *	bytes. If readPtr isn't NULL then it is filled in with a count of the
 *	number of bytes in the backslash sequence.
 *
 * Side effects:
 *	The maximum number of bytes it takes to represent a Unicode character
 *	in UTF-8 is guaranteed to be less than the number of bytes used to
 *	express the backslash sequence that represents that Unicode character.
 *	If the target buffer into which the caller is going to store the bytes
 *	that represent the Unicode character is at least as large as the
 *	source buffer from which the backslashed sequence was extracted, no
 *	buffer overruns should occur.
 *
 *---------------------------------------------------------------------------
 */

int
Tcl_UtfBackslash(
    const char *src,		/* Points to the backslash character of a
				 * backslash sequence. */
    int *readPtr,		/* Fill in with number of characters read from
				 * src, unless NULL. */
    char *dst)			/* Filled with the bytes represented by the
				 * backslash sequence. */
{
#define LINE_LENGTH 128
    int numRead;
    int result;

    result = TclParseBackslash(src, LINE_LENGTH, &numRead, dst);
    if (numRead == LINE_LENGTH) {
	/*
	 * We ate a whole line. Pay the price of a strlen()
	 */

	result = TclParseBackslash(src, (int)strlen(src), &numRead, dst);
    }
    if (readPtr != NULL) {
	*readPtr = numRead;
    }
    return result;
}

/*
 *----------------------------------------------------------------------
 *
 * Tcl_UtfToUpper --
 *
 *	Convert lowercase characters to uppercase characters in a UTF string
 *	in place. The conversion may shrink the UTF string.
 *
 * Results:
 *	Returns the number of bytes in the resulting string excluding the
 *	trailing null.
 *
 * Side effects:
 *	Writes a terminating null after the last converted character.
 *
 *----------------------------------------------------------------------
 */

int
Tcl_UtfToUpper(
    char *str)			/* String to convert in place. */
{
    Tcl_UniChar ch = 0;
    int upChar;
    char *src, *dst;
    int bytes;

    /*
     * Iterate over the string until we hit the terminating null.
     */

    src = dst = str;
    while (*src) {
	bytes = TclUtfToUniChar(src, &ch);
	upChar = ch;
	if (!bytes) {
	    /* TclUtfToUniChar only returns 0 for chars > 0xffff ! */
	    bytes = TclUtfToUniChar(src, &ch);
	    /* Combine surrogates */
	    upChar = (((upChar & 0x3ff) << 10) | (ch & 0x3ff)) + 0x10000;
	}
	upChar = Tcl_UniCharToUpper(upChar);

	/*
	 * To keep badly formed Utf strings from getting inflated by the
	 * conversion (thereby causing a segfault), only copy the upper case
	 * char to dst if its size is <= the original char.
	 */

	if (bytes < TclUtfCount(upChar)) {
	    memcpy(dst, src, (size_t) bytes);
	    dst += bytes;
	} else {
	    dst += Tcl_UniCharToUtf(upChar, dst);
	}
	src += bytes;
    }
    *dst = '\0';
    return (dst - str);
}

/*
 *----------------------------------------------------------------------
 *
 * Tcl_UtfToLower --
 *
 *	Convert uppercase characters to lowercase characters in a UTF string
 *	in place. The conversion may shrink the UTF string.
 *
 * Results:
 *	Returns the number of bytes in the resulting string excluding the
 *	trailing null.
 *
 * Side effects:
 *	Writes a terminating null after the last converted character.
 *
 *----------------------------------------------------------------------
 */

int
Tcl_UtfToLower(
    char *str)			/* String to convert in place. */
{
    Tcl_UniChar ch = 0;
    int lowChar;
    char *src, *dst;
    int bytes;

    /*
     * Iterate over the string until we hit the terminating null.
     */

    src = dst = str;
    while (*src) {
	bytes = TclUtfToUniChar(src, &ch);
	lowChar = ch;
	if (!bytes) {
	    /* TclUtfToUniChar only returns 0 for chars > 0xffff ! */
	    bytes = TclUtfToUniChar(src, &ch);
	    /* Combine surrogates */
	    lowChar = (((lowChar & 0x3ff) << 10) | (ch & 0x3ff)) + 0x10000;
	}
	lowChar = Tcl_UniCharToLower(lowChar);

	/*
	 * To keep badly formed Utf strings from getting inflated by the
	 * conversion (thereby causing a segfault), only copy the lower case
	 * char to dst if its size is <= the original char.
	 */

	if (bytes < TclUtfCount(lowChar)) {
	    memcpy(dst, src, (size_t) bytes);
	    dst += bytes;
	} else {
	    dst += Tcl_UniCharToUtf(lowChar, dst);
	}
	src += bytes;
    }
    *dst = '\0';
    return (dst - str);
}

/*
 *----------------------------------------------------------------------
 *
 * Tcl_UtfToTitle --
 *
 *	Changes the first character of a UTF string to title case or uppercase
 *	and the rest of the string to lowercase. The conversion happens in
 *	place and may shrink the UTF string.
 *
 * Results:
 *	Returns the number of bytes in the resulting string excluding the
 *	trailing null.
 *
 * Side effects:
 *	Writes a terminating null after the last converted character.
 *
 *----------------------------------------------------------------------
 */

int
Tcl_UtfToTitle(
    char *str)			/* String to convert in place. */
{
    Tcl_UniChar ch = 0;
    int titleChar, lowChar;
    char *src, *dst;
    int bytes;

    /*
     * Capitalize the first character and then lowercase the rest of the
     * characters until we get to a null.
     */

    src = dst = str;

    if (*src) {
	bytes = TclUtfToUniChar(src, &ch);
	titleChar = ch;
	if (!bytes) {
	    /* TclUtfToUniChar only returns 0 for chars > 0xffff ! */
	    bytes = TclUtfToUniChar(src, &ch);
	    /* Combine surrogates */
	    titleChar = (((titleChar & 0x3ff) << 10) | (ch & 0x3ff)) + 0x10000;
	}
	titleChar = Tcl_UniCharToTitle(titleChar);

	if (bytes < TclUtfCount(titleChar)) {
	    memcpy(dst, src, (size_t) bytes);
	    dst += bytes;
	} else {
	    dst += Tcl_UniCharToUtf(titleChar, dst);
	}
	src += bytes;
    }
    while (*src) {
	bytes = TclUtfToUniChar(src, &ch);
	lowChar = ch;
	if (!bytes) {
	    /* TclUtfToUniChar only returns 0 for chars > 0xffff ! */
	    bytes = TclUtfToUniChar(src, &ch);
	    /* Combine surrogates */
	    lowChar = (((lowChar & 0x3ff) << 10) | (ch & 0x3ff)) + 0x10000;
	}
	lowChar = Tcl_UniCharToLower(lowChar);

	if (bytes < TclUtfCount(lowChar)) {
	    memcpy(dst, src, (size_t) bytes);
	    dst += bytes;
	} else {
	    dst += Tcl_UniCharToUtf(lowChar, dst);
	}
	src += bytes;
    }
    *dst = '\0';
    return (dst - str);
}

/*
 *----------------------------------------------------------------------
 *
 * TclpUtfNcmp2 --
 *
 *	Compare at most numBytes bytes of utf-8 strings cs and ct. Both cs and
 *	ct are assumed to be at least numBytes bytes long.
 *
 * Results:
 *	Return <0 if cs < ct, 0 if cs == ct, or >0 if cs > ct.
 *
 * Side effects:
 *	None.
 *
 *----------------------------------------------------------------------
 */

int
TclpUtfNcmp2(
    const char *cs,		/* UTF string to compare to ct. */
    const char *ct,		/* UTF string cs is compared to. */
    unsigned long numBytes)	/* Number of *bytes* to compare. */
{
    /*
     * We can't simply call 'memcmp(cs, ct, numBytes);' because we need to
     * check for Tcl's \xC0\x80 non-utf-8 null encoding. Otherwise utf-8 lexes
     * fine in the strcmp manner.
     */

    register int result = 0;

    for ( ; numBytes != 0; numBytes--, cs++, ct++) {
	if (*cs != *ct) {
	    result = UCHAR(*cs) - UCHAR(*ct);
	    break;
	}
    }
    if (numBytes && ((UCHAR(*cs) == 0xC0) || (UCHAR(*ct) == 0xC0))) {
	unsigned char c1, c2;

	c1 = ((UCHAR(*cs) == 0xC0) && (UCHAR(cs[1]) == 0x80)) ? 0 : UCHAR(*cs);
	c2 = ((UCHAR(*ct) == 0xC0) && (UCHAR(ct[1]) == 0x80)) ? 0 : UCHAR(*ct);
	result = (c1 - c2);
    }
    return result;
}

/*
 *----------------------------------------------------------------------
 *
 * Tcl_UtfNcmp --
 *
 *	Compare at most numChars UTF chars of string cs to string ct. Both cs
 *	and ct are assumed to be at least numChars UTF chars long.
 *
 * Results:
 *	Return <0 if cs < ct, 0 if cs == ct, or >0 if cs > ct.
 *
 * Side effects:
 *	None.
 *
 *----------------------------------------------------------------------
 */

int
Tcl_UtfNcmp(
    const char *cs,		/* UTF string to compare to ct. */
    const char *ct,		/* UTF string cs is compared to. */
    unsigned long numChars)	/* Number of UTF chars to compare. */
{
    Tcl_UniChar ch1 = 0, ch2 = 0;

    /*
     * Cannot use 'memcmp(cs, ct, n);' as byte representation of \u0000 (the
     * pair of bytes 0xc0,0x80) is larger than byte representation of \u0001
     * (the byte 0x01.)
     */

    while (numChars-- > 0) {
	/*
	 * n must be interpreted as chars, not bytes. This should be called
	 * only when both strings are of at least n chars long (no need for \0
	 * check)
	 */

	cs += TclUtfToUniChar(cs, &ch1);
	ct += TclUtfToUniChar(ct, &ch2);
	if (ch1 != ch2) {
	    return (ch1 - ch2);
	}
    }
    return 0;
}

/*
 *----------------------------------------------------------------------
 *
 * Tcl_UtfNcasecmp --
 *
 *	Compare at most numChars UTF chars of string cs to string ct case
 *	insensitive. Both cs and ct are assumed to be at least numChars UTF
 *	chars long.
 *
 * Results:
 *	Return <0 if cs < ct, 0 if cs == ct, or >0 if cs > ct.
 *
 * Side effects:
 *	None.
 *
 *----------------------------------------------------------------------
 */

int
Tcl_UtfNcasecmp(
    const char *cs,		/* UTF string to compare to ct. */
    const char *ct,		/* UTF string cs is compared to. */
    unsigned long numChars)	/* Number of UTF chars to compare. */
{
    Tcl_UniChar ch1 = 0, ch2 = 0;
    while (numChars-- > 0) {
	/*
	 * n must be interpreted as chars, not bytes.
	 * This should be called only when both strings are of
	 * at least n chars long (no need for \0 check)
	 */
	cs += TclUtfToUniChar(cs, &ch1);
	ct += TclUtfToUniChar(ct, &ch2);
	if (ch1 != ch2) {
	    ch1 = Tcl_UniCharToLower(ch1);
	    ch2 = Tcl_UniCharToLower(ch2);
	    if (ch1 != ch2) {
		return (ch1 - ch2);
	    }
	}
    }
    return 0;
}

/*
 *----------------------------------------------------------------------
 *
 * Tcl_UtfNcasecmp --
 *
 *	Compare UTF chars of string cs to string ct case insensitively.
 *	Replacement for strcasecmp in Tcl core, in places where UTF-8 should
 *	be handled.
 *
 * Results:
 *	Return <0 if cs < ct, 0 if cs == ct, or >0 if cs > ct.
 *
 * Side effects:
 *	None.
 *
 *----------------------------------------------------------------------
 */

int
TclUtfCasecmp(
    const char *cs,		/* UTF string to compare to ct. */
    const char *ct)		/* UTF string cs is compared to. */
{
    while (*cs && *ct) {
	Tcl_UniChar ch1, ch2;

	cs += TclUtfToUniChar(cs, &ch1);
	ct += TclUtfToUniChar(ct, &ch2);
	if (ch1 != ch2) {
	    ch1 = Tcl_UniCharToLower(ch1);
	    ch2 = Tcl_UniCharToLower(ch2);
	    if (ch1 != ch2) {
		return ch1 - ch2;
	    }
	}
    }
    return UCHAR(*cs) - UCHAR(*ct);
}


/*
 *----------------------------------------------------------------------
 *
 * Tcl_UniCharToUpper --
 *
 *	Compute the uppercase equivalent of the given Unicode character.
 *
 * Results:
 *	Returns the uppercase Unicode character.
 *
 * Side effects:
 *	None.
 *
 *----------------------------------------------------------------------
 */

int
Tcl_UniCharToUpper(
    int ch)			/* Unicode character to convert. */
{
    if (!UNICODE_OUT_OF_RANGE(ch)) {
	int info = GetUniCharInfo(ch);

	if (GetCaseType(info) & 0x04) {
	    ch -= GetDelta(info);
	}
    }
    return ch & 0x1fffff;
}

/*
 *----------------------------------------------------------------------
 *
 * Tcl_UniCharToLower --
 *
 *	Compute the lowercase equivalent of the given Unicode character.
 *
 * Results:
 *	Returns the lowercase Unicode character.
 *
 * Side effects:
 *	None.
 *
 *----------------------------------------------------------------------
 */

int
Tcl_UniCharToLower(
    int ch)			/* Unicode character to convert. */
{
    if (!UNICODE_OUT_OF_RANGE(ch)) {
	int info = GetUniCharInfo(ch);

	if (GetCaseType(info) & 0x02) {
	    ch += GetDelta(info);
	}
    }
    return ch & 0x1fffff;
}

/*
 *----------------------------------------------------------------------
 *
 * Tcl_UniCharToTitle --
 *
 *	Compute the titlecase equivalent of the given Unicode character.
 *
 * Results:
 *	Returns the titlecase Unicode character.
 *
 * Side effects:
 *	None.
 *
 *----------------------------------------------------------------------
 */

int
Tcl_UniCharToTitle(
    int ch)			/* Unicode character to convert. */
{
    if (!UNICODE_OUT_OF_RANGE(ch)) {
	int info = GetUniCharInfo(ch);
	int mode = GetCaseType(info);

	if (mode & 0x1) {
	    /*
	     * Subtract or add one depending on the original case.
	     */

	    ch += ((mode & 0x4) ? -1 : 1);
	} else if (mode == 0x4) {
	    ch -= GetDelta(info);
	}
    }
    return ch & 0x1fffff;
}

/*
 *----------------------------------------------------------------------
 *
 * Tcl_UniCharLen --
 *
 *	Find the length of a UniChar string. The str input must be null
 *	terminated.
 *
 * Results:
 *	Returns the length of str in UniChars (not bytes).
 *
 * Side effects:
 *	None.
 *
 *----------------------------------------------------------------------
 */

int
Tcl_UniCharLen(
    const Tcl_UniChar *uniStr)	/* Unicode string to find length of. */
{
    int len = 0;

    while (*uniStr != '\0') {
	len++;
	uniStr++;
    }
    return len;
}

/*
 *----------------------------------------------------------------------
 *
 * Tcl_UniCharNcmp --
 *
 *	Compare at most numChars unichars of string ucs to string uct.
 *	Both ucs and uct are assumed to be at least numChars unichars long.
 *
 * Results:
 *	Return <0 if ucs < uct, 0 if ucs == uct, or >0 if ucs > uct.
 *
 * Side effects:
 *	None.
 *
 *----------------------------------------------------------------------
 */

int
Tcl_UniCharNcmp(
    const Tcl_UniChar *ucs,	/* Unicode string to compare to uct. */
    const Tcl_UniChar *uct,	/* Unicode string ucs is compared to. */
    unsigned long numChars)	/* Number of unichars to compare. */
{
#ifdef WORDS_BIGENDIAN
    /*
     * We are definitely on a big-endian machine; memcmp() is safe
     */

    return memcmp(ucs, uct, numChars*sizeof(Tcl_UniChar));

#else /* !WORDS_BIGENDIAN */
    /*
     * We can't simply call memcmp() because that is not lexically correct.
     */

    for ( ; numChars != 0; ucs++, uct++, numChars--) {
	if (*ucs != *uct) {
	    return (*ucs - *uct);
	}
    }
    return 0;
#endif /* WORDS_BIGENDIAN */
}

/*
 *----------------------------------------------------------------------
 *
 * Tcl_UniCharNcasecmp --
 *
 *	Compare at most numChars unichars of string ucs to string uct case
 *	insensitive. Both ucs and uct are assumed to be at least numChars
 *	unichars long.
 *
 * Results:
 *	Return <0 if ucs < uct, 0 if ucs == uct, or >0 if ucs > uct.
 *
 * Side effects:
 *	None.
 *
 *----------------------------------------------------------------------
 */

int
Tcl_UniCharNcasecmp(
    const Tcl_UniChar *ucs,	/* Unicode string to compare to uct. */
    const Tcl_UniChar *uct,	/* Unicode string ucs is compared to. */
    unsigned long numChars)	/* Number of unichars to compare. */
{
    for ( ; numChars != 0; numChars--, ucs++, uct++) {
	if (*ucs != *uct) {
	    Tcl_UniChar lcs = Tcl_UniCharToLower(*ucs);
	    Tcl_UniChar lct = Tcl_UniCharToLower(*uct);

	    if (lcs != lct) {
		return (lcs - lct);
	    }
	}
    }
    return 0;
}

/*
 *----------------------------------------------------------------------
 *
 * Tcl_UniCharIsAlnum --
 *
 *	Test if a character is an alphanumeric Unicode character.
 *
 * Results:
 *	Returns 1 if character is alphanumeric.
 *
 * Side effects:
 *	None.
 *
 *----------------------------------------------------------------------
 */

int
Tcl_UniCharIsAlnum(
    int ch)			/* Unicode character to test. */
{
    if (UNICODE_OUT_OF_RANGE(ch)) {
	return 0;
    }
    return (((ALPHA_BITS | DIGIT_BITS) >> GetCategory(ch)) & 1);
}

/*
 *----------------------------------------------------------------------
 *
 * Tcl_UniCharIsAlpha --
 *
 *	Test if a character is an alphabetic Unicode character.
 *
 * Results:
 *	Returns 1 if character is alphabetic.
 *
 * Side effects:
 *	None.
 *
 *----------------------------------------------------------------------
 */

int
Tcl_UniCharIsAlpha(
    int ch)			/* Unicode character to test. */
{
    if (UNICODE_OUT_OF_RANGE(ch)) {
	return 0;
    }
    return ((ALPHA_BITS >> GetCategory(ch)) & 1);
}

/*
 *----------------------------------------------------------------------
 *
 * Tcl_UniCharIsControl --
 *
 *	Test if a character is a Unicode control character.
 *
 * Results:
 *	Returns non-zero if character is a control.
 *
 * Side effects:
 *	None.
 *
 *----------------------------------------------------------------------
 */

int
Tcl_UniCharIsControl(
    int ch)			/* Unicode character to test. */
{
    if (UNICODE_OUT_OF_RANGE(ch)) {
	ch &= 0x1fffff;
	if ((ch == 0xe0001) || ((ch >= 0xe0020) && (ch <= 0xe007f))) {
	    return 1;
	}
	if ((ch >= 0xf0000) && ((ch & 0xffff) <= 0xfffd)) {
	    return 1;
	}
	return 0;
    }
    return ((CONTROL_BITS >> GetCategory(ch)) & 1);
}

/*
 *----------------------------------------------------------------------
 *
 * Tcl_UniCharIsDigit --
 *
 *	Test if a character is a numeric Unicode character.
 *
 * Results:
 *	Returns non-zero if character is a digit.
 *
 * Side effects:
 *	None.
 *
 *----------------------------------------------------------------------
 */

int
Tcl_UniCharIsDigit(
    int ch)			/* Unicode character to test. */
{
    if (UNICODE_OUT_OF_RANGE(ch)) {
	return 0;
    }
    return (GetCategory(ch) == DECIMAL_DIGIT_NUMBER);
}

/*
 *----------------------------------------------------------------------
 *
 * Tcl_UniCharIsGraph --
 *
 *	Test if a character is any Unicode print character except space.
 *
 * Results:
 *	Returns non-zero if character is printable, but not space.
 *
 * Side effects:
 *	None.
 *
 *----------------------------------------------------------------------
 */

int
Tcl_UniCharIsGraph(
    int ch)			/* Unicode character to test. */
{
    if (UNICODE_OUT_OF_RANGE(ch)) {
	ch &= 0x1fffff;
	return (ch >= 0xe0100) && (ch <= 0xe01ef);
    }
    return ((GRAPH_BITS >> GetCategory(ch)) & 1);
}

/*
 *----------------------------------------------------------------------
 *
 * Tcl_UniCharIsLower --
 *
 *	Test if a character is a lowercase Unicode character.
 *
 * Results:
 *	Returns non-zero if character is lowercase.
 *
 * Side effects:
 *	None.
 *
 *----------------------------------------------------------------------
 */

int
Tcl_UniCharIsLower(
    int ch)			/* Unicode character to test. */
{
    if (UNICODE_OUT_OF_RANGE(ch)) {
	return 0;
    }
    return (GetCategory(ch) == LOWERCASE_LETTER);
}

/*
 *----------------------------------------------------------------------
 *
 * Tcl_UniCharIsPrint --
 *
 *	Test if a character is a Unicode print character.
 *
 * Results:
 *	Returns non-zero if character is printable.
 *
 * Side effects:
 *	None.
 *
 *----------------------------------------------------------------------
 */

int
Tcl_UniCharIsPrint(
    int ch)			/* Unicode character to test. */
{
    if (UNICODE_OUT_OF_RANGE(ch)) {
	ch &= 0x1fffff;
	return (ch >= 0xe0100) && (ch <= 0xe01ef);
    }
    return (((GRAPH_BITS|SPACE_BITS) >> GetCategory(ch)) & 1);
}

/*
 *----------------------------------------------------------------------
 *
 * Tcl_UniCharIsPunct --
 *
 *	Test if a character is a Unicode punctuation character.
 *
 * Results:
 *	Returns non-zero if character is punct.
 *
 * Side effects:
 *	None.
 *
 *----------------------------------------------------------------------
 */

int
Tcl_UniCharIsPunct(
    int ch)			/* Unicode character to test. */
{
    if (UNICODE_OUT_OF_RANGE(ch)) {
	return 0;
    }
    return ((PUNCT_BITS >> GetCategory(ch)) & 1);
}

/*
 *----------------------------------------------------------------------
 *
 * Tcl_UniCharIsSpace --
 *
 *	Test if a character is a whitespace Unicode character.
 *
 * Results:
 *	Returns non-zero if character is a space.
 *
 * Side effects:
 *	None.
 *
 *----------------------------------------------------------------------
 */

int
Tcl_UniCharIsSpace(
    int ch)			/* Unicode character to test. */
{
    /* Ignore upper 11 bits. */
    ch &= 0x1fffff;

    /*
     * If the character is within the first 127 characters, just use the
     * standard C function, otherwise consult the Unicode table.
     */

    if (ch < 0x80) {
	return TclIsSpaceProc((char) ch);
    } else if (UNICODE_OUT_OF_RANGE(ch)) {
	return 0;
    } else if (ch == 0x0085 || ch == 0x180e || ch == 0x200b
	    || ch == 0x202f || ch == 0x2060 || ch == 0xfeff) {
	return 1;
    } else {
	return ((SPACE_BITS >> GetCategory(ch)) & 1);
    }
}

/*
 *----------------------------------------------------------------------
 *
 * Tcl_UniCharIsUpper --
 *
 *	Test if a character is a uppercase Unicode character.
 *
 * Results:
 *	Returns non-zero if character is uppercase.
 *
 * Side effects:
 *	None.
 *
 *----------------------------------------------------------------------
 */

int
Tcl_UniCharIsUpper(
    int ch)			/* Unicode character to test. */
{
    if (UNICODE_OUT_OF_RANGE(ch)) {
	return 0;
    }
    return (GetCategory(ch) == UPPERCASE_LETTER);
}

/*
 *----------------------------------------------------------------------
 *
 * Tcl_UniCharIsWordChar --
 *
 *	Test if a character is alphanumeric or a connector punctuation mark.
 *
 * Results:
 *	Returns 1 if character is a word character.
 *
 * Side effects:
 *	None.
 *
 *----------------------------------------------------------------------
 */

int
Tcl_UniCharIsWordChar(
    int ch)			/* Unicode character to test. */
{
    if (UNICODE_OUT_OF_RANGE(ch)) {
	return 0;
    }
    return ((WORD_BITS >> GetCategory(ch)) & 1);
}

/*
 *----------------------------------------------------------------------
 *
 * Tcl_UniCharCaseMatch --
 *
 *	See if a particular Unicode string matches a particular pattern.
 *	Allows case insensitivity. This is the Unicode equivalent of the char*
 *	Tcl_StringCaseMatch. The UniChar strings must be NULL-terminated.
 *	This has no provision for counted UniChar strings, thus should not be
 *	used where NULLs are expected in the UniChar string. Use
 *	TclUniCharMatch where possible.
 *
 * Results:
 *	The return value is 1 if string matches pattern, and 0 otherwise. The
 *	matching operation permits the following special characters in the
 *	pattern: *?\[] (see the manual entry for details on what these mean).
 *
 * Side effects:
 *	None.
 *
 *----------------------------------------------------------------------
 */

int
Tcl_UniCharCaseMatch(
    const Tcl_UniChar *uniStr,	/* Unicode String. */
    const Tcl_UniChar *uniPattern,
				/* Pattern, which may contain special
				 * characters. */
    int nocase)			/* 0 for case sensitive, 1 for insensitive */
{
    Tcl_UniChar ch1 = 0, p;

    while (1) {
	p = *uniPattern;

	/*
	 * See if we're at the end of both the pattern and the string. If so,
	 * we succeeded. If we're at the end of the pattern but not at the end
	 * of the string, we failed.
	 */

	if (p == 0) {
	    return (*uniStr == 0);
	}
	if ((*uniStr == 0) && (p != '*')) {
	    return 0;
	}

	/*
	 * Check for a "*" as the next pattern character. It matches any
	 * substring. We handle this by skipping all the characters up to the
	 * next matching one in the pattern, and then calling ourselves
	 * recursively for each postfix of string, until either we match or we
	 * reach the end of the string.
	 */

	if (p == '*') {
	    /*
	     * Skip all successive *'s in the pattern
	     */

	    while (*(++uniPattern) == '*') {
		/* empty body */
	    }
	    p = *uniPattern;
	    if (p == 0) {
		return 1;
	    }
	    if (nocase) {
		p = Tcl_UniCharToLower(p);
	    }
	    while (1) {
		/*
		 * Optimization for matching - cruise through the string
		 * quickly if the next char in the pattern isn't a special
		 * character
		 */

		if ((p != '[') && (p != '?') && (p != '\\')) {
		    if (nocase) {
			while (*uniStr && (p != *uniStr)
				&& (p != Tcl_UniCharToLower(*uniStr))) {
			    uniStr++;
			}
		    } else {
			while (*uniStr && (p != *uniStr)) {
			    uniStr++;
			}
		    }
		}
		if (Tcl_UniCharCaseMatch(uniStr, uniPattern, nocase)) {
		    return 1;
		}
		if (*uniStr == 0) {
		    return 0;
		}
		uniStr++;
	    }
	}

	/*
	 * Check for a "?" as the next pattern character. It matches any
	 * single character.
	 */

	if (p == '?') {
	    uniPattern++;
	    uniStr++;
	    continue;
	}

	/*
	 * Check for a "[" as the next pattern character. It is followed by a
	 * list of characters that are acceptable, or by a range (two
	 * characters separated by "-").
	 */

	if (p == '[') {
	    Tcl_UniChar startChar, endChar;

	    uniPattern++;
	    ch1 = (nocase ? Tcl_UniCharToLower(*uniStr) : *uniStr);
	    uniStr++;
	    while (1) {
		if ((*uniPattern == ']') || (*uniPattern == 0)) {
		    return 0;
		}
		startChar = (nocase ? Tcl_UniCharToLower(*uniPattern)
			: *uniPattern);
		uniPattern++;
		if (*uniPattern == '-') {
		    uniPattern++;
		    if (*uniPattern == 0) {
			return 0;
		    }
		    endChar = (nocase ? Tcl_UniCharToLower(*uniPattern)
			    : *uniPattern);
		    uniPattern++;
		    if (((startChar <= ch1) && (ch1 <= endChar))
			    || ((endChar <= ch1) && (ch1 <= startChar))) {
			/*
			 * Matches ranges of form [a-z] or [z-a].
			 */
			break;
		    }
		} else if (startChar == ch1) {
		    break;
		}
	    }
	    while (*uniPattern != ']') {
		if (*uniPattern == 0) {
		    uniPattern--;
		    break;
		}
		uniPattern++;
	    }
	    uniPattern++;
	    continue;
	}

	/*
	 * If the next pattern character is '\', just strip off the '\' so we
	 * do exact matching on the character that follows.
	 */

	if (p == '\\') {
	    if (*(++uniPattern) == '\0') {
		return 0;
	    }
	}

	/*
	 * There's no special character. Just make sure that the next bytes of
	 * each string match.
	 */

	if (nocase) {
	    if (Tcl_UniCharToLower(*uniStr) !=
		    Tcl_UniCharToLower(*uniPattern)) {
		return 0;
	    }
	} else if (*uniStr != *uniPattern) {
	    return 0;
	}
	uniStr++;
	uniPattern++;
    }
}

/*
 *----------------------------------------------------------------------
 *
 * TclUniCharMatch --
 *
 *	See if a particular Unicode string matches a particular pattern.
 *	Allows case insensitivity. This is the Unicode equivalent of the char*
 *	Tcl_StringCaseMatch. This variant of Tcl_UniCharCaseMatch uses counted
 *	Strings, so embedded NULLs are allowed.
 *
 * Results:
 *	The return value is 1 if string matches pattern, and 0 otherwise. The
 *	matching operation permits the following special characters in the
 *	pattern: *?\[] (see the manual entry for details on what these mean).
 *
 * Side effects:
 *	None.
 *
 *----------------------------------------------------------------------
 */

int
TclUniCharMatch(
    const Tcl_UniChar *string,	/* Unicode String. */
    int strLen,			/* Length of String */
    const Tcl_UniChar *pattern,	/* Pattern, which may contain special
				 * characters. */
    int ptnLen,			/* Length of Pattern */
    int nocase)			/* 0 for case sensitive, 1 for insensitive */
{
    const Tcl_UniChar *stringEnd, *patternEnd;
    Tcl_UniChar p;

    stringEnd = string + strLen;
    patternEnd = pattern + ptnLen;

    while (1) {
	/*
	 * See if we're at the end of both the pattern and the string. If so,
	 * we succeeded. If we're at the end of the pattern but not at the end
	 * of the string, we failed.
	 */

	if (pattern == patternEnd) {
	    return (string == stringEnd);
	}
	p = *pattern;
	if ((string == stringEnd) && (p != '*')) {
	    return 0;
	}

	/*
	 * Check for a "*" as the next pattern character. It matches any
	 * substring. We handle this by skipping all the characters up to the
	 * next matching one in the pattern, and then calling ourselves
	 * recursively for each postfix of string, until either we match or we
	 * reach the end of the string.
	 */

	if (p == '*') {
	    /*
	     * Skip all successive *'s in the pattern.
	     */

	    while (*(++pattern) == '*') {
		/* empty body */
	    }
	    if (pattern == patternEnd) {
		return 1;
	    }
	    p = *pattern;
	    if (nocase) {
		p = Tcl_UniCharToLower(p);
	    }
	    while (1) {
		/*
		 * Optimization for matching - cruise through the string
		 * quickly if the next char in the pattern isn't a special
		 * character.
		 */

		if ((p != '[') && (p != '?') && (p != '\\')) {
		    if (nocase) {
			while ((string < stringEnd) && (p != *string)
				&& (p != Tcl_UniCharToLower(*string))) {
			    string++;
			}
		    } else {
			while ((string < stringEnd) && (p != *string)) {
			    string++;
			}
		    }
		}
		if (TclUniCharMatch(string, stringEnd - string,
			pattern, patternEnd - pattern, nocase)) {
		    return 1;
		}
		if (string == stringEnd) {
		    return 0;
		}
		string++;
	    }
	}

	/*
	 * Check for a "?" as the next pattern character. It matches any
	 * single character.
	 */

	if (p == '?') {
	    pattern++;
	    string++;
	    continue;
	}

	/*
	 * Check for a "[" as the next pattern character. It is followed by a
	 * list of characters that are acceptable, or by a range (two
	 * characters separated by "-").
	 */

	if (p == '[') {
	    Tcl_UniChar ch1, startChar, endChar;

	    pattern++;
	    ch1 = (nocase ? Tcl_UniCharToLower(*string) : *string);
	    string++;
	    while (1) {
		if ((*pattern == ']') || (pattern == patternEnd)) {
		    return 0;
		}
		startChar = (nocase ? Tcl_UniCharToLower(*pattern) : *pattern);
		pattern++;
		if (*pattern == '-') {
		    pattern++;
		    if (pattern == patternEnd) {
			return 0;
		    }
		    endChar = (nocase ? Tcl_UniCharToLower(*pattern)
			    : *pattern);
		    pattern++;
		    if (((startChar <= ch1) && (ch1 <= endChar))
			    || ((endChar <= ch1) && (ch1 <= startChar))) {
			/*
			 * Matches ranges of form [a-z] or [z-a].
			 */
			break;
		    }
		} else if (startChar == ch1) {
		    break;
		}
	    }
	    while (*pattern != ']') {
		if (pattern == patternEnd) {
		    pattern--;
		    break;
		}
		pattern++;
	    }
	    pattern++;
	    continue;
	}

	/*
	 * If the next pattern character is '\', just strip off the '\' so we
	 * do exact matching on the character that follows.
	 */

	if (p == '\\') {
	    if (++pattern == patternEnd) {
		return 0;
	    }
	}

	/*
	 * There's no special character. Just make sure that the next bytes of
	 * each string match.
	 */

	if (nocase) {
	    if (Tcl_UniCharToLower(*string) != Tcl_UniCharToLower(*pattern)) {
		return 0;
	    }
	} else if (*string != *pattern) {
	    return 0;
	}
	string++;
	pattern++;
    }
}

/*
 * Local Variables:
 * mode: c
 * c-basic-offset: 4
 * fill-column: 78
 * End:
 */<|MERGE_RESOLUTION|>--- conflicted
+++ resolved
@@ -305,11 +305,7 @@
 	     */
 
 	    *chPtr = (Tcl_UniChar) (((byte & 0x1F) << 6) | (src[1] & 0x3F));
-<<<<<<< HEAD
-	    if ((*chPtr == 0) || (*chPtr <= 0x3ff) && (*chPtr > 0x7f)) {
-=======
 	    if ((*chPtr == 0) || (*chPtr > 0x7f)) {
->>>>>>> aaca962f
 		return 2;
 	    }
 	}
@@ -326,11 +322,7 @@
 
 	    *chPtr = (Tcl_UniChar) (((byte & 0x0F) << 12)
 		    | ((src[1] & 0x3F) << 6) | (src[2] & 0x3F));
-<<<<<<< HEAD
-	    if ((*chPtr <= 0xffff) && (*chPtr > 0x3ff)) {
-=======
 	    if (*chPtr > 0x7ff) {
->>>>>>> aaca962f
 		return 3;
 	    }
 	}
@@ -364,15 +356,12 @@
 		return 4;
 	    }
 #else
-	    *chPtr = (Tcl_UniChar) (((byte & 0x0E) << 18) | ((src[1] & 0x3F) << 12)
+	    *chPtr = (Tcl_UniChar) (((byte & 0x07) << 18) | ((src[1] & 0x3F) << 12)
 		    | ((src[2] & 0x3F) << 6) | (src[3] & 0x3F));
 	    if ((*chPtr <= 0x10ffff) && (*chPtr > 0xffff)) {
 		return 4;
 	    }
-<<<<<<< HEAD
 #endif
-=======
->>>>>>> aaca962f
 	}
 
 	/*
