--- conflicted
+++ resolved
@@ -26,11 +26,7 @@
      *		arg1: number of arguments		(int)
      *		arg2: array of proc argument objects	(Tcl_Obj**)
      */
-<<<<<<< HEAD
-    probe proc__entry(TclDTraceStr name, int objc, Tcl_Obj **objv);
-=======
-    probe proc__entry(char* name, int objc, struct Tcl_Obj **objv);
->>>>>>> b859929a
+    probe proc__entry(TclDTraceStr name, int objc, struct Tcl_Obj **objv);
     /*
      *	tcl*:::proc-return probe
      *	    triggered immediately after proc bytecode execution
@@ -46,12 +42,8 @@
      *		arg2: proc result			(string)
      *		arg3: proc result object		(Tcl_Obj*)
      */
-<<<<<<< HEAD
     probe proc__result(TclDTraceStr name, int code, TclDTraceStr result,
-	    Tcl_Obj *resultobj);
-=======
-    probe proc__result(char* name, int code, char* result, struct Tcl_Obj *resultobj);
->>>>>>> b859929a
+	    struct Tcl_Obj *resultobj);
     /*
      *	tcl*:::proc-args probe
      *	    triggered before proc-entry probe, gives access to string
@@ -88,11 +80,7 @@
      *		arg1: number of arguments		(int)
      *		arg2: array of command argument objects	(Tcl_Obj**)
      */
-<<<<<<< HEAD
-    probe cmd__entry(TclDTraceStr name, int objc, Tcl_Obj **objv);
-=======
-    probe cmd__entry(char* name, int objc, struct Tcl_Obj **objv);
->>>>>>> b859929a
+    probe cmd__entry(TclDTraceStr name, int objc, struct Tcl_Obj **objv);
     /*
      *	tcl*:::cmd-return probe
      *	    triggered immediately after commmand execution
@@ -108,12 +96,8 @@
      *		arg2: command result			(string)
      *		arg3: command result object		(Tcl_Obj*)
      */
-<<<<<<< HEAD
     probe cmd__result(TclDTraceStr name, int code, TclDTraceStr result,
-	    Tcl_Obj *resultobj);
-=======
-    probe cmd__result(char* name, int code, char* result, struct Tcl_Obj *resultobj);
->>>>>>> b859929a
+	    struct Tcl_Obj *resultobj);
     /*
      *	tcl*:::cmd-args probe
      *	    triggered before cmd-entry probe, gives access to string
@@ -150,11 +134,7 @@
      *		arg1: depth of stack			(int)
      *		arg2: top of stack			(Tcl_Obj**)
      */
-<<<<<<< HEAD
-    probe inst__start(TclDTraceStr name, int depth, Tcl_Obj **stack);
-=======
-    probe inst__start(char* name, int depth, struct Tcl_Obj **stack);
->>>>>>> b859929a
+    probe inst__start(TclDTraceStr name, int depth, struct Tcl_Obj **stack);
     /*
      *	tcl*:::inst-done probe
      *	    triggered immediately after execution of a bytecode
@@ -162,11 +142,7 @@
      *		arg1: depth of stack			(int)
      *		arg2: top of stack			(Tcl_Obj**)
      */
-<<<<<<< HEAD
-    probe inst__done(TclDTraceStr name, int depth, Tcl_Obj **stack);
-=======
-    probe inst__done(char* name, int depth, struct Tcl_Obj **stack);
->>>>>>> b859929a
+    probe inst__done(TclDTraceStr name, int depth, struct Tcl_Obj **stack);
 
     /***************************** obj probes ******************************/
     /*
