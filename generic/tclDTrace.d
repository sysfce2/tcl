--- conflicted
+++ resolved
@@ -7,11 +7,6 @@
  *
  * See the file "license.terms" for information on usage and redistribution of
  * this file, and for a DISCLAIMER OF ALL WARRANTIES.
-<<<<<<< HEAD
- *
- * RCS: @(#) $Id: tclDTrace.d,v 1.4 2008/10/10 04:09:27 das Exp $
-=======
->>>>>>> 488806d8
  */
 
 typedef struct Tcl_Obj Tcl_Obj;
