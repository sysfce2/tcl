--- conflicted
+++ resolved
@@ -108,11 +108,7 @@
     DupRegexpInternalRep,		/* dupIntRepProc */
     NULL,				/* updateStringProc */
     SetRegexpFromAny,			/* setFromAnyProc */
-<<<<<<< HEAD
     TCL_OBJTYPE_V0_INIT
-=======
-    TCL_OBJTYPE_V0
->>>>>>> dc6366fe
 };
 
 #define RegexpSetInternalRep(objPtr, rePtr)					\
