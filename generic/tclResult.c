--- conflicted
+++ resolved
@@ -460,45 +460,6 @@
 /*
  *----------------------------------------------------------------------
  *
-<<<<<<< HEAD
- * Tcl_AppendResultVA --
- *
- *	Append a variable number of strings onto the interpreter's result.
- *
- * Results:
- *	None.
- *
- * Side effects:
- *	The result of the interpreter given by the first argument is extended
- *	by the strings in the va_list (up to a terminating NULL argument).
- *
- *	If the string result is non-empty, the object result forced to be a
- *	duplicate of it first. There will be a string result afterwards.
- *
- *----------------------------------------------------------------------
- */
-
-void
-Tcl_AppendResultVA(
-    Tcl_Interp *interp,		/* Interpreter with which to associate the
-				 * return value. */
-    va_list argList)		/* Variable argument list. */
-{
-    Tcl_Obj *objPtr = Tcl_GetObjResult(interp);
-
-    if (Tcl_IsShared(objPtr)) {
-	objPtr = Tcl_DuplicateObj(objPtr);
-    }
-    Tcl_AppendStringsToObjVA(objPtr, argList);
-    Tcl_SetObjResult(interp, objPtr);
-}
--
-/*
- *----------------------------------------------------------------------
- *
-=======
->>>>>>> 9c75e1c5
  * Tcl_AppendResult --
  *
  *	Append a variable number of strings onto the interpreter's result.
