/*
 * tclResult.c --
 *
 *	This file contains code to manage the interpreter result.
 *
 * Copyright (c) 1997 by Sun Microsystems, Inc.
 *
 * See the file "license.terms" for information on usage and redistribution of
 * this file, and for a DISCLAIMER OF ALL WARRANTIES.
 */

#include "tclInt.h"

/*
 * Indices of the standard return options dictionary keys.
 */

enum returnKeys {
    KEY_CODE,	KEY_ERRORCODE,	KEY_ERRORINFO,	KEY_ERRORLINE,
    KEY_LEVEL,	KEY_OPTIONS,	KEY_ERRORSTACK,	KEY_LAST
};

/*
 * Function prototypes for local functions in this file:
 */

static Tcl_Obj **	GetKeys(void);
static void		ReleaseKeys(ClientData clientData);
static void		ResetObjResult(Interp *iPtr);
<<<<<<< HEAD
=======
#ifndef TCL_NO_DEPRECATED
static void		SetupAppendBuffer(Interp *iPtr, int newSpace);
#endif /* !TCL_NO_DEPRECATED */
>>>>>>> db66c058

/*
 * This structure is used to take a snapshot of the interpreter state in
 * Tcl_SaveInterpState. You can snapshot the state, execute a command, and
 * then back up to the result or the error that was previously in progress.
 */

typedef struct {
    int status;			/* return code status */
    int flags;			/* Each remaining field saves the */
    int returnLevel;		/* corresponding field of the Interp */
    int returnCode;		/* struct. These fields taken together are */
    Tcl_Obj *errorInfo;		/* the "state" of the interp. */
    Tcl_Obj *errorCode;
    Tcl_Obj *returnOpts;
    Tcl_Obj *objResult;
    Tcl_Obj *errorStack;
    int resetErrorStack;
} InterpState;

/*
 *----------------------------------------------------------------------
 *
 * Tcl_SaveInterpState --
 *
 *	Fills a token with a snapshot of the current state of the interpreter.
 *	The snapshot can be restored at any point by TclRestoreInterpState.
 *
 *	The token returned must be eventally passed to one of the routines
 *	TclRestoreInterpState or TclDiscardInterpState, or there will be a
 *	memory leak.
 *
 * Results:
 *	Returns a token representing the interp state.
 *
 * Side effects:
 *	None.
 *
 *----------------------------------------------------------------------
 */

Tcl_InterpState
Tcl_SaveInterpState(
    Tcl_Interp *interp,		/* Interpreter's state to be saved */
    int status)			/* status code for current operation */
{
    Interp *iPtr = (Interp *) interp;
    InterpState *statePtr = ckalloc(sizeof(InterpState));

    statePtr->status = status;
    statePtr->flags = iPtr->flags & ERR_ALREADY_LOGGED;
    statePtr->returnLevel = iPtr->returnLevel;
    statePtr->returnCode = iPtr->returnCode;
    statePtr->errorInfo = iPtr->errorInfo;
    statePtr->errorStack = iPtr->errorStack;
    statePtr->resetErrorStack = iPtr->resetErrorStack;
    if (statePtr->errorInfo) {
	Tcl_IncrRefCount(statePtr->errorInfo);
    }
    statePtr->errorCode = iPtr->errorCode;
    if (statePtr->errorCode) {
	Tcl_IncrRefCount(statePtr->errorCode);
    }
    statePtr->returnOpts = iPtr->returnOpts;
    if (statePtr->returnOpts) {
	Tcl_IncrRefCount(statePtr->returnOpts);
    }
    if (statePtr->errorStack) {
	Tcl_IncrRefCount(statePtr->errorStack);
    }
    statePtr->objResult = Tcl_GetObjResult(interp);
    Tcl_IncrRefCount(statePtr->objResult);
    return (Tcl_InterpState) statePtr;
}

/*
 *----------------------------------------------------------------------
 *
 * Tcl_RestoreInterpState --
 *
 *	Accepts an interp and a token previously returned by
 *	Tcl_SaveInterpState. Restore the state of the interp to what it was at
 *	the time of the Tcl_SaveInterpState call.
 *
 * Results:
 *	Returns the status value originally passed in to Tcl_SaveInterpState.
 *
 * Side effects:
 *	Restores the interp state and frees memory held by token.
 *
 *----------------------------------------------------------------------
 */

int
Tcl_RestoreInterpState(
    Tcl_Interp *interp,		/* Interpreter's state to be restored. */
    Tcl_InterpState state)	/* Saved interpreter state. */
{
    Interp *iPtr = (Interp *) interp;
    InterpState *statePtr = (InterpState *) state;
    int status = statePtr->status;

    iPtr->flags &= ~ERR_ALREADY_LOGGED;
    iPtr->flags |= (statePtr->flags & ERR_ALREADY_LOGGED);

    iPtr->returnLevel = statePtr->returnLevel;
    iPtr->returnCode = statePtr->returnCode;
    iPtr->resetErrorStack = statePtr->resetErrorStack;
    if (iPtr->errorInfo) {
	Tcl_DecrRefCount(iPtr->errorInfo);
    }
    iPtr->errorInfo = statePtr->errorInfo;
    if (iPtr->errorInfo) {
	Tcl_IncrRefCount(iPtr->errorInfo);
    }
    if (iPtr->errorCode) {
	Tcl_DecrRefCount(iPtr->errorCode);
    }
    iPtr->errorCode = statePtr->errorCode;
    if (iPtr->errorCode) {
	Tcl_IncrRefCount(iPtr->errorCode);
    }
    if (iPtr->errorStack) {
	Tcl_DecrRefCount(iPtr->errorStack);
    }
    iPtr->errorStack = statePtr->errorStack;
    if (iPtr->errorStack) {
	Tcl_IncrRefCount(iPtr->errorStack);
    }
    if (iPtr->returnOpts) {
	Tcl_DecrRefCount(iPtr->returnOpts);
    }
    iPtr->returnOpts = statePtr->returnOpts;
    if (iPtr->returnOpts) {
	Tcl_IncrRefCount(iPtr->returnOpts);
    }
    Tcl_SetObjResult(interp, statePtr->objResult);
    Tcl_DiscardInterpState(state);
    return status;
}

/*
 *----------------------------------------------------------------------
 *
 * Tcl_DiscardInterpState --
 *
 *	Accepts a token previously returned by Tcl_SaveInterpState. Frees the
 *	memory it uses.
 *
 * Results:
 *	None.
 *
 * Side effects:
 *	Frees memory.
 *
 *----------------------------------------------------------------------
 */

void
Tcl_DiscardInterpState(
    Tcl_InterpState state)	/* saved interpreter state */
{
    InterpState *statePtr = (InterpState *) state;

    if (statePtr->errorInfo) {
	Tcl_DecrRefCount(statePtr->errorInfo);
    }
    if (statePtr->errorCode) {
	Tcl_DecrRefCount(statePtr->errorCode);
    }
    if (statePtr->returnOpts) {
	Tcl_DecrRefCount(statePtr->returnOpts);
    }
    if (statePtr->errorStack) {
	Tcl_DecrRefCount(statePtr->errorStack);
    }
    Tcl_DecrRefCount(statePtr->objResult);
    ckfree(statePtr);
}

/*
 *----------------------------------------------------------------------
 *
 * Tcl_SetResult --
 *
 *	Arrange for "result" to be the Tcl return value.
 *
 * Results:
 *	None.
 *
 * Side effects:
 *	interp->result is left pointing either to "result" or to a copy of it.
 *	Also, the object result is reset.
 *
 *----------------------------------------------------------------------
 */

#ifndef TCL_NO_DEPRECATED
void
Tcl_SetResult(
    Tcl_Interp *interp,		/* Interpreter with which to associate the
				 * return value. */
    register char *result,	/* Value to be returned. If NULL, the result
				 * is set to an empty string. */
    Tcl_FreeProc *freeProc)	/* Gives information about the string:
				 * TCL_STATIC, TCL_VOLATILE, or the address of
				 * a Tcl_FreeProc such as free. */
{
    Tcl_SetObjResult(interp, Tcl_NewStringObj(result, -1));
    if (result == NULL || freeProc == NULL || freeProc == TCL_VOLATILE) {
	return;
    }
    if (freeProc == TCL_DYNAMIC) {
	ckfree(result);
    } else {
	(*freeProc)(result);
    }
}
#endif /* !TCL_NO_DEPRECATED */

/*
 *----------------------------------------------------------------------
 *
 * Tcl_GetStringResult --
 *
 *	Returns an interpreter's result value as a string.
 *
 * Results:
 *	The interpreter's result as a string.
 *
 * Side effects:
 *	If the string result is empty, the object result is moved to the
 *	string result, then the object result is reset.
 *
 *----------------------------------------------------------------------
 */

const char *
Tcl_GetStringResult(
    register Tcl_Interp *interp)/* Interpreter whose result to return. */
{
    Interp *iPtr = (Interp *) interp;
<<<<<<< HEAD

    return Tcl_GetString(iPtr->objResultPtr);
=======
#ifdef TCL_NO_DEPRECATED
    return Tcl_GetString(iPtr->objResultPtr);
#else
    /*
     * If the string result is empty, move the object result to the string
     * result, then reset the object result.
     */

    if (*(iPtr->result) == 0) {
	Tcl_SetResult(interp, TclGetString(Tcl_GetObjResult(interp)),
		TCL_VOLATILE);
    }
    return iPtr->result;
#endif
>>>>>>> db66c058
}

/*
 *----------------------------------------------------------------------
 *
 * Tcl_SetObjResult --
 *
 *	Arrange for objPtr to be an interpreter's result value.
 *
 * Results:
 *	None.
 *
 * Side effects:
 *	interp->objResultPtr is left pointing to the object referenced by
 *	objPtr. The object's reference count is incremented since there is now
 *	a new reference to it. The reference count for any old objResultPtr
 *	value is decremented. Also, the string result is reset.
 *
 *----------------------------------------------------------------------
 */

void
Tcl_SetObjResult(
    Tcl_Interp *interp,		/* Interpreter with which to associate the
				 * return object value. */
    register Tcl_Obj *objPtr)	/* Tcl object to be returned. If NULL, the obj
				 * result is made an empty string object. */
{
    register Interp *iPtr = (Interp *) interp;
    register Tcl_Obj *oldObjResult = iPtr->objResultPtr;

    iPtr->objResultPtr = objPtr;
    Tcl_IncrRefCount(objPtr);	/* since interp result is a reference */

    /*
     * We wait until the end to release the old object result, in case we are
     * setting the result to itself.
     */

    TclDecrRefCount(oldObjResult);
<<<<<<< HEAD
=======

#ifndef TCL_NO_DEPRECATED
    /*
     * Reset the string result since we just set the result object.
     */

    if (iPtr->freeProc != NULL) {
	if (iPtr->freeProc == TCL_DYNAMIC) {
	    ckfree(iPtr->result);
	} else {
	    iPtr->freeProc(iPtr->result);
	}
	iPtr->freeProc = 0;
    }
    iPtr->result = iPtr->resultSpace;
    iPtr->resultSpace[0] = 0;
#endif
>>>>>>> db66c058
}

/*
 *----------------------------------------------------------------------
 *
 * Tcl_GetObjResult --
 *
 *	Returns an interpreter's result value as a Tcl object. The object's
 *	reference count is not modified; the caller must do that if it needs
 *	to hold on to a long-term reference to it.
 *
 * Results:
 *	The interpreter's result as an object.
 *
 * Side effects:
 *	If the interpreter has a non-empty string result, the result object is
 *	either empty or stale because some function set interp->result
 *	directly. If so, the string result is moved to the result object then
 *	the string result is reset.
 *
 *----------------------------------------------------------------------
 */

Tcl_Obj *
Tcl_GetObjResult(
    Tcl_Interp *interp)		/* Interpreter whose result to return. */
{
    register Interp *iPtr = (Interp *) interp;
<<<<<<< HEAD

=======
#ifndef TCL_NO_DEPRECATED
    Tcl_Obj *objResultPtr;
    int length;

    /*
     * If the string result is non-empty, move the string result to the object
     * result, then reset the string result.
     */

    if (iPtr->result[0] != 0) {
	ResetObjResult(iPtr);

	objResultPtr = iPtr->objResultPtr;
	length = strlen(iPtr->result);
	TclInitStringRep(objResultPtr, iPtr->result, length);

	if (iPtr->freeProc != NULL) {
	    if (iPtr->freeProc == TCL_DYNAMIC) {
		ckfree(iPtr->result);
	    } else {
		iPtr->freeProc(iPtr->result);
	    }
	    iPtr->freeProc = 0;
	}
	iPtr->result = iPtr->resultSpace;
	iPtr->result[0] = 0;
    }
#endif /* !TCL_NO_DEPRECATED */
>>>>>>> db66c058
    return iPtr->objResultPtr;
}

/*
 *----------------------------------------------------------------------
 *
 * Tcl_AppendResultVA --
 *
 *	Append a variable number of strings onto the interpreter's result.
 *
 * Results:
 *	None.
 *
 * Side effects:
 *	The result of the interpreter given by the first argument is extended
 *	by the strings in the va_list (up to a terminating NULL argument).
 *
 *	If the string result is non-empty, the object result forced to be a
 *	duplicate of it first. There will be a string result afterwards.
 *
 *----------------------------------------------------------------------
 */

void
Tcl_AppendResultVA(
    Tcl_Interp *interp,		/* Interpreter with which to associate the
				 * return value. */
    va_list argList)		/* Variable argument list. */
{
    Tcl_Obj *objPtr = Tcl_GetObjResult(interp);

    if (Tcl_IsShared(objPtr)) {
	objPtr = Tcl_DuplicateObj(objPtr);
    }
    Tcl_AppendStringsToObjVA(objPtr, argList);
    Tcl_SetObjResult(interp, objPtr);
}

/*
 *----------------------------------------------------------------------
 *
 * Tcl_AppendResult --
 *
 *	Append a variable number of strings onto the interpreter's result.
 *
 * Results:
 *	None.
 *
 * Side effects:
 *	The result of the interpreter given by the first argument is extended
 *	by the strings given by the second and following arguments (up to a
 *	terminating NULL argument).
 *
 *	If the string result is non-empty, the object result forced to be a
 *	duplicate of it first. There will be a string result afterwards.
 *
 *----------------------------------------------------------------------
 */

void
Tcl_AppendResult(
    Tcl_Interp *interp, ...)
{
    va_list argList;

    va_start(argList, interp);
    Tcl_AppendResultVA(interp, argList);
    va_end(argList);
}

/*
 *----------------------------------------------------------------------
 *
 * Tcl_AppendElement --
 *
 *	Convert a string to a valid Tcl list element and append it to the
 *	result (which is ostensibly a list).
 *
 * Results:
 *	None.
 *
 * Side effects:
 *	The result in the interpreter given by the first argument is extended
 *	with a list element converted from string. A separator space is added
 *	before the converted list element unless the current result is empty,
 *	contains the single character "{", or ends in " {".
 *
 *	If the string result is empty, the object result is moved to the
 *	string result, then the object result is reset.
 *
 *----------------------------------------------------------------------
 */

void
Tcl_AppendElement(
    Tcl_Interp *interp,		/* Interpreter whose result is to be
				 * extended. */
    const char *element)	/* String to convert to list element and add
				 * to result. */
{
    Interp *iPtr = (Interp *) interp;
<<<<<<< HEAD
    Tcl_Obj *elementPtr = Tcl_NewStringObj(element, -1);
    Tcl_Obj *listPtr = Tcl_NewListObj(1, &elementPtr);
    int length;
    const char *bytes;
=======
#ifdef TCL_NO_DEPRECATED
    Tcl_Obj *elementPtr = Tcl_NewStringObj(element, -1);
    Tcl_Obj *listPtr = Tcl_NewListObj(1, &elementPtr);
    const char *bytes;

    if (Tcl_IsShared(iPtr->objResultPtr)) {
	Tcl_SetObjResult(interp, Tcl_DuplicateObj(iPtr->objResultPtr));
    }
    bytes = TclGetString(iPtr->objResultPtr);
    if (TclNeedSpace(bytes, bytes+iPtr->objResultPtr->length)) {
	Tcl_AppendToObj(iPtr->objResultPtr, " ", 1);
    }
    Tcl_AppendObjToObj(iPtr->objResultPtr, listPtr);
    Tcl_DecrRefCount(listPtr);
#else
    char *dst;
    int size;
    int flags;

    /*
     * If the string result is empty, move the object result to the string
     * result, then reset the object result.
     */

    (void) Tcl_GetStringResult(interp);

    /*
     * See how much space is needed, and grow the append buffer if needed to
     * accommodate the list element.
     */

    size = Tcl_ScanElement(element, &flags) + 1;
    if ((iPtr->result != iPtr->appendResult)
	    || (iPtr->appendResult[iPtr->appendUsed] != 0)
	    || ((size + iPtr->appendUsed) >= iPtr->appendAvl)) {
	SetupAppendBuffer(iPtr, size+iPtr->appendUsed);
    }

    /*
     * Convert the string into a list element and copy it to the buffer that's
     * forming, with a space separator if needed.
     */

    dst = iPtr->appendResult + iPtr->appendUsed;
    if (TclNeedSpace(iPtr->appendResult, dst)) {
	iPtr->appendUsed++;
	*dst = ' ';
	dst++;

	/*
	 * If we need a space to separate this element from preceding stuff,
	 * then this element will not lead a list, and need not have it's
	 * leading '#' quoted.
	 */

	flags |= TCL_DONT_QUOTE_HASH;
    }
    iPtr->appendUsed += Tcl_ConvertElement(element, dst, flags);
#endif /* !TCL_NO_DEPRECATED */
}

/*
 *----------------------------------------------------------------------
 *
 * SetupAppendBuffer --
 *
 *	This function makes sure that there is an append buffer properly
 *	initialized, if necessary, from the interpreter's result, and that it
 *	has at least enough room to accommodate newSpace new bytes of
 *	information.
 *
 * Results:
 *	None.
 *
 * Side effects:
 *	None.
 *
 *----------------------------------------------------------------------
 */

#ifndef TCL_NO_DEPRECATED
static void
SetupAppendBuffer(
    Interp *iPtr,		/* Interpreter whose result is being set up. */
    int newSpace)		/* Make sure that at least this many bytes of
				 * new information may be added. */
{
    int totalSpace;

    /*
     * Make the append buffer larger, if that's necessary, then copy the
     * result into the append buffer and make the append buffer the official
     * Tcl result.
     */

    if (iPtr->result != iPtr->appendResult) {
	/*
	 * If an oversized buffer was used recently, then free it up so we go
	 * back to a smaller buffer. This avoids tying up memory forever after
	 * a large operation.
	 */

	if (iPtr->appendAvl > 500) {
	    ckfree(iPtr->appendResult);
	    iPtr->appendResult = NULL;
	    iPtr->appendAvl = 0;
	}
	iPtr->appendUsed = strlen(iPtr->result);
    } else if (iPtr->result[iPtr->appendUsed] != 0) {
	/*
	 * Most likely someone has modified a result created by
	 * Tcl_AppendResult et al. so that it has a different size. Just
	 * recompute the size.
	 */
>>>>>>> db66c058

    if (Tcl_IsShared(iPtr->objResultPtr)) {
	Tcl_SetObjResult(interp, Tcl_DuplicateObj(iPtr->objResultPtr));
    }
    bytes = TclGetStringFromObj(iPtr->objResultPtr, &length);
    if (TclNeedSpace(bytes, bytes+length)) {
	Tcl_AppendToObj(iPtr->objResultPtr, " ", 1);
    }
    Tcl_AppendObjToObj(iPtr->objResultPtr, listPtr);
    Tcl_DecrRefCount(listPtr);
}
#endif /* !TCL_NO_DEPRECATED */

/*
 *----------------------------------------------------------------------
 *
 * Tcl_FreeResult --
 *
 *	This function frees up the memory associated with an interpreter's
 *	result, resetting the interpreter's result object.  Tcl_FreeResult is
 *	most commonly used when a function is about to replace one result
 *	value with another.
 *
 * Results:
 *	None.
 *
 * Side effects:
 *	Frees the memory associated with interp's result but does not change
 *	any part of the error dictionary (i.e., the errorinfo and errorcode
 *	remain the same).
 *
 *----------------------------------------------------------------------
 */

void
Tcl_FreeResult(
    register Tcl_Interp *interp)/* Interpreter for which to free result. */
{
    register Interp *iPtr = (Interp *) interp;

<<<<<<< HEAD
=======
#ifndef TCL_NO_DEPRECATED
    if (iPtr->freeProc != NULL) {
	if (iPtr->freeProc == TCL_DYNAMIC) {
	    ckfree(iPtr->result);
	} else {
	    iPtr->freeProc(iPtr->result);
	}
	iPtr->freeProc = 0;
    }

#endif /* !TCL_NO_DEPRECATED */
>>>>>>> db66c058
    ResetObjResult(iPtr);
}

/*
 *----------------------------------------------------------------------
 *
 * Tcl_ResetResult --
 *
 *	This function resets both the interpreter's string and object results.
 *
 * Results:
 *	None.
 *
 * Side effects:
 *	It resets the result object to an unshared empty object. It then
 *	restores the interpreter's string result area to its default
 *	initialized state, freeing up any memory that may have been allocated.
 *	It also clears any error information for the interpreter.
 *
 *----------------------------------------------------------------------
 */

void
Tcl_ResetResult(
    register Tcl_Interp *interp)/* Interpreter for which to clear result. */
{
    register Interp *iPtr = (Interp *) interp;

    ResetObjResult(iPtr);
<<<<<<< HEAD
=======
#ifndef TCL_NO_DEPRECATED
    if (iPtr->freeProc != NULL) {
	if (iPtr->freeProc == TCL_DYNAMIC) {
	    ckfree(iPtr->result);
	} else {
	    iPtr->freeProc(iPtr->result);
	}
	iPtr->freeProc = 0;
    }
    iPtr->result = iPtr->resultSpace;
    iPtr->resultSpace[0] = 0;
#endif /* !TCL_NO_DEPRECATED */
>>>>>>> db66c058
    if (iPtr->errorCode) {
	/* Legacy support */
	if (iPtr->flags & ERR_LEGACY_COPY) {
	    Tcl_ObjSetVar2(interp, iPtr->ecVar, NULL,
		    iPtr->errorCode, TCL_GLOBAL_ONLY);
	}
	Tcl_DecrRefCount(iPtr->errorCode);
	iPtr->errorCode = NULL;
    }
    if (iPtr->errorInfo) {
	/* Legacy support */
	if (iPtr->flags & ERR_LEGACY_COPY) {
	    Tcl_ObjSetVar2(interp, iPtr->eiVar, NULL,
		    iPtr->errorInfo, TCL_GLOBAL_ONLY);
	}
	Tcl_DecrRefCount(iPtr->errorInfo);
	iPtr->errorInfo = NULL;
    }
    iPtr->resetErrorStack = 1;
    iPtr->returnLevel = 1;
    iPtr->returnCode = TCL_OK;
    if (iPtr->returnOpts) {
	Tcl_DecrRefCount(iPtr->returnOpts);
	iPtr->returnOpts = NULL;
    }
    iPtr->flags &= ~(ERR_ALREADY_LOGGED | ERR_LEGACY_COPY);
}

/*
 *----------------------------------------------------------------------
 *
 * ResetObjResult --
 *
 *	Function used to reset an interpreter's Tcl result object.
 *
 * Results:
 *	None.
 *
 * Side effects:
 *	Resets the interpreter's result object to an unshared empty string
 *	object with ref count one. It does not clear any error information in
 *	the interpreter.
 *
 *----------------------------------------------------------------------
 */

static void
ResetObjResult(
    register Interp *iPtr)	/* Points to the interpreter whose result
				 * object should be reset. */
{
    register Tcl_Obj *objResultPtr = iPtr->objResultPtr;

    if (Tcl_IsShared(objResultPtr)) {
	TclDecrRefCount(objResultPtr);
	TclNewObj(objResultPtr);
	Tcl_IncrRefCount(objResultPtr);
	iPtr->objResultPtr = objResultPtr;
    } else {
	if (objResultPtr->bytes != tclEmptyStringRep) {
	    if (objResultPtr->bytes) {
		ckfree(objResultPtr->bytes);
	    }
	    objResultPtr->bytes = tclEmptyStringRep;
	    objResultPtr->length = 0;
	}
	TclFreeIntRep(objResultPtr);
    }
}

/*
 *----------------------------------------------------------------------
 *
 * Tcl_SetErrorCodeVA --
 *
 *	This function is called to record machine-readable information about
 *	an error that is about to be returned.
 *
 * Results:
 *	None.
 *
 * Side effects:
 *	The errorCode field of the interp is modified to hold all of the
 *	arguments to this function, in a list form with each argument becoming
 *	one element of the list.
 *
 *----------------------------------------------------------------------
 */

void
Tcl_SetErrorCodeVA(
    Tcl_Interp *interp,		/* Interpreter in which to set errorCode */
    va_list argList)		/* Variable argument list. */
{
    Tcl_Obj *errorObj = Tcl_NewObj();

    /*
     * Scan through the arguments one at a time, appending them to the
     * errorCode field as list elements.
     */

    while (1) {
	char *elem = va_arg(argList, char *);

	if (elem == NULL) {
	    break;
	}
	Tcl_ListObjAppendElement(NULL, errorObj, Tcl_NewStringObj(elem, -1));
    }
    Tcl_SetObjErrorCode(interp, errorObj);
}

/*
 *----------------------------------------------------------------------
 *
 * Tcl_SetErrorCode --
 *
 *	This function is called to record machine-readable information about
 *	an error that is about to be returned.
 *
 * Results:
 *	None.
 *
 * Side effects:
 *	The errorCode field of the interp is modified to hold all of the
 *	arguments to this function, in a list form with each argument becoming
 *	one element of the list.
 *
 *----------------------------------------------------------------------
 */

void
Tcl_SetErrorCode(
    Tcl_Interp *interp, ...)
{
    va_list argList;

    /*
     * Scan through the arguments one at a time, appending them to the
     * errorCode field as list elements.
     */

    va_start(argList, interp);
    Tcl_SetErrorCodeVA(interp, argList);
    va_end(argList);
}

/*
 *----------------------------------------------------------------------
 *
 * Tcl_SetObjErrorCode --
 *
 *	This function is called to record machine-readable information about
 *	an error that is about to be returned. The caller should build a list
 *	object up and pass it to this routine.
 *
 * Results:
 *	None.
 *
 * Side effects:
 *	The errorCode field of the interp is set to the new value.
 *
 *----------------------------------------------------------------------
 */

void
Tcl_SetObjErrorCode(
    Tcl_Interp *interp,
    Tcl_Obj *errorObjPtr)
{
    Interp *iPtr = (Interp *) interp;

    if (iPtr->errorCode) {
	Tcl_DecrRefCount(iPtr->errorCode);
    }
    iPtr->errorCode = errorObjPtr;
    Tcl_IncrRefCount(iPtr->errorCode);
}

/*
 *----------------------------------------------------------------------
 *
 * Tcl_GetErrorLine --
 *
 *      Returns the line number associated with the current error.
 *
 *----------------------------------------------------------------------
 */

int
Tcl_GetErrorLine(
    Tcl_Interp *interp)
{
    return ((Interp *) interp)->errorLine;
}

/*
 *----------------------------------------------------------------------
 *
 * Tcl_SetErrorLine --
 *
 *      Sets the line number associated with the current error.
 *
 *----------------------------------------------------------------------
 */

void
Tcl_SetErrorLine(
    Tcl_Interp *interp,
    int value)
{
    ((Interp *) interp)->errorLine = value;
}

/*
 *----------------------------------------------------------------------
 *
 * GetKeys --
 *
 *	Returns a Tcl_Obj * array of the standard keys used in the return
 *	options dictionary.
 *
 *	Broadly sharing one copy of these key values helps with both memory
 *	efficiency and dictionary lookup times.
 *
 * Results:
 *	A Tcl_Obj * array.
 *
 * Side effects:
 *	First time called in a thread, creates the keys (allocating memory)
 *	and arranges for their cleanup at thread exit.
 *
 *----------------------------------------------------------------------
 */

static Tcl_Obj **
GetKeys(void)
{
    static Tcl_ThreadDataKey returnKeysKey;
    Tcl_Obj **keys = Tcl_GetThreadData(&returnKeysKey,
	    (int) (KEY_LAST * sizeof(Tcl_Obj *)));

    if (keys[0] == NULL) {
	/*
	 * First call in this thread, create the keys...
	 */

	int i;

	TclNewLiteralStringObj(keys[KEY_CODE],	    "-code");
	TclNewLiteralStringObj(keys[KEY_ERRORCODE], "-errorcode");
	TclNewLiteralStringObj(keys[KEY_ERRORINFO], "-errorinfo");
	TclNewLiteralStringObj(keys[KEY_ERRORLINE], "-errorline");
	TclNewLiteralStringObj(keys[KEY_ERRORSTACK],"-errorstack");
	TclNewLiteralStringObj(keys[KEY_LEVEL],	    "-level");
	TclNewLiteralStringObj(keys[KEY_OPTIONS],   "-options");

	for (i = KEY_CODE; i < KEY_LAST; i++) {
	    Tcl_IncrRefCount(keys[i]);
	}

	/*
	 * ... and arrange for their clenaup.
	 */

	Tcl_CreateThreadExitHandler(ReleaseKeys, keys);
    }
    return keys;
}

/*
 *----------------------------------------------------------------------
 *
 * ReleaseKeys --
 *
 *	Called as a thread exit handler to cleanup return options dictionary
 *	keys.
 *
 * Results:
 *	None.
 *
 * Side effects:
 *	Frees memory.
 *
 *----------------------------------------------------------------------
 */

static void
ReleaseKeys(
    ClientData clientData)
{
    Tcl_Obj **keys = clientData;
    int i;

    for (i = KEY_CODE; i < KEY_LAST; i++) {
	Tcl_DecrRefCount(keys[i]);
	keys[i] = NULL;
    }
}

/*
 *----------------------------------------------------------------------
 *
 * TclProcessReturn --
 *
 *	Does the work of the [return] command based on the code, level, and
 *	returnOpts arguments. Note that the code argument must agree with the
 *	-code entry in returnOpts and the level argument must agree with the
 *	-level entry in returnOpts, as is the case for values returned from
 *	TclMergeReturnOptions.
 *
 * Results:
 *	Returns the return code the [return] command should return.
 *
 * Side effects:
 *	None.
 *
 *----------------------------------------------------------------------
 */

int
TclProcessReturn(
    Tcl_Interp *interp,
    int code,
    int level,
    Tcl_Obj *returnOpts)
{
    Interp *iPtr = (Interp *) interp;
    Tcl_Obj *valuePtr;
    Tcl_Obj **keys = GetKeys();

    /*
     * Store the merged return options.
     */

    if (iPtr->returnOpts != returnOpts) {
	if (iPtr->returnOpts) {
	    Tcl_DecrRefCount(iPtr->returnOpts);
	}
	iPtr->returnOpts = returnOpts;
	Tcl_IncrRefCount(iPtr->returnOpts);
    }

    if (code == TCL_ERROR) {
	if (iPtr->errorInfo) {
	    Tcl_DecrRefCount(iPtr->errorInfo);
	    iPtr->errorInfo = NULL;
	}
	Tcl_DictObjGet(NULL, iPtr->returnOpts, keys[KEY_ERRORINFO],
                &valuePtr);
	if (valuePtr != NULL) {
	    (void) TclGetString(valuePtr);
	    if (valuePtr->length) {
		iPtr->errorInfo = valuePtr;
		Tcl_IncrRefCount(iPtr->errorInfo);
		iPtr->flags |= ERR_ALREADY_LOGGED;
	    }
	}
	Tcl_DictObjGet(NULL, iPtr->returnOpts, keys[KEY_ERRORSTACK],
                &valuePtr);
	if (valuePtr != NULL) {
            int len, valueObjc;
            Tcl_Obj **valueObjv;

            if (Tcl_IsShared(iPtr->errorStack)) {
                Tcl_Obj *newObj;

                newObj = Tcl_DuplicateObj(iPtr->errorStack);
                Tcl_DecrRefCount(iPtr->errorStack);
                Tcl_IncrRefCount(newObj);
                iPtr->errorStack = newObj;
            }

            /*
             * List extraction done after duplication to avoid moving the rug
             * if someone does [return -errorstack [info errorstack]]
             */

            if (Tcl_ListObjGetElements(interp, valuePtr, &valueObjc,
                    &valueObjv) == TCL_ERROR) {
                return TCL_ERROR;
            }
            iPtr->resetErrorStack = 0;
            Tcl_ListObjLength(interp, iPtr->errorStack, &len);

            /*
             * Reset while keeping the list intrep as much as possible.
             */

            Tcl_ListObjReplace(interp, iPtr->errorStack, 0, len, valueObjc,
                    valueObjv);
 	}
	Tcl_DictObjGet(NULL, iPtr->returnOpts, keys[KEY_ERRORCODE],
                &valuePtr);
	if (valuePtr != NULL) {
	    Tcl_SetObjErrorCode(interp, valuePtr);
	} else {
	    Tcl_SetErrorCode(interp, "NONE", NULL);
	}

	Tcl_DictObjGet(NULL, iPtr->returnOpts, keys[KEY_ERRORLINE],
                &valuePtr);
	if (valuePtr != NULL) {
	    TclGetIntFromObj(NULL, valuePtr, &iPtr->errorLine);
	}
    }
    if (level != 0) {
	iPtr->returnLevel = level;
	iPtr->returnCode = code;
	return TCL_RETURN;
    }
    if (code == TCL_ERROR) {
	iPtr->flags |= ERR_LEGACY_COPY;
    }
    return code;
}

/*
 *----------------------------------------------------------------------
 *
 * TclMergeReturnOptions --
 *
 *	Parses, checks, and stores the options to the [return] command.
 *
 * Results:
 *	Returns TCL_ERROR if any of the option values are invalid. Otherwise,
 *	returns TCL_OK, and writes the returnOpts, code, and level values to
 *	the pointers provided.
 *
 * Side effects:
 *	None.
 *
 *----------------------------------------------------------------------
 */

int
TclMergeReturnOptions(
    Tcl_Interp *interp,		/* Current interpreter. */
    int objc,			/* Number of arguments. */
    Tcl_Obj *const objv[],	/* Argument objects. */
    Tcl_Obj **optionsPtrPtr,	/* If not NULL, points to space for a (Tcl_Obj
				 * *) where the pointer to the merged return
				 * options dictionary should be written. */
    int *codePtr,		/* If not NULL, points to space where the
				 * -code value should be written. */
    int *levelPtr)		/* If not NULL, points to space where the
				 * -level value should be written. */
{
    int code = TCL_OK;
    int level = 1;
    Tcl_Obj *valuePtr;
    Tcl_Obj *returnOpts = Tcl_NewObj();
    Tcl_Obj **keys = GetKeys();

    for (;  objc > 1;  objv += 2, objc -= 2) {
	const char *opt = TclGetString(objv[0]);
	const char *compare = TclGetString(keys[KEY_OPTIONS]);

	if ((objv[0]->length == keys[KEY_OPTIONS]->length)
		&& (memcmp(opt, compare, objv[0]->length) == 0)) {
	    Tcl_DictSearch search;
	    int done = 0;
	    Tcl_Obj *keyPtr;
	    Tcl_Obj *dict = objv[1];

	nestedOptions:
	    if (TCL_ERROR == Tcl_DictObjFirst(NULL, dict, &search,
		    &keyPtr, &valuePtr, &done)) {
		/*
		 * Value is not a legal dictionary.
		 */

		Tcl_SetObjResult(interp, Tcl_ObjPrintf(
                        "bad %s value: expected dictionary but got \"%s\"",
                        compare, TclGetString(objv[1])));
		Tcl_SetErrorCode(interp, "TCL", "RESULT", "ILLEGAL_OPTIONS",
			NULL);
		goto error;
	    }

	    while (!done) {
		Tcl_DictObjPut(NULL, returnOpts, keyPtr, valuePtr);
		Tcl_DictObjNext(&search, &keyPtr, &valuePtr, &done);
	    }

	    Tcl_DictObjGet(NULL, returnOpts, keys[KEY_OPTIONS], &valuePtr);
	    if (valuePtr != NULL) {
		dict = valuePtr;
		Tcl_DictObjRemove(NULL, returnOpts, keys[KEY_OPTIONS]);
		goto nestedOptions;
	    }

	} else {
	    Tcl_DictObjPut(NULL, returnOpts, objv[0], objv[1]);
	}
    }

    /*
     * Check for bogus -code value.
     */

    Tcl_DictObjGet(NULL, returnOpts, keys[KEY_CODE], &valuePtr);
    if (valuePtr != NULL) {
	if (TclGetCompletionCodeFromObj(interp, valuePtr,
                &code) == TCL_ERROR) {
	    goto error;
	}
	Tcl_DictObjRemove(NULL, returnOpts, keys[KEY_CODE]);
    }

    /*
     * Check for bogus -level value.
     */

    Tcl_DictObjGet(NULL, returnOpts, keys[KEY_LEVEL], &valuePtr);
    if (valuePtr != NULL) {
	if ((TCL_ERROR == TclGetIntFromObj(NULL, valuePtr, &level))
		|| (level < 0)) {
	    /*
	     * Value is not a legal level.
	     */

	    Tcl_SetObjResult(interp, Tcl_ObjPrintf(
                    "bad -level value: expected non-negative integer but got"
                    " \"%s\"", TclGetString(valuePtr)));
	    Tcl_SetErrorCode(interp, "TCL", "RESULT", "ILLEGAL_LEVEL", NULL);
	    goto error;
	}
	Tcl_DictObjRemove(NULL, returnOpts, keys[KEY_LEVEL]);
    }

    /*
     * Check for bogus -errorcode value.
     */

    Tcl_DictObjGet(NULL, returnOpts, keys[KEY_ERRORCODE], &valuePtr);
    if (valuePtr != NULL) {
	int length;

	if (TCL_ERROR == Tcl_ListObjLength(NULL, valuePtr, &length )) {
	    /*
	     * Value is not a list, which is illegal for -errorcode.
	     */

	    Tcl_SetObjResult(interp, Tcl_ObjPrintf(
                    "bad -errorcode value: expected a list but got \"%s\"",
                    TclGetString(valuePtr)));
	    Tcl_SetErrorCode(interp, "TCL", "RESULT", "ILLEGAL_ERRORCODE",
		    NULL);
	    goto error;
	}
    }

    /*
     * Check for bogus -errorstack value.
     */

    Tcl_DictObjGet(NULL, returnOpts, keys[KEY_ERRORSTACK], &valuePtr);
    if (valuePtr != NULL) {
	int length;

	if (TCL_ERROR == Tcl_ListObjLength(NULL, valuePtr, &length )) {
	    /*
	     * Value is not a list, which is illegal for -errorstack.
	     */

	    Tcl_SetObjResult(interp, Tcl_ObjPrintf(
                    "bad -errorstack value: expected a list but got \"%s\"",
                    TclGetString(valuePtr)));
	    Tcl_SetErrorCode(interp, "TCL", "RESULT", "NONLIST_ERRORSTACK",
                    NULL);
	    goto error;
	}
        if (length % 2) {
            /*
             * Errorstack must always be an even-sized list
             */

	    Tcl_SetObjResult(interp, Tcl_ObjPrintf(
                    "forbidden odd-sized list for -errorstack: \"%s\"",
		    TclGetString(valuePtr)));
	    Tcl_SetErrorCode(interp, "TCL", "RESULT",
                    "ODDSIZEDLIST_ERRORSTACK", NULL);
	    goto error;
        }
    }

    /*
     * Convert [return -code return -level X] to [return -code ok -level X+1]
     */

    if (code == TCL_RETURN) {
	level++;
	code = TCL_OK;
    }

    if (codePtr != NULL) {
	*codePtr = code;
    }
    if (levelPtr != NULL) {
	*levelPtr = level;
    }

    if (optionsPtrPtr == NULL) {
	/*
	 * Not passing back the options (?!), so clean them up.
	 */

	Tcl_DecrRefCount(returnOpts);
    } else {
	*optionsPtrPtr = returnOpts;
    }
    return TCL_OK;

  error:
    Tcl_DecrRefCount(returnOpts);
    return TCL_ERROR;
}

/*
 *-------------------------------------------------------------------------
 *
 * Tcl_GetReturnOptions --
 *
 *	Packs up the interp state into a dictionary of return options.
 *
 * Results:
 *	A dictionary of return options.
 *
 * Side effects:
 *	None.
 *
 *-------------------------------------------------------------------------
 */

Tcl_Obj *
Tcl_GetReturnOptions(
    Tcl_Interp *interp,
    int result)
{
    Interp *iPtr = (Interp *) interp;
    Tcl_Obj *options;
    Tcl_Obj **keys = GetKeys();

    if (iPtr->returnOpts) {
	options = Tcl_DuplicateObj(iPtr->returnOpts);
    } else {
	options = Tcl_NewObj();
    }

    if (result == TCL_RETURN) {
	Tcl_DictObjPut(NULL, options, keys[KEY_CODE],
		Tcl_NewIntObj(iPtr->returnCode));
	Tcl_DictObjPut(NULL, options, keys[KEY_LEVEL],
		Tcl_NewIntObj(iPtr->returnLevel));
    } else {
	Tcl_DictObjPut(NULL, options, keys[KEY_CODE],
		Tcl_NewIntObj(result));
	Tcl_DictObjPut(NULL, options, keys[KEY_LEVEL],
		Tcl_NewIntObj(0));
    }

    if (result == TCL_ERROR) {
	Tcl_AddErrorInfo(interp, "");
        Tcl_DictObjPut(NULL, options, keys[KEY_ERRORSTACK], iPtr->errorStack);
    }
    if (iPtr->errorCode) {
	Tcl_DictObjPut(NULL, options, keys[KEY_ERRORCODE], iPtr->errorCode);
    }
    if (iPtr->errorInfo) {
	Tcl_DictObjPut(NULL, options, keys[KEY_ERRORINFO], iPtr->errorInfo);
	Tcl_DictObjPut(NULL, options, keys[KEY_ERRORLINE],
		Tcl_NewIntObj(iPtr->errorLine));
    }
    return options;
}

/*
 *-------------------------------------------------------------------------
 *
 * TclNoErrorStack --
 *
 *	Removes the -errorstack entry from an options dict to avoid reference
 *	cycles.
 *
 * Results:
 *	The (unshared) argument options dict, modified in -place.
 *
 *-------------------------------------------------------------------------
 */

Tcl_Obj *
TclNoErrorStack(
    Tcl_Interp *interp,
    Tcl_Obj *options)
{
    Tcl_Obj **keys = GetKeys();

    Tcl_DictObjRemove(interp, options, keys[KEY_ERRORSTACK]);
    return options;
}

/*
 *-------------------------------------------------------------------------
 *
 * Tcl_SetReturnOptions --
 *
 *	Accepts an interp and a dictionary of return options, and sets the
 *	return options of the interp to match the dictionary.
 *
 * Results:
 *	A standard status code. Usually TCL_OK, but TCL_ERROR if an invalid
 *	option value was found in the dictionary. If a -level value of 0 is in
 *	the dictionary, then the -code value in the dictionary will be
 *	returned (TCL_OK default).
 *
 * Side effects:
 *	Sets the state of the interp.
 *
 *-------------------------------------------------------------------------
 */

int
Tcl_SetReturnOptions(
    Tcl_Interp *interp,
    Tcl_Obj *options)
{
    int objc, level, code;
    Tcl_Obj **objv, *mergedOpts;

    Tcl_IncrRefCount(options);
    if (TCL_ERROR == TclListObjGetElements(interp, options, &objc, &objv)
	    || (objc % 2)) {
	Tcl_SetObjResult(interp, Tcl_ObjPrintf(
                "expected dict but got \"%s\"", TclGetString(options)));
	Tcl_SetErrorCode(interp, "TCL", "RESULT", "ILLEGAL_OPTIONS", NULL);
	code = TCL_ERROR;
    } else if (TCL_ERROR == TclMergeReturnOptions(interp, objc, objv,
	    &mergedOpts, &code, &level)) {
	code = TCL_ERROR;
    } else {
	code = TclProcessReturn(interp, code, level, mergedOpts);
    }

    Tcl_DecrRefCount(options);
    return code;
}

/*
 *-------------------------------------------------------------------------
 *
 * Tcl_TransferResult --
 *
 *	Copy the result (and error information) from one interp to another.
 *	Used when one interp has caused another interp to evaluate a script
 *	and then wants to transfer the results back to itself.
 *
 *	This routine copies the string reps of the result and error
 *	information. It does not simply increment the refcounts of the result
 *	and error information objects themselves. It is not legal to exchange
 *	objects between interps, because an object may be kept alive by one
 *	interp, but have an internal rep that is only valid while some other
 *	interp is alive.
 *
 * Results:
 *	The target interp's result is set to a copy of the source interp's
 *	result. The source's errorInfo field may be transferred to the
 *	target's errorInfo field, and the source's errorCode field may be
 *	transferred to the target's errorCode field.
 *
 * Side effects:
 *	None.
 *
 *-------------------------------------------------------------------------
 */

void
Tcl_TransferResult(
    Tcl_Interp *sourceInterp,	/* Interp whose result and error information
				 * should be moved to the target interp.
				 * After moving result, this interp's result
				 * is reset. */
    int result,			/* TCL_OK if just the result should be copied,
				 * TCL_ERROR if both the result and error
				 * information should be copied. */
    Tcl_Interp *targetInterp)	/* Interp where result and error information
				 * should be stored. If source and target are
				 * the same, nothing is done. */
{
    Interp *tiPtr = (Interp *) targetInterp;
    Interp *siPtr = (Interp *) sourceInterp;

    if (sourceInterp == targetInterp) {
	return;
    }

    if (result == TCL_OK && siPtr->returnOpts == NULL) {
	/*
	 * Special optimization for the common case of normal command return
	 * code and no explicit return options.
	 */

	if (tiPtr->returnOpts) {
	    Tcl_DecrRefCount(tiPtr->returnOpts);
	    tiPtr->returnOpts = NULL;
	}
    } else {
	Tcl_SetReturnOptions(targetInterp,
		Tcl_GetReturnOptions(sourceInterp, result));
	tiPtr->flags &= ~(ERR_ALREADY_LOGGED);
    }
    Tcl_SetObjResult(targetInterp, Tcl_GetObjResult(sourceInterp));
    Tcl_ResetResult(sourceInterp);
}

/*
 * Local Variables:
 * mode: c
 * c-basic-offset: 4
 * fill-column: 78
 * tab-width: 8
 * indent-tabs-mode: nil
 * End:
 */<|MERGE_RESOLUTION|>--- conflicted
+++ resolved
@@ -27,12 +27,6 @@
 static Tcl_Obj **	GetKeys(void);
 static void		ReleaseKeys(ClientData clientData);
 static void		ResetObjResult(Interp *iPtr);
-<<<<<<< HEAD
-=======
-#ifndef TCL_NO_DEPRECATED
-static void		SetupAppendBuffer(Interp *iPtr, int newSpace);
-#endif /* !TCL_NO_DEPRECATED */
->>>>>>> db66c058
 
 /*
  * This structure is used to take a snapshot of the interpreter state in
@@ -220,47 +214,6 @@
 /*
  *----------------------------------------------------------------------
  *
- * Tcl_SetResult --
- *
- *	Arrange for "result" to be the Tcl return value.
- *
- * Results:
- *	None.
- *
- * Side effects:
- *	interp->result is left pointing either to "result" or to a copy of it.
- *	Also, the object result is reset.
- *
- *----------------------------------------------------------------------
- */
-
-#ifndef TCL_NO_DEPRECATED
-void
-Tcl_SetResult(
-    Tcl_Interp *interp,		/* Interpreter with which to associate the
-				 * return value. */
-    register char *result,	/* Value to be returned. If NULL, the result
-				 * is set to an empty string. */
-    Tcl_FreeProc *freeProc)	/* Gives information about the string:
-				 * TCL_STATIC, TCL_VOLATILE, or the address of
-				 * a Tcl_FreeProc such as free. */
-{
-    Tcl_SetObjResult(interp, Tcl_NewStringObj(result, -1));
-    if (result == NULL || freeProc == NULL || freeProc == TCL_VOLATILE) {
-	return;
-    }
-    if (freeProc == TCL_DYNAMIC) {
-	ckfree(result);
-    } else {
-	(*freeProc)(result);
-    }
-}
-#endif /* !TCL_NO_DEPRECATED */
--
-/*
- *----------------------------------------------------------------------
- *
  * Tcl_GetStringResult --
  *
  *	Returns an interpreter's result value as a string.
@@ -280,25 +233,8 @@
     register Tcl_Interp *interp)/* Interpreter whose result to return. */
 {
     Interp *iPtr = (Interp *) interp;
-<<<<<<< HEAD
 
     return Tcl_GetString(iPtr->objResultPtr);
-=======
-#ifdef TCL_NO_DEPRECATED
-    return Tcl_GetString(iPtr->objResultPtr);
-#else
-    /*
-     * If the string result is empty, move the object result to the string
-     * result, then reset the object result.
-     */
-
-    if (*(iPtr->result) == 0) {
-	Tcl_SetResult(interp, TclGetString(Tcl_GetObjResult(interp)),
-		TCL_VOLATILE);
-    }
-    return iPtr->result;
-#endif
->>>>>>> db66c058
 }
  
@@ -340,26 +276,6 @@
      */
 
     TclDecrRefCount(oldObjResult);
-<<<<<<< HEAD
-=======
-
-#ifndef TCL_NO_DEPRECATED
-    /*
-     * Reset the string result since we just set the result object.
-     */
-
-    if (iPtr->freeProc != NULL) {
-	if (iPtr->freeProc == TCL_DYNAMIC) {
-	    ckfree(iPtr->result);
-	} else {
-	    iPtr->freeProc(iPtr->result);
-	}
-	iPtr->freeProc = 0;
-    }
-    iPtr->result = iPtr->resultSpace;
-    iPtr->resultSpace[0] = 0;
-#endif
->>>>>>> db66c058
 }
  
@@ -389,38 +305,7 @@
     Tcl_Interp *interp)		/* Interpreter whose result to return. */
 {
     register Interp *iPtr = (Interp *) interp;
-<<<<<<< HEAD
-
-=======
-#ifndef TCL_NO_DEPRECATED
-    Tcl_Obj *objResultPtr;
-    int length;
-
-    /*
-     * If the string result is non-empty, move the string result to the object
-     * result, then reset the string result.
-     */
-
-    if (iPtr->result[0] != 0) {
-	ResetObjResult(iPtr);
-
-	objResultPtr = iPtr->objResultPtr;
-	length = strlen(iPtr->result);
-	TclInitStringRep(objResultPtr, iPtr->result, length);
-
-	if (iPtr->freeProc != NULL) {
-	    if (iPtr->freeProc == TCL_DYNAMIC) {
-		ckfree(iPtr->result);
-	    } else {
-		iPtr->freeProc(iPtr->result);
-	    }
-	    iPtr->freeProc = 0;
-	}
-	iPtr->result = iPtr->resultSpace;
-	iPtr->result[0] = 0;
-    }
-#endif /* !TCL_NO_DEPRECATED */
->>>>>>> db66c058
+
     return iPtr->objResultPtr;
 }
 @@ -525,13 +410,6 @@
 				 * to result. */
 {
     Interp *iPtr = (Interp *) interp;
-<<<<<<< HEAD
-    Tcl_Obj *elementPtr = Tcl_NewStringObj(element, -1);
-    Tcl_Obj *listPtr = Tcl_NewListObj(1, &elementPtr);
-    int length;
-    const char *bytes;
-=======
-#ifdef TCL_NO_DEPRECATED
     Tcl_Obj *elementPtr = Tcl_NewStringObj(element, -1);
     Tcl_Obj *listPtr = Tcl_NewListObj(1, &elementPtr);
     const char *bytes;
@@ -545,120 +423,7 @@
     }
     Tcl_AppendObjToObj(iPtr->objResultPtr, listPtr);
     Tcl_DecrRefCount(listPtr);
-#else
-    char *dst;
-    int size;
-    int flags;
-
-    /*
-     * If the string result is empty, move the object result to the string
-     * result, then reset the object result.
-     */
-
-    (void) Tcl_GetStringResult(interp);
-
-    /*
-     * See how much space is needed, and grow the append buffer if needed to
-     * accommodate the list element.
-     */
-
-    size = Tcl_ScanElement(element, &flags) + 1;
-    if ((iPtr->result != iPtr->appendResult)
-	    || (iPtr->appendResult[iPtr->appendUsed] != 0)
-	    || ((size + iPtr->appendUsed) >= iPtr->appendAvl)) {
-	SetupAppendBuffer(iPtr, size+iPtr->appendUsed);
-    }
-
-    /*
-     * Convert the string into a list element and copy it to the buffer that's
-     * forming, with a space separator if needed.
-     */
-
-    dst = iPtr->appendResult + iPtr->appendUsed;
-    if (TclNeedSpace(iPtr->appendResult, dst)) {
-	iPtr->appendUsed++;
-	*dst = ' ';
-	dst++;
-
-	/*
-	 * If we need a space to separate this element from preceding stuff,
-	 * then this element will not lead a list, and need not have it's
-	 * leading '#' quoted.
-	 */
-
-	flags |= TCL_DONT_QUOTE_HASH;
-    }
-    iPtr->appendUsed += Tcl_ConvertElement(element, dst, flags);
-#endif /* !TCL_NO_DEPRECATED */
-}
--
-/*
- *----------------------------------------------------------------------
- *
- * SetupAppendBuffer --
- *
- *	This function makes sure that there is an append buffer properly
- *	initialized, if necessary, from the interpreter's result, and that it
- *	has at least enough room to accommodate newSpace new bytes of
- *	information.
- *
- * Results:
- *	None.
- *
- * Side effects:
- *	None.
- *
- *----------------------------------------------------------------------
- */
-
-#ifndef TCL_NO_DEPRECATED
-static void
-SetupAppendBuffer(
-    Interp *iPtr,		/* Interpreter whose result is being set up. */
-    int newSpace)		/* Make sure that at least this many bytes of
-				 * new information may be added. */
-{
-    int totalSpace;
-
-    /*
-     * Make the append buffer larger, if that's necessary, then copy the
-     * result into the append buffer and make the append buffer the official
-     * Tcl result.
-     */
-
-    if (iPtr->result != iPtr->appendResult) {
-	/*
-	 * If an oversized buffer was used recently, then free it up so we go
-	 * back to a smaller buffer. This avoids tying up memory forever after
-	 * a large operation.
-	 */
-
-	if (iPtr->appendAvl > 500) {
-	    ckfree(iPtr->appendResult);
-	    iPtr->appendResult = NULL;
-	    iPtr->appendAvl = 0;
-	}
-	iPtr->appendUsed = strlen(iPtr->result);
-    } else if (iPtr->result[iPtr->appendUsed] != 0) {
-	/*
-	 * Most likely someone has modified a result created by
-	 * Tcl_AppendResult et al. so that it has a different size. Just
-	 * recompute the size.
-	 */
->>>>>>> db66c058
-
-    if (Tcl_IsShared(iPtr->objResultPtr)) {
-	Tcl_SetObjResult(interp, Tcl_DuplicateObj(iPtr->objResultPtr));
-    }
-    bytes = TclGetStringFromObj(iPtr->objResultPtr, &length);
-    if (TclNeedSpace(bytes, bytes+length)) {
-	Tcl_AppendToObj(iPtr->objResultPtr, " ", 1);
-    }
-    Tcl_AppendObjToObj(iPtr->objResultPtr, listPtr);
-    Tcl_DecrRefCount(listPtr);
-}
-#endif /* !TCL_NO_DEPRECATED */
+}
  
 /*
@@ -688,20 +453,6 @@
 {
     register Interp *iPtr = (Interp *) interp;
 
-<<<<<<< HEAD
-=======
-#ifndef TCL_NO_DEPRECATED
-    if (iPtr->freeProc != NULL) {
-	if (iPtr->freeProc == TCL_DYNAMIC) {
-	    ckfree(iPtr->result);
-	} else {
-	    iPtr->freeProc(iPtr->result);
-	}
-	iPtr->freeProc = 0;
-    }
-
-#endif /* !TCL_NO_DEPRECATED */
->>>>>>> db66c058
     ResetObjResult(iPtr);
 }
 @@ -732,21 +483,6 @@
     register Interp *iPtr = (Interp *) interp;
 
     ResetObjResult(iPtr);
-<<<<<<< HEAD
-=======
-#ifndef TCL_NO_DEPRECATED
-    if (iPtr->freeProc != NULL) {
-	if (iPtr->freeProc == TCL_DYNAMIC) {
-	    ckfree(iPtr->result);
-	} else {
-	    iPtr->freeProc(iPtr->result);
-	}
-	iPtr->freeProc = 0;
-    }
-    iPtr->result = iPtr->resultSpace;
-    iPtr->resultSpace[0] = 0;
-#endif /* !TCL_NO_DEPRECATED */
->>>>>>> db66c058
     if (iPtr->errorCode) {
 	/* Legacy support */
 	if (iPtr->flags & ERR_LEGACY_COPY) {
