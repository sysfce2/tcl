/*
 * tclResult.c --
 *
 *	This file contains code to manage the interpreter result.
 *
 * Copyright © 1997 Sun Microsystems, Inc.
 *
 * See the file "license.terms" for information on usage and redistribution of
 * this file, and for a DISCLAIMER OF ALL WARRANTIES.
 */

#include "tclInt.h"
#include <assert.h>

/*
 * Indices of the standard return options dictionary keys.
 */

enum returnKeys {
    KEY_CODE,	KEY_ERRORCODE,	KEY_ERRORINFO,	KEY_ERRORLINE,
    KEY_LEVEL,	KEY_OPTIONS,	KEY_ERRORSTACK,	KEY_LAST
};

/*
 * Function prototypes for local functions in this file:
 */

static Tcl_Obj **	GetKeys(void);
static void		ReleaseKeys(void *clientData);
static void		ResetObjResult(Interp *iPtr);

/*
 * This structure is used to take a snapshot of the interpreter state in
 * Tcl_SaveInterpState. You can snapshot the state, execute a command, and
 * then back up to the result or the error that was previously in progress.
 */

typedef struct {
    int status;			/* return code status */
    int flags;			/* Each remaining field saves the */
    int returnLevel;		/* corresponding field of the Interp */
    int returnCode;		/* struct. These fields taken together are */
    Tcl_Obj *errorInfo;		/* the "state" of the interp. */
    Tcl_Obj *errorCode;
    Tcl_Obj *returnOpts;
    Tcl_Obj *objResult;
    Tcl_Obj *errorStack;
    int resetErrorStack;
} InterpState;

/*
 *----------------------------------------------------------------------
 *
 * Tcl_SaveInterpState --
 *
 *	Fills a token with a snapshot of the current state of the interpreter.
 *	The snapshot can be restored at any point by TclRestoreInterpState.
 *
 *	The token returned must be eventally passed to one of the routines
 *	TclRestoreInterpState or TclDiscardInterpState, or there will be a
 *	memory leak.
 *
 * Results:
 *	Returns a token representing the interp state.
 *
 * Side effects:
 *	None.
 *
 *----------------------------------------------------------------------
 */

Tcl_InterpState
Tcl_SaveInterpState(
    Tcl_Interp *interp,		/* Interpreter's state to be saved */
    int status)			/* status code for current operation */
{
    Interp *iPtr = (Interp *) interp;
    InterpState *statePtr = (InterpState *)Tcl_Alloc(sizeof(InterpState));

    statePtr->status = status;
    statePtr->flags = iPtr->flags & ERR_ALREADY_LOGGED;
    statePtr->returnLevel = iPtr->returnLevel;
    statePtr->returnCode = iPtr->returnCode;
    statePtr->errorInfo = iPtr->errorInfo;
    statePtr->errorStack = iPtr->errorStack;
    statePtr->resetErrorStack = iPtr->resetErrorStack;
    if (statePtr->errorInfo) {
	Tcl_IncrRefCount(statePtr->errorInfo);
    }
    statePtr->errorCode = iPtr->errorCode;
    if (statePtr->errorCode) {
	Tcl_IncrRefCount(statePtr->errorCode);
    }
    statePtr->returnOpts = iPtr->returnOpts;
    if (statePtr->returnOpts) {
	Tcl_IncrRefCount(statePtr->returnOpts);
    }
    if (statePtr->errorStack) {
	Tcl_IncrRefCount(statePtr->errorStack);
    }
    statePtr->objResult = Tcl_GetObjResult(interp);
    Tcl_IncrRefCount(statePtr->objResult);
    return (Tcl_InterpState) statePtr;
}

/*
 *----------------------------------------------------------------------
 *
 * Tcl_RestoreInterpState --
 *
 *	Accepts an interp and a token previously returned by
 *	Tcl_SaveInterpState. Restore the state of the interp to what it was at
 *	the time of the Tcl_SaveInterpState call.
 *
 * Results:
 *	Returns the status value originally passed in to Tcl_SaveInterpState.
 *
 * Side effects:
 *	Restores the interp state and frees memory held by token.
 *
 *----------------------------------------------------------------------
 */

int
Tcl_RestoreInterpState(
    Tcl_Interp *interp,		/* Interpreter's state to be restored. */
    Tcl_InterpState state)	/* Saved interpreter state. */
{
    Interp *iPtr = (Interp *) interp;
    InterpState *statePtr = (InterpState *) state;
    int status = statePtr->status;

    iPtr->flags &= ~ERR_ALREADY_LOGGED;
    iPtr->flags |= (statePtr->flags & ERR_ALREADY_LOGGED);

    iPtr->returnLevel = statePtr->returnLevel;
    iPtr->returnCode = statePtr->returnCode;
    iPtr->resetErrorStack = statePtr->resetErrorStack;
    if (iPtr->errorInfo) {
	Tcl_DecrRefCount(iPtr->errorInfo);
    }
    iPtr->errorInfo = statePtr->errorInfo;
    if (iPtr->errorInfo) {
	Tcl_IncrRefCount(iPtr->errorInfo);
    }
    if (iPtr->errorCode) {
	Tcl_DecrRefCount(iPtr->errorCode);
    }
    iPtr->errorCode = statePtr->errorCode;
    if (iPtr->errorCode) {
	Tcl_IncrRefCount(iPtr->errorCode);
    }
    if (iPtr->errorStack) {
	Tcl_DecrRefCount(iPtr->errorStack);
    }
    iPtr->errorStack = statePtr->errorStack;
    if (iPtr->errorStack) {
	Tcl_IncrRefCount(iPtr->errorStack);
    }
    if (iPtr->returnOpts) {
	Tcl_DecrRefCount(iPtr->returnOpts);
    }
    iPtr->returnOpts = statePtr->returnOpts;
    if (iPtr->returnOpts) {
	Tcl_IncrRefCount(iPtr->returnOpts);
    }
    Tcl_SetObjResult(interp, statePtr->objResult);
    Tcl_DiscardInterpState(state);
    return status;
}

/*
 *----------------------------------------------------------------------
 *
 * Tcl_DiscardInterpState --
 *
 *	Accepts a token previously returned by Tcl_SaveInterpState. Frees the
 *	memory it uses.
 *
 * Results:
 *	None.
 *
 * Side effects:
 *	Frees memory.
 *
 *----------------------------------------------------------------------
 */

void
Tcl_DiscardInterpState(
    Tcl_InterpState state)	/* saved interpreter state */
{
    InterpState *statePtr = (InterpState *) state;

    if (statePtr->errorInfo) {
	Tcl_DecrRefCount(statePtr->errorInfo);
    }
    if (statePtr->errorCode) {
	Tcl_DecrRefCount(statePtr->errorCode);
    }
    if (statePtr->returnOpts) {
	Tcl_DecrRefCount(statePtr->returnOpts);
    }
    if (statePtr->errorStack) {
	Tcl_DecrRefCount(statePtr->errorStack);
    }
    Tcl_DecrRefCount(statePtr->objResult);
    Tcl_Free(statePtr);
}

/*
 *----------------------------------------------------------------------
 *
 * Tcl_SetObjResult --
 *	Makes objPtr the interpreter's result value.
 *
 * Results:
 *	None.
 *
 * Side effects:
 *	Stores objPtr interp->objResultPtr, increments its reference count, and
 *	decrements the reference count of any existing interp->objResultPtr.
 *
 *	The string result is reset.
 *
 *----------------------------------------------------------------------
 */

void
Tcl_SetObjResult(
    Tcl_Interp *interp,		/* Interpreter to set the result for. */
    Tcl_Obj *objPtr)		/* The value to set as the result. */
{
    Interp *iPtr = (Interp *) interp;
    Tcl_Obj *oldObjResult = iPtr->objResultPtr;
    if (objPtr == oldObjResult) {
	/* This should be impossible */
	assert(objPtr->refCount != 0);
	return;
    } else {
	iPtr->objResultPtr = objPtr;
	Tcl_IncrRefCount(objPtr);
	TclDecrRefCount(oldObjResult);
    }
}

/*
 *----------------------------------------------------------------------
 *
 * Tcl_GetObjResult --
 *
 *	Returns an interpreter's result value as a Tcl object. The object's
 *	reference count is not modified; the caller must do that if it needs
 *	to hold on to a long-term reference to it.
 *
 * Results:
 *	The interpreter's result as an object.
 *
 * Side effects:
 *	If the interpreter has a non-empty string result, the result object is
 *	either empty or stale because some function set interp->result
 *	directly. If so, the string result is moved to the result object then
 *	the string result is reset.
 *
 *----------------------------------------------------------------------
 */

Tcl_Obj *
Tcl_GetObjResult(
    Tcl_Interp *interp)		/* Interpreter whose result to return. */
{
    Interp *iPtr = (Interp *) interp;

    return iPtr->objResultPtr;
}

/*
 *----------------------------------------------------------------------
 *
 * Tcl_AppendResult --
 *
 *	Append a variable number of strings onto the interpreter's result.
 *
 * Results:
 *	None.
 *
 * Side effects:
 *	The result of the interpreter given by the first argument is extended
 *	by the strings given by the second and following arguments (up to a
 *	terminating NULL argument).
 *
 *	If the string result is non-empty, the object result forced to be a
 *	duplicate of it first. There will be a string result afterwards.
 *
 *----------------------------------------------------------------------
 */

void
Tcl_AppendResult(
    Tcl_Interp *interp, ...)
{
    va_list argList;
    Tcl_Obj *objPtr;

    va_start(argList, interp);
    objPtr = Tcl_GetObjResult(interp);

    if (Tcl_IsShared(objPtr)) {
	objPtr = Tcl_DuplicateObj(objPtr);
    }
    while (1) {
	const char *bytes = va_arg(argList, char *);

	if (bytes == NULL) {
	    break;
	}
	Tcl_AppendToObj(objPtr, bytes, -1);
    }
    Tcl_SetObjResult(interp, objPtr);
    va_end(argList);
}

/*
 *----------------------------------------------------------------------
 *
 * Tcl_AppendElement --
 *
 *	Convert a string to a valid Tcl list element and append it to the
 *	result (which is ostensibly a list).
 *
 * Results:
 *	None.
 *
 * Side effects:
 *	The result in the interpreter given by the first argument is extended
 *	with a list element converted from string. A separator space is added
 *	before the converted list element unless the current result is empty,
 *	contains the single character "{", or ends in " {".
 *
 *	If the string result is empty, the object result is moved to the
 *	string result, then the object result is reset.
 *
 *----------------------------------------------------------------------
 */

void
Tcl_AppendElement(
    Tcl_Interp *interp,		/* Interpreter whose result is to be
				 * extended. */
    const char *element)	/* String to convert to list element and add
				 * to result. */
{
    Interp *iPtr = (Interp *) interp;
    Tcl_Obj *elementPtr = Tcl_NewStringObj(element, -1);
    Tcl_Obj *listPtr = Tcl_NewListObj(1, &elementPtr);
    const char *bytes;
    Tcl_Size length;

    if (Tcl_IsShared(iPtr->objResultPtr)) {
	Tcl_SetObjResult(interp, Tcl_DuplicateObj(iPtr->objResultPtr));
    }
    bytes = TclGetStringFromObj(iPtr->objResultPtr, &length);
    if (TclNeedSpace(bytes, bytes + length)) {
	Tcl_AppendToObj(iPtr->objResultPtr, " ", 1);
    }
    Tcl_AppendObjToObj(iPtr->objResultPtr, listPtr);
    Tcl_DecrRefCount(listPtr);
}

/*
 *----------------------------------------------------------------------
 *
 * Tcl_ResetResult --
 *
 *	This function resets both the interpreter's string and object results.
 *
 * Results:
 *	None.
 *
 * Side effects:
 *	It resets the result object to an unshared empty object. It then
 *	restores the interpreter's string result area to its default
 *	initialized state, freeing up any memory that may have been allocated.
 *	It also clears any error information for the interpreter.
 *
 *----------------------------------------------------------------------
 */

void
Tcl_ResetResult(
    Tcl_Interp *interp)/* Interpreter for which to clear result. */
{
    Interp *iPtr = (Interp *) interp;

    ResetObjResult(iPtr);
    if (iPtr->errorCode) {
	/* Legacy support */
	if (iPtr->flags & ERR_LEGACY_COPY) {
	    Tcl_ObjSetVar2(interp, iPtr->ecVar, NULL,
		    iPtr->errorCode, TCL_GLOBAL_ONLY);
	}
	Tcl_DecrRefCount(iPtr->errorCode);
	iPtr->errorCode = NULL;
    }
    if (iPtr->errorInfo) {
	/* Legacy support */
	if (iPtr->flags & ERR_LEGACY_COPY) {
	    Tcl_ObjSetVar2(interp, iPtr->eiVar, NULL,
		    iPtr->errorInfo, TCL_GLOBAL_ONLY);
	}
	Tcl_DecrRefCount(iPtr->errorInfo);
	iPtr->errorInfo = NULL;
    }
    iPtr->resetErrorStack = 1;
    iPtr->returnLevel = 1;
    iPtr->returnCode = TCL_OK;
    if (iPtr->returnOpts) {
	Tcl_DecrRefCount(iPtr->returnOpts);
	iPtr->returnOpts = NULL;
    }
    iPtr->flags &= ~(ERR_ALREADY_LOGGED | ERR_LEGACY_COPY);
}

/*
 *----------------------------------------------------------------------
 *
 * ResetObjResult --
 *
 *	Function used to reset an interpreter's Tcl result object.
 *
 * Results:
 *	None.
 *
 * Side effects:
 *	Resets the interpreter's result object to an unshared empty string
 *	object with ref count one. It does not clear any error information in
 *	the interpreter.
 *
 *----------------------------------------------------------------------
 */

static void
ResetObjResult(
    Interp *iPtr)	/* Points to the interpreter whose result
				 * object should be reset. */
{
    Tcl_Obj *objResultPtr = iPtr->objResultPtr;

    if (Tcl_IsShared(objResultPtr)) {
	TclDecrRefCount(objResultPtr);
	TclNewObj(objResultPtr);
	Tcl_IncrRefCount(objResultPtr);
	iPtr->objResultPtr = objResultPtr;
    } else {
	if (objResultPtr->bytes != &tclEmptyString) {
	    if (objResultPtr->bytes) {
		Tcl_Free(objResultPtr->bytes);
	    }
	    objResultPtr->bytes = &tclEmptyString;
	    objResultPtr->length = 0;
	}
	TclFreeInternalRep(objResultPtr);
    }
}

/*
 *----------------------------------------------------------------------
 *
 * Tcl_SetErrorCode --
 *
 *	This function is called to record machine-readable information about
 *	an error that is about to be returned.
 *
 * Results:
 *	None.
 *
 * Side effects:
 *	The errorCode field of the interp is modified to hold all of the
 *	arguments to this function, in a list form with each argument becoming
 *	one element of the list.
 *
 *----------------------------------------------------------------------
 */

void
Tcl_SetErrorCode(
    Tcl_Interp *interp, ...)
{
    va_list argList;
    Tcl_Obj *errorObj;

    /*
     * Scan through the arguments one at a time, appending them to the
     * errorCode field as list elements.
     */

    va_start(argList, interp);
    TclNewObj(errorObj);

    /*
     * Scan through the arguments one at a time, appending them to the
     * errorCode field as list elements.
     */

    while (1) {
	char *elem = va_arg(argList, char *);

	if (elem == NULL) {
	    break;
	}
	Tcl_ListObjAppendElement(NULL, errorObj, Tcl_NewStringObj(elem, -1));
    }
    Tcl_SetObjErrorCode(interp, errorObj);
    va_end(argList);
}

/*
 *----------------------------------------------------------------------
 *
 * Tcl_SetObjErrorCode --
 *
 *	This function is called to record machine-readable information about
 *	an error that is about to be returned. The caller should build a list
 *	object up and pass it to this routine.
 *
 * Results:
 *	None.
 *
 * Side effects:
 *	The errorCode field of the interp is set to the new value.
 *
 *----------------------------------------------------------------------
 */

void
Tcl_SetObjErrorCode(
    Tcl_Interp *interp,
    Tcl_Obj *errorObjPtr)
{
    Interp *iPtr = (Interp *) interp;

    if (iPtr->errorCode) {
	Tcl_DecrRefCount(iPtr->errorCode);
    }
    iPtr->errorCode = errorObjPtr;
    Tcl_IncrRefCount(iPtr->errorCode);
}

/*
 *----------------------------------------------------------------------
 *
 * Tcl_GetErrorLine --
 *
 *      Returns the line number associated with the current error.
 *
 *----------------------------------------------------------------------
 */

int
Tcl_GetErrorLine(
    Tcl_Interp *interp)
{
    return ((Interp *) interp)->errorLine;
}

/*
 *----------------------------------------------------------------------
 *
 * Tcl_SetErrorLine --
 *
 *      Sets the line number associated with the current error.
 *
 *----------------------------------------------------------------------
 */

void
Tcl_SetErrorLine(
    Tcl_Interp *interp,
    int value)
{
    ((Interp *) interp)->errorLine = value;
}

/*
 *----------------------------------------------------------------------
 *
 * GetKeys --
 *
 *	Returns a Tcl_Obj * array of the standard keys used in the return
 *	options dictionary.
 *
 *	Broadly sharing one copy of these key values helps with both memory
 *	efficiency and dictionary lookup times.
 *
 * Results:
 *	A Tcl_Obj * array.
 *
 * Side effects:
 *	First time called in a thread, creates the keys (allocating memory)
 *	and arranges for their cleanup at thread exit.
 *
 *----------------------------------------------------------------------
 */

static Tcl_Obj **
GetKeys(void)
{
    static Tcl_ThreadDataKey returnKeysKey;
    Tcl_Obj **keys = (Tcl_Obj **)Tcl_GetThreadData(&returnKeysKey,
	    KEY_LAST * sizeof(Tcl_Obj *));

    if (keys[0] == NULL) {
	/*
	 * First call in this thread, create the keys...
	 */

	int i;

	TclNewLiteralStringObj(keys[KEY_CODE],	    "-code");
	TclNewLiteralStringObj(keys[KEY_ERRORCODE], "-errorcode");
	TclNewLiteralStringObj(keys[KEY_ERRORINFO], "-errorinfo");
	TclNewLiteralStringObj(keys[KEY_ERRORLINE], "-errorline");
	TclNewLiteralStringObj(keys[KEY_ERRORSTACK],"-errorstack");
	TclNewLiteralStringObj(keys[KEY_LEVEL],	    "-level");
	TclNewLiteralStringObj(keys[KEY_OPTIONS],   "-options");

	for (i = KEY_CODE; i < KEY_LAST; i++) {
	    Tcl_IncrRefCount(keys[i]);
	}

	/*
	 * ... and arrange for their clenaup.
	 */

	Tcl_CreateThreadExitHandler(ReleaseKeys, keys);
    }
    return keys;
}

/*
 *----------------------------------------------------------------------
 *
 * ReleaseKeys --
 *
 *	Called as a thread exit handler to cleanup return options dictionary
 *	keys.
 *
 * Results:
 *	None.
 *
 * Side effects:
 *	Frees memory.
 *
 *----------------------------------------------------------------------
 */

static void
ReleaseKeys(
    void *clientData)
{
    Tcl_Obj **keys = (Tcl_Obj **)clientData;
    int i;

    for (i = KEY_CODE; i < KEY_LAST; i++) {
	Tcl_DecrRefCount(keys[i]);
	keys[i] = NULL;
    }
}

/*
 *----------------------------------------------------------------------
 *
 * TclProcessReturn --
 *
 *	Does the work of the [return] command based on the code, level, and
 *	returnOpts arguments. Note that the code argument must agree with the
 *	-code entry in returnOpts and the level argument must agree with the
 *	-level entry in returnOpts, as is the case for values returned from
 *	TclMergeReturnOptions.
 *
 * Results:
 *	Returns the return code the [return] command should return.
 *
 * Side effects:
 *	None.
 *
 *----------------------------------------------------------------------
 */

int
TclProcessReturn(
    Tcl_Interp *interp,
    int code,
    int level,
    Tcl_Obj *returnOpts)
{
    Interp *iPtr = (Interp *) interp;
    Tcl_Obj *valuePtr;
    Tcl_Obj **keys = GetKeys();

    /*
     * Store the merged return options.
     */

    if (iPtr->returnOpts != returnOpts) {
	if (iPtr->returnOpts) {
	    Tcl_DecrRefCount(iPtr->returnOpts);
	}
	iPtr->returnOpts = returnOpts;
	Tcl_IncrRefCount(iPtr->returnOpts);
    }

    if (code == TCL_ERROR) {
	if (iPtr->errorInfo) {
	    Tcl_DecrRefCount(iPtr->errorInfo);
	    iPtr->errorInfo = NULL;
	}
	Tcl_DictObjGet(NULL, iPtr->returnOpts, keys[KEY_ERRORINFO],
                &valuePtr);
	if (valuePtr != NULL) {
	    Tcl_Size length;

	    (void)TclGetStringFromObj(valuePtr, &length);
	    if (length) {
		iPtr->errorInfo = valuePtr;
		Tcl_IncrRefCount(iPtr->errorInfo);
		iPtr->flags |= ERR_ALREADY_LOGGED;
	    }
	}
	Tcl_DictObjGet(NULL, iPtr->returnOpts, keys[KEY_ERRORSTACK],
                &valuePtr);
	if (valuePtr != NULL) {
            Tcl_Size len, valueObjc;
            Tcl_Obj **valueObjv;

            if (Tcl_IsShared(iPtr->errorStack)) {
                Tcl_Obj *newObj;

                newObj = Tcl_DuplicateObj(iPtr->errorStack);
                Tcl_DecrRefCount(iPtr->errorStack);
                Tcl_IncrRefCount(newObj);
                iPtr->errorStack = newObj;
            }

            /*
             * List extraction done after duplication to avoid moving the rug
             * if someone does [return -errorstack [info errorstack]]
             */

            if (TclListObjGetElements(interp, valuePtr, &valueObjc,
                    &valueObjv) == TCL_ERROR) {
                return TCL_ERROR;
            }
            iPtr->resetErrorStack = 0;
            TclListObjLength(interp, iPtr->errorStack, &len);

            /*
             * Reset while keeping the list internalrep as much as possible.
             */

            Tcl_ListObjReplace(interp, iPtr->errorStack, 0, len, valueObjc,
                    valueObjv);
 	}
	Tcl_DictObjGet(NULL, iPtr->returnOpts, keys[KEY_ERRORCODE],
                &valuePtr);
	if (valuePtr != NULL) {
	    Tcl_SetObjErrorCode(interp, valuePtr);
	} else {
	    Tcl_SetErrorCode(interp, "NONE", (void *)NULL);
	}

	Tcl_DictObjGet(NULL, iPtr->returnOpts, keys[KEY_ERRORLINE],
                &valuePtr);
	if (valuePtr != NULL) {
	    TclGetIntFromObj(NULL, valuePtr, &iPtr->errorLine);
	}
    }
    if (level != 0) {
	iPtr->returnLevel = level;
	iPtr->returnCode = code;
	return TCL_RETURN;
    }
    if (code == TCL_ERROR) {
	iPtr->flags |= ERR_LEGACY_COPY;
    }
    return code;
}

/*
 *----------------------------------------------------------------------
 *
 * TclMergeReturnOptions --
 *
 *	Parses, checks, and stores the options to the [return] command.
 *
 * Results:
 *	Returns TCL_ERROR if any of the option values are invalid. Otherwise,
 *	returns TCL_OK, and writes the returnOpts, code, and level values to
 *	the pointers provided.
 *
 * Side effects:
 *	None.
 *
 *----------------------------------------------------------------------
 */

int
TclMergeReturnOptions(
    Tcl_Interp *interp,		/* Current interpreter. */
    int objc,			/* Number of arguments. */
    Tcl_Obj *const objv[],	/* Argument objects. */
    Tcl_Obj **optionsPtrPtr,	/* If not NULL, points to space for a (Tcl_Obj
				 * *) where the pointer to the merged return
				 * options dictionary should be written. */
    int *codePtr,		/* If not NULL, points to space where the
				 * -code value should be written. */
    int *levelPtr)		/* If not NULL, points to space where the
				 * -level value should be written. */
{
    int code = TCL_OK;
    int level = 1;
    Tcl_Obj *valuePtr;
    Tcl_Obj *returnOpts;
    Tcl_Obj **keys = GetKeys();

    TclNewObj(returnOpts);
    for (;  objc > 1;  objv += 2, objc -= 2) {
	const char *opt = TclGetString(objv[0]);
	const char *compare = TclGetString(keys[KEY_OPTIONS]);

	if ((objv[0]->length == keys[KEY_OPTIONS]->length)
		&& (memcmp(opt, compare, objv[0]->length) == 0)) {
	    Tcl_DictSearch search;
	    int done = 0;
	    Tcl_Obj *keyPtr;
	    Tcl_Obj *dict = objv[1];

	nestedOptions:
	    if (TCL_ERROR == Tcl_DictObjFirst(NULL, dict, &search,
		    &keyPtr, &valuePtr, &done)) {
		/*
		 * Value is not a legal dictionary.
		 */

<<<<<<< HEAD
		TclPrintfResult(interp,
			"bad %s value: expected dictionary but got \"%s\"",
			compare, TclGetString(objv[1]));
=======
		Tcl_SetObjResult(interp, Tcl_ObjPrintf(
                        "bad %s value: expected dictionary but got \"%s\"",
                        compare, TclGetString(objv[1])));
>>>>>>> f9c9921d
		Tcl_SetErrorCode(interp, "TCL", "RESULT", "ILLEGAL_OPTIONS",
			(void *)NULL);
		goto error;
	    }

	    while (!done) {
		Tcl_DictObjPut(NULL, returnOpts, keyPtr, valuePtr);
		Tcl_DictObjNext(&search, &keyPtr, &valuePtr, &done);
	    }

	    Tcl_DictObjGet(NULL, returnOpts, keys[KEY_OPTIONS], &valuePtr);
	    if (valuePtr != NULL) {
		dict = valuePtr;
		Tcl_DictObjRemove(NULL, returnOpts, keys[KEY_OPTIONS]);
		goto nestedOptions;
	    }

	} else {
	    Tcl_DictObjPut(NULL, returnOpts, objv[0], objv[1]);
	}
    }

    /*
     * Check for bogus -code value.
     */

    Tcl_DictObjGet(NULL, returnOpts, keys[KEY_CODE], &valuePtr);
    if (valuePtr != NULL) {
	if (TclGetCompletionCodeFromObj(interp, valuePtr,
                &code) == TCL_ERROR) {
	    goto error;
	}
	Tcl_DictObjRemove(NULL, returnOpts, keys[KEY_CODE]);
    }

    /*
     * Check for bogus -level value.
     */

    Tcl_DictObjGet(NULL, returnOpts, keys[KEY_LEVEL], &valuePtr);
    if (valuePtr != NULL) {
	if ((TCL_ERROR == TclGetIntFromObj(NULL, valuePtr, &level))
		|| (level < 0)) {
	    /*
	     * Value is not a legal level.
	     */

<<<<<<< HEAD
	    TclPrintfResult(interp,
		    "bad -level value: expected non-negative integer but got"
		    " \"%s\"", TclGetString(valuePtr));
=======
	    Tcl_SetObjResult(interp, Tcl_ObjPrintf(
                    "bad -level value: expected non-negative integer but got"
                    " \"%s\"", TclGetString(valuePtr)));
>>>>>>> f9c9921d
	    Tcl_SetErrorCode(interp, "TCL", "RESULT", "ILLEGAL_LEVEL", (void *)NULL);
	    goto error;
	}
	Tcl_DictObjRemove(NULL, returnOpts, keys[KEY_LEVEL]);
    }

    /*
     * Check for bogus -errorcode value.
     */

    Tcl_DictObjGet(NULL, returnOpts, keys[KEY_ERRORCODE], &valuePtr);
    if (valuePtr != NULL) {
	Tcl_Size length;

	if (TCL_ERROR == TclListObjLength(NULL, valuePtr, &length )) {
	    /*
	     * Value is not a list, which is illegal for -errorcode.
	     */

<<<<<<< HEAD
	    TclPrintfResult(interp,
		    "bad -errorcode value: expected a list but got \"%s\"",
		    TclGetString(valuePtr));
=======
	    Tcl_SetObjResult(interp, Tcl_ObjPrintf(
                    "bad -errorcode value: expected a list but got \"%s\"",
                    TclGetString(valuePtr)));
>>>>>>> f9c9921d
	    Tcl_SetErrorCode(interp, "TCL", "RESULT", "ILLEGAL_ERRORCODE",
		    (void *)NULL);
	    goto error;
	}
    }

    /*
     * Check for bogus -errorstack value.
     */

    Tcl_DictObjGet(NULL, returnOpts, keys[KEY_ERRORSTACK], &valuePtr);
    if (valuePtr != NULL) {
	Tcl_Size length;

	if (TCL_ERROR == TclListObjLength(NULL, valuePtr, &length)) {
	    /*
	     * Value is not a list, which is illegal for -errorstack.
	     */

<<<<<<< HEAD
	    TclPrintfResult(interp,
		    "bad -errorstack value: expected a list but got \"%s\"",
		    TclGetString(valuePtr));
=======
	    Tcl_SetObjResult(interp, Tcl_ObjPrintf(
                    "bad -errorstack value: expected a list but got \"%s\"",
                    TclGetString(valuePtr)));
>>>>>>> f9c9921d
	    Tcl_SetErrorCode(interp, "TCL", "RESULT", "NONLIST_ERRORSTACK",
                    (void *)NULL);
	    goto error;
	}
        if (length % 2) {
            /*
             * Errorstack must always be an even-sized list
             */

<<<<<<< HEAD
	    TclPrintfResult(interp,
		    "forbidden odd-sized list for -errorstack: \"%s\"",
		    TclGetString(valuePtr));
=======
	    Tcl_SetObjResult(interp, Tcl_ObjPrintf(
                    "forbidden odd-sized list for -errorstack: \"%s\"",
		    TclGetString(valuePtr)));
>>>>>>> f9c9921d
	    Tcl_SetErrorCode(interp, "TCL", "RESULT",
                    "ODDSIZEDLIST_ERRORSTACK", (void *)NULL);
	    goto error;
        }
    }

    /*
     * Convert [return -code return -level X] to [return -code ok -level X+1]
     */

    if (code == TCL_RETURN) {
	level++;
	code = TCL_OK;
    }

    if (codePtr != NULL) {
	*codePtr = code;
    }
    if (levelPtr != NULL) {
	*levelPtr = level;
    }

    if (optionsPtrPtr == NULL) {
	/*
	 * Not passing back the options (?!), so clean them up.
	 */

	Tcl_DecrRefCount(returnOpts);
    } else {
	*optionsPtrPtr = returnOpts;
    }
    return TCL_OK;

  error:
    Tcl_DecrRefCount(returnOpts);
    return TCL_ERROR;
}

/*
 *-------------------------------------------------------------------------
 *
 * Tcl_GetReturnOptions --
 *
 *	Packs up the interp state into a dictionary of return options.
 *
 * Results:
 *	A dictionary of return options.
 *
 * Side effects:
 *	None.
 *
 *-------------------------------------------------------------------------
 */

Tcl_Obj *
Tcl_GetReturnOptions(
    Tcl_Interp *interp,
    int result)
{
    Interp *iPtr = (Interp *) interp;
    Tcl_Obj *options;
    Tcl_Obj **keys = GetKeys();

    if (iPtr->returnOpts) {
	options = Tcl_DuplicateObj(iPtr->returnOpts);
    } else {
	TclNewObj(options);
    }

    if (result == TCL_RETURN) {
	Tcl_DictObjPut(NULL, options, keys[KEY_CODE],
		Tcl_NewWideIntObj(iPtr->returnCode));
	Tcl_DictObjPut(NULL, options, keys[KEY_LEVEL],
		Tcl_NewWideIntObj(iPtr->returnLevel));
    } else {
	Tcl_DictObjPut(NULL, options, keys[KEY_CODE],
		Tcl_NewWideIntObj(result));
	Tcl_DictObjPut(NULL, options, keys[KEY_LEVEL],
		Tcl_NewWideIntObj(0));
    }

    if (result == TCL_ERROR) {
	Tcl_AddErrorInfo(interp, "");
        Tcl_DictObjPut(NULL, options, keys[KEY_ERRORSTACK], iPtr->errorStack);
    }
    if (iPtr->errorCode) {
	Tcl_DictObjPut(NULL, options, keys[KEY_ERRORCODE], iPtr->errorCode);
    }
    if (iPtr->errorInfo) {
	Tcl_DictObjPut(NULL, options, keys[KEY_ERRORINFO], iPtr->errorInfo);
	Tcl_DictObjPut(NULL, options, keys[KEY_ERRORLINE],
		Tcl_NewWideIntObj(iPtr->errorLine));
    }
    return options;
}

/*
 *-------------------------------------------------------------------------
 *
 * TclNoErrorStack --
 *
 *	Removes the -errorstack entry from an options dict to avoid reference
 *	cycles.
 *
 * Results:
 *	The (unshared) argument options dict, modified in -place.
 *
 *-------------------------------------------------------------------------
 */

Tcl_Obj *
TclNoErrorStack(
    Tcl_Interp *interp,
    Tcl_Obj *options)
{
    Tcl_Obj **keys = GetKeys();

    Tcl_DictObjRemove(interp, options, keys[KEY_ERRORSTACK]);
    return options;
}

/*
 *-------------------------------------------------------------------------
 *
 * Tcl_SetReturnOptions --
 *
 *	Accepts an interp and a dictionary of return options, and sets the
 *	return options of the interp to match the dictionary.
 *
 * Results:
 *	A standard status code. Usually TCL_OK, but TCL_ERROR if an invalid
 *	option value was found in the dictionary. If a -level value of 0 is in
 *	the dictionary, then the -code value in the dictionary will be
 *	returned (TCL_OK default).
 *
 * Side effects:
 *	Sets the state of the interp.
 *
 *-------------------------------------------------------------------------
 */

int
Tcl_SetReturnOptions(
    Tcl_Interp *interp,
    Tcl_Obj *options)
{
    Tcl_Size objc;
    int level, code;
    Tcl_Obj **objv, *mergedOpts;

    Tcl_IncrRefCount(options);
    if (TCL_ERROR == TclListObjGetElements(interp, options, &objc, &objv)
	    || (objc % 2)) {
<<<<<<< HEAD
	TclPrintfResult(interp,
		"expected dict but got \"%s\"", TclGetString(options));
=======
	Tcl_SetObjResult(interp, Tcl_ObjPrintf(
                "expected dict but got \"%s\"", TclGetString(options)));
>>>>>>> f9c9921d
	Tcl_SetErrorCode(interp, "TCL", "RESULT", "ILLEGAL_OPTIONS", (void *)NULL);
	code = TCL_ERROR;
    } else if (TCL_ERROR == TclMergeReturnOptions(interp, objc, objv,
	    &mergedOpts, &code, &level)) {
	code = TCL_ERROR;
    } else {
	code = TclProcessReturn(interp, code, level, mergedOpts);
    }

    Tcl_DecrRefCount(options);
    return code;
}

/*
 *-------------------------------------------------------------------------
 *
 * Tcl_TransferResult --
 *
 *	Transfer the result (and error information) from one interp to another.
 *	Used when one interp has caused another interp to evaluate a script
 *	and then wants to transfer the results back to itself.
 *
 * Results:
 *	The result of targetInterp is set to the result read from sourceInterp.
 *	The return options dictionary of sourceInterp is transferred to
 *	targetInterp as appropriate for the return code value code.
 *
 * Side effects:
 *	None.
 *
 *-------------------------------------------------------------------------
 */

void
Tcl_TransferResult(
    Tcl_Interp *sourceInterp,	/* Interp whose result and return options
				 * should be moved to the target interp.
				 * After moving result, this interp's result
				 * is reset. */
    int code,			/* The return code value active in
				 * sourceInterp. Controls how the return options
				 * dictionary is retrieved from sourceInterp,
				 * same as in Tcl_GetReturnOptions, to then be
				 * transferred to targetInterp. */
    Tcl_Interp *targetInterp)	/* Interp where result and return options
				 * should be stored. If source and target are
				 * the same, nothing is done. */
{
    Interp *tiPtr = (Interp *) targetInterp;
    Interp *siPtr = (Interp *) sourceInterp;

    if (sourceInterp == targetInterp) {
	return;
    }

    if (code == TCL_OK && siPtr->returnOpts == NULL) {
	/*
	 * Special optimization for the common case of normal command return
	 * code and no explicit return options.
	 */

	if (tiPtr->returnOpts) {
	    Tcl_DecrRefCount(tiPtr->returnOpts);
	    tiPtr->returnOpts = NULL;
	}
    } else {
	Tcl_SetReturnOptions(targetInterp,
		Tcl_GetReturnOptions(sourceInterp, code));
	tiPtr->flags &= ~(ERR_ALREADY_LOGGED);
    }
    Tcl_SetObjResult(targetInterp, Tcl_GetObjResult(sourceInterp));
    Tcl_ResetResult(sourceInterp);
}

/*
 * Local Variables:
 * mode: c
 * c-basic-offset: 4
 * fill-column: 78
 * tab-width: 8
 * indent-tabs-mode: nil
 * End:
 */<|MERGE_RESOLUTION|>--- conflicted
+++ resolved
@@ -859,15 +859,9 @@
 		 * Value is not a legal dictionary.
 		 */
 
-<<<<<<< HEAD
 		TclPrintfResult(interp,
 			"bad %s value: expected dictionary but got \"%s\"",
 			compare, TclGetString(objv[1]));
-=======
-		Tcl_SetObjResult(interp, Tcl_ObjPrintf(
-                        "bad %s value: expected dictionary but got \"%s\"",
-                        compare, TclGetString(objv[1])));
->>>>>>> f9c9921d
 		Tcl_SetErrorCode(interp, "TCL", "RESULT", "ILLEGAL_OPTIONS",
 			(void *)NULL);
 		goto error;
@@ -915,15 +909,9 @@
 	     * Value is not a legal level.
 	     */
 
-<<<<<<< HEAD
 	    TclPrintfResult(interp,
 		    "bad -level value: expected non-negative integer but got"
 		    " \"%s\"", TclGetString(valuePtr));
-=======
-	    Tcl_SetObjResult(interp, Tcl_ObjPrintf(
-                    "bad -level value: expected non-negative integer but got"
-                    " \"%s\"", TclGetString(valuePtr)));
->>>>>>> f9c9921d
 	    Tcl_SetErrorCode(interp, "TCL", "RESULT", "ILLEGAL_LEVEL", (void *)NULL);
 	    goto error;
 	}
@@ -943,15 +931,9 @@
 	     * Value is not a list, which is illegal for -errorcode.
 	     */
 
-<<<<<<< HEAD
 	    TclPrintfResult(interp,
 		    "bad -errorcode value: expected a list but got \"%s\"",
 		    TclGetString(valuePtr));
-=======
-	    Tcl_SetObjResult(interp, Tcl_ObjPrintf(
-                    "bad -errorcode value: expected a list but got \"%s\"",
-                    TclGetString(valuePtr)));
->>>>>>> f9c9921d
 	    Tcl_SetErrorCode(interp, "TCL", "RESULT", "ILLEGAL_ERRORCODE",
 		    (void *)NULL);
 	    goto error;
@@ -971,15 +953,9 @@
 	     * Value is not a list, which is illegal for -errorstack.
 	     */
 
-<<<<<<< HEAD
 	    TclPrintfResult(interp,
 		    "bad -errorstack value: expected a list but got \"%s\"",
 		    TclGetString(valuePtr));
-=======
-	    Tcl_SetObjResult(interp, Tcl_ObjPrintf(
-                    "bad -errorstack value: expected a list but got \"%s\"",
-                    TclGetString(valuePtr)));
->>>>>>> f9c9921d
 	    Tcl_SetErrorCode(interp, "TCL", "RESULT", "NONLIST_ERRORSTACK",
                     (void *)NULL);
 	    goto error;
@@ -989,15 +965,9 @@
              * Errorstack must always be an even-sized list
              */
 
-<<<<<<< HEAD
 	    TclPrintfResult(interp,
-		    "forbidden odd-sized list for -errorstack: \"%s\"",
+                    "forbidden odd-sized list for -errorstack: \"%s\"",
 		    TclGetString(valuePtr));
-=======
-	    Tcl_SetObjResult(interp, Tcl_ObjPrintf(
-                    "forbidden odd-sized list for -errorstack: \"%s\"",
-		    TclGetString(valuePtr)));
->>>>>>> f9c9921d
 	    Tcl_SetErrorCode(interp, "TCL", "RESULT",
                     "ODDSIZEDLIST_ERRORSTACK", (void *)NULL);
 	    goto error;
@@ -1154,13 +1124,8 @@
     Tcl_IncrRefCount(options);
     if (TCL_ERROR == TclListObjGetElements(interp, options, &objc, &objv)
 	    || (objc % 2)) {
-<<<<<<< HEAD
 	TclPrintfResult(interp,
 		"expected dict but got \"%s\"", TclGetString(options));
-=======
-	Tcl_SetObjResult(interp, Tcl_ObjPrintf(
-                "expected dict but got \"%s\"", TclGetString(options)));
->>>>>>> f9c9921d
 	Tcl_SetErrorCode(interp, "TCL", "RESULT", "ILLEGAL_OPTIONS", (void *)NULL);
 	code = TCL_ERROR;
     } else if (TCL_ERROR == TclMergeReturnOptions(interp, objc, objv,
