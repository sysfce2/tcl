--- conflicted
+++ resolved
@@ -313,11 +313,7 @@
 				 * checkProc. */
 {
     ThreadSpecificData *tsdPtr = TCL_TSD_INIT(&dataKey);
-<<<<<<< HEAD
-    EventSource *sourcePtr = (EventSource *) Tcl_Alloc(sizeof(EventSource));
-=======
-    EventSource *sourcePtr = (EventSource *)ckalloc(sizeof(EventSource));
->>>>>>> 73390782
+    EventSource *sourcePtr = (EventSource *)Tcl_Alloc(sizeof(EventSource));
 
     sourcePtr->setupProc = setupProc;
     sourcePtr->checkProc = checkProc;
