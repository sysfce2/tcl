/*
 * tclNotify.c --
 *
 *	This file implements the generic portion of the Tcl notifier. The
 *	notifier is lowest-level part of the event system. It manages an event
 *	queue that holds Tcl_Event structures. The platform specific portion
 *	of the notifier is defined in the tcl*Notify.c files in each platform
 *	directory.
 *
 * Copyright (c) 1995-1997 Sun Microsystems, Inc.
 * Copyright (c) 1998 by Scriptics Corporation.
 * Copyright (c) 2003 by Kevin B. Kenny.  All rights reserved.
 *
 * See the file "license.terms" for information on usage and redistribution of
 * this file, and for a DISCLAIMER OF ALL WARRANTIES.
 */

#include "tclInt.h"

/*
 * Module-scope struct of notifier hooks that are checked in the default
 * notifier functions (for overriding via Tcl_SetNotifier).
 */

Tcl_NotifierProcs tclNotifierHooks = {
    NULL, NULL, NULL, NULL, NULL, NULL, NULL, NULL
};

/*
 * For each event source (created with Tcl_CreateEventSource) there is a
 * structure of the following type:
 */

typedef struct EventSource {
    Tcl_EventSetupProc *setupProc;
    Tcl_EventCheckProc *checkProc;
    ClientData clientData;
    struct EventSource *nextPtr;
} EventSource;

/*
 * The following structure keeps track of the state of the notifier on a
 * per-thread basis. The first three elements keep track of the event queue.
 * In addition to the first (next to be serviced) and last events in the
 * queue, we keep track of a "marker" event. This provides a simple priority
 * mechanism whereby events can be inserted at the front of the queue but
 * behind all other high-priority events already in the queue (this is used
 * for things like a sequence of Enter and Leave events generated during a
 * grab in Tk). These elements are protected by the queueMutex so that any
 * thread can queue an event on any notifier. Note that all of the values in
 * this structure will be initialized to 0.
 */

typedef struct ThreadSpecificData {
    Tcl_Event *firstEventPtr;	/* First pending event, or NULL if none. */
    Tcl_Event *lastEventPtr;	/* Last pending event, or NULL if none. */
    Tcl_Event *markerEventPtr;	/* Last high-priority event in queue, or NULL
				 * if none. */
    Tcl_Mutex queueMutex;	/* Mutex to protect access to the previous
				 * three fields. */
    int serviceMode;		/* One of TCL_SERVICE_NONE or
				 * TCL_SERVICE_ALL. */
    int blockTimeSet;		/* 0 means there is no maximum block time:
				 * block forever. */
    Tcl_Time blockTime;		/* If blockTimeSet is 1, gives the maximum
				 * elapsed time for the next block. */
    int inTraversal;		/* 1 if Tcl_SetMaxBlockTime is being called
				 * during an event source traversal. */
    EventSource *firstEventSourcePtr;
				/* Pointer to first event source in list of
				 * event sources for this thread. */
    Tcl_ThreadId threadId;	/* Thread that owns this notifier instance. */
    ClientData clientData;	/* Opaque handle for platform specific
				 * notifier. */
    int initialized;		/* 1 if notifier has been initialized. */
    struct ThreadSpecificData *nextPtr;
				/* Next notifier in global list of notifiers.
				 * Access is controlled by the listLock global
				 * mutex. */
} ThreadSpecificData;

static Tcl_ThreadDataKey dataKey;

/*
 * Global list of notifiers. Access to this list is controlled by the listLock
 * mutex. If this becomes a performance bottleneck, this could be replaced
 * with a hashtable.
 */

static ThreadSpecificData *firstNotifierPtr = NULL;
TCL_DECLARE_MUTEX(listLock)

/*
 * Declarations for routines used only in this file.
 */

static void		QueueEvent(ThreadSpecificData *tsdPtr,
			    Tcl_Event *evPtr, Tcl_QueuePosition position);

/*
 *----------------------------------------------------------------------
 *
 * TclInitNotifier --
 *
 *	Initialize the thread local data structures for the notifier
 *	subsystem.
 *
 * Results:
 *	None.
 *
 * Side effects:
 *	Adds the current thread to the global list of notifiers.
 *
 *----------------------------------------------------------------------
 */

void
TclInitNotifier(void)
{
    ThreadSpecificData *tsdPtr;
    Tcl_ThreadId threadId = Tcl_GetCurrentThread();

    Tcl_MutexLock(&listLock);
    for (tsdPtr = firstNotifierPtr; tsdPtr && tsdPtr->threadId != threadId;
	    tsdPtr = tsdPtr->nextPtr) {
	/* Empty loop body. */
    }

    if (NULL == tsdPtr) {
	/*
	 * Notifier not yet initialized in this thread.
	 */

	tsdPtr = TCL_TSD_INIT(&dataKey);
	tsdPtr->threadId = threadId;
	tsdPtr->clientData = Tcl_InitNotifier();
	tsdPtr->initialized = 1;
	tsdPtr->nextPtr = firstNotifierPtr;
	firstNotifierPtr = tsdPtr;
    }
    Tcl_MutexUnlock(&listLock);
}

/*
 *----------------------------------------------------------------------
 *
 * TclFinalizeNotifier --
 *
 *	Finalize the thread local data structures for the notifier subsystem.
 *
 * Results:
 *	None.
 *
 * Side effects:
 *	Removes the notifier associated with the current thread from the
 *	global notifier list. This is done only if the notifier was
 *	initialized for this thread by call to TclInitNotifier(). This is
 *	always true for threads which have been seeded with an Tcl
 *	interpreter, since the call to Tcl_CreateInterp will, among other
 *	things, call TclInitializeSubsystems() and this one will, in turn,
 *	call the TclInitNotifier() for the thread. For threads created without
 *	the Tcl interpreter, though, nobody is explicitly nor implicitly
 *	calling the TclInitNotifier hence, TclFinalizeNotifier should not be
 *	performed at all.
 *
 *----------------------------------------------------------------------
 */

void
TclFinalizeNotifier(void)
{
    ThreadSpecificData *tsdPtr = TCL_TSD_INIT(&dataKey);
    ThreadSpecificData **prevPtrPtr;
    Tcl_Event *evPtr, *hold;

    if (!tsdPtr->initialized) {
	return;		/* Notifier not initialized for the current thread */
    }

    Tcl_MutexLock(&(tsdPtr->queueMutex));
    for (evPtr = tsdPtr->firstEventPtr; evPtr != NULL; ) {
	hold = evPtr;
	evPtr = evPtr->nextPtr;
	Tcl_Free(hold);
    }
    tsdPtr->firstEventPtr = NULL;
    tsdPtr->lastEventPtr = NULL;
    Tcl_MutexUnlock(&(tsdPtr->queueMutex));

    Tcl_MutexLock(&listLock);

    Tcl_FinalizeNotifier(tsdPtr->clientData);
    Tcl_MutexFinalize(&(tsdPtr->queueMutex));
    for (prevPtrPtr = &firstNotifierPtr; *prevPtrPtr != NULL;
	    prevPtrPtr = &((*prevPtrPtr)->nextPtr)) {
	if (*prevPtrPtr == tsdPtr) {
	    *prevPtrPtr = tsdPtr->nextPtr;
	    break;
	}
    }
    tsdPtr->initialized = 0;

    Tcl_MutexUnlock(&listLock);
}

/*
 *----------------------------------------------------------------------
 *
 * Tcl_SetNotifier --
 *
 *	Install a set of alternate functions for use with the notifier. In
 *	particular, this can be used to install the Xt-based notifier for use
 *	with the Browser plugin.
 *
 * Results:
 *	None.
 *
 * Side effects:
 *	Set the tclNotifierHooks global, which is checked in the default
 *	notifier functions.
 *
 *----------------------------------------------------------------------
 */

void
Tcl_SetNotifier(
    Tcl_NotifierProcs *notifierProcPtr)
{
    tclNotifierHooks = *notifierProcPtr;
}

/*
 *----------------------------------------------------------------------
 *
 * Tcl_CreateEventSource --
 *
 *	This function is invoked to create a new source of events. The source
 *	is identified by a function that gets invoked during Tcl_DoOneEvent to
 *	check for events on that source and queue them.
 *
 *
 * Results:
 *	None.
 *
 * Side effects:
 *	SetupProc and checkProc will be invoked each time that Tcl_DoOneEvent
 *	runs out of things to do. SetupProc will be invoked before
 *	Tcl_DoOneEvent calls select or whatever else it uses to wait for
 *	events. SetupProc typically calls functions like Tcl_SetMaxBlockTime
 *	to indicate what to wait for.
 *
 *	CheckProc is called after select or whatever operation was actually
 *	used to wait. It figures out whether anything interesting actually
 *	happened (e.g. by calling Tcl_AsyncReady), and then calls
 *	Tcl_QueueEvent to queue any events that are ready.
 *
 *	Each of these functions is passed two arguments, e.g.
 *		(*checkProc)(ClientData clientData, int flags));
 *	ClientData is the same as the clientData argument here, and flags is a
 *	combination of things like TCL_FILE_EVENTS that indicates what events
 *	are of interest: setupProc and checkProc use flags to figure out
 *	whether their events are relevant or not.
 *
 *----------------------------------------------------------------------
 */

void
Tcl_CreateEventSource(
    Tcl_EventSetupProc *setupProc,
				/* Function to invoke to figure out what to
				 * wait for. */
    Tcl_EventCheckProc *checkProc,
				/* Function to call after waiting to see what
				 * happened. */
    ClientData clientData)	/* One-word argument to pass to setupProc and
				 * checkProc. */
{
    ThreadSpecificData *tsdPtr = TCL_TSD_INIT(&dataKey);
<<<<<<< HEAD
    EventSource *sourcePtr = Tcl_Alloc(sizeof(EventSource));
=======
    EventSource *sourcePtr = (EventSource *)ckalloc(sizeof(EventSource));
>>>>>>> 52e543c5

    sourcePtr->setupProc = setupProc;
    sourcePtr->checkProc = checkProc;
    sourcePtr->clientData = clientData;
    sourcePtr->nextPtr = tsdPtr->firstEventSourcePtr;
    tsdPtr->firstEventSourcePtr = sourcePtr;
}

/*
 *----------------------------------------------------------------------
 *
 * Tcl_DeleteEventSource --
 *
 *	This function is invoked to delete the source of events given by proc
 *	and clientData.
 *
 * Results:
 *	None.
 *
 * Side effects:
 *	The given event source is canceled, so its function will never again
 *	be called. If no such source exists, nothing happens.
 *
 *----------------------------------------------------------------------
 */

void
Tcl_DeleteEventSource(
    Tcl_EventSetupProc *setupProc,
				/* Function to invoke to figure out what to
				 * wait for. */
    Tcl_EventCheckProc *checkProc,
				/* Function to call after waiting to see what
				 * happened. */
    ClientData clientData)	/* One-word argument to pass to setupProc and
				 * checkProc. */
{
    ThreadSpecificData *tsdPtr = TCL_TSD_INIT(&dataKey);
    EventSource *sourcePtr, *prevPtr;

    for (sourcePtr = tsdPtr->firstEventSourcePtr, prevPtr = NULL;
	    sourcePtr != NULL;
	    prevPtr = sourcePtr, sourcePtr = sourcePtr->nextPtr) {
	if ((sourcePtr->setupProc != setupProc)
		|| (sourcePtr->checkProc != checkProc)
		|| (sourcePtr->clientData != clientData)) {
	    continue;
	}
	if (prevPtr == NULL) {
	    tsdPtr->firstEventSourcePtr = sourcePtr->nextPtr;
	} else {
	    prevPtr->nextPtr = sourcePtr->nextPtr;
	}
	Tcl_Free(sourcePtr);
	return;
    }
}

/*
 *----------------------------------------------------------------------
 *
 * Tcl_QueueEvent --
 *
 *	Queue an event on the event queue associated with the current thread.
 *
 * Results:
 *	None.
 *
 * Side effects:
 *	None.
 *
 *----------------------------------------------------------------------
 */

void
Tcl_QueueEvent(
    Tcl_Event *evPtr,		/* Event to add to queue. The storage space
				 * must have been allocated the caller with
				 * malloc (Tcl_Alloc), and it becomes the
				 * property of the event queue. It will be
				 * freed after the event has been handled. */
    Tcl_QueuePosition position)	/* One of TCL_QUEUE_TAIL, TCL_QUEUE_HEAD,
				 * TCL_QUEUE_MARK. */
{
    ThreadSpecificData *tsdPtr = TCL_TSD_INIT(&dataKey);

    QueueEvent(tsdPtr, evPtr, position);
}

/*
 *----------------------------------------------------------------------
 *
 * Tcl_ThreadQueueEvent --
 *
 *	Queue an event on the specified thread's event queue.
 *
 * Results:
 *	None.
 *
 * Side effects:
 *	None.
 *
 *----------------------------------------------------------------------
 */

void
Tcl_ThreadQueueEvent(
    Tcl_ThreadId threadId,	/* Identifier for thread to use. */
    Tcl_Event *evPtr,		/* Event to add to queue. The storage space
				 * must have been allocated the caller with
				 * malloc (Tcl_Alloc), and it becomes the
				 * property of the event queue. It will be
				 * freed after the event has been handled. */
    Tcl_QueuePosition position)	/* One of TCL_QUEUE_TAIL, TCL_QUEUE_HEAD,
				 * TCL_QUEUE_MARK. */
{
    ThreadSpecificData *tsdPtr;

    /*
     * Find the notifier associated with the specified thread.
     */

    Tcl_MutexLock(&listLock);
    for (tsdPtr = firstNotifierPtr; tsdPtr && tsdPtr->threadId != threadId;
	    tsdPtr = tsdPtr->nextPtr) {
	/* Empty loop body. */
    }

    /*
     * Queue the event if there was a notifier associated with the thread.
     */

    if (tsdPtr) {
	QueueEvent(tsdPtr, evPtr, position);
    } else {
	Tcl_Free(evPtr);
    }
    Tcl_MutexUnlock(&listLock);
}

/*
 *----------------------------------------------------------------------
 *
 * QueueEvent --
 *
 *	Insert an event into the specified thread's event queue at one of
 *	three positions: the head, the tail, or before a floating marker.
 *	Events inserted before the marker will be processed in first-in-
 *	first-out order, but before any events inserted at the tail of the
 *	queue. Events inserted at the head of the queue will be processed in
 *	last-in-first-out order.
 *
 * Results:
 *	None.
 *
 * Side effects:
 *	None.
 *
 *----------------------------------------------------------------------
 */

static void
QueueEvent(
    ThreadSpecificData *tsdPtr,	/* Handle to thread local data that indicates
				 * which event queue to use. */
    Tcl_Event *evPtr,		/* Event to add to queue.  The storage space
				 * must have been allocated the caller with
				 * malloc (Tcl_Alloc), and it becomes the
				 * property of the event queue. It will be
				 * freed after the event has been handled. */
    Tcl_QueuePosition position)	/* One of TCL_QUEUE_TAIL, TCL_QUEUE_HEAD,
				 * TCL_QUEUE_MARK. */
{
    Tcl_MutexLock(&(tsdPtr->queueMutex));
    if (position == TCL_QUEUE_TAIL) {
	/*
	 * Append the event on the end of the queue.
	 */

	evPtr->nextPtr = NULL;
	if (tsdPtr->firstEventPtr == NULL) {
	    tsdPtr->firstEventPtr = evPtr;
	} else {
	    tsdPtr->lastEventPtr->nextPtr = evPtr;
	}
	tsdPtr->lastEventPtr = evPtr;
    } else if (position == TCL_QUEUE_HEAD) {
	/*
	 * Push the event on the head of the queue.
	 */

	evPtr->nextPtr = tsdPtr->firstEventPtr;
	if (tsdPtr->firstEventPtr == NULL) {
	    tsdPtr->lastEventPtr = evPtr;
	}
	tsdPtr->firstEventPtr = evPtr;
    } else if (position == TCL_QUEUE_MARK) {
	/*
	 * Insert the event after the current marker event and advance the
	 * marker to the new event.
	 */

	if (tsdPtr->markerEventPtr == NULL) {
	    evPtr->nextPtr = tsdPtr->firstEventPtr;
	    tsdPtr->firstEventPtr = evPtr;
	} else {
	    evPtr->nextPtr = tsdPtr->markerEventPtr->nextPtr;
	    tsdPtr->markerEventPtr->nextPtr = evPtr;
	}
	tsdPtr->markerEventPtr = evPtr;
	if (evPtr->nextPtr == NULL) {
	    tsdPtr->lastEventPtr = evPtr;
	}
    }
    Tcl_MutexUnlock(&(tsdPtr->queueMutex));
}

/*
 *----------------------------------------------------------------------
 *
 * Tcl_DeleteEvents --
 *
 *	Calls a function for each event in the queue and deletes those for
 *	which the function returns 1. Events for which the function returns 0
 *	are left in the queue. Operates on the queue associated with the
 *	current thread.
 *
 * Results:
 *	None.
 *
 * Side effects:
 *	Potentially removes one or more events from the event queue.
 *
 *----------------------------------------------------------------------
 */

void
Tcl_DeleteEvents(
    Tcl_EventDeleteProc *proc,	/* The function to call. */
    ClientData clientData)	/* The type-specific data. */
{
    Tcl_Event *evPtr;		/* Pointer to the event being examined */
    Tcl_Event *prevPtr;		/* Pointer to evPtr's predecessor, or NULL if
				 * evPtr designates the first event in the
				 * queue for the thread. */
    Tcl_Event *hold;
    ThreadSpecificData *tsdPtr = TCL_TSD_INIT(&dataKey);

    Tcl_MutexLock(&(tsdPtr->queueMutex));

    /*
     * Walk the queue of events for the thread, applying 'proc' to each to
     * decide whether to eliminate the event.
     */

    prevPtr = NULL;
    evPtr = tsdPtr->firstEventPtr;
    while (evPtr != NULL) {
	if (proc(evPtr, clientData) == 1) {
	    /*
	     * This event should be deleted. Unlink it.
	     */

	    if (prevPtr == NULL) {
		tsdPtr->firstEventPtr = evPtr->nextPtr;
	    } else {
		prevPtr->nextPtr = evPtr->nextPtr;
	    }

	    /*
	     * Update 'last' and 'marker' events if either has been deleted.
	     */

	    if (evPtr->nextPtr == NULL) {
		tsdPtr->lastEventPtr = prevPtr;
	    }
	    if (tsdPtr->markerEventPtr == evPtr) {
		tsdPtr->markerEventPtr = prevPtr;
	    }

	    /*
	     * Delete the event data structure.
	     */

	    hold = evPtr;
	    evPtr = evPtr->nextPtr;
	    Tcl_Free(hold);
	} else {
	    /*
	     * Event is to be retained.
	     */

	    prevPtr = evPtr;
	    evPtr = evPtr->nextPtr;
	}
    }
    Tcl_MutexUnlock(&(tsdPtr->queueMutex));
}

/*
 *----------------------------------------------------------------------
 *
 * Tcl_ServiceEvent --
 *
 *	Process one event from the event queue, or invoke an asynchronous
 *	event handler. Operates on event queue for current thread.
 *
 * Results:
 *	The return value is 1 if the function actually found an event to
 *	process. If no processing occurred, then 0 is returned.
 *
 * Side effects:
 *	Invokes all of the event handlers for the highest priority event in
 *	the event queue. May collapse some events into a single event or
 *	discard stale events.
 *
 *----------------------------------------------------------------------
 */

int
Tcl_ServiceEvent(
    int flags)			/* Indicates what events should be processed.
				 * May be any combination of TCL_WINDOW_EVENTS
				 * TCL_FILE_EVENTS, TCL_TIMER_EVENTS, or other
				 * flags defined elsewhere. Events not
				 * matching this will be skipped for
				 * processing later. */
{
    Tcl_Event *evPtr, *prevPtr;
    Tcl_EventProc *proc;
    int result;
    ThreadSpecificData *tsdPtr = TCL_TSD_INIT(&dataKey);

    /*
     * Asynchronous event handlers are considered to be the highest priority
     * events, and so must be invoked before we process events on the event
     * queue.
     */

    if (Tcl_AsyncReady()) {
	(void) Tcl_AsyncInvoke(NULL, 0);
	return 1;
    }

    /*
     * No event flags is equivalent to TCL_ALL_EVENTS.
     */

    if ((flags & TCL_ALL_EVENTS) == 0) {
	flags |= TCL_ALL_EVENTS;
    }

    /*
     * Loop through all the events in the queue until we find one that can
     * actually be handled.
     */

    Tcl_MutexLock(&(tsdPtr->queueMutex));
    for (evPtr = tsdPtr->firstEventPtr; evPtr != NULL;
	    evPtr = evPtr->nextPtr) {
	/*
	 * Call the handler for the event. If it actually handles the event
	 * then free the storage for the event. There are two tricky things
	 * here, both stemming from the fact that the event code may be
	 * re-entered while servicing the event:
	 *
	 * 1. Set the "proc" field to NULL.  This is a signal to ourselves
	 *    that we shouldn't reexecute the handler if the event loop is
	 *    re-entered.
	 * 2. When freeing the event, must search the queue again from the
	 *    front to find it. This is because the event queue could change
	 *    almost arbitrarily while handling the event, so we can't depend
	 *    on pointers found now still being valid when the handler
	 *    returns.
	 */

	proc = evPtr->proc;
	if (proc == NULL) {
	    continue;
	}
	evPtr->proc = NULL;

	/*
	 * Release the lock before calling the event function. This allows
	 * other threads to post events if we enter a recursive event loop in
	 * this thread. Note that we are making the assumption that if the
	 * proc returns 0, the event is still in the list.
	 */

	Tcl_MutexUnlock(&(tsdPtr->queueMutex));
	result = proc(evPtr, flags);
	Tcl_MutexLock(&(tsdPtr->queueMutex));

	if (result) {
	    /*
	     * The event was processed, so remove it from the queue.
	     */

	    if (tsdPtr->firstEventPtr == evPtr) {
		tsdPtr->firstEventPtr = evPtr->nextPtr;
		if (evPtr->nextPtr == NULL) {
		    tsdPtr->lastEventPtr = NULL;
		}
		if (tsdPtr->markerEventPtr == evPtr) {
		    tsdPtr->markerEventPtr = NULL;
		}
	    } else {
		for (prevPtr = tsdPtr->firstEventPtr;
			prevPtr && prevPtr->nextPtr != evPtr;
			prevPtr = prevPtr->nextPtr) {
		    /* Empty loop body. */
		}
		if (prevPtr) {
		    prevPtr->nextPtr = evPtr->nextPtr;
		    if (evPtr->nextPtr == NULL) {
			tsdPtr->lastEventPtr = prevPtr;
		    }
		    if (tsdPtr->markerEventPtr == evPtr) {
			tsdPtr->markerEventPtr = prevPtr;
		    }
		} else {
		    evPtr = NULL;
		}
	    }
	    if (evPtr) {
		Tcl_Free(evPtr);
	    }
	    Tcl_MutexUnlock(&(tsdPtr->queueMutex));
	    return 1;
	} else {
	    /*
	     * The event wasn't actually handled, so we have to restore the
	     * proc field to allow the event to be attempted again.
	     */

	    evPtr->proc = proc;
	}
    }
    Tcl_MutexUnlock(&(tsdPtr->queueMutex));
    return 0;
}

/*
 *----------------------------------------------------------------------
 *
 * Tcl_GetServiceMode --
 *
 *	This routine returns the current service mode of the notifier.
 *
 * Results:
 *	Returns either TCL_SERVICE_ALL or TCL_SERVICE_NONE.
 *
 * Side effects:
 *	None.
 *
 *----------------------------------------------------------------------
 */

int
Tcl_GetServiceMode(void)
{
    ThreadSpecificData *tsdPtr = TCL_TSD_INIT(&dataKey);

    return tsdPtr->serviceMode;
}

/*
 *----------------------------------------------------------------------
 *
 * Tcl_SetServiceMode --
 *
 *	This routine sets the current service mode of the tsdPtr->
 *
 * Results:
 *	Returns the previous service mode.
 *
 * Side effects:
 *	Invokes the notifier service mode hook function.
 *
 *----------------------------------------------------------------------
 */

int
Tcl_SetServiceMode(
    int mode)			/* New service mode: TCL_SERVICE_ALL or
				 * TCL_SERVICE_NONE */
{
    int oldMode;
    ThreadSpecificData *tsdPtr = TCL_TSD_INIT(&dataKey);

    oldMode = tsdPtr->serviceMode;
    tsdPtr->serviceMode = mode;
    Tcl_ServiceModeHook(mode);
    return oldMode;
}

/*
 *----------------------------------------------------------------------
 *
 * Tcl_SetMaxBlockTime --
 *
 *	This function is invoked by event sources to tell the notifier how
 *	long it may block the next time it blocks. The timePtr argument gives
 *	a maximum time; the actual time may be less if some other event source
 *	requested a smaller time.
 *
 * Results:
 *	None.
 *
 * Side effects:
 *	May reduce the length of the next sleep in the tsdPtr->
 *
 *----------------------------------------------------------------------
 */

void
Tcl_SetMaxBlockTime(
    const Tcl_Time *timePtr)		/* Specifies a maximum elapsed time for the
				 * next blocking operation in the event
				 * tsdPtr-> */
{
    ThreadSpecificData *tsdPtr = TCL_TSD_INIT(&dataKey);

    if (!tsdPtr->blockTimeSet || (timePtr->sec < tsdPtr->blockTime.sec)
	    || ((timePtr->sec == tsdPtr->blockTime.sec)
	    && (timePtr->usec < tsdPtr->blockTime.usec))) {
	tsdPtr->blockTime = *timePtr;
	tsdPtr->blockTimeSet = 1;
    }

    /*
     * If we are called outside an event source traversal, set the timeout
     * immediately.
     */

    if (!tsdPtr->inTraversal) {
	Tcl_SetTimer(&tsdPtr->blockTime);
    }
}

/*
 *----------------------------------------------------------------------
 *
 * Tcl_DoOneEvent --
 *
 *	Process a single event of some sort. If there's no work to do, wait
 *	for an event to occur, then process it.
 *
 * Results:
 *	The return value is 1 if the function actually found an event to
 *	process. If no processing occurred, then 0 is returned (this can
 *	happen if the TCL_DONT_WAIT flag is set or if there are no event
 *	handlers to wait for in the set specified by flags).
 *
 * Side effects:
 *	May delay execution of process while waiting for an event, unless
 *	TCL_DONT_WAIT is set in the flags argument. Event sources are invoked
 *	to check for and queue events. Event handlers may produce arbitrary
 *	side effects.
 *
 *----------------------------------------------------------------------
 */

int
Tcl_DoOneEvent(
    int flags)			/* Miscellaneous flag values: may be any
				 * combination of TCL_DONT_WAIT,
				 * TCL_WINDOW_EVENTS, TCL_FILE_EVENTS,
				 * TCL_TIMER_EVENTS, TCL_IDLE_EVENTS, or
				 * others defined by event sources. */
{
    int result = 0, oldMode;
    EventSource *sourcePtr;
    Tcl_Time *timePtr;
    ThreadSpecificData *tsdPtr = TCL_TSD_INIT(&dataKey);

    /*
     * The first thing we do is to service any asynchronous event handlers.
     */

    if (Tcl_AsyncReady()) {
	(void) Tcl_AsyncInvoke(NULL, 0);
	return 1;
    }

    /*
     * No event flags is equivalent to TCL_ALL_EVENTS.
     */

    if ((flags & TCL_ALL_EVENTS) == 0) {
	flags |= TCL_ALL_EVENTS;
    }

    /*
     * Set the service mode to none so notifier event routines won't try to
     * service events recursively.
     */

    oldMode = tsdPtr->serviceMode;
    tsdPtr->serviceMode = TCL_SERVICE_NONE;

    /*
     * The core of this function is an infinite loop, even though we only
     * service one event. The reason for this is that we may be processing
     * events that don't do anything inside of Tcl.
     */

    while (1) {
	/*
	 * If idle events are the only things to service, skip the main part
	 * of the loop and go directly to handle idle events (i.e. don't wait
	 * even if TCL_DONT_WAIT isn't set).
	 */

	if ((flags & TCL_ALL_EVENTS) == TCL_IDLE_EVENTS) {
	    flags = TCL_IDLE_EVENTS | TCL_DONT_WAIT;
	    goto idleEvents;
	}

	/*
	 * Ask Tcl to service a queued event, if there are any.
	 */

	if (Tcl_ServiceEvent(flags)) {
	    result = 1;
	    break;
	}

	/*
	 * If TCL_DONT_WAIT is set, be sure to poll rather than blocking,
	 * otherwise reset the block time to infinity.
	 */

	if (flags & TCL_DONT_WAIT) {
	    tsdPtr->blockTime.sec = 0;
	    tsdPtr->blockTime.usec = 0;
	    tsdPtr->blockTimeSet = 1;
	} else {
	    tsdPtr->blockTimeSet = 0;
	}

	/*
	 * Set up all the event sources for new events. This will cause the
	 * block time to be updated if necessary.
	 */

	tsdPtr->inTraversal = 1;
	for (sourcePtr = tsdPtr->firstEventSourcePtr; sourcePtr != NULL;
		sourcePtr = sourcePtr->nextPtr) {
	    if (sourcePtr->setupProc) {
		sourcePtr->setupProc(sourcePtr->clientData, flags);
	    }
	}
	tsdPtr->inTraversal = 0;

	if ((flags & TCL_DONT_WAIT) || tsdPtr->blockTimeSet) {
	    timePtr = &tsdPtr->blockTime;
	} else {
	    timePtr = NULL;
	}

	/*
	 * Wait for a new event or a timeout. If Tcl_WaitForEvent returns -1,
	 * we should abort Tcl_DoOneEvent.
	 */

	result = Tcl_WaitForEvent(timePtr);
	if (result < 0) {
	    result = 0;
	    break;
	}

	/*
	 * Check all the event sources for new events.
	 */

	for (sourcePtr = tsdPtr->firstEventSourcePtr; sourcePtr != NULL;
		sourcePtr = sourcePtr->nextPtr) {
	    if (sourcePtr->checkProc) {
		sourcePtr->checkProc(sourcePtr->clientData, flags);
	    }
	}

	/*
	 * Check for events queued by the notifier or event sources.
	 */

	if (Tcl_ServiceEvent(flags)) {
	    result = 1;
	    break;
	}

	/*
	 * We've tried everything at this point, but nobody we know about had
	 * anything to do. Check for idle events. If none, either quit or go
	 * back to the top and try again.
	 */

    idleEvents:
	if (flags & TCL_IDLE_EVENTS) {
	    if (TclServiceIdle()) {
		result = 1;
		break;
	    }
	}
	if (flags & TCL_DONT_WAIT) {
	    break;
	}

	/*
	 * If Tcl_WaitForEvent has returned 1, indicating that one system
	 * event has been dispatched (and thus that some Tcl code might have
	 * been indirectly executed), we break out of the loop. We do this to
	 * give VwaitCmd for instance a chance to check if that system event
	 * had the side effect of changing the variable (so the vwait can
	 * return and unwind properly).
	 *
	 * NB: We will process idle events if any first, because otherwise we
	 *     might never do the idle events if the notifier always gets
	 *     system events.
	 */

	if (result) {
	    break;
	}
    }

    tsdPtr->serviceMode = oldMode;
    return result;
}

/*
 *----------------------------------------------------------------------
 *
 * Tcl_ServiceAll --
 *
 *	This routine checks all of the event sources, processes events that
 *	are on the Tcl event queue, and then calls the any idle handlers.
 *	Platform specific notifier callbacks that generate events should call
 *	this routine before returning to the system in order to ensure that
 *	Tcl gets a chance to process the new events.
 *
 * Results:
 *	Returns 1 if an event or idle handler was invoked, else 0.
 *
 * Side effects:
 *	Anything that an event or idle handler may do.
 *
 *----------------------------------------------------------------------
 */

int
Tcl_ServiceAll(void)
{
    int result = 0;
    EventSource *sourcePtr;
    ThreadSpecificData *tsdPtr = TCL_TSD_INIT(&dataKey);

    if (tsdPtr->serviceMode == TCL_SERVICE_NONE) {
	return result;
    }

    /*
     * We need to turn off event servicing like we to in Tcl_DoOneEvent, to
     * avoid recursive calls.
     */

    tsdPtr->serviceMode = TCL_SERVICE_NONE;

    /*
     * Check async handlers first.
     */

    if (Tcl_AsyncReady()) {
	(void) Tcl_AsyncInvoke(NULL, 0);
    }

    /*
     * Make a single pass through all event sources, queued events, and idle
     * handlers. Note that we wait to update the notifier timer until the end
     * so we can avoid multiple changes.
     */

    tsdPtr->inTraversal = 1;
    tsdPtr->blockTimeSet = 0;

    for (sourcePtr = tsdPtr->firstEventSourcePtr; sourcePtr != NULL;
	    sourcePtr = sourcePtr->nextPtr) {
	if (sourcePtr->setupProc) {
	    sourcePtr->setupProc(sourcePtr->clientData, TCL_ALL_EVENTS);
	}
    }
    for (sourcePtr = tsdPtr->firstEventSourcePtr; sourcePtr != NULL;
	    sourcePtr = sourcePtr->nextPtr) {
	if (sourcePtr->checkProc) {
	    sourcePtr->checkProc(sourcePtr->clientData, TCL_ALL_EVENTS);
	}
    }

    while (Tcl_ServiceEvent(0)) {
	result = 1;
    }
    if (TclServiceIdle()) {
	result = 1;
    }

    if (!tsdPtr->blockTimeSet) {
	Tcl_SetTimer(NULL);
    } else {
	Tcl_SetTimer(&tsdPtr->blockTime);
    }
    tsdPtr->inTraversal = 0;
    tsdPtr->serviceMode = TCL_SERVICE_ALL;
    return result;
}

/*
 *----------------------------------------------------------------------
 *
 * Tcl_ThreadAlert --
 *
 *	This function wakes up the notifier associated with the specified
 *	thread (if there is one).
 *
 * Results:
 *	None.
 *
 * Side effects:
 *	None.
 *
 *----------------------------------------------------------------------
 */

void
Tcl_ThreadAlert(
    Tcl_ThreadId threadId)	/* Identifier for thread to use. */
{
    ThreadSpecificData *tsdPtr;

    /*
     * Find the notifier associated with the specified thread. Note that we
     * need to hold the listLock while calling Tcl_AlertNotifier to avoid a
     * race condition where the specified thread might destroy its notifier.
     */

    Tcl_MutexLock(&listLock);
    for (tsdPtr = firstNotifierPtr; tsdPtr; tsdPtr = tsdPtr->nextPtr) {
	if (tsdPtr->threadId == threadId) {
	    Tcl_AlertNotifier(tsdPtr->clientData);
	    break;
	}
    }
    Tcl_MutexUnlock(&listLock);
}

/*
 * Local Variables:
 * mode: c
 * c-basic-offset: 4
 * fill-column: 78
 * End:
 */<|MERGE_RESOLUTION|>--- conflicted
+++ resolved
@@ -280,11 +280,7 @@
 				 * checkProc. */
 {
     ThreadSpecificData *tsdPtr = TCL_TSD_INIT(&dataKey);
-<<<<<<< HEAD
-    EventSource *sourcePtr = Tcl_Alloc(sizeof(EventSource));
-=======
-    EventSource *sourcePtr = (EventSource *)ckalloc(sizeof(EventSource));
->>>>>>> 52e543c5
+    EventSource *sourcePtr = (EventSource *)Tcl_Alloc(sizeof(EventSource));
 
     sourcePtr->setupProc = setupProc;
     sourcePtr->checkProc = checkProc;
