--- conflicted
+++ resolved
@@ -314,11 +314,7 @@
 				 * checkProc. */
 {
     ThreadSpecificData *tsdPtr = TCL_TSD_INIT(&dataKey);
-<<<<<<< HEAD
-    EventSource *sourcePtr = (EventSource *)Tcl_Alloc(sizeof(EventSource));
-=======
-    EventSource *sourcePtr = (EventSource *) ckalloc(sizeof(EventSource));
->>>>>>> 743881d3
+    EventSource *sourcePtr = (EventSource *) Tcl_Alloc(sizeof(EventSource));
 
     sourcePtr->setupProc = setupProc;
     sourcePtr->checkProc = checkProc;
