# tclTomMath.decls --
#
#	This file contains the declarations for the functions in 'libtommath'
#	that are contained within the Tcl library.  This file is used to
#	generate the 'tclTomMathDecls.h' and 'tclStubInit.c' files.
#
# If you edit this file, advance the revision number (and the epoch
# if the new stubs are not backward compatible) in tclTomMathDecls.h
#
# Copyright (c) 2005 by Kevin B. Kenny.  All rights reserved.
#
# See the file "license.terms" for information on usage and redistribution
# of this file, and for a DISCLAIMER OF ALL WARRANTIES.

library tcl

# Define the unsupported generic interfaces.

interface tclTomMath
# hooks {tclTomMathInt}
scspec TCLAPI

# Declare each of the functions in the Tcl tommath interface

declare 0 {
    int TclBN_epoch(void)
}
declare 1 {
    int TclBN_revision(void)
}

declare 2 {
    int TclBN_mp_add(const mp_int *a, const mp_int *b, mp_int *c)
}
declare 3 {
    int TclBN_mp_add_d(const mp_int *a, mp_digit b, mp_int *c)
}
declare 4 {
    int TclBN_mp_and(const mp_int *a, const mp_int *b, mp_int *c)
}
declare 5 {
    void TclBN_mp_clamp(mp_int *a)
}
declare 6 {
    void TclBN_mp_clear(mp_int *a)
}
declare 7 {
    void TclBN_mp_clear_multi(mp_int *a, ...)
}
declare 8 {
    int TclBN_mp_cmp(const mp_int *a, const mp_int *b)
}
declare 9 {
    int TclBN_mp_cmp_d(const mp_int *a, mp_digit b)
}
declare 10 {
    int TclBN_mp_cmp_mag(const mp_int *a, const mp_int *b)
}
declare 11 {
    int TclBN_mp_copy(const mp_int *a, mp_int *b)
}
declare 12 {
    int TclBN_mp_count_bits(const mp_int *a)
}
declare 13 {
    int TclBN_mp_div(const mp_int *a, const mp_int *b, mp_int *q, mp_int *r)
}
declare 14 {
    int TclBN_mp_div_d(const mp_int *a, mp_digit b, mp_int *q, mp_digit *r)
}
declare 15 {
    int TclBN_mp_div_2(const mp_int *a, mp_int *q)
}
declare 16 {
    int TclBN_mp_div_2d(const mp_int *a, int b, mp_int *q, mp_int *r)
}
declare 17 {
    int TclBN_mp_div_3(const mp_int *a, mp_int *q, mp_digit *r)
}
declare 18 {
    void TclBN_mp_exch(mp_int *a, mp_int *b)
}
declare 19 {
    int TclBN_mp_expt_d(const mp_int *a, mp_digit b, mp_int *c)
}
declare 20 {
    int TclBN_mp_grow(mp_int *a, int size)
}
declare 21 {
    int TclBN_mp_init(mp_int *a)
}
declare 22 {
    int TclBN_mp_init_copy(mp_int *a, const mp_int *b)
}
declare 23 {
    int TclBN_mp_init_multi(mp_int *a, ...)
}
declare 24 {
    int TclBN_mp_init_set(mp_int *a, mp_digit b)
}
declare 25 {
    int TclBN_mp_init_size(mp_int *a, int size)
}
declare 26 {
    int TclBN_mp_lshd(mp_int *a, int shift)
}
declare 27 {
    int TclBN_mp_mod(const mp_int *a, const mp_int *b, mp_int *r)
}
declare 28 {
    int TclBN_mp_mod_2d(const mp_int *a, int b, mp_int *r)
}
declare 29 {
    int TclBN_mp_mul(const mp_int *a, const mp_int *b, mp_int *p)
}
declare 30 {
    int TclBN_mp_mul_d(const mp_int *a, mp_digit b, mp_int *p)
}
declare 31 {
    int TclBN_mp_mul_2(const mp_int *a, mp_int *p)
}
declare 32 {
    int TclBN_mp_mul_2d(const mp_int *a, int d, mp_int *p)
}
declare 33 {
    int TclBN_mp_neg(const mp_int *a, mp_int *b)
}
declare 34 {
    int TclBN_mp_or(const mp_int *a, const mp_int *b, mp_int *c)
}
declare 35 {
    int TclBN_mp_radix_size(const mp_int *a, int radix, int *size)
}
declare 36 {
    int TclBN_mp_read_radix(mp_int *a, const char *str, int radix)
}
declare 37 {
    void TclBN_mp_rshd(mp_int *a, int shift)
}
declare 38 {
    int TclBN_mp_shrink(mp_int *a)
}
declare 39 {
    void TclBN_mp_set(mp_int *a, mp_digit b)
}
declare 40 {
    int TclBN_mp_sqr(const mp_int *a, mp_int *b)
}
declare 41 {
    int TclBN_mp_sqrt(const mp_int *a, mp_int *b)
}
declare 42 {
    int TclBN_mp_sub(const mp_int *a, const mp_int *b, mp_int *c)
}
declare 43 {
    int TclBN_mp_sub_d(const mp_int *a, mp_digit b, mp_int *c)
}
declare 44 {
    int TclBN_mp_to_unsigned_bin(const mp_int *a, unsigned char *b)
}
declare 45 {
    int TclBN_mp_to_unsigned_bin_n(const mp_int *a, unsigned char *b,
	    unsigned long *outlen)
}
declare 46 {
    int TclBN_mp_toradix_n(const mp_int *a, char *str, int radix, int maxlen)
}
declare 47 {
    int TclBN_mp_unsigned_bin_size(const mp_int *a)
}
declare 48 {
    int TclBN_mp_xor(const mp_int *a, const mp_int *b, mp_int *c)
}
declare 49 {
    void TclBN_mp_zero(mp_int *a)
}

# internal routines to libtommath - should not be called but must be
# exported to accommodate the "tommath" extension

declare 50 {
    void TclBN_reverse(unsigned char *s, int len)
}
declare 51 {
    int TclBN_fast_s_mp_mul_digs(const mp_int *a, const mp_int *b, mp_int *c, int digs)
}
declare 52 {
    int TclBN_fast_s_mp_sqr(const mp_int *a, mp_int *b)
}
declare 53 {
    int TclBN_mp_karatsuba_mul(const mp_int *a, const mp_int *b, mp_int *c)
}
declare 54 {
    int TclBN_mp_karatsuba_sqr(const mp_int *a, mp_int *b)
}
declare 55 {
    int TclBN_mp_toom_mul(const mp_int *a, const mp_int *b, mp_int *c)
}
declare 56 {
    int TclBN_mp_toom_sqr(const mp_int *a, mp_int *b)
}
declare 57 {
    int TclBN_s_mp_add(const mp_int *a, const mp_int *b, mp_int *c)
}
declare 58 {
    int TclBN_s_mp_mul_digs(const mp_int *a, const mp_int *b, mp_int *c, int digs)
}
declare 59 {
    int TclBN_s_mp_sqr(const mp_int *a, mp_int *b)
}
declare 60 {
    int TclBN_s_mp_sub(const mp_int *a, const mp_int *b, mp_int *c)
}
declare 61 {
    int TclBN_mp_init_set_int(mp_int *a, unsigned long i)
}
declare 62 {
    int TclBN_mp_set_int(mp_int *a, unsigned long i)
}
declare 63 {
    int TclBN_mp_cnt_lsb(const mp_int *a)
}

<<<<<<< HEAD
# Removed in Tcl 9.0
#declare 64 {
#    void TclBNInitBignumFromLong(mp_int *bignum, long initVal)
#}
# Removed in Tcl 9.0
#declare 65 {
#    void TclBNInitBignumFromWideInt(mp_int *bignum, Tcl_WideInt initVal)
#}
# Removed in Tcl 9.0
=======
# Formerly internal API to allow initialisation of bignums without knowing the
# typedefs of how a bignum works internally.
# Removed in 9.0
#declare 64 {
#    void TclBNInitBignumFromLong(mp_int *bignum, long initVal)
#}
# Removed in 9.0
#declare 65 {
#    void TclBNInitBignumFromWideInt(mp_int *bignum, Tcl_WideInt initVal)
#}
# Removed in 9.0
>>>>>>> ab6e6944
#declare 66 {
#    void TclBNInitBignumFromWideUInt(mp_int *bignum, Tcl_WideUInt initVal)
#}

# Added in libtommath 1.0
declare 67 {
    int TclBN_mp_expt_d_ex(const mp_int *a, mp_digit b, mp_int *c, int fast)
}
# Added in libtommath 1.0.1
declare 68 {
    int TclBN_mp_set_long_long(mp_int *a, Tcl_WideUInt i)
}
declare 69 {
    Tcl_WideUInt TclBN_mp_get_long_long(const mp_int *a)
}
declare 70 {
    int TclBN_mp_set_long(mp_int *a, unsigned long i)
}
declare 71 {
    unsigned long TclBN_mp_get_long(const mp_int *a)
}

# Local Variables:
# mode: tcl
# End:<|MERGE_RESOLUTION|>--- conflicted
+++ resolved
@@ -221,17 +221,6 @@
     int TclBN_mp_cnt_lsb(const mp_int *a)
 }
 
-<<<<<<< HEAD
-# Removed in Tcl 9.0
-#declare 64 {
-#    void TclBNInitBignumFromLong(mp_int *bignum, long initVal)
-#}
-# Removed in Tcl 9.0
-#declare 65 {
-#    void TclBNInitBignumFromWideInt(mp_int *bignum, Tcl_WideInt initVal)
-#}
-# Removed in Tcl 9.0
-=======
 # Formerly internal API to allow initialisation of bignums without knowing the
 # typedefs of how a bignum works internally.
 # Removed in 9.0
@@ -243,7 +232,6 @@
 #    void TclBNInitBignumFromWideInt(mp_int *bignum, Tcl_WideInt initVal)
 #}
 # Removed in 9.0
->>>>>>> ab6e6944
 #declare 66 {
 #    void TclBNInitBignumFromWideUInt(mp_int *bignum, Tcl_WideUInt initVal)
 #}
