# tclTomMath.decls --
#
#	This file contains the declarations for the functions in 'libtommath'
#	that are contained within the Tcl library.  This file is used to
#	generate the 'tclTomMathDecls.h' and 'tclStubInit.c' files.
#
# If you edit this file, advance the revision number (and the epoch
# if the new stubs are not backward compatible) in tclTomMathDecls.h
#
# Copyright (c) 2005 by Kevin B. Kenny.  All rights reserved.
#
# See the file "license.terms" for information on usage and redistribution
# of this file, and for a DISCLAIMER OF ALL WARRANTIES.

library tcl

# Define the unsupported generic interfaces.

interface tclTomMath
# hooks {tclTomMathInt}
scspec EXTERN

# Declare each of the functions in the Tcl tommath interface

declare 0 {
    int MP_WUR TclBN_epoch(void)
}
declare 1 {
    int MP_WUR TclBN_revision(void)
}

declare 2 {
    mp_err MP_WUR TclBN_mp_add(const mp_int *a, const mp_int *b, mp_int *c)
}
declare 3 {
    mp_err MP_WUR TclBN_mp_add_d(const mp_int *a, unsigned int b, mp_int *c)
}
declare 4 {
    mp_err MP_WUR TclBN_mp_and(const mp_int *a, const mp_int *b, mp_int *c)
}
declare 5 {
    void TclBN_mp_clamp(mp_int *a)
}
declare 6 {
    void TclBN_mp_clear(mp_int *a)
}
declare 7 {
    void TclBN_mp_clear_multi(mp_int *a, ...)
}
declare 8 {
    mp_ord MP_WUR TclBN_mp_cmp(const mp_int *a, const mp_int *b)
}
declare 9 {
    mp_ord MP_WUR TclBN_mp_cmp_d(const mp_int *a, unsigned int b)
}
declare 10 {
    mp_ord MP_WUR TclBN_mp_cmp_mag(const mp_int *a, const mp_int *b)
}
declare 11 {
    mp_err MP_WUR TclBN_mp_copy(const mp_int *a, mp_int *b)
}
declare 12 {
    int MP_WUR TclBN_mp_count_bits(const mp_int *a)
}
declare 13 {
    mp_err MP_WUR TclBN_mp_div(const mp_int *a, const mp_int *b, mp_int *q, mp_int *r)
}
declare 14 {
    mp_err MP_WUR TclBN_mp_div_d(const mp_int *a, unsigned int b, mp_int *q, unsigned int *r)
}
declare 15 {
    mp_err MP_WUR TclBN_mp_div_2(const mp_int *a, mp_int *q)
}
declare 16 {
    mp_err MP_WUR TclBN_mp_div_2d(const mp_int *a, int b, mp_int *q, mp_int *r)
}
declare 17 {deprecated {is private function in libtommath}} {
    mp_err MP_WUR TclBN_mp_div_3(const mp_int *a, mp_int *q, unsigned int *r)
}
declare 18 {
    void TclBN_mp_exch(mp_int *a, mp_int *b)
}
declare 19 {
    mp_err MP_WUR TclBN_mp_expt_u32(const mp_int *a, unsigned int b, mp_int *c)
}
declare 20 {
    mp_err MP_WUR TclBN_mp_grow(mp_int *a, int size)
}
declare 21 {
    mp_err MP_WUR TclBN_mp_init(mp_int *a)
}
declare 22 {
    mp_err MP_WUR TclBN_mp_init_copy(mp_int *a, const mp_int *b)
}
declare 23 {
    mp_err MP_WUR TclBN_mp_init_multi(mp_int *a, ...)
}
declare 24 {
    mp_err MP_WUR TclBN_mp_init_set(mp_int *a, unsigned int b)
}
declare 25 {
    mp_err MP_WUR TclBN_mp_init_size(mp_int *a, int size)
}
declare 26 {
    mp_err MP_WUR TclBN_mp_lshd(mp_int *a, int shift)
}
declare 27 {
    mp_err MP_WUR TclBN_mp_mod(const mp_int *a, const mp_int *b, mp_int *r)
}
declare 28 {
    mp_err MP_WUR TclBN_mp_mod_2d(const mp_int *a, int b, mp_int *r)
}
declare 29 {
    mp_err MP_WUR TclBN_mp_mul(const mp_int *a, const mp_int *b, mp_int *p)
}
declare 30 {
    mp_err MP_WUR TclBN_mp_mul_d(const mp_int *a, unsigned int b, mp_int *p)
}
declare 31 {
    mp_err MP_WUR TclBN_mp_mul_2(const mp_int *a, mp_int *p)
}
declare 32 {
    mp_err MP_WUR TclBN_mp_mul_2d(const mp_int *a, int d, mp_int *p)
}
declare 33 {
    mp_err MP_WUR TclBN_mp_neg(const mp_int *a, mp_int *b)
}
declare 34 {
    mp_err MP_WUR TclBN_mp_or(const mp_int *a, const mp_int *b, mp_int *c)
}
declare 35 {
    mp_err MP_WUR TclBN_mp_radix_size(const mp_int *a, int radix, int *size)
}
declare 36 {
    mp_err MP_WUR TclBN_mp_read_radix(mp_int *a, const char *str, int radix)
}
declare 37 {
    void TclBN_mp_rshd(mp_int *a, int shift)
}
declare 38 {
    mp_err MP_WUR TclBN_mp_shrink(mp_int *a)
}
declare 39 {
    void TclBN_mp_set(mp_int *a, unsigned int b)
}
declare 40 {nostub {is private function in libtommath}} {
    mp_err MP_WUR TclBN_mp_sqr(const mp_int *a, mp_int *b)
}
declare 41 {
    mp_err MP_WUR TclBN_mp_sqrt(const mp_int *a, mp_int *b)
}
declare 42 {
    mp_err MP_WUR TclBN_mp_sub(const mp_int *a, const mp_int *b, mp_int *c)
}
declare 43 {
    mp_err MP_WUR TclBN_mp_sub_d(const mp_int *a, unsigned int b, mp_int *c)
}
declare 44 {deprecated {Use mp_to_ubin}} {
    mp_err TclBN_mp_to_unsigned_bin(const mp_int *a, unsigned char *b)
}
declare 45 {deprecated {Use mp_to_ubin}} {
    mp_err TclBN_mp_to_unsigned_bin_n(const mp_int *a, unsigned char *b,
	    unsigned long *outlen)
}
declare 46 {deprecated {Use mp_to_radix}} {
    mp_err TclBN_mp_toradix_n(const mp_int *a, char *str, int radix, int maxlen)
}
declare 47 {
    size_t TclBN_mp_ubin_size(const mp_int *a)
}
declare 48 {
    mp_err MP_WUR TclBN_mp_xor(const mp_int *a, const mp_int *b, mp_int *c)
}
declare 49 {
    void TclBN_mp_zero(mp_int *a)
}

# internal routines to libtommath - should not be called but must be
# exported to accommodate the "tommath" extension

declare 50 {deprecated {is private function in libtommath}} {
    void TclBN_reverse(unsigned char *s, int len)
}
declare 51 {deprecated {is private function in libtommath}} {
    mp_err TclBN_s_mp_mul_digs_fast(const mp_int *a, const mp_int *b, mp_int *c, int digs)
}
declare 52 {deprecated {is private function in libtommath}} {
    mp_err TclBN_s_mp_sqr_fast(const mp_int *a, mp_int *b)
}
declare 53 {deprecated {is private function in libtommath}} {
    mp_err TclBN_mp_karatsuba_mul(const mp_int *a, const mp_int *b, mp_int *c)
}
declare 54 {deprecated {is private function in libtommath}} {
    mp_err TclBN_mp_karatsuba_sqr(const mp_int *a, mp_int *b)
}
declare 55 {deprecated {is private function in libtommath}} {
    mp_err TclBN_mp_toom_mul(const mp_int *a, const mp_int *b, mp_int *c)
}
declare 56 {deprecated {is private function in libtommath}} {
    mp_err TclBN_mp_toom_sqr(const mp_int *a, mp_int *b)
}
declare 57 {deprecated {is private function in libtommath}} {
    mp_err TclBN_s_mp_add(const mp_int *a, const mp_int *b, mp_int *c)
}
declare 58 {deprecated {is private function in libtommath}} {
    mp_err TclBN_s_mp_mul_digs(const mp_int *a, const mp_int *b, mp_int *c, int digs)
}
declare 59 {deprecated {is private function in libtommath}} {
    mp_err TclBN_s_mp_sqr(const mp_int *a, mp_int *b)
}
declare 60 {deprecated {is private function in libtommath}} {
    mp_err TclBN_s_mp_sub(const mp_int *a, const mp_int *b, mp_int *c)
}
declare 61 {
    mp_err MP_WUR TclBN_mp_init_ul(mp_int *a, unsigned long i)
}
declare 62 {
    void TclBN_mp_set_ul(mp_int *a, unsigned long i)
}
declare 63 {
    int MP_WUR TclBN_mp_cnt_lsb(const mp_int *a)
}

# Formerly internal API to allow initialisation of bignums without knowing the
# typedefs of how a bignum works internally.
declare 64 {
    int TclBNInitBignumFromLong(mp_int *bignum, long initVal)
}
<<<<<<< HEAD
declare 65 {deprecated {Use mp_init() + mp_set_i64()}} {
    void TclBNInitBignumFromWideInt(mp_int *bignum, Tcl_WideInt initVal)
}
declare 66 {deprecated {Use mp_init() + mp_set_u64()}} {
    void TclBNInitBignumFromWideUInt(mp_int *bignum, Tcl_WideUInt initVal)
=======
declare 65 {
    int TclBNInitBignumFromWideInt(mp_int *bignum, Tcl_WideInt initVal)
}
declare 66 {
    int TclBNInitBignumFromWideUInt(mp_int *bignum, Tcl_WideUInt initVal)
>>>>>>> ac7ef03d
}

# Added in libtommath 1.0
declare 67 {deprecated {Use mp_expt_u32}} {
    mp_err TclBN_mp_expt_d_ex(const mp_int *a, unsigned int b, mp_int *c, int fast)
}
# Added in libtommath 1.0.1
declare 68 {
    void TclBN_mp_set_u64(mp_int *a, uint64_t i)
}
declare 69 {
    uint64_t MP_WUR TclBN_mp_get_mag_u64(const mp_int *a)
}
declare 70 {
    mp_err MP_WUR TclBN_mp_div_l3(const mp_int *a, mp_int *q, uint64_t *r)
}
declare 70 {
    void TclBN_mp_set_ll(mp_int *a, Tcl_WideInt i)
}
declare 71 {
    unsigned long MP_WUR TclBN_mp_get_mag_ul(const mp_int *a)
}
declare 72 {
<<<<<<< HEAD
    mp_err MP_WUR TclBN_mp_div_ld(const mp_int *a, uint64_t b, mp_int *q, uint64_t *r)
=======
    void TclBN_mp_set_l(mp_int *a, long i)
>>>>>>> ac7ef03d
}

# Added in libtommath 1.1.0
declare 73 {
    mp_err MP_WUR TclBN_mp_tc_and(const mp_int *a, const mp_int *b, mp_int *c)
}
declare 74 {
    mp_err MP_WUR TclBN_mp_tc_or(const mp_int *a, const mp_int *b, mp_int *c)
}
declare 75 {
    mp_err MP_WUR TclBN_mp_tc_xor(const mp_int *a, const mp_int *b, mp_int *c)
}
declare 76 {
    mp_err MP_WUR TclBN_mp_signed_rsh(const mp_int *a, int b, mp_int *c)
}
declare 77 {deprecated {is private function in libtommath}} {
    mp_bool TclBN_mp_get_bit(const mp_int *a, unsigned int b)
}

# Added in libtommath 1.2.0
declare 78 {
    int MP_WUR TclBN_mp_to_ubin(const mp_int *a, unsigned char *buf, size_t maxlen, size_t *written)
}
declare 80 {
    int MP_WUR TclBN_mp_to_radix(const mp_int *a, char *str, size_t maxlen, size_t *written, int radix)
}


# Local Variables:
# mode: tcl
# End:<|MERGE_RESOLUTION|>--- conflicted
+++ resolved
@@ -220,25 +220,14 @@
 declare 63 {
     int MP_WUR TclBN_mp_cnt_lsb(const mp_int *a)
 }
-
-# Formerly internal API to allow initialisation of bignums without knowing the
-# typedefs of how a bignum works internally.
 declare 64 {
-    int TclBNInitBignumFromLong(mp_int *bignum, long initVal)
-}
-<<<<<<< HEAD
-declare 65 {deprecated {Use mp_init() + mp_set_i64()}} {
-    void TclBNInitBignumFromWideInt(mp_int *bignum, Tcl_WideInt initVal)
-}
-declare 66 {deprecated {Use mp_init() + mp_set_u64()}} {
-    void TclBNInitBignumFromWideUInt(mp_int *bignum, Tcl_WideUInt initVal)
-=======
+    int MP_WUR TclBN_mp_init_l(mp_int *bignum, long initVal)
+}
 declare 65 {
-    int TclBNInitBignumFromWideInt(mp_int *bignum, Tcl_WideInt initVal)
+    int MP_WUR TclBN_mp_init_i64(mp_int *bignum, int64_t initVal)
 }
 declare 66 {
-    int TclBNInitBignumFromWideUInt(mp_int *bignum, Tcl_WideUInt initVal)
->>>>>>> ac7ef03d
+    int MP_WUR TclBN_mp_init_u64(mp_int *bignum, uint64_t initVal)
 }
 
 # Added in libtommath 1.0
@@ -253,20 +242,13 @@
     uint64_t MP_WUR TclBN_mp_get_mag_u64(const mp_int *a)
 }
 declare 70 {
-    mp_err MP_WUR TclBN_mp_div_l3(const mp_int *a, mp_int *q, uint64_t *r)
-}
-declare 70 {
-    void TclBN_mp_set_ll(mp_int *a, Tcl_WideInt i)
+    void TclBN_mp_set_i64(mp_int *a, int64_t i)
 }
 declare 71 {
     unsigned long MP_WUR TclBN_mp_get_mag_ul(const mp_int *a)
 }
 declare 72 {
-<<<<<<< HEAD
-    mp_err MP_WUR TclBN_mp_div_ld(const mp_int *a, uint64_t b, mp_int *q, uint64_t *r)
-=======
     void TclBN_mp_set_l(mp_int *a, long i)
->>>>>>> ac7ef03d
 }
 
 # Added in libtommath 1.1.0
@@ -290,6 +272,9 @@
 declare 78 {
     int MP_WUR TclBN_mp_to_ubin(const mp_int *a, unsigned char *buf, size_t maxlen, size_t *written)
 }
+declare 79 {
+    mp_err MP_WUR TclBN_mp_div_ld(const mp_int *a, uint64_t b, mp_int *q, uint64_t *r)
+}
 declare 80 {
     int MP_WUR TclBN_mp_to_radix(const mp_int *a, char *str, size_t maxlen, size_t *written, int radix)
 }
