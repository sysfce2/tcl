--- conflicted
+++ resolved
@@ -155,7 +155,6 @@
 declare 43 {
     mp_err MP_WUR TclBN_mp_sub_d(const mp_int *a, mp_digit b, mp_int *c)
 }
-<<<<<<< HEAD
 # Removed in 9.0
 #declare 44 {
 #    mp_err TclBN_mp_to_unsigned_bin(const mp_int *a, unsigned char *b)
@@ -169,25 +168,9 @@
 #declare 46 {
 #    mp_err TclBN_mp_toradix_n(const mp_int *a, char *str, int radix, int maxlen)
 #}
-# Removed in 9.0
-#declare 47 {deprecated {Use mp_ubin_size}} {
-#    int TclBN_mp_unsigned_bin_size(const mp_int *a)
-#}
-=======
-declare 44 {deprecated {Use mp_to_ubin}} {
-    mp_err TclBN_mp_to_unsigned_bin(const mp_int *a, unsigned char *b)
-}
-declare 45 {deprecated {Use mp_to_ubin}} {
-    mp_err TclBN_mp_to_unsigned_bin_n(const mp_int *a, unsigned char *b,
-	    unsigned long *outlen)
-}
-declare 46 {deprecated {Use mp_to_radix}} {
-    mp_err TclBN_mp_toradix_n(const mp_int *a, char *str, int radix, int maxlen)
-}
 declare 47 {
-    size_t TclBN_mp_ubin_size(const mp_int *a)
-}
->>>>>>> e22b6eb9
+    size_t MP_WUR TclBN_mp_ubin_size(const mp_int *a)
+}
 declare 48 {
     mp_err MP_WUR TclBN_mp_xor(const mp_int *a, const mp_int *b, mp_int *c)
 }
