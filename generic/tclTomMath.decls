--- conflicted
+++ resolved
@@ -222,7 +222,6 @@
 }
 
 # Added in libtommath 1.1.0
-<<<<<<< HEAD
 # No longer in use: replaced by mp_and()
 #declare 73 {
 #    int TclBN_mp_tc_and(const mp_int *a, const mp_int *b, mp_int *c)
@@ -235,17 +234,6 @@
 #declare 75 {
 #    int TclBN_mp_tc_xor(const mp_int *a, const mp_int *b, mp_int *c)
 #}
-=======
-declare 73 {
-    mp_err MP_WUR TclBN_mp_tc_and(const mp_int *a, const mp_int *b, mp_int *c)
-}
-declare 74 {
-    mp_err MP_WUR TclBN_mp_tc_or(const mp_int *a, const mp_int *b, mp_int *c)
-}
-declare 75 {
-    mp_err MP_WUR TclBN_mp_tc_xor(const mp_int *a, const mp_int *b, mp_int *c)
-}
->>>>>>> dce38876
 declare 76 {
     mp_err MP_WUR TclBN_mp_signed_rsh(const mp_int *a, int b, mp_int *c)
 }
