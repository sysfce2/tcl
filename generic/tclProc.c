/*
 * tclProc.c --
 *
 *	This file contains routines that implement Tcl procedures, including
 *	the "proc" and "uplevel" commands.
 *
 * Copyright © 1987-1993 The Regents of the University of California.
 * Copyright © 1994-1998 Sun Microsystems, Inc.
 * Copyright © 2004-2006 Miguel Sofer
 * Copyright © 2007 Daniel A. Steffen <das@users.sourceforge.net>
 *
 * See the file "license.terms" for information on usage and redistribution of
 * this file, and for a DISCLAIMER OF ALL WARRANTIES.
 */

#include "tclInt.h"
#include "tclCompile.h"
#include <assert.h>

/*
 * Variables that are part of the [apply] command implementation and which
 * have to be passed to the other side of the NRE call.
 */

typedef struct {
    Command cmd;
    ExtraFrameInfo efi;
} ApplyExtraData;

/*
 * Prototypes for static functions in this file
 */

static void		DupLambdaInternalRep(Tcl_Obj *objPtr,
			    Tcl_Obj *copyPtr);
static void		FreeLambdaInternalRep(Tcl_Obj *objPtr);
static int		InitArgsAndLocals(Tcl_Interp *interp, int skip);
static void		InitResolvedLocals(Tcl_Interp *interp,
			    ByteCode *codePtr, Var *defPtr,
			    Namespace *nsPtr);
static void		InitLocalCache(Proc *procPtr);
static void		ProcBodyDup(Tcl_Obj *srcPtr, Tcl_Obj *dupPtr);
static void		ProcBodyFree(Tcl_Obj *objPtr);
static int		ProcWrongNumArgs(Tcl_Interp *interp, int skip);
static void		MakeProcError(Tcl_Interp *interp,
			    Tcl_Obj *procNameObj);
static void		MakeLambdaError(Tcl_Interp *interp,
			    Tcl_Obj *procNameObj);
static int		SetLambdaFromAny(Tcl_Interp *interp, Tcl_Obj *objPtr);

static Tcl_NRPostProc ApplyNR2;
static Tcl_NRPostProc InterpProcNR2;
static Tcl_NRPostProc Uplevel_Callback;

/*
 * The ProcBodyObjType type
 */

const Tcl_ObjType tclProcBodyType = {
    "procbody",			/* name for this type */
    ProcBodyFree,		/* FreeInternalRep function */
    ProcBodyDup,		/* DupInternalRep function */
    NULL,			/* UpdateString function; Tcl_GetString and
				 * Tcl_GetStringFromObj should panic
				 * instead. */
    NULL			/* SetFromAny function; Tcl_ConvertToType
				 * should panic instead. */
};

#define ProcSetIntRep(objPtr, procPtr)					\
    do {								\
	Tcl_ObjInternalRep ir;						\
	(procPtr)->refCount++;						\
	ir.twoPtrValue.ptr1 = (procPtr);				\
	ir.twoPtrValue.ptr2 = NULL;					\
	Tcl_StoreInternalRep((objPtr), &tclProcBodyType, &ir);		\
    } while (0)

#define ProcGetIntRep(objPtr, procPtr)					\
    do {								\
	const Tcl_ObjInternalRep *irPtr;					\
	irPtr = TclFetchInternalRep((objPtr), &tclProcBodyType);		\
	(procPtr) = irPtr ? (Proc *)irPtr->twoPtrValue.ptr1 : NULL;		\
    } while (0)

/*
 * The [upvar]/[uplevel] level reference type. Uses the wideValue field
 * to remember the integer value of a parsed #<integer> format.
 *
 * Uses the default behaviour throughout, and never disposes of the string
 * rep; it's just a cache type.
 */

static const Tcl_ObjType levelReferenceType = {
    "levelReference",
    NULL, NULL, NULL, NULL
};

/*
 * The type of lambdas. Note that every lambda will *always* have a string
 * representation.
 *
 * Internally, ptr1 is a pointer to a Proc instance that is not bound to a
 * command name, and ptr2 is a pointer to the namespace that the Proc instance
 * will execute within. IF YOU CHANGE THIS, CHECK IN tclDisassemble.c TOO.
 */

static const Tcl_ObjType lambdaType = {
    "lambdaExpr",		/* name */
    FreeLambdaInternalRep,	/* freeIntRepProc */
    DupLambdaInternalRep,	/* dupIntRepProc */
    NULL,			/* updateStringProc */
    SetLambdaFromAny		/* setFromAnyProc */
};

#define LambdaSetIntRep(objPtr, procPtr, nsObjPtr)			\
    do {								\
	Tcl_ObjInternalRep ir;						\
	ir.twoPtrValue.ptr1 = (procPtr);				\
	ir.twoPtrValue.ptr2 = (nsObjPtr);				\
	Tcl_IncrRefCount((nsObjPtr));					\
	Tcl_StoreInternalRep((objPtr), &lambdaType, &ir);			\
    } while (0)

#define LambdaGetIntRep(objPtr, procPtr, nsObjPtr)			\
    do {								\
	const Tcl_ObjInternalRep *irPtr;					\
	irPtr = TclFetchInternalRep((objPtr), &lambdaType);			\
	(procPtr) = irPtr ? (Proc *)irPtr->twoPtrValue.ptr1 : NULL;		\
	(nsObjPtr) = irPtr ? (Tcl_Obj *)irPtr->twoPtrValue.ptr2 : NULL;		\
    } while (0)


/*
 *----------------------------------------------------------------------
 *
 * Tcl_ProcObjCmd --
 *
 *	This object-based function is invoked to process the "proc" Tcl
 *	command. See the user documentation for details on what it does.
 *
 * Results:
 *	A standard Tcl object result value.
 *
 * Side effects:
 *	A new procedure gets created.
 *
 *----------------------------------------------------------------------
 */

int
Tcl_ProcObjCmd(
    TCL_UNUSED(void *),
    Tcl_Interp *interp,		/* Current interpreter. */
    size_t objc,			/* Number of arguments. */
    Tcl_Obj *const objv[])	/* Argument objects. */
{
    Interp *iPtr = (Interp *) interp;
    Proc *procPtr;
    const char *procName;
    const char *simpleName, *procArgs, *procBody;
    Namespace *nsPtr, *altNsPtr, *cxtNsPtr;
    Tcl_Command cmd;

    if (objc != 4) {
	Tcl_WrongNumArgs(interp, 1, objv, "name args body");
	return TCL_ERROR;
    }

    /*
     * Determine the namespace where the procedure should reside. Unless the
     * command name includes namespace qualifiers, this will be the current
     * namespace.
     */

    procName = TclGetString(objv[1]);
    TclGetNamespaceForQualName(interp, procName, NULL, 0,
	    &nsPtr, &altNsPtr, &cxtNsPtr, &simpleName);

    if (nsPtr == NULL) {
	Tcl_SetObjResult(interp, Tcl_ObjPrintf(
		"can't create procedure \"%s\": unknown namespace",
		procName));
	Tcl_SetErrorCode(interp, "TCL", "VALUE", "COMMAND", NULL);
	return TCL_ERROR;
    }
    if (simpleName == NULL) {
	Tcl_SetObjResult(interp, Tcl_ObjPrintf(
		"can't create procedure \"%s\": bad procedure name",
		procName));
	Tcl_SetErrorCode(interp, "TCL", "VALUE", "COMMAND", NULL);
	return TCL_ERROR;
    }

    /*
     * Create the data structure to represent the procedure.
     */

    if (TclCreateProc(interp, /*ignored nsPtr*/ NULL, simpleName, objv[2],
	    objv[3], &procPtr) != TCL_OK) {
	Tcl_AddErrorInfo(interp, "\n    (creating proc \"");
	Tcl_AddErrorInfo(interp, simpleName);
	Tcl_AddErrorInfo(interp, "\")");
	return TCL_ERROR;
    }

    cmd = TclNRCreateCommandInNs(interp, simpleName, (Tcl_Namespace *) nsPtr,
	TclObjInterpProc2, TclNRInterpProc, procPtr, TclProcDeleteProc);

    /*
     * Now initialize the new procedure's cmdPtr field. This will be used
     * later when the procedure is called to determine what namespace the
     * procedure will run in. This will be different than the current
     * namespace if the proc was renamed into a different namespace.
     */

    procPtr->cmdPtr = (Command *) cmd;

    /*
     * TIP #280: Remember the line the procedure body is starting on. In a
     * bytecode context we ask the engine to provide us with the necessary
     * information. This is for the initialization of the byte code compiler
     * when the body is used for the first time.
     *
     * This code is nearly identical to the #280 code in SetLambdaFromAny, see
     * this file. The differences are the different index of the body in the
     * line array of the context, and the lambda code requires some special
     * processing. Find a way to factor the common elements into a single
     * function.
     */

    if (iPtr->cmdFramePtr) {
	CmdFrame *contextPtr = (CmdFrame *)TclStackAlloc(interp, sizeof(CmdFrame));

	*contextPtr = *iPtr->cmdFramePtr;
	if (contextPtr->type == TCL_LOCATION_BC) {
	    /*
	     * Retrieve source information from the bytecode, if possible. If
	     * the information is retrieved successfully, context.type will be
	     * TCL_LOCATION_SOURCE and the reference held by
	     * context.data.eval.path will be counted.
	     */

	    TclGetSrcInfoForPc(contextPtr);
	} else if (contextPtr->type == TCL_LOCATION_SOURCE) {
	    /*
	     * The copy into 'context' up above has created another reference
	     * to 'context.data.eval.path'; account for it.
	     */

	    Tcl_IncrRefCount(contextPtr->data.eval.path);
	}

	if (contextPtr->type == TCL_LOCATION_SOURCE) {
	    /*
	     * We can account for source location within a proc only if the
	     * proc body was not created by substitution.
	     */

	    if (contextPtr->line
		    && (contextPtr->nline >= 4) && (contextPtr->line[3] >= 0)) {
		int isNew;
		Tcl_HashEntry *hePtr;
		CmdFrame *cfPtr = (CmdFrame *)Tcl_Alloc(sizeof(CmdFrame));

		cfPtr->level = -1;
		cfPtr->type = contextPtr->type;
		cfPtr->line = (int *)Tcl_Alloc(sizeof(int));
		cfPtr->line[0] = contextPtr->line[3];
		cfPtr->nline = 1;
		cfPtr->framePtr = NULL;
		cfPtr->nextPtr = NULL;

		cfPtr->data.eval.path = contextPtr->data.eval.path;
		Tcl_IncrRefCount(cfPtr->data.eval.path);

		cfPtr->cmd = NULL;
		cfPtr->len = 0;

		hePtr = Tcl_CreateHashEntry(iPtr->linePBodyPtr,
			procPtr, &isNew);
		if (!isNew) {
		    /*
		     * Get the old command frame and release it. See also
		     * TclProcCleanupProc in this file. Currently it seems as
		     * if only the procbodytest::proc command of the testsuite
		     * is able to trigger this situation.
		     */

		    CmdFrame *cfOldPtr = (CmdFrame *)Tcl_GetHashValue(hePtr);

		    if (cfOldPtr->type == TCL_LOCATION_SOURCE) {
			Tcl_DecrRefCount(cfOldPtr->data.eval.path);
			cfOldPtr->data.eval.path = NULL;
		    }
		    Tcl_Free(cfOldPtr->line);
		    cfOldPtr->line = NULL;
		    Tcl_Free(cfOldPtr);
		}
		Tcl_SetHashValue(hePtr, cfPtr);
	    }

	    /*
	     * 'contextPtr' is going out of scope; account for the reference
	     * that it's holding to the path name.
	     */

	    Tcl_DecrRefCount(contextPtr->data.eval.path);
	    contextPtr->data.eval.path = NULL;
	}
	TclStackFree(interp, contextPtr);
    }

    /*
     * Optimize for no-op procs: if the body is not precompiled (like a TclPro
     * procbody), and the argument list is just "args" and the body is empty,
     * define a compileProc to compile a no-op.
     *
     * Notes:
     *	 - cannot be done for any argument list without having different
     *	   compiled/not-compiled behaviour in the "wrong argument #" case, or
     *	   making this code much more complicated. In any case, it doesn't
     *	   seem to make a lot of sense to verify the number of arguments we
     *	   are about to ignore ...
     *	 - could be enhanced to handle also non-empty bodies that contain only
     *	   comments; however, parsing the body will slow down the compilation
     *	   of all procs whose argument list is just _args_
     */

    if (objv[3]->typePtr == &tclProcBodyType) {
	goto done;
    }

    procArgs = TclGetString(objv[2]);

    while (*procArgs == ' ') {
	procArgs++;
    }

    if ((procArgs[0] == 'a') && (strncmp(procArgs, "args", 4) == 0)) {
	size_t numBytes;

	procArgs +=4;
	while (*procArgs != '\0') {
	    if (*procArgs != ' ') {
		goto done;
	    }
	    procArgs++;
	}

	/*
	 * The argument list is just "args"; check the body
	 */

	procBody = Tcl_GetStringFromObj(objv[3], &numBytes);
	if (TclParseAllWhiteSpace(procBody, numBytes) < numBytes) {
	    goto done;
	}

	/*
	 * The body is just spaces: link the compileProc
	 */

	((Command *) cmd)->compileProc = TclCompileNoOp;
    }

  done:
    return TCL_OK;
}

/*
 *----------------------------------------------------------------------
 *
 * TclCreateProc --
 *
 *	Creates the data associated with a Tcl procedure definition. This
 *	function knows how to handle two types of body objects: strings and
 *	procbody. Strings are the traditional (and common) value for bodies,
 *	procbody are values created by extensions that have loaded a
 *	previously compiled script.
 *
 * Results:
 *	Returns TCL_OK on success, along with a pointer to a Tcl procedure
 *	definition in procPtrPtr where the cmdPtr field is not initialised.
 *	This definition should be freed by calling TclProcCleanupProc() when
 *	it is no longer needed. Returns TCL_ERROR if anything goes wrong.
 *
 * Side effects:
 *	If anything goes wrong, this function returns an error message in the
 *	interpreter.
 *
 *----------------------------------------------------------------------
 */

int
TclCreateProc(
    Tcl_Interp *interp,		/* Interpreter containing proc. */
    TCL_UNUSED(Namespace *) /*nsPtr*/,
    const char *procName,	/* Unqualified name of this proc. */
    Tcl_Obj *argsPtr,		/* Description of arguments. */
    Tcl_Obj *bodyPtr,		/* Command body. */
    Proc **procPtrPtr)		/* Returns: pointer to proc data. */
{
    Interp *iPtr = (Interp *) interp;

    Proc *procPtr = NULL;
    size_t i, numArgs;
    CompiledLocal *localPtr = NULL;
    Tcl_Obj **argArray;
    int precompiled = 0, result;

    ProcGetIntRep(bodyPtr, procPtr);
    if (procPtr != NULL) {
	/*
	 * Because the body is a TclProProcBody, the actual body is already
	 * compiled, and it is not shared with anyone else, so it's OK not to
	 * unshare it (as a matter of fact, it is bad to unshare it, because
	 * there may be no source code).
	 *
	 * We don't create and initialize a Proc structure for the procedure;
	 * rather, we use what is in the body object. We increment the ref
	 * count of the Proc struct since the command (soon to be created)
	 * will be holding a reference to it.
	 */

	procPtr->iPtr = iPtr;
	procPtr->refCount++;
	precompiled = 1;
    } else {
	/*
	 * If the procedure's body object is shared because its string value
	 * is identical to, e.g., the body of another procedure, we must
	 * create a private copy for this procedure to use. Such sharing of
	 * procedure bodies is rare but can cause problems. A procedure body
	 * is compiled in a context that includes the number of "slots"
	 * allocated by the compiler for local variables. There is a local
	 * variable slot for each formal parameter (the
	 * "procPtr->numCompiledLocals = numArgs" assignment below). This
	 * means that the same code can not be shared by two procedures that
	 * have a different number of arguments, even if their bodies are
	 * identical. Note that we don't use Tcl_DuplicateObj since we would
	 * not want any bytecode internal representation.
	 */

	if (Tcl_IsShared(bodyPtr)) {
	    const char *bytes;
	    size_t length;
	    Tcl_Obj *sharedBodyPtr = bodyPtr;

	    bytes = Tcl_GetStringFromObj(bodyPtr, &length);
	    bodyPtr = Tcl_NewStringObj(bytes, length);

	    /*
	     * TIP #280.
	     * Ensure that the continuation line data for the original body is
	     * not lost and applies to the new body as well.
	     */

	    TclContinuationsCopy(bodyPtr, sharedBodyPtr);
	}

	/*
	 * Create and initialize a Proc structure for the procedure. We
	 * increment the ref count of the procedure's body object since there
	 * will be a reference to it in the Proc structure.
	 */

	Tcl_IncrRefCount(bodyPtr);

	procPtr = (Proc *)Tcl_Alloc(sizeof(Proc));
	procPtr->iPtr = iPtr;
	procPtr->refCount = 1;
	procPtr->bodyPtr = bodyPtr;
	procPtr->numArgs = 0;	/* Actual argument count is set below. */
	procPtr->numCompiledLocals = 0;
	procPtr->firstLocalPtr = NULL;
	procPtr->lastLocalPtr = NULL;
    }

    /*
     * Break up the argument list into argument specifiers, then process each
     * argument specifier. If the body is precompiled, processing is limited
     * to checking that the parsed argument is consistent with the one stored
     * in the Proc.
     */

    result = TclListObjGetElementsM(interp , argsPtr ,&numArgs ,&argArray);
    if (result != TCL_OK) {
	goto procError;
    }

    if (precompiled) {
	if (numArgs > procPtr->numArgs) {
	    Tcl_SetObjResult(interp, Tcl_ObjPrintf(
		    "procedure \"%s\": arg list contains %" TCL_Z_MODIFIER "u entries, "
		    "precompiled header expects %" TCL_Z_MODIFIER "u", procName, numArgs,
		    procPtr->numArgs));
	    Tcl_SetErrorCode(interp, "TCL", "OPERATION", "PROC",
		    "BYTECODELIES", NULL);
	    goto procError;
	}
	localPtr = procPtr->firstLocalPtr;
    } else {
	procPtr->numArgs = numArgs;
	procPtr->numCompiledLocals = numArgs;
    }

    for (i = 0; i < numArgs; i++) {
	const char *argname, *argnamei, *argnamelast;
	size_t fieldCount, nameLength;
	Tcl_Obj **fieldValues;

	/*
	 * Now divide the specifier up into name and default.
	 */

	result = TclListObjGetElementsM(interp, argArray[i], &fieldCount,
		&fieldValues);
	if (result != TCL_OK) {
	    goto procError;
	}
	if (fieldCount > 2) {
	    Tcl_Obj *errorObj = Tcl_NewStringObj(
		"too many fields in argument specifier \"", -1);
	    Tcl_AppendObjToObj(errorObj, argArray[i]);
	    Tcl_AppendToObj(errorObj, "\"", -1);
	    Tcl_SetObjResult(interp, errorObj);
	    Tcl_SetErrorCode(interp, "TCL", "OPERATION", "PROC",
		    "FORMALARGUMENTFORMAT", NULL);
	    goto procError;
	}
	if ((fieldCount == 0) || (Tcl_GetCharLength(fieldValues[0]) == 0)) {
	    Tcl_SetObjResult(interp, Tcl_NewStringObj(
		    "argument with no name", -1));
	    Tcl_SetErrorCode(interp, "TCL", "OPERATION", "PROC",
		    "FORMALARGUMENTFORMAT", NULL);
	    goto procError;
	}

	argname = Tcl_GetStringFromObj(fieldValues[0], &nameLength);

	/*
	 * Check that the formal parameter name is a scalar.
	 */

	argnamei = argname;
	argnamelast = (nameLength > 0) ? (argname + nameLength - 1) : argname;
	while (argnamei < argnamelast) {
	    if (*argnamei == '(') {
		if (*argnamelast == ')') { /* We have an array element. */
		    Tcl_SetObjResult(interp, Tcl_ObjPrintf(
			    "formal parameter \"%s\" is an array element",
			    TclGetString(fieldValues[0])));
		    Tcl_SetErrorCode(interp, "TCL", "OPERATION", "PROC",
			    "FORMALARGUMENTFORMAT", NULL);
		    goto procError;
		}
	    } else if (*argnamei == ':' && *(argnamei+1) == ':') {
		Tcl_Obj *errorObj = Tcl_NewStringObj(
		    "formal parameter \"", -1);
		Tcl_AppendObjToObj(errorObj, fieldValues[0]);
		Tcl_AppendToObj(errorObj, "\" is not a simple name", -1);
		Tcl_SetObjResult(interp, errorObj);
		Tcl_SetErrorCode(interp, "TCL", "OPERATION", "PROC",
			"FORMALARGUMENTFORMAT", NULL);
		goto procError;
	    }
	    argnamei++;
	}

	if (precompiled) {
	    /*
	     * Compare the parsed argument with the stored one. Note that the
	     * only flag value that makes sense at this point is VAR_ARGUMENT
	     * (its value was kept the same as pre VarReform to simplify
	     * tbcload's processing of older byetcodes).
	     *
	     * The only other flag vlaue that is important to retrieve from
	     * precompiled procs is VAR_TEMPORARY (also unchanged). It is
	     * needed later when retrieving the variable names.
	     */

	    if ((localPtr->nameLength != nameLength)
		    || (memcmp(localPtr->name, argname, nameLength) != 0)
		    || (localPtr->frameIndex != i)
		    || !(localPtr->flags & VAR_ARGUMENT)
		    || (localPtr->defValuePtr == NULL && fieldCount == 2)
		    || (localPtr->defValuePtr != NULL && fieldCount != 2)) {
		Tcl_SetObjResult(interp, Tcl_ObjPrintf(
			"procedure \"%s\": formal parameter %" TCL_Z_MODIFIER "u is "
			"inconsistent with precompiled body", procName, i));
		Tcl_SetErrorCode(interp, "TCL", "OPERATION", "PROC",
			"BYTECODELIES", NULL);
		goto procError;
	    }

	    /*
	     * Compare the default value if any.
	     */

	    if (localPtr->defValuePtr != NULL) {
		size_t tmpLength, valueLength;
		const char *tmpPtr = Tcl_GetStringFromObj(localPtr->defValuePtr, &tmpLength);
		const char *value = Tcl_GetStringFromObj(fieldValues[1], &valueLength);

		if ((valueLength != tmpLength)
		     || memcmp(value, tmpPtr, tmpLength) != 0
		) {
		    Tcl_Obj *errorObj = Tcl_ObjPrintf(
			    "procedure \"%s\": formal parameter \"", procName);
		    Tcl_AppendObjToObj(errorObj, fieldValues[0]);
		    Tcl_AppendToObj(errorObj, "\" has "
			"default value inconsistent with precompiled body", -1);
		    Tcl_SetObjResult(interp, errorObj);
		    Tcl_SetErrorCode(interp, "TCL", "OPERATION", "PROC",
			    "BYTECODELIES", NULL);
		    goto procError;
		}
	    }
	    if ((i == numArgs - 1)
		    && (localPtr->nameLength == 4)
		    && (localPtr->name[0] == 'a')
		    && (strcmp(localPtr->name, "args") == 0)) {
		localPtr->flags |= VAR_IS_ARGS;
	    }

	    localPtr = localPtr->nextPtr;
	} else {
	    /*
	     * Allocate an entry in the runtime procedure frame's array of
	     * local variables for the argument.
	     */

	    localPtr = (CompiledLocal *)Tcl_Alloc(
		    offsetof(CompiledLocal, name) + 1U + fieldValues[0]->length);
	    if (procPtr->firstLocalPtr == NULL) {
		procPtr->firstLocalPtr = procPtr->lastLocalPtr = localPtr;
	    } else {
		procPtr->lastLocalPtr->nextPtr = localPtr;
		procPtr->lastLocalPtr = localPtr;
	    }
	    localPtr->nextPtr = NULL;
	    localPtr->nameLength = nameLength;
	    localPtr->frameIndex = i;
	    localPtr->flags = VAR_ARGUMENT;
	    localPtr->resolveInfo = NULL;

	    if (fieldCount == 2) {
		localPtr->defValuePtr = fieldValues[1];
		Tcl_IncrRefCount(localPtr->defValuePtr);
	    } else {
		localPtr->defValuePtr = NULL;
	    }
	    memcpy(localPtr->name, argname, fieldValues[0]->length + 1);
	    if ((i == numArgs - 1)
		    && (localPtr->nameLength == 4)
		    && (localPtr->name[0] == 'a')
		    && (memcmp(localPtr->name, "args", 4) == 0)) {
		localPtr->flags |= VAR_IS_ARGS;
	    }
	}
    }

    *procPtrPtr = procPtr;
    return TCL_OK;

  procError:
    if (precompiled) {
	procPtr->refCount--;
    } else {
	Tcl_DecrRefCount(bodyPtr);
	while (procPtr->firstLocalPtr != NULL) {
	    localPtr = procPtr->firstLocalPtr;
	    procPtr->firstLocalPtr = localPtr->nextPtr;

	    if (localPtr->defValuePtr != NULL) {
		Tcl_DecrRefCount(localPtr->defValuePtr);
	    }

	    Tcl_Free(localPtr);
	}
	Tcl_Free(procPtr);
    }
    return TCL_ERROR;
}

/*
 *----------------------------------------------------------------------
 *
 * TclGetFrame --
 *
 *	Given a description of a procedure frame, such as the first argument
 *	to an "uplevel" or "upvar" command, locate the call frame for the
 *	appropriate level of procedure.
 *
 * Results:
 *	The return value is -1 if an error occurred in finding the frame (in
 *	this case an error message is left in the interp's result). 1 is
 *	returned if string was either a number or a number preceded by "#" and
 *	it specified a valid frame. 0 is returned if string isn't one of the
 *	two things above (in this case, the lookup acts as if string were
 *	"1"). The variable pointed to by framePtrPtr is filled in with the
 *	address of the desired frame (unless an error occurs, in which case it
 *	isn't modified).
 *
 * Side effects:
 *	None.
 *
 *----------------------------------------------------------------------
 */

int
TclGetFrame(
    Tcl_Interp *interp,		/* Interpreter in which to find frame. */
    const char *name,		/* String describing frame. */
    CallFrame **framePtrPtr)	/* Store pointer to frame here (or NULL if
				 * global frame indicated). */
{
	int result;
	Tcl_Obj obj;

	obj.bytes = (char *) name;
	obj.length = strlen(name);
	obj.typePtr = NULL;
	result = TclObjGetFrame(interp, &obj, framePtrPtr);
	TclFreeInternalRep(&obj);
	return result;
}

/*
 *----------------------------------------------------------------------
 *
 * TclObjGetFrame --
 *
 *	Given a description of a procedure frame, such as the first argument
 *	to an "uplevel" or "upvar" command, locate the call frame for the
 *	appropriate level of procedure.
 *
 * Results:
 *	The return value is -1 if an error occurred in finding the frame (in
 *	this case an error message is left in the interp's result). 1 is
 *	returned if objPtr was either an int or an int preceded by "#" and
 *	it specified a valid frame. 0 is returned if objPtr isn't one of the
 *	two things above (in this case, the lookup acts as if objPtr were
 *	"1"). The variable pointed to by framePtrPtr is filled in with the
 *	address of the desired frame (unless an error occurs, in which case it
 *	isn't modified).
 *
 * Side effects:
 *	None.
 *
 *----------------------------------------------------------------------
 */

int
TclObjGetFrame(
    Tcl_Interp *interp,		/* Interpreter in which to find frame. */
    Tcl_Obj *objPtr,		/* Object describing frame. */
    CallFrame **framePtrPtr)	/* Store pointer to frame here (or NULL if
				 * global frame indicated). */
{
    Interp *iPtr = (Interp *) interp;
    int curLevel, level, result;
    const Tcl_ObjInternalRep *irPtr;
    const char *name = NULL;
    Tcl_WideInt w;

    /*
     * Parse object to figure out which level number to go to.
     */

    result = 0;
    curLevel = iPtr->varFramePtr->level;

    /*
     * Check for integer first, since that has potential to spare us
     * a generation of a stringrep.
     */

    if (objPtr == NULL) {
	/* Do nothing */
    } else if (TCL_OK == Tcl_GetIntFromObj(NULL, objPtr, &level)) {
	Tcl_GetWideIntFromObj(NULL, objPtr, &w);
	if (w < 0 || w > INT_MAX || curLevel > w + INT_MAX) {
	    result = -1;
	} else {
	    level = curLevel - level;
	    result = 1;
	}
    } else if ((irPtr = TclFetchInternalRep(objPtr, &levelReferenceType))) {
	level = irPtr->wideValue;
	result = 1;
    } else {
	name = TclGetString(objPtr);
	if (name[0] == '#') {
	    if (TCL_OK == Tcl_GetInt(NULL, name+1, &level)) {
		if (level < 0 || (level > 0 && name[1] == '-')) {
		    result = -1;
		} else {
		    Tcl_ObjInternalRep ir;

		    ir.wideValue = level;
		    Tcl_StoreInternalRep(objPtr, &levelReferenceType, &ir);
		    result = 1;
		}
	    } else {
		result = -1;
	    }
	} else if (TclGetWideBitsFromObj(NULL, objPtr, &w) == TCL_OK) {
	    /*
	     * If this were an integer, we'd have succeeded already.
	     * Docs say we have to treat this as a 'bad level'  error.
	     */
	    result = -1;
	}
    }

    if (result != -1) {
	/* if relative current level */
	if (result == 0) {
	    if (!curLevel) {
		/* we are in top-level, so simply generate bad level */
		name = "1";
		goto badLevel;
	    }
	    level = curLevel - 1;
	}
	if (level >= 0) {
	    CallFrame *framePtr;
	    for (framePtr = iPtr->varFramePtr; framePtr != NULL;
		    framePtr = framePtr->callerVarPtr) {
		if ((int)framePtr->level == level) {
		    *framePtrPtr = framePtr;
		    return result;
		}
	    }
	}
    }
badLevel:
    if (name == NULL) {
	name = objPtr ? TclGetString(objPtr) : "1" ;
    }
    Tcl_SetObjResult(interp, Tcl_ObjPrintf("bad level \"%s\"", name));
    Tcl_SetErrorCode(interp, "TCL", "LOOKUP", "LEVEL", name, NULL);
    return -1;
}

/*
 *----------------------------------------------------------------------
 *
 * Tcl_UplevelObjCmd --
 *
 *	This object function is invoked to process the "uplevel" Tcl command.
 *	See the user documentation for details on what it does.
 *
 * Results:
 *	A standard Tcl object result value.
 *
 * Side effects:
 *	See the user documentation.
 *
 *----------------------------------------------------------------------
 */

static int
Uplevel_Callback(
    ClientData data[],
    Tcl_Interp *interp,
    int result)
{
    CallFrame *savedVarFramePtr = (CallFrame *)data[0];

    if (result == TCL_ERROR) {
	Tcl_AppendObjToErrorInfo(interp, Tcl_ObjPrintf(
		"\n    (\"uplevel\" body line %d)", Tcl_GetErrorLine(interp)));
    }

    /*
     * Restore the variable frame, and return.
     */

    ((Interp *)interp)->varFramePtr = savedVarFramePtr;
    return result;
}

int
Tcl_UplevelObjCmd(
    ClientData clientData,
    Tcl_Interp *interp,		/* Current interpreter. */
    size_t objc,			/* Number of arguments. */
    Tcl_Obj *const objv[])	/* Argument objects. */
{
    return Tcl_NRCallObjProc2(interp, TclNRUplevelObjCmd, clientData, objc, objv);
}

int
TclNRUplevelObjCmd(
    TCL_UNUSED(void *),
    Tcl_Interp *interp,		/* Current interpreter. */
    size_t objc,			/* Number of arguments. */
    Tcl_Obj *const objv[])	/* Argument objects. */
{

    Interp *iPtr = (Interp *) interp;
    CmdFrame *invoker = NULL;
    int word = 0;
    int result;
    CallFrame *savedVarFramePtr, *framePtr;
    Tcl_Obj *objPtr;

    if (objc < 2) {
    /* to do
    *    simplify things by interpreting the argument as a command when there
    *    is only one argument.  This requires a TIP since currently a single
    *    argument is interpreted as a level indicator if possible.
    */
    uplevelSyntax:
	Tcl_WrongNumArgs(interp, 1, objv, "?level? command ?arg ...?");
	return TCL_ERROR;
    } else if (!TclHasStringRep(objv[1]) && objc == 2) {
	int status;
	size_t llength;
	status = TclListObjLengthM(interp, objv[1], &llength);
	if (status == TCL_OK && llength > 1) {
	    /* the first argument can't interpreted as a level. Avoid
	     * generating a string representation of the script. */
	    result = TclGetFrame(interp, "1", &framePtr);
	    if (result == -1) {
		return TCL_ERROR;
	    }
	    objc -= 1;
	    objv += 1;
	    goto havelevel;
	}
    }

    /*
     * Find the level to use for executing the command.
     */

    result = TclObjGetFrame(interp, objv[1], &framePtr);
    if (result == -1) {
	return TCL_ERROR;
    }
    objc -= result + 1;
    if (objc == 0) {
	goto uplevelSyntax;
    }
    objv += result + 1;

    havelevel:

    /*
     * Modify the interpreter state to execute in the given frame.
     */

    savedVarFramePtr = iPtr->varFramePtr;
    iPtr->varFramePtr = framePtr;

    /*
     * Execute the residual arguments as a command.
     */

    if (objc == 1) {
	/*
	 * TIP #280. Make actual argument location available to eval'd script
	 */

	TclArgumentGet(interp, objv[0], &invoker, &word);
	objPtr = objv[0];

    } else {
	/*
	 * More than one argument: concatenate them together with spaces
	 * between, then evaluate the result. Tcl_EvalObjEx will delete the
	 * object when it decrements its refcount after eval'ing it.
	 */

	objPtr = Tcl_ConcatObj(objc, objv);
    }

    TclNRAddCallback(interp, Uplevel_Callback, savedVarFramePtr, NULL, NULL,
	    NULL);
    return TclNREvalObjEx(interp, objPtr, 0, invoker, word);
}

/*
 *----------------------------------------------------------------------
 *
 * TclFindProc --
 *
 *	Given the name of a procedure, return a pointer to the record
 *	describing the procedure. The procedure will be looked up using the
 *	usual rules: first in the current namespace and then in the global
 *	namespace.
 *
 * Results:
 *	NULL is returned if the name doesn't correspond to any procedure.
 *	Otherwise, the return value is a pointer to the procedure's record. If
 *	the name is found but refers to an imported command that points to a
 *	"real" procedure defined in another namespace, a pointer to that
 *	"real" procedure's structure is returned.
 *
 * Side effects:
 *	None.
 *
 *----------------------------------------------------------------------
 */

Proc *
TclFindProc(
    Interp *iPtr,		/* Interpreter in which to look. */
    const char *procName)	/* Name of desired procedure. */
{
    Tcl_Command cmd;
    Command *cmdPtr;

    cmd = Tcl_FindCommand((Tcl_Interp *) iPtr, procName, NULL, /*flags*/ 0);
    if (cmd == (Tcl_Command) NULL) {
	return NULL;
    }
    cmdPtr = (Command *) cmd;

    return TclIsProc(cmdPtr);
}

/*
 *----------------------------------------------------------------------
 *
 * TclIsProc --
 *
 *	Tells whether a command is a Tcl procedure or not.
 *
 * Results:
 *	If the given command is actually a Tcl procedure, the return value is
 *	the address of the record describing the procedure. Otherwise the
 *	return value is 0.
 *
 * Side effects:
 *	None.
 *
 *----------------------------------------------------------------------
 */

Proc *
TclIsProc(
    Command *cmdPtr)		/* Command to test. */
{
    Tcl_Command origCmd = TclGetOriginalCommand((Tcl_Command) cmdPtr);

    if (origCmd != NULL) {
	cmdPtr = (Command *) origCmd;
    }
    if (cmdPtr->deleteProc == TclProcDeleteProc) {
	return (Proc *)cmdPtr->objClientData2;
    }
    return NULL;
}

static int
ProcWrongNumArgs(
    Tcl_Interp *interp,
    int skip)
{
    CallFrame *framePtr = ((Interp *)interp)->varFramePtr;
    Proc *procPtr = framePtr->procPtr;
    int localCt = procPtr->numCompiledLocals, numArgs, i;
    Tcl_Obj **desiredObjs;
    const char *final = NULL;

    /*
     * Build up desired argument list for Tcl_WrongNumArgs
     */

    numArgs = framePtr->procPtr->numArgs;
    desiredObjs = (Tcl_Obj **)TclStackAlloc(interp,
	    sizeof(Tcl_Obj *) * (numArgs+1));

    if (framePtr->isProcCallFrame & FRAME_IS_LAMBDA) {
	desiredObjs[0] = Tcl_NewStringObj("lambdaExpr", -1);
    } else {
	desiredObjs[0] = framePtr->objv[skip-1];
    }
    Tcl_IncrRefCount(desiredObjs[0]);

    if (localCt > 0) {
	Var *defPtr = (Var *) (&framePtr->localCachePtr->varName0 + localCt);

	for (i=1 ; i<=numArgs ; i++, defPtr++) {
	    Tcl_Obj *argObj;
	    Tcl_Obj *namePtr = localName(framePtr, i-1);

	    if (defPtr->value.objPtr != NULL) {
		TclNewObj(argObj);
		Tcl_AppendStringsToObj(argObj, "?", TclGetString(namePtr), "?", NULL);
	    } else if (defPtr->flags & VAR_IS_ARGS) {
		numArgs--;
		final = "?arg ...?";
		break;
	    } else {
		argObj = namePtr;
		Tcl_IncrRefCount(namePtr);
	    }
	    desiredObjs[i] = argObj;
	}
    }

    Tcl_ResetResult(interp);
    Tcl_WrongNumArgs(interp, numArgs+1, desiredObjs, final);

    for (i=0 ; i<=numArgs ; i++) {
	Tcl_DecrRefCount(desiredObjs[i]);
    }
    TclStackFree(interp, desiredObjs);
    return TCL_ERROR;
}

/*
 *----------------------------------------------------------------------
 *
 * InitResolvedLocals --
 *
 *	This routine is invoked in order to initialize the compiled locals
 *	table for a new call frame.
 *
 * Results:
 *	None.
 *
 * Side effects:
 *	May invoke various name resolvers in order to determine which
 *	variables are being referenced at runtime.
 *
 *----------------------------------------------------------------------
 */

static void
InitResolvedLocals(
    Tcl_Interp *interp,		/* Current interpreter. */
    ByteCode *codePtr,
    Var *varPtr,
    Namespace *nsPtr)		/* Pointer to current namespace. */
{
    Interp *iPtr = (Interp *) interp;
    int haveResolvers = (nsPtr->compiledVarResProc || iPtr->resolverPtr);
    CompiledLocal *firstLocalPtr, *localPtr;
    int varNum;
    Tcl_ResolvedVarInfo *resVarInfo;

    /*
     * Find the localPtr corresponding to varPtr
     */

    varNum = varPtr - iPtr->framePtr->compiledLocals;
    localPtr = iPtr->framePtr->procPtr->firstLocalPtr;
    while (varNum--) {
	localPtr = localPtr->nextPtr;
    }

    if (!(haveResolvers && (codePtr->flags & TCL_BYTECODE_RESOLVE_VARS))) {
	goto doInitResolvedLocals;
    }

    /*
     * This is the first run after a recompile, or else the resolver epoch
     * has changed: update the resolver cache.
     */

    firstLocalPtr = localPtr;
    for (; localPtr != NULL; localPtr = localPtr->nextPtr) {
	if (localPtr->resolveInfo) {
	    if (localPtr->resolveInfo->deleteProc) {
		localPtr->resolveInfo->deleteProc(localPtr->resolveInfo);
	    } else {
		Tcl_Free(localPtr->resolveInfo);
	    }
	    localPtr->resolveInfo = NULL;
	}
	localPtr->flags &= ~VAR_RESOLVED;

	if (haveResolvers &&
		!(localPtr->flags & (VAR_ARGUMENT|VAR_TEMPORARY))) {
	    ResolverScheme *resPtr = iPtr->resolverPtr;
	    Tcl_ResolvedVarInfo *vinfo;
	    int result;

	    if (nsPtr->compiledVarResProc) {
		result = nsPtr->compiledVarResProc(nsPtr->interp,
			localPtr->name, localPtr->nameLength,
			(Tcl_Namespace *) nsPtr, &vinfo);
	    } else {
		result = TCL_CONTINUE;
	    }

	    while ((result == TCL_CONTINUE) && resPtr) {
		if (resPtr->compiledVarResProc) {
		    result = resPtr->compiledVarResProc(nsPtr->interp,
			    localPtr->name, localPtr->nameLength,
			    (Tcl_Namespace *) nsPtr, &vinfo);
		}
		resPtr = resPtr->nextPtr;
	    }
	    if (result == TCL_OK) {
		localPtr->resolveInfo = vinfo;
		localPtr->flags |= VAR_RESOLVED;
	    }
	}
    }
    localPtr = firstLocalPtr;
    codePtr->flags &= ~TCL_BYTECODE_RESOLVE_VARS;

    /*
     * Initialize the array of local variables stored in the call frame. Some
     * variables may have special resolution rules. In that case, we call
     * their "resolver" procs to get our hands on the variable, and we make
     * the compiled local a link to the real variable.
     */

  doInitResolvedLocals:
    for (; localPtr != NULL; varPtr++, localPtr = localPtr->nextPtr) {
	varPtr->flags = 0;
	varPtr->value.objPtr = NULL;

	/*
	 * Now invoke the resolvers to determine the exact variables that
	 * should be used.
	 */

	resVarInfo = localPtr->resolveInfo;
	if (resVarInfo && resVarInfo->fetchProc) {
	    Var *resolvedVarPtr = (Var *)
		    resVarInfo->fetchProc(interp, resVarInfo);

	    if (resolvedVarPtr) {
		if (TclIsVarInHash(resolvedVarPtr)) {
		    VarHashRefCount(resolvedVarPtr)++;
		}
		varPtr->flags = VAR_LINK;
		varPtr->value.linkPtr = resolvedVarPtr;
	    }
	}
    }
}

void
TclFreeLocalCache(
    Tcl_Interp *interp,
    LocalCache *localCachePtr)
{
    size_t i;
    Tcl_Obj **namePtrPtr = &localCachePtr->varName0;

    for (i = 0; i < localCachePtr->numVars; i++, namePtrPtr++) {
	Tcl_Obj *objPtr = *namePtrPtr;

	if (objPtr) {
	    /* TclReleaseLiteral calls Tcl_DecrRefCount for us */
	    TclReleaseLiteral(interp, objPtr);
	}
    }
    Tcl_Free(localCachePtr);
}

static void
InitLocalCache(
    Proc *procPtr)
{
    Interp *iPtr = procPtr->iPtr;
    ByteCode *codePtr;
    size_t localCt = procPtr->numCompiledLocals;
    size_t numArgs = procPtr->numArgs, i = 0;

    Tcl_Obj **namePtr;
    Var *varPtr;
    LocalCache *localCachePtr;
    CompiledLocal *localPtr;
    int isNew;

    ByteCodeGetInternalRep(procPtr->bodyPtr, &tclByteCodeType, codePtr);

    /*
     * Cache the names and initial values of local variables; store the
     * cache in both the framePtr for this execution and in the codePtr
     * for future calls.
     */

    localCachePtr = (LocalCache *)Tcl_Alloc(offsetof(LocalCache, varName0)
	    + localCt * sizeof(Tcl_Obj *)
	    + numArgs * sizeof(Var));

    namePtr = &localCachePtr->varName0;
    varPtr = (Var *) (namePtr + localCt);
    localPtr = procPtr->firstLocalPtr;
    while (localPtr) {
	if (TclIsVarTemporary(localPtr)) {
	    *namePtr = NULL;
	} else {
	    *namePtr = TclCreateLiteral(iPtr, localPtr->name,
		    localPtr->nameLength, /* hash */ -1,
		    &isNew, /* nsPtr */ NULL, 0, NULL);
	    Tcl_IncrRefCount(*namePtr);
	}

	if (i < numArgs) {
	    varPtr->flags = (localPtr->flags & VAR_IS_ARGS);
	    varPtr->value.objPtr = localPtr->defValuePtr;
	    varPtr++;
	    i++;
	}
	namePtr++;
	localPtr = localPtr->nextPtr;
    }
    codePtr->localCachePtr = localCachePtr;
    localCachePtr->refCount = 1;
    localCachePtr->numVars = localCt;
}

/*
 *----------------------------------------------------------------------
 *
 * InitArgsAndLocals --
 *
 *	This routine is invoked in order to initialize the arguments and other
 *	compiled locals table for a new call frame.
 *
 * Results:
 *	A standard Tcl result.
 *
 * Side effects:
 *	Allocates memory on the stack for the compiled local variables, the
 *	caller is responsible for freeing them. Initialises all variables. May
 *	invoke various name resolvers in order to determine which variables
 *	are being referenced at runtime.
 *
 *----------------------------------------------------------------------
 */

static int
InitArgsAndLocals(
    Tcl_Interp *interp,/* Interpreter in which procedure was
				 * invoked. */
    int skip)			/* Number of initial arguments to be skipped,
				 * i.e., words in the "command name". */
{
    CallFrame *framePtr = ((Interp *)interp)->varFramePtr;
    Proc *procPtr = framePtr->procPtr;
    ByteCode *codePtr;
    Var *varPtr, *defPtr;
    int localCt = procPtr->numCompiledLocals, numArgs, argCt, i, imax;
    Tcl_Obj *const *argObjs;

    ByteCodeGetInternalRep(procPtr->bodyPtr, &tclByteCodeType, codePtr);

    /*
     * Make sure that the local cache of variable names and initial values has
     * been initialised properly .
     */

    if (localCt) {
	if (!codePtr->localCachePtr) {
	    InitLocalCache(procPtr) ;
	}
	framePtr->localCachePtr = codePtr->localCachePtr;
	framePtr->localCachePtr->refCount++;
	defPtr = (Var *) (&framePtr->localCachePtr->varName0 + localCt);
    } else {
	defPtr = NULL;
    }

    /*
     * Create the "compiledLocals" array. Make sure it is large enough to hold
     * all the procedure's compiled local variables, including its formal
     * parameters.
     */

    varPtr = (Var *)TclStackAlloc(interp, localCt * sizeof(Var));
    framePtr->compiledLocals = varPtr;
    framePtr->numCompiledLocals = localCt;

    /*
     * Match and assign the call's actual parameters to the procedure's formal
     * arguments. The formal arguments are described by the first numArgs
     * entries in both the Proc structure's local variable list and the call
     * frame's local variable array.
     */

    numArgs = procPtr->numArgs;
    argCt = framePtr->objc - skip;	/* Set it to the number of args to the
					 * procedure. */
    if (numArgs == 0) {
	if (argCt) {
	    goto incorrectArgs;
	} else {
	    goto correctArgs;
	}
    }
    argObjs = framePtr->objv + skip;
    imax = ((argCt < numArgs-1) ? argCt : numArgs-1);
    for (i = 0; i < imax; i++, varPtr++, defPtr ? defPtr++ : defPtr) {
	/*
	 * "Normal" arguments; last formal is special, depends on it being
	 * 'args'.
	 */

	Tcl_Obj *objPtr = argObjs[i];

	varPtr->flags = 0;
	varPtr->value.objPtr = objPtr;
	Tcl_IncrRefCount(objPtr);	/* Local var is a reference. */
    }
    for (; i < numArgs-1; i++, varPtr++, defPtr ? defPtr++ : defPtr) {
	/*
	 * This loop is entered if argCt < (numArgs-1). Set default values;
	 * last formal is special.
	 */

	Tcl_Obj *objPtr = defPtr ? defPtr->value.objPtr : NULL;

	if (!objPtr) {
	    goto incorrectArgs;
	}
	varPtr->flags = 0;
	varPtr->value.objPtr = objPtr;
	Tcl_IncrRefCount(objPtr);	/* Local var reference. */
    }

    /*
     * When we get here, the last formal argument remains to be defined:
     * defPtr and varPtr point to the last argument to be initialized.
     */

    varPtr->flags = 0;
    if (defPtr && defPtr->flags & VAR_IS_ARGS) {
	Tcl_Obj *listPtr = Tcl_NewListObj(argCt-i, argObjs+i);

	varPtr->value.objPtr = listPtr;
	Tcl_IncrRefCount(listPtr);	/* Local var is a reference. */
    } else if (argCt == numArgs) {
	Tcl_Obj *objPtr = argObjs[i];

	varPtr->value.objPtr = objPtr;
	Tcl_IncrRefCount(objPtr);	/* Local var is a reference. */
    } else if ((argCt < numArgs) && defPtr && defPtr->value.objPtr) {
	Tcl_Obj *objPtr = defPtr->value.objPtr;

	varPtr->value.objPtr = objPtr;
	Tcl_IncrRefCount(objPtr);	/* Local var is a reference. */
    } else {
	goto incorrectArgs;
    }
    varPtr++;

    /*
     * Initialise and resolve the remaining compiledLocals. In the absence of
     * resolvers, they are undefined local vars: (flags=0, value=NULL).
     */

  correctArgs:
    if (numArgs < localCt) {
	if (!framePtr->nsPtr->compiledVarResProc
		&& !((Interp *)interp)->resolverPtr) {
	    memset(varPtr, 0, (localCt - numArgs)*sizeof(Var));
	} else {
	    InitResolvedLocals(interp, codePtr, varPtr, framePtr->nsPtr);
	}
    }

    return TCL_OK;

    /*
     * Initialise all compiled locals to avoid problems at DeleteLocalVars.
     */

  incorrectArgs:
    if ((skip != 1) &&
	    TclInitRewriteEnsemble(interp, skip-1, 0, framePtr->objv)) {
	TclNRAddCallback(interp, TclClearRootEnsemble, NULL, NULL, NULL, NULL);
    }
    memset(varPtr, 0,
	    ((framePtr->compiledLocals + localCt)-varPtr) * sizeof(Var));
    return ProcWrongNumArgs(interp, skip);
}

/*
 *----------------------------------------------------------------------
 *
 * TclPushProcCallFrame --
 *
 *	Compiles a proc body if necessary, then pushes a CallFrame suitable
 *	for executing it.
 *
 * Results:
 *	A standard Tcl object result value.
 *
 * Side effects:
 *	The proc's body may be recompiled. A CallFrame is pushed, it will have
 *	to be popped by the caller.
 *
 *----------------------------------------------------------------------
 */

int
TclPushProcCallFrame(
    ClientData clientData,	/* Record describing procedure to be
				 * interpreted. */
    Tcl_Interp *interp,/* Interpreter in which procedure was
				 * invoked. */
    size_t objc,			/* Count of number of arguments to this
				 * procedure. */
    Tcl_Obj *const objv[],	/* Argument value objects. */
    int isLambda)		/* 1 if this is a call by ApplyObjCmd: it
				 * needs special rules for error msg */
{
    Proc *procPtr = (Proc *)clientData;
    Namespace *nsPtr = procPtr->cmdPtr->nsPtr;
    CallFrame *framePtr, **framePtrPtr;
    int result;
    ByteCode *codePtr;

    /*
     * If necessary (i.e. if we haven't got a suitable compilation already
     * cached) compile the procedure's body. The compiler will allocate frame
     * slots for the procedure's non-argument local variables. Note that
     * compiling the body might increase procPtr->numCompiledLocals if new
     * local variables are found while compiling.
     */

    ByteCodeGetInternalRep(procPtr->bodyPtr, &tclByteCodeType, codePtr);
    if (codePtr != NULL) {
	Interp *iPtr = (Interp *) interp;

	/*
	 * When we've got bytecode, this is the check for validity. That is,
	 * the bytecode must be for the right interpreter (no cross-leaks!),
	 * the code must be from the current epoch (so subcommand compilation
	 * is up-to-date), the namespace must match (so variable handling
	 * is right) and the resolverEpoch must match (so that new shadowed
	 * commands and/or resolver changes are considered).
	 */

	if (((Interp *) *codePtr->interpHandle != iPtr)
		|| (codePtr->compileEpoch != iPtr->compileEpoch)
		|| (codePtr->nsPtr != nsPtr)
		|| (codePtr->nsEpoch != nsPtr->resolverEpoch)) {
	    goto doCompilation;
	}
    } else {
    doCompilation:
	result = TclProcCompileProc(interp, procPtr, procPtr->bodyPtr, nsPtr,
		(isLambda ? "body of lambda term" : "body of proc"),
		TclGetString(objv[isLambda]));
	if (result != TCL_OK) {
	    return result;
	}
    }

    /*
     * Set up and push a new call frame for the new procedure invocation.
     * This call frame will execute in the proc's namespace, which might be
     * different than the current namespace. The proc's namespace is that of
     * its command, which can change if the command is renamed from one
     * namespace to another.
     */

    framePtrPtr = &framePtr;
    (void) TclPushStackFrame(interp, (Tcl_CallFrame **) framePtrPtr,
	    (Tcl_Namespace *) nsPtr,
	    (isLambda? (FRAME_IS_PROC|FRAME_IS_LAMBDA) : FRAME_IS_PROC));

    framePtr->objc = objc;
    framePtr->objv = objv;
    framePtr->procPtr = procPtr;

    return TCL_OK;
}

/*
 *----------------------------------------------------------------------
 *
 * TclObjInterpProc --
 *
 *	When a Tcl procedure gets invoked during bytecode evaluation, this
 *	object-based routine gets invoked to interpret the procedure.
 *
 * Results:
 *	A standard Tcl object result value.
 *
 * Side effects:
 *	Depends on the commands in the procedure.
 *
 *----------------------------------------------------------------------
 */

int
TclObjInterpProc2(
    ClientData clientData,	/* Record describing procedure to be
				 * interpreted. */
    Tcl_Interp *interp,/* Interpreter in which procedure was
				 * invoked. */
    size_t objc,			/* Count of number of arguments to this
				 * procedure. */
    Tcl_Obj *const objv[])	/* Argument value objects. */
{
    /*
     * Not used much in the core; external interface for iTcl
     */

    return Tcl_NRCallObjProc2(interp, TclNRInterpProc, clientData, objc, objv);
}

int
TclNRInterpProc(
    ClientData clientData,	/* Record describing procedure to be
				 * interpreted. */
    Tcl_Interp *interp,/* Interpreter in which procedure was
				 * invoked. */
    size_t objc,			/* Count of number of arguments to this
				 * procedure. */
    Tcl_Obj *const objv[])	/* Argument value objects. */
{
    int result = TclPushProcCallFrame(clientData, interp, objc, objv,
	    /*isLambda*/ 0);

    if (result != TCL_OK) {
	return TCL_ERROR;
    }
    return TclNRInterpProcCore(interp, objv[0], 1, &MakeProcError);
}

/*
 *----------------------------------------------------------------------
 *
 * TclNRInterpProcCore --
 *
 *	When a Tcl procedure, lambda term or anything else that works like a
 *	procedure gets invoked during bytecode evaluation, this object-based
 *	routine gets invoked to interpret the body.
 *
 * Results:
 *	A standard Tcl object result value.
 *
 * Side effects:
 *	Nearly anything; depends on the commands in the procedure body.
 *
 *----------------------------------------------------------------------
 */

int
TclNRInterpProcCore(
    Tcl_Interp *interp,/* Interpreter in which procedure was
				 * invoked. */
    Tcl_Obj *procNameObj,	/* Procedure name for error reporting. */
    size_t skip1,			/* Number of initial arguments to be skipped,
				 * i.e., words in the "command name". */
    ProcErrorProc *errorProc)	/* How to convert results from the script into
				 * results of the overall procedure. */
{
    Interp *iPtr = (Interp *) interp;
    Proc *procPtr = iPtr->varFramePtr->procPtr;
    int result;
    CallFrame *freePtr;
    ByteCode *codePtr;
    int skip = skip1;

    result = InitArgsAndLocals(interp, skip);
    if (result != TCL_OK) {
	freePtr = iPtr->framePtr;
	Tcl_PopCallFrame(interp);	/* Pop but do not free. */
	TclStackFree(interp, freePtr->compiledLocals);
					/* Free compiledLocals. */
	TclStackFree(interp, freePtr);	/* Free CallFrame. */
	return TCL_ERROR;
    }

#if defined(TCL_COMPILE_DEBUG)
    if (tclTraceExec >= 1) {
	CallFrame *framePtr = iPtr->varFramePtr;
	size_t i;

	if (framePtr->isProcCallFrame & FRAME_IS_LAMBDA) {
	    fprintf(stdout, "Calling lambda ");
	} else {
	    fprintf(stdout, "Calling proc ");
	}
	for (i = 0; i < framePtr->objc; i++) {
	    TclPrintObject(stdout, framePtr->objv[i], 15);
	    fprintf(stdout, " ");
	}
	fprintf(stdout, "\n");
	fflush(stdout);
    }
#endif /*TCL_COMPILE_DEBUG*/

#ifdef USE_DTRACE
    if (TCL_DTRACE_PROC_ARGS_ENABLED()) {
	size_t l = iPtr->varFramePtr->isProcCallFrame & FRAME_IS_LAMBDA ? 1 : 0;
	const char *a[10];
	size_t i;

	for (i = 0 ; i < 10 ; i++) {
	    a[i] = (l < iPtr->varFramePtr->objc ?
		    TclGetString(iPtr->varFramePtr->objv[l]) : NULL);
	    l++;
	}
	TCL_DTRACE_PROC_ARGS(a[0], a[1], a[2], a[3], a[4], a[5], a[6], a[7],
		a[8], a[9]);
    }
    if (TCL_DTRACE_PROC_INFO_ENABLED() && iPtr->cmdFramePtr) {
	Tcl_Obj *info = TclInfoFrame(interp, iPtr->cmdFramePtr);
	const char *a[6]; int i[2];

	TclDTraceInfo(info, a, i);
	TCL_DTRACE_PROC_INFO(a[0], a[1], a[2], a[3], i[0], i[1], a[4], a[5]);
	TclDecrRefCount(info);
    }
    if (TCL_DTRACE_PROC_ENTRY_ENABLED()) {
	size_t l = iPtr->varFramePtr->isProcCallFrame & FRAME_IS_LAMBDA ? 1 : 0;

	TCL_DTRACE_PROC_ENTRY(l < iPtr->varFramePtr->objc ?
		TclGetString(iPtr->varFramePtr->objv[l]) : NULL,
		iPtr->varFramePtr->objc - l - 1,
		(Tcl_Obj **)(iPtr->varFramePtr->objv + l + 1));
    }
    if (TCL_DTRACE_PROC_ENTRY_ENABLED()) {
	size_t l = iPtr->varFramePtr->isProcCallFrame & FRAME_IS_LAMBDA ? 1 : 0;

	TCL_DTRACE_PROC_ENTRY(l < iPtr->varFramePtr->objc ?
		TclGetString(iPtr->varFramePtr->objv[l]) : NULL,
		iPtr->varFramePtr->objc - l - 1,
		(Tcl_Obj **)(iPtr->varFramePtr->objv + l + 1));
    }
#endif /* USE_DTRACE */

    /*
     * Invoke the commands in the procedure's body.
     */

    procPtr->refCount++;
    ByteCodeGetInternalRep(procPtr->bodyPtr, &tclByteCodeType, codePtr);

    TclNRAddCallback(interp, InterpProcNR2, procNameObj, errorProc,
	    NULL, NULL);
    return TclNRExecuteByteCode(interp, codePtr);
}

static int
InterpProcNR2(
    ClientData data[],
    Tcl_Interp *interp,
    int result)
{
    Interp *iPtr = (Interp *) interp;
    Proc *procPtr = iPtr->varFramePtr->procPtr;
    CallFrame *freePtr;
    Tcl_Obj *procNameObj = (Tcl_Obj *)data[0];
    ProcErrorProc *errorProc = (ProcErrorProc *)data[1];

    if (TCL_DTRACE_PROC_RETURN_ENABLED()) {
	size_t l = iPtr->varFramePtr->isProcCallFrame & FRAME_IS_LAMBDA ? 1 : 0;

	TCL_DTRACE_PROC_RETURN(l < iPtr->varFramePtr->objc ?
		TclGetString(iPtr->varFramePtr->objv[l]) : NULL, result);
    }
    if (procPtr->refCount-- <= 1) {
	TclProcCleanupProc(procPtr);
    }

    /*
     * Free the stack-allocated compiled locals and CallFrame. It is important
     * to pop the call frame without freeing it first: the compiledLocals
     * cannot be freed before the frame is popped, as the local variables must
     * be deleted. But the compiledLocals must be freed first, as they were
     * allocated later on the stack.
     */

    if (result != TCL_OK) {
	goto process;
    }

    done:
    if (TCL_DTRACE_PROC_RESULT_ENABLED()) {
	size_t l = iPtr->varFramePtr->isProcCallFrame & FRAME_IS_LAMBDA ? 1 : 0;
	Tcl_Obj *r = Tcl_GetObjResult(interp);

	TCL_DTRACE_PROC_RESULT(l < iPtr->varFramePtr->objc ?
		TclGetString(iPtr->varFramePtr->objv[l]) : NULL, result,
		TclGetString(r), r);
    }

    freePtr = iPtr->framePtr;
    Tcl_PopCallFrame(interp);		/* Pop but do not free. */
    TclStackFree(interp, freePtr->compiledLocals);
					/* Free compiledLocals. */
    TclStackFree(interp, freePtr);	/* Free CallFrame. */
    return result;

    /*
     * Process any non-TCL_OK result code.
     */

    process:
    switch (result) {
    case TCL_RETURN:
	/*
	 * If it is a 'return', do the TIP#90 processing now.
	 */

	result = TclUpdateReturnInfo((Interp *) interp);
	break;

    case TCL_CONTINUE:
    case TCL_BREAK:
	/*
	 * It's an error to get to this point from a 'break' or 'continue', so
	 * transform to an error now.
	 */

	Tcl_SetObjResult(interp, Tcl_ObjPrintf(
		"invoked \"%s\" outside of a loop",
		((result == TCL_BREAK) ? "break" : "continue")));
	Tcl_SetErrorCode(interp, "TCL", "RESULT", "UNEXPECTED", NULL);
	result = TCL_ERROR;

	/* FALLTHRU */

    case TCL_ERROR:
	/*
	 * Now it _must_ be an error, so we need to log it as such. This means
	 * filling out the error trace. Luckily, we just hand this off to the
	 * function handed to us as an argument.
	 */

	errorProc(interp, procNameObj);
    }
    goto done;
}

/*
 *----------------------------------------------------------------------
 *
 * TclProcCompileProc --
 *
 *	Called just before a procedure is executed to compile the body to byte
 *	codes. If the type of the body is not "byte code" or if the compile
 *	conditions have changed (namespace context, epoch counters, etc.) then
 *	the body is recompiled. Otherwise, this function does nothing.
 *
 * Results:
 *	None.
 *
 * Side effects:
 *	May change the internal representation of the body object to compiled
 *	code.
 *
 *----------------------------------------------------------------------
 */

int
TclProcCompileProc(
    Tcl_Interp *interp,		/* Interpreter containing procedure. */
    Proc *procPtr,		/* Data associated with procedure. */
    Tcl_Obj *bodyPtr,		/* Body of proc. (Usually procPtr->bodyPtr,
				 * but could be any code fragment compiled in
				 * the context of this procedure.) */
    Namespace *nsPtr,		/* Namespace containing procedure. */
    const char *description,	/* string describing this body of code. */
    const char *procName)	/* Name of this procedure. */
{
    Interp *iPtr = (Interp *) interp;
    Tcl_CallFrame *framePtr;
    ByteCode *codePtr;

    ByteCodeGetInternalRep(bodyPtr, &tclByteCodeType, codePtr);

    /*
     * If necessary, compile the procedure's body. The compiler will allocate
     * frame slots for the procedure's non-argument local variables. If the
     * ByteCode already exists, make sure it hasn't been invalidated by
     * someone redefining a core command (this might make the compiled code
     * wrong). Also, if the code was compiled in/for a different interpreter,
     * we recompile it. Note that compiling the body might increase
     * procPtr->numCompiledLocals if new local variables are found while
     * compiling.
     *
     * Precompiled procedure bodies, however, are immutable and therefore they
     * are not recompiled, even if things have changed.
     */

    if (codePtr != NULL) {
	if (((Interp *) *codePtr->interpHandle == iPtr)
		&& (codePtr->compileEpoch == iPtr->compileEpoch)
		&& (codePtr->nsPtr == nsPtr)
		&& (codePtr->nsEpoch == nsPtr->resolverEpoch)) {
	    return TCL_OK;
	}

	if (codePtr->flags & TCL_BYTECODE_PRECOMPILED) {
	    if ((Interp *) *codePtr->interpHandle != iPtr) {
		Tcl_SetObjResult(interp, Tcl_NewStringObj(
			"a precompiled script jumped interps", -1));
		Tcl_SetErrorCode(interp, "TCL", "OPERATION", "PROC",
			"CROSSINTERPBYTECODE", NULL);
		return TCL_ERROR;
	    }
	    codePtr->compileEpoch = iPtr->compileEpoch;
	    codePtr->nsPtr = nsPtr;
	} else {
	    Tcl_StoreInternalRep(bodyPtr, &tclByteCodeType, NULL);
	    codePtr = NULL;
	}
    }

    if (codePtr == NULL) {
	Tcl_HashEntry *hePtr;

#ifdef TCL_COMPILE_DEBUG
	if (tclTraceCompile >= 1) {
	    /*
	     * Display a line summarizing the top level command we are about
	     * to compile.
	     */

	    Tcl_Obj *message;

	    TclNewLiteralStringObj(message, "Compiling ");
	    Tcl_IncrRefCount(message);
	    Tcl_AppendStringsToObj(message, description, " \"", NULL);
	    Tcl_AppendLimitedToObj(message, procName, -1, 50, NULL);
	    fprintf(stdout, "%s\"\n", TclGetString(message));
	    Tcl_DecrRefCount(message);
	}
#else
    (void)description;
    (void)procName;
#endif

	/*
	 * Plug the current procPtr into the interpreter and coerce the code
	 * body to byte codes. The interpreter needs to know which proc it's
	 * compiling so that it can access its list of compiled locals.
	 *
	 * TRICKY NOTE: Be careful to push a call frame with the proper
	 *   namespace context, so that the byte codes are compiled in the
	 *   appropriate class context.
	 */

	iPtr->compiledProcPtr = procPtr;

	if (procPtr->numCompiledLocals > procPtr->numArgs) {
	    CompiledLocal *clPtr = procPtr->firstLocalPtr;
	    CompiledLocal *lastPtr = NULL;
	    int i, numArgs = procPtr->numArgs;

	    for (i = 0; i < numArgs; i++) {
		lastPtr = clPtr;
		clPtr = clPtr->nextPtr;
	    }

	    if (lastPtr) {
		lastPtr->nextPtr = NULL;
	    } else {
		procPtr->firstLocalPtr = NULL;
	    }
	    procPtr->lastLocalPtr = lastPtr;
	    while (clPtr) {
		CompiledLocal *toFree = clPtr;

		clPtr = clPtr->nextPtr;
		if (toFree->resolveInfo) {
		    if (toFree->resolveInfo->deleteProc) {
			toFree->resolveInfo->deleteProc(toFree->resolveInfo);
		    } else {
			Tcl_Free(toFree->resolveInfo);
		    }
		}
		Tcl_Free(toFree);
	    }
	    procPtr->numCompiledLocals = procPtr->numArgs;
	}

	(void) TclPushStackFrame(interp, &framePtr, (Tcl_Namespace *) nsPtr,
		/* isProcCallFrame */ 0);

	/*
	 * TIP #280: We get the invoking context from the cmdFrame which
	 * was saved by 'Tcl_ProcObjCmd' (using linePBodyPtr).
	 */

	hePtr = Tcl_FindHashEntry(iPtr->linePBodyPtr, (char *) procPtr);

	/*
	 * Constructed saved frame has body as word 0. See Tcl_ProcObjCmd.
	 */

	iPtr->invokeWord = 0;
	iPtr->invokeCmdFramePtr = hePtr ? (CmdFrame *)Tcl_GetHashValue(hePtr) : NULL;
	TclSetByteCodeFromAny(interp, bodyPtr, NULL, NULL);
	iPtr->invokeCmdFramePtr = NULL;
	TclPopStackFrame(interp);
    } else if (codePtr->nsEpoch != nsPtr->resolverEpoch) {
	/*
	 * The resolver epoch has changed, but we only need to invalidate the
	 * resolver cache.
	 */

	codePtr->nsEpoch = nsPtr->resolverEpoch;
	codePtr->flags |= TCL_BYTECODE_RESOLVE_VARS;
    }
    return TCL_OK;
}

/*
 *----------------------------------------------------------------------
 *
 * MakeProcError --
 *
 *	Function called by TclObjInterpProc to create the stack information
 *	upon an error from a procedure.
 *
 * Results:
 *	The interpreter's error info trace is set to a value that supplements
 *	the error code.
 *
 * Side effects:
 *	none.
 *
 *----------------------------------------------------------------------
 */

static void
MakeProcError(
    Tcl_Interp *interp,		/* The interpreter in which the procedure was
				 * called. */
    Tcl_Obj *procNameObj)	/* Name of the procedure. Used for error
				 * messages and trace information. */
{
    unsigned int overflow, limit = 60;
    size_t nameLen;
    const char *procName = Tcl_GetStringFromObj(procNameObj, &nameLen);

    overflow = (nameLen > limit);
    Tcl_AppendObjToErrorInfo(interp, Tcl_ObjPrintf(
	    "\n    (procedure \"%.*s%s\" line %d)",
	    (int)(overflow ? limit :nameLen), procName,
	    (overflow ? "..." : ""), Tcl_GetErrorLine(interp)));
}

/*
 *----------------------------------------------------------------------
 *
 * TclProcDeleteProc --
 *
 *	This function is invoked just before a command procedure is removed
 *	from an interpreter. Its job is to release all the resources allocated
 *	to the procedure.
 *
 * Results:
 *	None.
 *
 * Side effects:
 *	Memory gets freed, unless the procedure is actively being executed.
 *	In this case the cleanup is delayed until the last call to the current
 *	procedure completes.
 *
 *----------------------------------------------------------------------
 */

void
TclProcDeleteProc(
    ClientData clientData)	/* Procedure to be deleted. */
{
    Proc *procPtr = (Proc *)clientData;

    if (procPtr->refCount-- <= 1) {
	TclProcCleanupProc(procPtr);
    }
}

/*
 *----------------------------------------------------------------------
 *
 * TclProcCleanupProc --
 *
 *	This function does all the real work of freeing up a Proc structure.
 *	It's called only when the structure's reference count becomes zero.
 *
 * Results:
 *	None.
 *
 * Side effects:
 *	Memory gets freed.
 *
 *----------------------------------------------------------------------
 */

void
TclProcCleanupProc(
    Proc *procPtr)	/* Procedure to be deleted. */
{
    CompiledLocal *localPtr;
    Tcl_Obj *bodyPtr = procPtr->bodyPtr;
    Tcl_Obj *defPtr;
    Tcl_ResolvedVarInfo *resVarInfo;
    Tcl_HashEntry *hePtr = NULL;
    CmdFrame *cfPtr = NULL;
    Interp *iPtr = procPtr->iPtr;

    if (bodyPtr != NULL) {
	Tcl_DecrRefCount(bodyPtr);
    }
    for (localPtr = procPtr->firstLocalPtr; localPtr != NULL; ) {
	CompiledLocal *nextPtr = localPtr->nextPtr;

	resVarInfo = localPtr->resolveInfo;
	if (resVarInfo) {
	    if (resVarInfo->deleteProc) {
		resVarInfo->deleteProc(resVarInfo);
	    } else {
		Tcl_Free(resVarInfo);
	    }
	}

	if (localPtr->defValuePtr != NULL) {
	    defPtr = localPtr->defValuePtr;
	    Tcl_DecrRefCount(defPtr);
	}
	Tcl_Free(localPtr);
	localPtr = nextPtr;
    }
    Tcl_Free(procPtr);

    /*
     * TIP #280: Release the location data associated with this Proc
     * structure, if any. The interpreter may not exist (For example for
     * procbody structures created by tbcload.
     */

    if (iPtr == NULL) {
	return;
    }

    hePtr = Tcl_FindHashEntry(iPtr->linePBodyPtr, (char *) procPtr);
    if (!hePtr) {
	return;
    }

    cfPtr = (CmdFrame *)Tcl_GetHashValue(hePtr);

    if (cfPtr) {
	if (cfPtr->type == TCL_LOCATION_SOURCE) {
	    Tcl_DecrRefCount(cfPtr->data.eval.path);
	    cfPtr->data.eval.path = NULL;
	}
	Tcl_Free(cfPtr->line);
	cfPtr->line = NULL;
	Tcl_Free(cfPtr);
    }
    Tcl_DeleteHashEntry(hePtr);
}

/*
 *----------------------------------------------------------------------
 *
 * TclUpdateReturnInfo --
 *
 *	This function is called when procedures return, and at other points
 *	where the TCL_RETURN code is used. It examines the returnLevel and
 *	returnCode to determine the real return status.
 *
 * Results:
 *	The return value is the true completion code to use for the procedure
 *	or script, instead of TCL_RETURN.
 *
 * Side effects:
 *	None.
 *
 *----------------------------------------------------------------------
 */

int
TclUpdateReturnInfo(
    Interp *iPtr)		/* Interpreter for which TCL_RETURN exception
				 * is being processed. */
{
    int code = TCL_RETURN;

    iPtr->returnLevel--;
    if (iPtr->returnLevel < 0) {
	Tcl_Panic("TclUpdateReturnInfo: negative return level");
    }
    if (iPtr->returnLevel == 0) {
	/*
	 * Now we've reached the level to return the requested -code.
	 * Since iPtr->returnLevel and iPtr->returnCode have completed
	 * their task, we now reset them to default values so that any
	 * bare "return TCL_RETURN" that may follow will work [Bug 2152286].
	 */

	code = iPtr->returnCode;
	iPtr->returnLevel = 1;
	iPtr->returnCode = TCL_OK;
	if (code == TCL_ERROR) {
	    iPtr->flags |= ERR_LEGACY_COPY;
	}
    }
    return code;
}

/*
 *----------------------------------------------------------------------
 *
 * TclGetObjInterpProc --
 *
 *	Returns a pointer to the TclObjInterpProc function; this is different
 *	from the value obtained from the TclObjInterpProc reference on systems
 *	like Windows where import and export versions of a function exported
 *	by a DLL exist.
 *
 * Results:
 *	Returns the internal address of the TclObjInterpProc function.
 *
 * Side effects:
 *	None.
 *
 *----------------------------------------------------------------------
 */

Tcl_ObjCmdProc2 *
TclGetObjInterpProc(void)
{
<<<<<<< HEAD
    return (Tcl_ObjCmdProc2 *) TclObjInterpProc2;
=======
    return TclObjInterpProc;
>>>>>>> 26e99bad
}

/*
 *----------------------------------------------------------------------
 *
 * TclNewProcBodyObj --
 *
 *	Creates a new object, of type "procbody", whose internal
 *	representation is the given Proc struct. The newly created object's
 *	reference count is 0.
 *
 * Results:
 *	Returns a pointer to a newly allocated Tcl_Obj, NULL on error.
 *
 * Side effects:
 *	The reference count in the ByteCode attached to the Proc is bumped up
 *	by one, since the internal rep stores a pointer to it.
 *
 *----------------------------------------------------------------------
 */

Tcl_Obj *
TclNewProcBodyObj(
    Proc *procPtr)		/* the Proc struct to store as the internal
				 * representation. */
{
    Tcl_Obj *objPtr;

    if (!procPtr) {
	return NULL;
    }

    TclNewObj(objPtr);
    if (objPtr) {
	ProcSetIntRep(objPtr, procPtr);
    }

    return objPtr;
}

/*
 *----------------------------------------------------------------------
 *
 * ProcBodyDup --
 *
 *	Tcl_ObjType's Dup function for the proc body object. Bumps the
 *	reference count on the Proc stored in the internal representation.
 *
 * Results:
 *	None.
 *
 * Side effects:
 *	Sets up the object in dupPtr to be a duplicate of the one in srcPtr.
 *
 *----------------------------------------------------------------------
 */

static void
ProcBodyDup(
    Tcl_Obj *srcPtr,		/* Object to copy. */
    Tcl_Obj *dupPtr)		/* Target object for the duplication. */
{
    Proc *procPtr;
    ProcGetIntRep(srcPtr, procPtr);

    ProcSetIntRep(dupPtr, procPtr);
}

/*
 *----------------------------------------------------------------------
 *
 * ProcBodyFree --
 *
 *	Tcl_ObjType's Free function for the proc body object. The reference
 *	count on its Proc struct is decreased by 1; if the count reaches 0,
 *	the proc is freed.
 *
 * Results:
 *	None.
 *
 * Side effects:
 *	If the reference count on the Proc struct reaches 0, the struct is
 *	freed.
 *
 *----------------------------------------------------------------------
 */

static void
ProcBodyFree(
    Tcl_Obj *objPtr)		/* The object to clean up. */
{
    Proc *procPtr;

    ProcGetIntRep(objPtr, procPtr);

    if (procPtr->refCount-- <= 1) {
	TclProcCleanupProc(procPtr);
    }
}

/*
 *----------------------------------------------------------------------
 *
 * DupLambdaInternalRep, FreeLambdaInternalRep, SetLambdaFromAny --
 *
 *	How to manage the internal representations of lambda term objects.
 *	Syntactically they look like a two- or three-element list, where the
 *	first element is the formal arguments, the second is the the body, and
 *	the (optional) third is the namespace to execute the lambda term
 *	within (the global namespace is assumed if it is absent).
 *
 *----------------------------------------------------------------------
 */

static void
DupLambdaInternalRep(
    Tcl_Obj *srcPtr,		/* Object with internal rep to copy. */
    Tcl_Obj *copyPtr)	/* Object with internal rep to set. */
{
    Proc *procPtr;
    Tcl_Obj *nsObjPtr;

    LambdaGetIntRep(srcPtr, procPtr, nsObjPtr);
    assert(procPtr != NULL);

    procPtr->refCount++;

    LambdaSetIntRep(copyPtr, procPtr, nsObjPtr);
}

static void
FreeLambdaInternalRep(
    Tcl_Obj *objPtr)	/* CmdName object with internal representation
				 * to free. */
{
    Proc *procPtr;
    Tcl_Obj *nsObjPtr;

    LambdaGetIntRep(objPtr, procPtr, nsObjPtr);
    assert(procPtr != NULL);

    if (procPtr->refCount-- <= 1) {
	TclProcCleanupProc(procPtr);
    }
    TclDecrRefCount(nsObjPtr);
}

static int
SetLambdaFromAny(
    Tcl_Interp *interp,		/* Used for error reporting if not NULL. */
    Tcl_Obj *objPtr)	/* The object to convert. */
{
    Interp *iPtr = (Interp *) interp;
    const char *name;
    Tcl_Obj *argsPtr, *bodyPtr, *nsObjPtr, **objv;
    int isNew, result;
    size_t objc;
    CmdFrame *cfPtr = NULL;
    Proc *procPtr;

    if (interp == NULL) {
	return TCL_ERROR;
    }

    /*
     * Convert objPtr to list type first; if it cannot be converted, or if its
     * length is not 2, then it cannot be converted to lambdaType.
     */

    result = TclListObjGetElementsM(NULL, objPtr, &objc, &objv);
    if ((result != TCL_OK) || ((objc != 2) && (objc != 3))) {
	Tcl_SetObjResult(interp, Tcl_ObjPrintf(
		"can't interpret \"%s\" as a lambda expression",
		TclGetString(objPtr)));
	Tcl_SetErrorCode(interp, "TCL", "VALUE", "LAMBDA", NULL);
	return TCL_ERROR;
    }

    argsPtr = objv[0];
    bodyPtr = objv[1];

    /*
     * Create and initialize the Proc struct. The cmdPtr field is set to NULL
     * to signal that this is an anonymous function.
     */

    name = TclGetString(objPtr);

    if (TclCreateProc(interp, /*ignored nsPtr*/ NULL, name, argsPtr, bodyPtr,
	    &procPtr) != TCL_OK) {
	Tcl_AppendObjToErrorInfo(interp, Tcl_ObjPrintf(
		"\n    (parsing lambda expression \"%s\")", name));
	return TCL_ERROR;
    }

    /*
     * CAREFUL: TclCreateProc returns refCount==1! [Bug 1578454]
     * procPtr->refCount = 1;
     */

    procPtr->cmdPtr = NULL;

    /*
     * TIP #280: Remember the line the apply body is starting on. In a Byte
     * code context we ask the engine to provide us with the necessary
     * information. This is for the initialization of the byte code compiler
     * when the body is used for the first time.
     *
     * NOTE: The body is the second word in the 'objPtr'. Its location,
     * accessible through 'context.line[1]' (see below) is therefore only the
     * first approximation of the actual line the body is on. We have to use
     * the string rep of the 'objPtr' to determine the exact line. This is
     * available already through 'name'. Use 'TclListLines', see 'switch'
     * (tclCmdMZ.c).
     *
     * This code is nearly identical to the #280 code in Tcl_ProcObjCmd, see
     * this file. The differences are the different index of the body in the
     * line array of the context, and the special processing mentioned in the
     * previous paragraph to track into the list. Find a way to factor the
     * common elements into a single function.
     */

    if (iPtr->cmdFramePtr) {
	CmdFrame *contextPtr = (CmdFrame *)TclStackAlloc(interp, sizeof(CmdFrame));

	*contextPtr = *iPtr->cmdFramePtr;
	if (contextPtr->type == TCL_LOCATION_BC) {
	    /*
	     * Retrieve the source context from the bytecode. This call
	     * accounts for the reference to the source file, if any, held in
	     * 'context.data.eval.path'.
	     */

	    TclGetSrcInfoForPc(contextPtr);
	} else if (contextPtr->type == TCL_LOCATION_SOURCE) {
	    /*
	     * We created a new reference to the source file path name when we
	     * created 'context' above. Account for the reference.
	     */

	    Tcl_IncrRefCount(contextPtr->data.eval.path);

	}

	if (contextPtr->type == TCL_LOCATION_SOURCE) {
	    /*
	     * We can record source location within a lambda only if the body
	     * was not created by substitution.
	     */

	    if (contextPtr->line
		    && (contextPtr->nline >= 2) && (contextPtr->line[1] >= 0)) {
		int buf[2];

		/*
		 * Move from approximation (line of list cmd word) to actual
		 * location (line of 2nd list element).
		 */

		cfPtr = (CmdFrame *)Tcl_Alloc(sizeof(CmdFrame));
		TclListLines(objPtr, contextPtr->line[1], 2, buf, NULL);

		cfPtr->level = -1;
		cfPtr->type = contextPtr->type;
		cfPtr->line = (int *)Tcl_Alloc(sizeof(int));
		cfPtr->line[0] = buf[1];
		cfPtr->nline = 1;
		cfPtr->framePtr = NULL;
		cfPtr->nextPtr = NULL;

		cfPtr->data.eval.path = contextPtr->data.eval.path;
		Tcl_IncrRefCount(cfPtr->data.eval.path);

		cfPtr->cmd = NULL;
		cfPtr->len = 0;
	    }

	    /*
	     * 'contextPtr' is going out of scope. Release the reference that
	     * it's holding to the source file path
	     */

	    Tcl_DecrRefCount(contextPtr->data.eval.path);
	}
	TclStackFree(interp, contextPtr);
    }
    Tcl_SetHashValue(Tcl_CreateHashEntry(iPtr->linePBodyPtr, procPtr,
	    &isNew), cfPtr);

    /*
     * Set the namespace for this lambda: given by objv[2] understood as a
     * global reference, or else global per default.
     */

    if (objc == 2) {
	TclNewLiteralStringObj(nsObjPtr, "::");
    } else {
	const char *nsName = TclGetString(objv[2]);

	if ((*nsName != ':') || (*(nsName+1) != ':')) {
	    TclNewLiteralStringObj(nsObjPtr, "::");
	    Tcl_AppendObjToObj(nsObjPtr, objv[2]);
	} else {
	    nsObjPtr = objv[2];
	}
    }

    /*
     * Free the list internalrep of objPtr - this will free argsPtr, but
     * bodyPtr retains a reference from the Proc structure. Then finish the
     * conversion to lambdaType.
     */

    LambdaSetIntRep(objPtr, procPtr, nsObjPtr);
    return TCL_OK;
}

Proc *
TclGetLambdaFromObj(
    Tcl_Interp *interp,
    Tcl_Obj *objPtr,
    Tcl_Obj **nsObjPtrPtr)
{
    Proc *procPtr;
    Tcl_Obj *nsObjPtr;

    LambdaGetIntRep(objPtr, procPtr, nsObjPtr);

    if (procPtr == NULL) {
	if (SetLambdaFromAny(interp, objPtr) != TCL_OK) {
	    return NULL;
	}
	LambdaGetIntRep(objPtr, procPtr, nsObjPtr);
    }

    assert(procPtr != NULL);
    if (procPtr->iPtr != (Interp *)interp) {
	return NULL;
    }

    *nsObjPtrPtr = nsObjPtr;
    return procPtr;
}

/*
 *----------------------------------------------------------------------
 *
 * Tcl_ApplyObjCmd --
 *
 *	This object-based function is invoked to process the "apply" Tcl
 *	command. See the user documentation for details on what it does.
 *
 * Results:
 *	A standard Tcl object result value.
 *
 * Side effects:
 *	Depends on the content of the lambda term (i.e., objv[1]).
 *
 *----------------------------------------------------------------------
 */

int
Tcl_ApplyObjCmd(
    ClientData clientData,
    Tcl_Interp *interp,		/* Current interpreter. */
    size_t objc,			/* Number of arguments. */
    Tcl_Obj *const objv[])	/* Argument objects. */
{
    return Tcl_NRCallObjProc2(interp, TclNRApplyObjCmd, clientData, objc, objv);
}

int
TclNRApplyObjCmd(
    TCL_UNUSED(void *),
    Tcl_Interp *interp,		/* Current interpreter. */
    size_t objc,			/* Number of arguments. */
    Tcl_Obj *const objv[])	/* Argument objects. */
{
    Proc *procPtr = NULL;
    Tcl_Obj *lambdaPtr, *nsObjPtr;
    int result;
    Tcl_Namespace *nsPtr;
    ApplyExtraData *extraPtr;

    if (objc < 2) {
	Tcl_WrongNumArgs(interp, 1, objv, "lambdaExpr ?arg ...?");
	return TCL_ERROR;
    }

    /*
     * Set lambdaPtr, convert it to tclLambdaType in the current interp if
     * necessary.
     */

    lambdaPtr = objv[1];
    procPtr = TclGetLambdaFromObj(interp, lambdaPtr, &nsObjPtr);

    if (procPtr == NULL) {
	return TCL_ERROR;
    }

    /*
     * Push a call frame for the lambda namespace.
     * Note that TclObjInterpProc() will pop it.
     */

    result = TclGetNamespaceFromObj(interp, nsObjPtr, &nsPtr);
    if (result != TCL_OK) {
	return TCL_ERROR;
    }

    extraPtr = (ApplyExtraData *)TclStackAlloc(interp, sizeof(ApplyExtraData));
    memset(&extraPtr->cmd, 0, sizeof(Command));
    procPtr->cmdPtr = &extraPtr->cmd;
    extraPtr->cmd.nsPtr = (Namespace *) nsPtr;

    /*
     * TIP#280 (semi-)HACK!
     *
     * Using cmd.clientData to tell [info frame] how to render the lambdaPtr.
     * The InfoFrameCmd will detect this case by testing cmd.hPtr for NULL.
     * This condition holds here because of the memset() above, and nowhere
     * else (in the core). Regular commands always have a valid hPtr, and
     * lambda's never.
     */

    extraPtr->efi.length = 1;
    extraPtr->efi.fields[0].name = "lambda";
    extraPtr->efi.fields[0].proc = NULL;
    extraPtr->efi.fields[0].clientData = lambdaPtr;
    extraPtr->cmd.clientData = &extraPtr->efi;

    result = TclPushProcCallFrame(procPtr, interp, objc, objv, 1);
    if (result == TCL_OK) {
	TclNRAddCallback(interp, ApplyNR2, extraPtr, NULL, NULL, NULL);
	result = TclNRInterpProcCore(interp, objv[1], 2, &MakeLambdaError);
    }
    return result;
}

static int
ApplyNR2(
    ClientData data[],
    Tcl_Interp *interp,
    int result)
{
    ApplyExtraData *extraPtr = (ApplyExtraData *)data[0];

    TclStackFree(interp, extraPtr);
    return result;
}

/*
 *----------------------------------------------------------------------
 *
 * MakeLambdaError --
 *
 *	Function called by TclObjInterpProc to create the stack information
 *	upon an error from a lambda term.
 *
 * Results:
 *	The interpreter's error info trace is set to a value that supplements
 *	the error code.
 *
 * Side effects:
 *	none.
 *
 *----------------------------------------------------------------------
 */

static void
MakeLambdaError(
    Tcl_Interp *interp,		/* The interpreter in which the procedure was
				 * called. */
    Tcl_Obj *procNameObj)	/* Name of the procedure. Used for error
				 * messages and trace information. */
{
    unsigned int overflow, limit = 60;
    size_t nameLen;
    const char *procName = Tcl_GetStringFromObj(procNameObj, &nameLen);

    overflow = (nameLen > limit);
    Tcl_AppendObjToErrorInfo(interp, Tcl_ObjPrintf(
	    "\n    (lambda term \"%.*s%s\" line %d)",
	    (int)(overflow ? limit : nameLen), procName,
	    (overflow ? "..." : ""), Tcl_GetErrorLine(interp)));
}

/*
 *----------------------------------------------------------------------
 *
 * TclGetCmdFrameForProcedure --
 *
 *	How to get the CmdFrame information for a procedure.
 *
 * Results:
 *	A pointer to the CmdFrame (only guaranteed to be valid until the next
 *	Tcl command is processed or the interpreter's state is otherwise
 *	modified) or a NULL if the information is not available.
 *
 * Side effects:
 *	none.
 *
 *----------------------------------------------------------------------
 */

CmdFrame *
TclGetCmdFrameForProcedure(
    Proc *procPtr)		/* The procedure whose cmd-frame is to be
				 * looked up. */
{
    Tcl_HashEntry *hePtr;

    if (procPtr == NULL || procPtr->iPtr == NULL) {
	return NULL;
    }
    hePtr = Tcl_FindHashEntry(procPtr->iPtr->linePBodyPtr, procPtr);
    if (hePtr == NULL) {
	return NULL;
    }
    return (CmdFrame *) Tcl_GetHashValue(hePtr);
}

/*
 * Local Variables:
 * mode: c
 * c-basic-offset: 4
 * fill-column: 78
 * End:
 */<|MERGE_RESOLUTION|>--- conflicted
+++ resolved
@@ -206,7 +206,7 @@
     }
 
     cmd = TclNRCreateCommandInNs(interp, simpleName, (Tcl_Namespace *) nsPtr,
-	TclObjInterpProc2, TclNRInterpProc, procPtr, TclProcDeleteProc);
+	TclObjInterpProc, TclNRInterpProc, procPtr, TclProcDeleteProc);
 
     /*
      * Now initialize the new procedure's cmdPtr field. This will be used
@@ -1605,7 +1605,7 @@
  */
 
 int
-TclObjInterpProc2(
+TclObjInterpProc(
     ClientData clientData,	/* Record describing procedure to be
 				 * interpreted. */
     Tcl_Interp *interp,/* Interpreter in which procedure was
@@ -2248,11 +2248,7 @@
 Tcl_ObjCmdProc2 *
 TclGetObjInterpProc(void)
 {
-<<<<<<< HEAD
-    return (Tcl_ObjCmdProc2 *) TclObjInterpProc2;
-=======
     return TclObjInterpProc;
->>>>>>> 26e99bad
 }
  
