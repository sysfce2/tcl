--- conflicted
+++ resolved
@@ -2743,38 +2743,8 @@
     lambdaPtr = objv[1];
     procPtr = TclGetLambdaFromObj(interp, lambdaPtr, &nsObjPtr);
 
-<<<<<<< HEAD
     if (procPtr == NULL) {
-#define JOE_EXTENSION 0
-/*
- * Note: this code is NOT FUNCTIONAL due to the NR implementation; DO NOT
- * ENABLE! Leaving here as reminder to (a) TIP the suggestion, and (b) adapt
- * the code. (MS)
- */
-
-#if JOE_EXTENSION
-	/*
-	 * Joe English's suggestion to allow cmdNames to function as lambdas.
-	 */
-
-	Tcl_Obj *elemPtr;
-	int numElem;
-
-	if ((lambdaPtr->typePtr == &tclCmdNameType) ||
-		(TclListObjGetElements(interp, lambdaPtr, &numElem,
-		&elemPtr) == TCL_OK && numElem == 1)) {
-	    return Tcl_EvalObjv(interp, objc-1, objv+1, 0);
-	}
-#endif
 	return TCL_ERROR;
-=======
-    if ((procPtr == NULL) || (procPtr->iPtr != iPtr)) {
-	result = SetLambdaFromAny(interp, lambdaPtr);
-	if (result != TCL_OK) {
-	    return result;
-	}
-	procPtr = lambdaPtr->internalRep.twoPtrValue.ptr1;
->>>>>>> b40d7eb1
     }
 
     /*
