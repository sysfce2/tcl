--- conflicted
+++ resolved
@@ -9,15 +9,8 @@
  * Copyright (c) 2004-2006 Miguel Sofer
  * Copyright (c) 2007 Daniel A. Steffen <das@users.sourceforge.net>
  *
-<<<<<<< HEAD
  * See the file "license.terms" for information on usage and redistribution of
  * this file, and for a DISCLAIMER OF ALL WARRANTIES.
- *
- * RCS: @(#) $Id: tclProc.c,v 1.139.2.8 2011/01/25 15:55:48 nijtmans Exp $
-=======
- * See the file "license.terms" for information on usage and redistribution
- * of this file, and for a DISCLAIMER OF ALL WARRANTIES.
->>>>>>> 01562d4f
  */
 
 #include "tclInt.h"
