--- conflicted
+++ resolved
@@ -782,32 +782,6 @@
 
     result = 0;
     curLevel = iPtr->varFramePtr->level;
-<<<<<<< HEAD
-=======
-    if (objPtr->typePtr == &levelReferenceType) {
-	if (PTR2INT(objPtr->internalRep.twoPtrValue.ptr1)) {
-	    level = curLevel - PTR2INT(objPtr->internalRep.twoPtrValue.ptr2);
-	} else {
-	    level = PTR2INT(objPtr->internalRep.twoPtrValue.ptr2);
-	}
-	if (level < 0) {
-	    goto levelError;
-	}
-	/* TODO: Consider skipping the typePtr checks */
-    } else if (objPtr->typePtr == &tclIntType
-#ifndef NO_WIDE_TYPE
-	    || objPtr->typePtr == &tclWideIntType
-#endif
-	    ) {
-	if (TclGetIntFromObj(NULL, objPtr, &level) != TCL_OK || level < 0) {
-	    goto levelError;
-	}
-	level = curLevel - level;
-    } else if (*name == '#') {
-	if (Tcl_GetInt(NULL, name+1, &level) != TCL_OK || level < 0) {
-	    goto levelError;
-	}
->>>>>>> ee5beade
 
     /*
      * Check for integer first, since that has potential to spare us
