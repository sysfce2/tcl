/*
 * tclProc.c --
 *
 *	This file contains routines that implement Tcl procedures, including
 *	the "proc" and "uplevel" commands.
 *
 * Copyright © 1987-1993 The Regents of the University of California.
 * Copyright © 1994-1998 Sun Microsystems, Inc.
 * Copyright © 2004-2006 Miguel Sofer
 * Copyright © 2007 Daniel A. Steffen <das@users.sourceforge.net>
 *
 * See the file "license.terms" for information on usage and redistribution of
 * this file, and for a DISCLAIMER OF ALL WARRANTIES.
 */

#include "tclInt.h"
#include "tclCompile.h"
#include <assert.h>

/*
 * Variables that are part of the [apply] command implementation and which
 * have to be passed to the other side of the NRE call.
 */

typedef struct {
    Command cmd;
    ExtraFrameInfo efi;
} ApplyExtraData;

/*
 * Prototypes for static functions in this file
 */

static void		DupLambdaInternalRep(Tcl_Obj *objPtr,
			    Tcl_Obj *copyPtr);
static void		FreeLambdaInternalRep(Tcl_Obj *objPtr);
static int		InitArgsAndLocals(Tcl_Interp *interp, int skip);
static void		InitResolvedLocals(Tcl_Interp *interp,
			    ByteCode *codePtr, Var *defPtr,
			    Namespace *nsPtr);
static void		InitLocalCache(Proc *procPtr);
static void		ProcBodyDup(Tcl_Obj *srcPtr, Tcl_Obj *dupPtr);
static void		ProcBodyFree(Tcl_Obj *objPtr);
static int		ProcWrongNumArgs(Tcl_Interp *interp, int skip);
static void		MakeProcError(Tcl_Interp *interp,
			    Tcl_Obj *procNameObj);
static void		MakeLambdaError(Tcl_Interp *interp,
			    Tcl_Obj *procNameObj);
static int		SetLambdaFromAny(Tcl_Interp *interp, Tcl_Obj *objPtr);

static Tcl_NRPostProc ApplyNR2;
static Tcl_NRPostProc InterpProcNR2;
static Tcl_NRPostProc Uplevel_Callback;
static Tcl_ObjCmdProc NRInterpProc;

/*
 * The ProcBodyObjType type
 */

const Tcl_ObjType tclProcBodyType = {
    "procbody",			/* name for this type */
    ProcBodyFree,		/* FreeInternalRep function */
    ProcBodyDup,		/* DupInternalRep function */
    NULL,			/* UpdateString function; Tcl_GetString and
				 * Tcl_GetStringFromObj should panic
				 * instead. */
    NULL,			/* SetFromAny function; Tcl_ConvertToType
				 * should panic instead. */
    TCL_OBJTYPE_V0
};

#define ProcSetInternalRep(objPtr, procPtr)					\
    do {								\
	Tcl_ObjInternalRep ir;						\
	(procPtr)->refCount++;						\
	ir.twoPtrValue.ptr1 = (procPtr);				\
	ir.twoPtrValue.ptr2 = NULL;					\
	Tcl_StoreInternalRep((objPtr), &tclProcBodyType, &ir);		\
    } while (0)

#define ProcGetInternalRep(objPtr, procPtr)					\
    do {								\
	const Tcl_ObjInternalRep *irPtr;					\
	irPtr = TclFetchInternalRep((objPtr), &tclProcBodyType);		\
	(procPtr) = irPtr ? (Proc *)irPtr->twoPtrValue.ptr1 : NULL;		\
    } while (0)

/*
 * The [upvar]/[uplevel] level reference type. Uses the wideValue field
 * to remember the integer value of a parsed #<integer> format.
 *
 * Uses the default behaviour throughout, and never disposes of the string
 * rep; it's just a cache type.
 */

static const Tcl_ObjType levelReferenceType = {
    "levelReference",
    NULL, NULL, NULL, NULL, TCL_OBJTYPE_V0
};

/*
 * The type of lambdas. Note that every lambda will *always* have a string
 * representation.
 *
 * Internally, ptr1 is a pointer to a Proc instance that is not bound to a
 * command name, and ptr2 is a pointer to the namespace that the Proc instance
 * will execute within. IF YOU CHANGE THIS, CHECK IN tclDisassemble.c TOO.
 */

static const Tcl_ObjType lambdaType = {
    "lambdaExpr",		/* name */
    FreeLambdaInternalRep,	/* freeIntRepProc */
    DupLambdaInternalRep,	/* dupIntRepProc */
    NULL,			/* updateStringProc */
    SetLambdaFromAny,		/* setFromAnyProc */
    TCL_OBJTYPE_V0
};

#define LambdaSetInternalRep(objPtr, procPtr, nsObjPtr)			\
    do {								\
	Tcl_ObjInternalRep ir;						\
	ir.twoPtrValue.ptr1 = (procPtr);				\
	ir.twoPtrValue.ptr2 = (nsObjPtr);				\
	Tcl_IncrRefCount((nsObjPtr));					\
	Tcl_StoreInternalRep((objPtr), &lambdaType, &ir);			\
    } while (0)

#define LambdaGetInternalRep(objPtr, procPtr, nsObjPtr)			\
    do {								\
	const Tcl_ObjInternalRep *irPtr;					\
	irPtr = TclFetchInternalRep((objPtr), &lambdaType);			\
	(procPtr) = irPtr ? (Proc *)irPtr->twoPtrValue.ptr1 : NULL;		\
	(nsObjPtr) = irPtr ? (Tcl_Obj *)irPtr->twoPtrValue.ptr2 : NULL;		\
    } while (0)


/*
 *----------------------------------------------------------------------
 *
 * Tcl_ProcObjCmd --
 *
 *	This object-based function is invoked to process the "proc" Tcl
 *	command. See the user documentation for details on what it does.
 *
 * Results:
 *	A standard Tcl object result value.
 *
 * Side effects:
 *	A new procedure gets created.
 *
 *----------------------------------------------------------------------
 */

#undef TclObjInterpProc
int
Tcl_ProcObjCmd(
    TCL_UNUSED(void *),
    Tcl_Interp *interp,		/* Current interpreter. */
    Tcl_Size objc,			/* Number of arguments. */
    Tcl_Obj *const objv[])	/* Argument objects. */
{
    Interp *iPtr = (Interp *) interp;
    Proc *procPtr;
    const char *procName;
    const char *simpleName, *procArgs, *procBody;
    Namespace *nsPtr, *altNsPtr, *cxtNsPtr;
    Tcl_Command cmd;

    if (objc != 4) {
	Tcl_WrongNumArgs(interp, 1, objv, "name args body");
	return TCL_ERROR;
    }

    /*
     * Determine the namespace where the procedure should reside. Unless the
     * command name includes namespace qualifiers, this will be the current
     * namespace.
     */

    procName = TclGetString(objv[1]);
    TclGetNamespaceForQualName(interp, procName, NULL, 0,
	    &nsPtr, &altNsPtr, &cxtNsPtr, &simpleName);

    if (nsPtr == NULL) {
	Tcl_SetObjResult(interp, Tcl_ObjPrintf(
		"can't create procedure \"%s\": unknown namespace",
		procName));
	Tcl_SetErrorCode(interp, "TCL", "VALUE", "COMMAND", (void *)NULL);
	return TCL_ERROR;
    }
    if (simpleName == NULL) {
	Tcl_SetObjResult(interp, Tcl_ObjPrintf(
		"can't create procedure \"%s\": bad procedure name",
		procName));
	Tcl_SetErrorCode(interp, "TCL", "VALUE", "COMMAND", (void *)NULL);
	return TCL_ERROR;
    }

    /*
     * Create the data structure to represent the procedure.
     */

    if (TclCreateProc(interp, /*ignored nsPtr*/ NULL, simpleName, objv[2],
	    objv[3], &procPtr) != TCL_OK) {
	Tcl_AddErrorInfo(interp, "\n    (creating proc \"");
	Tcl_AddErrorInfo(interp, simpleName);
	Tcl_AddErrorInfo(interp, "\")");
	return TCL_ERROR;
    }

    cmd = TclNRCreateCommandInNs(interp, simpleName, (Tcl_Namespace *) nsPtr,
	TclObjInterpProc, NRInterpProc, procPtr, TclProcDeleteProc);

    /*
     * Now initialize the new procedure's cmdPtr field. This will be used
     * later when the procedure is called to determine what namespace the
     * procedure will run in. This will be different than the current
     * namespace if the proc was renamed into a different namespace.
     */

    procPtr->cmdPtr = (Command *) cmd;

    /*
     * TIP #280: Remember the line the procedure body is starting on. In a
     * bytecode context we ask the engine to provide us with the necessary
     * information. This is for the initialization of the byte code compiler
     * when the body is used for the first time.
     *
     * This code is nearly identical to the #280 code in SetLambdaFromAny, see
     * this file. The differences are the different index of the body in the
     * line array of the context, and the lambda code requires some special
     * processing. Find a way to factor the common elements into a single
     * function.
     */

    if (iPtr->cmdFramePtr) {
	CmdFrame *contextPtr = (CmdFrame *)TclStackAlloc(interp, sizeof(CmdFrame));

	*contextPtr = *iPtr->cmdFramePtr;
	if (contextPtr->type == TCL_LOCATION_BC) {
	    /*
	     * Retrieve source information from the bytecode, if possible. If
	     * the information is retrieved successfully, context.type will be
	     * TCL_LOCATION_SOURCE and the reference held by
	     * context.data.eval.path will be counted.
	     */

	    TclGetSrcInfoForPc(contextPtr);
	} else if (contextPtr->type == TCL_LOCATION_SOURCE) {
	    /*
	     * The copy into 'context' up above has created another reference
	     * to 'context.data.eval.path'; account for it.
	     */

	    Tcl_IncrRefCount(contextPtr->data.eval.path);
	}

	if (contextPtr->type == TCL_LOCATION_SOURCE) {
	    /*
	     * We can account for source location within a proc only if the
	     * proc body was not created by substitution.
	     */

	    if (contextPtr->line
		    && (contextPtr->nline >= 4) && (contextPtr->line[3] >= 0)) {
		int isNew;
		Tcl_HashEntry *hePtr;
		CmdFrame *cfPtr = (CmdFrame *)Tcl_Alloc(sizeof(CmdFrame));

		cfPtr->level = -1;
		cfPtr->type = contextPtr->type;
		cfPtr->line = (Tcl_Size *)Tcl_Alloc(sizeof(Tcl_Size));
		cfPtr->line[0] = contextPtr->line[3];
		cfPtr->nline = 1;
		cfPtr->framePtr = NULL;
		cfPtr->nextPtr = NULL;

		cfPtr->data.eval.path = contextPtr->data.eval.path;
		Tcl_IncrRefCount(cfPtr->data.eval.path);

		cfPtr->cmd = NULL;
		cfPtr->len = 0;

		hePtr = Tcl_CreateHashEntry(iPtr->linePBodyPtr,
			procPtr, &isNew);
		if (!isNew) {
		    /*
		     * Get the old command frame and release it. See also
		     * TclProcCleanupProc in this file. Currently it seems as
		     * if only the procbodytest::proc command of the testsuite
		     * is able to trigger this situation.
		     */

		    CmdFrame *cfOldPtr = (CmdFrame *)Tcl_GetHashValue(hePtr);

		    if (cfOldPtr->type == TCL_LOCATION_SOURCE) {
			Tcl_DecrRefCount(cfOldPtr->data.eval.path);
			cfOldPtr->data.eval.path = NULL;
		    }
		    Tcl_Free(cfOldPtr->line);
		    cfOldPtr->line = NULL;
		    Tcl_Free(cfOldPtr);
		}
		Tcl_SetHashValue(hePtr, cfPtr);
	    }

	    /*
	     * 'contextPtr' is going out of scope; account for the reference
	     * that it's holding to the path name.
	     */

	    Tcl_DecrRefCount(contextPtr->data.eval.path);
	    contextPtr->data.eval.path = NULL;
	}
	TclStackFree(interp, contextPtr);
    }

    /*
     * Optimize for no-op procs: if the body is not precompiled (like a TclPro
     * procbody), and the argument list is just "args" and the body is empty,
     * define a compileProc to compile a no-op.
     *
     * Notes:
     *	 - cannot be done for any argument list without having different
     *	   compiled/not-compiled behaviour in the "wrong argument #" case, or
     *	   making this code much more complicated. In any case, it doesn't
     *	   seem to make a lot of sense to verify the number of arguments we
     *	   are about to ignore ...
     *	 - could be enhanced to handle also non-empty bodies that contain only
     *	   comments; however, parsing the body will slow down the compilation
     *	   of all procs whose argument list is just _args_
     */

    if (TclHasInternalRep(objv[3], &tclProcBodyType)) {
	goto done;
    }

    procArgs = TclGetString(objv[2]);

    while (*procArgs == ' ') {
	procArgs++;
    }

    if ((procArgs[0] == 'a') && (strncmp(procArgs, "args", 4) == 0)) {
	Tcl_Size numBytes;

	procArgs +=4;
	while (*procArgs != '\0') {
	    if (*procArgs != ' ') {
		goto done;
	    }
	    procArgs++;
	}

	/*
	 * The argument list is just "args"; check the body
	 */

	procBody = Tcl_GetStringFromObj(objv[3], &numBytes);
	if (TclParseAllWhiteSpace(procBody, numBytes) < numBytes) {
	    goto done;
	}

	/*
	 * The body is just spaces: link the compileProc
	 */

	((Command *) cmd)->compileProc = TclCompileNoOp;
    }

  done:
    return TCL_OK;
}

/*
 *----------------------------------------------------------------------
 *
 * TclCreateProc --
 *
 *	Creates the data associated with a Tcl procedure definition. This
 *	function knows how to handle two types of body objects: strings and
 *	procbody. Strings are the traditional (and common) value for bodies,
 *	procbody are values created by extensions that have loaded a
 *	previously compiled script.
 *
 * Results:
 *	Returns TCL_OK on success, along with a pointer to a Tcl procedure
 *	definition in procPtrPtr where the cmdPtr field is not initialised.
 *	This definition should be freed by calling TclProcCleanupProc() when
 *	it is no longer needed. Returns TCL_ERROR if anything goes wrong.
 *
 * Side effects:
 *	If anything goes wrong, this function returns an error message in the
 *	interpreter.
 *
 *----------------------------------------------------------------------
 */

int
TclCreateProc(
    Tcl_Interp *interp,		/* Interpreter containing proc. */
    TCL_UNUSED(Namespace *) /*nsPtr*/,
    const char *procName,	/* Unqualified name of this proc. */
    Tcl_Obj *argsPtr,		/* Description of arguments. */
    Tcl_Obj *bodyPtr,		/* Command body. */
    Proc **procPtrPtr)		/* Returns: pointer to proc data. */
{
    Interp *iPtr = (Interp *) interp;

    Proc *procPtr = NULL;
    Tcl_Size i, numArgs;
    CompiledLocal *localPtr = NULL;
    Tcl_Obj **argArray;
    int precompiled = 0, result;

    ProcGetInternalRep(bodyPtr, procPtr);
    if (procPtr != NULL) {
	/*
	 * Because the body is a TclProProcBody, the actual body is already
	 * compiled, and it is not shared with anyone else, so it's OK not to
	 * unshare it (as a matter of fact, it is bad to unshare it, because
	 * there may be no source code).
	 *
	 * We don't create and initialize a Proc structure for the procedure;
	 * rather, we use what is in the body object. We increment the ref
	 * count of the Proc struct since the command (soon to be created)
	 * will be holding a reference to it.
	 */

	procPtr->iPtr = iPtr;
	procPtr->refCount++;
	precompiled = 1;
    } else {
	/*
	 * If the procedure's body object is shared because its string value
	 * is identical to, e.g., the body of another procedure, we must
	 * create a private copy for this procedure to use. Such sharing of
	 * procedure bodies is rare but can cause problems. A procedure body
	 * is compiled in a context that includes the number of "slots"
	 * allocated by the compiler for local variables. There is a local
	 * variable slot for each formal parameter (the
	 * "procPtr->numCompiledLocals = numArgs" assignment below). This
	 * means that the same code can not be shared by two procedures that
	 * have a different number of arguments, even if their bodies are
	 * identical. Note that we don't use Tcl_DuplicateObj since we would
	 * not want any bytecode internal representation.
	 */

	if (Tcl_IsShared(bodyPtr)) {
	    const char *bytes;
	    Tcl_Size length;
	    Tcl_Obj *sharedBodyPtr = bodyPtr;

	    bytes = Tcl_GetStringFromObj(bodyPtr, &length);
	    bodyPtr = Tcl_NewStringObj(bytes, length);

	    /*
	     * TIP #280.
	     * Ensure that the continuation line data for the original body is
	     * not lost and applies to the new body as well.
	     */

	    TclContinuationsCopy(bodyPtr, sharedBodyPtr);
	}

	/*
	 * Create and initialize a Proc structure for the procedure. We
	 * increment the ref count of the procedure's body object since there
	 * will be a reference to it in the Proc structure.
	 */

	Tcl_IncrRefCount(bodyPtr);

	procPtr = (Proc *)Tcl_Alloc(sizeof(Proc));
	procPtr->iPtr = iPtr;
	procPtr->refCount = 1;
	procPtr->bodyPtr = bodyPtr;
	procPtr->numArgs = 0;	/* Actual argument count is set below. */
	procPtr->numCompiledLocals = 0;
	procPtr->firstLocalPtr = NULL;
	procPtr->lastLocalPtr = NULL;
    }

    /*
     * Break up the argument list into argument specifiers, then process each
     * argument specifier. If the body is precompiled, processing is limited
     * to checking that the parsed argument is consistent with the one stored
     * in the Proc.
     */

    result = TclListObjGetElementsM(interp, argsPtr, &numArgs, &argArray);
    if (result != TCL_OK) {
	goto procError;
    }

    if (precompiled) {
	if (numArgs > procPtr->numArgs) {
	    Tcl_SetObjResult(interp, Tcl_ObjPrintf(
		    "procedure \"%s\": arg list contains %" TCL_SIZE_MODIFIER "d entries, "
		    "precompiled header expects %" TCL_SIZE_MODIFIER "d", procName, numArgs,
		    procPtr->numArgs));
	    Tcl_SetErrorCode(interp, "TCL", "OPERATION", "PROC",
		    "BYTECODELIES", (void *)NULL);
	    goto procError;
	}
	localPtr = procPtr->firstLocalPtr;
    } else {
	procPtr->numArgs = numArgs;
	procPtr->numCompiledLocals = numArgs;
    }

    for (i = 0; i < numArgs; i++) {
	const char *argname, *argnamei, *argnamelast;
	Tcl_Size fieldCount, nameLength;
	Tcl_Obj **fieldValues;

	/*
	 * Now divide the specifier up into name and default.
	 */

	result = TclListObjGetElementsM(interp, argArray[i], &fieldCount,
		&fieldValues);
	if (result != TCL_OK) {
	    goto procError;
	}
	if (fieldCount > 2) {
	    Tcl_Obj *errorObj = Tcl_NewStringObj(
		"too many fields in argument specifier \"", -1);
	    Tcl_AppendObjToObj(errorObj, argArray[i]);
	    Tcl_AppendToObj(errorObj, "\"", -1);
	    Tcl_SetObjResult(interp, errorObj);
	    Tcl_SetErrorCode(interp, "TCL", "OPERATION", "PROC",
		    "FORMALARGUMENTFORMAT", (void *)NULL);
	    goto procError;
	}
	if ((fieldCount == 0) || (Tcl_GetCharLength(fieldValues[0]) == 0)) {
	    Tcl_SetObjResult(interp, Tcl_NewStringObj(
		    "argument with no name", -1));
	    Tcl_SetErrorCode(interp, "TCL", "OPERATION", "PROC",
		    "FORMALARGUMENTFORMAT", (void *)NULL);
	    goto procError;
	}

	argname = Tcl_GetStringFromObj(fieldValues[0], &nameLength);

	/*
	 * Check that the formal parameter name is a scalar.
	 */

	argnamei = argname;
	argnamelast = (nameLength > 0) ? (argname + nameLength - 1) : argname;
	while (argnamei < argnamelast) {
	    if (*argnamei == '(') {
		if (*argnamelast == ')') { /* We have an array element. */
		    Tcl_SetObjResult(interp, Tcl_ObjPrintf(
			    "formal parameter \"%s\" is an array element",
			    TclGetString(fieldValues[0])));
		    Tcl_SetErrorCode(interp, "TCL", "OPERATION", "PROC",
			    "FORMALARGUMENTFORMAT", (void *)NULL);
		    goto procError;
		}
	    } else if (*argnamei == ':' && *(argnamei+1) == ':') {
		Tcl_Obj *errorObj = Tcl_NewStringObj(
		    "formal parameter \"", -1);
		Tcl_AppendObjToObj(errorObj, fieldValues[0]);
		Tcl_AppendToObj(errorObj, "\" is not a simple name", -1);
		Tcl_SetObjResult(interp, errorObj);
		Tcl_SetErrorCode(interp, "TCL", "OPERATION", "PROC",
			"FORMALARGUMENTFORMAT", (void *)NULL);
		goto procError;
	    }
	    argnamei++;
	}

	if (precompiled) {
	    /*
	     * Compare the parsed argument with the stored one. Note that the
	     * only flag value that makes sense at this point is VAR_ARGUMENT
	     * (its value was kept the same as pre VarReform to simplify
	     * tbcload's processing of older byetcodes).
	     *
	     * The only other flag value that is important to retrieve from
	     * precompiled procs is VAR_TEMPORARY (also unchanged). It is
	     * needed later when retrieving the variable names.
	     */

	    if ((localPtr->nameLength != nameLength)
		    || (memcmp(localPtr->name, argname, nameLength) != 0)
		    || (localPtr->frameIndex != i)
		    || !(localPtr->flags & VAR_ARGUMENT)
		    || (localPtr->defValuePtr == NULL && fieldCount == 2)
		    || (localPtr->defValuePtr != NULL && fieldCount != 2)) {
		Tcl_SetObjResult(interp, Tcl_ObjPrintf(
			"procedure \"%s\": formal parameter %" TCL_SIZE_MODIFIER "d is "
			"inconsistent with precompiled body", procName, i));
		Tcl_SetErrorCode(interp, "TCL", "OPERATION", "PROC",
			"BYTECODELIES", (void *)NULL);
		goto procError;
	    }

	    /*
	     * Compare the default value if any.
	     */

	    if (localPtr->defValuePtr != NULL) {
		Tcl_Size tmpLength, valueLength;
		const char *tmpPtr = Tcl_GetStringFromObj(localPtr->defValuePtr, &tmpLength);
		const char *value = Tcl_GetStringFromObj(fieldValues[1], &valueLength);

		if ((valueLength != tmpLength)
		     || memcmp(value, tmpPtr, tmpLength) != 0
		) {
		    Tcl_Obj *errorObj = Tcl_ObjPrintf(
			    "procedure \"%s\": formal parameter \"", procName);
		    Tcl_AppendObjToObj(errorObj, fieldValues[0]);
		    Tcl_AppendToObj(errorObj, "\" has "
			"default value inconsistent with precompiled body", -1);
		    Tcl_SetObjResult(interp, errorObj);
		    Tcl_SetErrorCode(interp, "TCL", "OPERATION", "PROC",
			    "BYTECODELIES", (void *)NULL);
		    goto procError;
		}
	    }
	    if ((i == numArgs - 1)
		    && (localPtr->nameLength == 4)
		    && (localPtr->name[0] == 'a')
		    && (strcmp(localPtr->name, "args") == 0)) {
		localPtr->flags |= VAR_IS_ARGS;
	    }

	    localPtr = localPtr->nextPtr;
	} else {
	    /*
	     * Allocate an entry in the runtime procedure frame's array of
	     * local variables for the argument.
	     */

	    localPtr = (CompiledLocal *)Tcl_Alloc(
		    offsetof(CompiledLocal, name) + 1U + fieldValues[0]->length);
	    if (procPtr->firstLocalPtr == NULL) {
		procPtr->firstLocalPtr = procPtr->lastLocalPtr = localPtr;
	    } else {
		procPtr->lastLocalPtr->nextPtr = localPtr;
		procPtr->lastLocalPtr = localPtr;
	    }
	    localPtr->nextPtr = NULL;
	    localPtr->nameLength = nameLength;
	    localPtr->frameIndex = i;
	    localPtr->flags = VAR_ARGUMENT;
	    localPtr->resolveInfo = NULL;

	    if (fieldCount == 2) {
		localPtr->defValuePtr = fieldValues[1];
		Tcl_IncrRefCount(localPtr->defValuePtr);
	    } else {
		localPtr->defValuePtr = NULL;
	    }
	    memcpy(localPtr->name, argname, fieldValues[0]->length + 1);
	    if ((i == numArgs - 1)
		    && (localPtr->nameLength == 4)
		    && (localPtr->name[0] == 'a')
		    && (memcmp(localPtr->name, "args", 4) == 0)) {
		localPtr->flags |= VAR_IS_ARGS;
	    }
	}
    }

    *procPtrPtr = procPtr;
    return TCL_OK;

  procError:
    if (precompiled) {
	procPtr->refCount--;
    } else {
	Tcl_DecrRefCount(bodyPtr);
	while (procPtr->firstLocalPtr != NULL) {
	    localPtr = procPtr->firstLocalPtr;
	    procPtr->firstLocalPtr = localPtr->nextPtr;

	    if (localPtr->defValuePtr != NULL) {
		Tcl_DecrRefCount(localPtr->defValuePtr);
	    }

	    Tcl_Free(localPtr);
	}
	Tcl_Free(procPtr);
    }
    return TCL_ERROR;
}

/*
 *----------------------------------------------------------------------
 *
 * TclGetFrame --
 *
 *	Given a description of a procedure frame, such as the first argument
 *	to an "uplevel" or "upvar" command, locate the call frame for the
 *	appropriate level of procedure.
 *
 * Results:
 *	The return value is -1 if an error occurred in finding the frame (in
 *	this case an error message is left in the interp's result). 1 is
 *	returned if string was either a number or a number preceded by "#" and
 *	it specified a valid frame. 0 is returned if string isn't one of the
 *	two things above (in this case, the lookup acts as if string were
 *	"1"). The variable pointed to by framePtrPtr is filled in with the
 *	address of the desired frame (unless an error occurs, in which case it
 *	isn't modified).
 *
 * Side effects:
 *	None.
 *
 *----------------------------------------------------------------------
 */

int
TclGetFrame(
    Tcl_Interp *interp,		/* Interpreter in which to find frame. */
    const char *name,		/* String describing frame. */
    CallFrame **framePtrPtr)	/* Store pointer to frame here (or NULL if
				 * global frame indicated). */
{
	int result;
	Tcl_Obj obj;

	obj.bytes = (char *) name;
	obj.length = strlen(name);
	obj.typePtr = NULL;
	result = TclObjGetFrame(interp, &obj, framePtrPtr);
	TclFreeInternalRep(&obj);
	return result;
}

/*
 *----------------------------------------------------------------------
 *
 * TclObjGetFrame --
 *
 *	Given a description of a procedure frame, such as the first argument
 *	to an "uplevel" or "upvar" command, locate the call frame for the
 *	appropriate level of procedure.
 *
 * Results:
 *	The return value is -1 if an error occurred in finding the frame (in
 *	this case an error message is left in the interp's result). 1 is
 *	returned if objPtr was either an int or an int preceded by "#" and
 *	it specified a valid frame. 0 is returned if objPtr isn't one of the
 *	two things above (in this case, the lookup acts as if objPtr were
 *	"1"). The variable pointed to by framePtrPtr is filled in with the
 *	address of the desired frame (unless an error occurs, in which case it
 *	isn't modified).
 *
 * Side effects:
 *	None.
 *
 *----------------------------------------------------------------------
 */

int
TclObjGetFrame(
    Tcl_Interp *interp,		/* Interpreter in which to find frame. */
    Tcl_Obj *objPtr,		/* Object describing frame. */
    CallFrame **framePtrPtr)	/* Store pointer to frame here (or NULL if
				 * global frame indicated). */
{
    Interp *iPtr = (Interp *) interp;
    int curLevel, level, result;
    const Tcl_ObjInternalRep *irPtr;
    const char *name = NULL;
    Tcl_WideInt w;

    /*
     * Parse object to figure out which level number to go to.
     */

    result = 0;
    curLevel = iPtr->varFramePtr->level;

    /*
     * Check for integer first, since that has potential to spare us
     * a generation of a stringrep.
     */

    if (objPtr == NULL) {
	/* Do nothing */
    } else if (TCL_OK == Tcl_GetIntFromObj(NULL, objPtr, &level)) {
	TclGetWideIntFromObj(NULL, objPtr, &w);
	if (w < 0 || w > INT_MAX || curLevel > w + INT_MAX) {
	    result = -1;
	} else {
	    level = curLevel - level;
	    result = 1;
	}
    } else if ((irPtr = TclFetchInternalRep(objPtr, &levelReferenceType))) {
	level = irPtr->wideValue;
	result = 1;
    } else {
	name = TclGetString(objPtr);
	if (name[0] == '#') {
	    if (TCL_OK == Tcl_GetInt(NULL, name+1, &level)) {
		if (level < 0 || (level > 0 && name[1] == '-')) {
		    result = -1;
		} else {
		    Tcl_ObjInternalRep ir;

		    ir.wideValue = level;
		    Tcl_StoreInternalRep(objPtr, &levelReferenceType, &ir);
		    result = 1;
		}
	    } else {
		result = -1;
	    }
	} else if (TclGetWideBitsFromObj(NULL, objPtr, &w) == TCL_OK) {
	    /*
	     * If this were an integer, we'd have succeeded already.
	     * Docs say we have to treat this as a 'bad level'  error.
	     */
	    result = -1;
	}
    }

    if (result != -1) {
	/* if relative current level */
	if (result == 0) {
	    if (!curLevel) {
		/* we are in top-level, so simply generate bad level */
		name = "1";
		goto badLevel;
	    }
	    level = curLevel - 1;
	}
	if (level >= 0) {
	    CallFrame *framePtr;
	    for (framePtr = iPtr->varFramePtr; framePtr != NULL;
		    framePtr = framePtr->callerVarPtr) {
		if ((int)framePtr->level == level) {
		    *framePtrPtr = framePtr;
		    return result;
		}
	    }
	}
    }
badLevel:
    if (name == NULL) {
	name = objPtr ? TclGetString(objPtr) : "1" ;
    }
    Tcl_SetObjResult(interp, Tcl_ObjPrintf("bad level \"%s\"", name));
    Tcl_SetErrorCode(interp, "TCL", "LOOKUP", "LEVEL", name, (void *)NULL);
    return -1;
}

/*
 *----------------------------------------------------------------------
 *
 * Tcl_UplevelObjCmd --
 *
 *	This object function is invoked to process the "uplevel" Tcl command.
 *	See the user documentation for details on what it does.
 *
 * Results:
 *	A standard Tcl object result value.
 *
 * Side effects:
 *	See the user documentation.
 *
 *----------------------------------------------------------------------
 */

static int
Uplevel_Callback(
    void *data[],
    Tcl_Interp *interp,
    int result)
{
    CallFrame *savedVarFramePtr = (CallFrame *)data[0];

    if (result == TCL_ERROR) {
	Tcl_AppendObjToErrorInfo(interp, Tcl_ObjPrintf(
		"\n    (\"uplevel\" body line %d)", Tcl_GetErrorLine(interp)));
    }

    /*
     * Restore the variable frame, and return.
     */

    ((Interp *)interp)->varFramePtr = savedVarFramePtr;
    return result;
}

int
Tcl_UplevelObjCmd(
    void *clientData,
    Tcl_Interp *interp,		/* Current interpreter. */
    int objc,			/* Number of arguments. */
    Tcl_Obj *const objv[])	/* Argument objects. */
{
    return Tcl_NRCallObjProc(interp, TclNRUplevelObjCmd, clientData, objc, objv);
}

int
TclNRUplevelObjCmd(
    TCL_UNUSED(void *),
    Tcl_Interp *interp,		/* Current interpreter. */
    int objc,			/* Number of arguments. */
    Tcl_Obj *const objv[])	/* Argument objects. */
{

    Interp *iPtr = (Interp *) interp;
    CmdFrame *invoker = NULL;
    int word = 0;
    int result;
    CallFrame *savedVarFramePtr, *framePtr;
    Tcl_Obj *objPtr;

    if (objc < 2) {
    /* to do
    *    simplify things by interpreting the argument as a command when there
    *    is only one argument.  This requires a TIP since currently a single
    *    argument is interpreted as a level indicator if possible.
    */
    uplevelSyntax:
	Tcl_WrongNumArgs(interp, 1, objv, "?level? command ?arg ...?");
	return TCL_ERROR;
    } else if (!TclHasStringRep(objv[1]) && objc == 2) {
	int status;
	Tcl_Size llength;
	status = TclListObjLengthM(interp, objv[1], &llength);
	if (status == TCL_OK && llength > 1) {
	    /* the first argument can't interpreted as a level. Avoid
	     * generating a string representation of the script. */
	    result = TclGetFrame(interp, "1", &framePtr);
	    if (result == -1) {
		return TCL_ERROR;
	    }
	    objc -= 1;
	    objv += 1;
	    goto havelevel;
	}
    }

    /*
     * Find the level to use for executing the command.
     */

    result = TclObjGetFrame(interp, objv[1], &framePtr);
    if (result == -1) {
	return TCL_ERROR;
    }
    objc -= result + 1;
    if (objc == 0) {
	goto uplevelSyntax;
    }
    objv += result + 1;

    havelevel:

    /*
     * Modify the interpreter state to execute in the given frame.
     */

    savedVarFramePtr = iPtr->varFramePtr;
    iPtr->varFramePtr = framePtr;

    /*
     * Execute the residual arguments as a command.
     */

    if (objc == 1) {
	/*
	 * TIP #280. Make actual argument location available to eval'd script
	 */

	TclArgumentGet(interp, objv[0], &invoker, &word);
	objPtr = objv[0];

    } else {
	/*
	 * More than one argument: concatenate them together with spaces
	 * between, then evaluate the result. Tcl_EvalObjEx will delete the
	 * object when it decrements its refcount after eval'ing it.
	 */

	objPtr = Tcl_ConcatObj(objc, objv);
    }

    TclNRAddCallback(interp, Uplevel_Callback, savedVarFramePtr, NULL, NULL,
	    NULL);
    return TclNREvalObjEx(interp, objPtr, 0, invoker, word);
}

/*
 *----------------------------------------------------------------------
 *
 * TclFindProc --
 *
 *	Given the name of a procedure, return a pointer to the record
 *	describing the procedure. The procedure will be looked up using the
 *	usual rules: first in the current namespace and then in the global
 *	namespace.
 *
 * Results:
 *	NULL is returned if the name doesn't correspond to any procedure.
 *	Otherwise, the return value is a pointer to the procedure's record. If
 *	the name is found but refers to an imported command that points to a
 *	"real" procedure defined in another namespace, a pointer to that
 *	"real" procedure's structure is returned.
 *
 * Side effects:
 *	None.
 *
 *----------------------------------------------------------------------
 */

Proc *
TclFindProc(
    Interp *iPtr,		/* Interpreter in which to look. */
    const char *procName)	/* Name of desired procedure. */
{
    Tcl_Command cmd;
    Command *cmdPtr;

    cmd = Tcl_FindCommand((Tcl_Interp *) iPtr, procName, NULL, /*flags*/ 0);
    if (cmd == (Tcl_Command) NULL) {
	return NULL;
    }
    cmdPtr = (Command *) cmd;

    return TclIsProc(cmdPtr);
}

/*
 *----------------------------------------------------------------------
 *
 * TclIsProc --
 *
 *	Tells whether a command is a Tcl procedure or not.
 *
 * Results:
 *	If the given command is actually a Tcl procedure, the return value is
 *	the address of the record describing the procedure. Otherwise the
 *	return value is 0.
 *
 * Side effects:
 *	None.
 *
 *----------------------------------------------------------------------
 */

Proc *
TclIsProc(
    Command *cmdPtr)		/* Command to test. */
{
    Tcl_Command origCmd = TclGetOriginalCommand((Tcl_Command) cmdPtr);

    if (origCmd != NULL) {
	cmdPtr = (Command *) origCmd;
    }
    if (cmdPtr->deleteProc == TclProcDeleteProc) {
	return (Proc *)cmdPtr->objClientData;
    }
    return NULL;
}

static int
ProcWrongNumArgs(
    Tcl_Interp *interp,
    int skip)
{
    CallFrame *framePtr = ((Interp *)interp)->varFramePtr;
    Proc *procPtr = framePtr->procPtr;
    Tcl_Size localCt = procPtr->numCompiledLocals, numArgs, i;
    Tcl_Obj **desiredObjs;
    const char *final = NULL;

    /*
     * Build up desired argument list for Tcl_WrongNumArgs
     */

    numArgs = framePtr->procPtr->numArgs;
    desiredObjs = (Tcl_Obj **)TclStackAlloc(interp,
	    sizeof(Tcl_Obj *) * (numArgs+1));

    if (framePtr->isProcCallFrame & FRAME_IS_LAMBDA) {
	desiredObjs[0] = Tcl_NewStringObj("lambdaExpr", -1);
    } else {
	desiredObjs[0] = framePtr->objv[skip-1];
    }
    Tcl_IncrRefCount(desiredObjs[0]);

    if (localCt > 0) {
	Var *defPtr = (Var *)(&framePtr->localCachePtr->varName0 + localCt);

	for (i=1 ; i<=numArgs ; i++, defPtr++) {
	    Tcl_Obj *argObj;
	    Tcl_Obj *namePtr = localName(framePtr, i-1);

	    if (defPtr->value.objPtr != NULL) {
		TclNewObj(argObj);
		Tcl_AppendStringsToObj(argObj, "?", TclGetString(namePtr), "?", (void *)NULL);
	    } else if (defPtr->flags & VAR_IS_ARGS) {
		numArgs--;
		final = "?arg ...?";
		break;
	    } else {
		argObj = namePtr;
		Tcl_IncrRefCount(namePtr);
	    }
	    desiredObjs[i] = argObj;
	}
    }

    Tcl_ResetResult(interp);
    Tcl_WrongNumArgs(interp, numArgs+1, desiredObjs, final);

    for (i=0 ; i<=numArgs ; i++) {
	Tcl_DecrRefCount(desiredObjs[i]);
    }
    TclStackFree(interp, desiredObjs);
    return TCL_ERROR;
}

/*
 *----------------------------------------------------------------------
 *
 * InitResolvedLocals --
 *
 *	This routine is invoked in order to initialize the compiled locals
 *	table for a new call frame.
 *
 * Results:
 *	None.
 *
 * Side effects:
 *	May invoke various name resolvers in order to determine which
 *	variables are being referenced at runtime.
 *
 *----------------------------------------------------------------------
 */

static void
InitResolvedLocals(
    Tcl_Interp *interp,		/* Current interpreter. */
    ByteCode *codePtr,
    Var *varPtr,
    Namespace *nsPtr)		/* Pointer to current namespace. */
{
    Interp *iPtr = (Interp *) interp;
    int haveResolvers = (nsPtr->compiledVarResProc || iPtr->resolverPtr);
    CompiledLocal *firstLocalPtr, *localPtr;
    int varNum;
    Tcl_ResolvedVarInfo *resVarInfo;

    /*
     * Find the localPtr corresponding to varPtr
     */

    varNum = varPtr - iPtr->framePtr->compiledLocals;
    localPtr = iPtr->framePtr->procPtr->firstLocalPtr;
    while (varNum--) {
	localPtr = localPtr->nextPtr;
    }

    if (!(haveResolvers && (codePtr->flags & TCL_BYTECODE_RESOLVE_VARS))) {
	goto doInitResolvedLocals;
    }

    /*
     * This is the first run after a recompile, or else the resolver epoch
     * has changed: update the resolver cache.
     */

    firstLocalPtr = localPtr;
    for (; localPtr != NULL; localPtr = localPtr->nextPtr) {
	if (localPtr->resolveInfo) {
	    if (localPtr->resolveInfo->deleteProc) {
		localPtr->resolveInfo->deleteProc(localPtr->resolveInfo);
	    } else {
		Tcl_Free(localPtr->resolveInfo);
	    }
	    localPtr->resolveInfo = NULL;
	}
	localPtr->flags &= ~VAR_RESOLVED;

	if (haveResolvers &&
		!(localPtr->flags & (VAR_ARGUMENT|VAR_TEMPORARY))) {
	    ResolverScheme *resPtr = iPtr->resolverPtr;
	    Tcl_ResolvedVarInfo *vinfo;
	    int result;

	    if (nsPtr->compiledVarResProc) {
		result = nsPtr->compiledVarResProc(nsPtr->interp,
			localPtr->name, localPtr->nameLength,
			(Tcl_Namespace *) nsPtr, &vinfo);
	    } else {
		result = TCL_CONTINUE;
	    }

	    while ((result == TCL_CONTINUE) && resPtr) {
		if (resPtr->compiledVarResProc) {
		    result = resPtr->compiledVarResProc(nsPtr->interp,
			    localPtr->name, localPtr->nameLength,
			    (Tcl_Namespace *) nsPtr, &vinfo);
		}
		resPtr = resPtr->nextPtr;
	    }
	    if (result == TCL_OK) {
		localPtr->resolveInfo = vinfo;
		localPtr->flags |= VAR_RESOLVED;
	    }
	}
    }
    localPtr = firstLocalPtr;
    codePtr->flags &= ~TCL_BYTECODE_RESOLVE_VARS;

    /*
     * Initialize the array of local variables stored in the call frame. Some
     * variables may have special resolution rules. In that case, we call
     * their "resolver" procs to get our hands on the variable, and we make
     * the compiled local a link to the real variable.
     */

  doInitResolvedLocals:
    for (; localPtr != NULL; varPtr++, localPtr = localPtr->nextPtr) {
	varPtr->flags = 0;
	varPtr->value.objPtr = NULL;

	/*
	 * Now invoke the resolvers to determine the exact variables that
	 * should be used.
	 */

	resVarInfo = localPtr->resolveInfo;
	if (resVarInfo && resVarInfo->fetchProc) {
	    Var *resolvedVarPtr = (Var *)
		    resVarInfo->fetchProc(interp, resVarInfo);

	    if (resolvedVarPtr) {
		if (TclIsVarInHash(resolvedVarPtr)) {
		    VarHashRefCount(resolvedVarPtr)++;
		}
		varPtr->flags = VAR_LINK;
		varPtr->value.linkPtr = resolvedVarPtr;
	    }
	}
    }
}

void
TclFreeLocalCache(
    Tcl_Interp *interp,
    LocalCache *localCachePtr)
{
    Tcl_Size i;
    Tcl_Obj **namePtrPtr = &localCachePtr->varName0;

    for (i = 0; i < localCachePtr->numVars; i++, namePtrPtr++) {
	Tcl_Obj *objPtr = *namePtrPtr;

	if (objPtr) {
	    /* TclReleaseLiteral calls Tcl_DecrRefCount for us */
	    TclReleaseLiteral(interp, objPtr);
	}
    }
    Tcl_Free(localCachePtr);
}

static void
InitLocalCache(
    Proc *procPtr)
{
    Interp *iPtr = procPtr->iPtr;
    ByteCode *codePtr;
    Tcl_Size localCt = procPtr->numCompiledLocals;
    Tcl_Size numArgs = procPtr->numArgs, i = 0;

    Tcl_Obj **namePtr;
    Var *varPtr;
    LocalCache *localCachePtr;
    CompiledLocal *localPtr;
    int isNew;

    ByteCodeGetInternalRep(procPtr->bodyPtr, &tclByteCodeType, codePtr);

    /*
     * Cache the names and initial values of local variables; store the
     * cache in both the framePtr for this execution and in the codePtr
     * for future calls.
     */

    localCachePtr = (LocalCache *)Tcl_Alloc(offsetof(LocalCache, varName0)
	    + localCt * sizeof(Tcl_Obj *)
	    + numArgs * sizeof(Var));

    namePtr = &localCachePtr->varName0;
    varPtr = (Var *) (namePtr + localCt);
    localPtr = procPtr->firstLocalPtr;
    while (localPtr) {
	if (TclIsVarTemporary(localPtr)) {
	    *namePtr = NULL;
	} else {
	    *namePtr = TclCreateLiteral(iPtr, localPtr->name,
		    localPtr->nameLength, /* hash */ TCL_INDEX_NONE,
		    &isNew, /* nsPtr */ NULL, 0, NULL);
	    Tcl_IncrRefCount(*namePtr);
	}

	if (i < numArgs) {
	    varPtr->flags = (localPtr->flags & VAR_IS_ARGS);
	    varPtr->value.objPtr = localPtr->defValuePtr;
	    varPtr++;
	    i++;
	}
	namePtr++;
	localPtr = localPtr->nextPtr;
    }
    codePtr->localCachePtr = localCachePtr;
    localCachePtr->refCount = 1;
    localCachePtr->numVars = localCt;
}

/*
 *----------------------------------------------------------------------
 *
 * InitArgsAndLocals --
 *
 *	This routine is invoked in order to initialize the arguments and other
 *	compiled locals table for a new call frame.
 *
 * Results:
 *	A standard Tcl result.
 *
 * Side effects:
 *	Allocates memory on the stack for the compiled local variables, the
 *	caller is responsible for freeing them. Initialises all variables. May
 *	invoke various name resolvers in order to determine which variables
 *	are being referenced at runtime.
 *
 *----------------------------------------------------------------------
 */

static int
InitArgsAndLocals(
    Tcl_Interp *interp,/* Interpreter in which procedure was
				 * invoked. */
    int skip)			/* Number of initial arguments to be skipped,
				 * i.e., words in the "command name". */
{
    CallFrame *framePtr = ((Interp *)interp)->varFramePtr;
    Proc *procPtr = framePtr->procPtr;
    ByteCode *codePtr;
    Var *varPtr, *defPtr;
    Tcl_Size localCt = procPtr->numCompiledLocals, numArgs, argCt, i, imax;
    Tcl_Obj *const *argObjs;

    ByteCodeGetInternalRep(procPtr->bodyPtr, &tclByteCodeType, codePtr);

    /*
     * Make sure that the local cache of variable names and initial values has
     * been initialised properly .
     */

    if (localCt) {
	if (!codePtr->localCachePtr) {
	    InitLocalCache(procPtr) ;
	}
	framePtr->localCachePtr = codePtr->localCachePtr;
	framePtr->localCachePtr->refCount++;
	defPtr = (Var *) (&framePtr->localCachePtr->varName0 + localCt);
    } else {
	defPtr = NULL;
    }

    /*
     * Create the "compiledLocals" array. Make sure it is large enough to hold
     * all the procedure's compiled local variables, including its formal
     * parameters.
     */

    varPtr = (Var *)TclStackAlloc(interp, localCt * sizeof(Var));
    framePtr->compiledLocals = varPtr;
    framePtr->numCompiledLocals = localCt;

    /*
     * Match and assign the call's actual parameters to the procedure's formal
     * arguments. The formal arguments are described by the first numArgs
     * entries in both the Proc structure's local variable list and the call
     * frame's local variable array.
     */

    numArgs = procPtr->numArgs;
    argCt = framePtr->objc - skip;	/* Set it to the number of args to the
					 * procedure. */
    if (numArgs == 0) {
	if (argCt) {
	    goto incorrectArgs;
	} else {
	    goto correctArgs;
	}
    }
    argObjs = framePtr->objv + skip;
    imax = ((argCt < numArgs-1) ? argCt : numArgs-1);
    for (i = 0; i < imax; i++, varPtr++, defPtr ? defPtr++ : defPtr) {
	/*
	 * "Normal" arguments; last formal is special, depends on it being
	 * 'args'.
	 */

	Tcl_Obj *objPtr = argObjs[i];

	varPtr->flags = 0;
	varPtr->value.objPtr = objPtr;
	Tcl_IncrRefCount(objPtr);	/* Local var is a reference. */
    }
    for (; i < numArgs-1; i++, varPtr++, defPtr ? defPtr++ : defPtr) {
	/*
	 * This loop is entered if argCt < (numArgs-1). Set default values;
	 * last formal is special.
	 */

	Tcl_Obj *objPtr = defPtr ? defPtr->value.objPtr : NULL;

	if (!objPtr) {
	    goto incorrectArgs;
	}
	varPtr->flags = 0;
	varPtr->value.objPtr = objPtr;
	Tcl_IncrRefCount(objPtr);	/* Local var reference. */
    }

    /*
     * When we get here, the last formal argument remains to be defined:
     * defPtr and varPtr point to the last argument to be initialized.
     */

    varPtr->flags = 0;
    if (defPtr && defPtr->flags & VAR_IS_ARGS) {
	Tcl_Obj *listPtr = Tcl_NewListObj((argCt>i)? argCt-i : 0, argObjs+i);

	varPtr->value.objPtr = listPtr;
	Tcl_IncrRefCount(listPtr);	/* Local var is a reference. */
    } else if (argCt == numArgs) {
	Tcl_Obj *objPtr = argObjs[i];

	varPtr->value.objPtr = objPtr;
	Tcl_IncrRefCount(objPtr);	/* Local var is a reference. */
    } else if ((argCt < numArgs) && defPtr && defPtr->value.objPtr) {
	Tcl_Obj *objPtr = defPtr->value.objPtr;

	varPtr->value.objPtr = objPtr;
	Tcl_IncrRefCount(objPtr);	/* Local var is a reference. */
    } else {
	goto incorrectArgs;
    }
    varPtr++;

    /*
     * Initialise and resolve the remaining compiledLocals. In the absence of
     * resolvers, they are undefined local vars: (flags=0, value=NULL).
     */

  correctArgs:
    if (numArgs < localCt) {
	if (!framePtr->nsPtr->compiledVarResProc
		&& !((Interp *)interp)->resolverPtr) {
	    memset(varPtr, 0, (localCt - numArgs)*sizeof(Var));
	} else {
	    InitResolvedLocals(interp, codePtr, varPtr, framePtr->nsPtr);
	}
    }

    return TCL_OK;

    /*
     * Initialise all compiled locals to avoid problems at DeleteLocalVars.
     */

  incorrectArgs:
    if ((skip != 1) &&
	    TclInitRewriteEnsemble(interp, skip-1, 0, framePtr->objv)) {
	TclNRAddCallback(interp, TclClearRootEnsemble, NULL, NULL, NULL, NULL);
    }
    memset(varPtr, 0,
	    ((framePtr->compiledLocals + localCt)-varPtr) * sizeof(Var));
    return ProcWrongNumArgs(interp, skip);
}

/*
 *----------------------------------------------------------------------
 *
 * TclPushProcCallFrame --
 *
 *	Compiles a proc body if necessary, then pushes a CallFrame suitable
 *	for executing it.
 *
 * Results:
 *	A standard Tcl object result value.
 *
 * Side effects:
 *	The proc's body may be recompiled. A CallFrame is pushed, it will have
 *	to be popped by the caller.
 *
 *----------------------------------------------------------------------
 */

int
TclPushProcCallFrame(
    void *clientData,	/* Record describing procedure to be
				 * interpreted. */
    Tcl_Interp *interp,/* Interpreter in which procedure was
				 * invoked. */
    Tcl_Size objc,		/* Count of number of arguments to this
				 * procedure. */
    Tcl_Obj *const objv[],	/* Argument value objects. */
    int isLambda)		/* 1 if this is a call by ApplyObjCmd: it
				 * needs special rules for error msg */
{
    Proc *procPtr = (Proc *)clientData;
    Namespace *nsPtr = procPtr->cmdPtr->nsPtr;
    CallFrame *framePtr, **framePtrPtr;
    int result;
    ByteCode *codePtr;

    /*
     * If necessary (i.e. if we haven't got a suitable compilation already
     * cached) compile the procedure's body. The compiler will allocate frame
     * slots for the procedure's non-argument local variables. Note that
     * compiling the body might increase procPtr->numCompiledLocals if new
     * local variables are found while compiling.
     */

    ByteCodeGetInternalRep(procPtr->bodyPtr, &tclByteCodeType, codePtr);
    if (codePtr != NULL) {
	Interp *iPtr = (Interp *) interp;

	/*
	 * When we've got bytecode, this is the check for validity. That is,
	 * the bytecode must be for the right interpreter (no cross-leaks!),
	 * the code must be from the current epoch (so subcommand compilation
	 * is up-to-date), the namespace must match (so variable handling
	 * is right) and the resolverEpoch must match (so that new shadowed
	 * commands and/or resolver changes are considered).
	 * Ensure the ByteCode's procPtr is the same (or it's precompiled).
	 */

	if (((Interp *) *codePtr->interpHandle != iPtr)
		|| (codePtr->compileEpoch != iPtr->compileEpoch)
		|| (codePtr->nsPtr != nsPtr)
		|| (codePtr->nsEpoch != nsPtr->resolverEpoch)
		|| ((codePtr->procPtr != procPtr) && procPtr->bodyPtr->bytes)
	) {
	    goto doCompilation;
	}
    } else {
    doCompilation:
	result = TclProcCompileProc(interp, procPtr, procPtr->bodyPtr, nsPtr,
		(isLambda ? "body of lambda term" : "body of proc"),
		TclGetString(objv[isLambda]));
	if (result != TCL_OK) {
	    return result;
	}
    }

    /*
     * Set up and push a new call frame for the new procedure invocation.
     * This call frame will execute in the proc's namespace, which might be
     * different than the current namespace. The proc's namespace is that of
     * its command, which can change if the command is renamed from one
     * namespace to another.
     */

    framePtrPtr = &framePtr;
    (void) TclPushStackFrame(interp, (Tcl_CallFrame **) framePtrPtr,
	    (Tcl_Namespace *) nsPtr,
	    (isLambda? (FRAME_IS_PROC|FRAME_IS_LAMBDA) : FRAME_IS_PROC));

    framePtr->objc = objc;
    framePtr->objv = objv;
    framePtr->procPtr = procPtr;

    return TCL_OK;
}

/*
 *----------------------------------------------------------------------
 *
 * TclObjInterpProc --
 *
 *	When a Tcl procedure gets invoked during bytecode evaluation, this
 *	object-based routine gets invoked to interpret the procedure.
 *
 * Results:
 *	A standard Tcl object result value.
 *
 * Side effects:
 *	Depends on the commands in the procedure.
 *
 *----------------------------------------------------------------------
 */

int
TclObjInterpProc(
    void *clientData,	/* Record describing procedure to be
				 * interpreted. */
    Tcl_Interp *interp,/* Interpreter in which procedure was
				 * invoked. */
    int objc,			/* Count of number of arguments to this
				 * procedure. */
    Tcl_Obj *const objv[])	/* Argument value objects. */
{
    /*
     * Not used much in the core; external interface for iTcl
     */

    return Tcl_NRCallObjProc(interp, NRInterpProc, clientData, objc, objv);
}

int
TclNRInterpProc(
    void *clientData,	/* Record describing procedure to be
				 * interpreted. */
    Tcl_Interp *interp,/* Interpreter in which procedure was
				 * invoked. */
    Tcl_Size objc,			/* Count of number of arguments to this
				 * procedure. */
    Tcl_Obj *const objv[])	/* Argument value objects. */
{
    int result = TclPushProcCallFrame(clientData, interp, objc, objv,
	    /*isLambda*/ 0);

    if (result != TCL_OK) {
	return TCL_ERROR;
    }
    return TclNRInterpProcCore(interp, objv[0], 1, &MakeProcError);
}

static int
NRInterpProc(
    void *clientData,		/* Record describing procedure to be
				 * interpreted. */
    Tcl_Interp *interp, 	/* Interpreter in which procedure was
				 * invoked. */
    int objc,		/* Count of number of arguments to this
				 * procedure. */
    Tcl_Obj *const objv[])	/* Argument value objects. */
{
    int result = TclPushProcCallFrame(clientData, interp, objc, objv,
	    /*isLambda*/ 0);

    if (result != TCL_OK) {
	return TCL_ERROR;
    }
    return TclNRInterpProcCore(interp, objv[0], 1, &MakeProcError);
}

static int
ObjInterpProc2(
    void *clientData,		/* Record describing procedure to be
				 * interpreted. */
    Tcl_Interp *interp,		/* Interpreter in which procedure was
				 * invoked. */
    Tcl_Size objc,		/* Count of number of arguments to this
				 * procedure. */
    Tcl_Obj *const objv[])	/* Argument value objects. */
{
    /*
     * Not used much in the core; external interface for iTcl
     */

    return Tcl_NRCallObjProc2(interp, TclNRInterpProc, clientData, objc, objv);
}


/*
 *----------------------------------------------------------------------
 *
 * TclNRInterpProcCore --
 *
 *	When a Tcl procedure, lambda term or anything else that works like a
 *	procedure gets invoked during bytecode evaluation, this object-based
 *	routine gets invoked to interpret the body.
 *
 * Results:
 *	A standard Tcl object result value.
 *
 * Side effects:
 *	Nearly anything; depends on the commands in the procedure body.
 *
 *----------------------------------------------------------------------
 */

int
TclNRInterpProcCore(
    Tcl_Interp *interp,/* Interpreter in which procedure was
				 * invoked. */
    Tcl_Obj *procNameObj,	/* Procedure name for error reporting. */
    Tcl_Size skip,			/* Number of initial arguments to be skipped,
				 * i.e., words in the "command name". */
    ProcErrorProc *errorProc)	/* How to convert results from the script into
				 * results of the overall procedure. */
{
    Interp *iPtr = (Interp *) interp;
    Proc *procPtr = iPtr->varFramePtr->procPtr;
    int result;
    CallFrame *freePtr;
    ByteCode *codePtr;

    result = InitArgsAndLocals(interp, skip);
    if (result != TCL_OK) {
	freePtr = iPtr->framePtr;
	Tcl_PopCallFrame(interp);	/* Pop but do not free. */
	TclStackFree(interp, freePtr->compiledLocals);
					/* Free compiledLocals. */
	TclStackFree(interp, freePtr);	/* Free CallFrame. */
	return TCL_ERROR;
    }

#if defined(TCL_COMPILE_DEBUG)
    if (tclTraceExec >= 1) {
	CallFrame *framePtr = iPtr->varFramePtr;
	Tcl_Size i;

	if (framePtr->isProcCallFrame & FRAME_IS_LAMBDA) {
	    fprintf(stdout, "Calling lambda ");
	} else {
	    fprintf(stdout, "Calling proc ");
	}
	for (i = 0; i < framePtr->objc; i++) {
	    TclPrintObject(stdout, framePtr->objv[i], 15);
	    fprintf(stdout, " ");
	}
	fprintf(stdout, "\n");
	fflush(stdout);
    }
#endif /*TCL_COMPILE_DEBUG*/

#ifdef USE_DTRACE
    if (TCL_DTRACE_PROC_ARGS_ENABLED()) {
	Tcl_Size l = iPtr->varFramePtr->isProcCallFrame & FRAME_IS_LAMBDA ? 1 : 0;
	const char *a[10];
	Tcl_Size i;

	for (i = 0 ; i < 10 ; i++) {
	    a[i] = (l < iPtr->varFramePtr->objc ?
		    TclGetString(iPtr->varFramePtr->objv[l]) : NULL);
	    l++;
	}
	TCL_DTRACE_PROC_ARGS(a[0], a[1], a[2], a[3], a[4], a[5], a[6], a[7],
		a[8], a[9]);
    }
    if (TCL_DTRACE_PROC_INFO_ENABLED() && iPtr->cmdFramePtr) {
	Tcl_Obj *info = TclInfoFrame(interp, iPtr->cmdFramePtr);
	const char *a[6]; Tcl_Size i[2];

	TclDTraceInfo(info, a, i);
	TCL_DTRACE_PROC_INFO(a[0], a[1], a[2], a[3], i[0], i[1], a[4], a[5]);
	TclDecrRefCount(info);
    }
    if (TCL_DTRACE_PROC_ENTRY_ENABLED()) {
	Tcl_Size l = iPtr->varFramePtr->isProcCallFrame & FRAME_IS_LAMBDA ? 1 : 0;

	TCL_DTRACE_PROC_ENTRY(l < iPtr->varFramePtr->objc ?
		TclGetString(iPtr->varFramePtr->objv[l]) : NULL,
		iPtr->varFramePtr->objc - l - 1,
		(Tcl_Obj **)(iPtr->varFramePtr->objv + l + 1));
    }
    if (TCL_DTRACE_PROC_ENTRY_ENABLED()) {
	Tcl_Size l = iPtr->varFramePtr->isProcCallFrame & FRAME_IS_LAMBDA ? 1 : 0;

	TCL_DTRACE_PROC_ENTRY(l < iPtr->varFramePtr->objc ?
		TclGetString(iPtr->varFramePtr->objv[l]) : NULL,
		iPtr->varFramePtr->objc - l - 1,
		(Tcl_Obj **)(iPtr->varFramePtr->objv + l + 1));
    }
#endif /* USE_DTRACE */

    /*
     * Invoke the commands in the procedure's body.
     */

    procPtr->refCount++;
    ByteCodeGetInternalRep(procPtr->bodyPtr, &tclByteCodeType, codePtr);

    TclNRAddCallback(interp, InterpProcNR2, procNameObj, errorProc,
	    NULL, NULL);
    return TclNRExecuteByteCode(interp, codePtr);
}

static int
InterpProcNR2(
    void *data[],
    Tcl_Interp *interp,
    int result)
{
    Interp *iPtr = (Interp *) interp;
    Proc *procPtr = iPtr->varFramePtr->procPtr;
    CallFrame *freePtr;
    Tcl_Obj *procNameObj = (Tcl_Obj *)data[0];
    ProcErrorProc *errorProc = (ProcErrorProc *)data[1];

    if (TCL_DTRACE_PROC_RETURN_ENABLED()) {
	Tcl_Size l = iPtr->varFramePtr->isProcCallFrame & FRAME_IS_LAMBDA ? 1 : 0;

	TCL_DTRACE_PROC_RETURN(l < iPtr->varFramePtr->objc ?
		TclGetString(iPtr->varFramePtr->objv[l]) : NULL, result);
    }
    if (procPtr->refCount-- <= 1) {
	TclProcCleanupProc(procPtr);
    }

    /*
     * Free the stack-allocated compiled locals and CallFrame. It is important
     * to pop the call frame without freeing it first: the compiledLocals
     * cannot be freed before the frame is popped, as the local variables must
     * be deleted. But the compiledLocals must be freed first, as they were
     * allocated later on the stack.
     */

    if (result != TCL_OK) {
	goto process;
    }

    done:
    if (TCL_DTRACE_PROC_RESULT_ENABLED()) {
	Tcl_Size l = iPtr->varFramePtr->isProcCallFrame & FRAME_IS_LAMBDA ? 1 : 0;
	Tcl_Obj *r = Tcl_GetObjResult(interp);

	TCL_DTRACE_PROC_RESULT(l < iPtr->varFramePtr->objc ?
		TclGetString(iPtr->varFramePtr->objv[l]) : NULL, result,
		TclGetString(r), r);
    }

    freePtr = iPtr->framePtr;
    Tcl_PopCallFrame(interp);		/* Pop but do not free. */
    TclStackFree(interp, freePtr->compiledLocals);
					/* Free compiledLocals. */
    TclStackFree(interp, freePtr);	/* Free CallFrame. */
    return result;

    /*
     * Process any non-TCL_OK result code.
     */

    process:
    switch (result) {
    case TCL_RETURN:
	/*
	 * If it is a 'return', do the TIP#90 processing now.
	 */

	result = TclUpdateReturnInfo((Interp *) interp);
	break;

    case TCL_CONTINUE:
    case TCL_BREAK:
	/*
	 * It's an error to get to this point from a 'break' or 'continue', so
	 * transform to an error now.
	 */

	Tcl_SetObjResult(interp, Tcl_ObjPrintf(
		"invoked \"%s\" outside of a loop",
		((result == TCL_BREAK) ? "break" : "continue")));
	Tcl_SetErrorCode(interp, "TCL", "RESULT", "UNEXPECTED", (void *)NULL);
	result = TCL_ERROR;

	/* FALLTHRU */

    case TCL_ERROR:
	/*
	 * Now it _must_ be an error, so we need to log it as such. This means
	 * filling out the error trace. Luckily, we just hand this off to the
	 * function handed to us as an argument.
	 */

	errorProc(interp, procNameObj);
    }
    goto done;
}

/*
 *----------------------------------------------------------------------
 *
 * TclProcCompileProc --
 *
 *	Called just before a procedure is executed to compile the body to byte
 *	codes. If the type of the body is not "byte code" or if the compile
 *	conditions have changed (namespace context, epoch counters, etc.) then
 *	the body is recompiled. Otherwise, this function does nothing.
 *
 * Results:
 *	None.
 *
 * Side effects:
 *	May change the internal representation of the body object to compiled
 *	code.
 *
 *----------------------------------------------------------------------
 */

int
TclProcCompileProc(
    Tcl_Interp *interp,		/* Interpreter containing procedure. */
    Proc *procPtr,		/* Data associated with procedure. */
    Tcl_Obj *bodyPtr,		/* Body of proc. (Usually procPtr->bodyPtr,
				 * but could be any code fragment compiled in
				 * the context of this procedure.) */
    Namespace *nsPtr,		/* Namespace containing procedure. */
    const char *description,	/* string describing this body of code. */
    const char *procName)	/* Name of this procedure. */
{
    Interp *iPtr = (Interp *) interp;
    Tcl_CallFrame *framePtr;
    ByteCode *codePtr;

    ByteCodeGetInternalRep(bodyPtr, &tclByteCodeType, codePtr);

    /*
     * If necessary, compile the procedure's body. The compiler will allocate
     * frame slots for the procedure's non-argument local variables. If the
     * ByteCode already exists, make sure it hasn't been invalidated by
     * someone redefining a core command (this might make the compiled code
     * wrong). Also, if the code was compiled in/for a different interpreter,
     * we recompile it. Note that compiling the body might increase
     * procPtr->numCompiledLocals if new local variables are found while
     * compiling.
     *
     * Ensure the ByteCode's procPtr is the same (or it is pure precompiled).
     * Precompiled procedure bodies, however, are immutable and therefore they
     * are not recompiled, even if things have changed.
     */

    if (codePtr != NULL) {
	if (((Interp *) *codePtr->interpHandle == iPtr)
		&& (codePtr->compileEpoch == iPtr->compileEpoch)
		&& (codePtr->nsPtr == nsPtr)
		&& (codePtr->nsEpoch == nsPtr->resolverEpoch)
		&& ((codePtr->procPtr == procPtr) || !bodyPtr->bytes)
	) {
	    return TCL_OK;
	}

	if (codePtr->flags & TCL_BYTECODE_PRECOMPILED) {
	    if ((Interp *) *codePtr->interpHandle != iPtr) {
		Tcl_SetObjResult(interp, Tcl_NewStringObj(
			"a precompiled script jumped interps", -1));
		Tcl_SetErrorCode(interp, "TCL", "OPERATION", "PROC",
			"CROSSINTERPBYTECODE", (void *)NULL);
		return TCL_ERROR;
	    }
	    codePtr->compileEpoch = iPtr->compileEpoch;
	    codePtr->nsPtr = nsPtr;
	} else {
	    Tcl_StoreInternalRep(bodyPtr, &tclByteCodeType, NULL);
	    codePtr = NULL;
	}
    }

    if (codePtr == NULL) {
	Tcl_HashEntry *hePtr;

#ifdef TCL_COMPILE_DEBUG
	if (tclTraceCompile >= 1) {
	    /*
	     * Display a line summarizing the top level command we are about
	     * to compile.
	     */

	    Tcl_Obj *message;

	    TclNewLiteralStringObj(message, "Compiling ");
	    Tcl_IncrRefCount(message);
	    Tcl_AppendStringsToObj(message, description, " \"", (void *)NULL);
	    Tcl_AppendLimitedToObj(message, procName, TCL_INDEX_NONE, 50, NULL);
	    fprintf(stdout, "%s\"\n", TclGetString(message));
	    Tcl_DecrRefCount(message);
	}
#else
    (void)description;
    (void)procName;
#endif

	/*
	 * Plug the current procPtr into the interpreter and coerce the code
	 * body to byte codes. The interpreter needs to know which proc it's
	 * compiling so that it can access its list of compiled locals.
	 *
	 * TRICKY NOTE: Be careful to push a call frame with the proper
	 *   namespace context, so that the byte codes are compiled in the
	 *   appropriate class context.
	 */

	iPtr->compiledProcPtr = procPtr;

	if (procPtr->numCompiledLocals > procPtr->numArgs) {
	    CompiledLocal *clPtr = procPtr->firstLocalPtr;
	    CompiledLocal *lastPtr = NULL;
	    int i, numArgs = procPtr->numArgs;

	    for (i = 0; i < numArgs; i++) {
		lastPtr = clPtr;
		clPtr = clPtr->nextPtr;
	    }

	    if (lastPtr) {
		lastPtr->nextPtr = NULL;
	    } else {
		procPtr->firstLocalPtr = NULL;
	    }
	    procPtr->lastLocalPtr = lastPtr;
	    while (clPtr) {
		CompiledLocal *toFree = clPtr;

		clPtr = clPtr->nextPtr;
		if (toFree->resolveInfo) {
		    if (toFree->resolveInfo->deleteProc) {
			toFree->resolveInfo->deleteProc(toFree->resolveInfo);
		    } else {
			Tcl_Free(toFree->resolveInfo);
		    }
		}
		Tcl_Free(toFree);
	    }
	    procPtr->numCompiledLocals = procPtr->numArgs;
	}

	(void) TclPushStackFrame(interp, &framePtr, (Tcl_Namespace *) nsPtr,
		/* isProcCallFrame */ 0);

	/*
	 * TIP #280: We get the invoking context from the cmdFrame which
	 * was saved by 'Tcl_ProcObjCmd' (using linePBodyPtr).
	 */

	hePtr = Tcl_FindHashEntry(iPtr->linePBodyPtr, (char *) procPtr);

	/*
	 * Constructed saved frame has body as word 0. See Tcl_ProcObjCmd.
	 */

	iPtr->invokeWord = 0;
	iPtr->invokeCmdFramePtr = hePtr ? (CmdFrame *)Tcl_GetHashValue(hePtr) : NULL;
	TclSetByteCodeFromAny(interp, bodyPtr, NULL, NULL);
	iPtr->invokeCmdFramePtr = NULL;
	TclPopStackFrame(interp);
    } else if (codePtr->nsEpoch != nsPtr->resolverEpoch) {
	/*
	 * The resolver epoch has changed, but we only need to invalidate the
	 * resolver cache.
	 */

	codePtr->nsEpoch = nsPtr->resolverEpoch;
	codePtr->flags |= TCL_BYTECODE_RESOLVE_VARS;
    }
    return TCL_OK;
}

/*
 *----------------------------------------------------------------------
 *
 * MakeProcError --
 *
 *	Function called by TclObjInterpProc to create the stack information
 *	upon an error from a procedure.
 *
 * Results:
 *	The interpreter's error info trace is set to a value that supplements
 *	the error code.
 *
 * Side effects:
 *	none.
 *
 *----------------------------------------------------------------------
 */

static void
MakeProcError(
    Tcl_Interp *interp,		/* The interpreter in which the procedure was
				 * called. */
    Tcl_Obj *procNameObj)	/* Name of the procedure. Used for error
				 * messages and trace information. */
{
    int overflow, limit = 60;
    Tcl_Size nameLen;
    const char *procName = Tcl_GetStringFromObj(procNameObj, &nameLen);

    overflow = (nameLen > (Tcl_Size)limit);
    Tcl_AppendObjToErrorInfo(interp, Tcl_ObjPrintf(
	    "\n    (procedure \"%.*s%s\" line %d)",
	    (overflow ? limit : (int)nameLen), procName,
	    (overflow ? "..." : ""), Tcl_GetErrorLine(interp)));
}

/*
 *----------------------------------------------------------------------
 *
 * TclProcDeleteProc --
 *
 *	This function is invoked just before a command procedure is removed
 *	from an interpreter. Its job is to release all the resources allocated
 *	to the procedure.
 *
 * Results:
 *	None.
 *
 * Side effects:
 *	Memory gets freed, unless the procedure is actively being executed.
 *	In this case the cleanup is delayed until the last call to the current
 *	procedure completes.
 *
 *----------------------------------------------------------------------
 */

void
TclProcDeleteProc(
    void *clientData)	/* Procedure to be deleted. */
{
    Proc *procPtr = (Proc *)clientData;

    if (procPtr->refCount-- <= 1) {
	TclProcCleanupProc(procPtr);
    }
}

/*
 *----------------------------------------------------------------------
 *
 * TclProcCleanupProc --
 *
 *	This function does all the real work of freeing up a Proc structure.
 *	It's called only when the structure's reference count becomes zero.
 *
 * Results:
 *	None.
 *
 * Side effects:
 *	Memory gets freed.
 *
 *----------------------------------------------------------------------
 */

void
TclProcCleanupProc(
    Proc *procPtr)	/* Procedure to be deleted. */
{
    CompiledLocal *localPtr;
    Tcl_Obj *bodyPtr = procPtr->bodyPtr;
    Tcl_Obj *defPtr;
    Tcl_ResolvedVarInfo *resVarInfo;
    Tcl_HashEntry *hePtr = NULL;
    CmdFrame *cfPtr = NULL;
    Interp *iPtr = procPtr->iPtr;

    if (bodyPtr != NULL) {
	/* procPtr is stored in body's ByteCode, so ensure to reset it. */
	ByteCode *codePtr;

	ByteCodeGetInternalRep(bodyPtr, &tclByteCodeType, codePtr);
	if (codePtr != NULL && codePtr->procPtr == procPtr) {
	    codePtr->procPtr = NULL;
	}
	Tcl_DecrRefCount(bodyPtr);
    }
    for (localPtr = procPtr->firstLocalPtr; localPtr != NULL; ) {
	CompiledLocal *nextPtr = localPtr->nextPtr;

	resVarInfo = localPtr->resolveInfo;
	if (resVarInfo) {
	    if (resVarInfo->deleteProc) {
		resVarInfo->deleteProc(resVarInfo);
	    } else {
		Tcl_Free(resVarInfo);
	    }
	}

	if (localPtr->defValuePtr != NULL) {
	    defPtr = localPtr->defValuePtr;
	    Tcl_DecrRefCount(defPtr);
	}
	Tcl_Free(localPtr);
	localPtr = nextPtr;
    }
    Tcl_Free(procPtr);

    /*
     * TIP #280: Release the location data associated with this Proc
     * structure, if any. The interpreter may not exist (For example for
     * procbody structures created by tbcload.
     */

    if (iPtr == NULL) {
	return;
    }

    hePtr = Tcl_FindHashEntry(iPtr->linePBodyPtr, (char *) procPtr);
    if (!hePtr) {
	return;
    }

    cfPtr = (CmdFrame *)Tcl_GetHashValue(hePtr);

    if (cfPtr) {
	if (cfPtr->type == TCL_LOCATION_SOURCE) {
	    Tcl_DecrRefCount(cfPtr->data.eval.path);
	    cfPtr->data.eval.path = NULL;
	}
	Tcl_Free(cfPtr->line);
	cfPtr->line = NULL;
	Tcl_Free(cfPtr);
    }
    Tcl_DeleteHashEntry(hePtr);
}

/*
 *----------------------------------------------------------------------
 *
 * TclUpdateReturnInfo --
 *
 *	This function is called when procedures return, and at other points
 *	where the TCL_RETURN code is used. It examines the returnLevel and
 *	returnCode to determine the real return status.
 *
 * Results:
 *	The return value is the true completion code to use for the procedure
 *	or script, instead of TCL_RETURN.
 *
 * Side effects:
 *	None.
 *
 *----------------------------------------------------------------------
 */

int
TclUpdateReturnInfo(
    Interp *iPtr)		/* Interpreter for which TCL_RETURN exception
				 * is being processed. */
{
    int code = TCL_RETURN;

    iPtr->returnLevel--;
    if (iPtr->returnLevel < 0) {
	Tcl_Panic("TclUpdateReturnInfo: negative return level");
    }
    if (iPtr->returnLevel == 0) {
	/*
	 * Now we've reached the level to return the requested -code.
	 * Since iPtr->returnLevel and iPtr->returnCode have completed
	 * their task, we now reset them to default values so that any
	 * bare "return TCL_RETURN" that may follow will work [Bug 2152286].
	 */

	code = iPtr->returnCode;
	iPtr->returnLevel = 1;
	iPtr->returnCode = TCL_OK;
	if (code == TCL_ERROR) {
	    iPtr->flags |= ERR_LEGACY_COPY;
	}
    }
    return code;
}

/*
 *----------------------------------------------------------------------
 *
 * TclGetObjInterpProc/TclGetObjInterpProc2 --
 *
<<<<<<< HEAD
 *	Returns a pointer to the TclObjInterpProc/ObjInterpProc2 functions;
=======
 *	Returns a pointer to the TclObjInterpProc function;
>>>>>>> 4c97b25f
 *	this is different from the value obtained from the TclObjInterpProc
 *	reference on systems like Windows where import and export versions
 *	of a function exported by a DLL exist.
 *
 * Results:
 *	Returns the internal address of the TclObjInterpProc/ObjInterpProc2
 *	functions.
 *
 * Side effects:
 *	None.
 *
 *----------------------------------------------------------------------
 */

Tcl_ObjCmdProc *
TclGetObjInterpProc(void)
{
    return TclObjInterpProc;
}

Tcl_ObjCmdProc2 *
TclGetObjInterpProc2(void)
{
    return ObjInterpProc2;
}

/*
 *----------------------------------------------------------------------
 *
 * TclNewProcBodyObj --
 *
 *	Creates a new object, of type "procbody", whose internal
 *	representation is the given Proc struct. The newly created object's
 *	reference count is 0.
 *
 * Results:
 *	Returns a pointer to a newly allocated Tcl_Obj, NULL on error.
 *
 * Side effects:
 *	The reference count in the ByteCode attached to the Proc is bumped up
 *	by one, since the internal rep stores a pointer to it.
 *
 *----------------------------------------------------------------------
 */

Tcl_Obj *
TclNewProcBodyObj(
    Proc *procPtr)		/* the Proc struct to store as the internal
				 * representation. */
{
    Tcl_Obj *objPtr;

    if (!procPtr) {
	return NULL;
    }

    TclNewObj(objPtr);
    if (objPtr) {
	ProcSetInternalRep(objPtr, procPtr);
    }

    return objPtr;
}

/*
 *----------------------------------------------------------------------
 *
 * ProcBodyDup --
 *
 *	Tcl_ObjType's Dup function for the proc body object. Bumps the
 *	reference count on the Proc stored in the internal representation.
 *
 * Results:
 *	None.
 *
 * Side effects:
 *	Sets up the object in dupPtr to be a duplicate of the one in srcPtr.
 *
 *----------------------------------------------------------------------
 */

static void
ProcBodyDup(
    Tcl_Obj *srcPtr,		/* Object to copy. */
    Tcl_Obj *dupPtr)		/* Target object for the duplication. */
{
    Proc *procPtr;
    ProcGetInternalRep(srcPtr, procPtr);

    ProcSetInternalRep(dupPtr, procPtr);
}

/*
 *----------------------------------------------------------------------
 *
 * ProcBodyFree --
 *
 *	Tcl_ObjType's Free function for the proc body object. The reference
 *	count on its Proc struct is decreased by 1; if the count reaches 0,
 *	the proc is freed.
 *
 * Results:
 *	None.
 *
 * Side effects:
 *	If the reference count on the Proc struct reaches 0, the struct is
 *	freed.
 *
 *----------------------------------------------------------------------
 */

static void
ProcBodyFree(
    Tcl_Obj *objPtr)		/* The object to clean up. */
{
    Proc *procPtr;

    ProcGetInternalRep(objPtr, procPtr);

    if (procPtr->refCount-- <= 1) {
	TclProcCleanupProc(procPtr);
    }
}

/*
 *----------------------------------------------------------------------
 *
 * DupLambdaInternalRep, FreeLambdaInternalRep, SetLambdaFromAny --
 *
 *	How to manage the internal representations of lambda term objects.
 *	Syntactically they look like a two- or three-element list, where the
 *	first element is the formal arguments, the second is the the body, and
 *	the (optional) third is the namespace to execute the lambda term
 *	within (the global namespace is assumed if it is absent).
 *
 *----------------------------------------------------------------------
 */

static void
DupLambdaInternalRep(
    Tcl_Obj *srcPtr,		/* Object with internal rep to copy. */
    Tcl_Obj *copyPtr)	/* Object with internal rep to set. */
{
    Proc *procPtr;
    Tcl_Obj *nsObjPtr;

    LambdaGetInternalRep(srcPtr, procPtr, nsObjPtr);
    assert(procPtr != NULL);

    procPtr->refCount++;

    LambdaSetInternalRep(copyPtr, procPtr, nsObjPtr);
}

static void
FreeLambdaInternalRep(
    Tcl_Obj *objPtr)	/* CmdName object with internal representation
				 * to free. */
{
    Proc *procPtr;
    Tcl_Obj *nsObjPtr;

    LambdaGetInternalRep(objPtr, procPtr, nsObjPtr);
    assert(procPtr != NULL);

    if (procPtr->refCount-- <= 1) {
	TclProcCleanupProc(procPtr);
    }
    TclDecrRefCount(nsObjPtr);
}

static int
SetLambdaFromAny(
    Tcl_Interp *interp,		/* Used for error reporting if not NULL. */
    Tcl_Obj *objPtr)	/* The object to convert. */
{
    Interp *iPtr = (Interp *) interp;
    const char *name;
    Tcl_Obj *argsPtr, *bodyPtr, *nsObjPtr, **objv;
    int isNew, result;
    Tcl_Size objc;
    CmdFrame *cfPtr = NULL;
    Proc *procPtr;

    if (interp == NULL) {
	return TCL_ERROR;
    }

    /*
     * Convert objPtr to list type first; if it cannot be converted, or if its
     * length is not 2, then it cannot be converted to lambdaType.
     */

    result = TclListObjLengthM(NULL, objPtr, &objc);
    if ((result != TCL_OK) || ((objc != 2) && (objc != 3))) {
	Tcl_SetObjResult(interp, Tcl_ObjPrintf(
		"can't interpret \"%s\" as a lambda expression",
		Tcl_GetString(objPtr)));
	Tcl_SetErrorCode(interp, "TCL", "VALUE", "LAMBDA", (void *)NULL);
	return TCL_ERROR;
    }
    result = TclListObjGetElementsM(NULL, objPtr, &objc, &objv);
    if ((result != TCL_OK) || ((objc != 2) && (objc != 3))) {
	Tcl_SetObjResult(interp, Tcl_ObjPrintf(
		"can't interpret \"%s\" as a lambda expression",
		TclGetString(objPtr)));
	Tcl_SetErrorCode(interp, "TCL", "VALUE", "LAMBDA", (void *)NULL);
	return TCL_ERROR;
    }

    argsPtr = objv[0];
    bodyPtr = objv[1];

    /*
     * Create and initialize the Proc struct. The cmdPtr field is set to NULL
     * to signal that this is an anonymous function.
     */

    name = TclGetString(objPtr);

    if (TclCreateProc(interp, /*ignored nsPtr*/ NULL, name, argsPtr, bodyPtr,
	    &procPtr) != TCL_OK) {
	Tcl_AppendObjToErrorInfo(interp, Tcl_ObjPrintf(
		"\n    (parsing lambda expression \"%s\")", name));
	return TCL_ERROR;
    }

    /*
     * CAREFUL: TclCreateProc returns refCount==1! [Bug 1578454]
     * procPtr->refCount = 1;
     */

    procPtr->cmdPtr = NULL;

    /*
     * TIP #280: Remember the line the apply body is starting on. In a Byte
     * code context we ask the engine to provide us with the necessary
     * information. This is for the initialization of the byte code compiler
     * when the body is used for the first time.
     *
     * NOTE: The body is the second word in the 'objPtr'. Its location,
     * accessible through 'context.line[1]' (see below) is therefore only the
     * first approximation of the actual line the body is on. We have to use
     * the string rep of the 'objPtr' to determine the exact line. This is
     * available already through 'name'. Use 'TclListLines', see 'switch'
     * (tclCmdMZ.c).
     *
     * This code is nearly identical to the #280 code in Tcl_ProcObjCmd, see
     * this file. The differences are the different index of the body in the
     * line array of the context, and the special processing mentioned in the
     * previous paragraph to track into the list. Find a way to factor the
     * common elements into a single function.
     */

    if (iPtr->cmdFramePtr) {
	CmdFrame *contextPtr = (CmdFrame *)TclStackAlloc(interp, sizeof(CmdFrame));

	*contextPtr = *iPtr->cmdFramePtr;
	if (contextPtr->type == TCL_LOCATION_BC) {
	    /*
	     * Retrieve the source context from the bytecode. This call
	     * accounts for the reference to the source file, if any, held in
	     * 'context.data.eval.path'.
	     */

	    TclGetSrcInfoForPc(contextPtr);
	} else if (contextPtr->type == TCL_LOCATION_SOURCE) {
	    /*
	     * We created a new reference to the source file path name when we
	     * created 'context' above. Account for the reference.
	     */

	    Tcl_IncrRefCount(contextPtr->data.eval.path);

	}

	if (contextPtr->type == TCL_LOCATION_SOURCE) {
	    /*
	     * We can record source location within a lambda only if the body
	     * was not created by substitution.
	     */

	    if (contextPtr->line
		    && (contextPtr->nline >= 2) && (contextPtr->line[1] >= 0)) {
		Tcl_Size buf[2];

		/*
		 * Move from approximation (line of list cmd word) to actual
		 * location (line of 2nd list element).
		 */

		cfPtr = (CmdFrame *)Tcl_Alloc(sizeof(CmdFrame));
		TclListLines(objPtr, contextPtr->line[1], 2, buf, NULL);

		cfPtr->level = -1;
		cfPtr->type = contextPtr->type;
		cfPtr->line = (Tcl_Size *)Tcl_Alloc(sizeof(Tcl_Size));
		cfPtr->line[0] = buf[1];
		cfPtr->nline = 1;
		cfPtr->framePtr = NULL;
		cfPtr->nextPtr = NULL;

		cfPtr->data.eval.path = contextPtr->data.eval.path;
		Tcl_IncrRefCount(cfPtr->data.eval.path);

		cfPtr->cmd = NULL;
		cfPtr->len = 0;
	    }

	    /*
	     * 'contextPtr' is going out of scope. Release the reference that
	     * it's holding to the source file path
	     */

	    Tcl_DecrRefCount(contextPtr->data.eval.path);
	}
	TclStackFree(interp, contextPtr);
    }
    Tcl_SetHashValue(Tcl_CreateHashEntry(iPtr->linePBodyPtr, procPtr,
	    &isNew), cfPtr);

    /*
     * Set the namespace for this lambda: given by objv[2] understood as a
     * global reference, or else global per default.
     */

    if (objc == 2) {
	TclNewLiteralStringObj(nsObjPtr, "::");
    } else {
	const char *nsName = TclGetString(objv[2]);

	if ((*nsName != ':') || (*(nsName+1) != ':')) {
	    TclNewLiteralStringObj(nsObjPtr, "::");
	    Tcl_AppendObjToObj(nsObjPtr, objv[2]);
	} else {
	    nsObjPtr = objv[2];
	}
    }

    /*
     * Free the list internalrep of objPtr - this will free argsPtr, but
     * bodyPtr retains a reference from the Proc structure. Then finish the
     * conversion to lambdaType.
     */

    LambdaSetInternalRep(objPtr, procPtr, nsObjPtr);
    return TCL_OK;
}

Proc *
TclGetLambdaFromObj(
    Tcl_Interp *interp,
    Tcl_Obj *objPtr,
    Tcl_Obj **nsObjPtrPtr)
{
    Proc *procPtr;
    Tcl_Obj *nsObjPtr;

    LambdaGetInternalRep(objPtr, procPtr, nsObjPtr);

    if (procPtr == NULL) {
	if (SetLambdaFromAny(interp, objPtr) != TCL_OK) {
	    return NULL;
	}
	LambdaGetInternalRep(objPtr, procPtr, nsObjPtr);
    }

    assert(procPtr != NULL);
    if (procPtr->iPtr != (Interp *)interp) {
	return NULL;
    }

    *nsObjPtrPtr = nsObjPtr;
    return procPtr;
}

/*
 *----------------------------------------------------------------------
 *
 * Tcl_ApplyObjCmd --
 *
 *	This object-based function is invoked to process the "apply" Tcl
 *	command. See the user documentation for details on what it does.
 *
 * Results:
 *	A standard Tcl object result value.
 *
 * Side effects:
 *	Depends on the content of the lambda term (i.e., objv[1]).
 *
 *----------------------------------------------------------------------
 */

int
Tcl_ApplyObjCmd(
    void *clientData,
    Tcl_Interp *interp,		/* Current interpreter. */
    int objc,			/* Number of arguments. */
    Tcl_Obj *const objv[])	/* Argument objects. */
{
    return Tcl_NRCallObjProc(interp, TclNRApplyObjCmd, clientData, objc, objv);
}

int
TclNRApplyObjCmd(
    TCL_UNUSED(void *),
    Tcl_Interp *interp,		/* Current interpreter. */
    int objc,			/* Number of arguments. */
    Tcl_Obj *const objv[])	/* Argument objects. */
{
    Proc *procPtr = NULL;
    Tcl_Obj *lambdaPtr, *nsObjPtr;
    int result;
    Tcl_Namespace *nsPtr;
    ApplyExtraData *extraPtr;

    if (objc < 2) {
	Tcl_WrongNumArgs(interp, 1, objv, "lambdaExpr ?arg ...?");
	return TCL_ERROR;
    }

    /*
     * Set lambdaPtr, convert it to tclLambdaType in the current interp if
     * necessary.
     */

    lambdaPtr = objv[1];
    procPtr = TclGetLambdaFromObj(interp, lambdaPtr, &nsObjPtr);

    if (procPtr == NULL) {
	return TCL_ERROR;
    }

    /*
     * Push a call frame for the lambda namespace.
     * Note that TclObjInterpProc() will pop it.
     */

    result = TclGetNamespaceFromObj(interp, nsObjPtr, &nsPtr);
    if (result != TCL_OK) {
	return TCL_ERROR;
    }

    extraPtr = (ApplyExtraData *)TclStackAlloc(interp, sizeof(ApplyExtraData));
    memset(&extraPtr->cmd, 0, sizeof(Command));
    procPtr->cmdPtr = &extraPtr->cmd;
    extraPtr->cmd.nsPtr = (Namespace *) nsPtr;

    /*
     * TIP#280 (semi-)HACK!
     *
     * Using cmd.clientData to tell [info frame] how to render the lambdaPtr.
     * The InfoFrameCmd will detect this case by testing cmd.hPtr for NULL.
     * This condition holds here because of the memset() above, and nowhere
     * else (in the core). Regular commands always have a valid hPtr, and
     * lambda's never.
     */

    extraPtr->efi.length = 1;
    extraPtr->efi.fields[0].name = "lambda";
    extraPtr->efi.fields[0].proc = NULL;
    extraPtr->efi.fields[0].clientData = lambdaPtr;
    extraPtr->cmd.clientData = &extraPtr->efi;

    result = TclPushProcCallFrame(procPtr, interp, objc, objv, 1);
    if (result == TCL_OK) {
	TclNRAddCallback(interp, ApplyNR2, extraPtr, NULL, NULL, NULL);
	result = TclNRInterpProcCore(interp, objv[1], 2, &MakeLambdaError);
    }
    return result;
}

static int
ApplyNR2(
    void *data[],
    Tcl_Interp *interp,
    int result)
{
    ApplyExtraData *extraPtr = (ApplyExtraData *)data[0];

    TclStackFree(interp, extraPtr);
    return result;
}

/*
 *----------------------------------------------------------------------
 *
 * MakeLambdaError --
 *
 *	Function called by TclObjInterpProc to create the stack information
 *	upon an error from a lambda term.
 *
 * Results:
 *	The interpreter's error info trace is set to a value that supplements
 *	the error code.
 *
 * Side effects:
 *	none.
 *
 *----------------------------------------------------------------------
 */

static void
MakeLambdaError(
    Tcl_Interp *interp,		/* The interpreter in which the procedure was
				 * called. */
    Tcl_Obj *procNameObj)	/* Name of the procedure. Used for error
				 * messages and trace information. */
{
    int overflow, limit = 60;
    Tcl_Size nameLen;
    const char *procName = Tcl_GetStringFromObj(procNameObj, &nameLen);

    overflow = (nameLen > (Tcl_Size)limit);
    Tcl_AppendObjToErrorInfo(interp, Tcl_ObjPrintf(
	    "\n    (lambda term \"%.*s%s\" line %d)",
	    (overflow ? limit : (int)nameLen), procName,
	    (overflow ? "..." : ""), Tcl_GetErrorLine(interp)));
}

/*
 *----------------------------------------------------------------------
 *
 * TclGetCmdFrameForProcedure --
 *
 *	How to get the CmdFrame information for a procedure.
 *
 * Results:
 *	A pointer to the CmdFrame (only guaranteed to be valid until the next
 *	Tcl command is processed or the interpreter's state is otherwise
 *	modified) or a NULL if the information is not available.
 *
 * Side effects:
 *	none.
 *
 *----------------------------------------------------------------------
 */

CmdFrame *
TclGetCmdFrameForProcedure(
    Proc *procPtr)		/* The procedure whose cmd-frame is to be
				 * looked up. */
{
    Tcl_HashEntry *hePtr;

    if (procPtr == NULL || procPtr->iPtr == NULL) {
	return NULL;
    }
    hePtr = Tcl_FindHashEntry(procPtr->iPtr->linePBodyPtr, procPtr);
    if (hePtr == NULL) {
	return NULL;
    }
    return (CmdFrame *) Tcl_GetHashValue(hePtr);
}

/*
 * Local Variables:
 * mode: c
 * c-basic-offset: 4
 * fill-column: 78
 * End:
 */<|MERGE_RESOLUTION|>--- conflicted
+++ resolved
@@ -2284,11 +2284,7 @@
  *
  * TclGetObjInterpProc/TclGetObjInterpProc2 --
  *
-<<<<<<< HEAD
  *	Returns a pointer to the TclObjInterpProc/ObjInterpProc2 functions;
-=======
- *	Returns a pointer to the TclObjInterpProc function;
->>>>>>> 4c97b25f
  *	this is different from the value obtained from the TclObjInterpProc
  *	reference on systems like Windows where import and export versions
  *	of a function exported by a DLL exist.
