/*
 * tclProc.c --
 *
 *	This file contains routines that implement Tcl procedures, including
 *	the "proc" and "uplevel" commands.
 *
 * Copyright (c) 1987-1993 The Regents of the University of California.
 * Copyright (c) 1994-1998 Sun Microsystems, Inc.
 * Copyright (c) 2004-2006 Miguel Sofer
 * Copyright (c) 2007 Daniel A. Steffen <das@users.sourceforge.net>
 *
 * See the file "license.terms" for information on usage and redistribution of
 * this file, and for a DISCLAIMER OF ALL WARRANTIES.
 */

#include "tclInt.h"
#include "tclCompile.h"
#include <assert.h>

/*
 * Variables that are part of the [apply] command implementation and which
 * have to be passed to the other side of the NRE call.
 */

typedef struct {
    Command cmd;
    ExtraFrameInfo efi;
} ApplyExtraData;

/*
 * Prototypes for static functions in this file
 */

static void		DupLambdaInternalRep(Tcl_Obj *objPtr,
			    Tcl_Obj *copyPtr);
static void		FreeLambdaInternalRep(Tcl_Obj *objPtr);
static int		InitArgsAndLocals(Tcl_Interp *interp,
			    Tcl_Obj *procNameObj, int skip);
static void		InitResolvedLocals(Tcl_Interp *interp,
			    ByteCode *codePtr, Var *defPtr,
			    Namespace *nsPtr);
static void		InitLocalCache(Proc *procPtr);
static void		ProcBodyDup(Tcl_Obj *srcPtr, Tcl_Obj *dupPtr);
static void		ProcBodyFree(Tcl_Obj *objPtr);
static int		ProcWrongNumArgs(Tcl_Interp *interp, int skip);
static void		MakeProcError(Tcl_Interp *interp,
			    Tcl_Obj *procNameObj);
static void		MakeLambdaError(Tcl_Interp *interp,
			    Tcl_Obj *procNameObj);
static int		SetLambdaFromAny(Tcl_Interp *interp, Tcl_Obj *objPtr);

static Tcl_NRPostProc ApplyNR2;
static Tcl_NRPostProc InterpProcNR2;
static Tcl_NRPostProc Uplevel_Callback;

/*
 * The ProcBodyObjType type
 */

const Tcl_ObjType tclProcBodyType = {
    "procbody",			/* name for this type */
    ProcBodyFree,		/* FreeInternalRep function */
    ProcBodyDup,		/* DupInternalRep function */
    NULL,			/* UpdateString function; Tcl_GetString and
				 * Tcl_GetStringFromObj should panic
				 * instead. */
    NULL			/* SetFromAny function; Tcl_ConvertToType
				 * should panic instead. */
};

#define ProcSetIntRep(objPtr, procPtr)					\
    do {								\
	Tcl_ObjIntRep ir;						\
	(procPtr)->refCount++;						\
	ir.twoPtrValue.ptr1 = (procPtr);				\
	ir.twoPtrValue.ptr2 = NULL;					\
	Tcl_StoreIntRep((objPtr), &tclProcBodyType, &ir);		\
    } while (0)

#define ProcGetIntRep(objPtr, procPtr)					\
    do {								\
	const Tcl_ObjIntRep *irPtr;					\
	irPtr = TclFetchIntRep((objPtr), &tclProcBodyType);		\
	(procPtr) = irPtr ? irPtr->twoPtrValue.ptr1 : NULL;		\
    } while (0)

/*
 * The [upvar]/[uplevel] level reference type. Uses the longValue field
 * to remember the integer value of a parsed #<integer> format.
 *
 * Uses the default behaviour throughout, and never disposes of the string
 * rep; it's just a cache type.
 */

static const Tcl_ObjType levelReferenceType = {
    "levelReference",
    NULL, NULL, NULL, NULL
};

/*
 * The type of lambdas. Note that every lambda will *always* have a string
 * representation.
 *
 * Internally, ptr1 is a pointer to a Proc instance that is not bound to a
 * command name, and ptr2 is a pointer to the namespace that the Proc instance
 * will execute within. IF YOU CHANGE THIS, CHECK IN tclDisassemble.c TOO.
 */

static const Tcl_ObjType lambdaType = {
    "lambdaExpr",		/* name */
    FreeLambdaInternalRep,	/* freeIntRepProc */
    DupLambdaInternalRep,	/* dupIntRepProc */
    NULL,			/* updateStringProc */
    SetLambdaFromAny		/* setFromAnyProc */
};

#define LambdaSetIntRep(objPtr, procPtr, nsObjPtr)			\
    do {								\
	Tcl_ObjIntRep ir;						\
	ir.twoPtrValue.ptr1 = (procPtr);				\
	ir.twoPtrValue.ptr2 = (nsObjPtr);				\
	Tcl_IncrRefCount((nsObjPtr));					\
	Tcl_StoreIntRep((objPtr), &lambdaType, &ir);			\
    } while (0)

#define LambdaGetIntRep(objPtr, procPtr, nsObjPtr)			\
    do {								\
	const Tcl_ObjIntRep *irPtr;					\
	irPtr = TclFetchIntRep((objPtr), &lambdaType);			\
	(procPtr) = irPtr ? irPtr->twoPtrValue.ptr1 : NULL;		\
	(nsObjPtr) = irPtr ? irPtr->twoPtrValue.ptr2 : NULL;		\
    } while (0)


/*
 *----------------------------------------------------------------------
 *
 * Tcl_ProcObjCmd --
 *
 *	This object-based function is invoked to process the "proc" Tcl
 *	command. See the user documentation for details on what it does.
 *
 * Results:
 *	A standard Tcl object result value.
 *
 * Side effects:
 *	A new procedure gets created.
 *
 *----------------------------------------------------------------------
 */

	/* ARGSUSED */
int
Tcl_ProcObjCmd(
    ClientData dummy,		/* Not used. */
    Tcl_Interp *interp,		/* Current interpreter. */
    int objc,			/* Number of arguments. */
    Tcl_Obj *const objv[])	/* Argument objects. */
{
    register Interp *iPtr = (Interp *) interp;
    Proc *procPtr;
    const char *procName;
    const char *simpleName, *procArgs, *procBody;
    Namespace *nsPtr, *altNsPtr, *cxtNsPtr;
    Tcl_Command cmd;

    if (objc != 4) {
	Tcl_WrongNumArgs(interp, 1, objv, "name args body");
	return TCL_ERROR;
    }

    /*
     * Determine the namespace where the procedure should reside. Unless the
     * command name includes namespace qualifiers, this will be the current
     * namespace.
     */

    procName = TclGetString(objv[1]);
    TclGetNamespaceForQualName(interp, procName, NULL, 0,
	    &nsPtr, &altNsPtr, &cxtNsPtr, &simpleName);

    if (nsPtr == NULL) {
	Tcl_SetObjResult(interp, Tcl_ObjPrintf(
		"can't create procedure \"%s\": unknown namespace",
		procName));
	Tcl_SetErrorCode(interp, "TCL", "VALUE", "COMMAND", NULL);
	return TCL_ERROR;
    }
    if (simpleName == NULL) {
	Tcl_SetObjResult(interp, Tcl_ObjPrintf(
		"can't create procedure \"%s\": bad procedure name",
		procName));
	Tcl_SetErrorCode(interp, "TCL", "VALUE", "COMMAND", NULL);
	return TCL_ERROR;
    }

    /*
     * Create the data structure to represent the procedure.
     */

    if (TclCreateProc(interp, nsPtr, simpleName, objv[2], objv[3],
	    &procPtr) != TCL_OK) {
	Tcl_AddErrorInfo(interp, "\n    (creating proc \"");
	Tcl_AddErrorInfo(interp, simpleName);
	Tcl_AddErrorInfo(interp, "\")");
	return TCL_ERROR;
    }

    cmd = TclNRCreateCommandInNs(interp, simpleName, (Tcl_Namespace *) nsPtr,
	TclObjInterpProc, TclNRInterpProc, procPtr, TclProcDeleteProc);

    /*
     * Now initialize the new procedure's cmdPtr field. This will be used
     * later when the procedure is called to determine what namespace the
     * procedure will run in. This will be different than the current
     * namespace if the proc was renamed into a different namespace.
     */

    procPtr->cmdPtr = (Command *) cmd;

    /*
     * TIP #280: Remember the line the procedure body is starting on. In a
     * bytecode context we ask the engine to provide us with the necessary
     * information. This is for the initialization of the byte code compiler
     * when the body is used for the first time.
     *
     * This code is nearly identical to the #280 code in SetLambdaFromAny, see
     * this file. The differences are the different index of the body in the
     * line array of the context, and the lambda code requires some special
     * processing. Find a way to factor the common elements into a single
     * function.
     */

    if (iPtr->cmdFramePtr) {
	CmdFrame *contextPtr = TclStackAlloc(interp, sizeof(CmdFrame));

	*contextPtr = *iPtr->cmdFramePtr;
	if (contextPtr->type == TCL_LOCATION_BC) {
	    /*
	     * Retrieve source information from the bytecode, if possible. If
	     * the information is retrieved successfully, context.type will be
	     * TCL_LOCATION_SOURCE and the reference held by
	     * context.data.eval.path will be counted.
	     */

	    TclGetSrcInfoForPc(contextPtr);
	} else if (contextPtr->type == TCL_LOCATION_SOURCE) {
	    /*
	     * The copy into 'context' up above has created another reference
	     * to 'context.data.eval.path'; account for it.
	     */

	    Tcl_IncrRefCount(contextPtr->data.eval.path);
	}

	if (contextPtr->type == TCL_LOCATION_SOURCE) {
	    /*
	     * We can account for source location within a proc only if the
	     * proc body was not created by substitution.
	     */

	    if (contextPtr->line
		    && (contextPtr->nline >= 4) && (contextPtr->line[3] >= 0)) {
		int isNew;
		Tcl_HashEntry *hePtr;
		CmdFrame *cfPtr = Tcl_Alloc(sizeof(CmdFrame));

		cfPtr->level = -1;
		cfPtr->type = contextPtr->type;
		cfPtr->line = Tcl_Alloc(sizeof(int));
		cfPtr->line[0] = contextPtr->line[3];
		cfPtr->nline = 1;
		cfPtr->framePtr = NULL;
		cfPtr->nextPtr = NULL;

		cfPtr->data.eval.path = contextPtr->data.eval.path;
		Tcl_IncrRefCount(cfPtr->data.eval.path);

		cfPtr->cmd = NULL;
		cfPtr->len = 0;

		hePtr = Tcl_CreateHashEntry(iPtr->linePBodyPtr,
			procPtr, &isNew);
		if (!isNew) {
		    /*
		     * Get the old command frame and release it. See also
		     * TclProcCleanupProc in this file. Currently it seems as
		     * if only the procbodytest::proc command of the testsuite
		     * is able to trigger this situation.
		     */

		    CmdFrame *cfOldPtr = Tcl_GetHashValue(hePtr);

		    if (cfOldPtr->type == TCL_LOCATION_SOURCE) {
			Tcl_DecrRefCount(cfOldPtr->data.eval.path);
			cfOldPtr->data.eval.path = NULL;
		    }
		    Tcl_Free(cfOldPtr->line);
		    cfOldPtr->line = NULL;
		    Tcl_Free(cfOldPtr);
		}
		Tcl_SetHashValue(hePtr, cfPtr);
	    }

	    /*
	     * 'contextPtr' is going out of scope; account for the reference
	     * that it's holding to the path name.
	     */

	    Tcl_DecrRefCount(contextPtr->data.eval.path);
	    contextPtr->data.eval.path = NULL;
	}
	TclStackFree(interp, contextPtr);
    }

    /*
     * Optimize for no-op procs: if the body is not precompiled (like a TclPro
     * procbody), and the argument list is just "args" and the body is empty,
     * define a compileProc to compile a no-op.
     *
     * Notes:
     *	 - cannot be done for any argument list without having different
     *	   compiled/not-compiled behaviour in the "wrong argument #" case, or
     *	   making this code much more complicated. In any case, it doesn't
     *	   seem to make a lot of sense to verify the number of arguments we
     *	   are about to ignore ...
     *	 - could be enhanced to handle also non-empty bodies that contain only
     *	   comments; however, parsing the body will slow down the compilation
     *	   of all procs whose argument list is just _args_
     */

    if (objv[3]->typePtr == &tclProcBodyType) {
	goto done;
    }

    procArgs = TclGetString(objv[2]);

    while (*procArgs == ' ') {
	procArgs++;
    }

    if ((procArgs[0] == 'a') && (strncmp(procArgs, "args", 4) == 0)) {
	size_t numBytes;

	procArgs +=4;
	while (*procArgs != '\0') {
	    if (*procArgs != ' ') {
		goto done;
	    }
	    procArgs++;
	}

	/*
	 * The argument list is just "args"; check the body
	 */

	procBody = TclGetStringFromObj(objv[3], &numBytes);
	if (TclParseAllWhiteSpace(procBody, numBytes) < numBytes) {
	    goto done;
	}

	/*
	 * The body is just spaces: link the compileProc
	 */

	((Command *) cmd)->compileProc = TclCompileNoOp;
    }

  done:
    return TCL_OK;
}

/*
 *----------------------------------------------------------------------
 *
 * TclCreateProc --
 *
 *	Creates the data associated with a Tcl procedure definition. This
 *	function knows how to handle two types of body objects: strings and
 *	procbody. Strings are the traditional (and common) value for bodies,
 *	procbody are values created by extensions that have loaded a
 *	previously compiled script.
 *
 * Results:
 *	Returns TCL_OK on success, along with a pointer to a Tcl procedure
 *	definition in procPtrPtr where the cmdPtr field is not initialised.
 *	This definition should be freed by calling TclProcCleanupProc() when
 *	it is no longer needed. Returns TCL_ERROR if anything goes wrong.
 *
 * Side effects:
 *	If anything goes wrong, this function returns an error message in the
 *	interpreter.
 *
 *----------------------------------------------------------------------
 */

int
TclCreateProc(
    Tcl_Interp *interp,		/* Interpreter containing proc. */
    Namespace *nsPtr,		/* Namespace containing this proc. */
    const char *procName,	/* Unqualified name of this proc. */
    Tcl_Obj *argsPtr,		/* Description of arguments. */
    Tcl_Obj *bodyPtr,		/* Command body. */
    Proc **procPtrPtr)		/* Returns: pointer to proc data. */
{
    Interp *iPtr = (Interp *) interp;

    register Proc *procPtr = NULL;
    int i, result, numArgs;
    register CompiledLocal *localPtr = NULL;
    Tcl_Obj **argArray;
    int precompiled = 0;

    ProcGetIntRep(bodyPtr, procPtr);
    if (procPtr != NULL) {
	/*
	 * Because the body is a TclProProcBody, the actual body is already
	 * compiled, and it is not shared with anyone else, so it's OK not to
	 * unshare it (as a matter of fact, it is bad to unshare it, because
	 * there may be no source code).
	 *
	 * We don't create and initialize a Proc structure for the procedure;
	 * rather, we use what is in the body object. We increment the ref
	 * count of the Proc struct since the command (soon to be created)
	 * will be holding a reference to it.
	 */

	procPtr->iPtr = iPtr;
	procPtr->refCount++;
	precompiled = 1;
    } else {
	/*
	 * If the procedure's body object is shared because its string value
	 * is identical to, e.g., the body of another procedure, we must
	 * create a private copy for this procedure to use. Such sharing of
	 * procedure bodies is rare but can cause problems. A procedure body
	 * is compiled in a context that includes the number of "slots"
	 * allocated by the compiler for local variables. There is a local
	 * variable slot for each formal parameter (the
	 * "procPtr->numCompiledLocals = numArgs" assignment below). This
	 * means that the same code can not be shared by two procedures that
	 * have a different number of arguments, even if their bodies are
	 * identical. Note that we don't use Tcl_DuplicateObj since we would
	 * not want any bytecode internal representation.
	 */

	if (Tcl_IsShared(bodyPtr)) {
	    const char *bytes;
	    size_t length;
	    Tcl_Obj *sharedBodyPtr = bodyPtr;

	    bytes = TclGetStringFromObj(bodyPtr, &length);
	    bodyPtr = Tcl_NewStringObj(bytes, length);

	    /*
	     * TIP #280.
	     * Ensure that the continuation line data for the original body is
	     * not lost and applies to the new body as well.
	     */

	    TclContinuationsCopy(bodyPtr, sharedBodyPtr);
	}

	/*
	 * Create and initialize a Proc structure for the procedure. We
	 * increment the ref count of the procedure's body object since there
	 * will be a reference to it in the Proc structure.
	 */

	Tcl_IncrRefCount(bodyPtr);

	procPtr = Tcl_Alloc(sizeof(Proc));
	procPtr->iPtr = iPtr;
	procPtr->refCount = 1;
	procPtr->bodyPtr = bodyPtr;
	procPtr->numArgs = 0;	/* Actual argument count is set below. */
	procPtr->numCompiledLocals = 0;
	procPtr->firstLocalPtr = NULL;
	procPtr->lastLocalPtr = NULL;
    }

    /*
     * Break up the argument list into argument specifiers, then process each
     * argument specifier. If the body is precompiled, processing is limited
     * to checking that the parsed argument is consistent with the one stored
     * in the Proc.
     */

    result = Tcl_ListObjGetElements(interp , argsPtr ,&numArgs ,&argArray);
    if (result != TCL_OK) {
	goto procError;
    }

    if (precompiled) {
	if (numArgs > procPtr->numArgs) {
	    Tcl_SetObjResult(interp, Tcl_ObjPrintf(
		    "procedure \"%s\": arg list contains %d entries, "
		    "precompiled header expects %d", procName, numArgs,
		    procPtr->numArgs));
	    Tcl_SetErrorCode(interp, "TCL", "OPERATION", "PROC",
		    "BYTECODELIES", NULL);
	    goto procError;
	}
	localPtr = procPtr->firstLocalPtr;
    } else {
	procPtr->numArgs = numArgs;
	procPtr->numCompiledLocals = numArgs;
    }

    for (i = 0; i < numArgs; i++) {
	const char *argname, *argnamei, *argnamelast;
	int fieldCount;
	size_t nameLength;
	Tcl_Obj **fieldValues;

	/*
	 * Now divide the specifier up into name and default.
	 */

	result = Tcl_ListObjGetElements(interp, argArray[i], &fieldCount,
		&fieldValues);
	if (result != TCL_OK) {
	    goto procError;
	}
	if (fieldCount > 2) {
	    Tcl_Obj *errorObj = Tcl_NewStringObj(
		"too many fields in argument specifier \"", -1);
	    Tcl_AppendObjToObj(errorObj, argArray[i]);
	    Tcl_AppendToObj(errorObj, "\"", -1);
	    Tcl_SetObjResult(interp, errorObj);
	    Tcl_SetErrorCode(interp, "TCL", "OPERATION", "PROC",
		    "FORMALARGUMENTFORMAT", NULL);
	    goto procError;
	}
	if ((fieldCount == 0) || (fieldValues[0]->length == 0)) {
	    Tcl_SetObjResult(interp, Tcl_NewStringObj(
		    "argument with no name", -1));
	    Tcl_SetErrorCode(interp, "TCL", "OPERATION", "PROC",
		    "FORMALARGUMENTFORMAT", NULL);
	    goto procError;
	}

	argname = TclGetStringFromObj(fieldValues[0], &nameLength);

	/*
	 * Check that the formal parameter name is a scalar.
	 */

	argnamei = argname;
	argnamelast = Tcl_UtfPrev(argname + nameLength, argname);
	while (argnamei < argnamelast) {
	    if (*argnamei == '(') {
		if (*argnamelast == ')') { /* We have an array element. */
		    Tcl_SetObjResult(interp, Tcl_ObjPrintf(
			    "formal parameter \"%s\" is an array element",
			    TclGetString(fieldValues[0])));
		    Tcl_SetErrorCode(interp, "TCL", "OPERATION", "PROC",
			    "FORMALARGUMENTFORMAT", NULL);
		    goto procError;
		}
	    } else if (*argnamei == ':' && *(argnamei+1) == ':') {
		Tcl_Obj *errorObj = Tcl_NewStringObj(
		    "formal parameter \"", -1);
		Tcl_AppendObjToObj(errorObj, fieldValues[0]);
		Tcl_AppendToObj(errorObj, "\" is not a simple name", -1);
		Tcl_SetObjResult(interp, errorObj);
		Tcl_SetErrorCode(interp, "TCL", "OPERATION", "PROC",
			"FORMALARGUMENTFORMAT", NULL);
		goto procError;
	    }
	    argnamei = Tcl_UtfNext(argnamei);
	}

	if (precompiled) {
	    /*
	     * Compare the parsed argument with the stored one. Note that the
	     * only flag value that makes sense at this point is VAR_ARGUMENT
	     * (its value was kept the same as pre VarReform to simplify
	     * tbcload's processing of older byetcodes).
	     *
	     * The only other flag vlaue that is important to retrieve from
	     * precompiled procs is VAR_TEMPORARY (also unchanged). It is
	     * needed later when retrieving the variable names.
	     */

	    if ((localPtr->nameLength != nameLength)
		    || (memcmp(localPtr->name, argname, nameLength) != 0)
		    || (localPtr->frameIndex != i)
		    || !(localPtr->flags & VAR_ARGUMENT)
		    || (localPtr->defValuePtr == NULL && fieldCount == 2)
		    || (localPtr->defValuePtr != NULL && fieldCount != 2)) {
		Tcl_SetObjResult(interp, Tcl_ObjPrintf(
			"procedure \"%s\": formal parameter %d is "
			"inconsistent with precompiled body", procName, i));
		Tcl_SetErrorCode(interp, "TCL", "OPERATION", "PROC",
			"BYTECODELIES", NULL);
		goto procError;
	    }

	    /*
	     * Compare the default value if any.
	     */

	    if (localPtr->defValuePtr != NULL) {
		size_t tmpLength, valueLength;
		const char *tmpPtr = TclGetStringFromObj(localPtr->defValuePtr, &tmpLength);
		const char *value = TclGetStringFromObj(fieldValues[1], &valueLength);

		if ((valueLength != tmpLength)
		     || memcmp(value, tmpPtr, tmpLength) != 0
		) {
		    Tcl_Obj *errorObj = Tcl_ObjPrintf(
			    "procedure \"%s\": formal parameter \"", procName);
		    Tcl_AppendObjToObj(errorObj, fieldValues[0]);
		    Tcl_AppendToObj(errorObj, "\" has "
			"default value inconsistent with precompiled body", -1);
		    Tcl_SetObjResult(interp, errorObj);
		    Tcl_SetErrorCode(interp, "TCL", "OPERATION", "PROC",
			    "BYTECODELIES", NULL);
		    goto procError;
		}
	    }
	    if ((i == numArgs - 1)
		    && (localPtr->nameLength == 4)
		    && (localPtr->name[0] == 'a')
		    && (strcmp(localPtr->name, "args") == 0)) {
		localPtr->flags |= VAR_IS_ARGS;
	    }

	    localPtr = localPtr->nextPtr;
	} else {
	    /*
	     * Allocate an entry in the runtime procedure frame's array of
	     * local variables for the argument.
	     */

	    localPtr = Tcl_Alloc(offsetof(CompiledLocal, name) + fieldValues[0]->length +1);
	    if (procPtr->firstLocalPtr == NULL) {
		procPtr->firstLocalPtr = procPtr->lastLocalPtr = localPtr;
	    } else {
		procPtr->lastLocalPtr->nextPtr = localPtr;
		procPtr->lastLocalPtr = localPtr;
	    }
	    localPtr->nextPtr = NULL;
	    localPtr->nameLength = nameLength;
	    localPtr->frameIndex = i;
	    localPtr->flags = VAR_ARGUMENT;
	    localPtr->resolveInfo = NULL;

	    if (fieldCount == 2) {
		localPtr->defValuePtr = fieldValues[1];
		Tcl_IncrRefCount(localPtr->defValuePtr);
	    } else {
		localPtr->defValuePtr = NULL;
	    }
	    memcpy(localPtr->name, argname, fieldValues[0]->length + 1);
	    if ((i == numArgs - 1)
		    && (localPtr->nameLength == 4)
		    && (localPtr->name[0] == 'a')
		    && (memcmp(localPtr->name, "args", 4) == 0)) {
		localPtr->flags |= VAR_IS_ARGS;
	    }
	}
    }

    *procPtrPtr = procPtr;
    return TCL_OK;

  procError:
    if (precompiled) {
	procPtr->refCount--;
    } else {
	Tcl_DecrRefCount(bodyPtr);
	while (procPtr->firstLocalPtr != NULL) {
	    localPtr = procPtr->firstLocalPtr;
	    procPtr->firstLocalPtr = localPtr->nextPtr;

	    if (localPtr->defValuePtr != NULL) {
		Tcl_DecrRefCount(localPtr->defValuePtr);
	    }

	    Tcl_Free(localPtr);
	}
	Tcl_Free(procPtr);
    }
    return TCL_ERROR;
}

/*
 *----------------------------------------------------------------------
 *
 * TclGetFrame --
 *
 *	Given a description of a procedure frame, such as the first argument
 *	to an "uplevel" or "upvar" command, locate the call frame for the
 *	appropriate level of procedure.
 *
 * Results:
 *	The return value is -1 if an error occurred in finding the frame (in
 *	this case an error message is left in the interp's result). 1 is
 *	returned if string was either a number or a number preceded by "#" and
 *	it specified a valid frame. 0 is returned if string isn't one of the
 *	two things above (in this case, the lookup acts as if string were
 *	"1"). The variable pointed to by framePtrPtr is filled in with the
 *	address of the desired frame (unless an error occurs, in which case it
 *	isn't modified).
 *
 * Side effects:
 *	None.
 *
 *----------------------------------------------------------------------
 */

int
TclGetFrame(
    Tcl_Interp *interp,		/* Interpreter in which to find frame. */
    const char *name,		/* String describing frame. */
    CallFrame **framePtrPtr)	/* Store pointer to frame here (or NULL if
				 * global frame indicated). */
{
	int result;
	Tcl_Obj obj;

	obj.bytes = (char *) name;
	obj.length = strlen(name);
	obj.typePtr = NULL;
	result = TclObjGetFrame(interp, &obj, framePtrPtr);
	TclFreeIntRep(&obj);
	return result;
}

/*
 *----------------------------------------------------------------------
 *
 * TclObjGetFrame --
 *
 *	Given a description of a procedure frame, such as the first argument
 *	to an "uplevel" or "upvar" command, locate the call frame for the
 *	appropriate level of procedure.
 *
 * Results:
 *	The return value is -1 if an error occurred in finding the frame (in
 *	this case an error message is left in the interp's result). 1 is
 *	returned if objPtr was either an int or an int preceded by "#" and
 *	it specified a valid frame. 0 is returned if objPtr isn't one of the
 *	two things above (in this case, the lookup acts as if objPtr were
 *	"1"). The variable pointed to by framePtrPtr is filled in with the
 *	address of the desired frame (unless an error occurs, in which case it
 *	isn't modified).
 *
 * Side effects:
 *	None.
 *
 *----------------------------------------------------------------------
 */

int
TclObjGetFrame(
    Tcl_Interp *interp,		/* Interpreter in which to find frame. */
    Tcl_Obj *objPtr,		/* Object describing frame. */
    CallFrame **framePtrPtr)	/* Store pointer to frame here (or NULL if
				 * global frame indicated). */
{
    register Interp *iPtr = (Interp *) interp;
    int curLevel, level, result;
    const Tcl_ObjIntRep *irPtr;
    const char *name = NULL;
    Tcl_WideInt w;

    /*
     * Parse object to figure out which level number to go to.
     */

    result = 0;
    curLevel = iPtr->varFramePtr->level;

    /*
     * Check for integer first, since that has potential to spare us
     * a generation of a stringrep.
     */

    if (objPtr == NULL) {
	/* Do nothing */
    } else if (TCL_OK == Tcl_GetIntFromObj(NULL, objPtr, &level)) {
	Tcl_GetWideIntFromObj(NULL, objPtr, &w);
	if (w < 0 || w > INT_MAX || curLevel > w + INT_MAX) {
	    result = -1;
	} else {
	    level = curLevel - level;
	    result = 1;
	}
    } else if ((irPtr = TclFetchIntRep(objPtr, &levelReferenceType))) {
	level = irPtr->wideValue;
	result = 1;
    } else {
	name = TclGetString(objPtr);
	if (name[0] == '#') {
	    if (TCL_OK == Tcl_GetInt(NULL, name+1, &level)) {
		if (level < 0 || (level > 0 && name[1] == '-')) {
		    result = -1;
		} else {
		    Tcl_ObjIntRep ir;

		    ir.wideValue = level;
		    Tcl_StoreIntRep(objPtr, &levelReferenceType, &ir);
		    result = 1;
		}
	    } else {
		result = -1;
	    }
	} else if (TclGetWideBitsFromObj(interp, objPtr, &w) == TCL_OK) {
	    /*
	     * If this were an integer, we'd have succeeded already.
	     * Docs say we have to treat this as a 'bad level'  error.
	     */
	    result = -1;
	}
    }

    if (result == 0) {
	level = curLevel - 1;
    }
    if (result != -1) {
	if (level >= 0) {
	    CallFrame *framePtr;
	    for (framePtr = iPtr->varFramePtr; framePtr != NULL;
		    framePtr = framePtr->callerVarPtr) {
		if (framePtr->level == level) {
		    *framePtrPtr = framePtr;
		    return result;
		}
	    }
	}
    }

    if (name == NULL) {
	name = TclGetString(objPtr);
    }
    Tcl_SetObjResult(interp, Tcl_ObjPrintf("bad level \"%s\"", name));
    Tcl_SetErrorCode(interp, "TCL", "LOOKUP", "LEVEL", name, NULL);
    return -1;
}

/*
 *----------------------------------------------------------------------
 *
 * Tcl_UplevelObjCmd --
 *
 *	This object function is invoked to process the "uplevel" Tcl command.
 *	See the user documentation for details on what it does.
 *
 * Results:
 *	A standard Tcl object result value.
 *
 * Side effects:
 *	See the user documentation.
 *
 *----------------------------------------------------------------------
 */

static int
Uplevel_Callback(
    ClientData data[],
    Tcl_Interp *interp,
    int result)
{
    CallFrame *savedVarFramePtr = data[0];

    if (result == TCL_ERROR) {
	Tcl_AppendObjToErrorInfo(interp, Tcl_ObjPrintf(
		"\n    (\"uplevel\" body line %d)", Tcl_GetErrorLine(interp)));
    }

    /*
     * Restore the variable frame, and return.
     */

    ((Interp *)interp)->varFramePtr = savedVarFramePtr;
    return result;
}

	/* ARGSUSED */
int
Tcl_UplevelObjCmd(
    ClientData dummy,		/* Not used. */
    Tcl_Interp *interp,		/* Current interpreter. */
    int objc,			/* Number of arguments. */
    Tcl_Obj *const objv[])	/* Argument objects. */
{
    return Tcl_NRCallObjProc(interp, TclNRUplevelObjCmd, dummy, objc, objv);
}

int
TclNRUplevelObjCmd(
    ClientData dummy,		/* Not used. */
    Tcl_Interp *interp,		/* Current interpreter. */
    int objc,			/* Number of arguments. */
    Tcl_Obj *const objv[])	/* Argument objects. */
{

    register Interp *iPtr = (Interp *) interp;
    CmdFrame *invoker = NULL;
    int word = 0;
    int result;
    CallFrame *savedVarFramePtr, *framePtr;
    Tcl_Obj *objPtr;

    if (objc < 2) {
    uplevelSyntax:
	Tcl_WrongNumArgs(interp, 1, objv, "?level? command ?arg ...?");
	return TCL_ERROR;
    }

    /*
     * Find the level to use for executing the command.
     */

    result = TclObjGetFrame(interp, objv[1], &framePtr);
    if (result == -1) {
	return TCL_ERROR;
    }
    objc -= result + 1;
    if (objc == 0) {
	goto uplevelSyntax;
    }
    objv += result + 1;

    /*
     * Modify the interpreter state to execute in the given frame.
     */

    savedVarFramePtr = iPtr->varFramePtr;
    iPtr->varFramePtr = framePtr;

    /*
     * Execute the residual arguments as a command.
     */

    if (objc == 1) {
	/*
	 * TIP #280. Make actual argument location available to eval'd script
	 */

	TclArgumentGet(interp, objv[0], &invoker, &word);
	objPtr = objv[0];

    } else {
	/*
	 * More than one argument: concatenate them together with spaces
	 * between, then evaluate the result. Tcl_EvalObjEx will delete the
	 * object when it decrements its refcount after eval'ing it.
	 */

	objPtr = Tcl_ConcatObj(objc, objv);
    }

    TclNRAddCallback(interp, Uplevel_Callback, savedVarFramePtr, NULL, NULL,
	    NULL);
    return TclNREvalObjEx(interp, objPtr, 0, invoker, word);
}

/*
 *----------------------------------------------------------------------
 *
 * TclFindProc --
 *
 *	Given the name of a procedure, return a pointer to the record
 *	describing the procedure. The procedure will be looked up using the
 *	usual rules: first in the current namespace and then in the global
 *	namespace.
 *
 * Results:
 *	NULL is returned if the name doesn't correspond to any procedure.
 *	Otherwise, the return value is a pointer to the procedure's record. If
 *	the name is found but refers to an imported command that points to a
 *	"real" procedure defined in another namespace, a pointer to that
 *	"real" procedure's structure is returned.
 *
 * Side effects:
 *	None.
 *
 *----------------------------------------------------------------------
 */

Proc *
TclFindProc(
    Interp *iPtr,		/* Interpreter in which to look. */
    const char *procName)	/* Name of desired procedure. */
{
    Tcl_Command cmd;
    Command *cmdPtr;

    cmd = Tcl_FindCommand((Tcl_Interp *) iPtr, procName, NULL, /*flags*/ 0);
    if (cmd == (Tcl_Command) NULL) {
	return NULL;
    }
    cmdPtr = (Command *) cmd;

    return TclIsProc(cmdPtr);
}

/*
 *----------------------------------------------------------------------
 *
 * TclIsProc --
 *
 *	Tells whether a command is a Tcl procedure or not.
 *
 * Results:
 *	If the given command is actually a Tcl procedure, the return value is
 *	the address of the record describing the procedure. Otherwise the
 *	return value is 0.
 *
 * Side effects:
 *	None.
 *
 *----------------------------------------------------------------------
 */

Proc *
TclIsProc(
    Command *cmdPtr)		/* Command to test. */
{
    Tcl_Command origCmd = TclGetOriginalCommand((Tcl_Command) cmdPtr);

    if (origCmd != NULL) {
	cmdPtr = (Command *) origCmd;
    }
    if (cmdPtr->deleteProc == TclProcDeleteProc) {
	return cmdPtr->objClientData;
    }
    return NULL;
}

static int
ProcWrongNumArgs(
    Tcl_Interp *interp,
    int skip)
{
    CallFrame *framePtr = ((Interp *)interp)->varFramePtr;
    register Proc *procPtr = framePtr->procPtr;
    int localCt = procPtr->numCompiledLocals, numArgs, i;
    Tcl_Obj **desiredObjs;
    const char *final = NULL;

    /*
     * Build up desired argument list for Tcl_WrongNumArgs
     */

    numArgs = framePtr->procPtr->numArgs;
    desiredObjs = TclStackAlloc(interp,
	    (int) sizeof(Tcl_Obj *) * (numArgs+1));

    if (framePtr->isProcCallFrame & FRAME_IS_LAMBDA) {
	desiredObjs[0] = Tcl_NewStringObj("lambdaExpr", -1);
    } else {
	desiredObjs[0] = framePtr->objv[skip-1];
    }
    Tcl_IncrRefCount(desiredObjs[0]);

    if (localCt > 0) {
	register Var *defPtr = (Var *) (&framePtr->localCachePtr->varName0 + localCt);

	for (i=1 ; i<=numArgs ; i++, defPtr++) {
	    Tcl_Obj *argObj;
	    Tcl_Obj *namePtr = localName(framePtr, i-1);

	    if (defPtr->value.objPtr != NULL) {
		TclNewObj(argObj);
		Tcl_AppendStringsToObj(argObj, "?", TclGetString(namePtr), "?", NULL);
	    } else if (defPtr->flags & VAR_IS_ARGS) {
		numArgs--;
		final = "?arg ...?";
		break;
	    } else {
		argObj = namePtr;
		Tcl_IncrRefCount(namePtr);
	    }
	    desiredObjs[i] = argObj;
	}
    }

    Tcl_ResetResult(interp);
    Tcl_WrongNumArgs(interp, numArgs+1, desiredObjs, final);

    for (i=0 ; i<=numArgs ; i++) {
	Tcl_DecrRefCount(desiredObjs[i]);
    }
    TclStackFree(interp, desiredObjs);
    return TCL_ERROR;
}

/*
 *----------------------------------------------------------------------
 *
 * TclInitCompiledLocals --
 *
 *	This routine is invoked in order to initialize the compiled locals
 *	table for a new call frame.
 *
 *	DEPRECATED: functionality has been inlined elsewhere; this function
 *	remains to insure binary compatibility with Itcl.
 *
 * Results:
 *	None.
 *
 * Side effects:
 *	May invoke various name resolvers in order to determine which
 *	variables are being referenced at runtime.
 *
 *----------------------------------------------------------------------
 */

void
TclInitCompiledLocals(
    Tcl_Interp *interp,		/* Current interpreter. */
    CallFrame *framePtr,	/* Call frame to initialize. */
    Namespace *nsPtr)		/* Pointer to current namespace. */
{
    Var *varPtr = framePtr->compiledLocals;
    Tcl_Obj *bodyPtr;
    ByteCode *codePtr;

    bodyPtr = framePtr->procPtr->bodyPtr;
    ByteCodeGetIntRep(bodyPtr, &tclByteCodeType, codePtr);
    if (codePtr == NULL) {
	Tcl_Panic("body object for proc attached to frame is not a byte code type");
    }

    if (framePtr->numCompiledLocals) {
	if (!codePtr->localCachePtr) {
	    InitLocalCache(framePtr->procPtr) ;
	}
	framePtr->localCachePtr = codePtr->localCachePtr;
	framePtr->localCachePtr->refCount++;
    }

    InitResolvedLocals(interp, codePtr, varPtr, nsPtr);
}

/*
 *----------------------------------------------------------------------
 *
 * InitResolvedLocals --
 *
 *	This routine is invoked in order to initialize the compiled locals
 *	table for a new call frame.
 *
 * Results:
 *	None.
 *
 * Side effects:
 *	May invoke various name resolvers in order to determine which
 *	variables are being referenced at runtime.
 *
 *----------------------------------------------------------------------
 */

static void
InitResolvedLocals(
    Tcl_Interp *interp,		/* Current interpreter. */
    ByteCode *codePtr,
    Var *varPtr,
    Namespace *nsPtr)		/* Pointer to current namespace. */
{
    Interp *iPtr = (Interp *) interp;
    int haveResolvers = (nsPtr->compiledVarResProc || iPtr->resolverPtr);
    CompiledLocal *firstLocalPtr, *localPtr;
    int varNum;
    Tcl_ResolvedVarInfo *resVarInfo;

    /*
     * Find the localPtr corresponding to varPtr
     */

    varNum = varPtr - iPtr->framePtr->compiledLocals;
    localPtr = iPtr->framePtr->procPtr->firstLocalPtr;
    while (varNum--) {
	localPtr = localPtr->nextPtr;
    }

    if (!(haveResolvers && (codePtr->flags & TCL_BYTECODE_RESOLVE_VARS))) {
	goto doInitResolvedLocals;
    }

    /*
     * This is the first run after a recompile, or else the resolver epoch
     * has changed: update the resolver cache.
     */

    firstLocalPtr = localPtr;
    for (; localPtr != NULL; localPtr = localPtr->nextPtr) {
	if (localPtr->resolveInfo) {
	    if (localPtr->resolveInfo->deleteProc) {
		localPtr->resolveInfo->deleteProc(localPtr->resolveInfo);
	    } else {
		Tcl_Free(localPtr->resolveInfo);
	    }
	    localPtr->resolveInfo = NULL;
	}
	localPtr->flags &= ~VAR_RESOLVED;

	if (haveResolvers &&
		!(localPtr->flags & (VAR_ARGUMENT|VAR_TEMPORARY))) {
	    ResolverScheme *resPtr = iPtr->resolverPtr;
	    Tcl_ResolvedVarInfo *vinfo;
	    int result;

	    if (nsPtr->compiledVarResProc) {
		result = nsPtr->compiledVarResProc(nsPtr->interp,
			localPtr->name, localPtr->nameLength,
			(Tcl_Namespace *) nsPtr, &vinfo);
	    } else {
		result = TCL_CONTINUE;
	    }

	    while ((result == TCL_CONTINUE) && resPtr) {
		if (resPtr->compiledVarResProc) {
		    result = resPtr->compiledVarResProc(nsPtr->interp,
			    localPtr->name, localPtr->nameLength,
			    (Tcl_Namespace *) nsPtr, &vinfo);
		}
		resPtr = resPtr->nextPtr;
	    }
	    if (result == TCL_OK) {
		localPtr->resolveInfo = vinfo;
		localPtr->flags |= VAR_RESOLVED;
	    }
	}
    }
    localPtr = firstLocalPtr;
    codePtr->flags &= ~TCL_BYTECODE_RESOLVE_VARS;

    /*
     * Initialize the array of local variables stored in the call frame. Some
     * variables may have special resolution rules. In that case, we call
     * their "resolver" procs to get our hands on the variable, and we make
     * the compiled local a link to the real variable.
     */

  doInitResolvedLocals:
    for (; localPtr != NULL; varPtr++, localPtr = localPtr->nextPtr) {
	varPtr->flags = 0;
	varPtr->value.objPtr = NULL;

	/*
	 * Now invoke the resolvers to determine the exact variables that
	 * should be used.
	 */

	resVarInfo = localPtr->resolveInfo;
	if (resVarInfo && resVarInfo->fetchProc) {
	    register Var *resolvedVarPtr = (Var *)
		    resVarInfo->fetchProc(interp, resVarInfo);

	    if (resolvedVarPtr) {
		if (TclIsVarInHash(resolvedVarPtr)) {
		    VarHashRefCount(resolvedVarPtr)++;
		}
		varPtr->flags = VAR_LINK;
		varPtr->value.linkPtr = resolvedVarPtr;
	    }
	}
    }
}

void
TclFreeLocalCache(
    Tcl_Interp *interp,
    LocalCache *localCachePtr)
{
    int i;
    Tcl_Obj **namePtrPtr = &localCachePtr->varName0;

    for (i = 0; i < localCachePtr->numVars; i++, namePtrPtr++) {
	register Tcl_Obj *objPtr = *namePtrPtr;

	if (objPtr) {
	    /* TclReleaseLiteral calls Tcl_DecrRefCount for us */
	    TclReleaseLiteral(interp, objPtr);
	}
    }
    Tcl_Free(localCachePtr);
}

static void
InitLocalCache(
    Proc *procPtr)
{
    Interp *iPtr = procPtr->iPtr;
    ByteCode *codePtr;
    int localCt = procPtr->numCompiledLocals;
    int numArgs = procPtr->numArgs, i = 0;

    Tcl_Obj **namePtr;
    Var *varPtr;
    LocalCache *localCachePtr;
    CompiledLocal *localPtr;
    int isNew;

    ByteCodeGetIntRep(procPtr->bodyPtr, &tclByteCodeType, codePtr);

    /*
     * Cache the names and initial values of local variables; store the
     * cache in both the framePtr for this execution and in the codePtr
     * for future calls.
     */

    localCachePtr = Tcl_Alloc(sizeof(LocalCache)
	    + (localCt - 1) * sizeof(Tcl_Obj *)
	    + numArgs * sizeof(Var));

    namePtr = &localCachePtr->varName0;
    varPtr = (Var *) (namePtr + localCt);
    localPtr = procPtr->firstLocalPtr;
    while (localPtr) {
	if (TclIsVarTemporary(localPtr)) {
	    *namePtr = NULL;
	} else {
	    *namePtr = TclCreateLiteral(iPtr, localPtr->name,
<<<<<<< HEAD
		    localPtr->nameLength, /* hash */ -1,
		    &new, /* nsPtr */ NULL, 0, NULL);
=======
		    localPtr->nameLength, /* hash */ (unsigned int) -1,
		    &isNew, /* nsPtr */ NULL, 0, NULL);
>>>>>>> 2ba9521d
	    Tcl_IncrRefCount(*namePtr);
	}

	if (i < numArgs) {
	    varPtr->flags = (localPtr->flags & VAR_IS_ARGS);
	    varPtr->value.objPtr = localPtr->defValuePtr;
	    varPtr++;
	    i++;
	}
	namePtr++;
	localPtr = localPtr->nextPtr;
    }
    codePtr->localCachePtr = localCachePtr;
    localCachePtr->refCount = 1;
    localCachePtr->numVars = localCt;
}

/*
 *----------------------------------------------------------------------
 *
 * InitArgsAndLocals --
 *
 *	This routine is invoked in order to initialize the arguments and other
 *	compiled locals table for a new call frame.
 *
 * Results:
 *	A standard Tcl result.
 *
 * Side effects:
 *	Allocates memory on the stack for the compiled local variables, the
 *	caller is responsible for freeing them. Initialises all variables. May
 *	invoke various name resolvers in order to determine which variables
 *	are being referenced at runtime.
 *
 *----------------------------------------------------------------------
 */

static int
InitArgsAndLocals(
    register Tcl_Interp *interp,/* Interpreter in which procedure was
				 * invoked. */
    Tcl_Obj *procNameObj,	/* Procedure name for error reporting. */
    int skip)			/* Number of initial arguments to be skipped,
				 * i.e., words in the "command name". */
{
    CallFrame *framePtr = ((Interp *)interp)->varFramePtr;
    register Proc *procPtr = framePtr->procPtr;
    ByteCode *codePtr;
    register Var *varPtr, *defPtr;
    int localCt = procPtr->numCompiledLocals, numArgs, argCt, i, imax;
    Tcl_Obj *const *argObjs;

    ByteCodeGetIntRep(procPtr->bodyPtr, &tclByteCodeType, codePtr);

    /*
     * Make sure that the local cache of variable names and initial values has
     * been initialised properly .
     */

    if (localCt) {
	if (!codePtr->localCachePtr) {
	    InitLocalCache(procPtr) ;
	}
	framePtr->localCachePtr = codePtr->localCachePtr;
	framePtr->localCachePtr->refCount++;
	defPtr = (Var *) (&framePtr->localCachePtr->varName0 + localCt);
    } else {
	defPtr = NULL;
    }

    /*
     * Create the "compiledLocals" array. Make sure it is large enough to hold
     * all the procedure's compiled local variables, including its formal
     * parameters.
     */

    varPtr = TclStackAlloc(interp, (int)(localCt * sizeof(Var)));
    framePtr->compiledLocals = varPtr;
    framePtr->numCompiledLocals = localCt;

    /*
     * Match and assign the call's actual parameters to the procedure's formal
     * arguments. The formal arguments are described by the first numArgs
     * entries in both the Proc structure's local variable list and the call
     * frame's local variable array.
     */

    numArgs = procPtr->numArgs;
    argCt = framePtr->objc - skip;	/* Set it to the number of args to the
					 * procedure. */
    argObjs = framePtr->objv + skip;
    if (numArgs == 0) {
	if (argCt) {
	    goto incorrectArgs;
	} else {
	    goto correctArgs;
	}
    }
    imax = ((argCt < numArgs-1) ? argCt : numArgs-1);
    for (i = 0; i < imax; i++, varPtr++, defPtr ? defPtr++ : defPtr) {
	/*
	 * "Normal" arguments; last formal is special, depends on it being
	 * 'args'.
	 */

	Tcl_Obj *objPtr = argObjs[i];

	varPtr->flags = 0;
	varPtr->value.objPtr = objPtr;
	Tcl_IncrRefCount(objPtr);	/* Local var is a reference. */
    }
    for (; i < numArgs-1; i++, varPtr++, defPtr ? defPtr++ : defPtr) {
	/*
	 * This loop is entered if argCt < (numArgs-1). Set default values;
	 * last formal is special.
	 */

	Tcl_Obj *objPtr = defPtr ? defPtr->value.objPtr : NULL;

	if (!objPtr) {
	    goto incorrectArgs;
	}
	varPtr->flags = 0;
	varPtr->value.objPtr = objPtr;
	Tcl_IncrRefCount(objPtr);	/* Local var reference. */
    }

    /*
     * When we get here, the last formal argument remains to be defined:
     * defPtr and varPtr point to the last argument to be initialized.
     */

    varPtr->flags = 0;
    if (defPtr && defPtr->flags & VAR_IS_ARGS) {
	Tcl_Obj *listPtr = Tcl_NewListObj(argCt-i, argObjs+i);

	varPtr->value.objPtr = listPtr;
	Tcl_IncrRefCount(listPtr);	/* Local var is a reference. */
    } else if (argCt == numArgs) {
	Tcl_Obj *objPtr = argObjs[i];

	varPtr->value.objPtr = objPtr;
	Tcl_IncrRefCount(objPtr);	/* Local var is a reference. */
    } else if ((argCt < numArgs) && defPtr && defPtr->value.objPtr) {
	Tcl_Obj *objPtr = defPtr->value.objPtr;

	varPtr->value.objPtr = objPtr;
	Tcl_IncrRefCount(objPtr);	/* Local var is a reference. */
    } else {
	goto incorrectArgs;
    }
    varPtr++;

    /*
     * Initialise and resolve the remaining compiledLocals. In the absence of
     * resolvers, they are undefined local vars: (flags=0, value=NULL).
     */

  correctArgs:
    if (numArgs < localCt) {
	if (!framePtr->nsPtr->compiledVarResProc
		&& !((Interp *)interp)->resolverPtr) {
	    memset(varPtr, 0, (localCt - numArgs)*sizeof(Var));
	} else {
	    InitResolvedLocals(interp, codePtr, varPtr, framePtr->nsPtr);
	}
    }

    return TCL_OK;

    /*
     * Initialise all compiled locals to avoid problems at DeleteLocalVars.
     */

  incorrectArgs:
    if ((skip != 1) &&
	    TclInitRewriteEnsemble(interp, skip-1, 0, framePtr->objv)) {
	TclNRAddCallback(interp, TclClearRootEnsemble, NULL, NULL, NULL, NULL);
    }
    memset(varPtr, 0,
	    ((framePtr->compiledLocals + localCt)-varPtr) * sizeof(Var));
    return ProcWrongNumArgs(interp, skip);
}

/*
 *----------------------------------------------------------------------
 *
 * TclPushProcCallFrame --
 *
 *	Compiles a proc body if necessary, then pushes a CallFrame suitable
 *	for executing it.
 *
 * Results:
 *	A standard Tcl object result value.
 *
 * Side effects:
 *	The proc's body may be recompiled. A CallFrame is pushed, it will have
 *	to be popped by the caller.
 *
 *----------------------------------------------------------------------
 */

int
TclPushProcCallFrame(
    ClientData clientData,	/* Record describing procedure to be
				 * interpreted. */
    register Tcl_Interp *interp,/* Interpreter in which procedure was
				 * invoked. */
    int objc,			/* Count of number of arguments to this
				 * procedure. */
    Tcl_Obj *const objv[],	/* Argument value objects. */
    int isLambda)		/* 1 if this is a call by ApplyObjCmd: it
				 * needs special rules for error msg */
{
    Proc *procPtr = clientData;
    Namespace *nsPtr = procPtr->cmdPtr->nsPtr;
    CallFrame *framePtr, **framePtrPtr;
    int result;
    ByteCode *codePtr;

    /*
     * If necessary (i.e. if we haven't got a suitable compilation already
     * cached) compile the procedure's body. The compiler will allocate frame
     * slots for the procedure's non-argument local variables. Note that
     * compiling the body might increase procPtr->numCompiledLocals if new
     * local variables are found while compiling.
     */

    ByteCodeGetIntRep(procPtr->bodyPtr, &tclByteCodeType, codePtr);
    if (codePtr != NULL) {
	Interp *iPtr = (Interp *) interp;

	/*
	 * When we've got bytecode, this is the check for validity. That is,
	 * the bytecode must be for the right interpreter (no cross-leaks!),
	 * the code must be from the current epoch (so subcommand compilation
	 * is up-to-date), the namespace must match (so variable handling
	 * is right) and the resolverEpoch must match (so that new shadowed
	 * commands and/or resolver changes are considered).
	 */

	if (((Interp *) *codePtr->interpHandle != iPtr)
		|| (codePtr->compileEpoch != iPtr->compileEpoch)
		|| (codePtr->nsPtr != nsPtr)
		|| (codePtr->nsEpoch != nsPtr->resolverEpoch)) {
	    goto doCompilation;
	}
    } else {
    doCompilation:
	result = TclProcCompileProc(interp, procPtr, procPtr->bodyPtr, nsPtr,
		(isLambda ? "body of lambda term" : "body of proc"),
		TclGetString(objv[isLambda]));
	if (result != TCL_OK) {
	    return result;
	}
    }

    /*
     * Set up and push a new call frame for the new procedure invocation.
     * This call frame will execute in the proc's namespace, which might be
     * different than the current namespace. The proc's namespace is that of
     * its command, which can change if the command is renamed from one
     * namespace to another.
     */

    framePtrPtr = &framePtr;
    (void) TclPushStackFrame(interp, (Tcl_CallFrame **) framePtrPtr,
	    (Tcl_Namespace *) nsPtr,
	    (isLambda? (FRAME_IS_PROC|FRAME_IS_LAMBDA) : FRAME_IS_PROC));

    framePtr->objc = objc;
    framePtr->objv = objv;
    framePtr->procPtr = procPtr;

    return TCL_OK;
}

/*
 *----------------------------------------------------------------------
 *
 * TclObjInterpProc --
 *
 *	When a Tcl procedure gets invoked during bytecode evaluation, this
 *	object-based routine gets invoked to interpret the procedure.
 *
 * Results:
 *	A standard Tcl object result value.
 *
 * Side effects:
 *	Depends on the commands in the procedure.
 *
 *----------------------------------------------------------------------
 */

int
TclObjInterpProc(
    ClientData clientData,	/* Record describing procedure to be
				 * interpreted. */
    register Tcl_Interp *interp,/* Interpreter in which procedure was
				 * invoked. */
    int objc,			/* Count of number of arguments to this
				 * procedure. */
    Tcl_Obj *const objv[])	/* Argument value objects. */
{
    /*
     * Not used much in the core; external interface for iTcl
     */

    return Tcl_NRCallObjProc(interp, TclNRInterpProc, clientData, objc, objv);
}

int
TclNRInterpProc(
    ClientData clientData,	/* Record describing procedure to be
				 * interpreted. */
    register Tcl_Interp *interp,/* Interpreter in which procedure was
				 * invoked. */
    int objc,			/* Count of number of arguments to this
				 * procedure. */
    Tcl_Obj *const objv[])	/* Argument value objects. */
{
    int result = TclPushProcCallFrame(clientData, interp, objc, objv,
	    /*isLambda*/ 0);

    if (result != TCL_OK) {
	return TCL_ERROR;
    }
    return TclNRInterpProcCore(interp, objv[0], 1, &MakeProcError);
}

/*
 *----------------------------------------------------------------------
 *
 * TclNRInterpProcCore --
 *
 *	When a Tcl procedure, lambda term or anything else that works like a
 *	procedure gets invoked during bytecode evaluation, this object-based
 *	routine gets invoked to interpret the body.
 *
 * Results:
 *	A standard Tcl object result value.
 *
 * Side effects:
 *	Nearly anything; depends on the commands in the procedure body.
 *
 *----------------------------------------------------------------------
 */

int
TclNRInterpProcCore(
    register Tcl_Interp *interp,/* Interpreter in which procedure was
				 * invoked. */
    Tcl_Obj *procNameObj,	/* Procedure name for error reporting. */
    int skip,			/* Number of initial arguments to be skipped,
				 * i.e., words in the "command name". */
    ProcErrorProc *errorProc)	/* How to convert results from the script into
				 * results of the overall procedure. */
{
    Interp *iPtr = (Interp *) interp;
    register Proc *procPtr = iPtr->varFramePtr->procPtr;
    int result;
    CallFrame *freePtr;
    ByteCode *codePtr;

    result = InitArgsAndLocals(interp, procNameObj, skip);
    if (result != TCL_OK) {
	freePtr = iPtr->framePtr;
	Tcl_PopCallFrame(interp);	/* Pop but do not free. */
	TclStackFree(interp, freePtr->compiledLocals);
					/* Free compiledLocals. */
	TclStackFree(interp, freePtr);	/* Free CallFrame. */
	return TCL_ERROR;
    }

#if defined(TCL_COMPILE_DEBUG)
    if (tclTraceExec >= 1) {
	register CallFrame *framePtr = iPtr->varFramePtr;
	register int i;

	if (framePtr->isProcCallFrame & FRAME_IS_LAMBDA) {
	    fprintf(stdout, "Calling lambda ");
	} else {
	    fprintf(stdout, "Calling proc ");
	}
	for (i = 0; i < framePtr->objc; i++) {
	    TclPrintObject(stdout, framePtr->objv[i], 15);
	    fprintf(stdout, " ");
	}
	fprintf(stdout, "\n");
	fflush(stdout);
    }
#endif /*TCL_COMPILE_DEBUG*/

#ifdef USE_DTRACE
    if (TCL_DTRACE_PROC_ARGS_ENABLED()) {
	int l = iPtr->varFramePtr->isProcCallFrame & FRAME_IS_LAMBDA ? 1 : 0;
	const char *a[10];
	int i;

	for (i = 0 ; i < 10 ; i++) {
	    a[i] = (l < iPtr->varFramePtr->objc ?
		    TclGetString(iPtr->varFramePtr->objv[l]) : NULL);
	    l++;
	}
	TCL_DTRACE_PROC_ARGS(a[0], a[1], a[2], a[3], a[4], a[5], a[6], a[7],
		a[8], a[9]);
    }
    if (TCL_DTRACE_PROC_INFO_ENABLED() && iPtr->cmdFramePtr) {
	Tcl_Obj *info = TclInfoFrame(interp, iPtr->cmdFramePtr);
	const char *a[6]; int i[2];

	TclDTraceInfo(info, a, i);
	TCL_DTRACE_PROC_INFO(a[0], a[1], a[2], a[3], i[0], i[1], a[4], a[5]);
	TclDecrRefCount(info);
    }
    if (TCL_DTRACE_PROC_ENTRY_ENABLED()) {
	int l = iPtr->varFramePtr->isProcCallFrame & FRAME_IS_LAMBDA ? 1 : 0;

	TCL_DTRACE_PROC_ENTRY(l < iPtr->varFramePtr->objc ?
		TclGetString(iPtr->varFramePtr->objv[l]) : NULL,
		iPtr->varFramePtr->objc - l - 1,
		(Tcl_Obj **)(iPtr->varFramePtr->objv + l + 1));
    }
    if (TCL_DTRACE_PROC_ENTRY_ENABLED()) {
	int l = iPtr->varFramePtr->isProcCallFrame & FRAME_IS_LAMBDA ? 1 : 0;

	TCL_DTRACE_PROC_ENTRY(l < iPtr->varFramePtr->objc ?
		TclGetString(iPtr->varFramePtr->objv[l]) : NULL,
		iPtr->varFramePtr->objc - l - 1,
		(Tcl_Obj **)(iPtr->varFramePtr->objv + l + 1));
    }
#endif /* USE_DTRACE */

    /*
     * Invoke the commands in the procedure's body.
     */

    procPtr->refCount++;
    ByteCodeGetIntRep(procPtr->bodyPtr, &tclByteCodeType, codePtr);

    TclNRAddCallback(interp, InterpProcNR2, procNameObj, errorProc,
	    NULL, NULL);
    return TclNRExecuteByteCode(interp, codePtr);
}

static int
InterpProcNR2(
    ClientData data[],
    Tcl_Interp *interp,
    int result)
{
    Interp *iPtr = (Interp *) interp;
    Proc *procPtr = iPtr->varFramePtr->procPtr;
    CallFrame *freePtr;
    Tcl_Obj *procNameObj = data[0];
    ProcErrorProc *errorProc = (ProcErrorProc *)data[1];

    if (TCL_DTRACE_PROC_RETURN_ENABLED()) {
	int l = iPtr->varFramePtr->isProcCallFrame & FRAME_IS_LAMBDA ? 1 : 0;

	TCL_DTRACE_PROC_RETURN(l < iPtr->varFramePtr->objc ?
		TclGetString(iPtr->varFramePtr->objv[l]) : NULL, result);
    }
    if (procPtr->refCount-- <= 1) {
	TclProcCleanupProc(procPtr);
    }

    /*
     * Free the stack-allocated compiled locals and CallFrame. It is important
     * to pop the call frame without freeing it first: the compiledLocals
     * cannot be freed before the frame is popped, as the local variables must
     * be deleted. But the compiledLocals must be freed first, as they were
     * allocated later on the stack.
     */

    if (result != TCL_OK) {
	goto process;
    }

    done:
    if (TCL_DTRACE_PROC_RESULT_ENABLED()) {
	int l = iPtr->varFramePtr->isProcCallFrame & FRAME_IS_LAMBDA ? 1 : 0;
	Tcl_Obj *r = Tcl_GetObjResult(interp);

	TCL_DTRACE_PROC_RESULT(l < iPtr->varFramePtr->objc ?
		TclGetString(iPtr->varFramePtr->objv[l]) : NULL, result,
		TclGetString(r), r);
    }

    freePtr = iPtr->framePtr;
    Tcl_PopCallFrame(interp);		/* Pop but do not free. */
    TclStackFree(interp, freePtr->compiledLocals);
					/* Free compiledLocals. */
    TclStackFree(interp, freePtr);	/* Free CallFrame. */
    return result;

    /*
     * Process any non-TCL_OK result code.
     */

    process:
    switch (result) {
    case TCL_RETURN:
	/*
	 * If it is a 'return', do the TIP#90 processing now.
	 */

	result = TclUpdateReturnInfo((Interp *) interp);
	break;

    case TCL_CONTINUE:
    case TCL_BREAK:
	/*
	 * It's an error to get to this point from a 'break' or 'continue', so
	 * transform to an error now.
	 */

	Tcl_SetObjResult(interp, Tcl_ObjPrintf(
		"invoked \"%s\" outside of a loop",
		((result == TCL_BREAK) ? "break" : "continue")));
	Tcl_SetErrorCode(interp, "TCL", "RESULT", "UNEXPECTED", NULL);
	result = TCL_ERROR;

	/*
	 * Fall through to the TCL_ERROR handling code.
	 */

    case TCL_ERROR:
	/*
	 * Now it _must_ be an error, so we need to log it as such. This means
	 * filling out the error trace. Luckily, we just hand this off to the
	 * function handed to us as an argument.
	 */

	errorProc(interp, procNameObj);
    }
    goto done;
}

/*
 *----------------------------------------------------------------------
 *
 * TclProcCompileProc --
 *
 *	Called just before a procedure is executed to compile the body to byte
 *	codes. If the type of the body is not "byte code" or if the compile
 *	conditions have changed (namespace context, epoch counters, etc.) then
 *	the body is recompiled. Otherwise, this function does nothing.
 *
 * Results:
 *	None.
 *
 * Side effects:
 *	May change the internal representation of the body object to compiled
 *	code.
 *
 *----------------------------------------------------------------------
 */

int
TclProcCompileProc(
    Tcl_Interp *interp,		/* Interpreter containing procedure. */
    Proc *procPtr,		/* Data associated with procedure. */
    Tcl_Obj *bodyPtr,		/* Body of proc. (Usually procPtr->bodyPtr,
				 * but could be any code fragment compiled in
				 * the context of this procedure.) */
    Namespace *nsPtr,		/* Namespace containing procedure. */
    const char *description,	/* string describing this body of code. */
    const char *procName)	/* Name of this procedure. */
{
    Interp *iPtr = (Interp *) interp;
    Tcl_CallFrame *framePtr;
    ByteCode *codePtr;

    ByteCodeGetIntRep(bodyPtr, &tclByteCodeType, codePtr);

    /*
     * If necessary, compile the procedure's body. The compiler will allocate
     * frame slots for the procedure's non-argument local variables. If the
     * ByteCode already exists, make sure it hasn't been invalidated by
     * someone redefining a core command (this might make the compiled code
     * wrong). Also, if the code was compiled in/for a different interpreter,
     * we recompile it. Note that compiling the body might increase
     * procPtr->numCompiledLocals if new local variables are found while
     * compiling.
     *
     * Precompiled procedure bodies, however, are immutable and therefore they
     * are not recompiled, even if things have changed.
     */

    if (codePtr != NULL) {
	if (((Interp *) *codePtr->interpHandle == iPtr)
		&& (codePtr->compileEpoch == iPtr->compileEpoch)
		&& (codePtr->nsPtr == nsPtr)
		&& (codePtr->nsEpoch == nsPtr->resolverEpoch)) {
	    return TCL_OK;
	}

	if (codePtr->flags & TCL_BYTECODE_PRECOMPILED) {
	    if ((Interp *) *codePtr->interpHandle != iPtr) {
		Tcl_SetObjResult(interp, Tcl_NewStringObj(
			"a precompiled script jumped interps", -1));
		Tcl_SetErrorCode(interp, "TCL", "OPERATION", "PROC",
			"CROSSINTERPBYTECODE", NULL);
		return TCL_ERROR;
	    }
	    codePtr->compileEpoch = iPtr->compileEpoch;
	    codePtr->nsPtr = nsPtr;
	} else {
	    Tcl_StoreIntRep(bodyPtr, &tclByteCodeType, NULL);
	    codePtr = NULL;
	}
    }

    if (codePtr == NULL) {
	Tcl_HashEntry *hePtr;

#ifdef TCL_COMPILE_DEBUG
	if (tclTraceCompile >= 1) {
	    /*
	     * Display a line summarizing the top level command we are about
	     * to compile.
	     */

	    Tcl_Obj *message;

	    TclNewLiteralStringObj(message, "Compiling ");
	    Tcl_IncrRefCount(message);
	    Tcl_AppendStringsToObj(message, description, " \"", NULL);
	    Tcl_AppendLimitedToObj(message, procName, -1, 50, NULL);
	    fprintf(stdout, "%s\"\n", TclGetString(message));
	    Tcl_DecrRefCount(message);
	}
#endif

	/*
	 * Plug the current procPtr into the interpreter and coerce the code
	 * body to byte codes. The interpreter needs to know which proc it's
	 * compiling so that it can access its list of compiled locals.
	 *
	 * TRICKY NOTE: Be careful to push a call frame with the proper
	 *   namespace context, so that the byte codes are compiled in the
	 *   appropriate class context.
	 */

	iPtr->compiledProcPtr = procPtr;

	if (procPtr->numCompiledLocals > procPtr->numArgs) {
	    CompiledLocal *clPtr = procPtr->firstLocalPtr;
	    CompiledLocal *lastPtr = NULL;
	    int i, numArgs = procPtr->numArgs;

	    for (i = 0; i < numArgs; i++) {
		lastPtr = clPtr;
		clPtr = clPtr->nextPtr;
	    }

	    if (lastPtr) {
		lastPtr->nextPtr = NULL;
	    } else {
		procPtr->firstLocalPtr = NULL;
	    }
	    procPtr->lastLocalPtr = lastPtr;
	    while (clPtr) {
		CompiledLocal *toFree = clPtr;

		clPtr = clPtr->nextPtr;
		if (toFree->resolveInfo) {
		    if (toFree->resolveInfo->deleteProc) {
			toFree->resolveInfo->deleteProc(toFree->resolveInfo);
		    } else {
			Tcl_Free(toFree->resolveInfo);
		    }
		}
		Tcl_Free(toFree);
	    }
	    procPtr->numCompiledLocals = procPtr->numArgs;
	}

	(void) TclPushStackFrame(interp, &framePtr, (Tcl_Namespace *) nsPtr,
		/* isProcCallFrame */ 0);

	/*
	 * TIP #280: We get the invoking context from the cmdFrame which
	 * was saved by 'Tcl_ProcObjCmd' (using linePBodyPtr).
	 */

	hePtr = Tcl_FindHashEntry(iPtr->linePBodyPtr, (char *) procPtr);

	/*
	 * Constructed saved frame has body as word 0. See Tcl_ProcObjCmd.
	 */

	iPtr->invokeWord = 0;
	iPtr->invokeCmdFramePtr = (hePtr ? Tcl_GetHashValue(hePtr) : NULL);
	TclSetByteCodeFromAny(interp, bodyPtr, NULL, NULL);
	iPtr->invokeCmdFramePtr = NULL;
	TclPopStackFrame(interp);
    } else if (codePtr->nsEpoch != nsPtr->resolverEpoch) {
	/*
	 * The resolver epoch has changed, but we only need to invalidate the
	 * resolver cache.
	 */

	codePtr->nsEpoch = nsPtr->resolverEpoch;
	codePtr->flags |= TCL_BYTECODE_RESOLVE_VARS;
    }
    return TCL_OK;
}

/*
 *----------------------------------------------------------------------
 *
 * MakeProcError --
 *
 *	Function called by TclObjInterpProc to create the stack information
 *	upon an error from a procedure.
 *
 * Results:
 *	The interpreter's error info trace is set to a value that supplements
 *	the error code.
 *
 * Side effects:
 *	none.
 *
 *----------------------------------------------------------------------
 */

static void
MakeProcError(
    Tcl_Interp *interp,		/* The interpreter in which the procedure was
				 * called. */
    Tcl_Obj *procNameObj)	/* Name of the procedure. Used for error
				 * messages and trace information. */
{
    unsigned int overflow, limit = 60;
    size_t nameLen;
    const char *procName = TclGetStringFromObj(procNameObj, &nameLen);

    overflow = (nameLen > limit);
    Tcl_AppendObjToErrorInfo(interp, Tcl_ObjPrintf(
	    "\n    (procedure \"%.*s%s\" line %d)",
	    (int)(overflow ? limit :nameLen), procName,
	    (overflow ? "..." : ""), Tcl_GetErrorLine(interp)));
}

/*
 *----------------------------------------------------------------------
 *
 * TclProcDeleteProc --
 *
 *	This function is invoked just before a command procedure is removed
 *	from an interpreter. Its job is to release all the resources allocated
 *	to the procedure.
 *
 * Results:
 *	None.
 *
 * Side effects:
 *	Memory gets freed, unless the procedure is actively being executed.
 *	In this case the cleanup is delayed until the last call to the current
 *	procedure completes.
 *
 *----------------------------------------------------------------------
 */

void
TclProcDeleteProc(
    ClientData clientData)	/* Procedure to be deleted. */
{
    Proc *procPtr = clientData;

    if (procPtr->refCount-- <= 1) {
	TclProcCleanupProc(procPtr);
    }
}

/*
 *----------------------------------------------------------------------
 *
 * TclProcCleanupProc --
 *
 *	This function does all the real work of freeing up a Proc structure.
 *	It's called only when the structure's reference count becomes zero.
 *
 * Results:
 *	None.
 *
 * Side effects:
 *	Memory gets freed.
 *
 *----------------------------------------------------------------------
 */

void
TclProcCleanupProc(
    register Proc *procPtr)	/* Procedure to be deleted. */
{
    register CompiledLocal *localPtr;
    Tcl_Obj *bodyPtr = procPtr->bodyPtr;
    Tcl_Obj *defPtr;
    Tcl_ResolvedVarInfo *resVarInfo;
    Tcl_HashEntry *hePtr = NULL;
    CmdFrame *cfPtr = NULL;
    Interp *iPtr = procPtr->iPtr;

    if (bodyPtr != NULL) {
	Tcl_DecrRefCount(bodyPtr);
    }
    for (localPtr = procPtr->firstLocalPtr; localPtr != NULL; ) {
	CompiledLocal *nextPtr = localPtr->nextPtr;

	resVarInfo = localPtr->resolveInfo;
	if (resVarInfo) {
	    if (resVarInfo->deleteProc) {
		resVarInfo->deleteProc(resVarInfo);
	    } else {
		Tcl_Free(resVarInfo);
	    }
	}

	if (localPtr->defValuePtr != NULL) {
	    defPtr = localPtr->defValuePtr;
	    Tcl_DecrRefCount(defPtr);
	}
	Tcl_Free(localPtr);
	localPtr = nextPtr;
    }
    Tcl_Free(procPtr);

    /*
     * TIP #280: Release the location data associated with this Proc
     * structure, if any. The interpreter may not exist (For example for
     * procbody structures created by tbcload.
     */

    if (iPtr == NULL) {
	return;
    }

    hePtr = Tcl_FindHashEntry(iPtr->linePBodyPtr, (char *) procPtr);
    if (!hePtr) {
	return;
    }

    cfPtr = Tcl_GetHashValue(hePtr);

    if (cfPtr) {
	if (cfPtr->type == TCL_LOCATION_SOURCE) {
	    Tcl_DecrRefCount(cfPtr->data.eval.path);
	    cfPtr->data.eval.path = NULL;
	}
	Tcl_Free(cfPtr->line);
	cfPtr->line = NULL;
	Tcl_Free(cfPtr);
    }
    Tcl_DeleteHashEntry(hePtr);
}

/*
 *----------------------------------------------------------------------
 *
 * TclUpdateReturnInfo --
 *
 *	This function is called when procedures return, and at other points
 *	where the TCL_RETURN code is used. It examines the returnLevel and
 *	returnCode to determine the real return status.
 *
 * Results:
 *	The return value is the true completion code to use for the procedure
 *	or script, instead of TCL_RETURN.
 *
 * Side effects:
 *	None.
 *
 *----------------------------------------------------------------------
 */

int
TclUpdateReturnInfo(
    Interp *iPtr)		/* Interpreter for which TCL_RETURN exception
				 * is being processed. */
{
    int code = TCL_RETURN;

    iPtr->returnLevel--;
    if (iPtr->returnLevel < 0) {
	Tcl_Panic("TclUpdateReturnInfo: negative return level");
    }
    if (iPtr->returnLevel == 0) {
	/*
	 * Now we've reached the level to return the requested -code.
	 * Since iPtr->returnLevel and iPtr->returnCode have completed
	 * their task, we now reset them to default values so that any
	 * bare "return TCL_RETURN" that may follow will work [Bug 2152286].
	 */

	code = iPtr->returnCode;
	iPtr->returnLevel = 1;
	iPtr->returnCode = TCL_OK;
	if (code == TCL_ERROR) {
	    iPtr->flags |= ERR_LEGACY_COPY;
	}
    }
    return code;
}

/*
 *----------------------------------------------------------------------
 *
 * TclGetObjInterpProc --
 *
 *	Returns a pointer to the TclObjInterpProc function; this is different
 *	from the value obtained from the TclObjInterpProc reference on systems
 *	like Windows where import and export versions of a function exported
 *	by a DLL exist.
 *
 * Results:
 *	Returns the internal address of the TclObjInterpProc function.
 *
 * Side effects:
 *	None.
 *
 *----------------------------------------------------------------------
 */

TclObjCmdProcType
TclGetObjInterpProc(void)
{
    return (TclObjCmdProcType) TclObjInterpProc;
}

/*
 *----------------------------------------------------------------------
 *
 * TclNewProcBodyObj --
 *
 *	Creates a new object, of type "procbody", whose internal
 *	representation is the given Proc struct. The newly created object's
 *	reference count is 0.
 *
 * Results:
 *	Returns a pointer to a newly allocated Tcl_Obj, NULL on error.
 *
 * Side effects:
 *	The reference count in the ByteCode attached to the Proc is bumped up
 *	by one, since the internal rep stores a pointer to it.
 *
 *----------------------------------------------------------------------
 */

Tcl_Obj *
TclNewProcBodyObj(
    Proc *procPtr)		/* the Proc struct to store as the internal
				 * representation. */
{
    Tcl_Obj *objPtr;

    if (!procPtr) {
	return NULL;
    }

    TclNewObj(objPtr);
    if (objPtr) {
	ProcSetIntRep(objPtr, procPtr);
    }

    return objPtr;
}

/*
 *----------------------------------------------------------------------
 *
 * ProcBodyDup --
 *
 *	Tcl_ObjType's Dup function for the proc body object. Bumps the
 *	reference count on the Proc stored in the internal representation.
 *
 * Results:
 *	None.
 *
 * Side effects:
 *	Sets up the object in dupPtr to be a duplicate of the one in srcPtr.
 *
 *----------------------------------------------------------------------
 */

static void
ProcBodyDup(
    Tcl_Obj *srcPtr,		/* Object to copy. */
    Tcl_Obj *dupPtr)		/* Target object for the duplication. */
{
    Proc *procPtr;
    ProcGetIntRep(srcPtr, procPtr);

    ProcSetIntRep(dupPtr, procPtr);
}

/*
 *----------------------------------------------------------------------
 *
 * ProcBodyFree --
 *
 *	Tcl_ObjType's Free function for the proc body object. The reference
 *	count on its Proc struct is decreased by 1; if the count reaches 0,
 *	the proc is freed.
 *
 * Results:
 *	None.
 *
 * Side effects:
 *	If the reference count on the Proc struct reaches 0, the struct is
 *	freed.
 *
 *----------------------------------------------------------------------
 */

static void
ProcBodyFree(
    Tcl_Obj *objPtr)		/* The object to clean up. */
{
    Proc *procPtr;

    ProcGetIntRep(objPtr, procPtr);

    if (procPtr->refCount-- <= 1) {
	TclProcCleanupProc(procPtr);
    }
}

/*
 *----------------------------------------------------------------------
 *
 * DupLambdaInternalRep, FreeLambdaInternalRep, SetLambdaFromAny --
 *
 *	How to manage the internal representations of lambda term objects.
 *	Syntactically they look like a two- or three-element list, where the
 *	first element is the formal arguments, the second is the the body, and
 *	the (optional) third is the namespace to execute the lambda term
 *	within (the global namespace is assumed if it is absent).
 *
 *----------------------------------------------------------------------
 */

static void
DupLambdaInternalRep(
    Tcl_Obj *srcPtr,		/* Object with internal rep to copy. */
    register Tcl_Obj *copyPtr)	/* Object with internal rep to set. */
{
    Proc *procPtr;
    Tcl_Obj *nsObjPtr;

    LambdaGetIntRep(srcPtr, procPtr, nsObjPtr);
    assert(procPtr != NULL);

    procPtr->refCount++;

    LambdaSetIntRep(copyPtr, procPtr, nsObjPtr);
}

static void
FreeLambdaInternalRep(
    register Tcl_Obj *objPtr)	/* CmdName object with internal representation
				 * to free. */
{
    Proc *procPtr;
    Tcl_Obj *nsObjPtr;

    LambdaGetIntRep(objPtr, procPtr, nsObjPtr);
    assert(procPtr != NULL);

    if (procPtr->refCount-- <= 1) {
	TclProcCleanupProc(procPtr);
    }
    TclDecrRefCount(nsObjPtr);
}

static int
SetLambdaFromAny(
    Tcl_Interp *interp,		/* Used for error reporting if not NULL. */
    register Tcl_Obj *objPtr)	/* The object to convert. */
{
    Interp *iPtr = (Interp *) interp;
    const char *name;
    Tcl_Obj *argsPtr, *bodyPtr, *nsObjPtr, **objv;
    int isNew, objc, result;
    CmdFrame *cfPtr = NULL;
    Proc *procPtr;

    if (interp == NULL) {
	return TCL_ERROR;
    }

    /*
     * Convert objPtr to list type first; if it cannot be converted, or if its
     * length is not 2, then it cannot be converted to lambdaType.
     */

    result = TclListObjGetElements(NULL, objPtr, &objc, &objv);
    if ((result != TCL_OK) || ((objc != 2) && (objc != 3))) {
	Tcl_SetObjResult(interp, Tcl_ObjPrintf(
		"can't interpret \"%s\" as a lambda expression",
		TclGetString(objPtr)));
	Tcl_SetErrorCode(interp, "TCL", "VALUE", "LAMBDA", NULL);
	return TCL_ERROR;
    }

    argsPtr = objv[0];
    bodyPtr = objv[1];

    /*
     * Create and initialize the Proc struct. The cmdPtr field is set to NULL
     * to signal that this is an anonymous function.
     */

    name = TclGetString(objPtr);

    if (TclCreateProc(interp, /*ignored nsPtr*/ NULL, name, argsPtr, bodyPtr,
	    &procPtr) != TCL_OK) {
	Tcl_AppendObjToErrorInfo(interp, Tcl_ObjPrintf(
		"\n    (parsing lambda expression \"%s\")", name));
	return TCL_ERROR;
    }

    /*
     * CAREFUL: TclCreateProc returns refCount==1! [Bug 1578454]
     * procPtr->refCount = 1;
     */

    procPtr->cmdPtr = NULL;

    /*
     * TIP #280: Remember the line the apply body is starting on. In a Byte
     * code context we ask the engine to provide us with the necessary
     * information. This is for the initialization of the byte code compiler
     * when the body is used for the first time.
     *
     * NOTE: The body is the second word in the 'objPtr'. Its location,
     * accessible through 'context.line[1]' (see below) is therefore only the
     * first approximation of the actual line the body is on. We have to use
     * the string rep of the 'objPtr' to determine the exact line. This is
     * available already through 'name'. Use 'TclListLines', see 'switch'
     * (tclCmdMZ.c).
     *
     * This code is nearly identical to the #280 code in Tcl_ProcObjCmd, see
     * this file. The differences are the different index of the body in the
     * line array of the context, and the special processing mentioned in the
     * previous paragraph to track into the list. Find a way to factor the
     * common elements into a single function.
     */

    if (iPtr->cmdFramePtr) {
	CmdFrame *contextPtr = TclStackAlloc(interp, sizeof(CmdFrame));

	*contextPtr = *iPtr->cmdFramePtr;
	if (contextPtr->type == TCL_LOCATION_BC) {
	    /*
	     * Retrieve the source context from the bytecode. This call
	     * accounts for the reference to the source file, if any, held in
	     * 'context.data.eval.path'.
	     */

	    TclGetSrcInfoForPc(contextPtr);
	} else if (contextPtr->type == TCL_LOCATION_SOURCE) {
	    /*
	     * We created a new reference to the source file path name when we
	     * created 'context' above. Account for the reference.
	     */

	    Tcl_IncrRefCount(contextPtr->data.eval.path);

	}

	if (contextPtr->type == TCL_LOCATION_SOURCE) {
	    /*
	     * We can record source location within a lambda only if the body
	     * was not created by substitution.
	     */

	    if (contextPtr->line
		    && (contextPtr->nline >= 2) && (contextPtr->line[1] >= 0)) {
		int buf[2];

		/*
		 * Move from approximation (line of list cmd word) to actual
		 * location (line of 2nd list element).
		 */

		cfPtr = Tcl_Alloc(sizeof(CmdFrame));
		TclListLines(objPtr, contextPtr->line[1], 2, buf, NULL);

		cfPtr->level = -1;
		cfPtr->type = contextPtr->type;
		cfPtr->line = Tcl_Alloc(sizeof(int));
		cfPtr->line[0] = buf[1];
		cfPtr->nline = 1;
		cfPtr->framePtr = NULL;
		cfPtr->nextPtr = NULL;

		cfPtr->data.eval.path = contextPtr->data.eval.path;
		Tcl_IncrRefCount(cfPtr->data.eval.path);

		cfPtr->cmd = NULL;
		cfPtr->len = 0;
	    }

	    /*
	     * 'contextPtr' is going out of scope. Release the reference that
	     * it's holding to the source file path
	     */

	    Tcl_DecrRefCount(contextPtr->data.eval.path);
	}
	TclStackFree(interp, contextPtr);
    }
    Tcl_SetHashValue(Tcl_CreateHashEntry(iPtr->linePBodyPtr, procPtr,
	    &isNew), cfPtr);

    /*
     * Set the namespace for this lambda: given by objv[2] understood as a
     * global reference, or else global per default.
     */

    if (objc == 2) {
	TclNewLiteralStringObj(nsObjPtr, "::");
    } else {
	const char *nsName = TclGetString(objv[2]);

	if ((*nsName != ':') || (*(nsName+1) != ':')) {
	    TclNewLiteralStringObj(nsObjPtr, "::");
	    Tcl_AppendObjToObj(nsObjPtr, objv[2]);
	} else {
	    nsObjPtr = objv[2];
	}
    }

    /*
     * Free the list internalrep of objPtr - this will free argsPtr, but
     * bodyPtr retains a reference from the Proc structure. Then finish the
     * conversion to lambdaType.
     */

    LambdaSetIntRep(objPtr, procPtr, nsObjPtr);
    return TCL_OK;
}

Proc *
TclGetLambdaFromObj(
    Tcl_Interp *interp,
    Tcl_Obj *objPtr,
    Tcl_Obj **nsObjPtrPtr)
{
    Proc *procPtr;
    Tcl_Obj *nsObjPtr;

    LambdaGetIntRep(objPtr, procPtr, nsObjPtr);

    if (procPtr == NULL) {
	if (SetLambdaFromAny(interp, objPtr) != TCL_OK) {
	    return NULL;
	}
	LambdaGetIntRep(objPtr, procPtr, nsObjPtr);
    }

    assert(procPtr != NULL);
    if (procPtr->iPtr != (Interp *)interp) {
	return NULL;
    }

    *nsObjPtrPtr = nsObjPtr;
    return procPtr;
}

/*
 *----------------------------------------------------------------------
 *
 * Tcl_ApplyObjCmd --
 *
 *	This object-based function is invoked to process the "apply" Tcl
 *	command. See the user documentation for details on what it does.
 *
 * Results:
 *	A standard Tcl object result value.
 *
 * Side effects:
 *	Depends on the content of the lambda term (i.e., objv[1]).
 *
 *----------------------------------------------------------------------
 */

int
Tcl_ApplyObjCmd(
    ClientData dummy,		/* Not used. */
    Tcl_Interp *interp,		/* Current interpreter. */
    int objc,			/* Number of arguments. */
    Tcl_Obj *const objv[])	/* Argument objects. */
{
    return Tcl_NRCallObjProc(interp, TclNRApplyObjCmd, dummy, objc, objv);
}

int
TclNRApplyObjCmd(
    ClientData dummy,		/* Not used. */
    Tcl_Interp *interp,		/* Current interpreter. */
    int objc,			/* Number of arguments. */
    Tcl_Obj *const objv[])	/* Argument objects. */
{
    Proc *procPtr = NULL;
    Tcl_Obj *lambdaPtr, *nsObjPtr;
    int result;
    Tcl_Namespace *nsPtr;
    ApplyExtraData *extraPtr;

    if (objc < 2) {
	Tcl_WrongNumArgs(interp, 1, objv, "lambdaExpr ?arg ...?");
	return TCL_ERROR;
    }

    /*
     * Set lambdaPtr, convert it to tclLambdaType in the current interp if
     * necessary.
     */

    lambdaPtr = objv[1];
    procPtr = TclGetLambdaFromObj(interp, lambdaPtr, &nsObjPtr);

    if (procPtr == NULL) {
	return TCL_ERROR;
    }

    /*
     * Push a call frame for the lambda namespace.
     * Note that TclObjInterpProc() will pop it.
     */

    result = TclGetNamespaceFromObj(interp, nsObjPtr, &nsPtr);
    if (result != TCL_OK) {
	return TCL_ERROR;
    }

    extraPtr = TclStackAlloc(interp, sizeof(ApplyExtraData));
    memset(&extraPtr->cmd, 0, sizeof(Command));
    procPtr->cmdPtr = &extraPtr->cmd;
    extraPtr->cmd.nsPtr = (Namespace *) nsPtr;

    /*
     * TIP#280 (semi-)HACK!
     *
     * Using cmd.clientData to tell [info frame] how to render the lambdaPtr.
     * The InfoFrameCmd will detect this case by testing cmd.hPtr for NULL.
     * This condition holds here because of the memset() above, and nowhere
     * else (in the core). Regular commands always have a valid hPtr, and
     * lambda's never.
     */

    extraPtr->efi.length = 1;
    extraPtr->efi.fields[0].name = "lambda";
    extraPtr->efi.fields[0].proc = NULL;
    extraPtr->efi.fields[0].clientData = lambdaPtr;
    extraPtr->cmd.clientData = &extraPtr->efi;

    result = TclPushProcCallFrame(procPtr, interp, objc, objv, 1);
    if (result == TCL_OK) {
	TclNRAddCallback(interp, ApplyNR2, extraPtr, NULL, NULL, NULL);
	result = TclNRInterpProcCore(interp, objv[1], 2, &MakeLambdaError);
    }
    return result;
}

static int
ApplyNR2(
    ClientData data[],
    Tcl_Interp *interp,
    int result)
{
    ApplyExtraData *extraPtr = data[0];

    TclStackFree(interp, extraPtr);
    return result;
}

/*
 *----------------------------------------------------------------------
 *
 * MakeLambdaError --
 *
 *	Function called by TclObjInterpProc to create the stack information
 *	upon an error from a lambda term.
 *
 * Results:
 *	The interpreter's error info trace is set to a value that supplements
 *	the error code.
 *
 * Side effects:
 *	none.
 *
 *----------------------------------------------------------------------
 */

static void
MakeLambdaError(
    Tcl_Interp *interp,		/* The interpreter in which the procedure was
				 * called. */
    Tcl_Obj *procNameObj)	/* Name of the procedure. Used for error
				 * messages and trace information. */
{
    unsigned int overflow, limit = 60;
    size_t nameLen;
    const char *procName = TclGetStringFromObj(procNameObj, &nameLen);

    overflow = (nameLen > limit);
    Tcl_AppendObjToErrorInfo(interp, Tcl_ObjPrintf(
	    "\n    (lambda term \"%.*s%s\" line %d)",
	    (int)(overflow ? limit : nameLen), procName,
	    (overflow ? "..." : ""), Tcl_GetErrorLine(interp)));
}

/*
 *----------------------------------------------------------------------
 *
 * TclGetCmdFrameForProcedure --
 *
 *	How to get the CmdFrame information for a procedure.
 *
 * Results:
 *	A pointer to the CmdFrame (only guaranteed to be valid until the next
 *	Tcl command is processed or the interpreter's state is otherwise
 *	modified) or a NULL if the information is not available.
 *
 * Side effects:
 *	none.
 *
 *----------------------------------------------------------------------
 */

CmdFrame *
TclGetCmdFrameForProcedure(
    Proc *procPtr)		/* The procedure whose cmd-frame is to be
				 * looked up. */
{
    Tcl_HashEntry *hePtr;

    if (procPtr == NULL || procPtr->iPtr == NULL) {
	return NULL;
    }
    hePtr = Tcl_FindHashEntry(procPtr->iPtr->linePBodyPtr, procPtr);
    if (hePtr == NULL) {
	return NULL;
    }
    return (CmdFrame *) Tcl_GetHashValue(hePtr);
}

/*
 * Local Variables:
 * mode: c
 * c-basic-offset: 4
 * fill-column: 78
 * End:
 */<|MERGE_RESOLUTION|>--- conflicted
+++ resolved
@@ -1330,13 +1330,8 @@
 	    *namePtr = NULL;
 	} else {
 	    *namePtr = TclCreateLiteral(iPtr, localPtr->name,
-<<<<<<< HEAD
 		    localPtr->nameLength, /* hash */ -1,
-		    &new, /* nsPtr */ NULL, 0, NULL);
-=======
-		    localPtr->nameLength, /* hash */ (unsigned int) -1,
 		    &isNew, /* nsPtr */ NULL, 0, NULL);
->>>>>>> 2ba9521d
 	    Tcl_IncrRefCount(*namePtr);
 	}
 
