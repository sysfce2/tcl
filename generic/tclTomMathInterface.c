/*
 *----------------------------------------------------------------------
 *
 * tclTomMathInterface.c --
 *
 *	This file contains procedures that are used as a 'glue' layer between
 *	Tcl and libtommath.
 *
 * Copyright (c) 2005 by Kevin B. Kenny.  All rights reserved.
 *
 * See the file "license.terms" for information on usage and redistribution of
 * this file, and for a DISCLAIMER OF ALL WARRANTIES.
 */

#include "tclInt.h"
#include "tommath.h"

MODULE_SCOPE const TclTomMathStubs tclTomMathStubs;

/*
 *----------------------------------------------------------------------
 *
 * TclTommath_Init --
 *
 *	Initializes the TclTomMath 'package', which exists as a
 *	placeholder so that the package data can be used to hold
 *	a stub table pointer.
 *
 * Results:
 *	Returns a standard Tcl result.
 *
 * Side effects:
 *	Installs the stub table for tommath.
 *
 *----------------------------------------------------------------------
 */

int
TclTommath_Init(
    Tcl_Interp *interp)		/* Tcl interpreter */
{
    /* TIP #268: Full patchlevel instead of just major.minor */

    if (Tcl_PkgProvideEx(interp, "tcl::tommath", TCL_PATCH_LEVEL,
	    &tclTomMathStubs) != TCL_OK) {
	return TCL_ERROR;
    }
    return TCL_OK;
}

/*
 *----------------------------------------------------------------------
 *
 * TclBN_epoch --
 *
 *	Return the epoch number of the TclTomMath stubs table
 *
 * Results:
 *	Returns an arbitrary integer that does not decrease with
 *	release.  Stubs tables with different epochs are incompatible.
 *
 *----------------------------------------------------------------------
 */

int
TclBN_epoch(void)
{
    return TCLTOMMATH_EPOCH;
}

/*
 *----------------------------------------------------------------------
 *
 * TclBN_revision --
 *
 *	Returns the revision level of the TclTomMath stubs table
 *
 * Results:
 *	Returns an arbitrary integer that increases with revisions.
 *	If a client requires a given epoch and revision, any Stubs table
 *	with the same epoch and an equal or higher revision satisfies
 *	the request.
 *
 *----------------------------------------------------------------------
 */

int
TclBN_revision(void)
{
    return TCLTOMMATH_REVISION;
}

/*
 *----------------------------------------------------------------------
 *
 * TclInitBignumFromWideInt --
 *
 *	Allocate and initialize a 'bignum' from a Tcl_WideInt
 *
 * Results:
 *	None.
 *
 * Side effects:
 *	The 'bignum' is constructed.
 *
 *----------------------------------------------------------------------
 */

void
TclInitBignumFromWideInt(
    mp_int *a,			/* Bignum to initialize */
    Tcl_WideInt v)		/* Initial value */
{
<<<<<<< HEAD
	if (mp_init(a) != MP_OKAY) {
	wipanic:
	    Tcl_Panic("initialization failure in TclInitBignumFromWideInt");
	}
    if (v < (Tcl_WideInt)0) {
	mp_set_ull(a, (Tcl_WideUInt)(-v));
	if (mp_neg(a, a) != MP_OKAY) goto wipanic;
    } else {
	mp_set_ull(a, (Tcl_WideUInt)v);
=======
    if (mp_init(a) != MP_OKAY) {
	Tcl_Panic("insufficient memory to create bignum");
>>>>>>> 1b22f4eb
    }
    mp_set_ll(a, v);
}

/*
 *----------------------------------------------------------------------
 *
 * TclInitBignumFromWideUInt --
 *
 *	Allocate and initialize a 'bignum' from a Tcl_WideUInt
 *
 * Results:
 *	None.
 *
 * Side effects:
 *	The 'bignum' is constructed.
 *
 *----------------------------------------------------------------------
 */

void
TclInitBignumFromWideUInt(
    mp_int *a,			/* Bignum to initialize */
    Tcl_WideUInt v)		/* Initial value */
{
<<<<<<< HEAD
	if (mp_init(a) != MP_OKAY) {
	    Tcl_Panic("initialization failure in TclInitBignumFromWideUInt");
	}
	mp_set_ull(a, v);
=======
    if (mp_init(a) != MP_OKAY) {
	Tcl_Panic("insufficient memory to create bignum");
    }
    mp_set_ull(a, v);
>>>>>>> 1b22f4eb
}

/*
 * Local Variables:
 * mode: c
 * c-basic-offset: 4
 * fill-column: 78
 * End:
 */<|MERGE_RESOLUTION|>--- conflicted
+++ resolved
@@ -114,20 +114,8 @@
     mp_int *a,			/* Bignum to initialize */
     Tcl_WideInt v)		/* Initial value */
 {
-<<<<<<< HEAD
-	if (mp_init(a) != MP_OKAY) {
-	wipanic:
-	    Tcl_Panic("initialization failure in TclInitBignumFromWideInt");
-	}
-    if (v < (Tcl_WideInt)0) {
-	mp_set_ull(a, (Tcl_WideUInt)(-v));
-	if (mp_neg(a, a) != MP_OKAY) goto wipanic;
-    } else {
-	mp_set_ull(a, (Tcl_WideUInt)v);
-=======
     if (mp_init(a) != MP_OKAY) {
 	Tcl_Panic("insufficient memory to create bignum");
->>>>>>> 1b22f4eb
     }
     mp_set_ll(a, v);
 }
@@ -154,17 +142,10 @@
     mp_int *a,			/* Bignum to initialize */
     Tcl_WideUInt v)		/* Initial value */
 {
-<<<<<<< HEAD
-	if (mp_init(a) != MP_OKAY) {
-	    Tcl_Panic("initialization failure in TclInitBignumFromWideUInt");
-	}
-	mp_set_ull(a, v);
-=======
     if (mp_init(a) != MP_OKAY) {
 	Tcl_Panic("insufficient memory to create bignum");
     }
     mp_set_ull(a, v);
->>>>>>> 1b22f4eb
 }
  
