--- conflicted
+++ resolved
@@ -96,70 +96,7 @@
 /*
  *----------------------------------------------------------------------
  *
-<<<<<<< HEAD
  * TclInitBignumFromWideInt --
-=======
- * TclBNInitBignumFromLong --
- *
- *	Allocate and initialize a 'bignum' from a native 'long'.
- *
- * Results:
- *	None.
- *
- * Side effects:
- *	The 'bignum' is constructed.
- *
- *----------------------------------------------------------------------
- */
-
-extern void
-TclBNInitBignumFromLong(
-    mp_int *a,
-    long initVal)
-{
-    int status;
-    unsigned long v;
-    mp_digit *p;
-
-    /*
-     * Allocate enough memory to hold the largest possible long
-     */
-
-    status = mp_init(a);
-    if (status != MP_OKAY) {
-	Tcl_Panic("initialization failure in TclBNInitBignumFromLong");
-    }
-
-    /*
-     * Convert arg to sign and magnitude.
-     */
-
-    if (initVal < 0) {
-	a->sign = MP_NEG;
-	v = -initVal;
-    } else {
-	a->sign = MP_ZPOS;
-	v = initVal;
-    }
-
-    /*
-     * Store the magnitude in the bignum.
-     */
-
-    p = a->dp;
-    while (v) {
-	*p++ = (mp_digit) (v & MP_MASK);
-	v >>= DIGIT_BIT;
-    }
-    a->used = p - a->dp;
-}
--
-/*
- *----------------------------------------------------------------------
- *
- * TclBNInitBignumFromWideInt --
->>>>>>> 7df97e92
  *
  *	Allocate and initialize a 'bignum' from a Tcl_WideInt
  *
@@ -177,7 +114,7 @@
     mp_int *a,			/* Bignum to initialize */
     Tcl_WideInt v)		/* Initial value */
 {
-	if (mp_init_size(a, (CHAR_BIT * sizeof(Tcl_WideUInt) + DIGIT_BIT - 1) / DIGIT_BIT) != MP_OKAY) {
+	if (mp_init(a) != MP_OKAY) {
 		Tcl_Panic("initialization failure in TclInitBignumFromWideInt");
 	}
     if (v < 0) {
@@ -210,37 +147,10 @@
     mp_int *a,			/* Bignum to initialize */
     Tcl_WideUInt v)		/* Initial value */
 {
-<<<<<<< HEAD
-	if (mp_init_size(a, (CHAR_BIT * sizeof(Tcl_WideUInt) + DIGIT_BIT - 1) / DIGIT_BIT) != MP_OKAY) {
+	if (mp_init(a) != MP_OKAY) {
 	    Tcl_Panic("initialization failure in TclInitBignumFromWideUInt");
 	}
 	mp_set_long_long(a, v);
-=======
-    int status;
-    mp_digit *p;
-
-    /*
-     * Allocate enough memory to hold the largest possible Tcl_WideUInt.
-     */
-
-    status = mp_init(a);
-    if (status != MP_OKAY) {
-	Tcl_Panic("initialization failure in TclBNInitBignumFromWideUInt");
-    }
-
-    a->sign = 0;
-
-    /*
-     * Store the magnitude in the bignum.
-     */
-
-    p = a->dp;
-    while (v) {
-	*p++ = (mp_digit) (v & MP_MASK);
-	v >>= DIGIT_BIT;
-    }
-    a->used = p - a->dp;
->>>>>>> 7df97e92
 }
  
