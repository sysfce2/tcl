--- conflicted
+++ resolved
@@ -96,42 +96,6 @@
 /*
  *----------------------------------------------------------------------
  *
-<<<<<<< HEAD
- * TclInitBignumFromLong --
- *
- *	Allocate and initialize a 'bignum' from a native 'long'.
- *
- * Results:
- *	None.
- *
- * Side effects:
- *	The 'bignum' is constructed.
- *
- *----------------------------------------------------------------------
- */
-
-void
-TclInitBignumFromLong(
-    mp_int *a,
-    long v)
-{
-    if (mp_init_size(a, (CHAR_BIT * sizeof(long) + DIGIT_BIT - 1) / DIGIT_BIT) != MP_OKAY) {
-	Tcl_Panic("initialization failure in TclInitBignumFromLong");
-    }
-    if (v < (long)0) {
-	mp_set_long_long(a, (Tcl_WideUInt)(-(Tcl_WideInt)v));
-	mp_neg(a, a);
-    } else {
-	mp_set_long_long(a, (Tcl_WideUInt)v);
-    }
-}
--
-/*
- *----------------------------------------------------------------------
- *
-=======
->>>>>>> 2ff70c01
  * TclInitBignumFromWideInt --
  *
  *	Allocate and initialize a 'bignum' from a Tcl_WideInt
@@ -153,7 +117,7 @@
 	if (mp_init_size(a, (CHAR_BIT * sizeof(Tcl_WideUInt) + DIGIT_BIT - 1) / DIGIT_BIT) != MP_OKAY) {
 		Tcl_Panic("initialization failure in TclInitBignumFromWideInt");
 	}
-    if (v < 0) {
+    if (v < (Tcl_WideInt)0) {
 	mp_set_long_long(a, (Tcl_WideUInt)(-v));
 	mp_neg(a, a);
     } else {
