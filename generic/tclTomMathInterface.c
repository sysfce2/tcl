/*
 *----------------------------------------------------------------------
 *
 * tclTomMathInterface.c --
 *
 *	This file contains procedures that are used as a 'glue' layer between
 *	Tcl and libtommath.
 *
 * Copyright (c) 2005 by Kevin B. Kenny.  All rights reserved.
 *
 * See the file "license.terms" for information on usage and redistribution of
 * this file, and for a DISCLAIMER OF ALL WARRANTIES.
 */

#include "tclInt.h"
#include "tclTomMath.h"

MODULE_SCOPE const TclTomMathStubs tclTomMathStubs;

/*
 *----------------------------------------------------------------------
 *
 * TclTommath_Init --
 *
 *	Initializes the TclTomMath 'package', which exists as a
 *	placeholder so that the package data can be used to hold
 *	a stub table pointer.
 *
 * Results:
 *	Returns a standard Tcl result.
 *
 * Side effects:
 *	Installs the stub table for tommath.
 *
 *----------------------------------------------------------------------
 */

int
TclTommath_Init(
    Tcl_Interp *interp)		/* Tcl interpreter */
{
    /* TIP #268: Full patchlevel instead of just major.minor */

    if (Tcl_PkgProvideEx(interp, "tcl::tommath", TCL_PATCH_LEVEL,
	    &tclTomMathStubs) != TCL_OK) {
	return TCL_ERROR;
    }
    return TCL_OK;
}

/*
 *----------------------------------------------------------------------
 *
 * TclBN_epoch --
 *
 *	Return the epoch number of the TclTomMath stubs table
 *
 * Results:
 *	Returns an arbitrary integer that does not decrease with
 *	release.  Stubs tables with different epochs are incompatible.
 *
 *----------------------------------------------------------------------
 */

int
TclBN_epoch(void)
{
    return TCLTOMMATH_EPOCH;
}

/*
 *----------------------------------------------------------------------
 *
 * TclBN_revision --
 *
 *	Returns the revision level of the TclTomMath stubs table
 *
 * Results:
 *	Returns an arbitrary integer that increases with revisions.
 *	If a client requires a given epoch and revision, any Stubs table
 *	with the same epoch and an equal or higher revision satisfies
 *	the request.
 *
 *----------------------------------------------------------------------
 */

int
TclBN_revision(void)
{
    return TCLTOMMATH_REVISION;
}

/*
<<<<<<< HEAD
 *----------------------------------------------------------------------
 *
 * TclBNInitBignumFromWideInt --
 *
 *	Allocate and initialize a 'bignum' from a Tcl_WideInt
 *
 * Results:
 *	None.
 *
 * Side effects:
 *	The 'bignum' is constructed.
 *
 *----------------------------------------------------------------------
 */

void
TclBNInitBignumFromWideInt(
    mp_int *a,			/* Bignum to initialize */
    Tcl_WideInt v)		/* Initial value */
{
	if (mp_init(a) != MP_OKAY) {
	wipanic:
	    Tcl_Panic("initialization failure in TclBNInitBignumFromWideInt");
	}
    if (v < 0) {
	mp_set_u64(a, (uint64_t)(-v));
	if (mp_neg(a, a) != MP_OKAY) goto wipanic;
    } else {
	mp_set_u64(a, (uint64_t)v);
    }
}

/*
 *----------------------------------------------------------------------
 *
 * TclBNInitBignumFromWideUInt --
 *
 *	Allocate and initialize a 'bignum' from a Tcl_WideUInt
 *
 * Results:
 *	None.
 *
 * Side effects:
 *	The 'bignum' is constructed.
 *
 *----------------------------------------------------------------------
 */

void
TclBNInitBignumFromWideUInt(
    mp_int *a,			/* Bignum to initialize */
    Tcl_WideUInt v)		/* Initial value */
{
	if (mp_init(a) != MP_OKAY) {
	    Tcl_Panic("initialization failure in TclBNInitBignumFromWideUInt");
	}
	mp_set_u64(a, (uint64_t)v);
}

/*
=======
>>>>>>> 826ed759
 * Local Variables:
 * mode: c
 * c-basic-offset: 4
 * fill-column: 78
 * End:
 */<|MERGE_RESOLUTION|>--- conflicted
+++ resolved
@@ -94,71 +94,6 @@
  
 /*
-<<<<<<< HEAD
- *----------------------------------------------------------------------
- *
- * TclBNInitBignumFromWideInt --
- *
- *	Allocate and initialize a 'bignum' from a Tcl_WideInt
- *
- * Results:
- *	None.
- *
- * Side effects:
- *	The 'bignum' is constructed.
- *
- *----------------------------------------------------------------------
- */
-
-void
-TclBNInitBignumFromWideInt(
-    mp_int *a,			/* Bignum to initialize */
-    Tcl_WideInt v)		/* Initial value */
-{
-	if (mp_init(a) != MP_OKAY) {
-	wipanic:
-	    Tcl_Panic("initialization failure in TclBNInitBignumFromWideInt");
-	}
-    if (v < 0) {
-	mp_set_u64(a, (uint64_t)(-v));
-	if (mp_neg(a, a) != MP_OKAY) goto wipanic;
-    } else {
-	mp_set_u64(a, (uint64_t)v);
-    }
-}
--
-/*
- *----------------------------------------------------------------------
- *
- * TclBNInitBignumFromWideUInt --
- *
- *	Allocate and initialize a 'bignum' from a Tcl_WideUInt
- *
- * Results:
- *	None.
- *
- * Side effects:
- *	The 'bignum' is constructed.
- *
- *----------------------------------------------------------------------
- */
-
-void
-TclBNInitBignumFromWideUInt(
-    mp_int *a,			/* Bignum to initialize */
-    Tcl_WideUInt v)		/* Initial value */
-{
-	if (mp_init(a) != MP_OKAY) {
-	    Tcl_Panic("initialization failure in TclBNInitBignumFromWideUInt");
-	}
-	mp_set_u64(a, (uint64_t)v);
-}
--
-/*
-=======
->>>>>>> 826ed759
  * Local Variables:
  * mode: c
  * c-basic-offset: 4
