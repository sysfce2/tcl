--- conflicted
+++ resolved
@@ -96,70 +96,7 @@
 /*
  *----------------------------------------------------------------------
  *
-<<<<<<< HEAD
- * TclInitBignumFromWideInt --
-=======
- * TclBNInitBignumFromLong --
- *
- *	Allocate and initialize a 'bignum' from a native 'long'.
- *
- * Results:
- *	None.
- *
- * Side effects:
- *	The 'bignum' is constructed.
- *
- *----------------------------------------------------------------------
- */
-
-void
-TclBNInitBignumFromLong(
-    mp_int *a,
-    long initVal)
-{
-    int status;
-    unsigned long v;
-    mp_digit *p;
-
-    /*
-     * Allocate enough memory to hold the largest possible long
-     */
-
-    status = mp_init(a);
-    if (status != MP_OKAY) {
-	Tcl_Panic("initialization failure in TclBNInitBignumFromLong");
-    }
-
-    /*
-     * Convert arg to sign and magnitude.
-     */
-
-    if (initVal < 0) {
-	a->sign = MP_NEG;
-	v = -initVal;
-    } else {
-	a->sign = MP_ZPOS;
-	v = initVal;
-    }
-
-    /*
-     * Store the magnitude in the bignum.
-     */
-
-    p = a->dp;
-    while (v) {
-	*p++ = (mp_digit) (v & MP_MASK);
-	v >>= MP_DIGIT_BIT;
-    }
-    a->used = p - a->dp;
-}
--
-/*
- *----------------------------------------------------------------------
- *
  * TclBNInitBignumFromWideInt --
->>>>>>> 8dc2abeb
  *
  *	Allocate and initialize a 'bignum' from a Tcl_WideInt
  *
@@ -173,22 +110,18 @@
  */
 
 void
-<<<<<<< HEAD
-TclInitBignumFromWideInt(
-=======
 TclBNInitBignumFromWideInt(
->>>>>>> 8dc2abeb
     mp_int *a,			/* Bignum to initialize */
     Tcl_WideInt v)		/* Initial value */
 {
 	if (mp_init(a) != MP_OKAY) {
-		Tcl_Panic("initialization failure in TclInitBignumFromWideInt");
+		Tcl_Panic("initialization failure in TclBNInitBignumFromWideInt");
 	}
     if (v < 0) {
-	mp_set_long_long(a, (Tcl_WideUInt)(-v));
+	mp_set_ull(a, (Tcl_WideUInt)(-v));
 	mp_neg(a, a);
     } else {
-	mp_set_long_long(a, (Tcl_WideUInt)v);
+	mp_set_ull(a, (Tcl_WideUInt)v);
     }
 }
 @@ -196,7 +129,7 @@
 /*
  *----------------------------------------------------------------------
  *
- * TclInitBignumFromWideUInt --
+ * TclBNInitBignumFromWideUInt --
  *
  *	Allocate and initialize a 'bignum' from a Tcl_WideUInt
  *
@@ -210,18 +143,14 @@
  */
 
 void
-<<<<<<< HEAD
-TclInitBignumFromWideUInt(
-=======
 TclBNInitBignumFromWideUInt(
->>>>>>> 8dc2abeb
     mp_int *a,			/* Bignum to initialize */
     Tcl_WideUInt v)		/* Initial value */
 {
 	if (mp_init(a) != MP_OKAY) {
-	    Tcl_Panic("initialization failure in TclInitBignumFromWideUInt");
+	    Tcl_Panic("initialization failure in TclBNInitBignumFromWideUInt");
 	}
-	mp_set_long_long(a, v);
+	mp_set_ull(a, v);
 }
  
