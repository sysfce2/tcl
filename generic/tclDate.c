/* A Bison parser, made by GNU Bison 3.5.0.  */

/* Bison implementation for Yacc-like parsers in C

   Copyright (C) 1984, 1989-1990, 2000-2015, 2018-2019 Free Software Foundation,
   Inc.

   This program is free software: you can redistribute it and/or modify
   it under the terms of the GNU General Public License as published by
   the Free Software Foundation, either version 3 of the License, or
   (at your option) any later version.

   This program is distributed in the hope that it will be useful,
   but WITHOUT ANY WARRANTY; without even the implied warranty of
   MERCHANTABILITY or FITNESS FOR A PARTICULAR PURPOSE.  See the
   GNU General Public License for more details.

   You should have received a copy of the GNU General Public License
   along with this program.  If not, see <http://www.gnu.org/licenses/>.  */

/* As a special exception, you may create a larger work that contains
   part or all of the Bison parser skeleton and distribute that work
   under terms of your choice, so long as that work isn't itself a
   parser generator using the skeleton or a modified version thereof
   as a parser skeleton.  Alternatively, if you modify or redistribute
   the parser skeleton itself, you may (at your option) remove this
   special exception, which will cause the skeleton and the resulting
   Bison output files to be licensed under the GNU General Public
   License without this special exception.

   This special exception was added by the Free Software Foundation in
   version 2.2 of Bison.  */

/* C LALR(1) parser skeleton written by Richard Stallman, by
   simplifying the original so-called "semantic" parser.  */

/* All symbols defined below should begin with yy or YY, to avoid
   infringing on user name space.  This should be done even for local
   variables, as they might otherwise be expanded by user macros.
   There are some unavoidable exceptions within include files to
   define necessary library symbols; they are noted "INFRINGES ON
   USER NAME SPACE" below.  */

/* Undocumented macros, especially those whose name start with YY_,
   are private implementation details.  Do not rely on them.  */

/* Identify Bison output.  */
#define YYBISON 1

/* Bison version.  */
#define YYBISON_VERSION "3.5.0"

/* Skeleton name.  */
#define YYSKELETON_NAME "yacc.c"

/* Pure parsers.  */
#define YYPURE 1

/* Push parsers.  */
#define YYPUSH 0

/* Pull parsers.  */
#define YYPULL 1


/* Substitute the variable and function names.  */
#define yyparse         TclDateparse
#define yylex           TclDatelex
#define yyerror         TclDateerror
#define yydebug         TclDatedebug

/* First part of user prologue.  */

/*
 * tclDate.c --
 *
 *	This file is generated from a yacc grammar defined in the file
 *	tclGetDate.y. It should not be edited directly.
 *
 * Copyright (c) 1992-1995 Karl Lehenbauer & Mark Diekhans.
 * Copyright (c) 1995-1997 Sun Microsystems, Inc.
 *
 * See the file "license.terms" for information on usage and redistribution of
 * this file, and for a DISCLAIMER OF ALL WARRANTIES.
 *
 */
#include "tclInt.h"

/*
 * Bison generates several labels that happen to be unused. MS Visual C++
 * doesn't like that, and complains. Tell it to shut up.
 */

#ifdef _MSC_VER
#pragma warning( disable : 4102 )
#endif /* _MSC_VER */

#if 0
#define YYDEBUG 1
#endif

/*
 * yyparse will accept a 'struct DateInfo' as its parameter; that's where the
 * parsed fields will be returned.
 */

#include "tclDate.h"

#define YYMALLOC	ckalloc
#define YYFREE(x)	(ckfree((void*) (x)))

#define EPOCH		1970
#define START_OF_TIME	1902
#define END_OF_TIME	2037

/*
 * The offset of tm_year of struct tm returned by localtime, gmtime, etc.
 * Posix requires 1900.
 */

#define TM_YEAR_BASE	1900

#define HOUR(x)		((int) (60 * (x)))
#define SECSPERDAY	(24L * 60L * 60L)
#define IsLeapYear(x)	(((x) % 4 == 0) && ((x) % 100 != 0 || (x) % 400 == 0))

#define yyIncrFlags(f)				\
    do {					\
	info->errFlags |= (info->flags & (f));	\
	if (info->errFlags) { YYABORT; }	\
	info->flags |= (f);			\
    } while (0);

/*
 * An entry in the lexical lookup table.
 */

typedef struct _TABLE {
    const char *name;
    int type;
    long value;
} TABLE;

/*
 * Daylight-savings mode: on, off, or not yet known.
 */

typedef enum _DSTMODE {
    DSTon, DSToff, DSTmaybe
} DSTMODE;



# ifndef YY_CAST
#  ifdef __cplusplus
#   define YY_CAST(Type, Val) static_cast<Type> (Val)
#   define YY_REINTERPRET_CAST(Type, Val) reinterpret_cast<Type> (Val)
#  else
#   define YY_CAST(Type, Val) ((Type) (Val))
#   define YY_REINTERPRET_CAST(Type, Val) ((Type) (Val))
#  endif
# endif
# ifndef YY_NULLPTR
#  if defined __cplusplus
#   if 201103L <= __cplusplus
#    define YY_NULLPTR nullptr
#   else
#    define YY_NULLPTR 0
#   endif
#  else
#   define YY_NULLPTR ((void*)0)
#  endif
# endif

/* Enabling verbose error messages.  */
#ifdef YYERROR_VERBOSE
# undef YYERROR_VERBOSE
# define YYERROR_VERBOSE 1
#else
# define YYERROR_VERBOSE 0
#endif


/* Debug traces.  */
#ifndef YYDEBUG
# define YYDEBUG 0
#endif
#if YYDEBUG
extern int TclDatedebug;
#endif

/* Token type.  */
#ifndef YYTOKENTYPE
# define YYTOKENTYPE
  enum yytokentype
  {
    tAGO = 258,
    tDAY = 259,
    tDAYZONE = 260,
    tID = 261,
    tMERIDIAN = 262,
    tMONTH = 263,
    tMONTH_UNIT = 264,
    tSTARDATE = 265,
    tSEC_UNIT = 266,
    tUNUMBER = 267,
    tZONE = 268,
    tZONEwO4 = 269,
    tZONEwO2 = 270,
    tEPOCH = 271,
    tDST = 272,
    tISOBAS8 = 273,
    tISOBAS6 = 274,
    tISOBASL = 275,
    tDAY_UNIT = 276,
    tNEXT = 277,
    SP = 278
  };
#endif

/* Value type.  */
#if ! defined YYSTYPE && ! defined YYSTYPE_IS_DECLARED
union YYSTYPE
{

    long Number;
    enum _MERIDIAN Meridian;


};
typedef union YYSTYPE YYSTYPE;
# define YYSTYPE_IS_TRIVIAL 1
# define YYSTYPE_IS_DECLARED 1
#endif

/* Location type.  */
#if ! defined YYLTYPE && ! defined YYLTYPE_IS_DECLARED
typedef struct YYLTYPE YYLTYPE;
struct YYLTYPE
{
  int first_line;
  int first_column;
  int last_line;
  int last_column;
};
# define YYLTYPE_IS_DECLARED 1
# define YYLTYPE_IS_TRIVIAL 1
#endif



int TclDateparse (DateInfo* info);



/* Second part of user prologue.  */


/*
 * Prototypes of internal functions.
 */

static int		LookupWord(YYSTYPE* yylvalPtr, char *buff);
 static void		TclDateerror(YYLTYPE* location,
				     DateInfo* info, const char *s);
 static int		TclDatelex(YYSTYPE* yylvalPtr, YYLTYPE* location,
				   DateInfo* info);
MODULE_SCOPE int	yyparse(DateInfo*);




#ifdef short
# undef short
#endif

/* On compilers that do not define __PTRDIFF_MAX__ etc., make sure
   <limits.h> and (if available) <stdint.h> are included
   so that the code can choose integer types of a good width.  */

#ifndef __PTRDIFF_MAX__
# include <limits.h> /* INFRINGES ON USER NAME SPACE */
# if defined __STDC_VERSION__ && 199901 <= __STDC_VERSION__
#  include <stdint.h> /* INFRINGES ON USER NAME SPACE */
#  define YY_STDINT_H
# endif
#endif

/* Narrow types that promote to a signed type and that can represent a
   signed or unsigned integer of at least N bits.  In tables they can
   save space and decrease cache pressure.  Promoting to a signed type
   helps avoid bugs in integer arithmetic.  */

#ifdef __INT_LEAST8_MAX__
typedef __INT_LEAST8_TYPE__ yytype_int8;
#elif defined YY_STDINT_H
typedef int_least8_t yytype_int8;
#else
typedef signed char yytype_int8;
#endif

#ifdef __INT_LEAST16_MAX__
typedef __INT_LEAST16_TYPE__ yytype_int16;
#elif defined YY_STDINT_H
typedef int_least16_t yytype_int16;
#else
typedef short yytype_int16;
#endif

#if defined __UINT_LEAST8_MAX__ && __UINT_LEAST8_MAX__ <= __INT_MAX__
typedef __UINT_LEAST8_TYPE__ yytype_uint8;
#elif (!defined __UINT_LEAST8_MAX__ && defined YY_STDINT_H \
       && UINT_LEAST8_MAX <= INT_MAX)
typedef uint_least8_t yytype_uint8;
#elif !defined __UINT_LEAST8_MAX__ && UCHAR_MAX <= INT_MAX
typedef unsigned char yytype_uint8;
#else
typedef short yytype_uint8;
#endif

#if defined __UINT_LEAST16_MAX__ && __UINT_LEAST16_MAX__ <= __INT_MAX__
typedef __UINT_LEAST16_TYPE__ yytype_uint16;
#elif (!defined __UINT_LEAST16_MAX__ && defined YY_STDINT_H \
       && UINT_LEAST16_MAX <= INT_MAX)
typedef uint_least16_t yytype_uint16;
#elif !defined __UINT_LEAST16_MAX__ && USHRT_MAX <= INT_MAX
typedef unsigned short yytype_uint16;
#else
typedef int yytype_uint16;
#endif

#ifndef YYPTRDIFF_T
# if defined __PTRDIFF_TYPE__ && defined __PTRDIFF_MAX__
#  define YYPTRDIFF_T __PTRDIFF_TYPE__
#  define YYPTRDIFF_MAXIMUM __PTRDIFF_MAX__
# elif defined PTRDIFF_MAX
#  ifndef ptrdiff_t
#   include <stddef.h> /* INFRINGES ON USER NAME SPACE */
#  endif
#  define YYPTRDIFF_T ptrdiff_t
#  define YYPTRDIFF_MAXIMUM PTRDIFF_MAX
# else
#  define YYPTRDIFF_T long
#  define YYPTRDIFF_MAXIMUM LONG_MAX
# endif
#endif

#ifndef YYSIZE_T
# ifdef __SIZE_TYPE__
#  define YYSIZE_T __SIZE_TYPE__
# elif defined size_t
#  define YYSIZE_T size_t
# elif defined __STDC_VERSION__ && 199901 <= __STDC_VERSION__
#  include <stddef.h> /* INFRINGES ON USER NAME SPACE */
#  define YYSIZE_T size_t
# else
#  define YYSIZE_T unsigned
# endif
#endif

#define YYSIZE_MAXIMUM                                  \
  YY_CAST (YYPTRDIFF_T,                                 \
           (YYPTRDIFF_MAXIMUM < YY_CAST (YYSIZE_T, -1)  \
            ? YYPTRDIFF_MAXIMUM                         \
            : YY_CAST (YYSIZE_T, -1)))

#define YYSIZEOF(X) YY_CAST (YYPTRDIFF_T, sizeof (X))

/* Stored state numbers (used for stacks). */
typedef yytype_int8 yy_state_t;

/* State numbers in computations.  */
typedef int yy_state_fast_t;

#ifndef YY_
# if defined YYENABLE_NLS && YYENABLE_NLS
#  if ENABLE_NLS
#   include <libintl.h> /* INFRINGES ON USER NAME SPACE */
#   define YY_(Msgid) dgettext ("bison-runtime", Msgid)
#  endif
# endif
# ifndef YY_
#  define YY_(Msgid) Msgid
# endif
#endif

#ifndef YY_ATTRIBUTE_PURE
# if defined __GNUC__ && 2 < __GNUC__ + (96 <= __GNUC_MINOR__)
#  define YY_ATTRIBUTE_PURE __attribute__ ((__pure__))
# else
#  define YY_ATTRIBUTE_PURE
# endif
#endif

#ifndef YY_ATTRIBUTE_UNUSED
# if defined __GNUC__ && 2 < __GNUC__ + (7 <= __GNUC_MINOR__)
#  define YY_ATTRIBUTE_UNUSED __attribute__ ((__unused__))
# else
#  define YY_ATTRIBUTE_UNUSED
# endif
#endif

/* Suppress unused-variable warnings by "using" E.  */
#if ! defined lint || defined __GNUC__
# define YYUSE(E) ((void) (E))
#else
# define YYUSE(E) /* empty */
#endif

#if defined __GNUC__ && ! defined __ICC && 407 <= __GNUC__ * 100 + __GNUC_MINOR__
/* Suppress an incorrect diagnostic about yylval being uninitialized.  */
# define YY_IGNORE_MAYBE_UNINITIALIZED_BEGIN                            \
    _Pragma ("GCC diagnostic push")                                     \
    _Pragma ("GCC diagnostic ignored \"-Wuninitialized\"")              \
    _Pragma ("GCC diagnostic ignored \"-Wmaybe-uninitialized\"")
# define YY_IGNORE_MAYBE_UNINITIALIZED_END      \
    _Pragma ("GCC diagnostic pop")
#else
# define YY_INITIAL_VALUE(Value) Value
#endif
#ifndef YY_IGNORE_MAYBE_UNINITIALIZED_BEGIN
# define YY_IGNORE_MAYBE_UNINITIALIZED_BEGIN
# define YY_IGNORE_MAYBE_UNINITIALIZED_END
#endif
#ifndef YY_INITIAL_VALUE
# define YY_INITIAL_VALUE(Value) /* Nothing. */
#endif

#if defined __cplusplus && defined __GNUC__ && ! defined __ICC && 6 <= __GNUC__
# define YY_IGNORE_USELESS_CAST_BEGIN                          \
    _Pragma ("GCC diagnostic push")                            \
    _Pragma ("GCC diagnostic ignored \"-Wuseless-cast\"")
# define YY_IGNORE_USELESS_CAST_END            \
    _Pragma ("GCC diagnostic pop")
#endif
#ifndef YY_IGNORE_USELESS_CAST_BEGIN
# define YY_IGNORE_USELESS_CAST_BEGIN
# define YY_IGNORE_USELESS_CAST_END
#endif


#define YY_ASSERT(E) ((void) (0 && (E)))

#if ! defined yyoverflow || YYERROR_VERBOSE

/* The parser invokes alloca or malloc; define the necessary symbols.  */

# ifdef YYSTACK_USE_ALLOCA
#  if YYSTACK_USE_ALLOCA
#   ifdef __GNUC__
#    define YYSTACK_ALLOC __builtin_alloca
#   elif defined __BUILTIN_VA_ARG_INCR
#    include <alloca.h> /* INFRINGES ON USER NAME SPACE */
#   elif defined _AIX
#    define YYSTACK_ALLOC __alloca
#   elif defined _MSC_VER
#    include <malloc.h> /* INFRINGES ON USER NAME SPACE */
#    define alloca _alloca
#   else
#    define YYSTACK_ALLOC alloca
#    if ! defined _ALLOCA_H && ! defined EXIT_SUCCESS
#     include <stdlib.h> /* INFRINGES ON USER NAME SPACE */
      /* Use EXIT_SUCCESS as a witness for stdlib.h.  */
#     ifndef EXIT_SUCCESS
#      define EXIT_SUCCESS 0
#     endif
#    endif
#   endif
#  endif
# endif

# ifdef YYSTACK_ALLOC
   /* Pacify GCC's 'empty if-body' warning.  */
#  define YYSTACK_FREE(Ptr) do { /* empty */; } while (0)
#  ifndef YYSTACK_ALLOC_MAXIMUM
    /* The OS might guarantee only one guard page at the bottom of the stack,
       and a page size can be as small as 4096 bytes.  So we cannot safely
       invoke alloca (N) if N exceeds 4096.  Use a slightly smaller number
       to allow for a few compiler-allocated temporary stack slots.  */
#   define YYSTACK_ALLOC_MAXIMUM 4032 /* reasonable circa 2006 */
#  endif
# else
#  define YYSTACK_ALLOC YYMALLOC
#  define YYSTACK_FREE YYFREE
#  ifndef YYSTACK_ALLOC_MAXIMUM
#   define YYSTACK_ALLOC_MAXIMUM YYSIZE_MAXIMUM
#  endif
#  if (defined __cplusplus && ! defined EXIT_SUCCESS \
       && ! ((defined YYMALLOC || defined malloc) \
             && (defined YYFREE || defined free)))
#   include <stdlib.h> /* INFRINGES ON USER NAME SPACE */
#   ifndef EXIT_SUCCESS
#    define EXIT_SUCCESS 0
#   endif
#  endif
#  ifndef YYMALLOC
#   define YYMALLOC malloc
#   if ! defined malloc && ! defined EXIT_SUCCESS
void *malloc (YYSIZE_T); /* INFRINGES ON USER NAME SPACE */
#   endif
#  endif
#  ifndef YYFREE
#   define YYFREE free
#   if ! defined free && ! defined EXIT_SUCCESS
void free (void *); /* INFRINGES ON USER NAME SPACE */
#   endif
#  endif
# endif
#endif /* ! defined yyoverflow || YYERROR_VERBOSE */


#if (! defined yyoverflow \
     && (! defined __cplusplus \
         || (defined YYLTYPE_IS_TRIVIAL && YYLTYPE_IS_TRIVIAL \
             && defined YYSTYPE_IS_TRIVIAL && YYSTYPE_IS_TRIVIAL)))

/* A type that is properly aligned for any stack member.  */
union yyalloc
{
  yy_state_t yyss_alloc;
  YYSTYPE yyvs_alloc;
  YYLTYPE yyls_alloc;
};

/* The size of the maximum gap between one aligned stack and the next.  */
# define YYSTACK_GAP_MAXIMUM (YYSIZEOF (union yyalloc) - 1)

/* The size of an array large to enough to hold all stacks, each with
   N elements.  */
# define YYSTACK_BYTES(N) \
     ((N) * (YYSIZEOF (yy_state_t) + YYSIZEOF (YYSTYPE) \
             + YYSIZEOF (YYLTYPE)) \
      + 2 * YYSTACK_GAP_MAXIMUM)

# define YYCOPY_NEEDED 1

/* Relocate STACK from its old location to the new one.  The
   local variables YYSIZE and YYSTACKSIZE give the old and new number of
   elements in the stack, and YYPTR gives the new location of the
   stack.  Advance YYPTR to a properly aligned location for the next
   stack.  */
# define YYSTACK_RELOCATE(Stack_alloc, Stack)                           \
    do                                                                  \
      {                                                                 \
        YYPTRDIFF_T yynewbytes;                                         \
        YYCOPY (&yyptr->Stack_alloc, Stack, yysize);                    \
        Stack = &yyptr->Stack_alloc;                                    \
        yynewbytes = yystacksize * YYSIZEOF (*Stack) + YYSTACK_GAP_MAXIMUM; \
        yyptr += yynewbytes / YYSIZEOF (*yyptr);                        \
      }                                                                 \
    while (0)

#endif

#if defined YYCOPY_NEEDED && YYCOPY_NEEDED
/* Copy COUNT objects from SRC to DST.  The source and destination do
   not overlap.  */
# ifndef YYCOPY
#  if defined __GNUC__ && 1 < __GNUC__
#   define YYCOPY(Dst, Src, Count) \
      __builtin_memcpy (Dst, Src, YY_CAST (YYSIZE_T, (Count)) * sizeof (*(Src)))
#  else
#   define YYCOPY(Dst, Src, Count)              \
      do                                        \
        {                                       \
          YYPTRDIFF_T yyi;                      \
          for (yyi = 0; yyi < (Count); yyi++)   \
            (Dst)[yyi] = (Src)[yyi];            \
        }                                       \
      while (0)
#  endif
# endif
#endif /* !YYCOPY_NEEDED */

/* YYFINAL -- State number of the termination state.  */
#define YYFINAL  2
/* YYLAST -- Last index in YYTABLE.  */
#define YYLAST   98

/* YYNTOKENS -- Number of terminals.  */
#define YYNTOKENS  31
/* YYNNTS -- Number of nonterminals.  */
#define YYNNTS  23
/* YYNRULES -- Number of rules.  */
#define YYNRULES  72
/* YYNSTATES -- Number of states.  */
#define YYNSTATES  103

#define YYUNDEFTOK  2
#define YYMAXUTOK   278


/* YYTRANSLATE(TOKEN-NUM) -- Symbol number corresponding to TOKEN-NUM
   as returned by yylex, with out-of-bounds checking.  */
#define YYTRANSLATE(YYX)                                                \
  (0 <= (YYX) && (YYX) <= YYMAXUTOK ? yytranslate[YYX] : YYUNDEFTOK)

/* YYTRANSLATE[TOKEN-NUM] -- Symbol number corresponding to TOKEN-NUM
   as returned by yylex.  */
static const yytype_int8 yytranslate[] =
{
       0,     2,     2,     2,     2,     2,     2,     2,     2,     2,
       2,     2,     2,     2,     2,     2,     2,     2,     2,     2,
       2,     2,     2,     2,     2,     2,     2,     2,     2,     2,
       2,     2,     2,     2,     2,     2,     2,     2,     2,     2,
       2,     2,     2,    30,    25,    26,    29,    27,     2,     2,
       2,     2,     2,     2,     2,     2,     2,     2,    24,     2,
       2,     2,     2,     2,     2,     2,     2,     2,     2,     2,
       2,     2,     2,     2,     2,     2,     2,     2,     2,     2,
       2,     2,     2,     2,    28,     2,     2,     2,     2,     2,
       2,     2,     2,     2,     2,     2,     2,     2,     2,     2,
       2,     2,     2,     2,     2,     2,     2,     2,     2,     2,
       2,     2,     2,     2,     2,     2,     2,     2,     2,     2,
       2,     2,     2,     2,     2,     2,     2,     2,     2,     2,
       2,     2,     2,     2,     2,     2,     2,     2,     2,     2,
       2,     2,     2,     2,     2,     2,     2,     2,     2,     2,
       2,     2,     2,     2,     2,     2,     2,     2,     2,     2,
       2,     2,     2,     2,     2,     2,     2,     2,     2,     2,
       2,     2,     2,     2,     2,     2,     2,     2,     2,     2,
       2,     2,     2,     2,     2,     2,     2,     2,     2,     2,
       2,     2,     2,     2,     2,     2,     2,     2,     2,     2,
       2,     2,     2,     2,     2,     2,     2,     2,     2,     2,
       2,     2,     2,     2,     2,     2,     2,     2,     2,     2,
       2,     2,     2,     2,     2,     2,     2,     2,     2,     2,
       2,     2,     2,     2,     2,     2,     2,     2,     2,     2,
       2,     2,     2,     2,     2,     2,     2,     2,     2,     2,
       2,     2,     2,     2,     2,     2,     1,     2,     3,     4,
       5,     6,     7,     8,     9,    10,    11,    12,    13,    14,
      15,    16,    17,    18,    19,    20,    21,    22,    23
};

#if YYDEBUG
  /* YYRLINE[YYN] -- Source line where rule number YYN was defined.  */
static const yytype_int16 yyrline[] =
{
       0,   171,   171,   172,   176,   179,   182,   185,   188,   191,
     194,   197,   201,   204,   209,   215,   221,   226,   230,   234,
     238,   242,   246,   252,   253,   256,   260,   264,   268,   272,
     276,   282,   288,   292,   297,   298,   303,   307,   312,   316,
     321,   328,   332,   338,   338,   340,   345,   350,   352,   357,
     359,   360,   368,   379,   393,   398,   401,   404,   407,   410,
     413,   416,   421,   424,   429,   433,   437,   443,   446,   449,
     454,   472,   475
};
#endif

#if YYDEBUG || YYERROR_VERBOSE || 0
/* YYTNAME[SYMBOL-NUM] -- String name of the symbol SYMBOL-NUM.
   First, the terminals, then, starting at YYNTOKENS, nonterminals.  */
static const char *const yytname[] =
{
  "$end", "error", "$undefined", "tAGO", "tDAY", "tDAYZONE", "tID",
  "tMERIDIAN", "tMONTH", "tMONTH_UNIT", "tSTARDATE", "tSEC_UNIT",
  "tUNUMBER", "tZONE", "tZONEwO4", "tZONEwO2", "tEPOCH", "tDST",
  "tISOBAS8", "tISOBAS6", "tISOBASL", "tDAY_UNIT", "tNEXT", "SP", "':'",
  "','", "'-'", "'/'", "'T'", "'.'", "'+'", "$accept", "spec", "item",
  "iextime", "time", "zone", "comma", "day", "iexdate", "date", "ordMonth",
  "isosep", "isodate", "isotime", "iso", "trek", "relspec", "relunits",
  "sign", "unit", "INTNUM", "numitem", "o_merid", YY_NULLPTR
};
#endif

# ifdef YYPRINT
/* YYTOKNUM[NUM] -- (External) token number corresponding to the
   (internal) symbol number NUM (which must be that of a token).  */
static const yytype_int16 yytoknum[] =
{
       0,   256,   257,   258,   259,   260,   261,   262,   263,   264,
     265,   266,   267,   268,   269,   270,   271,   272,   273,   274,
     275,   276,   277,   278,    58,    44,    45,    47,    84,    46,
      43
};
# endif

#define YYPACT_NINF (-21)

#define yypact_value_is_default(Yyn) \
  ((Yyn) == YYPACT_NINF)

#define YYTABLE_NINF (-68)

#define yytable_value_is_error(Yyn) \
  0

  /* YYPACT[STATE-NUM] -- Index in YYTABLE of the portion describing
     STATE-NUM.  */
static const yytype_int8 yypact[] =
{
     -21,    11,   -21,   -20,   -21,     5,   -21,    -9,   -21,    46,
      17,     9,     9,   -21,   -21,   -21,    24,   -21,    57,   -21,
     -21,   -21,    33,   -21,   -21,   -21,   -21,   -21,   -21,   -15,
     -21,   -21,   -21,    45,    26,   -21,    -7,   -21,    51,   -21,
     -20,   -21,   -21,   -21,    48,   -21,   -21,    67,    68,    52,
      69,   -21,    -9,    -9,   -21,   -21,   -21,   -21,    74,   -21,
      -7,   -21,   -21,   -21,   -21,    44,   -21,    79,    40,    -7,
     -21,   -21,    72,    73,   -21,    62,    61,    63,    64,   -21,
     -21,   -21,   -21,    66,   -21,   -21,   -21,   -21,    84,    -7,
     -21,   -21,   -21,    80,    81,    82,    83,   -21,   -21,   -21,
     -21,   -21,   -21
};

  /* YYDEFACT[STATE-NUM] -- Default reduction number in state STATE-NUM.
     Performed when YYTABLE does not specify something else to do.  Zero
     means the default is an error.  */
static const yytype_int8 yydefact[] =
{
       2,     0,     1,    25,    19,     0,    66,     0,    64,    70,
      18,     0,     0,    39,    45,    46,     0,    65,     0,    62,
      63,     3,    71,     4,     5,     8,    47,     6,     7,    34,
      10,    11,     9,    55,     0,    61,     0,    12,    23,    26,
      36,    67,    69,    68,     0,    27,    15,    38,     0,     0,
       0,    17,     0,     0,    52,    51,    30,    41,    67,    59,
       0,    72,    16,    44,    43,     0,    54,    67,     0,    22,
      58,    24,     0,     0,    40,    14,     0,     0,    32,    20,
      21,    42,    60,     0,    48,    49,    50,    29,    67,     0,
      57,    37,    53,     0,     0,     0,     0,    28,    56,    13,
      35,    31,    33
};

  /* YYPGOTO[NTERM-NUM].  */
static const yytype_int8 yypgoto[] =
{
     -21,   -21,   -21,    31,   -21,   -21,    58,   -21,   -21,   -21,
     -21,   -21,   -21,   -21,   -21,   -21,   -21,   -21,    -5,   -18,
      -6,   -21,   -21
};

  /* YYDEFGOTO[NTERM-NUM].  */
static const yytype_int8 yydefgoto[] =
{
      -1,     1,    21,    22,    23,    24,    39,    25,    26,    27,
      28,    65,    29,    86,    30,    31,    32,    33,    34,    35,
      36,    37,    62
};

  /* YYTABLE[YYPACT[STATE-NUM]] -- What to do in state STATE-NUM.  If
     positive, shift that token.  If negative, reduce the rule whose
     number is the opposite.  If YYTABLE_NINF, syntax error.  */
static const yytype_int8 yytable[] =
{
      59,    44,     6,    41,     8,    38,    52,    53,    63,    42,
      43,     2,    60,    64,    17,     3,     4,    40,    70,     5,
       6,     7,     8,     9,    10,    11,    12,    13,    69,    14,
      15,    16,    17,    18,    51,    19,    54,    19,    67,    20,
      61,    20,    82,    55,    42,    43,    79,    80,    66,    68,
      45,    90,    88,    46,    47,   -67,    83,   -67,    42,    43,
      76,    56,    89,    84,    77,    57,     6,   -67,     8,    58,
      48,    98,    49,    50,    71,    42,    43,    73,    17,    74,
      75,    78,    81,    87,    91,    92,    93,    94,    97,    95,
      48,    96,    99,   100,   101,   102,    85,     0,    72
};

static const yytype_int8 yycheck[] =
{
      18,     7,     9,    12,    11,    25,    11,    12,    23,    18,
      19,     0,    18,    28,    21,     4,     5,    12,    36,     8,
       9,    10,    11,    12,    13,    14,    15,    16,    34,    18,
      19,    20,    21,    22,    17,    26,    12,    26,    12,    30,
       7,    30,    60,    19,    18,    19,    52,    53,     3,    23,
       4,    69,    12,     7,     8,     9,    12,    11,    18,    19,
       8,     4,    68,    19,    12,     8,     9,    21,    11,    12,
      24,    89,    26,    27,    23,    18,    19,    29,    21,    12,
      12,    12,     8,     4,    12,    12,    24,    26,     4,    26,
      24,    27,    12,    12,    12,    12,    65,    -1,    40
};

  /* YYSTOS[STATE-NUM] -- The (internal number of the) accessing
     symbol of state STATE-NUM.  */
static const yytype_int8 yystos[] =
{
       0,    32,     0,     4,     5,     8,     9,    10,    11,    12,
      13,    14,    15,    16,    18,    19,    20,    21,    22,    26,
      30,    33,    34,    35,    36,    38,    39,    40,    41,    43,
      45,    46,    47,    48,    49,    50,    51,    52,    25,    37,
      12,    12,    18,    19,    51,     4,     7,     8,    24,    26,
      27,    17,    49,    49,    12,    19,     4,     8,    12,    50,
      51,     7,    53,    23,    28,    42,     3,    12,    23,    51,
      50,    23,    37,    29,    12,    12,     8,    12,    12,    51,
      51,     8,    50,    12,    19,    34,    44,     4,    12,    51,
      50,    12,    12,    24,    26,    26,    27,     4,    50,    12,
      12,    12,    12
};

  /* YYR1[YYN] -- Symbol number of symbol that rule YYN derives.  */
static const yytype_int8 yyr1[] =
{
       0,    31,    32,    32,    33,    33,    33,    33,    33,    33,
      33,    33,    33,    34,    34,    35,    35,    36,    36,    36,
      36,    36,    36,    37,    37,    38,    38,    38,    38,    38,
      38,    39,    40,    40,    40,    40,    40,    40,    40,    40,
      40,    41,    41,    42,    42,    43,    43,    43,    44,    44,
      45,    45,    45,    46,    47,    47,    48,    48,    48,    48,
      48,    48,    49,    49,    50,    50,    50,    51,    51,    51,
      52,    53,    53
};

  /* YYR2[YYN] -- Number of symbols on the right hand side of rule YYN.  */
static const yytype_int8 yyr2[] =
{
       0,     2,     0,     2,     1,     1,     1,     1,     1,     1,
       1,     1,     1,     5,     3,     2,     2,     2,     1,     1,
       3,     3,     2,     1,     2,     1,     2,     2,     4,     3,
       2,     5,     3,     5,     1,     5,     2,     4,     2,     1,
       3,     2,     3,     1,     1,     1,     1,     1,     1,     1,
       3,     2,     2,     4,     2,     1,     4,     3,     2,     2,
       3,     1,     1,     1,     1,     1,     1,     1,     1,     1,
       1,     0,     1
};


#define yyerrok         (yyerrstatus = 0)
#define yyclearin       (yychar = YYEMPTY)
#define YYEMPTY         (-2)
#define YYEOF           0

#define YYACCEPT        goto yyacceptlab
#define YYABORT         goto yyabortlab
#define YYERROR         goto yyerrorlab


#define YYRECOVERING()  (!!yyerrstatus)

#define YYBACKUP(Token, Value)                                    \
  do                                                              \
    if (yychar == YYEMPTY)                                        \
      {                                                           \
        yychar = (Token);                                         \
        yylval = (Value);                                         \
        YYPOPSTACK (yylen);                                       \
        yystate = *yyssp;                                         \
        goto yybackup;                                            \
      }                                                           \
    else                                                          \
      {                                                           \
        yyerror (&yylloc, info, YY_("syntax error: cannot back up")); \
        YYERROR;                                                  \
      }                                                           \
  while (0)

/* Error token number */
#define YYTERROR        1
#define YYERRCODE       256


/* YYLLOC_DEFAULT -- Set CURRENT to span from RHS[1] to RHS[N].
   If N is 0, then set CURRENT to the empty location which ends
   the previous symbol: RHS[0] (always defined).  */

#ifndef YYLLOC_DEFAULT
# define YYLLOC_DEFAULT(Current, Rhs, N)                                \
    do                                                                  \
      if (N)                                                            \
        {                                                               \
          (Current).first_line   = YYRHSLOC (Rhs, 1).first_line;        \
          (Current).first_column = YYRHSLOC (Rhs, 1).first_column;      \
          (Current).last_line    = YYRHSLOC (Rhs, N).last_line;         \
          (Current).last_column  = YYRHSLOC (Rhs, N).last_column;       \
        }                                                               \
      else                                                              \
        {                                                               \
          (Current).first_line   = (Current).last_line   =              \
            YYRHSLOC (Rhs, 0).last_line;                                \
          (Current).first_column = (Current).last_column =              \
            YYRHSLOC (Rhs, 0).last_column;                              \
        }                                                               \
    while (0)
#endif

#define YYRHSLOC(Rhs, K) ((Rhs)[K])


/* Enable debugging if requested.  */
#if YYDEBUG

# ifndef YYFPRINTF
#  include <stdio.h> /* INFRINGES ON USER NAME SPACE */
#  define YYFPRINTF fprintf
# endif

# define YYDPRINTF(Args)                        \
do {                                            \
  if (yydebug)                                  \
    YYFPRINTF Args;                             \
} while (0)


/* YY_LOCATION_PRINT -- Print the location on the stream.
   This macro was not mandated originally: define only if we know
   we won't break user code: when these are the locations we know.  */

#ifndef YY_LOCATION_PRINT
# if defined YYLTYPE_IS_TRIVIAL && YYLTYPE_IS_TRIVIAL

/* Print *YYLOCP on YYO.  Private, do not rely on its existence. */

YY_ATTRIBUTE_UNUSED
static int
yy_location_print_ (FILE *yyo, YYLTYPE const * const yylocp)
{
  int res = 0;
  int end_col = 0 != yylocp->last_column ? yylocp->last_column - 1 : 0;
  if (0 <= yylocp->first_line)
    {
      res += YYFPRINTF (yyo, "%d", yylocp->first_line);
      if (0 <= yylocp->first_column)
        res += YYFPRINTF (yyo, ".%d", yylocp->first_column);
    }
  if (0 <= yylocp->last_line)
    {
      if (yylocp->first_line < yylocp->last_line)
        {
          res += YYFPRINTF (yyo, "-%d", yylocp->last_line);
          if (0 <= end_col)
            res += YYFPRINTF (yyo, ".%d", end_col);
        }
      else if (0 <= end_col && yylocp->first_column < end_col)
        res += YYFPRINTF (yyo, "-%d", end_col);
    }
  return res;
 }

#  define YY_LOCATION_PRINT(File, Loc)          \
  yy_location_print_ (File, &(Loc))

# else
#  define YY_LOCATION_PRINT(File, Loc) ((void) 0)
# endif
#endif


# define YY_SYMBOL_PRINT(Title, Type, Value, Location)                    \
do {                                                                      \
  if (yydebug)                                                            \
    {                                                                     \
      YYFPRINTF (stderr, "%s ", Title);                                   \
      yy_symbol_print (stderr,                                            \
                  Type, Value, Location, info); \
      YYFPRINTF (stderr, "\n");                                           \
    }                                                                     \
} while (0)


/*-----------------------------------.
| Print this symbol's value on YYO.  |
`-----------------------------------*/

static void
yy_symbol_value_print (FILE *yyo, int yytype, YYSTYPE const * const yyvaluep, YYLTYPE const * const yylocationp, DateInfo* info)
{
  FILE *yyoutput = yyo;
  YYUSE (yyoutput);
  YYUSE (yylocationp);
  YYUSE (info);
  if (!yyvaluep)
    return;
# ifdef YYPRINT
  if (yytype < YYNTOKENS)
    YYPRINT (yyo, yytoknum[yytype], *yyvaluep);
# endif
  YY_IGNORE_MAYBE_UNINITIALIZED_BEGIN
  YYUSE (yytype);
  YY_IGNORE_MAYBE_UNINITIALIZED_END
}


/*---------------------------.
| Print this symbol on YYO.  |
`---------------------------*/

static void
yy_symbol_print (FILE *yyo, int yytype, YYSTYPE const * const yyvaluep, YYLTYPE const * const yylocationp, DateInfo* info)
{
  YYFPRINTF (yyo, "%s %s (",
             yytype < YYNTOKENS ? "token" : "nterm", yytname[yytype]);

  YY_LOCATION_PRINT (yyo, *yylocationp);
  YYFPRINTF (yyo, ": ");
  yy_symbol_value_print (yyo, yytype, yyvaluep, yylocationp, info);
  YYFPRINTF (yyo, ")");
}

/*------------------------------------------------------------------.
| yy_stack_print -- Print the state stack from its BOTTOM up to its |
| TOP (included).                                                   |
`------------------------------------------------------------------*/

static void
yy_stack_print (yy_state_t *yybottom, yy_state_t *yytop)
{
  YYFPRINTF (stderr, "Stack now");
  for (; yybottom <= yytop; yybottom++)
    {
      int yybot = *yybottom;
      YYFPRINTF (stderr, " %d", yybot);
    }
  YYFPRINTF (stderr, "\n");
}

# define YY_STACK_PRINT(Bottom, Top)                            \
do {                                                            \
  if (yydebug)                                                  \
    yy_stack_print ((Bottom), (Top));                           \
} while (0)


/*------------------------------------------------.
| Report that the YYRULE is going to be reduced.  |
`------------------------------------------------*/

static void
yy_reduce_print (yy_state_t *yyssp, YYSTYPE *yyvsp, YYLTYPE *yylsp, int yyrule, DateInfo* info)
{
  int yylno = yyrline[yyrule];
  int yynrhs = yyr2[yyrule];
  int yyi;
  YYFPRINTF (stderr, "Reducing stack by rule %d (line %d):\n",
             yyrule - 1, yylno);
  /* The symbols being reduced.  */
  for (yyi = 0; yyi < yynrhs; yyi++)
    {
      YYFPRINTF (stderr, "   $%d = ", yyi + 1);
      yy_symbol_print (stderr,
                       yystos[yyssp[yyi + 1 - yynrhs]],
                       &yyvsp[(yyi + 1) - (yynrhs)]
                       , &(yylsp[(yyi + 1) - (yynrhs)])                       , info);
      YYFPRINTF (stderr, "\n");
    }
}

# define YY_REDUCE_PRINT(Rule)          \
do {                                    \
  if (yydebug)                          \
    yy_reduce_print (yyssp, yyvsp, yylsp, Rule, info); \
} while (0)

/* Nonzero means print parse trace.  It is left uninitialized so that
   multiple parsers can coexist.  */
int yydebug;
#else /* !YYDEBUG */
# define YYDPRINTF(Args)
# define YY_SYMBOL_PRINT(Title, Type, Value, Location)
# define YY_STACK_PRINT(Bottom, Top)
# define YY_REDUCE_PRINT(Rule)
#endif /* !YYDEBUG */


/* YYINITDEPTH -- initial size of the parser's stacks.  */
#ifndef YYINITDEPTH
# define YYINITDEPTH 200
#endif

/* YYMAXDEPTH -- maximum size the stacks can grow to (effective only
   if the built-in stack extension method is used).

   Do not make this value too large; the results are undefined if
   YYSTACK_ALLOC_MAXIMUM < YYSTACK_BYTES (YYMAXDEPTH)
   evaluated with infinite-precision integer arithmetic.  */

#ifndef YYMAXDEPTH
# define YYMAXDEPTH 10000
#endif


#if YYERROR_VERBOSE

# ifndef yystrlen
#  if defined __GLIBC__ && defined _STRING_H
#   define yystrlen(S) (YY_CAST (YYPTRDIFF_T, strlen (S)))
#  else
/* Return the length of YYSTR.  */
static YYPTRDIFF_T
yystrlen (const char *yystr)
{
  YYPTRDIFF_T yylen;
  for (yylen = 0; yystr[yylen]; yylen++)
    continue;
  return yylen;
}
#  endif
# endif

# ifndef yystpcpy
#  if defined __GLIBC__ && defined _STRING_H && defined _GNU_SOURCE
#   define yystpcpy stpcpy
#  else
/* Copy YYSRC to YYDEST, returning the address of the terminating '\0' in
   YYDEST.  */
static char *
yystpcpy (char *yydest, const char *yysrc)
{
  char *yyd = yydest;
  const char *yys = yysrc;

  while ((*yyd++ = *yys++) != '\0')
    continue;

  return yyd - 1;
}
#  endif
# endif

# ifndef yytnamerr
/* Copy to YYRES the contents of YYSTR after stripping away unnecessary
   quotes and backslashes, so that it's suitable for yyerror.  The
   heuristic is that double-quoting is unnecessary unless the string
   contains an apostrophe, a comma, or backslash (other than
   backslash-backslash).  YYSTR is taken from yytname.  If YYRES is
   null, do not copy; instead, return the length of what the result
   would have been.  */
static YYPTRDIFF_T
yytnamerr (char *yyres, const char *yystr)
{
  if (*yystr == '"')
    {
      YYPTRDIFF_T yyn = 0;
      char const *yyp = yystr;

      for (;;)
        switch (*++yyp)
          {
          case '\'':
          case ',':
            goto do_not_strip_quotes;

          case '\\':
            if (*++yyp != '\\')
              goto do_not_strip_quotes;
            else
              goto append;

          append:
          default:
            if (yyres)
              yyres[yyn] = *yyp;
            yyn++;
            break;

          case '"':
            if (yyres)
              yyres[yyn] = '\0';
            return yyn;
          }
    do_not_strip_quotes: ;
    }

  if (yyres)
    return yystpcpy (yyres, yystr) - yyres;
  else
    return yystrlen (yystr);
}
# endif

/* Copy into *YYMSG, which is of size *YYMSG_ALLOC, an error message
   about the unexpected token YYTOKEN for the state stack whose top is
   YYSSP.

   Return 0 if *YYMSG was successfully written.  Return 1 if *YYMSG is
   not large enough to hold the message.  In that case, also set
   *YYMSG_ALLOC to the required number of bytes.  Return 2 if the
   required number of bytes is too large to store.  */
static int
yysyntax_error (YYPTRDIFF_T *yymsg_alloc, char **yymsg,
                yy_state_t *yyssp, int yytoken)
{
  enum { YYERROR_VERBOSE_ARGS_MAXIMUM = 5 };
  /* Internationalized format string. */
  const char *yyformat = YY_NULLPTR;
  /* Arguments of yyformat: reported tokens (one for the "unexpected",
     one per "expected"). */
  char const *yyarg[YYERROR_VERBOSE_ARGS_MAXIMUM];
  /* Actual size of YYARG. */
  int yycount = 0;
  /* Cumulated lengths of YYARG.  */
  YYPTRDIFF_T yysize = 0;

  /* There are many possibilities here to consider:
     - If this state is a consistent state with a default action, then
       the only way this function was invoked is if the default action
       is an error action.  In that case, don't check for expected
       tokens because there are none.
     - The only way there can be no lookahead present (in yychar) is if
       this state is a consistent state with a default action.  Thus,
       detecting the absence of a lookahead is sufficient to determine
       that there is no unexpected or expected token to report.  In that
       case, just report a simple "syntax error".
     - Don't assume there isn't a lookahead just because this state is a
       consistent state with a default action.  There might have been a
       previous inconsistent state, consistent state with a non-default
       action, or user semantic action that manipulated yychar.
     - Of course, the expected token list depends on states to have
       correct lookahead information, and it depends on the parser not
       to perform extra reductions after fetching a lookahead from the
       scanner and before detecting a syntax error.  Thus, state merging
       (from LALR or IELR) and default reductions corrupt the expected
       token list.  However, the list is correct for canonical LR with
       one exception: it will still contain any token that will not be
       accepted due to an error action in a later state.
  */
  if (yytoken != YYEMPTY)
    {
      int yyn = yypact[*yyssp];
      YYPTRDIFF_T yysize0 = yytnamerr (YY_NULLPTR, yytname[yytoken]);
      yysize = yysize0;
      yyarg[yycount++] = yytname[yytoken];
      if (!yypact_value_is_default (yyn))
        {
          /* Start YYX at -YYN if negative to avoid negative indexes in
             YYCHECK.  In other words, skip the first -YYN actions for
             this state because they are default actions.  */
          int yyxbegin = yyn < 0 ? -yyn : 0;
          /* Stay within bounds of both yycheck and yytname.  */
          int yychecklim = YYLAST - yyn + 1;
          int yyxend = yychecklim < YYNTOKENS ? yychecklim : YYNTOKENS;
          int yyx;

          for (yyx = yyxbegin; yyx < yyxend; ++yyx)
            if (yycheck[yyx + yyn] == yyx && yyx != YYTERROR
                && !yytable_value_is_error (yytable[yyx + yyn]))
              {
                if (yycount == YYERROR_VERBOSE_ARGS_MAXIMUM)
                  {
                    yycount = 1;
                    yysize = yysize0;
                    break;
                  }
                yyarg[yycount++] = yytname[yyx];
                {
                  YYPTRDIFF_T yysize1
                    = yysize + yytnamerr (YY_NULLPTR, yytname[yyx]);
                  if (yysize <= yysize1 && yysize1 <= YYSTACK_ALLOC_MAXIMUM)
                    yysize = yysize1;
                  else
                    return 2;
                }
              }
        }
    }

  switch (yycount)
    {
# define YYCASE_(N, S)                      \
      case N:                               \
        yyformat = S;                       \
      break
    default: /* Avoid compiler warnings. */
      YYCASE_(0, YY_("syntax error"));
      YYCASE_(1, YY_("syntax error, unexpected %s"));
      YYCASE_(2, YY_("syntax error, unexpected %s, expecting %s"));
      YYCASE_(3, YY_("syntax error, unexpected %s, expecting %s or %s"));
      YYCASE_(4, YY_("syntax error, unexpected %s, expecting %s or %s or %s"));
      YYCASE_(5, YY_("syntax error, unexpected %s, expecting %s or %s or %s or %s"));
# undef YYCASE_
    }

  {
    /* Don't count the "%s"s in the final size, but reserve room for
       the terminator.  */
    YYPTRDIFF_T yysize1 = yysize + (yystrlen (yyformat) - 2 * yycount) + 1;
    if (yysize <= yysize1 && yysize1 <= YYSTACK_ALLOC_MAXIMUM)
      yysize = yysize1;
    else
      return 2;
  }

  if (*yymsg_alloc < yysize)
    {
      *yymsg_alloc = 2 * yysize;
      if (! (yysize <= *yymsg_alloc
             && *yymsg_alloc <= YYSTACK_ALLOC_MAXIMUM))
        *yymsg_alloc = YYSTACK_ALLOC_MAXIMUM;
      return 1;
    }

  /* Avoid sprintf, as that infringes on the user's name space.
     Don't have undefined behavior even if the translation
     produced a string with the wrong number of "%s"s.  */
  {
    char *yyp = *yymsg;
    int yyi = 0;
    while ((*yyp = *yyformat) != '\0')
      if (*yyp == '%' && yyformat[1] == 's' && yyi < yycount)
        {
          yyp += yytnamerr (yyp, yyarg[yyi++]);
          yyformat += 2;
        }
      else
        {
          ++yyp;
          ++yyformat;
        }
  }
  return 0;
}
#endif /* YYERROR_VERBOSE */

/*-----------------------------------------------.
| Release the memory associated to this symbol.  |
`-----------------------------------------------*/

static void
yydestruct (const char *yymsg, int yytype, YYSTYPE *yyvaluep, YYLTYPE *yylocationp, DateInfo* info)
{
  YYUSE (yyvaluep);
  YYUSE (yylocationp);
  YYUSE (info);
  if (!yymsg)
    yymsg = "Deleting";
  YY_SYMBOL_PRINT (yymsg, yytype, yyvaluep, yylocationp);

  YY_IGNORE_MAYBE_UNINITIALIZED_BEGIN
  YYUSE (yytype);
  YY_IGNORE_MAYBE_UNINITIALIZED_END
}




/*----------.
| yyparse.  |
`----------*/

int
yyparse (DateInfo* info)
{
/* The lookahead symbol.  */
int yychar;


/* The semantic value of the lookahead symbol.  */
/* Default value used for initialization, for pacifying older GCCs
   or non-GCC compilers.  */
YY_INITIAL_VALUE (static YYSTYPE yyval_default;)
YYSTYPE yylval YY_INITIAL_VALUE (= yyval_default);

/* Location data for the lookahead symbol.  */
static YYLTYPE yyloc_default
# if defined YYLTYPE_IS_TRIVIAL && YYLTYPE_IS_TRIVIAL
  = { 1, 1, 1, 1 }
# endif
;
YYLTYPE yylloc = yyloc_default;

<<<<<<< HEAD
    int yystate;
=======
    /* Number of syntax errors so far.  */
    int yynerrs;

    yy_state_fast_t yystate;
>>>>>>> 545be46a
    /* Number of tokens to shift before error messages enabled.  */
    int yyerrstatus;

    /* The stacks and their tools:
       'yyss': related to states.
       'yyvs': related to semantic values.
       'yyls': related to locations.

       Refer to the stacks through separate pointers, to allow yyoverflow
       to reallocate them elsewhere.  */

    /* The state stack.  */
    yy_state_t yyssa[YYINITDEPTH];
    yy_state_t *yyss;
    yy_state_t *yyssp;

    /* The semantic value stack.  */
    YYSTYPE yyvsa[YYINITDEPTH];
    YYSTYPE *yyvs;
    YYSTYPE *yyvsp;

    /* The location stack.  */
    YYLTYPE yylsa[YYINITDEPTH];
    YYLTYPE *yyls;
    YYLTYPE *yylsp;

    /* The locations where the error started and ended.  */
    YYLTYPE yyerror_range[3];

    YYPTRDIFF_T yystacksize;

  int yyn;
  int yyresult;
  /* Lookahead token as an internal (translated) token number.  */
  int yytoken = 0;
  /* The variables used to return semantic value and location from the
     action routines.  */
  YYSTYPE yyval;
  YYLTYPE yyloc;

#if YYERROR_VERBOSE
  /* Buffer for error messages, and its allocated size.  */
  char yymsgbuf[128];
  char *yymsg = yymsgbuf;
  YYPTRDIFF_T yymsg_alloc = sizeof yymsgbuf;
#endif

#define YYPOPSTACK(N)   (yyvsp -= (N), yyssp -= (N), yylsp -= (N))

  /* The number of symbols on the RHS of the reduced rule.
     Keep to zero when no symbol should be popped.  */
  int yylen = 0;

  yyssp = yyss = yyssa;
  yyvsp = yyvs = yyvsa;
  yylsp = yyls = yylsa;
  yystacksize = YYINITDEPTH;

  YYDPRINTF ((stderr, "Starting parse\n"));

  yystate = 0;
  yyerrstatus = 0;
  yychar = YYEMPTY; /* Cause a token to be read.  */
  yylsp[0] = yylloc;
  goto yysetstate;


/*------------------------------------------------------------.
| yynewstate -- push a new state, which is found in yystate.  |
`------------------------------------------------------------*/
yynewstate:
  /* In all cases, when you get here, the value and location stacks
     have just been pushed.  So pushing a state here evens the stacks.  */
  yyssp++;


/*--------------------------------------------------------------------.
| yysetstate -- set current state (the top of the stack) to yystate.  |
`--------------------------------------------------------------------*/
yysetstate:
  YYDPRINTF ((stderr, "Entering state %d\n", yystate));
  YY_ASSERT (0 <= yystate && yystate < YYNSTATES);
  YY_IGNORE_USELESS_CAST_BEGIN
  *yyssp = YY_CAST (yy_state_t, yystate);
  YY_IGNORE_USELESS_CAST_END

  if (yyss + yystacksize - 1 <= yyssp)
#if !defined yyoverflow && !defined YYSTACK_RELOCATE
    goto yyexhaustedlab;
#else
    {
      /* Get the current used size of the three stacks, in elements.  */
      YYPTRDIFF_T yysize = yyssp - yyss + 1;

# if defined yyoverflow
      {
        /* Give user a chance to reallocate the stack.  Use copies of
           these so that the &'s don't force the real ones into
           memory.  */
        yy_state_t *yyss1 = yyss;
        YYSTYPE *yyvs1 = yyvs;
        YYLTYPE *yyls1 = yyls;

        /* Each stack pointer address is followed by the size of the
           data in use in that stack, in bytes.  This used to be a
           conditional around just the two extra args, but that might
           be undefined if yyoverflow is a macro.  */
        yyoverflow (YY_("memory exhausted"),
                    &yyss1, yysize * YYSIZEOF (*yyssp),
                    &yyvs1, yysize * YYSIZEOF (*yyvsp),
                    &yyls1, yysize * YYSIZEOF (*yylsp),
                    &yystacksize);
        yyss = yyss1;
        yyvs = yyvs1;
        yyls = yyls1;
      }
# else /* defined YYSTACK_RELOCATE */
      /* Extend the stack our own way.  */
      if (YYMAXDEPTH <= yystacksize)
        goto yyexhaustedlab;
      yystacksize *= 2;
      if (YYMAXDEPTH < yystacksize)
        yystacksize = YYMAXDEPTH;

      {
        yy_state_t *yyss1 = yyss;
        union yyalloc *yyptr =
          YY_CAST (union yyalloc *,
                   YYSTACK_ALLOC (YY_CAST (YYSIZE_T, YYSTACK_BYTES (yystacksize))));
        if (! yyptr)
          goto yyexhaustedlab;
        YYSTACK_RELOCATE (yyss_alloc, yyss);
        YYSTACK_RELOCATE (yyvs_alloc, yyvs);
        YYSTACK_RELOCATE (yyls_alloc, yyls);
# undef YYSTACK_RELOCATE
        if (yyss1 != yyssa)
          YYSTACK_FREE (yyss1);
      }
# endif

      yyssp = yyss + yysize - 1;
      yyvsp = yyvs + yysize - 1;
      yylsp = yyls + yysize - 1;

      YY_IGNORE_USELESS_CAST_BEGIN
      YYDPRINTF ((stderr, "Stack size increased to %ld\n",
                  YY_CAST (long, yystacksize)));
      YY_IGNORE_USELESS_CAST_END

      if (yyss + yystacksize - 1 <= yyssp)
        YYABORT;
    }
#endif /* !defined yyoverflow && !defined YYSTACK_RELOCATE */

  if (yystate == YYFINAL)
    YYACCEPT;

  goto yybackup;


/*-----------.
| yybackup.  |
`-----------*/
yybackup:
  /* Do appropriate processing given the current state.  Read a
     lookahead token if we need one and don't already have one.  */

  /* First try to decide what to do without reference to lookahead token.  */
  yyn = yypact[yystate];
  if (yypact_value_is_default (yyn))
    goto yydefault;

  /* Not known => get a lookahead token if don't already have one.  */

  /* YYCHAR is either YYEMPTY or YYEOF or a valid lookahead symbol.  */
  if (yychar == YYEMPTY)
    {
      YYDPRINTF ((stderr, "Reading a token: "));
      yychar = yylex (&yylval, &yylloc, info);
    }

  if (yychar <= YYEOF)
    {
      yychar = yytoken = YYEOF;
      YYDPRINTF ((stderr, "Now at end of input.\n"));
    }
  else
    {
      yytoken = YYTRANSLATE (yychar);
      YY_SYMBOL_PRINT ("Next token is", yytoken, &yylval, &yylloc);
    }

  /* If the proper action on seeing token YYTOKEN is to reduce or to
     detect an error, take that action.  */
  yyn += yytoken;
  if (yyn < 0 || YYLAST < yyn || yycheck[yyn] != yytoken)
    goto yydefault;
  yyn = yytable[yyn];
  if (yyn <= 0)
    {
      if (yytable_value_is_error (yyn))
        goto yyerrlab;
      yyn = -yyn;
      goto yyreduce;
    }

  /* Count tokens shifted since error; after three, turn off error
     status.  */
  if (yyerrstatus)
    yyerrstatus--;

  /* Shift the lookahead token.  */
  YY_SYMBOL_PRINT ("Shifting", yytoken, &yylval, &yylloc);
  yystate = yyn;
  YY_IGNORE_MAYBE_UNINITIALIZED_BEGIN
  *++yyvsp = yylval;
  YY_IGNORE_MAYBE_UNINITIALIZED_END
  *++yylsp = yylloc;

  /* Discard the shifted token.  */
  yychar = YYEMPTY;
  goto yynewstate;


/*-----------------------------------------------------------.
| yydefault -- do the default action for the current state.  |
`-----------------------------------------------------------*/
yydefault:
  yyn = yydefact[yystate];
  if (yyn == 0)
    goto yyerrlab;
  goto yyreduce;


/*-----------------------------.
| yyreduce -- do a reduction.  |
`-----------------------------*/
yyreduce:
  /* yyn is the number of a rule to reduce with.  */
  yylen = yyr2[yyn];

  /* If YYLEN is nonzero, implement the default value of the action:
     '$$ = $1'.

     Otherwise, the following line sets YYVAL to garbage.
     This behavior is undocumented and Bison
     users should not rely upon it.  Assigning to YYVAL
     unconditionally makes the parser a bit smaller, and it avoids a
     GCC warning that YYVAL may be used uninitialized.  */
  yyval = yyvsp[1-yylen];

  /* Default location. */
  YYLLOC_DEFAULT (yyloc, (yylsp - yylen), yylen);
  yyerror_range[1] = yyloc;
  YY_REDUCE_PRINT (yyn);
  switch (yyn)
    {
  case 4:
               {
	    yyIncrFlags(CLF_TIME);
	}
    break;

  case 5:
               {
	    yyIncrFlags(CLF_ZONE);
	}
    break;

  case 6:
               {
	    yyIncrFlags(CLF_HAVEDATE);
	}
    break;

  case 7:
                   {
	    yyIncrFlags(CLF_ORDINALMONTH);
	}
    break;

  case 8:
              {
	    yyIncrFlags(CLF_DAYOFWEEK);
	}
    break;

  case 9:
                  {
	    info->flags |= CLF_RELCONV;
	}
    break;

  case 10:
              {
	    yyIncrFlags(CLF_TIME|CLF_HAVEDATE);
	}
    break;

  case 11:
               {
	    yyIncrFlags(CLF_TIME|CLF_HAVEDATE);
	    info->flags |= CLF_RELCONV;
	}
    break;

  case 13:
                                             {
	    yyHour = (yyvsp[-4].Number);
	    yyMinutes = (yyvsp[-2].Number);
	    yySeconds = (yyvsp[0].Number);
	}
    break;

  case 14:
                                {
	    yyHour = (yyvsp[-2].Number);
	    yyMinutes = (yyvsp[0].Number);
	    yySeconds = 0;
	}
    break;

  case 15:
                             {
	    yyHour = (yyvsp[-1].Number);
	    yyMinutes = 0;
	    yySeconds = 0;
	    yyMeridian = (yyvsp[0].Meridian);
	}
    break;

  case 16:
                          {
	    yyMeridian = (yyvsp[0].Meridian);
	}
    break;

  case 17:
                     {
	    yyTimezone = (yyvsp[-1].Number);
	    yyDSTmode = DSTon;
	}
    break;

  case 18:
                {
	    yyTimezone = (yyvsp[0].Number);
	    yyDSTmode = DSToff;
	}
    break;

  case 19:
                   {
	    yyTimezone = (yyvsp[0].Number);
	    yyDSTmode = DSTon;
	}
    break;

  case 20:
                               { /* GMT+0100, GMT-1000, etc. */
	    yyTimezone = (yyvsp[-2].Number) - (yyvsp[-1].Number)*((yyvsp[0].Number) % 100 + ((yyvsp[0].Number) / 100) * 60);
	    yyDSTmode = DSToff;
	}
    break;

  case 21:
                               { /* GMT+1, GMT-10, etc. */
	    yyTimezone = (yyvsp[-2].Number) - (yyvsp[-1].Number)*((yyvsp[0].Number) * 60);
	    yyDSTmode = DSToff;
	}
    break;

  case 22:
                      { /* +0100, -0100 */
	    yyTimezone = -(yyvsp[-1].Number)*((yyvsp[0].Number) % 100 + ((yyvsp[0].Number) / 100) * 60);
	    yyDSTmode = DSToff;
	}
    break;

  case 25:
               {
	    yyDayOrdinal = 1;
	    yyDayOfWeek = (yyvsp[0].Number);
	}
    break;

  case 26:
                     {
	    yyDayOrdinal = 1;
	    yyDayOfWeek = (yyvsp[-1].Number);
	}
    break;

  case 27:
                        {
	    yyDayOrdinal = (yyvsp[-1].Number);
	    yyDayOfWeek = (yyvsp[0].Number);
	}
    break;

  case 28:
                                {
	    yyDayOrdinal = (yyvsp[-3].Number) * (yyvsp[-1].Number);
	    yyDayOfWeek = (yyvsp[0].Number);
	}
    break;

  case 29:
                             {
	    yyDayOrdinal = (yyvsp[-2].Number) * (yyvsp[-1].Number);
	    yyDayOfWeek = (yyvsp[0].Number);
	}
    break;

  case 30:
                     {
	    yyDayOrdinal = 2;
	    yyDayOfWeek = (yyvsp[0].Number);
	}
    break;

  case 31:
                                             {
	    yyMonth = (yyvsp[-2].Number);
	    yyDay = (yyvsp[0].Number);
	    yyYear = (yyvsp[-4].Number);
	}
    break;

  case 32:
                                {
	    yyMonth = (yyvsp[-2].Number);
	    yyDay = (yyvsp[0].Number);
	}
    break;

  case 33:
                                             {
	    yyMonth = (yyvsp[-4].Number);
	    yyDay = (yyvsp[-2].Number);
	    yyYear = (yyvsp[0].Number);
	}
    break;

  case 35:
                                           {
	    yyDay = (yyvsp[-4].Number);
	    yyMonth = (yyvsp[-2].Number);
	    yyYear = (yyvsp[0].Number);
	}
    break;

  case 36:
                          {
	    yyMonth = (yyvsp[-1].Number);
	    yyDay = (yyvsp[0].Number);
	}
    break;

  case 37:
                                         {
	    yyMonth = (yyvsp[-3].Number);
	    yyDay = (yyvsp[-2].Number);
	    yyYear = (yyvsp[0].Number);
	}
    break;

  case 38:
                          {
	    yyMonth = (yyvsp[0].Number);
	    yyDay = (yyvsp[-1].Number);
	}
    break;

  case 39:
                 {
	    yyMonth = 1;
	    yyDay = 1;
	    yyYear = EPOCH;
	}
    break;

  case 40:
                                   {
	    yyMonth = (yyvsp[-1].Number);
	    yyDay = (yyvsp[-2].Number);
	    yyYear = (yyvsp[0].Number);
	}
    break;

  case 41:
                       {
	    yyMonthOrdinalIncr = 1;
	    yyMonthOrdinal = (yyvsp[0].Number);
	}
    break;

  case 42:
                                {
	    yyMonthOrdinalIncr = (yyvsp[-1].Number);
	    yyMonthOrdinal = (yyvsp[0].Number);
	}
    break;

  case 45:
                   { /* YYYYMMDD */
	    yyYear = (yyvsp[0].Number) / 10000;
	    yyMonth = ((yyvsp[0].Number) % 10000)/100;
	    yyDay = (yyvsp[0].Number) % 100;
	}
    break;

  case 46:
                   { /* YYMMDD */
	    yyYear = (yyvsp[0].Number) / 10000;
	    yyMonth = ((yyvsp[0].Number) % 10000)/100;
	    yyDay = (yyvsp[0].Number) % 100;
	}
    break;

  case 48:
                   {
	    yyHour = (yyvsp[0].Number) / 10000;
	    yyMinutes = ((yyvsp[0].Number) % 10000)/100;
	    yySeconds = (yyvsp[0].Number) % 100;
	}
    break;

  case 51:
                            { /* YYYYMMDDhhmmss */
	    yyYear = (yyvsp[-1].Number) / 10000;
	    yyMonth = ((yyvsp[-1].Number) % 10000)/100;
	    yyDay = (yyvsp[-1].Number) % 100;
	    yyHour = (yyvsp[0].Number) / 10000;
	    yyMinutes = ((yyvsp[0].Number) % 10000)/100;
	    yySeconds = (yyvsp[0].Number) % 100;
	}
    break;

  case 52:
                            { /* YYYYMMDDhhmm */
	    if (yyDigitCount != 4) YYABORT; /* normally unreached */
	    yyYear = (yyvsp[-1].Number) / 10000;
	    yyMonth = ((yyvsp[-1].Number) % 10000)/100;
	    yyDay = (yyvsp[-1].Number) % 100;
	    yyHour = (yyvsp[0].Number) / 100;
	    yyMinutes = ((yyvsp[0].Number) % 100);
	    yySeconds = 0;
	}
    break;

  case 53:
                                        {
	    /*
	     * Offset computed year by -377 so that the returned years will be
	     * in a range accessible with a 32 bit clock seconds value.
	     */

	    yyYear = (yyvsp[-2].Number)/1000 + 2323 - 377;
	    yyDay  = 1;
	    yyMonth = 1;
	    yyRelDay += (((yyvsp[-2].Number)%1000)*(365 + IsLeapYear(yyYear)))/1000;
	    yyRelSeconds += (yyvsp[0].Number) * 144 * 60;
	}
    break;

  case 54:
                        {
	    yyRelSeconds *= -1;
	    yyRelMonth *= -1;
	    yyRelDay *= -1;
	}
    break;

  case 56:
                               {
	    *yyRelPointer += (yyvsp[-3].Number) * (yyvsp[-1].Number) * (yyvsp[0].Number);
	}
    break;

  case 57:
                           {
	    *yyRelPointer += (yyvsp[-2].Number) * (yyvsp[-1].Number) * (yyvsp[0].Number);
	}
    break;

  case 58:
                      {
	    *yyRelPointer += (yyvsp[-1].Number) * (yyvsp[0].Number);
	}
    break;

  case 59:
                     {
	    *yyRelPointer += (yyvsp[0].Number);
	}
    break;

  case 60:
                            {
	    *yyRelPointer += (yyvsp[-1].Number) * (yyvsp[0].Number);
	}
    break;

  case 61:
               {
	    *yyRelPointer += (yyvsp[0].Number);
	}
    break;

  case 62:
              {
	    (yyval.Number) = -1;
	}
    break;

  case 63:
              {
	    (yyval.Number) =  1;
	}
    break;

  case 64:
                    {
	    (yyval.Number) = (yyvsp[0].Number);
	    yyRelPointer = &yyRelSeconds;
	}
    break;

  case 65:
                    {
	    (yyval.Number) = (yyvsp[0].Number);
	    yyRelPointer = &yyRelDay;
	}
    break;

  case 66:
                      {
	    (yyval.Number) = (yyvsp[0].Number);
	    yyRelPointer = &yyRelMonth;
	}
    break;

  case 67:
                   {
	    (yyval.Number) = (yyvsp[0].Number);
	}
    break;

  case 68:
                   {
	    (yyval.Number) = (yyvsp[0].Number);
	}
    break;

  case 69:
                   {
	    (yyval.Number) = (yyvsp[0].Number);
	}
    break;

  case 70:
                   {
	    if ((info->flags & (CLF_TIME|CLF_HAVEDATE|CLF_RELCONV)) == (CLF_TIME|CLF_HAVEDATE)) {
		yyYear = (yyvsp[0].Number);
	    } else {
		yyIncrFlags(CLF_TIME);
		if (yyDigitCount <= 2) {
		    yyHour = (yyvsp[0].Number);
		    yyMinutes = 0;
		} else {
		    yyHour = (yyvsp[0].Number) / 100;
		    yyMinutes = (yyvsp[0].Number) % 100;
		}
		yySeconds = 0;
		yyMeridian = MER24;
	    }
	}
    break;

  case 71:
                     {
	    (yyval.Meridian) = MER24;
	}
    break;

  case 72:
                    {
	    (yyval.Meridian) = (yyvsp[0].Meridian);
	}
    break;



      default: break;
    }
  /* User semantic actions sometimes alter yychar, and that requires
     that yytoken be updated with the new translation.  We take the
     approach of translating immediately before every use of yytoken.
     One alternative is translating here after every semantic action,
     but that translation would be missed if the semantic action invokes
     YYABORT, YYACCEPT, or YYERROR immediately after altering yychar or
     if it invokes YYBACKUP.  In the case of YYABORT or YYACCEPT, an
     incorrect destructor might then be invoked immediately.  In the
     case of YYERROR or YYBACKUP, subsequent parser actions might lead
     to an incorrect destructor call or verbose syntax error message
     before the lookahead is translated.  */
  YY_SYMBOL_PRINT ("-> $$ =", yyr1[yyn], &yyval, &yyloc);

  YYPOPSTACK (yylen);
  yylen = 0;
  YY_STACK_PRINT (yyss, yyssp);

  *++yyvsp = yyval;
  *++yylsp = yyloc;

  /* Now 'shift' the result of the reduction.  Determine what state
     that goes to, based on the state we popped back to and the rule
     number reduced by.  */
  {
    const int yylhs = yyr1[yyn] - YYNTOKENS;
    const int yyi = yypgoto[yylhs] + *yyssp;
    yystate = (0 <= yyi && yyi <= YYLAST && yycheck[yyi] == *yyssp
               ? yytable[yyi]
               : yydefgoto[yylhs]);
  }

  goto yynewstate;


/*--------------------------------------.
| yyerrlab -- here on detecting error.  |
`--------------------------------------*/
yyerrlab:
  /* Make sure we have latest lookahead translation.  See comments at
     user semantic actions for why this is necessary.  */
  yytoken = yychar == YYEMPTY ? YYEMPTY : YYTRANSLATE (yychar);

  /* If not already recovering from an error, report this error.  */
  if (!yyerrstatus)
    {
#if ! YYERROR_VERBOSE
      yyerror (&yylloc, info, YY_("syntax error"));
#else
# define YYSYNTAX_ERROR yysyntax_error (&yymsg_alloc, &yymsg, \
                                        yyssp, yytoken)
      {
        char const *yymsgp = YY_("syntax error");
        int yysyntax_error_status;
        yysyntax_error_status = YYSYNTAX_ERROR;
        if (yysyntax_error_status == 0)
          yymsgp = yymsg;
        else if (yysyntax_error_status == 1)
          {
            if (yymsg != yymsgbuf)
              YYSTACK_FREE (yymsg);
            yymsg = YY_CAST (char *, YYSTACK_ALLOC (YY_CAST (YYSIZE_T, yymsg_alloc)));
            if (!yymsg)
              {
                yymsg = yymsgbuf;
                yymsg_alloc = sizeof yymsgbuf;
                yysyntax_error_status = 2;
              }
            else
              {
                yysyntax_error_status = YYSYNTAX_ERROR;
                yymsgp = yymsg;
              }
          }
        yyerror (&yylloc, info, yymsgp);
        if (yysyntax_error_status == 2)
          goto yyexhaustedlab;
      }
# undef YYSYNTAX_ERROR
#endif
    }

  yyerror_range[1] = yylloc;

  if (yyerrstatus == 3)
    {
      /* If just tried and failed to reuse lookahead token after an
         error, discard it.  */

      if (yychar <= YYEOF)
        {
          /* Return failure if at end of input.  */
          if (yychar == YYEOF)
            YYABORT;
        }
      else
        {
          yydestruct ("Error: discarding",
                      yytoken, &yylval, &yylloc, info);
          yychar = YYEMPTY;
        }
    }

  /* Else will try to reuse lookahead token after shifting the error
     token.  */
  goto yyerrlab1;


/*---------------------------------------------------.
| yyerrorlab -- error raised explicitly by YYERROR.  |
`---------------------------------------------------*/
yyerrorlab:
  /* Pacify compilers when the user code never invokes YYERROR and the
     label yyerrorlab therefore never appears in user code.  */
  if (0)
    YYERROR;

  /* Do not reclaim the symbols of the rule whose action triggered
     this YYERROR.  */
  YYPOPSTACK (yylen);
  yylen = 0;
  YY_STACK_PRINT (yyss, yyssp);
  yystate = *yyssp;
  goto yyerrlab1;


/*-------------------------------------------------------------.
| yyerrlab1 -- common code for both syntax error and YYERROR.  |
`-------------------------------------------------------------*/
yyerrlab1:
  yyerrstatus = 3;      /* Each real token shifted decrements this.  */

  for (;;)
    {
      yyn = yypact[yystate];
      if (!yypact_value_is_default (yyn))
        {
          yyn += YYTERROR;
          if (0 <= yyn && yyn <= YYLAST && yycheck[yyn] == YYTERROR)
            {
              yyn = yytable[yyn];
              if (0 < yyn)
                break;
            }
        }

      /* Pop the current state because it cannot handle the error token.  */
      if (yyssp == yyss)
        YYABORT;

      yyerror_range[1] = *yylsp;
      yydestruct ("Error: popping",
                  yystos[yystate], yyvsp, yylsp, info);
      YYPOPSTACK (1);
      yystate = *yyssp;
      YY_STACK_PRINT (yyss, yyssp);
    }

  YY_IGNORE_MAYBE_UNINITIALIZED_BEGIN
  *++yyvsp = yylval;
  YY_IGNORE_MAYBE_UNINITIALIZED_END

  yyerror_range[2] = yylloc;
  /* Using YYLLOC is tempting, but would change the location of
     the lookahead.  YYLOC is available though.  */
  YYLLOC_DEFAULT (yyloc, yyerror_range, 2);
  *++yylsp = yyloc;

  /* Shift the error token.  */
  YY_SYMBOL_PRINT ("Shifting", yystos[yyn], yyvsp, yylsp);

  yystate = yyn;
  goto yynewstate;


/*-------------------------------------.
| yyacceptlab -- YYACCEPT comes here.  |
`-------------------------------------*/
yyacceptlab:
  yyresult = 0;
  goto yyreturn;


/*-----------------------------------.
| yyabortlab -- YYABORT comes here.  |
`-----------------------------------*/
yyabortlab:
  yyresult = 1;
  goto yyreturn;


#if !defined yyoverflow || YYERROR_VERBOSE
/*-------------------------------------------------.
| yyexhaustedlab -- memory exhaustion comes here.  |
`-------------------------------------------------*/
yyexhaustedlab:
  yyerror (&yylloc, info, YY_("memory exhausted"));
  yyresult = 2;
  /* Fall through.  */
#endif


/*-----------------------------------------------------.
| yyreturn -- parsing is finished, return the result.  |
`-----------------------------------------------------*/
yyreturn:
  if (yychar != YYEMPTY)
    {
      /* Make sure we have latest lookahead translation.  See comments at
         user semantic actions for why this is necessary.  */
      yytoken = YYTRANSLATE (yychar);
      yydestruct ("Cleanup: discarding lookahead",
                  yytoken, &yylval, &yylloc, info);
    }
  /* Do not reclaim the symbols of the rule whose action triggered
     this YYABORT or YYACCEPT.  */
  YYPOPSTACK (yylen);
  YY_STACK_PRINT (yyss, yyssp);
  while (yyssp != yyss)
    {
      yydestruct ("Cleanup: popping",
                  yystos[*yyssp], yyvsp, yylsp, info);
      YYPOPSTACK (1);
    }
#ifndef yyoverflow
  if (yyss != yyssa)
    YYSTACK_FREE (yyss);
#endif
#if YYERROR_VERBOSE
  if (yymsg != yymsgbuf)
    YYSTACK_FREE (yymsg);
#endif
  return yyresult;
}

/*
 * Month and day table.
 */

static const TABLE MonthDayTable[] = {
    { "january",	tMONTH,	 1 },
    { "february",	tMONTH,	 2 },
    { "march",		tMONTH,	 3 },
    { "april",		tMONTH,	 4 },
    { "may",		tMONTH,	 5 },
    { "june",		tMONTH,	 6 },
    { "july",		tMONTH,	 7 },
    { "august",		tMONTH,	 8 },
    { "september",	tMONTH,	 9 },
    { "sept",		tMONTH,	 9 },
    { "october",	tMONTH, 10 },
    { "november",	tMONTH, 11 },
    { "december",	tMONTH, 12 },
    { "sunday",		tDAY, 0 },
    { "monday",		tDAY, 1 },
    { "tuesday",	tDAY, 2 },
    { "tues",		tDAY, 2 },
    { "wednesday",	tDAY, 3 },
    { "wednes",		tDAY, 3 },
    { "thursday",	tDAY, 4 },
    { "thur",		tDAY, 4 },
    { "thurs",		tDAY, 4 },
    { "friday",		tDAY, 5 },
    { "saturday",	tDAY, 6 },
    { NULL, 0, 0 }
};

/*
 * Time units table.
 */

static const TABLE UnitsTable[] = {
    { "year",		tMONTH_UNIT,	12 },
    { "month",		tMONTH_UNIT,	 1 },
    { "fortnight",	tDAY_UNIT,	14 },
    { "week",		tDAY_UNIT,	 7 },
    { "day",		tDAY_UNIT,	 1 },
    { "hour",		tSEC_UNIT, 60 * 60 },
    { "minute",		tSEC_UNIT,	60 },
    { "min",		tSEC_UNIT,	60 },
    { "second",		tSEC_UNIT,	 1 },
    { "sec",		tSEC_UNIT,	 1 },
    { NULL, 0, 0 }
};

/*
 * Assorted relative-time words.
 */

static const TABLE OtherTable[] = {
    { "tomorrow",	tDAY_UNIT,	1 },
    { "yesterday",	tDAY_UNIT,	-1 },
    { "today",		tDAY_UNIT,	0 },
    { "now",		tSEC_UNIT,	0 },
    { "last",		tUNUMBER,	-1 },
    { "this",		tSEC_UNIT,	0 },
    { "next",		tNEXT,		1 },
#if 0
    { "first",		tUNUMBER,	1 },
    { "second",		tUNUMBER,	2 },
    { "third",		tUNUMBER,	3 },
    { "fourth",		tUNUMBER,	4 },
    { "fifth",		tUNUMBER,	5 },
    { "sixth",		tUNUMBER,	6 },
    { "seventh",	tUNUMBER,	7 },
    { "eighth",		tUNUMBER,	8 },
    { "ninth",		tUNUMBER,	9 },
    { "tenth",		tUNUMBER,	10 },
    { "eleventh",	tUNUMBER,	11 },
    { "twelfth",	tUNUMBER,	12 },
#endif
    { "ago",		tAGO,		1 },
    { "epoch",		tEPOCH,		0 },
    { "stardate",	tSTARDATE,	0 },
    { NULL, 0, 0 }
};

/*
 * The timezone table. (Note: This table was modified to not use any floating
 * point constants to work around an SGI compiler bug).
 */

static const TABLE TimezoneTable[] = {
    { "gmt",	tZONE,	   HOUR( 0) },	    /* Greenwich Mean */
    { "ut",	tZONE,	   HOUR( 0) },	    /* Universal (Coordinated) */
    { "utc",	tZONE,	   HOUR( 0) },
    { "uct",	tZONE,	   HOUR( 0) },	    /* Universal Coordinated Time */
    { "wet",	tZONE,	   HOUR( 0) },	    /* Western European */
    { "bst",	tDAYZONE,  HOUR( 0) },	    /* British Summer */
    { "wat",	tZONE,	   HOUR( 1) },	    /* West Africa */
    { "at",	tZONE,	   HOUR( 2) },	    /* Azores */
#if	0
    /* For completeness.  BST is also British Summer, and GST is
     * also Guam Standard. */
    { "bst",	tZONE,	   HOUR( 3) },	    /* Brazil Standard */
    { "gst",	tZONE,	   HOUR( 3) },	    /* Greenland Standard */
#endif
    { "nft",	tZONE,	   HOUR( 7/2) },    /* Newfoundland */
    { "nst",	tZONE,	   HOUR( 7/2) },    /* Newfoundland Standard */
    { "ndt",	tDAYZONE,  HOUR( 7/2) },    /* Newfoundland Daylight */
    { "ast",	tZONE,	   HOUR( 4) },	    /* Atlantic Standard */
    { "adt",	tDAYZONE,  HOUR( 4) },	    /* Atlantic Daylight */
    { "est",	tZONE,	   HOUR( 5) },	    /* Eastern Standard */
    { "edt",	tDAYZONE,  HOUR( 5) },	    /* Eastern Daylight */
    { "cst",	tZONE,	   HOUR( 6) },	    /* Central Standard */
    { "cdt",	tDAYZONE,  HOUR( 6) },	    /* Central Daylight */
    { "mst",	tZONE,	   HOUR( 7) },	    /* Mountain Standard */
    { "mdt",	tDAYZONE,  HOUR( 7) },	    /* Mountain Daylight */
    { "pst",	tZONE,	   HOUR( 8) },	    /* Pacific Standard */
    { "pdt",	tDAYZONE,  HOUR( 8) },	    /* Pacific Daylight */
    { "yst",	tZONE,	   HOUR( 9) },	    /* Yukon Standard */
    { "ydt",	tDAYZONE,  HOUR( 9) },	    /* Yukon Daylight */
    { "akst",	tZONE,	   HOUR( 9) },	    /* Alaska Standard */
    { "akdt",	tDAYZONE,  HOUR( 9) },	    /* Alaska Daylight */
    { "hst",	tZONE,	   HOUR(10) },	    /* Hawaii Standard */
    { "hdt",	tDAYZONE,  HOUR(10) },	    /* Hawaii Daylight */
    { "cat",	tZONE,	   HOUR(10) },	    /* Central Alaska */
    { "ahst",	tZONE,	   HOUR(10) },	    /* Alaska-Hawaii Standard */
    { "nt",	tZONE,	   HOUR(11) },	    /* Nome */
    { "idlw",	tZONE,	   HOUR(12) },	    /* International Date Line West */
    { "cet",	tZONE,	  -HOUR( 1) },	    /* Central European */
    { "cest",	tDAYZONE, -HOUR( 1) },	    /* Central European Summer */
    { "met",	tZONE,	  -HOUR( 1) },	    /* Middle European */
    { "mewt",	tZONE,	  -HOUR( 1) },	    /* Middle European Winter */
    { "mest",	tDAYZONE, -HOUR( 1) },	    /* Middle European Summer */
    { "swt",	tZONE,	  -HOUR( 1) },	    /* Swedish Winter */
    { "sst",	tDAYZONE, -HOUR( 1) },	    /* Swedish Summer */
    { "fwt",	tZONE,	  -HOUR( 1) },	    /* French Winter */
    { "fst",	tDAYZONE, -HOUR( 1) },	    /* French Summer */
    { "eet",	tZONE,	  -HOUR( 2) },	    /* Eastern Europe, USSR Zone 1 */
    { "bt",	tZONE,	  -HOUR( 3) },	    /* Baghdad, USSR Zone 2 */
    { "it",	tZONE,	  -HOUR( 7/2) },    /* Iran */
    { "zp4",	tZONE,	  -HOUR( 4) },	    /* USSR Zone 3 */
    { "zp5",	tZONE,	  -HOUR( 5) },	    /* USSR Zone 4 */
    { "ist",	tZONE,	  -HOUR(11/2) },    /* Indian Standard */
    { "zp6",	tZONE,	  -HOUR( 6) },	    /* USSR Zone 5 */
#if	0
    /* For completeness.  NST is also Newfoundland Standard, and SST is
     * also Swedish Summer. */
    { "nst",	tZONE,	  -HOUR(13/2) },    /* North Sumatra */
    { "sst",	tZONE,	  -HOUR( 7) },	    /* South Sumatra, USSR Zone 6 */
#endif	/* 0 */
    { "wast",	tZONE,	  -HOUR( 7) },	    /* West Australian Standard */
    { "wadt",	tDAYZONE, -HOUR( 7) },	    /* West Australian Daylight */
    { "jt",	tZONE,	  -HOUR(15/2) },    /* Java (3pm in Cronusland!) */
    { "cct",	tZONE,	  -HOUR( 8) },	    /* China Coast, USSR Zone 7 */
    { "jst",	tZONE,	  -HOUR( 9) },	    /* Japan Standard, USSR Zone 8 */
    { "jdt",	tDAYZONE, -HOUR( 9) },	    /* Japan Daylight */
    { "kst",	tZONE,	  -HOUR( 9) },	    /* Korea Standard */
    { "kdt",	tDAYZONE, -HOUR( 9) },	    /* Korea Daylight */
    { "cast",	tZONE,	  -HOUR(19/2) },    /* Central Australian Standard */
    { "cadt",	tDAYZONE, -HOUR(19/2) },    /* Central Australian Daylight */
    { "east",	tZONE,	  -HOUR(10) },	    /* Eastern Australian Standard */
    { "eadt",	tDAYZONE, -HOUR(10) },	    /* Eastern Australian Daylight */
    { "gst",	tZONE,	  -HOUR(10) },	    /* Guam Standard, USSR Zone 9 */
    { "nzt",	tZONE,	  -HOUR(12) },	    /* New Zealand */
    { "nzst",	tZONE,	  -HOUR(12) },	    /* New Zealand Standard */
    { "nzdt",	tDAYZONE, -HOUR(12) },	    /* New Zealand Daylight */
    { "idle",	tZONE,	  -HOUR(12) },	    /* International Date Line East */
    /* ADDED BY Marco Nijdam */
    { "dst",	tDST,	  HOUR( 0) },	    /* DST on (hour is ignored) */
    /* End ADDED */
    { NULL, 0, 0 }
};

/*
 * Military timezone table.
 */

static const TABLE MilitaryTable[] = {
    { "a",	tZONE,	-HOUR( 1) },
    { "b",	tZONE,	-HOUR( 2) },
    { "c",	tZONE,	-HOUR( 3) },
    { "d",	tZONE,	-HOUR( 4) },
    { "e",	tZONE,	-HOUR( 5) },
    { "f",	tZONE,	-HOUR( 6) },
    { "g",	tZONE,	-HOUR( 7) },
    { "h",	tZONE,	-HOUR( 8) },
    { "i",	tZONE,	-HOUR( 9) },
    { "k",	tZONE,	-HOUR(10) },
    { "l",	tZONE,	-HOUR(11) },
    { "m",	tZONE,	-HOUR(12) },
    { "n",	tZONE,	HOUR(  1) },
    { "o",	tZONE,	HOUR(  2) },
    { "p",	tZONE,	HOUR(  3) },
    { "q",	tZONE,	HOUR(  4) },
    { "r",	tZONE,	HOUR(  5) },
    { "s",	tZONE,	HOUR(  6) },
    { "t",	tZONE,	HOUR(  7) },
    { "u",	tZONE,	HOUR(  8) },
    { "v",	tZONE,	HOUR(  9) },
    { "w",	tZONE,	HOUR( 10) },
    { "x",	tZONE,	HOUR( 11) },
    { "y",	tZONE,	HOUR( 12) },
    { "z",	tZONE,	HOUR( 0) },
    { NULL, 0, 0 }
};

static inline const char *
bypassSpaces(
    const char *s)
{
    while (TclIsSpaceProc(*s)) {
	s++;
    }
    return s;
}

/*
 * Dump error messages in the bit bucket.
 */

static void
TclDateerror(
    YYLTYPE* location,
    DateInfo* infoPtr,
    const char *s)
{
    Tcl_Obj* t;
    if (!infoPtr->messages) {
	TclNewObj(infoPtr->messages);
    }
    Tcl_AppendToObj(infoPtr->messages, infoPtr->separatrix, -1);
    Tcl_AppendToObj(infoPtr->messages, s, -1);
    Tcl_AppendToObj(infoPtr->messages, " (characters ", -1);
    TclNewIntObj(t, location->first_column);
    Tcl_IncrRefCount(t);
    Tcl_AppendObjToObj(infoPtr->messages, t);
    Tcl_DecrRefCount(t);
    Tcl_AppendToObj(infoPtr->messages, "-", -1);
    TclNewIntObj(t, location->last_column);
    Tcl_IncrRefCount(t);
    Tcl_AppendObjToObj(infoPtr->messages, t);
    Tcl_DecrRefCount(t);
    Tcl_AppendToObj(infoPtr->messages, ")", -1);
    infoPtr->separatrix = "\n";
}

int
ToSeconds(
    int Hours,
    int Minutes,
    int Seconds,
    MERIDIAN Meridian)
{
    if (Minutes < 0 || Minutes > 59 || Seconds < 0 || Seconds > 59) {
	return -1;
    }
    switch (Meridian) {
    case MER24:
	if (Hours < 0 || Hours > 23) {
	    return -1;
	}
	return (Hours * 60L + Minutes) * 60L + Seconds;
    case MERam:
	if (Hours < 1 || Hours > 12) {
	    return -1;
	}
	return ((Hours % 12) * 60L + Minutes) * 60L + Seconds;
    case MERpm:
	if (Hours < 1 || Hours > 12) {
	    return -1;
	}
	return (((Hours % 12) + 12) * 60L + Minutes) * 60L + Seconds;
    }
    return -1;			/* Should never be reached */
}

static int
LookupWord(
    YYSTYPE* yylvalPtr,
    char *buff)
{
    char *p;
    char *q;
    const TABLE *tp;
    int i, abbrev;

    /*
     * Make it lowercase.
     */

    Tcl_UtfToLower(buff);

    if (*buff == 'a' && (strcmp(buff, "am") == 0 || strcmp(buff, "a.m.") == 0)) {
	yylvalPtr->Meridian = MERam;
	return tMERIDIAN;
    }
    if (*buff == 'p' && (strcmp(buff, "pm") == 0 || strcmp(buff, "p.m.") == 0)) {
	yylvalPtr->Meridian = MERpm;
	return tMERIDIAN;
    }

    /*
     * See if we have an abbreviation for a month.
     */

    if (strlen(buff) == 3) {
	abbrev = 1;
    } else if (strlen(buff) == 4 && buff[3] == '.') {
	abbrev = 1;
	buff[3] = '\0';
    } else {
	abbrev = 0;
    }

    for (tp = MonthDayTable; tp->name; tp++) {
	if (abbrev) {
	    if (strncmp(buff, tp->name, 3) == 0) {
		yylvalPtr->Number = tp->value;
		return tp->type;
	    }
	} else if (strcmp(buff, tp->name) == 0) {
	    yylvalPtr->Number = tp->value;
	    return tp->type;
	}
    }

    for (tp = TimezoneTable; tp->name; tp++) {
	if (strcmp(buff, tp->name) == 0) {
	    yylvalPtr->Number = tp->value;
	    return tp->type;
	}
    }

    for (tp = UnitsTable; tp->name; tp++) {
	if (strcmp(buff, tp->name) == 0) {
	    yylvalPtr->Number = tp->value;
	    return tp->type;
	}
    }

    /*
     * Strip off any plural and try the units table again.
     */

    i = strlen(buff) - 1;
    if (i > 0 && buff[i] == 's') {
	buff[i] = '\0';
	for (tp = UnitsTable; tp->name; tp++) {
	    if (strcmp(buff, tp->name) == 0) {
		yylvalPtr->Number = tp->value;
		return tp->type;
	    }
	}
    }

    for (tp = OtherTable; tp->name; tp++) {
	if (strcmp(buff, tp->name) == 0) {
	    yylvalPtr->Number = tp->value;
	    return tp->type;
	}
    }

    /*
     * Military timezones.
     */

    if (buff[1] == '\0' && !(*buff & 0x80)
	    && isalpha(UCHAR(*buff))) {			/* INTL: ISO only */
	for (tp = MilitaryTable; tp->name; tp++) {
	    if (strcmp(buff, tp->name) == 0) {
		yylvalPtr->Number = tp->value;
		return tp->type;
	    }
	}
    }

    /*
     * Drop out any periods and try the timezone table again.
     */

    for (i = 0, p = q = buff; *q; q++) {
	if (*q != '.') {
	    *p++ = *q;
	} else {
	    i++;
	}
    }
    *p = '\0';
    if (i) {
	for (tp = TimezoneTable; tp->name; tp++) {
	    if (strcmp(buff, tp->name) == 0) {
		yylvalPtr->Number = tp->value;
		return tp->type;
	    }
	}
    }

    return tID;
}

static int
TclDatelex(
    YYSTYPE* yylvalPtr,
    YYLTYPE* location,
    DateInfo *info)
{
    char c;
    char *p;
    char buff[20];
    int Count;
    const char *tokStart;

    location->first_column = yyInput - info->dateStart;
    for ( ; ; ) {

	if (isspace(UCHAR(*yyInput))) {
	    yyInput = bypassSpaces(yyInput);
	    /* ignore space at end of text and before some words */
	    c = *yyInput;
	    if (c != '\0' && !isalpha(UCHAR(c))) {
		return SP;
	    }
	}
	tokStart = yyInput;

	if (isdigit(UCHAR(c = *yyInput))) { /* INTL: digit */

	    /*
	     * Convert the string into a number; count the number of digits.
	     */
	    int num = c - '0';
	    p = (char *)yyInput;
	    while (isdigit(UCHAR(c = *(++p)))) {
		if (num >= 0) {
		    num *= 10; num += c - '0';
		}
	    }
	    yylvalPtr->Number = num;
	    yyDigitCount = p - yyInput;
	    yyInput = p;

	    /*
	     * A number with 6 or more digits is considered an ISO 8601 base.
	     */

	    location->last_column = yyInput - info->dateStart - 1;
	    if (yyDigitCount >= 6) {
		if (yyDigitCount == 14 || yyDigitCount == 12) {
		    /* long form of ISO 8601 (without separator), either
		     * YYYYMMDDhhmmss or YYYYMMDDhhmm, so reduce to date
		     * (8 chars is isodate) */
		    p = (char *)tokStart;
		    num = *p++ - '0';
		    do {
			num *= 10; num += *p++ - '0';
		    } while (p - tokStart < 8);
		    yylvalPtr->Number = num;
		    yyDigitCount = 8;
		    yyInput = p;
		    location->last_column = yyInput - info->dateStart - 1;
		    return tISOBASL;
		}
		if (num < 0) { /* overflow */
		    return tID;
		}
		if (yyDigitCount == 8) {
		    return tISOBAS8;
		}
		if (yyDigitCount == 6) {
		    return tISOBAS6;
		}
	    }
	    /* ignore spaces after digits (optional) */
	    yyInput = bypassSpaces(yyInput);
	    return tUNUMBER;
	}
	if (!(c & 0x80) && isalpha(UCHAR(c))) {		  /* INTL: ISO only. */
	    int ret;
	    for (p = buff; isalpha(UCHAR(c = *yyInput++)) /* INTL: ISO only. */
		     || c == '.'; ) {
		if (p < &buff[sizeof buff - 1]) {
		    *p++ = c;
		}
	    }
	    *p = '\0';
	    yyInput--;
	    location->last_column = yyInput - info->dateStart - 1;
	    ret = LookupWord(yylvalPtr, buff);
	    /*
	     * lookahead:
	     *	for spaces to consider word boundaries (for instance
	     *	literal T in isodateTisotimeZ is not a TZ, but Z is UTC);
	     *	for +/- digit, to differentiate between "GMT+1000 day" and "GMT +1000 day";
	     * bypass spaces after token (but ignore by TZ+OFFS), because should
	     * recognize next SP token, if TZ only.
	     */
	    if (ret == tZONE || ret == tDAYZONE) {
		c = *yyInput;
		if (isdigit(UCHAR(c))) { /* literal not a TZ  */
		    yyInput = tokStart;
		    return *yyInput++;
		}
		if ((c == '+' || c == '-') && isdigit(UCHAR(*(yyInput+1)))) {
		    if ( !isdigit(UCHAR(*(yyInput+2)))
		      || !isdigit(UCHAR(*(yyInput+3)))) {
			/* GMT+1, GMT-10, etc. */
			return tZONEwO2;
		    }
		    if ( isdigit(UCHAR(*(yyInput+4)))
		      && !isdigit(UCHAR(*(yyInput+5)))) {
			/* GMT+1000, etc. */
			return tZONEwO4;
		    }
		}
	    }
	    yyInput = bypassSpaces(yyInput);
	    return ret;

	}
	if (c != '(') {
	    location->last_column = yyInput - info->dateStart;
	    return *yyInput++;
	}
	Count = 0;
	do {
	    c = *yyInput++;
	    if (c == '\0') {
		location->last_column = yyInput - info->dateStart - 1;
		return c;
	    } else if (c == '(') {
		Count++;
	    } else if (c == ')') {
		Count--;
	    }
	} while (Count > 0);
    }
}

int
TclClockFreeScan(
    Tcl_Interp *interp,		/* Tcl interpreter */
    DateInfo *info)		/* Input and result parameters */
{
    int status;

  #if YYDEBUG
    /* enable debugging if compiled with YYDEBUG */
    yydebug = 1;
  #endif

    /*
     * yyInput = stringToParse;
     *
     * ClockInitDateInfo(info) should be executed to pre-init info;
     */

    yyDSTmode = DSTmaybe;

    info->separatrix = "";

    info->dateStart = yyInput;

    /* ignore spaces at begin */
    yyInput = bypassSpaces(yyInput);

    /* parse */
    status = yyparse(info);
    if (status == 1) {
    	const char *msg = NULL;
	if (info->errFlags & CLF_HAVEDATE) {
	    msg = "more than one date in string";
	} else if (info->errFlags & CLF_TIME) {
	    msg = "more than one time of day in string";
	} else if (info->errFlags & CLF_ZONE) {
	    msg = "more than one time zone in string";
	} else if (info->errFlags & CLF_DAYOFWEEK) {
	    msg = "more than one weekday in string";
	} else if (info->errFlags & CLF_ORDINALMONTH) {
	    msg = "more than one ordinal month in string";
	}
	if (msg) {
	    Tcl_SetObjResult(interp, Tcl_NewStringObj(msg, -1));
	    Tcl_SetErrorCode(interp, "TCL", "VALUE", "DATE", "MULTIPLE", NULL);
	} else {
	    Tcl_SetObjResult(interp,
		info->messages ? info->messages : Tcl_NewObj());
	    info->messages = NULL;
	    Tcl_SetErrorCode(interp, "TCL", "VALUE", "DATE", "PARSE", NULL);
	}
	status = TCL_ERROR;
    } else if (status == 2) {
	Tcl_SetObjResult(interp, Tcl_NewStringObj("memory exhausted", -1));
	Tcl_SetErrorCode(interp, "TCL", "MEMORY", NULL);
	status = TCL_ERROR;
    } else if (status != 0) {
	Tcl_SetObjResult(interp, Tcl_NewStringObj("Unknown status returned "
						  "from date parser. Please "
						  "report this error as a "
						  "bug in Tcl.", -1));
	Tcl_SetErrorCode(interp, "TCL", "BUG", NULL);
	status = TCL_ERROR;
    }
    if (info->messages) {
	Tcl_DecrRefCount(info->messages);
    }
    return status;
}

/*
 * Local Variables:
 * mode: c
 * c-basic-offset: 4
 * fill-column: 78
 * End:
 */<|MERGE_RESOLUTION|>--- conflicted
+++ resolved
@@ -1341,14 +1341,7 @@
 ;
 YYLTYPE yylloc = yyloc_default;
 
-<<<<<<< HEAD
-    int yystate;
-=======
-    /* Number of syntax errors so far.  */
-    int yynerrs;
-
     yy_state_fast_t yystate;
->>>>>>> 545be46a
     /* Number of tokens to shift before error messages enabled.  */
     int yyerrstatus;
 
