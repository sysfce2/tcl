/*
 * tclIOGT.c --
 *
 *	Implements a generic transformation exposing the underlying API at the
 *	script level. Contributed by Andreas Kupries.
 *
 * Copyright © 2000 Ajuba Solutions
 * Copyright © 1999-2000 Andreas Kupries (a.kupries@westend.com)
 *
 * See the file "license.terms" for information on usage and redistribution of
 * this file, and for a DISCLAIMER OF ALL WARRANTIES.
 */

#include "tclInt.h"
#include "tclIO.h"

/*
 * Forward declarations of internal procedures. First the driver procedures of
 * the transformation.
 */

static int		TransformBlockModeProc(ClientData instanceData,
			    int mode);
static int		TransformCloseProc(ClientData instanceData,
			    Tcl_Interp *interp, int flags);
static int		TransformInputProc(ClientData instanceData, char *buf,
			    int toRead, int *errorCodePtr);
static int		TransformOutputProc(ClientData instanceData,
			    const char *buf, int toWrite, int *errorCodePtr);
static int		TransformSetOptionProc(ClientData instanceData,
			    Tcl_Interp *interp, const char *optionName,
			    const char *value);
static int		TransformGetOptionProc(ClientData instanceData,
			    Tcl_Interp *interp, const char *optionName,
			    Tcl_DString *dsPtr);
static void		TransformWatchProc(ClientData instanceData, int mask);
static int		TransformGetFileHandleProc(ClientData instanceData,
			    int direction, ClientData *handlePtr);
static int		TransformNotifyProc(ClientData instanceData, int mask);
static long long	TransformWideSeekProc(ClientData instanceData,
			    long long offset, int mode, int *errorCodePtr);

/*
 * Forward declarations of internal procedures. Secondly the procedures for
 * handling and generating fileeevents.
 */

static void		TransformChannelHandlerTimer(ClientData clientData);

/*
 * Forward declarations of internal procedures. Third, helper procedures
 * encapsulating essential tasks.
 */

typedef struct TransformChannelData TransformChannelData;

static int		ExecuteCallback(TransformChannelData *ctrl,
			    Tcl_Interp *interp, unsigned char *op,
			    unsigned char *buf, int bufLen, int transmit,
			    int preserve);

/*
 * Action codes to give to 'ExecuteCallback' (argument 'transmit'), telling
 * the procedure what to do with the result of the script it calls.
 */

#define TRANSMIT_DONT	0	/* No transfer to do. */
#define TRANSMIT_DOWN	1	/* Transfer to the underlying channel. */
#define TRANSMIT_SELF	2	/* Transfer into our channel. */
#define TRANSMIT_IBUF	3	/* Transfer to internal input buffer. */
#define TRANSMIT_NUM	4	/* Transfer number to 'maxRead'. */

/*
 * Codes for 'preserve' of 'ExecuteCallback'.
 */

#define P_PRESERVE	1
#define P_NO_PRESERVE	0

/*
 * Strings for the action codes delivered to the script implementing a
 * transformation. Argument 'op' of 'ExecuteCallback'.
 */

#define A_CREATE_WRITE	(UCHARP("create/write"))
#define A_DELETE_WRITE	(UCHARP("delete/write"))
#define A_FLUSH_WRITE	(UCHARP("flush/write"))
#define A_WRITE		(UCHARP("write"))

#define A_CREATE_READ	(UCHARP("create/read"))
#define A_DELETE_READ	(UCHARP("delete/read"))
#define A_FLUSH_READ	(UCHARP("flush/read"))
#define A_READ		(UCHARP("read"))

#define A_QUERY_MAXREAD	(UCHARP("query/maxRead"))
#define A_CLEAR_READ	(UCHARP("clear/read"))

/*
 * Management of a simple buffer.
 */

typedef struct ResultBuffer ResultBuffer;

static inline void	ResultClear(ResultBuffer *r);
static inline void	ResultInit(ResultBuffer *r);
static inline int	ResultEmpty(ResultBuffer *r);
static inline int	ResultCopy(ResultBuffer *r, unsigned char *buf,
			    size_t toRead);
static inline void	ResultAdd(ResultBuffer *r, unsigned char *buf,
			    size_t toWrite);

/*
 * This structure describes the channel type structure for Tcl-based
 * transformations.
 */

static const Tcl_ChannelType transformChannelType = {
    "transform",		/* Type name. */
    TCL_CHANNEL_VERSION_5,	/* v5 channel */
    NULL,		/* Close proc. */
    TransformInputProc,		/* Input proc. */
    TransformOutputProc,	/* Output proc. */
    NULL,			/* Seek proc. */
    TransformSetOptionProc,	/* Set option proc. */
    TransformGetOptionProc,	/* Get option proc. */
    TransformWatchProc,		/* Initialize notifier. */
    TransformGetFileHandleProc,	/* Get OS handles out of channel. */
    TransformCloseProc,		/* close2proc */
    TransformBlockModeProc,	/* Set blocking/nonblocking mode.*/
    NULL,			/* Flush proc. */
    TransformNotifyProc,	/* Handling of events bubbling up. */
    TransformWideSeekProc,	/* Wide seek proc. */
    NULL,			/* Thread action. */
    NULL			/* Truncate. */
};

/*
 * Possible values for 'flags' field in control structure, see below.
 */

#define CHANNEL_ASYNC (1<<0)	/* Non-blocking mode. */

/*
 * Definition of the structure containing the information about the internal
 * input buffer.
 */

struct ResultBuffer {
    unsigned char *buf;		/* Reference to the buffer area. */
    size_t allocated;		/* Allocated size of the buffer area. */
    size_t used;		/* Number of bytes in the buffer, no more than
				 * number allocated. */
};

/*
 * Additional bytes to allocate during buffer expansion.
 */

#define INCREMENT	512

/*
 * Number of milliseconds to wait before firing an event to flush out
 * information waiting in buffers (fileevent support).
 */

#define FLUSH_DELAY	5

/*
 * Convenience macro to make some casts easier to use.
 */

#define UCHARP(x)	((unsigned char *) (x))

/*
 * Definition of a structure used by all transformations generated here to
 * maintain their local state.
 */

struct TransformChannelData {
    /*
     * General section. Data to integrate the transformation into the channel
     * system.
     */

    Tcl_Channel self;		/* Our own Channel handle. */
    int readIsFlushed;		/* Flag to note whether in.flushProc was
				 * called or not. */
    int eofPending;		/* Flag: EOF seen down, not raised up */
    int flags;			/* Currently CHANNEL_ASYNC or zero. */
    int watchMask;		/* Current watch/event/interest mask. */
    int mode;			/* Mode of parent channel, OR'ed combination
				 * of TCL_READABLE, TCL_WRITABLE. */
    Tcl_TimerToken timer;	/* Timer for automatic flushing of information
				 * sitting in an internal buffer. Required for
				 * full fileevent support. */

    /*
     * Transformation specific data.
     */

    int maxRead;		/* Maximum allowed number of bytes to read, as
				 * given to us by the Tcl script implementing
				 * the transformation. */
    Tcl_Interp *interp;		/* Reference to the interpreter which created
				 * the transformation. Used to execute the
				 * code below. */
    Tcl_Obj *command;		/* Tcl code to execute for a buffer */
    ResultBuffer result;	/* Internal buffer used to store the result of
				 * a transformation of incoming data. Also
				 * serves as buffer of all data not yet
				 * consumed by the reader. */
    size_t refCount;
};

static void
PreserveData(
    TransformChannelData *dataPtr)
{
    dataPtr->refCount++;
}

static void
ReleaseData(
    TransformChannelData *dataPtr)
{
    if (dataPtr->refCount-- > 1) {
	return;
    }
    ResultClear(&dataPtr->result);
    Tcl_DecrRefCount(dataPtr->command);
    Tcl_Free(dataPtr);
}

/*
 *----------------------------------------------------------------------
 *
 * TclChannelTransform --
 *
 *	Implements the Tcl "testchannel transform" debugging command. This is
 *	part of the testing environment. This sets up a tcl script (cmdObjPtr)
 *	to be used as a transform on the channel.
 *
 * Results:
 *	A standard Tcl result.
 *
 * Side effects:
 *	None.
 *
 *----------------------------------------------------------------------
 */

int
TclChannelTransform(
    Tcl_Interp *interp,		/* Interpreter for result. */
    Tcl_Channel chan,		/* Channel to transform. */
    Tcl_Obj *cmdObjPtr)		/* Script to use for transform. */
{
    Channel *chanPtr;		/* The actual channel. */
    ChannelState *statePtr;	/* State info for channel. */
    int mode;			/* Read/write mode of the channel. */
    int objc;
    TransformChannelData *dataPtr;
    Tcl_DString ds;

    if (chan == NULL) {
	return TCL_ERROR;
    }

    if (TCL_OK != Tcl_ListObjLength(interp, cmdObjPtr, &objc)) {
	Tcl_SetObjResult(interp,
		Tcl_NewStringObj("-command value is not a list", -1));
	return TCL_ERROR;
    }

    chanPtr = (Channel *) chan;
    statePtr = chanPtr->state;
    chanPtr = statePtr->topChanPtr;
    chan = (Tcl_Channel) chanPtr;
    mode = (statePtr->flags & (TCL_READABLE|TCL_WRITABLE));

    /*
     * Now initialize the transformation state and stack it upon the specified
     * channel. One of the necessary things to do is to retrieve the blocking
     * regime of the underlying channel and to use the same for us too.
     */

    dataPtr = (TransformChannelData *)Tcl_Alloc(sizeof(TransformChannelData));

    dataPtr->refCount = 1;
    Tcl_DStringInit(&ds);
    Tcl_GetChannelOption(interp, chan, "-blocking", &ds);
    dataPtr->readIsFlushed = 0;
    dataPtr->eofPending = 0;
    dataPtr->flags = 0;
    if (ds.string[0] == '0') {
	dataPtr->flags |= CHANNEL_ASYNC;
    }
    Tcl_DStringFree(&ds);

    dataPtr->watchMask = 0;
    dataPtr->mode = mode;
    dataPtr->timer = NULL;
    dataPtr->maxRead = 4096;	/* Initial value not relevant. */
    dataPtr->interp = interp;
    dataPtr->command = cmdObjPtr;
    Tcl_IncrRefCount(dataPtr->command);

    ResultInit(&dataPtr->result);

    dataPtr->self = Tcl_StackChannel(interp, &transformChannelType, dataPtr,
	    mode, chan);
    if (dataPtr->self == NULL) {
	Tcl_AppendPrintfToObj(Tcl_GetObjResult(interp),
		"\nfailed to stack channel \"%s\"", Tcl_GetChannelName(chan));
	ReleaseData(dataPtr);
	return TCL_ERROR;
    }
    Tcl_Preserve(dataPtr->self);

    /*
     * At last initialize the transformation at the script level.
     */

    PreserveData(dataPtr);
    if ((dataPtr->mode & TCL_WRITABLE) && ExecuteCallback(dataPtr, NULL,
	    A_CREATE_WRITE, NULL, 0, TRANSMIT_DONT, P_NO_PRESERVE) != TCL_OK){
	Tcl_UnstackChannel(interp, chan);
	ReleaseData(dataPtr);
	return TCL_ERROR;
    }

    if ((dataPtr->mode & TCL_READABLE) && ExecuteCallback(dataPtr, NULL,
	    A_CREATE_READ, NULL, 0, TRANSMIT_DONT, P_NO_PRESERVE) != TCL_OK) {
	ExecuteCallback(dataPtr, NULL, A_DELETE_WRITE, NULL, 0, TRANSMIT_DONT,
		P_NO_PRESERVE);
	Tcl_UnstackChannel(interp, chan);
	ReleaseData(dataPtr);
	return TCL_ERROR;
    }

    ReleaseData(dataPtr);
    return TCL_OK;
}

/*
 *----------------------------------------------------------------------
 *
 * ExecuteCallback --
 *
 *	Executes the defined callback for buffer and operation.
 *
 * Side effects:
 *	As of the executed tcl script.
 *
 * Result:
 *	A standard TCL error code. In case of an error a message is left in
 *	the result area of the specified interpreter.
 *
 *----------------------------------------------------------------------
 */

static int
ExecuteCallback(
    TransformChannelData *dataPtr,
				/* Transformation with the callback. */
    Tcl_Interp *interp,		/* Current interpreter, possibly NULL. */
    unsigned char *op,		/* Operation invoking the callback. */
    unsigned char *buf,		/* Buffer to give to the script. */
    int bufLen,			/* And its length. */
    int transmit,		/* Flag, determines whether the result of the
				 * callback is sent to the underlying channel
				 * or not. */
    int preserve)		/* Flag. If true the procedure will preserve
				 * the result state of all accessed
				 * interpreters. */
{
    Tcl_Obj *resObj;		/* See below, switch (transmit). */
    size_t resLen = 0;
    unsigned char *resBuf;
    Tcl_InterpState state = NULL;
    int res = TCL_OK;
    Tcl_Obj *command = TclListObjCopy(NULL, dataPtr->command);
    Tcl_Interp *eval = dataPtr->interp;

    Tcl_Preserve(eval);

    /*
     * Step 1, create the complete command to execute. Do this by appending
     * operation and buffer to operate upon to a copy of the callback
     * definition. We *cannot* create a list containing 3 objects and then use
     * 'Tcl_EvalObjv', because the command may contain additional prefixed
     * arguments. Feather's curried commands would come in handy here.
     */

    if (preserve == P_PRESERVE) {
	state = Tcl_SaveInterpState(eval, res);
    }

    Tcl_IncrRefCount(command);
    Tcl_ListObjAppendElement(NULL, command, Tcl_NewStringObj((char *) op, -1));

    /*
     * Use a byte-array to prevent the misinterpretation of binary data coming
     * through as UTF while at the tcl level.
     */

    Tcl_ListObjAppendElement(NULL, command, Tcl_NewByteArrayObj(buf, bufLen));

    /*
     * Step 2, execute the command at the global level of the interpreter used
     * to create the transformation. Destroy the command afterward. If an
     * error occured and the current interpreter is defined and not equal to
     * the interpreter for the callback, then copy the error message into
     * current interpreter. Don't copy if in preservation mode.
     */

    res = Tcl_EvalObjEx(eval, command, TCL_EVAL_GLOBAL);
    Tcl_DecrRefCount(command);
    command = NULL;

    if ((res != TCL_OK) && (interp != NULL) && (eval != interp)
	    && (preserve == P_NO_PRESERVE)) {
	Tcl_SetObjResult(interp, Tcl_GetObjResult(eval));
	Tcl_Release(eval);
	return res;
    }

    /*
     * Step 3, transmit a possible conversion result to the underlying
     * channel, or ourselves.
     */

    switch (transmit) {
    case TRANSMIT_DONT:
	/* nothing to do */
	break;

    case TRANSMIT_DOWN:
	if (dataPtr->self == NULL) {
	    break;
	}
	resObj = Tcl_GetObjResult(eval);
<<<<<<< HEAD
	resBuf = TclGetByteArrayFromObj(resObj, &resLen);
	if (resBuf) {
	    Tcl_WriteRaw(Tcl_GetStackedChannel(dataPtr->self),
		    (char *) resBuf, resLen);
	    break;
	}
	goto nonBytes;
=======
	resBuf = Tcl_GetByteArrayFromObj(resObj, &resLen);
	Tcl_WriteRaw(Tcl_GetStackedChannel(dataPtr->self), (char *) resBuf,
		resLen);
	break;
>>>>>>> 7475433f

    case TRANSMIT_SELF:
	if (dataPtr->self == NULL) {
	    break;
	}
	resObj = Tcl_GetObjResult(eval);
<<<<<<< HEAD
	resBuf = TclGetByteArrayFromObj(resObj, &resLen);
	if (resBuf) {
	    Tcl_WriteRaw(dataPtr->self, (char *) resBuf, resLen);
	    break;
	}
	goto nonBytes;

    case TRANSMIT_IBUF:
	resObj = Tcl_GetObjResult(eval);
	resBuf = TclGetByteArrayFromObj(resObj, &resLen);
	if (resBuf) {
	    ResultAdd(&dataPtr->result, resBuf, resLen);
	    break;
	}
	nonBytes:
	Tcl_AppendResult(interp, "chan transform callback received non-bytes",
		NULL);
	Tcl_Release(eval);
	return TCL_ERROR;
=======
	resBuf = Tcl_GetByteArrayFromObj(resObj, &resLen);
	Tcl_WriteRaw(dataPtr->self, (char *) resBuf, resLen);
	break;

    case TRANSMIT_IBUF:
	resObj = Tcl_GetObjResult(eval);
	resBuf = Tcl_GetByteArrayFromObj(resObj, &resLen);
	ResultAdd(&dataPtr->result, resBuf, resLen);
	break;
>>>>>>> 7475433f

    case TRANSMIT_NUM:
	/*
	 * Interpret result as integer number.
	 */

	resObj = Tcl_GetObjResult(eval);
	TclGetIntFromObj(eval, resObj, &dataPtr->maxRead);
	break;
    }

    Tcl_ResetResult(eval);
    if (preserve == P_PRESERVE) {
	(void) Tcl_RestoreInterpState(eval, state);
    }
    Tcl_Release(eval);
    return res;
}

/*
 *----------------------------------------------------------------------
 *
 * TransformBlockModeProc --
 *
 *	Trap handler. Called by the generic IO system during option processing
 *	to change the blocking mode of the channel.
 *
 * Side effects:
 *	Forwards the request to the underlying channel.
 *
 * Result:
 *	0 if successful, errno when failed.
 *
 *----------------------------------------------------------------------
 */

static int
TransformBlockModeProc(
    ClientData instanceData,	/* State of transformation. */
    int mode)			/* New blocking mode. */
{
    TransformChannelData *dataPtr = (TransformChannelData *)instanceData;

    if (mode == TCL_MODE_NONBLOCKING) {
	dataPtr->flags |= CHANNEL_ASYNC;
    } else {
	dataPtr->flags &= ~CHANNEL_ASYNC;
    }
    return 0;
}

/*
 *----------------------------------------------------------------------
 *
 * TransformCloseProc --
 *
 *	Trap handler. Called by the generic IO system during destruction of
 *	the transformation channel.
 *
 * Side effects:
 *	Releases the memory allocated in 'Tcl_TransformObjCmd'.
 *
 * Result:
 *	None.
 *
 *----------------------------------------------------------------------
 */

static int
TransformCloseProc(
    ClientData instanceData,
    Tcl_Interp *interp,
	int flags)
{
    TransformChannelData *dataPtr = (TransformChannelData *)instanceData;

    if ((flags & (TCL_CLOSE_READ | TCL_CLOSE_WRITE)) != 0) {
	return EINVAL;
    }

    /*
     * Important: In this procedure 'dataPtr->self' already points to the
     * underlying channel.
     *
     * There is no need to cancel an existing channel handler, this is already
     * done. Either by 'Tcl_UnstackChannel' or by the general cleanup in
     * 'Tcl_Close'.
     *
     * But we have to cancel an active timer to prevent it from firing on the
     * removed channel.
     */

    if (dataPtr->timer != NULL) {
	Tcl_DeleteTimerHandler(dataPtr->timer);
	dataPtr->timer = NULL;
    }

    /*
     * Now flush data waiting in internal buffers to output and input. The
     * input must be done despite the fact that there is no real receiver for
     * it anymore. But the scripts might have sideeffects other parts of the
     * system rely on (f.e. signaling the close to interested parties).
     */

    PreserveData(dataPtr);
    if (dataPtr->mode & TCL_WRITABLE) {
	ExecuteCallback(dataPtr, interp, A_FLUSH_WRITE, NULL, 0,
		TRANSMIT_DOWN, P_PRESERVE);
    }

    if ((dataPtr->mode & TCL_READABLE) && !dataPtr->readIsFlushed) {
	dataPtr->readIsFlushed = 1;
	ExecuteCallback(dataPtr, interp, A_FLUSH_READ, NULL, 0, TRANSMIT_IBUF,
		P_PRESERVE);
    }

    if (dataPtr->mode & TCL_WRITABLE) {
	ExecuteCallback(dataPtr, interp, A_DELETE_WRITE, NULL, 0,
		TRANSMIT_DONT, P_PRESERVE);
    }
    if (dataPtr->mode & TCL_READABLE) {
	ExecuteCallback(dataPtr, interp, A_DELETE_READ, NULL, 0,
		TRANSMIT_DONT, P_PRESERVE);
    }
    ReleaseData(dataPtr);

    /*
     * General cleanup.
     */

    Tcl_Release(dataPtr->self);
    dataPtr->self = NULL;
    ReleaseData(dataPtr);
    return TCL_OK;
}

/*
 *----------------------------------------------------------------------
 *
 * TransformInputProc --
 *
 *	Called by the generic IO system to convert read data.
 *
 * Side effects:
 *	As defined by the conversion.
 *
 * Result:
 *	A transformed buffer.
 *
 *----------------------------------------------------------------------
 */

static int
TransformInputProc(
    ClientData instanceData,
    char *buf,
    int toRead,
    int *errorCodePtr)
{
    TransformChannelData *dataPtr = (TransformChannelData *)instanceData;
    int gotBytes, read, copied;
    Tcl_Channel downChan;

    /*
     * Should assert(dataPtr->mode & TCL_READABLE);
     */

    if (toRead == 0 || dataPtr->self == NULL) {
	/*
	 * Catch a no-op. TODO: Is this a panic()?
	 */
	return 0;
    }

    gotBytes = 0;
    downChan = Tcl_GetStackedChannel(dataPtr->self);

    PreserveData(dataPtr);
    while (toRead > 0) {
	/*
	 * Loop until the request is satisfied (or no data is available from
	 * below, possibly EOF).
	 */

	copied = ResultCopy(&dataPtr->result, UCHARP(buf), toRead);
	toRead -= copied;
	buf += copied;
	gotBytes += copied;

	if (toRead == 0) {
	    /*
	     * The request was completely satisfied from our buffers. We can
	     * break out of the loop and return to the caller.
	     */

	    break;
	}

	/*
	 * Length (dataPtr->result) == 0, toRead > 0 here. Use the incoming
	 * 'buf'! as target to store the intermediary information read from
	 * the underlying channel.
	 *
	 * Ask the tcl level how much data it allows us to read from the
	 * underlying channel. This feature allows the transform to signal EOF
	 * upstream although there is none downstream. Useful to control an
	 * unbounded 'fcopy', either through counting bytes, or by pattern
	 * matching.
	 */

	ExecuteCallback(dataPtr, NULL, A_QUERY_MAXREAD, NULL, 0,
		TRANSMIT_NUM /* -> maxRead */, P_PRESERVE);

	if (dataPtr->maxRead >= 0) {
	    if (dataPtr->maxRead < toRead) {
		toRead = dataPtr->maxRead;
	    }
	} /* else: 'maxRead < 0' == Accept the current value of toRead. */
	if (toRead <= 0) {
	    break;
	}
	if (dataPtr->eofPending) {
	    /*
	     * Already saw EOF from downChan; don't ask again.
	     * NOTE: Could move this up to avoid the last maxRead
	     * execution.  Believe this would still be correct behavior,
	     * but the test suite tests the whole command callback
	     * sequence, so leave it unchanged for now.
	     */

	    break;
	}

	/*
	 * Get bytes from the underlying channel.
	 */

	read = Tcl_ReadRaw(downChan, buf, toRead);
	if (read < 0) {
	    if (Tcl_InputBlocked(downChan) && (gotBytes > 0)) {
		/*
		 * Zero bytes available from downChan because blocked.
		 * But nonzero bytes already copied, so total is a
		 * valid blocked short read. Return to caller.
		 */

		break;
	    }

	    /*
	     * Either downChan is not blocked (there's a real error).
	     * or it is and there are no bytes copied yet.  In either
	     * case we want to pass the "error" along to the caller,
	     * either to report an error, or to signal to the caller
	     * that zero bytes are available because blocked.
	     */

	    *errorCodePtr = Tcl_GetErrno();
	    gotBytes = -1;
	    break;
	} else if (read == 0) {

	    /*
	     * Zero returned from Tcl_ReadRaw() always indicates EOF
	     * on the down channel.
	     */

	    dataPtr->eofPending = 1;
	    dataPtr->readIsFlushed = 1;
	    ExecuteCallback(dataPtr, NULL, A_FLUSH_READ, NULL, 0,
		    TRANSMIT_IBUF, P_PRESERVE);

	    if (ResultEmpty(&dataPtr->result)) {
		/*
		 * We had nothing to flush.
		 */

		break;
	    }

	    continue;		/* at: while (toRead > 0) */
	} /* read == 0 */

	/*
	 * Transform the read chunk and add the result to our read buffer
	 * (dataPtr->result).
	 */

	if (ExecuteCallback(dataPtr, NULL, A_READ, UCHARP(buf), read,
		TRANSMIT_IBUF, P_PRESERVE) != TCL_OK) {
	    *errorCodePtr = EINVAL;
	    gotBytes = -1;
	    break;
	}
    } /* while toRead > 0 */

    if (gotBytes == 0) {
	dataPtr->eofPending = 0;
    }
    ReleaseData(dataPtr);
    return gotBytes;
}

/*
 *----------------------------------------------------------------------
 *
 * TransformOutputProc --
 *
 *	Called by the generic IO system to convert data waiting to be written.
 *
 * Side effects:
 *	As defined by the transformation.
 *
 * Result:
 *	A transformed buffer.
 *
 *----------------------------------------------------------------------
 */

static int
TransformOutputProc(
    ClientData instanceData,
    const char *buf,
    int toWrite,
    int *errorCodePtr)
{
    TransformChannelData *dataPtr = (TransformChannelData *)instanceData;

    /*
     * Should assert(dataPtr->mode & TCL_WRITABLE);
     */

    if (toWrite == 0) {
	/*
	 * Catch a no-op.
	 */

	return 0;
    }

    PreserveData(dataPtr);
    if (ExecuteCallback(dataPtr, NULL, A_WRITE, UCHARP(buf), toWrite,
	    TRANSMIT_DOWN, P_NO_PRESERVE) != TCL_OK) {
	*errorCodePtr = EINVAL;
	toWrite = -1;
    }
    ReleaseData(dataPtr);

    return toWrite;
}

/*
 *----------------------------------------------------------------------
 *
 * TransformWideSeekProc --
 *
 *	This procedure is called by the generic IO level to move the access
 *	point in a channel, with a (potentially) 64-bit offset.
 *
 * Side effects:
 *	Moves the location at which the channel will be accessed in future
 *	operations. Flushes all transformation buffers, then forwards it to
 *	the underlying channel.
 *
 * Result:
 *	-1 if failed, the new position if successful. An output argument
 *	contains the POSIX error code if an error occurred, or zero.
 *
 *----------------------------------------------------------------------
 */

static long long
TransformWideSeekProc(
    ClientData instanceData,	/* The channel to manipulate. */
    long long offset,		/* Size of movement. */
    int mode,			/* How to move. */
    int *errorCodePtr)		/* Location of error flag. */
{
    TransformChannelData *dataPtr = (TransformChannelData *)instanceData;
    Tcl_Channel parent = Tcl_GetStackedChannel(dataPtr->self);
    const Tcl_ChannelType *parentType	= Tcl_GetChannelType(parent);
    Tcl_DriverWideSeekProc *parentWideSeekProc =
	    Tcl_ChannelWideSeekProc(parentType);
    void *parentData = Tcl_GetChannelInstanceData(parent);

    if ((offset == 0) && (mode == SEEK_CUR)) {
	/*
	 * This is no seek but a request to tell the caller the current
	 * location. Simply pass the request down.
	 */

	if (parentWideSeekProc != NULL) {
	    return parentWideSeekProc(parentData, offset, mode, errorCodePtr);
	} else {
	    *errorCodePtr = EINVAL;
	    return -1;
	}
    }

    /*
     * It is a real request to change the position. Flush all data waiting for
     * output and discard everything in the input buffers. Then pass the
     * request down, unchanged.
     */

    PreserveData(dataPtr);
    if (dataPtr->mode & TCL_WRITABLE) {
	ExecuteCallback(dataPtr, NULL, A_FLUSH_WRITE, NULL, 0, TRANSMIT_DOWN,
		P_NO_PRESERVE);
    }

    if (dataPtr->mode & TCL_READABLE) {
	ExecuteCallback(dataPtr, NULL, A_CLEAR_READ, NULL, 0, TRANSMIT_DONT,
		P_NO_PRESERVE);
	ResultClear(&dataPtr->result);
	dataPtr->readIsFlushed = 0;
	dataPtr->eofPending = 0;
    }
    ReleaseData(dataPtr);

    /*
     * If we have a wide seek capability, we should stick with that.
     */

    if (parentWideSeekProc == NULL) {
	*errorCodePtr = EINVAL;
	return -1;
    }
	return parentWideSeekProc(parentData, offset, mode, errorCodePtr);
}

/*
 *----------------------------------------------------------------------
 *
 * TransformSetOptionProc --
 *
 *	Called by generic layer to handle the reconfiguration of channel
 *	specific options. As this channel type does not have such, it simply
 *	passes all requests downstream.
 *
 * Side effects:
 *	As defined by the channel downstream.
 *
 * Result:
 *	A standard TCL error code.
 *
 *----------------------------------------------------------------------
 */

static int
TransformSetOptionProc(
    ClientData instanceData,
    Tcl_Interp *interp,
    const char *optionName,
    const char *value)
{
    TransformChannelData *dataPtr = (TransformChannelData *)instanceData;
    Tcl_Channel downChan = Tcl_GetStackedChannel(dataPtr->self);
    Tcl_DriverSetOptionProc *setOptionProc;

    setOptionProc = Tcl_ChannelSetOptionProc(Tcl_GetChannelType(downChan));
    if (setOptionProc == NULL) {
	return TCL_ERROR;
    }

    return setOptionProc(Tcl_GetChannelInstanceData(downChan), interp,
	    optionName, value);
}

/*
 *----------------------------------------------------------------------
 *
 * TransformGetOptionProc --
 *
 *	Called by generic layer to handle requests for the values of channel
 *	specific options. As this channel type does not have such, it simply
 *	passes all requests downstream.
 *
 * Side effects:
 *	As defined by the channel downstream.
 *
 * Result:
 *	A standard TCL error code.
 *
 *----------------------------------------------------------------------
 */

static int
TransformGetOptionProc(
    ClientData instanceData,
    Tcl_Interp *interp,
    const char *optionName,
    Tcl_DString *dsPtr)
{
    TransformChannelData *dataPtr = (TransformChannelData *)instanceData;
    Tcl_Channel downChan = Tcl_GetStackedChannel(dataPtr->self);
    Tcl_DriverGetOptionProc *getOptionProc;

    getOptionProc = Tcl_ChannelGetOptionProc(Tcl_GetChannelType(downChan));
    if (getOptionProc != NULL) {
	return getOptionProc(Tcl_GetChannelInstanceData(downChan), interp,
		optionName, dsPtr);
    } else if (optionName == NULL) {
	/*
	 * Request is query for all options, this is ok.
	 */

	return TCL_OK;
    }

    /*
     * Request for a specific option has to fail, since we don't have any.
     */

    return TCL_ERROR;
}

/*
 *----------------------------------------------------------------------
 *
 * TransformWatchProc --
 *
 *	Initialize the notifier to watch for events from this channel.
 *
 * Side effects:
 *	Sets up the notifier so that a future event on the channel will be
 *	seen by Tcl.
 *
 * Result:
 *	None.
 *
 *----------------------------------------------------------------------
 */

static void
TransformWatchProc(
    ClientData instanceData,	/* Channel to watch. */
    int mask)			/* Events of interest. */
{
    TransformChannelData *dataPtr = (TransformChannelData *)instanceData;
    Tcl_Channel downChan;

    /*
     * The caller expressed interest in events occuring for this channel. We
     * are forwarding the call to the underlying channel now.
     */

    dataPtr->watchMask = mask;

    /*
     * No channel handlers any more. We will be notified automatically about
     * events on the channel below via a call to our 'TransformNotifyProc'.
     * But we have to pass the interest down now. We are allowed to add
     * additional 'interest' to the mask if we want to. But this
     * transformation has no such interest. It just passes the request down,
     * unchanged.
     */

    if (dataPtr->self == NULL) {
	return;
    }
    downChan = Tcl_GetStackedChannel(dataPtr->self);

    Tcl_GetChannelType(downChan)->watchProc(
	    Tcl_GetChannelInstanceData(downChan), mask);

    /*
     * Management of the internal timer.
     */

    if ((dataPtr->timer != NULL) &&
	    (!(mask & TCL_READABLE) || ResultEmpty(&dataPtr->result))) {
	/*
	 * A pending timer exists, but either is there no (more) interest in
	 * the events it generates or nothing is available for reading, so
	 * remove it.
	 */

	Tcl_DeleteTimerHandler(dataPtr->timer);
	dataPtr->timer = NULL;
    }

    if ((dataPtr->timer == NULL) && (mask & TCL_READABLE)
	    && !ResultEmpty(&dataPtr->result)) {
	/*
	 * There is no pending timer, but there is interest in readable events
	 * and we actually have data waiting, so generate a timer to flush
	 * that.
	 */

	dataPtr->timer = Tcl_CreateTimerHandler(FLUSH_DELAY,
		TransformChannelHandlerTimer, dataPtr);
    }
}

/*
 *----------------------------------------------------------------------
 *
 * TransformGetFileHandleProc --
 *
 *	Called from Tcl_GetChannelHandle to retrieve OS specific file handle
 *	from inside this channel.
 *
 * Side effects:
 *	None.
 *
 * Result:
 *	The appropriate Tcl_File or NULL if not present.
 *
 *----------------------------------------------------------------------
 */

static int
TransformGetFileHandleProc(
    ClientData instanceData,	/* Channel to query. */
    int direction,		/* Direction of interest. */
    ClientData *handlePtr)	/* Place to store the handle into. */
{
    TransformChannelData *dataPtr = (TransformChannelData *)instanceData;

    /*
     * Return the handle belonging to parent channel. IOW, pass the request
     * down and the result up.
     */

    return Tcl_GetChannelHandle(Tcl_GetStackedChannel(dataPtr->self),
	    direction, handlePtr);
}

/*
 *----------------------------------------------------------------------
 *
 * TransformNotifyProc --
 *
 *	Handler called by Tcl to inform us of activity on the underlying
 *	channel.
 *
 * Side effects:
 *	May process the incoming event by itself.
 *
 * Result:
 *	None.
 *
 *----------------------------------------------------------------------
 */

static int
TransformNotifyProc(
    ClientData clientData,	/* The state of the notified
				 * transformation. */
    int mask)			/* The mask of occuring events. */
{
    TransformChannelData *dataPtr = (TransformChannelData *)clientData;

    /*
     * An event occured in the underlying channel. This transformation doesn't
     * process such events thus returns the incoming mask unchanged.
     */

    if (dataPtr->timer != NULL) {
	/*
	 * Delete an existing timer. It was not fired, yet we are here, so the
	 * channel below generated such an event and we don't have to. The
	 * renewal of the interest after the execution of channel handlers
	 * will eventually cause us to recreate the timer (in
	 * TransformWatchProc).
	 */

	Tcl_DeleteTimerHandler(dataPtr->timer);
	dataPtr->timer = NULL;
    }
    return mask;
}

/*
 *----------------------------------------------------------------------
 *
 * TransformChannelHandlerTimer --
 *
 *	Called by the notifier (-> timer) to flush out information waiting in
 *	the input buffer.
 *
 * Side effects:
 *	As of 'Tcl_NotifyChannel'.
 *
 * Result:
 *	None.
 *
 *----------------------------------------------------------------------
 */

static void
TransformChannelHandlerTimer(
    ClientData clientData)	/* Transformation to query. */
{
    TransformChannelData *dataPtr = (TransformChannelData *)clientData;

    dataPtr->timer = NULL;
    if (!(dataPtr->watchMask&TCL_READABLE) || ResultEmpty(&dataPtr->result)) {
	/*
	 * The timer fired, but either is there no (more) interest in the
	 * events it generates or nothing is available for reading, so ignore
	 * it and don't recreate it.
	 */

	return;
    }
    Tcl_NotifyChannel(dataPtr->self, TCL_READABLE);
}

/*
 *----------------------------------------------------------------------
 *
 * ResultClear --
 *
 *	Deallocates any memory allocated by 'ResultAdd'.
 *
 * Side effects:
 *	See above.
 *
 * Result:
 *	None.
 *
 *----------------------------------------------------------------------
 */

static inline void
ResultClear(
    ResultBuffer *r)		/* Reference to the buffer to clear out. */
{
    r->used = 0;

    if (r->allocated) {
	Tcl_Free(r->buf);
	r->buf = NULL;
	r->allocated = 0;
    }
}

/*
 *----------------------------------------------------------------------
 *
 * ResultInit --
 *
 *	Initializes the specified buffer structure. The structure will contain
 *	valid information for an emtpy buffer.
 *
 * Side effects:
 *	See above.
 *
 * Result:
 *	None.
 *
 *----------------------------------------------------------------------
 */

static inline void
ResultInit(
    ResultBuffer *r)		/* Reference to the structure to
				 * initialize. */
{
    r->used = 0;
    r->allocated = 0;
    r->buf = NULL;
}

/*
 *----------------------------------------------------------------------
 *
 * ResultEmpty --
 *
 *	Returns whether the number of bytes stored in the buffer is zero.
 *
 * Side effects:
 *	None.
 *
 * Result:
 *	A boolean.
 *
 *----------------------------------------------------------------------
 */

static inline int
ResultEmpty(
    ResultBuffer *r)		/* The structure to query. */
{
    return r->used == 0;
}

/*
 *----------------------------------------------------------------------
 *
 * ResultCopy --
 *
 *	Copies the requested number of bytes from the buffer into the
 *	specified array and removes them from the buffer afterward. Copies
 *	less if there is not enough data in the buffer.
 *
 * Side effects:
 *	See above.
 *
 * Result:
 *	The number of actually copied bytes, possibly less than 'toRead'.
 *
 *----------------------------------------------------------------------
 */

static inline int
ResultCopy(
    ResultBuffer *r,		/* The buffer to read from. */
    unsigned char *buf,		/* The buffer to copy into. */
    size_t toRead)		/* Number of requested bytes. */
{
    if (r->used == 0) {
	/*
	 * Nothing to copy in the case of an empty buffer.
	 */

	return 0;
    } else if (r->used == toRead) {
	/*
	 * We have just enough. Copy everything to the caller.
	 */

	memcpy(buf, r->buf, toRead);
	r->used = 0;
    } else if (r->used > toRead) {
	/*
	 * The internal buffer contains more than requested. Copy the
	 * requested subset to the caller, and shift the remaining bytes down.
	 */

	memcpy(buf, r->buf, toRead);
	memmove(r->buf, r->buf + toRead, r->used - toRead);
	r->used -= toRead;
    } else {
	/*
	 * There is not enough in the buffer to satisfy the caller, so take
	 * everything.
	 */

	memcpy(buf, r->buf, r->used);
	toRead = r->used;
	r->used = 0;
    }
    return toRead;
}

/*
 *----------------------------------------------------------------------
 *
 * ResultAdd --
 *
 *	Adds the bytes in the specified array to the buffer, by appending it.
 *
 * Side effects:
 *	See above.
 *
 * Result:
 *	None.
 *
 *----------------------------------------------------------------------
 */

static inline void
ResultAdd(
    ResultBuffer *r,		/* The buffer to extend. */
    unsigned char *buf,		/* The buffer to read from. */
    size_t toWrite)		/* The number of bytes in 'buf'. */
{
    if (r->used + toWrite > r->allocated) {
	/*
	 * Extension of the internal buffer is required.
	 */

	if (r->allocated == 0) {
	    r->allocated = toWrite + INCREMENT;
	    r->buf = (unsigned char *)Tcl_Alloc(r->allocated);
	} else {
	    r->allocated += toWrite + INCREMENT;
	    r->buf = (unsigned char *)Tcl_Realloc(r->buf, r->allocated);
	}
    }

    /*
     * Now we may copy the data.
     */

    memcpy(r->buf + r->used, buf, toWrite);
    r->used += toWrite;
}

/*
 * Local Variables:
 * mode: c
 * c-basic-offset: 4
 * fill-column: 78
 * End:
 */<|MERGE_RESOLUTION|>--- conflicted
+++ resolved
@@ -443,28 +443,20 @@
 	    break;
 	}
 	resObj = Tcl_GetObjResult(eval);
-<<<<<<< HEAD
-	resBuf = TclGetByteArrayFromObj(resObj, &resLen);
+	resBuf = Tcl_GetByteArrayFromObj(resObj, &resLen);
 	if (resBuf) {
 	    Tcl_WriteRaw(Tcl_GetStackedChannel(dataPtr->self),
 		    (char *) resBuf, resLen);
 	    break;
 	}
 	goto nonBytes;
-=======
-	resBuf = Tcl_GetByteArrayFromObj(resObj, &resLen);
-	Tcl_WriteRaw(Tcl_GetStackedChannel(dataPtr->self), (char *) resBuf,
-		resLen);
-	break;
->>>>>>> 7475433f
 
     case TRANSMIT_SELF:
 	if (dataPtr->self == NULL) {
 	    break;
 	}
 	resObj = Tcl_GetObjResult(eval);
-<<<<<<< HEAD
-	resBuf = TclGetByteArrayFromObj(resObj, &resLen);
+	resBuf = Tcl_GetByteArrayFromObj(resObj, &resLen);
 	if (resBuf) {
 	    Tcl_WriteRaw(dataPtr->self, (char *) resBuf, resLen);
 	    break;
@@ -473,7 +465,7 @@
 
     case TRANSMIT_IBUF:
 	resObj = Tcl_GetObjResult(eval);
-	resBuf = TclGetByteArrayFromObj(resObj, &resLen);
+	resBuf = Tcl_GetByteArrayFromObj(resObj, &resLen);
 	if (resBuf) {
 	    ResultAdd(&dataPtr->result, resBuf, resLen);
 	    break;
@@ -483,17 +475,6 @@
 		NULL);
 	Tcl_Release(eval);
 	return TCL_ERROR;
-=======
-	resBuf = Tcl_GetByteArrayFromObj(resObj, &resLen);
-	Tcl_WriteRaw(dataPtr->self, (char *) resBuf, resLen);
-	break;
-
-    case TRANSMIT_IBUF:
-	resObj = Tcl_GetObjResult(eval);
-	resBuf = Tcl_GetByteArrayFromObj(resObj, &resLen);
-	ResultAdd(&dataPtr->result, resBuf, resLen);
-	break;
->>>>>>> 7475433f
 
     case TRANSMIT_NUM:
 	/*
