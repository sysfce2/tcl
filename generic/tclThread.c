--- conflicted
+++ resolved
@@ -9,11 +9,6 @@
  *
  * See the file "license.terms" for information on usage and redistribution of
  * this file, and for a DISCLAIMER OF ALL WARRANTIES.
-<<<<<<< HEAD
- *
- * RCS: @(#) $Id: tclThread.c,v 1.25 2009/03/16 00:43:09 mistachkin Exp $
-=======
->>>>>>> 488806d8
  */
 
 #include "tclInt.h"
