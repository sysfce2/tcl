--- conflicted
+++ resolved
@@ -2438,15 +2438,6 @@
 	    src += 1;
 	    dst += Tcl_UniCharToUtf(*chPtr, dst);
 	} else {
-<<<<<<< HEAD
-	    int len = TclUtfToUniChar(src, chPtr);
-	    src += len;
-	    dst += Tcl_UniCharToUtf(*chPtr, dst);
-#if TCL_UTF_MAX <= 4
-	    if ((*chPtr >= 0xD800) && (len < 3)) {
-		src += Tcl_UtfToUniChar(src, chPtr);
-		dst += Tcl_UniCharToUtf(*chPtr, dst);
-=======
 	    src += TclUtfToUniChar(src, chPtr);
 	    if ((*chPtr & 0xFC00) == 0xD800) {
 		/* A high surrogate character is detected, handle especially */
@@ -2467,7 +2458,6 @@
 		    src += len;
 		    continue;
 		}
->>>>>>> 37076881
 	    }
 	    dst += Tcl_UniCharToUtf(*chPtr, dst);
 	}
