--- conflicted
+++ resolved
@@ -3183,11 +3183,7 @@
 	    word = fromUnicode[(ch >> 8)][ch & 0xFF];
 
 	if ((word == 0) && (ch != 0)) {
-<<<<<<< HEAD
-	    if ((ENCODINGSTRICT) && (flags & TCL_ENCODING_CHAR_LIMIT)) {
-=======
-	    if ((STOPONERROR)) {
->>>>>>> ca4e244c
+	    if (ENCODINGSTRICT) {
 		result = TCL_CONVERT_UNKNOWN;
 		break;
 	    }
