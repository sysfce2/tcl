--- conflicted
+++ resolved
@@ -577,14 +577,7 @@
     type.freeProc	= NULL;
     type.nullSize	= 1;
     type.clientData	= NULL;
-<<<<<<< HEAD
-    Tcl_CreateEncoding(&type);
-=======
-
-    defaultEncoding	= Tcl_CreateEncoding(&type);
-    tclIdentityEncoding = Tcl_GetEncoding(NULL, type.encodingName);
-    systemEncoding	= Tcl_GetEncoding(NULL, type.encodingName);
->>>>>>> ae0cf24f
+    tclIdentityEncoding = Tcl_CreateEncoding(&type);
 
     type.encodingName	= "utf-8";
     type.toUtfProc	= UtfExtToUtfIntProc;
