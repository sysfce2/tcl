/*
 * tclEncoding.c --
 *
 *	Contains the implementation of the encoding conversion package.
 *
 * Copyright © 1996-1998 Sun Microsystems, Inc.
 *
 * See the file "license.terms" for information on usage and redistribution of
 * this file, and for a DISCLAIMER OF ALL WARRANTIES.
 */

#include "tclInt.h"

typedef size_t (LengthProc)(const char *src);

/*
 * The following data structure represents an encoding, which describes how to
 * convert between various character sets and UTF-8.
 */

typedef struct {
    char *name;			/* Name of encoding. Malloced because (1) hash
				 * table entry that owns this encoding may be
				 * freed prior to this encoding being freed,
				 * (2) string passed in the Tcl_EncodingType
				 * structure may not be persistent. */
    Tcl_EncodingConvertProc *toUtfProc;
				/* Function to convert from external encoding
				 * into UTF-8. */
    Tcl_EncodingConvertProc *fromUtfProc;
				/* Function to convert from UTF-8 into
				 * external encoding. */
    Tcl_EncodingFreeProc *freeProc;
				/* If non-NULL, function to call when this
				 * encoding is deleted. */
    void *clientData;	/* Arbitrary value associated with encoding
				 * type. Passed to conversion functions. */
    size_t nullSize;		/* Number of 0x00 bytes that signify
				 * end-of-string in this encoding. This number
				 * is used to determine the source string
				 * length when the srcLen argument is
				 * negative. This number can be 1, 2, or 4. */
    LengthProc *lengthProc;	/* Function to compute length of
				 * null-terminated strings in this encoding.
				 * If nullSize is 1, this is strlen; if
				 * nullSize is 2, this is a function that
				 * returns the number of bytes in a 0x0000
				 * terminated string; if nullSize is 4, this
				 * is a function that returns the number of
				 * bytes in a 0x00000000 terminated string. */
    size_t refCount;		/* Number of uses of this structure. */
    Tcl_HashEntry *hPtr;	/* Hash table entry that owns this encoding. */
} Encoding;

/*
 * The following structure is the clientData for a dynamically-loaded,
 * table-driven encoding created by LoadTableEncoding(). It maps between
 * Unicode and a single-byte, double-byte, or multibyte (1 or 2 bytes only)
 * encoding.
 */

typedef struct {
    int fallback;		/* Character (in this encoding) to substitute
				 * when this encoding cannot represent a UTF-8
				 * character. */
    char prefixBytes[256];	/* If a byte in the input stream is a lead
				 * byte for a 2-byte sequence, the
				 * corresponding entry in this array is 1,
				 * otherwise it is 0. */
    unsigned short **toUnicode;	/* Two dimensional sparse matrix to map
				 * characters from the encoding to Unicode.
				 * Each element of the toUnicode array points
				 * to an array of 256 shorts. If there is no
				 * corresponding character in Unicode, the
				 * value in the matrix is 0x0000.
				 * malloc'd. */
    unsigned short **fromUnicode;
				/* Two dimensional sparse matrix to map
				 * characters from Unicode to the encoding.
				 * Each element of the fromUnicode array
				 * points to an array of 256 shorts. If there
				 * is no corresponding character the encoding,
				 * the value in the matrix is 0x0000.
				 * malloc'd. */
} TableEncodingData;

/*
 * Each of the following structures is the clientData for a dynamically-loaded
 * escape-driven encoding that is itself comprised of other simpler encodings.
 * An example is "iso-2022-jp", which uses escape sequences to switch between
 * ascii, jis0208, jis0212, gb2312, and ksc5601. Note that "escape-driven"
 * does not necessarily mean that the ESCAPE character is the character used
 * for switching character sets.
 */

typedef struct {
    unsigned sequenceLen;	/* Length of following string. */
    char sequence[16];		/* Escape code that marks this encoding. */
    char name[32];		/* Name for encoding. */
    Encoding *encodingPtr;	/* Encoding loaded using above name, or NULL
				 * if this sub-encoding has not been needed
				 * yet. */
} EscapeSubTable;

typedef struct {
    int fallback;		/* Character (in this encoding) to substitute
				 * when this encoding cannot represent a UTF-8
				 * character. */
    unsigned initLen;		/* Length of following string. */
    char init[16];		/* String to emit or expect before first char
				 * in conversion. */
    unsigned finalLen;		/* Length of following string. */
    char final[16];		/* String to emit or expect after last char in
				 * conversion. */
    char prefixBytes[256];	/* If a byte in the input stream is the first
				 * character of one of the escape sequences in
				 * the following array, the corresponding
				 * entry in this array is 1, otherwise it is
				 * 0. */
    int numSubTables;		/* Length of following array. */
    EscapeSubTable subTables[TCLFLEXARRAY];/* Information about each EscapeSubTable used
				 * by this encoding type. The actual size is
				 * as large as necessary to hold all
				 * EscapeSubTables. */
} EscapeEncodingData;

/*
 * Constants used when loading an encoding file to identify the type of the
 * file.
 */

#define ENCODING_SINGLEBYTE	0
#define ENCODING_DOUBLEBYTE	1
#define ENCODING_MULTIBYTE	2
#define ENCODING_ESCAPE		3

/*
 * A list of directories in which Tcl should look for *.enc files. This list
 * is shared by all threads. Access is governed by a mutex lock.
 */

static TclInitProcessGlobalValueProc InitializeEncodingSearchPath;
static ProcessGlobalValue encodingSearchPath = {
    0, 0, NULL, NULL, InitializeEncodingSearchPath, NULL, NULL
};

/*
 * A map from encoding names to the directories in which their data files have
 * been seen. The string value of the map is shared by all threads. Access to
 * the shared string is governed by a mutex lock.
 */

static ProcessGlobalValue encodingFileMap = {
    0, 0, NULL, NULL, NULL, NULL, NULL
};

/*
 * A list of directories making up the "library path". Historically this
 * search path has served many uses, but the only one remaining is a base for
 * the encodingSearchPath above. If the application does not explicitly set
 * the encodingSearchPath, then it is initialized by appending /encoding
 * to each directory in this "libraryPath".
 */

static ProcessGlobalValue libraryPath = {
    0, 0, NULL, NULL, TclpInitLibraryPath, NULL, NULL
};

static int encodingsInitialized = 0;

/*
 * Hash table that keeps track of all loaded Encodings. Keys are the string
 * names that represent the encoding, values are (Encoding *).
 */

static Tcl_HashTable encodingTable;
TCL_DECLARE_MUTEX(encodingMutex)

/*
 * The following are used to hold the default and current system encodings.
 * If NULL is passed to one of the conversion routines, the current setting of
 * the system encoding is used to perform the conversion.
 */

static Tcl_Encoding defaultEncoding = NULL;
static Tcl_Encoding systemEncoding = NULL;
Tcl_Encoding tclIdentityEncoding = NULL;

/*
 * The following variable is used in the sparse matrix code for a
 * TableEncoding to represent a page in the table that has no entries.
 */

static unsigned short emptyPage[256];

/*
 * Functions used only in this module.
 */

static Tcl_EncodingConvertProc	BinaryProc;
static Tcl_DupInternalRepProc	DupEncodingInternalRep;
static Tcl_EncodingFreeProc	EscapeFreeProc;
static Tcl_EncodingConvertProc	EscapeFromUtfProc;
static Tcl_EncodingConvertProc	EscapeToUtfProc;
static void			FillEncodingFileMap(void);
static void			FreeEncoding(Tcl_Encoding encoding);
static Tcl_FreeInternalRepProc	FreeEncodingInternalRep;
static Encoding *		GetTableEncoding(EscapeEncodingData *dataPtr,
				    int state);
static Tcl_Encoding		LoadEncodingFile(Tcl_Interp *interp,
				    const char *name);
static Tcl_Encoding		LoadTableEncoding(const char *name, int type,
				    Tcl_Channel chan);
static Tcl_Encoding		LoadEscapeEncoding(const char *name,
				    Tcl_Channel chan);
static Tcl_Channel		OpenEncodingFileChannel(Tcl_Interp *interp,
				    const char *name);
static Tcl_EncodingFreeProc	TableFreeProc;
static Tcl_EncodingConvertProc	TableFromUtfProc;
static Tcl_EncodingConvertProc	TableToUtfProc;
static size_t		unilen(const char *src);
static size_t		unilen4(const char *src);
static Tcl_EncodingConvertProc	Utf32ToUtfProc;
static Tcl_EncodingConvertProc	UtfToUtf32Proc;
static Tcl_EncodingConvertProc	Utf16ToUtfProc;
static Tcl_EncodingConvertProc	UtfToUtf16Proc;
static Tcl_EncodingConvertProc	UtfToUcs2Proc;
static Tcl_EncodingConvertProc	UtfToUtfProc;
static Tcl_EncodingConvertProc	Iso88591FromUtfProc;
static Tcl_EncodingConvertProc	Iso88591ToUtfProc;

/*
 * A Tcl_ObjType for holding a cached Tcl_Encoding in the twoPtrValue.ptr1 field
 * of the internalrep. This should help the lifetime of encodings be more useful.
 * See concerns raised in [Bug 1077262].
 */

static const Tcl_ObjType encodingType = {
    "encoding",
    FreeEncodingInternalRep,
    DupEncodingInternalRep,
    NULL,
    NULL,
    TCL_OBJTYPE_V0
};

#define EncodingSetInternalRep(objPtr, encoding)				\
    do {								\
	Tcl_ObjInternalRep ir;						\
	ir.twoPtrValue.ptr1 = (encoding);				\
	ir.twoPtrValue.ptr2 = NULL;					\
	Tcl_StoreInternalRep((objPtr), &encodingType, &ir);			\
    } while (0)

#define EncodingGetInternalRep(objPtr, encoding)				\
    do {								\
	const Tcl_ObjInternalRep *irPtr;					\
	irPtr = TclFetchInternalRep ((objPtr), &encodingType);		\
	(encoding) = irPtr ? (Tcl_Encoding)irPtr->twoPtrValue.ptr1 : NULL;		\
    } while (0)


/*
 *----------------------------------------------------------------------
 *
 * Tcl_GetEncodingFromObj --
 *
 *	Writes to (*encodingPtr) the Tcl_Encoding value of (*objPtr), if
 *	possible, and returns TCL_OK. If no such encoding exists, TCL_ERROR is
 *	returned, and if interp is non-NULL, an error message is written
 *	there.
 *
 * Results:
 *	Standard Tcl return code.
 *
 * Side effects:
 *	Caches the Tcl_Encoding value as the internal rep of (*objPtr).
 *
 *----------------------------------------------------------------------
 */

int
Tcl_GetEncodingFromObj(
    Tcl_Interp *interp,
    Tcl_Obj *objPtr,
    Tcl_Encoding *encodingPtr)
{
    Tcl_Encoding encoding;
    const char *name = TclGetString(objPtr);

    EncodingGetInternalRep(objPtr, encoding);
    if (encoding == NULL) {
	encoding = Tcl_GetEncoding(interp, name);
	if (encoding == NULL) {
	    return TCL_ERROR;
	}
	EncodingSetInternalRep(objPtr, encoding);
    }
    *encodingPtr = Tcl_GetEncoding(NULL, name);
    return TCL_OK;
}

/*
 *----------------------------------------------------------------------
 *
 * FreeEncodingInternalRep --
 *
 *	The Tcl_FreeInternalRepProc for the "encoding" Tcl_ObjType.
 *
 *----------------------------------------------------------------------
 */

static void
FreeEncodingInternalRep(
    Tcl_Obj *objPtr)
{
    Tcl_Encoding encoding;

    EncodingGetInternalRep(objPtr, encoding);
    Tcl_FreeEncoding(encoding);
}

/*
 *----------------------------------------------------------------------
 *
 * DupEncodingInternalRep --
 *
 *	The Tcl_DupInternalRepProc for the "encoding" Tcl_ObjType.
 *
 *----------------------------------------------------------------------
 */

static void
DupEncodingInternalRep(
    Tcl_Obj *srcPtr,
    Tcl_Obj *dupPtr)
{
    Tcl_Encoding encoding = Tcl_GetEncoding(NULL, TclGetString(srcPtr));
    EncodingSetInternalRep(dupPtr, encoding);
}

/*
 *----------------------------------------------------------------------
 *
 * Tcl_GetEncodingSearchPath --
 *
 *	Keeps the per-thread copy of the encoding search path current with
 *	changes to the global copy.
 *
 * Results:
 *	Returns a "list" (Tcl_Obj *) that contains the encoding search path.
 *
 *----------------------------------------------------------------------
 */

Tcl_Obj *
Tcl_GetEncodingSearchPath(void)
{
    return TclGetProcessGlobalValue(&encodingSearchPath);
}

/*
 *----------------------------------------------------------------------
 *
 * Tcl_SetEncodingSearchPath --
 *
 *	Keeps the per-thread copy of the encoding search path current with
 *	changes to the global copy.
 *
 *----------------------------------------------------------------------
 */

int
Tcl_SetEncodingSearchPath(
    Tcl_Obj *searchPath)
{
    size_t dummy;

    if (TCL_ERROR == TclListObjLengthM(NULL, searchPath, &dummy)) {
	return TCL_ERROR;
    }
    TclSetProcessGlobalValue(&encodingSearchPath, searchPath, NULL);
    return TCL_OK;
}

/*
 *----------------------------------------------------------------------
 *
 * TclGetLibraryPath --
 *
 *	Keeps the per-thread copy of the library path current with changes to
 *	the global copy.
 *
 * Results:
 *	Returns a "list" (Tcl_Obj *) that contains the library path.
 *
 *----------------------------------------------------------------------
 */

Tcl_Obj *
TclGetLibraryPath(void)
{
    return TclGetProcessGlobalValue(&libraryPath);
}

/*
 *----------------------------------------------------------------------
 *
 * TclSetLibraryPath --
 *
 *	Keeps the per-thread copy of the library path current with changes to
 *	the global copy.
 *
 *	Since the result of this routine is void, if searchPath is not a valid
 *	list this routine silently does nothing.
 *
 *----------------------------------------------------------------------
 */

void
TclSetLibraryPath(
    Tcl_Obj *path)
{
    size_t dummy;

    if (TCL_ERROR == TclListObjLengthM(NULL, path, &dummy)) {
	return;
    }
    TclSetProcessGlobalValue(&libraryPath, path, NULL);
}

/*
 *---------------------------------------------------------------------------
 *
 * FillEncodingFileMap --
 *
 *	Called to update the encoding file map with the current value
 *	of the encoding search path.
 *
 *	Finds *.end files in the directories on the encoding search path and
 *	stores the found pathnames in a map associated with the encoding name.
 *
 *	If $dir is on the encoding search path and the file $dir/foo.enc is
 *	found, stores a "foo" -> $dir entry in the map.  if the "foo" encoding
 *	is needed later, the $dir/foo.enc name can be quickly constructed in
 *	order to read the encoding data.
 *
 * Results:
 *	None.
 *
 * Side effects:
 *	Entries are added to the encoding file map.
 *
 *---------------------------------------------------------------------------
 */

static void
FillEncodingFileMap(void)
{
    size_t i, numDirs = 0;
    Tcl_Obj *map, *searchPath;

    searchPath = Tcl_GetEncodingSearchPath();
    Tcl_IncrRefCount(searchPath);
    TclListObjLengthM(NULL, searchPath, &numDirs);
    map = Tcl_NewDictObj();
    Tcl_IncrRefCount(map);

    for (i = numDirs-1; i != TCL_INDEX_NONE; i--) {
	/*
	 * Iterate backwards through the search path so as we overwrite
	 * entries found, we favor files earlier on the search path.
	 */

	size_t j, numFiles;
	Tcl_Obj *directory, *matchFileList;
	Tcl_Obj **filev;
	Tcl_GlobTypeData readableFiles = {
	    TCL_GLOB_TYPE_FILE, TCL_GLOB_PERM_R, NULL, NULL
	};

	TclNewObj(matchFileList);
	Tcl_ListObjIndex(NULL, searchPath, i, &directory);
	Tcl_IncrRefCount(directory);
	Tcl_IncrRefCount(matchFileList);
	Tcl_FSMatchInDirectory(NULL, matchFileList, directory, "*.enc",
		&readableFiles);

	TclListObjGetElementsM(NULL, matchFileList, &numFiles, &filev);
	for (j=0; j<numFiles; j++) {
	    Tcl_Obj *encodingName, *fileObj;

	    fileObj = TclPathPart(NULL, filev[j], TCL_PATH_TAIL);
	    encodingName = TclPathPart(NULL, fileObj, TCL_PATH_ROOT);
	    Tcl_DictObjPut(NULL, map, encodingName, directory);
	    Tcl_DecrRefCount(fileObj);
	    Tcl_DecrRefCount(encodingName);
	}
	Tcl_DecrRefCount(matchFileList);
	Tcl_DecrRefCount(directory);
    }
    Tcl_DecrRefCount(searchPath);
    TclSetProcessGlobalValue(&encodingFileMap, map, NULL);
    Tcl_DecrRefCount(map);
}

/*
 *---------------------------------------------------------------------------
 *
 * TclInitEncodingSubsystem --
 *
 *	Initialize all resources used by this subsystem on a per-process
 *	basis.
 *
 * Results:
 *	None.
 *
 * Side effects:
 *	Depends on the memory, object, and IO subsystems.
 *
 *---------------------------------------------------------------------------
 */

/* Since TCL_ENCODING_MODIFIED is only used for utf-8/cesu-8 and
 * TCL_ENCODING_LE is only used for  utf-16/utf-32/ucs-2. re-use the same value */
#define TCL_ENCODING_LE		TCL_ENCODING_MODIFIED	/* Little-endian encoding */
#define TCL_ENCODING_UTF	0x200	/* For UTF-8 encoding, allow 4-byte output sequences */

void
TclInitEncodingSubsystem(void)
{
    Tcl_EncodingType type;
    TableEncodingData *dataPtr;
    unsigned size;
    unsigned short i;
    union {
        char c;
        short s;
    } isLe;

    if (encodingsInitialized) {
	return;
    }

    isLe.s = TCL_ENCODING_LE;
    Tcl_MutexLock(&encodingMutex);
    Tcl_InitHashTable(&encodingTable, TCL_STRING_KEYS);
    Tcl_MutexUnlock(&encodingMutex);

    /*
     * Create a few initial encodings.  UTF-8 to UTF-8 translation is not a
     * no-op because it turns a stream of improperly formed UTF-8 into a
     * properly formed stream.
     */

    type.encodingName	= NULL;
    type.toUtfProc	= BinaryProc;
    type.fromUtfProc	= BinaryProc;
    type.freeProc	= NULL;
    type.nullSize	= 1;
    type.clientData	= NULL;
    tclIdentityEncoding = Tcl_CreateEncoding(&type);

    type.encodingName	= "utf-8";
    type.toUtfProc	= UtfToUtfProc;
    type.fromUtfProc	= UtfToUtfProc;
    type.freeProc	= NULL;
    type.nullSize	= 1;
    type.clientData	= INT2PTR(TCL_ENCODING_UTF);
    Tcl_CreateEncoding(&type);
    type.clientData	= INT2PTR(TCL_ENCODING_NOCOMPLAIN);
    type.encodingName	= "cesu-8";
    Tcl_CreateEncoding(&type);

    type.toUtfProc	= Utf16ToUtfProc;
    type.fromUtfProc    = UtfToUcs2Proc;
    type.freeProc	= NULL;
    type.nullSize	= 2;
    type.encodingName   = "ucs-2le";
    type.clientData	= INT2PTR(TCL_ENCODING_LE|TCL_ENCODING_NOCOMPLAIN);
    Tcl_CreateEncoding(&type);
    type.encodingName   = "ucs-2be";
    type.clientData	= INT2PTR(TCL_ENCODING_NOCOMPLAIN);
    Tcl_CreateEncoding(&type);
    type.encodingName   = "ucs-2";
    type.clientData	= INT2PTR(isLe.c|TCL_ENCODING_NOCOMPLAIN);
    Tcl_CreateEncoding(&type);

    type.toUtfProc	= Utf32ToUtfProc;
    type.fromUtfProc    = UtfToUtf32Proc;
    type.freeProc	= NULL;
    type.nullSize	= 4;
    type.encodingName   = "utf-32le";
    type.clientData	= INT2PTR(TCL_ENCODING_LE);
    Tcl_CreateEncoding(&type);
    type.encodingName   = "utf-32be";
    type.clientData	= INT2PTR(0);
    Tcl_CreateEncoding(&type);
    type.encodingName   = "utf-32";
    type.clientData	= INT2PTR(isLe.c);
    Tcl_CreateEncoding(&type);

    type.toUtfProc	= Utf16ToUtfProc;
    type.fromUtfProc    = UtfToUtf16Proc;
    type.freeProc	= NULL;
    type.nullSize	= 2;
    type.encodingName   = "utf-16le";
    type.clientData	= INT2PTR(TCL_ENCODING_LE);
    Tcl_CreateEncoding(&type);
    type.encodingName   = "utf-16be";
    type.clientData	= INT2PTR(0);
    Tcl_CreateEncoding(&type);
    type.encodingName   = "utf-16";
    type.clientData	= INT2PTR(isLe.c);
    Tcl_CreateEncoding(&type);

#ifndef TCL_NO_DEPRECATED
    type.encodingName   = "unicode";
    Tcl_CreateEncoding(&type);
#endif

    /*
     * Need the iso8859-1 encoding in order to process binary data, so force
     * it to always be embedded. Note that this encoding *must* be a proper
     * table encoding or some of the escape encodings crash! Hence the ugly
     * code to duplicate the structure of a table encoding here.
     */

    dataPtr = (TableEncodingData *)Tcl_Alloc(sizeof(TableEncodingData));
    memset(dataPtr, 0, sizeof(TableEncodingData));
    dataPtr->fallback = '?';

    size = 256*(sizeof(unsigned short *) + sizeof(unsigned short));
    dataPtr->toUnicode = (unsigned short **)Tcl_Alloc(size);
    memset(dataPtr->toUnicode, 0, size);
    dataPtr->fromUnicode = (unsigned short **)Tcl_Alloc(size);
    memset(dataPtr->fromUnicode, 0, size);

    dataPtr->toUnicode[0] = (unsigned short *) (dataPtr->toUnicode + 256);
    dataPtr->fromUnicode[0] = (unsigned short *) (dataPtr->fromUnicode + 256);
    for (i=1 ; i<256 ; i++) {
	dataPtr->toUnicode[i] = emptyPage;
	dataPtr->fromUnicode[i] = emptyPage;
    }

    for (i=0 ; i<256 ; i++) {
	dataPtr->toUnicode[0][i] = i;
	dataPtr->fromUnicode[0][i] = i;
    }

    type.encodingName	= "iso8859-1";
    type.toUtfProc	= Iso88591ToUtfProc;
    type.fromUtfProc	= Iso88591FromUtfProc;
    type.freeProc	= TableFreeProc;
    type.nullSize	= 1;
    type.clientData	= dataPtr;
    defaultEncoding	= Tcl_CreateEncoding(&type);
    systemEncoding	= Tcl_GetEncoding(NULL, type.encodingName);

    encodingsInitialized = 1;
}

/*
 *----------------------------------------------------------------------
 *
 * TclFinalizeEncodingSubsystem --
 *
 *	Release the state associated with the encoding subsystem.
 *
 * Results:
 *	None.
 *
 * Side effects:
 *	Frees all of the encodings.
 *
 *----------------------------------------------------------------------
 */

void
TclFinalizeEncodingSubsystem(void)
{
    Tcl_HashSearch search;
    Tcl_HashEntry *hPtr;

    Tcl_MutexLock(&encodingMutex);
    encodingsInitialized = 0;
    FreeEncoding(systemEncoding);
    systemEncoding = NULL;
    defaultEncoding = NULL;
    FreeEncoding(tclIdentityEncoding);
    tclIdentityEncoding = NULL;

    hPtr = Tcl_FirstHashEntry(&encodingTable, &search);
    while (hPtr != NULL) {
	/*
	 * Call FreeEncoding instead of doing it directly to handle refcounts
	 * like escape encodings use. [Bug 524674] Make sure to call
	 * Tcl_FirstHashEntry repeatedly so that all encodings are eventually
	 * cleaned up.
	 */

	FreeEncoding((Tcl_Encoding)Tcl_GetHashValue(hPtr));
	hPtr = Tcl_FirstHashEntry(&encodingTable, &search);
    }

    Tcl_DeleteHashTable(&encodingTable);
    Tcl_MutexUnlock(&encodingMutex);
}

/*
 *-------------------------------------------------------------------------
 *
 * Tcl_GetEncoding --
 *
 *	Given the name of a encoding, find the corresponding Tcl_Encoding
 *	token. If the encoding did not already exist, Tcl attempts to
 *	dynamically load an encoding by that name.
 *
 * Results:
 *	Returns a token that represents the encoding. If the name didn't refer
 *	to any known or loadable encoding, NULL is returned. If NULL was
 *	returned, an error message is left in interp's result object, unless
 *	interp was NULL.
 *
 * Side effects:
 *	LoadEncodingFile is called if necessary.
 *
 *-------------------------------------------------------------------------
 */

Tcl_Encoding
Tcl_GetEncoding(
    Tcl_Interp *interp,		/* Interp for error reporting, if not NULL. */
    const char *name)		/* The name of the desired encoding. */
{
    Tcl_HashEntry *hPtr;
    Encoding *encodingPtr;

    Tcl_MutexLock(&encodingMutex);
    if (name == NULL) {
	encodingPtr = (Encoding *) systemEncoding;
	encodingPtr->refCount++;
	Tcl_MutexUnlock(&encodingMutex);
	return systemEncoding;
    }

    hPtr = Tcl_FindHashEntry(&encodingTable, name);
    if (hPtr != NULL) {
	encodingPtr = (Encoding *)Tcl_GetHashValue(hPtr);
	encodingPtr->refCount++;
	Tcl_MutexUnlock(&encodingMutex);
	return (Tcl_Encoding) encodingPtr;
    }
    Tcl_MutexUnlock(&encodingMutex);

    return LoadEncodingFile(interp, name);
}

/*
 *---------------------------------------------------------------------------
 *
 * Tcl_FreeEncoding --
 *
 *	Releases an encoding allocated by Tcl_CreateEncoding() or
 *	Tcl_GetEncoding().
 *
 * Results:
 *	None.
 *
 * Side effects:
 *	The reference count associated with the encoding is decremented and
 *	the encoding is deleted if nothing is using it anymore.
 *
 *---------------------------------------------------------------------------
 */

void
Tcl_FreeEncoding(
    Tcl_Encoding encoding)
{
    Tcl_MutexLock(&encodingMutex);
    FreeEncoding(encoding);
    Tcl_MutexUnlock(&encodingMutex);
}

/*
 *----------------------------------------------------------------------
 *
 * FreeEncoding --
 *
 *	Decrements the reference count of an encoding.  The caller must hold
 *	encodingMutes.
 *
 * Results:
 *	None.
 *
 * Side effects:
 *	Releases the resource for an encoding if it is now unused.
 *	The reference count associated with the encoding is decremented and
 *	the encoding may be deleted if nothing is using it anymore.
 *
 *----------------------------------------------------------------------
 */

static void
FreeEncoding(
    Tcl_Encoding encoding)
{
    Encoding *encodingPtr = (Encoding *) encoding;

    if (encodingPtr == NULL) {
	return;
    }
    if (encodingPtr->refCount-- <= 1) {
	if (encodingPtr->freeProc != NULL) {
	    encodingPtr->freeProc(encodingPtr->clientData);
	}
	if (encodingPtr->hPtr != NULL) {
	    Tcl_DeleteHashEntry(encodingPtr->hPtr);
	}
	if (encodingPtr->name) {
	    Tcl_Free(encodingPtr->name);
	}
	Tcl_Free(encodingPtr);
    }
}

/*
 *-------------------------------------------------------------------------
 *
 * Tcl_GetEncodingName --
 *
 *	Given an encoding, return the name that was used to construct the
 *	encoding.
 *
 * Results:
 *	The name of the encoding.
 *
 * Side effects:
 *	None.
 *
 *---------------------------------------------------------------------------
 */

const char *
Tcl_GetEncodingName(
    Tcl_Encoding encoding)	/* The encoding whose name to fetch. */
{
    if (encoding == NULL) {
	encoding = systemEncoding;
    }

    return ((Encoding *) encoding)->name;
}

/*
 *-------------------------------------------------------------------------
 *
 * Tcl_GetEncodingNames --
 *
 *	Get the list of all known encodings, including the ones stored as
 *	files on disk in the encoding path.
 *
 * Results:
 *	Modifies interp's result object to hold a list of all the available
 *	encodings.
 *
 * Side effects:
 *	None.
 *
 *-------------------------------------------------------------------------
 */

void
Tcl_GetEncodingNames(
    Tcl_Interp *interp)		/* Interp to hold result. */
{
    Tcl_HashTable table;
    Tcl_HashSearch search;
    Tcl_HashEntry *hPtr;
    Tcl_Obj *map, *name, *result;
    Tcl_DictSearch mapSearch;
    int dummy, done = 0;

    TclNewObj(result);
    Tcl_InitObjHashTable(&table);

    /*
     * Copy encoding names from loaded encoding table to table.
     */

    Tcl_MutexLock(&encodingMutex);
    for (hPtr = Tcl_FirstHashEntry(&encodingTable, &search); hPtr != NULL;
	    hPtr = Tcl_NextHashEntry(&search)) {
	Encoding *encodingPtr = (Encoding *)Tcl_GetHashValue(hPtr);

	Tcl_CreateHashEntry(&table,
		Tcl_NewStringObj(encodingPtr->name, -1), &dummy);
    }
    Tcl_MutexUnlock(&encodingMutex);

    FillEncodingFileMap();
    map = TclGetProcessGlobalValue(&encodingFileMap);

    /*
     * Copy encoding names from encoding file map to table.
     */

    Tcl_DictObjFirst(NULL, map, &mapSearch, &name, NULL, &done);
    for (; !done; Tcl_DictObjNext(&mapSearch, &name, NULL, &done)) {
	Tcl_CreateHashEntry(&table, name, &dummy);
    }

    /*
     * Pull all encoding names from table into the result list.
     */

    for (hPtr = Tcl_FirstHashEntry(&table, &search); hPtr != NULL;
	    hPtr = Tcl_NextHashEntry(&search)) {
	Tcl_ListObjAppendElement(NULL, result,
		(Tcl_Obj *) Tcl_GetHashKey(&table, hPtr));
    }
    Tcl_SetObjResult(interp, result);
    Tcl_DeleteHashTable(&table);
}

/*
 *-------------------------------------------------------------------------
 *
 * Tcl_GetEncodingNulLength --
 *
 *	Given an encoding, return the number of nul bytes used for the
 *      string termination.
 *
 * Results:
 *	The number of nul bytes used for the string termination.
 *
 * Side effects:
 *	None.
 *
 *---------------------------------------------------------------------------
 */
size_t
Tcl_GetEncodingNulLength(
    Tcl_Encoding encoding)
{
    if (encoding == NULL) {
	encoding = systemEncoding;
    }

    return ((Encoding *) encoding)->nullSize;
}

/*
 *------------------------------------------------------------------------
 *
 * Tcl_SetSystemEncoding --
 *
 *	Sets the default encoding that should be used whenever the user passes
 *	a NULL value in to one of the conversion routines. If the supplied
 *	name is NULL, the system encoding is reset to the default system
 *	encoding.
 *
 * Results:
 *	The return value is TCL_OK if the system encoding was successfully set
 *	to the encoding specified by name, TCL_ERROR otherwise. If TCL_ERROR
 *	is returned, an error message is left in interp's result object,
 *	unless interp was NULL.
 *
 * Side effects:
 *	The reference count of the new system encoding is incremented. The
 *	reference count of the old system encoding is decremented and it may
 *	be freed. All VFS cached information is invalidated.
 *
 *------------------------------------------------------------------------
 */

int
Tcl_SetSystemEncoding(
    Tcl_Interp *interp,		/* Interp for error reporting, if not NULL. */
    const char *name)		/* The name of the desired encoding, or NULL/""
				 * to reset to default encoding. */
{
    Tcl_Encoding encoding;
    Encoding *encodingPtr;

    if (!name || !*name) {
	Tcl_MutexLock(&encodingMutex);
	encoding = defaultEncoding;
	encodingPtr = (Encoding *) encoding;
	encodingPtr->refCount++;
	Tcl_MutexUnlock(&encodingMutex);
    } else {
	encoding = Tcl_GetEncoding(interp, name);
	if (encoding == NULL) {
	    return TCL_ERROR;
	}
    }

    Tcl_MutexLock(&encodingMutex);
    FreeEncoding(systemEncoding);
    systemEncoding = encoding;
    Tcl_MutexUnlock(&encodingMutex);
    Tcl_FSMountsChanged(NULL);

    return TCL_OK;
}

/*
 *---------------------------------------------------------------------------
 *
 * Tcl_CreateEncoding --
 *
 *	Defines a new encoding, along with the functions that are used to
 *	convert to and from Unicode.
 *
 * Results:
 *	Returns a token that represents the encoding. If an encoding with the
 *	same name already existed, the old encoding token remains valid and
 *	continues to behave as it used to, and is eventually garbage collected
 *	when the last reference to it goes away. Any subsequent calls to
 *	Tcl_GetEncoding with the specified name retrieve the most recent
 *	encoding token.
 *
 * Side effects:
 *	A new record having the name of the encoding is entered into a table of
 *	encodings visible to all interpreters.  For each call to this function,
 *	there should eventually be a call to Tcl_FreeEncoding, which cleans
 *	deletes the record in the table when an encoding is no longer needed.
 *
 *---------------------------------------------------------------------------
 */

Tcl_Encoding
Tcl_CreateEncoding(
    const Tcl_EncodingType *typePtr)
				/* The encoding type. */
{
    Encoding *encodingPtr = (Encoding *)Tcl_Alloc(sizeof(Encoding));
    encodingPtr->name		= NULL;
    encodingPtr->toUtfProc	= typePtr->toUtfProc;
    encodingPtr->fromUtfProc	= typePtr->fromUtfProc;
    encodingPtr->freeProc	= typePtr->freeProc;
    encodingPtr->nullSize	= typePtr->nullSize;
    encodingPtr->clientData	= typePtr->clientData;
    if (typePtr->nullSize == 2) {
	encodingPtr->lengthProc = (LengthProc *) unilen;
    } else if (typePtr->nullSize == 4) {
	encodingPtr->lengthProc = (LengthProc *) unilen4;
    } else {
	encodingPtr->lengthProc = (LengthProc *) strlen;
    }
    encodingPtr->refCount	= 1;
    encodingPtr->hPtr		= NULL;

  if (typePtr->encodingName) {
    Tcl_HashEntry *hPtr;
    int isNew;
    char *name;

    Tcl_MutexLock(&encodingMutex);
    hPtr = Tcl_CreateHashEntry(&encodingTable, typePtr->encodingName, &isNew);
    if (isNew == 0) {
	/*
	 * Remove old encoding from hash table, but don't delete it until last
	 * reference goes away.
	 */

	Encoding *replaceMe = (Encoding *)Tcl_GetHashValue(hPtr);
	replaceMe->hPtr = NULL;
    }

    name = (char *)Tcl_Alloc(strlen(typePtr->encodingName) + 1);
    encodingPtr->name		= strcpy(name, typePtr->encodingName);
    encodingPtr->hPtr		= hPtr;
    Tcl_SetHashValue(hPtr, encodingPtr);

    Tcl_MutexUnlock(&encodingMutex);
  }
    return (Tcl_Encoding) encodingPtr;
}

/*
 *-------------------------------------------------------------------------
 *
 * Tcl_ExternalToUtfDString --
 *
 *	Convert a source buffer from the specified encoding into UTF-8. If any
 *	of the bytes in the source buffer are invalid or cannot be represented
 *	in the target encoding, a default fallback character will be
 *	substituted.
 *
 * Results:
 *	The converted bytes are stored in the DString, which is then NULL
 *	terminated. The return value is a pointer to the value stored in the
 *	DString.
 *
 * Side effects:
 *	None.
 *
 *-------------------------------------------------------------------------
 */

#undef Tcl_ExternalToUtfDString
char *
Tcl_ExternalToUtfDString(
    Tcl_Encoding encoding,	/* The encoding for the source string, or NULL
				 * for the default system encoding. */
    const char *src,		/* Source string in specified encoding. */
    size_t srcLen,		/* Source string length in bytes, or -1 for
				 * encoding-specific string length. */
    Tcl_DString *dstPtr)	/* Uninitialized or free DString in which the
				 * converted string is stored. */
{
    Tcl_ExternalToUtfDStringEx(encoding, src, srcLen, TCL_ENCODING_NOCOMPLAIN, dstPtr);
    return Tcl_DStringValue(dstPtr);
}


/*
 *-------------------------------------------------------------------------
 *
 * Tcl_ExternalToUtfDStringEx --
 *
 *	Convert a source buffer from the specified encoding into UTF-8.
 *	The parameter flags controls the behavior, if any of the bytes in
 *	the source buffer are invalid or cannot be represented in utf-8.
 *	Possible flags values:
 *	TCL_ENCODING_NOCOMPLAIN: replace invalid characters/bytes by a default
 *	fallback character. Always return -1 (Default in Tcl 8.7).
 *	TCL_ENCODING_MODIFIED: convert NULL bytes to \xC0\x80 in stead of 0x00.
 *	Only valid for "utf-8" and "cesu-8". This flag may be used together
 *	with the other flags.
 *
 * Results:
 *	The converted bytes are stored in the DString, which is then NULL
 *	terminated in an encoding-specific manner. The return value is
 *	the error position in the source string or -1 if no conversion error
 *	is reported.
  *
 * Side effects:
 *	None.
 *
 *-------------------------------------------------------------------------
 */

size_t
Tcl_ExternalToUtfDStringEx(
    Tcl_Encoding encoding,	/* The encoding for the source string, or NULL
				 * for the default system encoding. */
    const char *src,		/* Source string in specified encoding. */
    size_t srcLen,			/* Source string length in bytes, or TCL_INDEX_NONE for
				 * encoding-specific string length. */
    int flags,			/* Conversion control flags. */
    Tcl_DString *dstPtr)	/* Uninitialized or free DString in which the
				 * converted string is stored. */
{
    char *dst;
    Tcl_EncodingState state;
    const Encoding *encodingPtr;
    int result, soFar, srcRead, dstWrote, dstChars;
    size_t dstLen;
    const char *srcStart = src;

    Tcl_DStringInit(dstPtr);
    dst = Tcl_DStringValue(dstPtr);
    dstLen = dstPtr->spaceAvl - 1;

    if (encoding == NULL) {
	encoding = systemEncoding;
    }
    encodingPtr = (Encoding *) encoding;

    if (src == NULL) {
	srcLen = 0;
    } else if (srcLen == TCL_INDEX_NONE) {
	srcLen = encodingPtr->lengthProc(src);
    }

    flags |= TCL_ENCODING_START | TCL_ENCODING_END;
    if (encodingPtr->toUtfProc == UtfToUtfProc) {
	flags |= TCL_ENCODING_MODIFIED | TCL_ENCODING_UTF;
    }

    while (1) {
	result = encodingPtr->toUtfProc(encodingPtr->clientData, src, srcLen,
		flags, &state, dst, dstLen, &srcRead, &dstWrote, &dstChars);
	soFar = dst + dstWrote - Tcl_DStringValue(dstPtr);

	src += srcRead;
	if (result != TCL_CONVERT_NOSPACE) {
	    Tcl_DStringSetLength(dstPtr, soFar);
	    return (result == TCL_OK) ? TCL_INDEX_NONE : (size_t)(src - srcStart);
	}
	flags &= ~TCL_ENCODING_START;
	srcLen -= srcRead;
	if (Tcl_DStringLength(dstPtr) == 0) {
	    Tcl_DStringSetLength(dstPtr, dstLen);
	}
	Tcl_DStringSetLength(dstPtr, 2 * Tcl_DStringLength(dstPtr) + 1);
	dst = Tcl_DStringValue(dstPtr) + soFar;
	dstLen = Tcl_DStringLength(dstPtr) - soFar - 1;
    }
}

/*
 *-------------------------------------------------------------------------
 *
 * Tcl_ExternalToUtf --
 *
 *	Convert a source buffer from the specified encoding into UTF-8.
 *
 * Results:
 *	The return value is one of TCL_OK, TCL_CONVERT_MULTIBYTE,
 *	TCL_CONVERT_SYNTAX, TCL_CONVERT_UNKNOWN, or TCL_CONVERT_NOSPACE, as
 *	documented in tcl.h.
 *
 * Side effects:
 *	The converted bytes are stored in the output buffer.
 *
 *-------------------------------------------------------------------------
 */

int
Tcl_ExternalToUtf(
    TCL_UNUSED(Tcl_Interp *),	/* TODO: Re-examine this. */
    Tcl_Encoding encoding,	/* The encoding for the source string, or NULL
				 * for the default system encoding. */
    const char *src,		/* Source string in specified encoding. */
    size_t srcLen,		/* Source string length in bytes, or -1
				 * for encoding-specific string length. */
    int flags,			/* Conversion control flags. */
    Tcl_EncodingState *statePtr,/* Place for conversion routine to store state
				 * information used during a piecewise
				 * conversion. Contents of statePtr are
				 * initialized and/or reset by conversion
				 * routine under control of flags argument. */
    char *dst,			/* Output buffer in which converted string is
				 * stored. */
    size_t dstLen,		/* The maximum length of output buffer in
				 * bytes. */
    int *srcReadPtr,		/* Filled with the number of bytes from the
				 * source string that were converted. This may
				 * be less than the original source length if
				 * there was a problem converting some source
				 * characters. */
    int *dstWrotePtr,		/* Filled with the number of bytes that were
				 * stored in the output buffer as a result of
				 * the conversion. */
    int *dstCharsPtr)		/* Filled with the number of characters that
				 * correspond to the bytes stored in the
				 * output buffer. */
{
    const Encoding *encodingPtr;
    int result, srcRead, dstWrote, dstChars = 0;
    int noTerminate = flags & TCL_ENCODING_NO_TERMINATE;
    int charLimited = (flags & TCL_ENCODING_CHAR_LIMIT) && dstCharsPtr;
    int maxChars = INT_MAX;
    Tcl_EncodingState state;

    if (encoding == NULL) {
	encoding = systemEncoding;
    }
    encodingPtr = (Encoding *) encoding;

    if (src == NULL) {
	srcLen = 0;
    } else if (srcLen == TCL_INDEX_NONE) {
	srcLen = encodingPtr->lengthProc(src);
    }
    if (statePtr == NULL) {
	flags |= TCL_ENCODING_START | TCL_ENCODING_END;
	statePtr = &state;
    }
    if (srcReadPtr == NULL) {
	srcReadPtr = &srcRead;
    }
    if (dstWrotePtr == NULL) {
	dstWrotePtr = &dstWrote;
    }
    if (dstCharsPtr == NULL) {
	dstCharsPtr = &dstChars;
	flags &= ~TCL_ENCODING_CHAR_LIMIT;
    } else if (charLimited) {
	maxChars = *dstCharsPtr;
    }

    if (!noTerminate) {
	/*
	 * If there are any null characters in the middle of the buffer,
	 * they will converted to the UTF-8 null character (\xC0\x80). To get
	 * the actual \0 at the end of the destination buffer, we need to
	 * append it manually.  First make room for it...
	 */

	dstLen--;
    }
    if (encodingPtr->toUtfProc == UtfToUtfProc) {
	flags |= TCL_ENCODING_MODIFIED | TCL_ENCODING_UTF;
    }
    do {
	Tcl_EncodingState savedState = *statePtr;

	result = encodingPtr->toUtfProc(encodingPtr->clientData, src, srcLen,
		flags, statePtr, dst, dstLen, srcReadPtr, dstWrotePtr,
		dstCharsPtr);
	if (*dstCharsPtr <= maxChars) {
	    break;
	}
	dstLen = Tcl_UtfAtIndex(dst, maxChars) - dst + (TCL_UTF_MAX - 1);
	*statePtr = savedState;
    } while (1);
    if (!noTerminate) {
	/* ...and then append it */

	dst[*dstWrotePtr] = '\0';
    }

    return result;
}

/*
 *-------------------------------------------------------------------------
 *
 * Tcl_UtfToExternalDString --
 *
 *	Convert a source buffer from UTF-8 to the specified encoding. If any
 *	of the bytes in the source buffer are invalid or cannot be represented
 *	in the target encoding, a default fallback character is substituted.
 *
 * Results:
 *	The converted bytes are stored in the DString, which is then NULL
 *	terminated in an encoding-specific manner. The return value is a
 *	pointer to the value stored in the DString.
 *
 * Side effects:
 *	None.
 *
 *-------------------------------------------------------------------------
 */
#undef Tcl_UtfToExternalDString
char *
Tcl_UtfToExternalDString(
    Tcl_Encoding encoding,	/* The encoding for the converted string, or
				 * NULL for the default system encoding. */
    const char *src,		/* Source string in UTF-8. */
    size_t srcLen,		/* Source string length in bytes, or -1 for
				 * strlen(). */
    Tcl_DString *dstPtr)	/* Uninitialized or free DString in which the
				 * converted string is stored. */
{
    Tcl_UtfToExternalDStringEx(encoding, src, srcLen, TCL_ENCODING_NOCOMPLAIN, dstPtr);
    return Tcl_DStringValue(dstPtr);
}


/*
 *-------------------------------------------------------------------------
 *
 * Tcl_UtfToExternalDStringEx --
 *
 *	Convert a source buffer from UTF-8 to the specified encoding.
 *	The parameter flags controls the behavior, if any of the bytes in
 *	the source buffer are invalid or cannot be represented in the
 *	target encoding.
 *	Possible flags values:
 *	TCL_ENCODING_NOCOMPLAIN: replace invalid characters/bytes by a default
 *	fallback character. Always return -1 (Default in Tcl 8.7).
 *	TCL_ENCODING_MODIFIED: convert NULL bytes to \xC0\x80 in stead of 0x00.
 *	Only valid for "utf-8" and "cesu-8". This flag may be used together
 *	with the other flags.
 *
 * Results:
 *	The converted bytes are stored in the DString, which is then NULL
 *	terminated in an encoding-specific manner. The return value is
 *	the error position in the source string or -1 if no conversion error
 *	is reported.
 *
 * Side effects:
 *	None.
 *
 *-------------------------------------------------------------------------
 */

size_t
Tcl_UtfToExternalDStringEx(
    Tcl_Encoding encoding,	/* The encoding for the converted string, or
				 * NULL for the default system encoding. */
    const char *src,		/* Source string in UTF-8. */
    size_t srcLen,			/* Source string length in bytes, or < 0 for
				 * strlen(). */
    int flags,	/* Conversion control flags. */
    Tcl_DString *dstPtr)	/* Uninitialized or free DString in which the
				 * converted string is stored. */
{
    char *dst;
    Tcl_EncodingState state;
    const Encoding *encodingPtr;
    int result, soFar, srcRead, dstWrote, dstChars;
    const char *srcStart = src;
    size_t dstLen;

    Tcl_DStringInit(dstPtr);
    dst = Tcl_DStringValue(dstPtr);
    dstLen = dstPtr->spaceAvl - 1;

    if (encoding == NULL) {
	encoding = systemEncoding;
    }
    encodingPtr = (Encoding *) encoding;

    if (src == NULL) {
	srcLen = 0;
    } else if (srcLen == TCL_INDEX_NONE) {
	srcLen = strlen(src);
    }
    flags |= TCL_ENCODING_START | TCL_ENCODING_END;
    while (1) {
	result = encodingPtr->fromUtfProc(encodingPtr->clientData, src,
		srcLen, flags, &state, dst, dstLen,
		&srcRead, &dstWrote, &dstChars);
	soFar = dst + dstWrote - Tcl_DStringValue(dstPtr);

	src += srcRead;
	if (result != TCL_CONVERT_NOSPACE) {
	    int i = soFar + encodingPtr->nullSize - 1;
	    while (i >= soFar) {
		Tcl_DStringSetLength(dstPtr, i--);
	    }
	    return (result == TCL_OK) ? TCL_INDEX_NONE : (size_t)(src - srcStart);
	}

	flags &= ~TCL_ENCODING_START;
	srcLen -= srcRead;
	if (Tcl_DStringLength(dstPtr) == 0) {
	    Tcl_DStringSetLength(dstPtr, dstLen);
	}
	Tcl_DStringSetLength(dstPtr, 2 * Tcl_DStringLength(dstPtr) + 1);
	dst = Tcl_DStringValue(dstPtr) + soFar;
	dstLen = Tcl_DStringLength(dstPtr) - soFar - 1;
    }
}

/*
 *-------------------------------------------------------------------------
 *
 * Tcl_UtfToExternal --
 *
 *	Convert a buffer from UTF-8 into the specified encoding.
 *
 * Results:
 *	The return value is one of TCL_OK, TCL_CONVERT_MULTIBYTE,
 *	TCL_CONVERT_SYNTAX, TCL_CONVERT_UNKNOWN, or TCL_CONVERT_NOSPACE, as
 *	documented in tcl.h.
 *
 * Side effects:
 *	The converted bytes are stored in the output buffer.
 *
 *-------------------------------------------------------------------------
 */

int
Tcl_UtfToExternal(
    TCL_UNUSED(Tcl_Interp *),	/* TODO: Re-examine this. */
    Tcl_Encoding encoding,	/* The encoding for the converted string, or
				 * NULL for the default system encoding. */
    const char *src,		/* Source string in UTF-8. */
    size_t srcLen,		/* Source string length in bytes, or -1
				 * for strlen(). */
    int flags,			/* Conversion control flags. */
    Tcl_EncodingState *statePtr,/* Place for conversion routine to store state
				 * information used during a piecewise
				 * conversion. Contents of statePtr are
				 * initialized and/or reset by conversion
				 * routine under control of flags argument. */
    char *dst,			/* Output buffer in which converted string
				 * is stored. */
    size_t dstLen,		/* The maximum length of output buffer in
				 * bytes. */
    int *srcReadPtr,		/* Filled with the number of bytes from the
				 * source string that were converted. This may
				 * be less than the original source length if
				 * there was a problem converting some source
				 * characters. */
    int *dstWrotePtr,		/* Filled with the number of bytes that were
				 * stored in the output buffer as a result of
				 * the conversion. */
    int *dstCharsPtr)		/* Filled with the number of characters that
				 * correspond to the bytes stored in the
				 * output buffer. */
{
    const Encoding *encodingPtr;
    int result, srcRead, dstWrote, dstChars;
    Tcl_EncodingState state;

    if (encoding == NULL) {
	encoding = systemEncoding;
    }
    encodingPtr = (Encoding *) encoding;

    if (src == NULL) {
	srcLen = 0;
    } else if (srcLen == TCL_INDEX_NONE) {
	srcLen = strlen(src);
    }
    if (statePtr == NULL) {
	flags |= TCL_ENCODING_START | TCL_ENCODING_END;
	statePtr = &state;
    }
    if (srcReadPtr == NULL) {
	srcReadPtr = &srcRead;
    }
    if (dstWrotePtr == NULL) {
	dstWrotePtr = &dstWrote;
    }
    if (dstCharsPtr == NULL) {
	dstCharsPtr = &dstChars;
    }

    dstLen -= encodingPtr->nullSize;
    result = encodingPtr->fromUtfProc(encodingPtr->clientData, src, srcLen,
	    flags, statePtr, dst, dstLen, srcReadPtr,
	    dstWrotePtr, dstCharsPtr);
    memset(&dst[*dstWrotePtr], '\0', encodingPtr->nullSize);

    return result;
}

/*
 *---------------------------------------------------------------------------
 *
 * Tcl_FindExecutable --
 *
 *	This function computes the absolute path name of the current
 *	application, given its argv[0] value.
 *
 * Results:
 *	None.
 *
 * Side effects:
 *	The absolute pathname for the application is computed and stored to be
 *	returned later by [info nameofexecutable].
 *
 *---------------------------------------------------------------------------
 */
#undef Tcl_FindExecutable
const char *
Tcl_FindExecutable(
    const char *argv0)		/* The value of the application's argv[0]
				 * (native). */
{
    const char *version = Tcl_InitSubsystems();
    TclpSetInitialEncodings();
    TclpFindExecutable(argv0);
    return version;
}

/*
 *---------------------------------------------------------------------------
 *
 * OpenEncodingFileChannel --
 *
 *	Open the file believed to hold data for the encoding, "name".
 *
 * Results:
 *	Returns the readable Tcl_Channel from opening the file, or NULL if the
 *	file could not be successfully opened. If NULL was returned, an error
 *	message is left in interp's result object, unless interp was NULL.
 *
 * Side effects:
 *	Channel may be opened. Information about the filesystem may be cached
 *	to speed later calls.
 *
 *---------------------------------------------------------------------------
 */

static Tcl_Channel
OpenEncodingFileChannel(
    Tcl_Interp *interp,		/* Interp for error reporting, if not NULL. */
    const char *name)		/* The name of the encoding file on disk and
				 * also the name for new encoding. */
{
    Tcl_Obj *nameObj = Tcl_NewStringObj(name, -1);
    Tcl_Obj *fileNameObj = Tcl_DuplicateObj(nameObj);
    Tcl_Obj *searchPath = Tcl_DuplicateObj(Tcl_GetEncodingSearchPath());
    Tcl_Obj *map = TclGetProcessGlobalValue(&encodingFileMap);
    Tcl_Obj **dir, *path, *directory = NULL;
    Tcl_Channel chan = NULL;
    size_t i, numDirs;

    TclListObjGetElementsM(NULL, searchPath, &numDirs, &dir);
    Tcl_IncrRefCount(nameObj);
    Tcl_AppendToObj(fileNameObj, ".enc", -1);
    Tcl_IncrRefCount(fileNameObj);
    Tcl_DictObjGet(NULL, map, nameObj, &directory);

    /*
     * Check that any cached directory is still on the encoding search path.
     */

    if (NULL != directory) {
	int verified = 0;

	for (i=0; i<numDirs && !verified; i++) {
	    if (dir[i] == directory) {
		verified = 1;
	    }
	}
	if (!verified) {
	    const char *dirString = TclGetString(directory);

	    for (i=0; i<numDirs && !verified; i++) {
		if (strcmp(dirString, TclGetString(dir[i])) == 0) {
		    verified = 1;
		}
	    }
	}
	if (!verified) {
	    /*
	     * Directory no longer on the search path. Remove from cache.
	     */

	    map = Tcl_DuplicateObj(map);
	    Tcl_DictObjRemove(NULL, map, nameObj);
	    TclSetProcessGlobalValue(&encodingFileMap, map, NULL);
	    directory = NULL;
	}
    }

    if (NULL != directory) {
	/*
	 * Got a directory from the cache. Try to use it first.
	 */

	Tcl_IncrRefCount(directory);
	path = Tcl_FSJoinToPath(directory, 1, &fileNameObj);
	Tcl_IncrRefCount(path);
	Tcl_DecrRefCount(directory);
	chan = Tcl_FSOpenFileChannel(NULL, path, "r", 0);
	Tcl_DecrRefCount(path);
    }

    /*
     * Scan the search path until we find it.
     */

    for (i=0; i<numDirs && (chan == NULL); i++) {
	path = Tcl_FSJoinToPath(dir[i], 1, &fileNameObj);
	Tcl_IncrRefCount(path);
	chan = Tcl_FSOpenFileChannel(NULL, path, "r", 0);
	Tcl_DecrRefCount(path);
	if (chan != NULL) {
	    /*
	     * Save directory in the cache.
	     */

	    map = Tcl_DuplicateObj(TclGetProcessGlobalValue(&encodingFileMap));
	    Tcl_DictObjPut(NULL, map, nameObj, dir[i]);
	    TclSetProcessGlobalValue(&encodingFileMap, map, NULL);
	}
    }

    if ((NULL == chan) && (interp != NULL)) {
	Tcl_SetObjResult(interp, Tcl_ObjPrintf(
		"unknown encoding \"%s\"", name));
	Tcl_SetErrorCode(interp, "TCL", "LOOKUP", "ENCODING", name, NULL);
    }
    Tcl_DecrRefCount(fileNameObj);
    Tcl_DecrRefCount(nameObj);
    Tcl_DecrRefCount(searchPath);

    return chan;
}

/*
 *---------------------------------------------------------------------------
 *
 * LoadEncodingFile --
 *
 *	Read a file that describes an encoding and create a new Encoding from
 *	the data.
 *
 * Results:
 *	The return value is the newly loaded Tcl_Encoding or NULL if the file
 *	didn't exist or could not be processed. If NULL is returned and interp
 *	is not NULL, an error message is left in interp's result object.
 *
 * Side effects:
 *	A corresponding encoding file might be read from persistent storage, in
 *	which case LoadTableEncoding is called.
 *
 *---------------------------------------------------------------------------
 */

static Tcl_Encoding
LoadEncodingFile(
    Tcl_Interp *interp,		/* Interp for error reporting, if not NULL. */
    const char *name)		/* The name of both the encoding file
				 * and the new encoding. */
{
    Tcl_Channel chan = NULL;
    Tcl_Encoding encoding = NULL;
    int ch;

    chan = OpenEncodingFileChannel(interp, name);
    if (chan == NULL) {
	return NULL;
    }

    Tcl_SetChannelOption(NULL, chan, "-encoding", "utf-8");

    while (1) {
	Tcl_DString ds;

	Tcl_DStringInit(&ds);
	Tcl_Gets(chan, &ds);
	ch = Tcl_DStringValue(&ds)[0];
	Tcl_DStringFree(&ds);
	if (ch != '#') {
	    break;
	}
    }

    switch (ch) {
    case 'S':
	encoding = LoadTableEncoding(name, ENCODING_SINGLEBYTE, chan);
	break;
    case 'D':
	encoding = LoadTableEncoding(name, ENCODING_DOUBLEBYTE, chan);
	break;
    case 'M':
	encoding = LoadTableEncoding(name, ENCODING_MULTIBYTE, chan);
	break;
    case 'E':
	encoding = LoadEscapeEncoding(name, chan);
	break;
    }
    if ((encoding == NULL) && (interp != NULL)) {
	Tcl_SetObjResult(interp, Tcl_ObjPrintf(
		"invalid encoding file \"%s\"", name));
	Tcl_SetErrorCode(interp, "TCL", "LOOKUP", "ENCODING", name, NULL);
    }
    Tcl_CloseEx(NULL, chan, 0);

    return encoding;
}

/*
 *-------------------------------------------------------------------------
 *
 * LoadTableEncoding --
 *
 *	Helper function for LoadEncodingFile().  Creates a Tcl_EncodingType
 *	structure along with its corresponding TableEncodingData structure, and
 *	passes it to Tcl_Createncoding.
 *
 *	The file contains binary data but begins with a marker to indicate
 *	byte-ordering so a single binary file can be read on big or
 *	little-endian systems.
 *
 * Results:
 *	Returns the new Tcl_Encoding,  or NULL if it could could
 *	not be created because the file contained invalid data.
 *
 * Side effects:
 *	See Tcl_CreateEncoding().
 *
 *-------------------------------------------------------------------------
 */

static Tcl_Encoding
LoadTableEncoding(
    const char *name,		/* Name of the new encoding. */
    int type,			/* Type of encoding (ENCODING_?????). */
    Tcl_Channel chan)		/* File containing new encoding. */
{
    Tcl_DString lineString;
    Tcl_Obj *objPtr;
    char *line;
    int i, hi, lo, numPages, symbol, fallback, len;
    unsigned char used[256];
    unsigned size;
    TableEncodingData *dataPtr;
    unsigned short *pageMemPtr, *page;
    Tcl_EncodingType encType;

    /*
     * Speed over memory. Use a full 256 character table to decode hex
     * sequences in the encoding files.
     */

    static const char staticHex[] = {
      0,  0,  0,  0,  0,  0,  0, 0, 0, 0, 0, 0, 0, 0, 0, 0, /*   0 ...  15 */
      0,  0,  0,  0,  0,  0,  0, 0, 0, 0, 0, 0, 0, 0, 0, 0, /*  16 ...  31 */
      0,  0,  0,  0,  0,  0,  0, 0, 0, 0, 0, 0, 0, 0, 0, 0, /*  32 ...  47 */
      0,  1,  2,  3,  4,  5,  6, 7, 8, 9, 0, 0, 0, 0, 0, 0, /*  48 ...  63 */
      0, 10, 11, 12, 13, 14, 15, 0, 0, 0, 0, 0, 0, 0, 0, 0, /*  64 ...  79 */
      0,  0,  0,  0,  0,  0,  0, 0, 0, 0, 0, 0, 0, 0, 0, 0, /*  80 ...  95 */
      0, 10, 11, 12, 13, 14, 15, 0, 0, 0, 0, 0, 0, 0, 0, 0, /*  96 ... 111 */
      0,  1,  2,  3,  4,  5,  6, 7, 8, 9, 0, 0, 0, 0, 0, 0, /* 112 ... 127 */
      0,  0,  0,  0,  0,  0,  0, 0, 0, 0, 0, 0, 0, 0, 0, 0, /* 128 ... 143 */
      0,  0,  0,  0,  0,  0,  0, 0, 0, 0, 0, 0, 0, 0, 0, 0, /* 144 ... 159 */
      0,  0,  0,  0,  0,  0,  0, 0, 0, 0, 0, 0, 0, 0, 0, 0, /* 160 ... 175 */
      0,  0,  0,  0,  0,  0,  0, 0, 0, 0, 0, 0, 0, 0, 0, 0, /* 176 ... 191 */
      0,  0,  0,  0,  0,  0,  0, 0, 0, 0, 0, 0, 0, 0, 0, 0, /* 192 ... 207 */
      0,  0,  0,  0,  0,  0,  0, 0, 0, 0, 0, 0, 0, 0, 0, 0, /* 208 ... 223 */
      0,  0,  0,  0,  0,  0,  0, 0, 0, 0, 0, 0, 0, 0, 0, 0, /* 224 ... 239 */
      0,  0,  0,  0,  0,  0,  0, 0, 0, 0, 0, 0, 0, 0, 0, 0, /* 240 ... 255 */
    };

    Tcl_DStringInit(&lineString);
    if (Tcl_Gets(chan, &lineString) == TCL_IO_FAILURE) {
	return NULL;
    }
    line = Tcl_DStringValue(&lineString);

    fallback = (int) strtol(line, &line, 16);
    symbol = (int) strtol(line, &line, 10);
    numPages = (int) strtol(line, &line, 10);
    Tcl_DStringFree(&lineString);

    if (numPages < 0) {
	numPages = 0;
    } else if (numPages > 256) {
	numPages = 256;
    }

    memset(used, 0, sizeof(used));

#undef PAGESIZE
#define PAGESIZE    (256 * sizeof(unsigned short))

    dataPtr = (TableEncodingData *)Tcl_Alloc(sizeof(TableEncodingData));
    memset(dataPtr, 0, sizeof(TableEncodingData));

    dataPtr->fallback = fallback;

    /*
     * Read the table that maps characters to Unicode. Performs a single
     * malloc to get the memory for the array and all the pages needed by the
     * array.
     */

    size = 256 * sizeof(unsigned short *) + numPages * PAGESIZE;
    dataPtr->toUnicode = (unsigned short **)Tcl_Alloc(size);
    memset(dataPtr->toUnicode, 0, size);
    pageMemPtr = (unsigned short *) (dataPtr->toUnicode + 256);

    TclNewObj(objPtr);
    Tcl_IncrRefCount(objPtr);
    for (i = 0; i < numPages; i++) {
	int ch;
	const char *p;
	size_t expected = 3 + 16 * (16 * 4 + 1);

	if (Tcl_ReadChars(chan, objPtr, expected, 0) != expected) {
	    return NULL;
	}
	p = TclGetString(objPtr);
	hi = (staticHex[UCHAR(p[0])] << 4) + staticHex[UCHAR(p[1])];
	dataPtr->toUnicode[hi] = pageMemPtr;
	p += 2;
	for (lo = 0; lo < 256; lo++) {
	    if ((lo & 0x0F) == 0) {
		p++;
	    }
	    ch = (staticHex[UCHAR(p[0])] << 12) + (staticHex[UCHAR(p[1])] << 8)
		    + (staticHex[UCHAR(p[2])] << 4) + staticHex[UCHAR(p[3])];
	    if (ch != 0) {
		used[ch >> 8] = 1;
	    }
	    *pageMemPtr = (unsigned short) ch;
	    pageMemPtr++;
	    p += 4;
	}
    }
    TclDecrRefCount(objPtr);

    if (type == ENCODING_DOUBLEBYTE) {
	memset(dataPtr->prefixBytes, 1, sizeof(dataPtr->prefixBytes));
    } else {
	for (hi = 1; hi < 256; hi++) {
	    if (dataPtr->toUnicode[hi] != NULL) {
		dataPtr->prefixBytes[hi] = 1;
	    }
	}
    }

    /*
     * Invert the toUnicode array to produce the fromUnicode array. Performs a
     * single malloc to get the memory for the array and all the pages needed
     * by the array. While reading in the toUnicode array remember what
     * pages are needed for the fromUnicode array.
     */

    if (symbol) {
	used[0] = 1;
    }
    numPages = 0;
    for (hi = 0; hi < 256; hi++) {
	if (used[hi]) {
	    numPages++;
	}
    }
    size = 256 * sizeof(unsigned short *) + numPages * PAGESIZE;
    dataPtr->fromUnicode = (unsigned short **)Tcl_Alloc(size);
    memset(dataPtr->fromUnicode, 0, size);
    pageMemPtr = (unsigned short *) (dataPtr->fromUnicode + 256);

    for (hi = 0; hi < 256; hi++) {
	if (dataPtr->toUnicode[hi] == NULL) {
	    dataPtr->toUnicode[hi] = emptyPage;
	    continue;
	}
	for (lo = 0; lo < 256; lo++) {
	    int ch = dataPtr->toUnicode[hi][lo];

	    if (ch != 0) {
		page = dataPtr->fromUnicode[ch >> 8];
		if (page == NULL) {
		    page = pageMemPtr;
		    pageMemPtr += 256;
		    dataPtr->fromUnicode[ch >> 8] = page;
		}
		page[ch & 0xFF] = (unsigned short) ((hi << 8) + lo);
	    }
	}
    }
    if (type == ENCODING_MULTIBYTE) {
	/*
	 * If multibyte encodings don't have a backslash character, define
	 * one. Otherwise, on Windows, native file names don't work because
	 * the backslash in the file name maps to the unknown character
	 * (question mark) when converting from UTF-8 to external encoding.
	 */

	if (dataPtr->fromUnicode[0] != NULL) {
	    if (dataPtr->fromUnicode[0][(int)'\\'] == '\0') {
		dataPtr->fromUnicode[0][(int)'\\'] = '\\';
	    }
	}
    }
    if (symbol) {
	/*
	 * Make a special symbol encoding that maps each symbol character from
	 * its Unicode code point down into page 0, and also ensure that each
	 * characters on page 0 maps to itself so that a symbol font can be
	 * used to display a simple string like "abcd" and have alpha, beta,
	 * chi, delta show up, rather than have "unknown" chars show up because
	 * strictly speaking the symbol font doesn't have glyphs for those low
	 * ASCII chars.
	 */

	page = dataPtr->fromUnicode[0];
	if (page == NULL) {
	    page = pageMemPtr;
	    dataPtr->fromUnicode[0] = page;
	}
	for (lo = 0; lo < 256; lo++) {
	    if (dataPtr->toUnicode[0][lo] != 0) {
		page[lo] = (unsigned short) lo;
	    }
	}
    }
    for (hi = 0; hi < 256; hi++) {
	if (dataPtr->fromUnicode[hi] == NULL) {
	    dataPtr->fromUnicode[hi] = emptyPage;
	}
    }

    /*
     * For trailing 'R'everse encoding, see [Patch 689341]
     */

    Tcl_DStringInit(&lineString);

    /*
     * Skip leading empty lines.
     */

    while ((len = Tcl_Gets(chan, &lineString)) == 0) {
	/* empty body */
    }
    if (len < 0) {
	goto doneParse;
    }

    /*
     * Require that it starts with an 'R'.
     */

    line = Tcl_DStringValue(&lineString);
    if (line[0] != 'R') {
	goto doneParse;
    }

    /*
     * Read lines until EOF.
     */

    for (TclDStringClear(&lineString);
	    (len = Tcl_Gets(chan, &lineString)) != -1;
	    TclDStringClear(&lineString)) {
	const unsigned char *p;
	int to, from;

	/*
	 * Skip short lines.
	 */

	if (len < 5) {
	    continue;
	}

	/*
	 * Parse the line as a sequence of hex digits.
	 */

	p = (const unsigned char *) Tcl_DStringValue(&lineString);
	to = (staticHex[p[0]] << 12) + (staticHex[p[1]] << 8)
		+ (staticHex[p[2]] << 4) + staticHex[p[3]];
	if (to == 0) {
	    continue;
	}
	for (p += 5, len -= 5; len >= 0 && *p; p += 5, len -= 5) {
	    from = (staticHex[p[0]] << 12) + (staticHex[p[1]] << 8)
		    + (staticHex[p[2]] << 4) + staticHex[p[3]];
	    if (from == 0) {
		continue;
	    }
	    dataPtr->fromUnicode[from >> 8][from & 0xFF] = to;
	}
    }
  doneParse:
    Tcl_DStringFree(&lineString);

    /*
     * Package everything into an encoding structure.
     */

    encType.encodingName    = name;
    encType.toUtfProc	    = TableToUtfProc;
    encType.fromUtfProc	    = TableFromUtfProc;
    encType.freeProc	    = TableFreeProc;
    encType.nullSize	    = (type == ENCODING_DOUBLEBYTE) ? 2 : 1;
    encType.clientData	    = dataPtr;

    return Tcl_CreateEncoding(&encType);
}

/*
 *-------------------------------------------------------------------------
 *
 * LoadEscapeEncoding --
 *
 *	Helper function for LoadEncodingTable(). Loads a state machine that
 *	converts between Unicode and some other encoding.
 *
 *	File contains text data that describes the escape sequences that are
 *	used to choose an encoding and the associated names for the
 *	sub-encodings.
 *
 * Results:
 *	The return value is the new encoding, or NULL if the encoding could
 *	not be created (because the file contained invalid data).
 *
 * Side effects:
 *	None.
 *
 *-------------------------------------------------------------------------
 */

static Tcl_Encoding
LoadEscapeEncoding(
    const char *name,		/* Name of the new encoding. */
    Tcl_Channel chan)		/* File containing new encoding. */
{
    int i;
    unsigned size;
    Tcl_DString escapeData;
    char init[16], final[16];
    EscapeEncodingData *dataPtr;
    Tcl_EncodingType type;

    init[0] = '\0';
    final[0] = '\0';
    Tcl_DStringInit(&escapeData);

    while (1) {
	size_t argc;
	const char **argv;
	char *line;
	Tcl_DString lineString;

	Tcl_DStringInit(&lineString);
	if (Tcl_Gets(chan, &lineString) == TCL_IO_FAILURE) {
	    break;
	}
	line = Tcl_DStringValue(&lineString);
	if (Tcl_SplitList(NULL, line, &argc, &argv) != TCL_OK) {
	    Tcl_DStringFree(&lineString);
	    continue;
	}
	if (argc >= 2) {
	    if (strcmp(argv[0], "name") == 0) {
		/* do nothing */
	    } else if (strcmp(argv[0], "init") == 0) {
		strncpy(init, argv[1], sizeof(init));
		init[sizeof(init) - 1] = '\0';
	    } else if (strcmp(argv[0], "final") == 0) {
		strncpy(final, argv[1], sizeof(final));
		final[sizeof(final) - 1] = '\0';
	    } else {
		EscapeSubTable est;
		Encoding *e;

		strncpy(est.sequence, argv[1], sizeof(est.sequence));
		est.sequence[sizeof(est.sequence) - 1] = '\0';
		est.sequenceLen = strlen(est.sequence);

		strncpy(est.name, argv[0], sizeof(est.name));
		est.name[sizeof(est.name) - 1] = '\0';

		/*
		 * To avoid infinite recursion in [encoding system iso2022-*]
		 */

		e = (Encoding *) Tcl_GetEncoding(NULL, est.name);
		if ((e != NULL) && (e->toUtfProc != TableToUtfProc)
			&& (e->toUtfProc != Iso88591ToUtfProc)) {
		   Tcl_FreeEncoding((Tcl_Encoding) e);
		   e = NULL;
		}
		est.encodingPtr = e;
		Tcl_DStringAppend(&escapeData, (char *) &est, sizeof(est));
	    }
	}
	Tcl_Free((void *)argv);
	Tcl_DStringFree(&lineString);
    }

    size = offsetof(EscapeEncodingData, subTables)
	    + Tcl_DStringLength(&escapeData);
    dataPtr = (EscapeEncodingData *)Tcl_Alloc(size);
    dataPtr->initLen = strlen(init);
    memcpy(dataPtr->init, init, dataPtr->initLen + 1);
    dataPtr->finalLen = strlen(final);
    memcpy(dataPtr->final, final, dataPtr->finalLen + 1);
    dataPtr->numSubTables =
	    Tcl_DStringLength(&escapeData) / sizeof(EscapeSubTable);
    memcpy(dataPtr->subTables, Tcl_DStringValue(&escapeData),
	    Tcl_DStringLength(&escapeData));
    Tcl_DStringFree(&escapeData);

    memset(dataPtr->prefixBytes, 0, sizeof(dataPtr->prefixBytes));
    for (i = 0; i < dataPtr->numSubTables; i++) {
	dataPtr->prefixBytes[UCHAR(dataPtr->subTables[i].sequence[0])] = 1;
    }
    if (dataPtr->init[0] != '\0') {
	dataPtr->prefixBytes[UCHAR(dataPtr->init[0])] = 1;
    }
    if (dataPtr->final[0] != '\0') {
	dataPtr->prefixBytes[UCHAR(dataPtr->final[0])] = 1;
    }

    /*
     * Package everything into an encoding structure.
     */

    type.encodingName	= name;
    type.toUtfProc	= EscapeToUtfProc;
    type.fromUtfProc    = EscapeFromUtfProc;
    type.freeProc	= EscapeFreeProc;
    type.nullSize	= 1;
    type.clientData	= dataPtr;

    return Tcl_CreateEncoding(&type);
}

/*
 *-------------------------------------------------------------------------
 *
 * BinaryProc --
 *
 *	The default conversion when no other conversion is specified. No
 *	translation is done; source bytes are copied directly to destination
 *	bytes.
 *
 * Results:
 *	Returns TCL_OK if conversion was successful.
 *
 * Side effects:
 *	None.
 *
 *-------------------------------------------------------------------------
 */

static int
BinaryProc(
    TCL_UNUSED(void *),
    const char *src,		/* Source string (unknown encoding). */
    int srcLen,			/* Source string length in bytes. */
    int flags,			/* Conversion control flags. */
    TCL_UNUSED(Tcl_EncodingState *),
    char *dst,			/* Output buffer in which converted string is
				 * stored. */
    int dstLen,			/* The maximum length of output buffer in
				 * bytes. */
    int *srcReadPtr,		/* Filled with the number of bytes from the
				 * source string that were converted. */
    int *dstWrotePtr,		/* Filled with the number of bytes that were
				 * stored in the output buffer as a result of
				 * the conversion. */
    int *dstCharsPtr)		/* Filled with the number of characters that
				 * correspond to the bytes stored in the
				 * output buffer. */
{
    int result;

    result = TCL_OK;
    dstLen -= TCL_UTF_MAX - 1;
    if (dstLen < 0) {
	dstLen = 0;
    }
    if ((flags & TCL_ENCODING_CHAR_LIMIT) && srcLen > *dstCharsPtr) {
	srcLen = *dstCharsPtr;
    }
    if (srcLen > dstLen) {
	srcLen = dstLen;
	result = TCL_CONVERT_NOSPACE;
    }

    *srcReadPtr = srcLen;
    *dstWrotePtr = srcLen;
    *dstCharsPtr = srcLen;
    memcpy(dst, src, srcLen);
    return result;
}

/*
 *-------------------------------------------------------------------------
 *
 * UtfToUtfProc --
 *
 *	Convert from UTF-8 to UTF-8. Note that the UTF-8 to UTF-8 translation
 *	is not a no-op, because it will turn a stream of improperly formed
 *	UTF-8 into a properly formed stream.
 *
 * Results:
 *	Returns TCL_OK if conversion was successful.
 *
 * Side effects:
 *	None.
 *
 *-------------------------------------------------------------------------
 */

#define STOPONERROR (!(flags & TCL_ENCODING_NOCOMPLAIN))

static int
UtfToUtfProc(
    void *clientData,	/* additional flags, e.g. TCL_ENCODING_MODIFIED */
    const char *src,		/* Source string in UTF-8. */
    int srcLen,			/* Source string length in bytes. */
    int flags,			/* Conversion control flags. */
    TCL_UNUSED(Tcl_EncodingState *),
    char *dst,			/* Output buffer in which converted string is
				 * stored. */
    int dstLen,			/* The maximum length of output buffer in
				 * bytes. */
    int *srcReadPtr,		/* Filled with the number of bytes from the
				 * source string that were converted. This may
				 * be less than the original source length if
				 * there was a problem converting some source
				 * characters. */
    int *dstWrotePtr,		/* Filled with the number of bytes that were
				 * stored in the output buffer as a result of
				 * the conversion. */
    int *dstCharsPtr)		/* Filled with the number of characters that
				 * correspond to the bytes stored in the
				 * output buffer. */
{
    const char *srcStart, *srcEnd, *srcClose;
    const char *dstStart, *dstEnd;
    int result, numChars, charLimit = INT_MAX;
    int ch;

    result = TCL_OK;

    srcStart = src;
    srcEnd = src + srcLen;
    srcClose = srcEnd;
    if ((flags & TCL_ENCODING_END) == 0) {
	srcClose -= 6;
    }
    if (flags & TCL_ENCODING_CHAR_LIMIT) {
	charLimit = *dstCharsPtr;
    }

    dstStart = dst;
    flags |= PTR2INT(clientData);
    dstEnd = dst + dstLen - ((flags & TCL_ENCODING_UTF) ? TCL_UTF_MAX : 6);

    for (numChars = 0; src < srcEnd && numChars <= charLimit; numChars++) {
	if ((src > srcClose) && (!Tcl_UtfCharComplete(src, srcEnd - src))) {
	    /*
	     * If there is more string to follow, this will ensure that the
	     * last UTF-8 character in the source buffer hasn't been cut off.
	     */

	    result = TCL_CONVERT_MULTIBYTE;
	    break;
	}
	if (dst > dstEnd) {
	    result = TCL_CONVERT_NOSPACE;
	    break;
	}
	if (UCHAR(*src) < 0x80 && !((UCHAR(*src) == 0) && (flags & TCL_ENCODING_MODIFIED))) {
	    /*
	     * Copy 7bit characters, but skip null-bytes when we are in input
	     * mode, so that they get converted to 0xC080.
	     */

	    *dst++ = *src++;
	} else if ((UCHAR(*src) == 0xC0) && (src + 1 < srcEnd)
		&& (UCHAR(src[1]) == 0x80) && (!(flags & TCL_ENCODING_MODIFIED) || ((flags & TCL_ENCODING_STRICT) == TCL_ENCODING_STRICT))) {
	    /*
	     * If in input mode, and -strict is specified: This is an error.
	     */
	    if (flags & TCL_ENCODING_MODIFIED) {
		result = TCL_CONVERT_SYNTAX;
		break;
	    }

	    /*
	     * Convert 0xC080 to real nulls when we are in output mode, with or without '-strict'.
	     */
	    *dst++ = 0;
	    src += 2;
	} else if (!Tcl_UtfCharComplete(src, srcEnd - src)) {
	    /*
	     * Always check before using TclUtfToUCS4. Not doing can so
	     * cause it run beyond the end of the buffer! If we happen such an
	     * incomplete char its bytes are made to represent themselves
	     * unless the user has explicitly asked to be told.
	     */

	    if (flags & TCL_ENCODING_MODIFIED) {
		if ((STOPONERROR) && (flags & TCL_ENCODING_CHAR_LIMIT)) {
		    result = TCL_CONVERT_MULTIBYTE;
		    break;
		}
	    if (((flags & TCL_ENCODING_STRICT) == TCL_ENCODING_STRICT)) {
		result = TCL_CONVERT_SYNTAX;
		break;
	    }
		ch = UCHAR(*src++);
	    } else {
		char chbuf[2];
		chbuf[0] = UCHAR(*src++); chbuf[1] = 0;
		TclUtfToUCS4(chbuf, &ch);
	    }
	    dst += Tcl_UniCharToUtf(ch, dst);
	} else {
	    const char *saveSrc = src;
	    size_t len = TclUtfToUCS4(src, &ch);
	    if ((len < 2) && (ch != 0) && (flags & TCL_ENCODING_MODIFIED)
		    && (((flags & TCL_ENCODING_STRICT) == TCL_ENCODING_STRICT))) {
		result = TCL_CONVERT_SYNTAX;
		break;
	    }
	    src += len;
	    if (!(flags & TCL_ENCODING_UTF) && (ch > 0x3FF)) {
		if (ch > 0xFFFF) {
		    /* CESU-8 6-byte sequence for chars > U+FFFF */
		    ch -= 0x10000;
		    *dst++ = 0xED;
		    *dst++ = (char) (((ch >> 16) & 0x0F) | 0xA0);
		    *dst++ = (char) (((ch >> 10) & 0x3F) | 0x80);
		    ch = (ch & 0x0CFF) | 0xDC00;
		}
#if TCL_UTF_MAX < 4
	    cesu8:
#endif
		*dst++ = (char) (((ch >> 12) | 0xE0) & 0xEF);
		*dst++ = (char) (((ch >> 6) | 0x80) & 0xBF);
		*dst++ = (char) ((ch | 0x80) & 0xBF);
		continue;
#if TCL_UTF_MAX < 4
	    } else if ((ch | 0x7FF) == 0xDFFF) {
		/*
		 * A surrogate character is detected, handle especially.
		 */

		int low = ch;
		len = (src <= srcEnd-3) ? TclUtfToUCS4(src, &low) : 0;

		if (((low & ~0x3FF) != 0xDC00) || (ch & 0x400)) {

		    if (STOPONERROR) {
			result = TCL_CONVERT_UNKNOWN;
			src = saveSrc;
			break;
		    }
		    goto cesu8;
		}
		src += len;
		dst += Tcl_UniCharToUtf(ch, dst);
		ch = low;
<<<<<<< HEAD
#endif
	    } else if (STOPONERROR && !(flags & TCL_ENCODING_MODIFIED) && !Tcl_UniCharIsUnicode(ch)
		    && (((ch  & ~0x7FF) == 0xD800) || ((flags & TCL_ENCODING_STRICT) == TCL_ENCODING_STRICT))) {
=======
	    } else if (STOPONERROR && !(flags & TCL_ENCODING_MODIFIED) && (((ch  & ~0x7FF) == 0xD800))) {
>>>>>>> ac4faee2
		result = TCL_CONVERT_UNKNOWN;
		src = saveSrc;
		break;
	    } else if (((flags & TCL_ENCODING_STRICT) == TCL_ENCODING_STRICT)
		    && (flags & TCL_ENCODING_MODIFIED) && ((ch  & ~0x7FF) == 0xD800)) {
		result = TCL_CONVERT_SYNTAX;
		src = saveSrc;
		break;
	    }
	    dst += Tcl_UniCharToUtf(ch, dst);
	}
    }

    *srcReadPtr = src - srcStart;
    *dstWrotePtr = dst - dstStart;
    *dstCharsPtr = numChars;
    return result;
}

/*
 *-------------------------------------------------------------------------
 *
 * Utf32ToUtfProc --
 *
 *	Convert from UTF-32 to UTF-8.
 *
 * Results:
 *	Returns TCL_OK if conversion was successful.
 *
 * Side effects:
 *	None.
 *
 *-------------------------------------------------------------------------
 */

static int
Utf32ToUtfProc(
    void *clientData,	/* additional flags, e.g. TCL_ENCODING_LE */
    const char *src,		/* Source string in Unicode. */
    int srcLen,			/* Source string length in bytes. */
    int flags,			/* Conversion control flags. */
    TCL_UNUSED(Tcl_EncodingState *),
    char *dst,			/* Output buffer in which converted string is
				 * stored. */
    int dstLen,			/* The maximum length of output buffer in
				 * bytes. */
    int *srcReadPtr,		/* Filled with the number of bytes from the
				 * source string that were converted. This may
				 * be less than the original source length if
				 * there was a problem converting some source
				 * characters. */
    int *dstWrotePtr,		/* Filled with the number of bytes that were
				 * stored in the output buffer as a result of
				 * the conversion. */
    int *dstCharsPtr)		/* Filled with the number of characters that
				 * correspond to the bytes stored in the
				 * output buffer. */
{
    const char *srcStart, *srcEnd;
    const char *dstEnd, *dstStart;
    int result, numChars, charLimit = INT_MAX;
    int ch;

    flags |= PTR2INT(clientData);
    if (flags & TCL_ENCODING_CHAR_LIMIT) {
	charLimit = *dstCharsPtr;
    }
    result = TCL_OK;

    /*
     * Check alignment with utf-32 (4 == sizeof(UTF-32))
     */

    if ((srcLen % 4) != 0) {
	result = TCL_CONVERT_MULTIBYTE;
	srcLen &= -4;
    }

    srcStart = src;
    srcEnd = src + srcLen;

    dstStart = dst;
    dstEnd = dst + dstLen - TCL_UTF_MAX;

    for (numChars = 0; src < srcEnd && numChars <= charLimit; numChars++) {
	if (dst > dstEnd) {
	    result = TCL_CONVERT_NOSPACE;
	    break;
	}

	if (flags & TCL_ENCODING_LE) {
	    ch = (src[3] & 0xFF) << 24 | (src[2] & 0xFF) << 16 | (src[1] & 0xFF) << 8 | (src[0] & 0xFF);
	} else {
	    ch = (src[0] & 0xFF) << 24 | (src[1] & 0xFF) << 16 | (src[2] & 0xFF) << 8 | (src[3] & 0xFF);
	}
	if  ((unsigned)ch > 0x10FFFF || (((flags & TCL_ENCODING_STRICT) == TCL_ENCODING_STRICT)
		&& ((ch  & ~0x7FF) == 0xD800))) {
	    if (STOPONERROR) {
		result = TCL_CONVERT_SYNTAX;
		break;
	    }
	}

	/*
	 * Special case for 1-byte utf chars for speed. Make sure we work with
	 * unsigned short-size data.
	 */

	if ((ch > 0) && (ch < 0x80)) {
	    *dst++ = (ch & 0xFF);
	} else {
	    dst += Tcl_UniCharToUtf(ch, dst);
	}
	src += sizeof(unsigned int);
    }

    *srcReadPtr = src - srcStart;
    *dstWrotePtr = dst - dstStart;
    *dstCharsPtr = numChars;
    return result;
}

/*
 *-------------------------------------------------------------------------
 *
 * UtfToUtf32Proc --
 *
 *	Convert from UTF-8 to UTF-32.
 *
 * Results:
 *	Returns TCL_OK if conversion was successful.
 *
 * Side effects:
 *	None.
 *
 *-------------------------------------------------------------------------
 */

static int
UtfToUtf32Proc(
    void *clientData,	/* additional flags, e.g. TCL_ENCODING_LE */
    const char *src,		/* Source string in UTF-8. */
    int srcLen,			/* Source string length in bytes. */
    int flags,			/* Conversion control flags. */
    TCL_UNUSED(Tcl_EncodingState *),
    char *dst,			/* Output buffer in which converted string is
				 * stored. */
    int dstLen,			/* The maximum length of output buffer in
				 * bytes. */
    int *srcReadPtr,		/* Filled with the number of bytes from the
				 * source string that were converted. This may
				 * be less than the original source length if
				 * there was a problem converting some source
				 * characters. */
    int *dstWrotePtr,		/* Filled with the number of bytes that were
				 * stored in the output buffer as a result of
				 * the conversion. */
    int *dstCharsPtr)		/* Filled with the number of characters that
				 * correspond to the bytes stored in the
				 * output buffer. */
{
    const char *srcStart, *srcEnd, *srcClose, *dstStart, *dstEnd;
    int result, numChars;
    int ch, len;

    srcStart = src;
    srcEnd = src + srcLen;
    srcClose = srcEnd;
    if ((flags & TCL_ENCODING_END) == 0) {
	srcClose -= TCL_UTF_MAX;
    }

    dstStart = dst;
    dstEnd = dst + dstLen - sizeof(Tcl_UniChar);
    flags |= PTR2INT(clientData);

    result = TCL_OK;
    for (numChars = 0; src < srcEnd; numChars++) {
	if ((src > srcClose) && (!Tcl_UtfCharComplete(src, srcEnd - src))) {
	    /*
	     * If there is more string to follow, this will ensure that the
	     * last UTF-8 character in the source buffer hasn't been cut off.
	     */

	    result = TCL_CONVERT_MULTIBYTE;
	    break;
	}
	if (dst > dstEnd) {
	    result = TCL_CONVERT_NOSPACE;
	    break;
	}
	len = TclUtfToUCS4(src, &ch);
	if ((ch  & ~0x7FF) == 0xD800) {
	    if (STOPONERROR) {
		result = TCL_CONVERT_UNKNOWN;
		break;
	    }
	}
	src += len;
	if (flags & TCL_ENCODING_LE) {
	    *dst++ = (ch & 0xFF);
	    *dst++ = ((ch >> 8) & 0xFF);
	    *dst++ = ((ch >> 16) & 0xFF);
	    *dst++ = ((ch >> 24) & 0xFF);
	} else {
	    *dst++ = ((ch >> 24) & 0xFF);
	    *dst++ = ((ch >> 16) & 0xFF);
	    *dst++ = ((ch >> 8) & 0xFF);
	    *dst++ = (ch & 0xFF);
	}
    }

    *srcReadPtr = src - srcStart;
    *dstWrotePtr = dst - dstStart;
    *dstCharsPtr = numChars;
    return result;
}

/*
 *-------------------------------------------------------------------------
 *
 * Utf16ToUtfProc --
 *
 *	Convert from UTF-16 to UTF-8.
 *
 * Results:
 *	Returns TCL_OK if conversion was successful.
 *
 * Side effects:
 *	None.
 *
 *-------------------------------------------------------------------------
 */

static int
Utf16ToUtfProc(
    void *clientData,	/* additional flags, e.g. TCL_ENCODING_LE */
    const char *src,		/* Source string in Unicode. */
    int srcLen,			/* Source string length in bytes. */
    int flags,			/* Conversion control flags. */
    TCL_UNUSED(Tcl_EncodingState *),
    char *dst,			/* Output buffer in which converted string is
				 * stored. */
    int dstLen,			/* The maximum length of output buffer in
				 * bytes. */
    int *srcReadPtr,		/* Filled with the number of bytes from the
				 * source string that were converted. This may
				 * be less than the original source length if
				 * there was a problem converting some source
				 * characters. */
    int *dstWrotePtr,		/* Filled with the number of bytes that were
				 * stored in the output buffer as a result of
				 * the conversion. */
    int *dstCharsPtr)		/* Filled with the number of characters that
				 * correspond to the bytes stored in the
				 * output buffer. */
{
    const char *srcStart, *srcEnd;
    const char *dstEnd, *dstStart;
    int result, numChars, charLimit = INT_MAX;
    unsigned short ch;

    flags |= PTR2INT(clientData);
    if (flags & TCL_ENCODING_CHAR_LIMIT) {
	charLimit = *dstCharsPtr;
    }
    result = TCL_OK;

    /*
     * Check alignment with utf-16 (2 == sizeof(UTF-16))
     */

    if ((srcLen % 2) != 0) {
	result = TCL_CONVERT_MULTIBYTE;
	srcLen--;
    }

    /*
     * If last code point is a high surrogate, we cannot handle that yet.
     */

    if ((srcLen >= 2) &&
	    ((src[srcLen - ((flags & TCL_ENCODING_LE)?1:2)] & 0xFC) == 0xD8)) {
	result = TCL_CONVERT_MULTIBYTE;
	srcLen-= 2;
    }

    srcStart = src;
    srcEnd = src + srcLen;

    dstStart = dst;
    dstEnd = dst + dstLen - TCL_UTF_MAX;

    for (numChars = 0; src < srcEnd && numChars <= charLimit; numChars++) {
	if (dst > dstEnd) {
	    result = TCL_CONVERT_NOSPACE;
	    break;
	}

	if (flags & TCL_ENCODING_LE) {
	    ch = (src[1] & 0xFF) << 8 | (src[0] & 0xFF);
	} else {
	    ch = (src[0] & 0xFF) << 8 | (src[1] & 0xFF);
	}

	/*
	 * Special case for 1-byte utf chars for speed. Make sure we work with
	 * unsigned short-size data.
	 */

	if (ch && ch < 0x80) {
	    *dst++ = (ch & 0xFF);
	} else {
	    dst += Tcl_UniCharToUtf(ch | TCL_COMBINE, dst);
	}
	src += sizeof(unsigned short);
    }

    *srcReadPtr = src - srcStart;
    *dstWrotePtr = dst - dstStart;
    *dstCharsPtr = numChars;
    return result;
}

/*
 *-------------------------------------------------------------------------
 *
 * UtfToUtf16Proc --
 *
 *	Convert from UTF-8 to UTF-16.
 *
 * Results:
 *	Returns TCL_OK if conversion was successful.
 *
 * Side effects:
 *	None.
 *
 *-------------------------------------------------------------------------
 */

static int
UtfToUtf16Proc(
    void *clientData,	/* additional flags, e.g. TCL_ENCODING_LE */
    const char *src,		/* Source string in UTF-8. */
    int srcLen,			/* Source string length in bytes. */
    int flags,			/* Conversion control flags. */
    TCL_UNUSED(Tcl_EncodingState *),
    char *dst,			/* Output buffer in which converted string is
				 * stored. */
    int dstLen,			/* The maximum length of output buffer in
				 * bytes. */
    int *srcReadPtr,		/* Filled with the number of bytes from the
				 * source string that were converted. This may
				 * be less than the original source length if
				 * there was a problem converting some source
				 * characters. */
    int *dstWrotePtr,		/* Filled with the number of bytes that were
				 * stored in the output buffer as a result of
				 * the conversion. */
    int *dstCharsPtr)		/* Filled with the number of characters that
				 * correspond to the bytes stored in the
				 * output buffer. */
{
    const char *srcStart, *srcEnd, *srcClose, *dstStart, *dstEnd;
    int result, numChars;
    int ch, len;

    srcStart = src;
    srcEnd = src + srcLen;
    srcClose = srcEnd;
    if ((flags & TCL_ENCODING_END) == 0) {
	srcClose -= TCL_UTF_MAX;
    }

    dstStart = dst;
    dstEnd   = dst + dstLen - sizeof(Tcl_UniChar);
    flags |= PTR2INT(clientData);

    result = TCL_OK;
    for (numChars = 0; src < srcEnd; numChars++) {
	if ((src > srcClose) && (!Tcl_UtfCharComplete(src, srcEnd - src))) {
	    /*
	     * If there is more string to follow, this will ensure that the
	     * last UTF-8 character in the source buffer hasn't been cut off.
	     */

	    result = TCL_CONVERT_MULTIBYTE;
	    break;
	}
	if (dst > dstEnd) {
	    result = TCL_CONVERT_NOSPACE;
	    break;
	}
	len = TclUtfToUCS4(src, &ch);
	if ((ch  & ~0x7FF) == 0xD800) {
	    if (STOPONERROR) {
		result = TCL_CONVERT_UNKNOWN;
		break;
	    }
	}
	src += len;
	if (flags & TCL_ENCODING_LE) {
	    if (ch <= 0xFFFF) {
		*dst++ = (ch & 0xFF);
		*dst++ = (ch >> 8);
	    } else {
		*dst++ = (((ch - 0x10000) >> 10) & 0xFF);
		*dst++ = (((ch - 0x10000) >> 18) & 0x3) | 0xD8;
		*dst++ = (ch & 0xFF);
		*dst++ = ((ch >> 8) & 0x3) | 0xDC;
	    }
	} else {
	    if (ch <= 0xFFFF) {
		*dst++ = (ch >> 8);
		*dst++ = (ch & 0xFF);
	    } else {
		*dst++ = (((ch - 0x10000) >> 18) & 0x3) | 0xD8;
		*dst++ = (((ch - 0x10000) >> 10) & 0xFF);
		*dst++ = ((ch >> 8) & 0x3) | 0xDC;
		*dst++ = (ch & 0xFF);
	    }
	}
    }
    *srcReadPtr = src - srcStart;
    *dstWrotePtr = dst - dstStart;
    *dstCharsPtr = numChars;
    return result;
}

/*
 *-------------------------------------------------------------------------
 *
 * UtfToUcs2Proc --
 *
 *	Convert from UTF-8 to UCS-2.
 *
 * Results:
 *	Returns TCL_OK if conversion was successful.
 *
 * Side effects:
 *	None.
 *
 *-------------------------------------------------------------------------
 */

static int
UtfToUcs2Proc(
    void *clientData,	/* additional flags, e.g. TCL_ENCODING_LE */
    const char *src,		/* Source string in UTF-8. */
    int srcLen,			/* Source string length in bytes. */
    int flags,			/* Conversion control flags. */
    TCL_UNUSED(Tcl_EncodingState *),
    char *dst,			/* Output buffer in which converted string is
				 * stored. */
    int dstLen,			/* The maximum length of output buffer in
				 * bytes. */
    int *srcReadPtr,		/* Filled with the number of bytes from the
				 * source string that were converted. This may
				 * be less than the original source length if
				 * there was a problem converting some source
				 * characters. */
    int *dstWrotePtr,		/* Filled with the number of bytes that were
				 * stored in the output buffer as a result of
				 * the conversion. */
    int *dstCharsPtr)		/* Filled with the number of characters that
				 * correspond to the bytes stored in the
				 * output buffer. */
{
    const char *srcStart, *srcEnd, *srcClose, *dstStart, *dstEnd;
    int result, numChars;
#if TCL_UTF_MAX < 4
    int len;
#endif
    Tcl_UniChar ch = 0;

    flags |= PTR2INT(clientData);
    srcStart = src;
    srcEnd = src + srcLen;
    srcClose = srcEnd;
    if ((flags & TCL_ENCODING_END) == 0) {
	srcClose -= TCL_UTF_MAX;
    }

    dstStart = dst;
    dstEnd   = dst + dstLen - sizeof(Tcl_UniChar);

    result = TCL_OK;
    for (numChars = 0; src < srcEnd; numChars++) {
	if ((src > srcClose) && (!Tcl_UtfCharComplete(src, srcEnd - src))) {
	    /*
	     * If there is more string to follow, this will ensure that the
	     * last UTF-8 character in the source buffer hasn't been cut off.
	     */

	    result = TCL_CONVERT_MULTIBYTE;
	    break;
	}
	if (dst > dstEnd) {
	    result = TCL_CONVERT_NOSPACE;
	    break;
	}
#if TCL_UTF_MAX < 4
	src += (len = TclUtfToUniChar(src, &ch));
	if ((ch >= 0xD800) && (len < 3)) {
	    src += TclUtfToUniChar(src, &ch);
	    ch = 0xFFFD;
	}
#else
	src += TclUtfToUniChar(src, &ch);
	if (ch > 0xFFFF) {
	    ch = 0xFFFD;
	}
#endif

	/*
	 * Need to handle this in a way that won't cause misalignment by
	 * casting dst to a Tcl_UniChar. [Bug 1122671]
	 */

	if (flags & TCL_ENCODING_LE) {
	    *dst++ = (ch & 0xFF);
	    *dst++ = (ch >> 8);
	} else {
	    *dst++ = (ch >> 8);
	    *dst++ = (ch & 0xFF);
	}
    }
    *srcReadPtr = src - srcStart;
    *dstWrotePtr = dst - dstStart;
    *dstCharsPtr = numChars;
    return result;
}

/*
 *-------------------------------------------------------------------------
 *
 * TableToUtfProc --
 *
 *	Convert from the encoding specified by the TableEncodingData into
 *	UTF-8.
 *
 * Results:
 *	Returns TCL_OK if conversion was successful.
 *
 * Side effects:
 *	None.
 *
 *-------------------------------------------------------------------------
 */

static int
TableToUtfProc(
    void *clientData,	/* TableEncodingData that specifies
				 * encoding. */
    const char *src,		/* Source string in specified encoding. */
    int srcLen,			/* Source string length in bytes. */
    int flags,			/* Conversion control flags. */
    TCL_UNUSED(Tcl_EncodingState *),
    char *dst,			/* Output buffer in which converted string is
				 * stored. */
    int dstLen,			/* The maximum length of output buffer in
				 * bytes. */
    int *srcReadPtr,		/* Filled with the number of bytes from the
				 * source string that were converted. This may
				 * be less than the original source length if
				 * there was a problem converting some source
				 * characters. */
    int *dstWrotePtr,		/* Filled with the number of bytes that were
				 * stored in the output buffer as a result of
				 * the conversion. */
    int *dstCharsPtr)		/* Filled with the number of characters that
				 * correspond to the bytes stored in the
				 * output buffer. */
{
    const char *srcStart, *srcEnd;
    const char *dstEnd, *dstStart, *prefixBytes;
    int result, byte, numChars, charLimit = INT_MAX;
    Tcl_UniChar ch = 0;
    const unsigned short *const *toUnicode;
    const unsigned short *pageZero;
    TableEncodingData *dataPtr = (TableEncodingData *)clientData;

    if (flags & TCL_ENCODING_CHAR_LIMIT) {
	charLimit = *dstCharsPtr;
    }
    srcStart = src;
    srcEnd = src + srcLen;

    dstStart = dst;
    dstEnd = dst + dstLen - TCL_UTF_MAX;

    toUnicode = (const unsigned short *const *) dataPtr->toUnicode;
    prefixBytes = dataPtr->prefixBytes;
    pageZero = toUnicode[0];

    result = TCL_OK;
    for (numChars = 0; src < srcEnd && numChars <= charLimit; numChars++) {
	if (dst > dstEnd) {
	    result = TCL_CONVERT_NOSPACE;
	    break;
	}
	byte = *((unsigned char *) src);
	if (prefixBytes[byte]) {
	    src++;
	    if (src >= srcEnd) {
		src--;
		result = TCL_CONVERT_MULTIBYTE;
		break;
	    }
	    ch = toUnicode[byte][*((unsigned char *) src)];
	} else {
	    ch = pageZero[byte];
	}
	if ((ch == 0) && (byte != 0)) {
	    if (STOPONERROR) {
		result = TCL_CONVERT_SYNTAX;
		break;
	    }
	    if (prefixBytes[byte]) {
		src--;
	    }
	    ch = (Tcl_UniChar) byte;
	}

	/*
	 * Special case for 1-byte utf chars for speed.
	 */

	if (ch && ch < 0x80) {
	    *dst++ = (char) ch;
	} else {
	    dst += Tcl_UniCharToUtf(ch, dst);
	}
	src++;
    }

    *srcReadPtr = src - srcStart;
    *dstWrotePtr = dst - dstStart;
    *dstCharsPtr = numChars;
    return result;
}

/*
 *-------------------------------------------------------------------------
 *
 * TableFromUtfProc --
 *
 *	Convert from UTF-8 into the encoding specified by the
 *	TableEncodingData.
 *
 * Results:
 *	Returns TCL_OK if conversion was successful.
 *
 * Side effects:
 *	None.
 *
 *-------------------------------------------------------------------------
 */

static int
TableFromUtfProc(
    void *clientData,	/* TableEncodingData that specifies
				 * encoding. */
    const char *src,		/* Source string in UTF-8. */
    int srcLen,			/* Source string length in bytes. */
    int flags,			/* Conversion control flags. */
    TCL_UNUSED(Tcl_EncodingState *),
    char *dst,			/* Output buffer in which converted string is
				 * stored. */
    int dstLen,			/* The maximum length of output buffer in
				 * bytes. */
    int *srcReadPtr,		/* Filled with the number of bytes from the
				 * source string that were converted. This may
				 * be less than the original source length if
				 * there was a problem converting some source
				 * characters. */
    int *dstWrotePtr,		/* Filled with the number of bytes that were
				 * stored in the output buffer as a result of
				 * the conversion. */
    int *dstCharsPtr)		/* Filled with the number of characters that
				 * correspond to the bytes stored in the
				 * output buffer. */
{
    const char *srcStart, *srcEnd, *srcClose;
    const char *dstStart, *dstEnd, *prefixBytes;
    Tcl_UniChar ch = 0;
    int result, len, word, numChars;
    TableEncodingData *dataPtr = (TableEncodingData *)clientData;
    const unsigned short *const *fromUnicode;

    result = TCL_OK;

    prefixBytes = dataPtr->prefixBytes;
    fromUnicode = (const unsigned short *const *) dataPtr->fromUnicode;

    srcStart = src;
    srcEnd = src + srcLen;
    srcClose = srcEnd;
    if ((flags & TCL_ENCODING_END) == 0) {
	srcClose -= TCL_UTF_MAX;
    }

    dstStart = dst;
    dstEnd = dst + dstLen - 1;

    for (numChars = 0; src < srcEnd; numChars++) {
	if ((src > srcClose) && (!Tcl_UtfCharComplete(src, srcEnd - src))) {
	    /*
	     * If there is more string to follow, this will ensure that the
	     * last UTF-8 character in the source buffer hasn't been cut off.
	     */

	    result = TCL_CONVERT_MULTIBYTE;
	    break;
	}
	len = TclUtfToUniChar(src, &ch);

#if TCL_UTF_MAX > 3
	/* Unicode chars > +U0FFFF cannot be represented in any table encoding */
	if (ch & 0xFFFF0000) {
	    word = 0;
	} else
#else
	if (!len) {
	    word = 0;
	} else
#endif
	    word = fromUnicode[(ch >> 8)][ch & 0xFF];

	if ((word == 0) && (ch != 0)) {
	    if ((STOPONERROR) && (flags & TCL_ENCODING_CHAR_LIMIT)) {
		result = TCL_CONVERT_UNKNOWN;
		break;
	    }
	    word = dataPtr->fallback;
	}
	if (prefixBytes[(word >> 8)] != 0) {
	    if (dst + 1 > dstEnd) {
		result = TCL_CONVERT_NOSPACE;
		break;
	    }
	    dst[0] = (char) (word >> 8);
	    dst[1] = (char) word;
	    dst += 2;
	} else {
	    if (dst > dstEnd) {
		result = TCL_CONVERT_NOSPACE;
		break;
	    }
	    dst[0] = (char) word;
	    dst++;
	}
	src += len;
    }

    *srcReadPtr = src - srcStart;
    *dstWrotePtr = dst - dstStart;
    *dstCharsPtr = numChars;
    return result;
}

/*
 *-------------------------------------------------------------------------
 *
 * Iso88591ToUtfProc --
 *
 *	Convert from the "iso8859-1" encoding into UTF-8.
 *
 * Results:
 *	Returns TCL_OK if conversion was successful.
 *
 * Side effects:
 *	None.
 *
 *-------------------------------------------------------------------------
 */

static int
Iso88591ToUtfProc(
    TCL_UNUSED(void *),
    const char *src,		/* Source string in specified encoding. */
    int srcLen,			/* Source string length in bytes. */
    int flags,			/* Conversion control flags. */
    TCL_UNUSED(Tcl_EncodingState *),
    char *dst,			/* Output buffer in which converted string is
				 * stored. */
    int dstLen,			/* The maximum length of output buffer in
				 * bytes. */
    int *srcReadPtr,		/* Filled with the number of bytes from the
				 * source string that were converted. This may
				 * be less than the original source length if
				 * there was a problem converting some source
				 * characters. */
    int *dstWrotePtr,		/* Filled with the number of bytes that were
				 * stored in the output buffer as a result of
				 * the conversion. */
    int *dstCharsPtr)		/* Filled with the number of characters that
				 * correspond to the bytes stored in the
				 * output buffer. */
{
    const char *srcStart, *srcEnd;
    const char *dstEnd, *dstStart;
    int result, numChars, charLimit = INT_MAX;

    if (flags & TCL_ENCODING_CHAR_LIMIT) {
	charLimit = *dstCharsPtr;
    }
    srcStart = src;
    srcEnd = src + srcLen;

    dstStart = dst;
    dstEnd = dst + dstLen - TCL_UTF_MAX;

    result = TCL_OK;
    for (numChars = 0; src < srcEnd && numChars <= charLimit; numChars++) {
	Tcl_UniChar ch = 0;

	if (dst > dstEnd) {
	    result = TCL_CONVERT_NOSPACE;
	    break;
	}
	ch = (Tcl_UniChar) *((unsigned char *) src);

	/*
	 * Special case for 1-byte utf chars for speed.
	 */

	if (ch && ch < 0x80) {
	    *dst++ = (char) ch;
	} else {
	    dst += Tcl_UniCharToUtf(ch, dst);
	}
	src++;
    }

    *srcReadPtr = src - srcStart;
    *dstWrotePtr = dst - dstStart;
    *dstCharsPtr = numChars;
    return result;
}

/*
 *-------------------------------------------------------------------------
 *
 * Iso88591FromUtfProc --
 *
 *	Convert from UTF-8 into the encoding "iso8859-1".
 *
 * Results:
 *	Returns TCL_OK if conversion was successful.
 *
 * Side effects:
 *	None.
 *
 *-------------------------------------------------------------------------
 */

static int
Iso88591FromUtfProc(
    TCL_UNUSED(void *),
    const char *src,		/* Source string in UTF-8. */
    int srcLen,			/* Source string length in bytes. */
    int flags,			/* Conversion control flags. */
    TCL_UNUSED(Tcl_EncodingState *),
    char *dst,			/* Output buffer in which converted string is
				 * stored. */
    int dstLen,			/* The maximum length of output buffer in
				 * bytes. */
    int *srcReadPtr,		/* Filled with the number of bytes from the
				 * source string that were converted. This may
				 * be less than the original source length if
				 * there was a problem converting some source
				 * characters. */
    int *dstWrotePtr,		/* Filled with the number of bytes that were
				 * stored in the output buffer as a result of
				 * the conversion. */
    int *dstCharsPtr)		/* Filled with the number of characters that
				 * correspond to the bytes stored in the
				 * output buffer. */
{
    const char *srcStart, *srcEnd, *srcClose;
    const char *dstStart, *dstEnd;
    int result = TCL_OK, numChars;
    Tcl_UniChar ch = 0;

    srcStart = src;
    srcEnd = src + srcLen;
    srcClose = srcEnd;
    if ((flags & TCL_ENCODING_END) == 0) {
	srcClose -= TCL_UTF_MAX;
    }

    dstStart = dst;
    dstEnd = dst + dstLen - 1;

    for (numChars = 0; src < srcEnd; numChars++) {
	int len;

	if ((src > srcClose) && (!Tcl_UtfCharComplete(src, srcEnd - src))) {
	    /*
	     * If there is more string to follow, this will ensure that the
	     * last UTF-8 character in the source buffer hasn't been cut off.
	     */

	    result = TCL_CONVERT_MULTIBYTE;
	    break;
	}
	len = TclUtfToUniChar(src, &ch);

	/*
	 * Check for illegal characters.
	 */

	if (ch > 0xFF
#if TCL_UTF_MAX < 4
		|| ((ch >= 0xD800) && (len < 3))
#endif
		) {
	    if (STOPONERROR) {
		result = TCL_CONVERT_UNKNOWN;
		break;
	    }
#if TCL_UTF_MAX < 4
	    if ((ch >= 0xD800) && (len < 3)) {
		len = 4;
	    }
#endif
	    /*
	     * Plunge on, using '?' as a fallback character.
	     */

	    ch = (Tcl_UniChar) '?';
	}

	if (dst > dstEnd) {
	    result = TCL_CONVERT_NOSPACE;
	    break;
	}
	*(dst++) = (char) ch;
	src += len;
    }

    *srcReadPtr = src - srcStart;
    *dstWrotePtr = dst - dstStart;
    *dstCharsPtr = numChars;
    return result;
}

/*
 *---------------------------------------------------------------------------
 *
 * TableFreeProc --
 *
 *	This function is invoked when an encoding is deleted. It deletes the
 *	memory used by the TableEncodingData.
 *
 * Results:
 *	None.
 *
 * Side effects:
 *	Memory freed.
 *
 *---------------------------------------------------------------------------
 */

static void
TableFreeProc(
    void *clientData)	/* TableEncodingData that specifies
				 * encoding. */
{
    TableEncodingData *dataPtr = (TableEncodingData *)clientData;

    /*
     * Make sure we aren't freeing twice on shutdown. [Bug 219314]
     */

    Tcl_Free(dataPtr->toUnicode);
    dataPtr->toUnicode = NULL;
    Tcl_Free(dataPtr->fromUnicode);
    dataPtr->fromUnicode = NULL;
    Tcl_Free(dataPtr);
}

/*
 *-------------------------------------------------------------------------
 *
 * EscapeToUtfProc --
 *
 *	Convert from the encoding specified by the EscapeEncodingData into
 *	UTF-8.
 *
 * Results:
 *	Returns TCL_OK if conversion was successful.
 *
 * Side effects:
 *	None.
 *
 *-------------------------------------------------------------------------
 */

static int
EscapeToUtfProc(
    void *clientData,	/* EscapeEncodingData that specifies
				 * encoding. */
    const char *src,		/* Source string in specified encoding. */
    int srcLen,			/* Source string length in bytes. */
    int flags,			/* Conversion control flags. */
    Tcl_EncodingState *statePtr,/* Place for conversion routine to store state
				 * information used during a piecewise
				 * conversion. Contents of statePtr are
				 * initialized and/or reset by conversion
				 * routine under control of flags argument. */
    char *dst,			/* Output buffer in which converted string is
				 * stored. */
    int dstLen,			/* The maximum length of output buffer in
				 * bytes. */
    int *srcReadPtr,		/* Filled with the number of bytes from the
				 * source string that were converted. This may
				 * be less than the original source length if
				 * there was a problem converting some source
				 * characters. */
    int *dstWrotePtr,		/* Filled with the number of bytes that were
				 * stored in the output buffer as a result of
				 * the conversion. */
    int *dstCharsPtr)		/* Filled with the number of characters that
				 * correspond to the bytes stored in the
				 * output buffer. */
{
    EscapeEncodingData *dataPtr = (EscapeEncodingData *)clientData;
    const char *prefixBytes, *tablePrefixBytes, *srcStart, *srcEnd;
    const unsigned short *const *tableToUnicode;
    const Encoding *encodingPtr;
    int state, result, numChars, charLimit = INT_MAX;
    const char *dstStart, *dstEnd;

    if (flags & TCL_ENCODING_CHAR_LIMIT) {
	charLimit = *dstCharsPtr;
    }
    result = TCL_OK;
    tablePrefixBytes = NULL;
    tableToUnicode = NULL;
    prefixBytes = dataPtr->prefixBytes;
    encodingPtr = NULL;

    srcStart = src;
    srcEnd = src + srcLen;

    dstStart = dst;
    dstEnd = dst + dstLen - TCL_UTF_MAX;

    state = PTR2INT(*statePtr);
    if (flags & TCL_ENCODING_START) {
	state = 0;
    }

    for (numChars = 0; src < srcEnd && numChars <= charLimit; ) {
	int byte, hi, lo, ch;

	if (dst > dstEnd) {
	    result = TCL_CONVERT_NOSPACE;
	    break;
	}
	byte = *((unsigned char *) src);
	if (prefixBytes[byte]) {
	    unsigned left, len, longest;
	    int checked, i;
	    const EscapeSubTable *subTablePtr;

	    /*
	     * Saw the beginning of an escape sequence.
	     */

	    left = srcEnd - src;
	    len = dataPtr->initLen;
	    longest = len;
	    checked = 0;

	    if (len <= left) {
		checked++;
		if ((len > 0) && (memcmp(src, dataPtr->init, len) == 0)) {
		    /*
		     * If we see initialization string, skip it, even if we're
		     * not at the beginning of the buffer.
		     */

		    src += len;
		    continue;
		}
	    }

	    len = dataPtr->finalLen;
	    if (len > longest) {
		longest = len;
	    }

	    if (len <= left) {
		checked++;
		if ((len > 0) && (memcmp(src, dataPtr->final, len) == 0)) {
		    /*
		     * If we see finalization string, skip it, even if we're
		     * not at the end of the buffer.
		     */

		    src += len;
		    continue;
		}
	    }

	    subTablePtr = dataPtr->subTables;
	    for (i = 0; i < dataPtr->numSubTables; i++) {
		len = subTablePtr->sequenceLen;
		if (len > longest) {
		    longest = len;
		}
		if (len <= left) {
		    checked++;
		    if ((len > 0) &&
			    (memcmp(src, subTablePtr->sequence, len) == 0)) {
			state = i;
			encodingPtr = NULL;
			subTablePtr = NULL;
			src += len;
			break;
		    }
		}
		subTablePtr++;
	    }

	    if (subTablePtr == NULL) {
		/*
		 * A match was found, the escape sequence was consumed, and
		 * the state was updated.
		 */

		continue;
	    }

	    /*
	     * We have a split-up or unrecognized escape sequence. If we
	     * checked all the sequences, then it's a syntax error, otherwise
	     * we need more bytes to determine a match.
	     */

	    if ((checked == dataPtr->numSubTables + 2)
		    || (flags & TCL_ENCODING_END)) {
		if (!STOPONERROR) {
		    /*
		     * Skip the unknown escape sequence.
		     */

		    src += longest;
		    continue;
		}
		result = TCL_CONVERT_SYNTAX;
	    } else {
		result = TCL_CONVERT_MULTIBYTE;
	    }
	    break;
	}

	if (encodingPtr == NULL) {
	    TableEncodingData *tableDataPtr;

	    encodingPtr = GetTableEncoding(dataPtr, state);
	    tableDataPtr = (TableEncodingData *)encodingPtr->clientData;
	    tablePrefixBytes = tableDataPtr->prefixBytes;
	    tableToUnicode = (const unsigned short *const*)
		    tableDataPtr->toUnicode;
	}

	if (tablePrefixBytes[byte]) {
	    src++;
	    if (src >= srcEnd) {
		src--;
		result = TCL_CONVERT_MULTIBYTE;
		break;
	    }
	    hi = byte;
	    lo = *((unsigned char *) src);
	} else {
	    hi = 0;
	    lo = byte;
	}

	ch = tableToUnicode[hi][lo];
	dst += Tcl_UniCharToUtf(ch, dst);
	src++;
	numChars++;
    }

    *statePtr = (Tcl_EncodingState) INT2PTR(state);
    *srcReadPtr = src - srcStart;
    *dstWrotePtr = dst - dstStart;
    *dstCharsPtr = numChars;
    return result;
}

/*
 *-------------------------------------------------------------------------
 *
 * EscapeFromUtfProc --
 *
 *	Convert from UTF-8 into the encoding specified by the
 *	EscapeEncodingData.
 *
 * Results:
 *	Returns TCL_OK if conversion was successful.
 *
 * Side effects:
 *	None.
 *
 *-------------------------------------------------------------------------
 */

static int
EscapeFromUtfProc(
    void *clientData,	/* EscapeEncodingData that specifies
				 * encoding. */
    const char *src,		/* Source string in UTF-8. */
    int srcLen,			/* Source string length in bytes. */
    int flags,			/* Conversion control flags. */
    Tcl_EncodingState *statePtr,/* Place for conversion routine to store state
				 * information used during a piecewise
				 * conversion. Contents of statePtr are
				 * initialized and/or reset by conversion
				 * routine under control of flags argument. */
    char *dst,			/* Output buffer in which converted string is
				 * stored. */
    int dstLen,			/* The maximum length of output buffer in
				 * bytes. */
    int *srcReadPtr,		/* Filled with the number of bytes from the
				 * source string that were converted. This may
				 * be less than the original source length if
				 * there was a problem converting some source
				 * characters. */
    int *dstWrotePtr,		/* Filled with the number of bytes that were
				 * stored in the output buffer as a result of
				 * the conversion. */
    int *dstCharsPtr)		/* Filled with the number of characters that
				 * correspond to the bytes stored in the
				 * output buffer. */
{
    EscapeEncodingData *dataPtr = (EscapeEncodingData *)clientData;
    const Encoding *encodingPtr;
    const char *srcStart, *srcEnd, *srcClose;
    const char *dstStart, *dstEnd;
    int state, result, numChars;
    const TableEncodingData *tableDataPtr;
    const char *tablePrefixBytes;
    const unsigned short *const *tableFromUnicode;
    Tcl_UniChar ch = 0;

    result = TCL_OK;

    srcStart = src;
    srcEnd = src + srcLen;
    srcClose = srcEnd;
    if ((flags & TCL_ENCODING_END) == 0) {
	srcClose -= TCL_UTF_MAX;
    }

    dstStart = dst;
    dstEnd = dst + dstLen - 1;

    /*
     * RFC 1468 states that the text starts in ASCII, and switches to Japanese
     * characters, and that the text must end in ASCII. [Patch 474358]
     */

    if (flags & TCL_ENCODING_START) {
	state = 0;
	if ((dst + dataPtr->initLen) > dstEnd) {
	    *srcReadPtr = 0;
	    *dstWrotePtr = 0;
	    return TCL_CONVERT_NOSPACE;
	}
	memcpy(dst, dataPtr->init, dataPtr->initLen);
	dst += dataPtr->initLen;
    } else {
	state = PTR2INT(*statePtr);
    }

    encodingPtr = GetTableEncoding(dataPtr, state);
    tableDataPtr = (const TableEncodingData *)encodingPtr->clientData;
    tablePrefixBytes = tableDataPtr->prefixBytes;
    tableFromUnicode = (const unsigned short *const *)
	    tableDataPtr->fromUnicode;

    for (numChars = 0; src < srcEnd; numChars++) {
	unsigned len;
	int word;

	if ((src > srcClose) && (!Tcl_UtfCharComplete(src, srcEnd - src))) {
	    /*
	     * If there is more string to follow, this will ensure that the
	     * last UTF-8 character in the source buffer hasn't been cut off.
	     */

	    result = TCL_CONVERT_MULTIBYTE;
	    break;
	}
	len = TclUtfToUniChar(src, &ch);
	word = tableFromUnicode[(ch >> 8)][ch & 0xFF];

	if ((word == 0) && (ch != 0)) {
	    int oldState;
	    const EscapeSubTable *subTablePtr;

	    oldState = state;
	    for (state = 0; state < dataPtr->numSubTables; state++) {
		encodingPtr = GetTableEncoding(dataPtr, state);
		tableDataPtr = (const TableEncodingData *)encodingPtr->clientData;
		word = tableDataPtr->fromUnicode[(ch >> 8)][ch & 0xFF];
		if (word != 0) {
		    break;
		}
	    }

	    if (word == 0) {
		state = oldState;
		if (STOPONERROR) {
		    result = TCL_CONVERT_UNKNOWN;
		    break;
		}
		encodingPtr = GetTableEncoding(dataPtr, state);
		tableDataPtr = (const TableEncodingData *)encodingPtr->clientData;
		word = tableDataPtr->fallback;
	    }

	    tablePrefixBytes = (const char *) tableDataPtr->prefixBytes;
	    tableFromUnicode = (const unsigned short *const *)
		    tableDataPtr->fromUnicode;

	    /*
	     * The state variable has the value of oldState when word is 0.
	     * In this case, the escape sequence should not be copied to dst
	     * because the current character set is not changed.
	     */

	    if (state != oldState) {
		subTablePtr = &dataPtr->subTables[state];
		if ((dst + subTablePtr->sequenceLen) > dstEnd) {
		    /*
		     * If there is no space to write the escape sequence, the
		     * state variable must be changed to the value of oldState
		     * variable because this escape sequence must be written
		     * in the next conversion.
		     */

		    state = oldState;
		    result = TCL_CONVERT_NOSPACE;
		    break;
		}
		memcpy(dst, subTablePtr->sequence, subTablePtr->sequenceLen);
		dst += subTablePtr->sequenceLen;
	    }
	}

	if (tablePrefixBytes[(word >> 8)] != 0) {
	    if (dst + 1 > dstEnd) {
		result = TCL_CONVERT_NOSPACE;
		break;
	    }
	    dst[0] = (char) (word >> 8);
	    dst[1] = (char) word;
	    dst += 2;
	} else {
	    if (dst > dstEnd) {
		result = TCL_CONVERT_NOSPACE;
		break;
	    }
	    dst[0] = (char) word;
	    dst++;
	}
	src += len;
    }

    if ((result == TCL_OK) && (flags & TCL_ENCODING_END)) {
	unsigned len = dataPtr->subTables[0].sequenceLen;

	/*
	 * Certain encodings like iso2022-jp need to write an escape sequence
	 * after all characters have been converted. This logic checks that
	 * enough room is available in the buffer for the escape bytes. The
	 * TCL_ENCODING_END flag is cleared after a final escape sequence has
	 * been added to the buffer so that another call to this method does
	 * not attempt to append escape bytes a second time.
	 */

	if ((dst + dataPtr->finalLen + (state?len:0)) > dstEnd) {
	    result = TCL_CONVERT_NOSPACE;
	} else {
	    if (state) {
		memcpy(dst, dataPtr->subTables[0].sequence, len);
		dst += len;
	    }
	    memcpy(dst, dataPtr->final, dataPtr->finalLen);
	    dst += dataPtr->finalLen;
	    state &= ~TCL_ENCODING_END;
	}
    }

    *statePtr = (Tcl_EncodingState) INT2PTR(state);
    *srcReadPtr = src - srcStart;
    *dstWrotePtr = dst - dstStart;
    *dstCharsPtr = numChars;
    return result;
}

/*
 *---------------------------------------------------------------------------
 *
 * EscapeFreeProc --
 *
 *	Frees resources used by the encoding.
 *
 * Results:
 *	None.
 *
 * Side effects:
 *	Memory is freed.
 *
 *---------------------------------------------------------------------------
 */

static void
EscapeFreeProc(
    void *clientData)	/* EscapeEncodingData that specifies
				 * encoding. */
{
    EscapeEncodingData *dataPtr = (EscapeEncodingData *)clientData;
    EscapeSubTable *subTablePtr;
    int i;

    if (dataPtr == NULL) {
	return;
    }

    /*
     * The subTables should be freed recursively in normal operation but not
     * during TclFinalizeEncodingSubsystem because they are also present as a
     * weak reference in the toplevel encodingTable (i.e., they don't have a
     * +1 refcount for this), and unpredictable nuking order could remove them
     * from under the following loop's feet. [Bug 2891556]
     *
     * The encodingsInitialized flag, being reset on entry to TFES, can serve
     * as a "not in finalization" test.
     */

    if (encodingsInitialized) {
	subTablePtr = dataPtr->subTables;
	for (i = 0; i < dataPtr->numSubTables; i++) {
	    FreeEncoding((Tcl_Encoding) subTablePtr->encodingPtr);
	    subTablePtr->encodingPtr = NULL;
	    subTablePtr++;
	}
    }
    Tcl_Free(dataPtr);
}

/*
 *---------------------------------------------------------------------------
 *
 * GetTableEncoding --
 *
 *	Helper function for the EscapeEncodingData conversions. Gets the
 *	encoding (of type TextEncodingData) that represents the specified
 *	state.
 *
 * Results:
 *	The return value is the encoding.
 *
 * Side effects:
 *	If the encoding that represents the specified state has not already
 *	been used by this EscapeEncoding, it will be loaded and cached in the
 *	dataPtr.
 *
 *---------------------------------------------------------------------------
 */

static Encoding *
GetTableEncoding(
    EscapeEncodingData *dataPtr,/* Contains names of encodings. */
    int state)			/* Index in dataPtr of desired Encoding. */
{
    EscapeSubTable *subTablePtr = &dataPtr->subTables[state];
    Encoding *encodingPtr = subTablePtr->encodingPtr;

    if (encodingPtr == NULL) {
	encodingPtr = (Encoding *) Tcl_GetEncoding(NULL, subTablePtr->name);
	if ((encodingPtr == NULL)
		|| (encodingPtr->toUtfProc != TableToUtfProc
		&& encodingPtr->toUtfProc != Iso88591ToUtfProc)) {
	    Tcl_Panic("EscapeToUtfProc: invalid sub table");
	}
	subTablePtr->encodingPtr = encodingPtr;
    }

    return encodingPtr;
}

/*
 *---------------------------------------------------------------------------
 *
 * unilen, unilen4 --
 *
 *	A helper function for the Tcl_ExternalToUtf functions. This function
 *	is similar to strlen for double-byte characters: it returns the number
 *	of bytes in a 0x0000 terminated string.
 *
 * Results:
 *	As above.
 *
 * Side effects:
 *	None.
 *
 *---------------------------------------------------------------------------
 */

static size_t
unilen(
    const char *src)
{
    unsigned short *p;

    p = (unsigned short *) src;
    while (*p != 0x0000) {
	p++;
    }
    return (char *) p - src;
}

static size_t
unilen4(
    const char *src)
{
    unsigned int *p;

    p = (unsigned int *) src;
    while (*p != 0x00000000) {
	p++;
    }
    return (char *) p - src;
}

/*
 *-------------------------------------------------------------------------
 *
 * InitializeEncodingSearchPath	--
 *
 *	This is the fallback routine that sets the default value of the
 *	encoding search path if the application has not set one via a call to
 *	Tcl_SetEncodingSearchPath() by the first time the search path is needed
 *	to load encoding data.
 *
 *	The default encoding search path is produced by taking each directory
 *	in the library path, appending a subdirectory named "encoding", and if
 *	the resulting directory exists, adding it to the encoding search path.
 *
 * Results:
 *	None.
 *
 * Side effects:
 *	Sets the encoding search path to an initial value.
 *
 *-------------------------------------------------------------------------
 */

static void
InitializeEncodingSearchPath(
    char **valuePtr,
    size_t *lengthPtr,
    Tcl_Encoding *encodingPtr)
{
    const char *bytes;
    size_t i, numDirs;
    size_t numBytes;
    Tcl_Obj *libPathObj, *encodingObj, *searchPathObj;

    TclNewLiteralStringObj(encodingObj, "encoding");
    TclNewObj(searchPathObj);
    Tcl_IncrRefCount(encodingObj);
    Tcl_IncrRefCount(searchPathObj);
    libPathObj = TclGetLibraryPath();
    Tcl_IncrRefCount(libPathObj);
    TclListObjLengthM(NULL, libPathObj, &numDirs);

    for (i = 0; i < numDirs; i++) {
	Tcl_Obj *directoryObj, *pathObj;
	Tcl_StatBuf stat;

	Tcl_ListObjIndex(NULL, libPathObj, i, &directoryObj);
	pathObj = Tcl_FSJoinToPath(directoryObj, 1, &encodingObj);
	Tcl_IncrRefCount(pathObj);
	if ((0 == Tcl_FSStat(pathObj, &stat)) && S_ISDIR(stat.st_mode)) {
	    Tcl_ListObjAppendElement(NULL, searchPathObj, pathObj);
	}
	Tcl_DecrRefCount(pathObj);
    }

    Tcl_DecrRefCount(libPathObj);
    Tcl_DecrRefCount(encodingObj);
    *encodingPtr = libraryPath.encoding;
    if (*encodingPtr) {
	((Encoding *)(*encodingPtr))->refCount++;
    }
    bytes = Tcl_GetStringFromObj(searchPathObj, &numBytes);

    *lengthPtr = numBytes;
    *valuePtr = (char *)Tcl_Alloc(numBytes + 1);
    memcpy(*valuePtr, bytes, numBytes + 1);
    Tcl_DecrRefCount(searchPathObj);
}

/*
 * Local Variables:
 * mode: c
 * c-basic-offset: 4
 * fill-column: 78
 * End:
 */<|MERGE_RESOLUTION|>--- conflicted
+++ resolved
@@ -2438,13 +2438,8 @@
 		src += len;
 		dst += Tcl_UniCharToUtf(ch, dst);
 		ch = low;
-<<<<<<< HEAD
 #endif
-	    } else if (STOPONERROR && !(flags & TCL_ENCODING_MODIFIED) && !Tcl_UniCharIsUnicode(ch)
-		    && (((ch  & ~0x7FF) == 0xD800) || ((flags & TCL_ENCODING_STRICT) == TCL_ENCODING_STRICT))) {
-=======
 	    } else if (STOPONERROR && !(flags & TCL_ENCODING_MODIFIED) && (((ch  & ~0x7FF) == 0xD800))) {
->>>>>>> ac4faee2
 		result = TCL_CONVERT_UNKNOWN;
 		src = saveSrc;
 		break;
