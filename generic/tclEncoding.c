/*
 * tclEncoding.c --
 *
 *	Contains the implementation of the encoding conversion package.
 *
 * Copyright (c) 1996-1998 Sun Microsystems, Inc.
 *
 * See the file "license.terms" for information on usage and redistribution of
 * this file, and for a DISCLAIMER OF ALL WARRANTIES.
 */

#include "tclInt.h"

typedef size_t (LengthProc)(const char *src);

/*
 * The following data structure represents an encoding, which describes how to
 * convert between various character sets and UTF-8.
 */

typedef struct {
    char *name;			/* Name of encoding. Malloced because (1) hash
				 * table entry that owns this encoding may be
				 * freed prior to this encoding being freed,
				 * (2) string passed in the Tcl_EncodingType
				 * structure may not be persistent. */
    Tcl_EncodingConvertProc *toUtfProc;
				/* Function to convert from external encoding
				 * into UTF-8. */
    Tcl_EncodingConvertProc *fromUtfProc;
				/* Function to convert from UTF-8 into
				 * external encoding. */
    Tcl_EncodingFreeProc *freeProc;
				/* If non-NULL, function to call when this
				 * encoding is deleted. */
    int nullSize;		/* Number of 0x00 bytes that signify
				 * end-of-string in this encoding. This number
				 * is used to determine the source string
				 * length when the srcLen argument is
				 * negative. This number can be 1 or 2. */
    ClientData clientData;	/* Arbitrary value associated with encoding
				 * type. Passed to conversion functions. */
    LengthProc *lengthProc;	/* Function to compute length of
				 * null-terminated strings in this encoding.
				 * If nullSize is 1, this is strlen; if
				 * nullSize is 2, this is a function that
				 * returns the number of bytes in a 0x0000
				 * terminated string. */
    int refCount;		/* Number of uses of this structure. */
    Tcl_HashEntry *hPtr;	/* Hash table entry that owns this encoding. */
} Encoding;

/*
 * The following structure is the clientData for a dynamically-loaded,
 * table-driven encoding created by LoadTableEncoding(). It maps between
 * Unicode and a single-byte, double-byte, or multibyte (1 or 2 bytes only)
 * encoding.
 */

typedef struct {
    int fallback;		/* Character (in this encoding) to substitute
				 * when this encoding cannot represent a UTF-8
				 * character. */
    char prefixBytes[256];	/* If a byte in the input stream is a lead
				 * byte for a 2-byte sequence, the
				 * corresponding entry in this array is 1,
				 * otherwise it is 0. */
    unsigned short **toUnicode;	/* Two dimensional sparse matrix to map
				 * characters from the encoding to Unicode.
				 * Each element of the toUnicode array points
				 * to an array of 256 shorts. If there is no
				 * corresponding character in Unicode, the
				 * value in the matrix is 0x0000.
				 * malloc'd. */
    unsigned short **fromUnicode;
				/* Two dimensional sparse matrix to map
				 * characters from Unicode to the encoding.
				 * Each element of the fromUnicode array
				 * points to an array of 256 shorts. If there
				 * is no corresponding character the encoding,
				 * the value in the matrix is 0x0000.
				 * malloc'd. */
} TableEncodingData;

/*
 * The following structures is the clientData for a dynamically-loaded,
 * escape-driven encoding that is itself comprised of other simpler encodings.
 * An example is "iso-2022-jp", which uses escape sequences to switch between
 * ascii, jis0208, jis0212, gb2312, and ksc5601. Note that "escape-driven"
 * does not necessarily mean that the ESCAPE character is the character used
 * for switching character sets.
 */

typedef struct {
    unsigned sequenceLen;	/* Length of following string. */
    char sequence[16];		/* Escape code that marks this encoding. */
    char name[32];		/* Name for encoding. */
    Encoding *encodingPtr;	/* Encoding loaded using above name, or NULL
				 * if this sub-encoding has not been needed
				 * yet. */
} EscapeSubTable;

typedef struct {
    int fallback;		/* Character (in this encoding) to substitute
				 * when this encoding cannot represent a UTF-8
				 * character. */
    unsigned initLen;		/* Length of following string. */
    char init[16];		/* String to emit or expect before first char
				 * in conversion. */
    unsigned finalLen;		/* Length of following string. */
    char final[16];		/* String to emit or expect after last char in
				 * conversion. */
    char prefixBytes[256];	/* If a byte in the input stream is the first
				 * character of one of the escape sequences in
				 * the following array, the corresponding
				 * entry in this array is 1, otherwise it is
				 * 0. */
    int numSubTables;		/* Length of following array. */
    EscapeSubTable subTables[1];/* Information about each EscapeSubTable used
				 * by this encoding type. The actual size will
				 * be as large as necessary to hold all
				 * EscapeSubTables. */
} EscapeEncodingData;

/*
 * Constants used when loading an encoding file to identify the type of the
 * file.
 */

#define ENCODING_SINGLEBYTE	0
#define ENCODING_DOUBLEBYTE	1
#define ENCODING_MULTIBYTE	2
#define ENCODING_ESCAPE		3

/*
 * A list of directories in which Tcl should look for *.enc files. This list
 * is shared by all threads. Access is governed by a mutex lock.
 */

static TclInitProcessGlobalValueProc InitializeEncodingSearchPath;
static ProcessGlobalValue encodingSearchPath = {
    0, 0, NULL, NULL, InitializeEncodingSearchPath, NULL, NULL
};

/*
 * A map from encoding names to the directories in which their data files have
 * been seen. The string value of the map is shared by all threads. Access to
 * the shared string is governed by a mutex lock.
 */

static ProcessGlobalValue encodingFileMap = {
    0, 0, NULL, NULL, NULL, NULL, NULL
};

/*
 * A list of directories making up the "library path". Historically this
 * search path has served many uses, but the only one remaining is a base for
 * the encodingSearchPath above. If the application does not explicitly set
 * the encodingSearchPath, then it will be initialized by appending /encoding
 * to each directory in this "libraryPath".
 */

static ProcessGlobalValue libraryPath = {
    0, 0, NULL, NULL, TclpInitLibraryPath, NULL, NULL
};

static int encodingsInitialized = 0;

/*
 * Hash table that keeps track of all loaded Encodings. Keys are the string
 * names that represent the encoding, values are (Encoding *).
 */

static Tcl_HashTable encodingTable;
TCL_DECLARE_MUTEX(encodingMutex)

/*
 * The following are used to hold the default and current system encodings.
 * If NULL is passed to one of the conversion routines, the current setting of
 * the system encoding will be used to perform the conversion.
 */

static Tcl_Encoding defaultEncoding = NULL;
static Tcl_Encoding systemEncoding = NULL;
Tcl_Encoding tclIdentityEncoding = NULL;

/*
 * The following variable is used in the sparse matrix code for a
 * TableEncoding to represent a page in the table that has no entries.
 */

static unsigned short emptyPage[256];

/*
 * Functions used only in this module.
 */

static int		BinaryProc(ClientData clientData,
			    const char *src, int srcLen, int flags,
			    Tcl_EncodingState *statePtr, char *dst, int dstLen,
			    int *srcReadPtr, int *dstWrotePtr,
			    int *dstCharsPtr);
static void		DupEncodingIntRep(Tcl_Obj *srcPtr, Tcl_Obj *dupPtr);
static void		EscapeFreeProc(ClientData clientData);
static int		EscapeFromUtfProc(ClientData clientData,
			    const char *src, int srcLen, int flags,
			    Tcl_EncodingState *statePtr, char *dst, int dstLen,
			    int *srcReadPtr, int *dstWrotePtr,
			    int *dstCharsPtr);
static int		EscapeToUtfProc(ClientData clientData,
			    const char *src, int srcLen, int flags,
			    Tcl_EncodingState *statePtr, char *dst, int dstLen,
			    int *srcReadPtr, int *dstWrotePtr,
			    int *dstCharsPtr);
static void		FillEncodingFileMap(void);
static void		FreeEncoding(Tcl_Encoding encoding);
static void		FreeEncodingIntRep(Tcl_Obj *objPtr);
static Encoding *	GetTableEncoding(EscapeEncodingData *dataPtr,
			    int state);
static Tcl_Encoding	LoadEncodingFile(Tcl_Interp *interp, const char *name);
static Tcl_Encoding	LoadTableEncoding(const char *name, int type,
			    Tcl_Channel chan);
static Tcl_Encoding	LoadEscapeEncoding(const char *name, Tcl_Channel chan);
static Tcl_Channel	OpenEncodingFileChannel(Tcl_Interp *interp,
			    const char *name);
static void		TableFreeProc(ClientData clientData);
static int		TableFromUtfProc(ClientData clientData,
			    const char *src, int srcLen, int flags,
			    Tcl_EncodingState *statePtr, char *dst, int dstLen,
			    int *srcReadPtr, int *dstWrotePtr,
			    int *dstCharsPtr);
static int		TableToUtfProc(ClientData clientData, const char *src,
			    int srcLen, int flags, Tcl_EncodingState *statePtr,
			    char *dst, int dstLen, int *srcReadPtr,
			    int *dstWrotePtr, int *dstCharsPtr);
static size_t		unilen(const char *src);
static int		UnicodeToUtfProc(ClientData clientData,
			    const char *src, int srcLen, int flags,
			    Tcl_EncodingState *statePtr, char *dst, int dstLen,
			    int *srcReadPtr, int *dstWrotePtr,
			    int *dstCharsPtr);
static int		UtfToUnicodeProc(ClientData clientData,
			    const char *src, int srcLen, int flags,
			    Tcl_EncodingState *statePtr, char *dst, int dstLen,
			    int *srcReadPtr, int *dstWrotePtr,
			    int *dstCharsPtr);
static int		UtfToUtfProc(ClientData clientData,
			    const char *src, int srcLen, int flags,
			    Tcl_EncodingState *statePtr, char *dst, int dstLen,
			    int *srcReadPtr, int *dstWrotePtr,
			    int *dstCharsPtr, int pureNullMode);
static int		UtfIntToUtfExtProc(ClientData clientData,
			    const char *src, int srcLen, int flags,
			    Tcl_EncodingState *statePtr, char *dst, int dstLen,
			    int *srcReadPtr, int *dstWrotePtr,
			    int *dstCharsPtr);
static int		UtfExtToUtfIntProc(ClientData clientData,
			    const char *src, int srcLen, int flags,
			    Tcl_EncodingState *statePtr, char *dst, int dstLen,
			    int *srcReadPtr, int *dstWrotePtr,
			    int *dstCharsPtr);
static int		Iso88591FromUtfProc(ClientData clientData,
			    const char *src, int srcLen, int flags,
			    Tcl_EncodingState *statePtr, char *dst, int dstLen,
			    int *srcReadPtr, int *dstWrotePtr,
			    int *dstCharsPtr);
static int		Iso88591ToUtfProc(ClientData clientData,
			    const char *src, int srcLen, int flags,
			    Tcl_EncodingState *statePtr, char *dst,
			    int dstLen, int *srcReadPtr, int *dstWrotePtr,
			    int *dstCharsPtr);

/*
 * A Tcl_ObjType for holding a cached Tcl_Encoding in the twoPtrValue.ptr1 field
 * of the intrep. This should help the lifetime of encodings be more useful.
 * See concerns raised in [Bug 1077262].
 */

static const Tcl_ObjType encodingType = {
    "encoding", FreeEncodingIntRep, DupEncodingIntRep, NULL, NULL
};

/*
 *----------------------------------------------------------------------
 *
 * Tcl_GetEncodingFromObj --
 *
 *	Writes to (*encodingPtr) the Tcl_Encoding value of (*objPtr), if
 *	possible, and returns TCL_OK. If no such encoding exists, TCL_ERROR is
 *	returned, and if interp is non-NULL, an error message is written
 *	there.
 *
 * Results:
 *	Standard Tcl return code.
 *
 * Side effects:
 *	Caches the Tcl_Encoding value as the internal rep of (*objPtr).
 *
 *----------------------------------------------------------------------
 */

int
Tcl_GetEncodingFromObj(
    Tcl_Interp *interp,
    Tcl_Obj *objPtr,
    Tcl_Encoding *encodingPtr)
{
    const char *name = TclGetString(objPtr);

    if (objPtr->typePtr != &encodingType) {
	Tcl_Encoding encoding = Tcl_GetEncoding(interp, name);

	if (encoding == NULL) {
	    return TCL_ERROR;
	}
	TclFreeIntRep(objPtr);
	objPtr->internalRep.twoPtrValue.ptr1 = encoding;
	objPtr->typePtr = &encodingType;
    }
    *encodingPtr = Tcl_GetEncoding(NULL, name);
    return TCL_OK;
}

/*
 *----------------------------------------------------------------------
 *
 * FreeEncodingIntRep --
 *
 *	The Tcl_FreeInternalRepProc for the "encoding" Tcl_ObjType.
 *
 *----------------------------------------------------------------------
 */

static void
FreeEncodingIntRep(
    Tcl_Obj *objPtr)
{
    Tcl_FreeEncoding(objPtr->internalRep.twoPtrValue.ptr1);
    objPtr->typePtr = NULL;
}

/*
 *----------------------------------------------------------------------
 *
 * DupEncodingIntRep --
 *
 *	The Tcl_DupInternalRepProc for the "encoding" Tcl_ObjType.
 *
 *----------------------------------------------------------------------
 */

static void
DupEncodingIntRep(
    Tcl_Obj *srcPtr,
    Tcl_Obj *dupPtr)
{
    dupPtr->internalRep.twoPtrValue.ptr1 = Tcl_GetEncoding(NULL, srcPtr->bytes);
    dupPtr->typePtr = &encodingType;
}

/*
 *----------------------------------------------------------------------
 *
 * Tcl_GetEncodingSearchPath --
 *
 *	Keeps the per-thread copy of the encoding search path current with
 *	changes to the global copy.
 *
 * Results:
 *	Returns a "list" (Tcl_Obj *) that contains the encoding search path.
 *
 *----------------------------------------------------------------------
 */

Tcl_Obj *
Tcl_GetEncodingSearchPath(void)
{
    return TclGetProcessGlobalValue(&encodingSearchPath);
}

/*
 *----------------------------------------------------------------------
 *
 * Tcl_SetEncodingSearchPath --
 *
 *	Keeps the per-thread copy of the encoding search path current with
 *	changes to the global copy.
 *
 *----------------------------------------------------------------------
 */

int
Tcl_SetEncodingSearchPath(
    Tcl_Obj *searchPath)
{
    int dummy;

    if (TCL_ERROR == Tcl_ListObjLength(NULL, searchPath, &dummy)) {
	return TCL_ERROR;
    }
    TclSetProcessGlobalValue(&encodingSearchPath, searchPath, NULL);
    return TCL_OK;
}

/*
 *----------------------------------------------------------------------
 *
 * TclGetLibraryPath --
 *
 *	Keeps the per-thread copy of the library path current with changes to
 *	the global copy.
 *
 * Results:
 *	Returns a "list" (Tcl_Obj *) that contains the library path.
 *
 *----------------------------------------------------------------------
 */

Tcl_Obj *
TclGetLibraryPath(void)
{
    return TclGetProcessGlobalValue(&libraryPath);
}

/*
 *----------------------------------------------------------------------
 *
 * TclSetLibraryPath --
 *
 *	Keeps the per-thread copy of the library path current with changes to
 *	the global copy.
 *
 *	NOTE: this routine returns void, so there's no way to report the error
 *	that searchPath is not a valid list. In that case, this routine will
 *	silently do nothing.
 *
 *----------------------------------------------------------------------
 */

void
TclSetLibraryPath(
    Tcl_Obj *path)
{
    int dummy;

    if (TCL_ERROR == Tcl_ListObjLength(NULL, path, &dummy)) {
	return;
    }
    TclSetProcessGlobalValue(&libraryPath, path, NULL);
}

/*
 *---------------------------------------------------------------------------
 *
 * FillEncodingFileMap --
 *
 *	Called to bring the encoding file map in sync with the current value
 *	of the encoding search path.
 *
 *	Scan the directories on the encoding search path, find the *.enc
 *	files, and store the found pathnames in a map associated with the
 *	encoding name.
 *
 *	In particular, if $dir is on the encoding search path, and the file
 *	$dir/foo.enc is found, then store a "foo" -> $dir entry in the map.
 *	Later, any need for the "foo" encoding will quickly * be able to
 *	construct the $dir/foo.enc pathname for reading the encoding data.
 *
 * Results:
 *	None.
 *
 * Side effects:
 *	Entries are added to the encoding file map.
 *
 *---------------------------------------------------------------------------
 */

static void
FillEncodingFileMap(void)
{
    int i, numDirs = 0;
    Tcl_Obj *map, *searchPath;

    searchPath = Tcl_GetEncodingSearchPath();
    Tcl_IncrRefCount(searchPath);
    Tcl_ListObjLength(NULL, searchPath, &numDirs);
    map = Tcl_NewDictObj();
    Tcl_IncrRefCount(map);

    for (i = numDirs-1; i >= 0; i--) {
	/*
	 * Iterate backwards through the search path so as we overwrite
	 * entries found, we favor files earlier on the search path.
	 */

	int j, numFiles;
	Tcl_Obj *directory, *matchFileList = Tcl_NewObj();
	Tcl_Obj **filev;
	Tcl_GlobTypeData readableFiles = {
	    TCL_GLOB_TYPE_FILE, TCL_GLOB_PERM_R, NULL, NULL
	};

	Tcl_ListObjIndex(NULL, searchPath, i, &directory);
	Tcl_IncrRefCount(directory);
	Tcl_IncrRefCount(matchFileList);
	Tcl_FSMatchInDirectory(NULL, matchFileList, directory, "*.enc",
		&readableFiles);

	Tcl_ListObjGetElements(NULL, matchFileList, &numFiles, &filev);
	for (j=0; j<numFiles; j++) {
	    Tcl_Obj *encodingName, *fileObj;

	    fileObj = TclPathPart(NULL, filev[j], TCL_PATH_TAIL);
	    encodingName = TclPathPart(NULL, fileObj, TCL_PATH_ROOT);
	    Tcl_DictObjPut(NULL, map, encodingName, directory);
	    Tcl_DecrRefCount(fileObj);
	    Tcl_DecrRefCount(encodingName);
	}
	Tcl_DecrRefCount(matchFileList);
	Tcl_DecrRefCount(directory);
    }
    Tcl_DecrRefCount(searchPath);
    TclSetProcessGlobalValue(&encodingFileMap, map, NULL);
    Tcl_DecrRefCount(map);
}

/*
 *---------------------------------------------------------------------------
 *
 * TclInitEncodingSubsystem --
 *
 *	Initialize all resources used by this subsystem on a per-process
 *	basis.
 *
 * Results:
 *	None.
 *
 * Side effects:
 *	Depends on the memory, object, and IO subsystems.
 *
 *---------------------------------------------------------------------------
 */

void
TclInitEncodingSubsystem(void)
{
    Tcl_EncodingType type;
    TableEncodingData *dataPtr;
    unsigned size;
    unsigned short i;

    if (encodingsInitialized) {
	return;
    }

    Tcl_MutexLock(&encodingMutex);
    Tcl_InitHashTable(&encodingTable, TCL_STRING_KEYS);
    Tcl_MutexUnlock(&encodingMutex);

    /*
     * Create a few initial encodings. Note that the UTF-8 to UTF-8
     * translation is not a no-op, because it will turn a stream of improperly
     * formed UTF-8 into a properly formed stream.
     */

    type.encodingName	= "identity";
    type.toUtfProc	= BinaryProc;
    type.fromUtfProc	= BinaryProc;
    type.freeProc	= NULL;
    type.nullSize	= 1;
    type.clientData	= NULL;
    tclIdentityEncoding = Tcl_CreateEncoding(&type);

    type.encodingName	= "utf-8";
    type.toUtfProc	= UtfExtToUtfIntProc;
    type.fromUtfProc	= UtfIntToUtfExtProc;
    type.freeProc	= NULL;
    type.nullSize	= 1;
    type.clientData	= NULL;
    Tcl_CreateEncoding(&type);

    type.encodingName   = "unicode";
    type.toUtfProc	= UnicodeToUtfProc;
    type.fromUtfProc    = UtfToUnicodeProc;
    type.freeProc	= NULL;
    type.nullSize	= 2;
    type.clientData	= NULL;
    Tcl_CreateEncoding(&type);

    /*
     * Need the iso8859-1 encoding in order to process binary data, so force
     * it to always be embedded. Note that this encoding *must* be a proper
     * table encoding or some of the escape encodings crash! Hence the ugly
     * code to duplicate the structure of a table encoding here.
     */

    dataPtr = ckalloc(sizeof(TableEncodingData));
    memset(dataPtr, 0, sizeof(TableEncodingData));
    dataPtr->fallback = '?';

    size = 256*(sizeof(unsigned short *) + sizeof(unsigned short));
    dataPtr->toUnicode = ckalloc(size);
    memset(dataPtr->toUnicode, 0, size);
    dataPtr->fromUnicode = ckalloc(size);
    memset(dataPtr->fromUnicode, 0, size);

    dataPtr->toUnicode[0] = (unsigned short *) (dataPtr->toUnicode + 256);
    dataPtr->fromUnicode[0] = (unsigned short *) (dataPtr->fromUnicode + 256);
    for (i=1 ; i<256 ; i++) {
	dataPtr->toUnicode[i] = emptyPage;
	dataPtr->fromUnicode[i] = emptyPage;
    }

    for (i=0 ; i<256 ; i++) {
	dataPtr->toUnicode[0][i] = i;
	dataPtr->fromUnicode[0][i] = i;
    }

    type.encodingName	= "iso8859-1";
    type.toUtfProc	= Iso88591ToUtfProc;
    type.fromUtfProc	= Iso88591FromUtfProc;
    type.freeProc	= TableFreeProc;
    type.nullSize	= 1;
    type.clientData	= dataPtr;
    defaultEncoding	= Tcl_CreateEncoding(&type);
    systemEncoding	= Tcl_GetEncoding(NULL, type.encodingName);

    encodingsInitialized = 1;
}

/*
 *----------------------------------------------------------------------
 *
 * TclFinalizeEncodingSubsystem --
 *
 *	Release the state associated with the encoding subsystem.
 *
 * Results:
 *	None.
 *
 * Side effects:
 *	Frees all of the encodings.
 *
 *----------------------------------------------------------------------
 */

void
TclFinalizeEncodingSubsystem(void)
{
    Tcl_HashSearch search;
    Tcl_HashEntry *hPtr;

    Tcl_MutexLock(&encodingMutex);
    encodingsInitialized = 0;
    FreeEncoding(systemEncoding);
    systemEncoding = NULL;
    defaultEncoding = NULL;
    FreeEncoding(tclIdentityEncoding);
    tclIdentityEncoding = NULL;

    hPtr = Tcl_FirstHashEntry(&encodingTable, &search);
    while (hPtr != NULL) {
	/*
	 * Call FreeEncoding instead of doing it directly to handle refcounts
	 * like escape encodings use. [Bug 524674] Make sure to call
	 * Tcl_FirstHashEntry repeatedly so that all encodings are eventually
	 * cleaned up.
	 */

	FreeEncoding(Tcl_GetHashValue(hPtr));
	hPtr = Tcl_FirstHashEntry(&encodingTable, &search);
    }

    Tcl_DeleteHashTable(&encodingTable);
    Tcl_MutexUnlock(&encodingMutex);
}

/*
 *-------------------------------------------------------------------------
 *
<<<<<<< HEAD
=======
 * Tcl_GetDefaultEncodingDir --
 *
 *	Legacy public interface to retrieve first directory in the encoding
 *	searchPath.
 *
 * Results:
 *	The directory pathname, as a string, or NULL for an empty encoding
 *	search path.
 *
 * Side effects:
 *	None.
 *
 *-------------------------------------------------------------------------
 */

const char *
Tcl_GetDefaultEncodingDir(void)
{
    int numDirs;
    Tcl_Obj *first, *searchPath = Tcl_GetEncodingSearchPath();

    Tcl_ListObjLength(NULL, searchPath, &numDirs);
    if (numDirs == 0) {
	return NULL;
    }
    Tcl_ListObjIndex(NULL, searchPath, 0, &first);

    return TclGetString(first);
}

/*
 *-------------------------------------------------------------------------
 *
 * Tcl_SetDefaultEncodingDir --
 *
 *	Legacy public interface to set the first directory in the encoding
 *	search path.
 *
 * Results:
 *	None.
 *
 * Side effects:
 *	Modifies the encoding search path.
 *
 *-------------------------------------------------------------------------
 */

void
Tcl_SetDefaultEncodingDir(
    const char *path)
{
    Tcl_Obj *searchPath = Tcl_GetEncodingSearchPath();
    Tcl_Obj *directory = Tcl_NewStringObj(path, -1);

    searchPath = Tcl_DuplicateObj(searchPath);
    Tcl_ListObjReplace(NULL, searchPath, 0, 0, 1, &directory);
    Tcl_SetEncodingSearchPath(searchPath);
}

/*
 *-------------------------------------------------------------------------
 *
>>>>>>> 0dd52977
 * Tcl_GetEncoding --
 *
 *	Given the name of a encoding, find the corresponding Tcl_Encoding
 *	token. If the encoding did not already exist, Tcl attempts to
 *	dynamically load an encoding by that name.
 *
 * Results:
 *	Returns a token that represents the encoding. If the name didn't refer
 *	to any known or loadable encoding, NULL is returned. If NULL was
 *	returned, an error message is left in interp's result object, unless
 *	interp was NULL.
 *
 * Side effects:
 *	The new encoding type is entered into a table visible to all
 *	interpreters, keyed off the encoding's name. For each call to this
 *	function, there should eventually be a call to Tcl_FreeEncoding, so
 *	that the database can be cleaned up when encodings aren't needed
 *	anymore.
 *
 *-------------------------------------------------------------------------
 */

Tcl_Encoding
Tcl_GetEncoding(
    Tcl_Interp *interp,		/* Interp for error reporting, if not NULL. */
    const char *name)		/* The name of the desired encoding. */
{
    Tcl_HashEntry *hPtr;
    Encoding *encodingPtr;

    Tcl_MutexLock(&encodingMutex);
    if (name == NULL) {
	encodingPtr = (Encoding *) systemEncoding;
	encodingPtr->refCount++;
	Tcl_MutexUnlock(&encodingMutex);
	return systemEncoding;
    }

    hPtr = Tcl_FindHashEntry(&encodingTable, name);
    if (hPtr != NULL) {
	encodingPtr = Tcl_GetHashValue(hPtr);
	encodingPtr->refCount++;
	Tcl_MutexUnlock(&encodingMutex);
	return (Tcl_Encoding) encodingPtr;
    }
    Tcl_MutexUnlock(&encodingMutex);

    return LoadEncodingFile(interp, name);
}

/*
 *---------------------------------------------------------------------------
 *
 * Tcl_FreeEncoding --
 *
 *	This function is called to release an encoding allocated by
 *	Tcl_CreateEncoding() or Tcl_GetEncoding().
 *
 * Results:
 *	None.
 *
 * Side effects:
 *	The reference count associated with the encoding is decremented and
 *	the encoding may be deleted if nothing is using it anymore.
 *
 *---------------------------------------------------------------------------
 */

void
Tcl_FreeEncoding(
    Tcl_Encoding encoding)
{
    Tcl_MutexLock(&encodingMutex);
    FreeEncoding(encoding);
    Tcl_MutexUnlock(&encodingMutex);
}

/*
 *----------------------------------------------------------------------
 *
 * FreeEncoding --
 *
 *	This function is called to release an encoding by functions that
 *	already have the encodingMutex.
 *
 * Results:
 *	None.
 *
 * Side effects:
 *	The reference count associated with the encoding is decremented and
 *	the encoding may be deleted if nothing is using it anymore.
 *
 *----------------------------------------------------------------------
 */

static void
FreeEncoding(
    Tcl_Encoding encoding)
{
    Encoding *encodingPtr = (Encoding *) encoding;

    if (encodingPtr == NULL) {
	return;
    }
    if (encodingPtr->refCount<=0) {
	Tcl_Panic("FreeEncoding: refcount problem !!!");
    }
    encodingPtr->refCount--;
    if (encodingPtr->refCount == 0) {
	if (encodingPtr->freeProc != NULL) {
	    encodingPtr->freeProc(encodingPtr->clientData);
	}
	if (encodingPtr->hPtr != NULL) {
	    Tcl_DeleteHashEntry(encodingPtr->hPtr);
	}
	ckfree(encodingPtr->name);
	ckfree(encodingPtr);
    }
}

/*
 *-------------------------------------------------------------------------
 *
 * Tcl_GetEncodingName --
 *
 *	Given an encoding, return the name that was used to constuct the
 *	encoding.
 *
 * Results:
 *	The name of the encoding.
 *
 * Side effects:
 *	None.
 *
 *---------------------------------------------------------------------------
 */

const char *
Tcl_GetEncodingName(
    Tcl_Encoding encoding)	/* The encoding whose name to fetch. */
{
    if (encoding == NULL) {
	encoding = systemEncoding;
    }

    return ((Encoding *) encoding)->name;
}

/*
 *-------------------------------------------------------------------------
 *
 * Tcl_GetEncodingNames --
 *
 *	Get the list of all known encodings, including the ones stored as
 *	files on disk in the encoding path.
 *
 * Results:
 *	Modifies interp's result object to hold a list of all the available
 *	encodings.
 *
 * Side effects:
 *	None.
 *
 *-------------------------------------------------------------------------
 */

void
Tcl_GetEncodingNames(
    Tcl_Interp *interp)		/* Interp to hold result. */
{
    Tcl_HashTable table;
    Tcl_HashSearch search;
    Tcl_HashEntry *hPtr;
    Tcl_Obj *map, *name, *result = Tcl_NewObj();
    Tcl_DictSearch mapSearch;
    int dummy, done = 0;

    Tcl_InitObjHashTable(&table);

    /*
     * Copy encoding names from loaded encoding table to table.
     */

    Tcl_MutexLock(&encodingMutex);
    for (hPtr = Tcl_FirstHashEntry(&encodingTable, &search); hPtr != NULL;
	    hPtr = Tcl_NextHashEntry(&search)) {
	Encoding *encodingPtr = Tcl_GetHashValue(hPtr);

	Tcl_CreateHashEntry(&table,
		Tcl_NewStringObj(encodingPtr->name, -1), &dummy);
    }
    Tcl_MutexUnlock(&encodingMutex);

    FillEncodingFileMap();
    map = TclGetProcessGlobalValue(&encodingFileMap);

    /*
     * Copy encoding names from encoding file map to table.
     */

    Tcl_DictObjFirst(NULL, map, &mapSearch, &name, NULL, &done);
    for (; !done; Tcl_DictObjNext(&mapSearch, &name, NULL, &done)) {
	Tcl_CreateHashEntry(&table, name, &dummy);
    }

    /*
     * Pull all encoding names from table into the result list.
     */

    for (hPtr = Tcl_FirstHashEntry(&table, &search); hPtr != NULL;
	    hPtr = Tcl_NextHashEntry(&search)) {
	Tcl_ListObjAppendElement(NULL, result,
		(Tcl_Obj *) Tcl_GetHashKey(&table, hPtr));
    }
    Tcl_SetObjResult(interp, result);
    Tcl_DeleteHashTable(&table);
}

/*
 *------------------------------------------------------------------------
 *
 * Tcl_SetSystemEncoding --
 *
 *	Sets the default encoding that should be used whenever the user passes
 *	a NULL value in to one of the conversion routines. If the supplied
 *	name is NULL, the system encoding is reset to the default system
 *	encoding.
 *
 * Results:
 *	The return value is TCL_OK if the system encoding was successfully set
 *	to the encoding specified by name, TCL_ERROR otherwise. If TCL_ERROR
 *	is returned, an error message is left in interp's result object,
 *	unless interp was NULL.
 *
 * Side effects:
 *	The reference count of the new system encoding is incremented. The
 *	reference count of the old system encoding is decremented and it may
 *	be freed. All VFS cached information is invalidated.
 *
 *------------------------------------------------------------------------
 */

int
Tcl_SetSystemEncoding(
    Tcl_Interp *interp,		/* Interp for error reporting, if not NULL. */
    const char *name)		/* The name of the desired encoding, or NULL/""
				 * to reset to default encoding. */
{
    Tcl_Encoding encoding;
    Encoding *encodingPtr;

    if (!name || !*name) {
	Tcl_MutexLock(&encodingMutex);
	encoding = defaultEncoding;
	encodingPtr = (Encoding *) encoding;
	encodingPtr->refCount++;
	Tcl_MutexUnlock(&encodingMutex);
    } else {
	encoding = Tcl_GetEncoding(interp, name);
	if (encoding == NULL) {
	    return TCL_ERROR;
	}
    }

    Tcl_MutexLock(&encodingMutex);
    FreeEncoding(systemEncoding);
    systemEncoding = encoding;
    Tcl_MutexUnlock(&encodingMutex);
    Tcl_FSMountsChanged(NULL);

    return TCL_OK;
}

/*
 *---------------------------------------------------------------------------
 *
 * Tcl_CreateEncoding --
 *
 *	This function is called to define a new encoding and the functions
 *	that are used to convert between the specified encoding and Unicode.
 *
 * Results:
 *	Returns a token that represents the encoding. If an encoding with the
 *	same name already existed, the old encoding token remains valid and
 *	continues to behave as it used to, and will eventually be garbage
 *	collected when the last reference to it goes away. Any subsequent
 *	calls to Tcl_GetEncoding with the specified name will retrieve the
 *	most recent encoding token.
 *
 * Side effects:
 *	The new encoding type is entered into a table visible to all
 *	interpreters, keyed off the encoding's name. For each call to this
 *	function, there should eventually be a call to Tcl_FreeEncoding, so
 *	that the database can be cleaned up when encodings aren't needed
 *	anymore.
 *
 *---------------------------------------------------------------------------
 */

Tcl_Encoding
Tcl_CreateEncoding(
    const Tcl_EncodingType *typePtr)
				/* The encoding type. */
{
    Tcl_HashEntry *hPtr;
    int isNew;
    Encoding *encodingPtr;
    char *name;

    Tcl_MutexLock(&encodingMutex);
    hPtr = Tcl_CreateHashEntry(&encodingTable, typePtr->encodingName, &isNew);
    if (isNew == 0) {
	/*
	 * Remove old encoding from hash table, but don't delete it until last
	 * reference goes away.
	 */

	encodingPtr = Tcl_GetHashValue(hPtr);
	encodingPtr->hPtr = NULL;
    }

    name = ckalloc(strlen(typePtr->encodingName) + 1);

    encodingPtr = ckalloc(sizeof(Encoding));
    encodingPtr->name		= strcpy(name, typePtr->encodingName);
    encodingPtr->toUtfProc	= typePtr->toUtfProc;
    encodingPtr->fromUtfProc	= typePtr->fromUtfProc;
    encodingPtr->freeProc	= typePtr->freeProc;
    encodingPtr->nullSize	= typePtr->nullSize;
    encodingPtr->clientData	= typePtr->clientData;
    if (typePtr->nullSize == 1) {
	encodingPtr->lengthProc = (LengthProc *) strlen;
    } else {
	encodingPtr->lengthProc = (LengthProc *) unilen;
    }
    encodingPtr->refCount	= 1;
    encodingPtr->hPtr		= hPtr;
    Tcl_SetHashValue(hPtr, encodingPtr);

    Tcl_MutexUnlock(&encodingMutex);

    return (Tcl_Encoding) encodingPtr;
}

/*
 *-------------------------------------------------------------------------
 *
 * Tcl_ExternalToUtfDString --
 *
 *	Convert a source buffer from the specified encoding into UTF-8. If any
 *	of the bytes in the source buffer are invalid or cannot be represented
 *	in the target encoding, a default fallback character will be
 *	substituted.
 *
 * Results:
 *	The converted bytes are stored in the DString, which is then NULL
 *	terminated. The return value is a pointer to the value stored in the
 *	DString.
 *
 * Side effects:
 *	None.
 *
 *-------------------------------------------------------------------------
 */

char *
Tcl_ExternalToUtfDString(
    Tcl_Encoding encoding,	/* The encoding for the source string, or NULL
				 * for the default system encoding. */
    const char *src,		/* Source string in specified encoding. */
    int srcLen,			/* Source string length in bytes, or < 0 for
				 * encoding-specific string length. */
    Tcl_DString *dstPtr)	/* Uninitialized or free DString in which the
				 * converted string is stored. */
{
    char *dst;
    Tcl_EncodingState state;
    const Encoding *encodingPtr;
    int flags, dstLen, result, soFar, srcRead, dstWrote, dstChars;

    Tcl_DStringInit(dstPtr);
    dst = Tcl_DStringValue(dstPtr);
    dstLen = dstPtr->spaceAvl - 1;

    if (encoding == NULL) {
	encoding = systemEncoding;
    }
    encodingPtr = (Encoding *) encoding;

    if (src == NULL) {
	srcLen = 0;
    } else if (srcLen < 0) {
	srcLen = encodingPtr->lengthProc(src);
    }

    flags = TCL_ENCODING_START | TCL_ENCODING_END;

    while (1) {
	result = encodingPtr->toUtfProc(encodingPtr->clientData, src, srcLen,
		flags, &state, dst, dstLen, &srcRead, &dstWrote, &dstChars);
	soFar = dst + dstWrote - Tcl_DStringValue(dstPtr);

	if (result != TCL_CONVERT_NOSPACE) {
	    Tcl_DStringSetLength(dstPtr, soFar);
	    return Tcl_DStringValue(dstPtr);
	}

	flags &= ~TCL_ENCODING_START;
	src += srcRead;
	srcLen -= srcRead;
	if (Tcl_DStringLength(dstPtr) == 0) {
	    Tcl_DStringSetLength(dstPtr, dstLen);
	}
	Tcl_DStringSetLength(dstPtr, 2 * Tcl_DStringLength(dstPtr) + 1);
	dst = Tcl_DStringValue(dstPtr) + soFar;
	dstLen = Tcl_DStringLength(dstPtr) - soFar - 1;
    }
}

/*
 *-------------------------------------------------------------------------
 *
 * Tcl_ExternalToUtf --
 *
 *	Convert a source buffer from the specified encoding into UTF-8.
 *
 * Results:
 *	The return value is one of TCL_OK, TCL_CONVERT_MULTIBYTE,
 *	TCL_CONVERT_SYNTAX, TCL_CONVERT_UNKNOWN, or TCL_CONVERT_NOSPACE, as
 *	documented in tcl.h.
 *
 * Side effects:
 *	The converted bytes are stored in the output buffer.
 *
 *-------------------------------------------------------------------------
 */

int
Tcl_ExternalToUtf(
    Tcl_Interp *interp,		/* Interp for error return, if not NULL. */
    Tcl_Encoding encoding,	/* The encoding for the source string, or NULL
				 * for the default system encoding. */
    const char *src,		/* Source string in specified encoding. */
    int srcLen,			/* Source string length in bytes, or < 0 for
				 * encoding-specific string length. */
    int flags,			/* Conversion control flags. */
    Tcl_EncodingState *statePtr,/* Place for conversion routine to store state
				 * information used during a piecewise
				 * conversion. Contents of statePtr are
				 * initialized and/or reset by conversion
				 * routine under control of flags argument. */
    char *dst,			/* Output buffer in which converted string is
				 * stored. */
    int dstLen,			/* The maximum length of output buffer in
				 * bytes. */
    int *srcReadPtr,		/* Filled with the number of bytes from the
				 * source string that were converted. This may
				 * be less than the original source length if
				 * there was a problem converting some source
				 * characters. */
    int *dstWrotePtr,		/* Filled with the number of bytes that were
				 * stored in the output buffer as a result of
				 * the conversion. */
    int *dstCharsPtr)		/* Filled with the number of characters that
				 * correspond to the bytes stored in the
				 * output buffer. */
{
    const Encoding *encodingPtr;
    int result, srcRead, dstWrote, dstChars = 0;
    int noTerminate = flags & TCL_ENCODING_NO_TERMINATE;
    int charLimited = (flags & TCL_ENCODING_CHAR_LIMIT) && dstCharsPtr;
    int maxChars = INT_MAX;
    Tcl_EncodingState state;

    if (encoding == NULL) {
	encoding = systemEncoding;
    }
    encodingPtr = (Encoding *) encoding;

    if (src == NULL) {
	srcLen = 0;
    } else if (srcLen < 0) {
	srcLen = encodingPtr->lengthProc(src);
    }
    if (statePtr == NULL) {
	flags |= TCL_ENCODING_START | TCL_ENCODING_END;
	statePtr = &state;
    }
    if (srcReadPtr == NULL) {
	srcReadPtr = &srcRead;
    }
    if (dstWrotePtr == NULL) {
	dstWrotePtr = &dstWrote;
    }
    if (dstCharsPtr == NULL) {
	dstCharsPtr = &dstChars;
	flags &= ~TCL_ENCODING_CHAR_LIMIT;
    } else if (charLimited) {
	maxChars = *dstCharsPtr;
    }

    if (!noTerminate) {
	/*
	 * If there are any null characters in the middle of the buffer,
	 * they will converted to the UTF-8 null character (\xC080). To get
	 * the actual \0 at the end of the destination buffer, we need to
	 * append it manually.  First make room for it...
	 */

	dstLen--;
    }
    do {
	int savedFlags = flags;
	Tcl_EncodingState savedState = *statePtr;

	result = encodingPtr->toUtfProc(encodingPtr->clientData, src, srcLen,
		flags, statePtr, dst, dstLen, srcReadPtr, dstWrotePtr,
		dstCharsPtr);
	if (*dstCharsPtr <= maxChars) {
	    break;
	}
	dstLen = Tcl_UtfAtIndex(dst, maxChars) - 1 - dst + TCL_UTF_MAX;
	flags = savedFlags;
	*statePtr = savedState;
    } while (1);
    if (!noTerminate) {
	/* ...and then append it */

	dst[*dstWrotePtr] = '\0';
    }

    return result;
}

/*
 *-------------------------------------------------------------------------
 *
 * Tcl_UtfToExternalDString --
 *
 *	Convert a source buffer from UTF-8 into the specified encoding. If any
 *	of the bytes in the source buffer are invalid or cannot be represented
 *	in the target encoding, a default fallback character will be
 *	substituted.
 *
 * Results:
 *	The converted bytes are stored in the DString, which is then NULL
 *	terminated in an encoding-specific manner. The return value is a
 *	pointer to the value stored in the DString.
 *
 * Side effects:
 *	None.
 *
 *-------------------------------------------------------------------------
 */

char *
Tcl_UtfToExternalDString(
    Tcl_Encoding encoding,	/* The encoding for the converted string, or
				 * NULL for the default system encoding. */
    const char *src,		/* Source string in UTF-8. */
    int srcLen,			/* Source string length in bytes, or < 0 for
				 * strlen(). */
    Tcl_DString *dstPtr)	/* Uninitialized or free DString in which the
				 * converted string is stored. */
{
    char *dst;
    Tcl_EncodingState state;
    const Encoding *encodingPtr;
    int flags, dstLen, result, soFar, srcRead, dstWrote, dstChars;

    Tcl_DStringInit(dstPtr);
    dst = Tcl_DStringValue(dstPtr);
    dstLen = dstPtr->spaceAvl - 1;

    if (encoding == NULL) {
	encoding = systemEncoding;
    }
    encodingPtr = (Encoding *) encoding;

    if (src == NULL) {
	srcLen = 0;
    } else if (srcLen < 0) {
	srcLen = strlen(src);
    }
    flags = TCL_ENCODING_START | TCL_ENCODING_END;
    while (1) {
	result = encodingPtr->fromUtfProc(encodingPtr->clientData, src,
		srcLen, flags, &state, dst, dstLen, &srcRead, &dstWrote,
		&dstChars);
	soFar = dst + dstWrote - Tcl_DStringValue(dstPtr);

	if (result != TCL_CONVERT_NOSPACE) {
	    if (encodingPtr->nullSize == 2) {
		Tcl_DStringSetLength(dstPtr, soFar + 1);
	    }
	    Tcl_DStringSetLength(dstPtr, soFar);
	    return Tcl_DStringValue(dstPtr);
	}

	flags &= ~TCL_ENCODING_START;
	src += srcRead;
	srcLen -= srcRead;
	if (Tcl_DStringLength(dstPtr) == 0) {
	    Tcl_DStringSetLength(dstPtr, dstLen);
	}
	Tcl_DStringSetLength(dstPtr, 2 * Tcl_DStringLength(dstPtr) + 1);
	dst = Tcl_DStringValue(dstPtr) + soFar;
	dstLen = Tcl_DStringLength(dstPtr) - soFar - 1;
    }
}

/*
 *-------------------------------------------------------------------------
 *
 * Tcl_UtfToExternal --
 *
 *	Convert a buffer from UTF-8 into the specified encoding.
 *
 * Results:
 *	The return value is one of TCL_OK, TCL_CONVERT_MULTIBYTE,
 *	TCL_CONVERT_SYNTAX, TCL_CONVERT_UNKNOWN, or TCL_CONVERT_NOSPACE, as
 *	documented in tcl.h.
 *
 * Side effects:
 *	The converted bytes are stored in the output buffer.
 *
 *-------------------------------------------------------------------------
 */

int
Tcl_UtfToExternal(
    Tcl_Interp *interp,		/* Interp for error return, if not NULL. */
    Tcl_Encoding encoding,	/* The encoding for the converted string, or
				 * NULL for the default system encoding. */
    const char *src,		/* Source string in UTF-8. */
    int srcLen,			/* Source string length in bytes, or < 0 for
				 * strlen(). */
    int flags,			/* Conversion control flags. */
    Tcl_EncodingState *statePtr,/* Place for conversion routine to store state
				 * information used during a piecewise
				 * conversion. Contents of statePtr are
				 * initialized and/or reset by conversion
				 * routine under control of flags argument. */
    char *dst,			/* Output buffer in which converted string
				 * is stored. */
    int dstLen,			/* The maximum length of output buffer in
				 * bytes. */
    int *srcReadPtr,		/* Filled with the number of bytes from the
				 * source string that were converted. This may
				 * be less than the original source length if
				 * there was a problem converting some source
				 * characters. */
    int *dstWrotePtr,		/* Filled with the number of bytes that were
				 * stored in the output buffer as a result of
				 * the conversion. */
    int *dstCharsPtr)		/* Filled with the number of characters that
				 * correspond to the bytes stored in the
				 * output buffer. */
{
    const Encoding *encodingPtr;
    int result, srcRead, dstWrote, dstChars;
    Tcl_EncodingState state;

    if (encoding == NULL) {
	encoding = systemEncoding;
    }
    encodingPtr = (Encoding *) encoding;

    if (src == NULL) {
	srcLen = 0;
    } else if (srcLen < 0) {
	srcLen = strlen(src);
    }
    if (statePtr == NULL) {
	flags |= TCL_ENCODING_START | TCL_ENCODING_END;
	statePtr = &state;
    }
    if (srcReadPtr == NULL) {
	srcReadPtr = &srcRead;
    }
    if (dstWrotePtr == NULL) {
	dstWrotePtr = &dstWrote;
    }
    if (dstCharsPtr == NULL) {
	dstCharsPtr = &dstChars;
    }

    dstLen -= encodingPtr->nullSize;
    result = encodingPtr->fromUtfProc(encodingPtr->clientData, src, srcLen,
	    flags, statePtr, dst, dstLen, srcReadPtr, dstWrotePtr,
	    dstCharsPtr);
    if (encodingPtr->nullSize == 2) {
	dst[*dstWrotePtr + 1] = '\0';
    }
    dst[*dstWrotePtr] = '\0';

    return result;
}

/*
 *---------------------------------------------------------------------------
 *
 * Tcl_FindExecutable --
 *
 *	This function computes the absolute path name of the current
 *	application, given its argv[0] value.
 *
 * Results:
 *	None.
 *
 * Side effects:
 *	The absolute pathname for the application is computed and stored to be
 *	returned later by [info nameofexecutable].
 *
 *---------------------------------------------------------------------------
 */
#undef Tcl_FindExecutable
void
Tcl_FindExecutable(
    const char *argv0)		/* The value of the application's argv[0]
				 * (native). */
{
    TclInitSubsystems();
    TclpSetInitialEncodings();
    TclpFindExecutable(argv0);
}

/*
 *---------------------------------------------------------------------------
 *
 * OpenEncodingFileChannel --
 *
 *	Open the file believed to hold data for the encoding, "name".
 *
 * Results:
 *	Returns the readable Tcl_Channel from opening the file, or NULL if the
 *	file could not be successfully opened. If NULL was returned, an error
 *	message is left in interp's result object, unless interp was NULL.
 *
 * Side effects:
 *	Channel may be opened. Information about the filesystem may be cached
 *	to speed later calls.
 *
 *---------------------------------------------------------------------------
 */

static Tcl_Channel
OpenEncodingFileChannel(
    Tcl_Interp *interp,		/* Interp for error reporting, if not NULL. */
    const char *name)		/* The name of the encoding file on disk and
				 * also the name for new encoding. */
{
    Tcl_Obj *nameObj = Tcl_NewStringObj(name, -1);
    Tcl_Obj *fileNameObj = Tcl_DuplicateObj(nameObj);
    Tcl_Obj *searchPath = Tcl_DuplicateObj(Tcl_GetEncodingSearchPath());
    Tcl_Obj *map = TclGetProcessGlobalValue(&encodingFileMap);
    Tcl_Obj **dir, *path, *directory = NULL;
    Tcl_Channel chan = NULL;
    int i, numDirs;

    Tcl_ListObjGetElements(NULL, searchPath, &numDirs, &dir);
    Tcl_IncrRefCount(nameObj);
    Tcl_AppendToObj(fileNameObj, ".enc", -1);
    Tcl_IncrRefCount(fileNameObj);
    Tcl_DictObjGet(NULL, map, nameObj, &directory);

    /*
     * Check that any cached directory is still on the encoding search path.
     */

    if (NULL != directory) {
	int verified = 0;

	for (i=0; i<numDirs && !verified; i++) {
	    if (dir[i] == directory) {
		verified = 1;
	    }
	}
	if (!verified) {
	    const char *dirString = TclGetString(directory);

	    for (i=0; i<numDirs && !verified; i++) {
		if (strcmp(dirString, TclGetString(dir[i])) == 0) {
		    verified = 1;
		}
	    }
	}
	if (!verified) {
	    /*
	     * Directory no longer on the search path. Remove from cache.
	     */

	    map = Tcl_DuplicateObj(map);
	    Tcl_DictObjRemove(NULL, map, nameObj);
	    TclSetProcessGlobalValue(&encodingFileMap, map, NULL);
	    directory = NULL;
	}
    }

    if (NULL != directory) {
	/*
	 * Got a directory from the cache. Try to use it first.
	 */

	Tcl_IncrRefCount(directory);
	path = Tcl_FSJoinToPath(directory, 1, &fileNameObj);
	Tcl_IncrRefCount(path);
	Tcl_DecrRefCount(directory);
	chan = Tcl_FSOpenFileChannel(NULL, path, "r", 0);
	Tcl_DecrRefCount(path);
    }

    /*
     * Scan the search path until we find it.
     */

    for (i=0; i<numDirs && (chan == NULL); i++) {
	path = Tcl_FSJoinToPath(dir[i], 1, &fileNameObj);
	Tcl_IncrRefCount(path);
	chan = Tcl_FSOpenFileChannel(NULL, path, "r", 0);
	Tcl_DecrRefCount(path);
	if (chan != NULL) {
	    /*
	     * Save directory in the cache.
	     */

	    map = Tcl_DuplicateObj(TclGetProcessGlobalValue(&encodingFileMap));
	    Tcl_DictObjPut(NULL, map, nameObj, dir[i]);
	    TclSetProcessGlobalValue(&encodingFileMap, map, NULL);
	}
    }

    if ((NULL == chan) && (interp != NULL)) {
	Tcl_SetObjResult(interp, Tcl_ObjPrintf(
		"unknown encoding \"%s\"", name));
	Tcl_SetErrorCode(interp, "TCL", "LOOKUP", "ENCODING", name, NULL);
    }
    Tcl_DecrRefCount(fileNameObj);
    Tcl_DecrRefCount(nameObj);
    Tcl_DecrRefCount(searchPath);

    return chan;
}

/*
 *---------------------------------------------------------------------------
 *
 * LoadEncodingFile --
 *
 *	Read a file that describes an encoding and create a new Encoding from
 *	the data.
 *
 * Results:
 *	The return value is the newly loaded Encoding, or NULL if the file
 *	didn't exist of was in the incorrect format. If NULL was returned, an
 *	error message is left in interp's result object, unless interp was
 *	NULL.
 *
 * Side effects:
 *	File read from disk.
 *
 *---------------------------------------------------------------------------
 */

static Tcl_Encoding
LoadEncodingFile(
    Tcl_Interp *interp,		/* Interp for error reporting, if not NULL. */
    const char *name)		/* The name of the encoding file on disk and
				 * also the name for new encoding. */
{
    Tcl_Channel chan = NULL;
    Tcl_Encoding encoding = NULL;
    int ch;

    chan = OpenEncodingFileChannel(interp, name);
    if (chan == NULL) {
	return NULL;
    }

    Tcl_SetChannelOption(NULL, chan, "-encoding", "utf-8");

    while (1) {
	Tcl_DString ds;

	Tcl_DStringInit(&ds);
	Tcl_Gets(chan, &ds);
	ch = Tcl_DStringValue(&ds)[0];
	Tcl_DStringFree(&ds);
	if (ch != '#') {
	    break;
	}
    }

    switch (ch) {
    case 'S':
	encoding = LoadTableEncoding(name, ENCODING_SINGLEBYTE, chan);
	break;
    case 'D':
	encoding = LoadTableEncoding(name, ENCODING_DOUBLEBYTE, chan);
	break;
    case 'M':
	encoding = LoadTableEncoding(name, ENCODING_MULTIBYTE, chan);
	break;
    case 'E':
	encoding = LoadEscapeEncoding(name, chan);
	break;
    }
    if ((encoding == NULL) && (interp != NULL)) {
	Tcl_SetObjResult(interp, Tcl_ObjPrintf(
		"invalid encoding file \"%s\"", name));
	Tcl_SetErrorCode(interp, "TCL", "LOOKUP", "ENCODING", name, NULL);
    }
    Tcl_Close(NULL, chan);

    return encoding;
}

/*
 *-------------------------------------------------------------------------
 *
 * LoadTableEncoding --
 *
 *	Helper function for LoadEncodingTable(). Loads a table to that
 *	converts between Unicode and some other encoding and creates an
 *	encoding (using a TableEncoding structure) from that information.
 *
 *	File contains binary data, but begins with a marker to indicate
 *	byte-ordering, so that same binary file can be read on either endian
 *	platforms.
 *
 * Results:
 *	The return value is the new encoding, or NULL if the encoding could
 *	not be created (because the file contained invalid data).
 *
 * Side effects:
 *	None.
 *
 *-------------------------------------------------------------------------
 */

static Tcl_Encoding
LoadTableEncoding(
    const char *name,		/* Name for new encoding. */
    int type,			/* Type of encoding (ENCODING_?????). */
    Tcl_Channel chan)		/* File containing new encoding. */
{
    Tcl_DString lineString;
    Tcl_Obj *objPtr;
    char *line;
    int i, hi, lo, numPages, symbol, fallback, len;
    unsigned char used[256];
    unsigned size;
    TableEncodingData *dataPtr;
    unsigned short *pageMemPtr, *page;
    Tcl_EncodingType encType;

    /*
     * Speed over memory. Use a full 256 character table to decode hex
     * sequences in the encoding files.
     */

    static const char staticHex[] = {
      0,  0,  0,  0,  0,  0,  0, 0, 0, 0, 0, 0, 0, 0, 0, 0, /*   0 ...  15 */
      0,  0,  0,  0,  0,  0,  0, 0, 0, 0, 0, 0, 0, 0, 0, 0, /*  16 ...  31 */
      0,  0,  0,  0,  0,  0,  0, 0, 0, 0, 0, 0, 0, 0, 0, 0, /*  32 ...  47 */
      0,  1,  2,  3,  4,  5,  6, 7, 8, 9, 0, 0, 0, 0, 0, 0, /*  48 ...  63 */
      0, 10, 11, 12, 13, 14, 15, 0, 0, 0, 0, 0, 0, 0, 0, 0, /*  64 ...  79 */
      0,  0,  0,  0,  0,  0,  0, 0, 0, 0, 0, 0, 0, 0, 0, 0, /*  80 ...  95 */
      0, 10, 11, 12, 13, 14, 15, 0, 0, 0, 0, 0, 0, 0, 0, 0, /*  96 ... 111 */
      0,  1,  2,  3,  4,  5,  6, 7, 8, 9, 0, 0, 0, 0, 0, 0, /* 112 ... 127 */
      0,  0,  0,  0,  0,  0,  0, 0, 0, 0, 0, 0, 0, 0, 0, 0, /* 128 ... 143 */
      0,  0,  0,  0,  0,  0,  0, 0, 0, 0, 0, 0, 0, 0, 0, 0, /* 144 ... 159 */
      0,  0,  0,  0,  0,  0,  0, 0, 0, 0, 0, 0, 0, 0, 0, 0, /* 160 ... 175 */
      0,  0,  0,  0,  0,  0,  0, 0, 0, 0, 0, 0, 0, 0, 0, 0, /* 176 ... 191 */
      0,  0,  0,  0,  0,  0,  0, 0, 0, 0, 0, 0, 0, 0, 0, 0, /* 192 ... 207 */
      0,  0,  0,  0,  0,  0,  0, 0, 0, 0, 0, 0, 0, 0, 0, 0, /* 208 ... 223 */
      0,  0,  0,  0,  0,  0,  0, 0, 0, 0, 0, 0, 0, 0, 0, 0, /* 224 ... 239 */
      0,  0,  0,  0,  0,  0,  0, 0, 0, 0, 0, 0, 0, 0, 0, 0, /* 240 ... 255 */
    };

    Tcl_DStringInit(&lineString);
    Tcl_Gets(chan, &lineString);
    line = Tcl_DStringValue(&lineString);

    fallback = (int) strtol(line, &line, 16);
    symbol = (int) strtol(line, &line, 10);
    numPages = (int) strtol(line, &line, 10);
    Tcl_DStringFree(&lineString);

    if (numPages < 0) {
	numPages = 0;
    } else if (numPages > 256) {
	numPages = 256;
    }

    memset(used, 0, sizeof(used));

#undef PAGESIZE
#define PAGESIZE    (256 * sizeof(unsigned short))

    dataPtr = ckalloc(sizeof(TableEncodingData));
    memset(dataPtr, 0, sizeof(TableEncodingData));

    dataPtr->fallback = fallback;

    /*
     * Read the table that maps characters to Unicode. Performs a single
     * malloc to get the memory for the array and all the pages needed by the
     * array.
     */

    size = 256 * sizeof(unsigned short *) + numPages * PAGESIZE;
    dataPtr->toUnicode = ckalloc(size);
    memset(dataPtr->toUnicode, 0, size);
    pageMemPtr = (unsigned short *) (dataPtr->toUnicode + 256);

    TclNewObj(objPtr);
    Tcl_IncrRefCount(objPtr);
    for (i = 0; i < numPages; i++) {
	int ch;
	const char *p;

	Tcl_ReadChars(chan, objPtr, 3 + 16 * (16 * 4 + 1), 0);
	p = TclGetString(objPtr);
	hi = (staticHex[UCHAR(p[0])] << 4) + staticHex[UCHAR(p[1])];
	dataPtr->toUnicode[hi] = pageMemPtr;
	p += 2;
	for (lo = 0; lo < 256; lo++) {
	    if ((lo & 0x0f) == 0) {
		p++;
	    }
	    ch = (staticHex[UCHAR(p[0])] << 12) + (staticHex[UCHAR(p[1])] << 8)
		    + (staticHex[UCHAR(p[2])] << 4) + staticHex[UCHAR(p[3])];
	    if (ch != 0) {
		used[ch >> 8] = 1;
	    }
	    *pageMemPtr = (unsigned short) ch;
	    pageMemPtr++;
	    p += 4;
	}
    }
    TclDecrRefCount(objPtr);

    if (type == ENCODING_DOUBLEBYTE) {
	memset(dataPtr->prefixBytes, 1, sizeof(dataPtr->prefixBytes));
    } else {
	for (hi = 1; hi < 256; hi++) {
	    if (dataPtr->toUnicode[hi] != NULL) {
		dataPtr->prefixBytes[hi] = 1;
	    }
	}
    }

    /*
     * Invert toUnicode array to produce the fromUnicode array. Performs a
     * single malloc to get the memory for the array and all the pages needed
     * by the array. While reading in the toUnicode array, we remembered what
     * pages that would be needed for the fromUnicode array.
     */

    if (symbol) {
	used[0] = 1;
    }
    numPages = 0;
    for (hi = 0; hi < 256; hi++) {
	if (used[hi]) {
	    numPages++;
	}
    }
    size = 256 * sizeof(unsigned short *) + numPages * PAGESIZE;
    dataPtr->fromUnicode = ckalloc(size);
    memset(dataPtr->fromUnicode, 0, size);
    pageMemPtr = (unsigned short *) (dataPtr->fromUnicode + 256);

    for (hi = 0; hi < 256; hi++) {
	if (dataPtr->toUnicode[hi] == NULL) {
	    dataPtr->toUnicode[hi] = emptyPage;
	    continue;
	}
	for (lo = 0; lo < 256; lo++) {
	    int ch = dataPtr->toUnicode[hi][lo];

	    if (ch != 0) {
		page = dataPtr->fromUnicode[ch >> 8];
		if (page == NULL) {
		    page = pageMemPtr;
		    pageMemPtr += 256;
		    dataPtr->fromUnicode[ch >> 8] = page;
		}
		page[ch & 0xff] = (unsigned short) ((hi << 8) + lo);
	    }
	}
    }
    if (type == ENCODING_MULTIBYTE) {
	/*
	 * If multibyte encodings don't have a backslash character, define
	 * one. Otherwise, on Windows, native file names won't work because
	 * the backslash in the file name will map to the unknown character
	 * (question mark) when converting from UTF-8 to external encoding.
	 */

	if (dataPtr->fromUnicode[0] != NULL) {
	    if (dataPtr->fromUnicode[0]['\\'] == '\0') {
		dataPtr->fromUnicode[0]['\\'] = '\\';
	    }
	}
    }
    if (symbol) {
	/*
	 * Make a special symbol encoding that not only maps the symbol
	 * characters from their Unicode code points down into page 0, but
	 * also ensure that the characters on page 0 map to themselves. This
	 * is so that a symbol font can be used to display a simple string
	 * like "abcd" and have alpha, beta, chi, delta show up, rather than
	 * have "unknown" chars show up because strictly speaking the symbol
	 * font doesn't have glyphs for those low ASCII chars.
	 */

	page = dataPtr->fromUnicode[0];
	if (page == NULL) {
	    page = pageMemPtr;
	    dataPtr->fromUnicode[0] = page;
	}
	for (lo = 0; lo < 256; lo++) {
	    if (dataPtr->toUnicode[0][lo] != 0) {
		page[lo] = (unsigned short) lo;
	    }
	}
    }
    for (hi = 0; hi < 256; hi++) {
	if (dataPtr->fromUnicode[hi] == NULL) {
	    dataPtr->fromUnicode[hi] = emptyPage;
	}
    }

    /*
     * For trailing 'R'everse encoding, see [Patch 689341]
     */

    Tcl_DStringInit(&lineString);

    /*
     * Skip leading empty lines.
     */

    while ((len = Tcl_Gets(chan, &lineString)) == 0) {
	/* empty body */
    }
    if (len < 0) {
	goto doneParse;
    }

    /*
     * Require that it starts with an 'R'.
     */

    line = Tcl_DStringValue(&lineString);
    if (line[0] != 'R') {
	goto doneParse;
    }

    /*
     * Read lines from the encoding until EOF.
     */

    for (TclDStringClear(&lineString);
	    (len = Tcl_Gets(chan, &lineString)) >= 0;
	    TclDStringClear(&lineString)) {
	const unsigned char *p;
	int to, from;

	/*
	 * Skip short lines.
	 */

	if (len < 5) {
	    continue;
	}

	/*
	 * Parse the line as a sequence of hex digits.
	 */

	p = (const unsigned char *) Tcl_DStringValue(&lineString);
	to = (staticHex[p[0]] << 12) + (staticHex[p[1]] << 8)
		+ (staticHex[p[2]] << 4) + staticHex[p[3]];
	if (to == 0) {
	    continue;
	}
	for (p += 5, len -= 5; len >= 0 && *p; p += 5, len -= 5) {
	    from = (staticHex[p[0]] << 12) + (staticHex[p[1]] << 8)
		    + (staticHex[p[2]] << 4) + staticHex[p[3]];
	    if (from == 0) {
		continue;
	    }
	    dataPtr->fromUnicode[from >> 8][from & 0xff] = to;
	}
    }
  doneParse:
    Tcl_DStringFree(&lineString);

    /*
     * Package everything into an encoding structure.
     */

    encType.encodingName    = name;
    encType.toUtfProc	    = TableToUtfProc;
    encType.fromUtfProc	    = TableFromUtfProc;
    encType.freeProc	    = TableFreeProc;
    encType.nullSize	    = (type == ENCODING_DOUBLEBYTE) ? 2 : 1;
    encType.clientData	    = dataPtr;

    return Tcl_CreateEncoding(&encType);
}

/*
 *-------------------------------------------------------------------------
 *
 * LoadEscapeEncoding --
 *
 *	Helper function for LoadEncodingTable(). Loads a state machine that
 *	converts between Unicode and some other encoding.
 *
 *	File contains text data that describes the escape sequences that are
 *	used to choose an encoding and the associated names for the
 *	sub-encodings.
 *
 * Results:
 *	The return value is the new encoding, or NULL if the encoding could
 *	not be created (because the file contained invalid data).
 *
 * Side effects:
 *	None.
 *
 *-------------------------------------------------------------------------
 */

static Tcl_Encoding
LoadEscapeEncoding(
    const char *name,		/* Name for new encoding. */
    Tcl_Channel chan)		/* File containing new encoding. */
{
    int i;
    unsigned size;
    Tcl_DString escapeData;
    char init[16], final[16];
    EscapeEncodingData *dataPtr;
    Tcl_EncodingType type;

    init[0] = '\0';
    final[0] = '\0';
    Tcl_DStringInit(&escapeData);

    while (1) {
	int argc;
	const char **argv;
	char *line;
	Tcl_DString lineString;

	Tcl_DStringInit(&lineString);
	if (Tcl_Gets(chan, &lineString) < 0) {
	    break;
	}
	line = Tcl_DStringValue(&lineString);
	if (Tcl_SplitList(NULL, line, &argc, &argv) != TCL_OK) {
	    Tcl_DStringFree(&lineString);
	    continue;
	}
	if (argc >= 2) {
	    if (strcmp(argv[0], "name") == 0) {
		/* do nothing */
	    } else if (strcmp(argv[0], "init") == 0) {
		strncpy(init, argv[1], sizeof(init));
		init[sizeof(init) - 1] = '\0';
	    } else if (strcmp(argv[0], "final") == 0) {
		strncpy(final, argv[1], sizeof(final));
		final[sizeof(final) - 1] = '\0';
	    } else {
		EscapeSubTable est;
		Encoding *e;

		strncpy(est.sequence, argv[1], sizeof(est.sequence));
		est.sequence[sizeof(est.sequence) - 1] = '\0';
		est.sequenceLen = strlen(est.sequence);

		strncpy(est.name, argv[0], sizeof(est.name));
		est.name[sizeof(est.name) - 1] = '\0';

		/*
		 * To avoid infinite recursion in [encoding system iso2022-*]
		 */

		e = (Encoding *) Tcl_GetEncoding(NULL, est.name);
		if ((e != NULL) && (e->toUtfProc != TableToUtfProc)
			&& (e->toUtfProc != Iso88591ToUtfProc)) {
		   Tcl_FreeEncoding((Tcl_Encoding) e);
		   e = NULL;
		}
		est.encodingPtr = e;
		Tcl_DStringAppend(&escapeData, (char *) &est, sizeof(est));
	    }
	}
	ckfree(argv);
	Tcl_DStringFree(&lineString);
    }

    size = sizeof(EscapeEncodingData) - sizeof(EscapeSubTable)
	    + Tcl_DStringLength(&escapeData);
    dataPtr = ckalloc(size);
    dataPtr->initLen = strlen(init);
    memcpy(dataPtr->init, init, (unsigned) dataPtr->initLen + 1);
    dataPtr->finalLen = strlen(final);
    memcpy(dataPtr->final, final, (unsigned) dataPtr->finalLen + 1);
    dataPtr->numSubTables =
	    Tcl_DStringLength(&escapeData) / sizeof(EscapeSubTable);
    memcpy(dataPtr->subTables, Tcl_DStringValue(&escapeData),
	    (size_t) Tcl_DStringLength(&escapeData));
    Tcl_DStringFree(&escapeData);

    memset(dataPtr->prefixBytes, 0, sizeof(dataPtr->prefixBytes));
    for (i = 0; i < dataPtr->numSubTables; i++) {
	dataPtr->prefixBytes[UCHAR(dataPtr->subTables[i].sequence[0])] = 1;
    }
    if (dataPtr->init[0] != '\0') {
	dataPtr->prefixBytes[UCHAR(dataPtr->init[0])] = 1;
    }
    if (dataPtr->final[0] != '\0') {
	dataPtr->prefixBytes[UCHAR(dataPtr->final[0])] = 1;
    }

    /*
     * Package everything into an encoding structure.
     */

    type.encodingName	= name;
    type.toUtfProc	= EscapeToUtfProc;
    type.fromUtfProc    = EscapeFromUtfProc;
    type.freeProc	= EscapeFreeProc;
    type.nullSize	= 1;
    type.clientData	= dataPtr;

    return Tcl_CreateEncoding(&type);
}

/*
 *-------------------------------------------------------------------------
 *
 * BinaryProc --
 *
 *	The default conversion when no other conversion is specified. No
 *	translation is done; source bytes are copied directly to destination
 *	bytes.
 *
 * Results:
 *	Returns TCL_OK if conversion was successful.
 *
 * Side effects:
 *	None.
 *
 *-------------------------------------------------------------------------
 */

static int
BinaryProc(
    ClientData clientData,	/* Not used. */
    const char *src,		/* Source string (unknown encoding). */
    int srcLen,			/* Source string length in bytes. */
    int flags,			/* Conversion control flags. */
    Tcl_EncodingState *statePtr,/* Place for conversion routine to store state
				 * information used during a piecewise
				 * conversion. Contents of statePtr are
				 * initialized and/or reset by conversion
				 * routine under control of flags argument. */
    char *dst,			/* Output buffer in which converted string is
				 * stored. */
    int dstLen,			/* The maximum length of output buffer in
				 * bytes. */
    int *srcReadPtr,		/* Filled with the number of bytes from the
				 * source string that were converted. */
    int *dstWrotePtr,		/* Filled with the number of bytes that were
				 * stored in the output buffer as a result of
				 * the conversion. */
    int *dstCharsPtr)		/* Filled with the number of characters that
				 * correspond to the bytes stored in the
				 * output buffer. */
{
    int result;

    result = TCL_OK;
    dstLen -= TCL_UTF_MAX - 1;
    if (dstLen < 0) {
	dstLen = 0;
    }
    if ((flags & TCL_ENCODING_CHAR_LIMIT) && srcLen > *dstCharsPtr) {
	srcLen = *dstCharsPtr;
    }
    if (srcLen > dstLen) {
	srcLen = dstLen;
	result = TCL_CONVERT_NOSPACE;
    }

    *srcReadPtr = srcLen;
    *dstWrotePtr = srcLen;
    *dstCharsPtr = srcLen;
    memcpy(dst, src, (size_t) srcLen);
    return result;
}

/*
 *-------------------------------------------------------------------------
 *
 * UtfExtToUtfIntProc --
 *
 *	Convert from UTF-8 to UTF-8. While converting null-bytes from the
 *	Tcl's internal representation (0xc0, 0x80) to the official
 *	representation (0x00). See UtfToUtfProc for details.
 *
 * Results:
 *	Returns TCL_OK if conversion was successful.
 *
 * Side effects:
 *	None.
 *
 *-------------------------------------------------------------------------
 */

static int
UtfIntToUtfExtProc(
    ClientData clientData,	/* Not used. */
    const char *src,		/* Source string in UTF-8. */
    int srcLen,			/* Source string length in bytes. */
    int flags,			/* Conversion control flags. */
    Tcl_EncodingState *statePtr,/* Place for conversion routine to store state
				 * information used during a piecewise
				 * conversion. Contents of statePtr are
				 * initialized and/or reset by conversion
				 * routine under control of flags argument. */
    char *dst,			/* Output buffer in which converted string
				 * is stored. */
    int dstLen,			/* The maximum length of output buffer in
				 * bytes. */
    int *srcReadPtr,		/* Filled with the number of bytes from the
				 * source string that were converted. This may
				 * be less than the original source length if
				 * there was a problem converting some source
				 * characters. */
    int *dstWrotePtr,		/* Filled with the number of bytes that were
				 * stored in the output buffer as a result of
				 * the conversion. */
    int *dstCharsPtr)		/* Filled with the number of characters that
				 * correspond to the bytes stored in the
				 * output buffer. */
{
    return UtfToUtfProc(clientData, src, srcLen, flags, statePtr, dst, dstLen,
	    srcReadPtr, dstWrotePtr, dstCharsPtr, 1);
}

/*
 *-------------------------------------------------------------------------
 *
 * UtfExtToUtfIntProc --
 *
 *	Convert from UTF-8 to UTF-8 while converting null-bytes from the
 *	official representation (0x00) to Tcl's internal representation (0xc0,
 *	0x80). See UtfToUtfProc for details.
 *
 * Results:
 *	Returns TCL_OK if conversion was successful.
 *
 * Side effects:
 *	None.
 *
 *-------------------------------------------------------------------------
 */

static int
UtfExtToUtfIntProc(
    ClientData clientData,	/* Not used. */
    const char *src,		/* Source string in UTF-8. */
    int srcLen,			/* Source string length in bytes. */
    int flags,			/* Conversion control flags. */
    Tcl_EncodingState *statePtr,/* Place for conversion routine to store state
				 * information used during a piecewise
				 * conversion. Contents of statePtr are
				 * initialized and/or reset by conversion
				 * routine under control of flags argument. */
    char *dst,			/* Output buffer in which converted string is
				 * stored. */
    int dstLen,			/* The maximum length of output buffer in
				 * bytes. */
    int *srcReadPtr,		/* Filled with the number of bytes from the
				 * source string that were converted. This may
				 * be less than the original source length if
				 * there was a problem converting some source
				 * characters. */
    int *dstWrotePtr,		/* Filled with the number of bytes that were
				 * stored in the output buffer as a result of
				 * the conversion. */
    int *dstCharsPtr)		/* Filled with the number of characters that
				 * correspond to the bytes stored in the
				 * output buffer. */
{
    return UtfToUtfProc(clientData, src, srcLen, flags, statePtr, dst, dstLen,
	    srcReadPtr, dstWrotePtr, dstCharsPtr, 0);
}

/*
 *-------------------------------------------------------------------------
 *
 * UtfToUtfProc --
 *
 *	Convert from UTF-8 to UTF-8. Note that the UTF-8 to UTF-8 translation
 *	is not a no-op, because it will turn a stream of improperly formed
 *	UTF-8 into a properly formed stream.
 *
 * Results:
 *	Returns TCL_OK if conversion was successful.
 *
 * Side effects:
 *	None.
 *
 *-------------------------------------------------------------------------
 */

static int
UtfToUtfProc(
    ClientData clientData,	/* Not used. */
    const char *src,		/* Source string in UTF-8. */
    int srcLen,			/* Source string length in bytes. */
    int flags,			/* Conversion control flags. */
    Tcl_EncodingState *statePtr,/* Place for conversion routine to store state
				 * information used during a piecewise
				 * conversion. Contents of statePtr are
				 * initialized and/or reset by conversion
				 * routine under control of flags argument. */
    char *dst,			/* Output buffer in which converted string is
				 * stored. */
    int dstLen,			/* The maximum length of output buffer in
				 * bytes. */
    int *srcReadPtr,		/* Filled with the number of bytes from the
				 * source string that were converted. This may
				 * be less than the original source length if
				 * there was a problem converting some source
				 * characters. */
    int *dstWrotePtr,		/* Filled with the number of bytes that were
				 * stored in the output buffer as a result of
				 * the conversion. */
    int *dstCharsPtr,		/* Filled with the number of characters that
				 * correspond to the bytes stored in the
				 * output buffer. */
    int pureNullMode)		/* Convert embedded nulls from internal
				 * representation to real null-bytes or vice
				 * versa. */
{
    const char *srcStart, *srcEnd, *srcClose;
    const char *dstStart, *dstEnd;
    int result, numChars, charLimit = INT_MAX;
    Tcl_UniChar ch;

    result = TCL_OK;

    srcStart = src;
    srcEnd = src + srcLen;
    srcClose = srcEnd;
    if ((flags & TCL_ENCODING_END) == 0) {
	srcClose -= TCL_UTF_MAX;
    }
    if (flags & TCL_ENCODING_CHAR_LIMIT) {
	charLimit = *dstCharsPtr;
    }

    dstStart = dst;
    dstEnd = dst + dstLen - TCL_UTF_MAX;

    for (numChars = 0; src < srcEnd && numChars <= charLimit; numChars++) {
	if ((src > srcClose) && (!Tcl_UtfCharComplete(src, srcEnd - src))) {
	    /*
	     * If there is more string to follow, this will ensure that the
	     * last UTF-8 character in the source buffer hasn't been cut off.
	     */

	    result = TCL_CONVERT_MULTIBYTE;
	    break;
	}
	if (dst > dstEnd) {
	    result = TCL_CONVERT_NOSPACE;
	    break;
	}
	if (UCHAR(*src) < 0x80 && !(UCHAR(*src) == 0 && pureNullMode == 0)) {
	    /*
	     * Copy 7bit chatacters, but skip null-bytes when we are in input
	     * mode, so that they get converted to 0xc080.
	     */

	    *dst++ = *src++;
	} else if (pureNullMode == 1 && UCHAR(*src) == 0xc0 &&
		(src + 1 < srcEnd) && UCHAR(*(src+1)) == 0x80) {
	    /*
	     * Convert 0xc080 to real nulls when we are in output mode.
	     */

	    *dst++ = 0;
	    src += 2;
	} else if (!Tcl_UtfCharComplete(src, srcEnd - src)) {
	    /*
	     * Always check before using Tcl_UtfToUniChar. Not doing can so
	     * cause it run beyond the endof the buffer! If we happen such an
	     * incomplete char its byts are made to represent themselves.
	     */

	    ch = (unsigned char) *src;
	    src += 1;
	    dst += Tcl_UniCharToUtf(ch, dst);
	} else {
	    src += Tcl_UtfToUniChar(src, &ch);
	    dst += Tcl_UniCharToUtf(ch, dst);
	}
    }

    *srcReadPtr = src - srcStart;
    *dstWrotePtr = dst - dstStart;
    *dstCharsPtr = numChars;
    return result;
}

/*
 *-------------------------------------------------------------------------
 *
 * UnicodeToUtfProc --
 *
 *	Convert from Unicode to UTF-8.
 *
 * Results:
 *	Returns TCL_OK if conversion was successful.
 *
 * Side effects:
 *	None.
 *
 *-------------------------------------------------------------------------
 */

static int
UnicodeToUtfProc(
    ClientData clientData,	/* Not used. */
    const char *src,		/* Source string in Unicode. */
    int srcLen,			/* Source string length in bytes. */
    int flags,			/* Conversion control flags. */
    Tcl_EncodingState *statePtr,/* Place for conversion routine to store state
				 * information used during a piecewise
				 * conversion. Contents of statePtr are
				 * initialized and/or reset by conversion
				 * routine under control of flags argument. */
    char *dst,			/* Output buffer in which converted string is
				 * stored. */
    int dstLen,			/* The maximum length of output buffer in
				 * bytes. */
    int *srcReadPtr,		/* Filled with the number of bytes from the
				 * source string that were converted. This may
				 * be less than the original source length if
				 * there was a problem converting some source
				 * characters. */
    int *dstWrotePtr,		/* Filled with the number of bytes that were
				 * stored in the output buffer as a result of
				 * the conversion. */
    int *dstCharsPtr)		/* Filled with the number of characters that
				 * correspond to the bytes stored in the
				 * output buffer. */
{
    const char *srcStart, *srcEnd;
    const char *dstEnd, *dstStart;
    int result, numChars, charLimit = INT_MAX;
    Tcl_UniChar ch;

    if (flags & TCL_ENCODING_CHAR_LIMIT) {
	charLimit = *dstCharsPtr;
    }
    result = TCL_OK;
    if ((srcLen % sizeof(Tcl_UniChar)) != 0) {
	result = TCL_CONVERT_MULTIBYTE;
	srcLen /= sizeof(Tcl_UniChar);
	srcLen *= sizeof(Tcl_UniChar);
    }

    srcStart = src;
    srcEnd = src + srcLen;

    dstStart = dst;
    dstEnd = dst + dstLen - TCL_UTF_MAX;

    for (numChars = 0; src < srcEnd && numChars <= charLimit; numChars++) {
	if (dst > dstEnd) {
	    result = TCL_CONVERT_NOSPACE;
	    break;
	}

	/*
	 * Special case for 1-byte utf chars for speed. Make sure we work with
	 * Tcl_UniChar-size data.
	 */

	ch = *(Tcl_UniChar *)src;
	if (ch && ch < 0x80) {
	    *dst++ = (ch & 0xFF);
	} else {
	    dst += Tcl_UniCharToUtf(ch, dst);
	}
	src += sizeof(Tcl_UniChar);
    }

    *srcReadPtr = src - srcStart;
    *dstWrotePtr = dst - dstStart;
    *dstCharsPtr = numChars;
    return result;
}

/*
 *-------------------------------------------------------------------------
 *
 * UtfToUnicodeProc --
 *
 *	Convert from UTF-8 to Unicode.
 *
 * Results:
 *	Returns TCL_OK if conversion was successful.
 *
 * Side effects:
 *	None.
 *
 *-------------------------------------------------------------------------
 */

static int
UtfToUnicodeProc(
    ClientData clientData,	/* TableEncodingData that specifies
				 * encoding. */
    const char *src,		/* Source string in UTF-8. */
    int srcLen,			/* Source string length in bytes. */
    int flags,			/* Conversion control flags. */
    Tcl_EncodingState *statePtr,/* Place for conversion routine to store state
				 * information used during a piecewise
				 * conversion. Contents of statePtr are
				 * initialized and/or reset by conversion
				 * routine under control of flags argument. */
    char *dst,			/* Output buffer in which converted string is
				 * stored. */
    int dstLen,			/* The maximum length of output buffer in
				 * bytes. */
    int *srcReadPtr,		/* Filled with the number of bytes from the
				 * source string that were converted. This may
				 * be less than the original source length if
				 * there was a problem converting some source
				 * characters. */
    int *dstWrotePtr,		/* Filled with the number of bytes that were
				 * stored in the output buffer as a result of
				 * the conversion. */
    int *dstCharsPtr)		/* Filled with the number of characters that
				 * correspond to the bytes stored in the
				 * output buffer. */
{
    const char *srcStart, *srcEnd, *srcClose, *dstStart, *dstEnd;
    int result, numChars;
    Tcl_UniChar ch;

    srcStart = src;
    srcEnd = src + srcLen;
    srcClose = srcEnd;
    if ((flags & TCL_ENCODING_END) == 0) {
	srcClose -= TCL_UTF_MAX;
    }

    dstStart = dst;
    dstEnd   = dst + dstLen - sizeof(Tcl_UniChar);

    result = TCL_OK;
    for (numChars = 0; src < srcEnd; numChars++) {
	if ((src > srcClose) && (!Tcl_UtfCharComplete(src, srcEnd - src))) {
	    /*
	     * If there is more string to follow, this will ensure that the
	     * last UTF-8 character in the source buffer hasn't been cut off.
	     */

	    result = TCL_CONVERT_MULTIBYTE;
	    break;
	}
	if (dst > dstEnd) {
	    result = TCL_CONVERT_NOSPACE;
	    break;
	}
	src += TclUtfToUniChar(src, &ch);

	/*
	 * Need to handle this in a way that won't cause misalignment by
	 * casting dst to a Tcl_UniChar. [Bug 1122671]
	 */

#ifdef WORDS_BIGENDIAN
#if TCL_UTF_MAX > 4
	*dst++ = (ch >> 24);
	*dst++ = ((ch >> 16) & 0xFF);
	*dst++ = ((ch >> 8) & 0xFF);
	*dst++ = (ch & 0xFF);
#else
	*dst++ = (ch >> 8);
	*dst++ = (ch & 0xFF);
#endif
#else
#if TCL_UTF_MAX > 4
	*dst++ = (ch & 0xFF);
	*dst++ = ((ch >> 8) & 0xFF);
	*dst++ = ((ch >> 16) & 0xFF);
	*dst++ = (ch >> 24);
#else
	*dst++ = (ch & 0xFF);
	*dst++ = (ch >> 8);
#endif
#endif
    }
    *srcReadPtr = src - srcStart;
    *dstWrotePtr = dst - dstStart;
    *dstCharsPtr = numChars;
    return result;
}

/*
 *-------------------------------------------------------------------------
 *
 * TableToUtfProc --
 *
 *	Convert from the encoding specified by the TableEncodingData into
 *	UTF-8.
 *
 * Results:
 *	Returns TCL_OK if conversion was successful.
 *
 * Side effects:
 *	None.
 *
 *-------------------------------------------------------------------------
 */

static int
TableToUtfProc(
    ClientData clientData,	/* TableEncodingData that specifies
				 * encoding. */
    const char *src,		/* Source string in specified encoding. */
    int srcLen,			/* Source string length in bytes. */
    int flags,			/* Conversion control flags. */
    Tcl_EncodingState *statePtr,/* Place for conversion routine to store state
				 * information used during a piecewise
				 * conversion. Contents of statePtr are
				 * initialized and/or reset by conversion
				 * routine under control of flags argument. */
    char *dst,			/* Output buffer in which converted string is
				 * stored. */
    int dstLen,			/* The maximum length of output buffer in
				 * bytes. */
    int *srcReadPtr,		/* Filled with the number of bytes from the
				 * source string that were converted. This may
				 * be less than the original source length if
				 * there was a problem converting some source
				 * characters. */
    int *dstWrotePtr,		/* Filled with the number of bytes that were
				 * stored in the output buffer as a result of
				 * the conversion. */
    int *dstCharsPtr)		/* Filled with the number of characters that
				 * correspond to the bytes stored in the
				 * output buffer. */
{
    const char *srcStart, *srcEnd;
    const char *dstEnd, *dstStart, *prefixBytes;
    int result, byte, numChars, charLimit = INT_MAX;
    Tcl_UniChar ch;
    const unsigned short *const *toUnicode;
    const unsigned short *pageZero;
    TableEncodingData *dataPtr = clientData;

    if (flags & TCL_ENCODING_CHAR_LIMIT) {
	charLimit = *dstCharsPtr;
    }
    srcStart = src;
    srcEnd = src + srcLen;

    dstStart = dst;
    dstEnd = dst + dstLen - TCL_UTF_MAX;

    toUnicode = (const unsigned short *const *) dataPtr->toUnicode;
    prefixBytes = dataPtr->prefixBytes;
    pageZero = toUnicode[0];

    result = TCL_OK;
    for (numChars = 0; src < srcEnd && numChars <= charLimit; numChars++) {
	if (dst > dstEnd) {
	    result = TCL_CONVERT_NOSPACE;
	    break;
	}
	byte = *((unsigned char *) src);
	if (prefixBytes[byte]) {
	    src++;
	    if (src >= srcEnd) {
		src--;
		result = TCL_CONVERT_MULTIBYTE;
		break;
	    }
	    ch = toUnicode[byte][*((unsigned char *) src)];
	} else {
	    ch = pageZero[byte];
	}
	if ((ch == 0) && (byte != 0)) {
	    if (flags & TCL_ENCODING_STOPONERROR) {
		result = TCL_CONVERT_SYNTAX;
		break;
	    }
	    if (prefixBytes[byte]) {
		src--;
	    }
	    ch = (Tcl_UniChar) byte;
	}

	/*
	 * Special case for 1-byte utf chars for speed.
	 */

	if (ch && ch < 0x80) {
	    *dst++ = (char) ch;
	} else {
	    dst += Tcl_UniCharToUtf(ch, dst);
	}
	src++;
    }

    *srcReadPtr = src - srcStart;
    *dstWrotePtr = dst - dstStart;
    *dstCharsPtr = numChars;
    return result;
}

/*
 *-------------------------------------------------------------------------
 *
 * TableFromUtfProc --
 *
 *	Convert from UTF-8 into the encoding specified by the
 *	TableEncodingData.
 *
 * Results:
 *	Returns TCL_OK if conversion was successful.
 *
 * Side effects:
 *	None.
 *
 *-------------------------------------------------------------------------
 */

static int
TableFromUtfProc(
    ClientData clientData,	/* TableEncodingData that specifies
				 * encoding. */
    const char *src,		/* Source string in UTF-8. */
    int srcLen,			/* Source string length in bytes. */
    int flags,			/* Conversion control flags. */
    Tcl_EncodingState *statePtr,/* Place for conversion routine to store state
				 * information used during a piecewise
				 * conversion. Contents of statePtr are
				 * initialized and/or reset by conversion
				 * routine under control of flags argument. */
    char *dst,			/* Output buffer in which converted string is
				 * stored. */
    int dstLen,			/* The maximum length of output buffer in
				 * bytes. */
    int *srcReadPtr,		/* Filled with the number of bytes from the
				 * source string that were converted. This may
				 * be less than the original source length if
				 * there was a problem converting some source
				 * characters. */
    int *dstWrotePtr,		/* Filled with the number of bytes that were
				 * stored in the output buffer as a result of
				 * the conversion. */
    int *dstCharsPtr)		/* Filled with the number of characters that
				 * correspond to the bytes stored in the
				 * output buffer. */
{
    const char *srcStart, *srcEnd, *srcClose;
    const char *dstStart, *dstEnd, *prefixBytes;
    Tcl_UniChar ch;
    int result, len, word, numChars;
    TableEncodingData *dataPtr = clientData;
    const unsigned short *const *fromUnicode;

    result = TCL_OK;

    prefixBytes = dataPtr->prefixBytes;
    fromUnicode = (const unsigned short *const *) dataPtr->fromUnicode;

    srcStart = src;
    srcEnd = src + srcLen;
    srcClose = srcEnd;
    if ((flags & TCL_ENCODING_END) == 0) {
	srcClose -= TCL_UTF_MAX;
    }

    dstStart = dst;
    dstEnd = dst + dstLen - 1;

    for (numChars = 0; src < srcEnd; numChars++) {
	if ((src > srcClose) && (!Tcl_UtfCharComplete(src, srcEnd - src))) {
	    /*
	     * If there is more string to follow, this will ensure that the
	     * last UTF-8 character in the source buffer hasn't been cut off.
	     */

	    result = TCL_CONVERT_MULTIBYTE;
	    break;
	}
	len = TclUtfToUniChar(src, &ch);

#if TCL_UTF_MAX > 3
	/*
	 * This prevents a crash condition. More evaluation is required for
	 * full support of int Tcl_UniChar. [Bug 1004065]
	 */

	if (ch & 0xffff0000) {
	    word = 0;
	} else
#endif
	    word = fromUnicode[(ch >> 8)][ch & 0xff];

	if ((word == 0) && (ch != 0)) {
	    if (flags & TCL_ENCODING_STOPONERROR) {
		result = TCL_CONVERT_UNKNOWN;
		break;
	    }
	    word = dataPtr->fallback;
	}
	if (prefixBytes[(word >> 8)] != 0) {
	    if (dst + 1 > dstEnd) {
		result = TCL_CONVERT_NOSPACE;
		break;
	    }
	    dst[0] = (char) (word >> 8);
	    dst[1] = (char) word;
	    dst += 2;
	} else {
	    if (dst > dstEnd) {
		result = TCL_CONVERT_NOSPACE;
		break;
	    }
	    dst[0] = (char) word;
	    dst++;
	}
	src += len;
    }

    *srcReadPtr = src - srcStart;
    *dstWrotePtr = dst - dstStart;
    *dstCharsPtr = numChars;
    return result;
}

/*
 *-------------------------------------------------------------------------
 *
 * Iso88591ToUtfProc --
 *
 *	Convert from the "iso8859-1" encoding into UTF-8.
 *
 * Results:
 *	Returns TCL_OK if conversion was successful.
 *
 * Side effects:
 *	None.
 *
 *-------------------------------------------------------------------------
 */

static int
Iso88591ToUtfProc(
    ClientData clientData,	/* Ignored. */
    const char *src,		/* Source string in specified encoding. */
    int srcLen,			/* Source string length in bytes. */
    int flags,			/* Conversion control flags. */
    Tcl_EncodingState *statePtr,/* Place for conversion routine to store state
				 * information used during a piecewise
				 * conversion. Contents of statePtr are
				 * initialized and/or reset by conversion
				 * routine under control of flags argument. */
    char *dst,			/* Output buffer in which converted string is
				 * stored. */
    int dstLen,			/* The maximum length of output buffer in
				 * bytes. */
    int *srcReadPtr,		/* Filled with the number of bytes from the
				 * source string that were converted. This may
				 * be less than the original source length if
				 * there was a problem converting some source
				 * characters. */
    int *dstWrotePtr,		/* Filled with the number of bytes that were
				 * stored in the output buffer as a result of
				 * the conversion. */
    int *dstCharsPtr)		/* Filled with the number of characters that
				 * correspond to the bytes stored in the
				 * output buffer. */
{
    const char *srcStart, *srcEnd;
    const char *dstEnd, *dstStart;
    int result, numChars, charLimit = INT_MAX;

    if (flags & TCL_ENCODING_CHAR_LIMIT) {
	charLimit = *dstCharsPtr;
    }
    srcStart = src;
    srcEnd = src + srcLen;

    dstStart = dst;
    dstEnd = dst + dstLen - TCL_UTF_MAX;

    result = TCL_OK;
    for (numChars = 0; src < srcEnd && numChars <= charLimit; numChars++) {
	Tcl_UniChar ch;

	if (dst > dstEnd) {
	    result = TCL_CONVERT_NOSPACE;
	    break;
	}
	ch = (Tcl_UniChar) *((unsigned char *) src);

	/*
	 * Special case for 1-byte utf chars for speed.
	 */

	if (ch && ch < 0x80) {
	    *dst++ = (char) ch;
	} else {
	    dst += Tcl_UniCharToUtf(ch, dst);
	}
	src++;
    }

    *srcReadPtr = src - srcStart;
    *dstWrotePtr = dst - dstStart;
    *dstCharsPtr = numChars;
    return result;
}

/*
 *-------------------------------------------------------------------------
 *
 * Iso88591FromUtfProc --
 *
 *	Convert from UTF-8 into the encoding "iso8859-1".
 *
 * Results:
 *	Returns TCL_OK if conversion was successful.
 *
 * Side effects:
 *	None.
 *
 *-------------------------------------------------------------------------
 */

static int
Iso88591FromUtfProc(
    ClientData clientData,	/* Ignored. */
    const char *src,		/* Source string in UTF-8. */
    int srcLen,			/* Source string length in bytes. */
    int flags,			/* Conversion control flags. */
    Tcl_EncodingState *statePtr,/* Place for conversion routine to store state
				 * information used during a piecewise
				 * conversion. Contents of statePtr are
				 * initialized and/or reset by conversion
				 * routine under control of flags argument. */
    char *dst,			/* Output buffer in which converted string is
				 * stored. */
    int dstLen,			/* The maximum length of output buffer in
				 * bytes. */
    int *srcReadPtr,		/* Filled with the number of bytes from the
				 * source string that were converted. This may
				 * be less than the original source length if
				 * there was a problem converting some source
				 * characters. */
    int *dstWrotePtr,		/* Filled with the number of bytes that were
				 * stored in the output buffer as a result of
				 * the conversion. */
    int *dstCharsPtr)		/* Filled with the number of characters that
				 * correspond to the bytes stored in the
				 * output buffer. */
{
    const char *srcStart, *srcEnd, *srcClose;
    const char *dstStart, *dstEnd;
    int result, numChars;

    result = TCL_OK;

    srcStart = src;
    srcEnd = src + srcLen;
    srcClose = srcEnd;
    if ((flags & TCL_ENCODING_END) == 0) {
	srcClose -= TCL_UTF_MAX;
    }

    dstStart = dst;
    dstEnd = dst + dstLen - 1;

    for (numChars = 0; src < srcEnd; numChars++) {
	Tcl_UniChar ch;
	int len;

	if ((src > srcClose) && (!Tcl_UtfCharComplete(src, srcEnd - src))) {
	    /*
	     * If there is more string to follow, this will ensure that the
	     * last UTF-8 character in the source buffer hasn't been cut off.
	     */

	    result = TCL_CONVERT_MULTIBYTE;
	    break;
	}
	len = TclUtfToUniChar(src, &ch);

	/*
	 * Check for illegal characters.
	 */

	if (ch > 0xff) {
	    if (flags & TCL_ENCODING_STOPONERROR) {
		result = TCL_CONVERT_UNKNOWN;
		break;
	    }

	    /*
	     * Plunge on, using '?' as a fallback character.
	     */

	    ch = (Tcl_UniChar) '?';
	}

	if (dst > dstEnd) {
	    result = TCL_CONVERT_NOSPACE;
	    break;
	}
	*(dst++) = (char) ch;
	src += len;
    }

    *srcReadPtr = src - srcStart;
    *dstWrotePtr = dst - dstStart;
    *dstCharsPtr = numChars;
    return result;
}

/*
 *---------------------------------------------------------------------------
 *
 * TableFreeProc --
 *
 *	This function is invoked when an encoding is deleted. It deletes the
 *	memory used by the TableEncodingData.
 *
 * Results:
 *	None.
 *
 * Side effects:
 *	Memory freed.
 *
 *---------------------------------------------------------------------------
 */

static void
TableFreeProc(
    ClientData clientData)	/* TableEncodingData that specifies
				 * encoding. */
{
    TableEncodingData *dataPtr = clientData;

    /*
     * Make sure we aren't freeing twice on shutdown. [Bug 219314]
     */

    ckfree(dataPtr->toUnicode);
    dataPtr->toUnicode = NULL;
    ckfree(dataPtr->fromUnicode);
    dataPtr->fromUnicode = NULL;
    ckfree(dataPtr);
}

/*
 *-------------------------------------------------------------------------
 *
 * EscapeToUtfProc --
 *
 *	Convert from the encoding specified by the EscapeEncodingData into
 *	UTF-8.
 *
 * Results:
 *	Returns TCL_OK if conversion was successful.
 *
 * Side effects:
 *	None.
 *
 *-------------------------------------------------------------------------
 */

static int
EscapeToUtfProc(
    ClientData clientData,	/* EscapeEncodingData that specifies
				 * encoding. */
    const char *src,		/* Source string in specified encoding. */
    int srcLen,			/* Source string length in bytes. */
    int flags,			/* Conversion control flags. */
    Tcl_EncodingState *statePtr,/* Place for conversion routine to store state
				 * information used during a piecewise
				 * conversion. Contents of statePtr are
				 * initialized and/or reset by conversion
				 * routine under control of flags argument. */
    char *dst,			/* Output buffer in which converted string is
				 * stored. */
    int dstLen,			/* The maximum length of output buffer in
				 * bytes. */
    int *srcReadPtr,		/* Filled with the number of bytes from the
				 * source string that were converted. This may
				 * be less than the original source length if
				 * there was a problem converting some source
				 * characters. */
    int *dstWrotePtr,		/* Filled with the number of bytes that were
				 * stored in the output buffer as a result of
				 * the conversion. */
    int *dstCharsPtr)		/* Filled with the number of characters that
				 * correspond to the bytes stored in the
				 * output buffer. */
{
    EscapeEncodingData *dataPtr = clientData;
    const char *prefixBytes, *tablePrefixBytes, *srcStart, *srcEnd;
    const unsigned short *const *tableToUnicode;
    const Encoding *encodingPtr;
    int state, result, numChars, charLimit = INT_MAX;
    const char *dstStart, *dstEnd;

    if (flags & TCL_ENCODING_CHAR_LIMIT) {
	charLimit = *dstCharsPtr;
    }
    result = TCL_OK;
    tablePrefixBytes = NULL;	/* lint. */
    tableToUnicode = NULL;	/* lint. */
    prefixBytes = dataPtr->prefixBytes;
    encodingPtr = NULL;

    srcStart = src;
    srcEnd = src + srcLen;

    dstStart = dst;
    dstEnd = dst + dstLen - TCL_UTF_MAX;

    state = PTR2INT(*statePtr);
    if (flags & TCL_ENCODING_START) {
	state = 0;
    }

    for (numChars = 0; src < srcEnd && numChars <= charLimit; ) {
	int byte, hi, lo, ch;

	if (dst > dstEnd) {
	    result = TCL_CONVERT_NOSPACE;
	    break;
	}
	byte = *((unsigned char *) src);
	if (prefixBytes[byte]) {
	    unsigned left, len, longest;
	    int checked, i;
	    const EscapeSubTable *subTablePtr;

	    /*
	     * Saw the beginning of an escape sequence.
	     */

	    left = srcEnd - src;
	    len = dataPtr->initLen;
	    longest = len;
	    checked = 0;

	    if (len <= left) {
		checked++;
		if ((len > 0) && (memcmp(src, dataPtr->init, len) == 0)) {
		    /*
		     * If we see initialization string, skip it, even if we're
		     * not at the beginning of the buffer.
		     */

		    src += len;
		    continue;
		}
	    }

	    len = dataPtr->finalLen;
	    if (len > longest) {
		longest = len;
	    }

	    if (len <= left) {
		checked++;
		if ((len > 0) && (memcmp(src, dataPtr->final, len) == 0)) {
		    /*
		     * If we see finalization string, skip it, even if we're
		     * not at the end of the buffer.
		     */

		    src += len;
		    continue;
		}
	    }

	    subTablePtr = dataPtr->subTables;
	    for (i = 0; i < dataPtr->numSubTables; i++) {
		len = subTablePtr->sequenceLen;
		if (len > longest) {
		    longest = len;
		}
		if (len <= left) {
		    checked++;
		    if ((len > 0) &&
			    (memcmp(src, subTablePtr->sequence, len) == 0)) {
			state = i;
			encodingPtr = NULL;
			subTablePtr = NULL;
			src += len;
			break;
		    }
		}
		subTablePtr++;
	    }

	    if (subTablePtr == NULL) {
		/*
		 * A match was found, the escape sequence was consumed, and
		 * the state was updated.
		 */

		continue;
	    }

	    /*
	     * We have a split-up or unrecognized escape sequence. If we
	     * checked all the sequences, then it's a syntax error, otherwise
	     * we need more bytes to determine a match.
	     */

	    if ((checked == dataPtr->numSubTables + 2)
		    || (flags & TCL_ENCODING_END)) {
		if ((flags & TCL_ENCODING_STOPONERROR) == 0) {
		    /*
		     * Skip the unknown escape sequence.
		     */

		    src += longest;
		    continue;
		}
		result = TCL_CONVERT_SYNTAX;
	    } else {
		result = TCL_CONVERT_MULTIBYTE;
	    }
	    break;
	}

	if (encodingPtr == NULL) {
	    TableEncodingData *tableDataPtr;

	    encodingPtr = GetTableEncoding(dataPtr, state);
	    tableDataPtr = encodingPtr->clientData;
	    tablePrefixBytes = tableDataPtr->prefixBytes;
	    tableToUnicode = (const unsigned short *const*)
		    tableDataPtr->toUnicode;
	}

	if (tablePrefixBytes[byte]) {
	    src++;
	    if (src >= srcEnd) {
		src--;
		result = TCL_CONVERT_MULTIBYTE;
		break;
	    }
	    hi = byte;
	    lo = *((unsigned char *) src);
	} else {
	    hi = 0;
	    lo = byte;
	}

	ch = tableToUnicode[hi][lo];
	dst += Tcl_UniCharToUtf(ch, dst);
	src++;
	numChars++;
    }

    *statePtr = (Tcl_EncodingState) INT2PTR(state);
    *srcReadPtr = src - srcStart;
    *dstWrotePtr = dst - dstStart;
    *dstCharsPtr = numChars;
    return result;
}

/*
 *-------------------------------------------------------------------------
 *
 * EscapeFromUtfProc --
 *
 *	Convert from UTF-8 into the encoding specified by the
 *	EscapeEncodingData.
 *
 * Results:
 *	Returns TCL_OK if conversion was successful.
 *
 * Side effects:
 *	None.
 *
 *-------------------------------------------------------------------------
 */

static int
EscapeFromUtfProc(
    ClientData clientData,	/* EscapeEncodingData that specifies
				 * encoding. */
    const char *src,		/* Source string in UTF-8. */
    int srcLen,			/* Source string length in bytes. */
    int flags,			/* Conversion control flags. */
    Tcl_EncodingState *statePtr,/* Place for conversion routine to store state
				 * information used during a piecewise
				 * conversion. Contents of statePtr are
				 * initialized and/or reset by conversion
				 * routine under control of flags argument. */
    char *dst,			/* Output buffer in which converted string is
				 * stored. */
    int dstLen,			/* The maximum length of output buffer in
				 * bytes. */
    int *srcReadPtr,		/* Filled with the number of bytes from the
				 * source string that were converted. This may
				 * be less than the original source length if
				 * there was a problem converting some source
				 * characters. */
    int *dstWrotePtr,		/* Filled with the number of bytes that were
				 * stored in the output buffer as a result of
				 * the conversion. */
    int *dstCharsPtr)		/* Filled with the number of characters that
				 * correspond to the bytes stored in the
				 * output buffer. */
{
    EscapeEncodingData *dataPtr = clientData;
    const Encoding *encodingPtr;
    const char *srcStart, *srcEnd, *srcClose;
    const char *dstStart, *dstEnd;
    int state, result, numChars;
    const TableEncodingData *tableDataPtr;
    const char *tablePrefixBytes;
    const unsigned short *const *tableFromUnicode;

    result = TCL_OK;

    srcStart = src;
    srcEnd = src + srcLen;
    srcClose = srcEnd;
    if ((flags & TCL_ENCODING_END) == 0) {
	srcClose -= TCL_UTF_MAX;
    }

    dstStart = dst;
    dstEnd = dst + dstLen - 1;

    /*
     * RFC 1468 states that the text starts in ASCII, and switches to Japanese
     * characters, and that the text must end in ASCII. [Patch 474358]
     */

    if (flags & TCL_ENCODING_START) {
	state = 0;
	if ((dst + dataPtr->initLen) > dstEnd) {
	    *srcReadPtr = 0;
	    *dstWrotePtr = 0;
	    return TCL_CONVERT_NOSPACE;
	}
	memcpy(dst, dataPtr->init, (size_t)dataPtr->initLen);
	dst += dataPtr->initLen;
    } else {
	state = PTR2INT(*statePtr);
    }

    encodingPtr = GetTableEncoding(dataPtr, state);
    tableDataPtr = encodingPtr->clientData;
    tablePrefixBytes = tableDataPtr->prefixBytes;
    tableFromUnicode = (const unsigned short *const *)
	    tableDataPtr->fromUnicode;

    for (numChars = 0; src < srcEnd; numChars++) {
	unsigned len;
	int word;
	Tcl_UniChar ch;

	if ((src > srcClose) && (!Tcl_UtfCharComplete(src, srcEnd - src))) {
	    /*
	     * If there is more string to follow, this will ensure that the
	     * last UTF-8 character in the source buffer hasn't been cut off.
	     */

	    result = TCL_CONVERT_MULTIBYTE;
	    break;
	}
	len = TclUtfToUniChar(src, &ch);
	word = tableFromUnicode[(ch >> 8)][ch & 0xff];

	if ((word == 0) && (ch != 0)) {
	    int oldState;
	    const EscapeSubTable *subTablePtr;

	    oldState = state;
	    for (state = 0; state < dataPtr->numSubTables; state++) {
		encodingPtr = GetTableEncoding(dataPtr, state);
		tableDataPtr = encodingPtr->clientData;
		word = tableDataPtr->fromUnicode[(ch >> 8)][ch & 0xff];
		if (word != 0) {
		    break;
		}
	    }

	    if (word == 0) {
		state = oldState;
		if (flags & TCL_ENCODING_STOPONERROR) {
		    result = TCL_CONVERT_UNKNOWN;
		    break;
		}
		encodingPtr = GetTableEncoding(dataPtr, state);
		tableDataPtr = encodingPtr->clientData;
		word = tableDataPtr->fallback;
	    }

	    tablePrefixBytes = (const char *) tableDataPtr->prefixBytes;
	    tableFromUnicode = (const unsigned short *const *)
		    tableDataPtr->fromUnicode;

	    /*
	     * The state variable has the value of oldState when word is 0.
	     * In this case, the escape sequense should not be copied to dst
	     * because the current character set is not changed.
	     */

	    if (state != oldState) {
		subTablePtr = &dataPtr->subTables[state];
		if ((dst + subTablePtr->sequenceLen) > dstEnd) {
		    /*
		     * If there is no space to write the escape sequence, the
		     * state variable must be changed to the value of oldState
		     * variable because this escape sequence must be written
		     * in the next conversion.
		     */

		    state = oldState;
		    result = TCL_CONVERT_NOSPACE;
		    break;
		}
		memcpy(dst, subTablePtr->sequence,
			(size_t) subTablePtr->sequenceLen);
		dst += subTablePtr->sequenceLen;
	    }
	}

	if (tablePrefixBytes[(word >> 8)] != 0) {
	    if (dst + 1 > dstEnd) {
		result = TCL_CONVERT_NOSPACE;
		break;
	    }
	    dst[0] = (char) (word >> 8);
	    dst[1] = (char) word;
	    dst += 2;
	} else {
	    if (dst > dstEnd) {
		result = TCL_CONVERT_NOSPACE;
		break;
	    }
	    dst[0] = (char) word;
	    dst++;
	}
	src += len;
    }

    if ((result == TCL_OK) && (flags & TCL_ENCODING_END)) {
	unsigned len = dataPtr->subTables[0].sequenceLen;

	/*
	 * Certain encodings like iso2022-jp need to write an escape sequence
	 * after all characters have been converted. This logic checks that
	 * enough room is available in the buffer for the escape bytes. The
	 * TCL_ENCODING_END flag is cleared after a final escape sequence has
	 * been added to the buffer so that another call to this method does
	 * not attempt to append escape bytes a second time.
	 */

	if ((dst + dataPtr->finalLen + (state?len:0)) > dstEnd) {
	    result = TCL_CONVERT_NOSPACE;
	} else {
	    if (state) {
		memcpy(dst, dataPtr->subTables[0].sequence, len);
		dst += len;
	    }
	    memcpy(dst, dataPtr->final, (size_t) dataPtr->finalLen);
	    dst += dataPtr->finalLen;
	    state &= ~TCL_ENCODING_END;
	}
    }

    *statePtr = (Tcl_EncodingState) INT2PTR(state);
    *srcReadPtr = src - srcStart;
    *dstWrotePtr = dst - dstStart;
    *dstCharsPtr = numChars;
    return result;
}

/*
 *---------------------------------------------------------------------------
 *
 * EscapeFreeProc --
 *
 *	This function is invoked when an EscapeEncodingData encoding is
 *	deleted. It deletes the memory used by the encoding.
 *
 * Results:
 *	None.
 *
 * Side effects:
 *	Memory freed.
 *
 *---------------------------------------------------------------------------
 */

static void
EscapeFreeProc(
    ClientData clientData)	/* EscapeEncodingData that specifies
				 * encoding. */
{
    EscapeEncodingData *dataPtr = clientData;
    EscapeSubTable *subTablePtr;
    int i;

    if (dataPtr == NULL) {
	return;
    }

    /*
     * The subTables should be freed recursively in normal operation but not
     * during TclFinalizeEncodingSubsystem because they are also present as a
     * weak reference in the toplevel encodingTable (i.e., they don't have a
     * +1 refcount for this), and unpredictable nuking order could remove them
     * from under the following loop's feet. [Bug 2891556]
     *
     * The encodingsInitialized flag, being reset on entry to TFES, can serve
     * as a "not in finalization" test.
     */

    if (encodingsInitialized) {
	subTablePtr = dataPtr->subTables;
	for (i = 0; i < dataPtr->numSubTables; i++) {
	    FreeEncoding((Tcl_Encoding) subTablePtr->encodingPtr);
	    subTablePtr->encodingPtr = NULL;
	    subTablePtr++;
	}
    }
    ckfree(dataPtr);
}

/*
 *---------------------------------------------------------------------------
 *
 * GetTableEncoding --
 *
 *	Helper function for the EscapeEncodingData conversions. Gets the
 *	encoding (of type TextEncodingData) that represents the specified
 *	state.
 *
 * Results:
 *	The return value is the encoding.
 *
 * Side effects:
 *	If the encoding that represents the specified state has not already
 *	been used by this EscapeEncoding, it will be loaded and cached in the
 *	dataPtr.
 *
 *---------------------------------------------------------------------------
 */

static Encoding *
GetTableEncoding(
    EscapeEncodingData *dataPtr,/* Contains names of encodings. */
    int state)			/* Index in dataPtr of desired Encoding. */
{
    EscapeSubTable *subTablePtr = &dataPtr->subTables[state];
    Encoding *encodingPtr = subTablePtr->encodingPtr;

    if (encodingPtr == NULL) {
	encodingPtr = (Encoding *) Tcl_GetEncoding(NULL, subTablePtr->name);
	if ((encodingPtr == NULL)
		|| (encodingPtr->toUtfProc != TableToUtfProc
		&& encodingPtr->toUtfProc != Iso88591ToUtfProc)) {
	    Tcl_Panic("EscapeToUtfProc: invalid sub table");
	}
	subTablePtr->encodingPtr = encodingPtr;
    }

    return encodingPtr;
}

/*
 *---------------------------------------------------------------------------
 *
 * unilen --
 *
 *	A helper function for the Tcl_ExternalToUtf functions. This function
 *	is similar to strlen for double-byte characters: it returns the number
 *	of bytes in a 0x0000 terminated string.
 *
 * Results:
 *	As above.
 *
 * Side effects:
 *	None.
 *
 *---------------------------------------------------------------------------
 */

static size_t
unilen(
    const char *src)
{
    unsigned short *p;

    p = (unsigned short *) src;
    while (*p != 0x0000) {
	p++;
    }
    return (char *) p - src;
}

/*
 *-------------------------------------------------------------------------
 *
 * InitializeEncodingSearchPath	--
 *
 *	This is the fallback routine that sets the default value of the
 *	encoding search path if the application has not set one via a call to
 *	Tcl_SetEncodingSearchPath() by the first time the search path is needed
 *	to load encoding data.
 *
 *	The default encoding search path is produced by taking each directory
 *	in the library path, appending a subdirectory named "encoding", and if
 *	the resulting directory exists, adding it to the encoding search path.
 *
 * Results:
 *	None.
 *
 * Side effects:
 *	Sets the encoding search path to an initial value.
 *
 *-------------------------------------------------------------------------
 */

static void
InitializeEncodingSearchPath(
    char **valuePtr,
    size_t *lengthPtr,
    Tcl_Encoding *encodingPtr)
{
    const char *bytes;
    int i, numDirs;
    Tcl_Obj *libPathObj, *encodingObj, *searchPathObj;

    TclNewLiteralStringObj(encodingObj, "encoding");
    TclNewObj(searchPathObj);
    Tcl_IncrRefCount(encodingObj);
    Tcl_IncrRefCount(searchPathObj);
    libPathObj = TclGetLibraryPath();
    Tcl_IncrRefCount(libPathObj);
    Tcl_ListObjLength(NULL, libPathObj, &numDirs);

    for (i = 0; i < numDirs; i++) {
	Tcl_Obj *directoryObj, *pathObj;
	Tcl_StatBuf stat;

	Tcl_ListObjIndex(NULL, libPathObj, i, &directoryObj);
	pathObj = Tcl_FSJoinToPath(directoryObj, 1, &encodingObj);
	Tcl_IncrRefCount(pathObj);
	if ((0 == Tcl_FSStat(pathObj, &stat)) && S_ISDIR(stat.st_mode)) {
	    Tcl_ListObjAppendElement(NULL, searchPathObj, pathObj);
	}
	Tcl_DecrRefCount(pathObj);
    }

    Tcl_DecrRefCount(libPathObj);
    Tcl_DecrRefCount(encodingObj);
    *encodingPtr = libraryPath.encoding;
    if (*encodingPtr) {
	((Encoding *)(*encodingPtr))->refCount++;
    }
    bytes = TclGetString(searchPathObj);

    *lengthPtr = searchPathObj->length;
    *valuePtr = ckalloc(*lengthPtr + 1);
    memcpy(*valuePtr, bytes, *lengthPtr + 1);
    Tcl_DecrRefCount(searchPathObj);
}

/*
 * Local Variables:
 * mode: c
 * c-basic-offset: 4
 * fill-column: 78
 * End:
 */<|MERGE_RESOLUTION|>--- conflicted
+++ resolved
@@ -689,73 +689,6 @@
 /*
  *-------------------------------------------------------------------------
  *
-<<<<<<< HEAD
-=======
- * Tcl_GetDefaultEncodingDir --
- *
- *	Legacy public interface to retrieve first directory in the encoding
- *	searchPath.
- *
- * Results:
- *	The directory pathname, as a string, or NULL for an empty encoding
- *	search path.
- *
- * Side effects:
- *	None.
- *
- *-------------------------------------------------------------------------
- */
-
-const char *
-Tcl_GetDefaultEncodingDir(void)
-{
-    int numDirs;
-    Tcl_Obj *first, *searchPath = Tcl_GetEncodingSearchPath();
-
-    Tcl_ListObjLength(NULL, searchPath, &numDirs);
-    if (numDirs == 0) {
-	return NULL;
-    }
-    Tcl_ListObjIndex(NULL, searchPath, 0, &first);
-
-    return TclGetString(first);
-}
--
-/*
- *-------------------------------------------------------------------------
- *
- * Tcl_SetDefaultEncodingDir --
- *
- *	Legacy public interface to set the first directory in the encoding
- *	search path.
- *
- * Results:
- *	None.
- *
- * Side effects:
- *	Modifies the encoding search path.
- *
- *-------------------------------------------------------------------------
- */
-
-void
-Tcl_SetDefaultEncodingDir(
-    const char *path)
-{
-    Tcl_Obj *searchPath = Tcl_GetEncodingSearchPath();
-    Tcl_Obj *directory = Tcl_NewStringObj(path, -1);
-
-    searchPath = Tcl_DuplicateObj(searchPath);
-    Tcl_ListObjReplace(NULL, searchPath, 0, 0, 1, &directory);
-    Tcl_SetEncodingSearchPath(searchPath);
-}
--
-/*
- *-------------------------------------------------------------------------
- *
->>>>>>> 0dd52977
  * Tcl_GetEncoding --
  *
  *	Given the name of a encoding, find the corresponding Tcl_Encoding
