--- conflicted
+++ resolved
@@ -2674,7 +2674,7 @@
 		*dst++ = (char) ((ch | 0x80) & 0xBF);
 		continue;
 #if TCL_UTF_MAX < 4
-	    } else if ((ch | 0x7FF) == 0xDFFF) {
+	    } else if (SURROGATE(ch)) {
 		/*
 		 * A surrogate character is detected, handle especially.
 		 */
@@ -2824,12 +2824,8 @@
 	} else {
 	    ch = (src[0] & 0xFF) << 24 | (src[1] & 0xFF) << 16 | (src[2] & 0xFF) << 8 | (src[3] & 0xFF);
 	}
-<<<<<<< HEAD
 #if TCL_UTF_MAX < 4
-	if (((prev  & ~0x3FF) == 0xD800) && ((ch  & ~0x3FF) != 0xDC00)) {
-=======
 	if (HIGH_SURROGATE(prev) && !LOW_SURROGATE(ch)) {
->>>>>>> 44357a25
 	    /* Bug [10c2c17c32]. If Hi surrogate not followed by Lo surrogate, finish 3-byte UTF-8 */
 	    dst += Tcl_UniCharToUtf(-1, dst);
 	}
@@ -2859,27 +2855,17 @@
 	if ((unsigned)ch - 1 < 0x7F) {
 	    *dst++ = (ch & 0xFF);
 	} else {
-<<<<<<< HEAD
-=======
-	    if (!HIGH_SURROGATE(prev) && LOW_SURROGATE(ch)) {
-		*dst = 0; /* In case of lower surrogate, don't try to combine */
-	    }
->>>>>>> 44357a25
 	    dst += Tcl_UniCharToUtf(ch, dst);
 	}
 	src += 4;
     }
 
-<<<<<<< HEAD
     /*
      * If we had a truncated code unit at the end AND this is the last
      * fragment AND profile is not "strict", stick FFFD in its place.
      */
 #if TCL_UTF_MAX < 4
-    if ((ch  & ~0x3FF) == 0xD800) {
-=======
     if (HIGH_SURROGATE(ch)) {
->>>>>>> 44357a25
 	/* Bug [10c2c17c32]. If Hi surrogate, finish 3-byte UTF-8 */
 	dst += Tcl_UniCharToUtf(-1, dst);
     }
@@ -3131,10 +3117,9 @@
 
 	if ((unsigned)ch - 1 < 0x7F) {
 	    *dst++ = (ch & 0xFF);
-<<<<<<< HEAD
-	} else if (((prev  & ~0x3FF) == 0xD800) || ((ch  & ~0x3FF) == 0xD800)) {
+	} else if (HIGH_SURROGATE(prev) || HIGH_SURROGATE(ch)) {
 	    dst += Tcl_UniCharToUtf(ch | TCL_COMBINE, dst);
-	} else if (((ch  & ~0x3FF) == 0xDC00) && !PROFILE_TCL8(flags)) {
+	} else if (LOW_SURROGATE(ch) && !PROFILE_TCL8(flags)) {
 	    /* Lo surrogate not preceded by Hi surrogate and not tcl8 profile */
 	    if (PROFILE_STRICT(flags)) {
 		result = TCL_CONVERT_UNKNOWN;
@@ -3143,14 +3128,6 @@
 		/* PROFILE_REPLACE */
 		dst += Tcl_UniCharToUtf(UNICODE_REPLACE_CHAR, dst);
 	    }
-=======
-	} else if (HIGH_SURROGATE(prev) || HIGH_SURROGATE(ch)) {
-	    dst += Tcl_UniCharToUtf(ch, dst);
-	} else if (LOW_SURROGATE(ch) && PROFILE_STRICT(flags)) {
-	    /* Lo surrogate not preceded by Hi surrogate */
-	    result = TCL_CONVERT_SYNTAX;
-	    break;
->>>>>>> 44357a25
 	} else {
 	    dst += Tcl_UniCharToUtf(ch, dst);
 	}
