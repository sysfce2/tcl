/*
 * tclEncoding.c --
 *
 *	Contains the implementation of the encoding conversion package.
 *
 * Copyright (c) 1996-1998 Sun Microsystems, Inc.
 *
 * See the file "license.terms" for information on usage and redistribution of
 * this file, and for a DISCLAIMER OF ALL WARRANTIES.
 */

#include "tclInt.h"

typedef size_t (LengthProc)(const char *src);

/*
 * The following data structure represents an encoding, which describes how to
 * convert between various character sets and UTF-8.
 */

typedef struct Encoding {
    char *name;			/* Name of encoding. Malloced because (1) hash
				 * table entry that owns this encoding may be
				 * freed prior to this encoding being freed,
				 * (2) string passed in the Tcl_EncodingType
				 * structure may not be persistent. */
    Tcl_EncodingConvertProc *toUtfProc;
				/* Function to convert from external encoding
				 * into UTF-8. */
    Tcl_EncodingConvertProc *fromUtfProc;
				/* Function to convert from UTF-8 into
				 * external encoding. */
    Tcl_EncodingFreeProc *freeProc;
				/* If non-NULL, function to call when this
				 * encoding is deleted. */
    int nullSize;		/* Number of 0x00 bytes that signify
				 * end-of-string in this encoding. This number
				 * is used to determine the source string
				 * length when the srcLen argument is
				 * negative. This number can be 1 or 2. */
    ClientData clientData;	/* Arbitrary value associated with encoding
				 * type. Passed to conversion functions. */
    LengthProc *lengthProc;	/* Function to compute length of
				 * null-terminated strings in this encoding.
				 * If nullSize is 1, this is strlen; if
				 * nullSize is 2, this is a function that
				 * returns the number of bytes in a 0x0000
				 * terminated string. */
    int refCount;		/* Number of uses of this structure. */
    Tcl_HashEntry *hPtr;	/* Hash table entry that owns this encoding. */
} Encoding;

/*
 * The following structure is the clientData for a dynamically-loaded,
 * table-driven encoding created by LoadTableEncoding(). It maps between
 * Unicode and a single-byte, double-byte, or multibyte (1 or 2 bytes only)
 * encoding.
 */

typedef struct TableEncodingData {
    int fallback;		/* Character (in this encoding) to substitute
				 * when this encoding cannot represent a UTF-8
				 * character. */
    char prefixBytes[256];	/* If a byte in the input stream is a lead
				 * byte for a 2-byte sequence, the
				 * corresponding entry in this array is 1,
				 * otherwise it is 0. */
    unsigned short **toUnicode;	/* Two dimensional sparse matrix to map
				 * characters from the encoding to Unicode.
				 * Each element of the toUnicode array points
				 * to an array of 256 shorts. If there is no
				 * corresponding character in Unicode, the
				 * value in the matrix is 0x0000.
				 * malloc'd. */
    unsigned short **fromUnicode;
				/* Two dimensional sparse matrix to map
				 * characters from Unicode to the encoding.
				 * Each element of the fromUnicode array
				 * points to an array of 256 shorts. If there
				 * is no corresponding character the encoding,
				 * the value in the matrix is 0x0000.
				 * malloc'd. */
} TableEncodingData;

/*
 * The following structures is the clientData for a dynamically-loaded,
 * escape-driven encoding that is itself comprised of other simpler encodings.
 * An example is "iso-2022-jp", which uses escape sequences to switch between
 * ascii, jis0208, jis0212, gb2312, and ksc5601. Note that "escape-driven"
 * does not necessarily mean that the ESCAPE character is the character used
 * for switching character sets.
 */

typedef struct EscapeSubTable {
    unsigned sequenceLen;	/* Length of following string. */
    char sequence[16];		/* Escape code that marks this encoding. */
    char name[32];		/* Name for encoding. */
    Encoding *encodingPtr;	/* Encoding loaded using above name, or NULL
				 * if this sub-encoding has not been needed
				 * yet. */
} EscapeSubTable;

typedef struct EscapeEncodingData {
    int fallback;		/* Character (in this encoding) to substitute
				 * when this encoding cannot represent a UTF-8
				 * character. */
    unsigned initLen;		/* Length of following string. */
    char init[16];		/* String to emit or expect before first char
				 * in conversion. */
    unsigned finalLen;		/* Length of following string. */
    char final[16];		/* String to emit or expect after last char in
				 * conversion. */
    char prefixBytes[256];	/* If a byte in the input stream is the first
				 * character of one of the escape sequences in
				 * the following array, the corresponding
				 * entry in this array is 1, otherwise it is
				 * 0. */
    int numSubTables;		/* Length of following array. */
    EscapeSubTable subTables[1];/* Information about each EscapeSubTable used
				 * by this encoding type. The actual size will
				 * be as large as necessary to hold all
				 * EscapeSubTables. */
} EscapeEncodingData;

/*
 * Constants used when loading an encoding file to identify the type of the
 * file.
 */

#define ENCODING_SINGLEBYTE	0
#define ENCODING_DOUBLEBYTE	1
#define ENCODING_MULTIBYTE	2
#define ENCODING_ESCAPE		3

/*
 * A list of directories in which Tcl should look for *.enc files. This list
 * is shared by all threads. Access is governed by a mutex lock.
 */

static TclInitProcessGlobalValueProc InitializeEncodingSearchPath;
static ProcessGlobalValue encodingSearchPath = {
    0, 0, NULL, NULL, InitializeEncodingSearchPath, NULL, NULL
};

/*
 * A map from encoding names to the directories in which their data files have
 * been seen. The string value of the map is shared by all threads. Access to
 * the shared string is governed by a mutex lock.
 */

static ProcessGlobalValue encodingFileMap = {
    0, 0, NULL, NULL, NULL, NULL, NULL
};

/*
 * A list of directories making up the "library path". Historically this
 * search path has served many uses, but the only one remaining is a base for
 * the encodingSearchPath above. If the application does not explicitly set
 * the encodingSearchPath, then it will be initialized by appending /encoding
 * to each directory in this "libraryPath".
 */

static ProcessGlobalValue libraryPath = {
    0, 0, NULL, NULL, TclpInitLibraryPath, NULL, NULL
};

static int encodingsInitialized = 0;

/*
 * Hash table that keeps track of all loaded Encodings. Keys are the string
 * names that represent the encoding, values are (Encoding *).
 */

static Tcl_HashTable encodingTable;
TCL_DECLARE_MUTEX(encodingMutex)

/*
 * The following are used to hold the default and current system encodings.
 * If NULL is passed to one of the conversion routines, the current setting of
 * the system encoding will be used to perform the conversion.
 */

static Tcl_Encoding defaultEncoding;
static Tcl_Encoding systemEncoding;

/*
 * The following variable is used in the sparse matrix code for a
 * TableEncoding to represent a page in the table that has no entries.
 */

static unsigned short emptyPage[256];

/*
 * Functions used only in this module.
 */

static int		BinaryProc(ClientData clientData,
			    const char *src, int srcLen, int flags,
			    Tcl_EncodingState *statePtr, char *dst, int dstLen,
			    int *srcReadPtr, int *dstWrotePtr,
			    int *dstCharsPtr);
static void		DupEncodingIntRep(Tcl_Obj *srcPtr, Tcl_Obj *dupPtr);
static void		EscapeFreeProc(ClientData clientData);
static int		EscapeFromUtfProc(ClientData clientData,
			    const char *src, int srcLen, int flags,
			    Tcl_EncodingState *statePtr, char *dst, int dstLen,
			    int *srcReadPtr, int *dstWrotePtr,
			    int *dstCharsPtr);
static int		EscapeToUtfProc(ClientData clientData,
			    const char *src, int srcLen, int flags,
			    Tcl_EncodingState *statePtr, char *dst, int dstLen,
			    int *srcReadPtr, int *dstWrotePtr,
			    int *dstCharsPtr);
static void		FillEncodingFileMap(void);
static void		FreeEncoding(Tcl_Encoding encoding);
static void		FreeEncodingIntRep(Tcl_Obj *objPtr);
static Encoding *	GetTableEncoding(EscapeEncodingData *dataPtr,
			    int state);
static Tcl_Encoding	LoadEncodingFile(Tcl_Interp *interp, const char *name);
static Tcl_Encoding	LoadTableEncoding(const char *name, int type,
			    Tcl_Channel chan);
static Tcl_Encoding	LoadEscapeEncoding(const char *name, Tcl_Channel chan);
static Tcl_Channel	OpenEncodingFileChannel(Tcl_Interp *interp,
			    const char *name);
static void		TableFreeProc(ClientData clientData);
static int		TableFromUtfProc(ClientData clientData,
			    const char *src, int srcLen, int flags,
			    Tcl_EncodingState *statePtr, char *dst, int dstLen,
			    int *srcReadPtr, int *dstWrotePtr,
			    int *dstCharsPtr);
static int		TableToUtfProc(ClientData clientData, const char *src,
			    int srcLen, int flags, Tcl_EncodingState *statePtr,
			    char *dst, int dstLen, int *srcReadPtr,
			    int *dstWrotePtr, int *dstCharsPtr);
static size_t		unilen(const char *src);
static int		UnicodeToUtfProc(ClientData clientData,
			    const char *src, int srcLen, int flags,
			    Tcl_EncodingState *statePtr, char *dst, int dstLen,
			    int *srcReadPtr, int *dstWrotePtr,
			    int *dstCharsPtr);
static int		UtfToUnicodeProc(ClientData clientData,
			    const char *src, int srcLen, int flags,
			    Tcl_EncodingState *statePtr, char *dst, int dstLen,
			    int *srcReadPtr, int *dstWrotePtr,
			    int *dstCharsPtr);
static int		UtfToUtfProc(ClientData clientData,
			    const char *src, int srcLen, int flags,
			    Tcl_EncodingState *statePtr, char *dst, int dstLen,
			    int *srcReadPtr, int *dstWrotePtr,
			    int *dstCharsPtr, int pureNullMode);
static int		UtfIntToUtfExtProc(ClientData clientData,
			    const char *src, int srcLen, int flags,
			    Tcl_EncodingState *statePtr, char *dst, int dstLen,
			    int *srcReadPtr, int *dstWrotePtr,
			    int *dstCharsPtr);
static int		UtfExtToUtfIntProc(ClientData clientData,
			    const char *src, int srcLen, int flags,
			    Tcl_EncodingState *statePtr, char *dst, int dstLen,
			    int *srcReadPtr, int *dstWrotePtr,
			    int *dstCharsPtr);
static int		Iso88591FromUtfProc(ClientData clientData,
			    const char *src, int srcLen, int flags,
			    Tcl_EncodingState *statePtr, char *dst, int dstLen,
			    int *srcReadPtr, int *dstWrotePtr,
			    int *dstCharsPtr);
static int		Iso88591ToUtfProc(ClientData clientData,
			    const char *src, int srcLen, int flags,
			    Tcl_EncodingState *statePtr, char *dst,
			    int dstLen, int *srcReadPtr, int *dstWrotePtr,
			    int *dstCharsPtr);

/*
 * A Tcl_ObjType for holding a cached Tcl_Encoding in the twoPtrValue.ptr1 field
 * of the intrep. This should help the lifetime of encodings be more useful.
 * See concerns raised in [Bug 1077262].
 */

static const Tcl_ObjType encodingType = {
    "encoding", FreeEncodingIntRep, DupEncodingIntRep, NULL, NULL
};

/*
 *----------------------------------------------------------------------
 *
 * Tcl_GetEncodingFromObj --
 *
 *	Writes to (*encodingPtr) the Tcl_Encoding value of (*objPtr), if
 *	possible, and returns TCL_OK. If no such encoding exists, TCL_ERROR is
 *	returned, and if interp is non-NULL, an error message is written
 *	there.
 *
 * Results:
 *	Standard Tcl return code.
 *
 * Side effects:
 *	Caches the Tcl_Encoding value as the internal rep of (*objPtr).
 *
 *----------------------------------------------------------------------
 */

int
Tcl_GetEncodingFromObj(
    Tcl_Interp *interp,
    Tcl_Obj *objPtr,
    Tcl_Encoding *encodingPtr)
{
    const char *name = Tcl_GetString(objPtr);

    if (objPtr->typePtr != &encodingType) {
	Tcl_Encoding encoding = Tcl_GetEncoding(interp, name);

	if (encoding == NULL) {
	    return TCL_ERROR;
	}
	TclFreeIntRep(objPtr);
	objPtr->internalRep.twoPtrValue.ptr1 = encoding;
	objPtr->typePtr = &encodingType;
    }
    *encodingPtr = Tcl_GetEncoding(NULL, name);
    return TCL_OK;
}

/*
 *----------------------------------------------------------------------
 *
 * FreeEncodingIntRep --
 *
 *	The Tcl_FreeInternalRepProc for the "encoding" Tcl_ObjType.
 *
 *----------------------------------------------------------------------
 */

static void
FreeEncodingIntRep(
    Tcl_Obj *objPtr)
{
    Tcl_FreeEncoding(objPtr->internalRep.twoPtrValue.ptr1);
    objPtr->typePtr = NULL;
}

/*
 *----------------------------------------------------------------------
 *
 * DupEncodingIntRep --
 *
 *	The Tcl_DupInternalRepProc for the "encoding" Tcl_ObjType.
 *
 *----------------------------------------------------------------------
 */

static void
DupEncodingIntRep(
    Tcl_Obj *srcPtr,
    Tcl_Obj *dupPtr)
{
    dupPtr->internalRep.twoPtrValue.ptr1 = Tcl_GetEncoding(NULL, srcPtr->bytes);
}

/*
 *----------------------------------------------------------------------
 *
 * Tcl_GetEncodingSearchPath --
 *
 *	Keeps the per-thread copy of the encoding search path current with
 *	changes to the global copy.
 *
 * Results:
 *	Returns a "list" (Tcl_Obj *) that contains the encoding search path.
 *
 *----------------------------------------------------------------------
 */

Tcl_Obj *
Tcl_GetEncodingSearchPath(void)
{
    return TclGetProcessGlobalValue(&encodingSearchPath);
}

/*
 *----------------------------------------------------------------------
 *
 * Tcl_SetEncodingSearchPath --
 *
 *	Keeps the per-thread copy of the encoding search path current with
 *	changes to the global copy.
 *
 *----------------------------------------------------------------------
 */

int
Tcl_SetEncodingSearchPath(
    Tcl_Obj *searchPath)
{
    int dummy;

    if (TCL_ERROR == Tcl_ListObjLength(NULL, searchPath, &dummy)) {
	return TCL_ERROR;
    }
    TclSetProcessGlobalValue(&encodingSearchPath, searchPath, NULL);
    return TCL_OK;
}

/*
 *----------------------------------------------------------------------
 *
 * TclGetLibraryPath --
 *
 *	Keeps the per-thread copy of the library path current with changes to
 *	the global copy.
 *
 * Results:
 *	Returns a "list" (Tcl_Obj *) that contains the library path.
 *
 *----------------------------------------------------------------------
 */

Tcl_Obj *
TclGetLibraryPath(void)
{
    return TclGetProcessGlobalValue(&libraryPath);
}

/*
 *----------------------------------------------------------------------
 *
 * TclSetLibraryPath --
 *
 *	Keeps the per-thread copy of the library path current with changes to
 *	the global copy.
 *
 *	NOTE: this routine returns void, so there's no way to report the error
 *	that searchPath is not a valid list. In that case, this routine will
 *	silently do nothing.
 *
 *----------------------------------------------------------------------
 */

void
TclSetLibraryPath(
    Tcl_Obj *path)
{
    int dummy;

    if (TCL_ERROR == Tcl_ListObjLength(NULL, path, &dummy)) {
	return;
    }
    TclSetProcessGlobalValue(&libraryPath, path, NULL);
}

/*
 *---------------------------------------------------------------------------
 *
 * FillEncodingFileMap --
 *
 *	Called to bring the encoding file map in sync with the current value
 *	of the encoding search path.
 *
 *	Scan the directories on the encoding search path, find the *.enc
 *	files, and store the found pathnames in a map associated with the
 *	encoding name.
 *
 *	In particular, if $dir is on the encoding search path, and the file
 *	$dir/foo.enc is found, then store a "foo" -> $dir entry in the map.
 *	Later, any need for the "foo" encoding will quickly * be able to
 *	construct the $dir/foo.enc pathname for reading the encoding data.
 *
 * Results:
 *	None.
 *
 * Side effects:
 *	Entries are added to the encoding file map.
 *
 *---------------------------------------------------------------------------
 */

static void
FillEncodingFileMap(void)
{
    int i, numDirs = 0;
    Tcl_Obj *map, *searchPath;

    searchPath = Tcl_GetEncodingSearchPath();
    Tcl_IncrRefCount(searchPath);
    Tcl_ListObjLength(NULL, searchPath, &numDirs);
    map = Tcl_NewDictObj();
    Tcl_IncrRefCount(map);

    for (i = numDirs-1; i >= 0; i--) {
	/*
	 * Iterate backwards through the search path so as we overwrite
	 * entries found, we favor files earlier on the search path.
	 */

	int j, numFiles;
	Tcl_Obj *directory, *matchFileList = Tcl_NewObj();
	Tcl_Obj **filev;
	Tcl_GlobTypeData readableFiles = {
	    TCL_GLOB_TYPE_FILE, TCL_GLOB_PERM_R, NULL, NULL
	};

	Tcl_ListObjIndex(NULL, searchPath, i, &directory);
	Tcl_IncrRefCount(directory);
	Tcl_IncrRefCount(matchFileList);
	Tcl_FSMatchInDirectory(NULL, matchFileList, directory, "*.enc",
		&readableFiles);

	Tcl_ListObjGetElements(NULL, matchFileList, &numFiles, &filev);
	for (j=0; j<numFiles; j++) {
	    Tcl_Obj *encodingName, *fileObj;

	    fileObj = TclPathPart(NULL, filev[j], TCL_PATH_TAIL);
	    encodingName = TclPathPart(NULL, fileObj, TCL_PATH_ROOT);
	    Tcl_DictObjPut(NULL, map, encodingName, directory);
	    Tcl_DecrRefCount(fileObj);
	    Tcl_DecrRefCount(encodingName);
	}
	Tcl_DecrRefCount(matchFileList);
	Tcl_DecrRefCount(directory);
    }
    Tcl_DecrRefCount(searchPath);
    TclSetProcessGlobalValue(&encodingFileMap, map, NULL);
    Tcl_DecrRefCount(map);
}

/*
 *---------------------------------------------------------------------------
 *
 * TclInitEncodingSubsystem --
 *
 *	Initialize all resources used by this subsystem on a per-process
 *	basis.
 *
 * Results:
 *	None.
 *
 * Side effects:
 *	Depends on the memory, object, and IO subsystems.
 *
 *---------------------------------------------------------------------------
 */

void
TclInitEncodingSubsystem(void)
{
    Tcl_EncodingType type;
    TableEncodingData *dataPtr;
    unsigned size;
    unsigned short i;

    if (encodingsInitialized) {
	return;
    }

    Tcl_MutexLock(&encodingMutex);
    Tcl_InitHashTable(&encodingTable, TCL_STRING_KEYS);
    Tcl_MutexUnlock(&encodingMutex);

    /*
     * Create a few initial encodings. Note that the UTF-8 to UTF-8
     * translation is not a no-op, because it will turn a stream of improperly
     * formed UTF-8 into a properly formed stream.
     */

    type.encodingName	= "identity";
    type.toUtfProc	= BinaryProc;
    type.fromUtfProc	= BinaryProc;
    type.freeProc	= NULL;
    type.nullSize	= 1;
    type.clientData	= NULL;
    Tcl_CreateEncoding(&type);

    type.encodingName	= "utf-8";
    type.toUtfProc	= UtfExtToUtfIntProc;
    type.fromUtfProc	= UtfIntToUtfExtProc;
    type.freeProc	= NULL;
    type.nullSize	= 1;
    type.clientData	= NULL;
    Tcl_CreateEncoding(&type);

    type.encodingName   = "unicode";
    type.toUtfProc	= UnicodeToUtfProc;
    type.fromUtfProc    = UtfToUnicodeProc;
    type.freeProc	= NULL;
    type.nullSize	= 2;
    type.clientData	= NULL;
    Tcl_CreateEncoding(&type);

    /*
     * Need the iso8859-1 encoding in order to process binary data, so force
     * it to always be embedded. Note that this encoding *must* be a proper
     * table encoding or some of the escape encodings crash! Hence the ugly
     * code to duplicate the structure of a table encoding here.
     */

    dataPtr = ckalloc(sizeof(TableEncodingData));
    memset(dataPtr, 0, sizeof(TableEncodingData));
    dataPtr->fallback = '?';

    size = 256*(sizeof(unsigned short *) + sizeof(unsigned short));
    dataPtr->toUnicode = ckalloc(size);
    memset(dataPtr->toUnicode, 0, size);
    dataPtr->fromUnicode = ckalloc(size);
    memset(dataPtr->fromUnicode, 0, size);

    dataPtr->toUnicode[0] = (unsigned short *) (dataPtr->toUnicode + 256);
    dataPtr->fromUnicode[0] = (unsigned short *) (dataPtr->fromUnicode + 256);
    for (i=1 ; i<256 ; i++) {
	dataPtr->toUnicode[i] = emptyPage;
	dataPtr->fromUnicode[i] = emptyPage;
    }

    for (i=0 ; i<256 ; i++) {
	dataPtr->toUnicode[0][i] = i;
	dataPtr->fromUnicode[0][i] = i;
    }

    type.encodingName	= "iso8859-1";
    type.toUtfProc	= Iso88591ToUtfProc;
    type.fromUtfProc	= Iso88591FromUtfProc;
    type.freeProc	= TableFreeProc;
    type.nullSize	= 1;
    type.clientData	= dataPtr;
    defaultEncoding	= Tcl_CreateEncoding(&type);
    systemEncoding	= Tcl_GetEncoding(NULL, type.encodingName);

    encodingsInitialized = 1;
}

/*
 *----------------------------------------------------------------------
 *
 * TclFinalizeEncodingSubsystem --
 *
 *	Release the state associated with the encoding subsystem.
 *
 * Results:
 *	None.
 *
 * Side effects:
 *	Frees all of the encodings.
 *
 *----------------------------------------------------------------------
 */

void
TclFinalizeEncodingSubsystem(void)
{
    Tcl_HashSearch search;
    Tcl_HashEntry *hPtr;

    Tcl_MutexLock(&encodingMutex);
    encodingsInitialized = 0;
    FreeEncoding(systemEncoding);

    hPtr = Tcl_FirstHashEntry(&encodingTable, &search);
    while (hPtr != NULL) {
	/*
	 * Call FreeEncoding instead of doing it directly to handle refcounts
	 * like escape encodings use. [Bug 524674] Make sure to call
	 * Tcl_FirstHashEntry repeatedly so that all encodings are eventually
	 * cleaned up.
	 */

	FreeEncoding(Tcl_GetHashValue(hPtr));
	hPtr = Tcl_FirstHashEntry(&encodingTable, &search);
    }

    Tcl_DeleteHashTable(&encodingTable);
    Tcl_MutexUnlock(&encodingMutex);
}

/*
 *-------------------------------------------------------------------------
 *
 * Tcl_GetDefaultEncodingDir --
 *
 *	Legacy public interface to retrieve first directory in the encoding
 *	searchPath.
 *
 * Results:
 *	The directory pathname, as a string, or NULL for an empty encoding
 *	search path.
 *
 * Side effects:
 *	None.
 *
 *-------------------------------------------------------------------------
 */

const char *
Tcl_GetDefaultEncodingDir(void)
{
    int numDirs;
    Tcl_Obj *first, *searchPath = Tcl_GetEncodingSearchPath();

    Tcl_ListObjLength(NULL, searchPath, &numDirs);
    if (numDirs == 0) {
	return NULL;
    }
    Tcl_ListObjIndex(NULL, searchPath, 0, &first);

    return Tcl_GetString(first);
}

/*
 *-------------------------------------------------------------------------
 *
 * Tcl_SetDefaultEncodingDir --
 *
 *	Legacy public interface to set the first directory in the encoding
 *	search path.
 *
 * Results:
 *	None.
 *
 * Side effects:
 *	Modifies the encoding search path.
 *
 *-------------------------------------------------------------------------
 */

void
Tcl_SetDefaultEncodingDir(
    const char *path)
{
    Tcl_Obj *searchPath = Tcl_GetEncodingSearchPath();
    Tcl_Obj *directory = Tcl_NewStringObj(path, -1);

    searchPath = Tcl_DuplicateObj(searchPath);
    Tcl_ListObjReplace(NULL, searchPath, 0, 0, 1, &directory);
    Tcl_SetEncodingSearchPath(searchPath);
}

/*
 *-------------------------------------------------------------------------
 *
 * Tcl_GetEncoding --
 *
 *	Given the name of a encoding, find the corresponding Tcl_Encoding
 *	token. If the encoding did not already exist, Tcl attempts to
 *	dynamically load an encoding by that name.
 *
 * Results:
 *	Returns a token that represents the encoding. If the name didn't refer
 *	to any known or loadable encoding, NULL is returned. If NULL was
 *	returned, an error message is left in interp's result object, unless
 *	interp was NULL.
 *
 * Side effects:
 *	The new encoding type is entered into a table visible to all
 *	interpreters, keyed off the encoding's name. For each call to this
 *	function, there should eventually be a call to Tcl_FreeEncoding, so
 *	that the database can be cleaned up when encodings aren't needed
 *	anymore.
 *
 *-------------------------------------------------------------------------
 */

Tcl_Encoding
Tcl_GetEncoding(
    Tcl_Interp *interp,		/* Interp for error reporting, if not NULL. */
    const char *name)		/* The name of the desired encoding. */
{
    Tcl_HashEntry *hPtr;
    Encoding *encodingPtr;

    Tcl_MutexLock(&encodingMutex);
    if (name == NULL) {
	encodingPtr = (Encoding *) systemEncoding;
	encodingPtr->refCount++;
	Tcl_MutexUnlock(&encodingMutex);
	return systemEncoding;
    }

    hPtr = Tcl_FindHashEntry(&encodingTable, name);
    if (hPtr != NULL) {
	encodingPtr = Tcl_GetHashValue(hPtr);
	encodingPtr->refCount++;
	Tcl_MutexUnlock(&encodingMutex);
	return (Tcl_Encoding) encodingPtr;
    }
    Tcl_MutexUnlock(&encodingMutex);

    return LoadEncodingFile(interp, name);
}

/*
 *---------------------------------------------------------------------------
 *
 * Tcl_FreeEncoding --
 *
 *	This function is called to release an encoding allocated by
 *	Tcl_CreateEncoding() or Tcl_GetEncoding().
 *
 * Results:
 *	None.
 *
 * Side effects:
 *	The reference count associated with the encoding is decremented and
 *	the encoding may be deleted if nothing is using it anymore.
 *
 *---------------------------------------------------------------------------
 */

void
Tcl_FreeEncoding(
    Tcl_Encoding encoding)
{
    Tcl_MutexLock(&encodingMutex);
    FreeEncoding(encoding);
    Tcl_MutexUnlock(&encodingMutex);
}

/*
 *----------------------------------------------------------------------
 *
 * FreeEncoding --
 *
 *	This function is called to release an encoding by functions that
 *	already have the encodingMutex.
 *
 * Results:
 *	None.
 *
 * Side effects:
 *	The reference count associated with the encoding is decremented and
 *	the encoding may be deleted if nothing is using it anymore.
 *
 *----------------------------------------------------------------------
 */

static void
FreeEncoding(
    Tcl_Encoding encoding)
{
    Encoding *encodingPtr = (Encoding *) encoding;

    if (encodingPtr == NULL) {
	return;
    }
    if (encodingPtr->refCount<=0) {
	Tcl_Panic("FreeEncoding: refcount problem !!!");
    }
    encodingPtr->refCount--;
    if (encodingPtr->refCount == 0) {
	if (encodingPtr->freeProc != NULL) {
	    encodingPtr->freeProc(encodingPtr->clientData);
	}
	if (encodingPtr->hPtr != NULL) {
	    Tcl_DeleteHashEntry(encodingPtr->hPtr);
	}
	ckfree(encodingPtr->name);
	ckfree(encodingPtr);
    }
}

/*
 *-------------------------------------------------------------------------
 *
 * Tcl_GetEncodingName --
 *
 *	Given an encoding, return the name that was used to constuct the
 *	encoding.
 *
 * Results:
 *	The name of the encoding.
 *
 * Side effects:
 *	None.
 *
 *---------------------------------------------------------------------------
 */

const char *
Tcl_GetEncodingName(
    Tcl_Encoding encoding)	/* The encoding whose name to fetch. */
{
    if (encoding == NULL) {
	encoding = systemEncoding;
    }

    return ((Encoding *) encoding)->name;
}

/*
 *-------------------------------------------------------------------------
 *
 * Tcl_GetEncodingNames --
 *
 *	Get the list of all known encodings, including the ones stored as
 *	files on disk in the encoding path.
 *
 * Results:
 *	Modifies interp's result object to hold a list of all the available
 *	encodings.
 *
 * Side effects:
 *	None.
 *
 *-------------------------------------------------------------------------
 */

void
Tcl_GetEncodingNames(
    Tcl_Interp *interp)		/* Interp to hold result. */
{
    Tcl_HashTable table;
    Tcl_HashSearch search;
    Tcl_HashEntry *hPtr;
    Tcl_Obj *map, *name, *result = Tcl_NewObj();
    Tcl_DictSearch mapSearch;
    int dummy, done = 0;

    Tcl_InitObjHashTable(&table);

    /*
     * Copy encoding names from loaded encoding table to table.
     */

    Tcl_MutexLock(&encodingMutex);
    for (hPtr = Tcl_FirstHashEntry(&encodingTable, &search); hPtr != NULL;
	    hPtr = Tcl_NextHashEntry(&search)) {
	Encoding *encodingPtr = Tcl_GetHashValue(hPtr);

	Tcl_CreateHashEntry(&table,
		Tcl_NewStringObj(encodingPtr->name, -1), &dummy);
    }
    Tcl_MutexUnlock(&encodingMutex);

    FillEncodingFileMap();
    map = TclGetProcessGlobalValue(&encodingFileMap);

    /*
     * Copy encoding names from encoding file map to table.
     */

    Tcl_DictObjFirst(NULL, map, &mapSearch, &name, NULL, &done);
    for (; !done; Tcl_DictObjNext(&mapSearch, &name, NULL, &done)) {
	Tcl_CreateHashEntry(&table, name, &dummy);
    }

    /*
     * Pull all encoding names from table into the result list.
     */

    for (hPtr = Tcl_FirstHashEntry(&table, &search); hPtr != NULL;
	    hPtr = Tcl_NextHashEntry(&search)) {
	Tcl_ListObjAppendElement(NULL, result,
		(Tcl_Obj *) Tcl_GetHashKey(&table, hPtr));
    }
    Tcl_SetObjResult(interp, result);
    Tcl_DeleteHashTable(&table);
}

/*
 *------------------------------------------------------------------------
 *
 * Tcl_SetSystemEncoding --
 *
 *	Sets the default encoding that should be used whenever the user passes
 *	a NULL value in to one of the conversion routines. If the supplied
 *	name is NULL, the system encoding is reset to the default system
 *	encoding.
 *
 * Results:
 *	The return value is TCL_OK if the system encoding was successfully set
 *	to the encoding specified by name, TCL_ERROR otherwise. If TCL_ERROR
 *	is returned, an error message is left in interp's result object,
 *	unless interp was NULL.
 *
 * Side effects:
 *	The reference count of the new system encoding is incremented. The
 *	reference count of the old system encoding is decremented and it may
 *	be freed.
 *
 *------------------------------------------------------------------------
 */

int
Tcl_SetSystemEncoding(
    Tcl_Interp *interp,		/* Interp for error reporting, if not NULL. */
    const char *name)		/* The name of the desired encoding, or NULL/""
				 * to reset to default encoding. */
{
    Tcl_Encoding encoding;
    Encoding *encodingPtr;

    if (!name || !*name) {
	Tcl_MutexLock(&encodingMutex);
	encoding = defaultEncoding;
	encodingPtr = (Encoding *) encoding;
	encodingPtr->refCount++;
	Tcl_MutexUnlock(&encodingMutex);
    } else {
	encoding = Tcl_GetEncoding(interp, name);
	if (encoding == NULL) {
	    return TCL_ERROR;
	}
    }

    Tcl_MutexLock(&encodingMutex);
    FreeEncoding(systemEncoding);
    systemEncoding = encoding;
    Tcl_MutexUnlock(&encodingMutex);

    return TCL_OK;
}

/*
 *---------------------------------------------------------------------------
 *
 * Tcl_CreateEncoding --
 *
 *	This function is called to define a new encoding and the functions
 *	that are used to convert between the specified encoding and Unicode.
 *
 * Results:
 *	Returns a token that represents the encoding. If an encoding with the
 *	same name already existed, the old encoding token remains valid and
 *	continues to behave as it used to, and will eventually be garbage
 *	collected when the last reference to it goes away. Any subsequent
 *	calls to Tcl_GetEncoding with the specified name will retrieve the
 *	most recent encoding token.
 *
 * Side effects:
 *	The new encoding type is entered into a table visible to all
 *	interpreters, keyed off the encoding's name. For each call to this
 *	function, there should eventually be a call to Tcl_FreeEncoding, so
 *	that the database can be cleaned up when encodings aren't needed
 *	anymore.
 *
 *---------------------------------------------------------------------------
 */

Tcl_Encoding
Tcl_CreateEncoding(
    const Tcl_EncodingType *typePtr)
				/* The encoding type. */
{
    Tcl_HashEntry *hPtr;
    int isNew;
    Encoding *encodingPtr;
    char *name;

    Tcl_MutexLock(&encodingMutex);
    hPtr = Tcl_CreateHashEntry(&encodingTable, typePtr->encodingName, &isNew);
    if (isNew == 0) {
	/*
	 * Remove old encoding from hash table, but don't delete it until last
	 * reference goes away.
	 */

	encodingPtr = Tcl_GetHashValue(hPtr);
	encodingPtr->hPtr = NULL;
    }

    name = ckalloc(strlen(typePtr->encodingName) + 1);

    encodingPtr = ckalloc(sizeof(Encoding));
    encodingPtr->name		= strcpy(name, typePtr->encodingName);
    encodingPtr->toUtfProc	= typePtr->toUtfProc;
    encodingPtr->fromUtfProc	= typePtr->fromUtfProc;
    encodingPtr->freeProc	= typePtr->freeProc;
    encodingPtr->nullSize	= typePtr->nullSize;
    encodingPtr->clientData	= typePtr->clientData;
    if (typePtr->nullSize == 1) {
	encodingPtr->lengthProc = (LengthProc *) strlen;
    } else {
	encodingPtr->lengthProc = (LengthProc *) unilen;
    }
    encodingPtr->refCount	= 1;
    encodingPtr->hPtr		= hPtr;
    Tcl_SetHashValue(hPtr, encodingPtr);

    Tcl_MutexUnlock(&encodingMutex);

    return (Tcl_Encoding) encodingPtr;
}

/*
 *-------------------------------------------------------------------------
 *
 * Tcl_ExternalToUtfDString --
 *
 *	Convert a source buffer from the specified encoding into UTF-8. If any
 *	of the bytes in the source buffer are invalid or cannot be represented
 *	in the target encoding, a default fallback character will be
 *	substituted.
 *
 * Results:
 *	The converted bytes are stored in the DString, which is then NULL
 *	terminated. The return value is a pointer to the value stored in the
 *	DString.
 *
 * Side effects:
 *	None.
 *
 *-------------------------------------------------------------------------
 */

char *
Tcl_ExternalToUtfDString(
    Tcl_Encoding encoding,	/* The encoding for the source string, or NULL
				 * for the default system encoding. */
    const char *src,		/* Source string in specified encoding. */
    int srcLen,			/* Source string length in bytes, or < 0 for
				 * encoding-specific string length. */
    Tcl_DString *dstPtr)	/* Uninitialized or free DString in which the
				 * converted string is stored. */
{
    char *dst;
    Tcl_EncodingState state;
    const Encoding *encodingPtr;
    int flags, dstLen, result, soFar, srcRead, dstWrote, dstChars;

    Tcl_DStringInit(dstPtr);
    dst = Tcl_DStringValue(dstPtr);
    dstLen = dstPtr->spaceAvl - 1;

    if (encoding == NULL) {
	encoding = systemEncoding;
    }
    encodingPtr = (Encoding *) encoding;

    if (src == NULL) {
	srcLen = 0;
    } else if (srcLen < 0) {
	srcLen = encodingPtr->lengthProc(src);
    }

    flags = TCL_ENCODING_START | TCL_ENCODING_END;

    while (1) {
	result = encodingPtr->toUtfProc(encodingPtr->clientData, src, srcLen,
		flags, &state, dst, dstLen, &srcRead, &dstWrote, &dstChars);
	soFar = dst + dstWrote - Tcl_DStringValue(dstPtr);

	if (result != TCL_CONVERT_NOSPACE) {
	    Tcl_DStringSetLength(dstPtr, soFar);
	    return Tcl_DStringValue(dstPtr);
	}

	flags &= ~TCL_ENCODING_START;
	src += srcRead;
	srcLen -= srcRead;
	if (Tcl_DStringLength(dstPtr) == 0) {
	    Tcl_DStringSetLength(dstPtr, dstLen);
	}
	Tcl_DStringSetLength(dstPtr, 2 * Tcl_DStringLength(dstPtr) + 1);
	dst = Tcl_DStringValue(dstPtr) + soFar;
	dstLen = Tcl_DStringLength(dstPtr) - soFar - 1;
    }
}

/*
 *-------------------------------------------------------------------------
 *
 * Tcl_ExternalToUtf --
 *
 *	Convert a source buffer from the specified encoding into UTF-8.
 *
 * Results:
 *	The return value is one of TCL_OK, TCL_CONVERT_MULTIBYTE,
 *	TCL_CONVERT_SYNTAX, TCL_CONVERT_UNKNOWN, or TCL_CONVERT_NOSPACE, as
 *	documented in tcl.h.
 *
 * Side effects:
 *	The converted bytes are stored in the output buffer.
 *
 *-------------------------------------------------------------------------
 */

int
Tcl_ExternalToUtf(
    Tcl_Interp *interp,		/* Interp for error return, if not NULL. */
    Tcl_Encoding encoding,	/* The encoding for the source string, or NULL
				 * for the default system encoding. */
    const char *src,		/* Source string in specified encoding. */
    int srcLen,			/* Source string length in bytes, or < 0 for
				 * encoding-specific string length. */
    int flags,			/* Conversion control flags. */
    Tcl_EncodingState *statePtr,/* Place for conversion routine to store state
				 * information used during a piecewise
				 * conversion. Contents of statePtr are
				 * initialized and/or reset by conversion
				 * routine under control of flags argument. */
    char *dst,			/* Output buffer in which converted string is
				 * stored. */
    int dstLen,			/* The maximum length of output buffer in
				 * bytes. */
    int *srcReadPtr,		/* Filled with the number of bytes from the
				 * source string that were converted. This may
				 * be less than the original source length if
				 * there was a problem converting some source
				 * characters. */
    int *dstWrotePtr,		/* Filled with the number of bytes that were
				 * stored in the output buffer as a result of
				 * the conversion. */
    int *dstCharsPtr)		/* Filled with the number of characters that
				 * correspond to the bytes stored in the
				 * output buffer. */
{
    const Encoding *encodingPtr;
    int result, srcRead, dstWrote, dstChars;
    Tcl_EncodingState state;

    if (encoding == NULL) {
	encoding = systemEncoding;
    }
    encodingPtr = (Encoding *) encoding;

    if (src == NULL) {
	srcLen = 0;
    } else if (srcLen < 0) {
	srcLen = encodingPtr->lengthProc(src);
    }
    if (statePtr == NULL) {
	flags |= TCL_ENCODING_START | TCL_ENCODING_END;
	statePtr = &state;
    }
    if (srcReadPtr == NULL) {
	srcReadPtr = &srcRead;
    }
    if (dstWrotePtr == NULL) {
	dstWrotePtr = &dstWrote;
    }
    if (dstCharsPtr == NULL) {
	dstCharsPtr = &dstChars;
    }

    /*
     * If there are any null characters in the middle of the buffer, they will
     * converted to the UTF-8 null character (\xC080). To get the actual \0 at
     * the end of the destination buffer, we need to append it manually.
     */

    dstLen--;
    result = encodingPtr->toUtfProc(encodingPtr->clientData, src, srcLen,
	    flags, statePtr, dst, dstLen, srcReadPtr, dstWrotePtr,
	    dstCharsPtr);
    dst[*dstWrotePtr] = '\0';

    return result;
}

/*
 *-------------------------------------------------------------------------
 *
 * Tcl_UtfToExternalDString --
 *
 *	Convert a source buffer from UTF-8 into the specified encoding. If any
 *	of the bytes in the source buffer are invalid or cannot be represented
 *	in the target encoding, a default fallback character will be
 *	substituted.
 *
 * Results:
 *	The converted bytes are stored in the DString, which is then NULL
 *	terminated in an encoding-specific manner. The return value is a
 *	pointer to the value stored in the DString.
 *
 * Side effects:
 *	None.
 *
 *-------------------------------------------------------------------------
 */

char *
Tcl_UtfToExternalDString(
    Tcl_Encoding encoding,	/* The encoding for the converted string, or
				 * NULL for the default system encoding. */
    const char *src,		/* Source string in UTF-8. */
    int srcLen,			/* Source string length in bytes, or < 0 for
				 * strlen(). */
    Tcl_DString *dstPtr)	/* Uninitialized or free DString in which the
				 * converted string is stored. */
{
    char *dst;
    Tcl_EncodingState state;
    const Encoding *encodingPtr;
    int flags, dstLen, result, soFar, srcRead, dstWrote, dstChars;

    Tcl_DStringInit(dstPtr);
    dst = Tcl_DStringValue(dstPtr);
    dstLen = dstPtr->spaceAvl - 1;

    if (encoding == NULL) {
	encoding = systemEncoding;
    }
    encodingPtr = (Encoding *) encoding;

    if (src == NULL) {
	srcLen = 0;
    } else if (srcLen < 0) {
	srcLen = strlen(src);
    }
    flags = TCL_ENCODING_START | TCL_ENCODING_END;
    while (1) {
	result = encodingPtr->fromUtfProc(encodingPtr->clientData, src,
		srcLen, flags, &state, dst, dstLen, &srcRead, &dstWrote,
		&dstChars);
	soFar = dst + dstWrote - Tcl_DStringValue(dstPtr);

	if (result != TCL_CONVERT_NOSPACE) {
	    if (encodingPtr->nullSize == 2) {
		Tcl_DStringSetLength(dstPtr, soFar + 1);
	    }
	    Tcl_DStringSetLength(dstPtr, soFar);
	    return Tcl_DStringValue(dstPtr);
	}

	flags &= ~TCL_ENCODING_START;
	src += srcRead;
	srcLen -= srcRead;
	if (Tcl_DStringLength(dstPtr) == 0) {
	    Tcl_DStringSetLength(dstPtr, dstLen);
	}
	Tcl_DStringSetLength(dstPtr, 2 * Tcl_DStringLength(dstPtr) + 1);
	dst = Tcl_DStringValue(dstPtr) + soFar;
	dstLen = Tcl_DStringLength(dstPtr) - soFar - 1;
    }
}

/*
 *-------------------------------------------------------------------------
 *
 * Tcl_UtfToExternal --
 *
 *	Convert a buffer from UTF-8 into the specified encoding.
 *
 * Results:
 *	The return value is one of TCL_OK, TCL_CONVERT_MULTIBYTE,
 *	TCL_CONVERT_SYNTAX, TCL_CONVERT_UNKNOWN, or TCL_CONVERT_NOSPACE, as
 *	documented in tcl.h.
 *
 * Side effects:
 *	The converted bytes are stored in the output buffer.
 *
 *-------------------------------------------------------------------------
 */

int
Tcl_UtfToExternal(
    Tcl_Interp *interp,		/* Interp for error return, if not NULL. */
    Tcl_Encoding encoding,	/* The encoding for the converted string, or
				 * NULL for the default system encoding. */
    const char *src,		/* Source string in UTF-8. */
    int srcLen,			/* Source string length in bytes, or < 0 for
				 * strlen(). */
    int flags,			/* Conversion control flags. */
    Tcl_EncodingState *statePtr,/* Place for conversion routine to store state
				 * information used during a piecewise
				 * conversion. Contents of statePtr are
				 * initialized and/or reset by conversion
				 * routine under control of flags argument. */
    char *dst,			/* Output buffer in which converted string
				 * is stored. */
    int dstLen,			/* The maximum length of output buffer in
				 * bytes. */
    int *srcReadPtr,		/* Filled with the number of bytes from the
				 * source string that were converted. This may
				 * be less than the original source length if
				 * there was a problem converting some source
				 * characters. */
    int *dstWrotePtr,		/* Filled with the number of bytes that were
				 * stored in the output buffer as a result of
				 * the conversion. */
    int *dstCharsPtr)		/* Filled with the number of characters that
				 * correspond to the bytes stored in the
				 * output buffer. */
{
    const Encoding *encodingPtr;
    int result, srcRead, dstWrote, dstChars;
    Tcl_EncodingState state;

    if (encoding == NULL) {
	encoding = systemEncoding;
    }
    encodingPtr = (Encoding *) encoding;

    if (src == NULL) {
	srcLen = 0;
    } else if (srcLen < 0) {
	srcLen = strlen(src);
    }
    if (statePtr == NULL) {
	flags |= TCL_ENCODING_START | TCL_ENCODING_END;
	statePtr = &state;
    }
    if (srcReadPtr == NULL) {
	srcReadPtr = &srcRead;
    }
    if (dstWrotePtr == NULL) {
	dstWrotePtr = &dstWrote;
    }
    if (dstCharsPtr == NULL) {
	dstCharsPtr = &dstChars;
    }

    dstLen -= encodingPtr->nullSize;
    result = encodingPtr->fromUtfProc(encodingPtr->clientData, src, srcLen,
	    flags, statePtr, dst, dstLen, srcReadPtr, dstWrotePtr,
	    dstCharsPtr);
    if (encodingPtr->nullSize == 2) {
	dst[*dstWrotePtr + 1] = '\0';
    }
    dst[*dstWrotePtr] = '\0';

    return result;
}

/*
 *---------------------------------------------------------------------------
 *
 * Tcl_InitSubsystems/Tcl_FindExecutable --
 *
 *	This function initializes everything needed for the Tcl library
 *	to be able to operate.
 *
 * Results:
 *	None.
 *
 * Side effects:
 *	The absolute pathname for the application is computed and stored to be
 *	returned later by [info nameofexecutable]. The system encoding is
 *	determined and stored to be returned later by [encoding system]
 *
 *---------------------------------------------------------------------------
 */
MODULE_SCOPE const TclStubs tclStubs;

/* Dummy const structure returned by Tcl_InitSubsystems,
 * which looks like an Tcl_Interp, but in reality is not.
 * It contains just enough for Tcl_InitStubs to be able
 * to initialize the stub table. */
static const struct {
    /* A real interpreter has interp->result/freeProc here: */
    const char version[sizeof(struct {char *r; void (*f)(void);})];
    int errorLine;
    const struct TclStubs *stubTable;
} dummyInterp = {
    TCL_PATCH_LEVEL, TCL_STUB_MAGIC, &tclStubs
};

#undef Tcl_FindExecutable
Tcl_Interp *
Tcl_InitSubsystems(int flags, ...)
{
    va_list argList;
    Tcl_Interp *interp = (Tcl_Interp *) &dummyInterp;

    va_start(argList, flags);
    if (flags & TCL_INIT_PANIC) {
	Tcl_SetPanicProc(va_arg(argList, Tcl_PanicProc *));
    }
    TclInitSubsystems();
    if (flags & TCL_INIT_CUSTOM) {
	ClientData clientData = va_arg(argList, ClientData);
	void (*fn)(Tcl_Interp *, ClientData) = va_arg(argList,
		void (*)(Tcl_Interp *, ClientData));
	fn(interp, clientData);
    }
    va_end(argList);

<<<<<<< HEAD
    TclInitSubsystems();
=======
    TclpSetInitialEncodings();
>>>>>>> 11593d64
    TclpFindExecutable(NULL);
    return interp;
}

void
Tcl_FindExecutable(
    const char *argv0)		/* The value of the application's argv[0]
				 * (native). */
{
    TclInitSubsystems();
    TclpSetInitialEncodings();
    TclpFindExecutable(argv0);
}

/*
 *---------------------------------------------------------------------------
 *
 * OpenEncodingFileChannel --
 *
 *	Open the file believed to hold data for the encoding, "name".
 *
 * Results:
 *	Returns the readable Tcl_Channel from opening the file, or NULL if the
 *	file could not be successfully opened. If NULL was returned, an error
 *	message is left in interp's result object, unless interp was NULL.
 *
 * Side effects:
 *	Channel may be opened. Information about the filesystem may be cached
 *	to speed later calls.
 *
 *---------------------------------------------------------------------------
 */

static Tcl_Channel
OpenEncodingFileChannel(
    Tcl_Interp *interp,		/* Interp for error reporting, if not NULL. */
    const char *name)		/* The name of the encoding file on disk and
				 * also the name for new encoding. */
{
    Tcl_Obj *nameObj = Tcl_NewStringObj(name, -1);
    Tcl_Obj *fileNameObj = Tcl_DuplicateObj(nameObj);
    Tcl_Obj *searchPath = Tcl_DuplicateObj(Tcl_GetEncodingSearchPath());
    Tcl_Obj *map = TclGetProcessGlobalValue(&encodingFileMap);
    Tcl_Obj **dir, *path, *directory = NULL;
    Tcl_Channel chan = NULL;
    int i, numDirs;

    Tcl_ListObjGetElements(NULL, searchPath, &numDirs, &dir);
    Tcl_IncrRefCount(nameObj);
    Tcl_AppendToObj(fileNameObj, ".enc", -1);
    Tcl_IncrRefCount(fileNameObj);
    Tcl_DictObjGet(NULL, map, nameObj, &directory);

    /*
     * Check that any cached directory is still on the encoding search path.
     */

    if (NULL != directory) {
	int verified = 0;

	for (i=0; i<numDirs && !verified; i++) {
	    if (dir[i] == directory) {
		verified = 1;
	    }
	}
	if (!verified) {
	    const char *dirString = Tcl_GetString(directory);

	    for (i=0; i<numDirs && !verified; i++) {
		if (strcmp(dirString, Tcl_GetString(dir[i])) == 0) {
		    verified = 1;
		}
	    }
	}
	if (!verified) {
	    /*
	     * Directory no longer on the search path. Remove from cache.
	     */

	    map = Tcl_DuplicateObj(map);
	    Tcl_DictObjRemove(NULL, map, nameObj);
	    TclSetProcessGlobalValue(&encodingFileMap, map, NULL);
	    directory = NULL;
	}
    }

    if (NULL != directory) {
	/*
	 * Got a directory from the cache. Try to use it first.
	 */

	Tcl_IncrRefCount(directory);
	path = Tcl_FSJoinToPath(directory, 1, &fileNameObj);
	Tcl_IncrRefCount(path);
	Tcl_DecrRefCount(directory);
	chan = Tcl_FSOpenFileChannel(NULL, path, "r", 0);
	Tcl_DecrRefCount(path);
    }

    /*
     * Scan the search path until we find it.
     */

    for (i=0; i<numDirs && (chan == NULL); i++) {
	path = Tcl_FSJoinToPath(dir[i], 1, &fileNameObj);
	Tcl_IncrRefCount(path);
	chan = Tcl_FSOpenFileChannel(NULL, path, "r", 0);
	Tcl_DecrRefCount(path);
	if (chan != NULL) {
	    /*
	     * Save directory in the cache.
	     */

	    map = Tcl_DuplicateObj(TclGetProcessGlobalValue(&encodingFileMap));
	    Tcl_DictObjPut(NULL, map, nameObj, dir[i]);
	    TclSetProcessGlobalValue(&encodingFileMap, map, NULL);
	}
    }

    if ((NULL == chan) && (interp != NULL)) {
	Tcl_SetObjResult(interp, Tcl_ObjPrintf(
		"unknown encoding \"%s\"", name));
	Tcl_SetErrorCode(interp, "TCL", "LOOKUP", "ENCODING", name, NULL);
    }
    Tcl_DecrRefCount(fileNameObj);
    Tcl_DecrRefCount(nameObj);
    Tcl_DecrRefCount(searchPath);

    return chan;
}

/*
 *---------------------------------------------------------------------------
 *
 * LoadEncodingFile --
 *
 *	Read a file that describes an encoding and create a new Encoding from
 *	the data.
 *
 * Results:
 *	The return value is the newly loaded Encoding, or NULL if the file
 *	didn't exist of was in the incorrect format. If NULL was returned, an
 *	error message is left in interp's result object, unless interp was
 *	NULL.
 *
 * Side effects:
 *	File read from disk.
 *
 *---------------------------------------------------------------------------
 */

static Tcl_Encoding
LoadEncodingFile(
    Tcl_Interp *interp,		/* Interp for error reporting, if not NULL. */
    const char *name)		/* The name of the encoding file on disk and
				 * also the name for new encoding. */
{
    Tcl_Channel chan = NULL;
    Tcl_Encoding encoding = NULL;
    int ch;

    chan = OpenEncodingFileChannel(interp, name);
    if (chan == NULL) {
	return NULL;
    }

    Tcl_SetChannelOption(NULL, chan, "-encoding", "utf-8");

    while (1) {
	Tcl_DString ds;

	Tcl_DStringInit(&ds);
	Tcl_Gets(chan, &ds);
	ch = Tcl_DStringValue(&ds)[0];
	Tcl_DStringFree(&ds);
	if (ch != '#') {
	    break;
	}
    }

    switch (ch) {
    case 'S':
	encoding = LoadTableEncoding(name, ENCODING_SINGLEBYTE, chan);
	break;
    case 'D':
	encoding = LoadTableEncoding(name, ENCODING_DOUBLEBYTE, chan);
	break;
    case 'M':
	encoding = LoadTableEncoding(name, ENCODING_MULTIBYTE, chan);
	break;
    case 'E':
	encoding = LoadEscapeEncoding(name, chan);
	break;
    }
    if ((encoding == NULL) && (interp != NULL)) {
	Tcl_SetObjResult(interp, Tcl_ObjPrintf(
		"invalid encoding file \"%s\"", name));
	Tcl_SetErrorCode(interp, "TCL", "LOOKUP", "ENCODING", name, NULL);
    }
    Tcl_Close(NULL, chan);

    return encoding;
}

/*
 *-------------------------------------------------------------------------
 *
 * LoadTableEncoding --
 *
 *	Helper function for LoadEncodingTable(). Loads a table to that
 *	converts between Unicode and some other encoding and creates an
 *	encoding (using a TableEncoding structure) from that information.
 *
 *	File contains binary data, but begins with a marker to indicate
 *	byte-ordering, so that same binary file can be read on either endian
 *	platforms.
 *
 * Results:
 *	The return value is the new encoding, or NULL if the encoding could
 *	not be created (because the file contained invalid data).
 *
 * Side effects:
 *	None.
 *
 *-------------------------------------------------------------------------
 */

static Tcl_Encoding
LoadTableEncoding(
    const char *name,		/* Name for new encoding. */
    int type,			/* Type of encoding (ENCODING_?????). */
    Tcl_Channel chan)		/* File containing new encoding. */
{
    Tcl_DString lineString;
    Tcl_Obj *objPtr;
    char *line;
    int i, hi, lo, numPages, symbol, fallback, len;
    unsigned char used[256];
    unsigned size;
    TableEncodingData *dataPtr;
    unsigned short *pageMemPtr, *page;
    Tcl_EncodingType encType;

    /*
     * Speed over memory. Use a full 256 character table to decode hex
     * sequences in the encoding files.
     */

    static const char staticHex[] = {
      0,  0,  0,  0,  0,  0,  0, 0, 0, 0, 0, 0, 0, 0, 0, 0, /*   0 ...  15 */
      0,  0,  0,  0,  0,  0,  0, 0, 0, 0, 0, 0, 0, 0, 0, 0, /*  16 ...  31 */
      0,  0,  0,  0,  0,  0,  0, 0, 0, 0, 0, 0, 0, 0, 0, 0, /*  32 ...  47 */
      0,  1,  2,  3,  4,  5,  6, 7, 8, 9, 0, 0, 0, 0, 0, 0, /*  48 ...  63 */
      0, 10, 11, 12, 13, 14, 15, 0, 0, 0, 0, 0, 0, 0, 0, 0, /*  64 ...  79 */
      0,  0,  0,  0,  0,  0,  0, 0, 0, 0, 0, 0, 0, 0, 0, 0, /*  80 ...  95 */
      0, 10, 11, 12, 13, 14, 15, 0, 0, 0, 0, 0, 0, 0, 0, 0, /*  96 ... 111 */
      0,  1,  2,  3,  4,  5,  6, 7, 8, 9, 0, 0, 0, 0, 0, 0, /* 112 ... 127 */
      0,  0,  0,  0,  0,  0,  0, 0, 0, 0, 0, 0, 0, 0, 0, 0, /* 128 ... 143 */
      0,  0,  0,  0,  0,  0,  0, 0, 0, 0, 0, 0, 0, 0, 0, 0, /* 144 ... 159 */
      0,  0,  0,  0,  0,  0,  0, 0, 0, 0, 0, 0, 0, 0, 0, 0, /* 160 ... 175 */
      0,  0,  0,  0,  0,  0,  0, 0, 0, 0, 0, 0, 0, 0, 0, 0, /* 176 ... 191 */
      0,  0,  0,  0,  0,  0,  0, 0, 0, 0, 0, 0, 0, 0, 0, 0, /* 192 ... 207 */
      0,  0,  0,  0,  0,  0,  0, 0, 0, 0, 0, 0, 0, 0, 0, 0, /* 208 ... 223 */
      0,  0,  0,  0,  0,  0,  0, 0, 0, 0, 0, 0, 0, 0, 0, 0, /* 224 ... 239 */
      0,  0,  0,  0,  0,  0,  0, 0, 0, 0, 0, 0, 0, 0, 0, 0, /* 240 ... 255 */
    };

    Tcl_DStringInit(&lineString);
    Tcl_Gets(chan, &lineString);
    line = Tcl_DStringValue(&lineString);

    fallback = (int) strtol(line, &line, 16);
    symbol = (int) strtol(line, &line, 10);
    numPages = (int) strtol(line, &line, 10);
    Tcl_DStringFree(&lineString);

    if (numPages < 0) {
	numPages = 0;
    } else if (numPages > 256) {
	numPages = 256;
    }

    memset(used, 0, sizeof(used));

#undef PAGESIZE
#define PAGESIZE    (256 * sizeof(unsigned short))

    dataPtr = ckalloc(sizeof(TableEncodingData));
    memset(dataPtr, 0, sizeof(TableEncodingData));

    dataPtr->fallback = fallback;

    /*
     * Read the table that maps characters to Unicode. Performs a single
     * malloc to get the memory for the array and all the pages needed by the
     * array.
     */

    size = 256 * sizeof(unsigned short *) + numPages * PAGESIZE;
    dataPtr->toUnicode = ckalloc(size);
    memset(dataPtr->toUnicode, 0, size);
    pageMemPtr = (unsigned short *) (dataPtr->toUnicode + 256);

    TclNewObj(objPtr);
    Tcl_IncrRefCount(objPtr);
    for (i = 0; i < numPages; i++) {
	int ch;
	const char *p;

	Tcl_ReadChars(chan, objPtr, 3 + 16 * (16 * 4 + 1), 0);
	p = Tcl_GetString(objPtr);
	hi = (staticHex[UCHAR(p[0])] << 4) + staticHex[UCHAR(p[1])];
	dataPtr->toUnicode[hi] = pageMemPtr;
	p += 2;
	for (lo = 0; lo < 256; lo++) {
	    if ((lo & 0x0f) == 0) {
		p++;
	    }
	    ch = (staticHex[UCHAR(p[0])] << 12) + (staticHex[UCHAR(p[1])] << 8)
		    + (staticHex[UCHAR(p[2])] << 4) + staticHex[UCHAR(p[3])];
	    if (ch != 0) {
		used[ch >> 8] = 1;
	    }
	    *pageMemPtr = (unsigned short) ch;
	    pageMemPtr++;
	    p += 4;
	}
    }
    TclDecrRefCount(objPtr);

    if (type == ENCODING_DOUBLEBYTE) {
	memset(dataPtr->prefixBytes, 1, sizeof(dataPtr->prefixBytes));
    } else {
	for (hi = 1; hi < 256; hi++) {
	    if (dataPtr->toUnicode[hi] != NULL) {
		dataPtr->prefixBytes[hi] = 1;
	    }
	}
    }

    /*
     * Invert toUnicode array to produce the fromUnicode array. Performs a
     * single malloc to get the memory for the array and all the pages needed
     * by the array. While reading in the toUnicode array, we remembered what
     * pages that would be needed for the fromUnicode array.
     */

    if (symbol) {
	used[0] = 1;
    }
    numPages = 0;
    for (hi = 0; hi < 256; hi++) {
	if (used[hi]) {
	    numPages++;
	}
    }
    size = 256 * sizeof(unsigned short *) + numPages * PAGESIZE;
    dataPtr->fromUnicode = ckalloc(size);
    memset(dataPtr->fromUnicode, 0, size);
    pageMemPtr = (unsigned short *) (dataPtr->fromUnicode + 256);

    for (hi = 0; hi < 256; hi++) {
	if (dataPtr->toUnicode[hi] == NULL) {
	    dataPtr->toUnicode[hi] = emptyPage;
	    continue;
	}
	for (lo = 0; lo < 256; lo++) {
	    int ch = dataPtr->toUnicode[hi][lo];

	    if (ch != 0) {
		page = dataPtr->fromUnicode[ch >> 8];
		if (page == NULL) {
		    page = pageMemPtr;
		    pageMemPtr += 256;
		    dataPtr->fromUnicode[ch >> 8] = page;
		}
		page[ch & 0xff] = (unsigned short) ((hi << 8) + lo);
	    }
	}
    }
    if (type == ENCODING_MULTIBYTE) {
	/*
	 * If multibyte encodings don't have a backslash character, define
	 * one. Otherwise, on Windows, native file names won't work because
	 * the backslash in the file name will map to the unknown character
	 * (question mark) when converting from UTF-8 to external encoding.
	 */

	if (dataPtr->fromUnicode[0] != NULL) {
	    if (dataPtr->fromUnicode[0]['\\'] == '\0') {
		dataPtr->fromUnicode[0]['\\'] = '\\';
	    }
	}
    }
    if (symbol) {
	/*
	 * Make a special symbol encoding that not only maps the symbol
	 * characters from their Unicode code points down into page 0, but
	 * also ensure that the characters on page 0 map to themselves. This
	 * is so that a symbol font can be used to display a simple string
	 * like "abcd" and have alpha, beta, chi, delta show up, rather than
	 * have "unknown" chars show up because strictly speaking the symbol
	 * font doesn't have glyphs for those low ASCII chars.
	 */

	page = dataPtr->fromUnicode[0];
	if (page == NULL) {
	    page = pageMemPtr;
	    dataPtr->fromUnicode[0] = page;
	}
	for (lo = 0; lo < 256; lo++) {
	    if (dataPtr->toUnicode[0][lo] != 0) {
		page[lo] = (unsigned short) lo;
	    }
	}
    }
    for (hi = 0; hi < 256; hi++) {
	if (dataPtr->fromUnicode[hi] == NULL) {
	    dataPtr->fromUnicode[hi] = emptyPage;
	}
    }

    /*
     * For trailing 'R'everse encoding, see [Patch 689341]
     */

    Tcl_DStringInit(&lineString);

    /*
     * Skip leading empty lines.
     */

    while ((len = Tcl_Gets(chan, &lineString)) == 0) {
	/* empty body */
    }
    if (len < 0) {
	goto doneParse;
    }

    /*
     * Require that it starts with an 'R'.
     */

    line = Tcl_DStringValue(&lineString);
    if (line[0] != 'R') {
	goto doneParse;
    }

    /*
     * Read lines from the encoding until EOF.
     */

    for (TclDStringClear(&lineString);
	    (len = Tcl_Gets(chan, &lineString)) >= 0;
	    TclDStringClear(&lineString)) {
	const unsigned char *p;
	int to, from;

	/*
	 * Skip short lines.
	 */

	if (len < 5) {
	    continue;
	}

	/*
	 * Parse the line as a sequence of hex digits.
	 */

	p = (const unsigned char *) Tcl_DStringValue(&lineString);
	to = (staticHex[p[0]] << 12) + (staticHex[p[1]] << 8)
		+ (staticHex[p[2]] << 4) + staticHex[p[3]];
	if (to == 0) {
	    continue;
	}
	for (p += 5, len -= 5; len >= 0 && *p; p += 5, len -= 5) {
	    from = (staticHex[p[0]] << 12) + (staticHex[p[1]] << 8)
		    + (staticHex[p[2]] << 4) + staticHex[p[3]];
	    if (from == 0) {
		continue;
	    }
	    dataPtr->fromUnicode[from >> 8][from & 0xff] = to;
	}
    }
  doneParse:
    Tcl_DStringFree(&lineString);

    /*
     * Package everything into an encoding structure.
     */

    encType.encodingName    = name;
    encType.toUtfProc	    = TableToUtfProc;
    encType.fromUtfProc	    = TableFromUtfProc;
    encType.freeProc	    = TableFreeProc;
    encType.nullSize	    = (type == ENCODING_DOUBLEBYTE) ? 2 : 1;
    encType.clientData	    = dataPtr;

    return Tcl_CreateEncoding(&encType);
}

/*
 *-------------------------------------------------------------------------
 *
 * LoadEscapeEncoding --
 *
 *	Helper function for LoadEncodingTable(). Loads a state machine that
 *	converts between Unicode and some other encoding.
 *
 *	File contains text data that describes the escape sequences that are
 *	used to choose an encoding and the associated names for the
 *	sub-encodings.
 *
 * Results:
 *	The return value is the new encoding, or NULL if the encoding could
 *	not be created (because the file contained invalid data).
 *
 * Side effects:
 *	None.
 *
 *-------------------------------------------------------------------------
 */

static Tcl_Encoding
LoadEscapeEncoding(
    const char *name,		/* Name for new encoding. */
    Tcl_Channel chan)		/* File containing new encoding. */
{
    int i;
    unsigned size;
    Tcl_DString escapeData;
    char init[16], final[16];
    EscapeEncodingData *dataPtr;
    Tcl_EncodingType type;

    init[0] = '\0';
    final[0] = '\0';
    Tcl_DStringInit(&escapeData);

    while (1) {
	int argc;
	const char **argv;
	char *line;
	Tcl_DString lineString;

	Tcl_DStringInit(&lineString);
	if (Tcl_Gets(chan, &lineString) < 0) {
	    break;
	}
	line = Tcl_DStringValue(&lineString);
	if (Tcl_SplitList(NULL, line, &argc, &argv) != TCL_OK) {
	    Tcl_DStringFree(&lineString);
	    continue;
	}
	if (argc >= 2) {
	    if (strcmp(argv[0], "name") == 0) {
		/* do nothing */
	    } else if (strcmp(argv[0], "init") == 0) {
		strncpy(init, argv[1], sizeof(init));
		init[sizeof(init) - 1] = '\0';
	    } else if (strcmp(argv[0], "final") == 0) {
		strncpy(final, argv[1], sizeof(final));
		final[sizeof(final) - 1] = '\0';
	    } else {
		EscapeSubTable est;
		Encoding *e;

		strncpy(est.sequence, argv[1], sizeof(est.sequence));
		est.sequence[sizeof(est.sequence) - 1] = '\0';
		est.sequenceLen = strlen(est.sequence);

		strncpy(est.name, argv[0], sizeof(est.name));
		est.name[sizeof(est.name) - 1] = '\0';

		/*
		 * To avoid infinite recursion in [encoding system iso2022-*]
		 */

		e = (Encoding *) Tcl_GetEncoding(NULL, est.name);
		if ((e != NULL) && (e->toUtfProc != TableToUtfProc)
			&& (e->toUtfProc != Iso88591ToUtfProc)) {
		   Tcl_FreeEncoding((Tcl_Encoding) e);
		   e = NULL;
		}
		est.encodingPtr = e;
		Tcl_DStringAppend(&escapeData, (char *) &est, sizeof(est));
	    }
	}
	ckfree(argv);
	Tcl_DStringFree(&lineString);
    }

    size = sizeof(EscapeEncodingData) - sizeof(EscapeSubTable)
	    + Tcl_DStringLength(&escapeData);
    dataPtr = ckalloc(size);
    dataPtr->initLen = strlen(init);
    memcpy(dataPtr->init, init, (unsigned) dataPtr->initLen + 1);
    dataPtr->finalLen = strlen(final);
    memcpy(dataPtr->final, final, (unsigned) dataPtr->finalLen + 1);
    dataPtr->numSubTables =
	    Tcl_DStringLength(&escapeData) / sizeof(EscapeSubTable);
    memcpy(dataPtr->subTables, Tcl_DStringValue(&escapeData),
	    (size_t) Tcl_DStringLength(&escapeData));
    Tcl_DStringFree(&escapeData);

    memset(dataPtr->prefixBytes, 0, sizeof(dataPtr->prefixBytes));
    for (i = 0; i < dataPtr->numSubTables; i++) {
	dataPtr->prefixBytes[UCHAR(dataPtr->subTables[i].sequence[0])] = 1;
    }
    if (dataPtr->init[0] != '\0') {
	dataPtr->prefixBytes[UCHAR(dataPtr->init[0])] = 1;
    }
    if (dataPtr->final[0] != '\0') {
	dataPtr->prefixBytes[UCHAR(dataPtr->final[0])] = 1;
    }

    /*
     * Package everything into an encoding structure.
     */

    type.encodingName	= name;
    type.toUtfProc	= EscapeToUtfProc;
    type.fromUtfProc    = EscapeFromUtfProc;
    type.freeProc	= EscapeFreeProc;
    type.nullSize	= 1;
    type.clientData	= dataPtr;

    return Tcl_CreateEncoding(&type);
}

/*
 *-------------------------------------------------------------------------
 *
 * BinaryProc --
 *
 *	The default conversion when no other conversion is specified. No
 *	translation is done; source bytes are copied directly to destination
 *	bytes.
 *
 * Results:
 *	Returns TCL_OK if conversion was successful.
 *
 * Side effects:
 *	None.
 *
 *-------------------------------------------------------------------------
 */

static int
BinaryProc(
    ClientData clientData,	/* Not used. */
    const char *src,		/* Source string (unknown encoding). */
    int srcLen,			/* Source string length in bytes. */
    int flags,			/* Conversion control flags. */
    Tcl_EncodingState *statePtr,/* Place for conversion routine to store state
				 * information used during a piecewise
				 * conversion. Contents of statePtr are
				 * initialized and/or reset by conversion
				 * routine under control of flags argument. */
    char *dst,			/* Output buffer in which converted string is
				 * stored. */
    int dstLen,			/* The maximum length of output buffer in
				 * bytes. */
    int *srcReadPtr,		/* Filled with the number of bytes from the
				 * source string that were converted. */
    int *dstWrotePtr,		/* Filled with the number of bytes that were
				 * stored in the output buffer as a result of
				 * the conversion. */
    int *dstCharsPtr)		/* Filled with the number of characters that
				 * correspond to the bytes stored in the
				 * output buffer. */
{
    int result;

    result = TCL_OK;
    dstLen -= TCL_UTF_MAX - 1;
    if (dstLen < 0) {
	dstLen = 0;
    }
    if (srcLen > dstLen) {
	srcLen = dstLen;
	result = TCL_CONVERT_NOSPACE;
    }

    *srcReadPtr = srcLen;
    *dstWrotePtr = srcLen;
    *dstCharsPtr = srcLen;
    memcpy(dst, src, (size_t) srcLen);
    return result;
}

/*
 *-------------------------------------------------------------------------
 *
 * UtfExtToUtfIntProc --
 *
 *	Convert from UTF-8 to UTF-8. While converting null-bytes from the
 *	Tcl's internal representation (0xc0, 0x80) to the official
 *	representation (0x00). See UtfToUtfProc for details.
 *
 * Results:
 *	Returns TCL_OK if conversion was successful.
 *
 * Side effects:
 *	None.
 *
 *-------------------------------------------------------------------------
 */

static int
UtfIntToUtfExtProc(
    ClientData clientData,	/* Not used. */
    const char *src,		/* Source string in UTF-8. */
    int srcLen,			/* Source string length in bytes. */
    int flags,			/* Conversion control flags. */
    Tcl_EncodingState *statePtr,/* Place for conversion routine to store state
				 * information used during a piecewise
				 * conversion. Contents of statePtr are
				 * initialized and/or reset by conversion
				 * routine under control of flags argument. */
    char *dst,			/* Output buffer in which converted string
				 * is stored. */
    int dstLen,			/* The maximum length of output buffer in
				 * bytes. */
    int *srcReadPtr,		/* Filled with the number of bytes from the
				 * source string that were converted. This may
				 * be less than the original source length if
				 * there was a problem converting some source
				 * characters. */
    int *dstWrotePtr,		/* Filled with the number of bytes that were
				 * stored in the output buffer as a result of
				 * the conversion. */
    int *dstCharsPtr)		/* Filled with the number of characters that
				 * correspond to the bytes stored in the
				 * output buffer. */
{
    return UtfToUtfProc(clientData, src, srcLen, flags, statePtr, dst, dstLen,
	    srcReadPtr, dstWrotePtr, dstCharsPtr, 1);
}

/*
 *-------------------------------------------------------------------------
 *
 * UtfExtToUtfIntProc --
 *
 *	Convert from UTF-8 to UTF-8 while converting null-bytes from the
 *	official representation (0x00) to Tcl's internal representation (0xc0,
 *	0x80). See UtfToUtfProc for details.
 *
 * Results:
 *	Returns TCL_OK if conversion was successful.
 *
 * Side effects:
 *	None.
 *
 *-------------------------------------------------------------------------
 */

static int
UtfExtToUtfIntProc(
    ClientData clientData,	/* Not used. */
    const char *src,		/* Source string in UTF-8. */
    int srcLen,			/* Source string length in bytes. */
    int flags,			/* Conversion control flags. */
    Tcl_EncodingState *statePtr,/* Place for conversion routine to store state
				 * information used during a piecewise
				 * conversion. Contents of statePtr are
				 * initialized and/or reset by conversion
				 * routine under control of flags argument. */
    char *dst,			/* Output buffer in which converted string is
				 * stored. */
    int dstLen,			/* The maximum length of output buffer in
				 * bytes. */
    int *srcReadPtr,		/* Filled with the number of bytes from the
				 * source string that were converted. This may
				 * be less than the original source length if
				 * there was a problem converting some source
				 * characters. */
    int *dstWrotePtr,		/* Filled with the number of bytes that were
				 * stored in the output buffer as a result of
				 * the conversion. */
    int *dstCharsPtr)		/* Filled with the number of characters that
				 * correspond to the bytes stored in the
				 * output buffer. */
{
    return UtfToUtfProc(clientData, src, srcLen, flags, statePtr, dst, dstLen,
	    srcReadPtr, dstWrotePtr, dstCharsPtr, 0);
}

/*
 *-------------------------------------------------------------------------
 *
 * UtfToUtfProc --
 *
 *	Convert from UTF-8 to UTF-8. Note that the UTF-8 to UTF-8 translation
 *	is not a no-op, because it will turn a stream of improperly formed
 *	UTF-8 into a properly formed stream.
 *
 * Results:
 *	Returns TCL_OK if conversion was successful.
 *
 * Side effects:
 *	None.
 *
 *-------------------------------------------------------------------------
 */

static int
UtfToUtfProc(
    ClientData clientData,	/* Not used. */
    const char *src,		/* Source string in UTF-8. */
    int srcLen,			/* Source string length in bytes. */
    int flags,			/* Conversion control flags. */
    Tcl_EncodingState *statePtr,/* Place for conversion routine to store state
				 * information used during a piecewise
				 * conversion. Contents of statePtr are
				 * initialized and/or reset by conversion
				 * routine under control of flags argument. */
    char *dst,			/* Output buffer in which converted string is
				 * stored. */
    int dstLen,			/* The maximum length of output buffer in
				 * bytes. */
    int *srcReadPtr,		/* Filled with the number of bytes from the
				 * source string that were converted. This may
				 * be less than the original source length if
				 * there was a problem converting some source
				 * characters. */
    int *dstWrotePtr,		/* Filled with the number of bytes that were
				 * stored in the output buffer as a result of
				 * the conversion. */
    int *dstCharsPtr,		/* Filled with the number of characters that
				 * correspond to the bytes stored in the
				 * output buffer. */
    int pureNullMode)		/* Convert embedded nulls from internal
				 * representation to real null-bytes or vice
				 * versa. */
{
    const char *srcStart, *srcEnd, *srcClose;
    const char *dstStart, *dstEnd;
    int result, numChars;
    Tcl_UniChar ch;

    result = TCL_OK;

    srcStart = src;
    srcEnd = src + srcLen;
    srcClose = srcEnd;
    if ((flags & TCL_ENCODING_END) == 0) {
	srcClose -= TCL_UTF_MAX;
    }

    dstStart = dst;
    dstEnd = dst + dstLen - TCL_UTF_MAX;

    for (numChars = 0; src < srcEnd; numChars++) {
	if ((src > srcClose) && (!Tcl_UtfCharComplete(src, srcEnd - src))) {
	    /*
	     * If there is more string to follow, this will ensure that the
	     * last UTF-8 character in the source buffer hasn't been cut off.
	     */

	    result = TCL_CONVERT_MULTIBYTE;
	    break;
	}
	if (dst > dstEnd) {
	    result = TCL_CONVERT_NOSPACE;
	    break;
	}
	if (UCHAR(*src) < 0x80 && !(UCHAR(*src) == 0 && pureNullMode == 0)) {
	    /*
	     * Copy 7bit chatacters, but skip null-bytes when we are in input
	     * mode, so that they get converted to 0xc080.
	     */

	    *dst++ = *src++;
	} else if (pureNullMode == 1 && UCHAR(*src) == 0xc0 &&
		UCHAR(*(src+1)) == 0x80) {
	    /*
	     * Convert 0xc080 to real nulls when we are in output mode.
	     */

	    *dst++ = 0;
	    src += 2;
	} else if (!Tcl_UtfCharComplete(src, srcEnd - src)) {
	    /*
	     * Always check before using Tcl_UtfToUniChar. Not doing can so
	     * cause it run beyond the endof the buffer! If we happen such an
	     * incomplete char its byts are made to represent themselves.
	     */

	    ch = (unsigned char) *src;
	    src += 1;
	    dst += Tcl_UniCharToUtf(ch, dst);
	} else {
	    src += Tcl_UtfToUniChar(src, &ch);
	    dst += Tcl_UniCharToUtf(ch, dst);
	}
    }

    *srcReadPtr = src - srcStart;
    *dstWrotePtr = dst - dstStart;
    *dstCharsPtr = numChars;
    return result;
}

/*
 *-------------------------------------------------------------------------
 *
 * UnicodeToUtfProc --
 *
 *	Convert from Unicode to UTF-8.
 *
 * Results:
 *	Returns TCL_OK if conversion was successful.
 *
 * Side effects:
 *	None.
 *
 *-------------------------------------------------------------------------
 */

static int
UnicodeToUtfProc(
    ClientData clientData,	/* Not used. */
    const char *src,		/* Source string in Unicode. */
    int srcLen,			/* Source string length in bytes. */
    int flags,			/* Conversion control flags. */
    Tcl_EncodingState *statePtr,/* Place for conversion routine to store state
				 * information used during a piecewise
				 * conversion. Contents of statePtr are
				 * initialized and/or reset by conversion
				 * routine under control of flags argument. */
    char *dst,			/* Output buffer in which converted string is
				 * stored. */
    int dstLen,			/* The maximum length of output buffer in
				 * bytes. */
    int *srcReadPtr,		/* Filled with the number of bytes from the
				 * source string that were converted. This may
				 * be less than the original source length if
				 * there was a problem converting some source
				 * characters. */
    int *dstWrotePtr,		/* Filled with the number of bytes that were
				 * stored in the output buffer as a result of
				 * the conversion. */
    int *dstCharsPtr)		/* Filled with the number of characters that
				 * correspond to the bytes stored in the
				 * output buffer. */
{
    const char *srcStart, *srcEnd;
    const char *dstEnd, *dstStart;
    int result, numChars;
    Tcl_UniChar ch;

    result = TCL_OK;
    if ((srcLen % sizeof(Tcl_UniChar)) != 0) {
	result = TCL_CONVERT_MULTIBYTE;
	srcLen /= sizeof(Tcl_UniChar);
	srcLen *= sizeof(Tcl_UniChar);
    }

    srcStart = src;
    srcEnd = src + srcLen;

    dstStart = dst;
    dstEnd = dst + dstLen - TCL_UTF_MAX;

    for (numChars = 0; src < srcEnd; numChars++) {
	if (dst > dstEnd) {
	    result = TCL_CONVERT_NOSPACE;
	    break;
	}

	/*
	 * Special case for 1-byte utf chars for speed. Make sure we work with
	 * Tcl_UniChar-size data.
	 */

	ch = *(Tcl_UniChar *)src;
	if (ch && ch < 0x80) {
	    *dst++ = (ch & 0xFF);
	} else {
	    dst += Tcl_UniCharToUtf(ch, dst);
	}
	src += sizeof(Tcl_UniChar);
    }

    *srcReadPtr = src - srcStart;
    *dstWrotePtr = dst - dstStart;
    *dstCharsPtr = numChars;
    return result;
}

/*
 *-------------------------------------------------------------------------
 *
 * UtfToUnicodeProc --
 *
 *	Convert from UTF-8 to Unicode.
 *
 * Results:
 *	Returns TCL_OK if conversion was successful.
 *
 * Side effects:
 *	None.
 *
 *-------------------------------------------------------------------------
 */

static int
UtfToUnicodeProc(
    ClientData clientData,	/* TableEncodingData that specifies
				 * encoding. */
    const char *src,		/* Source string in UTF-8. */
    int srcLen,			/* Source string length in bytes. */
    int flags,			/* Conversion control flags. */
    Tcl_EncodingState *statePtr,/* Place for conversion routine to store state
				 * information used during a piecewise
				 * conversion. Contents of statePtr are
				 * initialized and/or reset by conversion
				 * routine under control of flags argument. */
    char *dst,			/* Output buffer in which converted string is
				 * stored. */
    int dstLen,			/* The maximum length of output buffer in
				 * bytes. */
    int *srcReadPtr,		/* Filled with the number of bytes from the
				 * source string that were converted. This may
				 * be less than the original source length if
				 * there was a problem converting some source
				 * characters. */
    int *dstWrotePtr,		/* Filled with the number of bytes that were
				 * stored in the output buffer as a result of
				 * the conversion. */
    int *dstCharsPtr)		/* Filled with the number of characters that
				 * correspond to the bytes stored in the
				 * output buffer. */
{
    const char *srcStart, *srcEnd, *srcClose, *dstStart, *dstEnd;
    int result, numChars;
    Tcl_UniChar ch;

    srcStart = src;
    srcEnd = src + srcLen;
    srcClose = srcEnd;
    if ((flags & TCL_ENCODING_END) == 0) {
	srcClose -= TCL_UTF_MAX;
    }

    dstStart = dst;
    dstEnd   = dst + dstLen - sizeof(Tcl_UniChar);

    result = TCL_OK;
    for (numChars = 0; src < srcEnd; numChars++) {
	if ((src > srcClose) && (!Tcl_UtfCharComplete(src, srcEnd - src))) {
	    /*
	     * If there is more string to follow, this will ensure that the
	     * last UTF-8 character in the source buffer hasn't been cut off.
	     */

	    result = TCL_CONVERT_MULTIBYTE;
	    break;
	}
	if (dst > dstEnd) {
	    result = TCL_CONVERT_NOSPACE;
	    break;
        }
	src += TclUtfToUniChar(src, &ch);

	/*
	 * Need to handle this in a way that won't cause misalignment by
	 * casting dst to a Tcl_UniChar. [Bug 1122671]
	 * XXX: This hard-codes the assumed size of Tcl_UniChar as 2.
	 */

#ifdef WORDS_BIGENDIAN
	*dst++ = (ch >> 8);
	*dst++ = (ch & 0xFF);
#else
	*dst++ = (ch & 0xFF);
	*dst++ = (ch >> 8);
#endif
    }
    *srcReadPtr = src - srcStart;
    *dstWrotePtr = dst - dstStart;
    *dstCharsPtr = numChars;
    return result;
}

/*
 *-------------------------------------------------------------------------
 *
 * TableToUtfProc --
 *
 *	Convert from the encoding specified by the TableEncodingData into
 *	UTF-8.
 *
 * Results:
 *	Returns TCL_OK if conversion was successful.
 *
 * Side effects:
 *	None.
 *
 *-------------------------------------------------------------------------
 */

static int
TableToUtfProc(
    ClientData clientData,	/* TableEncodingData that specifies
				 * encoding. */
    const char *src,		/* Source string in specified encoding. */
    int srcLen,			/* Source string length in bytes. */
    int flags,			/* Conversion control flags. */
    Tcl_EncodingState *statePtr,/* Place for conversion routine to store state
				 * information used during a piecewise
				 * conversion. Contents of statePtr are
				 * initialized and/or reset by conversion
				 * routine under control of flags argument. */
    char *dst,			/* Output buffer in which converted string is
				 * stored. */
    int dstLen,			/* The maximum length of output buffer in
				 * bytes. */
    int *srcReadPtr,		/* Filled with the number of bytes from the
				 * source string that were converted. This may
				 * be less than the original source length if
				 * there was a problem converting some source
				 * characters. */
    int *dstWrotePtr,		/* Filled with the number of bytes that were
				 * stored in the output buffer as a result of
				 * the conversion. */
    int *dstCharsPtr)		/* Filled with the number of characters that
				 * correspond to the bytes stored in the
				 * output buffer. */
{
    const char *srcStart, *srcEnd;
    const char *dstEnd, *dstStart, *prefixBytes;
    int result, byte, numChars;
    Tcl_UniChar ch;
    const unsigned short *const *toUnicode;
    const unsigned short *pageZero;
    TableEncodingData *dataPtr = clientData;

    srcStart = src;
    srcEnd = src + srcLen;

    dstStart = dst;
    dstEnd = dst + dstLen - TCL_UTF_MAX;

    toUnicode = (const unsigned short *const *) dataPtr->toUnicode;
    prefixBytes = dataPtr->prefixBytes;
    pageZero = toUnicode[0];

    result = TCL_OK;
    for (numChars = 0; src < srcEnd; numChars++) {
	if (dst > dstEnd) {
	    result = TCL_CONVERT_NOSPACE;
	    break;
	}
	byte = *((unsigned char *) src);
	if (prefixBytes[byte]) {
	    src++;
	    if (src >= srcEnd) {
		src--;
		result = TCL_CONVERT_MULTIBYTE;
		break;
	    }
	    ch = toUnicode[byte][*((unsigned char *) src)];
	} else {
	    ch = pageZero[byte];
	}
	if ((ch == 0) && (byte != 0)) {
	    if (flags & TCL_ENCODING_STOPONERROR) {
		result = TCL_CONVERT_SYNTAX;
		break;
	    }
	    if (prefixBytes[byte]) {
		src--;
	    }
	    ch = (Tcl_UniChar) byte;
	}

	/*
	 * Special case for 1-byte utf chars for speed.
	 */

	if (ch && ch < 0x80) {
	    *dst++ = (char) ch;
	} else {
	    dst += Tcl_UniCharToUtf(ch, dst);
	}
	src++;
    }

    *srcReadPtr = src - srcStart;
    *dstWrotePtr = dst - dstStart;
    *dstCharsPtr = numChars;
    return result;
}

/*
 *-------------------------------------------------------------------------
 *
 * TableFromUtfProc --
 *
 *	Convert from UTF-8 into the encoding specified by the
 *	TableEncodingData.
 *
 * Results:
 *	Returns TCL_OK if conversion was successful.
 *
 * Side effects:
 *	None.
 *
 *-------------------------------------------------------------------------
 */

static int
TableFromUtfProc(
    ClientData clientData,	/* TableEncodingData that specifies
				 * encoding. */
    const char *src,		/* Source string in UTF-8. */
    int srcLen,			/* Source string length in bytes. */
    int flags,			/* Conversion control flags. */
    Tcl_EncodingState *statePtr,/* Place for conversion routine to store state
				 * information used during a piecewise
				 * conversion. Contents of statePtr are
				 * initialized and/or reset by conversion
				 * routine under control of flags argument. */
    char *dst,			/* Output buffer in which converted string is
				 * stored. */
    int dstLen,			/* The maximum length of output buffer in
				 * bytes. */
    int *srcReadPtr,		/* Filled with the number of bytes from the
				 * source string that were converted. This may
				 * be less than the original source length if
				 * there was a problem converting some source
				 * characters. */
    int *dstWrotePtr,		/* Filled with the number of bytes that were
				 * stored in the output buffer as a result of
				 * the conversion. */
    int *dstCharsPtr)		/* Filled with the number of characters that
				 * correspond to the bytes stored in the
				 * output buffer. */
{
    const char *srcStart, *srcEnd, *srcClose;
    const char *dstStart, *dstEnd, *prefixBytes;
    Tcl_UniChar ch;
    int result, len, word, numChars;
    TableEncodingData *dataPtr = clientData;
    const unsigned short *const *fromUnicode;

    result = TCL_OK;

    prefixBytes = dataPtr->prefixBytes;
    fromUnicode = (const unsigned short *const *) dataPtr->fromUnicode;

    srcStart = src;
    srcEnd = src + srcLen;
    srcClose = srcEnd;
    if ((flags & TCL_ENCODING_END) == 0) {
	srcClose -= TCL_UTF_MAX;
    }

    dstStart = dst;
    dstEnd = dst + dstLen - 1;

    for (numChars = 0; src < srcEnd; numChars++) {
	if ((src > srcClose) && (!Tcl_UtfCharComplete(src, srcEnd - src))) {
	    /*
	     * If there is more string to follow, this will ensure that the
	     * last UTF-8 character in the source buffer hasn't been cut off.
	     */

	    result = TCL_CONVERT_MULTIBYTE;
	    break;
	}
	len = TclUtfToUniChar(src, &ch);

#if TCL_UTF_MAX > 3
	/*
	 * This prevents a crash condition. More evaluation is required for
	 * full support of int Tcl_UniChar. [Bug 1004065]
	 */

	if (ch & 0xffff0000) {
	    word = 0;
	} else
#endif
	    word = fromUnicode[(ch >> 8)][ch & 0xff];

	if ((word == 0) && (ch != 0)) {
	    if (flags & TCL_ENCODING_STOPONERROR) {
		result = TCL_CONVERT_UNKNOWN;
		break;
	    }
	    word = dataPtr->fallback;
	}
	if (prefixBytes[(word >> 8)] != 0) {
	    if (dst + 1 > dstEnd) {
		result = TCL_CONVERT_NOSPACE;
		break;
	    }
	    dst[0] = (char) (word >> 8);
	    dst[1] = (char) word;
	    dst += 2;
	} else {
	    if (dst > dstEnd) {
		result = TCL_CONVERT_NOSPACE;
		break;
	    }
	    dst[0] = (char) word;
	    dst++;
	}
	src += len;
    }

    *srcReadPtr = src - srcStart;
    *dstWrotePtr = dst - dstStart;
    *dstCharsPtr = numChars;
    return result;
}

/*
 *-------------------------------------------------------------------------
 *
 * Iso88591ToUtfProc --
 *
 *	Convert from the "iso8859-1" encoding into UTF-8.
 *
 * Results:
 *	Returns TCL_OK if conversion was successful.
 *
 * Side effects:
 *	None.
 *
 *-------------------------------------------------------------------------
 */

static int
Iso88591ToUtfProc(
    ClientData clientData,	/* Ignored. */
    const char *src,		/* Source string in specified encoding. */
    int srcLen,			/* Source string length in bytes. */
    int flags,			/* Conversion control flags. */
    Tcl_EncodingState *statePtr,/* Place for conversion routine to store state
				 * information used during a piecewise
				 * conversion. Contents of statePtr are
				 * initialized and/or reset by conversion
				 * routine under control of flags argument. */
    char *dst,			/* Output buffer in which converted string is
				 * stored. */
    int dstLen,			/* The maximum length of output buffer in
				 * bytes. */
    int *srcReadPtr,		/* Filled with the number of bytes from the
				 * source string that were converted. This may
				 * be less than the original source length if
				 * there was a problem converting some source
				 * characters. */
    int *dstWrotePtr,		/* Filled with the number of bytes that were
				 * stored in the output buffer as a result of
				 * the conversion. */
    int *dstCharsPtr)		/* Filled with the number of characters that
				 * correspond to the bytes stored in the
				 * output buffer. */
{
    const char *srcStart, *srcEnd;
    const char *dstEnd, *dstStart;
    int result, numChars;

    srcStart = src;
    srcEnd = src + srcLen;

    dstStart = dst;
    dstEnd = dst + dstLen - TCL_UTF_MAX;

    result = TCL_OK;
    for (numChars = 0; src < srcEnd; numChars++) {
	Tcl_UniChar ch;

	if (dst > dstEnd) {
	    result = TCL_CONVERT_NOSPACE;
	    break;
	}
	ch = (Tcl_UniChar) *((unsigned char *) src);

	/*
	 * Special case for 1-byte utf chars for speed.
	 */

	if (ch && ch < 0x80) {
	    *dst++ = (char) ch;
	} else {
	    dst += Tcl_UniCharToUtf(ch, dst);
	}
	src++;
    }

    *srcReadPtr = src - srcStart;
    *dstWrotePtr = dst - dstStart;
    *dstCharsPtr = numChars;
    return result;
}

/*
 *-------------------------------------------------------------------------
 *
 * Iso88591FromUtfProc --
 *
 *	Convert from UTF-8 into the encoding "iso8859-1".
 *
 * Results:
 *	Returns TCL_OK if conversion was successful.
 *
 * Side effects:
 *	None.
 *
 *-------------------------------------------------------------------------
 */

static int
Iso88591FromUtfProc(
    ClientData clientData,	/* Ignored. */
    const char *src,		/* Source string in UTF-8. */
    int srcLen,			/* Source string length in bytes. */
    int flags,			/* Conversion control flags. */
    Tcl_EncodingState *statePtr,/* Place for conversion routine to store state
				 * information used during a piecewise
				 * conversion. Contents of statePtr are
				 * initialized and/or reset by conversion
				 * routine under control of flags argument. */
    char *dst,			/* Output buffer in which converted string is
				 * stored. */
    int dstLen,			/* The maximum length of output buffer in
				 * bytes. */
    int *srcReadPtr,		/* Filled with the number of bytes from the
				 * source string that were converted. This may
				 * be less than the original source length if
				 * there was a problem converting some source
				 * characters. */
    int *dstWrotePtr,		/* Filled with the number of bytes that were
				 * stored in the output buffer as a result of
				 * the conversion. */
    int *dstCharsPtr)		/* Filled with the number of characters that
				 * correspond to the bytes stored in the
				 * output buffer. */
{
    const char *srcStart, *srcEnd, *srcClose;
    const char *dstStart, *dstEnd;
    int result, numChars;

    result = TCL_OK;

    srcStart = src;
    srcEnd = src + srcLen;
    srcClose = srcEnd;
    if ((flags & TCL_ENCODING_END) == 0) {
	srcClose -= TCL_UTF_MAX;
    }

    dstStart = dst;
    dstEnd = dst + dstLen - 1;

    for (numChars = 0; src < srcEnd; numChars++) {
	Tcl_UniChar ch;
	int len;

	if ((src > srcClose) && (!Tcl_UtfCharComplete(src, srcEnd - src))) {
	    /*
	     * If there is more string to follow, this will ensure that the
	     * last UTF-8 character in the source buffer hasn't been cut off.
	     */

	    result = TCL_CONVERT_MULTIBYTE;
	    break;
	}
	len = TclUtfToUniChar(src, &ch);

	/*
	 * Check for illegal characters.
	 */

	if (ch > 0xff) {
	    if (flags & TCL_ENCODING_STOPONERROR) {
		result = TCL_CONVERT_UNKNOWN;
		break;
	    }

	    /*
	     * Plunge on, using '?' as a fallback character.
	     */

	    ch = (Tcl_UniChar) '?';
	}

	if (dst > dstEnd) {
	    result = TCL_CONVERT_NOSPACE;
	    break;
	}
	*(dst++) = (char) ch;
	src += len;
    }

    *srcReadPtr = src - srcStart;
    *dstWrotePtr = dst - dstStart;
    *dstCharsPtr = numChars;
    return result;
}

/*
 *---------------------------------------------------------------------------
 *
 * TableFreeProc --
 *
 *	This function is invoked when an encoding is deleted. It deletes the
 *	memory used by the TableEncodingData.
 *
 * Results:
 *	None.
 *
 * Side effects:
 *	Memory freed.
 *
 *---------------------------------------------------------------------------
 */

static void
TableFreeProc(
    ClientData clientData)	/* TableEncodingData that specifies
				 * encoding. */
{
    TableEncodingData *dataPtr = clientData;

    /*
     * Make sure we aren't freeing twice on shutdown. [Bug 219314]
     */

    ckfree(dataPtr->toUnicode);
    ckfree(dataPtr->fromUnicode);
    ckfree(dataPtr);
}

/*
 *-------------------------------------------------------------------------
 *
 * EscapeToUtfProc --
 *
 *	Convert from the encoding specified by the EscapeEncodingData into
 *	UTF-8.
 *
 * Results:
 *	Returns TCL_OK if conversion was successful.
 *
 * Side effects:
 *	None.
 *
 *-------------------------------------------------------------------------
 */

static int
EscapeToUtfProc(
    ClientData clientData,	/* EscapeEncodingData that specifies
				 * encoding. */
    const char *src,		/* Source string in specified encoding. */
    int srcLen,			/* Source string length in bytes. */
    int flags,			/* Conversion control flags. */
    Tcl_EncodingState *statePtr,/* Place for conversion routine to store state
				 * information used during a piecewise
				 * conversion. Contents of statePtr are
				 * initialized and/or reset by conversion
				 * routine under control of flags argument. */
    char *dst,			/* Output buffer in which converted string is
				 * stored. */
    int dstLen,			/* The maximum length of output buffer in
				 * bytes. */
    int *srcReadPtr,		/* Filled with the number of bytes from the
				 * source string that were converted. This may
				 * be less than the original source length if
				 * there was a problem converting some source
				 * characters. */
    int *dstWrotePtr,		/* Filled with the number of bytes that were
				 * stored in the output buffer as a result of
				 * the conversion. */
    int *dstCharsPtr)		/* Filled with the number of characters that
				 * correspond to the bytes stored in the
				 * output buffer. */
{
    EscapeEncodingData *dataPtr = clientData;
    const char *prefixBytes, *tablePrefixBytes, *srcStart, *srcEnd;
    const unsigned short *const *tableToUnicode;
    const Encoding *encodingPtr;
    int state, result, numChars;
    const char *dstStart, *dstEnd;

    result = TCL_OK;
    tablePrefixBytes = NULL;	/* lint. */
    tableToUnicode = NULL;	/* lint. */
    prefixBytes = dataPtr->prefixBytes;
    encodingPtr = NULL;

    srcStart = src;
    srcEnd = src + srcLen;

    dstStart = dst;
    dstEnd = dst + dstLen - TCL_UTF_MAX;

    state = PTR2INT(*statePtr);
    if (flags & TCL_ENCODING_START) {
	state = 0;
    }

    for (numChars = 0; src < srcEnd; ) {
	int byte, hi, lo, ch;

	if (dst > dstEnd) {
	    result = TCL_CONVERT_NOSPACE;
	    break;
	}
	byte = *((unsigned char *) src);
	if (prefixBytes[byte]) {
	    unsigned left, len, longest;
	    int checked, i;
	    const EscapeSubTable *subTablePtr;

	    /*
	     * Saw the beginning of an escape sequence.
	     */

	    left = srcEnd - src;
	    len = dataPtr->initLen;
	    longest = len;
	    checked = 0;

	    if (len <= left) {
		checked++;
		if ((len > 0) && (memcmp(src, dataPtr->init, len) == 0)) {
		    /*
		     * If we see initialization string, skip it, even if we're
		     * not at the beginning of the buffer.
		     */

		    src += len;
		    continue;
		}
	    }

	    len = dataPtr->finalLen;
	    if (len > longest) {
		longest = len;
	    }

	    if (len <= left) {
		checked++;
		if ((len > 0) && (memcmp(src, dataPtr->final, len) == 0)) {
		    /*
		     * If we see finalization string, skip it, even if we're
		     * not at the end of the buffer.
		     */

		    src += len;
		    continue;
		}
	    }

	    subTablePtr = dataPtr->subTables;
	    for (i = 0; i < dataPtr->numSubTables; i++) {
		len = subTablePtr->sequenceLen;
		if (len > longest) {
		    longest = len;
		}
		if (len <= left) {
		    checked++;
		    if ((len > 0) &&
			    (memcmp(src, subTablePtr->sequence, len) == 0)) {
			state = i;
			encodingPtr = NULL;
			subTablePtr = NULL;
			src += len;
			break;
		    }
		}
		subTablePtr++;
	    }

	    if (subTablePtr == NULL) {
		/*
		 * A match was found, the escape sequence was consumed, and
		 * the state was updated.
		 */

		continue;
	    }

	    /*
	     * We have a split-up or unrecognized escape sequence. If we
	     * checked all the sequences, then it's a syntax error, otherwise
	     * we need more bytes to determine a match.
	     */

	    if ((checked == dataPtr->numSubTables + 2)
		    || (flags & TCL_ENCODING_END)) {
		if ((flags & TCL_ENCODING_STOPONERROR) == 0) {
		    /*
		     * Skip the unknown escape sequence.
		     */

		    src += longest;
		    continue;
		}
		result = TCL_CONVERT_SYNTAX;
	    } else {
		result = TCL_CONVERT_MULTIBYTE;
	    }
	    break;
	}

	if (encodingPtr == NULL) {
	    TableEncodingData *tableDataPtr;

	    encodingPtr = GetTableEncoding(dataPtr, state);
	    tableDataPtr = encodingPtr->clientData;
	    tablePrefixBytes = tableDataPtr->prefixBytes;
	    tableToUnicode = (const unsigned short *const*)
		    tableDataPtr->toUnicode;
	}

	if (tablePrefixBytes[byte]) {
	    src++;
	    if (src >= srcEnd) {
		src--;
		result = TCL_CONVERT_MULTIBYTE;
		break;
	    }
	    hi = byte;
	    lo = *((unsigned char *) src);
	} else {
	    hi = 0;
	    lo = byte;
	}

	ch = tableToUnicode[hi][lo];
	dst += Tcl_UniCharToUtf(ch, dst);
	src++;
	numChars++;
    }

    *statePtr = (Tcl_EncodingState) INT2PTR(state);
    *srcReadPtr = src - srcStart;
    *dstWrotePtr = dst - dstStart;
    *dstCharsPtr = numChars;
    return result;
}

/*
 *-------------------------------------------------------------------------
 *
 * EscapeFromUtfProc --
 *
 *	Convert from UTF-8 into the encoding specified by the
 *	EscapeEncodingData.
 *
 * Results:
 *	Returns TCL_OK if conversion was successful.
 *
 * Side effects:
 *	None.
 *
 *-------------------------------------------------------------------------
 */

static int
EscapeFromUtfProc(
    ClientData clientData,	/* EscapeEncodingData that specifies
				 * encoding. */
    const char *src,		/* Source string in UTF-8. */
    int srcLen,			/* Source string length in bytes. */
    int flags,			/* Conversion control flags. */
    Tcl_EncodingState *statePtr,/* Place for conversion routine to store state
				 * information used during a piecewise
				 * conversion. Contents of statePtr are
				 * initialized and/or reset by conversion
				 * routine under control of flags argument. */
    char *dst,			/* Output buffer in which converted string is
				 * stored. */
    int dstLen,			/* The maximum length of output buffer in
				 * bytes. */
    int *srcReadPtr,		/* Filled with the number of bytes from the
				 * source string that were converted. This may
				 * be less than the original source length if
				 * there was a problem converting some source
				 * characters. */
    int *dstWrotePtr,		/* Filled with the number of bytes that were
				 * stored in the output buffer as a result of
				 * the conversion. */
    int *dstCharsPtr)		/* Filled with the number of characters that
				 * correspond to the bytes stored in the
				 * output buffer. */
{
    EscapeEncodingData *dataPtr = clientData;
    const Encoding *encodingPtr;
    const char *srcStart, *srcEnd, *srcClose;
    const char *dstStart, *dstEnd;
    int state, result, numChars;
    const TableEncodingData *tableDataPtr;
    const char *tablePrefixBytes;
    const unsigned short *const *tableFromUnicode;

    result = TCL_OK;

    srcStart = src;
    srcEnd = src + srcLen;
    srcClose = srcEnd;
    if ((flags & TCL_ENCODING_END) == 0) {
	srcClose -= TCL_UTF_MAX;
    }

    dstStart = dst;
    dstEnd = dst + dstLen - 1;

    /*
     * RFC 1468 states that the text starts in ASCII, and switches to Japanese
     * characters, and that the text must end in ASCII. [Patch 474358]
     */

    if (flags & TCL_ENCODING_START) {
	state = 0;
	if ((dst + dataPtr->initLen) > dstEnd) {
	    *srcReadPtr = 0;
	    *dstWrotePtr = 0;
	    return TCL_CONVERT_NOSPACE;
	}
	memcpy(dst, dataPtr->init, (size_t)dataPtr->initLen);
	dst += dataPtr->initLen;
    } else {
	state = PTR2INT(*statePtr);
    }

    encodingPtr = GetTableEncoding(dataPtr, state);
    tableDataPtr = encodingPtr->clientData;
    tablePrefixBytes = tableDataPtr->prefixBytes;
    tableFromUnicode = (const unsigned short *const *)
	    tableDataPtr->fromUnicode;

    for (numChars = 0; src < srcEnd; numChars++) {
	unsigned len;
	int word;
	Tcl_UniChar ch;

	if ((src > srcClose) && (!Tcl_UtfCharComplete(src, srcEnd - src))) {
	    /*
	     * If there is more string to follow, this will ensure that the
	     * last UTF-8 character in the source buffer hasn't been cut off.
	     */

	    result = TCL_CONVERT_MULTIBYTE;
	    break;
	}
	len = TclUtfToUniChar(src, &ch);
	word = tableFromUnicode[(ch >> 8)][ch & 0xff];

	if ((word == 0) && (ch != 0)) {
	    int oldState;
	    const EscapeSubTable *subTablePtr;

	    oldState = state;
	    for (state = 0; state < dataPtr->numSubTables; state++) {
		encodingPtr = GetTableEncoding(dataPtr, state);
		tableDataPtr = encodingPtr->clientData;
		word = tableDataPtr->fromUnicode[(ch >> 8)][ch & 0xff];
		if (word != 0) {
		    break;
		}
	    }

	    if (word == 0) {
		state = oldState;
		if (flags & TCL_ENCODING_STOPONERROR) {
		    result = TCL_CONVERT_UNKNOWN;
		    break;
		}
		encodingPtr = GetTableEncoding(dataPtr, state);
		tableDataPtr = encodingPtr->clientData;
		word = tableDataPtr->fallback;
	    }

	    tablePrefixBytes = (const char *) tableDataPtr->prefixBytes;
	    tableFromUnicode = (const unsigned short *const *)
		    tableDataPtr->fromUnicode;

	    /*
	     * The state variable has the value of oldState when word is 0.
	     * In this case, the escape sequense should not be copied to dst
	     * because the current character set is not changed.
	     */

	    if (state != oldState) {
		subTablePtr = &dataPtr->subTables[state];
		if ((dst + subTablePtr->sequenceLen) > dstEnd) {
		    /*
		     * If there is no space to write the escape sequence, the
		     * state variable must be changed to the value of oldState
		     * variable because this escape sequence must be written
		     * in the next conversion.
		     */

		    state = oldState;
		    result = TCL_CONVERT_NOSPACE;
		    break;
		}
		memcpy(dst, subTablePtr->sequence,
			(size_t) subTablePtr->sequenceLen);
		dst += subTablePtr->sequenceLen;
	    }
	}

	if (tablePrefixBytes[(word >> 8)] != 0) {
	    if (dst + 1 > dstEnd) {
		result = TCL_CONVERT_NOSPACE;
		break;
	    }
	    dst[0] = (char) (word >> 8);
	    dst[1] = (char) word;
	    dst += 2;
	} else {
	    if (dst > dstEnd) {
		result = TCL_CONVERT_NOSPACE;
		break;
	    }
	    dst[0] = (char) word;
	    dst++;
	}
	src += len;
    }

    if ((result == TCL_OK) && (flags & TCL_ENCODING_END)) {
	unsigned len = dataPtr->subTables[0].sequenceLen;

	/*
	 * Certain encodings like iso2022-jp need to write an escape sequence
	 * after all characters have been converted. This logic checks that
	 * enough room is available in the buffer for the escape bytes. The
	 * TCL_ENCODING_END flag is cleared after a final escape sequence has
	 * been added to the buffer so that another call to this method does
	 * not attempt to append escape bytes a second time.
	 */

	if ((dst + dataPtr->finalLen + (state?len:0)) > dstEnd) {
	    result = TCL_CONVERT_NOSPACE;
	} else {
	    if (state) {
		memcpy(dst, dataPtr->subTables[0].sequence, len);
		dst += len;
	    }
	    memcpy(dst, dataPtr->final, (size_t) dataPtr->finalLen);
	    dst += dataPtr->finalLen;
	    state &= ~TCL_ENCODING_END;
	}
    }

    *statePtr = (Tcl_EncodingState) INT2PTR(state);
    *srcReadPtr = src - srcStart;
    *dstWrotePtr = dst - dstStart;
    *dstCharsPtr = numChars;
    return result;
}

/*
 *---------------------------------------------------------------------------
 *
 * EscapeFreeProc --
 *
 *	This function is invoked when an EscapeEncodingData encoding is
 *	deleted. It deletes the memory used by the encoding.
 *
 * Results:
 *	None.
 *
 * Side effects:
 *	Memory freed.
 *
 *---------------------------------------------------------------------------
 */

static void
EscapeFreeProc(
    ClientData clientData)	/* EscapeEncodingData that specifies
				 * encoding. */
{
    EscapeEncodingData *dataPtr = clientData;
    EscapeSubTable *subTablePtr;
    int i;

    if (dataPtr == NULL) {
	return;
    }

    /*
     * The subTables should be freed recursively in normal operation but not
     * during TclFinalizeEncodingSubsystem because they are also present as a
     * weak reference in the toplevel encodingTable (i.e., they don't have a
     * +1 refcount for this), and unpredictable nuking order could remove them
     * from under the following loop's feet. [Bug 2891556]
     *
     * The encodingsInitialized flag, being reset on entry to TFES, can serve
     * as a "not in finalization" test.
     */

    if (encodingsInitialized) {
	subTablePtr = dataPtr->subTables;
	for (i = 0; i < dataPtr->numSubTables; i++) {
	    FreeEncoding((Tcl_Encoding) subTablePtr->encodingPtr);
	    subTablePtr++;
	}
    }
    ckfree(dataPtr);
}

/*
 *---------------------------------------------------------------------------
 *
 * GetTableEncoding --
 *
 *	Helper function for the EscapeEncodingData conversions. Gets the
 *	encoding (of type TextEncodingData) that represents the specified
 *	state.
 *
 * Results:
 *	The return value is the encoding.
 *
 * Side effects:
 *	If the encoding that represents the specified state has not already
 *	been used by this EscapeEncoding, it will be loaded and cached in the
 *	dataPtr.
 *
 *---------------------------------------------------------------------------
 */

static Encoding *
GetTableEncoding(
    EscapeEncodingData *dataPtr,/* Contains names of encodings. */
    int state)			/* Index in dataPtr of desired Encoding. */
{
    EscapeSubTable *subTablePtr = &dataPtr->subTables[state];
    Encoding *encodingPtr = subTablePtr->encodingPtr;

    if (encodingPtr == NULL) {
	encodingPtr = (Encoding *) Tcl_GetEncoding(NULL, subTablePtr->name);
	if ((encodingPtr == NULL)
		|| (encodingPtr->toUtfProc != TableToUtfProc
		&& encodingPtr->toUtfProc != Iso88591ToUtfProc)) {
	    Tcl_Panic("EscapeToUtfProc: invalid sub table");
	}
	subTablePtr->encodingPtr = encodingPtr;
    }

    return encodingPtr;
}

/*
 *---------------------------------------------------------------------------
 *
 * unilen --
 *
 *	A helper function for the Tcl_ExternalToUtf functions. This function
 *	is similar to strlen for double-byte characters: it returns the number
 *	of bytes in a 0x0000 terminated string.
 *
 * Results:
 *	As above.
 *
 * Side effects:
 *	None.
 *
 *---------------------------------------------------------------------------
 */

static size_t
unilen(
    const char *src)
{
    unsigned short *p;

    p = (unsigned short *) src;
    while (*p != 0x0000) {
	p++;
    }
    return (char *) p - src;
}

/*
 *-------------------------------------------------------------------------
 *
 * InitializeEncodingSearchPath	--
 *
 *	This is the fallback routine that sets the default value of the
 *	encoding search path if the application has not set one via a call to
 *	Tcl_SetEncodingSearchPath() by the first time the search path is needed
 *	to load encoding data.
 *
 *	The default encoding search path is produced by taking each directory
 *	in the library path, appending a subdirectory named "encoding", and if
 *	the resulting directory exists, adding it to the encoding search path.
 *
 * Results:
 *	None.
 *
 * Side effects:
 *	Sets the encoding search path to an initial value.
 *
 *-------------------------------------------------------------------------
 */

static void
InitializeEncodingSearchPath(
    char **valuePtr,
    int *lengthPtr,
    Tcl_Encoding *encodingPtr)
{
    const char *bytes;
    int i, numDirs, numBytes;
    Tcl_Obj *libPathObj, *encodingObj, *searchPathObj;

    TclNewLiteralStringObj(encodingObj, "encoding");
    TclNewObj(searchPathObj);
    Tcl_IncrRefCount(encodingObj);
    Tcl_IncrRefCount(searchPathObj);
    libPathObj = TclGetLibraryPath();
    Tcl_IncrRefCount(libPathObj);
    Tcl_ListObjLength(NULL, libPathObj, &numDirs);

    for (i = 0; i < numDirs; i++) {
	Tcl_Obj *directoryObj, *pathObj;
	Tcl_StatBuf stat;

	Tcl_ListObjIndex(NULL, libPathObj, i, &directoryObj);
	pathObj = Tcl_FSJoinToPath(directoryObj, 1, &encodingObj);
	Tcl_IncrRefCount(pathObj);
	if ((0 == Tcl_FSStat(pathObj, &stat)) && S_ISDIR(stat.st_mode)) {
	    Tcl_ListObjAppendElement(NULL, searchPathObj, pathObj);
	}
	Tcl_DecrRefCount(pathObj);
    }

    Tcl_DecrRefCount(libPathObj);
    Tcl_DecrRefCount(encodingObj);
    *encodingPtr = libraryPath.encoding;
    if (*encodingPtr) {
	((Encoding *)(*encodingPtr))->refCount++;
    }
    bytes = Tcl_GetStringFromObj(searchPathObj, &numBytes);

    *lengthPtr = numBytes;
    *valuePtr = ckalloc(numBytes + 1);
    memcpy(*valuePtr, bytes, (size_t) numBytes + 1);
    Tcl_DecrRefCount(searchPathObj);
}

/*
 * Local Variables:
 * mode: c
 * c-basic-offset: 4
 * fill-column: 78
 * End:
 */<|MERGE_RESOLUTION|>--- conflicted
+++ resolved
@@ -1470,6 +1470,8 @@
 Tcl_InitSubsystems(int flags, ...)
 {
     va_list argList;
+    int argc = 0;
+    void **argv = NULL;
     Tcl_Interp *interp = (Tcl_Interp *) &dummyInterp;
 
     va_start(argList, flags);
@@ -1477,6 +1479,11 @@
 	Tcl_SetPanicProc(va_arg(argList, Tcl_PanicProc *));
     }
     TclInitSubsystems();
+    if (flags & TCL_INIT_CREATE) {
+	argc = va_arg(argList, int);
+	argv = va_arg(argList, void **);
+	interp = Tcl_CreateInterp();
+    }
     if (flags & TCL_INIT_CUSTOM) {
 	ClientData clientData = va_arg(argList, ClientData);
 	void (*fn)(Tcl_Interp *, ClientData) = va_arg(argList,
@@ -1485,12 +1492,33 @@
     }
     va_end(argList);
 
-<<<<<<< HEAD
-    TclInitSubsystems();
-=======
     TclpSetInitialEncodings();
->>>>>>> 11593d64
-    TclpFindExecutable(NULL);
+    TclpFindExecutable(argv ? argv[0] : NULL);
+    if ((flags&TCL_INIT_CREATE) && (--argc >= 0)) {
+	Tcl_Obj *argvPtr;
+
+	Tcl_SetVar2Ex(interp, "argc", NULL, Tcl_NewIntObj(argc), TCL_GLOBAL_ONLY);
+	argvPtr = Tcl_NewListObj(argc, NULL);
+	if ((flags & TCL_INIT_CREATE) == TCL_INIT_CREATE_UTF8) {
+	    while (argc--) {
+		Tcl_ListObjAppendElement(NULL, argvPtr,
+			Tcl_NewStringObj(*++argv, -1));
+	    }
+	} else if ((flags & TCL_INIT_CREATE) == TCL_INIT_CREATE_UNICODE) {
+	    while (argc--) {
+		Tcl_ListObjAppendElement(NULL, argvPtr,
+			Tcl_NewUnicodeObj(*++argv, -1));
+	    }
+	} else {
+	    Tcl_DString ds;
+
+	    while (argc--) {
+		Tcl_ExternalToUtfDString(NULL, *++argv, -1, &ds);
+		Tcl_ListObjAppendElement(NULL, argvPtr, TclDStringToObj(&ds));
+	    }
+	}
+	Tcl_SetVar2Ex(interp, "argv", NULL, argvPtr, TCL_GLOBAL_ONLY);
+    }
     return interp;
 }
 
