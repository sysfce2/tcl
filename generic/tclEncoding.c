/*
 * tclEncoding.c --
 *
 *	Contains the implementation of the encoding conversion package.
 *
 * Copyright © 1996-1998 Sun Microsystems, Inc.
 *
 * See the file "license.terms" for information on usage and redistribution of
 * this file, and for a DISCLAIMER OF ALL WARRANTIES.
 */

#include "tclInt.h"
#include "tclIO.h"

typedef size_t (LengthProc)(const char *src);

/*
 * The following data structure represents an encoding, which describes how to
 * convert between various character sets and UTF-8.
 */

typedef struct {
    char *name;			/* Name of encoding. Malloced because (1) hash
				 * table entry that owns this encoding may be
				 * freed prior to this encoding being freed,
				 * (2) string passed in the Tcl_EncodingType
				 * structure may not be persistent. */
    Tcl_EncodingConvertProc *toUtfProc;
				/* Function to convert from external encoding
				 * into UTF-8. */
    Tcl_EncodingConvertProc *fromUtfProc;
				/* Function to convert from UTF-8 into
				 * external encoding. */
    Tcl_EncodingFreeProc *freeProc;
				/* If non-NULL, function to call when this
				 * encoding is deleted. */
    void *clientData;	/* Arbitrary value associated with encoding
				 * type. Passed to conversion functions. */
    size_t nullSize;		/* Number of 0x00 bytes that signify
				 * end-of-string in this encoding. This number
				 * is used to determine the source string
				 * length when the srcLen argument is
				 * negative. This number can be 1, 2, or 4. */
    LengthProc *lengthProc;	/* Function to compute length of
				 * null-terminated strings in this encoding.
				 * If nullSize is 1, this is strlen; if
				 * nullSize is 2, this is a function that
				 * returns the number of bytes in a 0x0000
				 * terminated string; if nullSize is 4, this
				 * is a function that returns the number of
				 * bytes in a 0x00000000 terminated string. */
    size_t refCount;		/* Number of uses of this structure. */
    Tcl_HashEntry *hPtr;	/* Hash table entry that owns this encoding. */
} Encoding;

/*
 * The following structure is the clientData for a dynamically-loaded,
 * table-driven encoding created by LoadTableEncoding(). It maps between
 * Unicode and a single-byte, double-byte, or multibyte (1 or 2 bytes only)
 * encoding.
 */

typedef struct {
    int fallback;		/* Character (in this encoding) to substitute
				 * when this encoding cannot represent a UTF-8
				 * character. */
    char prefixBytes[256];	/* If a byte in the input stream is a lead
				 * byte for a 2-byte sequence, the
				 * corresponding entry in this array is 1,
				 * otherwise it is 0. */
    unsigned short **toUnicode;	/* Two dimensional sparse matrix to map
				 * characters from the encoding to Unicode.
				 * Each element of the toUnicode array points
				 * to an array of 256 shorts. If there is no
				 * corresponding character in Unicode, the
				 * value in the matrix is 0x0000.
				 * malloc'd. */
    unsigned short **fromUnicode;
				/* Two dimensional sparse matrix to map
				 * characters from Unicode to the encoding.
				 * Each element of the fromUnicode array
				 * points to an array of 256 shorts. If there
				 * is no corresponding character the encoding,
				 * the value in the matrix is 0x0000.
				 * malloc'd. */
} TableEncodingData;

/*
 * Each of the following structures is the clientData for a dynamically-loaded
 * escape-driven encoding that is itself comprised of other simpler encodings.
 * An example is "iso-2022-jp", which uses escape sequences to switch between
 * ascii, jis0208, jis0212, gb2312, and ksc5601. Note that "escape-driven"
 * does not necessarily mean that the ESCAPE character is the character used
 * for switching character sets.
 */

typedef struct {
    unsigned sequenceLen;	/* Length of following string. */
    char sequence[16];		/* Escape code that marks this encoding. */
    char name[32];		/* Name for encoding. */
    Encoding *encodingPtr;	/* Encoding loaded using above name, or NULL
				 * if this sub-encoding has not been needed
				 * yet. */
} EscapeSubTable;

typedef struct {
    int fallback;		/* Character (in this encoding) to substitute
				 * when this encoding cannot represent a UTF-8
				 * character. */
    unsigned initLen;		/* Length of following string. */
    char init[16];		/* String to emit or expect before first char
				 * in conversion. */
    unsigned finalLen;		/* Length of following string. */
    char final[16];		/* String to emit or expect after last char in
				 * conversion. */
    char prefixBytes[256];	/* If a byte in the input stream is the first
				 * character of one of the escape sequences in
				 * the following array, the corresponding
				 * entry in this array is 1, otherwise it is
				 * 0. */
    int numSubTables;		/* Length of following array. */
    EscapeSubTable subTables[TCLFLEXARRAY];/* Information about each EscapeSubTable used
				 * by this encoding type. The actual size is
				 * as large as necessary to hold all
				 * EscapeSubTables. */
} EscapeEncodingData;

/*
 * Constants used when loading an encoding file to identify the type of the
 * file.
 */

#define ENCODING_SINGLEBYTE	0
#define ENCODING_DOUBLEBYTE	1
#define ENCODING_MULTIBYTE	2
#define ENCODING_ESCAPE		3

/*
 * A list of directories in which Tcl should look for *.enc files. This list
 * is shared by all threads. Access is governed by a mutex lock.
 */

static TclInitProcessGlobalValueProc InitializeEncodingSearchPath;
static ProcessGlobalValue encodingSearchPath = {
    0, 0, NULL, NULL, InitializeEncodingSearchPath, NULL, NULL
};

/*
 * A map from encoding names to the directories in which their data files have
 * been seen. The string value of the map is shared by all threads. Access to
 * the shared string is governed by a mutex lock.
 */

static ProcessGlobalValue encodingFileMap = {
    0, 0, NULL, NULL, NULL, NULL, NULL
};

/*
 * A list of directories making up the "library path". Historically this
 * search path has served many uses, but the only one remaining is a base for
 * the encodingSearchPath above. If the application does not explicitly set
 * the encodingSearchPath, then it is initialized by appending /encoding
 * to each directory in this "libraryPath".
 */

static ProcessGlobalValue libraryPath = {
    0, 0, NULL, NULL, TclpInitLibraryPath, NULL, NULL
};

static int encodingsInitialized = 0;

/*
 * Hash table that keeps track of all loaded Encodings. Keys are the string
 * names that represent the encoding, values are (Encoding *).
 */

static Tcl_HashTable encodingTable;
TCL_DECLARE_MUTEX(encodingMutex)

/*
 * The following are used to hold the default and current system encodings.
 * If NULL is passed to one of the conversion routines, the current setting of
 * the system encoding is used to perform the conversion.
 */

static Tcl_Encoding defaultEncoding = NULL;
static Tcl_Encoding systemEncoding = NULL;
Tcl_Encoding tclIdentityEncoding = NULL;

/*
 * The following variable is used in the sparse matrix code for a
 * TableEncoding to represent a page in the table that has no entries.
 */

static unsigned short emptyPage[256];

/*
 * Functions used only in this module.
 */

static Tcl_EncodingConvertProc	BinaryProc;
static Tcl_DupInternalRepProc	DupEncodingInternalRep;
static Tcl_EncodingFreeProc	EscapeFreeProc;
static Tcl_EncodingConvertProc	EscapeFromUtfProc;
static Tcl_EncodingConvertProc	EscapeToUtfProc;
static void			FillEncodingFileMap(void);
static void			FreeEncoding(Tcl_Encoding encoding);
static Tcl_FreeInternalRepProc	FreeEncodingInternalRep;
static Encoding *		GetTableEncoding(EscapeEncodingData *dataPtr,
				    int state);
static Tcl_Encoding		LoadEncodingFile(Tcl_Interp *interp,
				    const char *name);
static Tcl_Encoding		LoadTableEncoding(const char *name, int type,
				    Tcl_Channel chan);
static Tcl_Encoding		LoadEscapeEncoding(const char *name,
				    Tcl_Channel chan);
static Tcl_Channel		OpenEncodingFileChannel(Tcl_Interp *interp,
				    const char *name);
static Tcl_EncodingFreeProc	TableFreeProc;
static Tcl_EncodingConvertProc	TableFromUtfProc;
static Tcl_EncodingConvertProc	TableToUtfProc;
static size_t		unilen(const char *src);
static size_t		unilen4(const char *src);
static Tcl_EncodingConvertProc	Utf32ToUtfProc;
static Tcl_EncodingConvertProc	UtfToUtf32Proc;
static Tcl_EncodingConvertProc	Utf16ToUtfProc;
static Tcl_EncodingConvertProc	UtfToUtf16Proc;
static Tcl_EncodingConvertProc	UtfToUcs2Proc;
static Tcl_EncodingConvertProc	UtfToUtfProc;
static Tcl_EncodingConvertProc	Iso88591FromUtfProc;
static Tcl_EncodingConvertProc	Iso88591ToUtfProc;

/*
 * A Tcl_ObjType for holding a cached Tcl_Encoding in the twoPtrValue.ptr1 field
 * of the internalrep. This should help the lifetime of encodings be more useful.
 * See concerns raised in [Bug 1077262].
 */

static const Tcl_ObjType encodingType = {
    "encoding",
    FreeEncodingInternalRep,
    DupEncodingInternalRep,
    NULL,
    NULL,
    TCL_OBJTYPE_V0
};

#define EncodingSetInternalRep(objPtr, encoding)				\
    do {								\
	Tcl_ObjInternalRep ir;						\
	ir.twoPtrValue.ptr1 = (encoding);				\
	ir.twoPtrValue.ptr2 = NULL;					\
	Tcl_StoreInternalRep((objPtr), &encodingType, &ir);			\
    } while (0)

#define EncodingGetInternalRep(objPtr, encoding)				\
    do {								\
	const Tcl_ObjInternalRep *irPtr;					\
	irPtr = TclFetchInternalRep ((objPtr), &encodingType);		\
	(encoding) = irPtr ? (Tcl_Encoding)irPtr->twoPtrValue.ptr1 : NULL;		\
    } while (0)


/*
 *----------------------------------------------------------------------
 *
 * Tcl_GetEncodingFromObj --
 *
 *	Writes to (*encodingPtr) the Tcl_Encoding value of (*objPtr), if
 *	possible, and returns TCL_OK. If no such encoding exists, TCL_ERROR is
 *	returned, and if interp is non-NULL, an error message is written
 *	there.
 *
 * Results:
 *	Standard Tcl return code.
 *
 * Side effects:
 *	Caches the Tcl_Encoding value as the internal rep of (*objPtr).
 *
 *----------------------------------------------------------------------
 */

int
Tcl_GetEncodingFromObj(
    Tcl_Interp *interp,
    Tcl_Obj *objPtr,
    Tcl_Encoding *encodingPtr)
{
    Tcl_Encoding encoding;
    const char *name = TclGetString(objPtr);

    EncodingGetInternalRep(objPtr, encoding);
    if (encoding == NULL) {
	encoding = Tcl_GetEncoding(interp, name);
	if (encoding == NULL) {
	    return TCL_ERROR;
	}
	EncodingSetInternalRep(objPtr, encoding);
    }
    *encodingPtr = Tcl_GetEncoding(NULL, name);
    return TCL_OK;
}

/*
 *----------------------------------------------------------------------
 *
 * FreeEncodingInternalRep --
 *
 *	The Tcl_FreeInternalRepProc for the "encoding" Tcl_ObjType.
 *
 *----------------------------------------------------------------------
 */

static void
FreeEncodingInternalRep(
    Tcl_Obj *objPtr)
{
    Tcl_Encoding encoding;

    EncodingGetInternalRep(objPtr, encoding);
    Tcl_FreeEncoding(encoding);
}

/*
 *----------------------------------------------------------------------
 *
 * DupEncodingInternalRep --
 *
 *	The Tcl_DupInternalRepProc for the "encoding" Tcl_ObjType.
 *
 *----------------------------------------------------------------------
 */

static void
DupEncodingInternalRep(
    Tcl_Obj *srcPtr,
    Tcl_Obj *dupPtr)
{
    Tcl_Encoding encoding = Tcl_GetEncoding(NULL, TclGetString(srcPtr));
    EncodingSetInternalRep(dupPtr, encoding);
}

/*
 *----------------------------------------------------------------------
 *
 * Tcl_GetEncodingSearchPath --
 *
 *	Keeps the per-thread copy of the encoding search path current with
 *	changes to the global copy.
 *
 * Results:
 *	Returns a "list" (Tcl_Obj *) that contains the encoding search path.
 *
 *----------------------------------------------------------------------
 */

Tcl_Obj *
Tcl_GetEncodingSearchPath(void)
{
    return TclGetProcessGlobalValue(&encodingSearchPath);
}

/*
 *----------------------------------------------------------------------
 *
 * Tcl_SetEncodingSearchPath --
 *
 *	Keeps the per-thread copy of the encoding search path current with
 *	changes to the global copy.
 *
 *----------------------------------------------------------------------
 */

int
Tcl_SetEncodingSearchPath(
    Tcl_Obj *searchPath)
{
    size_t dummy;

    if (TCL_ERROR == TclListObjLengthM(NULL, searchPath, &dummy)) {
	return TCL_ERROR;
    }
    TclSetProcessGlobalValue(&encodingSearchPath, searchPath, NULL);
    return TCL_OK;
}

/*
 *----------------------------------------------------------------------
 *
 * TclGetLibraryPath --
 *
 *	Keeps the per-thread copy of the library path current with changes to
 *	the global copy.
 *
 * Results:
 *	Returns a "list" (Tcl_Obj *) that contains the library path.
 *
 *----------------------------------------------------------------------
 */

Tcl_Obj *
TclGetLibraryPath(void)
{
    return TclGetProcessGlobalValue(&libraryPath);
}

/*
 *----------------------------------------------------------------------
 *
 * TclSetLibraryPath --
 *
 *	Keeps the per-thread copy of the library path current with changes to
 *	the global copy.
 *
 *	Since the result of this routine is void, if searchPath is not a valid
 *	list this routine silently does nothing.
 *
 *----------------------------------------------------------------------
 */

void
TclSetLibraryPath(
    Tcl_Obj *path)
{
    size_t dummy;

    if (TCL_ERROR == TclListObjLengthM(NULL, path, &dummy)) {
	return;
    }
    TclSetProcessGlobalValue(&libraryPath, path, NULL);
}

/*
 *---------------------------------------------------------------------------
 *
 * FillEncodingFileMap --
 *
 *	Called to update the encoding file map with the current value
 *	of the encoding search path.
 *
 *	Finds *.end files in the directories on the encoding search path and
 *	stores the found pathnames in a map associated with the encoding name.
 *
 *	If $dir is on the encoding search path and the file $dir/foo.enc is
 *	found, stores a "foo" -> $dir entry in the map.  if the "foo" encoding
 *	is needed later, the $dir/foo.enc name can be quickly constructed in
 *	order to read the encoding data.
 *
 * Results:
 *	None.
 *
 * Side effects:
 *	Entries are added to the encoding file map.
 *
 *---------------------------------------------------------------------------
 */

static void
FillEncodingFileMap(void)
{
    size_t i, numDirs = 0;
    Tcl_Obj *map, *searchPath;

    searchPath = Tcl_GetEncodingSearchPath();
    Tcl_IncrRefCount(searchPath);
    TclListObjLengthM(NULL, searchPath, &numDirs);
    map = Tcl_NewDictObj();
    Tcl_IncrRefCount(map);

    for (i = numDirs-1; i != TCL_INDEX_NONE; i--) {
	/*
	 * Iterate backwards through the search path so as we overwrite
	 * entries found, we favor files earlier on the search path.
	 */

	size_t j, numFiles;
	Tcl_Obj *directory, *matchFileList;
	Tcl_Obj **filev;
	Tcl_GlobTypeData readableFiles = {
	    TCL_GLOB_TYPE_FILE, TCL_GLOB_PERM_R, NULL, NULL
	};

	TclNewObj(matchFileList);
	Tcl_ListObjIndex(NULL, searchPath, i, &directory);
	Tcl_IncrRefCount(directory);
	Tcl_IncrRefCount(matchFileList);
	Tcl_FSMatchInDirectory(NULL, matchFileList, directory, "*.enc",
		&readableFiles);

	TclListObjGetElementsM(NULL, matchFileList, &numFiles, &filev);
	for (j=0; j<numFiles; j++) {
	    Tcl_Obj *encodingName, *fileObj;

	    fileObj = TclPathPart(NULL, filev[j], TCL_PATH_TAIL);
	    encodingName = TclPathPart(NULL, fileObj, TCL_PATH_ROOT);
	    Tcl_DictObjPut(NULL, map, encodingName, directory);
	    Tcl_DecrRefCount(fileObj);
	    Tcl_DecrRefCount(encodingName);
	}
	Tcl_DecrRefCount(matchFileList);
	Tcl_DecrRefCount(directory);
    }
    Tcl_DecrRefCount(searchPath);
    TclSetProcessGlobalValue(&encodingFileMap, map, NULL);
    Tcl_DecrRefCount(map);
}

/*
 *---------------------------------------------------------------------------
 *
 * TclInitEncodingSubsystem --
 *
 *	Initialize all resources used by this subsystem on a per-process
 *	basis.
 *
 * Results:
 *	None.
 *
 * Side effects:
 *	Depends on the memory, object, and IO subsystems.
 *
 *---------------------------------------------------------------------------
 */

/* Since TCL_ENCODING_MODIFIED is only used for utf-8/cesu-8 and
 * TCL_ENCODING_LE is only used for  utf-16/utf-32/ucs-2. re-use the same value */
#define TCL_ENCODING_LE		TCL_ENCODING_MODIFIED	/* Little-endian encoding */
#define TCL_ENCODING_UTF	0x200	/* For UTF-8 encoding, allow 4-byte output sequences */

void
TclInitEncodingSubsystem(void)
{
    Tcl_EncodingType type;
    TableEncodingData *dataPtr;
    unsigned size;
    unsigned short i;
    union {
        char c;
        short s;
    } isLe;

    if (encodingsInitialized) {
	return;
    }

    isLe.s = TCL_ENCODING_LE;
    Tcl_MutexLock(&encodingMutex);
    Tcl_InitHashTable(&encodingTable, TCL_STRING_KEYS);
    Tcl_MutexUnlock(&encodingMutex);

    /*
     * Create a few initial encodings.  UTF-8 to UTF-8 translation is not a
     * no-op because it turns a stream of improperly formed UTF-8 into a
     * properly formed stream.
     */

    type.encodingName	= NULL;
    type.toUtfProc	= BinaryProc;
    type.fromUtfProc	= BinaryProc;
    type.freeProc	= NULL;
    type.nullSize	= 1;
    type.clientData	= NULL;
    tclIdentityEncoding = Tcl_CreateEncoding(&type);

    type.encodingName	= "utf-8";
    type.toUtfProc	= UtfToUtfProc;
    type.fromUtfProc	= UtfToUtfProc;
    type.freeProc	= NULL;
    type.nullSize	= 1;
    type.clientData	= INT2PTR(TCL_ENCODING_UTF);
    Tcl_CreateEncoding(&type);
    type.clientData	= INT2PTR(TCL_ENCODING_NOCOMPLAIN);
    type.encodingName	= "cesu-8";
    Tcl_CreateEncoding(&type);

    type.toUtfProc	= Utf16ToUtfProc;
    type.fromUtfProc    = UtfToUcs2Proc;
    type.freeProc	= NULL;
    type.nullSize	= 2;
    type.encodingName   = "ucs-2le";
    type.clientData	= INT2PTR(TCL_ENCODING_LE|TCL_ENCODING_NOCOMPLAIN);
    Tcl_CreateEncoding(&type);
    type.encodingName   = "ucs-2be";
    type.clientData	= INT2PTR(TCL_ENCODING_NOCOMPLAIN);
    Tcl_CreateEncoding(&type);
    type.encodingName   = "ucs-2";
    type.clientData	= INT2PTR(isLe.c|TCL_ENCODING_NOCOMPLAIN);
    Tcl_CreateEncoding(&type);

    type.toUtfProc	= Utf32ToUtfProc;
    type.fromUtfProc    = UtfToUtf32Proc;
    type.freeProc	= NULL;
    type.nullSize	= 4;
    type.encodingName   = "utf-32le";
    type.clientData	= INT2PTR(TCL_ENCODING_LE);
    Tcl_CreateEncoding(&type);
    type.encodingName   = "utf-32be";
    type.clientData	= INT2PTR(0);
    Tcl_CreateEncoding(&type);
    type.encodingName   = "utf-32";
    type.clientData	= INT2PTR(isLe.c);
    Tcl_CreateEncoding(&type);

    type.toUtfProc	= Utf16ToUtfProc;
    type.fromUtfProc    = UtfToUtf16Proc;
    type.freeProc	= NULL;
    type.nullSize	= 2;
    type.encodingName   = "utf-16le";
    type.clientData	= INT2PTR(TCL_ENCODING_LE);
    Tcl_CreateEncoding(&type);
    type.encodingName   = "utf-16be";
    type.clientData	= INT2PTR(0);
    Tcl_CreateEncoding(&type);
    type.encodingName   = "utf-16";
    type.clientData	= INT2PTR(isLe.c);
    Tcl_CreateEncoding(&type);

#ifndef TCL_NO_DEPRECATED
    type.encodingName   = "unicode";
    Tcl_CreateEncoding(&type);
#endif

    /*
     * Need the iso8859-1 encoding in order to process binary data, so force
     * it to always be embedded. Note that this encoding *must* be a proper
     * table encoding or some of the escape encodings crash! Hence the ugly
     * code to duplicate the structure of a table encoding here.
     */

    dataPtr = (TableEncodingData *)Tcl_Alloc(sizeof(TableEncodingData));
    memset(dataPtr, 0, sizeof(TableEncodingData));
    dataPtr->fallback = '?';

    size = 256*(sizeof(unsigned short *) + sizeof(unsigned short));
    dataPtr->toUnicode = (unsigned short **)Tcl_Alloc(size);
    memset(dataPtr->toUnicode, 0, size);
    dataPtr->fromUnicode = (unsigned short **)Tcl_Alloc(size);
    memset(dataPtr->fromUnicode, 0, size);

    dataPtr->toUnicode[0] = (unsigned short *) (dataPtr->toUnicode + 256);
    dataPtr->fromUnicode[0] = (unsigned short *) (dataPtr->fromUnicode + 256);
    for (i=1 ; i<256 ; i++) {
	dataPtr->toUnicode[i] = emptyPage;
	dataPtr->fromUnicode[i] = emptyPage;
    }

    for (i=0 ; i<256 ; i++) {
	dataPtr->toUnicode[0][i] = i;
	dataPtr->fromUnicode[0][i] = i;
    }

    type.encodingName	= "iso8859-1";
    type.toUtfProc	= Iso88591ToUtfProc;
    type.fromUtfProc	= Iso88591FromUtfProc;
    type.freeProc	= TableFreeProc;
    type.nullSize	= 1;
    type.clientData	= dataPtr;
    defaultEncoding	= Tcl_CreateEncoding(&type);
    systemEncoding	= Tcl_GetEncoding(NULL, type.encodingName);

    encodingsInitialized = 1;
}

/*
 *----------------------------------------------------------------------
 *
 * TclFinalizeEncodingSubsystem --
 *
 *	Release the state associated with the encoding subsystem.
 *
 * Results:
 *	None.
 *
 * Side effects:
 *	Frees all of the encodings.
 *
 *----------------------------------------------------------------------
 */

void
TclFinalizeEncodingSubsystem(void)
{
    Tcl_HashSearch search;
    Tcl_HashEntry *hPtr;

    Tcl_MutexLock(&encodingMutex);
    encodingsInitialized = 0;
    FreeEncoding(systemEncoding);
    systemEncoding = NULL;
    defaultEncoding = NULL;
    FreeEncoding(tclIdentityEncoding);
    tclIdentityEncoding = NULL;

    hPtr = Tcl_FirstHashEntry(&encodingTable, &search);
    while (hPtr != NULL) {
	/*
	 * Call FreeEncoding instead of doing it directly to handle refcounts
	 * like escape encodings use. [Bug 524674] Make sure to call
	 * Tcl_FirstHashEntry repeatedly so that all encodings are eventually
	 * cleaned up.
	 */

	FreeEncoding((Tcl_Encoding)Tcl_GetHashValue(hPtr));
	hPtr = Tcl_FirstHashEntry(&encodingTable, &search);
    }

    Tcl_DeleteHashTable(&encodingTable);
    Tcl_MutexUnlock(&encodingMutex);
}

/*
 *-------------------------------------------------------------------------
 *
 * Tcl_GetEncoding --
 *
 *	Given the name of a encoding, find the corresponding Tcl_Encoding
 *	token. If the encoding did not already exist, Tcl attempts to
 *	dynamically load an encoding by that name.
 *
 * Results:
 *	Returns a token that represents the encoding. If the name didn't refer
 *	to any known or loadable encoding, NULL is returned. If NULL was
 *	returned, an error message is left in interp's result object, unless
 *	interp was NULL.
 *
 * Side effects:
 *	LoadEncodingFile is called if necessary.
 *
 *-------------------------------------------------------------------------
 */

Tcl_Encoding
Tcl_GetEncoding(
    Tcl_Interp *interp,		/* Interp for error reporting, if not NULL. */
    const char *name)		/* The name of the desired encoding. */
{
    Tcl_HashEntry *hPtr;
    Encoding *encodingPtr;

    Tcl_MutexLock(&encodingMutex);
    if (name == NULL) {
	encodingPtr = (Encoding *) systemEncoding;
	encodingPtr->refCount++;
	Tcl_MutexUnlock(&encodingMutex);
	return systemEncoding;
    }

    hPtr = Tcl_FindHashEntry(&encodingTable, name);
    if (hPtr != NULL) {
	encodingPtr = (Encoding *)Tcl_GetHashValue(hPtr);
	encodingPtr->refCount++;
	Tcl_MutexUnlock(&encodingMutex);
	return (Tcl_Encoding) encodingPtr;
    }
    Tcl_MutexUnlock(&encodingMutex);

    return LoadEncodingFile(interp, name);
}

/*
 *---------------------------------------------------------------------------
 *
 * Tcl_FreeEncoding --
 *
 *	Releases an encoding allocated by Tcl_CreateEncoding() or
 *	Tcl_GetEncoding().
 *
 * Results:
 *	None.
 *
 * Side effects:
 *	The reference count associated with the encoding is decremented and
 *	the encoding is deleted if nothing is using it anymore.
 *
 *---------------------------------------------------------------------------
 */

void
Tcl_FreeEncoding(
    Tcl_Encoding encoding)
{
    Tcl_MutexLock(&encodingMutex);
    FreeEncoding(encoding);
    Tcl_MutexUnlock(&encodingMutex);
}

/*
 *----------------------------------------------------------------------
 *
 * FreeEncoding --
 *
 *	Decrements the reference count of an encoding.  The caller must hold
 *	encodingMutes.
 *
 * Results:
 *	None.
 *
 * Side effects:
 *	Releases the resource for an encoding if it is now unused.
 *	The reference count associated with the encoding is decremented and
 *	the encoding may be deleted if nothing is using it anymore.
 *
 *----------------------------------------------------------------------
 */

static void
FreeEncoding(
    Tcl_Encoding encoding)
{
    Encoding *encodingPtr = (Encoding *) encoding;

    if (encodingPtr == NULL) {
	return;
    }
    if (encodingPtr->refCount-- <= 1) {
	if (encodingPtr->freeProc != NULL) {
	    encodingPtr->freeProc(encodingPtr->clientData);
	}
	if (encodingPtr->hPtr != NULL) {
	    Tcl_DeleteHashEntry(encodingPtr->hPtr);
	}
	if (encodingPtr->name) {
	    Tcl_Free(encodingPtr->name);
	}
	Tcl_Free(encodingPtr);
    }
}

/*
 *-------------------------------------------------------------------------
 *
 * Tcl_GetEncodingName --
 *
 *	Given an encoding, return the name that was used to construct the
 *	encoding.
 *
 * Results:
 *	The name of the encoding.
 *
 * Side effects:
 *	None.
 *
 *---------------------------------------------------------------------------
 */

const char *
Tcl_GetEncodingName(
    Tcl_Encoding encoding)	/* The encoding whose name to fetch. */
{
    if (encoding == NULL) {
	encoding = systemEncoding;
    }

    return ((Encoding *) encoding)->name;
}

/*
 *-------------------------------------------------------------------------
 *
 * Tcl_GetEncodingNames --
 *
 *	Get the list of all known encodings, including the ones stored as
 *	files on disk in the encoding path.
 *
 * Results:
 *	Modifies interp's result object to hold a list of all the available
 *	encodings.
 *
 * Side effects:
 *	None.
 *
 *-------------------------------------------------------------------------
 */

void
Tcl_GetEncodingNames(
    Tcl_Interp *interp)		/* Interp to hold result. */
{
    Tcl_HashTable table;
    Tcl_HashSearch search;
    Tcl_HashEntry *hPtr;
    Tcl_Obj *map, *name, *result;
    Tcl_DictSearch mapSearch;
    int dummy, done = 0;

    TclNewObj(result);
    Tcl_InitObjHashTable(&table);

    /*
     * Copy encoding names from loaded encoding table to table.
     */

    Tcl_MutexLock(&encodingMutex);
    for (hPtr = Tcl_FirstHashEntry(&encodingTable, &search); hPtr != NULL;
	    hPtr = Tcl_NextHashEntry(&search)) {
	Encoding *encodingPtr = (Encoding *)Tcl_GetHashValue(hPtr);

	Tcl_CreateHashEntry(&table,
		Tcl_NewStringObj(encodingPtr->name, -1), &dummy);
    }
    Tcl_MutexUnlock(&encodingMutex);

    FillEncodingFileMap();
    map = TclGetProcessGlobalValue(&encodingFileMap);

    /*
     * Copy encoding names from encoding file map to table.
     */

    Tcl_DictObjFirst(NULL, map, &mapSearch, &name, NULL, &done);
    for (; !done; Tcl_DictObjNext(&mapSearch, &name, NULL, &done)) {
	Tcl_CreateHashEntry(&table, name, &dummy);
    }

    /*
     * Pull all encoding names from table into the result list.
     */

    for (hPtr = Tcl_FirstHashEntry(&table, &search); hPtr != NULL;
	    hPtr = Tcl_NextHashEntry(&search)) {
	Tcl_ListObjAppendElement(NULL, result,
		(Tcl_Obj *) Tcl_GetHashKey(&table, hPtr));
    }
    Tcl_SetObjResult(interp, result);
    Tcl_DeleteHashTable(&table);
}

/*
 *-------------------------------------------------------------------------
 *
 * Tcl_GetEncodingNulLength --
 *
 *	Given an encoding, return the number of nul bytes used for the
 *      string termination.
 *
 * Results:
 *	The number of nul bytes used for the string termination.
 *
 * Side effects:
 *	None.
 *
 *---------------------------------------------------------------------------
 */
size_t
Tcl_GetEncodingNulLength(
    Tcl_Encoding encoding)
{
    if (encoding == NULL) {
	encoding = systemEncoding;
    }

    return ((Encoding *) encoding)->nullSize;
}

/*
 *------------------------------------------------------------------------
 *
 * Tcl_SetSystemEncoding --
 *
 *	Sets the default encoding that should be used whenever the user passes
 *	a NULL value in to one of the conversion routines. If the supplied
 *	name is NULL, the system encoding is reset to the default system
 *	encoding.
 *
 * Results:
 *	The return value is TCL_OK if the system encoding was successfully set
 *	to the encoding specified by name, TCL_ERROR otherwise. If TCL_ERROR
 *	is returned, an error message is left in interp's result object,
 *	unless interp was NULL.
 *
 * Side effects:
 *	The reference count of the new system encoding is incremented. The
 *	reference count of the old system encoding is decremented and it may
 *	be freed. All VFS cached information is invalidated.
 *
 *------------------------------------------------------------------------
 */

int
Tcl_SetSystemEncoding(
    Tcl_Interp *interp,		/* Interp for error reporting, if not NULL. */
    const char *name)		/* The name of the desired encoding, or NULL/""
				 * to reset to default encoding. */
{
    Tcl_Encoding encoding;
    Encoding *encodingPtr;

    if (!name || !*name) {
	Tcl_MutexLock(&encodingMutex);
	encoding = defaultEncoding;
	encodingPtr = (Encoding *) encoding;
	encodingPtr->refCount++;
	Tcl_MutexUnlock(&encodingMutex);
    } else {
	encoding = Tcl_GetEncoding(interp, name);
	if (encoding == NULL) {
	    return TCL_ERROR;
	}
    }

    Tcl_MutexLock(&encodingMutex);
    FreeEncoding(systemEncoding);
    systemEncoding = encoding;
    Tcl_MutexUnlock(&encodingMutex);
    Tcl_FSMountsChanged(NULL);

    return TCL_OK;
}

/*
 *---------------------------------------------------------------------------
 *
 * Tcl_CreateEncoding --
 *
 *	Defines a new encoding, along with the functions that are used to
 *	convert to and from Unicode.
 *
 * Results:
 *	Returns a token that represents the encoding. If an encoding with the
 *	same name already existed, the old encoding token remains valid and
 *	continues to behave as it used to, and is eventually garbage collected
 *	when the last reference to it goes away. Any subsequent calls to
 *	Tcl_GetEncoding with the specified name retrieve the most recent
 *	encoding token.
 *
 * Side effects:
 *	A new record having the name of the encoding is entered into a table of
 *	encodings visible to all interpreters.  For each call to this function,
 *	there should eventually be a call to Tcl_FreeEncoding, which cleans
 *	deletes the record in the table when an encoding is no longer needed.
 *
 *---------------------------------------------------------------------------
 */

Tcl_Encoding
Tcl_CreateEncoding(
    const Tcl_EncodingType *typePtr)
				/* The encoding type. */
{
    Encoding *encodingPtr = (Encoding *)Tcl_Alloc(sizeof(Encoding));
    encodingPtr->name		= NULL;
    encodingPtr->toUtfProc	= typePtr->toUtfProc;
    encodingPtr->fromUtfProc	= typePtr->fromUtfProc;
    encodingPtr->freeProc	= typePtr->freeProc;
    encodingPtr->nullSize	= typePtr->nullSize;
    encodingPtr->clientData	= typePtr->clientData;
    if (typePtr->nullSize == 2) {
	encodingPtr->lengthProc = (LengthProc *) unilen;
    } else if (typePtr->nullSize == 4) {
	encodingPtr->lengthProc = (LengthProc *) unilen4;
    } else {
	encodingPtr->lengthProc = (LengthProc *) strlen;
    }
    encodingPtr->refCount	= 1;
    encodingPtr->hPtr		= NULL;

  if (typePtr->encodingName) {
    Tcl_HashEntry *hPtr;
    int isNew;
    char *name;

    Tcl_MutexLock(&encodingMutex);
    hPtr = Tcl_CreateHashEntry(&encodingTable, typePtr->encodingName, &isNew);
    if (isNew == 0) {
	/*
	 * Remove old encoding from hash table, but don't delete it until last
	 * reference goes away.
	 */

	Encoding *replaceMe = (Encoding *)Tcl_GetHashValue(hPtr);
	replaceMe->hPtr = NULL;
    }

    name = (char *)Tcl_Alloc(strlen(typePtr->encodingName) + 1);
    encodingPtr->name		= strcpy(name, typePtr->encodingName);
    encodingPtr->hPtr		= hPtr;
    Tcl_SetHashValue(hPtr, encodingPtr);

    Tcl_MutexUnlock(&encodingMutex);
  }
    return (Tcl_Encoding) encodingPtr;
}

/*
 *-------------------------------------------------------------------------
 *
 * Tcl_ExternalToUtfDString --
 *
 *	Convert a source buffer from the specified encoding into UTF-8. If any
 *	of the bytes in the source buffer are invalid or cannot be represented
 *	in the target encoding, a default fallback character will be
 *	substituted.
 *
 * Results:
 *	The converted bytes are stored in the DString, which is then NULL
 *	terminated. The return value is a pointer to the value stored in the
 *	DString.
 *
 * Side effects:
 *	None.
 *
 *-------------------------------------------------------------------------
 */

#undef Tcl_ExternalToUtfDString
char *
Tcl_ExternalToUtfDString(
    Tcl_Encoding encoding,	/* The encoding for the source string, or NULL
				 * for the default system encoding. */
    const char *src,		/* Source string in specified encoding. */
    size_t srcLen,		/* Source string length in bytes, or -1 for
				 * encoding-specific string length. */
    Tcl_DString *dstPtr)	/* Uninitialized or free DString in which the
				 * converted string is stored. */
{
    Tcl_ExternalToUtfDStringEx(encoding, src, srcLen, TCL_ENCODING_NOCOMPLAIN, dstPtr);
    return Tcl_DStringValue(dstPtr);
}


/*
 *-------------------------------------------------------------------------
 *
 * Tcl_ExternalToUtfDStringEx --
 *
 *	Convert a source buffer from the specified encoding into UTF-8.
 *	The parameter flags controls the behavior, if any of the bytes in
 *	the source buffer are invalid or cannot be represented in utf-8.
 *	Possible flags values:
 *	TCL_ENCODING_NOCOMPLAIN: replace invalid characters/bytes by a default
 *	fallback character. Always return -1 (Default in Tcl 8.7).
 *	TCL_ENCODING_MODIFIED: convert NULL bytes to \xC0\x80 in stead of 0x00.
 *	Only valid for "utf-8" and "cesu-8". This flag may be used together
 *	with the other flags.
 *
 * Results:
 *	The converted bytes are stored in the DString, which is then NULL
 *	terminated in an encoding-specific manner. The return value is
 *	the error position in the source string or -1 if no conversion error
 *	is reported.
  *
 * Side effects:
 *	None.
 *
 *-------------------------------------------------------------------------
 */

size_t
Tcl_ExternalToUtfDStringEx(
    Tcl_Encoding encoding,	/* The encoding for the source string, or NULL
				 * for the default system encoding. */
    const char *src,		/* Source string in specified encoding. */
    size_t srcLen,			/* Source string length in bytes, or TCL_INDEX_NONE for
				 * encoding-specific string length. */
    int flags,			/* Conversion control flags. */
    Tcl_DString *dstPtr)	/* Uninitialized or free DString in which the
				 * converted string is stored. */
{
    char *dst;
    Tcl_EncodingState state;
    const Encoding *encodingPtr;
    int result, soFar, srcRead, dstWrote, dstChars;
    size_t dstLen;
    const char *srcStart = src;

    Tcl_DStringInit(dstPtr);
    dst = Tcl_DStringValue(dstPtr);
    dstLen = dstPtr->spaceAvl - 1;

    if (encoding == NULL) {
	encoding = systemEncoding;
    }
    encodingPtr = (Encoding *) encoding;

    if (src == NULL) {
	srcLen = 0;
    } else if (srcLen == TCL_INDEX_NONE) {
	srcLen = encodingPtr->lengthProc(src);
    }

    flags |= TCL_ENCODING_START | TCL_ENCODING_END;
    if (encodingPtr->toUtfProc == UtfToUtfProc) {
	flags |= TCL_ENCODING_MODIFIED | TCL_ENCODING_UTF;
    }

    while (1) {
	result = encodingPtr->toUtfProc(encodingPtr->clientData, src, srcLen,
		flags, &state, dst, dstLen, &srcRead, &dstWrote, &dstChars);
	soFar = dst + dstWrote - Tcl_DStringValue(dstPtr);

	src += srcRead;
	if (result != TCL_CONVERT_NOSPACE) {
	    Tcl_DStringSetLength(dstPtr, soFar);
	    return (result == TCL_OK) ? TCL_INDEX_NONE : (size_t)(src - srcStart);
	}
	flags &= ~TCL_ENCODING_START;
	srcLen -= srcRead;
	if (Tcl_DStringLength(dstPtr) == 0) {
	    Tcl_DStringSetLength(dstPtr, dstLen);
	}
	Tcl_DStringSetLength(dstPtr, 2 * Tcl_DStringLength(dstPtr) + 1);
	dst = Tcl_DStringValue(dstPtr) + soFar;
	dstLen = Tcl_DStringLength(dstPtr) - soFar - 1;
    }
}

/*
 *-------------------------------------------------------------------------
 *
 * Tcl_ExternalToUtf --
 *
 *	Convert a source buffer from the specified encoding into UTF-8.
 *
 * Results:
 *	The return value is one of TCL_OK, TCL_CONVERT_MULTIBYTE,
 *	TCL_CONVERT_SYNTAX, TCL_CONVERT_UNKNOWN, or TCL_CONVERT_NOSPACE, as
 *	documented in tcl.h.
 *
 * Side effects:
 *	The converted bytes are stored in the output buffer.
 *
 *-------------------------------------------------------------------------
 */

int
Tcl_ExternalToUtf(
    TCL_UNUSED(Tcl_Interp *),	/* TODO: Re-examine this. */
    Tcl_Encoding encoding,	/* The encoding for the source string, or NULL
				 * for the default system encoding. */
    const char *src,		/* Source string in specified encoding. */
    size_t srcLen,		/* Source string length in bytes, or -1
				 * for encoding-specific string length. */
    int flags,			/* Conversion control flags. */
    Tcl_EncodingState *statePtr,/* Place for conversion routine to store state
				 * information used during a piecewise
				 * conversion. Contents of statePtr are
				 * initialized and/or reset by conversion
				 * routine under control of flags argument. */
    char *dst,			/* Output buffer in which converted string is
				 * stored. */
    size_t dstLen,		/* The maximum length of output buffer in
				 * bytes. */
    int *srcReadPtr,		/* Filled with the number of bytes from the
				 * source string that were converted. This may
				 * be less than the original source length if
				 * there was a problem converting some source
				 * characters. */
    int *dstWrotePtr,		/* Filled with the number of bytes that were
				 * stored in the output buffer as a result of
				 * the conversion. */
    int *dstCharsPtr)		/* Filled with the number of characters that
				 * correspond to the bytes stored in the
				 * output buffer. */
{
    const Encoding *encodingPtr;
    int result, srcRead, dstWrote, dstChars = 0;
    int noTerminate = flags & TCL_ENCODING_NO_TERMINATE;
    int charLimited = (flags & TCL_ENCODING_CHAR_LIMIT) && dstCharsPtr;
    int maxChars = INT_MAX;
    Tcl_EncodingState state;

    if (encoding == NULL) {
	encoding = systemEncoding;
    }
    encodingPtr = (Encoding *) encoding;

    if (src == NULL) {
	srcLen = 0;
    } else if (srcLen == TCL_INDEX_NONE) {
	srcLen = encodingPtr->lengthProc(src);
    }
    if (statePtr == NULL) {
	flags |= TCL_ENCODING_START | TCL_ENCODING_END;
	statePtr = &state;
    }
    if (srcReadPtr == NULL) {
	srcReadPtr = &srcRead;
    }
    if (dstWrotePtr == NULL) {
	dstWrotePtr = &dstWrote;
    }
    if (dstCharsPtr == NULL) {
	dstCharsPtr = &dstChars;
	flags &= ~TCL_ENCODING_CHAR_LIMIT;
    } else if (charLimited) {
	maxChars = *dstCharsPtr;
    }

    if (!noTerminate) {
	/*
	 * If there are any null characters in the middle of the buffer,
	 * they will converted to the UTF-8 null character (\xC0\x80). To get
	 * the actual \0 at the end of the destination buffer, we need to
	 * append it manually.  First make room for it...
	 */

	dstLen--;
    }
    if (encodingPtr->toUtfProc == UtfToUtfProc) {
	flags |= TCL_ENCODING_MODIFIED | TCL_ENCODING_UTF;
    }
    do {
	Tcl_EncodingState savedState = *statePtr;

	result = encodingPtr->toUtfProc(encodingPtr->clientData, src, srcLen,
		flags, statePtr, dst, dstLen, srcReadPtr, dstWrotePtr,
		dstCharsPtr);
	if (*dstCharsPtr <= maxChars) {
	    break;
	}
	dstLen = Tcl_UtfAtIndex(dst, maxChars) - dst + (TCL_UTF_MAX - 1);
	*statePtr = savedState;
    } while (1);
    if (!noTerminate) {
	/* ...and then append it */

	dst[*dstWrotePtr] = '\0';
    }

    return result;
}

/*
 *-------------------------------------------------------------------------
 *
 * Tcl_UtfToExternalDString --
 *
 *	Convert a source buffer from UTF-8 to the specified encoding. If any
 *	of the bytes in the source buffer are invalid or cannot be represented
 *	in the target encoding, a default fallback character is substituted.
 *
 * Results:
 *	The converted bytes are stored in the DString, which is then NULL
 *	terminated in an encoding-specific manner. The return value is a
 *	pointer to the value stored in the DString.
 *
 * Side effects:
 *	None.
 *
 *-------------------------------------------------------------------------
 */
#undef Tcl_UtfToExternalDString
char *
Tcl_UtfToExternalDString(
    Tcl_Encoding encoding,	/* The encoding for the converted string, or
				 * NULL for the default system encoding. */
    const char *src,		/* Source string in UTF-8. */
    size_t srcLen,		/* Source string length in bytes, or -1 for
				 * strlen(). */
    Tcl_DString *dstPtr)	/* Uninitialized or free DString in which the
				 * converted string is stored. */
{
    Tcl_UtfToExternalDStringEx(encoding, src, srcLen, TCL_ENCODING_NOCOMPLAIN, dstPtr);
    return Tcl_DStringValue(dstPtr);
}


/*
 *-------------------------------------------------------------------------
 *
 * Tcl_UtfToExternalDStringEx --
 *
 *	Convert a source buffer from UTF-8 to the specified encoding.
 *	The parameter flags controls the behavior, if any of the bytes in
 *	the source buffer are invalid or cannot be represented in the
 *	target encoding.
 *	Possible flags values:
 *	TCL_ENCODING_NOCOMPLAIN: replace invalid characters/bytes by a default
 *	fallback character. Always return -1 (Default in Tcl 8.7).
 *	TCL_ENCODING_MODIFIED: convert NULL bytes to \xC0\x80 in stead of 0x00.
 *	Only valid for "utf-8" and "cesu-8". This flag may be used together
 *	with the other flags.
 *
 * Results:
 *	The converted bytes are stored in the DString, which is then NULL
 *	terminated in an encoding-specific manner. The return value is
 *	the error position in the source string or -1 if no conversion error
 *	is reported.
 *
 * Side effects:
 *	None.
 *
 *-------------------------------------------------------------------------
 */

size_t
Tcl_UtfToExternalDStringEx(
    Tcl_Encoding encoding,	/* The encoding for the converted string, or
				 * NULL for the default system encoding. */
    const char *src,		/* Source string in UTF-8. */
    size_t srcLen,			/* Source string length in bytes, or < 0 for
				 * strlen(). */
    int flags,	/* Conversion control flags. */
    Tcl_DString *dstPtr)	/* Uninitialized or free DString in which the
				 * converted string is stored. */
{
    char *dst;
    Tcl_EncodingState state;
    const Encoding *encodingPtr;
    int result, soFar, srcRead, dstWrote, dstChars;
    const char *srcStart = src;
    size_t dstLen;

    Tcl_DStringInit(dstPtr);
    dst = Tcl_DStringValue(dstPtr);
    dstLen = dstPtr->spaceAvl - 1;

    if (encoding == NULL) {
	encoding = systemEncoding;
    }
    encodingPtr = (Encoding *) encoding;

    if (src == NULL) {
	srcLen = 0;
    } else if (srcLen == TCL_INDEX_NONE) {
	srcLen = strlen(src);
    }
    flags |= TCL_ENCODING_START | TCL_ENCODING_END;
    while (1) {
	result = encodingPtr->fromUtfProc(encodingPtr->clientData, src,
		srcLen, flags, &state, dst, dstLen,
		&srcRead, &dstWrote, &dstChars);
	soFar = dst + dstWrote - Tcl_DStringValue(dstPtr);

	src += srcRead;
	if (result != TCL_CONVERT_NOSPACE) {
	    int i = soFar + encodingPtr->nullSize - 1;
	    while (i >= soFar) {
		Tcl_DStringSetLength(dstPtr, i--);
	    }
	    return (result == TCL_OK) ? TCL_INDEX_NONE : (size_t)(src - srcStart);
	}

	flags &= ~TCL_ENCODING_START;
	srcLen -= srcRead;
	if (Tcl_DStringLength(dstPtr) == 0) {
	    Tcl_DStringSetLength(dstPtr, dstLen);
	}
	Tcl_DStringSetLength(dstPtr, 2 * Tcl_DStringLength(dstPtr) + 1);
	dst = Tcl_DStringValue(dstPtr) + soFar;
	dstLen = Tcl_DStringLength(dstPtr) - soFar - 1;
    }
}

/*
 *-------------------------------------------------------------------------
 *
 * Tcl_UtfToExternal --
 *
 *	Convert a buffer from UTF-8 into the specified encoding.
 *
 * Results:
 *	The return value is one of TCL_OK, TCL_CONVERT_MULTIBYTE,
 *	TCL_CONVERT_SYNTAX, TCL_CONVERT_UNKNOWN, or TCL_CONVERT_NOSPACE, as
 *	documented in tcl.h.
 *
 * Side effects:
 *	The converted bytes are stored in the output buffer.
 *
 *-------------------------------------------------------------------------
 */

int
Tcl_UtfToExternal(
    TCL_UNUSED(Tcl_Interp *),	/* TODO: Re-examine this. */
    Tcl_Encoding encoding,	/* The encoding for the converted string, or
				 * NULL for the default system encoding. */
    const char *src,		/* Source string in UTF-8. */
    size_t srcLen,		/* Source string length in bytes, or -1
				 * for strlen(). */
    int flags,			/* Conversion control flags. */
    Tcl_EncodingState *statePtr,/* Place for conversion routine to store state
				 * information used during a piecewise
				 * conversion. Contents of statePtr are
				 * initialized and/or reset by conversion
				 * routine under control of flags argument. */
    char *dst,			/* Output buffer in which converted string
				 * is stored. */
    size_t dstLen,		/* The maximum length of output buffer in
				 * bytes. */
    int *srcReadPtr,		/* Filled with the number of bytes from the
				 * source string that were converted. This may
				 * be less than the original source length if
				 * there was a problem converting some source
				 * characters. */
    int *dstWrotePtr,		/* Filled with the number of bytes that were
				 * stored in the output buffer as a result of
				 * the conversion. */
    int *dstCharsPtr)		/* Filled with the number of characters that
				 * correspond to the bytes stored in the
				 * output buffer. */
{
    const Encoding *encodingPtr;
    int result, srcRead, dstWrote, dstChars;
    Tcl_EncodingState state;

    if (encoding == NULL) {
	encoding = systemEncoding;
    }
    encodingPtr = (Encoding *) encoding;

    if (src == NULL) {
	srcLen = 0;
    } else if (srcLen == TCL_INDEX_NONE) {
	srcLen = strlen(src);
    }
    if (statePtr == NULL) {
	flags |= TCL_ENCODING_START | TCL_ENCODING_END;
	statePtr = &state;
    }
    if (srcReadPtr == NULL) {
	srcReadPtr = &srcRead;
    }
    if (dstWrotePtr == NULL) {
	dstWrotePtr = &dstWrote;
    }
    if (dstCharsPtr == NULL) {
	dstCharsPtr = &dstChars;
    }

    dstLen -= encodingPtr->nullSize;
    result = encodingPtr->fromUtfProc(encodingPtr->clientData, src, srcLen,
	    flags, statePtr, dst, dstLen, srcReadPtr,
	    dstWrotePtr, dstCharsPtr);
    memset(&dst[*dstWrotePtr], '\0', encodingPtr->nullSize);

    return result;
}

/*
 *---------------------------------------------------------------------------
 *
 * Tcl_FindExecutable --
 *
 *	This function computes the absolute path name of the current
 *	application, given its argv[0] value.
 *
 * Results:
 *	None.
 *
 * Side effects:
 *	The absolute pathname for the application is computed and stored to be
 *	returned later by [info nameofexecutable].
 *
 *---------------------------------------------------------------------------
 */
#undef Tcl_FindExecutable
const char *
Tcl_FindExecutable(
    const char *argv0)		/* The value of the application's argv[0]
				 * (native). */
{
    const char *version = Tcl_InitSubsystems();
    TclpSetInitialEncodings();
    TclpFindExecutable(argv0);
    return version;
}

/*
 *---------------------------------------------------------------------------
 *
 * OpenEncodingFileChannel --
 *
 *	Open the file believed to hold data for the encoding, "name".
 *
 * Results:
 *	Returns the readable Tcl_Channel from opening the file, or NULL if the
 *	file could not be successfully opened. If NULL was returned, an error
 *	message is left in interp's result object, unless interp was NULL.
 *
 * Side effects:
 *	Channel may be opened. Information about the filesystem may be cached
 *	to speed later calls.
 *
 *---------------------------------------------------------------------------
 */

static Tcl_Channel
OpenEncodingFileChannel(
    Tcl_Interp *interp,		/* Interp for error reporting, if not NULL. */
    const char *name)		/* The name of the encoding file on disk and
				 * also the name for new encoding. */
{
    Tcl_Obj *nameObj = Tcl_NewStringObj(name, -1);
    Tcl_Obj *fileNameObj = Tcl_DuplicateObj(nameObj);
    Tcl_Obj *searchPath = Tcl_DuplicateObj(Tcl_GetEncodingSearchPath());
    Tcl_Obj *map = TclGetProcessGlobalValue(&encodingFileMap);
    Tcl_Obj **dir, *path, *directory = NULL;
    Tcl_Channel chan = NULL;
    size_t i, numDirs;

    TclListObjGetElementsM(NULL, searchPath, &numDirs, &dir);
    Tcl_IncrRefCount(nameObj);
    Tcl_AppendToObj(fileNameObj, ".enc", -1);
    Tcl_IncrRefCount(fileNameObj);
    Tcl_DictObjGet(NULL, map, nameObj, &directory);

    /*
     * Check that any cached directory is still on the encoding search path.
     */

    if (NULL != directory) {
	int verified = 0;

	for (i=0; i<numDirs && !verified; i++) {
	    if (dir[i] == directory) {
		verified = 1;
	    }
	}
	if (!verified) {
	    const char *dirString = TclGetString(directory);

	    for (i=0; i<numDirs && !verified; i++) {
		if (strcmp(dirString, TclGetString(dir[i])) == 0) {
		    verified = 1;
		}
	    }
	}
	if (!verified) {
	    /*
	     * Directory no longer on the search path. Remove from cache.
	     */

	    map = Tcl_DuplicateObj(map);
	    Tcl_DictObjRemove(NULL, map, nameObj);
	    TclSetProcessGlobalValue(&encodingFileMap, map, NULL);
	    directory = NULL;
	}
    }

    if (NULL != directory) {
	/*
	 * Got a directory from the cache. Try to use it first.
	 */

	Tcl_IncrRefCount(directory);
	path = Tcl_FSJoinToPath(directory, 1, &fileNameObj);
	Tcl_IncrRefCount(path);
	Tcl_DecrRefCount(directory);
	chan = Tcl_FSOpenFileChannel(NULL, path, "r", 0);
	Tcl_DecrRefCount(path);
    }

    /*
     * Scan the search path until we find it.
     */

    for (i=0; i<numDirs && (chan == NULL); i++) {
	path = Tcl_FSJoinToPath(dir[i], 1, &fileNameObj);
	Tcl_IncrRefCount(path);
	chan = Tcl_FSOpenFileChannel(NULL, path, "r", 0);
	Tcl_DecrRefCount(path);
	if (chan != NULL) {
	    /*
	     * Save directory in the cache.
	     */

	    map = Tcl_DuplicateObj(TclGetProcessGlobalValue(&encodingFileMap));
	    Tcl_DictObjPut(NULL, map, nameObj, dir[i]);
	    TclSetProcessGlobalValue(&encodingFileMap, map, NULL);
	}
    }

    if ((NULL == chan) && (interp != NULL)) {
	Tcl_SetObjResult(interp, Tcl_ObjPrintf(
		"unknown encoding \"%s\"", name));
	Tcl_SetErrorCode(interp, "TCL", "LOOKUP", "ENCODING", name, NULL);
    }
    Tcl_DecrRefCount(fileNameObj);
    Tcl_DecrRefCount(nameObj);
    Tcl_DecrRefCount(searchPath);

    return chan;
}

/*
 *---------------------------------------------------------------------------
 *
 * LoadEncodingFile --
 *
 *	Read a file that describes an encoding and create a new Encoding from
 *	the data.
 *
 * Results:
 *	The return value is the newly loaded Tcl_Encoding or NULL if the file
 *	didn't exist or could not be processed. If NULL is returned and interp
 *	is not NULL, an error message is left in interp's result object.
 *
 * Side effects:
 *	A corresponding encoding file might be read from persistent storage, in
 *	which case LoadTableEncoding is called.
 *
 *---------------------------------------------------------------------------
 */

static Tcl_Encoding
LoadEncodingFile(
    Tcl_Interp *interp,		/* Interp for error reporting, if not NULL. */
    const char *name)		/* The name of both the encoding file
				 * and the new encoding. */
{
    Tcl_Channel chan = NULL;
    Tcl_Encoding encoding = NULL;
    int ch;

    chan = OpenEncodingFileChannel(interp, name);
    if (chan == NULL) {
	return NULL;
    }

    Tcl_SetChannelOption(NULL, chan, "-encoding", "utf-8");

    while (1) {
	Tcl_DString ds;

	Tcl_DStringInit(&ds);
	Tcl_Gets(chan, &ds);
	ch = Tcl_DStringValue(&ds)[0];
	Tcl_DStringFree(&ds);
	if (ch != '#') {
	    break;
	}
    }

    switch (ch) {
    case 'S':
	encoding = LoadTableEncoding(name, ENCODING_SINGLEBYTE, chan);
	break;
    case 'D':
	encoding = LoadTableEncoding(name, ENCODING_DOUBLEBYTE, chan);
	break;
    case 'M':
	encoding = LoadTableEncoding(name, ENCODING_MULTIBYTE, chan);
	break;
    case 'E':
	encoding = LoadEscapeEncoding(name, chan);
	break;
    }
    if ((encoding == NULL) && (interp != NULL)) {
	Tcl_SetObjResult(interp, Tcl_ObjPrintf(
		"invalid encoding file \"%s\"", name));
	Tcl_SetErrorCode(interp, "TCL", "LOOKUP", "ENCODING", name, NULL);
    }
    Tcl_CloseEx(NULL, chan, 0);

    return encoding;
}

/*
 *-------------------------------------------------------------------------
 *
 * LoadTableEncoding --
 *
 *	Helper function for LoadEncodingFile().  Creates a Tcl_EncodingType
 *	structure along with its corresponding TableEncodingData structure, and
 *	passes it to Tcl_Createncoding.
 *
 *	The file contains binary data but begins with a marker to indicate
 *	byte-ordering so a single binary file can be read on big or
 *	little-endian systems.
 *
 * Results:
 *	Returns the new Tcl_Encoding,  or NULL if it could could
 *	not be created because the file contained invalid data.
 *
 * Side effects:
 *	See Tcl_CreateEncoding().
 *
 *-------------------------------------------------------------------------
 */

static Tcl_Encoding
LoadTableEncoding(
    const char *name,		/* Name of the new encoding. */
    int type,			/* Type of encoding (ENCODING_?????). */
    Tcl_Channel chan)		/* File containing new encoding. */
{
    Tcl_DString lineString;
    Tcl_Obj *objPtr;
    char *line;
    int i, hi, lo, numPages, symbol, fallback, len;
    unsigned char used[256];
    unsigned size;
    TableEncodingData *dataPtr;
    unsigned short *pageMemPtr, *page;
    Tcl_EncodingType encType;

    /*
     * Speed over memory. Use a full 256 character table to decode hex
     * sequences in the encoding files.
     */

    static const char staticHex[] = {
      0,  0,  0,  0,  0,  0,  0, 0, 0, 0, 0, 0, 0, 0, 0, 0, /*   0 ...  15 */
      0,  0,  0,  0,  0,  0,  0, 0, 0, 0, 0, 0, 0, 0, 0, 0, /*  16 ...  31 */
      0,  0,  0,  0,  0,  0,  0, 0, 0, 0, 0, 0, 0, 0, 0, 0, /*  32 ...  47 */
      0,  1,  2,  3,  4,  5,  6, 7, 8, 9, 0, 0, 0, 0, 0, 0, /*  48 ...  63 */
      0, 10, 11, 12, 13, 14, 15, 0, 0, 0, 0, 0, 0, 0, 0, 0, /*  64 ...  79 */
      0,  0,  0,  0,  0,  0,  0, 0, 0, 0, 0, 0, 0, 0, 0, 0, /*  80 ...  95 */
      0, 10, 11, 12, 13, 14, 15, 0, 0, 0, 0, 0, 0, 0, 0, 0, /*  96 ... 111 */
      0,  1,  2,  3,  4,  5,  6, 7, 8, 9, 0, 0, 0, 0, 0, 0, /* 112 ... 127 */
      0,  0,  0,  0,  0,  0,  0, 0, 0, 0, 0, 0, 0, 0, 0, 0, /* 128 ... 143 */
      0,  0,  0,  0,  0,  0,  0, 0, 0, 0, 0, 0, 0, 0, 0, 0, /* 144 ... 159 */
      0,  0,  0,  0,  0,  0,  0, 0, 0, 0, 0, 0, 0, 0, 0, 0, /* 160 ... 175 */
      0,  0,  0,  0,  0,  0,  0, 0, 0, 0, 0, 0, 0, 0, 0, 0, /* 176 ... 191 */
      0,  0,  0,  0,  0,  0,  0, 0, 0, 0, 0, 0, 0, 0, 0, 0, /* 192 ... 207 */
      0,  0,  0,  0,  0,  0,  0, 0, 0, 0, 0, 0, 0, 0, 0, 0, /* 208 ... 223 */
      0,  0,  0,  0,  0,  0,  0, 0, 0, 0, 0, 0, 0, 0, 0, 0, /* 224 ... 239 */
      0,  0,  0,  0,  0,  0,  0, 0, 0, 0, 0, 0, 0, 0, 0, 0, /* 240 ... 255 */
    };

    Tcl_DStringInit(&lineString);
    if (Tcl_Gets(chan, &lineString) == TCL_IO_FAILURE) {
	return NULL;
    }
    line = Tcl_DStringValue(&lineString);

    fallback = (int) strtol(line, &line, 16);
    symbol = (int) strtol(line, &line, 10);
    numPages = (int) strtol(line, &line, 10);
    Tcl_DStringFree(&lineString);

    if (numPages < 0) {
	numPages = 0;
    } else if (numPages > 256) {
	numPages = 256;
    }

    memset(used, 0, sizeof(used));

#undef PAGESIZE
#define PAGESIZE    (256 * sizeof(unsigned short))

    dataPtr = (TableEncodingData *)Tcl_Alloc(sizeof(TableEncodingData));
    memset(dataPtr, 0, sizeof(TableEncodingData));

    dataPtr->fallback = fallback;

    /*
     * Read the table that maps characters to Unicode. Performs a single
     * malloc to get the memory for the array and all the pages needed by the
     * array.
     */

    size = 256 * sizeof(unsigned short *) + numPages * PAGESIZE;
    dataPtr->toUnicode = (unsigned short **)Tcl_Alloc(size);
    memset(dataPtr->toUnicode, 0, size);
    pageMemPtr = (unsigned short *) (dataPtr->toUnicode + 256);

    TclNewObj(objPtr);
    Tcl_IncrRefCount(objPtr);
    for (i = 0; i < numPages; i++) {
	int ch;
	const char *p;
	size_t expected = 3 + 16 * (16 * 4 + 1);

	if (Tcl_ReadChars(chan, objPtr, expected, 0) != expected) {
	    return NULL;
	}
	p = TclGetString(objPtr);
	hi = (staticHex[UCHAR(p[0])] << 4) + staticHex[UCHAR(p[1])];
	dataPtr->toUnicode[hi] = pageMemPtr;
	p += 2;
	for (lo = 0; lo < 256; lo++) {
	    if ((lo & 0x0F) == 0) {
		p++;
	    }
	    ch = (staticHex[UCHAR(p[0])] << 12) + (staticHex[UCHAR(p[1])] << 8)
		    + (staticHex[UCHAR(p[2])] << 4) + staticHex[UCHAR(p[3])];
	    if (ch != 0) {
		used[ch >> 8] = 1;
	    }
	    *pageMemPtr = (unsigned short) ch;
	    pageMemPtr++;
	    p += 4;
	}
    }
    TclDecrRefCount(objPtr);

    if (type == ENCODING_DOUBLEBYTE) {
	memset(dataPtr->prefixBytes, 1, sizeof(dataPtr->prefixBytes));
    } else {
	for (hi = 1; hi < 256; hi++) {
	    if (dataPtr->toUnicode[hi] != NULL) {
		dataPtr->prefixBytes[hi] = 1;
	    }
	}
    }

    /*
     * Invert the toUnicode array to produce the fromUnicode array. Performs a
     * single malloc to get the memory for the array and all the pages needed
     * by the array. While reading in the toUnicode array remember what
     * pages are needed for the fromUnicode array.
     */

    if (symbol) {
	used[0] = 1;
    }
    numPages = 0;
    for (hi = 0; hi < 256; hi++) {
	if (used[hi]) {
	    numPages++;
	}
    }
    size = 256 * sizeof(unsigned short *) + numPages * PAGESIZE;
    dataPtr->fromUnicode = (unsigned short **)Tcl_Alloc(size);
    memset(dataPtr->fromUnicode, 0, size);
    pageMemPtr = (unsigned short *) (dataPtr->fromUnicode + 256);

    for (hi = 0; hi < 256; hi++) {
	if (dataPtr->toUnicode[hi] == NULL) {
	    dataPtr->toUnicode[hi] = emptyPage;
	    continue;
	}
	for (lo = 0; lo < 256; lo++) {
	    int ch = dataPtr->toUnicode[hi][lo];

	    if (ch != 0) {
		page = dataPtr->fromUnicode[ch >> 8];
		if (page == NULL) {
		    page = pageMemPtr;
		    pageMemPtr += 256;
		    dataPtr->fromUnicode[ch >> 8] = page;
		}
		page[ch & 0xFF] = (unsigned short) ((hi << 8) + lo);
	    }
	}
    }
    if (type == ENCODING_MULTIBYTE) {
	/*
	 * If multibyte encodings don't have a backslash character, define
	 * one. Otherwise, on Windows, native file names don't work because
	 * the backslash in the file name maps to the unknown character
	 * (question mark) when converting from UTF-8 to external encoding.
	 */

	if (dataPtr->fromUnicode[0] != NULL) {
	    if (dataPtr->fromUnicode[0][(int)'\\'] == '\0') {
		dataPtr->fromUnicode[0][(int)'\\'] = '\\';
	    }
	}
    }
    if (symbol) {
	/*
	 * Make a special symbol encoding that maps each symbol character from
	 * its Unicode code point down into page 0, and also ensure that each
	 * characters on page 0 maps to itself so that a symbol font can be
	 * used to display a simple string like "abcd" and have alpha, beta,
	 * chi, delta show up, rather than have "unknown" chars show up because
	 * strictly speaking the symbol font doesn't have glyphs for those low
	 * ASCII chars.
	 */

	page = dataPtr->fromUnicode[0];
	if (page == NULL) {
	    page = pageMemPtr;
	    dataPtr->fromUnicode[0] = page;
	}
	for (lo = 0; lo < 256; lo++) {
	    if (dataPtr->toUnicode[0][lo] != 0) {
		page[lo] = (unsigned short) lo;
	    }
	}
    }
    for (hi = 0; hi < 256; hi++) {
	if (dataPtr->fromUnicode[hi] == NULL) {
	    dataPtr->fromUnicode[hi] = emptyPage;
	}
    }

    /*
     * For trailing 'R'everse encoding, see [Patch 689341]
     */

    Tcl_DStringInit(&lineString);

    /*
     * Skip leading empty lines.
     */

    while ((len = Tcl_Gets(chan, &lineString)) == 0) {
	/* empty body */
    }
    if (len < 0) {
	goto doneParse;
    }

    /*
     * Require that it starts with an 'R'.
     */

    line = Tcl_DStringValue(&lineString);
    if (line[0] != 'R') {
	goto doneParse;
    }

    /*
     * Read lines until EOF.
     */

    for (TclDStringClear(&lineString);
	    (len = Tcl_Gets(chan, &lineString)) != -1;
	    TclDStringClear(&lineString)) {
	const unsigned char *p;
	int to, from;

	/*
	 * Skip short lines.
	 */

	if (len < 5) {
	    continue;
	}

	/*
	 * Parse the line as a sequence of hex digits.
	 */

	p = (const unsigned char *) Tcl_DStringValue(&lineString);
	to = (staticHex[p[0]] << 12) + (staticHex[p[1]] << 8)
		+ (staticHex[p[2]] << 4) + staticHex[p[3]];
	if (to == 0) {
	    continue;
	}
	for (p += 5, len -= 5; len >= 0 && *p; p += 5, len -= 5) {
	    from = (staticHex[p[0]] << 12) + (staticHex[p[1]] << 8)
		    + (staticHex[p[2]] << 4) + staticHex[p[3]];
	    if (from == 0) {
		continue;
	    }
	    dataPtr->fromUnicode[from >> 8][from & 0xFF] = to;
	}
    }
  doneParse:
    Tcl_DStringFree(&lineString);

    /*
     * Package everything into an encoding structure.
     */

    encType.encodingName    = name;
    encType.toUtfProc	    = TableToUtfProc;
    encType.fromUtfProc	    = TableFromUtfProc;
    encType.freeProc	    = TableFreeProc;
    encType.nullSize	    = (type == ENCODING_DOUBLEBYTE) ? 2 : 1;
    encType.clientData	    = dataPtr;

    return Tcl_CreateEncoding(&encType);
}

/*
 *-------------------------------------------------------------------------
 *
 * LoadEscapeEncoding --
 *
 *	Helper function for LoadEncodingTable(). Loads a state machine that
 *	converts between Unicode and some other encoding.
 *
 *	File contains text data that describes the escape sequences that are
 *	used to choose an encoding and the associated names for the
 *	sub-encodings.
 *
 * Results:
 *	The return value is the new encoding, or NULL if the encoding could
 *	not be created (because the file contained invalid data).
 *
 * Side effects:
 *	None.
 *
 *-------------------------------------------------------------------------
 */

static Tcl_Encoding
LoadEscapeEncoding(
    const char *name,		/* Name of the new encoding. */
    Tcl_Channel chan)		/* File containing new encoding. */
{
    int i;
    unsigned size;
    Tcl_DString escapeData;
    char init[16], final[16];
    EscapeEncodingData *dataPtr;
    Tcl_EncodingType type;

    init[0] = '\0';
    final[0] = '\0';
    Tcl_DStringInit(&escapeData);

    while (1) {
	size_t argc;
	const char **argv;
	char *line;
	Tcl_DString lineString;

	Tcl_DStringInit(&lineString);
	if (Tcl_Gets(chan, &lineString) == TCL_IO_FAILURE) {
	    break;
	}
	line = Tcl_DStringValue(&lineString);
	if (Tcl_SplitList(NULL, line, &argc, &argv) != TCL_OK) {
	    Tcl_DStringFree(&lineString);
	    continue;
	}
	if (argc >= 2) {
	    if (strcmp(argv[0], "name") == 0) {
		/* do nothing */
	    } else if (strcmp(argv[0], "init") == 0) {
		strncpy(init, argv[1], sizeof(init));
		init[sizeof(init) - 1] = '\0';
	    } else if (strcmp(argv[0], "final") == 0) {
		strncpy(final, argv[1], sizeof(final));
		final[sizeof(final) - 1] = '\0';
	    } else {
		EscapeSubTable est;
		Encoding *e;

		strncpy(est.sequence, argv[1], sizeof(est.sequence));
		est.sequence[sizeof(est.sequence) - 1] = '\0';
		est.sequenceLen = strlen(est.sequence);

		strncpy(est.name, argv[0], sizeof(est.name));
		est.name[sizeof(est.name) - 1] = '\0';

		/*
		 * To avoid infinite recursion in [encoding system iso2022-*]
		 */

		e = (Encoding *) Tcl_GetEncoding(NULL, est.name);
		if ((e != NULL) && (e->toUtfProc != TableToUtfProc)
			&& (e->toUtfProc != Iso88591ToUtfProc)) {
		   Tcl_FreeEncoding((Tcl_Encoding) e);
		   e = NULL;
		}
		est.encodingPtr = e;
		Tcl_DStringAppend(&escapeData, (char *) &est, sizeof(est));
	    }
	}
	Tcl_Free((void *)argv);
	Tcl_DStringFree(&lineString);
    }

    size = offsetof(EscapeEncodingData, subTables)
	    + Tcl_DStringLength(&escapeData);
    dataPtr = (EscapeEncodingData *)Tcl_Alloc(size);
    dataPtr->initLen = strlen(init);
    memcpy(dataPtr->init, init, dataPtr->initLen + 1);
    dataPtr->finalLen = strlen(final);
    memcpy(dataPtr->final, final, dataPtr->finalLen + 1);
    dataPtr->numSubTables =
	    Tcl_DStringLength(&escapeData) / sizeof(EscapeSubTable);
    memcpy(dataPtr->subTables, Tcl_DStringValue(&escapeData),
	    Tcl_DStringLength(&escapeData));
    Tcl_DStringFree(&escapeData);

    memset(dataPtr->prefixBytes, 0, sizeof(dataPtr->prefixBytes));
    for (i = 0; i < dataPtr->numSubTables; i++) {
	dataPtr->prefixBytes[UCHAR(dataPtr->subTables[i].sequence[0])] = 1;
    }
    if (dataPtr->init[0] != '\0') {
	dataPtr->prefixBytes[UCHAR(dataPtr->init[0])] = 1;
    }
    if (dataPtr->final[0] != '\0') {
	dataPtr->prefixBytes[UCHAR(dataPtr->final[0])] = 1;
    }

    /*
     * Package everything into an encoding structure.
     */

    type.encodingName	= name;
    type.toUtfProc	= EscapeToUtfProc;
    type.fromUtfProc    = EscapeFromUtfProc;
    type.freeProc	= EscapeFreeProc;
    type.nullSize	= 1;
    type.clientData	= dataPtr;

    return Tcl_CreateEncoding(&type);
}

/*
 *-------------------------------------------------------------------------
 *
 * BinaryProc --
 *
 *	The default conversion when no other conversion is specified. No
 *	translation is done; source bytes are copied directly to destination
 *	bytes.
 *
 * Results:
 *	Returns TCL_OK if conversion was successful.
 *
 * Side effects:
 *	None.
 *
 *-------------------------------------------------------------------------
 */

static int
BinaryProc(
    TCL_UNUSED(void *),
    const char *src,		/* Source string (unknown encoding). */
    int srcLen,			/* Source string length in bytes. */
    int flags,			/* Conversion control flags. */
    TCL_UNUSED(Tcl_EncodingState *),
    char *dst,			/* Output buffer in which converted string is
				 * stored. */
    int dstLen,			/* The maximum length of output buffer in
				 * bytes. */
    int *srcReadPtr,		/* Filled with the number of bytes from the
				 * source string that were converted. */
    int *dstWrotePtr,		/* Filled with the number of bytes that were
				 * stored in the output buffer as a result of
				 * the conversion. */
    int *dstCharsPtr)		/* Filled with the number of characters that
				 * correspond to the bytes stored in the
				 * output buffer. */
{
    int result;

    result = TCL_OK;
    dstLen -= TCL_UTF_MAX - 1;
    if (dstLen < 0) {
	dstLen = 0;
    }
    if ((flags & TCL_ENCODING_CHAR_LIMIT) && srcLen > *dstCharsPtr) {
	srcLen = *dstCharsPtr;
    }
    if (srcLen > dstLen) {
	srcLen = dstLen;
	result = TCL_CONVERT_NOSPACE;
    }

    *srcReadPtr = srcLen;
    *dstWrotePtr = srcLen;
    *dstCharsPtr = srcLen;
    memcpy(dst, src, srcLen);
    return result;
}

/*
 *-------------------------------------------------------------------------
 *
 * UtfToUtfProc --
 *
 *	Converts from UTF-8 to UTF-8. Note that the UTF-8 to UTF-8 translation
 *	is not a no-op, because it turns a stream of improperly formed
 *	UTF-8 into a properly-formed stream.
 *
 * Results:
 *	Returns TCL_OK if conversion was successful.
 *
 * Side effects:
 *	None.
 *
 *-------------------------------------------------------------------------
 */

#define STOPONERROR (!(flags & TCL_ENCODING_NOCOMPLAIN))

static int
UtfToUtfProc(
    void *clientData,	/* additional flags, e.g. TCL_ENCODING_MODIFIED */
    const char *src,		/* Source string in UTF-8. */
    int srcLen,			/* Source string length in bytes. */
    int flags,			/* Conversion control flags. */
    TCL_UNUSED(Tcl_EncodingState *),
    char *dst,			/* Output buffer in which converted string is
				 * stored. */
    int dstLen,			/* The maximum length of output buffer in
				 * bytes. */
    int *srcReadPtr,		/* Filled with the number of bytes from the
				 * source string that were converted. This may
				 * be less than the original source length if
				 * there was a problem converting some source
				 * characters. */
    int *dstWrotePtr,		/* Filled with the number of bytes that were
				 * stored in the output buffer as a result of
				 * the conversion. */
    int *dstCharsPtr)		/* Filled with the number of characters that
				 * correspond to the bytes stored in the
				 * output buffer. */
{
    const char *srcStart, *srcEnd, *srcClose;
    const char *dstStart, *dstEnd;
    int result, numChars, charLimit = INT_MAX;
    int ch;

    result = TCL_OK;

    srcStart = src;
    srcEnd = src + srcLen;
    srcClose = srcEnd;
    if ((flags & TCL_ENCODING_END) == 0) {
	srcClose -= 6;
    }
    if (flags & TCL_ENCODING_CHAR_LIMIT) {
	charLimit = *dstCharsPtr;
    }

    dstStart = dst;
    flags |= PTR2INT(clientData);
    dstEnd = dst + dstLen - ((flags & TCL_ENCODING_UTF) ? TCL_UTF_MAX : 6);

    for (numChars = 0; src < srcEnd && numChars <= charLimit; numChars++) {
	if ((src > srcClose) && (!Tcl_UtfCharComplete(src, srcEnd - src))) {
	    /*
	     * If there is more string to follow, this will ensure that the
	     * last UTF-8 character in the source buffer hasn't been cut off.
	     */

	    result = TCL_CONVERT_MULTIBYTE;
	    break;
	}
	if (dst > dstEnd) {
	    result = TCL_CONVERT_NOSPACE;
	    break;
	}
	if (UCHAR(*src) < 0x80 && !((UCHAR(*src) == 0) && (flags & TCL_ENCODING_MODIFIED))) {
	    /*
	     * Copy 7bit characters, but skip null-bytes when we are in input
	     * mode, so that they get converted to 0xC080.
	     */

	    *dst++ = *src++;
	} else if ((UCHAR(*src) == 0xC0) && (src + 1 < srcEnd)
		&& (UCHAR(src[1]) == 0x80) && (!(flags & TCL_ENCODING_MODIFIED) || ((flags & TCL_ENCODING_STRICT) == TCL_ENCODING_STRICT) || (flags & ENCODING_FAILINDEX))) {
	    /*
	     * If in input mode, and -strict or -failindex is specified: This is an error.
	     */
	    if (flags & TCL_ENCODING_MODIFIED) {
		result = TCL_CONVERT_SYNTAX;
		break;
	    }

	    /*
	     * Convert 0xC080 to real nulls when we are in output mode, with or without '-strict'.
	     */
	    *dst++ = 0;
	    src += 2;
	} else if (!Tcl_UtfCharComplete(src, srcEnd - src)) {
	    /*
	     * Always check before using TclUtfToUCS4. Not doing can so
	     * cause it run beyond the end of the buffer! If we happen such an
	     * incomplete char its bytes are made to represent themselves
	     * unless the user has explicitly asked to be told.
	     */

	    if (flags & TCL_ENCODING_MODIFIED) {
		if ((STOPONERROR) && (flags & TCL_ENCODING_CHAR_LIMIT)) {
		    result = TCL_CONVERT_MULTIBYTE;
		    break;
		}
	    if (((flags & TCL_ENCODING_STRICT) == TCL_ENCODING_STRICT) || (flags & ENCODING_FAILINDEX)) {
		result = TCL_CONVERT_SYNTAX;
		break;
	    }
		ch = UCHAR(*src++);
	    } else {
		char chbuf[2];
		chbuf[0] = UCHAR(*src++); chbuf[1] = 0;
		TclUtfToUCS4(chbuf, &ch);
	    }
	    dst += Tcl_UniCharToUtf(ch, dst);
	} else {
	    const char *saveSrc = src;
	    size_t len = TclUtfToUCS4(src, &ch);
	    if ((len < 2) && (ch != 0) && (flags & TCL_ENCODING_MODIFIED)
		    && (((flags & TCL_ENCODING_STRICT) == TCL_ENCODING_STRICT))) {
		result = TCL_CONVERT_SYNTAX;
		break;
	    }
	    src += len;
	    if (!(flags & TCL_ENCODING_UTF) && (ch > 0x3FF)) {
		if (ch > 0xFFFF) {
		    /* CESU-8 6-byte sequence for chars > U+FFFF */
		    ch -= 0x10000;
		    *dst++ = 0xED;
		    *dst++ = (char) (((ch >> 16) & 0x0F) | 0xA0);
		    *dst++ = (char) (((ch >> 10) & 0x3F) | 0x80);
		    ch = (ch & 0x0CFF) | 0xDC00;
		}
#if TCL_UTF_MAX < 4
	    cesu8:
#endif
		*dst++ = (char) (((ch >> 12) | 0xE0) & 0xEF);
		*dst++ = (char) (((ch >> 6) | 0x80) & 0xBF);
		*dst++ = (char) ((ch | 0x80) & 0xBF);
		continue;
#if TCL_UTF_MAX < 4
	    } else if ((ch | 0x7FF) == 0xDFFF) {
		/*
		 * A surrogate character is detected, handle especially.
		 */

		int low = ch;
		len = (src <= srcEnd-3) ? TclUtfToUCS4(src, &low) : 0;

		if (((low & ~0x3FF) != 0xDC00) || (ch & 0x400)) {

		    if (STOPONERROR) {
			result = TCL_CONVERT_UNKNOWN;
			src = saveSrc;
			break;
		    }
		    goto cesu8;
		}
		src += len;
		dst += Tcl_UniCharToUtf(ch, dst);
		ch = low;
#endif
	    } else if (STOPONERROR && !(flags & TCL_ENCODING_MODIFIED) && (((ch  & ~0x7FF) == 0xD800))) {
		result = TCL_CONVERT_UNKNOWN;
		src = saveSrc;
		break;
	    } else if (((flags & TCL_ENCODING_STRICT) == TCL_ENCODING_STRICT)
		    && (flags & TCL_ENCODING_MODIFIED) && ((ch  & ~0x7FF) == 0xD800)) {
		result = TCL_CONVERT_SYNTAX;
		src = saveSrc;
		break;
	    }
	    dst += Tcl_UniCharToUtf(ch, dst);
	}
    }

    *srcReadPtr = src - srcStart;
    *dstWrotePtr = dst - dstStart;
    *dstCharsPtr = numChars;
    return result;
}

/*
 *-------------------------------------------------------------------------
 *
 * Utf32ToUtfProc --
 *
 *	Convert from UTF-32 to UTF-8.
 *
 * Results:
 *	Returns TCL_OK if conversion was successful.
 *
 * Side effects:
 *	None.
 *
 *-------------------------------------------------------------------------
 */

static int
Utf32ToUtfProc(
    void *clientData,	/* additional flags, e.g. TCL_ENCODING_LE */
    const char *src,		/* Source string in Unicode. */
    int srcLen,			/* Source string length in bytes. */
    int flags,			/* Conversion control flags. */
    TCL_UNUSED(Tcl_EncodingState *),
    char *dst,			/* Output buffer in which converted string is
				 * stored. */
    int dstLen,			/* The maximum length of output buffer in
				 * bytes. */
    int *srcReadPtr,		/* Filled with the number of bytes from the
				 * source string that were converted. This may
				 * be less than the original source length if
				 * there was a problem converting some source
				 * characters. */
    int *dstWrotePtr,		/* Filled with the number of bytes that were
				 * stored in the output buffer as a result of
				 * the conversion. */
    int *dstCharsPtr)		/* Filled with the number of characters that
				 * correspond to the bytes stored in the
				 * output buffer. */
{
    const char *srcStart, *srcEnd;
    const char *dstEnd, *dstStart;
    int result, numChars, charLimit = INT_MAX;
    int ch = 0;

    flags |= PTR2INT(clientData);
    if (flags & TCL_ENCODING_CHAR_LIMIT) {
	charLimit = *dstCharsPtr;
    }
    result = TCL_OK;

    /*
     * Check alignment with utf-32 (4 == sizeof(UTF-32))
     */

    if ((srcLen % 4) != 0) {
	result = TCL_CONVERT_MULTIBYTE;
	srcLen &= -4;
    }

    /*
     * If last code point is a high surrogate, we cannot handle that yet,
     * unless we are at the end.
     */

    if (!(flags & TCL_ENCODING_END) && (srcLen >= 4) &&
	    ((src[srcLen - ((flags & TCL_ENCODING_LE)?3:2)] & 0xFC) == 0xD8) &&
	    ((src[srcLen - ((flags & TCL_ENCODING_LE)?2:3)]) == 0) &&
	    ((src[srcLen - ((flags & TCL_ENCODING_LE)?1:4)]) == 0)) {
	result = TCL_CONVERT_MULTIBYTE;
	srcLen-= 4;
    }

    srcStart = src;
    srcEnd = src + srcLen;

    dstStart = dst;
    dstEnd = dst + dstLen - TCL_UTF_MAX;

    for (numChars = 0; src < srcEnd && numChars <= charLimit; numChars++) {
	if (dst > dstEnd) {
	    result = TCL_CONVERT_NOSPACE;
	    break;
	}

	int prev = ch;
	if (flags & TCL_ENCODING_LE) {
	    ch = (src[3] & 0xFF) << 24 | (src[2] & 0xFF) << 16 | (src[1] & 0xFF) << 8 | (src[0] & 0xFF);
	} else {
	    ch = (src[0] & 0xFF) << 24 | (src[1] & 0xFF) << 16 | (src[2] & 0xFF) << 8 | (src[3] & 0xFF);
	}
<<<<<<< HEAD
	if  ((unsigned)ch > 0x10FFFF) {
	    if (STOPONERROR) {
		result = TCL_CONVERT_SYNTAX;
		break;
	    }
	    ch = 0xFFFD;
	} else if (((flags & TCL_ENCODING_STRICT) == TCL_ENCODING_STRICT)
		&& ((ch  & ~0x7FF) == 0xD800)) {
=======
	if (((prev  & ~0x3FF) == 0xD800) && ((ch  & ~0x3FF) != 0xDC00)) {
	    /* Bug [10c2c17c32]. If Hi surrogate not followed by Lo surrogate, finish 3-byte UTF-8 */
	    dst += Tcl_UniCharToUtf(-1, dst);
	}
	if  ((unsigned)ch > 0x10FFFF || (((flags & TCL_ENCODING_STRICT) == TCL_ENCODING_STRICT)
		&& ((ch  & ~0x7FF) == 0xD800))) {
>>>>>>> 05f4bc70
	    if (STOPONERROR) {
		result = TCL_CONVERT_SYNTAX;
		break;
	    }
	}

	/*
	 * Special case for 1-byte utf chars for speed. Make sure we work with
	 * unsigned short-size data.
	 */

	if ((ch > 0) && (ch < 0x80)) {
	    *dst++ = (ch & 0xFF);
	} else {
	    dst += Tcl_UniCharToUtf(ch, dst);
	}
	src += sizeof(unsigned int);
    }

    if ((ch  & ~0x3FF) == 0xD800) {
	/* Bug [10c2c17c32]. If Hi surrogate, finish 3-byte UTF-8 */
	dst += Tcl_UniCharToUtf(-1, dst);
    }
    *srcReadPtr = src - srcStart;
    *dstWrotePtr = dst - dstStart;
    *dstCharsPtr = numChars;
    return result;
}

/*
 *-------------------------------------------------------------------------
 *
 * UtfToUtf32Proc --
 *
 *	Convert from UTF-8 to UTF-32.
 *
 * Results:
 *	Returns TCL_OK if conversion was successful.
 *
 * Side effects:
 *	None.
 *
 *-------------------------------------------------------------------------
 */

static int
UtfToUtf32Proc(
    void *clientData,	/* additional flags, e.g. TCL_ENCODING_LE */
    const char *src,		/* Source string in UTF-8. */
    int srcLen,			/* Source string length in bytes. */
    int flags,			/* Conversion control flags. */
    TCL_UNUSED(Tcl_EncodingState *),
    char *dst,			/* Output buffer in which converted string is
				 * stored. */
    int dstLen,			/* The maximum length of output buffer in
				 * bytes. */
    int *srcReadPtr,		/* Filled with the number of bytes from the
				 * source string that were converted. This may
				 * be less than the original source length if
				 * there was a problem converting some source
				 * characters. */
    int *dstWrotePtr,		/* Filled with the number of bytes that were
				 * stored in the output buffer as a result of
				 * the conversion. */
    int *dstCharsPtr)		/* Filled with the number of characters that
				 * correspond to the bytes stored in the
				 * output buffer. */
{
    const char *srcStart, *srcEnd, *srcClose, *dstStart, *dstEnd;
    int result, numChars;
    int ch, len;

    srcStart = src;
    srcEnd = src + srcLen;
    srcClose = srcEnd;
    if ((flags & TCL_ENCODING_END) == 0) {
	srcClose -= TCL_UTF_MAX;
    }

    dstStart = dst;
    dstEnd = dst + dstLen - sizeof(Tcl_UniChar);
    flags |= PTR2INT(clientData);

    result = TCL_OK;
    for (numChars = 0; src < srcEnd; numChars++) {
	if ((src > srcClose) && (!Tcl_UtfCharComplete(src, srcEnd - src))) {
	    /*
	     * If there is more string to follow, this will ensure that the
	     * last UTF-8 character in the source buffer hasn't been cut off.
	     */

	    result = TCL_CONVERT_MULTIBYTE;
	    break;
	}
	if (dst > dstEnd) {
	    result = TCL_CONVERT_NOSPACE;
	    break;
	}
	len = TclUtfToUCS4(src, &ch);
	if ((ch  & ~0x7FF) == 0xD800) {
	    if (STOPONERROR) {
		result = TCL_CONVERT_UNKNOWN;
		break;
	    }
	}
	src += len;
	if (flags & TCL_ENCODING_LE) {
	    *dst++ = (ch & 0xFF);
	    *dst++ = ((ch >> 8) & 0xFF);
	    *dst++ = ((ch >> 16) & 0xFF);
	    *dst++ = ((ch >> 24) & 0xFF);
	} else {
	    *dst++ = ((ch >> 24) & 0xFF);
	    *dst++ = ((ch >> 16) & 0xFF);
	    *dst++ = ((ch >> 8) & 0xFF);
	    *dst++ = (ch & 0xFF);
	}
    }

    *srcReadPtr = src - srcStart;
    *dstWrotePtr = dst - dstStart;
    *dstCharsPtr = numChars;
    return result;
}

/*
 *-------------------------------------------------------------------------
 *
 * Utf16ToUtfProc --
 *
 *	Convert from UTF-16 to UTF-8.
 *
 * Results:
 *	Returns TCL_OK if conversion was successful.
 *
 * Side effects:
 *	None.
 *
 *-------------------------------------------------------------------------
 */

static int
Utf16ToUtfProc(
    void *clientData,	/* additional flags, e.g. TCL_ENCODING_LE */
    const char *src,		/* Source string in Unicode. */
    int srcLen,			/* Source string length in bytes. */
    int flags,			/* Conversion control flags. */
    TCL_UNUSED(Tcl_EncodingState *),
    char *dst,			/* Output buffer in which converted string is
				 * stored. */
    int dstLen,			/* The maximum length of output buffer in
				 * bytes. */
    int *srcReadPtr,		/* Filled with the number of bytes from the
				 * source string that were converted. This may
				 * be less than the original source length if
				 * there was a problem converting some source
				 * characters. */
    int *dstWrotePtr,		/* Filled with the number of bytes that were
				 * stored in the output buffer as a result of
				 * the conversion. */
    int *dstCharsPtr)		/* Filled with the number of characters that
				 * correspond to the bytes stored in the
				 * output buffer. */
{
    const char *srcStart, *srcEnd;
    const char *dstEnd, *dstStart;
    int result, numChars, charLimit = INT_MAX;
    unsigned short ch = 0;

    flags |= PTR2INT(clientData);
    if (flags & TCL_ENCODING_CHAR_LIMIT) {
	charLimit = *dstCharsPtr;
    }
    result = TCL_OK;

    /*
     * Check alignment with utf-16 (2 == sizeof(UTF-16))
     */

    if ((srcLen % 2) != 0) {
	result = TCL_CONVERT_MULTIBYTE;
	srcLen--;
    }

    /*
     * If last code point is a high surrogate, we cannot handle that yet,
     * unless we are at the end.
     */

    if (!(flags & TCL_ENCODING_END) && (srcLen >= 2) &&
	    ((src[srcLen - ((flags & TCL_ENCODING_LE)?1:2)] & 0xFC) == 0xD8)) {
	result = TCL_CONVERT_MULTIBYTE;
	srcLen-= 2;
    }

    srcStart = src;
    srcEnd = src + srcLen;

    dstStart = dst;
    dstEnd = dst + dstLen - TCL_UTF_MAX;

    for (numChars = 0; src < srcEnd && numChars <= charLimit; numChars++) {
	if (dst > dstEnd) {
	    result = TCL_CONVERT_NOSPACE;
	    break;
	}

	unsigned short prev = ch;
	if (flags & TCL_ENCODING_LE) {
	    ch = (src[1] & 0xFF) << 8 | (src[0] & 0xFF);
	} else {
	    ch = (src[0] & 0xFF) << 8 | (src[1] & 0xFF);
	}
	if (((prev  & ~0x3FF) == 0xD800) && ((ch  & ~0x3FF) != 0xDC00)) {
	    /* Bug [10c2c17c32]. If Hi surrogate not followed by Lo surrogate, finish 3-byte UTF-8 */
	    dst += Tcl_UniCharToUtf(-1, dst);
	}

	/*
	 * Special case for 1-byte utf chars for speed. Make sure we work with
	 * unsigned short-size data.
	 */

	if (ch && ch < 0x80) {
	    *dst++ = (ch & 0xFF);
	} else {
	    dst += Tcl_UniCharToUtf(ch | TCL_COMBINE, dst);
	}
	src += sizeof(unsigned short);
    }

    if ((ch  & ~0x3FF) == 0xD800) {
	/* Bug [10c2c17c32]. If Hi surrogate, finish 3-byte UTF-8 */
	dst += Tcl_UniCharToUtf(-1, dst);
    }
    *srcReadPtr = src - srcStart;
    *dstWrotePtr = dst - dstStart;
    *dstCharsPtr = numChars;
    return result;
}

/*
 *-------------------------------------------------------------------------
 *
 * UtfToUtf16Proc --
 *
 *	Convert from UTF-8 to UTF-16.
 *
 * Results:
 *	Returns TCL_OK if conversion was successful.
 *
 * Side effects:
 *	None.
 *
 *-------------------------------------------------------------------------
 */

static int
UtfToUtf16Proc(
    void *clientData,	/* additional flags, e.g. TCL_ENCODING_LE */
    const char *src,		/* Source string in UTF-8. */
    int srcLen,			/* Source string length in bytes. */
    int flags,			/* Conversion control flags. */
    TCL_UNUSED(Tcl_EncodingState *),
    char *dst,			/* Output buffer in which converted string is
				 * stored. */
    int dstLen,			/* The maximum length of output buffer in
				 * bytes. */
    int *srcReadPtr,		/* Filled with the number of bytes from the
				 * source string that were converted. This may
				 * be less than the original source length if
				 * there was a problem converting some source
				 * characters. */
    int *dstWrotePtr,		/* Filled with the number of bytes that were
				 * stored in the output buffer as a result of
				 * the conversion. */
    int *dstCharsPtr)		/* Filled with the number of characters that
				 * correspond to the bytes stored in the
				 * output buffer. */
{
    const char *srcStart, *srcEnd, *srcClose, *dstStart, *dstEnd;
    int result, numChars;
    int ch, len;

    srcStart = src;
    srcEnd = src + srcLen;
    srcClose = srcEnd;
    if ((flags & TCL_ENCODING_END) == 0) {
	srcClose -= TCL_UTF_MAX;
    }

    dstStart = dst;
    dstEnd   = dst + dstLen - sizeof(Tcl_UniChar);
    flags |= PTR2INT(clientData);

    result = TCL_OK;
    for (numChars = 0; src < srcEnd; numChars++) {
	if ((src > srcClose) && (!Tcl_UtfCharComplete(src, srcEnd - src))) {
	    /*
	     * If there is more string to follow, this will ensure that the
	     * last UTF-8 character in the source buffer hasn't been cut off.
	     */

	    result = TCL_CONVERT_MULTIBYTE;
	    break;
	}
	if (dst > dstEnd) {
	    result = TCL_CONVERT_NOSPACE;
	    break;
	}
	len = TclUtfToUCS4(src, &ch);
	if ((ch  & ~0x7FF) == 0xD800) {
	    if (STOPONERROR) {
		result = TCL_CONVERT_UNKNOWN;
		break;
	    }
	}
	src += len;
	if (flags & TCL_ENCODING_LE) {
	    if (ch <= 0xFFFF) {
		*dst++ = (ch & 0xFF);
		*dst++ = (ch >> 8);
	    } else {
		*dst++ = (((ch - 0x10000) >> 10) & 0xFF);
		*dst++ = (((ch - 0x10000) >> 18) & 0x3) | 0xD8;
		*dst++ = (ch & 0xFF);
		*dst++ = ((ch >> 8) & 0x3) | 0xDC;
	    }
	} else {
	    if (ch <= 0xFFFF) {
		*dst++ = (ch >> 8);
		*dst++ = (ch & 0xFF);
	    } else {
		*dst++ = (((ch - 0x10000) >> 18) & 0x3) | 0xD8;
		*dst++ = (((ch - 0x10000) >> 10) & 0xFF);
		*dst++ = ((ch >> 8) & 0x3) | 0xDC;
		*dst++ = (ch & 0xFF);
	    }
	}
    }
    *srcReadPtr = src - srcStart;
    *dstWrotePtr = dst - dstStart;
    *dstCharsPtr = numChars;
    return result;
}

/*
 *-------------------------------------------------------------------------
 *
 * UtfToUcs2Proc --
 *
 *	Convert from UTF-8 to UCS-2.
 *
 * Results:
 *	Returns TCL_OK if conversion was successful.
 *
 * Side effects:
 *	None.
 *
 *-------------------------------------------------------------------------
 */

static int
UtfToUcs2Proc(
    void *clientData,	/* additional flags, e.g. TCL_ENCODING_LE */
    const char *src,		/* Source string in UTF-8. */
    int srcLen,			/* Source string length in bytes. */
    int flags,			/* Conversion control flags. */
    TCL_UNUSED(Tcl_EncodingState *),
    char *dst,			/* Output buffer in which converted string is
				 * stored. */
    int dstLen,			/* The maximum length of output buffer in
				 * bytes. */
    int *srcReadPtr,		/* Filled with the number of bytes from the
				 * source string that were converted. This may
				 * be less than the original source length if
				 * there was a problem converting some source
				 * characters. */
    int *dstWrotePtr,		/* Filled with the number of bytes that were
				 * stored in the output buffer as a result of
				 * the conversion. */
    int *dstCharsPtr)		/* Filled with the number of characters that
				 * correspond to the bytes stored in the
				 * output buffer. */
{
    const char *srcStart, *srcEnd, *srcClose, *dstStart, *dstEnd;
    int result, numChars;
#if TCL_UTF_MAX < 4
    int len;
#endif
    Tcl_UniChar ch = 0;

    flags |= PTR2INT(clientData);
    srcStart = src;
    srcEnd = src + srcLen;
    srcClose = srcEnd;
    if ((flags & TCL_ENCODING_END) == 0) {
	srcClose -= TCL_UTF_MAX;
    }

    dstStart = dst;
    dstEnd   = dst + dstLen - sizeof(Tcl_UniChar);

    result = TCL_OK;
    for (numChars = 0; src < srcEnd; numChars++) {
	if ((src > srcClose) && (!Tcl_UtfCharComplete(src, srcEnd - src))) {
	    /*
	     * If there is more string to follow, this will ensure that the
	     * last UTF-8 character in the source buffer hasn't been cut off.
	     */

	    result = TCL_CONVERT_MULTIBYTE;
	    break;
	}
	if (dst > dstEnd) {
	    result = TCL_CONVERT_NOSPACE;
	    break;
	}
#if TCL_UTF_MAX < 4
	src += (len = TclUtfToUniChar(src, &ch));
	if ((ch >= 0xD800) && (len < 3)) {
	    src += TclUtfToUniChar(src, &ch);
	    ch = 0xFFFD;
	}
#else
	src += TclUtfToUniChar(src, &ch);
	if (ch > 0xFFFF) {
	    ch = 0xFFFD;
	}
#endif

	/*
	 * Need to handle this in a way that won't cause misalignment by
	 * casting dst to a Tcl_UniChar. [Bug 1122671]
	 */

	if (flags & TCL_ENCODING_LE) {
	    *dst++ = (ch & 0xFF);
	    *dst++ = (ch >> 8);
	} else {
	    *dst++ = (ch >> 8);
	    *dst++ = (ch & 0xFF);
	}
    }
    *srcReadPtr = src - srcStart;
    *dstWrotePtr = dst - dstStart;
    *dstCharsPtr = numChars;
    return result;
}

/*
 *-------------------------------------------------------------------------
 *
 * TableToUtfProc --
 *
 *	Convert from the encoding specified by the TableEncodingData into
 *	UTF-8.
 *
 * Results:
 *	Returns TCL_OK if conversion was successful.
 *
 * Side effects:
 *	None.
 *
 *-------------------------------------------------------------------------
 */

static int
TableToUtfProc(
    void *clientData,	/* TableEncodingData that specifies
				 * encoding. */
    const char *src,		/* Source string in specified encoding. */
    int srcLen,			/* Source string length in bytes. */
    int flags,			/* Conversion control flags. */
    TCL_UNUSED(Tcl_EncodingState *),
    char *dst,			/* Output buffer in which converted string is
				 * stored. */
    int dstLen,			/* The maximum length of output buffer in
				 * bytes. */
    int *srcReadPtr,		/* Filled with the number of bytes from the
				 * source string that were converted. This may
				 * be less than the original source length if
				 * there was a problem converting some source
				 * characters. */
    int *dstWrotePtr,		/* Filled with the number of bytes that were
				 * stored in the output buffer as a result of
				 * the conversion. */
    int *dstCharsPtr)		/* Filled with the number of characters that
				 * correspond to the bytes stored in the
				 * output buffer. */
{
    const char *srcStart, *srcEnd;
    const char *dstEnd, *dstStart, *prefixBytes;
    int result, byte, numChars, charLimit = INT_MAX;
    Tcl_UniChar ch = 0;
    const unsigned short *const *toUnicode;
    const unsigned short *pageZero;
    TableEncodingData *dataPtr = (TableEncodingData *)clientData;

    if (flags & TCL_ENCODING_CHAR_LIMIT) {
	charLimit = *dstCharsPtr;
    }
    srcStart = src;
    srcEnd = src + srcLen;

    dstStart = dst;
    dstEnd = dst + dstLen - TCL_UTF_MAX;

    toUnicode = (const unsigned short *const *) dataPtr->toUnicode;
    prefixBytes = dataPtr->prefixBytes;
    pageZero = toUnicode[0];

    result = TCL_OK;
    for (numChars = 0; src < srcEnd && numChars <= charLimit; numChars++) {
	if (dst > dstEnd) {
	    result = TCL_CONVERT_NOSPACE;
	    break;
	}
	byte = *((unsigned char *) src);
	if (prefixBytes[byte]) {
	    src++;
	    if (src >= srcEnd) {
		src--;
		result = TCL_CONVERT_MULTIBYTE;
		break;
	    }
	    ch = toUnicode[byte][*((unsigned char *) src)];
	} else {
	    ch = pageZero[byte];
	}
	if ((ch == 0) && (byte != 0)) {
	    if (STOPONERROR) {
		result = TCL_CONVERT_SYNTAX;
		break;
	    }
	    if (prefixBytes[byte]) {
		src--;
	    }
	    ch = (Tcl_UniChar) byte;
	}

	/*
	 * Special case for 1-byte utf chars for speed.
	 */

	if (ch && ch < 0x80) {
	    *dst++ = (char) ch;
	} else {
	    dst += Tcl_UniCharToUtf(ch, dst);
	}
	src++;
    }

    *srcReadPtr = src - srcStart;
    *dstWrotePtr = dst - dstStart;
    *dstCharsPtr = numChars;
    return result;
}

/*
 *-------------------------------------------------------------------------
 *
 * TableFromUtfProc --
 *
 *	Convert from UTF-8 into the encoding specified by the
 *	TableEncodingData.
 *
 * Results:
 *	Returns TCL_OK if conversion was successful.
 *
 * Side effects:
 *	None.
 *
 *-------------------------------------------------------------------------
 */

static int
TableFromUtfProc(
    void *clientData,	/* TableEncodingData that specifies
				 * encoding. */
    const char *src,		/* Source string in UTF-8. */
    int srcLen,			/* Source string length in bytes. */
    int flags,			/* Conversion control flags. */
    TCL_UNUSED(Tcl_EncodingState *),
    char *dst,			/* Output buffer in which converted string is
				 * stored. */
    int dstLen,			/* The maximum length of output buffer in
				 * bytes. */
    int *srcReadPtr,		/* Filled with the number of bytes from the
				 * source string that were converted. This may
				 * be less than the original source length if
				 * there was a problem converting some source
				 * characters. */
    int *dstWrotePtr,		/* Filled with the number of bytes that were
				 * stored in the output buffer as a result of
				 * the conversion. */
    int *dstCharsPtr)		/* Filled with the number of characters that
				 * correspond to the bytes stored in the
				 * output buffer. */
{
    const char *srcStart, *srcEnd, *srcClose;
    const char *dstStart, *dstEnd, *prefixBytes;
    Tcl_UniChar ch = 0;
    int result, len, word, numChars;
    TableEncodingData *dataPtr = (TableEncodingData *)clientData;
    const unsigned short *const *fromUnicode;

    result = TCL_OK;

    prefixBytes = dataPtr->prefixBytes;
    fromUnicode = (const unsigned short *const *) dataPtr->fromUnicode;

    srcStart = src;
    srcEnd = src + srcLen;
    srcClose = srcEnd;
    if ((flags & TCL_ENCODING_END) == 0) {
	srcClose -= TCL_UTF_MAX;
    }

    dstStart = dst;
    dstEnd = dst + dstLen - 1;

    for (numChars = 0; src < srcEnd; numChars++) {
	if ((src > srcClose) && (!Tcl_UtfCharComplete(src, srcEnd - src))) {
	    /*
	     * If there is more string to follow, this will ensure that the
	     * last UTF-8 character in the source buffer hasn't been cut off.
	     */

	    result = TCL_CONVERT_MULTIBYTE;
	    break;
	}
	len = TclUtfToUniChar(src, &ch);

#if TCL_UTF_MAX > 3
	/* Unicode chars > +U0FFFF cannot be represented in any table encoding */
	if (ch & 0xFFFF0000) {
	    word = 0;
	} else
#else
	if (!len) {
	    word = 0;
	} else
#endif
	    word = fromUnicode[(ch >> 8)][ch & 0xFF];

	if ((word == 0) && (ch != 0)) {
	    if (STOPONERROR) {
		result = TCL_CONVERT_UNKNOWN;
		break;
	    }
	    word = dataPtr->fallback;
	}
	if (prefixBytes[(word >> 8)] != 0) {
	    if (dst + 1 > dstEnd) {
		result = TCL_CONVERT_NOSPACE;
		break;
	    }
	    dst[0] = (char) (word >> 8);
	    dst[1] = (char) word;
	    dst += 2;
	} else {
	    if (dst > dstEnd) {
		result = TCL_CONVERT_NOSPACE;
		break;
	    }
	    dst[0] = (char) word;
	    dst++;
	}
	src += len;
    }

    *srcReadPtr = src - srcStart;
    *dstWrotePtr = dst - dstStart;
    *dstCharsPtr = numChars;
    return result;
}

/*
 *-------------------------------------------------------------------------
 *
 * Iso88591ToUtfProc --
 *
 *	Convert from the "iso8859-1" encoding into UTF-8.
 *
 * Results:
 *	Returns TCL_OK if conversion was successful.
 *
 * Side effects:
 *	None.
 *
 *-------------------------------------------------------------------------
 */

static int
Iso88591ToUtfProc(
    TCL_UNUSED(void *),
    const char *src,		/* Source string in specified encoding. */
    int srcLen,			/* Source string length in bytes. */
    int flags,			/* Conversion control flags. */
    TCL_UNUSED(Tcl_EncodingState *),
    char *dst,			/* Output buffer in which converted string is
				 * stored. */
    int dstLen,			/* The maximum length of output buffer in
				 * bytes. */
    int *srcReadPtr,		/* Filled with the number of bytes from the
				 * source string that were converted. This may
				 * be less than the original source length if
				 * there was a problem converting some source
				 * characters. */
    int *dstWrotePtr,		/* Filled with the number of bytes that were
				 * stored in the output buffer as a result of
				 * the conversion. */
    int *dstCharsPtr)		/* Filled with the number of characters that
				 * correspond to the bytes stored in the
				 * output buffer. */
{
    const char *srcStart, *srcEnd;
    const char *dstEnd, *dstStart;
    int result, numChars, charLimit = INT_MAX;

    if (flags & TCL_ENCODING_CHAR_LIMIT) {
	charLimit = *dstCharsPtr;
    }
    srcStart = src;
    srcEnd = src + srcLen;

    dstStart = dst;
    dstEnd = dst + dstLen - TCL_UTF_MAX;

    result = TCL_OK;
    for (numChars = 0; src < srcEnd && numChars <= charLimit; numChars++) {
	Tcl_UniChar ch = 0;

	if (dst > dstEnd) {
	    result = TCL_CONVERT_NOSPACE;
	    break;
	}
	ch = (Tcl_UniChar) *((unsigned char *) src);

	/*
	 * Special case for 1-byte utf chars for speed.
	 */

	if (ch && ch < 0x80) {
	    *dst++ = (char) ch;
	} else {
	    dst += Tcl_UniCharToUtf(ch, dst);
	}
	src++;
    }

    *srcReadPtr = src - srcStart;
    *dstWrotePtr = dst - dstStart;
    *dstCharsPtr = numChars;
    return result;
}

/*
 *-------------------------------------------------------------------------
 *
 * Iso88591FromUtfProc --
 *
 *	Convert from UTF-8 into the encoding "iso8859-1".
 *
 * Results:
 *	Returns TCL_OK if conversion was successful.
 *
 * Side effects:
 *	None.
 *
 *-------------------------------------------------------------------------
 */

static int
Iso88591FromUtfProc(
    TCL_UNUSED(void *),
    const char *src,		/* Source string in UTF-8. */
    int srcLen,			/* Source string length in bytes. */
    int flags,			/* Conversion control flags. */
    TCL_UNUSED(Tcl_EncodingState *),
    char *dst,			/* Output buffer in which converted string is
				 * stored. */
    int dstLen,			/* The maximum length of output buffer in
				 * bytes. */
    int *srcReadPtr,		/* Filled with the number of bytes from the
				 * source string that were converted. This may
				 * be less than the original source length if
				 * there was a problem converting some source
				 * characters. */
    int *dstWrotePtr,		/* Filled with the number of bytes that were
				 * stored in the output buffer as a result of
				 * the conversion. */
    int *dstCharsPtr)		/* Filled with the number of characters that
				 * correspond to the bytes stored in the
				 * output buffer. */
{
    const char *srcStart, *srcEnd, *srcClose;
    const char *dstStart, *dstEnd;
    int result = TCL_OK, numChars;
    Tcl_UniChar ch = 0;

    srcStart = src;
    srcEnd = src + srcLen;
    srcClose = srcEnd;
    if ((flags & TCL_ENCODING_END) == 0) {
	srcClose -= TCL_UTF_MAX;
    }

    dstStart = dst;
    dstEnd = dst + dstLen - 1;

    for (numChars = 0; src < srcEnd; numChars++) {
	int len;

	if ((src > srcClose) && (!Tcl_UtfCharComplete(src, srcEnd - src))) {
	    /*
	     * If there is more string to follow, this will ensure that the
	     * last UTF-8 character in the source buffer hasn't been cut off.
	     */

	    result = TCL_CONVERT_MULTIBYTE;
	    break;
	}
	len = TclUtfToUniChar(src, &ch);

	/*
	 * Check for illegal characters.
	 */

	if (ch > 0xFF
#if TCL_UTF_MAX < 4
		|| ((ch >= 0xD800) && (len < 3))
#endif
		) {
	    if (STOPONERROR) {
		result = TCL_CONVERT_UNKNOWN;
		break;
	    }
#if TCL_UTF_MAX < 4
	    if ((ch >= 0xD800) && (len < 3)) {
		len = 4;
	    }
#endif
	    /*
	     * Plunge on, using '?' as a fallback character.
	     */

	    ch = (Tcl_UniChar) '?';
	}

	if (dst > dstEnd) {
	    result = TCL_CONVERT_NOSPACE;
	    break;
	}
	*(dst++) = (char) ch;
	src += len;
    }

    *srcReadPtr = src - srcStart;
    *dstWrotePtr = dst - dstStart;
    *dstCharsPtr = numChars;
    return result;
}

/*
 *---------------------------------------------------------------------------
 *
 * TableFreeProc --
 *
 *	This function is invoked when an encoding is deleted. It deletes the
 *	memory used by the TableEncodingData.
 *
 * Results:
 *	None.
 *
 * Side effects:
 *	Memory freed.
 *
 *---------------------------------------------------------------------------
 */

static void
TableFreeProc(
    void *clientData)	/* TableEncodingData that specifies
				 * encoding. */
{
    TableEncodingData *dataPtr = (TableEncodingData *)clientData;

    /*
     * Make sure we aren't freeing twice on shutdown. [Bug 219314]
     */

    Tcl_Free(dataPtr->toUnicode);
    dataPtr->toUnicode = NULL;
    Tcl_Free(dataPtr->fromUnicode);
    dataPtr->fromUnicode = NULL;
    Tcl_Free(dataPtr);
}

/*
 *-------------------------------------------------------------------------
 *
 * EscapeToUtfProc --
 *
 *	Convert from the encoding specified by the EscapeEncodingData into
 *	UTF-8.
 *
 * Results:
 *	Returns TCL_OK if conversion was successful.
 *
 * Side effects:
 *	None.
 *
 *-------------------------------------------------------------------------
 */

static int
EscapeToUtfProc(
    void *clientData,	/* EscapeEncodingData that specifies
				 * encoding. */
    const char *src,		/* Source string in specified encoding. */
    int srcLen,			/* Source string length in bytes. */
    int flags,			/* Conversion control flags. */
    Tcl_EncodingState *statePtr,/* Place for conversion routine to store state
				 * information used during a piecewise
				 * conversion. Contents of statePtr are
				 * initialized and/or reset by conversion
				 * routine under control of flags argument. */
    char *dst,			/* Output buffer in which converted string is
				 * stored. */
    int dstLen,			/* The maximum length of output buffer in
				 * bytes. */
    int *srcReadPtr,		/* Filled with the number of bytes from the
				 * source string that were converted. This may
				 * be less than the original source length if
				 * there was a problem converting some source
				 * characters. */
    int *dstWrotePtr,		/* Filled with the number of bytes that were
				 * stored in the output buffer as a result of
				 * the conversion. */
    int *dstCharsPtr)		/* Filled with the number of characters that
				 * correspond to the bytes stored in the
				 * output buffer. */
{
    EscapeEncodingData *dataPtr = (EscapeEncodingData *)clientData;
    const char *prefixBytes, *tablePrefixBytes, *srcStart, *srcEnd;
    const unsigned short *const *tableToUnicode;
    const Encoding *encodingPtr;
    int state, result, numChars, charLimit = INT_MAX;
    const char *dstStart, *dstEnd;

    if (flags & TCL_ENCODING_CHAR_LIMIT) {
	charLimit = *dstCharsPtr;
    }
    result = TCL_OK;
    tablePrefixBytes = NULL;
    tableToUnicode = NULL;
    prefixBytes = dataPtr->prefixBytes;
    encodingPtr = NULL;

    srcStart = src;
    srcEnd = src + srcLen;

    dstStart = dst;
    dstEnd = dst + dstLen - TCL_UTF_MAX;

    state = PTR2INT(*statePtr);
    if (flags & TCL_ENCODING_START) {
	state = 0;
    }

    for (numChars = 0; src < srcEnd && numChars <= charLimit; ) {
	int byte, hi, lo, ch;

	if (dst > dstEnd) {
	    result = TCL_CONVERT_NOSPACE;
	    break;
	}
	byte = *((unsigned char *) src);
	if (prefixBytes[byte]) {
	    unsigned left, len, longest;
	    int checked, i;
	    const EscapeSubTable *subTablePtr;

	    /*
	     * Saw the beginning of an escape sequence.
	     */

	    left = srcEnd - src;
	    len = dataPtr->initLen;
	    longest = len;
	    checked = 0;

	    if (len <= left) {
		checked++;
		if ((len > 0) && (memcmp(src, dataPtr->init, len) == 0)) {
		    /*
		     * If we see initialization string, skip it, even if we're
		     * not at the beginning of the buffer.
		     */

		    src += len;
		    continue;
		}
	    }

	    len = dataPtr->finalLen;
	    if (len > longest) {
		longest = len;
	    }

	    if (len <= left) {
		checked++;
		if ((len > 0) && (memcmp(src, dataPtr->final, len) == 0)) {
		    /*
		     * If we see finalization string, skip it, even if we're
		     * not at the end of the buffer.
		     */

		    src += len;
		    continue;
		}
	    }

	    subTablePtr = dataPtr->subTables;
	    for (i = 0; i < dataPtr->numSubTables; i++) {
		len = subTablePtr->sequenceLen;
		if (len > longest) {
		    longest = len;
		}
		if (len <= left) {
		    checked++;
		    if ((len > 0) &&
			    (memcmp(src, subTablePtr->sequence, len) == 0)) {
			state = i;
			encodingPtr = NULL;
			subTablePtr = NULL;
			src += len;
			break;
		    }
		}
		subTablePtr++;
	    }

	    if (subTablePtr == NULL) {
		/*
		 * A match was found, the escape sequence was consumed, and
		 * the state was updated.
		 */

		continue;
	    }

	    /*
	     * We have a split-up or unrecognized escape sequence. If we
	     * checked all the sequences, then it's a syntax error, otherwise
	     * we need more bytes to determine a match.
	     */

	    if ((checked == dataPtr->numSubTables + 2)
		    || (flags & TCL_ENCODING_END)) {
		if (!STOPONERROR) {
		    /*
		     * Skip the unknown escape sequence.
		     */

		    src += longest;
		    continue;
		}
		result = TCL_CONVERT_SYNTAX;
	    } else {
		result = TCL_CONVERT_MULTIBYTE;
	    }
	    break;
	}

	if (encodingPtr == NULL) {
	    TableEncodingData *tableDataPtr;

	    encodingPtr = GetTableEncoding(dataPtr, state);
	    tableDataPtr = (TableEncodingData *)encodingPtr->clientData;
	    tablePrefixBytes = tableDataPtr->prefixBytes;
	    tableToUnicode = (const unsigned short *const*)
		    tableDataPtr->toUnicode;
	}

	if (tablePrefixBytes[byte]) {
	    src++;
	    if (src >= srcEnd) {
		src--;
		result = TCL_CONVERT_MULTIBYTE;
		break;
	    }
	    hi = byte;
	    lo = *((unsigned char *) src);
	} else {
	    hi = 0;
	    lo = byte;
	}

	ch = tableToUnicode[hi][lo];
	dst += Tcl_UniCharToUtf(ch, dst);
	src++;
	numChars++;
    }

    *statePtr = (Tcl_EncodingState) INT2PTR(state);
    *srcReadPtr = src - srcStart;
    *dstWrotePtr = dst - dstStart;
    *dstCharsPtr = numChars;
    return result;
}

/*
 *-------------------------------------------------------------------------
 *
 * EscapeFromUtfProc --
 *
 *	Convert from UTF-8 into the encoding specified by the
 *	EscapeEncodingData.
 *
 * Results:
 *	Returns TCL_OK if conversion was successful.
 *
 * Side effects:
 *	None.
 *
 *-------------------------------------------------------------------------
 */

static int
EscapeFromUtfProc(
    void *clientData,	/* EscapeEncodingData that specifies
				 * encoding. */
    const char *src,		/* Source string in UTF-8. */
    int srcLen,			/* Source string length in bytes. */
    int flags,			/* Conversion control flags. */
    Tcl_EncodingState *statePtr,/* Place for conversion routine to store state
				 * information used during a piecewise
				 * conversion. Contents of statePtr are
				 * initialized and/or reset by conversion
				 * routine under control of flags argument. */
    char *dst,			/* Output buffer in which converted string is
				 * stored. */
    int dstLen,			/* The maximum length of output buffer in
				 * bytes. */
    int *srcReadPtr,		/* Filled with the number of bytes from the
				 * source string that were converted. This may
				 * be less than the original source length if
				 * there was a problem converting some source
				 * characters. */
    int *dstWrotePtr,		/* Filled with the number of bytes that were
				 * stored in the output buffer as a result of
				 * the conversion. */
    int *dstCharsPtr)		/* Filled with the number of characters that
				 * correspond to the bytes stored in the
				 * output buffer. */
{
    EscapeEncodingData *dataPtr = (EscapeEncodingData *)clientData;
    const Encoding *encodingPtr;
    const char *srcStart, *srcEnd, *srcClose;
    const char *dstStart, *dstEnd;
    int state, result, numChars;
    const TableEncodingData *tableDataPtr;
    const char *tablePrefixBytes;
    const unsigned short *const *tableFromUnicode;
    Tcl_UniChar ch = 0;

    result = TCL_OK;

    srcStart = src;
    srcEnd = src + srcLen;
    srcClose = srcEnd;
    if ((flags & TCL_ENCODING_END) == 0) {
	srcClose -= TCL_UTF_MAX;
    }

    dstStart = dst;
    dstEnd = dst + dstLen - 1;

    /*
     * RFC 1468 states that the text starts in ASCII, and switches to Japanese
     * characters, and that the text must end in ASCII. [Patch 474358]
     */

    if (flags & TCL_ENCODING_START) {
	state = 0;
	if ((dst + dataPtr->initLen) > dstEnd) {
	    *srcReadPtr = 0;
	    *dstWrotePtr = 0;
	    return TCL_CONVERT_NOSPACE;
	}
	memcpy(dst, dataPtr->init, dataPtr->initLen);
	dst += dataPtr->initLen;
    } else {
	state = PTR2INT(*statePtr);
    }

    encodingPtr = GetTableEncoding(dataPtr, state);
    tableDataPtr = (const TableEncodingData *)encodingPtr->clientData;
    tablePrefixBytes = tableDataPtr->prefixBytes;
    tableFromUnicode = (const unsigned short *const *)
	    tableDataPtr->fromUnicode;

    for (numChars = 0; src < srcEnd; numChars++) {
	unsigned len;
	int word;

	if ((src > srcClose) && (!Tcl_UtfCharComplete(src, srcEnd - src))) {
	    /*
	     * If there is more string to follow, this will ensure that the
	     * last UTF-8 character in the source buffer hasn't been cut off.
	     */

	    result = TCL_CONVERT_MULTIBYTE;
	    break;
	}
	len = TclUtfToUniChar(src, &ch);
	word = tableFromUnicode[(ch >> 8)][ch & 0xFF];

	if ((word == 0) && (ch != 0)) {
	    int oldState;
	    const EscapeSubTable *subTablePtr;

	    oldState = state;
	    for (state = 0; state < dataPtr->numSubTables; state++) {
		encodingPtr = GetTableEncoding(dataPtr, state);
		tableDataPtr = (const TableEncodingData *)encodingPtr->clientData;
		word = tableDataPtr->fromUnicode[(ch >> 8)][ch & 0xFF];
		if (word != 0) {
		    break;
		}
	    }

	    if (word == 0) {
		state = oldState;
		if (STOPONERROR) {
		    result = TCL_CONVERT_UNKNOWN;
		    break;
		}
		encodingPtr = GetTableEncoding(dataPtr, state);
		tableDataPtr = (const TableEncodingData *)encodingPtr->clientData;
		word = tableDataPtr->fallback;
	    }

	    tablePrefixBytes = (const char *) tableDataPtr->prefixBytes;
	    tableFromUnicode = (const unsigned short *const *)
		    tableDataPtr->fromUnicode;

	    /*
	     * The state variable has the value of oldState when word is 0.
	     * In this case, the escape sequence should not be copied to dst
	     * because the current character set is not changed.
	     */

	    if (state != oldState) {
		subTablePtr = &dataPtr->subTables[state];
		if ((dst + subTablePtr->sequenceLen) > dstEnd) {
		    /*
		     * If there is no space to write the escape sequence, the
		     * state variable must be changed to the value of oldState
		     * variable because this escape sequence must be written
		     * in the next conversion.
		     */

		    state = oldState;
		    result = TCL_CONVERT_NOSPACE;
		    break;
		}
		memcpy(dst, subTablePtr->sequence, subTablePtr->sequenceLen);
		dst += subTablePtr->sequenceLen;
	    }
	}

	if (tablePrefixBytes[(word >> 8)] != 0) {
	    if (dst + 1 > dstEnd) {
		result = TCL_CONVERT_NOSPACE;
		break;
	    }
	    dst[0] = (char) (word >> 8);
	    dst[1] = (char) word;
	    dst += 2;
	} else {
	    if (dst > dstEnd) {
		result = TCL_CONVERT_NOSPACE;
		break;
	    }
	    dst[0] = (char) word;
	    dst++;
	}
	src += len;
    }

    if ((result == TCL_OK) && (flags & TCL_ENCODING_END)) {
	unsigned len = dataPtr->subTables[0].sequenceLen;

	/*
	 * Certain encodings like iso2022-jp need to write an escape sequence
	 * after all characters have been converted. This logic checks that
	 * enough room is available in the buffer for the escape bytes. The
	 * TCL_ENCODING_END flag is cleared after a final escape sequence has
	 * been added to the buffer so that another call to this method does
	 * not attempt to append escape bytes a second time.
	 */

	if ((dst + dataPtr->finalLen + (state?len:0)) > dstEnd) {
	    result = TCL_CONVERT_NOSPACE;
	} else {
	    if (state) {
		memcpy(dst, dataPtr->subTables[0].sequence, len);
		dst += len;
	    }
	    memcpy(dst, dataPtr->final, dataPtr->finalLen);
	    dst += dataPtr->finalLen;
	    state &= ~TCL_ENCODING_END;
	}
    }

    *statePtr = (Tcl_EncodingState) INT2PTR(state);
    *srcReadPtr = src - srcStart;
    *dstWrotePtr = dst - dstStart;
    *dstCharsPtr = numChars;
    return result;
}

/*
 *---------------------------------------------------------------------------
 *
 * EscapeFreeProc --
 *
 *	Frees resources used by the encoding.
 *
 * Results:
 *	None.
 *
 * Side effects:
 *	Memory is freed.
 *
 *---------------------------------------------------------------------------
 */

static void
EscapeFreeProc(
    void *clientData)	/* EscapeEncodingData that specifies
				 * encoding. */
{
    EscapeEncodingData *dataPtr = (EscapeEncodingData *)clientData;
    EscapeSubTable *subTablePtr;
    int i;

    if (dataPtr == NULL) {
	return;
    }

    /*
     * The subTables should be freed recursively in normal operation but not
     * during TclFinalizeEncodingSubsystem because they are also present as a
     * weak reference in the toplevel encodingTable (i.e., they don't have a
     * +1 refcount for this), and unpredictable nuking order could remove them
     * from under the following loop's feet. [Bug 2891556]
     *
     * The encodingsInitialized flag, being reset on entry to TFES, can serve
     * as a "not in finalization" test.
     */

    if (encodingsInitialized) {
	subTablePtr = dataPtr->subTables;
	for (i = 0; i < dataPtr->numSubTables; i++) {
	    FreeEncoding((Tcl_Encoding) subTablePtr->encodingPtr);
	    subTablePtr->encodingPtr = NULL;
	    subTablePtr++;
	}
    }
    Tcl_Free(dataPtr);
}

/*
 *---------------------------------------------------------------------------
 *
 * GetTableEncoding --
 *
 *	Helper function for the EscapeEncodingData conversions. Gets the
 *	encoding (of type TextEncodingData) that represents the specified
 *	state.
 *
 * Results:
 *	The return value is the encoding.
 *
 * Side effects:
 *	If the encoding that represents the specified state has not already
 *	been used by this EscapeEncoding, it will be loaded and cached in the
 *	dataPtr.
 *
 *---------------------------------------------------------------------------
 */

static Encoding *
GetTableEncoding(
    EscapeEncodingData *dataPtr,/* Contains names of encodings. */
    int state)			/* Index in dataPtr of desired Encoding. */
{
    EscapeSubTable *subTablePtr = &dataPtr->subTables[state];
    Encoding *encodingPtr = subTablePtr->encodingPtr;

    if (encodingPtr == NULL) {
	encodingPtr = (Encoding *) Tcl_GetEncoding(NULL, subTablePtr->name);
	if ((encodingPtr == NULL)
		|| (encodingPtr->toUtfProc != TableToUtfProc
		&& encodingPtr->toUtfProc != Iso88591ToUtfProc)) {
	    Tcl_Panic("EscapeToUtfProc: invalid sub table");
	}
	subTablePtr->encodingPtr = encodingPtr;
    }

    return encodingPtr;
}

/*
 *---------------------------------------------------------------------------
 *
 * unilen, unilen4 --
 *
 *	A helper function for the Tcl_ExternalToUtf functions. This function
 *	is similar to strlen for double-byte characters: it returns the number
 *	of bytes in a 0x0000 terminated string.
 *
 * Results:
 *	As above.
 *
 * Side effects:
 *	None.
 *
 *---------------------------------------------------------------------------
 */

static size_t
unilen(
    const char *src)
{
    unsigned short *p;

    p = (unsigned short *) src;
    while (*p != 0x0000) {
	p++;
    }
    return (char *) p - src;
}

static size_t
unilen4(
    const char *src)
{
    unsigned int *p;

    p = (unsigned int *) src;
    while (*p != 0x00000000) {
	p++;
    }
    return (char *) p - src;
}

/*
 *-------------------------------------------------------------------------
 *
 * InitializeEncodingSearchPath	--
 *
 *	This is the fallback routine that sets the default value of the
 *	encoding search path if the application has not set one via a call to
 *	Tcl_SetEncodingSearchPath() by the first time the search path is needed
 *	to load encoding data.
 *
 *	The default encoding search path is produced by taking each directory
 *	in the library path, appending a subdirectory named "encoding", and if
 *	the resulting directory exists, adding it to the encoding search path.
 *
 * Results:
 *	None.
 *
 * Side effects:
 *	Sets the encoding search path to an initial value.
 *
 *-------------------------------------------------------------------------
 */

static void
InitializeEncodingSearchPath(
    char **valuePtr,
    size_t *lengthPtr,
    Tcl_Encoding *encodingPtr)
{
    const char *bytes;
    size_t i, numDirs;
    size_t numBytes;
    Tcl_Obj *libPathObj, *encodingObj, *searchPathObj;

    TclNewLiteralStringObj(encodingObj, "encoding");
    TclNewObj(searchPathObj);
    Tcl_IncrRefCount(encodingObj);
    Tcl_IncrRefCount(searchPathObj);
    libPathObj = TclGetLibraryPath();
    Tcl_IncrRefCount(libPathObj);
    TclListObjLengthM(NULL, libPathObj, &numDirs);

    for (i = 0; i < numDirs; i++) {
	Tcl_Obj *directoryObj, *pathObj;
	Tcl_StatBuf stat;

	Tcl_ListObjIndex(NULL, libPathObj, i, &directoryObj);
	pathObj = Tcl_FSJoinToPath(directoryObj, 1, &encodingObj);
	Tcl_IncrRefCount(pathObj);
	if ((0 == Tcl_FSStat(pathObj, &stat)) && S_ISDIR(stat.st_mode)) {
	    Tcl_ListObjAppendElement(NULL, searchPathObj, pathObj);
	}
	Tcl_DecrRefCount(pathObj);
    }

    Tcl_DecrRefCount(libPathObj);
    Tcl_DecrRefCount(encodingObj);
    *encodingPtr = libraryPath.encoding;
    if (*encodingPtr) {
	((Encoding *)(*encodingPtr))->refCount++;
    }
    bytes = Tcl_GetStringFromObj(searchPathObj, &numBytes);

    *lengthPtr = numBytes;
    *valuePtr = (char *)Tcl_Alloc(numBytes + 1);
    memcpy(*valuePtr, bytes, numBytes + 1);
    Tcl_DecrRefCount(searchPathObj);
}

/*
 * Local Variables:
 * mode: c
 * c-basic-offset: 4
 * fill-column: 78
 * End:
 */<|MERGE_RESOLUTION|>--- conflicted
+++ resolved
@@ -2165,7 +2165,7 @@
 		Tcl_DStringAppend(&escapeData, (char *) &est, sizeof(est));
 	    }
 	}
-	Tcl_Free((void *)argv);
+	Tcl_Free(argv);
 	Tcl_DStringFree(&lineString);
     }
 
@@ -2503,7 +2503,7 @@
     const char *srcStart, *srcEnd;
     const char *dstEnd, *dstStart;
     int result, numChars, charLimit = INT_MAX;
-    int ch = 0;
+    int ch;
 
     flags |= PTR2INT(clientData);
     if (flags & TCL_ENCODING_CHAR_LIMIT) {
@@ -2518,19 +2518,6 @@
     if ((srcLen % 4) != 0) {
 	result = TCL_CONVERT_MULTIBYTE;
 	srcLen &= -4;
-    }
-
-    /*
-     * If last code point is a high surrogate, we cannot handle that yet,
-     * unless we are at the end.
-     */
-
-    if (!(flags & TCL_ENCODING_END) && (srcLen >= 4) &&
-	    ((src[srcLen - ((flags & TCL_ENCODING_LE)?3:2)] & 0xFC) == 0xD8) &&
-	    ((src[srcLen - ((flags & TCL_ENCODING_LE)?2:3)]) == 0) &&
-	    ((src[srcLen - ((flags & TCL_ENCODING_LE)?1:4)]) == 0)) {
-	result = TCL_CONVERT_MULTIBYTE;
-	srcLen-= 4;
     }
 
     srcStart = src;
@@ -2545,13 +2532,11 @@
 	    break;
 	}
 
-	int prev = ch;
 	if (flags & TCL_ENCODING_LE) {
 	    ch = (src[3] & 0xFF) << 24 | (src[2] & 0xFF) << 16 | (src[1] & 0xFF) << 8 | (src[0] & 0xFF);
 	} else {
 	    ch = (src[0] & 0xFF) << 24 | (src[1] & 0xFF) << 16 | (src[2] & 0xFF) << 8 | (src[3] & 0xFF);
 	}
-<<<<<<< HEAD
 	if  ((unsigned)ch > 0x10FFFF) {
 	    if (STOPONERROR) {
 		result = TCL_CONVERT_SYNTAX;
@@ -2560,14 +2545,6 @@
 	    ch = 0xFFFD;
 	} else if (((flags & TCL_ENCODING_STRICT) == TCL_ENCODING_STRICT)
 		&& ((ch  & ~0x7FF) == 0xD800)) {
-=======
-	if (((prev  & ~0x3FF) == 0xD800) && ((ch  & ~0x3FF) != 0xDC00)) {
-	    /* Bug [10c2c17c32]. If Hi surrogate not followed by Lo surrogate, finish 3-byte UTF-8 */
-	    dst += Tcl_UniCharToUtf(-1, dst);
-	}
-	if  ((unsigned)ch > 0x10FFFF || (((flags & TCL_ENCODING_STRICT) == TCL_ENCODING_STRICT)
-		&& ((ch  & ~0x7FF) == 0xD800))) {
->>>>>>> 05f4bc70
 	    if (STOPONERROR) {
 		result = TCL_CONVERT_SYNTAX;
 		break;
@@ -2587,10 +2564,6 @@
 	src += sizeof(unsigned int);
     }
 
-    if ((ch  & ~0x3FF) == 0xD800) {
-	/* Bug [10c2c17c32]. If Hi surrogate, finish 3-byte UTF-8 */
-	dst += Tcl_UniCharToUtf(-1, dst);
-    }
     *srcReadPtr = src - srcStart;
     *dstWrotePtr = dst - dstStart;
     *dstCharsPtr = numChars;
@@ -4075,8 +4048,7 @@
     Tcl_Encoding *encodingPtr)
 {
     const char *bytes;
-    size_t i, numDirs;
-    size_t numBytes;
+    size_t i, numDirs, numBytes;
     Tcl_Obj *libPathObj, *encodingObj, *searchPathObj;
 
     TclNewLiteralStringObj(encodingObj, "encoding");
