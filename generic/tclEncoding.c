--- conflicted
+++ resolved
@@ -321,12 +321,8 @@
     Tcl_Obj *objPtr,
     Tcl_Encoding *encodingPtr)
 {
-<<<<<<< HEAD
     Tcl_Encoding encoding;
-    const char *name = Tcl_GetString(objPtr);
-=======
     const char *name = TclGetString(objPtr);
->>>>>>> 9e294c0d
 
     EncodingGetIntRep(objPtr, encoding);
     if (encoding == NULL) {
