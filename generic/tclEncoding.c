/*
 * tclEncoding.c --
 *
 *	Contains the implementation of the encoding conversion package.
 *
 * Copyright (c) 1996-1998 Sun Microsystems, Inc.
 *
 * See the file "license.terms" for information on usage and redistribution of
 * this file, and for a DISCLAIMER OF ALL WARRANTIES.
 */

#include "tclInt.h"

typedef size_t (LengthProc)(const char *src);

/*
 * The following data structure represents an encoding, which describes how to
 * convert between various character sets and UTF-8.
 */

typedef struct {
    char *name;			/* Name of encoding. Malloced because (1) hash
				 * table entry that owns this encoding may be
				 * freed prior to this encoding being freed,
				 * (2) string passed in the Tcl_EncodingType
				 * structure may not be persistent. */
    Tcl_EncodingConvertProc *toUtfProc;
				/* Function to convert from external encoding
				 * into UTF-8. */
    Tcl_EncodingConvertProc *fromUtfProc;
				/* Function to convert from UTF-8 into
				 * external encoding. */
    Tcl_EncodingFreeProc *freeProc;
				/* If non-NULL, function to call when this
				 * encoding is deleted. */
    int nullSize;		/* Number of 0x00 bytes that signify
				 * end-of-string in this encoding. This number
				 * is used to determine the source string
				 * length when the srcLen argument is
				 * negative. This number can be 1 or 2. */
    ClientData clientData;	/* Arbitrary value associated with encoding
				 * type. Passed to conversion functions. */
    LengthProc *lengthProc;	/* Function to compute length of
				 * null-terminated strings in this encoding.
				 * If nullSize is 1, this is strlen; if
				 * nullSize is 2, this is a function that
				 * returns the number of bytes in a 0x0000
				 * terminated string. */
    size_t refCount;		/* Number of uses of this structure. */
    Tcl_HashEntry *hPtr;	/* Hash table entry that owns this encoding. */
} Encoding;

/*
 * The following structure is the clientData for a dynamically-loaded,
 * table-driven encoding created by LoadTableEncoding(). It maps between
 * Unicode and a single-byte, double-byte, or multibyte (1 or 2 bytes only)
 * encoding.
 */

typedef struct {
    int fallback;		/* Character (in this encoding) to substitute
				 * when this encoding cannot represent a UTF-8
				 * character. */
    char prefixBytes[256];	/* If a byte in the input stream is a lead
				 * byte for a 2-byte sequence, the
				 * corresponding entry in this array is 1,
				 * otherwise it is 0. */
    unsigned short **toUnicode;	/* Two dimensional sparse matrix to map
				 * characters from the encoding to Unicode.
				 * Each element of the toUnicode array points
				 * to an array of 256 shorts. If there is no
				 * corresponding character in Unicode, the
				 * value in the matrix is 0x0000.
				 * malloc'd. */
    unsigned short **fromUnicode;
				/* Two dimensional sparse matrix to map
				 * characters from Unicode to the encoding.
				 * Each element of the fromUnicode array
				 * points to an array of 256 shorts. If there
				 * is no corresponding character the encoding,
				 * the value in the matrix is 0x0000.
				 * malloc'd. */
} TableEncodingData;

/*
 * Each of the following structures is the clientData for a dynamically-loaded
 * escape-driven encoding that is itself comprised of other simpler encodings.
 * An example is "iso-2022-jp", which uses escape sequences to switch between
 * ascii, jis0208, jis0212, gb2312, and ksc5601. Note that "escape-driven"
 * does not necessarily mean that the ESCAPE character is the character used
 * for switching character sets.
 */

typedef struct {
    unsigned sequenceLen;	/* Length of following string. */
    char sequence[16];		/* Escape code that marks this encoding. */
    char name[32];		/* Name for encoding. */
    Encoding *encodingPtr;	/* Encoding loaded using above name, or NULL
				 * if this sub-encoding has not been needed
				 * yet. */
} EscapeSubTable;

typedef struct {
    int fallback;		/* Character (in this encoding) to substitute
				 * when this encoding cannot represent a UTF-8
				 * character. */
    unsigned initLen;		/* Length of following string. */
    char init[16];		/* String to emit or expect before first char
				 * in conversion. */
    unsigned finalLen;		/* Length of following string. */
    char final[16];		/* String to emit or expect after last char in
				 * conversion. */
    char prefixBytes[256];	/* If a byte in the input stream is the first
				 * character of one of the escape sequences in
				 * the following array, the corresponding
				 * entry in this array is 1, otherwise it is
				 * 0. */
    int numSubTables;		/* Length of following array. */
    EscapeSubTable subTables[1];/* Information about each EscapeSubTable used
				 * by this encoding type. The actual size is
				 * as large as necessary to hold all
				 * EscapeSubTables. */
} EscapeEncodingData;

/*
 * Constants used when loading an encoding file to identify the type of the
 * file.
 */

#define ENCODING_SINGLEBYTE	0
#define ENCODING_DOUBLEBYTE	1
#define ENCODING_MULTIBYTE	2
#define ENCODING_ESCAPE		3

/*
 * A list of directories in which Tcl should look for *.enc files. This list
 * is shared by all threads. Access is governed by a mutex lock.
 */

static TclInitProcessGlobalValueProc InitializeEncodingSearchPath;
static ProcessGlobalValue encodingSearchPath = {
    0, 0, NULL, NULL, InitializeEncodingSearchPath, NULL, NULL
};

/*
 * A map from encoding names to the directories in which their data files have
 * been seen. The string value of the map is shared by all threads. Access to
 * the shared string is governed by a mutex lock.
 */

static ProcessGlobalValue encodingFileMap = {
    0, 0, NULL, NULL, NULL, NULL, NULL
};

/*
 * A list of directories making up the "library path". Historically this
 * search path has served many uses, but the only one remaining is a base for
 * the encodingSearchPath above. If the application does not explicitly set
 * the encodingSearchPath, then it is initialized by appending /encoding
 * to each directory in this "libraryPath".
 */

static ProcessGlobalValue libraryPath = {
    0, 0, NULL, NULL, TclpInitLibraryPath, NULL, NULL
};

static int encodingsInitialized = 0;

/*
 * Hash table that keeps track of all loaded Encodings. Keys are the string
 * names that represent the encoding, values are (Encoding *).
 */

static Tcl_HashTable encodingTable;
TCL_DECLARE_MUTEX(encodingMutex)

/*
 * The following are used to hold the default and current system encodings.
 * If NULL is passed to one of the conversion routines, the current setting of
 * the system encoding is used to perform the conversion.
 */

static Tcl_Encoding defaultEncoding = NULL;
static Tcl_Encoding systemEncoding = NULL;
Tcl_Encoding tclIdentityEncoding = NULL;

/*
 * The following variable is used in the sparse matrix code for a
 * TableEncoding to represent a page in the table that has no entries.
 */

static unsigned short emptyPage[256];

/*
 * Functions used only in this module.
 */

static int		BinaryProc(ClientData clientData,
			    const char *src, int srcLen, int flags,
			    Tcl_EncodingState *statePtr, char *dst, int dstLen,
			    int *srcReadPtr, int *dstWrotePtr,
			    int *dstCharsPtr);
static void		DupEncodingIntRep(Tcl_Obj *srcPtr, Tcl_Obj *dupPtr);
static void		EscapeFreeProc(ClientData clientData);
static int		EscapeFromUtfProc(ClientData clientData,
			    const char *src, int srcLen, int flags,
			    Tcl_EncodingState *statePtr, char *dst, int dstLen,
			    int *srcReadPtr, int *dstWrotePtr,
			    int *dstCharsPtr);
static int		EscapeToUtfProc(ClientData clientData,
			    const char *src, int srcLen, int flags,
			    Tcl_EncodingState *statePtr, char *dst, int dstLen,
			    int *srcReadPtr, int *dstWrotePtr,
			    int *dstCharsPtr);
static void		FillEncodingFileMap(void);
static void		FreeEncoding(Tcl_Encoding encoding);
static void		FreeEncodingIntRep(Tcl_Obj *objPtr);
static Encoding *	GetTableEncoding(EscapeEncodingData *dataPtr,
			    int state);
static Tcl_Encoding	LoadEncodingFile(Tcl_Interp *interp, const char *name);
static Tcl_Encoding	LoadTableEncoding(const char *name, int type,
			    Tcl_Channel chan);
static Tcl_Encoding	LoadEscapeEncoding(const char *name, Tcl_Channel chan);
static Tcl_Channel	OpenEncodingFileChannel(Tcl_Interp *interp,
			    const char *name);
static void		TableFreeProc(ClientData clientData);
static int		TableFromUtfProc(ClientData clientData,
			    const char *src, int srcLen, int flags,
			    Tcl_EncodingState *statePtr, char *dst, int dstLen,
			    int *srcReadPtr, int *dstWrotePtr,
			    int *dstCharsPtr);
static int		TableToUtfProc(ClientData clientData, const char *src,
			    int srcLen, int flags, Tcl_EncodingState *statePtr,
			    char *dst, int dstLen, int *srcReadPtr,
			    int *dstWrotePtr, int *dstCharsPtr);
static size_t		unilen(const char *src);
static int		Utf16ToUtfProc(ClientData clientData,
			    const char *src, int srcLen, int flags,
			    Tcl_EncodingState *statePtr, char *dst, int dstLen,
			    int *srcReadPtr, int *dstWrotePtr,
			    int *dstCharsPtr);
static int		UtfToUtf16Proc(ClientData clientData,
			    const char *src, int srcLen, int flags,
			    Tcl_EncodingState *statePtr, char *dst, int dstLen,
			    int *srcReadPtr, int *dstWrotePtr,
			    int *dstCharsPtr);
static int		UtfToUcs2Proc(ClientData clientData,
			    const char *src, int srcLen, int flags,
			    Tcl_EncodingState *statePtr, char *dst, int dstLen,
			    int *srcReadPtr, int *dstWrotePtr,
			    int *dstCharsPtr);
static int		UtfToUtfProc(ClientData clientData,
			    const char *src, int srcLen, int flags,
			    Tcl_EncodingState *statePtr, char *dst, int dstLen,
			    int *srcReadPtr, int *dstWrotePtr,
			    int *dstCharsPtr, int pureNullMode);
static int		UtfIntToUtfExtProc(ClientData clientData,
			    const char *src, int srcLen, int flags,
			    Tcl_EncodingState *statePtr, char *dst, int dstLen,
			    int *srcReadPtr, int *dstWrotePtr,
			    int *dstCharsPtr);
static int		UtfExtToUtfIntProc(ClientData clientData,
			    const char *src, int srcLen, int flags,
			    Tcl_EncodingState *statePtr, char *dst, int dstLen,
			    int *srcReadPtr, int *dstWrotePtr,
			    int *dstCharsPtr);
static int		Iso88591FromUtfProc(ClientData clientData,
			    const char *src, int srcLen, int flags,
			    Tcl_EncodingState *statePtr, char *dst, int dstLen,
			    int *srcReadPtr, int *dstWrotePtr,
			    int *dstCharsPtr);
static int		Iso88591ToUtfProc(ClientData clientData,
			    const char *src, int srcLen, int flags,
			    Tcl_EncodingState *statePtr, char *dst,
			    int dstLen, int *srcReadPtr, int *dstWrotePtr,
			    int *dstCharsPtr);

/*
 * A Tcl_ObjType for holding a cached Tcl_Encoding in the twoPtrValue.ptr1 field
 * of the intrep. This should help the lifetime of encodings be more useful.
 * See concerns raised in [Bug 1077262].
 */

static const Tcl_ObjType encodingType = {
    "encoding", FreeEncodingIntRep, DupEncodingIntRep, NULL, NULL
};
#define EncodingSetIntRep(objPtr, encoding)				\
    do {								\
	Tcl_ObjIntRep ir;						\
	ir.twoPtrValue.ptr1 = (encoding);				\
	ir.twoPtrValue.ptr2 = NULL;					\
	Tcl_StoreIntRep((objPtr), &encodingType, &ir);			\
    } while (0)

#define EncodingGetIntRep(objPtr, encoding)				\
    do {								\
	const Tcl_ObjIntRep *irPtr;					\
	irPtr = TclFetchIntRep ((objPtr), &encodingType);		\
	(encoding) = irPtr ? irPtr->twoPtrValue.ptr1 : NULL;		\
    } while (0)


/*
 *----------------------------------------------------------------------
 *
 * Tcl_GetEncodingFromObj --
 *
 *	Writes to (*encodingPtr) the Tcl_Encoding value of (*objPtr), if
 *	possible, and returns TCL_OK. If no such encoding exists, TCL_ERROR is
 *	returned, and if interp is non-NULL, an error message is written
 *	there.
 *
 * Results:
 *	Standard Tcl return code.
 *
 * Side effects:
 *	Caches the Tcl_Encoding value as the internal rep of (*objPtr).
 *
 *----------------------------------------------------------------------
 */

int
Tcl_GetEncodingFromObj(
    Tcl_Interp *interp,
    Tcl_Obj *objPtr,
    Tcl_Encoding *encodingPtr)
{
    Tcl_Encoding encoding;
    const char *name = TclGetString(objPtr);

    EncodingGetIntRep(objPtr, encoding);
    if (encoding == NULL) {
	encoding = Tcl_GetEncoding(interp, name);
	if (encoding == NULL) {
	    return TCL_ERROR;
	}
	EncodingSetIntRep(objPtr, encoding);
    }
    *encodingPtr = Tcl_GetEncoding(NULL, name);
    return TCL_OK;
}

/*
 *----------------------------------------------------------------------
 *
 * FreeEncodingIntRep --
 *
 *	The Tcl_FreeInternalRepProc for the "encoding" Tcl_ObjType.
 *
 *----------------------------------------------------------------------
 */

static void
FreeEncodingIntRep(
    Tcl_Obj *objPtr)
{
    Tcl_Encoding encoding;

    EncodingGetIntRep(objPtr, encoding);
    Tcl_FreeEncoding(encoding);
}

/*
 *----------------------------------------------------------------------
 *
 * DupEncodingIntRep --
 *
 *	The Tcl_DupInternalRepProc for the "encoding" Tcl_ObjType.
 *
 *----------------------------------------------------------------------
 */

static void
DupEncodingIntRep(
    Tcl_Obj *srcPtr,
    Tcl_Obj *dupPtr)
{
    Tcl_Encoding encoding = Tcl_GetEncoding(NULL, TclGetString(srcPtr));
    EncodingSetIntRep(dupPtr, encoding);
}

/*
 *----------------------------------------------------------------------
 *
 * Tcl_GetEncodingSearchPath --
 *
 *	Keeps the per-thread copy of the encoding search path current with
 *	changes to the global copy.
 *
 * Results:
 *	Returns a "list" (Tcl_Obj *) that contains the encoding search path.
 *
 *----------------------------------------------------------------------
 */

Tcl_Obj *
Tcl_GetEncodingSearchPath(void)
{
    return TclGetProcessGlobalValue(&encodingSearchPath);
}

/*
 *----------------------------------------------------------------------
 *
 * Tcl_SetEncodingSearchPath --
 *
 *	Keeps the per-thread copy of the encoding search path current with
 *	changes to the global copy.
 *
 *----------------------------------------------------------------------
 */

int
Tcl_SetEncodingSearchPath(
    Tcl_Obj *searchPath)
{
    int dummy;

    if (TCL_ERROR == Tcl_ListObjLength(NULL, searchPath, &dummy)) {
	return TCL_ERROR;
    }
    TclSetProcessGlobalValue(&encodingSearchPath, searchPath, NULL);
    return TCL_OK;
}

/*
 *----------------------------------------------------------------------
 *
 * TclGetLibraryPath --
 *
 *	Keeps the per-thread copy of the library path current with changes to
 *	the global copy.
 *
 * Results:
 *	Returns a "list" (Tcl_Obj *) that contains the library path.
 *
 *----------------------------------------------------------------------
 */

Tcl_Obj *
TclGetLibraryPath(void)
{
    return TclGetProcessGlobalValue(&libraryPath);
}

/*
 *----------------------------------------------------------------------
 *
 * TclSetLibraryPath --
 *
 *	Keeps the per-thread copy of the library path current with changes to
 *	the global copy.
 *
 *	Since the result of this routine is void, if searchPath is not a valid
 *	list this routine silently does nothing.
 *
 *----------------------------------------------------------------------
 */

void
TclSetLibraryPath(
    Tcl_Obj *path)
{
    int dummy;

    if (TCL_ERROR == Tcl_ListObjLength(NULL, path, &dummy)) {
	return;
    }
    TclSetProcessGlobalValue(&libraryPath, path, NULL);
}

/*
 *---------------------------------------------------------------------------
 *
 * FillEncodingFileMap --
 *
 *	Called to update the encoding file map with the current value
 *	of the encoding search path.
 *
 *	Finds *.end files in the directories on the encoding search path and
 *	stores the found pathnames in a map associated with the encoding name.
 *
 *	If $dir is on the encoding search path and the file $dir/foo.enc is
 *	found, stores a "foo" -> $dir entry in the map.  if the "foo" encoding
 *	is needed later, the $dir/foo.enc name can be quickly constructed in
 *	order to read the encoding data.
 *
 * Results:
 *	None.
 *
 * Side effects:
 *	Entries are added to the encoding file map.
 *
 *---------------------------------------------------------------------------
 */

static void
FillEncodingFileMap(void)
{
    int i, numDirs = 0;
    Tcl_Obj *map, *searchPath;

    searchPath = Tcl_GetEncodingSearchPath();
    Tcl_IncrRefCount(searchPath);
    Tcl_ListObjLength(NULL, searchPath, &numDirs);
    map = Tcl_NewDictObj();
    Tcl_IncrRefCount(map);

    for (i = numDirs-1; i >= 0; i--) {
	/*
	 * Iterate backwards through the search path so as we overwrite
	 * entries found, we favor files earlier on the search path.
	 */

	int j, numFiles;
	Tcl_Obj *directory, *matchFileList = Tcl_NewObj();
	Tcl_Obj **filev;
	Tcl_GlobTypeData readableFiles = {
	    TCL_GLOB_TYPE_FILE, TCL_GLOB_PERM_R, NULL, NULL
	};

	Tcl_ListObjIndex(NULL, searchPath, i, &directory);
	Tcl_IncrRefCount(directory);
	Tcl_IncrRefCount(matchFileList);
	Tcl_FSMatchInDirectory(NULL, matchFileList, directory, "*.enc",
		&readableFiles);

	Tcl_ListObjGetElements(NULL, matchFileList, &numFiles, &filev);
	for (j=0; j<numFiles; j++) {
	    Tcl_Obj *encodingName, *fileObj;

	    fileObj = TclPathPart(NULL, filev[j], TCL_PATH_TAIL);
	    encodingName = TclPathPart(NULL, fileObj, TCL_PATH_ROOT);
	    Tcl_DictObjPut(NULL, map, encodingName, directory);
	    Tcl_DecrRefCount(fileObj);
	    Tcl_DecrRefCount(encodingName);
	}
	Tcl_DecrRefCount(matchFileList);
	Tcl_DecrRefCount(directory);
    }
    Tcl_DecrRefCount(searchPath);
    TclSetProcessGlobalValue(&encodingFileMap, map, NULL);
    Tcl_DecrRefCount(map);
}

/*
 *---------------------------------------------------------------------------
 *
 * TclInitEncodingSubsystem --
 *
 *	Initialize all resources used by this subsystem on a per-process
 *	basis.
 *
 * Results:
 *	None.
 *
 * Side effects:
 *	Depends on the memory, object, and IO subsystems.
 *
 *---------------------------------------------------------------------------
 */

void
TclInitEncodingSubsystem(void)
{
    Tcl_EncodingType type;
    TableEncodingData *dataPtr;
    unsigned size;
    unsigned short i;
    union {
        char c;
        short s;
    } isLe;

    if (encodingsInitialized) {
	return;
    }

    isLe.s = 1;
    Tcl_MutexLock(&encodingMutex);
    Tcl_InitHashTable(&encodingTable, TCL_STRING_KEYS);
    Tcl_MutexUnlock(&encodingMutex);

    /*
     * Create a few initial encodings.  UTF-8 to UTF-8 translation is not a
     * no-op because it turns a stream of improperly formed UTF-8 into a
     * properly formed stream.
     */

    type.encodingName	= NULL;
    type.toUtfProc	= BinaryProc;
    type.fromUtfProc	= BinaryProc;
    type.freeProc	= NULL;
    type.nullSize	= 1;
    type.clientData	= NULL;
    tclIdentityEncoding = Tcl_CreateEncoding(&type);

    type.encodingName	= "utf-8";
    type.toUtfProc	= UtfExtToUtfIntProc;
    type.fromUtfProc	= UtfIntToUtfExtProc;
    type.freeProc	= NULL;
    type.nullSize	= 1;
    type.clientData	= NULL;
    Tcl_CreateEncoding(&type);

    type.toUtfProc	= Utf16ToUtfProc;
    type.fromUtfProc    = UtfToUcs2Proc;
    type.freeProc	= NULL;
    type.nullSize	= 2;
    type.encodingName   = "ucs-2le";
    type.clientData	= INT2PTR(1);
    Tcl_CreateEncoding(&type);
    type.encodingName   = "ucs-2be";
    type.clientData	= INT2PTR(0);
    Tcl_CreateEncoding(&type);
    type.encodingName   = "ucs-2";
    type.clientData	= INT2PTR(isLe.c);
    Tcl_CreateEncoding(&type);

    type.toUtfProc	= Utf16ToUtfProc;
    type.fromUtfProc    = UtfToUtf16Proc;
    type.freeProc	= NULL;
    type.nullSize	= 2;
    type.encodingName   = "utf-16le";
    type.clientData	= INT2PTR(1);;
    Tcl_CreateEncoding(&type);
    type.encodingName   = "utf-16be";
    type.clientData	= INT2PTR(0);
    Tcl_CreateEncoding(&type);
    type.encodingName   = "utf-16";
    type.clientData	= INT2PTR(isLe.c);;
    Tcl_CreateEncoding(&type);

#ifndef TCL_NO_DEPRECATED
    type.encodingName   = "unicode";
    Tcl_CreateEncoding(&type);
#endif

    /*
     * Need the iso8859-1 encoding in order to process binary data, so force
     * it to always be embedded. Note that this encoding *must* be a proper
     * table encoding or some of the escape encodings crash! Hence the ugly
     * code to duplicate the structure of a table encoding here.
     */

    dataPtr = ckalloc(sizeof(TableEncodingData));
    memset(dataPtr, 0, sizeof(TableEncodingData));
    dataPtr->fallback = '?';

    size = 256*(sizeof(unsigned short *) + sizeof(unsigned short));
    dataPtr->toUnicode = ckalloc(size);
    memset(dataPtr->toUnicode, 0, size);
    dataPtr->fromUnicode = ckalloc(size);
    memset(dataPtr->fromUnicode, 0, size);

    dataPtr->toUnicode[0] = (unsigned short *) (dataPtr->toUnicode + 256);
    dataPtr->fromUnicode[0] = (unsigned short *) (dataPtr->fromUnicode + 256);
    for (i=1 ; i<256 ; i++) {
	dataPtr->toUnicode[i] = emptyPage;
	dataPtr->fromUnicode[i] = emptyPage;
    }

    for (i=0 ; i<256 ; i++) {
	dataPtr->toUnicode[0][i] = i;
	dataPtr->fromUnicode[0][i] = i;
    }

    type.encodingName	= "iso8859-1";
    type.toUtfProc	= Iso88591ToUtfProc;
    type.fromUtfProc	= Iso88591FromUtfProc;
    type.freeProc	= TableFreeProc;
    type.nullSize	= 1;
    type.clientData	= dataPtr;
    defaultEncoding	= Tcl_CreateEncoding(&type);
    systemEncoding	= Tcl_GetEncoding(NULL, type.encodingName);

    encodingsInitialized = 1;
}

/*
 *----------------------------------------------------------------------
 *
 * TclFinalizeEncodingSubsystem --
 *
 *	Release the state associated with the encoding subsystem.
 *
 * Results:
 *	None.
 *
 * Side effects:
 *	Frees all of the encodings.
 *
 *----------------------------------------------------------------------
 */

void
TclFinalizeEncodingSubsystem(void)
{
    Tcl_HashSearch search;
    Tcl_HashEntry *hPtr;

    Tcl_MutexLock(&encodingMutex);
    encodingsInitialized = 0;
    FreeEncoding(systemEncoding);
    systemEncoding = NULL;
    defaultEncoding = NULL;
    FreeEncoding(tclIdentityEncoding);
    tclIdentityEncoding = NULL;

    hPtr = Tcl_FirstHashEntry(&encodingTable, &search);
    while (hPtr != NULL) {
	/*
	 * Call FreeEncoding instead of doing it directly to handle refcounts
	 * like escape encodings use. [Bug 524674] Make sure to call
	 * Tcl_FirstHashEntry repeatedly so that all encodings are eventually
	 * cleaned up.
	 */

	FreeEncoding(Tcl_GetHashValue(hPtr));
	hPtr = Tcl_FirstHashEntry(&encodingTable, &search);
    }

    Tcl_DeleteHashTable(&encodingTable);
    Tcl_MutexUnlock(&encodingMutex);
}

/*
 *-------------------------------------------------------------------------
 *
 * Tcl_GetDefaultEncodingDir --
 *
 *	Legacy public interface to retrieve first directory in the encoding
 *	searchPath.
 *
 * Results:
 *	The directory pathname, as a string, or NULL for an empty encoding
 *	search path.
 *
 * Side effects:
 *	None.
 *
 *-------------------------------------------------------------------------
 */

#if !defined(TCL_NO_DEPRECATED) && TCL_MAJOR_VERSION < 9
const char *
Tcl_GetDefaultEncodingDir(void)
{
    int numDirs;
    Tcl_Obj *first, *searchPath = Tcl_GetEncodingSearchPath();

    Tcl_ListObjLength(NULL, searchPath, &numDirs);
    if (numDirs == 0) {
	return NULL;
    }
    Tcl_ListObjIndex(NULL, searchPath, 0, &first);

    return TclGetString(first);
}

/*
 *-------------------------------------------------------------------------
 *
 * Tcl_SetDefaultEncodingDir --
 *
 *	Legacy public interface to set the first directory in the encoding
 *	search path.
 *
 * Results:
 *	None.
 *
 * Side effects:
 *	Modifies the encoding search path.
 *
 *-------------------------------------------------------------------------
 */

void
Tcl_SetDefaultEncodingDir(
    const char *path)
{
    Tcl_Obj *searchPath = Tcl_GetEncodingSearchPath();
    Tcl_Obj *directory = Tcl_NewStringObj(path, -1);

    searchPath = Tcl_DuplicateObj(searchPath);
    Tcl_ListObjReplace(NULL, searchPath, 0, 0, 1, &directory);
    Tcl_SetEncodingSearchPath(searchPath);
}
#endif

/*
 *-------------------------------------------------------------------------
 *
 * Tcl_GetEncoding --
 *
 *	Given the name of a encoding, find the corresponding Tcl_Encoding
 *	token. If the encoding did not already exist, Tcl attempts to
 *	dynamically load an encoding by that name.
 *
 * Results:
 *	Returns a token that represents the encoding. If the name didn't refer
 *	to any known or loadable encoding, NULL is returned. If NULL was
 *	returned, an error message is left in interp's result object, unless
 *	interp was NULL.
 *
 * Side effects:
 *	LoadEncodingFile is called if necessary.
 *
 *-------------------------------------------------------------------------
 */

Tcl_Encoding
Tcl_GetEncoding(
    Tcl_Interp *interp,		/* Interp for error reporting, if not NULL. */
    const char *name)		/* The name of the desired encoding. */
{
    Tcl_HashEntry *hPtr;
    Encoding *encodingPtr;

    Tcl_MutexLock(&encodingMutex);
    if (name == NULL) {
	encodingPtr = (Encoding *) systemEncoding;
	encodingPtr->refCount++;
	Tcl_MutexUnlock(&encodingMutex);
	return systemEncoding;
    }

    hPtr = Tcl_FindHashEntry(&encodingTable, name);
    if (hPtr != NULL) {
	encodingPtr = Tcl_GetHashValue(hPtr);
	encodingPtr->refCount++;
	Tcl_MutexUnlock(&encodingMutex);
	return (Tcl_Encoding) encodingPtr;
    }
    Tcl_MutexUnlock(&encodingMutex);

    return LoadEncodingFile(interp, name);
}

/*
 *---------------------------------------------------------------------------
 *
 * Tcl_FreeEncoding --
 *
 *	Releases an encoding allocated by Tcl_CreateEncoding() or
 *	Tcl_GetEncoding().
 *
 * Results:
 *	None.
 *
 * Side effects:
 *	The reference count associated with the encoding is decremented and
 *	the encoding is deleted if nothing is using it anymore.
 *
 *---------------------------------------------------------------------------
 */

void
Tcl_FreeEncoding(
    Tcl_Encoding encoding)
{
    Tcl_MutexLock(&encodingMutex);
    FreeEncoding(encoding);
    Tcl_MutexUnlock(&encodingMutex);
}

/*
 *----------------------------------------------------------------------
 *
 * FreeEncoding --
 *
 *	Decrements the reference count of an encoding.  The caller must hold
 *	encodingMutes.
 *
 * Results:
 *	None.
 *
 * Side effects:
 *	Releases the resource for an encoding if it is now unused.
 *	The reference count associated with the encoding is decremented and
 *	the encoding may be deleted if nothing is using it anymore.
 *
 *----------------------------------------------------------------------
 */

static void
FreeEncoding(
    Tcl_Encoding encoding)
{
    Encoding *encodingPtr = (Encoding *) encoding;

    if (encodingPtr == NULL) {
	return;
    }
    if (encodingPtr->refCount-- <= 1) {
	if (encodingPtr->freeProc != NULL) {
	    encodingPtr->freeProc(encodingPtr->clientData);
	}
	if (encodingPtr->hPtr != NULL) {
	    Tcl_DeleteHashEntry(encodingPtr->hPtr);
	}
	if (encodingPtr->name) {
	    ckfree(encodingPtr->name);
	}
	ckfree(encodingPtr);
    }
}

/*
 *-------------------------------------------------------------------------
 *
 * Tcl_GetEncodingName --
 *
 *	Given an encoding, return the name that was used to constuct the
 *	encoding.
 *
 * Results:
 *	The name of the encoding.
 *
 * Side effects:
 *	None.
 *
 *---------------------------------------------------------------------------
 */

const char *
Tcl_GetEncodingName(
    Tcl_Encoding encoding)	/* The encoding whose name to fetch. */
{
    if (encoding == NULL) {
	encoding = systemEncoding;
    }

    return ((Encoding *) encoding)->name;
}

/*
 *-------------------------------------------------------------------------
 *
 * Tcl_GetEncodingNames --
 *
 *	Get the list of all known encodings, including the ones stored as
 *	files on disk in the encoding path.
 *
 * Results:
 *	Modifies interp's result object to hold a list of all the available
 *	encodings.
 *
 * Side effects:
 *	None.
 *
 *-------------------------------------------------------------------------
 */

void
Tcl_GetEncodingNames(
    Tcl_Interp *interp)		/* Interp to hold result. */
{
    Tcl_HashTable table;
    Tcl_HashSearch search;
    Tcl_HashEntry *hPtr;
    Tcl_Obj *map, *name, *result = Tcl_NewObj();
    Tcl_DictSearch mapSearch;
    int dummy, done = 0;

    Tcl_InitObjHashTable(&table);

    /*
     * Copy encoding names from loaded encoding table to table.
     */

    Tcl_MutexLock(&encodingMutex);
    for (hPtr = Tcl_FirstHashEntry(&encodingTable, &search); hPtr != NULL;
	    hPtr = Tcl_NextHashEntry(&search)) {
	Encoding *encodingPtr = Tcl_GetHashValue(hPtr);

	Tcl_CreateHashEntry(&table,
		Tcl_NewStringObj(encodingPtr->name, -1), &dummy);
    }
    Tcl_MutexUnlock(&encodingMutex);

    FillEncodingFileMap();
    map = TclGetProcessGlobalValue(&encodingFileMap);

    /*
     * Copy encoding names from encoding file map to table.
     */

    Tcl_DictObjFirst(NULL, map, &mapSearch, &name, NULL, &done);
    for (; !done; Tcl_DictObjNext(&mapSearch, &name, NULL, &done)) {
	Tcl_CreateHashEntry(&table, name, &dummy);
    }

    /*
     * Pull all encoding names from table into the result list.
     */

    for (hPtr = Tcl_FirstHashEntry(&table, &search); hPtr != NULL;
	    hPtr = Tcl_NextHashEntry(&search)) {
	Tcl_ListObjAppendElement(NULL, result,
		(Tcl_Obj *) Tcl_GetHashKey(&table, hPtr));
    }
    Tcl_SetObjResult(interp, result);
    Tcl_DeleteHashTable(&table);
}

/*
 *------------------------------------------------------------------------
 *
 * Tcl_SetSystemEncoding --
 *
 *	Sets the default encoding that should be used whenever the user passes
 *	a NULL value in to one of the conversion routines. If the supplied
 *	name is NULL, the system encoding is reset to the default system
 *	encoding.
 *
 * Results:
 *	The return value is TCL_OK if the system encoding was successfully set
 *	to the encoding specified by name, TCL_ERROR otherwise. If TCL_ERROR
 *	is returned, an error message is left in interp's result object,
 *	unless interp was NULL.
 *
 * Side effects:
 *	The reference count of the new system encoding is incremented. The
 *	reference count of the old system encoding is decremented and it may
 *	be freed. All VFS cached information is invalidated.
 *
 *------------------------------------------------------------------------
 */

int
Tcl_SetSystemEncoding(
    Tcl_Interp *interp,		/* Interp for error reporting, if not NULL. */
    const char *name)		/* The name of the desired encoding, or NULL/""
				 * to reset to default encoding. */
{
    Tcl_Encoding encoding;
    Encoding *encodingPtr;

    if (!name || !*name) {
	Tcl_MutexLock(&encodingMutex);
	encoding = defaultEncoding;
	encodingPtr = (Encoding *) encoding;
	encodingPtr->refCount++;
	Tcl_MutexUnlock(&encodingMutex);
    } else {
	encoding = Tcl_GetEncoding(interp, name);
	if (encoding == NULL) {
	    return TCL_ERROR;
	}
    }

    Tcl_MutexLock(&encodingMutex);
    FreeEncoding(systemEncoding);
    systemEncoding = encoding;
    Tcl_MutexUnlock(&encodingMutex);
    Tcl_FSMountsChanged(NULL);

    return TCL_OK;
}

/*
 *---------------------------------------------------------------------------
 *
 * Tcl_CreateEncoding --
 *
 *	Defines a new encoding, along with the functions that are used to
 *	convert to and from Unicode.
 *
 * Results:
 *	Returns a token that represents the encoding. If an encoding with the
 *	same name already existed, the old encoding token remains valid and
 *	continues to behave as it used to, and is eventually garbage collected
 *	when the last reference to it goes away. Any subsequent calls to
 *	Tcl_GetEncoding with the specified name retrieve the most recent
 *	encoding token.
 *
 * Side effects:
 *	A new record having the name of the encoding is entered into a table of
 *	encodings visible to all interpreters.  For each call to this function,
 *	there should eventually be a call to Tcl_FreeEncoding, which cleans
 *	deletes the record in the table when an encoding is no longer needed.
 *
 *---------------------------------------------------------------------------
 */

Tcl_Encoding
Tcl_CreateEncoding(
    const Tcl_EncodingType *typePtr)
				/* The encoding type. */
{
    Encoding *encodingPtr = ckalloc(sizeof(Encoding));
    encodingPtr->name		= NULL;
    encodingPtr->toUtfProc	= typePtr->toUtfProc;
    encodingPtr->fromUtfProc	= typePtr->fromUtfProc;
    encodingPtr->freeProc	= typePtr->freeProc;
    encodingPtr->nullSize	= typePtr->nullSize;
    encodingPtr->clientData	= typePtr->clientData;
    if (typePtr->nullSize == 1) {
	encodingPtr->lengthProc = (LengthProc *) strlen;
    } else {
	encodingPtr->lengthProc = (LengthProc *) unilen;
    }
    encodingPtr->refCount	= 1;
    encodingPtr->hPtr		= NULL;

  if (typePtr->encodingName) {
    Tcl_HashEntry *hPtr;
    int isNew;
    char *name;

    Tcl_MutexLock(&encodingMutex);
    hPtr = Tcl_CreateHashEntry(&encodingTable, typePtr->encodingName, &isNew);
    if (isNew == 0) {
	/*
	 * Remove old encoding from hash table, but don't delete it until last
	 * reference goes away.
	 */

	Encoding *replaceMe = Tcl_GetHashValue(hPtr);
	replaceMe->hPtr = NULL;
    }

    name = ckalloc(strlen(typePtr->encodingName) + 1);
    encodingPtr->name		= strcpy(name, typePtr->encodingName);
    encodingPtr->hPtr		= hPtr;
    Tcl_SetHashValue(hPtr, encodingPtr);

    Tcl_MutexUnlock(&encodingMutex);
  }
    return (Tcl_Encoding) encodingPtr;
}

/*
 *-------------------------------------------------------------------------
 *
 * Tcl_ExternalToUtfDString --
 *
 *	Convert a source buffer from the specified encoding into UTF-8. If any
 *	of the bytes in the source buffer are invalid or cannot be represented
 *	in the target encoding, a default fallback character will be
 *	substituted.
 *
 * Results:
 *	The converted bytes are stored in the DString, which is then NULL
 *	terminated. The return value is a pointer to the value stored in the
 *	DString.
 *
 * Side effects:
 *	None.
 *
 *-------------------------------------------------------------------------
 */

char *
Tcl_ExternalToUtfDString(
    Tcl_Encoding encoding,	/* The encoding for the source string, or NULL
				 * for the default system encoding. */
    const char *src,		/* Source string in specified encoding. */
    int srcLen,			/* Source string length in bytes, or < 0 for
				 * encoding-specific string length. */
    Tcl_DString *dstPtr)	/* Uninitialized or free DString in which the
				 * converted string is stored. */
{
    char *dst;
    Tcl_EncodingState state;
    const Encoding *encodingPtr;
    int flags, dstLen, result, soFar, srcRead, dstWrote, dstChars;

    Tcl_DStringInit(dstPtr);
    dst = Tcl_DStringValue(dstPtr);
    dstLen = dstPtr->spaceAvl - 1;

    if (encoding == NULL) {
	encoding = systemEncoding;
    }
    encodingPtr = (Encoding *) encoding;

    if (src == NULL) {
	srcLen = 0;
    } else if (srcLen < 0) {
	srcLen = encodingPtr->lengthProc(src);
    }

    flags = TCL_ENCODING_START | TCL_ENCODING_END;

    while (1) {
	result = encodingPtr->toUtfProc(encodingPtr->clientData, src, srcLen,
		flags, &state, dst, dstLen, &srcRead, &dstWrote, &dstChars);
	soFar = dst + dstWrote - Tcl_DStringValue(dstPtr);

	if (result != TCL_CONVERT_NOSPACE) {
	    Tcl_DStringSetLength(dstPtr, soFar);
	    return Tcl_DStringValue(dstPtr);
	}

	flags &= ~TCL_ENCODING_START;
	src += srcRead;
	srcLen -= srcRead;
	if (Tcl_DStringLength(dstPtr) == 0) {
	    Tcl_DStringSetLength(dstPtr, dstLen);
	}
	Tcl_DStringSetLength(dstPtr, 2 * Tcl_DStringLength(dstPtr) + 1);
	dst = Tcl_DStringValue(dstPtr) + soFar;
	dstLen = Tcl_DStringLength(dstPtr) - soFar - 1;
    }
}

/*
 *-------------------------------------------------------------------------
 *
 * Tcl_ExternalToUtf --
 *
 *	Convert a source buffer from the specified encoding into UTF-8.
 *
 * Results:
 *	The return value is one of TCL_OK, TCL_CONVERT_MULTIBYTE,
 *	TCL_CONVERT_SYNTAX, TCL_CONVERT_UNKNOWN, or TCL_CONVERT_NOSPACE, as
 *	documented in tcl.h.
 *
 * Side effects:
 *	The converted bytes are stored in the output buffer.
 *
 *-------------------------------------------------------------------------
 */

int
Tcl_ExternalToUtf(
    Tcl_Interp *interp,		/* Interp for error return, if not NULL. */
    Tcl_Encoding encoding,	/* The encoding for the source string, or NULL
				 * for the default system encoding. */
    const char *src,		/* Source string in specified encoding. */
    int srcLen,			/* Source string length in bytes, or < 0 for
				 * encoding-specific string length. */
    int flags,			/* Conversion control flags. */
    Tcl_EncodingState *statePtr,/* Place for conversion routine to store state
				 * information used during a piecewise
				 * conversion. Contents of statePtr are
				 * initialized and/or reset by conversion
				 * routine under control of flags argument. */
    char *dst,			/* Output buffer in which converted string is
				 * stored. */
    int dstLen,			/* The maximum length of output buffer in
				 * bytes. */
    int *srcReadPtr,		/* Filled with the number of bytes from the
				 * source string that were converted. This may
				 * be less than the original source length if
				 * there was a problem converting some source
				 * characters. */
    int *dstWrotePtr,		/* Filled with the number of bytes that were
				 * stored in the output buffer as a result of
				 * the conversion. */
    int *dstCharsPtr)		/* Filled with the number of characters that
				 * correspond to the bytes stored in the
				 * output buffer. */
{
    const Encoding *encodingPtr;
    int result, srcRead, dstWrote, dstChars = 0;
    int noTerminate = flags & TCL_ENCODING_NO_TERMINATE;
    int charLimited = (flags & TCL_ENCODING_CHAR_LIMIT) && dstCharsPtr;
    int maxChars = INT_MAX;
    Tcl_EncodingState state;

    if (encoding == NULL) {
	encoding = systemEncoding;
    }
    encodingPtr = (Encoding *) encoding;

    if (src == NULL) {
	srcLen = 0;
    } else if (srcLen < 0) {
	srcLen = encodingPtr->lengthProc(src);
    }
    if (statePtr == NULL) {
	flags |= TCL_ENCODING_START | TCL_ENCODING_END;
	statePtr = &state;
    }
    if (srcReadPtr == NULL) {
	srcReadPtr = &srcRead;
    }
    if (dstWrotePtr == NULL) {
	dstWrotePtr = &dstWrote;
    }
    if (dstCharsPtr == NULL) {
	dstCharsPtr = &dstChars;
	flags &= ~TCL_ENCODING_CHAR_LIMIT;
    } else if (charLimited) {
	maxChars = *dstCharsPtr;
    }

    if (!noTerminate) {
	/*
	 * If there are any null characters in the middle of the buffer,
	 * they will converted to the UTF-8 null character (\xC080). To get
	 * the actual \0 at the end of the destination buffer, we need to
	 * append it manually.  First make room for it...
	 */

	dstLen--;
    }
    do {
	int savedFlags = flags;
	Tcl_EncodingState savedState = *statePtr;

	result = encodingPtr->toUtfProc(encodingPtr->clientData, src, srcLen,
		flags, statePtr, dst, dstLen, srcReadPtr, dstWrotePtr,
		dstCharsPtr);
	if (*dstCharsPtr <= maxChars) {
	    break;
	}
	dstLen = Tcl_UtfAtIndex(dst, maxChars) - dst + (TCL_UTF_MAX - 1);
	flags = savedFlags;
	*statePtr = savedState;
    } while (1);
    if (!noTerminate) {
	/* ...and then append it */

	dst[*dstWrotePtr] = '\0';
    }

    return result;
}

/*
 *-------------------------------------------------------------------------
 *
 * Tcl_UtfToExternalDString --
 *
 *	Convert a source buffer from UTF-8 to the specified encoding. If any
 *	of the bytes in the source buffer are invalid or cannot be represented
 *	in the target encoding, a default fallback character is substituted.
 *
 * Results:
 *	The converted bytes are stored in the DString, which is then NULL
 *	terminated in an encoding-specific manner. The return value is a
 *	pointer to the value stored in the DString.
 *
 * Side effects:
 *	None.
 *
 *-------------------------------------------------------------------------
 */

char *
Tcl_UtfToExternalDString(
    Tcl_Encoding encoding,	/* The encoding for the converted string, or
				 * NULL for the default system encoding. */
    const char *src,		/* Source string in UTF-8. */
    int srcLen,			/* Source string length in bytes, or < 0 for
				 * strlen(). */
    Tcl_DString *dstPtr)	/* Uninitialized or free DString in which the
				 * converted string is stored. */
{
    char *dst;
    Tcl_EncodingState state;
    const Encoding *encodingPtr;
    int flags, dstLen, result, soFar, srcRead, dstWrote, dstChars;

    Tcl_DStringInit(dstPtr);
    dst = Tcl_DStringValue(dstPtr);
    dstLen = dstPtr->spaceAvl - 1;

    if (encoding == NULL) {
	encoding = systemEncoding;
    }
    encodingPtr = (Encoding *) encoding;

    if (src == NULL) {
	srcLen = 0;
    } else if (srcLen < 0) {
	srcLen = strlen(src);
    }
    flags = TCL_ENCODING_START | TCL_ENCODING_END;
    while (1) {
	result = encodingPtr->fromUtfProc(encodingPtr->clientData, src,
		srcLen, flags, &state, dst, dstLen, &srcRead, &dstWrote,
		&dstChars);
	soFar = dst + dstWrote - Tcl_DStringValue(dstPtr);

	if (result != TCL_CONVERT_NOSPACE) {
	    if (encodingPtr->nullSize == 2) {
		Tcl_DStringSetLength(dstPtr, soFar + 1);
	    }
	    Tcl_DStringSetLength(dstPtr, soFar);
	    return Tcl_DStringValue(dstPtr);
	}

	flags &= ~TCL_ENCODING_START;
	src += srcRead;
	srcLen -= srcRead;
	if (Tcl_DStringLength(dstPtr) == 0) {
	    Tcl_DStringSetLength(dstPtr, dstLen);
	}
	Tcl_DStringSetLength(dstPtr, 2 * Tcl_DStringLength(dstPtr) + 1);
	dst = Tcl_DStringValue(dstPtr) + soFar;
	dstLen = Tcl_DStringLength(dstPtr) - soFar - 1;
    }
}

/*
 *-------------------------------------------------------------------------
 *
 * Tcl_UtfToExternal --
 *
 *	Convert a buffer from UTF-8 into the specified encoding.
 *
 * Results:
 *	The return value is one of TCL_OK, TCL_CONVERT_MULTIBYTE,
 *	TCL_CONVERT_SYNTAX, TCL_CONVERT_UNKNOWN, or TCL_CONVERT_NOSPACE, as
 *	documented in tcl.h.
 *
 * Side effects:
 *	The converted bytes are stored in the output buffer.
 *
 *-------------------------------------------------------------------------
 */

int
Tcl_UtfToExternal(
    Tcl_Interp *interp,		/* Interp for error return, if not NULL. */
    Tcl_Encoding encoding,	/* The encoding for the converted string, or
				 * NULL for the default system encoding. */
    const char *src,		/* Source string in UTF-8. */
    int srcLen,			/* Source string length in bytes, or < 0 for
				 * strlen(). */
    int flags,			/* Conversion control flags. */
    Tcl_EncodingState *statePtr,/* Place for conversion routine to store state
				 * information used during a piecewise
				 * conversion. Contents of statePtr are
				 * initialized and/or reset by conversion
				 * routine under control of flags argument. */
    char *dst,			/* Output buffer in which converted string
				 * is stored. */
    int dstLen,			/* The maximum length of output buffer in
				 * bytes. */
    int *srcReadPtr,		/* Filled with the number of bytes from the
				 * source string that were converted. This may
				 * be less than the original source length if
				 * there was a problem converting some source
				 * characters. */
    int *dstWrotePtr,		/* Filled with the number of bytes that were
				 * stored in the output buffer as a result of
				 * the conversion. */
    int *dstCharsPtr)		/* Filled with the number of characters that
				 * correspond to the bytes stored in the
				 * output buffer. */
{
    const Encoding *encodingPtr;
    int result, srcRead, dstWrote, dstChars;
    Tcl_EncodingState state;

    if (encoding == NULL) {
	encoding = systemEncoding;
    }
    encodingPtr = (Encoding *) encoding;

    if (src == NULL) {
	srcLen = 0;
    } else if (srcLen < 0) {
	srcLen = strlen(src);
    }
    if (statePtr == NULL) {
	flags |= TCL_ENCODING_START | TCL_ENCODING_END;
	statePtr = &state;
    }
    if (srcReadPtr == NULL) {
	srcReadPtr = &srcRead;
    }
    if (dstWrotePtr == NULL) {
	dstWrotePtr = &dstWrote;
    }
    if (dstCharsPtr == NULL) {
	dstCharsPtr = &dstChars;
    }

    dstLen -= encodingPtr->nullSize;
    result = encodingPtr->fromUtfProc(encodingPtr->clientData, src, srcLen,
	    flags, statePtr, dst, dstLen, srcReadPtr, dstWrotePtr,
	    dstCharsPtr);
    if (encodingPtr->nullSize == 2) {
	dst[*dstWrotePtr + 1] = '\0';
    }
    dst[*dstWrotePtr] = '\0';

    return result;
}

/*
 *---------------------------------------------------------------------------
 *
 * Tcl_FindExecutable --
 *
 *	This function computes the absolute path name of the current
 *	application, given its argv[0] value.
 *
 * Results:
 *	None.
 *
 * Side effects:
 *	The absolute pathname for the application is computed and stored to be
 *	returned later by [info nameofexecutable].
 *
 *---------------------------------------------------------------------------
 */
#undef Tcl_FindExecutable
void
Tcl_FindExecutable(
    const char *argv0)		/* The value of the application's argv[0]
				 * (native). */
{
    Tcl_InitSubsystems();
    TclpSetInitialEncodings();
    TclpFindExecutable(argv0);
}

/*
 *---------------------------------------------------------------------------
 *
 * OpenEncodingFileChannel --
 *
 *	Open the file believed to hold data for the encoding, "name".
 *
 * Results:
 *	Returns the readable Tcl_Channel from opening the file, or NULL if the
 *	file could not be successfully opened. If NULL was returned, an error
 *	message is left in interp's result object, unless interp was NULL.
 *
 * Side effects:
 *	Channel may be opened. Information about the filesystem may be cached
 *	to speed later calls.
 *
 *---------------------------------------------------------------------------
 */

static Tcl_Channel
OpenEncodingFileChannel(
    Tcl_Interp *interp,		/* Interp for error reporting, if not NULL. */
    const char *name)		/* The name of the encoding file on disk and
				 * also the name for new encoding. */
{
    Tcl_Obj *nameObj = Tcl_NewStringObj(name, -1);
    Tcl_Obj *fileNameObj = Tcl_DuplicateObj(nameObj);
    Tcl_Obj *searchPath = Tcl_DuplicateObj(Tcl_GetEncodingSearchPath());
    Tcl_Obj *map = TclGetProcessGlobalValue(&encodingFileMap);
    Tcl_Obj **dir, *path, *directory = NULL;
    Tcl_Channel chan = NULL;
    int i, numDirs;

    Tcl_ListObjGetElements(NULL, searchPath, &numDirs, &dir);
    Tcl_IncrRefCount(nameObj);
    Tcl_AppendToObj(fileNameObj, ".enc", -1);
    Tcl_IncrRefCount(fileNameObj);
    Tcl_DictObjGet(NULL, map, nameObj, &directory);

    /*
     * Check that any cached directory is still on the encoding search path.
     */

    if (NULL != directory) {
	int verified = 0;

	for (i=0; i<numDirs && !verified; i++) {
	    if (dir[i] == directory) {
		verified = 1;
	    }
	}
	if (!verified) {
	    const char *dirString = TclGetString(directory);

	    for (i=0; i<numDirs && !verified; i++) {
		if (strcmp(dirString, TclGetString(dir[i])) == 0) {
		    verified = 1;
		}
	    }
	}
	if (!verified) {
	    /*
	     * Directory no longer on the search path. Remove from cache.
	     */

	    map = Tcl_DuplicateObj(map);
	    Tcl_DictObjRemove(NULL, map, nameObj);
	    TclSetProcessGlobalValue(&encodingFileMap, map, NULL);
	    directory = NULL;
	}
    }

    if (NULL != directory) {
	/*
	 * Got a directory from the cache. Try to use it first.
	 */

	Tcl_IncrRefCount(directory);
	path = Tcl_FSJoinToPath(directory, 1, &fileNameObj);
	Tcl_IncrRefCount(path);
	Tcl_DecrRefCount(directory);
	chan = Tcl_FSOpenFileChannel(NULL, path, "r", 0);
	Tcl_DecrRefCount(path);
    }

    /*
     * Scan the search path until we find it.
     */

    for (i=0; i<numDirs && (chan == NULL); i++) {
	path = Tcl_FSJoinToPath(dir[i], 1, &fileNameObj);
	Tcl_IncrRefCount(path);
	chan = Tcl_FSOpenFileChannel(NULL, path, "r", 0);
	Tcl_DecrRefCount(path);
	if (chan != NULL) {
	    /*
	     * Save directory in the cache.
	     */

	    map = Tcl_DuplicateObj(TclGetProcessGlobalValue(&encodingFileMap));
	    Tcl_DictObjPut(NULL, map, nameObj, dir[i]);
	    TclSetProcessGlobalValue(&encodingFileMap, map, NULL);
	}
    }

    if ((NULL == chan) && (interp != NULL)) {
	Tcl_SetObjResult(interp, Tcl_ObjPrintf(
		"unknown encoding \"%s\"", name));
	Tcl_SetErrorCode(interp, "TCL", "LOOKUP", "ENCODING", name, NULL);
    }
    Tcl_DecrRefCount(fileNameObj);
    Tcl_DecrRefCount(nameObj);
    Tcl_DecrRefCount(searchPath);

    return chan;
}

/*
 *---------------------------------------------------------------------------
 *
 * LoadEncodingFile --
 *
 *	Read a file that describes an encoding and create a new Encoding from
 *	the data.
 *
 * Results:
 *	The return value is the newly loaded Tcl_Encoding or NULL if the file
 *	didn't exist or could not be processed. If NULL is returned and interp
 *	is not NULL, an error message is left in interp's result object.
 *
 * Side effects:
 *	A corresponding encoding file might be read from persistent storage, in
 *	which case LoadTableEncoding is called.
 *
 *---------------------------------------------------------------------------
 */

static Tcl_Encoding
LoadEncodingFile(
    Tcl_Interp *interp,		/* Interp for error reporting, if not NULL. */
    const char *name)		/* The name of both the encoding file
				 * and the new encoding. */
{
    Tcl_Channel chan = NULL;
    Tcl_Encoding encoding = NULL;
    int ch;

    chan = OpenEncodingFileChannel(interp, name);
    if (chan == NULL) {
	return NULL;
    }

    Tcl_SetChannelOption(NULL, chan, "-encoding", "utf-8");

    while (1) {
	Tcl_DString ds;

	Tcl_DStringInit(&ds);
	Tcl_Gets(chan, &ds);
	ch = Tcl_DStringValue(&ds)[0];
	Tcl_DStringFree(&ds);
	if (ch != '#') {
	    break;
	}
    }

    switch (ch) {
    case 'S':
	encoding = LoadTableEncoding(name, ENCODING_SINGLEBYTE, chan);
	break;
    case 'D':
	encoding = LoadTableEncoding(name, ENCODING_DOUBLEBYTE, chan);
	break;
    case 'M':
	encoding = LoadTableEncoding(name, ENCODING_MULTIBYTE, chan);
	break;
    case 'E':
	encoding = LoadEscapeEncoding(name, chan);
	break;
    }
    if ((encoding == NULL) && (interp != NULL)) {
	Tcl_SetObjResult(interp, Tcl_ObjPrintf(
		"invalid encoding file \"%s\"", name));
	Tcl_SetErrorCode(interp, "TCL", "LOOKUP", "ENCODING", name, NULL);
    }
    Tcl_Close(NULL, chan);

    return encoding;
}

/*
 *-------------------------------------------------------------------------
 *
 * LoadTableEncoding --
 *
 *	Helper function for LoadEncodingFile().  Creates a Tcl_EncodingType
 *	structure along with its corresponding TableEncodingData structure, and
 *	passes it to Tcl_Createncoding.
 *
 *	The file contains binary data but begins with a marker to indicate
 *	byte-ordering so a single binary file can be read on big or
 *	little-endian systems.
 *
 * Results:
 *	Returns the new Tcl_Encoding,  or NULL if it could could
 *	not be created because the file contained invalid data.
 *
 * Side effects:
 *	See Tcl_CreateEncoding(). 
 *
 *-------------------------------------------------------------------------
 */

static Tcl_Encoding
LoadTableEncoding(
    const char *name,		/* Name of the new encoding. */
    int type,			/* Type of encoding (ENCODING_?????). */
    Tcl_Channel chan)		/* File containing new encoding. */
{
    Tcl_DString lineString;
    Tcl_Obj *objPtr;
    char *line;
    int i, hi, lo, numPages, symbol, fallback, len;
    unsigned char used[256];
    unsigned size;
    TableEncodingData *dataPtr;
    unsigned short *pageMemPtr, *page;
    Tcl_EncodingType encType;

    /*
     * Speed over memory. Use a full 256 character table to decode hex
     * sequences in the encoding files.
     */

    static const char staticHex[] = {
      0,  0,  0,  0,  0,  0,  0, 0, 0, 0, 0, 0, 0, 0, 0, 0, /*   0 ...  15 */
      0,  0,  0,  0,  0,  0,  0, 0, 0, 0, 0, 0, 0, 0, 0, 0, /*  16 ...  31 */
      0,  0,  0,  0,  0,  0,  0, 0, 0, 0, 0, 0, 0, 0, 0, 0, /*  32 ...  47 */
      0,  1,  2,  3,  4,  5,  6, 7, 8, 9, 0, 0, 0, 0, 0, 0, /*  48 ...  63 */
      0, 10, 11, 12, 13, 14, 15, 0, 0, 0, 0, 0, 0, 0, 0, 0, /*  64 ...  79 */
      0,  0,  0,  0,  0,  0,  0, 0, 0, 0, 0, 0, 0, 0, 0, 0, /*  80 ...  95 */
      0, 10, 11, 12, 13, 14, 15, 0, 0, 0, 0, 0, 0, 0, 0, 0, /*  96 ... 111 */
      0,  1,  2,  3,  4,  5,  6, 7, 8, 9, 0, 0, 0, 0, 0, 0, /* 112 ... 127 */
      0,  0,  0,  0,  0,  0,  0, 0, 0, 0, 0, 0, 0, 0, 0, 0, /* 128 ... 143 */
      0,  0,  0,  0,  0,  0,  0, 0, 0, 0, 0, 0, 0, 0, 0, 0, /* 144 ... 159 */
      0,  0,  0,  0,  0,  0,  0, 0, 0, 0, 0, 0, 0, 0, 0, 0, /* 160 ... 175 */
      0,  0,  0,  0,  0,  0,  0, 0, 0, 0, 0, 0, 0, 0, 0, 0, /* 176 ... 191 */
      0,  0,  0,  0,  0,  0,  0, 0, 0, 0, 0, 0, 0, 0, 0, 0, /* 192 ... 207 */
      0,  0,  0,  0,  0,  0,  0, 0, 0, 0, 0, 0, 0, 0, 0, 0, /* 208 ... 223 */
      0,  0,  0,  0,  0,  0,  0, 0, 0, 0, 0, 0, 0, 0, 0, 0, /* 224 ... 239 */
      0,  0,  0,  0,  0,  0,  0, 0, 0, 0, 0, 0, 0, 0, 0, 0, /* 240 ... 255 */
    };

    Tcl_DStringInit(&lineString);
    if (Tcl_Gets(chan, &lineString) == TCL_IO_FAILURE) {
	return NULL;
    }
    line = Tcl_DStringValue(&lineString);

    fallback = (int) strtol(line, &line, 16);
    symbol = (int) strtol(line, &line, 10);
    numPages = (int) strtol(line, &line, 10);
    Tcl_DStringFree(&lineString);

    if (numPages < 0) {
	numPages = 0;
    } else if (numPages > 256) {
	numPages = 256;
    }

    memset(used, 0, sizeof(used));

#undef PAGESIZE
#define PAGESIZE    (256 * sizeof(unsigned short))

    dataPtr = ckalloc(sizeof(TableEncodingData));
    memset(dataPtr, 0, sizeof(TableEncodingData));

    dataPtr->fallback = fallback;

    /*
     * Read the table that maps characters to Unicode. Performs a single
     * malloc to get the memory for the array and all the pages needed by the
     * array.
     */

    size = 256 * sizeof(unsigned short *) + numPages * PAGESIZE;
    dataPtr->toUnicode = ckalloc(size);
    memset(dataPtr->toUnicode, 0, size);
    pageMemPtr = (unsigned short *) (dataPtr->toUnicode + 256);

    TclNewObj(objPtr);
    Tcl_IncrRefCount(objPtr);
    for (i = 0; i < numPages; i++) {
	int ch;
	const char *p;
	int expected = 3 + 16 * (16 * 4 + 1);

	if (Tcl_ReadChars(chan, objPtr, expected, 0) != expected) {
	    return NULL;
	}
	p = TclGetString(objPtr);
	hi = (staticHex[UCHAR(p[0])] << 4) + staticHex[UCHAR(p[1])];
	dataPtr->toUnicode[hi] = pageMemPtr;
	p += 2;
	for (lo = 0; lo < 256; lo++) {
	    if ((lo & 0x0f) == 0) {
		p++;
	    }
	    ch = (staticHex[UCHAR(p[0])] << 12) + (staticHex[UCHAR(p[1])] << 8)
		    + (staticHex[UCHAR(p[2])] << 4) + staticHex[UCHAR(p[3])];
	    if (ch != 0) {
		used[ch >> 8] = 1;
	    }
	    *pageMemPtr = (unsigned short) ch;
	    pageMemPtr++;
	    p += 4;
	}
    }
    TclDecrRefCount(objPtr);

    if (type == ENCODING_DOUBLEBYTE) {
	memset(dataPtr->prefixBytes, 1, sizeof(dataPtr->prefixBytes));
    } else {
	for (hi = 1; hi < 256; hi++) {
	    if (dataPtr->toUnicode[hi] != NULL) {
		dataPtr->prefixBytes[hi] = 1;
	    }
	}
    }

    /*
     * Invert the toUnicode array to produce the fromUnicode array. Performs a
     * single malloc to get the memory for the array and all the pages needed
     * by the array. While reading in the toUnicode array remember what
     * pages are needed for the fromUnicode array.
     */

    if (symbol) {
	used[0] = 1;
    }
    numPages = 0;
    for (hi = 0; hi < 256; hi++) {
	if (used[hi]) {
	    numPages++;
	}
    }
    size = 256 * sizeof(unsigned short *) + numPages * PAGESIZE;
    dataPtr->fromUnicode = ckalloc(size);
    memset(dataPtr->fromUnicode, 0, size);
    pageMemPtr = (unsigned short *) (dataPtr->fromUnicode + 256);

    for (hi = 0; hi < 256; hi++) {
	if (dataPtr->toUnicode[hi] == NULL) {
	    dataPtr->toUnicode[hi] = emptyPage;
	    continue;
	}
	for (lo = 0; lo < 256; lo++) {
	    int ch = dataPtr->toUnicode[hi][lo];

	    if (ch != 0) {
		page = dataPtr->fromUnicode[ch >> 8];
		if (page == NULL) {
		    page = pageMemPtr;
		    pageMemPtr += 256;
		    dataPtr->fromUnicode[ch >> 8] = page;
		}
		page[ch & 0xff] = (unsigned short) ((hi << 8) + lo);
	    }
	}
    }
    if (type == ENCODING_MULTIBYTE) {
	/*
	 * If multibyte encodings don't have a backslash character, define
	 * one. Otherwise, on Windows, native file names don't work because
	 * the backslash in the file name maps to the unknown character
	 * (question mark) when converting from UTF-8 to external encoding.
	 */

	if (dataPtr->fromUnicode[0] != NULL) {
	    if (dataPtr->fromUnicode[0]['\\'] == '\0') {
		dataPtr->fromUnicode[0]['\\'] = '\\';
	    }
	}
    }
    if (symbol) {
	/*
	 * Make a special symbol encoding that maps each symbol character from
	 * its Unicode code point down into page 0, and also ensure that each
	 * characters on page 0 maps to itself so that a symbol font can be
	 * used to display a simple string like "abcd" and have alpha, beta,
	 * chi, delta show up, rather than have "unknown" chars show up because
	 * strictly speaking the symbol font doesn't have glyphs for those low
	 * ASCII chars.
	 */

	page = dataPtr->fromUnicode[0];
	if (page == NULL) {
	    page = pageMemPtr;
	    dataPtr->fromUnicode[0] = page;
	}
	for (lo = 0; lo < 256; lo++) {
	    if (dataPtr->toUnicode[0][lo] != 0) {
		page[lo] = (unsigned short) lo;
	    }
	}
    }
    for (hi = 0; hi < 256; hi++) {
	if (dataPtr->fromUnicode[hi] == NULL) {
	    dataPtr->fromUnicode[hi] = emptyPage;
	}
    }

    /*
     * For trailing 'R'everse encoding, see [Patch 689341]
     */

    Tcl_DStringInit(&lineString);

    /*
     * Skip leading empty lines.
     */

    while ((len = Tcl_Gets(chan, &lineString)) == 0) {
	/* empty body */
    }
    if (len < 0) {
	goto doneParse;
    }

    /*
     * Require that it starts with an 'R'.
     */

    line = Tcl_DStringValue(&lineString);
    if (line[0] != 'R') {
	goto doneParse;
    }

    /*
     * Read lines until EOF.
     */

    for (TclDStringClear(&lineString);
	    (len = Tcl_Gets(chan, &lineString)) >= 0;
	    TclDStringClear(&lineString)) {
	const unsigned char *p;
	int to, from;

	/*
	 * Skip short lines.
	 */

	if (len < 5) {
	    continue;
	}

	/*
	 * Parse the line as a sequence of hex digits.
	 */

	p = (const unsigned char *) Tcl_DStringValue(&lineString);
	to = (staticHex[p[0]] << 12) + (staticHex[p[1]] << 8)
		+ (staticHex[p[2]] << 4) + staticHex[p[3]];
	if (to == 0) {
	    continue;
	}
	for (p += 5, len -= 5; len >= 0 && *p; p += 5, len -= 5) {
	    from = (staticHex[p[0]] << 12) + (staticHex[p[1]] << 8)
		    + (staticHex[p[2]] << 4) + staticHex[p[3]];
	    if (from == 0) {
		continue;
	    }
	    dataPtr->fromUnicode[from >> 8][from & 0xff] = to;
	}
    }
  doneParse:
    Tcl_DStringFree(&lineString);

    /*
     * Package everything into an encoding structure.
     */

    encType.encodingName    = name;
    encType.toUtfProc	    = TableToUtfProc;
    encType.fromUtfProc	    = TableFromUtfProc;
    encType.freeProc	    = TableFreeProc;
    encType.nullSize	    = (type == ENCODING_DOUBLEBYTE) ? 2 : 1;
    encType.clientData	    = dataPtr;

    return Tcl_CreateEncoding(&encType);
}

/*
 *-------------------------------------------------------------------------
 *
 * LoadEscapeEncoding --
 *
 *	Helper function for LoadEncodingTable(). Loads a state machine that
 *	converts between Unicode and some other encoding.
 *
 *	File contains text data that describes the escape sequences that are
 *	used to choose an encoding and the associated names for the
 *	sub-encodings.
 *
 * Results:
 *	The return value is the new encoding, or NULL if the encoding could
 *	not be created (because the file contained invalid data).
 *
 * Side effects:
 *	None.
 *
 *-------------------------------------------------------------------------
 */

static Tcl_Encoding
LoadEscapeEncoding(
    const char *name,		/* Name of the new encoding. */
    Tcl_Channel chan)		/* File containing new encoding. */
{
    int i;
    unsigned size;
    Tcl_DString escapeData;
    char init[16], final[16];
    EscapeEncodingData *dataPtr;
    Tcl_EncodingType type;

    init[0] = '\0';
    final[0] = '\0';
    Tcl_DStringInit(&escapeData);

    while (1) {
	int argc;
	const char **argv;
	char *line;
	Tcl_DString lineString;

	Tcl_DStringInit(&lineString);
	if (Tcl_Gets(chan, &lineString) < 0) {
	    break;
	}
	line = Tcl_DStringValue(&lineString);
	if (Tcl_SplitList(NULL, line, &argc, &argv) != TCL_OK) {
	    Tcl_DStringFree(&lineString);
	    continue;
	}
	if (argc >= 2) {
	    if (strcmp(argv[0], "name") == 0) {
		/* do nothing */
	    } else if (strcmp(argv[0], "init") == 0) {
		strncpy(init, argv[1], sizeof(init));
		init[sizeof(init) - 1] = '\0';
	    } else if (strcmp(argv[0], "final") == 0) {
		strncpy(final, argv[1], sizeof(final));
		final[sizeof(final) - 1] = '\0';
	    } else {
		EscapeSubTable est;
		Encoding *e;

		strncpy(est.sequence, argv[1], sizeof(est.sequence));
		est.sequence[sizeof(est.sequence) - 1] = '\0';
		est.sequenceLen = strlen(est.sequence);

		strncpy(est.name, argv[0], sizeof(est.name));
		est.name[sizeof(est.name) - 1] = '\0';

		/*
		 * To avoid infinite recursion in [encoding system iso2022-*]
		 */

		e = (Encoding *) Tcl_GetEncoding(NULL, est.name);
		if ((e != NULL) && (e->toUtfProc != TableToUtfProc)
			&& (e->toUtfProc != Iso88591ToUtfProc)) {
		   Tcl_FreeEncoding((Tcl_Encoding) e);
		   e = NULL;
		}
		est.encodingPtr = e;
		Tcl_DStringAppend(&escapeData, (char *) &est, sizeof(est));
	    }
	}
	ckfree(argv);
	Tcl_DStringFree(&lineString);
    }

    size = sizeof(EscapeEncodingData) - sizeof(EscapeSubTable)
	    + Tcl_DStringLength(&escapeData);
    dataPtr = ckalloc(size);
    dataPtr->initLen = strlen(init);
    memcpy(dataPtr->init, init, dataPtr->initLen + 1);
    dataPtr->finalLen = strlen(final);
    memcpy(dataPtr->final, final, dataPtr->finalLen + 1);
    dataPtr->numSubTables =
	    Tcl_DStringLength(&escapeData) / sizeof(EscapeSubTable);
    memcpy(dataPtr->subTables, Tcl_DStringValue(&escapeData),
	    Tcl_DStringLength(&escapeData));
    Tcl_DStringFree(&escapeData);

    memset(dataPtr->prefixBytes, 0, sizeof(dataPtr->prefixBytes));
    for (i = 0; i < dataPtr->numSubTables; i++) {
	dataPtr->prefixBytes[UCHAR(dataPtr->subTables[i].sequence[0])] = 1;
    }
    if (dataPtr->init[0] != '\0') {
	dataPtr->prefixBytes[UCHAR(dataPtr->init[0])] = 1;
    }
    if (dataPtr->final[0] != '\0') {
	dataPtr->prefixBytes[UCHAR(dataPtr->final[0])] = 1;
    }

    /*
     * Package everything into an encoding structure.
     */

    type.encodingName	= name;
    type.toUtfProc	= EscapeToUtfProc;
    type.fromUtfProc    = EscapeFromUtfProc;
    type.freeProc	= EscapeFreeProc;
    type.nullSize	= 1;
    type.clientData	= dataPtr;

    return Tcl_CreateEncoding(&type);
}

/*
 *-------------------------------------------------------------------------
 *
 * BinaryProc --
 *
 *	The default conversion when no other conversion is specified. No
 *	translation is done; source bytes are copied directly to destination
 *	bytes.
 *
 * Results:
 *	Returns TCL_OK if conversion was successful.
 *
 * Side effects:
 *	None.
 *
 *-------------------------------------------------------------------------
 */

static int
BinaryProc(
    ClientData clientData,	/* Not used. */
    const char *src,		/* Source string (unknown encoding). */
    int srcLen,			/* Source string length in bytes. */
    int flags,			/* Conversion control flags. */
    Tcl_EncodingState *statePtr,/* Place for conversion routine to store state
				 * information used during a piecewise
				 * conversion. Contents of statePtr are
				 * initialized and/or reset by conversion
				 * routine under control of flags argument. */
    char *dst,			/* Output buffer in which converted string is
				 * stored. */
    int dstLen,			/* The maximum length of output buffer in
				 * bytes. */
    int *srcReadPtr,		/* Filled with the number of bytes from the
				 * source string that were converted. */
    int *dstWrotePtr,		/* Filled with the number of bytes that were
				 * stored in the output buffer as a result of
				 * the conversion. */
    int *dstCharsPtr)		/* Filled with the number of characters that
				 * correspond to the bytes stored in the
				 * output buffer. */
{
    int result;

    result = TCL_OK;
    dstLen -= TCL_UTF_MAX - 1;
    if (dstLen < 0) {
	dstLen = 0;
    }
    if ((flags & TCL_ENCODING_CHAR_LIMIT) && srcLen > *dstCharsPtr) {
	srcLen = *dstCharsPtr;
    }
    if (srcLen > dstLen) {
	srcLen = dstLen;
	result = TCL_CONVERT_NOSPACE;
    }

    *srcReadPtr = srcLen;
    *dstWrotePtr = srcLen;
    *dstCharsPtr = srcLen;
    memcpy(dst, src, srcLen);
    return result;
}

/*
 *-------------------------------------------------------------------------
 *
 * UtfIntToUtfExtProc --
 *
 *	Convert from UTF-8 to UTF-8. While converting null-bytes from the
 *	Tcl's internal representation (0xc0, 0x80) to the official
 *	representation (0x00). See UtfToUtfProc for details.
 *
 * Results:
 *	Returns TCL_OK if conversion was successful.
 *
 * Side effects:
 *	None.
 *
 *-------------------------------------------------------------------------
 */

static int
UtfIntToUtfExtProc(
    ClientData clientData,	/* Not used. */
    const char *src,		/* Source string in UTF-8. */
    int srcLen,			/* Source string length in bytes. */
    int flags,			/* Conversion control flags. */
    Tcl_EncodingState *statePtr,/* Place for conversion routine to store state
				 * information used during a piecewise
				 * conversion. Contents of statePtr are
				 * initialized and/or reset by conversion
				 * routine under control of flags argument. */
    char *dst,			/* Output buffer in which converted string
				 * is stored. */
    int dstLen,			/* The maximum length of output buffer in
				 * bytes. */
    int *srcReadPtr,		/* Filled with the number of bytes from the
				 * source string that were converted. This may
				 * be less than the original source length if
				 * there was a problem converting some source
				 * characters. */
    int *dstWrotePtr,		/* Filled with the number of bytes that were
				 * stored in the output buffer as a result of
				 * the conversion. */
    int *dstCharsPtr)		/* Filled with the number of characters that
				 * correspond to the bytes stored in the
				 * output buffer. */
{
    return UtfToUtfProc(clientData, src, srcLen, flags, statePtr, dst, dstLen,
	    srcReadPtr, dstWrotePtr, dstCharsPtr, 1);
}

/*
 *-------------------------------------------------------------------------
 *
 * UtfExtToUtfIntProc --
 *
 *	Convert from UTF-8 to UTF-8 while converting null-bytes from the
 *	official representation (0x00) to Tcl's internal representation (0xc0,
 *	0x80). See UtfToUtfProc for details.
 *
 * Results:
 *	Returns TCL_OK if conversion was successful.
 *
 * Side effects:
 *	None.
 *
 *-------------------------------------------------------------------------
 */

static int
UtfExtToUtfIntProc(
    ClientData clientData,	/* Not used. */
    const char *src,		/* Source string in UTF-8. */
    int srcLen,			/* Source string length in bytes. */
    int flags,			/* Conversion control flags. */
    Tcl_EncodingState *statePtr,/* Place for conversion routine to store state
				 * information used during a piecewise
				 * conversion. Contents of statePtr are
				 * initialized and/or reset by conversion
				 * routine under control of flags argument. */
    char *dst,			/* Output buffer in which converted string is
				 * stored. */
    int dstLen,			/* The maximum length of output buffer in
				 * bytes. */
    int *srcReadPtr,		/* Filled with the number of bytes from the
				 * source string that were converted. This may
				 * be less than the original source length if
				 * there was a problem converting some source
				 * characters. */
    int *dstWrotePtr,		/* Filled with the number of bytes that were
				 * stored in the output buffer as a result of
				 * the conversion. */
    int *dstCharsPtr)		/* Filled with the number of characters that
				 * correspond to the bytes stored in the
				 * output buffer. */
{
    return UtfToUtfProc(clientData, src, srcLen, flags, statePtr, dst, dstLen,
	    srcReadPtr, dstWrotePtr, dstCharsPtr, 0);
}

/*
 *-------------------------------------------------------------------------
 *
 * UtfToUtfProc --
 *
 *	Convert from UTF-8 to UTF-8. Note that the UTF-8 to UTF-8 translation
 *	is not a no-op, because it will turn a stream of improperly formed
 *	UTF-8 into a properly formed stream.
 *
 * Results:
 *	Returns TCL_OK if conversion was successful.
 *
 * Side effects:
 *	None.
 *
 *-------------------------------------------------------------------------
 */

static int
UtfToUtfProc(
    ClientData clientData,	/* Not used. */
    const char *src,		/* Source string in UTF-8. */
    int srcLen,			/* Source string length in bytes. */
    int flags,			/* Conversion control flags. */
    Tcl_EncodingState *statePtr,/* Place for conversion routine to store state
				 * information used during a piecewise
				 * conversion. Contents of statePtr are
				 * initialized and/or reset by conversion
				 * routine under control of flags argument. */
    char *dst,			/* Output buffer in which converted string is
				 * stored. */
    int dstLen,			/* The maximum length of output buffer in
				 * bytes. */
    int *srcReadPtr,		/* Filled with the number of bytes from the
				 * source string that were converted. This may
				 * be less than the original source length if
				 * there was a problem converting some source
				 * characters. */
    int *dstWrotePtr,		/* Filled with the number of bytes that were
				 * stored in the output buffer as a result of
				 * the conversion. */
    int *dstCharsPtr,		/* Filled with the number of characters that
				 * correspond to the bytes stored in the
				 * output buffer. */
    int pureNullMode)		/* Convert embedded nulls from internal
				 * representation to real null-bytes or vice
				 * versa. Also combine or separate surrogate pairs */
{
    const char *srcStart, *srcEnd, *srcClose;
    const char *dstStart, *dstEnd;
    int result, numChars, charLimit = INT_MAX;
    Tcl_UniChar *chPtr = (Tcl_UniChar *) statePtr;

    if (flags & TCL_ENCODING_START) {
    	*statePtr = 0;
    }
    result = TCL_OK;

    srcStart = src;
    srcEnd = src + srcLen;
    srcClose = srcEnd;
    if ((flags & TCL_ENCODING_END) == 0) {
	srcClose -= 6;
    }
    if (flags & TCL_ENCODING_CHAR_LIMIT) {
	charLimit = *dstCharsPtr;
    }

    dstStart = dst;
    dstEnd = dst + dstLen - TCL_UTF_MAX;

    for (numChars = 0; src < srcEnd && numChars <= charLimit; numChars++) {
	if ((src > srcClose) && (!Tcl_UtfCharComplete(src, srcEnd - src))) {
	    /*
	     * If there is more string to follow, this will ensure that the
	     * last UTF-8 character in the source buffer hasn't been cut off.
	     */

	    result = TCL_CONVERT_MULTIBYTE;
	    break;
	}
	if (dst > dstEnd) {
	    result = TCL_CONVERT_NOSPACE;
	    break;
	}
	if (UCHAR(*src) < 0x80 && !(UCHAR(*src) == 0 && pureNullMode == 0)) {
	    /*
	     * Copy 7bit characters, but skip null-bytes when we are in input
	     * mode, so that they get converted to 0xc080.
	     */

	    *dst++ = *src++;
	} else if (pureNullMode == 1 && UCHAR(*src) == 0xc0 &&
		(src + 1 < srcEnd) && UCHAR(*(src+1)) == 0x80) {
	    /*
	     * Convert 0xc080 to real nulls when we are in output mode.
	     */

	    *dst++ = 0;
	    src += 2;
	} else if (!Tcl_UtfCharComplete(src, srcEnd - src)) {
	    /*
	     * Always check before using TclUtfToUniChar. Not doing can so
	     * cause it run beyond the end of the buffer! If we happen such an
	     * incomplete char its bytes are made to represent themselves.
	     */

	    *chPtr = (unsigned char) *src;
	    src += 1;
	    dst += Tcl_UniCharToUtf(*chPtr, dst);
	} else {
<<<<<<< HEAD
	    int len = TclUtfToUniChar(src, chPtr);
	    src += len;
	    dst += Tcl_UniCharToUtf(*chPtr, dst);
#if TCL_UTF_MAX <= 3
	    if ((*chPtr >= 0xD800) && (len < 3)) {
		src += Tcl_UtfToUniChar(src, chPtr);
		dst += Tcl_UniCharToUtf(*chPtr, dst);
=======
	    src += TclUtfToUniChar(src, chPtr);
	    if ((*chPtr & 0xFC00) == 0xD800) {
		/* A high surrogate character is detected, handle especially */
		Tcl_UniChar low = *chPtr;
		if (src <= srcEnd-3) {
		    Tcl_UtfToUniChar(src, &low);
		}
		if ((low & 0xFC00) != 0xDC00) {
			*dst++ = (char) (((*chPtr >> 12) | 0xE0) & 0xEF);
			*dst++ = (char) (((*chPtr >> 6) | 0x80) & 0xBF);
			*dst++ = (char) ((*chPtr | 0x80) & 0xBF);
			continue;
		}
>>>>>>> 521b33f6
	    }
	    dst += Tcl_UniCharToUtf(*chPtr, dst);
	}
    }

    *srcReadPtr = src - srcStart;
    *dstWrotePtr = dst - dstStart;
    *dstCharsPtr = numChars;
    return result;
}

/*
 *-------------------------------------------------------------------------
 *
 * Utf16ToUtfProc --
 *
 *	Convert from UTF-16 to UTF-8.
 *
 * Results:
 *	Returns TCL_OK if conversion was successful.
 *
 * Side effects:
 *	None.
 *
 *-------------------------------------------------------------------------
 */

static int
Utf16ToUtfProc(
    ClientData clientData,	/* != NULL means LE, == NUL means BE */
    const char *src,		/* Source string in Unicode. */
    int srcLen,			/* Source string length in bytes. */
    int flags,			/* Conversion control flags. */
    Tcl_EncodingState *statePtr,/* Place for conversion routine to store state
				 * information used during a piecewise
				 * conversion. Contents of statePtr are
				 * initialized and/or reset by conversion
				 * routine under control of flags argument. */
    char *dst,			/* Output buffer in which converted string is
				 * stored. */
    int dstLen,			/* The maximum length of output buffer in
				 * bytes. */
    int *srcReadPtr,		/* Filled with the number of bytes from the
				 * source string that were converted. This may
				 * be less than the original source length if
				 * there was a problem converting some source
				 * characters. */
    int *dstWrotePtr,		/* Filled with the number of bytes that were
				 * stored in the output buffer as a result of
				 * the conversion. */
    int *dstCharsPtr)		/* Filled with the number of characters that
				 * correspond to the bytes stored in the
				 * output buffer. */
{
    const char *srcStart, *srcEnd;
    const char *dstEnd, *dstStart;
    int result, numChars, charLimit = INT_MAX;
    unsigned short ch;

    if (flags & TCL_ENCODING_CHAR_LIMIT) {
	charLimit = *dstCharsPtr;
    }
    result = TCL_OK;

    /* check alignment with utf-16 (2 == sizeof(UTF-16)) */
    if ((srcLen % 2) != 0) {
	result = TCL_CONVERT_MULTIBYTE;
	srcLen--;
    }
    /* If last code point is a high surrogate, we cannot handle that yet */
    if ((srcLen >= 2) && ((src[srcLen - (clientData?1:2)] & 0xFC) == 0xD8)) {
	result = TCL_CONVERT_MULTIBYTE;
	srcLen-= 2;
    }

    srcStart = src;
    srcEnd = src + srcLen;

    dstStart = dst;
    dstEnd = dst + dstLen - TCL_UTF_MAX;

    for (numChars = 0; src < srcEnd && numChars <= charLimit; numChars++) {
	if (dst > dstEnd) {
	    result = TCL_CONVERT_NOSPACE;
	    break;
	}

	if (clientData) {
	    ch = (src[1] & 0xFF) << 8 | (src[0] & 0xFF);
	} else {
	    ch = (src[0] & 0xFF) << 8 | (src[1] & 0xFF);
	}
	/*
	 * Special case for 1-byte utf chars for speed. Make sure we work with
	 * unsigned short-size data.
	 */
	if (ch && ch < 0x80) {
	    *dst++ = (ch & 0xFF);
	} else {
	    dst += Tcl_UniCharToUtf(ch, dst);
	}
	src += sizeof(unsigned short);
    }

    *srcReadPtr = src - srcStart;
    *dstWrotePtr = dst - dstStart;
    *dstCharsPtr = numChars;
    return result;
}

/*
 *-------------------------------------------------------------------------
 *
 * UtfToUtf16Proc --
 *
 *	Convert from UTF-8 to UTF-16.
 *
 * Results:
 *	Returns TCL_OK if conversion was successful.
 *
 * Side effects:
 *	None.
 *
 *-------------------------------------------------------------------------
 */

static int
UtfToUtf16Proc(
    ClientData clientData,	/* != NULL means LE, == NUL means BE */
    const char *src,		/* Source string in UTF-8. */
    int srcLen,			/* Source string length in bytes. */
    int flags,			/* Conversion control flags. */
    Tcl_EncodingState *statePtr,/* Place for conversion routine to store state
				 * information used during a piecewise
				 * conversion. Contents of statePtr are
				 * initialized and/or reset by conversion
				 * routine under control of flags argument. */
    char *dst,			/* Output buffer in which converted string is
				 * stored. */
    int dstLen,			/* The maximum length of output buffer in
				 * bytes. */
    int *srcReadPtr,		/* Filled with the number of bytes from the
				 * source string that were converted. This may
				 * be less than the original source length if
				 * there was a problem converting some source
				 * characters. */
    int *dstWrotePtr,		/* Filled with the number of bytes that were
				 * stored in the output buffer as a result of
				 * the conversion. */
    int *dstCharsPtr)		/* Filled with the number of characters that
				 * correspond to the bytes stored in the
				 * output buffer. */
{
    const char *srcStart, *srcEnd, *srcClose, *dstStart, *dstEnd;
    int result, numChars;
    Tcl_UniChar *chPtr = (Tcl_UniChar *) statePtr;

    if (flags & TCL_ENCODING_START) {
    	*statePtr = 0;
    }
    srcStart = src;
    srcEnd = src + srcLen;
    srcClose = srcEnd;
    if ((flags & TCL_ENCODING_END) == 0) {
	srcClose -= TCL_UTF_MAX;
    }

    dstStart = dst;
    dstEnd   = dst + dstLen - sizeof(Tcl_UniChar);

    result = TCL_OK;
    for (numChars = 0; src < srcEnd; numChars++) {
	if ((src > srcClose) && (!Tcl_UtfCharComplete(src, srcEnd - src))) {
	    /*
	     * If there is more string to follow, this will ensure that the
	     * last UTF-8 character in the source buffer hasn't been cut off.
	     */

	    result = TCL_CONVERT_MULTIBYTE;
	    break;
	}
	if (dst > dstEnd) {
	    result = TCL_CONVERT_NOSPACE;
	    break;
	}
	src += TclUtfToUniChar(src, chPtr);

	/*
	 * Need to handle this in a way that won't cause misalignment by
	 * casting dst to a Tcl_UniChar. [Bug 1122671]
	 */

	if (clientData) {
#if TCL_UTF_MAX > 3
	    if (*chPtr <= 0xFFFF) {
		*dst++ = (*chPtr & 0xFF);
		*dst++ = (*chPtr >> 8);
	    } else {
		*dst++ = (((*chPtr - 0x10000) >> 10) & 0xFF);
		*dst++ = (((*chPtr - 0x10000) >> 18) & 0x3) | 0xD8;
		*dst++ = (*chPtr & 0xFF);
		*dst++ = ((*chPtr & 0x3) >> 8) | 0xDC;
	    }
#else
	    *dst++ = (*chPtr & 0xFF);
	    *dst++ = (*chPtr >> 8);
#endif
	} else {
#if TCL_UTF_MAX > 3
	    if (*chPtr <= 0xFFFF) {
		*dst++ = (*chPtr >> 8);
		*dst++ = (*chPtr & 0xFF);
	    } else {
		*dst++ = ((*chPtr & 0x3) >> 8) | 0xDC;
		*dst++ = (*chPtr & 0xFF);
		*dst++ = (((*chPtr - 0x10000) >> 18) & 0x3) | 0xD8;
		*dst++ = (((*chPtr - 0x10000) >> 10) & 0xFF);
	    }
#else
	    *dst++ = (*chPtr >> 8);
	    *dst++ = (*chPtr & 0xFF);
#endif
	}
    }
    *srcReadPtr = src - srcStart;
    *dstWrotePtr = dst - dstStart;
    *dstCharsPtr = numChars;
    return result;
}

/*
 *-------------------------------------------------------------------------
 *
 * UtfToUcs2Proc --
 *
 *	Convert from UTF-8 to UCS-2.
 *
 * Results:
 *	Returns TCL_OK if conversion was successful.
 *
 * Side effects:
 *	None.
 *
 *-------------------------------------------------------------------------
 */

static int
UtfToUcs2Proc(
    ClientData clientData,	/* != NULL means LE, == NUL means BE */
    const char *src,		/* Source string in UTF-8. */
    int srcLen,			/* Source string length in bytes. */
    int flags,			/* Conversion control flags. */
    Tcl_EncodingState *statePtr,/* Place for conversion routine to store state
				 * information used during a piecewise
				 * conversion. Contents of statePtr are
				 * initialized and/or reset by conversion
				 * routine under control of flags argument. */
    char *dst,			/* Output buffer in which converted string is
				 * stored. */
    int dstLen,			/* The maximum length of output buffer in
				 * bytes. */
    int *srcReadPtr,		/* Filled with the number of bytes from the
				 * source string that were converted. This may
				 * be less than the original source length if
				 * there was a problem converting some source
				 * characters. */
    int *dstWrotePtr,		/* Filled with the number of bytes that were
				 * stored in the output buffer as a result of
				 * the conversion. */
    int *dstCharsPtr)		/* Filled with the number of characters that
				 * correspond to the bytes stored in the
				 * output buffer. */
{
    const char *srcStart, *srcEnd, *srcClose, *dstStart, *dstEnd;
    int result, numChars;
#if TCL_UTF_MAX <= 3
    int len;
#endif
    Tcl_UniChar ch = 0;

    srcStart = src;
    srcEnd = src + srcLen;
    srcClose = srcEnd;
    if ((flags & TCL_ENCODING_END) == 0) {
	srcClose -= TCL_UTF_MAX;
    }

    dstStart = dst;
    dstEnd   = dst + dstLen - sizeof(Tcl_UniChar);

    result = TCL_OK;
    for (numChars = 0; src < srcEnd; numChars++) {
	if ((src > srcClose) && (!Tcl_UtfCharComplete(src, srcEnd - src))) {
	    /*
	     * If there is more string to follow, this will ensure that the
	     * last UTF-8 character in the source buffer hasn't been cut off.
	     */

	    result = TCL_CONVERT_MULTIBYTE;
	    break;
	}
	if (dst > dstEnd) {
	    result = TCL_CONVERT_NOSPACE;
	    break;
	}
#if TCL_UTF_MAX <= 3
	src += (len = TclUtfToUniChar(src, &ch));
	if ((ch >= 0xD800) && (len < 3)) {
	    src += TclUtfToUniChar(src, &ch);
	    ch = 0xFFFD;
	}
#else
	src += TclUtfToUniChar(src, &ch);
	if (ch > 0xFFFF) {
	    ch = 0xFFFD;
	}
#endif

	/*
	 * Need to handle this in a way that won't cause misalignment by
	 * casting dst to a Tcl_UniChar. [Bug 1122671]
	 */

	if (clientData) {
	    *dst++ = (ch & 0xFF);
	    *dst++ = (ch >> 8);
	} else {
	    *dst++ = (ch >> 8);
	    *dst++ = (ch & 0xFF);
	}
    }
    *srcReadPtr = src - srcStart;
    *dstWrotePtr = dst - dstStart;
    *dstCharsPtr = numChars;
    return result;
}

/*
 *-------------------------------------------------------------------------
 *
 * TableToUtfProc --
 *
 *	Convert from the encoding specified by the TableEncodingData into
 *	UTF-8.
 *
 * Results:
 *	Returns TCL_OK if conversion was successful.
 *
 * Side effects:
 *	None.
 *
 *-------------------------------------------------------------------------
 */

static int
TableToUtfProc(
    ClientData clientData,	/* TableEncodingData that specifies
				 * encoding. */
    const char *src,		/* Source string in specified encoding. */
    int srcLen,			/* Source string length in bytes. */
    int flags,			/* Conversion control flags. */
    Tcl_EncodingState *statePtr,/* Place for conversion routine to store state
				 * information used during a piecewise
				 * conversion. Contents of statePtr are
				 * initialized and/or reset by conversion
				 * routine under control of flags argument. */
    char *dst,			/* Output buffer in which converted string is
				 * stored. */
    int dstLen,			/* The maximum length of output buffer in
				 * bytes. */
    int *srcReadPtr,		/* Filled with the number of bytes from the
				 * source string that were converted. This may
				 * be less than the original source length if
				 * there was a problem converting some source
				 * characters. */
    int *dstWrotePtr,		/* Filled with the number of bytes that were
				 * stored in the output buffer as a result of
				 * the conversion. */
    int *dstCharsPtr)		/* Filled with the number of characters that
				 * correspond to the bytes stored in the
				 * output buffer. */
{
    const char *srcStart, *srcEnd;
    const char *dstEnd, *dstStart, *prefixBytes;
    int result, byte, numChars, charLimit = INT_MAX;
    Tcl_UniChar ch = 0;
    const unsigned short *const *toUnicode;
    const unsigned short *pageZero;
    TableEncodingData *dataPtr = clientData;

    if (flags & TCL_ENCODING_CHAR_LIMIT) {
	charLimit = *dstCharsPtr;
    }
    srcStart = src;
    srcEnd = src + srcLen;

    dstStart = dst;
    dstEnd = dst + dstLen - TCL_UTF_MAX;

    toUnicode = (const unsigned short *const *) dataPtr->toUnicode;
    prefixBytes = dataPtr->prefixBytes;
    pageZero = toUnicode[0];

    result = TCL_OK;
    for (numChars = 0; src < srcEnd && numChars <= charLimit; numChars++) {
	if (dst > dstEnd) {
	    result = TCL_CONVERT_NOSPACE;
	    break;
	}
	byte = *((unsigned char *) src);
	if (prefixBytes[byte]) {
	    src++;
	    if (src >= srcEnd) {
		src--;
		result = TCL_CONVERT_MULTIBYTE;
		break;
	    }
	    ch = toUnicode[byte][*((unsigned char *) src)];
	} else {
	    ch = pageZero[byte];
	}
	if ((ch == 0) && (byte != 0)) {
	    if (flags & TCL_ENCODING_STOPONERROR) {
		result = TCL_CONVERT_SYNTAX;
		break;
	    }
	    if (prefixBytes[byte]) {
		src--;
	    }
	    ch = (Tcl_UniChar) byte;
	}

	/*
	 * Special case for 1-byte utf chars for speed.
	 */

	if (ch && ch < 0x80) {
	    *dst++ = (char) ch;
	} else {
	    dst += Tcl_UniCharToUtf(ch, dst);
	}
	src++;
    }

    *srcReadPtr = src - srcStart;
    *dstWrotePtr = dst - dstStart;
    *dstCharsPtr = numChars;
    return result;
}

/*
 *-------------------------------------------------------------------------
 *
 * TableFromUtfProc --
 *
 *	Convert from UTF-8 into the encoding specified by the
 *	TableEncodingData.
 *
 * Results:
 *	Returns TCL_OK if conversion was successful.
 *
 * Side effects:
 *	None.
 *
 *-------------------------------------------------------------------------
 */

static int
TableFromUtfProc(
    ClientData clientData,	/* TableEncodingData that specifies
				 * encoding. */
    const char *src,		/* Source string in UTF-8. */
    int srcLen,			/* Source string length in bytes. */
    int flags,			/* Conversion control flags. */
    Tcl_EncodingState *statePtr,/* Place for conversion routine to store state
				 * information used during a piecewise
				 * conversion. Contents of statePtr are
				 * initialized and/or reset by conversion
				 * routine under control of flags argument. */
    char *dst,			/* Output buffer in which converted string is
				 * stored. */
    int dstLen,			/* The maximum length of output buffer in
				 * bytes. */
    int *srcReadPtr,		/* Filled with the number of bytes from the
				 * source string that were converted. This may
				 * be less than the original source length if
				 * there was a problem converting some source
				 * characters. */
    int *dstWrotePtr,		/* Filled with the number of bytes that were
				 * stored in the output buffer as a result of
				 * the conversion. */
    int *dstCharsPtr)		/* Filled with the number of characters that
				 * correspond to the bytes stored in the
				 * output buffer. */
{
    const char *srcStart, *srcEnd, *srcClose;
    const char *dstStart, *dstEnd, *prefixBytes;
    Tcl_UniChar ch = 0;
    int result, len, word, numChars;
    TableEncodingData *dataPtr = clientData;
    const unsigned short *const *fromUnicode;

    result = TCL_OK;

    prefixBytes = dataPtr->prefixBytes;
    fromUnicode = (const unsigned short *const *) dataPtr->fromUnicode;

    srcStart = src;
    srcEnd = src + srcLen;
    srcClose = srcEnd;
    if ((flags & TCL_ENCODING_END) == 0) {
	srcClose -= TCL_UTF_MAX;
    }

    dstStart = dst;
    dstEnd = dst + dstLen - 1;

    for (numChars = 0; src < srcEnd; numChars++) {
	if ((src > srcClose) && (!Tcl_UtfCharComplete(src, srcEnd - src))) {
	    /*
	     * If there is more string to follow, this will ensure that the
	     * last UTF-8 character in the source buffer hasn't been cut off.
	     */

	    result = TCL_CONVERT_MULTIBYTE;
	    break;
	}
	len = TclUtfToUniChar(src, &ch);

#if TCL_UTF_MAX > 3
	/*
	 * This prevents a crash condition. More evaluation is required for
	 * full support of int Tcl_UniChar. [Bug 1004065]
	 */

	if (ch & 0xffff0000) {
	    word = 0;
	} else
#else
	if (!len) {
	    word = 0;
	} else
#endif
	    word = fromUnicode[(ch >> 8)][ch & 0xff];

	if ((word == 0) && (ch != 0)) {
	    if (flags & TCL_ENCODING_STOPONERROR) {
		result = TCL_CONVERT_UNKNOWN;
		break;
	    }
	    word = dataPtr->fallback;
	}
	if (prefixBytes[(word >> 8)] != 0) {
	    if (dst + 1 > dstEnd) {
		result = TCL_CONVERT_NOSPACE;
		break;
	    }
	    dst[0] = (char) (word >> 8);
	    dst[1] = (char) word;
	    dst += 2;
	} else {
	    if (dst > dstEnd) {
		result = TCL_CONVERT_NOSPACE;
		break;
	    }
	    dst[0] = (char) word;
	    dst++;
	}
	src += len;
    }

    *srcReadPtr = src - srcStart;
    *dstWrotePtr = dst - dstStart;
    *dstCharsPtr = numChars;
    return result;
}

/*
 *-------------------------------------------------------------------------
 *
 * Iso88591ToUtfProc --
 *
 *	Convert from the "iso8859-1" encoding into UTF-8.
 *
 * Results:
 *	Returns TCL_OK if conversion was successful.
 *
 * Side effects:
 *	None.
 *
 *-------------------------------------------------------------------------
 */

static int
Iso88591ToUtfProc(
    ClientData clientData,	/* Ignored. */
    const char *src,		/* Source string in specified encoding. */
    int srcLen,			/* Source string length in bytes. */
    int flags,			/* Conversion control flags. */
    Tcl_EncodingState *statePtr,/* Place for conversion routine to store state
				 * information used during a piecewise
				 * conversion. Contents of statePtr are
				 * initialized and/or reset by conversion
				 * routine under control of flags argument. */
    char *dst,			/* Output buffer in which converted string is
				 * stored. */
    int dstLen,			/* The maximum length of output buffer in
				 * bytes. */
    int *srcReadPtr,		/* Filled with the number of bytes from the
				 * source string that were converted. This may
				 * be less than the original source length if
				 * there was a problem converting some source
				 * characters. */
    int *dstWrotePtr,		/* Filled with the number of bytes that were
				 * stored in the output buffer as a result of
				 * the conversion. */
    int *dstCharsPtr)		/* Filled with the number of characters that
				 * correspond to the bytes stored in the
				 * output buffer. */
{
    const char *srcStart, *srcEnd;
    const char *dstEnd, *dstStart;
    int result, numChars, charLimit = INT_MAX;

    if (flags & TCL_ENCODING_CHAR_LIMIT) {
	charLimit = *dstCharsPtr;
    }
    srcStart = src;
    srcEnd = src + srcLen;

    dstStart = dst;
    dstEnd = dst + dstLen - TCL_UTF_MAX;

    result = TCL_OK;
    for (numChars = 0; src < srcEnd && numChars <= charLimit; numChars++) {
	Tcl_UniChar ch = 0;

	if (dst > dstEnd) {
	    result = TCL_CONVERT_NOSPACE;
	    break;
	}
	ch = (Tcl_UniChar) *((unsigned char *) src);

	/*
	 * Special case for 1-byte utf chars for speed.
	 */

	if (ch && ch < 0x80) {
	    *dst++ = (char) ch;
	} else {
	    dst += Tcl_UniCharToUtf(ch, dst);
	}
	src++;
    }

    *srcReadPtr = src - srcStart;
    *dstWrotePtr = dst - dstStart;
    *dstCharsPtr = numChars;
    return result;
}

/*
 *-------------------------------------------------------------------------
 *
 * Iso88591FromUtfProc --
 *
 *	Convert from UTF-8 into the encoding "iso8859-1".
 *
 * Results:
 *	Returns TCL_OK if conversion was successful.
 *
 * Side effects:
 *	None.
 *
 *-------------------------------------------------------------------------
 */

static int
Iso88591FromUtfProc(
    ClientData clientData,	/* Ignored. */
    const char *src,		/* Source string in UTF-8. */
    int srcLen,			/* Source string length in bytes. */
    int flags,			/* Conversion control flags. */
    Tcl_EncodingState *statePtr,/* Place for conversion routine to store state
				 * information used during a piecewise
				 * conversion. Contents of statePtr are
				 * initialized and/or reset by conversion
				 * routine under control of flags argument. */
    char *dst,			/* Output buffer in which converted string is
				 * stored. */
    int dstLen,			/* The maximum length of output buffer in
				 * bytes. */
    int *srcReadPtr,		/* Filled with the number of bytes from the
				 * source string that were converted. This may
				 * be less than the original source length if
				 * there was a problem converting some source
				 * characters. */
    int *dstWrotePtr,		/* Filled with the number of bytes that were
				 * stored in the output buffer as a result of
				 * the conversion. */
    int *dstCharsPtr)		/* Filled with the number of characters that
				 * correspond to the bytes stored in the
				 * output buffer. */
{
    const char *srcStart, *srcEnd, *srcClose;
    const char *dstStart, *dstEnd;
    int result, numChars;
    Tcl_UniChar ch = 0;

    result = TCL_OK;

    srcStart = src;
    srcEnd = src + srcLen;
    srcClose = srcEnd;
    if ((flags & TCL_ENCODING_END) == 0) {
	srcClose -= TCL_UTF_MAX;
    }

    dstStart = dst;
    dstEnd = dst + dstLen - 1;

    for (numChars = 0; src < srcEnd; numChars++) {
	int len;

	if ((src > srcClose) && (!Tcl_UtfCharComplete(src, srcEnd - src))) {
	    /*
	     * If there is more string to follow, this will ensure that the
	     * last UTF-8 character in the source buffer hasn't been cut off.
	     */

	    result = TCL_CONVERT_MULTIBYTE;
	    break;
	}
	len = TclUtfToUniChar(src, &ch);

	/*
	 * Check for illegal characters.
	 */

	if (ch > 0xff
#if TCL_UTF_MAX <= 3
		|| ((ch >= 0xD800) && (len < 3))
#endif
		) {
	    if (flags & TCL_ENCODING_STOPONERROR) {
		result = TCL_CONVERT_UNKNOWN;
		break;
	    }
#if TCL_UTF_MAX <= 3
	    if ((ch >= 0xD800) && (len < 3)) len = 4;
#endif
	    /*
	     * Plunge on, using '?' as a fallback character.
	     */

	    ch = (Tcl_UniChar) '?';
	}

	if (dst > dstEnd) {
	    result = TCL_CONVERT_NOSPACE;
	    break;
	}
	*(dst++) = (char) ch;
	src += len;
    }

    *srcReadPtr = src - srcStart;
    *dstWrotePtr = dst - dstStart;
    *dstCharsPtr = numChars;
    return result;
}

/*
 *---------------------------------------------------------------------------
 *
 * TableFreeProc --
 *
 *	This function is invoked when an encoding is deleted. It deletes the
 *	memory used by the TableEncodingData.
 *
 * Results:
 *	None.
 *
 * Side effects:
 *	Memory freed.
 *
 *---------------------------------------------------------------------------
 */

static void
TableFreeProc(
    ClientData clientData)	/* TableEncodingData that specifies
				 * encoding. */
{
    TableEncodingData *dataPtr = clientData;

    /*
     * Make sure we aren't freeing twice on shutdown. [Bug 219314]
     */

    ckfree(dataPtr->toUnicode);
    dataPtr->toUnicode = NULL;
    ckfree(dataPtr->fromUnicode);
    dataPtr->fromUnicode = NULL;
    ckfree(dataPtr);
}

/*
 *-------------------------------------------------------------------------
 *
 * EscapeToUtfProc --
 *
 *	Convert from the encoding specified by the EscapeEncodingData into
 *	UTF-8.
 *
 * Results:
 *	Returns TCL_OK if conversion was successful.
 *
 * Side effects:
 *	None.
 *
 *-------------------------------------------------------------------------
 */

static int
EscapeToUtfProc(
    ClientData clientData,	/* EscapeEncodingData that specifies
				 * encoding. */
    const char *src,		/* Source string in specified encoding. */
    int srcLen,			/* Source string length in bytes. */
    int flags,			/* Conversion control flags. */
    Tcl_EncodingState *statePtr,/* Place for conversion routine to store state
				 * information used during a piecewise
				 * conversion. Contents of statePtr are
				 * initialized and/or reset by conversion
				 * routine under control of flags argument. */
    char *dst,			/* Output buffer in which converted string is
				 * stored. */
    int dstLen,			/* The maximum length of output buffer in
				 * bytes. */
    int *srcReadPtr,		/* Filled with the number of bytes from the
				 * source string that were converted. This may
				 * be less than the original source length if
				 * there was a problem converting some source
				 * characters. */
    int *dstWrotePtr,		/* Filled with the number of bytes that were
				 * stored in the output buffer as a result of
				 * the conversion. */
    int *dstCharsPtr)		/* Filled with the number of characters that
				 * correspond to the bytes stored in the
				 * output buffer. */
{
    EscapeEncodingData *dataPtr = clientData;
    const char *prefixBytes, *tablePrefixBytes, *srcStart, *srcEnd;
    const unsigned short *const *tableToUnicode;
    const Encoding *encodingPtr;
    int state, result, numChars, charLimit = INT_MAX;
    const char *dstStart, *dstEnd;

    if (flags & TCL_ENCODING_CHAR_LIMIT) {
	charLimit = *dstCharsPtr;
    }
    result = TCL_OK;
    tablePrefixBytes = NULL;	/* lint. */
    tableToUnicode = NULL;	/* lint. */
    prefixBytes = dataPtr->prefixBytes;
    encodingPtr = NULL;

    srcStart = src;
    srcEnd = src + srcLen;

    dstStart = dst;
    dstEnd = dst + dstLen - TCL_UTF_MAX;

    state = PTR2INT(*statePtr);
    if (flags & TCL_ENCODING_START) {
	state = 0;
    }

    for (numChars = 0; src < srcEnd && numChars <= charLimit; ) {
	int byte, hi, lo, ch;

	if (dst > dstEnd) {
	    result = TCL_CONVERT_NOSPACE;
	    break;
	}
	byte = *((unsigned char *) src);
	if (prefixBytes[byte]) {
	    unsigned left, len, longest;
	    int checked, i;
	    const EscapeSubTable *subTablePtr;

	    /*
	     * Saw the beginning of an escape sequence.
	     */

	    left = srcEnd - src;
	    len = dataPtr->initLen;
	    longest = len;
	    checked = 0;

	    if (len <= left) {
		checked++;
		if ((len > 0) && (memcmp(src, dataPtr->init, len) == 0)) {
		    /*
		     * If we see initialization string, skip it, even if we're
		     * not at the beginning of the buffer.
		     */

		    src += len;
		    continue;
		}
	    }

	    len = dataPtr->finalLen;
	    if (len > longest) {
		longest = len;
	    }

	    if (len <= left) {
		checked++;
		if ((len > 0) && (memcmp(src, dataPtr->final, len) == 0)) {
		    /*
		     * If we see finalization string, skip it, even if we're
		     * not at the end of the buffer.
		     */

		    src += len;
		    continue;
		}
	    }

	    subTablePtr = dataPtr->subTables;
	    for (i = 0; i < dataPtr->numSubTables; i++) {
		len = subTablePtr->sequenceLen;
		if (len > longest) {
		    longest = len;
		}
		if (len <= left) {
		    checked++;
		    if ((len > 0) &&
			    (memcmp(src, subTablePtr->sequence, len) == 0)) {
			state = i;
			encodingPtr = NULL;
			subTablePtr = NULL;
			src += len;
			break;
		    }
		}
		subTablePtr++;
	    }

	    if (subTablePtr == NULL) {
		/*
		 * A match was found, the escape sequence was consumed, and
		 * the state was updated.
		 */

		continue;
	    }

	    /*
	     * We have a split-up or unrecognized escape sequence. If we
	     * checked all the sequences, then it's a syntax error, otherwise
	     * we need more bytes to determine a match.
	     */

	    if ((checked == dataPtr->numSubTables + 2)
		    || (flags & TCL_ENCODING_END)) {
		if ((flags & TCL_ENCODING_STOPONERROR) == 0) {
		    /*
		     * Skip the unknown escape sequence.
		     */

		    src += longest;
		    continue;
		}
		result = TCL_CONVERT_SYNTAX;
	    } else {
		result = TCL_CONVERT_MULTIBYTE;
	    }
	    break;
	}

	if (encodingPtr == NULL) {
	    TableEncodingData *tableDataPtr;

	    encodingPtr = GetTableEncoding(dataPtr, state);
	    tableDataPtr = encodingPtr->clientData;
	    tablePrefixBytes = tableDataPtr->prefixBytes;
	    tableToUnicode = (const unsigned short *const*)
		    tableDataPtr->toUnicode;
	}

	if (tablePrefixBytes[byte]) {
	    src++;
	    if (src >= srcEnd) {
		src--;
		result = TCL_CONVERT_MULTIBYTE;
		break;
	    }
	    hi = byte;
	    lo = *((unsigned char *) src);
	} else {
	    hi = 0;
	    lo = byte;
	}

	ch = tableToUnicode[hi][lo];
	dst += Tcl_UniCharToUtf(ch, dst);
	src++;
	numChars++;
    }

    *statePtr = (Tcl_EncodingState) INT2PTR(state);
    *srcReadPtr = src - srcStart;
    *dstWrotePtr = dst - dstStart;
    *dstCharsPtr = numChars;
    return result;
}

/*
 *-------------------------------------------------------------------------
 *
 * EscapeFromUtfProc --
 *
 *	Convert from UTF-8 into the encoding specified by the
 *	EscapeEncodingData.
 *
 * Results:
 *	Returns TCL_OK if conversion was successful.
 *
 * Side effects:
 *	None.
 *
 *-------------------------------------------------------------------------
 */

static int
EscapeFromUtfProc(
    ClientData clientData,	/* EscapeEncodingData that specifies
				 * encoding. */
    const char *src,		/* Source string in UTF-8. */
    int srcLen,			/* Source string length in bytes. */
    int flags,			/* Conversion control flags. */
    Tcl_EncodingState *statePtr,/* Place for conversion routine to store state
				 * information used during a piecewise
				 * conversion. Contents of statePtr are
				 * initialized and/or reset by conversion
				 * routine under control of flags argument. */
    char *dst,			/* Output buffer in which converted string is
				 * stored. */
    int dstLen,			/* The maximum length of output buffer in
				 * bytes. */
    int *srcReadPtr,		/* Filled with the number of bytes from the
				 * source string that were converted. This may
				 * be less than the original source length if
				 * there was a problem converting some source
				 * characters. */
    int *dstWrotePtr,		/* Filled with the number of bytes that were
				 * stored in the output buffer as a result of
				 * the conversion. */
    int *dstCharsPtr)		/* Filled with the number of characters that
				 * correspond to the bytes stored in the
				 * output buffer. */
{
    EscapeEncodingData *dataPtr = clientData;
    const Encoding *encodingPtr;
    const char *srcStart, *srcEnd, *srcClose;
    const char *dstStart, *dstEnd;
    int state, result, numChars;
    const TableEncodingData *tableDataPtr;
    const char *tablePrefixBytes;
    const unsigned short *const *tableFromUnicode;
    Tcl_UniChar ch = 0;

    result = TCL_OK;

    srcStart = src;
    srcEnd = src + srcLen;
    srcClose = srcEnd;
    if ((flags & TCL_ENCODING_END) == 0) {
	srcClose -= TCL_UTF_MAX;
    }

    dstStart = dst;
    dstEnd = dst + dstLen - 1;

    /*
     * RFC 1468 states that the text starts in ASCII, and switches to Japanese
     * characters, and that the text must end in ASCII. [Patch 474358]
     */

    if (flags & TCL_ENCODING_START) {
	state = 0;
	if ((dst + dataPtr->initLen) > dstEnd) {
	    *srcReadPtr = 0;
	    *dstWrotePtr = 0;
	    return TCL_CONVERT_NOSPACE;
	}
	memcpy(dst, dataPtr->init, dataPtr->initLen);
	dst += dataPtr->initLen;
    } else {
	state = PTR2INT(*statePtr);
    }

    encodingPtr = GetTableEncoding(dataPtr, state);
    tableDataPtr = encodingPtr->clientData;
    tablePrefixBytes = tableDataPtr->prefixBytes;
    tableFromUnicode = (const unsigned short *const *)
	    tableDataPtr->fromUnicode;

    for (numChars = 0; src < srcEnd; numChars++) {
	unsigned len;
	int word;

	if ((src > srcClose) && (!Tcl_UtfCharComplete(src, srcEnd - src))) {
	    /*
	     * If there is more string to follow, this will ensure that the
	     * last UTF-8 character in the source buffer hasn't been cut off.
	     */

	    result = TCL_CONVERT_MULTIBYTE;
	    break;
	}
	len = TclUtfToUniChar(src, &ch);
	word = tableFromUnicode[(ch >> 8)][ch & 0xff];

	if ((word == 0) && (ch != 0)) {
	    int oldState;
	    const EscapeSubTable *subTablePtr;

	    oldState = state;
	    for (state = 0; state < dataPtr->numSubTables; state++) {
		encodingPtr = GetTableEncoding(dataPtr, state);
		tableDataPtr = encodingPtr->clientData;
		word = tableDataPtr->fromUnicode[(ch >> 8)][ch & 0xff];
		if (word != 0) {
		    break;
		}
	    }

	    if (word == 0) {
		state = oldState;
		if (flags & TCL_ENCODING_STOPONERROR) {
		    result = TCL_CONVERT_UNKNOWN;
		    break;
		}
		encodingPtr = GetTableEncoding(dataPtr, state);
		tableDataPtr = encodingPtr->clientData;
		word = tableDataPtr->fallback;
	    }

	    tablePrefixBytes = (const char *) tableDataPtr->prefixBytes;
	    tableFromUnicode = (const unsigned short *const *)
		    tableDataPtr->fromUnicode;

	    /*
	     * The state variable has the value of oldState when word is 0.
	     * In this case, the escape sequence should not be copied to dst
	     * because the current character set is not changed.
	     */

	    if (state != oldState) {
		subTablePtr = &dataPtr->subTables[state];
		if ((dst + subTablePtr->sequenceLen) > dstEnd) {
		    /*
		     * If there is no space to write the escape sequence, the
		     * state variable must be changed to the value of oldState
		     * variable because this escape sequence must be written
		     * in the next conversion.
		     */

		    state = oldState;
		    result = TCL_CONVERT_NOSPACE;
		    break;
		}
		memcpy(dst, subTablePtr->sequence,
			subTablePtr->sequenceLen);
		dst += subTablePtr->sequenceLen;
	    }
	}

	if (tablePrefixBytes[(word >> 8)] != 0) {
	    if (dst + 1 > dstEnd) {
		result = TCL_CONVERT_NOSPACE;
		break;
	    }
	    dst[0] = (char) (word >> 8);
	    dst[1] = (char) word;
	    dst += 2;
	} else {
	    if (dst > dstEnd) {
		result = TCL_CONVERT_NOSPACE;
		break;
	    }
	    dst[0] = (char) word;
	    dst++;
	}
	src += len;
    }

    if ((result == TCL_OK) && (flags & TCL_ENCODING_END)) {
	unsigned len = dataPtr->subTables[0].sequenceLen;

	/*
	 * Certain encodings like iso2022-jp need to write an escape sequence
	 * after all characters have been converted. This logic checks that
	 * enough room is available in the buffer for the escape bytes. The
	 * TCL_ENCODING_END flag is cleared after a final escape sequence has
	 * been added to the buffer so that another call to this method does
	 * not attempt to append escape bytes a second time.
	 */

	if ((dst + dataPtr->finalLen + (state?len:0)) > dstEnd) {
	    result = TCL_CONVERT_NOSPACE;
	} else {
	    if (state) {
		memcpy(dst, dataPtr->subTables[0].sequence, len);
		dst += len;
	    }
	    memcpy(dst, dataPtr->final, dataPtr->finalLen);
	    dst += dataPtr->finalLen;
	    state &= ~TCL_ENCODING_END;
	}
    }

    *statePtr = (Tcl_EncodingState) INT2PTR(state);
    *srcReadPtr = src - srcStart;
    *dstWrotePtr = dst - dstStart;
    *dstCharsPtr = numChars;
    return result;
}

/*
 *---------------------------------------------------------------------------
 *
 * EscapeFreeProc --
 *
 *	Frees resources used by the encoding.
 *
 * Results:
 *	None.
 *
 * Side effects:
 *	Memory is freed.
 *
 *---------------------------------------------------------------------------
 */

static void
EscapeFreeProc(
    ClientData clientData)	/* EscapeEncodingData that specifies
				 * encoding. */
{
    EscapeEncodingData *dataPtr = clientData;
    EscapeSubTable *subTablePtr;
    int i;

    if (dataPtr == NULL) {
	return;
    }

    /*
     * The subTables should be freed recursively in normal operation but not
     * during TclFinalizeEncodingSubsystem because they are also present as a
     * weak reference in the toplevel encodingTable (i.e., they don't have a
     * +1 refcount for this), and unpredictable nuking order could remove them
     * from under the following loop's feet. [Bug 2891556]
     *
     * The encodingsInitialized flag, being reset on entry to TFES, can serve
     * as a "not in finalization" test.
     */

    if (encodingsInitialized) {
	subTablePtr = dataPtr->subTables;
	for (i = 0; i < dataPtr->numSubTables; i++) {
	    FreeEncoding((Tcl_Encoding) subTablePtr->encodingPtr);
	    subTablePtr->encodingPtr = NULL;
	    subTablePtr++;
	}
    }
    ckfree(dataPtr);
}

/*
 *---------------------------------------------------------------------------
 *
 * GetTableEncoding --
 *
 *	Helper function for the EscapeEncodingData conversions. Gets the
 *	encoding (of type TextEncodingData) that represents the specified
 *	state.
 *
 * Results:
 *	The return value is the encoding.
 *
 * Side effects:
 *	If the encoding that represents the specified state has not already
 *	been used by this EscapeEncoding, it will be loaded and cached in the
 *	dataPtr.
 *
 *---------------------------------------------------------------------------
 */

static Encoding *
GetTableEncoding(
    EscapeEncodingData *dataPtr,/* Contains names of encodings. */
    int state)			/* Index in dataPtr of desired Encoding. */
{
    EscapeSubTable *subTablePtr = &dataPtr->subTables[state];
    Encoding *encodingPtr = subTablePtr->encodingPtr;

    if (encodingPtr == NULL) {
	encodingPtr = (Encoding *) Tcl_GetEncoding(NULL, subTablePtr->name);
	if ((encodingPtr == NULL)
		|| (encodingPtr->toUtfProc != TableToUtfProc
		&& encodingPtr->toUtfProc != Iso88591ToUtfProc)) {
	    Tcl_Panic("EscapeToUtfProc: invalid sub table");
	}
	subTablePtr->encodingPtr = encodingPtr;
    }

    return encodingPtr;
}

/*
 *---------------------------------------------------------------------------
 *
 * unilen --
 *
 *	A helper function for the Tcl_ExternalToUtf functions. This function
 *	is similar to strlen for double-byte characters: it returns the number
 *	of bytes in a 0x0000 terminated string.
 *
 * Results:
 *	As above.
 *
 * Side effects:
 *	None.
 *
 *---------------------------------------------------------------------------
 */

static size_t
unilen(
    const char *src)
{
    unsigned short *p;

    p = (unsigned short *) src;
    while (*p != 0x0000) {
	p++;
    }
    return (char *) p - src;
}

/*
 *-------------------------------------------------------------------------
 *
 * InitializeEncodingSearchPath	--
 *
 *	This is the fallback routine that sets the default value of the
 *	encoding search path if the application has not set one via a call to
 *	Tcl_SetEncodingSearchPath() by the first time the search path is needed
 *	to load encoding data.
 *
 *	The default encoding search path is produced by taking each directory
 *	in the library path, appending a subdirectory named "encoding", and if
 *	the resulting directory exists, adding it to the encoding search path.
 *
 * Results:
 *	None.
 *
 * Side effects:
 *	Sets the encoding search path to an initial value.
 *
 *-------------------------------------------------------------------------
 */

static void
InitializeEncodingSearchPath(
    char **valuePtr,
    unsigned int *lengthPtr,
    Tcl_Encoding *encodingPtr)
{
    const char *bytes;
    int i, numDirs;
    Tcl_Obj *libPathObj, *encodingObj, *searchPathObj;

    TclNewLiteralStringObj(encodingObj, "encoding");
    TclNewObj(searchPathObj);
    Tcl_IncrRefCount(encodingObj);
    Tcl_IncrRefCount(searchPathObj);
    libPathObj = TclGetLibraryPath();
    Tcl_IncrRefCount(libPathObj);
    Tcl_ListObjLength(NULL, libPathObj, &numDirs);

    for (i = 0; i < numDirs; i++) {
	Tcl_Obj *directoryObj, *pathObj;
	Tcl_StatBuf stat;

	Tcl_ListObjIndex(NULL, libPathObj, i, &directoryObj);
	pathObj = Tcl_FSJoinToPath(directoryObj, 1, &encodingObj);
	Tcl_IncrRefCount(pathObj);
	if ((0 == Tcl_FSStat(pathObj, &stat)) && S_ISDIR(stat.st_mode)) {
	    Tcl_ListObjAppendElement(NULL, searchPathObj, pathObj);
	}
	Tcl_DecrRefCount(pathObj);
    }

    Tcl_DecrRefCount(libPathObj);
    Tcl_DecrRefCount(encodingObj);
    *encodingPtr = libraryPath.encoding;
    if (*encodingPtr) {
	((Encoding *)(*encodingPtr))->refCount++;
    }
    bytes = TclGetString(searchPathObj);

    *lengthPtr = searchPathObj->length;
    *valuePtr = ckalloc(*lengthPtr + 1);
    memcpy(*valuePtr, bytes, *lengthPtr + 1);
    Tcl_DecrRefCount(searchPathObj);
}

/*
 * Local Variables:
 * mode: c
 * c-basic-offset: 4
 * fill-column: 78
 * End:
 */<|MERGE_RESOLUTION|>--- conflicted
+++ resolved
@@ -2438,15 +2438,6 @@
 	    src += 1;
 	    dst += Tcl_UniCharToUtf(*chPtr, dst);
 	} else {
-<<<<<<< HEAD
-	    int len = TclUtfToUniChar(src, chPtr);
-	    src += len;
-	    dst += Tcl_UniCharToUtf(*chPtr, dst);
-#if TCL_UTF_MAX <= 3
-	    if ((*chPtr >= 0xD800) && (len < 3)) {
-		src += Tcl_UtfToUniChar(src, chPtr);
-		dst += Tcl_UniCharToUtf(*chPtr, dst);
-=======
 	    src += TclUtfToUniChar(src, chPtr);
 	    if ((*chPtr & 0xFC00) == 0xD800) {
 		/* A high surrogate character is detected, handle especially */
@@ -2460,7 +2451,6 @@
 			*dst++ = (char) ((*chPtr | 0x80) & 0xBF);
 			continue;
 		}
->>>>>>> 521b33f6
 	    }
 	    dst += Tcl_UniCharToUtf(*chPtr, dst);
 	}
