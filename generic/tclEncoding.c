/*
 * tclEncoding.c --
 *
 *	Contains the implementation of the encoding conversion package.
 *
 * Copyright © 1996-1998 Sun Microsystems, Inc.
 *
 * See the file "license.terms" for information on usage and redistribution of
 * this file, and for a DISCLAIMER OF ALL WARRANTIES.
 */

#include "tclInt.h"
#include "tclIO.h"

typedef size_t (LengthProc)(const char *src);

/*
 * The following data structure represents an encoding, which describes how to
 * convert between various character sets and UTF-8.
 */

typedef struct {
    char *name;			/* Name of encoding. Malloced because (1) hash
				 * table entry that owns this encoding may be
				 * freed prior to this encoding being freed,
				 * (2) string passed in the Tcl_EncodingType
				 * structure may not be persistent. */
    Tcl_EncodingConvertProc *toUtfProc;
				/* Function to convert from external encoding
				 * into UTF-8. */
    Tcl_EncodingConvertProc *fromUtfProc;
				/* Function to convert from UTF-8 into
				 * external encoding. */
    Tcl_EncodingFreeProc *freeProc;
				/* If non-NULL, function to call when this
				 * encoding is deleted. */
    void *clientData;	/* Arbitrary value associated with encoding
				 * type. Passed to conversion functions. */
    Tcl_Size nullSize;	/* Number of 0x00 bytes that signify
				 * end-of-string in this encoding. This number
				 * is used to determine the source string
				 * length when the srcLen argument is
				 * negative. This number can be 1, 2, or 4. */
    LengthProc *lengthProc;	/* Function to compute length of
				 * null-terminated strings in this encoding.
				 * If nullSize is 1, this is strlen; if
				 * nullSize is 2, this is a function that
				 * returns the number of bytes in a 0x0000
				 * terminated string; if nullSize is 4, this
				 * is a function that returns the number of
				 * bytes in a 0x00000000 terminated string. */
    size_t refCount;		/* Number of uses of this structure. */
    Tcl_HashEntry *hPtr;	/* Hash table entry that owns this encoding. */
} Encoding;

/*
 * The following structure is the clientData for a dynamically-loaded,
 * table-driven encoding created by LoadTableEncoding(). It maps between
 * Unicode and a single-byte, double-byte, or multibyte (1 or 2 bytes only)
 * encoding.
 */

typedef struct {
    int fallback;		/* Character (in this encoding) to substitute
				 * when this encoding cannot represent a UTF-8
				 * character. */
    char prefixBytes[256];	/* If a byte in the input stream is a lead
				 * byte for a 2-byte sequence, the
				 * corresponding entry in this array is 1,
				 * otherwise it is 0. */
    unsigned short **toUnicode;	/* Two dimensional sparse matrix to map
				 * characters from the encoding to Unicode.
				 * Each element of the toUnicode array points
				 * to an array of 256 shorts. If there is no
				 * corresponding character in Unicode, the
				 * value in the matrix is 0x0000.
				 * malloc'd. */
    unsigned short **fromUnicode;
				/* Two dimensional sparse matrix to map
				 * characters from Unicode to the encoding.
				 * Each element of the fromUnicode array
				 * points to an array of 256 shorts. If there
				 * is no corresponding character the encoding,
				 * the value in the matrix is 0x0000.
				 * malloc'd. */
} TableEncodingData;

/*
 * Each of the following structures is the clientData for a dynamically-loaded
 * escape-driven encoding that is itself comprised of other simpler encodings.
 * An example is "iso-2022-jp", which uses escape sequences to switch between
 * ascii, jis0208, jis0212, gb2312, and ksc5601. Note that "escape-driven"
 * does not necessarily mean that the ESCAPE character is the character used
 * for switching character sets.
 */

typedef struct {
    unsigned sequenceLen;	/* Length of following string. */
    char sequence[16];		/* Escape code that marks this encoding. */
    char name[32];		/* Name for encoding. */
    Encoding *encodingPtr;	/* Encoding loaded using above name, or NULL
				 * if this sub-encoding has not been needed
				 * yet. */
} EscapeSubTable;

typedef struct {
    int fallback;		/* Character (in this encoding) to substitute
				 * when this encoding cannot represent a UTF-8
				 * character. */
    unsigned initLen;		/* Length of following string. */
    char init[16];		/* String to emit or expect before first char
				 * in conversion. */
    unsigned finalLen;		/* Length of following string. */
    char final[16];		/* String to emit or expect after last char in
				 * conversion. */
    char prefixBytes[256];	/* If a byte in the input stream is the first
				 * character of one of the escape sequences in
				 * the following array, the corresponding
				 * entry in this array is 1, otherwise it is
				 * 0. */
    int numSubTables;		/* Length of following array. */
    EscapeSubTable subTables[TCLFLEXARRAY];/* Information about each EscapeSubTable used
				 * by this encoding type. The actual size is
				 * as large as necessary to hold all
				 * EscapeSubTables. */
} EscapeEncodingData;

/*
 * Constants used when loading an encoding file to identify the type of the
 * file.
 */

#define ENCODING_SINGLEBYTE	0
#define ENCODING_DOUBLEBYTE	1
#define ENCODING_MULTIBYTE	2
#define ENCODING_ESCAPE		3

/*
 * A list of directories in which Tcl should look for *.enc files. This list
 * is shared by all threads. Access is governed by a mutex lock.
 */

static TclInitProcessGlobalValueProc InitializeEncodingSearchPath;
static ProcessGlobalValue encodingSearchPath = {
    0, 0, NULL, NULL, InitializeEncodingSearchPath, NULL, NULL
};

/*
 * A map from encoding names to the directories in which their data files have
 * been seen. The string value of the map is shared by all threads. Access to
 * the shared string is governed by a mutex lock.
 */

static ProcessGlobalValue encodingFileMap = {
    0, 0, NULL, NULL, NULL, NULL, NULL
};

/*
 * A list of directories making up the "library path". Historically this
 * search path has served many uses, but the only one remaining is a base for
 * the encodingSearchPath above. If the application does not explicitly set
 * the encodingSearchPath, then it is initialized by appending /encoding
 * to each directory in this "libraryPath".
 */

static ProcessGlobalValue libraryPath = {
    0, 0, NULL, NULL, TclpInitLibraryPath, NULL, NULL
};

static int encodingsInitialized = 0;

/*
 * Hash table that keeps track of all loaded Encodings. Keys are the string
 * names that represent the encoding, values are (Encoding *).
 */

static Tcl_HashTable encodingTable;
TCL_DECLARE_MUTEX(encodingMutex)

/*
 * The following are used to hold the default and current system encodings.
 * If NULL is passed to one of the conversion routines, the current setting of
 * the system encoding is used to perform the conversion.
 */

static Tcl_Encoding defaultEncoding = NULL;
static Tcl_Encoding systemEncoding = NULL;
Tcl_Encoding tclIdentityEncoding = NULL;

/*
 * Names of encoding profiles and corresponding integer values
 */
static struct TclEncodingProfiles {
    const char *name;
    int value;
} encodingProfiles[] = {
    {"tcl8", TCL_ENCODING_PROFILE_TCL8},
    {"strict", TCL_ENCODING_PROFILE_STRICT},
    {"replace", TCL_ENCODING_PROFILE_REPLACE},
};
#define PROFILE_STRICT(flags_)                                         \
    ((TCL_ENCODING_PROFILE_GET(flags_) == TCL_ENCODING_PROFILE_STRICT) \
     || (TCL_ENCODING_PROFILE_GET(flags_) == 0                         \
	 && TCL_ENCODING_PROFILE_DEFAULT == TCL_ENCODING_PROFILE_STRICT))

#define PROFILE_REPLACE(flags_)                                         \
    ((TCL_ENCODING_PROFILE_GET(flags_) == TCL_ENCODING_PROFILE_REPLACE) \
     || (TCL_ENCODING_PROFILE_GET(flags_) == 0                          \
	 && TCL_ENCODING_PROFILE_DEFAULT == TCL_ENCODING_PROFILE_REPLACE))

#define UNICODE_REPLACE_CHAR ((Tcl_UniChar)0xFFFD)
#define SURROGATE(c_)      (((c_) & ~0x7FF) == 0xD800)
#define HIGH_SURROGATE(c_) (((c_) & ~0x3FF) == 0xD800)
#define LOW_SURROGATE(c_)  (((c_) & ~0x3FF) == 0xDC00)

/*
 * The following variable is used in the sparse matrix code for a
 * TableEncoding to represent a page in the table that has no entries.
 */

static unsigned short emptyPage[256];

/*
 * Functions used only in this module.
 */

static Tcl_EncodingConvertProc	BinaryProc;
static Tcl_DupInternalRepProc	DupEncodingInternalRep;
static Tcl_EncodingFreeProc	EscapeFreeProc;
static Tcl_EncodingConvertProc	EscapeFromUtfProc;
static Tcl_EncodingConvertProc	EscapeToUtfProc;
static void			FillEncodingFileMap(void);
static void			FreeEncoding(Tcl_Encoding encoding);
static Tcl_FreeInternalRepProc	FreeEncodingInternalRep;
static Encoding *		GetTableEncoding(EscapeEncodingData *dataPtr,
				    int state);
static Tcl_Encoding		LoadEncodingFile(Tcl_Interp *interp,
				    const char *name);
static Tcl_Encoding		LoadTableEncoding(const char *name, int type,
				    Tcl_Channel chan);
static Tcl_Encoding		LoadEscapeEncoding(const char *name,
				    Tcl_Channel chan);
static Tcl_Channel		OpenEncodingFileChannel(Tcl_Interp *interp,
				    const char *name);
static Tcl_EncodingFreeProc	TableFreeProc;
static Tcl_EncodingConvertProc	TableFromUtfProc;
static Tcl_EncodingConvertProc	TableToUtfProc;
static size_t		unilen(const char *src);
static size_t		unilen4(const char *src);
static Tcl_EncodingConvertProc	Utf32ToUtfProc;
static Tcl_EncodingConvertProc	UtfToUtf32Proc;
static Tcl_EncodingConvertProc	Utf16ToUtfProc;
static Tcl_EncodingConvertProc	UtfToUtf16Proc;
static Tcl_EncodingConvertProc	UtfToUcs2Proc;
static Tcl_EncodingConvertProc	UtfToUtfProc;
static Tcl_EncodingConvertProc	Iso88591FromUtfProc;
static Tcl_EncodingConvertProc	Iso88591ToUtfProc;


/*
 * A Tcl_ObjType for holding a cached Tcl_Encoding in the twoPtrValue.ptr1 field
 * of the internalrep. This should help the lifetime of encodings be more useful.
 * See concerns raised in [Bug 1077262].
 */

static const Tcl_ObjType encodingType = {
    "encoding",
    FreeEncodingInternalRep,
    DupEncodingInternalRep,
    NULL,
    NULL
};

#define EncodingSetInternalRep(objPtr, encoding)				\
    do {								\
	Tcl_ObjInternalRep ir;						\
	ir.twoPtrValue.ptr1 = (encoding);				\
	ir.twoPtrValue.ptr2 = NULL;					\
	Tcl_StoreInternalRep((objPtr), &encodingType, &ir);			\
    } while (0)

#define EncodingGetInternalRep(objPtr, encoding)				\
    do {								\
	const Tcl_ObjInternalRep *irPtr;					\
	irPtr = TclFetchInternalRep ((objPtr), &encodingType);		\
	(encoding) = irPtr ? (Tcl_Encoding)irPtr->twoPtrValue.ptr1 : NULL;		\
    } while (0)


/*
 *----------------------------------------------------------------------
 *
 * Tcl_GetEncodingFromObj --
 *
 *	Writes to (*encodingPtr) the Tcl_Encoding value of (*objPtr), if
 *	possible, and returns TCL_OK. If no such encoding exists, TCL_ERROR is
 *	returned, and if interp is non-NULL, an error message is written
 *	there.
 *
 * Results:
 *	Standard Tcl return code.
 *
 * Side effects:
 *	Caches the Tcl_Encoding value as the internal rep of (*objPtr).
 *
 *----------------------------------------------------------------------
 */

int
Tcl_GetEncodingFromObj(
    Tcl_Interp *interp,
    Tcl_Obj *objPtr,
    Tcl_Encoding *encodingPtr)
{
    Tcl_Encoding encoding;
    const char *name = TclGetString(objPtr);

    EncodingGetInternalRep(objPtr, encoding);
    if (encoding == NULL) {
	encoding = Tcl_GetEncoding(interp, name);
	if (encoding == NULL) {
	    return TCL_ERROR;
	}
	EncodingSetInternalRep(objPtr, encoding);
    }
    *encodingPtr = Tcl_GetEncoding(NULL, name);
    return TCL_OK;
}

/*
 *----------------------------------------------------------------------
 *
 * FreeEncodingInternalRep --
 *
 *	The Tcl_FreeInternalRepProc for the "encoding" Tcl_ObjType.
 *
 *----------------------------------------------------------------------
 */

static void
FreeEncodingInternalRep(
    Tcl_Obj *objPtr)
{
    Tcl_Encoding encoding;

    EncodingGetInternalRep(objPtr, encoding);
    Tcl_FreeEncoding(encoding);
}

/*
 *----------------------------------------------------------------------
 *
 * DupEncodingInternalRep --
 *
 *	The Tcl_DupInternalRepProc for the "encoding" Tcl_ObjType.
 *
 *----------------------------------------------------------------------
 */

static void
DupEncodingInternalRep(
    Tcl_Obj *srcPtr,
    Tcl_Obj *dupPtr)
{
    Tcl_Encoding encoding = Tcl_GetEncoding(NULL, TclGetString(srcPtr));
    EncodingSetInternalRep(dupPtr, encoding);
}

/*
 *----------------------------------------------------------------------
 *
 * Tcl_GetEncodingSearchPath --
 *
 *	Keeps the per-thread copy of the encoding search path current with
 *	changes to the global copy.
 *
 * Results:
 *	Returns a "list" (Tcl_Obj *) that contains the encoding search path.
 *
 *----------------------------------------------------------------------
 */

Tcl_Obj *
Tcl_GetEncodingSearchPath(void)
{
    return TclGetProcessGlobalValue(&encodingSearchPath);
}

/*
 *----------------------------------------------------------------------
 *
 * Tcl_SetEncodingSearchPath --
 *
 *	Keeps the per-thread copy of the encoding search path current with
 *	changes to the global copy.
 *
 *----------------------------------------------------------------------
 */

int
Tcl_SetEncodingSearchPath(
    Tcl_Obj *searchPath)
{
    Tcl_Size dummy;

    if (TCL_ERROR == TclListObjLengthM(NULL, searchPath, &dummy)) {
	return TCL_ERROR;
    }
    TclSetProcessGlobalValue(&encodingSearchPath, searchPath, NULL);
    return TCL_OK;
}

/*
 *----------------------------------------------------------------------
 *
 * TclGetLibraryPath --
 *
 *	Keeps the per-thread copy of the library path current with changes to
 *	the global copy.
 *
 * Results:
 *	Returns a "list" (Tcl_Obj *) that contains the library path.
 *
 *----------------------------------------------------------------------
 */

Tcl_Obj *
TclGetLibraryPath(void)
{
    return TclGetProcessGlobalValue(&libraryPath);
}

/*
 *----------------------------------------------------------------------
 *
 * TclSetLibraryPath --
 *
 *	Keeps the per-thread copy of the library path current with changes to
 *	the global copy.
 *
 *	Since the result of this routine is void, if searchPath is not a valid
 *	list this routine silently does nothing.
 *
 *----------------------------------------------------------------------
 */

void
TclSetLibraryPath(
    Tcl_Obj *path)
{
    Tcl_Size dummy;

    if (TCL_ERROR == TclListObjLengthM(NULL, path, &dummy)) {
	return;
    }
    TclSetProcessGlobalValue(&libraryPath, path, NULL);
}

/*
 *---------------------------------------------------------------------------
 *
 * FillEncodingFileMap --
 *
 *	Called to update the encoding file map with the current value
 *	of the encoding search path.
 *
 *	Finds *.end files in the directories on the encoding search path and
 *	stores the found pathnames in a map associated with the encoding name.
 *
 *	If $dir is on the encoding search path and the file $dir/foo.enc is
 *	found, stores a "foo" -> $dir entry in the map.  if the "foo" encoding
 *	is needed later, the $dir/foo.enc name can be quickly constructed in
 *	order to read the encoding data.
 *
 * Results:
 *	None.
 *
 * Side effects:
 *	Entries are added to the encoding file map.
 *
 *---------------------------------------------------------------------------
 */

static void
FillEncodingFileMap(void)
{
    Tcl_Size i, numDirs = 0;
    Tcl_Obj *map, *searchPath;

    searchPath = Tcl_GetEncodingSearchPath();
    Tcl_IncrRefCount(searchPath);
    TclListObjLengthM(NULL, searchPath, &numDirs);
    map = Tcl_NewDictObj();
    Tcl_IncrRefCount(map);

    for (i = numDirs-1; i != TCL_INDEX_NONE; i--) {
	/*
	 * Iterate backwards through the search path so as we overwrite
	 * entries found, we favor files earlier on the search path.
	 */

	Tcl_Size j, numFiles;
	Tcl_Obj *directory, *matchFileList;
	Tcl_Obj **filev;
	Tcl_GlobTypeData readableFiles = {
	    TCL_GLOB_TYPE_FILE, TCL_GLOB_PERM_R, NULL, NULL
	};

	TclNewObj(matchFileList);
	Tcl_ListObjIndex(NULL, searchPath, i, &directory);
	Tcl_IncrRefCount(directory);
	Tcl_IncrRefCount(matchFileList);
	Tcl_FSMatchInDirectory(NULL, matchFileList, directory, "*.enc",
		&readableFiles);

	TclListObjGetElementsM(NULL, matchFileList, &numFiles, &filev);
	for (j=0; j<numFiles; j++) {
	    Tcl_Obj *encodingName, *fileObj;

	    fileObj = TclPathPart(NULL, filev[j], TCL_PATH_TAIL);
	    encodingName = TclPathPart(NULL, fileObj, TCL_PATH_ROOT);
	    Tcl_DictObjPut(NULL, map, encodingName, directory);
	    Tcl_DecrRefCount(fileObj);
	    Tcl_DecrRefCount(encodingName);
	}
	Tcl_DecrRefCount(matchFileList);
	Tcl_DecrRefCount(directory);
    }
    Tcl_DecrRefCount(searchPath);
    TclSetProcessGlobalValue(&encodingFileMap, map, NULL);
    Tcl_DecrRefCount(map);
}

/*
 *---------------------------------------------------------------------------
 *
 * TclInitEncodingSubsystem --
 *
 *	Initialize all resources used by this subsystem on a per-process
 *	basis.
 *
 * Results:
 *	None.
 *
 * Side effects:
 *	Depends on the memory, object, and IO subsystems.
 *
 *---------------------------------------------------------------------------
 */

/* Since TCL_ENCODING_MODIFIED is only used for utf-8/cesu-8 and
 * TCL_ENCODING_LE is only used for  utf-16/utf-32/ucs-2. re-use the same value */
#define TCL_ENCODING_LE		TCL_ENCODING_MODIFIED	/* Little-endian encoding */
#define ENCODING_UTF	0x200	/* For UTF-8 encoding, allow 4-byte output sequences */
#define ENCODING_INPUT	0x400 /* For UTF-8/CESU-8 encoding, means external -> internal */

void
TclInitEncodingSubsystem(void)
{
    Tcl_EncodingType type;
    TableEncodingData *dataPtr;
    unsigned size;
    unsigned short i;
    union {
        char c;
        short s;
    } isLe;

    if (encodingsInitialized) {
	return;
    }

    isLe.s = TCL_ENCODING_LE;
    Tcl_MutexLock(&encodingMutex);
    Tcl_InitHashTable(&encodingTable, TCL_STRING_KEYS);
    Tcl_MutexUnlock(&encodingMutex);

    /*
     * Create a few initial encodings.  UTF-8 to UTF-8 translation is not a
     * no-op because it turns a stream of improperly formed UTF-8 into a
     * properly formed stream.
     */

    type.encodingName	= NULL;
    type.toUtfProc	= BinaryProc;
    type.fromUtfProc	= BinaryProc;
    type.freeProc	= NULL;
    type.nullSize	= 1;
    type.clientData	= NULL;
    tclIdentityEncoding = Tcl_CreateEncoding(&type);

    type.encodingName	= "utf-8";
    type.toUtfProc	= UtfToUtfProc;
    type.fromUtfProc	= UtfToUtfProc;
    type.freeProc	= NULL;
    type.nullSize	= 1;
    type.clientData	= INT2PTR(ENCODING_UTF);
    Tcl_CreateEncoding(&type);
    type.clientData	= INT2PTR(0);
    type.encodingName	= "cesu-8";
    Tcl_CreateEncoding(&type);

    type.toUtfProc	= Utf16ToUtfProc;
    type.fromUtfProc    = UtfToUcs2Proc;
    type.freeProc	= NULL;
    type.nullSize	= 2;
    type.encodingName   = "ucs-2le";
    type.clientData	= INT2PTR(TCL_ENCODING_LE);
    Tcl_CreateEncoding(&type);
    type.encodingName   = "ucs-2be";
    type.clientData	= INT2PTR(0);
    Tcl_CreateEncoding(&type);
    type.encodingName   = "ucs-2";
    type.clientData	= INT2PTR(isLe.c);
    Tcl_CreateEncoding(&type);

    type.toUtfProc	= Utf32ToUtfProc;
    type.fromUtfProc    = UtfToUtf32Proc;
    type.freeProc	= NULL;
    type.nullSize	= 4;
    type.encodingName   = "utf-32le";
    type.clientData	= INT2PTR(TCL_ENCODING_LE);
    Tcl_CreateEncoding(&type);
    type.encodingName   = "utf-32be";
    type.clientData	= INT2PTR(0);
    Tcl_CreateEncoding(&type);
    type.encodingName   = "utf-32";
    type.clientData	= INT2PTR(isLe.c);
    Tcl_CreateEncoding(&type);

    type.toUtfProc	= Utf16ToUtfProc;
    type.fromUtfProc    = UtfToUtf16Proc;
    type.freeProc	= NULL;
    type.nullSize	= 2;
    type.encodingName   = "utf-16le";
    type.clientData	= INT2PTR(TCL_ENCODING_LE|ENCODING_UTF);
    Tcl_CreateEncoding(&type);
    type.encodingName   = "utf-16be";
    type.clientData	= INT2PTR(ENCODING_UTF);
    Tcl_CreateEncoding(&type);
    type.encodingName   = "utf-16";
    type.clientData	= INT2PTR(isLe.c|ENCODING_UTF);
    Tcl_CreateEncoding(&type);

#ifndef TCL_NO_DEPRECATED
    type.encodingName   = "unicode";
    Tcl_CreateEncoding(&type);
#endif

    /*
     * Need the iso8859-1 encoding in order to process binary data, so force
     * it to always be embedded. Note that this encoding *must* be a proper
     * table encoding or some of the escape encodings crash! Hence the ugly
     * code to duplicate the structure of a table encoding here.
     */

    dataPtr = (TableEncodingData *)ckalloc(sizeof(TableEncodingData));
    memset(dataPtr, 0, sizeof(TableEncodingData));
    dataPtr->fallback = '?';

    size = 256*(sizeof(unsigned short *) + sizeof(unsigned short));
    dataPtr->toUnicode = (unsigned short **)ckalloc(size);
    memset(dataPtr->toUnicode, 0, size);
    dataPtr->fromUnicode = (unsigned short **)ckalloc(size);
    memset(dataPtr->fromUnicode, 0, size);

    dataPtr->toUnicode[0] = (unsigned short *) (dataPtr->toUnicode + 256);
    dataPtr->fromUnicode[0] = (unsigned short *) (dataPtr->fromUnicode + 256);
    for (i=1 ; i<256 ; i++) {
	dataPtr->toUnicode[i] = emptyPage;
	dataPtr->fromUnicode[i] = emptyPage;
    }

    for (i=0 ; i<256 ; i++) {
	dataPtr->toUnicode[0][i] = i;
	dataPtr->fromUnicode[0][i] = i;
    }

    type.encodingName	= "iso8859-1";
    type.toUtfProc	= Iso88591ToUtfProc;
    type.fromUtfProc	= Iso88591FromUtfProc;
    type.freeProc	= TableFreeProc;
    type.nullSize	= 1;
    type.clientData	= dataPtr;
    defaultEncoding	= Tcl_CreateEncoding(&type);
    systemEncoding	= Tcl_GetEncoding(NULL, type.encodingName);

    encodingsInitialized = 1;
}

/*
 *----------------------------------------------------------------------
 *
 * TclFinalizeEncodingSubsystem --
 *
 *	Release the state associated with the encoding subsystem.
 *
 * Results:
 *	None.
 *
 * Side effects:
 *	Frees all of the encodings.
 *
 *----------------------------------------------------------------------
 */

void
TclFinalizeEncodingSubsystem(void)
{
    Tcl_HashSearch search;
    Tcl_HashEntry *hPtr;

    Tcl_MutexLock(&encodingMutex);
    encodingsInitialized = 0;
    FreeEncoding(systemEncoding);
    systemEncoding = NULL;
    defaultEncoding = NULL;
    FreeEncoding(tclIdentityEncoding);
    tclIdentityEncoding = NULL;

    hPtr = Tcl_FirstHashEntry(&encodingTable, &search);
    while (hPtr != NULL) {
	/*
	 * Call FreeEncoding instead of doing it directly to handle refcounts
	 * like escape encodings use. [Bug 524674] Make sure to call
	 * Tcl_FirstHashEntry repeatedly so that all encodings are eventually
	 * cleaned up.
	 */

	FreeEncoding((Tcl_Encoding)Tcl_GetHashValue(hPtr));
	hPtr = Tcl_FirstHashEntry(&encodingTable, &search);
    }

    Tcl_DeleteHashTable(&encodingTable);
    Tcl_MutexUnlock(&encodingMutex);
}

/*
 *-------------------------------------------------------------------------
 *
 * Tcl_GetDefaultEncodingDir --
 *
 *	Legacy public interface to retrieve first directory in the encoding
 *	searchPath.
 *
 * Results:
 *	The directory pathname, as a string, or NULL for an empty encoding
 *	search path.
 *
 * Side effects:
 *	None.
 *
 *-------------------------------------------------------------------------
 */

#if !defined(TCL_NO_DEPRECATED) && TCL_MAJOR_VERSION < 9
const char *
Tcl_GetDefaultEncodingDir(void)
{
    int numDirs;
    Tcl_Obj *first, *searchPath = Tcl_GetEncodingSearchPath();

    TclListObjLengthM(NULL, searchPath, &numDirs);
    if (numDirs == 0) {
	return NULL;
    }
    Tcl_ListObjIndex(NULL, searchPath, 0, &first);

    return TclGetString(first);
}

/*
 *-------------------------------------------------------------------------
 *
 * Tcl_SetDefaultEncodingDir --
 *
 *	Legacy public interface to set the first directory in the encoding
 *	search path.
 *
 * Results:
 *	None.
 *
 * Side effects:
 *	Modifies the encoding search path.
 *
 *-------------------------------------------------------------------------
 */

void
Tcl_SetDefaultEncodingDir(
    const char *path)
{
    Tcl_Obj *searchPath = Tcl_GetEncodingSearchPath();
    Tcl_Obj *directory = Tcl_NewStringObj(path, -1);

    searchPath = Tcl_DuplicateObj(searchPath);
    Tcl_ListObjReplace(NULL, searchPath, 0, 0, 1, &directory);
    Tcl_SetEncodingSearchPath(searchPath);
}
#endif

/*
 *-------------------------------------------------------------------------
 *
 * Tcl_GetEncoding --
 *
 *	Given the name of a encoding, find the corresponding Tcl_Encoding
 *	token. If the encoding did not already exist, Tcl attempts to
 *	dynamically load an encoding by that name.
 *
 * Results:
 *	Returns a token that represents the encoding. If the name didn't refer
 *	to any known or loadable encoding, NULL is returned. If NULL was
 *	returned, an error message is left in interp's result object, unless
 *	interp was NULL.
 *
 * Side effects:
 *	LoadEncodingFile is called if necessary.
 *
 *-------------------------------------------------------------------------
 */

Tcl_Encoding
Tcl_GetEncoding(
    Tcl_Interp *interp,		/* Interp for error reporting, if not NULL. */
    const char *name)		/* The name of the desired encoding. */
{
    Tcl_HashEntry *hPtr;
    Encoding *encodingPtr;

    Tcl_MutexLock(&encodingMutex);
    if (name == NULL) {
	encodingPtr = (Encoding *) systemEncoding;
	encodingPtr->refCount++;
	Tcl_MutexUnlock(&encodingMutex);
	return systemEncoding;
    }

    hPtr = Tcl_FindHashEntry(&encodingTable, name);
    if (hPtr != NULL) {
	encodingPtr = (Encoding *)Tcl_GetHashValue(hPtr);
	encodingPtr->refCount++;
	Tcl_MutexUnlock(&encodingMutex);
	return (Tcl_Encoding) encodingPtr;
    }
    Tcl_MutexUnlock(&encodingMutex);

    return LoadEncodingFile(interp, name);
}

/*
 *---------------------------------------------------------------------------
 *
 * Tcl_FreeEncoding --
 *
 *	Releases an encoding allocated by Tcl_CreateEncoding() or
 *	Tcl_GetEncoding().
 *
 * Results:
 *	None.
 *
 * Side effects:
 *	The reference count associated with the encoding is decremented and
 *	the encoding is deleted if nothing is using it anymore.
 *
 *---------------------------------------------------------------------------
 */

void
Tcl_FreeEncoding(
    Tcl_Encoding encoding)
{
    Tcl_MutexLock(&encodingMutex);
    FreeEncoding(encoding);
    Tcl_MutexUnlock(&encodingMutex);
}

/*
 *----------------------------------------------------------------------
 *
 * FreeEncoding --
 *
 *	Decrements the reference count of an encoding.  The caller must hold
 *	encodingMutes.
 *
 * Results:
 *	None.
 *
 * Side effects:
 *	Releases the resource for an encoding if it is now unused.
 *	The reference count associated with the encoding is decremented and
 *	the encoding may be deleted if nothing is using it anymore.
 *
 *----------------------------------------------------------------------
 */

static void
FreeEncoding(
    Tcl_Encoding encoding)
{
    Encoding *encodingPtr = (Encoding *) encoding;

    if (encodingPtr == NULL) {
	return;
    }
    if (encodingPtr->refCount-- <= 1) {
	if (encodingPtr->freeProc != NULL) {
	    encodingPtr->freeProc(encodingPtr->clientData);
	}
	if (encodingPtr->hPtr != NULL) {
	    Tcl_DeleteHashEntry(encodingPtr->hPtr);
	}
	if (encodingPtr->name) {
	    ckfree(encodingPtr->name);
	}
	ckfree(encodingPtr);
    }
}

/*
 *-------------------------------------------------------------------------
 *
 * Tcl_GetEncodingName --
 *
 *	Given an encoding, return the name that was used to construct the
 *	encoding.
 *
 * Results:
 *	The name of the encoding.
 *
 * Side effects:
 *	None.
 *
 *---------------------------------------------------------------------------
 */

const char *
Tcl_GetEncodingName(
    Tcl_Encoding encoding)	/* The encoding whose name to fetch. */
{
    if (encoding == NULL) {
	encoding = systemEncoding;
    }

    return ((Encoding *) encoding)->name;
}

/*
 *-------------------------------------------------------------------------
 *
 * Tcl_GetEncodingNames --
 *
 *	Get the list of all known encodings, including the ones stored as
 *	files on disk in the encoding path.
 *
 * Results:
 *	Modifies interp's result object to hold a list of all the available
 *	encodings.
 *
 * Side effects:
 *	None.
 *
 *-------------------------------------------------------------------------
 */

void
Tcl_GetEncodingNames(
    Tcl_Interp *interp)		/* Interp to hold result. */
{
    Tcl_HashTable table;
    Tcl_HashSearch search;
    Tcl_HashEntry *hPtr;
    Tcl_Obj *map, *name, *result;
    Tcl_DictSearch mapSearch;
    int dummy, done = 0;

    TclNewObj(result);
    Tcl_InitObjHashTable(&table);

    /*
     * Copy encoding names from loaded encoding table to table.
     */

    Tcl_MutexLock(&encodingMutex);
    for (hPtr = Tcl_FirstHashEntry(&encodingTable, &search); hPtr != NULL;
	    hPtr = Tcl_NextHashEntry(&search)) {
	Encoding *encodingPtr = (Encoding *)Tcl_GetHashValue(hPtr);

	Tcl_CreateHashEntry(&table,
		Tcl_NewStringObj(encodingPtr->name, -1), &dummy);
    }
    Tcl_MutexUnlock(&encodingMutex);

    FillEncodingFileMap();
    map = TclGetProcessGlobalValue(&encodingFileMap);

    /*
     * Copy encoding names from encoding file map to table.
     */

    Tcl_DictObjFirst(NULL, map, &mapSearch, &name, NULL, &done);
    for (; !done; Tcl_DictObjNext(&mapSearch, &name, NULL, &done)) {
	Tcl_CreateHashEntry(&table, name, &dummy);
    }

    /*
     * Pull all encoding names from table into the result list.
     */

    for (hPtr = Tcl_FirstHashEntry(&table, &search); hPtr != NULL;
	    hPtr = Tcl_NextHashEntry(&search)) {
	Tcl_ListObjAppendElement(NULL, result,
		(Tcl_Obj *) Tcl_GetHashKey(&table, hPtr));
    }
    Tcl_SetObjResult(interp, result);
    Tcl_DeleteHashTable(&table);
}

/*
 *-------------------------------------------------------------------------
 *
 * Tcl_GetEncodingNulLength --
 *
 *	Given an encoding, return the number of nul bytes used for the
 *      string termination.
 *
 * Results:
 *	The number of nul bytes used for the string termination.
 *
 * Side effects:
 *	None.
 *
 *---------------------------------------------------------------------------
 */
Tcl_Size
Tcl_GetEncodingNulLength(
    Tcl_Encoding encoding)
{
    if (encoding == NULL) {
	encoding = systemEncoding;
    }

    return ((Encoding *) encoding)->nullSize;
}

/*
 *------------------------------------------------------------------------
 *
 * Tcl_SetSystemEncoding --
 *
 *	Sets the default encoding that should be used whenever the user passes
 *	a NULL value in to one of the conversion routines. If the supplied
 *	name is NULL, the system encoding is reset to the default system
 *	encoding.
 *
 * Results:
 *	The return value is TCL_OK if the system encoding was successfully set
 *	to the encoding specified by name, TCL_ERROR otherwise. If TCL_ERROR
 *	is returned, an error message is left in interp's result object,
 *	unless interp was NULL.
 *
 * Side effects:
 *	The reference count of the new system encoding is incremented. The
 *	reference count of the old system encoding is decremented and it may
 *	be freed. All VFS cached information is invalidated.
 *
 *------------------------------------------------------------------------
 */

int
Tcl_SetSystemEncoding(
    Tcl_Interp *interp,		/* Interp for error reporting, if not NULL. */
    const char *name)		/* The name of the desired encoding, or NULL/""
				 * to reset to default encoding. */
{
    Tcl_Encoding encoding;
    Encoding *encodingPtr;

    if (!name || !*name) {
	Tcl_MutexLock(&encodingMutex);
	encoding = defaultEncoding;
	encodingPtr = (Encoding *) encoding;
	encodingPtr->refCount++;
	Tcl_MutexUnlock(&encodingMutex);
    } else {
	encoding = Tcl_GetEncoding(interp, name);
	if (encoding == NULL) {
	    return TCL_ERROR;
	}
    }

    Tcl_MutexLock(&encodingMutex);
    FreeEncoding(systemEncoding);
    systemEncoding = encoding;
    Tcl_MutexUnlock(&encodingMutex);
    Tcl_FSMountsChanged(NULL);

    return TCL_OK;
}

/*
 *---------------------------------------------------------------------------
 *
 * Tcl_CreateEncoding --
 *
 *	Defines a new encoding, along with the functions that are used to
 *	convert to and from Unicode.
 *
 * Results:
 *	Returns a token that represents the encoding. If an encoding with the
 *	same name already existed, the old encoding token remains valid and
 *	continues to behave as it used to, and is eventually garbage collected
 *	when the last reference to it goes away. Any subsequent calls to
 *	Tcl_GetEncoding with the specified name retrieve the most recent
 *	encoding token.
 *
 * Side effects:
 *	A new record having the name of the encoding is entered into a table of
 *	encodings visible to all interpreters.  For each call to this function,
 *	there should eventually be a call to Tcl_FreeEncoding, which cleans
 *	deletes the record in the table when an encoding is no longer needed.
 *
 *---------------------------------------------------------------------------
 */

Tcl_Encoding
Tcl_CreateEncoding(
    const Tcl_EncodingType *typePtr)
				/* The encoding type. */
{
    Encoding *encodingPtr = (Encoding *)ckalloc(sizeof(Encoding));
    encodingPtr->name		= NULL;
    encodingPtr->toUtfProc	= typePtr->toUtfProc;
    encodingPtr->fromUtfProc	= typePtr->fromUtfProc;
    encodingPtr->freeProc	= typePtr->freeProc;
    encodingPtr->nullSize	= typePtr->nullSize;
    encodingPtr->clientData	= typePtr->clientData;
    if (typePtr->nullSize == 2) {
	encodingPtr->lengthProc = (LengthProc *) unilen;
    } else if (typePtr->nullSize == 4) {
	encodingPtr->lengthProc = (LengthProc *) unilen4;
    } else {
	encodingPtr->lengthProc = (LengthProc *) strlen;
    }
    encodingPtr->refCount	= 1;
    encodingPtr->hPtr		= NULL;

  if (typePtr->encodingName) {
    Tcl_HashEntry *hPtr;
    int isNew;
    char *name;

    Tcl_MutexLock(&encodingMutex);
    hPtr = Tcl_CreateHashEntry(&encodingTable, typePtr->encodingName, &isNew);
    if (isNew == 0) {
	/*
	 * Remove old encoding from hash table, but don't delete it until last
	 * reference goes away.
	 */

	Encoding *replaceMe = (Encoding *)Tcl_GetHashValue(hPtr);
	replaceMe->hPtr = NULL;
    }

    name = (char *)ckalloc(strlen(typePtr->encodingName) + 1);
    encodingPtr->name		= strcpy(name, typePtr->encodingName);
    encodingPtr->hPtr		= hPtr;
    Tcl_SetHashValue(hPtr, encodingPtr);

    Tcl_MutexUnlock(&encodingMutex);
  }
    return (Tcl_Encoding) encodingPtr;
}

/*
 *-------------------------------------------------------------------------
 *
 * Tcl_ExternalToUtfDString --
 *
 *	Convert a source buffer from the specified encoding into UTF-8. If any
 *	of the bytes in the source buffer are invalid or cannot be represented
 *	in the target encoding, a default fallback character will be
 *	substituted.
 *
 * Results:
 *	The converted bytes are stored in the DString, which is then NULL
 *	terminated. The return value is a pointer to the value stored in the
 *	DString.
 *
 * Side effects:
 *	None.
 *
 *-------------------------------------------------------------------------
 */

char *
Tcl_ExternalToUtfDString(
    Tcl_Encoding encoding,	/* The encoding for the source string, or NULL
				 * for the default system encoding. */
    const char *src,		/* Source string in specified encoding. */
    Tcl_Size srcLen,		/* Source string length in bytes, or < 0 for
				 * encoding-specific string length. */
    Tcl_DString *dstPtr)	/* Uninitialized or free DString in which the
				 * converted string is stored. */
{
    Tcl_ExternalToUtfDStringEx(
	NULL, encoding, src, srcLen, TCL_ENCODING_PROFILE_TCL8, dstPtr, NULL);
    return Tcl_DStringValue(dstPtr);
}


/*
 *-------------------------------------------------------------------------
 *
 * Tcl_ExternalToUtfDStringEx --
 *
 *	Convert a source buffer from the specified encoding into UTF-8.
 *	The parameter flags controls the behavior, if any of the bytes in
 *	the source buffer are invalid or cannot be represented in utf-8.
 *	Possible flags values:
 *	target encoding. It should be composed by OR-ing the following:
 *	- *At most one* of TCL_ENCODING_PROFILE{DEFAULT,TCL8,STRICT}
 *	- TCL_ENCODING_STOPONERROR: Backward compatibility. Sets the profile
 *	  to TCL_ENCODING_PROFILE_STRICT overriding any specified profile flags
 *	- TCL_ENCODING_MODIFIED: enable Tcl internal conversion mapping \xC0\x80
 *        to 0x00. Only valid for "utf-8" and "cesu-8".
 *      Any other flag bits will cause an error to be returned (for future
 *      compatibility)
 *
 * Results:
 *      The return value is one of
 *        TCL_OK: success. Converted string in *dstPtr
 *        TCL_ERROR: error in passed parameters. Error message in interp
 *        TCL_CONVERT_MULTIBYTE: source ends in truncated multibyte sequence
 *        TCL_CONVERT_SYNTAX: source is not conformant to encoding definition
 *        TCL_CONVERT_UNKNOWN: source contained a character that could not
 *            be represented in target encoding.
 *
 * Side effects:
 *
 *      TCL_OK: The converted bytes are stored in the DString and NUL
 *          terminated in an encoding-specific manner.
 *      TCL_ERROR: an error, message is stored in the interp if not NULL.
 *      TCL_CONVERT_*: if errorLocPtr is NULL, an error message is stored
 *          in the interpreter (if not NULL). If errorLocPtr is not NULL,
 *          no error message is stored as it is expected the caller is
 *          interested in whatever is decoded so far and not treating this
 *          as an error condition.
 *
 *      In addition, *dstPtr is always initialized and must be cleared
 *      by the caller irrespective of the return code.
 *
 *-------------------------------------------------------------------------
 */

Tcl_Size
Tcl_ExternalToUtfDStringEx(
    Tcl_Interp *interp,         /* For error messages. May be NULL. */
    Tcl_Encoding encoding,	/* The encoding for the source string, or NULL
				 * for the default system encoding. */
    const char *src,		/* Source string in specified encoding. */
    Tcl_Size srcLen,			/* Source string length in bytes, or < 0 for
				 * encoding-specific string length. */
    int flags,			/* Conversion control flags. */
    Tcl_DString *dstPtr,	/* Uninitialized or free DString in which the
				 * converted string is stored. */
    Tcl_Size *errorLocPtr)      /* Where to store the error location
                                   (or TCL_INDEX_NONE if no error). May
				   be NULL. */
{
    char *dst;
    Tcl_EncodingState state;
    const Encoding *encodingPtr;
    int result, soFar, srcRead, dstWrote, dstChars;
    Tcl_Size dstLen;
    const char *srcStart = src;

    Tcl_DStringInit(dstPtr); /* Must always be initialized before returning */
    dst = Tcl_DStringValue(dstPtr);
    dstLen = dstPtr->spaceAvl - 1;

    if (encoding == NULL) {
        encoding = systemEncoding;
    }
    encodingPtr = (Encoding *)encoding;

    if (src == NULL) {
	srcLen = 0;
    } else if (srcLen < 0) {
	srcLen = encodingPtr->lengthProc(src);
    }

    flags = TclEncodingExternalFlagsToInternal(flags);
    flags |= TCL_ENCODING_START | TCL_ENCODING_END;
    if (encodingPtr->toUtfProc == UtfToUtfProc) {
	flags |= ENCODING_INPUT;
    }

    while (1) {
<<<<<<< HEAD
        result = encodingPtr->toUtfProc(encodingPtr->clientData, src,
                                        srcLen, flags, &state, dst, dstLen,
                                        &srcRead, &dstWrote, &dstChars);
        soFar = dst + dstWrote - Tcl_DStringValue(dstPtr);

        src += srcRead;
        if (result != TCL_CONVERT_NOSPACE) {
            Tcl_Size nBytesProcessed = (Tcl_Size)(src - srcStart);

            Tcl_DStringSetLength(dstPtr, soFar);
            if (errorLocPtr) {
                /*
                 * Do not write error message into interpreter if caller
                 * wants to know error location.
                 */
                *errorLocPtr = result == TCL_OK ? TCL_INDEX_NONE : nBytesProcessed;
            }
            else {
                /* Caller wants error message on failure */
                if (result != TCL_OK && interp != NULL) {
                    char buf[TCL_INTEGER_SPACE];
                    sprintf(buf, "%u", nBytesProcessed);
                    Tcl_SetObjResult(
                        interp,
                        Tcl_ObjPrintf("unexpected byte sequence starting at index %"
                                      "u: '\\x%X'",
                                      nBytesProcessed,
                                      UCHAR(srcStart[nBytesProcessed])));
                    Tcl_SetErrorCode(
                        interp, "TCL", "ENCODING", "ILLEGALSEQUENCE", buf, NULL);
                }
            }
            return result;
        }

        /* Expand space and continue */
        flags &= ~TCL_ENCODING_START;
        srcLen -= srcRead;
        if (Tcl_DStringLength(dstPtr) == 0) {
            Tcl_DStringSetLength(dstPtr, dstLen);
        }
        Tcl_DStringSetLength(dstPtr, 2 * Tcl_DStringLength(dstPtr) + 1);
        dst = Tcl_DStringValue(dstPtr) + soFar;
        dstLen = Tcl_DStringLength(dstPtr) - soFar - 1;
=======
	result = encodingPtr->toUtfProc(encodingPtr->clientData, src, srcLen,
		flags, &state, dst, dstLen, &srcRead, &dstWrote, &dstChars);
	soFar = dst + dstWrote - Tcl_DStringValue(dstPtr);

	src += srcRead;
	if (result != TCL_CONVERT_NOSPACE) {
	    Tcl_DStringSetLength(dstPtr, soFar);
	    return (result == TCL_OK) ? TCL_INDEX_NONE : (Tcl_Size)(src - srcStart);
	}
	flags &= ~TCL_ENCODING_START;
	srcLen -= srcRead;
	if (Tcl_DStringLength(dstPtr) == 0) {
	    Tcl_DStringSetLength(dstPtr, dstLen);
	}
	Tcl_DStringSetLength(dstPtr, 2 * Tcl_DStringLength(dstPtr) + 1);
	dst = Tcl_DStringValue(dstPtr) + soFar;
	dstLen = Tcl_DStringLength(dstPtr) - soFar - 1;
>>>>>>> 1c3c2509
    }
}

/*
 *-------------------------------------------------------------------------
 *
 * Tcl_ExternalToUtf --
 *
 *	Convert a source buffer from the specified encoding into UTF-8.
 *
 * Results:
 *	The return value is one of TCL_OK, TCL_CONVERT_MULTIBYTE,
 *	TCL_CONVERT_SYNTAX, TCL_CONVERT_UNKNOWN, or TCL_CONVERT_NOSPACE, as
 *	documented in tcl.h.
 *
 * Side effects:
 *	The converted bytes are stored in the output buffer.
 *
 *-------------------------------------------------------------------------
 */

int
Tcl_ExternalToUtf(
    TCL_UNUSED(Tcl_Interp *),	/* TODO: Re-examine this. */
    Tcl_Encoding encoding,	/* The encoding for the source string, or NULL
				 * for the default system encoding. */
    const char *src,		/* Source string in specified encoding. */
    Tcl_Size srcLen,		/* Source string length in bytes, or < 0 for
				 * encoding-specific string length. */
    int flags,			/* Conversion control flags. */
    Tcl_EncodingState *statePtr,/* Place for conversion routine to store state
				 * information used during a piecewise
				 * conversion. Contents of statePtr are
				 * initialized and/or reset by conversion
				 * routine under control of flags argument. */
    char *dst,			/* Output buffer in which converted string is
				 * stored. */
    Tcl_Size dstLen,		/* The maximum length of output buffer in
				 * bytes. */
    int *srcReadPtr,		/* Filled with the number of bytes from the
				 * source string that were converted. This may
				 * be less than the original source length if
				 * there was a problem converting some source
				 * characters. */
    int *dstWrotePtr,		/* Filled with the number of bytes that were
				 * stored in the output buffer as a result of
				 * the conversion. */
    int *dstCharsPtr)		/* Filled with the number of characters that
				 * correspond to the bytes stored in the
				 * output buffer. */
{
    const Encoding *encodingPtr;
    int result, srcRead, dstWrote, dstChars = 0;
    int noTerminate = flags & TCL_ENCODING_NO_TERMINATE;
    int charLimited = (flags & TCL_ENCODING_CHAR_LIMIT) && dstCharsPtr;
    int maxChars = INT_MAX;
    Tcl_EncodingState state;

    if (encoding == NULL) {
	encoding = systemEncoding;
    }
    encodingPtr = (Encoding *) encoding;

    if (src == NULL) {
	srcLen = 0;
    } else if (srcLen < 0) {
	srcLen = encodingPtr->lengthProc(src);
    }
    if (statePtr == NULL) {
	flags |= TCL_ENCODING_START | TCL_ENCODING_END;
	statePtr = &state;
    }
    if (srcReadPtr == NULL) {
	srcReadPtr = &srcRead;
    }
    if (dstWrotePtr == NULL) {
	dstWrotePtr = &dstWrote;
    }
    if (dstCharsPtr == NULL) {
	dstCharsPtr = &dstChars;
	flags &= ~TCL_ENCODING_CHAR_LIMIT;
    } else if (charLimited) {
	maxChars = *dstCharsPtr;
    }

    if (!noTerminate) {
	/*
	 * If there are any null characters in the middle of the buffer,
	 * they will converted to the UTF-8 null character (\xC0\x80). To get
	 * the actual \0 at the end of the destination buffer, we need to
	 * append it manually.  First make room for it...
	 */

	dstLen--;
    }
    if (encodingPtr->toUtfProc == UtfToUtfProc) {
	flags |= ENCODING_INPUT;
    }
    do {
	Tcl_EncodingState savedState = *statePtr;

	result = encodingPtr->toUtfProc(encodingPtr->clientData, src, srcLen,
		flags, statePtr, dst, dstLen, srcReadPtr, dstWrotePtr,
		dstCharsPtr);
	if (*dstCharsPtr <= maxChars) {
	    break;
	}
	dstLen = TclUtfAtIndex(dst, maxChars) - dst + (TCL_UTF_MAX - 1);
	*statePtr = savedState;
    } while (1);
    if (!noTerminate) {
	/* ...and then append it */

	dst[*dstWrotePtr] = '\0';
    }

    return result;
}

/*
 *-------------------------------------------------------------------------
 *
 * Tcl_UtfToExternalDString --
 *
 *	Convert a source buffer from UTF-8 to the specified encoding. If any
 *	of the bytes in the source buffer are invalid or cannot be represented
 *	in the target encoding, a default fallback character is substituted.
 *
 * Results:
 *	The converted bytes are stored in the DString, which is then NULL
 *	terminated in an encoding-specific manner. The return value is a
 *	pointer to the value stored in the DString.
 *
 * Side effects:
 *	None.
 *
 *-------------------------------------------------------------------------
 */

char *
Tcl_UtfToExternalDString(
    Tcl_Encoding encoding,	/* The encoding for the converted string, or
				 * NULL for the default system encoding. */
    const char *src,		/* Source string in UTF-8. */
    Tcl_Size srcLen,		/* Source string length in bytes, or < 0 for
				 * strlen(). */
    Tcl_DString *dstPtr)	/* Uninitialized or free DString in which the
				 * converted string is stored. */
{
    Tcl_UtfToExternalDStringEx(
	NULL, encoding, src, srcLen, TCL_ENCODING_PROFILE_DEFAULT, dstPtr, NULL);
    return Tcl_DStringValue(dstPtr);
}


/*
 *-------------------------------------------------------------------------
 *
 * Tcl_UtfToExternalDStringEx --
 *
 *	Convert a source buffer from UTF-8 to the specified encoding.
 *	The parameter flags controls the behavior, if any of the bytes in
 *	the source buffer are invalid or cannot be represented in the
 *	target encoding. It should be composed by OR-ing the following:
 *	- *At most one* of TCL_ENCODING_PROFILE{DEFAULT,TCL8,STRICT}
 *	- TCL_ENCODING_STOPONERROR: Backward compatibility. Sets the profile
 *	  to TCL_ENCODING_PROFILE_STRICT overriding any specified profile flags
 *	- TCL_ENCODING_MODIFIED: convert NULL bytes to \xC0\x80 instead
 *        of 0x00. Only valid for "utf-8" and "cesu-8".
 *
 * Results:
 *      The return value is one of
 *        TCL_OK: success. Converted string in *dstPtr
 *        TCL_ERROR: error in passed parameters. Error message in interp
 *        TCL_CONVERT_MULTIBYTE: source ends in truncated multibyte sequence
 *        TCL_CONVERT_SYNTAX: source is not conformant to encoding definition
 *        TCL_CONVERT_UNKNOWN: source contained a character that could not
 *            be represented in target encoding.
 *
 * Side effects:
 *
 *      TCL_OK: The converted bytes are stored in the DString and NUL
 *          terminated in an encoding-specific manner
 *      TCL_ERROR: an error, message is stored in the interp if not NULL.
 *      TCL_CONVERT_*: if errorLocPtr is NULL, an error message is stored
 *          in the interpreter (if not NULL). If errorLocPtr is not NULL,
 *          no error message is stored as it is expected the caller is
 *          interested in whatever is decoded so far and not treating this
 *          as an error condition.
 *
 *      In addition, *dstPtr is always initialized and must be cleared
 *      by the caller irrespective of the return code.
 *
 *-------------------------------------------------------------------------
 */

Tcl_Size
Tcl_UtfToExternalDStringEx(
    Tcl_Interp *interp,         /* For error messages. May be NULL. */
    Tcl_Encoding encoding,	/* The encoding for the converted string, or
				 * NULL for the default system encoding. */
    const char *src,		/* Source string in UTF-8. */
    Tcl_Size srcLen,		/* Source string length in bytes, or < 0 for
				 * strlen(). */
    int flags,			/* Conversion control flags. */
    Tcl_DString *dstPtr,	/* Uninitialized or free DString in which the
				 * converted string is stored. */
    Tcl_Size *errorLocPtr)      /* Where to store the error location
                                   (or TCL_INDEX_NONE if no error). May
				   be NULL. */
{
    char *dst;
    Tcl_EncodingState state;
    const Encoding *encodingPtr;
    int result, soFar, srcRead, dstWrote, dstChars;
    const char *srcStart = src;
    Tcl_Size dstLen;

    Tcl_DStringInit(dstPtr);
    dst = Tcl_DStringValue(dstPtr);
    dstLen = dstPtr->spaceAvl - 1;

    if (encoding == NULL) {
	encoding = systemEncoding;
    }
    encodingPtr = (Encoding *) encoding;

    if (src == NULL) {
	srcLen = 0;
    } else if (srcLen < 0) {
	srcLen = strlen(src);
    }

    flags = TclEncodingExternalFlagsToInternal(flags);
    flags |= TCL_ENCODING_START | TCL_ENCODING_END;
    while (1) {
	result = encodingPtr->fromUtfProc(encodingPtr->clientData, src,
                                          srcLen, flags, &state, dst, dstLen,
                                          &srcRead, &dstWrote, &dstChars);
	soFar = dst + dstWrote - Tcl_DStringValue(dstPtr);

	src += srcRead;
	if (result != TCL_CONVERT_NOSPACE) {
            Tcl_Size nBytesProcessed = (Tcl_Size)(src - srcStart);
	    int i = soFar + encodingPtr->nullSize - 1;
	    while (i >= soFar) {
		Tcl_DStringSetLength(dstPtr, i--);
	    }
<<<<<<< HEAD
            if (errorLocPtr) {
                /*
                 * Do not write error message into interpreter if caller
                 * wants to know error location.
                 */
                *errorLocPtr = result == TCL_OK ? TCL_INDEX_NONE : nBytesProcessed;
            }
            else {
                /* Caller wants error message on failure */
                if (result != TCL_OK && interp != NULL) {
                    Tcl_Size pos = Tcl_NumUtfChars(srcStart, nBytesProcessed);
                    int ucs4;
                    char buf[TCL_INTEGER_SPACE];
                    TclUtfToUCS4(&srcStart[nBytesProcessed], &ucs4);
                    sprintf(buf, "%u", nBytesProcessed);
		    Tcl_SetObjResult(
			interp,
			Tcl_ObjPrintf(
			    "unexpected character at index %" TCL_Z_MODIFIER
			    "u: 'U+%06X'",
			    pos,
			    ucs4));
		    Tcl_SetErrorCode(interp, "TCL", "ENCODING", "ILLEGALSEQUENCE",
                                     buf, NULL);
                }
            }
            return result;
=======
	    return (result == TCL_OK) ? TCL_INDEX_NONE : (Tcl_Size)(src - srcStart);
>>>>>>> 1c3c2509
	}

	flags &= ~TCL_ENCODING_START;
	srcLen -= srcRead;
	if (Tcl_DStringLength(dstPtr) == 0) {
	    Tcl_DStringSetLength(dstPtr, dstLen);
	}
	Tcl_DStringSetLength(dstPtr, 2 * Tcl_DStringLength(dstPtr) + 1);
	dst = Tcl_DStringValue(dstPtr) + soFar;
	dstLen = Tcl_DStringLength(dstPtr) - soFar - 1;
    }
}

/*
 *-------------------------------------------------------------------------
 *
 * Tcl_UtfToExternal --
 *
 *	Convert a buffer from UTF-8 into the specified encoding.
 *
 * Results:
 *	The return value is one of TCL_OK, TCL_CONVERT_MULTIBYTE,
 *	TCL_CONVERT_SYNTAX, TCL_CONVERT_UNKNOWN, or TCL_CONVERT_NOSPACE, as
 *	documented in tcl.h.
 *
 * Side effects:
 *	The converted bytes are stored in the output buffer.
 *
 *-------------------------------------------------------------------------
 */

int
Tcl_UtfToExternal(
    TCL_UNUSED(Tcl_Interp *),	/* TODO: Re-examine this. */
    Tcl_Encoding encoding,	/* The encoding for the converted string, or
				 * NULL for the default system encoding. */
    const char *src,		/* Source string in UTF-8. */
    Tcl_Size srcLen,		/* Source string length in bytes, or < 0 for
				 * strlen(). */
    int flags,			/* Conversion control flags. */
    Tcl_EncodingState *statePtr,/* Place for conversion routine to store state
				 * information used during a piecewise
				 * conversion. Contents of statePtr are
				 * initialized and/or reset by conversion
				 * routine under control of flags argument. */
    char *dst,			/* Output buffer in which converted string
				 * is stored. */
    Tcl_Size dstLen,		/* The maximum length of output buffer in
				 * bytes. */
    int *srcReadPtr,		/* Filled with the number of bytes from the
				 * source string that were converted. This may
				 * be less than the original source length if
				 * there was a problem converting some source
				 * characters. */
    int *dstWrotePtr,		/* Filled with the number of bytes that were
				 * stored in the output buffer as a result of
				 * the conversion. */
    int *dstCharsPtr)		/* Filled with the number of characters that
				 * correspond to the bytes stored in the
				 * output buffer. */
{
    const Encoding *encodingPtr;
    int result, srcRead, dstWrote, dstChars;
    Tcl_EncodingState state;

    if (encoding == NULL) {
	encoding = systemEncoding;
    }
    encodingPtr = (Encoding *) encoding;

    if (src == NULL) {
	srcLen = 0;
    } else if (srcLen < 0) {
	srcLen = strlen(src);
    }
    if (statePtr == NULL) {
	flags |= TCL_ENCODING_START | TCL_ENCODING_END;
	statePtr = &state;
    }
    if (srcReadPtr == NULL) {
	srcReadPtr = &srcRead;
    }
    if (dstWrotePtr == NULL) {
	dstWrotePtr = &dstWrote;
    }
    if (dstCharsPtr == NULL) {
	dstCharsPtr = &dstChars;
    }

    dstLen -= encodingPtr->nullSize;
    result = encodingPtr->fromUtfProc(encodingPtr->clientData, src, srcLen,
	    flags, statePtr, dst, dstLen, srcReadPtr,
	    dstWrotePtr, dstCharsPtr);
    memset(&dst[*dstWrotePtr], '\0', encodingPtr->nullSize);

    return result;
}

/*
 *---------------------------------------------------------------------------
 *
 * Tcl_FindExecutable --
 *
 *	This function computes the absolute path name of the current
 *	application, given its argv[0] value.
 *
 * Results:
 *	None.
 *
 * Side effects:
 *	The absolute pathname for the application is computed and stored to be
 *	returned later by [info nameofexecutable].
 *
 *---------------------------------------------------------------------------
 */
#undef Tcl_FindExecutable
const char *
Tcl_FindExecutable(
    const char *argv0)		/* The value of the application's argv[0]
				 * (native). */
{
    const char *version = Tcl_InitSubsystems();
    TclpSetInitialEncodings();
    TclpFindExecutable(argv0);
    return version;
}

/*
 *---------------------------------------------------------------------------
 *
 * OpenEncodingFileChannel --
 *
 *	Open the file believed to hold data for the encoding, "name".
 *
 * Results:
 *	Returns the readable Tcl_Channel from opening the file, or NULL if the
 *	file could not be successfully opened. If NULL was returned, an error
 *	message is left in interp's result object, unless interp was NULL.
 *
 * Side effects:
 *	Channel may be opened. Information about the filesystem may be cached
 *	to speed later calls.
 *
 *---------------------------------------------------------------------------
 */

static Tcl_Channel
OpenEncodingFileChannel(
    Tcl_Interp *interp,		/* Interp for error reporting, if not NULL. */
    const char *name)		/* The name of the encoding file on disk and
				 * also the name for new encoding. */
{
    Tcl_Obj *nameObj = Tcl_NewStringObj(name, -1);
    Tcl_Obj *fileNameObj = Tcl_DuplicateObj(nameObj);
    Tcl_Obj *searchPath = Tcl_DuplicateObj(Tcl_GetEncodingSearchPath());
    Tcl_Obj *map = TclGetProcessGlobalValue(&encodingFileMap);
    Tcl_Obj **dir, *path, *directory = NULL;
    Tcl_Channel chan = NULL;
    Tcl_Size i, numDirs;

    TclListObjGetElementsM(NULL, searchPath, &numDirs, &dir);
    Tcl_IncrRefCount(nameObj);
    Tcl_AppendToObj(fileNameObj, ".enc", -1);
    Tcl_IncrRefCount(fileNameObj);
    Tcl_DictObjGet(NULL, map, nameObj, &directory);

    /*
     * Check that any cached directory is still on the encoding search path.
     */

    if (NULL != directory) {
	int verified = 0;

	for (i=0; i<numDirs && !verified; i++) {
	    if (dir[i] == directory) {
		verified = 1;
	    }
	}
	if (!verified) {
	    const char *dirString = TclGetString(directory);

	    for (i=0; i<numDirs && !verified; i++) {
		if (strcmp(dirString, TclGetString(dir[i])) == 0) {
		    verified = 1;
		}
	    }
	}
	if (!verified) {
	    /*
	     * Directory no longer on the search path. Remove from cache.
	     */

	    map = Tcl_DuplicateObj(map);
	    Tcl_DictObjRemove(NULL, map, nameObj);
	    TclSetProcessGlobalValue(&encodingFileMap, map, NULL);
	    directory = NULL;
	}
    }

    if (NULL != directory) {
	/*
	 * Got a directory from the cache. Try to use it first.
	 */

	Tcl_IncrRefCount(directory);
	path = Tcl_FSJoinToPath(directory, 1, &fileNameObj);
	Tcl_IncrRefCount(path);
	Tcl_DecrRefCount(directory);
	chan = Tcl_FSOpenFileChannel(NULL, path, "r", 0);
	Tcl_DecrRefCount(path);
    }

    /*
     * Scan the search path until we find it.
     */

    for (i=0; i<numDirs && (chan == NULL); i++) {
	path = Tcl_FSJoinToPath(dir[i], 1, &fileNameObj);
	Tcl_IncrRefCount(path);
	chan = Tcl_FSOpenFileChannel(NULL, path, "r", 0);
	Tcl_DecrRefCount(path);
	if (chan != NULL) {
	    /*
	     * Save directory in the cache.
	     */

	    map = Tcl_DuplicateObj(TclGetProcessGlobalValue(&encodingFileMap));
	    Tcl_DictObjPut(NULL, map, nameObj, dir[i]);
	    TclSetProcessGlobalValue(&encodingFileMap, map, NULL);
	}
    }

    if ((NULL == chan) && (interp != NULL)) {
	Tcl_SetObjResult(interp, Tcl_ObjPrintf(
		"unknown encoding \"%s\"", name));
	Tcl_SetErrorCode(interp, "TCL", "LOOKUP", "ENCODING", name, NULL);
    }
    Tcl_DecrRefCount(fileNameObj);
    Tcl_DecrRefCount(nameObj);
    Tcl_DecrRefCount(searchPath);

    return chan;
}

/*
 *---------------------------------------------------------------------------
 *
 * LoadEncodingFile --
 *
 *	Read a file that describes an encoding and create a new Encoding from
 *	the data.
 *
 * Results:
 *	The return value is the newly loaded Tcl_Encoding or NULL if the file
 *	didn't exist or could not be processed. If NULL is returned and interp
 *	is not NULL, an error message is left in interp's result object.
 *
 * Side effects:
 *	A corresponding encoding file might be read from persistent storage, in
 *	which case LoadTableEncoding is called.
 *
 *---------------------------------------------------------------------------
 */

static Tcl_Encoding
LoadEncodingFile(
    Tcl_Interp *interp,		/* Interp for error reporting, if not NULL. */
    const char *name)		/* The name of both the encoding file
				 * and the new encoding. */
{
    Tcl_Channel chan = NULL;
    Tcl_Encoding encoding = NULL;
    int ch;

    chan = OpenEncodingFileChannel(interp, name);
    if (chan == NULL) {
	return NULL;
    }

    Tcl_SetChannelOption(NULL, chan, "-encoding", "utf-8");

    while (1) {
	Tcl_DString ds;

	Tcl_DStringInit(&ds);
	Tcl_Gets(chan, &ds);
	ch = Tcl_DStringValue(&ds)[0];
	Tcl_DStringFree(&ds);
	if (ch != '#') {
	    break;
	}
    }

    switch (ch) {
    case 'S':
	encoding = LoadTableEncoding(name, ENCODING_SINGLEBYTE, chan);
	break;
    case 'D':
	encoding = LoadTableEncoding(name, ENCODING_DOUBLEBYTE, chan);
	break;
    case 'M':
	encoding = LoadTableEncoding(name, ENCODING_MULTIBYTE, chan);
	break;
    case 'E':
	encoding = LoadEscapeEncoding(name, chan);
	break;
    }
    if ((encoding == NULL) && (interp != NULL)) {
	Tcl_SetObjResult(interp, Tcl_ObjPrintf(
		"invalid encoding file \"%s\"", name));
	Tcl_SetErrorCode(interp, "TCL", "LOOKUP", "ENCODING", name, NULL);
    }
    Tcl_Close(NULL, chan);

    return encoding;
}

/*
 *-------------------------------------------------------------------------
 *
 * LoadTableEncoding --
 *
 *	Helper function for LoadEncodingFile().  Creates a Tcl_EncodingType
 *	structure along with its corresponding TableEncodingData structure, and
 *	passes it to Tcl_Createncoding.
 *
 *	The file contains binary data but begins with a marker to indicate
 *	byte-ordering so a single binary file can be read on big or
 *	little-endian systems.
 *
 * Results:
 *	Returns the new Tcl_Encoding,  or NULL if it could could
 *	not be created because the file contained invalid data.
 *
 * Side effects:
 *	See Tcl_CreateEncoding().
 *
 *-------------------------------------------------------------------------
 */

static Tcl_Encoding
LoadTableEncoding(
    const char *name,		/* Name of the new encoding. */
    int type,			/* Type of encoding (ENCODING_?????). */
    Tcl_Channel chan)		/* File containing new encoding. */
{
    Tcl_DString lineString;
    Tcl_Obj *objPtr;
    char *line;
    int i, hi, lo, numPages, symbol, fallback, len;
    unsigned char used[256];
    unsigned size;
    TableEncodingData *dataPtr;
    unsigned short *pageMemPtr, *page;
    Tcl_EncodingType encType;

    /*
     * Speed over memory. Use a full 256 character table to decode hex
     * sequences in the encoding files.
     */

    static const char staticHex[] = {
      0,  0,  0,  0,  0,  0,  0, 0, 0, 0, 0, 0, 0, 0, 0, 0, /*   0 ...  15 */
      0,  0,  0,  0,  0,  0,  0, 0, 0, 0, 0, 0, 0, 0, 0, 0, /*  16 ...  31 */
      0,  0,  0,  0,  0,  0,  0, 0, 0, 0, 0, 0, 0, 0, 0, 0, /*  32 ...  47 */
      0,  1,  2,  3,  4,  5,  6, 7, 8, 9, 0, 0, 0, 0, 0, 0, /*  48 ...  63 */
      0, 10, 11, 12, 13, 14, 15, 0, 0, 0, 0, 0, 0, 0, 0, 0, /*  64 ...  79 */
      0,  0,  0,  0,  0,  0,  0, 0, 0, 0, 0, 0, 0, 0, 0, 0, /*  80 ...  95 */
      0, 10, 11, 12, 13, 14, 15, 0, 0, 0, 0, 0, 0, 0, 0, 0, /*  96 ... 111 */
      0,  1,  2,  3,  4,  5,  6, 7, 8, 9, 0, 0, 0, 0, 0, 0, /* 112 ... 127 */
      0,  0,  0,  0,  0,  0,  0, 0, 0, 0, 0, 0, 0, 0, 0, 0, /* 128 ... 143 */
      0,  0,  0,  0,  0,  0,  0, 0, 0, 0, 0, 0, 0, 0, 0, 0, /* 144 ... 159 */
      0,  0,  0,  0,  0,  0,  0, 0, 0, 0, 0, 0, 0, 0, 0, 0, /* 160 ... 175 */
      0,  0,  0,  0,  0,  0,  0, 0, 0, 0, 0, 0, 0, 0, 0, 0, /* 176 ... 191 */
      0,  0,  0,  0,  0,  0,  0, 0, 0, 0, 0, 0, 0, 0, 0, 0, /* 192 ... 207 */
      0,  0,  0,  0,  0,  0,  0, 0, 0, 0, 0, 0, 0, 0, 0, 0, /* 208 ... 223 */
      0,  0,  0,  0,  0,  0,  0, 0, 0, 0, 0, 0, 0, 0, 0, 0, /* 224 ... 239 */
      0,  0,  0,  0,  0,  0,  0, 0, 0, 0, 0, 0, 0, 0, 0, 0, /* 240 ... 255 */
    };

    Tcl_DStringInit(&lineString);
    if (Tcl_Gets(chan, &lineString) == TCL_IO_FAILURE) {
	return NULL;
    }
    line = Tcl_DStringValue(&lineString);

    fallback = (int) strtol(line, &line, 16);
    symbol = (int) strtol(line, &line, 10);
    numPages = (int) strtol(line, &line, 10);
    Tcl_DStringFree(&lineString);

    if (numPages < 0) {
	numPages = 0;
    } else if (numPages > 256) {
	numPages = 256;
    }

    memset(used, 0, sizeof(used));

#undef PAGESIZE
#define PAGESIZE    (256 * sizeof(unsigned short))

    dataPtr = (TableEncodingData *)ckalloc(sizeof(TableEncodingData));
    memset(dataPtr, 0, sizeof(TableEncodingData));

    dataPtr->fallback = fallback;

    /*
     * Read the table that maps characters to Unicode. Performs a single
     * malloc to get the memory for the array and all the pages needed by the
     * array.
     */

    size = 256 * sizeof(unsigned short *) + numPages * PAGESIZE;
    dataPtr->toUnicode = (unsigned short **)ckalloc(size);
    memset(dataPtr->toUnicode, 0, size);
    pageMemPtr = (unsigned short *) (dataPtr->toUnicode + 256);

    TclNewObj(objPtr);
    Tcl_IncrRefCount(objPtr);
    for (i = 0; i < numPages; i++) {
	int ch;
	const char *p;
	Tcl_Size expected = 3 + 16 * (16 * 4 + 1);

	if (Tcl_ReadChars(chan, objPtr, expected, 0) != expected) {
	    return NULL;
	}
	p = TclGetString(objPtr);
	hi = (staticHex[UCHAR(p[0])] << 4) + staticHex[UCHAR(p[1])];
	dataPtr->toUnicode[hi] = pageMemPtr;
	p += 2;
	for (lo = 0; lo < 256; lo++) {
	    if ((lo & 0x0F) == 0) {
		p++;
	    }
	    ch = (staticHex[UCHAR(p[0])] << 12) + (staticHex[UCHAR(p[1])] << 8)
		    + (staticHex[UCHAR(p[2])] << 4) + staticHex[UCHAR(p[3])];
	    if (ch != 0) {
		used[ch >> 8] = 1;
	    }
	    *pageMemPtr = (unsigned short) ch;
	    pageMemPtr++;
	    p += 4;
	}
    }
    TclDecrRefCount(objPtr);

    if (type == ENCODING_DOUBLEBYTE) {
	memset(dataPtr->prefixBytes, 1, sizeof(dataPtr->prefixBytes));
    } else {
	for (hi = 1; hi < 256; hi++) {
	    if (dataPtr->toUnicode[hi] != NULL) {
		dataPtr->prefixBytes[hi] = 1;
	    }
	}
    }

    /*
     * Invert the toUnicode array to produce the fromUnicode array. Performs a
     * single malloc to get the memory for the array and all the pages needed
     * by the array. While reading in the toUnicode array remember what
     * pages are needed for the fromUnicode array.
     */

    if (symbol) {
	used[0] = 1;
    }
    numPages = 0;
    for (hi = 0; hi < 256; hi++) {
	if (used[hi]) {
	    numPages++;
	}
    }
    size = 256 * sizeof(unsigned short *) + numPages * PAGESIZE;
    dataPtr->fromUnicode = (unsigned short **)ckalloc(size);
    memset(dataPtr->fromUnicode, 0, size);
    pageMemPtr = (unsigned short *) (dataPtr->fromUnicode + 256);

    for (hi = 0; hi < 256; hi++) {
	if (dataPtr->toUnicode[hi] == NULL) {
	    dataPtr->toUnicode[hi] = emptyPage;
	    continue;
	}
	for (lo = 0; lo < 256; lo++) {
	    int ch = dataPtr->toUnicode[hi][lo];

	    if (ch != 0) {
		page = dataPtr->fromUnicode[ch >> 8];
		if (page == NULL) {
		    page = pageMemPtr;
		    pageMemPtr += 256;
		    dataPtr->fromUnicode[ch >> 8] = page;
		}
		page[ch & 0xFF] = (unsigned short) ((hi << 8) + lo);
	    }
	}
    }
    if (type == ENCODING_MULTIBYTE) {
	/*
	 * If multibyte encodings don't have a backslash character, define
	 * one. Otherwise, on Windows, native file names don't work because
	 * the backslash in the file name maps to the unknown character
	 * (question mark) when converting from UTF-8 to external encoding.
	 */

	if (dataPtr->fromUnicode[0] != NULL) {
	    if (dataPtr->fromUnicode[0][(int)'\\'] == '\0') {
		dataPtr->fromUnicode[0][(int)'\\'] = '\\';
	    }
	}
    }
    if (symbol) {
	/*
	 * Make a special symbol encoding that maps each symbol character from
	 * its Unicode code point down into page 0, and also ensure that each
	 * characters on page 0 maps to itself so that a symbol font can be
	 * used to display a simple string like "abcd" and have alpha, beta,
	 * chi, delta show up, rather than have "unknown" chars show up because
	 * strictly speaking the symbol font doesn't have glyphs for those low
	 * ASCII chars.
	 */

	page = dataPtr->fromUnicode[0];
	if (page == NULL) {
	    page = pageMemPtr;
	    dataPtr->fromUnicode[0] = page;
	}
	for (lo = 0; lo < 256; lo++) {
	    if (dataPtr->toUnicode[0][lo] != 0) {
		page[lo] = (unsigned short) lo;
	    }
	}
    }
    for (hi = 0; hi < 256; hi++) {
	if (dataPtr->fromUnicode[hi] == NULL) {
	    dataPtr->fromUnicode[hi] = emptyPage;
	}
    }

    /*
     * For trailing 'R'everse encoding, see [Patch 689341]
     */

    Tcl_DStringInit(&lineString);

    /*
     * Skip leading empty lines.
     */

    while ((len = Tcl_Gets(chan, &lineString)) == 0) {
	/* empty body */
    }
    if (len < 0) {
	goto doneParse;
    }

    /*
     * Require that it starts with an 'R'.
     */

    line = Tcl_DStringValue(&lineString);
    if (line[0] != 'R') {
	goto doneParse;
    }

    /*
     * Read lines until EOF.
     */

    for (TclDStringClear(&lineString);
	    (len = Tcl_Gets(chan, &lineString)) >= 0;
	    TclDStringClear(&lineString)) {
	const unsigned char *p;
	int to, from;

	/*
	 * Skip short lines.
	 */

	if (len < 5) {
	    continue;
	}

	/*
	 * Parse the line as a sequence of hex digits.
	 */

	p = (const unsigned char *) Tcl_DStringValue(&lineString);
	to = (staticHex[p[0]] << 12) + (staticHex[p[1]] << 8)
		+ (staticHex[p[2]] << 4) + staticHex[p[3]];
	if (to == 0) {
	    continue;
	}
	for (p += 5, len -= 5; len >= 0 && *p; p += 5, len -= 5) {
	    from = (staticHex[p[0]] << 12) + (staticHex[p[1]] << 8)
		    + (staticHex[p[2]] << 4) + staticHex[p[3]];
	    if (from == 0) {
		continue;
	    }
	    dataPtr->fromUnicode[from >> 8][from & 0xFF] = to;
	}
    }
  doneParse:
    Tcl_DStringFree(&lineString);

    /*
     * Package everything into an encoding structure.
     */

    encType.encodingName    = name;
    encType.toUtfProc	    = TableToUtfProc;
    encType.fromUtfProc	    = TableFromUtfProc;
    encType.freeProc	    = TableFreeProc;
    encType.nullSize	    = (type == ENCODING_DOUBLEBYTE) ? 2 : 1;
    encType.clientData	    = dataPtr;

    return Tcl_CreateEncoding(&encType);
}

/*
 *-------------------------------------------------------------------------
 *
 * LoadEscapeEncoding --
 *
 *	Helper function for LoadEncodingTable(). Loads a state machine that
 *	converts between Unicode and some other encoding.
 *
 *	File contains text data that describes the escape sequences that are
 *	used to choose an encoding and the associated names for the
 *	sub-encodings.
 *
 * Results:
 *	The return value is the new encoding, or NULL if the encoding could
 *	not be created (because the file contained invalid data).
 *
 * Side effects:
 *	None.
 *
 *-------------------------------------------------------------------------
 */

static Tcl_Encoding
LoadEscapeEncoding(
    const char *name,		/* Name of the new encoding. */
    Tcl_Channel chan)		/* File containing new encoding. */
{
    int i;
    unsigned size;
    Tcl_DString escapeData;
    char init[16], final[16];
    EscapeEncodingData *dataPtr;
    Tcl_EncodingType type;

    init[0] = '\0';
    final[0] = '\0';
    Tcl_DStringInit(&escapeData);

    while (1) {
	Tcl_Size argc;
	const char **argv;
	char *line;
	Tcl_DString lineString;

	Tcl_DStringInit(&lineString);
	if (Tcl_Gets(chan, &lineString) < 0) {
	    break;
	}
	line = Tcl_DStringValue(&lineString);
	if (Tcl_SplitList(NULL, line, &argc, &argv) != TCL_OK) {
	    Tcl_DStringFree(&lineString);
	    continue;
	}
	if (argc >= 2) {
	    if (strcmp(argv[0], "name") == 0) {
		/* do nothing */
	    } else if (strcmp(argv[0], "init") == 0) {
		strncpy(init, argv[1], sizeof(init));
		init[sizeof(init) - 1] = '\0';
	    } else if (strcmp(argv[0], "final") == 0) {
		strncpy(final, argv[1], sizeof(final));
		final[sizeof(final) - 1] = '\0';
	    } else {
		EscapeSubTable est;
		Encoding *e;

		strncpy(est.sequence, argv[1], sizeof(est.sequence));
		est.sequence[sizeof(est.sequence) - 1] = '\0';
		est.sequenceLen = strlen(est.sequence);

		strncpy(est.name, argv[0], sizeof(est.name));
		est.name[sizeof(est.name) - 1] = '\0';

		/*
		 * To avoid infinite recursion in [encoding system iso2022-*]
		 */

		e = (Encoding *) Tcl_GetEncoding(NULL, est.name);
		if ((e != NULL) && (e->toUtfProc != TableToUtfProc)
			&& (e->toUtfProc != Iso88591ToUtfProc)) {
		   Tcl_FreeEncoding((Tcl_Encoding) e);
		   e = NULL;
		}
		est.encodingPtr = e;
		Tcl_DStringAppend(&escapeData, (char *) &est, sizeof(est));
	    }
	}
	ckfree(argv);
	Tcl_DStringFree(&lineString);
    }

    size = offsetof(EscapeEncodingData, subTables)
	    + Tcl_DStringLength(&escapeData);
    dataPtr = (EscapeEncodingData *)ckalloc(size);
    dataPtr->initLen = strlen(init);
    memcpy(dataPtr->init, init, dataPtr->initLen + 1);
    dataPtr->finalLen = strlen(final);
    memcpy(dataPtr->final, final, dataPtr->finalLen + 1);
    dataPtr->numSubTables =
	    Tcl_DStringLength(&escapeData) / sizeof(EscapeSubTable);
    memcpy(dataPtr->subTables, Tcl_DStringValue(&escapeData),
	    Tcl_DStringLength(&escapeData));
    Tcl_DStringFree(&escapeData);

    memset(dataPtr->prefixBytes, 0, sizeof(dataPtr->prefixBytes));
    for (i = 0; i < dataPtr->numSubTables; i++) {
	dataPtr->prefixBytes[UCHAR(dataPtr->subTables[i].sequence[0])] = 1;
    }
    if (dataPtr->init[0] != '\0') {
	dataPtr->prefixBytes[UCHAR(dataPtr->init[0])] = 1;
    }
    if (dataPtr->final[0] != '\0') {
	dataPtr->prefixBytes[UCHAR(dataPtr->final[0])] = 1;
    }

    /*
     * Package everything into an encoding structure.
     */

    type.encodingName	= name;
    type.toUtfProc	= EscapeToUtfProc;
    type.fromUtfProc    = EscapeFromUtfProc;
    type.freeProc	= EscapeFreeProc;
    type.nullSize	= 1;
    type.clientData	= dataPtr;

    return Tcl_CreateEncoding(&type);
}

/*
 *-------------------------------------------------------------------------
 *
 * BinaryProc --
 *
 *	The default conversion when no other conversion is specified. No
 *	translation is done; source bytes are copied directly to destination
 *	bytes.
 *
 * Results:
 *	Returns TCL_OK if conversion was successful.
 *
 * Side effects:
 *	None.
 *
 *-------------------------------------------------------------------------
 */

static int
BinaryProc(
    TCL_UNUSED(void *),
    const char *src,		/* Source string (unknown encoding). */
    int srcLen,			/* Source string length in bytes. */
    int flags,			/* Conversion control flags. */
    TCL_UNUSED(Tcl_EncodingState *),
    char *dst,			/* Output buffer in which converted string is
				 * stored. */
    int dstLen,			/* The maximum length of output buffer in
				 * bytes. */
    int *srcReadPtr,		/* Filled with the number of bytes from the
				 * source string that were converted. */
    int *dstWrotePtr,		/* Filled with the number of bytes that were
				 * stored in the output buffer as a result of
				 * the conversion. */
    int *dstCharsPtr)		/* Filled with the number of characters that
				 * correspond to the bytes stored in the
				 * output buffer. */
{
    int result;

    result = TCL_OK;
    dstLen -= TCL_UTF_MAX - 1;
    if (dstLen < 0) {
	dstLen = 0;
    }
    if ((flags & TCL_ENCODING_CHAR_LIMIT) && srcLen > *dstCharsPtr) {
	srcLen = *dstCharsPtr;
    }
    if (srcLen > dstLen) {
	srcLen = dstLen;
	result = TCL_CONVERT_NOSPACE;
    }

    *srcReadPtr = srcLen;
    *dstWrotePtr = srcLen;
    *dstCharsPtr = srcLen;
    memcpy(dst, src, srcLen);
    return result;
}

/*
 *-------------------------------------------------------------------------
 *
 * UtfToUtfProc --
 *
 *	Converts from UTF-8 to UTF-8. Note that the UTF-8 to UTF-8 translation
 *	is not a no-op, because it turns a stream of improperly formed
 *	UTF-8 into a properly-formed stream.
 *
 * Results:
 *	Returns TCL_OK if conversion was successful.
 *
 * Side effects:
 *	None.
 *
 *-------------------------------------------------------------------------
 */

static int
UtfToUtfProc(
    void *clientData,	/* additional flags, e.g. TCL_ENCODING_MODIFIED */
    const char *src,		/* Source string in UTF-8. */
    int srcLen,			/* Source string length in bytes. */
    int flags,			/* TCL_ENCODING_* conversion control flags. */
    TCL_UNUSED(Tcl_EncodingState *),
    char *dst,			/* Output buffer in which converted string is
				 * stored. */
    int dstLen,			/* The maximum length of output buffer in
				 * bytes. */
    int *srcReadPtr,		/* Filled with the number of bytes from the
				 * source string that were converted. This may
				 * be less than the original source length if
				 * there was a problem converting some source
				 * characters. */
    int *dstWrotePtr,		/* Filled with the number of bytes that were
				 * stored in the output buffer as a result of
				 * the conversion. */
    int *dstCharsPtr)		/* Filled with the number of characters that
				 * correspond to the bytes stored in the
				 * output buffer. */
{
    const char *srcStart, *srcEnd, *srcClose;
    const char *dstStart, *dstEnd;
    int result, numChars, charLimit = INT_MAX;
    int ch;
    int profile;

    result = TCL_OK;

    srcStart = src;
    srcEnd = src + srcLen;
    srcClose = srcEnd;
    if ((flags & TCL_ENCODING_END) == 0) {
	srcClose -= 6;
    }
    if (flags & TCL_ENCODING_CHAR_LIMIT) {
	charLimit = *dstCharsPtr;
    }

    dstStart = dst;
    flags |= PTR2INT(clientData);
    dstEnd = dst + dstLen - ((flags & ENCODING_UTF) ? TCL_UTF_MAX : 6);

    profile = TCL_ENCODING_PROFILE_GET(flags);
    for (numChars = 0; src < srcEnd && numChars <= charLimit; numChars++) {

	if ((src > srcClose) && (!Tcl_UtfCharComplete(src, srcEnd - src))) {
	    /*
	     * If there is more string to follow, this will ensure that the
	     * last UTF-8 character in the source buffer hasn't been cut off.
	     */

	    result = TCL_CONVERT_MULTIBYTE;
	    break;
	}
	if (dst > dstEnd) {
	    result = TCL_CONVERT_NOSPACE;
	    break;
	}
	if (UCHAR(*src) < 0x80 && !((UCHAR(*src) == 0) && (flags & ENCODING_INPUT))) {
	    /*
	     * Copy 7bit characters, but skip null-bytes when target encoding
	     * is Tcl's "modified" UTF-8. These need to be converted to
	     * \xC0\x80 as is done in a later branch.
	     */

	    *dst++ = *src++;
	}
	else if ((UCHAR(*src) == 0xC0) && (src + 1 < srcEnd) &&
		 (UCHAR(src[1]) == 0x80) && !(flags & TCL_ENCODING_MODIFIED) &&
		 (!(flags & ENCODING_INPUT) || PROFILE_STRICT(profile) ||
		  PROFILE_REPLACE(profile))) {
	    /* Special sequence \xC0\x80 */
            if ((PROFILE_STRICT(profile) || PROFILE_REPLACE(profile)) && (flags & ENCODING_INPUT)) {
		if (PROFILE_REPLACE(profile)) {
		   dst += Tcl_UniCharToUtf(UNICODE_REPLACE_CHAR, dst);
		   src += 2;
		} else {
		   /* PROFILE_STRICT */
		   result = TCL_CONVERT_SYNTAX;
		   break;
		}
	    } else {
		/*
		 * Convert 0xC080 to real nulls when we are in output mode,
		 * irrespective of the profile.
		 */
		*dst++ = 0;
		src += 2;
	    }

	}
	else if (!Tcl_UtfCharComplete(src, srcEnd - src)) {
	    /*
	     * Incomplete byte sequence.
	     * Always check before using TclUtfToUCS4. Not doing can so
	     * cause it run beyond the end of the buffer! If we happen such an
	     * incomplete char its bytes are made to represent themselves
	     * unless the user has explicitly asked to be told.
	     */

	    if (flags & ENCODING_INPUT) {
		/* Incomplete bytes for modified UTF-8 target */
		if (PROFILE_STRICT(profile)) {
		    result = (flags & TCL_ENCODING_CHAR_LIMIT)
			       ? TCL_CONVERT_MULTIBYTE
			       : TCL_CONVERT_SYNTAX;
		    break;
		}
            }
            if (PROFILE_REPLACE(profile)) {
                ch = UNICODE_REPLACE_CHAR;
                ++src;
            } else {
                /* TCL_ENCODING_PROFILE_TCL8 */
                char chbuf[2];
                chbuf[0] = UCHAR(*src++); chbuf[1] = 0;
                TclUtfToUCS4(chbuf, &ch);
            }
	    dst += Tcl_UniCharToUtf(ch, dst);
	}
	else {
	    int low;
            int isInvalid = 0;
	    size_t len = TclUtfToUCS4(src, &ch);
	    if (flags & ENCODING_INPUT) {
		if ((len < 2) && (ch != 0)) {
                    isInvalid = 1;
		} else if ((ch > 0xFFFF) && !(flags & ENCODING_UTF)) {
                    isInvalid = 1;
		}
		if (isInvalid) {
		    if (PROFILE_STRICT(profile)) {
			result = TCL_CONVERT_SYNTAX;
			break;
		    }
		    else if (PROFILE_REPLACE(profile)) {
			ch = UNICODE_REPLACE_CHAR;
		    }
		}
	    }

	    const char *saveSrc = src;
	    src += len;
	    if (!(flags & ENCODING_UTF) && !(flags & ENCODING_INPUT) && (ch > 0x3FF)) {
		if (ch > 0xFFFF) {
		    /* CESU-8 6-byte sequence for chars > U+FFFF */
		    ch -= 0x10000;
		    *dst++ = 0xED;
		    *dst++ = (char) (((ch >> 16) & 0x0F) | 0xA0);
		    *dst++ = (char) (((ch >> 10) & 0x3F) | 0x80);
		    ch = (ch & 0x0CFF) | 0xDC00;
		}
		goto cesu8;
	    } else if ((ch | 0x7FF) == 0xDFFF) {
		/*
		 * A surrogate character is detected, handle especially.
		 */
		if (PROFILE_STRICT(profile) && (flags & ENCODING_UTF)) {
		    result = TCL_CONVERT_UNKNOWN;
		    src = saveSrc;
		    break;
		}
		if (PROFILE_REPLACE(profile)) {
		    ch = UNICODE_REPLACE_CHAR;
		}
		else {
		    low = ch;
		    len = (src <= srcEnd - 3) ? TclUtfToUCS4(src, &low) : 0;

		    if ((!LOW_SURROGATE(low)) || (ch & 0x400)) {

			if (PROFILE_STRICT(profile)) {
			    result = TCL_CONVERT_UNKNOWN;
			    src = saveSrc;
			    break;
			}
cesu8:
			*dst++ = (char)(((ch >> 12) | 0xE0) & 0xEF);
			*dst++ = (char)(((ch >> 6) | 0x80) & 0xBF);
			*dst++ = (char)((ch | 0x80) & 0xBF);
			continue;
		    }
		    src += len;
		    dst += Tcl_UniCharToUtf(ch, dst);
		    ch = low;
		}
	    } else if (PROFILE_STRICT(profile) &&
		       (!(flags & ENCODING_INPUT)) &&
		       SURROGATE(ch)) {
		result = TCL_CONVERT_UNKNOWN;
		src = saveSrc;
		break;
	    } else if (PROFILE_STRICT(profile) &&
	               (flags & ENCODING_INPUT) &&
		       SURROGATE(ch)) {
		result = TCL_CONVERT_SYNTAX;
		src = saveSrc;
		break;
	    }
	    dst += Tcl_UniCharToUtf(ch, dst);
	}
    }

    *srcReadPtr = src - srcStart;
    *dstWrotePtr = dst - dstStart;
    *dstCharsPtr = numChars;
    return result;
}

/*
 *-------------------------------------------------------------------------
 *
 * Utf32ToUtfProc --
 *
 *	Convert from UTF-32 to UTF-8.
 *
 * Results:
 *	Returns TCL_OK if conversion was successful.
 *
 * Side effects:
 *	None.
 *
 *-------------------------------------------------------------------------
 */

static int
Utf32ToUtfProc(
    void *clientData,	/* additional flags, e.g. TCL_ENCODING_LE */
    const char *src,		/* Source string in Unicode. */
    int srcLen,			/* Source string length in bytes. */
    int flags,			/* Conversion control flags. */
    TCL_UNUSED(Tcl_EncodingState *),
    char *dst,			/* Output buffer in which converted string is
				 * stored. */
    int dstLen,			/* The maximum length of output buffer in
				 * bytes. */
    int *srcReadPtr,		/* Filled with the number of bytes from the
				 * source string that were converted. This may
				 * be less than the original source length if
				 * there was a problem converting some source
				 * characters. */
    int *dstWrotePtr,		/* Filled with the number of bytes that were
				 * stored in the output buffer as a result of
				 * the conversion. */
    int *dstCharsPtr)		/* Filled with the number of characters that
				 * correspond to the bytes stored in the
				 * output buffer. */
{
    const char *srcStart, *srcEnd;
    const char *dstEnd, *dstStart;
    int result, numChars, charLimit = INT_MAX;
    int ch = 0, bytesLeft = srcLen % 4;

    flags |= PTR2INT(clientData);
    if (flags & TCL_ENCODING_CHAR_LIMIT) {
	charLimit = *dstCharsPtr;
    }
    result = TCL_OK;

    /*
     * Check alignment with utf-32 (4 == sizeof(UTF-32))
     */
    if (bytesLeft != 0) {
        /* We have a truncated code unit */
	result = TCL_CONVERT_MULTIBYTE;
	srcLen -= bytesLeft;
    }

    /*
     * If last code point is a high surrogate, we cannot handle that yet,
     * unless we are at the end.
     */

    if (!(flags & TCL_ENCODING_END) && (srcLen >= 4) &&
	    ((src[srcLen - ((flags & TCL_ENCODING_LE)?3:2)] & 0xFC) == 0xD8) &&
	    ((src[srcLen - ((flags & TCL_ENCODING_LE)?2:3)]) == 0) &&
	    ((src[srcLen - ((flags & TCL_ENCODING_LE)?1:4)]) == 0)) {
	result = TCL_CONVERT_MULTIBYTE;
	srcLen-= 4;
    }

    srcStart = src;
    srcEnd = src + srcLen;

    dstStart = dst;
    dstEnd = dst + dstLen - TCL_UTF_MAX;

    for (numChars = 0; src < srcEnd && numChars <= charLimit; numChars++) {
	if (dst > dstEnd) {
	    result = TCL_CONVERT_NOSPACE;
	    break;
	}

	int prev = ch;
	if (flags & TCL_ENCODING_LE) {
	    ch = (src[3] & 0xFF) << 24 | (src[2] & 0xFF) << 16 | (src[1] & 0xFF) << 8 | (src[0] & 0xFF);
	} else {
	    ch = (src[0] & 0xFF) << 24 | (src[1] & 0xFF) << 16 | (src[2] & 0xFF) << 8 | (src[3] & 0xFF);
	}
	if (((prev  & ~0x3FF) == 0xD800) && ((ch  & ~0x3FF) != 0xDC00)) {
	    /* Bug [10c2c17c32]. If Hi surrogate not followed by Lo surrogate, finish 3-byte UTF-8 */
	    dst += Tcl_UniCharToUtf(-1, dst);
	}

	if ((unsigned)ch > 0x10FFFF || SURROGATE(ch)) {
	    if (PROFILE_STRICT(flags)) {
		result = TCL_CONVERT_SYNTAX;
		ch = 0;
		break;
	    }
	    if (PROFILE_REPLACE(flags)) {
		ch = UNICODE_REPLACE_CHAR;
	    }
	}

	/*
	 * Special case for 1-byte utf chars for speed. Make sure we work with
	 * unsigned short-size data.
	 */

	if ((ch > 0) && (ch < 0x80)) {
	    *dst++ = (ch & 0xFF);
	} else {
	    dst += Tcl_UniCharToUtf(ch, dst);
	}
	src += 4;
    }

    if ((ch  & ~0x3FF) == 0xD800) {
	/* Bug [10c2c17c32]. If Hi surrogate, finish 3-byte UTF-8 */
	dst += Tcl_UniCharToUtf(-1, dst);
    }
    

    /*
     * If we had a truncated code unit at the end AND this is the last
     * fragment AND profile is not "strict", stick FFFD in its place.
     */
    if ((flags & TCL_ENCODING_END) && (result == TCL_CONVERT_MULTIBYTE)) {
	if (dst > dstEnd) {
	    result = TCL_CONVERT_NOSPACE;
	} else {
            if (PROFILE_STRICT(flags)) {
                result = TCL_CONVERT_SYNTAX;
            } else {
                /* PROFILE_REPLACE or PROFILE_TCL8 */
                result = TCL_OK;
                dst += Tcl_UniCharToUtf(UNICODE_REPLACE_CHAR, dst);
                numChars++;
                src += bytesLeft; /* Go past truncated code unit */
            }
        }
    }

    *srcReadPtr = src - srcStart;
    *dstWrotePtr = dst - dstStart;
    *dstCharsPtr = numChars;
    return result;
}

/*
 *-------------------------------------------------------------------------
 *
 * UtfToUtf32Proc --
 *
 *	Convert from UTF-8 to UTF-32.
 *
 * Results:
 *	Returns TCL_OK if conversion was successful.
 *
 * Side effects:
 *	None.
 *
 *-------------------------------------------------------------------------
 */

static int
UtfToUtf32Proc(
    void *clientData,	/* additional flags, e.g. TCL_ENCODING_LE */
    const char *src,		/* Source string in UTF-8. */
    int srcLen,			/* Source string length in bytes. */
    int flags,			/* Conversion control flags. */
    TCL_UNUSED(Tcl_EncodingState *),
    char *dst,			/* Output buffer in which converted string is
				 * stored. */
    int dstLen,			/* The maximum length of output buffer in
				 * bytes. */
    int *srcReadPtr,		/* Filled with the number of bytes from the
				 * source string that were converted. This may
				 * be less than the original source length if
				 * there was a problem converting some source
				 * characters. */
    int *dstWrotePtr,		/* Filled with the number of bytes that were
				 * stored in the output buffer as a result of
				 * the conversion. */
    int *dstCharsPtr)		/* Filled with the number of characters that
				 * correspond to the bytes stored in the
				 * output buffer. */
{
    const char *srcStart, *srcEnd, *srcClose, *dstStart, *dstEnd;
    int result, numChars;
    int ch, len;

    srcStart = src;
    srcEnd = src + srcLen;
    srcClose = srcEnd;
    if ((flags & TCL_ENCODING_END) == 0) {
	srcClose -= TCL_UTF_MAX;
    }

    dstStart = dst;
    dstEnd = dst + dstLen - sizeof(Tcl_UniChar);
    flags |= PTR2INT(clientData);

    result = TCL_OK;
    for (numChars = 0; src < srcEnd; numChars++) {
	if ((src > srcClose) && (!Tcl_UtfCharComplete(src, srcEnd - src))) {
	    /*
	     * If there is more string to follow, this will ensure that the
	     * last UTF-8 character in the source buffer hasn't been cut off.
	     */

	    result = TCL_CONVERT_MULTIBYTE;
	    break;
	}
	if (dst > dstEnd) {
	    result = TCL_CONVERT_NOSPACE;
	    break;
	}
	len = TclUtfToUCS4(src, &ch);
	if (SURROGATE(ch)) {
	    if (PROFILE_STRICT(flags)) {
		result = TCL_CONVERT_UNKNOWN;
		break;
	    }
	    if (PROFILE_REPLACE(flags)) {
		ch = UNICODE_REPLACE_CHAR;
	    }
	}
	src += len;
	if (flags & TCL_ENCODING_LE) {
	    *dst++ = (ch & 0xFF);
	    *dst++ = ((ch >> 8) & 0xFF);
	    *dst++ = ((ch >> 16) & 0xFF);
	    *dst++ = ((ch >> 24) & 0xFF);
	} else {
	    *dst++ = ((ch >> 24) & 0xFF);
	    *dst++ = ((ch >> 16) & 0xFF);
	    *dst++ = ((ch >> 8) & 0xFF);
	    *dst++ = (ch & 0xFF);
	}
    }

    *srcReadPtr = src - srcStart;
    *dstWrotePtr = dst - dstStart;
    *dstCharsPtr = numChars;
    return result;
}

/*
 *-------------------------------------------------------------------------
 *
 * Utf16ToUtfProc --
 *
 *	Convert from UTF-16 to UTF-8.
 *
 * Results:
 *	Returns TCL_OK if conversion was successful.
 *
 * Side effects:
 *	None.
 *
 *-------------------------------------------------------------------------
 */

static int
Utf16ToUtfProc(
    void *clientData,	/* additional flags, e.g. TCL_ENCODING_LE */
    const char *src,		/* Source string in Unicode. */
    int srcLen,			/* Source string length in bytes. */
    int flags,			/* Conversion control flags. */
    TCL_UNUSED(Tcl_EncodingState *),
    char *dst,			/* Output buffer in which converted string is
				 * stored. */
    int dstLen,			/* The maximum length of output buffer in
				 * bytes. */
    int *srcReadPtr,		/* Filled with the number of bytes from the
				 * source string that were converted. This may
				 * be less than the original source length if
				 * there was a problem converting some source
				 * characters. */
    int *dstWrotePtr,		/* Filled with the number of bytes that were
				 * stored in the output buffer as a result of
				 * the conversion. */
    int *dstCharsPtr)		/* Filled with the number of characters that
				 * correspond to the bytes stored in the
				 * output buffer. */
{
    const char *srcStart, *srcEnd;
    const char *dstEnd, *dstStart;
    int result, numChars, charLimit = INT_MAX;
    unsigned short ch = 0;

    flags |= PTR2INT(clientData);
    if (flags & TCL_ENCODING_CHAR_LIMIT) {
	charLimit = *dstCharsPtr;
    }
    result = TCL_OK;

    /*
     * Check alignment with utf-16 (2 == sizeof(UTF-16))
     */

    if ((srcLen % 2) != 0) {
	result = TCL_CONVERT_MULTIBYTE;
	srcLen--;
    }

    /*
     * If last code point is a high surrogate, we cannot handle that yet,
     * unless we are at the end.
     */

    if (!(flags & TCL_ENCODING_END) && (srcLen >= 2) &&
	    ((src[srcLen - ((flags & TCL_ENCODING_LE)?1:2)] & 0xFC) == 0xD8)) {
	result = TCL_CONVERT_MULTIBYTE;
	srcLen-= 2;
    }

    srcStart = src;
    srcEnd = src + srcLen;

    dstStart = dst;
    dstEnd = dst + dstLen - TCL_UTF_MAX;

    for (numChars = 0; src < srcEnd && numChars <= charLimit; numChars++) {
	if (dst > dstEnd) {
	    result = TCL_CONVERT_NOSPACE;
	    break;
	}

	unsigned short prev = ch;
	if (flags & TCL_ENCODING_LE) {
	    ch = (src[1] & 0xFF) << 8 | (src[0] & 0xFF);
	} else {
	    ch = (src[0] & 0xFF) << 8 | (src[1] & 0xFF);
	}
	if (((prev  & ~0x3FF) == 0xD800) && ((ch  & ~0x3FF) != 0xDC00)) {
	    /* Bug [10c2c17c32]. If Hi surrogate not followed by Lo surrogate, finish 3-byte UTF-8 */
	    dst += Tcl_UniCharToUtf(-1, dst);
	}

	/*
	 * Special case for 1-byte utf chars for speed. Make sure we work with
	 * unsigned short-size data.
	 */

	if (ch && ch < 0x80) {
	    *dst++ = (ch & 0xFF);
	} else {
	    dst += Tcl_UniCharToUtf(ch, dst);
	}
	src += sizeof(unsigned short);
    }

    if ((ch  & ~0x3FF) == 0xD800) {
	/* Bug [10c2c17c32]. If Hi surrogate, finish 3-byte UTF-8 */
	dst += Tcl_UniCharToUtf(-1, dst);
    }

    /*
     * If we had a truncated code unit at the end AND this is the last
     * fragment AND profile is not "strict", stick FFFD in its place.
     */
    if ((flags & TCL_ENCODING_END) && (result == TCL_CONVERT_MULTIBYTE)) {
	if (dst > dstEnd) {
	    result = TCL_CONVERT_NOSPACE;
	} else {
            if (PROFILE_STRICT(flags)) {
                result = TCL_CONVERT_SYNTAX;
            } else {
                /* PROFILE_REPLACE or PROFILE_TCL8 */
                result = TCL_OK;
                dst += Tcl_UniCharToUtf(UNICODE_REPLACE_CHAR, dst);
                numChars++;
                src++; /* Go past truncated code unit */
            }
        }
    }

    *srcReadPtr = src - srcStart;
    *dstWrotePtr = dst - dstStart;
    *dstCharsPtr = numChars;
    return result;
}

/*
 *-------------------------------------------------------------------------
 *
 * UtfToUtf16Proc --
 *
 *	Convert from UTF-8 to UTF-16.
 *
 * Results:
 *	Returns TCL_OK if conversion was successful.
 *
 * Side effects:
 *	None.
 *
 *-------------------------------------------------------------------------
 */

static int
UtfToUtf16Proc(
    void *clientData,	/* additional flags, e.g. TCL_ENCODING_LE */
    const char *src,		/* Source string in UTF-8. */
    int srcLen,			/* Source string length in bytes. */
    int flags,			/* Conversion control flags. */
    TCL_UNUSED(Tcl_EncodingState *),
    char *dst,			/* Output buffer in which converted string is
				 * stored. */
    int dstLen,			/* The maximum length of output buffer in
				 * bytes. */
    int *srcReadPtr,		/* Filled with the number of bytes from the
				 * source string that were converted. This may
				 * be less than the original source length if
				 * there was a problem converting some source
				 * characters. */
    int *dstWrotePtr,		/* Filled with the number of bytes that were
				 * stored in the output buffer as a result of
				 * the conversion. */
    int *dstCharsPtr)		/* Filled with the number of characters that
				 * correspond to the bytes stored in the
				 * output buffer. */
{
    const char *srcStart, *srcEnd, *srcClose, *dstStart, *dstEnd;
    int result, numChars;
    int ch, len;

    srcStart = src;
    srcEnd = src + srcLen;
    srcClose = srcEnd;
    if ((flags & TCL_ENCODING_END) == 0) {
	srcClose -= TCL_UTF_MAX;
    }

    dstStart = dst;
    dstEnd   = dst + dstLen - sizeof(Tcl_UniChar);
    flags |= PTR2INT(clientData);

    result = TCL_OK;
    for (numChars = 0; src < srcEnd; numChars++) {
	if ((src > srcClose) && (!Tcl_UtfCharComplete(src, srcEnd - src))) {
	    /*
	     * If there is more string to follow, this will ensure that the
	     * last UTF-8 character in the source buffer hasn't been cut off.
	     */

	    result = TCL_CONVERT_MULTIBYTE;
	    break;
	}
	if (dst > dstEnd) {
	    result = TCL_CONVERT_NOSPACE;
	    break;
	}
	len = TclUtfToUCS4(src, &ch);
	if (SURROGATE(ch)) {
	    if (PROFILE_STRICT(flags)) {
		result = TCL_CONVERT_UNKNOWN;
		break;
	    }
	    if (PROFILE_REPLACE(flags)) {
		ch = UNICODE_REPLACE_CHAR;
	    }
	}
	src += len;
	if (flags & TCL_ENCODING_LE) {
	    if (ch <= 0xFFFF) {
		*dst++ = (ch & 0xFF);
		*dst++ = (ch >> 8);
	    } else {
		*dst++ = (((ch - 0x10000) >> 10) & 0xFF);
		*dst++ = (((ch - 0x10000) >> 18) & 0x3) | 0xD8;
		*dst++ = (ch & 0xFF);
		*dst++ = ((ch >> 8) & 0x3) | 0xDC;
	    }
	} else {
	    if (ch <= 0xFFFF) {
		*dst++ = (ch >> 8);
		*dst++ = (ch & 0xFF);
	    } else {
		*dst++ = (((ch - 0x10000) >> 18) & 0x3) | 0xD8;
		*dst++ = (((ch - 0x10000) >> 10) & 0xFF);
		*dst++ = ((ch >> 8) & 0x3) | 0xDC;
		*dst++ = (ch & 0xFF);
	    }
	}
    }
    *srcReadPtr = src - srcStart;
    *dstWrotePtr = dst - dstStart;
    *dstCharsPtr = numChars;
    return result;
}

/*
 *-------------------------------------------------------------------------
 *
 * UtfToUcs2Proc --
 *
 *	Convert from UTF-8 to UCS-2.
 *
 * Results:
 *	Returns TCL_OK if conversion was successful.
 *
 * Side effects:
 *	None.
 *
 *-------------------------------------------------------------------------
 */

static int
UtfToUcs2Proc(
    void *clientData,	/* additional flags, e.g. TCL_ENCODING_LE */
    const char *src,		/* Source string in UTF-8. */
    int srcLen,			/* Source string length in bytes. */
    int flags,			/* Conversion control flags. */
    TCL_UNUSED(Tcl_EncodingState *),
    char *dst,			/* Output buffer in which converted string is
				 * stored. */
    int dstLen,			/* The maximum length of output buffer in
				 * bytes. */
    int *srcReadPtr,		/* Filled with the number of bytes from the
				 * source string that were converted. This may
				 * be less than the original source length if
				 * there was a problem converting some source
				 * characters. */
    int *dstWrotePtr,		/* Filled with the number of bytes that were
				 * stored in the output buffer as a result of
				 * the conversion. */
    int *dstCharsPtr)		/* Filled with the number of characters that
				 * correspond to the bytes stored in the
				 * output buffer. */
{
    const char *srcStart, *srcEnd, *srcClose, *dstStart, *dstEnd;
    int result, numChars, len;
    Tcl_UniChar ch = 0;

    flags |= PTR2INT(clientData);
    srcStart = src;
    srcEnd = src + srcLen;
    srcClose = srcEnd;
    if ((flags & TCL_ENCODING_END) == 0) {
	srcClose -= TCL_UTF_MAX;
    }

    dstStart = dst;
    dstEnd   = dst + dstLen - sizeof(Tcl_UniChar);

    result = TCL_OK;
    for (numChars = 0; src < srcEnd; numChars++) {
	if ((src > srcClose) && (!Tcl_UtfCharComplete(src, srcEnd - src))) {
	    /*
	     * If there is more string to follow, this will ensure that the
	     * last UTF-8 character in the source buffer hasn't been cut off.
	     */

	    result = TCL_CONVERT_MULTIBYTE;
	    break;
	}
	if (dst > dstEnd) {
	    result = TCL_CONVERT_NOSPACE;
	    break;
	}
#if TCL_UTF_MAX < 4
	len = TclUtfToUniChar(src, &ch);
	if ((ch >= 0xD800) && (len < 3)) {
	    if (PROFILE_STRICT(flags)) {
                result = TCL_CONVERT_UNKNOWN;
                break;
	    }
	    src += len;
	    src += TclUtfToUniChar(src, &ch);
	    ch = UNICODE_REPLACE_CHAR;
	}
#else
	len = TclUtfToUniChar(src, &ch);
	if (ch > 0xFFFF) {
	    if (PROFILE_STRICT(flags)) {
                result = TCL_CONVERT_UNKNOWN;
                break;
	    }
	    ch = UNICODE_REPLACE_CHAR;
	}
#endif
	if (PROFILE_STRICT(flags) && ((ch & ~0x7FF) == 0xD800)) {
	    result = TCL_CONVERT_SYNTAX;
	    break;
	}

	src += len;

	/*
	 * Need to handle this in a way that won't cause misalignment by
	 * casting dst to a Tcl_UniChar. [Bug 1122671]
	 */

	if (flags & TCL_ENCODING_LE) {
	    *dst++ = (ch & 0xFF);
	    *dst++ = (ch >> 8);
	} else {
	    *dst++ = (ch >> 8);
	    *dst++ = (ch & 0xFF);
	}
    }
    *srcReadPtr = src - srcStart;
    *dstWrotePtr = dst - dstStart;
    *dstCharsPtr = numChars;
    return result;
}

/*
 *-------------------------------------------------------------------------
 *
 * TableToUtfProc --
 *
 *	Convert from the encoding specified by the TableEncodingData into
 *	UTF-8.
 *
 * Results:
 *	Returns TCL_OK if conversion was successful.
 *
 * Side effects:
 *	None.
 *
 *-------------------------------------------------------------------------
 */

static int
TableToUtfProc(
    void *clientData,	/* TableEncodingData that specifies
				 * encoding. */
    const char *src,		/* Source string in specified encoding. */
    int srcLen,			/* Source string length in bytes. */
    int flags,			/* Conversion control flags. */
    TCL_UNUSED(Tcl_EncodingState *),
    char *dst,			/* Output buffer in which converted string is
				 * stored. */
    int dstLen,			/* The maximum length of output buffer in
				 * bytes. */
    int *srcReadPtr,		/* Filled with the number of bytes from the
				 * source string that were converted. This may
				 * be less than the original source length if
				 * there was a problem converting some source
				 * characters. */
    int *dstWrotePtr,		/* Filled with the number of bytes that were
				 * stored in the output buffer as a result of
				 * the conversion. */
    int *dstCharsPtr)		/* Filled with the number of characters that
				 * correspond to the bytes stored in the
				 * output buffer. */
{
    const char *srcStart, *srcEnd;
    const char *dstEnd, *dstStart, *prefixBytes;
    int result, byte, numChars, charLimit = INT_MAX;
    Tcl_UniChar ch = 0;
    const unsigned short *const *toUnicode;
    const unsigned short *pageZero;
    TableEncodingData *dataPtr = (TableEncodingData *)clientData;

    if (flags & TCL_ENCODING_CHAR_LIMIT) {
	charLimit = *dstCharsPtr;
    }
    srcStart = src;
    srcEnd = src + srcLen;

    dstStart = dst;
    dstEnd = dst + dstLen - TCL_UTF_MAX;

    toUnicode = (const unsigned short *const *) dataPtr->toUnicode;
    prefixBytes = dataPtr->prefixBytes;
    pageZero = toUnicode[0];

    result = TCL_OK;
    for (numChars = 0; src < srcEnd && numChars <= charLimit; numChars++) {
	if (dst > dstEnd) {
	    result = TCL_CONVERT_NOSPACE;
	    break;
	}
	byte = *((unsigned char *) src);
	if (prefixBytes[byte]) {
	    src++;
	    if (src >= srcEnd) {
		/*
		 * TODO - this is broken. For consistency with other
		 * decoders, an error should be raised only if strict.
		 * However, doing that check cause a whole bunch of test
		 * failures. Need to verify if those tests are in fact
		 * correct.
		 */
		src--;
		result = TCL_CONVERT_MULTIBYTE;
		break;
	    }
	    ch = toUnicode[byte][*((unsigned char *)src)];
	} else {
	    ch = pageZero[byte];
	}
	if ((ch == 0) && (byte != 0)) {
	    if (PROFILE_STRICT(flags)) {
		result = TCL_CONVERT_SYNTAX;
		break;
	    }
	    if (prefixBytes[byte]) {
		src--;
	    }
	    if (PROFILE_REPLACE(flags)) {
		ch = UNICODE_REPLACE_CHAR;
	    } else {
		ch = (Tcl_UniChar)byte;
	    }
	}

	/*
	 * Special case for 1-byte utf chars for speed.
	 */

	if (ch && ch < 0x80) {
	    *dst++ = (char) ch;
	} else {
	    dst += Tcl_UniCharToUtf(ch, dst);
	}
	src++;
    }

    *srcReadPtr = src - srcStart;
    *dstWrotePtr = dst - dstStart;
    *dstCharsPtr = numChars;
    return result;
}

/*
 *-------------------------------------------------------------------------
 *
 * TableFromUtfProc --
 *
 *	Convert from UTF-8 into the encoding specified by the
 *	TableEncodingData.
 *
 * Results:
 *	Returns TCL_OK if conversion was successful.
 *
 * Side effects:
 *	None.
 *
 *-------------------------------------------------------------------------
 */

static int
TableFromUtfProc(
    void *clientData,	/* TableEncodingData that specifies
				 * encoding. */
    const char *src,		/* Source string in UTF-8. */
    int srcLen,			/* Source string length in bytes. */
    int flags,			/* Conversion control flags. */
    TCL_UNUSED(Tcl_EncodingState *),
    char *dst,			/* Output buffer in which converted string is
				 * stored. */
    int dstLen,			/* The maximum length of output buffer in
				 * bytes. */
    int *srcReadPtr,		/* Filled with the number of bytes from the
				 * source string that were converted. This may
				 * be less than the original source length if
				 * there was a problem converting some source
				 * characters. */
    int *dstWrotePtr,		/* Filled with the number of bytes that were
				 * stored in the output buffer as a result of
				 * the conversion. */
    int *dstCharsPtr)		/* Filled with the number of characters that
				 * correspond to the bytes stored in the
				 * output buffer. */
{
    const char *srcStart, *srcEnd, *srcClose;
    const char *dstStart, *dstEnd, *prefixBytes;
    Tcl_UniChar ch = 0;
    int result, len, word, numChars;
    TableEncodingData *dataPtr = (TableEncodingData *)clientData;
    const unsigned short *const *fromUnicode;

    result = TCL_OK;

    prefixBytes = dataPtr->prefixBytes;
    fromUnicode = (const unsigned short *const *) dataPtr->fromUnicode;

    srcStart = src;
    srcEnd = src + srcLen;
    srcClose = srcEnd;
    if ((flags & TCL_ENCODING_END) == 0) {
	srcClose -= TCL_UTF_MAX;
    }

    dstStart = dst;
    dstEnd = dst + dstLen - 1;

    for (numChars = 0; src < srcEnd; numChars++) {
	if ((src > srcClose) && (!Tcl_UtfCharComplete(src, srcEnd - src))) {
	    /*
	     * If there is more string to follow, this will ensure that the
	     * last UTF-8 character in the source buffer hasn't been cut off.
	     */

	    result = TCL_CONVERT_MULTIBYTE;
	    break;
	}
	len = TclUtfToUniChar(src, &ch);

#if TCL_UTF_MAX > 3
	/* Unicode chars > +U0FFFF cannot be represented in any table encoding */
	if (ch & 0xFFFF0000) {
	    word = 0;
	} else
#else
	if (!len) {
	    word = 0;
	} else
#endif
	    word = fromUnicode[(ch >> 8)][ch & 0xFF];

	if ((word == 0) && (ch != 0)) {
	    if (PROFILE_STRICT(flags)) {
		result = TCL_CONVERT_UNKNOWN;
		break;
	    }
	    word = dataPtr->fallback; /* Both profiles REPLACE and TCL8 */
	}
	if (prefixBytes[(word >> 8)] != 0) {
	    if (dst + 1 > dstEnd) {
		result = TCL_CONVERT_NOSPACE;
		break;
	    }
	    dst[0] = (char) (word >> 8);
	    dst[1] = (char) word;
	    dst += 2;
	} else {
	    if (dst > dstEnd) {
		result = TCL_CONVERT_NOSPACE;
		break;
	    }
	    dst[0] = (char) word;
	    dst++;
	}
	src += len;
    }

    *srcReadPtr = src - srcStart;
    *dstWrotePtr = dst - dstStart;
    *dstCharsPtr = numChars;
    return result;
}

/*
 *-------------------------------------------------------------------------
 *
 * Iso88591ToUtfProc --
 *
 *	Convert from the "iso8859-1" encoding into UTF-8.
 *
 * Results:
 *	Returns TCL_OK if conversion was successful.
 *
 * Side effects:
 *	None.
 *
 *-------------------------------------------------------------------------
 */

static int
Iso88591ToUtfProc(
    TCL_UNUSED(void *),
    const char *src,		/* Source string in specified encoding. */
    int srcLen,			/* Source string length in bytes. */
    int flags,			/* Conversion control flags. */
    TCL_UNUSED(Tcl_EncodingState *),
    char *dst,			/* Output buffer in which converted string is
				 * stored. */
    int dstLen,			/* The maximum length of output buffer in
				 * bytes. */
    int *srcReadPtr,		/* Filled with the number of bytes from the
				 * source string that were converted. This may
				 * be less than the original source length if
				 * there was a problem converting some source
				 * characters. */
    int *dstWrotePtr,		/* Filled with the number of bytes that were
				 * stored in the output buffer as a result of
				 * the conversion. */
    int *dstCharsPtr)		/* Filled with the number of characters that
				 * correspond to the bytes stored in the
				 * output buffer. */
{
    const char *srcStart, *srcEnd;
    const char *dstEnd, *dstStart;
    int result, numChars, charLimit = INT_MAX;

    if (flags & TCL_ENCODING_CHAR_LIMIT) {
	charLimit = *dstCharsPtr;
    }
    srcStart = src;
    srcEnd = src + srcLen;

    dstStart = dst;
    dstEnd = dst + dstLen - TCL_UTF_MAX;

    result = TCL_OK;
    for (numChars = 0; src < srcEnd && numChars <= charLimit; numChars++) {
	Tcl_UniChar ch = 0;

	if (dst > dstEnd) {
	    result = TCL_CONVERT_NOSPACE;
	    break;
	}
	ch = (Tcl_UniChar) *((unsigned char *) src);

	/*
	 * Special case for 1-byte utf chars for speed.
	 */

	if (ch && ch < 0x80) {
	    *dst++ = (char) ch;
	} else {
	    dst += Tcl_UniCharToUtf(ch, dst);
	}
	src++;
    }

    *srcReadPtr = src - srcStart;
    *dstWrotePtr = dst - dstStart;
    *dstCharsPtr = numChars;
    return result;
}

/*
 *-------------------------------------------------------------------------
 *
 * Iso88591FromUtfProc --
 *
 *	Convert from UTF-8 into the encoding "iso8859-1".
 *
 * Results:
 *	Returns TCL_OK if conversion was successful.
 *
 * Side effects:
 *	None.
 *
 *-------------------------------------------------------------------------
 */

static int
Iso88591FromUtfProc(
    TCL_UNUSED(void *),
    const char *src,		/* Source string in UTF-8. */
    int srcLen,			/* Source string length in bytes. */
    int flags,			/* Conversion control flags. */
    TCL_UNUSED(Tcl_EncodingState *),
    char *dst,			/* Output buffer in which converted string is
				 * stored. */
    int dstLen,			/* The maximum length of output buffer in
				 * bytes. */
    int *srcReadPtr,		/* Filled with the number of bytes from the
				 * source string that were converted. This may
				 * be less than the original source length if
				 * there was a problem converting some source
				 * characters. */
    int *dstWrotePtr,		/* Filled with the number of bytes that were
				 * stored in the output buffer as a result of
				 * the conversion. */
    int *dstCharsPtr)		/* Filled with the number of characters that
				 * correspond to the bytes stored in the
				 * output buffer. */
{
    const char *srcStart, *srcEnd, *srcClose;
    const char *dstStart, *dstEnd;
    int result = TCL_OK, numChars;
    Tcl_UniChar ch = 0;

    srcStart = src;
    srcEnd = src + srcLen;
    srcClose = srcEnd;
    if ((flags & TCL_ENCODING_END) == 0) {
	srcClose -= TCL_UTF_MAX;
    }

    dstStart = dst;
    dstEnd = dst + dstLen - 1;

    for (numChars = 0; src < srcEnd; numChars++) {
	int len;

	if ((src > srcClose) && (!Tcl_UtfCharComplete(src, srcEnd - src))) {
	    /*
	     * If there is more string to follow, this will ensure that the
	     * last UTF-8 character in the source buffer hasn't been cut off.
	     */

	    result = TCL_CONVERT_MULTIBYTE;
	    break;
	}
	len = TclUtfToUniChar(src, &ch);

	/*
	 * Check for illegal characters.
	 */

	if (ch > 0xFF
#if TCL_UTF_MAX < 4
		|| ((ch >= 0xD800) && (len < 3))
#endif
		) {
	    if (PROFILE_STRICT(flags)) {
		result = TCL_CONVERT_UNKNOWN;
		break;
	    }
#if TCL_UTF_MAX < 4
	    if ((ch >= 0xD800) && (len < 3)) {
		len = 4;
	    }
#endif
	    /*
	     * Plunge on, using '?' as a fallback character.
	     */

	    ch = (Tcl_UniChar) '?'; /* Profiles TCL8 and REPLACE */
	}

	if (dst > dstEnd) {
	    result = TCL_CONVERT_NOSPACE;
	    break;
	}
	*(dst++) = (char) ch;
	src += len;
    }

    *srcReadPtr = src - srcStart;
    *dstWrotePtr = dst - dstStart;
    *dstCharsPtr = numChars;
    return result;
}

/*
 *---------------------------------------------------------------------------
 *
 * TableFreeProc --
 *
 *	This function is invoked when an encoding is deleted. It deletes the
 *	memory used by the TableEncodingData.
 *
 * Results:
 *	None.
 *
 * Side effects:
 *	Memory freed.
 *
 *---------------------------------------------------------------------------
 */

static void
TableFreeProc(
    void *clientData)	/* TableEncodingData that specifies
				 * encoding. */
{
    TableEncodingData *dataPtr = (TableEncodingData *)clientData;

    /*
     * Make sure we aren't freeing twice on shutdown. [Bug 219314]
     */

    ckfree(dataPtr->toUnicode);
    dataPtr->toUnicode = NULL;
    ckfree(dataPtr->fromUnicode);
    dataPtr->fromUnicode = NULL;
    ckfree(dataPtr);
}

/*
 *-------------------------------------------------------------------------
 *
 * EscapeToUtfProc --
 *
 *	Convert from the encoding specified by the EscapeEncodingData into
 *	UTF-8.
 *
 * Results:
 *	Returns TCL_OK if conversion was successful.
 *
 * Side effects:
 *	None.
 *
 *-------------------------------------------------------------------------
 */

static int
EscapeToUtfProc(
    void *clientData,	/* EscapeEncodingData that specifies
				 * encoding. */
    const char *src,		/* Source string in specified encoding. */
    int srcLen,			/* Source string length in bytes. */
    int flags,			/* Conversion control flags. */
    Tcl_EncodingState *statePtr,/* Place for conversion routine to store state
				 * information used during a piecewise
				 * conversion. Contents of statePtr are
				 * initialized and/or reset by conversion
				 * routine under control of flags argument. */
    char *dst,			/* Output buffer in which converted string is
				 * stored. */
    int dstLen,			/* The maximum length of output buffer in
				 * bytes. */
    int *srcReadPtr,		/* Filled with the number of bytes from the
				 * source string that were converted. This may
				 * be less than the original source length if
				 * there was a problem converting some source
				 * characters. */
    int *dstWrotePtr,		/* Filled with the number of bytes that were
				 * stored in the output buffer as a result of
				 * the conversion. */
    int *dstCharsPtr)		/* Filled with the number of characters that
				 * correspond to the bytes stored in the
				 * output buffer. */
{
    EscapeEncodingData *dataPtr = (EscapeEncodingData *)clientData;
    const char *prefixBytes, *tablePrefixBytes, *srcStart, *srcEnd;
    const unsigned short *const *tableToUnicode;
    const Encoding *encodingPtr;
    int state, result, numChars, charLimit = INT_MAX;
    const char *dstStart, *dstEnd;

    if (flags & TCL_ENCODING_CHAR_LIMIT) {
	charLimit = *dstCharsPtr;
    }
    result = TCL_OK;
    tablePrefixBytes = NULL;
    tableToUnicode = NULL;
    prefixBytes = dataPtr->prefixBytes;
    encodingPtr = NULL;

    srcStart = src;
    srcEnd = src + srcLen;

    dstStart = dst;
    dstEnd = dst + dstLen - TCL_UTF_MAX;

    state = PTR2INT(*statePtr);
    if (flags & TCL_ENCODING_START) {
	state = 0;
    }

    for (numChars = 0; src < srcEnd && numChars <= charLimit; ) {
	int byte, hi, lo, ch;

	if (dst > dstEnd) {
	    result = TCL_CONVERT_NOSPACE;
	    break;
	}
	byte = *((unsigned char *) src);
	if (prefixBytes[byte]) {
	    unsigned left, len, longest;
	    int checked, i;
	    const EscapeSubTable *subTablePtr;

	    /*
	     * Saw the beginning of an escape sequence.
	     */

	    left = srcEnd - src;
	    len = dataPtr->initLen;
	    longest = len;
	    checked = 0;

	    if (len <= left) {
		checked++;
		if ((len > 0) && (memcmp(src, dataPtr->init, len) == 0)) {
		    /*
		     * If we see initialization string, skip it, even if we're
		     * not at the beginning of the buffer.
		     */

		    src += len;
		    continue;
		}
	    }

	    len = dataPtr->finalLen;
	    if (len > longest) {
		longest = len;
	    }

	    if (len <= left) {
		checked++;
		if ((len > 0) && (memcmp(src, dataPtr->final, len) == 0)) {
		    /*
		     * If we see finalization string, skip it, even if we're
		     * not at the end of the buffer.
		     */

		    src += len;
		    continue;
		}
	    }

	    subTablePtr = dataPtr->subTables;
	    for (i = 0; i < dataPtr->numSubTables; i++) {
		len = subTablePtr->sequenceLen;
		if (len > longest) {
		    longest = len;
		}
		if (len <= left) {
		    checked++;
		    if ((len > 0) &&
			    (memcmp(src, subTablePtr->sequence, len) == 0)) {
			state = i;
			encodingPtr = NULL;
			subTablePtr = NULL;
			src += len;
			break;
		    }
		}
		subTablePtr++;
	    }

	    if (subTablePtr == NULL) {
		/*
		 * A match was found, the escape sequence was consumed, and
		 * the state was updated.
		 */

		continue;
	    }

	    /*
	     * We have a split-up or unrecognized escape sequence. If we
	     * checked all the sequences, then it's a syntax error, otherwise
	     * we need more bytes to determine a match.
	     */

	    if ((checked == dataPtr->numSubTables + 2)
		    || (flags & TCL_ENCODING_END)) {
		if (!PROFILE_STRICT(flags)) {
		    /*
		     * Skip the unknown escape sequence. TODO - bug?
		     * May be replace with UNICODE_REPLACE_CHAR?
		     */

		    src += longest;
		    continue;
		}
		result = TCL_CONVERT_SYNTAX;
	    } else {
		result = TCL_CONVERT_MULTIBYTE;
	    }
	    break;
	}

	if (encodingPtr == NULL) {
	    TableEncodingData *tableDataPtr;

	    encodingPtr = GetTableEncoding(dataPtr, state);
	    tableDataPtr = (TableEncodingData *)encodingPtr->clientData;
	    tablePrefixBytes = tableDataPtr->prefixBytes;
	    tableToUnicode = (const unsigned short *const*)
		    tableDataPtr->toUnicode;
	}

	if (tablePrefixBytes[byte]) {
	    src++;
	    if (src >= srcEnd) {
		src--;
		result = TCL_CONVERT_MULTIBYTE;
		break;
	    }
	    hi = byte;
	    lo = *((unsigned char *) src);
	} else {
	    hi = 0;
	    lo = byte;
	}

	ch = tableToUnicode[hi][lo];
	dst += Tcl_UniCharToUtf(ch, dst);
	src++;
	numChars++;
    }

    *statePtr = (Tcl_EncodingState) INT2PTR(state);
    *srcReadPtr = src - srcStart;
    *dstWrotePtr = dst - dstStart;
    *dstCharsPtr = numChars;
    return result;
}

/*
 *-------------------------------------------------------------------------
 *
 * EscapeFromUtfProc --
 *
 *	Convert from UTF-8 into the encoding specified by the
 *	EscapeEncodingData.
 *
 * Results:
 *	Returns TCL_OK if conversion was successful.
 *
 * Side effects:
 *	None.
 *
 *-------------------------------------------------------------------------
 */

static int
EscapeFromUtfProc(
    void *clientData,	/* EscapeEncodingData that specifies
				 * encoding. */
    const char *src,		/* Source string in UTF-8. */
    int srcLen,			/* Source string length in bytes. */
    int flags,			/* Conversion control flags. */
    Tcl_EncodingState *statePtr,/* Place for conversion routine to store state
				 * information used during a piecewise
				 * conversion. Contents of statePtr are
				 * initialized and/or reset by conversion
				 * routine under control of flags argument. */
    char *dst,			/* Output buffer in which converted string is
				 * stored. */
    int dstLen,			/* The maximum length of output buffer in
				 * bytes. */
    int *srcReadPtr,		/* Filled with the number of bytes from the
				 * source string that were converted. This may
				 * be less than the original source length if
				 * there was a problem converting some source
				 * characters. */
    int *dstWrotePtr,		/* Filled with the number of bytes that were
				 * stored in the output buffer as a result of
				 * the conversion. */
    int *dstCharsPtr)		/* Filled with the number of characters that
				 * correspond to the bytes stored in the
				 * output buffer. */
{
    EscapeEncodingData *dataPtr = (EscapeEncodingData *)clientData;
    const Encoding *encodingPtr;
    const char *srcStart, *srcEnd, *srcClose;
    const char *dstStart, *dstEnd;
    int state, result, numChars;
    const TableEncodingData *tableDataPtr;
    const char *tablePrefixBytes;
    const unsigned short *const *tableFromUnicode;
    Tcl_UniChar ch = 0;

    result = TCL_OK;

    srcStart = src;
    srcEnd = src + srcLen;
    srcClose = srcEnd;
    if ((flags & TCL_ENCODING_END) == 0) {
	srcClose -= TCL_UTF_MAX;
    }

    dstStart = dst;
    dstEnd = dst + dstLen - 1;

    /*
     * RFC 1468 states that the text starts in ASCII, and switches to Japanese
     * characters, and that the text must end in ASCII. [Patch 474358]
     */

    if (flags & TCL_ENCODING_START) {
	state = 0;
	if ((dst + dataPtr->initLen) > dstEnd) {
	    *srcReadPtr = 0;
	    *dstWrotePtr = 0;
	    return TCL_CONVERT_NOSPACE;
	}
	memcpy(dst, dataPtr->init, dataPtr->initLen);
	dst += dataPtr->initLen;
    } else {
	state = PTR2INT(*statePtr);
    }

    encodingPtr = GetTableEncoding(dataPtr, state);
    tableDataPtr = (const TableEncodingData *)encodingPtr->clientData;
    tablePrefixBytes = tableDataPtr->prefixBytes;
    tableFromUnicode = (const unsigned short *const *)
	    tableDataPtr->fromUnicode;

    for (numChars = 0; src < srcEnd; numChars++) {
	unsigned len;
	int word;

	if ((src > srcClose) && (!Tcl_UtfCharComplete(src, srcEnd - src))) {
	    /*
	     * If there is more string to follow, this will ensure that the
	     * last UTF-8 character in the source buffer hasn't been cut off.
	     */

	    result = TCL_CONVERT_MULTIBYTE;
	    break;
	}
	len = TclUtfToUniChar(src, &ch);
	word = tableFromUnicode[(ch >> 8)][ch & 0xFF];

	if ((word == 0) && (ch != 0)) {
	    int oldState;
	    const EscapeSubTable *subTablePtr;

	    oldState = state;
	    for (state = 0; state < dataPtr->numSubTables; state++) {
		encodingPtr = GetTableEncoding(dataPtr, state);
		tableDataPtr = (const TableEncodingData *)encodingPtr->clientData;
		word = tableDataPtr->fromUnicode[(ch >> 8)][ch & 0xFF];
		if (word != 0) {
		    break;
		}
	    }

	    if (word == 0) {
		state = oldState;
		if (PROFILE_STRICT(flags)) {
		    result = TCL_CONVERT_UNKNOWN;
		    break;
		}
		encodingPtr = GetTableEncoding(dataPtr, state);
		tableDataPtr = (const TableEncodingData *)encodingPtr->clientData;
		word = tableDataPtr->fallback;
	    }

	    tablePrefixBytes = (const char *) tableDataPtr->prefixBytes;
	    tableFromUnicode = (const unsigned short *const *)
		    tableDataPtr->fromUnicode;

	    /*
	     * The state variable has the value of oldState when word is 0.
	     * In this case, the escape sequence should not be copied to dst
	     * because the current character set is not changed.
	     */

	    if (state != oldState) {
		subTablePtr = &dataPtr->subTables[state];
		if ((dst + subTablePtr->sequenceLen) > dstEnd) {
		    /*
		     * If there is no space to write the escape sequence, the
		     * state variable must be changed to the value of oldState
		     * variable because this escape sequence must be written
		     * in the next conversion.
		     */

		    state = oldState;
		    result = TCL_CONVERT_NOSPACE;
		    break;
		}
		memcpy(dst, subTablePtr->sequence, subTablePtr->sequenceLen);
		dst += subTablePtr->sequenceLen;
	    }
	}

	if (tablePrefixBytes[(word >> 8)] != 0) {
	    if (dst + 1 > dstEnd) {
		result = TCL_CONVERT_NOSPACE;
		break;
	    }
	    dst[0] = (char) (word >> 8);
	    dst[1] = (char) word;
	    dst += 2;
	} else {
	    if (dst > dstEnd) {
		result = TCL_CONVERT_NOSPACE;
		break;
	    }
	    dst[0] = (char) word;
	    dst++;
	}
	src += len;
    }

    if ((result == TCL_OK) && (flags & TCL_ENCODING_END)) {
	unsigned len = dataPtr->subTables[0].sequenceLen;

	/*
	 * Certain encodings like iso2022-jp need to write an escape sequence
	 * after all characters have been converted. This logic checks that
	 * enough room is available in the buffer for the escape bytes. The
	 * TCL_ENCODING_END flag is cleared after a final escape sequence has
	 * been added to the buffer so that another call to this method does
	 * not attempt to append escape bytes a second time.
	 */

	if ((dst + dataPtr->finalLen + (state?len:0)) > dstEnd) {
	    result = TCL_CONVERT_NOSPACE;
	} else {
	    if (state) {
		memcpy(dst, dataPtr->subTables[0].sequence, len);
		dst += len;
	    }
	    memcpy(dst, dataPtr->final, dataPtr->finalLen);
	    dst += dataPtr->finalLen;
	    state &= ~TCL_ENCODING_END;
	}
    }

    *statePtr = (Tcl_EncodingState) INT2PTR(state);
    *srcReadPtr = src - srcStart;
    *dstWrotePtr = dst - dstStart;
    *dstCharsPtr = numChars;
    return result;
}

/*
 *---------------------------------------------------------------------------
 *
 * EscapeFreeProc --
 *
 *	Frees resources used by the encoding.
 *
 * Results:
 *	None.
 *
 * Side effects:
 *	Memory is freed.
 *
 *---------------------------------------------------------------------------
 */

static void
EscapeFreeProc(
    void *clientData)	/* EscapeEncodingData that specifies
				 * encoding. */
{
    EscapeEncodingData *dataPtr = (EscapeEncodingData *)clientData;
    EscapeSubTable *subTablePtr;
    int i;

    if (dataPtr == NULL) {
	return;
    }

    /*
     * The subTables should be freed recursively in normal operation but not
     * during TclFinalizeEncodingSubsystem because they are also present as a
     * weak reference in the toplevel encodingTable (i.e., they don't have a
     * +1 refcount for this), and unpredictable nuking order could remove them
     * from under the following loop's feet. [Bug 2891556]
     *
     * The encodingsInitialized flag, being reset on entry to TFES, can serve
     * as a "not in finalization" test.
     */

    if (encodingsInitialized) {
	subTablePtr = dataPtr->subTables;
	for (i = 0; i < dataPtr->numSubTables; i++) {
	    FreeEncoding((Tcl_Encoding) subTablePtr->encodingPtr);
	    subTablePtr->encodingPtr = NULL;
	    subTablePtr++;
	}
    }
    ckfree(dataPtr);
}

/*
 *---------------------------------------------------------------------------
 *
 * GetTableEncoding --
 *
 *	Helper function for the EscapeEncodingData conversions. Gets the
 *	encoding (of type TextEncodingData) that represents the specified
 *	state.
 *
 * Results:
 *	The return value is the encoding.
 *
 * Side effects:
 *	If the encoding that represents the specified state has not already
 *	been used by this EscapeEncoding, it will be loaded and cached in the
 *	dataPtr.
 *
 *---------------------------------------------------------------------------
 */

static Encoding *
GetTableEncoding(
    EscapeEncodingData *dataPtr,/* Contains names of encodings. */
    int state)			/* Index in dataPtr of desired Encoding. */
{
    EscapeSubTable *subTablePtr = &dataPtr->subTables[state];
    Encoding *encodingPtr = subTablePtr->encodingPtr;

    if (encodingPtr == NULL) {
	encodingPtr = (Encoding *) Tcl_GetEncoding(NULL, subTablePtr->name);
	if ((encodingPtr == NULL)
		|| (encodingPtr->toUtfProc != TableToUtfProc
		&& encodingPtr->toUtfProc != Iso88591ToUtfProc)) {
	    Tcl_Panic("EscapeToUtfProc: invalid sub table");
	}
	subTablePtr->encodingPtr = encodingPtr;
    }

    return encodingPtr;
}

/*
 *---------------------------------------------------------------------------
 *
 * unilen, unilen4 --
 *
 *	A helper function for the Tcl_ExternalToUtf functions. This function
 *	is similar to strlen for double-byte characters: it returns the number
 *	of bytes in a 0x0000 terminated string.
 *
 * Results:
 *	As above.
 *
 * Side effects:
 *	None.
 *
 *---------------------------------------------------------------------------
 */

static size_t
unilen(
    const char *src)
{
    unsigned short *p;

    p = (unsigned short *) src;
    while (*p != 0x0000) {
	p++;
    }
    return (char *) p - src;
}

static size_t
unilen4(
    const char *src)
{
    unsigned int *p;

    p = (unsigned int *) src;
    while (*p != 0x00000000) {
	p++;
    }
    return (char *) p - src;
}

/*
 *-------------------------------------------------------------------------
 *
 * InitializeEncodingSearchPath	--
 *
 *	This is the fallback routine that sets the default value of the
 *	encoding search path if the application has not set one via a call to
 *	Tcl_SetEncodingSearchPath() by the first time the search path is needed
 *	to load encoding data.
 *
 *	The default encoding search path is produced by taking each directory
 *	in the library path, appending a subdirectory named "encoding", and if
 *	the resulting directory exists, adding it to the encoding search path.
 *
 * Results:
 *	None.
 *
 * Side effects:
 *	Sets the encoding search path to an initial value.
 *
 *-------------------------------------------------------------------------
 */

static void
InitializeEncodingSearchPath(
    char **valuePtr,
    TCL_HASH_TYPE *lengthPtr,
    Tcl_Encoding *encodingPtr)
{
    const char *bytes;
    Tcl_Size i, numDirs, numBytes;
    Tcl_Obj *libPathObj, *encodingObj, *searchPathObj;

    TclNewLiteralStringObj(encodingObj, "encoding");
    TclNewObj(searchPathObj);
    Tcl_IncrRefCount(encodingObj);
    Tcl_IncrRefCount(searchPathObj);
    libPathObj = TclGetLibraryPath();
    Tcl_IncrRefCount(libPathObj);
    TclListObjLengthM(NULL, libPathObj, &numDirs);

    for (i = 0; i < numDirs; i++) {
	Tcl_Obj *directoryObj, *pathObj;
	Tcl_StatBuf stat;

	Tcl_ListObjIndex(NULL, libPathObj, i, &directoryObj);
	pathObj = Tcl_FSJoinToPath(directoryObj, 1, &encodingObj);
	Tcl_IncrRefCount(pathObj);
	if ((0 == Tcl_FSStat(pathObj, &stat)) && S_ISDIR(stat.st_mode)) {
	    Tcl_ListObjAppendElement(NULL, searchPathObj, pathObj);
	}
	Tcl_DecrRefCount(pathObj);
    }

    Tcl_DecrRefCount(libPathObj);
    Tcl_DecrRefCount(encodingObj);
    *encodingPtr = libraryPath.encoding;
    if (*encodingPtr) {
	((Encoding *)(*encodingPtr))->refCount++;
    }
    bytes = Tcl_GetStringFromObj(searchPathObj, &numBytes);

    *lengthPtr = numBytes;
    *valuePtr = (char *)ckalloc(numBytes + 1);
    memcpy(*valuePtr, bytes, numBytes + 1);
    Tcl_DecrRefCount(searchPathObj);
}

/*
 *------------------------------------------------------------------------
 *
 * TclEncodingProfileParseName --
 *
 *	Maps an encoding profile name to its integer equivalent.
 *
 * Results:
 *	TCL_OK on success or TCL_ERROR on failure.
 *
 * Side effects:
 *	Returns the profile enum value in *profilePtr
 *
 *------------------------------------------------------------------------
 */
int
TclEncodingProfileNameToId(
    Tcl_Interp *interp,		/* For error messages. May be NULL */
    const char *profileName,	/* Name of profile */
    int *profilePtr)  		/* Output */
{
    size_t i;

    for (i = 0; i < sizeof(encodingProfiles) / sizeof(encodingProfiles[0]); ++i) {
	if (!strcmp(profileName, encodingProfiles[i].name)) {
	    *profilePtr = encodingProfiles[i].value;
	    return TCL_OK;
	}
    }
    if (interp) {
	Tcl_SetObjResult(
	    interp,
	    Tcl_ObjPrintf(
		"bad profile \"%s\". Must be \"tcl8\" or \"strict\".",
		profileName));
	Tcl_SetErrorCode(
	    interp, "TCL", "ENCODING", "PROFILE", profileName, NULL);
    }
    return TCL_ERROR;
}

/*
 *------------------------------------------------------------------------
 *
 * TclEncodingProfileValueToName --
 *
 *	Maps an encoding profile value to its name.
 *
 * Results:
 *	Pointer to the name or NULL on failure. Caller must not make
 *	not modify the string and must make a copy to hold on to it.
 *
 * Side effects:
 *	None.
 *------------------------------------------------------------------------
 */
const char *
TclEncodingProfileIdToName(
    Tcl_Interp *interp,		/* For error messages. May be NULL */
    int profileValue)		/* Profile #define value */
{
    size_t i;

    for (i = 0; i < sizeof(encodingProfiles) / sizeof(encodingProfiles[0]); ++i) {
	if (profileValue == encodingProfiles[i].value) {
	    return encodingProfiles[i].name;
	}
    }
    if (interp) {
	Tcl_SetObjResult(
	    interp,
	    Tcl_ObjPrintf(
		"Internal error. Bad profile id \"%d\".",
		profileValue));
	Tcl_SetErrorCode(
	    interp, "TCL", "ENCODING", "PROFILEID", NULL);
    }
    return NULL;
}

/*
 *------------------------------------------------------------------------
 *
 * TclEncodingExternalFlagsToInternal --
 *
 *	Maps the flags supported in the encoding C API's to internal flags.
 *
 *	For backward compatibility reasons, TCL_ENCODING_STOPONERROR is
 *	is mapped to the TCL_ENCODING_PROFILE_STRICT overwriting any profile
 *	specified.
 *
 *	If no profile or an invalid profile is specified, it is set to 
 *	the default.
 *
 * Results:
 *    Internal encoding flag mask.
 *
 * Side effects:
 *    None.
 *
 *------------------------------------------------------------------------
 */
int TclEncodingExternalFlagsToInternal(int flags)
{
    if (flags & TCL_ENCODING_STOPONERROR) {
	TCL_ENCODING_PROFILE_SET(flags, TCL_ENCODING_PROFILE_STRICT);
    }
    else {
	int profile = TCL_ENCODING_PROFILE_GET(flags);
	switch (profile) {
	case TCL_ENCODING_PROFILE_TCL8:
	case TCL_ENCODING_PROFILE_STRICT:
	case TCL_ENCODING_PROFILE_REPLACE:
	    break;
	case 0: /* Unspecified by caller */
	default:
	    TCL_ENCODING_PROFILE_SET(flags, TCL_ENCODING_PROFILE_DEFAULT);
	    break;
	}
    }
    return flags;
}

/*
 *------------------------------------------------------------------------
 *
 * TclGetEncodingProfiles --
 *
 *	Get the list of supported encoding profiles.
 *
 * Results:
 *	None.
 *
 * Side effects:
 *	The list of profile names is stored in the interpreter result.
 *
 *------------------------------------------------------------------------
 */
void
TclGetEncodingProfiles(Tcl_Interp *interp)
{
    int i, n;
    Tcl_Obj *objPtr;
    n = sizeof(encodingProfiles) / sizeof(encodingProfiles[0]);
    objPtr = Tcl_NewListObj(n, NULL);
    for (i = 0; i < n; ++i) {
	Tcl_ListObjAppendElement(
	    interp, objPtr, Tcl_NewStringObj(encodingProfiles[i].name, -1));
    }
    Tcl_SetObjResult(interp, objPtr);
}

/*
 * Local Variables:
 * mode: c
 * c-basic-offset: 4
 * fill-column: 78
 * End:
 */<|MERGE_RESOLUTION|>--- conflicted
+++ resolved
@@ -1319,7 +1319,6 @@
     }
 
     while (1) {
-<<<<<<< HEAD
         result = encodingPtr->toUtfProc(encodingPtr->clientData, src,
                                         srcLen, flags, &state, dst, dstLen,
                                         &srcRead, &dstWrote, &dstChars);
@@ -1327,7 +1326,7 @@
 
         src += srcRead;
         if (result != TCL_CONVERT_NOSPACE) {
-            Tcl_Size nBytesProcessed = (Tcl_Size)(src - srcStart);
+            Tcl_Size nBytesProcessed = (src - srcStart);
 
             Tcl_DStringSetLength(dstPtr, soFar);
             if (errorLocPtr) {
@@ -1364,27 +1363,9 @@
         Tcl_DStringSetLength(dstPtr, 2 * Tcl_DStringLength(dstPtr) + 1);
         dst = Tcl_DStringValue(dstPtr) + soFar;
         dstLen = Tcl_DStringLength(dstPtr) - soFar - 1;
-=======
-	result = encodingPtr->toUtfProc(encodingPtr->clientData, src, srcLen,
-		flags, &state, dst, dstLen, &srcRead, &dstWrote, &dstChars);
-	soFar = dst + dstWrote - Tcl_DStringValue(dstPtr);
-
-	src += srcRead;
-	if (result != TCL_CONVERT_NOSPACE) {
-	    Tcl_DStringSetLength(dstPtr, soFar);
-	    return (result == TCL_OK) ? TCL_INDEX_NONE : (Tcl_Size)(src - srcStart);
-	}
-	flags &= ~TCL_ENCODING_START;
-	srcLen -= srcRead;
-	if (Tcl_DStringLength(dstPtr) == 0) {
-	    Tcl_DStringSetLength(dstPtr, dstLen);
-	}
-	Tcl_DStringSetLength(dstPtr, 2 * Tcl_DStringLength(dstPtr) + 1);
-	dst = Tcl_DStringValue(dstPtr) + soFar;
-	dstLen = Tcl_DStringLength(dstPtr) - soFar - 1;
->>>>>>> 1c3c2509
-    }
-}
+    }
+}
+ 
 /*
  *-------------------------------------------------------------------------
@@ -1628,12 +1609,11 @@
 
 	src += srcRead;
 	if (result != TCL_CONVERT_NOSPACE) {
-            Tcl_Size nBytesProcessed = (Tcl_Size)(src - srcStart);
+            Tcl_Size nBytesProcessed = (src - srcStart);
 	    int i = soFar + encodingPtr->nullSize - 1;
 	    while (i >= soFar) {
 		Tcl_DStringSetLength(dstPtr, i--);
 	    }
-<<<<<<< HEAD
             if (errorLocPtr) {
                 /*
                  * Do not write error message into interpreter if caller
@@ -1661,9 +1641,6 @@
                 }
             }
             return result;
-=======
-	    return (result == TCL_OK) ? TCL_INDEX_NONE : (Tcl_Size)(src - srcStart);
->>>>>>> 1c3c2509
 	}
 
 	flags &= ~TCL_ENCODING_START;
