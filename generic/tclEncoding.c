--- conflicted
+++ resolved
@@ -1086,6 +1086,7 @@
  *-------------------------------------------------------------------------
  */
 
+#undef Tcl_ExternalToUtfDString
 char *
 Tcl_ExternalToUtfDString(
     Tcl_Encoding encoding,	/* The encoding for the source string, or NULL
@@ -1129,7 +1130,7 @@
  *-------------------------------------------------------------------------
  */
 
-int
+size_t
 Tcl_ExternalToUtfDStringEx(
     Tcl_Encoding encoding,	/* The encoding for the source string, or NULL
 				 * for the default system encoding. */
@@ -1175,11 +1176,7 @@
 	src += srcRead;
 	if (result != TCL_CONVERT_NOSPACE) {
 	    Tcl_DStringSetLength(dstPtr, soFar);
-<<<<<<< HEAD
 	    return (result == TCL_OK) ? TCL_INDEX_NONE : (size_t)(src - srcStart);
-=======
-	    return (result == TCL_OK) ? TCL_INDEX_NONE : (int)(src - srcStart);
->>>>>>> a0b26511
 	}
 	flags &= ~TCL_ENCODING_START;
 	srcLen -= srcRead;
@@ -1329,7 +1326,7 @@
  *
  *-------------------------------------------------------------------------
  */
-
+#undef Tcl_UtfToExternalDString
 char *
 Tcl_UtfToExternalDString(
     Tcl_Encoding encoding,	/* The encoding for the converted string, or
@@ -1374,7 +1371,7 @@
  *-------------------------------------------------------------------------
  */
 
-int
+size_t
 Tcl_UtfToExternalDStringEx(
     Tcl_Encoding encoding,	/* The encoding for the converted string, or
 				 * NULL for the default system encoding. */
@@ -1419,11 +1416,7 @@
 	    while (i >= soFar) {
 		Tcl_DStringSetLength(dstPtr, i--);
 	    }
-<<<<<<< HEAD
 	    return (result == TCL_OK) ? TCL_INDEX_NONE : (size_t)(src - srcStart);
-=======
-	    return (result == TCL_OK) ? TCL_INDEX_NONE : (int)(src - srcStart);
->>>>>>> a0b26511
 	}
 
 	flags &= ~TCL_ENCODING_START;
