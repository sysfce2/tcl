/*
 * tclEncoding.c --
 *
 *	Contains the implementation of the encoding conversion package.
 *
 * Copyright © 1996-1998 Sun Microsystems, Inc.
 *
 * See the file "license.terms" for information on usage and redistribution of
 * this file, and for a DISCLAIMER OF ALL WARRANTIES.
 */

#include "tclInt.h"

typedef size_t (LengthProc)(const char *src);

/*
 * The following data structure represents an encoding, which describes how to
 * convert between various character sets and UTF-8.
 */

typedef struct {
    char *name;			/* Name of encoding. Malloced because (1) hash
				 * table entry that owns this encoding may be
				 * freed prior to this encoding being freed,
				 * (2) string passed in the Tcl_EncodingType
				 * structure may not be persistent. */
    Tcl_EncodingConvertProc *toUtfProc;
				/* Function to convert from external encoding
				 * into UTF-8. */
    Tcl_EncodingConvertProc *fromUtfProc;
				/* Function to convert from UTF-8 into
				 * external encoding. */
    Tcl_EncodingFreeProc *freeProc;
				/* If non-NULL, function to call when this
				 * encoding is deleted. */
    int nullSize;		/* Number of 0x00 bytes that signify
				 * end-of-string in this encoding. This number
				 * is used to determine the source string
				 * length when the srcLen argument is
				 * negative. This number can be 1, 2, or 4. */
    ClientData clientData;	/* Arbitrary value associated with encoding
				 * type. Passed to conversion functions. */
    LengthProc *lengthProc;	/* Function to compute length of
				 * null-terminated strings in this encoding.
				 * If nullSize is 1, this is strlen; if
				 * nullSize is 2, this is a function that
				 * returns the number of bytes in a 0x0000
				 * terminated string; if nullSize is 4, this
				 * is a function that returns the number of
				 * bytes in a 0x00000000 terminated string. */
    size_t refCount;		/* Number of uses of this structure. */
    Tcl_HashEntry *hPtr;	/* Hash table entry that owns this encoding. */
} Encoding;

/*
 * The following structure is the clientData for a dynamically-loaded,
 * table-driven encoding created by LoadTableEncoding(). It maps between
 * Unicode and a single-byte, double-byte, or multibyte (1 or 2 bytes only)
 * encoding.
 */

typedef struct {
    int fallback;		/* Character (in this encoding) to substitute
				 * when this encoding cannot represent a UTF-8
				 * character. */
    char prefixBytes[256];	/* If a byte in the input stream is a lead
				 * byte for a 2-byte sequence, the
				 * corresponding entry in this array is 1,
				 * otherwise it is 0. */
    unsigned short **toUnicode;	/* Two dimensional sparse matrix to map
				 * characters from the encoding to Unicode.
				 * Each element of the toUnicode array points
				 * to an array of 256 shorts. If there is no
				 * corresponding character in Unicode, the
				 * value in the matrix is 0x0000.
				 * malloc'd. */
    unsigned short **fromUnicode;
				/* Two dimensional sparse matrix to map
				 * characters from Unicode to the encoding.
				 * Each element of the fromUnicode array
				 * points to an array of 256 shorts. If there
				 * is no corresponding character the encoding,
				 * the value in the matrix is 0x0000.
				 * malloc'd. */
} TableEncodingData;

/*
 * Each of the following structures is the clientData for a dynamically-loaded
 * escape-driven encoding that is itself comprised of other simpler encodings.
 * An example is "iso-2022-jp", which uses escape sequences to switch between
 * ascii, jis0208, jis0212, gb2312, and ksc5601. Note that "escape-driven"
 * does not necessarily mean that the ESCAPE character is the character used
 * for switching character sets.
 */

typedef struct {
    unsigned sequenceLen;	/* Length of following string. */
    char sequence[16];		/* Escape code that marks this encoding. */
    char name[32];		/* Name for encoding. */
    Encoding *encodingPtr;	/* Encoding loaded using above name, or NULL
				 * if this sub-encoding has not been needed
				 * yet. */
} EscapeSubTable;

typedef struct {
    int fallback;		/* Character (in this encoding) to substitute
				 * when this encoding cannot represent a UTF-8
				 * character. */
    unsigned initLen;		/* Length of following string. */
    char init[16];		/* String to emit or expect before first char
				 * in conversion. */
    unsigned finalLen;		/* Length of following string. */
    char final[16];		/* String to emit or expect after last char in
				 * conversion. */
    char prefixBytes[256];	/* If a byte in the input stream is the first
				 * character of one of the escape sequences in
				 * the following array, the corresponding
				 * entry in this array is 1, otherwise it is
				 * 0. */
    int numSubTables;		/* Length of following array. */
    EscapeSubTable subTables[TCLFLEXARRAY];/* Information about each EscapeSubTable used
				 * by this encoding type. The actual size is
				 * as large as necessary to hold all
				 * EscapeSubTables. */
} EscapeEncodingData;

/*
 * Constants used when loading an encoding file to identify the type of the
 * file.
 */

#define ENCODING_SINGLEBYTE	0
#define ENCODING_DOUBLEBYTE	1
#define ENCODING_MULTIBYTE	2
#define ENCODING_ESCAPE		3

/*
 * A list of directories in which Tcl should look for *.enc files. This list
 * is shared by all threads. Access is governed by a mutex lock.
 */

static TclInitProcessGlobalValueProc InitializeEncodingSearchPath;
static ProcessGlobalValue encodingSearchPath = {
    0, 0, NULL, NULL, InitializeEncodingSearchPath, NULL, NULL
};

/*
 * A map from encoding names to the directories in which their data files have
 * been seen. The string value of the map is shared by all threads. Access to
 * the shared string is governed by a mutex lock.
 */

static ProcessGlobalValue encodingFileMap = {
    0, 0, NULL, NULL, NULL, NULL, NULL
};

/*
 * A list of directories making up the "library path". Historically this
 * search path has served many uses, but the only one remaining is a base for
 * the encodingSearchPath above. If the application does not explicitly set
 * the encodingSearchPath, then it is initialized by appending /encoding
 * to each directory in this "libraryPath".
 */

static ProcessGlobalValue libraryPath = {
    0, 0, NULL, NULL, TclpInitLibraryPath, NULL, NULL
};

static int encodingsInitialized = 0;

/*
 * Hash table that keeps track of all loaded Encodings. Keys are the string
 * names that represent the encoding, values are (Encoding *).
 */

static Tcl_HashTable encodingTable;
TCL_DECLARE_MUTEX(encodingMutex)

/*
 * The following are used to hold the default and current system encodings.
 * If NULL is passed to one of the conversion routines, the current setting of
 * the system encoding is used to perform the conversion.
 */

static Tcl_Encoding defaultEncoding = NULL;
static Tcl_Encoding systemEncoding = NULL;
Tcl_Encoding tclIdentityEncoding = NULL;

/*
 * The following variable is used in the sparse matrix code for a
 * TableEncoding to represent a page in the table that has no entries.
 */

static unsigned short emptyPage[256];

/*
 * Functions used only in this module.
 */

static Tcl_EncodingConvertProc	BinaryProc;
static Tcl_DupInternalRepProc	DupEncodingInternalRep;
static Tcl_EncodingFreeProc	EscapeFreeProc;
static Tcl_EncodingConvertProc	EscapeFromUtfProc;
static Tcl_EncodingConvertProc	EscapeToUtfProc;
static void			FillEncodingFileMap(void);
static void			FreeEncoding(Tcl_Encoding encoding);
static Tcl_FreeInternalRepProc	FreeEncodingInternalRep;
static Encoding *		GetTableEncoding(EscapeEncodingData *dataPtr,
				    int state);
static Tcl_Encoding		LoadEncodingFile(Tcl_Interp *interp,
				    const char *name);
static Tcl_Encoding		LoadTableEncoding(const char *name, int type,
				    Tcl_Channel chan);
static Tcl_Encoding		LoadEscapeEncoding(const char *name,
				    Tcl_Channel chan);
static Tcl_Channel		OpenEncodingFileChannel(Tcl_Interp *interp,
				    const char *name);
static Tcl_EncodingFreeProc	TableFreeProc;
static Tcl_EncodingConvertProc	TableFromUtfProc;
static Tcl_EncodingConvertProc	TableToUtfProc;
static size_t		unilen(const char *src);
static size_t		unilen4(const char *src);
static Tcl_EncodingConvertProc	Utf32ToUtfProc;
static Tcl_EncodingConvertProc	UtfToUtf32Proc;
static Tcl_EncodingConvertProc	Utf16ToUtfProc;
static Tcl_EncodingConvertProc	UtfToUtf16Proc;
static Tcl_EncodingConvertProc	UtfToUcs2Proc;
static Tcl_EncodingConvertProc	UtfToUtfProc;
static Tcl_EncodingConvertProc	Iso88591FromUtfProc;
static Tcl_EncodingConvertProc	Iso88591ToUtfProc;

/*
 * A Tcl_ObjType for holding a cached Tcl_Encoding in the twoPtrValue.ptr1 field
 * of the internalrep. This should help the lifetime of encodings be more useful.
 * See concerns raised in [Bug 1077262].
 */

static const Tcl_ObjType encodingType = {
    "encoding", FreeEncodingInternalRep, DupEncodingInternalRep, NULL, NULL
};
#define EncodingSetInternalRep(objPtr, encoding)				\
    do {								\
	Tcl_ObjInternalRep ir;						\
	ir.twoPtrValue.ptr1 = (encoding);				\
	ir.twoPtrValue.ptr2 = NULL;					\
	Tcl_StoreInternalRep((objPtr), &encodingType, &ir);			\
    } while (0)

#define EncodingGetInternalRep(objPtr, encoding)				\
    do {								\
	const Tcl_ObjInternalRep *irPtr;					\
	irPtr = TclFetchInternalRep ((objPtr), &encodingType);		\
	(encoding) = irPtr ? (Tcl_Encoding)irPtr->twoPtrValue.ptr1 : NULL;		\
    } while (0)


/*
 *----------------------------------------------------------------------
 *
 * Tcl_GetEncodingFromObj --
 *
 *	Writes to (*encodingPtr) the Tcl_Encoding value of (*objPtr), if
 *	possible, and returns TCL_OK. If no such encoding exists, TCL_ERROR is
 *	returned, and if interp is non-NULL, an error message is written
 *	there.
 *
 * Results:
 *	Standard Tcl return code.
 *
 * Side effects:
 *	Caches the Tcl_Encoding value as the internal rep of (*objPtr).
 *
 *----------------------------------------------------------------------
 */

int
Tcl_GetEncodingFromObj(
    Tcl_Interp *interp,
    Tcl_Obj *objPtr,
    Tcl_Encoding *encodingPtr)
{
    Tcl_Encoding encoding;
    const char *name = TclGetString(objPtr);

    EncodingGetInternalRep(objPtr, encoding);
    if (encoding == NULL) {
	encoding = Tcl_GetEncoding(interp, name);
	if (encoding == NULL) {
	    return TCL_ERROR;
	}
	EncodingSetInternalRep(objPtr, encoding);
    }
    *encodingPtr = Tcl_GetEncoding(NULL, name);
    return TCL_OK;
}

/*
 *----------------------------------------------------------------------
 *
 * FreeEncodingInternalRep --
 *
 *	The Tcl_FreeInternalRepProc for the "encoding" Tcl_ObjType.
 *
 *----------------------------------------------------------------------
 */

static void
FreeEncodingInternalRep(
    Tcl_Obj *objPtr)
{
    Tcl_Encoding encoding;

    EncodingGetInternalRep(objPtr, encoding);
    Tcl_FreeEncoding(encoding);
}

/*
 *----------------------------------------------------------------------
 *
 * DupEncodingInternalRep --
 *
 *	The Tcl_DupInternalRepProc for the "encoding" Tcl_ObjType.
 *
 *----------------------------------------------------------------------
 */

static void
DupEncodingInternalRep(
    Tcl_Obj *srcPtr,
    Tcl_Obj *dupPtr)
{
    Tcl_Encoding encoding = Tcl_GetEncoding(NULL, TclGetString(srcPtr));
    EncodingSetInternalRep(dupPtr, encoding);
}

/*
 *----------------------------------------------------------------------
 *
 * Tcl_GetEncodingSearchPath --
 *
 *	Keeps the per-thread copy of the encoding search path current with
 *	changes to the global copy.
 *
 * Results:
 *	Returns a "list" (Tcl_Obj *) that contains the encoding search path.
 *
 *----------------------------------------------------------------------
 */

Tcl_Obj *
Tcl_GetEncodingSearchPath(void)
{
    return TclGetProcessGlobalValue(&encodingSearchPath);
}

/*
 *----------------------------------------------------------------------
 *
 * Tcl_SetEncodingSearchPath --
 *
 *	Keeps the per-thread copy of the encoding search path current with
 *	changes to the global copy.
 *
 *----------------------------------------------------------------------
 */

int
Tcl_SetEncodingSearchPath(
    Tcl_Obj *searchPath)
{
    int dummy;

    if (TCL_ERROR == TclListObjLength(NULL, searchPath, &dummy)) {
	return TCL_ERROR;
    }
    TclSetProcessGlobalValue(&encodingSearchPath, searchPath, NULL);
    return TCL_OK;
}

/*
 *----------------------------------------------------------------------
 *
 * TclGetLibraryPath --
 *
 *	Keeps the per-thread copy of the library path current with changes to
 *	the global copy.
 *
 * Results:
 *	Returns a "list" (Tcl_Obj *) that contains the library path.
 *
 *----------------------------------------------------------------------
 */

Tcl_Obj *
TclGetLibraryPath(void)
{
    return TclGetProcessGlobalValue(&libraryPath);
}

/*
 *----------------------------------------------------------------------
 *
 * TclSetLibraryPath --
 *
 *	Keeps the per-thread copy of the library path current with changes to
 *	the global copy.
 *
 *	Since the result of this routine is void, if searchPath is not a valid
 *	list this routine silently does nothing.
 *
 *----------------------------------------------------------------------
 */

void
TclSetLibraryPath(
    Tcl_Obj *path)
{
    int dummy;

    if (TCL_ERROR == TclListObjLength(NULL, path, &dummy)) {
	return;
    }
    TclSetProcessGlobalValue(&libraryPath, path, NULL);
}

/*
 *---------------------------------------------------------------------------
 *
 * FillEncodingFileMap --
 *
 *	Called to update the encoding file map with the current value
 *	of the encoding search path.
 *
 *	Finds *.end files in the directories on the encoding search path and
 *	stores the found pathnames in a map associated with the encoding name.
 *
 *	If $dir is on the encoding search path and the file $dir/foo.enc is
 *	found, stores a "foo" -> $dir entry in the map.  if the "foo" encoding
 *	is needed later, the $dir/foo.enc name can be quickly constructed in
 *	order to read the encoding data.
 *
 * Results:
 *	None.
 *
 * Side effects:
 *	Entries are added to the encoding file map.
 *
 *---------------------------------------------------------------------------
 */

static void
FillEncodingFileMap(void)
{
    int i, numDirs = 0;
    Tcl_Obj *map, *searchPath;

    searchPath = Tcl_GetEncodingSearchPath();
    Tcl_IncrRefCount(searchPath);
    TclListObjLength(NULL, searchPath, &numDirs);
    map = Tcl_NewDictObj();
    Tcl_IncrRefCount(map);

    for (i = numDirs-1; i >= 0; i--) {
	/*
	 * Iterate backwards through the search path so as we overwrite
	 * entries found, we favor files earlier on the search path.
	 */

	int j, numFiles;
	Tcl_Obj *directory, *matchFileList;
	Tcl_Obj **filev;
	Tcl_GlobTypeData readableFiles = {
	    TCL_GLOB_TYPE_FILE, TCL_GLOB_PERM_R, NULL, NULL
	};

	TclNewObj(matchFileList);
	Tcl_ListObjIndex(NULL, searchPath, i, &directory);
	Tcl_IncrRefCount(directory);
	Tcl_IncrRefCount(matchFileList);
	Tcl_FSMatchInDirectory(NULL, matchFileList, directory, "*.enc",
		&readableFiles);

	TclListObjGetElements(NULL, matchFileList, &numFiles, &filev);
	for (j=0; j<numFiles; j++) {
	    Tcl_Obj *encodingName, *fileObj;

	    fileObj = TclPathPart(NULL, filev[j], TCL_PATH_TAIL);
	    encodingName = TclPathPart(NULL, fileObj, TCL_PATH_ROOT);
	    Tcl_DictObjPut(NULL, map, encodingName, directory);
	    Tcl_DecrRefCount(fileObj);
	    Tcl_DecrRefCount(encodingName);
	}
	Tcl_DecrRefCount(matchFileList);
	Tcl_DecrRefCount(directory);
    }
    Tcl_DecrRefCount(searchPath);
    TclSetProcessGlobalValue(&encodingFileMap, map, NULL);
    Tcl_DecrRefCount(map);
}

/*
 *---------------------------------------------------------------------------
 *
 * TclInitEncodingSubsystem --
 *
 *	Initialize all resources used by this subsystem on a per-process
 *	basis.
 *
 * Results:
 *	None.
 *
 * Side effects:
 *	Depends on the memory, object, and IO subsystems.
 *
 *---------------------------------------------------------------------------
 */

/* Since TCL_ENCODING_MODIFIED is only used for utf-8/cesu-8 and
 * TCL_ENCODING_LE is only used for  utf-16/utf-32/ucs-2. re-use the same value */
#define TCL_ENCODING_LE		TCL_ENCODING_MODIFIED	/* Little-endian encoding */
#define TCL_ENCODING_UTF	0x200	/* For UTF-8 encoding, allow 4-byte output sequences */

void
TclInitEncodingSubsystem(void)
{
    Tcl_EncodingType type;
    TableEncodingData *dataPtr;
    unsigned size;
    unsigned short i;
    union {
        char c;
        short s;
    } isLe;

    if (encodingsInitialized) {
	return;
    }

    isLe.s = TCL_ENCODING_LE;
    Tcl_MutexLock(&encodingMutex);
    Tcl_InitHashTable(&encodingTable, TCL_STRING_KEYS);
    Tcl_MutexUnlock(&encodingMutex);

    /*
     * Create a few initial encodings.  UTF-8 to UTF-8 translation is not a
     * no-op because it turns a stream of improperly formed UTF-8 into a
     * properly formed stream.
     */

    type.encodingName	= NULL;
    type.toUtfProc	= BinaryProc;
    type.fromUtfProc	= BinaryProc;
    type.freeProc	= NULL;
    type.nullSize	= 1;
    type.clientData	= NULL;
    tclIdentityEncoding = Tcl_CreateEncoding(&type);

    type.encodingName	= "utf-8";
    type.toUtfProc	= UtfToUtfProc;
    type.fromUtfProc	= UtfToUtfProc;
    type.freeProc	= NULL;
    type.nullSize	= 1;
    type.clientData	= INT2PTR(TCL_ENCODING_UTF);
    Tcl_CreateEncoding(&type);
    type.clientData	= INT2PTR(0);
    type.encodingName	= "cesu-8";
    Tcl_CreateEncoding(&type);

    type.toUtfProc	= Utf16ToUtfProc;
    type.fromUtfProc    = UtfToUcs2Proc;
    type.freeProc	= NULL;
    type.nullSize	= 2;
    type.encodingName   = "ucs-2le";
    type.clientData	= INT2PTR(TCL_ENCODING_LE);
    Tcl_CreateEncoding(&type);
    type.encodingName   = "ucs-2be";
    type.clientData	= INT2PTR(0);
    Tcl_CreateEncoding(&type);
    type.encodingName   = "ucs-2";
    type.clientData	= INT2PTR(isLe.c);
    Tcl_CreateEncoding(&type);

    type.toUtfProc	= Utf32ToUtfProc;
    type.fromUtfProc    = UtfToUtf32Proc;
    type.freeProc	= NULL;
    type.nullSize	= 4;
    type.encodingName   = "utf-32le";
    type.clientData	= INT2PTR(TCL_ENCODING_LE);
    Tcl_CreateEncoding(&type);
    type.encodingName   = "utf-32be";
    type.clientData	= INT2PTR(0);
    Tcl_CreateEncoding(&type);
    type.encodingName   = "utf-32";
    type.clientData	= INT2PTR(isLe.c);
    Tcl_CreateEncoding(&type);

    type.toUtfProc	= Utf16ToUtfProc;
    type.fromUtfProc    = UtfToUtf16Proc;
    type.freeProc	= NULL;
    type.nullSize	= 2;
    type.encodingName   = "utf-16le";
    type.clientData	= INT2PTR(TCL_ENCODING_LE);
    Tcl_CreateEncoding(&type);
    type.encodingName   = "utf-16be";
    type.clientData	= INT2PTR(0);
    Tcl_CreateEncoding(&type);
    type.encodingName   = "utf-16";
    type.clientData	= INT2PTR(isLe.c);
    Tcl_CreateEncoding(&type);

#ifndef TCL_NO_DEPRECATED
    type.encodingName   = "unicode";
    Tcl_CreateEncoding(&type);
#endif

    /*
     * Need the iso8859-1 encoding in order to process binary data, so force
     * it to always be embedded. Note that this encoding *must* be a proper
     * table encoding or some of the escape encodings crash! Hence the ugly
     * code to duplicate the structure of a table encoding here.
     */

    dataPtr = (TableEncodingData *)Tcl_Alloc(sizeof(TableEncodingData));
    memset(dataPtr, 0, sizeof(TableEncodingData));
    dataPtr->fallback = '?';

    size = 256*(sizeof(unsigned short *) + sizeof(unsigned short));
    dataPtr->toUnicode = (unsigned short **)Tcl_Alloc(size);
    memset(dataPtr->toUnicode, 0, size);
    dataPtr->fromUnicode = (unsigned short **)Tcl_Alloc(size);
    memset(dataPtr->fromUnicode, 0, size);

    dataPtr->toUnicode[0] = (unsigned short *) (dataPtr->toUnicode + 256);
    dataPtr->fromUnicode[0] = (unsigned short *) (dataPtr->fromUnicode + 256);
    for (i=1 ; i<256 ; i++) {
	dataPtr->toUnicode[i] = emptyPage;
	dataPtr->fromUnicode[i] = emptyPage;
    }

    for (i=0 ; i<256 ; i++) {
	dataPtr->toUnicode[0][i] = i;
	dataPtr->fromUnicode[0][i] = i;
    }

    type.encodingName	= "iso8859-1";
    type.toUtfProc	= Iso88591ToUtfProc;
    type.fromUtfProc	= Iso88591FromUtfProc;
    type.freeProc	= TableFreeProc;
    type.nullSize	= 1;
    type.clientData	= dataPtr;
    defaultEncoding	= Tcl_CreateEncoding(&type);
    systemEncoding	= Tcl_GetEncoding(NULL, type.encodingName);

    encodingsInitialized = 1;
}

/*
 *----------------------------------------------------------------------
 *
 * TclFinalizeEncodingSubsystem --
 *
 *	Release the state associated with the encoding subsystem.
 *
 * Results:
 *	None.
 *
 * Side effects:
 *	Frees all of the encodings.
 *
 *----------------------------------------------------------------------
 */

void
TclFinalizeEncodingSubsystem(void)
{
    Tcl_HashSearch search;
    Tcl_HashEntry *hPtr;

    Tcl_MutexLock(&encodingMutex);
    encodingsInitialized = 0;
    FreeEncoding(systemEncoding);
    systemEncoding = NULL;
    defaultEncoding = NULL;
    FreeEncoding(tclIdentityEncoding);
    tclIdentityEncoding = NULL;

    hPtr = Tcl_FirstHashEntry(&encodingTable, &search);
    while (hPtr != NULL) {
	/*
	 * Call FreeEncoding instead of doing it directly to handle refcounts
	 * like escape encodings use. [Bug 524674] Make sure to call
	 * Tcl_FirstHashEntry repeatedly so that all encodings are eventually
	 * cleaned up.
	 */

	FreeEncoding((Tcl_Encoding)Tcl_GetHashValue(hPtr));
	hPtr = Tcl_FirstHashEntry(&encodingTable, &search);
    }

    Tcl_DeleteHashTable(&encodingTable);
    Tcl_MutexUnlock(&encodingMutex);
}

/*
 *-------------------------------------------------------------------------
 *
 * Tcl_GetEncoding --
 *
 *	Given the name of a encoding, find the corresponding Tcl_Encoding
 *	token. If the encoding did not already exist, Tcl attempts to
 *	dynamically load an encoding by that name.
 *
 * Results:
 *	Returns a token that represents the encoding. If the name didn't refer
 *	to any known or loadable encoding, NULL is returned. If NULL was
 *	returned, an error message is left in interp's result object, unless
 *	interp was NULL.
 *
 * Side effects:
 *	LoadEncodingFile is called if necessary.
 *
 *-------------------------------------------------------------------------
 */

Tcl_Encoding
Tcl_GetEncoding(
    Tcl_Interp *interp,		/* Interp for error reporting, if not NULL. */
    const char *name)		/* The name of the desired encoding. */
{
    Tcl_HashEntry *hPtr;
    Encoding *encodingPtr;

    Tcl_MutexLock(&encodingMutex);
    if (name == NULL) {
	encodingPtr = (Encoding *) systemEncoding;
	encodingPtr->refCount++;
	Tcl_MutexUnlock(&encodingMutex);
	return systemEncoding;
    }

    hPtr = Tcl_FindHashEntry(&encodingTable, name);
    if (hPtr != NULL) {
	encodingPtr = (Encoding *)Tcl_GetHashValue(hPtr);
	encodingPtr->refCount++;
	Tcl_MutexUnlock(&encodingMutex);
	return (Tcl_Encoding) encodingPtr;
    }
    Tcl_MutexUnlock(&encodingMutex);

    return LoadEncodingFile(interp, name);
}

/*
 *---------------------------------------------------------------------------
 *
 * Tcl_FreeEncoding --
 *
 *	Releases an encoding allocated by Tcl_CreateEncoding() or
 *	Tcl_GetEncoding().
 *
 * Results:
 *	None.
 *
 * Side effects:
 *	The reference count associated with the encoding is decremented and
 *	the encoding is deleted if nothing is using it anymore.
 *
 *---------------------------------------------------------------------------
 */

void
Tcl_FreeEncoding(
    Tcl_Encoding encoding)
{
    Tcl_MutexLock(&encodingMutex);
    FreeEncoding(encoding);
    Tcl_MutexUnlock(&encodingMutex);
}

/*
 *----------------------------------------------------------------------
 *
 * FreeEncoding --
 *
 *	Decrements the reference count of an encoding.  The caller must hold
 *	encodingMutes.
 *
 * Results:
 *	None.
 *
 * Side effects:
 *	Releases the resource for an encoding if it is now unused.
 *	The reference count associated with the encoding is decremented and
 *	the encoding may be deleted if nothing is using it anymore.
 *
 *----------------------------------------------------------------------
 */

static void
FreeEncoding(
    Tcl_Encoding encoding)
{
    Encoding *encodingPtr = (Encoding *) encoding;

    if (encodingPtr == NULL) {
	return;
    }
    if (encodingPtr->refCount-- <= 1) {
	if (encodingPtr->freeProc != NULL) {
	    encodingPtr->freeProc(encodingPtr->clientData);
	}
	if (encodingPtr->hPtr != NULL) {
	    Tcl_DeleteHashEntry(encodingPtr->hPtr);
	}
	if (encodingPtr->name) {
	    Tcl_Free(encodingPtr->name);
	}
	Tcl_Free(encodingPtr);
    }
}

/*
 *-------------------------------------------------------------------------
 *
 * Tcl_GetEncodingName --
 *
 *	Given an encoding, return the name that was used to constuct the
 *	encoding.
 *
 * Results:
 *	The name of the encoding.
 *
 * Side effects:
 *	None.
 *
 *---------------------------------------------------------------------------
 */

const char *
Tcl_GetEncodingName(
    Tcl_Encoding encoding)	/* The encoding whose name to fetch. */
{
    if (encoding == NULL) {
	encoding = systemEncoding;
    }

    return ((Encoding *) encoding)->name;
}

/*
 *-------------------------------------------------------------------------
 *
 * Tcl_GetEncodingNames --
 *
 *	Get the list of all known encodings, including the ones stored as
 *	files on disk in the encoding path.
 *
 * Results:
 *	Modifies interp's result object to hold a list of all the available
 *	encodings.
 *
 * Side effects:
 *	None.
 *
 *-------------------------------------------------------------------------
 */

void
Tcl_GetEncodingNames(
    Tcl_Interp *interp)		/* Interp to hold result. */
{
    Tcl_HashTable table;
    Tcl_HashSearch search;
    Tcl_HashEntry *hPtr;
    Tcl_Obj *map, *name, *result;
    Tcl_DictSearch mapSearch;
    int dummy, done = 0;

    TclNewObj(result);
    Tcl_InitObjHashTable(&table);

    /*
     * Copy encoding names from loaded encoding table to table.
     */

    Tcl_MutexLock(&encodingMutex);
    for (hPtr = Tcl_FirstHashEntry(&encodingTable, &search); hPtr != NULL;
	    hPtr = Tcl_NextHashEntry(&search)) {
	Encoding *encodingPtr = (Encoding *)Tcl_GetHashValue(hPtr);

	Tcl_CreateHashEntry(&table,
		Tcl_NewStringObj(encodingPtr->name, -1), &dummy);
    }
    Tcl_MutexUnlock(&encodingMutex);

    FillEncodingFileMap();
    map = TclGetProcessGlobalValue(&encodingFileMap);

    /*
     * Copy encoding names from encoding file map to table.
     */

    Tcl_DictObjFirst(NULL, map, &mapSearch, &name, NULL, &done);
    for (; !done; Tcl_DictObjNext(&mapSearch, &name, NULL, &done)) {
	Tcl_CreateHashEntry(&table, name, &dummy);
    }

    /*
     * Pull all encoding names from table into the result list.
     */

    for (hPtr = Tcl_FirstHashEntry(&table, &search); hPtr != NULL;
	    hPtr = Tcl_NextHashEntry(&search)) {
	Tcl_ListObjAppendElement(NULL, result,
		(Tcl_Obj *) Tcl_GetHashKey(&table, hPtr));
    }
    Tcl_SetObjResult(interp, result);
    Tcl_DeleteHashTable(&table);
}

/*
 *------------------------------------------------------------------------
 *
 * Tcl_SetSystemEncoding --
 *
 *	Sets the default encoding that should be used whenever the user passes
 *	a NULL value in to one of the conversion routines. If the supplied
 *	name is NULL, the system encoding is reset to the default system
 *	encoding.
 *
 * Results:
 *	The return value is TCL_OK if the system encoding was successfully set
 *	to the encoding specified by name, TCL_ERROR otherwise. If TCL_ERROR
 *	is returned, an error message is left in interp's result object,
 *	unless interp was NULL.
 *
 * Side effects:
 *	The reference count of the new system encoding is incremented. The
 *	reference count of the old system encoding is decremented and it may
 *	be freed. All VFS cached information is invalidated.
 *
 *------------------------------------------------------------------------
 */

int
Tcl_SetSystemEncoding(
    Tcl_Interp *interp,		/* Interp for error reporting, if not NULL. */
    const char *name)		/* The name of the desired encoding, or NULL/""
				 * to reset to default encoding. */
{
    Tcl_Encoding encoding;
    Encoding *encodingPtr;

    if (!name || !*name) {
	Tcl_MutexLock(&encodingMutex);
	encoding = defaultEncoding;
	encodingPtr = (Encoding *) encoding;
	encodingPtr->refCount++;
	Tcl_MutexUnlock(&encodingMutex);
    } else {
	encoding = Tcl_GetEncoding(interp, name);
	if (encoding == NULL) {
	    return TCL_ERROR;
	}
    }

    Tcl_MutexLock(&encodingMutex);
    FreeEncoding(systemEncoding);
    systemEncoding = encoding;
    Tcl_MutexUnlock(&encodingMutex);
    Tcl_FSMountsChanged(NULL);

    return TCL_OK;
}

/*
 *---------------------------------------------------------------------------
 *
 * Tcl_CreateEncoding --
 *
 *	Defines a new encoding, along with the functions that are used to
 *	convert to and from Unicode.
 *
 * Results:
 *	Returns a token that represents the encoding. If an encoding with the
 *	same name already existed, the old encoding token remains valid and
 *	continues to behave as it used to, and is eventually garbage collected
 *	when the last reference to it goes away. Any subsequent calls to
 *	Tcl_GetEncoding with the specified name retrieve the most recent
 *	encoding token.
 *
 * Side effects:
 *	A new record having the name of the encoding is entered into a table of
 *	encodings visible to all interpreters.  For each call to this function,
 *	there should eventually be a call to Tcl_FreeEncoding, which cleans
 *	deletes the record in the table when an encoding is no longer needed.
 *
 *---------------------------------------------------------------------------
 */

Tcl_Encoding
Tcl_CreateEncoding(
    const Tcl_EncodingType *typePtr)
				/* The encoding type. */
{
    Encoding *encodingPtr = (Encoding *)Tcl_Alloc(sizeof(Encoding));
    encodingPtr->name		= NULL;
    encodingPtr->toUtfProc	= typePtr->toUtfProc;
    encodingPtr->fromUtfProc	= typePtr->fromUtfProc;
    encodingPtr->freeProc	= typePtr->freeProc;
    encodingPtr->nullSize	= typePtr->nullSize;
    encodingPtr->clientData	= typePtr->clientData;
    if (typePtr->nullSize == 2) {
	encodingPtr->lengthProc = (LengthProc *) unilen;
    } else if (typePtr->nullSize == 4) {
	encodingPtr->lengthProc = (LengthProc *) unilen4;
    } else {
	encodingPtr->lengthProc = (LengthProc *) strlen;
    }
    encodingPtr->refCount	= 1;
    encodingPtr->hPtr		= NULL;

  if (typePtr->encodingName) {
    Tcl_HashEntry *hPtr;
    int isNew;
    char *name;

    Tcl_MutexLock(&encodingMutex);
    hPtr = Tcl_CreateHashEntry(&encodingTable, typePtr->encodingName, &isNew);
    if (isNew == 0) {
	/*
	 * Remove old encoding from hash table, but don't delete it until last
	 * reference goes away.
	 */

	Encoding *replaceMe = (Encoding *)Tcl_GetHashValue(hPtr);
	replaceMe->hPtr = NULL;
    }

    name = (char *)Tcl_Alloc(strlen(typePtr->encodingName) + 1);
    encodingPtr->name		= strcpy(name, typePtr->encodingName);
    encodingPtr->hPtr		= hPtr;
    Tcl_SetHashValue(hPtr, encodingPtr);

    Tcl_MutexUnlock(&encodingMutex);
  }
    return (Tcl_Encoding) encodingPtr;
}

/*
 *-------------------------------------------------------------------------
 *
 * Tcl_ExternalToUtfDString --
 *
 *	Convert a source buffer from the specified encoding into UTF-8. If any
 *	of the bytes in the source buffer are invalid or cannot be represented
 *	in the target encoding, a default fallback character will be
 *	substituted.
 *
 * Results:
 *	The converted bytes are stored in the DString, which is then NULL
 *	terminated. The return value is a pointer to the value stored in the
 *	DString.
 *
 * Side effects:
 *	None.
 *
 *-------------------------------------------------------------------------
 */

char *
Tcl_ExternalToUtfDString(
    Tcl_Encoding encoding,	/* The encoding for the source string, or NULL
				 * for the default system encoding. */
    const char *src,		/* Source string in specified encoding. */
    size_t srcLen,		/* Source string length in bytes, or -1 for
				 * encoding-specific string length. */
    Tcl_DString *dstPtr)	/* Uninitialized or free DString in which the
				 * converted string is stored. */
{
    Tcl_ExternalToUtfDStringEx(encoding, src, srcLen, 0, dstPtr);
    return Tcl_DStringValue(dstPtr);
}


/*
 *-------------------------------------------------------------------------
 *
 * Tcl_ExternalToUtfDStringEx --
 *
 *	Convert a source buffer from the specified encoding into UTF-8.
*	The parameter flags controls the behavior, if any of the bytes in
 *	the source buffer are invalid or cannot be represented in utf-8.
 *	Possible flags values:
 *	TCL_ENCODING_STOPONERROR: don't replace invalid characters/bytes but
 *	return the first error position (Default in Tcl 9.0).
 *	TCL_ENCODING_NOCOMPLAIN: replace invalid characters/bytes by a default
 *	fallback character. Always return -1 (Default in Tcl 8.7).
 *	TCL_ENCODING_MODIFIED: convert NULL bytes to \xC0\x80 in stead of 0x00.
 *	Only valid for "utf-8" and "cesu-8". This flag may be used together
 *	with the other flags.
 *
 * Results:
 *	The converted bytes are stored in the DString, which is then NULL
 *	terminated in an encoding-specific manner. The return value is
 *	the error position in the source string or -1 if no conversion error
 *	is reported.
  *
 * Side effects:
 *	None.
 *
 *-------------------------------------------------------------------------
 */

size_t
Tcl_ExternalToUtfDStringEx(
    Tcl_Encoding encoding,	/* The encoding for the source string, or NULL
				 * for the default system encoding. */
    const char *src,		/* Source string in specified encoding. */
    int srcLen,			/* Source string length in bytes, or < 0 for
				 * encoding-specific string length. */
    int flags,			/* Conversion control flags. */
    Tcl_DString *dstPtr)	/* Uninitialized or free DString in which the
				 * converted string is stored. */
{
    char *dst;
    Tcl_EncodingState state;
    const Encoding *encodingPtr;
<<<<<<< HEAD
    int flags, result, soFar, srcRead, dstWrote, dstChars;
    size_t dstLen;
=======
    int dstLen, result, soFar, srcRead, dstWrote, dstChars;
    const char *srcStart = src;
>>>>>>> cf4140cc

    Tcl_DStringInit(dstPtr);
    dst = Tcl_DStringValue(dstPtr);
    dstLen = dstPtr->spaceAvl - 1;

    if (encoding == NULL) {
	encoding = systemEncoding;
    }
    encodingPtr = (Encoding *) encoding;

    if (src == NULL) {
	srcLen = 0;
    } else if (srcLen == TCL_INDEX_NONE) {
	srcLen = encodingPtr->lengthProc(src);
    }

    flags |= TCL_ENCODING_START | TCL_ENCODING_END;
    if (encodingPtr->toUtfProc == UtfToUtfProc) {
	flags |= TCL_ENCODING_MODIFIED | TCL_ENCODING_UTF;
    }

    while (1) {
	result = encodingPtr->toUtfProc(encodingPtr->clientData, src, srcLen,
		flags, &state, dst, dstLen, &srcRead, &dstWrote, &dstChars);
	soFar = dst + dstWrote - Tcl_DStringValue(dstPtr);

	src += srcRead;
	if (result != TCL_CONVERT_NOSPACE) {
	    Tcl_DStringSetLength(dstPtr, soFar);
	    return (result == TCL_OK) ? (size_t)-1 : (size_t)(src - srcStart);
	}
	flags &= ~TCL_ENCODING_START;
	srcLen -= srcRead;
	if (Tcl_DStringLength(dstPtr) == 0) {
	    Tcl_DStringSetLength(dstPtr, dstLen);
	}
	Tcl_DStringSetLength(dstPtr, 2 * Tcl_DStringLength(dstPtr) + 1);
	dst = Tcl_DStringValue(dstPtr) + soFar;
	dstLen = Tcl_DStringLength(dstPtr) - soFar - 1;
    }
}

/*
 *-------------------------------------------------------------------------
 *
 * Tcl_ExternalToUtf --
 *
 *	Convert a source buffer from the specified encoding into UTF-8.
 *
 * Results:
 *	The return value is one of TCL_OK, TCL_CONVERT_MULTIBYTE,
 *	TCL_CONVERT_SYNTAX, TCL_CONVERT_UNKNOWN, or TCL_CONVERT_NOSPACE, as
 *	documented in tcl.h.
 *
 * Side effects:
 *	The converted bytes are stored in the output buffer.
 *
 *-------------------------------------------------------------------------
 */

int
Tcl_ExternalToUtf(
    TCL_UNUSED(Tcl_Interp *),	/* TODO: Re-examine this. */
    Tcl_Encoding encoding,	/* The encoding for the source string, or NULL
				 * for the default system encoding. */
    const char *src,		/* Source string in specified encoding. */
    size_t srcLen,		/* Source string length in bytes, or -1
				 * for encoding-specific string length. */
    int flags,			/* Conversion control flags. */
    Tcl_EncodingState *statePtr,/* Place for conversion routine to store state
				 * information used during a piecewise
				 * conversion. Contents of statePtr are
				 * initialized and/or reset by conversion
				 * routine under control of flags argument. */
    char *dst,			/* Output buffer in which converted string is
				 * stored. */
    size_t dstLen,		/* The maximum length of output buffer in
				 * bytes. */
    int *srcReadPtr,		/* Filled with the number of bytes from the
				 * source string that were converted. This may
				 * be less than the original source length if
				 * there was a problem converting some source
				 * characters. */
    int *dstWrotePtr,		/* Filled with the number of bytes that were
				 * stored in the output buffer as a result of
				 * the conversion. */
    int *dstCharsPtr)		/* Filled with the number of characters that
				 * correspond to the bytes stored in the
				 * output buffer. */
{
    const Encoding *encodingPtr;
    int result, srcRead, dstWrote, dstChars = 0;
    int noTerminate = flags & TCL_ENCODING_NO_TERMINATE;
    int charLimited = (flags & TCL_ENCODING_CHAR_LIMIT) && dstCharsPtr;
    int maxChars = INT_MAX;
    Tcl_EncodingState state;

    if (encoding == NULL) {
	encoding = systemEncoding;
    }
    encodingPtr = (Encoding *) encoding;

    if (src == NULL) {
	srcLen = 0;
    } else if (srcLen == TCL_INDEX_NONE) {
	srcLen = encodingPtr->lengthProc(src);
    }
    if (statePtr == NULL) {
	flags |= TCL_ENCODING_START | TCL_ENCODING_END;
	statePtr = &state;
    }
    if (srcReadPtr == NULL) {
	srcReadPtr = &srcRead;
    }
    if (dstWrotePtr == NULL) {
	dstWrotePtr = &dstWrote;
    }
    if (dstCharsPtr == NULL) {
	dstCharsPtr = &dstChars;
	flags &= ~TCL_ENCODING_CHAR_LIMIT;
    } else if (charLimited) {
	maxChars = *dstCharsPtr;
    }

    if (!noTerminate) {
	/*
	 * If there are any null characters in the middle of the buffer,
	 * they will converted to the UTF-8 null character (\xC0\x80). To get
	 * the actual \0 at the end of the destination buffer, we need to
	 * append it manually.  First make room for it...
	 */

	dstLen--;
    }
    if (encodingPtr->toUtfProc == UtfToUtfProc) {
	flags |= TCL_ENCODING_MODIFIED | TCL_ENCODING_UTF;
    }
    do {
	Tcl_EncodingState savedState = *statePtr;

	result = encodingPtr->toUtfProc(encodingPtr->clientData, src, srcLen,
		flags, statePtr, dst, dstLen, srcReadPtr, dstWrotePtr,
		dstCharsPtr);
	if (*dstCharsPtr <= maxChars) {
	    break;
	}
	dstLen = Tcl_UtfAtIndex(dst, maxChars) - dst + (TCL_UTF_MAX - 1);
	*statePtr = savedState;
    } while (1);
    if (!noTerminate) {
	/* ...and then append it */

	dst[*dstWrotePtr] = '\0';
    }

    return result;
}

/*
 *-------------------------------------------------------------------------
 *
 * Tcl_UtfToExternalDString --
 *
 *	Convert a source buffer from UTF-8 to the specified encoding. If any
 *	of the bytes in the source buffer are invalid or cannot be represented
 *	in the target encoding, a default fallback character is substituted.
 *
 * Results:
 *	The converted bytes are stored in the DString, which is then NULL
 *	terminated in an encoding-specific manner. The return value is a
 *	pointer to the value stored in the DString.
 *
 * Side effects:
 *	None.
 *
 *-------------------------------------------------------------------------
 */

char *
Tcl_UtfToExternalDString(
    Tcl_Encoding encoding,	/* The encoding for the converted string, or
				 * NULL for the default system encoding. */
    const char *src,		/* Source string in UTF-8. */
    size_t srcLen,		/* Source string length in bytes, or -1 for
				 * strlen(). */
    Tcl_DString *dstPtr)	/* Uninitialized or free DString in which the
				 * converted string is stored. */
{
    Tcl_UtfToExternalDStringEx(encoding, src, srcLen, 0, dstPtr);
    return Tcl_DStringValue(dstPtr);
}


/*
 *-------------------------------------------------------------------------
 *
 * Tcl_UtfToExternalDStringEx --
 *
 *	Convert a source buffer from UTF-8 to the specified encoding.
 *	The parameter flags controls the behavior, if any of the bytes in
 *	the source buffer are invalid or cannot be represented in the
 *	target encoding.
 *	Possible flags values:
 *	TCL_ENCODING_STOPONERROR: don't replace invalid characters/bytes but
 *	return the first error position (Default in Tcl 9.0).
 *	TCL_ENCODING_NOCOMPLAIN: replace invalid characters/bytes by a default
 *	fallback character. Always return -1 (Default in Tcl 8.7).
 *	TCL_ENCODING_MODIFIED: convert NULL bytes to \xC0\x80 in stead of 0x00.
 *	Only valid for "utf-8" and "cesu-8". This flag may be used together
 *	with the other flags.
 *
 * Results:
 *	The converted bytes are stored in the DString, which is then NULL
 *	terminated in an encoding-specific manner. The return value is
 *	the error position in the source string or -1 if no conversion error
 *	is reported.
 *
 * Side effects:
 *	None.
 *
 *-------------------------------------------------------------------------
 */

size_t
Tcl_UtfToExternalDStringEx(
    Tcl_Encoding encoding,	/* The encoding for the converted string, or
				 * NULL for the default system encoding. */
    const char *src,		/* Source string in UTF-8. */
    int srcLen,			/* Source string length in bytes, or < 0 for
				 * strlen(). */
    int flags,	/* Conversion control flags. */
    Tcl_DString *dstPtr)	/* Uninitialized or free DString in which the
				 * converted string is stored. */
{
    char *dst;
    Tcl_EncodingState state;
    const Encoding *encodingPtr;
<<<<<<< HEAD
    int flags, result, soFar, srcRead, dstWrote, dstChars;
    size_t dstLen;
=======
    int dstLen, result, soFar, srcRead, dstWrote, dstChars;
    const char *srcStart = src;
>>>>>>> cf4140cc

    Tcl_DStringInit(dstPtr);
    dst = Tcl_DStringValue(dstPtr);
    dstLen = dstPtr->spaceAvl - 1;

    if (encoding == NULL) {
	encoding = systemEncoding;
    }
    encodingPtr = (Encoding *) encoding;

    if (src == NULL) {
	srcLen = 0;
    } else if (srcLen == TCL_INDEX_NONE) {
	srcLen = strlen(src);
    }
    flags |= TCL_ENCODING_START | TCL_ENCODING_END;
    while (1) {
	result = encodingPtr->fromUtfProc(encodingPtr->clientData, src,
		srcLen, flags, &state, dst, dstLen,
		&srcRead, &dstWrote, &dstChars);
	soFar = dst + dstWrote - Tcl_DStringValue(dstPtr);

	src += srcRead;
	if (result != TCL_CONVERT_NOSPACE) {
	    int i = soFar + encodingPtr->nullSize - 1;
	    while (i >= soFar) {
		Tcl_DStringSetLength(dstPtr, i--);
	    }
	    return (result == TCL_OK) ? (size_t)-1 : (size_t)(src - srcStart);
	}

	flags &= ~TCL_ENCODING_START;
	srcLen -= srcRead;
	if (Tcl_DStringLength(dstPtr) == 0) {
	    Tcl_DStringSetLength(dstPtr, dstLen);
	}
	Tcl_DStringSetLength(dstPtr, 2 * Tcl_DStringLength(dstPtr) + 1);
	dst = Tcl_DStringValue(dstPtr) + soFar;
	dstLen = Tcl_DStringLength(dstPtr) - soFar - 1;
    }
}

/*
 *-------------------------------------------------------------------------
 *
 * Tcl_UtfToExternal --
 *
 *	Convert a buffer from UTF-8 into the specified encoding.
 *
 * Results:
 *	The return value is one of TCL_OK, TCL_CONVERT_MULTIBYTE,
 *	TCL_CONVERT_SYNTAX, TCL_CONVERT_UNKNOWN, or TCL_CONVERT_NOSPACE, as
 *	documented in tcl.h.
 *
 * Side effects:
 *	The converted bytes are stored in the output buffer.
 *
 *-------------------------------------------------------------------------
 */

int
Tcl_UtfToExternal(
    TCL_UNUSED(Tcl_Interp *),	/* TODO: Re-examine this. */
    Tcl_Encoding encoding,	/* The encoding for the converted string, or
				 * NULL for the default system encoding. */
    const char *src,		/* Source string in UTF-8. */
    size_t srcLen,		/* Source string length in bytes, or -1
				 * for strlen(). */
    int flags,			/* Conversion control flags. */
    Tcl_EncodingState *statePtr,/* Place for conversion routine to store state
				 * information used during a piecewise
				 * conversion. Contents of statePtr are
				 * initialized and/or reset by conversion
				 * routine under control of flags argument. */
    char *dst,			/* Output buffer in which converted string
				 * is stored. */
    size_t dstLen,		/* The maximum length of output buffer in
				 * bytes. */
    int *srcReadPtr,		/* Filled with the number of bytes from the
				 * source string that were converted. This may
				 * be less than the original source length if
				 * there was a problem converting some source
				 * characters. */
    int *dstWrotePtr,		/* Filled with the number of bytes that were
				 * stored in the output buffer as a result of
				 * the conversion. */
    int *dstCharsPtr)		/* Filled with the number of characters that
				 * correspond to the bytes stored in the
				 * output buffer. */
{
    const Encoding *encodingPtr;
    int result, srcRead, dstWrote, dstChars;
    Tcl_EncodingState state;

    if (encoding == NULL) {
	encoding = systemEncoding;
    }
    encodingPtr = (Encoding *) encoding;

    if (src == NULL) {
	srcLen = 0;
    } else if (srcLen == TCL_INDEX_NONE) {
	srcLen = strlen(src);
    }
    if (statePtr == NULL) {
	flags |= TCL_ENCODING_START | TCL_ENCODING_END;
	statePtr = &state;
    }
    if (srcReadPtr == NULL) {
	srcReadPtr = &srcRead;
    }
    if (dstWrotePtr == NULL) {
	dstWrotePtr = &dstWrote;
    }
    if (dstCharsPtr == NULL) {
	dstCharsPtr = &dstChars;
    }

    dstLen -= encodingPtr->nullSize;
    result = encodingPtr->fromUtfProc(encodingPtr->clientData, src, srcLen,
	    flags, statePtr, dst, dstLen, srcReadPtr,
	    dstWrotePtr, dstCharsPtr);
    memset(&dst[*dstWrotePtr], '\0', encodingPtr->nullSize);

    return result;
}

/*
 *---------------------------------------------------------------------------
 *
 * Tcl_FindExecutable --
 *
 *	This function computes the absolute path name of the current
 *	application, given its argv[0] value.
 *
 * Results:
 *	None.
 *
 * Side effects:
 *	The absolute pathname for the application is computed and stored to be
 *	returned later by [info nameofexecutable].
 *
 *---------------------------------------------------------------------------
 */
#undef Tcl_FindExecutable
const char *
Tcl_FindExecutable(
    const char *argv0)		/* The value of the application's argv[0]
				 * (native). */
{
    const char *version = Tcl_InitSubsystems();
    TclpSetInitialEncodings();
    TclpFindExecutable(argv0);
    return version;
}

/*
 *---------------------------------------------------------------------------
 *
 * OpenEncodingFileChannel --
 *
 *	Open the file believed to hold data for the encoding, "name".
 *
 * Results:
 *	Returns the readable Tcl_Channel from opening the file, or NULL if the
 *	file could not be successfully opened. If NULL was returned, an error
 *	message is left in interp's result object, unless interp was NULL.
 *
 * Side effects:
 *	Channel may be opened. Information about the filesystem may be cached
 *	to speed later calls.
 *
 *---------------------------------------------------------------------------
 */

static Tcl_Channel
OpenEncodingFileChannel(
    Tcl_Interp *interp,		/* Interp for error reporting, if not NULL. */
    const char *name)		/* The name of the encoding file on disk and
				 * also the name for new encoding. */
{
    Tcl_Obj *nameObj = Tcl_NewStringObj(name, -1);
    Tcl_Obj *fileNameObj = Tcl_DuplicateObj(nameObj);
    Tcl_Obj *searchPath = Tcl_DuplicateObj(Tcl_GetEncodingSearchPath());
    Tcl_Obj *map = TclGetProcessGlobalValue(&encodingFileMap);
    Tcl_Obj **dir, *path, *directory = NULL;
    Tcl_Channel chan = NULL;
    int i, numDirs;

    TclListObjGetElements(NULL, searchPath, &numDirs, &dir);
    Tcl_IncrRefCount(nameObj);
    Tcl_AppendToObj(fileNameObj, ".enc", -1);
    Tcl_IncrRefCount(fileNameObj);
    Tcl_DictObjGet(NULL, map, nameObj, &directory);

    /*
     * Check that any cached directory is still on the encoding search path.
     */

    if (NULL != directory) {
	int verified = 0;

	for (i=0; i<numDirs && !verified; i++) {
	    if (dir[i] == directory) {
		verified = 1;
	    }
	}
	if (!verified) {
	    const char *dirString = TclGetString(directory);

	    for (i=0; i<numDirs && !verified; i++) {
		if (strcmp(dirString, TclGetString(dir[i])) == 0) {
		    verified = 1;
		}
	    }
	}
	if (!verified) {
	    /*
	     * Directory no longer on the search path. Remove from cache.
	     */

	    map = Tcl_DuplicateObj(map);
	    Tcl_DictObjRemove(NULL, map, nameObj);
	    TclSetProcessGlobalValue(&encodingFileMap, map, NULL);
	    directory = NULL;
	}
    }

    if (NULL != directory) {
	/*
	 * Got a directory from the cache. Try to use it first.
	 */

	Tcl_IncrRefCount(directory);
	path = Tcl_FSJoinToPath(directory, 1, &fileNameObj);
	Tcl_IncrRefCount(path);
	Tcl_DecrRefCount(directory);
	chan = Tcl_FSOpenFileChannel(NULL, path, "r", 0);
	Tcl_DecrRefCount(path);
    }

    /*
     * Scan the search path until we find it.
     */

    for (i=0; i<numDirs && (chan == NULL); i++) {
	path = Tcl_FSJoinToPath(dir[i], 1, &fileNameObj);
	Tcl_IncrRefCount(path);
	chan = Tcl_FSOpenFileChannel(NULL, path, "r", 0);
	Tcl_DecrRefCount(path);
	if (chan != NULL) {
	    /*
	     * Save directory in the cache.
	     */

	    map = Tcl_DuplicateObj(TclGetProcessGlobalValue(&encodingFileMap));
	    Tcl_DictObjPut(NULL, map, nameObj, dir[i]);
	    TclSetProcessGlobalValue(&encodingFileMap, map, NULL);
	}
    }

    if ((NULL == chan) && (interp != NULL)) {
	Tcl_SetObjResult(interp, Tcl_ObjPrintf(
		"unknown encoding \"%s\"", name));
	Tcl_SetErrorCode(interp, "TCL", "LOOKUP", "ENCODING", name, NULL);
    }
    Tcl_DecrRefCount(fileNameObj);
    Tcl_DecrRefCount(nameObj);
    Tcl_DecrRefCount(searchPath);

    return chan;
}

/*
 *---------------------------------------------------------------------------
 *
 * LoadEncodingFile --
 *
 *	Read a file that describes an encoding and create a new Encoding from
 *	the data.
 *
 * Results:
 *	The return value is the newly loaded Tcl_Encoding or NULL if the file
 *	didn't exist or could not be processed. If NULL is returned and interp
 *	is not NULL, an error message is left in interp's result object.
 *
 * Side effects:
 *	A corresponding encoding file might be read from persistent storage, in
 *	which case LoadTableEncoding is called.
 *
 *---------------------------------------------------------------------------
 */

static Tcl_Encoding
LoadEncodingFile(
    Tcl_Interp *interp,		/* Interp for error reporting, if not NULL. */
    const char *name)		/* The name of both the encoding file
				 * and the new encoding. */
{
    Tcl_Channel chan = NULL;
    Tcl_Encoding encoding = NULL;
    int ch;

    chan = OpenEncodingFileChannel(interp, name);
    if (chan == NULL) {
	return NULL;
    }

    Tcl_SetChannelOption(NULL, chan, "-encoding", "utf-8");

    while (1) {
	Tcl_DString ds;

	Tcl_DStringInit(&ds);
	Tcl_Gets(chan, &ds);
	ch = Tcl_DStringValue(&ds)[0];
	Tcl_DStringFree(&ds);
	if (ch != '#') {
	    break;
	}
    }

    switch (ch) {
    case 'S':
	encoding = LoadTableEncoding(name, ENCODING_SINGLEBYTE, chan);
	break;
    case 'D':
	encoding = LoadTableEncoding(name, ENCODING_DOUBLEBYTE, chan);
	break;
    case 'M':
	encoding = LoadTableEncoding(name, ENCODING_MULTIBYTE, chan);
	break;
    case 'E':
	encoding = LoadEscapeEncoding(name, chan);
	break;
    }
    if ((encoding == NULL) && (interp != NULL)) {
	Tcl_SetObjResult(interp, Tcl_ObjPrintf(
		"invalid encoding file \"%s\"", name));
	Tcl_SetErrorCode(interp, "TCL", "LOOKUP", "ENCODING", name, NULL);
    }
    Tcl_CloseEx(NULL, chan, 0);

    return encoding;
}

/*
 *-------------------------------------------------------------------------
 *
 * LoadTableEncoding --
 *
 *	Helper function for LoadEncodingFile().  Creates a Tcl_EncodingType
 *	structure along with its corresponding TableEncodingData structure, and
 *	passes it to Tcl_Createncoding.
 *
 *	The file contains binary data but begins with a marker to indicate
 *	byte-ordering so a single binary file can be read on big or
 *	little-endian systems.
 *
 * Results:
 *	Returns the new Tcl_Encoding,  or NULL if it could could
 *	not be created because the file contained invalid data.
 *
 * Side effects:
 *	See Tcl_CreateEncoding().
 *
 *-------------------------------------------------------------------------
 */

static Tcl_Encoding
LoadTableEncoding(
    const char *name,		/* Name of the new encoding. */
    int type,			/* Type of encoding (ENCODING_?????). */
    Tcl_Channel chan)		/* File containing new encoding. */
{
    Tcl_DString lineString;
    Tcl_Obj *objPtr;
    char *line;
    int i, hi, lo, numPages, symbol, fallback, len;
    unsigned char used[256];
    unsigned size;
    TableEncodingData *dataPtr;
    unsigned short *pageMemPtr, *page;
    Tcl_EncodingType encType;

    /*
     * Speed over memory. Use a full 256 character table to decode hex
     * sequences in the encoding files.
     */

    static const char staticHex[] = {
      0,  0,  0,  0,  0,  0,  0, 0, 0, 0, 0, 0, 0, 0, 0, 0, /*   0 ...  15 */
      0,  0,  0,  0,  0,  0,  0, 0, 0, 0, 0, 0, 0, 0, 0, 0, /*  16 ...  31 */
      0,  0,  0,  0,  0,  0,  0, 0, 0, 0, 0, 0, 0, 0, 0, 0, /*  32 ...  47 */
      0,  1,  2,  3,  4,  5,  6, 7, 8, 9, 0, 0, 0, 0, 0, 0, /*  48 ...  63 */
      0, 10, 11, 12, 13, 14, 15, 0, 0, 0, 0, 0, 0, 0, 0, 0, /*  64 ...  79 */
      0,  0,  0,  0,  0,  0,  0, 0, 0, 0, 0, 0, 0, 0, 0, 0, /*  80 ...  95 */
      0, 10, 11, 12, 13, 14, 15, 0, 0, 0, 0, 0, 0, 0, 0, 0, /*  96 ... 111 */
      0,  1,  2,  3,  4,  5,  6, 7, 8, 9, 0, 0, 0, 0, 0, 0, /* 112 ... 127 */
      0,  0,  0,  0,  0,  0,  0, 0, 0, 0, 0, 0, 0, 0, 0, 0, /* 128 ... 143 */
      0,  0,  0,  0,  0,  0,  0, 0, 0, 0, 0, 0, 0, 0, 0, 0, /* 144 ... 159 */
      0,  0,  0,  0,  0,  0,  0, 0, 0, 0, 0, 0, 0, 0, 0, 0, /* 160 ... 175 */
      0,  0,  0,  0,  0,  0,  0, 0, 0, 0, 0, 0, 0, 0, 0, 0, /* 176 ... 191 */
      0,  0,  0,  0,  0,  0,  0, 0, 0, 0, 0, 0, 0, 0, 0, 0, /* 192 ... 207 */
      0,  0,  0,  0,  0,  0,  0, 0, 0, 0, 0, 0, 0, 0, 0, 0, /* 208 ... 223 */
      0,  0,  0,  0,  0,  0,  0, 0, 0, 0, 0, 0, 0, 0, 0, 0, /* 224 ... 239 */
      0,  0,  0,  0,  0,  0,  0, 0, 0, 0, 0, 0, 0, 0, 0, 0, /* 240 ... 255 */
    };

    Tcl_DStringInit(&lineString);
    if (Tcl_Gets(chan, &lineString) == TCL_IO_FAILURE) {
	return NULL;
    }
    line = Tcl_DStringValue(&lineString);

    fallback = (int) strtol(line, &line, 16);
    symbol = (int) strtol(line, &line, 10);
    numPages = (int) strtol(line, &line, 10);
    Tcl_DStringFree(&lineString);

    if (numPages < 0) {
	numPages = 0;
    } else if (numPages > 256) {
	numPages = 256;
    }

    memset(used, 0, sizeof(used));

#undef PAGESIZE
#define PAGESIZE    (256 * sizeof(unsigned short))

    dataPtr = (TableEncodingData *)Tcl_Alloc(sizeof(TableEncodingData));
    memset(dataPtr, 0, sizeof(TableEncodingData));

    dataPtr->fallback = fallback;

    /*
     * Read the table that maps characters to Unicode. Performs a single
     * malloc to get the memory for the array and all the pages needed by the
     * array.
     */

    size = 256 * sizeof(unsigned short *) + numPages * PAGESIZE;
    dataPtr->toUnicode = (unsigned short **)Tcl_Alloc(size);
    memset(dataPtr->toUnicode, 0, size);
    pageMemPtr = (unsigned short *) (dataPtr->toUnicode + 256);

    TclNewObj(objPtr);
    Tcl_IncrRefCount(objPtr);
    for (i = 0; i < numPages; i++) {
	int ch;
	const char *p;
	size_t expected = 3 + 16 * (16 * 4 + 1);

	if (Tcl_ReadChars(chan, objPtr, expected, 0) != expected) {
	    return NULL;
	}
	p = TclGetString(objPtr);
	hi = (staticHex[UCHAR(p[0])] << 4) + staticHex[UCHAR(p[1])];
	dataPtr->toUnicode[hi] = pageMemPtr;
	p += 2;
	for (lo = 0; lo < 256; lo++) {
	    if ((lo & 0x0F) == 0) {
		p++;
	    }
	    ch = (staticHex[UCHAR(p[0])] << 12) + (staticHex[UCHAR(p[1])] << 8)
		    + (staticHex[UCHAR(p[2])] << 4) + staticHex[UCHAR(p[3])];
	    if (ch != 0) {
		used[ch >> 8] = 1;
	    }
	    *pageMemPtr = (unsigned short) ch;
	    pageMemPtr++;
	    p += 4;
	}
    }
    TclDecrRefCount(objPtr);

    if (type == ENCODING_DOUBLEBYTE) {
	memset(dataPtr->prefixBytes, 1, sizeof(dataPtr->prefixBytes));
    } else {
	for (hi = 1; hi < 256; hi++) {
	    if (dataPtr->toUnicode[hi] != NULL) {
		dataPtr->prefixBytes[hi] = 1;
	    }
	}
    }

    /*
     * Invert the toUnicode array to produce the fromUnicode array. Performs a
     * single malloc to get the memory for the array and all the pages needed
     * by the array. While reading in the toUnicode array remember what
     * pages are needed for the fromUnicode array.
     */

    if (symbol) {
	used[0] = 1;
    }
    numPages = 0;
    for (hi = 0; hi < 256; hi++) {
	if (used[hi]) {
	    numPages++;
	}
    }
    size = 256 * sizeof(unsigned short *) + numPages * PAGESIZE;
    dataPtr->fromUnicode = (unsigned short **)Tcl_Alloc(size);
    memset(dataPtr->fromUnicode, 0, size);
    pageMemPtr = (unsigned short *) (dataPtr->fromUnicode + 256);

    for (hi = 0; hi < 256; hi++) {
	if (dataPtr->toUnicode[hi] == NULL) {
	    dataPtr->toUnicode[hi] = emptyPage;
	    continue;
	}
	for (lo = 0; lo < 256; lo++) {
	    int ch = dataPtr->toUnicode[hi][lo];

	    if (ch != 0) {
		page = dataPtr->fromUnicode[ch >> 8];
		if (page == NULL) {
		    page = pageMemPtr;
		    pageMemPtr += 256;
		    dataPtr->fromUnicode[ch >> 8] = page;
		}
		page[ch & 0xFF] = (unsigned short) ((hi << 8) + lo);
	    }
	}
    }
    if (type == ENCODING_MULTIBYTE) {
	/*
	 * If multibyte encodings don't have a backslash character, define
	 * one. Otherwise, on Windows, native file names don't work because
	 * the backslash in the file name maps to the unknown character
	 * (question mark) when converting from UTF-8 to external encoding.
	 */

	if (dataPtr->fromUnicode[0] != NULL) {
	    if (dataPtr->fromUnicode[0][(int)'\\'] == '\0') {
		dataPtr->fromUnicode[0][(int)'\\'] = '\\';
	    }
	}
    }
    if (symbol) {
	/*
	 * Make a special symbol encoding that maps each symbol character from
	 * its Unicode code point down into page 0, and also ensure that each
	 * characters on page 0 maps to itself so that a symbol font can be
	 * used to display a simple string like "abcd" and have alpha, beta,
	 * chi, delta show up, rather than have "unknown" chars show up because
	 * strictly speaking the symbol font doesn't have glyphs for those low
	 * ASCII chars.
	 */

	page = dataPtr->fromUnicode[0];
	if (page == NULL) {
	    page = pageMemPtr;
	    dataPtr->fromUnicode[0] = page;
	}
	for (lo = 0; lo < 256; lo++) {
	    if (dataPtr->toUnicode[0][lo] != 0) {
		page[lo] = (unsigned short) lo;
	    }
	}
    }
    for (hi = 0; hi < 256; hi++) {
	if (dataPtr->fromUnicode[hi] == NULL) {
	    dataPtr->fromUnicode[hi] = emptyPage;
	}
    }

    /*
     * For trailing 'R'everse encoding, see [Patch 689341]
     */

    Tcl_DStringInit(&lineString);

    /*
     * Skip leading empty lines.
     */

    while ((len = Tcl_Gets(chan, &lineString)) == 0) {
	/* empty body */
    }
    if (len < 0) {
	goto doneParse;
    }

    /*
     * Require that it starts with an 'R'.
     */

    line = Tcl_DStringValue(&lineString);
    if (line[0] != 'R') {
	goto doneParse;
    }

    /*
     * Read lines until EOF.
     */

    for (TclDStringClear(&lineString);
	    (len = Tcl_Gets(chan, &lineString)) != -1;
	    TclDStringClear(&lineString)) {
	const unsigned char *p;
	int to, from;

	/*
	 * Skip short lines.
	 */

	if (len < 5) {
	    continue;
	}

	/*
	 * Parse the line as a sequence of hex digits.
	 */

	p = (const unsigned char *) Tcl_DStringValue(&lineString);
	to = (staticHex[p[0]] << 12) + (staticHex[p[1]] << 8)
		+ (staticHex[p[2]] << 4) + staticHex[p[3]];
	if (to == 0) {
	    continue;
	}
	for (p += 5, len -= 5; len >= 0 && *p; p += 5, len -= 5) {
	    from = (staticHex[p[0]] << 12) + (staticHex[p[1]] << 8)
		    + (staticHex[p[2]] << 4) + staticHex[p[3]];
	    if (from == 0) {
		continue;
	    }
	    dataPtr->fromUnicode[from >> 8][from & 0xFF] = to;
	}
    }
  doneParse:
    Tcl_DStringFree(&lineString);

    /*
     * Package everything into an encoding structure.
     */

    encType.encodingName    = name;
    encType.toUtfProc	    = TableToUtfProc;
    encType.fromUtfProc	    = TableFromUtfProc;
    encType.freeProc	    = TableFreeProc;
    encType.nullSize	    = (type == ENCODING_DOUBLEBYTE) ? 2 : 1;
    encType.clientData	    = dataPtr;

    return Tcl_CreateEncoding(&encType);
}

/*
 *-------------------------------------------------------------------------
 *
 * LoadEscapeEncoding --
 *
 *	Helper function for LoadEncodingTable(). Loads a state machine that
 *	converts between Unicode and some other encoding.
 *
 *	File contains text data that describes the escape sequences that are
 *	used to choose an encoding and the associated names for the
 *	sub-encodings.
 *
 * Results:
 *	The return value is the new encoding, or NULL if the encoding could
 *	not be created (because the file contained invalid data).
 *
 * Side effects:
 *	None.
 *
 *-------------------------------------------------------------------------
 */

static Tcl_Encoding
LoadEscapeEncoding(
    const char *name,		/* Name of the new encoding. */
    Tcl_Channel chan)		/* File containing new encoding. */
{
    int i;
    unsigned size;
    Tcl_DString escapeData;
    char init[16], final[16];
    EscapeEncodingData *dataPtr;
    Tcl_EncodingType type;

    init[0] = '\0';
    final[0] = '\0';
    Tcl_DStringInit(&escapeData);

    while (1) {
	int argc;
	const char **argv;
	char *line;
	Tcl_DString lineString;

	Tcl_DStringInit(&lineString);
	if (Tcl_Gets(chan, &lineString) == TCL_IO_FAILURE) {
	    break;
	}
	line = Tcl_DStringValue(&lineString);
	if (Tcl_SplitList(NULL, line, &argc, &argv) != TCL_OK) {
	    Tcl_DStringFree(&lineString);
	    continue;
	}
	if (argc >= 2) {
	    if (strcmp(argv[0], "name") == 0) {
		/* do nothing */
	    } else if (strcmp(argv[0], "init") == 0) {
		strncpy(init, argv[1], sizeof(init));
		init[sizeof(init) - 1] = '\0';
	    } else if (strcmp(argv[0], "final") == 0) {
		strncpy(final, argv[1], sizeof(final));
		final[sizeof(final) - 1] = '\0';
	    } else {
		EscapeSubTable est;
		Encoding *e;

		strncpy(est.sequence, argv[1], sizeof(est.sequence));
		est.sequence[sizeof(est.sequence) - 1] = '\0';
		est.sequenceLen = strlen(est.sequence);

		strncpy(est.name, argv[0], sizeof(est.name));
		est.name[sizeof(est.name) - 1] = '\0';

		/*
		 * To avoid infinite recursion in [encoding system iso2022-*]
		 */

		e = (Encoding *) Tcl_GetEncoding(NULL, est.name);
		if ((e != NULL) && (e->toUtfProc != TableToUtfProc)
			&& (e->toUtfProc != Iso88591ToUtfProc)) {
		   Tcl_FreeEncoding((Tcl_Encoding) e);
		   e = NULL;
		}
		est.encodingPtr = e;
		Tcl_DStringAppend(&escapeData, (char *) &est, sizeof(est));
	    }
	}
	Tcl_Free((void *)argv);
	Tcl_DStringFree(&lineString);
    }

    size = offsetof(EscapeEncodingData, subTables)
	    + Tcl_DStringLength(&escapeData);
    dataPtr = (EscapeEncodingData *)Tcl_Alloc(size);
    dataPtr->initLen = strlen(init);
    memcpy(dataPtr->init, init, dataPtr->initLen + 1);
    dataPtr->finalLen = strlen(final);
    memcpy(dataPtr->final, final, dataPtr->finalLen + 1);
    dataPtr->numSubTables =
	    Tcl_DStringLength(&escapeData) / sizeof(EscapeSubTable);
    memcpy(dataPtr->subTables, Tcl_DStringValue(&escapeData),
	    Tcl_DStringLength(&escapeData));
    Tcl_DStringFree(&escapeData);

    memset(dataPtr->prefixBytes, 0, sizeof(dataPtr->prefixBytes));
    for (i = 0; i < dataPtr->numSubTables; i++) {
	dataPtr->prefixBytes[UCHAR(dataPtr->subTables[i].sequence[0])] = 1;
    }
    if (dataPtr->init[0] != '\0') {
	dataPtr->prefixBytes[UCHAR(dataPtr->init[0])] = 1;
    }
    if (dataPtr->final[0] != '\0') {
	dataPtr->prefixBytes[UCHAR(dataPtr->final[0])] = 1;
    }

    /*
     * Package everything into an encoding structure.
     */

    type.encodingName	= name;
    type.toUtfProc	= EscapeToUtfProc;
    type.fromUtfProc    = EscapeFromUtfProc;
    type.freeProc	= EscapeFreeProc;
    type.nullSize	= 1;
    type.clientData	= dataPtr;

    return Tcl_CreateEncoding(&type);
}

/*
 *-------------------------------------------------------------------------
 *
 * BinaryProc --
 *
 *	The default conversion when no other conversion is specified. No
 *	translation is done; source bytes are copied directly to destination
 *	bytes.
 *
 * Results:
 *	Returns TCL_OK if conversion was successful.
 *
 * Side effects:
 *	None.
 *
 *-------------------------------------------------------------------------
 */

static int
BinaryProc(
    TCL_UNUSED(void *),
    const char *src,		/* Source string (unknown encoding). */
    int srcLen,			/* Source string length in bytes. */
    int flags,			/* Conversion control flags. */
    TCL_UNUSED(Tcl_EncodingState *),
    char *dst,			/* Output buffer in which converted string is
				 * stored. */
    int dstLen,			/* The maximum length of output buffer in
				 * bytes. */
    int *srcReadPtr,		/* Filled with the number of bytes from the
				 * source string that were converted. */
    int *dstWrotePtr,		/* Filled with the number of bytes that were
				 * stored in the output buffer as a result of
				 * the conversion. */
    int *dstCharsPtr)		/* Filled with the number of characters that
				 * correspond to the bytes stored in the
				 * output buffer. */
{
    int result;

    result = TCL_OK;
    dstLen -= TCL_UTF_MAX - 1;
    if (dstLen < 0) {
	dstLen = 0;
    }
    if ((flags & TCL_ENCODING_CHAR_LIMIT) && srcLen > *dstCharsPtr) {
	srcLen = *dstCharsPtr;
    }
    if (srcLen > dstLen) {
	srcLen = dstLen;
	result = TCL_CONVERT_NOSPACE;
    }

    *srcReadPtr = srcLen;
    *dstWrotePtr = srcLen;
    *dstCharsPtr = srcLen;
    memcpy(dst, src, srcLen);
    return result;
}

/*
 *-------------------------------------------------------------------------
 *
 * UtfToUtfProc --
 *
 *	Convert from UTF-8 to UTF-8. Note that the UTF-8 to UTF-8 translation
 *	is not a no-op, because it will turn a stream of improperly formed
 *	UTF-8 into a properly formed stream.
 *
 * Results:
 *	Returns TCL_OK if conversion was successful.
 *
 * Side effects:
 *	None.
 *
 *-------------------------------------------------------------------------
 */

#if TCL_MAJOR_VERSION > 8 || defined(TCL_NO_DEPRECATED)
#   define STOPONERROR !(flags & TCL_ENCODING_NOCOMPLAIN)
#else
#   define STOPONERROR (flags & TCL_ENCODING_STOPONERROR)
#endif

static int
UtfToUtfProc(
    ClientData clientData,	/* additional flags, e.g. TCL_ENCODING_MODIFIED */
    const char *src,		/* Source string in UTF-8. */
    int srcLen,			/* Source string length in bytes. */
    int flags,			/* Conversion control flags. */
    TCL_UNUSED(Tcl_EncodingState *),
    char *dst,			/* Output buffer in which converted string is
				 * stored. */
    int dstLen,			/* The maximum length of output buffer in
				 * bytes. */
    int *srcReadPtr,		/* Filled with the number of bytes from the
				 * source string that were converted. This may
				 * be less than the original source length if
				 * there was a problem converting some source
				 * characters. */
    int *dstWrotePtr,		/* Filled with the number of bytes that were
				 * stored in the output buffer as a result of
				 * the conversion. */
    int *dstCharsPtr)		/* Filled with the number of characters that
				 * correspond to the bytes stored in the
				 * output buffer. */
{
    const char *srcStart, *srcEnd, *srcClose;
    const char *dstStart, *dstEnd;
    int result, numChars, charLimit = INT_MAX;
    int ch;

    result = TCL_OK;

    srcStart = src;
    srcEnd = src + srcLen;
    srcClose = srcEnd;
    if ((flags & TCL_ENCODING_END) == 0) {
	srcClose -= 6;
    }
    if (flags & TCL_ENCODING_CHAR_LIMIT) {
	charLimit = *dstCharsPtr;
    }

    dstStart = dst;
    flags |= PTR2INT(clientData);
    dstEnd = dst + dstLen - ((flags & TCL_ENCODING_UTF) ? TCL_UTF_MAX : 6);

    for (numChars = 0; src < srcEnd && numChars <= charLimit; numChars++) {
	if ((src > srcClose) && (!Tcl_UtfCharComplete(src, srcEnd - src))) {
	    /*
	     * If there is more string to follow, this will ensure that the
	     * last UTF-8 character in the source buffer hasn't been cut off.
	     */

	    result = TCL_CONVERT_MULTIBYTE;
	    break;
	}
	if (dst > dstEnd) {
	    result = TCL_CONVERT_NOSPACE;
	    break;
	}
	if (UCHAR(*src) < 0x80 && !((UCHAR(*src) == 0) && (flags & TCL_ENCODING_MODIFIED))) {
	    /*
	     * Copy 7bit characters, but skip null-bytes when we are in input
	     * mode, so that they get converted to 0xC080.
	     */

	    *dst++ = *src++;
	} else if ((UCHAR(*src) == 0xC0) && (src + 1 < srcEnd)
		&& (UCHAR(src[1]) == 0x80) && !(flags & TCL_ENCODING_MODIFIED)) {
	    /*
	     * Convert 0xC080 to real nulls when we are in output mode.
	     */

	    *dst++ = 0;
	    src += 2;
	} else if (!Tcl_UtfCharComplete(src, srcEnd - src)) {
	    /*
	     * Always check before using TclUtfToUCS4. Not doing can so
	     * cause it run beyond the end of the buffer! If we happen such an
	     * incomplete char its bytes are made to represent themselves
	     * unless the user has explicitly asked to be told.
	     */

	    if (flags & TCL_ENCODING_MODIFIED) {
		if (STOPONERROR) {
		    result = TCL_CONVERT_MULTIBYTE;
		    break;
		}
		ch = UCHAR(*src++);
	    } else {
		char chbuf[2];
		chbuf[0] = UCHAR(*src++); chbuf[1] = 0;
		TclUtfToUCS4(chbuf, &ch);
	    }
	    dst += Tcl_UniCharToUtf(ch, dst);
	} else {
	    int low;
	    const char *saveSrc = src;
	    size_t len = TclUtfToUCS4(src, &ch);
	    if ((len < 2) && (ch != 0) && STOPONERROR
		    && (flags & TCL_ENCODING_MODIFIED)) {
		result = TCL_CONVERT_SYNTAX;
		break;
	    }
	    src += len;
	    if (!(flags & TCL_ENCODING_UTF) && (ch > 0x3FF)) {
		if (ch > 0xFFFF) {
		    /* CESU-8 6-byte sequence for chars > U+FFFF */
		    ch -= 0x10000;
		    *dst++ = 0xED;
		    *dst++ = (char) (((ch >> 16) & 0x0F) | 0xA0);
		    *dst++ = (char) (((ch >> 10) & 0x3F) | 0x80);
		    ch = (ch & 0x0CFF) | 0xDC00;
		}
		goto cesu8;
	    } else if ((ch | 0x7FF) == 0xDFFF) {
		/*
		 * A surrogate character is detected, handle especially.
		 */

		low = ch;
		len = (src <= srcEnd-3) ? TclUtfToUCS4(src, &low) : 0;

		if (((low & ~0x3FF) != 0xDC00) || (ch & 0x400)) {

		    if (STOPONERROR) {
			result = TCL_CONVERT_UNKNOWN;
			src = saveSrc;
			break;
		    }
		cesu8:
		    *dst++ = (char) (((ch >> 12) | 0xE0) & 0xEF);
		    *dst++ = (char) (((ch >> 6) | 0x80) & 0xBF);
		    *dst++ = (char) ((ch | 0x80) & 0xBF);
		    continue;
		}
		src += len;
		dst += Tcl_UniCharToUtf(ch, dst);
		ch = low;
	    } else if (!Tcl_UniCharIsUnicode(ch)) {
		if (STOPONERROR) {
		    result = TCL_CONVERT_UNKNOWN;
		    src = saveSrc;
		    break;
		}
		if (!(flags & TCL_ENCODING_MODIFIED)) {
		    ch = 0xFFFD;
		}
	    }
	    dst += Tcl_UniCharToUtf(ch, dst);
	}
    }

    *srcReadPtr = src - srcStart;
    *dstWrotePtr = dst - dstStart;
    *dstCharsPtr = numChars;
    return result;
}

/*
 *-------------------------------------------------------------------------
 *
 * Utf32ToUtfProc --
 *
 *	Convert from UTF-32 to UTF-8.
 *
 * Results:
 *	Returns TCL_OK if conversion was successful.
 *
 * Side effects:
 *	None.
 *
 *-------------------------------------------------------------------------
 */

static int
Utf32ToUtfProc(
    ClientData clientData,	/* additional flags, e.g. TCL_ENCODING_LE */
    const char *src,		/* Source string in Unicode. */
    int srcLen,			/* Source string length in bytes. */
    int flags,			/* Conversion control flags. */
    TCL_UNUSED(Tcl_EncodingState *),
    char *dst,			/* Output buffer in which converted string is
				 * stored. */
    int dstLen,			/* The maximum length of output buffer in
				 * bytes. */
    int *srcReadPtr,		/* Filled with the number of bytes from the
				 * source string that were converted. This may
				 * be less than the original source length if
				 * there was a problem converting some source
				 * characters. */
    int *dstWrotePtr,		/* Filled with the number of bytes that were
				 * stored in the output buffer as a result of
				 * the conversion. */
    int *dstCharsPtr)		/* Filled with the number of characters that
				 * correspond to the bytes stored in the
				 * output buffer. */
{
    const char *srcStart, *srcEnd;
    const char *dstEnd, *dstStart;
    int result, numChars, charLimit = INT_MAX;
    int ch;

    flags |= PTR2INT(clientData);
    if (flags & TCL_ENCODING_CHAR_LIMIT) {
	charLimit = *dstCharsPtr;
    }
    result = TCL_OK;

    /*
     * Check alignment with utf-32 (4 == sizeof(UTF-32))
     */

    if ((srcLen % 4) != 0) {
	result = TCL_CONVERT_MULTIBYTE;
	srcLen &= -4;
    }

    srcStart = src;
    srcEnd = src + srcLen;

    dstStart = dst;
    dstEnd = dst + dstLen - TCL_UTF_MAX;

    for (numChars = 0; src < srcEnd && numChars <= charLimit; numChars++) {
	if (dst > dstEnd) {
	    result = TCL_CONVERT_NOSPACE;
	    break;
	}

	if (flags & TCL_ENCODING_LE) {
	    ch = (src[3] & 0xFF) << 24 | (src[2] & 0xFF) << 16 | (src[1] & 0xFF) << 8 | (src[0] & 0xFF);
	} else {
	    ch = (src[0] & 0xFF) << 24 | (src[1] & 0xFF) << 16 | (src[2] & 0xFF) << 8 | (src[3] & 0xFF);
	}

	/*
	 * Special case for 1-byte utf chars for speed. Make sure we work with
	 * unsigned short-size data.
	 */

	if ((ch > 0) && (ch < 0x80)) {
	    *dst++ = (ch & 0xFF);
	} else {
	    dst += Tcl_UniCharToUtf(ch, dst);
	}
	src += sizeof(unsigned int);
    }

    *srcReadPtr = src - srcStart;
    *dstWrotePtr = dst - dstStart;
    *dstCharsPtr = numChars;
    return result;
}

/*
 *-------------------------------------------------------------------------
 *
 * UtfToUtf32Proc --
 *
 *	Convert from UTF-8 to UTF-32.
 *
 * Results:
 *	Returns TCL_OK if conversion was successful.
 *
 * Side effects:
 *	None.
 *
 *-------------------------------------------------------------------------
 */

static int
UtfToUtf32Proc(
    ClientData clientData,	/* additional flags, e.g. TCL_ENCODING_LE */
    const char *src,		/* Source string in UTF-8. */
    int srcLen,			/* Source string length in bytes. */
    int flags,			/* Conversion control flags. */
    TCL_UNUSED(Tcl_EncodingState *),
    char *dst,			/* Output buffer in which converted string is
				 * stored. */
    int dstLen,			/* The maximum length of output buffer in
				 * bytes. */
    int *srcReadPtr,		/* Filled with the number of bytes from the
				 * source string that were converted. This may
				 * be less than the original source length if
				 * there was a problem converting some source
				 * characters. */
    int *dstWrotePtr,		/* Filled with the number of bytes that were
				 * stored in the output buffer as a result of
				 * the conversion. */
    int *dstCharsPtr)		/* Filled with the number of characters that
				 * correspond to the bytes stored in the
				 * output buffer. */
{
    const char *srcStart, *srcEnd, *srcClose, *dstStart, *dstEnd;
    int result, numChars;
    int ch, len;

    srcStart = src;
    srcEnd = src + srcLen;
    srcClose = srcEnd;
    if ((flags & TCL_ENCODING_END) == 0) {
	srcClose -= TCL_UTF_MAX;
    }

    dstStart = dst;
    dstEnd = dst + dstLen - sizeof(Tcl_UniChar);
    flags |= PTR2INT(clientData);

    result = TCL_OK;
    for (numChars = 0; src < srcEnd; numChars++) {
	if ((src > srcClose) && (!Tcl_UtfCharComplete(src, srcEnd - src))) {
	    /*
	     * If there is more string to follow, this will ensure that the
	     * last UTF-8 character in the source buffer hasn't been cut off.
	     */

	    result = TCL_CONVERT_MULTIBYTE;
	    break;
	}
	if (dst > dstEnd) {
	    result = TCL_CONVERT_NOSPACE;
	    break;
	}
	len = TclUtfToUCS4(src, &ch);
	if (!Tcl_UniCharIsUnicode(ch)) {
	    if (STOPONERROR) {
		result = TCL_CONVERT_UNKNOWN;
		break;
	    }
	    ch = 0xFFFD;
	}
	src += len;
	if (flags & TCL_ENCODING_LE) {
	    *dst++ = (ch & 0xFF);
	    *dst++ = ((ch >> 8) & 0xFF);
	    *dst++ = ((ch >> 16) & 0xFF);
	    *dst++ = ((ch >> 24) & 0xFF);
	} else {
	    *dst++ = ((ch >> 24) & 0xFF);
	    *dst++ = ((ch >> 16) & 0xFF);
	    *dst++ = ((ch >> 8) & 0xFF);
	    *dst++ = (ch & 0xFF);
	}
    }

    *srcReadPtr = src - srcStart;
    *dstWrotePtr = dst - dstStart;
    *dstCharsPtr = numChars;
    return result;
}

/*
 *-------------------------------------------------------------------------
 *
 * Utf16ToUtfProc --
 *
 *	Convert from UTF-16 to UTF-8.
 *
 * Results:
 *	Returns TCL_OK if conversion was successful.
 *
 * Side effects:
 *	None.
 *
 *-------------------------------------------------------------------------
 */

static int
Utf16ToUtfProc(
    ClientData clientData,	/* additional flags, e.g. TCL_ENCODING_LE */
    const char *src,		/* Source string in Unicode. */
    int srcLen,			/* Source string length in bytes. */
    int flags,			/* Conversion control flags. */
    TCL_UNUSED(Tcl_EncodingState *),
    char *dst,			/* Output buffer in which converted string is
				 * stored. */
    int dstLen,			/* The maximum length of output buffer in
				 * bytes. */
    int *srcReadPtr,		/* Filled with the number of bytes from the
				 * source string that were converted. This may
				 * be less than the original source length if
				 * there was a problem converting some source
				 * characters. */
    int *dstWrotePtr,		/* Filled with the number of bytes that were
				 * stored in the output buffer as a result of
				 * the conversion. */
    int *dstCharsPtr)		/* Filled with the number of characters that
				 * correspond to the bytes stored in the
				 * output buffer. */
{
    const char *srcStart, *srcEnd;
    const char *dstEnd, *dstStart;
    int result, numChars, charLimit = INT_MAX;
    unsigned short ch;

    flags |= PTR2INT(clientData);
    if (flags & TCL_ENCODING_CHAR_LIMIT) {
	charLimit = *dstCharsPtr;
    }
    result = TCL_OK;

    /*
     * Check alignment with utf-16 (2 == sizeof(UTF-16))
     */

    if ((srcLen % 2) != 0) {
	result = TCL_CONVERT_MULTIBYTE;
	srcLen--;
    }

    /*
     * If last code point is a high surrogate, we cannot handle that yet.
     */

    if ((srcLen >= 2) &&
	    ((src[srcLen - ((flags & TCL_ENCODING_LE)?1:2)] & 0xFC) == 0xD8)) {
	result = TCL_CONVERT_MULTIBYTE;
	srcLen-= 2;
    }

    srcStart = src;
    srcEnd = src + srcLen;

    dstStart = dst;
    dstEnd = dst + dstLen - TCL_UTF_MAX;

    for (numChars = 0; src < srcEnd && numChars <= charLimit; numChars++) {
	if (dst > dstEnd) {
	    result = TCL_CONVERT_NOSPACE;
	    break;
	}

	if (flags & TCL_ENCODING_LE) {
	    ch = (src[1] & 0xFF) << 8 | (src[0] & 0xFF);
	} else {
	    ch = (src[0] & 0xFF) << 8 | (src[1] & 0xFF);
	}

	/*
	 * Special case for 1-byte utf chars for speed. Make sure we work with
	 * unsigned short-size data.
	 */

	if (ch && ch < 0x80) {
	    *dst++ = (ch & 0xFF);
	} else {
	    dst += Tcl_UniCharToUtf(ch, dst);
	}
	src += sizeof(unsigned short);
    }

    *srcReadPtr = src - srcStart;
    *dstWrotePtr = dst - dstStart;
    *dstCharsPtr = numChars;
    return result;
}

/*
 *-------------------------------------------------------------------------
 *
 * UtfToUtf16Proc --
 *
 *	Convert from UTF-8 to UTF-16.
 *
 * Results:
 *	Returns TCL_OK if conversion was successful.
 *
 * Side effects:
 *	None.
 *
 *-------------------------------------------------------------------------
 */

static int
UtfToUtf16Proc(
    ClientData clientData,	/* additional flags, e.g. TCL_ENCODING_LE */
    const char *src,		/* Source string in UTF-8. */
    int srcLen,			/* Source string length in bytes. */
    int flags,			/* Conversion control flags. */
    TCL_UNUSED(Tcl_EncodingState *),
    char *dst,			/* Output buffer in which converted string is
				 * stored. */
    int dstLen,			/* The maximum length of output buffer in
				 * bytes. */
    int *srcReadPtr,		/* Filled with the number of bytes from the
				 * source string that were converted. This may
				 * be less than the original source length if
				 * there was a problem converting some source
				 * characters. */
    int *dstWrotePtr,		/* Filled with the number of bytes that were
				 * stored in the output buffer as a result of
				 * the conversion. */
    int *dstCharsPtr)		/* Filled with the number of characters that
				 * correspond to the bytes stored in the
				 * output buffer. */
{
    const char *srcStart, *srcEnd, *srcClose, *dstStart, *dstEnd;
    int result, numChars;
    int ch, len;

    srcStart = src;
    srcEnd = src + srcLen;
    srcClose = srcEnd;
    if ((flags & TCL_ENCODING_END) == 0) {
	srcClose -= TCL_UTF_MAX;
    }

    dstStart = dst;
    dstEnd   = dst + dstLen - sizeof(Tcl_UniChar);
    flags |= PTR2INT(clientData);

    result = TCL_OK;
    for (numChars = 0; src < srcEnd; numChars++) {
	if ((src > srcClose) && (!Tcl_UtfCharComplete(src, srcEnd - src))) {
	    /*
	     * If there is more string to follow, this will ensure that the
	     * last UTF-8 character in the source buffer hasn't been cut off.
	     */

	    result = TCL_CONVERT_MULTIBYTE;
	    break;
	}
	if (dst > dstEnd) {
	    result = TCL_CONVERT_NOSPACE;
	    break;
	}
	len = TclUtfToUCS4(src, &ch);
	if (!Tcl_UniCharIsUnicode(ch)) {
	    if (STOPONERROR) {
		result = TCL_CONVERT_UNKNOWN;
		break;
	    }
	    ch = 0xFFFD;
	}
	src += len;
	if (flags & TCL_ENCODING_LE) {
	    if (ch <= 0xFFFF) {
		*dst++ = (ch & 0xFF);
		*dst++ = (ch >> 8);
	    } else {
		*dst++ = (((ch - 0x10000) >> 10) & 0xFF);
		*dst++ = (((ch - 0x10000) >> 18) & 0x3) | 0xD8;
		*dst++ = (ch & 0xFF);
		*dst++ = ((ch >> 8) & 0x3) | 0xDC;
	    }
	} else {
	    if (ch <= 0xFFFF) {
		*dst++ = (ch >> 8);
		*dst++ = (ch & 0xFF);
	    } else {
		*dst++ = (((ch - 0x10000) >> 18) & 0x3) | 0xD8;
		*dst++ = (((ch - 0x10000) >> 10) & 0xFF);
		*dst++ = ((ch >> 8) & 0x3) | 0xDC;
		*dst++ = (ch & 0xFF);
	    }
	}
    }
    *srcReadPtr = src - srcStart;
    *dstWrotePtr = dst - dstStart;
    *dstCharsPtr = numChars;
    return result;
}

/*
 *-------------------------------------------------------------------------
 *
 * UtfToUcs2Proc --
 *
 *	Convert from UTF-8 to UCS-2.
 *
 * Results:
 *	Returns TCL_OK if conversion was successful.
 *
 * Side effects:
 *	None.
 *
 *-------------------------------------------------------------------------
 */

static int
UtfToUcs2Proc(
    ClientData clientData,	/* additional flags, e.g. TCL_ENCODING_LE */
    const char *src,		/* Source string in UTF-8. */
    int srcLen,			/* Source string length in bytes. */
    int flags,			/* Conversion control flags. */
    TCL_UNUSED(Tcl_EncodingState *),
    char *dst,			/* Output buffer in which converted string is
				 * stored. */
    int dstLen,			/* The maximum length of output buffer in
				 * bytes. */
    int *srcReadPtr,		/* Filled with the number of bytes from the
				 * source string that were converted. This may
				 * be less than the original source length if
				 * there was a problem converting some source
				 * characters. */
    int *dstWrotePtr,		/* Filled with the number of bytes that were
				 * stored in the output buffer as a result of
				 * the conversion. */
    int *dstCharsPtr)		/* Filled with the number of characters that
				 * correspond to the bytes stored in the
				 * output buffer. */
{
    const char *srcStart, *srcEnd, *srcClose, *dstStart, *dstEnd;
    int result, numChars;
#if TCL_UTF_MAX < 4
    int len;
#endif
    Tcl_UniChar ch = 0;

    flags |= PTR2INT(clientData);
    srcStart = src;
    srcEnd = src + srcLen;
    srcClose = srcEnd;
    if ((flags & TCL_ENCODING_END) == 0) {
	srcClose -= TCL_UTF_MAX;
    }

    dstStart = dst;
    dstEnd   = dst + dstLen - sizeof(Tcl_UniChar);

    result = TCL_OK;
    for (numChars = 0; src < srcEnd; numChars++) {
	if ((src > srcClose) && (!Tcl_UtfCharComplete(src, srcEnd - src))) {
	    /*
	     * If there is more string to follow, this will ensure that the
	     * last UTF-8 character in the source buffer hasn't been cut off.
	     */

	    result = TCL_CONVERT_MULTIBYTE;
	    break;
	}
	if (dst > dstEnd) {
	    result = TCL_CONVERT_NOSPACE;
	    break;
	}
#if TCL_UTF_MAX < 4
	src += (len = TclUtfToUniChar(src, &ch));
	if ((ch >= 0xD800) && (len < 3)) {
	    src += TclUtfToUniChar(src, &ch);
	    ch = 0xFFFD;
	}
#else
	src += TclUtfToUniChar(src, &ch);
	if (ch > 0xFFFF) {
	    ch = 0xFFFD;
	}
#endif

	/*
	 * Need to handle this in a way that won't cause misalignment by
	 * casting dst to a Tcl_UniChar. [Bug 1122671]
	 */

	if (flags & TCL_ENCODING_LE) {
	    *dst++ = (ch & 0xFF);
	    *dst++ = (ch >> 8);
	} else {
	    *dst++ = (ch >> 8);
	    *dst++ = (ch & 0xFF);
	}
    }
    *srcReadPtr = src - srcStart;
    *dstWrotePtr = dst - dstStart;
    *dstCharsPtr = numChars;
    return result;
}

/*
 *-------------------------------------------------------------------------
 *
 * TableToUtfProc --
 *
 *	Convert from the encoding specified by the TableEncodingData into
 *	UTF-8.
 *
 * Results:
 *	Returns TCL_OK if conversion was successful.
 *
 * Side effects:
 *	None.
 *
 *-------------------------------------------------------------------------
 */

static int
TableToUtfProc(
    ClientData clientData,	/* TableEncodingData that specifies
				 * encoding. */
    const char *src,		/* Source string in specified encoding. */
    int srcLen,			/* Source string length in bytes. */
    int flags,			/* Conversion control flags. */
    TCL_UNUSED(Tcl_EncodingState *),
    char *dst,			/* Output buffer in which converted string is
				 * stored. */
    int dstLen,			/* The maximum length of output buffer in
				 * bytes. */
    int *srcReadPtr,		/* Filled with the number of bytes from the
				 * source string that were converted. This may
				 * be less than the original source length if
				 * there was a problem converting some source
				 * characters. */
    int *dstWrotePtr,		/* Filled with the number of bytes that were
				 * stored in the output buffer as a result of
				 * the conversion. */
    int *dstCharsPtr)		/* Filled with the number of characters that
				 * correspond to the bytes stored in the
				 * output buffer. */
{
    const char *srcStart, *srcEnd;
    const char *dstEnd, *dstStart, *prefixBytes;
    int result, byte, numChars, charLimit = INT_MAX;
    Tcl_UniChar ch = 0;
    const unsigned short *const *toUnicode;
    const unsigned short *pageZero;
    TableEncodingData *dataPtr = (TableEncodingData *)clientData;

    if (flags & TCL_ENCODING_CHAR_LIMIT) {
	charLimit = *dstCharsPtr;
    }
    srcStart = src;
    srcEnd = src + srcLen;

    dstStart = dst;
    dstEnd = dst + dstLen - TCL_UTF_MAX;

    toUnicode = (const unsigned short *const *) dataPtr->toUnicode;
    prefixBytes = dataPtr->prefixBytes;
    pageZero = toUnicode[0];

    result = TCL_OK;
    for (numChars = 0; src < srcEnd && numChars <= charLimit; numChars++) {
	if (dst > dstEnd) {
	    result = TCL_CONVERT_NOSPACE;
	    break;
	}
	byte = *((unsigned char *) src);
	if (prefixBytes[byte]) {
	    src++;
	    if (src >= srcEnd) {
		src--;
		result = TCL_CONVERT_MULTIBYTE;
		break;
	    }
	    ch = toUnicode[byte][*((unsigned char *) src)];
	} else {
	    ch = pageZero[byte];
	}
	if ((ch == 0) && (byte != 0)) {
	    if (STOPONERROR) {
		result = TCL_CONVERT_SYNTAX;
		break;
	    }
	    if (prefixBytes[byte]) {
		src--;
	    }
	    ch = (Tcl_UniChar) byte;
	}

	/*
	 * Special case for 1-byte utf chars for speed.
	 */

	if (ch && ch < 0x80) {
	    *dst++ = (char) ch;
	} else {
	    dst += Tcl_UniCharToUtf(ch, dst);
	}
	src++;
    }

    *srcReadPtr = src - srcStart;
    *dstWrotePtr = dst - dstStart;
    *dstCharsPtr = numChars;
    return result;
}

/*
 *-------------------------------------------------------------------------
 *
 * TableFromUtfProc --
 *
 *	Convert from UTF-8 into the encoding specified by the
 *	TableEncodingData.
 *
 * Results:
 *	Returns TCL_OK if conversion was successful.
 *
 * Side effects:
 *	None.
 *
 *-------------------------------------------------------------------------
 */

static int
TableFromUtfProc(
    ClientData clientData,	/* TableEncodingData that specifies
				 * encoding. */
    const char *src,		/* Source string in UTF-8. */
    int srcLen,			/* Source string length in bytes. */
    int flags,			/* Conversion control flags. */
    TCL_UNUSED(Tcl_EncodingState *),
    char *dst,			/* Output buffer in which converted string is
				 * stored. */
    int dstLen,			/* The maximum length of output buffer in
				 * bytes. */
    int *srcReadPtr,		/* Filled with the number of bytes from the
				 * source string that were converted. This may
				 * be less than the original source length if
				 * there was a problem converting some source
				 * characters. */
    int *dstWrotePtr,		/* Filled with the number of bytes that were
				 * stored in the output buffer as a result of
				 * the conversion. */
    int *dstCharsPtr)		/* Filled with the number of characters that
				 * correspond to the bytes stored in the
				 * output buffer. */
{
    const char *srcStart, *srcEnd, *srcClose;
    const char *dstStart, *dstEnd, *prefixBytes;
    Tcl_UniChar ch = 0;
    int result, len, word, numChars;
    TableEncodingData *dataPtr = (TableEncodingData *)clientData;
    const unsigned short *const *fromUnicode;

    result = TCL_OK;

    prefixBytes = dataPtr->prefixBytes;
    fromUnicode = (const unsigned short *const *) dataPtr->fromUnicode;

    srcStart = src;
    srcEnd = src + srcLen;
    srcClose = srcEnd;
    if ((flags & TCL_ENCODING_END) == 0) {
	srcClose -= TCL_UTF_MAX;
    }

    dstStart = dst;
    dstEnd = dst + dstLen - 1;

    for (numChars = 0; src < srcEnd; numChars++) {
	if ((src > srcClose) && (!Tcl_UtfCharComplete(src, srcEnd - src))) {
	    /*
	     * If there is more string to follow, this will ensure that the
	     * last UTF-8 character in the source buffer hasn't been cut off.
	     */

	    result = TCL_CONVERT_MULTIBYTE;
	    break;
	}
	len = TclUtfToUniChar(src, &ch);

#if TCL_UTF_MAX > 3
	/* Unicode chars > +U0FFFF cannot be represented in any table encoding */
	if (ch & 0xFFFF0000) {
	    word = 0;
	} else
#else
	if (!len) {
	    word = 0;
	} else
#endif
	    word = fromUnicode[(ch >> 8)][ch & 0xFF];

	if ((word == 0) && (ch != 0)) {
	    if (STOPONERROR) {
		result = TCL_CONVERT_UNKNOWN;
		break;
	    }
	    word = dataPtr->fallback;
	}
	if (prefixBytes[(word >> 8)] != 0) {
	    if (dst + 1 > dstEnd) {
		result = TCL_CONVERT_NOSPACE;
		break;
	    }
	    dst[0] = (char) (word >> 8);
	    dst[1] = (char) word;
	    dst += 2;
	} else {
	    if (dst > dstEnd) {
		result = TCL_CONVERT_NOSPACE;
		break;
	    }
	    dst[0] = (char) word;
	    dst++;
	}
	src += len;
    }

    *srcReadPtr = src - srcStart;
    *dstWrotePtr = dst - dstStart;
    *dstCharsPtr = numChars;
    return result;
}

/*
 *-------------------------------------------------------------------------
 *
 * Iso88591ToUtfProc --
 *
 *	Convert from the "iso8859-1" encoding into UTF-8.
 *
 * Results:
 *	Returns TCL_OK if conversion was successful.
 *
 * Side effects:
 *	None.
 *
 *-------------------------------------------------------------------------
 */

static int
Iso88591ToUtfProc(
    TCL_UNUSED(void *),
    const char *src,		/* Source string in specified encoding. */
    int srcLen,			/* Source string length in bytes. */
    int flags,			/* Conversion control flags. */
    TCL_UNUSED(Tcl_EncodingState *),
    char *dst,			/* Output buffer in which converted string is
				 * stored. */
    int dstLen,			/* The maximum length of output buffer in
				 * bytes. */
    int *srcReadPtr,		/* Filled with the number of bytes from the
				 * source string that were converted. This may
				 * be less than the original source length if
				 * there was a problem converting some source
				 * characters. */
    int *dstWrotePtr,		/* Filled with the number of bytes that were
				 * stored in the output buffer as a result of
				 * the conversion. */
    int *dstCharsPtr)		/* Filled with the number of characters that
				 * correspond to the bytes stored in the
				 * output buffer. */
{
    const char *srcStart, *srcEnd;
    const char *dstEnd, *dstStart;
    int result, numChars, charLimit = INT_MAX;

    if (flags & TCL_ENCODING_CHAR_LIMIT) {
	charLimit = *dstCharsPtr;
    }
    srcStart = src;
    srcEnd = src + srcLen;

    dstStart = dst;
    dstEnd = dst + dstLen - TCL_UTF_MAX;

    result = TCL_OK;
    for (numChars = 0; src < srcEnd && numChars <= charLimit; numChars++) {
	Tcl_UniChar ch = 0;

	if (dst > dstEnd) {
	    result = TCL_CONVERT_NOSPACE;
	    break;
	}
	ch = (Tcl_UniChar) *((unsigned char *) src);

	/*
	 * Special case for 1-byte utf chars for speed.
	 */

	if (ch && ch < 0x80) {
	    *dst++ = (char) ch;
	} else {
	    dst += Tcl_UniCharToUtf(ch, dst);
	}
	src++;
    }

    *srcReadPtr = src - srcStart;
    *dstWrotePtr = dst - dstStart;
    *dstCharsPtr = numChars;
    return result;
}

/*
 *-------------------------------------------------------------------------
 *
 * Iso88591FromUtfProc --
 *
 *	Convert from UTF-8 into the encoding "iso8859-1".
 *
 * Results:
 *	Returns TCL_OK if conversion was successful.
 *
 * Side effects:
 *	None.
 *
 *-------------------------------------------------------------------------
 */

static int
Iso88591FromUtfProc(
    TCL_UNUSED(void *),
    const char *src,		/* Source string in UTF-8. */
    int srcLen,			/* Source string length in bytes. */
    int flags,			/* Conversion control flags. */
    TCL_UNUSED(Tcl_EncodingState *),
    char *dst,			/* Output buffer in which converted string is
				 * stored. */
    int dstLen,			/* The maximum length of output buffer in
				 * bytes. */
    int *srcReadPtr,		/* Filled with the number of bytes from the
				 * source string that were converted. This may
				 * be less than the original source length if
				 * there was a problem converting some source
				 * characters. */
    int *dstWrotePtr,		/* Filled with the number of bytes that were
				 * stored in the output buffer as a result of
				 * the conversion. */
    int *dstCharsPtr)		/* Filled with the number of characters that
				 * correspond to the bytes stored in the
				 * output buffer. */
{
    const char *srcStart, *srcEnd, *srcClose;
    const char *dstStart, *dstEnd;
    int result = TCL_OK, numChars;
    Tcl_UniChar ch = 0;

    srcStart = src;
    srcEnd = src + srcLen;
    srcClose = srcEnd;
    if ((flags & TCL_ENCODING_END) == 0) {
	srcClose -= TCL_UTF_MAX;
    }

    dstStart = dst;
    dstEnd = dst + dstLen - 1;

    for (numChars = 0; src < srcEnd; numChars++) {
	int len;

	if ((src > srcClose) && (!Tcl_UtfCharComplete(src, srcEnd - src))) {
	    /*
	     * If there is more string to follow, this will ensure that the
	     * last UTF-8 character in the source buffer hasn't been cut off.
	     */

	    result = TCL_CONVERT_MULTIBYTE;
	    break;
	}
	len = TclUtfToUniChar(src, &ch);

	/*
	 * Check for illegal characters.
	 */

	if (ch > 0xFF
#if TCL_UTF_MAX < 4
		|| ((ch >= 0xD800) && (len < 3))
#endif
		) {
	    if (STOPONERROR) {
		result = TCL_CONVERT_UNKNOWN;
		break;
	    }
#if TCL_UTF_MAX < 4
	    if ((ch >= 0xD800) && (len < 3)) {
		len = 4;
	    }
#endif
	    /*
	     * Plunge on, using '?' as a fallback character.
	     */

	    ch = (Tcl_UniChar) '?';
	}

	if (dst > dstEnd) {
	    result = TCL_CONVERT_NOSPACE;
	    break;
	}
	*(dst++) = (char) ch;
	src += len;
    }

    *srcReadPtr = src - srcStart;
    *dstWrotePtr = dst - dstStart;
    *dstCharsPtr = numChars;
    return result;
}

/*
 *---------------------------------------------------------------------------
 *
 * TableFreeProc --
 *
 *	This function is invoked when an encoding is deleted. It deletes the
 *	memory used by the TableEncodingData.
 *
 * Results:
 *	None.
 *
 * Side effects:
 *	Memory freed.
 *
 *---------------------------------------------------------------------------
 */

static void
TableFreeProc(
    ClientData clientData)	/* TableEncodingData that specifies
				 * encoding. */
{
    TableEncodingData *dataPtr = (TableEncodingData *)clientData;

    /*
     * Make sure we aren't freeing twice on shutdown. [Bug 219314]
     */

    Tcl_Free(dataPtr->toUnicode);
    dataPtr->toUnicode = NULL;
    Tcl_Free(dataPtr->fromUnicode);
    dataPtr->fromUnicode = NULL;
    Tcl_Free(dataPtr);
}

/*
 *-------------------------------------------------------------------------
 *
 * EscapeToUtfProc --
 *
 *	Convert from the encoding specified by the EscapeEncodingData into
 *	UTF-8.
 *
 * Results:
 *	Returns TCL_OK if conversion was successful.
 *
 * Side effects:
 *	None.
 *
 *-------------------------------------------------------------------------
 */

static int
EscapeToUtfProc(
    ClientData clientData,	/* EscapeEncodingData that specifies
				 * encoding. */
    const char *src,		/* Source string in specified encoding. */
    int srcLen,			/* Source string length in bytes. */
    int flags,			/* Conversion control flags. */
    Tcl_EncodingState *statePtr,/* Place for conversion routine to store state
				 * information used during a piecewise
				 * conversion. Contents of statePtr are
				 * initialized and/or reset by conversion
				 * routine under control of flags argument. */
    char *dst,			/* Output buffer in which converted string is
				 * stored. */
    int dstLen,			/* The maximum length of output buffer in
				 * bytes. */
    int *srcReadPtr,		/* Filled with the number of bytes from the
				 * source string that were converted. This may
				 * be less than the original source length if
				 * there was a problem converting some source
				 * characters. */
    int *dstWrotePtr,		/* Filled with the number of bytes that were
				 * stored in the output buffer as a result of
				 * the conversion. */
    int *dstCharsPtr)		/* Filled with the number of characters that
				 * correspond to the bytes stored in the
				 * output buffer. */
{
    EscapeEncodingData *dataPtr = (EscapeEncodingData *)clientData;
    const char *prefixBytes, *tablePrefixBytes, *srcStart, *srcEnd;
    const unsigned short *const *tableToUnicode;
    const Encoding *encodingPtr;
    int state, result, numChars, charLimit = INT_MAX;
    const char *dstStart, *dstEnd;

    if (flags & TCL_ENCODING_CHAR_LIMIT) {
	charLimit = *dstCharsPtr;
    }
    result = TCL_OK;
    tablePrefixBytes = NULL;
    tableToUnicode = NULL;
    prefixBytes = dataPtr->prefixBytes;
    encodingPtr = NULL;

    srcStart = src;
    srcEnd = src + srcLen;

    dstStart = dst;
    dstEnd = dst + dstLen - TCL_UTF_MAX;

    state = PTR2INT(*statePtr);
    if (flags & TCL_ENCODING_START) {
	state = 0;
    }

    for (numChars = 0; src < srcEnd && numChars <= charLimit; ) {
	int byte, hi, lo, ch;

	if (dst > dstEnd) {
	    result = TCL_CONVERT_NOSPACE;
	    break;
	}
	byte = *((unsigned char *) src);
	if (prefixBytes[byte]) {
	    unsigned left, len, longest;
	    int checked, i;
	    const EscapeSubTable *subTablePtr;

	    /*
	     * Saw the beginning of an escape sequence.
	     */

	    left = srcEnd - src;
	    len = dataPtr->initLen;
	    longest = len;
	    checked = 0;

	    if (len <= left) {
		checked++;
		if ((len > 0) && (memcmp(src, dataPtr->init, len) == 0)) {
		    /*
		     * If we see initialization string, skip it, even if we're
		     * not at the beginning of the buffer.
		     */

		    src += len;
		    continue;
		}
	    }

	    len = dataPtr->finalLen;
	    if (len > longest) {
		longest = len;
	    }

	    if (len <= left) {
		checked++;
		if ((len > 0) && (memcmp(src, dataPtr->final, len) == 0)) {
		    /*
		     * If we see finalization string, skip it, even if we're
		     * not at the end of the buffer.
		     */

		    src += len;
		    continue;
		}
	    }

	    subTablePtr = dataPtr->subTables;
	    for (i = 0; i < dataPtr->numSubTables; i++) {
		len = subTablePtr->sequenceLen;
		if (len > longest) {
		    longest = len;
		}
		if (len <= left) {
		    checked++;
		    if ((len > 0) &&
			    (memcmp(src, subTablePtr->sequence, len) == 0)) {
			state = i;
			encodingPtr = NULL;
			subTablePtr = NULL;
			src += len;
			break;
		    }
		}
		subTablePtr++;
	    }

	    if (subTablePtr == NULL) {
		/*
		 * A match was found, the escape sequence was consumed, and
		 * the state was updated.
		 */

		continue;
	    }

	    /*
	     * We have a split-up or unrecognized escape sequence. If we
	     * checked all the sequences, then it's a syntax error, otherwise
	     * we need more bytes to determine a match.
	     */

	    if ((checked == dataPtr->numSubTables + 2)
		    || (flags & TCL_ENCODING_END)) {
		if (!STOPONERROR) {
		    /*
		     * Skip the unknown escape sequence.
		     */

		    src += longest;
		    continue;
		}
		result = TCL_CONVERT_SYNTAX;
	    } else {
		result = TCL_CONVERT_MULTIBYTE;
	    }
	    break;
	}

	if (encodingPtr == NULL) {
	    TableEncodingData *tableDataPtr;

	    encodingPtr = GetTableEncoding(dataPtr, state);
	    tableDataPtr = (TableEncodingData *)encodingPtr->clientData;
	    tablePrefixBytes = tableDataPtr->prefixBytes;
	    tableToUnicode = (const unsigned short *const*)
		    tableDataPtr->toUnicode;
	}

	if (tablePrefixBytes[byte]) {
	    src++;
	    if (src >= srcEnd) {
		src--;
		result = TCL_CONVERT_MULTIBYTE;
		break;
	    }
	    hi = byte;
	    lo = *((unsigned char *) src);
	} else {
	    hi = 0;
	    lo = byte;
	}

	ch = tableToUnicode[hi][lo];
	dst += Tcl_UniCharToUtf(ch, dst);
	src++;
	numChars++;
    }

    *statePtr = (Tcl_EncodingState) INT2PTR(state);
    *srcReadPtr = src - srcStart;
    *dstWrotePtr = dst - dstStart;
    *dstCharsPtr = numChars;
    return result;
}

/*
 *-------------------------------------------------------------------------
 *
 * EscapeFromUtfProc --
 *
 *	Convert from UTF-8 into the encoding specified by the
 *	EscapeEncodingData.
 *
 * Results:
 *	Returns TCL_OK if conversion was successful.
 *
 * Side effects:
 *	None.
 *
 *-------------------------------------------------------------------------
 */

static int
EscapeFromUtfProc(
    ClientData clientData,	/* EscapeEncodingData that specifies
				 * encoding. */
    const char *src,		/* Source string in UTF-8. */
    int srcLen,			/* Source string length in bytes. */
    int flags,			/* Conversion control flags. */
    Tcl_EncodingState *statePtr,/* Place for conversion routine to store state
				 * information used during a piecewise
				 * conversion. Contents of statePtr are
				 * initialized and/or reset by conversion
				 * routine under control of flags argument. */
    char *dst,			/* Output buffer in which converted string is
				 * stored. */
    int dstLen,			/* The maximum length of output buffer in
				 * bytes. */
    int *srcReadPtr,		/* Filled with the number of bytes from the
				 * source string that were converted. This may
				 * be less than the original source length if
				 * there was a problem converting some source
				 * characters. */
    int *dstWrotePtr,		/* Filled with the number of bytes that were
				 * stored in the output buffer as a result of
				 * the conversion. */
    int *dstCharsPtr)		/* Filled with the number of characters that
				 * correspond to the bytes stored in the
				 * output buffer. */
{
    EscapeEncodingData *dataPtr = (EscapeEncodingData *)clientData;
    const Encoding *encodingPtr;
    const char *srcStart, *srcEnd, *srcClose;
    const char *dstStart, *dstEnd;
    int state, result, numChars;
    const TableEncodingData *tableDataPtr;
    const char *tablePrefixBytes;
    const unsigned short *const *tableFromUnicode;
    Tcl_UniChar ch = 0;

    result = TCL_OK;

    srcStart = src;
    srcEnd = src + srcLen;
    srcClose = srcEnd;
    if ((flags & TCL_ENCODING_END) == 0) {
	srcClose -= TCL_UTF_MAX;
    }

    dstStart = dst;
    dstEnd = dst + dstLen - 1;

    /*
     * RFC 1468 states that the text starts in ASCII, and switches to Japanese
     * characters, and that the text must end in ASCII. [Patch 474358]
     */

    if (flags & TCL_ENCODING_START) {
	state = 0;
	if ((dst + dataPtr->initLen) > dstEnd) {
	    *srcReadPtr = 0;
	    *dstWrotePtr = 0;
	    return TCL_CONVERT_NOSPACE;
	}
	memcpy(dst, dataPtr->init, dataPtr->initLen);
	dst += dataPtr->initLen;
    } else {
	state = PTR2INT(*statePtr);
    }

    encodingPtr = GetTableEncoding(dataPtr, state);
    tableDataPtr = (const TableEncodingData *)encodingPtr->clientData;
    tablePrefixBytes = tableDataPtr->prefixBytes;
    tableFromUnicode = (const unsigned short *const *)
	    tableDataPtr->fromUnicode;

    for (numChars = 0; src < srcEnd; numChars++) {
	unsigned len;
	int word;

	if ((src > srcClose) && (!Tcl_UtfCharComplete(src, srcEnd - src))) {
	    /*
	     * If there is more string to follow, this will ensure that the
	     * last UTF-8 character in the source buffer hasn't been cut off.
	     */

	    result = TCL_CONVERT_MULTIBYTE;
	    break;
	}
	len = TclUtfToUniChar(src, &ch);
	word = tableFromUnicode[(ch >> 8)][ch & 0xFF];

	if ((word == 0) && (ch != 0)) {
	    int oldState;
	    const EscapeSubTable *subTablePtr;

	    oldState = state;
	    for (state = 0; state < dataPtr->numSubTables; state++) {
		encodingPtr = GetTableEncoding(dataPtr, state);
		tableDataPtr = (const TableEncodingData *)encodingPtr->clientData;
		word = tableDataPtr->fromUnicode[(ch >> 8)][ch & 0xFF];
		if (word != 0) {
		    break;
		}
	    }

	    if (word == 0) {
		state = oldState;
		if (STOPONERROR) {
		    result = TCL_CONVERT_UNKNOWN;
		    break;
		}
		encodingPtr = GetTableEncoding(dataPtr, state);
		tableDataPtr = (const TableEncodingData *)encodingPtr->clientData;
		word = tableDataPtr->fallback;
	    }

	    tablePrefixBytes = (const char *) tableDataPtr->prefixBytes;
	    tableFromUnicode = (const unsigned short *const *)
		    tableDataPtr->fromUnicode;

	    /*
	     * The state variable has the value of oldState when word is 0.
	     * In this case, the escape sequence should not be copied to dst
	     * because the current character set is not changed.
	     */

	    if (state != oldState) {
		subTablePtr = &dataPtr->subTables[state];
		if ((dst + subTablePtr->sequenceLen) > dstEnd) {
		    /*
		     * If there is no space to write the escape sequence, the
		     * state variable must be changed to the value of oldState
		     * variable because this escape sequence must be written
		     * in the next conversion.
		     */

		    state = oldState;
		    result = TCL_CONVERT_NOSPACE;
		    break;
		}
		memcpy(dst, subTablePtr->sequence, subTablePtr->sequenceLen);
		dst += subTablePtr->sequenceLen;
	    }
	}

	if (tablePrefixBytes[(word >> 8)] != 0) {
	    if (dst + 1 > dstEnd) {
		result = TCL_CONVERT_NOSPACE;
		break;
	    }
	    dst[0] = (char) (word >> 8);
	    dst[1] = (char) word;
	    dst += 2;
	} else {
	    if (dst > dstEnd) {
		result = TCL_CONVERT_NOSPACE;
		break;
	    }
	    dst[0] = (char) word;
	    dst++;
	}
	src += len;
    }

    if ((result == TCL_OK) && (flags & TCL_ENCODING_END)) {
	unsigned len = dataPtr->subTables[0].sequenceLen;

	/*
	 * Certain encodings like iso2022-jp need to write an escape sequence
	 * after all characters have been converted. This logic checks that
	 * enough room is available in the buffer for the escape bytes. The
	 * TCL_ENCODING_END flag is cleared after a final escape sequence has
	 * been added to the buffer so that another call to this method does
	 * not attempt to append escape bytes a second time.
	 */

	if ((dst + dataPtr->finalLen + (state?len:0)) > dstEnd) {
	    result = TCL_CONVERT_NOSPACE;
	} else {
	    if (state) {
		memcpy(dst, dataPtr->subTables[0].sequence, len);
		dst += len;
	    }
	    memcpy(dst, dataPtr->final, dataPtr->finalLen);
	    dst += dataPtr->finalLen;
	    state &= ~TCL_ENCODING_END;
	}
    }

    *statePtr = (Tcl_EncodingState) INT2PTR(state);
    *srcReadPtr = src - srcStart;
    *dstWrotePtr = dst - dstStart;
    *dstCharsPtr = numChars;
    return result;
}

/*
 *---------------------------------------------------------------------------
 *
 * EscapeFreeProc --
 *
 *	Frees resources used by the encoding.
 *
 * Results:
 *	None.
 *
 * Side effects:
 *	Memory is freed.
 *
 *---------------------------------------------------------------------------
 */

static void
EscapeFreeProc(
    ClientData clientData)	/* EscapeEncodingData that specifies
				 * encoding. */
{
    EscapeEncodingData *dataPtr = (EscapeEncodingData *)clientData;
    EscapeSubTable *subTablePtr;
    int i;

    if (dataPtr == NULL) {
	return;
    }

    /*
     * The subTables should be freed recursively in normal operation but not
     * during TclFinalizeEncodingSubsystem because they are also present as a
     * weak reference in the toplevel encodingTable (i.e., they don't have a
     * +1 refcount for this), and unpredictable nuking order could remove them
     * from under the following loop's feet. [Bug 2891556]
     *
     * The encodingsInitialized flag, being reset on entry to TFES, can serve
     * as a "not in finalization" test.
     */

    if (encodingsInitialized) {
	subTablePtr = dataPtr->subTables;
	for (i = 0; i < dataPtr->numSubTables; i++) {
	    FreeEncoding((Tcl_Encoding) subTablePtr->encodingPtr);
	    subTablePtr->encodingPtr = NULL;
	    subTablePtr++;
	}
    }
    Tcl_Free(dataPtr);
}

/*
 *---------------------------------------------------------------------------
 *
 * GetTableEncoding --
 *
 *	Helper function for the EscapeEncodingData conversions. Gets the
 *	encoding (of type TextEncodingData) that represents the specified
 *	state.
 *
 * Results:
 *	The return value is the encoding.
 *
 * Side effects:
 *	If the encoding that represents the specified state has not already
 *	been used by this EscapeEncoding, it will be loaded and cached in the
 *	dataPtr.
 *
 *---------------------------------------------------------------------------
 */

static Encoding *
GetTableEncoding(
    EscapeEncodingData *dataPtr,/* Contains names of encodings. */
    int state)			/* Index in dataPtr of desired Encoding. */
{
    EscapeSubTable *subTablePtr = &dataPtr->subTables[state];
    Encoding *encodingPtr = subTablePtr->encodingPtr;

    if (encodingPtr == NULL) {
	encodingPtr = (Encoding *) Tcl_GetEncoding(NULL, subTablePtr->name);
	if ((encodingPtr == NULL)
		|| (encodingPtr->toUtfProc != TableToUtfProc
		&& encodingPtr->toUtfProc != Iso88591ToUtfProc)) {
	    Tcl_Panic("EscapeToUtfProc: invalid sub table");
	}
	subTablePtr->encodingPtr = encodingPtr;
    }

    return encodingPtr;
}

/*
 *---------------------------------------------------------------------------
 *
 * unilen, unilen4 --
 *
 *	A helper function for the Tcl_ExternalToUtf functions. This function
 *	is similar to strlen for double-byte characters: it returns the number
 *	of bytes in a 0x0000 terminated string.
 *
 * Results:
 *	As above.
 *
 * Side effects:
 *	None.
 *
 *---------------------------------------------------------------------------
 */

static size_t
unilen(
    const char *src)
{
    unsigned short *p;

    p = (unsigned short *) src;
    while (*p != 0x0000) {
	p++;
    }
    return (char *) p - src;
}

static size_t
unilen4(
    const char *src)
{
    unsigned int *p;

    p = (unsigned int *) src;
    while (*p != 0x00000000) {
	p++;
    }
    return (char *) p - src;
}

/*
 *-------------------------------------------------------------------------
 *
 * InitializeEncodingSearchPath	--
 *
 *	This is the fallback routine that sets the default value of the
 *	encoding search path if the application has not set one via a call to
 *	Tcl_SetEncodingSearchPath() by the first time the search path is needed
 *	to load encoding data.
 *
 *	The default encoding search path is produced by taking each directory
 *	in the library path, appending a subdirectory named "encoding", and if
 *	the resulting directory exists, adding it to the encoding search path.
 *
 * Results:
 *	None.
 *
 * Side effects:
 *	Sets the encoding search path to an initial value.
 *
 *-------------------------------------------------------------------------
 */

static void
InitializeEncodingSearchPath(
    char **valuePtr,
    size_t *lengthPtr,
    Tcl_Encoding *encodingPtr)
{
    const char *bytes;
    int i, numDirs;
    size_t numBytes;
    Tcl_Obj *libPathObj, *encodingObj, *searchPathObj;

    TclNewLiteralStringObj(encodingObj, "encoding");
    TclNewObj(searchPathObj);
    Tcl_IncrRefCount(encodingObj);
    Tcl_IncrRefCount(searchPathObj);
    libPathObj = TclGetLibraryPath();
    Tcl_IncrRefCount(libPathObj);
    TclListObjLength(NULL, libPathObj, &numDirs);

    for (i = 0; i < numDirs; i++) {
	Tcl_Obj *directoryObj, *pathObj;
	Tcl_StatBuf stat;

	Tcl_ListObjIndex(NULL, libPathObj, i, &directoryObj);
	pathObj = Tcl_FSJoinToPath(directoryObj, 1, &encodingObj);
	Tcl_IncrRefCount(pathObj);
	if ((0 == Tcl_FSStat(pathObj, &stat)) && S_ISDIR(stat.st_mode)) {
	    Tcl_ListObjAppendElement(NULL, searchPathObj, pathObj);
	}
	Tcl_DecrRefCount(pathObj);
    }

    Tcl_DecrRefCount(libPathObj);
    Tcl_DecrRefCount(encodingObj);
    *encodingPtr = libraryPath.encoding;
    if (*encodingPtr) {
	((Encoding *)(*encodingPtr))->refCount++;
    }
    bytes = Tcl_GetStringFromObj(searchPathObj, &numBytes);

    *lengthPtr = numBytes;
    *valuePtr = (char *)Tcl_Alloc(numBytes + 1);
    memcpy(*valuePtr, bytes, numBytes + 1);
    Tcl_DecrRefCount(searchPathObj);
}

/*
 * Local Variables:
 * mode: c
 * c-basic-offset: 4
 * fill-column: 78
 * End:
 */<|MERGE_RESOLUTION|>--- conflicted
+++ resolved
@@ -1136,7 +1136,7 @@
     Tcl_Encoding encoding,	/* The encoding for the source string, or NULL
 				 * for the default system encoding. */
     const char *src,		/* Source string in specified encoding. */
-    int srcLen,			/* Source string length in bytes, or < 0 for
+    size_t srcLen,			/* Source string length in bytes, or TCL_INDEX_NONE for
 				 * encoding-specific string length. */
     int flags,			/* Conversion control flags. */
     Tcl_DString *dstPtr)	/* Uninitialized or free DString in which the
@@ -1145,13 +1145,9 @@
     char *dst;
     Tcl_EncodingState state;
     const Encoding *encodingPtr;
-<<<<<<< HEAD
-    int flags, result, soFar, srcRead, dstWrote, dstChars;
+    int result, soFar, srcRead, dstWrote, dstChars;
     size_t dstLen;
-=======
-    int dstLen, result, soFar, srcRead, dstWrote, dstChars;
     const char *srcStart = src;
->>>>>>> cf4140cc
 
     Tcl_DStringInit(dstPtr);
     dst = Tcl_DStringValue(dstPtr);
@@ -1181,7 +1177,7 @@
 	src += srcRead;
 	if (result != TCL_CONVERT_NOSPACE) {
 	    Tcl_DStringSetLength(dstPtr, soFar);
-	    return (result == TCL_OK) ? (size_t)-1 : (size_t)(src - srcStart);
+	    return (result == TCL_OK) ? TCL_INDEX_NONE : (size_t)(src - srcStart);
 	}
 	flags &= ~TCL_ENCODING_START;
 	srcLen -= srcRead;
@@ -1383,7 +1379,7 @@
     Tcl_Encoding encoding,	/* The encoding for the converted string, or
 				 * NULL for the default system encoding. */
     const char *src,		/* Source string in UTF-8. */
-    int srcLen,			/* Source string length in bytes, or < 0 for
+    size_t srcLen,			/* Source string length in bytes, or < 0 for
 				 * strlen(). */
     int flags,	/* Conversion control flags. */
     Tcl_DString *dstPtr)	/* Uninitialized or free DString in which the
@@ -1392,13 +1388,9 @@
     char *dst;
     Tcl_EncodingState state;
     const Encoding *encodingPtr;
-<<<<<<< HEAD
-    int flags, result, soFar, srcRead, dstWrote, dstChars;
+    int result, soFar, srcRead, dstWrote, dstChars;
+    const char *srcStart = src;
     size_t dstLen;
-=======
-    int dstLen, result, soFar, srcRead, dstWrote, dstChars;
-    const char *srcStart = src;
->>>>>>> cf4140cc
 
     Tcl_DStringInit(dstPtr);
     dst = Tcl_DStringValue(dstPtr);
@@ -1427,7 +1419,7 @@
 	    while (i >= soFar) {
 		Tcl_DStringSetLength(dstPtr, i--);
 	    }
-	    return (result == TCL_OK) ? (size_t)-1 : (size_t)(src - srcStart);
+	    return (result == TCL_OK) ? TCL_INDEX_NONE : (size_t)(src - srcStart);
 	}
 
 	flags &= ~TCL_ENCODING_START;
