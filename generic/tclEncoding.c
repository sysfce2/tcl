--- conflicted
+++ resolved
@@ -3417,12 +3417,7 @@
 		    result = TCL_CONVERT_NOSPACE;
 		    break;
 		}
-<<<<<<< HEAD
 		memcpy(dst, subTablePtr->sequence, subTablePtr->sequenceLen);
-=======
-		memcpy(dst, subTablePtr->sequence,
-			subTablePtr->sequenceLen);
->>>>>>> 050b6c3d
 		dst += subTablePtr->sequenceLen;
 	    }
 	}
