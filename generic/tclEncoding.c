--- conflicted
+++ resolved
@@ -763,75 +763,6 @@
 /*
  *-------------------------------------------------------------------------
  *
-<<<<<<< HEAD
-=======
- * Tcl_GetDefaultEncodingDir --
- *
- *	Legacy public interface to retrieve first directory in the encoding
- *	searchPath.
- *
- * Results:
- *	The directory pathname, as a string, or NULL for an empty encoding
- *	search path.
- *
- * Side effects:
- *	None.
- *
- *-------------------------------------------------------------------------
- */
-
-#if !defined(TCL_NO_DEPRECATED) && TCL_MAJOR_VERSION < 9
-const char *
-Tcl_GetDefaultEncodingDir(void)
-{
-    int numDirs;
-    Tcl_Obj *first, *searchPath = Tcl_GetEncodingSearchPath();
-
-    TclListObjLengthM(NULL, searchPath, &numDirs);
-    if (numDirs == 0) {
-	return NULL;
-    }
-    Tcl_ListObjIndex(NULL, searchPath, 0, &first);
-
-    return TclGetString(first);
-}
--
-/*
- *-------------------------------------------------------------------------
- *
- * Tcl_SetDefaultEncodingDir --
- *
- *	Legacy public interface to set the first directory in the encoding
- *	search path.
- *
- * Results:
- *	None.
- *
- * Side effects:
- *	Modifies the encoding search path.
- *
- *-------------------------------------------------------------------------
- */
-
-void
-Tcl_SetDefaultEncodingDir(
-    const char *path)
-{
-    Tcl_Obj *searchPath = Tcl_GetEncodingSearchPath();
-    Tcl_Obj *directory = Tcl_NewStringObj(path, TCL_INDEX_NONE);
-
-    searchPath = Tcl_DuplicateObj(searchPath);
-    Tcl_ListObjReplace(NULL, searchPath, 0, 0, 1, &directory);
-    Tcl_SetEncodingSearchPath(searchPath);
-}
-#endif
--
-/*
- *-------------------------------------------------------------------------
- *
->>>>>>> 9152d5ee
  * Tcl_GetEncoding --
  *
  *	Given the name of a encoding, find the corresponding Tcl_Encoding
@@ -1309,11 +1240,7 @@
     char *dst;
     Tcl_EncodingState state;
     const Encoding *encodingPtr;
-<<<<<<< HEAD
     int result;
-=======
-    int result, srcRead, dstWrote, dstChars;
->>>>>>> 9152d5ee
     Tcl_Size dstLen, soFar;
     const char *srcStart = src;
 
@@ -1322,17 +1249,11 @@
 
     if (flags & (TCL_ENCODING_START|TCL_ENCODING_END)) {
 	/* TODO - what other flags are illegal? - See TIP 656 */
-<<<<<<< HEAD
- 	Tcl_SetResult(interp,
-	    "Parameter error: TCL_ENCODING_{START,STOP} bits set in flags.",
-	    TCL_STATIC);
-=======
 	Tcl_SetObjResult(
 	    interp,
 	    Tcl_NewStringObj(
 		"Parameter error: TCL_ENCODING_{START,STOP} bits set in flags.",
 		TCL_INDEX_NONE));
->>>>>>> 9152d5ee
 	Tcl_SetErrorCode(interp, "TCL", "ENCODING", "ILLEGALFLAGS", NULL);
 	return TCL_ERROR;
     }
@@ -1343,7 +1264,7 @@
     if (encoding == NULL) {
 	encoding = systemEncoding;
     }
-    encodingPtr = (Encoding *) encoding;
+    encodingPtr = (Encoding *)encoding;
 
     if (src == NULL) {
 	srcLen = 0;
@@ -1357,7 +1278,6 @@
     }
 
     while (1) {
-<<<<<<< HEAD
 	int srcChunkLen, srcChunkRead;
 	int dstChunkLen, dstChunkWrote, dstChunkChars;
 
@@ -1386,45 +1306,6 @@
 	 */
 	if ((result != TCL_CONVERT_NOSPACE) &&
 	    !(result == TCL_CONVERT_MULTIBYTE && (flags & TCL_ENCODING_END))) {
-            Tcl_Size nBytesProcessed = (src - srcStart);
-
-            Tcl_DStringSetLength(dstPtr, soFar);
-            if (errorLocPtr) {
-                /*
-                 * Do not write error message into interpreter if caller
-                 * wants to know error location.
-                 */
-                *errorLocPtr = result == TCL_OK ? TCL_INDEX_NONE : nBytesProcessed;
-            }
-            else {
-                /* Caller wants error message on failure */
-                if (result != TCL_OK && interp != NULL) {
-                    char buf[TCL_INTEGER_SPACE];
-                    sprintf(buf, "%" TCL_Z_MODIFIER "u", nBytesProcessed);
-                    Tcl_SetObjResult(
-                        interp,
-                        Tcl_ObjPrintf("unexpected byte sequence starting at index %"
-                                      TCL_Z_MODIFIER "u: '\\x%02X'",
-                                      nBytesProcessed,
-                                      UCHAR(srcStart[nBytesProcessed])));
-                    Tcl_SetErrorCode(
-                        interp, "TCL", "ENCODING", "ILLEGALSEQUENCE", buf, NULL);
-                }
-            }
-            return result;
-	}
-
-	flags &= ~TCL_ENCODING_START;
-	srcLen -= srcChunkRead;
-
-=======
-	result = encodingPtr->toUtfProc(encodingPtr->clientData, src,
-					srcLen, flags, &state, dst, dstLen,
-					&srcRead, &dstWrote, &dstChars);
-	soFar = dst + dstWrote - Tcl_DStringValue(dstPtr);
-
-	src += srcRead;
-	if (result != TCL_CONVERT_NOSPACE) {
 	    Tcl_Size nBytesProcessed = (src - srcStart);
 
 	    Tcl_DStringSetLength(dstPtr, soFar);
@@ -1438,11 +1319,11 @@
 		/* Caller wants error message on failure */
 		if (result != TCL_OK && interp != NULL) {
 		    char buf[TCL_INTEGER_SPACE];
-		    sprintf(buf, "%u", nBytesProcessed);
+		    sprintf(buf, "%" TCL_Z_MODIFIER "u", nBytesProcessed);
 		    Tcl_SetObjResult(
 			interp,
 			Tcl_ObjPrintf("unexpected byte sequence starting at index %"
-				      "u: '\\x%02X'",
+				      TCL_Z_MODIFIER "u: '\\x%02X'",
 				      nBytesProcessed,
 				      UCHAR(srcStart[nBytesProcessed])));
 		    Tcl_SetErrorCode(
@@ -1452,10 +1333,9 @@
 	    return result;
 	}
 
-	/* Expand space and continue */
 	flags &= ~TCL_ENCODING_START;
-	srcLen -= srcRead;
->>>>>>> 9152d5ee
+	srcLen -= srcChunkRead;
+
 	if (Tcl_DStringLength(dstPtr) == 0) {
 	    Tcl_DStringSetLength(dstPtr, dstLen);
 	}
@@ -1556,15 +1436,9 @@
     }
 
     if (!noTerminate) {
-<<<<<<< HEAD
-        if ((int) dstLen < 1) {
-            return TCL_CONVERT_NOSPACE;
-        }
-=======
-	if (dstLen < 1) {
+	if ((int) dstLen < 1) {
 	    return TCL_CONVERT_NOSPACE;
 	}
->>>>>>> 9152d5ee
 	/*
 	 * If there are any null characters in the middle of the buffer,
 	 * they will converted to the UTF-8 null character (\xC0\x80). To get
@@ -1574,15 +1448,9 @@
 
 	dstLen--;
     } else {
-<<<<<<< HEAD
-        if (dstLen <= 0 && srcLen > 0) {
-            return TCL_CONVERT_NOSPACE;
-        }
-=======
-	if (dstLen < 0) {
+	if (dstLen <= 0 && srcLen > 0) {
 	    return TCL_CONVERT_NOSPACE;
 	}
->>>>>>> 9152d5ee
     }
     if (encodingPtr->toUtfProc == UtfToUtfProc) {
 	flags |= ENCODING_INPUT;
@@ -1703,32 +1571,20 @@
     char *dst;
     Tcl_EncodingState state;
     const Encoding *encodingPtr;
-<<<<<<< HEAD
     int result;
-    Tcl_Size dstLen, soFar;
-    const char *srcStart = src;
-=======
-    int result, srcRead, dstWrote, dstChars;
     const char *srcStart = src;
     Tcl_Size dstLen, soFar;
->>>>>>> 9152d5ee
 
     /* DO FIRST - must always be initialized on return */
     Tcl_DStringInit(dstPtr);
 
     if (flags & (TCL_ENCODING_START|TCL_ENCODING_END)) {
 	/* TODO - what other flags are illegal? - See TIP 656 */
-<<<<<<< HEAD
- 	Tcl_SetResult(interp,
-	    "Parameter error: TCL_ENCODING_{START,STOP} bits set in flags.",
-	    TCL_STATIC);
-=======
 	Tcl_SetObjResult(
 	    interp,
 	    Tcl_NewStringObj(
 		"Parameter error: TCL_ENCODING_{START,STOP} bits set in flags.",
 		TCL_INDEX_NONE));
->>>>>>> 9152d5ee
 	Tcl_SetErrorCode(interp, "TCL", "ENCODING", "ILLEGALFLAGS", NULL);
 	return TCL_ERROR;
     }
@@ -1746,6 +1602,7 @@
     } else if (srcLen == TCL_INDEX_NONE) {
 	srcLen = strlen(src);
     }
+
     flags |= TCL_ENCODING_START;
     while (1) {
 	int srcChunkLen, srcChunkRead;
@@ -1760,9 +1617,8 @@
 	dstChunkLen = dstLen > INT_MAX ? INT_MAX : dstLen;
 
 	result = encodingPtr->fromUtfProc(encodingPtr->clientData, src,
-<<<<<<< HEAD
-                                          srcChunkLen, flags, &state, dst, dstChunkLen,
-                                          &srcChunkRead, &dstChunkWrote, &dstChunkChars);
+					  srcChunkLen, flags, &state, dst, dstChunkLen,
+					  &srcChunkRead, &dstChunkWrote, &dstChunkChars);
 	soFar = dst + dstChunkWrote - Tcl_DStringValue(dstPtr);
 
 	/* Move past the part processed in this go around */
@@ -1778,37 +1634,10 @@
 	 */
 	if ((result != TCL_CONVERT_NOSPACE) &&
 	    !(result == TCL_CONVERT_MULTIBYTE && (flags & TCL_ENCODING_END))) {
-            Tcl_Size nBytesProcessed = (src - srcStart);
+	    Tcl_Size nBytesProcessed = (src - srcStart);
 	    size_t i = soFar + encodingPtr->nullSize - 1;
 	    /* Loop as DStringSetLength only stores one nul byte at a time */
 	    while (i+1 >= soFar+1) {
-		Tcl_DStringSetLength(dstPtr, i--);
-	    }
-            if (errorLocPtr) {
-                /*
-                 * Do not write error message into interpreter if caller
-                 * wants to know error location.
-                 */
-                *errorLocPtr = result == TCL_OK ? TCL_INDEX_NONE : nBytesProcessed;
-            }
-            else {
-                /* Caller wants error message on failure */
-                if (result != TCL_OK && interp != NULL) {
-                    Tcl_Size pos = Tcl_NumUtfChars(srcStart, nBytesProcessed);
-                    int ucs4;
-                    char buf[TCL_INTEGER_SPACE];
-                    TclUtfToUCS4(&srcStart[nBytesProcessed], &ucs4);
-                    sprintf(buf, "%" TCL_Z_MODIFIER "u", nBytesProcessed);
-=======
-					  srcLen, flags, &state, dst, dstLen,
-					  &srcRead, &dstWrote, &dstChars);
-	soFar = dst + dstWrote - Tcl_DStringValue(dstPtr);
-
-	src += srcRead;
-	if (result != TCL_CONVERT_NOSPACE) {
-	    Tcl_Size nBytesProcessed = (src - srcStart);
-	    int i = soFar + encodingPtr->nullSize - 1;
-	    while (i >= soFar) {
 		Tcl_DStringSetLength(dstPtr, i--);
 	    }
 	    if (errorLocPtr) {
@@ -1820,12 +1649,11 @@
 	    } else {
 		/* Caller wants error message on failure */
 		if (result != TCL_OK && interp != NULL) {
-		    int pos = Tcl_NumUtfChars(srcStart, nBytesProcessed);
+		    Tcl_Size pos = Tcl_NumUtfChars(srcStart, nBytesProcessed);
 		    int ucs4;
 		    char buf[TCL_INTEGER_SPACE];
 		    TclUtfToUCS4(&srcStart[nBytesProcessed], &ucs4);
-		    sprintf(buf, "%u", nBytesProcessed);
->>>>>>> 9152d5ee
+		    sprintf(buf, "%" TCL_Z_MODIFIER "u", nBytesProcessed);
 		    Tcl_SetObjResult(
 			interp,
 			Tcl_ObjPrintf(
@@ -2754,11 +2582,7 @@
 	if (UCHAR(*src) < 0x80 && !((UCHAR(*src) == 0) && (flags & ENCODING_INPUT))) {
 	    /*
 	     * Copy 7bit characters, but skip null-bytes when we are in input
-<<<<<<< HEAD
-	     * mode, so that they get converted to 0xC080.
-=======
 	     * mode, so that they get converted to \xC0\x80.
->>>>>>> 9152d5ee
 	     */
 	    *dst++ = *src++;
 	} else if ((UCHAR(*src) == 0xC0) && (src + 1 < srcEnd) &&
@@ -2812,15 +2636,8 @@
 		TclUtfToUCS4(chbuf, &ch);
 	    }
 	    dst += Tcl_UniCharToUtf(ch, dst);
-<<<<<<< HEAD
-	}
-	else {
-            int isInvalid = 0;
-=======
 	} else {
-	    int low;
 	    int isInvalid = 0;
->>>>>>> 9152d5ee
 	    size_t len = TclUtfToUCS4(src, &ch);
 	    if (flags & ENCODING_INPUT) {
 		if ((len < 2) && (ch != 0)) {
@@ -2867,16 +2684,11 @@
 		    break;
 		}
 		if (PROFILE_REPLACE(profile)) {
-                    /* TODO - is this right for cesu8 or should we fall through below? */
+		    /* TODO - is this right for cesu8 or should we fall through below? */
 		    ch = UNICODE_REPLACE_CHAR;
-<<<<<<< HEAD
 		}
 		else {
 		    int low = ch;
-=======
-		} else {
-		    low = ch;
->>>>>>> 9152d5ee
 		    len = (src <= srcEnd - 3) ? TclUtfToUCS4(src, &low) : 0;
 
 		    if ((!LOW_SURROGATE(low)) || (ch & 0x400)) {
@@ -2886,7 +2698,7 @@
 			    src = saveSrc;
 			    break;
 			}
-                        goto cesu8;
+			goto cesu8;
 		    }
 		    src += len;
 		    dst += Tcl_UniCharToUtf(ch, dst);
@@ -3060,26 +2872,9 @@
 #endif
 
     if ((flags & TCL_ENCODING_END) && (result == TCL_CONVERT_MULTIBYTE)) {
-<<<<<<< HEAD
 	if (dst > dstEnd) {
 	    result = TCL_CONVERT_NOSPACE;
 	} else {
-            if (PROFILE_STRICT(flags)) {
-                result = TCL_CONVERT_SYNTAX;
-            } else {
-                /* PROFILE_REPLACE or PROFILE_TCL8 */
-                result = TCL_OK;
-                dst += Tcl_UniCharToUtf(UNICODE_REPLACE_CHAR, dst);
-                numChars++;
-                src += bytesLeft; /* Go past truncated code unit */
-            }
-        }
-=======
-	/* We have a code fragment left-over at the end */
-	if (dst > dstEnd) {
-	    result = TCL_CONVERT_NOSPACE;
-	} else {
-	    /* destination is not full, so we really are at the end now */
 	    if (PROFILE_STRICT(flags)) {
 		result = TCL_CONVERT_SYNTAX;
 	    } else {
@@ -3090,7 +2885,6 @@
 		src += bytesLeft; /* Go past truncated code unit */
 	    }
 	}
->>>>>>> 9152d5ee
     }
 
     *srcReadPtr = src - srcStart;
@@ -3310,10 +3104,8 @@
 		src -= 2;
 		numChars--;
 		continue;
-	    }
-	    else {
-		/* Bug [10c2c17c32]. If Hi surrogate not followed by Lo
-		 * surrogate, finish 3-byte UTF-8 */
+	    } else {
+	    /* Bug [10c2c17c32]. If Hi surrogate not followed by Lo surrogate, finish 3-byte UTF-8 */
 		dst += Tcl_UniCharToUtf(-1, dst);
 	    }
 	}
@@ -3703,7 +3495,6 @@
 	    } else {
 		ch = toUnicode[byte][*((unsigned char *)src)];
 	    }
-	    ch = toUnicode[byte][*((unsigned char *) src)];
 	} else {
 	    ch = pageZero[byte];
 	}
