--- conflicted
+++ resolved
@@ -2438,18 +2438,7 @@
 		src += len;
 		dst += Tcl_UniCharToUtf(ch, dst);
 		ch = low;
-<<<<<<< HEAD
 #endif
-	    } else if (!Tcl_UniCharIsUnicode(ch)) {
-		if (STOPONERROR) {
-		    result = TCL_CONVERT_UNKNOWN;
-		    src = saveSrc;
-		    break;
-		}
-		if (!(flags & TCL_ENCODING_MODIFIED)) {
-		    ch = 0xFFFD;
-		}
-=======
 	    } else if (STOPONERROR && !(flags & TCL_ENCODING_MODIFIED) && !Tcl_UniCharIsUnicode(ch)
 		    && (((ch  & ~0x7FF) == 0xD800) || ((flags & TCL_ENCODING_STRICT) == TCL_ENCODING_STRICT))) {
 		result = TCL_CONVERT_UNKNOWN;
@@ -2460,7 +2449,6 @@
 		result = TCL_CONVERT_SYNTAX;
 		src = saveSrc;
 		break;
->>>>>>> a7d6b92a
 	    }
 	    dst += Tcl_UniCharToUtf(ch, dst);
 	}
