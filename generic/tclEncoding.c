/*
 * tclEncoding.c --
 *
 *	Contains the implementation of the encoding conversion package.
 *
 * Copyright © 1996-1998 Sun Microsystems, Inc.
 *
 * See the file "license.terms" for information on usage and redistribution of
 * this file, and for a DISCLAIMER OF ALL WARRANTIES.
 */

#include "tclInt.h"
#include "tclIO.h"

typedef size_t (LengthProc)(const char *src);

/*
 * The following data structure represents an encoding, which describes how to
 * convert between various character sets and UTF-8.
 */

typedef struct {
    char *name;			/* Name of encoding. Malloced because (1) hash
				 * table entry that owns this encoding may be
				 * freed prior to this encoding being freed,
				 * (2) string passed in the Tcl_EncodingType
				 * structure may not be persistent. */
    Tcl_EncodingConvertProc *toUtfProc;
				/* Function to convert from external encoding
				 * into UTF-8. */
    Tcl_EncodingConvertProc *fromUtfProc;
				/* Function to convert from UTF-8 into
				 * external encoding. */
    Tcl_EncodingFreeProc *freeProc;
				/* If non-NULL, function to call when this
				 * encoding is deleted. */
    void *clientData;	/* Arbitrary value associated with encoding
				 * type. Passed to conversion functions. */
    int nullSize;		/* Number of 0x00 bytes that signify
				 * end-of-string in this encoding. This number
				 * is used to determine the source string
				 * length when the srcLen argument is
				 * negative. This number can be 1, 2, or 4. */
    LengthProc *lengthProc;	/* Function to compute length of
				 * null-terminated strings in this encoding.
				 * If nullSize is 1, this is strlen; if
				 * nullSize is 2, this is a function that
				 * returns the number of bytes in a 0x0000
				 * terminated string; if nullSize is 4, this
				 * is a function that returns the number of
				 * bytes in a 0x00000000 terminated string. */
    size_t refCount;		/* Number of uses of this structure. */
    Tcl_HashEntry *hPtr;	/* Hash table entry that owns this encoding. */
} Encoding;

/*
 * The following structure is the clientData for a dynamically-loaded,
 * table-driven encoding created by LoadTableEncoding(). It maps between
 * Unicode and a single-byte, double-byte, or multibyte (1 or 2 bytes only)
 * encoding.
 */

typedef struct {
    int fallback;		/* Character (in this encoding) to substitute
				 * when this encoding cannot represent a UTF-8
				 * character. */
    char prefixBytes[256];	/* If a byte in the input stream is a lead
				 * byte for a 2-byte sequence, the
				 * corresponding entry in this array is 1,
				 * otherwise it is 0. */
    unsigned short **toUnicode;	/* Two dimensional sparse matrix to map
				 * characters from the encoding to Unicode.
				 * Each element of the toUnicode array points
				 * to an array of 256 shorts. If there is no
				 * corresponding character in Unicode, the
				 * value in the matrix is 0x0000.
				 * malloc'd. */
    unsigned short **fromUnicode;
				/* Two dimensional sparse matrix to map
				 * characters from Unicode to the encoding.
				 * Each element of the fromUnicode array
				 * points to an array of 256 shorts. If there
				 * is no corresponding character the encoding,
				 * the value in the matrix is 0x0000.
				 * malloc'd. */
} TableEncodingData;

/*
 * Each of the following structures is the clientData for a dynamically-loaded
 * escape-driven encoding that is itself comprised of other simpler encodings.
 * An example is "iso-2022-jp", which uses escape sequences to switch between
 * ascii, jis0208, jis0212, gb2312, and ksc5601. Note that "escape-driven"
 * does not necessarily mean that the ESCAPE character is the character used
 * for switching character sets.
 */

typedef struct {
    unsigned sequenceLen;	/* Length of following string. */
    char sequence[16];		/* Escape code that marks this encoding. */
    char name[32];		/* Name for encoding. */
    Encoding *encodingPtr;	/* Encoding loaded using above name, or NULL
				 * if this sub-encoding has not been needed
				 * yet. */
} EscapeSubTable;

typedef struct {
    int fallback;		/* Character (in this encoding) to substitute
				 * when this encoding cannot represent a UTF-8
				 * character. */
    unsigned initLen;		/* Length of following string. */
    char init[16];		/* String to emit or expect before first char
				 * in conversion. */
    unsigned finalLen;		/* Length of following string. */
    char final[16];		/* String to emit or expect after last char in
				 * conversion. */
    char prefixBytes[256];	/* If a byte in the input stream is the first
				 * character of one of the escape sequences in
				 * the following array, the corresponding
				 * entry in this array is 1, otherwise it is
				 * 0. */
    int numSubTables;		/* Length of following array. */
    EscapeSubTable subTables[TCLFLEXARRAY];/* Information about each EscapeSubTable used
				 * by this encoding type. The actual size is
				 * as large as necessary to hold all
				 * EscapeSubTables. */
} EscapeEncodingData;

/*
 * Constants used when loading an encoding file to identify the type of the
 * file.
 */

#define ENCODING_SINGLEBYTE	0
#define ENCODING_DOUBLEBYTE	1
#define ENCODING_MULTIBYTE	2
#define ENCODING_ESCAPE		3

/*
 * A list of directories in which Tcl should look for *.enc files. This list
 * is shared by all threads. Access is governed by a mutex lock.
 */

static TclInitProcessGlobalValueProc InitializeEncodingSearchPath;
static ProcessGlobalValue encodingSearchPath = {
    0, 0, NULL, NULL, InitializeEncodingSearchPath, NULL, NULL
};

/*
 * A map from encoding names to the directories in which their data files have
 * been seen. The string value of the map is shared by all threads. Access to
 * the shared string is governed by a mutex lock.
 */

static ProcessGlobalValue encodingFileMap = {
    0, 0, NULL, NULL, NULL, NULL, NULL
};

/*
 * A list of directories making up the "library path". Historically this
 * search path has served many uses, but the only one remaining is a base for
 * the encodingSearchPath above. If the application does not explicitly set
 * the encodingSearchPath, then it is initialized by appending /encoding
 * to each directory in this "libraryPath".
 */

static ProcessGlobalValue libraryPath = {
    0, 0, NULL, NULL, TclpInitLibraryPath, NULL, NULL
};

static int encodingsInitialized = 0;

/*
 * Hash table that keeps track of all loaded Encodings. Keys are the string
 * names that represent the encoding, values are (Encoding *).
 */

static Tcl_HashTable encodingTable;
TCL_DECLARE_MUTEX(encodingMutex)

/*
 * The following are used to hold the default and current system encodings.
 * If NULL is passed to one of the conversion routines, the current setting of
 * the system encoding is used to perform the conversion.
 */

static Tcl_Encoding defaultEncoding = NULL;
static Tcl_Encoding systemEncoding = NULL;
Tcl_Encoding tclIdentityEncoding = NULL;

/*
 * Names of encoding profiles and corresponding integer values
 */
static struct TclEncodingProfiles {
    const char *name;
    int value;
} encodingProfiles[] = {
    {"tcl8", TCL_ENCODING_PROFILE_TCL8},
    {"strict", TCL_ENCODING_PROFILE_STRICT},
    {"replace", TCL_ENCODING_PROFILE_REPLACE},
};
#define PROFILE_STRICT(flags_)                                         \
    ((TCL_ENCODING_PROFILE_GET(flags_) == TCL_ENCODING_PROFILE_STRICT) \
     || (TCL_ENCODING_PROFILE_GET(flags_) == 0                         \
	 && TCL_ENCODING_PROFILE_DEFAULT == TCL_ENCODING_PROFILE_STRICT))

#define PROFILE_REPLACE(flags_)                                         \
    ((TCL_ENCODING_PROFILE_GET(flags_) == TCL_ENCODING_PROFILE_REPLACE) \
     || (TCL_ENCODING_PROFILE_GET(flags_) == 0                          \
	 && TCL_ENCODING_PROFILE_DEFAULT == TCL_ENCODING_PROFILE_REPLACE))

#define UNICODE_REPLACE_CHAR ((Tcl_UniChar)0xFFFD)
#define SURROGATE(c_)      (((c_) & ~0x7FF) == 0xD800)
#define HIGH_SURROGATE(c_) (((c_) & ~0x3FF) == 0xD800)
#define LOW_SURROGATE(c_)  (((c_) & ~0x3FF) == 0xDC00)

/*
 * The following variable is used in the sparse matrix code for a
 * TableEncoding to represent a page in the table that has no entries.
 */

static unsigned short emptyPage[256];

/*
 * Functions used only in this module.
 */

static Tcl_EncodingConvertProc	BinaryProc;
static Tcl_DupInternalRepProc	DupEncodingInternalRep;
static Tcl_EncodingFreeProc	EscapeFreeProc;
static Tcl_EncodingConvertProc	EscapeFromUtfProc;
static Tcl_EncodingConvertProc	EscapeToUtfProc;
static void			FillEncodingFileMap(void);
static void			FreeEncoding(Tcl_Encoding encoding);
static Tcl_FreeInternalRepProc	FreeEncodingInternalRep;
static Encoding *		GetTableEncoding(EscapeEncodingData *dataPtr,
				    int state);
static Tcl_Encoding		LoadEncodingFile(Tcl_Interp *interp,
				    const char *name);
static Tcl_Encoding		LoadTableEncoding(const char *name, int type,
				    Tcl_Channel chan);
static Tcl_Encoding		LoadEscapeEncoding(const char *name,
				    Tcl_Channel chan);
static Tcl_Channel		OpenEncodingFileChannel(Tcl_Interp *interp,
				    const char *name);
static Tcl_EncodingFreeProc	TableFreeProc;
static Tcl_EncodingConvertProc	TableFromUtfProc;
static Tcl_EncodingConvertProc	TableToUtfProc;
static size_t		unilen(const char *src);
static size_t		unilen4(const char *src);
static Tcl_EncodingConvertProc	Utf32ToUtfProc;
static Tcl_EncodingConvertProc	UtfToUtf32Proc;
static Tcl_EncodingConvertProc	Utf16ToUtfProc;
static Tcl_EncodingConvertProc	UtfToUtf16Proc;
static Tcl_EncodingConvertProc	UtfToUcs2Proc;
static Tcl_EncodingConvertProc	UtfToUtfProc;
static Tcl_EncodingConvertProc	Iso88591FromUtfProc;
static Tcl_EncodingConvertProc	Iso88591ToUtfProc;


/*
 * A Tcl_ObjType for holding a cached Tcl_Encoding in the twoPtrValue.ptr1 field
 * of the internalrep. This should help the lifetime of encodings be more useful.
 * See concerns raised in [Bug 1077262].
 */

static const Tcl_ObjType encodingType = {
    "encoding",
    FreeEncodingInternalRep,
    DupEncodingInternalRep,
    NULL,
    NULL
};

#define EncodingSetInternalRep(objPtr, encoding)				\
    do {								\
	Tcl_ObjInternalRep ir;						\
	ir.twoPtrValue.ptr1 = (encoding);				\
	ir.twoPtrValue.ptr2 = NULL;					\
	Tcl_StoreInternalRep((objPtr), &encodingType, &ir);			\
    } while (0)

#define EncodingGetInternalRep(objPtr, encoding)				\
    do {								\
	const Tcl_ObjInternalRep *irPtr;					\
	irPtr = TclFetchInternalRep ((objPtr), &encodingType);		\
	(encoding) = irPtr ? (Tcl_Encoding)irPtr->twoPtrValue.ptr1 : NULL;		\
    } while (0)


/*
 *----------------------------------------------------------------------
 *
 * Tcl_GetEncodingFromObj --
 *
 *	Writes to (*encodingPtr) the Tcl_Encoding value of (*objPtr), if
 *	possible, and returns TCL_OK. If no such encoding exists, TCL_ERROR is
 *	returned, and if interp is non-NULL, an error message is written
 *	there.
 *
 * Results:
 *	Standard Tcl return code.
 *
 * Side effects:
 *	Caches the Tcl_Encoding value as the internal rep of (*objPtr).
 *
 *----------------------------------------------------------------------
 */

int
Tcl_GetEncodingFromObj(
    Tcl_Interp *interp,
    Tcl_Obj *objPtr,
    Tcl_Encoding *encodingPtr)
{
    Tcl_Encoding encoding;
    const char *name = TclGetString(objPtr);

    EncodingGetInternalRep(objPtr, encoding);
    if (encoding == NULL) {
	encoding = Tcl_GetEncoding(interp, name);
	if (encoding == NULL) {
	    return TCL_ERROR;
	}
	EncodingSetInternalRep(objPtr, encoding);
    }
    *encodingPtr = Tcl_GetEncoding(NULL, name);
    return TCL_OK;
}

/*
 *----------------------------------------------------------------------
 *
 * FreeEncodingInternalRep --
 *
 *	The Tcl_FreeInternalRepProc for the "encoding" Tcl_ObjType.
 *
 *----------------------------------------------------------------------
 */

static void
FreeEncodingInternalRep(
    Tcl_Obj *objPtr)
{
    Tcl_Encoding encoding;

    EncodingGetInternalRep(objPtr, encoding);
    Tcl_FreeEncoding(encoding);
}

/*
 *----------------------------------------------------------------------
 *
 * DupEncodingInternalRep --
 *
 *	The Tcl_DupInternalRepProc for the "encoding" Tcl_ObjType.
 *
 *----------------------------------------------------------------------
 */

static void
DupEncodingInternalRep(
    Tcl_Obj *srcPtr,
    Tcl_Obj *dupPtr)
{
    Tcl_Encoding encoding = Tcl_GetEncoding(NULL, TclGetString(srcPtr));
    EncodingSetInternalRep(dupPtr, encoding);
}

/*
 *----------------------------------------------------------------------
 *
 * Tcl_GetEncodingSearchPath --
 *
 *	Keeps the per-thread copy of the encoding search path current with
 *	changes to the global copy.
 *
 * Results:
 *	Returns a "list" (Tcl_Obj *) that contains the encoding search path.
 *
 *----------------------------------------------------------------------
 */

Tcl_Obj *
Tcl_GetEncodingSearchPath(void)
{
    return TclGetProcessGlobalValue(&encodingSearchPath);
}

/*
 *----------------------------------------------------------------------
 *
 * Tcl_SetEncodingSearchPath --
 *
 *	Keeps the per-thread copy of the encoding search path current with
 *	changes to the global copy.
 *
 *----------------------------------------------------------------------
 */

int
Tcl_SetEncodingSearchPath(
    Tcl_Obj *searchPath)
{
    int dummy;

    if (TCL_ERROR == TclListObjLengthM(NULL, searchPath, &dummy)) {
	return TCL_ERROR;
    }
    TclSetProcessGlobalValue(&encodingSearchPath, searchPath, NULL);
    return TCL_OK;
}

/*
 *----------------------------------------------------------------------
 *
 * TclGetLibraryPath --
 *
 *	Keeps the per-thread copy of the library path current with changes to
 *	the global copy.
 *
 * Results:
 *	Returns a "list" (Tcl_Obj *) that contains the library path.
 *
 *----------------------------------------------------------------------
 */

Tcl_Obj *
TclGetLibraryPath(void)
{
    return TclGetProcessGlobalValue(&libraryPath);
}

/*
 *----------------------------------------------------------------------
 *
 * TclSetLibraryPath --
 *
 *	Keeps the per-thread copy of the library path current with changes to
 *	the global copy.
 *
 *	Since the result of this routine is void, if searchPath is not a valid
 *	list this routine silently does nothing.
 *
 *----------------------------------------------------------------------
 */

void
TclSetLibraryPath(
    Tcl_Obj *path)
{
    int dummy;

    if (TCL_ERROR == TclListObjLengthM(NULL, path, &dummy)) {
	return;
    }
    TclSetProcessGlobalValue(&libraryPath, path, NULL);
}

/*
 *---------------------------------------------------------------------------
 *
 * FillEncodingFileMap --
 *
 *	Called to update the encoding file map with the current value
 *	of the encoding search path.
 *
 *	Finds *.end files in the directories on the encoding search path and
 *	stores the found pathnames in a map associated with the encoding name.
 *
 *	If $dir is on the encoding search path and the file $dir/foo.enc is
 *	found, stores a "foo" -> $dir entry in the map.  if the "foo" encoding
 *	is needed later, the $dir/foo.enc name can be quickly constructed in
 *	order to read the encoding data.
 *
 * Results:
 *	None.
 *
 * Side effects:
 *	Entries are added to the encoding file map.
 *
 *---------------------------------------------------------------------------
 */

static void
FillEncodingFileMap(void)
{
    int i, numDirs = 0;
    Tcl_Obj *map, *searchPath;

    searchPath = Tcl_GetEncodingSearchPath();
    Tcl_IncrRefCount(searchPath);
    TclListObjLengthM(NULL, searchPath, &numDirs);
    map = Tcl_NewDictObj();
    Tcl_IncrRefCount(map);

    for (i = numDirs-1; i != TCL_INDEX_NONE; i--) {
	/*
	 * Iterate backwards through the search path so as we overwrite
	 * entries found, we favor files earlier on the search path.
	 */

	int j, numFiles;
	Tcl_Obj *directory, *matchFileList;
	Tcl_Obj **filev;
	Tcl_GlobTypeData readableFiles = {
	    TCL_GLOB_TYPE_FILE, TCL_GLOB_PERM_R, NULL, NULL
	};

	TclNewObj(matchFileList);
	Tcl_ListObjIndex(NULL, searchPath, i, &directory);
	Tcl_IncrRefCount(directory);
	Tcl_IncrRefCount(matchFileList);
	Tcl_FSMatchInDirectory(NULL, matchFileList, directory, "*.enc",
		&readableFiles);

	TclListObjGetElementsM(NULL, matchFileList, &numFiles, &filev);
	for (j=0; j<numFiles; j++) {
	    Tcl_Obj *encodingName, *fileObj;

	    fileObj = TclPathPart(NULL, filev[j], TCL_PATH_TAIL);
	    encodingName = TclPathPart(NULL, fileObj, TCL_PATH_ROOT);
	    Tcl_DictObjPut(NULL, map, encodingName, directory);
	    Tcl_DecrRefCount(fileObj);
	    Tcl_DecrRefCount(encodingName);
	}
	Tcl_DecrRefCount(matchFileList);
	Tcl_DecrRefCount(directory);
    }
    Tcl_DecrRefCount(searchPath);
    TclSetProcessGlobalValue(&encodingFileMap, map, NULL);
    Tcl_DecrRefCount(map);
}

/*
 *---------------------------------------------------------------------------
 *
 * TclInitEncodingSubsystem --
 *
 *	Initialize all resources used by this subsystem on a per-process
 *	basis.
 *
 * Results:
 *	None.
 *
 * Side effects:
 *	Depends on the memory, object, and IO subsystems.
 *
 *---------------------------------------------------------------------------
 */

/* Since TCL_ENCODING_MODIFIED is only used for utf-8/cesu-8 and
 * TCL_ENCODING_LE is only used for  utf-16/utf-32/ucs-2. re-use the same value */
#define TCL_ENCODING_LE		TCL_ENCODING_MODIFIED	/* Little-endian encoding */
#define ENCODING_UTF	0x200	/* For UTF-8 encoding, allow 4-byte output sequences */
#define ENCODING_INPUT	0x400 /* For UTF-8/CESU-8 encoding, means external -> internal */

void
TclInitEncodingSubsystem(void)
{
    Tcl_EncodingType type;
    TableEncodingData *dataPtr;
    unsigned size;
    unsigned short i;
    union {
        char c;
        short s;
    } isLe;

    if (encodingsInitialized) {
	return;
    }

    isLe.s = TCL_ENCODING_LE;
    Tcl_MutexLock(&encodingMutex);
    Tcl_InitHashTable(&encodingTable, TCL_STRING_KEYS);
    Tcl_MutexUnlock(&encodingMutex);

    /*
     * Create a few initial encodings.  UTF-8 to UTF-8 translation is not a
     * no-op because it turns a stream of improperly formed UTF-8 into a
     * properly formed stream.
     */

    type.encodingName	= NULL;
    type.toUtfProc	= BinaryProc;
    type.fromUtfProc	= BinaryProc;
    type.freeProc	= NULL;
    type.nullSize	= 1;
    type.clientData	= NULL;
    tclIdentityEncoding = Tcl_CreateEncoding(&type);

    type.encodingName	= "utf-8";
    type.toUtfProc	= UtfToUtfProc;
    type.fromUtfProc	= UtfToUtfProc;
    type.freeProc	= NULL;
    type.nullSize	= 1;
    type.clientData	= INT2PTR(ENCODING_UTF);
    Tcl_CreateEncoding(&type);
    type.clientData	= INT2PTR(0);
    type.encodingName	= "cesu-8";
    Tcl_CreateEncoding(&type);

    type.toUtfProc	= Utf16ToUtfProc;
    type.fromUtfProc    = UtfToUcs2Proc;
    type.freeProc	= NULL;
    type.nullSize	= 2;
    type.encodingName   = "ucs-2le";
    type.clientData	= INT2PTR(TCL_ENCODING_LE);
    Tcl_CreateEncoding(&type);
    type.encodingName   = "ucs-2be";
    type.clientData	= INT2PTR(0);
    Tcl_CreateEncoding(&type);
    type.encodingName   = "ucs-2";
    type.clientData	= INT2PTR(isLe.c);
    Tcl_CreateEncoding(&type);

    type.toUtfProc	= Utf32ToUtfProc;
    type.fromUtfProc    = UtfToUtf32Proc;
    type.freeProc	= NULL;
    type.nullSize	= 4;
    type.encodingName   = "utf-32le";
    type.clientData	= INT2PTR(TCL_ENCODING_LE);
    Tcl_CreateEncoding(&type);
    type.encodingName   = "utf-32be";
    type.clientData	= INT2PTR(0);
    Tcl_CreateEncoding(&type);
    type.encodingName   = "utf-32";
    type.clientData	= INT2PTR(isLe.c);
    Tcl_CreateEncoding(&type);

    type.toUtfProc	= Utf16ToUtfProc;
    type.fromUtfProc    = UtfToUtf16Proc;
    type.freeProc	= NULL;
    type.nullSize	= 2;
    type.encodingName   = "utf-16le";
    type.clientData	= INT2PTR(TCL_ENCODING_LE|ENCODING_UTF);
    Tcl_CreateEncoding(&type);
    type.encodingName   = "utf-16be";
    type.clientData	= INT2PTR(ENCODING_UTF);
    Tcl_CreateEncoding(&type);
    type.encodingName   = "utf-16";
    type.clientData	= INT2PTR(isLe.c|ENCODING_UTF);
    Tcl_CreateEncoding(&type);

#ifndef TCL_NO_DEPRECATED
    type.encodingName   = "unicode";
    Tcl_CreateEncoding(&type);
#endif

    /*
     * Need the iso8859-1 encoding in order to process binary data, so force
     * it to always be embedded. Note that this encoding *must* be a proper
     * table encoding or some of the escape encodings crash! Hence the ugly
     * code to duplicate the structure of a table encoding here.
     */

    dataPtr = (TableEncodingData *)ckalloc(sizeof(TableEncodingData));
    memset(dataPtr, 0, sizeof(TableEncodingData));
    dataPtr->fallback = '?';

    size = 256*(sizeof(unsigned short *) + sizeof(unsigned short));
    dataPtr->toUnicode = (unsigned short **)ckalloc(size);
    memset(dataPtr->toUnicode, 0, size);
    dataPtr->fromUnicode = (unsigned short **)ckalloc(size);
    memset(dataPtr->fromUnicode, 0, size);

    dataPtr->toUnicode[0] = (unsigned short *) (dataPtr->toUnicode + 256);
    dataPtr->fromUnicode[0] = (unsigned short *) (dataPtr->fromUnicode + 256);
    for (i=1 ; i<256 ; i++) {
	dataPtr->toUnicode[i] = emptyPage;
	dataPtr->fromUnicode[i] = emptyPage;
    }

    for (i=0 ; i<256 ; i++) {
	dataPtr->toUnicode[0][i] = i;
	dataPtr->fromUnicode[0][i] = i;
    }

    type.encodingName	= "iso8859-1";
    type.toUtfProc	= Iso88591ToUtfProc;
    type.fromUtfProc	= Iso88591FromUtfProc;
    type.freeProc	= TableFreeProc;
    type.nullSize	= 1;
    type.clientData	= dataPtr;
    defaultEncoding	= Tcl_CreateEncoding(&type);
    systemEncoding	= Tcl_GetEncoding(NULL, type.encodingName);

    encodingsInitialized = 1;
}

/*
 *----------------------------------------------------------------------
 *
 * TclFinalizeEncodingSubsystem --
 *
 *	Release the state associated with the encoding subsystem.
 *
 * Results:
 *	None.
 *
 * Side effects:
 *	Frees all of the encodings.
 *
 *----------------------------------------------------------------------
 */

void
TclFinalizeEncodingSubsystem(void)
{
    Tcl_HashSearch search;
    Tcl_HashEntry *hPtr;

    Tcl_MutexLock(&encodingMutex);
    encodingsInitialized = 0;
    FreeEncoding(systemEncoding);
    systemEncoding = NULL;
    defaultEncoding = NULL;
    FreeEncoding(tclIdentityEncoding);
    tclIdentityEncoding = NULL;

    hPtr = Tcl_FirstHashEntry(&encodingTable, &search);
    while (hPtr != NULL) {
	/*
	 * Call FreeEncoding instead of doing it directly to handle refcounts
	 * like escape encodings use. [Bug 524674] Make sure to call
	 * Tcl_FirstHashEntry repeatedly so that all encodings are eventually
	 * cleaned up.
	 */

	FreeEncoding((Tcl_Encoding)Tcl_GetHashValue(hPtr));
	hPtr = Tcl_FirstHashEntry(&encodingTable, &search);
    }

    Tcl_DeleteHashTable(&encodingTable);
    Tcl_MutexUnlock(&encodingMutex);
}

/*
 *-------------------------------------------------------------------------
 *
 * Tcl_GetDefaultEncodingDir --
 *
 *	Legacy public interface to retrieve first directory in the encoding
 *	searchPath.
 *
 * Results:
 *	The directory pathname, as a string, or NULL for an empty encoding
 *	search path.
 *
 * Side effects:
 *	None.
 *
 *-------------------------------------------------------------------------
 */

#if !defined(TCL_NO_DEPRECATED) && TCL_MAJOR_VERSION < 9
const char *
Tcl_GetDefaultEncodingDir(void)
{
    int numDirs;
    Tcl_Obj *first, *searchPath = Tcl_GetEncodingSearchPath();

    TclListObjLengthM(NULL, searchPath, &numDirs);
    if (numDirs == 0) {
	return NULL;
    }
    Tcl_ListObjIndex(NULL, searchPath, 0, &first);

    return TclGetString(first);
}

/*
 *-------------------------------------------------------------------------
 *
 * Tcl_SetDefaultEncodingDir --
 *
 *	Legacy public interface to set the first directory in the encoding
 *	search path.
 *
 * Results:
 *	None.
 *
 * Side effects:
 *	Modifies the encoding search path.
 *
 *-------------------------------------------------------------------------
 */

void
Tcl_SetDefaultEncodingDir(
    const char *path)
{
    Tcl_Obj *searchPath = Tcl_GetEncodingSearchPath();
    Tcl_Obj *directory = Tcl_NewStringObj(path, -1);

    searchPath = Tcl_DuplicateObj(searchPath);
    Tcl_ListObjReplace(NULL, searchPath, 0, 0, 1, &directory);
    Tcl_SetEncodingSearchPath(searchPath);
}
#endif

/*
 *-------------------------------------------------------------------------
 *
 * Tcl_GetEncoding --
 *
 *	Given the name of a encoding, find the corresponding Tcl_Encoding
 *	token. If the encoding did not already exist, Tcl attempts to
 *	dynamically load an encoding by that name.
 *
 * Results:
 *	Returns a token that represents the encoding. If the name didn't refer
 *	to any known or loadable encoding, NULL is returned. If NULL was
 *	returned, an error message is left in interp's result object, unless
 *	interp was NULL.
 *
 * Side effects:
 *	LoadEncodingFile is called if necessary.
 *
 *-------------------------------------------------------------------------
 */

Tcl_Encoding
Tcl_GetEncoding(
    Tcl_Interp *interp,		/* Interp for error reporting, if not NULL. */
    const char *name)		/* The name of the desired encoding. */
{
    Tcl_HashEntry *hPtr;
    Encoding *encodingPtr;

    Tcl_MutexLock(&encodingMutex);
    if (name == NULL) {
	encodingPtr = (Encoding *) systemEncoding;
	encodingPtr->refCount++;
	Tcl_MutexUnlock(&encodingMutex);
	return systemEncoding;
    }

    hPtr = Tcl_FindHashEntry(&encodingTable, name);
    if (hPtr != NULL) {
	encodingPtr = (Encoding *)Tcl_GetHashValue(hPtr);
	encodingPtr->refCount++;
	Tcl_MutexUnlock(&encodingMutex);
	return (Tcl_Encoding) encodingPtr;
    }
    Tcl_MutexUnlock(&encodingMutex);

    return LoadEncodingFile(interp, name);
}

/*
 *---------------------------------------------------------------------------
 *
 * Tcl_FreeEncoding --
 *
 *	Releases an encoding allocated by Tcl_CreateEncoding() or
 *	Tcl_GetEncoding().
 *
 * Results:
 *	None.
 *
 * Side effects:
 *	The reference count associated with the encoding is decremented and
 *	the encoding is deleted if nothing is using it anymore.
 *
 *---------------------------------------------------------------------------
 */

void
Tcl_FreeEncoding(
    Tcl_Encoding encoding)
{
    Tcl_MutexLock(&encodingMutex);
    FreeEncoding(encoding);
    Tcl_MutexUnlock(&encodingMutex);
}

/*
 *----------------------------------------------------------------------
 *
 * FreeEncoding --
 *
 *	Decrements the reference count of an encoding.  The caller must hold
 *	encodingMutes.
 *
 * Results:
 *	None.
 *
 * Side effects:
 *	Releases the resource for an encoding if it is now unused.
 *	The reference count associated with the encoding is decremented and
 *	the encoding may be deleted if nothing is using it anymore.
 *
 *----------------------------------------------------------------------
 */

static void
FreeEncoding(
    Tcl_Encoding encoding)
{
    Encoding *encodingPtr = (Encoding *) encoding;

    if (encodingPtr == NULL) {
	return;
    }
    if (encodingPtr->refCount-- <= 1) {
	if (encodingPtr->freeProc != NULL) {
	    encodingPtr->freeProc(encodingPtr->clientData);
	}
	if (encodingPtr->hPtr != NULL) {
	    Tcl_DeleteHashEntry(encodingPtr->hPtr);
	}
	if (encodingPtr->name) {
	    ckfree(encodingPtr->name);
	}
	ckfree(encodingPtr);
    }
}

/*
 *-------------------------------------------------------------------------
 *
 * Tcl_GetEncodingName --
 *
 *	Given an encoding, return the name that was used to construct the
 *	encoding.
 *
 * Results:
 *	The name of the encoding.
 *
 * Side effects:
 *	None.
 *
 *---------------------------------------------------------------------------
 */

const char *
Tcl_GetEncodingName(
    Tcl_Encoding encoding)	/* The encoding whose name to fetch. */
{
    if (encoding == NULL) {
	encoding = systemEncoding;
    }

    return ((Encoding *) encoding)->name;
}

/*
 *-------------------------------------------------------------------------
 *
 * Tcl_GetEncodingNames --
 *
 *	Get the list of all known encodings, including the ones stored as
 *	files on disk in the encoding path.
 *
 * Results:
 *	Modifies interp's result object to hold a list of all the available
 *	encodings.
 *
 * Side effects:
 *	None.
 *
 *-------------------------------------------------------------------------
 */

void
Tcl_GetEncodingNames(
    Tcl_Interp *interp)		/* Interp to hold result. */
{
    Tcl_HashTable table;
    Tcl_HashSearch search;
    Tcl_HashEntry *hPtr;
    Tcl_Obj *map, *name, *result;
    Tcl_DictSearch mapSearch;
    int dummy, done = 0;

    TclNewObj(result);
    Tcl_InitObjHashTable(&table);

    /*
     * Copy encoding names from loaded encoding table to table.
     */

    Tcl_MutexLock(&encodingMutex);
    for (hPtr = Tcl_FirstHashEntry(&encodingTable, &search); hPtr != NULL;
	    hPtr = Tcl_NextHashEntry(&search)) {
	Encoding *encodingPtr = (Encoding *)Tcl_GetHashValue(hPtr);

	Tcl_CreateHashEntry(&table,
		Tcl_NewStringObj(encodingPtr->name, -1), &dummy);
    }
    Tcl_MutexUnlock(&encodingMutex);

    FillEncodingFileMap();
    map = TclGetProcessGlobalValue(&encodingFileMap);

    /*
     * Copy encoding names from encoding file map to table.
     */

    Tcl_DictObjFirst(NULL, map, &mapSearch, &name, NULL, &done);
    for (; !done; Tcl_DictObjNext(&mapSearch, &name, NULL, &done)) {
	Tcl_CreateHashEntry(&table, name, &dummy);
    }

    /*
     * Pull all encoding names from table into the result list.
     */

    for (hPtr = Tcl_FirstHashEntry(&table, &search); hPtr != NULL;
	    hPtr = Tcl_NextHashEntry(&search)) {
	Tcl_ListObjAppendElement(NULL, result,
		(Tcl_Obj *) Tcl_GetHashKey(&table, hPtr));
    }
    Tcl_SetObjResult(interp, result);
    Tcl_DeleteHashTable(&table);
}

/*
 *-------------------------------------------------------------------------
 *
 * Tcl_GetEncodingNulLength --
 *
 *	Given an encoding, return the number of nul bytes used for the
 *      string termination.
 *
 * Results:
 *	The number of nul bytes used for the string termination.
 *
 * Side effects:
 *	None.
 *
 *---------------------------------------------------------------------------
 */
int
Tcl_GetEncodingNulLength(
    Tcl_Encoding encoding)
{
    if (encoding == NULL) {
	encoding = systemEncoding;
    }

    return ((Encoding *) encoding)->nullSize;
}

/*
 *------------------------------------------------------------------------
 *
 * Tcl_SetSystemEncoding --
 *
 *	Sets the default encoding that should be used whenever the user passes
 *	a NULL value in to one of the conversion routines. If the supplied
 *	name is NULL, the system encoding is reset to the default system
 *	encoding.
 *
 * Results:
 *	The return value is TCL_OK if the system encoding was successfully set
 *	to the encoding specified by name, TCL_ERROR otherwise. If TCL_ERROR
 *	is returned, an error message is left in interp's result object,
 *	unless interp was NULL.
 *
 * Side effects:
 *	The reference count of the new system encoding is incremented. The
 *	reference count of the old system encoding is decremented and it may
 *	be freed. All VFS cached information is invalidated.
 *
 *------------------------------------------------------------------------
 */

int
Tcl_SetSystemEncoding(
    Tcl_Interp *interp,		/* Interp for error reporting, if not NULL. */
    const char *name)		/* The name of the desired encoding, or NULL/""
				 * to reset to default encoding. */
{
    Tcl_Encoding encoding;
    Encoding *encodingPtr;

    if (!name || !*name) {
	Tcl_MutexLock(&encodingMutex);
	encoding = defaultEncoding;
	encodingPtr = (Encoding *) encoding;
	encodingPtr->refCount++;
	Tcl_MutexUnlock(&encodingMutex);
    } else {
	encoding = Tcl_GetEncoding(interp, name);
	if (encoding == NULL) {
	    return TCL_ERROR;
	}
    }

    Tcl_MutexLock(&encodingMutex);
    FreeEncoding(systemEncoding);
    systemEncoding = encoding;
    Tcl_MutexUnlock(&encodingMutex);
    Tcl_FSMountsChanged(NULL);

    return TCL_OK;
}

/*
 *---------------------------------------------------------------------------
 *
 * Tcl_CreateEncoding --
 *
 *	Defines a new encoding, along with the functions that are used to
 *	convert to and from Unicode.
 *
 * Results:
 *	Returns a token that represents the encoding. If an encoding with the
 *	same name already existed, the old encoding token remains valid and
 *	continues to behave as it used to, and is eventually garbage collected
 *	when the last reference to it goes away. Any subsequent calls to
 *	Tcl_GetEncoding with the specified name retrieve the most recent
 *	encoding token.
 *
 * Side effects:
 *	A new record having the name of the encoding is entered into a table of
 *	encodings visible to all interpreters.  For each call to this function,
 *	there should eventually be a call to Tcl_FreeEncoding, which cleans
 *	deletes the record in the table when an encoding is no longer needed.
 *
 *---------------------------------------------------------------------------
 */

Tcl_Encoding
Tcl_CreateEncoding(
    const Tcl_EncodingType *typePtr)
				/* The encoding type. */
{
    Encoding *encodingPtr = (Encoding *)ckalloc(sizeof(Encoding));
    encodingPtr->name		= NULL;
    encodingPtr->toUtfProc	= typePtr->toUtfProc;
    encodingPtr->fromUtfProc	= typePtr->fromUtfProc;
    encodingPtr->freeProc	= typePtr->freeProc;
    encodingPtr->nullSize	= typePtr->nullSize;
    encodingPtr->clientData	= typePtr->clientData;
    if (typePtr->nullSize == 2) {
	encodingPtr->lengthProc = (LengthProc *) unilen;
    } else if (typePtr->nullSize == 4) {
	encodingPtr->lengthProc = (LengthProc *) unilen4;
    } else {
	encodingPtr->lengthProc = (LengthProc *) strlen;
    }
    encodingPtr->refCount	= 1;
    encodingPtr->hPtr		= NULL;

  if (typePtr->encodingName) {
    Tcl_HashEntry *hPtr;
    int isNew;
    char *name;

    Tcl_MutexLock(&encodingMutex);
    hPtr = Tcl_CreateHashEntry(&encodingTable, typePtr->encodingName, &isNew);
    if (isNew == 0) {
	/*
	 * Remove old encoding from hash table, but don't delete it until last
	 * reference goes away.
	 */

	Encoding *replaceMe = (Encoding *)Tcl_GetHashValue(hPtr);
	replaceMe->hPtr = NULL;
    }

    name = (char *)ckalloc(strlen(typePtr->encodingName) + 1);
    encodingPtr->name		= strcpy(name, typePtr->encodingName);
    encodingPtr->hPtr		= hPtr;
    Tcl_SetHashValue(hPtr, encodingPtr);

    Tcl_MutexUnlock(&encodingMutex);
  }
    return (Tcl_Encoding) encodingPtr;
}

/*
 *-------------------------------------------------------------------------
 *
 * Tcl_ExternalToUtfDString --
 *
 *	Convert a source buffer from the specified encoding into UTF-8. If any
 *	of the bytes in the source buffer are invalid or cannot be represented
 *	in the target encoding, a default fallback character will be
 *	substituted.
 *
 * Results:
 *	The converted bytes are stored in the DString, which is then NULL
 *	terminated. The return value is a pointer to the value stored in the
 *	DString.
 *
 * Side effects:
 *	None.
 *
 *-------------------------------------------------------------------------
 */

char *
Tcl_ExternalToUtfDString(
    Tcl_Encoding encoding,	/* The encoding for the source string, or NULL
				 * for the default system encoding. */
    const char *src,		/* Source string in specified encoding. */
    int srcLen,			/* Source string length in bytes, or < 0 for
				 * encoding-specific string length. */
    Tcl_DString *dstPtr)	/* Uninitialized or free DString in which the
				 * converted string is stored. */
{
    Tcl_ExternalToUtfDStringEx(encoding, src, srcLen, TCL_ENCODING_PROFILE_TCL8, dstPtr);
    return Tcl_DStringValue(dstPtr);
}


/*
 *-------------------------------------------------------------------------
 *
 * Tcl_ExternalToUtfDStringEx --
 *
 *	Convert a source buffer from the specified encoding into UTF-8.
 *	The parameter flags controls the behavior, if any of the bytes in
 *	the source buffer are invalid or cannot be represented in utf-8.
 *	Possible flags values:
 *	target encoding. It should be composed by OR-ing the following:
 *	- *At most one* of TCL_ENCODING_PROFILE{DEFAULT,TCL8,STRICT}
 *	- TCL_ENCODING_STOPONERROR: Backward compatibility. Sets the profile
 *	  to TCL_ENCODING_PROFILE_STRICT overriding any specified profile flags
 *	- TCL_ENCODING_MODIFIED: enable Tcl internal conversion mapping \xC0\x80
 *        to 0x00. Only valid for "utf-8" and "cesu-8".
 *
 * Results:
 *	The converted bytes are stored in the DString, which is then NULL
 *	terminated in an encoding-specific manner. The return value is
 *	the error position in the source string or -1 if no conversion error
 *	is reported.
  *
 * Side effects:
 *	None.
 *
 *-------------------------------------------------------------------------
 */

int
Tcl_ExternalToUtfDStringEx(
    Tcl_Encoding encoding,	/* The encoding for the source string, or NULL
				 * for the default system encoding. */
    const char *src,		/* Source string in specified encoding. */
    int srcLen,			/* Source string length in bytes, or < 0 for
				 * encoding-specific string length. */
    int flags,			/* Conversion control flags. */
    Tcl_DString *dstPtr)	/* Uninitialized or free DString in which the
				 * converted string is stored. */
{
    char *dst;
    Tcl_EncodingState state;
    const Encoding *encodingPtr;
    int dstLen, result, soFar, srcRead, dstWrote, dstChars;
    const char *srcStart = src;

    Tcl_DStringInit(dstPtr);
    dst = Tcl_DStringValue(dstPtr);
    dstLen = dstPtr->spaceAvl - 1;

    if (encoding == NULL) {
	encoding = systemEncoding;
    }
    encodingPtr = (Encoding *) encoding;

    if (src == NULL) {
	srcLen = 0;
    } else if (srcLen < 0) {
	srcLen = encodingPtr->lengthProc(src);
    }

    flags = TclEncodingExternalFlagsToInternal(flags);
    flags |= TCL_ENCODING_START | TCL_ENCODING_END;
    if (encodingPtr->toUtfProc == UtfToUtfProc) {
	flags |= ENCODING_INPUT;
    }

    while (1) {
	result = encodingPtr->toUtfProc(encodingPtr->clientData, src, srcLen,
		flags, &state, dst, dstLen, &srcRead, &dstWrote, &dstChars);
	soFar = dst + dstWrote - Tcl_DStringValue(dstPtr);

	src += srcRead;
	if (result != TCL_CONVERT_NOSPACE) {
	    Tcl_DStringSetLength(dstPtr, soFar);
	    return (result == TCL_OK) ? TCL_INDEX_NONE : (int)(src - srcStart);
	}
	flags &= ~TCL_ENCODING_START;
	srcLen -= srcRead;
	if (Tcl_DStringLength(dstPtr) == 0) {
	    Tcl_DStringSetLength(dstPtr, dstLen);
	}
	Tcl_DStringSetLength(dstPtr, 2 * Tcl_DStringLength(dstPtr) + 1);
	dst = Tcl_DStringValue(dstPtr) + soFar;
	dstLen = Tcl_DStringLength(dstPtr) - soFar - 1;
    }
}

/*
 *-------------------------------------------------------------------------
 *
 * Tcl_ExternalToUtf --
 *
 *	Convert a source buffer from the specified encoding into UTF-8.
 *
 * Results:
 *	The return value is one of TCL_OK, TCL_CONVERT_MULTIBYTE,
 *	TCL_CONVERT_SYNTAX, TCL_CONVERT_UNKNOWN, or TCL_CONVERT_NOSPACE, as
 *	documented in tcl.h.
 *
 * Side effects:
 *	The converted bytes are stored in the output buffer.
 *
 *-------------------------------------------------------------------------
 */

int
Tcl_ExternalToUtf(
    TCL_UNUSED(Tcl_Interp *),	/* TODO: Re-examine this. */
    Tcl_Encoding encoding,	/* The encoding for the source string, or NULL
				 * for the default system encoding. */
    const char *src,		/* Source string in specified encoding. */
    int srcLen,			/* Source string length in bytes, or < 0 for
				 * encoding-specific string length. */
    int flags,			/* Conversion control flags. */
    Tcl_EncodingState *statePtr,/* Place for conversion routine to store state
				 * information used during a piecewise
				 * conversion. Contents of statePtr are
				 * initialized and/or reset by conversion
				 * routine under control of flags argument. */
    char *dst,			/* Output buffer in which converted string is
				 * stored. */
    int dstLen,			/* The maximum length of output buffer in
				 * bytes. */
    int *srcReadPtr,		/* Filled with the number of bytes from the
				 * source string that were converted. This may
				 * be less than the original source length if
				 * there was a problem converting some source
				 * characters. */
    int *dstWrotePtr,		/* Filled with the number of bytes that were
				 * stored in the output buffer as a result of
				 * the conversion. */
    int *dstCharsPtr)		/* Filled with the number of characters that
				 * correspond to the bytes stored in the
				 * output buffer. */
{
    const Encoding *encodingPtr;
    int result, srcRead, dstWrote, dstChars = 0;
    int noTerminate = flags & TCL_ENCODING_NO_TERMINATE;
    int charLimited = (flags & TCL_ENCODING_CHAR_LIMIT) && dstCharsPtr;
    int maxChars = INT_MAX;
    Tcl_EncodingState state;

    if (encoding == NULL) {
	encoding = systemEncoding;
    }
    encodingPtr = (Encoding *) encoding;

    if (src == NULL) {
	srcLen = 0;
    } else if (srcLen < 0) {
	srcLen = encodingPtr->lengthProc(src);
    }
    if (statePtr == NULL) {
	flags |= TCL_ENCODING_START | TCL_ENCODING_END;
	statePtr = &state;
    }
    if (srcReadPtr == NULL) {
	srcReadPtr = &srcRead;
    }
    if (dstWrotePtr == NULL) {
	dstWrotePtr = &dstWrote;
    }
    if (dstCharsPtr == NULL) {
	dstCharsPtr = &dstChars;
	flags &= ~TCL_ENCODING_CHAR_LIMIT;
    } else if (charLimited) {
	maxChars = *dstCharsPtr;
    }

    if (!noTerminate) {
	/*
	 * If there are any null characters in the middle of the buffer,
	 * they will converted to the UTF-8 null character (\xC0\x80). To get
	 * the actual \0 at the end of the destination buffer, we need to
	 * append it manually.  First make room for it...
	 */

	dstLen--;
    }
    if (encodingPtr->toUtfProc == UtfToUtfProc) {
	flags |= ENCODING_INPUT;
    }
    do {
	Tcl_EncodingState savedState = *statePtr;

	result = encodingPtr->toUtfProc(encodingPtr->clientData, src, srcLen,
		flags, statePtr, dst, dstLen, srcReadPtr, dstWrotePtr,
		dstCharsPtr);
	if (*dstCharsPtr <= maxChars) {
	    break;
	}
	dstLen = TclUtfAtIndex(dst, maxChars) - dst + (TCL_UTF_MAX - 1);
	*statePtr = savedState;
    } while (1);
    if (!noTerminate) {
	/* ...and then append it */

	dst[*dstWrotePtr] = '\0';
    }

    return result;
}

/*
 *-------------------------------------------------------------------------
 *
 * Tcl_UtfToExternalDString --
 *
 *	Convert a source buffer from UTF-8 to the specified encoding. If any
 *	of the bytes in the source buffer are invalid or cannot be represented
 *	in the target encoding, a default fallback character is substituted.
 *
 * Results:
 *	The converted bytes are stored in the DString, which is then NULL
 *	terminated in an encoding-specific manner. The return value is a
 *	pointer to the value stored in the DString.
 *
 * Side effects:
 *	None.
 *
 *-------------------------------------------------------------------------
 */

char *
Tcl_UtfToExternalDString(
    Tcl_Encoding encoding,	/* The encoding for the converted string, or
				 * NULL for the default system encoding. */
    const char *src,		/* Source string in UTF-8. */
    int srcLen,			/* Source string length in bytes, or < 0 for
				 * strlen(). */
    Tcl_DString *dstPtr)	/* Uninitialized or free DString in which the
				 * converted string is stored. */
{
    Tcl_UtfToExternalDStringEx(encoding, src, srcLen, TCL_ENCODING_PROFILE_DEFAULT, dstPtr);
    return Tcl_DStringValue(dstPtr);
}


/*
 *-------------------------------------------------------------------------
 *
 * Tcl_UtfToExternalDStringEx --
 *
 *	Convert a source buffer from UTF-8 to the specified encoding.
 *	The parameter flags controls the behavior, if any of the bytes in
 *	the source buffer are invalid or cannot be represented in the
 *	target encoding. It should be composed by OR-ing the following:
 *	- *At most one* of TCL_ENCODING_PROFILE{DEFAULT,TCL8,STRICT}
 *	- TCL_ENCODING_STOPONERROR: Backward compatibility. Sets the profile
 *	  to TCL_ENCODING_PROFILE_STRICT overriding any specified profile flags
 *	- TCL_ENCODING_MODIFIED: convert NULL bytes to \xC0\x80 instead
 *        of 0x00. Only valid for "utf-8" and "cesu-8".
 *
 * Results:
 *	The converted bytes are stored in the DString, which is then NULL
 *	terminated in an encoding-specific manner. The return value is
 *	the error position in the source string or -1 if no conversion error
 *	is reported.
 *
 * Side effects:
 *	None.
 *
 *-------------------------------------------------------------------------
 */

int
Tcl_UtfToExternalDStringEx(
    Tcl_Encoding encoding,	/* The encoding for the converted string, or
				 * NULL for the default system encoding. */
    const char *src,		/* Source string in UTF-8. */
    int srcLen,			/* Source string length in bytes, or < 0 for
				 * strlen(). */
    int flags,			/* Conversion control flags. */
    Tcl_DString *dstPtr)	/* Uninitialized or free DString in which the
				 * converted string is stored. */
{
    char *dst;
    Tcl_EncodingState state;
    const Encoding *encodingPtr;
    int result, soFar, srcRead, dstWrote, dstChars;
    const char *srcStart = src;
    int dstLen;

    Tcl_DStringInit(dstPtr);
    dst = Tcl_DStringValue(dstPtr);
    dstLen = dstPtr->spaceAvl - 1;

    if (encoding == NULL) {
	encoding = systemEncoding;
    }
    encodingPtr = (Encoding *) encoding;

    if (src == NULL) {
	srcLen = 0;
    } else if (srcLen < 0) {
	srcLen = strlen(src);
    }
    flags = TclEncodingExternalFlagsToInternal(flags);
    flags |= TCL_ENCODING_START | TCL_ENCODING_END;
    while (1) {
	result = encodingPtr->fromUtfProc(encodingPtr->clientData, src,
		srcLen, flags, &state, dst, dstLen,
		&srcRead, &dstWrote, &dstChars);
	soFar = dst + dstWrote - Tcl_DStringValue(dstPtr);

	src += srcRead;
	if (result != TCL_CONVERT_NOSPACE) {
	    int i = soFar + encodingPtr->nullSize - 1;
	    while (i >= soFar) {
		Tcl_DStringSetLength(dstPtr, i--);
	    }
	    return (result == TCL_OK) ? TCL_INDEX_NONE : (int)(src - srcStart);
	}

	flags &= ~TCL_ENCODING_START;
	srcLen -= srcRead;
	if (Tcl_DStringLength(dstPtr) == 0) {
	    Tcl_DStringSetLength(dstPtr, dstLen);
	}
	Tcl_DStringSetLength(dstPtr, 2 * Tcl_DStringLength(dstPtr) + 1);
	dst = Tcl_DStringValue(dstPtr) + soFar;
	dstLen = Tcl_DStringLength(dstPtr) - soFar - 1;
    }
}

/*
 *-------------------------------------------------------------------------
 *
 * Tcl_UtfToExternal --
 *
 *	Convert a buffer from UTF-8 into the specified encoding.
 *
 * Results:
 *	The return value is one of TCL_OK, TCL_CONVERT_MULTIBYTE,
 *	TCL_CONVERT_SYNTAX, TCL_CONVERT_UNKNOWN, or TCL_CONVERT_NOSPACE, as
 *	documented in tcl.h.
 *
 * Side effects:
 *	The converted bytes are stored in the output buffer.
 *
 *-------------------------------------------------------------------------
 */

int
Tcl_UtfToExternal(
    TCL_UNUSED(Tcl_Interp *),	/* TODO: Re-examine this. */
    Tcl_Encoding encoding,	/* The encoding for the converted string, or
				 * NULL for the default system encoding. */
    const char *src,		/* Source string in UTF-8. */
    int srcLen,			/* Source string length in bytes, or < 0 for
				 * strlen(). */
    int flags,			/* Conversion control flags. */
    Tcl_EncodingState *statePtr,/* Place for conversion routine to store state
				 * information used during a piecewise
				 * conversion. Contents of statePtr are
				 * initialized and/or reset by conversion
				 * routine under control of flags argument. */
    char *dst,			/* Output buffer in which converted string
				 * is stored. */
    int dstLen,			/* The maximum length of output buffer in
				 * bytes. */
    int *srcReadPtr,		/* Filled with the number of bytes from the
				 * source string that were converted. This may
				 * be less than the original source length if
				 * there was a problem converting some source
				 * characters. */
    int *dstWrotePtr,		/* Filled with the number of bytes that were
				 * stored in the output buffer as a result of
				 * the conversion. */
    int *dstCharsPtr)		/* Filled with the number of characters that
				 * correspond to the bytes stored in the
				 * output buffer. */
{
    const Encoding *encodingPtr;
    int result, srcRead, dstWrote, dstChars;
    Tcl_EncodingState state;

    if (encoding == NULL) {
	encoding = systemEncoding;
    }
    encodingPtr = (Encoding *) encoding;

    if (src == NULL) {
	srcLen = 0;
    } else if (srcLen < 0) {
	srcLen = strlen(src);
    }
    if (statePtr == NULL) {
	flags |= TCL_ENCODING_START | TCL_ENCODING_END;
	statePtr = &state;
    }
    if (srcReadPtr == NULL) {
	srcReadPtr = &srcRead;
    }
    if (dstWrotePtr == NULL) {
	dstWrotePtr = &dstWrote;
    }
    if (dstCharsPtr == NULL) {
	dstCharsPtr = &dstChars;
    }

    dstLen -= encodingPtr->nullSize;
    result = encodingPtr->fromUtfProc(encodingPtr->clientData, src, srcLen,
	    flags, statePtr, dst, dstLen, srcReadPtr,
	    dstWrotePtr, dstCharsPtr);
    memset(&dst[*dstWrotePtr], '\0', encodingPtr->nullSize);

    return result;
}

/*
 *---------------------------------------------------------------------------
 *
 * Tcl_FindExecutable --
 *
 *	This function computes the absolute path name of the current
 *	application, given its argv[0] value.
 *
 * Results:
 *	None.
 *
 * Side effects:
 *	The absolute pathname for the application is computed and stored to be
 *	returned later by [info nameofexecutable].
 *
 *---------------------------------------------------------------------------
 */
#undef Tcl_FindExecutable
const char *
Tcl_FindExecutable(
    const char *argv0)		/* The value of the application's argv[0]
				 * (native). */
{
    const char *version = Tcl_InitSubsystems();
    TclpSetInitialEncodings();
    TclpFindExecutable(argv0);
    return version;
}

/*
 *---------------------------------------------------------------------------
 *
 * OpenEncodingFileChannel --
 *
 *	Open the file believed to hold data for the encoding, "name".
 *
 * Results:
 *	Returns the readable Tcl_Channel from opening the file, or NULL if the
 *	file could not be successfully opened. If NULL was returned, an error
 *	message is left in interp's result object, unless interp was NULL.
 *
 * Side effects:
 *	Channel may be opened. Information about the filesystem may be cached
 *	to speed later calls.
 *
 *---------------------------------------------------------------------------
 */

static Tcl_Channel
OpenEncodingFileChannel(
    Tcl_Interp *interp,		/* Interp for error reporting, if not NULL. */
    const char *name)		/* The name of the encoding file on disk and
				 * also the name for new encoding. */
{
    Tcl_Obj *nameObj = Tcl_NewStringObj(name, -1);
    Tcl_Obj *fileNameObj = Tcl_DuplicateObj(nameObj);
    Tcl_Obj *searchPath = Tcl_DuplicateObj(Tcl_GetEncodingSearchPath());
    Tcl_Obj *map = TclGetProcessGlobalValue(&encodingFileMap);
    Tcl_Obj **dir, *path, *directory = NULL;
    Tcl_Channel chan = NULL;
    int i, numDirs;

    TclListObjGetElementsM(NULL, searchPath, &numDirs, &dir);
    Tcl_IncrRefCount(nameObj);
    Tcl_AppendToObj(fileNameObj, ".enc", -1);
    Tcl_IncrRefCount(fileNameObj);
    Tcl_DictObjGet(NULL, map, nameObj, &directory);

    /*
     * Check that any cached directory is still on the encoding search path.
     */

    if (NULL != directory) {
	int verified = 0;

	for (i=0; i<numDirs && !verified; i++) {
	    if (dir[i] == directory) {
		verified = 1;
	    }
	}
	if (!verified) {
	    const char *dirString = TclGetString(directory);

	    for (i=0; i<numDirs && !verified; i++) {
		if (strcmp(dirString, TclGetString(dir[i])) == 0) {
		    verified = 1;
		}
	    }
	}
	if (!verified) {
	    /*
	     * Directory no longer on the search path. Remove from cache.
	     */

	    map = Tcl_DuplicateObj(map);
	    Tcl_DictObjRemove(NULL, map, nameObj);
	    TclSetProcessGlobalValue(&encodingFileMap, map, NULL);
	    directory = NULL;
	}
    }

    if (NULL != directory) {
	/*
	 * Got a directory from the cache. Try to use it first.
	 */

	Tcl_IncrRefCount(directory);
	path = Tcl_FSJoinToPath(directory, 1, &fileNameObj);
	Tcl_IncrRefCount(path);
	Tcl_DecrRefCount(directory);
	chan = Tcl_FSOpenFileChannel(NULL, path, "r", 0);
	Tcl_DecrRefCount(path);
    }

    /*
     * Scan the search path until we find it.
     */

    for (i=0; i<numDirs && (chan == NULL); i++) {
	path = Tcl_FSJoinToPath(dir[i], 1, &fileNameObj);
	Tcl_IncrRefCount(path);
	chan = Tcl_FSOpenFileChannel(NULL, path, "r", 0);
	Tcl_DecrRefCount(path);
	if (chan != NULL) {
	    /*
	     * Save directory in the cache.
	     */

	    map = Tcl_DuplicateObj(TclGetProcessGlobalValue(&encodingFileMap));
	    Tcl_DictObjPut(NULL, map, nameObj, dir[i]);
	    TclSetProcessGlobalValue(&encodingFileMap, map, NULL);
	}
    }

    if ((NULL == chan) && (interp != NULL)) {
	Tcl_SetObjResult(interp, Tcl_ObjPrintf(
		"unknown encoding \"%s\"", name));
	Tcl_SetErrorCode(interp, "TCL", "LOOKUP", "ENCODING", name, NULL);
    }
    Tcl_DecrRefCount(fileNameObj);
    Tcl_DecrRefCount(nameObj);
    Tcl_DecrRefCount(searchPath);

    return chan;
}

/*
 *---------------------------------------------------------------------------
 *
 * LoadEncodingFile --
 *
 *	Read a file that describes an encoding and create a new Encoding from
 *	the data.
 *
 * Results:
 *	The return value is the newly loaded Tcl_Encoding or NULL if the file
 *	didn't exist or could not be processed. If NULL is returned and interp
 *	is not NULL, an error message is left in interp's result object.
 *
 * Side effects:
 *	A corresponding encoding file might be read from persistent storage, in
 *	which case LoadTableEncoding is called.
 *
 *---------------------------------------------------------------------------
 */

static Tcl_Encoding
LoadEncodingFile(
    Tcl_Interp *interp,		/* Interp for error reporting, if not NULL. */
    const char *name)		/* The name of both the encoding file
				 * and the new encoding. */
{
    Tcl_Channel chan = NULL;
    Tcl_Encoding encoding = NULL;
    int ch;

    chan = OpenEncodingFileChannel(interp, name);
    if (chan == NULL) {
	return NULL;
    }

    Tcl_SetChannelOption(NULL, chan, "-encoding", "utf-8");

    while (1) {
	Tcl_DString ds;

	Tcl_DStringInit(&ds);
	Tcl_Gets(chan, &ds);
	ch = Tcl_DStringValue(&ds)[0];
	Tcl_DStringFree(&ds);
	if (ch != '#') {
	    break;
	}
    }

    switch (ch) {
    case 'S':
	encoding = LoadTableEncoding(name, ENCODING_SINGLEBYTE, chan);
	break;
    case 'D':
	encoding = LoadTableEncoding(name, ENCODING_DOUBLEBYTE, chan);
	break;
    case 'M':
	encoding = LoadTableEncoding(name, ENCODING_MULTIBYTE, chan);
	break;
    case 'E':
	encoding = LoadEscapeEncoding(name, chan);
	break;
    }
    if ((encoding == NULL) && (interp != NULL)) {
	Tcl_SetObjResult(interp, Tcl_ObjPrintf(
		"invalid encoding file \"%s\"", name));
	Tcl_SetErrorCode(interp, "TCL", "LOOKUP", "ENCODING", name, NULL);
    }
    Tcl_Close(NULL, chan);

    return encoding;
}

/*
 *-------------------------------------------------------------------------
 *
 * LoadTableEncoding --
 *
 *	Helper function for LoadEncodingFile().  Creates a Tcl_EncodingType
 *	structure along with its corresponding TableEncodingData structure, and
 *	passes it to Tcl_Createncoding.
 *
 *	The file contains binary data but begins with a marker to indicate
 *	byte-ordering so a single binary file can be read on big or
 *	little-endian systems.
 *
 * Results:
 *	Returns the new Tcl_Encoding,  or NULL if it could could
 *	not be created because the file contained invalid data.
 *
 * Side effects:
 *	See Tcl_CreateEncoding().
 *
 *-------------------------------------------------------------------------
 */

static Tcl_Encoding
LoadTableEncoding(
    const char *name,		/* Name of the new encoding. */
    int type,			/* Type of encoding (ENCODING_?????). */
    Tcl_Channel chan)		/* File containing new encoding. */
{
    Tcl_DString lineString;
    Tcl_Obj *objPtr;
    char *line;
    int i, hi, lo, numPages, symbol, fallback, len;
    unsigned char used[256];
    unsigned size;
    TableEncodingData *dataPtr;
    unsigned short *pageMemPtr, *page;
    Tcl_EncodingType encType;

    /*
     * Speed over memory. Use a full 256 character table to decode hex
     * sequences in the encoding files.
     */

    static const char staticHex[] = {
      0,  0,  0,  0,  0,  0,  0, 0, 0, 0, 0, 0, 0, 0, 0, 0, /*   0 ...  15 */
      0,  0,  0,  0,  0,  0,  0, 0, 0, 0, 0, 0, 0, 0, 0, 0, /*  16 ...  31 */
      0,  0,  0,  0,  0,  0,  0, 0, 0, 0, 0, 0, 0, 0, 0, 0, /*  32 ...  47 */
      0,  1,  2,  3,  4,  5,  6, 7, 8, 9, 0, 0, 0, 0, 0, 0, /*  48 ...  63 */
      0, 10, 11, 12, 13, 14, 15, 0, 0, 0, 0, 0, 0, 0, 0, 0, /*  64 ...  79 */
      0,  0,  0,  0,  0,  0,  0, 0, 0, 0, 0, 0, 0, 0, 0, 0, /*  80 ...  95 */
      0, 10, 11, 12, 13, 14, 15, 0, 0, 0, 0, 0, 0, 0, 0, 0, /*  96 ... 111 */
      0,  1,  2,  3,  4,  5,  6, 7, 8, 9, 0, 0, 0, 0, 0, 0, /* 112 ... 127 */
      0,  0,  0,  0,  0,  0,  0, 0, 0, 0, 0, 0, 0, 0, 0, 0, /* 128 ... 143 */
      0,  0,  0,  0,  0,  0,  0, 0, 0, 0, 0, 0, 0, 0, 0, 0, /* 144 ... 159 */
      0,  0,  0,  0,  0,  0,  0, 0, 0, 0, 0, 0, 0, 0, 0, 0, /* 160 ... 175 */
      0,  0,  0,  0,  0,  0,  0, 0, 0, 0, 0, 0, 0, 0, 0, 0, /* 176 ... 191 */
      0,  0,  0,  0,  0,  0,  0, 0, 0, 0, 0, 0, 0, 0, 0, 0, /* 192 ... 207 */
      0,  0,  0,  0,  0,  0,  0, 0, 0, 0, 0, 0, 0, 0, 0, 0, /* 208 ... 223 */
      0,  0,  0,  0,  0,  0,  0, 0, 0, 0, 0, 0, 0, 0, 0, 0, /* 224 ... 239 */
      0,  0,  0,  0,  0,  0,  0, 0, 0, 0, 0, 0, 0, 0, 0, 0, /* 240 ... 255 */
    };

    Tcl_DStringInit(&lineString);
    if (Tcl_Gets(chan, &lineString) == TCL_IO_FAILURE) {
	return NULL;
    }
    line = Tcl_DStringValue(&lineString);

    fallback = (int) strtol(line, &line, 16);
    symbol = (int) strtol(line, &line, 10);
    numPages = (int) strtol(line, &line, 10);
    Tcl_DStringFree(&lineString);

    if (numPages < 0) {
	numPages = 0;
    } else if (numPages > 256) {
	numPages = 256;
    }

    memset(used, 0, sizeof(used));

#undef PAGESIZE
#define PAGESIZE    (256 * sizeof(unsigned short))

    dataPtr = (TableEncodingData *)ckalloc(sizeof(TableEncodingData));
    memset(dataPtr, 0, sizeof(TableEncodingData));

    dataPtr->fallback = fallback;

    /*
     * Read the table that maps characters to Unicode. Performs a single
     * malloc to get the memory for the array and all the pages needed by the
     * array.
     */

    size = 256 * sizeof(unsigned short *) + numPages * PAGESIZE;
    dataPtr->toUnicode = (unsigned short **)ckalloc(size);
    memset(dataPtr->toUnicode, 0, size);
    pageMemPtr = (unsigned short *) (dataPtr->toUnicode + 256);

    TclNewObj(objPtr);
    Tcl_IncrRefCount(objPtr);
    for (i = 0; i < numPages; i++) {
	int ch;
	const char *p;
	int expected = 3 + 16 * (16 * 4 + 1);

	if (Tcl_ReadChars(chan, objPtr, expected, 0) != expected) {
	    return NULL;
	}
	p = TclGetString(objPtr);
	hi = (staticHex[UCHAR(p[0])] << 4) + staticHex[UCHAR(p[1])];
	dataPtr->toUnicode[hi] = pageMemPtr;
	p += 2;
	for (lo = 0; lo < 256; lo++) {
	    if ((lo & 0x0F) == 0) {
		p++;
	    }
	    ch = (staticHex[UCHAR(p[0])] << 12) + (staticHex[UCHAR(p[1])] << 8)
		    + (staticHex[UCHAR(p[2])] << 4) + staticHex[UCHAR(p[3])];
	    if (ch != 0) {
		used[ch >> 8] = 1;
	    }
	    *pageMemPtr = (unsigned short) ch;
	    pageMemPtr++;
	    p += 4;
	}
    }
    TclDecrRefCount(objPtr);

    if (type == ENCODING_DOUBLEBYTE) {
	memset(dataPtr->prefixBytes, 1, sizeof(dataPtr->prefixBytes));
    } else {
	for (hi = 1; hi < 256; hi++) {
	    if (dataPtr->toUnicode[hi] != NULL) {
		dataPtr->prefixBytes[hi] = 1;
	    }
	}
    }

    /*
     * Invert the toUnicode array to produce the fromUnicode array. Performs a
     * single malloc to get the memory for the array and all the pages needed
     * by the array. While reading in the toUnicode array remember what
     * pages are needed for the fromUnicode array.
     */

    if (symbol) {
	used[0] = 1;
    }
    numPages = 0;
    for (hi = 0; hi < 256; hi++) {
	if (used[hi]) {
	    numPages++;
	}
    }
    size = 256 * sizeof(unsigned short *) + numPages * PAGESIZE;
    dataPtr->fromUnicode = (unsigned short **)ckalloc(size);
    memset(dataPtr->fromUnicode, 0, size);
    pageMemPtr = (unsigned short *) (dataPtr->fromUnicode + 256);

    for (hi = 0; hi < 256; hi++) {
	if (dataPtr->toUnicode[hi] == NULL) {
	    dataPtr->toUnicode[hi] = emptyPage;
	    continue;
	}
	for (lo = 0; lo < 256; lo++) {
	    int ch = dataPtr->toUnicode[hi][lo];

	    if (ch != 0) {
		page = dataPtr->fromUnicode[ch >> 8];
		if (page == NULL) {
		    page = pageMemPtr;
		    pageMemPtr += 256;
		    dataPtr->fromUnicode[ch >> 8] = page;
		}
		page[ch & 0xFF] = (unsigned short) ((hi << 8) + lo);
	    }
	}
    }
    if (type == ENCODING_MULTIBYTE) {
	/*
	 * If multibyte encodings don't have a backslash character, define
	 * one. Otherwise, on Windows, native file names don't work because
	 * the backslash in the file name maps to the unknown character
	 * (question mark) when converting from UTF-8 to external encoding.
	 */

	if (dataPtr->fromUnicode[0] != NULL) {
	    if (dataPtr->fromUnicode[0][(int)'\\'] == '\0') {
		dataPtr->fromUnicode[0][(int)'\\'] = '\\';
	    }
	}
    }
    if (symbol) {
	/*
	 * Make a special symbol encoding that maps each symbol character from
	 * its Unicode code point down into page 0, and also ensure that each
	 * characters on page 0 maps to itself so that a symbol font can be
	 * used to display a simple string like "abcd" and have alpha, beta,
	 * chi, delta show up, rather than have "unknown" chars show up because
	 * strictly speaking the symbol font doesn't have glyphs for those low
	 * ASCII chars.
	 */

	page = dataPtr->fromUnicode[0];
	if (page == NULL) {
	    page = pageMemPtr;
	    dataPtr->fromUnicode[0] = page;
	}
	for (lo = 0; lo < 256; lo++) {
	    if (dataPtr->toUnicode[0][lo] != 0) {
		page[lo] = (unsigned short) lo;
	    }
	}
    }
    for (hi = 0; hi < 256; hi++) {
	if (dataPtr->fromUnicode[hi] == NULL) {
	    dataPtr->fromUnicode[hi] = emptyPage;
	}
    }

    /*
     * For trailing 'R'everse encoding, see [Patch 689341]
     */

    Tcl_DStringInit(&lineString);

    /*
     * Skip leading empty lines.
     */

    while ((len = Tcl_Gets(chan, &lineString)) == 0) {
	/* empty body */
    }
    if (len < 0) {
	goto doneParse;
    }

    /*
     * Require that it starts with an 'R'.
     */

    line = Tcl_DStringValue(&lineString);
    if (line[0] != 'R') {
	goto doneParse;
    }

    /*
     * Read lines until EOF.
     */

    for (TclDStringClear(&lineString);
	    (len = Tcl_Gets(chan, &lineString)) >= 0;
	    TclDStringClear(&lineString)) {
	const unsigned char *p;
	int to, from;

	/*
	 * Skip short lines.
	 */

	if (len < 5) {
	    continue;
	}

	/*
	 * Parse the line as a sequence of hex digits.
	 */

	p = (const unsigned char *) Tcl_DStringValue(&lineString);
	to = (staticHex[p[0]] << 12) + (staticHex[p[1]] << 8)
		+ (staticHex[p[2]] << 4) + staticHex[p[3]];
	if (to == 0) {
	    continue;
	}
	for (p += 5, len -= 5; len >= 0 && *p; p += 5, len -= 5) {
	    from = (staticHex[p[0]] << 12) + (staticHex[p[1]] << 8)
		    + (staticHex[p[2]] << 4) + staticHex[p[3]];
	    if (from == 0) {
		continue;
	    }
	    dataPtr->fromUnicode[from >> 8][from & 0xFF] = to;
	}
    }
  doneParse:
    Tcl_DStringFree(&lineString);

    /*
     * Package everything into an encoding structure.
     */

    encType.encodingName    = name;
    encType.toUtfProc	    = TableToUtfProc;
    encType.fromUtfProc	    = TableFromUtfProc;
    encType.freeProc	    = TableFreeProc;
    encType.nullSize	    = (type == ENCODING_DOUBLEBYTE) ? 2 : 1;
    encType.clientData	    = dataPtr;

    return Tcl_CreateEncoding(&encType);
}

/*
 *-------------------------------------------------------------------------
 *
 * LoadEscapeEncoding --
 *
 *	Helper function for LoadEncodingTable(). Loads a state machine that
 *	converts between Unicode and some other encoding.
 *
 *	File contains text data that describes the escape sequences that are
 *	used to choose an encoding and the associated names for the
 *	sub-encodings.
 *
 * Results:
 *	The return value is the new encoding, or NULL if the encoding could
 *	not be created (because the file contained invalid data).
 *
 * Side effects:
 *	None.
 *
 *-------------------------------------------------------------------------
 */

static Tcl_Encoding
LoadEscapeEncoding(
    const char *name,		/* Name of the new encoding. */
    Tcl_Channel chan)		/* File containing new encoding. */
{
    int i;
    unsigned size;
    Tcl_DString escapeData;
    char init[16], final[16];
    EscapeEncodingData *dataPtr;
    Tcl_EncodingType type;

    init[0] = '\0';
    final[0] = '\0';
    Tcl_DStringInit(&escapeData);

    while (1) {
	int argc;
	const char **argv;
	char *line;
	Tcl_DString lineString;

	Tcl_DStringInit(&lineString);
	if (Tcl_Gets(chan, &lineString) < 0) {
	    break;
	}
	line = Tcl_DStringValue(&lineString);
	if (Tcl_SplitList(NULL, line, &argc, &argv) != TCL_OK) {
	    Tcl_DStringFree(&lineString);
	    continue;
	}
	if (argc >= 2) {
	    if (strcmp(argv[0], "name") == 0) {
		/* do nothing */
	    } else if (strcmp(argv[0], "init") == 0) {
		strncpy(init, argv[1], sizeof(init));
		init[sizeof(init) - 1] = '\0';
	    } else if (strcmp(argv[0], "final") == 0) {
		strncpy(final, argv[1], sizeof(final));
		final[sizeof(final) - 1] = '\0';
	    } else {
		EscapeSubTable est;
		Encoding *e;

		strncpy(est.sequence, argv[1], sizeof(est.sequence));
		est.sequence[sizeof(est.sequence) - 1] = '\0';
		est.sequenceLen = strlen(est.sequence);

		strncpy(est.name, argv[0], sizeof(est.name));
		est.name[sizeof(est.name) - 1] = '\0';

		/*
		 * To avoid infinite recursion in [encoding system iso2022-*]
		 */

		e = (Encoding *) Tcl_GetEncoding(NULL, est.name);
		if ((e != NULL) && (e->toUtfProc != TableToUtfProc)
			&& (e->toUtfProc != Iso88591ToUtfProc)) {
		   Tcl_FreeEncoding((Tcl_Encoding) e);
		   e = NULL;
		}
		est.encodingPtr = e;
		Tcl_DStringAppend(&escapeData, (char *) &est, sizeof(est));
	    }
	}
	ckfree(argv);
	Tcl_DStringFree(&lineString);
    }

    size = offsetof(EscapeEncodingData, subTables)
	    + Tcl_DStringLength(&escapeData);
    dataPtr = (EscapeEncodingData *)ckalloc(size);
    dataPtr->initLen = strlen(init);
    memcpy(dataPtr->init, init, dataPtr->initLen + 1);
    dataPtr->finalLen = strlen(final);
    memcpy(dataPtr->final, final, dataPtr->finalLen + 1);
    dataPtr->numSubTables =
	    Tcl_DStringLength(&escapeData) / sizeof(EscapeSubTable);
    memcpy(dataPtr->subTables, Tcl_DStringValue(&escapeData),
	    Tcl_DStringLength(&escapeData));
    Tcl_DStringFree(&escapeData);

    memset(dataPtr->prefixBytes, 0, sizeof(dataPtr->prefixBytes));
    for (i = 0; i < dataPtr->numSubTables; i++) {
	dataPtr->prefixBytes[UCHAR(dataPtr->subTables[i].sequence[0])] = 1;
    }
    if (dataPtr->init[0] != '\0') {
	dataPtr->prefixBytes[UCHAR(dataPtr->init[0])] = 1;
    }
    if (dataPtr->final[0] != '\0') {
	dataPtr->prefixBytes[UCHAR(dataPtr->final[0])] = 1;
    }

    /*
     * Package everything into an encoding structure.
     */

    type.encodingName	= name;
    type.toUtfProc	= EscapeToUtfProc;
    type.fromUtfProc    = EscapeFromUtfProc;
    type.freeProc	= EscapeFreeProc;
    type.nullSize	= 1;
    type.clientData	= dataPtr;

    return Tcl_CreateEncoding(&type);
}

/*
 *-------------------------------------------------------------------------
 *
 * BinaryProc --
 *
 *	The default conversion when no other conversion is specified. No
 *	translation is done; source bytes are copied directly to destination
 *	bytes.
 *
 * Results:
 *	Returns TCL_OK if conversion was successful.
 *
 * Side effects:
 *	None.
 *
 *-------------------------------------------------------------------------
 */

static int
BinaryProc(
    TCL_UNUSED(void *),
    const char *src,		/* Source string (unknown encoding). */
    int srcLen,			/* Source string length in bytes. */
    int flags,			/* Conversion control flags. */
    TCL_UNUSED(Tcl_EncodingState *),
    char *dst,			/* Output buffer in which converted string is
				 * stored. */
    int dstLen,			/* The maximum length of output buffer in
				 * bytes. */
    int *srcReadPtr,		/* Filled with the number of bytes from the
				 * source string that were converted. */
    int *dstWrotePtr,		/* Filled with the number of bytes that were
				 * stored in the output buffer as a result of
				 * the conversion. */
    int *dstCharsPtr)		/* Filled with the number of characters that
				 * correspond to the bytes stored in the
				 * output buffer. */
{
    int result;

    result = TCL_OK;
    dstLen -= TCL_UTF_MAX - 1;
    if (dstLen < 0) {
	dstLen = 0;
    }
    if ((flags & TCL_ENCODING_CHAR_LIMIT) && srcLen > *dstCharsPtr) {
	srcLen = *dstCharsPtr;
    }
    if (srcLen > dstLen) {
	srcLen = dstLen;
	result = TCL_CONVERT_NOSPACE;
    }

    *srcReadPtr = srcLen;
    *dstWrotePtr = srcLen;
    *dstCharsPtr = srcLen;
    memcpy(dst, src, srcLen);
    return result;
}

/*
 *-------------------------------------------------------------------------
 *
 * UtfToUtfProc --
 *
 *	Converts from UTF-8 to UTF-8. Note that the UTF-8 to UTF-8 translation
 *	is not a no-op, because it turns a stream of improperly formed
 *	UTF-8 into a properly-formed stream.
 *
 * Results:
 *	Returns TCL_OK if conversion was successful.
 *
 * Side effects:
 *	None.
 *
 *-------------------------------------------------------------------------
 */

static int
UtfToUtfProc(
    void *clientData,	/* additional flags, e.g. TCL_ENCODING_MODIFIED */
    const char *src,		/* Source string in UTF-8. */
    int srcLen,			/* Source string length in bytes. */
    int flags,			/* TCL_ENCODING_* conversion control flags. */
    TCL_UNUSED(Tcl_EncodingState *),
    char *dst,			/* Output buffer in which converted string is
				 * stored. */
    int dstLen,			/* The maximum length of output buffer in
				 * bytes. */
    int *srcReadPtr,		/* Filled with the number of bytes from the
				 * source string that were converted. This may
				 * be less than the original source length if
				 * there was a problem converting some source
				 * characters. */
    int *dstWrotePtr,		/* Filled with the number of bytes that were
				 * stored in the output buffer as a result of
				 * the conversion. */
    int *dstCharsPtr)		/* Filled with the number of characters that
				 * correspond to the bytes stored in the
				 * output buffer. */
{
    const char *srcStart, *srcEnd, *srcClose;
    const char *dstStart, *dstEnd;
    int result, numChars, charLimit = INT_MAX;
    int ch;
    int profile;

    result = TCL_OK;

    srcStart = src;
    srcEnd = src + srcLen;
    srcClose = srcEnd;
    if ((flags & TCL_ENCODING_END) == 0) {
	srcClose -= 6;
    }
    if (flags & TCL_ENCODING_CHAR_LIMIT) {
	charLimit = *dstCharsPtr;
    }

    dstStart = dst;
    flags |= PTR2INT(clientData);
    dstEnd = dst + dstLen - ((flags & ENCODING_UTF) ? TCL_UTF_MAX : 6);

    profile = TCL_ENCODING_PROFILE_GET(flags);
    for (numChars = 0; src < srcEnd && numChars <= charLimit; numChars++) {

	if ((src > srcClose) && (!Tcl_UtfCharComplete(src, srcEnd - src))) {
	    /*
	     * If there is more string to follow, this will ensure that the
	     * last UTF-8 character in the source buffer hasn't been cut off.
	     */

	    result = TCL_CONVERT_MULTIBYTE;
	    break;
	}
	if (dst > dstEnd) {
	    result = TCL_CONVERT_NOSPACE;
	    break;
	}
	if (UCHAR(*src) < 0x80 && !((UCHAR(*src) == 0) && (flags & ENCODING_INPUT))) {
	    /*
	     * Copy 7bit characters, but skip null-bytes when target encoding
	     * is Tcl's "modified" UTF-8. These need to be converted to
	     * \xC0\x80 as is done in a later branch.
	     */

	    *dst++ = *src++;
	}
	else if ((UCHAR(*src) == 0xC0) && (src + 1 < srcEnd) &&
		 (UCHAR(src[1]) == 0x80) && !(flags & TCL_ENCODING_MODIFIED) &&
		 (!(flags & ENCODING_INPUT) || PROFILE_STRICT(profile) ||
		  PROFILE_REPLACE(profile))) {
	    /* Special sequence \xC0\x80 */
            if ((PROFILE_STRICT(profile) || PROFILE_REPLACE(profile)) && (flags & ENCODING_INPUT)) {
		if (PROFILE_REPLACE(profile)) {
		   dst += Tcl_UniCharToUtf(UNICODE_REPLACE_CHAR, dst);
		   src += 2;
		} else {
		   /* PROFILE_STRICT */
		   result = TCL_CONVERT_SYNTAX;
		   break;
		}
	    } else {
		/*
		 * Convert 0xC080 to real nulls when we are in output mode,
		 * irrespective of the profile.
		 */
		*dst++ = 0;
		src += 2;
	    }

	}
	else if (!Tcl_UtfCharComplete(src, srcEnd - src)) {
	    /*
	     * Incomplete byte sequence.
	     * Always check before using TclUtfToUCS4. Not doing can so
	     * cause it run beyond the end of the buffer! If we happen such an
	     * incomplete char its bytes are made to represent themselves
	     * unless the user has explicitly asked to be told.
	     */

	    if (flags & ENCODING_INPUT) {
		/* Incomplete bytes for modified UTF-8 target */
		if (PROFILE_STRICT(profile)) {
		    result = (flags & TCL_ENCODING_CHAR_LIMIT)
			       ? TCL_CONVERT_MULTIBYTE
			       : TCL_CONVERT_SYNTAX;
		    break;
		}
            }
            if (PROFILE_REPLACE(profile)) {
                ch = UNICODE_REPLACE_CHAR;
                ++src;
            } else {
                /* TCL_ENCODING_PROFILE_TCL8 */
                char chbuf[2];
                chbuf[0] = UCHAR(*src++); chbuf[1] = 0;
                TclUtfToUCS4(chbuf, &ch);
            }
	    dst += Tcl_UniCharToUtf(ch, dst);
	}
	else {
	    int low;
            int isInvalid = 0;
	    size_t len = TclUtfToUCS4(src, &ch);
	    if (flags & ENCODING_INPUT) {
<<<<<<< HEAD
		if ((len < 2) && (ch != 0)) {
                    isInvalid = 1;
		} else if ((ch > 0xFFFF) && !(flags & ENCODING_UTF)) {
                    isInvalid = 1;
		}
		if (isInvalid) {
		    if (PROFILE_STRICT(profile)) {
			result = TCL_CONVERT_SYNTAX;
			break;
		    }
		    else if (PROFILE_REPLACE(profile)) {
			ch = UNICODE_REPLACE_CHAR;
		    }
=======
		if ((len < 2) && (ch != 0)
			&& (((flags & TCL_ENCODING_STRICT) == TCL_ENCODING_STRICT) || (flags & ENCODING_FAILINDEX))) {
		    goto utf8Syntax;
		} else if ((ch > 0xFFFF) && !(flags & ENCODING_UTF)
			&& (((flags & TCL_ENCODING_STRICT) == TCL_ENCODING_STRICT) || (flags & ENCODING_FAILINDEX))) {
		utf8Syntax:
		    result = TCL_CONVERT_SYNTAX;
		    break;
>>>>>>> 1d76ffb0
		}
	    }

	    const char *saveSrc = src;
	    src += len;
	    if (!(flags & ENCODING_UTF) && !(flags & ENCODING_INPUT) && (ch > 0x3FF)) {
		if (ch > 0xFFFF) {
		    /* CESU-8 6-byte sequence for chars > U+FFFF */
		    ch -= 0x10000;
		    *dst++ = 0xED;
		    *dst++ = (char) (((ch >> 16) & 0x0F) | 0xA0);
		    *dst++ = (char) (((ch >> 10) & 0x3F) | 0x80);
		    ch = (ch & 0x0CFF) | 0xDC00;
		}
		goto cesu8;
	    } else if ((ch | 0x7FF) == 0xDFFF) {
		/*
		 * A surrogate character is detected, handle especially.
		 */
		if (PROFILE_STRICT(profile) && (flags & ENCODING_UTF)) {
		    result = TCL_CONVERT_UNKNOWN;
		    src = saveSrc;
		    break;
		}
		if (PROFILE_REPLACE(profile)) {
		    ch = UNICODE_REPLACE_CHAR;
		}
		else {
		    low = ch;
		    len = (src <= srcEnd - 3) ? TclUtfToUCS4(src, &low) : 0;

		    if ((!LOW_SURROGATE(low)) || (ch & 0x400)) {

			if (PROFILE_STRICT(profile)) {
			    result = TCL_CONVERT_UNKNOWN;
			    src = saveSrc;
			    break;
			}
cesu8:
			*dst++ = (char)(((ch >> 12) | 0xE0) & 0xEF);
			*dst++ = (char)(((ch >> 6) | 0x80) & 0xBF);
			*dst++ = (char)((ch | 0x80) & 0xBF);
			continue;
		    }
		    src += len;
		    dst += Tcl_UniCharToUtf(ch, dst);
		    ch = low;
		}
	    } else if (PROFILE_STRICT(profile) &&
		       (!(flags & ENCODING_INPUT)) &&
		       SURROGATE(ch)) {
		result = TCL_CONVERT_UNKNOWN;
		src = saveSrc;
		break;
	    } else if (PROFILE_STRICT(profile) &&
	               (flags & ENCODING_INPUT) &&
		       SURROGATE(ch)) {
		result = TCL_CONVERT_SYNTAX;
		src = saveSrc;
		break;
	    }
	    dst += Tcl_UniCharToUtf(ch, dst);
	}
    }

    *srcReadPtr = src - srcStart;
    *dstWrotePtr = dst - dstStart;
    *dstCharsPtr = numChars;
    return result;
}

/*
 *-------------------------------------------------------------------------
 *
 * Utf32ToUtfProc --
 *
 *	Convert from UTF-32 to UTF-8.
 *
 * Results:
 *	Returns TCL_OK if conversion was successful.
 *
 * Side effects:
 *	None.
 *
 *-------------------------------------------------------------------------
 */

static int
Utf32ToUtfProc(
    void *clientData,	/* additional flags, e.g. TCL_ENCODING_LE */
    const char *src,		/* Source string in Unicode. */
    int srcLen,			/* Source string length in bytes. */
    int flags,			/* Conversion control flags. */
    TCL_UNUSED(Tcl_EncodingState *),
    char *dst,			/* Output buffer in which converted string is
				 * stored. */
    int dstLen,			/* The maximum length of output buffer in
				 * bytes. */
    int *srcReadPtr,		/* Filled with the number of bytes from the
				 * source string that were converted. This may
				 * be less than the original source length if
				 * there was a problem converting some source
				 * characters. */
    int *dstWrotePtr,		/* Filled with the number of bytes that were
				 * stored in the output buffer as a result of
				 * the conversion. */
    int *dstCharsPtr)		/* Filled with the number of characters that
				 * correspond to the bytes stored in the
				 * output buffer. */
{
    const char *srcStart, *srcEnd;
    const char *dstEnd, *dstStart;
<<<<<<< HEAD
    int result, extra, numChars, charLimit = INT_MAX;
    int ch = 0;
=======
    int result, numChars, charLimit = INT_MAX;
    int ch = 0, bytesLeft = srcLen % 4;
>>>>>>> 1d76ffb0

    flags |= PTR2INT(clientData);
    if (flags & TCL_ENCODING_CHAR_LIMIT) {
	charLimit = *dstCharsPtr;
    }
    result = TCL_OK;

    /*
     * Check alignment with utf-32 (4 == sizeof(UTF-32))
     */
<<<<<<< HEAD
    extra = srcLen % 4;
    if (extra != 0) {
	/* We have a truncated code unit */
=======

    if (bytesLeft != 0) {
>>>>>>> 1d76ffb0
	result = TCL_CONVERT_MULTIBYTE;
	srcLen -= bytesLeft;
    }

    /*
     * If last code point is a high surrogate, we cannot handle that yet,
     * unless we are at the end.
     */

    if (!(flags & TCL_ENCODING_END) && (srcLen >= 4) &&
	    ((src[srcLen - ((flags & TCL_ENCODING_LE)?3:2)] & 0xFC) == 0xD8) &&
	    ((src[srcLen - ((flags & TCL_ENCODING_LE)?2:3)]) == 0) &&
	    ((src[srcLen - ((flags & TCL_ENCODING_LE)?1:4)]) == 0)) {
	result = TCL_CONVERT_MULTIBYTE;
	srcLen-= 4;
    }

    srcStart = src;
    srcEnd = src + srcLen;

    dstStart = dst;
    dstEnd = dst + dstLen - TCL_UTF_MAX;

    for (numChars = 0; src < srcEnd && numChars <= charLimit; numChars++) {
	if (dst > dstEnd) {
	    result = TCL_CONVERT_NOSPACE;
	    break;
	}

	int prev = ch;
	if (flags & TCL_ENCODING_LE) {
	    ch = (src[3] & 0xFF) << 24 | (src[2] & 0xFF) << 16 | (src[1] & 0xFF) << 8 | (src[0] & 0xFF);
	} else {
	    ch = (src[0] & 0xFF) << 24 | (src[1] & 0xFF) << 16 | (src[2] & 0xFF) << 8 | (src[3] & 0xFF);
	}
	if (((prev  & ~0x3FF) == 0xD800) && ((ch  & ~0x3FF) != 0xDC00)) {
	    /* Bug [10c2c17c32]. If Hi surrogate not followed by Lo surrogate, finish 3-byte UTF-8 */
	    dst += Tcl_UniCharToUtf(-1, dst);
	}
	
	if ((unsigned)ch > 0x10FFFF || SURROGATE(ch)) {
	    if (PROFILE_STRICT(flags)) {
		result = TCL_CONVERT_SYNTAX;
		ch = 0;
		break;
	    }
	    if (PROFILE_REPLACE(flags)) {
		ch = UNICODE_REPLACE_CHAR;
	    }
	}

	/*
	 * Special case for 1-byte utf chars for speed. Make sure we work with
	 * unsigned short-size data.
	 */

	if ((ch > 0) && (ch < 0x80)) {
	    *dst++ = (ch & 0xFF);
	} else {
	    dst += Tcl_UniCharToUtf(ch, dst);
	}
	src += 4;
    }

    if ((ch  & ~0x3FF) == 0xD800) {
	/* Bug [10c2c17c32]. If Hi surrogate, finish 3-byte UTF-8 */
	dst += Tcl_UniCharToUtf(-1, dst);
    }
<<<<<<< HEAD
    /*
     * If we had a truncated code unit at the end AND this is the last
     * fragment AND profile is "replace", stick FFFD in its place.
     */
    if (extra && (flags & TCL_ENCODING_END) && PROFILE_REPLACE(flags)) {
	src += extra; /* Go past truncated code unit */
	if (dst > dstEnd) {
	    result = TCL_CONVERT_NOSPACE;
	} else {
	    dst += Tcl_UniCharToUtf(UNICODE_REPLACE_CHAR, dst);
	    result = TCL_OK;
	}
    }

=======
    if ((flags & TCL_ENCODING_END) && (result == TCL_CONVERT_MULTIBYTE)) {
	/* We have a single byte left-over at the end */
	if (dst > dstEnd) {
	    result = TCL_CONVERT_NOSPACE;
	} else {
	    /* destination is not full, so we really are at the end now */
	    if ((flags & TCL_ENCODING_STRICT) == TCL_ENCODING_STRICT) {
		result = TCL_CONVERT_SYNTAX;
	    } else {
		result = TCL_OK;
		dst += Tcl_UniCharToUtf(0xFFFD, dst);
		numChars++;
		src += bytesLeft;
	    }
	}
    }
>>>>>>> 1d76ffb0
    *srcReadPtr = src - srcStart;
    *dstWrotePtr = dst - dstStart;
    *dstCharsPtr = numChars;
    return result;
}

/*
 *-------------------------------------------------------------------------
 *
 * UtfToUtf32Proc --
 *
 *	Convert from UTF-8 to UTF-32.
 *
 * Results:
 *	Returns TCL_OK if conversion was successful.
 *
 * Side effects:
 *	None.
 *
 *-------------------------------------------------------------------------
 */

static int
UtfToUtf32Proc(
    void *clientData,	/* additional flags, e.g. TCL_ENCODING_LE */
    const char *src,		/* Source string in UTF-8. */
    int srcLen,			/* Source string length in bytes. */
    int flags,			/* Conversion control flags. */
    TCL_UNUSED(Tcl_EncodingState *),
    char *dst,			/* Output buffer in which converted string is
				 * stored. */
    int dstLen,			/* The maximum length of output buffer in
				 * bytes. */
    int *srcReadPtr,		/* Filled with the number of bytes from the
				 * source string that were converted. This may
				 * be less than the original source length if
				 * there was a problem converting some source
				 * characters. */
    int *dstWrotePtr,		/* Filled with the number of bytes that were
				 * stored in the output buffer as a result of
				 * the conversion. */
    int *dstCharsPtr)		/* Filled with the number of characters that
				 * correspond to the bytes stored in the
				 * output buffer. */
{
    const char *srcStart, *srcEnd, *srcClose, *dstStart, *dstEnd;
    int result, numChars;
    int ch, len;

    srcStart = src;
    srcEnd = src + srcLen;
    srcClose = srcEnd;
    if ((flags & TCL_ENCODING_END) == 0) {
	srcClose -= TCL_UTF_MAX;
    }

    dstStart = dst;
    dstEnd = dst + dstLen - sizeof(Tcl_UniChar);
    flags |= PTR2INT(clientData);

    result = TCL_OK;
    for (numChars = 0; src < srcEnd; numChars++) {
	if ((src > srcClose) && (!Tcl_UtfCharComplete(src, srcEnd - src))) {
	    /*
	     * If there is more string to follow, this will ensure that the
	     * last UTF-8 character in the source buffer hasn't been cut off.
	     */

	    result = TCL_CONVERT_MULTIBYTE;
	    break;
	}
	if (dst > dstEnd) {
	    result = TCL_CONVERT_NOSPACE;
	    break;
	}
	len = TclUtfToUCS4(src, &ch);
	if (SURROGATE(ch)) {
	    if (PROFILE_STRICT(flags)) {
		result = TCL_CONVERT_UNKNOWN;
		break;
	    }
	    if (PROFILE_REPLACE(flags)) {
		ch = UNICODE_REPLACE_CHAR;
	    }
	}
	src += len;
	if (flags & TCL_ENCODING_LE) {
	    *dst++ = (ch & 0xFF);
	    *dst++ = ((ch >> 8) & 0xFF);
	    *dst++ = ((ch >> 16) & 0xFF);
	    *dst++ = ((ch >> 24) & 0xFF);
	} else {
	    *dst++ = ((ch >> 24) & 0xFF);
	    *dst++ = ((ch >> 16) & 0xFF);
	    *dst++ = ((ch >> 8) & 0xFF);
	    *dst++ = (ch & 0xFF);
	}
    }

    *srcReadPtr = src - srcStart;
    *dstWrotePtr = dst - dstStart;
    *dstCharsPtr = numChars;
    return result;
}

/*
 *-------------------------------------------------------------------------
 *
 * Utf16ToUtfProc --
 *
 *	Convert from UTF-16 to UTF-8.
 *
 * Results:
 *	Returns TCL_OK if conversion was successful.
 *
 * Side effects:
 *	None.
 *
 *-------------------------------------------------------------------------
 */

static int
Utf16ToUtfProc(
    void *clientData,	/* additional flags, e.g. TCL_ENCODING_LE */
    const char *src,		/* Source string in Unicode. */
    int srcLen,			/* Source string length in bytes. */
    int flags,			/* Conversion control flags. */
    TCL_UNUSED(Tcl_EncodingState *),
    char *dst,			/* Output buffer in which converted string is
				 * stored. */
    int dstLen,			/* The maximum length of output buffer in
				 * bytes. */
    int *srcReadPtr,		/* Filled with the number of bytes from the
				 * source string that were converted. This may
				 * be less than the original source length if
				 * there was a problem converting some source
				 * characters. */
    int *dstWrotePtr,		/* Filled with the number of bytes that were
				 * stored in the output buffer as a result of
				 * the conversion. */
    int *dstCharsPtr)		/* Filled with the number of characters that
				 * correspond to the bytes stored in the
				 * output buffer. */
{
    const char *srcStart, *srcEnd;
    const char *dstEnd, *dstStart;
    int result, extra, numChars, charLimit = INT_MAX;
    unsigned short ch = 0;

    flags |= PTR2INT(clientData);
    if (flags & TCL_ENCODING_CHAR_LIMIT) {
	charLimit = *dstCharsPtr;
    }
    result = TCL_OK;

    /*
     * Check alignment with utf-16 (2 == sizeof(UTF-16))
     */

    extra = srcLen % 2;
    if (extra != 0) {
	result = TCL_CONVERT_MULTIBYTE;
	srcLen--;
    }

    /*
     * If last code point is a high surrogate, we cannot handle that yet,
     * unless we are at the end.
     */

    if (!(flags & TCL_ENCODING_END) && (srcLen >= 2) &&
	    ((src[srcLen - ((flags & TCL_ENCODING_LE)?1:2)] & 0xFC) == 0xD8)) {
	result = TCL_CONVERT_MULTIBYTE;
	srcLen-= 2;
    }

    srcStart = src;
    srcEnd = src + srcLen;

    dstStart = dst;
    dstEnd = dst + dstLen - TCL_UTF_MAX;

    for (numChars = 0; src < srcEnd && numChars <= charLimit; numChars++) {
	if (dst > dstEnd) {
	    result = TCL_CONVERT_NOSPACE;
	    break;
	}

	unsigned short prev = ch;
	if (flags & TCL_ENCODING_LE) {
	    ch = (src[1] & 0xFF) << 8 | (src[0] & 0xFF);
	} else {
	    ch = (src[0] & 0xFF) << 8 | (src[1] & 0xFF);
	}
	if (((prev  & ~0x3FF) == 0xD800) && ((ch  & ~0x3FF) != 0xDC00)) {
	    /* Bug [10c2c17c32]. If Hi surrogate not followed by Lo surrogate, finish 3-byte UTF-8 */
	    dst += Tcl_UniCharToUtf(-1, dst);
	}

	/*
	 * Special case for 1-byte utf chars for speed. Make sure we work with
	 * unsigned short-size data.
	 */

	if (ch && ch < 0x80) {
	    *dst++ = (ch & 0xFF);
	} else {
	    dst += Tcl_UniCharToUtf(ch, dst);
	}
	src += sizeof(unsigned short);
    }

    if ((ch  & ~0x3FF) == 0xD800) {
	/* Bug [10c2c17c32]. If Hi surrogate, finish 3-byte UTF-8 */
	dst += Tcl_UniCharToUtf(-1, dst);
    }
<<<<<<< HEAD
    /*
     * If we had a truncated code unit at the end AND this is the last
     * fragment AND profile is "replace", stick FFFD in its place.
     */
    if (extra && (flags & TCL_ENCODING_END) && PROFILE_REPLACE(flags)) {
	++src;/* Go past the truncated code unit */
	if (dst > dstEnd) {
	    result = TCL_CONVERT_NOSPACE;
	} else {
	    dst += Tcl_UniCharToUtf(UNICODE_REPLACE_CHAR, dst);
	    result = TCL_OK;
	}
    }

=======
    if ((flags & TCL_ENCODING_END) && (result == TCL_CONVERT_MULTIBYTE)) {
	/* We have a single byte left-over at the end */
	if (dst > dstEnd) {
	    result = TCL_CONVERT_NOSPACE;
	} else {
	    /* destination is not full, so we really are at the end now */
	    if (((flags & TCL_ENCODING_STRICT) == TCL_ENCODING_STRICT)) {
		result = TCL_CONVERT_SYNTAX;
	    } else {
		result = TCL_OK;
		dst += Tcl_UniCharToUtf(0xFFFD, dst);
		numChars++;
		src++;
	    }
	}
    }
>>>>>>> 1d76ffb0
    *srcReadPtr = src - srcStart;
    *dstWrotePtr = dst - dstStart;
    *dstCharsPtr = numChars;
    return result;
}

/*
 *-------------------------------------------------------------------------
 *
 * UtfToUtf16Proc --
 *
 *	Convert from UTF-8 to UTF-16.
 *
 * Results:
 *	Returns TCL_OK if conversion was successful.
 *
 * Side effects:
 *	None.
 *
 *-------------------------------------------------------------------------
 */

static int
UtfToUtf16Proc(
    void *clientData,	/* additional flags, e.g. TCL_ENCODING_LE */
    const char *src,		/* Source string in UTF-8. */
    int srcLen,			/* Source string length in bytes. */
    int flags,			/* Conversion control flags. */
    TCL_UNUSED(Tcl_EncodingState *),
    char *dst,			/* Output buffer in which converted string is
				 * stored. */
    int dstLen,			/* The maximum length of output buffer in
				 * bytes. */
    int *srcReadPtr,		/* Filled with the number of bytes from the
				 * source string that were converted. This may
				 * be less than the original source length if
				 * there was a problem converting some source
				 * characters. */
    int *dstWrotePtr,		/* Filled with the number of bytes that were
				 * stored in the output buffer as a result of
				 * the conversion. */
    int *dstCharsPtr)		/* Filled with the number of characters that
				 * correspond to the bytes stored in the
				 * output buffer. */
{
    const char *srcStart, *srcEnd, *srcClose, *dstStart, *dstEnd;
    int result, numChars;
    int ch, len;

    srcStart = src;
    srcEnd = src + srcLen;
    srcClose = srcEnd;
    if ((flags & TCL_ENCODING_END) == 0) {
	srcClose -= TCL_UTF_MAX;
    }

    dstStart = dst;
    dstEnd   = dst + dstLen - sizeof(Tcl_UniChar);
    flags |= PTR2INT(clientData);

    result = TCL_OK;
    for (numChars = 0; src < srcEnd; numChars++) {
	if ((src > srcClose) && (!Tcl_UtfCharComplete(src, srcEnd - src))) {
	    /*
	     * If there is more string to follow, this will ensure that the
	     * last UTF-8 character in the source buffer hasn't been cut off.
	     */

	    result = TCL_CONVERT_MULTIBYTE;
	    break;
	}
	if (dst > dstEnd) {
	    result = TCL_CONVERT_NOSPACE;
	    break;
	}
	len = TclUtfToUCS4(src, &ch);
	if (SURROGATE(ch)) {
	    if (PROFILE_STRICT(flags)) {
		result = TCL_CONVERT_UNKNOWN;
		break;
	    }
	    if (PROFILE_REPLACE(flags)) {
		ch = UNICODE_REPLACE_CHAR;
	    }
	}
	src += len;
	if (flags & TCL_ENCODING_LE) {
	    if (ch <= 0xFFFF) {
		*dst++ = (ch & 0xFF);
		*dst++ = (ch >> 8);
	    } else {
		*dst++ = (((ch - 0x10000) >> 10) & 0xFF);
		*dst++ = (((ch - 0x10000) >> 18) & 0x3) | 0xD8;
		*dst++ = (ch & 0xFF);
		*dst++ = ((ch >> 8) & 0x3) | 0xDC;
	    }
	} else {
	    if (ch <= 0xFFFF) {
		*dst++ = (ch >> 8);
		*dst++ = (ch & 0xFF);
	    } else {
		*dst++ = (((ch - 0x10000) >> 18) & 0x3) | 0xD8;
		*dst++ = (((ch - 0x10000) >> 10) & 0xFF);
		*dst++ = ((ch >> 8) & 0x3) | 0xDC;
		*dst++ = (ch & 0xFF);
	    }
	}
    }
    *srcReadPtr = src - srcStart;
    *dstWrotePtr = dst - dstStart;
    *dstCharsPtr = numChars;
    return result;
}

/*
 *-------------------------------------------------------------------------
 *
 * UtfToUcs2Proc --
 *
 *	Convert from UTF-8 to UCS-2.
 *
 * Results:
 *	Returns TCL_OK if conversion was successful.
 *
 * Side effects:
 *	None.
 *
 *-------------------------------------------------------------------------
 */

static int
UtfToUcs2Proc(
    void *clientData,	/* additional flags, e.g. TCL_ENCODING_LE */
    const char *src,		/* Source string in UTF-8. */
    int srcLen,			/* Source string length in bytes. */
    int flags,			/* Conversion control flags. */
    TCL_UNUSED(Tcl_EncodingState *),
    char *dst,			/* Output buffer in which converted string is
				 * stored. */
    int dstLen,			/* The maximum length of output buffer in
				 * bytes. */
    int *srcReadPtr,		/* Filled with the number of bytes from the
				 * source string that were converted. This may
				 * be less than the original source length if
				 * there was a problem converting some source
				 * characters. */
    int *dstWrotePtr,		/* Filled with the number of bytes that were
				 * stored in the output buffer as a result of
				 * the conversion. */
    int *dstCharsPtr)		/* Filled with the number of characters that
				 * correspond to the bytes stored in the
				 * output buffer. */
{
    const char *srcStart, *srcEnd, *srcClose, *dstStart, *dstEnd;
    int result, numChars, len;
    Tcl_UniChar ch = 0;

    flags |= PTR2INT(clientData);
    srcStart = src;
    srcEnd = src + srcLen;
    srcClose = srcEnd;
    if ((flags & TCL_ENCODING_END) == 0) {
	srcClose -= TCL_UTF_MAX;
    }

    dstStart = dst;
    dstEnd   = dst + dstLen - sizeof(Tcl_UniChar);

    result = TCL_OK;
    for (numChars = 0; src < srcEnd; numChars++) {
	if ((src > srcClose) && (!Tcl_UtfCharComplete(src, srcEnd - src))) {
	    /*
	     * If there is more string to follow, this will ensure that the
	     * last UTF-8 character in the source buffer hasn't been cut off.
	     */

	    result = TCL_CONVERT_MULTIBYTE;
	    break;
	}
	if (dst > dstEnd) {
	    result = TCL_CONVERT_NOSPACE;
	    break;
	}
#if TCL_UTF_MAX < 4
	len = TclUtfToUniChar(src, &ch);
	if ((ch >= 0xD800) && (len < 3)) {
<<<<<<< HEAD
	    if (PROFILE_STRICT(flags)) {
                result = TCL_CONVERT_UNKNOWN;
                break;
=======
	    if (STOPONERROR) {
		result = TCL_CONVERT_UNKNOWN;
		break;
>>>>>>> 1d76ffb0
	    }
	    src += len;
	    src += TclUtfToUniChar(src, &ch);
	    ch = UNICODE_REPLACE_CHAR;
	}
#else
	len = TclUtfToUniChar(src, &ch);
	if (ch > 0xFFFF) {
<<<<<<< HEAD
	    if (PROFILE_STRICT(flags)) {
                result = TCL_CONVERT_UNKNOWN;
                break;
=======
	    if (STOPONERROR) {
		result = TCL_CONVERT_UNKNOWN;
		break;
>>>>>>> 1d76ffb0
	    }
	    ch = UNICODE_REPLACE_CHAR;
	}
#endif
	if (PROFILE_STRICT(flags) && ((ch & ~0x7FF) == 0xD800)) {
	    result = TCL_CONVERT_SYNTAX;
	    break;
	}

	src += len;

	/*
	 * Need to handle this in a way that won't cause misalignment by
	 * casting dst to a Tcl_UniChar. [Bug 1122671]
	 */

	if (flags & TCL_ENCODING_LE) {
	    *dst++ = (ch & 0xFF);
	    *dst++ = (ch >> 8);
	} else {
	    *dst++ = (ch >> 8);
	    *dst++ = (ch & 0xFF);
	}
    }
    *srcReadPtr = src - srcStart;
    *dstWrotePtr = dst - dstStart;
    *dstCharsPtr = numChars;
    return result;
}

/*
 *-------------------------------------------------------------------------
 *
 * TableToUtfProc --
 *
 *	Convert from the encoding specified by the TableEncodingData into
 *	UTF-8.
 *
 * Results:
 *	Returns TCL_OK if conversion was successful.
 *
 * Side effects:
 *	None.
 *
 *-------------------------------------------------------------------------
 */

static int
TableToUtfProc(
    void *clientData,	/* TableEncodingData that specifies
				 * encoding. */
    const char *src,		/* Source string in specified encoding. */
    int srcLen,			/* Source string length in bytes. */
    int flags,			/* Conversion control flags. */
    TCL_UNUSED(Tcl_EncodingState *),
    char *dst,			/* Output buffer in which converted string is
				 * stored. */
    int dstLen,			/* The maximum length of output buffer in
				 * bytes. */
    int *srcReadPtr,		/* Filled with the number of bytes from the
				 * source string that were converted. This may
				 * be less than the original source length if
				 * there was a problem converting some source
				 * characters. */
    int *dstWrotePtr,		/* Filled with the number of bytes that were
				 * stored in the output buffer as a result of
				 * the conversion. */
    int *dstCharsPtr)		/* Filled with the number of characters that
				 * correspond to the bytes stored in the
				 * output buffer. */
{
    const char *srcStart, *srcEnd;
    const char *dstEnd, *dstStart, *prefixBytes;
    int result, byte, numChars, charLimit = INT_MAX;
    Tcl_UniChar ch = 0;
    const unsigned short *const *toUnicode;
    const unsigned short *pageZero;
    TableEncodingData *dataPtr = (TableEncodingData *)clientData;

    if (flags & TCL_ENCODING_CHAR_LIMIT) {
	charLimit = *dstCharsPtr;
    }
    srcStart = src;
    srcEnd = src + srcLen;

    dstStart = dst;
    dstEnd = dst + dstLen - TCL_UTF_MAX;

    toUnicode = (const unsigned short *const *) dataPtr->toUnicode;
    prefixBytes = dataPtr->prefixBytes;
    pageZero = toUnicode[0];

    result = TCL_OK;
    for (numChars = 0; src < srcEnd && numChars <= charLimit; numChars++) {
	if (dst > dstEnd) {
	    result = TCL_CONVERT_NOSPACE;
	    break;
	}
	byte = *((unsigned char *) src);
	if (prefixBytes[byte]) {
	    src++;
	    if (src >= srcEnd) {
		/*
		 * TODO - this is broken. For consistency with other
		 * decoders, an error should be raised only if strict.
		 * However, doing that check cause a whole bunch of test
		 * failures. Need to verify if those tests are in fact
		 * correct.
		 */
		src--;
		result = TCL_CONVERT_MULTIBYTE;
		break;
	    }
	    ch = toUnicode[byte][*((unsigned char *)src)];
	} else {
	    ch = pageZero[byte];
	}
	if ((ch == 0) && (byte != 0)) {
	    if (PROFILE_STRICT(flags)) {
		result = TCL_CONVERT_SYNTAX;
		break;
	    }
	    if (prefixBytes[byte]) {
		src--;
	    }
	    if (PROFILE_REPLACE(flags)) {
		ch = UNICODE_REPLACE_CHAR;
	    } else {
		ch = (Tcl_UniChar)byte;
	    }
	}

	/*
	 * Special case for 1-byte utf chars for speed.
	 */

	if (ch && ch < 0x80) {
	    *dst++ = (char) ch;
	} else {
	    dst += Tcl_UniCharToUtf(ch, dst);
	}
	src++;
    }

    *srcReadPtr = src - srcStart;
    *dstWrotePtr = dst - dstStart;
    *dstCharsPtr = numChars;
    return result;
}

/*
 *-------------------------------------------------------------------------
 *
 * TableFromUtfProc --
 *
 *	Convert from UTF-8 into the encoding specified by the
 *	TableEncodingData.
 *
 * Results:
 *	Returns TCL_OK if conversion was successful.
 *
 * Side effects:
 *	None.
 *
 *-------------------------------------------------------------------------
 */

static int
TableFromUtfProc(
    void *clientData,	/* TableEncodingData that specifies
				 * encoding. */
    const char *src,		/* Source string in UTF-8. */
    int srcLen,			/* Source string length in bytes. */
    int flags,			/* Conversion control flags. */
    TCL_UNUSED(Tcl_EncodingState *),
    char *dst,			/* Output buffer in which converted string is
				 * stored. */
    int dstLen,			/* The maximum length of output buffer in
				 * bytes. */
    int *srcReadPtr,		/* Filled with the number of bytes from the
				 * source string that were converted. This may
				 * be less than the original source length if
				 * there was a problem converting some source
				 * characters. */
    int *dstWrotePtr,		/* Filled with the number of bytes that were
				 * stored in the output buffer as a result of
				 * the conversion. */
    int *dstCharsPtr)		/* Filled with the number of characters that
				 * correspond to the bytes stored in the
				 * output buffer. */
{
    const char *srcStart, *srcEnd, *srcClose;
    const char *dstStart, *dstEnd, *prefixBytes;
    Tcl_UniChar ch = 0;
    int result, len, word, numChars;
    TableEncodingData *dataPtr = (TableEncodingData *)clientData;
    const unsigned short *const *fromUnicode;

    result = TCL_OK;

    prefixBytes = dataPtr->prefixBytes;
    fromUnicode = (const unsigned short *const *) dataPtr->fromUnicode;

    srcStart = src;
    srcEnd = src + srcLen;
    srcClose = srcEnd;
    if ((flags & TCL_ENCODING_END) == 0) {
	srcClose -= TCL_UTF_MAX;
    }

    dstStart = dst;
    dstEnd = dst + dstLen - 1;

    for (numChars = 0; src < srcEnd; numChars++) {
	if ((src > srcClose) && (!Tcl_UtfCharComplete(src, srcEnd - src))) {
	    /*
	     * If there is more string to follow, this will ensure that the
	     * last UTF-8 character in the source buffer hasn't been cut off.
	     */

	    result = TCL_CONVERT_MULTIBYTE;
	    break;
	}
	len = TclUtfToUniChar(src, &ch);

#if TCL_UTF_MAX > 3
	/* Unicode chars > +U0FFFF cannot be represented in any table encoding */
	if (ch & 0xFFFF0000) {
	    word = 0;
	} else
#else
	if (!len) {
	    word = 0;
	} else
#endif
	    word = fromUnicode[(ch >> 8)][ch & 0xFF];

	if ((word == 0) && (ch != 0)) {
	    if (PROFILE_STRICT(flags)) {
		result = TCL_CONVERT_UNKNOWN;
		break;
	    }
	    word = dataPtr->fallback; /* Both profiles REPLACE and TCL8 */
	}
	if (prefixBytes[(word >> 8)] != 0) {
	    if (dst + 1 > dstEnd) {
		result = TCL_CONVERT_NOSPACE;
		break;
	    }
	    dst[0] = (char) (word >> 8);
	    dst[1] = (char) word;
	    dst += 2;
	} else {
	    if (dst > dstEnd) {
		result = TCL_CONVERT_NOSPACE;
		break;
	    }
	    dst[0] = (char) word;
	    dst++;
	}
	src += len;
    }

    *srcReadPtr = src - srcStart;
    *dstWrotePtr = dst - dstStart;
    *dstCharsPtr = numChars;
    return result;
}

/*
 *-------------------------------------------------------------------------
 *
 * Iso88591ToUtfProc --
 *
 *	Convert from the "iso8859-1" encoding into UTF-8.
 *
 * Results:
 *	Returns TCL_OK if conversion was successful.
 *
 * Side effects:
 *	None.
 *
 *-------------------------------------------------------------------------
 */

static int
Iso88591ToUtfProc(
    TCL_UNUSED(void *),
    const char *src,		/* Source string in specified encoding. */
    int srcLen,			/* Source string length in bytes. */
    int flags,			/* Conversion control flags. */
    TCL_UNUSED(Tcl_EncodingState *),
    char *dst,			/* Output buffer in which converted string is
				 * stored. */
    int dstLen,			/* The maximum length of output buffer in
				 * bytes. */
    int *srcReadPtr,		/* Filled with the number of bytes from the
				 * source string that were converted. This may
				 * be less than the original source length if
				 * there was a problem converting some source
				 * characters. */
    int *dstWrotePtr,		/* Filled with the number of bytes that were
				 * stored in the output buffer as a result of
				 * the conversion. */
    int *dstCharsPtr)		/* Filled with the number of characters that
				 * correspond to the bytes stored in the
				 * output buffer. */
{
    const char *srcStart, *srcEnd;
    const char *dstEnd, *dstStart;
    int result, numChars, charLimit = INT_MAX;

    if (flags & TCL_ENCODING_CHAR_LIMIT) {
	charLimit = *dstCharsPtr;
    }
    srcStart = src;
    srcEnd = src + srcLen;

    dstStart = dst;
    dstEnd = dst + dstLen - TCL_UTF_MAX;

    result = TCL_OK;
    for (numChars = 0; src < srcEnd && numChars <= charLimit; numChars++) {
	Tcl_UniChar ch = 0;

	if (dst > dstEnd) {
	    result = TCL_CONVERT_NOSPACE;
	    break;
	}
	ch = (Tcl_UniChar) *((unsigned char *) src);

	/*
	 * Special case for 1-byte utf chars for speed.
	 */

	if (ch && ch < 0x80) {
	    *dst++ = (char) ch;
	} else {
	    dst += Tcl_UniCharToUtf(ch, dst);
	}
	src++;
    }

    *srcReadPtr = src - srcStart;
    *dstWrotePtr = dst - dstStart;
    *dstCharsPtr = numChars;
    return result;
}

/*
 *-------------------------------------------------------------------------
 *
 * Iso88591FromUtfProc --
 *
 *	Convert from UTF-8 into the encoding "iso8859-1".
 *
 * Results:
 *	Returns TCL_OK if conversion was successful.
 *
 * Side effects:
 *	None.
 *
 *-------------------------------------------------------------------------
 */

static int
Iso88591FromUtfProc(
    TCL_UNUSED(void *),
    const char *src,		/* Source string in UTF-8. */
    int srcLen,			/* Source string length in bytes. */
    int flags,			/* Conversion control flags. */
    TCL_UNUSED(Tcl_EncodingState *),
    char *dst,			/* Output buffer in which converted string is
				 * stored. */
    int dstLen,			/* The maximum length of output buffer in
				 * bytes. */
    int *srcReadPtr,		/* Filled with the number of bytes from the
				 * source string that were converted. This may
				 * be less than the original source length if
				 * there was a problem converting some source
				 * characters. */
    int *dstWrotePtr,		/* Filled with the number of bytes that were
				 * stored in the output buffer as a result of
				 * the conversion. */
    int *dstCharsPtr)		/* Filled with the number of characters that
				 * correspond to the bytes stored in the
				 * output buffer. */
{
    const char *srcStart, *srcEnd, *srcClose;
    const char *dstStart, *dstEnd;
    int result = TCL_OK, numChars;
    Tcl_UniChar ch = 0;

    srcStart = src;
    srcEnd = src + srcLen;
    srcClose = srcEnd;
    if ((flags & TCL_ENCODING_END) == 0) {
	srcClose -= TCL_UTF_MAX;
    }

    dstStart = dst;
    dstEnd = dst + dstLen - 1;

    for (numChars = 0; src < srcEnd; numChars++) {
	int len;

	if ((src > srcClose) && (!Tcl_UtfCharComplete(src, srcEnd - src))) {
	    /*
	     * If there is more string to follow, this will ensure that the
	     * last UTF-8 character in the source buffer hasn't been cut off.
	     */

	    result = TCL_CONVERT_MULTIBYTE;
	    break;
	}
	len = TclUtfToUniChar(src, &ch);

	/*
	 * Check for illegal characters.
	 */

	if (ch > 0xFF
#if TCL_UTF_MAX < 4
		|| ((ch >= 0xD800) && (len < 3))
#endif
		) {
	    if (PROFILE_STRICT(flags)) {
		result = TCL_CONVERT_UNKNOWN;
		break;
	    }
#if TCL_UTF_MAX < 4
	    if ((ch >= 0xD800) && (len < 3)) {
		len = 4;
	    }
#endif
	    /*
	     * Plunge on, using '?' as a fallback character.
	     */

	    ch = (Tcl_UniChar) '?'; /* Profiles TCL8 and REPLACE */
	}

	if (dst > dstEnd) {
	    result = TCL_CONVERT_NOSPACE;
	    break;
	}
	*(dst++) = (char) ch;
	src += len;
    }

    *srcReadPtr = src - srcStart;
    *dstWrotePtr = dst - dstStart;
    *dstCharsPtr = numChars;
    return result;
}

/*
 *---------------------------------------------------------------------------
 *
 * TableFreeProc --
 *
 *	This function is invoked when an encoding is deleted. It deletes the
 *	memory used by the TableEncodingData.
 *
 * Results:
 *	None.
 *
 * Side effects:
 *	Memory freed.
 *
 *---------------------------------------------------------------------------
 */

static void
TableFreeProc(
    void *clientData)	/* TableEncodingData that specifies
				 * encoding. */
{
    TableEncodingData *dataPtr = (TableEncodingData *)clientData;

    /*
     * Make sure we aren't freeing twice on shutdown. [Bug 219314]
     */

    ckfree(dataPtr->toUnicode);
    dataPtr->toUnicode = NULL;
    ckfree(dataPtr->fromUnicode);
    dataPtr->fromUnicode = NULL;
    ckfree(dataPtr);
}

/*
 *-------------------------------------------------------------------------
 *
 * EscapeToUtfProc --
 *
 *	Convert from the encoding specified by the EscapeEncodingData into
 *	UTF-8.
 *
 * Results:
 *	Returns TCL_OK if conversion was successful.
 *
 * Side effects:
 *	None.
 *
 *-------------------------------------------------------------------------
 */

static int
EscapeToUtfProc(
    void *clientData,	/* EscapeEncodingData that specifies
				 * encoding. */
    const char *src,		/* Source string in specified encoding. */
    int srcLen,			/* Source string length in bytes. */
    int flags,			/* Conversion control flags. */
    Tcl_EncodingState *statePtr,/* Place for conversion routine to store state
				 * information used during a piecewise
				 * conversion. Contents of statePtr are
				 * initialized and/or reset by conversion
				 * routine under control of flags argument. */
    char *dst,			/* Output buffer in which converted string is
				 * stored. */
    int dstLen,			/* The maximum length of output buffer in
				 * bytes. */
    int *srcReadPtr,		/* Filled with the number of bytes from the
				 * source string that were converted. This may
				 * be less than the original source length if
				 * there was a problem converting some source
				 * characters. */
    int *dstWrotePtr,		/* Filled with the number of bytes that were
				 * stored in the output buffer as a result of
				 * the conversion. */
    int *dstCharsPtr)		/* Filled with the number of characters that
				 * correspond to the bytes stored in the
				 * output buffer. */
{
    EscapeEncodingData *dataPtr = (EscapeEncodingData *)clientData;
    const char *prefixBytes, *tablePrefixBytes, *srcStart, *srcEnd;
    const unsigned short *const *tableToUnicode;
    const Encoding *encodingPtr;
    int state, result, numChars, charLimit = INT_MAX;
    const char *dstStart, *dstEnd;

    if (flags & TCL_ENCODING_CHAR_LIMIT) {
	charLimit = *dstCharsPtr;
    }
    result = TCL_OK;
    tablePrefixBytes = NULL;
    tableToUnicode = NULL;
    prefixBytes = dataPtr->prefixBytes;
    encodingPtr = NULL;

    srcStart = src;
    srcEnd = src + srcLen;

    dstStart = dst;
    dstEnd = dst + dstLen - TCL_UTF_MAX;

    state = PTR2INT(*statePtr);
    if (flags & TCL_ENCODING_START) {
	state = 0;
    }

    for (numChars = 0; src < srcEnd && numChars <= charLimit; ) {
	int byte, hi, lo, ch;

	if (dst > dstEnd) {
	    result = TCL_CONVERT_NOSPACE;
	    break;
	}
	byte = *((unsigned char *) src);
	if (prefixBytes[byte]) {
	    unsigned left, len, longest;
	    int checked, i;
	    const EscapeSubTable *subTablePtr;

	    /*
	     * Saw the beginning of an escape sequence.
	     */

	    left = srcEnd - src;
	    len = dataPtr->initLen;
	    longest = len;
	    checked = 0;

	    if (len <= left) {
		checked++;
		if ((len > 0) && (memcmp(src, dataPtr->init, len) == 0)) {
		    /*
		     * If we see initialization string, skip it, even if we're
		     * not at the beginning of the buffer.
		     */

		    src += len;
		    continue;
		}
	    }

	    len = dataPtr->finalLen;
	    if (len > longest) {
		longest = len;
	    }

	    if (len <= left) {
		checked++;
		if ((len > 0) && (memcmp(src, dataPtr->final, len) == 0)) {
		    /*
		     * If we see finalization string, skip it, even if we're
		     * not at the end of the buffer.
		     */

		    src += len;
		    continue;
		}
	    }

	    subTablePtr = dataPtr->subTables;
	    for (i = 0; i < dataPtr->numSubTables; i++) {
		len = subTablePtr->sequenceLen;
		if (len > longest) {
		    longest = len;
		}
		if (len <= left) {
		    checked++;
		    if ((len > 0) &&
			    (memcmp(src, subTablePtr->sequence, len) == 0)) {
			state = i;
			encodingPtr = NULL;
			subTablePtr = NULL;
			src += len;
			break;
		    }
		}
		subTablePtr++;
	    }

	    if (subTablePtr == NULL) {
		/*
		 * A match was found, the escape sequence was consumed, and
		 * the state was updated.
		 */

		continue;
	    }

	    /*
	     * We have a split-up or unrecognized escape sequence. If we
	     * checked all the sequences, then it's a syntax error, otherwise
	     * we need more bytes to determine a match.
	     */

	    if ((checked == dataPtr->numSubTables + 2)
		    || (flags & TCL_ENCODING_END)) {
		if (!PROFILE_STRICT(flags)) {
		    /*
		     * Skip the unknown escape sequence. TODO - bug?
		     * May be replace with UNICODE_REPLACE_CHAR?
		     */

		    src += longest;
		    continue;
		}
		result = TCL_CONVERT_SYNTAX;
	    } else {
		result = TCL_CONVERT_MULTIBYTE;
	    }
	    break;
	}

	if (encodingPtr == NULL) {
	    TableEncodingData *tableDataPtr;

	    encodingPtr = GetTableEncoding(dataPtr, state);
	    tableDataPtr = (TableEncodingData *)encodingPtr->clientData;
	    tablePrefixBytes = tableDataPtr->prefixBytes;
	    tableToUnicode = (const unsigned short *const*)
		    tableDataPtr->toUnicode;
	}

	if (tablePrefixBytes[byte]) {
	    src++;
	    if (src >= srcEnd) {
		src--;
		result = TCL_CONVERT_MULTIBYTE;
		break;
	    }
	    hi = byte;
	    lo = *((unsigned char *) src);
	} else {
	    hi = 0;
	    lo = byte;
	}

	ch = tableToUnicode[hi][lo];
	dst += Tcl_UniCharToUtf(ch, dst);
	src++;
	numChars++;
    }

    *statePtr = (Tcl_EncodingState) INT2PTR(state);
    *srcReadPtr = src - srcStart;
    *dstWrotePtr = dst - dstStart;
    *dstCharsPtr = numChars;
    return result;
}

/*
 *-------------------------------------------------------------------------
 *
 * EscapeFromUtfProc --
 *
 *	Convert from UTF-8 into the encoding specified by the
 *	EscapeEncodingData.
 *
 * Results:
 *	Returns TCL_OK if conversion was successful.
 *
 * Side effects:
 *	None.
 *
 *-------------------------------------------------------------------------
 */

static int
EscapeFromUtfProc(
    void *clientData,	/* EscapeEncodingData that specifies
				 * encoding. */
    const char *src,		/* Source string in UTF-8. */
    int srcLen,			/* Source string length in bytes. */
    int flags,			/* Conversion control flags. */
    Tcl_EncodingState *statePtr,/* Place for conversion routine to store state
				 * information used during a piecewise
				 * conversion. Contents of statePtr are
				 * initialized and/or reset by conversion
				 * routine under control of flags argument. */
    char *dst,			/* Output buffer in which converted string is
				 * stored. */
    int dstLen,			/* The maximum length of output buffer in
				 * bytes. */
    int *srcReadPtr,		/* Filled with the number of bytes from the
				 * source string that were converted. This may
				 * be less than the original source length if
				 * there was a problem converting some source
				 * characters. */
    int *dstWrotePtr,		/* Filled with the number of bytes that were
				 * stored in the output buffer as a result of
				 * the conversion. */
    int *dstCharsPtr)		/* Filled with the number of characters that
				 * correspond to the bytes stored in the
				 * output buffer. */
{
    EscapeEncodingData *dataPtr = (EscapeEncodingData *)clientData;
    const Encoding *encodingPtr;
    const char *srcStart, *srcEnd, *srcClose;
    const char *dstStart, *dstEnd;
    int state, result, numChars;
    const TableEncodingData *tableDataPtr;
    const char *tablePrefixBytes;
    const unsigned short *const *tableFromUnicode;
    Tcl_UniChar ch = 0;

    result = TCL_OK;

    srcStart = src;
    srcEnd = src + srcLen;
    srcClose = srcEnd;
    if ((flags & TCL_ENCODING_END) == 0) {
	srcClose -= TCL_UTF_MAX;
    }

    dstStart = dst;
    dstEnd = dst + dstLen - 1;

    /*
     * RFC 1468 states that the text starts in ASCII, and switches to Japanese
     * characters, and that the text must end in ASCII. [Patch 474358]
     */

    if (flags & TCL_ENCODING_START) {
	state = 0;
	if ((dst + dataPtr->initLen) > dstEnd) {
	    *srcReadPtr = 0;
	    *dstWrotePtr = 0;
	    return TCL_CONVERT_NOSPACE;
	}
	memcpy(dst, dataPtr->init, dataPtr->initLen);
	dst += dataPtr->initLen;
    } else {
	state = PTR2INT(*statePtr);
    }

    encodingPtr = GetTableEncoding(dataPtr, state);
    tableDataPtr = (const TableEncodingData *)encodingPtr->clientData;
    tablePrefixBytes = tableDataPtr->prefixBytes;
    tableFromUnicode = (const unsigned short *const *)
	    tableDataPtr->fromUnicode;

    for (numChars = 0; src < srcEnd; numChars++) {
	unsigned len;
	int word;

	if ((src > srcClose) && (!Tcl_UtfCharComplete(src, srcEnd - src))) {
	    /*
	     * If there is more string to follow, this will ensure that the
	     * last UTF-8 character in the source buffer hasn't been cut off.
	     */

	    result = TCL_CONVERT_MULTIBYTE;
	    break;
	}
	len = TclUtfToUniChar(src, &ch);
	word = tableFromUnicode[(ch >> 8)][ch & 0xFF];

	if ((word == 0) && (ch != 0)) {
	    int oldState;
	    const EscapeSubTable *subTablePtr;

	    oldState = state;
	    for (state = 0; state < dataPtr->numSubTables; state++) {
		encodingPtr = GetTableEncoding(dataPtr, state);
		tableDataPtr = (const TableEncodingData *)encodingPtr->clientData;
		word = tableDataPtr->fromUnicode[(ch >> 8)][ch & 0xFF];
		if (word != 0) {
		    break;
		}
	    }

	    if (word == 0) {
		state = oldState;
		if (PROFILE_STRICT(flags)) {
		    result = TCL_CONVERT_UNKNOWN;
		    break;
		}
		encodingPtr = GetTableEncoding(dataPtr, state);
		tableDataPtr = (const TableEncodingData *)encodingPtr->clientData;
		word = tableDataPtr->fallback;
	    }

	    tablePrefixBytes = (const char *) tableDataPtr->prefixBytes;
	    tableFromUnicode = (const unsigned short *const *)
		    tableDataPtr->fromUnicode;

	    /*
	     * The state variable has the value of oldState when word is 0.
	     * In this case, the escape sequence should not be copied to dst
	     * because the current character set is not changed.
	     */

	    if (state != oldState) {
		subTablePtr = &dataPtr->subTables[state];
		if ((dst + subTablePtr->sequenceLen) > dstEnd) {
		    /*
		     * If there is no space to write the escape sequence, the
		     * state variable must be changed to the value of oldState
		     * variable because this escape sequence must be written
		     * in the next conversion.
		     */

		    state = oldState;
		    result = TCL_CONVERT_NOSPACE;
		    break;
		}
		memcpy(dst, subTablePtr->sequence,
			subTablePtr->sequenceLen);
		dst += subTablePtr->sequenceLen;
	    }
	}

	if (tablePrefixBytes[(word >> 8)] != 0) {
	    if (dst + 1 > dstEnd) {
		result = TCL_CONVERT_NOSPACE;
		break;
	    }
	    dst[0] = (char) (word >> 8);
	    dst[1] = (char) word;
	    dst += 2;
	} else {
	    if (dst > dstEnd) {
		result = TCL_CONVERT_NOSPACE;
		break;
	    }
	    dst[0] = (char) word;
	    dst++;
	}
	src += len;
    }

    if ((result == TCL_OK) && (flags & TCL_ENCODING_END)) {
	unsigned len = dataPtr->subTables[0].sequenceLen;

	/*
	 * Certain encodings like iso2022-jp need to write an escape sequence
	 * after all characters have been converted. This logic checks that
	 * enough room is available in the buffer for the escape bytes. The
	 * TCL_ENCODING_END flag is cleared after a final escape sequence has
	 * been added to the buffer so that another call to this method does
	 * not attempt to append escape bytes a second time.
	 */

	if ((dst + dataPtr->finalLen + (state?len:0)) > dstEnd) {
	    result = TCL_CONVERT_NOSPACE;
	} else {
	    if (state) {
		memcpy(dst, dataPtr->subTables[0].sequence, len);
		dst += len;
	    }
	    memcpy(dst, dataPtr->final, dataPtr->finalLen);
	    dst += dataPtr->finalLen;
	    state &= ~TCL_ENCODING_END;
	}
    }

    *statePtr = (Tcl_EncodingState) INT2PTR(state);
    *srcReadPtr = src - srcStart;
    *dstWrotePtr = dst - dstStart;
    *dstCharsPtr = numChars;
    return result;
}

/*
 *---------------------------------------------------------------------------
 *
 * EscapeFreeProc --
 *
 *	Frees resources used by the encoding.
 *
 * Results:
 *	None.
 *
 * Side effects:
 *	Memory is freed.
 *
 *---------------------------------------------------------------------------
 */

static void
EscapeFreeProc(
    void *clientData)	/* EscapeEncodingData that specifies
				 * encoding. */
{
    EscapeEncodingData *dataPtr = (EscapeEncodingData *)clientData;
    EscapeSubTable *subTablePtr;
    int i;

    if (dataPtr == NULL) {
	return;
    }

    /*
     * The subTables should be freed recursively in normal operation but not
     * during TclFinalizeEncodingSubsystem because they are also present as a
     * weak reference in the toplevel encodingTable (i.e., they don't have a
     * +1 refcount for this), and unpredictable nuking order could remove them
     * from under the following loop's feet. [Bug 2891556]
     *
     * The encodingsInitialized flag, being reset on entry to TFES, can serve
     * as a "not in finalization" test.
     */

    if (encodingsInitialized) {
	subTablePtr = dataPtr->subTables;
	for (i = 0; i < dataPtr->numSubTables; i++) {
	    FreeEncoding((Tcl_Encoding) subTablePtr->encodingPtr);
	    subTablePtr->encodingPtr = NULL;
	    subTablePtr++;
	}
    }
    ckfree(dataPtr);
}

/*
 *---------------------------------------------------------------------------
 *
 * GetTableEncoding --
 *
 *	Helper function for the EscapeEncodingData conversions. Gets the
 *	encoding (of type TextEncodingData) that represents the specified
 *	state.
 *
 * Results:
 *	The return value is the encoding.
 *
 * Side effects:
 *	If the encoding that represents the specified state has not already
 *	been used by this EscapeEncoding, it will be loaded and cached in the
 *	dataPtr.
 *
 *---------------------------------------------------------------------------
 */

static Encoding *
GetTableEncoding(
    EscapeEncodingData *dataPtr,/* Contains names of encodings. */
    int state)			/* Index in dataPtr of desired Encoding. */
{
    EscapeSubTable *subTablePtr = &dataPtr->subTables[state];
    Encoding *encodingPtr = subTablePtr->encodingPtr;

    if (encodingPtr == NULL) {
	encodingPtr = (Encoding *) Tcl_GetEncoding(NULL, subTablePtr->name);
	if ((encodingPtr == NULL)
		|| (encodingPtr->toUtfProc != TableToUtfProc
		&& encodingPtr->toUtfProc != Iso88591ToUtfProc)) {
	    Tcl_Panic("EscapeToUtfProc: invalid sub table");
	}
	subTablePtr->encodingPtr = encodingPtr;
    }

    return encodingPtr;
}

/*
 *---------------------------------------------------------------------------
 *
 * unilen, unilen4 --
 *
 *	A helper function for the Tcl_ExternalToUtf functions. This function
 *	is similar to strlen for double-byte characters: it returns the number
 *	of bytes in a 0x0000 terminated string.
 *
 * Results:
 *	As above.
 *
 * Side effects:
 *	None.
 *
 *---------------------------------------------------------------------------
 */

static size_t
unilen(
    const char *src)
{
    unsigned short *p;

    p = (unsigned short *) src;
    while (*p != 0x0000) {
	p++;
    }
    return (char *) p - src;
}

static size_t
unilen4(
    const char *src)
{
    unsigned int *p;

    p = (unsigned int *) src;
    while (*p != 0x00000000) {
	p++;
    }
    return (char *) p - src;
}

/*
 *-------------------------------------------------------------------------
 *
 * InitializeEncodingSearchPath	--
 *
 *	This is the fallback routine that sets the default value of the
 *	encoding search path if the application has not set one via a call to
 *	Tcl_SetEncodingSearchPath() by the first time the search path is needed
 *	to load encoding data.
 *
 *	The default encoding search path is produced by taking each directory
 *	in the library path, appending a subdirectory named "encoding", and if
 *	the resulting directory exists, adding it to the encoding search path.
 *
 * Results:
 *	None.
 *
 * Side effects:
 *	Sets the encoding search path to an initial value.
 *
 *-------------------------------------------------------------------------
 */

static void
InitializeEncodingSearchPath(
    char **valuePtr,
    unsigned int *lengthPtr,
    Tcl_Encoding *encodingPtr)
{
    const char *bytes;
    int i, numDirs, numBytes;
    Tcl_Obj *libPathObj, *encodingObj, *searchPathObj;

    TclNewLiteralStringObj(encodingObj, "encoding");
    TclNewObj(searchPathObj);
    Tcl_IncrRefCount(encodingObj);
    Tcl_IncrRefCount(searchPathObj);
    libPathObj = TclGetLibraryPath();
    Tcl_IncrRefCount(libPathObj);
    TclListObjLengthM(NULL, libPathObj, &numDirs);

    for (i = 0; i < numDirs; i++) {
	Tcl_Obj *directoryObj, *pathObj;
	Tcl_StatBuf stat;

	Tcl_ListObjIndex(NULL, libPathObj, i, &directoryObj);
	pathObj = Tcl_FSJoinToPath(directoryObj, 1, &encodingObj);
	Tcl_IncrRefCount(pathObj);
	if ((0 == Tcl_FSStat(pathObj, &stat)) && S_ISDIR(stat.st_mode)) {
	    Tcl_ListObjAppendElement(NULL, searchPathObj, pathObj);
	}
	Tcl_DecrRefCount(pathObj);
    }

    Tcl_DecrRefCount(libPathObj);
    Tcl_DecrRefCount(encodingObj);
    *encodingPtr = libraryPath.encoding;
    if (*encodingPtr) {
	((Encoding *)(*encodingPtr))->refCount++;
    }
    bytes = Tcl_GetStringFromObj(searchPathObj, &numBytes);

    *lengthPtr = numBytes;
    *valuePtr = (char *)ckalloc(numBytes + 1);
    memcpy(*valuePtr, bytes, numBytes + 1);
    Tcl_DecrRefCount(searchPathObj);
}

/*
 *------------------------------------------------------------------------
 *
 * TclEncodingProfileParseName --
 *
 *	Maps an encoding profile name to its integer equivalent.
 *
 * Results:
 *	TCL_OK on success or TCL_ERROR on failure.
 *
 * Side effects:
 *	Returns the profile enum value in *profilePtr
 *
 *------------------------------------------------------------------------
 */
int
TclEncodingProfileNameToId(
    Tcl_Interp *interp,		/* For error messages. May be NULL */
    const char *profileName,	/* Name of profile */
    int *profilePtr)  		/* Output */
{
    size_t i;

    for (i = 0; i < sizeof(encodingProfiles) / sizeof(encodingProfiles[0]); ++i) {
	if (!strcmp(profileName, encodingProfiles[i].name)) {
	    *profilePtr = encodingProfiles[i].value;
	    return TCL_OK;
	}
    }
    if (interp) {
	Tcl_SetObjResult(
	    interp,
	    Tcl_ObjPrintf(
		"bad profile \"%s\". Must be \"tcl8\" or \"strict\".",
		profileName));
	Tcl_SetErrorCode(
	    interp, "TCL", "ENCODING", "PROFILE", profileName, NULL);
    }
    return TCL_ERROR;
}

/*
 *------------------------------------------------------------------------
 *
 * TclEncodingProfileValueToName --
 *
 *	Maps an encoding profile value to its name.
 *
 * Results:
 *	Pointer to the name or NULL on failure. Caller must not make
 *	not modify the string and must make a copy to hold on to it.
 *
 * Side effects:
 *	None.
 *------------------------------------------------------------------------
 */
const char *
TclEncodingProfileIdToName(
    Tcl_Interp *interp,		/* For error messages. May be NULL */
    int profileValue)		/* Profile #define value */
{
    size_t i;

    for (i = 0; i < sizeof(encodingProfiles) / sizeof(encodingProfiles[0]); ++i) {
	if (profileValue == encodingProfiles[i].value) {
	    return encodingProfiles[i].name;
	}
    }
    if (interp) {
	Tcl_SetObjResult(
	    interp,
	    Tcl_ObjPrintf(
		"Internal error. Bad profile id \"%d\".",
		profileValue));
	Tcl_SetErrorCode(
	    interp, "TCL", "ENCODING", "PROFILEID", NULL);
    }
    return NULL;
}

/*
 *------------------------------------------------------------------------
 *
 * TclEncodingExternalFlagsToInternal --
 *
 *	Maps the flags supported in the encoding C API's to internal flags.
 *
 *	For backward compatibility reasons, TCL_ENCODING_STOPONERROR is
 *	is mapped to the TCL_ENCODING_PROFILE_STRICT overwriting any profile
 *	specified.
 *
 *	If no profile or an invalid profile is specified, it is set to 
 *	the default.
 *
 * Results:
 *    Internal encoding flag mask.
 *
 * Side effects:
 *    None.
 *
 *------------------------------------------------------------------------
 */
int TclEncodingExternalFlagsToInternal(int flags)
{
    if (flags & TCL_ENCODING_STOPONERROR) {
	TCL_ENCODING_PROFILE_SET(flags, TCL_ENCODING_PROFILE_STRICT);
    }
    else {
	int profile = TCL_ENCODING_PROFILE_GET(flags);
	switch (profile) {
	case TCL_ENCODING_PROFILE_TCL8:
	case TCL_ENCODING_PROFILE_STRICT:
	case TCL_ENCODING_PROFILE_REPLACE:
	    break;
	case 0: /* Unspecified by caller */
	default:
	    TCL_ENCODING_PROFILE_SET(flags, TCL_ENCODING_PROFILE_DEFAULT);
	    break;
	}
    }
    return flags;
}

/*
 *------------------------------------------------------------------------
 *
 * TclGetEncodingProfiles --
 *
 *	Get the list of supported encoding profiles.
 *
 * Results:
 *	None.
 *
 * Side effects:
 *	The list of profile names is stored in the interpreter result.
 *
 *------------------------------------------------------------------------
 */
void
TclGetEncodingProfiles(Tcl_Interp *interp)
{
    int i, n;
    Tcl_Obj *objPtr;
    n = sizeof(encodingProfiles) / sizeof(encodingProfiles[0]);
    objPtr = Tcl_NewListObj(n, NULL);
    for (i = 0; i < n; ++i) {
	Tcl_ListObjAppendElement(
	    interp, objPtr, Tcl_NewStringObj(encodingProfiles[i].name, -1));
    }
    Tcl_SetObjResult(interp, objPtr);
}

/*
 * Local Variables:
 * mode: c
 * c-basic-offset: 4
 * fill-column: 78
 * End:
 */<|MERGE_RESOLUTION|>--- conflicted
+++ resolved
@@ -2508,7 +2508,6 @@
             int isInvalid = 0;
 	    size_t len = TclUtfToUCS4(src, &ch);
 	    if (flags & ENCODING_INPUT) {
-<<<<<<< HEAD
 		if ((len < 2) && (ch != 0)) {
                     isInvalid = 1;
 		} else if ((ch > 0xFFFF) && !(flags & ENCODING_UTF)) {
@@ -2522,16 +2521,6 @@
 		    else if (PROFILE_REPLACE(profile)) {
 			ch = UNICODE_REPLACE_CHAR;
 		    }
-=======
-		if ((len < 2) && (ch != 0)
-			&& (((flags & TCL_ENCODING_STRICT) == TCL_ENCODING_STRICT) || (flags & ENCODING_FAILINDEX))) {
-		    goto utf8Syntax;
-		} else if ((ch > 0xFFFF) && !(flags & ENCODING_UTF)
-			&& (((flags & TCL_ENCODING_STRICT) == TCL_ENCODING_STRICT) || (flags & ENCODING_FAILINDEX))) {
-		utf8Syntax:
-		    result = TCL_CONVERT_SYNTAX;
-		    break;
->>>>>>> 1d76ffb0
 		}
 	    }
 
@@ -2645,13 +2634,8 @@
 {
     const char *srcStart, *srcEnd;
     const char *dstEnd, *dstStart;
-<<<<<<< HEAD
-    int result, extra, numChars, charLimit = INT_MAX;
-    int ch = 0;
-=======
     int result, numChars, charLimit = INT_MAX;
     int ch = 0, bytesLeft = srcLen % 4;
->>>>>>> 1d76ffb0
 
     flags |= PTR2INT(clientData);
     if (flags & TCL_ENCODING_CHAR_LIMIT) {
@@ -2662,14 +2646,8 @@
     /*
      * Check alignment with utf-32 (4 == sizeof(UTF-32))
      */
-<<<<<<< HEAD
-    extra = srcLen % 4;
-    if (extra != 0) {
-	/* We have a truncated code unit */
-=======
-
     if (bytesLeft != 0) {
->>>>>>> 1d76ffb0
+        /* We have a truncated code unit */
 	result = TCL_CONVERT_MULTIBYTE;
 	srcLen -= bytesLeft;
     }
@@ -2709,7 +2687,7 @@
 	    /* Bug [10c2c17c32]. If Hi surrogate not followed by Lo surrogate, finish 3-byte UTF-8 */
 	    dst += Tcl_UniCharToUtf(-1, dst);
 	}
-	
+
 	if ((unsigned)ch > 0x10FFFF || SURROGATE(ch)) {
 	    if (PROFILE_STRICT(flags)) {
 		result = TCL_CONVERT_SYNTAX;
@@ -2738,39 +2716,26 @@
 	/* Bug [10c2c17c32]. If Hi surrogate, finish 3-byte UTF-8 */
 	dst += Tcl_UniCharToUtf(-1, dst);
     }
-<<<<<<< HEAD
     /*
      * If we had a truncated code unit at the end AND this is the last
-     * fragment AND profile is "replace", stick FFFD in its place.
+     * fragment AND profile is not "strict", stick FFFD in its place.
      */
-    if (extra && (flags & TCL_ENCODING_END) && PROFILE_REPLACE(flags)) {
-	src += extra; /* Go past truncated code unit */
+    if ((flags & TCL_ENCODING_END) && (result == TCL_CONVERT_MULTIBYTE)) {
 	if (dst > dstEnd) {
 	    result = TCL_CONVERT_NOSPACE;
 	} else {
-	    dst += Tcl_UniCharToUtf(UNICODE_REPLACE_CHAR, dst);
-	    result = TCL_OK;
-	}
-    }
-
-=======
-    if ((flags & TCL_ENCODING_END) && (result == TCL_CONVERT_MULTIBYTE)) {
-	/* We have a single byte left-over at the end */
-	if (dst > dstEnd) {
-	    result = TCL_CONVERT_NOSPACE;
-	} else {
-	    /* destination is not full, so we really are at the end now */
-	    if ((flags & TCL_ENCODING_STRICT) == TCL_ENCODING_STRICT) {
-		result = TCL_CONVERT_SYNTAX;
-	    } else {
-		result = TCL_OK;
-		dst += Tcl_UniCharToUtf(0xFFFD, dst);
-		numChars++;
-		src += bytesLeft;
-	    }
-	}
-    }
->>>>>>> 1d76ffb0
+            if (PROFILE_STRICT(flags)) {
+                result = TCL_CONVERT_SYNTAX;
+            } else {
+                /* PROFILE_REPLACE or PROFILE_TCL8 */
+                result = TCL_OK;
+                dst += Tcl_UniCharToUtf(UNICODE_REPLACE_CHAR, dst);
+                numChars++;
+                src += bytesLeft; /* Go past truncated code unit */
+            }
+        }
+    }
+
     *srcReadPtr = src - srcStart;
     *dstWrotePtr = dst - dstStart;
     *dstCharsPtr = numChars;
@@ -2919,7 +2884,7 @@
 {
     const char *srcStart, *srcEnd;
     const char *dstEnd, *dstStart;
-    int result, extra, numChars, charLimit = INT_MAX;
+    int result, numChars, charLimit = INT_MAX;
     unsigned short ch = 0;
 
     flags |= PTR2INT(clientData);
@@ -2932,8 +2897,7 @@
      * Check alignment with utf-16 (2 == sizeof(UTF-16))
      */
 
-    extra = srcLen % 2;
-    if (extra != 0) {
+    if ((srcLen % 2) != 0) {
 	result = TCL_CONVERT_MULTIBYTE;
 	srcLen--;
     }
@@ -2989,39 +2953,26 @@
 	/* Bug [10c2c17c32]. If Hi surrogate, finish 3-byte UTF-8 */
 	dst += Tcl_UniCharToUtf(-1, dst);
     }
-<<<<<<< HEAD
     /*
      * If we had a truncated code unit at the end AND this is the last
-     * fragment AND profile is "replace", stick FFFD in its place.
+     * fragment AND profile is not "strict", stick FFFD in its place.
      */
-    if (extra && (flags & TCL_ENCODING_END) && PROFILE_REPLACE(flags)) {
-	++src;/* Go past the truncated code unit */
+    if ((flags & TCL_ENCODING_END) && (result == TCL_CONVERT_MULTIBYTE)) {
 	if (dst > dstEnd) {
 	    result = TCL_CONVERT_NOSPACE;
 	} else {
-	    dst += Tcl_UniCharToUtf(UNICODE_REPLACE_CHAR, dst);
-	    result = TCL_OK;
-	}
-    }
-
-=======
-    if ((flags & TCL_ENCODING_END) && (result == TCL_CONVERT_MULTIBYTE)) {
-	/* We have a single byte left-over at the end */
-	if (dst > dstEnd) {
-	    result = TCL_CONVERT_NOSPACE;
-	} else {
-	    /* destination is not full, so we really are at the end now */
-	    if (((flags & TCL_ENCODING_STRICT) == TCL_ENCODING_STRICT)) {
-		result = TCL_CONVERT_SYNTAX;
-	    } else {
-		result = TCL_OK;
-		dst += Tcl_UniCharToUtf(0xFFFD, dst);
-		numChars++;
-		src++;
-	    }
-	}
-    }
->>>>>>> 1d76ffb0
+            if (PROFILE_STRICT(flags)) {
+                result = TCL_CONVERT_SYNTAX;
+            } else {
+                /* PROFILE_REPLACE or PROFILE_TCL8 */
+                result = TCL_OK;
+                dst += Tcl_UniCharToUtf(UNICODE_REPLACE_CHAR, dst);
+                numChars++;
+                src++; /* Go past truncated code unit */
+            }
+        }
+    }
+
     *srcReadPtr = src - srcStart;
     *dstWrotePtr = dst - dstStart;
     *dstCharsPtr = numChars;
@@ -3210,15 +3161,9 @@
 #if TCL_UTF_MAX < 4
 	len = TclUtfToUniChar(src, &ch);
 	if ((ch >= 0xD800) && (len < 3)) {
-<<<<<<< HEAD
 	    if (PROFILE_STRICT(flags)) {
                 result = TCL_CONVERT_UNKNOWN;
                 break;
-=======
-	    if (STOPONERROR) {
-		result = TCL_CONVERT_UNKNOWN;
-		break;
->>>>>>> 1d76ffb0
 	    }
 	    src += len;
 	    src += TclUtfToUniChar(src, &ch);
@@ -3227,15 +3172,9 @@
 #else
 	len = TclUtfToUniChar(src, &ch);
 	if (ch > 0xFFFF) {
-<<<<<<< HEAD
 	    if (PROFILE_STRICT(flags)) {
                 result = TCL_CONVERT_UNKNOWN;
                 break;
-=======
-	    if (STOPONERROR) {
-		result = TCL_CONVERT_UNKNOWN;
-		break;
->>>>>>> 1d76ffb0
 	    }
 	    ch = UNICODE_REPLACE_CHAR;
 	}
