# tclInt.decls --
#
#	This file contains the declarations for all unsupported
#	functions that are exported by the Tcl library.  This file
#	is used to generate the tclIntDecls.h, tclIntPlatDecls.h
#	and tclStubInit.c files
#
# Copyright © 1998-1999 Scriptics Corporation.
# Copyright © 2001 Kevin B. Kenny.  All rights reserved.
# Copyright © 2007 Daniel A. Steffen <das@users.sourceforge.net>
#
# See the file "license.terms" for information on usage and redistribution
# of this file, and for a DISCLAIMER OF ALL WARRANTIES.

library tcl

# Define the unsupported generic interfaces.

interface tclInt
scspec EXTERN

# Declare each of the functions in the unsupported internal Tcl
# interface.  These interfaces are allowed to changed between versions.
# Use at your own risk.  Note that the position of functions should not
# be changed between versions to avoid gratuitous incompatibilities.

declare 3 {
    void TclAllocateFreeObjects(void)
}
declare 5 {
    int TclCleanupChildren(Tcl_Interp *interp, size_t numPids, Tcl_Pid *pidPtr,
	    Tcl_Channel errorChan)
}
declare 6 {
    void TclCleanupCommand(Command *cmdPtr)
}
declare 7 {
    size_t TclCopyAndCollapse(size_t count, const char *src, char *dst)
}
# TclCreatePipeline unofficially exported for use by BLT.
declare 9 {
    size_t TclCreatePipeline(Tcl_Interp *interp, size_t argc, const char **argv,
	    Tcl_Pid **pidArrayPtr, TclFile *inPipePtr, TclFile *outPipePtr,
	    TclFile *errFilePtr)
}
declare 10 {
    int TclCreateProc(Tcl_Interp *interp, Namespace *nsPtr,
	    const char *procName,
	    Tcl_Obj *argsPtr, Tcl_Obj *bodyPtr, Proc **procPtrPtr)
}
declare 11 {
    void TclDeleteCompiledLocalVars(Interp *iPtr, CallFrame *framePtr)
}
declare 12 {
    void TclDeleteVars(Interp *iPtr, TclVarHashTable *tablePtr)
}
declare 14 {
    int TclDumpMemoryInfo(void *clientData, int flags)
}
declare 16 {
    void TclExprFloatError(Tcl_Interp *interp, double value)
}
declare 22 {
    int TclFindElement(Tcl_Interp *interp, const char *listStr,
	    int listLength, const char **elementPtr, const char **nextPtr,
	    size_t *sizePtr, int *bracePtr)
}
declare 23 {
    Proc *TclFindProc(Interp *iPtr, const char *procName)
}
# Replaced with macro (see tclInt.h) in Tcl 8.5.0, restored in 8.5.10
declare 24 {
    size_t TclFormatInt(char *buffer, Tcl_WideInt n)
}
declare 25 {
    void TclFreePackageInfo(Interp *iPtr)
}
declare 28 {
    Tcl_Channel TclpGetDefaultStdChannel(int type)
}
declare 31 {
    const char *TclGetExtension(const char *name)
}
declare 32 {
    int TclGetFrame(Tcl_Interp *interp, const char *str,
	    CallFrame **framePtrPtr)
}
<<<<<<< HEAD
=======
# Removed in 8.5:
#declare 33 {
#    Tcl_CmdProc *TclGetInterpProc(void)
#}
declare 34 {deprecated {Use Tcl_GetIntForIndex}} {
    int TclGetIntForIndex(Tcl_Interp *interp, Tcl_Obj *objPtr,
	    int endValue, int *indexPtr)
}
# Removed in 8.4b2:
#declare 35 {
#    Tcl_Obj *TclGetIndexedScalar(Tcl_Interp *interp, int localIndex,
#	    int flags)
#}
# Removed in 8.6a2:
#declare 36 {
#    int TclGetLong(Tcl_Interp *interp, const char *str, long *longPtr)
#}
declare 37 {
    int TclGetLoadedPackages(Tcl_Interp *interp, const char *targetName)
}
>>>>>>> 8852e000
declare 38 {
    int TclGetNamespaceForQualName(Tcl_Interp *interp, const char *qualName,
	    Namespace *cxtNsPtr, int flags, Namespace **nsPtrPtr,
	    Namespace **altNsPtrPtr, Namespace **actualCxtPtrPtr,
	    const char **simpleNamePtr)
}
declare 39 {
    Tcl_ObjCmdProc *TclGetObjInterpProc(void)
}
declare 40 {
    int TclGetOpenMode(Tcl_Interp *interp, const char *str, int *seekFlagPtr)
}
declare 41 {
    Tcl_Command TclGetOriginalCommand(Tcl_Command command)
}
declare 42 {
    const char *TclpGetUserHome(const char *name, Tcl_DString *bufferPtr)
}
declare 45 {
    int TclHideUnsafeCommands(Tcl_Interp *interp)
}
declare 46 {
    int TclInExit(void)
}
declare 51 {
    int TclInterpInit(Tcl_Interp *interp)
}
declare 53 {
    int TclInvokeObjectCommand(void *clientData, Tcl_Interp *interp,
	    int argc, const char **argv)
}
declare 54 {
    int TclInvokeStringCommand(void *clientData, Tcl_Interp *interp,
	    int objc, Tcl_Obj *const objv[])
}
declare 55 {
    Proc *TclIsProc(Command *cmdPtr)
}
declare 58 {
    Var *TclLookupVar(Tcl_Interp *interp, const char *part1, const char *part2,
	    int flags, const char *msg, int createPart1, int createPart2,
	    Var **arrayPtrPtr)
}
declare 60 {
    int TclNeedSpace(const char *start, const char *end)
}
declare 61 {
    Tcl_Obj *TclNewProcBodyObj(Proc *procPtr)
}
declare 62 {
    int TclObjCommandComplete(Tcl_Obj *cmdPtr)
}
declare 63 {
    int TclObjInterpProc(void *clientData, Tcl_Interp *interp,
	    int objc, Tcl_Obj *const objv[])
}
declare 64 {
    int TclObjInvoke(Tcl_Interp *interp, int objc, Tcl_Obj *const objv[],
	    int flags)
}
declare 69 {
    void *TclpAlloc(size_t size)
}
declare 74 {
    void TclpFree(void *ptr)
}
declare 75 {
    unsigned long long TclpGetClicks(void)
}
declare 76 {
    unsigned long long TclpGetSeconds(void)
}
declare 81 {
    void *TclpRealloc(void *ptr, size_t size)
}
declare 89 {
    int TclPreventAliasLoop(Tcl_Interp *interp, Tcl_Interp *cmdInterp,
	    Tcl_Command cmd)
}
declare 91 {
    void TclProcCleanupProc(Proc *procPtr)
}
declare 92 {
    int TclProcCompileProc(Tcl_Interp *interp, Proc *procPtr,
	    Tcl_Obj *bodyPtr, Namespace *nsPtr, const char *description,
	    const char *procName)
}
declare 93 {
    void TclProcDeleteProc(void *clientData)
}
declare 96 {
    int TclRenameCommand(Tcl_Interp *interp, const char *oldName,
            const char *newName)
}
declare 97 {
    void TclResetShadowedCmdRefs(Tcl_Interp *interp, Command *newCmdPtr)
}
declare 98 {
    int TclServiceIdle(void)
}
# Removed in 9.0:
#declare 101 {
#    const char *TclSetPreInitScript(const char *string)
#}
declare 102 {
    void TclSetupEnv(Tcl_Interp *interp)
}
declare 103 {
    int TclSockGetPort(Tcl_Interp *interp, const char *str, const char *proto,
	    int *portPtr)
}
declare 108 {
    void TclTeardownNamespace(Namespace *nsPtr)
}
declare 109 {
    int TclUpdateReturnInfo(Interp *iPtr)
}
declare 110 {
    int TclSockMinimumBuffers(void *sock, size_t size)
}
# Removed in 8.1:
#  declare 110 {
#      char *TclWordEnd(char *start, char *lastChar, int nested, int *semiPtr)
#  }

# Procedures used in conjunction with Tcl namespaces. They are
# defined here instead of in tcl.decls since they are not stable yet.

declare 111 {
    void Tcl_AddInterpResolvers(Tcl_Interp *interp, const char *name,
	    Tcl_ResolveCmdProc *cmdProc, Tcl_ResolveVarProc *varProc,
	    Tcl_ResolveCompiledVarProc *compiledVarProc)
}
declare 118 {
    int Tcl_GetInterpResolvers(Tcl_Interp *interp, const char *name,
	    Tcl_ResolverInfo *resInfo)
}
declare 119 {
    int Tcl_GetNamespaceResolvers(Tcl_Namespace *namespacePtr,
	    Tcl_ResolverInfo *resInfo)
}
declare 120 {
    Tcl_Var Tcl_FindNamespaceVar(Tcl_Interp *interp, const char *name,
	    Tcl_Namespace *contextNsPtr, int flags)
}
declare 126 {
    void Tcl_GetVariableFullName(Tcl_Interp *interp, Tcl_Var variable,
	    Tcl_Obj *objPtr)
}
declare 128 {
    void Tcl_PopCallFrame(Tcl_Interp *interp)
}
declare 129 {
    int Tcl_PushCallFrame(Tcl_Interp *interp, Tcl_CallFrame *framePtr,
	    Tcl_Namespace *nsPtr, int isProcCallFrame)
}
declare 130 {
    int Tcl_RemoveInterpResolvers(Tcl_Interp *interp, const char *name)
}
declare 131 {
    void Tcl_SetNamespaceResolvers(Tcl_Namespace *namespacePtr,
	    Tcl_ResolveCmdProc *cmdProc, Tcl_ResolveVarProc *varProc,
	    Tcl_ResolveCompiledVarProc *compiledVarProc)
}
declare 132 {
    int TclpHasSockets(Tcl_Interp *interp)
}
declare 138 {
    const char *TclGetEnv(const char *name, Tcl_DString *valuePtr)
}
# This is used by TclX, but should otherwise be considered private
declare 141 {
    const char *TclpGetCwd(Tcl_Interp *interp, Tcl_DString *cwdPtr)
}
declare 142 {
    int TclSetByteCodeFromAny(Tcl_Interp *interp, Tcl_Obj *objPtr,
	    CompileHookProc *hookProc, void *clientData)
}
declare 143 {
    int TclAddLiteralObj(struct CompileEnv *envPtr, Tcl_Obj *objPtr,
	    LiteralEntry **litPtrPtr)
}
declare 144 {
    void TclHideLiteral(Tcl_Interp *interp, struct CompileEnv *envPtr,
	    int index)
}
declare 145 {
    const struct AuxDataType *TclGetAuxDataType(const char *typeName)
}
declare 146 {
    TclHandle TclHandleCreate(void *ptr)
}
declare 147 {
    void TclHandleFree(TclHandle handle)
}
declare 148 {
    TclHandle TclHandlePreserve(TclHandle handle)
}
declare 149 {
    void TclHandleRelease(TclHandle handle)
}
declare 150 {
    int TclRegAbout(Tcl_Interp *interp, Tcl_RegExp re)
}
declare 151 {
    void TclRegExpRangeUniChar(Tcl_RegExp re, size_t index, size_t *startPtr,
	    size_t *endPtr)
}
declare 152 {
    void TclSetLibraryPath(Tcl_Obj *pathPtr)
}
declare 153 {
    Tcl_Obj *TclGetLibraryPath(void)
}
declare 156 {
    void TclRegError(Tcl_Interp *interp, const char *msg,
	    int status)
}
declare 157 {
    Var *TclVarTraceExists(Tcl_Interp *interp, const char *varName)
}
declare 161 {
    int TclChannelTransform(Tcl_Interp *interp, Tcl_Channel chan,
	    Tcl_Obj *cmdObjPtr)
}
declare 162 {
    void TclChannelEventScriptInvoker(void *clientData, int flags)
}

# ALERT: The result of 'TclGetInstructionTable' is actually a
# "const InstructionDesc*" but we do not want to describe this structure in
# "tclInt.h". It is described in "tclCompile.h". Use a cast to the
# correct type when calling this procedure.

declare 163 {
    const void *TclGetInstructionTable(void)
}

# ALERT: The argument of 'TclExpandCodeArray' is actually a
# "CompileEnv*" but we do not want to describe this structure in
# "tclInt.h". It is described in "tclCompile.h".

declare 164 {
    void TclExpandCodeArray(void *envPtr)
}

# These functions are vfs aware, but are generally only useful internally.
declare 165 {
    void TclpSetInitialEncodings(void)
}

# New function due to TIP #33
declare 166 {
    int TclListObjSetElement(Tcl_Interp *interp, Tcl_Obj *listPtr,
	    int index, Tcl_Obj *valuePtr)
}

# variant of Tcl_UtfNCmp that takes n as bytes, not chars
declare 169 {
    int TclpUtfNcmp2(const char *s1, const char *s2, size_t n)
}
declare 170 {
    int TclCheckInterpTraces(Tcl_Interp *interp, const char *command,
	    size_t numChars, Command *cmdPtr, int result, int traceFlags,
	    size_t objc, Tcl_Obj *const objv[])
}
declare 171 {
    int TclCheckExecutionTraces(Tcl_Interp *interp, const char *command,
	    size_t numChars, Command *cmdPtr, int result, int traceFlags,
	    size_t objc, Tcl_Obj *const objv[])
}
declare 172 {
    int TclInThreadExit(void)
}
declare 173 {
    int TclUniCharMatch(const Tcl_UniChar *string, size_t strLen,
	    const Tcl_UniChar *pattern, size_t ptnLen, int flags)
}
declare 175 {
    int TclCallVarTraces(Interp *iPtr, Var *arrayPtr, Var *varPtr,
	    const char *part1, const char *part2, int flags, int leaveErrMsg)
}
declare 176 {
    void TclCleanupVar(Var *varPtr, Var *arrayPtr)
}
declare 177 {
    void TclVarErrMsg(Tcl_Interp *interp, const char *part1, const char *part2,
	    const char *operation, const char *reason)
}
declare 198 {
    int TclObjGetFrame(Tcl_Interp *interp, Tcl_Obj *objPtr,
	    CallFrame **framePtrPtr)
}
# 200-208 exported for use by the test suite [Bug 1054748]
declare 200 {
    int TclpObjRemoveDirectory(Tcl_Obj *pathPtr, int recursive,
	Tcl_Obj **errorPtr)
}
declare 201 {
    int TclpObjCopyDirectory(Tcl_Obj *srcPathPtr, Tcl_Obj *destPathPtr,
	Tcl_Obj **errorPtr)
}
declare 202 {
    int TclpObjCreateDirectory(Tcl_Obj *pathPtr)
}
declare 203 {
    int TclpObjDeleteFile(Tcl_Obj *pathPtr)
}
declare 204 {
    int TclpObjCopyFile(Tcl_Obj *srcPathPtr, Tcl_Obj *destPathPtr)
}
declare 205 {
    int TclpObjRenameFile(Tcl_Obj *srcPathPtr, Tcl_Obj *destPathPtr)
}
declare 206 {
    int TclpObjStat(Tcl_Obj *pathPtr, Tcl_StatBuf *buf)
}
declare 207 {
    int TclpObjAccess(Tcl_Obj *pathPtr, int mode)
}
declare 208 {
    Tcl_Channel TclpOpenFileChannel(Tcl_Interp *interp,
	    Tcl_Obj *pathPtr, int mode, int permissions)
}
declare 212 {
    void TclpFindExecutable(const char *argv0)
}
declare 213 {
    Tcl_Obj *TclGetObjNameOfExecutable(void)
}
declare 214 {
    void TclSetObjNameOfExecutable(Tcl_Obj *name, Tcl_Encoding encoding)
}
declare 215 {
    void *TclStackAlloc(Tcl_Interp *interp, size_t numBytes)
}
declare 216 {
    void TclStackFree(Tcl_Interp *interp, void *freePtr)
}
declare 217 {
    int TclPushStackFrame(Tcl_Interp *interp, Tcl_CallFrame **framePtrPtr,
            Tcl_Namespace *namespacePtr, int isProcCallFrame)
}
declare 218 {
    void TclPopStackFrame(Tcl_Interp *interp)
}

# for use in tclTest.c
declare 224 {
    TclPlatformType *TclGetPlatform(void)
}
declare 225 {
    Tcl_Obj *TclTraceDictPath(Tcl_Interp *interp, Tcl_Obj *rootPtr,
	    size_t keyc, Tcl_Obj *const keyv[], int flags)
}
declare 226 {
    int TclObjBeingDeleted(Tcl_Obj *objPtr)
}
declare 227 {
    void TclSetNsPath(Namespace *nsPtr, size_t pathLength,
            Tcl_Namespace *pathAry[])
}
declare 229 {
    int	TclPtrMakeUpvar(Tcl_Interp *interp, Var *otherP1Ptr,
	    const char *myName, int myFlags, int index)
}
declare 230 {
    Var *TclObjLookupVar(Tcl_Interp *interp, Tcl_Obj *part1Ptr,
	    const char *part2, int flags, const char *msg,
	    int createPart1, int createPart2, Var **arrayPtrPtr)
}
declare 231 {
    int	TclGetNamespaceFromObj(Tcl_Interp *interp, Tcl_Obj *objPtr,
	    Tcl_Namespace **nsPtrPtr)
}

# Bits and pieces of TIP#280's guts
declare 232 {
    int TclEvalObjEx(Tcl_Interp *interp, Tcl_Obj *objPtr, int flags,
	    const CmdFrame *invoker, int word)
}
declare 233 {
    void TclGetSrcInfoForPc(CmdFrame *contextPtr)
}

# Exports for VarReform compat: Itcl, XOTcl like to peek into our varTables :(
declare 234 {
    Var *TclVarHashCreateVar(TclVarHashTable *tablePtr, const char *key,
             int *newPtr)
}
declare 235 {
    void TclInitVarHashTable(TclVarHashTable *tablePtr, Namespace *nsPtr)
}

# TIP #285: Script cancellation support.
declare 237 {
    int TclResetCancellation(Tcl_Interp *interp, int force)
}

# NRE functions for "rogue" extensions to exploit NRE; they will need to
# include NRE.h too.
declare 238 {
    int TclNRInterpProc(void *clientData, Tcl_Interp *interp,
	    int objc, Tcl_Obj *const objv[])
}
declare 239 {
    int TclNRInterpProcCore(Tcl_Interp *interp, Tcl_Obj *procNameObj,
			    size_t skip, ProcErrorProc *errorProc)
}
declare 240 {
    int TclNRRunCallbacks(Tcl_Interp *interp, int result,
	      struct NRE_callback *rootPtr)
}
declare 241 {
    int TclNREvalObjEx(Tcl_Interp *interp, Tcl_Obj *objPtr, int flags,
	    const CmdFrame *invoker, int word)
}
declare 242 {
    int TclNREvalObjv(Tcl_Interp *interp, size_t objc,
	      Tcl_Obj *const objv[], int flags, Command *cmdPtr)
}

# Tcl_Obj leak detection support.
declare 243 {
    void TclDbDumpActiveObjects(FILE *outFile)
}

# Functions to make things better for itcl
declare 244 {
    Tcl_HashTable *TclGetNamespaceChildTable(Tcl_Namespace *nsPtr)
}
declare 245 {
    Tcl_HashTable *TclGetNamespaceCommandTable(Tcl_Namespace *nsPtr)
}
declare 246 {
    int TclInitRewriteEnsemble(Tcl_Interp *interp, size_t numRemoved,
	    size_t numInserted, Tcl_Obj *const *objv)
}
declare 247 {
    void TclResetRewriteEnsemble(Tcl_Interp *interp, int isRootEnsemble)
}

declare 248 {
    int TclCopyChannel(Tcl_Interp *interp, Tcl_Channel inChan,
	    Tcl_Channel outChan, long long toRead, Tcl_Obj *cmdPtr)
}

declare 249 {
    char *TclDoubleDigits(double dv, int ndigits, int flags,
			  int *decpt, int *signum, char **endPtr)
}
# TIP #285: Script cancellation support.
declare 250 {
    void TclSetChildCancelFlags(Tcl_Interp *interp, int flags, int force)
}

# Allow extensions for optimization
declare 251 {
    int TclRegisterLiteral(void *envPtr,
	    const char *bytes, size_t length, int flags)
}

# Exporting of the internal API to variables.

declare 252 {
    Tcl_Obj *TclPtrGetVar(Tcl_Interp *interp, Tcl_Var varPtr,
	    Tcl_Var arrayPtr, Tcl_Obj *part1Ptr, Tcl_Obj *part2Ptr,
	    int flags)
}
declare 253 {
    Tcl_Obj *TclPtrSetVar(Tcl_Interp *interp, Tcl_Var varPtr,
	    Tcl_Var arrayPtr, Tcl_Obj *part1Ptr, Tcl_Obj *part2Ptr,
	    Tcl_Obj *newValuePtr, int flags)
}
declare 254 {
    Tcl_Obj *TclPtrIncrObjVar(Tcl_Interp *interp, Tcl_Var varPtr,
	    Tcl_Var arrayPtr, Tcl_Obj *part1Ptr, Tcl_Obj *part2Ptr,
	    Tcl_Obj *incrPtr, int flags)
}
declare 255 {
    int	TclPtrObjMakeUpvar(Tcl_Interp *interp, Tcl_Var otherPtr,
	    Tcl_Obj *myNamePtr, int myFlags)
}
declare 256 {
    int	TclPtrUnsetVar(Tcl_Interp *interp, Tcl_Var varPtr, Tcl_Var arrayPtr,
	    Tcl_Obj *part1Ptr, Tcl_Obj *part2Ptr, int flags)
}
declare 257 {
    void TclStaticLibrary(Tcl_Interp *interp, const char *prefix,
	    Tcl_LibraryInitProc *initProc, Tcl_LibraryInitProc *safeInitProc)
}

# TIP 431: temporary directory creation function
declare 258 {
    Tcl_Obj *TclpCreateTemporaryDirectory(Tcl_Obj *dirObj,
	    Tcl_Obj *basenameObj)
}


##############################################################################

# Define the platform specific internal Tcl interface. These functions are
# only available on the designated platform.

interface tclIntPlat

################################
# Platform specific functions

# Removed in 9.0
#declare 0 {unix win} {
#    void TclWinConvertError(unsigned errCode)
#}
declare 1 {
    int TclpCloseFile(TclFile file)
}
declare 2 {
    Tcl_Channel TclpCreateCommandChannel(TclFile readFile,
	    TclFile writeFile, TclFile errorFile, size_t numPids, Tcl_Pid *pidPtr)
}
declare 3 {
    int TclpCreatePipe(TclFile *readPipe, TclFile *writePipe)
}
declare 4 {
    void *TclWinGetTclInstance(void)
}
declare 5 {
    int TclUnixWaitForFile(int fd, int mask, int timeout)
}
declare 6 {
    TclFile TclpMakeFile(Tcl_Channel channel, int direction)
}
declare 7 {
    TclFile TclpOpenFile(const char *fname, int mode)
}
declare 8 {
    size_t TclpGetPid(Tcl_Pid pid)
}
declare 9 {
    TclFile TclpCreateTempFile(const char *contents)
}
declare 11 {
    void TclGetAndDetachPids(Tcl_Interp *interp, Tcl_Channel chan)
}
declare 15 {
    int TclpCreateProcess(Tcl_Interp *interp, size_t argc,
	    const char **argv, TclFile inputFile, TclFile outputFile,
	    TclFile errorFile, Tcl_Pid *pidPtr)
}
declare 16 {
    int TclpIsAtty(int fd)
}
declare 17 {
    int TclUnixCopyFile(const char *src, const char *dst,
	    const Tcl_StatBuf *statBufPtr, int dontCopyAtts)
}
declare 20 {
    void TclWinAddProcess(void *hProcess, size_t id)
}
declare 24 {
    char *TclWinNoBackslash(char *path)
}
declare 27 {
    void TclWinFlushDirtyChannels(void)
}
declare 29 {
    int TclWinCPUID(int index, int *regs)
}
declare 30 {
    int TclUnixOpenTemporaryFile(Tcl_Obj *dirObj, Tcl_Obj *basenameObj,
	    Tcl_Obj *extensionObj, Tcl_Obj *resultingNameObj)
}

# Local Variables:
# mode: tcl
# End:<|MERGE_RESOLUTION|>--- conflicted
+++ resolved
@@ -86,29 +86,6 @@
     int TclGetFrame(Tcl_Interp *interp, const char *str,
 	    CallFrame **framePtrPtr)
 }
-<<<<<<< HEAD
-=======
-# Removed in 8.5:
-#declare 33 {
-#    Tcl_CmdProc *TclGetInterpProc(void)
-#}
-declare 34 {deprecated {Use Tcl_GetIntForIndex}} {
-    int TclGetIntForIndex(Tcl_Interp *interp, Tcl_Obj *objPtr,
-	    int endValue, int *indexPtr)
-}
-# Removed in 8.4b2:
-#declare 35 {
-#    Tcl_Obj *TclGetIndexedScalar(Tcl_Interp *interp, int localIndex,
-#	    int flags)
-#}
-# Removed in 8.6a2:
-#declare 36 {
-#    int TclGetLong(Tcl_Interp *interp, const char *str, long *longPtr)
-#}
-declare 37 {
-    int TclGetLoadedPackages(Tcl_Interp *interp, const char *targetName)
-}
->>>>>>> 8852e000
 declare 38 {
     int TclGetNamespaceForQualName(Tcl_Interp *interp, const char *qualName,
 	    Namespace *cxtNsPtr, int flags, Namespace **nsPtrPtr,
