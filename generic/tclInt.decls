--- conflicted
+++ resolved
@@ -1025,7 +1025,6 @@
     int	TclPtrUnsetVar(Tcl_Interp *interp, Tcl_Var varPtr, Tcl_Var arrayPtr,
 	    Tcl_Obj *part1Ptr, Tcl_Obj *part2Ptr, const int flags)
 }
-<<<<<<< HEAD
 declare 257 {
     void TclStaticPackage(Tcl_Interp *interp, const char *pkgName,
 	    Tcl_PackageInitProc *initProc, Tcl_PackageInitProc *safeInitProc)
@@ -1035,10 +1034,10 @@
 declare 258 {
     Tcl_Obj *TclpCreateTemporaryDirectory(Tcl_Obj *dirObj,
 	    Tcl_Obj *basenameObj)
-=======
+}
+
 declare 259 {
     void TclUnusedStubEntry(void)
->>>>>>> ff928c64
 }
  
