# tclInt.decls --
#
#	This file contains the declarations for all unsupported
#	functions that are exported by the Tcl library.  This file
#	is used to generate the tclIntDecls.h, tclIntPlatDecls.h
#	and tclStubInit.c files
#
# Copyright (c) 1998-1999 by Scriptics Corporation.
# Copyright (c) 2001 by Kevin B. Kenny.  All rights reserved.
# Copyright (c) 2007 Daniel A. Steffen <das@users.sourceforge.net>
#
# See the file "license.terms" for information on usage and redistribution
# of this file, and for a DISCLAIMER OF ALL WARRANTIES.

library tcl

# Define the unsupported generic interfaces.

interface tclInt

# Declare each of the functions in the unsupported internal Tcl
# interface.  These interfaces are allowed to changed between versions.
# Use at your own risk.  Note that the position of functions should not
# be changed between versions to avoid gratuitous incompatibilities.

# Replaced by Tcl_FSAccess in 8.4:
#declare 0 {
#    int TclAccess(const char *path, int mode)
#}
#declare 1 {
#    int TclAccessDeleteProc(TclAccessProc_ *proc)
#}
#declare 2 {
#    int TclAccessInsertProc(TclAccessProc_ *proc)
#}
declare 3 {
    void TclAllocateFreeObjects(void)
}
# Replaced by TclpChdir in 8.1:
#  declare 4 {
#      int TclChdir(Tcl_Interp *interp, char *dirName)
#  }
declare 5 {
    int TclCleanupChildren(Tcl_Interp *interp, int numPids, Tcl_Pid *pidPtr,
	    Tcl_Channel errorChan)
}
declare 6 {
    void TclCleanupCommand(Command *cmdPtr)
}
declare 7 {
    int TclCopyAndCollapse(int count, const char *src, char *dst)
}
declare 8 {
    int TclCopyChannelOld(Tcl_Interp *interp, Tcl_Channel inChan,
	    Tcl_Channel outChan, int toRead, Tcl_Obj *cmdPtr)
}

# TclCreatePipeline unofficially exported for use by BLT.

declare 9 {
    int TclCreatePipeline(Tcl_Interp *interp, int argc, const char **argv,
	    Tcl_Pid **pidArrayPtr, TclFile *inPipePtr, TclFile *outPipePtr,
	    TclFile *errFilePtr)
}
declare 10 {
    int TclCreateProc(Tcl_Interp *interp, Namespace *nsPtr,
	    const char *procName,
	    Tcl_Obj *argsPtr, Tcl_Obj *bodyPtr, Proc **procPtrPtr)
}
declare 11 {
    void TclDeleteCompiledLocalVars(Interp *iPtr, CallFrame *framePtr)
}
declare 12 {
    void TclDeleteVars(Interp *iPtr, TclVarHashTable *tablePtr)
}
# Removed in 8.5:
#declare 13 {
#    int TclDoGlob(Tcl_Interp *interp, char *separators,
#	    Tcl_DString *headPtr, char *tail, Tcl_GlobTypeData *types)
#}
declare 14 {
    int TclDumpMemoryInfo(ClientData clientData, int flags)
}
# Removed in 8.1:
#  declare 15 {
#      void TclExpandParseValue(ParseValue *pvPtr, int needed)
#  }
declare 16 {
    void TclExprFloatError(Tcl_Interp *interp, double value)
}
# Removed in 8.4:
#declare 17 {
#    int TclFileAttrsCmd(Tcl_Interp *interp, int objc, Tcl_Obj *const objv[])
#}
#declare 18 {
#    int TclFileCopyCmd(Tcl_Interp *interp, int argc, char **argv)
#}
#declare 19 {
#    int TclFileDeleteCmd(Tcl_Interp *interp, int argc, char **argv)
#}
#declare 20 {
#    int TclFileMakeDirsCmd(Tcl_Interp *interp, int argc, char **argv)
#}
#declare 21 {
#    int TclFileRenameCmd(Tcl_Interp *interp, int argc, char **argv)
#}
declare 22 {
    int TclFindElement(Tcl_Interp *interp, const char *listStr,
	    int listLength, const char **elementPtr, const char **nextPtr,
	    int *sizePtr, int *bracePtr)
}
declare 23 {
    Proc *TclFindProc(Interp *iPtr, const char *procName)
}
# Replaced with macro (see tclInt.h) in Tcl 8.5.0, restored in 8.5.10
declare 24 {
    int TclFormatInt(char *buffer, long n)
}
declare 25 {
    void TclFreePackageInfo(Interp *iPtr)
}
# Removed in 8.1:
#  declare 26 {
#      char *TclGetCwd(Tcl_Interp *interp)
#  }
# Removed in 8.5:
#declare 27 {
#    int TclGetDate(char *p, unsigned long now, long zone,
#	    unsigned long *timePtr)
#}
declare 28 {
    Tcl_Channel TclpGetDefaultStdChannel(int type)
}
# Removed in 8.4b2:
#declare 29 {
#    Tcl_Obj *TclGetElementOfIndexedArray(Tcl_Interp *interp,
#	    int localIndex, Tcl_Obj *elemPtr, int flags)
#}
# Replaced by char *TclGetEnv(const char *name, Tcl_DString *valuePtr) in 8.1:
#  declare 30 {
#      char *TclGetEnv(const char *name)
#  }
declare 31 {
    const char *TclGetExtension(const char *name)
}
declare 32 {
    int TclGetFrame(Tcl_Interp *interp, const char *str,
	    CallFrame **framePtrPtr)
}
# Removed in 8.5:
#declare 33 {
#    TclCmdProcType TclGetInterpProc(void)
#}
declare 34 {
    int TclGetIntForIndex(Tcl_Interp *interp, Tcl_Obj *objPtr,
	    int endValue, int *indexPtr)
}
# Removed in 8.4b2:
#declare 35 {
#    Tcl_Obj *TclGetIndexedScalar(Tcl_Interp *interp, int localIndex,
#	    int flags)
#}
# Removed in 8.6a2
#declare 36 {
#    int TclGetLong(Tcl_Interp *interp, const char *str, long *longPtr)
#}
declare 37 {
    int TclGetLoadedPackages(Tcl_Interp *interp, const char *targetName)
}
declare 38 {
    int TclGetNamespaceForQualName(Tcl_Interp *interp, const char *qualName,
	    Namespace *cxtNsPtr, int flags, Namespace **nsPtrPtr,
	    Namespace **altNsPtrPtr, Namespace **actualCxtPtrPtr,
	    const char **simpleNamePtr)
}
declare 39 {
    TclObjCmdProcType TclGetObjInterpProc(void)
}
declare 40 {
    int TclGetOpenMode(Tcl_Interp *interp, const char *str, int *seekFlagPtr)
}
declare 41 {
    Tcl_Command TclGetOriginalCommand(Tcl_Command command)
}
declare 42 {
    CONST86 char *TclpGetUserHome(const char *name, Tcl_DString *bufferPtr)
}
# Removed in 8.5a2:
#declare 43 {
#    int TclGlobalInvoke(Tcl_Interp *interp, int argc, const char **argv,
#	    int flags)
#}
declare 44 {
    int TclGuessPackageName(const char *fileName, Tcl_DString *bufPtr)
}
declare 45 {
    int TclHideUnsafeCommands(Tcl_Interp *interp)
}
declare 46 {
    int TclInExit(void)
}
# Removed in 8.4b2:
#declare 47 {
#    Tcl_Obj *TclIncrElementOfIndexedArray(Tcl_Interp *interp,
#	    int localIndex, Tcl_Obj *elemPtr, long incrAmount)
#}
# Removed in 8.4b2:
#declare 48 {
#    Tcl_Obj *TclIncrIndexedScalar(Tcl_Interp *interp, int localIndex,
#	    long incrAmount)
#}
#declare 49 {
#    Tcl_Obj *TclIncrVar2(Tcl_Interp *interp, Tcl_Obj *part1Ptr,
#	    Tcl_Obj *part2Ptr, long incrAmount, int part1NotParsed)
#}
declare 50 {
    void TclInitCompiledLocals(Tcl_Interp *interp, CallFrame *framePtr,
	    Namespace *nsPtr)
}
declare 51 {
    int TclInterpInit(Tcl_Interp *interp)
}
# Removed in 8.5a2:
#declare 52 {
#    int TclInvoke(Tcl_Interp *interp, int argc, const char **argv,
#	    int flags)
#}
declare 53 {
    int TclInvokeObjectCommand(ClientData clientData, Tcl_Interp *interp,
	    int argc, CONST84 char **argv)
}
declare 54 {
    int TclInvokeStringCommand(ClientData clientData, Tcl_Interp *interp,
	    int objc, Tcl_Obj *const objv[])
}
declare 55 {
    Proc *TclIsProc(Command *cmdPtr)
}
# Replaced with TclpLoadFile in 8.1:
#  declare 56 {
#      int TclLoadFile(Tcl_Interp *interp, char *fileName, char *sym1,
#  	    char *sym2, Tcl_PackageInitProc **proc1Ptr,
#  	    Tcl_PackageInitProc **proc2Ptr)
#  }
# Signature changed to take a length in 8.1:
#  declare 57 {
#      int TclLooksLikeInt(char *p)
#  }
declare 58 {
    Var *TclLookupVar(Tcl_Interp *interp, const char *part1, const char *part2,
	    int flags, const char *msg, int createPart1, int createPart2,
	    Var **arrayPtrPtr)
}
# Replaced by Tcl_FSMatchInDirectory in 8.4
#declare 59 {
#    int TclpMatchFiles(Tcl_Interp *interp, char *separators,
#	    Tcl_DString *dirPtr, char *pattern, char *tail)
#}
declare 60 {
    int TclNeedSpace(const char *start, const char *end)
}
declare 61 {
    Tcl_Obj *TclNewProcBodyObj(Proc *procPtr)
}
declare 62 {
    int TclObjCommandComplete(Tcl_Obj *cmdPtr)
}
declare 63 {
    int TclObjInterpProc(ClientData clientData, Tcl_Interp *interp,
	    int objc, Tcl_Obj *const objv[])
}
declare 64 {
    int TclObjInvoke(Tcl_Interp *interp, int objc, Tcl_Obj *const objv[],
	    int flags)
}
# Removed in 8.5a2:
#declare 65 {
#    int TclObjInvokeGlobal(Tcl_Interp *interp, int objc,
#	    Tcl_Obj *const objv[], int flags)
#}
#declare 66 {
#    int TclOpenFileChannelDeleteProc(TclOpenFileChannelProc_ *proc)
#}
#declare 67 {
#    int TclOpenFileChannelInsertProc(TclOpenFileChannelProc_ *proc)
#}
# Replaced by Tcl_FSAccess in 8.4:
#declare 68 {
#    int TclpAccess(const char *path, int mode)
#}
declare 69 {
    char *TclpAlloc(unsigned int size)
}
#declare 70 {
#    int TclpCopyFile(const char *source, const char *dest)
#}
#declare 71 {
#    int TclpCopyDirectory(const char *source, const char *dest,
#	    Tcl_DString *errorPtr)
#}
#declare 72 {
#    int TclpCreateDirectory(const char *path)
#}
#declare 73 {
#    int TclpDeleteFile(const char *path)
#}
declare 74 {
    void TclpFree(char *ptr)
}
declare 75 {
    unsigned long TclpGetClicks(void)
}
declare 76 {
    unsigned long TclpGetSeconds(void)
}

# deprecated
declare 77 {
    void TclpGetTime(Tcl_Time *time)
}
# Removed in 8.6:
#declare 78 {
#    int TclpGetTimeZone(unsigned long time)
#}
# Replaced by Tcl_FSListVolumes in 8.4:
#declare 79 {
#    int TclpListVolumes(Tcl_Interp *interp)
#}
# Replaced by Tcl_FSOpenFileChannel in 8.4:
#declare 80 {
#    Tcl_Channel TclpOpenFileChannel(Tcl_Interp *interp, char *fileName,
#	    char *modeString, int permissions)
#}
declare 81 {
    char *TclpRealloc(char *ptr, unsigned int size)
}
#declare 82 {
#    int TclpRemoveDirectory(const char *path, int recursive,
#	    Tcl_DString *errorPtr)
#}
#declare 83 {
#    int TclpRenameFile(const char *source, const char *dest)
#}
# Removed in 8.1:
#  declare 84 {
#      int TclParseBraces(Tcl_Interp *interp, char *str, char **termPtr,
#  	    ParseValue *pvPtr)
#  }
#  declare 85 {
#      int TclParseNestedCmd(Tcl_Interp *interp, char *str, int flags,
#  	    char **termPtr, ParseValue *pvPtr)
#  }
#  declare 86 {
#      int TclParseQuotes(Tcl_Interp *interp, char *str, int termChar,
#  	    int flags, char **termPtr, ParseValue *pvPtr)
#  }
#  declare 87 {
#      void TclPlatformInit(Tcl_Interp *interp)
#  }
declare 88 {
    char *TclPrecTraceProc(ClientData clientData, Tcl_Interp *interp,
	    const char *name1, const char *name2, int flags)
}
declare 89 {
    int TclPreventAliasLoop(Tcl_Interp *interp, Tcl_Interp *cmdInterp,
	    Tcl_Command cmd)
}
# Removed in 8.1 (only available if compiled with TCL_COMPILE_DEBUG):
#  declare 90 {
#      void TclPrintByteCodeObj(Tcl_Interp *interp, Tcl_Obj *objPtr)
#  }
declare 91 {
    void TclProcCleanupProc(Proc *procPtr)
}
declare 92 {
    int TclProcCompileProc(Tcl_Interp *interp, Proc *procPtr,
	    Tcl_Obj *bodyPtr, Namespace *nsPtr, const char *description,
	    const char *procName)
}
declare 93 {
    void TclProcDeleteProc(ClientData clientData)
}
# Removed in 8.5:
#declare 94 {
#    int TclProcInterpProc(void *clientData, Tcl_Interp *interp,
#	    int argc, const char **argv)
#}
# Replaced by Tcl_FSStat in 8.4:
#declare 95 {
#    int TclpStat(const char *path, Tcl_StatBuf *buf)
#}
declare 96 {
    int TclRenameCommand(Tcl_Interp *interp, const char *oldName,
            const char *newName)
}
declare 97 {
    void TclResetShadowedCmdRefs(Tcl_Interp *interp, Command *newCmdPtr)
}
declare 98 {
    int TclServiceIdle(void)
}
# Removed in 8.4b2:
#declare 99 {
#    Tcl_Obj *TclSetElementOfIndexedArray(Tcl_Interp *interp, int localIndex,
#	    Tcl_Obj *elemPtr, Tcl_Obj *objPtr, int flags)
#}
# Removed in 8.4b2:
#declare 100 {
#    Tcl_Obj *TclSetIndexedScalar(Tcl_Interp *interp, int localIndex,
#	    Tcl_Obj *objPtr, int flags)
#}
declare 101 {
    CONST86 char *TclSetPreInitScript(const char *string)
}
declare 102 {
    void TclSetupEnv(Tcl_Interp *interp)
}
declare 103 {
    int TclSockGetPort(Tcl_Interp *interp, const char *str, const char *proto,
	    int *portPtr)
}
declare 104 {
    int TclSockMinimumBuffersOld(int sock, int size)
}
# Replaced by Tcl_FSStat in 8.4:
#declare 105 {
#    int TclStat(const char *path, Tcl_StatBuf *buf)
#}
#declare 106 {
#    int TclStatDeleteProc(TclStatProc_ *proc)
#}
#declare 107 {
#    int TclStatInsertProc(TclStatProc_ *proc)
#}
declare 108 {
    void TclTeardownNamespace(Namespace *nsPtr)
}
declare 109 {
    int TclUpdateReturnInfo(Interp *iPtr)
}
declare 110 {
    int TclSockMinimumBuffers(void *sock, int size)
}
# Removed in 8.1:
#  declare 110 {
#      char *TclWordEnd(char *start, char *lastChar, int nested, int *semiPtr)
#  }

# Procedures used in conjunction with Tcl namespaces. They are
# defined here instead of in tcl.decls since they are not stable yet.

declare 111 {
    void Tcl_AddInterpResolvers(Tcl_Interp *interp, const char *name,
	    Tcl_ResolveCmdProc *cmdProc, Tcl_ResolveVarProc *varProc,
	    Tcl_ResolveCompiledVarProc *compiledVarProc)
}
declare 112 {
    int Tcl_AppendExportList(Tcl_Interp *interp, Tcl_Namespace *nsPtr,
	    Tcl_Obj *objPtr)
}
declare 113 {
    Tcl_Namespace *Tcl_CreateNamespace(Tcl_Interp *interp, const char *name,
	    ClientData clientData, Tcl_NamespaceDeleteProc *deleteProc)
}
declare 114 {
    void Tcl_DeleteNamespace(Tcl_Namespace *nsPtr)
}
declare 115 {
    int Tcl_Export(Tcl_Interp *interp, Tcl_Namespace *nsPtr,
	    const char *pattern, int resetListFirst)
}
declare 116 {
    Tcl_Command Tcl_FindCommand(Tcl_Interp *interp, const char *name,
	    Tcl_Namespace *contextNsPtr, int flags)
}
declare 117 {
    Tcl_Namespace *Tcl_FindNamespace(Tcl_Interp *interp, const char *name,
	    Tcl_Namespace *contextNsPtr, int flags)
}
declare 118 {
    int Tcl_GetInterpResolvers(Tcl_Interp *interp, const char *name,
	    Tcl_ResolverInfo *resInfo)
}
declare 119 {
    int Tcl_GetNamespaceResolvers(Tcl_Namespace *namespacePtr,
	    Tcl_ResolverInfo *resInfo)
}
declare 120 {
    Tcl_Var Tcl_FindNamespaceVar(Tcl_Interp *interp, const char *name,
	    Tcl_Namespace *contextNsPtr, int flags)
}
declare 121 {
    int Tcl_ForgetImport(Tcl_Interp *interp, Tcl_Namespace *nsPtr,
	    const char *pattern)
}
declare 122 {
    Tcl_Command Tcl_GetCommandFromObj(Tcl_Interp *interp, Tcl_Obj *objPtr)
}
declare 123 {
    void Tcl_GetCommandFullName(Tcl_Interp *interp, Tcl_Command command,
	    Tcl_Obj *objPtr)
}
declare 124 {
    Tcl_Namespace *Tcl_GetCurrentNamespace(Tcl_Interp *interp)
}
declare 125 {
    Tcl_Namespace *Tcl_GetGlobalNamespace(Tcl_Interp *interp)
}
declare 126 {
    void Tcl_GetVariableFullName(Tcl_Interp *interp, Tcl_Var variable,
	    Tcl_Obj *objPtr)
}
declare 127 {
    int Tcl_Import(Tcl_Interp *interp, Tcl_Namespace *nsPtr,
	    const char *pattern, int allowOverwrite)
}
declare 128 {
    void Tcl_PopCallFrame(Tcl_Interp *interp)
}
declare 129 {
    int Tcl_PushCallFrame(Tcl_Interp *interp, Tcl_CallFrame *framePtr,
	    Tcl_Namespace *nsPtr, int isProcCallFrame)
}
declare 130 {
    int Tcl_RemoveInterpResolvers(Tcl_Interp *interp, const char *name)
}
declare 131 {
    void Tcl_SetNamespaceResolvers(Tcl_Namespace *namespacePtr,
	    Tcl_ResolveCmdProc *cmdProc, Tcl_ResolveVarProc *varProc,
	    Tcl_ResolveCompiledVarProc *compiledVarProc)
}
declare 132 {
    int TclpHasSockets(Tcl_Interp *interp)
}
declare 133 {
    struct tm *TclpGetDate(const time_t *time, int useGMT)
}
# Removed in 8.5
#declare 134 {
#    size_t TclpStrftime(char *s, size_t maxsize, const char *format,
#	    const struct tm *t, int useGMT)
#}
#declare 135 {
#    int TclpCheckStackSpace(void)
#}

# Added in 8.1:

#declare 137 {
#   int TclpChdir(const char *dirName)
#}
declare 138 {
    CONST84_RETURN char *TclGetEnv(const char *name, Tcl_DString *valuePtr)
}
#declare 139 {
#    int TclpLoadFile(Tcl_Interp *interp, char *fileName, char *sym1,
#	    char *sym2, Tcl_PackageInitProc **proc1Ptr,
#	    Tcl_PackageInitProc **proc2Ptr, void **clientDataPtr)
#}
#declare 140 {
#    int TclLooksLikeInt(const char *bytes, int length)
#}
# This is used by TclX, but should otherwise be considered private
declare 141 {
    CONST84_RETURN char *TclpGetCwd(Tcl_Interp *interp, Tcl_DString *cwdPtr)
}
declare 142 {
    int TclSetByteCodeFromAny(Tcl_Interp *interp, Tcl_Obj *objPtr,
	    CompileHookProc *hookProc, ClientData clientData)
}
declare 143 {
    int TclAddLiteralObj(struct CompileEnv *envPtr, Tcl_Obj *objPtr,
	    LiteralEntry **litPtrPtr)
}
declare 144 {
    void TclHideLiteral(Tcl_Interp *interp, struct CompileEnv *envPtr,
	    int index)
}
declare 145 {
    const struct AuxDataType *TclGetAuxDataType(const char *typeName)
}
declare 146 {
    TclHandle TclHandleCreate(void *ptr)
}
declare 147 {
    void TclHandleFree(TclHandle handle)
}
declare 148 {
    TclHandle TclHandlePreserve(TclHandle handle)
}
declare 149 {
    void TclHandleRelease(TclHandle handle)
}

# Added for Tcl 8.2

declare 150 {
    int TclRegAbout(Tcl_Interp *interp, Tcl_RegExp re)
}
declare 151 {
    void TclRegExpRangeUniChar(Tcl_RegExp re, int index, int *startPtr,
	    int *endPtr)
}
declare 152 {
    void TclSetLibraryPath(Tcl_Obj *pathPtr)
}
declare 153 {
    Tcl_Obj *TclGetLibraryPath(void)
}

# moved to tclTest.c (static) in 8.3.2/8.4a2
#declare 154 {
#    int TclTestChannelCmd(void *clientData,
#    Tcl_Interp *interp, int argc, char **argv)
#}
#declare 155 {
#    int TclTestChannelEventCmd(void *clientData,
#	     Tcl_Interp *interp, int argc, char **argv)
#}

declare 156 {
    void TclRegError(Tcl_Interp *interp, const char *msg,
	    int status)
}
declare 157 {
    Var *TclVarTraceExists(Tcl_Interp *interp, const char *varName)
}
# REMOVED (except from stub table) - use public Tcl_SetStartupScript()
declare 158 {
    void TclSetStartupScriptFileName(const char *filename)
}
# REMOVED (except from stub table) - use public Tcl_GetStartupScript()
declare 159 {
    const char *TclGetStartupScriptFileName(void)
}
#declare 160 {
#    int TclpMatchFilesTypes(Tcl_Interp *interp, char *separators,
#	    Tcl_DString *dirPtr, char *pattern, char *tail,
#	    GlobTypeData *types)
#}

# new in 8.3.2/8.4a2
declare 161 {
    int TclChannelTransform(Tcl_Interp *interp, Tcl_Channel chan,
	    Tcl_Obj *cmdObjPtr)
}
declare 162 {
    void TclChannelEventScriptInvoker(ClientData clientData, int flags)
}

# ALERT: The result of 'TclGetInstructionTable' is actually a
# "const InstructionDesc*" but we do not want to describe this structure in
# "tclInt.h". It is described in "tclCompile.h". Use a cast to the
# correct type when calling this procedure.

declare 163 {
    const void *TclGetInstructionTable(void)
}

# ALERT: The argument of 'TclExpandCodeArray' is actually a
# "CompileEnv*" but we do not want to describe this structure in
# "tclInt.h". It is described in "tclCompile.h".

declare 164 {
    void TclExpandCodeArray(void *envPtr)
}

# These functions are vfs aware, but are generally only useful internally.
declare 165 {
    void TclpSetInitialEncodings(void)
}

# New function due to TIP #33
declare 166 {
    int TclListObjSetElement(Tcl_Interp *interp, Tcl_Obj *listPtr,
	    int index, Tcl_Obj *valuePtr)
}

# VFS-aware versions of Tcl*StartupScriptFileName (158 and 159 above)
# REMOVED (except from stub table) - use public Tcl_SetStartupScript()
declare 167 {
    void TclSetStartupScriptPath(Tcl_Obj *pathPtr)
}
# REMOVED (except from stub table) - use public Tcl_GetStartupScript()
declare 168 {
    Tcl_Obj *TclGetStartupScriptPath(void)
}
# variant of Tcl_UtfNCmp that takes n as bytes, not chars
declare 169 {
    int TclpUtfNcmp2(const char *s1, const char *s2, unsigned long n)
}
declare 170 {
    int TclCheckInterpTraces(Tcl_Interp *interp, const char *command,
	    int numChars, Command *cmdPtr, int result, int traceFlags,
	    int objc, Tcl_Obj *const objv[])
}
declare 171 {
    int TclCheckExecutionTraces(Tcl_Interp *interp, const char *command,
	    int numChars, Command *cmdPtr, int result, int traceFlags,
	    int objc, Tcl_Obj *const objv[])
}
declare 172 {
    int TclInThreadExit(void)
}

# added for 8.4.2

declare 173 {
    int TclUniCharMatch(const Tcl_UniChar *string, int strLen,
	    const Tcl_UniChar *pattern, int ptnLen, int flags)
}

# added for 8.4.3

#declare 174 {
#    Tcl_Obj *TclIncrWideVar2(Tcl_Interp *interp, Tcl_Obj *part1Ptr,
#	    Tcl_Obj *part2Ptr, Tcl_WideInt wideIncrAmount, int part1NotParsed)
#}

# Factoring out of trace code

declare 175 {
    int TclCallVarTraces(Interp *iPtr, Var *arrayPtr, Var *varPtr,
	    const char *part1, const char *part2, int flags, int leaveErrMsg)
}
declare 176 {
    void TclCleanupVar(Var *varPtr, Var *arrayPtr)
}
declare 177 {
    void TclVarErrMsg(Tcl_Interp *interp, const char *part1, const char *part2,
	    const char *operation, const char *reason)
}
# TIP 338 made these public - now declared in tcl.h too
declare 178 {
    void Tcl_SetStartupScript(Tcl_Obj *pathPtr, const char *encodingName)
}
declare 179 {
    Tcl_Obj *Tcl_GetStartupScript(const char **encodingNamePtr)
}

# REMOVED
# Allocate lists without copying arrays
# declare 180 {
#    Tcl_Obj *TclNewListObjDirect(int objc, Tcl_Obj **objv)
# }
#declare 181 {
#    Tcl_Obj *TclDbNewListObjDirect(int objc, Tcl_Obj **objv,
#	    const char *file, int line)
#}

# TclpGmtime and TclpLocaltime promoted to the generic interface from unix

declare 182 {
     struct tm *TclpLocaltime(const time_t *clock)
}
declare 183 {
     struct tm *TclpGmtime(const time_t *clock)
}

# For the new "Thread Storage" subsystem.

### REMOVED on grounds it should never have been exposed. All these
### functions are now either static in tclThreadStorage.c or
### MODULE_SCOPE.
# declare 184 {
#      void TclThreadStorageLockInit(void)
# }
# declare 185 {
#      void TclThreadStorageLock(void)
# }
# declare 186 {
#      void TclThreadStorageUnlock(void)
# }
# declare 187 {
#      void TclThreadStoragePrint(FILE *outFile, int flags)
# }
# declare 188 {
#      Tcl_HashTable *TclThreadStorageGetHashTable(Tcl_ThreadId id)
# }
# declare 189 {
#      Tcl_HashTable *TclThreadStorageInit(Tcl_ThreadId id, void *reserved)
# }
# declare 190 {
#      void TclThreadStorageDataKeyInit(Tcl_ThreadDataKey *keyPtr)
# }
# declare 191 {
#      void *TclThreadStorageDataKeyGet(Tcl_ThreadDataKey *keyPtr)
# }
# declare 192 {
#      void TclThreadStorageDataKeySet(Tcl_ThreadDataKey *keyPtr, void *data)
# }
# declare 193 {
#      void TclFinalizeThreadStorageThread(Tcl_ThreadId id)
# }
# declare 194 {
#      void TclFinalizeThreadStorage(void)
# }
# declare 195 {
#      void TclFinalizeThreadStorageData(Tcl_ThreadDataKey *keyPtr)
# }
# declare 196 {
#      void TclFinalizeThreadStorageDataKey(Tcl_ThreadDataKey *keyPtr)
# }

#
# Added in tcl8.5a5 for compiler/executor experimentation.
# Disabled in Tcl 8.5.1; experiments terminated. :/
#
#declare 197 {
#    int TclCompEvalObj(Tcl_Interp *interp, Tcl_Obj *objPtr,
#		        const CmdFrame *invoker, int word)
#}
declare 198 {
    int TclObjGetFrame(Tcl_Interp *interp, Tcl_Obj *objPtr,
	    CallFrame **framePtrPtr)
}

#declare 199 {
#    int TclMatchIsTrivial(const char *pattern)
#}

# 200-208 exported for use by the test suite [Bug 1054748]
declare 200 {
    int TclpObjRemoveDirectory(Tcl_Obj *pathPtr, int recursive,
	Tcl_Obj **errorPtr)
}
declare 201 {
    int TclpObjCopyDirectory(Tcl_Obj *srcPathPtr, Tcl_Obj *destPathPtr,
	Tcl_Obj **errorPtr)
}
declare 202 {
    int TclpObjCreateDirectory(Tcl_Obj *pathPtr)
}
declare 203 {
    int TclpObjDeleteFile(Tcl_Obj *pathPtr)
}
declare 204 {
    int TclpObjCopyFile(Tcl_Obj *srcPathPtr, Tcl_Obj *destPathPtr)
}
declare 205 {
    int TclpObjRenameFile(Tcl_Obj *srcPathPtr, Tcl_Obj *destPathPtr)
}
declare 206 {
    int TclpObjStat(Tcl_Obj *pathPtr, Tcl_StatBuf *buf)
}
declare 207 {
    int TclpObjAccess(Tcl_Obj *pathPtr, int mode)
}
declare 208 {
    Tcl_Channel TclpOpenFileChannel(Tcl_Interp *interp,
	    Tcl_Obj *pathPtr, int mode, int permissions)
}
# Made public by TIP 258
#declare 209 {
#    Tcl_Obj *TclGetEncodingSearchPath(void)
#}
#declare 210 {
#    int TclSetEncodingSearchPath(Tcl_Obj *searchPath)
#}
#declare 211 {
#    const char *TclpGetEncodingNameFromEnvironment(Tcl_DString *bufPtr)
#}
declare 212 {
    void TclpFindExecutable(const char *argv0)
}
declare 213 {
    Tcl_Obj *TclGetObjNameOfExecutable(void)
}
declare 214 {
    void TclSetObjNameOfExecutable(Tcl_Obj *name, Tcl_Encoding encoding)
}
declare 215 {
    void *TclStackAlloc(Tcl_Interp *interp, int numBytes)
}
declare 216 {
    void TclStackFree(Tcl_Interp *interp, void *freePtr)
}
declare 217 {
    int TclPushStackFrame(Tcl_Interp *interp, Tcl_CallFrame **framePtrPtr,
            Tcl_Namespace *namespacePtr, int isProcCallFrame)
}
declare 218 {
    void TclPopStackFrame(Tcl_Interp *interp)
}

# for use in tclTest.c
declare 224 {
    TclPlatformType *TclGetPlatform(void)
}

#
declare 225 {
    Tcl_Obj *TclTraceDictPath(Tcl_Interp *interp, Tcl_Obj *rootPtr,
	    int keyc, Tcl_Obj *const keyv[], int flags)
}
declare 226 {
    int TclObjBeingDeleted(Tcl_Obj *objPtr)
}
declare 227 {
    void TclSetNsPath(Namespace *nsPtr, int pathLength,
            Tcl_Namespace *pathAry[])
}
#  Used to be needed for TclOO-extension; unneeded now that TclOO is in the
#  core and NRE-enabled
#  declare 228 {
#      int TclObjInterpProcCore(Tcl_Interp *interp, Tcl_Obj *procNameObj,
#             int skip, ProcErrorProc *errorProc)
#  }
declare 229 {
    int	TclPtrMakeUpvar(Tcl_Interp *interp, Var *otherP1Ptr,
	    const char *myName, int myFlags, int index)
}
declare 230 {
    Var *TclObjLookupVar(Tcl_Interp *interp, Tcl_Obj *part1Ptr,
	    const char *part2, int flags, const char *msg,
	    const int createPart1, const int createPart2, Var **arrayPtrPtr)
}
declare 231 {
    int	TclGetNamespaceFromObj(Tcl_Interp *interp, Tcl_Obj *objPtr,
	    Tcl_Namespace **nsPtrPtr)
}

# Bits and pieces of TIP#280's guts
declare 232 {
    int TclEvalObjEx(Tcl_Interp *interp, Tcl_Obj *objPtr, int flags,
	    const CmdFrame *invoker, int word)
}
declare 233 {
    void TclGetSrcInfoForPc(CmdFrame *contextPtr)
}

# Exports for VarReform compat: Itcl, XOTcl like to peek into our varTables :(
declare 234 {
    Var *TclVarHashCreateVar(TclVarHashTable *tablePtr, const char *key,
             int *newPtr)
}
declare 235 {
    void TclInitVarHashTable(TclVarHashTable *tablePtr, Namespace *nsPtr)
}


# TIP 337 made this one public
declare 236 {
    void TclBackgroundException(Tcl_Interp *interp, int code)
}

# TIP #285: Script cancellation support.
declare 237 {
    int TclResetCancellation(Tcl_Interp *interp, int force)
}

# NRE functions for "rogue" extensions to exploit NRE; they will need to
# include NRE.h too.
declare 238 {
    int TclNRInterpProc(ClientData clientData, Tcl_Interp *interp,
	    int objc, Tcl_Obj *const objv[])
}
declare 239 {
    int TclNRInterpProcCore(Tcl_Interp *interp, Tcl_Obj *procNameObj,
			    int skip, ProcErrorProc *errorProc)
}
declare 240 {
    int TclNRRunCallbacks(Tcl_Interp *interp, int result,
	      struct NRE_callback *rootPtr)
}
declare 241 {
    int TclNREvalObjEx(Tcl_Interp *interp, Tcl_Obj *objPtr, int flags,
	    const CmdFrame *invoker, int word)
}
declare 242 {
    int TclNREvalObjv(Tcl_Interp *interp, int objc,
	      Tcl_Obj *const objv[], int flags, Command *cmdPtr)
}

# Tcl_Obj leak detection support.
declare 243 {
    void TclDbDumpActiveObjects(FILE *outFile)
}

# Functions to make things better for itcl
declare 244 {
    Tcl_HashTable *TclGetNamespaceChildTable(Tcl_Namespace *nsPtr)
}
declare 245 {
    Tcl_HashTable *TclGetNamespaceCommandTable(Tcl_Namespace *nsPtr)
}
declare 246 {
    int TclInitRewriteEnsemble(Tcl_Interp *interp, int numRemoved,
	    int numInserted, Tcl_Obj *const *objv)
}
declare 247 {
    void TclResetRewriteEnsemble(Tcl_Interp *interp, int isRootEnsemble)
}

declare 248 {
    int TclCopyChannel(Tcl_Interp *interp, Tcl_Channel inChan,
	    Tcl_Channel outChan, Tcl_WideInt toRead, Tcl_Obj *cmdPtr)
}

declare 249 {
    char *TclDoubleDigits(double dv, int ndigits, int flags,
			  int *decpt, int *signum, char **endPtr)
}
# TIP #285: Script cancellation support.
declare 250 {
    void TclSetSlaveCancelFlags(Tcl_Interp *interp, int flags, int force)
}

# Allow extensions for optimization
declare 251 {
    int TclRegisterLiteral(void *envPtr,
	    char *bytes, int length, int flags)
}

# Exporting of the internal API to variables.

declare 252 {
    Tcl_Obj *TclPtrGetVar(Tcl_Interp *interp, Tcl_Var varPtr,
	    Tcl_Var arrayPtr, Tcl_Obj *part1Ptr, Tcl_Obj *part2Ptr,
	    const int flags)
}
declare 253 {
    Tcl_Obj *TclPtrSetVar(Tcl_Interp *interp, Tcl_Var varPtr,
	    Tcl_Var arrayPtr, Tcl_Obj *part1Ptr, Tcl_Obj *part2Ptr,
	    Tcl_Obj *newValuePtr, const int flags)
}
declare 254 {
    Tcl_Obj *TclPtrIncrObjVar(Tcl_Interp *interp, Tcl_Var varPtr,
	    Tcl_Var arrayPtr, Tcl_Obj *part1Ptr, Tcl_Obj *part2Ptr,
	    Tcl_Obj *incrPtr, const int flags)
}
declare 255 {
    int	TclPtrObjMakeUpvar(Tcl_Interp *interp, Tcl_Var otherPtr,
	    Tcl_Obj *myNamePtr, int myFlags)
}
declare 256 {
    int	TclPtrUnsetVar(Tcl_Interp *interp, Tcl_Var varPtr, Tcl_Var arrayPtr,
	    Tcl_Obj *part1Ptr, Tcl_Obj *part2Ptr, const int flags)
}
<<<<<<< HEAD
declare 259 {
=======

declare 257 {
    void TclStaticPackage(Tcl_Interp *interp, const char *pkgName,
	    Tcl_PackageInitProc *initProc, Tcl_PackageInitProc *safeInitProc)
}

declare 260 {
>>>>>>> ee4dcff5
    void TclUnusedStubEntry(void)
}

##############################################################################

# Define the platform specific internal Tcl interface. These functions are
# only available on the designated platform.

interface tclIntPlat

################################
# Windows specific functions

declare 0 win {
    void TclWinConvertError(DWORD errCode)
}
declare 1 win {
    void TclWinConvertWSAError(DWORD errCode)
}
declare 2 win {
    struct servent *TclWinGetServByName(const char *nm,
	    const char *proto)
}
declare 3 win {
    int TclWinGetSockOpt(SOCKET s, int level, int optname,
	    char *optval, int *optlen)
}
declare 4 win {
    HINSTANCE TclWinGetTclInstance(void)
}
# new for 8.4.20+/8.5.12+ Cygwin only
declare 5 win {
    int TclUnixWaitForFile(int fd, int mask, int timeout)
}
# Removed in 8.1:
#  declare 5 win {
#      HINSTANCE TclWinLoadLibrary(char *name)
#  }
declare 6 win {
    unsigned short TclWinNToHS(unsigned short ns)
}
declare 7 win {
    int TclWinSetSockOpt(SOCKET s, int level, int optname,
	    const char *optval, int optlen)
}
declare 8 win {
    int TclpGetPid(Tcl_Pid pid)
}
declare 9 win {
    int TclWinGetPlatformId(void)
}
# new for 8.4.20+/8.5.12+ Cygwin only
declare 10 win {
    Tcl_DirEntry *TclpReaddir(TclDIR *dir)
}
# Removed in 8.3.1 (for Win32s only)
#declare 10 win {
#    int TclWinSynchSpawn(void *args, int type, void **trans, Tcl_Pid *pidPtr)
#}

# Pipe channel functions

declare 11 win {
    void TclGetAndDetachPids(Tcl_Interp *interp, Tcl_Channel chan)
}
declare 12 win {
    int TclpCloseFile(TclFile file)
}
declare 13 win {
    Tcl_Channel TclpCreateCommandChannel(TclFile readFile,
	    TclFile writeFile, TclFile errorFile, int numPids, Tcl_Pid *pidPtr)
}
declare 14 win {
    int TclpCreatePipe(TclFile *readPipe, TclFile *writePipe)
}
declare 15 win {
    int TclpCreateProcess(Tcl_Interp *interp, int argc,
	    const char **argv, TclFile inputFile, TclFile outputFile,
	    TclFile errorFile, Tcl_Pid *pidPtr)
}
# new for 8.4.20+/8.5.12+ Cygwin only
declare 16 win {
    int TclpIsAtty(int fd)
}
# Signature changed in 8.1:
#  declare 16 win {
#      TclFile TclpCreateTempFile(char *contents, Tcl_DString *namePtr)
#  }
#  declare 17 win {
#      char *TclpGetTZName(void)
#  }
# new for 8.5.12+ Cygwin only
declare 17 win {
    int TclUnixCopyFile(const char *src, const char *dst,
	    const Tcl_StatBuf *statBufPtr, int dontCopyAtts)
}
declare 18 win {
    TclFile TclpMakeFile(Tcl_Channel channel, int direction)
}
declare 19 win {
    TclFile TclpOpenFile(const char *fname, int mode)
}
declare 20 win {
    void TclWinAddProcess(HANDLE hProcess, DWORD id)
}
# new for 8.4.20+/8.5.12+
declare 21 win {
    char *TclpInetNtoa(struct in_addr addr)
}
# removed permanently for 8.4
#declare 21 win {
#    void TclpAsyncMark(Tcl_AsyncHandler async)
#}

# Added in 8.1:
declare 22 win {
    TclFile TclpCreateTempFile(const char *contents)
}
# Removed in 8.6:
#declare 23 win {
#    char *TclpGetTZName(int isdst)
#}
declare 24 win {
    char *TclWinNoBackslash(char *path)
}
# replaced by generic TclGetPlatform
#declare 25 win {
#    TclPlatformType *TclWinGetPlatform(void)
#}
declare 26 win {
    void TclWinSetInterfaces(int wide)
}

# Added in Tcl 8.3.3 / 8.4

declare 27 win {
    void TclWinFlushDirtyChannels(void)
}

# Added in 8.4.2

declare 28 win {
    void TclWinResetInterfaces(void)
}

################################
# Unix specific functions

# Pipe channel functions

declare 0 unix {
    void TclGetAndDetachPids(Tcl_Interp *interp, Tcl_Channel chan)
}
declare 1 unix {
    int TclpCloseFile(TclFile file)
}
declare 2 unix {
    Tcl_Channel TclpCreateCommandChannel(TclFile readFile,
	    TclFile writeFile, TclFile errorFile, int numPids, Tcl_Pid *pidPtr)
}
declare 3 unix {
    int TclpCreatePipe(TclFile *readPipe, TclFile *writePipe)
}
declare 4 unix {
    int TclpCreateProcess(Tcl_Interp *interp, int argc,
	    const char **argv, TclFile inputFile, TclFile outputFile,
	    TclFile errorFile, Tcl_Pid *pidPtr)
}
declare 5 unix {
    int TclUnixWaitForFile_(int fd, int mask, int timeout)
}
declare 6 unix {
    TclFile TclpMakeFile(Tcl_Channel channel, int direction)
}
declare 7 unix {
    TclFile TclpOpenFile(const char *fname, int mode)
}
declare 8 unix {
    int TclUnixWaitForFile(int fd, int mask, int timeout)
}

# Added in 8.1:

declare 9 unix {
    TclFile TclpCreateTempFile(const char *contents)
}

# Added in 8.4:

declare 10 unix {
    Tcl_DirEntry *TclpReaddir(TclDIR *dir)
}
# Slots 11 and 12 are forwarders for functions that were promoted to
# generic Stubs
declare 11 unix {
    struct tm *TclpLocaltime_unix(const time_t *clock)
}
declare 12 unix {
    struct tm *TclpGmtime_unix(const time_t *clock)
}
declare 13 unix {
    char *TclpInetNtoa(struct in_addr addr)
}

# Added in 8.5:

declare 14 unix {
    int TclUnixCopyFile(const char *src, const char *dst,
	    const Tcl_StatBuf *statBufPtr, int dontCopyAtts)
}

################################
# Mac OS X specific functions

declare 15 {unix macosx} {
    int TclMacOSXGetFileAttribute(Tcl_Interp *interp, int objIndex,
	    Tcl_Obj *fileName, Tcl_Obj **attributePtrPtr)
}
declare 16 {unix macosx} {
    int TclMacOSXSetFileAttribute(Tcl_Interp *interp, int objIndex,
	    Tcl_Obj *fileName, Tcl_Obj *attributePtr)
}
declare 17 {unix macosx} {
    int TclMacOSXCopyFileAttributes(const char *src, const char *dst,
	    const Tcl_StatBuf *statBufPtr)
}
declare 18 {unix macosx} {
    int TclMacOSXMatchType(Tcl_Interp *interp, const char *pathName,
	    const char *fileName, Tcl_StatBuf *statBufPtr,
	    Tcl_GlobTypeData *types)
}
declare 19 {unix macosx} {
    void TclMacOSXNotifierAddRunLoopMode(const void *runLoopMode)
}
declare 22 {unix macosx} {
    TclFile TclpCreateTempFile_(const char *contents)
}

declare 29 {win unix} {
    int TclWinCPUID(unsigned int index, unsigned int *regs)
}
# Added in 8.6; core of TclpOpenTemporaryFile
declare 30 {win unix} {
    int TclUnixOpenTemporaryFile(Tcl_Obj *dirObj, Tcl_Obj *basenameObj,
	    Tcl_Obj *extensionObj, Tcl_Obj *resultingNameObj)
}

# Local Variables:
# mode: tcl
# End:<|MERGE_RESOLUTION|>--- conflicted
+++ resolved
@@ -1038,9 +1038,6 @@
     int	TclPtrUnsetVar(Tcl_Interp *interp, Tcl_Var varPtr, Tcl_Var arrayPtr,
 	    Tcl_Obj *part1Ptr, Tcl_Obj *part2Ptr, const int flags)
 }
-<<<<<<< HEAD
-declare 259 {
-=======
 
 declare 257 {
     void TclStaticPackage(Tcl_Interp *interp, const char *pkgName,
@@ -1048,7 +1045,6 @@
 }
 
 declare 260 {
->>>>>>> ee4dcff5
     void TclUnusedStubEntry(void)
 }
 