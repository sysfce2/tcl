# tclInt.decls --
#
#	This file contains the declarations for all unsupported
#	functions that are exported by the Tcl library.  This file
#	is used to generate the tclIntDecls.h, tclIntPlatDecls.h
#	and tclStubInit.c files
#
# Copyright (c) 1998-1999 by Scriptics Corporation.
# Copyright (c) 2001 by Kevin B. Kenny.  All rights reserved.
# Copyright (c) 2007 Daniel A. Steffen <das@users.sourceforge.net>
#
# See the file "license.terms" for information on usage and redistribution
# of this file, and for a DISCLAIMER OF ALL WARRANTIES.

library tcl

# Define the unsupported generic interfaces.

interface tclInt

# Declare each of the functions in the unsupported internal Tcl
# interface.  These interfaces are allowed to changed between versions.
# Use at your own risk.  Note that the position of functions should not
# be changed between versions to avoid gratuitous incompatibilities.

# Replaced by Tcl_FSAccess in 8.4:
#declare 0 {
#    int TclAccess(const char *path, int mode)
#}
#declare 1 {
#    int TclAccessDeleteProc(TclAccessProc_ *proc)
#}
#declare 2 {
#    int TclAccessInsertProc(TclAccessProc_ *proc)
#}
declare 3 {
    void TclAllocateFreeObjects(void)
}
# Replaced by TclpChdir in 8.1:
#  declare 4 {
#      int TclChdir(Tcl_Interp *interp, char *dirName)
#  }
declare 5 {
    int TclCleanupChildren(Tcl_Interp *interp, int numPids, Tcl_Pid *pidPtr,
	    Tcl_Channel errorChan)
}
declare 6 {
    void TclCleanupCommand(Command *cmdPtr)
}
declare 7 {
    size_t TclCopyAndCollapse(size_t count, const char *src, char *dst)
}
# Removed in 9.0:
#declare 8 {
#    int TclCopyChannelOld(Tcl_Interp *interp, Tcl_Channel inChan,
#	    Tcl_Channel outChan, int toRead, Tcl_Obj *cmdPtr)
#}

# TclCreatePipeline unofficially exported for use by BLT.

declare 9 {
    int TclCreatePipeline(Tcl_Interp *interp, int argc, const char **argv,
	    Tcl_Pid **pidArrayPtr, TclFile *inPipePtr, TclFile *outPipePtr,
	    TclFile *errFilePtr)
}
declare 10 {
    int TclCreateProc(Tcl_Interp *interp, Namespace *nsPtr,
	    const char *procName,
	    Tcl_Obj *argsPtr, Tcl_Obj *bodyPtr, Proc **procPtrPtr)
}
declare 11 {
    void TclDeleteCompiledLocalVars(Interp *iPtr, CallFrame *framePtr)
}
declare 12 {
    void TclDeleteVars(Interp *iPtr, TclVarHashTable *tablePtr)
}
# Removed in 8.5:
#declare 13 {
#    int TclDoGlob(Tcl_Interp *interp, char *separators,
#	    Tcl_DString *headPtr, char *tail, Tcl_GlobTypeData *types)
#}
declare 14 {
    int TclDumpMemoryInfo(void *clientData, int flags)
}
# Removed in 8.1:
#  declare 15 {
#      void TclExpandParseValue(ParseValue *pvPtr, int needed)
#  }
declare 16 {
    void TclExprFloatError(Tcl_Interp *interp, double value)
}
# Removed in 8.4:
#declare 17 {
#    int TclFileAttrsCmd(Tcl_Interp *interp, int objc, Tcl_Obj *const objv[])
#}
#declare 18 {
#    int TclFileCopyCmd(Tcl_Interp *interp, int argc, char **argv)
#}
#declare 19 {
#    int TclFileDeleteCmd(Tcl_Interp *interp, int argc, char **argv)
#}
#declare 20 {
#    int TclFileMakeDirsCmd(Tcl_Interp *interp, int argc, char **argv)
#}
#declare 21 {
#    int TclFileRenameCmd(Tcl_Interp *interp, int argc, char **argv)
#}
declare 22 {
    int TclFindElement(Tcl_Interp *interp, const char *listStr,
	    int listLength, const char **elementPtr, const char **nextPtr,
	    size_t *sizePtr, int *bracePtr)
}
declare 23 {
    Proc *TclFindProc(Interp *iPtr, const char *procName)
}
# Replaced with macro (see tclInt.h) in Tcl 8.5.0, restored in 8.5.10
declare 24 {
    size_t TclFormatInt(char *buffer, Tcl_WideInt n)
}
declare 25 {
    void TclFreePackageInfo(Interp *iPtr)
}
# Removed in 8.1:
#  declare 26 {
#      char *TclGetCwd(Tcl_Interp *interp)
#  }
# Removed in 8.5:
#declare 27 {
#    int TclGetDate(char *p, unsigned long now, long zone,
#	    unsigned long *timePtr)
#}
declare 28 {
    Tcl_Channel TclpGetDefaultStdChannel(int type)
}
# Removed in 8.4b2:
#declare 29 {
#    Tcl_Obj *TclGetElementOfIndexedArray(Tcl_Interp *interp,
#	    int localIndex, Tcl_Obj *elemPtr, int flags)
#}
# Replaced by char *TclGetEnv(const char *name, Tcl_DString *valuePtr) in 8.1:
#  declare 30 {
#      char *TclGetEnv(const char *name)
#  }
declare 31 {
    const char *TclGetExtension(const char *name)
}
declare 32 {
    int TclGetFrame(Tcl_Interp *interp, const char *str,
	    CallFrame **framePtrPtr)
}
# Removed in 8.5:
#declare 33 {
#    TclCmdProcType TclGetInterpProc(void)
#}
# Removed in 9.0:
#declare 34 {deprecated {Use Tcl_GetIntForIndex}} {
#    int TclGetIntForIndex(Tcl_Interp *interp, Tcl_Obj *objPtr,
#	    int endValue, int *indexPtr)
#}
# Removed in 8.4b2:
#declare 35 {
#    Tcl_Obj *TclGetIndexedScalar(Tcl_Interp *interp, int localIndex,
#	    int flags)
#}
# Removed in 8.6a2:
#declare 36 {
#    int TclGetLong(Tcl_Interp *interp, const char *str, long *longPtr)
#}
declare 37 {
    int TclGetLoadedPackages(Tcl_Interp *interp, const char *targetName)
}
declare 38 {
    int TclGetNamespaceForQualName(Tcl_Interp *interp, const char *qualName,
	    Namespace *cxtNsPtr, int flags, Namespace **nsPtrPtr,
	    Namespace **altNsPtrPtr, Namespace **actualCxtPtrPtr,
	    const char **simpleNamePtr)
}
declare 39 {
    TclObjCmdProcType TclGetObjInterpProc(void)
}
declare 40 {
    int TclGetOpenMode(Tcl_Interp *interp, const char *str, int *seekFlagPtr)
}
declare 41 {
    Tcl_Command TclGetOriginalCommand(Tcl_Command command)
}
declare 42 {
    const char *TclpGetUserHome(const char *name, Tcl_DString *bufferPtr)
}
# Removed in 8.5a2:
#declare 43 {
#    int TclGlobalInvoke(Tcl_Interp *interp, int argc, const char **argv,
#	    int flags)
#}
declare 44 {
    int TclGuessPackageName(const char *fileName, Tcl_DString *bufPtr)
}
declare 45 {
    int TclHideUnsafeCommands(Tcl_Interp *interp)
}
declare 46 {
    int TclInExit(void)
}
# Removed in 8.4b2:
#declare 47 {
#    Tcl_Obj *TclIncrElementOfIndexedArray(Tcl_Interp *interp,
#	    int localIndex, Tcl_Obj *elemPtr, long incrAmount)
#}
# Removed in 8.4b2:
#declare 48 {
#    Tcl_Obj *TclIncrIndexedScalar(Tcl_Interp *interp, int localIndex,
#	    long incrAmount)
#}
#declare 49 {
#    Tcl_Obj *TclIncrVar2(Tcl_Interp *interp, Tcl_Obj *part1Ptr,
#	    Tcl_Obj *part2Ptr, long incrAmount, int part1NotParsed)
#}
# Removed in 9.0:
#declare 50 {
#    void TclInitCompiledLocals(Tcl_Interp *interp, CallFrame *framePtr,
#	    Namespace *nsPtr)
#}
declare 51 {
    int TclInterpInit(Tcl_Interp *interp)
}
# Removed in 8.5a2:
#declare 52 {
#    int TclInvoke(Tcl_Interp *interp, int argc, const char **argv,
#	    int flags)
#}
declare 53 {
    int TclInvokeObjectCommand(void *clientData, Tcl_Interp *interp,
	    int argc, const char **argv)
}
declare 54 {
    int TclInvokeStringCommand(void *clientData, Tcl_Interp *interp,
	    int objc, Tcl_Obj *const objv[])
}
declare 55 {
    Proc *TclIsProc(Command *cmdPtr)
}
# Replaced with TclpLoadFile in 8.1:
#  declare 56 {
#      int TclLoadFile(Tcl_Interp *interp, char *fileName, char *sym1,
#  	    char *sym2, Tcl_PackageInitProc **proc1Ptr,
#  	    Tcl_PackageInitProc **proc2Ptr)
#  }
# Signature changed to take a length in 8.1:
#  declare 57 {
#      int TclLooksLikeInt(char *p)
#  }
declare 58 {
    Var *TclLookupVar(Tcl_Interp *interp, const char *part1, const char *part2,
	    int flags, const char *msg, int createPart1, int createPart2,
	    Var **arrayPtrPtr)
}
# Replaced by Tcl_FSMatchInDirectory in 8.4
#declare 59 {
#    int TclpMatchFiles(Tcl_Interp *interp, char *separators,
#	    Tcl_DString *dirPtr, char *pattern, char *tail)
#}
declare 60 {
    int TclNeedSpace(const char *start, const char *end)
}
declare 61 {
    Tcl_Obj *TclNewProcBodyObj(Proc *procPtr)
}
declare 62 {
    int TclObjCommandComplete(Tcl_Obj *cmdPtr)
}
declare 63 {
    int TclObjInterpProc(void *clientData, Tcl_Interp *interp,
	    int objc, Tcl_Obj *const objv[])
}
declare 64 {
    int TclObjInvoke(Tcl_Interp *interp, int objc, Tcl_Obj *const objv[],
	    int flags)
}
# Removed in 8.5a2:
#declare 65 {
#    int TclObjInvokeGlobal(Tcl_Interp *interp, int objc,
#	    Tcl_Obj *const objv[], int flags)
#}
#declare 66 {
#    int TclOpenFileChannelDeleteProc(TclOpenFileChannelProc_ *proc)
#}
#declare 67 {
#    int TclOpenFileChannelInsertProc(TclOpenFileChannelProc_ *proc)
#}
# Replaced by Tcl_FSAccess in 8.4:
#declare 68 {
#    int TclpAccess(const char *path, int mode)
#}
declare 69 {
    void *TclpAlloc(size_t size)
}
#declare 70 {
#    int TclpCopyFile(const char *source, const char *dest)
#}
#declare 71 {
#    int TclpCopyDirectory(const char *source, const char *dest,
#	    Tcl_DString *errorPtr)
#}
#declare 72 {
#    int TclpCreateDirectory(const char *path)
#}
#declare 73 {
#    int TclpDeleteFile(const char *path)
#}
declare 74 {
    void TclpFree(void *ptr)
}
declare 75 {
    Tcl_WideUInt TclpGetClicks(void)
}
declare 76 {
    Tcl_WideUInt TclpGetSeconds(void)
}

# Removed in 9.0:
#declare 77 {
#    void TclpGetTime(Tcl_Time *time)
#}
# Removed in 8.6:
#declare 78 {
#    int TclpGetTimeZone(unsigned long time)
#}
# Replaced by Tcl_FSListVolumes in 8.4:
#declare 79 {
#    int TclpListVolumes(Tcl_Interp *interp)
#}
# Replaced by Tcl_FSOpenFileChannel in 8.4:
#declare 80 {
#    Tcl_Channel TclpOpenFileChannel(Tcl_Interp *interp, char *fileName,
#	    char *modeString, int permissions)
#}
declare 81 {
    void *TclpRealloc(void *ptr, size_t size)
}
#declare 82 {
#    int TclpRemoveDirectory(const char *path, int recursive,
#	    Tcl_DString *errorPtr)
#}
#declare 83 {
#    int TclpRenameFile(const char *source, const char *dest)
#}
# Removed in 8.1:
#  declare 84 {
#      int TclParseBraces(Tcl_Interp *interp, char *str, char **termPtr,
#  	    ParseValue *pvPtr)
#  }
#  declare 85 {
#      int TclParseNestedCmd(Tcl_Interp *interp, char *str, int flags,
#  	    char **termPtr, ParseValue *pvPtr)
#  }
#  declare 86 {
#      int TclParseQuotes(Tcl_Interp *interp, char *str, int termChar,
#  	    int flags, char **termPtr, ParseValue *pvPtr)
#  }
#  declare 87 {
#      void TclPlatformInit(Tcl_Interp *interp)
#  }
# Removed in 9.0:
#declare 88 {
#    char *TclPrecTraceProc(void *clientData, Tcl_Interp *interp,
#	    const char *name1, const char *name2, int flags)
#}
declare 89 {
    int TclPreventAliasLoop(Tcl_Interp *interp, Tcl_Interp *cmdInterp,
	    Tcl_Command cmd)
}
# Removed in 8.1 (only available if compiled with TCL_COMPILE_DEBUG):
#  declare 90 {
#      void TclPrintByteCodeObj(Tcl_Interp *interp, Tcl_Obj *objPtr)
#  }
declare 91 {
    void TclProcCleanupProc(Proc *procPtr)
}
declare 92 {
    int TclProcCompileProc(Tcl_Interp *interp, Proc *procPtr,
	    Tcl_Obj *bodyPtr, Namespace *nsPtr, const char *description,
	    const char *procName)
}
declare 93 {
    void TclProcDeleteProc(void *clientData)
}
# Removed in 8.5:
#declare 94 {
#    int TclProcInterpProc(void *clientData, Tcl_Interp *interp,
#	    int argc, const char **argv)
#}
# Replaced by Tcl_FSStat in 8.4:
#declare 95 {
#    int TclpStat(const char *path, Tcl_StatBuf *buf)
#}
declare 96 {
    int TclRenameCommand(Tcl_Interp *interp, const char *oldName,
            const char *newName)
}
declare 97 {
    void TclResetShadowedCmdRefs(Tcl_Interp *interp, Command *newCmdPtr)
}
declare 98 {
    int TclServiceIdle(void)
}
# Removed in 8.4b2:
#declare 99 {
#    Tcl_Obj *TclSetElementOfIndexedArray(Tcl_Interp *interp, int localIndex,
#	    Tcl_Obj *elemPtr, Tcl_Obj *objPtr, int flags)
#}
# Removed in 8.4b2:
#declare 100 {
#    Tcl_Obj *TclSetIndexedScalar(Tcl_Interp *interp, int localIndex,
#	    Tcl_Obj *objPtr, int flags)
#}
declare 101 {
    const char *TclSetPreInitScript(const char *string)
}
declare 102 {
    void TclSetupEnv(Tcl_Interp *interp)
}
declare 103 {
    int TclSockGetPort(Tcl_Interp *interp, const char *str, const char *proto,
	    int *portPtr)
}
# Removed in 9.0:
#declare 104 {
#    int TclSockMinimumBuffersOld(int sock, int size)
#}
# Replaced by Tcl_FSStat in 8.4:
#declare 105 {
#    int TclStat(const char *path, Tcl_StatBuf *buf)
#}
#declare 106 {
#    int TclStatDeleteProc(TclStatProc_ *proc)
#}
#declare 107 {
#    int TclStatInsertProc(TclStatProc_ *proc)
#}
declare 108 {
    void TclTeardownNamespace(Namespace *nsPtr)
}
declare 109 {
    int TclUpdateReturnInfo(Interp *iPtr)
}
declare 110 {
    int TclSockMinimumBuffers(void *sock, int size)
}
# Removed in 8.1:
#  declare 110 {
#      char *TclWordEnd(char *start, char *lastChar, int nested, int *semiPtr)
#  }

# Procedures used in conjunction with Tcl namespaces. They are
# defined here instead of in tcl.decls since they are not stable yet.

declare 111 {
    void Tcl_AddInterpResolvers(Tcl_Interp *interp, const char *name,
	    Tcl_ResolveCmdProc *cmdProc, Tcl_ResolveVarProc *varProc,
	    Tcl_ResolveCompiledVarProc *compiledVarProc)
}
# Removed in 9.0:
#declare 112 {
#    int Tcl_AppendExportList(Tcl_Interp *interp, Tcl_Namespace *nsPtr,
#	    Tcl_Obj *objPtr)
#}
# Removed in 9.0:
#declare 113 {
#    Tcl_Namespace *Tcl_CreateNamespace(Tcl_Interp *interp, const char *name,
#	    void *clientData, Tcl_NamespaceDeleteProc *deleteProc)
#}
# Removed in 9.0:
#declare 114 {
#    void Tcl_DeleteNamespace(Tcl_Namespace *nsPtr)
#}
# Removed in 9.0:
#declare 115 {
#    int Tcl_Export(Tcl_Interp *interp, Tcl_Namespace *nsPtr,
#	    const char *pattern, int resetListFirst)
#}
# Removed in 9.0:
#declare 116 {
#    Tcl_Command Tcl_FindCommand(Tcl_Interp *interp, const char *name,
#	    Tcl_Namespace *contextNsPtr, int flags)
#}
# Removed in 9.0:
#declare 117 {
#    Tcl_Namespace *Tcl_FindNamespace(Tcl_Interp *interp, const char *name,
#	    Tcl_Namespace *contextNsPtr, int flags)
#}
declare 118 {
    int Tcl_GetInterpResolvers(Tcl_Interp *interp, const char *name,
	    Tcl_ResolverInfo *resInfo)
}
declare 119 {
    int Tcl_GetNamespaceResolvers(Tcl_Namespace *namespacePtr,
	    Tcl_ResolverInfo *resInfo)
}
declare 120 {
    Tcl_Var Tcl_FindNamespaceVar(Tcl_Interp *interp, const char *name,
	    Tcl_Namespace *contextNsPtr, int flags)
}
# Removed in 9.0:
#declare 121 {
#    int Tcl_ForgetImport(Tcl_Interp *interp, Tcl_Namespace *nsPtr,
#	    const char *pattern)
#}
# Removed in 9.0:
#declare 122 {
#    Tcl_Command Tcl_GetCommandFromObj(Tcl_Interp *interp, Tcl_Obj *objPtr)
#}
# Removed in 9.0:
#declare 123 {
#    void Tcl_GetCommandFullName(Tcl_Interp *interp, Tcl_Command command,
#	    Tcl_Obj *objPtr)
#}
# Removed in 9.0:
#declare 124 {
#    Tcl_Namespace *Tcl_GetCurrentNamespace(Tcl_Interp *interp)
#}
# Removed in 9.0:
#declare 125 {
#    Tcl_Namespace *Tcl_GetGlobalNamespace(Tcl_Interp *interp)
#}
declare 126 {
    void Tcl_GetVariableFullName(Tcl_Interp *interp, Tcl_Var variable,
	    Tcl_Obj *objPtr)
}
# Removed in 9.0:
#declare 127 {
#    int Tcl_Import(Tcl_Interp *interp, Tcl_Namespace *nsPtr,
#	    const char *pattern, int allowOverwrite)
#}
declare 128 {
    void Tcl_PopCallFrame(Tcl_Interp *interp)
}
declare 129 {
    int Tcl_PushCallFrame(Tcl_Interp *interp, Tcl_CallFrame *framePtr,
	    Tcl_Namespace *nsPtr, int isProcCallFrame)
}
declare 130 {
    int Tcl_RemoveInterpResolvers(Tcl_Interp *interp, const char *name)
}
declare 131 {
    void Tcl_SetNamespaceResolvers(Tcl_Namespace *namespacePtr,
	    Tcl_ResolveCmdProc *cmdProc, Tcl_ResolveVarProc *varProc,
	    Tcl_ResolveCompiledVarProc *compiledVarProc)
}
declare 132 {
    int TclpHasSockets(Tcl_Interp *interp)
}
# Removed in 9.0
#declare 133 {
#    struct tm *TclpGetDate(const time_t *time, int useGMT)
#}
# Removed in 8.5
#declare 134 {
#    size_t TclpStrftime(char *s, size_t maxsize, const char *format,
#	    const struct tm *t, int useGMT)
#}
#declare 135 {
#    int TclpCheckStackSpace(void)
#}

# Added in 8.1:

#declare 137 {
#   int TclpChdir(const char *dirName)
#}
declare 138 {
    const char *TclGetEnv(const char *name, Tcl_DString *valuePtr)
}
#declare 139 {
#    int TclpLoadFile(Tcl_Interp *interp, char *fileName, char *sym1,
#	    char *sym2, Tcl_PackageInitProc **proc1Ptr,
#	    Tcl_PackageInitProc **proc2Ptr, void **clientDataPtr)
#}
#declare 140 {
#    int TclLooksLikeInt(const char *bytes, int length)
#}
# This is used by TclX, but should otherwise be considered private
declare 141 {
    const char *TclpGetCwd(Tcl_Interp *interp, Tcl_DString *cwdPtr)
}
declare 142 {
    int TclSetByteCodeFromAny(Tcl_Interp *interp, Tcl_Obj *objPtr,
	    CompileHookProc *hookProc, void *clientData)
}
declare 143 {
    int TclAddLiteralObj(struct CompileEnv *envPtr, Tcl_Obj *objPtr,
	    LiteralEntry **litPtrPtr)
}
declare 144 {
    void TclHideLiteral(Tcl_Interp *interp, struct CompileEnv *envPtr,
	    int index)
}
declare 145 {
    const struct AuxDataType *TclGetAuxDataType(const char *typeName)
}
declare 146 {
    TclHandle TclHandleCreate(void *ptr)
}
declare 147 {
    void TclHandleFree(TclHandle handle)
}
declare 148 {
    TclHandle TclHandlePreserve(TclHandle handle)
}
declare 149 {
    void TclHandleRelease(TclHandle handle)
}

# Added for Tcl 8.2

declare 150 {
    int TclRegAbout(Tcl_Interp *interp, Tcl_RegExp re)
}
declare 151 {
    void TclRegExpRangeUniChar(Tcl_RegExp re, size_t index, size_t *startPtr,
	    size_t *endPtr)
}
declare 152 {
    void TclSetLibraryPath(Tcl_Obj *pathPtr)
}
declare 153 {
    Tcl_Obj *TclGetLibraryPath(void)
}

# moved to tclTest.c (static) in 8.3.2/8.4a2
#declare 154 {
#    int TclTestChannelCmd(void *clientData,
#    Tcl_Interp *interp, int argc, char **argv)
#}
#declare 155 {
#    int TclTestChannelEventCmd(void *clientData,
#	     Tcl_Interp *interp, int argc, char **argv)
#}

declare 156 {
    void TclRegError(Tcl_Interp *interp, const char *msg,
	    int status)
}
declare 157 {
    Var *TclVarTraceExists(Tcl_Interp *interp, const char *varName)
}
# REMOVED - use public Tcl_SetStartupScript()
#declare 158 {
#    void TclSetStartupScriptFileName(const char *filename)
#}
# REMOVED - use public Tcl_GetStartupScript()
#declare 159 {
#    const char *TclGetStartupScriptFileName(void)
#}
#declare 160 {
#    int TclpMatchFilesTypes(Tcl_Interp *interp, char *separators,
#	    Tcl_DString *dirPtr, char *pattern, char *tail,
#	    GlobTypeData *types)
#}

# new in 8.3.2/8.4a2
declare 161 {
    int TclChannelTransform(Tcl_Interp *interp, Tcl_Channel chan,
	    Tcl_Obj *cmdObjPtr)
}
declare 162 {
    void TclChannelEventScriptInvoker(void *clientData, int flags)
}

# ALERT: The result of 'TclGetInstructionTable' is actually a
# "const InstructionDesc*" but we do not want to describe this structure in
# "tclInt.h". It is described in "tclCompile.h". Use a cast to the
# correct type when calling this procedure.

declare 163 {
    const void *TclGetInstructionTable(void)
}

# ALERT: The argument of 'TclExpandCodeArray' is actually a
# "CompileEnv*" but we do not want to describe this structure in
# "tclInt.h". It is described in "tclCompile.h".

declare 164 {
    void TclExpandCodeArray(void *envPtr)
}

# These functions are vfs aware, but are generally only useful internally.
declare 165 {
    void TclpSetInitialEncodings(void)
}

# New function due to TIP #33
declare 166 {
    int TclListObjSetElement(Tcl_Interp *interp, Tcl_Obj *listPtr,
	    int index, Tcl_Obj *valuePtr)
}

# VFS-aware versions of Tcl*StartupScriptFileName (158 and 159 above)
# REMOVED - use public Tcl_SetStartupScript()
#declare 167 {
#    void TclSetStartupScriptPath(Tcl_Obj *pathPtr)
#}
# REMOVED - use public Tcl_GetStartupScript()
#declare 168 {
#    Tcl_Obj *TclGetStartupScriptPath(void)
#}
# variant of Tcl_UtfNCmp that takes n as bytes, not chars
declare 169 {
    int TclpUtfNcmp2(const char *s1, const char *s2, size_t n)
}
declare 170 {
    int TclCheckInterpTraces(Tcl_Interp *interp, const char *command,
	    size_t numChars, Command *cmdPtr, int result, int traceFlags,
	    int objc, Tcl_Obj *const objv[])
}
declare 171 {
    int TclCheckExecutionTraces(Tcl_Interp *interp, const char *command,
	    size_t numChars, Command *cmdPtr, int result, int traceFlags,
	    int objc, Tcl_Obj *const objv[])
}
declare 172 {
    int TclInThreadExit(void)
}

# added for 8.4.2

declare 173 {
    int TclUniCharMatch(const Tcl_UniChar *string, size_t strLen,
	    const Tcl_UniChar *pattern, size_t ptnLen, int flags)
}

# added for 8.4.3

#declare 174 {
#    Tcl_Obj *TclIncrWideVar2(Tcl_Interp *interp, Tcl_Obj *part1Ptr,
#	    Tcl_Obj *part2Ptr, Tcl_WideInt wideIncrAmount, int part1NotParsed)
#}

# Factoring out of trace code

declare 175 {
    int TclCallVarTraces(Interp *iPtr, Var *arrayPtr, Var *varPtr,
	    const char *part1, const char *part2, int flags, int leaveErrMsg)
}
declare 176 {
    void TclCleanupVar(Var *varPtr, Var *arrayPtr)
}
declare 177 {
    void TclVarErrMsg(Tcl_Interp *interp, const char *part1, const char *part2,
	    const char *operation, const char *reason)
}
# TIP 338 made these public - now declared in tcl.h
#declare 178 {
#    void Tcl_SetStartupScript(Tcl_Obj *pathPtr, const char *encodingName)
#}
#declare 179 {
#    Tcl_Obj *Tcl_GetStartupScript(const char **encodingNamePtr)
#}

# REMOVED
# Allocate lists without copying arrays
# declare 180 {
#    Tcl_Obj *TclNewListObjDirect(int objc, Tcl_Obj **objv)
# }
#declare 181 {
#    Tcl_Obj *TclDbNewListObjDirect(int objc, Tcl_Obj **objv,
#	    const char *file, int line)
#}

# Removed in 9.0
#declare 182 {
#     struct tm *TclpLocaltime(const time_t *clock)
#}
# Removed in 9.0
#declare 183 {
#     struct tm *TclpGmtime(const time_t *clock)
#}

# For the new "Thread Storage" subsystem.

### REMOVED on grounds it should never have been exposed. All these
### functions are now either static in tclThreadStorage.c or
### MODULE_SCOPE.
# declare 184 {
#      void TclThreadStorageLockInit(void)
# }
# declare 185 {
#      void TclThreadStorageLock(void)
# }
# declare 186 {
#      void TclThreadStorageUnlock(void)
# }
# declare 187 {
#      void TclThreadStoragePrint(FILE *outFile, int flags)
# }
# declare 188 {
#      Tcl_HashTable *TclThreadStorageGetHashTable(Tcl_ThreadId id)
# }
# declare 189 {
#      Tcl_HashTable *TclThreadStorageInit(Tcl_ThreadId id, void *reserved)
# }
# declare 190 {
#      void TclThreadStorageDataKeyInit(Tcl_ThreadDataKey *keyPtr)
# }
# declare 191 {
#      void *TclThreadStorageDataKeyGet(Tcl_ThreadDataKey *keyPtr)
# }
# declare 192 {
#      void TclThreadStorageDataKeySet(Tcl_ThreadDataKey *keyPtr, void *data)
# }
# declare 193 {
#      void TclFinalizeThreadStorageThread(Tcl_ThreadId id)
# }
# declare 194 {
#      void TclFinalizeThreadStorage(void)
# }
# declare 195 {
#      void TclFinalizeThreadStorageData(Tcl_ThreadDataKey *keyPtr)
# }
# declare 196 {
#      void TclFinalizeThreadStorageDataKey(Tcl_ThreadDataKey *keyPtr)
# }

#
# Added in tcl8.5a5 for compiler/executor experimentation.
# Disabled in Tcl 8.5.1; experiments terminated. :/
#
#declare 197 {
#    int TclCompEvalObj(Tcl_Interp *interp, Tcl_Obj *objPtr,
#		        const CmdFrame *invoker, int word)
#}
declare 198 {
    int TclObjGetFrame(Tcl_Interp *interp, Tcl_Obj *objPtr,
	    CallFrame **framePtrPtr)
}

#declare 199 {
#    int TclMatchIsTrivial(const char *pattern)
#}

# 200-208 exported for use by the test suite [Bug 1054748]
declare 200 {
    int TclpObjRemoveDirectory(Tcl_Obj *pathPtr, int recursive,
	Tcl_Obj **errorPtr)
}
declare 201 {
    int TclpObjCopyDirectory(Tcl_Obj *srcPathPtr, Tcl_Obj *destPathPtr,
	Tcl_Obj **errorPtr)
}
declare 202 {
    int TclpObjCreateDirectory(Tcl_Obj *pathPtr)
}
declare 203 {
    int TclpObjDeleteFile(Tcl_Obj *pathPtr)
}
declare 204 {
    int TclpObjCopyFile(Tcl_Obj *srcPathPtr, Tcl_Obj *destPathPtr)
}
declare 205 {
    int TclpObjRenameFile(Tcl_Obj *srcPathPtr, Tcl_Obj *destPathPtr)
}
declare 206 {
    int TclpObjStat(Tcl_Obj *pathPtr, Tcl_StatBuf *buf)
}
declare 207 {
    int TclpObjAccess(Tcl_Obj *pathPtr, int mode)
}
declare 208 {
    Tcl_Channel TclpOpenFileChannel(Tcl_Interp *interp,
	    Tcl_Obj *pathPtr, int mode, int permissions)
}
# Made public by TIP 258
#declare 209 {
#    Tcl_Obj *TclGetEncodingSearchPath(void)
#}
#declare 210 {
#    int TclSetEncodingSearchPath(Tcl_Obj *searchPath)
#}
#declare 211 {
#    const char *TclpGetEncodingNameFromEnvironment(Tcl_DString *bufPtr)
#}
declare 212 {
    void TclpFindExecutable(const char *argv0)
}
declare 213 {
    Tcl_Obj *TclGetObjNameOfExecutable(void)
}
declare 214 {
    void TclSetObjNameOfExecutable(Tcl_Obj *name, Tcl_Encoding encoding)
}
declare 215 {
    void *TclStackAlloc(Tcl_Interp *interp, size_t numBytes)
}
declare 216 {
    void TclStackFree(Tcl_Interp *interp, void *freePtr)
}
declare 217 {
    int TclPushStackFrame(Tcl_Interp *interp, Tcl_CallFrame **framePtrPtr,
            Tcl_Namespace *namespacePtr, int isProcCallFrame)
}
declare 218 {
    void TclPopStackFrame(Tcl_Interp *interp)
}

# for use in tclTest.c
declare 224 {
    TclPlatformType *TclGetPlatform(void)
}

#
declare 225 {
    Tcl_Obj *TclTraceDictPath(Tcl_Interp *interp, Tcl_Obj *rootPtr,
	    int keyc, Tcl_Obj *const keyv[], int flags)
}
declare 226 {
    int TclObjBeingDeleted(Tcl_Obj *objPtr)
}
declare 227 {
    void TclSetNsPath(Namespace *nsPtr, size_t pathLength,
            Tcl_Namespace *pathAry[])
}
#  Used to be needed for TclOO-extension; unneeded now that TclOO is in the
#  core and NRE-enabled
#  declare 228 {
#      int TclObjInterpProcCore(register Tcl_Interp *interp, Tcl_Obj *procNameObj,
#             int skip, ProcErrorProc *errorProc)
#  }
declare 229 {
    int	TclPtrMakeUpvar(Tcl_Interp *interp, Var *otherP1Ptr,
	    const char *myName, int myFlags, int index)
}
declare 230 {
    Var *TclObjLookupVar(Tcl_Interp *interp, Tcl_Obj *part1Ptr,
	    const char *part2, int flags, const char *msg,
	    const int createPart1, const int createPart2, Var **arrayPtrPtr)
}
declare 231 {
    int	TclGetNamespaceFromObj(Tcl_Interp *interp, Tcl_Obj *objPtr,
	    Tcl_Namespace **nsPtrPtr)
}

# Bits and pieces of TIP#280's guts
declare 232 {
    int TclEvalObjEx(Tcl_Interp *interp, Tcl_Obj *objPtr, int flags,
	    const CmdFrame *invoker, int word)
}
declare 233 {
    void TclGetSrcInfoForPc(CmdFrame *contextPtr)
}

# Exports for VarReform compat: Itcl, XOTcl like to peek into our varTables :(
declare 234 {
    Var *TclVarHashCreateVar(TclVarHashTable *tablePtr, const char *key,
             int *newPtr)
}
declare 235 {
    void TclInitVarHashTable(TclVarHashTable *tablePtr, Namespace *nsPtr)
}


# TIP 337 made this one public
#declare 236 {
#    void TclBackgroundException(Tcl_Interp *interp, int code)
#}

# TIP #285: Script cancellation support.
declare 237 {
    int TclResetCancellation(Tcl_Interp *interp, int force)
}

# NRE functions for "rogue" extensions to exploit NRE; they will need to
# include NRE.h too.
declare 238 {
    int TclNRInterpProc(void *clientData, Tcl_Interp *interp,
	    int objc, Tcl_Obj *const objv[])
}
declare 239 {
    int TclNRInterpProcCore(Tcl_Interp *interp, Tcl_Obj *procNameObj,
			    int skip, ProcErrorProc *errorProc)
}
declare 240 {
    int TclNRRunCallbacks(Tcl_Interp *interp, int result,
	      struct NRE_callback *rootPtr)
}
declare 241 {
    int TclNREvalObjEx(Tcl_Interp *interp, Tcl_Obj *objPtr, int flags,
	    const CmdFrame *invoker, int word)
}
declare 242 {
    int TclNREvalObjv(Tcl_Interp *interp, int objc,
	      Tcl_Obj *const objv[], int flags, Command *cmdPtr)
}

# Tcl_Obj leak detection support.
declare 243 {
    void TclDbDumpActiveObjects(FILE *outFile)
}

# Functions to make things better for itcl
declare 244 {
    Tcl_HashTable *TclGetNamespaceChildTable(Tcl_Namespace *nsPtr)
}
declare 245 {
    Tcl_HashTable *TclGetNamespaceCommandTable(Tcl_Namespace *nsPtr)
}
declare 246 {
    int TclInitRewriteEnsemble(Tcl_Interp *interp, size_t numRemoved,
	    size_t numInserted, Tcl_Obj *const *objv)
}
declare 247 {
    void TclResetRewriteEnsemble(Tcl_Interp *interp, int isRootEnsemble)
}

declare 248 {
    int TclCopyChannel(Tcl_Interp *interp, Tcl_Channel inChan,
	    Tcl_Channel outChan, Tcl_WideInt toRead, Tcl_Obj *cmdPtr)
}

declare 249 {
    char *TclDoubleDigits(double dv, int ndigits, int flags,
			  int *decpt, int *signum, char **endPtr)
}
# TIP #285: Script cancellation support.
declare 250 {
    void TclSetSlaveCancelFlags(Tcl_Interp *interp, int flags, int force)
}

# Allow extensions for optimization
declare 251 {
    int TclRegisterLiteral(void *envPtr,
	    const char *bytes, size_t length, int flags)
}

# Exporting of the internal API to variables.

declare 252 {
    Tcl_Obj *TclPtrGetVar(Tcl_Interp *interp, Tcl_Var varPtr,
	    Tcl_Var arrayPtr, Tcl_Obj *part1Ptr, Tcl_Obj *part2Ptr,
	    const int flags)
}
declare 253 {
    Tcl_Obj *TclPtrSetVar(Tcl_Interp *interp, Tcl_Var varPtr,
	    Tcl_Var arrayPtr, Tcl_Obj *part1Ptr, Tcl_Obj *part2Ptr,
	    Tcl_Obj *newValuePtr, const int flags)
}
declare 254 {
    Tcl_Obj *TclPtrIncrObjVar(Tcl_Interp *interp, Tcl_Var varPtr,
	    Tcl_Var arrayPtr, Tcl_Obj *part1Ptr, Tcl_Obj *part2Ptr,
	    Tcl_Obj *incrPtr, const int flags)
}
declare 255 {
    int	TclPtrObjMakeUpvar(Tcl_Interp *interp, Tcl_Var otherPtr,
	    Tcl_Obj *myNamePtr, int myFlags)
}
declare 256 {
    int	TclPtrUnsetVar(Tcl_Interp *interp, Tcl_Var varPtr, Tcl_Var arrayPtr,
	    Tcl_Obj *part1Ptr, Tcl_Obj *part2Ptr, const int flags)
}
declare 257 {
    void TclStaticPackage(Tcl_Interp *interp, const char *pkgName,
	    Tcl_PackageInitProc *initProc, Tcl_PackageInitProc *safeInitProc)
}

# TIP 431: temporary directory creation function
declare 258 {
    Tcl_Obj *TclpCreateTemporaryDirectory(Tcl_Obj *dirObj,
	    Tcl_Obj *basenameObj)
}
# TIP 542
declare 259 {
<<<<<<< HEAD
    void TclAppendUnicodeToObj(Tcl_Obj *objPtr,
	    const Tcl_UniChar *unicode, size_t length)
=======
    unsigned char *TclGetBytesFromObj(Tcl_Interp *interp, Tcl_Obj *objPtr,
	    int *lengthPtr)
}

declare 260 {
    void TclUnusedStubEntry(void)
>>>>>>> aa02afe6
}

##############################################################################

# Define the platform specific internal Tcl interface. These functions are
# only available on the designated platform.

interface tclIntPlat

################################
# Windows specific functions

declare 0 win {
    void TclWinConvertError(int errCode)
}
# Removed in 9.0:
#declare 1 win {
#    void TclWinConvertWSAError(int errCode)
#}
# Removed in 9.0:
#declare 2 win {
#    struct servent *TclWinGetServByName(const char *nm,
#	    const char *proto)
#}
# Removed in 9.0:
#declare 3 win {
#    int TclWinGetSockOpt(SOCKET s, int level, int optname,
#	    char *optval, int *optlen)
#}
declare 4 win {
    void *TclWinGetTclInstance(void)
}
# new for 8.4.20+/8.5.12+ Cygwin only
declare 5 win {
    int TclUnixWaitForFile(int fd, int mask, int timeout)
}
# Removed in 8.1:
#  declare 5 win {
#      HINSTANCE TclWinLoadLibrary(char *name)
#  }
# Removed in 9.0:
#declare 6 win {
#    unsigned short TclWinNToHS(unsigned short ns)
#}
# Removed in 9.0:
#declare 7 win {
#    int TclWinSetSockOpt(SOCKET s, int level, int optname,
#	    const char *optval, int optlen)
#}
declare 8 win {
    size_t TclpGetPid(Tcl_Pid pid)
}
# Removed in 9.0:
#declare 9 win {
#    int TclWinGetPlatformId(void)
#}
# Removed in 9.0:
#declare 10 win {
#    Tcl_DirEntry *TclpReaddir(TclDIR *dir)
#}
# Removed in 8.3.1 (for Win32s only):
#declare 10 win {
#    int TclWinSynchSpawn(void *args, int type, void **trans, Tcl_Pid *pidPtr)
#}

# Pipe channel functions

declare 11 win {
    void TclGetAndDetachPids(Tcl_Interp *interp, Tcl_Channel chan)
}
declare 12 win {
    int TclpCloseFile(TclFile file)
}
declare 13 win {
    Tcl_Channel TclpCreateCommandChannel(TclFile readFile,
	    TclFile writeFile, TclFile errorFile, int numPids, Tcl_Pid *pidPtr)
}
declare 14 win {
    int TclpCreatePipe(TclFile *readPipe, TclFile *writePipe)
}
declare 15 win {
    int TclpCreateProcess(Tcl_Interp *interp, int argc,
	    const char **argv, TclFile inputFile, TclFile outputFile,
	    TclFile errorFile, Tcl_Pid *pidPtr)
}
# new for 8.4.20+/8.5.12+ Cygwin only
declare 16 win {
    int TclpIsAtty(int fd)
}
# Signature changed in 8.1:
#  declare 16 win {
#      TclFile TclpCreateTempFile(char *contents, Tcl_DString *namePtr)
#  }
#  declare 17 win {
#      char *TclpGetTZName(void)
#  }
# new for 8.5.12+ Cygwin only
declare 17 win {
    int TclUnixCopyFile(const char *src, const char *dst,
	    const Tcl_StatBuf *statBufPtr, int dontCopyAtts)
}
declare 18 win {
    TclFile TclpMakeFile(Tcl_Channel channel, int direction)
}
declare 19 win {
    TclFile TclpOpenFile(const char *fname, int mode)
}
declare 20 win {
    void TclWinAddProcess(void *hProcess, size_t id)
}
# Removed in 9.0:
#declare 21 win {
#    char *TclpInetNtoa(struct in_addr addr)
#}
# removed permanently for 8.4
#declare 21 win {
#    void TclpAsyncMark(Tcl_AsyncHandler async)
#}

# Added in 8.1:
declare 22 win {
    TclFile TclpCreateTempFile(const char *contents)
}
# Removed in 8.6:
#declare 23 win {
#    char *TclpGetTZName(int isdst)
#}
declare 24 win {
    char *TclWinNoBackslash(char *path)
}
# replaced by generic TclGetPlatform
#declare 25 win {
#    TclPlatformType *TclWinGetPlatform(void)
#}
# Removed in 9.0:
#declare 26 win {
#    void TclWinSetInterfaces(int wide)
#}

# Added in Tcl 8.3.3 / 8.4

declare 27 win {
    void TclWinFlushDirtyChannels(void)
}

# Added in 8.4.2

# Removed in 9.0:
#declare 28 win {
#    void TclWinResetInterfaces(void)
#}

################################
# Unix specific functions

# Pipe channel functions

declare 0 unix {
    void TclGetAndDetachPids(Tcl_Interp *interp, Tcl_Channel chan)
}
declare 1 unix {
    int TclpCloseFile(TclFile file)
}
declare 2 unix {
    Tcl_Channel TclpCreateCommandChannel(TclFile readFile,
	    TclFile writeFile, TclFile errorFile, int numPids, Tcl_Pid *pidPtr)
}
declare 3 unix {
    int TclpCreatePipe(TclFile *readPipe, TclFile *writePipe)
}
declare 4 unix {
    int TclpCreateProcess(Tcl_Interp *interp, int argc,
	    const char **argv, TclFile inputFile, TclFile outputFile,
	    TclFile errorFile, Tcl_Pid *pidPtr)
}
declare 5 unix {
    int TclUnixWaitForFile_(int fd, int mask, int timeout)
}
declare 6 unix {
    TclFile TclpMakeFile(Tcl_Channel channel, int direction)
}
declare 7 unix {
    TclFile TclpOpenFile(const char *fname, int mode)
}
declare 8 unix {
    int TclUnixWaitForFile(int fd, int mask, int timeout)
}

# Added in 8.1:

declare 9 unix {
    TclFile TclpCreateTempFile(const char *contents)
}

# Added in 8.4:

# Removed in 9.0:
#declare 10 unix {
#    Tcl_DirEntry *TclpReaddir(TclDIR *dir)
#}
# Removed in 9.0:
#declare 11 unix {
#    struct tm *TclpLocaltime_unix(const time_t *clock)
#}
# Removed in 9.0:
#declare 12 unix {
#    struct tm *TclpGmtime_unix(const time_t *clock)
#}
# Removed in 9.0:
#declare 13 unix {
#    char *TclpInetNtoa(struct in_addr addr)
#}

# Added in 8.5:

declare 14 unix {
    int TclUnixCopyFile(const char *src, const char *dst,
	    const Tcl_StatBuf *statBufPtr, int dontCopyAtts)
}

################################
# Mac OS X specific functions

declare 15 {unix macosx} {
    int TclMacOSXGetFileAttribute(Tcl_Interp *interp, int objIndex,
	    Tcl_Obj *fileName, Tcl_Obj **attributePtrPtr)
}
declare 16 {unix macosx} {
    int TclMacOSXSetFileAttribute(Tcl_Interp *interp, int objIndex,
	    Tcl_Obj *fileName, Tcl_Obj *attributePtr)
}
declare 17 {unix macosx} {
    int TclMacOSXCopyFileAttributes(const char *src, const char *dst,
	    const Tcl_StatBuf *statBufPtr)
}
declare 18 {unix macosx} {
    int TclMacOSXMatchType(Tcl_Interp *interp, const char *pathName,
	    const char *fileName, Tcl_StatBuf *statBufPtr,
	    Tcl_GlobTypeData *types)
}
declare 19 {unix macosx} {
    void TclMacOSXNotifierAddRunLoopMode(const void *runLoopMode)
}
declare 22 {unix macosx} {
    TclFile TclpCreateTempFile_(const char *contents)
}

declare 29 {win unix} {
    int TclWinCPUID(int index, int *regs)
}
# Added in 8.6; core of TclpOpenTemporaryFile
declare 30 {win unix} {
    int TclUnixOpenTemporaryFile(Tcl_Obj *dirObj, Tcl_Obj *basenameObj,
	    Tcl_Obj *extensionObj, Tcl_Obj *resultingNameObj)
}

# Local Variables:
# mode: tcl
# End:<|MERGE_RESOLUTION|>--- conflicted
+++ resolved
@@ -1068,18 +1068,15 @@
 }
 # TIP 542
 declare 259 {
-<<<<<<< HEAD
     void TclAppendUnicodeToObj(Tcl_Obj *objPtr,
 	    const Tcl_UniChar *unicode, size_t length)
-=======
+}
+
+declare 260 {
     unsigned char *TclGetBytesFromObj(Tcl_Interp *interp, Tcl_Obj *objPtr,
-	    int *lengthPtr)
-}
-
-declare 260 {
-    void TclUnusedStubEntry(void)
->>>>>>> aa02afe6
-}
+	    size_t *lengthPtr)
+}
+
  
 ##############################################################################
