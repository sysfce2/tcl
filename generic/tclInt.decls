--- conflicted
+++ resolved
@@ -43,11 +43,7 @@
 #      int TclChdir(Tcl_Interp *interp, char *dirName)
 #  }
 declare 5 {
-<<<<<<< HEAD
-    int TclCleanupChildren(Tcl_Interp *interp, size_t numPids,
-=======
     int TclCleanupChildren(Tcl_Interp *interp, int numPids,
->>>>>>> 43a36fc3
 	    Tcl_Pid *pidPtr, Tcl_Channel errorChan)
 }
 declare 6 {
@@ -233,11 +229,7 @@
 #}
 declare 53 {
     int TclInvokeObjectCommand(ClientData clientData, Tcl_Interp *interp,
-<<<<<<< HEAD
 	    size_t argc, const char **argv)
-=======
-	    int argc, const char **argv)
->>>>>>> 43a36fc3
 }
 declare 54 {
     int TclInvokeStringCommand(ClientData clientData, Tcl_Interp *interp,
