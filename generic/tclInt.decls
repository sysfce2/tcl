--- conflicted
+++ resolved
@@ -588,17 +588,9 @@
     Tcl_Obj *TclpCreateTemporaryDirectory(Tcl_Obj *dirObj,
 	    Tcl_Obj *basenameObj)
 }
-<<<<<<< HEAD
-declare 259 {
-    unsigned char *TclGetBytesFromObj(Tcl_Interp *interp, Tcl_Obj *objPtr,
-	    size_t *lengthPtr)
-}
 declare 261 {
     int	TclMSB(size_t n)
 }
-=======
-
->>>>>>> f335c2dc
  
 ##############################################################################
