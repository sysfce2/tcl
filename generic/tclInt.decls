--- conflicted
+++ resolved
@@ -604,18 +604,11 @@
 ################################
 # Platform specific functions
 
-<<<<<<< HEAD
-declare 0 {
-    void TclWinConvertError(int errCode)
-}
-declare 1 {
-=======
 # Removed in 9.0
 #declare 0 {unix win} {
 #    void TclWinConvertError(unsigned errCode)
 #}
-declare 1 {unix win} {
->>>>>>> 122c6b2c
+declare 1 {
     int TclpCloseFile(TclFile file)
 }
 declare 2 {
