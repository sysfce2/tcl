# tclInt.decls --
#
#	This file contains the declarations for all unsupported
#	functions that are exported by the Tcl library.  This file
#	is used to generate the tclIntDecls.h, tclIntPlatDecls.h
#	and tclStubInit.c files
#
# Copyright © 1998-1999 Scriptics Corporation.
# Copyright © 2001 Kevin B. Kenny.  All rights reserved.
# Copyright © 2007 Daniel A. Steffen <das@users.sourceforge.net>
#
# See the file "license.terms" for information on usage and redistribution
# of this file, and for a DISCLAIMER OF ALL WARRANTIES.

library tcl

# Define the unsupported generic interfaces.

interface tclInt
scspec EXTERN

# Declare each of the functions in the unsupported internal Tcl
# interface.  These interfaces are allowed to changed between versions.
# Use at your own risk.  Note that the position of functions should not
# be changed between versions to avoid gratuitous incompatibilities.

declare 3 {
    void TclAllocateFreeObjects(void)
}
declare 5 {
    int TclCleanupChildren(Tcl_Interp *interp, int numPids, Tcl_Pid *pidPtr,
	    Tcl_Channel errorChan)
}
declare 6 {
    void TclCleanupCommand(Command *cmdPtr)
}
declare 7 {
    size_t TclCopyAndCollapse(size_t count, const char *src, char *dst)
}
# TclCreatePipeline unofficially exported for use by BLT.
declare 9 {
    int TclCreatePipeline(Tcl_Interp *interp, int argc, const char **argv,
	    Tcl_Pid **pidArrayPtr, TclFile *inPipePtr, TclFile *outPipePtr,
	    TclFile *errFilePtr)
}
declare 10 {
    int TclCreateProc(Tcl_Interp *interp, Namespace *nsPtr,
	    const char *procName,
	    Tcl_Obj *argsPtr, Tcl_Obj *bodyPtr, Proc **procPtrPtr)
}
declare 11 {
    void TclDeleteCompiledLocalVars(Interp *iPtr, CallFrame *framePtr)
}
declare 12 {
    void TclDeleteVars(Interp *iPtr, TclVarHashTable *tablePtr)
}
declare 14 {
    int TclDumpMemoryInfo(void *clientData, int flags)
}
declare 16 {
    void TclExprFloatError(Tcl_Interp *interp, double value)
}
declare 22 {
    int TclFindElement(Tcl_Interp *interp, const char *listStr,
	    int listLength, const char **elementPtr, const char **nextPtr,
	    size_t *sizePtr, int *bracePtr)
}
declare 23 {
    Proc *TclFindProc(Interp *iPtr, const char *procName)
}
# Replaced with macro (see tclInt.h) in Tcl 8.5.0, restored in 8.5.10
declare 24 {
    size_t TclFormatInt(char *buffer, Tcl_WideInt n)
}
declare 25 {
    void TclFreePackageInfo(Interp *iPtr)
}
declare 28 {
    Tcl_Channel TclpGetDefaultStdChannel(int type)
}
declare 31 {
    const char *TclGetExtension(const char *name)
}
declare 32 {
    int TclGetFrame(Tcl_Interp *interp, const char *str,
	    CallFrame **framePtrPtr)
}
declare 38 {
    int TclGetNamespaceForQualName(Tcl_Interp *interp, const char *qualName,
	    Namespace *cxtNsPtr, int flags, Namespace **nsPtrPtr,
	    Namespace **altNsPtrPtr, Namespace **actualCxtPtrPtr,
	    const char **simpleNamePtr)
}
declare 39 {
    TclObjCmdProcType TclGetObjInterpProc(void)
}
declare 40 {
    int TclGetOpenMode(Tcl_Interp *interp, const char *str, int *seekFlagPtr)
}
declare 41 {
    Tcl_Command TclGetOriginalCommand(Tcl_Command command)
}
declare 42 {
    const char *TclpGetUserHome(const char *name, Tcl_DString *bufferPtr)
}
declare 45 {
    int TclHideUnsafeCommands(Tcl_Interp *interp)
}
declare 46 {
    int TclInExit(void)
}
declare 51 {
    int TclInterpInit(Tcl_Interp *interp)
}
declare 53 {
    int TclInvokeObjectCommand(void *clientData, Tcl_Interp *interp,
	    int argc, const char **argv)
}
declare 54 {
    int TclInvokeStringCommand(void *clientData, Tcl_Interp *interp,
	    int objc, Tcl_Obj *const objv[])
}
declare 55 {
    Proc *TclIsProc(Command *cmdPtr)
}
<<<<<<< HEAD
=======
# Replaced with TclpLoadFile in 8.1:
#  declare 56 {
#      int TclLoadFile(Tcl_Interp *interp, char *fileName, char *sym1,
#  	    char *sym2, Tcl_LibraryInitProc **proc1Ptr,
#  	    Tcl_LibraryInitProc **proc2Ptr)
#  }
# Signature changed to take a length in 8.1:
#  declare 57 {
#      int TclLooksLikeInt(char *p)
#  }
>>>>>>> 06813163
declare 58 {
    Var *TclLookupVar(Tcl_Interp *interp, const char *part1, const char *part2,
	    int flags, const char *msg, int createPart1, int createPart2,
	    Var **arrayPtrPtr)
}
declare 60 {
    int TclNeedSpace(const char *start, const char *end)
}
declare 61 {
    Tcl_Obj *TclNewProcBodyObj(Proc *procPtr)
}
declare 62 {
    int TclObjCommandComplete(Tcl_Obj *cmdPtr)
}
declare 63 {
    int TclObjInterpProc(void *clientData, Tcl_Interp *interp,
	    int objc, Tcl_Obj *const objv[])
}
declare 64 {
    int TclObjInvoke(Tcl_Interp *interp, int objc, Tcl_Obj *const objv[],
	    int flags)
}
declare 69 {
    void *TclpAlloc(size_t size)
}
declare 74 {
    void TclpFree(void *ptr)
}
declare 75 {
    unsigned long long TclpGetClicks(void)
}
declare 76 {
    unsigned long long TclpGetSeconds(void)
}
declare 81 {
    void *TclpRealloc(void *ptr, size_t size)
}
declare 89 {
    int TclPreventAliasLoop(Tcl_Interp *interp, Tcl_Interp *cmdInterp,
	    Tcl_Command cmd)
}
declare 91 {
    void TclProcCleanupProc(Proc *procPtr)
}
declare 92 {
    int TclProcCompileProc(Tcl_Interp *interp, Proc *procPtr,
	    Tcl_Obj *bodyPtr, Namespace *nsPtr, const char *description,
	    const char *procName)
}
declare 93 {
    void TclProcDeleteProc(void *clientData)
}
declare 96 {
    int TclRenameCommand(Tcl_Interp *interp, const char *oldName,
            const char *newName)
}
declare 97 {
    void TclResetShadowedCmdRefs(Tcl_Interp *interp, Command *newCmdPtr)
}
declare 98 {
    int TclServiceIdle(void)
}
declare 101 {
    const char *TclSetPreInitScript(const char *string)
}
declare 102 {
    void TclSetupEnv(Tcl_Interp *interp)
}
declare 103 {
    int TclSockGetPort(Tcl_Interp *interp, const char *str, const char *proto,
	    int *portPtr)
}
declare 108 {
    void TclTeardownNamespace(Namespace *nsPtr)
}
declare 109 {
    int TclUpdateReturnInfo(Interp *iPtr)
}
declare 110 {
    int TclSockMinimumBuffers(void *sock, int size)
}
# Removed in 8.1:
#  declare 110 {
#      char *TclWordEnd(char *start, char *lastChar, int nested, int *semiPtr)
#  }

# Procedures used in conjunction with Tcl namespaces. They are
# defined here instead of in tcl.decls since they are not stable yet.

declare 111 {
    void Tcl_AddInterpResolvers(Tcl_Interp *interp, const char *name,
	    Tcl_ResolveCmdProc *cmdProc, Tcl_ResolveVarProc *varProc,
	    Tcl_ResolveCompiledVarProc *compiledVarProc)
}
declare 118 {
    int Tcl_GetInterpResolvers(Tcl_Interp *interp, const char *name,
	    Tcl_ResolverInfo *resInfo)
}
declare 119 {
    int Tcl_GetNamespaceResolvers(Tcl_Namespace *namespacePtr,
	    Tcl_ResolverInfo *resInfo)
}
declare 120 {
    Tcl_Var Tcl_FindNamespaceVar(Tcl_Interp *interp, const char *name,
	    Tcl_Namespace *contextNsPtr, int flags)
}
declare 126 {
    void Tcl_GetVariableFullName(Tcl_Interp *interp, Tcl_Var variable,
	    Tcl_Obj *objPtr)
}
declare 128 {
    void Tcl_PopCallFrame(Tcl_Interp *interp)
}
declare 129 {
    int Tcl_PushCallFrame(Tcl_Interp *interp, Tcl_CallFrame *framePtr,
	    Tcl_Namespace *nsPtr, int isProcCallFrame)
}
declare 130 {
    int Tcl_RemoveInterpResolvers(Tcl_Interp *interp, const char *name)
}
declare 131 {
    void Tcl_SetNamespaceResolvers(Tcl_Namespace *namespacePtr,
	    Tcl_ResolveCmdProc *cmdProc, Tcl_ResolveVarProc *varProc,
	    Tcl_ResolveCompiledVarProc *compiledVarProc)
}
declare 132 {
    int TclpHasSockets(Tcl_Interp *interp)
}
declare 138 {
    const char *TclGetEnv(const char *name, Tcl_DString *valuePtr)
}
<<<<<<< HEAD
=======
#declare 139 {
#    int TclpLoadFile(Tcl_Interp *interp, char *fileName, char *sym1,
#	    char *sym2, Tcl_LibraryInitProc **proc1Ptr,
#	    Tcl_LibraryInitProc **proc2Ptr, void **clientDataPtr)
#}
#declare 140 {
#    int TclLooksLikeInt(const char *bytes, int length)
#}
>>>>>>> 06813163
# This is used by TclX, but should otherwise be considered private
declare 141 {
    const char *TclpGetCwd(Tcl_Interp *interp, Tcl_DString *cwdPtr)
}
declare 142 {
    int TclSetByteCodeFromAny(Tcl_Interp *interp, Tcl_Obj *objPtr,
	    CompileHookProc *hookProc, void *clientData)
}
declare 143 {
    int TclAddLiteralObj(struct CompileEnv *envPtr, Tcl_Obj *objPtr,
	    LiteralEntry **litPtrPtr)
}
declare 144 {
    void TclHideLiteral(Tcl_Interp *interp, struct CompileEnv *envPtr,
	    int index)
}
declare 145 {
    const struct AuxDataType *TclGetAuxDataType(const char *typeName)
}
declare 146 {
    TclHandle TclHandleCreate(void *ptr)
}
declare 147 {
    void TclHandleFree(TclHandle handle)
}
declare 148 {
    TclHandle TclHandlePreserve(TclHandle handle)
}
declare 149 {
    void TclHandleRelease(TclHandle handle)
}
declare 150 {
    int TclRegAbout(Tcl_Interp *interp, Tcl_RegExp re)
}
declare 151 {
    void TclRegExpRangeUniChar(Tcl_RegExp re, size_t index, size_t *startPtr,
	    size_t *endPtr)
}
declare 152 {
    void TclSetLibraryPath(Tcl_Obj *pathPtr)
}
declare 153 {
    Tcl_Obj *TclGetLibraryPath(void)
}
declare 156 {
    void TclRegError(Tcl_Interp *interp, const char *msg,
	    int status)
}
declare 157 {
    Var *TclVarTraceExists(Tcl_Interp *interp, const char *varName)
}
declare 161 {
    int TclChannelTransform(Tcl_Interp *interp, Tcl_Channel chan,
	    Tcl_Obj *cmdObjPtr)
}
declare 162 {
    void TclChannelEventScriptInvoker(void *clientData, int flags)
}

# ALERT: The result of 'TclGetInstructionTable' is actually a
# "const InstructionDesc*" but we do not want to describe this structure in
# "tclInt.h". It is described in "tclCompile.h". Use a cast to the
# correct type when calling this procedure.

declare 163 {
    const void *TclGetInstructionTable(void)
}

# ALERT: The argument of 'TclExpandCodeArray' is actually a
# "CompileEnv*" but we do not want to describe this structure in
# "tclInt.h". It is described in "tclCompile.h".

declare 164 {
    void TclExpandCodeArray(void *envPtr)
}

# These functions are vfs aware, but are generally only useful internally.
declare 165 {
    void TclpSetInitialEncodings(void)
}

# New function due to TIP #33
declare 166 {
    int TclListObjSetElement(Tcl_Interp *interp, Tcl_Obj *listPtr,
	    int index, Tcl_Obj *valuePtr)
}

# variant of Tcl_UtfNCmp that takes n as bytes, not chars
declare 169 {
    int TclpUtfNcmp2(const char *s1, const char *s2, size_t n)
}
declare 170 {
    int TclCheckInterpTraces(Tcl_Interp *interp, const char *command,
	    size_t numChars, Command *cmdPtr, int result, int traceFlags,
	    int objc, Tcl_Obj *const objv[])
}
declare 171 {
    int TclCheckExecutionTraces(Tcl_Interp *interp, const char *command,
	    size_t numChars, Command *cmdPtr, int result, int traceFlags,
	    int objc, Tcl_Obj *const objv[])
}
declare 172 {
    int TclInThreadExit(void)
}
declare 173 {
    int TclUniCharMatch(const Tcl_UniChar *string, size_t strLen,
	    const Tcl_UniChar *pattern, size_t ptnLen, int flags)
}
declare 175 {
    int TclCallVarTraces(Interp *iPtr, Var *arrayPtr, Var *varPtr,
	    const char *part1, const char *part2, int flags, int leaveErrMsg)
}
declare 176 {
    void TclCleanupVar(Var *varPtr, Var *arrayPtr)
}
declare 177 {
    void TclVarErrMsg(Tcl_Interp *interp, const char *part1, const char *part2,
	    const char *operation, const char *reason)
}
declare 198 {
    int TclObjGetFrame(Tcl_Interp *interp, Tcl_Obj *objPtr,
	    CallFrame **framePtrPtr)
}
# 200-208 exported for use by the test suite [Bug 1054748]
declare 200 {
    int TclpObjRemoveDirectory(Tcl_Obj *pathPtr, int recursive,
	Tcl_Obj **errorPtr)
}
declare 201 {
    int TclpObjCopyDirectory(Tcl_Obj *srcPathPtr, Tcl_Obj *destPathPtr,
	Tcl_Obj **errorPtr)
}
declare 202 {
    int TclpObjCreateDirectory(Tcl_Obj *pathPtr)
}
declare 203 {
    int TclpObjDeleteFile(Tcl_Obj *pathPtr)
}
declare 204 {
    int TclpObjCopyFile(Tcl_Obj *srcPathPtr, Tcl_Obj *destPathPtr)
}
declare 205 {
    int TclpObjRenameFile(Tcl_Obj *srcPathPtr, Tcl_Obj *destPathPtr)
}
declare 206 {
    int TclpObjStat(Tcl_Obj *pathPtr, Tcl_StatBuf *buf)
}
declare 207 {
    int TclpObjAccess(Tcl_Obj *pathPtr, int mode)
}
declare 208 {
    Tcl_Channel TclpOpenFileChannel(Tcl_Interp *interp,
	    Tcl_Obj *pathPtr, int mode, int permissions)
}
declare 212 {
    void TclpFindExecutable(const char *argv0)
}
declare 213 {
    Tcl_Obj *TclGetObjNameOfExecutable(void)
}
declare 214 {
    void TclSetObjNameOfExecutable(Tcl_Obj *name, Tcl_Encoding encoding)
}
declare 215 {
    void *TclStackAlloc(Tcl_Interp *interp, size_t numBytes)
}
declare 216 {
    void TclStackFree(Tcl_Interp *interp, void *freePtr)
}
declare 217 {
    int TclPushStackFrame(Tcl_Interp *interp, Tcl_CallFrame **framePtrPtr,
            Tcl_Namespace *namespacePtr, int isProcCallFrame)
}
declare 218 {
    void TclPopStackFrame(Tcl_Interp *interp)
}

# for use in tclTest.c
declare 224 {
    TclPlatformType *TclGetPlatform(void)
}
declare 225 {
    Tcl_Obj *TclTraceDictPath(Tcl_Interp *interp, Tcl_Obj *rootPtr,
	    int keyc, Tcl_Obj *const keyv[], int flags)
}
declare 226 {
    int TclObjBeingDeleted(Tcl_Obj *objPtr)
}
declare 227 {
    void TclSetNsPath(Namespace *nsPtr, size_t pathLength,
            Tcl_Namespace *pathAry[])
}
declare 229 {
    int	TclPtrMakeUpvar(Tcl_Interp *interp, Var *otherP1Ptr,
	    const char *myName, int myFlags, int index)
}
declare 230 {
    Var *TclObjLookupVar(Tcl_Interp *interp, Tcl_Obj *part1Ptr,
	    const char *part2, int flags, const char *msg,
	    const int createPart1, const int createPart2, Var **arrayPtrPtr)
}
declare 231 {
    int	TclGetNamespaceFromObj(Tcl_Interp *interp, Tcl_Obj *objPtr,
	    Tcl_Namespace **nsPtrPtr)
}

# Bits and pieces of TIP#280's guts
declare 232 {
    int TclEvalObjEx(Tcl_Interp *interp, Tcl_Obj *objPtr, int flags,
	    const CmdFrame *invoker, int word)
}
declare 233 {
    void TclGetSrcInfoForPc(CmdFrame *contextPtr)
}

# Exports for VarReform compat: Itcl, XOTcl like to peek into our varTables :(
declare 234 {
    Var *TclVarHashCreateVar(TclVarHashTable *tablePtr, const char *key,
             int *newPtr)
}
declare 235 {
    void TclInitVarHashTable(TclVarHashTable *tablePtr, Namespace *nsPtr)
}
# TIP 542
declare 236 {
    void TclAppendUnicodeToObj(Tcl_Obj *objPtr,
	    const Tcl_UniChar *unicode, size_t length)
}

# TIP #285: Script cancellation support.
declare 237 {
    int TclResetCancellation(Tcl_Interp *interp, int force)
}

# NRE functions for "rogue" extensions to exploit NRE; they will need to
# include NRE.h too.
declare 238 {
    int TclNRInterpProc(void *clientData, Tcl_Interp *interp,
	    int objc, Tcl_Obj *const objv[])
}
declare 239 {
    int TclNRInterpProcCore(Tcl_Interp *interp, Tcl_Obj *procNameObj,
			    int skip, ProcErrorProc *errorProc)
}
declare 240 {
    int TclNRRunCallbacks(Tcl_Interp *interp, int result,
	      struct NRE_callback *rootPtr)
}
declare 241 {
    int TclNREvalObjEx(Tcl_Interp *interp, Tcl_Obj *objPtr, int flags,
	    const CmdFrame *invoker, int word)
}
declare 242 {
    int TclNREvalObjv(Tcl_Interp *interp, int objc,
	      Tcl_Obj *const objv[], int flags, Command *cmdPtr)
}

# Tcl_Obj leak detection support.
declare 243 {
    void TclDbDumpActiveObjects(FILE *outFile)
}

# Functions to make things better for itcl
declare 244 {
    Tcl_HashTable *TclGetNamespaceChildTable(Tcl_Namespace *nsPtr)
}
declare 245 {
    Tcl_HashTable *TclGetNamespaceCommandTable(Tcl_Namespace *nsPtr)
}
declare 246 {
    int TclInitRewriteEnsemble(Tcl_Interp *interp, size_t numRemoved,
	    size_t numInserted, Tcl_Obj *const *objv)
}
declare 247 {
    void TclResetRewriteEnsemble(Tcl_Interp *interp, int isRootEnsemble)
}

declare 248 {
    int TclCopyChannel(Tcl_Interp *interp, Tcl_Channel inChan,
	    Tcl_Channel outChan, long long toRead, Tcl_Obj *cmdPtr)
}

declare 249 {
    char *TclDoubleDigits(double dv, int ndigits, int flags,
			  int *decpt, int *signum, char **endPtr)
}
# TIP #285: Script cancellation support.
declare 250 {
    void TclSetChildCancelFlags(Tcl_Interp *interp, int flags, int force)
}

# Allow extensions for optimization
declare 251 {
    int TclRegisterLiteral(void *envPtr,
	    const char *bytes, size_t length, int flags)
}

# Exporting of the internal API to variables.

declare 252 {
    Tcl_Obj *TclPtrGetVar(Tcl_Interp *interp, Tcl_Var varPtr,
	    Tcl_Var arrayPtr, Tcl_Obj *part1Ptr, Tcl_Obj *part2Ptr,
	    const int flags)
}
declare 253 {
    Tcl_Obj *TclPtrSetVar(Tcl_Interp *interp, Tcl_Var varPtr,
	    Tcl_Var arrayPtr, Tcl_Obj *part1Ptr, Tcl_Obj *part2Ptr,
	    Tcl_Obj *newValuePtr, const int flags)
}
declare 254 {
    Tcl_Obj *TclPtrIncrObjVar(Tcl_Interp *interp, Tcl_Var varPtr,
	    Tcl_Var arrayPtr, Tcl_Obj *part1Ptr, Tcl_Obj *part2Ptr,
	    Tcl_Obj *incrPtr, const int flags)
}
declare 255 {
    int	TclPtrObjMakeUpvar(Tcl_Interp *interp, Tcl_Var otherPtr,
	    Tcl_Obj *myNamePtr, int myFlags)
}
declare 256 {
    int	TclPtrUnsetVar(Tcl_Interp *interp, Tcl_Var varPtr, Tcl_Var arrayPtr,
	    Tcl_Obj *part1Ptr, Tcl_Obj *part2Ptr, const int flags)
}
declare 257 {
    void TclStaticLibrary(Tcl_Interp *interp, const char *prefix,
	    Tcl_LibraryInitProc *initProc, Tcl_LibraryInitProc *safeInitProc)
}

# TIP 431: temporary directory creation function
declare 258 {
    Tcl_Obj *TclpCreateTemporaryDirectory(Tcl_Obj *dirObj,
	    Tcl_Obj *basenameObj)
}

declare 259 {
    unsigned char *TclGetBytesFromObj(Tcl_Interp *interp, Tcl_Obj *objPtr,
	    size_t *lengthPtr)
}

##############################################################################

# Define the platform specific internal Tcl interface. These functions are
# only available on the designated platform.

interface tclIntPlat

################################
# Platform specific functions

declare 0 {unix win} {
    void TclWinConvertError(int errCode)
}
declare 1 {unix win} {
    int TclpCloseFile(TclFile file)
}
declare 2 {unix win} {
    Tcl_Channel TclpCreateCommandChannel(TclFile readFile,
	    TclFile writeFile, TclFile errorFile, int numPids, Tcl_Pid *pidPtr)
}
declare 3 {unix win} {
    int TclpCreatePipe(TclFile *readPipe, TclFile *writePipe)
}
declare 4 {unix win} {
    void *TclWinGetTclInstance(void)
}
declare 5 {unix win} {
    int TclUnixWaitForFile(int fd, int mask, int timeout)
}
declare 6 {unix win} {
    TclFile TclpMakeFile(Tcl_Channel channel, int direction)
}
declare 7 {unix win} {
    TclFile TclpOpenFile(const char *fname, int mode)
}
declare 8 {unix win} {
    size_t TclpGetPid(Tcl_Pid pid)
}
declare 9 {unix win} {
    TclFile TclpCreateTempFile(const char *contents)
}
declare 11 {unix win} {
    void TclGetAndDetachPids(Tcl_Interp *interp, Tcl_Channel chan)
}
declare 12 win {
    int TclpCloseFile_(TclFile file)
}
declare 13 win {
    Tcl_Channel TclpCreateCommandChannel_(TclFile readFile,
	    TclFile writeFile, TclFile errorFile, int numPids, Tcl_Pid *pidPtr)
}
declare 14 {unix win} {
    int TclpCreatePipe_(TclFile *readPipe, TclFile *writePipe)
}
declare 15 {unix win} {
    int TclpCreateProcess(Tcl_Interp *interp, int argc,
	    const char **argv, TclFile inputFile, TclFile outputFile,
	    TclFile errorFile, Tcl_Pid *pidPtr)
}
declare 16 {unix win} {
    int TclpIsAtty(int fd)
}
declare 17 {unix win} {
    int TclUnixCopyFile(const char *src, const char *dst,
	    const Tcl_StatBuf *statBufPtr, int dontCopyAtts)
}
declare 18 win {
    TclFile TclpMakeFile_(Tcl_Channel channel, int direction)
}
declare 19 unix {
    void TclMacOSXNotifierAddRunLoopMode(const void *runLoopMode)
}
declare 19 win {
    TclFile TclpOpenFile_(const char *fname, int mode)
}
declare 20 {unix win} {
    void TclWinAddProcess(void *hProcess, size_t id)
}
declare 22 {unix win} {
    TclFile TclpCreateTempFile_(const char *contents)
}
declare 24 {unix win} {
    char *TclWinNoBackslash(char *path)
}
declare 27 {unix win} {
    void TclWinFlushDirtyChannels(void)
}
declare 29 {unix win} {
    int TclWinCPUID(int index, int *regs)
}
declare 30 {unix win} {
    int TclUnixOpenTemporaryFile(Tcl_Obj *dirObj, Tcl_Obj *basenameObj,
	    Tcl_Obj *extensionObj, Tcl_Obj *resultingNameObj)
}

# Local Variables:
# mode: tcl
# End:<|MERGE_RESOLUTION|>--- conflicted
+++ resolved
@@ -124,19 +124,6 @@
 declare 55 {
     Proc *TclIsProc(Command *cmdPtr)
 }
-<<<<<<< HEAD
-=======
-# Replaced with TclpLoadFile in 8.1:
-#  declare 56 {
-#      int TclLoadFile(Tcl_Interp *interp, char *fileName, char *sym1,
-#  	    char *sym2, Tcl_LibraryInitProc **proc1Ptr,
-#  	    Tcl_LibraryInitProc **proc2Ptr)
-#  }
-# Signature changed to take a length in 8.1:
-#  declare 57 {
-#      int TclLooksLikeInt(char *p)
-#  }
->>>>>>> 06813163
 declare 58 {
     Var *TclLookupVar(Tcl_Interp *interp, const char *part1, const char *part2,
 	    int flags, const char *msg, int createPart1, int createPart2,
@@ -268,17 +255,6 @@
 declare 138 {
     const char *TclGetEnv(const char *name, Tcl_DString *valuePtr)
 }
-<<<<<<< HEAD
-=======
-#declare 139 {
-#    int TclpLoadFile(Tcl_Interp *interp, char *fileName, char *sym1,
-#	    char *sym2, Tcl_LibraryInitProc **proc1Ptr,
-#	    Tcl_LibraryInitProc **proc2Ptr, void **clientDataPtr)
-#}
-#declare 140 {
-#    int TclLooksLikeInt(const char *bytes, int length)
-#}
->>>>>>> 06813163
 # This is used by TclX, but should otherwise be considered private
 declare 141 {
     const char *TclpGetCwd(Tcl_Interp *interp, Tcl_DString *cwdPtr)
