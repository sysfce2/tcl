--- conflicted
+++ resolved
@@ -1106,24 +1106,14 @@
 declare 8 win {
     int TclpGetPid(Tcl_Pid pid)
 }
-<<<<<<< HEAD
 # Removed in 9.0:
 #declare 9 win {
 #    int TclWinGetPlatformId(void)
 #}
 # Removed in 9.0:
 #declare 10 win {
-#    Tcl_DirEntry *TclpReaddir(DIR *dir)
-#}
-=======
-declare 9 win {
-    int TclWinGetPlatformId(void)
-}
-# new for 8.4.20+/8.5.12+ Cygwin only
-declare 10 win {
-    Tcl_DirEntry *TclpReaddir(TclDIR *dir)
-}
->>>>>>> 38826603
+#    Tcl_DirEntry *TclpReaddir(TclDIR *dir)
+#}
 # Removed in 8.3.1 (for Win32s only):
 #declare 10 win {
 #    int TclWinSynchSpawn(void *args, int type, void **trans, Tcl_Pid *pidPtr)
@@ -1261,10 +1251,9 @@
 
 # Added in 8.4:
 
-<<<<<<< HEAD
 # Removed in 9.0:
 #declare 10 unix {
-#    Tcl_DirEntry *TclpReaddir(DIR *dir)
+#    Tcl_DirEntry *TclpReaddir(TclDIR *dir)
 #}
 # Removed in 9.0:
 #declare 11 unix {
@@ -1278,22 +1267,6 @@
 #declare 13 unix {
 #    char *TclpInetNtoa(struct in_addr addr)
 #}
-=======
-declare 10 unix {
-    Tcl_DirEntry *TclpReaddir(TclDIR *dir)
-}
-# Slots 11 and 12 are forwarders for functions that were promoted to
-# generic Stubs
-declare 11 unix {
-    struct tm *TclpLocaltime_unix(const time_t *clock)
-}
-declare 12 unix {
-    struct tm *TclpGmtime_unix(const time_t *clock)
-}
-declare 13 unix {
-    char *TclpInetNtoa(struct in_addr addr)
-}
->>>>>>> 38826603
 
 # Added in 8.5:
 
