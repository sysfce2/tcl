--- conflicted
+++ resolved
@@ -588,12 +588,9 @@
     unsigned char *TclGetBytesFromObj(Tcl_Interp *interp, Tcl_Obj *objPtr,
 	    size_t *lengthPtr)
 }
-<<<<<<< HEAD
 declare 261 {
     int	TclMSB(size_t n)
 }
-=======
->>>>>>> b7af5cca
  
 ##############################################################################
