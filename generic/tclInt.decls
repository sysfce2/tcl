--- conflicted
+++ resolved
@@ -719,23 +719,9 @@
 	    Tcl_LibraryInitProc *initProc, Tcl_LibraryInitProc *safeInitProc)
 }
 
-<<<<<<< HEAD
-# TIP 431: temporary directory creation function
-declare 258 {
-    Tcl_Obj *TclpCreateTemporaryDirectory(Tcl_Obj *dirObj,
-	    Tcl_Obj *basenameObj)
-}
 declare 259 {
     int	TclMSB(size_t n)
 }
-# TIP 625: for unit testing - create list objects with span
-declare 260 {
-    Tcl_Obj *TclListTestObj(size_t length, size_t leadingSpace, size_t endSpace)
-}
-
-# TIP 625: for unit testing - check list invariants
-=======
->>>>>>> 006ba29f
 declare 261 {
     void TclUnusedStubEntry(void)
 }
