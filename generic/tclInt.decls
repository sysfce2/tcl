--- conflicted
+++ resolved
@@ -51,11 +51,7 @@
 declare 7 {
     int TclCopyAndCollapse(int count, const char *src, char *dst)
 }
-<<<<<<< HEAD
-# Removed in 9.0:
-=======
-# Removed in Tcl 9
->>>>>>> cd3e094d
+# Removed in 9.0:
 #declare 8 {
 #    int TclCopyChannelOld(Tcl_Interp *interp, Tcl_Channel inChan,
 #	    Tcl_Channel outChan, int toRead, Tcl_Obj *cmdPtr)
@@ -426,11 +422,7 @@
     int TclSockGetPort(Tcl_Interp *interp, const char *str, const char *proto,
 	    int *portPtr)
 }
-<<<<<<< HEAD
-# Removed in 9.0:
-=======
-# Removed in Tcl 9
->>>>>>> cd3e094d
+# Removed in 9.0:
 #declare 104 {
 #    int TclSockMinimumBuffersOld(int sock, int size)
 #}
@@ -712,7 +704,7 @@
 #}
 # variant of Tcl_UtfNCmp that takes n as bytes, not chars
 declare 169 {
-    int TclpUtfNcmp2(const char *s1, const char *s2, size_t n)
+    int TclpUtfNcmp2(const char *s1, const char *s2, unsigned long n)
 }
 declare 170 {
     int TclCheckInterpTraces(Tcl_Interp *interp, const char *command,
@@ -1077,28 +1069,16 @@
 declare 0 win {
     void TclWinConvertError(DWORD errCode)
 }
-<<<<<<< HEAD
 # Removed in 9.0:
 #declare 1 win {
 #    void TclWinConvertWSAError(DWORD errCode)
 #}
 # Removed in 9.0:
-=======
-# Removed in Tcl 9.0
-#declare 1 win {
-#    void TclWinConvertWSAError(DWORD errCode)
-#}
-# Removed in Tcl 9.0
->>>>>>> cd3e094d
 #declare 2 win {
 #    struct servent *TclWinGetServByName(const char *nm,
 #	    const char *proto)
 #}
-<<<<<<< HEAD
-# Removed in 9.0:
-=======
-# Removed in Tcl 9.0
->>>>>>> cd3e094d
+# Removed in 9.0:
 #declare 3 win {
 #    int TclWinGetSockOpt(SOCKET s, int level, int optname,
 #	    char *optval, int *optlen)
@@ -1114,19 +1094,11 @@
 #  declare 5 win {
 #      HINSTANCE TclWinLoadLibrary(char *name)
 #  }
-<<<<<<< HEAD
 # Removed in 9.0:
 #declare 6 win {
 #    unsigned short TclWinNToHS(unsigned short ns)
 #}
 # Removed in 9.0:
-=======
-# Removed in 8.1:
-#declare 6 win {
-#    unsigned short TclWinNToHS(unsigned short ns)
-#}
-# Removed in Tcl 9.0
->>>>>>> cd3e094d
 #declare 7 win {
 #    int TclWinSetSockOpt(SOCKET s, int level, int optname,
 #	    const char *optval, int optlen)
@@ -1134,26 +1106,15 @@
 declare 8 win {
     int TclpGetPid(Tcl_Pid pid)
 }
-<<<<<<< HEAD
 # Removed in 9.0:
 #declare 9 win {
 #    int TclWinGetPlatformId(void)
 #}
 # Removed in 9.0:
 #declare 10 win {
-#    Tcl_DirEntry *TclpReaddir(TclDIR *dir)
+#    struct dirent *TclpReaddir(DIR *dir)
 #}
 # Removed in 8.3.1 (for Win32s only):
-=======
-declare 9 win {
-    int TclWinGetPlatformId(void)
-}
-# Removed in Tcl 9.0
-#declare 10 win {
-#    Tcl_DirEntry *TclpReaddir(DIR *dir)
-#}
-# Removed in 8.3.1 (for Win32s only)
->>>>>>> cd3e094d
 #declare 10 win {
 #    int TclWinSynchSpawn(void *args, int type, void **trans, Tcl_Pid *pidPtr)
 #}
@@ -1203,11 +1164,7 @@
 declare 20 win {
     void TclWinAddProcess(HANDLE hProcess, DWORD id)
 }
-<<<<<<< HEAD
-# Removed in 9.0:
-=======
-# Removed in Tcl 9.0
->>>>>>> cd3e094d
+# Removed in 9.0:
 #declare 21 win {
 #    char *TclpInetNtoa(struct in_addr addr)
 #}
@@ -1294,10 +1251,9 @@
 
 # Added in 8.4:
 
-<<<<<<< HEAD
 # Removed in 9.0:
 #declare 10 unix {
-#    Tcl_DirEntry *TclpReaddir(TclDIR *dir)
+#    struct dirent *TclpReaddir(DIR *dir)
 #}
 # Removed in 9.0:
 #declare 11 unix {
@@ -1308,18 +1264,6 @@
 #    struct tm *TclpGmtime_unix(const time_t *clock)
 #}
 # Removed in 9.0:
-=======
-# Removed in Tcl 9.0
-#declare 10 unix {
-#    Tcl_DirEntry *TclpReaddir(DIR *dir)
-#}
-#declare 11 unix {
-#    struct tm *TclpLocaltime_unix(const time_t *clock)
-#}
-#declare 12 unix {
-#    struct tm *TclpGmtime_unix(const time_t *clock)
-#}
->>>>>>> cd3e094d
 #declare 13 unix {
 #    char *TclpInetNtoa(struct in_addr addr)
 #}
