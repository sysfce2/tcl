--- conflicted
+++ resolved
@@ -103,17 +103,6 @@
 }
 declare 42 {
     const char *TclpGetUserHome(const char *name, Tcl_DString *bufferPtr)
-<<<<<<< HEAD
-=======
-}
-# Removed in 8.5a2:
-#declare 43 {
-#    int TclGlobalInvoke(Tcl_Interp *interp, int argc, const char **argv,
-#	    int flags)
-#}
-declare 44 {
-    int TclGuessPackageName(const char *fileName, Tcl_DString *bufPtr)
->>>>>>> ef9154f1
 }
 declare 45 {
     int TclHideUnsafeCommands(Tcl_Interp *interp)
@@ -197,9 +186,10 @@
 declare 98 {
     int TclServiceIdle(void)
 }
-declare 101 {
-    const char *TclSetPreInitScript(const char *string)
-}
+# Removed in 9.0:
+#declare 101 {
+#    const char *TclSetPreInitScript(const char *string)
+#}
 declare 102 {
     void TclSetupEnv(Tcl_Interp *interp)
 }
