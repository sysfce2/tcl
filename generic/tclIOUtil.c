--- conflicted
+++ resolved
@@ -677,11 +677,7 @@
     Tcl_Obj *cwdObj,
     void *clientData)
 {
-<<<<<<< HEAD
     Tcl_Size len = 0;
-=======
-    Tcl_Size len;
->>>>>>> bb343f98
     const char *str = NULL;
     ThreadSpecificData *tsdPtr = TCL_TSD_INIT(&fsDataKey);
 
@@ -1750,11 +1746,7 @@
      * for scripted documents. [Bug: 2040]
      */
 
-<<<<<<< HEAD
     Tcl_SetChannelOption(interp, chan, "-eofchar", "\x1A");
-=======
-    Tcl_SetChannelOption(interp, chan, "-eofchar", "\x1A {}");
->>>>>>> bb343f98
 
     /*
      * If the encoding is specified, set the channel to that encoding.
@@ -1836,12 +1828,12 @@
 	 */
 
 	const char *pathString = Tcl_GetStringFromObj(pathPtr, &length);
-	unsigned limit = 150;
-	int overflow = ((unsigned)length > limit);
+	int limit = 150;
+	int overflow = (length > limit);
 
 	Tcl_AppendObjToErrorInfo(interp, Tcl_ObjPrintf(
 		"\n    (file \"%.*s%s\" line %d)",
-		(overflow ? limit : (unsigned)length), pathString,
+		(overflow ? limit : (int)length), pathString,
 		(overflow ? "..." : ""), Tcl_GetErrorLine(interp)));
     }
 
@@ -1890,11 +1882,7 @@
      * for scripted documents. [Bug: 2040]
      */
 
-<<<<<<< HEAD
     Tcl_SetChannelOption(interp, chan, "-eofchar", "\x1A");
-=======
-    Tcl_SetChannelOption(interp, chan, "-eofchar", "\x1A {}");
->>>>>>> bb343f98
 
     /*
      * If the encoding is specified, set the channel to that encoding.
@@ -1992,19 +1980,13 @@
 	 */
 
 	Tcl_Size length;
-<<<<<<< HEAD
 	const char *pathString = Tcl_GetStringFromObj(pathPtr, &length);
-	const unsigned limit = 150;
-	int overflow = ((unsigned)length > limit);
-=======
-	const char *pathString = TclGetStringFromObj(pathPtr, &length);
 	const int limit = 150;
 	int overflow = (length > limit);
->>>>>>> bb343f98
 
 	Tcl_AppendObjToErrorInfo(interp, Tcl_ObjPrintf(
 		"\n    (file \"%.*s%s\" line %d)",
-		(overflow ? limit : (unsigned)length), pathString,
+		(overflow ? limit : (int)length), pathString,
 		(overflow ? "..." : ""), Tcl_GetErrorLine(interp)));
     }
 
@@ -3932,8 +3914,8 @@
 	length = p - elementStart;
 	if (length > 0) {
 	    Tcl_Obj *nextElt;
-            nextElt = Tcl_NewStringObj(elementStart, length);
-            Tcl_ListObjAppendElement(NULL, result, nextElt);
+	    nextElt = Tcl_NewStringObj(elementStart, length);
+	    Tcl_ListObjAppendElement(NULL, result, nextElt);
 	}
 	if (*p++ == '\0') {
 	    break;
@@ -3977,11 +3959,7 @@
 				 * of the volume. */
 {
     Tcl_Size pathLen;
-<<<<<<< HEAD
     const char *path = Tcl_GetStringFromObj(pathPtr, &pathLen);
-=======
-    const char *path = TclGetStringFromObj(pathPtr, &pathLen);
->>>>>>> bb343f98
     Tcl_PathType type;
 
     type = TclFSNonnativePathType(path, pathLen, filesystemPtrPtr,
