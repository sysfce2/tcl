/*
 * tclIOUtil.c --
 *
 *	This file contains the implementation of Tcl's generic filesystem
 *	code, which supports a pluggable filesystem architecture allowing both
 *	platform specific filesystems and 'virtual filesystems'. All
 *	filesystem access should go through the functions defined in this
 *	file. Most of this code was contributed by Vince Darley.
 *
 *	Parts of this file are based on code contributed by Karl Lehenbauer,
 *	Mark Diekhans and Peter da Silva.
 *
 * Copyright (c) 1991-1994 The Regents of the University of California.
 * Copyright (c) 1994-1997 Sun Microsystems, Inc.
 * Copyright (c) 2001-2004 Vincent Darley.
 *
 * See the file "license.terms" for information on usage and redistribution of
 * this file, and for a DISCLAIMER OF ALL WARRANTIES.
 */

#include "tclInt.h"
#ifdef _WIN32
#   include "tclWinInt.h"
#endif
#include "tclFileSystem.h"

#ifdef TCL_TEMPLOAD_NO_UNLINK
#ifndef NO_FSTATFS
#include <sys/statfs.h>
#endif
#endif

/*
 * struct FilesystemRecord --
 *
 * A filesystem record is used to keep track of each filesystem currently
 * registered with the core, in a linked list.
 */

typedef struct FilesystemRecord {
    ClientData clientData;	/* Client specific data for the new filesystem
				 * (can be NULL) */
    const Tcl_Filesystem *fsPtr;/* Pointer to filesystem dispatch table. */
    struct FilesystemRecord *nextPtr;
				/* The next filesystem registered to Tcl, or
				 * NULL if no more. */
    struct FilesystemRecord *prevPtr;
				/* The previous filesystem registered to Tcl,
				 * or NULL if no more. */
} FilesystemRecord;

/*
 * This structure holds per-thread private copy of the current directory
 * maintained by the global cwdPathPtr. This structure holds per-thread
 * private copies of some global data. This way we avoid most of the
 * synchronization calls which boosts performance, at cost of having to update
 * this information each time the corresponding epoch counter changes.
 */

typedef struct ThreadSpecificData {
    int initialized;
    int cwdPathEpoch;
    int filesystemEpoch;
    Tcl_Obj *cwdPathPtr;
    ClientData cwdClientData;
    FilesystemRecord *filesystemList;
    int claims;
} ThreadSpecificData;

/*
 * Prototypes for functions defined later in this file.
 */

static int		EvalFileCallback(ClientData data[],
			    Tcl_Interp *interp, int result);
static FilesystemRecord*FsGetFirstFilesystem(void);
static void		FsThrExitProc(ClientData cd);
static Tcl_Obj *	FsListMounts(Tcl_Obj *pathPtr, const char *pattern);
static void		FsAddMountsToGlobResult(Tcl_Obj *resultPtr,
			    Tcl_Obj *pathPtr, const char *pattern,
			    Tcl_GlobTypeData *types);
static void		FsUpdateCwd(Tcl_Obj *cwdObj, ClientData clientData);
static void		FsRecacheFilesystemList(void);
static void		Claim(void);
static void		Disclaim(void);

static void *		DivertFindSymbol(Tcl_Interp *interp,
			    Tcl_LoadHandle loadHandle, const char *symbol);
static void		DivertUnloadFile(Tcl_LoadHandle loadHandle);

/*
 * These form part of the native filesystem support. They are needed here
 * because we have a few native filesystem functions (which are the same for
 * win/unix) in this file. There is no need to place them in tclInt.h, because
 * they are not (and should not be) used anywhere else.
 */

MODULE_SCOPE const char *const		tclpFileAttrStrings[];
MODULE_SCOPE const TclFileAttrProcs	tclpFileAttrProcs[];

/*
 * Declare the native filesystem support. These functions should be considered
 * private to Tcl, and should really not be called directly by any code other
 * than this file (i.e. neither by Tcl's core nor by extensions). Similarly,
 * the old string-based Tclp... native filesystem functions should not be
 * called.
 *
 * The correct API to use now is the Tcl_FS... set of functions, which ensure
 * correct and complete virtual filesystem support.
 *
 * We cannot make all of these static, since some of them are implemented in
 * the platform-specific directories.
 */

static Tcl_FSFilesystemSeparatorProc NativeFilesystemSeparator;
static Tcl_FSFreeInternalRepProc NativeFreeInternalRep;
static Tcl_FSFileAttrStringsProc NativeFileAttrStrings;
static Tcl_FSFileAttrsGetProc	NativeFileAttrsGet;
static Tcl_FSFileAttrsSetProc	NativeFileAttrsSet;

/*
 * The only reason these functions are not static is that they are either
 * called by code in the native (win/unix) directories or they are actually
 * implemented in those directories. They should simply not be called by code
 * outside Tcl's native filesystem core i.e. they should be considered
 * 'static' to Tcl's filesystem code (if we ever built the native filesystem
 * support into a separate code library, this could actually be enforced).
 */

Tcl_FSFilesystemPathTypeProc	TclpFilesystemPathType;
Tcl_FSInternalToNormalizedProc	TclpNativeToNormalized;
Tcl_FSStatProc			TclpObjStat;
Tcl_FSAccessProc		TclpObjAccess;
Tcl_FSMatchInDirectoryProc	TclpMatchInDirectory;
Tcl_FSChdirProc			TclpObjChdir;
Tcl_FSLstatProc			TclpObjLstat;
Tcl_FSCopyFileProc		TclpObjCopyFile;
Tcl_FSDeleteFileProc		TclpObjDeleteFile;
Tcl_FSRenameFileProc		TclpObjRenameFile;
Tcl_FSCreateDirectoryProc	TclpObjCreateDirectory;
Tcl_FSCopyDirectoryProc		TclpObjCopyDirectory;
Tcl_FSRemoveDirectoryProc	TclpObjRemoveDirectory;
Tcl_FSUnloadFileProc		TclpUnloadFile;
Tcl_FSLinkProc			TclpObjLink;
Tcl_FSListVolumesProc		TclpObjListVolumes;

/*
 * Define the native filesystem dispatch table. If necessary, it is ok to make
 * this non-static, but it should only be accessed by the functions actually
 * listed within it (or perhaps other helper functions of them). Anything
 * which is not part of this 'native filesystem implementation' should not be
 * delving inside here!
 */

const Tcl_Filesystem tclNativeFilesystem = {
    "native",
    sizeof(Tcl_Filesystem),
    TCL_FILESYSTEM_VERSION_2,
    TclNativePathInFilesystem,
    TclNativeDupInternalRep,
    NativeFreeInternalRep,
    TclpNativeToNormalized,
    TclNativeCreateNativeRep,
    TclpObjNormalizePath,
    TclpFilesystemPathType,
    NativeFilesystemSeparator,
    TclpObjStat,
    TclpObjAccess,
    TclpOpenFileChannel,
    TclpMatchInDirectory,
    TclpUtime,
#ifndef S_IFLNK
    NULL,
#else
    TclpObjLink,
#endif /* S_IFLNK */
    TclpObjListVolumes,
    NativeFileAttrStrings,
    NativeFileAttrsGet,
    NativeFileAttrsSet,
    TclpObjCreateDirectory,
    TclpObjRemoveDirectory,
    TclpObjDeleteFile,
    TclpObjCopyFile,
    TclpObjRenameFile,
    TclpObjCopyDirectory,
    TclpObjLstat,
    /* Needs casts since we're using version_2. */
    (Tcl_FSLoadFileProc *) TclpDlopen,
    (Tcl_FSGetCwdProc *) TclpGetNativeCwd,
    TclpObjChdir
};

/*
 * Define the tail of the linked list. Note that for unconventional uses of
 * Tcl without a native filesystem, we may in the future wish to modify the
 * current approach of hard-coding the native filesystem in the lookup list
 * 'filesystemList' below.
 *
 * We initialize the record so that it thinks one file uses it. This means it
 * will never be freed.
 */

static FilesystemRecord nativeFilesystemRecord = {
    NULL,
    &tclNativeFilesystem,
    NULL,
    NULL
};

/*
 * This is incremented each time we modify the linked list of filesystems. Any
 * time it changes, all cached filesystem representations are suspect and must
 * be freed. For multithreading builds, change of the filesystem epoch will
 * trigger cache cleanup in all threads.
 */

static int theFilesystemEpoch = 1;

/*
 * Stores the linked list of filesystems. A 1:1 copy of this list is also
 * maintained in the TSD for each thread. This is to avoid synchronization
 * issues.
 */

static FilesystemRecord *filesystemList = &nativeFilesystemRecord;
TCL_DECLARE_MUTEX(filesystemMutex)

/*
 * Used to implement Tcl_FSGetCwd in a file-system independent way.
 */

static Tcl_Obj *cwdPathPtr = NULL;
static int cwdPathEpoch = 0;
static ClientData cwdClientData = NULL;
TCL_DECLARE_MUTEX(cwdMutex)

static Tcl_ThreadDataKey fsDataKey;

/*
 * One of these structures is used each time we successfully load a file from
 * a file system by way of making a temporary copy of the file on the native
 * filesystem. We need to store both the actual unloadProc/clientData
 * combination which was used, and the original and modified filenames, so
 * that we can correctly undo the entire operation when we want to unload the
 * code.
 */

typedef struct FsDivertLoad {
    Tcl_LoadHandle loadHandle;
    Tcl_FSUnloadFileProc *unloadProcPtr;
    Tcl_Obj *divertedFile;
    const Tcl_Filesystem *divertedFilesystem;
    ClientData divertedFileNativeRep;
} FsDivertLoad;

/*
 * The following functions are obsolete string based APIs, and should be
 * removed in a future release (Tcl 9 would be a good time).
 */

/* Obsolete */
int
Tcl_Stat(
    const char *path,		/* Path of file to stat (in current CP). */
    struct stat *oldStyleBuf)	/* Filled with results of stat call. */
{
    int ret;
    Tcl_StatBuf buf;
    Tcl_Obj *pathPtr = Tcl_NewStringObj(path,-1);

    Tcl_IncrRefCount(pathPtr);
    ret = Tcl_FSStat(pathPtr, &buf);
    Tcl_DecrRefCount(pathPtr);
    if (ret != -1) {
#ifndef TCL_WIDE_INT_IS_LONG
	Tcl_WideInt tmp1, tmp2, tmp3 = 0;

# define OUT_OF_RANGE(x) \
	(((Tcl_WideInt)(x)) < Tcl_LongAsWide(LONG_MIN) || \
	 ((Tcl_WideInt)(x)) > Tcl_LongAsWide(LONG_MAX))
# define OUT_OF_URANGE(x) \
	(((Tcl_WideUInt)(x)) > ((Tcl_WideUInt)ULONG_MAX))

	/*
	 * Perform the result-buffer overflow check manually.
	 *
	 * Note that ino_t/ino64_t is unsigned...
	 *
	 * Workaround gcc warning of "comparison is always false due to
	 * limited range of data type" by assigning to tmp var of type
	 * Tcl_WideInt.
	 */

	tmp1 = (Tcl_WideInt) buf.st_ino;
	tmp2 = (Tcl_WideInt) buf.st_size;
#ifdef HAVE_STRUCT_STAT_ST_BLOCKS
	tmp3 = (Tcl_WideInt) buf.st_blocks;
#endif

	if (OUT_OF_URANGE(tmp1) || OUT_OF_RANGE(tmp2) || OUT_OF_RANGE(tmp3)) {
#if defined(EFBIG)
	    errno = EFBIG;
#elif defined(EOVERFLOW)
	    errno = EOVERFLOW;
#else
#error "What status should be returned for file size out of range?"
#endif
	    return -1;
	}

#   undef OUT_OF_RANGE
#   undef OUT_OF_URANGE
#endif /* !TCL_WIDE_INT_IS_LONG */

	/*
	 * Copy across all supported fields, with possible type coercions on
	 * those fields that change between the normal and lf64 versions of
	 * the stat structure (on Solaris at least). This is slow when the
	 * structure sizes coincide, but that's what you get for using an
	 * obsolete interface.
	 */

	oldStyleBuf->st_mode	= buf.st_mode;
	oldStyleBuf->st_ino	= (ino_t) buf.st_ino;
	oldStyleBuf->st_dev	= buf.st_dev;
	oldStyleBuf->st_rdev	= buf.st_rdev;
	oldStyleBuf->st_nlink	= buf.st_nlink;
	oldStyleBuf->st_uid	= buf.st_uid;
	oldStyleBuf->st_gid	= buf.st_gid;
	oldStyleBuf->st_size	= (off_t) buf.st_size;
	oldStyleBuf->st_atime	= buf.st_atime;
	oldStyleBuf->st_mtime	= buf.st_mtime;
	oldStyleBuf->st_ctime	= buf.st_ctime;
#ifdef HAVE_STRUCT_STAT_ST_BLKSIZE
	oldStyleBuf->st_blksize	= buf.st_blksize;
#endif
#ifdef HAVE_STRUCT_STAT_ST_BLOCKS
#ifdef HAVE_BLKCNT_T
	oldStyleBuf->st_blocks	= (blkcnt_t) buf.st_blocks;
#else
	oldStyleBuf->st_blocks	= (unsigned long) buf.st_blocks;
#endif
#endif
    }
    return ret;
}

/* Obsolete */
int
Tcl_Access(
    const char *path,		/* Path of file to access (in current CP). */
    int mode)			/* Permission setting. */
{
    int ret;
    Tcl_Obj *pathPtr = Tcl_NewStringObj(path,-1);

    Tcl_IncrRefCount(pathPtr);
    ret = Tcl_FSAccess(pathPtr,mode);
    Tcl_DecrRefCount(pathPtr);

    return ret;
}

/* Obsolete */
Tcl_Channel
Tcl_OpenFileChannel(
    Tcl_Interp *interp,		/* Interpreter for error reporting; can be
				 * NULL. */
    const char *path,		/* Name of file to open. */
    const char *modeString,	/* A list of POSIX open modes or a string such
				 * as "rw". */
    int permissions)		/* If the open involves creating a file, with
				 * what modes to create it? */
{
    Tcl_Channel ret;
    Tcl_Obj *pathPtr = Tcl_NewStringObj(path,-1);

    Tcl_IncrRefCount(pathPtr);
    ret = Tcl_FSOpenFileChannel(interp, pathPtr, modeString, permissions);
    Tcl_DecrRefCount(pathPtr);

    return ret;
}

/* Obsolete */
int
Tcl_Chdir(
    const char *dirName)
{
    int ret;
    Tcl_Obj *pathPtr = Tcl_NewStringObj(dirName,-1);
    Tcl_IncrRefCount(pathPtr);
    ret = Tcl_FSChdir(pathPtr);
    Tcl_DecrRefCount(pathPtr);
    return ret;
}

/* Obsolete */
char *
Tcl_GetCwd(
    Tcl_Interp *interp,
    Tcl_DString *cwdPtr)
{
    Tcl_Obj *cwd = Tcl_FSGetCwd(interp);

    if (cwd == NULL) {
	return NULL;
    }
    Tcl_DStringInit(cwdPtr);
    TclDStringAppendObj(cwdPtr, cwd);
    Tcl_DecrRefCount(cwd);
    return Tcl_DStringValue(cwdPtr);
}

/* Obsolete */
int
Tcl_EvalFile(
    Tcl_Interp *interp,		/* Interpreter in which to process file. */
    const char *fileName)	/* Name of file to process. Tilde-substitution
				 * will be performed on this name. */
{
    int ret;
    Tcl_Obj *pathPtr = Tcl_NewStringObj(fileName,-1);

    Tcl_IncrRefCount(pathPtr);
    ret = Tcl_FSEvalFile(interp, pathPtr);
    Tcl_DecrRefCount(pathPtr);
    return ret;
}

/*
 * Now move on to the basic filesystem implementation.
 */

static void
FsThrExitProc(
    ClientData cd)
{
    ThreadSpecificData *tsdPtr = cd;
    FilesystemRecord *fsRecPtr = NULL, *tmpFsRecPtr = NULL;

    /*
     * Trash the cwd copy.
     */

    if (tsdPtr->cwdPathPtr != NULL) {
	Tcl_DecrRefCount(tsdPtr->cwdPathPtr);
	tsdPtr->cwdPathPtr = NULL;
    }
    if (tsdPtr->cwdClientData != NULL) {
	NativeFreeInternalRep(tsdPtr->cwdClientData);
    }

    /*
     * Trash the filesystems cache.
     */

    fsRecPtr = tsdPtr->filesystemList;
    while (fsRecPtr != NULL) {
	tmpFsRecPtr = fsRecPtr->nextPtr;
	fsRecPtr->fsPtr = NULL;
	ckfree(fsRecPtr);
	fsRecPtr = tmpFsRecPtr;
    }
    tsdPtr->filesystemList = NULL;
    tsdPtr->initialized = 0;
}

int
TclFSCwdIsNative(void)
{
    ThreadSpecificData *tsdPtr = TCL_TSD_INIT(&fsDataKey);

    if (tsdPtr->cwdClientData != NULL) {
	return 1;
    } else {
	return 0;
    }
}

/*
 *----------------------------------------------------------------------
 *
 * TclFSCwdPointerEquals --
 *
 *	Check whether the current working directory is equal to the path
 *	given.
 *
 * Results:
 *	1 (equal) or 0 (un-equal) as appropriate.
 *
 * Side effects:
 *	If the paths are equal, but are not the same object, this method will
 *	modify the given pathPtrPtr to refer to the same object. In this case
 *	the object pointed to by pathPtrPtr will have its refCount
 *	decremented, and it will be adjusted to point to the cwd (with a new
 *	refCount).
 *
 *----------------------------------------------------------------------
 */

int
TclFSCwdPointerEquals(
    Tcl_Obj **pathPtrPtr)
{
    ThreadSpecificData *tsdPtr = TCL_TSD_INIT(&fsDataKey);

    Tcl_MutexLock(&cwdMutex);
    if (tsdPtr->cwdPathPtr == NULL
	    || tsdPtr->cwdPathEpoch != cwdPathEpoch) {
	if (tsdPtr->cwdPathPtr != NULL) {
	    Tcl_DecrRefCount(tsdPtr->cwdPathPtr);
	}
	if (tsdPtr->cwdClientData != NULL) {
	    NativeFreeInternalRep(tsdPtr->cwdClientData);
	}
	if (cwdPathPtr == NULL) {
	    tsdPtr->cwdPathPtr = NULL;
	} else {
	    tsdPtr->cwdPathPtr = Tcl_DuplicateObj(cwdPathPtr);
	    Tcl_IncrRefCount(tsdPtr->cwdPathPtr);
	}
	if (cwdClientData == NULL) {
	    tsdPtr->cwdClientData = NULL;
	} else {
	    tsdPtr->cwdClientData = TclNativeDupInternalRep(cwdClientData);
	}
	tsdPtr->cwdPathEpoch = cwdPathEpoch;
    }
    Tcl_MutexUnlock(&cwdMutex);

    if (tsdPtr->initialized == 0) {
	Tcl_CreateThreadExitHandler(FsThrExitProc, tsdPtr);
	tsdPtr->initialized = 1;
    }

    if (pathPtrPtr == NULL) {
	return (tsdPtr->cwdPathPtr == NULL);
    }

    if (tsdPtr->cwdPathPtr == *pathPtrPtr) {
	return 1;
    } else {
	int len1, len2;
	const char *str1, *str2;

	str1 = Tcl_GetStringFromObj(tsdPtr->cwdPathPtr, &len1);
	str2 = Tcl_GetStringFromObj(*pathPtrPtr, &len2);
	if ((len1 == len2) && !memcmp(str1, str2, len1)) {
	    /*
	     * They are equal, but different objects. Update so they will be
	     * the same object in the future.
	     */

	    Tcl_DecrRefCount(*pathPtrPtr);
	    *pathPtrPtr = tsdPtr->cwdPathPtr;
	    Tcl_IncrRefCount(*pathPtrPtr);
	    return 1;
	} else {
	    return 0;
	}
    }
}

static void
FsRecacheFilesystemList(void)
{
    ThreadSpecificData *tsdPtr = TCL_TSD_INIT(&fsDataKey);
    FilesystemRecord *fsRecPtr, *tmpFsRecPtr = NULL, *toFree = NULL, *list;

    /*
     * Trash the current cache.
     */

    fsRecPtr = tsdPtr->filesystemList;
    while (fsRecPtr != NULL) {
	tmpFsRecPtr = fsRecPtr->nextPtr;
	fsRecPtr->nextPtr = toFree;
	toFree = fsRecPtr;
	fsRecPtr = tmpFsRecPtr;
    }

    /*
     * Locate tail of the global filesystem list.
     */

    Tcl_MutexLock(&filesystemMutex);
    fsRecPtr = filesystemList;
    while (fsRecPtr != NULL) {
	tmpFsRecPtr = fsRecPtr;
	fsRecPtr = fsRecPtr->nextPtr;
    }

    /*
     * Refill the cache honouring the order.
     */

    list = NULL;
    fsRecPtr = tmpFsRecPtr;
    while (fsRecPtr != NULL) {
	tmpFsRecPtr = ckalloc(sizeof(FilesystemRecord));
	*tmpFsRecPtr = *fsRecPtr;
	tmpFsRecPtr->nextPtr = list;
	tmpFsRecPtr->prevPtr = NULL;
	list = tmpFsRecPtr;
	fsRecPtr = fsRecPtr->prevPtr;
    }
    tsdPtr->filesystemList = list;
    tsdPtr->filesystemEpoch = theFilesystemEpoch;
    Tcl_MutexUnlock(&filesystemMutex);

    while (toFree) {
	FilesystemRecord *next = toFree->nextPtr;
	toFree->fsPtr = NULL;
	ckfree(toFree);
	toFree = next;
    }

    /*
     * Make sure the above gets released on thread exit.
     */

    if (tsdPtr->initialized == 0) {
	Tcl_CreateThreadExitHandler(FsThrExitProc, tsdPtr);
	tsdPtr->initialized = 1;
    }
}

static FilesystemRecord *
FsGetFirstFilesystem(void)
{
    ThreadSpecificData *tsdPtr = TCL_TSD_INIT(&fsDataKey);
    if (tsdPtr->filesystemList == NULL || ((tsdPtr->claims == 0)
	    && (tsdPtr->filesystemEpoch != theFilesystemEpoch))) {
	FsRecacheFilesystemList();
    }
    return tsdPtr->filesystemList;
}

/*
 * The epoch can be changed both by filesystems being added or removed and by
 * env(HOME) changing.
 */

int
TclFSEpochOk(
    int filesystemEpoch)
{
    return (filesystemEpoch == 0 || filesystemEpoch == theFilesystemEpoch);
}

static void
Claim(void)
{
    ThreadSpecificData *tsdPtr = TCL_TSD_INIT(&fsDataKey);

    tsdPtr->claims++;
}

static void
Disclaim(void)
{
    ThreadSpecificData *tsdPtr = TCL_TSD_INIT(&fsDataKey);

    tsdPtr->claims--;
}

int
TclFSEpoch(void)
{
    ThreadSpecificData *tsdPtr = TCL_TSD_INIT(&fsDataKey);

    return tsdPtr->filesystemEpoch;
}


/*
 * If non-NULL, clientData is owned by us and must be freed later.
 */

static void
FsUpdateCwd(
    Tcl_Obj *cwdObj,
    ClientData clientData)
{
    int len;
    const char *str = NULL;
    ThreadSpecificData *tsdPtr = TCL_TSD_INIT(&fsDataKey);

    if (cwdObj != NULL) {
	str = Tcl_GetStringFromObj(cwdObj, &len);
    }

    Tcl_MutexLock(&cwdMutex);
    if (cwdPathPtr != NULL) {
	Tcl_DecrRefCount(cwdPathPtr);
    }
    if (cwdClientData != NULL) {
	NativeFreeInternalRep(cwdClientData);
    }

    if (cwdObj == NULL) {
	cwdPathPtr = NULL;
	cwdClientData = NULL;
    } else {
	/*
	 * This must be stored as string obj!
	 */

	cwdPathPtr = Tcl_NewStringObj(str, len);
	Tcl_IncrRefCount(cwdPathPtr);
	cwdClientData = TclNativeDupInternalRep(clientData);
    }

    cwdPathEpoch++;
    tsdPtr->cwdPathEpoch = cwdPathEpoch;
    Tcl_MutexUnlock(&cwdMutex);

    if (tsdPtr->cwdPathPtr) {
	Tcl_DecrRefCount(tsdPtr->cwdPathPtr);
    }
    if (tsdPtr->cwdClientData) {
	NativeFreeInternalRep(tsdPtr->cwdClientData);
    }

    if (cwdObj == NULL) {
	tsdPtr->cwdPathPtr = NULL;
	tsdPtr->cwdClientData = NULL;
    } else {
	tsdPtr->cwdPathPtr = Tcl_NewStringObj(str, len);
	tsdPtr->cwdClientData = clientData;
	Tcl_IncrRefCount(tsdPtr->cwdPathPtr);
    }
}

/*
 *----------------------------------------------------------------------
 *
 * TclFinalizeFilesystem --
 *
 *	Clean up the filesystem. After this, calls to all Tcl_FS... functions
 *	will fail.
 *
 *	We will later call TclResetFilesystem to restore the FS to a pristine
 *	state.
 *
 * Results:
 *	None.
 *
 * Side effects:
 *	Frees any memory allocated by the filesystem.
 *
 *----------------------------------------------------------------------
 */

void
TclFinalizeFilesystem(void)
{
    FilesystemRecord *fsRecPtr;

    /*
     * Assumption that only one thread is active now. Otherwise we would need
     * to put various mutexes around this code.
     */

    if (cwdPathPtr != NULL) {
	Tcl_DecrRefCount(cwdPathPtr);
	cwdPathPtr = NULL;
	cwdPathEpoch = 0;
    }
    if (cwdClientData != NULL) {
	NativeFreeInternalRep(cwdClientData);
	cwdClientData = NULL;
    }

    /*
     * Remove all filesystems, freeing any allocated memory that is no longer
     * needed.
     */

    fsRecPtr = filesystemList;
    while (fsRecPtr != NULL) {
	FilesystemRecord *tmpFsRecPtr = fsRecPtr->nextPtr;

	/* The native filesystem is static, so we don't free it. */

	if (fsRecPtr != &nativeFilesystemRecord) {
	    ckfree(fsRecPtr);
	}
	fsRecPtr = tmpFsRecPtr;
    }
    theFilesystemEpoch++;
    filesystemList = NULL;

    /*
     * Now filesystemList is NULL. This means that any attempt to use the
     * filesystem is likely to fail.
     */

#ifdef _WIN32
    TclWinEncodingsCleanup();
#endif
}

/*
 *----------------------------------------------------------------------
 *
 * TclResetFilesystem --
 *
 *	Restore the filesystem to a pristine state.
 *
 * Results:
 *	None.
 *
 * Side effects:
 *	None.
 *
 *----------------------------------------------------------------------
 */

void
TclResetFilesystem(void)
{
    filesystemList = &nativeFilesystemRecord;
    theFilesystemEpoch++;

#ifdef _WIN32
    /*
     * Cleans up the win32 API filesystem proc lookup table. This must happen
     * very late in finalization so that deleting of copied dlls can occur.
     */

    TclWinResetInterfaces();
#endif
}

/*
 *----------------------------------------------------------------------
 *
 * Tcl_FSRegister --
 *
 *	Insert the filesystem function table at the head of the list of
 *	functions which are used during calls to all file-system operations.
 *	The filesystem will be added even if it is already in the list. (You
 *	can use Tcl_FSData to check if it is in the list, provided the
 *	ClientData used was not NULL).
 *
 *	Note that the filesystem handling is head-to-tail of the list. Each
 *	filesystem is asked in turn whether it can handle a particular
 *	request, until one of them says 'yes'. At that point no further
 *	filesystems are asked.
 *
 *	In particular this means if you want to add a diagnostic filesystem
 *	(which simply reports all fs activity), it must be at the head of the
 *	list: i.e. it must be the last registered.
 *
 * Results:
 *	Normally TCL_OK; TCL_ERROR if memory for a new node in the list could
 *	not be allocated.
 *
 * Side effects:
 *	Memory allocated and modifies the link list for filesystems.
 *
 *----------------------------------------------------------------------
 */

int
Tcl_FSRegister(
    ClientData clientData,	/* Client specific data for this fs. */
    const Tcl_Filesystem *fsPtr)/* The filesystem record for the new fs. */
{
    FilesystemRecord *newFilesystemPtr;

    if (fsPtr == NULL) {
	return TCL_ERROR;
    }

    newFilesystemPtr = ckalloc(sizeof(FilesystemRecord));

    newFilesystemPtr->clientData = clientData;
    newFilesystemPtr->fsPtr = fsPtr;

    /*
     * Is this lock and wait strictly speaking necessary? Since any iterators
     * out there will have grabbed a copy of the head of the list and be
     * iterating away from that, if we add a new element to the head of the
     * list, it can't possibly have any effect on any of their loops. In fact
     * it could be better not to wait, since we are adjusting the filesystem
     * epoch, any cached representations calculated by existing iterators are
     * going to have to be thrown away anyway.
     *
     * However, since registering and unregistering filesystems is a very rare
     * action, this is not a very important point.
     */

    Tcl_MutexLock(&filesystemMutex);

    newFilesystemPtr->nextPtr = filesystemList;
    newFilesystemPtr->prevPtr = NULL;
    if (filesystemList) {
	filesystemList->prevPtr = newFilesystemPtr;
    }
    filesystemList = newFilesystemPtr;

    /*
     * Increment the filesystem epoch counter, since existing paths might
     * conceivably now belong to different filesystems.
     */

    theFilesystemEpoch++;
    Tcl_MutexUnlock(&filesystemMutex);

    return TCL_OK;
}

/*
 *----------------------------------------------------------------------
 *
 * Tcl_FSUnregister --
 *
 *	Remove the passed filesystem from the list of filesystem function
 *	tables. It also ensures that the built-in (native) filesystem is not
 *	removable, although we may wish to change that decision in the future
 *	to allow a smaller Tcl core, in which the native filesystem is not
 *	used at all (we could, say, initialise Tcl completely over a network
 *	connection).
 *
 * Results:
 *	TCL_OK if the function pointer was successfully removed, TCL_ERROR
 *	otherwise.
 *
 * Side effects:
 *	Memory may be deallocated (or will be later, once no "path" objects
 *	refer to this filesystem), but the list of registered filesystems is
 *	updated immediately.
 *
 *----------------------------------------------------------------------
 */

int
Tcl_FSUnregister(
    const Tcl_Filesystem *fsPtr)	/* The filesystem record to remove. */
{
    int retVal = TCL_ERROR;
    FilesystemRecord *fsRecPtr;

    Tcl_MutexLock(&filesystemMutex);

    /*
     * Traverse the 'filesystemList' looking for the particular node whose
     * 'fsPtr' member matches 'fsPtr' and remove that one from the list.
     * Ensure that the "default" node cannot be removed.
     */

    fsRecPtr = filesystemList;
    while ((retVal == TCL_ERROR) && (fsRecPtr != &nativeFilesystemRecord)) {
	if (fsRecPtr->fsPtr == fsPtr) {
	    if (fsRecPtr->prevPtr) {
		fsRecPtr->prevPtr->nextPtr = fsRecPtr->nextPtr;
	    } else {
		filesystemList = fsRecPtr->nextPtr;
	    }
	    if (fsRecPtr->nextPtr) {
		fsRecPtr->nextPtr->prevPtr = fsRecPtr->prevPtr;
	    }

	    /*
	     * Increment the filesystem epoch counter, since existing paths
	     * might conceivably now belong to different filesystems. This
	     * should also ensure that paths which have cached the filesystem
	     * which is about to be deleted do not reference that filesystem
	     * (which would of course lead to memory exceptions).
	     */

	    theFilesystemEpoch++;

	    ckfree(fsRecPtr);

	    retVal = TCL_OK;
	} else {
	    fsRecPtr = fsRecPtr->nextPtr;
	}
    }

    Tcl_MutexUnlock(&filesystemMutex);
    return retVal;
}

/*
 *----------------------------------------------------------------------
 *
 * Tcl_FSMatchInDirectory --
 *
 *	This routine is used by the globbing code to search a directory for
 *	all files which match a given pattern. The appropriate function for
 *	the filesystem to which pathPtr belongs will be called. If pathPtr
 *	does not belong to any filesystem and if it is NULL or the empty
 *	string, then we assume the pattern is to be matched in the current
 *	working directory. To avoid have the Tcl_FSMatchInDirectoryProc for
 *	each filesystem from having to deal with this issue, we create a
 *	pathPtr on the fly (equal to the cwd), and then remove it from the
 *	results returned. This makes filesystems easy to write, since they can
 *	assume the pathPtr passed to them is an ordinary path. In fact this
 *	means we could remove such special case handling from Tcl's native
 *	filesystems.
 *
 *	If 'pattern' is NULL, then pathPtr is assumed to be a fully specified
 *	path of a single file/directory which must be checked for existence
 *	and correct type.
 *
 * Results:
 *
 *	The return value is a standard Tcl result indicating whether an error
 *	occurred in globbing. Error messages are placed in interp, but good
 *	results are placed in the resultPtr given.
 *
 *	Recursive searches, e.g.
 *		glob -dir $dir -join * pkgIndex.tcl
 *	which must recurse through each directory matching '*' are handled
 *	internally by Tcl, by passing specific flags in a modified 'types'
 *	parameter. This means the actual filesystem only ever sees patterns
 *	which match in a single directory.
 *
 * Side effects:
 *	The interpreter may have an error message inserted into it.
 *
 *----------------------------------------------------------------------
 */

int
Tcl_FSMatchInDirectory(
    Tcl_Interp *interp,		/* Interpreter to receive error messages, but
				 * may be NULL. */
    Tcl_Obj *resultPtr,		/* List object to receive results. */
    Tcl_Obj *pathPtr,		/* Contains path to directory to search. */
    const char *pattern,	/* Pattern to match against. */
    Tcl_GlobTypeData *types)	/* Object containing list of acceptable types.
				 * May be NULL. In particular the directory
				 * flag is very important. */
{
    const Tcl_Filesystem *fsPtr;
    Tcl_Obj *cwd, *tmpResultPtr, **elemsPtr;
    int resLength, i, ret = -1;

    if (types != NULL && (types->type & TCL_GLOB_TYPE_MOUNT)) {
	/*
	 * We don't currently allow querying of mounts by external code (a
	 * valuable future step), so since we're the only function that
	 * actually knows about mounts, this means we're being called
	 * recursively by ourself. Return no matches.
	 */

	return TCL_OK;
    }

    if (pathPtr != NULL) {
	fsPtr = Tcl_FSGetFileSystemForPath(pathPtr);
    } else {
	fsPtr = NULL;
    }

    /*
     * Check if we've successfully mapped the path to a filesystem within
     * which to search.
     */

    if (fsPtr != NULL) {
	if (fsPtr->matchInDirectoryProc == NULL) {
	    Tcl_SetErrno(ENOENT);
	    return -1;
	}
	ret = fsPtr->matchInDirectoryProc(interp, resultPtr, pathPtr, pattern,
		types);
	if (ret == TCL_OK && pattern != NULL) {
	    FsAddMountsToGlobResult(resultPtr, pathPtr, pattern, types);
	}
	return ret;
    }

    /*
     * If the path isn't empty, we have no idea how to match files in a
     * directory which belongs to no known filesystem.
     */

    if (pathPtr != NULL && TclGetString(pathPtr)[0] != '\0') {
	Tcl_SetErrno(ENOENT);
	return -1;
    }

    /*
     * We have an empty or NULL path. This is defined to mean we must search
     * for files within the current 'cwd'. We therefore use that, but then
     * since the proc we call will return results which include the cwd we
     * must then trim it off the front of each path in the result. We choose
     * to deal with this here (in the generic code), since if we don't, every
     * single filesystem's implementation of Tcl_FSMatchInDirectory will have
     * to deal with it for us.
     */

    cwd = Tcl_FSGetCwd(NULL);
    if (cwd == NULL) {
	if (interp != NULL) {
	    Tcl_SetObjResult(interp, Tcl_NewStringObj(
		    "glob couldn't determine the current working directory",
		    -1));
	}
	return TCL_ERROR;
    }

    fsPtr = Tcl_FSGetFileSystemForPath(cwd);
    if (fsPtr != NULL && fsPtr->matchInDirectoryProc != NULL) {
	TclNewObj(tmpResultPtr);
	Tcl_IncrRefCount(tmpResultPtr);
	ret = fsPtr->matchInDirectoryProc(interp, tmpResultPtr, cwd, pattern,
		types);
	if (ret == TCL_OK) {
	    FsAddMountsToGlobResult(tmpResultPtr, cwd, pattern, types);

	    /*
	     * Note that we know resultPtr and tmpResultPtr are distinct.
	     */

	    ret = Tcl_ListObjGetElements(interp, tmpResultPtr,
		    &resLength, &elemsPtr);
	    for (i=0 ; ret==TCL_OK && i<resLength ; i++) {
		ret = Tcl_ListObjAppendElement(interp, resultPtr,
			TclFSMakePathRelative(interp, elemsPtr[i], cwd));
	    }
	}
	TclDecrRefCount(tmpResultPtr);
    }
    Tcl_DecrRefCount(cwd);
    return ret;
}

/*
 *----------------------------------------------------------------------
 *
 * FsAddMountsToGlobResult --
 *
 *	This routine is used by the globbing code to take the results of a
 *	directory listing and add any mounted paths to that listing. This is
 *	required so that simple things like 'glob *' merge mounts and listings
 *	correctly.
 *
 * Results:
 *	None.
 *
 * Side effects:
 *	Modifies the resultPtr.
 *
 *----------------------------------------------------------------------
 */

static void
FsAddMountsToGlobResult(
    Tcl_Obj *resultPtr,		/* The current list of matching paths; must
				 * not be shared! */
    Tcl_Obj *pathPtr,		/* The directory in question. */
    const char *pattern,	/* Pattern to match against. */
    Tcl_GlobTypeData *types)	/* Object containing list of acceptable types.
				 * May be NULL. In particular the directory
				 * flag is very important. */
{
    int mLength, gLength, i;
    int dir = (types == NULL || (types->type & TCL_GLOB_TYPE_DIR));
    Tcl_Obj *mounts = FsListMounts(pathPtr, pattern);

    if (mounts == NULL) {
	return;
    }

    if (Tcl_ListObjLength(NULL, mounts, &mLength) != TCL_OK || mLength == 0) {
	goto endOfMounts;
    }
    if (Tcl_ListObjLength(NULL, resultPtr, &gLength) != TCL_OK) {
	goto endOfMounts;
    }
    for (i=0 ; i<mLength ; i++) {
	Tcl_Obj *mElt;
	int j;
	int found = 0;

	Tcl_ListObjIndex(NULL, mounts, i, &mElt);

	for (j=0 ; j<gLength ; j++) {
	    Tcl_Obj *gElt;

	    Tcl_ListObjIndex(NULL, resultPtr, j, &gElt);
	    if (Tcl_FSEqualPaths(mElt, gElt)) {
		found = 1;
		if (!dir) {
		    /*
		     * We don't want to list this.
		     */

		    Tcl_ListObjReplace(NULL, resultPtr, j, 1, 0, NULL);
		    gLength--;
		}
		break;		/* Break out of for loop. */
	    }
	}
	if (!found && dir) {
	    Tcl_Obj *norm;
	    int len, mlen;

	    /*
	     * We know mElt is absolute normalized and lies inside pathPtr, so
	     * now we must add to the result the right representation of mElt,
	     * i.e. the representation which is relative to pathPtr.
	     */

	    norm = Tcl_FSGetNormalizedPath(NULL, pathPtr);
	    if (norm != NULL) {
		const char *path, *mount;

		mount = Tcl_GetStringFromObj(mElt, &mlen);
		path = Tcl_GetStringFromObj(norm, &len);
		if (path[len-1] == '/') {
		    /*
		     * Deal with the root of the volume.
		     */

		    len--;
		}
		len++; /* account for '/' in the mElt [Bug 1602539] */
		mElt = TclNewFSPathObj(pathPtr, mount + len, mlen - len);
		Tcl_ListObjAppendElement(NULL, resultPtr, mElt);
	    }
	    /*
	     * No need to increment gLength, since we don't want to compare
	     * mounts against mounts.
	     */
	}
    }

  endOfMounts:
    Tcl_DecrRefCount(mounts);
}

/*
 *----------------------------------------------------------------------
 *
 * Tcl_FSMountsChanged --
 *
 *	Notify the filesystem that the available mounted filesystems (or
 *	within any one filesystem type, the number or location of mount
 *	points) have changed.
 *
 * Results:
 *	None.
 *
 * Side effects:
 *	The global filesystem variable 'theFilesystemEpoch' is incremented.
 *	The effect of this is to make all cached path representations invalid.
 *	Clearly it should only therefore be called when it is really required!
 *	There are a few circumstances when it should be called:
 *
 *	(1) when a new filesystem is registered or unregistered. Strictly
 *	speaking this is only necessary if the new filesystem accepts file
 *	paths as is (normally the filesystem itself is really a shell which
 *	hasn't yet had any mount points established and so its
 *	'pathInFilesystem' proc will always fail). However, for safety, Tcl
 *	always calls this for you in these circumstances.
 *
 *	(2) when additional mount points are established inside any existing
 *	filesystem (except the native fs)
 *
 *	(3) when any filesystem (except the native fs) changes the list of
 *	available volumes.
 *
 *	(4) when the mapping from a string representation of a file to a full,
 *	normalized path changes. For example, if 'env(HOME)' is modified, then
 *	any path containing '~' will map to a different filesystem location.
 *	Therefore all such paths need to have their internal representation
 *	invalidated.
 *
 *	Tcl has no control over (2) and (3), so any registered filesystem must
 *	make sure it calls this function when those situations occur.
 *
 *	(Note: the reason for the exception in 2,3 for the native filesystem
 *	is that the native filesystem by default claims all unknown files even
 *	if it really doesn't understand them or if they don't exist).
 *
 *----------------------------------------------------------------------
 */

void
Tcl_FSMountsChanged(
    const Tcl_Filesystem *fsPtr)
{
    /*
     * We currently don't do anything with this parameter. We could in the
     * future only invalidate files for this filesystem or otherwise take more
     * advanced action.
     */

    (void)fsPtr;

    /*
     * Increment the filesystem epoch counter, since existing paths might now
     * belong to different filesystems.
     */

    Tcl_MutexLock(&filesystemMutex);
    theFilesystemEpoch++;
    Tcl_MutexUnlock(&filesystemMutex);
}

/*
 *----------------------------------------------------------------------
 *
 * Tcl_FSData --
 *
 *	Retrieve the clientData field for the filesystem given, or NULL if
 *	that filesystem is not registered.
 *
 * Results:
 *	A clientData value, or NULL. Note that if the filesystem was
 *	registered with a NULL clientData field, this function will return
 *	that NULL value.
 *
 * Side effects:
 *	None.
 *
 *----------------------------------------------------------------------
 */

ClientData
Tcl_FSData(
    const Tcl_Filesystem *fsPtr) /* The filesystem record to query. */
{
    ClientData retVal = NULL;
    FilesystemRecord *fsRecPtr = FsGetFirstFilesystem();

    /*
     * Traverse the list of filesystems look for a particular one. If found,
     * return that filesystem's clientData (originally provided when calling
     * Tcl_FSRegister).
     */

    while ((retVal == NULL) && (fsRecPtr != NULL)) {
	if (fsRecPtr->fsPtr == fsPtr) {
	    retVal = fsRecPtr->clientData;
	}
	fsRecPtr = fsRecPtr->nextPtr;
    }

    return retVal;
}

/*
 *---------------------------------------------------------------------------
 *
 * TclFSNormalizeToUniquePath --
 *
 *	Takes a path specification containing no ../, ./ sequences, and
 *	converts it into a unique path for the given platform. On Unix, this
 *	means the path must be free of symbolic links/aliases, and on Windows
 *	it means we want the long form, with that long form's case-dependence
 *	(which gives us a unique, case-dependent path).
 *
 * Results:
 *	The pathPtr is modified in place. The return value is the last byte
 *	offset which was recognised in the path string.
 *
 * Side effects:
 *	None (beyond the memory allocation for the result).
 *
 * Special notes:
 *	If the filesystem-specific normalizePathProcs can re-introduce ../, ./
 *	sequences into the path, then this function will not return the
 *	correct result. This may be possible with symbolic links on unix.
 *
 *	Important assumption: if startAt is non-zero, it must point to a
 *	directory separator that we know exists and is already normalized (so
 *	it is important not to point to the char just after the separator).
 *
 *---------------------------------------------------------------------------
 */

int
TclFSNormalizeToUniquePath(
    Tcl_Interp *interp,		/* Used for error messages. */
    Tcl_Obj *pathPtr,		/* The path to normalize in place. */
    int startAt)		/* Start at this char-offset. */
{
    FilesystemRecord *fsRecPtr, *firstFsRecPtr;

    /*
     * Call each of the "normalise path" functions in succession. This is a
     * special case, in which if we have a native filesystem handler, we call
     * it first. This is because the root of Tcl's filesystem is always a
     * native filesystem (i.e. '/' on unix is native).
     */

    firstFsRecPtr = FsGetFirstFilesystem();

    Claim();
    for (fsRecPtr=firstFsRecPtr; fsRecPtr!=NULL; fsRecPtr=fsRecPtr->nextPtr) {
	if (fsRecPtr->fsPtr != &tclNativeFilesystem) {
	    continue;
	}

	/*
	 * TODO: Assume that we always find the native file system; it should
	 * always be there...
	 */

	if (fsRecPtr->fsPtr->normalizePathProc != NULL) {
	    startAt = fsRecPtr->fsPtr->normalizePathProc(interp, pathPtr,
		    startAt);
	}
	break;
    }

    for (fsRecPtr=firstFsRecPtr; fsRecPtr!=NULL; fsRecPtr=fsRecPtr->nextPtr) {
	/*
	 * Skip the native system next time through.
	 */

	if (fsRecPtr->fsPtr == &tclNativeFilesystem) {
	    continue;
	}

	if (fsRecPtr->fsPtr->normalizePathProc != NULL) {
	    startAt = fsRecPtr->fsPtr->normalizePathProc(interp, pathPtr,
		    startAt);
	}

	/*
	 * We could add an efficiency check like this:
	 *		if (retVal == length-of(pathPtr)) {break;}
	 * but there's not much benefit.
	 */
    }
    Disclaim();

    return startAt;
}

/*
 *---------------------------------------------------------------------------
 *
 * TclGetOpenMode --
 *
 *	This routine is an obsolete, limited version of TclGetOpenModeEx()
 *	below. It exists only to satisfy any extensions imprudently using it
 *	via Tcl's internal stubs table.
 *
 * Results:
 *	Same as TclGetOpenModeEx().
 *
 * Side effects:
 *	Same as TclGetOpenModeEx().
 *
 *---------------------------------------------------------------------------
 */

int
TclGetOpenMode(
    Tcl_Interp *interp,		/* Interpreter to use for error reporting -
				 * may be NULL. */
    const char *modeString,	/* Mode string, e.g. "r+" or "RDONLY CREAT" */
    int *seekFlagPtr)		/* Set this to 1 if the caller should seek to
				 * EOF during the opening of the file. */
{
    int binary = 0;
    return TclGetOpenModeEx(interp, modeString, seekFlagPtr, &binary);
}

/*
 *---------------------------------------------------------------------------
 *
 * TclGetOpenModeEx --
 *
 *	Computes a POSIX mode mask for opening a file, from a given string,
 *	and also sets flags to indicate whether the caller should seek to EOF
 *	after opening the file, and whether the caller should configure the
 *	channel for binary data.
 *
 * Results:
 *	On success, returns mode to pass to "open". If an error occurs, the
 *	return value is -1 and if interp is not NULL, sets interp's result
 *	object to an error message.
 *
 * Side effects:
 *	Sets the integer referenced by seekFlagPtr to 1 to tell the caller to
 *	seek to EOF after opening the file, or to 0 otherwise. Sets the
 *	integer referenced by binaryPtr to 1 to tell the caller to seek to
 *	configure the channel for binary data, or to 0 otherwise.
 *
 * Special note:
 *	This code is based on a prototype implementation contributed by Mark
 *	Diekhans.
 *
 *---------------------------------------------------------------------------
 */

int
TclGetOpenModeEx(
    Tcl_Interp *interp,		/* Interpreter to use for error reporting -
				 * may be NULL. */
    const char *modeString,	/* Mode string, e.g. "r+" or "RDONLY CREAT" */
    int *seekFlagPtr,		/* Set this to 1 if the caller should seek to
				 * EOF during the opening of the file. */
    int *binaryPtr)		/* Set this to 1 if the caller should
				 * configure the opened channel for binary
				 * operations. */
{
    int mode, modeArgc, c, i, gotRW;
    const char **modeArgv, *flag;
#define RW_MODES (O_RDONLY|O_WRONLY|O_RDWR)

    /*
     * Check for the simpler fopen-like access modes (e.g. "r"). They are
     * distinguished from the POSIX access modes by the presence of a
     * lower-case first letter.
     */

    *seekFlagPtr = 0;
    *binaryPtr = 0;
    mode = 0;

    /*
     * Guard against international characters before using byte oriented
     * routines.
     */

    if (!(modeString[0] & 0x80)
	    && islower(UCHAR(modeString[0]))) { /* INTL: ISO only. */
	switch (modeString[0]) {
	case 'r':
	    mode = O_RDONLY;
	    break;
	case 'w':
	    mode = O_WRONLY|O_CREAT|O_TRUNC;
	    break;
	case 'a':
	    /*
	     * Added O_APPEND for proper automatic seek-to-end-on-write by the
	     * OS. [Bug 680143]
	     */

	    mode = O_WRONLY|O_CREAT|O_APPEND;
	    *seekFlagPtr = 1;
	    break;
	default:
	    goto error;
	}
	i = 1;
	while (i<3 && modeString[i]) {
	    if (modeString[i] == modeString[i-1]) {
		goto error;
	    }
	    switch (modeString[i++]) {
	    case '+':
		/*
		 * Must remove the O_APPEND flag so that the seek command
		 * works. [Bug 1773127]
		 */

		mode &= ~(O_RDONLY|O_WRONLY|O_APPEND);
		mode |= O_RDWR;
		break;
	    case 'b':
		*binaryPtr = 1;
		break;
	    default:
		goto error;
	    }
	}
	if (modeString[i] != 0) {
	    goto error;
	}
	return mode;

    error:
	*seekFlagPtr = 0;
	*binaryPtr = 0;
	if (interp != NULL) {
	    Tcl_SetObjResult(interp, Tcl_ObjPrintf(
		    "illegal access mode \"%s\"", modeString));
	}
	return -1;
    }

    /*
     * The access modes are specified using a list of POSIX modes such as
     * O_CREAT.
     *
     * IMPORTANT NOTE: We rely on Tcl_SplitList working correctly when a NULL
     * interpreter is passed in.
     */

    if (Tcl_SplitList(interp, modeString, &modeArgc, &modeArgv) != TCL_OK) {
	if (interp != NULL) {
	    Tcl_AddErrorInfo(interp,
		    "\n    while processing open access modes \"");
	    Tcl_AddErrorInfo(interp, modeString);
	    Tcl_AddErrorInfo(interp, "\"");
	}
	return -1;
    }

    gotRW = 0;
    for (i = 0; i < modeArgc; i++) {
	flag = modeArgv[i];
	c = flag[0];
	if ((c == 'R') && (strcmp(flag, "RDONLY") == 0)) {
	    mode = (mode & ~RW_MODES) | O_RDONLY;
	    gotRW = 1;
	} else if ((c == 'W') && (strcmp(flag, "WRONLY") == 0)) {
	    mode = (mode & ~RW_MODES) | O_WRONLY;
	    gotRW = 1;
	} else if ((c == 'R') && (strcmp(flag, "RDWR") == 0)) {
	    mode = (mode & ~RW_MODES) | O_RDWR;
	    gotRW = 1;
	} else if ((c == 'A') && (strcmp(flag, "APPEND") == 0)) {
	    mode |= O_APPEND;
	    *seekFlagPtr = 1;
	} else if ((c == 'C') && (strcmp(flag, "CREAT") == 0)) {
	    mode |= O_CREAT;
	} else if ((c == 'E') && (strcmp(flag, "EXCL") == 0)) {
	    mode |= O_EXCL;

	} else if ((c == 'N') && (strcmp(flag, "NOCTTY") == 0)) {
#ifdef O_NOCTTY
	    mode |= O_NOCTTY;
#else
	    if (interp != NULL) {
		Tcl_SetObjResult(interp, Tcl_ObjPrintf(
			"access mode \"%s\" not supported by this system",
			flag));
	    }
	    ckfree(modeArgv);
	    return -1;
#endif

	} else if ((c == 'N') && (strcmp(flag, "NONBLOCK") == 0)) {
#ifdef O_NONBLOCK
	    mode |= O_NONBLOCK;
#else
	    if (interp != NULL) {
		Tcl_SetObjResult(interp, Tcl_ObjPrintf(
			"access mode \"%s\" not supported by this system",
			flag));
	    }
	    ckfree(modeArgv);
	    return -1;
#endif

	} else if ((c == 'T') && (strcmp(flag, "TRUNC") == 0)) {
	    mode |= O_TRUNC;
	} else if ((c == 'B') && (strcmp(flag, "BINARY") == 0)) {
	    *binaryPtr = 1;
	} else {

	    if (interp != NULL) {
		Tcl_SetObjResult(interp, Tcl_ObjPrintf(
			"invalid access mode \"%s\": must be RDONLY, WRONLY, "
			"RDWR, APPEND, BINARY, CREAT, EXCL, NOCTTY, NONBLOCK,"
			" or TRUNC", flag));
	    }
	    ckfree(modeArgv);
	    return -1;
	}
    }

    ckfree(modeArgv);

    if (!gotRW) {
	if (interp != NULL) {
	    Tcl_SetObjResult(interp, Tcl_NewStringObj(
		    "access mode must include either RDONLY, WRONLY, or RDWR",
		    -1));
	}
	return -1;
    }
    return mode;
}

/*
 *----------------------------------------------------------------------
 *
 * Tcl_FSEvalFile, Tcl_FSEvalFileEx, TclNREvalFile --
 *
 *	Read in a file and process the entire file as one gigantic Tcl
 *	command. Tcl_FSEvalFile is Tcl_FSEvalFileEx without encoding argument.
 *	TclNREvalFile is an NRE-enabled version of Tcl_FSEvalFileEx.
 *
 * Results:
 *	A standard Tcl result, which is either the result of executing the
 *	file or an error indicating why the file couldn't be read.
 *
 * Side effects:
 *	Depends on the commands in the file. During the evaluation of the
 *	contents of the file, iPtr->scriptFile is made to point to pathPtr
 *	(the old value is cached and replaced when this function returns).
 *
 *----------------------------------------------------------------------
 */

int
Tcl_FSEvalFile(
    Tcl_Interp *interp,		/* Interpreter in which to process file. */
    Tcl_Obj *pathPtr)		/* Path of file to process. Tilde-substitution
				 * will be performed on this name. */
{
    return Tcl_FSEvalFileEx(interp, pathPtr, NULL);
}

int
Tcl_FSEvalFileEx(
    Tcl_Interp *interp,		/* Interpreter in which to process file. */
    Tcl_Obj *pathPtr,		/* Path of file to process. Tilde-substitution
				 * will be performed on this name. */
    const char *encodingName)	/* If non-NULL, then use this encoding for the
				 * file. NULL means use the system encoding. */
{
    int length, result = TCL_ERROR;
    Tcl_StatBuf statBuf;
    Tcl_Obj *oldScriptFile;
    Interp *iPtr;
    const char *string;
    Tcl_Channel chan;
    Tcl_Obj *objPtr;

    if (Tcl_FSGetNormalizedPath(interp, pathPtr) == NULL) {
	return result;
    }

    if (Tcl_FSStat(pathPtr, &statBuf) == -1) {
	Tcl_SetErrno(errno);
	Tcl_SetObjResult(interp, Tcl_ObjPrintf(
		"couldn't read file \"%s\": %s",
		Tcl_GetString(pathPtr), Tcl_PosixError(interp)));
	return result;
    }
    chan = Tcl_FSOpenFileChannel(interp, pathPtr, "r", 0644);
    if (chan == NULL) {
	Tcl_SetObjResult(interp, Tcl_ObjPrintf(
		"couldn't read file \"%s\": %s",
		Tcl_GetString(pathPtr), Tcl_PosixError(interp)));
	return result;
    }

    /*
     * The eofchar is \32 (^Z). This is the usual on Windows, but we effect
     * this cross-platform to allow for scripted documents. [Bug: 2040]
     */

    Tcl_SetChannelOption(interp, chan, "-eofchar", "\32");

    /*
     * If the encoding is specified, set it for the channel. Else don't touch
     * it (and use the system encoding) Report error on unknown encoding.
     */

    if (encodingName != NULL) {
	if (Tcl_SetChannelOption(interp, chan, "-encoding", encodingName)
		!= TCL_OK) {
	    Tcl_Close(interp,chan);
	    return result;
	}
    }

    objPtr = Tcl_NewObj();
    Tcl_IncrRefCount(objPtr);

    /*
     * Try to read first character of stream, so we can check for utf-8 BOM to
     * be handled especially.
     */

    if (Tcl_ReadChars(chan, objPtr, 1, 0) < 0) {
	Tcl_Close(interp, chan);
	Tcl_SetObjResult(interp, Tcl_ObjPrintf(
		"couldn't read file \"%s\": %s",
		Tcl_GetString(pathPtr), Tcl_PosixError(interp)));
	goto end;
    }
    string = Tcl_GetString(objPtr);

    /*
     * If first character is not a BOM, append the remaining characters,
     * otherwise replace them. [Bug 3466099]
     */

    if (Tcl_ReadChars(chan, objPtr, -1,
	    memcmp(string, "\xef\xbb\xbf", 3)) < 0) {
	Tcl_Close(interp, chan);
	Tcl_SetObjResult(interp, Tcl_ObjPrintf(
		"couldn't read file \"%s\": %s",
		Tcl_GetString(pathPtr), Tcl_PosixError(interp)));
	goto end;
    }

    if (Tcl_Close(interp, chan) != TCL_OK) {
	goto end;
    }

    iPtr = (Interp *) interp;
    oldScriptFile = iPtr->scriptFile;
    iPtr->scriptFile = pathPtr;
    Tcl_IncrRefCount(iPtr->scriptFile);
    string = Tcl_GetStringFromObj(objPtr, &length);

    /*
     * TIP #280 Force the evaluator to open a frame for a sourced file.
     */

    iPtr->evalFlags |= TCL_EVAL_FILE;
    result = TclEvalEx(interp, string, length, 0, 1, NULL, string);

    /*
     * Now we have to be careful; the script may have changed the
     * iPtr->scriptFile value, so we must reset it without assuming it still
     * points to 'pathPtr'.
     */

    if (iPtr->scriptFile != NULL) {
	Tcl_DecrRefCount(iPtr->scriptFile);
    }
    iPtr->scriptFile = oldScriptFile;

    if (result == TCL_RETURN) {
	result = TclUpdateReturnInfo(iPtr);
    } else if (result == TCL_ERROR) {
	/*
	 * Record information telling where the error occurred.
	 */

	const char *pathString = Tcl_GetStringFromObj(pathPtr, &length);
	int limit = 150;
	int overflow = (length > limit);

	Tcl_AppendObjToErrorInfo(interp, Tcl_ObjPrintf(
		"\n    (file \"%.*s%s\" line %d)",
		(overflow ? limit : length), pathString,
		(overflow ? "..." : ""), Tcl_GetErrorLine(interp)));
    }

  end:
    Tcl_DecrRefCount(objPtr);
    return result;
}

int
TclNREvalFile(
    Tcl_Interp *interp,		/* Interpreter in which to process file. */
    Tcl_Obj *pathPtr,		/* Path of file to process. Tilde-substitution
				 * will be performed on this name. */
    const char *encodingName)	/* If non-NULL, then use this encoding for the
				 * file. NULL means use the system encoding. */
{
    Tcl_StatBuf statBuf;
    Tcl_Obj *oldScriptFile, *objPtr;
    Interp *iPtr;
    Tcl_Channel chan;
    const char *string;

    if (Tcl_FSGetNormalizedPath(interp, pathPtr) == NULL) {
	return TCL_ERROR;
    }

    if (Tcl_FSStat(pathPtr, &statBuf) == -1) {
	Tcl_SetErrno(errno);
	Tcl_SetObjResult(interp, Tcl_ObjPrintf(
		"couldn't read file \"%s\": %s",
		Tcl_GetString(pathPtr), Tcl_PosixError(interp)));
	return TCL_ERROR;
    }
    chan = Tcl_FSOpenFileChannel(interp, pathPtr, "r", 0644);
    if (chan == NULL) {
	Tcl_SetObjResult(interp, Tcl_ObjPrintf(
		"couldn't read file \"%s\": %s",
		Tcl_GetString(pathPtr), Tcl_PosixError(interp)));
	return TCL_ERROR;
    }

    /*
     * The eofchar is \32 (^Z). This is the usual on Windows, but we effect
     * this cross-platform to allow for scripted documents. [Bug: 2040]
     */

    Tcl_SetChannelOption(interp, chan, "-eofchar", "\32");

    /*
     * If the encoding is specified, set it for the channel. Else don't touch
     * it (and use the system encoding) Report error on unknown encoding.
     */

    if (encodingName != NULL) {
	if (Tcl_SetChannelOption(interp, chan, "-encoding", encodingName)
		!= TCL_OK) {
	    Tcl_Close(interp,chan);
	    return TCL_ERROR;
	}
    }

    objPtr = Tcl_NewObj();
    Tcl_IncrRefCount(objPtr);

    /*
     * Try to read first character of stream, so we can check for utf-8 BOM to
     * be handled especially.
     */

    if (Tcl_ReadChars(chan, objPtr, 1, 0) < 0) {
	Tcl_Close(interp, chan);
	Tcl_SetObjResult(interp, Tcl_ObjPrintf(
		"couldn't read file \"%s\": %s",
		Tcl_GetString(pathPtr), Tcl_PosixError(interp)));
	Tcl_DecrRefCount(objPtr);
	return TCL_ERROR;
    }
    string = Tcl_GetString(objPtr);

    /*
     * If first character is not a BOM, append the remaining characters,
     * otherwise replace them. [Bug 3466099]
     */

    if (Tcl_ReadChars(chan, objPtr, -1,
	    memcmp(string, "\xef\xbb\xbf", 3)) < 0) {
	Tcl_Close(interp, chan);
	Tcl_SetObjResult(interp, Tcl_ObjPrintf(
		"couldn't read file \"%s\": %s",
		Tcl_GetString(pathPtr), Tcl_PosixError(interp)));
	Tcl_DecrRefCount(objPtr);
	return TCL_ERROR;
    }

    if (Tcl_Close(interp, chan) != TCL_OK) {
	Tcl_DecrRefCount(objPtr);
	return TCL_ERROR;
    }

    iPtr = (Interp *) interp;
    oldScriptFile = iPtr->scriptFile;
    iPtr->scriptFile = pathPtr;
    Tcl_IncrRefCount(iPtr->scriptFile);

    /*
     * TIP #280: Force the evaluator to open a frame for a sourced file.
     */

    iPtr->evalFlags |= TCL_EVAL_FILE;
    TclNRAddCallback(interp, EvalFileCallback, oldScriptFile, pathPtr, objPtr,
	    NULL);
    return TclNREvalObjEx(interp, objPtr, 0, NULL, INT_MIN);
}

static int
EvalFileCallback(
    ClientData data[],
    Tcl_Interp *interp,
    int result)
{
    Interp *iPtr = (Interp *) interp;
    Tcl_Obj *oldScriptFile = data[0];
    Tcl_Obj *pathPtr = data[1];
    Tcl_Obj *objPtr = data[2];

    /*
     * Now we have to be careful; the script may have changed the
     * iPtr->scriptFile value, so we must reset it without assuming it still
     * points to 'pathPtr'.
     */

    if (iPtr->scriptFile != NULL) {
	Tcl_DecrRefCount(iPtr->scriptFile);
    }
    iPtr->scriptFile = oldScriptFile;

    if (result == TCL_RETURN) {
	result = TclUpdateReturnInfo(iPtr);
    } else if (result == TCL_ERROR) {
	/*
	 * Record information telling where the error occurred.
	 */

	int length;
	const char *pathString = Tcl_GetStringFromObj(pathPtr, &length);
	const int limit = 150;
	int overflow = (length > limit);

	Tcl_AppendObjToErrorInfo(interp, Tcl_ObjPrintf(
		"\n    (file \"%.*s%s\" line %d)",
		(overflow ? limit : length), pathString,
		(overflow ? "..." : ""), Tcl_GetErrorLine(interp)));
    }

    Tcl_DecrRefCount(objPtr);
    return result;
}

/*
 *----------------------------------------------------------------------
 *
 * Tcl_GetErrno --
 *
 *	Gets the current value of the Tcl error code variable. This is
 *	currently the global variable "errno" but could in the future change
 *	to something else.
 *
 * Results:
 *	The value of the Tcl error code variable.
 *
 * Side effects:
 *	None. Note that the value of the Tcl error code variable is UNDEFINED
 *	if a call to Tcl_SetErrno did not precede this call.
 *
 *----------------------------------------------------------------------
 */

int
Tcl_GetErrno(void)
{
    /*
     * On some platforms, errno is really a thread local (implemented by the C
     * library).
     */

    return errno;
}

/*
 *----------------------------------------------------------------------
 *
 * Tcl_SetErrno --
 *
 *	Sets the Tcl error code variable to the supplied value. On some saner
 *	platforms this is actually a thread-local (this is implemented in the
 *	C library) but this is *really* unsafe to assume!
 *
 * Results:
 *	None.
 *
 * Side effects:
 *	Modifies the value of the Tcl error code variable.
 *
 *----------------------------------------------------------------------
 */

void
Tcl_SetErrno(
    int err)			/* The new value. */
{
    /*
     * On some platforms, errno is really a thread local (implemented by the C
     * library).
     */

    errno = err;
}

/*
 *----------------------------------------------------------------------
 *
 * Tcl_PosixError --
 *
 *	This function is typically called after UNIX kernel calls return
 *	errors. It stores machine-readable information about the error in
 *	errorCode field of interp and returns an information string for the
 *	caller's use.
 *
 * Results:
 *	The return value is a human-readable string describing the error.
 *
 * Side effects:
 *	The errorCode field of the interp is set.
 *
 *----------------------------------------------------------------------
 */

const char *
Tcl_PosixError(
    Tcl_Interp *interp)		/* Interpreter whose errorCode field is to be
				 * set. */
{
    const char *id, *msg;

    msg = Tcl_ErrnoMsg(errno);
    id = Tcl_ErrnoId();
    if (interp) {
	Tcl_SetErrorCode(interp, "POSIX", id, msg, NULL);
    }
    return msg;
}

/*
 *----------------------------------------------------------------------
 *
 * Tcl_FSStat --
 *
 *	This function replaces the library version of stat and lsat.
 *
 *	The appropriate function for the filesystem to which pathPtr belongs
 *	will be called.
 *
 * Results:
 *	See stat documentation.
 *
 * Side effects:
 *	See stat documentation.
 *
 *----------------------------------------------------------------------
 */

int
Tcl_FSStat(
    Tcl_Obj *pathPtr,		/* Path of file to stat (in current CP). */
    Tcl_StatBuf *buf)		/* Filled with results of stat call. */
{
    const Tcl_Filesystem *fsPtr = Tcl_FSGetFileSystemForPath(pathPtr);

    if (fsPtr != NULL && fsPtr->statProc != NULL) {
	return fsPtr->statProc(pathPtr, buf);
    }
    Tcl_SetErrno(ENOENT);
    return -1;
}

/*
 *----------------------------------------------------------------------
 *
 * Tcl_FSLstat --
 *
 *	This function replaces the library version of lstat. The appropriate
 *	function for the filesystem to which pathPtr belongs will be called.
 *	If no 'lstat' function is listed, but a 'stat' function is, then Tcl
 *	will fall back on the stat function.
 *
 * Results:
 *	See lstat documentation.
 *
 * Side effects:
 *	See lstat documentation.
 *
 *----------------------------------------------------------------------
 */

int
Tcl_FSLstat(
    Tcl_Obj *pathPtr,		/* Path of file to stat (in current CP). */
    Tcl_StatBuf *buf)		/* Filled with results of stat call. */
{
    const Tcl_Filesystem *fsPtr = Tcl_FSGetFileSystemForPath(pathPtr);

    if (fsPtr != NULL) {
	if (fsPtr->lstatProc != NULL) {
	    return fsPtr->lstatProc(pathPtr, buf);
	}
	if (fsPtr->statProc != NULL) {
	    return fsPtr->statProc(pathPtr, buf);
	}
    }
    Tcl_SetErrno(ENOENT);
    return -1;
}

/*
 *----------------------------------------------------------------------
 *
 * Tcl_FSAccess --
 *
 *	This function replaces the library version of access. The appropriate
 *	function for the filesystem to which pathPtr belongs will be called.
 *
 * Results:
 *	See access documentation.
 *
 * Side effects:
 *	See access documentation.
 *
 *----------------------------------------------------------------------
 */

int
Tcl_FSAccess(
    Tcl_Obj *pathPtr,		/* Path of file to access (in current CP). */
    int mode)			/* Permission setting. */
{
    const Tcl_Filesystem *fsPtr = Tcl_FSGetFileSystemForPath(pathPtr);

    if (fsPtr != NULL && fsPtr->accessProc != NULL) {
	return fsPtr->accessProc(pathPtr, mode);
    }
    Tcl_SetErrno(ENOENT);
    return -1;
}

/*
 *----------------------------------------------------------------------
 *
 * Tcl_FSOpenFileChannel --
 *
 *	The appropriate function for the filesystem to which pathPtr belongs
 *	will be called.
 *
 * Results:
 *	The new channel or NULL, if the named file could not be opened.
 *
 * Side effects:
 *	May open the channel and may cause creation of a file on the file
 *	system.
 *
 *----------------------------------------------------------------------
 */

Tcl_Channel
Tcl_FSOpenFileChannel(
    Tcl_Interp *interp,		/* Interpreter for error reporting; can be
				 * NULL. */
    Tcl_Obj *pathPtr,		/* Name of file to open. */
    const char *modeString,	/* A list of POSIX open modes or a string such
				 * as "rw". */
    int permissions)		/* If the open involves creating a file, with
				 * what modes to create it? */
{
    const Tcl_Filesystem *fsPtr;
    Tcl_Channel retVal = NULL;

    /*
     * We need this just to ensure we return the correct error messages under
     * some circumstances.
     */

    if (Tcl_FSGetNormalizedPath(interp, pathPtr) == NULL) {
	return NULL;
    }

    fsPtr = Tcl_FSGetFileSystemForPath(pathPtr);
    if (fsPtr != NULL && fsPtr->openFileChannelProc != NULL) {
	int mode, seekFlag, binary;

	/*
	 * Parse the mode, picking up whether we want to seek to start with
	 * and/or set the channel automatically into binary mode.
	 */

	mode = TclGetOpenModeEx(interp, modeString, &seekFlag, &binary);
	if (mode == -1) {
	    return NULL;
	}

	/*
	 * Do the actual open() call.
	 */

	retVal = fsPtr->openFileChannelProc(interp, pathPtr, mode,
		permissions);
	if (retVal == NULL) {
	    return NULL;
	}

	/*
	 * Apply appropriate flags parsed out above.
	 */

	if (seekFlag && Tcl_Seek(retVal, (Tcl_WideInt) 0, SEEK_END)
		< (Tcl_WideInt) 0) {
	    if (interp != NULL) {
		Tcl_SetObjResult(interp, Tcl_ObjPrintf(
			"could not seek to end of file while opening \"%s\": %s",
			Tcl_GetString(pathPtr), Tcl_PosixError(interp)));
	    }
	    Tcl_Close(NULL, retVal);
	    return NULL;
	}
	if (binary) {
	    Tcl_SetChannelOption(interp, retVal, "-translation", "binary");
	}
	return retVal;
    }

    /*
     * File doesn't belong to any filesystem that can open it.
     */

    Tcl_SetErrno(ENOENT);
    if (interp != NULL) {
	Tcl_SetObjResult(interp, Tcl_ObjPrintf(
		"couldn't open \"%s\": %s",
		Tcl_GetString(pathPtr), Tcl_PosixError(interp)));
    }
    return NULL;
}

/*
 *----------------------------------------------------------------------
 *
 * Tcl_FSUtime --
 *
 *	This function replaces the library version of utime. The appropriate
 *	function for the filesystem to which pathPtr belongs will be called.
 *
 * Results:
 *	See utime documentation.
 *
 * Side effects:
 *	See utime documentation.
 *
 *----------------------------------------------------------------------
 */

int
Tcl_FSUtime(
    Tcl_Obj *pathPtr,		/* File to change access/modification
				 * times. */
    struct utimbuf *tval)	/* Structure containing access/modification
				 * times to use. Should not be modified. */
{
    const Tcl_Filesystem *fsPtr = Tcl_FSGetFileSystemForPath(pathPtr);

    if (fsPtr != NULL && fsPtr->utimeProc != NULL) {
	return fsPtr->utimeProc(pathPtr, tval);
    }
    /* TODO: set errno here? Tcl_SetErrno(ENOENT); */
    return -1;
}

/*
 *----------------------------------------------------------------------
 *
 * NativeFileAttrStrings --
 *
 *	This function implements the platform dependent 'file attributes'
 *	subcommand, for the native filesystem, for listing the set of possible
 *	attribute strings. This function is part of Tcl's native filesystem
 *	support, and is placed here because it is shared by Unix and Windows
 *	code.
 *
 * Results:
 *	An array of strings
 *
 * Side effects:
 *	None.
 *
 *----------------------------------------------------------------------
 */

static const char *const *
NativeFileAttrStrings(
    Tcl_Obj *pathPtr,
    Tcl_Obj **objPtrRef)
{
    return tclpFileAttrStrings;
}

/*
 *----------------------------------------------------------------------
 *
 * NativeFileAttrsGet --
 *
 *	This function implements the platform dependent 'file attributes'
 *	subcommand, for the native filesystem, for 'get' operations. This
 *	function is part of Tcl's native filesystem support, and is placed
 *	here because it is shared by Unix and Windows code.
 *
 * Results:
 *	Standard Tcl return code. The object placed in objPtrRef (if TCL_OK
 *	was returned) is likely to have a refCount of zero. Either way we must
 *	either store it somewhere (e.g. the Tcl result), or Incr/Decr its
 *	refCount to ensure it is properly freed.
 *
 * Side effects:
 *	None.
 *
 *----------------------------------------------------------------------
 */

static int
NativeFileAttrsGet(
    Tcl_Interp *interp,		/* The interpreter for error reporting. */
    int index,			/* index of the attribute command. */
    Tcl_Obj *pathPtr,		/* path of file we are operating on. */
    Tcl_Obj **objPtrRef)	/* for output. */
{
    return tclpFileAttrProcs[index].getProc(interp, index, pathPtr,objPtrRef);
}

/*
 *----------------------------------------------------------------------
 *
 * NativeFileAttrsSet --
 *
 *	This function implements the platform dependent 'file attributes'
 *	subcommand, for the native filesystem, for 'set' operations. This
 *	function is part of Tcl's native filesystem support, and is placed
 *	here because it is shared by Unix and Windows code.
 *
 * Results:
 *	Standard Tcl return code.
 *
 * Side effects:
 *	None.
 *
 *----------------------------------------------------------------------
 */

static int
NativeFileAttrsSet(
    Tcl_Interp *interp,		/* The interpreter for error reporting. */
    int index,			/* index of the attribute command. */
    Tcl_Obj *pathPtr,		/* path of file we are operating on. */
    Tcl_Obj *objPtr)		/* set to this value. */
{
    return tclpFileAttrProcs[index].setProc(interp, index, pathPtr, objPtr);
}

/*
 *----------------------------------------------------------------------
 *
 * Tcl_FSFileAttrStrings --
 *
 *	This function implements part of the hookable 'file attributes'
 *	subcommand. The appropriate function for the filesystem to which
 *	pathPtr belongs will be called.
 *
 * Results:
 *	The called function may either return an array of strings, or may
 *	instead return NULL and place a Tcl list into the given objPtrRef.
 *	Tcl will take that list and first increment its refCount before using
 *	it. On completion of that use, Tcl will decrement its refCount. Hence
 *	if the list should be disposed of by Tcl when done, it should have a
 *	refCount of zero, and if the list should not be disposed of, the
 *	filesystem should ensure it retains a refCount on the object.
 *
 * Side effects:
 *	None.
 *
 *----------------------------------------------------------------------
 */

const char *const *
Tcl_FSFileAttrStrings(
    Tcl_Obj *pathPtr,
    Tcl_Obj **objPtrRef)
{
    const Tcl_Filesystem *fsPtr = Tcl_FSGetFileSystemForPath(pathPtr);

    if (fsPtr != NULL && fsPtr->fileAttrStringsProc != NULL) {
	return fsPtr->fileAttrStringsProc(pathPtr, objPtrRef);
    }
    Tcl_SetErrno(ENOENT);
    return NULL;
}

/*
 *----------------------------------------------------------------------
 *
 * TclFSFileAttrIndex --
 *
 *	Helper function for converting an attribute name to an index into the
 *	attribute table.
 *
 * Results:
 *	Tcl result code, index written to *indexPtr on result==TCL_OK
 *
 * Side effects:
 *	None.
 *
 *----------------------------------------------------------------------
 */

int
TclFSFileAttrIndex(
    Tcl_Obj *pathPtr,		/* File whose attributes are to be indexed
				 * into. */
    const char *attributeName,	/* The attribute being looked for. */
    int *indexPtr)		/* Where to write the found index. */
{
    Tcl_Obj *listObj = NULL;
    const char *const *attrTable;

    /*
     * Get the attribute table for the file.
     */

    attrTable = Tcl_FSFileAttrStrings(pathPtr, &listObj);
    if (listObj != NULL) {
	Tcl_IncrRefCount(listObj);
    }

    if (attrTable != NULL) {
	/*
	 * It's a constant attribute table, so use T_GIFO.
	 */

	Tcl_Obj *tmpObj = Tcl_NewStringObj(attributeName, -1);
	int result;

	result = Tcl_GetIndexFromObj(NULL, tmpObj, attrTable, NULL, TCL_EXACT,
		indexPtr);
	TclDecrRefCount(tmpObj);
	if (listObj != NULL) {
	    TclDecrRefCount(listObj);
	}
	return result;
    } else if (listObj != NULL) {
	/*
	 * It's a non-constant attribute list, so do a literal search.
	 */

	int i, objc;
	Tcl_Obj **objv;

	if (Tcl_ListObjGetElements(NULL, listObj, &objc, &objv) != TCL_OK) {
	    TclDecrRefCount(listObj);
	    return TCL_ERROR;
	}
	for (i=0 ; i<objc ; i++) {
	    if (!strcmp(attributeName, TclGetString(objv[i]))) {
		TclDecrRefCount(listObj);
		*indexPtr = i;
		return TCL_OK;
	    }
	}
	TclDecrRefCount(listObj);
	return TCL_ERROR;
    } else {
	return TCL_ERROR;
    }
}

/*
 *----------------------------------------------------------------------
 *
 * Tcl_FSFileAttrsGet --
 *
 *	This function implements read access for the hookable 'file
 *	attributes' subcommand. The appropriate function for the filesystem to
 *	which pathPtr belongs will be called.
 *
 * Results:
 *	Standard Tcl return code. The object placed in objPtrRef (if TCL_OK
 *	was returned) is likely to have a refCount of zero. Either way we must
 *	either store it somewhere (e.g. the Tcl result), or Incr/Decr its
 *	refCount to ensure it is properly freed.
 *
 * Side effects:
 *	None.
 *
 *----------------------------------------------------------------------
 */

int
Tcl_FSFileAttrsGet(
    Tcl_Interp *interp,		/* The interpreter for error reporting. */
    int index,			/* index of the attribute command. */
    Tcl_Obj *pathPtr,		/* filename we are operating on. */
    Tcl_Obj **objPtrRef)	/* for output. */
{
    const Tcl_Filesystem *fsPtr = Tcl_FSGetFileSystemForPath(pathPtr);

    if (fsPtr != NULL && fsPtr->fileAttrsGetProc != NULL) {
	return fsPtr->fileAttrsGetProc(interp, index, pathPtr, objPtrRef);
    }
    Tcl_SetErrno(ENOENT);
    return -1;
}

/*
 *----------------------------------------------------------------------
 *
 * Tcl_FSFileAttrsSet --
 *
 *	This function implements write access for the hookable 'file
 *	attributes' subcommand. The appropriate function for the filesystem to
 *	which pathPtr belongs will be called.
 *
 * Results:
 *	Standard Tcl return code.
 *
 * Side effects:
 *	None.
 *
 *----------------------------------------------------------------------
 */

int
Tcl_FSFileAttrsSet(
    Tcl_Interp *interp,		/* The interpreter for error reporting. */
    int index,			/* index of the attribute command. */
    Tcl_Obj *pathPtr,		/* filename we are operating on. */
    Tcl_Obj *objPtr)		/* Input value. */
{
    const Tcl_Filesystem *fsPtr = Tcl_FSGetFileSystemForPath(pathPtr);

    if (fsPtr != NULL && fsPtr->fileAttrsSetProc != NULL) {
	return fsPtr->fileAttrsSetProc(interp, index, pathPtr, objPtr);
    }
    Tcl_SetErrno(ENOENT);
    return -1;
}

/*
 *----------------------------------------------------------------------
 *
 * Tcl_FSGetCwd --
 *
 *	This function replaces the library version of getcwd().
 *
 *	Most VFS's will *not* implement a 'cwdProc'. Tcl now maintains its own
 *	record (in a Tcl_Obj) of the cwd, and an attempt is made to synch this
 *	with the cwd's containing filesystem, if that filesystem provides a
 *	cwdProc (e.g. the native filesystem).
 *
 *	Note that if Tcl's cwd is not in the native filesystem, then of course
 *	Tcl's cwd and the native cwd are different: extensions should
 *	therefore ensure they only access the cwd through this function to
 *	avoid confusion.
 *
 *	If a global cwdPathPtr already exists, it is cached in the thread's
 *	private data structures and reference to the cached copy is returned,
 *	subject to a synchronisation attempt in that cwdPathPtr's fs.
 *
 *	Otherwise, the chain of functions that have been "inserted" into the
 *	filesystem will be called in succession until either a value other
 *	than NULL is returned, or the entire list is visited.
 *
 * Results:
 *	The result is a pointer to a Tcl_Obj specifying the current directory,
 *	or NULL if the current directory could not be determined. If NULL is
 *	returned, an error message is left in the interp's result.
 *
 *	The result already has its refCount incremented for the caller. When
 *	it is no longer needed, that refCount should be decremented.
 *
 * Side effects:
 *	Various objects may be freed and allocated.
 *
 *----------------------------------------------------------------------
 */

Tcl_Obj *
Tcl_FSGetCwd(
    Tcl_Interp *interp)
{
    ThreadSpecificData *tsdPtr = TCL_TSD_INIT(&fsDataKey);

    if (TclFSCwdPointerEquals(NULL)) {
	FilesystemRecord *fsRecPtr;
	Tcl_Obj *retVal = NULL;

	/*
	 * We've never been called before, try to find a cwd. Call each of the
	 * "Tcl_GetCwd" function in succession. A non-NULL return value
	 * indicates the particular function has succeeded.
	 */

	fsRecPtr = FsGetFirstFilesystem();
	Claim();
	for (; (retVal == NULL) && (fsRecPtr != NULL);
		fsRecPtr = fsRecPtr->nextPtr) {
	    ClientData retCd;
	    TclFSGetCwdProc2 *proc2;
	    if (fsRecPtr->fsPtr->getCwdProc == NULL) {
		continue;
	    }

	    if (fsRecPtr->fsPtr->version == TCL_FILESYSTEM_VERSION_1) {
		retVal = fsRecPtr->fsPtr->getCwdProc(interp);
		continue;
	    }

	    proc2 = (TclFSGetCwdProc2 *) fsRecPtr->fsPtr->getCwdProc;
	    retCd = proc2(NULL);
	    if (retCd != NULL) {
		Tcl_Obj *norm;

		/*
		 * Looks like a new current directory.
		 */

		retVal = fsRecPtr->fsPtr->internalToNormalizedProc(retCd);
		Tcl_IncrRefCount(retVal);
		norm = TclFSNormalizeAbsolutePath(interp,retVal);
		if (norm != NULL) {
		    /*
		     * We found a cwd, which is now in our global storage. We
		     * must make a copy. Norm already has a refCount of 1.
		     *
		     * Threading issue: note that multiple threads at system
		     * startup could in principle call this function
		     * simultaneously. They will therefore each set the
		     * cwdPathPtr independently. That behaviour is a bit
		     * peculiar, but should be fine. Once we have a cwd, we'll
		     * always be in the 'else' branch below which is simpler.
		     */

		    FsUpdateCwd(norm, retCd);
		    Tcl_DecrRefCount(norm);
		} else {
		    fsRecPtr->fsPtr->freeInternalRepProc(retCd);
		}
		Tcl_DecrRefCount(retVal);
		retVal = NULL;
		Disclaim();
		goto cdDidNotChange;
	    } else if (interp != NULL) {
		Tcl_SetObjResult(interp, Tcl_ObjPrintf(
			"error getting working directory name: %s",
			Tcl_PosixError(interp)));
	    }
	}
	Disclaim();

	/*
	 * Now the 'cwd' may NOT be normalized, at least on some platforms.
	 * For the sake of efficiency, we want a completely normalized cwd at
	 * all times.
	 *
	 * Finally, if retVal is NULL, we do not have a cwd, which could be
	 * problematic.
	 */

	if (retVal != NULL) {
	    Tcl_Obj *norm = TclFSNormalizeAbsolutePath(interp, retVal);

	    if (norm != NULL) {
		/*
		 * We found a cwd, which is now in our global storage. We must
		 * make a copy. Norm already has a refCount of 1.
		 *
		 * Threading issue: note that multiple threads at system
		 * startup could in principle call this function
		 * simultaneously. They will therefore each set the cwdPathPtr
		 * independently. That behaviour is a bit peculiar, but should
		 * be fine. Once we have a cwd, we'll always be in the 'else'
		 * branch below which is simpler.
		 */

		ClientData cd = (ClientData) Tcl_FSGetNativePath(norm);

		FsUpdateCwd(norm, TclNativeDupInternalRep(cd));
		Tcl_DecrRefCount(norm);
	    }
	    Tcl_DecrRefCount(retVal);
	}
    } else {
	/*
	 * We already have a cwd cached, but we want to give the filesystem it
	 * is in a chance to check whether that cwd has changed, or is perhaps
	 * no longer accessible. This allows an error to be thrown if, say,
	 * the permissions on that directory have changed.
	 */

	const Tcl_Filesystem *fsPtr =
		Tcl_FSGetFileSystemForPath(tsdPtr->cwdPathPtr);
	ClientData retCd = NULL;
	Tcl_Obj *retVal, *norm;

	/*
	 * If the filesystem couldn't be found, or if no cwd function exists
	 * for this filesystem, then we simply assume the cached cwd is ok.
	 * If we do call a cwd, we must watch for errors (if the cwd returns
	 * NULL). This ensures that, say, on Unix if the permissions of the
	 * cwd change, 'pwd' does actually throw the correct error in Tcl.
	 * (This is tested for in the test suite on unix).
	 */

	if (fsPtr == NULL || fsPtr->getCwdProc == NULL) {
	    goto cdDidNotChange;
	}

	if (fsPtr->version == TCL_FILESYSTEM_VERSION_1) {
	    retVal = fsPtr->getCwdProc(interp);
	} else {
	    /*
	     * New API.
	     */

	    TclFSGetCwdProc2 *proc2 = (TclFSGetCwdProc2 *) fsPtr->getCwdProc;

	    retCd = proc2(tsdPtr->cwdClientData);
	    if (retCd == NULL && interp != NULL) {
		Tcl_SetObjResult(interp, Tcl_ObjPrintf(
			"error getting working directory name: %s",
			Tcl_PosixError(interp)));
	    }

	    if (retCd == tsdPtr->cwdClientData) {
		goto cdDidNotChange;
	    }

	    /*
	     * Looks like a new current directory.
	     */

	    retVal = fsPtr->internalToNormalizedProc(retCd);
	    Tcl_IncrRefCount(retVal);
	}

	/*
	 * Check if the 'cwd' function returned an error; if so, reset the
	 * cwd.
	 */

	if (retVal == NULL) {
	    FsUpdateCwd(NULL, NULL);
	    goto cdDidNotChange;
	}

	/*
	 * Normalize the path.
	 */

	norm = TclFSNormalizeAbsolutePath(interp, retVal);

	/*
	 * Check whether cwd has changed from the value previously stored in
	 * cwdPathPtr. Really 'norm' shouldn't be NULL, but we are careful.
	 */

	if (norm == NULL) {
	    /* Do nothing */
	    if (retCd != NULL) {
		fsPtr->freeInternalRepProc(retCd);
	    }
	} else if (norm == tsdPtr->cwdPathPtr) {
	    goto cdEqual;
	} else {
	    /*
	     * Note that both 'norm' and 'tsdPtr->cwdPathPtr' are normalized
	     * paths. Therefore we can be more efficient than calling
	     * 'Tcl_FSEqualPaths', and in addition avoid a nasty infinite loop
	     * bug when trying to normalize tsdPtr->cwdPathPtr.
	     */

	    int len1, len2;
	    const char *str1, *str2;

	    str1 = Tcl_GetStringFromObj(tsdPtr->cwdPathPtr, &len1);
	    str2 = Tcl_GetStringFromObj(norm, &len2);
	    if ((len1 == len2) && (strcmp(str1, str2) == 0)) {
		/*
		 * If the paths were equal, we can be more efficient and
		 * retain the old path object which will probably already be
		 * shared. In this case we can simply free the normalized path
		 * we just calculated.
		 */

	    cdEqual:
		Tcl_DecrRefCount(norm);
		if (retCd != NULL) {
		    fsPtr->freeInternalRepProc(retCd);
		}
	    } else {
		FsUpdateCwd(norm, retCd);
		Tcl_DecrRefCount(norm);
	    }
	}
	Tcl_DecrRefCount(retVal);
    }

  cdDidNotChange:
    if (tsdPtr->cwdPathPtr != NULL) {
	Tcl_IncrRefCount(tsdPtr->cwdPathPtr);
    }

    return tsdPtr->cwdPathPtr;
}

/*
 *----------------------------------------------------------------------
 *
 * Tcl_FSChdir --
 *
 *	This function replaces the library version of chdir().
 *
 *	The path is normalized and then passed to the filesystem which claims
 *	it.
 *
 * Results:
 *	See chdir() documentation. If successful, we keep a record of the
 *	successful path in cwdPathPtr for subsequent calls to getcwd.
 *
 * Side effects:
 *	See chdir() documentation. The global cwdPathPtr may change value.
 *
 *----------------------------------------------------------------------
 */

int
Tcl_FSChdir(
    Tcl_Obj *pathPtr)
{
    const Tcl_Filesystem *fsPtr;
    int retVal = -1;

    if (Tcl_FSGetNormalizedPath(NULL, pathPtr) == NULL) {
	Tcl_SetErrno(ENOENT);
	return retVal;
    }

    fsPtr = Tcl_FSGetFileSystemForPath(pathPtr);
    if (fsPtr != NULL) {
	if (fsPtr->chdirProc != NULL) {
	    /*
	     * If this fails, an appropriate errno will have been stored using
	     * 'Tcl_SetErrno()'.
	     */

	    retVal = fsPtr->chdirProc(pathPtr);
	} else {
	    /*
	     * Fallback on stat-based implementation.
	     */

	    Tcl_StatBuf buf;

	    /*
	     * If the file can be stat'ed and is a directory and is readable,
	     * then we can chdir. If any of these actions fail, then
	     * 'Tcl_SetErrno()' should automatically have been called to set
	     * an appropriate error code.
	     */

	    if ((Tcl_FSStat(pathPtr, &buf) == 0) && (S_ISDIR(buf.st_mode))
		    && (Tcl_FSAccess(pathPtr, R_OK) == 0)) {
		/*
		 * We allow the chdir.
		 */

		retVal = 0;
	    }
	}
    } else {
	Tcl_SetErrno(ENOENT);
    }

    /*
     * The cwd changed, or an error was thrown. If an error was thrown, we can
     * just continue (and that will report the error to the user). If there
     * was no error we must assume that the cwd was actually changed to the
     * normalized value we calculated above, and we must therefore cache that
     * information.
     *
     * If the filesystem in question has a getCwdProc, then the correct logic
     * which performs the part below is already part of the Tcl_FSGetCwd()
     * call, so no need to replicate it again. This will have a side effect
     * though. The private authoritative representation of the current working
     * directory stored in cwdPathPtr in static memory will be out-of-sync
     * with the real OS-maintained value. The first call to Tcl_FSGetCwd will
     * however recalculate the private copy to match the OS-value so
     * everything will work right.
     *
     * However, if there is no getCwdProc, then we _must_ update our private
     * storage of the cwd, since this is the only opportunity to do that!
     *
     * Note: We currently call this block of code irrespective of whether
     * there was a getCwdProc or not, but the code should all in principle
     * work if we only call this block if fsPtr->getCwdProc == NULL.
     */

    if (retVal == 0) {
	/*
	 * Note that this normalized path may be different to what we found
	 * above (or at least a different object), if the filesystem epoch
	 * changed recently. This can actually happen with scripted documents
	 * very easily. Therefore we ask for the normalized path again (the
	 * correct value will have been cached as a result of the
	 * Tcl_FSGetFileSystemForPath call above anyway).
	 */

	Tcl_Obj *normDirName = Tcl_FSGetNormalizedPath(NULL, pathPtr);

	if (normDirName == NULL) {
	    /* Not really true, but what else to do? */
	    Tcl_SetErrno(ENOENT);
	    return -1;
	}

	if (fsPtr == &tclNativeFilesystem) {
	    /*
	     * For the native filesystem, we keep a cache of the native
	     * representation of the cwd. But, we want to do that for the
	     * exact format that is returned by 'getcwd' (so that we can later
	     * compare the two representations for equality), which might not
	     * be exactly the same char-string as the native representation of
	     * the fully normalized path (e.g. on Windows there's a
	     * forward-slash vs backslash difference). Hence we ask for this
	     * again here. On Unix it might actually be true that we always
	     * have the correct form in the native rep in which case we could
	     * simply use:
	     *		cd = Tcl_FSGetNativePath(pathPtr);
	     * instead. This should be examined by someone on Unix.
	     */

	    ThreadSpecificData *tsdPtr = TCL_TSD_INIT(&fsDataKey);
	    ClientData cd;
	    ClientData oldcd = tsdPtr->cwdClientData;

	    /*
	     * Assumption we are using a filesystem version 2.
	     */

	    TclFSGetCwdProc2 *proc2 = (TclFSGetCwdProc2 *) fsPtr->getCwdProc;

	    cd = proc2(oldcd);
	    if (cd != oldcd) {
		FsUpdateCwd(normDirName, cd);
	    }
	} else {
	    FsUpdateCwd(normDirName, NULL);
	}
    }

    return retVal;
}

/*
 *----------------------------------------------------------------------
 *
 * Tcl_FSLoadFile --
 *
 *	Dynamically loads a binary code file into memory and returns the
 *	addresses of two functions within that file, if they are defined. The
 *	appropriate function for the filesystem to which pathPtr belongs will
 *	be called.
 *
 *	Note that the native filesystem doesn't actually assume 'pathPtr' is a
 *	path. Rather it assumes pathPtr is either a path or just the name
 *	(tail) of a file which can be found somewhere in the environment's
 *	loadable path. This behaviour is not very compatible with virtual
 *	filesystems (and has other problems documented in the load man-page),
 *	so it is advised that full paths are always used.
 *
 * Results:
 *	A standard Tcl completion code. If an error occurs, an error message
 *	is left in the interp's result.
 *
 * Side effects:
 *	New code suddenly appears in memory. This may later be unloaded by
 *	passing the clientData to the unloadProc.
 *
 *----------------------------------------------------------------------
 */

int
Tcl_FSLoadFile(
    Tcl_Interp *interp,		/* Used for error reporting. */
    Tcl_Obj *pathPtr,		/* Name of the file containing the desired
				 * code. */
    const char *sym1, const char *sym2,
				/* Names of two functions to look up in the
				 * file's symbol table. */
    Tcl_PackageInitProc **proc1Ptr, Tcl_PackageInitProc **proc2Ptr,
				/* Where to return the addresses corresponding
				 * to sym1 and sym2. */
    Tcl_LoadHandle *handlePtr,	/* Filled with token for dynamically loaded
				 * file which will be passed back to
				 * (*unloadProcPtr)() to unload the file. */
    Tcl_FSUnloadFileProc **unloadProcPtr)
				/* Filled with address of Tcl_FSUnloadFileProc
				 * function which should be used for this
				 * file. */
{
    const char *symbols[3];
    void *procPtrs[2];
    int res;

    /*
     * Initialize the arrays.
     */

    symbols[0] = sym1;
    symbols[1] = sym2;
    symbols[2] = NULL;

    /*
     * Perform the load.
     */

    res = Tcl_LoadFile(interp, pathPtr, symbols, 0, procPtrs, handlePtr);
    if (res == TCL_OK) {
	*proc1Ptr = (Tcl_PackageInitProc *) procPtrs[0];
	*proc2Ptr = (Tcl_PackageInitProc *) procPtrs[1];
    } else {
	*proc1Ptr = *proc2Ptr = NULL;
    }

    return res;
}

/*
 *----------------------------------------------------------------------
 *
 * Tcl_LoadFile --
 *
 *	Dynamically loads a binary code file into memory and returns the
 *	addresses of a number of given functions within that file, if they are
 *	defined. The appropriate function for the filesystem to which pathPtr
 *	belongs will be called.
 *
 *	Note that the native filesystem doesn't actually assume 'pathPtr' is a
 *	path. Rather it assumes pathPtr is either a path or just the name
 *	(tail) of a file which can be found somewhere in the environment's
 *	loadable path. This behaviour is not very compatible with virtual
 *	filesystems (and has other problems documented in the load man-page),
 *	so it is advised that full paths are always used.
 *
 * Results:
 *	A standard Tcl completion code. If an error occurs, an error message
 *	is left in the interp's result.
 *
 * Side effects:
 *	New code suddenly appears in memory. This may later be unloaded by
 *	calling TclFS_UnloadFile.
 *
 *----------------------------------------------------------------------
 */

<<<<<<< HEAD
=======
typedef int (Tcl_FSLoadFileProc2) (Tcl_Interp *interp, Tcl_Obj *pathPtr,
	Tcl_LoadHandle *handlePtr, Tcl_FSUnloadFileProc **unloadProcPtr, int flags);

/*
 * Workaround for issue with modern HPUX which do allow the unlink (no ETXTBSY
 * error) yet somehow trash some internal data structures which prevents the
 * second and further shared libraries from getting properly loaded. Only the
 * first is ok. We try to get around the issue by not unlinking,
 * i.e. emulating the behaviour of the older HPUX which denied removal.
 *
 * Doing the unlink is also an issue within docker containers, whose AUFS
 * bungles this as well, see
 *     https://github.com/dotcloud/docker/issues/1911
 *
 * For these situations the change below makes the execution of the unlink
 * semi-controllable at runtime.
 *
 *     An AUFS filesystem (if it can be detected) will force avoidance of
 *     unlink. The env variable TCL_TEMPLOAD_NO_UNLINK allows detection of a
 *     users general request (unlink and not.
 *
 * By default the unlink is done (if not in AUFS). However if the variable is
 * present and set to true (any integer > 0) then the unlink is skipped.
 */

int
TclSkipUnlink (Tcl_Obj* shlibFile)
{
    /* Order of testing:
     * 1. On hpux we generally want to skip unlink in general
     *
     * Outside of hpux then:
     * 2. For a general user request   (TCL_TEMPLOAD_NO_UNLINK present, non-empty, => int)
     * 3. For general AUFS environment (statfs, if available).
     *
     * Ad 2: This variable can disable/override the AUFS detection, i.e. for
     * testing if a newer AUFS does not have the bug any more.
     * 
     * Ad 3: This is conditionally compiled in. Condition currently must be set manually.
     *       This part needs proper tests in the configure(.in).
     */

#ifdef hpux
    return 1;
#else
    char* skipstr;

    skipstr = getenv ("TCL_TEMPLOAD_NO_UNLINK");
    if (skipstr && (skipstr[0] != '\0')) {
	return atoi(skipstr);
    }

#ifdef TCL_TEMPLOAD_NO_UNLINK
#ifndef NO_FSTATFS
    {
	struct statfs fs;
	/* Have fstatfs. May not have the AUFS super magic ... Indeed our build
	 * box is too old to have it directly in the headers. Define taken from
	 *     http://mooon.googlecode.com/svn/trunk/linux_include/linux/aufs_type.h
	 *     http://aufs.sourceforge.net/
	 * Better reference will be gladly taken.
	 */
#ifndef AUFS_SUPER_MAGIC
#define AUFS_SUPER_MAGIC ('a' << 24 | 'u' << 16 | 'f' << 8 | 's')
#endif /* AUFS_SUPER_MAGIC */
	if ((statfs(Tcl_GetString (shlibFile), &fs) == 0) &&
	    (fs.f_type == AUFS_SUPER_MAGIC)) {
	    return 1;
	}
    }
#endif /* ... NO_FSTATFS */
#endif /* ... TCL_TEMPLOAD_NO_UNLINK */

    /* Fallback: !hpux, no EV override, no AUFS (detection, nor detected):
     * Don't skip */
    return 0;
#endif /* hpux */
}

>>>>>>> 34af92d1
int
Tcl_LoadFile(
    Tcl_Interp *interp,		/* Used for error reporting. */
    Tcl_Obj *pathPtr,		/* Name of the file containing the desired
				 * code. */
    const char *const symbols[],/* Names of functions to look up in the file's
				 * symbol table. */
    int flags,			/* Flags */
    void *procVPtrs,		/* Where to return the addresses corresponding
				 * to symbols[]. */
    Tcl_LoadHandle *handlePtr)	/* Filled with token for shared library
				 * information which can be used in
				 * TclpFindSymbol. */
{
    void **procPtrs = (void **) procVPtrs;
    const Tcl_Filesystem *fsPtr = Tcl_FSGetFileSystemForPath(pathPtr);
    const Tcl_Filesystem *copyFsPtr;
    Tcl_FSUnloadFileProc *unloadProcPtr;
    Tcl_Obj *copyToPtr;
    Tcl_LoadHandle newLoadHandle = NULL;
    Tcl_LoadHandle divertedLoadHandle = NULL;
    Tcl_FSUnloadFileProc *newUnloadProcPtr = NULL;
    FsDivertLoad *tvdlPtr;
    int retVal;
    int i;

    if (fsPtr == NULL) {
	Tcl_SetErrno(ENOENT);
	return TCL_ERROR;
    }

    if (fsPtr->loadFileProc != NULL) {
	int retVal = ((Tcl_FSLoadFileProc2 *)(fsPtr->loadFileProc))
		(interp, pathPtr, handlePtr, &unloadProcPtr, flags);

	if (retVal == TCL_OK) {
	    if (*handlePtr == NULL) {
		return TCL_ERROR;
	    }
	    Tcl_ResetResult(interp);
	    goto resolveSymbols;
	}
	if (Tcl_GetErrno() != EXDEV) {
	    return retVal;
	}
    }

    /*
     * The filesystem doesn't support 'load', so we fall back on the following
     * technique:
     *
     * First check if it is readable -- and exists!
     */

    if (Tcl_FSAccess(pathPtr, R_OK) != 0) {
	Tcl_SetObjResult(interp, Tcl_ObjPrintf(
		"couldn't load library \"%s\": %s",
		Tcl_GetString(pathPtr), Tcl_PosixError(interp)));
	return TCL_ERROR;
    }

#ifdef TCL_LOAD_FROM_MEMORY
    /*
     * The platform supports loading code from memory, so ask for a buffer of
     * the appropriate size, read the file into it and load the code from the
     * buffer:
     */

    {
	int ret, size;
	void *buffer;
	Tcl_StatBuf statBuf;
	Tcl_Channel data;

	ret = Tcl_FSStat(pathPtr, &statBuf);
	if (ret < 0) {
	    goto mustCopyToTempAnyway;
	}
	size = (int) statBuf.st_size;

	/*
	 * Tcl_Read takes an int: check that file size isn't wide.
	 */

	if (size != (Tcl_WideInt) statBuf.st_size) {
	    goto mustCopyToTempAnyway;
	}
	data = Tcl_FSOpenFileChannel(interp, pathPtr, "rb", 0666);
	if (!data) {
	    goto mustCopyToTempAnyway;
	}
	buffer = TclpLoadMemoryGetBuffer(interp, size);
	if (!buffer) {
	    Tcl_Close(interp, data);
	    goto mustCopyToTempAnyway;
	}
	ret = Tcl_Read(data, buffer, size);
	Tcl_Close(interp, data);
	ret = TclpLoadMemory(interp, buffer, size, ret, handlePtr,
		&unloadProcPtr, flags);
	if (ret == TCL_OK && *handlePtr != NULL) {
	    goto resolveSymbols;
	}
    }

  mustCopyToTempAnyway:
    Tcl_ResetResult(interp);
#endif /* TCL_LOAD_FROM_MEMORY */

    /*
     * Get a temporary filename to use, first to copy the file into, and then
     * to load.
     */

    copyToPtr = TclpTempFileNameForLibrary(interp, pathPtr);
    if (copyToPtr == NULL) {
	return TCL_ERROR;
    }
    Tcl_IncrRefCount(copyToPtr);

    copyFsPtr = Tcl_FSGetFileSystemForPath(copyToPtr);
    if ((copyFsPtr == NULL) || (copyFsPtr == fsPtr)) {
	/*
	 * We already know we can't use Tcl_FSLoadFile from this filesystem,
	 * and we must avoid a possible infinite loop. Try to delete the file
	 * we probably created, and then exit.
	 */

	Tcl_FSDeleteFile(copyToPtr);
	Tcl_DecrRefCount(copyToPtr);
	Tcl_SetObjResult(interp, Tcl_NewStringObj(
		"couldn't load from current filesystem", -1));
	return TCL_ERROR;
    }

    if (TclCrossFilesystemCopy(interp, pathPtr, copyToPtr) != TCL_OK) {
	/*
	 * Cross-platform copy failed.
	 */

	Tcl_FSDeleteFile(copyToPtr);
	Tcl_DecrRefCount(copyToPtr);
	return TCL_ERROR;
    }

#ifndef _WIN32
    /*
     * Do we need to set appropriate permissions on the file? This may be
     * required on some systems. On Unix we could loop over the file
     * attributes, and set any that are called "-permissions" to 0700. However
     * we just do this directly, like this:
     */

    {
	int index;
	Tcl_Obj *perm;

	TclNewLiteralStringObj(perm, "0700");
	Tcl_IncrRefCount(perm);
	if (TclFSFileAttrIndex(copyToPtr, "-permissions", &index) == TCL_OK) {
	    Tcl_FSFileAttrsSet(NULL, index, copyToPtr, perm);
	}
	Tcl_DecrRefCount(perm);
    }
#endif

    /*
     * We need to reset the result now, because the cross-filesystem copy may
     * have stored the number of bytes in the result.
     */

    Tcl_ResetResult(interp);

    retVal = Tcl_LoadFile(interp, copyToPtr, symbols, flags, procPtrs,
	    &newLoadHandle);
    if (retVal != TCL_OK) {
	/*
	 * The file didn't load successfully.
	 */

	Tcl_FSDeleteFile(copyToPtr);
	Tcl_DecrRefCount(copyToPtr);
	return retVal;
    }

    /*
     * Try to delete the file immediately - this is possible in some OSes, and
     * avoids any worries about leaving the copy laying around on exit.
     */

    if (
	!TclSkipUnlink (copyToPtr) &&
	(Tcl_FSDeleteFile(copyToPtr) == TCL_OK)) {
	Tcl_DecrRefCount(copyToPtr);

	/*
	 * We tell our caller about the real shared library which was loaded.
	 * Note that this does mean that the package list maintained by 'load'
	 * will store the original (vfs) path alongside the temporary load
	 * handle and unload proc ptr.
	 */

	*handlePtr = newLoadHandle;
	Tcl_ResetResult(interp);
	return TCL_OK;
    }

    /*
     * When we unload this file, we need to divert the unloading so we can
     * unload and cleanup the temporary file correctly.
     */

    tvdlPtr = ckalloc(sizeof(FsDivertLoad));

    /*
     * Remember three pieces of information. This allows us to cleanup the
     * diverted load completely, on platforms which allow proper unloading of
     * code.
     */

    tvdlPtr->loadHandle = newLoadHandle;
    tvdlPtr->unloadProcPtr = newUnloadProcPtr;

    if (copyFsPtr != &tclNativeFilesystem) {
	/*
	 * copyToPtr is already incremented for this reference.
	 */

	tvdlPtr->divertedFile = copyToPtr;

	/*
	 * This is the filesystem we loaded it into. Since we have a reference
	 * to 'copyToPtr', we already have a refCount on this filesystem, so
	 * we don't need to worry about it disappearing on us.
	 */

	tvdlPtr->divertedFilesystem = copyFsPtr;
	tvdlPtr->divertedFileNativeRep = NULL;
    } else {
	/*
	 * We need the native rep.
	 */

	tvdlPtr->divertedFileNativeRep = TclNativeDupInternalRep(
		Tcl_FSGetInternalRep(copyToPtr, copyFsPtr));

	/*
	 * We don't need or want references to the copied Tcl_Obj or the
	 * filesystem if it is the native one.
	 */

	tvdlPtr->divertedFile = NULL;
	tvdlPtr->divertedFilesystem = NULL;
	Tcl_DecrRefCount(copyToPtr);
    }

    copyToPtr = NULL;

    divertedLoadHandle = ckalloc(sizeof(struct Tcl_LoadHandle_));
    divertedLoadHandle->clientData = tvdlPtr;
    divertedLoadHandle->findSymbolProcPtr = DivertFindSymbol;
    divertedLoadHandle->unloadFileProcPtr = DivertUnloadFile;
    *handlePtr = divertedLoadHandle;

    Tcl_ResetResult(interp);
    return retVal;

  resolveSymbols:
    /* 
     * At this point, *handlePtr is already set up to the handle for the
     * loaded library. We now try to resolve the symbols.
     */

    if (symbols != NULL) {
	for (i=0 ; symbols[i] != NULL; i++) {
	    procPtrs[i] = Tcl_FindSymbol(interp, *handlePtr, symbols[i]);
	    if (procPtrs[i] == NULL) {
		/* 
		 * At least one symbol in the list was not found.  Unload the
		 * file, and report the problem back to the caller.
		 * (Tcl_FindSymbol should already have left an appropriate
		 * error message.)
		 */

		(*handlePtr)->unloadFileProcPtr(*handlePtr);
		*handlePtr = NULL;
		return TCL_ERROR;
	    }
	}
    }
    return TCL_OK;
}

/*
 *----------------------------------------------------------------------
 *
 * DivertFindSymbol --
 *	
 *	Find a symbol in a shared library loaded by copy-from-VFS.
 *
 *----------------------------------------------------------------------
 */

static void *
DivertFindSymbol(
    Tcl_Interp *interp, 	/* Tcl interpreter */
    Tcl_LoadHandle loadHandle,	/* Handle to the diverted module */
    const char *symbol)		/* Symbol to resolve */
{
    FsDivertLoad *tvdlPtr = (FsDivertLoad *) loadHandle->clientData;
    Tcl_LoadHandle originalHandle = tvdlPtr->loadHandle;

    return originalHandle->findSymbolProcPtr(interp, originalHandle, symbol);
}

/*
 *----------------------------------------------------------------------
 *
 * DivertUnloadFile --
 *
 *	Unloads a file that has been loaded by copying from VFS to the native
 *	filesystem.
 *
 * Parameters:
 *	loadHandle -- Handle of the file to unload
 *
 *----------------------------------------------------------------------
 */

static void
DivertUnloadFile(
    Tcl_LoadHandle loadHandle)
{
    FsDivertLoad *tvdlPtr = (FsDivertLoad *) loadHandle->clientData;
    Tcl_LoadHandle originalHandle;

    /*
     * This test should never trigger, since we give the client data in the
     * function above.
     */

    if (tvdlPtr == NULL) {
	return;
    }
    originalHandle = tvdlPtr->loadHandle;

    /*
     * Call the real 'unloadfile' proc we actually used. It is very important
     * that we call this first, so that the shared library is actually
     * unloaded by the OS. Otherwise, the following 'delete' may well fail
     * because the shared library is still in use.
     */

    originalHandle->unloadFileProcPtr(originalHandle);

    /*
     * What filesystem contains the temp copy of the library?
     */

    if (tvdlPtr->divertedFilesystem == NULL) {
	/*
	 * It was the native filesystem, and we have a special function
	 * available just for this purpose, which we know works even at this
	 * late stage.
	 */

	TclpDeleteFile(tvdlPtr->divertedFileNativeRep);
	NativeFreeInternalRep(tvdlPtr->divertedFileNativeRep);
    } else {
	/*
	 * Remove the temporary file we created. Note, we may crash here
	 * because encodings have been taken down already.
	 */

	if (tvdlPtr->divertedFilesystem->deleteFileProc(tvdlPtr->divertedFile)
		!= TCL_OK) {
	    /*
	     * The above may have failed because the filesystem, or something
	     * it depends upon (e.g. encodings) have been taken down because
	     * Tcl is exiting.
	     *
	     * We may need to work out how to delete this file more robustly
	     * (or give the filesystem the information it needs to delete the
	     * file more robustly).
	     *
	     * In particular, one problem might be that the filesystem cannot
	     * extract the information it needs from the above path object
	     * because Tcl's entire filesystem apparatus (the code in this
	     * file) has been finalized, and it refuses to pass the internal
	     * representation to the filesystem.
	     */
	}

	/*
	 * And free up the allocations. This will also of course remove a
	 * refCount from the Tcl_Filesystem to which this file belongs, which
	 * could then free up the filesystem if we are exiting.
	 */

	Tcl_DecrRefCount(tvdlPtr->divertedFile);
    }

    ckfree(tvdlPtr);
    ckfree(loadHandle);
}

/*
 *----------------------------------------------------------------------
 *
 * Tcl_FindSymbol --
 *
 *	Find a symbol in a loaded library
 *
 * Results:
 *	Returns a pointer to the symbol if found. If not found, returns NULL
 *	and leaves an error message in the interpreter result.
 *
 * This function was once filesystem-specific, but has been made portable by
 * having TclpDlopen return a structure that includes procedure pointers.
 *
 *----------------------------------------------------------------------
 */

void *
Tcl_FindSymbol(
    Tcl_Interp *interp,		/* Tcl interpreter */
    Tcl_LoadHandle loadHandle,	/* Handle to the loaded library */
    const char *symbol)		/* Name of the symbol to resolve */
{
    return loadHandle->findSymbolProcPtr(interp, loadHandle, symbol);
}

/*
 *----------------------------------------------------------------------
 *
 * Tcl_FSUnloadFile --
 *
 *	Unloads a library given its handle. Checks first that the library
 *	supports unloading.
 *
 *----------------------------------------------------------------------
 */

int
Tcl_FSUnloadFile(
    Tcl_Interp *interp,		/* Tcl interpreter */
    Tcl_LoadHandle handle)	/* Handle of the file to unload */
{
    if (handle->unloadFileProcPtr == NULL) {
	if (interp != NULL) {
	    Tcl_SetObjResult(interp, Tcl_NewStringObj(
		    "cannot unload: filesystem does not support unloading",
		    -1));
	}
	return TCL_ERROR;
    }
    TclpUnloadFile(handle);
    return TCL_OK;
}

/*
 *----------------------------------------------------------------------
 *
 * TclpUnloadFile --
 *
 *	Unloads a library given its handle
 *
 * This function was once filesystem-specific, but has been made portable by
 * having TclpDlopen return a structure that includes procedure pointers.
 *
 *----------------------------------------------------------------------
 */

void
TclpUnloadFile(
    Tcl_LoadHandle handle)
{
    if (handle->unloadFileProcPtr != NULL) {
	handle->unloadFileProcPtr(handle);
    }
}

/*
 *----------------------------------------------------------------------
 *
 * TclFSUnloadTempFile --
 *
 *	This function is called when we loaded a library of code via an
 *	intermediate temporary file. This function ensures the library is
 *	correctly unloaded and the temporary file is correctly deleted.
 *
 * Results:
 *	None.
 *
 * Side effects:
 *	The effects of the 'unload' function called, and of course the
 *	temporary file will be deleted.
 *
 *----------------------------------------------------------------------
 */

void
TclFSUnloadTempFile(
    Tcl_LoadHandle loadHandle)	/* loadHandle returned by a previous call to
				 * Tcl_FSLoadFile(). The loadHandle is a token
				 * that represents the loaded file. */
{
    FsDivertLoad *tvdlPtr = (FsDivertLoad *) loadHandle;

    /*
     * This test should never trigger, since we give the client data in the
     * function above.
     */

    if (tvdlPtr == NULL) {
	return;
    }

    /*
     * Call the real 'unloadfile' proc we actually used. It is very important
     * that we call this first, so that the shared library is actually
     * unloaded by the OS. Otherwise, the following 'delete' may well fail
     * because the shared library is still in use.
     */

    if (tvdlPtr->unloadProcPtr != NULL) {
	tvdlPtr->unloadProcPtr(tvdlPtr->loadHandle);
    }

    if (tvdlPtr->divertedFilesystem == NULL) {
	/*
	 * It was the native filesystem, and we have a special function
	 * available just for this purpose, which we know works even at this
	 * late stage.
	 */

	TclpDeleteFile(tvdlPtr->divertedFileNativeRep);
	NativeFreeInternalRep(tvdlPtr->divertedFileNativeRep);
    } else {
	/*
	 * Remove the temporary file we created. Note, we may crash here
	 * because encodings have been taken down already.
	 */

	if (tvdlPtr->divertedFilesystem->deleteFileProc(tvdlPtr->divertedFile)
		!= TCL_OK) {
	    /*
	     * The above may have failed because the filesystem, or something
	     * it depends upon (e.g. encodings) have been taken down because
	     * Tcl is exiting.
	     *
	     * We may need to work out how to delete this file more robustly
	     * (or give the filesystem the information it needs to delete the
	     * file more robustly).
	     *
	     * In particular, one problem might be that the filesystem cannot
	     * extract the information it needs from the above path object
	     * because Tcl's entire filesystem apparatus (the code in this
	     * file) has been finalized, and it refuses to pass the internal
	     * representation to the filesystem.
	     */
	}

	/*
	 * And free up the allocations. This will also of course remove a
	 * refCount from the Tcl_Filesystem to which this file belongs, which
	 * could then free up the filesystem if we are exiting.
	 */

	Tcl_DecrRefCount(tvdlPtr->divertedFile);
    }

    ckfree(tvdlPtr);
}

/*
 *---------------------------------------------------------------------------
 *
 * Tcl_FSLink --
 *
 *	This function replaces the library version of readlink() and can also
 *	be used to make links. The appropriate function for the filesystem to
 *	which pathPtr belongs will be called.
 *
 * Results:
 *	If toPtr is NULL, then the result is a Tcl_Obj specifying the contents
 *	of the symbolic link given by 'pathPtr', or NULL if the symbolic link
 *	could not be read. The result is owned by the caller, which should
 *	call Tcl_DecrRefCount when the result is no longer needed.
 *
 *	If toPtr is non-NULL, then the result is toPtr if the link action was
 *	successful, or NULL if not. In this case the result has no additional
 *	reference count, and need not be freed. The actual action to perform
 *	is given by the 'linkAction' flags, which is an or'd combination of:
 *
 *		TCL_CREATE_SYMBOLIC_LINK
 *		TCL_CREATE_HARD_LINK
 *
 *	Note that most filesystems will not support linking across to
 *	different filesystems, so this function will usually fail unless toPtr
 *	is in the same FS as pathPtr.
 *
 * Side effects:
 *	See readlink() documentation. A new filesystem link object may appear.
 *
 *---------------------------------------------------------------------------
 */

Tcl_Obj *
Tcl_FSLink(
    Tcl_Obj *pathPtr,		/* Path of file to readlink or link. */
    Tcl_Obj *toPtr,		/* NULL or path to be linked to. */
    int linkAction)		/* Action to perform. */
{
    const Tcl_Filesystem *fsPtr = Tcl_FSGetFileSystemForPath(pathPtr);

    if (fsPtr != NULL && fsPtr->linkProc != NULL) {
	return fsPtr->linkProc(pathPtr, toPtr, linkAction);
    }

    /*
     * If S_IFLNK isn't defined it means that the machine doesn't support
     * symbolic links, so the file can't possibly be a symbolic link. Generate
     * an EINVAL error, which is what happens on machines that do support
     * symbolic links when you invoke readlink on a file that isn't a symbolic
     * link.
     */

#ifndef S_IFLNK
    errno = EINVAL; /* TODO: Change to Tcl_SetErrno()? */
#else
    Tcl_SetErrno(ENOENT);
#endif /* S_IFLNK */
    return NULL;
}

/*
 *---------------------------------------------------------------------------
 *
 * Tcl_FSListVolumes --
 *
 *	Lists the currently mounted volumes. The chain of functions that have
 *	been "inserted" into the filesystem will be called in succession; each
 *	may return a list of volumes, all of which are added to the result
 *	until all mounted file systems are listed.
 *
 *	Notice that we assume the lists returned by each filesystem (if non
 *	NULL) have been given a refCount for us already. However, we are NOT
 *	allowed to hang on to the list itself (it belongs to the filesystem we
 *	called). Therefore we quite naturally add its contents to the result
 *	we are building, and then decrement the refCount.
 *
 * Results:
 *	The list of volumes, in an object which has refCount 0.
 *
 * Side effects:
 *	None
 *
 *---------------------------------------------------------------------------
 */

Tcl_Obj *
Tcl_FSListVolumes(void)
{
    FilesystemRecord *fsRecPtr;
    Tcl_Obj *resultPtr = Tcl_NewObj();

    /*
     * Call each of the "listVolumes" function in succession. A non-NULL
     * return value indicates the particular function has succeeded. We call
     * all the functions registered, since we want a list of all drives from
     * all filesystems.
     */

    fsRecPtr = FsGetFirstFilesystem();
    Claim();
    while (fsRecPtr != NULL) {
	if (fsRecPtr->fsPtr->listVolumesProc != NULL) {
	    Tcl_Obj *thisFsVolumes = fsRecPtr->fsPtr->listVolumesProc();

	    if (thisFsVolumes != NULL) {
		Tcl_ListObjAppendList(NULL, resultPtr, thisFsVolumes);
		Tcl_DecrRefCount(thisFsVolumes);
	    }
	}
	fsRecPtr = fsRecPtr->nextPtr;
    }
    Disclaim();

    return resultPtr;
}

/*
 *---------------------------------------------------------------------------
 *
 * FsListMounts --
 *
 *	List all mounts within the given directory, which match the given
 *	pattern.
 *
 * Results:
 *	The list of mounts, in a list object which has refCount 0, or NULL if
 *	we didn't even find any filesystems to try to list mounts.
 *
 * Side effects:
 *	None
 *
 *---------------------------------------------------------------------------
 */

static Tcl_Obj *
FsListMounts(
    Tcl_Obj *pathPtr,		/* Contains path to directory to search. */
    const char *pattern)	/* Pattern to match against. */
{
    FilesystemRecord *fsRecPtr;
    Tcl_GlobTypeData mountsOnly = { TCL_GLOB_TYPE_MOUNT, 0, NULL, NULL };
    Tcl_Obj *resultPtr = NULL;

    /*
     * Call each of the "matchInDirectory" functions in succession, with the
     * specific type information 'mountsOnly'. A non-NULL return value
     * indicates the particular function has succeeded. We call all the
     * functions registered, since we want a list from each filesystems.
     */

    fsRecPtr = FsGetFirstFilesystem();
    Claim();
    while (fsRecPtr != NULL) {
	if (fsRecPtr->fsPtr != &tclNativeFilesystem &&
		fsRecPtr->fsPtr->matchInDirectoryProc != NULL) {
	    if (resultPtr == NULL) {
		resultPtr = Tcl_NewObj();
	    }
	    fsRecPtr->fsPtr->matchInDirectoryProc(NULL, resultPtr, pathPtr,
		    pattern, &mountsOnly);
	}
	fsRecPtr = fsRecPtr->nextPtr;
    }
    Disclaim();

    return resultPtr;
}

/*
 *---------------------------------------------------------------------------
 *
 * Tcl_FSSplitPath --
 *
 *	This function takes the given Tcl_Obj, which should be a valid path,
 *	and returns a Tcl List object containing each segment of that path as
 *	an element.
 *
 * Results:
 *	Returns list object with refCount of zero. If the passed in lenPtr is
 *	non-NULL, we use it to return the number of elements in the returned
 *	list.
 *
 * Side effects:
 *	None.
 *
 *---------------------------------------------------------------------------
 */

Tcl_Obj *
Tcl_FSSplitPath(
    Tcl_Obj *pathPtr,		/* Path to split. */
    int *lenPtr)		/* int to store number of path elements. */
{
    Tcl_Obj *result = NULL;	/* Needed only to prevent gcc warnings. */
    const Tcl_Filesystem *fsPtr;
    char separator = '/';
    int driveNameLength;
    const char *p;

    /*
     * Perform platform specific splitting.
     */

    if (TclFSGetPathType(pathPtr, &fsPtr,
	    &driveNameLength) == TCL_PATH_ABSOLUTE) {
	if (fsPtr == &tclNativeFilesystem) {
	    return TclpNativeSplitPath(pathPtr, lenPtr);
	}
    } else {
	return TclpNativeSplitPath(pathPtr, lenPtr);
    }

    /*
     * We assume separators are single characters.
     */

    if (fsPtr->filesystemSeparatorProc != NULL) {
	Tcl_Obj *sep = fsPtr->filesystemSeparatorProc(pathPtr);

	if (sep != NULL) {
	    Tcl_IncrRefCount(sep);
	    separator = Tcl_GetString(sep)[0];
	    Tcl_DecrRefCount(sep);
	}
    }

    /*
     * Place the drive name as first element of the result list. The drive
     * name may contain strange characters, like colons and multiple forward
     * slashes (for example 'ftp://' is a valid vfs drive name)
     */

    result = Tcl_NewObj();
    p = Tcl_GetString(pathPtr);
    Tcl_ListObjAppendElement(NULL, result,
	    Tcl_NewStringObj(p, driveNameLength));
    p += driveNameLength;

    /*
     * Add the remaining path elements to the list.
     */

    for (;;) {
	const char *elementStart = p;
	int length;

	while ((*p != '\0') && (*p != separator)) {
	    p++;
	}
	length = p - elementStart;
	if (length > 0) {
	    Tcl_Obj *nextElt;

	    if (elementStart[0] == '~') {
		TclNewLiteralStringObj(nextElt, "./");
		Tcl_AppendToObj(nextElt, elementStart, length);
	    } else {
		nextElt = Tcl_NewStringObj(elementStart, length);
	    }
	    Tcl_ListObjAppendElement(NULL, result, nextElt);
	}
	if (*p++ == '\0') {
	    break;
	}
    }

    /*
     * Compute the number of elements in the result.
     */

    if (lenPtr != NULL) {
	TclListObjLength(NULL, result, lenPtr);
    }
    return result;
}
/*
 *----------------------------------------------------------------------
 *
 * TclGetPathType --
 *
 *	Helper function used by FSGetPathType.
 *
 * Results:
 *	Returns one of TCL_PATH_ABSOLUTE, TCL_PATH_RELATIVE, or
 *	TCL_PATH_VOLUME_RELATIVE. The filesystem reference will be set if and
 *	only if it is non-NULL and the function's return value is
 *	TCL_PATH_ABSOLUTE.
 *
 * Side effects:
 *	None.
 *
 *----------------------------------------------------------------------
 */

Tcl_PathType
TclGetPathType(
    Tcl_Obj *pathPtr,		/* Path to determine type for. */
    const Tcl_Filesystem **filesystemPtrPtr,
				/* If absolute path and this is not NULL, then
				 * set to the filesystem which claims this
				 * path. */
    int *driveNameLengthPtr,	/* If the path is absolute, and this is
				 * non-NULL, then set to the length of the
				 * driveName. */
    Tcl_Obj **driveNameRef)	/* If the path is absolute, and this is
				 * non-NULL, then set to the name of the
				 * drive, network-volume which contains the
				 * path, already with a refCount for the
				 * caller. */
{
    int pathLen;
    const char *path = Tcl_GetStringFromObj(pathPtr, &pathLen);
    Tcl_PathType type;

    type = TclFSNonnativePathType(path, pathLen, filesystemPtrPtr,
	    driveNameLengthPtr, driveNameRef);

    if (type != TCL_PATH_ABSOLUTE) {
	type = TclpGetNativePathType(pathPtr, driveNameLengthPtr,
		driveNameRef);
	if ((type == TCL_PATH_ABSOLUTE) && (filesystemPtrPtr != NULL)) {
	    *filesystemPtrPtr = &tclNativeFilesystem;
	}
    }
    return type;
}

/*
 *----------------------------------------------------------------------
 *
 * TclFSNonnativePathType --
 *
 *	Helper function used by TclGetPathType. Its purpose is to check
 *	whether the given path starts with a string which corresponds to a
 *	file volume in any registered filesystem except the native one. For
 *	speed and historical reasons the native filesystem has special
 *	hard-coded checks dotted here and there in the filesystem code.
 *
 * Results:
 *	Returns one of TCL_PATH_ABSOLUTE or TCL_PATH_RELATIVE. The filesystem
 *	reference will be set if and only if it is non-NULL and the function's
 *	return value is TCL_PATH_ABSOLUTE.
 *
 * Side effects:
 *	None.
 *
 *----------------------------------------------------------------------
 */

Tcl_PathType
TclFSNonnativePathType(
    const char *path,		/* Path to determine type for. */
    int pathLen,		/* Length of the path. */
    const Tcl_Filesystem **filesystemPtrPtr,
				/* If absolute path and this is not NULL, then
				 * set to the filesystem which claims this
				 * path. */
    int *driveNameLengthPtr,	/* If the path is absolute, and this is
				 * non-NULL, then set to the length of the
				 * driveName. */
    Tcl_Obj **driveNameRef)	/* If the path is absolute, and this is
				 * non-NULL, then set to the name of the
				 * drive, network-volume which contains the
				 * path, already with a refCount for the
				 * caller. */
{
    FilesystemRecord *fsRecPtr;
    Tcl_PathType type = TCL_PATH_RELATIVE;

    /*
     * Call each of the "listVolumes" function in succession, checking whether
     * the given path is an absolute path on any of the volumes returned (this
     * is done by checking whether the path's prefix matches).
     */

    fsRecPtr = FsGetFirstFilesystem();
    Claim();
    while (fsRecPtr != NULL) {
	/*
	 * We want to skip the native filesystem in this loop because
	 * otherwise we won't necessarily pass all the Tcl testsuite - this is
	 * because some of the tests artificially change the current platform
	 * (between win, unix) but the list of volumes we get by calling
	 * fsRecPtr->fsPtr->listVolumesProc will reflect the current (real)
	 * platform only and this may cause some tests to fail. In particular,
	 * on Unix '/' will match the beginning of certain absolute Windows
	 * paths starting '//' and those tests will go wrong.
	 *
	 * Besides these test-suite issues, there is one other reason to skip
	 * the native filesystem - since the tclFilename.c code has nice fast
	 * 'absolute path' checkers, we don't want to waste time repeating
	 * that effort here, and this function is actually called quite often,
	 * so if we can save the overhead of the native filesystem returning
	 * us a list of volumes all the time, it is better.
	 */

	if ((fsRecPtr->fsPtr != &tclNativeFilesystem)
		&& (fsRecPtr->fsPtr->listVolumesProc != NULL)) {
	    int numVolumes;
	    Tcl_Obj *thisFsVolumes = fsRecPtr->fsPtr->listVolumesProc();

	    if (thisFsVolumes != NULL) {
		if (Tcl_ListObjLength(NULL, thisFsVolumes, &numVolumes)
			!= TCL_OK) {
		    /*
		     * This is VERY bad; the listVolumesProc didn't return a
		     * valid list. Set numVolumes to -1 so that we skip the
		     * while loop below and just return with the current value
		     * of 'type'.
		     *
		     * It would be better if we could signal an error here
		     * (but Tcl_Panic seems a bit excessive).
		     */

		    numVolumes = -1;
		}
		while (numVolumes > 0) {
		    Tcl_Obj *vol;
		    int len;
		    const char *strVol;

		    numVolumes--;
		    Tcl_ListObjIndex(NULL, thisFsVolumes, numVolumes, &vol);
		    strVol = Tcl_GetStringFromObj(vol,&len);
		    if (pathLen < len) {
			continue;
		    }
		    if (strncmp(strVol, path, (size_t) len) == 0) {
			type = TCL_PATH_ABSOLUTE;
			if (filesystemPtrPtr != NULL) {
			    *filesystemPtrPtr = fsRecPtr->fsPtr;
			}
			if (driveNameLengthPtr != NULL) {
			    *driveNameLengthPtr = len;
			}
			if (driveNameRef != NULL) {
			    *driveNameRef = vol;
			    Tcl_IncrRefCount(vol);
			}
			break;
		    }
		}
		Tcl_DecrRefCount(thisFsVolumes);
		if (type == TCL_PATH_ABSOLUTE) {
		    /*
		     * We don't need to examine any more filesystems.
		     */

		    break;
		}
	    }
	}
	fsRecPtr = fsRecPtr->nextPtr;
    }
    Disclaim();
    return type;
}

/*
 *---------------------------------------------------------------------------
 *
 * Tcl_FSRenameFile --
 *
 *	If the two paths given belong to the same filesystem, we call that
 *	filesystems rename function. Otherwise we simply return the POSIX
 *	error 'EXDEV', and -1.
 *
 * Results:
 *	Standard Tcl error code if a function was called.
 *
 * Side effects:
 *	A file may be renamed.
 *
 *---------------------------------------------------------------------------
 */

int
Tcl_FSRenameFile(
    Tcl_Obj *srcPathPtr,	/* Pathname of file or dir to be renamed
				 * (UTF-8). */
    Tcl_Obj *destPathPtr)	/* New pathname of file or directory
				 * (UTF-8). */
{
    int retVal = -1;
    const Tcl_Filesystem *fsPtr, *fsPtr2;

    fsPtr = Tcl_FSGetFileSystemForPath(srcPathPtr);
    fsPtr2 = Tcl_FSGetFileSystemForPath(destPathPtr);

    if ((fsPtr == fsPtr2) && (fsPtr != NULL)
	    && (fsPtr->renameFileProc != NULL)) {
	retVal = fsPtr->renameFileProc(srcPathPtr, destPathPtr);
    }
    if (retVal == -1) {
	Tcl_SetErrno(EXDEV);
    }
    return retVal;
}

/*
 *---------------------------------------------------------------------------
 *
 * Tcl_FSCopyFile --
 *
 *	If the two paths given belong to the same filesystem, we call that
 *	filesystem's copy function. Otherwise we simply return the POSIX error
 *	'EXDEV', and -1.
 *
 *	Note that in the native filesystems, 'copyFileProc' is defined to copy
 *	soft links (i.e. it copies the links themselves, not the things they
 *	point to).
 *
 * Results:
 *	Standard Tcl error code if a function was called.
 *
 * Side effects:
 *	A file may be copied.
 *
 *---------------------------------------------------------------------------
 */

int
Tcl_FSCopyFile(
    Tcl_Obj *srcPathPtr,	/* Pathname of file to be copied (UTF-8). */
    Tcl_Obj *destPathPtr)	/* Pathname of file to copy to (UTF-8). */
{
    int retVal = -1;
    const Tcl_Filesystem *fsPtr, *fsPtr2;

    fsPtr = Tcl_FSGetFileSystemForPath(srcPathPtr);
    fsPtr2 = Tcl_FSGetFileSystemForPath(destPathPtr);

    if (fsPtr == fsPtr2 && fsPtr != NULL && fsPtr->copyFileProc != NULL) {
	retVal = fsPtr->copyFileProc(srcPathPtr, destPathPtr);
    }
    if (retVal == -1) {
	Tcl_SetErrno(EXDEV);
    }
    return retVal;
}

/*
 *---------------------------------------------------------------------------
 *
 * TclCrossFilesystemCopy --
 *
 *	Helper for above function, and for Tcl_FSLoadFile, to copy files from
 *	one filesystem to another. This function will overwrite the target
 *	file if it already exists.
 *
 * Results:
 *	Standard Tcl error code.
 *
 * Side effects:
 *	A file may be created.
 *
 *---------------------------------------------------------------------------
 */

int
TclCrossFilesystemCopy(
    Tcl_Interp *interp,		/* For error messages. */
    Tcl_Obj *source,		/* Pathname of file to be copied (UTF-8). */
    Tcl_Obj *target)		/* Pathname of file to copy to (UTF-8). */
{
    int result = TCL_ERROR;
    int prot = 0666;
    Tcl_Channel in, out;
    Tcl_StatBuf sourceStatBuf;
    struct utimbuf tval;

    out = Tcl_FSOpenFileChannel(interp, target, "wb", prot);
    if (out == NULL) {
	/*
	 * It looks like we cannot copy it over. Bail out...
	 */
	goto done;
    }

    in = Tcl_FSOpenFileChannel(interp, source, "rb", prot);
    if (in == NULL) {
	/*
	 * This is very strange, caller should have checked this...
	 */

	Tcl_Close(interp, out);
	goto done;
    }

    /*
     * Copy it synchronously. We might wish to add an asynchronous option to
     * support vfs's which are slow (e.g. network sockets).
     */

    if (TclCopyChannel(interp, in, out, -1, NULL) == TCL_OK) {
	result = TCL_OK;
    }

    /*
     * If the copy failed, assume that copy channel left a good error message.
     */

    Tcl_Close(interp, in);
    Tcl_Close(interp, out);

    /*
     * Set modification date of copied file.
     */

    if (Tcl_FSLstat(source, &sourceStatBuf) == 0) {
	tval.actime = sourceStatBuf.st_atime;
	tval.modtime = sourceStatBuf.st_mtime;
	Tcl_FSUtime(target, &tval);
    }

  done:
    return result;
}

/*
 *---------------------------------------------------------------------------
 *
 * Tcl_FSDeleteFile --
 *
 *	The appropriate function for the filesystem to which pathPtr belongs
 *	will be called.
 *
 * Results:
 *	Standard Tcl error code.
 *
 * Side effects:
 *	A file may be deleted.
 *
 *---------------------------------------------------------------------------
 */

int
Tcl_FSDeleteFile(
    Tcl_Obj *pathPtr)		/* Pathname of file to be removed (UTF-8). */
{
    const Tcl_Filesystem *fsPtr = Tcl_FSGetFileSystemForPath(pathPtr);

    if (fsPtr != NULL && fsPtr->deleteFileProc != NULL) {
	return fsPtr->deleteFileProc(pathPtr);
    }
    Tcl_SetErrno(ENOENT);
    return -1;
}

/*
 *---------------------------------------------------------------------------
 *
 * Tcl_FSCreateDirectory --
 *
 *	The appropriate function for the filesystem to which pathPtr belongs
 *	will be called.
 *
 * Results:
 *	Standard Tcl error code.
 *
 * Side effects:
 *	A directory may be created.
 *
 *---------------------------------------------------------------------------
 */

int
Tcl_FSCreateDirectory(
    Tcl_Obj *pathPtr)		/* Pathname of directory to create (UTF-8). */
{
    const Tcl_Filesystem *fsPtr = Tcl_FSGetFileSystemForPath(pathPtr);

    if (fsPtr != NULL && fsPtr->createDirectoryProc != NULL) {
	return fsPtr->createDirectoryProc(pathPtr);
    }
    Tcl_SetErrno(ENOENT);
    return -1;
}

/*
 *---------------------------------------------------------------------------
 *
 * Tcl_FSCopyDirectory --
 *
 *	If the two paths given belong to the same filesystem, we call that
 *	filesystems copy-directory function. Otherwise we simply return the
 *	POSIX error 'EXDEV', and -1.
 *
 * Results:
 *	Standard Tcl error code if a function was called.
 *
 * Side effects:
 *	A directory may be copied.
 *
 *---------------------------------------------------------------------------
 */

int
Tcl_FSCopyDirectory(
    Tcl_Obj *srcPathPtr,	/* Pathname of directory to be copied
				 * (UTF-8). */
    Tcl_Obj *destPathPtr,	/* Pathname of target directory (UTF-8). */
    Tcl_Obj **errorPtr)		/* If non-NULL, then will be set to a new
				 * object containing name of file causing
				 * error, with refCount 1. */
{
    int retVal = -1;
    const Tcl_Filesystem *fsPtr, *fsPtr2;

    fsPtr = Tcl_FSGetFileSystemForPath(srcPathPtr);
    fsPtr2 = Tcl_FSGetFileSystemForPath(destPathPtr);

    if (fsPtr == fsPtr2 && fsPtr != NULL && fsPtr->copyDirectoryProc != NULL){
	retVal = fsPtr->copyDirectoryProc(srcPathPtr, destPathPtr, errorPtr);
    }
    if (retVal == -1) {
	Tcl_SetErrno(EXDEV);
    }
    return retVal;
}

/*
 *---------------------------------------------------------------------------
 *
 * Tcl_FSRemoveDirectory --
 *
 *	The appropriate function for the filesystem to which pathPtr belongs
 *	will be called.
 *
 * Results:
 *	Standard Tcl error code.
 *
 * Side effects:
 *	A directory may be deleted.
 *
 *---------------------------------------------------------------------------
 */

int
Tcl_FSRemoveDirectory(
    Tcl_Obj *pathPtr,		/* Pathname of directory to be removed
				 * (UTF-8). */
    int recursive,		/* If non-zero, removes directories that are
				 * nonempty. Otherwise, will only remove empty
				 * directories. */
    Tcl_Obj **errorPtr)		/* If non-NULL, then will be set to a new
				 * object containing name of file causing
				 * error, with refCount 1. */
{
    const Tcl_Filesystem *fsPtr = Tcl_FSGetFileSystemForPath(pathPtr);

    if (fsPtr == NULL || fsPtr->removeDirectoryProc == NULL) {
	Tcl_SetErrno(ENOENT);
	return -1;
    }

    /*
     * When working recursively, we check whether the cwd lies inside this
     * directory and move it if it does.
     */

    if (recursive) {
	Tcl_Obj *cwdPtr = Tcl_FSGetCwd(NULL);

	if (cwdPtr != NULL) {
	    const char *cwdStr, *normPathStr;
	    int cwdLen, normLen;
	    Tcl_Obj *normPath = Tcl_FSGetNormalizedPath(NULL, pathPtr);

	    if (normPath != NULL) {
		normPathStr = Tcl_GetStringFromObj(normPath, &normLen);
		cwdStr = Tcl_GetStringFromObj(cwdPtr, &cwdLen);
		if ((cwdLen >= normLen) && (strncmp(normPathStr, cwdStr,
			(size_t) normLen) == 0)) {
		    /*
		     * The cwd is inside the directory, so we perform a 'cd
		     * [file dirname $path]'.
		     */

		    Tcl_Obj *dirPtr = TclPathPart(NULL, pathPtr,
			    TCL_PATH_DIRNAME);

		    Tcl_FSChdir(dirPtr);
		    Tcl_DecrRefCount(dirPtr);
		}
	    }
	    Tcl_DecrRefCount(cwdPtr);
	}
    }
    return fsPtr->removeDirectoryProc(pathPtr, recursive, errorPtr);
}

/*
 *---------------------------------------------------------------------------
 *
 * Tcl_FSGetFileSystemForPath --
 *
 *	This function determines which filesystem to use for a particular path
 *	object, and returns the filesystem which accepts this file. If no
 *	filesystem will accept this object as a valid file path, then NULL is
 *	returned.
 *
 * Results:
 *	NULL or a filesystem which will accept this path.
 *
 * Side effects:
 *	The object may be converted to a path type.
 *
 *---------------------------------------------------------------------------
 */

const Tcl_Filesystem *
Tcl_FSGetFileSystemForPath(
    Tcl_Obj *pathPtr)
{
    FilesystemRecord *fsRecPtr;
    const Tcl_Filesystem *retVal = NULL;

    if (pathPtr == NULL) {
	Tcl_Panic("Tcl_FSGetFileSystemForPath called with NULL object");
	return NULL;
    }

    /*
     * If the object has a refCount of zero, we reject it. This is to avoid
     * possible segfaults or nondeterministic memory leaks (i.e. the user
     * doesn't know if they should decrement the ref count on return or not).
     */

    if (pathPtr->refCount == 0) {
	Tcl_Panic("Tcl_FSGetFileSystemForPath called with object with refCount == 0");
	return NULL;
    }

    /*
     * Check if the filesystem has changed in some way since this object's
     * internal representation was calculated. Before doing that, assure we
     * have the most up-to-date copy of the master filesystem. This is
     * accomplished by the FsGetFirstFilesystem() call.
     */

    fsRecPtr = FsGetFirstFilesystem();
    Claim();

    if (TclFSEnsureEpochOk(pathPtr, &retVal) != TCL_OK) {
	Disclaim();
	return NULL;
    } else if (retVal != NULL) {
	/* TODO: Can this happen? */
	Disclaim();
	return retVal;
    }

    /*
     * Call each of the "pathInFilesystem" functions in succession. A
     * non-return value of -1 indicates the particular function has succeeded.
     */

    for (; fsRecPtr!=NULL ; fsRecPtr=fsRecPtr->nextPtr) {
	ClientData clientData = NULL;

	if (fsRecPtr->fsPtr->pathInFilesystemProc == NULL) {
	    continue;
	}

	if (fsRecPtr->fsPtr->pathInFilesystemProc(pathPtr, &clientData)!=-1) {
	    /*
	     * We assume the type of pathPtr hasn't been changed by the above
	     * call to the pathInFilesystemProc.
	     */

	    TclFSSetPathDetails(pathPtr, fsRecPtr->fsPtr, clientData);
	    Disclaim();
	    return fsRecPtr->fsPtr;
	}
    }
    Disclaim();

    return NULL;
}

/*
 *---------------------------------------------------------------------------
 *
 * Tcl_FSGetNativePath --
 *
 *	This function is for use by the Win/Unix native filesystems, so that
 *	they can easily retrieve the native (char* or TCHAR*) representation
 *	of a path. Other filesystems will probably want to implement similar
 *	functions. They basically act as a safety net around
 *	Tcl_FSGetInternalRep. Normally your file-system functions will always
 *	be called with path objects already converted to the correct
 *	filesystem, but if for some reason they are called directly (i.e. by
 *	functions not in this file), then one cannot necessarily guarantee
 *	that the path object pointer is from the correct filesystem.
 *
 *	Note: in the future it might be desirable to have separate versions
 *	of this function with different signatures, for example
 *	Tcl_FSGetNativeWinPath, Tcl_FSGetNativeUnixPath etc. Right now, since
 *	native paths are all string based, we use just one function.
 *
 * Results:
 *	NULL or a valid native path.
 *
 * Side effects:
 *	See Tcl_FSGetInternalRep.
 *
 *---------------------------------------------------------------------------
 */

const void *
Tcl_FSGetNativePath(
    Tcl_Obj *pathPtr)
{
    return Tcl_FSGetInternalRep(pathPtr, &tclNativeFilesystem);
}

/*
 *---------------------------------------------------------------------------
 *
 * NativeFreeInternalRep --
 *
 *	Free a native internal representation, which will be non-NULL.
 *
 * Results:
 *	None.
 *
 * Side effects:
 *	Memory is released.
 *
 *---------------------------------------------------------------------------
 */

static void
NativeFreeInternalRep(
    ClientData clientData)
{
    ckfree(clientData);
}

/*
 *---------------------------------------------------------------------------
 *
 * Tcl_FSFileSystemInfo --
 *
 *	This function returns a list of two elements. The first element is the
 *	name of the filesystem (e.g. "native" or "vfs"), and the second is the
 *	particular type of the given path within that filesystem.
 *
 * Results:
 *	A list of two elements.
 *
 * Side effects:
 *	The object may be converted to a path type.
 *
 *---------------------------------------------------------------------------
 */

Tcl_Obj *
Tcl_FSFileSystemInfo(
    Tcl_Obj *pathPtr)
{
    Tcl_Obj *resPtr;
    const Tcl_Filesystem *fsPtr = Tcl_FSGetFileSystemForPath(pathPtr);

    if (fsPtr == NULL) {
	return NULL;
    }

    resPtr = Tcl_NewListObj(0, NULL);
    Tcl_ListObjAppendElement(NULL, resPtr,
	    Tcl_NewStringObj(fsPtr->typeName, -1));

    if (fsPtr->filesystemPathTypeProc != NULL) {
	Tcl_Obj *typePtr = fsPtr->filesystemPathTypeProc(pathPtr);

	if (typePtr != NULL) {
	    Tcl_ListObjAppendElement(NULL, resPtr, typePtr);
	}
    }

    return resPtr;
}

/*
 *---------------------------------------------------------------------------
 *
 * Tcl_FSPathSeparator --
 *
 *	This function returns the separator to be used for a given path. The
 *	object returned should have a refCount of zero
 *
 * Results:
 *	A Tcl object, with a refCount of zero. If the caller needs to retain a
 *	reference to the object, it should call Tcl_IncrRefCount, and should
 *	otherwise free the object.
 *
 * Side effects:
 *	The path object may be converted to a path type.
 *
 *---------------------------------------------------------------------------
 */

Tcl_Obj *
Tcl_FSPathSeparator(
    Tcl_Obj *pathPtr)
{
    const Tcl_Filesystem *fsPtr = Tcl_FSGetFileSystemForPath(pathPtr);
    Tcl_Obj *resultObj;

    if (fsPtr == NULL) {
	return NULL;
    }

    if (fsPtr->filesystemSeparatorProc != NULL) {
	return fsPtr->filesystemSeparatorProc(pathPtr);
    }

    /*
     * Allow filesystems not to provide a filesystemSeparatorProc if they wish
     * to use the standard forward slash.
     */

    TclNewLiteralStringObj(resultObj, "/");
    return resultObj;
}

/*
 *---------------------------------------------------------------------------
 *
 * NativeFilesystemSeparator --
 *
 *	This function is part of the native filesystem support, and returns
 *	the separator for the given path.
 *
 * Results:
 *	String object containing the separator character.
 *
 * Side effects:
 *	None.
 *
 *---------------------------------------------------------------------------
 */

static Tcl_Obj *
NativeFilesystemSeparator(
    Tcl_Obj *pathPtr)
{
    const char *separator = NULL; /* lint */

    switch (tclPlatform) {
    case TCL_PLATFORM_UNIX:
	separator = "/";
	break;
    case TCL_PLATFORM_WINDOWS:
	separator = "\\";
	break;
    }
    return Tcl_NewStringObj(separator,1);
}

/*
 * Local Variables:
 * mode: c
 * c-basic-offset: 4
 * fill-column: 78
 * End:
 */<|MERGE_RESOLUTION|>--- conflicted
+++ resolved
@@ -3161,11 +3161,6 @@
  *----------------------------------------------------------------------
  */
 
-<<<<<<< HEAD
-=======
-typedef int (Tcl_FSLoadFileProc2) (Tcl_Interp *interp, Tcl_Obj *pathPtr,
-	Tcl_LoadHandle *handlePtr, Tcl_FSUnloadFileProc **unloadProcPtr, int flags);
-
 /*
  * Workaround for issue with modern HPUX which do allow the unlink (no ETXTBSY
  * error) yet somehow trash some internal data structures which prevents the
@@ -3242,7 +3237,6 @@
 #endif /* hpux */
 }
 
->>>>>>> 34af92d1
 int
 Tcl_LoadFile(
     Tcl_Interp *interp,		/* Used for error reporting. */
