--- conflicted
+++ resolved
@@ -3198,14 +3198,9 @@
  * present and set to true (any integer > 0) then the unlink is skipped.
  */
 
-<<<<<<< HEAD
-int
-TclSkipUnlink(
+static int
+skipUnlink(
     Tcl_Obj *shlibFile)
-=======
-static int
-skipUnlink (Tcl_Obj* shlibFile)
->>>>>>> c1ae6911
 {
     /*
      * Order of testing:
@@ -3462,14 +3457,8 @@
      * avoids any worries about leaving the copy laying around on exit.
      */
 
-<<<<<<< HEAD
-    if (!TclSkipUnlink(copyToPtr) &&
+    if (!skipUnlink(copyToPtr) &&
 	    (Tcl_FSDeleteFile(copyToPtr) == TCL_OK)) {
-=======
-    if (
-	!skipUnlink (copyToPtr) &&
-	(Tcl_FSDeleteFile(copyToPtr) == TCL_OK)) {
->>>>>>> c1ae6911
 	Tcl_DecrRefCount(copyToPtr);
 
 	/*
