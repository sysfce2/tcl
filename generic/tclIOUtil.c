--- conflicted
+++ resolved
@@ -14,15 +14,8 @@
  * Copyright (c) 1994-1997 Sun Microsystems, Inc.
  * Copyright (c) 2001-2004 Vincent Darley.
  *
-<<<<<<< HEAD
  * See the file "license.terms" for information on usage and redistribution of
  * this file, and for a DISCLAIMER OF ALL WARRANTIES.
- *
- * RCS: @(#) $Id: tclIOUtil.c,v 1.151.2.3 2010/09/06 12:57:33 stwo Exp $
-=======
- * See the file "license.terms" for information on usage and redistribution
- * of this file, and for a DISCLAIMER OF ALL WARRANTIES.
->>>>>>> 3f68670d
  */
 
 #include "tclInt.h"
