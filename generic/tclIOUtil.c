--- conflicted
+++ resolved
@@ -164,7 +164,6 @@
 static FilesystemRecord nativeFilesystemRecord = {
     NULL,
     &tclNativeFilesystem,
-    1,
     NULL,
     NULL
 };
@@ -398,233 +397,7 @@
  
 /*
-<<<<<<< HEAD
  * Now move on to the basic filesystem implementation.
-=======
- * The 3 hooks for Stat, Access and OpenFileChannel are obsolete. The
- * complete, general hooked filesystem APIs should be used instead. This
- * define decides whether to include the obsolete hooks and related code. If
- * these are removed, we'll also want to remove them from stubs/tclInt. The
- * only known users of these APIs are prowrap and mktclapp. New
- * code/extensions should not use them, since they do not provide as full
- * support as the full filesystem API.
- *
- * As soon as prowrap and mktclapp are updated to use the full filesystem
- * support, I suggest all these hooks are removed.
- */
-
-#undef USE_OBSOLETE_FS_HOOKS
--
-#ifdef USE_OBSOLETE_FS_HOOKS
-
-/*
- * The following typedef declarations allow for hooking into the chain of
- * functions maintained for 'Tcl_Stat(...)', 'Tcl_Access(...)' &
- * 'Tcl_OpenFileChannel(...)'. Basically for each hookable function a linked
- * list is defined.
- */
-
-typedef struct StatProc {
-    TclStatProc_ *proc;		/* Function to process a 'stat()' call */
-    struct StatProc *nextPtr;	/* The next 'stat()' function to call */
-} StatProc;
-
-typedef struct AccessProc {
-    TclAccessProc_ *proc;	/* Function to process a 'access()' call */
-    struct AccessProc *nextPtr;	/* The next 'access()' function to call */
-} AccessProc;
-
-typedef struct OpenFileChannelProc {
-    TclOpenFileChannelProc_ *proc;
-				/* Function to process a
-				 * 'Tcl_OpenFileChannel()' call */
-    struct OpenFileChannelProc *nextPtr;
-				/* The next 'Tcl_OpenFileChannel()' function
-				 * to call */
-} OpenFileChannelProc;
-
-/*
- * For each type of (obsolete) hookable function, a static node is declared to
- * hold the function pointer for the "built-in" routine (e.g. 'TclpStat(...)')
- * and the respective list is initialized as a pointer to that node.
- *
- * The "delete" functions (e.g. 'TclStatDeleteProc(...)') ensure that these
- * statically declared list entry cannot be inadvertently removed.
- *
- * This method avoids the need to call any sort of "initialization" function.
- *
- * All three lists are protected by a global obsoleteFsHookMutex.
- */
-
-static StatProc *statProcList = NULL;
-static AccessProc *accessProcList = NULL;
-static OpenFileChannelProc *openFileChannelProcList = NULL;
-
-TCL_DECLARE_MUTEX(obsoleteFsHookMutex)
-
-#endif /* USE_OBSOLETE_FS_HOOKS */
-
-/*
- * Declare the native filesystem support. These functions should be considered
- * private to Tcl, and should really not be called directly by any code other
- * than this file (i.e. neither by Tcl's core nor by extensions). Similarly,
- * the old string-based Tclp... native filesystem functions should not be
- * called.
- *
- * The correct API to use now is the Tcl_FS... set of functions, which ensure
- * correct and complete virtual filesystem support.
- *
- * We cannot make all of these static, since some of them are implemented in
- * the platform-specific directories.
- */
-
-static Tcl_FSFilesystemSeparatorProc NativeFilesystemSeparator;
-static Tcl_FSFreeInternalRepProc NativeFreeInternalRep;
-static Tcl_FSFileAttrStringsProc NativeFileAttrStrings;
-static Tcl_FSFileAttrsGetProc	NativeFileAttrsGet;
-static Tcl_FSFileAttrsSetProc	NativeFileAttrsSet;
-
-/*
- * The only reason these functions are not static is that they are either
- * called by code in the native (win/unix) directories or they are actually
- * implemented in those directories. They should simply not be called by code
- * outside Tcl's native filesystem core i.e. they should be considered
- * 'static' to Tcl's filesystem code (if we ever built the native filesystem
- * support into a separate code library, this could actually be enforced).
- */
-
-Tcl_FSFilesystemPathTypeProc	TclpFilesystemPathType;
-Tcl_FSInternalToNormalizedProc	TclpNativeToNormalized;
-Tcl_FSStatProc			TclpObjStat;
-Tcl_FSAccessProc		TclpObjAccess;
-Tcl_FSMatchInDirectoryProc	TclpMatchInDirectory;
-Tcl_FSChdirProc			TclpObjChdir;
-Tcl_FSLstatProc			TclpObjLstat;
-Tcl_FSCopyFileProc		TclpObjCopyFile;
-Tcl_FSDeleteFileProc		TclpObjDeleteFile;
-Tcl_FSRenameFileProc		TclpObjRenameFile;
-Tcl_FSCreateDirectoryProc	TclpObjCreateDirectory;
-Tcl_FSCopyDirectoryProc		TclpObjCopyDirectory;
-Tcl_FSRemoveDirectoryProc	TclpObjRemoveDirectory;
-Tcl_FSUnloadFileProc		TclpUnloadFile;
-Tcl_FSLinkProc			TclpObjLink;
-Tcl_FSListVolumesProc		TclpObjListVolumes;
-
-/*
- * Define the native filesystem dispatch table. If necessary, it is ok to make
- * this non-static, but it should only be accessed by the functions actually
- * listed within it (or perhaps other helper functions of them). Anything
- * which is not part of this 'native filesystem implementation' should not be
- * delving inside here!
- */
-
-Tcl_Filesystem tclNativeFilesystem = {
-    "native",
-    sizeof(Tcl_Filesystem),
-    TCL_FILESYSTEM_VERSION_2,
-    &TclNativePathInFilesystem,
-    &TclNativeDupInternalRep,
-    &NativeFreeInternalRep,
-    &TclpNativeToNormalized,
-    &TclNativeCreateNativeRep,
-    &TclpObjNormalizePath,
-    &TclpFilesystemPathType,
-    &NativeFilesystemSeparator,
-    &TclpObjStat,
-    &TclpObjAccess,
-    &TclpOpenFileChannel,
-    &TclpMatchInDirectory,
-    &TclpUtime,
-#ifndef S_IFLNK
-    NULL,
-#else
-    &TclpObjLink,
-#endif /* S_IFLNK */
-    &TclpObjListVolumes,
-    &NativeFileAttrStrings,
-    &NativeFileAttrsGet,
-    &NativeFileAttrsSet,
-    &TclpObjCreateDirectory,
-    &TclpObjRemoveDirectory,
-    &TclpObjDeleteFile,
-    &TclpObjCopyFile,
-    &TclpObjRenameFile,
-    &TclpObjCopyDirectory,
-    &TclpObjLstat,
-    &TclpDlopen,
-    /* Needs a cast since we're using version_2 */
-    (Tcl_FSGetCwdProc *) &TclpGetNativeCwd,
-    &TclpObjChdir
-};
-
-/*
- * Define the tail of the linked list. Note that for unconventional uses of
- * Tcl without a native filesystem, we may in the future wish to modify the
- * current approach of hard-coding the native filesystem in the lookup list
- * 'filesystemList' below.
- *
- * We initialize the record so that it thinks one file uses it. This means it
- * will never be freed.
- */
-
-static FilesystemRecord nativeFilesystemRecord = {
-    NULL,
-    &tclNativeFilesystem,
-    NULL,
-    NULL
-};
-
-/*
- * This is incremented each time we modify the linked list of filesystems. Any
- * time it changes, all cached filesystem representations are suspect and must
- * be freed. For multithreading builds, change of the filesystem epoch will
- * trigger cache cleanup in all threads.
- */
-
-static int theFilesystemEpoch = 0;
-
-/*
- * Stores the linked list of filesystems. A 1:1 copy of this list is also
- * maintained in the TSD for each thread. This is to avoid synchronization
- * issues.
- */
-
-static FilesystemRecord *filesystemList = &nativeFilesystemRecord;
-TCL_DECLARE_MUTEX(filesystemMutex)
-
-/*
- * Used to implement Tcl_FSGetCwd in a file-system independent way.
- */
-
-static Tcl_Obj* cwdPathPtr = NULL;
-static int cwdPathEpoch = 0;
-static ClientData cwdClientData = NULL;
-TCL_DECLARE_MUTEX(cwdMutex)
-
-Tcl_ThreadDataKey tclFsDataKey;
-
-/*
- * One of these structures is used each time we successfully load a file from
- * a file system by way of making a temporary copy of the file on the native
- * filesystem. We need to store both the actual unloadProc/clientData
- * combination which was used, and the original and modified filenames, so
- * that we can correctly undo the entire operation when we want to unload the
- * code.
- */
-
-typedef struct FsDivertLoad {
-    Tcl_LoadHandle loadHandle;
-    Tcl_FSUnloadFileProc *unloadProcPtr;
-    Tcl_Obj *divertedFile;
-    const Tcl_Filesystem *divertedFilesystem;
-    ClientData divertedFileNativeRep;
-} FsDivertLoad;
--
-/*
- * Now move on to the basic filesystem implementation
->>>>>>> e87f03c2
  */
 
 static void
@@ -653,15 +426,8 @@
     fsRecPtr = tsdPtr->filesystemList;
     while (fsRecPtr != NULL) {
 	tmpFsRecPtr = fsRecPtr->nextPtr;
-<<<<<<< HEAD
-	if (--fsRecPtr->fileRefCount <= 0) {
-	    fsRecPtr->fsPtr = NULL;
-	    ckfree(fsRecPtr);
-	}
-=======
 	fsRecPtr->fsPtr = NULL;
-	ckfree((char *)fsRecPtr);
->>>>>>> e87f03c2
+	ckfree(fsRecPtr);
 	fsRecPtr = tmpFsRecPtr;
     }
     tsdPtr->initialized = 0;
@@ -982,23 +748,11 @@
     fsRecPtr = filesystemList;
     while (fsRecPtr != NULL) {
 	FilesystemRecord *tmpFsRecPtr = fsRecPtr->nextPtr;
-<<<<<<< HEAD
-
-	if (fsRecPtr->fileRefCount <= 0) {
-	    /*
-	     * The native filesystem is static, so we don't free it.
-	     */
-
-	    if (fsRecPtr->fsPtr != &tclNativeFilesystem) {
-		ckfree(fsRecPtr);
-	    }
-=======
 
 	/* The native filesystem is static, so we don't free it. */
 
 	if (fsRecPtr != &nativeFilesystemRecord) {
-	    ckfree((char *)fsRecPtr);
->>>>>>> e87f03c2
+	    ckfree(fsRecPtr);
 	}
 	fsRecPtr = tmpFsRecPtr;
     }
@@ -1188,14 +942,7 @@
 
 	    theFilesystemEpoch++;
 
-<<<<<<< HEAD
-	    fsRecPtr->fileRefCount--;
-	    if (fsRecPtr->fileRefCount <= 0) {
-		ckfree(fsRecPtr);
-	    }
-=======
-	    ckfree((char *)fsRecPtr);
->>>>>>> e87f03c2
+	    ckfree(fsRecPtr);
 
 	    retVal = TCL_OK;
 	} else {
