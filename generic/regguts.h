--- conflicted
+++ resolved
@@ -203,11 +203,7 @@
 
 /* Representation of a set of characters. */
 struct cvec {
-<<<<<<< HEAD
-    size_t nchrs;			/* number of chrs */
-=======
     size_t nchrs;		/* number of chrs */
->>>>>>> 930a43ed
     size_t chrspace;		/* number of chrs possible */
     chr *chrs;			/* pointer to vector of chrs */
     size_t nranges;		/* number of ranges (chr pairs) */
@@ -249,26 +245,16 @@
     size_t no;
 #define	FREESTATE	((size_t)-1)
     char flag;			/* marks special states */
-<<<<<<< HEAD
-    size_t nins;			/* number of inarcs */
-    struct arc *ins;		/* chain of inarcs */
-    size_t nouts;			/* number of outarcs */
-=======
     size_t nins;		/* number of inarcs */
     struct arc *ins;		/* chain of inarcs */
     size_t nouts;		/* number of outarcs */
->>>>>>> 930a43ed
     struct arc *outs;		/* chain of outarcs */
     struct arc *free;		/* chain of free arcs */
     struct state *tmp;		/* temporary for traversal algorithms */
     struct state *next;		/* chain for traversing all */
     struct state *prev;		/* back chain */
     struct arcbatch oas;	/* first arcbatch, avoid malloc in easy case */
-<<<<<<< HEAD
-    size_t noas;			/* number of arcs used in first arcbatch */
-=======
     size_t noas;		/* number of arcs used in first arcbatch */
->>>>>>> 930a43ed
 };
 
 struct nfa {
@@ -410,11 +396,7 @@
     size_t nsub;		/* copy of re_nsub */
     struct subre *tree;
     struct cnfa search;		/* for fast preliminary search */
-<<<<<<< HEAD
-    size_t ntree;			/* number of subre's, plus one */
-=======
     size_t ntree;		/* number of subre's, plus one */
->>>>>>> 930a43ed
     struct colormap cmap;
     int (*compare) (const chr *, const chr *, size_t);
     struct subre *lacons;	/* lookahead-constraint vector */
