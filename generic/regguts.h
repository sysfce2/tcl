--- conflicted
+++ resolved
@@ -49,34 +49,15 @@
 #include <assert.h>
 #endif
 
-<<<<<<< HEAD
-=======
-/* function-pointer declarator */
-#ifndef FUNCPTR
-#if __STDC__ >= 1
-#define	FUNCPTR(name, args)	(*name)args
-#else
-#define	FUNCPTR(name, args)	(*name)()
-#endif
-#endif
-
->>>>>>> bc10fe20
 /* memory allocation */
 #ifndef MALLOC
 #define	MALLOC(n)	malloc(n)
 #endif
 #ifndef REALLOC
-<<<<<<< HEAD
-#define	REALLOC(p, n)	realloc((void*)(p), n)
-#endif
-#ifndef FREE
-#define	FREE(p)		free((void*)(p))
-=======
 #define	REALLOC(p, n)	realloc(p, n)
 #endif
 #ifndef FREE
 #define	FREE(p)		free(p)
->>>>>>> bc10fe20
 #endif
 
 /* want size of a char in bits, and max value in bounded quantifiers */
@@ -89,7 +70,6 @@
  */
 
 #define	NOTREACHED	0
-#define	xxx		1
 
 #define	DUPMAX	_POSIX2_RE_DUP_MAX
 #define	DUPINF	(DUPMAX+1)
