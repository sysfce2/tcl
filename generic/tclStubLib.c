--- conflicted
+++ resolved
@@ -11,16 +11,6 @@
  * this file, and for a DISCLAIMER OF ALL WARRANTIES.
  */
 
-<<<<<<< HEAD
-/*
- * We need to ensure that we use the stub macros so that this file contains no
- * references to any of the stub functions. This will make it possible to
- * build an extension that references Tcl_InitStubs but doesn't end up
- * including the rest of the stub functions.
- */
-
-#define USE_TCL_STUBS
-
 #include "tclInt.h"
 
 MODULE_SCOPE const TclStubs *tclStubsPtr;
@@ -32,15 +22,6 @@
 const TclPlatStubs *tclPlatStubsPtr = NULL;
 const TclIntStubs *tclIntStubsPtr = NULL;
 const TclIntPlatStubs *tclIntPlatStubsPtr = NULL;
-=======
-#include "tclInt.h"
-
-TclStubs *tclStubsPtr = NULL;
-TclPlatStubs *tclPlatStubsPtr = NULL;
-TclIntStubs *tclIntStubsPtr = NULL;
-TclIntPlatStubs *tclIntPlatStubsPtr = NULL;
-TclTomMathStubs* tclTomMathStubsPtr = NULL;
->>>>>>> b361c43c
 
 static const TclStubs *
 HasStubSupport(
@@ -84,25 +65,15 @@
  *
  *----------------------------------------------------------------------
  */
-<<<<<<< HEAD
-
-MODULE_SCOPE const char *
-=======
 #undef Tcl_InitStubs
-CONST char *
->>>>>>> b361c43c
+const char *
 Tcl_InitStubs(
     Tcl_Interp *interp,
     const char *version,
     int exact)
 {
-<<<<<<< HEAD
     const char *actualVersion = NULL;
-    ClientData pkgData = NULL;
-=======
-    CONST char *actualVersion = NULL;
-    TclStubs *stubsPtr;
->>>>>>> b361c43c
+    const TclStubs *stubsPtr;
 
     /*
      * We can't optimize this check by caching tclStubsPtr because that
@@ -145,11 +116,7 @@
 	    }
 	}
     }
-<<<<<<< HEAD
-    tclStubsPtr = (TclStubs *) pkgData;
-=======
     tclStubsPtr = stubsPtr;
->>>>>>> b361c43c
 
     if (tclStubsPtr->hooks) {
 	tclPlatStubsPtr = tclStubsPtr->hooks->tclPlatStubs;
@@ -166,65 +133,6 @@
  
 /*
-<<<<<<< HEAD
-=======
- *----------------------------------------------------------------------
- *
- * TclTomMathInitStubs --
- *
- *	Initializes the Stubs table for Tcl's subset of libtommath
- *
- * Results:
- *	Returns a standard Tcl result.
- *
- * This procedure should not be called directly, but rather through
- * the TclTomMath_InitStubs macro, to insure that the Stubs table
- * matches the header files used in compilation.
- *
- *----------------------------------------------------------------------
- */
-
-#undef TclTomMathInitializeStubs
-
-CONST char*
-TclTomMathInitializeStubs(
-    Tcl_Interp* interp,		/* Tcl interpreter */
-    CONST char* version,	/* Tcl version needed */
-    int epoch,			/* Stubs table epoch from the header files */
-    int revision		/* Stubs table revision number from the
-				 * header files */
-) {
-    int exact = 0;
-    const char* packageName = "tcl::tommath";
-    const char* errMsg = NULL;
-    ClientData pkgClientData = NULL;
-    const char* actualVersion = 
-	tclStubsPtr->tcl_PkgRequireEx(interp, packageName, version, exact, &pkgClientData);
-    TclTomMathStubs* stubsPtr = (TclTomMathStubs*) pkgClientData;
-    if (actualVersion == NULL) {
-	return NULL;
-    }
-    if (pkgClientData == NULL) {
-	errMsg = "missing stub table pointer";
-    } else if ((stubsPtr->tclBN_epoch)() != epoch) {
-	errMsg = "epoch number mismatch";
-    } else if ((stubsPtr->tclBN_revision)() != revision) {
-	errMsg = "requires a later revision";
-    } else {
-	tclTomMathStubsPtr = stubsPtr;
-	return actualVersion;
-    }
-    tclStubsPtr->tcl_ResetResult(interp);
-    tclStubsPtr->tcl_AppendResult(interp, "error loading ", packageName,
-		     " (requested version ", version,
-		     ", actual version ", actualVersion,
-		     "): ", errMsg, NULL);
-    return NULL;
-}
--
-/*
->>>>>>> b361c43c
  * Local Variables:
  * mode: c
  * c-basic-offset: 4
