--- conflicted
+++ resolved
@@ -11,14 +11,6 @@
  * this file, and for a DISCLAIMER OF ALL WARRANTIES.
  */
 
-/*
- * We need to ensure that we use the stub macros so that this file contains no
- * references to any of the stub functions. This will make it possible to
- * build an extension that references Tcl_InitStubs but doesn't end up
- * including the rest of the stub functions.
- */
-
-#define USE_TCL_STUBS
 #include "tclInt.h"
 
 MODULE_SCOPE const TclStubs *tclStubsPtr;
@@ -55,6 +47,7 @@
  *
  *----------------------------------------------------------------------
  */
+#undef Tcl_InitStubs
 MODULE_SCOPE const char *
 Tcl_InitStubs(
     Tcl_Interp *interp,
@@ -80,25 +73,14 @@
 	return NULL;
     }
 
-<<<<<<< HEAD
-    if (version) {
+    if(iPtr->legacyFreeProc == INT2PTR(TCL_STUB_MAGIC)) {
+	actualVersion = iPtr->legacyResult;
+    } else {
 	actualVersion = stubsPtr->tcl_PkgRequireEx(interp, "Tcl", version, 0, &pkgData);
 	if (actualVersion == NULL) {
 	    return NULL;
-=======
-    actualVersion = stubsPtr->tcl_PkgRequireEx(interp, "Tcl", version, 0, &pkgData);
-    if (actualVersion == NULL) {
-	return NULL;
-    }
-    if (exact&1) {
-	const char *p = version;
-	int count = 0;
-
-	while (*p) {
-	    count += !ISDIGIT(*p++);
->>>>>>> bb71951f
 	}
-	if (exact) {
+	if (exact&1) {
 	    const char *p = version;
 	    int count = 0;
 
@@ -125,9 +107,6 @@
 	    }
 	}
     }
-<<<<<<< HEAD
-    tclStubsPtr = stubsPtr;
-=======
 
     if (stubsPtr->reserved77) {
 	/* We are running Tcl 8. Do some additional checks here. */
@@ -137,7 +116,6 @@
 	tclStubsPtr = stubsPtr;
     }
 
->>>>>>> bb71951f
     if (tclStubsPtr->hooks) {
 	tclPlatStubsPtr = tclStubsPtr->hooks->tclPlatStubs;
 	tclIntStubsPtr = tclStubsPtr->hooks->tclIntStubs;
