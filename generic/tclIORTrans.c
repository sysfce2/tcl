--- conflicted
+++ resolved
@@ -1774,11 +1774,7 @@
     int i;
     (void)mode;
 
-<<<<<<< HEAD
-    rtPtr = Tcl_Alloc(sizeof(ReflectedTransform));
-=======
-    rtPtr = (ReflectedTransform *)ckalloc(sizeof(ReflectedTransform));
->>>>>>> 52e543c5
+    rtPtr = (ReflectedTransform *)Tcl_Alloc(sizeof(ReflectedTransform));
 
     /* rtPtr->chan: Assigned by caller. Dummy data here. */
     /* rtPtr->methods: Assigned by caller. Dummy data here. */
@@ -1825,11 +1821,7 @@
      */
 
     rtPtr->argc = listc + 2;
-<<<<<<< HEAD
-    rtPtr->argv = Tcl_Alloc(sizeof(Tcl_Obj *) * (listc+4));
-=======
-    rtPtr->argv = (Tcl_Obj **)ckalloc(sizeof(Tcl_Obj *) * (listc+4));
->>>>>>> 52e543c5
+    rtPtr->argv = (Tcl_Obj **)Tcl_Alloc(sizeof(Tcl_Obj *) * (listc+4));
 
     /*
      * Duplicate object references.
@@ -2142,11 +2134,7 @@
     ReflectedTransformMap *rtmPtr = (ReflectedTransformMap *)Tcl_GetAssocData(interp, RTMKEY, NULL);
 
     if (rtmPtr == NULL) {
-<<<<<<< HEAD
-	rtmPtr = Tcl_Alloc(sizeof(ReflectedTransformMap));
-=======
-	rtmPtr = (ReflectedTransformMap *)ckalloc(sizeof(ReflectedTransformMap));
->>>>>>> 52e543c5
+	rtmPtr = (ReflectedTransformMap *)Tcl_Alloc(sizeof(ReflectedTransformMap));
 	Tcl_InitHashTable(&rtmPtr->map, TCL_STRING_KEYS);
 	Tcl_SetAssocData(interp, RTMKEY,
 		(Tcl_InterpDeleteProc *) DeleteReflectedTransformMap, rtmPtr);
@@ -2311,11 +2299,7 @@
     ThreadSpecificData *tsdPtr = TCL_TSD_INIT(&dataKey);
 
     if (!tsdPtr->rtmPtr) {
-<<<<<<< HEAD
-	tsdPtr->rtmPtr = Tcl_Alloc(sizeof(ReflectedTransformMap));
-=======
-	tsdPtr->rtmPtr = (ReflectedTransformMap *)ckalloc(sizeof(ReflectedTransformMap));
->>>>>>> 52e543c5
+	tsdPtr->rtmPtr = (ReflectedTransformMap *)Tcl_Alloc(sizeof(ReflectedTransformMap));
 	Tcl_InitHashTable(&tsdPtr->rtmPtr->map, TCL_STRING_KEYS);
 	Tcl_CreateThreadExitHandler(DeleteThreadReflectedTransformMap, NULL);
     }
@@ -2453,13 +2437,8 @@
      * Create and initialize the event and data structures.
      */
 
-<<<<<<< HEAD
-    evPtr = Tcl_Alloc(sizeof(ForwardingEvent));
-    resultPtr = Tcl_Alloc(sizeof(ForwardingResult));
-=======
-    evPtr = (ForwardingEvent *)ckalloc(sizeof(ForwardingEvent));
-    resultPtr = (ForwardingResult *)ckalloc(sizeof(ForwardingResult));
->>>>>>> 52e543c5
+    evPtr = (ForwardingEvent *)Tcl_Alloc(sizeof(ForwardingEvent));
+    resultPtr = (ForwardingResult *)Tcl_Alloc(sizeof(ForwardingResult));
 
     evPtr->event.proc = ForwardProc;
     evPtr->resultPtr = resultPtr;
@@ -2654,11 +2633,7 @@
 	    paramPtr->transform.size = bytec;
 
 	    if (bytec > 0) {
-<<<<<<< HEAD
-		paramPtr->transform.buf = Tcl_Alloc(bytec);
-=======
-		paramPtr->transform.buf = (char *)ckalloc(bytec);
->>>>>>> 52e543c5
+		paramPtr->transform.buf = (char *)Tcl_Alloc(bytec);
 		memcpy(paramPtr->transform.buf, bytev, bytec);
 	    } else {
 		paramPtr->transform.buf = NULL;
@@ -2692,11 +2667,7 @@
 	    paramPtr->transform.size = bytec;
 
 	    if (bytec > 0) {
-<<<<<<< HEAD
-		paramPtr->transform.buf = Tcl_Alloc(bytec);
-=======
-		paramPtr->transform.buf = (char *)ckalloc(bytec);
->>>>>>> 52e543c5
+		paramPtr->transform.buf = (char *)Tcl_Alloc(bytec);
 		memcpy(paramPtr->transform.buf, bytev, bytec);
 	    } else {
 		paramPtr->transform.buf = NULL;
@@ -2725,11 +2696,7 @@
 	    paramPtr->transform.size = bytec;
 
 	    if (bytec > 0) {
-<<<<<<< HEAD
-		paramPtr->transform.buf = Tcl_Alloc(bytec);
-=======
-		paramPtr->transform.buf = (char *)ckalloc(bytec);
->>>>>>> 52e543c5
+		paramPtr->transform.buf = (char *)Tcl_Alloc(bytec);
 		memcpy(paramPtr->transform.buf, bytev, bytec);
 	    } else {
 		paramPtr->transform.buf = NULL;
@@ -2756,11 +2723,7 @@
 	    paramPtr->transform.size = bytec;
 
 	    if (bytec > 0) {
-<<<<<<< HEAD
-		paramPtr->transform.buf = Tcl_Alloc(bytec);
-=======
-		paramPtr->transform.buf = (char *)ckalloc(bytec);
->>>>>>> 52e543c5
+		paramPtr->transform.buf = (char *)Tcl_Alloc(bytec);
 		memcpy(paramPtr->transform.buf, bytev, bytec);
 	    } else {
 		paramPtr->transform.buf = NULL;
