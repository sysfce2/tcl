/*
 * tclIORTrans.c --
 *
 *	This file contains the implementation of Tcl's generic transformation
 *	reflection code, which allows the implementation of Tcl channel
 *	transformations in Tcl code.
 *
 *	Parts of this file are based on code contributed by Jean-Claude
 *	Wippler.
 *
 *	See TIP #230 for the specification of this functionality.
 *
 * Copyright (c) 2007-2008 ActiveState.
 *
 * See the file "license.terms" for information on usage and redistribution of
 * this file, and for a DISCLAIMER OF ALL WARRANTIES.
 */

#include "tclInt.h"
#include "tclIO.h"
#include <assert.h>

#ifndef EINVAL
#define EINVAL	9
#endif
#ifndef EOK
#define EOK	0
#endif

/*
 * Signatures of all functions used in the C layer of the reflection.
 */

static int		ReflectClose(ClientData clientData,
			    Tcl_Interp *interp);
static int		ReflectInput(ClientData clientData, char *buf,
			    int toRead, int *errorCodePtr);
static int		ReflectOutput(ClientData clientData, const char *buf,
			    int toWrite, int *errorCodePtr);
static void		ReflectWatch(ClientData clientData, int mask);
static int		ReflectBlock(ClientData clientData, int mode);
static Tcl_WideInt	ReflectSeekWide(ClientData clientData,
			    Tcl_WideInt offset, int mode, int *errorCodePtr);
static int		ReflectSeek(ClientData clientData, long offset,
			    int mode, int *errorCodePtr);
static int		ReflectGetOption(ClientData clientData,
			    Tcl_Interp *interp, const char *optionName,
			    Tcl_DString *dsPtr);
static int		ReflectSetOption(ClientData clientData,
			    Tcl_Interp *interp, const char *optionName,
			    const char *newValue);
static int		ReflectHandle(ClientData clientData, int direction,
			    ClientData *handle);
static int		ReflectNotify(ClientData clientData, int mask);

/*
 * The C layer channel type/driver definition used by the reflection.
 */

static const Tcl_ChannelType tclRTransformType = {
    "tclrtransform",		/* Type name. */
    TCL_CHANNEL_VERSION_5,	/* v5 channel. */
    ReflectClose,		/* Close channel, clean instance data. */
    ReflectInput,		/* Handle read request. */
    ReflectOutput,		/* Handle write request. */
    ReflectSeek,		/* Move location of access point. */
    ReflectSetOption,		/* Set options. */
    ReflectGetOption,		/* Get options. */
    ReflectWatch,		/* Initialize notifier. */
    ReflectHandle,		/* Get OS handle from the channel. */
    NULL,			/* No close2 support. NULL'able. */
    ReflectBlock,		/* Set blocking/nonblocking. */
    NULL,			/* Flush channel. Not used by core.
				 * NULL'able. */
    ReflectNotify,		/* Handle events. */
    ReflectSeekWide,		/* Move access point (64 bit). */
    NULL,			/* thread action */
    NULL			/* truncate */
};

/*
 * Structure of the buffer to hold transform results to be consumed by higher
 * layers upon reading from the channel, plus the functions to manage such.
 */

typedef struct {
    unsigned char *buf;		/* Reference to the buffer area. */
    int allocated;		/* Allocated size of the buffer area. */
    int used;			/* Number of bytes in the buffer,
				 * <= allocated. */
} ResultBuffer;

#define ResultLength(r) ((r)->used)
/* static int		ResultLength(ResultBuffer *r); */

static void		ResultClear(ResultBuffer *r);
static void		ResultInit(ResultBuffer *r);
static void		ResultAdd(ResultBuffer *r, unsigned char *buf,
			    int toWrite);
static int		ResultCopy(ResultBuffer *r, unsigned char *buf,
			    int toRead);

#define RB_INCREMENT (512)

/*
 * Convenience macro to make some casts easier to use.
 */

#define UCHARP(x)	((unsigned char *) (x))

/*
 * Instance data for a reflected transformation. ===========================
 */

typedef struct {
    Tcl_Channel chan;		/* Back reference to the channel of the
				 * transformation itself. */
    Tcl_Channel parent;		/* Reference to the channel the transformation
				 * was pushed on. */
    Tcl_Interp *interp;		/* Reference to the interpreter containing the
				 * Tcl level part of the channel. */
    Tcl_Obj *handle;		/* Reference to transform handle. Also stored
				 * in the argv, see below. The separate field
				 * gives us direct access, needed when working
				 * with the reflection maps. */
#if TCL_THREADS
    Tcl_ThreadId thread;	/* Thread the 'interp' belongs to. */
#endif

    Tcl_TimerToken timer;

    /* See [==] as well.
     * Storage for the command prefix and the additional words required for
     * the invocation of methods in the command handler.
     *
     * argv [0] ... [.] | [argc-2] [argc-1] | [argc]  [argc+2]
     *      cmd ... pfx | method   chan     | detail1 detail2
     *      ~~~~ CT ~~~            ~~ CT ~~
     *
     * CT = Belongs to the 'Command handler Thread'.
     */

    int argc;			/* Number of preallocated words - 2. */
    Tcl_Obj **argv;		/* Preallocated array for calling the handler.
				 * args[0] is placeholder for cmd word.
				 * Followed by the arguments in the prefix,
				 * plus 4 placeholders for method, channel,
				 * and at most two varying (method specific)
				 * words. */
    int methods;		/* Bitmask of supported methods. */

    /*
     * NOTE (9): Should we have predefined shared literals for the method
     * names?
     */

    int mode;			/* Mask of R/W mode */
    int nonblocking;		/* Flag: Channel is blocking or not. */
    int readIsDrained;		/* Flag: Read buffers are flushed. */
    int eofPending;		/* Flag: EOF seen down, but not raised up */
    int dead;			/* Boolean signal that some operations
				 * should no longer be attempted. */
    ResultBuffer result;
} ReflectedTransform;

/*
 * Structure of the table mapping from transform handles to reflected
 * transform (channels). Each interpreter which has the handler command for
 * one or more reflected transforms records them in such a table, so that we
 * are able to find them during interpreter/thread cleanup even if the actual
 * channel they belong to was moved to a different interpreter and/or thread.
 *
 * The table is reachable via the standard interpreter AssocData, the key is
 * defined below.
 */

typedef struct {
    Tcl_HashTable map;
} ReflectedTransformMap;

#define RTMKEY "ReflectedTransformMap"

/*
 * Method literals. ==================================================
 */

static const char *const methodNames[] = {
    "clear",		/* OPT */
    "drain",		/* OPT, drain => read */
    "finalize",		/*     */
    "flush",		/* OPT, flush => write */
    "initialize",	/*     */
    "limit?",		/* OPT */
    "read",		/* OPT */
    "write",		/* OPT */
    NULL
};
typedef enum {
    METH_CLEAR,
    METH_DRAIN,
    METH_FINAL,
    METH_FLUSH,
    METH_INIT,
    METH_LIMIT,
    METH_READ,
    METH_WRITE
} MethodName;

#define FLAG(m) (1 << (m))
#define REQUIRED_METHODS \
	(FLAG(METH_INIT) | FLAG(METH_FINAL))
#define RANDW \
	(TCL_READABLE | TCL_WRITABLE)

#define IMPLIES(a,b)	((!(a)) || (b))
#define NEGIMPL(a,b)
#define HAS(x,f)	(x & FLAG(f))

#if TCL_THREADS
/*
 * Thread specific types and structures.
 *
 * We are here essentially creating a very specific implementation of 'thread
 * send'.
 */

/*
 * Enumeration of all operations which can be forwarded.
 */

typedef enum {
    ForwardedClear,
    ForwardedClose,
    ForwardedDrain,
    ForwardedFlush,
    ForwardedInput,
    ForwardedLimit,
    ForwardedOutput
} ForwardedOperation;

/*
 * Event used to forward driver invocations to the thread actually managing
 * the channel. We cannot construct the command to execute and forward that.
 * Because then it will contain a mixture of Tcl_Obj's belonging to both the
 * command handler thread (CT), and the thread managing the channel (MT),
 * executed in CT. Tcl_Obj's are not allowed to cross thread boundaries. So we
 * forward an operation code, the argument details, and reference to results.
 * The command is assembled in the CT and belongs fully to that thread. No
 * sharing problems.
 */

typedef struct {
    int code;			/* O: Ok/Fail of the cmd handler */
    char *msgStr;		/* O: Error message for handler failure */
    int mustFree;		/* O: True if msgStr is allocated, false if
				 * otherwise (static). */
} ForwardParamBase;

/*
 * Operation specific parameter/result structures. (These are "subtypes" of
 * ForwardParamBase. Where an operation does not need any special types, it
 * has no "subtype" and just uses ForwardParamBase, as listed above.)
 */

struct ForwardParamTransform {
    ForwardParamBase base;	/* "Supertype". MUST COME FIRST. */
    char *buf;			/* I: Bytes to transform,
				 * O: Bytes in transform result */
    int size;			/* I: #bytes to transform,
				 * O: #bytes in the transform result */
};
struct ForwardParamLimit {
    ForwardParamBase base;	/* "Supertype". MUST COME FIRST. */
    int max;			/* O: Character read limit */
};

/*
 * Now join all these together in a single union for convenience.
 */

typedef union ForwardParam {
    ForwardParamBase base;
    struct ForwardParamTransform transform;
    struct ForwardParamLimit limit;
} ForwardParam;

/*
 * Forward declaration.
 */

typedef struct ForwardingResult ForwardingResult;

/*
 * General event structure, with reference to operation specific data.
 */

typedef struct {
    Tcl_Event event;		/* Basic event data, has to be first item */
    ForwardingResult *resultPtr;
    ForwardedOperation op;	/* Forwarded driver operation */
    ReflectedTransform *rtPtr;	/* Channel instance */
    ForwardParam *param;	/* Packaged arguments and return values, a
				 * ForwardParam pointer. */
} ForwardingEvent;

/*
 * Structure to manage the result of the forwarding. This is not the result of
 * the operation itself, but about the success of the forward event itself.
 * The event can be successful, even if the operation which was forwarded
 * failed. It is also there to manage the synchronization between the involved
 * threads.
 */

struct ForwardingResult {
    Tcl_ThreadId src;		/* Originating thread. */
    Tcl_ThreadId dst;		/* Thread the op was forwarded to. */
    Tcl_Interp *dsti;		/* Interpreter in the thread the op was
				 * forwarded to. */
    Tcl_Condition done;		/* Condition variable the forwarder blocks
				 * on. */
    int result;			/* TCL_OK or TCL_ERROR */
    ForwardingEvent *evPtr;	/* Event the result belongs to. */
    ForwardingResult *prevPtr, *nextPtr;
				/* Links into the list of pending forwarded
				 * results. */
};

typedef struct {
    /*
     * Table of all reflected transformations owned by this thread.
     */

    ReflectedTransformMap *rtmPtr;
} ThreadSpecificData;

static Tcl_ThreadDataKey dataKey;

/*
 * List of forwarded operations which have not completed yet, plus the mutex
 * to protect the access to this process global list.
 */

static ForwardingResult *forwardList = NULL;
TCL_DECLARE_MUTEX(rtForwardMutex)

/*
 * Function containing the generic code executing a forward, and wrapper
 * macros for the actual operations we wish to forward. Uses ForwardProc as
 * the event function executed by the thread receiving a forwarding event
 * (which executes the appropriate function and collects the result, if any).
 *
 * The two ExitProcs are handlers so that things do not deadlock when either
 * thread involved in the forwarding exits. They also clean things up so that
 * we don't leak resources when threads go away.
 */

static void		ForwardOpToOwnerThread(ReflectedTransform *rtPtr,
			    ForwardedOperation op, const void *param);
static int		ForwardProc(Tcl_Event *evPtr, int mask);
static void		SrcExitProc(ClientData clientData);

#define FreeReceivedError(p) \
	do {								\
	    if ((p)->base.mustFree) {					\
		ckfree((p)->base.msgStr);				\
	    }								\
	} while (0)
#define PassReceivedErrorInterp(i,p) \
	do {								\
	    if ((i) != NULL) {						\
		Tcl_SetChannelErrorInterp((i),				\
			Tcl_NewStringObj((p)->base.msgStr, -1));	\
	    }								\
	    FreeReceivedError(p);					\
	} while (0)
#define PassReceivedError(c,p) \
	do {								\
	    Tcl_SetChannelError((c),					\
		    Tcl_NewStringObj((p)->base.msgStr, -1));		\
	    FreeReceivedError(p);					\
	} while (0)
#define ForwardSetStaticError(p,emsg) \
	do {								\
	    (p)->base.code = TCL_ERROR;					\
	    (p)->base.mustFree = 0;					\
	    (p)->base.msgStr = (char *) (emsg);				\
	} while (0)
#define ForwardSetDynamicError(p,emsg) \
	do {								\
	    (p)->base.code = TCL_ERROR;					\
	    (p)->base.mustFree = 1;					\
	    (p)->base.msgStr = (char *) (emsg);				\
	} while (0)

static void		ForwardSetObjError(ForwardParam *p,
			    Tcl_Obj *objPtr);
static ReflectedTransformMap *	GetThreadReflectedTransformMap(void);
static void		DeleteThreadReflectedTransformMap(
			    ClientData clientData);
#endif /* TCL_THREADS */

#define SetChannelErrorStr(c,msgStr) \
	Tcl_SetChannelError((c), Tcl_NewStringObj((msgStr), -1))

static Tcl_Obj *	MarshallError(Tcl_Interp *interp);
static void		UnmarshallErrorResult(Tcl_Interp *interp,
			    Tcl_Obj *msgObj);

/*
 * Static functions for this file:
 */

static Tcl_Obj *	DecodeEventMask(int mask);
static ReflectedTransform * NewReflectedTransform(Tcl_Interp *interp,
			    Tcl_Obj *cmdpfxObj, int mode, Tcl_Obj *handleObj,
			    Tcl_Channel parentChan);
static Tcl_Obj *	NextHandle(void);
static void		FreeReflectedTransform(ReflectedTransform *rtPtr);
static void		FreeReflectedTransformArgs(ReflectedTransform *rtPtr);
static int		InvokeTclMethod(ReflectedTransform *rtPtr,
			    const char *method, Tcl_Obj *argOneObj,
			    Tcl_Obj *argTwoObj, Tcl_Obj **resultObjPtr);

static ReflectedTransformMap *	GetReflectedTransformMap(Tcl_Interp *interp);
static void		DeleteReflectedTransformMap(ClientData clientData,
			    Tcl_Interp *interp);

/*
 * Global constant strings (messages). ==================
 * These string are used directly as bypass errors, thus they have to be valid
 * Tcl lists where the last element is the message itself. Hence the
 * list-quoting to keep the words of the message together. See also [x].
 */

static const char *msg_read_unsup = "{read not supported by Tcl driver}";
static const char *msg_write_unsup = "{write not supported by Tcl driver}";
#if TCL_THREADS
static const char *msg_send_originlost = "{Channel thread lost}";
static const char *msg_send_dstlost = "{Owner lost}";
#endif /* TCL_THREADS */
static const char *msg_dstlost =
    "-code 1 -level 0 -errorcode NONE -errorinfo {} -errorline 1 {Owner lost}";

/*
 * Timer management (flushing out buffered data via artificial events).
 */

/*
 * Helper functions encapsulating some of the thread forwarding to make the
 * control flow in callers easier.
 */

static void		TimerKill(ReflectedTransform *rtPtr);
static void		TimerSetup(ReflectedTransform *rtPtr);
static void		TimerRun(ClientData clientData);
static int		TransformRead(ReflectedTransform *rtPtr,
			    int *errorCodePtr, Tcl_Obj *bufObj);
static int		TransformWrite(ReflectedTransform *rtPtr,
			    int *errorCodePtr, unsigned char *buf,
			    int toWrite);
static int		TransformDrain(ReflectedTransform *rtPtr,
			    int *errorCodePtr);
static int		TransformFlush(ReflectedTransform *rtPtr,
			    int *errorCodePtr, int op);
static void		TransformClear(ReflectedTransform *rtPtr);
static int		TransformLimit(ReflectedTransform *rtPtr,
			    int *errorCodePtr, int *maxPtr);

/*
 * Operation codes for TransformFlush().
 */

#define FLUSH_WRITE	1
#define FLUSH_DISCARD	0

/*
 * Main methods to plug into the 'chan' ensemble'. ==================
 */

/*
 *----------------------------------------------------------------------
 *
 * TclChanPushObjCmd --
 *
 *	This function is invoked to process the "chan push" Tcl command. See
 *	the user documentation for details on what it does.
 *
 * Results:
 *	A standard Tcl result. The handle of the new channel is placed in the
 *	interp result.
 *
 * Side effects:
 *	Creates a new channel.
 *
 *----------------------------------------------------------------------
 */

int
TclChanPushObjCmd(
    ClientData clientData,
    Tcl_Interp *interp,
    int objc,
    Tcl_Obj *const *objv)
{
    ReflectedTransform *rtPtr;	/* Instance data of the new (transform)
				 * channel. */
    Tcl_Obj *chanObj;		/* Handle of parent channel */
    Tcl_Channel parentChan;	/* Token of parent channel */
    int mode;			/* R/W mode of parent, later the new channel.
				 * Has to match the abilities of the handler
				 * commands */
    Tcl_Obj *cmdObj;		/* Command prefix, list of words */
    Tcl_Obj *cmdNameObj;	/* Command name */
    Tcl_Obj *rtId;		/* Handle of the new transform (channel) */
    Tcl_Obj *modeObj;		/* mode in obj form for method call */
    int listc;			/* Result of 'initialize', and of */
    Tcl_Obj **listv;		/* its sublist in the 2nd element */
    int methIndex;		/* Encoded method name */
    int result;			/* Result code for 'initialize' */
    Tcl_Obj *resObj;		/* Result data for 'initialize' */
    int methods;		/* Bitmask for supported methods. */
    ReflectedTransformMap *rtmPtr;
				/* Map of reflected transforms with handlers
				 * in this interp. */
    Tcl_HashEntry *hPtr;	/* Entry in the above map */
    int isNew;			/* Placeholder. */

    /*
     * Syntax:   chan push CHANNEL CMDPREFIX
     *           [0]  [1]  [2]     [3]
     *
     * Actually: rPush CHANNEL CMDPREFIX
     *           [0]   [1]     [2]
     */

#define CHAN	(1)
#define CMD	(2)

    /*
     * Number of arguments...
     */

    if (objc != 3) {
	Tcl_WrongNumArgs(interp, 1, objv, "channel cmdprefix");
	return TCL_ERROR;
    }

    /*
     * First argument is a channel handle.
     */

    chanObj = objv[CHAN];
    parentChan = Tcl_GetChannel(interp, TclGetString(chanObj), &mode);
    if (parentChan == NULL) {
	return TCL_ERROR;
    }
    parentChan = Tcl_GetTopChannel(parentChan);

    /*
     * Second argument is command prefix, i.e. list of words, first word is
     * name of handler command, other words are fixed arguments. Run the
     * 'initialize' method to get the list of supported methods. Validate
     * this.
     */

    cmdObj = objv[CMD];

    /*
     * Basic check that the command prefix truly is a list.
     */

    if (Tcl_ListObjIndex(interp, cmdObj, 0, &cmdNameObj) != TCL_OK) {
	return TCL_ERROR;
    }

    /*
     * Now create the transformation (channel).
     */

    rtId = NextHandle();
    rtPtr = NewReflectedTransform(interp, cmdObj, mode, rtId, parentChan);

    /*
     * Invoke 'initialize' and validate that the handler is present and ok.
     * Squash the transformation if not.
     */

    modeObj = DecodeEventMask(mode);
    /* assert modeObj.refCount == 1 */
    result = InvokeTclMethod(rtPtr, "initialize", modeObj, NULL, &resObj);
    Tcl_DecrRefCount(modeObj);
    if (result != TCL_OK) {
	UnmarshallErrorResult(interp, resObj);
	Tcl_DecrRefCount(resObj);	/* Remove reference held from invoke */
	goto error;
    }

    /*
     * Verify the result.
     * - List, of method names. Convert to mask. Check for non-optionals
     *   through the mask. Compare open mode against optional r/w.
     */

    if (Tcl_ListObjGetElements(NULL, resObj, &listc, &listv) != TCL_OK) {
        Tcl_SetObjResult(interp, Tcl_ObjPrintf(
                "chan handler \"%s initialize\" returned non-list: %s",
                TclGetString(cmdObj), TclGetString(resObj)));
	Tcl_DecrRefCount(resObj);
	goto error;
    }

    methods = 0;
    while (listc > 0) {
	if (Tcl_GetIndexFromObj(interp, listv[listc-1], methodNames,
		"method", TCL_EXACT, &methIndex) != TCL_OK) {
	    Tcl_SetObjResult(interp, Tcl_ObjPrintf(
		    "chan handler \"%s initialize\" returned %s",
		    TclGetString(cmdObj),
		    Tcl_GetString(Tcl_GetObjResult(interp))));
	    Tcl_DecrRefCount(resObj);
	    goto error;
	}

	methods |= FLAG(methIndex);
	listc--;
    }
    Tcl_DecrRefCount(resObj);

    if ((REQUIRED_METHODS & methods) != REQUIRED_METHODS) {
        Tcl_SetObjResult(interp, Tcl_ObjPrintf(
                "chan handler \"%s\" does not support all required methods",
                TclGetString(cmdObj)));
	goto error;
    }

    /*
     * Mode tell us what the parent channel supports. The methods tell us what
     * the handler supports. We remove the non-supported bits from the mode
     * and check that the channel is not completely inacessible. Afterward the
     * mode tells us which methods are still required, and these methods will
     * also be supported by the handler, by design of the check.
     */

    if (!HAS(methods, METH_READ)) {
	mode &= ~TCL_READABLE;
    }
    if (!HAS(methods, METH_WRITE)) {
	mode &= ~TCL_WRITABLE;
    }

    if (!mode) {
        Tcl_SetObjResult(interp, Tcl_ObjPrintf(
                "chan handler \"%s\" makes the channel inaccessible",
                TclGetString(cmdObj)));
	goto error;
    }

    /*
     * The mode and support for it is ok, now check the internal constraints.
     */

    if (!IMPLIES(HAS(methods, METH_DRAIN), HAS(methods, METH_READ))) {
        Tcl_SetObjResult(interp, Tcl_ObjPrintf(
                "chan handler \"%s\" supports \"drain\" but not \"read\"",
                TclGetString(cmdObj)));
	goto error;
    }

    if (!IMPLIES(HAS(methods, METH_FLUSH), HAS(methods, METH_WRITE))) {
        Tcl_SetObjResult(interp, Tcl_ObjPrintf(
                "chan handler \"%s\" supports \"flush\" but not \"write\"",
                TclGetString(cmdObj)));
	goto error;
    }

    Tcl_ResetResult(interp);

    /*
     * Everything is fine now.
     */

    rtPtr->methods = methods;
    rtPtr->mode = mode;
    rtPtr->chan = Tcl_StackChannel(interp, &tclRTransformType, rtPtr, mode,
	    rtPtr->parent);

    /*
     * Register the transform in our our map for proper handling of deleted
     * interpreters and/or threads.
     */

    rtmPtr = GetReflectedTransformMap(interp);
    hPtr = Tcl_CreateHashEntry(&rtmPtr->map, TclGetString(rtId), &isNew);
    if (!isNew && rtPtr != Tcl_GetHashValue(hPtr)) {
	Tcl_Panic("TclChanPushObjCmd: duplicate transformation handle");
    }
    Tcl_SetHashValue(hPtr, rtPtr);
#if TCL_THREADS
    rtmPtr = GetThreadReflectedTransformMap();
    hPtr = Tcl_CreateHashEntry(&rtmPtr->map, TclGetString(rtId), &isNew);
    Tcl_SetHashValue(hPtr, rtPtr);
#endif /* TCL_THREADS */

    /*
     * Return the channel as the result of the command.
     */

    Tcl_SetObjResult(interp, Tcl_NewStringObj(
	    Tcl_GetChannelName(rtPtr->chan), -1));
    return TCL_OK;

  error:
    /*
     * We are not going through ReflectClose as we never had a channel
     * structure.
     */

    Tcl_EventuallyFree(rtPtr, (Tcl_FreeProc *) FreeReflectedTransform);
    return TCL_ERROR;

#undef CHAN
#undef CMD
}

/*
 *----------------------------------------------------------------------
 *
 * TclChanPopObjCmd --
 *
 *	This function is invoked to process the "chan pop" Tcl command. See
 *	the user documentation for details on what it does.
 *
 * Results:
 *	A standard Tcl result.
 *
 * Side effects:
 *	Posts events to a reflected channel, invokes event handlers. The
 *	latter implies that arbitrary side effects are possible.
 *
 *----------------------------------------------------------------------
 */

int
TclChanPopObjCmd(
    ClientData clientData,
    Tcl_Interp *interp,
    int objc,
    Tcl_Obj *const *objv)
{
    /*
     * Syntax:   chan pop CHANNEL
     *           [0]  [1] [2]
     *
     * Actually: rPop CHANNEL
     *           [0]  [1]
     */

#define CHAN	(1)

    const char *chanId;		/* Tcl level channel handle */
    Tcl_Channel chan;		/* Channel associated to the handle */
    int mode;			/* Channel r/w mode */

    /*
     * Number of arguments...
     */

    if (objc != 2) {
	Tcl_WrongNumArgs(interp, 1, objv, "channel");
	return TCL_ERROR;
    }

    /*
     * First argument is a channel, which may have a (reflected)
     * transformation.
     */

    chanId = TclGetString(objv[CHAN]);
    chan = Tcl_GetChannel(interp, chanId, &mode);

    if (chan == NULL) {
	return TCL_ERROR;
    }

    /*
     * Removing transformations is generic, and not restricted to reflected
     * transformations.
     */

    Tcl_UnstackChannel(interp, chan);
    return TCL_OK;

#undef CHAN
}

/*
 * Channel error message marshalling utilities.
 */

static Tcl_Obj *
MarshallError(
    Tcl_Interp *interp)
{
    /*
     * Capture the result status of the interpreter into a string. => List of
     * options and values, followed by the error message. The result has
     * refCount 0.
     */

    Tcl_Obj *returnOpt = Tcl_GetReturnOptions(interp, TCL_ERROR);

    /*
     * => returnOpt.refCount == 0. We can append directly.
     */

    Tcl_ListObjAppendElement(NULL, returnOpt, Tcl_GetObjResult(interp));
    return returnOpt;
}

static void
UnmarshallErrorResult(
    Tcl_Interp *interp,
    Tcl_Obj *msgObj)
{
    int lc;
    Tcl_Obj **lv;
    int explicitResult;
    int numOptions;

    /*
     * Process the caught message.
     *
     * Syntax = (option value)... ?message?
     *
     * Bad syntax causes a panic. This is OK because the other side uses
     * Tcl_GetReturnOptions and list construction functions to marshall the
     * information; if we panic here, something has gone badly wrong already.
     */

    if (Tcl_ListObjGetElements(interp, msgObj, &lc, &lv) != TCL_OK) {
	Tcl_Panic("TclChanCaughtErrorBypass: Bad syntax of caught result");
    }
    if (interp == NULL) {
	return;
    }

    explicitResult = lc & 1;		/* Odd number of values? */
    numOptions = lc - explicitResult;

    if (explicitResult) {
	Tcl_SetObjResult(interp, lv[lc-1]);
    }

    Tcl_SetReturnOptions(interp, Tcl_NewListObj(numOptions, lv));
    ((Interp *) interp)->flags &= ~ERR_ALREADY_LOGGED;
}

/*
 * Driver functions. ================================================
 */

/*
 *----------------------------------------------------------------------
 *
 * ReflectClose --
 *
 *	This function is invoked when the channel is closed, to delete the
 *	driver specific instance data.
 *
 * Results:
 *	A posix error.
 *
 * Side effects:
 *	Releases memory. Arbitrary, as it calls upon a script.
 *
 *----------------------------------------------------------------------
 */

static int
ReflectClose(
    ClientData clientData,
    Tcl_Interp *interp)
{
    ReflectedTransform *rtPtr = clientData;
    int errorCode, errorCodeSet = 0;
    int result = TCL_OK;	/* Result code for 'close' */
    Tcl_Obj *resObj;		/* Result data for 'close' */
    ReflectedTransformMap *rtmPtr;
				/* Map of reflected transforms with handlers
				 * in this interp. */
    Tcl_HashEntry *hPtr;	/* Entry in the above map */

    if (TclInThreadExit()) {
	/*
	 * This call comes from TclFinalizeIOSystem. There are no
	 * interpreters, and therefore we cannot call upon the handler command
	 * anymore. Threading is irrelevant as well. We simply clean up all
	 * our C level data structures and leave the Tcl level to the other
	 * finalization functions.
	 */

	/*
	 * THREADED => Forward this to the origin thread
	 *
	 * Note: DeleteThreadReflectedTransformMap() is the thread exit handler
	 * for the origin thread. Use this to clean up the structure? Except
	 * if lost?
	 */

#if TCL_THREADS
	if (rtPtr->thread != Tcl_GetCurrentThread()) {
	    ForwardParam p;

	    ForwardOpToOwnerThread(rtPtr, ForwardedClose, &p);
	    result = p.base.code;

	    if (result != TCL_OK) {
		FreeReceivedError(&p);
	    }
	}
#endif /* TCL_THREADS */

	Tcl_EventuallyFree(rtPtr, (Tcl_FreeProc *) FreeReflectedTransform);
	return EOK;
    }

    /*
     * In the reflected channel implementation a cleaned method mask here
     * implies that the channel creation was aborted, and "finalize" must not
     * be called. for transformations however we are not going through here on
     * such an abort, but directly through FreeReflectedTransform. So for us
     * that check is not necessary. We always go through 'finalize'.
     */

    if (HAS(rtPtr->methods, METH_DRAIN) && !rtPtr->readIsDrained) {
	if (!TransformDrain(rtPtr, &errorCode)) {
#if TCL_THREADS
	    if (rtPtr->thread != Tcl_GetCurrentThread()) {
		Tcl_EventuallyFree(rtPtr,
			(Tcl_FreeProc *) FreeReflectedTransform);
		return errorCode;
	    }
#endif /* TCL_THREADS */
	    errorCodeSet = 1;
	    goto cleanup;
	}
    }

    if (HAS(rtPtr->methods, METH_FLUSH)) {
	if (!TransformFlush(rtPtr, &errorCode, FLUSH_WRITE)) {
#if TCL_THREADS
	    if (rtPtr->thread != Tcl_GetCurrentThread()) {
		Tcl_EventuallyFree(rtPtr,
			(Tcl_FreeProc *) FreeReflectedTransform);
		return errorCode;
	    }
#endif /* TCL_THREADS */
	    errorCodeSet = 1;
	    goto cleanup;
	}
    }

    /*
     * Are we in the correct thread?
     */

#if TCL_THREADS
    if (rtPtr->thread != Tcl_GetCurrentThread()) {
	ForwardParam p;

	ForwardOpToOwnerThread(rtPtr, ForwardedClose, &p);
	result = p.base.code;

	Tcl_EventuallyFree(rtPtr, (Tcl_FreeProc *) FreeReflectedTransform);

	if (result != TCL_OK) {
	    PassReceivedErrorInterp(interp, &p);
	    return EINVAL;
	}
	return EOK;
    }
#endif /* TCL_THREADS */

    /*
     * Do the actual invokation of "finalize" now; we're in the right thread.
     */

    result = InvokeTclMethod(rtPtr, "finalize", NULL, NULL, &resObj);
    if ((result != TCL_OK) && (interp != NULL)) {
	Tcl_SetChannelErrorInterp(interp, resObj);
    }

    Tcl_DecrRefCount(resObj);	/* Remove reference we held from the
				 * invoke. */

  cleanup:

    /*
     * Remove the transform from the map before releasing the memory, to
     * prevent future accesses from finding and dereferencing a dangling
     * pointer.
     *
     * NOTE: The transform may not be in the map. This is ok, that happens
     * when the transform was created in a different interpreter and/or thread
     * and then was moved here.
     *
     * NOTE: The channel may have been removed from the map already via
     * the per-interp DeleteReflectedTransformMap exit-handler.
     */

    if (!rtPtr->dead) {
	rtmPtr = GetReflectedTransformMap(rtPtr->interp);
	hPtr = Tcl_FindHashEntry(&rtmPtr->map, Tcl_GetString(rtPtr->handle));
	if (hPtr) {
	    Tcl_DeleteHashEntry(hPtr);
	}

	/*
	 * In a threaded interpreter we manage a per-thread map as well,
	 * to allow us to survive if the script level pulls the rug out
	 * under a channel by deleting the owning thread.
	 */

#if TCL_THREADS
	rtmPtr = GetThreadReflectedTransformMap();
	hPtr = Tcl_FindHashEntry(&rtmPtr->map, TclGetString(rtPtr->handle));
	if (hPtr) {
	    Tcl_DeleteHashEntry(hPtr);
	}
#endif /* TCL_THREADS */
    }

    Tcl_EventuallyFree (rtPtr, (Tcl_FreeProc *) FreeReflectedTransform);
    return errorCodeSet ? errorCode : ((result == TCL_OK) ? EOK : EINVAL);
}

/*
 *----------------------------------------------------------------------
 *
 * ReflectInput --
 *
 *	This function is invoked when more data is requested from the channel.
 *
 * Results:
 *	The number of bytes read.
 *
 * Side effects:
 *	Allocates memory. Arbitrary, as it calls upon a script.
 *
 *----------------------------------------------------------------------
 */

static int
ReflectInput(
    ClientData clientData,
    char *buf,
    int toRead,
    int *errorCodePtr)
{
    ReflectedTransform *rtPtr = clientData;
    int gotBytes, copied, readBytes;
    Tcl_Obj *bufObj;

    /*
     * The following check can be done before thread redirection, because we
     * are reading from an item which is readonly, i.e. will never change
     * during the lifetime of the channel.
     */

    if (!(rtPtr->methods & FLAG(METH_READ))) {
	SetChannelErrorStr(rtPtr->chan, msg_read_unsup);
	*errorCodePtr = EINVAL;
	return -1;
    }

    Tcl_Preserve(rtPtr);

    /* TODO: Consider a more appropriate buffer size. */
    bufObj = Tcl_NewByteArrayObj(NULL, toRead);
    Tcl_IncrRefCount(bufObj);
    gotBytes = 0;
    if (rtPtr->eofPending) {
	goto stop;
    }
    rtPtr->readIsDrained = 0;
    while (toRead > 0) {
	/*
	 * Loop until the request is satisfied (or no data available from
	 * below, possibly EOF).
	 */

	copied = ResultCopy(&rtPtr->result, UCHARP(buf), toRead);
	toRead -= copied;
	buf += copied;
	gotBytes += copied;

	if (toRead == 0) {
	    goto stop;
	}

	if (rtPtr->eofPending) {
	    goto stop;
	}


	/*
	 * The buffer is exhausted, but the caller wants even more. We now
	 * have to go to the underlying channel, get more bytes and then
	 * transform them for delivery. We may not get what we want (full EOF
	 * or temporarily out of data).
	 *
	 * Length (rtPtr->result) == 0, toRead > 0 here. Use 'buf'! as target
	 * to store the intermediary information read from the parent channel.
	 *
	 * Ask the transform how much data it allows us to read from the
	 * underlying channel. This feature allows the transform to signal EOF
	 * upstream although there is none downstream. Useful to control an
	 * unbounded 'fcopy' for example, either through counting bytes, or by
	 * pattern matching.
	 */

	if ((rtPtr->methods & FLAG(METH_LIMIT))) {
	    int maxRead = -1;

	    if (!TransformLimit(rtPtr, errorCodePtr, &maxRead)) {
		goto error;
	    }
	    if (maxRead == 0) {
		goto stop;
	    } else if (maxRead > 0) {
		if (maxRead < toRead) {
		    toRead = maxRead;
		}
	    } /* else: 'maxRead < 0' == Accept the current value of toRead */
	}

	if (toRead <= 0) {
	    goto stop;
	}


	readBytes = Tcl_ReadRaw(rtPtr->parent,
		(char *) Tcl_SetByteArrayLength(bufObj, toRead), toRead);
	if (readBytes < 0) {
	    if (Tcl_InputBlocked(rtPtr->parent) && (gotBytes > 0)) {

		/*
		 * Down channel is blocked and offers zero additional bytes.
		 * The nonzero gotBytes already returned makes the total
		 * operation a valid short read.  Return to caller.
		 */

		goto stop;
	    }

	    /*
	     * Either the down channel is not blocked (a real error)
	     * or it is and there are gotBytes==0 byte copied so far.
	     * In either case, pass up the error, so we either report
	     * any real error, or do not mistakenly signal EOF by
	     * returning 0 to the caller.
	     */

	    *errorCodePtr = Tcl_GetErrno();
	    goto error;
	}

	if (readBytes == 0) {

	    /*
	     * Zero returned from Tcl_ReadRaw() always indicates EOF
	     * on the down channel.
	     */

	    rtPtr->eofPending = 1;

		/*
		 * Now this is a bit different. The partial data waiting is
		 * converted and returned.
		 */

		if (HAS(rtPtr->methods, METH_DRAIN)) {
		    if (!TransformDrain(rtPtr, errorCodePtr)) {
			goto error;
		    }
		}

		if (ResultLength(&rtPtr->result) == 0) {
		    /*
		     * The drain delivered nothing.
		     */

		    goto stop;
		}

		continue; /* at: while (toRead > 0) */
	} /* readBytes == 0 */

	/*
	 * Transform the read chunk, which was not empty. Anything we got back
	 * is a transformation result is put into our buffers, and the next
	 * iteration will put it into the result.
	 */

	Tcl_SetByteArrayLength(bufObj, readBytes);
	if (!TransformRead(rtPtr, errorCodePtr, bufObj)) {
	    goto error;
	}
	if (Tcl_IsShared(bufObj)) {
	    Tcl_DecrRefCount(bufObj);
	    bufObj = Tcl_NewObj();
	    Tcl_IncrRefCount(bufObj);
	}
	Tcl_SetByteArrayLength(bufObj, 0);
    } /* while toRead > 0 */

 stop:
    if (gotBytes == 0) {
	rtPtr->eofPending = 0;
    }
    Tcl_DecrRefCount(bufObj);
    Tcl_Release(rtPtr);
    return gotBytes;

 error:
    gotBytes = -1;
    goto stop;
}

/*
 *----------------------------------------------------------------------
 *
 * ReflectOutput --
 *
 *	This function is invoked when data is written to the channel.
 *
 * Results:
 *	The number of bytes actually written.
 *
 * Side effects:
 *	Allocates memory. Arbitrary, as it calls upon a script.
 *
 *----------------------------------------------------------------------
 */

static int
ReflectOutput(
    ClientData clientData,
    const char *buf,
    int toWrite,
    int *errorCodePtr)
{
    ReflectedTransform *rtPtr = clientData;

    /*
     * The following check can be done before thread redirection, because we
     * are reading from an item which is readonly, i.e. will never change
     * during the lifetime of the channel.
     */

    if (!(rtPtr->methods & FLAG(METH_WRITE))) {
	SetChannelErrorStr(rtPtr->chan, msg_write_unsup);
	*errorCodePtr = EINVAL;
	return -1;
    }

    if (toWrite == 0) {
	/*
	 * Nothing came in to write, ignore the call
	 */

	return 0;
    }

    /*
     * Discard partial data in the input buffers, i.e. on the read side. Like
     * we do when explicitly seeking as well.
     */

    Tcl_Preserve(rtPtr);

    if ((rtPtr->methods & FLAG(METH_CLEAR))) {
	TransformClear(rtPtr);
    }

    /*
     * Hand the data to the transformation itself. Anything it deigned to
     * return to us is a (partial) transformation result and written to the
     * parent channel for further processing.
     */

    if (!TransformWrite(rtPtr, errorCodePtr, UCHARP(buf), toWrite)) {
	Tcl_Release(rtPtr);
	return -1;
    }

    *errorCodePtr = EOK;
    Tcl_Release(rtPtr);
    return toWrite;
}

/*
 *----------------------------------------------------------------------
 *
 * ReflectSeekWide / ReflectSeek --
 *
 *	This function is invoked when the user wishes to seek on the channel.
 *
 * Results:
 *	The new location of the access point.
 *
 * Side effects:
 *	Allocates memory. Arbitrary, per the parent channel, and the called
 *	scripts.
 *
 *----------------------------------------------------------------------
 */

static Tcl_WideInt
ReflectSeekWide(
    ClientData clientData,
    Tcl_WideInt offset,
    int seekMode,
    int *errorCodePtr)
{
    ReflectedTransform *rtPtr = clientData;
    Channel *parent = (Channel *) rtPtr->parent;
    Tcl_WideInt curPos;		/* Position on the device. */

    Tcl_DriverSeekProc *seekProc =
	    Tcl_ChannelSeekProc(Tcl_GetChannelType(rtPtr->parent));

    /*
     * Fail if the parent channel is not seekable.
     */

    if (seekProc == NULL) {
	Tcl_SetErrno(EINVAL);
	return -1;
    }

    /*
     * Check if we can leave out involving the Tcl level, i.e. transformation
     * handler. This is true for tell requests, and transformations which
     * support neither flush, nor drain. For these cases we can pass the
     * request down and the result back up unchanged.
     */

    Tcl_Preserve(rtPtr);

    if (((seekMode != SEEK_CUR) || (offset != 0))
	    && (HAS(rtPtr->methods, METH_CLEAR)
	    || HAS(rtPtr->methods, METH_FLUSH))) {
	/*
	 * Neither a tell request, nor clear/flush both not supported. We have
	 * to go through the Tcl level to clear and/or flush the
	 * transformation.
	 */

	if (rtPtr->methods & FLAG(METH_CLEAR)) {
	    TransformClear(rtPtr);
	}

	/*
	 * When flushing the transform for seeking the generated results are
	 * irrelevant. We cannot put them into the channel, this would move
	 * the location, throwing it off with regard to where we are and are
	 * seeking to.
	 */

	if (HAS(rtPtr->methods, METH_FLUSH)) {
	    if (!TransformFlush(rtPtr, errorCodePtr, FLUSH_DISCARD)) {
		Tcl_Release(rtPtr);
		return -1;
	    }
	}
    }

    /*
     * Now seek to the new position in the channel as requested by the
     * caller. Note that we prefer the wideSeekProc if that is available and
     * non-NULL...
     */

    if (Tcl_ChannelWideSeekProc(parent->typePtr) != NULL) {
	curPos = Tcl_ChannelWideSeekProc(parent->typePtr)(parent->instanceData, offset,
		seekMode, errorCodePtr);
    } else if (offset < LONG_MIN || offset > LONG_MAX) {
	*errorCodePtr = EOVERFLOW;
	curPos = -1;
    } else {
<<<<<<< HEAD
	curPos = parent->typePtr->seekProc(
		parent->instanceData, offset, seekMode,
		errorCodePtr);
=======
	curPos = Tcl_LongAsWide(Tcl_ChannelSeekProc(parent->typePtr)(
		parent->instanceData, Tcl_WideAsLong(offset), seekMode,
		errorCodePtr));
>>>>>>> 40aa96cd
    }
    if (curPos == -1) {
	Tcl_SetErrno(*errorCodePtr);
    }

    *errorCodePtr = EOK;
    Tcl_Release(rtPtr);
    return curPos;
}

static int
ReflectSeek(
    ClientData clientData,
    long offset,
    int seekMode,
    int *errorCodePtr)
{
    /*
     * This function can be invoked from a transformation which is based on
     * standard seeking, i.e. non-wide. Because of this we have to implement
     * it, a dummy is not enough. We simply delegate the call to the wide
     * routine.
     */

    return ReflectSeekWide(clientData, offset, seekMode,
	    errorCodePtr);
}

/*
 *----------------------------------------------------------------------
 *
 * ReflectWatch --
 *
 *	This function is invoked to tell the channel what events the I/O
 *	system is interested in.
 *
 * Results:
 *	None.
 *
 * Side effects:
 *	Allocates memory. Arbitrary, as it calls upon a script.
 *
 *----------------------------------------------------------------------
 */

static void
ReflectWatch(
    ClientData clientData,
    int mask)
{
    ReflectedTransform *rtPtr = clientData;
    Tcl_DriverWatchProc *watchProc;

    watchProc = Tcl_ChannelWatchProc(Tcl_GetChannelType(rtPtr->parent));
    watchProc(Tcl_GetChannelInstanceData(rtPtr->parent), mask);

    /*
     * Management of the internal timer.
     */

    if (!(mask & TCL_READABLE) || (ResultLength(&rtPtr->result) == 0)) {
	/*
	 * A pending timer may exist, but either is there no (more) interest
	 * in the events it generates or nothing is available for reading.
	 * Remove it, if existing.
	 */

	TimerKill(rtPtr);
    } else {
	/*
	 * There might be no pending timer, but there is interest in readable
	 * events and we actually have data waiting, so generate a timer to
	 * flush that if it does not exist.
	 */

	TimerSetup(rtPtr);
    }
}

/*
 *----------------------------------------------------------------------
 *
 * ReflectBlock --
 *
 *	This function is invoked to tell the channel which blocking behaviour
 *	is required of it.
 *
 * Results:
 *	A posix error number.
 *
 * Side effects:
 *	Allocates memory. Arbitrary, as it calls upon a script.
 *
 *----------------------------------------------------------------------
 */

static int
ReflectBlock(
    ClientData clientData,
    int nonblocking)
{
    ReflectedTransform *rtPtr = clientData;

    /*
     * Transformations simply record the blocking mode in their C level
     * structure for use by --> ReflectInput. The Tcl level doesn't see this
     * information or change. As such thread forwarding is not required.
     */

    rtPtr->nonblocking = nonblocking;
    return EOK;
}

/*
 *----------------------------------------------------------------------
 *
 * ReflectSetOption --
 *
 *	This function is invoked to configure a channel option.
 *
 * Results:
 *	A standard Tcl result code.
 *
 * Side effects:
 *	Arbitrary, per the parent channel.
 *
 *----------------------------------------------------------------------
 */

static int
ReflectSetOption(
    ClientData clientData,	/* Channel to query */
    Tcl_Interp *interp,		/* Interpreter to leave error messages in */
    const char *optionName,	/* Name of requested option */
    const char *newValue)	/* The new value */
{
    ReflectedTransform *rtPtr = clientData;

    /*
     * Transformations have no options. Thus the call is passed down unchanged
     * to the parent channel for processing. Its results are passed back
     * unchanged as well. This all happens in the thread we are in. As the Tcl
     * level is not involved there is no need for thread forwarding.
     */

    Tcl_DriverSetOptionProc *setOptionProc =
	    Tcl_ChannelSetOptionProc(Tcl_GetChannelType(rtPtr->parent));

    if (setOptionProc == NULL) {
	return TCL_ERROR;
    }
    return setOptionProc(Tcl_GetChannelInstanceData(rtPtr->parent), interp,
	    optionName, newValue);
}

/*
 *----------------------------------------------------------------------
 *
 * ReflectGetOption --
 *
 *	This function is invoked to retrieve all or a channel options.
 *
 * Results:
 *	A standard Tcl result code.
 *
 * Side effects:
 *	Arbitrary, per the parent channel.
 *
 *----------------------------------------------------------------------
 */

static int
ReflectGetOption(
    ClientData clientData,	/* Channel to query */
    Tcl_Interp *interp,		/* Interpreter to leave error messages in */
    const char *optionName,	/* Name of reuqested option */
    Tcl_DString *dsPtr)		/* String to place the result into */
{
    ReflectedTransform *rtPtr = clientData;

    /*
     * Transformations have no options. Thus the call is passed down unchanged
     * to the parent channel for processing. Its results are passed back
     * unchanged as well. This all happens in the thread we are in. As the Tcl
     * level is not involved there is no need for thread forwarding.
     *
     * Note that the parent not having a driver for option retrieval is not an
     * immediate error. A query for all options is ok. Only a request for a
     * specific option has to fail.
     */

    Tcl_DriverGetOptionProc *getOptionProc =
	    Tcl_ChannelGetOptionProc(Tcl_GetChannelType(rtPtr->parent));

    if (getOptionProc != NULL) {
	return getOptionProc(Tcl_GetChannelInstanceData(rtPtr->parent),
		interp, optionName, dsPtr);
    } else if (optionName == NULL) {
	return TCL_OK;
    } else {
	return TCL_ERROR;
    }
}

/*
 *----------------------------------------------------------------------
 *
 * ReflectHandle --
 *
 *	This function is invoked to retrieve the associated file handle.
 *
 * Results:
 *	A standard Tcl result code.
 *
 * Side effects:
 *	Arbitrary, per the parent channel.
 *
 *----------------------------------------------------------------------
 */

static int
ReflectHandle(
    ClientData clientData,
    int direction,
    ClientData *handlePtr)
{
    ReflectedTransform *rtPtr = clientData;

    /*
     * Transformations have no handle of their own. As such we simply query
     * the parent channel for it. This way the qery will ripple down through
     * all transformations until reaches the base channel. Which then returns
     * its handle, or fails. The former will then ripple up the stack.
     *
     * This all happens in the thread we are in. As the Tcl level is not
     * involved no forwarding is required.
     */

    return Tcl_GetChannelHandle(rtPtr->parent, direction, handlePtr);
}
/*
 *----------------------------------------------------------------------
 *
 * ReflectNotify --
 *
 *	This function is invoked to reported incoming events.
 *
 * Results:
 *	A standard Tcl result code.
 *
 * Side effects:
 *	Arbitrary, per the parent channel.
 *
 *----------------------------------------------------------------------
 */

static int
ReflectNotify(
    ClientData clientData,
    int mask)
{
    ReflectedTransform *rtPtr = clientData;

    /*
     * An event occured in the underlying channel.
     *
     * We delete our timer. It was not fired, yet we are here, so the channel
     * below generated such an event and we don't have to. The renewal of the
     * interest after the execution of channel handlers will eventually cause
     * us to recreate the timer (in ReflectWatch).
     */

    TimerKill(rtPtr);

    /*
     * Pass to higher layers.
     */

    return mask;
}

/*
 * Helpers. =========================================================
 */


/*
 *----------------------------------------------------------------------
 *
 * DecodeEventMask --
 *
 *	This function takes an internal bitmask of events and constructs the
 *	equivalent list of event items.
 *
 * Results:
 *	A Tcl_Obj reference. The object will have a refCount of one. The user
 *	has to decrement it to release the object.
 *
 * Side effects:
 *	None.
 *
 *----------------------------------------------------------------------
 * DUPLICATE of 'DecodeEventMask' in tclIORChan.c
 */

static Tcl_Obj *
DecodeEventMask(
    int mask)
{
    const char *eventStr;
    Tcl_Obj *evObj;

    switch (mask & RANDW) {
    case RANDW:
	eventStr = "read write";
	break;
    case TCL_READABLE:
	eventStr = "read";
	break;
    case TCL_WRITABLE:
	eventStr = "write";
	break;
    default:
	eventStr = "";
	break;
    }

    evObj = Tcl_NewStringObj(eventStr, -1);
    Tcl_IncrRefCount(evObj);
    return evObj;
}

/*
 *----------------------------------------------------------------------
 *
 * NewReflectedTransform --
 *
 *	This function is invoked to allocate and initialize the instance data
 *	of a new reflected channel.
 *
 * Results:
 *	A heap-allocated channel instance.
 *
 * Side effects:
 *	Allocates memory.
 *
 *----------------------------------------------------------------------
 */

static ReflectedTransform *
NewReflectedTransform(
    Tcl_Interp *interp,
    Tcl_Obj *cmdpfxObj,
    int mode,
    Tcl_Obj *handleObj,
    Tcl_Channel parentChan)
{
    ReflectedTransform *rtPtr;
    int listc;
    Tcl_Obj **listv;
    int i;

    rtPtr = ckalloc(sizeof(ReflectedTransform));

    /* rtPtr->chan: Assigned by caller. Dummy data here. */
    /* rtPtr->methods: Assigned by caller. Dummy data here. */

    rtPtr->chan = NULL;
    rtPtr->methods = 0;
#if TCL_THREADS
    rtPtr->thread = Tcl_GetCurrentThread();
#endif
    rtPtr->parent = parentChan;
    rtPtr->interp = interp;
    rtPtr->handle = handleObj;
    Tcl_IncrRefCount(handleObj);
    rtPtr->timer = NULL;
    rtPtr->mode = 0;
    rtPtr->readIsDrained = 0;
    rtPtr->eofPending = 0;
    rtPtr->nonblocking =
	    (((Channel *) parentChan)->state->flags & CHANNEL_NONBLOCKING);
    rtPtr->dead = 0;

    /*
     * Query parent for current blocking mode.
     */

    ResultInit(&rtPtr->result);

    /*
     * Method placeholder.
     */

    /* ASSERT: cmdpfxObj is a Tcl List */

    Tcl_ListObjGetElements(interp, cmdpfxObj, &listc, &listv);

    /*
     * See [==] as well.
     * Storage for the command prefix and the additional words required for
     * the invocation of methods in the command handler.
     *
     * listv [0] [listc-1] | [listc]  [listc+1] |
     * argv  [0]   ... [.] | [argc-2] [argc-1]  | [argc]  [argc+2]
     *       cmd   ... pfx | method   chan      | detail1 detail2
     */

    rtPtr->argc = listc + 2;
    rtPtr->argv = ckalloc(sizeof(Tcl_Obj *) * (listc+4));

    /*
     * Duplicate object references.
     */

    for (i=0; i<listc ; i++) {
	Tcl_Obj *word = rtPtr->argv[i] = listv[i];

	Tcl_IncrRefCount(word);
    }

    i++;				/* Skip placeholder for method */

    /*
     * See [x] in FreeReflectedTransform for release
     */
    rtPtr->argv[i] = handleObj;
    Tcl_IncrRefCount(handleObj);

    /*
     * The next two objects are kept empty, varying arguments.
     */

    /*
     * Initialization complete.
     */

    return rtPtr;
}

/*
 *----------------------------------------------------------------------
 *
 * NextHandle --
 *
 *	This function is invoked to generate a channel handle for a new
 *	reflected channel.
 *
 * Results:
 *	A Tcl_Obj containing the string of the new channel handle. The
 *	refcount of the returned object is -- zero --.
 *
 * Side effects:
 *	May allocate memory. Mutex protected critical section locks out other
 *	threads for a short time.
 *
 *----------------------------------------------------------------------
 */

static Tcl_Obj *
NextHandle(void)
{
    /*
     * Count number of generated reflected channels. Used for id generation.
     * Ids are never reclaimed and there is no dealing with wrap around. On
     * the other hand, "unsigned long" should be big enough except for
     * absolute longrunners (generate a 100 ids per second => overflow will
     * occur in 1 1/3 years).
     */

    TCL_DECLARE_MUTEX(rtCounterMutex)
    static unsigned long rtCounter = 0;
    Tcl_Obj *resObj;

    Tcl_MutexLock(&rtCounterMutex);
    resObj = Tcl_ObjPrintf("rt%lu", rtCounter);
    rtCounter++;
    Tcl_MutexUnlock(&rtCounterMutex);

    return resObj;
}

static void
FreeReflectedTransformArgs(
    ReflectedTransform *rtPtr)
{
    int i, n = rtPtr->argc - 2;

    if (n < 0) {
	return;
    }

    Tcl_DecrRefCount(rtPtr->handle);
    rtPtr->handle = NULL;

    for (i=0; i<n; i++) {
	Tcl_DecrRefCount(rtPtr->argv[i]);
    }

    /*
     * See [x] in NewReflectedTransform for lock
     * n+1 = argc-1.
     */
    Tcl_DecrRefCount(rtPtr->argv[n+1]);

    rtPtr->argc = 1;
}

static void
FreeReflectedTransform(
    ReflectedTransform *rtPtr)
{
    TimerKill(rtPtr);
    ResultClear(&rtPtr->result);

    FreeReflectedTransformArgs(rtPtr);

    ckfree(rtPtr->argv);
    ckfree(rtPtr);
}

/*
 *----------------------------------------------------------------------
 *
 * InvokeTclMethod --
 *
 *	This function is used to invoke the Tcl level of a reflected channel.
 *	It handles all the command assembly, invokation, and generic state and
 *	result mgmt. It does *not* handle thread redirection; that is the
 *	responsibility of clients of this function.
 *
 * Results:
 *	Result code and data as returned by the method.
 *
 * Side effects:
 *	Arbitrary, as it calls upon a Tcl script.
 *
 * Contract:
 *	argOneObj.refCount >= 1 on entry and exit, if argOneObj != NULL
 *	argTwoObj.refCount >= 1 on entry and exit, if argTwoObj != NULL
 *	resObj.refCount in {0, 1, ...}
 *
 *----------------------------------------------------------------------
 * Semi-DUPLICATE of 'InvokeTclMethod' in tclIORChan.c
 * - Semi because different structures are used.
 * - Still possible to factor out the commonalities into a separate structure.
 */

static int
InvokeTclMethod(
    ReflectedTransform *rtPtr,
    const char *method,
    Tcl_Obj *argOneObj,		/* NULL'able */
    Tcl_Obj *argTwoObj,		/* NULL'able */
    Tcl_Obj **resultObjPtr)	/* NULL'able */
{
    int cmdc;			/* #words in constructed command */
    Tcl_Obj *methObj = NULL;	/* Method name in object form */
    Tcl_InterpState sr;		/* State of handler interp */
    int result;			/* Result code of method invokation */
    Tcl_Obj *resObj = NULL;	/* Result of method invokation. */

    if (rtPtr->dead) {
	/*
	 * The transform is marked as dead. Bail out immediately, with an
	 * appropriate error.
	 */

	if (resultObjPtr != NULL) {
	    resObj = Tcl_NewStringObj(msg_dstlost,-1);
	    *resultObjPtr = resObj;
	    Tcl_IncrRefCount(resObj);
	}
	return TCL_ERROR;
    }

    /*
     * NOTE (5): Decide impl. issue: Cache objects with method names?
     * Requires TSD data as reflections can be created in many different
     * threads.
     * NO: Caching of command resolutions means storage per channel.
     */

    /*
     * Insert method into the pre-allocated area, after the command prefix,
     * before the channel id.
     */

    methObj = Tcl_NewStringObj(method, -1);
    Tcl_IncrRefCount(methObj);
    rtPtr->argv[rtPtr->argc - 2] = methObj;

    /*
     * Append the additional argument containing method specific details
     * behind the channel id. If specified.
     *
     * Because of the contract there is no need to increment the refcounts.
     * The objects will survive the Tcl_EvalObjv without change.
     */

    cmdc = rtPtr->argc;
    if (argOneObj) {
	rtPtr->argv[cmdc] = argOneObj;
	cmdc++;
	if (argTwoObj) {
	    rtPtr->argv[cmdc] = argTwoObj;
	    cmdc++;
	}
    }

    /*
     * And run the handler... This is done in auch a manner which leaves any
     * existing state intact.
     */

    sr = Tcl_SaveInterpState(rtPtr->interp, 0 /* Dummy */);
    Tcl_Preserve(rtPtr);
    Tcl_Preserve(rtPtr->interp);
    result = Tcl_EvalObjv(rtPtr->interp, cmdc, rtPtr->argv, TCL_EVAL_GLOBAL);

    /*
     * We do not try to extract the result information if the caller has no
     * interest in it. I.e. there is no need to put effort into creating
     * something which is discarded immediately after.
     */

    if (resultObjPtr) {
	if (result == TCL_OK) {
	    /*
	     * Ok result taken as is, also if the caller requests that there
	     * is no capture.
	     */

	    resObj = Tcl_GetObjResult(rtPtr->interp);
	} else {
	    /*
	     * Non-ok result is always treated as an error. We have to capture
	     * the full state of the result, including additional options.
	     *
	     * This is complex and ugly, and would be completely unnecessary
	     * if we only added support for a TCL_FORBID_EXCEPTIONS flag.
	     */
	    if (result != TCL_ERROR) {
		Tcl_Obj *cmd = Tcl_NewListObj(cmdc, rtPtr->argv);
		int cmdLen;
		const char *cmdString = TclGetStringFromObj(cmd, &cmdLen);

		Tcl_IncrRefCount(cmd);
		Tcl_ResetResult(rtPtr->interp);
		Tcl_SetObjResult(rtPtr->interp, Tcl_ObjPrintf(
			"chan handler returned bad code: %d", result));
		Tcl_LogCommandInfo(rtPtr->interp, cmdString, cmdString, cmdLen);
		Tcl_DecrRefCount(cmd);
		result = TCL_ERROR;
	    }
	    Tcl_AppendObjToErrorInfo(rtPtr->interp, Tcl_ObjPrintf(
		    "\n    (chan handler subcommand \"%s\")", method));
	    resObj = MarshallError(rtPtr->interp);
	}
	Tcl_IncrRefCount(resObj);
    }
    Tcl_RestoreInterpState(rtPtr->interp, sr);
    Tcl_Release(rtPtr->interp);
    Tcl_Release(rtPtr);

    /*
     * Cleanup of the dynamic parts of the command.
     *
     * The detail objects survived the Tcl_EvalObjv without change because of
     * the contract. Therefore there is no need to decrement the refcounts. Only
     * the internal method object has to be disposed of.
     */

    Tcl_DecrRefCount(methObj);

    /*
     * The resObj has a ref count of 1 at this location. This means that the
     * caller of InvokeTclMethod has to dispose of it (but only if it was
     * returned to it).
     */

    if (resultObjPtr != NULL) {
	*resultObjPtr = resObj;
    }

    /*
     * There no need to handle the case where nothing is returned, because for
     * that case resObj was not set anyway.
     */

    return result;
}

/*
 *----------------------------------------------------------------------
 *
 * GetReflectedTransformMap --
 *
 *	Gets and potentially initializes the reflected channel map for an
 *	interpreter.
 *
 * Results:
 *	A pointer to the map created, for use by the caller.
 *
 * Side effects:
 *	Initializes the reflected channel map for an interpreter.
 *
 *----------------------------------------------------------------------
 */

static ReflectedTransformMap *
GetReflectedTransformMap(
    Tcl_Interp *interp)
{
    ReflectedTransformMap *rtmPtr = Tcl_GetAssocData(interp, RTMKEY, NULL);

    if (rtmPtr == NULL) {
	rtmPtr = ckalloc(sizeof(ReflectedTransformMap));
	Tcl_InitHashTable(&rtmPtr->map, TCL_STRING_KEYS);
	Tcl_SetAssocData(interp, RTMKEY,
		(Tcl_InterpDeleteProc *) DeleteReflectedTransformMap, rtmPtr);
    }
    return rtmPtr;
}

/*
 *----------------------------------------------------------------------
 *
 * DeleteReflectedTransformMap --
 *
 *	Deletes the channel table for an interpreter, closing any open
 *	channels whose refcount reaches zero. This procedure is invoked when
 *	an interpreter is deleted, via the AssocData cleanup mechanism.
 *
 * Results:
 *	None.
 *
 * Side effects:
 *	Deletes the hash table of channels. May close channels. May flush
 *	output on closed channels. Removes any channeEvent handlers that were
 *	registered in this interpreter.
 *
 *----------------------------------------------------------------------
 */

static void
DeleteReflectedTransformMap(
    ClientData clientData,	/* The per-interpreter data structure. */
    Tcl_Interp *interp)		/* The interpreter being deleted. */
{
    ReflectedTransformMap *rtmPtr; /* The map */
    Tcl_HashSearch hSearch;	 /* Search variable. */
    Tcl_HashEntry *hPtr;	 /* Search variable. */
    ReflectedTransform *rtPtr;
#if TCL_THREADS
    ForwardingResult *resultPtr;
    ForwardingEvent *evPtr;
    ForwardParam *paramPtr;
#endif /* TCL_THREADS */

    /*
     * Delete all entries. The channels may have been closed already, or will
     * be closed later, by the standard IO finalization of an interpreter
     * under destruction. Except for the channels which were moved to a
     * different interpreter and/or thread. They do not exist from the IO
     * systems point of view and will not get closed. Therefore mark all as
     * dead so that any future access will cause a proper error. For channels
     * in a different thread we actually do the same as
     * DeleteThreadReflectedTransformMap(), just restricted to the channels of
     * this interp.
     */

    rtmPtr = clientData;
    for (hPtr = Tcl_FirstHashEntry(&rtmPtr->map, &hSearch);
	    hPtr != NULL;
	    hPtr = Tcl_FirstHashEntry(&rtmPtr->map, &hSearch)) {
	rtPtr = Tcl_GetHashValue(hPtr);

	rtPtr->dead = 1;
	Tcl_DeleteHashEntry(hPtr);
    }
    Tcl_DeleteHashTable(&rtmPtr->map);
    ckfree(&rtmPtr->map);

#if TCL_THREADS
    /*
     * The origin interpreter for one or more reflected channels is gone.
     */

    /*
     * Get the map of all channels handled by the current thread. This is a
     * ReflectedTransformMap, but on a per-thread basis, not per-interp. Go
     * through the channels and remove all which were handled by this
     * interpreter. They have already been marked as dead.
     */

    rtmPtr = GetThreadReflectedTransformMap();
    for (hPtr = Tcl_FirstHashEntry(&rtmPtr->map, &hSearch);
	    hPtr != NULL;
	    hPtr = Tcl_NextHashEntry(&hSearch)) {
	rtPtr = Tcl_GetHashValue(hPtr);

	if (rtPtr->interp != interp) {
	    /*
	     * Ignore entries for other interpreters.
	     */

	    continue;
	}

	rtPtr->dead = 1;
	FreeReflectedTransformArgs(rtPtr);
	Tcl_DeleteHashEntry(hPtr);
    }

    /*
     * Go through the list of pending results and cancel all whose events were
     * destined for this interpreter. While this is in progress we block any
     * other access to the list of pending results.
     */

    Tcl_MutexLock(&rtForwardMutex);

    for (resultPtr = forwardList; resultPtr != NULL;
	    resultPtr = resultPtr->nextPtr) {
	if (resultPtr->dsti != interp) {
	    /*
	     * Ignore results/events for other interpreters.
	     */

	    continue;
	}

	/*
	 * The receiver for the event exited, before processing the event. We
	 * detach the result now, wake the originator up and signal failure.
	 */

	evPtr = resultPtr->evPtr;
	if (evPtr == NULL) {
	    continue;
	}
	paramPtr = evPtr->param;

	evPtr->resultPtr = NULL;
	resultPtr->evPtr = NULL;
	resultPtr->result = TCL_ERROR;

	ForwardSetStaticError(paramPtr, msg_send_dstlost);

	Tcl_ConditionNotify(&resultPtr->done);
    }
    Tcl_MutexUnlock(&rtForwardMutex);
#endif /* TCL_THREADS */
}

#if TCL_THREADS
/*
 *----------------------------------------------------------------------
 *
 * GetThreadReflectedTransformMap --
 *
 *	Gets and potentially initializes the reflected channel map for a
 *	thread.
 *
 * Results:
 *	A pointer to the map created, for use by the caller.
 *
 * Side effects:
 *	Initializes the reflected channel map for a thread.
 *
 *----------------------------------------------------------------------
 */

static ReflectedTransformMap *
GetThreadReflectedTransformMap(void)
{
    ThreadSpecificData *tsdPtr = TCL_TSD_INIT(&dataKey);

    if (!tsdPtr->rtmPtr) {
	tsdPtr->rtmPtr = ckalloc(sizeof(ReflectedTransformMap));
	Tcl_InitHashTable(&tsdPtr->rtmPtr->map, TCL_STRING_KEYS);
	Tcl_CreateThreadExitHandler(DeleteThreadReflectedTransformMap, NULL);
    }

    return tsdPtr->rtmPtr;
}

/*
 *----------------------------------------------------------------------
 *
 * DeleteThreadReflectedTransformMap --
 *
 *	Deletes the channel table for a thread. This procedure is invoked when
 *	a thread is deleted. The channels have already been marked as dead, in
 *	DeleteReflectedTransformMap().
 *
 * Results:
 *	None.
 *
 * Side effects:
 *	Deletes the hash table of channels.
 *
 *----------------------------------------------------------------------
 */

static void
DeleteThreadReflectedTransformMap(
    ClientData clientData)	/* The per-thread data structure. */
{
    Tcl_HashSearch hSearch;	 /* Search variable. */
    Tcl_HashEntry *hPtr;	 /* Search variable. */
    Tcl_ThreadId self = Tcl_GetCurrentThread();
    ReflectedTransformMap *rtmPtr; /* The map */
    ForwardingResult *resultPtr;

    /*
     * The origin thread for one or more reflected channels is gone.
     * NOTE: If this function is called due to a thread getting killed the
     *       per-interp DeleteReflectedTransformMap is apparently not called.
     */

    /*
     * Get the map of all channels handled by the current thread. This is a
     * ReflectedTransformMap, but on a per-thread basis, not per-interp. Go
     * through the channels, remove all, mark them as dead.
     */

    rtmPtr = GetThreadReflectedTransformMap();
    for (hPtr = Tcl_FirstHashEntry(&rtmPtr->map, &hSearch);
	    hPtr != NULL;
	    hPtr = Tcl_FirstHashEntry(&rtmPtr->map, &hSearch)) {
	ReflectedTransform *rtPtr = Tcl_GetHashValue(hPtr);

	rtPtr->dead = 1;
	FreeReflectedTransformArgs(rtPtr);
	Tcl_DeleteHashEntry(hPtr);
    }
    ckfree(rtmPtr);

    /*
     * Go through the list of pending results and cancel all whose events were
     * destined for this thread. While this is in progress we block any
     * other access to the list of pending results.
     */

    Tcl_MutexLock(&rtForwardMutex);

    for (resultPtr = forwardList; resultPtr != NULL;
	    resultPtr = resultPtr->nextPtr) {
	ForwardingEvent *evPtr;
	ForwardParam *paramPtr;

	if (resultPtr->dst != self) {
	    /*
	     * Ignore results/events for other threads.
	     */

	    continue;
	}

	/*
	 * The receiver for the event exited, before processing the event. We
	 * detach the result now, wake the originator up and signal failure.
	 */

	evPtr = resultPtr->evPtr;
	if (evPtr == NULL) {
	    continue;
	}
	paramPtr = evPtr->param;

	evPtr->resultPtr = NULL;
	resultPtr->evPtr = NULL;
	resultPtr->result = TCL_ERROR;

	ForwardSetStaticError(paramPtr, msg_send_dstlost);

	Tcl_ConditionNotify(&resultPtr->done);
    }
    Tcl_MutexUnlock(&rtForwardMutex);
}

static void
ForwardOpToOwnerThread(
    ReflectedTransform *rtPtr,	/* Channel instance */
    ForwardedOperation op,	/* Forwarded driver operation */
    const void *param)		/* Arguments */
{
    Tcl_ThreadId dst = rtPtr->thread;
    ForwardingEvent *evPtr;
    ForwardingResult *resultPtr;

    /*
     * We gather the lock early. This allows us to check the liveness of the
     * channel without interference from DeleteThreadReflectedTransformMap().
     */

    Tcl_MutexLock(&rtForwardMutex);

    if (rtPtr->dead) {
	/*
	 * The channel is marked as dead. Bail out immediately, with an
	 * appropriate error. Do not forget to unlock the mutex on this path.
	 */

	ForwardSetStaticError((ForwardParam *) param, msg_send_dstlost);
	Tcl_MutexUnlock(&rtForwardMutex);
	return;
    }

    /*
     * Create and initialize the event and data structures.
     */

    evPtr = ckalloc(sizeof(ForwardingEvent));
    resultPtr = ckalloc(sizeof(ForwardingResult));

    evPtr->event.proc = ForwardProc;
    evPtr->resultPtr = resultPtr;
    evPtr->op = op;
    evPtr->rtPtr = rtPtr;
    evPtr->param = (ForwardParam *) param;

    resultPtr->src = Tcl_GetCurrentThread();
    resultPtr->dst = dst;
    resultPtr->dsti = rtPtr->interp;
    resultPtr->done = NULL;
    resultPtr->result = -1;
    resultPtr->evPtr = evPtr;

    /*
     * Now execute the forward.
     */

    TclSpliceIn(resultPtr, forwardList);
    /* Do not unlock here. That is done by the ConditionWait */

    /*
     * Ensure cleanup of the event if the origin thread exits while this event
     * is pending or in progress. Exit of the destination thread is handled by
     * DeleteThreadReflectionChannelMap(), this is set up by
     * GetThreadReflectedTransformMap(). This is what we use the 'forwardList'
     * (see above) for.
     */

    Tcl_CreateThreadExitHandler(SrcExitProc, evPtr);

    /*
     * Queue the event and poke the other thread's notifier.
     */

    Tcl_ThreadQueueEvent(dst, (Tcl_Event *) evPtr, TCL_QUEUE_TAIL);
    Tcl_ThreadAlert(dst);

    /*
     * (*) Block until the other thread has either processed the transfer or
     * rejected it.
     */

    while (resultPtr->result < 0) {
	/*
	 * NOTE (1): Is it possible that the current thread goes away while
	 * waiting here? IOW Is it possible that "SrcExitProc" is called
	 * while we are here? See complementary note (2) in "SrcExitProc"
	 *
	 * The ConditionWait unlocks the mutex during the wait and relocks it
	 * immediately after.
	 */

	Tcl_ConditionWait(&resultPtr->done, &rtForwardMutex, NULL);
    }

    /*
     * Unlink result from the forwarder list. No need to lock. Either still
     * locked, or locked by the ConditionWait
     */

    TclSpliceOut(resultPtr, forwardList);

    resultPtr->nextPtr = NULL;
    resultPtr->prevPtr = NULL;

    Tcl_MutexUnlock(&rtForwardMutex);
    Tcl_ConditionFinalize(&resultPtr->done);

    /*
     * Kill the cleanup handler now, and the result structure as well, before
     * returning the success code.
     *
     * Note: The event structure has already been deleted by the destination
     * notifier, after it serviced the event.
     */

    Tcl_DeleteThreadExitHandler(SrcExitProc, evPtr);

    ckfree(resultPtr);
}

static int
ForwardProc(
    Tcl_Event *evGPtr,
    int mask)
{
    /*
     * Notes regarding access to the referenced data.
     *
     * In principle the data belongs to the originating thread (see
     * evPtr->src), however this thread is currently blocked at (*), i.e.
     * quiescent. Because of this we can treat the data as belonging to us,
     * without fear of race conditions. I.e. we can read and write as we like.
     *
     * The only thing we cannot be sure of is the resultPtr. This can be be
     * NULLed if the originating thread went away while the event is handled
     * here now.
     */

    ForwardingEvent *evPtr = (ForwardingEvent *) evGPtr;
    ForwardingResult *resultPtr = evPtr->resultPtr;
    ReflectedTransform *rtPtr = evPtr->rtPtr;
    Tcl_Interp *interp = rtPtr->interp;
    ForwardParam *paramPtr = evPtr->param;
    Tcl_Obj *resObj = NULL;	/* Interp result of InvokeTclMethod */
    ReflectedTransformMap *rtmPtr;
				/* Map of reflected channels with handlers in
				 * this interp. */
    Tcl_HashEntry *hPtr;	/* Entry in the above map */

    /*
     * Ignore the event if no one is waiting for its result anymore.
     */

    if (!resultPtr) {
	return 1;
    }

    paramPtr->base.code = TCL_OK;
    paramPtr->base.msgStr = NULL;
    paramPtr->base.mustFree = 0;

    switch (evPtr->op) {
	/*
	 * The destination thread for the following operations is
	 * rtPtr->thread, which contains rtPtr->interp, the interp we have to
	 * call upon for the driver.
	 */

    case ForwardedClose:
	/*
	 * No parameters/results.
	 */

	if (InvokeTclMethod(rtPtr, "finalize", NULL, NULL,
		&resObj) != TCL_OK) {
	    ForwardSetObjError(paramPtr, resObj);
	}

	/*
	 * Freeing is done here, in the origin thread, because the argv[]
	 * objects belong to this thread. Deallocating them in a different
	 * thread is not allowed
	 */

	/*
	 * Remove the channel from the map before releasing the memory, to
	 * prevent future accesses (like by 'postevent') from finding and
	 * dereferencing a dangling pointer.
	 */

	rtmPtr = GetReflectedTransformMap(interp);
	hPtr = Tcl_FindHashEntry(&rtmPtr->map, TclGetString(rtPtr->handle));
	Tcl_DeleteHashEntry(hPtr);

	/*
	 * In a threaded interpreter we manage a per-thread map as well, to
	 * allow us to survive if the script level pulls the rug out under a
	 * channel by deleting the owning thread.
	 */

	rtmPtr = GetThreadReflectedTransformMap();
	hPtr = Tcl_FindHashEntry(&rtmPtr->map, TclGetString(rtPtr->handle));
	Tcl_DeleteHashEntry(hPtr);

	FreeReflectedTransformArgs(rtPtr);
	break;

    case ForwardedInput: {
	Tcl_Obj *bufObj = Tcl_NewByteArrayObj((unsigned char *)
		paramPtr->transform.buf, paramPtr->transform.size);
	Tcl_IncrRefCount(bufObj);

	if (InvokeTclMethod(rtPtr, "read", bufObj, NULL, &resObj) != TCL_OK) {
	    ForwardSetObjError(paramPtr, resObj);
	    paramPtr->transform.size = -1;
	} else {
	    /*
	     * Process a regular return. Contains the transformation result.
	     * Sent it back to the request originator.
	     */

	    int bytec;		/* Number of returned bytes */
	    unsigned char *bytev;
				/* Array of returned bytes */

	    bytev = Tcl_GetByteArrayFromObj(resObj, &bytec);

	    paramPtr->transform.size = bytec;

	    if (bytec > 0) {
		paramPtr->transform.buf = ckalloc(bytec);
		memcpy(paramPtr->transform.buf, bytev, bytec);
	    } else {
		paramPtr->transform.buf = NULL;
	    }
	}

	Tcl_DecrRefCount(bufObj);
	break;
    }

    case ForwardedOutput: {
	Tcl_Obj *bufObj = Tcl_NewByteArrayObj((unsigned char *)
		paramPtr->transform.buf, paramPtr->transform.size);
	Tcl_IncrRefCount(bufObj);

	if (InvokeTclMethod(rtPtr, "write", bufObj, NULL, &resObj) != TCL_OK) {
	    ForwardSetObjError(paramPtr, resObj);
	    paramPtr->transform.size = -1;
	} else {
	    /*
	     * Process a regular return. Contains the transformation result.
	     * Sent it back to the request originator.
	     */

	    int bytec;		/* Number of returned bytes */
	    unsigned char *bytev;
				/* Array of returned bytes */

	    bytev = Tcl_GetByteArrayFromObj(resObj, &bytec);

	    paramPtr->transform.size = bytec;

	    if (bytec > 0) {
		paramPtr->transform.buf = ckalloc(bytec);
		memcpy(paramPtr->transform.buf, bytev, bytec);
	    } else {
		paramPtr->transform.buf = NULL;
	    }
	}

	Tcl_DecrRefCount(bufObj);
	break;
    }

    case ForwardedDrain:
	if (InvokeTclMethod(rtPtr, "drain", NULL, NULL, &resObj) != TCL_OK) {
	    ForwardSetObjError(paramPtr, resObj);
	    paramPtr->transform.size = -1;
	} else {
	    /*
	     * Process a regular return. Contains the transformation result.
	     * Sent it back to the request originator.
	     */

	    int bytec;		/* Number of returned bytes */
	    unsigned char *bytev; /* Array of returned bytes */

	    bytev = Tcl_GetByteArrayFromObj(resObj, &bytec);

	    paramPtr->transform.size = bytec;

	    if (bytec > 0) {
		paramPtr->transform.buf = ckalloc(bytec);
		memcpy(paramPtr->transform.buf, bytev, bytec);
	    } else {
		paramPtr->transform.buf = NULL;
	    }
	}
	break;

    case ForwardedFlush:
	if (InvokeTclMethod(rtPtr, "flush", NULL, NULL, &resObj) != TCL_OK) {
	    ForwardSetObjError(paramPtr, resObj);
	    paramPtr->transform.size = -1;
	} else {
	    /*
	     * Process a regular return. Contains the transformation result.
	     * Sent it back to the request originator.
	     */

	    int bytec;		/* Number of returned bytes */
	    unsigned char *bytev;
				/* Array of returned bytes */

	    bytev = Tcl_GetByteArrayFromObj(resObj, &bytec);

	    paramPtr->transform.size = bytec;

	    if (bytec > 0) {
		paramPtr->transform.buf = ckalloc(bytec);
		memcpy(paramPtr->transform.buf, bytev, bytec);
	    } else {
		paramPtr->transform.buf = NULL;
	    }
	}
	break;

    case ForwardedClear:
	(void) InvokeTclMethod(rtPtr, "clear", NULL, NULL, NULL);
	break;

    case ForwardedLimit:
	if (InvokeTclMethod(rtPtr, "limit?", NULL, NULL, &resObj) != TCL_OK) {
	    ForwardSetObjError(paramPtr, resObj);
	    paramPtr->limit.max = -1;
	} else if (Tcl_GetIntFromObj(interp, resObj,
		&paramPtr->limit.max) != TCL_OK) {
	    ForwardSetObjError(paramPtr, MarshallError(interp));
	    paramPtr->limit.max = -1;
	}
	break;

    default:
	/*
	 * Bad operation code.
	 */
	Tcl_Panic("Bad operation code in ForwardProc");
	break;
    }

    /*
     * Remove the reference we held on the result of the invoke, if we had
     * such.
     */

    if (resObj != NULL) {
	Tcl_DecrRefCount(resObj);
    }

    if (resultPtr) {
	/*
	 * Report the forwarding result synchronously to the waiting caller.
	 * This unblocks (*) as well. This is wrapped into a conditional
	 * because the caller may have exited in the mean time.
	 */

	Tcl_MutexLock(&rtForwardMutex);
	resultPtr->result = TCL_OK;
	Tcl_ConditionNotify(&resultPtr->done);
	Tcl_MutexUnlock(&rtForwardMutex);
    }

    return 1;
}

static void
SrcExitProc(
    ClientData clientData)
{
    ForwardingEvent *evPtr = clientData;
    ForwardingResult *resultPtr;
    ForwardParam *paramPtr;

    /*
     * NOTE (2): Can this handler be called with the originator blocked?
     */

    /*
     * The originator for the event exited. It is not sure if this can happen,
     * as the originator should be blocked at (*) while the event is in
     * transit/pending.
     *
     * We make sure that the event cannot refer to the result anymore, remove
     * it from the list of pending results and free the structure. Locking the
     * access ensures that we cannot get in conflict with "ForwardProc",
     * should it already execute the event.
     */

    Tcl_MutexLock(&rtForwardMutex);

    resultPtr = evPtr->resultPtr;
    paramPtr = evPtr->param;

    evPtr->resultPtr = NULL;
    resultPtr->evPtr = NULL;
    resultPtr->result = TCL_ERROR;

    ForwardSetStaticError(paramPtr, msg_send_originlost);

    /*
     * See below: TclSpliceOut(resultPtr, forwardList);
     */

    Tcl_MutexUnlock(&rtForwardMutex);

    /*
     * This unlocks (*). The structure will be spliced out and freed by
     * "ForwardProc". Maybe.
     */

    Tcl_ConditionNotify(&resultPtr->done);
}

static void
ForwardSetObjError(
    ForwardParam *paramPtr,
    Tcl_Obj *obj)
{
    int len;
    const char *msgStr = TclGetStringFromObj(obj, &len);

    len++;
    ForwardSetDynamicError(paramPtr, ckalloc(len));
    memcpy(paramPtr->base.msgStr, msgStr, len);
}
#endif /* TCL_THREADS */

/*
 *----------------------------------------------------------------------
 *
 * TimerKill --
 *
 *	Timer management. Removes the internal timer if it exists.
 *
 * Side effects:
 *	See above.
 *
 * Result:
 *	None.
 *
 *----------------------------------------------------------------------
 */

static void
TimerKill(
    ReflectedTransform *rtPtr)
{
    if (rtPtr->timer == NULL) {
	return;
    }

    /*
     * Delete an existing flush-out timer, prevent it from firing on a
     * removed/dead channel.
     */

    Tcl_DeleteTimerHandler(rtPtr->timer);
    rtPtr->timer = NULL;
}

/*
 *----------------------------------------------------------------------
 *
 * TimerSetup --
 *
 *	Timer management. Creates the internal timer if it does not exist.
 *
 * Side effects:
 *	See above.
 *
 * Result:
 *	None.
 *
 *----------------------------------------------------------------------
 */

static void
TimerSetup(
    ReflectedTransform *rtPtr)
{
    if (rtPtr->timer != NULL) {
	return;
    }

    rtPtr->timer = Tcl_CreateTimerHandler(SYNTHETIC_EVENT_TIME,
	    TimerRun, rtPtr);
}

/*
 *----------------------------------------------------------------------
 *
 * TimerRun --
 *
 *	Called by the notifier (-> timer) to flush out information waiting in
 *	channel buffers.
 *
 * Side effects:
 *	As of 'Tcl_NotifyChannel'.
 *
 * Result:
 *	None.
 *
 *----------------------------------------------------------------------
 */

static void
TimerRun(
    ClientData clientData)
{
    ReflectedTransform *rtPtr = clientData;

    rtPtr->timer = NULL;
    Tcl_NotifyChannel(rtPtr->chan, TCL_READABLE);
}

/*
 *----------------------------------------------------------------------
 *
 * ResultInit --
 *
 *	Initializes the specified buffer structure. The structure will contain
 *	valid information for an emtpy buffer.
 *
 * Side effects:
 *	See above.
 *
 * Result:
 *	None.
 *
 *----------------------------------------------------------------------
 */

static void
ResultInit(
    ResultBuffer *rPtr)		/* Reference to the structure to
				 * initialize. */
{
    rPtr->used = 0;
    rPtr->allocated = 0;
    rPtr->buf = NULL;
}
/*
 *----------------------------------------------------------------------
 *
 * ResultClear --
 *
 *	Deallocates any memory allocated by 'ResultAdd'.
 *
 * Side effects:
 *	See above.
 *
 * Result:
 *	None.
 *
 *----------------------------------------------------------------------
 */

static void
ResultClear(
    ResultBuffer *rPtr)		/* Reference to the buffer to clear out */
{
    rPtr->used = 0;

    if (!rPtr->allocated) {
	return;
    }

    ckfree(rPtr->buf);
    rPtr->buf = NULL;
    rPtr->allocated = 0;
}

/*
 *----------------------------------------------------------------------
 *
 * ResultAdd --
 *
 *	Adds the bytes in the specified array to the buffer, by appending it.
 *
 * Side effects:
 *	See above.
 *
 * Result:
 *	None.
 *
 *----------------------------------------------------------------------
 */

static void
ResultAdd(
    ResultBuffer *rPtr,		/* The buffer to extend */
    unsigned char *buf,		/* The buffer to read from */
    int toWrite)		/* The number of bytes in 'buf' */
{
    if ((rPtr->used + toWrite + 1) > rPtr->allocated) {
	/*
	 * Extension of the internal buffer is required.
	 * NOTE: Currently linear. Should be doubling to amortize.
	 */

	if (rPtr->allocated == 0) {
	    rPtr->allocated = toWrite + RB_INCREMENT;
	    rPtr->buf = UCHARP(ckalloc(rPtr->allocated));
	} else {
	    rPtr->allocated += toWrite + RB_INCREMENT;
	    rPtr->buf = UCHARP(ckrealloc((char *) rPtr->buf,
		    rPtr->allocated));
	}
    }

    /*
     * Now copy data.
     */

    memcpy(rPtr->buf + rPtr->used, buf, toWrite);
    rPtr->used += toWrite;
}

/*
 *----------------------------------------------------------------------
 *
 * ResultCopy --
 *
 *	Copies the requested number of bytes from the buffer into the
 *	specified array and removes them from the buffer afterward. Copies
 *	less if there is not enough data in the buffer.
 *
 * Side effects:
 *	See above.
 *
 * Result:
 *	The number of actually copied bytes, possibly less than 'toRead'.
 *
 *----------------------------------------------------------------------
 */

static int
ResultCopy(
    ResultBuffer *rPtr,		/* The buffer to read from */
    unsigned char *buf,		/* The buffer to copy into */
    int toRead)			/* Number of requested bytes */
{
    int copied;

    if (rPtr->used == 0) {
	/*
	 * Nothing to copy in the case of an empty buffer.
	 */

	copied = 0;
    } else if (rPtr->used == toRead) {
	/*
	 * We have just enough. Copy everything to the caller.
	 */

	memcpy(buf, rPtr->buf, toRead);
	rPtr->used = 0;
	copied = toRead;
    } else if (rPtr->used > toRead) {
	/*
	 * The internal buffer contains more than requested. Copy the
	 * requested subset to the caller, and shift the remaining bytes down.
	 */

	memcpy(buf, rPtr->buf, toRead);
	memmove(rPtr->buf, rPtr->buf + toRead, rPtr->used - toRead);

	rPtr->used -= toRead;
	copied = toRead;
    } else {
	/*
	 * There is not enough in the buffer to satisfy the caller, so take
	 * everything.
	 */

	memcpy(buf, rPtr->buf, rPtr->used);
	toRead = rPtr->used;
	rPtr->used = 0;
	copied = toRead;
    }

    /* -- common postwork code ------- */

    return copied;
}

static int
TransformRead(
    ReflectedTransform *rtPtr,
    int *errorCodePtr,
    Tcl_Obj *bufObj)
{
    Tcl_Obj *resObj;
    int bytec;			/* Number of returned bytes */
    unsigned char *bytev;	/* Array of returned bytes */

    /*
     * Are we in the correct thread?
     */

#if TCL_THREADS
    if (rtPtr->thread != Tcl_GetCurrentThread()) {
	ForwardParam p;

	p.transform.buf = (char *) Tcl_GetByteArrayFromObj(bufObj,
		&(p.transform.size));

	ForwardOpToOwnerThread(rtPtr, ForwardedInput, &p);

	if (p.base.code != TCL_OK) {
	    PassReceivedError(rtPtr->chan, &p);
	    *errorCodePtr = EINVAL;
	    return 0;
	}

	*errorCodePtr = EOK;
	ResultAdd(&rtPtr->result, UCHARP(p.transform.buf), p.transform.size);
	ckfree(p.transform.buf);
	return 1;
    }
#endif /* TCL_THREADS */

    /* ASSERT: rtPtr->method & FLAG(METH_READ) */
    /* ASSERT: rtPtr->mode & TCL_READABLE */

    if (InvokeTclMethod(rtPtr, "read", bufObj, NULL, &resObj) != TCL_OK) {
	Tcl_SetChannelError(rtPtr->chan, resObj);
	Tcl_DecrRefCount(resObj);	/* Remove reference held from invoke */
	*errorCodePtr = EINVAL;
	return 0;
    }

    bytev = Tcl_GetByteArrayFromObj(resObj, &bytec);
    ResultAdd(&rtPtr->result, bytev, bytec);

    Tcl_DecrRefCount(resObj);		/* Remove reference held from invoke */
    return 1;
}

static int
TransformWrite(
    ReflectedTransform *rtPtr,
    int *errorCodePtr,
    unsigned char *buf,
    int toWrite)
{
    Tcl_Obj *bufObj;
    Tcl_Obj *resObj;
    int bytec;			/* Number of returned bytes */
    unsigned char *bytev;	/* Array of returned bytes */
    int res;

    /*
     * Are we in the correct thread?
     */

#if TCL_THREADS
    if (rtPtr->thread != Tcl_GetCurrentThread()) {
	ForwardParam p;

	p.transform.buf = (char *) buf;
	p.transform.size = toWrite;

	ForwardOpToOwnerThread(rtPtr, ForwardedOutput, &p);

	if (p.base.code != TCL_OK) {
	    PassReceivedError(rtPtr->chan, &p);
	    *errorCodePtr = EINVAL;
	    return 0;
	}

	*errorCodePtr = EOK;
	res = Tcl_WriteRaw(rtPtr->parent, (char *) p.transform.buf,
		p.transform.size);
	ckfree(p.transform.buf);
    } else
#endif /* TCL_THREADS */
    {
	/* ASSERT: rtPtr->method & FLAG(METH_WRITE) */
	/* ASSERT: rtPtr->mode & TCL_WRITABLE */

	bufObj = Tcl_NewByteArrayObj((unsigned char *) buf, toWrite);
	Tcl_IncrRefCount(bufObj);
	if (InvokeTclMethod(rtPtr, "write", bufObj, NULL, &resObj) != TCL_OK) {
	    *errorCodePtr = EINVAL;
	    Tcl_SetChannelError(rtPtr->chan, resObj);

	    Tcl_DecrRefCount(bufObj);
	    Tcl_DecrRefCount(resObj);	/* Remove reference held from invoke */
	    return 0;
	}

	*errorCodePtr = EOK;

	bytev = Tcl_GetByteArrayFromObj(resObj, &bytec);
	res = Tcl_WriteRaw(rtPtr->parent, (char *) bytev, bytec);

	Tcl_DecrRefCount(bufObj);
	Tcl_DecrRefCount(resObj);	/* Remove reference held from invoke */
    }

    if (res < 0) {
	*errorCodePtr = Tcl_GetErrno();
	return 0;
    }

    return 1;
}

static int
TransformDrain(
    ReflectedTransform *rtPtr,
    int *errorCodePtr)
{
    Tcl_Obj *resObj;
    int bytec;			/* Number of returned bytes */
    unsigned char *bytev;	/* Array of returned bytes */

    /*
     * Are we in the correct thread?
     */

#if TCL_THREADS
    if (rtPtr->thread != Tcl_GetCurrentThread()) {
	ForwardParam p;

	ForwardOpToOwnerThread(rtPtr, ForwardedDrain, &p);

	if (p.base.code != TCL_OK) {
	    PassReceivedError(rtPtr->chan, &p);
	    *errorCodePtr = EINVAL;
	    return 0;
	}

	*errorCodePtr = EOK;
	ResultAdd(&rtPtr->result, UCHARP(p.transform.buf), p.transform.size);
	ckfree(p.transform.buf);
    } else
#endif /* TCL_THREADS */
    {
	if (InvokeTclMethod(rtPtr, "drain", NULL, NULL, &resObj)!=TCL_OK) {
	    Tcl_SetChannelError(rtPtr->chan, resObj);
	    Tcl_DecrRefCount(resObj);	/* Remove reference held from invoke */
	    *errorCodePtr = EINVAL;
	    return 0;
	}

	bytev = Tcl_GetByteArrayFromObj(resObj, &bytec);
	ResultAdd(&rtPtr->result, bytev, bytec);

	Tcl_DecrRefCount(resObj);	/* Remove reference held from invoke */
    }

    rtPtr->readIsDrained = 1;
    return 1;
}

static int
TransformFlush(
    ReflectedTransform *rtPtr,
    int *errorCodePtr,
    int op)
{
    Tcl_Obj *resObj;
    int bytec;			/* Number of returned bytes */
    unsigned char *bytev;	/* Array of returned bytes */
    int res;

    /*
     * Are we in the correct thread?
     */

#if TCL_THREADS
    if (rtPtr->thread != Tcl_GetCurrentThread()) {
	ForwardParam p;

	ForwardOpToOwnerThread(rtPtr, ForwardedFlush, &p);

	if (p.base.code != TCL_OK) {
	    PassReceivedError(rtPtr->chan, &p);
	    *errorCodePtr = EINVAL;
	    return 0;
	}

	*errorCodePtr = EOK;
	if (op == FLUSH_WRITE) {
	    res = Tcl_WriteRaw(rtPtr->parent, (char *) p.transform.buf,
		    p.transform.size);
	} else {
	    res = 0;
	}
	ckfree(p.transform.buf);
    } else
#endif /* TCL_THREADS */
    {
	if (InvokeTclMethod(rtPtr, "flush", NULL, NULL, &resObj)!=TCL_OK) {
	    Tcl_SetChannelError(rtPtr->chan, resObj);
	    Tcl_DecrRefCount(resObj);	/* Remove reference held from invoke */
	    *errorCodePtr = EINVAL;
	    return 0;
	}

	if (op == FLUSH_WRITE) {
	    bytev = Tcl_GetByteArrayFromObj(resObj, &bytec);
	    res = Tcl_WriteRaw(rtPtr->parent, (char *) bytev, bytec);
	} else {
	    res = 0;
	}
	Tcl_DecrRefCount(resObj);	/* Remove reference held from invoke */
    }

    if (res < 0) {
	*errorCodePtr = Tcl_GetErrno();
	return 0;
    }

    return 1;
}

static void
TransformClear(
    ReflectedTransform *rtPtr)
{
    /*
     * Are we in the correct thread?
     */

#if TCL_THREADS
    if (rtPtr->thread != Tcl_GetCurrentThread()) {
	ForwardParam p;

	ForwardOpToOwnerThread(rtPtr, ForwardedClear, &p);
	return;
    }
#endif /* TCL_THREADS */

    /* ASSERT: rtPtr->method & FLAG(METH_READ) */
    /* ASSERT: rtPtr->mode & TCL_READABLE */

    (void) InvokeTclMethod(rtPtr, "clear", NULL, NULL, NULL);

    rtPtr->readIsDrained = 0;
    rtPtr->eofPending = 0;
    ResultClear(&rtPtr->result);
}

static int
TransformLimit(
    ReflectedTransform *rtPtr,
    int *errorCodePtr,
    int *maxPtr)
{
    Tcl_Obj *resObj;
    Tcl_InterpState sr;		/* State of handler interp */

    /*
     * Are we in the correct thread?
     */

#if TCL_THREADS
    if (rtPtr->thread != Tcl_GetCurrentThread()) {
	ForwardParam p;

	ForwardOpToOwnerThread(rtPtr, ForwardedLimit, &p);

	if (p.base.code != TCL_OK) {
	    PassReceivedError(rtPtr->chan, &p);
	    *errorCodePtr = EINVAL;
	    return 0;
	}

	*errorCodePtr = EOK;
	*maxPtr = p.limit.max;
	return 1;
    }
#endif

    /* ASSERT: rtPtr->method & FLAG(METH_WRITE) */
    /* ASSERT: rtPtr->mode & TCL_WRITABLE */

    if (InvokeTclMethod(rtPtr, "limit?", NULL, NULL, &resObj) != TCL_OK) {
	Tcl_SetChannelError(rtPtr->chan, resObj);
	Tcl_DecrRefCount(resObj);	/* Remove reference held from invoke */
	*errorCodePtr = EINVAL;
	return 0;
    }

    sr = Tcl_SaveInterpState(rtPtr->interp, 0 /* Dummy */);

    if (Tcl_GetIntFromObj(rtPtr->interp, resObj, maxPtr) != TCL_OK) {
	Tcl_DecrRefCount(resObj);	/* Remove reference held from invoke */
	Tcl_SetChannelError(rtPtr->chan, MarshallError(rtPtr->interp));
	*errorCodePtr = EINVAL;

	Tcl_RestoreInterpState(rtPtr->interp, sr);
	return 0;
    }

    Tcl_DecrRefCount(resObj);		/* Remove reference held from invoke */
    Tcl_RestoreInterpState(rtPtr->interp, sr);
    return 1;
}

/*
 * Local Variables:
 * mode: c
 * c-basic-offset: 4
 * fill-column: 78
 * End:
 */<|MERGE_RESOLUTION|>--- conflicted
+++ resolved
@@ -1398,15 +1398,9 @@
 	*errorCodePtr = EOVERFLOW;
 	curPos = -1;
     } else {
-<<<<<<< HEAD
-	curPos = parent->typePtr->seekProc(
+	curPos = Tcl_ChannelSeekProc(parent->typePtr)(
 		parent->instanceData, offset, seekMode,
 		errorCodePtr);
-=======
-	curPos = Tcl_LongAsWide(Tcl_ChannelSeekProc(parent->typePtr)(
-		parent->instanceData, Tcl_WideAsLong(offset), seekMode,
-		errorCodePtr));
->>>>>>> 40aa96cd
     }
     if (curPos == -1) {
 	Tcl_SetErrno(*errorCodePtr);
