--- conflicted
+++ resolved
@@ -39,17 +39,8 @@
 			    int toWrite, int *errorCodePtr);
 static void		ReflectWatch(ClientData clientData, int mask);
 static int		ReflectBlock(ClientData clientData, int mode);
-<<<<<<< HEAD
-static Tcl_WideInt	ReflectSeekWide(ClientData clientData,
-			    Tcl_WideInt offset, int mode, int *errorCodePtr);
-=======
 static long long	ReflectSeekWide(ClientData clientData,
 			    long long offset, int mode, int *errorCodePtr);
-#ifndef TCL_NO_DEPRECATED
-static int		ReflectSeek(ClientData clientData, long offset,
-			    int mode, int *errorCodePtr);
-#endif
->>>>>>> 4e3cd053
 static int		ReflectGetOption(ClientData clientData,
 			    Tcl_Interp *interp, const char *optionName,
 			    Tcl_DString *dsPtr);
