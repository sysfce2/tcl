/*
 * tclIO.c --
 *
 *	This file provides the generic portions (those that are the same on
 *	all platforms and for all channel types) of Tcl's IO facilities.
 *
 * Copyright © 1998-2000 Ajuba Solutions
 * Copyright © 1995-1997 Sun Microsystems, Inc.
 * Contributions from Don Porter, NIST, 2014. (not subject to US copyright)
 *
 * See the file "license.terms" for information on usage and redistribution of
 * this file, and for a DISCLAIMER OF ALL WARRANTIES.
 */

#include "tclInt.h"
#include "tclIO.h"
#include <assert.h>

/*
 * For each channel handler registered in a call to Tcl_CreateChannelHandler,
 * there is one record of the following type. All of records for a specific
 * channel are chained together in a singly linked list which is stored in
 * the channel structure.
 */

typedef struct ChannelHandler {
    Channel *chanPtr;		/* The channel structure for this channel. */
    int mask;			/* Mask of desired events. */
    Tcl_ChannelProc *proc;	/* Procedure to call in the type of
				 * Tcl_CreateChannelHandler. */
    ClientData clientData;	/* Argument to pass to procedure. */
    struct ChannelHandler *nextPtr;
				/* Next one in list of registered handlers. */
} ChannelHandler;

/*
 * This structure keeps track of the current ChannelHandler being invoked in
 * the current invocation of Tcl_NotifyChannel. There is a potential
 * problem if a ChannelHandler is deleted while it is the current one, since
 * Tcl_NotifyChannel needs to look at the nextPtr field. To handle this
 * problem, structures of the type below indicate the next handler to be
 * processed for any (recursively nested) dispatches in progress. The
 * nextHandlerPtr field is updated if the handler being pointed to is deleted.
 * The nestedHandlerPtr field is used to chain together all recursive
 * invocations, so that Tcl_DeleteChannelHandler can find all the recursively
 * nested invocations of Tcl_NotifyChannel and compare the handler being
 * deleted against the NEXT handler to be invoked in that invocation; when it
 * finds such a situation, Tcl_DeleteChannelHandler updates the nextHandlerPtr
 * field of the structure to the next handler.
 */

typedef struct NextChannelHandler {
    ChannelHandler *nextHandlerPtr;	/* The next handler to be invoked in
					 * this invocation. */
    struct NextChannelHandler *nestedHandlerPtr;
					/* Next nested invocation of
					 * Tcl_NotifyChannel. */
} NextChannelHandler;

/*
 * The following structure is used by Tcl_GetsObj() to encapsulates the
 * state for a "gets" operation.
 */

typedef struct GetsState {
    Tcl_Obj *objPtr;		/* The object to which UTF-8 characters
				 * will be appended. */
    char **dstPtr;		/* Pointer into objPtr's string rep where
				 * next character should be stored. */
    Tcl_Encoding encoding;	/* The encoding to use to convert raw bytes
				 * to UTF-8.  */
    ChannelBuffer *bufPtr;	/* The current buffer of raw bytes being
				 * emptied. */
    Tcl_EncodingState state;	/* The encoding state just before the last
				 * external to UTF-8 conversion in
				 * FilterInputBytes(). */
    int rawRead;		/* The number of bytes removed from bufPtr
				 * in the last call to FilterInputBytes(). */
    int bytesWrote;		/* The number of bytes of UTF-8 data
				 * appended to objPtr during the last call to
				 * FilterInputBytes(). */
    int charsWrote;		/* The corresponding number of UTF-8
				 * characters appended to objPtr during the
				 * last call to FilterInputBytes(). */
    int totalChars;		/* The total number of UTF-8 characters
				 * appended to objPtr so far, just before the
				 * last call to FilterInputBytes(). */
} GetsState;

/*
 * The following structure encapsulates the state for a background channel
 * copy.  Note that the data buffer for the copy will be appended to this
 * structure.
 */

typedef struct CopyState {
    struct Channel *readPtr;	/* Pointer to input channel. */
    struct Channel *writePtr;	/* Pointer to output channel. */
    int readFlags;		/* Original read channel flags. */
    int writeFlags;		/* Original write channel flags. */
    Tcl_WideInt toRead;		/* Number of bytes to copy, or -1. */
    Tcl_WideInt total;		/* Total bytes transferred (written). */
    Tcl_Interp *interp;		/* Interp that started the copy. */
    Tcl_Obj *cmdPtr;		/* Command to be invoked at completion. */
<<<<<<< HEAD
    size_t bufSize;		/* Size of appended buffer. */
    char buffer[1];		/* Copy buffer, this must be the last
=======
    int bufSize;		/* Size of appended buffer. */
    char buffer[TCLFLEXARRAY];		/* Copy buffer, this must be the last
>>>>>>> 34de5875
                                 * field. */
} CopyState;

/*
 * All static variables used in this file are collected into a single instance
 * of the following structure. For multi-threaded implementations, there is
 * one instance of this structure for each thread.
 *
 * Notice that different structures with the same name appear in other files.
 * The structure defined below is used in this file only.
 */

typedef struct {
    NextChannelHandler *nestedHandlerPtr;
				/* This variable holds the list of nested
				 * Tcl_NotifyChannel invocations. */
    ChannelState *firstCSPtr;	/* List of all channels currently open,
				 * indexed by ChannelState, as only one
				 * ChannelState exists per set of stacked
				 * channels. */
    Tcl_Channel stdinChannel;	/* Static variable for the stdin channel. */
    Tcl_Channel stdoutChannel;	/* Static variable for the stdout channel. */
    Tcl_Channel stderrChannel;	/* Static variable for the stderr channel. */
    Tcl_Encoding binaryEncoding;
    int stdinInitialized;
    int stdoutInitialized;
    int stderrInitialized;
} ThreadSpecificData;

static Tcl_ThreadDataKey dataKey;

/*
 * Structure to record a close callback. One such record exists for
 * each close callback registered for a channel.
 */

typedef struct CloseCallback {
    Tcl_CloseProc *proc;		/* The procedure to call. */
    ClientData clientData;		/* Arbitrary one-word data to pass
					 * to the callback. */
    struct CloseCallback *nextPtr;	/* For chaining close callbacks. */
} CloseCallback;

/*
 * Static functions in this file:
 */

static ChannelBuffer *	AllocChannelBuffer(size_t length);
static void		PreserveChannelBuffer(ChannelBuffer *bufPtr);
static void		ReleaseChannelBuffer(ChannelBuffer *bufPtr);
static int		IsShared(ChannelBuffer *bufPtr);
static void		ChannelFree(Channel *chanPtr);
static void		ChannelTimerProc(ClientData clientData);
static int		ChanRead(Channel *chanPtr, char *dst, int dstSize);
static int		CheckChannelErrors(ChannelState *statePtr,
			    int direction);
static int		CheckForDeadChannel(Tcl_Interp *interp,
			    ChannelState *statePtr);
static void		CheckForStdChannelsBeingClosed(Tcl_Channel chan);
static void		CleanupChannelHandlers(Tcl_Interp *interp,
			    Channel *chanPtr);
static int		CloseChannel(Tcl_Interp *interp, Channel *chanPtr,
			    int errorCode);
static int		CloseChannelPart(Tcl_Interp *interp, Channel *chanPtr,
			    int errorCode, int flags);
static int		CloseWrite(Tcl_Interp *interp, Channel *chanPtr);
static void		CommonGetsCleanup(Channel *chanPtr);
static int		CopyData(CopyState *csPtr, int mask);
static int		MoveBytes(CopyState *csPtr);

static void		MBCallback(CopyState *csPtr, Tcl_Obj *errObj);
static void		MBError(CopyState *csPtr, int mask, int errorCode);
static int		MBRead(CopyState *csPtr);
static int		MBWrite(CopyState *csPtr);
static void		MBEvent(ClientData clientData, int mask);

static void		CopyEventProc(ClientData clientData, int mask);
static void		CreateScriptRecord(Tcl_Interp *interp,
			    Channel *chanPtr, int mask, Tcl_Obj *scriptPtr);
static void		DeleteChannelTable(ClientData clientData,
			    Tcl_Interp *interp);
static void		DeleteScriptRecord(Tcl_Interp *interp,
			    Channel *chanPtr, int mask);
static int		DetachChannel(Tcl_Interp *interp, Tcl_Channel chan);
static void		DiscardInputQueued(ChannelState *statePtr,
			    int discardSavedBuffers);
static void		DiscardOutputQueued(ChannelState *chanPtr);
static int		DoRead(Channel *chanPtr, char *dst, size_t bytesToRead,
			    int allowShortReads);
static int		DoReadChars(Channel *chan, Tcl_Obj *objPtr, size_t toRead,
			    int appendFlag);
static int		FilterInputBytes(Channel *chanPtr,
			    GetsState *statePtr);
static int		FlushChannel(Tcl_Interp *interp, Channel *chanPtr,
			    int calledFromAsyncFlush);
static int		TclGetsObjBinary(Tcl_Channel chan, Tcl_Obj *objPtr);
static Tcl_Encoding	GetBinaryEncoding(void);
static Tcl_ExitProc	FreeBinaryEncoding;
static Tcl_HashTable *	GetChannelTable(Tcl_Interp *interp);
static int		GetInput(Channel *chanPtr);
static void		PeekAhead(Channel *chanPtr, char **dstEndPtr,
			    GetsState *gsPtr);
static int		ReadBytes(ChannelState *statePtr, Tcl_Obj *objPtr,
			    int charsLeft);
static int		ReadChars(ChannelState *statePtr, Tcl_Obj *objPtr,
			    int charsLeft, int *factorPtr);
static void		RecycleBuffer(ChannelState *statePtr,
			    ChannelBuffer *bufPtr, int mustDiscard);
static int		StackSetBlockMode(Channel *chanPtr, int mode);
static int		SetBlockMode(Tcl_Interp *interp, Channel *chanPtr,
			    int mode);
static void		StopCopy(CopyState *csPtr);
static void		TranslateInputEOL(ChannelState *statePtr, char *dst,
			    const char *src, int *dstLenPtr, int *srcLenPtr);
static void		UpdateInterest(Channel *chanPtr);
static int		Write(Channel *chanPtr, const char *src,
			    int srcLen, Tcl_Encoding encoding);
static Tcl_Obj *	FixLevelCode(Tcl_Obj *msg);
static void		SpliceChannel(Tcl_Channel chan);
static void		CutChannel(Tcl_Channel chan);
static int              WillRead(Channel *chanPtr);

#define WriteChars(chanPtr, src, srcLen) \
			Write(chanPtr, src, srcLen, chanPtr->state->encoding)
#define WriteBytes(chanPtr, src, srcLen) \
			Write(chanPtr, src, srcLen, tclIdentityEncoding)

/*
 * Simplifying helper macros. All may use their argument(s) multiple times.
 * The ANSI C "prototypes" for the macros are listed below, together with a
 * short description of what the macro does.
 *
 * --------------------------------------------------------------------------
 * size_t BytesLeft(ChannelBuffer *bufPtr)
 *
 *	Returns the number of bytes of data remaining in the buffer.
 *
 * int SpaceLeft(ChannelBuffer *bufPtr)
 *
 *	Returns the number of bytes of space remaining at the end of the
 *	buffer.
 *
 * int IsBufferReady(ChannelBuffer *bufPtr)
 *
 *	Returns whether a buffer has bytes available within it.
 *
 * int IsBufferEmpty(ChannelBuffer *bufPtr)
 *
 *	Returns whether a buffer is entirely empty. Note that this is not the
 *	inverse of the above operation; trying to merge the two seems to lead
 *	to occasional crashes...
 *
 * int IsBufferFull(ChannelBuffer *bufPtr)
 *
 *	Returns whether more data can be added to a buffer.
 *
 * int IsBufferOverflowing(ChannelBuffer *bufPtr)
 *
 *	Returns whether a buffer has more data in it than it should.
 *
 * char *InsertPoint(ChannelBuffer *bufPtr)
 *
 *	Returns a pointer to where characters should be added to the buffer.
 *
 * char *RemovePoint(ChannelBuffer *bufPtr)
 *
 *	Returns a pointer to where characters should be removed from the
 *	buffer.
 * --------------------------------------------------------------------------
 */

#define BytesLeft(bufPtr)	(((bufPtr)->nextAdded - (bufPtr)->nextRemoved))

#define SpaceLeft(bufPtr)	(((bufPtr)->bufLength - (bufPtr)->nextAdded))

#define IsBufferReady(bufPtr)	((bufPtr)->nextAdded > (bufPtr)->nextRemoved)

#define IsBufferEmpty(bufPtr)	((bufPtr)->nextAdded == (bufPtr)->nextRemoved)

#define IsBufferFull(bufPtr)	((bufPtr) && (bufPtr)->nextAdded >= (bufPtr)->bufLength)

#define IsBufferOverflowing(bufPtr) ((bufPtr)->nextAdded>(bufPtr)->bufLength)

#define InsertPoint(bufPtr)	(&(bufPtr)->buf[(bufPtr)->nextAdded])

#define RemovePoint(bufPtr)	(&(bufPtr)->buf[(bufPtr)->nextRemoved])

/*
 * For working with channel state flag bits.
 */

#define SetFlag(statePtr, flag)		((statePtr)->flags |= (flag))
#define ResetFlag(statePtr, flag)	((statePtr)->flags &= ~(flag))
#define GotFlag(statePtr, flag)		((statePtr)->flags & (flag))

/*
 * Macro for testing whether a string (in optionName, length len) matches a
 * value (prefix matching rules). Arguments are the minimum length to match
 * and the value to match against. (Can't use Tcl_GetIndexFromObj as this is
 * used in a situation where no objects are available.)
 */

#define HaveOpt(minLength, nameString) \
	((len > (minLength)) && (optionName[1] == (nameString)[1]) \
		&& (strncmp(optionName, (nameString), len) == 0))

/*
 * The ChannelObjType type.  Used to store the result of looking up
 * a channel name in the context of an interp.  Saves the lookup
 * result and values needed to check its continued validity.
 */

typedef struct ResolvedChanName {
    ChannelState *statePtr;	/* The saved lookup result */
    Tcl_Interp *interp;		/* The interp in which the lookup was done. */
    size_t epoch;		/* The epoch of the channel when the lookup
				 * was done. Use to verify validity. */
    size_t refCount;		/* Share this struct among many Tcl_Obj. */
} ResolvedChanName;

static void		DupChannelInternalRep(Tcl_Obj *objPtr, Tcl_Obj *copyPtr);
static void		FreeChannelInternalRep(Tcl_Obj *objPtr);

static const Tcl_ObjType chanObjType = {
    "channel",			/* name for this type */
    FreeChannelInternalRep,		/* freeIntRepProc */
    DupChannelInternalRep,		/* dupIntRepProc */
    NULL,			/* updateStringProc */
    NULL			/* setFromAnyProc */
};

#define ChanSetInternalRep(objPtr, resPtr)					\
    do {								\
	Tcl_ObjInternalRep ir;						\
	(resPtr)->refCount++;						\
	ir.twoPtrValue.ptr1 = (resPtr);					\
	ir.twoPtrValue.ptr2 = NULL;					\
	Tcl_StoreInternalRep((objPtr), &chanObjType, &ir);			\
    } while (0)

#define ChanGetInternalRep(objPtr, resPtr)					\
    do {								\
	const Tcl_ObjInternalRep *irPtr;					\
	irPtr = TclFetchInternalRep((objPtr), &chanObjType);		\
	(resPtr) = irPtr ? (ResolvedChanName *)irPtr->twoPtrValue.ptr1 : NULL;		\
    } while (0)

#define BUSY_STATE(st, fl) \
     ((((st)->csPtrR) && ((fl) & TCL_READABLE)) || \
      (((st)->csPtrW) && ((fl) & TCL_WRITABLE)))

#define MAX_CHANNEL_BUFFER_SIZE (1024*1024)

/*
 *---------------------------------------------------------------------------
 *
 * ChanClose, ChanRead, ChanSeek, ChanThreadAction, ChanWatch, ChanWrite --
 *
 *	Simplify the access to selected channel driver "methods" that are used
 *	in multiple places in a stereotypical fashion. These are just thin
 *	wrappers around the driver functions.
 *
 *---------------------------------------------------------------------------
 */

static inline int
ChanClose(
    Channel *chanPtr,
    Tcl_Interp *interp)
{
    return chanPtr->typePtr->close2Proc(chanPtr->instanceData, interp, 0);
}

/*
 *---------------------------------------------------------------------------
 *
 * ChanRead --
 *
 *	Read up to dstSize bytes using the inputProc of chanPtr, store them at
 *	dst, and return the number of bytes stored.
 *
 * Results:
 *	The return value of the driver inputProc,
 *	  - number of bytes stored at dst, ot
 *	  - -1 on error, with a Posix error code available to the caller by
 *	    calling Tcl_GetErrno().
 *
 * Side effects:
 *	The CHANNEL_BLOCKED and CHANNEL_EOF flags of the channel state are set
 *	as appropriate.  On EOF, the inputEncodingFlags are set to perform
 *	ending operations on decoding.
 *
 *	TODO - Is this really the right place for that?
 *
 *---------------------------------------------------------------------------
 */
static int
ChanRead(
    Channel *chanPtr,
    char *dst,
    int dstSize)
{
    int bytesRead, result;

    /*
     * If the caller asked for zero bytes, we'd force the inputProc to return
     * zero bytes, and then misinterpret that as EOF.
     */

    assert(dstSize > 0);

    /*
     * Each read op must set the blocked and eof states anew, not let
     * the effect of prior reads leak through.
     */

    if (GotFlag(chanPtr->state, CHANNEL_EOF)) {
        chanPtr->state->inputEncodingFlags |= TCL_ENCODING_START;
    }
    ResetFlag(chanPtr->state, CHANNEL_BLOCKED | CHANNEL_EOF);
    chanPtr->state->inputEncodingFlags &= ~TCL_ENCODING_END;
    if (WillRead(chanPtr) == -1) {
        return -1;
    }

    bytesRead = chanPtr->typePtr->inputProc(chanPtr->instanceData,
	    dst, dstSize, &result);

    /*
     * Stop any flag leakage through stacked channel levels.
     */

    if (GotFlag(chanPtr->state, CHANNEL_EOF)) {
        chanPtr->state->inputEncodingFlags |= TCL_ENCODING_START;
    }
    ResetFlag(chanPtr->state, CHANNEL_BLOCKED | CHANNEL_EOF);
    chanPtr->state->inputEncodingFlags &= ~TCL_ENCODING_END;
    if (bytesRead == -1) {
	if ((result == EWOULDBLOCK) || (result == EAGAIN)) {
	    SetFlag(chanPtr->state, CHANNEL_BLOCKED);
	    result = EAGAIN;
	}
	Tcl_SetErrno(result);
    } else if (bytesRead == 0) {
	SetFlag(chanPtr->state, CHANNEL_EOF);
	chanPtr->state->inputEncodingFlags |= TCL_ENCODING_END;
    } else {
	/*
	 * If we get a short read, signal up that we may be BLOCKED. We should
	 * avoid calling the driver because on some platforms we will block in
	 * the low level reading code even though the channel is set into
	 * nonblocking mode.
	 */

	if (bytesRead < dstSize) {
	    SetFlag(chanPtr->state, CHANNEL_BLOCKED);
	}
    }
    return bytesRead;
}

static inline Tcl_WideInt
ChanSeek(
    Channel *chanPtr,
    Tcl_WideInt offset,
    int mode,
    int *errnoPtr)
{
    /*
     * Note that we prefer the wideSeekProc if that field is available in the
     * type and non-NULL.
     */

    if (Tcl_ChannelWideSeekProc(chanPtr->typePtr) == NULL) {
	*errnoPtr = EINVAL;
	return -1;
    }

	return Tcl_ChannelWideSeekProc(chanPtr->typePtr)(chanPtr->instanceData,
		offset, mode, errnoPtr);
}

static inline void
ChanThreadAction(
    Channel *chanPtr,
    int action)
{
    Tcl_DriverThreadActionProc *threadActionProc =
	    Tcl_ChannelThreadActionProc(chanPtr->typePtr);

    if (threadActionProc != NULL) {
	threadActionProc(chanPtr->instanceData, action);
    }
}

static inline void
ChanWatch(
    Channel *chanPtr,
    int mask)
{
    chanPtr->typePtr->watchProc(chanPtr->instanceData, mask);
}

static inline int
ChanWrite(
    Channel *chanPtr,
    const char *src,
    int srcLen,
    int *errnoPtr)
{
    return chanPtr->typePtr->outputProc(chanPtr->instanceData, src, srcLen,
	    errnoPtr);
}

/*
 *---------------------------------------------------------------------------
 *
 * TclInitIOSubsystem --
 *
 *	Initialize all resources used by this subsystem on a per-process
 *	basis.
 *
 * Results:
 *	None.
 *
 * Side effects:
 *	Depends on the memory subsystems.
 *
 *---------------------------------------------------------------------------
 */

void
TclInitIOSubsystem(void)
{
    /*
     * By fetching thread local storage we take care of allocating it for each
     * thread.
     */

    (void) TCL_TSD_INIT(&dataKey);
}

/*
 *-------------------------------------------------------------------------
 *
 * TclFinalizeIOSubsystem --
 *
 *	Releases all resources used by this subsystem on a per-process basis.
 *	Closes all extant channels that have not already been closed because
 *	they were not owned by any interp.
 *
 * Results:
 *	None.
 *
 * Side effects:
 *	Depends on encoding and memory subsystems.
 *
 *-------------------------------------------------------------------------
 */

void
TclFinalizeIOSubsystem(void)
{
    ThreadSpecificData *tsdPtr = TCL_TSD_INIT(&dataKey);
    Channel *chanPtr = NULL;	/* Iterates over open channels. */
    ChannelState *statePtr;	/* State of channel stack */
    int active = 1;		/* Flag == 1 while there's still work to do */
    int doflushnb;

    /*
     * Fetch the pre-TIP#398 compatibility flag.
     */

    {
        const char *s;
        Tcl_DString ds;

        s = TclGetEnv("TCL_FLUSH_NONBLOCKING_ON_EXIT", &ds);
        doflushnb = ((s != NULL) && strcmp(s, "0"));
        if (s != NULL) {
            Tcl_DStringFree(&ds);
        }
    }

    /*
     * Walk all channel state structures known to this thread and close
     * corresponding channels.
     */

    while (active) {
	/*
	 * Iterate through the open channel list, and find the first channel
	 * that isn't dead. We start from the head of the list each time,
	 * because the close action on one channel can close others.
	 */

	active = 0;
	for (statePtr = tsdPtr->firstCSPtr;
		statePtr != NULL;
		statePtr = statePtr->nextCSPtr) {
	    chanPtr = statePtr->topChanPtr;
            if (GotFlag(statePtr, CHANNEL_DEAD)) {
                continue;
            }
	    if (!GotFlag(statePtr, CHANNEL_INCLOSE | CHANNEL_CLOSED )
                || GotFlag(statePtr, BG_FLUSH_SCHEDULED)) {
                ResetFlag(statePtr, BG_FLUSH_SCHEDULED);
		active = 1;
		break;
	    }
	}

	/*
	 * We've found a live (or bg-closing) channel. Close it.
	 */

	if (active) {
	    TclChannelPreserve((Tcl_Channel)chanPtr);

	    /*
	     * TIP #398: by default, we no longer set the channel back into
             * blocking mode.  To restore the old blocking behavior, the
             * environment variable TCL_FLUSH_NONBLOCKING_ON_EXIT must be set
             * and not be "0".
	     */

            if (doflushnb) {
                /*
                 * Set the channel back into blocking mode to ensure that we
                 * wait for all data to flush out.
                 */

                (void) Tcl_SetChannelOption(NULL, (Tcl_Channel) chanPtr,
                                            "-blocking", "on");
            }

	    if ((chanPtr == (Channel *) tsdPtr->stdinChannel) ||
		    (chanPtr == (Channel *) tsdPtr->stdoutChannel) ||
		    (chanPtr == (Channel *) tsdPtr->stderrChannel)) {
		/*
		 * Decrement the refcount which was earlier artificially
		 * bumped up to keep the channel from being closed.
		 */

		statePtr->refCount--;
	    }

	    if (statePtr->refCount + 1 <= 1) {
		/*
		 * Close it only if the refcount indicates that the channel is
		 * not referenced from any interpreter. If it is, that
		 * interpreter will close the channel when it gets destroyed.
		 */

		(void) Tcl_CloseEx(NULL, (Tcl_Channel) chanPtr, 0);
	    } else {
		/*
		 * The refcount is greater than zero, so flush the channel.
		 */

		Tcl_Flush((Tcl_Channel) chanPtr);

		/*
		 * Call the device driver to actually close the underlying
		 * device for this channel.
		 */

		(void) ChanClose(chanPtr, NULL);

		/*
		 * Finally, we clean up the fields in the channel data
		 * structure since all of them have been deleted already. We
		 * mark the channel with CHANNEL_DEAD to prevent any further
		 * IO operations on it.
		 */

		chanPtr->instanceData = NULL;
		SetFlag(statePtr, CHANNEL_DEAD);
	    }
	    TclChannelRelease((Tcl_Channel)chanPtr);
	}
    }

    TclpFinalizeSockets();
    TclpFinalizePipes();
}

/*
 *----------------------------------------------------------------------
 *
 * Tcl_SetStdChannel --
 *
 *	This function is used to change the channels that are used for
 *	stdin/stdout/stderr in new interpreters.
 *
 * Results:
 *	None
 *
 * Side effects:
 *	None.
 *
 *----------------------------------------------------------------------
 */

void
Tcl_SetStdChannel(
    Tcl_Channel channel,
    int type)			/* One of TCL_STDIN, TCL_STDOUT, TCL_STDERR. */
{
    ThreadSpecificData *tsdPtr = TCL_TSD_INIT(&dataKey);

    int init = channel ? 1 : -1;
    switch (type) {
    case TCL_STDIN:
	tsdPtr->stdinInitialized = init;
	tsdPtr->stdinChannel = channel;
	break;
    case TCL_STDOUT:
	tsdPtr->stdoutInitialized = init;
	tsdPtr->stdoutChannel = channel;
	break;
    case TCL_STDERR:
	tsdPtr->stderrInitialized = init;
	tsdPtr->stderrChannel = channel;
	break;
    }
}

/*
 *----------------------------------------------------------------------
 *
 * Tcl_GetStdChannel --
 *
 *	Returns the specified standard channel.
 *
 * Results:
 *	Returns the specified standard channel, or NULL.
 *
 * Side effects:
 *	May cause the creation of a standard channel and the underlying file.
 *
 *----------------------------------------------------------------------
 */

Tcl_Channel
Tcl_GetStdChannel(
    int type)			/* One of TCL_STDIN, TCL_STDOUT, TCL_STDERR. */
{
    Tcl_Channel channel = NULL;
    ThreadSpecificData *tsdPtr = TCL_TSD_INIT(&dataKey);

    /*
     * If the channels were not created yet, create them now and store them in
     * the static variables.
     */

    switch (type) {
    case TCL_STDIN:
	if (!tsdPtr->stdinInitialized) {
	    tsdPtr->stdinInitialized = -1;
	    tsdPtr->stdinChannel = TclpGetDefaultStdChannel(TCL_STDIN);

	    /*
	     * Artificially bump the refcount to ensure that the channel is
	     * only closed on exit.
	     *
	     * NOTE: Must only do this if stdinChannel is not NULL. It can be
	     * NULL in situations where Tcl is unable to connect to the
	     * standard input.
	     */

	    if (tsdPtr->stdinChannel != NULL) {
		tsdPtr->stdinInitialized = 1;
		Tcl_RegisterChannel(NULL, tsdPtr->stdinChannel);
	    }
	}
	channel = tsdPtr->stdinChannel;
	break;
    case TCL_STDOUT:
	if (!tsdPtr->stdoutInitialized) {
	    tsdPtr->stdoutInitialized = -1;
	    tsdPtr->stdoutChannel = TclpGetDefaultStdChannel(TCL_STDOUT);
	    if (tsdPtr->stdoutChannel != NULL) {
		tsdPtr->stdoutInitialized = 1;
		Tcl_RegisterChannel(NULL, tsdPtr->stdoutChannel);
	    }
	}
	channel = tsdPtr->stdoutChannel;
	break;
    case TCL_STDERR:
	if (!tsdPtr->stderrInitialized) {
	    tsdPtr->stderrInitialized = -1;
	    tsdPtr->stderrChannel = TclpGetDefaultStdChannel(TCL_STDERR);
	    if (tsdPtr->stderrChannel != NULL) {
		tsdPtr->stderrInitialized = 1;
		Tcl_RegisterChannel(NULL, tsdPtr->stderrChannel);
	    }
	}
	channel = tsdPtr->stderrChannel;
	break;
    }
    return channel;
}

/*
 *----------------------------------------------------------------------
 *
 * Tcl_CreateCloseHandler
 *
 *	Creates a close callback which will be called when the channel is
 *	closed.
 *
 * Results:
 *	None.
 *
 * Side effects:
 *	Causes the callback to be called in the future when the channel will
 *	be closed.
 *
 *----------------------------------------------------------------------
 */

void
Tcl_CreateCloseHandler(
    Tcl_Channel chan,		/* The channel for which to create the close
				 * callback. */
    Tcl_CloseProc *proc,	/* The callback routine to call when the
				 * channel will be closed. */
    ClientData clientData)	/* Arbitrary data to pass to the close
				 * callback. */
{
    ChannelState *statePtr = ((Channel *) chan)->state;
    CloseCallback *cbPtr;

    cbPtr = (CloseCallback *)Tcl_Alloc(sizeof(CloseCallback));
    cbPtr->proc = proc;
    cbPtr->clientData = clientData;

    cbPtr->nextPtr = statePtr->closeCbPtr;
    statePtr->closeCbPtr = cbPtr;
}

/*
 *----------------------------------------------------------------------
 *
 * Tcl_DeleteCloseHandler --
 *
 *	Removes a callback that would have been called on closing the channel.
 *	If there is no matching callback then this function has no effect.
 *
 * Results:
 *	None.
 *
 * Side effects:
 *	The callback will not be called in the future when the channel is
 *	eventually closed.
 *
 *----------------------------------------------------------------------
 */

void
Tcl_DeleteCloseHandler(
    Tcl_Channel chan,		/* The channel for which to cancel the close
				 * callback. */
    Tcl_CloseProc *proc,	/* The procedure for the callback to
				 * remove. */
    ClientData clientData)	/* The callback data for the callback to
				 * remove. */
{
    ChannelState *statePtr = ((Channel *) chan)->state;
    CloseCallback *cbPtr, *cbPrevPtr;

    for (cbPtr = statePtr->closeCbPtr, cbPrevPtr = NULL;
	    cbPtr != NULL; cbPtr = cbPtr->nextPtr) {
	if ((cbPtr->proc == proc) && (cbPtr->clientData == clientData)) {
	    if (cbPrevPtr == NULL) {
		statePtr->closeCbPtr = cbPtr->nextPtr;
	    } else {
		cbPrevPtr->nextPtr = cbPtr->nextPtr;
	    }
	    Tcl_Free(cbPtr);
	    break;
	}
	cbPrevPtr = cbPtr;
    }
}

/*
 *----------------------------------------------------------------------
 *
 * GetChannelTable --
 *
 *	Gets and potentially initializes the channel table for an interpreter.
 *	If it is initializing the table it also inserts channels for stdin,
 *	stdout and stderr if the interpreter is trusted.
 *
 * Results:
 *	A pointer to the hash table created, for use by the caller.
 *
 * Side effects:
 *	Initializes the channel table for an interpreter. May create channels
 *	for stdin, stdout and stderr.
 *
 *----------------------------------------------------------------------
 */

static Tcl_HashTable *
GetChannelTable(
    Tcl_Interp *interp)
{
    Tcl_HashTable *hTblPtr;	/* Hash table of channels. */
    Tcl_Channel stdinChan, stdoutChan, stderrChan;

    hTblPtr = (Tcl_HashTable *)Tcl_GetAssocData(interp, "tclIO", NULL);
    if (hTblPtr == NULL) {
	hTblPtr = (Tcl_HashTable *)Tcl_Alloc(sizeof(Tcl_HashTable));
	Tcl_InitHashTable(hTblPtr, TCL_STRING_KEYS);
	Tcl_SetAssocData(interp, "tclIO",
		(Tcl_InterpDeleteProc *) DeleteChannelTable, hTblPtr);

	/*
	 * If the interpreter is trusted (not "safe"), insert channels for
	 * stdin, stdout and stderr (possibly creating them in the process).
	 */

	if (Tcl_IsSafe(interp) == 0) {
	    stdinChan = Tcl_GetStdChannel(TCL_STDIN);
	    if (stdinChan != NULL) {
		Tcl_RegisterChannel(interp, stdinChan);
	    }
	    stdoutChan = Tcl_GetStdChannel(TCL_STDOUT);
	    if (stdoutChan != NULL) {
		Tcl_RegisterChannel(interp, stdoutChan);
	    }
	    stderrChan = Tcl_GetStdChannel(TCL_STDERR);
	    if (stderrChan != NULL) {
		Tcl_RegisterChannel(interp, stderrChan);
	    }
	}
    }
    return hTblPtr;
}

/*
 *----------------------------------------------------------------------
 *
 * DeleteChannelTable --
 *
 *	Deletes the channel table for an interpreter, closing any open
 *	channels whose refcount reaches zero. This procedure is invoked when
 *	an interpreter is deleted, via the AssocData cleanup mechanism.
 *
 * Results:
 *	None.
 *
 * Side effects:
 *	Deletes the hash table of channels. May close channels. May flush
 *	output on closed channels. Removes any channeEvent handlers that were
 *	registered in this interpreter.
 *
 *----------------------------------------------------------------------
 */

static void
DeleteChannelTable(
    ClientData clientData,	/* The per-interpreter data structure. */
    Tcl_Interp *interp)		/* The interpreter being deleted. */
{
    Tcl_HashTable *hTblPtr;	/* The hash table. */
    Tcl_HashSearch hSearch;	/* Search variable. */
    Tcl_HashEntry *hPtr;	/* Search variable. */
    Channel *chanPtr;		/* Channel being deleted. */
    ChannelState *statePtr;	/* State of Channel being deleted. */
    EventScriptRecord *sPtr, *prevPtr, *nextPtr;
				/* Variables to loop over all channel events
				 * registered, to delete the ones that refer
				 * to the interpreter being deleted. */

    /*
     * Delete all the registered channels - this will close channels whose
     * refcount reaches zero.
     */

    hTblPtr = (Tcl_HashTable *)clientData;
    for (hPtr = Tcl_FirstHashEntry(hTblPtr, &hSearch); hPtr != NULL;
	    hPtr = Tcl_FirstHashEntry(hTblPtr, &hSearch)) {
	chanPtr = (Channel *)Tcl_GetHashValue(hPtr);
	statePtr = chanPtr->state;

	/*
	 * Remove any fileevents registered in this interpreter.
	 */

	for (sPtr = statePtr->scriptRecordPtr, prevPtr = NULL;
		sPtr != NULL; sPtr = nextPtr) {
	    nextPtr = sPtr->nextPtr;
	    if (sPtr->interp == interp) {
		if (prevPtr == NULL) {
		    statePtr->scriptRecordPtr = nextPtr;
		} else {
		    prevPtr->nextPtr = nextPtr;
		}

		Tcl_DeleteChannelHandler((Tcl_Channel) chanPtr,
			TclChannelEventScriptInvoker, sPtr);

		TclDecrRefCount(sPtr->scriptPtr);
		Tcl_Free(sPtr);
	    } else {
		prevPtr = sPtr;
	    }
	}

	/*
	 * Cannot call Tcl_UnregisterChannel because that procedure calls
	 * Tcl_GetAssocData to get the channel table, which might already be
	 * inaccessible from the interpreter structure. Instead, we emulate
	 * the behavior of Tcl_UnregisterChannel directly here.
	 */

	Tcl_DeleteHashEntry(hPtr);
	statePtr->epoch++;
	if (statePtr->refCount-- <= 1) {
	    if (!GotFlag(statePtr, BG_FLUSH_SCHEDULED)) {
		(void) Tcl_CloseEx(interp, (Tcl_Channel) chanPtr, 0);
	    }
	}

    }
    Tcl_DeleteHashTable(hTblPtr);
    Tcl_Free(hTblPtr);
}

/*
 *----------------------------------------------------------------------
 *
 * CheckForStdChannelsBeingClosed --
 *
 *	Perform special handling for standard channels being closed. When
 *	given a standard channel, if the refcount is now 1, it means that the
 *	last reference to the standard channel is being explicitly closed. Now
 *	bump the refcount artificially down to 0, to ensure the normal
 *	handling of channels being closed will occur. Also reset the static
 *	pointer to the channel to NULL, to avoid dangling references.
 *
 * Results:
 *	None.
 *
 * Side effects:
 *	Manipulates the refcount on standard channels. May smash the global
 *	static pointer to a standard channel.
 *
 *----------------------------------------------------------------------
 */

static void
CheckForStdChannelsBeingClosed(
    Tcl_Channel chan)
{
    ChannelState *statePtr = ((Channel *) chan)->state;
    ThreadSpecificData *tsdPtr = TCL_TSD_INIT(&dataKey);

    if (tsdPtr->stdinInitialized == 1
	    && tsdPtr->stdinChannel != NULL
	    && statePtr == ((Channel *)tsdPtr->stdinChannel)->state) {
	if (statePtr->refCount + 1 < 3) {
	    statePtr->refCount = 0;
	    tsdPtr->stdinChannel = NULL;
	    return;
	}
    } else if (tsdPtr->stdoutInitialized == 1
	    && tsdPtr->stdoutChannel != NULL
	    && statePtr == ((Channel *)tsdPtr->stdoutChannel)->state) {
	if (statePtr->refCount + 1 < 3) {
	    statePtr->refCount = 0;
	    tsdPtr->stdoutChannel = NULL;
	    return;
	}
    } else if (tsdPtr->stderrInitialized == 1
	    && tsdPtr->stderrChannel != NULL
	    && statePtr == ((Channel *)tsdPtr->stderrChannel)->state) {
	if (statePtr->refCount + 1 < 3) {
	    statePtr->refCount = 0;
	    tsdPtr->stderrChannel = NULL;
	    return;
	}
    }
}

/*
 *----------------------------------------------------------------------
 *
 * Tcl_IsStandardChannel --
 *
 *	Test if the given channel is a standard channel. No attempt is made to
 *	check if the channel or the standard channels are initialized or
 *	otherwise valid.
 *
 * Results:
 *	Returns 1 if true, 0 if false.
 *
 * Side effects:
 *	None.
 *
 *----------------------------------------------------------------------
 */

int
Tcl_IsStandardChannel(
    Tcl_Channel chan)		/* Channel to check. */
{
    ThreadSpecificData *tsdPtr = TCL_TSD_INIT(&dataKey);

    if ((chan == tsdPtr->stdinChannel)
	    || (chan == tsdPtr->stdoutChannel)
	    || (chan == tsdPtr->stderrChannel)) {
	return 1;
    } else {
	return 0;
    }
}

/*
 *----------------------------------------------------------------------
 *
 * Tcl_RegisterChannel --
 *
 *	Adds an already-open channel to the channel table of an interpreter.
 *	If the interpreter passed as argument is NULL, it only increments the
 *	channel refCount.
 *
 * Results:
 *	None.
 *
 * Side effects:
 *	May increment the reference count of a channel.
 *
 *----------------------------------------------------------------------
 */

void
Tcl_RegisterChannel(
    Tcl_Interp *interp,		/* Interpreter in which to add the channel. */
    Tcl_Channel chan)		/* The channel to add to this interpreter
				 * channel table. */
{
    Tcl_HashTable *hTblPtr;	/* Hash table of channels. */
    Tcl_HashEntry *hPtr;	/* Search variable. */
    int isNew;			/* Is the hash entry new or does it exist? */
    Channel *chanPtr;		/* The actual channel. */
    ChannelState *statePtr;	/* State of the actual channel. */

    /*
     * Always (un)register bottom-most channel in the stack. This makes
     * management of the channel list easier because no manipulation is
     * necessary during (un)stack operation.
     */

    chanPtr = ((Channel *) chan)->state->bottomChanPtr;
    statePtr = chanPtr->state;

    if (statePtr->channelName == NULL) {
	Tcl_Panic("Tcl_RegisterChannel: channel without name");
    }
    if (interp != NULL) {
	hTblPtr = GetChannelTable(interp);
	hPtr = Tcl_CreateHashEntry(hTblPtr, statePtr->channelName, &isNew);
	if (!isNew) {
	    if (chan == Tcl_GetHashValue(hPtr)) {
		return;
	    }

	    Tcl_Panic("Tcl_RegisterChannel: duplicate channel names");
	}
	Tcl_SetHashValue(hPtr, chanPtr);
    }
    statePtr->refCount++;
}

/*
 *----------------------------------------------------------------------
 *
 * Tcl_UnregisterChannel --
 *
 *	Deletes the hash entry for a channel associated with an interpreter.
 *	If the interpreter given as argument is NULL, it only decrements the
 *	reference count. (This all happens in the Tcl_DetachChannel helper
 *	function).
 *
 *	Finally, if the reference count of the channel drops to zero, it is
 *	deleted.
 *
 * Results:
 *	A standard Tcl result.
 *
 * Side effects:
 *	Calls Tcl_DetachChannel which deletes the hash entry for a channel
 *	associated with an interpreter.
 *
 *	May delete the channel, which can have a variety of consequences,
 *	especially if we are forced to close the channel.
 *
 *----------------------------------------------------------------------
 */

int
Tcl_UnregisterChannel(
    Tcl_Interp *interp,		/* Interpreter in which channel is defined. */
    Tcl_Channel chan)		/* Channel to delete. */
{
    ChannelState *statePtr;	/* State of the real channel. */

    statePtr = ((Channel *) chan)->state->bottomChanPtr->state;

    if (GotFlag(statePtr, CHANNEL_INCLOSE)) {
	if (interp != NULL) {
	    Tcl_SetObjResult(interp, Tcl_NewStringObj(
                    "illegal recursive call to close through close-handler"
                    " of channel", -1));
	}
	return TCL_ERROR;
    }

    if (DetachChannel(interp, chan) != TCL_OK) {
	return TCL_OK;
    }

    statePtr = ((Channel *) chan)->state->bottomChanPtr->state;

    /*
     * Perform special handling for standard channels being closed. If the
     * refCount is now 1 it means that the last reference to the standard
     * channel is being explicitly closed, so bump the refCount down
     * artificially to 0. This will ensure that the channel is actually
     * closed, below. Also set the static pointer to NULL for the channel.
     */

    CheckForStdChannelsBeingClosed(chan);

    /*
     * If the refCount reached zero, close the actual channel.
     */

    if (statePtr->refCount + 1 <= 1) {
	Tcl_Preserve(statePtr);
	if (!GotFlag(statePtr, BG_FLUSH_SCHEDULED)) {
	    /*
	     * We don't want to re-enter Tcl_CloseEx().
	     */

	    if (!GotFlag(statePtr, CHANNEL_CLOSED)) {
		if (Tcl_CloseEx(interp, chan, 0) != TCL_OK) {
		    SetFlag(statePtr, CHANNEL_CLOSED);
		    Tcl_Release(statePtr);
		    return TCL_ERROR;
		}
	    }
	}
	SetFlag(statePtr, CHANNEL_CLOSED);
	Tcl_Release(statePtr);
    }
    return TCL_OK;
}

/*
 *----------------------------------------------------------------------
 *
 * Tcl_DetachChannel --
 *
 *	Deletes the hash entry for a channel associated with an interpreter.
 *	If the interpreter given as argument is NULL, it only decrements the
 *	reference count. Even if the ref count drops to zero, the channel is
 *	NOT closed or cleaned up. This allows a channel to be detached from an
 *	interpreter and left in the same state it was in when it was
 *	originally returned by 'Tcl_OpenFileChannel', for example.
 *
 *	This function cannot be used on the standard channels, and will return
 *	TCL_ERROR if that is attempted.
 *
 *	This function should only be necessary for special purposes in which
 *	you need to generate a pristine channel from one that has already been
 *	used. All ordinary purposes will almost always want to use
 *	Tcl_UnregisterChannel instead.
 *
 *	Provided the channel is not attached to any other interpreter, it can
 *	then be closed with Tcl_Close, rather than with Tcl_UnregisterChannel.
 *
 * Results:
 *	A standard Tcl result. If the channel is not currently registered with
 *	the given interpreter, TCL_ERROR is returned, otherwise TCL_OK.
 *	However no error messages are left in the interp's result.
 *
 * Side effects:
 *	Deletes the hash entry for a channel associated with an interpreter.
 *
 *----------------------------------------------------------------------
 */

int
Tcl_DetachChannel(
    Tcl_Interp *interp,		/* Interpreter in which channel is defined. */
    Tcl_Channel chan)		/* Channel to delete. */
{
    if (Tcl_IsStandardChannel(chan)) {
	return TCL_ERROR;
    }

    return DetachChannel(interp, chan);
}

/*
 *----------------------------------------------------------------------
 *
 * DetachChannel --
 *
 *	Deletes the hash entry for a channel associated with an interpreter.
 *	If the interpreter given as argument is NULL, it only decrements the
 *	reference count. Even if the ref count drops to zero, the channel is
 *	NOT closed or cleaned up. This allows a channel to be detached from an
 *	interpreter and left in the same state it was in when it was
 *	originally returned by 'Tcl_OpenFileChannel', for example.
 *
 * Results:
 *	A standard Tcl result. If the channel is not currently registered with
 *	the given interpreter, TCL_ERROR is returned, otherwise TCL_OK.
 *	However no error messages are left in the interp's result.
 *
 * Side effects:
 *	Deletes the hash entry for a channel associated with an interpreter.
 *
 *----------------------------------------------------------------------
 */

static int
DetachChannel(
    Tcl_Interp *interp,		/* Interpreter in which channel is defined. */
    Tcl_Channel chan)		/* Channel to delete. */
{
    Tcl_HashTable *hTblPtr;	/* Hash table of channels. */
    Tcl_HashEntry *hPtr;	/* Search variable. */
    Channel *chanPtr;		/* The real IO channel. */
    ChannelState *statePtr;	/* State of the real channel. */

    /*
     * Always (un)register bottom-most channel in the stack. This makes
     * management of the channel list easier because no manipulation is
     * necessary during (un)stack operation.
     */

    chanPtr = ((Channel *) chan)->state->bottomChanPtr;
    statePtr = chanPtr->state;

    if (interp != NULL) {
	hTblPtr = (Tcl_HashTable *)Tcl_GetAssocData(interp, "tclIO", NULL);
	if (hTblPtr == NULL) {
	    return TCL_ERROR;
	}
	hPtr = Tcl_FindHashEntry(hTblPtr, statePtr->channelName);
	if (hPtr == NULL) {
	    return TCL_ERROR;
	}
	if ((Channel *) Tcl_GetHashValue(hPtr) != chanPtr) {
	    return TCL_ERROR;
	}
	Tcl_DeleteHashEntry(hPtr);
	statePtr->epoch++;

	/*
	 * Remove channel handlers that refer to this interpreter, so that
	 * they will not be present if the actual close is delayed and more
	 * events happen on the channel. This may occur if the channel is
	 * shared between several interpreters, or if the channel has async
	 * flushing active.
	 */

	CleanupChannelHandlers(interp, chanPtr);
    }

    statePtr->refCount--;

    return TCL_OK;
}

/*
 *---------------------------------------------------------------------------
 *
 * Tcl_GetChannel --
 *
 *	Finds an existing Tcl_Channel structure by name in a given
 *	interpreter. This function is public because it is used by
 *	channel-type-specific functions.
 *
 * Results:
 *	A Tcl_Channel or NULL on failure. If failed, interp's result object
 *	contains an error message. *modePtr is filled with the modes in which
 *	the channel was opened.
 *
 * Side effects:
 *	None.
 *
 *---------------------------------------------------------------------------
 */

Tcl_Channel
Tcl_GetChannel(
    Tcl_Interp *interp,		/* Interpreter in which to find or create the
				 * channel. */
    const char *chanName,	/* The name of the channel. */
    int *modePtr)		/* Where to store the mode in which the
				 * channel was opened? Will contain an ORed
				 * combination of TCL_READABLE and
				 * TCL_WRITABLE, if non-NULL. */
{
    Channel *chanPtr;		/* The actual channel. */
    Tcl_HashTable *hTblPtr;	/* Hash table of channels. */
    Tcl_HashEntry *hPtr;	/* Search variable. */
    const char *name;		/* Translated name. */

    /*
     * Substitute "stdin", etc. Note that even though we immediately find the
     * channel using Tcl_GetStdChannel, we still need to look it up in the
     * specified interpreter to ensure that it is present in the channel
     * table. Otherwise, safe interpreters would always have access to the
     * standard channels.
     */

    name = chanName;
    if ((chanName[0] == 's') && (chanName[1] == 't')) {
	chanPtr = NULL;
	if (strcmp(chanName, "stdin") == 0) {
	    chanPtr = (Channel *) Tcl_GetStdChannel(TCL_STDIN);
	} else if (strcmp(chanName, "stdout") == 0) {
	    chanPtr = (Channel *) Tcl_GetStdChannel(TCL_STDOUT);
	} else if (strcmp(chanName, "stderr") == 0) {
	    chanPtr = (Channel *) Tcl_GetStdChannel(TCL_STDERR);
	}
	if (chanPtr != NULL) {
	    name = chanPtr->state->channelName;
	}
    }

    hTblPtr = GetChannelTable(interp);
    hPtr = Tcl_FindHashEntry(hTblPtr, name);
    if (hPtr == NULL) {
	Tcl_SetObjResult(interp, Tcl_ObjPrintf(
                "can not find channel named \"%s\"", chanName));
	Tcl_SetErrorCode(interp, "TCL", "LOOKUP", "CHANNEL", chanName, NULL);
	return NULL;
    }

    /*
     * Always return bottom-most channel in the stack. This one lives the
     * longest - other channels may go away unnoticed. The other APIs
     * compensate where necessary to retrieve the topmost channel again.
     */

    chanPtr = (Channel *)Tcl_GetHashValue(hPtr);
    chanPtr = chanPtr->state->bottomChanPtr;
    if (modePtr != NULL) {
	*modePtr = chanPtr->state->flags & (TCL_READABLE|TCL_WRITABLE);
    }

    return (Tcl_Channel) chanPtr;
}

/*
 *---------------------------------------------------------------------------
 *
 * TclGetChannelFromObj --
 *
 *	Finds an existing Tcl_Channel structure by name in a given
 *	interpreter. This function is public because it is used by
 *	channel-type-specific functions.
 *
 * Results:
 *	A Tcl_Channel or NULL on failure. If failed, interp's result object
 *	contains an error message. *modePtr is filled with the modes in which
 *	the channel was opened.
 *
 * Side effects:
 *	None.
 *
 *---------------------------------------------------------------------------
 */

int
TclGetChannelFromObj(
    Tcl_Interp *interp,		/* Interpreter in which to find or create the
				 * channel. */
    Tcl_Obj *objPtr,
    Tcl_Channel *channelPtr,
    int *modePtr,		/* Where to store the mode in which the
				 * channel was opened? Will contain an ORed
				 * combination of TCL_READABLE and
				 * TCL_WRITABLE, if non-NULL. */
    TCL_UNUSED(int) /*flags*/)
{
    ChannelState *statePtr;
    ResolvedChanName *resPtr = NULL;
    Tcl_Channel chan;

    if (interp == NULL) {
	return TCL_ERROR;
    }

    ChanGetInternalRep(objPtr, resPtr);
    if (resPtr) {
	/*
 	 * Confirm validity of saved lookup results.
 	 */

	statePtr = resPtr->statePtr;
	if ((resPtr->interp == interp)		/* Same interp context */
			/* No epoch change in channel since lookup */
		&& (resPtr->epoch == statePtr->epoch)) {
	    /*
	     * Have a valid saved lookup. Jump to end to return it.
	     */

	    goto valid;
	}
    }

    chan = Tcl_GetChannel(interp, TclGetString(objPtr), NULL);

    if (chan == NULL) {
	if (resPtr) {
	    Tcl_StoreInternalRep(objPtr, &chanObjType, NULL);
	}
	return TCL_ERROR;
    }

    if (resPtr && resPtr->refCount == 1) {
	/*
         * Re-use the ResolvedCmdName struct.
         */

	Tcl_Release(resPtr->statePtr);
    } else {
	resPtr = (ResolvedChanName *) Tcl_Alloc(sizeof(ResolvedChanName));
	resPtr->refCount = 0;
	ChanSetInternalRep(objPtr, resPtr);		/* Overwrites, if needed */
    }
    statePtr = ((Channel *)chan)->state;
    resPtr->statePtr = statePtr;
    Tcl_Preserve(statePtr);
    resPtr->interp = interp;
    resPtr->epoch = statePtr->epoch;

  valid:
    *channelPtr = (Tcl_Channel) statePtr->bottomChanPtr;

    if (modePtr != NULL) {
	*modePtr = statePtr->flags & (TCL_READABLE|TCL_WRITABLE);
    }

    return TCL_OK;
}

/*
 *----------------------------------------------------------------------
 *
 * Tcl_CreateChannel --
 *
 *	Creates a new entry in the hash table for a Tcl_Channel record.
 *
 * Results:
 *	Returns the new Tcl_Channel.
 *
 * Side effects:
 *	Creates a new Tcl_Channel instance and inserts it into the hash table.
 *
 *----------------------------------------------------------------------
 */

Tcl_Channel
Tcl_CreateChannel(
    const Tcl_ChannelType *typePtr, /* The channel type record. */
    const char *chanName,	/* Name of channel to record. */
    ClientData instanceData,	/* Instance specific data. */
    int mask)			/* TCL_READABLE & TCL_WRITABLE to indicate if
				 * the channel is readable, writable. */
{
    Channel *chanPtr;		/* The channel structure newly created. */
    ChannelState *statePtr;	/* The stack-level independent state info for
				 * the channel. */
    const char *name;
    char *tmp;
    ThreadSpecificData *tsdPtr = TCL_TSD_INIT(&dataKey);

    /*
     * With the change of the Tcl_ChannelType structure to use a version in
     * 8.3.2+, we have to make sure that our assumption that the structure
     * remains a binary compatible size is true.
     *
     * If this assertion fails on some system, then it can be removed only if
     * the user recompiles code with older channel drivers in the new system
     * as well.
     */

    assert(sizeof(Tcl_ChannelTypeVersion) == sizeof(Tcl_DriverBlockModeProc *));
    assert(typePtr->typeName != NULL);
    if (Tcl_ChannelVersion(typePtr) != TCL_CHANNEL_VERSION_5) {
	Tcl_Panic("channel type %s must be version TCL_CHANNEL_VERSION_5", typePtr->typeName);
    }
    if (typePtr->close2Proc == NULL) {
	Tcl_Panic("channel type %s must define close2Proc", typePtr->typeName);
    }
    if ((TCL_READABLE & mask) && (NULL == typePtr->inputProc)) {
	Tcl_Panic("channel type %s must define inputProc when used for reader channel", typePtr->typeName);
    }
    if ((TCL_WRITABLE & mask) &&  (NULL == typePtr->outputProc)) {
	Tcl_Panic("channel type %s must define outputProc when used for writer channel", typePtr->typeName);
    }
    if (NULL == typePtr->watchProc) {
	Tcl_Panic("channel type %s must define watchProc", typePtr->typeName);
    }

    /*
     * JH: We could subsequently memset these to 0 to avoid the numerous
     * assignments to 0/NULL below.
     */

    chanPtr = (Channel *)Tcl_Alloc(sizeof(Channel));
    statePtr = (ChannelState *)Tcl_Alloc(sizeof(ChannelState));
    chanPtr->state = statePtr;

    chanPtr->instanceData = instanceData;
    chanPtr->typePtr = typePtr;

    /*
     * Set all the bits that are part of the stack-independent state
     * information for the channel.
     */

    if (chanName != NULL) {
	unsigned len = strlen(chanName) + 1;

	/*
         * Make sure we allocate at least 7 bytes, so it fits for "stdout"
         * later.
         */

	tmp = (char *)Tcl_Alloc((len < 7) ? 7 : len);
	strcpy(tmp, chanName);
    } else {
	tmp = (char *)Tcl_Alloc(7);
	tmp[0] = '\0';
    }
    statePtr->channelName = tmp;
    statePtr->flags = mask;

    /*
     * Set the channel to system default encoding.
     *
     * Note the strange bit of protection taking place here. If the system
     * encoding name is reported back as "binary", something weird is
     * happening. Tcl provides no "binary" encoding, so someone else has
     * provided one. We ignore it so as not to interfere with the "magic"
     * interpretation that Tcl_Channels give to the "-encoding binary" option.
     */

    statePtr->encoding = NULL;
    name = Tcl_GetEncodingName(NULL);
    if (strcmp(name, "binary") != 0) {
	statePtr->encoding = Tcl_GetEncoding(NULL, name);
    }
    statePtr->inputEncodingState  = NULL;
    statePtr->inputEncodingFlags  = TCL_ENCODING_START;
    statePtr->outputEncodingState = NULL;
    statePtr->outputEncodingFlags = TCL_ENCODING_START;

    /*
     * Set the channel up initially in AUTO input translation mode to accept
     * "\n", "\r" and "\r\n". Output translation mode is set to a platform
     * specific default value. The eofChar is set to 0 for both input and
     * output, so that Tcl does not look for an in-file EOF indicator (e.g.,
     * ^Z) and does not append an EOF indicator to files.
     */

    statePtr->inputTranslation	= TCL_TRANSLATE_AUTO;
    statePtr->outputTranslation	= TCL_PLATFORM_TRANSLATION;
    statePtr->inEofChar		= 0;
    statePtr->outEofChar	= 0;

    statePtr->unreportedError	= 0;
    statePtr->refCount		= 0;
    statePtr->closeCbPtr	= NULL;
    statePtr->curOutPtr		= NULL;
    statePtr->outQueueHead	= NULL;
    statePtr->outQueueTail	= NULL;
    statePtr->saveInBufPtr	= NULL;
    statePtr->inQueueHead	= NULL;
    statePtr->inQueueTail	= NULL;
    statePtr->chPtr		= NULL;
    statePtr->interestMask	= 0;
    statePtr->scriptRecordPtr	= NULL;
    statePtr->bufSize		= CHANNELBUFFER_DEFAULT_SIZE;
    statePtr->timer		= NULL;
    statePtr->csPtrR		= NULL;
    statePtr->csPtrW		= NULL;
    statePtr->outputStage	= NULL;

    /*
     * As we are creating the channel, it is obviously the top for now.
     */

    statePtr->topChanPtr	= chanPtr;
    statePtr->bottomChanPtr	= chanPtr;
    chanPtr->downChanPtr	= NULL;
    chanPtr->upChanPtr		= NULL;
    chanPtr->inQueueHead	= NULL;
    chanPtr->inQueueTail	= NULL;
    chanPtr->refCount		= 0;

    /*
     * TIP #219, Tcl Channel Reflection API
     */

    statePtr->chanMsg		= NULL;
    statePtr->unreportedMsg	= NULL;

    statePtr->epoch		= 0;

    /*
     * Link the channel into the list of all channels; create an on-exit
     * handler if there is not one already, to close off all the channels in
     * the list on exit.
     *
     * JH: Could call Tcl_SpliceChannel, but need to avoid NULL check.
     *
     * TIP #218.
     * AK: Just initialize the field to NULL before invoking Tcl_SpliceChannel
     *	   We need Tcl_SpliceChannel, for the threadAction calls. There is no
     *	   real reason to duplicate all of this.
     * NOTE: All drivers using thread actions now have to perform their TSD
     *	     manipulation only in their thread action proc. Doing it when
     *	     creating their instance structures will collide with the thread
     *	     action activity and lead to damaged lists.
     */

    statePtr->nextCSPtr = NULL;
    SpliceChannel((Tcl_Channel) chanPtr);

    /*
     * Install this channel in the first empty standard channel slot, if the
     * channel was previously closed explicitly.
     */

    if ((tsdPtr->stdinChannel == NULL) && (tsdPtr->stdinInitialized == 1)) {
	strcpy(tmp, "stdin");
	Tcl_SetStdChannel((Tcl_Channel) chanPtr, TCL_STDIN);
	Tcl_RegisterChannel(NULL, (Tcl_Channel) chanPtr);
    } else if ((tsdPtr->stdoutChannel == NULL) &&
	    (tsdPtr->stdoutInitialized == 1)) {
	strcpy(tmp, "stdout");
	Tcl_SetStdChannel((Tcl_Channel) chanPtr, TCL_STDOUT);
	Tcl_RegisterChannel(NULL, (Tcl_Channel) chanPtr);
    } else if ((tsdPtr->stderrChannel == NULL) &&
	    (tsdPtr->stderrInitialized == 1)) {
	strcpy(tmp, "stderr");
	Tcl_SetStdChannel((Tcl_Channel) chanPtr, TCL_STDERR);
	Tcl_RegisterChannel(NULL, (Tcl_Channel) chanPtr);
    }
    return (Tcl_Channel) chanPtr;
}

/*
 *----------------------------------------------------------------------
 *
 * Tcl_StackChannel --
 *
 *	Replaces an entry in the hash table for a Tcl_Channel record. The
 *	replacement is a new channel with same name, it supercedes the
 *	replaced channel. Input and output of the superceded channel is now
 *	going through the newly created channel and allows the arbitrary
 *	filtering/manipulation of the dataflow.
 *
 *	Andreas Kupries <a.kupries@westend.com>, 12/13/1998 "Trf-Patch for
 *	filtering channels"
 *
 * Results:
 *	Returns the new Tcl_Channel, which actually contains the saved
 *	information about prevChan.
 *
 * Side effects:
 *	A new channel structure is allocated and linked below the existing
 *	channel. The channel operations and client data of the existing
 *	channel are copied down to the newly created channel, and the current
 *	channel has its operations replaced by the new typePtr.
 *
 *----------------------------------------------------------------------
 */

Tcl_Channel
Tcl_StackChannel(
    Tcl_Interp *interp,		/* The interpreter we are working in */
    const Tcl_ChannelType *typePtr,
				/* The channel type record for the new
				 * channel. */
    ClientData instanceData,	/* Instance specific data for the new
				 * channel. */
    int mask,			/* TCL_READABLE & TCL_WRITABLE to indicate if
				 * the channel is readable, writable. */
    Tcl_Channel prevChan)	/* The channel structure to replace */
{
    ThreadSpecificData *tsdPtr = TCL_TSD_INIT(&dataKey);
    Channel *chanPtr, *prevChanPtr;
    ChannelState *statePtr;

    /*
     * Find the given channel (prevChan) in the list of all channels. If we do
     * not find it, then it was never registered correctly.
     *
     * This operation should occur at the top of a channel stack.
     */

    statePtr = (ChannelState *) tsdPtr->firstCSPtr;
    prevChanPtr = ((Channel *) prevChan)->state->topChanPtr;

    while ((statePtr != NULL) && (statePtr->topChanPtr != prevChanPtr)) {
	statePtr = statePtr->nextCSPtr;
    }

    if (statePtr == NULL) {
	if (interp) {
	    Tcl_SetObjResult(interp, Tcl_ObjPrintf(
                    "couldn't find state for channel \"%s\"",
		    Tcl_GetChannelName(prevChan)));
	}
	return NULL;
    }

    /*
     * Here we check if the given "mask" matches the "flags" of the already
     * existing channel.
     *
     *	  | - | R | W | RW |
     *	--+---+---+---+----+	<=>  0 != (chan->mask & prevChan->mask)
     *	- |   |   |   |    |
     *	R |   | + |   | +  |	The superceding channel is allowed to restrict
     *	W |   |   | + | +  |	the capabilities of the superceded one!
     *	RW|   | + | + | +  |
     *	--+---+---+---+----+
     */

    if ((mask & (statePtr->flags & (TCL_READABLE | TCL_WRITABLE))) == 0) {
	if (interp) {
	    Tcl_SetObjResult(interp, Tcl_ObjPrintf(
		    "reading and writing both disallowed for channel \"%s\"",
		    Tcl_GetChannelName(prevChan)));
	}
	return NULL;
    }

    /*
     * Flush the buffers. This ensures that any data still in them at this
     * time is not handled by the new transformation. Restrict this to
     * writable channels. Take care to hide a possible bg-copy in progress
     * from Tcl_Flush and the CheckForChannelErrors inside.
     */

    if ((mask & TCL_WRITABLE) != 0) {
	CopyState *csPtrR = statePtr->csPtrR;
	CopyState *csPtrW = statePtr->csPtrW;

	statePtr->csPtrR = NULL;
	statePtr->csPtrW = NULL;

	/*
	 * TODO: Examine what can go wrong if Tcl_Flush() call disturbs
	 * the stacking state of this channel during its operations.
	 */
	if (Tcl_Flush((Tcl_Channel) prevChanPtr) != TCL_OK) {
	    statePtr->csPtrR = csPtrR;
	    statePtr->csPtrW = csPtrW;
	    if (interp) {
		Tcl_SetObjResult(interp, Tcl_ObjPrintf(
                        "could not flush channel \"%s\"",
			Tcl_GetChannelName(prevChan)));
	    }
	    return NULL;
	}

	statePtr->csPtrR = csPtrR;
	statePtr->csPtrW = csPtrW;
    }

    /*
     * Discard any input in the buffers. They are not yet read by the user of
     * the channel, so they have to go through the new transformation before
     * reading. As the buffers contain the untransformed form their contents
     * are not only useless but actually distorts our view of the system.
     *
     * To preserve the information without having to read them again and to
     * avoid problems with the location in the channel (seeking might be
     * impossible) we move the buffers from the common state structure into
     * the channel itself. We use the buffers in the channel below the new
     * transformation to hold the data. In the future this allows us to write
     * transformations which pre-read data and push the unused part back when
     * they are going away.
     */

    if (((mask & TCL_READABLE) != 0) && (statePtr->inQueueHead != NULL)) {
	/*
	 * When statePtr->inQueueHead is not NULL, we know
	 * prevChanPtr->inQueueHead must be NULL.
	 */

	assert(prevChanPtr->inQueueHead == NULL);
	assert(prevChanPtr->inQueueTail == NULL);

	prevChanPtr->inQueueHead = statePtr->inQueueHead;
	prevChanPtr->inQueueTail = statePtr->inQueueTail;

	statePtr->inQueueHead = NULL;
	statePtr->inQueueTail = NULL;
    }

    chanPtr = (Channel *)Tcl_Alloc(sizeof(Channel));

    /*
     * Save some of the current state into the new structure, reinitialize the
     * parts which will stay with the transformation.
     *
     * Remarks:
     */

    chanPtr->state		= statePtr;
    chanPtr->instanceData	= instanceData;
    chanPtr->typePtr		= typePtr;
    chanPtr->downChanPtr	= prevChanPtr;
    chanPtr->upChanPtr		= NULL;
    chanPtr->inQueueHead	= NULL;
    chanPtr->inQueueTail	= NULL;
    chanPtr->refCount		= 0;

    /*
     * Place new block at the head of a possibly existing list of previously
     * stacked channels.
     */

    prevChanPtr->upChanPtr	= chanPtr;
    statePtr->topChanPtr	= chanPtr;

    /*
     * TIP #218, Channel Thread Actions.
     *
     * We call the thread actions for the new channel directly. We _cannot_
     * use SpliceChannel, because the (thread-)global list of all channels
     * always contains the _ChannelState_ for a stack of channels, not the
     * individual channels. And SpliceChannel would not only call the thread
     * actions, but also add the shared ChannelState to this list a second
     * time, mangling it.
     */

    ChanThreadAction(chanPtr, TCL_CHANNEL_THREAD_INSERT);

    return (Tcl_Channel) chanPtr;
}

void
TclChannelPreserve(
    Tcl_Channel chan)
{
    ((Channel *)chan)->refCount++;
}

void
TclChannelRelease(
    Tcl_Channel chan)
{
    Channel *chanPtr = (Channel *) chan;

    if (chanPtr->refCount == 0) {
	Tcl_Panic("Channel released more than preserved");
    }
    if (--chanPtr->refCount) {
	return;
    }
    if (chanPtr->typePtr == NULL) {
	Tcl_Free(chanPtr);
    }
}

static void
ChannelFree(
    Channel *chanPtr)
{
    if (!chanPtr->refCount) {
	Tcl_Free(chanPtr);
	return;
    }
    chanPtr->typePtr = NULL;
}

/*
 *----------------------------------------------------------------------
 *
 * Tcl_UnstackChannel --
 *
 *	Unstacks an entry in the hash table for a Tcl_Channel record. This is
 *	the reverse to 'Tcl_StackChannel'.
 *
 * Results:
 *	A standard Tcl result.
 *
 * Side effects:
 *	If TCL_ERROR is returned, the posix error code will be set with
 *	Tcl_SetErrno. May leave a message in interp result as well.
 *
 *----------------------------------------------------------------------
 */

int
Tcl_UnstackChannel(
    Tcl_Interp *interp,		/* The interpreter we are working in */
    Tcl_Channel chan)		/* The channel to unstack */
{
    Channel *chanPtr = (Channel *) chan;
    ChannelState *statePtr = chanPtr->state;
    int result = 0;

    /*
     * This operation should occur at the top of a channel stack.
     */

    chanPtr = statePtr->topChanPtr;

    if (chanPtr->downChanPtr != NULL) {
	/*
	 * Instead of manipulating the per-thread / per-interp list/hashtable
	 * of registered channels we wind down the state of the
	 * transformation, and then restore the state of underlying channel
	 * into the old structure.
	 *
	 * TODO: Figure out how to handle the situation where the chan
	 * operations called below by this unstacking operation cause
	 * another unstacking recursively.  In that case the downChanPtr
	 * value we're holding on to will not be the right thing.
	 */

	Channel *downChanPtr = chanPtr->downChanPtr;

	/*
	 * Flush the buffers. This ensures that any data still in them at this
	 * time _is_ handled by the transformation we are unstacking right
	 * now. Restrict this to writable channels. Take care to hide a
	 * possible bg-copy in progress from Tcl_Flush and the
	 * CheckForChannelErrors inside.
	 */

	if (GotFlag(statePtr, TCL_WRITABLE)) {
	    CopyState *csPtrR = statePtr->csPtrR;
	    CopyState *csPtrW = statePtr->csPtrW;

	    statePtr->csPtrR = NULL;
	    statePtr->csPtrW = NULL;

	    if (Tcl_Flush((Tcl_Channel) chanPtr) != TCL_OK) {
		statePtr->csPtrR = csPtrR;
		statePtr->csPtrW = csPtrW;

		/*
		 * TIP #219, Tcl Channel Reflection API.
		 * Move error messages put by the driver into the chan/ip
		 * bypass area into the regular interpreter result. Fall back
		 * to the regular message if nothing was found in the
		 * bypasses.
		 */

		if (!TclChanCaughtErrorBypass(interp, chan) && interp) {
		    Tcl_SetObjResult(interp, Tcl_ObjPrintf(
                            "could not flush channel \"%s\"",
			    Tcl_GetChannelName((Tcl_Channel) chanPtr)));
		}
		return TCL_ERROR;
	    }

	    statePtr->csPtrR  = csPtrR;
	    statePtr->csPtrW = csPtrW;
	}

	/*
	 * Anything in the input queue and the push-back buffers of the
	 * transformation going away is transformed data, but not yet read. As
	 * unstacking means that the caller does not want to see transformed
	 * data any more we have to discard these bytes. To avoid writing an
	 * analogue to 'DiscardInputQueued' we move the information in the
	 * push back buffers to the input queue and then call
	 * 'DiscardInputQueued' on that.
	 */

	if (GotFlag(statePtr, TCL_READABLE) &&
		((statePtr->inQueueHead != NULL) ||
		(chanPtr->inQueueHead != NULL))) {
	    if ((statePtr->inQueueHead != NULL) &&
		    (chanPtr->inQueueHead != NULL)) {
		statePtr->inQueueTail->nextPtr = chanPtr->inQueueHead;
		statePtr->inQueueTail = chanPtr->inQueueTail;
		statePtr->inQueueHead = statePtr->inQueueTail;
	    } else if (chanPtr->inQueueHead != NULL) {
		statePtr->inQueueHead = chanPtr->inQueueHead;
		statePtr->inQueueTail = chanPtr->inQueueTail;
	    }

	    chanPtr->inQueueHead = NULL;
	    chanPtr->inQueueTail = NULL;

	    DiscardInputQueued(statePtr, 0);
	}

	/*
	 * TIP #218, Channel Thread Actions.
	 *
	 * We call the thread actions for the new channel directly. We
	 * _cannot_ use CutChannel, because the (thread-)global list of all
	 * channels always contains the _ChannelState_ for a stack of
	 * channels, not the individual channels. And SpliceChannel would not
	 * only call the thread actions, but also remove the shared
	 * ChannelState from this list despite there being more channels for
	 * the state which are still active.
	 */

	ChanThreadAction(chanPtr, TCL_CHANNEL_THREAD_REMOVE);

	statePtr->topChanPtr = downChanPtr;
	downChanPtr->upChanPtr = NULL;

	/*
	 * Leave this link intact for closeproc
	 *  chanPtr->downChanPtr = NULL;
	 */

	/*
	 * Close and free the channel driver state.
	 */

	result = ChanClose(chanPtr, interp);
	ChannelFree(chanPtr);

	UpdateInterest(statePtr->topChanPtr);

	if (result != 0) {
	    Tcl_SetErrno(result);

	    /*
	     * TIP #219, Tcl Channel Reflection API.
	     * Move error messages put by the driver into the chan/ip bypass
	     * area into the regular interpreter result.
	     */

	    TclChanCaughtErrorBypass(interp, chan);
	    return TCL_ERROR;
	}
    } else {
	/*
	 * This channel does not cover another one. Simply do a close, if
	 * necessary.
	 */

	if (statePtr->refCount + 1 <= 1) {
	    if (Tcl_CloseEx(interp, chan, 0) != TCL_OK) {
		/*
		 * TIP #219, Tcl Channel Reflection API.
		 * "TclChanCaughtErrorBypass" is not required here, it was
		 * done already by "Tcl_Close".
		 */

		return TCL_ERROR;
	    }
	}

	/*
	 * TIP #218, Channel Thread Actions.
	 * Not required in this branch, this is done by Tcl_Close. If
	 * Tcl_Close is not called then the ChannelState is still active in
	 * the thread and no action has to be taken either.
	 */
    }

    return TCL_OK;
}

/*
 *----------------------------------------------------------------------
 *
 * Tcl_GetStackedChannel --
 *
 *	Determines whether the specified channel is stacked upon another.
 *
 * Results:
 *	NULL if the channel is not stacked upon another one, or a reference to
 *	the channel it is stacked upon. This reference can be used in queries,
 *	but modification is not allowed.
 *
 * Side effects:
 *	None.
 *
 *----------------------------------------------------------------------
 */

Tcl_Channel
Tcl_GetStackedChannel(
    Tcl_Channel chan)
{
    Channel *chanPtr = (Channel *) chan;
				/* The actual channel. */

    return (Tcl_Channel) chanPtr->downChanPtr;
}

/*
 *----------------------------------------------------------------------
 *
 * Tcl_GetTopChannel --
 *
 *	Returns the top channel of a channel stack.
 *
 * Results:
 *	NULL if the channel is not stacked upon another one, or a reference to
 *	the channel it is stacked upon. This reference can be used in queries,
 *	but modification is not allowed.
 *
 * Side effects:
 *	None.
 *
 *----------------------------------------------------------------------
 */

Tcl_Channel
Tcl_GetTopChannel(
    Tcl_Channel chan)
{
    Channel *chanPtr = (Channel *) chan;
				/* The actual channel. */

    return (Tcl_Channel) chanPtr->state->topChanPtr;
}

/*
 *----------------------------------------------------------------------
 *
 * Tcl_GetChannelInstanceData --
 *
 *	Returns the client data associated with a channel.
 *
 * Results:
 *	The client data.
 *
 * Side effects:
 *	None.
 *
 *----------------------------------------------------------------------
 */

ClientData
Tcl_GetChannelInstanceData(
    Tcl_Channel chan)		/* Channel for which to return client data. */
{
    Channel *chanPtr = (Channel *) chan;
				/* The actual channel. */

    return chanPtr->instanceData;
}

/*
 *----------------------------------------------------------------------
 *
 * Tcl_GetChannelThread --
 *
 *	Given a channel structure, returns the thread managing it. TIP #10
 *
 * Results:
 *	Returns the id of the thread managing the channel.
 *
 * Side effects:
 *	None.
 *
 *----------------------------------------------------------------------
 */

Tcl_ThreadId
Tcl_GetChannelThread(
    Tcl_Channel chan)		/* The channel to return the managing thread
				 * for. */
{
    Channel *chanPtr = (Channel *) chan;
				/* The actual channel. */

    return chanPtr->state->managingThread;
}

/*
 *----------------------------------------------------------------------
 *
 * Tcl_GetChannelType --
 *
 *	Given a channel structure, returns the channel type structure.
 *
 * Results:
 *	Returns a pointer to the channel type structure.
 *
 * Side effects:
 *	None.
 *
 *----------------------------------------------------------------------
 */

const Tcl_ChannelType *
Tcl_GetChannelType(
    Tcl_Channel chan)		/* The channel to return type for. */
{
    Channel *chanPtr = (Channel *) chan;
				/* The actual channel. */

    return chanPtr->typePtr;
}

/*
 *----------------------------------------------------------------------
 *
 * Tcl_GetChannelMode --
 *
 *	Computes a mask indicating whether the channel is open for reading and
 *	writing.
 *
 * Results:
 *	An OR-ed combination of TCL_READABLE and TCL_WRITABLE.
 *
 * Side effects:
 *	None.
 *
 *----------------------------------------------------------------------
 */

int
Tcl_GetChannelMode(
    Tcl_Channel chan)		/* The channel for which the mode is being
				 * computed. */
{
    ChannelState *statePtr = ((Channel *) chan)->state;
				/* State of actual channel. */

    return (statePtr->flags & (TCL_READABLE | TCL_WRITABLE));
}

/*
 *----------------------------------------------------------------------
 *
 * Tcl_GetChannelName --
 *
 *	Returns the string identifying the channel name.
 *
 * Results:
 *	The string containing the channel name. This memory is owned by the
 *	generic layer and should not be modified by the caller.
 *
 * Side effects:
 *	None.
 *
 *----------------------------------------------------------------------
 */

const char *
Tcl_GetChannelName(
    Tcl_Channel chan)		/* The channel for which to return the name. */
{
    ChannelState *statePtr = ((Channel *) chan)->state;
				/* State of actual channel. */

    return statePtr->channelName;
}

/*
 *----------------------------------------------------------------------
 *
 * Tcl_GetChannelHandle --
 *
 *	Returns an OS handle associated with a channel.
 *
 * Results:
 *	Returns TCL_OK and places the handle in handlePtr, or returns
 *	TCL_ERROR on failure.
 *
 * Side effects:
 *	None.
 *
 *----------------------------------------------------------------------
 */

int
Tcl_GetChannelHandle(
    Tcl_Channel chan,		/* The channel to get file from. */
    int direction,		/* TCL_WRITABLE or TCL_READABLE. */
    ClientData *handlePtr)	/* Where to store handle */
{
    Channel *chanPtr;		/* The actual channel. */
    ClientData handle;
    int result;

    chanPtr = ((Channel *) chan)->state->bottomChanPtr;
    if (!chanPtr->typePtr->getHandleProc) {
        Tcl_SetChannelError(chan, Tcl_ObjPrintf(
                "channel \"%s\" does not support OS handles",
                Tcl_GetChannelName(chan)));
	return TCL_ERROR;
    }
    result = chanPtr->typePtr->getHandleProc(chanPtr->instanceData, direction,
	    &handle);
    if (handlePtr) {
	*handlePtr = handle;
    }
    return result;
}

/*
 *---------------------------------------------------------------------------
 *
 * AllocChannelBuffer --
 *
 *	A channel buffer has BUFFER_PADDING bytes extra at beginning to hold
 *	any bytes of a native-encoding character that got split by the end of
 *	the previous buffer and need to be moved to the beginning of the next
 *	buffer to make a contiguous string so it can be converted to UTF-8.
 *
 *	A channel buffer has BUFFER_PADDING bytes extra at the end to hold any
 *	bytes of a native-encoding character (generated from a UTF-8
 *	character) that overflow past the end of the buffer and need to be
 *	moved to the next buffer.
 *
 * Results:
 *	A newly allocated channel buffer.
 *
 * Side effects:
 *	None.
 *
 *---------------------------------------------------------------------------
 */

static ChannelBuffer *
AllocChannelBuffer(
    size_t length)			/* Desired length of channel buffer. */
{
    ChannelBuffer *bufPtr;
    size_t n;

    n = length + CHANNELBUFFER_HEADER_SIZE + BUFFER_PADDING + BUFFER_PADDING;
    bufPtr = (ChannelBuffer *)Tcl_Alloc(n);
    bufPtr->nextAdded	= BUFFER_PADDING;
    bufPtr->nextRemoved	= BUFFER_PADDING;
    bufPtr->bufLength	= length + BUFFER_PADDING;
    bufPtr->nextPtr	= NULL;
    bufPtr->refCount	= 1;
    return bufPtr;
}

static void
PreserveChannelBuffer(
    ChannelBuffer *bufPtr)
{
    if (!bufPtr->refCount) {
	Tcl_Panic("Reuse of ChannelBuffer! %p", bufPtr);
    }
    bufPtr->refCount++;
}

static void
ReleaseChannelBuffer(
    ChannelBuffer *bufPtr)
{
    if (--bufPtr->refCount) {
	return;
    }
    Tcl_Free(bufPtr);
}

static int
IsShared(
    ChannelBuffer *bufPtr)
{
    return bufPtr->refCount + 1 > 2;
}

/*
 *----------------------------------------------------------------------
 *
 * RecycleBuffer --
 *
 *	Helper function to recycle input and output buffers. Ensures that two
 *	input buffers are saved (one in the input queue and another in the
 *	saveInBufPtr field) and that curOutPtr is set to a buffer. Only if
 *	these conditions are met is the buffer freed to the OS.
 *
 * Results:
 *	None.
 *
 * Side effects:
 *	May free a buffer to the OS.
 *
 *----------------------------------------------------------------------
 */

static void
RecycleBuffer(
    ChannelState *statePtr,	/* ChannelState in which to recycle buffers. */
    ChannelBuffer *bufPtr,	/* The buffer to recycle. */
    int mustDiscard)		/* If nonzero, free the buffer to the OS,
				 * always. */
{
    /*
     * Do we have to free the buffer to the OS?
     */

    if (IsShared(bufPtr)) {
	mustDiscard = 1;
    }

    if (mustDiscard) {
	ReleaseChannelBuffer(bufPtr);
	return;
    }

    /*
     * Only save buffers which have the requested buffersize for the channel.
     * This is to honor dynamic changes of the buffersize made by the user.
     */

    if ((bufPtr->bufLength) != statePtr->bufSize + BUFFER_PADDING) {
	ReleaseChannelBuffer(bufPtr);
	return;
    }

    /*
     * Only save buffers for the input queue if the channel is readable.
     */

    if (GotFlag(statePtr, TCL_READABLE)) {
	if (statePtr->inQueueHead == NULL) {
	    statePtr->inQueueHead = bufPtr;
	    statePtr->inQueueTail = bufPtr;
	    goto keepBuffer;
	}
	if (statePtr->saveInBufPtr == NULL) {
	    statePtr->saveInBufPtr = bufPtr;
	    goto keepBuffer;
	}
    }

    /*
     * Only save buffers for the output queue if the channel is writable.
     */

    if (GotFlag(statePtr, TCL_WRITABLE)) {
	if (statePtr->curOutPtr == NULL) {
	    statePtr->curOutPtr = bufPtr;
	    goto keepBuffer;
	}
    }

    /*
     * If we reached this code we return the buffer to the OS.
     */

    ReleaseChannelBuffer(bufPtr);
    return;

  keepBuffer:
    bufPtr->nextRemoved = BUFFER_PADDING;
    bufPtr->nextAdded = BUFFER_PADDING;
    bufPtr->nextPtr = NULL;
}

/*
 *----------------------------------------------------------------------
 *
 * DiscardOutputQueued --
 *
 *	Discards all output queued in the output queue of a channel.
 *
 * Results:
 *	None.
 *
 * Side effects:
 *	Recycles buffers.
 *
 *----------------------------------------------------------------------
 */

static void
DiscardOutputQueued(
    ChannelState *statePtr)	/* ChannelState for which to discard output. */
{
    ChannelBuffer *bufPtr;

    while (statePtr->outQueueHead != NULL) {
	bufPtr = statePtr->outQueueHead;
	statePtr->outQueueHead = bufPtr->nextPtr;
	RecycleBuffer(statePtr, bufPtr, 0);
    }
    statePtr->outQueueHead = NULL;
    statePtr->outQueueTail = NULL;
    bufPtr = statePtr->curOutPtr;
    if (bufPtr && BytesLeft(bufPtr)) {
	statePtr->curOutPtr = NULL;
	RecycleBuffer(statePtr, bufPtr, 0);
    }
}

/*
 *----------------------------------------------------------------------
 *
 * CheckForDeadChannel --
 *
 *	This function checks is a given channel is Dead (a channel that has
 *	been closed but not yet deallocated.)
 *
 * Results:
 *	True (1) if channel is Dead, False (0) if channel is Ok
 *
 * Side effects:
 *	None
 *
 *----------------------------------------------------------------------
 */

static int
CheckForDeadChannel(
    Tcl_Interp *interp,		/* For error reporting (can be NULL) */
    ChannelState *statePtr)	/* The channel state to check. */
{
    if (!GotFlag(statePtr, CHANNEL_DEAD)) {
	return 0;
    }

    Tcl_SetErrno(EINVAL);
    if (interp) {
	Tcl_SetObjResult(interp, Tcl_NewStringObj(
                "unable to access channel: invalid channel", -1));
    }
    return 1;
}

/*
 *----------------------------------------------------------------------
 *
 * FlushChannel --
 *
 *	This function flushes as much of the queued output as is possible now.
 *	If calledFromAsyncFlush is nonzero, it is being called in an event
 *	handler to flush channel output asynchronously.
 *
 * Results:
 *	0 if successful, else the error code that was returned by the channel
 *	type operation. May leave a message in the interp result.
 *
 * Side effects:
 *	May produce output on a channel. May block indefinitely if the channel
 *	is synchronous. May schedule an async flush on the channel. May
 *	recycle memory for buffers in the output queue.
 *
 *----------------------------------------------------------------------
 */

static int
FlushChannel(
    Tcl_Interp *interp,		/* For error reporting during close. */
    Channel *chanPtr,		/* The channel to flush on. */
    int calledFromAsyncFlush)	/* If nonzero then we are being called from an
				 * asynchronous flush callback. */
{
    ChannelState *statePtr = chanPtr->state;
				/* State of the channel stack. */
    ChannelBuffer *bufPtr;	/* Iterates over buffered output queue. */
    int written;		/* Amount of output data actually written in
				 * current round. */
    int errorCode = 0;		/* Stores POSIX error codes from channel
				 * driver operations. */
    int wroteSome = 0;		/* Set to one if any data was written to the
				 * driver. */

    /*
     * Prevent writing on a dead channel -- a channel that has been closed but
     * not yet deallocated. This can occur if the exit handler for the channel
     * deallocation runs before all channels are deregistered in all
     * interpreters.
     */

    if (CheckForDeadChannel(interp, statePtr)) {
	return -1;
    }

    /*
     * Should we shift the current output buffer over to the output queue?
     * First check that there are bytes in it.  If so then...
     *
     * If the output queue is empty, then yes, trusting the caller called us
     * only when written bytes ought to be flushed.
     *
     * If the current output buffer is full, then yes, so we can meet the
     * post-condition that on a successful return to caller we've left space
     * in the current output buffer for more writing (the flush call was to
     * make new room).
     *
     * If the channel is blocking, then yes, so we guarantee that blocking
     * flushes actually flush all pending data.
     *
     * Otherwise, no.  Keep the current output buffer where it is so more
     * can be written to it, possibly filling it, to promote more efficient
     * buffer usage.
     */

    bufPtr = statePtr->curOutPtr;
    if (bufPtr && BytesLeft(bufPtr) && /* Keep empties off queue */
	    (statePtr->outQueueHead == NULL || IsBufferFull(bufPtr)
		    || !GotFlag(statePtr, CHANNEL_NONBLOCKING))) {
	if (statePtr->outQueueHead == NULL) {
	    statePtr->outQueueHead = bufPtr;
	} else {
	    statePtr->outQueueTail->nextPtr = bufPtr;
	}
	statePtr->outQueueTail = bufPtr;
	statePtr->curOutPtr = NULL;
    }

    assert(!IsBufferFull(statePtr->curOutPtr));

    /*
     * If we are not being called from an async flush and an async flush
     * is active, we just return without producing any output.
     */

    if (!calledFromAsyncFlush && GotFlag(statePtr, BG_FLUSH_SCHEDULED)) {
	return 0;
    }

    /*
     * Loop over the queued buffers and attempt to flush as much as possible
     * of the queued output to the channel.
     */

    TclChannelPreserve((Tcl_Channel)chanPtr);
    while (statePtr->outQueueHead) {
	bufPtr = statePtr->outQueueHead;

	/*
	 * Produce the output on the channel.
	 */

	PreserveChannelBuffer(bufPtr);
	written = ChanWrite(chanPtr, RemovePoint(bufPtr), BytesLeft(bufPtr),
		&errorCode);

	/*
	 * If the write failed completely attempt to start the asynchronous
	 * flush mechanism and break out of this loop - do not attempt to
	 * write any more output at this time.
	 */

	if (written < 0) {
	    /*
	     * If the last attempt to write was interrupted, simply retry.
	     */

	    if (errorCode == EINTR) {
		errorCode = 0;
		ReleaseChannelBuffer(bufPtr);
		continue;
	    }

	    /*
	     * If the channel is non-blocking and we would have blocked, start
	     * a background flushing handler and break out of the loop.
	     */

	    if ((errorCode == EWOULDBLOCK) || (errorCode == EAGAIN)) {
		/*
		 * This used to check for CHANNEL_NONBLOCKING, and panic if
		 * the channel was blocking. However, it appears that setting
		 * stdin to -blocking 0 has some effect on the stdout when
		 * it's a tty channel (dup'ed underneath)
		 */

		if (!GotFlag(statePtr, BG_FLUSH_SCHEDULED) && !TclInExit()) {
		    SetFlag(statePtr, BG_FLUSH_SCHEDULED);
		    UpdateInterest(chanPtr);
		}
		errorCode = 0;
		ReleaseChannelBuffer(bufPtr);
		break;
	    }

	    /*
	     * Decide whether to report the error upwards or defer it.
	     */

	    if (calledFromAsyncFlush) {
		/*
		 * TIP #219, Tcl Channel Reflection API.
		 * When defering the error copy a message from the bypass into
		 * the unreported area. Or discard it if the new error is to
		 * be ignored in favor of an earlier defered error.
		 */

		Tcl_Obj *msg = statePtr->chanMsg;

		if (statePtr->unreportedError == 0) {
		    statePtr->unreportedError = errorCode;
		    statePtr->unreportedMsg = msg;
		    if (msg != NULL) {
			Tcl_IncrRefCount(msg);
		    }
		} else {
		    /*
		     * An old unreported error is kept, and this error thrown
		     * away.
		     */

		    statePtr->chanMsg = NULL;
		    if (msg != NULL) {
			TclDecrRefCount(msg);
		    }
		}
	    } else {
		/*
		 * TIP #219, Tcl Channel Reflection API.
		 * Move error messages put by the driver into the chan bypass
		 * area into the regular interpreter result. Fall back to the
		 * regular message if nothing was found in the bypasses.
		 */

		Tcl_SetErrno(errorCode);
		if (interp != NULL && !TclChanCaughtErrorBypass(interp,
			(Tcl_Channel) chanPtr)) {
		    Tcl_SetObjResult(interp,
			    Tcl_NewStringObj(Tcl_PosixError(interp), -1));
		}

		/*
		 * An unreportable bypassed message is kept, for the caller of
		 * Tcl_Seek, Tcl_Write, etc.
		 */
	    }

	    /*
	     * When we get an error we throw away all the output currently
	     * queued.
	     */

	    DiscardOutputQueued(statePtr);
	    ReleaseChannelBuffer(bufPtr);
	    break;
	} else {
	    /*
	     * TODO: Consider detecting and reacting to short writes on
	     * blocking channels.  Ought not happen.  See iocmd-24.2.
	     */

	    wroteSome = 1;
	}

	bufPtr->nextRemoved += written;

	/*
	 * If this buffer is now empty, recycle it.
	 */

	if (IsBufferEmpty(bufPtr)) {
	    statePtr->outQueueHead = bufPtr->nextPtr;
	    if (statePtr->outQueueHead == NULL) {
		statePtr->outQueueTail = NULL;
	    }
	    RecycleBuffer(statePtr, bufPtr, 0);
	}
	ReleaseChannelBuffer(bufPtr);
    }	/* Closes "while". */

    /*
     * If we wrote some data while flushing in the background, we are done.
     * We can't finish the background flush until we run out of data and the
     * channel becomes writable again. This ensures that all of the pending
     * data has been flushed at the system level.
     */

    if (GotFlag(statePtr, BG_FLUSH_SCHEDULED)) {
	if (wroteSome) {
	    goto done;
	} else if (statePtr->outQueueHead == NULL) {
	    ResetFlag(statePtr, BG_FLUSH_SCHEDULED);
	    ChanWatch(chanPtr, statePtr->interestMask);
	} else {
	    /*
	     * When we are calledFromAsyncFlush, that means a writable
	     * state on the channel triggered the call, so we should be
	     * able to write something.  Either we did write something
	     * and wroteSome should be set, or there was nothing left to
	     * write in this call, and we've completed the BG flush.
	     * These are the two cases above.  If we get here, that means
	     * there is some kind failure in the writable event machinery.
	     *
	     * The tls extension indeed suffers from flaws in its channel
	     * event mgmt.  See https://core.tcl-lang.org/tcl/info/c31ca233ca.
	     * Until that patch is broadly distributed, disable the
	     * assertion checking here, so that programs using Tcl and
	     * tls can be debugged.

	    assert(!calledFromAsyncFlush);
	     */
	}
    }

    /*
     * If the channel is flagged as closed, delete it when the refCount drops
     * to zero, the output queue is empty and there is no output in the
     * current output buffer.
     */

    if (GotFlag(statePtr, CHANNEL_CLOSED) && (statePtr->refCount + 1 <= 1) &&
	    (statePtr->outQueueHead == NULL) &&
	    ((statePtr->curOutPtr == NULL) ||
	    IsBufferEmpty(statePtr->curOutPtr))) {
	errorCode = CloseChannel(interp, chanPtr, errorCode);
	goto done;
    }

    /*
     * If the write-side of the channel is flagged as closed, delete it when
     * the output queue is empty and there is no output in the current output
     * buffer.
     */

    if (GotFlag(statePtr, CHANNEL_CLOSEDWRITE) &&
	    (statePtr->outQueueHead == NULL) &&
	    ((statePtr->curOutPtr == NULL) ||
	    IsBufferEmpty(statePtr->curOutPtr))) {
	errorCode = CloseChannelPart(interp, chanPtr, errorCode,
                TCL_CLOSE_WRITE);
	goto done;
    }

  done:
    TclChannelRelease((Tcl_Channel)chanPtr);
    return errorCode;
}

/*
 *----------------------------------------------------------------------
 *
 * CloseChannel --
 *
 *	Utility procedure to close a channel and free associated resources.
 *
 *	If the channel was stacked, then the it will copy the necessary
 *	elements of the NEXT channel into the TOP channel, in essence
 *	unstacking the channel. The NEXT channel will then be freed.
 *
 *	If the channel was not stacked, then we will free all the bits for the
 *	TOP channel, including the data structure itself.
 *
 * Results:
 *	Error code from an unreported error or the driver close operation.
 *
 * Side effects:
 *	May close the actual channel, may free memory, may change the value of
 *	errno.
 *
 *----------------------------------------------------------------------
 */

static int
CloseChannel(
    Tcl_Interp *interp,		/* For error reporting. */
    Channel *chanPtr,		/* The channel to close. */
    int errorCode)		/* Status of operation so far. */
{
    int result = 0;		/* Of calling driver close operation. */
    ChannelState *statePtr;	/* State of the channel stack. */
    ThreadSpecificData *tsdPtr = TCL_TSD_INIT(&dataKey);

    if (chanPtr == NULL) {
	return result;
    }
    statePtr = chanPtr->state;

    /*
     * No more input can be consumed so discard any leftover input.
     */

    DiscardInputQueued(statePtr, 1);

    /*
     * Discard a leftover buffer in the current output buffer field.
     */

    if (statePtr->curOutPtr != NULL) {
	ReleaseChannelBuffer(statePtr->curOutPtr);
	statePtr->curOutPtr = NULL;
    }

    /*
     * The caller guarantees that there are no more buffers queued for output.
     */

    if (statePtr->outQueueHead != NULL) {
	Tcl_Panic("TclFlush, closed channel: queued output left");
    }

    /*
     * If the EOF character is set in the channel, append that to the output
     * device.
     */

    if ((statePtr->outEofChar != 0) && GotFlag(statePtr, TCL_WRITABLE)) {
	int dummy;
	char c = (char) statePtr->outEofChar;

	(void) ChanWrite(chanPtr, &c, 1, &dummy);
    }

    /*
     * TIP #219, Tcl Channel Reflection API.
     * Move a leftover error message in the channel bypass into the
     * interpreter bypass. Just clear it if there is no interpreter.
     */

    if (statePtr->chanMsg != NULL) {
	if (interp != NULL) {
	    Tcl_SetChannelErrorInterp(interp, statePtr->chanMsg);
	}
	TclDecrRefCount(statePtr->chanMsg);
	statePtr->chanMsg = NULL;
    }

    /*
     * Remove this channel from of the list of all channels.
     */

    CutChannel((Tcl_Channel) chanPtr);

    /*
     * Close and free the channel driver state.
     * This may leave a TIP #219 error message in the interp.
     */

    result = ChanClose(chanPtr, interp);

    /*
     * Some resources can be cleared only if the bottom channel in a stack is
     * closed. All the other channels in the stack are not allowed to remove.
     */

    if (chanPtr == statePtr->bottomChanPtr) {
	if (statePtr->channelName != NULL) {
	    Tcl_Free(statePtr->channelName);
	    statePtr->channelName = NULL;
	}

	Tcl_FreeEncoding(statePtr->encoding);
    }

    /*
     * If we are being called synchronously, report either any latent error on
     * the channel or the current error.
     */

    if (statePtr->unreportedError != 0) {
	errorCode = statePtr->unreportedError;

	/*
	 * TIP #219, Tcl Channel Reflection API.
	 * Move an error message found in the unreported area into the regular
	 * bypass (interp). This kills any message in the channel bypass area.
	 */

	if (statePtr->chanMsg != NULL) {
	    TclDecrRefCount(statePtr->chanMsg);
	    statePtr->chanMsg = NULL;
	}
	if (interp) {
	    Tcl_SetChannelErrorInterp(interp, statePtr->unreportedMsg);
	}
    }
    if (errorCode == 0) {
	errorCode = result;
	if (errorCode != 0) {
	    Tcl_SetErrno(errorCode);
	}
    }

    /*
     * Cancel any outstanding timer.
     */

    Tcl_DeleteTimerHandler(statePtr->timer);

    /*
     * Mark the channel as deleted by clearing the type structure.
     */

    if (chanPtr->downChanPtr != NULL) {
	Channel *downChanPtr = chanPtr->downChanPtr;

	statePtr->nextCSPtr = tsdPtr->firstCSPtr;
	tsdPtr->firstCSPtr = statePtr;

	statePtr->topChanPtr = downChanPtr;
	downChanPtr->upChanPtr = NULL;

	ChannelFree(chanPtr);

	return Tcl_CloseEx(interp, (Tcl_Channel) downChanPtr, 0);
    }

    /*
     * There is only the TOP Channel, so we free the remaining pointers we
     * have and then ourselves. Since this is the last of the channels in the
     * stack, make sure to free the ChannelState structure associated with it.
     */

    ChannelFree(chanPtr);

    Tcl_EventuallyFree(statePtr, TCL_DYNAMIC);

    return errorCode;
}

/*
 *----------------------------------------------------------------------
 *
 * Tcl_CutChannel --
 * CutChannel --
 *
 *	Removes a channel from the (thread-)global list of all channels (in
 *	that thread). This is actually the statePtr for the stack of channel.
 *
 * Results:
 *	Nothing.
 *
 * Side effects:
 *	Resets the field 'nextCSPtr' of the specified channel state to NULL.
 *
 * NOTE:
 *	The channel to cut out of the list must not be referenced in any
 *	interpreter. This is something this procedure cannot check (despite
 *	the refcount) because the caller usually wants fiddle with the channel
 *	(like transfering it to a different thread) and thus keeps the
 *	refcount artifically high to prevent its destruction.
 *
 *----------------------------------------------------------------------
 */

static void
CutChannel(
    Tcl_Channel chan)		/* The channel being removed. Must not be
				 * referenced in any interpreter. */
{
    ThreadSpecificData *tsdPtr = TCL_TSD_INIT(&dataKey);
    ChannelState *prevCSPtr;	/* Preceding channel state in list of all
				 * states - used to splice a channel out of
				 * the list on close. */
    ChannelState *statePtr = ((Channel *) chan)->state;
				/* State of the channel stack. */

    /*
     * Remove this channel from of the list of all channels (in the current
     * thread).
     */

    if (tsdPtr->firstCSPtr && (statePtr == tsdPtr->firstCSPtr)) {
	tsdPtr->firstCSPtr = statePtr->nextCSPtr;
    } else {
	for (prevCSPtr = tsdPtr->firstCSPtr;
		prevCSPtr && (prevCSPtr->nextCSPtr != statePtr);
		prevCSPtr = prevCSPtr->nextCSPtr) {
	    /* Empty loop body. */
	}
	if (prevCSPtr == NULL) {
	    Tcl_Panic("FlushChannel: damaged channel list");
	}
	prevCSPtr->nextCSPtr = statePtr->nextCSPtr;
    }

    statePtr->nextCSPtr = NULL;

    /*
     * TIP #218, Channel Thread Actions
     */

    ChanThreadAction((Channel *) chan, TCL_CHANNEL_THREAD_REMOVE);

    /* Channel is not managed by any thread */
    statePtr->managingThread = NULL;
}

void
Tcl_CutChannel(
    Tcl_Channel chan)		/* The channel being added. Must not be
				 * referenced in any interpreter. */
{
    Channel *chanPtr = ((Channel *) chan)->state->bottomChanPtr;
    ThreadSpecificData *tsdPtr = TCL_TSD_INIT(&dataKey);
    ChannelState *prevCSPtr;	/* Preceding channel state in list of all
				 * states - used to splice a channel out of
				 * the list on close. */
    ChannelState *statePtr = chanPtr->state;
				/* State of the channel stack. */

    /*
     * Remove this channel from of the list of all channels (in the current
     * thread).
     */

    if (tsdPtr->firstCSPtr && (statePtr == tsdPtr->firstCSPtr)) {
	tsdPtr->firstCSPtr = statePtr->nextCSPtr;
    } else {
	for (prevCSPtr = tsdPtr->firstCSPtr;
		prevCSPtr && (prevCSPtr->nextCSPtr != statePtr);
		prevCSPtr = prevCSPtr->nextCSPtr) {
	    /* Empty loop body. */
	}
	if (prevCSPtr == NULL) {
	    Tcl_Panic("FlushChannel: damaged channel list");
	}
	prevCSPtr->nextCSPtr = statePtr->nextCSPtr;
    }

    statePtr->nextCSPtr = NULL;

    /*
     * TIP #218, Channel Thread Actions
     * For all transformations and the base channel.
     */

    for (; chanPtr != NULL ; chanPtr = chanPtr->upChanPtr) {
	ChanThreadAction(chanPtr, TCL_CHANNEL_THREAD_REMOVE);
    }

    /* Channel is not managed by any thread */
    statePtr->managingThread = NULL;
}

/*
 *----------------------------------------------------------------------
 *
 * Tcl_SpliceChannel --
 * SpliceChannel --
 *
 *	Adds a channel to the (thread-)global list of all channels (in that
 *	thread). Expects that the field 'nextChanPtr' in the channel is set to
 *	NULL.
 *
 * Results:
 *	Nothing.
 *
 * Side effects:
 *	Nothing.
 *
 * NOTE:
 *	The channel to splice into the list must not be referenced in any
 *	interpreter. This is something this procedure cannot check (despite
 *	the refcount) because the caller usually wants figgle with the channel
 *	(like transfering it to a different thread) and thus keeps the
 *	refcount artifically high to prevent its destruction.
 *
 *----------------------------------------------------------------------
 */

static void
SpliceChannel(
    Tcl_Channel chan)		/* The channel being added. Must not be
				 * referenced in any interpreter. */
{
    ThreadSpecificData *tsdPtr = TCL_TSD_INIT(&dataKey);
    ChannelState *statePtr = ((Channel *) chan)->state;

    if (statePtr->nextCSPtr != NULL) {
	Tcl_Panic("SpliceChannel: trying to add channel used in different list");
    }

    statePtr->nextCSPtr = tsdPtr->firstCSPtr;
    tsdPtr->firstCSPtr = statePtr;

    /*
     * TIP #10. Mark the current thread as the new one managing this channel.
     *		Note: 'Tcl_GetCurrentThread' returns sensible values even for
     *		a non-threaded core.
     */

    statePtr->managingThread = Tcl_GetCurrentThread();

    /*
     * TIP #218, Channel Thread Actions
     */

    ChanThreadAction((Channel *) chan, TCL_CHANNEL_THREAD_INSERT);
}

void
Tcl_SpliceChannel(
    Tcl_Channel chan)		/* The channel being added. Must not be
				 * referenced in any interpreter. */
{
    Channel *chanPtr = ((Channel *) chan)->state->bottomChanPtr;
    ThreadSpecificData *tsdPtr = TCL_TSD_INIT(&dataKey);
    ChannelState *statePtr = chanPtr->state;

    if (statePtr->nextCSPtr != NULL) {
	Tcl_Panic("SpliceChannel: trying to add channel used in different list");
    }

    statePtr->nextCSPtr = tsdPtr->firstCSPtr;
    tsdPtr->firstCSPtr = statePtr;

    /*
     * TIP #10. Mark the current thread as the new one managing this channel.
     *		Note: 'Tcl_GetCurrentThread' returns sensible values even for
     *		a non-threaded core.
     */

    statePtr->managingThread = Tcl_GetCurrentThread();

    /*
     * TIP #218, Channel Thread Actions
     * For all transformations and the base channel.
     */

    for (; chanPtr != NULL ; chanPtr = chanPtr->upChanPtr) {
	ChanThreadAction(chanPtr, TCL_CHANNEL_THREAD_INSERT);
    }
}

/*
 *----------------------------------------------------------------------
 *
 * Tcl_Close --
 *
 *	Closes a channel.
 *
 * Results:
 *	A standard Tcl result.
 *
 * Side effects:
 *	Closes the channel if this is the last reference.
 *
 * NOTE:
 *	Tcl_Close removes the channel as far as the user is concerned.
 *	However, it may continue to exist for a while longer if it has a
 *	background flush scheduled. The device itself is eventually closed and
 *	the channel record removed, in CloseChannel, above.
 *
 *----------------------------------------------------------------------
 */

int
TclClose(
    Tcl_Interp *interp,		/* Interpreter for errors. */
    Tcl_Channel chan)		/* The channel being closed. Must not be
				 * referenced in any interpreter. May be NULL,
				 * in which case this is a no-op. */
{
    CloseCallback *cbPtr;	/* Iterate over close callbacks for this
				 * channel. */
    Channel *chanPtr;		/* The real IO channel. */
    ChannelState *statePtr;	/* State of real IO channel. */
    int result = 0;			/* Of calling FlushChannel. */
    int flushcode;
    int stickyError;

    if (chan == NULL) {
	return TCL_OK;
    }

    /*
     * Perform special handling for standard channels being closed. If the
     * refCount is now 1 it means that the last reference to the standard
     * channel is being explicitly closed, so bump the refCount down
     * artificially to 0. This will ensure that the channel is actually
     * closed, below. Also set the static pointer to NULL for the channel.
     */

    CheckForStdChannelsBeingClosed(chan);

    /*
     * This operation should occur at the top of a channel stack.
     */

    chanPtr = (Channel *) chan;
    statePtr = chanPtr->state;
    chanPtr = statePtr->topChanPtr;

    if (statePtr->refCount + 1 > 1) {
	Tcl_Panic("called Tcl_Close on channel with refCount > 0");
    }

    if (GotFlag(statePtr, CHANNEL_INCLOSE)) {
	if (interp) {
	    Tcl_SetObjResult(interp, Tcl_NewStringObj(
                    "illegal recursive call to close through close-handler"
                    " of channel", -1));
	}
	return TCL_ERROR;
    }
    SetFlag(statePtr, CHANNEL_INCLOSE);

    /*
     * When the channel has an escape sequence driven encoding such as
     * iso2022, the terminated escape sequence must write to the buffer.
     */

    stickyError = 0;

    if (GotFlag(statePtr, TCL_WRITABLE) && (statePtr->encoding != NULL)
	    && !(statePtr->outputEncodingFlags & TCL_ENCODING_START)) {
	int code = CheckChannelErrors(statePtr, TCL_WRITABLE);

	if (code == 0) {
	    statePtr->outputEncodingFlags |= TCL_ENCODING_END;
	    code = WriteChars(chanPtr, "", 0);
	    statePtr->outputEncodingFlags &= ~TCL_ENCODING_END;
	    statePtr->outputEncodingFlags |= TCL_ENCODING_START;
	}
	if (code < 0) {
	    stickyError = Tcl_GetErrno();
	}

	/*
	 * TIP #219, Tcl Channel Reflection API.
	 * Move an error message found in the channel bypass into the
	 * interpreter bypass. Just clear it if there is no interpreter.
	 */

	if (statePtr->chanMsg != NULL) {
	    if (interp != NULL) {
		Tcl_SetChannelErrorInterp(interp, statePtr->chanMsg);
	    }
	    TclDecrRefCount(statePtr->chanMsg);
	    statePtr->chanMsg = NULL;
	}
    }

    Tcl_ClearChannelHandlers(chan);

    /*
     * Cancel any outstanding timer.
     */
    Tcl_DeleteTimerHandler(statePtr->timer);

    /*
     * Invoke the registered close callbacks and delete their records.
     */

    while (statePtr->closeCbPtr != NULL) {
	cbPtr = statePtr->closeCbPtr;
	statePtr->closeCbPtr = cbPtr->nextPtr;
	cbPtr->proc(cbPtr->clientData);
	Tcl_Free(cbPtr);
    }

    ResetFlag(statePtr, CHANNEL_INCLOSE);

    /*
     * If this channel supports it, close the read side, since we don't need
     * it anymore and this will help avoid deadlocks on some channel types.
     */

    result = chanPtr->typePtr->close2Proc(chanPtr->instanceData, interp, TCL_CLOSE_READ);
    if ((result == EINVAL) || result == ENOTCONN) {
	result = 0;
    }

    /*
     * The call to FlushChannel will flush any queued output and invoke the
     * close function of the channel driver, or it will set up the channel to
     * be flushed and closed asynchronously.
     */

    SetFlag(statePtr, CHANNEL_CLOSED);

    flushcode = FlushChannel(interp, chanPtr, 0);

    /*
     * TIP #219.
     * Capture error messages put by the driver into the bypass area and put
     * them into the regular interpreter result.
     *
     * Notes: Due to the assertion of CHANNEL_CLOSED in the flags
     * FlushChannel() has called CloseChannel() and thus freed all the channel
     * structures. We must not try to access "chan" anymore, hence the NULL
     * argument in the call below. The only place which may still contain a
     * message is the interpreter itself, and "CloseChannel" made sure to lift
     * any channel message it generated into it.
     */

    if (TclChanCaughtErrorBypass(interp, NULL)) {
	result = EINVAL;
    }

    if (stickyError != 0) {
	Tcl_SetErrno(stickyError);
	if (interp != NULL) {
	    Tcl_SetObjResult(interp,
			     Tcl_NewStringObj(Tcl_PosixError(interp), -1));
	}
	return TCL_ERROR;
    }

    /*
     * Bug 97069ea11a: set error message if a flush code is set and no error
     * message set up to now.
     */

    if (flushcode != 0) {
	/* flushcode has precedence, if available */
	result = flushcode;
    }
    if ((result != 0) && (result != TCL_ERROR) && (interp != NULL)
	    && 0 == Tcl_GetCharLength(Tcl_GetObjResult(interp))) {
	Tcl_SetErrno(result);
	Tcl_SetObjResult(interp,
		Tcl_NewStringObj(Tcl_PosixError(interp), -1));
    }
    if (result != 0) {
	return TCL_ERROR;
    }
    return TCL_OK;
}

/*
 *----------------------------------------------------------------------
 *
 * Tcl_CloseEx --
 *
 *	Closes one side of a channel, read or write, close all.
 *
 * Results:
 *	A standard Tcl result.
 *
 * Side effects:
 *	Closes one direction of the channel, or do a full close.
 *
 * NOTE:
 *	Tcl_CloseEx closes the specified direction of the channel as far as
 *	the user is concerned. If flags = 0, this is equivalent to Tcl_Close.
 *
 *----------------------------------------------------------------------
 */

int
Tcl_CloseEx(
    Tcl_Interp *interp,		/* Interpreter for errors. */
    Tcl_Channel chan,		/* The channel being closed. May still be used
				 * by some interpreter. */
    int flags)			/* Flags telling us which side to close. */
{
    Channel *chanPtr;		/* The real IO channel. */
    ChannelState *statePtr;	/* State of real IO channel. */

    if (chan == NULL) {
	return TCL_OK;
    }

    chanPtr = (Channel *) chan;
    statePtr = chanPtr->state;

    if ((flags & (TCL_READABLE | TCL_WRITABLE)) == 0) {
	return TclClose(interp, chan);
    }
    if ((flags & (TCL_READABLE | TCL_WRITABLE)) == (TCL_READABLE | TCL_WRITABLE)) {
	Tcl_SetObjResult(interp, Tcl_ObjPrintf(
		"double-close of channels not supported by %ss",
		chanPtr->typePtr->typeName));
	return TCL_ERROR;
    }

    /*
     * Does the channel support half-close anyway? Error if not.
     */

    if (!chanPtr->typePtr->close2Proc) {
	Tcl_SetObjResult(interp, Tcl_ObjPrintf(
		"half-close of channels not supported by %ss",
		chanPtr->typePtr->typeName));
	return TCL_ERROR;
    }

    /*
     * Is the channel unstacked ? If not we fail.
     */

    if (chanPtr != statePtr->topChanPtr) {
	Tcl_SetObjResult(interp, Tcl_NewStringObj(
		"half-close not applicable to stack of transformations", -1));
	return TCL_ERROR;
    }

    /*
     * Check direction against channel mode. It is an error if we try to close
     * a direction not supported by the channel (already closed, or never
     * opened for that direction).
     */

    if (!(statePtr->flags & (TCL_READABLE | TCL_WRITABLE) & flags)) {
	const char *msg;

	if (flags & TCL_CLOSE_READ) {
	    msg = "read";
	} else {
	    msg = "write";
	}
	Tcl_SetObjResult(interp, Tcl_ObjPrintf(
                "Half-close of %s-side not possible, side not opened or"
                " already closed", msg));
	return TCL_ERROR;
    }

    /*
     * A user may try to call half-close from within a channel close handler.
     * That won't do.
     */

    if (GotFlag(statePtr, CHANNEL_INCLOSE)) {
	if (interp) {
	    Tcl_SetObjResult(interp, Tcl_NewStringObj(
                    "illegal recursive call to close through close-handler"
                    " of channel", -1));
	}
	return TCL_ERROR;
    }

    if (flags & TCL_CLOSE_READ) {
	/*
	 * Call the finalization code directly. There are no events to handle,
	 * there cannot be for the read-side.
	 */

	return CloseChannelPart(interp, chanPtr, 0, flags);
    } else if (flags & TCL_CLOSE_WRITE) {
	Tcl_Preserve(statePtr);
	if (!GotFlag(statePtr, BG_FLUSH_SCHEDULED)) {
	    /*
	     * We don't want to re-enter CloseWrite().
	     */

	    if (!GotFlag(statePtr, CHANNEL_CLOSEDWRITE)) {
		if (CloseWrite(interp, chanPtr) != TCL_OK) {
		    SetFlag(statePtr, CHANNEL_CLOSEDWRITE);
		    Tcl_Release(statePtr);
		    return TCL_ERROR;
		}
	    }
	}
	SetFlag(statePtr, CHANNEL_CLOSEDWRITE);
	Tcl_Release(statePtr);
    }

    return TCL_OK;
}

/*
 *----------------------------------------------------------------------
 *
 * CloseWrite --
 *
 *	Closes the write side a channel.
 *
 * Results:
 *	A standard Tcl result.
 *
 * Side effects:
 *	Closes the write side of the channel.
 *
 * NOTE:
 *	CloseWrite removes the channel as far as the user is concerned.
 *	However, the ooutput data structures may continue to exist for a while
 *	longer if it has a background flush scheduled. The device itself is
 *	eventually closed and the channel structures modified, in
 *	CloseChannelPart, below.
 *
 *----------------------------------------------------------------------
 */

static int
CloseWrite(
    Tcl_Interp *interp,		/* Interpreter for errors. */
    Channel *chanPtr)		/* The channel whose write side is being
                                 * closed. May still be used by some
                                 * interpreter */
{
    /*
     * Notes: clear-channel-handlers - write side only ? or keep around, just
     * not called.
     *
     * No close callbacks are run - channel is still open (read side)
     */

    ChannelState *statePtr = chanPtr->state;
                                /* State of real IO channel. */
    int flushcode;
    int result = 0;

    /*
     * The call to FlushChannel will flush any queued output and invoke the
     * close function of the channel driver, or it will set up the channel to
     * be flushed and closed asynchronously.
     */

    SetFlag(statePtr, CHANNEL_CLOSEDWRITE);

    flushcode = FlushChannel(interp, chanPtr, 0);

    /*
     * TIP #219.
     * Capture error messages put by the driver into the bypass area and put
     * them into the regular interpreter result.
     *
     * Notes: Due to the assertion of CHANNEL_CLOSEDWRITE in the flags
     * FlushChannel() has called CloseChannelPart(). While we can still access
     * "chan" (no structures were freed), the only place which may still
     * contain a message is the interpreter itself, and "CloseChannelPart"
     * made sure to lift any channel message it generated into it. Hence the
     * NULL argument in the call below.
     */

    if (TclChanCaughtErrorBypass(interp, NULL)) {
	result = EINVAL;
    }

    if ((flushcode != 0) || (result != 0)) {
	return TCL_ERROR;
    }

    return TCL_OK;
}

/*
 *----------------------------------------------------------------------
 *
 * CloseChannelPart --
 *
 *	Utility procedure to close a channel partially and free associated
 *	resources. If the channel was stacked it will never be run (The higher
 *	level forbid this). If the channel was not stacked, then we will free
 *	all the bits of the chosen side (read, or write) for the TOP channel.
 *
 * Results:
 *	Error code from an unreported error or the driver close2 operation.
 *
 * Side effects:
 *	May free memory, may change the value of errno.
 *
 *----------------------------------------------------------------------
 */

static int
CloseChannelPart(
    Tcl_Interp *interp,		/* Interpreter for errors. */
    Channel *chanPtr,		/* The channel being closed. May still be used
				 * by some interpreter. */
    int errorCode,		/* Status of operation so far. */
    int flags)			/* Flags telling us which side to close. */
{
    ChannelState *statePtr;	/* State of real IO channel. */
    int result;			/* Of calling the close2proc. */

    statePtr = chanPtr->state;

    if (flags & TCL_CLOSE_READ) {
	/*
	 * No more input can be consumed so discard any leftover input.
	 */

	DiscardInputQueued(statePtr, 1);
    } else if (flags & TCL_CLOSE_WRITE) {
	/*
	 * The caller guarantees that there are no more buffers queued for
	 * output.
	 */

	if (statePtr->outQueueHead != NULL) {
	    Tcl_Panic("ClosechanHalf, closed write-side of channel: "
		    "queued output left");
	}

	/*
	 * If the EOF character is set in the channel, append that to the
	 * output device.
	 */

	if ((statePtr->outEofChar != 0) && GotFlag(statePtr, TCL_WRITABLE)) {
	    int dummy;
	    char c = (char) statePtr->outEofChar;

	    (void) ChanWrite(chanPtr, &c, 1, &dummy);
	}

	/*
	 * TIP #219, Tcl Channel Reflection API.
	 * Move a leftover error message in the channel bypass into the
	 * interpreter bypass. Just clear it if there is no interpreter.
	 */

	if (statePtr->chanMsg != NULL) {
	    if (interp != NULL) {
		Tcl_SetChannelErrorInterp(interp, statePtr->chanMsg);
	    }
	    TclDecrRefCount(statePtr->chanMsg);
	    statePtr->chanMsg = NULL;
	}
    }

    /*
     * Finally do what is asked of us. Close and free the channel driver state
     * for the chosen side of the channel. This may leave a TIP #219 error
     * message in the interp.
     */

    result = chanPtr->typePtr->close2Proc(chanPtr->instanceData, NULL, flags);

    /*
     * If we are being called synchronously, report either any latent error on
     * the channel or the current error.
     */

    if (statePtr->unreportedError != 0) {
	errorCode = statePtr->unreportedError;

	/*
	 * TIP #219, Tcl Channel Reflection API.
	 * Move an error message found in the unreported area into the regular
	 * bypass (interp). This kills any message in the channel bypass area.
	 */

	if (statePtr->chanMsg != NULL) {
	    TclDecrRefCount(statePtr->chanMsg);
	    statePtr->chanMsg = NULL;
	}
	if (interp) {
	    Tcl_SetChannelErrorInterp(interp, statePtr->unreportedMsg);
	}
    }
    if (errorCode == 0) {
	errorCode = result;
	if (errorCode != 0) {
	    Tcl_SetErrno(errorCode);
	}
    }

    /*
     * TIP #219.
     * Capture error messages put by the driver into the bypass area and put
     * them into the regular interpreter result. See also the bottom of
     * CloseWrite().
     */

    if (TclChanCaughtErrorBypass(interp, (Tcl_Channel) chanPtr)) {
	result = EINVAL;
    }

    if (result != 0) {
	return TCL_ERROR;
    }

    /*
     * Remove the closed side from the channel mode/flags.
     */

    ResetFlag(statePtr, flags & (TCL_READABLE | TCL_WRITABLE));
    return TCL_OK;
}

/*
 *----------------------------------------------------------------------
 *
 * Tcl_ClearChannelHandlers --
 *
 *	Removes all channel handlers and event scripts from the channel,
 *	cancels all background copies involving the channel and any interest
 *	in events.
 *
 * Results:
 *	None.
 *
 * Side effects:
 *	See above. Deallocates memory.
 *
 *----------------------------------------------------------------------
 */

void
Tcl_ClearChannelHandlers(
    Tcl_Channel channel)
{
    ChannelHandler *chPtr, *chNext;	/* Iterate over channel handlers. */
    EventScriptRecord *ePtr, *eNextPtr;	/* Iterate over eventscript records. */
    Channel *chanPtr;			/* The real IO channel. */
    ChannelState *statePtr;		/* State of real IO channel. */
    ThreadSpecificData *tsdPtr = TCL_TSD_INIT(&dataKey);
    NextChannelHandler *nhPtr;

    /*
     * This operation should occur at the top of a channel stack.
     */

    chanPtr = (Channel *) channel;
    statePtr = chanPtr->state;
    chanPtr = statePtr->topChanPtr;

    /*
     * Cancel any outstanding timer.
     */

    Tcl_DeleteTimerHandler(statePtr->timer);

    /*
     * Remove any references to channel handlers for this channel that may be
     * about to be invoked.
     */

    for (nhPtr = tsdPtr->nestedHandlerPtr; nhPtr != NULL;
	    nhPtr = nhPtr->nestedHandlerPtr) {
	if (nhPtr->nextHandlerPtr &&
		(nhPtr->nextHandlerPtr->chanPtr == chanPtr)) {
	    nhPtr->nextHandlerPtr = NULL;
	}
    }

    /*
     * Remove all the channel handler records attached to the channel itself.
     */

    for (chPtr = statePtr->chPtr; chPtr != NULL; chPtr = chNext) {
	chNext = chPtr->nextPtr;
	Tcl_Free(chPtr);
    }
    statePtr->chPtr = NULL;

    /*
     * Cancel any pending copy operation.
     */

    StopCopy(statePtr->csPtrR);
    StopCopy(statePtr->csPtrW);

    /*
     * Must set the interest mask now to 0, otherwise infinite loops will
     * occur if Tcl_DoOneEvent is called before the channel is finally deleted
     * in FlushChannel. This can happen if the channel has a background flush
     * active.
     */

    statePtr->interestMask = 0;

    /*
     * Remove any EventScript records for this channel.
     */

    for (ePtr = statePtr->scriptRecordPtr; ePtr != NULL; ePtr = eNextPtr) {
	eNextPtr = ePtr->nextPtr;
	TclDecrRefCount(ePtr->scriptPtr);
	Tcl_Free(ePtr);
    }
    statePtr->scriptRecordPtr = NULL;
}

/*
 *----------------------------------------------------------------------
 *
 * Tcl_Write --
 *
 *	Puts a sequence of bytes into an output buffer, may queue the buffer
 *	for output if it gets full, and also remembers whether the current
 *	buffer is ready e.g. if it contains a newline and we are in line
 *	buffering mode. Compensates stacking, i.e. will redirect the data from
 *	the specified channel to the topmost channel in a stack.
 *
 *	No encoding conversions are applied to the bytes being read.
 *
 * Results:
 *	The number of bytes written or TCL_IO_FAILURE in case of error. If
 *	TCL_IO_FAILURE, Tcl_GetErrno will return the error code.
 *
 * Side effects:
 *	May buffer up output and may cause output to be produced on the
 *	channel.
 *
 *----------------------------------------------------------------------
 */

size_t
Tcl_Write(
    Tcl_Channel chan,		/* The channel to buffer output for. */
    const char *src,		/* Data to queue in output buffer. */
    size_t srcLen)			/* Length of data in bytes, or -1 for
				 * strlen(). */
{
    /*
     * Always use the topmost channel of the stack
     */

    Channel *chanPtr;
    ChannelState *statePtr;	/* State info for channel */

    statePtr = ((Channel *) chan)->state;
    chanPtr = statePtr->topChanPtr;

    if (CheckChannelErrors(statePtr, TCL_WRITABLE) != 0) {
	return TCL_IO_FAILURE;
    }

    if (srcLen == TCL_INDEX_NONE) {
	srcLen = strlen(src);
    }
    if (WriteBytes(chanPtr, src, srcLen) == -1) {
	return TCL_IO_FAILURE;
    }
    return srcLen;
}

/*
 *----------------------------------------------------------------------
 *
 * Tcl_WriteRaw --
 *
 *	Puts a sequence of bytes into an output buffer, may queue the buffer
 *	for output if it gets full, and also remembers whether the current
 *	buffer is ready e.g. if it contains a newline and we are in line
 *	buffering mode. Writes directly to the driver of the channel, does not
 *	compensate for stacking.
 *
 *	No encoding conversions are applied to the bytes being read.
 *
 * Results:
 *	The number of bytes written or TCL_IO_FAILURE in case of error. If
 *	TCL_IO_FAILURE, Tcl_GetErrno will return the error code.
 *
 * Side effects:
 *	May buffer up output and may cause output to be produced on the
 *	channel.
 *
 *----------------------------------------------------------------------
 */

size_t
Tcl_WriteRaw(
    Tcl_Channel chan,		/* The channel to buffer output for. */
    const char *src,		/* Data to queue in output buffer. */
    size_t srcLen)		/* Length of data in bytes, or -1 for
				 * strlen(). */
{
    Channel *chanPtr = ((Channel *) chan);
    ChannelState *statePtr = chanPtr->state;
				/* State info for channel */
    int errorCode;
    size_t written;

    if (CheckChannelErrors(statePtr, TCL_WRITABLE | CHANNEL_RAW_MODE) != 0) {
	return TCL_IO_FAILURE;
    }

    if (srcLen == TCL_INDEX_NONE) {
	srcLen = strlen(src);
    }

    /*
     * Go immediately to the driver, do all the error handling by ourselves.
     * The code was stolen from 'FlushChannel'.
     */

    written = ChanWrite(chanPtr, src, srcLen, &errorCode);
    if (written == TCL_IO_FAILURE) {
	Tcl_SetErrno(errorCode);
    }

    return written;
}

/*
 *---------------------------------------------------------------------------
 *
 * Tcl_WriteChars --
 *
 *	Takes a sequence of UTF-8 characters and converts them for output
 *	using the channel's current encoding, may queue the buffer for output
 *	if it gets full, and also remembers whether the current buffer is
 *	ready e.g. if it contains a newline and we are in line buffering
 *	mode. Compensates stacking, i.e. will redirect the data from the
 *	specified channel to the topmost channel in a stack.
 *
 * Results:
 *	The number of bytes written or TCL_IO_FAILURE in case of error. If
 *	TCL_IO_FAILURE, Tcl_GetErrno will return the error code.
 *
 * Side effects:
 *	May buffer up output and may cause output to be produced on the
 *	channel.
 *
 *----------------------------------------------------------------------
 */

size_t
Tcl_WriteChars(
    Tcl_Channel chan,		/* The channel to buffer output for. */
    const char *src,		/* UTF-8 characters to queue in output
				 * buffer. */
    size_t len)			/* Length of string in bytes, or -1 for
				 * strlen(). */
{
    Channel *chanPtr = (Channel *) chan;
    ChannelState *statePtr = chanPtr->state;	/* State info for channel */
    int result;
    Tcl_Obj *objPtr, *copy;

    if (CheckChannelErrors(statePtr, TCL_WRITABLE) != 0) {
	return TCL_IO_FAILURE;
    }

    chanPtr = statePtr->topChanPtr;

    if (len == TCL_INDEX_NONE) {
	len = strlen(src);
    }
    if (statePtr->encoding) {
	return WriteChars(chanPtr, src, len);
    }

    /*
     * Inefficient way to convert UTF-8 to byte-array, but the code
     * parallels the way it is done for objects.  Special case for 1-byte
     * (used by eg [puts] for the \n) could be extended to more efficient
     * translation of the src string.
     */

    if ((len == 1) && (UCHAR(*src) < 0xC0)) {
	return WriteBytes(chanPtr, src, len);
    }

    objPtr = Tcl_NewStringObj(src, len);
    copy = TclNarrowToBytes(objPtr);
    src = (char *) Tcl_GetByteArrayFromObj(copy, &len);
    TclDecrRefCount(objPtr);
    result = WriteBytes(chanPtr, src, len);
    TclDecrRefCount(copy);
    return result;
}

/*
 *---------------------------------------------------------------------------
 *
 * Tcl_WriteObj --
 *
 *	Takes the Tcl object and queues its contents for output. If the
 *	encoding of the channel is NULL, takes the byte-array representation
 *	of the object and queues those bytes for output. Otherwise, takes the
 *	characters in the UTF-8 (string) representation of the object and
 *	converts them for output using the channel's current encoding. May
 *	flush internal buffers to output if one becomes full or is ready for
 *	some other reason, e.g. if it contains a newline and the channel is in
 *	line buffering mode.
 *
 * Results:
 *	The number of bytes written or -1 in case of error. If -1,
 *	Tcl_GetErrno() will return the error code.
 *
 * Side effects:
 *	May buffer up output and may cause output to be produced on the
 *	channel.
 *
 *----------------------------------------------------------------------
 */

size_t
Tcl_WriteObj(
    Tcl_Channel chan,		/* The channel to buffer output for. */
    Tcl_Obj *objPtr)		/* The object to write. */
{
    /*
     * Always use the topmost channel of the stack
     */

    Channel *chanPtr;
    ChannelState *statePtr;	/* State info for channel */
    const char *src;
    size_t srcLen = 0;

    statePtr = ((Channel *) chan)->state;
    chanPtr = statePtr->topChanPtr;

    if (CheckChannelErrors(statePtr, TCL_WRITABLE) != 0) {
	return TCL_IO_FAILURE;
    }
    if (statePtr->encoding == NULL) {
	int result;
	Tcl_Obj *copy = TclNarrowToBytes(objPtr);

	src = (char *) Tcl_GetByteArrayFromObj(copy, &srcLen);
	result = WriteBytes(chanPtr, src, srcLen);
	Tcl_DecrRefCount(copy);
	return result;
    } else {
	src = Tcl_GetStringFromObj(objPtr, &srcLen);
	return WriteChars(chanPtr, src, srcLen);
    }
}

static void
WillWrite(
    Channel *chanPtr)
{
    int inputBuffered;

    if (((Tcl_ChannelWideSeekProc(chanPtr->typePtr) != NULL)
	    ) && ((inputBuffered = Tcl_InputBuffered((Tcl_Channel) chanPtr)) > 0)){
	int ignore;

	DiscardInputQueued(chanPtr->state, 0);
	ChanSeek(chanPtr, -inputBuffered, SEEK_CUR, &ignore);
    }
}

static int
WillRead(
    Channel *chanPtr)
{
    if (chanPtr->typePtr == NULL) {
	/*
	 * Prevent read attempts on a closed channel.
	 */

	DiscardInputQueued(chanPtr->state, 0);
	Tcl_SetErrno(EINVAL);
	return -1;
    }
    if (((Tcl_ChannelWideSeekProc(chanPtr->typePtr) != NULL)
	    ) && (Tcl_OutputBuffered((Tcl_Channel) chanPtr) > 0)) {
	/*
	 * CAVEAT - The assumption here is that FlushChannel() will push out
	 * the bytes of any writes that are in progress.  Since this is a
	 * seekable channel, we assume it is not one that can block and force
	 * bg flushing.  Channels we know that can do that - sockets, pipes -
	 * are not seekable. If the assumption is wrong, more drastic measures
	 * may be required here like temporarily setting the channel into
	 * blocking mode.
	 */

	if (FlushChannel(NULL, chanPtr, 0) != 0) {
	return -1;
	}
    }
    return 0;
}

/*
 *----------------------------------------------------------------------
 *
 * Write --
 *
 *	Convert srcLen bytes starting at src according to encoding and write
 *	produced bytes into an output buffer, may queue the buffer for output
 *	if it gets full, and also remembers whether the current buffer is
 *	ready e.g. if it contains a newline and we are in line buffering mode.
 *
 * Results:
 *	The number of bytes written or -1 in case of error. If -1,
 *	Tcl_GetErrno will return the error code.
 *
 * Side effects:
 *	May buffer up output and may cause output to be produced on the
 *	channel.
 *
 *----------------------------------------------------------------------
 */

static int
Write(
    Channel *chanPtr,		/* The channel to buffer output for. */
    const char *src,		/* UTF-8 string to write. */
    int srcLen,			/* Length of UTF-8 string in bytes. */
    Tcl_Encoding encoding)
{
    ChannelState *statePtr = chanPtr->state;
				/* State info for channel */
    char *nextNewLine = NULL;
    int endEncoding, saved = 0, total = 0, flushed = 0, needNlFlush = 0;
    char safe[BUFFER_PADDING];

    if (srcLen) {
        WillWrite(chanPtr);
    }

    /*
     * Write the terminated escape sequence even if srcLen is 0.
     */

    endEncoding = ((statePtr->outputEncodingFlags & TCL_ENCODING_END) != 0);

    if (GotFlag(statePtr, CHANNEL_LINEBUFFERED)
	    || (statePtr->outputTranslation != TCL_TRANSLATE_LF)) {
	nextNewLine = (char *)memchr(src, '\n', srcLen);
    }

    while (srcLen + saved + endEncoding > 0) {
	ChannelBuffer *bufPtr;
	char *dst;
	int result, srcRead, dstLen, dstWrote, srcLimit = srcLen;

	if (nextNewLine) {
	    srcLimit = nextNewLine - src;
	}

	/* Get space to write into */
	bufPtr = statePtr->curOutPtr;
	if (bufPtr == NULL) {
	    bufPtr = AllocChannelBuffer(statePtr->bufSize);
	    statePtr->curOutPtr = bufPtr;
	}
	if (saved) {
	    /*
	     * Here's some translated bytes left over from the last buffer
	     * that we need to stick at the beginning of this buffer.
	     */

	    memcpy(InsertPoint(bufPtr), safe, saved);
	    bufPtr->nextAdded += saved;
	    saved = 0;
	}
	PreserveChannelBuffer(bufPtr);
	dst = InsertPoint(bufPtr);
	dstLen = SpaceLeft(bufPtr);

	result = Tcl_UtfToExternal(NULL, encoding, src, srcLimit,
		statePtr->outputEncodingFlags,
		&statePtr->outputEncodingState, dst,
		dstLen + BUFFER_PADDING, &srcRead, &dstWrote, NULL);

	/*
	 * See chan-io-1.[89]. Tcl Bug 506297.
	 */

	statePtr->outputEncodingFlags &= ~TCL_ENCODING_START;

	if ((result != TCL_OK) && (srcRead + dstWrote == 0)) {
	    /*
	     * We're reading from invalid/incomplete UTF-8.
	     */

	    ReleaseChannelBuffer(bufPtr);
	    if (total == 0) {
		Tcl_SetErrno(EILSEQ);
		return -1;
	    }
	    break;
	}

	bufPtr->nextAdded += dstWrote;
	src += srcRead;
	srcLen -= srcRead;
	total += dstWrote;
	dst += dstWrote;
	dstLen -= dstWrote;

	if (src == nextNewLine && dstLen > 0) {
	    static char crln[3] = "\r\n";
	    char *nl = NULL;
	    int nlLen = 0;

	    switch (statePtr->outputTranslation) {
	    case TCL_TRANSLATE_LF:
		nl = crln + 1;
		nlLen = 1;
		break;
	    case TCL_TRANSLATE_CR:
		nl = crln;
		nlLen = 1;
		break;
	    case TCL_TRANSLATE_CRLF:
		nl = crln;
		nlLen = 2;
		break;
	    default:
		Tcl_Panic("unknown output translation requested");
		break;
	    }

	    result |= Tcl_UtfToExternal(NULL, encoding, nl, nlLen,
		    statePtr->outputEncodingFlags,
		    &statePtr->outputEncodingState, dst,
		    dstLen + BUFFER_PADDING, &srcRead, &dstWrote, NULL);
	    assert(srcRead == nlLen);

	    bufPtr->nextAdded += dstWrote;
	    src++;
	    srcLen--;
	    total += dstWrote;
	    dst += dstWrote;
	    dstLen -= dstWrote;
	    nextNewLine = (char *)memchr(src, '\n', srcLen);
	    needNlFlush = 1;
	}

	if (IsBufferOverflowing(bufPtr)) {
	    /*
	     * When translating from UTF-8 to external encoding, we allowed
	     * the translation to produce a character that crossed the end of
	     * the output buffer, so that we would get a completely full
	     * buffer before flushing it. The extra bytes will be moved to the
	     * beginning of the next buffer.
	     */

	    saved = 1 + ~SpaceLeft(bufPtr);
	    memcpy(safe, dst + dstLen, saved);
	    bufPtr->nextAdded = bufPtr->bufLength;
	}

	if ((srcLen + saved == 0) && (result == TCL_OK)) {
	    endEncoding = 0;
	}

	if (IsBufferFull(bufPtr)) {
	    if (FlushChannel(NULL, chanPtr, 0) != 0) {
		ReleaseChannelBuffer(bufPtr);
		return -1;
	    }
	    flushed += statePtr->bufSize;

	    /*
 	     * We just flushed.  So if we have needNlFlush set to record that
 	     * we need to flush because theres a (translated) newline in the
 	     * buffer, that's likely not true any more.  But there is a tricky
 	     * exception.  If we have saved bytes that did not really get
 	     * flushed and those bytes came from a translation of a newline as
 	     * the last thing taken from the src array, then needNlFlush needs
 	     * to remain set to flag that the next buffer still needs a
 	     * newline flush.
 	     */

	    if (needNlFlush && (saved == 0 || src[-1] != '\n')) {
		needNlFlush = 0;
	    }
	}
	ReleaseChannelBuffer(bufPtr);
    }
    if ((flushed < total) && (GotFlag(statePtr, CHANNEL_UNBUFFERED) ||
	    (needNlFlush && GotFlag(statePtr, CHANNEL_LINEBUFFERED)))) {
	if (FlushChannel(NULL, chanPtr, 0) != 0) {
	    return -1;
	}
    }

    UpdateInterest(chanPtr);

    return total;
}

/*
 *---------------------------------------------------------------------------
 *
 * Tcl_Gets --
 *
 *	Reads a complete line of input from the channel into a Tcl_DString.
 *
 * Results:
 *	Length of line read (in characters) or -1 if error, EOF, or blocked.
 *	If -1, use Tcl_GetErrno() to retrieve the POSIX error code for the
 *	error or condition that occurred.
 *
 * Side effects:
 *	May flush output on the channel. May cause input to be consumed from
 *	the channel.
 *
 *---------------------------------------------------------------------------
 */

size_t
Tcl_Gets(
    Tcl_Channel chan,		/* Channel from which to read. */
    Tcl_DString *lineRead)	/* The line read will be appended to this
				 * DString as UTF-8 characters. The caller
				 * must have initialized it and is responsible
				 * for managing the storage. */
{
    Tcl_Obj *objPtr;
    size_t charsStored;

    TclNewObj(objPtr);
    charsStored = Tcl_GetsObj(chan, objPtr);
    if (charsStored + 1 > 1) {
	TclDStringAppendObj(lineRead, objPtr);
    }
    TclDecrRefCount(objPtr);
    return charsStored;
}

/*
 *---------------------------------------------------------------------------
 *
 * Tcl_GetsObj --
 *
 *	Accumulate input from the input channel until end-of-line or
 *	end-of-file has been seen. Bytes read from the input channel are
 *	converted to UTF-8 using the encoding specified by the channel.
 *
 * Results:
 *	Number of characters accumulated in the object or -1 if error,
 *	blocked, or EOF. If -1, use Tcl_GetErrno() to retrieve the POSIX error
 *	code for the error or condition that occurred.
 *
 * Side effects:
 *	Consumes input from the channel.
 *
 *	On reading EOF, leave channel pointing at EOF char. On reading EOL,
 *	leave channel pointing after EOL, but don't return EOL in dst buffer.
 *
 *---------------------------------------------------------------------------
 */

size_t
Tcl_GetsObj(
    Tcl_Channel chan,		/* Channel from which to read. */
    Tcl_Obj *objPtr)		/* The line read will be appended to this
				 * object as UTF-8 characters. */
{
    GetsState gs;
    Channel *chanPtr = (Channel *) chan;
    ChannelState *statePtr = chanPtr->state;
				/* State info for channel */
    ChannelBuffer *bufPtr;
    int inEofChar, skip, copiedTotal, oldFlags, oldRemoved;
    size_t oldLength;
    Tcl_Encoding encoding;
    char *dst, *dstEnd, *eol, *eof;
    Tcl_EncodingState oldState;

    if (CheckChannelErrors(statePtr, TCL_READABLE) != 0) {
	return TCL_IO_FAILURE;
    }

    /*
     * If we're sitting ready to read the eofchar, there's no need to
     * do it.
     */

    if (GotFlag(statePtr, CHANNEL_STICKY_EOF)) {
	SetFlag(statePtr, CHANNEL_EOF);
	assert(statePtr->inputEncodingFlags & TCL_ENCODING_END);
	assert(!GotFlag(statePtr, CHANNEL_BLOCKED|INPUT_SAW_CR));

	/* TODO: Do we need this? */
	UpdateInterest(chanPtr);
	return TCL_IO_FAILURE;
    }

    /*
     * A binary version of Tcl_GetsObj. This could also handle encodings that
     * are ascii-7 pure (iso8859, utf-8, ...) with a final encoding conversion
     * done on objPtr.
     */

    if ((statePtr->encoding == NULL)
	    && ((statePtr->inputTranslation == TCL_TRANSLATE_LF)
		    || (statePtr->inputTranslation == TCL_TRANSLATE_CR))
	    && (Tcl_GetBytesFromObj)(NULL, objPtr, NULL) != NULL) {
	return TclGetsObjBinary(chan, objPtr);
    }

    /*
     * This operation should occur at the top of a channel stack.
     */

    chanPtr = statePtr->topChanPtr;
    TclChannelPreserve((Tcl_Channel)chanPtr);

    bufPtr = statePtr->inQueueHead;
    encoding = statePtr->encoding;

    /*
     * Preserved so we can restore the channel's state in case we don't find a
     * newline in the available input.
     */

    (void)Tcl_GetStringFromObj(objPtr, &oldLength);
    oldFlags = statePtr->inputEncodingFlags;
    oldState = statePtr->inputEncodingState;
    oldRemoved = BUFFER_PADDING;
    if (bufPtr != NULL) {
	oldRemoved = bufPtr->nextRemoved;
    }

    /*
     * If there is no encoding, use "iso8859-1" -- Tcl_GetsObj() doesn't
     * produce ByteArray objects.
     */

    if (encoding == NULL) {
	encoding = GetBinaryEncoding();
    }

    /*
     * Object used by FilterInputBytes to keep track of how much data has been
     * consumed from the channel buffers.
     */

    gs.objPtr		= objPtr;
    gs.dstPtr		= &dst;
    gs.encoding		= encoding;
    gs.bufPtr		= bufPtr;
    gs.state		= oldState;
    gs.rawRead		= 0;
    gs.bytesWrote	= 0;
    gs.charsWrote	= 0;
    gs.totalChars	= 0;

    dst = objPtr->bytes + oldLength;
    dstEnd = dst;

    skip = 0;
    eof = NULL;
    inEofChar = statePtr->inEofChar;

    ResetFlag(statePtr, CHANNEL_BLOCKED);
    while (1) {
	if (dst >= dstEnd) {
	    if (FilterInputBytes(chanPtr, &gs) != 0) {
		goto restore;
	    }
	    dstEnd = dst + gs.bytesWrote;
	}

	/*
	 * Remember if EOF char is seen, then look for EOL anyhow, because the
	 * EOL might be before the EOF char.
	 */

	if (inEofChar != '\0') {
	    for (eol = dst; eol < dstEnd; eol++) {
		if (*eol == inEofChar) {
		    dstEnd = eol;
		    eof = eol;
		    break;
		}
	    }
	}

	/*
	 * On EOL, leave current file position pointing after the EOL, but
	 * don't store the EOL in the output string.
	 */

	switch (statePtr->inputTranslation) {
	case TCL_TRANSLATE_LF:
	    for (eol = dst; eol < dstEnd; eol++) {
		if (*eol == '\n') {
		    skip = 1;
		    goto gotEOL;
		}
	    }
	    break;
	case TCL_TRANSLATE_CR:
	    for (eol = dst; eol < dstEnd; eol++) {
		if (*eol == '\r') {
		    skip = 1;
		    goto gotEOL;
		}
	    }
	    break;
	case TCL_TRANSLATE_CRLF:
	    for (eol = dst; eol < dstEnd; eol++) {
		if (*eol == '\r') {
		    eol++;

		    /*
		     * If a CR is at the end of the buffer, then check for a
		     * LF at the begining of the next buffer, unless EOF char
		     * was found already.
		     */

		    if (eol >= dstEnd) {
			size_t offset;

			if (eol != eof) {
			    offset = eol - objPtr->bytes;
			    dst = dstEnd;
			    if (FilterInputBytes(chanPtr, &gs) != 0) {
				goto restore;
			    }
			    dstEnd = dst + gs.bytesWrote;
			    eol = objPtr->bytes + offset;
			}
			if (eol >= dstEnd) {
			    skip = 0;
			    goto gotEOL;
			}
		    }
		    if (*eol == '\n') {
			eol--;
			skip = 2;
			goto gotEOL;
		    }
		}
	    }
	    break;
	case TCL_TRANSLATE_AUTO:
	    eol = dst;
	    skip = 1;
	    if (GotFlag(statePtr, INPUT_SAW_CR)) {
		ResetFlag(statePtr, INPUT_SAW_CR);
		if ((eol < dstEnd) && (*eol == '\n')) {
		    /*
		     * Skip the raw bytes that make up the '\n'.
		     */

		    int rawRead;
		    char tmp[TCL_UTF_MAX];

		    bufPtr = gs.bufPtr;
		    Tcl_ExternalToUtf(NULL, gs.encoding, RemovePoint(bufPtr),
			    gs.rawRead, statePtr->inputEncodingFlags
				| TCL_ENCODING_NO_TERMINATE, &gs.state, tmp,
			    sizeof(tmp), &rawRead, NULL, NULL);
		    bufPtr->nextRemoved += rawRead;
		    gs.rawRead -= rawRead;
		    gs.bytesWrote--;
		    gs.charsWrote--;
		    memmove(dst, dst + 1, dstEnd - dst);
		    dstEnd--;
		}
	    }
	    for (eol = dst; eol < dstEnd; eol++) {
		if (*eol == '\r') {
		    eol++;
		    if (eol == dstEnd) {
			/*
			 * If buffer ended on \r, peek ahead to see if a \n is
			 * available, unless EOF char was found already.
			 */

			if (eol != eof) {
			    int offset;

			    offset = eol - objPtr->bytes;
			    dst = dstEnd;
			    PeekAhead(chanPtr, &dstEnd, &gs);
			    eol = objPtr->bytes + offset;
			}

			if (eol >= dstEnd) {
			    eol--;
			    SetFlag(statePtr, INPUT_SAW_CR);
			    goto gotEOL;
			}
		    }
		    if (*eol == '\n') {
			skip++;
		    }
		    eol--;
		    goto gotEOL;
		} else if (*eol == '\n') {
		    goto gotEOL;
		}
	    }
	}
	if (eof != NULL) {
	    /*
	     * EOF character was seen. On EOF, leave current file position
	     * pointing at the EOF character, but don't store the EOF
	     * character in the output string.
	     */

	    dstEnd = eof;
	    SetFlag(statePtr, CHANNEL_EOF | CHANNEL_STICKY_EOF);
	    statePtr->inputEncodingFlags |= TCL_ENCODING_END;
	    ResetFlag(statePtr, CHANNEL_BLOCKED|INPUT_SAW_CR);
	}
	if (GotFlag(statePtr, CHANNEL_EOF)) {
	    skip = 0;
	    eol = dstEnd;
	    if (eol == objPtr->bytes + oldLength) {
		/*
		 * If we didn't append any bytes before encountering EOF,
		 * caller needs to see -1.
		 */

		Tcl_SetObjLength(objPtr, oldLength);
		CommonGetsCleanup(chanPtr);
		copiedTotal = -1;
		ResetFlag(statePtr, CHANNEL_BLOCKED);
		goto done;
	    }
	    goto gotEOL;
	}
	dst = dstEnd;
    }

    /*
     * Found EOL or EOF, but the output buffer may now contain too many UTF-8
     * characters. We need to know how many raw bytes correspond to the number
     * of UTF-8 characters we want, plus how many raw bytes correspond to the
     * character(s) making up EOL (if any), so we can remove the correct
     * number of bytes from the channel buffer.
     */

  gotEOL:
    /*
     * Regenerate the top channel, in case it was changed due to
     * self-modifying reflected transforms.
     */

    if (chanPtr != statePtr->topChanPtr) {
	TclChannelRelease((Tcl_Channel)chanPtr);
	chanPtr = statePtr->topChanPtr;
	TclChannelPreserve((Tcl_Channel)chanPtr);
    }

    bufPtr = gs.bufPtr;
    if (bufPtr == NULL) {
	Tcl_Panic("Tcl_GetsObj: gotEOL reached with bufPtr==NULL");
    }
    statePtr->inputEncodingState = gs.state;
    Tcl_ExternalToUtf(NULL, gs.encoding, RemovePoint(bufPtr), gs.rawRead,
	    statePtr->inputEncodingFlags | TCL_ENCODING_NO_TERMINATE,
	    &statePtr->inputEncodingState, dst,
	    eol - dst + skip + TCL_UTF_MAX - 1, &gs.rawRead, NULL,
	    &gs.charsWrote);
    bufPtr->nextRemoved += gs.rawRead;

    /*
     * Recycle all the emptied buffers.
     */

    Tcl_SetObjLength(objPtr, eol - objPtr->bytes);
    CommonGetsCleanup(chanPtr);
    ResetFlag(statePtr, CHANNEL_BLOCKED);
    copiedTotal = gs.totalChars + gs.charsWrote - skip;
    goto done;

    /*
     * Couldn't get a complete line. This only happens if we get a error
     * reading from the channel or we are non-blocking and there wasn't an EOL
     * or EOF in the data available.
     */

  restore:
    /*
     * Regenerate the top channel, in case it was changed due to
     * self-modifying reflected transforms.
     */
    if (chanPtr != statePtr->topChanPtr) {
	TclChannelRelease((Tcl_Channel)chanPtr);
	chanPtr = statePtr->topChanPtr;
	TclChannelPreserve((Tcl_Channel)chanPtr);
    }
    bufPtr = statePtr->inQueueHead;
    if (bufPtr != NULL) {
	bufPtr->nextRemoved = oldRemoved;
	bufPtr = bufPtr->nextPtr;
    }

    for ( ; bufPtr != NULL; bufPtr = bufPtr->nextPtr) {
	bufPtr->nextRemoved = BUFFER_PADDING;
    }
    CommonGetsCleanup(chanPtr);

    statePtr->inputEncodingState = oldState;
    statePtr->inputEncodingFlags = oldFlags;
    Tcl_SetObjLength(objPtr, oldLength);

    /*
     * We didn't get a complete line so we need to indicate to UpdateInterest
     * that the gets blocked. It will wait for more data instead of firing a
     * timer, avoiding a busy wait. This is where we are assuming that the
     * next operation is a gets. No more file events will be delivered on this
     * channel until new data arrives or some operation is performed on the
     * channel (e.g. gets, read, fconfigure) that changes the blocking state.
     * Note that this means a file event will not be delivered even though a
     * read would be able to consume the buffered data.
     */

    SetFlag(statePtr, CHANNEL_NEED_MORE_DATA);
    copiedTotal = -1;

    /*
     * Update the notifier state so we don't block while there is still data
     * in the buffers.
     */

  done:
    assert(!GotFlag(statePtr, CHANNEL_EOF)
	    || GotFlag(statePtr, CHANNEL_STICKY_EOF)
	    || Tcl_InputBuffered((Tcl_Channel)chanPtr) == 0);
    assert(!(GotFlag(statePtr, CHANNEL_EOF|CHANNEL_BLOCKED)
	    == (CHANNEL_EOF|CHANNEL_BLOCKED)));

    /*
     * Regenerate the top channel, in case it was changed due to
     * self-modifying reflected transforms.
     */

    if (chanPtr != statePtr->topChanPtr) {
	TclChannelRelease((Tcl_Channel)chanPtr);
	chanPtr = statePtr->topChanPtr;
	TclChannelPreserve((Tcl_Channel)chanPtr);
    }
    UpdateInterest(chanPtr);
    TclChannelRelease((Tcl_Channel)chanPtr);
    return copiedTotal;
}

/*
 *---------------------------------------------------------------------------
 *
 * TclGetsObjBinary --
 *
 *	A variation of Tcl_GetsObj that works directly on the buffers until
 *	end-of-line or end-of-file has been seen. Bytes read from the input
 *	channel return as a ByteArray obj.
 *
 *	WARNING!  The notion of "binary" used here is different from notions
 *	of "binary" used in other places. In particular, this "binary" routine
 *	may be called when an -eofchar is set on the channel.
 *
 * Results:
 *	Number of characters accumulated in the object or -1 if error,
 *	blocked, or EOF. If -1, use Tcl_GetErrno() to retrieve the POSIX error
 *	code for the error or condition that occurred.
 *
 * Side effects:
 *	Consumes input from the channel.
 *
 *	On reading EOF, leave channel pointing at EOF char. On reading EOL,
 *	leave channel pointing after EOL, but don't return EOL in dst buffer.
 *
 *---------------------------------------------------------------------------
 */

static int
TclGetsObjBinary(
    Tcl_Channel chan,		/* Channel from which to read. */
    Tcl_Obj *objPtr)		/* The line read will be appended to this
				 * object as UTF-8 characters. */
{
    Channel *chanPtr = (Channel *) chan;
    ChannelState *statePtr = chanPtr->state;
				/* State info for channel */
    ChannelBuffer *bufPtr;
    int inEofChar, skip, copiedTotal, oldFlags, oldRemoved;
    size_t rawLen, byteLen = 0, oldLength;
    int eolChar;
    unsigned char *dst, *dstEnd, *eol, *eof, *byteArray;

    /*
     * This operation should occur at the top of a channel stack.
     */

    chanPtr = statePtr->topChanPtr;
    TclChannelPreserve((Tcl_Channel)chanPtr);

    bufPtr = statePtr->inQueueHead;

    /*
     * Preserved so we can restore the channel's state in case we don't find a
     * newline in the available input.
     */

    byteArray = Tcl_GetByteArrayFromObj(objPtr, &byteLen);
    oldFlags = statePtr->inputEncodingFlags;
    oldRemoved = BUFFER_PADDING;
    oldLength = byteLen;
    if (bufPtr != NULL) {
	oldRemoved = bufPtr->nextRemoved;
    }

    rawLen = 0;
    skip = 0;
    eof = NULL;
    inEofChar = statePtr->inEofChar;

    /*
     * Only handle TCL_TRANSLATE_LF and TCL_TRANSLATE_CR.
     */

    eolChar = (statePtr->inputTranslation == TCL_TRANSLATE_LF) ? '\n' : '\r';

    ResetFlag(statePtr, CHANNEL_BLOCKED);
    while (1) {
	/*
	 * Subtract the number of bytes that were removed from channel buffer
	 * during last call.
	 */

	if (bufPtr != NULL) {
	    bufPtr->nextRemoved += rawLen;
	    if (!IsBufferReady(bufPtr)) {
		bufPtr = bufPtr->nextPtr;
	    }
	}

	if ((bufPtr == NULL) || (bufPtr->nextAdded == BUFFER_PADDING)) {
	    /*
	     * All channel buffers were exhausted and the caller still hasn't
	     * seen EOL. Need to read more bytes from the channel device. Side
	     * effect is to allocate another channel buffer.
	     */

	    if (GetInput(chanPtr) != 0) {
		goto restore;
	    }
	    bufPtr = statePtr->inQueueTail;
	    if (bufPtr == NULL) {
		goto restore;
	    }
	} else {
	    /*
	     * Incoming CHANNEL_STICKY_EOF is filtered out on entry.  A new
	     * CHANNEL_STICKY_EOF set in this routine leads to return before
	     * coming back here.  When we are not dealing with
	     * CHANNEL_STICKY_EOF, a CHANNEL_EOF implies an empty buffer.
	     * Here the buffer is non-empty so we know we're a non-EOF.
             */

	    assert(!GotFlag(statePtr, CHANNEL_STICKY_EOF));
	    assert(!GotFlag(statePtr, CHANNEL_EOF));
	}

	dst = (unsigned char *) RemovePoint(bufPtr);
	dstEnd = dst + BytesLeft(bufPtr);

	/*
	 * Remember if EOF char is seen, then look for EOL anyhow, because the
	 * EOL might be before the EOF char.
	 * XXX - in the binary case, consider coincident search for eol/eof.
	 */

	if (inEofChar != '\0') {
	    for (eol = dst; eol < dstEnd; eol++) {
		if (*eol == inEofChar) {
		    dstEnd = eol;
		    eof = eol;
		    break;
		}
	    }
	}

	/*
	 * On EOL, leave current file position pointing after the EOL, but
	 * don't store the EOL in the output string.
	 */

	for (eol = dst; eol < dstEnd; eol++) {
	    if (*eol == eolChar) {
		skip = 1;
		goto gotEOL;
	    }
	}
	if (eof != NULL) {
	    /*
	     * EOF character was seen. On EOF, leave current file position
	     * pointing at the EOF character, but don't store the EOF
	     * character in the output string.
	     */

	    SetFlag(statePtr, CHANNEL_EOF | CHANNEL_STICKY_EOF);
	    statePtr->inputEncodingFlags |= TCL_ENCODING_END;
	    ResetFlag(statePtr, CHANNEL_BLOCKED|INPUT_SAW_CR);
	}
	if (GotFlag(statePtr, CHANNEL_EOF)) {
	    skip = 0;
	    eol = dstEnd;
	    if ((dst == dstEnd) && (byteLen == oldLength)) {
		/*
		 * If we didn't append any bytes before encountering EOF,
		 * caller needs to see -1.
		 */

		byteArray = Tcl_SetByteArrayLength(objPtr, oldLength);
		CommonGetsCleanup(chanPtr);
		copiedTotal = -1;
		ResetFlag(statePtr, CHANNEL_BLOCKED);
		goto done;
	    }
	    goto gotEOL;
	}
	if (GotFlag(statePtr, CHANNEL_BLOCKED|CHANNEL_NONBLOCKING)
		== (CHANNEL_BLOCKED|CHANNEL_NONBLOCKING)) {
	    goto restore;
	}

	/*
	 * Copy bytes from the channel buffer to the ByteArray. This may
	 * realloc space, so keep track of result.
	 */

	rawLen = dstEnd - dst;
	byteArray = Tcl_SetByteArrayLength(objPtr, byteLen + rawLen);
	memcpy(byteArray + byteLen, dst, rawLen);
	byteLen += rawLen;
    }

    /*
     * Found EOL or EOF, but the output buffer may now contain too many bytes.
     * We need to know how many bytes correspond to the number we want, so we
     * can remove the correct number of bytes from the channel buffer.
     */

  gotEOL:
    if (bufPtr == NULL) {
	Tcl_Panic("TclGetsObjBinary: gotEOL reached with bufPtr==NULL");
    }

    rawLen = eol - dst;
    byteArray = Tcl_SetByteArrayLength(objPtr, byteLen + rawLen);
    memcpy(byteArray + byteLen, dst, rawLen);
    byteLen += rawLen;
    bufPtr->nextRemoved += rawLen + skip;

    /*
     * Convert the buffer if there was an encoding.
     * XXX - unimplemented.
     */

    if (statePtr->encoding != NULL) {
    }

    /*
     * Recycle all the emptied buffers.
     */

    CommonGetsCleanup(chanPtr);
    ResetFlag(statePtr, CHANNEL_BLOCKED);
    copiedTotal = byteLen;
    goto done;

    /*
     * Couldn't get a complete line. This only happens if we get a error
     * reading from the channel or we are non-blocking and there wasn't an EOL
     * or EOF in the data available.
     */

  restore:
    bufPtr = statePtr->inQueueHead;
    if (bufPtr) {
	bufPtr->nextRemoved = oldRemoved;
	bufPtr = bufPtr->nextPtr;
    }

    for ( ; bufPtr != NULL; bufPtr = bufPtr->nextPtr) {
	bufPtr->nextRemoved = BUFFER_PADDING;
    }
    CommonGetsCleanup(chanPtr);

    statePtr->inputEncodingFlags = oldFlags;
    byteArray = Tcl_SetByteArrayLength(objPtr, oldLength);

    /*
     * We didn't get a complete line so we need to indicate to UpdateInterest
     * that the gets blocked. It will wait for more data instead of firing a
     * timer, avoiding a busy wait. This is where we are assuming that the
     * next operation is a gets. No more file events will be delivered on this
     * channel until new data arrives or some operation is performed on the
     * channel (e.g. gets, read, fconfigure) that changes the blocking state.
     * Note that this means a file event will not be delivered even though a
     * read would be able to consume the buffered data.
     */

    SetFlag(statePtr, CHANNEL_NEED_MORE_DATA);
    copiedTotal = -1;

    /*
     * Update the notifier state so we don't block while there is still data
     * in the buffers.
     */

  done:
    assert(!GotFlag(statePtr, CHANNEL_EOF)
	    || GotFlag(statePtr, CHANNEL_STICKY_EOF)
	    || Tcl_InputBuffered((Tcl_Channel)chanPtr) == 0);
    assert(!(GotFlag(statePtr, CHANNEL_EOF|CHANNEL_BLOCKED)
	    == (CHANNEL_EOF|CHANNEL_BLOCKED)));
    UpdateInterest(chanPtr);
    TclChannelRelease((Tcl_Channel)chanPtr);
    return copiedTotal;
}

/*
 *---------------------------------------------------------------------------
 *
 * FreeBinaryEncoding --
 *
 *	Frees any "iso8859-1" Tcl_Encoding created by [gets] on a binary
 *	channel in a thread as part of that thread's finalization.
 *
 * Results:
 *	None.
 *
 *---------------------------------------------------------------------------
 */

static void
FreeBinaryEncoding(
    TCL_UNUSED(ClientData))
{
    ThreadSpecificData *tsdPtr = TCL_TSD_INIT(&dataKey);

    if (tsdPtr->binaryEncoding != NULL) {
	Tcl_FreeEncoding(tsdPtr->binaryEncoding);
	tsdPtr->binaryEncoding = NULL;
    }
}

static Tcl_Encoding
GetBinaryEncoding()
{
    ThreadSpecificData *tsdPtr = TCL_TSD_INIT(&dataKey);

    if (tsdPtr->binaryEncoding == NULL) {
	tsdPtr->binaryEncoding = Tcl_GetEncoding(NULL, "iso8859-1");
	Tcl_CreateThreadExitHandler(FreeBinaryEncoding, NULL);
    }
    if (tsdPtr->binaryEncoding == NULL) {
	Tcl_Panic("binary encoding is not available");
    }
    return tsdPtr->binaryEncoding;
}

/*
 *---------------------------------------------------------------------------
 *
 * FilterInputBytes --
 *
 *	Helper function for Tcl_GetsObj. Produces UTF-8 characters from raw
 *	bytes read from the channel.
 *
 *	Consumes available bytes from channel buffers. When channel buffers
 *	are exhausted, reads more bytes from channel device into a new channel
 *	buffer. It is the caller's responsibility to free the channel buffers
 *	that have been exhausted.
 *
 * Results:
 *	The return value is -1 if there was an error reading from the channel,
 *	0 otherwise.
 *
 * Side effects:
 *	Status object keeps track of how much data from channel buffers has
 *	been consumed and where UTF-8 bytes should be stored.
 *
 *---------------------------------------------------------------------------
 */

static int
FilterInputBytes(
    Channel *chanPtr,		/* Channel to read. */
    GetsState *gsPtr)		/* Current state of gets operation. */
{
    ChannelState *statePtr = chanPtr->state;
				/* State info for channel */
    ChannelBuffer *bufPtr;
    char *raw, *dst;
    int offset, toRead, dstNeeded, spaceLeft, result, rawLen;
    Tcl_Obj *objPtr;
#define ENCODING_LINESIZE 20	/* Lower bound on how many bytes to convert at
				 * a time. Since we don't know a priori how
				 * many bytes of storage this many source
				 * bytes will use, we actually need at least
				 * ENCODING_LINESIZE * TCL_MAX_UTF bytes of
				 * room. */

    objPtr = gsPtr->objPtr;

    /*
     * Subtract the number of bytes that were removed from channel buffer
     * during last call.
     */

    bufPtr = gsPtr->bufPtr;
    if (bufPtr != NULL) {
	bufPtr->nextRemoved += gsPtr->rawRead;
	if (!IsBufferReady(bufPtr)) {
	    bufPtr = bufPtr->nextPtr;
	}
    }
    gsPtr->totalChars += gsPtr->charsWrote;

    if ((bufPtr == NULL) || (bufPtr->nextAdded == BUFFER_PADDING)) {
	/*
	 * All channel buffers were exhausted and the caller still hasn't seen
	 * EOL. Need to read more bytes from the channel device. Side effect
	 * is to allocate another channel buffer.
	 */

    read:
	if (GotFlag(statePtr, CHANNEL_NONBLOCKING|CHANNEL_BLOCKED)
		== (CHANNEL_NONBLOCKING|CHANNEL_BLOCKED)) {
	    gsPtr->charsWrote = 0;
	    gsPtr->rawRead = 0;
	    return -1;
	}
	if (GetInput(chanPtr) != 0) {
	    gsPtr->charsWrote = 0;
	    gsPtr->rawRead = 0;
	    return -1;
	}
	bufPtr = statePtr->inQueueTail;
	gsPtr->bufPtr = bufPtr;
	if (bufPtr == NULL) {
	    gsPtr->charsWrote = 0;
	    gsPtr->rawRead = 0;
	    return -1;
	}
    } else {
	/*
	 * Incoming CHANNEL_STICKY_EOF is filtered out on entry.  A new
	 * CHANNEL_STICKY_EOF set in this routine leads to return before
	 * coming back here.  When we are not dealing with CHANNEL_STICKY_EOF,
	 * a CHANNEL_EOF implies an empty buffer.  Here the buffer is
	 * non-empty so we know we're a non-EOF.
         */

	assert(!GotFlag(statePtr, CHANNEL_STICKY_EOF));
	assert(!GotFlag(statePtr, CHANNEL_EOF));
    }

    /*
     * Convert some of the bytes from the channel buffer to UTF-8. Space in
     * objPtr's string rep is used to hold the UTF-8 characters. Grow the
     * string rep if we need more space.
     */

    raw = RemovePoint(bufPtr);
    rawLen = BytesLeft(bufPtr);

    dst = *gsPtr->dstPtr;
    offset = dst - objPtr->bytes;
    toRead = ENCODING_LINESIZE;
    if (toRead > rawLen) {
	toRead = rawLen;
    }
    dstNeeded = toRead * TCL_UTF_MAX;
    spaceLeft = objPtr->length - offset;
    if (dstNeeded > spaceLeft) {
	int length = offset + ((offset < dstNeeded) ? dstNeeded : offset);

	if (Tcl_AttemptSetObjLength(objPtr, length) == 0) {
	    length = offset + dstNeeded;
	    if (Tcl_AttemptSetObjLength(objPtr, length) == 0) {
		dstNeeded = TCL_UTF_MAX - 1 + toRead;
		length = offset + dstNeeded;
		Tcl_SetObjLength(objPtr, length);
	    }
	}
	spaceLeft = length - offset;
	dst = objPtr->bytes + offset;
	*gsPtr->dstPtr = dst;
    }
    gsPtr->state = statePtr->inputEncodingState;
    result = Tcl_ExternalToUtf(NULL, gsPtr->encoding, raw, rawLen,
	    statePtr->inputEncodingFlags | TCL_ENCODING_NO_TERMINATE,
	    &statePtr->inputEncodingState, dst, spaceLeft, &gsPtr->rawRead,
	    &gsPtr->bytesWrote, &gsPtr->charsWrote);

    /*
     * Make sure that if we go through 'gets', that we reset the
     * TCL_ENCODING_START flag still. [Bug #523988]
     */

    statePtr->inputEncodingFlags &= ~TCL_ENCODING_START;

    if (result == TCL_CONVERT_MULTIBYTE) {
	/*
	 * The last few bytes in this channel buffer were the start of a
	 * multibyte sequence. If this buffer was full, then move them to the
	 * next buffer so the bytes will be contiguous.
	 */

	ChannelBuffer *nextPtr;
	int extra;

	nextPtr = bufPtr->nextPtr;
	if (!IsBufferFull(bufPtr)) {
	    if (gsPtr->rawRead > 0) {
		/*
		 * Some raw bytes were converted to UTF-8. Fall through,
		 * returning those UTF-8 characters because a EOL might be
		 * present in them.
		 */
	    } else if (GotFlag(statePtr, CHANNEL_EOF)) {
		/*
		 * There was a partial character followed by EOF on the
		 * device. Fall through, returning that nothing was found.
		 */

		bufPtr->nextRemoved = bufPtr->nextAdded;
	    } else {
		/*
		 * There are no more cached raw bytes left. See if we can get
		 * some more, but avoid blocking on a non-blocking channel.
		 */

		goto read;
	    }
	} else {
	    if (nextPtr == NULL) {
		nextPtr = AllocChannelBuffer(statePtr->bufSize);
		bufPtr->nextPtr = nextPtr;
		statePtr->inQueueTail = nextPtr;
	    }
	    extra = rawLen - gsPtr->rawRead;
	    memcpy(nextPtr->buf + (BUFFER_PADDING - extra),
		    raw + gsPtr->rawRead, extra);
	    nextPtr->nextRemoved -= extra;
	    bufPtr->nextAdded -= extra;
	}
    }

    gsPtr->bufPtr = bufPtr;
    return 0;
}

/*
 *---------------------------------------------------------------------------
 *
 * PeekAhead --
 *
 *	Helper function used by Tcl_GetsObj(). Called when we've seen a \r at
 *	the end of the UTF-8 string and want to look ahead one character to
 *	see if it is a \n.
 *
 * Results:
 *	*gsPtr->dstPtr is filled with a pointer to the start of the range of
 *	UTF-8 characters that were found by peeking and *dstEndPtr is filled
 *	with a pointer to the bytes just after the end of the range.
 *
 * Side effects:
 *	If no more raw bytes were available in one of the channel buffers,
 *	tries to perform a non-blocking read to get more bytes from the
 *	channel device.
 *
 *---------------------------------------------------------------------------
 */

static void
PeekAhead(
    Channel *chanPtr,		/* The channel to read. */
    char **dstEndPtr,		/* Filled with pointer to end of new range of
				 * UTF-8 characters. */
    GetsState *gsPtr)		/* Current state of gets operation. */
{
    ChannelState *statePtr = chanPtr->state;
				/* State info for channel */
    ChannelBuffer *bufPtr;
    Tcl_DriverBlockModeProc *blockModeProc;
    int bytesLeft;

    bufPtr = gsPtr->bufPtr;

    /*
     * If there's any more raw input that's still buffered, we'll peek into
     * that. Otherwise, only get more data from the channel driver if it looks
     * like there might actually be more data. The assumption is that if the
     * channel buffer is filled right up to the end, then there might be more
     * data to read.
     */

    blockModeProc = NULL;
    if (bufPtr->nextPtr == NULL) {
	bytesLeft = BytesLeft(bufPtr) - gsPtr->rawRead;
	if (bytesLeft == 0) {
	    if (!IsBufferFull(bufPtr)) {
		/*
		 * Don't peek ahead if last read was short read.
		 */

		goto cleanup;
	    }
	    if (!GotFlag(statePtr, CHANNEL_NONBLOCKING)) {
		blockModeProc = Tcl_ChannelBlockModeProc(chanPtr->typePtr);
		if (blockModeProc == NULL) {
		    /*
		     * Don't peek ahead if cannot set non-blocking mode.
		     */

		    goto cleanup;
		}
		StackSetBlockMode(chanPtr, TCL_MODE_NONBLOCKING);
	    }
	}
    }
    if (FilterInputBytes(chanPtr, gsPtr) == 0) {
	*dstEndPtr = *gsPtr->dstPtr + gsPtr->bytesWrote;
    }
    if (blockModeProc != NULL) {
	StackSetBlockMode(chanPtr, TCL_MODE_BLOCKING);
    }
    return;

  cleanup:
    bufPtr->nextRemoved += gsPtr->rawRead;
    gsPtr->rawRead = 0;
    gsPtr->totalChars += gsPtr->charsWrote;
    gsPtr->bytesWrote = 0;
    gsPtr->charsWrote = 0;
}

/*
 *---------------------------------------------------------------------------
 *
 * CommonGetsCleanup --
 *
 *	Helper function for Tcl_GetsObj() to restore the channel after a
 *	"gets" operation.
 *
 * Results:
 *	None.
 *
 * Side effects:
 *	Encoding may be freed.
 *
 *---------------------------------------------------------------------------
 */

static void
CommonGetsCleanup(
    Channel *chanPtr)
{
    ChannelState *statePtr = chanPtr->state;
				/* State info for channel */
    ChannelBuffer *bufPtr, *nextPtr;

    bufPtr = statePtr->inQueueHead;
    for ( ; bufPtr != NULL; bufPtr = nextPtr) {
	nextPtr = bufPtr->nextPtr;
	if (IsBufferReady(bufPtr)) {
	    break;
	}
	RecycleBuffer(statePtr, bufPtr, 0);
    }
    statePtr->inQueueHead = bufPtr;
    if (bufPtr == NULL) {
	statePtr->inQueueTail = NULL;
    } else {
	/*
	 * If any multi-byte characters were split across channel buffer
	 * boundaries, the split-up bytes were moved to the next channel
	 * buffer by FilterInputBytes(). Move the bytes back to their original
	 * buffer because the caller could change the channel's encoding which
	 * could change the interpretation of whether those bytes really made
	 * up multi-byte characters after all.
	 */

	nextPtr = bufPtr->nextPtr;
	for ( ; nextPtr != NULL; nextPtr = bufPtr->nextPtr) {
	    int extra;

	    extra = SpaceLeft(bufPtr);
	    if (extra > 0) {
		memcpy(InsertPoint(bufPtr),
			nextPtr->buf + (BUFFER_PADDING - extra),
			(size_t) extra);
		bufPtr->nextAdded += extra;
		nextPtr->nextRemoved = BUFFER_PADDING;
	    }
	    bufPtr = nextPtr;
	}
    }
}

/*
 *----------------------------------------------------------------------
 *
 * Tcl_Read --
 *
 *	Reads a given number of bytes from a channel. EOL and EOF translation
 *	is done on the bytes being read, so the number of bytes consumed from
 *	the channel may not be equal to the number of bytes stored in the
 *	destination buffer.
 *
 *	No encoding conversions are applied to the bytes being read.
 *
 * Results:
 *	The number of bytes read, or -1 on error. Use Tcl_GetErrno() to
 *	retrieve the error code for the error that occurred.
 *
 * Side effects:
 *	May cause input to be buffered.
 *
 *----------------------------------------------------------------------
 */

size_t
Tcl_Read(
    Tcl_Channel chan,		/* The channel from which to read. */
    char *dst,			/* Where to store input read. */
    size_t bytesToRead)		/* Maximum number of bytes to read. */
{
    Channel *chanPtr = (Channel *) chan;
    ChannelState *statePtr = chanPtr->state;
				/* State info for channel */

    /*
     * This operation should occur at the top of a channel stack.
     */

    chanPtr = statePtr->topChanPtr;

    if (CheckChannelErrors(statePtr, TCL_READABLE) != 0) {
	return TCL_IO_FAILURE;
    }

    return DoRead(chanPtr, dst, bytesToRead, 0);
}

/*
 *----------------------------------------------------------------------
 *
 * Tcl_ReadRaw --
 *
 *	Reads a given number of bytes from a channel. EOL and EOF translation
 *	is done on the bytes being read, so the number of bytes consumed from
 *	the channel may not be equal to the number of bytes stored in the
 *	destination buffer.
 *
 *	No encoding conversions are applied to the bytes being read.
 *
 * Results:
 *	The number of bytes read, or -1 on error. Use Tcl_GetErrno() to
 *	retrieve the error code for the error that occurred.
 *
 * Side effects:
 *	May cause input to be buffered.
 *
 *----------------------------------------------------------------------
 */

size_t
Tcl_ReadRaw(
    Tcl_Channel chan,		/* The channel from which to read. */
    char *readBuf,		/* Where to store input read. */
    size_t bytesToRead)		/* Maximum number of bytes to read. */
{
    Channel *chanPtr = (Channel *) chan;
    ChannelState *statePtr = chanPtr->state;
				/* State info for channel */
    int copied = 0;

    assert(bytesToRead > 0);
    if (CheckChannelErrors(statePtr, TCL_READABLE | CHANNEL_RAW_MODE) != 0) {
	return TCL_IO_FAILURE;
    }

    /*
     * First read bytes from the push-back buffers.
     */

    while (chanPtr->inQueueHead && bytesToRead > 0) {
	ChannelBuffer *bufPtr = chanPtr->inQueueHead;
	int bytesInBuffer = BytesLeft(bufPtr);
	int toCopy = (bytesInBuffer < (int)bytesToRead) ? bytesInBuffer
		: (int)bytesToRead;

	/*
	 * Copy the current chunk into the read buffer.
	 */

	memcpy(readBuf, RemovePoint(bufPtr), toCopy);
	bufPtr->nextRemoved += toCopy;
	copied += toCopy;
	readBuf += toCopy;
	bytesToRead -= toCopy;

	/*
         * If the current buffer is empty recycle it.
         */

	if (IsBufferEmpty(bufPtr)) {
	    chanPtr->inQueueHead = bufPtr->nextPtr;
	    if (chanPtr->inQueueHead == NULL) {
		chanPtr->inQueueTail = NULL;
	    }
	    RecycleBuffer(chanPtr->state, bufPtr, 0);
	}
    }

    /*
     * Go to the driver only if we got nothing from pushback.  Have to do it
     * this way to avoid EOF mis-timings when we consider the ability that EOF
     * may not be a permanent condition in the driver, and in that case we
     * have to synchronize.
     */

    if (copied) {
	return copied;
    }

    /*
     * This test not needed.
     */

    if (bytesToRead > 0) {
	int nread = ChanRead(chanPtr, readBuf, bytesToRead);

	if (nread == -1) {
	    /*
	     * An error signaled.  If CHANNEL_BLOCKED, then the error is not
	     * real, but an indication of blocked state.  In that case, retain
	     * the flag and let caller receive the short read of copied bytes
	     * from the pushback.  HOWEVER, if copied==0 bytes from pushback
	     * then repeat signalling the blocked state as an error to caller
	     * so there is no false report of an EOF.  When !CHANNEL_BLOCKED,
	     * the error is real and passes on to caller.
	     */

	    if (!GotFlag(statePtr, CHANNEL_BLOCKED) || copied == 0) {
		copied = -1;
	    }
	} else if (nread > 0) {
	    /*
             * Successful read (short is OK) - add to bytes copied.
             */

	    copied += nread;
	} else {
	    /*
	     * nread == 0.  Driver is at EOF. Let that state filter up.
	     */
	}
    }
    return copied;
}

/*
 *---------------------------------------------------------------------------
 *
 * Tcl_ReadChars --
 *
 *	Reads from the channel until the requested number of characters have
 *	been seen, EOF is seen, or the channel would block. EOL and EOF
 *	translation is done. If reading binary data, the raw bytes are wrapped
 *	in a Tcl byte array object. Otherwise, the raw bytes are converted to
 *	UTF-8 using the channel's current encoding and stored in a Tcl string
 *	object.
 *
 * Results:
 *	The number of characters read, or -1 on error. Use Tcl_GetErrno() to
 *	retrieve the error code for the error that occurred.
 *
 * Side effects:
 *	May cause input to be buffered.
 *
 *---------------------------------------------------------------------------
 */

size_t
Tcl_ReadChars(
    Tcl_Channel chan,		/* The channel to read. */
    Tcl_Obj *objPtr,		/* Input data is stored in this object. */
    size_t toRead,		/* Maximum number of characters to store, or
				 * -1 to read all available data (up to EOF or
				 * when channel blocks). */
    int appendFlag)		/* If non-zero, data read from the channel
				 * will be appended to the object. Otherwise,
				 * the data will replace the existing contents
				 * of the object. */
{
    Channel *chanPtr = (Channel *) chan;
    ChannelState *statePtr = chanPtr->state;
				/* State info for channel */

    /*
     * This operation should occur at the top of a channel stack.
     */

    chanPtr = statePtr->topChanPtr;

    if (CheckChannelErrors(statePtr, TCL_READABLE) != 0) {
	/*
	 * Update the notifier state so we don't block while there is still
	 * data in the buffers.
	 */

	UpdateInterest(chanPtr);
	return -1;
    }

    return DoReadChars(chanPtr, objPtr, toRead, appendFlag);
}
/*
 *---------------------------------------------------------------------------
 *
 * DoReadChars --
 *
 *	Reads from the channel until the requested number of characters have
 *	been seen, EOF is seen, or the channel would block. EOL and EOF
 *	translation is done. If reading binary data, the raw bytes are wrapped
 *	in a Tcl byte array object. Otherwise, the raw bytes are converted to
 *	UTF-8 using the channel's current encoding and stored in a Tcl string
 *	object.
 *
 * Results:
 *	The number of characters read, or -1 on error. Use Tcl_GetErrno() to
 *	retrieve the error code for the error that occurred.
 *
 * Side effects:
 *	May cause input to be buffered.
 *
 *---------------------------------------------------------------------------
 */

static int
DoReadChars(
    Channel *chanPtr,		/* The channel to read. */
    Tcl_Obj *objPtr,		/* Input data is stored in this object. */
    size_t toRead,			/* Maximum number of characters to store, or
				 * -1 to read all available data (up to EOF or
				 * when channel blocks). */
    int appendFlag)		/* If non-zero, data read from the channel
				 * will be appended to the object. Otherwise,
				 * the data will replace the existing contents
				 * of the object. */
{
    ChannelState *statePtr = chanPtr->state;
				/* State info for channel */
    ChannelBuffer *bufPtr;
    int copied, copiedNow, result;
    Tcl_Encoding encoding = statePtr->encoding;
    int binaryMode;
#define UTF_EXPANSION_FACTOR	1024
    int factor = UTF_EXPANSION_FACTOR;

    binaryMode = (encoding == NULL)
	    && (statePtr->inputTranslation == TCL_TRANSLATE_LF)
	    && (statePtr->inEofChar == '\0');

    if (appendFlag) {
	if (binaryMode && (NULL == Tcl_GetBytesFromObj(NULL, objPtr, NULL))) {
	    binaryMode = 0;
	}
    } else {
	if (binaryMode) {
	    Tcl_SetByteArrayLength(objPtr, 0);
	} else {
	    Tcl_SetObjLength(objPtr, 0);

	    /*
	     * We're going to access objPtr->bytes directly, so we must ensure
	     * that this is actually a string object (otherwise it might have
	     * been pure Unicode).
	     *
	     * Probably not needed anymore.
	     */

	    TclGetString(objPtr);
	}
    }

    /*
     * Early out when next read will see eofchar.
     *
     * NOTE: See DoRead for argument that it's a bug (one we're keeping) to
     * have this escape before the one for zero-char read request.
     */

    if (GotFlag(statePtr, CHANNEL_STICKY_EOF)) {
	SetFlag(statePtr, CHANNEL_EOF);
	assert(statePtr->inputEncodingFlags & TCL_ENCODING_END);
	assert(!GotFlag(statePtr, CHANNEL_BLOCKED|INPUT_SAW_CR));

	/* TODO: We don't need this call? */
	UpdateInterest(chanPtr);
	return 0;
    }

    /*
     * Special handling for zero-char read request.
     */
    if (toRead == 0) {
	if (GotFlag(statePtr, CHANNEL_EOF)) {
	    statePtr->inputEncodingFlags |= TCL_ENCODING_START;
	}
	ResetFlag(statePtr, CHANNEL_BLOCKED|CHANNEL_EOF);
	statePtr->inputEncodingFlags &= ~TCL_ENCODING_END;
	/* TODO: We don't need this call? */
	UpdateInterest(chanPtr);
	return 0;
    }

    /*
     * This operation should occur at the top of a channel stack.
     */

    chanPtr = statePtr->topChanPtr;
    TclChannelPreserve((Tcl_Channel)chanPtr);

    /*
     * Must clear the BLOCKED|EOF flags here since we check before reading.
     */

    if (GotFlag(statePtr, CHANNEL_EOF)) {
	statePtr->inputEncodingFlags |= TCL_ENCODING_START;
    }
    ResetFlag(statePtr, CHANNEL_BLOCKED|CHANNEL_EOF);
    statePtr->inputEncodingFlags &= ~TCL_ENCODING_END;
    for (copied = 0; toRead > 0; ) {
	copiedNow = -1;
	if (statePtr->inQueueHead != NULL) {
	    if (binaryMode) {
		copiedNow = ReadBytes(statePtr, objPtr, toRead);
	    } else {
		copiedNow = ReadChars(statePtr, objPtr, toRead, &factor);
	    }

	    /*
	     * If the current buffer is empty recycle it.
	     */

	    bufPtr = statePtr->inQueueHead;
	    if (IsBufferEmpty(bufPtr)) {
		ChannelBuffer *nextPtr = bufPtr->nextPtr;

		RecycleBuffer(statePtr, bufPtr, 0);
		statePtr->inQueueHead = nextPtr;
		if (nextPtr == NULL) {
		    statePtr->inQueueTail = NULL;
		}
	    }
	}

	if (copiedNow < 0) {
	    if (GotFlag(statePtr, CHANNEL_EOF)) {
		break;
	    }
	    if (GotFlag(statePtr, CHANNEL_NONBLOCKING|CHANNEL_BLOCKED)
		    == (CHANNEL_NONBLOCKING|CHANNEL_BLOCKED)) {
		break;
	    }
	    result = GetInput(chanPtr);
	    if (chanPtr != statePtr->topChanPtr) {
		TclChannelRelease((Tcl_Channel)chanPtr);
		chanPtr = statePtr->topChanPtr;
		TclChannelPreserve((Tcl_Channel)chanPtr);
	    }
	    if (result != 0) {
		if (!GotFlag(statePtr, CHANNEL_BLOCKED)) {
		    copied = -1;
		}
		break;
	    }
	} else {
	    copied += copiedNow;
	    toRead -= copiedNow;
	}
    }

    /*
     * Failure to fill a channel buffer may have left channel reporting a
     * "blocked" state, but so long as we fulfilled the request here, the
     * caller does not consider us blocked.
     */

    if (toRead == 0) {
	ResetFlag(statePtr, CHANNEL_BLOCKED);
    }

    /*
     * Regenerate the top channel, in case it was changed due to
     * self-modifying reflected transforms.
     */

    if (chanPtr != statePtr->topChanPtr) {
	TclChannelRelease((Tcl_Channel)chanPtr);
	chanPtr = statePtr->topChanPtr;
	TclChannelPreserve((Tcl_Channel)chanPtr);
    }

    /*
     * Update the notifier state so we don't block while there is still data
     * in the buffers.
     */

    assert(!GotFlag(statePtr, CHANNEL_EOF)
	    || GotFlag(statePtr, CHANNEL_STICKY_EOF)
	    || Tcl_InputBuffered((Tcl_Channel)chanPtr) == 0);
    assert(!(GotFlag(statePtr, CHANNEL_EOF|CHANNEL_BLOCKED)
            == (CHANNEL_EOF|CHANNEL_BLOCKED)));
    UpdateInterest(chanPtr);
    TclChannelRelease((Tcl_Channel)chanPtr);
    return copied;
}

/*
 *---------------------------------------------------------------------------
 *
 * ReadBytes --
 *
 *	Reads from the channel until the requested number of bytes have been
 *	seen, EOF is seen, or the channel would block. Bytes from the channel
 *	are stored in objPtr as a ByteArray object. EOL and EOF translation
 *	are done.
 *
 *	'bytesToRead' can safely be a very large number because space is only
 *	allocated to hold data read from the channel as needed.
 *
 * Results:
 *	The return value is the number of bytes appended to the object, or
 *	-1 to indicate that zero bytes were read due to an EOF.
 *
 * Side effects:
 *	The storage of bytes in objPtr can cause (re-)allocation of memory.
 *
 *---------------------------------------------------------------------------
 */

static int
ReadBytes(
    ChannelState *statePtr,	/* State of the channel to read. */
    Tcl_Obj *objPtr,		/* Input data is appended to this ByteArray
				 * object. Its length is how much space has
				 * been allocated to hold data, not how many
				 * bytes of data have been stored in the
				 * object. */
    int bytesToRead)		/* Maximum number of bytes to store, or -1 to
				 * get all available bytes. Bytes are obtained
				 * from the first buffer in the queue - even
				 * if this number is larger than the number of
				 * bytes available in the first buffer, only
				 * the bytes from the first buffer are
				 * returned. */
{
    ChannelBuffer *bufPtr = statePtr->inQueueHead;
    int srcLen = BytesLeft(bufPtr);
    int toRead = bytesToRead>srcLen || bytesToRead<0 ? srcLen : bytesToRead;

    TclAppendBytesToByteArray(objPtr, (unsigned char *) RemovePoint(bufPtr),
	    toRead);
    bufPtr->nextRemoved += toRead;
    return toRead;
}

/*
 *---------------------------------------------------------------------------
 *
 * ReadChars --
 *
 *	Reads from the channel until the requested number of UTF-8 characters
 *	have been seen, EOF is seen, or the channel would block. Raw bytes
 *	from the channel are converted to UTF-8 and stored in objPtr. EOL and
 *	EOF translation is done.
 *
 *	'charsToRead' can safely be a very large number because space is only
 *	allocated to hold data read from the channel as needed.
 *
 *	'charsToRead' may *not* be 0.
 *
 * Results:
 *	The return value is the number of characters appended to the object,
 *	*offsetPtr is filled with the number of bytes that were appended, and
 *	*factorPtr is filled with the expansion factor used to guess how many
 *	bytes of UTF-8 to allocate to hold N source bytes.
 *
 * Side effects:
 *	None.
 *
 *---------------------------------------------------------------------------
 */

static int
ReadChars(
    ChannelState *statePtr,	/* State of channel to read. */
    Tcl_Obj *objPtr,		/* Input data is appended to this object.
				 * objPtr->length is how much space has been
				 * allocated to hold data, not how many bytes
				 * of data have been stored in the object. */
    int charsToRead,		/* Maximum number of characters to store, or
				 * -1 to get all available characters.
				 * Characters are obtained from the first
				 * buffer in the queue -- even if this number
				 * is larger than the number of characters
				 * available in the first buffer, only the
				 * characters from the first buffer are
				 * returned. The execption is when there is
				 * not any complete character in the first
				 * buffer.  In that case, a recursive call
				 * effectively obtains chars from the
				 * second buffer. */
    int *factorPtr)		/* On input, contains a guess of how many
				 * bytes need to be allocated to hold the
				 * result of converting N source bytes to
				 * UTF-8. On output, contains another guess
				 * based on the data seen so far. */
{
    Tcl_Encoding encoding = statePtr->encoding? statePtr->encoding
	    : GetBinaryEncoding();
    Tcl_EncodingState savedState = statePtr->inputEncodingState;
    ChannelBuffer *bufPtr = statePtr->inQueueHead;
    int savedIEFlags = statePtr->inputEncodingFlags;
    int savedFlags = statePtr->flags;
    char *dst, *src = RemovePoint(bufPtr);
    size_t numBytes;
    int srcLen = BytesLeft(bufPtr);

    /*
     * One src byte can yield at most one character.  So when the number of
     * src bytes we plan to read is less than the limit on character count to
     * be read, clearly we will remain within that limit, and we can use the
     * value of "srcLen" as a tighter limit for sizing receiving buffers.
     */

    int toRead = ((charsToRead<0)||(charsToRead > srcLen)) ? srcLen : charsToRead;

    /*
     * 'factor' is how much we guess that the bytes in the source buffer will
     * expand when converted to UTF-8 chars. This guess comes from analyzing
     * how many characters were produced by the previous pass.
     */

    int factor = *factorPtr;
    int dstLimit = TCL_UTF_MAX - 1 + toRead * factor / UTF_EXPANSION_FACTOR;

    (void) Tcl_GetStringFromObj(objPtr, &numBytes);
    Tcl_AppendToObj(objPtr, NULL, dstLimit);
    if (toRead == srcLen) {
	size_t size;

	dst = TclGetStringStorage(objPtr, &size) + numBytes;
	dstLimit = size - numBytes;
    } else {
	dst = TclGetString(objPtr) + numBytes;
    }

    /*
     * This routine is burdened with satisfying several constraints. It cannot
     * append more than 'charsToRead` chars onto objPtr. This is measured
     * after encoding and translation transformations are completed. There is
     * no precise number of src bytes that can be associated with the limit.
     * Yet, when we are done, we must know precisely the number of src bytes
     * that were consumed to produce the appended chars, so that all
     * subsequent bytes are left in the buffers for future read operations.
     *
     * The consequence is that we have no choice but to implement a "trial and
     * error" approach, where in general we may need to perform
     * transformations and copies multiple times to achieve a consistent set
     * of results.  This takes the shape of a loop.
     */

    while (1) {
	int dstDecoded, dstRead, dstWrote, srcRead, numChars, code;
	int flags = statePtr->inputEncodingFlags | TCL_ENCODING_NO_TERMINATE;

	if (charsToRead > 0) {
	    flags |= TCL_ENCODING_CHAR_LIMIT;
	    numChars = charsToRead;
	}

	/*
	 * Perform the encoding transformation.  Read no more than srcLen
	 * bytes, write no more than dstLimit bytes.
	 *
	 * Some trickiness with encoding flags here.  We do not want the end
	 * of a buffer to be treated as the end of all input when the presence
	 * of bytes in a next buffer are already known to exist.  This is
	 * checked with an assert() because so far no test case causing the
	 * assertion to be false has been created.  The normal operations of
	 * channel reading appear to cause EOF and TCL_ENCODING_END setting to
	 * appear only in situations where there are no further bytes in any
	 * buffers.
	 */

	assert(bufPtr->nextPtr == NULL || BytesLeft(bufPtr->nextPtr) == 0
		|| (statePtr->inputEncodingFlags & TCL_ENCODING_END) == 0);

	code = Tcl_ExternalToUtf(NULL, encoding, src, srcLen,
		flags, &statePtr->inputEncodingState,
		dst, dstLimit, &srcRead, &dstDecoded, &numChars);

	/*
	 * Perform the translation transformation in place.  Read no more than
	 * the dstDecoded bytes the encoding transformation actually produced.
	 * Capture the number of bytes written in dstWrote. Capture the number
	 * of bytes actually consumed in dstRead.
	 */

	dstWrote = dstLimit;
	dstRead = dstDecoded;
	TranslateInputEOL(statePtr, dst, dst, &dstWrote, &dstRead);

	if (dstRead < dstDecoded) {
	    /*
	     * The encoding transformation produced bytes that the translation
	     * transformation did not consume.  Why did this happen?
	     */

	    if (statePtr->inEofChar && dst[dstRead] == statePtr->inEofChar) {
		/*
		 * 1) There's an eof char set on the channel, and
		 *    we saw it and stopped translating at that point.
		 *
		 * NOTE the bizarre spec of TranslateInputEOL in this case.
		 * Clearly the eof char had to be read in order to account for
		 * the stopping, but the value of dstRead does not include it.
		 *
		 * Also rather bizarre, our caller can only notice an EOF
		 * condition if we return the value -1 as the number of chars
		 * read.  This forces us to perform a 2-call dance where the
		 * first call can read all the chars up to the eof char, and
		 * the second call is solely for consuming the encoded eof
		 * char then pointed at by src so that we can return that
		 * magic -1 value.  This seems really wasteful, especially
		 * since the first decoding pass of each call is likely to
		 * decode many bytes beyond that eof char that's all we care
		 * about.
		 */

		if (dstRead == 0) {
		    /*
		     * Curious choice in the eof char handling.  We leave the
		     * eof char in the buffer. So, no need to compute a proper
		     * srcRead value. At this point, there are no chars before
		     * the eof char in the buffer.
		     */

		    Tcl_SetObjLength(objPtr, numBytes);
		    return -1;
		}

		{
		    /*
		     * There are chars leading the buffer before the eof char.
		     * Adjust the dstLimit so we go back and read only those
		     * and do not encounter the eof char this time.
		     */

		    dstLimit = dstRead + (TCL_UTF_MAX - 1);
		    statePtr->flags = savedFlags;
		    statePtr->inputEncodingFlags = savedIEFlags;
		    statePtr->inputEncodingState = savedState;
		    continue;
		}
	    }

	    /*
	     * 2) The other way to read fewer bytes than are decoded is when
	     *    the final byte is \r and we're in a CRLF translation mode so
	     *    we cannot decide whether to record \r or \n yet.
	     */

	    assert(dst[dstRead] == '\r');
	    assert(statePtr->inputTranslation == TCL_TRANSLATE_CRLF);

	    if (dstWrote > 0) {
		/*
		 * There are chars we can read before we hit the bare CR.  Go
		 * back with a smaller dstLimit so we get them in the next
		 * pass, compute a matching srcRead, and don't end up back
		 * here in this call.
		 */

		dstLimit = dstRead + (TCL_UTF_MAX - 1);
		statePtr->flags = savedFlags;
		statePtr->inputEncodingFlags = savedIEFlags;
		statePtr->inputEncodingState = savedState;
		continue;
	    }

	    assert(dstWrote == 0);
	    assert(dstRead == 0);

	    /*
	     * We decoded only the bare CR, and we cannot read a translated
	     * char from that alone. We have to know what's next.  So why do
	     * we only have the one decoded char?
	     */

	    if (code != TCL_OK) {
		int read, decoded, count;
		char buffer[TCL_UTF_MAX + 1];

		/*
		 * Didn't get everything the buffer could offer
		 */

		statePtr->flags = savedFlags;
		statePtr->inputEncodingFlags = savedIEFlags;
		statePtr->inputEncodingState = savedState;

		assert(bufPtr->nextPtr == NULL
			|| BytesLeft(bufPtr->nextPtr) == 0 || 0 ==
			(statePtr->inputEncodingFlags & TCL_ENCODING_END));

		Tcl_ExternalToUtf(NULL, encoding, src, srcLen,
		(statePtr->inputEncodingFlags | TCL_ENCODING_NO_TERMINATE),
		&statePtr->inputEncodingState, buffer, sizeof(buffer),
		&read, &decoded, &count);

		if (count == 2) {
		    if (buffer[1] == '\n') {
			/* \r\n translate to \n */
			dst[0] = '\n';
			bufPtr->nextRemoved += read;
		    } else {
			dst[0] = '\r';
			bufPtr->nextRemoved += srcRead;
		    }

		    statePtr->inputEncodingFlags &= ~TCL_ENCODING_START;

		    Tcl_SetObjLength(objPtr, numBytes + 1);
		    return 1;
		}

	    } else if (statePtr->flags & CHANNEL_EOF) {
		/*
		 * The bare \r is the only char and we will never read a
		 * subsequent char to make the determination.
		 */

		dst[0] = '\r';
		bufPtr->nextRemoved = bufPtr->nextAdded;
		Tcl_SetObjLength(objPtr, numBytes + 1);
		return 1;
	    }

	    /*
	     * Revise the dstRead value so that the numChars calc below
	     * correctly computes zero characters read.
	     */

	    dstRead = numChars;

	    /* FALL THROUGH - get more data (dstWrote == 0) */
	}

	/*
	 * The translation transformation can only reduce the number of chars
	 * when it converts \r\n into \n. The reduction in the number of chars
	 * is the difference in bytes read and written.
	 */

	numChars -= (dstRead - dstWrote);

	if (charsToRead > 0 && numChars > charsToRead) {

	    /*
	     * TODO: This cannot happen anymore.
	     *
	     * We read more chars than allowed.  Reset limits to prevent that
	     * and try again.  Don't forget the extra padding of TCL_UTF_MAX
	     * bytes demanded by the Tcl_ExternalToUtf() call!
	     */

	    dstLimit = Tcl_UtfAtIndex(dst, charsToRead) - dst + (TCL_UTF_MAX - 1);
	    statePtr->flags = savedFlags;
	    statePtr->inputEncodingFlags = savedIEFlags;
	    statePtr->inputEncodingState = savedState;
	    continue;
	}

	if (dstWrote == 0) {
	    ChannelBuffer *nextPtr;

	    /*
	     * We were not able to read any chars.
	     */

	    assert(numChars == 0);

	    /*
	     * There is one situation where this is the correct final result.
	     * If the src buffer contains only a single \n byte, and we are in
	     * TCL_TRANSLATE_AUTO mode, and when the translation pass was made
	     * the INPUT_SAW_CR flag was set on the channel. In that case, the
	     * correct behavior is to consume that \n and produce the empty
	     * string.
	     */

	    if (dstRead == 1 && dst[0] == '\n') {
		assert(statePtr->inputTranslation == TCL_TRANSLATE_AUTO);

		goto consume;
	    }

	    /*
	     * Otherwise, reading zero characters indicates there's something
	     * incomplete at the end of the src buffer.  Maybe there were not
	     * enough src bytes to decode into a char.  Maybe a lone \r could
	     * not be translated (crlf mode).  Need to combine any unused src
	     * bytes we have in the first buffer with subsequent bytes to try
	     * again.
	     */

	    nextPtr = bufPtr->nextPtr;

	    if (nextPtr == NULL) {
		if (srcLen > 0) {
		    SetFlag(statePtr, CHANNEL_NEED_MORE_DATA);
		}
		Tcl_SetObjLength(objPtr, numBytes);
		return -1;
	    }

	    /*
	     * Space is made at the beginning of the buffer to copy the
	     * previous unused bytes there. Check first if the buffer we are
	     * using actually has enough space at its beginning for the data
	     * we are copying.  Because if not we will write over the buffer
	     * management information, especially the 'nextPtr'.
	     *
	     * Note that the BUFFER_PADDING (See AllocChannelBuffer) is used
	     * to prevent exactly this situation. I.e. it should never happen.
	     * Therefore it is ok to panic should it happen despite the
	     * precautions.
	     */

	    if (nextPtr->nextRemoved < (size_t)srcLen) {
		Tcl_Panic("Buffer Underflow, BUFFER_PADDING not enough");
	    }

	    nextPtr->nextRemoved -= srcLen;
	    memcpy(RemovePoint(nextPtr), src, srcLen);
	    RecycleBuffer(statePtr, bufPtr, 0);
	    statePtr->inQueueHead = nextPtr;
	    Tcl_SetObjLength(objPtr, numBytes);
	    return ReadChars(statePtr, objPtr, charsToRead, factorPtr);
	}

	statePtr->inputEncodingFlags &= ~TCL_ENCODING_START;

    consume:
	bufPtr->nextRemoved += srcRead;

	/*
	 * If this read contained multibyte characters, revise factorPtr so
	 * the next read will allocate bigger buffers.
	 */

	if (numChars && numChars < srcRead) {
	    *factorPtr = srcRead * UTF_EXPANSION_FACTOR / numChars;
	}
	Tcl_SetObjLength(objPtr, numBytes + dstWrote);
	return numChars;
    }
}

/*
 *---------------------------------------------------------------------------
 *
 * TranslateInputEOL --
 *
 *	Perform input EOL and EOF translation on the source buffer, leaving
 *	the translated result in the destination buffer.
 *
 * Results:
 *	The return value is 1 if the EOF character was found when copying
 *	bytes to the destination buffer, 0 otherwise.
 *
 * Side effects:
 *	None.
 *
 *---------------------------------------------------------------------------
 */

static void
TranslateInputEOL(
    ChannelState *statePtr,	/* Channel being read, for EOL translation and
				 * EOF character. */
    char *dstStart,		/* Output buffer filled with chars by applying
				 * appropriate EOL translation to source
				 * characters. */
    const char *srcStart,	/* Source characters. */
    int *dstLenPtr,		/* On entry, the maximum length of output
				 * buffer in bytes. On exit, the number of
				 * bytes actually used in output buffer. */
    int *srcLenPtr)		/* On entry, the length of source buffer. On
				 * exit, the number of bytes read from the
				 * source buffer. */
{
    const char *eof = NULL;
    int dstLen = *dstLenPtr;
    int srcLen = *srcLenPtr;
    int inEofChar = statePtr->inEofChar;

    /*
     * Depending on the translation mode in use, there's no need to scan more
     * srcLen bytes at srcStart than can possibly transform to dstLen bytes.
     * This keeps the scan for eof char below from being pointlessly long.
     */

    switch (statePtr->inputTranslation) {
    case TCL_TRANSLATE_LF:
    case TCL_TRANSLATE_CR:
	if (srcLen > dstLen) {
	    /*
	     * In these modes, each src byte become a dst byte.
	     */

	    srcLen = dstLen;
	}
	break;
    default:
	/*
	 * In other modes, at most 2 src bytes become a dst byte.
	 */

	if (srcLen/2 > dstLen) {
	    srcLen = 2 * dstLen;
	}
	break;
    }

    if (inEofChar != '\0') {
	/*
	 * Make sure we do not read past any logical end of channel input
	 * created by the presence of the input eof char.
	 */

	if ((eof = (const char *)memchr(srcStart, inEofChar, srcLen))) {
	    srcLen = eof - srcStart;
	}
    }

    switch (statePtr->inputTranslation) {
    case TCL_TRANSLATE_LF:
    case TCL_TRANSLATE_CR:
	if (dstStart != srcStart) {
	    memcpy(dstStart, srcStart, srcLen);
	}
	if (statePtr->inputTranslation == TCL_TRANSLATE_CR) {
	    char *dst = dstStart;
	    char *dstEnd = dstStart + srcLen;

	    while ((dst = (char *)memchr(dst, '\r', dstEnd - dst))) {
		*dst++ = '\n';
	    }
	}
	dstLen = srcLen;
	break;
    case TCL_TRANSLATE_CRLF: {
	const char *crFound, *src = srcStart;
	char *dst = dstStart;
	int lesser = (dstLen < srcLen) ? dstLen : srcLen;

	while ((crFound = (const char *)memchr(src, '\r', lesser))) {
	    int numBytes = crFound - src;
	    memmove(dst, src, numBytes);

	    dst += numBytes; dstLen -= numBytes;
	    src += numBytes; srcLen -= numBytes;
	    if (srcLen == 1) {
		/* valid src bytes end in \r */
		if (eof) {
		    *dst++ = '\r';
		    src++; srcLen--;
		} else {
		    lesser = 0;
		    break;
		}
	    } else if (src[1] == '\n') {
		*dst++ = '\n';
		src += 2; srcLen -= 2;
	    } else {
		*dst++ = '\r';
		src++; srcLen--;
	    }
	    dstLen--;
	    lesser = (dstLen < srcLen) ? dstLen : srcLen;
	}
	memmove(dst, src, lesser);
	srcLen = src + lesser - srcStart;
	dstLen = dst + lesser - dstStart;
	break;
    }
    case TCL_TRANSLATE_AUTO: {
	const char *crFound, *src = srcStart;
	char *dst = dstStart;
	int lesser;

	if ((statePtr->flags & INPUT_SAW_CR) && srcLen) {
	    if (*src == '\n') { src++; srcLen--; }
	    ResetFlag(statePtr, INPUT_SAW_CR);
	}
	lesser = (dstLen < srcLen) ? dstLen : srcLen;
	while ((crFound = (const char *)memchr(src, '\r', lesser))) {
	    int numBytes = crFound - src;
	    memmove(dst, src, numBytes);

	    dst[numBytes] = '\n';
	    dst += numBytes + 1; dstLen -= numBytes + 1;
	    src += numBytes + 1; srcLen -= numBytes + 1;
	    if (srcLen == 0) {
		SetFlag(statePtr, INPUT_SAW_CR);
	    } else if (*src == '\n') {
		src++; srcLen--;
	    }
	    lesser = (dstLen < srcLen) ? dstLen : srcLen;
	}
	memmove(dst, src, lesser);
	srcLen = src + lesser - srcStart;
	dstLen = dst + lesser - dstStart;
	break;
    }
    default:
	Tcl_Panic("unknown input translation %d", statePtr->inputTranslation);
    }
    *dstLenPtr = dstLen;
    *srcLenPtr = srcLen;

    if (srcStart + srcLen == eof) {
	/*
	 * EOF character was seen in EOL translated range. Leave current file
	 * position pointing at the EOF character, but don't store the EOF
	 * character in the output string.
	 */

	SetFlag(statePtr, CHANNEL_EOF | CHANNEL_STICKY_EOF);
	statePtr->inputEncodingFlags |= TCL_ENCODING_END;
	ResetFlag(statePtr, CHANNEL_BLOCKED|INPUT_SAW_CR);
    }
}

/*
 *----------------------------------------------------------------------
 *
 * Tcl_Ungets --
 *
 *	Causes the supplied string to be added to the input queue of the
 *	channel, at either the head or tail of the queue.
 *
 * Results:
 *	The number of bytes stored in the channel, or TCL_IO_FAILURE on error.
 *
 * Side effects:
 *	Adds input to the input queue of a channel.
 *
 *----------------------------------------------------------------------
 */

size_t
Tcl_Ungets(
    Tcl_Channel chan,		/* The channel for which to add the input. */
    const char *str,		/* The input itself. */
    size_t len,			/* The length of the input. */
    int atEnd)			/* If non-zero, add at end of queue; otherwise
				 * add at head of queue. */
{
    Channel *chanPtr;		/* The real IO channel. */
    ChannelState *statePtr;	/* State of actual channel. */
    ChannelBuffer *bufPtr;	/* Buffer to contain the data. */
    int flags;

    chanPtr = (Channel *) chan;
    statePtr = chanPtr->state;

    /*
     * This operation should occur at the top of a channel stack.
     */

    chanPtr = statePtr->topChanPtr;

    /*
     * CheckChannelErrors clears too many flag bits in this one case.
     */

    flags = statePtr->flags;
    if (CheckChannelErrors(statePtr, TCL_READABLE) != 0) {
	len = TCL_IO_FAILURE;
	goto done;
    }
    statePtr->flags = flags;

    /*
     * Clear the EOF flags, and clear the BLOCKED bit.
     */

    if (GotFlag(statePtr, CHANNEL_EOF)) {
	statePtr->inputEncodingFlags |= TCL_ENCODING_START;
    }
    ResetFlag(statePtr,
	    CHANNEL_BLOCKED | CHANNEL_STICKY_EOF | CHANNEL_EOF | INPUT_SAW_CR);
    statePtr->inputEncodingFlags &= ~TCL_ENCODING_END;

    bufPtr = AllocChannelBuffer(len);
    memcpy(InsertPoint(bufPtr), str, len);
    bufPtr->nextAdded += len;

    if (statePtr->inQueueHead == NULL) {
	bufPtr->nextPtr = NULL;
	statePtr->inQueueHead = bufPtr;
	statePtr->inQueueTail = bufPtr;
    } else if (atEnd) {
	bufPtr->nextPtr = NULL;
	statePtr->inQueueTail->nextPtr = bufPtr;
	statePtr->inQueueTail = bufPtr;
    } else {
	bufPtr->nextPtr = statePtr->inQueueHead;
	statePtr->inQueueHead = bufPtr;
    }

    /*
     * Update the notifier state so we don't block while there is still data
     * in the buffers.
     */

  done:
    UpdateInterest(chanPtr);
    return len;
}

/*
 *----------------------------------------------------------------------
 *
 * Tcl_Flush --
 *
 *	Flushes output data on a channel.
 *
 * Results:
 *	A standard Tcl result.
 *
 * Side effects:
 *	May flush output queued on this channel.
 *
 *----------------------------------------------------------------------
 */

int
Tcl_Flush(
    Tcl_Channel chan)		/* The Channel to flush. */
{
    int result;			/* Of calling FlushChannel. */
    Channel *chanPtr = (Channel *) chan;
				/* The actual channel. */
    ChannelState *statePtr = chanPtr->state;
				/* State of actual channel. */

    /*
     * This operation should occur at the top of a channel stack.
     */

    chanPtr = statePtr->topChanPtr;

    if (CheckChannelErrors(statePtr, TCL_WRITABLE) != 0) {
	return TCL_ERROR;
    }

    result = FlushChannel(NULL, chanPtr, 0);
    if (result != 0) {
	return TCL_ERROR;
    }

    return TCL_OK;
}

/*
 *----------------------------------------------------------------------
 *
 * DiscardInputQueued --
 *
 *	Discards any input read from the channel but not yet consumed by Tcl
 *	reading commands.
 *
 * Results:
 *	None.
 *
 * Side effects:
 *	May discard input from the channel. If discardLastBuffer is zero,
 *	leaves one buffer in place for back-filling.
 *
 *----------------------------------------------------------------------
 */

static void
DiscardInputQueued(
    ChannelState *statePtr,	/* Channel on which to discard the queued
				 * input. */
    int discardSavedBuffers)	/* If non-zero, discard all buffers including
				 * last one. */
{
    ChannelBuffer *bufPtr, *nxtPtr;
				/* Loop variables. */

    bufPtr = statePtr->inQueueHead;
    statePtr->inQueueHead = NULL;
    statePtr->inQueueTail = NULL;
    for (; bufPtr != NULL; bufPtr = nxtPtr) {
	nxtPtr = bufPtr->nextPtr;
	RecycleBuffer(statePtr, bufPtr, discardSavedBuffers);
    }

    /*
     * If discardSavedBuffers is nonzero, must also discard any previously
     * saved buffer in the saveInBufPtr field.
     */

    if (discardSavedBuffers && statePtr->saveInBufPtr != NULL) {
	ReleaseChannelBuffer(statePtr->saveInBufPtr);
	statePtr->saveInBufPtr = NULL;
    }
}

/*
 *---------------------------------------------------------------------------
 *
 * GetInput --
 *
 *	Reads input data from a device into a channel buffer.
 *
 *	IMPORTANT!  This routine is only called on a chanPtr argument
 *	that is the top channel of a stack!
 *
 * Results:
 *	The return value is the Posix error code if an error occurred while
 *	reading from the file, or 0 otherwise.
 *
 * Side effects:
 *	Reads from the underlying device.
 *
 *---------------------------------------------------------------------------
 */

static int
GetInput(
    Channel *chanPtr)		/* Channel to read input from. */
{
    int toRead;			/* How much to read? */
    int result;			/* Of calling driver. */
    int nread;			/* How much was read from channel? */
    ChannelBuffer *bufPtr;	/* New buffer to add to input queue. */
    ChannelState *statePtr = chanPtr->state;
				/* State info for channel */

    /*
     * Verify that all callers know better than to call us when
     * it's recorded that the next char waiting to be read is the
     * eofchar.
     */

    assert(!GotFlag(statePtr, CHANNEL_STICKY_EOF));

    /*
     * Prevent reading from a dead channel -- a channel that has been closed
     * but not yet deallocated, which can happen if the exit handler for
     * channel cleanup has run but the channel is still registered in some
     * interpreter.
     */

    if (CheckForDeadChannel(NULL, statePtr)) {
	return EINVAL;
    }

    /*
     * WARNING: There was once a comment here claiming that it was a bad idea
     * to make another call to the inputproc of a channel driver when EOF has
     * already been detected on the channel.  Through much of Tcl's history,
     * this warning was then completely negated by having all (most?) read
     * paths clear the EOF setting before reaching here.  So we had a guard
     * that was never triggered.
     *
     * Don't be tempted to restore the guard.  Even if EOF is set on the
     * channel, continue through and call the inputproc again.  This is the
     * way to enable the ability to [read] again beyond the EOF, which seems a
     * strange thing to do, but for which use cases exist [Tcl Bug 5adc350683]
     * and which may even be essential for channels representing things like
     * ttys or other devices where the stream might take the logical form of a
     * series of 'files' separated by an EOF condition.
     *
     * First check for more buffers in the pushback area of the topmost
     * channel in the stack and use them. They can be the result of a
     * transformation which went away without reading all the information
     * placed in the area when it was stacked.
     */

    if (chanPtr->inQueueHead != NULL) {
	/* TODO: Tests to cover this. */
	assert(statePtr->inQueueHead == NULL);

	statePtr->inQueueHead = chanPtr->inQueueHead;
	statePtr->inQueueTail = chanPtr->inQueueTail;
	chanPtr->inQueueHead = NULL;
	chanPtr->inQueueTail = NULL;
	return 0;
    }

    /*
     * Nothing in the pushback area, fall back to the usual handling (driver,
     * etc.)
     */

    /*
     * See if we can fill an existing buffer. If we can, read only as much as
     * will fit in it. Otherwise allocate a new buffer, add it to the input
     * queue and attempt to fill it to the max.
     */

    bufPtr = statePtr->inQueueTail;

    if ((bufPtr == NULL) || IsBufferFull(bufPtr)) {
	bufPtr = statePtr->saveInBufPtr;
	statePtr->saveInBufPtr = NULL;

	/*
	 * Check the actual buffersize against the requested buffersize.
	 * Saved buffers of the wrong size are squashed. This is done to honor
	 * dynamic changes of the buffersize made by the user.
         *
	 * TODO: Tests to cover this.
	 */

	if ((bufPtr != NULL)
		&& (bufPtr->bufLength != statePtr->bufSize + BUFFER_PADDING)) {
	    ReleaseChannelBuffer(bufPtr);
	    bufPtr = NULL;
	}

	if (bufPtr == NULL) {
	    bufPtr = AllocChannelBuffer(statePtr->bufSize);
	}
	bufPtr->nextPtr = NULL;

	toRead = SpaceLeft(bufPtr);
	assert((size_t)toRead == statePtr->bufSize);

	if (statePtr->inQueueTail == NULL) {
	    statePtr->inQueueHead = bufPtr;
	} else {
	    statePtr->inQueueTail->nextPtr = bufPtr;
	}
	statePtr->inQueueTail = bufPtr;
    } else {
	toRead = SpaceLeft(bufPtr);
    }

    PreserveChannelBuffer(bufPtr);
    nread = ChanRead(chanPtr, InsertPoint(bufPtr), toRead);

    if (nread < 0) {
	result = Tcl_GetErrno();
    } else {
	result = 0;
	bufPtr->nextAdded += nread;
    }

    ReleaseChannelBuffer(bufPtr);
    return result;
}

/*
 *----------------------------------------------------------------------
 *
 * Tcl_Seek --
 *
 *	Implements seeking on Tcl Channels. This is a public function so that
 *	other C facilities may be implemented on top of it.
 *
 * Results:
 *	The new access point or -1 on error. If error, use Tcl_GetErrno() to
 *	retrieve the POSIX error code for the error that occurred.
 *
 * Side effects:
 *	May flush output on the channel. May discard queued input.
 *
 *----------------------------------------------------------------------
 */

long long
Tcl_Seek(
    Tcl_Channel chan,		/* The channel on which to seek. */
    long long offset,		/* Offset to seek to. */
    int mode)			/* Relative to which location to seek? */
{
    Channel *chanPtr = (Channel *) chan;
				/* The real IO channel. */
    ChannelState *statePtr = chanPtr->state;
				/* State info for channel */
    int inputBuffered, outputBuffered;
				/* # bytes held in buffers. */
    int result;			/* Of device driver operations. */
    long long curPos;		/* Position on the device. */
    int wasAsync;		/* Was the channel nonblocking before the seek
				 * operation? If so, must restore to
				 * non-blocking mode after the seek. */

    if (CheckChannelErrors(statePtr, TCL_WRITABLE | TCL_READABLE) != 0) {
	return -1;
    }

    /*
     * Disallow seek on dead channels - channels that have been closed but not
     * yet been deallocated. Such channels can be found if the exit handler
     * for channel cleanup has run but the channel is still registered in an
     * interpreter.
     */

    if (CheckForDeadChannel(NULL, statePtr)) {
	return -1;
    }

    /*
     * This operation should occur at the top of a channel stack.
     */

    chanPtr = statePtr->topChanPtr;

    /*
     * Disallow seek on channels whose type does not have a seek procedure
     * defined. This means that the channel does not support seeking.
     */

    if ((Tcl_ChannelWideSeekProc(chanPtr->typePtr) == NULL)
    ) {
	Tcl_SetErrno(EINVAL);
	return -1;
    }

    /*
     * Compute how much input and output is buffered. If both input and output
     * is buffered, cannot compute the current position.
     */

    inputBuffered = Tcl_InputBuffered(chan);
    outputBuffered = Tcl_OutputBuffered(chan);

    if ((inputBuffered != 0) && (outputBuffered != 0)) {
	Tcl_SetErrno(EFAULT);
	return -1;
    }

    /*
     * If we are seeking relative to the current position, compute the
     * corrected offset taking into account the amount of unread input.
     */

    if (mode == SEEK_CUR) {
	offset -= inputBuffered;
    }

    /*
     * Discard any queued input - this input should not be read after the
     * seek.
     */

    DiscardInputQueued(statePtr, 0);

    /*
     * Reset EOF and BLOCKED flags. We invalidate them by moving the access
     * point. Also clear CR related flags.
     */

    if (GotFlag(statePtr, CHANNEL_EOF)) {
	statePtr->inputEncodingFlags |= TCL_ENCODING_START;
    }
    ResetFlag(statePtr, CHANNEL_EOF | CHANNEL_STICKY_EOF | CHANNEL_BLOCKED |
	    INPUT_SAW_CR);
    statePtr->inputEncodingFlags &= ~TCL_ENCODING_END;

    /*
     * If the channel is in asynchronous output mode, switch it back to
     * synchronous mode and cancel any async flush that may be scheduled.
     * After the flush, the channel will be put back into asynchronous output
     * mode.
     */

    wasAsync = 0;
    if (GotFlag(statePtr, CHANNEL_NONBLOCKING)) {
	wasAsync = 1;
	result = StackSetBlockMode(chanPtr, TCL_MODE_BLOCKING);
	if (result != 0) {
	    return -1;
	}
	ResetFlag(statePtr, CHANNEL_NONBLOCKING);
	if (GotFlag(statePtr, BG_FLUSH_SCHEDULED)) {
	    ResetFlag(statePtr, BG_FLUSH_SCHEDULED);
	}
    }

    /*
     * If the flush fails we cannot recover the original position. In that
     * case the seek is not attempted because we do not know where the access
     * position is - instead we return the error. FlushChannel has already
     * called Tcl_SetErrno() to report the error upwards. If the flush
     * succeeds we do the seek also.
     */

    if (FlushChannel(NULL, chanPtr, 0) != 0) {
	curPos = -1;
    } else {
	/*
	 * Now seek to the new position in the channel as requested by the
	 * caller.
	 */

	curPos = ChanSeek(chanPtr, offset, mode, &result);
	if (curPos == -1) {
	    Tcl_SetErrno(result);
	}
    }

    /*
     * Restore to nonblocking mode if that was the previous behavior.
     *
     * NOTE: Even if there was an async flush active we do not restore it now
     * because we already flushed all the queued output, above.
     */

    if (wasAsync) {
	SetFlag(statePtr, CHANNEL_NONBLOCKING);
	result = StackSetBlockMode(chanPtr, TCL_MODE_NONBLOCKING);
	if (result != 0) {
	    return -1;
	}
    }

    return curPos;
}

/*
 *----------------------------------------------------------------------
 *
 * Tcl_Tell --
 *
 *	Returns the position of the next character to be read/written on this
 *	channel.
 *
 * Results:
 *	A nonnegative integer on success, -1 on failure. If failed, use
 *	Tcl_GetErrno() to retrieve the POSIX error code for the error that
 *	occurred.
 *
 * Side effects:
 *	None.
 *
 *----------------------------------------------------------------------
 */

long long
Tcl_Tell(
    Tcl_Channel chan)		/* The channel to return pos for. */
{
    Channel *chanPtr = (Channel *) chan;
				/* The real IO channel. */
    ChannelState *statePtr = chanPtr->state;
				/* State info for channel */
    int inputBuffered, outputBuffered;
				/* # bytes held in buffers. */
    int result;			/* Of calling device driver. */
    long long curPos;		/* Position on device. */

    if (CheckChannelErrors(statePtr, TCL_WRITABLE | TCL_READABLE) != 0) {
	return -1;
    }

    /*
     * Disallow tell on dead channels -- channels that have been closed but
     * not yet been deallocated. Such channels can be found if the exit
     * handler for channel cleanup has run but the channel is still registered
     * in an interpreter.
     */

    if (CheckForDeadChannel(NULL, statePtr)) {
	return -1;
    }

    /*
     * This operation should occur at the top of a channel stack.
     */

    chanPtr = statePtr->topChanPtr;

    /*
     * Disallow tell on channels whose type does not have a seek procedure
     * defined. This means that the channel does not support seeking.
     */

    if ((Tcl_ChannelWideSeekProc(chanPtr->typePtr) == NULL)
    ) {
	Tcl_SetErrno(EINVAL);
	return -1;
    }

    /*
     * Compute how much input and output is buffered. If both input and output
     * is buffered, cannot compute the current position.
     */

    inputBuffered = Tcl_InputBuffered(chan);
    outputBuffered = Tcl_OutputBuffered(chan);

    /*
     * Get the current position in the device and compute the position where
     * the next character will be read or written. Note that we prefer the
     * wideSeekProc if that is available and non-NULL...
     */

    curPos = ChanSeek(chanPtr, 0, SEEK_CUR, &result);
    if (curPos == -1) {
	Tcl_SetErrno(result);
	return -1;
    }

    if (inputBuffered != 0) {
	return curPos - inputBuffered;
    }
    return curPos + outputBuffered;
}

/*
 *---------------------------------------------------------------------------
 *
 * Tcl_TruncateChannel --
 *
 *	Truncate a channel to the given length.
 *
 * Results:
 *	TCL_OK on success, TCL_ERROR if the operation failed (e.g., is not
 *	supported by the type of channel, or the underlying OS operation
 *	failed in some way).
 *
 * Side effects:
 *	Seeks the channel to the current location. Sets errno on OS error.
 *
 *---------------------------------------------------------------------------
 */

int
Tcl_TruncateChannel(
    Tcl_Channel chan,		/* Channel to truncate. */
    long long length)		/* Length to truncate it to. */
{
    Channel *chanPtr = (Channel *) chan;
    Tcl_DriverTruncateProc *truncateProc =
	    Tcl_ChannelTruncateProc(chanPtr->typePtr);
    int result;

    if (truncateProc == NULL) {
	/*
	 * Feature not supported and it's not emulatable. Pretend it's
	 * returned an EINVAL, a very generic error!
	 */

	Tcl_SetErrno(EINVAL);
	return TCL_ERROR;
    }

    if (!GotFlag(chanPtr->state, TCL_WRITABLE)) {
	/*
	 * We require that the file was opened of writing. Do that check now
	 * so that we only flush if we think we're going to succeed.
	 */

	Tcl_SetErrno(EINVAL);
	return TCL_ERROR;
    }

    /*
     * Seek first to force a total flush of all pending buffers and ditch any
     * pre-read input data.
     */

    WillWrite(chanPtr);

    if (WillRead(chanPtr) == -1) {
        return TCL_ERROR;
    }

    /*
     * We're all flushed to disk now and we also don't have any unfortunate
     * input baggage around either; can truncate with impunity.
     */

    result = truncateProc(chanPtr->instanceData, length);
    if (result != 0) {
	Tcl_SetErrno(result);
	return TCL_ERROR;
    }
    return TCL_OK;
}

/*
 *---------------------------------------------------------------------------
 *
 * CheckChannelErrors --
 *
 *	See if the channel is in an ready state and can perform the desired
 *	operation.
 *
 * Results:
 *	The return value is 0 if the channel is OK, otherwise the return value
 *	is -1 and errno is set to indicate the error.
 *
 * Side effects:
 *	May clear the EOF and/or BLOCKED bits if reading from channel.
 *
 *---------------------------------------------------------------------------
 */

static int
CheckChannelErrors(
    ChannelState *statePtr,	/* Channel to check. */
    int flags)			/* Test if channel supports desired operation:
				 * TCL_READABLE, TCL_WRITABLE. Also indicates
				 * Raw read or write for special close
				 * processing */
{
    int direction = flags & (TCL_READABLE|TCL_WRITABLE);

    /*
     * Check for unreported error.
     */

    if (statePtr->unreportedError != 0) {
	Tcl_SetErrno(statePtr->unreportedError);
	statePtr->unreportedError = 0;

	/*
	 * TIP #219, Tcl Channel Reflection API.
	 * Move a defered error message back into the channel bypass.
	 */

	if (statePtr->chanMsg != NULL) {
	    TclDecrRefCount(statePtr->chanMsg);
	}
	statePtr->chanMsg = statePtr->unreportedMsg;
	statePtr->unreportedMsg = NULL;
	return -1;
    }

    /*
     * Only the raw read and write operations are allowed during close in
     * order to drain data from stacked channels.
     */

    if (GotFlag(statePtr, CHANNEL_CLOSED) && !(flags & CHANNEL_RAW_MODE)) {
	Tcl_SetErrno(EACCES);
	return -1;
    }

    /*
     * Fail if the channel is not opened for desired operation.
     */

    if ((statePtr->flags & direction) == 0) {
	Tcl_SetErrno(EACCES);
	return -1;
    }

    /*
     * Fail if the channel is in the middle of a background copy.
     *
     * Don't do this tests for raw channels here or else the chaining in the
     * transformation drivers will fail with 'file busy' error instead of
     * retrieving and transforming the data to copy.
     */

    if (BUSY_STATE(statePtr, flags) && ((flags & CHANNEL_RAW_MODE) == 0)) {
	Tcl_SetErrno(EBUSY);
	return -1;
    }

    if (direction == TCL_READABLE) {
	ResetFlag(statePtr, CHANNEL_NEED_MORE_DATA);
    }

    return 0;
}

/*
 *----------------------------------------------------------------------
 *
 * Tcl_Eof --
 *
 *	Returns 1 if the channel is at EOF, 0 otherwise.
 *
 * Results:
 *	1 or 0, always.
 *
 * Side effects:
 *	None.
 *
 *----------------------------------------------------------------------
 */

int
Tcl_Eof(
    Tcl_Channel chan)		/* Does this channel have EOF? */
{
    ChannelState *statePtr = ((Channel *) chan)->state;
				/* State of real channel structure. */

    return GotFlag(statePtr, CHANNEL_EOF) ? 1 : 0;
}

/*
 *----------------------------------------------------------------------
 *
 * Tcl_InputBlocked --
 *
 *	Returns 1 if input is blocked on this channel, 0 otherwise.
 *
 * Results:
 *	0 or 1, always.
 *
 * Side effects:
 *	None.
 *
 *----------------------------------------------------------------------
 */

int
Tcl_InputBlocked(
    Tcl_Channel chan)		/* Is this channel blocked? */
{
    ChannelState *statePtr = ((Channel *) chan)->state;
				/* State of real channel structure. */

    return GotFlag(statePtr, CHANNEL_BLOCKED) ? 1 : 0;
}

/*
 *----------------------------------------------------------------------
 *
 * Tcl_InputBuffered --
 *
 *	Returns the number of bytes of input currently buffered in the common
 *	internal buffer of a channel.
 *
 * Results:
 *	The number of input bytes buffered, or zero if the channel is not open
 *	for reading.
 *
 * Side effects:
 *	None.
 *
 *----------------------------------------------------------------------
 */

int
Tcl_InputBuffered(
    Tcl_Channel chan)		/* The channel to query. */
{
    ChannelState *statePtr = ((Channel *) chan)->state;
				/* State of real channel structure. */
    ChannelBuffer *bufPtr;
    int bytesBuffered;

    for (bytesBuffered = 0, bufPtr = statePtr->inQueueHead; bufPtr != NULL;
	    bufPtr = bufPtr->nextPtr) {
	bytesBuffered += BytesLeft(bufPtr);
    }

    /*
     * Don't forget the bytes in the topmost pushback area.
     */

    for (bufPtr = statePtr->topChanPtr->inQueueHead; bufPtr != NULL;
	    bufPtr = bufPtr->nextPtr) {
	bytesBuffered += BytesLeft(bufPtr);
    }

    return bytesBuffered;
}

/*
 *----------------------------------------------------------------------
 *
 * Tcl_OutputBuffered --
 *
 *    Returns the number of bytes of output currently buffered in the common
 *    internal buffer of a channel.
 *
 * Results:
 *    The number of output bytes buffered, or zero if the channel is not open
 *    for writing.
 *
 * Side effects:
 *    None.
 *
 *----------------------------------------------------------------------
 */

int
Tcl_OutputBuffered(
    Tcl_Channel chan)		/* The channel to query. */
{
    ChannelState *statePtr = ((Channel *) chan)->state;
				/* State of real channel structure. */
    ChannelBuffer *bufPtr;
    int bytesBuffered;

    for (bytesBuffered = 0, bufPtr = statePtr->outQueueHead; bufPtr != NULL;
	    bufPtr = bufPtr->nextPtr) {
	bytesBuffered += BytesLeft(bufPtr);
    }
    if (statePtr->curOutPtr != NULL) {
	ChannelBuffer *curOutPtr = statePtr->curOutPtr;

	if (IsBufferReady(curOutPtr)) {
	    bytesBuffered += BytesLeft(curOutPtr);
	}
    }

    return bytesBuffered;
}

/*
 *----------------------------------------------------------------------
 *
 * Tcl_ChannelBuffered --
 *
 *	Returns the number of bytes of input currently buffered in the
 *	internal buffer (push back area) of a channel.
 *
 * Results:
 *	The number of input bytes buffered, or zero if the channel is not open
 *	for reading.
 *
 * Side effects:
 *	None.
 *
 *----------------------------------------------------------------------
 */

int
Tcl_ChannelBuffered(
    Tcl_Channel chan)		/* The channel to query. */
{
    Channel *chanPtr = (Channel *) chan;
				/* Real channel structure. */
    ChannelBuffer *bufPtr;
    int bytesBuffered = 0;

    for (bufPtr = chanPtr->inQueueHead; bufPtr != NULL;
	    bufPtr = bufPtr->nextPtr) {
	bytesBuffered += BytesLeft(bufPtr);
    }

    return bytesBuffered;
}

/*
 *----------------------------------------------------------------------
 *
 * Tcl_SetChannelBufferSize --
 *
 *	Sets the size of buffers to allocate to store input or output in the
 *	channel. The size must be between 1 byte and 1 MByte.
 *
 * Results:
 *	None.
 *
 * Side effects:
 *	Sets the size of buffers subsequently allocated for this channel.
 *
 *----------------------------------------------------------------------
 */

void
Tcl_SetChannelBufferSize(
    Tcl_Channel chan,		/* The channel whose buffer size to set. */
    size_t sz)			/* The size to set. */
{
    ChannelState *statePtr;	/* State of real channel structure. */

    /*
     * Clip the buffer size to force it into the [1,1M] range
     */

    if (sz < 1 || sz > (TCL_INDEX_NONE>>1)) {
	sz = 1;
    } else if (sz > MAX_CHANNEL_BUFFER_SIZE) {
	sz = MAX_CHANNEL_BUFFER_SIZE;
    }

    statePtr = ((Channel *) chan)->state;

    if (statePtr->bufSize == sz) {
	return;
    }
    statePtr->bufSize = sz;

    /*
     * If bufsize changes, need to get rid of old utility buffer.
     */

    if (statePtr->saveInBufPtr != NULL) {
	RecycleBuffer(statePtr, statePtr->saveInBufPtr, 1);
	statePtr->saveInBufPtr = NULL;
    }
    if ((statePtr->inQueueHead != NULL)
	    && (statePtr->inQueueHead->nextPtr == NULL)
	    && IsBufferEmpty(statePtr->inQueueHead)) {
	RecycleBuffer(statePtr, statePtr->inQueueHead, 1);
	statePtr->inQueueHead = NULL;
	statePtr->inQueueTail = NULL;
    }
}

/*
 *----------------------------------------------------------------------
 *
 * Tcl_GetChannelBufferSize --
 *
 *	Retrieves the size of buffers to allocate for this channel.
 *
 * Results:
 *	The size.
 *
 * Side effects:
 *	None.
 *
 *----------------------------------------------------------------------
 */

size_t
Tcl_GetChannelBufferSize(
    Tcl_Channel chan)		/* The channel for which to find the buffer
				 * size. */
{
    ChannelState *statePtr = ((Channel *) chan)->state;
				/* State of real channel structure. */

    return statePtr->bufSize;
}

/*
 *----------------------------------------------------------------------
 *
 * Tcl_BadChannelOption --
 *
 *	This procedure generates a "bad option" error message in an (optional)
 *	interpreter. It is used by channel drivers when a invalid Set/Get
 *	option is requested. Its purpose is to concatenate the generic options
 *	list to the specific ones and factorize the generic options error
 *	message string.
 *
 * Results:
 *	TCL_ERROR.
 *
 * Side effects:

 *	An error message is generated in interp's result object to indicate
 *	that a command was invoked with the a bad option. The message has the
 *	form:
 *		bad option "blah": should be one of
 *		<...generic options...>+<...specific options...>
 *	"blah" is the optionName argument and "<specific options>" is a space
 *	separated list of specific option words. The function takes good care
 *	of inserting minus signs before each option, commas after, and an "or"
 *	before the last option.
 *
 *----------------------------------------------------------------------
 */

int
Tcl_BadChannelOption(
    Tcl_Interp *interp,		/* Current interpreter (can be NULL).*/
    const char *optionName,	/* 'bad option' name */
    const char *optionList)	/* Specific options list to append to the
				 * standard generic options. Can be NULL for
				 * generic options only. */
{
    if (interp != NULL) {
	const char *genericopt =
		"blocking buffering buffersize encoding eofchar translation";
	const char **argv;
	size_t argc, i;
	Tcl_DString ds;
        Tcl_Obj *errObj;

	Tcl_DStringInit(&ds);
	Tcl_DStringAppend(&ds, genericopt, -1);
	if (optionList && (*optionList)) {
	    TclDStringAppendLiteral(&ds, " ");
	    Tcl_DStringAppend(&ds, optionList, -1);
	}
	if (Tcl_SplitList(interp, Tcl_DStringValue(&ds),
		&argc, &argv) != TCL_OK) {
	    Tcl_Panic("malformed option list in channel driver");
	}
	Tcl_ResetResult(interp);
	errObj = Tcl_ObjPrintf("bad option \"%s\": should be one of ",
                optionName ? optionName : "");
	argc--;
	for (i = 0; i < argc; i++) {
	    Tcl_AppendPrintfToObj(errObj, "-%s, ", argv[i]);
	}
	Tcl_AppendPrintfToObj(errObj, "or -%s", argv[i]);
        Tcl_SetObjResult(interp, errObj);
	Tcl_DStringFree(&ds);
	Tcl_Free((void *)argv);
    }
    Tcl_SetErrno(EINVAL);
    return TCL_ERROR;
}

/*
 *----------------------------------------------------------------------
 *
 * Tcl_GetChannelOption --
 *
 *	Gets a mode associated with an IO channel. If the optionName arg is
 *	non NULL, retrieves the value of that option. If the optionName arg is
 *	NULL, retrieves a list of alternating option names and values for the
 *	given channel.
 *
 * Results:
 *	A standard Tcl result. Also sets the supplied DString to the string
 *	value of the option(s) returned.
 *
 * Side effects:
 *	None.
 *
 *----------------------------------------------------------------------
 */

int
Tcl_GetChannelOption(
    Tcl_Interp *interp,		/* For error reporting - can be NULL. */
    Tcl_Channel chan,		/* Channel on which to get option. */
    const char *optionName,	/* Option to get. */
    Tcl_DString *dsPtr)		/* Where to store value(s). */
{
    size_t len;			/* Length of optionName string. */
    char optionVal[128];	/* Buffer for sprintf. */
    Channel *chanPtr = (Channel *) chan;
    ChannelState *statePtr = chanPtr->state;
				/* State info for channel */
    int flags;

    /*
     * Disallow options on dead channels -- channels that have been closed but
     * not yet been deallocated. Such channels can be found if the exit
     * handler for channel cleanup has run but the channel is still registered
     * in an interpreter.
     */

    if (CheckForDeadChannel(interp, statePtr)) {
	return TCL_ERROR;
    }

    /*
     * This operation should occur at the top of a channel stack.
     */

    chanPtr = statePtr->topChanPtr;

    /*
     * If we are in the middle of a background copy, use the saved flags.
     */

    if (statePtr->csPtrR) {
	flags = statePtr->csPtrR->readFlags;
    } else if (statePtr->csPtrW) {
	flags = statePtr->csPtrW->writeFlags;
    } else {
	flags = statePtr->flags;
    }

    /*
     * If the optionName is NULL it means that we want a list of all options
     * and values.
     */

    if (optionName == NULL) {
	len = 0;
    } else {
	len = strlen(optionName);
    }

    if (len == 0 || HaveOpt(2, "-blocking")) {
	if (len == 0) {
	    Tcl_DStringAppendElement(dsPtr, "-blocking");
	}
	Tcl_DStringAppendElement(dsPtr,
		(flags & CHANNEL_NONBLOCKING) ? "0" : "1");
	if (len > 0) {
	    return TCL_OK;
	}
    }
    if (len == 0 || HaveOpt(7, "-buffering")) {
	if (len == 0) {
	    Tcl_DStringAppendElement(dsPtr, "-buffering");
	}
	if (flags & CHANNEL_LINEBUFFERED) {
	    Tcl_DStringAppendElement(dsPtr, "line");
	} else if (flags & CHANNEL_UNBUFFERED) {
	    Tcl_DStringAppendElement(dsPtr, "none");
	} else {
	    Tcl_DStringAppendElement(dsPtr, "full");
	}
	if (len > 0) {
	    return TCL_OK;
	}
    }
    if (len == 0 || HaveOpt(7, "-buffersize")) {
	if (len == 0) {
	    Tcl_DStringAppendElement(dsPtr, "-buffersize");
	}
	TclFormatInt(optionVal, statePtr->bufSize);
	Tcl_DStringAppendElement(dsPtr, optionVal);
	if (len > 0) {
	    return TCL_OK;
	}
    }
    if (len == 0 || HaveOpt(2, "-encoding")) {
	if (len == 0) {
	    Tcl_DStringAppendElement(dsPtr, "-encoding");
	}
	if (statePtr->encoding == NULL) {
	    Tcl_DStringAppendElement(dsPtr, "binary");
	} else {
	    Tcl_DStringAppendElement(dsPtr,
		    Tcl_GetEncodingName(statePtr->encoding));
	}
	if (len > 0) {
	    return TCL_OK;
	}
    }
    if (len == 0 || HaveOpt(2, "-eofchar")) {
	if (len == 0) {
	    Tcl_DStringAppendElement(dsPtr, "-eofchar");
	}
	if (((flags & (TCL_READABLE|TCL_WRITABLE)) ==
		(TCL_READABLE|TCL_WRITABLE)) && (len == 0)) {
	    Tcl_DStringStartSublist(dsPtr);
	}
	if (flags & TCL_READABLE) {
	    if (statePtr->inEofChar == 0) {
		Tcl_DStringAppendElement(dsPtr, "");
	    } else {
		char buf[4];

		sprintf(buf, "%c", statePtr->inEofChar);
		Tcl_DStringAppendElement(dsPtr, buf);
	    }
	}
	if (flags & TCL_WRITABLE) {
	    if (statePtr->outEofChar == 0) {
		Tcl_DStringAppendElement(dsPtr, "");
	    } else {
		char buf[4];

		sprintf(buf, "%c", statePtr->outEofChar);
		Tcl_DStringAppendElement(dsPtr, buf);
	    }
	}
	if (!(flags & (TCL_READABLE|TCL_WRITABLE))) {
	    /*
	     * Not readable or writable (e.g. server socket)
	     */

	    Tcl_DStringAppendElement(dsPtr, "");
	}
	if (((flags & (TCL_READABLE|TCL_WRITABLE)) ==
		(TCL_READABLE|TCL_WRITABLE)) && (len == 0)) {
	    Tcl_DStringEndSublist(dsPtr);
	}
	if (len > 0) {
	    return TCL_OK;
	}
    }
    if (len == 0 || HaveOpt(1, "-translation")) {
	if (len == 0) {
	    Tcl_DStringAppendElement(dsPtr, "-translation");
	}
	if (((flags & (TCL_READABLE|TCL_WRITABLE)) ==
		(TCL_READABLE|TCL_WRITABLE)) && (len == 0)) {
	    Tcl_DStringStartSublist(dsPtr);
	}
	if (flags & TCL_READABLE) {
	    if (statePtr->inputTranslation == TCL_TRANSLATE_AUTO) {
		Tcl_DStringAppendElement(dsPtr, "auto");
	    } else if (statePtr->inputTranslation == TCL_TRANSLATE_CR) {
		Tcl_DStringAppendElement(dsPtr, "cr");
	    } else if (statePtr->inputTranslation == TCL_TRANSLATE_CRLF) {
		Tcl_DStringAppendElement(dsPtr, "crlf");
	    } else {
		Tcl_DStringAppendElement(dsPtr, "lf");
	    }
	}
	if (flags & TCL_WRITABLE) {
	    if (statePtr->outputTranslation == TCL_TRANSLATE_AUTO) {
		Tcl_DStringAppendElement(dsPtr, "auto");
	    } else if (statePtr->outputTranslation == TCL_TRANSLATE_CR) {
		Tcl_DStringAppendElement(dsPtr, "cr");
	    } else if (statePtr->outputTranslation == TCL_TRANSLATE_CRLF) {
		Tcl_DStringAppendElement(dsPtr, "crlf");
	    } else {
		Tcl_DStringAppendElement(dsPtr, "lf");
	    }
	}
	if (!(flags & (TCL_READABLE|TCL_WRITABLE))) {
	    /*
	     * Not readable or writable (e.g. server socket)
	     */

	    Tcl_DStringAppendElement(dsPtr, "auto");
	}
	if (((flags & (TCL_READABLE|TCL_WRITABLE)) ==
		(TCL_READABLE|TCL_WRITABLE)) && (len == 0)) {
	    Tcl_DStringEndSublist(dsPtr);
	}
	if (len > 0) {
	    return TCL_OK;
	}
    }

    if (chanPtr->typePtr->getOptionProc != NULL) {
	/*
	 * Let the driver specific handle additional options and result code
	 * and message.
	 */

	return chanPtr->typePtr->getOptionProc(chanPtr->instanceData, interp,
		optionName, dsPtr);
    } else {
	/*
	 * No driver specific options case.
	 */

	if (len == 0) {
	    return TCL_OK;
	}
	return Tcl_BadChannelOption(interp, optionName, NULL);
    }
}

/*
 *---------------------------------------------------------------------------
 *
 * Tcl_SetChannelOption --
 *
 *	Sets an option on a channel.
 *
 * Results:
 *	A standard Tcl result. On error, sets interp's result object if
 *	interp is not NULL.
 *
 * Side effects:
 *	May modify an option on a device.
 *
 *---------------------------------------------------------------------------
 */

int
Tcl_SetChannelOption(
    Tcl_Interp *interp,		/* For error reporting - can be NULL. */
    Tcl_Channel chan,		/* Channel on which to set mode. */
    const char *optionName,	/* Which option to set? */
    const char *newValue)	/* New value for option. */
{
    Channel *chanPtr = (Channel *) chan;
				/* The real IO channel. */
    ChannelState *statePtr = chanPtr->state;
				/* State info for channel */
    size_t len;			/* Length of optionName string. */
    size_t argc;
    const char **argv;

    /*
     * If the channel is in the middle of a background copy, fail.
     */

    if (statePtr->csPtrR || statePtr->csPtrW) {
	if (interp) {
	    Tcl_SetObjResult(interp, Tcl_NewStringObj(
                    "unable to set channel options: background copy in"
                    " progress", -1));
	}
	return TCL_ERROR;
    }

    /*
     * Disallow options on dead channels -- channels that have been closed but
     * not yet been deallocated. Such channels can be found if the exit
     * handler for channel cleanup has run but the channel is still registered
     * in an interpreter.
     */

    if (CheckForDeadChannel(NULL, statePtr)) {
	return TCL_ERROR;
    }

    /*
     * This operation should occur at the top of a channel stack.
     */

    chanPtr = statePtr->topChanPtr;

    len = strlen(optionName);

    if (HaveOpt(2, "-blocking")) {
	int newMode;

	if (Tcl_GetBoolean(interp, newValue, &newMode) == TCL_ERROR) {
	    return TCL_ERROR;
	}
	if (newMode) {
	    newMode = TCL_MODE_BLOCKING;
	} else {
	    newMode = TCL_MODE_NONBLOCKING;
	}
	return SetBlockMode(interp, chanPtr, newMode);
    } else if (HaveOpt(7, "-buffering")) {
	len = strlen(newValue);
	if ((newValue[0] == 'f') && (strncmp(newValue, "full", len) == 0)) {
	    ResetFlag(statePtr, CHANNEL_UNBUFFERED | CHANNEL_LINEBUFFERED);
	} else if ((newValue[0] == 'l') &&
		(strncmp(newValue, "line", len) == 0)) {
	    ResetFlag(statePtr, CHANNEL_UNBUFFERED);
	    SetFlag(statePtr, CHANNEL_LINEBUFFERED);
	} else if ((newValue[0] == 'n') &&
		(strncmp(newValue, "none", len) == 0)) {
	    ResetFlag(statePtr, CHANNEL_LINEBUFFERED);
	    SetFlag(statePtr, CHANNEL_UNBUFFERED);
	} else if (interp) {
            Tcl_SetObjResult(interp, Tcl_NewStringObj(
                    "bad value for -buffering: must be one of"
                    " full, line, or none", -1));
            return TCL_ERROR;
	}
	return TCL_OK;
    } else if (HaveOpt(7, "-buffersize")) {
	Tcl_WideInt newBufferSize;
	Tcl_Obj obj;
	int code;

	obj.refCount = 1;
	obj.bytes = (char *)newValue;
	obj.length = strlen(newValue);
	obj.typePtr = NULL;

	code = Tcl_GetWideIntFromObj(interp, &obj, &newBufferSize);
	TclFreeInternalRep(&obj);

	if (code == TCL_ERROR) {
	    return TCL_ERROR;
	}
	Tcl_SetChannelBufferSize(chan, newBufferSize);
	return TCL_OK;
    } else if (HaveOpt(2, "-encoding")) {
	Tcl_Encoding encoding;

	if ((newValue[0] == '\0') || (strcmp(newValue, "binary") == 0)) {
	    encoding = NULL;
	} else {
	    encoding = Tcl_GetEncoding(interp, newValue);
	    if (encoding == NULL) {
		return TCL_ERROR;
	    }
	}

	/*
	 * When the channel has an escape sequence driven encoding such as
	 * iso2022, the terminated escape sequence must write to the buffer.
	 */

	if ((statePtr->encoding != NULL)
		&& !(statePtr->outputEncodingFlags & TCL_ENCODING_START)
		&& (CheckChannelErrors(statePtr, TCL_WRITABLE) == 0)) {
	    statePtr->outputEncodingFlags |= TCL_ENCODING_END;
	    WriteChars(chanPtr, "", 0);
	}
	Tcl_FreeEncoding(statePtr->encoding);
	statePtr->encoding = encoding;
	statePtr->inputEncodingState = NULL;
	statePtr->inputEncodingFlags = TCL_ENCODING_START;
	statePtr->outputEncodingState = NULL;
	statePtr->outputEncodingFlags = TCL_ENCODING_START;
	ResetFlag(statePtr, CHANNEL_NEED_MORE_DATA);
	UpdateInterest(chanPtr);
	return TCL_OK;
    } else if (HaveOpt(2, "-eofchar")) {
	if (Tcl_SplitList(interp, newValue, &argc, &argv) == TCL_ERROR) {
	    return TCL_ERROR;
	}
	if (argc == 0) {
	    statePtr->inEofChar = 0;
	    statePtr->outEofChar = 0;
	} else if (argc == 1 || argc == 2) {
	    int outIndex = (argc - 1);
	    int inValue = (int) argv[0][0];
	    int outValue = (int) argv[outIndex][0];

	    if (inValue & 0x80 || outValue & 0x80) {
		if (interp) {
		    Tcl_SetObjResult(interp, Tcl_NewStringObj(
                            "bad value for -eofchar: must be non-NUL ASCII"
                            " character", -1));
		}
		Tcl_Free((void *)argv);
		return TCL_ERROR;
	    }
	    if (GotFlag(statePtr, TCL_READABLE)) {
		statePtr->inEofChar = inValue;
	    }
	    if (GotFlag(statePtr, TCL_WRITABLE)) {
		statePtr->outEofChar = outValue;
	    }
	} else {
	    if (interp) {
		Tcl_SetObjResult(interp, Tcl_NewStringObj(
			"bad value for -eofchar: should be a list of zero,"
			" one, or two elements", -1));
	    }
	    Tcl_Free((void *)argv);
	    return TCL_ERROR;
	}
	if (argv != NULL) {
	    Tcl_Free((void *)argv);
	}

	/*
	 * [Bug 930851] Reset EOF and BLOCKED flags. Changing the character
	 * which signals eof can transform a current eof condition into a 'go
	 * ahead'. Ditto for blocked.
	 */

	if (GotFlag(statePtr, CHANNEL_EOF)) {
	    statePtr->inputEncodingFlags |= TCL_ENCODING_START;
	}
	ResetFlag(statePtr, CHANNEL_EOF|CHANNEL_STICKY_EOF|CHANNEL_BLOCKED);
	statePtr->inputEncodingFlags &= ~TCL_ENCODING_END;
	return TCL_OK;
    } else if (HaveOpt(1, "-translation")) {
	const char *readMode, *writeMode;

	if (Tcl_SplitList(interp, newValue, &argc, &argv) == TCL_ERROR) {
	    return TCL_ERROR;
	}

	if (argc == 1) {
	    readMode = GotFlag(statePtr, TCL_READABLE) ? argv[0] : NULL;
	    writeMode = GotFlag(statePtr, TCL_WRITABLE) ? argv[0] : NULL;
	} else if (argc == 2) {
	    readMode = GotFlag(statePtr, TCL_READABLE) ? argv[0] : NULL;
	    writeMode = GotFlag(statePtr, TCL_WRITABLE) ? argv[1] : NULL;
	} else {
	    if (interp) {
		Tcl_SetObjResult(interp, Tcl_NewStringObj(
			"bad value for -translation: must be a one or two"
			" element list", -1));
	    }
	    Tcl_Free((void *)argv);
	    return TCL_ERROR;
	}

	if (readMode) {
	    TclEolTranslation translation;

	    if (*readMode == '\0') {
		translation = statePtr->inputTranslation;
	    } else if (strcmp(readMode, "auto") == 0) {
		translation = TCL_TRANSLATE_AUTO;
	    } else if (strcmp(readMode, "binary") == 0) {
		translation = TCL_TRANSLATE_LF;
		statePtr->inEofChar = 0;
		Tcl_FreeEncoding(statePtr->encoding);
		statePtr->encoding = NULL;
	    } else if (strcmp(readMode, "lf") == 0) {
		translation = TCL_TRANSLATE_LF;
	    } else if (strcmp(readMode, "cr") == 0) {
		translation = TCL_TRANSLATE_CR;
	    } else if (strcmp(readMode, "crlf") == 0) {
		translation = TCL_TRANSLATE_CRLF;
	    } else if (strcmp(readMode, "platform") == 0) {
		translation = TCL_PLATFORM_TRANSLATION;
	    } else {
		if (interp) {
		    Tcl_SetObjResult(interp, Tcl_NewStringObj(
			    "bad value for -translation: must be one of "
                            "auto, binary, cr, lf, crlf, or platform", -1));
		}
		Tcl_Free((void *)argv);
		return TCL_ERROR;
	    }

	    /*
	     * Reset the EOL flags since we need to look at any buffered data
	     * to see if the new translation mode allows us to complete the
	     * line.
	     */

	    if (translation != statePtr->inputTranslation) {
		statePtr->inputTranslation = translation;
		ResetFlag(statePtr, INPUT_SAW_CR | CHANNEL_NEED_MORE_DATA);
		UpdateInterest(chanPtr);
	    }
	}
	if (writeMode) {
	    if (*writeMode == '\0') {
		/* Do nothing. */
	    } else if (strcmp(writeMode, "auto") == 0) {
		/*
		 * This is a hack to get TCP sockets to produce output in CRLF
		 * mode if they are being set into AUTO mode. A better
		 * solution for achieving this effect will be coded later.
		 */

		if (strcmp(Tcl_ChannelName(chanPtr->typePtr), "tcp") == 0) {
		    statePtr->outputTranslation = TCL_TRANSLATE_CRLF;
		} else {
		    statePtr->outputTranslation = TCL_PLATFORM_TRANSLATION;
		}
	    } else if (strcmp(writeMode, "binary") == 0) {
		statePtr->outEofChar = 0;
		statePtr->outputTranslation = TCL_TRANSLATE_LF;
		Tcl_FreeEncoding(statePtr->encoding);
		statePtr->encoding = NULL;
	    } else if (strcmp(writeMode, "lf") == 0) {
		statePtr->outputTranslation = TCL_TRANSLATE_LF;
	    } else if (strcmp(writeMode, "cr") == 0) {
		statePtr->outputTranslation = TCL_TRANSLATE_CR;
	    } else if (strcmp(writeMode, "crlf") == 0) {
		statePtr->outputTranslation = TCL_TRANSLATE_CRLF;
	    } else if (strcmp(writeMode, "platform") == 0) {
		statePtr->outputTranslation = TCL_PLATFORM_TRANSLATION;
	    } else {
		if (interp) {
		    Tcl_SetObjResult(interp, Tcl_NewStringObj(
			    "bad value for -translation: must be one of "
                            "auto, binary, cr, lf, crlf, or platform", -1));
		}
		Tcl_Free((void *)argv);
		return TCL_ERROR;
	    }
	}
	Tcl_Free((void *)argv);
	return TCL_OK;
    } else if (chanPtr->typePtr->setOptionProc != NULL) {
	return chanPtr->typePtr->setOptionProc(chanPtr->instanceData, interp,
		optionName, newValue);
    } else {
	return Tcl_BadChannelOption(interp, optionName, NULL);
    }

    return TCL_OK;
}

/*
 *----------------------------------------------------------------------
 *
 * CleanupChannelHandlers --
 *
 *	Removes channel handlers that refer to the supplied interpreter, so
 *	that if the actual channel is not closed now, these handlers will not
 *	run on subsequent events on the channel. This would be erroneous,
 *	because the interpreter no longer has a reference to this channel.
 *
 * Results:
 *	None.
 *
 * Side effects:
 *	Removes channel handlers.
 *
 *----------------------------------------------------------------------
 */

static void
CleanupChannelHandlers(
    Tcl_Interp *interp,
    Channel *chanPtr)
{
    ChannelState *statePtr = chanPtr->state;
				/* State info for channel */
    EventScriptRecord *sPtr, *prevPtr, *nextPtr;

    /*
     * Remove fileevent records on this channel that refer to the given
     * interpreter.
     */

    for (sPtr = statePtr->scriptRecordPtr, prevPtr = NULL;
	    sPtr != NULL; sPtr = nextPtr) {
	nextPtr = sPtr->nextPtr;
	if (sPtr->interp == interp) {
	    if (prevPtr == NULL) {
		statePtr->scriptRecordPtr = nextPtr;
	    } else {
		prevPtr->nextPtr = nextPtr;
	    }

	    Tcl_DeleteChannelHandler((Tcl_Channel) chanPtr,
		    TclChannelEventScriptInvoker, sPtr);

	    TclDecrRefCount(sPtr->scriptPtr);
	    Tcl_Free(sPtr);
	} else {
	    prevPtr = sPtr;
	}
    }
}

/*
 *----------------------------------------------------------------------
 *
 * Tcl_NotifyChannel --
 *
 *	This procedure is called by a channel driver when a driver detects an
 *	event on a channel. This procedure is responsible for actually
 *	handling the event by invoking any channel handler callbacks.
 *
 * Results:
 *	None.
 *
 * Side effects:
 *	Whatever the channel handler callback procedure does.
 *
 *----------------------------------------------------------------------
 */

void
Tcl_NotifyChannel(
    Tcl_Channel channel,	/* Channel that detected an event. */
    int mask)			/* OR'ed combination of TCL_READABLE,
				 * TCL_WRITABLE, or TCL_EXCEPTION: indicates
				 * which events were detected. */
{
    Channel *chanPtr = (Channel *) channel;
    ChannelState *statePtr = chanPtr->state;
				/* State info for channel */
    ChannelHandler *chPtr;
    ThreadSpecificData *tsdPtr = TCL_TSD_INIT(&dataKey);
    NextChannelHandler nh;
    Channel *upChanPtr;
    const Tcl_ChannelType *upTypePtr;

    /*
     * In contrast to the other API functions this procedure walks towards the
     * top of a stack and not down from it.
     *
     * The channel calling this procedure is the one who generated the event,
     * and thus does not take part in handling it. IOW, its HandlerProc is not
     * called, instead we begin with the channel above it.
     *
     * This behaviour also allows the transformation channels to generate
     * their own events and pass them upward.
     */

    while (mask && (chanPtr->upChanPtr != NULL)) {
	Tcl_DriverHandlerProc *upHandlerProc;

	upChanPtr = chanPtr->upChanPtr;
	upTypePtr = upChanPtr->typePtr;
	upHandlerProc = Tcl_ChannelHandlerProc(upTypePtr);
	if (upHandlerProc != NULL) {
	    mask = upHandlerProc(upChanPtr->instanceData, mask);
	}

	/*
	 * ELSE: Ignore transformations which are unable to handle the event
	 * coming from below. Assume that they don't change the mask and pass
	 * it on.
	 */

	chanPtr = upChanPtr;
    }

    channel = (Tcl_Channel) chanPtr;

    /*
     * Here we have either reached the top of the stack or the mask is empty.
     * We break out of the procedure if it is the latter.
     */

    if (!mask) {
	return;
    }

    /*
     * We are now above the topmost channel in a stack and have events left.
     * Now call the channel handlers as usual.
     *
     * Preserve the channel struct in case the script closes it.
     */

    TclChannelPreserve((Tcl_Channel)channel);
    Tcl_Preserve(statePtr);

    /*
     * Avoid processing if the channel owner has been changed.
     */
    if (statePtr->managingThread != Tcl_GetCurrentThread()) {
	goto done;
    }

    /*
     * If we are flushing in the background, be sure to call FlushChannel for
     * writable events. Note that we have to discard the writable event so we
     * don't call any write handlers before the flush is complete.
     */

    if (GotFlag(statePtr, BG_FLUSH_SCHEDULED) && (mask & TCL_WRITABLE)) {
	if (0 == FlushChannel(NULL, chanPtr, 1)) {
	    mask &= ~TCL_WRITABLE;
	}
    }

    /*
     * Add this invocation to the list of recursive invocations of
     * Tcl_NotifyChannel.
     */

    nh.nextHandlerPtr = NULL;
    nh.nestedHandlerPtr = tsdPtr->nestedHandlerPtr;
    tsdPtr->nestedHandlerPtr = &nh;

    for (chPtr = statePtr->chPtr; chPtr != NULL; ) {
	/*
	 * If this channel handler is interested in any of the events that
	 * have occurred on the channel, invoke its procedure.
	 */

	if ((chPtr->mask & mask) != 0) {
	    nh.nextHandlerPtr = chPtr->nextPtr;
	    chPtr->proc(chPtr->clientData, chPtr->mask & mask);
	    chPtr = nh.nextHandlerPtr;
	} else {
	    chPtr = chPtr->nextPtr;
	}

	/*
	 * Stop if the channel owner has been changed in-between.
	 */
	if (chanPtr->state->managingThread != Tcl_GetCurrentThread()) {
	    goto done;
	}
    }

    /*
     * Update the notifier interest, since it may have changed after invoking
     * event handlers. Skip that if the channel was deleted in the call to the
     * channel handler.
     */

    if (chanPtr->typePtr != NULL) {
	/*
	 * TODO: This call may not be needed.  If a handler induced a
	 * change in interest, that handler should have made its own
	 * UpdateInterest() call, one would think.
	 */
	UpdateInterest(chanPtr);
    }

done:
    Tcl_Release(statePtr);
    TclChannelRelease(channel);

    tsdPtr->nestedHandlerPtr = nh.nestedHandlerPtr;
}

/*
 *----------------------------------------------------------------------
 *
 * UpdateInterest --
 *
 *	Arrange for the notifier to call us back at appropriate times based on
 *	the current state of the channel.
 *
 * Results:
 *	None.
 *
 * Side effects:
 *	May schedule a timer or driver handler.
 *
 *----------------------------------------------------------------------
 */

static void
UpdateInterest(
    Channel *chanPtr)		/* Channel to update. */
{
    ChannelState *statePtr = chanPtr->state;
				/* State info for channel */
    int mask = statePtr->interestMask;

    if (chanPtr->typePtr == NULL) {
	/* Do not update interest on a closed channel */
	return;
    }

    /*
     * If there are flushed buffers waiting to be written, then we need to
     * watch for the channel to become writable.
     */

    if (GotFlag(statePtr, BG_FLUSH_SCHEDULED)) {
	mask |= TCL_WRITABLE;
    }

    /*
     * If there is data in the input queue, and we aren't waiting for more
     * data, then we need to schedule a timer so we don't block in the
     * notifier. Also, cancel the read interest so we don't get duplicate
     * events.
     */

    if (mask & TCL_READABLE) {
	if (!GotFlag(statePtr, CHANNEL_NEED_MORE_DATA)
		&& (statePtr->inQueueHead != NULL)
		&& IsBufferReady(statePtr->inQueueHead)) {
	    mask &= ~TCL_READABLE;

	    /*
	     * Andreas Kupries, April 11, 2003
	     *
	     * Some operating systems (Solaris 2.6 and higher (but not Solaris
	     * 2.5, go figure)) generate READABLE and EXCEPTION events when
	     * select()'ing [*] on a plain file, even if EOF was not yet
	     * reached. This is a problem in the following situation:
	     *
	     * - An extension asks to get both READABLE and EXCEPTION events.
	     * - It reads data into a buffer smaller than the buffer used by
	     *	 Tcl itself.
	     * - It does not process all events in the event queue, but only
	     *	 one, at least in some situations.
	     *
	     * In that case we can get into a situation where
	     *
	     * - Tcl drops READABLE here, because it has data in its own
	     *	 buffers waiting to be read by the extension.
	     * - A READABLE event is synthesized via timer.
	     * - The OS still reports the EXCEPTION condition on the file.
	     * - And the extension gets the EXCEPTION event first, and handles
	     *	 this as EOF.
	     *
	     * End result ==> Premature end of reading from a file.
	     *
	     * The concrete example is 'Expect', and its [expect] command
	     * (and at the C-level, deep in the bowels of Expect,
	     * 'exp_get_next_event'. See marker 'SunOS' for commentary in
	     * that function too).
	     *
	     * [*] As the Tcl notifier does. See also for marker 'SunOS' in
	     * file 'exp_event.c' of Expect.
	     *
	     * Our solution here is to drop the interest in the EXCEPTION
	     * events too. This compiles on all platforms, and also passes the
	     * testsuite on all of them.
	     */

	    mask &= ~TCL_EXCEPTION;

	    if (!statePtr->timer) {
		statePtr->timer = Tcl_CreateTimerHandler(SYNTHETIC_EVENT_TIME,
                        ChannelTimerProc, chanPtr);
	    }
	}
    }

    if (!statePtr->timer
	&& mask & TCL_WRITABLE
	&& GotFlag(statePtr, CHANNEL_NONBLOCKING)) {

	statePtr->timer = Tcl_CreateTimerHandler(SYNTHETIC_EVENT_TIME,
	    ChannelTimerProc,chanPtr);
    }


    ChanWatch(chanPtr, mask);
}

/*
 *----------------------------------------------------------------------
 *
 * ChannelTimerProc --
 *
 *	Timer handler scheduled by UpdateInterest to monitor the channel
 *	buffers until they are empty.
 *
 * Results:
 *	None.
 *
 * Side effects:
 *	May invoke channel handlers.
 *
 *----------------------------------------------------------------------
 */

static void
ChannelTimerProc(
    ClientData clientData)
{
    Channel *chanPtr = (Channel *)clientData;

    /* State info for channel */
    ChannelState *statePtr = chanPtr->state;

	/* Preserve chanPtr to guard against deallocation in Tcl_NotifyChannel. */
    TclChannelPreserve((Tcl_Channel)chanPtr);
    Tcl_Preserve(statePtr);
    statePtr->timer = NULL;
    if (statePtr->interestMask & TCL_WRITABLE
	&& GotFlag(statePtr, CHANNEL_NONBLOCKING)
	&& !GotFlag(statePtr, BG_FLUSH_SCHEDULED)
	) {
	/*
	 * Restart the timer in case a channel handler reenters the event loop
	 * before UpdateInterest gets called by Tcl_NotifyChannel.
	 */
	statePtr->timer = Tcl_CreateTimerHandler(SYNTHETIC_EVENT_TIME,
                ChannelTimerProc,chanPtr);
	Tcl_NotifyChannel((Tcl_Channel) chanPtr, TCL_WRITABLE);
    }

    /* The channel may have just been closed from within Tcl_NotifyChannel */
    if (!GotFlag(statePtr, CHANNEL_INCLOSE)) {
	if (!GotFlag(statePtr, CHANNEL_NEED_MORE_DATA)
		&& (statePtr->interestMask & TCL_READABLE)
		&& (statePtr->inQueueHead != NULL)
		&& IsBufferReady(statePtr->inQueueHead)) {
	    /*
	     * Restart the timer in case a channel handler reenters the event loop
	     * before UpdateInterest gets called by Tcl_NotifyChannel.
	     */

	    statePtr->timer = Tcl_CreateTimerHandler(SYNTHETIC_EVENT_TIME,
		    ChannelTimerProc,chanPtr);
	    Tcl_NotifyChannel((Tcl_Channel) chanPtr, TCL_READABLE);
	} else {
	    UpdateInterest(chanPtr);
	}
    }

    Tcl_Release(statePtr);
    TclChannelRelease((Tcl_Channel)chanPtr);
}

/*
 *----------------------------------------------------------------------
 *
 * Tcl_CreateChannelHandler --
 *
 *	Arrange for a given procedure to be invoked whenever the channel
 *	indicated by the chanPtr arg becomes readable or writable.
 *
 * Results:
 *	None.
 *
 * Side effects:
 *	From now on, whenever the I/O channel given by chanPtr becomes ready
 *	in the way indicated by mask, proc will be invoked. See the manual
 *	entry for details on the calling sequence to proc. If there is already
 *	an event handler for chan, proc and clientData, then the mask will be
 *	updated.
 *
 *----------------------------------------------------------------------
 */

void
Tcl_CreateChannelHandler(
    Tcl_Channel chan,		/* The channel to create the handler for. */
    int mask,			/* OR'ed combination of TCL_READABLE,
				 * TCL_WRITABLE, and TCL_EXCEPTION: indicates
				 * conditions under which proc should be
				 * called. Use 0 to disable a registered
				 * handler. */
    Tcl_ChannelProc *proc,	/* Procedure to call for each selected
				 * event. */
    ClientData clientData)	/* Arbitrary data to pass to proc. */
{
    ChannelHandler *chPtr;
    Channel *chanPtr = (Channel *) chan;
    ChannelState *statePtr = chanPtr->state;
				/* State info for channel */

    /*
     * Check whether this channel handler is not already registered. If it is
     * not, create a new record, else reuse existing record (smash current
     * values).
     */

    for (chPtr = statePtr->chPtr; chPtr != NULL; chPtr = chPtr->nextPtr) {
	if ((chPtr->chanPtr == chanPtr) && (chPtr->proc == proc) &&
		(chPtr->clientData == clientData)) {
	    break;
	}
    }
    if (chPtr == NULL) {
	chPtr = (ChannelHandler *)Tcl_Alloc(sizeof(ChannelHandler));
	chPtr->mask = 0;
	chPtr->proc = proc;
	chPtr->clientData = clientData;
	chPtr->chanPtr = chanPtr;
	chPtr->nextPtr = statePtr->chPtr;
	statePtr->chPtr = chPtr;
    }

    /*
     * The remainder of the initialization below is done regardless of whether
     * this is a new record or a modification of an old one.
     */

    chPtr->mask = mask;

    /*
     * Recompute the interest mask for the channel - this call may actually be
     * disabling an existing handler.
     */

    statePtr->interestMask = 0;
    for (chPtr = statePtr->chPtr; chPtr != NULL; chPtr = chPtr->nextPtr) {
	statePtr->interestMask |= chPtr->mask;
    }

    UpdateInterest(statePtr->topChanPtr);
}

/*
 *----------------------------------------------------------------------
 *
 * Tcl_DeleteChannelHandler --
 *
 *	Cancel a previously arranged callback arrangement for an IO channel.
 *
 * Results:
 *	None.
 *
 * Side effects:
 *	If a callback was previously registered for this chan, proc and
 *	clientData, it is removed and the callback will no longer be called
 *	when the channel becomes ready for IO.
 *
 *----------------------------------------------------------------------
 */

void
Tcl_DeleteChannelHandler(
    Tcl_Channel chan,		/* The channel for which to remove the
				 * callback. */
    Tcl_ChannelProc *proc,	/* The procedure in the callback to delete. */
    ClientData clientData)	/* The client data in the callback to
				 * delete. */
{
    ThreadSpecificData *tsdPtr = TCL_TSD_INIT(&dataKey);
    ChannelHandler *chPtr, *prevChPtr;
    Channel *chanPtr = (Channel *) chan;
    ChannelState *statePtr = chanPtr->state;
				/* State info for channel */
    NextChannelHandler *nhPtr;

    /*
     * Find the entry and the previous one in the list.
     */

    for (prevChPtr = NULL, chPtr = statePtr->chPtr; chPtr != NULL;
	    chPtr = chPtr->nextPtr) {
	if ((chPtr->chanPtr == chanPtr) && (chPtr->clientData == clientData)
		&& (chPtr->proc == proc)) {
	    break;
	}
	prevChPtr = chPtr;
    }

    /*
     * If not found, return without doing anything.
     */

    if (chPtr == NULL) {
	return;
    }

    /*
     * If Tcl_NotifyChannel is about to process this handler, tell it to
     * process the next one instead - we are going to delete *this* one.
     */

    for (nhPtr = tsdPtr->nestedHandlerPtr; nhPtr != NULL;
	    nhPtr = nhPtr->nestedHandlerPtr) {
	if (nhPtr->nextHandlerPtr == chPtr) {
	    nhPtr->nextHandlerPtr = chPtr->nextPtr;
	}
    }

    /*
     * Splice it out of the list of channel handlers.
     */

    if (prevChPtr == NULL) {
	statePtr->chPtr = chPtr->nextPtr;
    } else {
	prevChPtr->nextPtr = chPtr->nextPtr;
    }
    Tcl_Free(chPtr);

    /*
     * Recompute the interest list for the channel, so that infinite loops
     * will not result if Tcl_DeleteChannelHandler is called inside an event.
     */

    statePtr->interestMask = 0;
    for (chPtr = statePtr->chPtr; chPtr != NULL; chPtr = chPtr->nextPtr) {
	statePtr->interestMask |= chPtr->mask;
    }

    UpdateInterest(statePtr->topChanPtr);
}

/*
 *----------------------------------------------------------------------
 *
 * DeleteScriptRecord --
 *
 *	Delete a script record for this combination of channel, interp and
 *	mask.
 *
 * Results:
 *	None.
 *
 * Side effects:
 *	Deletes a script record and cancels a channel event handler.
 *
 *----------------------------------------------------------------------
 */

static void
DeleteScriptRecord(
    Tcl_Interp *interp,		/* Interpreter in which script was to be
				 * executed. */
    Channel *chanPtr,		/* The channel for which to delete the script
				 * record (if any). */
    int mask)			/* Events in mask must exactly match mask of
				 * script to delete. */
{
    ChannelState *statePtr = chanPtr->state;
				/* State info for channel */
    EventScriptRecord *esPtr, *prevEsPtr;

    for (esPtr = statePtr->scriptRecordPtr, prevEsPtr = NULL; esPtr != NULL;
	    prevEsPtr = esPtr, esPtr = esPtr->nextPtr) {
	if ((esPtr->interp == interp) && (esPtr->mask == mask)) {
	    if (esPtr == statePtr->scriptRecordPtr) {
		statePtr->scriptRecordPtr = esPtr->nextPtr;
	    } else {
		CLANG_ASSERT(prevEsPtr);
		prevEsPtr->nextPtr = esPtr->nextPtr;
	    }

	    Tcl_DeleteChannelHandler((Tcl_Channel) chanPtr,
		    TclChannelEventScriptInvoker, esPtr);

	    TclDecrRefCount(esPtr->scriptPtr);
	    Tcl_Free(esPtr);

	    break;
	}
    }
}

/*
 *----------------------------------------------------------------------
 *
 * CreateScriptRecord --
 *
 *	Creates a record to store a script to be executed when a specific
 *	event fires on a specific channel.
 *
 * Results:
 *	None.
 *
 * Side effects:
 *	Causes the script to be stored for later execution.
 *
 *----------------------------------------------------------------------
 */

static void
CreateScriptRecord(
    Tcl_Interp *interp,		/* Interpreter in which to execute the stored
				 * script. */
    Channel *chanPtr,		/* Channel for which script is to be stored */
    int mask,			/* Set of events for which script will be
				 * invoked. */
    Tcl_Obj *scriptPtr)		/* Pointer to script object. */
{
    ChannelState *statePtr = chanPtr->state;
				/* State info for channel */
    EventScriptRecord *esPtr;
    int makeCH;

    for (esPtr=statePtr->scriptRecordPtr; esPtr!=NULL; esPtr=esPtr->nextPtr) {
	if ((esPtr->interp == interp) && (esPtr->mask == mask)) {
	    TclDecrRefCount(esPtr->scriptPtr);
	    esPtr->scriptPtr = NULL;
	    break;
	}
    }

    makeCH = (esPtr == NULL);

    if (makeCH) {
	esPtr = (EventScriptRecord *)Tcl_Alloc(sizeof(EventScriptRecord));
    }

    /*
     * Initialize the structure before calling Tcl_CreateChannelHandler,
     * because a reflected channel calling 'chan postevent' aka
     * 'Tcl_NotifyChannel' in its 'watch'Proc will invoke
     * 'TclChannelEventScriptInvoker' immediately, and we do not wish it to
     * see uninitialized memory and crash. See [Bug 2918110].
     */

    esPtr->chanPtr = chanPtr;
    esPtr->interp = interp;
    esPtr->mask = mask;
    Tcl_IncrRefCount(scriptPtr);
    esPtr->scriptPtr = scriptPtr;

    if (makeCH) {
	esPtr->nextPtr = statePtr->scriptRecordPtr;
	statePtr->scriptRecordPtr = esPtr;

	Tcl_CreateChannelHandler((Tcl_Channel) chanPtr, mask,
		TclChannelEventScriptInvoker, esPtr);
    }
}

/*
 *----------------------------------------------------------------------
 *
 * TclChannelEventScriptInvoker --
 *
 *	Invokes a script scheduled by "fileevent" for when the channel becomes
 *	ready for IO. This function is invoked by the channel handler which
 *	was created by the Tcl "fileevent" command.
 *
 * Results:
 *	None.
 *
 * Side effects:
 *	Whatever the script does.
 *
 *----------------------------------------------------------------------
 */

void
TclChannelEventScriptInvoker(
    ClientData clientData,	/* The script+interp record. */
    TCL_UNUSED(int) /*mask*/)
{
    EventScriptRecord *esPtr = (EventScriptRecord *)clientData;
				/* The event script + interpreter to eval it
				 * in. */
    Channel *chanPtr = esPtr->chanPtr;
				/* The channel for which this handler is
				 * registered. */
    Tcl_Interp *interp = esPtr->interp;
				/* Interpreter in which to eval the script. */
    int mask = esPtr->mask;
    int result;			/* Result of call to eval script. */

    /*
     * Be sure event executed in managed channel (covering bugs similar [f583715154]).
     */
    assert(chanPtr->state->managingThread == Tcl_GetCurrentThread());

    /*
     * We must preserve the interpreter so we can report errors on it later.
     * Note that we do not need to preserve the channel because that is done
     * by Tcl_NotifyChannel before calling channel handlers.
     */

    Tcl_Preserve(interp);
    TclChannelPreserve((Tcl_Channel)chanPtr);
    result = Tcl_EvalObjEx(interp, esPtr->scriptPtr, TCL_EVAL_GLOBAL);

    /*
     * On error, cause a background error and remove the channel handler and
     * the script record.
     *
     * NOTE: Must delete channel handler before causing the background error
     * because the background error may want to reinstall the handler.
     */

    if (result != TCL_OK) {
	if (chanPtr->typePtr != NULL) {
	    DeleteScriptRecord(interp, chanPtr, mask);
	}
	Tcl_BackgroundException(interp, result);
    }
    TclChannelRelease((Tcl_Channel)chanPtr);
    Tcl_Release(interp);
}

/*
 *----------------------------------------------------------------------
 *
 * Tcl_FileEventObjCmd --
 *
 *	This procedure implements the "fileevent" Tcl command. See the user
 *	documentation for details on what it does. This command is based on
 *	the Tk command "fileevent" which in turn is based on work contributed
 *	by Mark Diekhans.
 *
 * Results:
 *	A standard Tcl result.
 *
 * Side effects:
 *	May create a channel handler for the specified channel.
 *
 *----------------------------------------------------------------------
 */

int
Tcl_FileEventObjCmd(
    TCL_UNUSED(ClientData),
    Tcl_Interp *interp,		/* Interpreter in which the channel for which
				 * to create the handler is found. */
    int objc,			/* Number of arguments. */
    Tcl_Obj *const objv[])	/* Argument objects. */
{
    Channel *chanPtr;		/* The channel to create the handler for. */
    ChannelState *statePtr;	/* State info for channel */
    Tcl_Channel chan;		/* The opaque type for the channel. */
    const char *chanName;
    int modeIndex;		/* Index of mode argument. */
    int mask;
    static const char *const modeOptions[] = {"readable", "writable", NULL};
    static const int maskArray[] = {TCL_READABLE, TCL_WRITABLE};

    if ((objc != 3) && (objc != 4)) {
	Tcl_WrongNumArgs(interp, 1, objv, "channelId event ?script?");
	return TCL_ERROR;
    }
    if (Tcl_GetIndexFromObj(interp, objv[2], modeOptions, "event name", 0,
	    &modeIndex) != TCL_OK) {
	return TCL_ERROR;
    }
    mask = maskArray[modeIndex];

    chanName = TclGetString(objv[1]);
    chan = Tcl_GetChannel(interp, chanName, NULL);
    if (chan == NULL) {
	return TCL_ERROR;
    }
    chanPtr = (Channel *) chan;
    statePtr = chanPtr->state;
    if ((statePtr->flags & mask) == 0) {
	Tcl_SetObjResult(interp, Tcl_ObjPrintf("channel is not %s",
		(mask == TCL_READABLE) ? "readable" : "writable"));
	return TCL_ERROR;
    }

    /*
     * If we are supposed to return the script, do so.
     */

    if (objc == 3) {
	EventScriptRecord *esPtr;

	for (esPtr = statePtr->scriptRecordPtr; esPtr != NULL;
		esPtr = esPtr->nextPtr) {
	    if ((esPtr->interp == interp) && (esPtr->mask == mask)) {
		Tcl_SetObjResult(interp, esPtr->scriptPtr);
		break;
	    }
	}
	return TCL_OK;
    }

    /*
     * If we are supposed to delete a stored script, do so.
     */

    if (*(TclGetString(objv[3])) == '\0') {
	DeleteScriptRecord(interp, chanPtr, mask);
	return TCL_OK;
    }

    /*
     * Make the script record that will link between the event and the script
     * to invoke. This also creates a channel event handler which will
     * evaluate the script in the supplied interpreter.
     */

    CreateScriptRecord(interp, chanPtr, mask, objv[3]);

    return TCL_OK;
}

/*
 *----------------------------------------------------------------------
 *
 * ZeroTransferTimerProc --
 *
 *	Timer handler scheduled by TclCopyChannel so that -command is
 *	called asynchronously even when -size is 0.
 *
 * Results:
 *	None.
 *
 * Side effects:
 *	Calls CopyData for -command invocation.
 *
 *----------------------------------------------------------------------
 */

static void
ZeroTransferTimerProc(
    ClientData clientData)
{
    /* calling CopyData with mask==0 still implies immediate invocation of the
     *  -command callback, and completion of the fcopy.
     */
    CopyData((CopyState *)clientData, 0);
}

/*
 *----------------------------------------------------------------------
 *
 * TclCopyChannel --
 *
 *	This routine copies data from one channel to another, either
 *	synchronously or asynchronously. If a command script is supplied, the
 *	operation runs in the background. The script is invoked when the copy
 *	completes. Otherwise the function waits until the copy is completed
 *	before returning.
 *
 * Results:
 *	A standard Tcl result.
 *
 * Side effects:
 *	May schedule a background copy operation that causes both channels to
 *	be marked busy.
 *
 *----------------------------------------------------------------------
 */

int
TclCopyChannel(
    Tcl_Interp *interp,		/* Current interpreter. */
    Tcl_Channel inChan,		/* Channel to read from. */
    Tcl_Channel outChan,	/* Channel to write to. */
    long long toRead,		/* Amount of data to copy, or -1 for all. */
    Tcl_Obj *cmdPtr)		/* Pointer to script to execute or NULL. */
{
    Channel *inPtr = (Channel *) inChan;
    Channel *outPtr = (Channel *) outChan;
    ChannelState *inStatePtr, *outStatePtr;
    int readFlags, writeFlags;
    CopyState *csPtr;
    int nonBlocking = (cmdPtr) ? CHANNEL_NONBLOCKING : 0;
    int moveBytes;

    inStatePtr = inPtr->state;
    outStatePtr = outPtr->state;

    if (BUSY_STATE(inStatePtr, TCL_READABLE)) {
	if (interp) {
	    Tcl_SetObjResult(interp, Tcl_ObjPrintf(
                    "channel \"%s\" is busy", Tcl_GetChannelName(inChan)));
	}
	return TCL_ERROR;
    }
    if (BUSY_STATE(outStatePtr, TCL_WRITABLE)) {
	if (interp) {
	    Tcl_SetObjResult(interp, Tcl_ObjPrintf(
                    "channel \"%s\" is busy", Tcl_GetChannelName(outChan)));
	}
	return TCL_ERROR;
    }

    readFlags = inStatePtr->flags;
    writeFlags = outStatePtr->flags;

    /*
     * Set up the blocking mode appropriately. Background copies need
     * non-blocking channels. Foreground copies need blocking channels. If
     * there is an error, restore the old blocking mode.
     */

    if (nonBlocking != (readFlags & CHANNEL_NONBLOCKING)) {
	if (SetBlockMode(interp, inPtr, nonBlocking ?
		TCL_MODE_NONBLOCKING : TCL_MODE_BLOCKING) != TCL_OK) {
	    return TCL_ERROR;
	}
    }
    if ((inPtr!=outPtr) && (nonBlocking!=(writeFlags&CHANNEL_NONBLOCKING)) &&
	    (SetBlockMode(NULL, outPtr, nonBlocking ?
		    TCL_MODE_NONBLOCKING : TCL_MODE_BLOCKING) != TCL_OK) &&
	    (nonBlocking != (readFlags & CHANNEL_NONBLOCKING))) {
	SetBlockMode(NULL, inPtr, (readFlags & CHANNEL_NONBLOCKING)
		? TCL_MODE_NONBLOCKING : TCL_MODE_BLOCKING);
	return TCL_ERROR;
    }

    /*
     * Make sure the output side is unbuffered.
     */

    outStatePtr->flags = (outStatePtr->flags & ~CHANNEL_LINEBUFFERED)
	    | CHANNEL_UNBUFFERED;

    /*
     * Test for conditions where we know we can just move bytes from input
     * channel to output channel with no transformation or even examination
     * of the bytes themselves.
     */

    moveBytes = inStatePtr->inEofChar == '\0'	/* No eofChar to stop input */
	    && inStatePtr->inputTranslation == TCL_TRANSLATE_LF
	    && outStatePtr->outputTranslation == TCL_TRANSLATE_LF
	    && inStatePtr->encoding == outStatePtr->encoding;

    /*
     * Allocate a new CopyState to maintain info about the current copy in
     * progress. This structure will be deallocated when the copy is
     * completed.
     */

    csPtr = (CopyState *)Tcl_Alloc(offsetof(CopyState, buffer) + 1U + !moveBytes * inStatePtr->bufSize);
    csPtr->bufSize = !moveBytes * inStatePtr->bufSize;
    csPtr->readPtr = inPtr;
    csPtr->writePtr = outPtr;
    csPtr->readFlags = readFlags;
    csPtr->writeFlags = writeFlags;
    csPtr->toRead = toRead;
    csPtr->total = (Tcl_WideInt) 0;
    csPtr->interp = interp;
    if (cmdPtr) {
	Tcl_IncrRefCount(cmdPtr);
    }
    csPtr->cmdPtr = cmdPtr;

    inStatePtr->csPtrR  = csPtr;
    outStatePtr->csPtrW = csPtr;

    if (moveBytes) {
	return MoveBytes(csPtr);
    }

    /*
     * Special handling of -size 0 async transfers, so that the -command is
     * still called asynchronously.
     */

    if ((nonBlocking == CHANNEL_NONBLOCKING) && (toRead == 0)) {
        Tcl_CreateTimerHandler(0, ZeroTransferTimerProc, csPtr);
        return 0;
    }

    /*
     * Start copying data between the channels.
     */

    return CopyData(csPtr, 0);
}

/*
 *----------------------------------------------------------------------
 *
 * CopyData --
 *
 *	This function implements the lowest level of the copying mechanism for
 *	TclCopyChannel.
 *
 * Results:
 *	Returns TCL_OK on success, else TCL_ERROR.
 *
 * Side effects:
 *	Moves data between channels, may create channel handlers.
 *
 *----------------------------------------------------------------------
 */

static void
MBCallback(
    CopyState *csPtr,
    Tcl_Obj *errObj)
{
    Tcl_Obj *cmdPtr = Tcl_DuplicateObj(csPtr->cmdPtr);
    Tcl_WideInt total = csPtr->total;
    Tcl_Interp *interp = csPtr->interp;
    int code;

    Tcl_IncrRefCount(cmdPtr);
    StopCopy(csPtr);

    /* TODO: What if cmdPtr is not a list?! */

    Tcl_ListObjAppendElement(NULL, cmdPtr, Tcl_NewWideIntObj(total));
    if (errObj) {
	Tcl_ListObjAppendElement(NULL, cmdPtr, errObj);
    }

    Tcl_Preserve(interp);
    code = Tcl_EvalObjEx(interp, cmdPtr, TCL_EVAL_GLOBAL);
    if (code != TCL_OK) {
	Tcl_BackgroundException(interp, code);
    }
    Tcl_Release(interp);
    TclDecrRefCount(cmdPtr);
}

static void
MBError(
    CopyState *csPtr,
    int mask,
    int errorCode)
{
    Tcl_Channel inChan = (Tcl_Channel) csPtr->readPtr;
    Tcl_Channel outChan = (Tcl_Channel) csPtr->writePtr;
    Tcl_Obj *errObj;

    Tcl_SetErrno(errorCode);

    errObj = Tcl_ObjPrintf( "error %sing \"%s\": %s",
	    (mask & TCL_READABLE) ? "read" : "writ",
	    Tcl_GetChannelName((mask & TCL_READABLE) ? inChan : outChan),
	    Tcl_PosixError(csPtr->interp));

    if (csPtr->cmdPtr) {
	MBCallback(csPtr, errObj);
    } else {
	Tcl_SetObjResult(csPtr->interp, errObj);
	StopCopy(csPtr);
    }
}

static void
MBEvent(
    ClientData clientData,
    int mask)
{
    CopyState *csPtr = (CopyState *) clientData;
    Tcl_Channel inChan = (Tcl_Channel) csPtr->readPtr;
    Tcl_Channel outChan = (Tcl_Channel) csPtr->writePtr;
    ChannelState *inStatePtr = csPtr->readPtr->state;

    if (mask & TCL_WRITABLE) {
	Tcl_DeleteChannelHandler(inChan, MBEvent, csPtr);
	Tcl_DeleteChannelHandler(outChan, MBEvent, csPtr);
	switch (MBWrite(csPtr)) {
	case TCL_OK:
	    MBCallback(csPtr, NULL);
	    break;
	case TCL_CONTINUE:
	    Tcl_CreateChannelHandler(inChan, TCL_READABLE, MBEvent, csPtr);
	    break;
	}
    } else if (mask & TCL_READABLE) {
	if (TCL_OK == MBRead(csPtr)) {
	    /* When at least one full buffer is present, stop reading. */
	    if (IsBufferFull(inStatePtr->inQueueHead)
		    || !Tcl_InputBlocked(inChan)) {
		Tcl_DeleteChannelHandler(inChan, MBEvent, csPtr);
	    }

	    /* Successful read -- set up to write the bytes we read */
	    Tcl_CreateChannelHandler(outChan, TCL_WRITABLE, MBEvent, csPtr);
	}
    }
}

static int
MBRead(
    CopyState *csPtr)
{
    ChannelState *inStatePtr = csPtr->readPtr->state;
    ChannelBuffer *bufPtr = inStatePtr->inQueueHead;
    int code;

    if (bufPtr && BytesLeft(bufPtr) > 0) {
	return TCL_OK;
    }

    code = GetInput(inStatePtr->topChanPtr);
    if (code == 0 || GotFlag(inStatePtr, CHANNEL_BLOCKED)) {
	return TCL_OK;
    } else {
	MBError(csPtr, TCL_READABLE, code);
	return TCL_ERROR;
    }
}

static int
MBWrite(
    CopyState *csPtr)
{
    ChannelState *inStatePtr = csPtr->readPtr->state;
    ChannelState *outStatePtr = csPtr->writePtr->state;
    ChannelBuffer *bufPtr = inStatePtr->inQueueHead;
    ChannelBuffer *tail = NULL;
    int code;
    Tcl_WideInt inBytes = 0;

    /* Count up number of bytes waiting in the input queue */
    while (bufPtr) {
	inBytes += BytesLeft(bufPtr);
	tail = bufPtr;
	if (csPtr->toRead != -1 && csPtr->toRead < inBytes) {
	    /* Queue has enough bytes to complete the copy */
	    break;
	}
	bufPtr = bufPtr->nextPtr;
    }

    if (bufPtr) {
	/* Split the overflowing buffer in two */
	int extra = (int) (inBytes - csPtr->toRead);
	/* Note that going with int for extra assumes that inBytes is not too
	 * much over toRead to require a wide itself. If that gets violated
	 * then the calculations involving extra must be made wide too.
	 *
	 * Noted with Win32/MSVC debug build treating the warning (possible of
	 * data in long long to int conversion) as error.
	 */

	bufPtr = AllocChannelBuffer(extra);

	tail->nextAdded -= extra;
	memcpy(InsertPoint(bufPtr), InsertPoint(tail), extra);
	bufPtr->nextAdded += extra;
	bufPtr->nextPtr = tail->nextPtr;
	tail->nextPtr = NULL;
	inBytes = csPtr->toRead;
    }

    /* Update the byte counts */
    if (csPtr->toRead != -1) {
	csPtr->toRead -= inBytes;
    }
    csPtr->total += inBytes;

    /* Move buffers from input to output channels */
    if (outStatePtr->outQueueTail) {
	outStatePtr->outQueueTail->nextPtr = inStatePtr->inQueueHead;
    } else {
	outStatePtr->outQueueHead = inStatePtr->inQueueHead;
    }
    outStatePtr->outQueueTail = tail;
    inStatePtr->inQueueHead = bufPtr;
    if (inStatePtr->inQueueTail == tail) {
	inStatePtr->inQueueTail = bufPtr;
    }
    if (bufPtr == NULL) {
	inStatePtr->inQueueTail = NULL;
    }

    code = FlushChannel(csPtr->interp, outStatePtr->topChanPtr, 0);
    if (code) {
	MBError(csPtr, TCL_WRITABLE, code);
	return TCL_ERROR;
    }
    if (csPtr->toRead == 0 || GotFlag(inStatePtr, CHANNEL_EOF)) {
	return TCL_OK;
    }
    return TCL_CONTINUE;
}

static int
MoveBytes(
    CopyState *csPtr)		/* State of copy operation. */
{
    ChannelState *outStatePtr = csPtr->writePtr->state;
    ChannelBuffer *bufPtr = outStatePtr->curOutPtr;
    int errorCode;

    if (bufPtr && BytesLeft(bufPtr)) {
	/* If we start with unflushed bytes in the destination
	 * channel, flush them out of the way first. */

	errorCode = FlushChannel(csPtr->interp, outStatePtr->topChanPtr, 0);
	if (errorCode != 0) {
	    MBError(csPtr, TCL_WRITABLE, errorCode);
	    return TCL_ERROR;
	}
    }

    if (csPtr->cmdPtr) {
	Tcl_Channel inChan = (Tcl_Channel) csPtr->readPtr;
	Tcl_CreateChannelHandler(inChan, TCL_READABLE, MBEvent, csPtr);
	return TCL_OK;
    }

    while (1) {
	int code;

	if (TCL_ERROR == MBRead(csPtr)) {
	    return TCL_ERROR;
	}
	code = MBWrite(csPtr);
	if (code == TCL_OK) {
	    Tcl_SetObjResult(csPtr->interp, Tcl_NewWideIntObj(csPtr->total));
	    StopCopy(csPtr);
	    return TCL_OK;
	}
	if (code == TCL_ERROR) {
	    return TCL_ERROR;
	}
	/* code == TCL_CONTINUE --> continue the loop */
    }
    return TCL_OK;	/* Silence compiler warnings */
}

static int
CopyData(
    CopyState *csPtr,		/* State of copy operation. */
    int mask)			/* Current channel event flags. */
{
    Tcl_Interp *interp;
    Tcl_Obj *cmdPtr, *errObj = NULL, *bufObj = NULL, *msg = NULL;
    Tcl_Channel inChan, outChan;
    ChannelState *inStatePtr, *outStatePtr;
    int result = TCL_OK, size;
    size_t sizeb;
    Tcl_WideInt total;
    const char *buffer;
    int inBinary, outBinary, sameEncoding;
				/* Encoding control */
    int underflow;		/* Input underflow */

    inChan	= (Tcl_Channel) csPtr->readPtr;
    outChan	= (Tcl_Channel) csPtr->writePtr;
    inStatePtr	= csPtr->readPtr->state;
    outStatePtr	= csPtr->writePtr->state;
    interp	= csPtr->interp;
    cmdPtr	= csPtr->cmdPtr;

    /*
     * Copy the data the slow way, using the translation mechanism.
     *
     * Note: We have make sure that we use the topmost channel in a stack for
     * the copying. The caller uses Tcl_GetChannel to access it, and thus gets
     * the bottom of the stack.
     */

    inBinary = (inStatePtr->encoding == NULL);
    outBinary = (outStatePtr->encoding == NULL);
    sameEncoding = (inStatePtr->encoding == outStatePtr->encoding);

    if (!(inBinary || sameEncoding)) {
	TclNewObj(bufObj);
	Tcl_IncrRefCount(bufObj);
    }

    while (csPtr->toRead != (Tcl_WideInt) 0) {
	/*
	 * Check for unreported background errors.
	 */

	Tcl_GetChannelError(inChan, &msg);
	if ((inStatePtr->unreportedError != 0) || (msg != NULL)) {
	    Tcl_SetErrno(inStatePtr->unreportedError);
	    inStatePtr->unreportedError = 0;
	    goto readError;
	}
	Tcl_GetChannelError(outChan, &msg);
	if ((outStatePtr->unreportedError != 0) || (msg != NULL)) {
	    Tcl_SetErrno(outStatePtr->unreportedError);
	    outStatePtr->unreportedError = 0;
	    goto writeError;
	}

	if (cmdPtr && (mask == 0)) {
	    /*
	     * In async mode, we skip reading synchronously and fake an
	     * underflow instead to prime the readable fileevent.
	     */

	    size = 0;
	    underflow = 1;
	} else {
	    /*
	     * Read up to bufSize bytes.
	     */

	    if ((csPtr->toRead == (Tcl_WideInt) -1)
                    || (csPtr->toRead > (Tcl_WideInt) csPtr->bufSize)) {
		sizeb = csPtr->bufSize;
	    } else {
		sizeb = csPtr->toRead;
	    }

	    if (inBinary || sameEncoding) {
		size = DoRead(inStatePtr->topChanPtr, csPtr->buffer, sizeb,
                              !GotFlag(inStatePtr, CHANNEL_NONBLOCKING));
	    } else {
		size = DoReadChars(inStatePtr->topChanPtr, bufObj, sizeb,
			0 /* No append */);
	    }
	    underflow = (size >= 0) && ((size_t)size < sizeb);	/* Input underflow */
	}

	if (size < 0) {
	readError:
	    if (interp) {
		TclNewObj(errObj);
		Tcl_AppendStringsToObj(errObj, "error reading \"",
			Tcl_GetChannelName(inChan), "\": ", NULL);
		if (msg != NULL) {
		    Tcl_AppendObjToObj(errObj, msg);
		} else {
		    Tcl_AppendStringsToObj(errObj, Tcl_PosixError(interp),
			    NULL);
		}
	    }
	    if (msg != NULL) {
		Tcl_DecrRefCount(msg);
	    }
	    break;
	} else if (underflow) {
	    /*
	     * We had an underflow on the read side. If we are at EOF, and not
	     * in the synchronous part of an asynchronous fcopy, then the
	     * copying is done, otherwise set up a channel handler to detect
	     * when the channel becomes readable again.
	     */

	    if ((size == 0) && Tcl_Eof(inChan) && !(cmdPtr && (mask == 0))) {
		break;
	    }
	    if (cmdPtr && (!Tcl_Eof(inChan) || (mask == 0)) &&
                !(mask & TCL_READABLE)) {
		if (mask & TCL_WRITABLE) {
		    Tcl_DeleteChannelHandler(outChan, CopyEventProc, csPtr);
		}
		Tcl_CreateChannelHandler(inChan, TCL_READABLE, CopyEventProc,
			csPtr);
	    }
	    if (size == 0) {
		if (!GotFlag(inStatePtr, CHANNEL_NONBLOCKING)) {
		    /*
		     * We allowed a short read.  Keep trying.
		     */

		    continue;
		}
		if (bufObj != NULL) {
		    TclDecrRefCount(bufObj);
		    bufObj = NULL;
		}
		return TCL_OK;
	    }
	}

	/*
	 * Now write the buffer out.
	 */

	if (inBinary || sameEncoding) {
	    buffer = csPtr->buffer;
	    sizeb = size;
	} else {
	    buffer = Tcl_GetStringFromObj(bufObj, &sizeb);
	}

	if (outBinary || sameEncoding) {
	    sizeb = WriteBytes(outStatePtr->topChanPtr, buffer, sizeb);
	} else {
	    sizeb = WriteChars(outStatePtr->topChanPtr, buffer, sizeb);
	}

	/*
	 * [Bug 2895565]. At this point 'size' still contains the number of
	 * bytes or characters which have been read. We keep this to later to
	 * update the totals and toRead information, see marker (UP) below. We
	 * must not overwrite it with 'sizeb', which is the number of written
	 * bytes or characters, and both EOL translation and encoding
	 * conversion may have changed this number unpredictably in relation
	 * to 'size' (It can be smaller or larger, in the latter case able to
	 * drive toRead below -1, causing infinite looping). Completely
	 * unsuitable for updating totals and toRead.
	 */

	if (sizeb == TCL_INDEX_NONE) {
	writeError:
	    if (interp) {
		TclNewObj(errObj);
		Tcl_AppendStringsToObj(errObj, "error writing \"",
			Tcl_GetChannelName(outChan), "\": ", NULL);
		if (msg != NULL) {
		    Tcl_AppendObjToObj(errObj, msg);
		} else {
		    Tcl_AppendStringsToObj(errObj, Tcl_PosixError(interp),
			    NULL);
		}
	    }
	    if (msg != NULL) {
		Tcl_DecrRefCount(msg);
	    }
	    break;
	}

	/*
	 * Update the current byte count. Do it now so the count is valid
	 * before a return or break takes us out of the loop. The invariant at
	 * the top of the loop should be that csPtr->toRead holds the number
	 * of bytes left to copy.
	 */

	if (csPtr->toRead != -1) {
	    csPtr->toRead -= size;
	}
	csPtr->total += size;

	/*
	 * Break loop if EOF && (size>0)
	 */

	if (Tcl_Eof(inChan)) {
	    break;
	}

	/*
	 * Check to see if the write is happening in the background. If so,
	 * stop copying and wait for the channel to become writable again.
	 * After input underflow we already installed a readable handler
	 * therefore we don't need a writable handler.
	 */

	if (!underflow && GotFlag(outStatePtr, BG_FLUSH_SCHEDULED)) {
	    if (!(mask & TCL_WRITABLE)) {
		if (mask & TCL_READABLE) {
		    Tcl_DeleteChannelHandler(inChan, CopyEventProc, csPtr);
		}
		Tcl_CreateChannelHandler(outChan, TCL_WRITABLE,
			CopyEventProc, csPtr);
	    }
	    if (bufObj != NULL) {
		TclDecrRefCount(bufObj);
		bufObj = NULL;
	    }
	    return TCL_OK;
	}

	/*
	 * For background copies, we only do one buffer per invocation so we
	 * don't starve the rest of the system.
	 */

	if (cmdPtr && (csPtr->toRead != 0)) {
	    /*
	     * The first time we enter this code, there won't be a channel
	     * handler established yet, so do it here.
	     */

	    if (mask == 0) {
		Tcl_CreateChannelHandler(outChan, TCL_WRITABLE, CopyEventProc,
			csPtr);
	    }
	    if (bufObj != NULL) {
		TclDecrRefCount(bufObj);
		bufObj = NULL;
	    }
	    return TCL_OK;
	}
    } /* while */

    if (bufObj != NULL) {
	TclDecrRefCount(bufObj);
	bufObj = NULL;
    }

    /*
     * Make the callback or return the number of bytes transferred. The local
     * total is used because StopCopy frees csPtr.
     */

    total = csPtr->total;
    if (cmdPtr && interp) {
	int code;

	/*
	 * Get a private copy of the command so we can mutate it by adding
	 * arguments. Note that StopCopy frees our saved reference to the
	 * original command obj.
	 */

	cmdPtr = Tcl_DuplicateObj(cmdPtr);
	Tcl_IncrRefCount(cmdPtr);
	StopCopy(csPtr);
	Tcl_Preserve(interp);

	Tcl_ListObjAppendElement(interp, cmdPtr, Tcl_NewWideIntObj(total));
	if (errObj) {
	    Tcl_ListObjAppendElement(interp, cmdPtr, errObj);
	}
	code = Tcl_EvalObjEx(interp, cmdPtr, TCL_EVAL_GLOBAL);
	if (code != TCL_OK) {
	    Tcl_BackgroundException(interp, code);
	    result = TCL_ERROR;
	}
	TclDecrRefCount(cmdPtr);
	Tcl_Release(interp);
    } else {
	StopCopy(csPtr);
	if (interp) {
	    if (errObj) {
		Tcl_SetObjResult(interp, errObj);
		result = TCL_ERROR;
	    } else {
		Tcl_ResetResult(interp);
		Tcl_SetObjResult(interp, Tcl_NewWideIntObj(total));
	    }
	}
    }
    return result;
}

/*
 *----------------------------------------------------------------------
 *
 * DoRead --
 *
 *	Stores up to "bytesToRead" bytes in memory pointed to by "dst".
 *	These bytes come from reading the channel "chanPtr" and
 *	performing the configured translations.  No encoding conversions
 *	are applied to the bytes being read.
 *
 * Results:
 *	The number of bytes actually stored (<= bytesToRead),
 * 	or -1 if there is an error in reading the channel.  Use
 * 	Tcl_GetErrno() to retrieve the error code for the error
 *	that occurred.
 *
 *	The number of bytes stored can be less than the number
 * 	requested when
 *	  - EOF is reached on the channel; or
 *	  - the channel is non-blocking, and we've read all we can
 *	    without blocking.
 *	  - a channel reading error occurs (and we return -1)
 *
 * Side effects:
 *	May cause input to be buffered.
 *
 *----------------------------------------------------------------------
 */

static int
DoRead(
    Channel *chanPtr,		/* The channel from which to read. */
    char *dst,			/* Where to store input read. */
    size_t bytesToRead,		/* Maximum number of bytes to read. */
    int allowShortReads)	/* Allow half-blocking (pipes,sockets) */
{
    ChannelState *statePtr = chanPtr->state;
    char *p = dst;

    /*
     * Early out when we know a read will get the eofchar.
     *
     * NOTE: This seems to be a bug.  The special handling for
     * a zero-char read request ought to come first.  As coded
     * the EOF due to eofchar has distinguishing behavior from
     * the EOF due to reported EOF on the underlying device, and
     * that seems undesirable.  However recent history indicates
     * that new inconsistent behavior in a patchlevel has problems
     * too.  Keep on keeping on for now.
     */

    if (GotFlag(statePtr, CHANNEL_STICKY_EOF)) {
	SetFlag(statePtr, CHANNEL_EOF);
	assert(statePtr->inputEncodingFlags & TCL_ENCODING_END);
	assert(!GotFlag(statePtr, CHANNEL_BLOCKED|INPUT_SAW_CR));

	/* TODO: Don't need this call */
	UpdateInterest(chanPtr);
	return 0;
    }

    /*
     * Special handling for zero-char read request.
     */

    if (bytesToRead == 0) {
	if (GotFlag(statePtr, CHANNEL_EOF)) {
	    statePtr->inputEncodingFlags |= TCL_ENCODING_START;
	}
	ResetFlag(statePtr, CHANNEL_BLOCKED|CHANNEL_EOF);
	statePtr->inputEncodingFlags &= ~TCL_ENCODING_END;
	/* TODO: Don't need this call */
	UpdateInterest(chanPtr);
	return 0;
    }

    TclChannelPreserve((Tcl_Channel)chanPtr);
    while (bytesToRead) {
	/*
	 * Each pass through the loop is intended to process up to one channel
	 * buffer.
	 */

	int bytesRead, bytesWritten;
	ChannelBuffer *bufPtr = statePtr->inQueueHead;

	/*
	 * Don't read more data if we have what we need.
	 */

	while (!bufPtr ||			/* We got no buffer!   OR */
		(!IsBufferFull(bufPtr) && 	/* Our buffer has room AND */
		((size_t)BytesLeft(bufPtr) < bytesToRead))) {
						/* Not enough bytes in it yet
						 * to fill the dst */
	    int code;

	moreData:
	    code = GetInput(chanPtr);
	    bufPtr = statePtr->inQueueHead;

	    assert(bufPtr != NULL);

	    if (GotFlag(statePtr, CHANNEL_EOF|CHANNEL_BLOCKED)) {
		/*
		 * Further reads cannot do any more.
		 */

		break;
	    }

	    if (code) {
		/*
	     * Read error
	     */

		UpdateInterest(chanPtr);
		TclChannelRelease((Tcl_Channel)chanPtr);
		return -1;
	    }

	    assert(IsBufferFull(bufPtr));
	}

	assert(bufPtr != NULL);

	bytesRead = BytesLeft(bufPtr);
	bytesWritten = bytesToRead;

	TranslateInputEOL(statePtr, p, RemovePoint(bufPtr),
		&bytesWritten, &bytesRead);
	bufPtr->nextRemoved += bytesRead;
	p += bytesWritten;
	bytesToRead -= bytesWritten;

	if (!IsBufferEmpty(bufPtr)) {
	    /*
	     * Buffer is not empty.  How can that be?
	     *
	     * 0) We stopped early because we got all the bytes we were
	     *    seeking. That's fine.
	     */

	    if (bytesToRead == 0) {
		break;
	    }

	    /*
	     * 1) We're @EOF because we saw eof char.
	     */

	    if (GotFlag(statePtr, CHANNEL_STICKY_EOF)) {
		break;
	    }

	    /*
	     * 2) The buffer holds a \r while in CRLF translation, followed by
	     *    the end of the buffer.
	     */

	    assert(statePtr->inputTranslation == TCL_TRANSLATE_CRLF);
	    assert(RemovePoint(bufPtr)[0] == '\r');
	    assert(BytesLeft(bufPtr) == 1);

	    if (bufPtr->nextPtr == NULL) {
		/*
		 * There's no more buffered data...
		 */

		if (statePtr->flags & CHANNEL_EOF) {
		    /*
		     * ...and there never will be.
		     */

		    *p++ = '\r';
		    bytesToRead--;
		    bufPtr->nextRemoved++;
		} else if (statePtr->flags & CHANNEL_BLOCKED) {
		    /*
		     * ...and we cannot get more now.
		     */

		    SetFlag(statePtr, CHANNEL_NEED_MORE_DATA);
		    break;
		} else {
		    /*
		     * ...so we need to get some.
		     */

		    goto moreData;
		}
	    }

	    if (bufPtr->nextPtr) {
		/*
		 * There's a next buffer.  Shift orphan \r to it.
		 */

		ChannelBuffer *nextPtr = bufPtr->nextPtr;

		nextPtr->nextRemoved -= 1;
		RemovePoint(nextPtr)[0] = '\r';
		bufPtr->nextRemoved++;
	    }
	}

	if (IsBufferEmpty(bufPtr)) {
	    statePtr->inQueueHead = bufPtr->nextPtr;
	    if (statePtr->inQueueHead == NULL) {
		statePtr->inQueueTail = NULL;
	    }
	    RecycleBuffer(statePtr, bufPtr, 0);
	    bufPtr = statePtr->inQueueHead;
	}

	if ((GotFlag(statePtr, CHANNEL_NONBLOCKING) || allowShortReads)
		&& GotFlag(statePtr, CHANNEL_BLOCKED)) {
	    break;
	}

	/*
	 * When there's no buffered data to read, and we're at EOF, escape to
	 * the caller.
	 */

	if (GotFlag(statePtr, CHANNEL_EOF)
		&& (bufPtr == NULL || IsBufferEmpty(bufPtr))) {
	    break;
	}
    }
    if (bytesToRead == 0) {
	ResetFlag(statePtr, CHANNEL_BLOCKED);
    }

    assert(!GotFlag(statePtr, CHANNEL_EOF)
	    || GotFlag(statePtr, CHANNEL_STICKY_EOF)
	    || Tcl_InputBuffered((Tcl_Channel)chanPtr) == 0);
    assert(!(GotFlag(statePtr, CHANNEL_EOF|CHANNEL_BLOCKED)
	    == (CHANNEL_EOF|CHANNEL_BLOCKED)));
    UpdateInterest(chanPtr);
    TclChannelRelease((Tcl_Channel)chanPtr);
    return (int)(p - dst);
}

/*
 *----------------------------------------------------------------------
 *
 * CopyEventProc --
 *
 *	This routine is invoked as a channel event handler for the background
 *	copy operation. It is just a trivial wrapper around the CopyData
 *	routine.
 *
 * Results:
 *	None.
 *
 * Side effects:
 *	None.
 *
 *----------------------------------------------------------------------
 */

static void
CopyEventProc(
    ClientData clientData,
    int mask)
{
    (void) CopyData((CopyState *)clientData, mask);
}

/*
 *----------------------------------------------------------------------
 *
 * StopCopy --
 *
 *	This routine halts a copy that is in progress.
 *
 * Results:
 *	None.
 *
 * Side effects:
 *	Removes any pending channel handlers and restores the blocking and
 *	buffering modes of the channels. The CopyState is freed.
 *
 *----------------------------------------------------------------------
 */

static void
StopCopy(
    CopyState *csPtr)		/* State for bg copy to stop . */
{
    ChannelState *inStatePtr, *outStatePtr;
    Tcl_Channel inChan, outChan;

    int nonBlocking;

    if (!csPtr) {
	return;
    }

    inChan = (Tcl_Channel) csPtr->readPtr;
    outChan = (Tcl_Channel) csPtr->writePtr;
    inStatePtr = csPtr->readPtr->state;
    outStatePtr = csPtr->writePtr->state;

    /*
     * Restore the old blocking mode and output buffering mode.
     */

    nonBlocking = csPtr->readFlags & CHANNEL_NONBLOCKING;
    if (nonBlocking != (inStatePtr->flags & CHANNEL_NONBLOCKING)) {
	SetBlockMode(NULL, csPtr->readPtr,
		nonBlocking ? TCL_MODE_NONBLOCKING : TCL_MODE_BLOCKING);
    }
    if (csPtr->readPtr != csPtr->writePtr) {
	nonBlocking = csPtr->writeFlags & CHANNEL_NONBLOCKING;
	if (nonBlocking != (outStatePtr->flags & CHANNEL_NONBLOCKING)) {
	    SetBlockMode(NULL, csPtr->writePtr,
		    nonBlocking ? TCL_MODE_NONBLOCKING : TCL_MODE_BLOCKING);
	}
    }
    ResetFlag(outStatePtr, CHANNEL_LINEBUFFERED | CHANNEL_UNBUFFERED);
    outStatePtr->flags |=
	    csPtr->writeFlags & (CHANNEL_LINEBUFFERED | CHANNEL_UNBUFFERED);

    if (csPtr->cmdPtr) {
	Tcl_DeleteChannelHandler(inChan, CopyEventProc, csPtr);
	if (inChan != outChan) {
	    Tcl_DeleteChannelHandler(outChan, CopyEventProc, csPtr);
	}
	Tcl_DeleteChannelHandler(inChan, MBEvent, csPtr);
	Tcl_DeleteChannelHandler(outChan, MBEvent, csPtr);
	TclDecrRefCount(csPtr->cmdPtr);
    }
    inStatePtr->csPtrR = NULL;
    outStatePtr->csPtrW = NULL;
    Tcl_Free(csPtr);
}

/*
 *----------------------------------------------------------------------
 *
 * StackSetBlockMode --
 *
 *	This function sets the blocking mode for a channel, iterating through
 *	each channel in a stack and updates the state flags.
 *
 * Results:
 *	0 if OK, result code from failed blockModeProc otherwise.
 *
 * Side effects:
 *	Modifies the blocking mode of the channel and possibly generates an
 *	error.
 *
 *----------------------------------------------------------------------
 */

static int
StackSetBlockMode(
    Channel *chanPtr,		/* Channel to modify. */
    int mode)			/* One of TCL_MODE_BLOCKING or
				 * TCL_MODE_NONBLOCKING. */
{
    int result = 0;
    Tcl_DriverBlockModeProc *blockModeProc;
    ChannelState *statePtr = chanPtr->state;

    /*
     * Start at the top of the channel stack
     * TODO: Examine what can go wrong when blockModeProc calls
     * disturb the stacking state of the channel.
     */

    chanPtr = statePtr->topChanPtr;
    while (chanPtr != NULL) {
	blockModeProc = Tcl_ChannelBlockModeProc(chanPtr->typePtr);
	if (blockModeProc != NULL) {
	    result = blockModeProc(chanPtr->instanceData, mode);
	    if (result != 0) {
		Tcl_SetErrno(result);
		return result;
	    }
	}
	chanPtr = chanPtr->downChanPtr;
    }
    return 0;
}

/*
 *----------------------------------------------------------------------
 *
 * SetBlockMode --
 *
 *	This function sets the blocking mode for a channel and updates the
 *	state flags.
 *
 * Results:
 *	A standard Tcl result.
 *
 * Side effects:
 *	Modifies the blocking mode of the channel and possibly generates an
 *	error.
 *
 *----------------------------------------------------------------------
 */

static int
SetBlockMode(
    Tcl_Interp *interp,		/* Interp for error reporting. */
    Channel *chanPtr,		/* Channel to modify. */
    int mode)			/* One of TCL_MODE_BLOCKING or
				 * TCL_MODE_NONBLOCKING. */
{
    int result = 0;
    ChannelState *statePtr = chanPtr->state;
				/* State info for channel */

    result = StackSetBlockMode(chanPtr, mode);
    if (result != 0) {
	if (interp != NULL) {
	    /*
	     * TIP #219.
	     * Move error messages put by the driver into the bypass area and
	     * put them into the regular interpreter result. Fall back to the
	     * regular message if nothing was found in the bypass.
	     *
	     * Note that we cannot have a message in the interpreter bypass
	     * area, StackSetBlockMode is restricted to the channel bypass.
	     * We still need the interp as the destination of the move.
	     */

	    if (!TclChanCaughtErrorBypass(interp, (Tcl_Channel) chanPtr)) {
		Tcl_SetObjResult(interp, Tcl_ObjPrintf(
                        "error setting blocking mode: %s",
			Tcl_PosixError(interp)));
	    }
	} else {
	    /*
	     * TIP #219.
	     * If we have no interpreter to put a bypass message into we have
	     * to clear it, to prevent its propagation and use in other places
	     * unrelated to the actual occurence of the problem.
	     */

	    Tcl_SetChannelError((Tcl_Channel) chanPtr, NULL);
	}
	return TCL_ERROR;
    }
    if (mode == TCL_MODE_BLOCKING) {
	ResetFlag(statePtr, CHANNEL_NONBLOCKING | BG_FLUSH_SCHEDULED);
    } else {
	SetFlag(statePtr, CHANNEL_NONBLOCKING);
    }
    return TCL_OK;
}

/*
 *----------------------------------------------------------------------
 *
 * Tcl_GetChannelNames --
 *
 *	Return the names of all open channels in the interp.
 *
 * Results:
 *	TCL_OK or TCL_ERROR.
 *
 * Side effects:
 *	Interp result modified with list of channel names.
 *
 *----------------------------------------------------------------------
 */

int
Tcl_GetChannelNames(
    Tcl_Interp *interp)		/* Interp for error reporting. */
{
    return Tcl_GetChannelNamesEx(interp, NULL);
}

/*
 *----------------------------------------------------------------------
 *
 * Tcl_GetChannelNamesEx --
 *
 *	Return the names of open channels in the interp filtered filtered
 *	through a pattern. If pattern is NULL, it returns all the open
 *	channels.
 *
 * Results:
 *	TCL_OK or TCL_ERROR.
 *
 * Side effects:
 *	Interp result modified with list of channel names.
 *
 *----------------------------------------------------------------------
 */

int
Tcl_GetChannelNamesEx(
    Tcl_Interp *interp,		/* Interp for error reporting. */
    const char *pattern)	/* Pattern to filter on. */
{
    ThreadSpecificData *tsdPtr = TCL_TSD_INIT(&dataKey);
    ChannelState *statePtr;
    const char *name;		/* Name for channel */
    Tcl_Obj *resultPtr;		/* Pointer to result object */
    Tcl_HashTable *hTblPtr;	/* Hash table of channels. */
    Tcl_HashEntry *hPtr;	/* Search variable. */
    Tcl_HashSearch hSearch;	/* Search variable. */

    if (interp == NULL) {
	return TCL_OK;
    }

    /*
     * Get the channel table that stores the channels registered for this
     * interpreter.
     */

    hTblPtr = GetChannelTable(interp);
    TclNewObj(resultPtr);
    if ((pattern != NULL) && TclMatchIsTrivial(pattern)
	    && !((pattern[0] == 's') && (pattern[1] == 't')
	    && (pattern[2] == 'd'))) {
	if ((Tcl_FindHashEntry(hTblPtr, pattern) != NULL)
		&& (Tcl_ListObjAppendElement(interp, resultPtr,
		Tcl_NewStringObj(pattern, -1)) != TCL_OK)) {
	    goto error;
	}
	goto done;
    }

    for (hPtr = Tcl_FirstHashEntry(hTblPtr, &hSearch); hPtr != NULL;
	    hPtr = Tcl_NextHashEntry(&hSearch)) {
	statePtr = ((Channel *) Tcl_GetHashValue(hPtr))->state;

	if (statePtr->topChanPtr == (Channel *) tsdPtr->stdinChannel) {
	    name = "stdin";
	} else if (statePtr->topChanPtr == (Channel *) tsdPtr->stdoutChannel) {
	    name = "stdout";
	} else if (statePtr->topChanPtr == (Channel *) tsdPtr->stderrChannel) {
	    name = "stderr";
	} else {
	    /*
	     * This is also stored in Tcl_GetHashKey(hTblPtr, hPtr), but it's
	     * simpler to just grab the name from the statePtr.
	     */

	    name = statePtr->channelName;
	}

	if (((pattern == NULL) || Tcl_StringMatch(name, pattern)) &&
		(Tcl_ListObjAppendElement(interp, resultPtr,
			Tcl_NewStringObj(name, -1)) != TCL_OK)) {
	error:
	    TclDecrRefCount(resultPtr);
	    return TCL_ERROR;
	}
    }

  done:
    Tcl_SetObjResult(interp, resultPtr);
    return TCL_OK;
}

/*
 *----------------------------------------------------------------------
 *
 * Tcl_IsChannelRegistered --
 *
 *	Checks whether the channel is associated with the interp. See also
 *	Tcl_RegisterChannel and Tcl_UnregisterChannel.
 *
 * Results:
 *	0 if the channel is not registered in the interpreter, 1 else.
 *
 * Side effects:
 *	None.
 *
 *----------------------------------------------------------------------
 */

int
Tcl_IsChannelRegistered(
    Tcl_Interp *interp,		/* The interp to query of the channel */
    Tcl_Channel chan)		/* The channel to check */
{
    Tcl_HashTable *hTblPtr;	/* Hash table of channels. */
    Tcl_HashEntry *hPtr;	/* Search variable. */
    Channel *chanPtr;		/* The real IO channel. */
    ChannelState *statePtr;	/* State of the real channel. */

    /*
     * Always check bottom-most channel in the stack. This is the one that
     * gets registered.
     */

    chanPtr = ((Channel *) chan)->state->bottomChanPtr;
    statePtr = chanPtr->state;

    hTblPtr = (Tcl_HashTable *)Tcl_GetAssocData(interp, "tclIO", NULL);
    if (hTblPtr == NULL) {
	return 0;
    }
    hPtr = Tcl_FindHashEntry(hTblPtr, statePtr->channelName);
    if (hPtr == NULL) {
	return 0;
    }
    if ((Channel *) Tcl_GetHashValue(hPtr) != chanPtr) {
	return 0;
    }

    return 1;
}

/*
 *----------------------------------------------------------------------
 *
 * Tcl_IsChannelShared --
 *
 *	Checks whether the channel is shared by multiple interpreters.
 *
 * Results:
 *	A boolean value (0 = Not shared, 1 = Shared).
 *
 * Side effects:
 *	None.
 *
 *----------------------------------------------------------------------
 */

int
Tcl_IsChannelShared(
    Tcl_Channel chan)		/* The channel to query */
{
    ChannelState *statePtr = ((Channel *) chan)->state;
				/* State of real channel structure. */

    return ((statePtr->refCount + 1 > 2) ? 1 : 0);
}

/*
 *----------------------------------------------------------------------
 *
 * Tcl_IsChannelExisting --
 *
 *	Checks whether a channel of the given name exists in the
 *	(thread)-global list of all channels. See Tcl_GetChannelNamesEx for
 *	function exposed at the Tcl level.
 *
 * Results:
 *	A boolean value (0 = Does not exist, 1 = Does exist).
 *
 * Side effects:
 *	None.
 *
 *----------------------------------------------------------------------
 */

int
Tcl_IsChannelExisting(
    const char *chanName)	/* The name of the channel to look for. */
{
    ChannelState *statePtr;
    ThreadSpecificData *tsdPtr = TCL_TSD_INIT(&dataKey);
    const char *name;
    int chanNameLen;

    chanNameLen = strlen(chanName);
    for (statePtr = tsdPtr->firstCSPtr; statePtr != NULL;
	    statePtr = statePtr->nextCSPtr) {
	if (statePtr->topChanPtr == (Channel *) tsdPtr->stdinChannel) {
	    name = "stdin";
	} else if (statePtr->topChanPtr == (Channel *) tsdPtr->stdoutChannel) {
	    name = "stdout";
	} else if (statePtr->topChanPtr == (Channel *) tsdPtr->stderrChannel) {
	    name = "stderr";
	} else {
	    name = statePtr->channelName;
	}

	if ((*chanName == *name) &&
		(memcmp(name, chanName, chanNameLen + 1) == 0)) {
	    return 1;
	}
    }

    return 0;
}

/*
 *----------------------------------------------------------------------
 *
 * Tcl_ChannelName --
 *
 *	Return the name of the channel type.
 *
 * Results:
 *	A pointer the name of the channel type.
 *
 * Side effects:
 *	None.
 *
 *----------------------------------------------------------------------
 */

const char *
Tcl_ChannelName(
    const Tcl_ChannelType *chanTypePtr) /* Pointer to channel type. */
{
    return chanTypePtr->typeName;
}

/*
 *----------------------------------------------------------------------
 *
 * Tcl_ChannelVersion --
 *
 *	Return the of version of the channel type.
 *
 * Results:
 *	One of the TCL_CHANNEL_VERSION_* constants from tcl.h
 *
 * Side effects:
 *	None.
 *
 *----------------------------------------------------------------------
 */

Tcl_ChannelTypeVersion
Tcl_ChannelVersion(
    const Tcl_ChannelType *chanTypePtr)
				/* Pointer to channel type. */
{
    return chanTypePtr->version;
}

/*
 *----------------------------------------------------------------------
 *
 * Tcl_ChannelBlockModeProc --
 *
 *	Return the Tcl_DriverBlockModeProc of the channel type.
 *
 * Results:
 *	A pointer to the proc.
 *
 * Side effects:
 *	None.
 *
 *---------------------------------------------------------------------- */

Tcl_DriverBlockModeProc *
Tcl_ChannelBlockModeProc(
    const Tcl_ChannelType *chanTypePtr)
				/* Pointer to channel type. */
{
    return chanTypePtr->blockModeProc;
}

/*
 *----------------------------------------------------------------------
 *
 * Tcl_ChannelClose2Proc --
 *
 *	Return the Tcl_DriverClose2Proc of the channel type.
 *
 * Results:
 *	A pointer to the proc.
 *
 * Side effects:
 *	None.
 *
 *----------------------------------------------------------------------
 */

Tcl_DriverClose2Proc *
Tcl_ChannelClose2Proc(
    const Tcl_ChannelType *chanTypePtr)
				/* Pointer to channel type. */
{
    return chanTypePtr->close2Proc;
}

/*
 *----------------------------------------------------------------------
 *
 * Tcl_ChannelInputProc --
 *
 *	Return the Tcl_DriverInputProc of the channel type.
 *
 * Results:
 *	A pointer to the proc.
 *
 * Side effects:
 *	None.
 *
 *----------------------------------------------------------------------
 */

Tcl_DriverInputProc *
Tcl_ChannelInputProc(
    const Tcl_ChannelType *chanTypePtr)
				/* Pointer to channel type. */
{
    return chanTypePtr->inputProc;
}

/*
 *----------------------------------------------------------------------
 *
 * Tcl_ChannelOutputProc --
 *
 *	Return the Tcl_DriverOutputProc of the channel type.
 *
 * Results:
 *	A pointer to the proc.
 *
 * Side effects:
 *	None.
 *
 *----------------------------------------------------------------------
 */

Tcl_DriverOutputProc *
Tcl_ChannelOutputProc(
    const Tcl_ChannelType *chanTypePtr)
				/* Pointer to channel type. */
{
    return chanTypePtr->outputProc;
}

/*
 *----------------------------------------------------------------------
 *
 * Tcl_ChannelSetOptionProc --
 *
 *	Return the Tcl_DriverSetOptionProc of the channel type.
 *
 * Results:
 *	A pointer to the proc.
 *
 * Side effects:
 *	None.
 *
 *----------------------------------------------------------------------
 */

Tcl_DriverSetOptionProc *
Tcl_ChannelSetOptionProc(
    const Tcl_ChannelType *chanTypePtr)
				/* Pointer to channel type. */
{
    return chanTypePtr->setOptionProc;
}

/*
 *----------------------------------------------------------------------
 *
 * Tcl_ChannelGetOptionProc --
 *
 *	Return the Tcl_DriverGetOptionProc of the channel type.
 *
 * Results:
 *	A pointer to the proc.
 *
 * Side effects:
 *	None.
 *
 *----------------------------------------------------------------------
 */

Tcl_DriverGetOptionProc *
Tcl_ChannelGetOptionProc(
    const Tcl_ChannelType *chanTypePtr)
				/* Pointer to channel type. */
{
    return chanTypePtr->getOptionProc;
}

/*
 *----------------------------------------------------------------------
 *
 * Tcl_ChannelWatchProc --
 *
 *	Return the Tcl_DriverWatchProc of the channel type.
 *
 * Results:
 *	A pointer to the proc.
 *
 * Side effects:
 *	None.
 *
 *----------------------------------------------------------------------
 */

Tcl_DriverWatchProc *
Tcl_ChannelWatchProc(
    const Tcl_ChannelType *chanTypePtr)
				/* Pointer to channel type. */
{
    return chanTypePtr->watchProc;
}

/*
 *----------------------------------------------------------------------
 *
 * Tcl_ChannelGetHandleProc --
 *
 *	Return the Tcl_DriverGetHandleProc of the channel type.
 *
 * Results:
 *	A pointer to the proc.
 *
 * Side effects:
 *	None.
 *
 *----------------------------------------------------------------------
 */

Tcl_DriverGetHandleProc *
Tcl_ChannelGetHandleProc(
    const Tcl_ChannelType *chanTypePtr)
				/* Pointer to channel type. */
{
    return chanTypePtr->getHandleProc;
}

/*
 *----------------------------------------------------------------------
 *
 * Tcl_ChannelFlushProc --
 *
 *	Return the Tcl_DriverFlushProc of the channel type.
 *
 * Results:
 *	A pointer to the proc.
 *
 * Side effects:
 *	None.
 *
 *----------------------------------------------------------------------
 */

Tcl_DriverFlushProc *
Tcl_ChannelFlushProc(
    const Tcl_ChannelType *chanTypePtr)
				/* Pointer to channel type. */
{
    return chanTypePtr->flushProc;
}

/*
 *----------------------------------------------------------------------
 *
 * Tcl_ChannelHandlerProc --
 *
 *	Return the Tcl_DriverHandlerProc of the channel type.
 *
 * Results:
 *	A pointer to the proc.
 *
 * Side effects:
 *	None.
 *
 *----------------------------------------------------------------------
 */

Tcl_DriverHandlerProc *
Tcl_ChannelHandlerProc(
    const Tcl_ChannelType *chanTypePtr)
				/* Pointer to channel type. */
{
    return chanTypePtr->handlerProc;
}

/*
 *----------------------------------------------------------------------
 *
 * Tcl_ChannelWideSeekProc --
 *
 *	Return the Tcl_DriverWideSeekProc of the channel type.
 *
 * Results:
 *	A pointer to the proc.
 *
 * Side effects:
 *	None.
 *
 *----------------------------------------------------------------------
 */

Tcl_DriverWideSeekProc *
Tcl_ChannelWideSeekProc(
    const Tcl_ChannelType *chanTypePtr)
				/* Pointer to channel type. */
{
    return chanTypePtr->wideSeekProc;
}

/*
 *----------------------------------------------------------------------
 *
 * Tcl_ChannelThreadActionProc --
 *
 *	TIP #218, Channel Thread Actions. Return the
 *	Tcl_DriverThreadActionProc of the channel type.
 *
 * Results:
 *	A pointer to the proc.
 *
 * Side effects:
 *	None.
 *
 *----------------------------------------------------------------------
 */

Tcl_DriverThreadActionProc *
Tcl_ChannelThreadActionProc(
    const Tcl_ChannelType *chanTypePtr)
				/* Pointer to channel type. */
{
    return chanTypePtr->threadActionProc;
}

/*
 *----------------------------------------------------------------------
 *
 * Tcl_SetChannelErrorInterp --
 *
 *	TIP #219, Tcl Channel Reflection API.
 *	Store an error message for the I/O system.
 *
 * Results:
 *	None.
 *
 * Side effects:
 *	Discards a previously stored message.
 *
 *----------------------------------------------------------------------
 */

void
Tcl_SetChannelErrorInterp(
    Tcl_Interp *interp,		/* Interp to store the data into. */
    Tcl_Obj *msg)		/* Error message to store. */
{
    Interp *iPtr = (Interp *) interp;
    Tcl_Obj *disposePtr = iPtr->chanMsg;

    if (msg != NULL) {
	iPtr->chanMsg = FixLevelCode(msg);
	Tcl_IncrRefCount(iPtr->chanMsg);
    } else {
	iPtr->chanMsg = NULL;
    }

    if (disposePtr != NULL) {
        TclDecrRefCount(disposePtr);
    }
    return;
}

/*
 *----------------------------------------------------------------------
 *
 * Tcl_SetChannelError --
 *
 *	TIP #219, Tcl Channel Reflection API.
 *	Store an error message for the I/O system.
 *
 * Results:
 *	None.
 *
 * Side effects:
 *	Discards a previously stored message.
 *
 *----------------------------------------------------------------------
 */

void
Tcl_SetChannelError(
    Tcl_Channel chan,		/* Channel to store the data into. */
    Tcl_Obj *msg)		/* Error message to store. */
{
    ChannelState *statePtr = ((Channel *) chan)->state;
    Tcl_Obj *disposePtr = statePtr->chanMsg;

    if (msg != NULL) {
	statePtr->chanMsg = FixLevelCode(msg);
	Tcl_IncrRefCount(statePtr->chanMsg);
    } else {
	statePtr->chanMsg = NULL;
    }

    if (disposePtr != NULL) {
        TclDecrRefCount(disposePtr);
    }
    return;
}

/*
 *----------------------------------------------------------------------
 *
 * FixLevelCode --
 *
 *	TIP #219, Tcl Channel Reflection API.
 *	Scans an error message for bad -code / -level directives. Returns a
 *	modified copy with such directives corrected, and the input if it had
 *	no problems.
 *
 * Results:
 *	A Tcl_Obj*
 *
 * Side effects:
 *	None.
 *
 *----------------------------------------------------------------------
 */

static Tcl_Obj *
FixLevelCode(
    Tcl_Obj *msg)
{
    int explicitResult, numOptions, lcn;
    size_t lc;
    Tcl_Obj **lv, **lvn;
    int res, i, j, val, lignore, cignore;
    int newlevel = -1, newcode = -1;

    /* ASSERT msg != NULL */

    /*
     * Process the caught message.
     *
     * Syntax = (option value)... ?message?
     *
     * Bad message syntax causes a panic, because the other side uses
     * Tcl_GetReturnOptions and list construction functions to marshall the
     * information. Hence an error means that we've got serious breakage.
     */

    res = TclListObjGetElements(NULL, msg, &lc, &lv);
    if (res != TCL_OK) {
	Tcl_Panic("Tcl_SetChannelError: bad syntax of message");
    }

    explicitResult = (1 == (lc % 2));
    numOptions = lc - explicitResult;

    /*
     * No options, nothing to do.
     */

    if (numOptions == 0) {
	return msg;
    }

    /*
     * Check for -code x, x != 1|error, and -level x, x != 0
     */

    for (i = 0; i < numOptions; i += 2) {
	if (0 == strcmp(TclGetString(lv[i]), "-code")) {
	    /*
	     * !"error", !integer, integer != 1 (numeric code for error)
	     */

	    res = TclGetIntFromObj(NULL, lv[i+1], &val);
	    if (((res == TCL_OK) && (val != 1)) || ((res != TCL_OK) &&
		    (0 != strcmp(TclGetString(lv[i+1]), "error")))) {
		newcode = 1;
	    }
	} else if (0 == strcmp(TclGetString(lv[i]), "-level")) {
	    /*
	     * !integer, integer != 0
	     */

	    res = TclGetIntFromObj(NULL, lv [i+1], &val);
	    if ((res != TCL_OK) || (val != 0)) {
		newlevel = 0;
	    }
	}
    }

    /*
     * -code, -level are either not present or ok. Nothing to do.
     */

    if ((newlevel < 0) && (newcode < 0)) {
	return msg;
    }

    lcn = numOptions;
    if (explicitResult) {
	lcn ++;
    }
    if (newlevel >= 0) {
	lcn += 2;
    }
    if (newcode >= 0) {
	lcn += 2;
    }

    lvn = (Tcl_Obj **)Tcl_Alloc(lcn * sizeof(Tcl_Obj *));

    /*
     * New level/code information is spliced into the first occurence of
     * -level, -code, further occurences are ignored. The options cannot be
     * not present, we would not come here. Options which are ok are simply
     * copied over.
     */

    lignore = cignore = 0;
    for (i=0, j=0; i<numOptions; i+=2) {
	if (0 == strcmp(TclGetString(lv[i]), "-level")) {
	    if (newlevel >= 0) {
		lvn[j++] = lv[i];
		lvn[j++] = Tcl_NewWideIntObj(newlevel);
		newlevel = -1;
		lignore = 1;
		continue;
	    } else if (lignore) {
		continue;
	    }
	} else if (0 == strcmp(TclGetString(lv[i]), "-code")) {
	    if (newcode >= 0) {
		lvn[j++] = lv[i];
		lvn[j++] = Tcl_NewWideIntObj(newcode);
		newcode = -1;
		cignore = 1;
		continue;
	    } else if (cignore) {
		continue;
	    }
	}

	/*
	 * Keep everything else, possibly copied down.
	 */

	lvn[j++] = lv[i];
	lvn[j++] = lv[i+1];
    }
    if (newlevel >= 0) {
	Tcl_Panic("Defined newlevel not used in rewrite");
    }
    if (newcode >= 0) {
	Tcl_Panic("Defined newcode not used in rewrite");
    }

    if (explicitResult) {
	lvn[j++] = lv[i];
    }

    msg = Tcl_NewListObj(j, lvn);

    Tcl_Free(lvn);
    return msg;
}

/*
 *----------------------------------------------------------------------
 *
 * Tcl_GetChannelErrorInterp --
 *
 *	TIP #219, Tcl Channel Reflection API.
 *	Return the message stored by the channel driver.
 *
 * Results:
 *	Tcl error message object.
 *
 * Side effects:
 *	Resets the stored data to NULL.
 *
 *----------------------------------------------------------------------
 */

void
Tcl_GetChannelErrorInterp(
    Tcl_Interp *interp,		/* Interp to query. */
    Tcl_Obj **msg)		/* Place for error message. */
{
    Interp *iPtr = (Interp *) interp;

    *msg = iPtr->chanMsg;
    iPtr->chanMsg = NULL;
}

/*
 *----------------------------------------------------------------------
 *
 * Tcl_GetChannelError --
 *
 *	TIP #219, Tcl Channel Reflection API.
 *	Return the message stored by the channel driver.
 *
 * Results:
 *	Tcl error message object.
 *
 * Side effects:
 *	Resets the stored data to NULL.
 *
 *----------------------------------------------------------------------
 */

void
Tcl_GetChannelError(
    Tcl_Channel chan,		/* Channel to query. */
    Tcl_Obj **msg)		/* Place for error message. */
{
    ChannelState *statePtr = ((Channel *) chan)->state;

    *msg = statePtr->chanMsg;
    statePtr->chanMsg = NULL;
}

/*
 *----------------------------------------------------------------------
 *
 * Tcl_ChannelTruncateProc --
 *
 *	TIP #208 (subsection relating to truncation, based on TIP #206).
 *	Return the Tcl_DriverTruncateProc of the channel type.
 *
 * Results:
 *	A pointer to the proc.
 *
 * Side effects:
 *	None.
 *
 *----------------------------------------------------------------------
 */

Tcl_DriverTruncateProc *
Tcl_ChannelTruncateProc(
    const Tcl_ChannelType *chanTypePtr)
				/* Pointer to channel type. */
{
    return chanTypePtr->truncateProc;
}

/*
 *----------------------------------------------------------------------
 *
 * DupChannelInternalRep --
 *
 *	Initialize the internal representation of a new Tcl_Obj to a copy of
 *	the internal representation of an existing string object.
 *
 * Results:
 *	None.
 *
 * Side effects:
 *	copyPtr's internal rep is set to a copy of srcPtr's internal
 *	representation.
 *
 *----------------------------------------------------------------------
 */

static void
DupChannelInternalRep(
    Tcl_Obj *srcPtr,	/* Object with internal rep to copy. Must have
				 * an internal rep of type "Channel". */
    Tcl_Obj *copyPtr)	/* Object with internal rep to set. Must not
				 * currently have an internal rep.*/
{
    ResolvedChanName *resPtr;

    ChanGetInternalRep(srcPtr, resPtr);
    assert(resPtr);
    ChanSetInternalRep(copyPtr, resPtr);
}

/*
 *----------------------------------------------------------------------
 *
 * FreeChannelInternalRep --
 *
 *	Release statePtr storage.
 *
 * Results:
 *	None.
 *
 * Side effects:
 *	May cause state to be freed.
 *
 *----------------------------------------------------------------------
 */

static void
FreeChannelInternalRep(
    Tcl_Obj *objPtr)		/* Object with internal rep to free. */
{
    ResolvedChanName *resPtr;

    ChanGetInternalRep(objPtr, resPtr);
    assert(resPtr);
    if (resPtr->refCount-- > 1) {
	return;
    }
    Tcl_Release(resPtr->statePtr);
    Tcl_Free(resPtr);
}

#if 0
/*
 * For future debugging work, a simple function to print the flags of a
 * channel in semi-readable form.
 */

static int
DumpFlags(
    char *str,
    int flags)
{
    char buf[20];
    int i = 0;

#define ChanFlag(chr, bit)      (buf[i++] = ((flags & (bit)) ? (chr) : '_'))

    ChanFlag('r', TCL_READABLE);
    ChanFlag('w', TCL_WRITABLE);
    ChanFlag('n', CHANNEL_NONBLOCKING);
    ChanFlag('l', CHANNEL_LINEBUFFERED);
    ChanFlag('u', CHANNEL_UNBUFFERED);
    ChanFlag('F', BG_FLUSH_SCHEDULED);
    ChanFlag('c', CHANNEL_CLOSED);
    ChanFlag('E', CHANNEL_EOF);
    ChanFlag('S', CHANNEL_STICKY_EOF);
    ChanFlag('B', CHANNEL_BLOCKED);
    ChanFlag('/', INPUT_SAW_CR);
    ChanFlag('D', CHANNEL_DEAD);
    ChanFlag('R', CHANNEL_RAW_MODE);
    ChanFlag('x', CHANNEL_INCLOSE);

    buf[i] ='\0';

    fprintf(stderr, "%s: %s\n", str, buf);
    return 0;
}
#endif

/*
 * Local Variables:
 * mode: c
 * c-basic-offset: 4
 * fill-column: 78
 * tab-width: 8
 * indent-tabs-mode: nil
 * End:
 */<|MERGE_RESOLUTION|>--- conflicted
+++ resolved
@@ -102,13 +102,8 @@
     Tcl_WideInt total;		/* Total bytes transferred (written). */
     Tcl_Interp *interp;		/* Interp that started the copy. */
     Tcl_Obj *cmdPtr;		/* Command to be invoked at completion. */
-<<<<<<< HEAD
     size_t bufSize;		/* Size of appended buffer. */
-    char buffer[1];		/* Copy buffer, this must be the last
-=======
-    int bufSize;		/* Size of appended buffer. */
     char buffer[TCLFLEXARRAY];		/* Copy buffer, this must be the last
->>>>>>> 34de5875
                                  * field. */
 } CopyState;
 
