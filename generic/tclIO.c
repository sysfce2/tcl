/*
 * tclIO.c --
 *
 *	This file provides the generic portions (those that are the same on
 *	all platforms and for all channel types) of Tcl's IO facilities.
 *
 * Copyright (c) 1998-2000 Ajuba Solutions
 * Copyright (c) 1995-1997 Sun Microsystems, Inc.
 *
 * See the file "license.terms" for information on usage and redistribution of
 * this file, and for a DISCLAIMER OF ALL WARRANTIES.
 */

#include "tclInt.h"
#include "tclIO.h"
#include <assert.h>

/*
<<<<<<< HEAD
 * All static variables used in this file are collected into a single instance
 * of the following structure. For multi-threaded implementations, there is
 * one instance of this structure for each thread.
=======
 * For each channel handler registered in a call to Tcl_CreateChannelHandler,
 * there is one record of the following type. All of records for a specific
 * channel are chained together in a singly linked list which is stored in
 * the channel structure.
 */

typedef struct ChannelHandler {
    Channel *chanPtr;		/* The channel structure for this channel. */
    int mask;			/* Mask of desired events. */
    Tcl_ChannelProc *proc;	/* Procedure to call in the type of
				 * Tcl_CreateChannelHandler. */
    ClientData clientData;	/* Argument to pass to procedure. */
    struct ChannelHandler *nextPtr;
				/* Next one in list of registered handlers. */
} ChannelHandler;

/*
 * This structure keeps track of the current ChannelHandler being invoked in
 * the current invocation of ChannelHandlerEventProc. There is a potential
 * problem if a ChannelHandler is deleted while it is the current one, since
 * ChannelHandlerEventProc needs to look at the nextPtr field. To handle this
 * problem, structures of the type below indicate the next handler to be
 * processed for any (recursively nested) dispatches in progress. The
 * nextHandlerPtr field is updated if the handler being pointed to is deleted.
 * The nextPtr field is used to chain together all recursive invocations, so
 * that Tcl_DeleteChannelHandler can find all the recursively nested
 * invocations of ChannelHandlerEventProc and compare the handler being
 * deleted against the NEXT handler to be invoked in that invocation; when it
 * finds such a situation, Tcl_DeleteChannelHandler updates the nextHandlerPtr
 * field of the structure to the next handler.
 */

typedef struct NextChannelHandler {
    ChannelHandler *nextHandlerPtr;	/* The next handler to be invoked in
					 * this invocation. */
    struct NextChannelHandler *nestedHandlerPtr;
					/* Next nested invocation of
					 * ChannelHandlerEventProc. */
} NextChannelHandler;

/*
 * The following structure describes the event that is added to the Tcl
 * event queue by the channel handler check procedure.
 */

typedef struct ChannelHandlerEvent {
    Tcl_Event header;		/* Standard header for all events. */
    Channel *chanPtr;		/* The channel that is ready. */
    int readyMask;		/* Events that have occurred. */
} ChannelHandlerEvent;

/*
 * The following structure is used by Tcl_GetsObj() to encapsulates the
 * state for a "gets" operation.
 */

typedef struct GetsState {
    Tcl_Obj *objPtr;		/* The object to which UTF-8 characters
				 * will be appended. */
    char **dstPtr;		/* Pointer into objPtr's string rep where
				 * next character should be stored. */
    Tcl_Encoding encoding;	/* The encoding to use to convert raw bytes
				 * to UTF-8.  */
    ChannelBuffer *bufPtr;	/* The current buffer of raw bytes being
				 * emptied. */
    Tcl_EncodingState state;	/* The encoding state just before the last
				 * external to UTF-8 conversion in
				 * FilterInputBytes(). */
    int rawRead;		/* The number of bytes removed from bufPtr
				 * in the last call to FilterInputBytes(). */
    int bytesWrote;		/* The number of bytes of UTF-8 data
				 * appended to objPtr during the last call to
				 * FilterInputBytes(). */
    int charsWrote;		/* The corresponding number of UTF-8
				 * characters appended to objPtr during the
				 * last call to FilterInputBytes(). */
    int totalChars;		/* The total number of UTF-8 characters
				 * appended to objPtr so far, just before the
				 * last call to FilterInputBytes(). */
} GetsState;

/*
 * The following structure encapsulates the state for a background channel
 * copy.  Note that the data buffer for the copy will be appended to this
 * structure.
 */

typedef struct CopyState {
    struct Channel *readPtr;	/* Pointer to input channel. */
    struct Channel *writePtr;	/* Pointer to output channel. */
    int readFlags;		/* Original read channel flags. */
    int writeFlags;		/* Original write channel flags. */
    int toRead;			/* Number of bytes to copy, or -1. */
    int total;			/* Total bytes transferred (written). */
    Tcl_Interp *interp;		/* Interp that started the copy. */
    Tcl_Obj *cmdPtr;		/* Command to be invoked at completion. */
    int bufSize;		/* Size of appended buffer. */
    char buffer[1];		/* Copy buffer, this must be the last
                                 * field. */
} CopyState;

/*
 * All static variables used in this file are collected into a single
 * instance of the following structure.  For multi-threaded implementations,
 * there is one instance of this structure for each thread.
>>>>>>> e3a0ad0f
 *
 * Notice that different structures with the same name appear in other files.
 * The structure defined below is used in this file only.
 */

typedef struct ThreadSpecificData {
    NextChannelHandler *nestedHandlerPtr;
				/* This variable holds the list of nested
				 * ChannelHandlerEventProc invocations. */
    ChannelState *firstCSPtr;	/* List of all channels currently open,
				 * indexed by ChannelState, as only one
				 * ChannelState exists per set of stacked
				 * channels. */
    Tcl_Channel stdinChannel;	/* Static variable for the stdin channel. */
    int stdinInitialized;
    Tcl_Channel stdoutChannel;	/* Static variable for the stdout channel. */
    int stdoutInitialized;
    Tcl_Channel stderrChannel;	/* Static variable for the stderr channel. */
    int stderrInitialized;
    Tcl_Encoding binaryEncoding;
} ThreadSpecificData;

static Tcl_ThreadDataKey dataKey;

/*
 * Structure to record a close callback. One such record exists for
 * each close callback registered for a channel.
 */

typedef struct CloseCallback {
    Tcl_CloseProc *proc;		/* The procedure to call. */
    ClientData clientData;		/* Arbitrary one-word data to pass
					 * to the callback. */
    struct CloseCallback *nextPtr;	/* For chaining close callbacks. */
} CloseCallback;

/*
 * Static functions in this file:
 */

static ChannelBuffer *	AllocChannelBuffer(int length);
static void		ChannelTimerProc(ClientData clientData);
static int		CheckChannelErrors(ChannelState *statePtr,
			    int direction);
static int		CheckFlush(Channel *chanPtr, ChannelBuffer *bufPtr,
			    int newlineFlag);
static int		CheckForDeadChannel(Tcl_Interp *interp,
			    ChannelState *statePtr);
static void		CheckForStdChannelsBeingClosed(Tcl_Channel chan);
static void		CleanupChannelHandlers(Tcl_Interp *interp,
			    Channel *chanPtr);
static int		CloseChannel(Tcl_Interp *interp, Channel *chanPtr,
			    int errorCode);
static void		CommonGetsCleanup(Channel *chanPtr);
static int		CopyAndTranslateBuffer(ChannelState *statePtr,
			    char *result, int space);
static int		CopyBuffer(Channel *chanPtr, char *result, int space);
static int		CopyData(CopyState *csPtr, int mask);
static void		CopyEventProc(ClientData clientData, int mask);
static void		CreateScriptRecord(Tcl_Interp *interp,
			    Channel *chanPtr, int mask, Tcl_Obj *scriptPtr);
static void		DeleteChannelTable(ClientData clientData,
			    Tcl_Interp *interp);
static void		DeleteScriptRecord(Tcl_Interp *interp,
			    Channel *chanPtr, int mask);
static int		DetachChannel(Tcl_Interp *interp, Tcl_Channel chan);
static void		DiscardInputQueued(ChannelState *statePtr,
			    int discardSavedBuffers);
static void		DiscardOutputQueued(ChannelState *chanPtr);
static int		DoRead(Channel *chanPtr, char *srcPtr, int slen);
static int		DoWrite(Channel *chanPtr, const char *src, int srcLen);
static int		DoReadChars(Channel *chan, Tcl_Obj *objPtr, int toRead,
			    int appendFlag);
static int		DoWriteChars(Channel *chan, const char *src, int len);
static int		FilterInputBytes(Channel *chanPtr,
			    GetsState *statePtr);
static int		FlushChannel(Tcl_Interp *interp, Channel *chanPtr,
			    int calledFromAsyncFlush);
static int		TclGetsObjBinary(Tcl_Channel chan, Tcl_Obj *objPtr);
static void		FreeBinaryEncoding(ClientData clientData);
static Tcl_HashTable *	GetChannelTable(Tcl_Interp *interp);
static int		GetInput(Channel *chanPtr);
static int		HaveVersion(const Tcl_ChannelType *typePtr,
			    Tcl_ChannelTypeVersion minimumVersion);
static void		PeekAhead(Channel *chanPtr, char **dstEndPtr,
			    GetsState *gsPtr);
static int		ReadBytes(ChannelState *statePtr, Tcl_Obj *objPtr,
			    int charsLeft, int *offsetPtr);
static int		ReadChars(ChannelState *statePtr, Tcl_Obj *objPtr,
			    int charsLeft, int *offsetPtr, int *factorPtr);
static void		RecycleBuffer(ChannelState *statePtr,
			    ChannelBuffer *bufPtr, int mustDiscard);
static int		StackSetBlockMode(Channel *chanPtr, int mode);
static int		SetBlockMode(Tcl_Interp *interp, Channel *chanPtr,
			    int mode);
static void		StopCopy(CopyState *csPtr);
static int		TranslateInputEOL(ChannelState *statePtr, char *dst,
			    const char *src, int *dstLenPtr, int *srcLenPtr);
static int		TranslateOutputEOL(ChannelState *statePtr, char *dst,
			    const char *src, int *dstLenPtr, int *srcLenPtr);
static void		UpdateInterest(Channel *chanPtr);
static int		WriteBytes(Channel *chanPtr, const char *src,
			    int srcLen);
static int		WriteChars(Channel *chanPtr, const char *src,
			    int srcLen);
static Tcl_Obj *	FixLevelCode(Tcl_Obj *msg);
static void		SpliceChannel(Tcl_Channel chan);
static void		CutChannel(Tcl_Channel chan);

/*
 * Simplifying helper macros. All may use their argument(s) multiple times.
 * The ANSI C "prototypes" for the macros are listed below, together with a
 * short description of what the macro does.
 *
 * --------------------------------------------------------------------------
 * int BytesLeft(ChannelBuffer *bufPtr)
 *
 *	Returns the number of bytes of data remaining in the buffer.
 *
 * int SpaceLeft(ChannelBuffer *bufPtr)
 *
 *	Returns the number of bytes of space remaining at the end of the
 *	buffer.
 *
 * int IsBufferReady(ChannelBuffer *bufPtr)
 *
 *	Returns whether a buffer has bytes available within it.
 *
 * int IsBufferEmpty(ChannelBuffer *bufPtr)
 *
 *	Returns whether a buffer is entirely empty. Note that this is not the
 *	inverse of the above operation; trying to merge the two seems to lead
 *	to occasional crashes...
 *
 * int IsBufferFull(ChannelBuffer *bufPtr)
 *
 *	Returns whether more data can be added to a buffer.
 *
 * int IsBufferOverflowing(ChannelBuffer *bufPtr)
 *
 *	Returns whether a buffer has more data in it than it should.
 *
 * char *InsertPoint(ChannelBuffer *bufPtr)
 *
 *	Returns a pointer to where characters should be added to the buffer.
 *
 * char *RemovePoint(ChannelBuffer *bufPtr)
 *
 *	Returns a pointer to where characters should be removed from the
 *	buffer.
 * --------------------------------------------------------------------------
 */

#define BytesLeft(bufPtr) ((bufPtr)->nextAdded - (bufPtr)->nextRemoved)

#define SpaceLeft(bufPtr) ((bufPtr)->bufLength - (bufPtr)->nextAdded)

#define IsBufferReady(bufPtr) ((bufPtr)->nextAdded > (bufPtr)->nextRemoved)

#define IsBufferEmpty(bufPtr) ((bufPtr)->nextAdded == (bufPtr)->nextRemoved)

#define IsBufferFull(bufPtr) ((bufPtr)->nextAdded >= (bufPtr)->bufLength)

#define IsBufferOverflowing(bufPtr) ((bufPtr)->nextAdded > (bufPtr)->bufLength)

#define InsertPoint(bufPtr) ((bufPtr)->buf + (bufPtr)->nextAdded)

#define RemovePoint(bufPtr) ((bufPtr)->buf + (bufPtr)->nextRemoved)

/*
 * For working with channel state flag bits.
 */

#define SetFlag(statePtr, flag)		((statePtr)->flags |= (flag))
#define ResetFlag(statePtr, flag)	((statePtr)->flags &= ~(flag))

/*
 * Macro for testing whether a string (in optionName, length len) matches a
 * value (prefix matching rules). Arguments are the minimum length to match
 * and the value to match against. (Can't use Tcl_GetIndexFromObj as this is
 * used in a situation where no objects are available.)
 */

#define HaveOpt(minLength, nameString) \
	((len > (minLength)) && (optionName[1] == (nameString)[1]) \
		&& (strncmp(optionName, (nameString), len) == 0))

/*
 * The ChannelObjType type.  We actually store the ChannelState structure
 * as that lives longest and we want to return the bottomChanPtr when
 * requested (consistent with Tcl_GetChannel).  The setFromAny and
 * updateString can be NULL as they should not be called.
 */

static void		DupChannelIntRep(Tcl_Obj *objPtr, Tcl_Obj *copyPtr);
static int		SetChannelFromAny(Tcl_Interp *interp, Tcl_Obj *objPtr);
static void		UpdateStringOfChannel(Tcl_Obj *objPtr);
static void		FreeChannelIntRep(Tcl_Obj *objPtr);

static Tcl_ObjType tclChannelType = {
    "channel",			/* name for this type */
    FreeChannelIntRep,		/* freeIntRepProc */
    DupChannelIntRep,		/* dupIntRepProc */
    NULL,			/* updateStringProc UpdateStringOfChannel */
    NULL			/* setFromAnyProc SetChannelFromAny */
};

#define GET_CHANNELSTATE(objPtr) \
    ((ChannelState *) (objPtr)->internalRep.twoPtrValue.ptr1)
#define SET_CHANNELSTATE(objPtr, storePtr) \
    ((objPtr)->internalRep.twoPtrValue.ptr1 = (void *) (storePtr))
#define GET_CHANNELINTERP(objPtr) \
    ((Interp *) (objPtr)->internalRep.twoPtrValue.ptr2)
#define SET_CHANNELINTERP(objPtr, storePtr) \
    ((objPtr)->internalRep.twoPtrValue.ptr2 = (void *) (storePtr))

#define BUSY_STATE(st,fl) \
     ((((st)->csPtrR) && ((fl) & TCL_READABLE)) || \
      (((st)->csPtrW) && ((fl) & TCL_WRITABLE)))

#define MAX_CHANNEL_BUFFER_SIZE (1024*1024)

/*
 *---------------------------------------------------------------------------
 *
 * TclInitIOSubsystem --
 *
 *	Initialize all resources used by this subsystem on a per-process
 *	basis.
 *
 * Results:
 *	None.
 *
 * Side effects:
 *	Depends on the memory subsystems.
 *
 *---------------------------------------------------------------------------
 */

void
TclInitIOSubsystem(void)
{
    /*
     * By fetching thread local storage we take care of allocating it for each
     * thread.
     */

    (void) TCL_TSD_INIT(&dataKey);
}

/*
 *-------------------------------------------------------------------------
 *
 * TclFinalizeIOSubsystem --
 *
 *	Releases all resources used by this subsystem on a per-process basis.
 *	Closes all extant channels that have not already been closed because
 *	they were not owned by any interp.
 *
 * Results:
 *	None.
 *
 * Side effects:
 *	Depends on encoding and memory subsystems.
 *
 *-------------------------------------------------------------------------
 */

	/* ARGSUSED */
void
TclFinalizeIOSubsystem(void)
{
    ThreadSpecificData *tsdPtr = TCL_TSD_INIT(&dataKey);
    Channel *chanPtr = NULL;	/* Iterates over open channels. */
    ChannelState *statePtr;	/* State of channel stack */
    int active = 1;		/* Flag == 1 while there's still work to do */

    /*
     * Walk all channel state structures known to this thread and close
     * corresponding channels.
     */

    while (active) {
	/*
	 * Iterate through the open channel list, and find the first channel
	 * that isn't dead. We start from the head of the list each time,
	 * because the close action on one channel can close others.
	 */

	active = 0;
	for (statePtr = tsdPtr->firstCSPtr;
		statePtr != NULL;
		statePtr = statePtr->nextCSPtr) {
	    chanPtr = statePtr->topChanPtr;
	    if (!(statePtr->flags & (CHANNEL_INCLOSE|CHANNEL_CLOSED|CHANNEL_DEAD))) {
		active = 1;
		break;
	    }
	}

	/*
	 * We've found a live channel. Close it.
	 */

	if (active) {
	    /*
	     * Set the channel back into blocking mode to ensure that we wait
	     * for all data to flush out.
	     */

	    (void) Tcl_SetChannelOption(NULL, (Tcl_Channel) chanPtr,
		    "-blocking", "on");

	    if ((chanPtr == (Channel *) tsdPtr->stdinChannel) ||
		    (chanPtr == (Channel *) tsdPtr->stdoutChannel) ||
		    (chanPtr == (Channel *) tsdPtr->stderrChannel)) {
		/*
		 * Decrement the refcount which was earlier artificially
		 * bumped up to keep the channel from being closed.
		 */

		statePtr->refCount--;
	    }

	    if (statePtr->refCount <= 0) {
		/*
		 * Close it only if the refcount indicates that the channel is
		 * not referenced from any interpreter. If it is, that
		 * interpreter will close the channel when it gets destroyed.
		 */

		(void) Tcl_Close(NULL, (Tcl_Channel) chanPtr);
	    } else {
		/*
		 * The refcount is greater than zero, so flush the channel.
		 */

		Tcl_Flush((Tcl_Channel) chanPtr);

		/*
		 * Call the device driver to actually close the underlying
		 * device for this channel.
		 */

		if (chanPtr->typePtr->closeProc != TCL_CLOSE2PROC) {
		    (chanPtr->typePtr->closeProc)(chanPtr->instanceData, NULL);
		} else {
		    (chanPtr->typePtr->close2Proc)(chanPtr->instanceData,
			    NULL, 0);
		}

		/*
		 * Finally, we clean up the fields in the channel data
		 * structure since all of them have been deleted already. We
		 * mark the channel with CHANNEL_DEAD to prevent any further
		 * IO operations on it.
		 */

		chanPtr->instanceData = NULL;
		SetFlag(statePtr, CHANNEL_DEAD);
	    }
	}
    }

    TclpFinalizeSockets();
    TclpFinalizePipes();
}

/*
 *----------------------------------------------------------------------
 *
 * Tcl_SetStdChannel --
 *
 *	This function is used to change the channels that are used for
 *	stdin/stdout/stderr in new interpreters.
 *
 * Results:
 *	None
 *
 * Side effects:
 *	None.
 *
 *----------------------------------------------------------------------
 */

void
Tcl_SetStdChannel(
    Tcl_Channel channel,
    int type)			/* One of TCL_STDIN, TCL_STDOUT, TCL_STDERR. */
{
    ThreadSpecificData *tsdPtr = TCL_TSD_INIT(&dataKey);
    switch (type) {
    case TCL_STDIN:
	tsdPtr->stdinInitialized = 1;
	tsdPtr->stdinChannel = channel;
	break;
    case TCL_STDOUT:
	tsdPtr->stdoutInitialized = 1;
	tsdPtr->stdoutChannel = channel;
	break;
    case TCL_STDERR:
	tsdPtr->stderrInitialized = 1;
	tsdPtr->stderrChannel = channel;
	break;
    }
}

/*
 *----------------------------------------------------------------------
 *
 * Tcl_GetStdChannel --
 *
 *	Returns the specified standard channel.
 *
 * Results:
 *	Returns the specified standard channel, or NULL.
 *
 * Side effects:
 *	May cause the creation of a standard channel and the underlying file.
 *
 *----------------------------------------------------------------------
 */

Tcl_Channel
Tcl_GetStdChannel(
    int type)			/* One of TCL_STDIN, TCL_STDOUT, TCL_STDERR. */
{
    Tcl_Channel channel = NULL;
    ThreadSpecificData *tsdPtr = TCL_TSD_INIT(&dataKey);

    /*
     * If the channels were not created yet, create them now and store them in
     * the static variables.
     */

    switch (type) {
    case TCL_STDIN:
	if (!tsdPtr->stdinInitialized) {
	    tsdPtr->stdinChannel = TclpGetDefaultStdChannel(TCL_STDIN);
	    tsdPtr->stdinInitialized = 1;

	    /*
	     * Artificially bump the refcount to ensure that the channel is
	     * only closed on exit.
	     *
	     * NOTE: Must only do this if stdinChannel is not NULL. It can be
	     * NULL in situations where Tcl is unable to connect to the
	     * standard input.
	     */

	    if (tsdPtr->stdinChannel != NULL) {
		Tcl_RegisterChannel(NULL, tsdPtr->stdinChannel);
	    }
	}
	channel = tsdPtr->stdinChannel;
	break;
    case TCL_STDOUT:
	if (!tsdPtr->stdoutInitialized) {
	    tsdPtr->stdoutChannel = TclpGetDefaultStdChannel(TCL_STDOUT);
	    tsdPtr->stdoutInitialized = 1;
	    if (tsdPtr->stdoutChannel != NULL) {
		Tcl_RegisterChannel(NULL, tsdPtr->stdoutChannel);
	    }
	}
	channel = tsdPtr->stdoutChannel;
	break;
    case TCL_STDERR:
	if (!tsdPtr->stderrInitialized) {
	    tsdPtr->stderrChannel = TclpGetDefaultStdChannel(TCL_STDERR);
	    tsdPtr->stderrInitialized = 1;
	    if (tsdPtr->stderrChannel != NULL) {
		Tcl_RegisterChannel(NULL, tsdPtr->stderrChannel);
	    }
	}
	channel = tsdPtr->stderrChannel;
	break;
    }
    return channel;
}

/*
 *----------------------------------------------------------------------
 *
 * Tcl_CreateCloseHandler
 *
 *	Creates a close callback which will be called when the channel is
 *	closed.
 *
 * Results:
 *	None.
 *
 * Side effects:
 *	Causes the callback to be called in the future when the channel will
 *	be closed.
 *
 *----------------------------------------------------------------------
 */

void
Tcl_CreateCloseHandler(
    Tcl_Channel chan,		/* The channel for which to create the close
				 * callback. */
    Tcl_CloseProc *proc,	/* The callback routine to call when the
				 * channel will be closed. */
    ClientData clientData)	/* Arbitrary data to pass to the close
				 * callback. */
{
    ChannelState *statePtr;
    CloseCallback *cbPtr;

    statePtr = ((Channel *) chan)->state;

    cbPtr = (CloseCallback *) ckalloc(sizeof(CloseCallback));
    cbPtr->proc = proc;
    cbPtr->clientData = clientData;

    cbPtr->nextPtr = statePtr->closeCbPtr;
    statePtr->closeCbPtr = cbPtr;
}

/*
 *----------------------------------------------------------------------
 *
 * Tcl_DeleteCloseHandler --
 *
 *	Removes a callback that would have been called on closing the channel.
 *	If there is no matching callback then this function has no effect.
 *
 * Results:
 *	None.
 *
 * Side effects:
 *	The callback will not be called in the future when the channel is
 *	eventually closed.
 *
 *----------------------------------------------------------------------
 */

void
Tcl_DeleteCloseHandler(
    Tcl_Channel chan,		/* The channel for which to cancel the close
				 * callback. */
    Tcl_CloseProc *proc,	/* The procedure for the callback to
				 * remove. */
    ClientData clientData)	/* The callback data for the callback to
				 * remove. */
{
    ChannelState *statePtr;
    CloseCallback *cbPtr, *cbPrevPtr;

    statePtr = ((Channel *) chan)->state;
    for (cbPtr = statePtr->closeCbPtr, cbPrevPtr = NULL;
	    cbPtr != NULL; cbPtr = cbPtr->nextPtr) {
	if ((cbPtr->proc == proc) && (cbPtr->clientData == clientData)) {
	    if (cbPrevPtr == NULL) {
		statePtr->closeCbPtr = cbPtr->nextPtr;
	    } else {
		cbPrevPtr->nextPtr = cbPtr->nextPtr;
	    }
	    ckfree((char *) cbPtr);
	    break;
	} else {
	    cbPrevPtr = cbPtr;
	}
    }
}

/*
 *----------------------------------------------------------------------
 *
 * GetChannelTable --
 *
 *	Gets and potentially initializes the channel table for an interpreter.
 *	If it is initializing the table it also inserts channels for stdin,
 *	stdout and stderr if the interpreter is trusted.
 *
 * Results:
 *	A pointer to the hash table created, for use by the caller.
 *
 * Side effects:
 *	Initializes the channel table for an interpreter. May create channels
 *	for stdin, stdout and stderr.
 *
 *----------------------------------------------------------------------
 */

static Tcl_HashTable *
GetChannelTable(
    Tcl_Interp *interp)
{
    Tcl_HashTable *hTblPtr;	/* Hash table of channels. */
    Tcl_Channel stdinChan, stdoutChan, stderrChan;

    hTblPtr = Tcl_GetAssocData(interp, "tclIO", NULL);
    if (hTblPtr == NULL) {
	hTblPtr = (Tcl_HashTable *) ckalloc(sizeof(Tcl_HashTable));
	Tcl_InitHashTable(hTblPtr, TCL_STRING_KEYS);
	Tcl_SetAssocData(interp, "tclIO",
		(Tcl_InterpDeleteProc *) DeleteChannelTable, hTblPtr);

	/*
	 * If the interpreter is trusted (not "safe"), insert channels for
	 * stdin, stdout and stderr (possibly creating them in the process).
	 */

	if (Tcl_IsSafe(interp) == 0) {
	    stdinChan = Tcl_GetStdChannel(TCL_STDIN);
	    if (stdinChan != NULL) {
		Tcl_RegisterChannel(interp, stdinChan);
	    }
	    stdoutChan = Tcl_GetStdChannel(TCL_STDOUT);
	    if (stdoutChan != NULL) {
		Tcl_RegisterChannel(interp, stdoutChan);
	    }
	    stderrChan = Tcl_GetStdChannel(TCL_STDERR);
	    if (stderrChan != NULL) {
		Tcl_RegisterChannel(interp, stderrChan);
	    }
	}
    }
    return hTblPtr;
}

/*
 *----------------------------------------------------------------------
 *
 * DeleteChannelTable --
 *
 *	Deletes the channel table for an interpreter, closing any open
 *	channels whose refcount reaches zero. This procedure is invoked when
 *	an interpreter is deleted, via the AssocData cleanup mechanism.
 *
 * Results:
 *	None.
 *
 * Side effects:
 *	Deletes the hash table of channels. May close channels. May flush
 *	output on closed channels. Removes any channeEvent handlers that were
 *	registered in this interpreter.
 *
 *----------------------------------------------------------------------
 */

static void
DeleteChannelTable(
    ClientData clientData,	/* The per-interpreter data structure. */
    Tcl_Interp *interp)		/* The interpreter being deleted. */
{
    Tcl_HashTable *hTblPtr;	/* The hash table. */
    Tcl_HashSearch hSearch;	/* Search variable. */
    Tcl_HashEntry *hPtr;	/* Search variable. */
    Channel *chanPtr;		/* Channel being deleted. */
    ChannelState *statePtr;	/* State of Channel being deleted. */
    EventScriptRecord *sPtr, *prevPtr, *nextPtr;
				/* Variables to loop over all channel events
				 * registered, to delete the ones that refer
				 * to the interpreter being deleted. */

    /*
     * Delete all the registered channels - this will close channels whose
     * refcount reaches zero.
     */

    hTblPtr = clientData;
    for (hPtr = Tcl_FirstHashEntry(hTblPtr, &hSearch); hPtr != NULL;
	    hPtr = Tcl_FirstHashEntry(hTblPtr, &hSearch)) {
	chanPtr = Tcl_GetHashValue(hPtr);
	statePtr = chanPtr->state;

	/*
	 * Remove any fileevents registered in this interpreter.
	 */

	for (sPtr = statePtr->scriptRecordPtr, prevPtr = NULL;
		sPtr != NULL; sPtr = nextPtr) {
	    nextPtr = sPtr->nextPtr;
	    if (sPtr->interp == interp) {
		if (prevPtr == NULL) {
		    statePtr->scriptRecordPtr = nextPtr;
		} else {
		    prevPtr->nextPtr = nextPtr;
		}

		Tcl_DeleteChannelHandler((Tcl_Channel) chanPtr,
			TclChannelEventScriptInvoker, (ClientData) sPtr);

		TclDecrRefCount(sPtr->scriptPtr);
		ckfree((char *) sPtr);
	    } else {
		prevPtr = sPtr;
	    }
	}

	/*
	 * Cannot call Tcl_UnregisterChannel because that procedure calls
	 * Tcl_GetAssocData to get the channel table, which might already be
	 * inaccessible from the interpreter structure. Instead, we emulate
	 * the behavior of Tcl_UnregisterChannel directly here.
	 */

	Tcl_DeleteHashEntry(hPtr);
	SetFlag(statePtr, CHANNEL_TAINTED);
	statePtr->refCount--;
	if (statePtr->refCount <= 0) {
	    if (!(statePtr->flags & BG_FLUSH_SCHEDULED)) {
		(void) Tcl_Close(interp, (Tcl_Channel) chanPtr);
	    }
	}

    }
    Tcl_DeleteHashTable(hTblPtr);
    ckfree((char *) hTblPtr);
}

/*
 *----------------------------------------------------------------------
 *
 * CheckForStdChannelsBeingClosed --
 *
 *	Perform special handling for standard channels being closed. When
 *	given a standard channel, if the refcount is now 1, it means that the
 *	last reference to the standard channel is being explicitly closed. Now
 *	bump the refcount artificially down to 0, to ensure the normal
 *	handling of channels being closed will occur. Also reset the static
 *	pointer to the channel to NULL, to avoid dangling references.
 *
 * Results:
 *	None.
 *
 * Side effects:
 *	Manipulates the refcount on standard channels. May smash the global
 *	static pointer to a standard channel.
 *
 *----------------------------------------------------------------------
 */

static void
CheckForStdChannelsBeingClosed(
    Tcl_Channel chan)
{
    ChannelState *statePtr = ((Channel *) chan)->state;
    ThreadSpecificData *tsdPtr = TCL_TSD_INIT(&dataKey);

    if (tsdPtr->stdinInitialized
	    && tsdPtr->stdinChannel != NULL
	    && statePtr == ((Channel *)tsdPtr->stdinChannel)->state) {
	if (statePtr->refCount < 2) {
	    statePtr->refCount = 0;
	    tsdPtr->stdinChannel = NULL;
	    return;
	}
    } else if (tsdPtr->stdoutInitialized
	    && tsdPtr->stdoutChannel != NULL
	    && statePtr == ((Channel *)tsdPtr->stdoutChannel)->state) {
	if (statePtr->refCount < 2) {
	    statePtr->refCount = 0;
	    tsdPtr->stdoutChannel = NULL;
	    return;
	}
    } else if (tsdPtr->stderrInitialized
	    && tsdPtr->stderrChannel != NULL
	    && statePtr == ((Channel *)tsdPtr->stderrChannel)->state) {
	if (statePtr->refCount < 2) {
	    statePtr->refCount = 0;
	    tsdPtr->stderrChannel = NULL;
	    return;
	}
    }
}

/*
 *----------------------------------------------------------------------
 *
 * Tcl_IsStandardChannel --
 *
 *	Test if the given channel is a standard channel. No attempt is made to
 *	check if the channel or the standard channels are initialized or
 *	otherwise valid.
 *
 * Results:
 *	Returns 1 if true, 0 if false.
 *
 * Side effects:
 *	None.
 *
 *----------------------------------------------------------------------
 */

int
Tcl_IsStandardChannel(
    Tcl_Channel chan)		/* Channel to check. */
{
    ThreadSpecificData *tsdPtr = TCL_TSD_INIT(&dataKey);

    if ((chan == tsdPtr->stdinChannel)
	    || (chan == tsdPtr->stdoutChannel)
	    || (chan == tsdPtr->stderrChannel)) {
	return 1;
    } else {
	return 0;
    }
}

/*
 *----------------------------------------------------------------------
 *
 * Tcl_RegisterChannel --
 *
 *	Adds an already-open channel to the channel table of an interpreter.
 *	If the interpreter passed as argument is NULL, it only increments the
 *	channel refCount.
 *
 * Results:
 *	None.
 *
 * Side effects:
 *	May increment the reference count of a channel.
 *
 *----------------------------------------------------------------------
 */

void
Tcl_RegisterChannel(
    Tcl_Interp *interp,		/* Interpreter in which to add the channel. */
    Tcl_Channel chan)		/* The channel to add to this interpreter
				 * channel table. */
{
    Tcl_HashTable *hTblPtr;	/* Hash table of channels. */
    Tcl_HashEntry *hPtr;	/* Search variable. */
    int isNew;			/* Is the hash entry new or does it exist? */
    Channel *chanPtr;		/* The actual channel. */
    ChannelState *statePtr;	/* State of the actual channel. */

    /*
     * Always (un)register bottom-most channel in the stack. This makes
     * management of the channel list easier because no manipulation is
     * necessary during (un)stack operation.
     */

    chanPtr = ((Channel *) chan)->state->bottomChanPtr;
    statePtr = chanPtr->state;

    if (statePtr->channelName == NULL) {
	Tcl_Panic("Tcl_RegisterChannel: channel without name");
    }
    if (interp != NULL) {
	hTblPtr = GetChannelTable(interp);
	hPtr = Tcl_CreateHashEntry(hTblPtr, statePtr->channelName, &isNew);
	if (!isNew) {
	    if (chan == Tcl_GetHashValue(hPtr)) {
		return;
	    }

	    Tcl_Panic("Tcl_RegisterChannel: duplicate channel names");
	}
	Tcl_SetHashValue(hPtr, chanPtr);
    }
    statePtr->refCount++;
}

/*
 *----------------------------------------------------------------------
 *
 * Tcl_UnregisterChannel --
 *
 *	Deletes the hash entry for a channel associated with an interpreter.
 *	If the interpreter given as argument is NULL, it only decrements the
 *	reference count. (This all happens in the Tcl_DetachChannel helper
 *	function).
 *
 *	Finally, if the reference count of the channel drops to zero, it is
 *	deleted.
 *
 * Results:
 *	A standard Tcl result.
 *
 * Side effects:
 *	Calls Tcl_DetachChannel which deletes the hash entry for a channel
 *	associated with an interpreter.
 *
 *	May delete the channel, which can have a variety of consequences,
 *	especially if we are forced to close the channel.
 *
 *----------------------------------------------------------------------
 */

int
Tcl_UnregisterChannel(
    Tcl_Interp *interp,		/* Interpreter in which channel is defined. */
    Tcl_Channel chan)		/* Channel to delete. */
{
    ChannelState *statePtr;	/* State of the real channel. */

    statePtr = ((Channel *) chan)->state->bottomChanPtr->state;

    if (statePtr->flags & CHANNEL_INCLOSE) {
	if (interp != NULL) {
	    Tcl_AppendResult(interp, "Illegal recursive call to close "
		    "through close-handler of channel", NULL);
	}
	return TCL_ERROR;
    }

    if (DetachChannel(interp, chan) != TCL_OK) {
	return TCL_OK;
    }

    statePtr = ((Channel *) chan)->state->bottomChanPtr->state;

    /*
     * Perform special handling for standard channels being closed. If the
     * refCount is now 1 it means that the last reference to the standard
     * channel is being explicitly closed, so bump the refCount down
     * artificially to 0. This will ensure that the channel is actually
     * closed, below. Also set the static pointer to NULL for the channel.
     */

    CheckForStdChannelsBeingClosed(chan);

    /*
     * If the refCount reached zero, close the actual channel.
     */

    if (statePtr->refCount <= 0) {
	/*
	 * Ensure that if there is another buffer, it gets flushed whether or
	 * not we are doing a background flush.
	 */

	if ((statePtr->curOutPtr != NULL) &&
		IsBufferReady(statePtr->curOutPtr)) {
	    SetFlag(statePtr, BUFFER_READY);
	}
	Tcl_Preserve((ClientData)statePtr);
	if (!(statePtr->flags & BG_FLUSH_SCHEDULED)) {
	    /*
	     * We don't want to re-enter Tcl_Close().
	     */

	    if (!(statePtr->flags & CHANNEL_CLOSED)) {
		if (Tcl_Close(interp, chan) != TCL_OK) {
		    SetFlag(statePtr, CHANNEL_CLOSED);
		    Tcl_Release((ClientData)statePtr);
		    return TCL_ERROR;
		}
	    }
	}
	SetFlag(statePtr, CHANNEL_CLOSED);
	Tcl_Release((ClientData)statePtr);
    }
    return TCL_OK;
}

/*
 *----------------------------------------------------------------------
 *
 * Tcl_DetachChannel --
 *
 *	Deletes the hash entry for a channel associated with an interpreter.
 *	If the interpreter given as argument is NULL, it only decrements the
 *	reference count. Even if the ref count drops to zero, the channel is
 *	NOT closed or cleaned up. This allows a channel to be detached from an
 *	interpreter and left in the same state it was in when it was
 *	originally returned by 'Tcl_OpenFileChannel', for example.
 *
 *	This function cannot be used on the standard channels, and will return
 *	TCL_ERROR if that is attempted.
 *
 *	This function should only be necessary for special purposes in which
 *	you need to generate a pristine channel from one that has already been
 *	used. All ordinary purposes will almost always want to use
 *	Tcl_UnregisterChannel instead.
 *
 *	Provided the channel is not attached to any other interpreter, it can
 *	then be closed with Tcl_Close, rather than with Tcl_UnregisterChannel.
 *
 * Results:
 *	A standard Tcl result. If the channel is not currently registered with
 *	the given interpreter, TCL_ERROR is returned, otherwise TCL_OK.
 *	However no error messages are left in the interp's result.
 *
 * Side effects:
 *	Deletes the hash entry for a channel associated with an interpreter.
 *
 *----------------------------------------------------------------------
 */

int
Tcl_DetachChannel(
    Tcl_Interp *interp,		/* Interpreter in which channel is defined. */
    Tcl_Channel chan)		/* Channel to delete. */
{
    if (Tcl_IsStandardChannel(chan)) {
	return TCL_ERROR;
    }

    return DetachChannel(interp, chan);
}

/*
 *----------------------------------------------------------------------
 *
 * DetachChannel --
 *
 *	Deletes the hash entry for a channel associated with an interpreter.
 *	If the interpreter given as argument is NULL, it only decrements the
 *	reference count. Even if the ref count drops to zero, the channel is
 *	NOT closed or cleaned up. This allows a channel to be detached from an
 *	interpreter and left in the same state it was in when it was
 *	originally returned by 'Tcl_OpenFileChannel', for example.
 *
 * Results:
 *	A standard Tcl result. If the channel is not currently registered with
 *	the given interpreter, TCL_ERROR is returned, otherwise TCL_OK.
 *	However no error messages are left in the interp's result.
 *
 * Side effects:
 *	Deletes the hash entry for a channel associated with an interpreter.
 *
 *----------------------------------------------------------------------
 */

static int
DetachChannel(
    Tcl_Interp *interp,		/* Interpreter in which channel is defined. */
    Tcl_Channel chan)		/* Channel to delete. */
{
    Tcl_HashTable *hTblPtr;	/* Hash table of channels. */
    Tcl_HashEntry *hPtr;	/* Search variable. */
    Channel *chanPtr;		/* The real IO channel. */
    ChannelState *statePtr;	/* State of the real channel. */

    /*
     * Always (un)register bottom-most channel in the stack. This makes
     * management of the channel list easier because no manipulation is
     * necessary during (un)stack operation.
     */

    chanPtr = ((Channel *) chan)->state->bottomChanPtr;
    statePtr = chanPtr->state;

    if (interp != NULL) {
	hTblPtr = Tcl_GetAssocData(interp, "tclIO", NULL);
	if (hTblPtr == NULL) {
	    return TCL_ERROR;
	}
	hPtr = Tcl_FindHashEntry(hTblPtr, statePtr->channelName);
	if (hPtr == NULL) {
	    return TCL_ERROR;
	}
	if ((Channel *) Tcl_GetHashValue(hPtr) != chanPtr) {
	    return TCL_ERROR;
	}
	Tcl_DeleteHashEntry(hPtr);
	SetFlag(statePtr, CHANNEL_TAINTED);

	/*
	 * Remove channel handlers that refer to this interpreter, so that
	 * they will not be present if the actual close is delayed and more
	 * events happen on the channel. This may occur if the channel is
	 * shared between several interpreters, or if the channel has async
	 * flushing active.
	 */

	CleanupChannelHandlers(interp, chanPtr);
    }

    statePtr->refCount--;

    return TCL_OK;
}

/*
 *---------------------------------------------------------------------------
 *
 * Tcl_GetChannel --
 *
 *	Finds an existing Tcl_Channel structure by name in a given
 *	interpreter. This function is public because it is used by
 *	channel-type-specific functions.
 *
 * Results:
 *	A Tcl_Channel or NULL on failure. If failed, interp's result object
 *	contains an error message. *modePtr is filled with the modes in which
 *	the channel was opened.
 *
 * Side effects:
 *	None.
 *
 *---------------------------------------------------------------------------
 */

Tcl_Channel
Tcl_GetChannel(
    Tcl_Interp *interp,		/* Interpreter in which to find or create the
				 * channel. */
    const char *chanName,	/* The name of the channel. */
    int *modePtr)		/* Where to store the mode in which the
				 * channel was opened? Will contain an ORed
				 * combination of TCL_READABLE and
				 * TCL_WRITABLE, if non-NULL. */
{
    Channel *chanPtr;		/* The actual channel. */
    Tcl_HashTable *hTblPtr;	/* Hash table of channels. */
    Tcl_HashEntry *hPtr;	/* Search variable. */
    const char *name;		/* Translated name. */

    /*
     * Substitute "stdin", etc. Note that even though we immediately find the
     * channel using Tcl_GetStdChannel, we still need to look it up in the
     * specified interpreter to ensure that it is present in the channel
     * table. Otherwise, safe interpreters would always have access to the
     * standard channels.
     */

    name = chanName;
    if ((chanName[0] == 's') && (chanName[1] == 't')) {
	chanPtr = NULL;
	if (strcmp(chanName, "stdin") == 0) {
	    chanPtr = (Channel *) Tcl_GetStdChannel(TCL_STDIN);
	} else if (strcmp(chanName, "stdout") == 0) {
	    chanPtr = (Channel *) Tcl_GetStdChannel(TCL_STDOUT);
	} else if (strcmp(chanName, "stderr") == 0) {
	    chanPtr = (Channel *) Tcl_GetStdChannel(TCL_STDERR);
	}
	if (chanPtr != NULL) {
	    name = chanPtr->state->channelName;
	}
    }

    hTblPtr = GetChannelTable(interp);
    hPtr = Tcl_FindHashEntry(hTblPtr, name);
    if (hPtr == NULL) {
	Tcl_AppendResult(interp, "can not find channel named \"", chanName,
		"\"", NULL);
	Tcl_SetErrorCode(interp, "TCL", "LOOKUP", "CHANNEL", chanName, NULL);
	return NULL;
    }

    /*
     * Always return bottom-most channel in the stack. This one lives the
     * longest - other channels may go away unnoticed. The other APIs
     * compensate where necessary to retrieve the topmost channel again.
     */

    chanPtr = Tcl_GetHashValue(hPtr);
    chanPtr = chanPtr->state->bottomChanPtr;
    if (modePtr != NULL) {
	*modePtr = (chanPtr->state->flags & (TCL_READABLE|TCL_WRITABLE));
    }

    return (Tcl_Channel) chanPtr;
}

/*
 *---------------------------------------------------------------------------
 *
 * TclGetChannelFromObj --
 *
 *	Finds an existing Tcl_Channel structure by name in a given
 *	interpreter. This function is public because it is used by
 *	channel-type-specific functions.
 *
 * Results:
 *	A Tcl_Channel or NULL on failure. If failed, interp's result object
 *	contains an error message. *modePtr is filled with the modes in which
 *	the channel was opened.
 *
 * Side effects:
 *	None.
 *
 *---------------------------------------------------------------------------
 */

int
TclGetChannelFromObj(
    Tcl_Interp *interp,		/* Interpreter in which to find or create the
				 * channel. */
    Tcl_Obj *objPtr,
    Tcl_Channel *channelPtr,
    int *modePtr,		/* Where to store the mode in which the
				 * channel was opened? Will contain an ORed
				 * combination of TCL_READABLE and
				 * TCL_WRITABLE, if non-NULL. */
    int flags)
{
    ChannelState *statePtr;

    if (SetChannelFromAny(interp, objPtr) != TCL_OK) {
	return TCL_ERROR;
    }

    statePtr = GET_CHANNELSTATE(objPtr);
    *channelPtr = (Tcl_Channel) (statePtr->bottomChanPtr);

    if (modePtr != NULL) {
	*modePtr = (statePtr->flags & (TCL_READABLE|TCL_WRITABLE));
    }

    return TCL_OK;
}

/*
 *----------------------------------------------------------------------
 *
 * Tcl_CreateChannel --
 *
 *	Creates a new entry in the hash table for a Tcl_Channel record.
 *
 * Results:
 *	Returns the new Tcl_Channel.
 *
 * Side effects:
 *	Creates a new Tcl_Channel instance and inserts it into the hash table.
 *
 *----------------------------------------------------------------------
 */

Tcl_Channel
Tcl_CreateChannel(
    Tcl_ChannelType *typePtr, /* The channel type record. */
    const char *chanName,	/* Name of channel to record. */
    ClientData instanceData,	/* Instance specific data. */
    int mask)			/* TCL_READABLE & TCL_WRITABLE to indicate if
				 * the channel is readable, writable. */
{
    Channel *chanPtr;		/* The channel structure newly created. */
    ChannelState *statePtr;	/* The stack-level independent state info for
				 * the channel. */
    const char *name;
    ThreadSpecificData *tsdPtr = TCL_TSD_INIT(&dataKey);

    /*
     * With the change of the Tcl_ChannelType structure to use a version in
     * 8.3.2+, we have to make sure that our assumption that the structure
     * remains a binary compatible size is true.
     *
     * If this assertion fails on some system, then it can be removed only if
     * the user recompiles code with older channel drivers in the new system
     * as well.
     */

    assert(sizeof(Tcl_ChannelTypeVersion) == sizeof(Tcl_DriverBlockModeProc*));

    /*
     * JH: We could subsequently memset these to 0 to avoid the numerous
     * assignments to 0/NULL below.
     */

    chanPtr = (Channel *) ckalloc(sizeof(Channel));
    statePtr = (ChannelState *) ckalloc(sizeof(ChannelState));
    chanPtr->state = statePtr;

    chanPtr->instanceData = instanceData;
    chanPtr->typePtr = typePtr;

    /*
     * Set all the bits that are part of the stack-independent state
     * information for the channel.
     */

    if (chanName != NULL) {
	char *tmp = ckalloc((unsigned) (strlen(chanName) + 1));

	statePtr->channelName = tmp;
	strcpy(tmp, chanName);
    } else {
	Tcl_Panic("Tcl_CreateChannel: NULL channel name");
    }

    statePtr->flags = mask;

    /*
     * Set the channel to system default encoding.
     *
     * Note the strange bit of protection taking place here. If the system
     * encoding name is reported back as "binary", something weird is
     * happening. Tcl provides no "binary" encoding, so someone else has
     * provided one. We ignore it so as not to interfere with the "magic"
     * interpretation that Tcl_Channels give to the "-encoding binary" option.
     */

    statePtr->encoding = NULL;
    name = Tcl_GetEncodingName(NULL);
    if (strcmp(name, "binary") != 0) {
	statePtr->encoding = Tcl_GetEncoding(NULL, name);
    }
    statePtr->inputEncodingState  = NULL;
    statePtr->inputEncodingFlags  = TCL_ENCODING_START;
    statePtr->outputEncodingState = NULL;
    statePtr->outputEncodingFlags = TCL_ENCODING_START;

    /*
     * Set the channel up initially in AUTO input translation mode to accept
     * "\n", "\r" and "\r\n". Output translation mode is set to a platform
     * specific default value. The eofChar is set to 0 for both input and
     * output, so that Tcl does not look for an in-file EOF indicator (e.g.
     * ^Z) and does not append an EOF indicator to files.
     */

    statePtr->inputTranslation	= TCL_TRANSLATE_AUTO;
    statePtr->outputTranslation	= TCL_PLATFORM_TRANSLATION;
    statePtr->inEofChar		= 0;
    statePtr->outEofChar	= 0;

    statePtr->unreportedError	= 0;
    statePtr->refCount		= 0;
    statePtr->closeCbPtr	= NULL;
    statePtr->curOutPtr		= NULL;
    statePtr->outQueueHead	= NULL;
    statePtr->outQueueTail	= NULL;
    statePtr->saveInBufPtr	= NULL;
    statePtr->inQueueHead	= NULL;
    statePtr->inQueueTail	= NULL;
    statePtr->chPtr		= NULL;
    statePtr->interestMask	= 0;
    statePtr->scriptRecordPtr	= NULL;
    statePtr->bufSize		= CHANNELBUFFER_DEFAULT_SIZE;
    statePtr->timer		= NULL;
    statePtr->csPtrR		= NULL;
    statePtr->csPtrW		= NULL;

    statePtr->outputStage	= NULL;
    if ((statePtr->encoding != NULL) && (statePtr->flags & TCL_WRITABLE)) {
	statePtr->outputStage = (char *)
		ckalloc((unsigned) (statePtr->bufSize + 2));
    }

    /*
     * As we are creating the channel, it is obviously the top for now.
     */

    statePtr->topChanPtr	= chanPtr;
    statePtr->bottomChanPtr	= chanPtr;
    chanPtr->downChanPtr	= NULL;
    chanPtr->upChanPtr		= NULL;
    chanPtr->inQueueHead	= NULL;
    chanPtr->inQueueTail	= NULL;

    /*
     * TIP #219, Tcl Channel Reflection API
     */

    statePtr->chanMsg		= NULL;
    statePtr->unreportedMsg	= NULL;

    /*
     * Link the channel into the list of all channels; create an on-exit
     * handler if there is not one already, to close off all the channels in
     * the list on exit.
     *
     * JH: Could call Tcl_SpliceChannel, but need to avoid NULL check.
     *
     * TIP #218.
     * AK: Just initialize the field to NULL before invoking Tcl_SpliceChannel
     *	   We need Tcl_SpliceChannel, for the threadAction calls. There is no
     *	   real reason to duplicate all of this.
     * NOTE: All drivers using thread actions now have to perform their TSD
     *	     manipulation only in their thread action proc. Doing it when
     *	     creating their instance structures will collide with the thread
     *	     action activity and lead to damaged lists.
     */

    statePtr->nextCSPtr = NULL;
    SpliceChannel((Tcl_Channel) chanPtr);

    /*
     * Install this channel in the first empty standard channel slot, if the
     * channel was previously closed explicitly.
     */

    if ((tsdPtr->stdinChannel == NULL) && (tsdPtr->stdinInitialized == 1)) {
	Tcl_SetStdChannel((Tcl_Channel) chanPtr, TCL_STDIN);
	Tcl_RegisterChannel(NULL, (Tcl_Channel) chanPtr);
    } else if ((tsdPtr->stdoutChannel == NULL) &&
	    (tsdPtr->stdoutInitialized == 1)) {
	Tcl_SetStdChannel((Tcl_Channel) chanPtr, TCL_STDOUT);
	Tcl_RegisterChannel(NULL, (Tcl_Channel) chanPtr);
    } else if ((tsdPtr->stderrChannel == NULL) &&
	    (tsdPtr->stderrInitialized == 1)) {
	Tcl_SetStdChannel((Tcl_Channel) chanPtr, TCL_STDERR);
	Tcl_RegisterChannel(NULL, (Tcl_Channel) chanPtr);
    }
    return (Tcl_Channel) chanPtr;
}

/*
 *----------------------------------------------------------------------
 *
 * Tcl_StackChannel --
 *
 *	Replaces an entry in the hash table for a Tcl_Channel record. The
 *	replacement is a new channel with same name, it supercedes the
 *	replaced channel. Input and output of the superceded channel is now
 *	going through the newly created channel and allows the arbitrary
 *	filtering/manipulation of the dataflow.
 *
 *	Andreas Kupries <a.kupries@westend.com>, 12/13/1998 "Trf-Patch for
 *	filtering channels"
 *
 * Results:
 *	Returns the new Tcl_Channel, which actually contains the saved
 *	information about prevChan.
 *
 * Side effects:
 *	A new channel structure is allocated and linked below the existing
 *	channel. The channel operations and client data of the existing
 *	channel are copied down to the newly created channel, and the current
 *	channel has its operations replaced by the new typePtr.
 *
 *----------------------------------------------------------------------
 */

Tcl_Channel
Tcl_StackChannel(
    Tcl_Interp *interp,		/* The interpreter we are working in */
    Tcl_ChannelType *typePtr,	/* The channel type record for the new
				 * channel. */
    ClientData instanceData,	/* Instance specific data for the new
				 * channel. */
    int mask,			/* TCL_READABLE & TCL_WRITABLE to indicate if
				 * the channel is readable, writable. */
    Tcl_Channel prevChan)	/* The channel structure to replace */
{
    ThreadSpecificData *tsdPtr = TCL_TSD_INIT(&dataKey);
    Channel *chanPtr, *prevChanPtr;
    ChannelState *statePtr;
    Tcl_DriverThreadActionProc *threadActionProc;

    /*
     * Find the given channel (prevChan) in the list of all channels. If we do
     * not find it, then it was never registered correctly.
     *
     * This operation should occur at the top of a channel stack.
     */

    statePtr = (ChannelState *) tsdPtr->firstCSPtr;
    prevChanPtr = ((Channel *) prevChan)->state->topChanPtr;

    while ((statePtr != NULL) && (statePtr->topChanPtr != prevChanPtr)) {
	statePtr = statePtr->nextCSPtr;
    }

    if (statePtr == NULL) {
	if (interp) {
	    Tcl_AppendResult(interp, "couldn't find state for channel \"",
		    Tcl_GetChannelName(prevChan), "\"", NULL);
	}
	return NULL;
    }

    /*
     * Here we check if the given "mask" matches the "flags" of the already
     * existing channel.
     *
     *	  | - | R | W | RW |
     *	--+---+---+---+----+	<=>  0 != (chan->mask & prevChan->mask)
     *	- |   |   |   |    |
     *	R |   | + |   | +  |	The superceding channel is allowed to restrict
     *	W |   |   | + | +  |	the capabilities of the superceded one!
     *	RW|   | + | + | +  |
     *	--+---+---+---+----+
     */

    if ((mask & (statePtr->flags & (TCL_READABLE | TCL_WRITABLE))) == 0) {
	if (interp) {
	    Tcl_AppendResult(interp,
		    "reading and writing both disallowed for channel \"",
		    Tcl_GetChannelName(prevChan), "\"", NULL);
	}
	return NULL;
    }

    /*
     * Flush the buffers. This ensures that any data still in them at this
     * time is not handled by the new transformation. Restrict this to
     * writable channels. Take care to hide a possible bg-copy in progress
     * from Tcl_Flush and the CheckForChannelErrors inside.
     */

    if ((mask & TCL_WRITABLE) != 0) {
        CopyState *csPtrR;
        CopyState *csPtrW;

        csPtrR           = statePtr->csPtrR;
	statePtr->csPtrR = NULL;

        csPtrW           = statePtr->csPtrW;
	statePtr->csPtrW = NULL;

	if (Tcl_Flush((Tcl_Channel) prevChanPtr) != TCL_OK) {
	    statePtr->csPtrR = csPtrR;
	    statePtr->csPtrW = csPtrW;
	    if (interp) {
		Tcl_AppendResult(interp, "could not flush channel \"",
			Tcl_GetChannelName(prevChan), "\"", NULL);
	    }
	    return NULL;
	}

	statePtr->csPtrR = csPtrR;
	statePtr->csPtrW = csPtrW;
    }

    /*
     * Discard any input in the buffers. They are not yet read by the user of
     * the channel, so they have to go through the new transformation before
     * reading. As the buffers contain the untransformed form their contents
     * are not only useless but actually distorts our view of the system.
     *
     * To preserve the information without having to read them again and to
     * avoid problems with the location in the channel (seeking might be
     * impossible) we move the buffers from the common state structure into
     * the channel itself. We use the buffers in the channel below the new
     * transformation to hold the data. In the future this allows us to write
     * transformations which pre-read data and push the unused part back when
     * they are going away.
     */

    if (((mask & TCL_READABLE) != 0) && (statePtr->inQueueHead != NULL)) {
	/*
	 * Remark: It is possible that the channel buffers contain data from
	 * some earlier push-backs.
	 */

	statePtr->inQueueTail->nextPtr = prevChanPtr->inQueueHead;
	prevChanPtr->inQueueHead = statePtr->inQueueHead;

	if (prevChanPtr->inQueueTail == NULL) {
	    prevChanPtr->inQueueTail = statePtr->inQueueTail;
	}

	statePtr->inQueueHead = NULL;
	statePtr->inQueueTail = NULL;
    }

    chanPtr = (Channel *) ckalloc(sizeof(Channel));

    /*
     * Save some of the current state into the new structure, reinitialize the
     * parts which will stay with the transformation.
     *
     * Remarks:
     */

    chanPtr->state		= statePtr;
    chanPtr->instanceData	= instanceData;
    chanPtr->typePtr		= typePtr;
    chanPtr->downChanPtr	= prevChanPtr;
    chanPtr->upChanPtr		= NULL;
    chanPtr->inQueueHead	= NULL;
    chanPtr->inQueueTail	= NULL;

    /*
     * Place new block at the head of a possibly existing list of previously
     * stacked channels.
     */

    prevChanPtr->upChanPtr	= chanPtr;
    statePtr->topChanPtr	= chanPtr;

    /*
     * TIP #218, Channel Thread Actions.
     *
     * We call the thread actions for the new channel directly. We _cannot_
     * use SpliceChannel, because the (thread-)global list of all channels
     * always contains the _ChannelState_ for a stack of channels, not the
     * individual channels. And SpliceChannel would not only call the thread
     * actions, but also add the shared ChannelState to this list a second
     * time, mangling it.
     */

    threadActionProc = Tcl_ChannelThreadActionProc(chanPtr->typePtr);
    if (threadActionProc != NULL) {
	(*threadActionProc)(chanPtr->instanceData, TCL_CHANNEL_THREAD_INSERT);
    }

    return (Tcl_Channel) chanPtr;
}

/*
 *----------------------------------------------------------------------
 *
 * Tcl_UnstackChannel --
 *
 *	Unstacks an entry in the hash table for a Tcl_Channel record. This is
 *	the reverse to 'Tcl_StackChannel'.
 *
 * Results:
 *	A standard Tcl result.
 *
 * Side effects:
 *	If TCL_ERROR is returned, the posix error code will be set with
 *	Tcl_SetErrno. May leave a message in interp result as well.
 *
 *----------------------------------------------------------------------
 */

int
Tcl_UnstackChannel(
    Tcl_Interp *interp,		/* The interpreter we are working in */
    Tcl_Channel chan)		/* The channel to unstack */
{
    Channel *chanPtr = (Channel *) chan;
    ChannelState *statePtr = chanPtr->state;
    int result = 0;
    Tcl_DriverThreadActionProc *threadActionProc;

    /*
     * This operation should occur at the top of a channel stack.
     */

    chanPtr = statePtr->topChanPtr;

    if (chanPtr->downChanPtr != NULL) {
	/*
	 * Instead of manipulating the per-thread / per-interp list/hashtable
	 * of registered channels we wind down the state of the transformation,
	 * and then restore the state of underlying channel into the old
	 * structure.
	 */

	Channel *downChanPtr = chanPtr->downChanPtr;

	/*
	 * Flush the buffers. This ensures that any data still in them at this
	 * time _is_ handled by the transformation we are unstacking right
	 * now. Restrict this to writable channels. Take care to hide a
	 * possible bg-copy in progress from Tcl_Flush and the
	 * CheckForChannelErrors inside.
	 */

	if (statePtr->flags & TCL_WRITABLE) {
	    CopyState *csPtrR;
	    CopyState *csPtrW;

	    csPtrR           = statePtr->csPtrR;
	    statePtr->csPtrR = NULL;

	    csPtrW           = statePtr->csPtrW;
	    statePtr->csPtrW = NULL;

	    if (Tcl_Flush((Tcl_Channel) chanPtr) != TCL_OK) {
		statePtr->csPtrR = csPtrR;
		statePtr->csPtrW = csPtrW;

		/*
		 * TIP #219, Tcl Channel Reflection API.
		 * Move error messages put by the driver into the chan/ip
		 * bypass area into the regular interpreter result. Fall back
		 * to the regular message if nothing was found in the
		 * bypasses.
		 */

		if (!TclChanCaughtErrorBypass(interp, chan) && interp) {
		    Tcl_AppendResult(interp, "could not flush channel \"",
			    Tcl_GetChannelName((Tcl_Channel) chanPtr), "\"",
			    NULL);
		}
		return TCL_ERROR;
	    }

	    statePtr->csPtrR  = csPtrR;
	    statePtr->csPtrW = csPtrW;
	}

	/*
	 * Anything in the input queue and the push-back buffers of the
	 * transformation going away is transformed data, but not yet read. As
	 * unstacking means that the caller does not want to see transformed
	 * data any more we have to discard these bytes. To avoid writing an
	 * analogue to 'DiscardInputQueued' we move the information in the
	 * push back buffers to the input queue and then call
	 * 'DiscardInputQueued' on that.
	 */

	if ((((statePtr->flags & TCL_READABLE) != 0)) &&
		((statePtr->inQueueHead != NULL) ||
		(chanPtr->inQueueHead != NULL))) {

	    if ((statePtr->inQueueHead != NULL) &&
		    (chanPtr->inQueueHead != NULL)) {
		statePtr->inQueueTail->nextPtr = chanPtr->inQueueHead;
		statePtr->inQueueTail = chanPtr->inQueueTail;
		statePtr->inQueueHead = statePtr->inQueueTail;

	    } else if (chanPtr->inQueueHead != NULL) {
		statePtr->inQueueHead = chanPtr->inQueueHead;
		statePtr->inQueueTail = chanPtr->inQueueTail;
	    }

	    chanPtr->inQueueHead = NULL;
	    chanPtr->inQueueTail = NULL;

	    DiscardInputQueued(statePtr, 0);
	}

	/*
	 * TIP #218, Channel Thread Actions.
	 *
	 * We call the thread actions for the new channel directly. We
	 * _cannot_ use CutChannel, because the (thread-)global list of all
	 * channels always contains the _ChannelState_ for a stack of
	 * channels, not the individual channels. And SpliceChannel would not
	 * only call the thread actions, but also remove the shared
	 * ChannelState from this list despite there being more channels for
	 * the state which are still active.
	 */

	threadActionProc = Tcl_ChannelThreadActionProc(chanPtr->typePtr);
	if (threadActionProc != NULL) {
	    (*threadActionProc)(chanPtr->instanceData,
		    TCL_CHANNEL_THREAD_REMOVE);
	}

	statePtr->topChanPtr = downChanPtr;
	downChanPtr->upChanPtr = NULL;

	/*
	 * Leave this link intact for closeproc
	 *  chanPtr->downChanPtr = NULL;
	 */

	/*
	 * Close and free the channel driver state.
	 */

	if (chanPtr->typePtr->closeProc != TCL_CLOSE2PROC) {
	    result = (chanPtr->typePtr->closeProc)(chanPtr->instanceData,
		    interp);
	} else {
	    result = (chanPtr->typePtr->close2Proc)(chanPtr->instanceData,
		    interp, 0);
	}

	chanPtr->typePtr = NULL;

	/*
	 * AK: Tcl_NotifyChannel may hold a reference to this block of memory
	 */

	Tcl_EventuallyFree(chanPtr, TCL_DYNAMIC);
	UpdateInterest(downChanPtr);

	if (result != 0) {
	    Tcl_SetErrno(result);

	    /*
	     * TIP #219, Tcl Channel Reflection API.
	     * Move error messages put by the driver into the chan/ip bypass
	     * area into the regular interpreter result.
	     */

	    TclChanCaughtErrorBypass(interp, chan);
	    return TCL_ERROR;
	}
    } else {
	/*
	 * This channel does not cover another one. Simply do a close, if
	 * necessary.
	 */

	if (statePtr->refCount <= 0) {
	    if (Tcl_Close(interp, chan) != TCL_OK) {
		/*
		 * TIP #219, Tcl Channel Reflection API.
		 * "TclChanCaughtErrorBypass" is not required here, it was
		 * done already by "Tcl_Close".
		 */

		return TCL_ERROR;
	    }
	}

	/*
	 * TIP #218, Channel Thread Actions.
	 * Not required in this branch, this is done by Tcl_Close. If
	 * Tcl_Close is not called then the ChannelState is still active in
	 * the thread and no action has to be taken either.
	 */
    }

    return TCL_OK;
}

/*
 *----------------------------------------------------------------------
 *
 * Tcl_GetStackedChannel --
 *
 *	Determines whether the specified channel is stacked upon another.
 *
 * Results:
 *	NULL if the channel is not stacked upon another one, or a reference to
 *	the channel it is stacked upon. This reference can be used in queries,
 *	but modification is not allowed.
 *
 * Side effects:
 *	None.
 *
 *----------------------------------------------------------------------
 */

Tcl_Channel
Tcl_GetStackedChannel(
    Tcl_Channel chan)
{
    Channel *chanPtr = (Channel *) chan;
				/* The actual channel. */

    return (Tcl_Channel) chanPtr->downChanPtr;
}

/*
 *----------------------------------------------------------------------
 *
 * Tcl_GetTopChannel --
 *
 *	Returns the top channel of a channel stack.
 *
 * Results:
 *	NULL if the channel is not stacked upon another one, or a reference to
 *	the channel it is stacked upon. This reference can be used in queries,
 *	but modification is not allowed.
 *
 * Side effects:
 *	None.
 *
 *----------------------------------------------------------------------
 */

Tcl_Channel
Tcl_GetTopChannel(
    Tcl_Channel chan)
{
    Channel *chanPtr = (Channel *) chan;
				/* The actual channel. */

    return (Tcl_Channel) chanPtr->state->topChanPtr;
}

/*
 *----------------------------------------------------------------------
 *
 * Tcl_GetChannelInstanceData --
 *
 *	Returns the client data associated with a channel.
 *
 * Results:
 *	The client data.
 *
 * Side effects:
 *	None.
 *
 *----------------------------------------------------------------------
 */

ClientData
Tcl_GetChannelInstanceData(
    Tcl_Channel chan)		/* Channel for which to return client data. */
{
    Channel *chanPtr = (Channel *) chan;
				/* The actual channel. */

    return chanPtr->instanceData;
}

/*
 *----------------------------------------------------------------------
 *
 * Tcl_GetChannelThread --
 *
 *	Given a channel structure, returns the thread managing it. TIP #10
 *
 * Results:
 *	Returns the id of the thread managing the channel.
 *
 * Side effects:
 *	None.
 *
 *----------------------------------------------------------------------
 */

Tcl_ThreadId
Tcl_GetChannelThread(
    Tcl_Channel chan)		/* The channel to return the managing thread
				 * for. */
{
    Channel *chanPtr = (Channel *) chan;
				/* The actual channel. */

    return chanPtr->state->managingThread;
}

/*
 *----------------------------------------------------------------------
 *
 * Tcl_GetChannelType --
 *
 *	Given a channel structure, returns the channel type structure.
 *
 * Results:
 *	Returns a pointer to the channel type structure.
 *
 * Side effects:
 *	None.
 *
 *----------------------------------------------------------------------
 */

Tcl_ChannelType *
Tcl_GetChannelType(
    Tcl_Channel chan)		/* The channel to return type for. */
{
    Channel *chanPtr = (Channel *) chan;
				/* The actual channel. */

    return chanPtr->typePtr;
}

/*
 *----------------------------------------------------------------------
 *
 * Tcl_GetChannelMode --
 *
 *	Computes a mask indicating whether the channel is open for reading and
 *	writing.
 *
 * Results:
 *	An OR-ed combination of TCL_READABLE and TCL_WRITABLE.
 *
 * Side effects:
 *	None.
 *
 *----------------------------------------------------------------------
 */

int
Tcl_GetChannelMode(
    Tcl_Channel chan)		/* The channel for which the mode is being
				 * computed. */
{
    ChannelState *statePtr = ((Channel *) chan)->state;
				/* State of actual channel. */

    return (statePtr->flags & (TCL_READABLE | TCL_WRITABLE));
}

/*
 *----------------------------------------------------------------------
 *
 * Tcl_GetChannelName --
 *
 *	Returns the string identifying the channel name.
 *
 * Results:
 *	The string containing the channel name. This memory is owned by the
 *	generic layer and should not be modified by the caller.
 *
 * Side effects:
 *	None.
 *
 *----------------------------------------------------------------------
 */

const char *
Tcl_GetChannelName(
    Tcl_Channel chan)		/* The channel for which to return the name. */
{
    ChannelState *statePtr;	/* State of actual channel. */

    statePtr = ((Channel *) chan)->state;
    return statePtr->channelName;
}

/*
 *----------------------------------------------------------------------
 *
 * Tcl_GetChannelHandle --
 *
 *	Returns an OS handle associated with a channel.
 *
 * Results:
 *	Returns TCL_OK and places the handle in handlePtr, or returns
 *	TCL_ERROR on failure.
 *
 * Side effects:
 *	None.
 *
 *----------------------------------------------------------------------
 */

int
Tcl_GetChannelHandle(
    Tcl_Channel chan,		/* The channel to get file from. */
    int direction,		/* TCL_WRITABLE or TCL_READABLE. */
    ClientData *handlePtr)	/* Where to store handle */
{
    Channel *chanPtr;		/* The actual channel. */
    ClientData handle;
    int result;

    chanPtr = ((Channel *) chan)->state->bottomChanPtr;
    if (!chanPtr->typePtr->getHandleProc) {
	Tcl_Obj* err;
	TclNewLiteralStringObj(err, "channel \"");
	Tcl_AppendToObj(err, Tcl_GetChannelName(chan), -1);
	Tcl_AppendToObj(err, "\" does not support OS handles", -1);
	Tcl_SetChannelError (chan,err);
	return TCL_ERROR;
    }
    result = (chanPtr->typePtr->getHandleProc)(chanPtr->instanceData,
	    direction, &handle);
    if (handlePtr) {
	*handlePtr = handle;
    }
    return result;
}

/*
 *---------------------------------------------------------------------------
 *
 * AllocChannelBuffer --
 *
 *	A channel buffer has BUFFER_PADDING bytes extra at beginning to hold
 *	any bytes of a native-encoding character that got split by the end of
 *	the previous buffer and need to be moved to the beginning of the next
 *	buffer to make a contiguous string so it can be converted to UTF-8.
 *
 *	A channel buffer has BUFFER_PADDING bytes extra at the end to hold any
 *	bytes of a native-encoding character (generated from a UTF-8
 *	character) that overflow past the end of the buffer and need to be
 *	moved to the next buffer.
 *
 * Results:
 *	A newly allocated channel buffer.
 *
 * Side effects:
 *	None.
 *
 *---------------------------------------------------------------------------
 */

static ChannelBuffer *
AllocChannelBuffer(
    int length)			/* Desired length of channel buffer. */
{
    ChannelBuffer *bufPtr;
    int n;

    n = length + CHANNELBUFFER_HEADER_SIZE + BUFFER_PADDING + BUFFER_PADDING;
    bufPtr = (ChannelBuffer *) ckalloc((unsigned) n);
    bufPtr->nextAdded	= BUFFER_PADDING;
    bufPtr->nextRemoved	= BUFFER_PADDING;
    bufPtr->bufLength	= length + BUFFER_PADDING;
    bufPtr->nextPtr	= NULL;
    return bufPtr;
}

/*
 *----------------------------------------------------------------------
 *
 * RecycleBuffer --
 *
 *	Helper function to recycle input and output buffers. Ensures that two
 *	input buffers are saved (one in the input queue and another in the
 *	saveInBufPtr field) and that curOutPtr is set to a buffer. Only if
 *	these conditions are met is the buffer freed to the OS.
 *
 * Results:
 *	None.
 *
 * Side effects:
 *	May free a buffer to the OS.
 *
 *----------------------------------------------------------------------
 */

static void
RecycleBuffer(
    ChannelState *statePtr,	/* ChannelState in which to recycle buffers. */
    ChannelBuffer *bufPtr,	/* The buffer to recycle. */
    int mustDiscard)		/* If nonzero, free the buffer to the OS,
				 * always. */
{
    /*
     * Do we have to free the buffer to the OS?
     */

    if (mustDiscard) {
	ckfree((char *) bufPtr);
	return;
    }

    /*
     * Only save buffers which are at least as big as the requested buffersize
     * for the channel. This is to honor dynamic changes of the buffersize
     * made by the user.
     */

    if ((bufPtr->bufLength - BUFFER_PADDING) < statePtr->bufSize) {
	ckfree((char *) bufPtr);
	return;
    }

    /*
     * Only save buffers for the input queue if the channel is readable.
     */

    if (statePtr->flags & TCL_READABLE) {
	if (statePtr->inQueueHead == NULL) {
	    statePtr->inQueueHead = bufPtr;
	    statePtr->inQueueTail = bufPtr;
	    goto keepBuffer;
	}
	if (statePtr->saveInBufPtr == NULL) {
	    statePtr->saveInBufPtr = bufPtr;
	    goto keepBuffer;
	}
    }

    /*
     * Only save buffers for the output queue if the channel is writable.
     */

    if (statePtr->flags & TCL_WRITABLE) {
	if (statePtr->curOutPtr == NULL) {
	    statePtr->curOutPtr = bufPtr;
	    goto keepBuffer;
	}
    }

    /*
     * If we reached this code we return the buffer to the OS.
     */

    ckfree((char *) bufPtr);
    return;

  keepBuffer:
    bufPtr->nextRemoved = BUFFER_PADDING;
    bufPtr->nextAdded = BUFFER_PADDING;
    bufPtr->nextPtr = NULL;
}

/*
 *----------------------------------------------------------------------
 *
 * DiscardOutputQueued --
 *
 *	Discards all output queued in the output queue of a channel.
 *
 * Results:
 *	None.
 *
 * Side effects:
 *	Recycles buffers.
 *
 *----------------------------------------------------------------------
 */

static void
DiscardOutputQueued(
    ChannelState *statePtr)	/* ChannelState for which to discard output. */
{
    ChannelBuffer *bufPtr;

    while (statePtr->outQueueHead != NULL) {
	bufPtr = statePtr->outQueueHead;
	statePtr->outQueueHead = bufPtr->nextPtr;
	RecycleBuffer(statePtr, bufPtr, 0);
    }
    statePtr->outQueueHead = NULL;
    statePtr->outQueueTail = NULL;
}

/*
 *----------------------------------------------------------------------
 *
 * CheckForDeadChannel --
 *
 *	This function checks is a given channel is Dead (a channel that has
 *	been closed but not yet deallocated.)
 *
 * Results:
 *	True (1) if channel is Dead, False (0) if channel is Ok
 *
 * Side effects:
 *	None
 *
 *----------------------------------------------------------------------
 */

static int
CheckForDeadChannel(
    Tcl_Interp *interp,		/* For error reporting (can be NULL) */
    ChannelState *statePtr)	/* The channel state to check. */
{
    if (statePtr->flags & CHANNEL_DEAD) {
	Tcl_SetErrno(EINVAL);
	if (interp) {
	    Tcl_AppendResult(interp,
		    "unable to access channel: invalid channel", NULL);
	}
	return 1;
    }
    return 0;
}

/*
 *----------------------------------------------------------------------
 *
 * FlushChannel --
 *
 *	This function flushes as much of the queued output as is possible
 *	now. If calledFromAsyncFlush is nonzero, it is being called in an
 *	event handler to flush channel output asynchronously.
 *
 * Results:
 *	0 if successful, else the error code that was returned by the channel
 *	type operation. May leave a message in the interp result.
 *
 * Side effects:
 *	May produce output on a channel. May block indefinitely if the channel
 *	is synchronous. May schedule an async flush on the channel. May
 *	recycle memory for buffers in the output queue.
 *
 *----------------------------------------------------------------------
 */

static int
FlushChannel(
    Tcl_Interp *interp,		/* For error reporting during close. */
    Channel *chanPtr,		/* The channel to flush on. */
    int calledFromAsyncFlush)	/* If nonzero then we are being called from an
				 * asynchronous flush callback. */
{
    ChannelState *statePtr = chanPtr->state;
				/* State of the channel stack. */
    ChannelBuffer *bufPtr;	/* Iterates over buffered output queue. */
    int toWrite;		/* Amount of output data in current buffer
				 * available to be written. */
    int written;		/* Amount of output data actually written in
				 * current round. */
    int errorCode = 0;		/* Stores POSIX error codes from channel
				 * driver operations. */
    int wroteSome = 0;		/* Set to one if any data was written to the
				 * driver. */

    /*
     * Prevent writing on a dead channel -- a channel that has been closed but
     * not yet deallocated. This can occur if the exit handler for the channel
     * deallocation runs before all channels are deregistered in all
     * interpreters.
     */

    if (CheckForDeadChannel(interp, statePtr)) {
	return -1;
    }

    /*
     * Loop over the queued buffers and attempt to flush as much as possible
     * of the queued output to the channel.
     */

    while (1) {
	/*
	 * If the queue is empty and there is a ready current buffer, OR if
	 * the current buffer is full, then move the current buffer to the
	 * queue.
	 */

	if (((statePtr->curOutPtr != NULL) &&
		IsBufferFull(statePtr->curOutPtr))
		|| ((statePtr->flags & BUFFER_READY) &&
			(statePtr->outQueueHead == NULL))) {
	    ResetFlag(statePtr, BUFFER_READY);
	    statePtr->curOutPtr->nextPtr = NULL;
	    if (statePtr->outQueueHead == NULL) {
		statePtr->outQueueHead = statePtr->curOutPtr;
	    } else {
		statePtr->outQueueTail->nextPtr = statePtr->curOutPtr;
	    }
	    statePtr->outQueueTail = statePtr->curOutPtr;
	    statePtr->curOutPtr = NULL;
	}
	bufPtr = statePtr->outQueueHead;

	/*
	 * If we are not being called from an async flush and an async flush
	 * is active, we just return without producing any output.
	 */

	if ((!calledFromAsyncFlush) &&
		(statePtr->flags & BG_FLUSH_SCHEDULED)) {
	    return 0;
	}

	/*
	 * If the output queue is still empty, break out of the while loop.
	 */

	if (bufPtr == NULL) {
	    break;	/* Out of the "while (1)". */
	}

	/*
	 * Produce the output on the channel.
	 */

	toWrite = BytesLeft(bufPtr);
	if (toWrite == 0) {
	    written = 0;
	} else {
	    written = (chanPtr->typePtr->outputProc)(chanPtr->instanceData,
		RemovePoint(bufPtr), toWrite, &errorCode);
	}

	/*
	 * If the write failed completely attempt to start the asynchronous
	 * flush mechanism and break out of this loop - do not attempt to
	 * write any more output at this time.
	 */

	if (written < 0) {
	    /*
	     * If the last attempt to write was interrupted, simply retry.
	     */

	    if (errorCode == EINTR) {
		errorCode = 0;
		continue;
	    }

	    /*
	     * If the channel is non-blocking and we would have blocked, start
	     * a background flushing handler and break out of the loop.
	     */

	    if ((errorCode == EWOULDBLOCK) || (errorCode == EAGAIN)) {
		/*
		 * This used to check for CHANNEL_NONBLOCKING, and panic if
		 * the channel was blocking. However, it appears that setting
		 * stdin to -blocking 0 has some effect on the stdout when
		 * it's a tty channel (dup'ed underneath)
		 */

		if (!(statePtr->flags & BG_FLUSH_SCHEDULED)) {
		    SetFlag(statePtr, BG_FLUSH_SCHEDULED);
		    UpdateInterest(chanPtr);
		}
		errorCode = 0;
		break;
	    }

	    /*
	     * Decide whether to report the error upwards or defer it.
	     */

	    if (calledFromAsyncFlush) {
		/*
		 * TIP #219, Tcl Channel Reflection API.
		 * When defering the error copy a message from the bypass into
		 * the unreported area. Or discard it if the new error is to be
		 * ignored in favor of an earlier defered error.
		 */

		Tcl_Obj *msg = statePtr->chanMsg;

		if (statePtr->unreportedError == 0) {
		    statePtr->unreportedError = errorCode;
		    statePtr->unreportedMsg = msg;
		    if (msg != NULL) {
			Tcl_IncrRefCount(msg);
		    }
		} else {
		    /*
		     * An old unreported error is kept, and this error thrown
		     * away.
		     */

		    statePtr->chanMsg = NULL;
		    if (msg != NULL) {
			TclDecrRefCount(msg);
		    }
		}
	    } else {
		/*
		 * TIP #219, Tcl Channel Reflection API.
		 * Move error messages put by the driver into the chan bypass
		 * area into the regular interpreter result. Fall back to the
		 * regular message if nothing was found in the bypasses.
		 */

		Tcl_SetErrno(errorCode);
		if (interp != NULL && !TclChanCaughtErrorBypass(interp,
			(Tcl_Channel) chanPtr)) {
		    /*
		     * Casting away const here is safe because the
		     * TCL_VOLATILE flag guarantees const treatment of the
		     * Posix error string.
		     */

		    Tcl_SetResult(interp, (char *) Tcl_PosixError(interp),
			    TCL_VOLATILE);
		}

		/*
		 * An unreportable bypassed message is kept, for the caller of
		 * Tcl_Seek, Tcl_Write, etc.
		 */
	    }

	    /*
	     * When we get an error we throw away all the output currently
	     * queued.
	     */

	    DiscardOutputQueued(statePtr);
	    continue;
	} else {
	    wroteSome = 1;
	}

	bufPtr->nextRemoved += written;

	/*
	 * If this buffer is now empty, recycle it.
	 */

	if (IsBufferEmpty(bufPtr)) {
	    statePtr->outQueueHead = bufPtr->nextPtr;
	    if (statePtr->outQueueHead == NULL) {
		statePtr->outQueueTail = NULL;
	    }
	    RecycleBuffer(statePtr, bufPtr, 0);
	}
    }	/* Closes "while (1)". */

    /*
     * If we wrote some data while flushing in the background, we are done.
     * We can't finish the background flush until we run out of data and the
     * channel becomes writable again. This ensures that all of the pending
     * data has been flushed at the system level.
     */

    if (statePtr->flags & BG_FLUSH_SCHEDULED) {
	if (wroteSome) {
	    return errorCode;
	} else if (statePtr->outQueueHead == NULL) {
	    ResetFlag(statePtr, BG_FLUSH_SCHEDULED);
	    (chanPtr->typePtr->watchProc)(chanPtr->instanceData,
		    statePtr->interestMask);
	}
    }

    /*
     * If the channel is flagged as closed, delete it when the refCount drops
     * to zero, the output queue is empty and there is no output in the
     * current output buffer.
     */

    if ((statePtr->flags & CHANNEL_CLOSED) && (statePtr->refCount <= 0) &&
	    (statePtr->outQueueHead == NULL) &&
	    ((statePtr->curOutPtr == NULL) ||
	    IsBufferEmpty(statePtr->curOutPtr))) {
	return CloseChannel(interp, chanPtr, errorCode);
    }
    return errorCode;
}

/*
 *----------------------------------------------------------------------
 *
 * CloseChannel --
 *
 *	Utility procedure to close a channel and free associated resources.
 *
 *	If the channel was stacked, then the it will copy the necessary
 *	elements of the NEXT channel into the TOP channel, in essence
 *	unstacking the channel. The NEXT channel will then be freed.
 *
 *	If the channel was not stacked, then we will free all the bits for the
 *	TOP channel, including the data structure itself.
 *
 * Results:
 *	Error code from an unreported error or the driver close operation.
 *
 * Side effects:
 *	May close the actual channel, may free memory, may change the value of
 *	errno.
 *
 *----------------------------------------------------------------------
 */

static int
CloseChannel(
    Tcl_Interp *interp,		/* For error reporting. */
    Channel *chanPtr,		/* The channel to close. */
    int errorCode)		/* Status of operation so far. */
{
    int result = 0;		/* Of calling driver close operation. */
    ChannelState *statePtr;	/* State of the channel stack. */
    ThreadSpecificData *tsdPtr = TCL_TSD_INIT(&dataKey);

    if (chanPtr == NULL) {
	return result;
    }
    statePtr = chanPtr->state;

    /*
     * No more input can be consumed so discard any leftover input.
     */

    DiscardInputQueued(statePtr, 1);

    /*
     * Discard a leftover buffer in the current output buffer field.
     */

    if (statePtr->curOutPtr != NULL) {
	ckfree((char *) statePtr->curOutPtr);
	statePtr->curOutPtr = NULL;
    }

    /*
     * The caller guarantees that there are no more buffers queued for output.
     */

    if (statePtr->outQueueHead != NULL) {
	Tcl_Panic("TclFlush, closed channel: queued output left");
    }

    /*
     * If the EOF character is set in the channel, append that to the output
     * device.
     */

    if ((statePtr->outEofChar != 0) && (statePtr->flags & TCL_WRITABLE)) {
	int dummy;
	char c = (char) statePtr->outEofChar;

	(chanPtr->typePtr->outputProc)(chanPtr->instanceData, &c, 1, &dummy);
    }

    /*
     * TIP #219, Tcl Channel Reflection API.
     * Move a leftover error message in the channel bypass into the
     * interpreter bypass. Just clear it if there is no interpreter.
     */

    if (statePtr->chanMsg != NULL) {
	if (interp != NULL) {
	    Tcl_SetChannelErrorInterp(interp,statePtr->chanMsg);
	}
	TclDecrRefCount(statePtr->chanMsg);
	statePtr->chanMsg = NULL;
    }

    /*
     * Remove this channel from of the list of all channels.
     */

    CutChannel((Tcl_Channel) chanPtr);

    /*
     * Close and free the channel driver state.
     * This may leave a TIP #219 error message in the interp.
     */

    if (chanPtr->typePtr->closeProc != TCL_CLOSE2PROC) {
	result = (chanPtr->typePtr->closeProc)(chanPtr->instanceData, interp);
    } else {
	result = (chanPtr->typePtr->close2Proc)(chanPtr->instanceData,
		interp, 0);
    }

    /*
     * Some resources can be cleared only if the bottom channel in a stack is
     * closed. All the other channels in the stack are not allowed to remove.
     */

    if (chanPtr == statePtr->bottomChanPtr) {
	if (statePtr->channelName != NULL) {
	    ckfree((char *) statePtr->channelName);
	    statePtr->channelName = NULL;
	}

	Tcl_FreeEncoding(statePtr->encoding);
	if (statePtr->outputStage != NULL) {
	    ckfree((char *) statePtr->outputStage);
	    statePtr->outputStage = NULL;
	}
    }

    /*
     * If we are being called synchronously, report either any latent error on
     * the channel or the current error.
     */

    if (statePtr->unreportedError != 0) {
	errorCode = statePtr->unreportedError;

	/*
	 * TIP #219, Tcl Channel Reflection API.
	 * Move an error message found in the unreported area into the regular
	 * bypass (interp). This kills any message in the channel bypass area.
	 */

	if (statePtr->chanMsg != NULL) {
	    TclDecrRefCount(statePtr->chanMsg);
	    statePtr->chanMsg = NULL;
	}
	if (interp) {
	    Tcl_SetChannelErrorInterp(interp,statePtr->unreportedMsg);
	}
    }
    if (errorCode == 0) {
	errorCode = result;
	if (errorCode != 0) {
	    Tcl_SetErrno(errorCode);
	}
    }

    /*
     * Cancel any outstanding timer.
     */

    Tcl_DeleteTimerHandler(statePtr->timer);

    /*
     * Mark the channel as deleted by clearing the type structure.
     */

    if (chanPtr->downChanPtr != NULL) {
	Channel *downChanPtr = chanPtr->downChanPtr;

	statePtr->nextCSPtr = tsdPtr->firstCSPtr;
	tsdPtr->firstCSPtr = statePtr;

	statePtr->topChanPtr = downChanPtr;
	downChanPtr->upChanPtr = NULL;
	chanPtr->typePtr = NULL;

	Tcl_EventuallyFree(chanPtr, TCL_DYNAMIC);
	return Tcl_Close(interp, (Tcl_Channel) downChanPtr);
    }

    /*
     * There is only the TOP Channel, so we free the remaining pointers we
     * have and then ourselves. Since this is the last of the channels in the
     * stack, make sure to free the ChannelState structure associated with it.
     * We use Tcl_EventuallyFree to allow for any last references.
     */

    chanPtr->typePtr = NULL;

    Tcl_EventuallyFree(statePtr, TCL_DYNAMIC);
    Tcl_EventuallyFree(chanPtr, TCL_DYNAMIC);

    return errorCode;
}

/*
 *----------------------------------------------------------------------
 *
 * Tcl_CutChannel --
 * CutChannel --
 *
 *	Removes a channel from the (thread-)global list of all channels (in
 *	that thread). This is actually the statePtr for the stack of channel.
 *
 * Results:
 *	Nothing.
 *
 * Side effects:
 *	Resets the field 'nextCSPtr' of the specified channel state to NULL.
 *
 * NOTE:
 *	The channel to cut out of the list must not be referenced in any
 *	interpreter. This is something this procedure cannot check (despite
 *	the refcount) because the caller usually wants fiddle with the channel
 *	(like transfering it to a different thread) and thus keeps the
 *	refcount artifically high to prevent its destruction.
 *
 *----------------------------------------------------------------------
 */

static void
CutChannel(
    Tcl_Channel chan)		/* The channel being removed. Must not be
				 * referenced in any interpreter. */
{
    ThreadSpecificData *tsdPtr = TCL_TSD_INIT(&dataKey);
    ChannelState *prevCSPtr;	/* Preceding channel state in list of all
				 * states - used to splice a channel out of
				 * the list on close. */
    ChannelState *statePtr = ((Channel *) chan)->state;
				/* State of the channel stack. */
    Tcl_DriverThreadActionProc *threadActionProc;

    /*
     * Remove this channel from of the list of all channels (in the current
     * thread).
     */

    if (tsdPtr->firstCSPtr && (statePtr == tsdPtr->firstCSPtr)) {
	tsdPtr->firstCSPtr = statePtr->nextCSPtr;
    } else {
	for (prevCSPtr = tsdPtr->firstCSPtr;
		prevCSPtr && (prevCSPtr->nextCSPtr != statePtr);
		prevCSPtr = prevCSPtr->nextCSPtr) {
	    /* Empty loop body. */
	}
	if (prevCSPtr == NULL) {
	    Tcl_Panic("FlushChannel: damaged channel list");
	}
	prevCSPtr->nextCSPtr = statePtr->nextCSPtr;
    }

    statePtr->nextCSPtr = NULL;

    /*
     * TIP #218, Channel Thread Actions
     */

    threadActionProc = Tcl_ChannelThreadActionProc(Tcl_GetChannelType(chan));
    if (threadActionProc != NULL) {
	(*threadActionProc)(Tcl_GetChannelInstanceData(chan),
		TCL_CHANNEL_THREAD_REMOVE);
    }
}

void
Tcl_CutChannel(
    Tcl_Channel chan)		/* The channel being added. Must not be
				 * referenced in any interpreter. */
{
    Channel *chanPtr = ((Channel *) chan)->state->bottomChanPtr;
    ThreadSpecificData *tsdPtr = TCL_TSD_INIT(&dataKey);
    ChannelState *prevCSPtr;	/* Preceding channel state in list of all
				 * states - used to splice a channel out of
				 * the list on close. */
    ChannelState *statePtr = chanPtr->state;
				/* State of the channel stack. */
    Tcl_DriverThreadActionProc *threadActionProc;

    /*
     * Remove this channel from of the list of all channels (in the current
     * thread).
     */

    if (tsdPtr->firstCSPtr && (statePtr == tsdPtr->firstCSPtr)) {
	tsdPtr->firstCSPtr = statePtr->nextCSPtr;
    } else {
	for (prevCSPtr = tsdPtr->firstCSPtr;
		prevCSPtr && (prevCSPtr->nextCSPtr != statePtr);
		prevCSPtr = prevCSPtr->nextCSPtr) {
	    /* Empty loop body. */
	}
	if (prevCSPtr == NULL) {
	    Tcl_Panic("FlushChannel: damaged channel list");
	}
	prevCSPtr->nextCSPtr = statePtr->nextCSPtr;
    }

    statePtr->nextCSPtr = NULL;

    /*
     * TIP #218, Channel Thread Actions
     * For all transformations and the base channel.
     */

    while (chanPtr) {
	threadActionProc = Tcl_ChannelThreadActionProc(chanPtr->typePtr);
	if (threadActionProc != NULL) {
	    (*threadActionProc)(chanPtr->instanceData,
		    TCL_CHANNEL_THREAD_REMOVE);
	}
	chanPtr= chanPtr->upChanPtr;
    }
}

/*
 *----------------------------------------------------------------------
 *
 * Tcl_SpliceChannel --
 * SpliceChannel --
 *
 *	Adds a channel to the (thread-)global list of all channels (in that
 *	thread). Expects that the field 'nextChanPtr' in the channel is set to
 *	NULL.
 *
 * Results:
 *	Nothing.
 *
 * Side effects:
 *	Nothing.
 *
 * NOTE:
 *	The channel to splice into the list must not be referenced in any
 *	interpreter. This is something this procedure cannot check (despite
 *	the refcount) because the caller usually wants figgle with the channel
 *	(like transfering it to a different thread) and thus keeps the
 *	refcount artifically high to prevent its destruction.
 *
 *----------------------------------------------------------------------
 */

static void
SpliceChannel(
    Tcl_Channel chan)		/* The channel being added. Must not be
				 * referenced in any interpreter. */
{
    ThreadSpecificData *tsdPtr = TCL_TSD_INIT(&dataKey);
    ChannelState *statePtr = ((Channel *) chan)->state;
    Tcl_DriverThreadActionProc *threadActionProc;

    if (statePtr->nextCSPtr != NULL) {
	Tcl_Panic("SpliceChannel: trying to add channel used in different list");
    }

    statePtr->nextCSPtr = tsdPtr->firstCSPtr;
    tsdPtr->firstCSPtr = statePtr;

    /*
     * TIP #10. Mark the current thread as the new one managing this channel.
     *		Note: 'Tcl_GetCurrentThread' returns sensible values even for
     *		a non-threaded core.
     */

    statePtr->managingThread = Tcl_GetCurrentThread();

    /*
     * TIP #218, Channel Thread Actions
     */

    threadActionProc = Tcl_ChannelThreadActionProc(Tcl_GetChannelType(chan));
    if (threadActionProc != NULL) {
	(*threadActionProc) (Tcl_GetChannelInstanceData(chan),
		TCL_CHANNEL_THREAD_INSERT);
    }
}

void
Tcl_SpliceChannel(
    Tcl_Channel chan)		/* The channel being added. Must not be
				 * referenced in any interpreter. */
{
    Channel *chanPtr = ((Channel *) chan)->state->bottomChanPtr;
    ThreadSpecificData *tsdPtr = TCL_TSD_INIT(&dataKey);
    ChannelState *statePtr = chanPtr->state;
    Tcl_DriverThreadActionProc *threadActionProc;

    if (statePtr->nextCSPtr != NULL) {
	Tcl_Panic("SpliceChannel: trying to add channel used in different list");
    }

    statePtr->nextCSPtr = tsdPtr->firstCSPtr;
    tsdPtr->firstCSPtr = statePtr;

    /*
     * TIP #10. Mark the current thread as the new one managing this channel.
     *		Note: 'Tcl_GetCurrentThread' returns sensible values even for
     *		a non-threaded core.
     */

    statePtr->managingThread = Tcl_GetCurrentThread();

    /*
     * TIP #218, Channel Thread Actions
     * For all transformations and the base channel.
     */

    while (chanPtr) {
	threadActionProc = Tcl_ChannelThreadActionProc(chanPtr->typePtr);
	if (threadActionProc != NULL) {
	    (*threadActionProc)(chanPtr->instanceData,
		    TCL_CHANNEL_THREAD_INSERT);
	}
	chanPtr= chanPtr->upChanPtr;
    }
}

/*
 *----------------------------------------------------------------------
 *
 * Tcl_Close --
 *
 *	Closes a channel.
 *
 * Results:
 *	A standard Tcl result.
 *
 * Side effects:
 *	Closes the channel if this is the last reference.
 *
 * NOTE:
 *	Tcl_Close removes the channel as far as the user is concerned.
 *	However, it may continue to exist for a while longer if it has a
 *	background flush scheduled. The device itself is eventually closed and
 *	the channel record removed, in CloseChannel, above.
 *
 *----------------------------------------------------------------------
 */

	/* ARGSUSED */
int
Tcl_Close(
    Tcl_Interp *interp,		/* Interpreter for errors. */
    Tcl_Channel chan)		/* The channel being closed. Must not be
				 * referenced in any interpreter. */
{
    CloseCallback *cbPtr;	/* Iterate over close callbacks for this
				 * channel. */
    Channel *chanPtr;		/* The real IO channel. */
    ChannelState *statePtr;	/* State of real IO channel. */
    int result;			/* Of calling FlushChannel. */
    int flushcode;
    int stickyError;

    if (chan == NULL) {
	return TCL_OK;
    }

    /*
     * Perform special handling for standard channels being closed. If the
     * refCount is now 1 it means that the last reference to the standard
     * channel is being explicitly closed, so bump the refCount down
     * artificially to 0. This will ensure that the channel is actually
     * closed, below. Also set the static pointer to NULL for the channel.
     */

    CheckForStdChannelsBeingClosed(chan);

    /*
     * This operation should occur at the top of a channel stack.
     */

    chanPtr = (Channel *) chan;
    statePtr = chanPtr->state;
    chanPtr = statePtr->topChanPtr;

    if (statePtr->refCount > 0) {
	Tcl_Panic("called Tcl_Close on channel with refCount > 0");
    }

    if (statePtr->flags & CHANNEL_INCLOSE) {
	if (interp) {
	    Tcl_AppendResult(interp, "Illegal recursive call to close "
		    "through close-handler of channel", NULL);
	}
	return TCL_ERROR;
    }
    SetFlag(statePtr, CHANNEL_INCLOSE);

    /*
     * When the channel has an escape sequence driven encoding such as
     * iso2022, the terminated escape sequence must write to the buffer.
     */

    stickyError = 0;

    if ((statePtr->encoding != NULL) && (statePtr->curOutPtr != NULL)
	    && (CheckChannelErrors(statePtr, TCL_WRITABLE) == 0)) {
	statePtr->outputEncodingFlags |= TCL_ENCODING_END;
	if (WriteChars(chanPtr, "", 0) < 0) {
	    stickyError = Tcl_GetErrno();
	}

	/*
	 * TIP #219, Tcl Channel Reflection API.
	 * Move an error message found in the channel bypass into the
	 * interpreter bypass. Just clear it if there is no interpreter.
	 */

	if (statePtr->chanMsg != NULL) {
	    if (interp != NULL) {
		Tcl_SetChannelErrorInterp(interp,statePtr->chanMsg);
	    }
	    TclDecrRefCount(statePtr->chanMsg);
	    statePtr->chanMsg = NULL;
	}
    }

    Tcl_ClearChannelHandlers(chan);

    /*
     * Invoke the registered close callbacks and delete their records.
     */

    while (statePtr->closeCbPtr != NULL) {
	cbPtr = statePtr->closeCbPtr;
	statePtr->closeCbPtr = cbPtr->nextPtr;
	(cbPtr->proc)(cbPtr->clientData);
	ckfree((char *) cbPtr);
    }

    ResetFlag(statePtr, CHANNEL_INCLOSE);

    /*
     * Ensure that the last output buffer will be flushed.
     */

    if ((statePtr->curOutPtr != NULL) && IsBufferReady(statePtr->curOutPtr)) {
	SetFlag(statePtr, BUFFER_READY);
    }

    /*
     * If this channel supports it, close the read side, since we don't need
     * it anymore and this will help avoid deadlocks on some channel types.
     */

    if (chanPtr->typePtr->closeProc == TCL_CLOSE2PROC) {
	result = (chanPtr->typePtr->close2Proc)(chanPtr->instanceData, interp,
		TCL_CLOSE_READ);
    } else {
	result = 0;
    }

    /*
     * The call to FlushChannel will flush any queued output and invoke the
     * close function of the channel driver, or it will set up the channel to
     * be flushed and closed asynchronously.
     */

    SetFlag(statePtr, CHANNEL_CLOSED);

    flushcode = FlushChannel(interp, chanPtr, 0);

    /*
     * TIP #219.
     * Capture error messages put by the driver into the bypass area and put
     * them into the regular interpreter result.
     *
     * Notes: Due to the assertion of CHANNEL_CLOSED in the flags
     * FlushChannel() has called CloseChannel() and thus freed all the channel
     * structures. We must not try to access "chan" anymore, hence the NULL
     * argument in the call below. The only place which may still contain a
     * message is the interpreter itself, and "CloseChannel" made sure to lift
     * any channel message it generated into it.
     */

    if (TclChanCaughtErrorBypass(interp, NULL)) {
	result = EINVAL;
    }

    if (stickyError != 0) {
	Tcl_SetErrno(stickyError);
	if (interp != NULL) {
	    Tcl_SetObjResult(interp,
			     Tcl_NewStringObj(Tcl_PosixError(interp), -1));
	}
	flushcode = -1;
    }
    if ((flushcode != 0) || (result != 0)) {
	return TCL_ERROR;
    }
    return TCL_OK;
}

/*
 *----------------------------------------------------------------------
 *
 * Tcl_ClearChannelHandlers --
 *
 *	Removes all channel handlers and event scripts from the channel,
 *	cancels all background copies involving the channel and any interest
 *	in events.
 *
 * Results:
 *	None.
 *
 * Side effects:
 *	See above. Deallocates memory.
 *
 *----------------------------------------------------------------------
 */

void
Tcl_ClearChannelHandlers(
    Tcl_Channel channel)
{
    ChannelHandler *chPtr, *chNext;	/* Iterate over channel handlers. */
    EventScriptRecord *ePtr, *eNextPtr;	/* Iterate over eventscript records. */
    Channel *chanPtr;			/* The real IO channel. */
    ChannelState *statePtr;		/* State of real IO channel. */
    ThreadSpecificData *tsdPtr = TCL_TSD_INIT(&dataKey);
    NextChannelHandler *nhPtr;

    /*
     * This operation should occur at the top of a channel stack.
     */

    chanPtr = (Channel *) channel;
    statePtr = chanPtr->state;
    chanPtr = statePtr->topChanPtr;

    /*
     * Cancel any outstanding timer.
     */

    Tcl_DeleteTimerHandler(statePtr->timer);

    /*
     * Remove any references to channel handlers for this channel that may be
     * about to be invoked.
     */

    for (nhPtr = tsdPtr->nestedHandlerPtr; nhPtr != NULL;
	    nhPtr = nhPtr->nestedHandlerPtr) {
	if (nhPtr->nextHandlerPtr &&
		(nhPtr->nextHandlerPtr->chanPtr == chanPtr)) {
	    nhPtr->nextHandlerPtr = NULL;
	}
    }

    /*
     * Remove all the channel handler records attached to the channel itself.
     */

    for (chPtr = statePtr->chPtr; chPtr != NULL; chPtr = chNext) {
	chNext = chPtr->nextPtr;
	ckfree((char *) chPtr);
    }
    statePtr->chPtr = NULL;

    /*
     * Cancel any pending copy operation.
     */

    StopCopy(statePtr->csPtrR);
    StopCopy(statePtr->csPtrW);

    /*
     * Must set the interest mask now to 0, otherwise infinite loops
     * will occur if Tcl_DoOneEvent is called before the channel is
     * finally deleted in FlushChannel. This can happen if the channel
     * has a background flush active.
     */

    statePtr->interestMask = 0;

    /*
     * Remove any EventScript records for this channel.
     */

    for (ePtr = statePtr->scriptRecordPtr; ePtr != NULL; ePtr = eNextPtr) {
	eNextPtr = ePtr->nextPtr;
	TclDecrRefCount(ePtr->scriptPtr);
	ckfree((char *) ePtr);
    }
    statePtr->scriptRecordPtr = NULL;
}

/*
 *----------------------------------------------------------------------
 *
 * Tcl_Write --
 *
 *	Puts a sequence of bytes into an output buffer, may queue the buffer
 *	for output if it gets full, and also remembers whether the current
 *	buffer is ready e.g. if it contains a newline and we are in line
 *	buffering mode. Compensates stacking, i.e. will redirect the data from
 *	the specified channel to the topmost channel in a stack.
 *
 *	No encoding conversions are applied to the bytes being read.
 *
 * Results:
 *	The number of bytes written or -1 in case of error. If -1,
 *	Tcl_GetErrno will return the error code.
 *
 * Side effects:
 *	May buffer up output and may cause output to be produced on the
 *	channel.
 *
 *----------------------------------------------------------------------
 */

int
Tcl_Write(
    Tcl_Channel chan,		/* The channel to buffer output for. */
    const char *src,		/* Data to queue in output buffer. */
    int srcLen)			/* Length of data in bytes, or < 0 for
				 * strlen(). */
{
    /*
     * Always use the topmost channel of the stack
     */

    Channel *chanPtr;
    ChannelState *statePtr;	/* State info for channel */

    statePtr = ((Channel *) chan)->state;
    chanPtr = statePtr->topChanPtr;

    if (CheckChannelErrors(statePtr, TCL_WRITABLE) != 0) {
	return -1;
    }

    if (srcLen < 0) {
	srcLen = strlen(src);
    }
    return DoWrite(chanPtr, src, srcLen);
}

/*
 *----------------------------------------------------------------------
 *
 * Tcl_WriteRaw --
 *
 *	Puts a sequence of bytes into an output buffer, may queue the buffer
 *	for output if it gets full, and also remembers whether the current
 *	buffer is ready e.g. if it contains a newline and we are in line
 *	buffering mode. Writes directly to the driver of the channel, does not
 *	compensate for stacking.
 *
 *	No encoding conversions are applied to the bytes being read.
 *
 * Results:
 *	The number of bytes written or -1 in case of error. If -1,
 *	Tcl_GetErrno will return the error code.
 *
 * Side effects:
 *	May buffer up output and may cause output to be produced on the
 *	channel.
 *
 *----------------------------------------------------------------------
 */

int
Tcl_WriteRaw(
    Tcl_Channel chan,		/* The channel to buffer output for. */
    const char *src,		/* Data to queue in output buffer. */
    int srcLen)			/* Length of data in bytes, or < 0 for
				 * strlen(). */
{
    Channel *chanPtr = ((Channel *) chan);
    ChannelState *statePtr = chanPtr->state;
				/* State info for channel */
    int errorCode, written;

    if (CheckChannelErrors(statePtr, TCL_WRITABLE | CHANNEL_RAW_MODE) != 0) {
	return -1;
    }

    if (srcLen < 0) {
	srcLen = strlen(src);
    }

    /*
     * Go immediately to the driver, do all the error handling by ourselves.
     * The code was stolen from 'FlushChannel'.
     */

    written = (chanPtr->typePtr->outputProc) (chanPtr->instanceData,
	    src, srcLen, &errorCode);

    if (written < 0) {
	Tcl_SetErrno(errorCode);
    }

    return written;
}

/*
 *---------------------------------------------------------------------------
 *
 * Tcl_WriteChars --
 *
 *	Takes a sequence of UTF-8 characters and converts them for output
 *	using the channel's current encoding, may queue the buffer for output
 *	if it gets full, and also remembers whether the current buffer is
 *	ready e.g. if it contains a newline and we are in line buffering
 *	mode. Compensates stacking, i.e. will redirect the data from the
 *	specified channel to the topmost channel in a stack.
 *
 * Results:
 *	The number of bytes written or -1 in case of error. If -1,
 *	Tcl_GetErrno will return the error code.
 *
 * Side effects:
 *	May buffer up output and may cause output to be produced on the
 *	channel.
 *
 *----------------------------------------------------------------------
 */

int
Tcl_WriteChars(
    Tcl_Channel chan,		/* The channel to buffer output for. */
    const char *src,		/* UTF-8 characters to queue in output
				 * buffer. */
    int len)			/* Length of string in bytes, or < 0 for
				 * strlen(). */
{
    ChannelState *statePtr;	/* State info for channel */

    statePtr = ((Channel *) chan)->state;

    if (CheckChannelErrors(statePtr, TCL_WRITABLE) != 0) {
	return -1;
    }

    return DoWriteChars((Channel *) chan, src, len);
}

/*
 *---------------------------------------------------------------------------
 *
 * DoWriteChars --
 *
 *	Takes a sequence of UTF-8 characters and converts them for output
 *	using the channel's current encoding, may queue the buffer for output
 *	if it gets full, and also remembers whether the current buffer is
 *	ready e.g. if it contains a newline and we are in line buffering mode.
 *	Compensates stacking, i.e. will redirect the data from the specified
 *	channel to the topmost channel in a stack.
 *
 * Results:
 *	The number of bytes written or -1 in case of error. If -1,
 *	Tcl_GetErrno will return the error code.
 *
 * Side effects:
 *	May buffer up output and may cause output to be produced on the
 *	channel.
 *
 *----------------------------------------------------------------------
 */

static int
DoWriteChars(
    Channel *chanPtr,		/* The channel to buffer output for. */
    const char *src,		/* UTF-8 characters to queue in output
				 * buffer. */
    int len)			/* Length of string in bytes, or < 0 for
				 * strlen(). */
{
    /*
     * Always use the topmost channel of the stack
     */

    ChannelState *statePtr;	/* State info for channel */

    statePtr = chanPtr->state;
    chanPtr = statePtr->topChanPtr;

    if (len < 0) {
	len = strlen(src);
    }
    if (statePtr->encoding == NULL) {
	/*
	 * Inefficient way to convert UTF-8 to byte-array, but the code
	 * parallels the way it is done for objects.
	 * Special case for 1-byte (used by eg [puts] for the \n) could
	 * be extended to more efficient translation of the src string.
	 */

 	int result;

	if ((len == 1) && (UCHAR(*src) < 0xC0)) {
	    result = WriteBytes(chanPtr, src, len);
	} else {
	    Tcl_Obj *objPtr = Tcl_NewStringObj(src, len);
	    src = (char *) Tcl_GetByteArrayFromObj(objPtr, &len);
	    result = WriteBytes(chanPtr, src, len);
	    TclDecrRefCount(objPtr);
	}
	return result;
    }
    return WriteChars(chanPtr, src, len);
}

/*
 *---------------------------------------------------------------------------
 *
 * Tcl_WriteObj --
 *
 *	Takes the Tcl object and queues its contents for output. If the
 *	encoding of the channel is NULL, takes the byte-array representation
 *	of the object and queues those bytes for output. Otherwise, takes the
 *	characters in the UTF-8 (string) representation of the object and
 *	converts them for output using the channel's current encoding. May
 *	flush internal buffers to output if one becomes full or is ready for
 *	some other reason, e.g. if it contains a newline and the channel is in
 *	line buffering mode.
 *
 * Results:
 *	The number of bytes written or -1 in case of error. If -1,
 *	Tcl_GetErrno() will return the error code.
 *
 * Side effects:
 *	May buffer up output and may cause output to be produced on the
 *	channel.
 *
 *----------------------------------------------------------------------
 */

int
Tcl_WriteObj(
    Tcl_Channel chan,		/* The channel to buffer output for. */
    Tcl_Obj *objPtr)		/* The object to write. */
{
    /*
     * Always use the topmost channel of the stack
     */

    Channel *chanPtr;
    ChannelState *statePtr;	/* State info for channel */
    char *src;
    int srcLen;

    statePtr = ((Channel *) chan)->state;
    chanPtr = statePtr->topChanPtr;

    if (CheckChannelErrors(statePtr, TCL_WRITABLE) != 0) {
	return -1;
    }
    if (statePtr->encoding == NULL) {
	src = (char *) Tcl_GetByteArrayFromObj(objPtr, &srcLen);
	return WriteBytes(chanPtr, src, srcLen);
    } else {
	src = TclGetStringFromObj(objPtr, &srcLen);
	return WriteChars(chanPtr, src, srcLen);
    }
}

/*
 *----------------------------------------------------------------------
 *
 * WriteBytes --
 *
 *	Write a sequence of bytes into an output buffer, may queue the buffer
 *	for output if it gets full, and also remembers whether the current
 *	buffer is ready e.g. if it contains a newline and we are in line
 *	buffering mode.
 *
 * Results:
 *	The number of bytes written or -1 in case of error. If -1,
 *	Tcl_GetErrno will return the error code.
 *
 * Side effects:
 *	May buffer up output and may cause output to be produced on the
 *	channel.
 *
 *----------------------------------------------------------------------
 */

static int
WriteBytes(
    Channel *chanPtr,		/* The channel to buffer output for. */
    const char *src,		/* Bytes to write. */
    int srcLen)			/* Number of bytes to write. */
{
    ChannelState *statePtr = chanPtr->state;
				/* State info for channel */
    ChannelBuffer *bufPtr;
    char *dst;
    int dstMax, sawLF, savedLF, total, dstLen, toWrite, translate;

    total = 0;
    sawLF = 0;
    savedLF = 0;
    translate = (statePtr->flags & CHANNEL_LINEBUFFERED)
	|| (statePtr->outputTranslation != TCL_TRANSLATE_LF);

    /*
     * Loop over all bytes in src, storing them in output buffer with proper
     * EOL translation.
     */

    while (srcLen + savedLF > 0) {
	bufPtr = statePtr->curOutPtr;
	if (bufPtr == NULL) {
	    bufPtr = AllocChannelBuffer(statePtr->bufSize);
	    statePtr->curOutPtr = bufPtr;
	}
	dst = InsertPoint(bufPtr);
	dstMax = SpaceLeft(bufPtr);
	dstLen = dstMax;

	toWrite = dstLen;
	if (toWrite > srcLen) {
	    toWrite = srcLen;
	}

	if (translate) {
	    if (savedLF) {
		/*
		 * A '\n' was left over from last call to TranslateOutputEOL()
		 * and we need to store it in this buffer. If the channel is
		 * line-based, we will need to flush it.
		 */

		*dst++ = '\n';
		dstLen--;
		sawLF++;
	    }
	    if (TranslateOutputEOL(statePtr, dst, src, &dstLen, &toWrite)) {
		sawLF++;
	    }
	    dstLen += savedLF;
	    savedLF = 0;
	    if (dstLen > dstMax) {
		savedLF = 1;
		dstLen = dstMax;
	    }
	} else {
	    memcpy(dst, src, toWrite);
	    dstLen = toWrite;
	}

	bufPtr->nextAdded += dstLen;
	if (CheckFlush(chanPtr, bufPtr, sawLF) != 0) {
	    return -1;
	}
	total += dstLen;
	src += toWrite;
	srcLen -= toWrite;
	sawLF = 0;
    }
    return total;
}

/*
 *----------------------------------------------------------------------
 *
 * WriteChars --
 *
 *	Convert UTF-8 bytes to the channel's external encoding and write the
 *	produced bytes into an output buffer, may queue the buffer for output
 *	if it gets full, and also remembers whether the current buffer is
 *	ready e.g. if it contains a newline and we are in line buffering mode.
 *
 * Results:
 *	The number of bytes written or -1 in case of error. If -1,
 *	Tcl_GetErrno will return the error code.
 *
 * Side effects:
 *	May buffer up output and may cause output to be produced on the
 *	channel.
 *
 *----------------------------------------------------------------------
 */

static int
WriteChars(
    Channel *chanPtr,		/* The channel to buffer output for. */
    const char *src,		/* UTF-8 string to write. */
    int srcLen)			/* Length of UTF-8 string in bytes. */
{
    ChannelState *statePtr = chanPtr->state;
				/* State info for channel */
    ChannelBuffer *bufPtr;
    char *dst, *stage;
    int saved, savedLF, sawLF, total, dstLen, stageMax, dstWrote;
    int stageLen, toWrite, stageRead, endEncoding, result;
    int consumedSomething, translate;
    Tcl_Encoding encoding;
    char safe[BUFFER_PADDING];

    total = 0;
    sawLF = 0;
    savedLF = 0;
    saved = 0;
    encoding = statePtr->encoding;

    /*
     * Write the terminated escape sequence even if srcLen is 0.
     */

    endEncoding = ((statePtr->outputEncodingFlags & TCL_ENCODING_END) != 0);

    translate = (statePtr->flags & CHANNEL_LINEBUFFERED)
	|| (statePtr->outputTranslation != TCL_TRANSLATE_LF);

    /*
     * Loop over all UTF-8 characters in src, storing them in staging buffer
     * with proper EOL translation.
     */

    consumedSomething = 1;
    while (consumedSomething && (srcLen + savedLF + endEncoding > 0)) {
	consumedSomething = 0;
	stage = statePtr->outputStage;
	stageMax = statePtr->bufSize;
	stageLen = stageMax;

	toWrite = stageLen;
	if (toWrite > srcLen) {
	    toWrite = srcLen;
	}

	if (translate) {
	    if (savedLF) {
		/*
		 * A '\n' was left over from last call to TranslateOutputEOL()
		 * and we need to store it in the staging buffer. If the channel
		 * is line-based, we will need to flush the output buffer (after
		 * translating the staging buffer).
		 */

		*stage++ = '\n';
		stageLen--;
		sawLF++;
	    }
	    if (TranslateOutputEOL(statePtr, stage, src, &stageLen, &toWrite)) {
		sawLF++;
	    }

	    stage -= savedLF;
	    stageLen += savedLF;
	    savedLF = 0;

	    if (stageLen > stageMax) {
		savedLF = 1;
		stageLen = stageMax;
	    }
	} else {
	    memcpy(stage, src, toWrite);
	    stageLen = toWrite;
	}
	src += toWrite;
	srcLen -= toWrite;

	/*
	 * Loop over all UTF-8 characters in staging buffer, converting them
	 * to external encoding, storing them in output buffer.
	 */

	while (stageLen + saved + endEncoding > 0) {
	    bufPtr = statePtr->curOutPtr;
	    if (bufPtr == NULL) {
		bufPtr = AllocChannelBuffer(statePtr->bufSize);
		statePtr->curOutPtr = bufPtr;
	    }
	    dst = InsertPoint(bufPtr);
	    dstLen = SpaceLeft(bufPtr);

	    if (saved != 0) {
		/*
		 * Here's some translated bytes left over from the last buffer
		 * that we need to stick at the beginning of this buffer.
		 */

		memcpy(dst, safe, (size_t) saved);
		bufPtr->nextAdded += saved;
		dst += saved;
		dstLen -= saved;
		saved = 0;
	    }

	    result = Tcl_UtfToExternal(NULL, encoding, stage, stageLen,
		    statePtr->outputEncodingFlags,
		    &statePtr->outputEncodingState, dst,
		    dstLen + BUFFER_PADDING, &stageRead, &dstWrote, NULL);

	    /*
	     * Fix for SF #506297, reported by Martin Forssen
	     * <ruric@users.sourceforge.net>.
	     *
	     * The encoding chosen in the script exposing the bug writes out
	     * three intro characters when TCL_ENCODING_START is set, but does
	     * not consume any input as TCL_ENCODING_END is cleared. As some
	     * output was generated the enclosing loop calls UtfToExternal
	     * again, again with START set. Three more characters in the out
	     * and still no use of input ... To break this infinite loop we
	     * remove TCL_ENCODING_START from the set of flags after the first
	     * call (no condition is required, the later calls remove an unset
	     * flag, which is a no-op). This causes the subsequent calls to
	     * UtfToExternal to consume and convert the actual input.
	     */

	    statePtr->outputEncodingFlags &= ~TCL_ENCODING_START;

	    /*
	     * The following code must be executed only when result is not 0.
	     */

	    if ((result != 0) && (stageRead + dstWrote == 0)) {
		/*
		 * We have an incomplete UTF-8 character at the end of the
		 * staging buffer. It will get moved to the beginning of the
		 * staging buffer followed by more bytes from src.
		 */

		src -= stageLen;
		srcLen += stageLen;
		stageLen = 0;
		savedLF = 0;
		break;
	    }
	    bufPtr->nextAdded += dstWrote;
	    if (IsBufferOverflowing(bufPtr)) {
		/*
		 * When translating from UTF-8 to external encoding, we
		 * allowed the translation to produce a character that crossed
		 * the end of the output buffer, so that we would get a
		 * completely full buffer before flushing it. The extra bytes
		 * will be moved to the beginning of the next buffer.
		 */

		saved = -SpaceLeft(bufPtr);
		memcpy(safe, dst + dstLen, (size_t) saved);
		bufPtr->nextAdded = bufPtr->bufLength;
	    }
	    if (CheckFlush(chanPtr, bufPtr, sawLF) != 0) {
		return -1;
	    }

	    total += dstWrote;
	    stage += stageRead;
	    stageLen -= stageRead;
	    sawLF = 0;

	    consumedSomething = 1;

	    /*
	     * If all translated characters are written to the buffer,
	     * endEncoding is set to 0 because the escape sequence may be
	     * output.
	     */

	    if ((stageLen + saved == 0) && (result == 0)) {
		endEncoding = 0;
	    }
	}
    }

    /*
     * If nothing was written and it happened because there was no progress in
     * the UTF conversion, we throw an error.
     */

    if (!consumedSomething && (total == 0)) {
	Tcl_SetErrno(EINVAL);
	return -1;
    }
    return total;
}

/*
 *---------------------------------------------------------------------------
 *
 * TranslateOutputEOL --
 *
 *	Helper function for WriteBytes() and WriteChars(). Converts the '\n'
 *	characters in the source buffer into the appropriate EOL form
 *	specified by the output translation mode.
 *
 *	EOL translation stops either when the source buffer is empty or the
 *	output buffer is full.
 *
 *	When converting to CRLF mode and there is only 1 byte left in the
 *	output buffer, this routine stores the '\r' in the last byte and then
 *	stores the '\n' in the byte just past the end of the buffer. The
 *	caller is responsible for passing in a buffer that is large enough to
 *	hold the extra byte.
 *
 * Results:
 *	The return value is 1 if a '\n' was translated from the source buffer,
 *	or 0 otherwise -- this can be used by the caller to decide to flush a
 *	line-based channel even though the channel buffer is not full.
 *
 *	*dstLenPtr is filled with how many bytes of the output buffer were
 *	used. As mentioned above, this can be one more that the output
 *	buffer's specified length if a CRLF was stored.
 *
 *	*srcLenPtr is filled with how many bytes of the source buffer were
 *	consumed.
 *
 * Side effects:
 *	It may be obvious, but bears mentioning that when converting in CRLF
 *	mode (which requires two bytes of storage in the output buffer), the
 *	number of bytes consumed from the source buffer will be less than the
 *	number of bytes stored in the output buffer.
 *
 *---------------------------------------------------------------------------
 */

static int
TranslateOutputEOL(
    ChannelState *statePtr,	/* Channel being read, for translation and
				 * buffering modes. */
    char *dst,			/* Output buffer filled with UTF-8 chars by
				 * applying appropriate EOL translation to
				 * source characters. */
    const char *src,		/* Source UTF-8 characters. */
    int *dstLenPtr,		/* On entry, the maximum length of output
				 * buffer in bytes. On exit, the number of
				 * bytes actually used in output buffer. */
    int *srcLenPtr)		/* On entry, the length of source buffer. On
				 * exit, the number of bytes read from the
				 * source buffer. */
{
    char *dstEnd;
    int srcLen, newlineFound;

    newlineFound = 0;
    srcLen = *srcLenPtr;

    switch (statePtr->outputTranslation) {
    case TCL_TRANSLATE_LF:
	for (dstEnd = dst + srcLen; dst < dstEnd; ) {
	    if (*src == '\n') {
		newlineFound = 1;
	    }
	    *dst++ = *src++;
	}
	*dstLenPtr = srcLen;
	break;
    case TCL_TRANSLATE_CR:
	for (dstEnd = dst + srcLen; dst < dstEnd;) {
	    if (*src == '\n') {
		*dst++ = '\r';
		newlineFound = 1;
		src++;
	    } else {
		*dst++ = *src++;
	    }
	}
	*dstLenPtr = srcLen;
	break;
    case TCL_TRANSLATE_CRLF: {
	/*
	 * Since this causes the number of bytes to grow, we start off trying
	 * to put 'srcLen' bytes into the output buffer, but allow it to store
	 * more bytes, as long as there's still source bytes and room in the
	 * output buffer.
	 */

	char *dstStart, *dstMax;
	const char *srcStart;

	dstStart = dst;
	dstMax = dst + *dstLenPtr;

	srcStart = src;

	if (srcLen < *dstLenPtr) {
	    dstEnd = dst + srcLen;
	} else {
	    dstEnd = dst + *dstLenPtr;
	}
	while (dst < dstEnd) {
	    if (*src == '\n') {
		if (dstEnd < dstMax) {
		    dstEnd++;
		}
		*dst++ = '\r';
		newlineFound = 1;
	    }
	    *dst++ = *src++;
	}
	*srcLenPtr = src - srcStart;
	*dstLenPtr = dst - dstStart;
	break;
    }
    default:
	break;
    }
    return newlineFound;
}

/*
 *---------------------------------------------------------------------------
 *
 * CheckFlush --
 *
 *	Helper function for WriteBytes() and WriteChars(). If the channel
 *	buffer is ready to be flushed, flush it.
 *
 * Results:
 *	The return value is -1 if there was a problem flushing the channel
 *	buffer, or 0 otherwise.
 *
 * Side effects:
 *	The buffer will be recycled if it is flushed.
 *
 *---------------------------------------------------------------------------
 */

static int
CheckFlush(
    Channel *chanPtr,		/* Channel being read, for buffering mode. */
    ChannelBuffer *bufPtr,	/* Channel buffer to possibly flush. */
    int newlineFlag)		/* Non-zero if a the channel buffer contains a
				 * newline. */
{
    ChannelState *statePtr = chanPtr->state;
				/* State info for channel */

    /*
     * The current buffer is ready for output:
     * 1. if it is full.
     * 2. if it contains a newline and this channel is line-buffered.
     * 3. if it contains any output and this channel is unbuffered.
     */

    if ((statePtr->flags & BUFFER_READY) == 0) {
	if (IsBufferFull(bufPtr)) {
	    SetFlag(statePtr, BUFFER_READY);
	} else if (statePtr->flags & CHANNEL_LINEBUFFERED) {
	    if (newlineFlag != 0) {
		SetFlag(statePtr, BUFFER_READY);
	    }
	} else if (statePtr->flags & CHANNEL_UNBUFFERED) {
	    SetFlag(statePtr, BUFFER_READY);
	}
    }
    if (statePtr->flags & BUFFER_READY) {
	if (FlushChannel(NULL, chanPtr, 0) != 0) {
	    return -1;
	}
    }
    return 0;
}

/*
 *---------------------------------------------------------------------------
 *
 * Tcl_Gets --
 *
 *	Reads a complete line of input from the channel into a Tcl_DString.
 *
 * Results:
 *	Length of line read (in characters) or -1 if error, EOF, or blocked.
 *	If -1, use Tcl_GetErrno() to retrieve the POSIX error code for the
 *	error or condition that occurred.
 *
 * Side effects:
 *	May flush output on the channel. May cause input to be consumed from
 *	the channel.
 *
 *---------------------------------------------------------------------------
 */

int
Tcl_Gets(
    Tcl_Channel chan,		/* Channel from which to read. */
    Tcl_DString *lineRead)	/* The line read will be appended to this
				 * DString as UTF-8 characters. The caller
				 * must have initialized it and is responsible
				 * for managing the storage. */
{
    Tcl_Obj *objPtr;
    int charsStored, length;
    char *string;

    TclNewObj(objPtr);
    charsStored = Tcl_GetsObj(chan, objPtr);
    if (charsStored > 0) {
	string = TclGetStringFromObj(objPtr, &length);
	Tcl_DStringAppend(lineRead, string, length);
    }
    TclDecrRefCount(objPtr);
    return charsStored;
}

/*
 *---------------------------------------------------------------------------
 *
 * Tcl_GetsObj --
 *
 *	Accumulate input from the input channel until end-of-line or
 *	end-of-file has been seen. Bytes read from the input channel are
 *	converted to UTF-8 using the encoding specified by the channel.
 *
 * Results:
 *	Number of characters accumulated in the object or -1 if error,
 *	blocked, or EOF. If -1, use Tcl_GetErrno() to retrieve the POSIX error
 *	code for the error or condition that occurred.
 *
 * Side effects:
 *	Consumes input from the channel.
 *
 *	On reading EOF, leave channel pointing at EOF char. On reading EOL,
 *	leave channel pointing after EOL, but don't return EOL in dst buffer.
 *
 *---------------------------------------------------------------------------
 */

int
Tcl_GetsObj(
    Tcl_Channel chan,		/* Channel from which to read. */
    Tcl_Obj *objPtr)		/* The line read will be appended to this
				 * object as UTF-8 characters. */
{
    GetsState gs;
    Channel *chanPtr = (Channel *) chan;
    ChannelState *statePtr = chanPtr->state;
				/* State info for channel */
    ChannelBuffer *bufPtr;
    int inEofChar, skip, copiedTotal, oldLength, oldFlags, oldRemoved;
    Tcl_Encoding encoding;
    char *dst, *dstEnd, *eol, *eof;
    Tcl_EncodingState oldState;

    if (CheckChannelErrors(statePtr, TCL_READABLE) != 0) {
	copiedTotal = -1;
	goto done;
    }

    /*
     * A binary version of Tcl_GetsObj. This could also handle encodings that
     * are ascii-7 pure (iso8859, utf-8, ...) with a final encoding conversion
     * done on objPtr.
     */

    if ((statePtr->encoding == NULL)
	    && ((statePtr->inputTranslation == TCL_TRANSLATE_LF)
		    || (statePtr->inputTranslation == TCL_TRANSLATE_CR))) {
	return TclGetsObjBinary(chan, objPtr);
    }

    /*
     * This operation should occur at the top of a channel stack.
     */

    chanPtr = statePtr->topChanPtr;

    bufPtr = statePtr->inQueueHead;
    encoding = statePtr->encoding;

    /*
     * Preserved so we can restore the channel's state in case we don't find a
     * newline in the available input.
     */

    TclGetStringFromObj(objPtr, &oldLength);
    oldFlags = statePtr->inputEncodingFlags;
    oldState = statePtr->inputEncodingState;
    oldRemoved = BUFFER_PADDING;
    if (bufPtr != NULL) {
	oldRemoved = bufPtr->nextRemoved;
    }

    /*
     * If there is no encoding, use "iso8859-1" -- Tcl_GetsObj() doesn't
     * produce ByteArray objects.
     */

    if (encoding == NULL) {
	ThreadSpecificData *tsdPtr = TCL_TSD_INIT(&dataKey);

	if (tsdPtr->binaryEncoding == NULL) {
	    tsdPtr->binaryEncoding = Tcl_GetEncoding(NULL, "iso8859-1");
	    Tcl_CreateThreadExitHandler(FreeBinaryEncoding, NULL);
	}
	encoding = tsdPtr->binaryEncoding;
	if (encoding == NULL) {
	    Tcl_Panic("attempted gets on binary channel where no iso8859-1 encoding available");
	}
    }

    /*
     * Object used by FilterInputBytes to keep track of how much data has been
     * consumed from the channel buffers.
     */

    gs.objPtr		= objPtr;
    gs.dstPtr		= &dst;
    gs.encoding		= encoding;
    gs.bufPtr		= bufPtr;
    gs.state		= oldState;
    gs.rawRead		= 0;
    gs.bytesWrote	= 0;
    gs.charsWrote	= 0;
    gs.totalChars	= 0;

    dst = objPtr->bytes + oldLength;
    dstEnd = dst;

    skip = 0;
    eof = NULL;
    inEofChar = statePtr->inEofChar;

    while (1) {
	if (dst >= dstEnd) {
	    if (FilterInputBytes(chanPtr, &gs) != 0) {
		goto restore;
	    }
	    dstEnd = dst + gs.bytesWrote;
	}

	/*
	 * Remember if EOF char is seen, then look for EOL anyhow, because the
	 * EOL might be before the EOF char.
	 */

	if (inEofChar != '\0') {
	    for (eol = dst; eol < dstEnd; eol++) {
		if (*eol == inEofChar) {
		    dstEnd = eol;
		    eof = eol;
		    break;
		}
	    }
	}

	/*
	 * On EOL, leave current file position pointing after the EOL, but
	 * don't store the EOL in the output string.
	 */

	switch (statePtr->inputTranslation) {
	case TCL_TRANSLATE_LF:
	    for (eol = dst; eol < dstEnd; eol++) {
		if (*eol == '\n') {
		    skip = 1;
		    goto gotEOL;
		}
	    }
	    break;
	case TCL_TRANSLATE_CR:
	    for (eol = dst; eol < dstEnd; eol++) {
		if (*eol == '\r') {
		    skip = 1;
		    goto gotEOL;
		}
	    }
	    break;
	case TCL_TRANSLATE_CRLF:
	    for (eol = dst; eol < dstEnd; eol++) {
		if (*eol == '\r') {
		    eol++;

		    /*
		     * If a CR is at the end of the buffer, then check for a
		     * LF at the begining of the next buffer, unless EOF char
		     * was found already.
		     */

		    if (eol >= dstEnd) {
			int offset;

			if (eol != eof) {
			    offset = eol - objPtr->bytes;
			    dst = dstEnd;
			    if (FilterInputBytes(chanPtr, &gs) != 0) {
				goto restore;
			    }
			    dstEnd = dst + gs.bytesWrote;
			    eol = objPtr->bytes + offset;
			}
			if (eol >= dstEnd) {
			    skip = 0;
			    goto gotEOL;
			}
		    }
		    if (*eol == '\n') {
			eol--;
			skip = 2;
			goto gotEOL;
		    }
		}
	    }
	    break;
	case TCL_TRANSLATE_AUTO:
	    eol = dst;
	    skip = 1;
	    if (statePtr->flags & INPUT_SAW_CR) {
		ResetFlag(statePtr, INPUT_SAW_CR);
		if ((eol < dstEnd) && (*eol == '\n')) {
		    /*
		     * Skip the raw bytes that make up the '\n'.
		     */

		    char tmp[1 + TCL_UTF_MAX];
		    int rawRead;

		    bufPtr = gs.bufPtr;
		    Tcl_ExternalToUtf(NULL, gs.encoding, RemovePoint(bufPtr),
			    gs.rawRead, statePtr->inputEncodingFlags,
			    &gs.state, tmp, 1 + TCL_UTF_MAX, &rawRead, NULL,
			    NULL);
		    bufPtr->nextRemoved += rawRead;
		    gs.rawRead -= rawRead;
		    gs.bytesWrote--;
		    gs.charsWrote--;
		    memmove(dst, dst + 1, (size_t) (dstEnd - dst));
		    dstEnd--;
		}
	    }
	    for (eol = dst; eol < dstEnd; eol++) {
		if (*eol == '\r') {
		    eol++;
		    if (eol == dstEnd) {
			/*
			 * If buffer ended on \r, peek ahead to see if a \n is
			 * available, unless EOF char was found already.
			 */

			if (eol != eof) {
			    int offset;

			    offset = eol - objPtr->bytes;
			    dst = dstEnd;
			    PeekAhead(chanPtr, &dstEnd, &gs);
			    eol = objPtr->bytes + offset;
			}

			if (eol >= dstEnd) {
			    eol--;
			    SetFlag(statePtr, INPUT_SAW_CR);
			    goto gotEOL;
			}
		    }
		    if (*eol == '\n') {
			skip++;
		    }
		    eol--;
		    goto gotEOL;
		} else if (*eol == '\n') {
		    goto gotEOL;
		}
	    }
	}
	if (eof != NULL) {
	    /*
	     * EOF character was seen. On EOF, leave current file position
	     * pointing at the EOF character, but don't store the EOF
	     * character in the output string.
	     */

	    dstEnd = eof;
	    SetFlag(statePtr, CHANNEL_EOF | CHANNEL_STICKY_EOF);
	    statePtr->inputEncodingFlags |= TCL_ENCODING_END;
	}
	if (statePtr->flags & CHANNEL_EOF) {
	    skip = 0;
	    eol = dstEnd;
	    if (eol == objPtr->bytes + oldLength) {
		/*
		 * If we didn't append any bytes before encountering EOF,
		 * caller needs to see -1.
		 */

		Tcl_SetObjLength(objPtr, oldLength);
		CommonGetsCleanup(chanPtr);
		copiedTotal = -1;
		goto done;
	    }
	    goto gotEOL;
	}
	dst = dstEnd;
    }

    /*
     * Found EOL or EOF, but the output buffer may now contain too many UTF-8
     * characters. We need to know how many raw bytes correspond to the number
     * of UTF-8 characters we want, plus how many raw bytes correspond to the
     * character(s) making up EOL (if any), so we can remove the correct
     * number of bytes from the channel buffer.
     */

  gotEOL:
    bufPtr = gs.bufPtr;
    if (bufPtr == NULL) {
	Tcl_Panic("Tcl_GetsObj: gotEOL reached with bufPtr==NULL");
    }
    statePtr->inputEncodingState = gs.state;
    Tcl_ExternalToUtf(NULL, gs.encoding, RemovePoint(bufPtr), gs.rawRead,
	    statePtr->inputEncodingFlags, &statePtr->inputEncodingState, dst,
	    eol - dst + skip + TCL_UTF_MAX, &gs.rawRead, NULL,
	    &gs.charsWrote);
    bufPtr->nextRemoved += gs.rawRead;

    /*
     * Recycle all the emptied buffers.
     */

    Tcl_SetObjLength(objPtr, eol - objPtr->bytes);
    CommonGetsCleanup(chanPtr);
    ResetFlag(statePtr, CHANNEL_BLOCKED);
    copiedTotal = gs.totalChars + gs.charsWrote - skip;
    goto done;

    /*
     * Couldn't get a complete line. This only happens if we get a error
     * reading from the channel or we are non-blocking and there wasn't an EOL
     * or EOF in the data available.
     */

  restore:
    bufPtr = statePtr->inQueueHead;
    if (bufPtr == NULL) {
	Tcl_Panic("Tcl_GetsObj: restore reached with bufPtr==NULL");
    }
    bufPtr->nextRemoved = oldRemoved;

    for (bufPtr = bufPtr->nextPtr; bufPtr != NULL; bufPtr = bufPtr->nextPtr) {
	bufPtr->nextRemoved = BUFFER_PADDING;
    }
    CommonGetsCleanup(chanPtr);

    statePtr->inputEncodingState = oldState;
    statePtr->inputEncodingFlags = oldFlags;
    Tcl_SetObjLength(objPtr, oldLength);

    /*
     * We didn't get a complete line so we need to indicate to UpdateInterest
     * that the gets blocked. It will wait for more data instead of firing a
     * timer, avoiding a busy wait. This is where we are assuming that the
     * next operation is a gets. No more file events will be delivered on this
     * channel until new data arrives or some operation is performed on the
     * channel (e.g. gets, read, fconfigure) that changes the blocking state.
     * Note that this means a file event will not be delivered even though a
     * read would be able to consume the buffered data.
     */

    SetFlag(statePtr, CHANNEL_NEED_MORE_DATA);
    copiedTotal = -1;

    /*
     * Update the notifier state so we don't block while there is still data
     * in the buffers.
     */

  done:
    UpdateInterest(chanPtr);
    return copiedTotal;
}

/*
 *---------------------------------------------------------------------------
 *
 * TclGetsObjBinary --
 *
 *	A variation of Tcl_GetsObj that works directly on the buffers until
 *	end-of-line or end-of-file has been seen. Bytes read from the input
 *	channel return as a ByteArray obj.
 *
 * Results:
 *	Number of characters accumulated in the object or -1 if error,
 *	blocked, or EOF. If -1, use Tcl_GetErrno() to retrieve the POSIX error
 *	code for the error or condition that occurred.
 *
 * Side effects:
 *	Consumes input from the channel.
 *
 *	On reading EOF, leave channel pointing at EOF char. On reading EOL,
 *	leave channel pointing after EOL, but don't return EOL in dst buffer.
 *
 *---------------------------------------------------------------------------
 */

static int
TclGetsObjBinary(
    Tcl_Channel chan,		/* Channel from which to read. */
    Tcl_Obj *objPtr)		/* The line read will be appended to this
				 * object as UTF-8 characters. */
{
    Channel *chanPtr = (Channel *) chan;
    ChannelState *statePtr = chanPtr->state;
				/* State info for channel */
    ChannelBuffer *bufPtr;
    int inEofChar, skip, copiedTotal, oldLength, oldFlags, oldRemoved;
    int rawLen, byteLen, eolChar;
    unsigned char *dst, *dstEnd, *eol, *eof, *byteArray;

    /*
     * This operation should occur at the top of a channel stack.
     */

    chanPtr = statePtr->topChanPtr;

    bufPtr = statePtr->inQueueHead;

    /*
     * Preserved so we can restore the channel's state in case we don't find a
     * newline in the available input.
     */

    byteArray = Tcl_GetByteArrayFromObj(objPtr, &byteLen);
    oldFlags = statePtr->inputEncodingFlags;
    oldRemoved = BUFFER_PADDING;
    oldLength = byteLen;
    if (bufPtr != NULL) {
	oldRemoved = bufPtr->nextRemoved;
    }

    rawLen = 0;
    skip = 0;
    eof = NULL;
    inEofChar = statePtr->inEofChar;
    /* Only handle TCL_TRANSLATE_LF and TCL_TRANSLATE_CR */
    eolChar = (statePtr->inputTranslation == TCL_TRANSLATE_LF) ? '\n' : '\r';

    while (1) {
	/*
	 * Subtract the number of bytes that were removed from channel
	 * buffer during last call.
	 */

	if (bufPtr != NULL) {
	    bufPtr->nextRemoved += rawLen;
	    if (!IsBufferReady(bufPtr)) {
		bufPtr = bufPtr->nextPtr;
	    }
	}

	if ((bufPtr == NULL) || (bufPtr->nextAdded == BUFFER_PADDING)) {
	    /*
	     * All channel buffers were exhausted and the caller still
	     * hasn't seen EOL. Need to read more bytes from the channel
	     * device. Side effect is to allocate another channel buffer.
	     */

	    if (statePtr->flags & CHANNEL_BLOCKED) {
		if (statePtr->flags & CHANNEL_NONBLOCKING) {
		    goto restore;
		}
		ResetFlag(statePtr, CHANNEL_BLOCKED);
	    }
	    if (GetInput(chanPtr) != 0) {
		goto restore;
	    }
	    bufPtr = statePtr->inQueueTail;
	}

	dst = (unsigned char *) RemovePoint(bufPtr);
	dstEnd = dst + BytesLeft(bufPtr);

	/*
	 * Remember if EOF char is seen, then look for EOL anyhow, because the
	 * EOL might be before the EOF char.
	 * XXX - in the binary case, consider coincident search for eol/eof.
	 */

	if (inEofChar != '\0') {
	    for (eol = dst; eol < dstEnd; eol++) {
		if (*eol == inEofChar) {
		    dstEnd = eol;
		    eof = eol;
		    break;
		}
	    }
	}

	/*
	 * On EOL, leave current file position pointing after the EOL, but
	 * don't store the EOL in the output string.
	 */

	for (eol = dst; eol < dstEnd; eol++) {
	    if (*eol == eolChar) {
		skip = 1;
		goto gotEOL;
	    }
	}
	if (eof != NULL) {
	    /*
	     * EOF character was seen. On EOF, leave current file position
	     * pointing at the EOF character, but don't store the EOF
	     * character in the output string.
	     */

	    SetFlag(statePtr, CHANNEL_EOF | CHANNEL_STICKY_EOF);
	    statePtr->inputEncodingFlags |= TCL_ENCODING_END;
	}
	if (statePtr->flags & CHANNEL_EOF) {
	    skip = 0;
	    eol = dstEnd;
	    if ((dst == dstEnd) && (byteLen == oldLength)) {
		/*
		 * If we didn't append any bytes before encountering EOF,
		 * caller needs to see -1.
		 */

		byteArray = Tcl_SetByteArrayLength(objPtr, oldLength);
		CommonGetsCleanup(chanPtr);
		copiedTotal = -1;
		goto done;
	    }
	    goto gotEOL;
	}

	/*
	 * Copy bytes from the channel buffer to the ByteArray.
	 * This may realloc space, so keep track of result.
	 */

	rawLen = dstEnd - dst;
	byteArray = Tcl_SetByteArrayLength(objPtr, byteLen + rawLen);
	memcpy(byteArray + byteLen, dst, (size_t) rawLen);
	byteLen += rawLen;
    }

    /*
     * Found EOL or EOF, but the output buffer may now contain too many bytes.
     * We need to know how many bytes correspond to the number we want, so we
     * can remove the correct number of bytes from the channel buffer.
     */

  gotEOL:
    if (bufPtr == NULL) {
	Tcl_Panic("TclGetsObjBinary: gotEOL reached with bufPtr==NULL");
    }

    rawLen = eol - dst;
    byteArray = Tcl_SetByteArrayLength(objPtr, byteLen + rawLen);
    memcpy(byteArray + byteLen, dst, (size_t) rawLen);
    byteLen += rawLen;
    bufPtr->nextRemoved += rawLen + skip;

    /*
     * Convert the buffer if there was an encoding.
     * XXX - unimplemented.
     */

    if (statePtr->encoding != NULL) {
    }

    /*
     * Recycle all the emptied buffers.
     */

    CommonGetsCleanup(chanPtr);
    ResetFlag(statePtr, CHANNEL_BLOCKED);
    copiedTotal = byteLen;
    goto done;

    /*
     * Couldn't get a complete line. This only happens if we get a error
     * reading from the channel or we are non-blocking and there wasn't an EOL
     * or EOF in the data available.
     */

  restore:
    bufPtr = statePtr->inQueueHead;
    if (bufPtr == NULL) {
	Tcl_Panic("TclGetsObjBinary: restore reached with bufPtr==NULL");
    }
    bufPtr->nextRemoved = oldRemoved;

    for (bufPtr = bufPtr->nextPtr; bufPtr != NULL; bufPtr = bufPtr->nextPtr) {
	bufPtr->nextRemoved = BUFFER_PADDING;
    }
    CommonGetsCleanup(chanPtr);

    statePtr->inputEncodingFlags = oldFlags;
    byteArray = Tcl_SetByteArrayLength(objPtr, oldLength);

    /*
     * We didn't get a complete line so we need to indicate to UpdateInterest
     * that the gets blocked. It will wait for more data instead of firing a
     * timer, avoiding a busy wait. This is where we are assuming that the
     * next operation is a gets. No more file events will be delivered on this
     * channel until new data arrives or some operation is performed on the
     * channel (e.g. gets, read, fconfigure) that changes the blocking state.
     * Note that this means a file event will not be delivered even though a
     * read would be able to consume the buffered data.
     */

    SetFlag(statePtr, CHANNEL_NEED_MORE_DATA);
    copiedTotal = -1;

    /*
     * Update the notifier state so we don't block while there is still data
     * in the buffers.
     */

  done:
    UpdateInterest(chanPtr);
    return copiedTotal;
}

/*
 *---------------------------------------------------------------------------
 *
 * FreeBinaryEncoding --
 *
 *	Frees any "iso8859-1" Tcl_Encoding created by [gets] on a binary
 *	channel in a thread as part of that thread's finalization.
 *
 * Results:
 *	None.
 *
 *---------------------------------------------------------------------------
 */

static void
FreeBinaryEncoding(
    ClientData dummy)	/* Not used */
{
    ThreadSpecificData *tsdPtr = TCL_TSD_INIT(&dataKey);

    if (tsdPtr->binaryEncoding != NULL) {
	Tcl_FreeEncoding(tsdPtr->binaryEncoding);
	tsdPtr->binaryEncoding = NULL;
    }
}

/*
 *---------------------------------------------------------------------------
 *
 * FilterInputBytes --
 *
 *	Helper function for Tcl_GetsObj. Produces UTF-8 characters from raw
 *	bytes read from the channel.
 *
 *	Consumes available bytes from channel buffers. When channel buffers
 *	are exhausted, reads more bytes from channel device into a new channel
 *	buffer. It is the caller's responsibility to free the channel buffers
 *	that have been exhausted.
 *
 * Results:
 *	The return value is -1 if there was an error reading from the channel,
 *	0 otherwise.
 *
 * Side effects:
 *	Status object keeps track of how much data from channel buffers has
 *	been consumed and where UTF-8 bytes should be stored.
 *
 *---------------------------------------------------------------------------
 */

static int
FilterInputBytes(
    Channel *chanPtr,		/* Channel to read. */
    GetsState *gsPtr)		/* Current state of gets operation. */
{
    ChannelState *statePtr = chanPtr->state;
				/* State info for channel */
    ChannelBuffer *bufPtr;
    char *raw, *rawStart, *dst;
    int offset, toRead, dstNeeded, spaceLeft, result, rawLen;
    Tcl_Obj *objPtr;
#define ENCODING_LINESIZE 20	/* Lower bound on how many bytes to convert at
				 * a time. Since we don't know a priori how
				 * many bytes of storage this many source
				 * bytes will use, we actually need at least
				 * ENCODING_LINESIZE * TCL_MAX_UTF bytes of
				 * room. */

    objPtr = gsPtr->objPtr;

    /*
     * Subtract the number of bytes that were removed from channel buffer
     * during last call.
     */

    bufPtr = gsPtr->bufPtr;
    if (bufPtr != NULL) {
	bufPtr->nextRemoved += gsPtr->rawRead;
	if (!IsBufferReady(bufPtr)) {
	    bufPtr = bufPtr->nextPtr;
	}
    }
    gsPtr->totalChars += gsPtr->charsWrote;

    if ((bufPtr == NULL) || (bufPtr->nextAdded == BUFFER_PADDING)) {
	/*
	 * All channel buffers were exhausted and the caller still hasn't seen
	 * EOL. Need to read more bytes from the channel device. Side effect
	 * is to allocate another channel buffer.
	 */

    read:
	if (statePtr->flags & CHANNEL_BLOCKED) {
	    if (statePtr->flags & CHANNEL_NONBLOCKING) {
		gsPtr->charsWrote = 0;
		gsPtr->rawRead = 0;
		return -1;
	    }
	    ResetFlag(statePtr, CHANNEL_BLOCKED);
	}
	if (GetInput(chanPtr) != 0) {
	    gsPtr->charsWrote = 0;
	    gsPtr->rawRead = 0;
	    return -1;
	}
	bufPtr = statePtr->inQueueTail;
	gsPtr->bufPtr = bufPtr;
    }

    /*
     * Convert some of the bytes from the channel buffer to UTF-8. Space in
     * objPtr's string rep is used to hold the UTF-8 characters. Grow the
     * string rep if we need more space.
     */

    rawStart = RemovePoint(bufPtr);
    raw = rawStart;
    rawLen = BytesLeft(bufPtr);

    dst = *gsPtr->dstPtr;
    offset = dst - objPtr->bytes;
    toRead = ENCODING_LINESIZE;
    if (toRead > rawLen) {
	toRead = rawLen;
    }
    dstNeeded = toRead * TCL_UTF_MAX;
    spaceLeft = objPtr->length - offset;
    if (dstNeeded > spaceLeft) {
	int length = offset + ((offset < dstNeeded) ? dstNeeded : offset);

	if (Tcl_AttemptSetObjLength(objPtr, length) == 0) {
	    length = offset + dstNeeded;
	    if (Tcl_AttemptSetObjLength(objPtr, length) == 0) {
		dstNeeded = TCL_UTF_MAX - 1 + toRead;
		length = offset + dstNeeded;
		Tcl_SetObjLength(objPtr, length);
	    }
	}
	spaceLeft = length - offset;
	dst = objPtr->bytes + offset;
	*gsPtr->dstPtr = dst;
    }
    gsPtr->state = statePtr->inputEncodingState;
    result = Tcl_ExternalToUtf(NULL, gsPtr->encoding, raw, rawLen,
	    statePtr->inputEncodingFlags, &statePtr->inputEncodingState,
	    dst, spaceLeft+1, &gsPtr->rawRead, &gsPtr->bytesWrote,
	    &gsPtr->charsWrote);

    /*
     * Make sure that if we go through 'gets', that we reset the
     * TCL_ENCODING_START flag still. [Bug #523988]
     */

    statePtr->inputEncodingFlags &= ~TCL_ENCODING_START;

    if (result == TCL_CONVERT_MULTIBYTE) {
	/*
	 * The last few bytes in this channel buffer were the start of a
	 * multibyte sequence. If this buffer was full, then move them to the
	 * next buffer so the bytes will be contiguous.
	 */

	ChannelBuffer *nextPtr;
	int extra;

	nextPtr = bufPtr->nextPtr;
	if (!IsBufferFull(bufPtr)) {
	    if (gsPtr->rawRead > 0) {
		/*
		 * Some raw bytes were converted to UTF-8. Fall through,
		 * returning those UTF-8 characters because a EOL might be
		 * present in them.
		 */
	    } else if (statePtr->flags & CHANNEL_EOF) {
		/*
		 * There was a partial character followed by EOF on the
		 * device. Fall through, returning that nothing was found.
		 */

		bufPtr->nextRemoved = bufPtr->nextAdded;
	    } else {
		/*
		 * There are no more cached raw bytes left. See if we can get
		 * some more.
		 */

		goto read;
	    }
	} else {
	    if (nextPtr == NULL) {
		nextPtr = AllocChannelBuffer(statePtr->bufSize);
		bufPtr->nextPtr = nextPtr;
		statePtr->inQueueTail = nextPtr;
	    }
	    extra = rawLen - gsPtr->rawRead;
	    memcpy(nextPtr->buf + BUFFER_PADDING - extra,
		    raw + gsPtr->rawRead, (size_t) extra);
	    nextPtr->nextRemoved -= extra;
	    bufPtr->nextAdded -= extra;
	}
    }

    gsPtr->bufPtr = bufPtr;
    return 0;
}

/*
 *---------------------------------------------------------------------------
 *
 * PeekAhead --
 *
 *	Helper function used by Tcl_GetsObj(). Called when we've seen a \r at
 *	the end of the UTF-8 string and want to look ahead one character to
 *	see if it is a \n.
 *
 * Results:
 *	*gsPtr->dstPtr is filled with a pointer to the start of the range of
 *	UTF-8 characters that were found by peeking and *dstEndPtr is filled
 *	with a pointer to the bytes just after the end of the range.
 *
 * Side effects:
 *	If no more raw bytes were available in one of the channel buffers,
 *	tries to perform a non-blocking read to get more bytes from the
 *	channel device.
 *
 *---------------------------------------------------------------------------
 */

static void
PeekAhead(
    Channel *chanPtr,		/* The channel to read. */
    char **dstEndPtr,		/* Filled with pointer to end of new range of
				 * UTF-8 characters. */
    GetsState *gsPtr)		/* Current state of gets operation. */
{
    ChannelState *statePtr = chanPtr->state;
				/* State info for channel */
    ChannelBuffer *bufPtr;
    Tcl_DriverBlockModeProc *blockModeProc;
    int bytesLeft;

    bufPtr = gsPtr->bufPtr;

    /*
     * If there's any more raw input that's still buffered, we'll peek into
     * that. Otherwise, only get more data from the channel driver if it looks
     * like there might actually be more data. The assumption is that if the
     * channel buffer is filled right up to the end, then there might be more
     * data to read.
     */

    blockModeProc = NULL;
    if (bufPtr->nextPtr == NULL) {
	bytesLeft = BytesLeft(bufPtr) - gsPtr->rawRead;
	if (bytesLeft == 0) {
	    if (!IsBufferFull(bufPtr)) {
		/*
		 * Don't peek ahead if last read was short read.
		 */

		goto cleanup;
	    }
	    if ((statePtr->flags & CHANNEL_NONBLOCKING) == 0) {
		blockModeProc = Tcl_ChannelBlockModeProc(chanPtr->typePtr);
		if (blockModeProc == NULL) {
		    /*
		     * Don't peek ahead if cannot set non-blocking mode.
		     */

		    goto cleanup;
		}
		StackSetBlockMode(chanPtr, TCL_MODE_NONBLOCKING);
	    }
	}
    }
    if (FilterInputBytes(chanPtr, gsPtr) == 0) {
	*dstEndPtr = *gsPtr->dstPtr + gsPtr->bytesWrote;
    }
    if (blockModeProc != NULL) {
	StackSetBlockMode(chanPtr, TCL_MODE_BLOCKING);
    }
    return;

  cleanup:
    bufPtr->nextRemoved += gsPtr->rawRead;
    gsPtr->rawRead = 0;
    gsPtr->totalChars += gsPtr->charsWrote;
    gsPtr->bytesWrote = 0;
    gsPtr->charsWrote = 0;
}

/*
 *---------------------------------------------------------------------------
 *
 * CommonGetsCleanup --
 *
 *	Helper function for Tcl_GetsObj() to restore the channel after a
 *	"gets" operation.
 *
 * Results:
 *	None.
 *
 * Side effects:
 *	Encoding may be freed.
 *
 *---------------------------------------------------------------------------
 */

static void
CommonGetsCleanup(
    Channel *chanPtr)
{
    ChannelState *statePtr = chanPtr->state;
				/* State info for channel */
    ChannelBuffer *bufPtr, *nextPtr;

    bufPtr = statePtr->inQueueHead;
    for ( ; bufPtr != NULL; bufPtr = nextPtr) {
	nextPtr = bufPtr->nextPtr;
	if (IsBufferReady(bufPtr)) {
	    break;
	}
	RecycleBuffer(statePtr, bufPtr, 0);
    }
    statePtr->inQueueHead = bufPtr;
    if (bufPtr == NULL) {
	statePtr->inQueueTail = NULL;
    } else {
	/*
	 * If any multi-byte characters were split across channel buffer
	 * boundaries, the split-up bytes were moved to the next channel
	 * buffer by FilterInputBytes(). Move the bytes back to their original
	 * buffer because the caller could change the channel's encoding which
	 * could change the interpretation of whether those bytes really made
	 * up multi-byte characters after all.
	 */

	nextPtr = bufPtr->nextPtr;
	for ( ; nextPtr != NULL; nextPtr = bufPtr->nextPtr) {
	    int extra;

	    extra = SpaceLeft(bufPtr);
	    if (extra > 0) {
		memcpy(InsertPoint(bufPtr),
			nextPtr->buf + BUFFER_PADDING - extra,
			(size_t) extra);
		bufPtr->nextAdded += extra;
		nextPtr->nextRemoved = BUFFER_PADDING;
	    }
	    bufPtr = nextPtr;
	}
    }
}

/*
 *----------------------------------------------------------------------
 *
 * Tcl_Read --
 *
 *	Reads a given number of bytes from a channel. EOL and EOF translation
 *	is done on the bytes being read, so the number of bytes consumed from
 *	the channel may not be equal to the number of bytes stored in the
 *	destination buffer.
 *
 *	No encoding conversions are applied to the bytes being read.
 *
 * Results:
 *	The number of bytes read, or -1 on error. Use Tcl_GetErrno() to
 *	retrieve the error code for the error that occurred.
 *
 * Side effects:
 *	May cause input to be buffered.
 *
 *----------------------------------------------------------------------
 */

int
Tcl_Read(
    Tcl_Channel chan,		/* The channel from which to read. */
    char *dst,			/* Where to store input read. */
    int bytesToRead)		/* Maximum number of bytes to read. */
{
    Channel *chanPtr = (Channel *) chan;
    ChannelState *statePtr = chanPtr->state;
				/* State info for channel */

    /*
     * This operation should occur at the top of a channel stack.
     */

    chanPtr = statePtr->topChanPtr;

    if (CheckChannelErrors(statePtr, TCL_READABLE) != 0) {
	return -1;
    }

    return DoRead(chanPtr, dst, bytesToRead);
}

/*
 *----------------------------------------------------------------------
 *
 * Tcl_ReadRaw --
 *
 *	Reads a given number of bytes from a channel. EOL and EOF translation
 *	is done on the bytes being read, so the number of bytes consumed from
 *	the channel may not be equal to the number of bytes stored in the
 *	destination buffer.
 *
 *	No encoding conversions are applied to the bytes being read.
 *
 * Results:
 *	The number of bytes read, or -1 on error. Use Tcl_GetErrno() to
 *	retrieve the error code for the error that occurred.
 *
 * Side effects:
 *	May cause input to be buffered.
 *
 *----------------------------------------------------------------------
 */

int
Tcl_ReadRaw(
    Tcl_Channel chan,		/* The channel from which to read. */
    char *bufPtr,		/* Where to store input read. */
    int bytesToRead)		/* Maximum number of bytes to read. */
{
    Channel *chanPtr = (Channel *) chan;
    ChannelState *statePtr = chanPtr->state;
				/* State info for channel */
    int nread, result, copied, copiedNow;

    /*
     * The check below does too much because it will reject a call to this
     * function with a channel which is part of an 'fcopy'. But we have to
     * allow this here or else the chaining in the transformation drivers will
     * fail with 'file busy' error instead of retrieving and transforming the
     * data to copy.
     *
     * We let the check procedure now believe that there is no fcopy in
     * progress. A better solution than this might be an additional flag
     * argument to switch off specific checks.
     */

    if (CheckChannelErrors(statePtr, TCL_READABLE | CHANNEL_RAW_MODE) != 0) {
	return -1;
    }

    /*
     * Check for information in the push-back buffers. If there is some, use
     * it. Go to the driver only if there is none (anymore) and the caller
     * requests more bytes.
     */

    for (copied = 0; copied < bytesToRead; copied += copiedNow) {
	copiedNow = CopyBuffer(chanPtr, bufPtr + copied,
		bytesToRead - copied);
	if (copiedNow == 0) {
	    if (statePtr->flags & CHANNEL_EOF) {
		goto done;
	    }
	    if (statePtr->flags & CHANNEL_BLOCKED) {
		if (statePtr->flags & CHANNEL_NONBLOCKING) {
		    goto done;
		}
		ResetFlag(statePtr, CHANNEL_BLOCKED);
	    }

#ifdef TCL_IO_TRACK_OS_FOR_DRIVER_WITH_BAD_BLOCKING
	    /*
	     * [Bug 943274]. Better emulation of non-blocking channels for
	     * channels without BlockModeProc, by keeping track of true
	     * fileevents generated by the OS == Data waiting and reading if
	     * and only if we are sure to have data.
	     */

	    if ((statePtr->flags & CHANNEL_NONBLOCKING) &&
		    (Tcl_ChannelBlockModeProc(chanPtr->typePtr) == NULL) &&
		    !(statePtr->flags & CHANNEL_HAS_MORE_DATA)) {
		/*
		 * We bypass the driver; it would block as no data is
		 * available.
		 */

		nread = -1;
		result = EWOULDBLOCK;
	    } else {
#endif /* TCL_IO_TRACK_OS_FOR_DRIVER_WITH_BAD_BLOCKING */

		/*
		 * Now go to the driver to get as much as is possible to fill
		 * the remaining request. Do all the error handling by
		 * ourselves. The code was stolen from 'GetInput' and slightly
		 * adapted (different return value here).
		 *
		 * The case of 'bytesToRead == 0' at this point cannot happen.
		 */

		nread = (chanPtr->typePtr->inputProc)(chanPtr->instanceData,
			bufPtr + copied, bytesToRead - copied, &result);

#ifdef TCL_IO_TRACK_OS_FOR_DRIVER_WITH_BAD_BLOCKING
	    }
#endif /* TCL_IO_TRACK_OS_FOR_DRIVER_WITH_BAD_BLOCKING */

	    if (nread > 0) {
		/*
		 * If we get a short read, signal up that we may be BLOCKED.
		 * We should avoid calling the driver because on some
		 * platforms we will block in the low level reading code even
		 * though the channel is set into nonblocking mode.
		 */

		if (nread < (bytesToRead - copied)) {
		    SetFlag(statePtr, CHANNEL_BLOCKED);
		}

#ifdef TCL_IO_TRACK_OS_FOR_DRIVER_WITH_BAD_BLOCKING
		if (nread <= (bytesToRead - copied)) {
		    /*
		     * [Bug 943274] We have read the available data, clear
		     * flag.
		     */

		    ResetFlag(statePtr, CHANNEL_HAS_MORE_DATA);
		}
#endif /* TCL_IO_TRACK_OS_FOR_DRIVER_WITH_BAD_BLOCKING */

	    } else if (nread == 0) {
		SetFlag(statePtr, CHANNEL_EOF);
		statePtr->inputEncodingFlags |= TCL_ENCODING_END;

	    } else if (nread < 0) {
		if ((result == EWOULDBLOCK) || (result == EAGAIN)) {
		    if (copied > 0) {
			/*
			 * Information that was copied earlier has precedence
			 * over EAGAIN/WOULDBLOCK handling.
			 */

			return copied;
		    }

		    SetFlag(statePtr, CHANNEL_BLOCKED);
		    result = EAGAIN;
		}

		Tcl_SetErrno(result);
		return -1;
	    }

	    return copied + nread;
	}
    }

  done:
    return copied;
}

/*
 *---------------------------------------------------------------------------
 *
 * Tcl_ReadChars --
 *
 *	Reads from the channel until the requested number of characters have
 *	been seen, EOF is seen, or the channel would block. EOL and EOF
 *	translation is done. If reading binary data, the raw bytes are wrapped
 *	in a Tcl byte array object. Otherwise, the raw bytes are converted to
 *	UTF-8 using the channel's current encoding and stored in a Tcl string
 *	object.
 *
 * Results:
 *	The number of characters read, or -1 on error. Use Tcl_GetErrno() to
 *	retrieve the error code for the error that occurred.
 *
 * Side effects:
 *	May cause input to be buffered.
 *
 *---------------------------------------------------------------------------
 */

int
Tcl_ReadChars(
    Tcl_Channel chan,		/* The channel to read. */
    Tcl_Obj *objPtr,		/* Input data is stored in this object. */
    int toRead,			/* Maximum number of characters to store, or
				 * -1 to read all available data (up to EOF or
				 * when channel blocks). */
    int appendFlag)		/* If non-zero, data read from the channel
				 * will be appended to the object. Otherwise,
				 * the data will replace the existing contents
				 * of the object. */
{
    Channel *chanPtr = (Channel *) chan;
    ChannelState *statePtr = chanPtr->state;
				/* State info for channel */

    /*
     * This operation should occur at the top of a channel stack.
     */

    chanPtr = statePtr->topChanPtr;

    if (CheckChannelErrors(statePtr, TCL_READABLE) != 0) {
	/*
	 * Update the notifier state so we don't block while there is still
	 * data in the buffers.
	 */

	UpdateInterest(chanPtr);
	return -1;
    }

    return DoReadChars(chanPtr, objPtr, toRead, appendFlag);
}
/*
 *---------------------------------------------------------------------------
 *
 * DoReadChars --
 *
 *	Reads from the channel until the requested number of characters have
 *	been seen, EOF is seen, or the channel would block. EOL and EOF
 *	translation is done. If reading binary data, the raw bytes are wrapped
 *	in a Tcl byte array object. Otherwise, the raw bytes are converted to
 *	UTF-8 using the channel's current encoding and stored in a Tcl string
 *	object.
 *
 * Results:
 *	The number of characters read, or -1 on error. Use Tcl_GetErrno() to
 *	retrieve the error code for the error that occurred.
 *
 * Side effects:
 *	May cause input to be buffered.
 *
 *---------------------------------------------------------------------------
 */

static int
DoReadChars(
    Channel *chanPtr,		/* The channel to read. */
    Tcl_Obj *objPtr,		/* Input data is stored in this object. */
    int toRead,			/* Maximum number of characters to store, or
				 * -1 to read all available data (up to EOF or
				 * when channel blocks). */
    int appendFlag)		/* If non-zero, data read from the channel
				 * will be appended to the object. Otherwise,
				 * the data will replace the existing contents
				 * of the object. */
{
    ChannelState *statePtr = chanPtr->state;
				/* State info for channel */
    ChannelBuffer *bufPtr;
    int offset, factor, copied, copiedNow, result;
    Tcl_Encoding encoding;
#define UTF_EXPANSION_FACTOR	1024

    /*
     * This operation should occur at the top of a channel stack.
     */

    chanPtr = statePtr->topChanPtr;
    encoding = statePtr->encoding;
    factor = UTF_EXPANSION_FACTOR;

    if (appendFlag == 0) {
	if (encoding == NULL) {
	    Tcl_SetByteArrayLength(objPtr, 0);
	} else {
	    Tcl_SetObjLength(objPtr, 0);

	    /*
	     * We're going to access objPtr->bytes directly, so we must ensure
	     * that this is actually a string object (otherwise it might have
	     * been pure Unicode).
	     */

	    TclGetString(objPtr);
	}
	offset = 0;
    } else {
	if (encoding == NULL) {
	    Tcl_GetByteArrayFromObj(objPtr, &offset);
	} else {
	    TclGetStringFromObj(objPtr, &offset);
	}
    }

    for (copied = 0; (unsigned) toRead > 0; ) {
	copiedNow = -1;
	if (statePtr->inQueueHead != NULL) {
	    if (encoding == NULL) {
		copiedNow = ReadBytes(statePtr, objPtr, toRead, &offset);
	    } else {
		copiedNow = ReadChars(statePtr, objPtr, toRead, &offset,
			&factor);
	    }

	    /*
	     * If the current buffer is empty recycle it.
	     */

	    bufPtr = statePtr->inQueueHead;
	    if (IsBufferEmpty(bufPtr)) {
		ChannelBuffer *nextPtr;

		nextPtr = bufPtr->nextPtr;
		RecycleBuffer(statePtr, bufPtr, 0);
		statePtr->inQueueHead = nextPtr;
		if (nextPtr == NULL) {
		    statePtr->inQueueTail = NULL;
		}
	    }
	}

	if (copiedNow < 0) {
	    if (statePtr->flags & CHANNEL_EOF) {
		break;
	    }
	    if (statePtr->flags & CHANNEL_BLOCKED) {
		if (statePtr->flags & CHANNEL_NONBLOCKING) {
		    break;
		}
		ResetFlag(statePtr, CHANNEL_BLOCKED);
	    }
	    result = GetInput(chanPtr);
	    if (result != 0) {
		if (result == EAGAIN) {
		    break;
		}
		copied = -1;
		goto done;
	    }
	} else {
	    copied += copiedNow;
	    toRead -= copiedNow;
	}
    }

    ResetFlag(statePtr, CHANNEL_BLOCKED);
    if (encoding == NULL) {
	Tcl_SetByteArrayLength(objPtr, offset);
    } else {
	Tcl_SetObjLength(objPtr, offset);
    }

    /*
     * Update the notifier state so we don't block while there is still data
     * in the buffers.
     */

  done:
    UpdateInterest(chanPtr);
    return copied;
}

/*
 *---------------------------------------------------------------------------
 *
 * ReadBytes --
 *
 *	Reads from the channel until the requested number of bytes have been
 *	seen, EOF is seen, or the channel would block. Bytes from the channel
 *	are stored in objPtr as a ByteArray object. EOL and EOF translation
 *	are done.
 *
 *	'bytesToRead' can safely be a very large number because space is only
 *	allocated to hold data read from the channel as needed.
 *
 * Results:
 *	The return value is the number of bytes appended to the object and
 *	*offsetPtr is filled with the total number of bytes in the object
 *	(greater than the return value if there were already bytes in the
 *	object).
 *
 * Side effects:
 *	None.
 *
 *---------------------------------------------------------------------------
 */

static int
ReadBytes(
    ChannelState *statePtr,	/* State of the channel to read. */
    Tcl_Obj *objPtr,		/* Input data is appended to this ByteArray
				 * object. Its length is how much space has
				 * been allocated to hold data, not how many
				 * bytes of data have been stored in the
				 * object. */
    int bytesToRead,		/* Maximum number of bytes to store, or < 0 to
				 * get all available bytes. Bytes are obtained
				 * from the first buffer in the queue - even
				 * if this number is larger than the number of
				 * bytes available in the first buffer, only
				 * the bytes from the first buffer are
				 * returned. */
    int *offsetPtr)		/* On input, contains how many bytes of objPtr
				 * have been used to hold data. On output,
				 * filled with how many bytes are now being
				 * used. */
{
    int toRead, srcLen, offset, length, srcRead, dstWrote;
    ChannelBuffer *bufPtr;
    char *src, *dst;

    offset = *offsetPtr;

    bufPtr = statePtr->inQueueHead;
    src = RemovePoint(bufPtr);
    srcLen = BytesLeft(bufPtr);

    toRead = bytesToRead;
    if ((unsigned) toRead > (unsigned) srcLen) {
	toRead = srcLen;
    }

    dst = (char *) Tcl_GetByteArrayFromObj(objPtr, &length);
    if (toRead > length - offset - 1) {
	/*
	 * Double the existing size of the object or make enough room to hold
	 * all the characters we may get from the source buffer, whichever is
	 * larger.
	 */

	length = offset * 2;
	if (offset < toRead) {
	    length = offset + toRead + 1;
	}
	dst = (char *) Tcl_SetByteArrayLength(objPtr, length);
    }
    dst += offset;

    if (statePtr->flags & INPUT_NEED_NL) {
	ResetFlag(statePtr, INPUT_NEED_NL);
	if ((srcLen == 0) || (*src != '\n')) {
	    *dst = '\r';
	    *offsetPtr += 1;
	    return 1;
	}
	*dst++ = '\n';
	src++;
	srcLen--;
	toRead--;
    }

    srcRead = srcLen;
    dstWrote = toRead;
    if (TranslateInputEOL(statePtr, dst, src, &dstWrote, &srcRead) != 0) {
	if (dstWrote == 0) {
	    return -1;
	}
    }
    bufPtr->nextRemoved += srcRead;
    *offsetPtr += dstWrote;
    return dstWrote;
}

/*
 *---------------------------------------------------------------------------
 *
 * ReadChars --
 *
 *	Reads from the channel until the requested number of UTF-8 characters
 *	have been seen, EOF is seen, or the channel would block. Raw bytes
 *	from the channel are converted to UTF-8 and stored in objPtr. EOL and
 *	EOF translation is done.
 *
 *	'charsToRead' can safely be a very large number because space is only
 *	allocated to hold data read from the channel as needed.
 *
 *	'charsToRead' may *not* be 0.
 *
 * Results:
 *	The return value is the number of characters appended to the object,
 *	*offsetPtr is filled with the number of bytes that were appended, and
 *	*factorPtr is filled with the expansion factor used to guess how many
 *	bytes of UTF-8 to allocate to hold N source bytes.
 *
 * Side effects:
 *	None.
 *
 *---------------------------------------------------------------------------
 */

static int
ReadChars(
    ChannelState *statePtr,	/* State of channel to read. */
    Tcl_Obj *objPtr,		/* Input data is appended to this object.
				 * objPtr->length is how much space has been
				 * allocated to hold data, not how many bytes
				 * of data have been stored in the object. */
    int charsToRead,		/* Maximum number of characters to store, or
				 * -1 to get all available characters.
				 * Characters are obtained from the first
				 * buffer in the queue -- even if this number
				 * is larger than the number of characters
				 * available in the first buffer, only the
				 * characters from the first buffer are
				 * returned. */
    int *offsetPtr,		/* On input, contains how many bytes of objPtr
				 * have been used to hold data. On output,
				 * filled with how many bytes are now being
				 * used. */
    int *factorPtr)		/* On input, contains a guess of how many
				 * bytes need to be allocated to hold the
				 * result of converting N source bytes to
				 * UTF-8. On output, contains another guess
				 * based on the data seen so far. */
{
    int toRead, factor, offset, spaceLeft, srcLen, dstNeeded;
    int srcRead, dstWrote, numChars, dstRead;
    ChannelBuffer *bufPtr;
    char *src, *dst;
    Tcl_EncodingState oldState;
    int encEndFlagSuppressed = 0;

    factor = *factorPtr;
    offset = *offsetPtr;

    bufPtr = statePtr->inQueueHead;
    src = RemovePoint(bufPtr);
    srcLen = BytesLeft(bufPtr);

    toRead = charsToRead;
    if ((unsigned)toRead > (unsigned)srcLen) {
	toRead = srcLen;
    }

    /*
     * 'factor' is how much we guess that the bytes in the source buffer will
     * expand when converted to UTF-8 chars. This guess comes from analyzing
     * how many characters were produced by the previous pass.
     */

    dstNeeded = TCL_UTF_MAX - 1 + toRead * factor / UTF_EXPANSION_FACTOR;
    spaceLeft = objPtr->length - offset;

    if (dstNeeded > spaceLeft) {
	/*
	 * Double the existing size of the object or make enough room to hold
	 * all the characters we want from the source buffer, whichever is
	 * larger.
	 */

	int length = offset + ((offset < dstNeeded) ? dstNeeded : offset);

	if (Tcl_AttemptSetObjLength(objPtr, length) == 0) {
	    length = offset + dstNeeded;
	    if (Tcl_AttemptSetObjLength(objPtr, length) == 0) {
		dstNeeded = TCL_UTF_MAX - 1 + toRead;
		length = offset + dstNeeded;
		Tcl_SetObjLength(objPtr, length);
	    }
	}
	spaceLeft = length - offset;
    }
    if (toRead == srcLen) {
	/*
	 * Want to convert the whole buffer in one pass. If we have enough
	 * space, convert it using all available space in object rather than
	 * using the factor.
	 */

	dstNeeded = spaceLeft;
    }
    dst = objPtr->bytes + offset;

    /*
     * [Bug 1462248]: The cause of the crash reported in this bug is this:
     *
     * - ReadChars, called with a single buffer, with a incomplete
     *	 multi-byte character at the end (only the first byte of it).
     * - Encoding translation fails, asks for more data
     * - Data is read, and eof is reached, TCL_ENCODING_END (TEE) is set.
     * - ReadChar is called again, converts the first buffer, but due to TEE
     *	 it does not check for incomplete multi-byte data, and the character
     *	 just after the end of the first buffer is a valid completion of the
     *	 multi-byte header in the actual buffer. The conversion reads more
     *	 characters from the buffer then present. This causes nextRemoved to
     *	 overshoot nextAdded and the next reads compute a negative srcLen,
     *	 cause further translations to fail, causing copying of data into the
     *	 next buffer using bad arguments, causing the mecpy for to eventually
     *	 fail.
     *
     * In the end it is a memory access bug spiraling out of control if the
     * conditions are _just so_. And ultimate cause is that TEE is given to a
     * conversion where it should not. TEE signals that this is the last
     * buffer. Except in our case it is not.
     *
     * My solution is to suppress TEE if the first buffer is not the last. We
     * will eventually need it given that EOF has been reached, but not right
     * now. This is what the new flag "endEncSuppressFlag" is for.
     *
     * The bug in 'Tcl_Utf2UtfProc' where it read from memory behind the
     * actual buffer has been fixed as well, and fixes the problem with the
     * crash too, but this would still allow the generic layer to
     * accidentially break a multi-byte sequence if the conditions are just
     * right, because again the ExternalToUtf would be successful where it
     * should not.
     */

    if ((statePtr->inputEncodingFlags & TCL_ENCODING_END) &&
	    (bufPtr->nextPtr != NULL)) {
	/*
	 * TEE is set for a buffer which is not the last. Squash it for now,
	 * and restore it later, before yielding control to our caller.
	 */

	statePtr->inputEncodingFlags &= ~TCL_ENCODING_END;
	encEndFlagSuppressed = 1;
    }

    oldState = statePtr->inputEncodingState;
    if (statePtr->flags & INPUT_NEED_NL) {
	/*
	 * We want a '\n' because the last character we saw was '\r'.
	 */

	ResetFlag(statePtr, INPUT_NEED_NL);
	Tcl_ExternalToUtf(NULL, statePtr->encoding, src, srcLen,
		statePtr->inputEncodingFlags, &statePtr->inputEncodingState,
		dst, TCL_UTF_MAX + 1, &srcRead, &dstWrote, &numChars);
	if ((dstWrote > 0) && (*dst == '\n')) {
	    /*
	     * The next char was a '\n'. Consume it and produce a '\n'.
	     */

	    bufPtr->nextRemoved += srcRead;
	} else {
	    /*
	     * The next char was not a '\n'. Produce a '\r'.
	     */

	    *dst = '\r';
	}
	statePtr->inputEncodingFlags &= ~TCL_ENCODING_START;
	*offsetPtr += 1;

	if (encEndFlagSuppressed) {
	    statePtr->inputEncodingFlags |= TCL_ENCODING_END;
	}
	return 1;
    }

    Tcl_ExternalToUtf(NULL, statePtr->encoding, src, srcLen,
	    statePtr->inputEncodingFlags, &statePtr->inputEncodingState, dst,
	    dstNeeded + 1, &srcRead, &dstWrote, &numChars);

    if (encEndFlagSuppressed) {
	statePtr->inputEncodingFlags |= TCL_ENCODING_END;
    }

    if (srcRead == 0) {
	/*
	 * Not enough bytes in src buffer to make a complete char. Copy the
	 * bytes to the next buffer to make a new contiguous string, then tell
	 * the caller to fill the buffer with more bytes.
	 */

	ChannelBuffer *nextPtr;

	nextPtr = bufPtr->nextPtr;
	if (nextPtr == NULL) {
	    if (srcLen > 0) {
		/*
		 * There isn't enough data in the buffers to complete the next
		 * character, so we need to wait for more data before the next
		 * file event can be delivered. [Bug 478856]
		 *
		 * The exception to this is if the input buffer was completely
		 * empty before we tried to convert its contents. Nothing in,
		 * nothing out, and no incomplete character data. The
		 * conversion before the current one was complete.
		 */

		SetFlag(statePtr, CHANNEL_NEED_MORE_DATA);
	    }
	    return -1;
	}

	/*
	 * Space is made at the beginning of the buffer to copy the previous
	 * unused bytes there. Check first if the buffer we are using actually
	 * has enough space at its beginning for the data we are copying.
	 * Because if not we will write over the buffer management
	 * information, especially the 'nextPtr'.
	 *
	 * Note that the BUFFER_PADDING (See AllocChannelBuffer) is used to
	 * prevent exactly this situation. I.e. it should never happen.
	 * Therefore it is ok to panic should it happen despite the
	 * precautions.
	 */

	if (nextPtr->nextRemoved - srcLen < 0) {
	    Tcl_Panic("Buffer Underflow, BUFFER_PADDING not enough");
	}

	nextPtr->nextRemoved -= srcLen;
	memcpy(RemovePoint(nextPtr), src, (size_t) srcLen);
	RecycleBuffer(statePtr, bufPtr, 0);
	statePtr->inQueueHead = nextPtr;
	return ReadChars(statePtr, objPtr, charsToRead, offsetPtr, factorPtr);
    }

    dstRead = dstWrote;
    if (TranslateInputEOL(statePtr, dst, dst, &dstWrote, &dstRead) != 0) {
	/*
	 * Hit EOF char. How many bytes of src correspond to where the EOF was
	 * located in dst? Run the conversion again with an output buffer just
	 * big enough to hold the data so we can get the correct value for
	 * srcRead.
	 */

	if (dstWrote == 0) {
	    return -1;
	}
	statePtr->inputEncodingState = oldState;
	Tcl_ExternalToUtf(NULL, statePtr->encoding, src, srcLen,
		statePtr->inputEncodingFlags, &statePtr->inputEncodingState,
		dst, dstRead + TCL_UTF_MAX, &srcRead, &dstWrote, &numChars);
	TranslateInputEOL(statePtr, dst, dst, &dstWrote, &dstRead);
    }

    /*
     * The number of characters that we got may be less than the number that
     * we started with because "\r\n" sequences may have been turned into just
     * '\n' in dst.
     */

    numChars -= (dstRead - dstWrote);

    if ((unsigned) numChars > (unsigned) toRead) {
	/*
	 * Got too many chars.
	 */

	const char *eof;

	eof = Tcl_UtfAtIndex(dst, toRead);
	statePtr->inputEncodingState = oldState;
	Tcl_ExternalToUtf(NULL, statePtr->encoding, src, srcLen,
		statePtr->inputEncodingFlags, &statePtr->inputEncodingState,
		dst, eof - dst + TCL_UTF_MAX, &srcRead, &dstWrote, &numChars);
	dstRead = dstWrote;
	TranslateInputEOL(statePtr, dst, dst, &dstWrote, &dstRead);
	numChars -= (dstRead - dstWrote);
    }
    statePtr->inputEncodingFlags &= ~TCL_ENCODING_START;

    bufPtr->nextRemoved += srcRead;
    if (dstWrote > srcRead + 1) {
	*factorPtr = dstWrote * UTF_EXPANSION_FACTOR / srcRead;
    }
    *offsetPtr += dstWrote;
    return numChars;
}

/*
 *---------------------------------------------------------------------------
 *
 * TranslateInputEOL --
 *
 *	Perform input EOL and EOF translation on the source buffer, leaving
 *	the translated result in the destination buffer.
 *
 * Results:
 *	The return value is 1 if the EOF character was found when copying
 *	bytes to the destination buffer, 0 otherwise.
 *
 * Side effects:
 *	None.
 *
 *---------------------------------------------------------------------------
 */

static int
TranslateInputEOL(
    ChannelState *statePtr,	/* Channel being read, for EOL translation and
				 * EOF character. */
    char *dstStart,		/* Output buffer filled with chars by applying
				 * appropriate EOL translation to source
				 * characters. */
    const char *srcStart,	/* Source characters. */
    int *dstLenPtr,		/* On entry, the maximum length of output
				 * buffer in bytes; must be <= *srcLenPtr. On
				 * exit, the number of bytes actually used in
				 * output buffer. */
    int *srcLenPtr)		/* On entry, the length of source buffer. On
				 * exit, the number of bytes read from the
				 * source buffer. */
{
    int dstLen, srcLen, inEofChar;
    const char *eof;

    dstLen = *dstLenPtr;

    eof = NULL;
    inEofChar = statePtr->inEofChar;
    if (inEofChar != '\0') {
	/*
	 * Find EOF in translated buffer then compress out the EOL. The source
	 * buffer may be much longer than the destination buffer - we only
	 * want to return EOF if the EOF has been copied to the destination
	 * buffer.
	 */

	const char *src, *srcMax;

	srcMax = srcStart + *srcLenPtr;
	for (src = srcStart; src < srcMax; src++) {
	    if (*src == inEofChar) {
		eof = src;
		srcLen = src - srcStart;
		if (srcLen < dstLen) {
		    dstLen = srcLen;
		}
		*srcLenPtr = srcLen;
		break;
	    }
	}
    }
    switch (statePtr->inputTranslation) {
    case TCL_TRANSLATE_LF:
	if (dstStart != srcStart) {
	    memcpy(dstStart, srcStart, (size_t) dstLen);
	}
	srcLen = dstLen;
	break;
    case TCL_TRANSLATE_CR: {
	char *dst, *dstEnd;

	if (dstStart != srcStart) {
	    memcpy(dstStart, srcStart, (size_t) dstLen);
	}
	dstEnd = dstStart + dstLen;
	for (dst = dstStart; dst < dstEnd; dst++) {
	    if (*dst == '\r') {
		*dst = '\n';
	    }
	}
	srcLen = dstLen;
	break;
    }
    case TCL_TRANSLATE_CRLF: {
	char *dst;
	const char *src, *srcEnd, *srcMax;

	dst = dstStart;
	src = srcStart;
	srcEnd = srcStart + dstLen;
	srcMax = srcStart + *srcLenPtr;

	for ( ; src < srcEnd; ) {
	    if (*src == '\r') {
		src++;
		if (src >= srcMax) {
		    SetFlag(statePtr, INPUT_NEED_NL);
		} else if (*src == '\n') {
		    *dst++ = *src++;
		} else {
		    *dst++ = '\r';
		}
	    } else {
		*dst++ = *src++;
	    }
	}
	srcLen = src - srcStart;
	dstLen = dst - dstStart;
	break;
    }
    case TCL_TRANSLATE_AUTO: {
	char *dst;
	const char *src, *srcEnd, *srcMax;

	dst = dstStart;
	src = srcStart;
	srcEnd = srcStart + dstLen;
	srcMax = srcStart + *srcLenPtr;

	if ((statePtr->flags & INPUT_SAW_CR) && (src < srcMax)) {
	    if (*src == '\n') {
		src++;
	    }
	    ResetFlag(statePtr, INPUT_SAW_CR);
	}
	for ( ; src < srcEnd; ) {
	    if (*src == '\r') {
		src++;
		if (src >= srcMax) {
		    SetFlag(statePtr, INPUT_SAW_CR);
		} else if (*src == '\n') {
		    if (srcEnd < srcMax) {
			srcEnd++;
		    }
		    src++;
		}
		*dst++ = '\n';
	    } else {
		*dst++ = *src++;
	    }
	}
	srcLen = src - srcStart;
	dstLen = dst - dstStart;
	break;
    }
    default:
	return 0;
    }
    *dstLenPtr = dstLen;

    if ((eof != NULL) && (srcStart + srcLen >= eof)) {
	/*
	 * EOF character was seen in EOL translated range. Leave current file
	 * position pointing at the EOF character, but don't store the EOF
	 * character in the output string.
	 */

	SetFlag(statePtr, CHANNEL_EOF | CHANNEL_STICKY_EOF);
	statePtr->inputEncodingFlags |= TCL_ENCODING_END;
	ResetFlag(statePtr, INPUT_SAW_CR | INPUT_NEED_NL);
	return 1;
    }

    *srcLenPtr = srcLen;
    return 0;
}

/*
 *----------------------------------------------------------------------
 *
 * Tcl_Ungets --
 *
 *	Causes the supplied string to be added to the input queue of the
 *	channel, at either the head or tail of the queue.
 *
 * Results:
 *	The number of bytes stored in the channel, or -1 on error.
 *
 * Side effects:
 *	Adds input to the input queue of a channel.
 *
 *----------------------------------------------------------------------
 */

int
Tcl_Ungets(
    Tcl_Channel chan,		/* The channel for which to add the input. */
    const char *str,		/* The input itself. */
    int len,			/* The length of the input. */
    int atEnd)			/* If non-zero, add at end of queue; otherwise
				 * add at head of queue. */
{
    Channel *chanPtr;		/* The real IO channel. */
    ChannelState *statePtr;	/* State of actual channel. */
    ChannelBuffer *bufPtr;	/* Buffer to contain the data. */
    int flags;

    chanPtr = (Channel *) chan;
    statePtr = chanPtr->state;

    /*
     * This operation should occur at the top of a channel stack.
     */

    chanPtr = statePtr->topChanPtr;

    /*
     * CheckChannelErrors clears too many flag bits in this one case.
     */

    flags = statePtr->flags;
    if (CheckChannelErrors(statePtr, TCL_READABLE) != 0) {
	len = -1;
	goto done;
    }
    statePtr->flags = flags;

    /*
     * If we have encountered a sticky EOF, just punt without storing (sticky
     * EOF is set if we have seen the input eofChar, to prevent reading beyond
     * the eofChar). Otherwise, clear the EOF flags, and clear the BLOCKED
     * bit. We want to discover these conditions anew in each operation.
     */

    if (statePtr->flags & CHANNEL_STICKY_EOF) {
	goto done;
    }
    ResetFlag(statePtr, CHANNEL_BLOCKED | CHANNEL_EOF);

    bufPtr = AllocChannelBuffer(len);
    memcpy(InsertPoint(bufPtr), str, (size_t) len);
    bufPtr->nextAdded += len;

    if (statePtr->inQueueHead == NULL) {
	bufPtr->nextPtr = NULL;
	statePtr->inQueueHead = bufPtr;
	statePtr->inQueueTail = bufPtr;
    } else if (atEnd) {
	bufPtr->nextPtr = NULL;
	statePtr->inQueueTail->nextPtr = bufPtr;
	statePtr->inQueueTail = bufPtr;
    } else {
	bufPtr->nextPtr = statePtr->inQueueHead;
	statePtr->inQueueHead = bufPtr;
    }

    /*
     * Update the notifier state so we don't block while there is still data
     * in the buffers.
     */

  done:
    UpdateInterest(chanPtr);
    return len;
}

/*
 *----------------------------------------------------------------------
 *
 * Tcl_Flush --
 *
 *	Flushes output data on a channel.
 *
 * Results:
 *	A standard Tcl result.
 *
 * Side effects:
 *	May flush output queued on this channel.
 *
 *----------------------------------------------------------------------
 */

int
Tcl_Flush(
    Tcl_Channel chan)		/* The Channel to flush. */
{
    int result;			/* Of calling FlushChannel. */
    Channel *chanPtr = (Channel *) chan;
				/* The actual channel. */
    ChannelState *statePtr = chanPtr->state;
				/* State of actual channel. */

    /*
     * This operation should occur at the top of a channel stack.
     */

    chanPtr = statePtr->topChanPtr;

    if (CheckChannelErrors(statePtr, TCL_WRITABLE) != 0) {
	return -1;
    }

    /*
     * Force current output buffer to be output also.
     */

    if ((statePtr->curOutPtr != NULL) && IsBufferReady(statePtr->curOutPtr)) {
	SetFlag(statePtr, BUFFER_READY);
    }

    result = FlushChannel(NULL, chanPtr, 0);
    if (result != 0) {
	return TCL_ERROR;
    }

    return TCL_OK;
}

/*
 *----------------------------------------------------------------------
 *
 * DiscardInputQueued --
 *
 *	Discards any input read from the channel but not yet consumed by Tcl
 *	reading commands.
 *
 * Results:
 *	None.
 *
 * Side effects:
 *	May discard input from the channel. If discardLastBuffer is zero,
 *	leaves one buffer in place for back-filling.
 *
 *----------------------------------------------------------------------
 */

static void
DiscardInputQueued(
    ChannelState *statePtr,	/* Channel on which to discard the queued
				 * input. */
    int discardSavedBuffers)	/* If non-zero, discard all buffers including
				 * last one. */
{
    ChannelBuffer *bufPtr, *nxtPtr;
				/* Loop variables. */

    bufPtr = statePtr->inQueueHead;
    statePtr->inQueueHead = NULL;
    statePtr->inQueueTail = NULL;
    for (; bufPtr != NULL; bufPtr = nxtPtr) {
	nxtPtr = bufPtr->nextPtr;
	RecycleBuffer(statePtr, bufPtr, discardSavedBuffers);
    }

    /*
     * If discardSavedBuffers is nonzero, must also discard any previously
     * saved buffer in the saveInBufPtr field.
     */

    if (discardSavedBuffers && statePtr->saveInBufPtr != NULL) {
	ckfree((char *) statePtr->saveInBufPtr);
	statePtr->saveInBufPtr = NULL;
    }
}

/*
 *---------------------------------------------------------------------------
 *
 * GetInput --
 *
 *	Reads input data from a device into a channel buffer.
 *
 * Results:
 *	The return value is the Posix error code if an error occurred while
 *	reading from the file, or 0 otherwise.
 *
 * Side effects:
 *	Reads from the underlying device.
 *
 *---------------------------------------------------------------------------
 */

static int
GetInput(
    Channel *chanPtr)		/* Channel to read input from. */
{
    int toRead;			/* How much to read? */
    int result;			/* Of calling driver. */
    int nread;			/* How much was read from channel? */
    ChannelBuffer *bufPtr;	/* New buffer to add to input queue. */
    ChannelState *statePtr = chanPtr->state;
				/* State info for channel */

    /*
     * Prevent reading from a dead channel -- a channel that has been closed
     * but not yet deallocated, which can happen if the exit handler for
     * channel cleanup has run but the channel is still registered in some
     * interpreter.
     */

    if (CheckForDeadChannel(NULL, statePtr)) {
	return EINVAL;
    }

    /*
     * First check for more buffers in the pushback area of the topmost
     * channel in the stack and use them. They can be the result of a
     * transformation which went away without reading all the information
     * placed in the area when it was stacked.
     *
     * Two possibilities for the state: No buffers in it, or a single empty
     * buffer. In the latter case we can recycle it now.
     */

    if (chanPtr->inQueueHead != NULL) {
	if (statePtr->inQueueHead != NULL) {
	    RecycleBuffer(statePtr, statePtr->inQueueHead, 0);
	    statePtr->inQueueHead = NULL;
	}

	statePtr->inQueueHead = chanPtr->inQueueHead;
	statePtr->inQueueTail = chanPtr->inQueueTail;
	chanPtr->inQueueHead = NULL;
	chanPtr->inQueueTail = NULL;
	return 0;
    }

    /*
     * Nothing in the pushback area, fall back to the usual handling (driver,
     * etc.)
     */

    /*
     * See if we can fill an existing buffer. If we can, read only as much as
     * will fit in it. Otherwise allocate a new buffer, add it to the input
     * queue and attempt to fill it to the max.
     */

    bufPtr = statePtr->inQueueTail;
    if ((bufPtr != NULL) && !IsBufferFull(bufPtr)) {
	toRead = SpaceLeft(bufPtr);
    } else {
	bufPtr = statePtr->saveInBufPtr;
	statePtr->saveInBufPtr = NULL;

	/*
	 * Check the actual buffersize against the requested buffersize.
	 * Buffers which are smaller than requested are squashed. This is done
	 * to honor dynamic changes of the buffersize made by the user.
	 */

	if ((bufPtr != NULL)
		&& (bufPtr->bufLength - BUFFER_PADDING < statePtr->bufSize)) {
	    ckfree((char *) bufPtr);
	    bufPtr = NULL;
	}

	if (bufPtr == NULL) {
	    bufPtr = AllocChannelBuffer(statePtr->bufSize);
	}
	bufPtr->nextPtr = NULL;

	/*
	 * SF #427196: Use the actual size of the buffer to determine the
	 * number of bytes to read from the channel and not the size for new
	 * buffers. They can be different if the buffersize was changed
	 * between reads.
	 *
	 * Note: This affects performance negatively if the buffersize was
	 * extended but this small buffer is reused for all subsequent reads.
	 * The system never uses buffers with the requested bigger size in
	 * that case. An adjunct patch could try and delete all unused buffers
	 * it encounters and which are smaller than the formally requested
	 * buffersize.
	 */

	toRead = SpaceLeft(bufPtr);

	if (statePtr->inQueueTail == NULL) {
	    statePtr->inQueueHead = bufPtr;
	} else {
	    statePtr->inQueueTail->nextPtr = bufPtr;
	}
	statePtr->inQueueTail = bufPtr;
    }

    /*
     * If EOF is set, we should avoid calling the driver because on some
     * platforms it is impossible to read from a device after EOF.
     */

    if (statePtr->flags & CHANNEL_EOF) {
	return 0;
    }

#ifdef TCL_IO_TRACK_OS_FOR_DRIVER_WITH_BAD_BLOCKING
    /*
     * [SF Tcl Bug 943274]. Better emulation of non-blocking channels for
     * channels without BlockModeProc, by keeping track of true fileevents
     * generated by the OS == Data waiting and reading if and only if we are
     * sure to have data.
     */

    if ((statePtr->flags & CHANNEL_NONBLOCKING) &&
	    (Tcl_ChannelBlockModeProc(chanPtr->typePtr) == NULL) &&
	    !(statePtr->flags & CHANNEL_HAS_MORE_DATA)) {
	/*
	 * Bypass the driver, it would block, as no data is available
	 */

	nread = -1;
	result = EWOULDBLOCK;
    } else {
#endif /* TCL_IO_TRACK_OS_FOR_DRIVER_WITH_BAD_BLOCKING */

	nread = (chanPtr->typePtr->inputProc)(chanPtr->instanceData,
		InsertPoint(bufPtr), toRead, &result);

#ifdef TCL_IO_TRACK_OS_FOR_DRIVER_WITH_BAD_BLOCKING
    }
#endif /* TCL_IO_TRACK_OS_FOR_DRIVER_WITH_BAD_BLOCKING */

    if (nread > 0) {
	bufPtr->nextAdded += nread;

	/*
	 * If we get a short read, signal up that we may be BLOCKED. We should
	 * avoid calling the driver because on some platforms we will block in
	 * the low level reading code even though the channel is set into
	 * nonblocking mode.
	 */

	if (nread < toRead) {
	    SetFlag(statePtr, CHANNEL_BLOCKED);
	}

#ifdef TCL_IO_TRACK_OS_FOR_DRIVER_WITH_BAD_BLOCKING
	if (nread <= toRead) {
	    /*
	     * [SF Tcl Bug 943274] We have read the available data, clear
	     * flag.
	     */

	    ResetFlag(statePtr, CHANNEL_HAS_MORE_DATA);
	}
#endif /* TCL_IO_TRACK_OS_FOR_DRIVER_WITH_BAD_BLOCKING */

    } else if (nread == 0) {
	SetFlag(statePtr, CHANNEL_EOF);
	statePtr->inputEncodingFlags |= TCL_ENCODING_END;
    } else if (nread < 0) {
	if ((result == EWOULDBLOCK) || (result == EAGAIN)) {
	    SetFlag(statePtr, CHANNEL_BLOCKED);
	    result = EAGAIN;
	}
	Tcl_SetErrno(result);
	return result;
    }
    return 0;
}

/*
 *----------------------------------------------------------------------
 *
 * Tcl_Seek --
 *
 *	Implements seeking on Tcl Channels. This is a public function so that
 *	other C facilities may be implemented on top of it.
 *
 * Results:
 *	The new access point or -1 on error. If error, use Tcl_GetErrno() to
 *	retrieve the POSIX error code for the error that occurred.
 *
 * Side effects:
 *	May flush output on the channel. May discard queued input.
 *
 *----------------------------------------------------------------------
 */

Tcl_WideInt
Tcl_Seek(
    Tcl_Channel chan,		/* The channel on which to seek. */
    Tcl_WideInt offset,		/* Offset to seek to. */
    int mode)			/* Relative to which location to seek? */
{
    Channel *chanPtr = (Channel *) chan;
				/* The real IO channel. */
    ChannelState *statePtr = chanPtr->state;
				/* State info for channel */
    int inputBuffered, outputBuffered;
				/* # bytes held in buffers. */
    int result;			/* Of device driver operations. */
    Tcl_WideInt curPos;		/* Position on the device. */
    int wasAsync;		/* Was the channel nonblocking before the seek
				 * operation? If so, must restore to
				 * non-blocking mode after the seek. */

    if (CheckChannelErrors(statePtr, TCL_WRITABLE | TCL_READABLE) != 0) {
	return Tcl_LongAsWide(-1);
    }

    /*
     * Disallow seek on dead channels - channels that have been closed but not
     * yet been deallocated. Such channels can be found if the exit handler
     * for channel cleanup has run but the channel is still registered in an
     * interpreter.
     */

    if (CheckForDeadChannel(NULL, statePtr)) {
	return Tcl_LongAsWide(-1);
    }

    /*
     * This operation should occur at the top of a channel stack.
     */

    chanPtr = statePtr->topChanPtr;

    /*
     * Disallow seek on channels whose type does not have a seek procedure
     * defined. This means that the channel does not support seeking.
     */

    if (chanPtr->typePtr->seekProc == NULL) {
	Tcl_SetErrno(EINVAL);
	return Tcl_LongAsWide(-1);
    }

    /*
     * Compute how much input and output is buffered. If both input and output
     * is buffered, cannot compute the current position.
     */

    inputBuffered = Tcl_InputBuffered(chan);
    outputBuffered = Tcl_OutputBuffered(chan);

    if ((inputBuffered != 0) && (outputBuffered != 0)) {
	Tcl_SetErrno(EFAULT);
	return Tcl_LongAsWide(-1);
    }

    /*
     * If we are seeking relative to the current position, compute the
     * corrected offset taking into account the amount of unread input.
     */

    if (mode == SEEK_CUR) {
	offset -= inputBuffered;
    }

    /*
     * Discard any queued input - this input should not be read after the
     * seek.
     */

    DiscardInputQueued(statePtr, 0);

    /*
     * Reset EOF and BLOCKED flags. We invalidate them by moving the access
     * point. Also clear CR related flags.
     */

    statePtr->flags &=
	~(CHANNEL_EOF | CHANNEL_STICKY_EOF | CHANNEL_BLOCKED | INPUT_SAW_CR);

    /*
     * If the channel is in asynchronous output mode, switch it back to
     * synchronous mode and cancel any async flush that may be scheduled.
     * After the flush, the channel will be put back into asynchronous output
     * mode.
     */

    wasAsync = 0;
    if (statePtr->flags & CHANNEL_NONBLOCKING) {
	wasAsync = 1;
	result = StackSetBlockMode(chanPtr, TCL_MODE_BLOCKING);
	if (result != 0) {
	    return Tcl_LongAsWide(-1);
	}
	ResetFlag(statePtr, CHANNEL_NONBLOCKING);
	if (statePtr->flags & BG_FLUSH_SCHEDULED) {
	    ResetFlag(statePtr, BG_FLUSH_SCHEDULED);
	}
    }

    /*
     * If there is data buffered in statePtr->curOutPtr then mark the channel
     * as ready to flush before invoking FlushChannel.
     */

    if ((statePtr->curOutPtr != NULL) && IsBufferReady(statePtr->curOutPtr)) {
	SetFlag(statePtr, BUFFER_READY);
    }

    /*
     * If the flush fails we cannot recover the original position. In that
     * case the seek is not attempted because we do not know where the access
     * position is - instead we return the error. FlushChannel has already
     * called Tcl_SetErrno() to report the error upwards. If the flush
     * succeeds we do the seek also.
     */

    if (FlushChannel(NULL, chanPtr, 0) != 0) {
	curPos = -1;
    } else {
	/*
	 * Now seek to the new position in the channel as requested by the
	 * caller. Note that we prefer the wideSeekProc if that is available
	 * and non-NULL...
	 */

	if (HaveVersion(chanPtr->typePtr, TCL_CHANNEL_VERSION_3) &&
		chanPtr->typePtr->wideSeekProc != NULL) {
	    curPos = (chanPtr->typePtr->wideSeekProc) (chanPtr->instanceData,
		    offset, mode, &result);
	} else if (offset < Tcl_LongAsWide(LONG_MIN) ||
		offset > Tcl_LongAsWide(LONG_MAX)) {
	    result = EOVERFLOW;
	    curPos = Tcl_LongAsWide(-1);
	} else {
	    curPos = Tcl_LongAsWide((chanPtr->typePtr->seekProc) (
		    chanPtr->instanceData, Tcl_WideAsLong(offset), mode,
		    &result));
	}
	if (curPos == Tcl_LongAsWide(-1)) {
	    Tcl_SetErrno(result);
	}
    }

    /*
     * Restore to nonblocking mode if that was the previous behavior.
     *
     * NOTE: Even if there was an async flush active we do not restore it now
     * because we already flushed all the queued output, above.
     */

    if (wasAsync) {
	SetFlag(statePtr, CHANNEL_NONBLOCKING);
	result = StackSetBlockMode(chanPtr, TCL_MODE_NONBLOCKING);
	if (result != 0) {
	    return Tcl_LongAsWide(-1);
	}
    }

    return curPos;
}

/*
 *----------------------------------------------------------------------
 *
 * Tcl_Tell --
 *
 *	Returns the position of the next character to be read/written on this
 *	channel.
 *
 * Results:
 *	A nonnegative integer on success, -1 on failure. If failed, use
 *	Tcl_GetErrno() to retrieve the POSIX error code for the error that
 *	occurred.
 *
 * Side effects:
 *	None.
 *
 *----------------------------------------------------------------------
 */

Tcl_WideInt
Tcl_Tell(
    Tcl_Channel chan)		/* The channel to return pos for. */
{
    Channel *chanPtr = (Channel *) chan;
				/* The real IO channel. */
    ChannelState *statePtr = chanPtr->state;
				/* State info for channel */
    int inputBuffered, outputBuffered;
				/* # bytes held in buffers. */
    int result;			/* Of calling device driver. */
    Tcl_WideInt curPos;		/* Position on device. */

    if (CheckChannelErrors(statePtr, TCL_WRITABLE | TCL_READABLE) != 0) {
	return Tcl_LongAsWide(-1);
    }

    /*
     * Disallow tell on dead channels -- channels that have been closed but
     * not yet been deallocated. Such channels can be found if the exit
     * handler for channel cleanup has run but the channel is still registered
     * in an interpreter.
     */

    if (CheckForDeadChannel(NULL, statePtr)) {
	return Tcl_LongAsWide(-1);
    }

    /*
     * This operation should occur at the top of a channel stack.
     */

    chanPtr = statePtr->topChanPtr;

    /*
     * Disallow tell on channels whose type does not have a seek procedure
     * defined. This means that the channel does not support seeking.
     */

    if (chanPtr->typePtr->seekProc == NULL) {
	Tcl_SetErrno(EINVAL);
	return Tcl_LongAsWide(-1);
    }

    /*
     * Compute how much input and output is buffered. If both input and output
     * is buffered, cannot compute the current position.
     */

    inputBuffered = Tcl_InputBuffered(chan);
    outputBuffered = Tcl_OutputBuffered(chan);

    if ((inputBuffered != 0) && (outputBuffered != 0)) {
	Tcl_SetErrno(EFAULT);
	return Tcl_LongAsWide(-1);
    }

    /*
     * Get the current position in the device and compute the position where
     * the next character will be read or written. Note that we prefer the
     * wideSeekProc if that is available and non-NULL...
     */

    if (HaveVersion(chanPtr->typePtr, TCL_CHANNEL_VERSION_3) &&
	    chanPtr->typePtr->wideSeekProc != NULL) {
	curPos = (chanPtr->typePtr->wideSeekProc) (chanPtr->instanceData,
		Tcl_LongAsWide(0), SEEK_CUR, &result);
    } else {
	curPos = Tcl_LongAsWide((chanPtr->typePtr->seekProc) (
		chanPtr->instanceData, 0, SEEK_CUR, &result));
    }
    if (curPos == Tcl_LongAsWide(-1)) {
	Tcl_SetErrno(result);
	return Tcl_LongAsWide(-1);
    }
    if (inputBuffered != 0) {
	return curPos - inputBuffered;
    }
    return curPos + outputBuffered;
}

/*
 *---------------------------------------------------------------------------
 *
 * Tcl_SeekOld, Tcl_TellOld --
 *
 *	Backward-compatability versions of the seek/tell interface that do not
 *	support 64-bit offsets. This interface is not documented or expected
 *	to be supported indefinitely.
 *
 * Results:
 *	As for Tcl_Seek and Tcl_Tell respectively, except truncated to
 *	whatever value will fit in an 'int'.
 *
 * Side effects:
 *	As for Tcl_Seek and Tcl_Tell respectively.
 *
 *---------------------------------------------------------------------------
 */

int
Tcl_SeekOld(
    Tcl_Channel chan,		/* The channel on which to seek. */
    int offset,			/* Offset to seek to. */
    int mode)			/* Relative to which location to seek? */
{
    Tcl_WideInt wOffset, wResult;

    wOffset = Tcl_LongAsWide((long)offset);
    wResult = Tcl_Seek(chan, wOffset, mode);
    return (int)Tcl_WideAsLong(wResult);
}

int
Tcl_TellOld(
    Tcl_Channel chan)		/* The channel to return pos for. */
{
    Tcl_WideInt wResult;

    wResult = Tcl_Tell(chan);
    return (int)Tcl_WideAsLong(wResult);
}

/*
 *---------------------------------------------------------------------------
 *
 * Tcl_TruncateChannel --
 *
 *	Truncate a channel to the given length.
 *
 * Results:
 *	TCL_OK on success, TCL_ERROR if the operation failed (e.g. is not
 *	supported by the type of channel, or the underlying OS operation
 *	failed in some way).
 *
 * Side effects:
 *	Seeks the channel to the current location. Sets errno on OS error.
 *
 *---------------------------------------------------------------------------
 */

int
Tcl_TruncateChannel(
    Tcl_Channel chan,		/* Channel to truncate. */
    Tcl_WideInt length)		/* Length to truncate it to. */
{
    Channel *chanPtr = (Channel *) chan;
    Tcl_DriverTruncateProc *truncateProc =
	    Tcl_ChannelTruncateProc(chanPtr->typePtr);
    int result;

    if (truncateProc == NULL) {
	/*
	 * Feature not supported and it's not emulatable. Pretend it's
	 * returned an EINVAL, a very generic error!
	 */

	Tcl_SetErrno(EINVAL);
	return TCL_ERROR;
    }

    if (!(chanPtr->state->flags & TCL_WRITABLE)) {
	/*
	 * We require that the file was opened of writing. Do that check now
	 * so that we only flush if we think we're going to succeed.
	 */

	Tcl_SetErrno(EINVAL);
	return TCL_ERROR;
    }

    /*
     * Seek first to force a total flush of all pending buffers and ditch any
     * pre-read input data.
     */

    if (Tcl_Seek(chan, (Tcl_WideInt)0, SEEK_CUR) == Tcl_LongAsWide(-1)) {
	return TCL_ERROR;
    }

    /*
     * We're all flushed to disk now and we also don't have any unfortunate
     * input baggage around either; can truncate with impunity.
     */

    result = truncateProc(chanPtr->instanceData, length);
    if (result != 0) {
	Tcl_SetErrno(result);
	return TCL_ERROR;
    }
    return TCL_OK;
}

/*
 *---------------------------------------------------------------------------
 *
 * CheckChannelErrors --
 *
 *	See if the channel is in an ready state and can perform the desired
 *	operation.
 *
 * Results:
 *	The return value is 0 if the channel is OK, otherwise the return value
 *	is -1 and errno is set to indicate the error.
 *
 * Side effects:
 *	May clear the EOF and/or BLOCKED bits if reading from channel.
 *
 *---------------------------------------------------------------------------
 */

static int
CheckChannelErrors(
    ChannelState *statePtr,	/* Channel to check. */
    int flags)			/* Test if channel supports desired operation:
				 * TCL_READABLE, TCL_WRITABLE. Also indicates
				 * Raw read or write for special close
				 * processing */
{
    int direction = flags & (TCL_READABLE|TCL_WRITABLE);

    /*
     * Check for unreported error.
     */

    if (statePtr->unreportedError != 0) {
	Tcl_SetErrno(statePtr->unreportedError);
	statePtr->unreportedError = 0;

	/*
	 * TIP #219, Tcl Channel Reflection API.
	 * Move a defered error message back into the channel bypass.
	 */

	if (statePtr->chanMsg != NULL) {
	    TclDecrRefCount(statePtr->chanMsg);
	}
	statePtr->chanMsg = statePtr->unreportedMsg;
	statePtr->unreportedMsg = NULL;
	return -1;
    }

    /*
     * Only the raw read and write operations are allowed during close in
     * order to drain data from stacked channels.
     */

    if ((statePtr->flags & CHANNEL_CLOSED) &&
	    ((flags & CHANNEL_RAW_MODE) == 0)) {
	Tcl_SetErrno(EACCES);
	return -1;
    }

    /*
     * Fail if the channel is not opened for desired operation.
     */

    if ((statePtr->flags & direction) == 0) {
	Tcl_SetErrno(EACCES);
	return -1;
    }

    /*
     * Fail if the channel is in the middle of a background copy.
     *
     * Don't do this tests for raw channels here or else the chaining in the
     * transformation drivers will fail with 'file busy' error instead of
     * retrieving and transforming the data to copy.
     */

    if (BUSY_STATE(statePtr,flags) && ((flags & CHANNEL_RAW_MODE) == 0)) {
	Tcl_SetErrno(EBUSY);
	return -1;
    }

    if (direction == TCL_READABLE) {
	/*
	 * If we have not encountered a sticky EOF, clear the EOF bit (sticky
	 * EOF is set if we have seen the input eofChar, to prevent reading
	 * beyond the eofChar). Also, always clear the BLOCKED bit. We want to
	 * discover these conditions anew in each operation.
	 */

	if ((statePtr->flags & CHANNEL_STICKY_EOF) == 0) {
	    ResetFlag(statePtr, CHANNEL_EOF);
	}
	ResetFlag(statePtr, CHANNEL_BLOCKED | CHANNEL_NEED_MORE_DATA);
    }

    return 0;
}

/*
 *----------------------------------------------------------------------
 *
 * Tcl_Eof --
 *
 *	Returns 1 if the channel is at EOF, 0 otherwise.
 *
 * Results:
 *	1 or 0, always.
 *
 * Side effects:
 *	None.
 *
 *----------------------------------------------------------------------
 */

int
Tcl_Eof(
    Tcl_Channel chan)		/* Does this channel have EOF? */
{
    ChannelState *statePtr = ((Channel *) chan)->state;
				/* State of real channel structure. */

    return ((statePtr->flags & CHANNEL_STICKY_EOF) ||
	    ((statePtr->flags & CHANNEL_EOF) &&
	    (Tcl_InputBuffered(chan) == 0))) ? 1 : 0;
}

/*
 *----------------------------------------------------------------------
 *
 * Tcl_InputBlocked --
 *
 *	Returns 1 if input is blocked on this channel, 0 otherwise.
 *
 * Results:
 *	0 or 1, always.
 *
 * Side effects:
 *	None.
 *
 *----------------------------------------------------------------------
 */

int
Tcl_InputBlocked(
    Tcl_Channel chan)		/* Is this channel blocked? */
{
    ChannelState *statePtr = ((Channel *) chan)->state;
				/* State of real channel structure. */

    return (statePtr->flags & CHANNEL_BLOCKED) ? 1 : 0;
}

/*
 *----------------------------------------------------------------------
 *
 * Tcl_InputBuffered --
 *
 *	Returns the number of bytes of input currently buffered in the common
 *	internal buffer of a channel.
 *
 * Results:
 *	The number of input bytes buffered, or zero if the channel is not open
 *	for reading.
 *
 * Side effects:
 *	None.
 *
 *----------------------------------------------------------------------
 */

int
Tcl_InputBuffered(
    Tcl_Channel chan)		/* The channel to query. */
{
    ChannelState *statePtr = ((Channel *) chan)->state;
				/* State of real channel structure. */
    ChannelBuffer *bufPtr;
    int bytesBuffered;

    for (bytesBuffered = 0, bufPtr = statePtr->inQueueHead; bufPtr != NULL;
	    bufPtr = bufPtr->nextPtr) {
	bytesBuffered += BytesLeft(bufPtr);
    }

    /*
     * Don't forget the bytes in the topmost pushback area.
     */

    for (bufPtr = statePtr->topChanPtr->inQueueHead; bufPtr != NULL;
	    bufPtr = bufPtr->nextPtr) {
	bytesBuffered += BytesLeft(bufPtr);
    }

    return bytesBuffered;
}

/*
 *----------------------------------------------------------------------
 *
 * Tcl_OutputBuffered --
 *
 *    Returns the number of bytes of output currently buffered in the common
 *    internal buffer of a channel.
 *
 * Results:
 *    The number of output bytes buffered, or zero if the channel is not open
 *    for writing.
 *
 * Side effects:
 *    None.
 *
 *----------------------------------------------------------------------
 */

int
Tcl_OutputBuffered(
    Tcl_Channel chan)		/* The channel to query. */
{
    ChannelState *statePtr = ((Channel *) chan)->state;
				/* State of real channel structure. */
    ChannelBuffer *bufPtr;
    int bytesBuffered;

    for (bytesBuffered = 0, bufPtr = statePtr->outQueueHead; bufPtr != NULL;
	    bufPtr = bufPtr->nextPtr) {
	bytesBuffered += BytesLeft(bufPtr);
    }
    if (statePtr->curOutPtr != NULL) {
	register ChannelBuffer *curOutPtr = statePtr->curOutPtr;

	if (IsBufferReady(curOutPtr)) {
	    bytesBuffered += BytesLeft(curOutPtr);
	}
    }

    return bytesBuffered;
}

/*
 *----------------------------------------------------------------------
 *
 * Tcl_ChannelBuffered --
 *
 *	Returns the number of bytes of input currently buffered in the
 *	internal buffer (push back area) of a channel.
 *
 * Results:
 *	The number of input bytes buffered, or zero if the channel is not open
 *	for reading.
 *
 * Side effects:
 *	None.
 *
 *----------------------------------------------------------------------
 */

int
Tcl_ChannelBuffered(
    Tcl_Channel chan)		/* The channel to query. */
{
    Channel *chanPtr = (Channel *) chan;
				/* Real channel structure. */
    ChannelBuffer *bufPtr;
    int bytesBuffered = 0;

    for (bufPtr = chanPtr->inQueueHead; bufPtr != NULL;
	    bufPtr = bufPtr->nextPtr) {
	bytesBuffered += BytesLeft(bufPtr);
    }

    return bytesBuffered;
}

/*
 *----------------------------------------------------------------------
 *
 * Tcl_SetChannelBufferSize --
 *
 *	Sets the size of buffers to allocate to store input or output in the
 *	channel. The size must be between 1 byte and 1 MByte.
 *
 * Results:
 *	None.
 *
 * Side effects:
 *	Sets the size of buffers subsequently allocated for this channel.
 *
 *----------------------------------------------------------------------
 */

void
Tcl_SetChannelBufferSize(
    Tcl_Channel chan,		/* The channel whose buffer size to set. */
    int sz)			/* The size to set. */
{
    ChannelState *statePtr;	/* State of real channel structure. */

    /*
     * Clip the buffer size to force it into the [1,1M] range
     */

    if (sz < 1) {
      sz = 1;
    } else if (sz > MAX_CHANNEL_BUFFER_SIZE) {
      sz = MAX_CHANNEL_BUFFER_SIZE;
    }

    statePtr = ((Channel *) chan)->state;
    statePtr->bufSize = sz;

    if (statePtr->outputStage != NULL) {
	ckfree((char *) statePtr->outputStage);
	statePtr->outputStage = NULL;
    }
    if ((statePtr->encoding != NULL) && (statePtr->flags & TCL_WRITABLE)) {
	statePtr->outputStage = (char *)
		ckalloc((unsigned) (statePtr->bufSize + 2));
    }
}

/*
 *----------------------------------------------------------------------
 *
 * Tcl_GetChannelBufferSize --
 *
 *	Retrieves the size of buffers to allocate for this channel.
 *
 * Results:
 *	The size.
 *
 * Side effects:
 *	None.
 *
 *----------------------------------------------------------------------
 */

int
Tcl_GetChannelBufferSize(
    Tcl_Channel chan)		/* The channel for which to find the buffer
				 * size. */
{
    ChannelState *statePtr = ((Channel *) chan)->state;
				/* State of real channel structure. */

    return statePtr->bufSize;
}

/*
 *----------------------------------------------------------------------
 *
 * Tcl_BadChannelOption --
 *
 *	This procedure generates a "bad option" error message in an (optional)
 *	interpreter. It is used by channel drivers when a invalid Set/Get
 *	option is requested. Its purpose is to concatenate the generic options
 *	list to the specific ones and factorize the generic options error
 *	message string.
 *
 * Results:
 *	TCL_ERROR.
 *
 * Side effects:

 *	An error message is generated in interp's result object to indicate
 *	that a command was invoked with the a bad option. The message has the
 *	form:
 *		bad option "blah": should be one of
 *		<...generic options...>+<...specific options...>
 *	"blah" is the optionName argument and "<specific options>" is a space
 *	separated list of specific option words. The function takes good care
 *	of inserting minus signs before each option, commas after, and an "or"
 *	before the last option.
 *
 *----------------------------------------------------------------------
 */

int
Tcl_BadChannelOption(
    Tcl_Interp *interp,		/* Current interpreter (can be NULL).*/
    const char *optionName,	/* 'bad option' name */
    const char *optionList)	/* Specific options list to append to the
				 * standard generic options. Can be NULL for
				 * generic options only. */
{
    if (interp != NULL) {
	const char *genericopt =
		"blocking buffering buffersize encoding eofchar translation";
	const char **argv;
	int argc, i;
	Tcl_DString ds;

	Tcl_DStringInit(&ds);
	Tcl_DStringAppend(&ds, genericopt, -1);
	if (optionList && (*optionList)) {
	    Tcl_DStringAppend(&ds, " ", 1);
	    Tcl_DStringAppend(&ds, optionList, -1);
	}
	if (Tcl_SplitList(interp, Tcl_DStringValue(&ds),
		&argc, &argv) != TCL_OK) {
	    Tcl_Panic("malformed option list in channel driver");
	}
	Tcl_ResetResult(interp);
	Tcl_AppendResult(interp, "bad option \"", optionName,
		"\": should be one of ", NULL);
	argc--;
	for (i = 0; i < argc; i++) {
	    Tcl_AppendResult(interp, "-", argv[i], ", ", NULL);
	}
	Tcl_AppendResult(interp, "or -", argv[i], NULL);
	Tcl_DStringFree(&ds);
	ckfree((char *) argv);
    }
    Tcl_SetErrno(EINVAL);
    return TCL_ERROR;
}

/*
 *----------------------------------------------------------------------
 *
 * Tcl_GetChannelOption --
 *
 *	Gets a mode associated with an IO channel. If the optionName arg is
 *	non NULL, retrieves the value of that option. If the optionName arg is
 *	NULL, retrieves a list of alternating option names and values for the
 *	given channel.
 *
 * Results:
 *	A standard Tcl result. Also sets the supplied DString to the string
 *	value of the option(s) returned.
 *
 * Side effects:
 *	None.
 *
 *----------------------------------------------------------------------
 */

int
Tcl_GetChannelOption(
    Tcl_Interp *interp,		/* For error reporting - can be NULL. */
    Tcl_Channel chan,		/* Channel on which to get option. */
    const char *optionName,	/* Option to get. */
    Tcl_DString *dsPtr)		/* Where to store value(s). */
{
    size_t len;			/* Length of optionName string. */
    char optionVal[128];	/* Buffer for sprintf. */
    Channel *chanPtr = (Channel *) chan;
    ChannelState *statePtr = chanPtr->state;
				/* State info for channel */
    int flags;

    /*
     * Disallow options on dead channels -- channels that have been closed but
     * not yet been deallocated. Such channels can be found if the exit
     * handler for channel cleanup has run but the channel is still registered
     * in an interpreter.
     */

    if (CheckForDeadChannel(interp, statePtr)) {
	return TCL_ERROR;
    }

    /*
     * This operation should occur at the top of a channel stack.
     */

    chanPtr = statePtr->topChanPtr;

    /*
     * If we are in the middle of a background copy, use the saved flags.
     */

    if (statePtr->csPtrR) {
      flags = statePtr->csPtrR->readFlags;
    } else if (statePtr->csPtrW) {
      flags = statePtr->csPtrW->writeFlags;
    } else {
	flags = statePtr->flags;
    }

    /*
     * If the optionName is NULL it means that we want a list of all options
     * and values.
     */

    if (optionName == NULL) {
	len = 0;
    } else {
	len = strlen(optionName);
    }

    if (len == 0 || HaveOpt(2, "-blocking")) {
	if (len == 0) {
	    Tcl_DStringAppendElement(dsPtr, "-blocking");
	}
	Tcl_DStringAppendElement(dsPtr,
		(flags & CHANNEL_NONBLOCKING) ? "0" : "1");
	if (len > 0) {
	    return TCL_OK;
	}
    }
    if (len == 0 || HaveOpt(7, "-buffering")) {
	if (len == 0) {
	    Tcl_DStringAppendElement(dsPtr, "-buffering");
	}
	if (flags & CHANNEL_LINEBUFFERED) {
	    Tcl_DStringAppendElement(dsPtr, "line");
	} else if (flags & CHANNEL_UNBUFFERED) {
	    Tcl_DStringAppendElement(dsPtr, "none");
	} else {
	    Tcl_DStringAppendElement(dsPtr, "full");
	}
	if (len > 0) {
	    return TCL_OK;
	}
    }
    if (len == 0 || HaveOpt(7, "-buffersize")) {
	if (len == 0) {
	    Tcl_DStringAppendElement(dsPtr, "-buffersize");
	}
	TclFormatInt(optionVal, statePtr->bufSize);
	Tcl_DStringAppendElement(dsPtr, optionVal);
	if (len > 0) {
	    return TCL_OK;
	}
    }
    if (len == 0 || HaveOpt(2, "-encoding")) {
	if (len == 0) {
	    Tcl_DStringAppendElement(dsPtr, "-encoding");
	}
	if (statePtr->encoding == NULL) {
	    Tcl_DStringAppendElement(dsPtr, "binary");
	} else {
	    Tcl_DStringAppendElement(dsPtr,
		    Tcl_GetEncodingName(statePtr->encoding));
	}
	if (len > 0) {
	    return TCL_OK;
	}
    }
    if (len == 0 || HaveOpt(2, "-eofchar")) {
	if (len == 0) {
	    Tcl_DStringAppendElement(dsPtr, "-eofchar");
	}
	if (((flags & (TCL_READABLE|TCL_WRITABLE)) ==
		(TCL_READABLE|TCL_WRITABLE)) && (len == 0)) {
	    Tcl_DStringStartSublist(dsPtr);
	}
	if (flags & TCL_READABLE) {
	    if (statePtr->inEofChar == 0) {
		Tcl_DStringAppendElement(dsPtr, "");
	    } else {
		char buf[4];

		sprintf(buf, "%c", statePtr->inEofChar);
		Tcl_DStringAppendElement(dsPtr, buf);
	    }
	}
	if (flags & TCL_WRITABLE) {
	    if (statePtr->outEofChar == 0) {
		Tcl_DStringAppendElement(dsPtr, "");
	    } else {
		char buf[4];

		sprintf(buf, "%c", statePtr->outEofChar);
		Tcl_DStringAppendElement(dsPtr, buf);
	    }
	}
	if (!(flags & (TCL_READABLE|TCL_WRITABLE))) {
	    /*
	     * Not readable or writable (e.g. server socket)
	     */

	    Tcl_DStringAppendElement(dsPtr, "");
	}
	if (((flags & (TCL_READABLE|TCL_WRITABLE)) ==
		(TCL_READABLE|TCL_WRITABLE)) && (len == 0)) {
	    Tcl_DStringEndSublist(dsPtr);
	}
	if (len > 0) {
	    return TCL_OK;
	}
    }
    if (len == 0 || HaveOpt(1, "-translation")) {
	if (len == 0) {
	    Tcl_DStringAppendElement(dsPtr, "-translation");
	}
	if (((flags & (TCL_READABLE|TCL_WRITABLE)) ==
		(TCL_READABLE|TCL_WRITABLE)) && (len == 0)) {
	    Tcl_DStringStartSublist(dsPtr);
	}
	if (flags & TCL_READABLE) {
	    if (statePtr->inputTranslation == TCL_TRANSLATE_AUTO) {
		Tcl_DStringAppendElement(dsPtr, "auto");
	    } else if (statePtr->inputTranslation == TCL_TRANSLATE_CR) {
		Tcl_DStringAppendElement(dsPtr, "cr");
	    } else if (statePtr->inputTranslation == TCL_TRANSLATE_CRLF) {
		Tcl_DStringAppendElement(dsPtr, "crlf");
	    } else {
		Tcl_DStringAppendElement(dsPtr, "lf");
	    }
	}
	if (flags & TCL_WRITABLE) {
	    if (statePtr->outputTranslation == TCL_TRANSLATE_AUTO) {
		Tcl_DStringAppendElement(dsPtr, "auto");
	    } else if (statePtr->outputTranslation == TCL_TRANSLATE_CR) {
		Tcl_DStringAppendElement(dsPtr, "cr");
	    } else if (statePtr->outputTranslation == TCL_TRANSLATE_CRLF) {
		Tcl_DStringAppendElement(dsPtr, "crlf");
	    } else {
		Tcl_DStringAppendElement(dsPtr, "lf");
	    }
	}
	if (!(flags & (TCL_READABLE|TCL_WRITABLE))) {
	    /*
	     * Not readable or writable (e.g. server socket)
	     */

	    Tcl_DStringAppendElement(dsPtr, "auto");
	}
	if (((flags & (TCL_READABLE|TCL_WRITABLE)) ==
		(TCL_READABLE|TCL_WRITABLE)) && (len == 0)) {
	    Tcl_DStringEndSublist(dsPtr);
	}
	if (len > 0) {
	    return TCL_OK;
	}
    }

    if (chanPtr->typePtr->getOptionProc != NULL) {
	/*
	 * Let the driver specific handle additional options and result code
	 * and message.
	 */

	return (chanPtr->typePtr->getOptionProc) (chanPtr->instanceData,
		interp, optionName, dsPtr);
    } else {
	/*
	 * No driver specific options case.
	 */

	if (len == 0) {
	    return TCL_OK;
	}
	return Tcl_BadChannelOption(interp, optionName, NULL);
    }
}

/*
 *---------------------------------------------------------------------------
 *
 * Tcl_SetChannelOption --
 *
 *	Sets an option on a channel.
 *
 * Results:
 *	A standard Tcl result. On error, sets interp's result object if
 *	interp is not NULL.
 *
 * Side effects:
 *	May modify an option on a device.
 *
 *---------------------------------------------------------------------------
 */

int
Tcl_SetChannelOption(
    Tcl_Interp *interp,		/* For error reporting - can be NULL. */
    Tcl_Channel chan,		/* Channel on which to set mode. */
    const char *optionName,	/* Which option to set? */
    const char *newValue)	/* New value for option. */
{
    Channel *chanPtr = (Channel *) chan;
				/* The real IO channel. */
    ChannelState *statePtr = chanPtr->state;
				/* State info for channel */
    size_t len;			/* Length of optionName string. */
    int argc;
    const char **argv;

    /*
     * If the channel is in the middle of a background copy, fail.
     */

    if (statePtr->csPtrR || statePtr->csPtrW) {
	if (interp) {
	    Tcl_AppendResult(interp, "unable to set channel options: "
		    "background copy in progress", NULL);
	}
	return TCL_ERROR;
    }

    /*
     * Disallow options on dead channels -- channels that have been closed but
     * not yet been deallocated. Such channels can be found if the exit
     * handler for channel cleanup has run but the channel is still registered
     * in an interpreter.
     */

    if (CheckForDeadChannel(NULL, statePtr)) {
	return TCL_ERROR;
    }

    /*
     * This operation should occur at the top of a channel stack.
     */

    chanPtr = statePtr->topChanPtr;

    len = strlen(optionName);

    if (HaveOpt(2, "-blocking")) {
	int newMode;

	if (Tcl_GetBoolean(interp, newValue, &newMode) == TCL_ERROR) {
	    return TCL_ERROR;
	}
	if (newMode) {
	    newMode = TCL_MODE_BLOCKING;
	} else {
	    newMode = TCL_MODE_NONBLOCKING;
	}
	return SetBlockMode(interp, chanPtr, newMode);
    } else if (HaveOpt(7, "-buffering")) {
	len = strlen(newValue);
	if ((newValue[0] == 'f') && (strncmp(newValue, "full", len) == 0)) {
	    statePtr->flags &=
		    ~(CHANNEL_UNBUFFERED|CHANNEL_LINEBUFFERED);
	} else if ((newValue[0] == 'l') &&
		(strncmp(newValue, "line", len) == 0)) {
	    ResetFlag(statePtr, CHANNEL_UNBUFFERED);
	    SetFlag(statePtr, CHANNEL_LINEBUFFERED);
	} else if ((newValue[0] == 'n') &&
		(strncmp(newValue, "none", len) == 0)) {
	    ResetFlag(statePtr, CHANNEL_LINEBUFFERED);
	    SetFlag(statePtr, CHANNEL_UNBUFFERED);
	} else {
	    if (interp) {
		Tcl_AppendResult(interp, "bad value for -buffering: "
			"must be one of full, line, or none", NULL);
		return TCL_ERROR;
	    }
	}
	return TCL_OK;
    } else if (HaveOpt(7, "-buffersize")) {
	int newBufferSize;

	if (Tcl_GetInt(interp, newValue, &newBufferSize) == TCL_ERROR) {
	    return TCL_ERROR;
	}
	Tcl_SetChannelBufferSize(chan, newBufferSize);
    } else if (HaveOpt(2, "-encoding")) {
	Tcl_Encoding encoding;

	if ((newValue[0] == '\0') || (strcmp(newValue, "binary") == 0)) {
	    encoding = NULL;
	} else {
	    encoding = Tcl_GetEncoding(interp, newValue);
	    if (encoding == NULL) {
		return TCL_ERROR;
	    }
	}

	/*
	 * When the channel has an escape sequence driven encoding such as
	 * iso2022, the terminated escape sequence must write to the buffer.
	 */

	if ((statePtr->encoding != NULL) && (statePtr->curOutPtr != NULL)
		&& (CheckChannelErrors(statePtr, TCL_WRITABLE) == 0)) {
	    statePtr->outputEncodingFlags |= TCL_ENCODING_END;
	    WriteChars(chanPtr, "", 0);
	}
	Tcl_FreeEncoding(statePtr->encoding);
	statePtr->encoding = encoding;
	statePtr->inputEncodingState = NULL;
	statePtr->inputEncodingFlags = TCL_ENCODING_START;
	statePtr->outputEncodingState = NULL;
	statePtr->outputEncodingFlags = TCL_ENCODING_START;
	ResetFlag(statePtr, CHANNEL_NEED_MORE_DATA);
	UpdateInterest(chanPtr);
    } else if (HaveOpt(2, "-eofchar")) {
	if (Tcl_SplitList(interp, newValue, &argc, &argv) == TCL_ERROR) {
	    return TCL_ERROR;
	}
	if (argc == 0) {
	    statePtr->inEofChar = 0;
	    statePtr->outEofChar = 0;
	} else if (argc == 1 || argc == 2) {
	    int outIndex = (argc - 1);
	    int inValue = (int) argv[0][0];
	    int outValue = (int) argv[outIndex][0];
	    if (inValue & 0x80 || outValue & 0x80) {
		if (interp) {
		    Tcl_AppendResult(interp, "bad value for -eofchar: ",
			    "must be non-NUL ASCII character", NULL);
		}
		ckfree((char *) argv);
		return TCL_ERROR;
	    }
	    if (statePtr->flags & TCL_READABLE) {
		statePtr->inEofChar = inValue;
	    }
	    if (statePtr->flags & TCL_WRITABLE) {
		statePtr->outEofChar = outValue;
	    }
	} else {
	    if (interp) {
		Tcl_AppendResult(interp,
			"bad value for -eofchar: should be a list of zero,"
			" one, or two elements", NULL);
	    }
	    ckfree((char *) argv);
	    return TCL_ERROR;
	}
	if (argv != NULL) {
	    ckfree((char *) argv);
	}

	/*
	 * [Bug 930851] Reset EOF and BLOCKED flags. Changing the character
	 * which signals eof can transform a current eof condition into a 'go
	 * ahead'. Ditto for blocked.
	 */

	statePtr->flags &=
		~(CHANNEL_EOF | CHANNEL_STICKY_EOF | CHANNEL_BLOCKED);

	return TCL_OK;
    } else if (HaveOpt(1, "-translation")) {
	const char *readMode, *writeMode;

	if (Tcl_SplitList(interp, newValue, &argc, &argv) == TCL_ERROR) {
	    return TCL_ERROR;
	}

	if (argc == 1) {
	    readMode = (statePtr->flags & TCL_READABLE) ? argv[0] : NULL;
	    writeMode = (statePtr->flags & TCL_WRITABLE) ? argv[0] : NULL;
	} else if (argc == 2) {
	    readMode = (statePtr->flags & TCL_READABLE) ? argv[0] : NULL;
	    writeMode = (statePtr->flags & TCL_WRITABLE) ? argv[1] : NULL;
	} else {
	    if (interp) {
		Tcl_AppendResult(interp,
			"bad value for -translation: must be a one or two"
			" element list", NULL);
	    }
	    ckfree((char *) argv);
	    return TCL_ERROR;
	}

	if (readMode) {
	    TclEolTranslation translation;
	    if (*readMode == '\0') {
		translation = statePtr->inputTranslation;
	    } else if (strcmp(readMode, "auto") == 0) {
		translation = TCL_TRANSLATE_AUTO;
	    } else if (strcmp(readMode, "binary") == 0) {
		translation = TCL_TRANSLATE_LF;
		statePtr->inEofChar = 0;
		Tcl_FreeEncoding(statePtr->encoding);
		statePtr->encoding = NULL;
	    } else if (strcmp(readMode, "lf") == 0) {
		translation = TCL_TRANSLATE_LF;
	    } else if (strcmp(readMode, "cr") == 0) {
		translation = TCL_TRANSLATE_CR;
	    } else if (strcmp(readMode, "crlf") == 0) {
		translation = TCL_TRANSLATE_CRLF;
	    } else if (strcmp(readMode, "platform") == 0) {
		translation = TCL_PLATFORM_TRANSLATION;
	    } else {
		if (interp) {
		    Tcl_AppendResult(interp,
			    "bad value for -translation: "
			    "must be one of auto, binary, cr, lf, crlf,"
			    " or platform", NULL);
		}
		ckfree((char *) argv);
		return TCL_ERROR;
	    }

	    /*
	     * Reset the EOL flags since we need to look at any buffered data
	     * to see if the new translation mode allows us to complete the
	     * line.
	     */

	    if (translation != statePtr->inputTranslation) {
		statePtr->inputTranslation = translation;
		ResetFlag(statePtr, INPUT_SAW_CR | CHANNEL_NEED_MORE_DATA);
		UpdateInterest(chanPtr);
	    }
	}
	if (writeMode) {
	    if (*writeMode == '\0') {
		/* Do nothing. */
	    } else if (strcmp(writeMode, "auto") == 0) {
		/*
		 * This is a hack to get TCP sockets to produce output in CRLF
		 * mode if they are being set into AUTO mode. A better
		 * solution for achieving this effect will be coded later.
		 */

		if (strcmp(Tcl_ChannelName(chanPtr->typePtr), "tcp") == 0) {
		    statePtr->outputTranslation = TCL_TRANSLATE_CRLF;
		} else {
		    statePtr->outputTranslation = TCL_PLATFORM_TRANSLATION;
		}
	    } else if (strcmp(writeMode, "binary") == 0) {
		statePtr->outEofChar = 0;
		statePtr->outputTranslation = TCL_TRANSLATE_LF;
		Tcl_FreeEncoding(statePtr->encoding);
		statePtr->encoding = NULL;
	    } else if (strcmp(writeMode, "lf") == 0) {
		statePtr->outputTranslation = TCL_TRANSLATE_LF;
	    } else if (strcmp(writeMode, "cr") == 0) {
		statePtr->outputTranslation = TCL_TRANSLATE_CR;
	    } else if (strcmp(writeMode, "crlf") == 0) {
		statePtr->outputTranslation = TCL_TRANSLATE_CRLF;
	    } else if (strcmp(writeMode, "platform") == 0) {
		statePtr->outputTranslation = TCL_PLATFORM_TRANSLATION;
	    } else {
		if (interp) {
		    Tcl_AppendResult(interp,
			    "bad value for -translation: "
			    "must be one of auto, binary, cr, lf, crlf,"
			    " or platform", NULL);
		}
		ckfree((char *) argv);
		return TCL_ERROR;
	    }
	}
	ckfree((char *) argv);
	return TCL_OK;
    } else if (chanPtr->typePtr->setOptionProc != NULL) {
	return (*chanPtr->typePtr->setOptionProc)(chanPtr->instanceData,
		interp, optionName, newValue);
    } else {
	return Tcl_BadChannelOption(interp, optionName, NULL);
    }

    /*
     * If bufsize changes, need to get rid of old utility buffer.
     */

    if (statePtr->saveInBufPtr != NULL) {
	RecycleBuffer(statePtr, statePtr->saveInBufPtr, 1);
	statePtr->saveInBufPtr = NULL;
    }
    if ((statePtr->inQueueHead != NULL)
	    && (statePtr->inQueueHead->nextPtr == NULL)
	    && IsBufferEmpty(statePtr->inQueueHead)) {
	RecycleBuffer(statePtr, statePtr->inQueueHead, 1);
	statePtr->inQueueHead = NULL;
	statePtr->inQueueTail = NULL;
    }

    /*
     * If encoding or bufsize changes, need to update output staging buffer.
     */

    if (statePtr->outputStage != NULL) {
	ckfree(statePtr->outputStage);
	statePtr->outputStage = NULL;
    }
    if ((statePtr->encoding != NULL) && (statePtr->flags & TCL_WRITABLE)) {
	statePtr->outputStage = ckalloc((unsigned) (statePtr->bufSize + 2));
    }
    return TCL_OK;
}

/*
 *----------------------------------------------------------------------
 *
 * CleanupChannelHandlers --
 *
 *	Removes channel handlers that refer to the supplied interpreter, so
 *	that if the actual channel is not closed now, these handlers will not
 *	run on subsequent events on the channel. This would be erroneous,
 *	because the interpreter no longer has a reference to this channel.
 *
 * Results:
 *	None.
 *
 * Side effects:
 *	Removes channel handlers.
 *
 *----------------------------------------------------------------------
 */

static void
CleanupChannelHandlers(
    Tcl_Interp *interp,
    Channel *chanPtr)
{
    ChannelState *statePtr = chanPtr->state;
				/* State info for channel */
    EventScriptRecord *sPtr, *prevPtr, *nextPtr;

    /*
     * Remove fileevent records on this channel that refer to the given
     * interpreter.
     */

    for (sPtr = statePtr->scriptRecordPtr, prevPtr = NULL;
	    sPtr != NULL; sPtr = nextPtr) {
	nextPtr = sPtr->nextPtr;
	if (sPtr->interp == interp) {
	    if (prevPtr == NULL) {
		statePtr->scriptRecordPtr = nextPtr;
	    } else {
		prevPtr->nextPtr = nextPtr;
	    }

	    Tcl_DeleteChannelHandler((Tcl_Channel) chanPtr,
		    TclChannelEventScriptInvoker, sPtr);

	    TclDecrRefCount(sPtr->scriptPtr);
	    ckfree((char *) sPtr);
	} else {
	    prevPtr = sPtr;
	}
    }
}

/*
 *----------------------------------------------------------------------
 *
 * Tcl_NotifyChannel --
 *
 *	This procedure is called by a channel driver when a driver detects an
 *	event on a channel. This procedure is responsible for actually
 *	handling the event by invoking any channel handler callbacks.
 *
 * Results:
 *	None.
 *
 * Side effects:
 *	Whatever the channel handler callback procedure does.
 *
 *----------------------------------------------------------------------
 */

void
Tcl_NotifyChannel(
    Tcl_Channel channel,	/* Channel that detected an event. */
    int mask)			/* OR'ed combination of TCL_READABLE,
				 * TCL_WRITABLE, or TCL_EXCEPTION: indicates
				 * which events were detected. */
{
    Channel *chanPtr = (Channel *) channel;
    ChannelState *statePtr = chanPtr->state;
				/* State info for channel */
    ChannelHandler *chPtr;
    ThreadSpecificData *tsdPtr = TCL_TSD_INIT(&dataKey);
    NextChannelHandler nh;
    Channel *upChanPtr;
    const Tcl_ChannelType *upTypePtr;

#ifdef TCL_IO_TRACK_OS_FOR_DRIVER_WITH_BAD_BLOCKING
    /*
     * [SF Tcl Bug 943274] For a non-blocking channel without blockmodeproc we
     * keep track of actual input coming from the OS so that we can do a
     * credible imitation of non-blocking behaviour.
     */

    if ((mask & TCL_READABLE) &&
	    (statePtr->flags & CHANNEL_NONBLOCKING) &&
	    (Tcl_ChannelBlockModeProc(chanPtr->typePtr) == NULL) &&
	    !(statePtr->flags & CHANNEL_TIMER_FEV)) {
	SetFlag(statePtr, CHANNEL_HAS_MORE_DATA);
    }
#endif /* TCL_IO_TRACK_OS_FOR_DRIVER_WITH_BAD_BLOCKING */

    /*
     * In contrast to the other API functions this procedure walks towards the
     * top of a stack and not down from it.
     *
     * The channel calling this procedure is the one who generated the event,
     * and thus does not take part in handling it. IOW, its HandlerProc is not
     * called, instead we begin with the channel above it.
     *
     * This behaviour also allows the transformation channels to generate
     * their own events and pass them upward.
     */

    while (mask && (chanPtr->upChanPtr != (NULL))) {
	Tcl_DriverHandlerProc *upHandlerProc;

	upChanPtr = chanPtr->upChanPtr;
	upTypePtr = upChanPtr->typePtr;
	upHandlerProc = Tcl_ChannelHandlerProc(upTypePtr);
	if (upHandlerProc != NULL) {
	    mask = (*upHandlerProc) (upChanPtr->instanceData, mask);
	}

	/*
	 * ELSE: Ignore transformations which are unable to handle the event
	 * coming from below. Assume that they don't change the mask and pass
	 * it on.
	 */

	chanPtr = upChanPtr;
    }

    channel = (Tcl_Channel) chanPtr;

    /*
     * Here we have either reached the top of the stack or the mask is empty.
     * We break out of the procedure if it is the latter.
     */

    if (!mask) {
	return;
    }

    /*
     * We are now above the topmost channel in a stack and have events left.
     * Now call the channel handlers as usual.
     *
     * Preserve the channel struct in case the script closes it.
     */

    Tcl_Preserve(channel);
    Tcl_Preserve(statePtr);

    /*
     * If we are flushing in the background, be sure to call FlushChannel for
     * writable events. Note that we have to discard the writable event so we
     * don't call any write handlers before the flush is complete.
     */

    if ((statePtr->flags & BG_FLUSH_SCHEDULED) && (mask & TCL_WRITABLE)) {
	FlushChannel(NULL, chanPtr, 1);
	mask &= ~TCL_WRITABLE;
    }

    /*
     * Add this invocation to the list of recursive invocations of
     * ChannelHandlerEventProc.
     */

    nh.nextHandlerPtr = NULL;
    nh.nestedHandlerPtr = tsdPtr->nestedHandlerPtr;
    tsdPtr->nestedHandlerPtr = &nh;

    for (chPtr = statePtr->chPtr; chPtr != NULL; ) {
	/*
	 * If this channel handler is interested in any of the events that
	 * have occurred on the channel, invoke its procedure.
	 */

	if ((chPtr->mask & mask) != 0) {
	    nh.nextHandlerPtr = chPtr->nextPtr;
	    (*(chPtr->proc))(chPtr->clientData, mask);
	    chPtr = nh.nextHandlerPtr;
	} else {
	    chPtr = chPtr->nextPtr;
	}
    }

    /*
     * Update the notifier interest, since it may have changed after invoking
     * event handlers. Skip that if the channel was deleted in the call to the
     * channel handler.
     */

    if (chanPtr->typePtr != NULL) {
	UpdateInterest(chanPtr);
    }

    Tcl_Release(statePtr);
    Tcl_Release(channel);

    tsdPtr->nestedHandlerPtr = nh.nestedHandlerPtr;
}

/*
 *----------------------------------------------------------------------
 *
 * UpdateInterest --
 *
 *	Arrange for the notifier to call us back at appropriate times based on
 *	the current state of the channel.
 *
 * Results:
 *	None.
 *
 * Side effects:
 *	May schedule a timer or driver handler.
 *
 *----------------------------------------------------------------------
 */

static void
UpdateInterest(
    Channel *chanPtr)		/* Channel to update. */
{
    ChannelState *statePtr = chanPtr->state;
				/* State info for channel */
    int mask = statePtr->interestMask;

    /*
     * If there are flushed buffers waiting to be written, then we need to
     * watch for the channel to become writable.
     */

    if (statePtr->flags & BG_FLUSH_SCHEDULED) {
	mask |= TCL_WRITABLE;
    }

    /*
     * If there is data in the input queue, and we aren't waiting for more
     * data, then we need to schedule a timer so we don't block in the
     * notifier. Also, cancel the read interest so we don't get duplicate
     * events.
     */

    if (mask & TCL_READABLE) {
	if (!(statePtr->flags & CHANNEL_NEED_MORE_DATA)
		&& (statePtr->inQueueHead != NULL)
		&& IsBufferReady(statePtr->inQueueHead)) {
	    mask &= ~TCL_READABLE;

	    /*
	     * Andreas Kupries, April 11, 2003
	     *
	     * Some operating systems (Solaris 2.6 and higher (but not Solaris
	     * 2.5, go figure)) generate READABLE and EXCEPTION events when
	     * select()'ing [*] on a plain file, even if EOF was not yet
	     * reached. This is a problem in the following situation:
	     *
	     * - An extension asks to get both READABLE and EXCEPTION events.
	     * - It reads data into a buffer smaller than the buffer used by
	     *	 Tcl itself.
	     * - It does not process all events in the event queue, but only
	     *	 one, at least in some situations.
	     *
	     * In that case we can get into a situation where
	     *
	     * - Tcl drops READABLE here, because it has data in its own
	     *	 buffers waiting to be read by the extension.
	     * - A READABLE event is syntesized via timer.
	     * - The OS still reports the EXCEPTION condition on the file.
	     * - And the extension gets the EXCPTION event first, and handles
	     *	 this as EOF.
	     *
	     * End result ==> Premature end of reading from a file.
	     *
	     * The concrete example is 'Expect', and its [expect] command
	     * (and at the C-level, deep in the bowels of Expect,
	     * 'exp_get_next_event'. See marker 'SunOS' for commentary in
	     * that function too).
	     *
	     * [*] As the Tcl notifier does. See also for marker 'SunOS' in
	     * file 'exp_event.c' of Expect.
	     *
	     * Our solution here is to drop the interest in the EXCEPTION
	     * events too. This compiles on all platforms, and also passes the
	     * testsuite on all of them.
	     */

	    mask &= ~TCL_EXCEPTION;

	    if (!statePtr->timer) {
		statePtr->timer = Tcl_CreateTimerHandler(0, ChannelTimerProc,
			chanPtr);
	    }
	}
    }
    (chanPtr->typePtr->watchProc)(chanPtr->instanceData, mask);
}

/*
 *----------------------------------------------------------------------
 *
 * ChannelTimerProc --
 *
 *	Timer handler scheduled by UpdateInterest to monitor the channel
 *	buffers until they are empty.
 *
 * Results:
 *	None.
 *
 * Side effects:
 *	May invoke channel handlers.
 *
 *----------------------------------------------------------------------
 */

static void
ChannelTimerProc(
    ClientData clientData)
{
    Channel *chanPtr = clientData;
    ChannelState *statePtr = chanPtr->state;
				/* State info for channel */

    if (!(statePtr->flags & CHANNEL_NEED_MORE_DATA)
	    && (statePtr->interestMask & TCL_READABLE)
	    && (statePtr->inQueueHead != NULL)
	    && IsBufferReady(statePtr->inQueueHead)) {
	/*
	 * Restart the timer in case a channel handler reenters the event loop
	 * before UpdateInterest gets called by Tcl_NotifyChannel.
	 */

	statePtr->timer = Tcl_CreateTimerHandler(0, ChannelTimerProc,chanPtr);

#ifdef TCL_IO_TRACK_OS_FOR_DRIVER_WITH_BAD_BLOCKING
	/*
	 * Set the TIMER flag to notify the higher levels that the driver
	 * might have no data for us. We do this only if we are in
	 * non-blocking mode and the driver has no BlockModeProc because only
	 * then we really don't know if the driver will block or not. A
	 * similar test is done in "PeekAhead".
	 */

	if ((statePtr->flags & CHANNEL_NONBLOCKING) &&
	    (Tcl_ChannelBlockModeProc(chanPtr->typePtr) == NULL)) {
	    SetFlag(statePtr, CHANNEL_TIMER_FEV);
	}
#endif /* TCL_IO_TRACK_OS_FOR_DRIVER_WITH_BAD_BLOCKING */

	Tcl_Preserve(statePtr);
	Tcl_NotifyChannel((Tcl_Channel)chanPtr, TCL_READABLE);

#ifdef TCL_IO_TRACK_OS_FOR_DRIVER_WITH_BAD_BLOCKING
	ResetFlag(statePtr, CHANNEL_TIMER_FEV);
#endif /* TCL_IO_TRACK_OS_FOR_DRIVER_WITH_BAD_BLOCKING */

	Tcl_Release(statePtr);
    } else {
	statePtr->timer = NULL;
	UpdateInterest(chanPtr);
    }
}

/*
 *----------------------------------------------------------------------
 *
 * Tcl_CreateChannelHandler --
 *
 *	Arrange for a given procedure to be invoked whenever the channel
 *	indicated by the chanPtr arg becomes readable or writable.
 *
 * Results:
 *	None.
 *
 * Side effects:
 *	From now on, whenever the I/O channel given by chanPtr becomes ready
 *	in the way indicated by mask, proc will be invoked. See the manual
 *	entry for details on the calling sequence to proc. If there is already
 *	an event handler for chan, proc and clientData, then the mask will be
 *	updated.
 *
 *----------------------------------------------------------------------
 */

void
Tcl_CreateChannelHandler(
    Tcl_Channel chan,		/* The channel to create the handler for. */
    int mask,			/* OR'ed combination of TCL_READABLE,
				 * TCL_WRITABLE, and TCL_EXCEPTION: indicates
				 * conditions under which proc should be
				 * called. Use 0 to disable a registered
				 * handler. */
    Tcl_ChannelProc *proc,	/* Procedure to call for each selected
				 * event. */
    ClientData clientData)	/* Arbitrary data to pass to proc. */
{
    ChannelHandler *chPtr;
    Channel *chanPtr = (Channel *) chan;
    ChannelState *statePtr = chanPtr->state;
				/* State info for channel */

    /*
     * Check whether this channel handler is not already registered. If it is
     * not, create a new record, else reuse existing record (smash current
     * values).
     */

    for (chPtr = statePtr->chPtr; chPtr != NULL; chPtr = chPtr->nextPtr) {
	if ((chPtr->chanPtr == chanPtr) && (chPtr->proc == proc) &&
		(chPtr->clientData == clientData)) {
	    break;
	}
    }
    if (chPtr == NULL) {
	chPtr = (ChannelHandler *) ckalloc(sizeof(ChannelHandler));
	chPtr->mask = 0;
	chPtr->proc = proc;
	chPtr->clientData = clientData;
	chPtr->chanPtr = chanPtr;
	chPtr->nextPtr = statePtr->chPtr;
	statePtr->chPtr = chPtr;
    }

    /*
     * The remainder of the initialization below is done regardless of whether
     * or not this is a new record or a modification of an old one.
     */

    chPtr->mask = mask;

    /*
     * Recompute the interest mask for the channel - this call may actually be
     * disabling an existing handler.
     */

    statePtr->interestMask = 0;
    for (chPtr = statePtr->chPtr; chPtr != NULL; chPtr = chPtr->nextPtr) {
	statePtr->interestMask |= chPtr->mask;
    }

    UpdateInterest(statePtr->topChanPtr);
}

/*
 *----------------------------------------------------------------------
 *
 * Tcl_DeleteChannelHandler --
 *
 *	Cancel a previously arranged callback arrangement for an IO channel.
 *
 * Results:
 *	None.
 *
 * Side effects:
 *	If a callback was previously registered for this chan, proc and
 *	clientData, it is removed and the callback will no longer be called
 *	when the channel becomes ready for IO.
 *
 *----------------------------------------------------------------------
 */

void
Tcl_DeleteChannelHandler(
    Tcl_Channel chan,		/* The channel for which to remove the
				 * callback. */
    Tcl_ChannelProc *proc,	/* The procedure in the callback to delete. */
    ClientData clientData)	/* The client data in the callback to
				 * delete. */
{
    ThreadSpecificData *tsdPtr = TCL_TSD_INIT(&dataKey);
    ChannelHandler *chPtr, *prevChPtr;
    Channel *chanPtr = (Channel *) chan;
    ChannelState *statePtr = chanPtr->state;
				/* State info for channel */
    NextChannelHandler *nhPtr;

    /*
     * Find the entry and the previous one in the list.
     */

    for (prevChPtr = NULL, chPtr = statePtr->chPtr; chPtr != NULL;
	    chPtr = chPtr->nextPtr) {
	if ((chPtr->chanPtr == chanPtr) && (chPtr->clientData == clientData)
		&& (chPtr->proc == proc)) {
	    break;
	}
	prevChPtr = chPtr;
    }

    /*
     * If not found, return without doing anything.
     */

    if (chPtr == NULL) {
	return;
    }

    /*
     * If ChannelHandlerEventProc is about to process this handler, tell it to
     * process the next one instead - we are going to delete *this* one.
     */

    for (nhPtr = tsdPtr->nestedHandlerPtr; nhPtr != NULL;
	    nhPtr = nhPtr->nestedHandlerPtr) {
	if (nhPtr->nextHandlerPtr == chPtr) {
	    nhPtr->nextHandlerPtr = chPtr->nextPtr;
	}
    }

    /*
     * Splice it out of the list of channel handlers.
     */

    if (prevChPtr == NULL) {
	statePtr->chPtr = chPtr->nextPtr;
    } else {
	prevChPtr->nextPtr = chPtr->nextPtr;
    }
    ckfree((char *) chPtr);

    /*
     * Recompute the interest list for the channel, so that infinite loops
     * will not result if Tcl_DeleteChannelHandler is called inside an event.
     */

    statePtr->interestMask = 0;
    for (chPtr = statePtr->chPtr; chPtr != NULL; chPtr = chPtr->nextPtr) {
	statePtr->interestMask |= chPtr->mask;
    }

    UpdateInterest(statePtr->topChanPtr);
}

/*
 *----------------------------------------------------------------------
 *
 * DeleteScriptRecord --
 *
 *	Delete a script record for this combination of channel, interp and
 *	mask.
 *
 * Results:
 *	None.
 *
 * Side effects:
 *	Deletes a script record and cancels a channel event handler.
 *
 *----------------------------------------------------------------------
 */

static void
DeleteScriptRecord(
    Tcl_Interp *interp,		/* Interpreter in which script was to be
				 * executed. */
    Channel *chanPtr,		/* The channel for which to delete the script
				 * record (if any). */
    int mask)			/* Events in mask must exactly match mask of
				 * script to delete. */
{
    ChannelState *statePtr = chanPtr->state;
				/* State info for channel */
    EventScriptRecord *esPtr, *prevEsPtr;

    for (esPtr = statePtr->scriptRecordPtr, prevEsPtr = NULL; esPtr != NULL;
	    prevEsPtr = esPtr, esPtr = esPtr->nextPtr) {
	if ((esPtr->interp == interp) && (esPtr->mask == mask)) {
	    if (esPtr == statePtr->scriptRecordPtr) {
		statePtr->scriptRecordPtr = esPtr->nextPtr;
	    } else {
		prevEsPtr->nextPtr = esPtr->nextPtr;
	    }

	    Tcl_DeleteChannelHandler((Tcl_Channel) chanPtr,
		    TclChannelEventScriptInvoker, esPtr);

	    TclDecrRefCount(esPtr->scriptPtr);
	    ckfree((char *) esPtr);

	    break;
	}
    }
}

/*
 *----------------------------------------------------------------------
 *
 * CreateScriptRecord --
 *
 *	Creates a record to store a script to be executed when a specific
 *	event fires on a specific channel.
 *
 * Results:
 *	None.
 *
 * Side effects:
 *	Causes the script to be stored for later execution.
 *
 *----------------------------------------------------------------------
 */

static void
CreateScriptRecord(
    Tcl_Interp *interp,		/* Interpreter in which to execute the stored
				 * script. */
    Channel *chanPtr,		/* Channel for which script is to be stored */
    int mask,			/* Set of events for which script will be
				 * invoked. */
    Tcl_Obj *scriptPtr)		/* Pointer to script object. */
{
    ChannelState *statePtr = chanPtr->state;
				/* State info for channel */
    EventScriptRecord *esPtr;
    int makeCH;

    for (esPtr=statePtr->scriptRecordPtr; esPtr!=NULL; esPtr=esPtr->nextPtr) {
	if ((esPtr->interp == interp) && (esPtr->mask == mask)) {
	    TclDecrRefCount(esPtr->scriptPtr);
	    esPtr->scriptPtr = NULL;
	    break;
	}
    }

    makeCH = (esPtr == NULL);

    if (makeCH) {
	esPtr = (EventScriptRecord *) ckalloc(sizeof(EventScriptRecord));
    }

    /*
     * Initialize the structure before calling Tcl_CreateChannelHandler,
     * because a reflected channel caling 'chan postevent' aka
     * 'Tcl_NotifyChannel' in its 'watch'Proc will invoke
     * 'TclChannelEventScriptInvoker' immediately, and we do not wish it to
     * see uninitialized memory and crash. See [Bug 2918110].
     */

    esPtr->chanPtr = chanPtr;
    esPtr->interp = interp;
    esPtr->mask = mask;
    Tcl_IncrRefCount(scriptPtr);
    esPtr->scriptPtr = scriptPtr;

    if (makeCH) {
	esPtr->nextPtr = statePtr->scriptRecordPtr;
	statePtr->scriptRecordPtr = esPtr;

	Tcl_CreateChannelHandler((Tcl_Channel) chanPtr, mask,
		TclChannelEventScriptInvoker, esPtr);
    }
}

/*
 *----------------------------------------------------------------------
 *
 * TclChannelEventScriptInvoker --
 *
 *	Invokes a script scheduled by "fileevent" for when the channel becomes
 *	ready for IO. This function is invoked by the channel handler which
 *	was created by the Tcl "fileevent" command.
 *
 * Results:
 *	None.
 *
 * Side effects:
 *	Whatever the script does.
 *
 *----------------------------------------------------------------------
 */

void
TclChannelEventScriptInvoker(
    ClientData clientData,	/* The script+interp record. */
    int mask)			/* Not used. */
{
    Tcl_Interp *interp;		/* Interpreter in which to eval the script. */
    Channel *chanPtr;		/* The channel for which this handler is
				 * registered. */
    EventScriptRecord *esPtr;	/* The event script + interpreter to eval it
				 * in. */
    int result;			/* Result of call to eval script. */

    esPtr = clientData;
    chanPtr = esPtr->chanPtr;
    mask = esPtr->mask;
    interp = esPtr->interp;

    /*
     * We must preserve the interpreter so we can report errors on it later.
     * Note that we do not need to preserve the channel because that is done
     * by Tcl_NotifyChannel before calling channel handlers.
     */

    Tcl_Preserve(interp);
    Tcl_Preserve(chanPtr);
    result = Tcl_EvalObjEx(interp, esPtr->scriptPtr, TCL_EVAL_GLOBAL);

    /*
     * On error, cause a background error and remove the channel handler and
     * the script record.
     *
     * NOTE: Must delete channel handler before causing the background error
     * because the background error may want to reinstall the handler.
     */

    if (result != TCL_OK) {
	if (chanPtr->typePtr != NULL) {
	    DeleteScriptRecord(interp, chanPtr, mask);
	}
	TclBackgroundException(interp, result);
    }
    Tcl_Release(chanPtr);
    Tcl_Release(interp);
}

/*
 *----------------------------------------------------------------------
 *
 * Tcl_FileEventObjCmd --
 *
 *	This procedure implements the "fileevent" Tcl command. See the user
 *	documentation for details on what it does. This command is based on
 *	the Tk command "fileevent" which in turn is based on work contributed
 *	by Mark Diekhans.
 *
 * Results:
 *	A standard Tcl result.
 *
 * Side effects:
 *	May create a channel handler for the specified channel.
 *
 *----------------------------------------------------------------------
 */

	/* ARGSUSED */
int
Tcl_FileEventObjCmd(
    ClientData clientData,	/* Not used. */
    Tcl_Interp *interp,		/* Interpreter in which the channel for which
				 * to create the handler is found. */
    int objc,			/* Number of arguments. */
    Tcl_Obj *const objv[])	/* Argument objects. */
{
    Channel *chanPtr;		/* The channel to create the handler for. */
    ChannelState *statePtr;	/* State info for channel */
    Tcl_Channel chan;		/* The opaque type for the channel. */
    char *chanName;
    int modeIndex;		/* Index of mode argument. */
    int mask;
    static const char *modeOptions[] = {"readable", "writable", NULL};
    static CONST int maskArray[] = {TCL_READABLE, TCL_WRITABLE};

    if ((objc != 3) && (objc != 4)) {
	Tcl_WrongNumArgs(interp, 1, objv, "channelId event ?script?");
	return TCL_ERROR;
    }
    if (Tcl_GetIndexFromObj(interp, objv[2], modeOptions, "event name", 0,
	    &modeIndex) != TCL_OK) {
	return TCL_ERROR;
    }
    mask = maskArray[modeIndex];

    chanName = TclGetString(objv[1]);
    chan = Tcl_GetChannel(interp, chanName, NULL);
    if (chan == NULL) {
	return TCL_ERROR;
    }
    chanPtr = (Channel *) chan;
    statePtr = chanPtr->state;
    if ((statePtr->flags & mask) == 0) {
	Tcl_AppendResult(interp, "channel is not ",
		(mask == TCL_READABLE) ? "readable" : "writable", NULL);
	return TCL_ERROR;
    }

    /*
     * If we are supposed to return the script, do so.
     */

    if (objc == 3) {
	EventScriptRecord *esPtr;
	for (esPtr = statePtr->scriptRecordPtr; esPtr != NULL;
		esPtr = esPtr->nextPtr) {
	    if ((esPtr->interp == interp) && (esPtr->mask == mask)) {
		Tcl_SetObjResult(interp, esPtr->scriptPtr);
		break;
	    }
	}
	return TCL_OK;
    }

    /*
     * If we are supposed to delete a stored script, do so.
     */

    if (*(TclGetString(objv[3])) == '\0') {
	DeleteScriptRecord(interp, chanPtr, mask);
	return TCL_OK;
    }

    /*
     * Make the script record that will link between the event and the script
     * to invoke. This also creates a channel event handler which will
     * evaluate the script in the supplied interpreter.
     */

    CreateScriptRecord(interp, chanPtr, mask, objv[3]);

    return TCL_OK;
}

/*
 *----------------------------------------------------------------------
 *
 * ZeroTransferTimerProc --
 *
 *	Timer handler scheduled by TclCopyChannel so that -command is
 *	called asynchronously even when -size is 0.
 *
 * Results:
 *	None.
 *
 * Side effects:
 *	Calls CopyData for -command invocation.
 *
 *----------------------------------------------------------------------
 */

static void
ZeroTransferTimerProc(
    ClientData clientData)
{
    /* calling CopyData with mask==0 still implies immediate invocation of the
     *  -command callback, and completion of the fcopy.
     */
    CopyData(clientData, 0);
}

/*
 *----------------------------------------------------------------------
 *
 * TclCopyChannel --
 *
 *	This routine copies data from one channel to another, either
 *	synchronously or asynchronously. If a command script is supplied, the
 *	operation runs in the background. The script is invoked when the copy
 *	completes. Otherwise the function waits until the copy is completed
 *	before returning.
 *
 * Results:
 *	A standard Tcl result.
 *
 * Side effects:
 *	May schedule a background copy operation that causes both channels to
 *	be marked busy.
 *
 *----------------------------------------------------------------------
 */

int
TclCopyChannel(
    Tcl_Interp *interp,		/* Current interpreter. */
    Tcl_Channel inChan,		/* Channel to read from. */
    Tcl_Channel outChan,	/* Channel to write to. */
    int toRead,			/* Amount of data to copy, or -1 for all. */
    Tcl_Obj *cmdPtr)		/* Pointer to script to execute or NULL. */
{
    Channel *inPtr = (Channel *) inChan;
    Channel *outPtr = (Channel *) outChan;
    ChannelState *inStatePtr, *outStatePtr;
    int readFlags, writeFlags;
    CopyState *csPtr;
    int nonBlocking = (cmdPtr) ? CHANNEL_NONBLOCKING : 0;

    inStatePtr = inPtr->state;
    outStatePtr = outPtr->state;

    if (BUSY_STATE(inStatePtr,TCL_READABLE)) {
	if (interp) {
	    Tcl_AppendResult(interp, "channel \"",
		    Tcl_GetChannelName(inChan), "\" is busy", NULL);
	}
	return TCL_ERROR;
    }
    if (BUSY_STATE(outStatePtr,TCL_WRITABLE)) {
	if (interp) {
	    Tcl_AppendResult(interp, "channel \"",
		    Tcl_GetChannelName(outChan), "\" is busy", NULL);
	}
	return TCL_ERROR;
    }

    readFlags = inStatePtr->flags;
    writeFlags = outStatePtr->flags;

    /*
     * Set up the blocking mode appropriately. Background copies need
     * non-blocking channels. Foreground copies need blocking channels. If
     * there is an error, restore the old blocking mode.
     */

    if (nonBlocking != (readFlags & CHANNEL_NONBLOCKING)) {
	if (SetBlockMode(interp, inPtr, nonBlocking ?
		TCL_MODE_NONBLOCKING : TCL_MODE_BLOCKING) != TCL_OK) {
	    return TCL_ERROR;
	}
    }
    if ((inPtr!=outPtr) && (nonBlocking!=(writeFlags&CHANNEL_NONBLOCKING)) &&
	    (SetBlockMode(NULL, outPtr, nonBlocking ?
		    TCL_MODE_NONBLOCKING : TCL_MODE_BLOCKING) != TCL_OK) &&
	    (nonBlocking != (readFlags & CHANNEL_NONBLOCKING))) {
	SetBlockMode(NULL, inPtr, (readFlags & CHANNEL_NONBLOCKING)
		? TCL_MODE_NONBLOCKING : TCL_MODE_BLOCKING);
	return TCL_ERROR;
    }

    /*
     * Make sure the output side is unbuffered.
     */

    outStatePtr->flags = (outStatePtr->flags & ~(CHANNEL_LINEBUFFERED))
	| CHANNEL_UNBUFFERED;

    /*
     * Allocate a new CopyState to maintain info about the current copy in
     * progress. This structure will be deallocated when the copy is
     * completed.
     */

    csPtr = (CopyState *) ckalloc(sizeof(CopyState) + inStatePtr->bufSize);
    csPtr->bufSize = inStatePtr->bufSize;
    csPtr->readPtr = inPtr;
    csPtr->writePtr = outPtr;
    csPtr->readFlags = readFlags;
    csPtr->writeFlags = writeFlags;
    csPtr->toRead = toRead;
    csPtr->total = 0;
    csPtr->interp = interp;
    if (cmdPtr) {
	Tcl_IncrRefCount(cmdPtr);
    }
    csPtr->cmdPtr = cmdPtr;

    inStatePtr->csPtrR  = csPtr;
    outStatePtr->csPtrW = csPtr;

    /*
     * Special handling of -size 0 async transfers, so that the -command is
     * still called asynchronously.
     */

    if ((nonBlocking == CHANNEL_NONBLOCKING) && (toRead == 0)) {
        Tcl_CreateTimerHandler(0, ZeroTransferTimerProc, csPtr);
        return 0;
    }

    /*
     * Start copying data between the channels.
     */

    return CopyData(csPtr, 0);
}

/*
 *----------------------------------------------------------------------
 *
 * CopyData --
 *
 *	This function implements the lowest level of the copying mechanism for
 *	TclCopyChannel.
 *
 * Results:
 *	Returns TCL_OK on success, else TCL_ERROR.
 *
 * Side effects:
 *	Moves data between channels, may create channel handlers.
 *
 *----------------------------------------------------------------------
 */

static int
CopyData(
    CopyState *csPtr,		/* State of copy operation. */
    int mask)			/* Current channel event flags. */
{
    Tcl_Interp *interp;
    Tcl_Obj *cmdPtr, *errObj = NULL, *bufObj = NULL, *msg = NULL;
    Tcl_Channel inChan, outChan;
    ChannelState *inStatePtr, *outStatePtr;
    int result = TCL_OK, size, sizeb;
    Tcl_WideInt total;
    char *buffer;
    int inBinary, outBinary, sameEncoding;
				/* Encoding control */
    int underflow;		/* Input underflow */

    inChan	= (Tcl_Channel) csPtr->readPtr;
    outChan	= (Tcl_Channel) csPtr->writePtr;
    inStatePtr	= csPtr->readPtr->state;
    outStatePtr	= csPtr->writePtr->state;
    interp	= csPtr->interp;
    cmdPtr	= csPtr->cmdPtr;

    /*
     * Copy the data the slow way, using the translation mechanism.
     *
     * Note: We have make sure that we use the topmost channel in a stack for
     * the copying. The caller uses Tcl_GetChannel to access it, and thus gets
     * the bottom of the stack.
     */

    inBinary = (inStatePtr->encoding == NULL);
    outBinary = (outStatePtr->encoding == NULL);
    sameEncoding = (inStatePtr->encoding == outStatePtr->encoding);

    if (!(inBinary || sameEncoding)) {
	TclNewObj(bufObj);
	Tcl_IncrRefCount(bufObj);
    }

    while (csPtr->toRead != 0) {
	/*
	 * Check for unreported background errors.
	 */

	Tcl_GetChannelError(inChan, &msg);
	if ((inStatePtr->unreportedError != 0) || (msg != NULL)) {
	    Tcl_SetErrno(inStatePtr->unreportedError);
	    inStatePtr->unreportedError = 0;
	    goto readError;
	}
	Tcl_GetChannelError(outChan, &msg);
	if ((outStatePtr->unreportedError != 0) || (msg != NULL)) {
	    Tcl_SetErrno(outStatePtr->unreportedError);
	    outStatePtr->unreportedError = 0;
	    goto writeError;
	}

	if (cmdPtr && (mask == 0)) {
	    /*
	     * In async mode, we skip reading synchronously and fake an
	     * underflow instead to prime the readable fileevent.
	     */

	    size      = 0;
	    underflow = 1;
	} else {
	    /*
	     * Read up to bufSize bytes.
	     */

	    if ((csPtr->toRead == -1) || (csPtr->toRead > csPtr->bufSize)) {
		sizeb = csPtr->bufSize;
	    } else {
		sizeb = csPtr->toRead;
	    }

	    if (inBinary || sameEncoding) {
		size = DoRead(inStatePtr->topChanPtr, csPtr->buffer, sizeb);
	    } else {
		size = DoReadChars(inStatePtr->topChanPtr, bufObj, sizeb,
				   0 /* No append */);
	    }
	    underflow = (size >= 0) && (size < sizeb);	/* Input underflow */
	}

	if (size < 0) {
	readError:
	    if (interp) {
		TclNewObj(errObj);
		Tcl_AppendStringsToObj(errObj, "error reading \"",
			Tcl_GetChannelName(inChan), "\": ", NULL);
		if (msg != NULL) {
		    Tcl_AppendObjToObj(errObj, msg);
		} else {
		    Tcl_AppendStringsToObj(errObj, Tcl_PosixError(interp),
			    NULL);
		}
	    }
	    if (msg != NULL) {
		Tcl_DecrRefCount(msg);
	    }
	    break;
	} else if (underflow) {
	    /*
	     * We had an underflow on the read side. If we are at EOF, and not
	     * in the synchronous part of an asynchronous fcopy, then the
	     * copying is done, otherwise set up a channel handler to detect
	     * when the channel becomes readable again.
	     */

	    if ((size == 0) && Tcl_Eof(inChan) && !(cmdPtr && (mask == 0))) {
		break;
	    }
	    if (((!Tcl_Eof(inChan)) || (cmdPtr && (mask == 0))) &&
		!(mask & TCL_READABLE)) {
		if (mask & TCL_WRITABLE) {
		    Tcl_DeleteChannelHandler(outChan, CopyEventProc, csPtr);
		}
		Tcl_CreateChannelHandler(inChan, TCL_READABLE, CopyEventProc,
			csPtr);
	    }
	    if (size == 0) {
		if (bufObj != NULL) {
		    TclDecrRefCount(bufObj);
		    bufObj = NULL;
		}
		return TCL_OK;
	    }
	}

	/*
	 * Now write the buffer out.
	 */

	if (inBinary || sameEncoding) {
	    buffer = csPtr->buffer;
	    sizeb = size;
	} else {
	    buffer = TclGetStringFromObj(bufObj, &sizeb);
	}

	if (outBinary || sameEncoding) {
	    sizeb = DoWrite(outStatePtr->topChanPtr, buffer, sizeb);
	} else {
	    sizeb = DoWriteChars(outStatePtr->topChanPtr, buffer, sizeb);
	}

	/*
	 * [Bug 2895565]. At this point 'size' still contains the number of
	 * bytes or characters which have been read. We keep this to later to
	 * update the totals and toRead information, see marker (UP) below. We
	 * must not overwrite it with 'sizeb', which is the number of written
	 * bytes or characters, and both EOL translation and encoding
	 * conversion may have changed this number unpredictably in relation
	 * to 'size' (It can be smaller or larger, in the latter case able to
	 * drive toRead below -1, causing infinite looping). Completely
	 * unsuitable for updating totals and toRead.
	 */

	if (sizeb < 0) {
	writeError:
	    if (interp) {
		TclNewObj(errObj);
		Tcl_AppendStringsToObj(errObj, "error writing \"",
			Tcl_GetChannelName(outChan), "\": ", NULL);
		if (msg != NULL) {
		    Tcl_AppendObjToObj(errObj, msg);
		} else {
		    Tcl_AppendStringsToObj(errObj, Tcl_PosixError(interp),
			    NULL);
		}
	    }
	    if (msg != NULL) {
		Tcl_DecrRefCount(msg);
	    }
	    break;
	}

	/*
	 * (UP) Update the current byte count. Do it now so the count is valid
	 * before a return or break takes us out of the loop. The invariant at
	 * the top of the loop should be that csPtr->toRead holds the number
	 * of bytes left to copy.
	 */

	if (csPtr->toRead != -1) {
	    csPtr->toRead -= size;
	}
	csPtr->total += size;

	/*
	 * Break loop if EOF && (size>0)
	 */

	if (Tcl_Eof(inChan)) {
	    break;
	}

	/*
	 * Check to see if the write is happening in the background. If so,
	 * stop copying and wait for the channel to become writable again.
	 * After input underflow we already installed a readable handler
	 * therefore we don't need a writable handler.
	 */

	if (!underflow && (outStatePtr->flags & BG_FLUSH_SCHEDULED)) {
	    if (!(mask & TCL_WRITABLE)) {
		if (mask & TCL_READABLE) {
		    Tcl_DeleteChannelHandler(inChan, CopyEventProc, csPtr);
		}
		Tcl_CreateChannelHandler(outChan, TCL_WRITABLE,
			CopyEventProc, csPtr);
	    }
	    if (bufObj != NULL) {
		TclDecrRefCount(bufObj);
		bufObj = NULL;
	    }
	    return TCL_OK;
	}

	/*
	 * For background copies, we only do one buffer per invocation so we
	 * don't starve the rest of the system.
	 */

	if (cmdPtr && (csPtr->toRead != 0)) {
	    /*
	     * The first time we enter this code, there won't be a channel
	     * handler established yet, so do it here.
	     */

	    if (mask == 0) {
		Tcl_CreateChannelHandler(outChan, TCL_WRITABLE, CopyEventProc,
			csPtr);
	    }
	    if (bufObj != NULL) {
		TclDecrRefCount(bufObj);
		bufObj = NULL;
	    }
	    return TCL_OK;
	}
    } /* while */

    if (bufObj != NULL) {
	TclDecrRefCount(bufObj);
	bufObj = NULL;
    }

    /*
     * Make the callback or return the number of bytes transferred. The local
     * total is used because StopCopy frees csPtr.
     */

    total = csPtr->total;
    if (cmdPtr && interp) {
	int code;
	/*
	 * Get a private copy of the command so we can mutate it by adding
	 * arguments. Note that StopCopy frees our saved reference to the
	 * original command obj.
	 */

	cmdPtr = Tcl_DuplicateObj(cmdPtr);
	Tcl_IncrRefCount(cmdPtr);
	StopCopy(csPtr);
	Tcl_Preserve(interp);

	Tcl_ListObjAppendElement(interp, cmdPtr, Tcl_NewWideIntObj(total));
	if (errObj) {
	    Tcl_ListObjAppendElement(interp, cmdPtr, errObj);
	}
	code = Tcl_EvalObjEx(interp, cmdPtr, TCL_EVAL_GLOBAL);
	if (code != TCL_OK) {
	    TclBackgroundException(interp, code);
	    result = TCL_ERROR;
	}
	TclDecrRefCount(cmdPtr);
	Tcl_Release(interp);
    } else {
	StopCopy(csPtr);
	if (interp) {
	    if (errObj) {
		Tcl_SetObjResult(interp, errObj);
		result = TCL_ERROR;
	    } else {
		Tcl_ResetResult(interp);
		Tcl_SetObjResult(interp, Tcl_NewWideIntObj(total));
	    }
	}
    }
    return result;
}

/*
 *----------------------------------------------------------------------
 *
 * DoRead --
 *
 *	Reads a given number of bytes from a channel.
 *
 *	No encoding conversions are applied to the bytes being read.
 *
 * Results:
 *	The number of characters read, or -1 on error. Use Tcl_GetErrno() to
 *	retrieve the error code for the error that occurred.
 *
 * Side effects:
 *	May cause input to be buffered.
 *
 *----------------------------------------------------------------------
 */

static int
DoRead(
    Channel *chanPtr,		/* The channel from which to read. */
    char *bufPtr,		/* Where to store input read. */
    int toRead)			/* Maximum number of bytes to read. */
{
    ChannelState *statePtr = chanPtr->state;
				/* State info for channel */
    int copied;			/* How many characters were copied into the
				 * result string? */
    int copiedNow;		/* How many characters were copied from the
				 * current input buffer? */
    int result;			/* Of calling GetInput. */

    /*
     * If we have not encountered a sticky EOF, clear the EOF bit. Either way
     * clear the BLOCKED bit. We want to discover these anew during each
     * operation.
     */

    if (!(statePtr->flags & CHANNEL_STICKY_EOF)) {
	ResetFlag(statePtr, CHANNEL_EOF);
    }
    ResetFlag(statePtr, CHANNEL_BLOCKED | CHANNEL_NEED_MORE_DATA);

    for (copied = 0; copied < toRead; copied += copiedNow) {
	copiedNow = CopyAndTranslateBuffer(statePtr, bufPtr + copied,
		toRead - copied);
	if (copiedNow == 0) {
	    if (statePtr->flags & CHANNEL_EOF) {
		goto done;
	    }
	    if (statePtr->flags & CHANNEL_BLOCKED) {
		if (statePtr->flags & CHANNEL_NONBLOCKING) {
		    goto done;
		}
		ResetFlag(statePtr, CHANNEL_BLOCKED);
	    }
	    result = GetInput(chanPtr);
	    if (result != 0) {
		if (result != EAGAIN) {
		    copied = -1;
		}
		goto done;
	    }
	}
    }

    ResetFlag(statePtr, CHANNEL_BLOCKED);

    /*
     * Update the notifier state so we don't block while there is still data
     * in the buffers.
     */

  done:
    UpdateInterest(chanPtr);
    return copied;
}

/*
 *----------------------------------------------------------------------
 *
 * CopyAndTranslateBuffer --
 *
 *	Copy at most one buffer of input to the result space, doing eol
 *	translations according to mode in effect currently.
 *
 * Results:
 *	Number of bytes stored in the result buffer (as opposed to the number
 *	of bytes read from the channel). May return zero if no input is
 *	available to be translated.
 *
 * Side effects:
 *	Consumes buffered input. May deallocate one buffer.
 *
 *----------------------------------------------------------------------
 */

static int
CopyAndTranslateBuffer(
    ChannelState *statePtr,	/* Channel state from which to read input. */
    char *result,		/* Where to store the copied input. */
    int space)			/* How many bytes are available in result to
				 * store the copied input? */
{
    ChannelBuffer *bufPtr;	/* The buffer from which to copy bytes. */
    int bytesInBuffer;		/* How many bytes are available to be copied
				 * in the current input buffer? */
    int copied;			/* How many characters were already copied
				 * into the destination space? */
    int i;			/* Iterates over the copied input looking for
				 * the input eofChar. */

    /*
     * If there is no input at all, return zero. The invariant is that either
     * there is no buffer in the queue, or if the first buffer is empty, it is
     * also the last buffer (and thus there is no input in the queue). Note
     * also that if the buffer is empty, we leave it in the queue.
     */

    if (statePtr->inQueueHead == NULL) {
	return 0;
    }
    bufPtr = statePtr->inQueueHead;
    bytesInBuffer = BytesLeft(bufPtr);

    copied = 0;
    switch (statePtr->inputTranslation) {
    case TCL_TRANSLATE_LF:
	if (bytesInBuffer == 0) {
	    return 0;
	}

	/*
	 * Copy the current chunk into the result buffer.
	 */

	if (bytesInBuffer < space) {
	    space = bytesInBuffer;
	}
	memcpy(result, RemovePoint(bufPtr), (size_t) space);
	bufPtr->nextRemoved += space;
	copied = space;
	break;
    case TCL_TRANSLATE_CR: {
	char *end;

	if (bytesInBuffer == 0) {
	    return 0;
	}

	/*
	 * Copy the current chunk into the result buffer, then replace all \r
	 * with \n.
	 */

	if (bytesInBuffer < space) {
	    space = bytesInBuffer;
	}
	memcpy(result, RemovePoint(bufPtr), (size_t) space);
	bufPtr->nextRemoved += space;
	copied = space;

	for (end = result + copied; result < end; result++) {
	    if (*result == '\r') {
		*result = '\n';
	    }
	}
	break;
    }
    case TCL_TRANSLATE_CRLF: {
	char *src, *end, *dst;
	int curByte;

	/*
	 * If there is a held-back "\r" at EOF, produce it now.
	 */

	if (bytesInBuffer == 0) {
	    if ((statePtr->flags & (INPUT_SAW_CR | CHANNEL_EOF)) ==
		    (INPUT_SAW_CR | CHANNEL_EOF)) {
		result[0] = '\r';
		ResetFlag(statePtr, INPUT_SAW_CR);
		return 1;
	    }
	    return 0;
	}

	/*
	 * Copy the current chunk and replace "\r\n" with "\n" (but not
	 * standalone "\r"!).
	 */

	if (bytesInBuffer < space) {
	    space = bytesInBuffer;
	}
	memcpy(result, RemovePoint(bufPtr), (size_t) space);
	bufPtr->nextRemoved += space;
	copied = space;

	end = result + copied;
	dst = result;
	for (src = result; src < end; src++) {
	    curByte = *src;
	    if (curByte == '\n') {
		ResetFlag(statePtr, INPUT_SAW_CR);
	    } else if (statePtr->flags & INPUT_SAW_CR) {
		ResetFlag(statePtr, INPUT_SAW_CR);
		*dst = '\r';
		dst++;
	    }
	    if (curByte == '\r') {
		SetFlag(statePtr, INPUT_SAW_CR);
	    } else {
		*dst = (char) curByte;
		dst++;
	    }
	}
	copied = dst - result;
	break;
    }
    case TCL_TRANSLATE_AUTO: {
	char *src, *end, *dst;
	int curByte;

	if (bytesInBuffer == 0) {
	    return 0;
	}

	/*
	 * Loop over the current buffer, converting "\r" and "\r\n" to "\n".
	 */

	if (bytesInBuffer < space) {
	    space = bytesInBuffer;
	}
	memcpy(result, RemovePoint(bufPtr), (size_t) space);
	bufPtr->nextRemoved += space;
	copied = space;

	end = result + copied;
	dst = result;
	for (src = result; src < end; src++) {
	    curByte = *src;
	    if (curByte == '\r') {
		SetFlag(statePtr, INPUT_SAW_CR);
		*dst = '\n';
		dst++;
	    } else {
		if ((curByte != '\n') || !(statePtr->flags & INPUT_SAW_CR)) {
		    *dst = (char) curByte;
		    dst++;
		}
		ResetFlag(statePtr, INPUT_SAW_CR);
	    }
	}
	copied = dst - result;
	break;
    }
    default:
	Tcl_Panic("unknown eol translation mode");
    }

    /*
     * If an in-stream EOF character is set for this channel, check that the
     * input we copied so far does not contain the EOF char. If it does, copy
     * only up to and excluding that character.
     */

    if (statePtr->inEofChar != 0) {
	for (i = 0; i < copied; i++) {
	    if (result[i] == (char) statePtr->inEofChar) {
		/*
		 * Set sticky EOF so that no further input is presented to the
		 * caller.
		 */

		SetFlag(statePtr, CHANNEL_EOF | CHANNEL_STICKY_EOF);
		statePtr->inputEncodingFlags |= TCL_ENCODING_END;
		copied = i;
		break;
	    }
	}
    }

    /*
     * If the current buffer is empty recycle it.
     */

    if (IsBufferEmpty(bufPtr)) {
	statePtr->inQueueHead = bufPtr->nextPtr;
	if (statePtr->inQueueHead == NULL) {
	    statePtr->inQueueTail = NULL;
	}
	RecycleBuffer(statePtr, bufPtr, 0);
    }

    /*
     * Return the number of characters copied into the result buffer. This may
     * be different from the number of bytes consumed, because of EOL
     * translations.
     */

    return copied;
}

/*
 *----------------------------------------------------------------------
 *
 * CopyBuffer --
 *
 *	Copy at most one buffer of input to the result space.
 *
 * Results:
 *	Number of bytes stored in the result buffer. May return zero if no
 *	input is available.
 *
 * Side effects:
 *	Consumes buffered input. May deallocate one buffer.
 *
 *----------------------------------------------------------------------
 */

static int
CopyBuffer(
    Channel *chanPtr,		/* Channel from which to read input. */
    char *result,		/* Where to store the copied input. */
    int space)			/* How many bytes are available in result to
				 * store the copied input? */
{
    ChannelBuffer *bufPtr;	/* The buffer from which to copy bytes. */
    int bytesInBuffer;		/* How many bytes are available to be copied
				 * in the current input buffer? */
    int copied;			/* How many characters were already copied
				 * into the destination space? */

    /*
     * If there is no input at all, return zero. The invariant is that either
     * there is no buffer in the queue, or if the first buffer is empty, it is
     * also the last buffer (and thus there is no input in the queue). Note
     * also that if the buffer is empty, we don't leave it in the queue, but
     * recycle it.
     */

    if (chanPtr->inQueueHead == NULL) {
	return 0;
    }
    bufPtr = chanPtr->inQueueHead;
    bytesInBuffer = BytesLeft(bufPtr);

    copied = 0;

    if (bytesInBuffer == 0) {
	RecycleBuffer(chanPtr->state, bufPtr, 0);
	chanPtr->inQueueHead = NULL;
	chanPtr->inQueueTail = NULL;
	return 0;
    }

    /*
     * Copy the current chunk into the result buffer.
     */

    if (bytesInBuffer < space) {
	space = bytesInBuffer;
    }

    memcpy(result, RemovePoint(bufPtr), (size_t) space);
    bufPtr->nextRemoved += space;
    copied = space;

    /*
     * We don't care about in-stream EOF characters here as the data read here
     * may still flow through one or more transformations, i.e. is not in its
     * final state yet.
     */

    /*
     * If the current buffer is empty recycle it.
     */

    if (IsBufferEmpty(bufPtr)) {
	chanPtr->inQueueHead = bufPtr->nextPtr;
	if (chanPtr->inQueueHead == NULL) {
	    chanPtr->inQueueTail = NULL;
	}
	RecycleBuffer(chanPtr->state, bufPtr, 0);
    }

    /*
     * Return the number of characters copied into the result buffer.
     */

    return copied;
}

/*
 *----------------------------------------------------------------------
 *
 * DoWrite --
 *
 *	Puts a sequence of characters into an output buffer, may queue the
 *	buffer for output if it gets full, and also remembers whether the
 *	current buffer is ready e.g. if it contains a newline and we are in
 *	line buffering mode.
 *
 * Results:
 *	The number of bytes written or -1 in case of error. If -1,
 *	Tcl_GetErrno will return the error code.
 *
 * Side effects:
 *	May buffer up output and may cause output to be produced on the
 *	channel.
 *
 *----------------------------------------------------------------------
 */

static int
DoWrite(
    Channel *chanPtr,		/* The channel to buffer output for. */
    const char *src,		/* Data to write. */
    int srcLen)			/* Number of bytes to write. */
{
    ChannelState *statePtr = chanPtr->state;
				/* State info for channel */
    ChannelBuffer *outBufPtr;	/* Current output buffer. */
    int foundNewline;		/* Did we find a newline in output? */
    char *dPtr;
    const char *sPtr;		/* Search variables for newline. */
    int crsent;			/* In CRLF eol translation mode, remember the
				 * fact that a CR was output to the channel
				 * without its following NL. */
    int i;			/* Loop index for newline search. */
    int destCopied;		/* How many bytes were used in this
				 * destination buffer to hold the output? */
    int totalDestCopied;	/* How many bytes total were copied to the
				 * channel buffer? */
    int srcCopied;		/* How many bytes were copied from the source
				 * string? */
    char *destPtr;		/* Where in line to copy to? */

    /*
     * If we are in network (or windows) translation mode, record the fact
     * that we have not yet sent a CR to the channel.
     */

    crsent = 0;

    /*
     * Loop filling buffers and flushing them until all output has been
     * consumed.
     */

    srcCopied = 0;
    totalDestCopied = 0;

    while (srcLen > 0) {
	/*
	 * Make sure there is a current output buffer to accept output.
	 */

	if (statePtr->curOutPtr == NULL) {
	    statePtr->curOutPtr = AllocChannelBuffer(statePtr->bufSize);
	}

	outBufPtr = statePtr->curOutPtr;

	destCopied = SpaceLeft(outBufPtr);
	if (destCopied > srcLen) {
	    destCopied = srcLen;
	}

	destPtr = InsertPoint(outBufPtr);
	switch (statePtr->outputTranslation) {
	case TCL_TRANSLATE_LF:
	    srcCopied = destCopied;
	    memcpy(destPtr, src, (size_t) destCopied);
	    break;
	case TCL_TRANSLATE_CR:
	    srcCopied = destCopied;
	    memcpy(destPtr, src, (size_t) destCopied);
	    for (dPtr = destPtr; dPtr < destPtr + destCopied; dPtr++) {
		if (*dPtr == '\n') {
		    *dPtr = '\r';
		}
	    }
	    break;
	case TCL_TRANSLATE_CRLF:
	    for (srcCopied = 0, dPtr = destPtr, sPtr = src;
		    dPtr < destPtr + destCopied;
		    dPtr++, sPtr++, srcCopied++) {
		if (*sPtr == '\n') {
		    if (crsent) {
			*dPtr = '\n';
			crsent = 0;
		    } else {
			*dPtr = '\r';
			crsent = 1;
			sPtr--, srcCopied--;
		    }
		} else {
		    *dPtr = *sPtr;
		}
	    }
	    break;
	case TCL_TRANSLATE_AUTO:
	    Tcl_Panic("Tcl_Write: AUTO output translation mode not supported");
	default:
	    Tcl_Panic("Tcl_Write: unknown output translation mode");
	}

	/*
	 * The current buffer is ready for output if it is full, or if it
	 * contains a newline and this channel is line-buffered, or if it
	 * contains any output and this channel is unbuffered.
	 */

	outBufPtr->nextAdded += destCopied;
	if (!(statePtr->flags & BUFFER_READY)) {
	    if (IsBufferFull(outBufPtr)) {
		SetFlag(statePtr, BUFFER_READY);
	    } else if (statePtr->flags & CHANNEL_LINEBUFFERED) {
		for (sPtr = src, i = 0, foundNewline = 0;
			(i < srcCopied) && (!foundNewline);
			i++, sPtr++) {
		    if (*sPtr == '\n') {
			foundNewline = 1;
			break;
		    }
		}
		if (foundNewline) {
		    SetFlag(statePtr, BUFFER_READY);
		}
	    } else if (statePtr->flags & CHANNEL_UNBUFFERED) {
		SetFlag(statePtr, BUFFER_READY);
	    }
	}

	totalDestCopied += srcCopied;
	src += srcCopied;
	srcLen -= srcCopied;

	if (statePtr->flags & BUFFER_READY) {
	    if (FlushChannel(NULL, chanPtr, 0) != 0) {
		return -1;
	    }
	}
    } /* Closes "while" */

    return totalDestCopied;
}

/*
 *----------------------------------------------------------------------
 *
 * CopyEventProc --
 *
 *	This routine is invoked as a channel event handler for the background
 *	copy operation. It is just a trivial wrapper around the CopyData
 *	routine.
 *
 * Results:
 *	None.
 *
 * Side effects:
 *	None.
 *
 *----------------------------------------------------------------------
 */

static void
CopyEventProc(
    ClientData clientData,
    int mask)
{
    (void) CopyData((CopyState *) clientData, mask);
}

/*
 *----------------------------------------------------------------------
 *
 * StopCopy --
 *
 *	This routine halts a copy that is in progress.
 *
 * Results:
 *	None.
 *
 * Side effects:
 *	Removes any pending channel handlers and restores the blocking and
 *	buffering modes of the channels. The CopyState is freed.
 *
 *----------------------------------------------------------------------
 */

static void
StopCopy(
    CopyState *csPtr)		/* State for bg copy to stop . */
{
    ChannelState *inStatePtr, *outStatePtr;
    int nonBlocking;

    if (!csPtr) {
	return;
    }

    inStatePtr = csPtr->readPtr->state;
    outStatePtr = csPtr->writePtr->state;

    /*
     * Restore the old blocking mode and output buffering mode.
     */

    nonBlocking = (csPtr->readFlags & CHANNEL_NONBLOCKING);
    if (nonBlocking != (inStatePtr->flags & CHANNEL_NONBLOCKING)) {
	SetBlockMode(NULL, csPtr->readPtr,
		nonBlocking ? TCL_MODE_NONBLOCKING : TCL_MODE_BLOCKING);
    }
    if (csPtr->readPtr != csPtr->writePtr) {
	nonBlocking = (csPtr->writeFlags & CHANNEL_NONBLOCKING);
	if (nonBlocking != (outStatePtr->flags & CHANNEL_NONBLOCKING)) {
	    SetBlockMode(NULL, csPtr->writePtr,
		    nonBlocking ? TCL_MODE_NONBLOCKING : TCL_MODE_BLOCKING);
	}
    }
    outStatePtr->flags &= ~(CHANNEL_LINEBUFFERED | CHANNEL_UNBUFFERED);
    outStatePtr->flags |=
	    csPtr->writeFlags & (CHANNEL_LINEBUFFERED | CHANNEL_UNBUFFERED);

    if (csPtr->cmdPtr) {
	Tcl_DeleteChannelHandler((Tcl_Channel) csPtr->readPtr, CopyEventProc,
		csPtr);
	if (csPtr->readPtr != csPtr->writePtr) {
	    Tcl_DeleteChannelHandler((Tcl_Channel) csPtr->writePtr,
		    CopyEventProc, csPtr);
	}
	TclDecrRefCount(csPtr->cmdPtr);
    }
    inStatePtr->csPtrR = NULL;
    outStatePtr->csPtrW = NULL;
    ckfree((char *) csPtr);
}

/*
 *----------------------------------------------------------------------
 *
 * StackSetBlockMode --
 *
 *	This function sets the blocking mode for a channel, iterating through
 *	each channel in a stack and updates the state flags.
 *
 * Results:
 *	0 if OK, result code from failed blockModeProc otherwise.
 *
 * Side effects:
 *	Modifies the blocking mode of the channel and possibly generates an
 *	error.
 *
 *----------------------------------------------------------------------
 */

static int
StackSetBlockMode(
    Channel *chanPtr,		/* Channel to modify. */
    int mode)			/* One of TCL_MODE_BLOCKING or
				 * TCL_MODE_NONBLOCKING. */
{
    int result = 0;
    Tcl_DriverBlockModeProc *blockModeProc;

    /*
     * Start at the top of the channel stack
     */

    chanPtr = chanPtr->state->topChanPtr;
    while (chanPtr != NULL) {
	blockModeProc = Tcl_ChannelBlockModeProc(chanPtr->typePtr);
	if (blockModeProc != NULL) {
	    result = (*blockModeProc) (chanPtr->instanceData, mode);
	    if (result != 0) {
		Tcl_SetErrno(result);
		return result;
	    }
	}
	chanPtr = chanPtr->downChanPtr;
    }
    return 0;
}

/*
 *----------------------------------------------------------------------
 *
 * SetBlockMode --
 *
 *	This function sets the blocking mode for a channel and updates the
 *	state flags.
 *
 * Results:
 *	A standard Tcl result.
 *
 * Side effects:
 *	Modifies the blocking mode of the channel and possibly generates an
 *	error.
 *
 *----------------------------------------------------------------------
 */

static int
SetBlockMode(
    Tcl_Interp *interp,		/* Interp for error reporting. */
    Channel *chanPtr,		/* Channel to modify. */
    int mode)			/* One of TCL_MODE_BLOCKING or
				 * TCL_MODE_NONBLOCKING. */
{
    int result = 0;
    ChannelState *statePtr = chanPtr->state;
				/* State info for channel */

    result = StackSetBlockMode(chanPtr, mode);
    if (result != 0) {
	if (interp != NULL) {
	    /*
	     * TIP #219.
	     * Move error messages put by the driver into the bypass area and
	     * put them into the regular interpreter result. Fall back to the
	     * regular message if nothing was found in the bypass.
	     *
	     * Note that we cannot have a message in the interpreter bypass
	     * area, StackSetBlockMode is restricted to the channel bypass.
	     * We still need the interp as the destination of the move.
	     */

	    if (!TclChanCaughtErrorBypass(interp, (Tcl_Channel) chanPtr)) {
		Tcl_AppendResult(interp, "error setting blocking mode: ",
			Tcl_PosixError(interp), NULL);
	    }
	} else {
	    /*
	     * TIP #219.
	     * If we have no interpreter to put a bypass message into we have
	     * to clear it, to prevent its propagation and use in other places
	     * unrelated to the actual occurence of the problem.
	     */

	    Tcl_SetChannelError((Tcl_Channel) chanPtr, NULL);
	}
	return TCL_ERROR;
    }
    if (mode == TCL_MODE_BLOCKING) {
	ResetFlag(statePtr, CHANNEL_NONBLOCKING | BG_FLUSH_SCHEDULED);
    } else {
	SetFlag(statePtr, CHANNEL_NONBLOCKING);
    }
    return TCL_OK;
}

/*
 *----------------------------------------------------------------------
 *
 * Tcl_GetChannelNames --
 *
 *	Return the names of all open channels in the interp.
 *
 * Results:
 *	TCL_OK or TCL_ERROR.
 *
 * Side effects:
 *	Interp result modified with list of channel names.
 *
 *----------------------------------------------------------------------
 */

int
Tcl_GetChannelNames(
    Tcl_Interp *interp)		/* Interp for error reporting. */
{
    return Tcl_GetChannelNamesEx(interp, NULL);
}

/*
 *----------------------------------------------------------------------
 *
 * Tcl_GetChannelNamesEx --
 *
 *	Return the names of open channels in the interp filtered filtered
 *	through a pattern. If pattern is NULL, it returns all the open
 *	channels.
 *
 * Results:
 *	TCL_OK or TCL_ERROR.
 *
 * Side effects:
 *	Interp result modified with list of channel names.
 *
 *----------------------------------------------------------------------
 */

int
Tcl_GetChannelNamesEx(
    Tcl_Interp *interp,		/* Interp for error reporting. */
    const char *pattern)	/* Pattern to filter on. */
{
    ThreadSpecificData *tsdPtr = TCL_TSD_INIT(&dataKey);
    ChannelState *statePtr;
    const char *name;		/* Name for channel */
    Tcl_Obj *resultPtr;		/* Pointer to result object */
    Tcl_HashTable *hTblPtr;	/* Hash table of channels. */
    Tcl_HashEntry *hPtr;	/* Search variable. */
    Tcl_HashSearch hSearch;	/* Search variable. */

    if (interp == NULL) {
	return TCL_OK;
    }

    /*
     * Get the channel table that stores the channels registered for this
     * interpreter.
     */

    hTblPtr = GetChannelTable(interp);
    TclNewObj(resultPtr);
    if ((pattern != NULL) && TclMatchIsTrivial(pattern)
	    && !((pattern[0] == 's') && (pattern[1] == 't')
	    && (pattern[2] == 'd'))) {
	if ((Tcl_FindHashEntry(hTblPtr, pattern) != NULL)
		&& (Tcl_ListObjAppendElement(interp, resultPtr,
		Tcl_NewStringObj(pattern, -1)) != TCL_OK)) {
	    goto error;
	}
	goto done;
    }
    for (hPtr = Tcl_FirstHashEntry(hTblPtr, &hSearch); hPtr != NULL;
	    hPtr = Tcl_NextHashEntry(&hSearch)) {

	statePtr = ((Channel *) Tcl_GetHashValue(hPtr))->state;
	if (statePtr->topChanPtr == (Channel *) tsdPtr->stdinChannel) {
	    name = "stdin";
	} else if (statePtr->topChanPtr == (Channel *) tsdPtr->stdoutChannel) {
	    name = "stdout";
	} else if (statePtr->topChanPtr == (Channel *) tsdPtr->stderrChannel) {
	    name = "stderr";
	} else {
	    /*
	     * This is also stored in Tcl_GetHashKey(hTblPtr, hPtr), but it's
	     * simpler to just grab the name from the statePtr.
	     */

	    name = statePtr->channelName;
	}

	if (((pattern == NULL) || Tcl_StringMatch(name, pattern)) &&
		(Tcl_ListObjAppendElement(interp, resultPtr,
			Tcl_NewStringObj(name, -1)) != TCL_OK)) {
	error:
	    TclDecrRefCount(resultPtr);
	    return TCL_ERROR;
	}
    }

  done:
    Tcl_SetObjResult(interp, resultPtr);
    return TCL_OK;
}

/*
 *----------------------------------------------------------------------
 *
 * Tcl_IsChannelRegistered --
 *
 *	Checks whether the channel is associated with the interp. See also
 *	Tcl_RegisterChannel and Tcl_UnregisterChannel.
 *
 * Results:
 *	0 if the channel is not registered in the interpreter, 1 else.
 *
 * Side effects:
 *	None.
 *
 *----------------------------------------------------------------------
 */

int
Tcl_IsChannelRegistered(
    Tcl_Interp *interp,		/* The interp to query of the channel */
    Tcl_Channel chan)		/* The channel to check */
{
    Tcl_HashTable *hTblPtr;	/* Hash table of channels. */
    Tcl_HashEntry *hPtr;	/* Search variable. */
    Channel *chanPtr;		/* The real IO channel. */
    ChannelState *statePtr;	/* State of the real channel. */

    /*
     * Always check bottom-most channel in the stack. This is the one that
     * gets registered.
     */

    chanPtr = ((Channel *) chan)->state->bottomChanPtr;
    statePtr = chanPtr->state;

    hTblPtr = Tcl_GetAssocData(interp, "tclIO", NULL);
    if (hTblPtr == NULL) {
	return 0;
    }
    hPtr = Tcl_FindHashEntry(hTblPtr, statePtr->channelName);
    if (hPtr == NULL) {
	return 0;
    }
    if ((Channel *) Tcl_GetHashValue(hPtr) != chanPtr) {
	return 0;
    }

    return 1;
}

/*
 *----------------------------------------------------------------------
 *
 * Tcl_IsChannelShared --
 *
 *	Checks whether the channel is shared by multiple interpreters.
 *
 * Results:
 *	A boolean value (0 = Not shared, 1 = Shared).
 *
 * Side effects:
 *	None.
 *
 *----------------------------------------------------------------------
 */

int
Tcl_IsChannelShared(
    Tcl_Channel chan)		/* The channel to query */
{
    ChannelState *statePtr = ((Channel *) chan)->state;
				/* State of real channel structure. */

    return ((statePtr->refCount > 1) ? 1 : 0);
}

/*
 *----------------------------------------------------------------------
 *
 * Tcl_IsChannelExisting --
 *
 *	Checks whether a channel of the given name exists in the
 *	(thread)-global list of all channels. See Tcl_GetChannelNamesEx for
 *	function exposed at the Tcl level.
 *
 * Results:
 *	A boolean value (0 = Does not exist, 1 = Does exist).
 *
 * Side effects:
 *	None.
 *
 *----------------------------------------------------------------------
 */

int
Tcl_IsChannelExisting(
    const char *chanName)	/* The name of the channel to look for. */
{
    ChannelState *statePtr;
    ThreadSpecificData *tsdPtr = TCL_TSD_INIT(&dataKey);
    const char *name;
    int chanNameLen;

    chanNameLen = strlen(chanName);
    for (statePtr = tsdPtr->firstCSPtr; statePtr != NULL;
	    statePtr = statePtr->nextCSPtr) {
	if (statePtr->topChanPtr == (Channel *) tsdPtr->stdinChannel) {
	    name = "stdin";
	} else if (statePtr->topChanPtr == (Channel *) tsdPtr->stdoutChannel) {
	    name = "stdout";
	} else if (statePtr->topChanPtr == (Channel *) tsdPtr->stderrChannel) {
	    name = "stderr";
	} else {
	    name = statePtr->channelName;
	}

	/* Bug 2333466. Include \0 in the compare to prevent partial matching
	 * on prefixes.
	 */
	if ((*chanName == *name) &&
		(memcmp(name, chanName, (size_t) chanNameLen+1) == 0)) {
	    return 1;
	}
    }

    return 0;
}

/*
 *----------------------------------------------------------------------
 *
 * Tcl_ChannelName --
 *
 *	Return the name of the channel type.
 *
 * Results:
 *	A pointer the name of the channel type.
 *
 * Side effects:
 *	None.
 *
 *----------------------------------------------------------------------
 */

const char *
Tcl_ChannelName(
    const Tcl_ChannelType *chanTypePtr) /* Pointer to channel type. */
{
    return chanTypePtr->typeName;
}

/*
 *----------------------------------------------------------------------
 *
 * Tcl_ChannelVersion --
 *
 *	Return the of version of the channel type.
 *
 * Results:
 *	One of the TCL_CHANNEL_VERSION_* constants from tcl.h
 *
 * Side effects:
 *	None.
 *
 *----------------------------------------------------------------------
 */

Tcl_ChannelTypeVersion
Tcl_ChannelVersion(
    const Tcl_ChannelType *chanTypePtr)
				/* Pointer to channel type. */
{
    if (chanTypePtr->version == TCL_CHANNEL_VERSION_2) {
	return TCL_CHANNEL_VERSION_2;
    } else if (chanTypePtr->version == TCL_CHANNEL_VERSION_3) {
	return TCL_CHANNEL_VERSION_3;
    } else if (chanTypePtr->version == TCL_CHANNEL_VERSION_4) {
	return TCL_CHANNEL_VERSION_4;
    } else if (chanTypePtr->version == TCL_CHANNEL_VERSION_5) {
	return TCL_CHANNEL_VERSION_5;
    } else {
	/*
	 * In <v2 channel versions, the version field is occupied by the
	 * Tcl_DriverBlockModeProc
	 */

	return TCL_CHANNEL_VERSION_1;
    }
}

/*
 *----------------------------------------------------------------------
 *
 * HaveVersion --
 *
 *	Return whether a channel type is (at least) of a given version.
 *
 * Results:
 *	True if the minimum version is exceeded by the version actually
 *	present.
 *
 * Side effects:
 *	None.
 *
 *----------------------------------------------------------------------
 */

static int
HaveVersion(
    const Tcl_ChannelType *chanTypePtr,
    Tcl_ChannelTypeVersion minimumVersion)
{
    Tcl_ChannelTypeVersion actualVersion = Tcl_ChannelVersion(chanTypePtr);

    return (PTR2INT(actualVersion)) >= (PTR2INT(minimumVersion));
}

/*
 *----------------------------------------------------------------------
 *
 * Tcl_ChannelBlockModeProc --
 *
 *	Return the Tcl_DriverBlockModeProc of the channel type.
 *
 * Results:
 *	A pointer to the proc.
 *
 * Side effects:
 *	None.
 *
 *---------------------------------------------------------------------- */

Tcl_DriverBlockModeProc *
Tcl_ChannelBlockModeProc(
    const Tcl_ChannelType *chanTypePtr)
				/* Pointer to channel type. */
{
    if (HaveVersion(chanTypePtr, TCL_CHANNEL_VERSION_2)) {
	return chanTypePtr->blockModeProc;
    } else {
	/*
	 * The v1 structure had the blockModeProc in a different place.
	 */

	return (Tcl_DriverBlockModeProc *) (chanTypePtr->version);
    }
}

/*
 *----------------------------------------------------------------------
 *
 * Tcl_ChannelCloseProc --
 *
 *	Return the Tcl_DriverCloseProc of the channel type.
 *
 * Results:
 *	A pointer to the proc.
 *
 * Side effects:
 *	None.
 *
 *----------------------------------------------------------------------
 */

Tcl_DriverCloseProc *
Tcl_ChannelCloseProc(
    const Tcl_ChannelType *chanTypePtr)
				/* Pointer to channel type. */
{
    return chanTypePtr->closeProc;
}

/*
 *----------------------------------------------------------------------
 *
 * Tcl_ChannelClose2Proc --
 *
 *	Return the Tcl_DriverClose2Proc of the channel type.
 *
 * Results:
 *	A pointer to the proc.
 *
 * Side effects:
 *	None.
 *
 *----------------------------------------------------------------------
 */

Tcl_DriverClose2Proc *
Tcl_ChannelClose2Proc(
    const Tcl_ChannelType *chanTypePtr)
				/* Pointer to channel type. */
{
    return chanTypePtr->close2Proc;
}

/*
 *----------------------------------------------------------------------
 *
 * Tcl_ChannelInputProc --
 *
 *	Return the Tcl_DriverInputProc of the channel type.
 *
 * Results:
 *	A pointer to the proc.
 *
 * Side effects:
 *	None.
 *
 *----------------------------------------------------------------------
 */

Tcl_DriverInputProc *
Tcl_ChannelInputProc(
    const Tcl_ChannelType *chanTypePtr)
				/* Pointer to channel type. */
{
    return chanTypePtr->inputProc;
}

/*
 *----------------------------------------------------------------------
 *
 * Tcl_ChannelOutputProc --
 *
 *	Return the Tcl_DriverOutputProc of the channel type.
 *
 * Results:
 *	A pointer to the proc.
 *
 * Side effects:
 *	None.
 *
 *----------------------------------------------------------------------
 */

Tcl_DriverOutputProc *
Tcl_ChannelOutputProc(
    const Tcl_ChannelType *chanTypePtr)
				/* Pointer to channel type. */
{
    return chanTypePtr->outputProc;
}

/*
 *----------------------------------------------------------------------
 *
 * Tcl_ChannelSeekProc --
 *
 *	Return the Tcl_DriverSeekProc of the channel type.
 *
 * Results:
 *	A pointer to the proc.
 *
 * Side effects:
 *	None.
 *
 *----------------------------------------------------------------------
 */

Tcl_DriverSeekProc *
Tcl_ChannelSeekProc(
    const Tcl_ChannelType *chanTypePtr)
				/* Pointer to channel type. */
{
    return chanTypePtr->seekProc;
}

/*
 *----------------------------------------------------------------------
 *
 * Tcl_ChannelSetOptionProc --
 *
 *	Return the Tcl_DriverSetOptionProc of the channel type.
 *
 * Results:
 *	A pointer to the proc.
 *
 * Side effects:
 *	None.
 *
 *----------------------------------------------------------------------
 */

Tcl_DriverSetOptionProc *
Tcl_ChannelSetOptionProc(
    const Tcl_ChannelType *chanTypePtr)
				/* Pointer to channel type. */
{
    return chanTypePtr->setOptionProc;
}

/*
 *----------------------------------------------------------------------
 *
 * Tcl_ChannelGetOptionProc --
 *
 *	Return the Tcl_DriverGetOptionProc of the channel type.
 *
 * Results:
 *	A pointer to the proc.
 *
 * Side effects:
 *	None.
 *
 *----------------------------------------------------------------------
 */

Tcl_DriverGetOptionProc *
Tcl_ChannelGetOptionProc(
    const Tcl_ChannelType *chanTypePtr)
				/* Pointer to channel type. */
{
    return chanTypePtr->getOptionProc;
}

/*
 *----------------------------------------------------------------------
 *
 * Tcl_ChannelWatchProc --
 *
 *	Return the Tcl_DriverWatchProc of the channel type.
 *
 * Results:
 *	A pointer to the proc.
 *
 * Side effects:
 *	None.
 *
 *----------------------------------------------------------------------
 */

Tcl_DriverWatchProc *
Tcl_ChannelWatchProc(
    const Tcl_ChannelType *chanTypePtr)
				/* Pointer to channel type. */
{
    return chanTypePtr->watchProc;
}

/*
 *----------------------------------------------------------------------
 *
 * Tcl_ChannelGetHandleProc --
 *
 *	Return the Tcl_DriverGetHandleProc of the channel type.
 *
 * Results:
 *	A pointer to the proc.
 *
 * Side effects:
 *	None.
 *
 *----------------------------------------------------------------------
 */

Tcl_DriverGetHandleProc *
Tcl_ChannelGetHandleProc(
    const Tcl_ChannelType *chanTypePtr)
				/* Pointer to channel type. */
{
    return chanTypePtr->getHandleProc;
}

/*
 *----------------------------------------------------------------------
 *
 * Tcl_ChannelFlushProc --
 *
 *	Return the Tcl_DriverFlushProc of the channel type.
 *
 * Results:
 *	A pointer to the proc.
 *
 * Side effects:
 *	None.
 *
 *----------------------------------------------------------------------
 */

Tcl_DriverFlushProc *
Tcl_ChannelFlushProc(
    const Tcl_ChannelType *chanTypePtr)
				/* Pointer to channel type. */
{
    if (HaveVersion(chanTypePtr, TCL_CHANNEL_VERSION_2)) {
	return chanTypePtr->flushProc;
    } else {
	return NULL;
    }
}

/*
 *----------------------------------------------------------------------
 *
 * Tcl_ChannelHandlerProc --
 *
 *	Return the Tcl_DriverHandlerProc of the channel type.
 *
 * Results:
 *	A pointer to the proc.
 *
 * Side effects:
 *	None.
 *
 *----------------------------------------------------------------------
 */

Tcl_DriverHandlerProc *
Tcl_ChannelHandlerProc(
    const Tcl_ChannelType *chanTypePtr)
				/* Pointer to channel type. */
{
    if (HaveVersion(chanTypePtr, TCL_CHANNEL_VERSION_2)) {
	return chanTypePtr->handlerProc;
    } else {
	return NULL;
    }
}

/*
 *----------------------------------------------------------------------
 *
 * Tcl_ChannelWideSeekProc --
 *
 *	Return the Tcl_DriverWideSeekProc of the channel type.
 *
 * Results:
 *	A pointer to the proc.
 *
 * Side effects:
 *	None.
 *
 *----------------------------------------------------------------------
 */

Tcl_DriverWideSeekProc *
Tcl_ChannelWideSeekProc(
    const Tcl_ChannelType *chanTypePtr)
				/* Pointer to channel type. */
{
    if (HaveVersion(chanTypePtr, TCL_CHANNEL_VERSION_3)) {
	return chanTypePtr->wideSeekProc;
    } else {
	return NULL;
    }
}

/*
 *----------------------------------------------------------------------
 *
 * Tcl_ChannelThreadActionProc --
 *
 *	TIP #218, Channel Thread Actions. Return the
 *	Tcl_DriverThreadActionProc of the channel type.
 *
 * Results:
 *	A pointer to the proc.
 *
 * Side effects:
 *	None.
 *
 *----------------------------------------------------------------------
 */

Tcl_DriverThreadActionProc *
Tcl_ChannelThreadActionProc(
    const Tcl_ChannelType *chanTypePtr)
				/* Pointer to channel type. */
{
    if (HaveVersion(chanTypePtr, TCL_CHANNEL_VERSION_4)) {
	return chanTypePtr->threadActionProc;
    } else {
	return NULL;
    }
}

/*
 *----------------------------------------------------------------------
 *
 * Tcl_SetChannelErrorInterp --
 *
 *	TIP #219, Tcl Channel Reflection API.
 *	Store an error message for the I/O system.
 *
 * Results:
 *	None.
 *
 * Side effects:
 *	Discards a previously stored message.
 *
 *----------------------------------------------------------------------
 */

void
Tcl_SetChannelErrorInterp(
    Tcl_Interp *interp,		/* Interp to store the data into. */
    Tcl_Obj *msg)		/* Error message to store. */
{
    Interp *iPtr = (Interp *) interp;

    if (iPtr->chanMsg != NULL) {
	TclDecrRefCount(iPtr->chanMsg);
	iPtr->chanMsg = NULL;
    }

    if (msg != NULL) {
	iPtr->chanMsg = FixLevelCode(msg);
	Tcl_IncrRefCount(iPtr->chanMsg);
    }
    return;
}

/*
 *----------------------------------------------------------------------
 *
 * Tcl_SetChannelError --
 *
 *	TIP #219, Tcl Channel Reflection API.
 *	Store an error message for the I/O system.
 *
 * Results:
 *	None.
 *
 * Side effects:
 *	Discards a previously stored message.
 *
 *----------------------------------------------------------------------
 */

void
Tcl_SetChannelError(
    Tcl_Channel chan,		/* Channel to store the data into. */
    Tcl_Obj *msg)		/* Error message to store. */
{
    ChannelState *statePtr = ((Channel *) chan)->state;

    if (statePtr->chanMsg != NULL) {
	TclDecrRefCount(statePtr->chanMsg);
	statePtr->chanMsg = NULL;
    }

    if (msg != NULL) {
	statePtr->chanMsg = FixLevelCode(msg);
	Tcl_IncrRefCount(statePtr->chanMsg);
    }
    return;
}

/*
 *----------------------------------------------------------------------
 *
 * FixLevelCode --
 *
 *	TIP #219, Tcl Channel Reflection API.
 *	Scans an error message for bad -code / -level directives. Returns a
 *	modified copy with such directives corrected, and the input if it had
 *	no problems.
 *
 * Results:
 *	A Tcl_Obj*
 *
 * Side effects:
 *	None.
 *
 *----------------------------------------------------------------------
 */

static Tcl_Obj *
FixLevelCode(
    Tcl_Obj *msg)
{
    int explicitResult, numOptions, lc, lcn;
    Tcl_Obj **lv, **lvn;
    int res, i, j, val, lignore, cignore;
    int newlevel = -1, newcode = -1;

    /* ASSERT msg != NULL */

    /*
     * Process the caught message.
     *
     * Syntax = (option value)... ?message?
     *
     * Bad message syntax causes a panic, because the other side uses
     * Tcl_GetReturnOptions and list construction functions to marshall the
     * information. Hence an error means that we've got serious breakage.
     */

    res = Tcl_ListObjGetElements(NULL, msg, &lc, &lv);
    if (res != TCL_OK) {
	Tcl_Panic("Tcl_SetChannelError(Interp): Bad syntax of message");
    }

    explicitResult = (1 == (lc % 2));
    numOptions = lc - explicitResult;

    /*
     * No options, nothing to do.
     */

    if (numOptions == 0) {
	return msg;
    }

    /*
     * Check for -code x, x != 1|error, and -level x, x != 0
     */

    for (i = 0; i < numOptions; i += 2) {
	if (0 == strcmp(TclGetString(lv[i]), "-code")) {
	    /*
	     * !"error", !integer, integer != 1 (numeric code for error)
	     */

	    res = TclGetIntFromObj(NULL, lv[i+1], &val);
	    if (((res == TCL_OK) && (val != 1)) || ((res != TCL_OK) &&
		    (0 != strcmp(TclGetString(lv[i+1]), "error")))) {
		newcode = 1;
	    }
	} else if (0 == strcmp(TclGetString(lv[i]), "-level")) {
	    /*
	     * !integer, integer != 0
	     */

	    res = TclGetIntFromObj(NULL, lv [i+1], &val);
	    if ((res != TCL_OK) || (val != 0)) {
		newlevel = 0;
	    }
	}
    }

    /*
     * -code, -level are either not present or ok. Nothing to do.
     */

    if ((newlevel < 0) && (newcode < 0)) {
	return msg;
    }

    lcn = numOptions;
    if (explicitResult) {
	lcn ++;
    }
    if (newlevel >= 0) {
	lcn += 2;
    }
    if (newcode >= 0) {
	lcn += 2;
    }

    lvn = (Tcl_Obj **) ckalloc(lcn * sizeof(Tcl_Obj *));

    /*
     * New level/code information is spliced into the first occurence of
     * -level, -code, further occurences are ignored. The options cannot be
     * not present, we would not come here. Options which are ok are simply
     * copied over.
     */

    lignore = cignore = 0;
    for (i=0, j=0; i<numOptions; i+=2) {
	if (0 == strcmp(TclGetString(lv[i]), "-level")) {
	    if (newlevel >= 0) {
		lvn[j++] = lv[i];
		lvn[j++] = Tcl_NewIntObj(newlevel);
		newlevel = -1;
		lignore = 1;
		continue;
	    } else if (lignore) {
		continue;
	    }
	} else if (0 == strcmp(TclGetString(lv[i]), "-code")) {
	    if (newcode >= 0) {
		lvn[j++] = lv[i];
		lvn[j++] = Tcl_NewIntObj(newcode);
		newcode = -1;
		cignore = 1;
		continue;
	    } else if (cignore) {
		continue;
	    }
	}

	/*
	 * Keep everything else, possibly copied down.
	 */

	lvn[j++] = lv[i];
	lvn[j++] = lv[i+1];
    }
    if (newlevel >= 0) {
	Tcl_Panic("Defined newlevel not used in rewrite");
    }
    if (newcode >= 0) {
	Tcl_Panic("Defined newcode not used in rewrite");
    }

    if (explicitResult) {
	lvn[j++] = lv[i];
    }

    msg = Tcl_NewListObj(j, lvn);

    ckfree((char *) lvn);
    return msg;
}

/*
 *----------------------------------------------------------------------
 *
 * Tcl_GetChannelErrorInterp --
 *
 *	TIP #219, Tcl Channel Reflection API.
 *	Return the message stored by the channel driver.
 *
 * Results:
 *	Tcl error message object.
 *
 * Side effects:
 *	Resets the stored data to NULL.
 *
 *----------------------------------------------------------------------
 */

void
Tcl_GetChannelErrorInterp(
    Tcl_Interp *interp,		/* Interp to query. */
    Tcl_Obj **msg)		/* Place for error message. */
{
    Interp *iPtr = (Interp *) interp;

    *msg = iPtr->chanMsg;
    iPtr->chanMsg = NULL;
}

/*
 *----------------------------------------------------------------------
 *
 * Tcl_GetChannelError --
 *
 *	TIP #219, Tcl Channel Reflection API.
 *	Return the message stored by the channel driver.
 *
 * Results:
 *	Tcl error message object.
 *
 * Side effects:
 *	Resets the stored data to NULL.
 *
 *----------------------------------------------------------------------
 */

void
Tcl_GetChannelError(
    Tcl_Channel chan,		/* Channel to query. */
    Tcl_Obj **msg)		/* Place for error message. */
{
    ChannelState *statePtr = ((Channel *) chan)->state;

    *msg = statePtr->chanMsg;
    statePtr->chanMsg = NULL;
}

/*
 *----------------------------------------------------------------------
 *
 * Tcl_ChannelTruncateProc --
 *
 *	TIP #208 (subsection relating to truncation, based on TIP #206).
 *	Return the Tcl_DriverTruncateProc of the channel type.
 *
 * Results:
 *	A pointer to the proc.
 *
 * Side effects:
 *	None.
 *
 *----------------------------------------------------------------------
 */

Tcl_DriverTruncateProc *
Tcl_ChannelTruncateProc(
    const Tcl_ChannelType *chanTypePtr)
				/* Pointer to channel type. */
{
    if (HaveVersion(chanTypePtr, TCL_CHANNEL_VERSION_5)) {
	return chanTypePtr->truncateProc;
    } else {
	return NULL;
    }
}

/*
 *----------------------------------------------------------------------
 *
 * DupChannelIntRep --
 *
 *	Initialize the internal representation of a new Tcl_Obj to a copy of
 *	the internal representation of an existing string object.
 *
 * Results:
 *	None.
 *
 * Side effects:
 *	copyPtr's internal rep is set to a copy of srcPtr's internal
 *	representation.
 *
 *----------------------------------------------------------------------
 */

static void
DupChannelIntRep(
    register Tcl_Obj *srcPtr,	/* Object with internal rep to copy. Must have
				 * an internal rep of type "Channel". */
    register Tcl_Obj *copyPtr)	/* Object with internal rep to set. Must not
				 * currently have an internal rep.*/
{
    ChannelState *statePtr  = GET_CHANNELSTATE(srcPtr);
    Interp       *interpPtr = GET_CHANNELINTERP(srcPtr);

    SET_CHANNELSTATE(copyPtr, statePtr);
    SET_CHANNELINTERP(copyPtr, interpPtr);
    Tcl_Preserve((ClientData) statePtr);
    copyPtr->typePtr = &tclChannelType;
}

/*
 *----------------------------------------------------------------------
 *
 * SetChannelFromAny --
 *
 *	Create an internal representation of type "Channel" for an object.
 *
 * Results:
 *	This operation always succeeds and returns TCL_OK.
 *
 * Side effects:
 *	Any old internal reputation for objPtr is freed and the internal
 *	representation is set to "Channel".
 *
 *----------------------------------------------------------------------
 */

static int
SetChannelFromAny(
    Tcl_Interp *interp,		/* Used for error reporting if not NULL. */
    register Tcl_Obj *objPtr)	/* The object to convert. */
{
    ChannelState *statePtr;
    Interp       *interpPtr;

    if (interp == NULL) {
	return TCL_ERROR;
    }
    if (objPtr->typePtr == &tclChannelType) {
	/*
	 * The channel is valid until any call to DetachChannel occurs.
	 * Ensure consistency checks are done.
	 */
	statePtr  = GET_CHANNELSTATE(objPtr);
	interpPtr = GET_CHANNELINTERP(objPtr);
	if (statePtr->flags & (CHANNEL_TAINTED|CHANNEL_CLOSED)) {
	    ResetFlag(statePtr, CHANNEL_TAINTED);
	    Tcl_Release((ClientData) statePtr);
	    UpdateStringOfChannel(objPtr);
	    objPtr->typePtr = NULL;
	} else if (interpPtr != (Interp*) interp) {
	    Tcl_Release((ClientData) statePtr);
	    UpdateStringOfChannel(objPtr);
	    objPtr->typePtr = NULL;
	}
    }
    if (objPtr->typePtr != &tclChannelType) {
	Tcl_Channel chan;

	/*
	 * We need a valid string with which to check for a valid channel, but
	 * make sure not to free internal rep until validated. [Bug 1847044]
	 */
	if ((objPtr->typePtr != NULL) && (objPtr->bytes == NULL)) {
	    objPtr->typePtr->updateStringProc(objPtr);
	}

	chan = Tcl_GetChannel(interp, objPtr->bytes, NULL);
	if (chan == NULL) {
	    return TCL_ERROR;
	}

	TclFreeIntRep(objPtr);
	statePtr = ((Channel *)chan)->state;
	Tcl_Preserve((ClientData) statePtr);
	SET_CHANNELSTATE(objPtr, statePtr);
	SET_CHANNELINTERP(objPtr, interp);
	objPtr->typePtr = &tclChannelType;
    }
    return TCL_OK;
}

/*
 *----------------------------------------------------------------------
 *
 * UpdateStringOfChannel --
 *
 *	Update the string representation for an object whose internal
 *	representation is "Channel".
 *
 * Results:
 *	None.
 *
 * Side effects:
 *	The object's string may be set by converting its Unicode represention
 *	to UTF format.
 *
 *----------------------------------------------------------------------
 */

static void
UpdateStringOfChannel(
    Tcl_Obj *objPtr)		/* Object with string rep to update. */
{
    if (objPtr->bytes == NULL) {
	ChannelState *statePtr = GET_CHANNELSTATE(objPtr);
	const char *name = statePtr->channelName;
	if (name) {
	    size_t len = strlen(name);
	    objPtr->bytes = (char *) ckalloc(len + 1);
	    objPtr->length = len;
	    memcpy(objPtr->bytes, name, len);
	} else {
	    objPtr->bytes = tclEmptyStringRep;
	    objPtr->length = 0;
	}
    }
}

/*
 *----------------------------------------------------------------------
 *
 * FreeChannelIntRep --
 *
 *	Release statePtr storage.
 *
 * Results:
 *	None.
 *
 * Side effects:
 *	May cause state to be freed.
 *
 *----------------------------------------------------------------------
 */

static void
FreeChannelIntRep(
    Tcl_Obj *objPtr)		/* Object with internal rep to free. */
{
    Tcl_Release((ClientData) GET_CHANNELSTATE(objPtr));
}

#if 0
/*
 * For future debugging work, a simple function to print the flags of a
 * channel in semi-readable form.
 */

static int
DumpFlags(
    char *str,
    int flags)
{
    char buf[20];
    int i = 0;

#define ChanFlag(chr,bit) (buf[i++] = ((flags & (bit)) ? (chr) : '_'))

    ChanFlag('r', TCL_READABLE);
    ChanFlag('w', TCL_WRITABLE);
    ChanFlag('n', CHANNEL_NONBLOCKING);
    ChanFlag('l', CHANNEL_LINEBUFFERED);
    ChanFlag('u', CHANNEL_UNBUFFERED);
    ChanFlag('R', BUFFER_READY);
    ChanFlag('F', BG_FLUSH_SCHEDULED);
    ChanFlag('c', CHANNEL_CLOSED);
    ChanFlag('E', CHANNEL_EOF);
    ChanFlag('S', CHANNEL_STICKY_EOF);
    ChanFlag('B', CHANNEL_BLOCKED);
    ChanFlag('/', INPUT_SAW_CR);
    ChanFlag('*', INPUT_NEED_NL);
    ChanFlag('D', CHANNEL_DEAD);
    ChanFlag('R', CHANNEL_RAW_MODE);
#ifdef TCL_IO_TRACK_OS_FOR_DRIVER_WITH_BAD_BLOCKING
    ChanFlag('T', CHANNEL_TIMER_FEV);
    ChanFlag('H', CHANNEL_HAS_MORE_DATA);
#endif /* TCL_IO_TRACK_OS_FOR_DRIVER_WITH_BAD_BLOCKING */
    ChanFlag('x', CHANNEL_INCLOSE);

    buf[i] ='\0';

    fprintf(stderr, "%s: %s\n", str, buf);
    return 0;
}
#endif

/*
 * Local Variables:
 * mode: c
 * c-basic-offset: 4
 * fill-column: 78
 * End:
 */<|MERGE_RESOLUTION|>--- conflicted
+++ resolved
@@ -16,11 +16,6 @@
 #include <assert.h>
 
 /*
-<<<<<<< HEAD
- * All static variables used in this file are collected into a single instance
- * of the following structure. For multi-threaded implementations, there is
- * one instance of this structure for each thread.
-=======
  * For each channel handler registered in a call to Tcl_CreateChannelHandler,
  * there is one record of the following type. All of records for a specific
  * channel are chained together in a singly linked list which is stored in
@@ -114,7 +109,7 @@
     int readFlags;		/* Original read channel flags. */
     int writeFlags;		/* Original write channel flags. */
     int toRead;			/* Number of bytes to copy, or -1. */
-    int total;			/* Total bytes transferred (written). */
+    Tcl_WideInt total;		/* Total bytes transferred (written). */
     Tcl_Interp *interp;		/* Interp that started the copy. */
     Tcl_Obj *cmdPtr;		/* Command to be invoked at completion. */
     int bufSize;		/* Size of appended buffer. */
@@ -123,10 +118,9 @@
 } CopyState;
 
 /*
- * All static variables used in this file are collected into a single
- * instance of the following structure.  For multi-threaded implementations,
- * there is one instance of this structure for each thread.
->>>>>>> e3a0ad0f
+ * All static variables used in this file are collected into a single instance
+ * of the following structure. For multi-threaded implementations, there is
+ * one instance of this structure for each thread.
  *
  * Notice that different structures with the same name appear in other files.
  * The structure defined below is used in this file only.
