--- conflicted
+++ resolved
@@ -5821,14 +5821,10 @@
     chanPtr = statePtr->topChanPtr;
     TclChannelPreserve((Tcl_Channel)chanPtr);
 
-<<<<<<< HEAD
     /* Must clear the BLOCKED|EOF flags here since we check before reading */
-=======
-    /* Must clear the BLOCKED flag here since we check before reading */
     if (GotFlag(statePtr, CHANNEL_EOF)) {
 	statePtr->inputEncodingFlags |= TCL_ENCODING_START;
     }
->>>>>>> 5ecd3fa2
     ResetFlag(statePtr, CHANNEL_BLOCKED|CHANNEL_EOF);
     statePtr->inputEncodingFlags &= ~TCL_ENCODING_END;
     for (copied = 0; (unsigned) toRead > 0; ) {
@@ -6074,15 +6070,12 @@
 
     while (1) {
 	int dstDecoded, dstRead, dstWrote, srcRead, numChars, code;
-<<<<<<< HEAD
 	int flags = statePtr->inputEncodingFlags | TCL_ENCODING_NO_TERMINATE;
 	
 	if (charsToRead > 0) {
 	    flags |= TCL_ENCODING_CHAR_LIMIT;
 	    numChars = charsToRead;
 	}
-=======
->>>>>>> 5ecd3fa2
 
 	/*
 	 * Perform the encoding transformation.  Read no more than
@@ -6099,19 +6092,12 @@
 	 * any buffers.
 	 */
 
-<<<<<<< HEAD
-	code = Tcl_ExternalToUtf(NULL, encoding, src, srcLen,
-		flags & (bufPtr->nextPtr ? ~0 : ~TCL_ENCODING_END),
-		&statePtr->inputEncodingState, dst, dstLimit, &srcRead,
-		&dstDecoded, &numChars);
-=======
 	assert(bufPtr->nextPtr == NULL || BytesLeft(bufPtr->nextPtr) == 0
 		|| (statePtr->inputEncodingFlags & TCL_ENCODING_END) == 0);
 
 	code = Tcl_ExternalToUtf(NULL, encoding, src, srcLen,
-		statePtr->inputEncodingFlags, &statePtr->inputEncodingState,
+		flags, &statePtr->inputEncodingState,
 		dst, dstLimit, &srcRead, &dstDecoded, &numChars);
->>>>>>> 5ecd3fa2
 
 	/*
 	 * Perform the translation transformation in place.  Read no more
@@ -6233,15 +6219,9 @@
 			(statePtr->inputEncodingFlags & TCL_ENCODING_END));
 
 		Tcl_ExternalToUtf(NULL, encoding, src, srcLen,
-<<<<<<< HEAD
-		(statePtr->inputEncodingFlags | TCL_ENCODING_NO_TERMINATE)
-		& (bufPtr->nextPtr ? ~0 : ~TCL_ENCODING_END),
+		(statePtr->inputEncodingFlags | TCL_ENCODING_NO_TERMINATE),
 		&statePtr->inputEncodingState, buffer, TCL_UTF_MAX + 1,
 		&read, &decoded, &count);
-=======
-		statePtr->inputEncodingFlags, &statePtr->inputEncodingState,
-		buffer, TCL_UTF_MAX + 2, &read, &decoded, &count);
->>>>>>> 5ecd3fa2
 
 		if (count == 2) {
 		    if (buffer[1] == '\n') {
@@ -6996,17 +6976,12 @@
      * point. Also clear CR related flags.
      */
 
-<<<<<<< HEAD
+    if (GotFlag(statePtr, CHANNEL_EOF)) {
+	statePtr->inputEncodingFlags |= TCL_ENCODING_START;
+    }
     ResetFlag(statePtr, CHANNEL_EOF | CHANNEL_STICKY_EOF | CHANNEL_BLOCKED |
 	    INPUT_SAW_CR);
-=======
-    if (GotFlag(statePtr, CHANNEL_EOF)) {
-	statePtr->inputEncodingFlags |= TCL_ENCODING_START;
-    }
-    statePtr->flags &=
-	~(CHANNEL_EOF | CHANNEL_STICKY_EOF | CHANNEL_BLOCKED | INPUT_SAW_CR);
     statePtr->inputEncodingFlags &= ~TCL_ENCODING_END;
->>>>>>> 5ecd3fa2
 
     /*
      * If the channel is in asynchronous output mode, switch it back to
@@ -8114,17 +8089,11 @@
 	 * ahead'. Ditto for blocked.
 	 */
 
-<<<<<<< HEAD
-	ResetFlag(statePtr, CHANNEL_EOF|CHANNEL_STICKY_EOF|CHANNEL_BLOCKED);
-=======
 	if (GotFlag(statePtr, CHANNEL_EOF)) {
 	    statePtr->inputEncodingFlags |= TCL_ENCODING_START;
 	}
-	statePtr->flags &=
-		~(CHANNEL_EOF | CHANNEL_STICKY_EOF | CHANNEL_BLOCKED);
+	ResetFlag(statePtr, CHANNEL_EOF|CHANNEL_STICKY_EOF|CHANNEL_BLOCKED);
 	statePtr->inputEncodingFlags &= ~TCL_ENCODING_END;
-
->>>>>>> 5ecd3fa2
 	return TCL_OK;
     } else if (HaveOpt(1, "-translation")) {
 	const char *readMode, *writeMode;
