/*
 * tclIO.c --
 *
 *	This file provides the generic portions (those that are the same on
 *	all platforms and for all channel types) of Tcl's IO facilities.
 *
 * Copyright © 1998-2000 Ajuba Solutions
 * Copyright © 1995-1997 Sun Microsystems, Inc.
 * Contributions from Don Porter, NIST, 2014. (not subject to US copyright)
 *
 * See the file "license.terms" for information on usage and redistribution of
 * this file, and for a DISCLAIMER OF ALL WARRANTIES.
 */

#include "tclInt.h"
#include "tclIO.h"
#include <assert.h>

/*
 * For each channel handler registered in a call to Tcl_CreateChannelHandler,
 * there is one record of the following type. All of records for a specific
 * channel are chained together in a singly linked list which is stored in
 * the channel structure.
 */

typedef struct ChannelHandler {
    Channel *chanPtr;		/* The channel structure for this channel. */
    int mask;			/* Mask of desired events. */
    Tcl_ChannelProc *proc;	/* Procedure to call in the type of
				 * Tcl_CreateChannelHandler. */
    void *clientData;	/* Argument to pass to procedure. */
    struct ChannelHandler *nextPtr;
				/* Next one in list of registered handlers. */
} ChannelHandler;

/*
 * This structure keeps track of the current ChannelHandler being invoked in
 * the current invocation of Tcl_NotifyChannel. There is a potential
 * problem if a ChannelHandler is deleted while it is the current one, since
 * Tcl_NotifyChannel needs to look at the nextPtr field. To handle this
 * problem, structures of the type below indicate the next handler to be
 * processed for any (recursively nested) dispatches in progress. The
 * nextHandlerPtr field is updated if the handler being pointed to is deleted.
 * The nestedHandlerPtr field is used to chain together all recursive
 * invocations, so that Tcl_DeleteChannelHandler can find all the recursively
 * nested invocations of Tcl_NotifyChannel and compare the handler being
 * deleted against the NEXT handler to be invoked in that invocation; when it
 * finds such a situation, Tcl_DeleteChannelHandler updates the nextHandlerPtr
 * field of the structure to the next handler.
 */

typedef struct NextChannelHandler {
    ChannelHandler *nextHandlerPtr;	/* The next handler to be invoked in
					 * this invocation. */
    struct NextChannelHandler *nestedHandlerPtr;
					/* Next nested invocation of
					 * Tcl_NotifyChannel. */
} NextChannelHandler;

/*
 * The following structure is used by Tcl_GetsObj() to encapsulates the
 * state for a "gets" operation.
 */

typedef struct GetsState {
    Tcl_Obj *objPtr;		/* The object to which UTF-8 characters
				 * will be appended. */
    char **dstPtr;		/* Pointer into objPtr's string rep where
				 * next character should be stored. */
    Tcl_Encoding encoding;	/* The encoding to use to convert raw bytes
				 * to UTF-8.  */
    ChannelBuffer *bufPtr;	/* The current buffer of raw bytes being
				 * emptied. */
    Tcl_EncodingState state;	/* The encoding state just before the last
				 * external to UTF-8 conversion in
				 * FilterInputBytes(). */
    int rawRead;		/* The number of bytes removed from bufPtr
				 * in the last call to FilterInputBytes(). */
    int bytesWrote;		/* The number of bytes of UTF-8 data
				 * appended to objPtr during the last call to
				 * FilterInputBytes(). */
    int charsWrote;		/* The corresponding number of UTF-8
				 * characters appended to objPtr during the
				 * last call to FilterInputBytes(). */
    int totalChars;		/* The total number of UTF-8 characters
				 * appended to objPtr so far, just before the
				 * last call to FilterInputBytes(). */
} GetsState;

/*
 * The following structure encapsulates the state for a background channel
 * copy.  Note that the data buffer for the copy will be appended to this
 * structure.
 */

typedef struct CopyState {
    struct Channel *readPtr;	/* Pointer to input channel. */
    struct Channel *writePtr;	/* Pointer to output channel. */
    int readFlags;		/* Original read channel flags. */
    int writeFlags;		/* Original write channel flags. */
    Tcl_WideInt toRead;		/* Number of bytes to copy, or -1. */
    Tcl_WideInt total;		/* Total bytes transferred (written). */
    Tcl_Interp *interp;		/* Interp that started the copy. */
    Tcl_Obj *cmdPtr;		/* Command to be invoked at completion. */
    Tcl_Size bufSize;		/* Size of appended buffer. */
    char buffer[TCLFLEXARRAY];		/* Copy buffer, this must be the last
                                 * field. */
} CopyState;

/*
 * All static variables used in this file are collected into a single instance
 * of the following structure. For multi-threaded implementations, there is
 * one instance of this structure for each thread.
 *
 * Notice that different structures with the same name appear in other files.
 * The structure defined below is used in this file only.
 */

typedef struct {
    NextChannelHandler *nestedHandlerPtr;
				/* This variable holds the list of nested
				 * Tcl_NotifyChannel invocations. */
    ChannelState *firstCSPtr;	/* List of all channels currently open,
				 * indexed by ChannelState, as only one
				 * ChannelState exists per set of stacked
				 * channels. */
    Tcl_Channel stdinChannel;	/* Static variable for the stdin channel. */
    Tcl_Channel stdoutChannel;	/* Static variable for the stdout channel. */
    Tcl_Channel stderrChannel;	/* Static variable for the stderr channel. */
    Tcl_Encoding binaryEncoding;
    int stdinInitialized;
    int stdoutInitialized;
    int stderrInitialized;
} ThreadSpecificData;

static Tcl_ThreadDataKey dataKey;

/*
 * Structure to record a close callback. One such record exists for
 * each close callback registered for a channel.
 */

typedef struct CloseCallback {
    Tcl_CloseProc *proc;		/* The procedure to call. */
    void *clientData;		/* Arbitrary one-word data to pass
					 * to the callback. */
    struct CloseCallback *nextPtr;	/* For chaining close callbacks. */
} CloseCallback;

/*
 * Static functions in this file:
 */

static ChannelBuffer *	AllocChannelBuffer(Tcl_Size length);
static void		PreserveChannelBuffer(ChannelBuffer *bufPtr);
static void		ReleaseChannelBuffer(ChannelBuffer *bufPtr);
static int		IsShared(ChannelBuffer *bufPtr);
static void		ChannelFree(Channel *chanPtr);
static void		ChannelTimerProc(void *clientData);
static int		ChanRead(Channel *chanPtr, char *dst, int dstSize);
static int		CheckChannelErrors(ChannelState *statePtr,
			    int direction);
static int		CheckForDeadChannel(Tcl_Interp *interp,
			    ChannelState *statePtr);
static void		CheckForStdChannelsBeingClosed(Tcl_Channel chan);
static void		CleanupChannelHandlers(Tcl_Interp *interp,
			    Channel *chanPtr);
static void		CleanupTimerHandler(ChannelState *statePtr);
static int		CloseChannel(Tcl_Interp *interp, Channel *chanPtr,
			    int errorCode);
static int		CloseChannelPart(Tcl_Interp *interp, Channel *chanPtr,
			    int errorCode, int flags);
static int		CloseWrite(Tcl_Interp *interp, Channel *chanPtr);
static void		CommonGetsCleanup(Channel *chanPtr);
static int		CopyData(CopyState *csPtr, int mask);
static void		DeleteTimerHandler(ChannelState *statePtr);
static int		MoveBytes(CopyState *csPtr);

static void		MBCallback(CopyState *csPtr, Tcl_Obj *errObj);
static void		MBError(CopyState *csPtr, int mask, int errorCode);
static int		MBRead(CopyState *csPtr);
static int		MBWrite(CopyState *csPtr);
static void		MBEvent(void *clientData, int mask);

static void		CopyEventProc(void *clientData, int mask);
static void		CreateScriptRecord(Tcl_Interp *interp,
			    Channel *chanPtr, int mask, Tcl_Obj *scriptPtr);
static void		DeleteChannelTable(void *clientData,
			    Tcl_Interp *interp);
static void		DeleteScriptRecord(Tcl_Interp *interp,
			    Channel *chanPtr, int mask);
static int		DetachChannel(Tcl_Interp *interp, Tcl_Channel chan);
static void		DiscardInputQueued(ChannelState *statePtr,
			    int discardSavedBuffers);
static void		DiscardOutputQueued(ChannelState *chanPtr);
static Tcl_Size		DoRead(Channel *chanPtr, char *dst, Tcl_Size bytesToRead,
			    int allowShortReads);
static Tcl_Size		DoReadChars(Channel *chan, Tcl_Obj *objPtr, Tcl_Size toRead,
			    int allowShortReads, int appendFlag);
static int		FilterInputBytes(Channel *chanPtr,
			    GetsState *statePtr);
static int		FlushChannel(Tcl_Interp *interp, Channel *chanPtr,
			    int calledFromAsyncFlush);
static int		TclGetsObjBinary(Tcl_Channel chan, Tcl_Obj *objPtr);
static Tcl_Encoding	GetBinaryEncoding(void);
static Tcl_ExitProc	FreeBinaryEncoding;
static Tcl_HashTable *	GetChannelTable(Tcl_Interp *interp);
static int		GetInput(Channel *chanPtr);
static void		PeekAhead(Channel *chanPtr, char **dstEndPtr,
			    GetsState *gsPtr);
static int		ReadBytes(ChannelState *statePtr, Tcl_Obj *objPtr,
			    int charsLeft);
static int		ReadChars(ChannelState *statePtr, Tcl_Obj *objPtr,
			    int charsLeft, int *factorPtr);
static void		RecycleBuffer(ChannelState *statePtr,
			    ChannelBuffer *bufPtr, int mustDiscard);
static int		StackSetBlockMode(Channel *chanPtr, int mode);
static int		SetBlockMode(Tcl_Interp *interp, Channel *chanPtr,
			    int mode);
static void		StopCopy(CopyState *csPtr);
static void		TranslateInputEOL(ChannelState *statePtr, char *dst,
			    const char *src, int *dstLenPtr, int *srcLenPtr);
static void		UpdateInterest(Channel *chanPtr);
static int		Write(Channel *chanPtr, const char *src,
			    int srcLen, Tcl_Encoding encoding);
static Tcl_Obj *	FixLevelCode(Tcl_Obj *msg);
static void		SpliceChannel(Tcl_Channel chan);
static void		CutChannel(Tcl_Channel chan);
static int              WillRead(Channel *chanPtr);

#define WriteChars(chanPtr, src, srcLen) \
			Write(chanPtr, src, srcLen, chanPtr->state->encoding)
#define WriteBytes(chanPtr, src, srcLen) \
			Write(chanPtr, src, srcLen, tclIdentityEncoding)

/*
 * Simplifying helper macros. All may use their argument(s) multiple times.
 * The ANSI C "prototypes" for the macros are listed below, together with a
 * short description of what the macro does.
 *
 * --------------------------------------------------------------------------
 * Tcl_Size BytesLeft(ChannelBuffer *bufPtr)
 *
 *	Returns the number of bytes of data remaining in the buffer.
 *
 * int SpaceLeft(ChannelBuffer *bufPtr)
 *
 *	Returns the number of bytes of space remaining at the end of the
 *	buffer.
 *
 * int IsBufferReady(ChannelBuffer *bufPtr)
 *
 *	Returns whether a buffer has bytes available within it.
 *
 * int IsBufferEmpty(ChannelBuffer *bufPtr)
 *
 *	Returns whether a buffer is entirely empty. Note that this is not the
 *	inverse of the above operation; trying to merge the two seems to lead
 *	to occasional crashes...
 *
 * int IsBufferFull(ChannelBuffer *bufPtr)
 *
 *	Returns whether more data can be added to a buffer.
 *
 * int IsBufferOverflowing(ChannelBuffer *bufPtr)
 *
 *	Returns whether a buffer has more data in it than it should.
 *
 * char *InsertPoint(ChannelBuffer *bufPtr)
 *
 *	Returns a pointer to where characters should be added to the buffer.
 *
 * char *RemovePoint(ChannelBuffer *bufPtr)
 *
 *	Returns a pointer to where characters should be removed from the
 *	buffer.
 * --------------------------------------------------------------------------
 */

#define BytesLeft(bufPtr)	((bufPtr)->nextAdded - (bufPtr)->nextRemoved)

#define SpaceLeft(bufPtr)	((bufPtr)->bufLength - (bufPtr)->nextAdded)

#define IsBufferReady(bufPtr)	((bufPtr)->nextAdded > (bufPtr)->nextRemoved)

#define IsBufferEmpty(bufPtr)	((bufPtr)->nextAdded == (bufPtr)->nextRemoved)

#define IsBufferFull(bufPtr)	((bufPtr) && (bufPtr)->nextAdded >= (bufPtr)->bufLength)

#define IsBufferOverflowing(bufPtr) ((bufPtr)->nextAdded>(bufPtr)->bufLength)

#define InsertPoint(bufPtr)	(&(bufPtr)->buf[(bufPtr)->nextAdded])

#define RemovePoint(bufPtr)	(&(bufPtr)->buf[(bufPtr)->nextRemoved])

/*
 * For working with channel state flag bits.
 */

#define SetFlag(statePtr, flag)		((statePtr)->flags |= (flag))
#define ResetFlag(statePtr, flag)	((statePtr)->flags &= ~(flag))
#define GotFlag(statePtr, flag)		((statePtr)->flags & (flag))

/*
 * Macro for testing whether a string (in optionName, length len) matches a
 * value (prefix matching rules). Arguments are the minimum length to match
 * and the value to match against. (Can't use Tcl_GetIndexFromObj as this is
 * used in a situation where no objects are available.)
 */

#define HaveOpt(minLength, nameString) \
	((len > (minLength)) && (optionName[1] == (nameString)[1]) \
		&& (strncmp(optionName, (nameString), len) == 0))

/*
 * The ChannelObjType type.  Used to store the result of looking up
 * a channel name in the context of an interp.  Saves the lookup
 * result and values needed to check its continued validity.
 */

typedef struct ResolvedChanName {
    ChannelState *statePtr;	/* The saved lookup result */
    Tcl_Interp *interp;		/* The interp in which the lookup was done. */
    size_t epoch;		/* The epoch of the channel when the lookup
				 * was done. Use to verify validity. */
    size_t refCount;		/* Share this struct among many Tcl_Obj. */
} ResolvedChanName;

static void		DupChannelInternalRep(Tcl_Obj *objPtr, Tcl_Obj *copyPtr);
static void		FreeChannelInternalRep(Tcl_Obj *objPtr);

static const Tcl_ObjType chanObjType = {
    "channel",			/* name for this type */
    FreeChannelInternalRep,		/* freeIntRepProc */
    DupChannelInternalRep,		/* dupIntRepProc */
    NULL,			/* updateStringProc */
    NULL			/* setFromAnyProc */
};

#define ChanSetInternalRep(objPtr, resPtr)					\
    do {								\
	Tcl_ObjInternalRep ir;						\
	(resPtr)->refCount++;						\
	ir.twoPtrValue.ptr1 = (resPtr);					\
	ir.twoPtrValue.ptr2 = NULL;					\
	Tcl_StoreInternalRep((objPtr), &chanObjType, &ir);			\
    } while (0)

#define ChanGetInternalRep(objPtr, resPtr)					\
    do {								\
	const Tcl_ObjInternalRep *irPtr;					\
	irPtr = TclFetchInternalRep((objPtr), &chanObjType);		\
	(resPtr) = irPtr ? (ResolvedChanName *)irPtr->twoPtrValue.ptr1 : NULL;		\
    } while (0)

#define BUSY_STATE(st, fl) \
     ((((st)->csPtrR) && ((fl) & TCL_READABLE)) || \
      (((st)->csPtrW) && ((fl) & TCL_WRITABLE)))

#define MAX_CHANNEL_BUFFER_SIZE (1024*1024)

/*
 *---------------------------------------------------------------------------
 *
 * ChanClose, ChanRead, ChanSeek, ChanThreadAction, ChanWatch, ChanWrite --
 *
 *	Simplify the access to selected channel driver "methods" that are used
 *	in multiple places in a stereotypical fashion. These are just thin
 *	wrappers around the driver functions.
 *
 *---------------------------------------------------------------------------
 */

static inline int
ChanClose(
    Channel *chanPtr,
    Tcl_Interp *interp)
{
#ifndef TCL_NO_DEPRECATED
    if ((chanPtr->typePtr->closeProc != TCL_CLOSE2PROC) && (chanPtr->typePtr->closeProc != NULL)) {
	return chanPtr->typePtr->closeProc(chanPtr->instanceData, interp);
    }
#endif
    return chanPtr->typePtr->close2Proc(chanPtr->instanceData, interp, 0);
}

/*
 *---------------------------------------------------------------------------
 *
 * ChanRead --
 *
 *	Read up to dstSize bytes using the inputProc of chanPtr, store them at
 *	dst, and return the number of bytes stored.
 *
 * Results:
 *	The return value of the driver inputProc,
 *	  - number of bytes stored at dst, ot
 *	  - TCL_INDEX_NONE on error, with a Posix error code available to the caller by
 *	    calling Tcl_GetErrno().
 *
 * Side effects:
 *	The CHANNEL_ENCODING_ERROR, CHANNEL_BLOCKED and CHANNEL_EOF flags
 *	of the channel state are set as appropriate.  On EOF, the
 *	inputEncodingFlags are set to perform ending operations on decoding.
 *
 *	TODO - Is this really the right place for that?
 *
 *---------------------------------------------------------------------------
 */
static int
ChanRead(
    Channel *chanPtr,
    char *dst,
    int dstSize)
{
    int bytesRead, result;

    /*
     * If the caller asked for zero bytes, we'd force the inputProc to return
     * zero bytes, and then misinterpret that as EOF.
     */

    assert(dstSize > 0);

    /*
     * Each read op must set the blocked and eof states anew, not let
     * the effect of prior reads leak through.
     */

    if (GotFlag(chanPtr->state, CHANNEL_EOF)) {
        chanPtr->state->inputEncodingFlags |= TCL_ENCODING_START;
    }
    ResetFlag(chanPtr->state, CHANNEL_BLOCKED | CHANNEL_EOF);
    chanPtr->state->inputEncodingFlags &= ~TCL_ENCODING_END;
    if (WillRead(chanPtr) < 0) {
        return TCL_INDEX_NONE;
    }

    bytesRead = chanPtr->typePtr->inputProc(chanPtr->instanceData,
	    dst, dstSize, &result);

    /*
     * Stop any flag leakage through stacked channel levels.
     */

    if (GotFlag(chanPtr->state, CHANNEL_EOF)) {
        chanPtr->state->inputEncodingFlags |= TCL_ENCODING_START;
    }
    ResetFlag(chanPtr->state, CHANNEL_BLOCKED | CHANNEL_EOF);
    chanPtr->state->inputEncodingFlags &= ~TCL_ENCODING_END;
    if (bytesRead < 0) {
	if ((result == EWOULDBLOCK) || (result == EAGAIN)) {
	    SetFlag(chanPtr->state, CHANNEL_BLOCKED);
	    result = EAGAIN;
	}
	Tcl_SetErrno(result);
    } else if (bytesRead == 0) {
	SetFlag(chanPtr->state, CHANNEL_EOF);
	chanPtr->state->inputEncodingFlags |= TCL_ENCODING_END;
    } else {
	/*
	 * If we get a short read, signal up that we may be BLOCKED. We should
	 * avoid calling the driver because on some platforms we will block in
	 * the low level reading code even though the channel is set into
	 * nonblocking mode.
	 */

	if (bytesRead < dstSize) {
	    SetFlag(chanPtr->state, CHANNEL_BLOCKED);
	}
    }
    return bytesRead;
}

static inline Tcl_WideInt
ChanSeek(
    Channel *chanPtr,
    Tcl_WideInt offset,
    int mode,
    int *errnoPtr)
{
    /*
     * Note that we prefer the wideSeekProc if that field is available in the
     * type and non-NULL.
     */

    if (Tcl_ChannelWideSeekProc(chanPtr->typePtr) == NULL) {
#ifndef TCL_NO_DEPRECATED
	if (offset<LONG_MIN || offset>LONG_MAX) {
	    *errnoPtr = EOVERFLOW;
	    return TCL_INDEX_NONE;
	}

	return Tcl_ChannelSeekProc(chanPtr->typePtr)(chanPtr->instanceData,
		offset, mode, errnoPtr);
#else
	*errnoPtr = EINVAL;
	return TCL_INDEX_NONE;
#endif
    }

	return Tcl_ChannelWideSeekProc(chanPtr->typePtr)(chanPtr->instanceData,
		offset, mode, errnoPtr);
}

static inline void
ChanThreadAction(
    Channel *chanPtr,
    int action)
{
    Tcl_DriverThreadActionProc *threadActionProc =
	    Tcl_ChannelThreadActionProc(chanPtr->typePtr);

    if (threadActionProc != NULL) {
	threadActionProc(chanPtr->instanceData, action);
    }
}

static inline void
ChanWatch(
    Channel *chanPtr,
    int mask)
{
    chanPtr->typePtr->watchProc(chanPtr->instanceData, mask);
}

static inline int
ChanWrite(
    Channel *chanPtr,
    const char *src,
    int srcLen,
    int *errnoPtr)
{
    return chanPtr->typePtr->outputProc(chanPtr->instanceData, src, srcLen,
	    errnoPtr);
}

/*
 *---------------------------------------------------------------------------
 *
 * TclInitIOSubsystem --
 *
 *	Initialize all resources used by this subsystem on a per-process
 *	basis.
 *
 * Results:
 *	None.
 *
 * Side effects:
 *	Depends on the memory subsystems.
 *
 *---------------------------------------------------------------------------
 */

void
TclInitIOSubsystem(void)
{
    /*
     * By fetching thread local storage we take care of allocating it for each
     * thread.
     */

    (void) TCL_TSD_INIT(&dataKey);
}

/*
 *-------------------------------------------------------------------------
 *
 * TclFinalizeIOSubsystem --
 *
 *	Releases all resources used by this subsystem on a per-process basis.
 *	Closes all extant channels that have not already been closed because
 *	they were not owned by any interp.
 *
 * Results:
 *	None.
 *
 * Side effects:
 *	Depends on encoding and memory subsystems.
 *
 *-------------------------------------------------------------------------
 */

void
TclFinalizeIOSubsystem(void)
{
    ThreadSpecificData *tsdPtr = TCL_TSD_INIT(&dataKey);
    Channel *chanPtr = NULL;	/* Iterates over open channels. */
    ChannelState *statePtr;	/* State of channel stack */
    int active = 1;		/* Flag == 1 while there's still work to do */
    int doflushnb;

    /*
     * Fetch the pre-TIP#398 compatibility flag.
     */

    {
        const char *s;
        Tcl_DString ds;

        s = TclGetEnv("TCL_FLUSH_NONBLOCKING_ON_EXIT", &ds);
        doflushnb = ((s != NULL) && strcmp(s, "0"));
        if (s != NULL) {
            Tcl_DStringFree(&ds);
        }
    }

    /*
     * Walk all channel state structures known to this thread and close
     * corresponding channels.
     */

    while (active) {
	/*
	 * Iterate through the open channel list, and find the first channel
	 * that isn't dead. We start from the head of the list each time,
	 * because the close action on one channel can close others.
	 */

	active = 0;
	for (statePtr = tsdPtr->firstCSPtr;
		statePtr != NULL;
		statePtr = statePtr->nextCSPtr) {
	    chanPtr = statePtr->topChanPtr;
            if (GotFlag(statePtr, CHANNEL_DEAD)) {
                continue;
            }
	    if (!GotFlag(statePtr, CHANNEL_INCLOSE | CHANNEL_CLOSED )
                || GotFlag(statePtr, BG_FLUSH_SCHEDULED)) {
                ResetFlag(statePtr, BG_FLUSH_SCHEDULED);
		active = 1;
		break;
	    }
	}

	/*
	 * We've found a live (or bg-closing) channel. Close it.
	 */

	if (active) {
	    TclChannelPreserve((Tcl_Channel)chanPtr);

	    /*
	     * TIP #398: by default, we no longer set the channel back into
             * blocking mode.  To restore the old blocking behavior, the
             * environment variable TCL_FLUSH_NONBLOCKING_ON_EXIT must be set
             * and not be "0".
	     */

            if (doflushnb) {
                /*
                 * Set the channel back into blocking mode to ensure that we
                 * wait for all data to flush out.
                 */

                (void) Tcl_SetChannelOption(NULL, (Tcl_Channel) chanPtr,
                                            "-blocking", "on");
            }

	    if ((chanPtr == (Channel *) tsdPtr->stdinChannel) ||
		    (chanPtr == (Channel *) tsdPtr->stdoutChannel) ||
		    (chanPtr == (Channel *) tsdPtr->stderrChannel)) {
		/*
		 * Decrement the refcount which was earlier artificially
		 * bumped up to keep the channel from being closed.
		 */

		statePtr->refCount--;
	    }

	    if (statePtr->refCount <= 0) {
		/*
		 * Close it only if the refcount indicates that the channel is
		 * not referenced from any interpreter. If it is, that
		 * interpreter will close the channel when it gets destroyed.
		 */

		(void) Tcl_Close(NULL, (Tcl_Channel) chanPtr);
	    } else {
		/*
		 * The refcount is greater than zero, so flush the channel.
		 */

		Tcl_Flush((Tcl_Channel) chanPtr);

		/*
		 * Call the device driver to actually close the underlying
		 * device for this channel.
		 */

		(void) ChanClose(chanPtr, NULL);

		/*
		 * Finally, we clean up the fields in the channel data
		 * structure since all of them have been deleted already. We
		 * mark the channel with CHANNEL_DEAD to prevent any further
		 * IO operations on it.
		 */

		chanPtr->instanceData = NULL;
		SetFlag(statePtr, CHANNEL_DEAD);
	    }
	    TclChannelRelease((Tcl_Channel)chanPtr);
	}
    }

    TclpFinalizeSockets();
    TclpFinalizePipes();
}

/*
 *----------------------------------------------------------------------
 *
 * Tcl_SetStdChannel --
 *
 *	This function is used to change the channels that are used for
 *	stdin/stdout/stderr in new interpreters.
 *
 * Results:
 *	None
 *
 * Side effects:
 *	None.
 *
 *----------------------------------------------------------------------
 */

void
Tcl_SetStdChannel(
    Tcl_Channel channel,
    int type)			/* One of TCL_STDIN, TCL_STDOUT, TCL_STDERR. */
{
    ThreadSpecificData *tsdPtr = TCL_TSD_INIT(&dataKey);

    int init = channel ? 1 : -1;
    switch (type) {
    case TCL_STDIN:
	tsdPtr->stdinInitialized = init;
	tsdPtr->stdinChannel = channel;
	break;
    case TCL_STDOUT:
	tsdPtr->stdoutInitialized = init;
	tsdPtr->stdoutChannel = channel;
	break;
    case TCL_STDERR:
	tsdPtr->stderrInitialized = init;
	tsdPtr->stderrChannel = channel;
	break;
    }
}

/*
 *----------------------------------------------------------------------
 *
 * Tcl_GetStdChannel --
 *
 *	Returns the specified standard channel.
 *
 * Results:
 *	Returns the specified standard channel, or NULL.
 *
 * Side effects:
 *	May cause the creation of a standard channel and the underlying file.
 *
 *----------------------------------------------------------------------
 */

Tcl_Channel
Tcl_GetStdChannel(
    int type)			/* One of TCL_STDIN, TCL_STDOUT, TCL_STDERR. */
{
    Tcl_Channel channel = NULL;
    ThreadSpecificData *tsdPtr = TCL_TSD_INIT(&dataKey);

    /*
     * If the channels were not created yet, create them now and store them in
     * the static variables.
     */

    switch (type) {
    case TCL_STDIN:
	if (!tsdPtr->stdinInitialized) {
	    tsdPtr->stdinInitialized = -1;
	    tsdPtr->stdinChannel = TclpGetDefaultStdChannel(TCL_STDIN);

	    /*
	     * Artificially bump the refcount to ensure that the channel is
	     * only closed on exit.
	     *
	     * NOTE: Must only do this if stdinChannel is not NULL. It can be
	     * NULL in situations where Tcl is unable to connect to the
	     * standard input.
	     */

	    if (tsdPtr->stdinChannel != NULL) {
		tsdPtr->stdinInitialized = 1;
		Tcl_RegisterChannel(NULL, tsdPtr->stdinChannel);
	    }
	}
	channel = tsdPtr->stdinChannel;
	break;
    case TCL_STDOUT:
	if (!tsdPtr->stdoutInitialized) {
	    tsdPtr->stdoutInitialized = -1;
	    tsdPtr->stdoutChannel = TclpGetDefaultStdChannel(TCL_STDOUT);
	    if (tsdPtr->stdoutChannel != NULL) {
		tsdPtr->stdoutInitialized = 1;
		Tcl_RegisterChannel(NULL, tsdPtr->stdoutChannel);
	    }
	}
	channel = tsdPtr->stdoutChannel;
	break;
    case TCL_STDERR:
	if (!tsdPtr->stderrInitialized) {
	    tsdPtr->stderrInitialized = -1;
	    tsdPtr->stderrChannel = TclpGetDefaultStdChannel(TCL_STDERR);
	    if (tsdPtr->stderrChannel != NULL) {
		tsdPtr->stderrInitialized = 1;
		Tcl_RegisterChannel(NULL, tsdPtr->stderrChannel);
	    }
	}
	channel = tsdPtr->stderrChannel;
	break;
    }
    return channel;
}

/*
 *----------------------------------------------------------------------
 *
 * Tcl_CreateCloseHandler
 *
 *	Creates a close callback which will be called when the channel is
 *	closed.
 *
 * Results:
 *	None.
 *
 * Side effects:
 *	Causes the callback to be called in the future when the channel will
 *	be closed.
 *
 *----------------------------------------------------------------------
 */

void
Tcl_CreateCloseHandler(
    Tcl_Channel chan,		/* The channel for which to create the close
				 * callback. */
    Tcl_CloseProc *proc,	/* The callback routine to call when the
				 * channel will be closed. */
    void *clientData)	/* Arbitrary data to pass to the close
				 * callback. */
{
    ChannelState *statePtr = ((Channel *) chan)->state;
    CloseCallback *cbPtr;

    cbPtr = (CloseCallback *)ckalloc(sizeof(CloseCallback));
    cbPtr->proc = proc;
    cbPtr->clientData = clientData;

    cbPtr->nextPtr = statePtr->closeCbPtr;
    statePtr->closeCbPtr = cbPtr;
}

/*
 *----------------------------------------------------------------------
 *
 * Tcl_DeleteCloseHandler --
 *
 *	Removes a callback that would have been called on closing the channel.
 *	If there is no matching callback then this function has no effect.
 *
 * Results:
 *	None.
 *
 * Side effects:
 *	The callback will not be called in the future when the channel is
 *	eventually closed.
 *
 *----------------------------------------------------------------------
 */

void
Tcl_DeleteCloseHandler(
    Tcl_Channel chan,		/* The channel for which to cancel the close
				 * callback. */
    Tcl_CloseProc *proc,	/* The procedure for the callback to
				 * remove. */
    void *clientData)	/* The callback data for the callback to
				 * remove. */
{
    ChannelState *statePtr = ((Channel *) chan)->state;
    CloseCallback *cbPtr, *cbPrevPtr;

    for (cbPtr = statePtr->closeCbPtr, cbPrevPtr = NULL;
	    cbPtr != NULL; cbPtr = cbPtr->nextPtr) {
	if ((cbPtr->proc == proc) && (cbPtr->clientData == clientData)) {
	    if (cbPrevPtr == NULL) {
		statePtr->closeCbPtr = cbPtr->nextPtr;
	    } else {
		cbPrevPtr->nextPtr = cbPtr->nextPtr;
	    }
	    ckfree(cbPtr);
	    break;
	}
	cbPrevPtr = cbPtr;
    }
}

/*
 *----------------------------------------------------------------------
 *
 * GetChannelTable --
 *
 *	Gets and potentially initializes the channel table for an interpreter.
 *	If it is initializing the table it also inserts channels for stdin,
 *	stdout and stderr if the interpreter is trusted.
 *
 * Results:
 *	A pointer to the hash table created, for use by the caller.
 *
 * Side effects:
 *	Initializes the channel table for an interpreter. May create channels
 *	for stdin, stdout and stderr.
 *
 *----------------------------------------------------------------------
 */

static Tcl_HashTable *
GetChannelTable(
    Tcl_Interp *interp)
{
    Tcl_HashTable *hTblPtr;	/* Hash table of channels. */
    Tcl_Channel stdinChan, stdoutChan, stderrChan;

    hTblPtr = (Tcl_HashTable *)Tcl_GetAssocData(interp, "tclIO", NULL);
    if (hTblPtr == NULL) {
	hTblPtr = (Tcl_HashTable *)ckalloc(sizeof(Tcl_HashTable));
	Tcl_InitHashTable(hTblPtr, TCL_STRING_KEYS);
	Tcl_SetAssocData(interp, "tclIO",
		(Tcl_InterpDeleteProc *) DeleteChannelTable, hTblPtr);

	/*
	 * If the interpreter is trusted (not "safe"), insert channels for
	 * stdin, stdout and stderr (possibly creating them in the process).
	 */

	if (Tcl_IsSafe(interp) == 0) {
	    stdinChan = Tcl_GetStdChannel(TCL_STDIN);
	    if (stdinChan != NULL) {
		Tcl_RegisterChannel(interp, stdinChan);
	    }
	    stdoutChan = Tcl_GetStdChannel(TCL_STDOUT);
	    if (stdoutChan != NULL) {
		Tcl_RegisterChannel(interp, stdoutChan);
	    }
	    stderrChan = Tcl_GetStdChannel(TCL_STDERR);
	    if (stderrChan != NULL) {
		Tcl_RegisterChannel(interp, stderrChan);
	    }
	}
    }
    return hTblPtr;
}

/*
 *----------------------------------------------------------------------
 *
 * DeleteChannelTable --
 *
 *	Deletes the channel table for an interpreter, closing any open
 *	channels whose refcount reaches zero. This procedure is invoked when
 *	an interpreter is deleted, via the AssocData cleanup mechanism.
 *
 * Results:
 *	None.
 *
 * Side effects:
 *	Deletes the hash table of channels. May close channels. May flush
 *	output on closed channels. Removes any channelEvent handlers that were
 *	registered in this interpreter.
 *
 *----------------------------------------------------------------------
 */

static void
DeleteChannelTable(
    void *clientData,	/* The per-interpreter data structure. */
    Tcl_Interp *interp)		/* The interpreter being deleted. */
{
    Tcl_HashTable *hTblPtr;	/* The hash table. */
    Tcl_HashSearch hSearch;	/* Search variable. */
    Tcl_HashEntry *hPtr;	/* Search variable. */
    Channel *chanPtr;		/* Channel being deleted. */
    ChannelState *statePtr;	/* State of Channel being deleted. */
    EventScriptRecord *sPtr, *prevPtr, *nextPtr;
				/* Variables to loop over all channel events
				 * registered, to delete the ones that refer
				 * to the interpreter being deleted. */

    /*
     * Delete all the registered channels - this will close channels whose
     * refcount reaches zero.
     */

    hTblPtr = (Tcl_HashTable *)clientData;
    for (hPtr = Tcl_FirstHashEntry(hTblPtr, &hSearch); hPtr != NULL;
	    hPtr = Tcl_FirstHashEntry(hTblPtr, &hSearch)) {
	chanPtr = (Channel *)Tcl_GetHashValue(hPtr);
	statePtr = chanPtr->state;

	/*
	 * Remove any file events registered in this interpreter.
	 */

	for (sPtr = statePtr->scriptRecordPtr, prevPtr = NULL;
		sPtr != NULL; sPtr = nextPtr) {
	    nextPtr = sPtr->nextPtr;
	    if (sPtr->interp == interp) {
		if (prevPtr == NULL) {
		    statePtr->scriptRecordPtr = nextPtr;
		} else {
		    prevPtr->nextPtr = nextPtr;
		}

		Tcl_DeleteChannelHandler((Tcl_Channel) chanPtr,
			TclChannelEventScriptInvoker, sPtr);

		TclDecrRefCount(sPtr->scriptPtr);
		ckfree(sPtr);
	    } else {
		prevPtr = sPtr;
	    }
	}

	/*
	 * Cannot call Tcl_UnregisterChannel because that procedure calls
	 * Tcl_GetAssocData to get the channel table, which might already be
	 * inaccessible from the interpreter structure. Instead, we emulate
	 * the behavior of Tcl_UnregisterChannel directly here.
	 */

	Tcl_DeleteHashEntry(hPtr);
	statePtr->epoch++;
	if (statePtr->refCount-- <= 1) {
	    if (!GotFlag(statePtr, BG_FLUSH_SCHEDULED)) {
		(void) Tcl_Close(interp, (Tcl_Channel) chanPtr);
	    }
	}

    }
    Tcl_DeleteHashTable(hTblPtr);
    ckfree(hTblPtr);
}

/*
 *----------------------------------------------------------------------
 *
 * CheckForStdChannelsBeingClosed --
 *
 *	Perform special handling for standard channels being closed. When
 *	given a standard channel, if the refcount is now 1, it means that the
 *	last reference to the standard channel is being explicitly closed. Now
 *	bump the refcount artificially down to 0, to ensure the normal
 *	handling of channels being closed will occur. Also reset the static
 *	pointer to the channel to NULL, to avoid dangling references.
 *
 * Results:
 *	None.
 *
 * Side effects:
 *	Manipulates the refcount on standard channels. May smash the global
 *	static pointer to a standard channel.
 *
 *----------------------------------------------------------------------
 */

static void
CheckForStdChannelsBeingClosed(
    Tcl_Channel chan)
{
    ChannelState *statePtr = ((Channel *) chan)->state;
    ThreadSpecificData *tsdPtr = TCL_TSD_INIT(&dataKey);

    if (tsdPtr->stdinInitialized == 1
	    && tsdPtr->stdinChannel != NULL
	    && statePtr == ((Channel *)tsdPtr->stdinChannel)->state) {
	if (statePtr->refCount < 2) {
	    statePtr->refCount = 0;
	    tsdPtr->stdinChannel = NULL;
	    return;
	}
    } else if (tsdPtr->stdoutInitialized == 1
	    && tsdPtr->stdoutChannel != NULL
	    && statePtr == ((Channel *)tsdPtr->stdoutChannel)->state) {
	if (statePtr->refCount < 2) {
	    statePtr->refCount = 0;
	    tsdPtr->stdoutChannel = NULL;
	    return;
	}
    } else if (tsdPtr->stderrInitialized == 1
	    && tsdPtr->stderrChannel != NULL
	    && statePtr == ((Channel *)tsdPtr->stderrChannel)->state) {
	if (statePtr->refCount < 2) {
	    statePtr->refCount = 0;
	    tsdPtr->stderrChannel = NULL;
	    return;
	}
    }
}

/*
 *----------------------------------------------------------------------
 *
 * Tcl_IsStandardChannel --
 *
 *	Test if the given channel is a standard channel. No attempt is made to
 *	check if the channel or the standard channels are initialized or
 *	otherwise valid.
 *
 * Results:
 *	Returns 1 if true, 0 if false.
 *
 * Side effects:
 *	None.
 *
 *----------------------------------------------------------------------
 */

int
Tcl_IsStandardChannel(
    Tcl_Channel chan)		/* Channel to check. */
{
    ThreadSpecificData *tsdPtr = TCL_TSD_INIT(&dataKey);

    if ((chan == tsdPtr->stdinChannel)
	    || (chan == tsdPtr->stdoutChannel)
	    || (chan == tsdPtr->stderrChannel)) {
	return 1;
    } else {
	return 0;
    }
}

/*
 *----------------------------------------------------------------------
 *
 * Tcl_RegisterChannel --
 *
 *	Adds an already-open channel to the channel table of an interpreter.
 *	If the interpreter passed as argument is NULL, it only increments the
 *	channel refCount.
 *
 * Results:
 *	None.
 *
 * Side effects:
 *	May increment the reference count of a channel.
 *
 *----------------------------------------------------------------------
 */

void
Tcl_RegisterChannel(
    Tcl_Interp *interp,		/* Interpreter in which to add the channel. */
    Tcl_Channel chan)		/* The channel to add to this interpreter
				 * channel table. */
{
    Tcl_HashTable *hTblPtr;	/* Hash table of channels. */
    Tcl_HashEntry *hPtr;	/* Search variable. */
    int isNew;			/* Is the hash entry new or does it exist? */
    Channel *chanPtr;		/* The actual channel. */
    ChannelState *statePtr;	/* State of the actual channel. */

    /*
     * Always (un)register bottom-most channel in the stack. This makes
     * management of the channel list easier because no manipulation is
     * necessary during (un)stack operation.
     */

    chanPtr = ((Channel *) chan)->state->bottomChanPtr;
    statePtr = chanPtr->state;

    if (statePtr->channelName == NULL) {
	Tcl_Panic("Tcl_RegisterChannel: channel without name");
    }
    if (interp != NULL) {
	hTblPtr = GetChannelTable(interp);
	hPtr = Tcl_CreateHashEntry(hTblPtr, statePtr->channelName, &isNew);
	if (!isNew) {
	    if (chan == Tcl_GetHashValue(hPtr)) {
		return;
	    }

	    Tcl_Panic("Tcl_RegisterChannel: duplicate channel names");
	}
	Tcl_SetHashValue(hPtr, chanPtr);
    }
    statePtr->refCount++;
}

/*
 *----------------------------------------------------------------------
 *
 * Tcl_UnregisterChannel --
 *
 *	Deletes the hash entry for a channel associated with an interpreter.
 *	If the interpreter given as argument is NULL, it only decrements the
 *	reference count. (This all happens in the Tcl_DetachChannel helper
 *	function).
 *
 *	Finally, if the reference count of the channel drops to zero, it is
 *	deleted.
 *
 * Results:
 *	A standard Tcl result.
 *
 * Side effects:
 *	Calls Tcl_DetachChannel which deletes the hash entry for a channel
 *	associated with an interpreter.
 *
 *	May delete the channel, which can have a variety of consequences,
 *	especially if we are forced to close the channel.
 *
 *----------------------------------------------------------------------
 */

int
Tcl_UnregisterChannel(
    Tcl_Interp *interp,		/* Interpreter in which channel is defined. */
    Tcl_Channel chan)		/* Channel to delete. */
{
    ChannelState *statePtr;	/* State of the real channel. */

    statePtr = ((Channel *) chan)->state->bottomChanPtr->state;

    if (GotFlag(statePtr, CHANNEL_INCLOSE)) {
	if (interp != NULL) {
	    Tcl_SetObjResult(interp, Tcl_NewStringObj(
                    "illegal recursive call to close through close-handler"
                    " of channel", TCL_INDEX_NONE));
	}
	return TCL_ERROR;
    }

    if (DetachChannel(interp, chan) != TCL_OK) {
	return TCL_OK;
    }

    statePtr = ((Channel *) chan)->state->bottomChanPtr->state;

    /*
     * Perform special handling for standard channels being closed. If the
     * refCount is now 1 it means that the last reference to the standard
     * channel is being explicitly closed, so bump the refCount down
     * artificially to 0. This will ensure that the channel is actually
     * closed, below. Also set the static pointer to NULL for the channel.
     */

    CheckForStdChannelsBeingClosed(chan);

    /*
     * If the refCount reached zero, close the actual channel.
     */

    if (statePtr->refCount <= 0) {
	Tcl_Preserve(statePtr);
	if (!GotFlag(statePtr, BG_FLUSH_SCHEDULED)) {
	    /*
	     * We don't want to re-enter Tcl_Close().
	     */

	    if (!GotFlag(statePtr, CHANNEL_CLOSED)) {
		if (Tcl_Close(interp, chan) != TCL_OK) {
		    SetFlag(statePtr, CHANNEL_CLOSED);
		    Tcl_Release(statePtr);
		    return TCL_ERROR;
		}
	    }
	}
	SetFlag(statePtr, CHANNEL_CLOSED);
	Tcl_Release(statePtr);
    }
    return TCL_OK;
}

/*
 *----------------------------------------------------------------------
 *
 * Tcl_DetachChannel --
 *
 *	Deletes the hash entry for a channel associated with an interpreter.
 *	If the interpreter given as argument is NULL, it only decrements the
 *	reference count. Even if the ref count drops to zero, the channel is
 *	NOT closed or cleaned up. This allows a channel to be detached from an
 *	interpreter and left in the same state it was in when it was
 *	originally returned by 'Tcl_OpenFileChannel', for example.
 *
 *	This function cannot be used on the standard channels, and will return
 *	TCL_ERROR if that is attempted.
 *
 *	This function should only be necessary for special purposes in which
 *	you need to generate a pristine channel from one that has already been
 *	used. All ordinary purposes will almost always want to use
 *	Tcl_UnregisterChannel instead.
 *
 *	Provided the channel is not attached to any other interpreter, it can
 *	then be closed with Tcl_Close, rather than with Tcl_UnregisterChannel.
 *
 * Results:
 *	A standard Tcl result. If the channel is not currently registered with
 *	the given interpreter, TCL_ERROR is returned, otherwise TCL_OK.
 *	However no error messages are left in the interp's result.
 *
 * Side effects:
 *	Deletes the hash entry for a channel associated with an interpreter.
 *
 *----------------------------------------------------------------------
 */

int
Tcl_DetachChannel(
    Tcl_Interp *interp,		/* Interpreter in which channel is defined. */
    Tcl_Channel chan)		/* Channel to delete. */
{
    if (Tcl_IsStandardChannel(chan)) {
	return TCL_ERROR;
    }

    return DetachChannel(interp, chan);
}

/*
 *----------------------------------------------------------------------
 *
 * DetachChannel --
 *
 *	Deletes the hash entry for a channel associated with an interpreter.
 *	If the interpreter given as argument is NULL, it only decrements the
 *	reference count. Even if the ref count drops to zero, the channel is
 *	NOT closed or cleaned up. This allows a channel to be detached from an
 *	interpreter and left in the same state it was in when it was
 *	originally returned by 'Tcl_OpenFileChannel', for example.
 *
 * Results:
 *	A standard Tcl result. If the channel is not currently registered with
 *	the given interpreter, TCL_ERROR is returned, otherwise TCL_OK.
 *	However no error messages are left in the interp's result.
 *
 * Side effects:
 *	Deletes the hash entry for a channel associated with an interpreter.
 *
 *----------------------------------------------------------------------
 */

static int
DetachChannel(
    Tcl_Interp *interp,		/* Interpreter in which channel is defined. */
    Tcl_Channel chan)		/* Channel to delete. */
{
    Tcl_HashTable *hTblPtr;	/* Hash table of channels. */
    Tcl_HashEntry *hPtr;	/* Search variable. */
    Channel *chanPtr;		/* The real IO channel. */
    ChannelState *statePtr;	/* State of the real channel. */

    /*
     * Always (un)register bottom-most channel in the stack. This makes
     * management of the channel list easier because no manipulation is
     * necessary during (un)stack operation.
     */

    chanPtr = ((Channel *) chan)->state->bottomChanPtr;
    statePtr = chanPtr->state;

    if (interp != NULL) {
	hTblPtr = (Tcl_HashTable *)Tcl_GetAssocData(interp, "tclIO", NULL);
	if (hTblPtr == NULL) {
	    return TCL_ERROR;
	}
	hPtr = Tcl_FindHashEntry(hTblPtr, statePtr->channelName);
	if (hPtr == NULL) {
	    return TCL_ERROR;
	}
	if ((Channel *) Tcl_GetHashValue(hPtr) != chanPtr) {
	    return TCL_ERROR;
	}
	Tcl_DeleteHashEntry(hPtr);
	statePtr->epoch++;

	/*
	 * Remove channel handlers that refer to this interpreter, so that
	 * they will not be present if the actual close is delayed and more
	 * events happen on the channel. This may occur if the channel is
	 * shared between several interpreters, or if the channel has async
	 * flushing active.
	 */

	CleanupChannelHandlers(interp, chanPtr);
    }

    statePtr->refCount--;

    return TCL_OK;
}

/*
 *---------------------------------------------------------------------------
 *
 * Tcl_GetChannel --
 *
 *	Finds an existing Tcl_Channel structure by name in a given
 *	interpreter. This function is public because it is used by
 *	channel-type-specific functions.
 *
 * Results:
 *	A Tcl_Channel or NULL on failure. If failed, interp's result object
 *	contains an error message. *modePtr is filled with the modes in which
 *	the channel was opened.
 *
 * Side effects:
 *	None.
 *
 *---------------------------------------------------------------------------
 */

Tcl_Channel
Tcl_GetChannel(
    Tcl_Interp *interp,		/* Interpreter in which to find or create the
				 * channel. */
    const char *chanName,	/* The name of the channel. */
    int *modePtr)		/* Where to store the mode in which the
				 * channel was opened? Will contain an OR'ed
				 * combination of TCL_READABLE and
				 * TCL_WRITABLE, if non-NULL. */
{
    Channel *chanPtr;		/* The actual channel. */
    Tcl_HashTable *hTblPtr;	/* Hash table of channels. */
    Tcl_HashEntry *hPtr;	/* Search variable. */
    const char *name;		/* Translated name. */

    /*
     * Substitute "stdin", etc. Note that even though we immediately find the
     * channel using Tcl_GetStdChannel, we still need to look it up in the
     * specified interpreter to ensure that it is present in the channel
     * table. Otherwise, safe interpreters would always have access to the
     * standard channels.
     */

    name = chanName;
    if ((chanName[0] == 's') && (chanName[1] == 't')) {
	chanPtr = NULL;
	if (strcmp(chanName, "stdin") == 0) {
	    chanPtr = (Channel *) Tcl_GetStdChannel(TCL_STDIN);
	} else if (strcmp(chanName, "stdout") == 0) {
	    chanPtr = (Channel *) Tcl_GetStdChannel(TCL_STDOUT);
	} else if (strcmp(chanName, "stderr") == 0) {
	    chanPtr = (Channel *) Tcl_GetStdChannel(TCL_STDERR);
	}
	if (chanPtr != NULL) {
	    name = chanPtr->state->channelName;
	}
    }

    hTblPtr = GetChannelTable(interp);
    hPtr = Tcl_FindHashEntry(hTblPtr, name);
    if (hPtr == NULL) {
	Tcl_SetObjResult(interp, Tcl_ObjPrintf(
                "can not find channel named \"%s\"", chanName));
	Tcl_SetErrorCode(interp, "TCL", "LOOKUP", "CHANNEL", chanName, NULL);
	return NULL;
    }

    /*
     * Always return bottom-most channel in the stack. This one lives the
     * longest - other channels may go away unnoticed. The other APIs
     * compensate where necessary to retrieve the topmost channel again.
     */

    chanPtr = (Channel *)Tcl_GetHashValue(hPtr);
    chanPtr = chanPtr->state->bottomChanPtr;
    if (modePtr != NULL) {
	*modePtr = GotFlag(chanPtr->state, TCL_READABLE|TCL_WRITABLE);
    }

    return (Tcl_Channel) chanPtr;
}

/*
 *---------------------------------------------------------------------------
 *
 * TclGetChannelFromObj --
 *
 *	Finds an existing Tcl_Channel structure by name in a given
 *	interpreter. This function is public because it is used by
 *	channel-type-specific functions.
 *
 * Results:
 *	A Tcl_Channel or NULL on failure. If failed, interp's result object
 *	contains an error message. *modePtr is filled with the modes in which
 *	the channel was opened.
 *
 * Side effects:
 *	None.
 *
 *---------------------------------------------------------------------------
 */

int
TclGetChannelFromObj(
    Tcl_Interp *interp,		/* Interpreter in which to find or create the
				 * channel. */
    Tcl_Obj *objPtr,
    Tcl_Channel *channelPtr,
    int *modePtr,		/* Where to store the mode in which the
				 * channel was opened? Will contain an OR'ed
				 * combination of TCL_READABLE and
				 * TCL_WRITABLE, if non-NULL. */
    TCL_UNUSED(int) /*flags*/)
{
    ChannelState *statePtr;
    ResolvedChanName *resPtr = NULL;
    Tcl_Channel chan;

    if (interp == NULL) {
	return TCL_ERROR;
    }

    ChanGetInternalRep(objPtr, resPtr);
    if (resPtr) {
	/*
 	 * Confirm validity of saved lookup results.
 	 */

	statePtr = resPtr->statePtr;
	if ((resPtr->interp == interp)		/* Same interp context */
			/* No epoch change in channel since lookup */
		&& (resPtr->epoch == statePtr->epoch)) {
	    /*
	     * Have a valid saved lookup. Jump to end to return it.
	     */

	    goto valid;
	}
    }

    chan = Tcl_GetChannel(interp, TclGetString(objPtr), NULL);

    if (chan == NULL) {
	if (resPtr) {
	    Tcl_StoreInternalRep(objPtr, &chanObjType, NULL);
	}
	return TCL_ERROR;
    }

    if (resPtr && resPtr->refCount == 1) {
	/*
         * Re-use the ResolvedCmdName struct.
         */

	Tcl_Release((void *) resPtr->statePtr);
    } else {
	resPtr = (ResolvedChanName *) ckalloc(sizeof(ResolvedChanName));
	resPtr->refCount = 0;
	ChanSetInternalRep(objPtr, resPtr);		/* Overwrites, if needed */
    }
    statePtr = ((Channel *)chan)->state;
    resPtr->statePtr = statePtr;
    Tcl_Preserve((void *) statePtr);
    resPtr->interp = interp;
    resPtr->epoch = statePtr->epoch;

  valid:
    *channelPtr = (Tcl_Channel) statePtr->bottomChanPtr;

    if (modePtr != NULL) {
	*modePtr = GotFlag(statePtr, TCL_READABLE|TCL_WRITABLE);
    }

    return TCL_OK;
}

/*
 *----------------------------------------------------------------------
 *
 * Tcl_CreateChannel --
 *
 *	Creates a new entry in the hash table for a Tcl_Channel record.
 *
 * Results:
 *	Returns the new Tcl_Channel.
 *
 * Side effects:
 *	Creates a new Tcl_Channel instance and inserts it into the hash table.
 *
 *----------------------------------------------------------------------
 */

Tcl_Channel
Tcl_CreateChannel(
    const Tcl_ChannelType *typePtr, /* The channel type record. */
    const char *chanName,	/* Name of channel to record. */
    void *instanceData,	/* Instance specific data. */
    int mask)			/* TCL_READABLE & TCL_WRITABLE to indicate if
				 * the channel is readable, writable. */
{
    Channel *chanPtr;		/* The channel structure newly created. */
    ChannelState *statePtr;	/* The stack-level independent state info for
				 * the channel. */
    const char *name;
    char *tmp;
    ThreadSpecificData *tsdPtr = TCL_TSD_INIT(&dataKey);

    /*
     * With the change of the Tcl_ChannelType structure to use a version in
     * 8.3.2+, we have to make sure that our assumption that the structure
     * remains a binary compatible size is true.
     *
     * If this assertion fails on some system, then it can be removed only if
     * the user recompiles code with older channel drivers in the new system
     * as well.
     */

    assert(sizeof(Tcl_ChannelTypeVersion) == sizeof(Tcl_DriverBlockModeProc *));
    assert(typePtr->typeName != NULL);
#ifndef TCL_NO_DEPRECATED
    if (((NULL == typePtr->closeProc) || (TCL_CLOSE2PROC == typePtr->closeProc)) && (typePtr->close2Proc == NULL)) {
	Tcl_Panic("channel type %s must define closeProc or close2Proc", typePtr->typeName);
    }
#else
    if (Tcl_ChannelVersion(typePtr) < TCL_CHANNEL_VERSION_5) {
	Tcl_Panic("channel type %s must be version TCL_CHANNEL_VERSION_5", typePtr->typeName);
    }
    if (typePtr->close2Proc == NULL) {
	Tcl_Panic("channel type %s must define close2Proc", typePtr->typeName);
    }
#endif
    if ((TCL_READABLE & mask) && (NULL == typePtr->inputProc)) {
	Tcl_Panic("channel type %s must define inputProc when used for reader channel", typePtr->typeName);
    }
    if ((TCL_WRITABLE & mask) &&  (NULL == typePtr->outputProc)) {
	Tcl_Panic("channel type %s must define outputProc when used for writer channel", typePtr->typeName);
    }
    if (NULL == typePtr->watchProc) {
	Tcl_Panic("channel type %s must define watchProc", typePtr->typeName);
    }
#ifndef TCL_NO_DEPRECATED
    if ((NULL != typePtr->wideSeekProc) && (NULL == typePtr->seekProc)) {
	Tcl_Panic("channel type %s must define seekProc if defining wideSeekProc", typePtr->typeName);
    }
#endif

    /*
     * JH: We could subsequently memset these to 0 to avoid the numerous
     * assignments to 0/NULL below.
     */

    chanPtr = (Channel *)ckalloc(sizeof(Channel));
    statePtr = (ChannelState *)ckalloc(sizeof(ChannelState));
    chanPtr->state = statePtr;

    chanPtr->instanceData = instanceData;
    chanPtr->typePtr = typePtr;

    /*
     * Set all the bits that are part of the stack-independent state
     * information for the channel.
     */

    if (chanName != NULL) {
	unsigned len = strlen(chanName) + 1;

	/*
         * Make sure we allocate at least 7 bytes, so it fits for "stdout"
         * later.
         */

	tmp = (char *)ckalloc((len < 7) ? 7 : len);
	strcpy(tmp, chanName);
    } else {
	tmp = (char *)ckalloc(7);
	tmp[0] = '\0';
    }
    statePtr->channelName = tmp;
    statePtr->flags = mask;
    statePtr->maxPerms = mask; /* Save max privileges for close callback */

    /*
     * Set the channel to system default encoding.
     *
     * Note the strange bit of protection taking place here. If the system
     * encoding name is reported back as "binary", something weird is
     * happening. Tcl provides no "binary" encoding, so someone else has
     * provided one. We ignore it so as not to interfere with the "magic"
     * interpretation that Tcl_Channels give to the "-encoding binary" option.
     */

    statePtr->encoding = NULL;
    name = Tcl_GetEncodingName(NULL);
    if (strcmp(name, "binary") != 0) {
	statePtr->encoding = Tcl_GetEncoding(NULL, name);
    }
    statePtr->inputEncodingState  = NULL;
    statePtr->inputEncodingFlags  = TCL_ENCODING_START;
    ENCODING_PROFILE_SET(statePtr->inputEncodingFlags,
			     TCL_ENCODING_PROFILE_TCL8);
    statePtr->outputEncodingState = NULL;
    statePtr->outputEncodingFlags = TCL_ENCODING_START;
    ENCODING_PROFILE_SET(statePtr->outputEncodingFlags,
			     TCL_ENCODING_PROFILE_TCL8);

    /*
     * Set the channel up initially in AUTO input translation mode to accept
     * "\n", "\r" and "\r\n". Output translation mode is set to a platform
     * specific default value. The eofChar is set to 0 for both input and
     * output, so that Tcl does not look for an in-file EOF indicator (e.g.,
     * ^Z) and does not append an EOF indicator to files.
     */

    statePtr->inputTranslation	= TCL_TRANSLATE_AUTO;
    statePtr->outputTranslation	= TCL_PLATFORM_TRANSLATION;
    statePtr->inEofChar		= 0;
    statePtr->outEofChar	= 0;

    statePtr->unreportedError	= 0;
    statePtr->refCount		= 0;
    statePtr->closeCbPtr	= NULL;
    statePtr->curOutPtr		= NULL;
    statePtr->outQueueHead	= NULL;
    statePtr->outQueueTail	= NULL;
    statePtr->saveInBufPtr	= NULL;
    statePtr->inQueueHead	= NULL;
    statePtr->inQueueTail	= NULL;
    statePtr->chPtr		= NULL;
    statePtr->interestMask	= 0;
    statePtr->scriptRecordPtr	= NULL;
    statePtr->bufSize		= CHANNELBUFFER_DEFAULT_SIZE;
    statePtr->timer		= NULL;
    statePtr->timerChanPtr	= NULL;
    statePtr->csPtrR		= NULL;
    statePtr->csPtrW		= NULL;
    statePtr->outputStage	= NULL;

    /*
     * As we are creating the channel, it is obviously the top for now.
     */

    statePtr->topChanPtr	= chanPtr;
    statePtr->bottomChanPtr	= chanPtr;
    chanPtr->downChanPtr	= NULL;
    chanPtr->upChanPtr		= NULL;
    chanPtr->inQueueHead	= NULL;
    chanPtr->inQueueTail	= NULL;
    chanPtr->refCount		= 0;

    /*
     * TIP #219, Tcl Channel Reflection API
     */

    statePtr->chanMsg		= NULL;
    statePtr->unreportedMsg	= NULL;

    statePtr->epoch		= 0;

    /*
     * Link the channel into the list of all channels; create an on-exit
     * handler if there is not one already, to close off all the channels in
     * the list on exit.
     *
     * JH: Could call Tcl_SpliceChannel, but need to avoid NULL check.
     *
     * TIP #218.
     * AK: Just initialize the field to NULL before invoking Tcl_SpliceChannel
     *	   We need Tcl_SpliceChannel, for the threadAction calls. There is no
     *	   real reason to duplicate all of this.
     * NOTE: All drivers using thread actions now have to perform their TSD
     *	     manipulation only in their thread action proc. Doing it when
     *	     creating their instance structures will collide with the thread
     *	     action activity and lead to damaged lists.
     */

    statePtr->nextCSPtr = NULL;
    SpliceChannel((Tcl_Channel) chanPtr);

    /*
     * Install this channel in the first empty standard channel slot, if the
     * channel was previously closed explicitly.
     */

    if ((tsdPtr->stdinChannel == NULL) && (tsdPtr->stdinInitialized == 1)) {
	strcpy(tmp, "stdin");
	Tcl_SetStdChannel((Tcl_Channel) chanPtr, TCL_STDIN);
	Tcl_RegisterChannel(NULL, (Tcl_Channel) chanPtr);
    } else if ((tsdPtr->stdoutChannel == NULL) &&
	    (tsdPtr->stdoutInitialized == 1)) {
	strcpy(tmp, "stdout");
	Tcl_SetStdChannel((Tcl_Channel) chanPtr, TCL_STDOUT);
	Tcl_RegisterChannel(NULL, (Tcl_Channel) chanPtr);
    } else if ((tsdPtr->stderrChannel == NULL) &&
	    (tsdPtr->stderrInitialized == 1)) {
	strcpy(tmp, "stderr");
	Tcl_SetStdChannel((Tcl_Channel) chanPtr, TCL_STDERR);
	Tcl_RegisterChannel(NULL, (Tcl_Channel) chanPtr);
    }
    return (Tcl_Channel) chanPtr;
}

/*
 *----------------------------------------------------------------------
 *
 * Tcl_StackChannel --
 *
 *	Replaces an entry in the hash table for a Tcl_Channel record. The
 *	replacement is a new channel with same name, it supercedes the
 *	replaced channel. Input and output of the superceded channel is now
 *	going through the newly created channel and allows the arbitrary
 *	filtering/manipulation of the dataflow.
 *
 *	Andreas Kupries <a.kupries@westend.com>, 12/13/1998 "Trf-Patch for
 *	filtering channels"
 *
 * Results:
 *	Returns the new Tcl_Channel, which actually contains the saved
 *	information about prevChan.
 *
 * Side effects:
 *	A new channel structure is allocated and linked below the existing
 *	channel. The channel operations and client data of the existing
 *	channel are copied down to the newly created channel, and the current
 *	channel has its operations replaced by the new typePtr.
 *
 *----------------------------------------------------------------------
 */

Tcl_Channel
Tcl_StackChannel(
    Tcl_Interp *interp,		/* The interpreter we are working in */
    const Tcl_ChannelType *typePtr,
				/* The channel type record for the new
				 * channel. */
    void *instanceData,	/* Instance specific data for the new
				 * channel. */
    int mask,			/* TCL_READABLE & TCL_WRITABLE to indicate if
				 * the channel is readable, writable. */
    Tcl_Channel prevChan)	/* The channel structure to replace */
{
    ThreadSpecificData *tsdPtr = TCL_TSD_INIT(&dataKey);
    Channel *chanPtr, *prevChanPtr;
    ChannelState *statePtr;

    /*
     * Find the given channel (prevChan) in the list of all channels. If we do
     * not find it, then it was never registered correctly.
     *
     * This operation should occur at the top of a channel stack.
     */

    statePtr = (ChannelState *) tsdPtr->firstCSPtr;
    prevChanPtr = ((Channel *) prevChan)->state->topChanPtr;

    while ((statePtr != NULL) && (statePtr->topChanPtr != prevChanPtr)) {
	statePtr = statePtr->nextCSPtr;
    }

    if (statePtr == NULL) {
	if (interp) {
	    Tcl_SetObjResult(interp, Tcl_ObjPrintf(
                    "couldn't find state for channel \"%s\"",
		    Tcl_GetChannelName(prevChan)));
	}
	return NULL;
    }

    /*
     * Here we check if the given "mask" matches the "flags" of the already
     * existing channel.
     *
     *	  | - | R | W | RW |
     *	--+---+---+---+----+	<=>  0 != (chan->mask & prevChan->mask)
     *	- |   |   |   |    |
     *	R |   | + |   | +  |	The superceding channel is allowed to restrict
     *	W |   |   | + | +  |	the capabilities of the superceded one!
     *	RW|   | + | + | +  |
     *	--+---+---+---+----+
     */

    if ((mask & GotFlag(statePtr, TCL_READABLE|TCL_WRITABLE)) == 0) {
	if (interp) {
	    Tcl_SetObjResult(interp, Tcl_ObjPrintf(
		    "reading and writing both disallowed for channel \"%s\"",
		    Tcl_GetChannelName(prevChan)));
	}
	return NULL;
    }

    /*
     * Flush the buffers. This ensures that any data still in them at this
     * time is not handled by the new transformation. Restrict this to
     * writable channels. Take care to hide a possible bg-copy in progress
     * from Tcl_Flush and the CheckForChannelErrors inside.
     */

    if ((mask & TCL_WRITABLE) != 0) {
	CopyState *csPtrR = statePtr->csPtrR;
	CopyState *csPtrW = statePtr->csPtrW;

	statePtr->csPtrR = NULL;
	statePtr->csPtrW = NULL;

	/*
	 * TODO: Examine what can go wrong if Tcl_Flush() call disturbs
	 * the stacking state of this channel during its operations.
	 */
	if (Tcl_Flush((Tcl_Channel) prevChanPtr) != TCL_OK) {
	    statePtr->csPtrR = csPtrR;
	    statePtr->csPtrW = csPtrW;
	    if (interp) {
		Tcl_SetObjResult(interp, Tcl_ObjPrintf(
                        "could not flush channel \"%s\"",
			Tcl_GetChannelName(prevChan)));
	    }
	    return NULL;
	}

	statePtr->csPtrR = csPtrR;
	statePtr->csPtrW = csPtrW;
    }

    /*
     * Discard any input in the buffers. They are not yet read by the user of
     * the channel, so they have to go through the new transformation before
     * reading. As the buffers contain the untransformed form their contents
     * are not only useless but actually distorts our view of the system.
     *
     * To preserve the information without having to read them again and to
     * avoid problems with the location in the channel (seeking might be
     * impossible) we move the buffers from the common state structure into
     * the channel itself. We use the buffers in the channel below the new
     * transformation to hold the data. In the future this allows us to write
     * transformations which preread data and push the unused part back when
     * they are going away.
     */

    if (((mask & TCL_READABLE) != 0) && (statePtr->inQueueHead != NULL)) {
	/*
	 * When statePtr->inQueueHead is not NULL, we know
	 * prevChanPtr->inQueueHead must be NULL.
	 */

	assert(prevChanPtr->inQueueHead == NULL);
	assert(prevChanPtr->inQueueTail == NULL);

	prevChanPtr->inQueueHead = statePtr->inQueueHead;
	prevChanPtr->inQueueTail = statePtr->inQueueTail;

	statePtr->inQueueHead = NULL;
	statePtr->inQueueTail = NULL;
    }

    chanPtr = (Channel *)ckalloc(sizeof(Channel));

    /*
     * Save some of the current state into the new structure, reinitialize the
     * parts which will stay with the transformation.
     *
     * Remarks:
     */

    chanPtr->state		= statePtr;
    chanPtr->instanceData	= instanceData;
    chanPtr->typePtr		= typePtr;
    chanPtr->downChanPtr	= prevChanPtr;
    chanPtr->upChanPtr		= NULL;
    chanPtr->inQueueHead	= NULL;
    chanPtr->inQueueTail	= NULL;
    chanPtr->refCount		= 0;

    /*
     * Place new block at the head of a possibly existing list of previously
     * stacked channels.
     */

    prevChanPtr->upChanPtr	= chanPtr;
    statePtr->topChanPtr	= chanPtr;

    /*
     * TIP #218, Channel Thread Actions.
     *
     * We call the thread actions for the new channel directly. We _cannot_
     * use SpliceChannel, because the (thread-)global list of all channels
     * always contains the _ChannelState_ for a stack of channels, not the
     * individual channels. And SpliceChannel would not only call the thread
     * actions, but also add the shared ChannelState to this list a second
     * time, mangling it.
     */

    ChanThreadAction(chanPtr, TCL_CHANNEL_THREAD_INSERT);

    return (Tcl_Channel) chanPtr;
}

void
TclChannelPreserve(
    Tcl_Channel chan)
{
    ((Channel *)chan)->refCount++;
}

void
TclChannelRelease(
    Tcl_Channel chan)
{
    Channel *chanPtr = (Channel *) chan;

    if (chanPtr->refCount == 0) {
	Tcl_Panic("Channel released more than preserved");
    }
    if (--chanPtr->refCount) {
	return;
    }
    if (chanPtr->typePtr == NULL) {
	ckfree(chanPtr);
    }
}

static void
ChannelFree(
    Channel *chanPtr)
{
    if (chanPtr->refCount == 0) {
	ckfree(chanPtr);
	return;
    }
    chanPtr->typePtr = NULL;
}

/*
 *----------------------------------------------------------------------
 *
 * Tcl_UnstackChannel --
 *
 *	Unstacks an entry in the hash table for a Tcl_Channel record. This is
 *	the reverse to 'Tcl_StackChannel'.
 *
 * Results:
 *	A standard Tcl result.
 *
 * Side effects:
 *	If TCL_ERROR is returned, the Posix error code will be set with
 *	Tcl_SetErrno. May leave a message in interp result as well.
 *
 *----------------------------------------------------------------------
 */

int
Tcl_UnstackChannel(
    Tcl_Interp *interp,		/* The interpreter we are working in */
    Tcl_Channel chan)		/* The channel to unstack */
{
    Channel *chanPtr = (Channel *) chan;
    ChannelState *statePtr = chanPtr->state;
    int result = 0;

    /*
     * This operation should occur at the top of a channel stack.
     */

    chanPtr = statePtr->topChanPtr;

    if (chanPtr->downChanPtr != NULL) {
	/*
	 * Instead of manipulating the per-thread / per-interp list/hash table
	 * of registered channels we wind down the state of the
	 * transformation, and then restore the state of underlying channel
	 * into the old structure.
	 *
	 * TODO: Figure out how to handle the situation where the chan
	 * operations called below by this unstacking operation cause
	 * another unstacking recursively.  In that case the downChanPtr
	 * value we're holding on to will not be the right thing.
	 */

	Channel *downChanPtr = chanPtr->downChanPtr;

	/*
	 * Flush the buffers. This ensures that any data still in them at this
	 * time _is_ handled by the transformation we are unstacking right
	 * now. Restrict this to writable channels. Take care to hide a
	 * possible bg-copy in progress from Tcl_Flush and the
	 * CheckForChannelErrors inside.
	 */

	if (GotFlag(statePtr, TCL_WRITABLE)) {
	    CopyState *csPtrR = statePtr->csPtrR;
	    CopyState *csPtrW = statePtr->csPtrW;

	    statePtr->csPtrR = NULL;
	    statePtr->csPtrW = NULL;

	    if (Tcl_Flush((Tcl_Channel) chanPtr) != TCL_OK) {
		statePtr->csPtrR = csPtrR;
		statePtr->csPtrW = csPtrW;

		/*
		 * TIP #219, Tcl Channel Reflection API.
		 * Move error messages put by the driver into the chan/ip
		 * bypass area into the regular interpreter result. Fall back
		 * to the regular message if nothing was found in the
		 * bypasses.
		 */

		if (!TclChanCaughtErrorBypass(interp, chan) && interp) {
		    Tcl_SetObjResult(interp, Tcl_ObjPrintf(
                            "could not flush channel \"%s\"",
			    Tcl_GetChannelName((Tcl_Channel) chanPtr)));
		}
		return TCL_ERROR;
	    }

	    statePtr->csPtrR  = csPtrR;
	    statePtr->csPtrW = csPtrW;
	}

	/*
	 * Anything in the input queue and the push-back buffers of the
	 * transformation going away is transformed data, but not yet read. As
	 * unstacking means that the caller does not want to see transformed
	 * data any more we have to discard these bytes. To avoid writing an
	 * analogue to 'DiscardInputQueued' we move the information in the
	 * push back buffers to the input queue and then call
	 * 'DiscardInputQueued' on that.
	 */

	if (GotFlag(statePtr, TCL_READABLE) &&
		((statePtr->inQueueHead != NULL) ||
		(chanPtr->inQueueHead != NULL))) {
	    if ((statePtr->inQueueHead != NULL) &&
		    (chanPtr->inQueueHead != NULL)) {
		statePtr->inQueueTail->nextPtr = chanPtr->inQueueHead;
		statePtr->inQueueTail = chanPtr->inQueueTail;
		statePtr->inQueueHead = statePtr->inQueueTail;
	    } else if (chanPtr->inQueueHead != NULL) {
		statePtr->inQueueHead = chanPtr->inQueueHead;
		statePtr->inQueueTail = chanPtr->inQueueTail;
	    }

	    chanPtr->inQueueHead = NULL;
	    chanPtr->inQueueTail = NULL;

	    DiscardInputQueued(statePtr, 0);
	}

	/*
	 * TIP #218, Channel Thread Actions.
	 *
	 * We call the thread actions for the new channel directly. We
	 * _cannot_ use CutChannel, because the (thread-)global list of all
	 * channels always contains the _ChannelState_ for a stack of
	 * channels, not the individual channels. And SpliceChannel would not
	 * only call the thread actions, but also remove the shared
	 * ChannelState from this list despite there being more channels for
	 * the state which are still active.
	 */

	ChanThreadAction(chanPtr, TCL_CHANNEL_THREAD_REMOVE);

	statePtr->topChanPtr = downChanPtr;
	downChanPtr->upChanPtr = NULL;

	/*
	 * Leave this link intact for closeproc
	 *  chanPtr->downChanPtr = NULL;
	 */

	/*
	 * Close and free the channel driver state.
	 * TIP #220: This is done with maximum privileges (as created).
	 */

	ResetFlag(statePtr, TCL_READABLE|TCL_WRITABLE);
	SetFlag(statePtr, statePtr->maxPerms);
	result = ChanClose(chanPtr, interp);
	ChannelFree(chanPtr);

	UpdateInterest(statePtr->topChanPtr);

	if (result != 0) {
	    Tcl_SetErrno(result);

	    /*
	     * TIP #219, Tcl Channel Reflection API.
	     * Move error messages put by the driver into the chan/ip bypass
	     * area into the regular interpreter result.
	     */

	    TclChanCaughtErrorBypass(interp, chan);
	    return TCL_ERROR;
	}
    } else {
	/*
	 * This channel does not cover another one. Simply do a close, if
	 * necessary.
	 */

	if (statePtr->refCount <= 0) {
	    if (Tcl_Close(interp, chan) != TCL_OK) {
		/*
		 * TIP #219, Tcl Channel Reflection API.
		 * "TclChanCaughtErrorBypass" is not required here, it was
		 * done already by "Tcl_Close".
		 */

		return TCL_ERROR;
	    }
	}

	/*
	 * TIP #218, Channel Thread Actions.
	 * Not required in this branch, this is done by Tcl_Close. If
	 * Tcl_Close is not called then the ChannelState is still active in
	 * the thread and no action has to be taken either.
	 */
    }

    return TCL_OK;
}

/*
 *----------------------------------------------------------------------
 *
 * Tcl_GetStackedChannel --
 *
 *	Determines whether the specified channel is stacked upon another.
 *
 * Results:
 *	NULL if the channel is not stacked upon another one, or a reference to
 *	the channel it is stacked upon. This reference can be used in queries,
 *	but modification is not allowed.
 *
 * Side effects:
 *	None.
 *
 *----------------------------------------------------------------------
 */

Tcl_Channel
Tcl_GetStackedChannel(
    Tcl_Channel chan)
{
    Channel *chanPtr = (Channel *) chan;
				/* The actual channel. */

    return (Tcl_Channel) chanPtr->downChanPtr;
}

/*
 *----------------------------------------------------------------------
 *
 * Tcl_GetTopChannel --
 *
 *	Returns the top channel of a channel stack.
 *
 * Results:
 *	NULL if the channel is not stacked upon another one, or a reference to
 *	the channel it is stacked upon. This reference can be used in queries,
 *	but modification is not allowed.
 *
 * Side effects:
 *	None.
 *
 *----------------------------------------------------------------------
 */

Tcl_Channel
Tcl_GetTopChannel(
    Tcl_Channel chan)
{
    Channel *chanPtr = (Channel *) chan;
				/* The actual channel. */

    return (Tcl_Channel) chanPtr->state->topChanPtr;
}

/*
 *----------------------------------------------------------------------
 *
 * Tcl_GetChannelInstanceData --
 *
 *	Returns the client data associated with a channel.
 *
 * Results:
 *	The client data.
 *
 * Side effects:
 *	None.
 *
 *----------------------------------------------------------------------
 */

void *
Tcl_GetChannelInstanceData(
    Tcl_Channel chan)		/* Channel for which to return client data. */
{
    Channel *chanPtr = (Channel *) chan;
				/* The actual channel. */

    return chanPtr->instanceData;
}

/*
 *----------------------------------------------------------------------
 *
 * Tcl_GetChannelThread --
 *
 *	Given a channel structure, returns the thread managing it. TIP #10
 *
 * Results:
 *	Returns the id of the thread managing the channel.
 *
 * Side effects:
 *	None.
 *
 *----------------------------------------------------------------------
 */

Tcl_ThreadId
Tcl_GetChannelThread(
    Tcl_Channel chan)		/* The channel to return the managing thread
				 * for. */
{
    Channel *chanPtr = (Channel *) chan;
				/* The actual channel. */

    return chanPtr->state->managingThread;
}

/*
 *----------------------------------------------------------------------
 *
 * Tcl_GetChannelType --
 *
 *	Given a channel structure, returns the channel type structure.
 *
 * Results:
 *	Returns a pointer to the channel type structure.
 *
 * Side effects:
 *	None.
 *
 *----------------------------------------------------------------------
 */

const Tcl_ChannelType *
Tcl_GetChannelType(
    Tcl_Channel chan)		/* The channel to return type for. */
{
    Channel *chanPtr = (Channel *) chan;
				/* The actual channel. */

    return chanPtr->typePtr;
}

/*
 *----------------------------------------------------------------------
 *
 * Tcl_GetChannelMode --
 *
 *	Computes a mask indicating whether the channel is open for reading and
 *	writing.
 *
 * Results:
 *	An OR-ed combination of TCL_READABLE and TCL_WRITABLE.
 *
 * Side effects:
 *	None.
 *
 *----------------------------------------------------------------------
 */

int
Tcl_GetChannelMode(
    Tcl_Channel chan)		/* The channel for which the mode is being
				 * computed. */
{
    ChannelState *statePtr = ((Channel *) chan)->state;
				/* State of actual channel. */

    return GotFlag(statePtr, TCL_READABLE|TCL_WRITABLE);
}

/*
 *----------------------------------------------------------------------
 *
 * Tcl_GetChannelName --
 *
 *	Returns the string identifying the channel name.
 *
 * Results:
 *	The string containing the channel name. This memory is owned by the
 *	generic layer and should not be modified by the caller.
 *
 * Side effects:
 *	None.
 *
 *----------------------------------------------------------------------
 */

const char *
Tcl_GetChannelName(
    Tcl_Channel chan)		/* The channel for which to return the name. */
{
    ChannelState *statePtr = ((Channel *) chan)->state;
				/* State of actual channel. */

    return statePtr->channelName;
}

/*
 *----------------------------------------------------------------------
 *
 * Tcl_GetChannelHandle --
 *
 *	Returns an OS handle associated with a channel.
 *
 * Results:
 *	Returns TCL_OK and places the handle in handlePtr, or returns
 *	TCL_ERROR on failure.
 *
 * Side effects:
 *	None.
 *
 *----------------------------------------------------------------------
 */

int
Tcl_GetChannelHandle(
    Tcl_Channel chan,		/* The channel to get file from. */
    int direction,		/* TCL_WRITABLE or TCL_READABLE. */
    void **handlePtr)	/* Where to store handle */
{
    Channel *chanPtr;		/* The actual channel. */
    void *handle;
    int result;

    chanPtr = ((Channel *) chan)->state->bottomChanPtr;
    if (!chanPtr->typePtr->getHandleProc) {
        Tcl_SetChannelError(chan, Tcl_ObjPrintf(
                "channel \"%s\" does not support OS handles",
                Tcl_GetChannelName(chan)));
	return TCL_ERROR;
    }
    result = chanPtr->typePtr->getHandleProc(chanPtr->instanceData, direction,
	    &handle);
    if (handlePtr) {
	*handlePtr = handle;
    }
    return result;
}

/*
 *----------------------------------------------------------------------
 *
 * Tcl_RemoveChannelMode --
 *
 *	Remove either read or write privileges from the channel.
 *
 * Results:
 *	A standard Tcl result code.
 *
 * Side effects:
 *	May change the access mode of the channel.
 *	May leave an error message in the interp.
 *
 *----------------------------------------------------------------------
 */

int
Tcl_RemoveChannelMode(
     Tcl_Interp* interp,        /* The interp for an error message. Allowed to be NULL. */
     Tcl_Channel chan,		/* The channel which is modified. */
     int         mode)          /* The access mode to drop from the channel */
{
    const char* emsg;
    ChannelState *statePtr = ((Channel *) chan)->state;
					/* State of actual channel. */

    if ((mode != TCL_READABLE) && (mode != TCL_WRITABLE)) {
        emsg = "Illegal mode value.";
	goto error;
    }
    if (0 == (GotFlag(statePtr, TCL_READABLE|TCL_WRITABLE) & ~mode)) {
        emsg = "Bad mode, would make channel inacessible";
	goto error;
    }

    ResetFlag(statePtr, mode);
    return TCL_OK;

 error:
    if (interp != NULL) {
	Tcl_SetObjResult(interp, Tcl_ObjPrintf(
		"Tcl_RemoveChannelMode error: %s. Channel: \"%s\"",
		emsg, Tcl_GetChannelName((Tcl_Channel) chan)));
    }
    return TCL_ERROR;
}

/*
 *---------------------------------------------------------------------------
 *
 * AllocChannelBuffer --
 *
 *	A channel buffer has BUFFER_PADDING bytes extra at beginning to hold
 *	any bytes of a native-encoding character that got split by the end of
 *	the previous buffer and need to be moved to the beginning of the next
 *	buffer to make a contiguous string so it can be converted to UTF-8.
 *
 *	A channel buffer has BUFFER_PADDING bytes extra at the end to hold any
 *	bytes of a native-encoding character (generated from a UTF-8
 *	character) that overflow past the end of the buffer and need to be
 *	moved to the next buffer.
 *
 * Results:
 *	A newly allocated channel buffer.
 *
 * Side effects:
 *	None.
 *
 *---------------------------------------------------------------------------
 */

static ChannelBuffer *
AllocChannelBuffer(
    Tcl_Size length)			/* Desired length of channel buffer. */
{
    ChannelBuffer *bufPtr;
    Tcl_Size n;

    n = length + CHANNELBUFFER_HEADER_SIZE + BUFFER_PADDING + BUFFER_PADDING;
    bufPtr = (ChannelBuffer *)ckalloc(n);
    bufPtr->nextAdded	= BUFFER_PADDING;
    bufPtr->nextRemoved	= BUFFER_PADDING;
    bufPtr->bufLength	= length + BUFFER_PADDING;
    bufPtr->nextPtr	= NULL;
    bufPtr->refCount	= 1;
    return bufPtr;
}

static void
PreserveChannelBuffer(
    ChannelBuffer *bufPtr)
{
    if (!bufPtr->refCount) {
	Tcl_Panic("Reuse of ChannelBuffer! %p", bufPtr);
    }
    bufPtr->refCount++;
}

static void
ReleaseChannelBuffer(
    ChannelBuffer *bufPtr)
{
    if (--bufPtr->refCount) {
	return;
    }
    ckfree(bufPtr);
}

static int
IsShared(
    ChannelBuffer *bufPtr)
{
    return bufPtr->refCount > 1;
}

/*
 *----------------------------------------------------------------------
 *
 * RecycleBuffer --
 *
 *	Helper function to recycle input and output buffers. Ensures that two
 *	input buffers are saved (one in the input queue and another in the
 *	saveInBufPtr field) and that curOutPtr is set to a buffer. Only if
 *	these conditions are met is the buffer freed to the OS.
 *
 * Results:
 *	None.
 *
 * Side effects:
 *	May free a buffer to the OS.
 *
 *----------------------------------------------------------------------
 */

static void
RecycleBuffer(
    ChannelState *statePtr,	/* ChannelState in which to recycle buffers. */
    ChannelBuffer *bufPtr,	/* The buffer to recycle. */
    int mustDiscard)		/* If nonzero, free the buffer to the OS,
				 * always. */
{
    /*
     * Do we have to free the buffer to the OS?
     */

    if (IsShared(bufPtr)) {
	mustDiscard = 1;
    }

    if (mustDiscard) {
	ReleaseChannelBuffer(bufPtr);
	return;
    }

    /*
     * Only save buffers which have the requested buffer size for the channel.
     * This is to honor dynamic changes of the buffe rsize made by the user.
     */

    if ((bufPtr->bufLength) != statePtr->bufSize + BUFFER_PADDING) {
	ReleaseChannelBuffer(bufPtr);
	return;
    }

    /*
     * Only save buffers for the input queue if the channel is readable.
     */

    if (GotFlag(statePtr, TCL_READABLE)) {
	if (statePtr->inQueueHead == NULL) {
	    statePtr->inQueueHead = bufPtr;
	    statePtr->inQueueTail = bufPtr;
	    goto keepBuffer;
	}
	if (statePtr->saveInBufPtr == NULL) {
	    statePtr->saveInBufPtr = bufPtr;
	    goto keepBuffer;
	}
    }

    /*
     * Only save buffers for the output queue if the channel is writable.
     */

    if (GotFlag(statePtr, TCL_WRITABLE)) {
	if (statePtr->curOutPtr == NULL) {
	    statePtr->curOutPtr = bufPtr;
	    goto keepBuffer;
	}
    }

    /*
     * If we reached this code we return the buffer to the OS.
     */

    ReleaseChannelBuffer(bufPtr);
    return;

  keepBuffer:
    bufPtr->nextRemoved = BUFFER_PADDING;
    bufPtr->nextAdded = BUFFER_PADDING;
    bufPtr->nextPtr = NULL;
}

/*
 *----------------------------------------------------------------------
 *
 * DiscardOutputQueued --
 *
 *	Discards all output queued in the output queue of a channel.
 *
 * Results:
 *	None.
 *
 * Side effects:
 *	Recycles buffers.
 *
 *----------------------------------------------------------------------
 */

static void
DiscardOutputQueued(
    ChannelState *statePtr)	/* ChannelState for which to discard output. */
{
    ChannelBuffer *bufPtr;

    while (statePtr->outQueueHead != NULL) {
	bufPtr = statePtr->outQueueHead;
	statePtr->outQueueHead = bufPtr->nextPtr;
	RecycleBuffer(statePtr, bufPtr, 0);
    }
    statePtr->outQueueHead = NULL;
    statePtr->outQueueTail = NULL;
    bufPtr = statePtr->curOutPtr;
    if (bufPtr && BytesLeft(bufPtr)) {
	statePtr->curOutPtr = NULL;
	RecycleBuffer(statePtr, bufPtr, 0);
    }
}

/*
 *----------------------------------------------------------------------
 *
 * CheckForDeadChannel --
 *
 *	This function checks is a given channel is Dead (a channel that has
 *	been closed but not yet deallocated.)
 *
 * Results:
 *	True (1) if channel is Dead, False (0) if channel is Ok
 *
 * Side effects:
 *	None
 *
 *----------------------------------------------------------------------
 */

static int
CheckForDeadChannel(
    Tcl_Interp *interp,		/* For error reporting (can be NULL) */
    ChannelState *statePtr)	/* The channel state to check. */
{
    if (!GotFlag(statePtr, CHANNEL_DEAD)) {
	return 0;
    }

    Tcl_SetErrno(EINVAL);
    if (interp) {
	Tcl_SetObjResult(interp, Tcl_NewStringObj(
                "unable to access channel: invalid channel", TCL_INDEX_NONE));
    }
    return 1;
}

/*
 *----------------------------------------------------------------------
 *
 * FlushChannel --
 *
 *	This function flushes as much of the queued output as is possible now.
 *	If calledFromAsyncFlush is nonzero, it is being called in an event
 *	handler to flush channel output asynchronously.
 *
 * Results:
 *	0 if successful, else the error code that was returned by the channel
 *	type operation. May leave a message in the interp result.
 *
 * Side effects:
 *	May produce output on a channel. May block indefinitely if the channel
 *	is synchronous. May schedule an async flush on the channel. May
 *	recycle memory for buffers in the output queue.
 *
 *----------------------------------------------------------------------
 */

static int
FlushChannel(
    Tcl_Interp *interp,		/* For error reporting during close. */
    Channel *chanPtr,		/* The channel to flush on. */
    int calledFromAsyncFlush)	/* If nonzero then we are being called from an
				 * asynchronous flush callback. */
{
    ChannelState *statePtr = chanPtr->state;
				/* State of the channel stack. */
    ChannelBuffer *bufPtr;	/* Iterates over buffered output queue. */
    int written;		/* Amount of output data actually written in
				 * current round. */
    int errorCode = 0;		/* Stores POSIX error codes from channel
				 * driver operations. */
    int wroteSome = 0;		/* Set to one if any data was written to the
				 * driver. */

    int bufExists;
    /*
     * Prevent writing on a dead channel -- a channel that has been closed but
     * not yet deallocated. This can occur if the exit handler for the channel
     * deallocation runs before all channels are unregistered in all
     * interpreters.
     */

    if (CheckForDeadChannel(interp, statePtr)) {
	return -1;
    }

    /*
     * Should we shift the current output buffer over to the output queue?
     * First check that there are bytes in it.  If so then...
     *
     * If the output queue is empty, then yes, trusting the caller called us
     * only when written bytes ought to be flushed.
     *
     * If the current output buffer is full, then yes, so we can meet the
     * post-condition that on a successful return to caller we've left space
     * in the current output buffer for more writing (the flush call was to
     * make new room).
     *
     * If the channel is blocking, then yes, so we guarantee that blocking
     * flushes actually flush all pending data.
     *
     * Otherwise, no.  Keep the current output buffer where it is so more
     * can be written to it, possibly filling it, to promote more efficient
     * buffer usage.
     */

    bufPtr = statePtr->curOutPtr;
    if (bufPtr && BytesLeft(bufPtr) && /* Keep empties off queue */
	    (statePtr->outQueueHead == NULL || IsBufferFull(bufPtr)
		    || !GotFlag(statePtr, CHANNEL_NONBLOCKING))) {
	if (statePtr->outQueueHead == NULL) {
	    statePtr->outQueueHead = bufPtr;
	} else {
	    statePtr->outQueueTail->nextPtr = bufPtr;
	}
	statePtr->outQueueTail = bufPtr;
	statePtr->curOutPtr = NULL;
    }

    assert(!IsBufferFull(statePtr->curOutPtr));

    /*
     * If we are not being called from an async flush and an async flush
     * is active, we just return without producing any output.
     */

    if (!calledFromAsyncFlush && GotFlag(statePtr, BG_FLUSH_SCHEDULED)) {
	return 0;
    }

    /*
     * Loop over the queued buffers and attempt to flush as much as possible
     * of the queued output to the channel.
     */

    TclChannelPreserve((Tcl_Channel)chanPtr);
    while (statePtr->outQueueHead) {
	bufPtr = statePtr->outQueueHead;

	/*
	 * Produce the output on the channel.
	 */

	PreserveChannelBuffer(bufPtr);
	written = ChanWrite(chanPtr, RemovePoint(bufPtr), BytesLeft(bufPtr),
		&errorCode);

	/*
	 * If the write failed completely attempt to start the asynchronous
	 * flush mechanism and break out of this loop - do not attempt to
	 * write any more output at this time.
	 */

	if (written < 0) {
	    /*
	     * If the last attempt to write was interrupted, simply retry.
	     */

	    if (errorCode == EINTR) {
		errorCode = 0;
		ReleaseChannelBuffer(bufPtr);
		continue;
	    }

	    /*
	     * If the channel is non-blocking and we would have blocked, start
	     * a background flushing handler and break out of the loop.
	     */

	    if ((errorCode == EWOULDBLOCK) || (errorCode == EAGAIN)) {
		/*
		 * This used to check for CHANNEL_NONBLOCKING, and panic if
		 * the channel was blocking. However, it appears that setting
		 * stdin to -blocking 0 has some effect on the stdout when
		 * it's a tty channel (dup'ed underneath)
		 */

		if (!GotFlag(statePtr, BG_FLUSH_SCHEDULED) && !TclInExit()) {
		    SetFlag(statePtr, BG_FLUSH_SCHEDULED);
		    UpdateInterest(chanPtr);
		}
		errorCode = 0;
		ReleaseChannelBuffer(bufPtr);
		break;
	    }

	    /*
	     * Decide whether to report the error upwards or defer it.
	     */

	    if (calledFromAsyncFlush) {
		/*
		 * TIP #219, Tcl Channel Reflection API.
		 * When deferring the error copy a message from the bypass into
		 * the unreported area. Or discard it if the new error is to
		 * be ignored in favor of an earlier deferred error.
		 */

		Tcl_Obj *msg = statePtr->chanMsg;

		if (statePtr->unreportedError == 0) {
		    statePtr->unreportedError = errorCode;
		    statePtr->unreportedMsg = msg;
		    if (msg != NULL) {
			Tcl_IncrRefCount(msg);
		    }
		} else {
		    /*
		     * An old unreported error is kept, and this error thrown
		     * away.
		     */

		    statePtr->chanMsg = NULL;
		    if (msg != NULL) {
			TclDecrRefCount(msg);
		    }
		}
	    } else {
		/*
		 * TIP #219, Tcl Channel Reflection API.
		 * Move error messages put by the driver into the chan bypass
		 * area into the regular interpreter result. Fall back to the
		 * regular message if nothing was found in the bypasses.
		 */

		Tcl_SetErrno(errorCode);
		if (interp != NULL && !TclChanCaughtErrorBypass(interp,
			(Tcl_Channel) chanPtr)) {
		    Tcl_SetObjResult(interp,
			    Tcl_NewStringObj(Tcl_PosixError(interp), TCL_INDEX_NONE));
		}

		/*
		 * An unreportable bypassed message is kept, for the caller of
		 * Tcl_Seek, Tcl_Write, etc.
		 */
	    }

	    /*
	     * When we get an error we throw away all the output currently
	     * queued.
	     */

	    ReleaseChannelBuffer(bufPtr);
	    DiscardOutputQueued(statePtr);
	    break;
	} else {
	    /*
	     * TODO: Consider detecting and reacting to short writes on
	     * blocking channels.  Ought not happen.  See iocmd-24.2.
	     */

	    wroteSome = 1;
	}

	bufExists = bufPtr->refCount > 1;
	ReleaseChannelBuffer(bufPtr);
	if (bufExists) {
	    /* There is still a reference to this buffer other than the one
	     * this routine just released, meaning that final cleanup of the
	     * buffer hasn't been ordered by, e.g. by a reflected channel
	     * closing the channel from within one of its handler scripts (not
	     * something one would expecte, but it must be considered).  Normal
	     * operations on the buffer can proceed.
	     */

	    bufPtr->nextRemoved += written;

	    /*
	     * If this buffer is now empty, recycle it.
	     */

	    if (IsBufferEmpty(bufPtr)) {
		statePtr->outQueueHead = bufPtr->nextPtr;
		if (statePtr->outQueueHead == NULL) {
		    statePtr->outQueueTail = NULL;
		}
		RecycleBuffer(statePtr, bufPtr, 0);
	    }
	}

    }	/* Closes "while". */

    /*
     * If we wrote some data while flushing in the background, we are done.
     * We can't finish the background flush until we run out of data and the
     * channel becomes writable again. This ensures that all of the pending
     * data has been flushed at the system level.
     */

    if (GotFlag(statePtr, BG_FLUSH_SCHEDULED)) {
	if (wroteSome) {
	    goto done;
	} else if (statePtr->outQueueHead == NULL) {
	    ResetFlag(statePtr, BG_FLUSH_SCHEDULED);
	    ChanWatch(chanPtr, statePtr->interestMask);
	} else {
	    /*
	     * When we are calledFromAsyncFlush, that means a writable
	     * state on the channel triggered the call, so we should be
	     * able to write something.  Either we did write something
	     * and wroteSome should be set, or there was nothing left to
	     * write in this call, and we've completed the BG flush.
	     * These are the two cases above.  If we get here, that means
	     * there is some kind failure in the writable event machinery.
	     *
	     * The tls extension indeed suffers from flaws in its channel
	     * event mgmt.  See https://core.tcl-lang.org/tcl/info/c31ca233ca.
	     * Until that patch is broadly distributed, disable the
	     * assertion checking here, so that programs using Tcl and
	     * tls can be debugged.

	    assert(!calledFromAsyncFlush);
	     */
	}
    }

    /*
     * If the channel is flagged as closed, delete it when the refCount drops
     * to zero, the output queue is empty and there is no output in the
     * current output buffer.
     */

    if (GotFlag(statePtr, CHANNEL_CLOSED) && (statePtr->refCount <= 0) &&
	    (statePtr->outQueueHead == NULL) &&
	    ((statePtr->curOutPtr == NULL) ||
	    IsBufferEmpty(statePtr->curOutPtr))) {
	errorCode = CloseChannel(interp, chanPtr, errorCode);
	goto done;
    }

    /*
     * If the write-side of the channel is flagged as closed, delete it when
     * the output queue is empty and there is no output in the current output
     * buffer.
     */

    if (GotFlag(statePtr, CHANNEL_CLOSEDWRITE) &&
	    (statePtr->outQueueHead == NULL) &&
	    ((statePtr->curOutPtr == NULL) ||
	    IsBufferEmpty(statePtr->curOutPtr))) {
	errorCode = CloseChannelPart(interp, chanPtr, errorCode,
                TCL_CLOSE_WRITE);
	goto done;
    }

  done:
    TclChannelRelease((Tcl_Channel)chanPtr);
    return errorCode;
}

/*
 *----------------------------------------------------------------------
 *
 * CloseChannel --
 *
 *	Utility procedure to close a channel and free associated resources.
 *
 *	If the channel was stacked, then the it will copy the necessary
 *	elements of the NEXT channel into the TOP channel, in essence
 *	unstacking the channel. The NEXT channel will then be freed.
 *
 *	If the channel was not stacked, then we will free all the bits for the
 *	TOP channel, including the data structure itself.
 *
 * Results:
 *	Error code from an unreported error or the driver close operation.
 *
 * Side effects:
 *	May close the actual channel, may free memory, may change the value of
 *	errno.
 *
 *----------------------------------------------------------------------
 */

static int
CloseChannel(
    Tcl_Interp *interp,		/* For error reporting. */
    Channel *chanPtr,		/* The channel to close. */
    int errorCode)		/* Status of operation so far. */
{
    int result = 0;		/* Of calling driver close operation. */
    ChannelState *statePtr;	/* State of the channel stack. */
    ThreadSpecificData *tsdPtr = TCL_TSD_INIT(&dataKey);

    if (chanPtr == NULL) {
	return result;
    }
    statePtr = chanPtr->state;

    /*
     * No more input can be consumed so discard any leftover input.
     */

    DiscardInputQueued(statePtr, 1);

    /*
     * Discard a leftover buffer in the current output buffer field.
     */

    if (statePtr->curOutPtr != NULL) {
	ReleaseChannelBuffer(statePtr->curOutPtr);
	statePtr->curOutPtr = NULL;
    }

    /*
     * The caller guarantees that there are no more buffers queued for output.
     */

    if (statePtr->outQueueHead != NULL) {
	Tcl_Panic("TclFlush, closed channel: queued output left");
    }

    /*
     * If the EOF character is set in the channel, append that to the output
     * device.
     */

    if ((statePtr->outEofChar != 0) && GotFlag(statePtr, TCL_WRITABLE)) {
	int dummy;
	char c = (char) statePtr->outEofChar;

	(void) ChanWrite(chanPtr, &c, 1, &dummy);
    }

    /*
     * TIP #219, Tcl Channel Reflection API.
     * Move a leftover error message in the channel bypass into the
     * interpreter bypass. Just clear it if there is no interpreter.
     */

    if (statePtr->chanMsg != NULL) {
	if (interp != NULL) {
	    Tcl_SetChannelErrorInterp(interp, statePtr->chanMsg);
	}
	TclDecrRefCount(statePtr->chanMsg);
	statePtr->chanMsg = NULL;
    }

    /*
     * Remove this channel from of the list of all channels.
     */

    CutChannel((Tcl_Channel) chanPtr);

    /*
     * Close and free the channel driver state.
     * This may leave a TIP #219 error message in the interp.
     */

    result = ChanClose(chanPtr, interp);

    /*
     * Some resources can be cleared only if the bottom channel in a stack is
     * closed. All the other channels in the stack are not allowed to remove.
     */

    if (chanPtr == statePtr->bottomChanPtr) {
	if (statePtr->channelName != NULL) {
	    ckfree(statePtr->channelName);
	    statePtr->channelName = NULL;
	}

	Tcl_FreeEncoding(statePtr->encoding);
    }

    /*
     * If we are being called synchronously, report either any latent error on
     * the channel or the current error.
     */

    if (statePtr->unreportedError != 0) {
	errorCode = statePtr->unreportedError;

	/*
	 * TIP #219, Tcl Channel Reflection API.
	 * Move an error message found in the unreported area into the regular
	 * bypass (interp). This kills any message in the channel bypass area.
	 */

	if (statePtr->chanMsg != NULL) {
	    TclDecrRefCount(statePtr->chanMsg);
	    statePtr->chanMsg = NULL;
	}
	if (interp) {
	    Tcl_SetChannelErrorInterp(interp, statePtr->unreportedMsg);
	}
    }
    if (errorCode == 0) {
	errorCode = result;
	if (errorCode != 0) {
	    Tcl_SetErrno(errorCode);
	}
    }

    /*
     * Cancel any outstanding timer.
     */
    DeleteTimerHandler(statePtr);


    /*
     * Mark the channel as deleted by clearing the type structure.
     */

    if (chanPtr->downChanPtr != NULL) {
	Channel *downChanPtr = chanPtr->downChanPtr;

	statePtr->nextCSPtr = tsdPtr->firstCSPtr;
	tsdPtr->firstCSPtr = statePtr;

	statePtr->topChanPtr = downChanPtr;
	downChanPtr->upChanPtr = NULL;

	ChannelFree(chanPtr);

	return Tcl_Close(interp, (Tcl_Channel) downChanPtr);
    }

    /*
     * There is only the TOP Channel, so we free the remaining pointers we
     * have and then ourselves. Since this is the last of the channels in the
     * stack, make sure to free the ChannelState structure associated with it.
     */

    ChannelFree(chanPtr);

    Tcl_EventuallyFree(statePtr, TCL_DYNAMIC);

    return errorCode;
}

/*
 *----------------------------------------------------------------------
 *
 * Tcl_CutChannel --
 * CutChannel --
 *
 *	Removes a channel from the (thread-)global list of all channels (in
 *	that thread). This is actually the statePtr for the stack of channel.
 *
 * Results:
 *	Nothing.
 *
 * Side effects:
 *	Resets the field 'nextCSPtr' of the specified channel state to NULL.
 *
 * NOTE:
 *	The channel to cut out of the list must not be referenced in any
 *	interpreter. This is something this procedure cannot check (despite
 *	the refcount) because the caller usually wants fiddle with the channel
 *	(like transferring it to a different thread) and thus keeps the
 *	refcount artificially high to prevent its destruction.
 *
 *----------------------------------------------------------------------
 */

static void
CutChannel(
    Tcl_Channel chan)		/* The channel being removed. Must not be
				 * referenced in any interpreter. */
{
    ThreadSpecificData *tsdPtr = TCL_TSD_INIT(&dataKey);
    ChannelState *prevCSPtr;	/* Preceding channel state in list of all
				 * states - used to splice a channel out of
				 * the list on close. */
    ChannelState *statePtr = ((Channel *) chan)->state;
				/* State of the channel stack. */

    /*
     * Remove this channel from of the list of all channels (in the current
     * thread).
     */

    if (tsdPtr->firstCSPtr && (statePtr == tsdPtr->firstCSPtr)) {
	tsdPtr->firstCSPtr = statePtr->nextCSPtr;
    } else {
	for (prevCSPtr = tsdPtr->firstCSPtr;
		prevCSPtr && (prevCSPtr->nextCSPtr != statePtr);
		prevCSPtr = prevCSPtr->nextCSPtr) {
	    /* Empty loop body. */
	}
	if (prevCSPtr == NULL) {
	    Tcl_Panic("FlushChannel: damaged channel list");
	}
	prevCSPtr->nextCSPtr = statePtr->nextCSPtr;
    }

    statePtr->nextCSPtr = NULL;

    /*
     * TIP #218, Channel Thread Actions
     */

    ChanThreadAction((Channel *) chan, TCL_CHANNEL_THREAD_REMOVE);

    /* Channel is not managed by any thread */
    statePtr->managingThread = NULL;
}

void
Tcl_CutChannel(
    Tcl_Channel chan)		/* The channel being added. Must not be
				 * referenced in any interpreter. */
{
    Channel *chanPtr = ((Channel *) chan)->state->bottomChanPtr;
    ThreadSpecificData *tsdPtr = TCL_TSD_INIT(&dataKey);
    ChannelState *prevCSPtr;	/* Preceding channel state in list of all
				 * states - used to splice a channel out of
				 * the list on close. */
    ChannelState *statePtr = chanPtr->state;
				/* State of the channel stack. */

    /*
     * Remove this channel from of the list of all channels (in the current
     * thread).
     */

    if (tsdPtr->firstCSPtr && (statePtr == tsdPtr->firstCSPtr)) {
	tsdPtr->firstCSPtr = statePtr->nextCSPtr;
    } else {
	for (prevCSPtr = tsdPtr->firstCSPtr;
		prevCSPtr && (prevCSPtr->nextCSPtr != statePtr);
		prevCSPtr = prevCSPtr->nextCSPtr) {
	    /* Empty loop body. */
	}
	if (prevCSPtr == NULL) {
	    Tcl_Panic("FlushChannel: damaged channel list");
	}
	prevCSPtr->nextCSPtr = statePtr->nextCSPtr;
    }

    statePtr->nextCSPtr = NULL;

    /*
     * TIP #218, Channel Thread Actions
     * For all transformations and the base channel.
     */

    for (; chanPtr != NULL ; chanPtr = chanPtr->upChanPtr) {
	ChanThreadAction(chanPtr, TCL_CHANNEL_THREAD_REMOVE);
    }

    /* Channel is not managed by any thread */
    statePtr->managingThread = NULL;
}

/*
 *----------------------------------------------------------------------
 *
 * Tcl_SpliceChannel --
 * SpliceChannel --
 *
 *	Adds a channel to the (thread-)global list of all channels (in that
 *	thread). Expects that the field 'nextChanPtr' in the channel is set to
 *	NULL.
 *
 * Results:
 *	Nothing.
 *
 * Side effects:
 *	Nothing.
 *
 * NOTE:
 *	The channel to splice into the list must not be referenced in any
 *	interpreter. This is something this procedure cannot check (despite
 *	the refcount) because the caller usually wants fiddle with the channel
 *	(like transferring it to a different thread) and thus keeps the
 *	refcount artificially high to prevent its destruction.
 *
 *----------------------------------------------------------------------
 */

static void
SpliceChannel(
    Tcl_Channel chan)		/* The channel being added. Must not be
				 * referenced in any interpreter. */
{
    ThreadSpecificData *tsdPtr = TCL_TSD_INIT(&dataKey);
    ChannelState *statePtr = ((Channel *) chan)->state;

    if (statePtr->nextCSPtr != NULL) {
	Tcl_Panic("SpliceChannel: trying to add channel used in different list");
    }

    statePtr->nextCSPtr = tsdPtr->firstCSPtr;
    tsdPtr->firstCSPtr = statePtr;

    /*
     * TIP #10. Mark the current thread as the new one managing this channel.
     *		Note: 'Tcl_GetCurrentThread' returns sensible values even for
     *		a non-threaded core.
     */

    statePtr->managingThread = Tcl_GetCurrentThread();

    /*
     * TIP #218, Channel Thread Actions
     */

    ChanThreadAction((Channel *) chan, TCL_CHANNEL_THREAD_INSERT);
}

void
Tcl_SpliceChannel(
    Tcl_Channel chan)		/* The channel being added. Must not be
				 * referenced in any interpreter. */
{
    Channel *chanPtr = ((Channel *) chan)->state->bottomChanPtr;
    ThreadSpecificData *tsdPtr = TCL_TSD_INIT(&dataKey);
    ChannelState *statePtr = chanPtr->state;

    if (statePtr->nextCSPtr != NULL) {
	Tcl_Panic("SpliceChannel: trying to add channel used in different list");
    }

    statePtr->nextCSPtr = tsdPtr->firstCSPtr;
    tsdPtr->firstCSPtr = statePtr;

    /*
     * TIP #10. Mark the current thread as the new one managing this channel.
     *		Note: 'Tcl_GetCurrentThread' returns sensible values even for
     *		a non-threaded core.
     */

    statePtr->managingThread = Tcl_GetCurrentThread();

    /*
     * TIP #218, Channel Thread Actions
     * For all transformations and the base channel.
     */

    for (; chanPtr != NULL ; chanPtr = chanPtr->upChanPtr) {
	ChanThreadAction(chanPtr, TCL_CHANNEL_THREAD_INSERT);
    }
}

/*
 *----------------------------------------------------------------------
 *
 * Tcl_Close --
 *
 *	Closes a channel.
 *
 * Results:
 *	A standard Tcl result.
 *
 * Side effects:
 *	Closes the channel if this is the last reference.
 *
 * NOTE:
 *	Tcl_Close removes the channel as far as the user is concerned.
 *	However, it may continue to exist for a while longer if it has a
 *	background flush scheduled. The device itself is eventually closed and
 *	the channel record removed, in CloseChannel, above.
 *
 *----------------------------------------------------------------------
 */

int
Tcl_Close(
    Tcl_Interp *interp,		/* Interpreter for errors. */
    Tcl_Channel chan)		/* The channel being closed. Must not be
				 * referenced in any interpreter. May be NULL,
				 * in which case this is a no-op. */
{
    CloseCallback *cbPtr;	/* Iterate over close callbacks for this
				 * channel. */
    Channel *chanPtr;		/* The real IO channel. */
    ChannelState *statePtr;	/* State of real IO channel. */
    int result = 0;			/* Of calling FlushChannel. */
    int flushcode;
    int stickyError;

    if (chan == NULL) {
	return TCL_OK;
    }

    /*
     * Perform special handling for standard channels being closed. If the
     * refCount is now 1 it means that the last reference to the standard
     * channel is being explicitly closed, so bump the refCount down
     * artificially to 0. This will ensure that the channel is actually
     * closed, below. Also set the static pointer to NULL for the channel.
     */

    CheckForStdChannelsBeingClosed(chan);

    /*
     * This operation should occur at the top of a channel stack.
     */

    chanPtr = (Channel *) chan;
    statePtr = chanPtr->state;
    chanPtr = statePtr->topChanPtr;

    if (statePtr->refCount > 0) {
	Tcl_Panic("called Tcl_Close on channel with refCount > 0");
    }

    if (GotFlag(statePtr, CHANNEL_INCLOSE)) {
	if (interp) {
	    Tcl_SetObjResult(interp, Tcl_NewStringObj(
                    "illegal recursive call to close through close-handler"
                    " of channel", TCL_INDEX_NONE));
	}
	return TCL_ERROR;
    }
    SetFlag(statePtr, CHANNEL_INCLOSE);

    /*
     * When the channel has an escape sequence driven encoding such as
     * iso2022, the terminated escape sequence must write to the buffer.
     */

    stickyError = 0;

    if (GotFlag(statePtr, TCL_WRITABLE) && (statePtr->encoding != NULL)
	    && !(statePtr->outputEncodingFlags & TCL_ENCODING_START)) {
	int code = CheckChannelErrors(statePtr, TCL_WRITABLE);

	if (code == 0) {
	    statePtr->outputEncodingFlags |= TCL_ENCODING_END;
	    code = WriteChars(chanPtr, "", 0);
	    statePtr->outputEncodingFlags &= ~TCL_ENCODING_END;
	    statePtr->outputEncodingFlags |= TCL_ENCODING_START;
	}
	if (code < 0) {
	    stickyError = Tcl_GetErrno();
	}

	/*
	 * TIP #219, Tcl Channel Reflection API.
	 * Move an error message found in the channel bypass into the
	 * interpreter bypass. Just clear it if there is no interpreter.
	 */

	if (statePtr->chanMsg != NULL) {
	    if (interp != NULL) {
		Tcl_SetChannelErrorInterp(interp, statePtr->chanMsg);
	    }
	    TclDecrRefCount(statePtr->chanMsg);
	    statePtr->chanMsg = NULL;
	}
    }

    Tcl_ClearChannelHandlers(chan);

    /*
     * Cancel any outstanding timer.
     */
    DeleteTimerHandler(statePtr);

    /*
     * Invoke the registered close callbacks and delete their records.
     */

    while (statePtr->closeCbPtr != NULL) {
	cbPtr = statePtr->closeCbPtr;
	statePtr->closeCbPtr = cbPtr->nextPtr;
	cbPtr->proc(cbPtr->clientData);
	ckfree(cbPtr);
    }

    ResetFlag(statePtr, CHANNEL_INCLOSE);

    /*
     * If this channel supports it, close the read side, since we don't need
     * it anymore and this will help avoid deadlocks on some channel types.
     */

#ifndef TCL_NO_DEPRECATED
    if ((chanPtr->typePtr->closeProc == TCL_CLOSE2PROC) || (chanPtr->typePtr->closeProc == NULL)) {
	/* If this half-close gives a EINVAL or ENOTCONN, just continue the full close */
	result = chanPtr->typePtr->close2Proc(chanPtr->instanceData, interp, TCL_CLOSE_READ);
	if ((result == EINVAL) || result == ENOTCONN) {
	    result = 0;
	}
    }
#else
    result = chanPtr->typePtr->close2Proc(chanPtr->instanceData, interp, TCL_CLOSE_READ);
    if ((result == EINVAL) || result == ENOTCONN) {
	result = 0;
    }
#endif

    /*
     * The call to FlushChannel will flush any queued output and invoke the
     * close function of the channel driver, or it will set up the channel to
     * be flushed and closed asynchronously.
     */

    SetFlag(statePtr, CHANNEL_CLOSED);

    flushcode = FlushChannel(interp, chanPtr, 0);

    /*
     * TIP #219.
     * Capture error messages put by the driver into the bypass area and put
     * them into the regular interpreter result.
     *
     * Notes: Due to the assertion of CHANNEL_CLOSED in the flags
     * FlushChannel() has called CloseChannel() and thus freed all the channel
     * structures. We must not try to access "chan" anymore, hence the NULL
     * argument in the call below. The only place which may still contain a
     * message is the interpreter itself, and "CloseChannel" made sure to lift
     * any channel message it generated into it.
     */

    if (TclChanCaughtErrorBypass(interp, NULL)) {
	result = EINVAL;
    }

    if (stickyError != 0) {
	Tcl_SetErrno(stickyError);
	if (interp != NULL) {
	    Tcl_SetObjResult(interp,
			     Tcl_NewStringObj(Tcl_PosixError(interp), TCL_INDEX_NONE));
	}
	return TCL_ERROR;
    }

    /*
     * Bug 97069ea11a: set error message if a flush code is set and no error
     * message set up to now.
     */

    if (flushcode != 0) {
	/* flushcode has precedence, if available */
	result = flushcode;
    }
    if ((result != 0) && (result != TCL_ERROR) && (interp != NULL)
	    && 0 == TclGetCharLength(Tcl_GetObjResult(interp))) {
	Tcl_SetErrno(result);
	Tcl_SetObjResult(interp,
		Tcl_NewStringObj(Tcl_PosixError(interp), TCL_INDEX_NONE));
    }
    if (result != 0) {
	return TCL_ERROR;
    }
    return TCL_OK;
}

/*
 *----------------------------------------------------------------------
 *
 * Tcl_CloseEx --
 *
 *	Closes one side of a channel, read or write, close all.
 *
 * Results:
 *	A standard Tcl result.
 *
 * Side effects:
 *	Closes one direction of the channel, or do a full close.
 *
 * NOTE:
 *	Tcl_CloseEx closes the specified direction of the channel as far as
 *	the user is concerned. If flags = 0, this is equivalent to Tcl_Close.
 *
 *----------------------------------------------------------------------
 */

int
Tcl_CloseEx(
    Tcl_Interp *interp,		/* Interpreter for errors. */
    Tcl_Channel chan,		/* The channel being closed. May still be used
				 * by some interpreter. */
    int flags)			/* Flags telling us which side to close. */
{
    Channel *chanPtr;		/* The real IO channel. */
    ChannelState *statePtr;	/* State of real IO channel. */

    if (chan == NULL) {
	return TCL_OK;
    }

    chanPtr = (Channel *) chan;
    statePtr = chanPtr->state;

    if ((flags & (TCL_READABLE | TCL_WRITABLE)) == 0) {
	return Tcl_Close(interp, chan);
    }
    if ((flags & (TCL_READABLE | TCL_WRITABLE)) == (TCL_READABLE | TCL_WRITABLE)) {
	Tcl_SetObjResult(interp, Tcl_ObjPrintf(
		"double-close of channels not supported by %ss",
		chanPtr->typePtr->typeName));
	return TCL_ERROR;
    }

    /*
     * Does the channel support half-close anyway? Error if not.
     */

    if (!chanPtr->typePtr->close2Proc) {
	Tcl_SetObjResult(interp, Tcl_ObjPrintf(
		"half-close of channels not supported by %ss",
		chanPtr->typePtr->typeName));
	return TCL_ERROR;
    }

    /*
     * Is the channel unstacked ? If not we fail.
     */

    if (chanPtr != statePtr->topChanPtr) {
	Tcl_SetObjResult(interp, Tcl_NewStringObj(
		"half-close not applicable to stack of transformations", TCL_INDEX_NONE));
	return TCL_ERROR;
    }

    /*
     * Check direction against channel mode. It is an error if we try to close
     * a direction not supported by the channel (already closed, or never
     * opened for that direction).
     */

    if (!(GotFlag(statePtr, TCL_READABLE|TCL_WRITABLE) & flags)) {
	const char *msg;

	if (flags & TCL_CLOSE_READ) {
	    msg = "read";
	} else {
	    msg = "write";
	}
	Tcl_SetObjResult(interp, Tcl_ObjPrintf(
                "Half-close of %s-side not possible, side not opened or"
                " already closed", msg));
	return TCL_ERROR;
    }

    /*
     * A user may try to call half-close from within a channel close handler.
     * That won't do.
     */

    if (GotFlag(statePtr, CHANNEL_INCLOSE)) {
	if (interp) {
	    Tcl_SetObjResult(interp, Tcl_NewStringObj(
                    "illegal recursive call to close through close-handler"
                    " of channel", TCL_INDEX_NONE));
	}
	return TCL_ERROR;
    }

    if (flags & TCL_CLOSE_READ) {
	/*
	 * Call the finalization code directly. There are no events to handle,
	 * there cannot be for the read-side.
	 */

	return CloseChannelPart(interp, chanPtr, 0, flags);
    } else if (flags & TCL_CLOSE_WRITE) {
	Tcl_Preserve(statePtr);
	if (!GotFlag(statePtr, BG_FLUSH_SCHEDULED)) {
	    /*
	     * We don't want to re-enter CloseWrite().
	     */

	    if (!GotFlag(statePtr, CHANNEL_CLOSEDWRITE)) {
		if (CloseWrite(interp, chanPtr) != TCL_OK) {
		    SetFlag(statePtr, CHANNEL_CLOSEDWRITE);
		    Tcl_Release(statePtr);
		    return TCL_ERROR;
		}
	    }
	}
	SetFlag(statePtr, CHANNEL_CLOSEDWRITE);
	Tcl_Release(statePtr);
    }

    return TCL_OK;
}

/*
 *----------------------------------------------------------------------
 *
 * CloseWrite --
 *
 *	Closes the write side a channel.
 *
 * Results:
 *	A standard Tcl result.
 *
 * Side effects:
 *	Closes the write side of the channel.
 *
 * NOTE:
 *	CloseWrite removes the channel as far as the user is concerned.
 *	However, the output data structures may continue to exist for a while
 *	longer if it has a background flush scheduled. The device itself is
 *	eventually closed and the channel structures modified, in
 *	CloseChannelPart, below.
 *
 *----------------------------------------------------------------------
 */

static int
CloseWrite(
    Tcl_Interp *interp,		/* Interpreter for errors. */
    Channel *chanPtr)		/* The channel whose write side is being
                                 * closed. May still be used by some
                                 * interpreter */
{
    /*
     * Notes: clear-channel-handlers - write side only ? or keep around, just
     * not called.
     *
     * No close callbacks are run - channel is still open (read side)
     */

    ChannelState *statePtr = chanPtr->state;
                                /* State of real IO channel. */
    int flushcode;
    int result = 0;

    /*
     * The call to FlushChannel will flush any queued output and invoke the
     * close function of the channel driver, or it will set up the channel to
     * be flushed and closed asynchronously.
     */

    SetFlag(statePtr, CHANNEL_CLOSEDWRITE);

    flushcode = FlushChannel(interp, chanPtr, 0);

    /*
     * TIP #219.
     * Capture error messages put by the driver into the bypass area and put
     * them into the regular interpreter result.
     *
     * Notes: Due to the assertion of CHANNEL_CLOSEDWRITE in the flags
     * FlushChannel() has called CloseChannelPart(). While we can still access
     * "chan" (no structures were freed), the only place which may still
     * contain a message is the interpreter itself, and "CloseChannelPart"
     * made sure to lift any channel message it generated into it. Hence the
     * NULL argument in the call below.
     */

    if (TclChanCaughtErrorBypass(interp, NULL)) {
	result = EINVAL;
    }

    if ((flushcode != 0) || (result != 0)) {
	return TCL_ERROR;
    }

    return TCL_OK;
}

/*
 *----------------------------------------------------------------------
 *
 * CloseChannelPart --
 *
 *	Utility procedure to close a channel partially and free associated
 *	resources. If the channel was stacked it will never be run (The higher
 *	level forbid this). If the channel was not stacked, then we will free
 *	all the bits of the chosen side (read, or write) for the TOP channel.
 *
 * Results:
 *	Error code from an unreported error or the driver close2 operation.
 *
 * Side effects:
 *	May free memory, may change the value of errno.
 *
 *----------------------------------------------------------------------
 */

static int
CloseChannelPart(
    Tcl_Interp *interp,		/* Interpreter for errors. */
    Channel *chanPtr,		/* The channel being closed. May still be used
				 * by some interpreter. */
    int errorCode,		/* Status of operation so far. */
    int flags)			/* Flags telling us which side to close. */
{
    ChannelState *statePtr;	/* State of real IO channel. */
    int result;			/* Of calling the close2proc. */

    statePtr = chanPtr->state;

    if (flags & TCL_CLOSE_READ) {
	/*
	 * No more input can be consumed so discard any leftover input.
	 */

	DiscardInputQueued(statePtr, 1);
    } else if (flags & TCL_CLOSE_WRITE) {
	/*
	 * The caller guarantees that there are no more buffers queued for
	 * output.
	 */

	if (statePtr->outQueueHead != NULL) {
	    Tcl_Panic("ClosechanHalf, closed write-side of channel: "
		    "queued output left");
	}

	/*
	 * If the EOF character is set in the channel, append that to the
	 * output device.
	 */

	if ((statePtr->outEofChar != 0) && GotFlag(statePtr, TCL_WRITABLE)) {
	    int dummy;
	    char c = (char) statePtr->outEofChar;

	    (void) ChanWrite(chanPtr, &c, 1, &dummy);
	}

	/*
	 * TIP #219, Tcl Channel Reflection API.
	 * Move a leftover error message in the channel bypass into the
	 * interpreter bypass. Just clear it if there is no interpreter.
	 */

	if (statePtr->chanMsg != NULL) {
	    if (interp != NULL) {
		Tcl_SetChannelErrorInterp(interp, statePtr->chanMsg);
	    }
	    TclDecrRefCount(statePtr->chanMsg);
	    statePtr->chanMsg = NULL;
	}
    }

    /*
     * Finally do what is asked of us. Close and free the channel driver state
     * for the chosen side of the channel. This may leave a TIP #219 error
     * message in the interp.
     */

    result = chanPtr->typePtr->close2Proc(chanPtr->instanceData, NULL, flags);

    /*
     * If we are being called synchronously, report either any latent error on
     * the channel or the current error.
     */

    if (statePtr->unreportedError != 0) {
	errorCode = statePtr->unreportedError;

	/*
	 * TIP #219, Tcl Channel Reflection API.
	 * Move an error message found in the unreported area into the regular
	 * bypass (interp). This kills any message in the channel bypass area.
	 */

	if (statePtr->chanMsg != NULL) {
	    TclDecrRefCount(statePtr->chanMsg);
	    statePtr->chanMsg = NULL;
	}
	if (interp) {
	    Tcl_SetChannelErrorInterp(interp, statePtr->unreportedMsg);
	}
    }
    if (errorCode == 0) {
	errorCode = result;
	if (errorCode != 0) {
	    Tcl_SetErrno(errorCode);
	}
    }

    /*
     * TIP #219.
     * Capture error messages put by the driver into the bypass area and put
     * them into the regular interpreter result. See also the bottom of
     * CloseWrite().
     */

    if (TclChanCaughtErrorBypass(interp, (Tcl_Channel) chanPtr)) {
	result = EINVAL;
    }

    if (result != 0) {
	return TCL_ERROR;
    }

    /*
     * Remove the closed side from the channel mode/flags.
     */

    ResetFlag(statePtr, flags & (TCL_READABLE | TCL_WRITABLE));
    return TCL_OK;
}

/*
 *----------------------------------------------------------------------
 *
 * Tcl_ClearChannelHandlers --
 *
 *	Removes all channel handlers and event scripts from the channel,
 *	cancels all background copies involving the channel and any interest
 *	in events.
 *
 * Results:
 *	None.
 *
 * Side effects:
 *	See above. Deallocates memory.
 *
 *----------------------------------------------------------------------
 */

void
Tcl_ClearChannelHandlers(
    Tcl_Channel channel)
{
    ChannelHandler *chPtr, *chNext;	/* Iterate over channel handlers. */
    EventScriptRecord *ePtr, *eNextPtr;	/* Iterate over eventscript records. */
    Channel *chanPtr;			/* The real IO channel. */
    ChannelState *statePtr;		/* State of real IO channel. */
    ThreadSpecificData *tsdPtr = TCL_TSD_INIT(&dataKey);
    NextChannelHandler *nhPtr;

    /*
     * This operation should occur at the top of a channel stack.
     */

    chanPtr = (Channel *) channel;
    statePtr = chanPtr->state;
    chanPtr = statePtr->topChanPtr;

    /*
     * Cancel any outstanding timer.
     */
    DeleteTimerHandler(statePtr);

    /*
     * Remove any references to channel handlers for this channel that may be
     * about to be invoked.
     */

    for (nhPtr = tsdPtr->nestedHandlerPtr; nhPtr != NULL;
	    nhPtr = nhPtr->nestedHandlerPtr) {
	if (nhPtr->nextHandlerPtr &&
		(nhPtr->nextHandlerPtr->chanPtr == chanPtr)) {
	    nhPtr->nextHandlerPtr = NULL;
	}
    }

    /*
     * Remove all the channel handler records attached to the channel itself.
     */

    for (chPtr = statePtr->chPtr; chPtr != NULL; chPtr = chNext) {
	chNext = chPtr->nextPtr;
	ckfree(chPtr);
    }
    statePtr->chPtr = NULL;

    /*
     * Cancel any pending copy operation.
     */

    StopCopy(statePtr->csPtrR);
    StopCopy(statePtr->csPtrW);

    /*
     * Must set the interest mask now to 0, otherwise infinite loops will
     * occur if Tcl_DoOneEvent is called before the channel is finally deleted
     * in FlushChannel. This can happen if the channel has a background flush
     * active.
     */

    statePtr->interestMask = 0;

    /*
     * Remove any EventScript records for this channel.
     */

    for (ePtr = statePtr->scriptRecordPtr; ePtr != NULL; ePtr = eNextPtr) {
	eNextPtr = ePtr->nextPtr;
	TclDecrRefCount(ePtr->scriptPtr);
	ckfree(ePtr);
    }
    statePtr->scriptRecordPtr = NULL;
}

/*
 *----------------------------------------------------------------------
 *
 * Tcl_Write --
 *
 *	Puts a sequence of bytes into an output buffer, may queue the buffer
 *	for output if it gets full, and also remembers whether the current
 *	buffer is ready e.g. if it contains a newline and we are in line
 *	buffering mode. Compensates stacking, i.e. will redirect the data from
 *	the specified channel to the topmost channel in a stack.
 *
 *	No encoding conversions are applied to the bytes being read.
 *
 * Results:
 *	The number of bytes written or TCL_INDEX_NONE in case of error. If
 *	TCL_INDEX_NONE, Tcl_GetErrno will return the error code.
 *
 * Side effects:
 *	May buffer up output and may cause output to be produced on the
 *	channel.
 *
 *----------------------------------------------------------------------
 */

Tcl_Size
Tcl_Write(
    Tcl_Channel chan,		/* The channel to buffer output for. */
    const char *src,		/* Data to queue in output buffer. */
    Tcl_Size srcLen)			/* Length of data in bytes, or < 0 for
				 * strlen(). */
{
    /*
     * Always use the topmost channel of the stack
     */

    Channel *chanPtr;
    ChannelState *statePtr;	/* State info for channel */

    statePtr = ((Channel *) chan)->state;
    chanPtr = statePtr->topChanPtr;

    if (CheckChannelErrors(statePtr, TCL_WRITABLE) != 0) {
	return TCL_INDEX_NONE;
    }

    if (srcLen < 0) {
	srcLen = strlen(src);
    }
    if (WriteBytes(chanPtr, src, srcLen) < 0) {
	return TCL_INDEX_NONE;
    }
    return srcLen;
}

/*
 *----------------------------------------------------------------------
 *
 * Tcl_WriteRaw --
 *
 *	Puts a sequence of bytes into an output buffer, may queue the buffer
 *	for output if it gets full, and also remembers whether the current
 *	buffer is ready e.g. if it contains a newline and we are in line
 *	buffering mode. Writes directly to the driver of the channel, does not
 *	compensate for stacking.
 *
 *	No encoding conversions are applied to the bytes being read.
 *
 * Results:
 *	The number of bytes written or TCL_INDEX_NONE in case of error. If
 *	TCL_INDEX_NONE, Tcl_GetErrno will return the error code.
 *
 * Side effects:
 *	May buffer up output and may cause output to be produced on the
 *	channel.
 *
 *----------------------------------------------------------------------
 */

Tcl_Size
Tcl_WriteRaw(
    Tcl_Channel chan,		/* The channel to buffer output for. */
    const char *src,		/* Data to queue in output buffer. */
    Tcl_Size srcLen)		/* Length of data in bytes, or TCL_INDEX_NONE for
				 * strlen(). */
{
    Channel *chanPtr = ((Channel *) chan);
    ChannelState *statePtr = chanPtr->state;
				/* State info for channel */
    int errorCode;
    Tcl_Size written;

    if (CheckChannelErrors(statePtr, TCL_WRITABLE | CHANNEL_RAW_MODE) != 0) {
	return TCL_INDEX_NONE;
    }

    if (srcLen < 0) {
	srcLen = strlen(src);
    }

    /*
     * Go immediately to the driver, do all the error handling by ourselves.
     * The code was stolen from 'FlushChannel'.
     */

    written = ChanWrite(chanPtr, src, srcLen, &errorCode);
    if (written < 0) {
	Tcl_SetErrno(errorCode);
    }

    return written;
}

/*
 *---------------------------------------------------------------------------
 *
 * Tcl_WriteChars --
 *
 *	Takes a sequence of UTF-8 characters and converts them for output
 *	using the channel's current encoding, may queue the buffer for output
 *	if it gets full, and also remembers whether the current buffer is
 *	ready e.g. if it contains a newline and we are in line buffering
 *	mode. Compensates stacking, i.e. will redirect the data from the
 *	specified channel to the topmost channel in a stack.
 *
 * Results:
 *	The number of bytes written or TCL_INDEX_NONE in case of error. If
 *	TCL_INDEX_NONE, Tcl_GetErrno will return the error code.
 *
 * Side effects:
 *	May buffer up output and may cause output to be produced on the
 *	channel.
 *
 *----------------------------------------------------------------------
 */

Tcl_Size
Tcl_WriteChars(
    Tcl_Channel chan,		/* The channel to buffer output for. */
    const char *src,		/* UTF-8 characters to queue in output
				 * buffer. */
    Tcl_Size len)			/* Length of string in bytes, or TCL_INDEX_NONE for
				 * strlen(). */
{
    Channel *chanPtr = (Channel *) chan;
    ChannelState *statePtr = chanPtr->state;	/* State info for channel */
    Tcl_Size result;
    Tcl_Obj *objPtr;

    if (CheckChannelErrors(statePtr, TCL_WRITABLE) != 0) {
	return TCL_INDEX_NONE;
    }

    chanPtr = statePtr->topChanPtr;

    if (len < 0) {
	len = strlen(src);
    }
    if (statePtr->encoding) {
	return WriteChars(chanPtr, src, len);
    }

    /*
     * Inefficient way to convert UTF-8 to byte-array, but the code
     * parallels the way it is done for objects.  Special case for 1-byte
     * (used by e.g. [puts] for the \n) could be extended to more efficient
     * translation of the src string.
     */

    if ((len == 1) && (UCHAR(*src) < 0xC0)) {
	return WriteBytes(chanPtr, src, len);
    }

    objPtr = Tcl_NewStringObj(src, len);
    src = (char *) Tcl_GetByteArrayFromObj(objPtr, &len);
    result = WriteBytes(chanPtr, src, len);
    TclDecrRefCount(objPtr);
    return result;
}

/*
 *---------------------------------------------------------------------------
 *
 * Tcl_WriteObj --
 *
 *	Takes the Tcl object and queues its contents for output. If the
 *	encoding of the channel is NULL, takes the byte-array representation
 *	of the object and queues those bytes for output. Otherwise, takes the
 *	characters in the UTF-8 (string) representation of the object and
 *	converts them for output using the channel's current encoding. May
 *	flush internal buffers to output if one becomes full or is ready for
 *	some other reason, e.g. if it contains a newline and the channel is in
 *	line buffering mode.
 *
 * Results:
 *	The number of bytes written or TCL_INDEX_NONE in case of error. If
 *	TCL_INDEX_NONE, Tcl_GetErrno() will return the error code.
 *
 * Side effects:
 *	May buffer up output and may cause output to be produced on the
 *	channel.
 *
 *----------------------------------------------------------------------
 */

Tcl_Size
Tcl_WriteObj(
    Tcl_Channel chan,		/* The channel to buffer output for. */
    Tcl_Obj *objPtr)		/* The object to write. */
{
    /*
     * Always use the topmost channel of the stack
     */

    Channel *chanPtr;
    ChannelState *statePtr;	/* State info for channel */
    const char *src;
    Tcl_Size srcLen;

    statePtr = ((Channel *) chan)->state;
    chanPtr = statePtr->topChanPtr;

    if (CheckChannelErrors(statePtr, TCL_WRITABLE) != 0) {
	return TCL_INDEX_NONE;
    }
    if (statePtr->encoding == NULL) {
	src = (char *) Tcl_GetByteArrayFromObj(objPtr, &srcLen);
	return WriteBytes(chanPtr, src, srcLen);
    } else {
	src = TclGetStringFromObj(objPtr, &srcLen);
	return WriteChars(chanPtr, src, srcLen);
    }
}

static void
WillWrite(
    Channel *chanPtr)
{
    int inputBuffered;

    if (((Tcl_ChannelWideSeekProc(chanPtr->typePtr) != NULL)
#ifndef TCL_NO_DEPRECATED
	    || (Tcl_ChannelSeekProc(chanPtr->typePtr) != NULL)
#endif
	    ) && ((inputBuffered = Tcl_InputBuffered((Tcl_Channel) chanPtr)) > 0)){
	int ignore;

	DiscardInputQueued(chanPtr->state, 0);
	ChanSeek(chanPtr, -inputBuffered, SEEK_CUR, &ignore);
    }
}

static int
WillRead(
    Channel *chanPtr)
{
    if (chanPtr->typePtr == NULL) {
	/*
	 * Prevent read attempts on a closed channel.
	 */

	DiscardInputQueued(chanPtr->state, 0);
	Tcl_SetErrno(EINVAL);
	return TCL_INDEX_NONE;
    }
    if (((Tcl_ChannelWideSeekProc(chanPtr->typePtr) != NULL)
#ifndef TCL_NO_DEPRECATED
	    || (Tcl_ChannelSeekProc(chanPtr->typePtr) != NULL)
#endif
	    ) && (Tcl_OutputBuffered((Tcl_Channel) chanPtr) > 0)) {
	/*
	 * CAVEAT - The assumption here is that FlushChannel() will push out
	 * the bytes of any writes that are in progress.  Since this is a
	 * seekable channel, we assume it is not one that can block and force
	 * bg flushing.  Channels we know that can do that - sockets, pipes -
	 * are not seekable. If the assumption is wrong, more drastic measures
	 * may be required here like temporarily setting the channel into
	 * blocking mode.
	 */

	if (FlushChannel(NULL, chanPtr, 0) != 0) {
	return TCL_INDEX_NONE;
	}
    }
    return 0;
}

/*
 *----------------------------------------------------------------------
 *
 * Write --
 *
 *	Convert srcLen bytes starting at src according to encoding and write
 *	produced bytes into an output buffer, may queue the buffer for output
 *	if it gets full, and also remembers whether the current buffer is
 *	ready e.g. if it contains a newline and we are in line buffering mode.
 *
 * Results:
 *	The number of bytes written or TCL_INDEX_NONE in case of error. If TCL_INDEX_NONE,
 *	Tcl_GetErrno will return the error code.
 *
 * Side effects:
 *	May buffer up output and may cause output to be produced on the
 *	channel.
 *
 *----------------------------------------------------------------------
 */

static int
Write(
    Channel *chanPtr,		/* The channel to buffer output for. */
    const char *src,		/* UTF-8 string to write. */
    int srcLen,			/* Length of UTF-8 string in bytes. */
    Tcl_Encoding encoding)
{
    ChannelState *statePtr = chanPtr->state;
				/* State info for channel */
    char *nextNewLine = NULL;
    int endEncoding, saved = 0, total = 0, flushed = 0, needNlFlush = 0;
    char safe[BUFFER_PADDING];
    int encodingError = 0;

    if (srcLen) {
        WillWrite(chanPtr);
    }

    /*
     * Write the terminated escape sequence even if srcLen is 0.
     */

    endEncoding = ((statePtr->outputEncodingFlags & TCL_ENCODING_END) != 0);

    if (GotFlag(statePtr, CHANNEL_LINEBUFFERED)
	    || (statePtr->outputTranslation != TCL_TRANSLATE_LF)) {
	nextNewLine = (char *)memchr(src, '\n', srcLen);
    }

    while (srcLen + saved + endEncoding > 0 && !encodingError) {
	ChannelBuffer *bufPtr;
	char *dst;
	int result, srcRead, dstLen, dstWrote, srcLimit = srcLen;

	if (nextNewLine) {
	    srcLimit = nextNewLine - src;
	}

	/* Get space to write into */
	bufPtr = statePtr->curOutPtr;
	if (bufPtr == NULL) {
	    bufPtr = AllocChannelBuffer(statePtr->bufSize);
	    statePtr->curOutPtr = bufPtr;
	}
	if (saved) {
	    /*
	     * Here's some translated bytes left over from the last buffer
	     * that we need to stick at the beginning of this buffer.
	     */

	    memcpy(InsertPoint(bufPtr), safe, saved);
	    bufPtr->nextAdded += saved;
	    saved = 0;
	}
	dst = InsertPoint(bufPtr);
	dstLen = SpaceLeft(bufPtr);

	result = Tcl_UtfToExternal(NULL, encoding, src, srcLimit,
		statePtr->outputEncodingFlags,
		&statePtr->outputEncodingState, dst,
		dstLen + BUFFER_PADDING, &srcRead, &dstWrote, NULL);

	/*
	 * See chan-io-1.[89]. Tcl Bug 506297.
	 */

	statePtr->outputEncodingFlags &= ~TCL_ENCODING_START;

	/*
	 * See io-75.2, TCL bug 6978c01b65.
	 * Check, if an encoding error occured and should be reported to the
	 * script level.
	 * This happens, if a written character may not be represented by the
	 * current output encoding and strict encoding is active.
	 */

	if (result == TCL_CONVERT_UNKNOWN || result == TCL_CONVERT_SYNTAX) {
	    encodingError = 1;
	    result = TCL_OK;
	}

	if ((result != TCL_OK) && (srcRead + dstWrote == 0)) {
	    /*
	     * We're reading from invalid/incomplete UTF-8.
	     */

	    encodingError = 1;
	    result = TCL_OK;
	}

	bufPtr->nextAdded += dstWrote;
	src += srcRead;
	srcLen -= srcRead;
	total += dstWrote;
	dst += dstWrote;
	dstLen -= dstWrote;

	if (src == nextNewLine && dstLen > 0) {
	    static char crln[3] = "\r\n";
	    char *nl = NULL;
	    int nlLen = 0;

	    switch (statePtr->outputTranslation) {
	    case TCL_TRANSLATE_LF:
		nl = crln + 1;
		nlLen = 1;
		break;
	    case TCL_TRANSLATE_CR:
		nl = crln;
		nlLen = 1;
		break;
	    case TCL_TRANSLATE_CRLF:
		nl = crln;
		nlLen = 2;
		break;
	    default:
		Tcl_Panic("unknown output translation requested");
		break;
	    }

	    result |= Tcl_UtfToExternal(NULL, encoding, nl, nlLen,
		    statePtr->outputEncodingFlags,
		    &statePtr->outputEncodingState, dst,
		    dstLen + BUFFER_PADDING, &srcRead, &dstWrote, NULL);
	    assert(srcRead == nlLen);

	    bufPtr->nextAdded += dstWrote;
	    src++;
	    srcLen--;
	    total += dstWrote;
	    dst += dstWrote;
	    dstLen -= dstWrote;
	    nextNewLine = (char *)memchr(src, '\n', srcLen);
	    needNlFlush = 1;
	}

	if (IsBufferOverflowing(bufPtr)) {
	    /*
	     * When translating from UTF-8 to external encoding, we allowed
	     * the translation to produce a character that crossed the end of
	     * the output buffer, so that we would get a completely full
	     * buffer before flushing it. The extra bytes will be moved to the
	     * beginning of the next buffer.
	     */

	    saved = -SpaceLeft(bufPtr);
	    memcpy(safe, dst + dstLen, saved);
	    bufPtr->nextAdded = bufPtr->bufLength;
	}

	if ((srcLen + saved == 0) && (result == TCL_OK)) {
	    endEncoding = 0;
	}

	if (IsBufferFull(bufPtr)) {
	    if (FlushChannel(NULL, chanPtr, 0) != 0) {
		return TCL_INDEX_NONE;
	    }
	    flushed += statePtr->bufSize;

	    /*
 	     * We just flushed.  So if we have needNlFlush set to record that
 	     * we need to flush because there is a (translated) newline in the
 	     * buffer, that's likely not true any more.  But there is a tricky
 	     * exception.  If we have saved bytes that did not really get
 	     * flushed and those bytes came from a translation of a newline as
 	     * the last thing taken from the src array, then needNlFlush needs
 	     * to remain set to flag that the next buffer still needs a
 	     * newline flush.
 	     */

	    if (needNlFlush && (saved == 0 || src[-1] != '\n')) {
		needNlFlush = 0;
	    }
	}
    }
    if (((flushed < total) && GotFlag(statePtr, CHANNEL_UNBUFFERED)) ||
	    (needNlFlush && GotFlag(statePtr, CHANNEL_LINEBUFFERED))) {
	if (FlushChannel(NULL, chanPtr, 0) != 0) {
	    return TCL_INDEX_NONE;
	}
    }

    UpdateInterest(chanPtr);

    if (encodingError) {
	Tcl_SetErrno(EILSEQ);
	return TCL_INDEX_NONE;
    }
    return total;
}

/*
 *---------------------------------------------------------------------------
 *
 * Tcl_Gets --
 *
 *	Reads a complete line of input from the channel into a Tcl_DString.
 *
 * Results:
 *	Length of line read (in characters) or TCL_INDEX_NONE if error, EOF, or blocked.
 *	If TCL_INDEX_NONE, use Tcl_GetErrno() to retrieve the POSIX error code for the
 *	error or condition that occurred.
 *
 * Side effects:
 *	May flush output on the channel. May cause input to be consumed from
 *	the channel.
 *
 *---------------------------------------------------------------------------
 */

Tcl_Size
Tcl_Gets(
    Tcl_Channel chan,		/* Channel from which to read. */
    Tcl_DString *lineRead)	/* The line read will be appended to this
				 * DString as UTF-8 characters. The caller
				 * must have initialized it and is responsible
				 * for managing the storage. */
{
    Tcl_Obj *objPtr;
    Tcl_Size charsStored;

    TclNewObj(objPtr);
    charsStored = Tcl_GetsObj(chan, objPtr);
    if (charsStored > 0) {
	TclDStringAppendObj(lineRead, objPtr);
    }
    TclDecrRefCount(objPtr);
    return charsStored;
}

/*
 *---------------------------------------------------------------------------
 *
 * Tcl_GetsObj --
 *
 *	Accumulate input from the input channel until end-of-line or
 *	end-of-file has been seen. Bytes read from the input channel are
 *	converted to UTF-8 using the encoding specified by the channel.
 *
 * Results:
 *	Number of characters accumulated in the object or TCL_INDEX_NONE if error,
 *	blocked, or EOF. If TCL_INDEX_NONE, use Tcl_GetErrno() to retrieve the POSIX error
 *	code for the error or condition that occurred.
 *
 * Side effects:
 *	Consumes input from the channel.
 *
 *	On reading EOF, leave channel pointing at EOF char. On reading EOL,
 *	leave channel pointing after EOL, but don't return EOL in dst buffer.
 *
 *---------------------------------------------------------------------------
 */

Tcl_Size
Tcl_GetsObj(
    Tcl_Channel chan,		/* Channel from which to read. */
    Tcl_Obj *objPtr)		/* The line read will be appended to this
				 * object as UTF-8 characters. */
{
    GetsState gs;
    Channel *chanPtr = (Channel *) chan;
    ChannelState *statePtr = chanPtr->state;
				/* State info for channel */
    ChannelBuffer *bufPtr;
    int inEofChar, skip, copiedTotal, oldFlags, oldRemoved;
    Tcl_Size oldLength;
    Tcl_Encoding encoding;
    char *dst, *dstEnd, *eol, *eof;
    Tcl_EncodingState oldState;

    if (GotFlag(statePtr, CHANNEL_ENCODING_ERROR)) {
	UpdateInterest(chanPtr);
	Tcl_SetErrno(EILSEQ);
	return TCL_INDEX_NONE;
    }

    if (CheckChannelErrors(statePtr, TCL_READABLE) != 0) {
	return TCL_INDEX_NONE;
    }

    /*
     * If we're sitting ready to read the eofchar, there's no need to
     * do it.
     */

    if (GotFlag(statePtr, CHANNEL_STICKY_EOF)) {
	SetFlag(statePtr, CHANNEL_EOF);
	assert(statePtr->inputEncodingFlags & TCL_ENCODING_END);
	assert(!GotFlag(statePtr, CHANNEL_BLOCKED|INPUT_SAW_CR));

	/* TODO: Do we need this? */
	UpdateInterest(chanPtr);
	return TCL_INDEX_NONE;
    }

    /*
     * A binary version of Tcl_GetsObj. This could also handle encodings that
     * are ascii-7 pure (iso8859, utf-8, ...) with a final encoding conversion
     * done on objPtr.
     */

    if ((statePtr->encoding == NULL)
	    && ((statePtr->inputTranslation == TCL_TRANSLATE_LF)
		    || (statePtr->inputTranslation == TCL_TRANSLATE_CR))) {
	return TclGetsObjBinary(chan, objPtr);
    }

    /*
     * This operation should occur at the top of a channel stack.
     */

    chanPtr = statePtr->topChanPtr;
    TclChannelPreserve((Tcl_Channel)chanPtr);

    bufPtr = statePtr->inQueueHead;
    encoding = statePtr->encoding;

    /*
     * Preserved so we can restore the channel's state in case we don't find a
     * newline in the available input.
     */

    TclGetStringFromObj(objPtr, &oldLength);
    oldFlags = statePtr->inputEncodingFlags;
    oldState = statePtr->inputEncodingState;
    oldRemoved = BUFFER_PADDING;
    if (bufPtr != NULL) {
	oldRemoved = bufPtr->nextRemoved;
    }

    /*
     * If there is no encoding, use "iso8859-1" -- Tcl_GetsObj() doesn't
     * produce ByteArray objects.
     */

    if (encoding == NULL) {
	encoding = GetBinaryEncoding();
    }

    /*
     * Object used by FilterInputBytes to keep track of how much data has been
     * consumed from the channel buffers.
     */

    gs.objPtr		= objPtr;
    gs.dstPtr		= &dst;
    gs.encoding		= encoding;
    gs.bufPtr		= bufPtr;
    gs.state		= oldState;
    gs.rawRead		= 0;
    gs.bytesWrote	= 0;
    gs.charsWrote	= 0;
    gs.totalChars	= 0;

    dst = objPtr->bytes + oldLength;
    dstEnd = dst;

    skip = 0;
    eof = NULL;
    inEofChar = statePtr->inEofChar;

    ResetFlag(statePtr, CHANNEL_BLOCKED);
    while (1) {
	if (dst >= dstEnd) {
	    if (FilterInputBytes(chanPtr, &gs) != 0) {
		goto restore;
	    }
	    dstEnd = dst + gs.bytesWrote;
	}

	/*
	 * Remember if EOF char is seen, then look for EOL anyhow, because the
	 * EOL might be before the EOF char.
	 */

	if (inEofChar != '\0') {
	    for (eol = dst; eol < dstEnd; eol++) {
		if (*eol == inEofChar) {
		    dstEnd = eol;
		    eof = eol;
		    break;
		}
	    }
	}

	/*
	 * On EOL, leave current file position pointing after the EOL, but
	 * don't store the EOL in the output string.
	 */

	switch (statePtr->inputTranslation) {
	case TCL_TRANSLATE_LF:
	    for (eol = dst; eol < dstEnd; eol++) {
		if (*eol == '\n') {
		    skip = 1;
		    goto gotEOL;
		}
	    }
	    break;
	case TCL_TRANSLATE_CR:
	    for (eol = dst; eol < dstEnd; eol++) {
		if (*eol == '\r') {
		    skip = 1;
		    goto gotEOL;
		}
	    }
	    break;
	case TCL_TRANSLATE_CRLF:
	    for (eol = dst; eol < dstEnd; eol++) {
		if (*eol == '\r') {
		    eol++;

		    /*
		     * If a CR is at the end of the buffer, then check for a
		     * LF at the beginning of the next buffer, unless EOF char
		     * was found already.
		     */

		    if (eol >= dstEnd) {
			Tcl_Size offset;

			if (eol != eof) {
			    offset = eol - objPtr->bytes;
			    dst = dstEnd;
			    if (FilterInputBytes(chanPtr, &gs) != 0) {
				goto restore;
			    }
			    dstEnd = dst + gs.bytesWrote;
			    eol = objPtr->bytes + offset;
			}
			if (eol >= dstEnd) {
			    skip = 0;
			    goto gotEOL;
			}
		    }
		    if (*eol == '\n') {
			eol--;
			skip = 2;
			goto gotEOL;
		    }
		}
	    }
	    break;
	case TCL_TRANSLATE_AUTO:
	    eol = dst;
	    skip = 1;
	    if (GotFlag(statePtr, INPUT_SAW_CR)) {
		if ((eol < dstEnd) && (*eol == '\n')) {
		    /*
		     * Skip the raw bytes that make up the '\n'.
		     */

		    int rawRead;
		    char tmp[TCL_UTF_MAX];

		    bufPtr = gs.bufPtr;
		    Tcl_ExternalToUtf(NULL, gs.encoding, RemovePoint(bufPtr),
			    gs.rawRead, statePtr->inputEncodingFlags
				| TCL_ENCODING_NO_TERMINATE, &gs.state, tmp,
			    sizeof(tmp), &rawRead, NULL, NULL);
		    bufPtr->nextRemoved += rawRead;
		    gs.rawRead -= rawRead;
		    gs.bytesWrote--;
		    gs.charsWrote--;
		    memmove(dst, dst + 1, dstEnd - dst);
		    dstEnd--;
		}
	    }
	    for (eol = dst; eol < dstEnd; eol++) {
		if (*eol == '\r') {
		    eol++;
		    if (eol == dstEnd) {
			/*
			 * If buffer ended on \r, peek ahead to see if a \n is
			 * available, unless EOF char was found already.
			 */

			if (eol != eof) {
			    int offset;

			    offset = eol - objPtr->bytes;
			    dst = dstEnd;
			    PeekAhead(chanPtr, &dstEnd, &gs);
			    eol = objPtr->bytes + offset;
			}

			if (eol >= dstEnd) {
			    eol--;
			    SetFlag(statePtr, INPUT_SAW_CR);
			    goto gotEOL;
			}
		    }
		    if (*eol == '\n') {
			skip++;
		    }
		    eol--;
		    ResetFlag(statePtr, INPUT_SAW_CR);
		    goto gotEOL;
		} else if (*eol == '\n') {
		    ResetFlag(statePtr, INPUT_SAW_CR);
		    goto gotEOL;
		}
	    }
	}
	if (eof != NULL) {
	    /*
	     * EOF character was seen. On EOF, leave current file position
	     * pointing at the EOF character, but don't store the EOF
	     * character in the output string.
	     */

	    dstEnd = eof;
	    SetFlag(statePtr, CHANNEL_EOF | CHANNEL_STICKY_EOF);
	    statePtr->inputEncodingFlags |= TCL_ENCODING_END;
	    ResetFlag(statePtr, CHANNEL_BLOCKED|INPUT_SAW_CR);
	}
	if (GotFlag(statePtr, CHANNEL_EOF)) {
	    skip = 0;
	    eol = dstEnd;
	    if (eol == objPtr->bytes + oldLength) {
		/*
		 * If we didn't append any bytes before encountering EOF,
		 * caller needs to see -1.
		 */

		Tcl_SetObjLength(objPtr, oldLength);
		CommonGetsCleanup(chanPtr);
		copiedTotal = -1;
		ResetFlag(statePtr, CHANNEL_BLOCKED|INPUT_SAW_CR);
		goto done;
	    }
	    goto gotEOL;
	} else if (gs.bytesWrote == 0
		&& GotFlag(statePtr, CHANNEL_ENCODING_ERROR)
		&& !GotFlag(statePtr, CHANNEL_NONBLOCKING)) {
	    /* Set eol to the position that caused the encoding error, and then
	     * coninue to gotEOL, which stores the data that was decoded
	     * without error to objPtr.  This allows the caller to do something
	     * useful with the data decoded so far, and also results in the
	     * position of the file being the first byte that was not
	     * succesfully decoded, allowing further processing at exactly that
	     * point, if desired.
	     */
	    eol = dstEnd;
	    goto gotEOL;
	}
	dst = dstEnd;
    }

    /*
     * Found EOL or EOF, but the output buffer may now contain too many UTF-8
     * characters. We need to know how many raw bytes correspond to the number
     * of UTF-8 characters we want, plus how many raw bytes correspond to the
     * character(s) making up EOL (if any), so we can remove the correct
     * number of bytes from the channel buffer.
     */

  gotEOL:
    /*
     * Regenerate the top channel, in case it was changed due to
     * self-modifying reflected transforms.
     */

    if (chanPtr != statePtr->topChanPtr) {
	TclChannelRelease((Tcl_Channel)chanPtr);
	chanPtr = statePtr->topChanPtr;
	TclChannelPreserve((Tcl_Channel)chanPtr);
    }

    bufPtr = gs.bufPtr;
    if (bufPtr == NULL) {
	Tcl_Panic("Tcl_GetsObj: gotEOL reached with bufPtr==NULL");
    }
    statePtr->inputEncodingState = gs.state;
    Tcl_ExternalToUtf(NULL, gs.encoding, RemovePoint(bufPtr), gs.rawRead,
	    statePtr->inputEncodingFlags | TCL_ENCODING_NO_TERMINATE,
	    &statePtr->inputEncodingState, dst,
	    eol - dst + skip + TCL_UTF_MAX - 1, &gs.rawRead, NULL,
	    &gs.charsWrote);
    bufPtr->nextRemoved += gs.rawRead;

    /*
     * Recycle all the emptied buffers.
     */

    Tcl_SetObjLength(objPtr, eol - objPtr->bytes);
    CommonGetsCleanup(chanPtr);
    ResetFlag(statePtr, CHANNEL_BLOCKED);
    copiedTotal = gs.totalChars + gs.charsWrote - skip;
    goto done;

    /*
     * Couldn't get a complete line. This only happens if we get a error
     * reading from the channel or we are non-blocking and there wasn't an EOL
     * or EOF in the data available.
     */

  restore:
    /*
     * Regenerate the top channel, in case it was changed due to
     * self-modifying reflected transforms.
     */
    if (chanPtr != statePtr->topChanPtr) {
	TclChannelRelease((Tcl_Channel)chanPtr);
	chanPtr = statePtr->topChanPtr;
	TclChannelPreserve((Tcl_Channel)chanPtr);
    }
    bufPtr = statePtr->inQueueHead;
    if (bufPtr != NULL) {
	bufPtr->nextRemoved = oldRemoved;
	bufPtr = bufPtr->nextPtr;
    }

    for ( ; bufPtr != NULL; bufPtr = bufPtr->nextPtr) {
	bufPtr->nextRemoved = BUFFER_PADDING;
    }
    CommonGetsCleanup(chanPtr);

    statePtr->inputEncodingState = oldState;
    statePtr->inputEncodingFlags = oldFlags;
    Tcl_SetObjLength(objPtr, oldLength);

    /*
     * We didn't get a complete line so we need to indicate to UpdateInterest
     * that the gets blocked. It will wait for more data instead of firing a
     * timer, avoiding a busy wait. This is where we are assuming that the
     * next operation is a gets. No more file events will be delivered on this
     * channel until new data arrives or some operation is performed on the
     * channel (e.g. gets, read, fconfigure) that changes the blocking state.
     * Note that this means a file event will not be delivered even though a
     * read would be able to consume the buffered data.
     */

    SetFlag(statePtr, CHANNEL_NEED_MORE_DATA);
    copiedTotal = -1;

    /*
     * Update the notifier state so we don't block while there is still data
     * in the buffers.
     */

  done:
    assert(!GotFlag(statePtr, CHANNEL_EOF)
	    || GotFlag(statePtr, CHANNEL_STICKY_EOF)
	    || GotFlag(statePtr, CHANNEL_ENCODING_ERROR)
	    || Tcl_InputBuffered((Tcl_Channel)chanPtr) == 0);
    assert(!(GotFlag(statePtr, CHANNEL_EOF|CHANNEL_BLOCKED)
	    == (CHANNEL_EOF|CHANNEL_BLOCKED)));

    /*
     * Regenerate the top channel, in case it was changed due to
     * self-modifying reflected transforms.
     */

    if (chanPtr != statePtr->topChanPtr) {
	TclChannelRelease((Tcl_Channel)chanPtr);
	chanPtr = statePtr->topChanPtr;
	TclChannelPreserve((Tcl_Channel)chanPtr);
    }
    UpdateInterest(chanPtr);
    TclChannelRelease((Tcl_Channel)chanPtr);
    if (GotFlag(statePtr, CHANNEL_ENCODING_ERROR) &&
	    (copiedTotal == 0 || !GotFlag(statePtr, CHANNEL_NONBLOCKING))) {
	Tcl_SetErrno(EILSEQ);
	copiedTotal = -1;
    }
    return copiedTotal;
}

/*
 *---------------------------------------------------------------------------
 *
 * TclGetsObjBinary --
 *
 *	A variation of Tcl_GetsObj that works directly on the buffers until
 *	end-of-line or end-of-file has been seen. Bytes read from the input
 *	channel return as a ByteArray obj.
 *
 *	WARNING!  The notion of "binary" used here is different from notions
 *	of "binary" used in other places. In particular, this "binary" routine
 *	may be called when an -eofchar is set on the channel.
 *
 * Results:
 *	Number of characters accumulated in the object or TCL_INDEX_NONE if error,
 *	blocked, or EOF. If TCL_INDEX_NONE, use Tcl_GetErrno() to retrieve the POSIX error
 *	code for the error or condition that occurred.
 *
 * Side effects:
 *	Consumes input from the channel.
 *
 *	On reading EOF, leave channel pointing at EOF char. On reading EOL,
 *	leave channel pointing after EOL, but don't return EOL in dst buffer.
 *
 *---------------------------------------------------------------------------
 */

static int
TclGetsObjBinary(
    Tcl_Channel chan,		/* Channel from which to read. */
    Tcl_Obj *objPtr)		/* The line read will be appended to this
				 * object as UTF-8 characters. */
{
    Channel *chanPtr = (Channel *) chan;
    ChannelState *statePtr = chanPtr->state;
				/* State info for channel */
    ChannelBuffer *bufPtr;
    int inEofChar, skip, copiedTotal, oldFlags, oldRemoved;
    Tcl_Size rawLen, byteLen, oldLength;
    int eolChar;
    unsigned char *dst, *dstEnd, *eol, *eof, *byteArray;

    /*
     * This operation should occur at the top of a channel stack.
     */

    chanPtr = statePtr->topChanPtr;
    TclChannelPreserve((Tcl_Channel)chanPtr);

    bufPtr = statePtr->inQueueHead;

    /*
     * Preserved so we can restore the channel's state in case we don't find a
     * newline in the available input.
     */

    byteArray = Tcl_GetByteArrayFromObj(objPtr, &byteLen);
    oldFlags = statePtr->inputEncodingFlags;
    oldRemoved = BUFFER_PADDING;
    oldLength = byteLen;
    if (bufPtr != NULL) {
	oldRemoved = bufPtr->nextRemoved;
    }

    rawLen = 0;
    skip = 0;
    eof = NULL;
    inEofChar = statePtr->inEofChar;

    /*
     * Only handle TCL_TRANSLATE_LF and TCL_TRANSLATE_CR.
     */

    eolChar = (statePtr->inputTranslation == TCL_TRANSLATE_LF) ? '\n' : '\r';

    ResetFlag(statePtr, CHANNEL_BLOCKED);
    while (1) {
	/*
	 * Subtract the number of bytes that were removed from channel buffer
	 * during last call.
	 */

	if (bufPtr != NULL) {
	    bufPtr->nextRemoved += rawLen;
	    if (!IsBufferReady(bufPtr)) {
		bufPtr = bufPtr->nextPtr;
	    }
	}

	if ((bufPtr == NULL) || (bufPtr->nextAdded == BUFFER_PADDING)) {
	    /*
	     * All channel buffers were exhausted and the caller still hasn't
	     * seen EOL. Need to read more bytes from the channel device. Side
	     * effect is to allocate another channel buffer.
	     */

	    if (GetInput(chanPtr) != 0) {
		goto restore;
	    }
	    bufPtr = statePtr->inQueueTail;
	    if (bufPtr == NULL) {
		goto restore;
	    }
	} else {
	    /*
	     * Incoming CHANNEL_STICKY_EOF is filtered out on entry.  A new
	     * CHANNEL_STICKY_EOF set in this routine leads to return before
	     * coming back here.  When we are not dealing with
	     * CHANNEL_STICKY_EOF, a CHANNEL_EOF implies an empty buffer.
	     * Here the buffer is non-empty so we know we're a non-EOF.
             */

	    assert(!GotFlag(statePtr, CHANNEL_STICKY_EOF));
	    assert(!GotFlag(statePtr, CHANNEL_EOF));
	}

	dst = (unsigned char *) RemovePoint(bufPtr);
	dstEnd = dst + BytesLeft(bufPtr);

	/*
	 * Remember if EOF char is seen, then look for EOL anyhow, because the
	 * EOL might be before the EOF char.
	 * XXX - in the binary case, consider coincident search for eol/eof.
	 */

	if (inEofChar != '\0') {
	    for (eol = dst; eol < dstEnd; eol++) {
		if (*eol == inEofChar) {
		    dstEnd = eol;
		    eof = eol;
		    break;
		}
	    }
	}

	/*
	 * On EOL, leave current file position pointing after the EOL, but
	 * don't store the EOL in the output string.
	 */

	for (eol = dst; eol < dstEnd; eol++) {
	    if (*eol == eolChar) {
		skip = 1;
		goto gotEOL;
	    }
	}
	if (eof != NULL) {
	    /*
	     * EOF character was seen. On EOF, leave current file position
	     * pointing at the EOF character, but don't store the EOF
	     * character in the output string.
	     */

	    SetFlag(statePtr, CHANNEL_EOF | CHANNEL_STICKY_EOF);
	    statePtr->inputEncodingFlags |= TCL_ENCODING_END;
	    ResetFlag(statePtr, CHANNEL_BLOCKED|INPUT_SAW_CR);
	}
	if (GotFlag(statePtr, CHANNEL_EOF)) {
	    skip = 0;
	    eol = dstEnd;
	    if ((dst == dstEnd) && (byteLen == oldLength)) {
		/*
		 * If we didn't append any bytes before encountering EOF,
		 * caller needs to see TCL_INDEX_NONE.
		 */

		byteArray = Tcl_SetByteArrayLength(objPtr, oldLength);
		CommonGetsCleanup(chanPtr);
		copiedTotal = TCL_INDEX_NONE;
		ResetFlag(statePtr, CHANNEL_BLOCKED);
		goto done;
	    }
	    goto gotEOL;
	}
	if (GotFlag(statePtr, CHANNEL_BLOCKED|CHANNEL_NONBLOCKING)
		== (CHANNEL_BLOCKED|CHANNEL_NONBLOCKING)) {
	    goto restore;
	}

	/*
	 * Copy bytes from the channel buffer to the ByteArray. This may
	 * realloc space, so keep track of result.
	 */

	rawLen = dstEnd - dst;
	byteArray = Tcl_SetByteArrayLength(objPtr, byteLen + rawLen);
	memcpy(byteArray + byteLen, dst, rawLen);
	byteLen += rawLen;
    }

    /*
     * Found EOL or EOF, but the output buffer may now contain too many bytes.
     * We need to know how many bytes correspond to the number we want, so we
     * can remove the correct number of bytes from the channel buffer.
     */

  gotEOL:
    if (bufPtr == NULL) {
	Tcl_Panic("TclGetsObjBinary: gotEOL reached with bufPtr==NULL");
    }

    rawLen = eol - dst;
    byteArray = Tcl_SetByteArrayLength(objPtr, byteLen + rawLen);
    memcpy(byteArray + byteLen, dst, rawLen);
    byteLen += rawLen;
    bufPtr->nextRemoved += rawLen + skip;

    /*
     * Convert the buffer if there was an encoding.
     * XXX - unimplemented.
     */

    if (statePtr->encoding != NULL) {
    }

    /*
     * Recycle all the emptied buffers.
     */

    CommonGetsCleanup(chanPtr);
    ResetFlag(statePtr, CHANNEL_BLOCKED);
    copiedTotal = byteLen;
    goto done;

    /*
     * Couldn't get a complete line. This only happens if we get a error
     * reading from the channel or we are non-blocking and there wasn't an EOL
     * or EOF in the data available.
     */

  restore:
    bufPtr = statePtr->inQueueHead;
    if (bufPtr) {
	bufPtr->nextRemoved = oldRemoved;
	bufPtr = bufPtr->nextPtr;
    }

    for ( ; bufPtr != NULL; bufPtr = bufPtr->nextPtr) {
	bufPtr->nextRemoved = BUFFER_PADDING;
    }
    CommonGetsCleanup(chanPtr);

    statePtr->inputEncodingFlags = oldFlags;
    byteArray = Tcl_SetByteArrayLength(objPtr, oldLength);

    /*
     * We didn't get a complete line so we need to indicate to UpdateInterest
     * that the gets blocked. It will wait for more data instead of firing a
     * timer, avoiding a busy wait. This is where we are assuming that the
     * next operation is a gets. No more file events will be delivered on this
     * channel until new data arrives or some operation is performed on the
     * channel (e.g. gets, read, fconfigure) that changes the blocking state.
     * Note that this means a file event will not be delivered even though a
     * read would be able to consume the buffered data.
     */

    SetFlag(statePtr, CHANNEL_NEED_MORE_DATA);
    copiedTotal = TCL_INDEX_NONE;

    /*
     * Update the notifier state so we don't block while there is still data
     * in the buffers.
     */

  done:
    assert(!GotFlag(statePtr, CHANNEL_EOF)
	    || GotFlag(statePtr, CHANNEL_STICKY_EOF)
	    || Tcl_InputBuffered((Tcl_Channel)chanPtr) == 0);
    assert(!(GotFlag(statePtr, CHANNEL_EOF|CHANNEL_BLOCKED)
	    == (CHANNEL_EOF|CHANNEL_BLOCKED)));
    UpdateInterest(chanPtr);
    TclChannelRelease((Tcl_Channel)chanPtr);
    return copiedTotal;
}

/*
 *---------------------------------------------------------------------------
 *
 * FreeBinaryEncoding --
 *
 *	Frees any "iso8859-1" Tcl_Encoding created by [gets] on a binary
 *	channel in a thread as part of that thread's finalization.
 *
 * Results:
 *	None.
 *
 *---------------------------------------------------------------------------
 */

static void
FreeBinaryEncoding(
    TCL_UNUSED(void *))
{
    ThreadSpecificData *tsdPtr = TCL_TSD_INIT(&dataKey);

    if (tsdPtr->binaryEncoding != NULL) {
	Tcl_FreeEncoding(tsdPtr->binaryEncoding);
	tsdPtr->binaryEncoding = NULL;
    }
}

static Tcl_Encoding
GetBinaryEncoding(void)
{
    ThreadSpecificData *tsdPtr = TCL_TSD_INIT(&dataKey);

    if (tsdPtr->binaryEncoding == NULL) {
	tsdPtr->binaryEncoding = Tcl_GetEncoding(NULL, "iso8859-1");
	Tcl_CreateThreadExitHandler(FreeBinaryEncoding, NULL);
    }
    if (tsdPtr->binaryEncoding == NULL) {
	Tcl_Panic("binary encoding is not available");
    }
    return tsdPtr->binaryEncoding;
}

/*
 *---------------------------------------------------------------------------
 *
 * FilterInputBytes --
 *
 *	Helper function for Tcl_GetsObj. Produces UTF-8 characters from raw
 *	bytes read from the channel.
 *
 *	Consumes available bytes from channel buffers. When channel buffers
 *	are exhausted, reads more bytes from channel device into a new channel
 *	buffer. It is the caller's responsibility to free the channel buffers
 *	that have been exhausted.
 *
 * Results:
 *	The return value is -1 if there was an error reading from the channel,
 *	0 otherwise.
 *
 * Side effects:
 *	Status object keeps track of how much data from channel buffers has
 *	been consumed and where UTF-8 bytes should be stored.
 *
 *---------------------------------------------------------------------------
 */

static int
FilterInputBytes(
    Channel *chanPtr,		/* Channel to read. */
    GetsState *gsPtr)		/* Current state of gets operation. */
{
    ChannelState *statePtr = chanPtr->state;
				/* State info for channel */
    ChannelBuffer *bufPtr;
    char *raw, *dst;
    int offset, toRead, dstNeeded, spaceLeft, result, rawLen;
    Tcl_Obj *objPtr;
#define ENCODING_LINESIZE 20	/* Lower bound on how many bytes to convert at
				 * a time. Since we don't know a priori how
				 * many bytes of storage this many source
				 * bytes will use, we actually need at least
				 * ENCODING_LINESIZE * TCL_MAX_UTF bytes of
				 * room. */

    objPtr = gsPtr->objPtr;

    /*
     * Subtract the number of bytes that were removed from channel buffer
     * during last call.
     */

    bufPtr = gsPtr->bufPtr;
    if (bufPtr != NULL) {
	bufPtr->nextRemoved += gsPtr->rawRead;
	if (!IsBufferReady(bufPtr)) {
	    bufPtr = bufPtr->nextPtr;
	}
    }
    gsPtr->totalChars += gsPtr->charsWrote;

    if ((bufPtr == NULL) || (bufPtr->nextAdded == BUFFER_PADDING)) {
	/*
	 * All channel buffers were exhausted and the caller still hasn't seen
	 * EOL. Need to read more bytes from the channel device. Side effect
	 * is to allocate another channel buffer.
	 */

    read:
	if (GotFlag(statePtr, CHANNEL_NONBLOCKING|CHANNEL_BLOCKED)
		== (CHANNEL_NONBLOCKING|CHANNEL_BLOCKED)) {
	    gsPtr->charsWrote = 0;
	    gsPtr->rawRead = 0;
	    return -1;
	}
	if (GetInput(chanPtr) != 0) {
	    gsPtr->charsWrote = 0;
	    gsPtr->rawRead = 0;
	    return -1;
	}
	bufPtr = statePtr->inQueueTail;
	gsPtr->bufPtr = bufPtr;
	if (bufPtr == NULL) {
	    gsPtr->charsWrote = 0;
	    gsPtr->rawRead = 0;
	    return -1;
	}
    } else {
	/*
	 * Incoming CHANNEL_STICKY_EOF is filtered out on entry.  A new
	 * CHANNEL_STICKY_EOF set in this routine leads to return before
	 * coming back here.  When we are not dealing with CHANNEL_STICKY_EOF,
	 * a CHANNEL_EOF implies an empty buffer.  Here the buffer is
	 * non-empty so we know we're a non-EOF.
         */

	assert(!GotFlag(statePtr, CHANNEL_STICKY_EOF));
	assert(!GotFlag(statePtr, CHANNEL_EOF));
    }

    /*
     * Convert some of the bytes from the channel buffer to UTF-8. Space in
     * objPtr's string rep is used to hold the UTF-8 characters. Grow the
     * string rep if we need more space.
     */

    raw = RemovePoint(bufPtr);
    rawLen = BytesLeft(bufPtr);

    dst = *gsPtr->dstPtr;
    offset = dst - objPtr->bytes;
    toRead = ENCODING_LINESIZE;
    if (toRead > rawLen) {
	toRead = rawLen;
    }
    dstNeeded = toRead * TCL_UTF_MAX;
    spaceLeft = objPtr->length - offset;
    if (dstNeeded > spaceLeft) {
	int length = offset + ((offset < dstNeeded) ? dstNeeded : offset);

	if (Tcl_AttemptSetObjLength(objPtr, length) == 0) {
	    length = offset + dstNeeded;
	    if (Tcl_AttemptSetObjLength(objPtr, length) == 0) {
		dstNeeded = TCL_UTF_MAX - 1 + toRead;
		length = offset + dstNeeded;
		Tcl_SetObjLength(objPtr, length);
	    }
	}
	spaceLeft = length - offset;
	dst = objPtr->bytes + offset;
	*gsPtr->dstPtr = dst;
    }
    gsPtr->state = statePtr->inputEncodingState;

    result = Tcl_ExternalToUtf(NULL, gsPtr->encoding, raw, rawLen,
	    statePtr->inputEncodingFlags | TCL_ENCODING_NO_TERMINATE,
	    &statePtr->inputEncodingState, dst, spaceLeft, &gsPtr->rawRead,
	    &gsPtr->bytesWrote, &gsPtr->charsWrote);

	if (result == TCL_CONVERT_UNKNOWN || result == TCL_CONVERT_SYNTAX) {
	    SetFlag(statePtr, CHANNEL_ENCODING_ERROR);
	    result = TCL_OK;
	}

    /*
     * Make sure that if we go through 'gets', that we reset the
     * TCL_ENCODING_START flag still. [Bug #523988]
     */

    statePtr->inputEncodingFlags &= ~TCL_ENCODING_START;

    if (result == TCL_CONVERT_MULTIBYTE) {
	/*
	 * The last few bytes in this channel buffer were the start of a
	 * multibyte sequence. If this buffer was full, then move them to the
	 * next buffer so the bytes will be contiguous.
	 */

	ChannelBuffer *nextPtr;
	int extra;

	nextPtr = bufPtr->nextPtr;
	if (!IsBufferFull(bufPtr)) {
	    if (gsPtr->rawRead > 0) {
		/*
		 * Some raw bytes were converted to UTF-8. Fall through,
		 * returning those UTF-8 characters because a EOL might be
		 * present in them.
		 */
	    } else if (GotFlag(statePtr, CHANNEL_EOF)) {
		/*
		 * There was a partial character followed by EOF on the
		 * device. Fall through, returning that nothing was found.
		 */

		bufPtr->nextRemoved = bufPtr->nextAdded;
	    } else {
		/*
		 * There are no more cached raw bytes left. See if we can get
		 * some more, but avoid blocking on a non-blocking channel.
		 */

		goto read;
	    }
	} else {
	    if (nextPtr == NULL) {
		nextPtr = AllocChannelBuffer(statePtr->bufSize);
		bufPtr->nextPtr = nextPtr;
		statePtr->inQueueTail = nextPtr;
	    }
	    extra = rawLen - gsPtr->rawRead;
	    memcpy(nextPtr->buf + (BUFFER_PADDING - extra),
		    raw + gsPtr->rawRead, (size_t) extra);
	    nextPtr->nextRemoved -= extra;
	    bufPtr->nextAdded -= extra;
	}
    }

    gsPtr->bufPtr = bufPtr;
    return 0;
}

/*
 *---------------------------------------------------------------------------
 *
 * PeekAhead --
 *
 *	Helper function used by Tcl_GetsObj(). Called when we've seen a \r at
 *	the end of the UTF-8 string and want to look ahead one character to
 *	see if it is a \n.
 *
 * Results:
 *	*gsPtr->dstPtr is filled with a pointer to the start of the range of
 *	UTF-8 characters that were found by peeking and *dstEndPtr is filled
 *	with a pointer to the bytes just after the end of the range.
 *
 * Side effects:
 *	If no more raw bytes were available in one of the channel buffers,
 *	tries to perform a non-blocking read to get more bytes from the
 *	channel device.
 *
 *---------------------------------------------------------------------------
 */

static void
PeekAhead(
    Channel *chanPtr,		/* The channel to read. */
    char **dstEndPtr,		/* Filled with pointer to end of new range of
				 * UTF-8 characters. */
    GetsState *gsPtr)		/* Current state of gets operation. */
{
    ChannelState *statePtr = chanPtr->state;
				/* State info for channel */
    ChannelBuffer *bufPtr;
    Tcl_DriverBlockModeProc *blockModeProc;
    int bytesLeft;

    bufPtr = gsPtr->bufPtr;

    /*
     * If there's any more raw input that's still buffered, we'll peek into
     * that. Otherwise, only get more data from the channel driver if it looks
     * like there might actually be more data. The assumption is that if the
     * channel buffer is filled right up to the end, then there might be more
     * data to read.
     */

    blockModeProc = NULL;
    if (bufPtr->nextPtr == NULL) {
	bytesLeft = BytesLeft(bufPtr) - gsPtr->rawRead;
	if (bytesLeft == 0) {
	    if (!IsBufferFull(bufPtr)) {
		/*
		 * Don't peek ahead if last read was short read.
		 */

		goto cleanup;
	    }
	    if (!GotFlag(statePtr, CHANNEL_NONBLOCKING)) {
		blockModeProc = Tcl_ChannelBlockModeProc(chanPtr->typePtr);
		if (blockModeProc == NULL) {
		    /*
		     * Don't peek ahead if cannot set non-blocking mode.
		     */

		    goto cleanup;
		}
		StackSetBlockMode(chanPtr, TCL_MODE_NONBLOCKING);
	    }
	}
    }
    if (FilterInputBytes(chanPtr, gsPtr) == 0) {
	*dstEndPtr = *gsPtr->dstPtr + gsPtr->bytesWrote;
    }
    if (blockModeProc != NULL) {
	StackSetBlockMode(chanPtr, TCL_MODE_BLOCKING);
    }
    return;

  cleanup:
    bufPtr->nextRemoved += gsPtr->rawRead;
    gsPtr->rawRead = 0;
    gsPtr->totalChars += gsPtr->charsWrote;
    gsPtr->bytesWrote = 0;
    gsPtr->charsWrote = 0;
}

/*
 *---------------------------------------------------------------------------
 *
 * CommonGetsCleanup --
 *
 *	Helper function for Tcl_GetsObj() to restore the channel after a
 *	"gets" operation.
 *
 * Results:
 *	None.
 *
 * Side effects:
 *	Encoding may be freed.
 *
 *---------------------------------------------------------------------------
 */

static void
CommonGetsCleanup(
    Channel *chanPtr)
{
    ChannelState *statePtr = chanPtr->state;
				/* State info for channel */
    ChannelBuffer *bufPtr, *nextPtr;

    bufPtr = statePtr->inQueueHead;
    for ( ; bufPtr != NULL; bufPtr = nextPtr) {
	nextPtr = bufPtr->nextPtr;
	if (IsBufferReady(bufPtr)) {
	    break;
	}
	RecycleBuffer(statePtr, bufPtr, 0);
    }
    statePtr->inQueueHead = bufPtr;
    if (bufPtr == NULL) {
	statePtr->inQueueTail = NULL;
    } else {
	/*
	 * If any multi-byte characters were split across channel buffer
	 * boundaries, the split-up bytes were moved to the next channel
	 * buffer by FilterInputBytes(). Move the bytes back to their original
	 * buffer because the caller could change the channel's encoding which
	 * could change the interpretation of whether those bytes really made
	 * up multi-byte characters after all.
	 */

	nextPtr = bufPtr->nextPtr;
	for ( ; nextPtr != NULL; nextPtr = bufPtr->nextPtr) {
	    int extra;

	    extra = SpaceLeft(bufPtr);
	    if (extra > 0) {
		memcpy(InsertPoint(bufPtr),
			nextPtr->buf + (BUFFER_PADDING - extra),
			(size_t) extra);
		bufPtr->nextAdded += extra;
		nextPtr->nextRemoved = BUFFER_PADDING;
	    }
	    bufPtr = nextPtr;
	}
    }
}

/*
 *----------------------------------------------------------------------
 *
 * Tcl_Read --
 *
 *	Reads a given number of bytes from a channel. EOL and EOF translation
 *	is done on the bytes being read, so the number of bytes consumed from
 *	the channel may not be equal to the number of bytes stored in the
 *	destination buffer.
 *
 *	No encoding conversions are applied to the bytes being read.
 *
 * Results:
 *	The number of bytes read, or TCL_INDEX_NONE on error. Use Tcl_GetErrno() to
 *	retrieve the error code for the error that occurred.
 *
 * Side effects:
 *	May cause input to be buffered.
 *
 *----------------------------------------------------------------------
 */

Tcl_Size
Tcl_Read(
    Tcl_Channel chan,		/* The channel from which to read. */
    char *dst,			/* Where to store input read. */
    Tcl_Size bytesToRead)		/* Maximum number of bytes to read. */
{
    Channel *chanPtr = (Channel *) chan;
    ChannelState *statePtr = chanPtr->state;
				/* State info for channel */

    /*
     * This operation should occur at the top of a channel stack.
     */

    chanPtr = statePtr->topChanPtr;

    if (CheckChannelErrors(statePtr, TCL_READABLE) != 0) {
	return TCL_INDEX_NONE;
    }

    return DoRead(chanPtr, dst, bytesToRead, 0);
}

/*
 *----------------------------------------------------------------------
 *
 * Tcl_ReadRaw --
 *
 *	Reads a given number of bytes from a channel. EOL and EOF translation
 *	is done on the bytes being read, so the number of bytes consumed from
 *	the channel may not be equal to the number of bytes stored in the
 *	destination buffer.
 *
 *	No encoding conversions are applied to the bytes being read.
 *
 * Results:
 *	The number of bytes read, or TCL_INDEX_NONE on error. Use Tcl_GetErrno() to
 *	retrieve the error code for the error that occurred.
 *
 * Side effects:
 *	May cause input to be buffered.
 *
 *----------------------------------------------------------------------
 */

Tcl_Size
Tcl_ReadRaw(
    Tcl_Channel chan,		/* The channel from which to read. */
    char *readBuf,		/* Where to store input read. */
    Tcl_Size bytesToRead)		/* Maximum number of bytes to read. */
{
    Channel *chanPtr = (Channel *) chan;
    ChannelState *statePtr = chanPtr->state;
				/* State info for channel */
    int copied = 0;

    assert(bytesToRead > 0);
    if (CheckChannelErrors(statePtr, TCL_READABLE | CHANNEL_RAW_MODE) != 0) {
	return TCL_INDEX_NONE;
    }

    /*
     * First read bytes from the push-back buffers.
     */

    while (chanPtr->inQueueHead && bytesToRead > 0) {
	ChannelBuffer *bufPtr = chanPtr->inQueueHead;
	int bytesInBuffer = BytesLeft(bufPtr);
	int toCopy = (bytesInBuffer < bytesToRead) ? bytesInBuffer
		: bytesToRead;

	/*
	 * Copy the current chunk into the read buffer.
	 */

	memcpy(readBuf, RemovePoint(bufPtr), toCopy);
	bufPtr->nextRemoved += toCopy;
	copied += toCopy;
	readBuf += toCopy;
	bytesToRead -= toCopy;

	/*
         * If the current buffer is empty recycle it.
         */

	if (IsBufferEmpty(bufPtr)) {
	    chanPtr->inQueueHead = bufPtr->nextPtr;
	    if (chanPtr->inQueueHead == NULL) {
		chanPtr->inQueueTail = NULL;
	    }
	    RecycleBuffer(chanPtr->state, bufPtr, 0);
	}
    }

    /*
     * Go to the driver only if we got nothing from pushback.  Have to do it
     * this way to avoid EOF mistimings when we consider the ability that EOF
     * may not be a permanent condition in the driver, and in that case we
     * have to synchronize.
     */

    if (copied) {
	return copied;
    }

    /*
     * This test not needed.
     */

    if (bytesToRead > 0) {
	int nread = ChanRead(chanPtr, readBuf, bytesToRead);

	if (nread < 0) {
	    /*
	     * An error signaled.  If CHANNEL_BLOCKED, then the error is not
	     * real, but an indication of blocked state.  In that case, retain
	     * the flag and let caller receive the short read of copied bytes
	     * from the pushback.  HOWEVER, if copied==0 bytes from pushback
	     * then repeat signalling the blocked state as an error to caller
	     * so there is no false report of an EOF.  When !CHANNEL_BLOCKED,
	     * the error is real and passes on to caller.
	     */

	    if (!GotFlag(statePtr, CHANNEL_BLOCKED) || copied == 0) {
		copied = TCL_INDEX_NONE;
	    }
	} else if (nread > 0) {
	    /*
	     * Successful read (short is OK) - add to bytes copied.
	     */

	    copied += nread;
	} else {
	    /*
	     * nread == 0.  Driver is at EOF. Let that state filter up.
	     */
	}
    }
    return copied;
}

/*
 *---------------------------------------------------------------------------
 *
 * Tcl_ReadChars --
 *
 *	Reads from the channel until the requested number of characters have
 *	been seen, EOF is seen, or the channel would block. EOL and EOF
 *	translation is done. If reading binary data, the raw bytes are wrapped
 *	in a Tcl byte array object. Otherwise, the raw bytes are converted to
 *	UTF-8 using the channel's current encoding and stored in a Tcl string
 *	object.
 *
 * Results:
 *	The number of characters read, or TCL_INDEX_NONE on error. Use Tcl_GetErrno() to
 *	retrieve the error code for the error that occurred.
 *
 * Side effects:
 *	May cause input to be buffered.
 *
 *---------------------------------------------------------------------------
 */

Tcl_Size
Tcl_ReadChars(
    Tcl_Channel chan,		/* The channel to read. */
    Tcl_Obj *objPtr,		/* Input data is stored in this object. */
    Tcl_Size toRead,		/* Maximum number of characters to store, or
				 * TCL_INDEX_NONE to read all available data (up to EOF or
				 * when channel blocks). */
    int appendFlag)		/* If non-zero, data read from the channel
				 * will be appended to the object. Otherwise,
				 * the data will replace the existing contents
				 * of the object. */
{
    Channel *chanPtr = (Channel *) chan;
    ChannelState *statePtr = chanPtr->state;
				/* State info for channel */

    /*
     * This operation should occur at the top of a channel stack.
     */

    chanPtr = statePtr->topChanPtr;

    if (CheckChannelErrors(statePtr, TCL_READABLE) != 0) {
	/*
	 * Update the notifier state so we don't block while there is still
	 * data in the buffers.
	 */

	UpdateInterest(chanPtr);
	return TCL_INDEX_NONE;
    }

    return DoReadChars(chanPtr, objPtr, toRead, 0, appendFlag);
}
/*
 *---------------------------------------------------------------------------
 *
 * DoReadChars --
 *
 *	Reads from the channel until the requested number of characters have
 *	been seen, EOF is seen, or the channel would block. EOL and EOF
 *	translation is done. If reading binary data, the raw bytes are wrapped
 *	in a Tcl byte array object. Otherwise, the raw bytes are converted to
 *	UTF-8 using the channel's current encoding and stored in a Tcl string
 *	object.
 *
 * Results:
 *	The number of characters read, or TCL_INDEX_NONE on error. Use Tcl_GetErrno() to
 *	retrieve the error code for the error that occurred.
 *
 * Side effects:
 *	May cause input to be buffered.
 *
 *---------------------------------------------------------------------------
 */

static Tcl_Size
DoReadChars(
    Channel *chanPtr,		/* The channel to read. */
    Tcl_Obj *objPtr,		/* Input data is stored in this object. */
    Tcl_Size toRead,		/* Maximum number of characters to store, or
				 * TCL_INDEX_NONE to read all available data (up to EOF or
				 * when channel blocks). */
    int allowShortReads,	/* Allow half-blocking (pipes,sockets) */
    int appendFlag)		/* If non-zero, data read from the channel
				 * will be appended to the object. Otherwise,
				 * the data will replace the existing contents
				 * of the object. */
{
    ChannelState *statePtr = chanPtr->state;
				/* State info for channel */
    ChannelBuffer *bufPtr;
    Tcl_Size copied;
    int result, copiedNow;
    Tcl_Encoding encoding = statePtr->encoding;
    int binaryMode;
#define UTF_EXPANSION_FACTOR	1024
    int factor = UTF_EXPANSION_FACTOR;

    if (GotFlag(statePtr, CHANNEL_ENCODING_ERROR)) {
	/* TODO: We don't need this call? */
	UpdateInterest(chanPtr);
	Tcl_SetErrno(EILSEQ);
	return -1;
    }
    /*
     * Early out when next read will see eofchar.
     *
     * NOTE: See DoRead for argument that it's a bug (one we're keeping) to
     * have this escape before the one for zero-char read request.
     */

    if (GotFlag(statePtr, CHANNEL_STICKY_EOF)) {
	SetFlag(statePtr, CHANNEL_EOF);
	assert(statePtr->inputEncodingFlags & TCL_ENCODING_END);
	assert(!GotFlag(statePtr, CHANNEL_BLOCKED|INPUT_SAW_CR));

	/* TODO: We don't need this call? */
	UpdateInterest(chanPtr);
	return 0;
    }

    /*
     * Special handling for zero-char read request.
     */
    if (toRead == 0) {
	if (GotFlag(statePtr, CHANNEL_EOF)) {
	    statePtr->inputEncodingFlags |= TCL_ENCODING_START;
	}
	ResetFlag(statePtr, CHANNEL_BLOCKED|CHANNEL_EOF);
	statePtr->inputEncodingFlags &= ~TCL_ENCODING_END;
	/* TODO: We don't need this call? */
	UpdateInterest(chanPtr);
	return 0;
    }

    /*
     * This operation should occur at the top of a channel stack.
     */

    chanPtr = statePtr->topChanPtr;
    TclChannelPreserve((Tcl_Channel)chanPtr);

    binaryMode = (encoding == NULL)
	    && (statePtr->inputTranslation == TCL_TRANSLATE_LF)
	    && (statePtr->inEofChar == '\0');

    if (appendFlag) {
	if (binaryMode && (NULL == TclGetBytesFromObj(NULL, objPtr, NULL))) {
	    binaryMode = 0;
	}
    } else {
	if (binaryMode) {
	    Tcl_SetByteArrayLength(objPtr, 0);
	} else {
	    Tcl_SetObjLength(objPtr, 0);

	    /*
	     * We're going to access objPtr->bytes directly, so we must ensure
	     * that this is actually a string object (otherwise it might have
	     * been pure Unicode).
	     *
	     * Probably not needed anymore.
	     */

	    TclGetString(objPtr);
	}
    }

    /*
     * Must clear the BLOCKED|EOF flags here since we check before reading.
     */

    if (GotFlag(statePtr, CHANNEL_EOF)) {
	statePtr->inputEncodingFlags |= TCL_ENCODING_START;
    }
    ResetFlag(statePtr, CHANNEL_BLOCKED|CHANNEL_EOF);
    statePtr->inputEncodingFlags &= ~TCL_ENCODING_END;
    for (copied = 0; (unsigned) toRead > 0; ) {
	copiedNow = TCL_INDEX_NONE;
	if (statePtr->inQueueHead != NULL) {
	    if (binaryMode) {
		copiedNow = ReadBytes(statePtr, objPtr, toRead);
	    } else {
		copiedNow = ReadChars(statePtr, objPtr, toRead, &factor);
	    }

	    /*
	     * If the current buffer is empty recycle it.
	     */

	    bufPtr = statePtr->inQueueHead;
	    if (IsBufferEmpty(bufPtr)) {
		ChannelBuffer *nextPtr = bufPtr->nextPtr;

		RecycleBuffer(statePtr, bufPtr, 0);
		statePtr->inQueueHead = nextPtr;
		if (nextPtr == NULL) {
		    statePtr->inQueueTail = NULL;
		}
	    }

	    /*
	     * If CHANNEL_ENCODING_ERROR and CHANNEL_STICKY_EOF are both set,
	     * then CHANNEL_ENCODING_ERROR was caused by data that occurred
	     * after the EOF character was encountered, so it doesn't count as
	     * a real error.
	     */

	    if (GotFlag(statePtr, CHANNEL_ENCODING_ERROR)
		    && !GotFlag(statePtr, CHANNEL_STICKY_EOF)
		    && (!GotFlag(statePtr, CHANNEL_NONBLOCKING))) {
		goto finish;
	    }
	}

	if (copiedNow < 0) {
	    if (GotFlag(statePtr, CHANNEL_EOF)) {
		break;
	    }
	    if ((GotFlag(statePtr, CHANNEL_NONBLOCKING) || allowShortReads)
		    && GotFlag(statePtr, CHANNEL_BLOCKED)) {
		break;
	    }
	    result = GetInput(chanPtr);
	    if (chanPtr != statePtr->topChanPtr) {
		TclChannelRelease((Tcl_Channel)chanPtr);
		chanPtr = statePtr->topChanPtr;
		TclChannelPreserve((Tcl_Channel)chanPtr);
	    }
	    if (result != 0) {
		if (!GotFlag(statePtr, CHANNEL_BLOCKED)) {
		    copied = TCL_INDEX_NONE;
		}
		break;
	    }
	} else {
	    copied += copiedNow;
	    toRead -= copiedNow;
	}
    }

finish:
    /*
     * Failure to fill a channel buffer may have left channel reporting a
     * "blocked" state, but so long as we fulfilled the request here, the
     * caller does not consider us blocked.
     */

    if (toRead == 0) {
	ResetFlag(statePtr, CHANNEL_BLOCKED);
    }

    /*
     * Regenerate chanPtr in case it was changed due to
     * self-modifying reflected transforms.
     */

    if (chanPtr != statePtr->topChanPtr) {
	TclChannelRelease((Tcl_Channel)chanPtr);
	chanPtr = statePtr->topChanPtr;
	TclChannelPreserve((Tcl_Channel)chanPtr);
    }

    /*
     * Update the notifier state so we don't block while there is still data
     * in the buffers.
     */

    assert(!GotFlag(statePtr, CHANNEL_EOF)
	    || GotFlag(statePtr, CHANNEL_STICKY_EOF)
	    || GotFlag(statePtr, CHANNEL_ENCODING_ERROR)
	    || Tcl_InputBuffered((Tcl_Channel)chanPtr) == 0);
    assert(!(GotFlag(statePtr, CHANNEL_EOF|CHANNEL_BLOCKED)
            == (CHANNEL_EOF|CHANNEL_BLOCKED)));
    UpdateInterest(chanPtr);

    /* This must comes after UpdateInterest(), which may set errno */
    if (GotFlag(statePtr, CHANNEL_ENCODING_ERROR)
	    && (!copied || !GotFlag(statePtr, CHANNEL_NONBLOCKING))) {
	/* Channel either is blocking or is nonblocking with no data
	 * succesfully red before the error.  Return an error so that callers
	 * like [read] can also return an error.
	*/
	Tcl_SetErrno(EILSEQ);
	copied = -1;
    }
    TclChannelRelease((Tcl_Channel)chanPtr);
    return copied;
}

/*
 *---------------------------------------------------------------------------
 *
 * ReadBytes --
 *
 *	Reads from the channel until the requested number of bytes have been
 *	seen, EOF is seen, or the channel would block. Bytes from the channel
 *	are stored in objPtr as a ByteArray object. EOL and EOF translation
 *	are done.
 *
 *	'bytesToRead' can safely be a very large number because space is only
 *	allocated to hold data read from the channel as needed.
 *
 * Results:
 *	The return value is the number of bytes appended to the object, or
 *	TCL_INDEX_NONE to indicate that zero bytes were read due to an EOF.
 *
 * Side effects:
 *	The storage of bytes in objPtr can cause (re-)allocation of memory.
 *
 *---------------------------------------------------------------------------
 */

static int
ReadBytes(
    ChannelState *statePtr,	/* State of the channel to read. */
    Tcl_Obj *objPtr,		/* Input data is appended to this ByteArray
				 * object. Its length is how much space has
				 * been allocated to hold data, not how many
				 * bytes of data have been stored in the
				 * object. */
    int bytesToRead)		/* Maximum number of bytes to store, or -1 to
				 * get all available bytes. Bytes are obtained
				 * from the first buffer in the queue - even
				 * if this number is larger than the number of
				 * bytes available in the first buffer, only
				 * the bytes from the first buffer are
				 * returned. */
{
    ChannelBuffer *bufPtr = statePtr->inQueueHead;
    int srcLen = BytesLeft(bufPtr);
    int toRead = bytesToRead>srcLen || bytesToRead<0 ? srcLen : bytesToRead;

    TclAppendBytesToByteArray(objPtr, (unsigned char *) RemovePoint(bufPtr),
	    toRead);
    bufPtr->nextRemoved += toRead;
    return toRead;
}

/*
 *---------------------------------------------------------------------------
 *
 * ReadChars --
 *
 *	Reads from the channel until the requested number of UTF-8 characters
 *	have been seen, EOF is seen, or the channel would block. Raw bytes
 *	from the channel are converted to UTF-8 and stored in objPtr. EOL and
 *	EOF translation is done.
 *
 *	'charsToRead' can safely be a very large number because space is only
 *	allocated to hold data read from the channel as needed.
 *
 *	'charsToRead' may *not* be 0.
 *
 * Results:
 *	The return value is the number of characters appended to the object,
 *	*offsetPtr is filled with the number of bytes that were appended, and
 *	*factorPtr is filled with the expansion factor used to guess how many
 *	bytes of UTF-8 to allocate to hold N source bytes.
 *
 * Side effects:
 *	None.
 *
 *---------------------------------------------------------------------------
 */

static int
ReadChars(
    ChannelState *statePtr,	/* State of channel to read. */
    Tcl_Obj *objPtr,		/* Input data is appended to this object.
				 * objPtr->length is how much space has been
				 * allocated to hold data, not how many bytes
				 * of data have been stored in the object. */
    int charsToRead,		/* Maximum number of characters to store, or
				 * TCL_INDEX_NONE to get all available characters.
				 * Characters are obtained from the first
				 * buffer in the queue -- even if this number
				 * is larger than the number of characters
				 * available in the first buffer, only the
				 * characters from the first buffer are
				 * returned. The exception is when there is
				 * not any complete character in the first
				 * buffer.  In that case, a recursive call
				 * effectively obtains chars from the
				 * second buffer. */
    int *factorPtr)		/* On input, contains a guess of how many
				 * bytes need to be allocated to hold the
				 * result of converting N source bytes to
				 * UTF-8. On output, contains another guess
				 * based on the data seen so far. */
{
    Tcl_Encoding encoding = statePtr->encoding? statePtr->encoding
	    : GetBinaryEncoding();
    Tcl_EncodingState savedState = statePtr->inputEncodingState;
    ChannelBuffer *bufPtr = statePtr->inQueueHead;
    int savedIEFlags = statePtr->inputEncodingFlags;
    int savedFlags = statePtr->flags;
    char *dst, *src = RemovePoint(bufPtr);
    Tcl_Size numBytes;
    int srcLen = BytesLeft(bufPtr);

    /*
     * One src byte can yield at most one character.  So when the number of
     * src bytes we plan to read is less than the limit on character count to
     * be read, clearly we will remain within that limit, and we can use the
     * value of "srcLen" as a tighter limit for sizing receiving buffers.
     */

    int toRead = ((charsToRead<0)||(charsToRead > srcLen)) ? srcLen : charsToRead;

    /*
     * 'factor' is how much we guess that the bytes in the source buffer will
     * expand when converted to UTF-8 chars. This guess comes from analyzing
     * how many characters were produced by the previous pass.
     */

    int factor = *factorPtr;
    int dstLimit = TCL_UTF_MAX - 1 + toRead * factor / UTF_EXPANSION_FACTOR;

    (void) TclGetStringFromObj(objPtr, &numBytes);
    Tcl_AppendToObj(objPtr, NULL, dstLimit);
    if (toRead == srcLen) {
	unsigned int size;

	dst = TclGetStringStorage(objPtr, &size) + numBytes;
	dstLimit = size - numBytes;
    } else {
	dst = TclGetString(objPtr) + numBytes;
    }

    /*
     * This routine is burdened with satisfying several constraints. It cannot
     * append more than 'charsToRead` chars onto objPtr. This is measured
     * after encoding and translation transformations are completed. There is
     * no precise number of src bytes that can be associated with the limit.
     * Yet, when we are done, we must know precisely the number of src bytes
     * that were consumed to produce the appended chars, so that all
     * subsequent bytes are left in the buffers for future read operations.
     *
     * The consequence is that we have no choice but to implement a "trial and
     * error" approach, where in general we may need to perform
     * transformations and copies multiple times to achieve a consistent set
     * of results.  This takes the shape of a loop.
     */

    while (1) {
	int dstDecoded, dstRead, dstWrote, srcRead, numChars, code;
	int flags = statePtr->inputEncodingFlags | TCL_ENCODING_NO_TERMINATE;

	if (charsToRead > 0) {
	    flags |= TCL_ENCODING_CHAR_LIMIT;
	    numChars = charsToRead;
	}

	/*
	 * Perform the encoding transformation.  Read no more than srcLen
	 * bytes, write no more than dstLimit bytes.
	 *
	 * Some trickiness with encoding flags here.  We do not want the end
	 * of a buffer to be treated as the end of all input when the presence
	 * of bytes in a next buffer are already known to exist.  This is
	 * checked with an assert() because so far no test case causing the
	 * assertion to be false has been created.  The normal operations of
	 * channel reading appear to cause EOF and TCL_ENCODING_END setting to
	 * appear only in situations where there are no further bytes in any
	 * buffers.
	 */

	assert(bufPtr->nextPtr == NULL || BytesLeft(bufPtr->nextPtr) == 0
		|| (statePtr->inputEncodingFlags & TCL_ENCODING_END) == 0);

	code = Tcl_ExternalToUtf(NULL, encoding, src, srcLen,
		flags, &statePtr->inputEncodingState,
		dst, dstLimit, &srcRead, &dstDecoded, &numChars);

	if (code == TCL_CONVERT_UNKNOWN || code == TCL_CONVERT_SYNTAX) {
	    SetFlag(statePtr, CHANNEL_ENCODING_ERROR);
	    code = TCL_OK;
	}

	/*
	 * Perform the translation transformation in place.  Read no more than
	 * the dstDecoded bytes the encoding transformation actually produced.
	 * Capture the number of bytes written in dstWrote. Capture the number
	 * of bytes actually consumed in dstRead.
	 */

	dstWrote = dstLimit;
	dstRead = dstDecoded;
	TranslateInputEOL(statePtr, dst, dst, &dstWrote, &dstRead);

	if (dstRead < dstDecoded) {
	    /*
	     * The encoding transformation produced bytes that the translation
	     * transformation did not consume.  Why did this happen?
	     */

	    if (statePtr->inEofChar && dst[dstRead] == statePtr->inEofChar) {
		/*
		 * 1) There's an eof char set on the channel, and
		 *    we saw it and stopped translating at that point.
		 *
		 * NOTE the bizarre spec of TranslateInputEOL in this case.
		 * Clearly the eof char had to be read in order to account for
		 * the stopping, but the value of dstRead does not include it.
		 *
		 * Also rather bizarre, our caller can only notice an EOF
		 * condition if we return the value TCL_INDEX_NONE as the number of chars
		 * read.  This forces us to perform a 2-call dance where the
		 * first call can read all the chars up to the eof char, and
		 * the second call is solely for consuming the encoded eof
		 * char then pointed at by src so that we can return that
		 * magic TCL_INDEX_NONE value.  This seems really wasteful, especially
		 * since the first decoding pass of each call is likely to
		 * decode many bytes beyond that eof char that's all we care
		 * about.
		 */

		if (dstRead == 0) {
		    /*
		     * Curious choice in the eof char handling.  We leave the
		     * eof char in the buffer. So, no need to compute a proper
		     * srcRead value. At this point, there are no chars before
		     * the eof char in the buffer.
		     */

		    Tcl_SetObjLength(objPtr, numBytes);
		    return TCL_INDEX_NONE;
		}

		{
		    /*
		     * There are chars leading the buffer before the eof char.
		     * Adjust the dstLimit so we go back and read only those
		     * and do not encounter the eof char this time.
		     */

		    dstLimit = dstRead + (TCL_UTF_MAX - 1);
		    statePtr->flags = savedFlags;
		    statePtr->inputEncodingFlags = savedIEFlags;
		    statePtr->inputEncodingState = savedState;
		    continue;
		}
	    }

	    /*
	     * 2) The other way to read fewer bytes than are decoded is when
	     *    the final byte is \r and we're in a CRLF translation mode so
	     *    we cannot decide whether to record \r or \n yet.
	     */

	    assert(dst[dstRead] == '\r');
	    assert(statePtr->inputTranslation == TCL_TRANSLATE_CRLF);

	    if (dstWrote > 0) {
		/*
		 * There are chars we can read before we hit the bare CR.  Go
		 * back with a smaller dstLimit so we get them in the next
		 * pass, compute a matching srcRead, and don't end up back
		 * here in this call.
		 */

		dstLimit = dstRead + (TCL_UTF_MAX - 1);
		statePtr->flags = savedFlags;
		statePtr->inputEncodingFlags = savedIEFlags;
		statePtr->inputEncodingState = savedState;
		continue;
	    }

	    assert(dstWrote == 0);
	    assert(dstRead == 0);

	    /*
	     * We decoded only the bare CR, and we cannot read a translated
	     * char from that alone. We have to know what's next.  So why do
	     * we only have the one decoded char?
	     */

	    if (code != TCL_OK) {
		int read, decoded, count;
		char buffer[TCL_UTF_MAX + 1];

		/*
		 * Didn't get everything the buffer could offer
		 */

		statePtr->flags = savedFlags;
		statePtr->inputEncodingFlags = savedIEFlags;
		statePtr->inputEncodingState = savedState;

		assert(bufPtr->nextPtr == NULL
			|| BytesLeft(bufPtr->nextPtr) == 0 || 0 ==
			(statePtr->inputEncodingFlags & TCL_ENCODING_END));

		Tcl_ExternalToUtf(NULL, encoding, src, srcLen,
		(statePtr->inputEncodingFlags | TCL_ENCODING_NO_TERMINATE),
		&statePtr->inputEncodingState, buffer, sizeof(buffer),
		&read, &decoded, &count);

		if (count == 2) {
		    if (buffer[1] == '\n') {
			/* \r\n translate to \n */
			dst[0] = '\n';
			bufPtr->nextRemoved += read;
		    } else {
			dst[0] = '\r';
			bufPtr->nextRemoved += srcRead;
		    }

		    statePtr->inputEncodingFlags &= ~TCL_ENCODING_START;

		    Tcl_SetObjLength(objPtr, numBytes + 1);
		    return 1;
		}

	    } else if (GotFlag(statePtr, CHANNEL_EOF)) {
		/*
		 * The bare \r is the only char and we will never read a
		 * subsequent char to make the determination.
		 */

		dst[0] = '\r';
		bufPtr->nextRemoved = bufPtr->nextAdded;
		Tcl_SetObjLength(objPtr, numBytes + 1);
		return 1;
	    }

	    /*
	     * Revise the dstRead value so that the numChars calc below
	     * correctly computes zero characters read.
	     */

	    dstRead = numChars;

	    /* FALL THROUGH - get more data (dstWrote == 0) */
	}

	/*
	 * The translation transformation can only reduce the number of chars
	 * when it converts \r\n into \n. The reduction in the number of chars
	 * is the difference in bytes read and written.
	 */

	numChars -= (dstRead - dstWrote);

	if (charsToRead > 0 && numChars > charsToRead) {

	    /*
	     * TODO: This cannot happen anymore.
	     *
	     * We read more chars than allowed.  Reset limits to prevent that
	     * and try again.  Don't forget the extra padding of TCL_UTF_MAX
	     * bytes demanded by the Tcl_ExternalToUtf() call!
	     */

	    dstLimit = TclUtfAtIndex(dst, charsToRead) - dst + (TCL_UTF_MAX - 1);
	    statePtr->flags = savedFlags;
	    statePtr->inputEncodingFlags = savedIEFlags;
	    statePtr->inputEncodingState = savedState;
	    continue;
	}

	if (dstWrote == 0) {
	    ChannelBuffer *nextPtr;

	    /*
	     * We were not able to read any chars.
	     */

	    assert(numChars == 0);

	    /*
	     * There is one situation where this is the correct final result.
	     * If the src buffer contains only a single \n byte, and we are in
	     * TCL_TRANSLATE_AUTO mode, and when the translation pass was made
	     * the INPUT_SAW_CR flag was set on the channel. In that case, the
	     * correct behavior is to consume that \n and produce the empty
	     * string.
	     */

	    if (dstRead == 1 && dst[0] == '\n') {
		assert(statePtr->inputTranslation == TCL_TRANSLATE_AUTO);

		goto consume;
	    }

	    /*
	     * Otherwise, reading zero characters indicates there's something
	     * incomplete at the end of the src buffer.  Maybe there were not
	     * enough src bytes to decode into a char.  Maybe a lone \r could
	     * not be translated (crlf mode).  Need to combine any unused src
	     * bytes we have in the first buffer with subsequent bytes to try
	     * again.
	     */

	    nextPtr = bufPtr->nextPtr;

	    if (nextPtr == NULL) {
		if (srcLen > 0) {
		    SetFlag(statePtr, CHANNEL_NEED_MORE_DATA);
		}
		Tcl_SetObjLength(objPtr, numBytes);
		return TCL_INDEX_NONE;
	    }

	    /*
	     * Space is made at the beginning of the buffer to copy the
	     * previous unused bytes there. Check first if the buffer we are
	     * using actually has enough space at its beginning for the data
	     * we are copying.  Because if not we will write over the buffer
	     * management information, especially the 'nextPtr'.
	     *
	     * Note that the BUFFER_PADDING (See AllocChannelBuffer) is used
	     * to prevent exactly this situation. I.e. it should never happen.
	     * Therefore it is ok to panic should it happen despite the
	     * precautions.
	     */

	    if (nextPtr->nextRemoved < srcLen) {
		Tcl_Panic("Buffer Underflow, BUFFER_PADDING not enough");
	    }

	    nextPtr->nextRemoved -= srcLen;
	    memcpy(RemovePoint(nextPtr), src, srcLen);
	    RecycleBuffer(statePtr, bufPtr, 0);
	    statePtr->inQueueHead = nextPtr;
	    Tcl_SetObjLength(objPtr, numBytes);
	    return ReadChars(statePtr, objPtr, charsToRead, factorPtr);
	}

	statePtr->inputEncodingFlags &= ~TCL_ENCODING_START;

    consume:
	bufPtr->nextRemoved += srcRead;

	/*
	 * If this read contained multibyte characters, revise factorPtr so
	 * the next read will allocate bigger buffers.
	 */

	if (numChars && numChars < srcRead) {
	    *factorPtr = srcRead * UTF_EXPANSION_FACTOR / numChars;
	}
	Tcl_SetObjLength(objPtr, numBytes + dstWrote);
	return numChars;
    }
}

/*
 *---------------------------------------------------------------------------
 *
 * TranslateInputEOL --
 *
 *	Perform input EOL and EOF translation on the source buffer, leaving
 *	the translated result in the destination buffer.
 *
 * Results:
 *	The return value is 1 if the EOF character was found when copying
 *	bytes to the destination buffer, 0 otherwise.
 *
 * Side effects:
 *	None.
 *
 *---------------------------------------------------------------------------
 */

static void
TranslateInputEOL(
    ChannelState *statePtr,	/* Channel being read, for EOL translation and
				 * EOF character. */
    char *dstStart,		/* Output buffer filled with chars by applying
				 * appropriate EOL translation to source
				 * characters. */
    const char *srcStart,	/* Source characters. */
    int *dstLenPtr,		/* On entry, the maximum length of output
				 * buffer in bytes. On exit, the number of
				 * bytes actually used in output buffer. */
    int *srcLenPtr)		/* On entry, the length of source buffer. On
				 * exit, the number of bytes read from the
				 * source buffer. */
{
    const char *eof = NULL;
    int dstLen = *dstLenPtr;
    int srcLen = *srcLenPtr;
    int inEofChar = statePtr->inEofChar;

    /*
     * Depending on the translation mode in use, there's no need to scan more
     * srcLen bytes at srcStart than can possibly transform to dstLen bytes.
     * This keeps the scan for eof char below from being pointlessly long.
     */

    switch (statePtr->inputTranslation) {
    case TCL_TRANSLATE_LF:
    case TCL_TRANSLATE_CR:
	if (srcLen > dstLen) {
	    /*
	     * In these modes, each src byte become a dst byte.
	     */

	    srcLen = dstLen;
	}
	break;
    default:
	/*
	 * In other modes, at most 2 src bytes become a dst byte.
	 */

	if (srcLen/2 > dstLen) {
	    srcLen = 2 * dstLen;
	}
	break;
    }

    if (inEofChar != '\0') {
	/*
	 * Make sure we do not read past any logical end of channel input
	 * created by the presence of the input eof char.
	 */

	if ((eof = (const char *)memchr(srcStart, inEofChar, srcLen))) {
	    srcLen = eof - srcStart;
	}
    }

    switch (statePtr->inputTranslation) {
    case TCL_TRANSLATE_LF:
    case TCL_TRANSLATE_CR:
	if (dstStart != srcStart) {
	    memcpy(dstStart, srcStart, srcLen);
	}
	if (statePtr->inputTranslation == TCL_TRANSLATE_CR) {
	    char *dst = dstStart;
	    char *dstEnd = dstStart + srcLen;

	    while ((dst = (char *)memchr(dst, '\r', dstEnd - dst))) {
		*dst++ = '\n';
	    }
	}
	dstLen = srcLen;
	break;
    case TCL_TRANSLATE_CRLF: {
	const char *crFound, *src = srcStart;
	char *dst = dstStart;
	int lesser = (dstLen < srcLen) ? dstLen : srcLen;

	while ((crFound = (const char *)memchr(src, '\r', lesser))) {
	    int numBytes = crFound - src;
	    memmove(dst, src, numBytes);

	    dst += numBytes; dstLen -= numBytes;
	    src += numBytes; srcLen -= numBytes;
	    if (srcLen == 1) {
		/* valid src bytes end in \r */
		if (eof) {
		    *dst++ = '\r';
		    src++; srcLen--;
		} else {
		    lesser = 0;
		    break;
		}
	    } else if (src[1] == '\n') {
		*dst++ = '\n';
		src += 2; srcLen -= 2;
	    } else {
		*dst++ = '\r';
		src++; srcLen--;
	    }
	    dstLen--;
	    lesser = (dstLen < srcLen) ? dstLen : srcLen;
	}
	memmove(dst, src, lesser);
	srcLen = src + lesser - srcStart;
	dstLen = dst + lesser - dstStart;
	break;
    }
    case TCL_TRANSLATE_AUTO: {
	const char *crFound, *src = srcStart;
	char *dst = dstStart;
	int lesser;

	if (GotFlag(statePtr, INPUT_SAW_CR) && srcLen) {
	    if (*src == '\n') { src++; srcLen--; }
	    ResetFlag(statePtr, INPUT_SAW_CR);
	}
	lesser = (dstLen < srcLen) ? dstLen : srcLen;
	while ((crFound = (const char *)memchr(src, '\r', lesser))) {
	    int numBytes = crFound - src;
	    memmove(dst, src, numBytes);

	    dst[numBytes] = '\n';
	    dst += numBytes + 1; dstLen -= numBytes + 1;
	    src += numBytes + 1; srcLen -= numBytes + 1;
	    if (srcLen == 0) {
		SetFlag(statePtr, INPUT_SAW_CR);
	    } else if (*src == '\n') {
		src++; srcLen--;
	    }
	    lesser = (dstLen < srcLen) ? dstLen : srcLen;
	}
	memmove(dst, src, lesser);
	srcLen = src + lesser - srcStart;
	dstLen = dst + lesser - dstStart;
	break;
    }
    default:
	Tcl_Panic("unknown input translation %d", statePtr->inputTranslation);
    }
    *dstLenPtr = dstLen;
    *srcLenPtr = srcLen;

    if (srcStart + srcLen == eof) {
	/*
	 * EOF character was seen in EOL translated range. Leave current file
	 * position pointing at the EOF character, but don't store the EOF
	 * character in the output string.
	 *
	 * If CHANNEL_ENCODING_ERROR is set, it can only be because of data
	 * encountered after the EOF character, so it is nonsense.  Unset it.
	 */

	SetFlag(statePtr, CHANNEL_EOF | CHANNEL_STICKY_EOF);
	statePtr->inputEncodingFlags |= TCL_ENCODING_END;
	ResetFlag(statePtr, CHANNEL_BLOCKED|INPUT_SAW_CR|CHANNEL_ENCODING_ERROR);
    }
}

/*
 *----------------------------------------------------------------------
 *
 * Tcl_Ungets --
 *
 *	Causes the supplied string to be added to the input queue of the
 *	channel, at either the head or tail of the queue.
 *
 * Results:
 *	The number of bytes stored in the channel, or TCL_INDEX_NONE on error.
 *
 * Side effects:
 *	Adds input to the input queue of a channel.
 *
 *----------------------------------------------------------------------
 */

Tcl_Size
Tcl_Ungets(
    Tcl_Channel chan,		/* The channel for which to add the input. */
    const char *str,		/* The input itself. */
    Tcl_Size len,			/* The length of the input. */
    int atEnd)			/* If non-zero, add at end of queue; otherwise
				 * add at head of queue. */
{
    Channel *chanPtr;		/* The real IO channel. */
    ChannelState *statePtr;	/* State of actual channel. */
    ChannelBuffer *bufPtr;	/* Buffer to contain the data. */
    int flags;

    chanPtr = (Channel *) chan;
    statePtr = chanPtr->state;

    /*
     * This operation should occur at the top of a channel stack.
     */

    chanPtr = statePtr->topChanPtr;

    /*
     * CheckChannelErrors clears too many flag bits in this one case.
     */

    flags = statePtr->flags;
    if (CheckChannelErrors(statePtr, TCL_READABLE) != 0) {
	len = TCL_INDEX_NONE;
	goto done;
    }
    statePtr->flags = flags;

    /*
     * Clear the EOF flags, and clear the BLOCKED bit.
     */

    if (GotFlag(statePtr, CHANNEL_EOF)) {
	statePtr->inputEncodingFlags |= TCL_ENCODING_START;
    }
    ResetFlag(statePtr,
	    CHANNEL_BLOCKED | CHANNEL_STICKY_EOF | CHANNEL_EOF | INPUT_SAW_CR);
    statePtr->inputEncodingFlags &= ~TCL_ENCODING_END;

    bufPtr = AllocChannelBuffer(len);
    memcpy(InsertPoint(bufPtr), str, len);
    bufPtr->nextAdded += len;

    if (statePtr->inQueueHead == NULL) {
	bufPtr->nextPtr = NULL;
	statePtr->inQueueHead = bufPtr;
	statePtr->inQueueTail = bufPtr;
    } else if (atEnd) {
	bufPtr->nextPtr = NULL;
	statePtr->inQueueTail->nextPtr = bufPtr;
	statePtr->inQueueTail = bufPtr;
    } else {
	bufPtr->nextPtr = statePtr->inQueueHead;
	statePtr->inQueueHead = bufPtr;
    }

    /*
     * Update the notifier state so we don't block while there is still data
     * in the buffers.
     */

  done:
    UpdateInterest(chanPtr);
    return len;
}

/*
 *----------------------------------------------------------------------
 *
 * Tcl_Flush --
 *
 *	Flushes output data on a channel.
 *
 * Results:
 *	A standard Tcl result.
 *
 * Side effects:
 *	May flush output queued on this channel.
 *
 *----------------------------------------------------------------------
 */

int
Tcl_Flush(
    Tcl_Channel chan)		/* The Channel to flush. */
{
    int result;			/* Of calling FlushChannel. */
    Channel *chanPtr = (Channel *) chan;
				/* The actual channel. */
    ChannelState *statePtr = chanPtr->state;
				/* State of actual channel. */

    /*
     * This operation should occur at the top of a channel stack.
     */

    chanPtr = statePtr->topChanPtr;

    if (CheckChannelErrors(statePtr, TCL_WRITABLE) != 0) {
	return TCL_ERROR;
    }

    result = FlushChannel(NULL, chanPtr, 0);
    if (result != 0) {
	return TCL_ERROR;
    }

    return TCL_OK;
}

/*
 *----------------------------------------------------------------------
 *
 * DiscardInputQueued --
 *
 *	Discards any input read from the channel but not yet consumed by Tcl
 *	reading commands.
 *
 * Results:
 *	None.
 *
 * Side effects:
 *	May discard input from the channel. If discardLastBuffer is zero,
 *	leaves one buffer in place for back-filling.
 *
 *----------------------------------------------------------------------
 */

static void
DiscardInputQueued(
    ChannelState *statePtr,	/* Channel on which to discard the queued
				 * input. */
    int discardSavedBuffers)	/* If non-zero, discard all buffers including
				 * last one. */
{
    ChannelBuffer *bufPtr, *nxtPtr;
				/* Loop variables. */

    bufPtr = statePtr->inQueueHead;
    statePtr->inQueueHead = NULL;
    statePtr->inQueueTail = NULL;
    for (; bufPtr != NULL; bufPtr = nxtPtr) {
	nxtPtr = bufPtr->nextPtr;
	RecycleBuffer(statePtr, bufPtr, discardSavedBuffers);
    }

    /*
     * If discardSavedBuffers is nonzero, must also discard any previously
     * saved buffer in the saveInBufPtr field.
     */

    if (discardSavedBuffers && statePtr->saveInBufPtr != NULL) {
	ReleaseChannelBuffer(statePtr->saveInBufPtr);
	statePtr->saveInBufPtr = NULL;
    }
}

/*
 *---------------------------------------------------------------------------
 *
 * GetInput --
 *
 *	Reads input data from a device into a channel buffer.
 *
 *	IMPORTANT!  This routine is only called on a chanPtr argument
 *	that is the top channel of a stack!
 *
 * Results:
 *	The return value is the Posix error code if an error occurred while
 *	reading from the file, or 0 otherwise.
 *
 * Side effects:
 *	Reads from the underlying device.
 *
 *---------------------------------------------------------------------------
 */

static int
GetInput(
    Channel *chanPtr)		/* Channel to read input from. */
{
    int toRead;			/* How much to read? */
    int result;			/* Of calling driver. */
    int nread;			/* How much was read from channel? */
    ChannelBuffer *bufPtr;	/* New buffer to add to input queue. */
    ChannelState *statePtr = chanPtr->state;
				/* State info for channel */

    /*
     * Verify that all callers know better than to call us when
     * it's recorded that the next char waiting to be read is the
     * eofchar.
     */

    assert(!GotFlag(statePtr, CHANNEL_STICKY_EOF));

    /*
     * Prevent reading from a dead channel -- a channel that has been closed
     * but not yet deallocated, which can happen if the exit handler for
     * channel cleanup has run but the channel is still registered in some
     * interpreter.
     */

    if (CheckForDeadChannel(NULL, statePtr)) {
	return EINVAL;
    }

    /*
     * WARNING: There was once a comment here claiming that it was a bad idea
     * to make another call to the inputproc of a channel driver when EOF has
     * already been detected on the channel.  Through much of Tcl's history,
     * this warning was then completely negated by having all (most?) read
     * paths clear the EOF setting before reaching here.  So we had a guard
     * that was never triggered.
     *
     * Don't be tempted to restore the guard.  Even if EOF is set on the
     * channel, continue through and call the inputproc again.  This is the
     * way to enable the ability to [read] again beyond the EOF, which seems a
     * strange thing to do, but for which use cases exist [Tcl Bug 5adc350683]
     * and which may even be essential for channels representing things like
     * ttys or other devices where the stream might take the logical form of a
     * series of 'files' separated by an EOF condition.
     *
     * First check for more buffers in the pushback area of the topmost
     * channel in the stack and use them. They can be the result of a
     * transformation which went away without reading all the information
     * placed in the area when it was stacked.
     */

    if (chanPtr->inQueueHead != NULL) {
	/* TODO: Tests to cover this. */
	assert(statePtr->inQueueHead == NULL);

	statePtr->inQueueHead = chanPtr->inQueueHead;
	statePtr->inQueueTail = chanPtr->inQueueTail;
	chanPtr->inQueueHead = NULL;
	chanPtr->inQueueTail = NULL;
	return 0;
    }

    /*
     * Nothing in the pushback area, fall back to the usual handling (driver,
     * etc.)
     */

    /*
     * See if we can fill an existing buffer. If we can, read only as much as
     * will fit in it. Otherwise allocate a new buffer, add it to the input
     * queue and attempt to fill it to the max.
     */

    bufPtr = statePtr->inQueueTail;

    if ((bufPtr == NULL) || IsBufferFull(bufPtr)) {
	bufPtr = statePtr->saveInBufPtr;
	statePtr->saveInBufPtr = NULL;

	/*
	 * Check the actual buffersize against the requested buffersize.
	 * Saved buffers of the wrong size are squashed. This is done to honor
	 * dynamic changes of the buffersize made by the user.
         *
	 * TODO: Tests to cover this.
	 */

	if ((bufPtr != NULL)
		&& (bufPtr->bufLength != statePtr->bufSize + BUFFER_PADDING)) {
	    ReleaseChannelBuffer(bufPtr);
	    bufPtr = NULL;
	}

	if (bufPtr == NULL) {
	    bufPtr = AllocChannelBuffer(statePtr->bufSize);
	}
	bufPtr->nextPtr = NULL;

	toRead = SpaceLeft(bufPtr);
	assert(toRead == statePtr->bufSize);

	if (statePtr->inQueueTail == NULL) {
	    statePtr->inQueueHead = bufPtr;
	} else {
	    statePtr->inQueueTail->nextPtr = bufPtr;
	}
	statePtr->inQueueTail = bufPtr;
    } else {
	toRead = SpaceLeft(bufPtr);
    }

    PreserveChannelBuffer(bufPtr);
    nread = ChanRead(chanPtr, InsertPoint(bufPtr), toRead);
    ReleaseChannelBuffer(bufPtr);

    if (nread < 0) {
	result = Tcl_GetErrno();
    } else {
	result = 0;
	if (statePtr->inQueueTail != NULL) {
	    statePtr->inQueueTail->nextAdded += nread;
	}
    }

    return result;
}

/*
 *----------------------------------------------------------------------
 *
 * Tcl_Seek --
 *
 *	Implements seeking on Tcl Channels. This is a public function so that
 *	other C facilities may be implemented on top of it.
 *
 * Results:
 *	The new access point or -1 on error. If error, use Tcl_GetErrno() to
 *	retrieve the POSIX error code for the error that occurred.
 *
 * Side effects:
 *	May flush output on the channel. May discard queued input.
 *
 *----------------------------------------------------------------------
 */

long long
Tcl_Seek(
    Tcl_Channel chan,		/* The channel on which to seek. */
    long long offset,		/* Offset to seek to. */
    int mode)			/* Relative to which location to seek? */
{
    Channel *chanPtr = (Channel *) chan;
				/* The real IO channel. */
    ChannelState *statePtr = chanPtr->state;
				/* State info for channel */
    int inputBuffered, outputBuffered;
				/* # bytes held in buffers. */
    int result;			/* Of device driver operations. */
    long long curPos;		/* Position on the device. */
    int wasAsync;		/* Was the channel nonblocking before the seek
				 * operation? If so, must restore to
				 * non-blocking mode after the seek. */

    if (CheckChannelErrors(statePtr, TCL_WRITABLE | TCL_READABLE) != 0) {
	return -1;
    }

    /*
     * Disallow seek on dead channels - channels that have been closed but not
     * yet been deallocated. Such channels can be found if the exit handler
     * for channel cleanup has run but the channel is still registered in an
     * interpreter.
     */

    if (CheckForDeadChannel(NULL, statePtr)) {
	return -1;
    }

    /*
     * This operation should occur at the top of a channel stack.
     */

    chanPtr = statePtr->topChanPtr;

    /*
     * Disallow seek on channels whose type does not have a seek procedure
     * defined. This means that the channel does not support seeking.
     */

    if ((Tcl_ChannelWideSeekProc(chanPtr->typePtr) == NULL)
#ifndef TCL_NO_DEPRECATED
	    && (Tcl_ChannelSeekProc(chanPtr->typePtr) == NULL)
#endif
    ) {
	Tcl_SetErrno(EINVAL);
	return -1;
    }

    /*
     * Compute how much input and output is buffered. If both input and output
     * is buffered, cannot compute the current position.
     */

    inputBuffered = Tcl_InputBuffered(chan);
    outputBuffered = Tcl_OutputBuffered(chan);

    if ((inputBuffered != 0) && (outputBuffered != 0)) {
	Tcl_SetErrno(EFAULT);
	return -1;
    }

    /*
     * If we are seeking relative to the current position, compute the
     * corrected offset taking into account the amount of unread input.
     */

    if (mode == SEEK_CUR) {
	offset -= inputBuffered;
    }

    /*
     * Discard any queued input - this input should not be read after the
     * seek.
     */

    DiscardInputQueued(statePtr, 0);

    /*
     * Reset EOF and BLOCKED flags. We invalidate them by moving the access
     * point. Also clear CR related flags.
     */

    if (GotFlag(statePtr, CHANNEL_EOF)) {
	statePtr->inputEncodingFlags |= TCL_ENCODING_START;
    }
    ResetFlag(statePtr, CHANNEL_EOF | CHANNEL_STICKY_EOF | CHANNEL_BLOCKED |
	    INPUT_SAW_CR);
    statePtr->inputEncodingFlags &= ~TCL_ENCODING_END;

    /*
     * If the channel is in asynchronous output mode, switch it back to
     * synchronous mode and cancel any async flush that may be scheduled.
     * After the flush, the channel will be put back into asynchronous output
     * mode.
     */

    wasAsync = 0;
    if (GotFlag(statePtr, CHANNEL_NONBLOCKING)) {
	wasAsync = 1;
	result = StackSetBlockMode(chanPtr, TCL_MODE_BLOCKING);
	if (result != 0) {
	    return -1;
	}
	ResetFlag(statePtr, CHANNEL_NONBLOCKING);
	if (GotFlag(statePtr, BG_FLUSH_SCHEDULED)) {
	    ResetFlag(statePtr, BG_FLUSH_SCHEDULED);
	}
    }

    /*
     * If the flush fails we cannot recover the original position. In that
     * case the seek is not attempted because we do not know where the access
     * position is - instead we return the error. FlushChannel has already
     * called Tcl_SetErrno() to report the error upwards. If the flush
     * succeeds we do the seek also.
     */

    if (FlushChannel(NULL, chanPtr, 0) != 0) {
	curPos = -1;
    } else {
	/*
	 * Now seek to the new position in the channel as requested by the
	 * caller.
	 */

	curPos = ChanSeek(chanPtr, offset, mode, &result);
	if (curPos == -1) {
	    Tcl_SetErrno(result);
	}
    }

    /*
     * Restore to nonblocking mode if that was the previous behavior.
     *
     * NOTE: Even if there was an async flush active we do not restore it now
     * because we already flushed all the queued output, above.
     */

    if (wasAsync) {
	SetFlag(statePtr, CHANNEL_NONBLOCKING);
	result = StackSetBlockMode(chanPtr, TCL_MODE_NONBLOCKING);
	if (result != 0) {
	    return -1;
	}
    }

    return curPos;
}

/*
 *----------------------------------------------------------------------
 *
 * Tcl_Tell --
 *
 *	Returns the position of the next character to be read/written on this
 *	channel.
 *
 * Results:
 *	A nonnegative integer on success, -1 on failure. If failed, use
 *	Tcl_GetErrno() to retrieve the POSIX error code for the error that
 *	occurred.
 *
 * Side effects:
 *	None.
 *
 *----------------------------------------------------------------------
 */

long long
Tcl_Tell(
    Tcl_Channel chan)		/* The channel to return pos for. */
{
    Channel *chanPtr = (Channel *) chan;
				/* The real IO channel. */
    ChannelState *statePtr = chanPtr->state;
				/* State info for channel */
    int inputBuffered, outputBuffered;
				/* # bytes held in buffers. */
    int result;			/* Of calling device driver. */
    long long curPos;		/* Position on device. */

    if (CheckChannelErrors(statePtr, TCL_WRITABLE | TCL_READABLE) != 0) {
	return -1;
    }

    /*
     * Disallow tell on dead channels -- channels that have been closed but
     * not yet been deallocated. Such channels can be found if the exit
     * handler for channel cleanup has run but the channel is still registered
     * in an interpreter.
     */

    if (CheckForDeadChannel(NULL, statePtr)) {
	return -1;
    }

    /*
     * This operation should occur at the top of a channel stack.
     */

    chanPtr = statePtr->topChanPtr;

    /*
     * Disallow tell on channels whose type does not have a seek procedure
     * defined. This means that the channel does not support seeking.
     */

    if ((Tcl_ChannelWideSeekProc(chanPtr->typePtr) == NULL)
#ifndef TCL_NO_DEPRECATED
	    && (Tcl_ChannelSeekProc(chanPtr->typePtr) == NULL)
#endif
    ) {
	Tcl_SetErrno(EINVAL);
	return -1;
    }

    /*
     * Compute how much input and output is buffered. If both input and output
     * is buffered, cannot compute the current position.
     */

    inputBuffered = Tcl_InputBuffered(chan);
    outputBuffered = Tcl_OutputBuffered(chan);

    /*
     * Get the current position in the device and compute the position where
     * the next character will be read or written. Note that we prefer the
     * wideSeekProc if that is available and non-NULL...
     */

    curPos = ChanSeek(chanPtr, 0, SEEK_CUR, &result);
    if (curPos == -1) {
	Tcl_SetErrno(result);
	return -1;
    }

    if (inputBuffered != 0) {
	return curPos - inputBuffered;
    }
    return curPos + outputBuffered;
}

/*
 *---------------------------------------------------------------------------
 *
 * Tcl_TruncateChannel --
 *
 *	Truncate a channel to the given length.
 *
 * Results:
 *	TCL_OK on success, TCL_ERROR if the operation failed (e.g., is not
 *	supported by the type of channel, or the underlying OS operation
 *	failed in some way).
 *
 * Side effects:
 *	Seeks the channel to the current location. Sets errno on OS error.
 *
 *---------------------------------------------------------------------------
 */

int
Tcl_TruncateChannel(
    Tcl_Channel chan,		/* Channel to truncate. */
    long long length)		/* Length to truncate it to. */
{
    Channel *chanPtr = (Channel *) chan;
    Tcl_DriverTruncateProc *truncateProc =
	    Tcl_ChannelTruncateProc(chanPtr->typePtr);
    int result;

    if (truncateProc == NULL) {
	/*
	 * Feature not supported and it's not emulatable. Pretend it's
	 * returned an EINVAL, a very generic error!
	 */

	Tcl_SetErrno(EINVAL);
	return TCL_ERROR;
    }

    if (!GotFlag(chanPtr->state, TCL_WRITABLE)) {
	/*
	 * We require that the file was opened of writing. Do that check now
	 * so that we only flush if we think we're going to succeed.
	 */

	Tcl_SetErrno(EINVAL);
	return TCL_ERROR;
    }

    /*
     * Seek first to force a total flush of all pending buffers and ditch any
     * preread input data.
     */

    WillWrite(chanPtr);

    if (WillRead(chanPtr) < 0) {
        return TCL_ERROR;
    }

    /*
     * We're all flushed to disk now and we also don't have any unfortunate
     * input baggage around either; can truncate with impunity.
     */

    result = truncateProc(chanPtr->instanceData, length);
    if (result != 0) {
	Tcl_SetErrno(result);
	return TCL_ERROR;
    }
    return TCL_OK;
}

/*
 *---------------------------------------------------------------------------
 *
 * CheckChannelErrors --
 *
 *	See if the channel is in an ready state and can perform the desired
 *	operation.
 *
 * Results:
 *	The return value is 0 if the channel is OK, otherwise the return value
 *	is -1 and errno is set to indicate the error.
 *
 * Side effects:
 *	May clear the EOF and/or BLOCKED bits if reading from channel.
 *
 *---------------------------------------------------------------------------
 */

static int
CheckChannelErrors(
    ChannelState *statePtr,	/* Channel to check. */
    int flags)			/* Test if channel supports desired operation:
				 * TCL_READABLE, TCL_WRITABLE. Also indicates
				 * Raw read or write for special close
				 * processing */
{
    int direction = flags & (TCL_READABLE|TCL_WRITABLE);

    /*
     * Check for unreported error.
     */

    if (statePtr->unreportedError != 0) {
	Tcl_SetErrno(statePtr->unreportedError);
	statePtr->unreportedError = 0;

	/*
	 * TIP #219, Tcl Channel Reflection API.
	 * Move a deferred error message back into the channel bypass.
	 */

	if (statePtr->chanMsg != NULL) {
	    TclDecrRefCount(statePtr->chanMsg);
	}
	statePtr->chanMsg = statePtr->unreportedMsg;
	statePtr->unreportedMsg = NULL;
	return -1;
    }

    /*
     * Only the raw read and write operations are allowed during close in
     * order to drain data from stacked channels.
     */

    if (GotFlag(statePtr, CHANNEL_CLOSED) && !(flags & CHANNEL_RAW_MODE)) {
	Tcl_SetErrno(EACCES);
	return -1;
    }

    /*
     * Fail if the channel is not opened for desired operation.
     */

    if (GotFlag(statePtr, direction) == 0) {
	Tcl_SetErrno(EACCES);
	return -1;
    }

    /*
     * Fail if the channel is in the middle of a background copy.
     *
     * Don't do this tests for raw channels here or else the chaining in the
     * transformation drivers will fail with 'file busy' error instead of
     * retrieving and transforming the data to copy.
     */

    if (BUSY_STATE(statePtr, flags) && ((flags & CHANNEL_RAW_MODE) == 0)) {
	Tcl_SetErrno(EBUSY);
	return -1;
    }

    if (direction == TCL_READABLE) {
	ResetFlag(statePtr, CHANNEL_NEED_MORE_DATA);
    }

    return 0;
}

/*
 *----------------------------------------------------------------------
 *
 * Tcl_Eof --
 *
 *	Returns 1 if the channel is at EOF, 0 otherwise.
 *
 * Results:
 *	1 or 0, always.
 *
 * Side effects:
 *	None.
 *
 *----------------------------------------------------------------------
 */

int
Tcl_Eof(
    Tcl_Channel chan)		/* Does this channel have EOF? */
{
    ChannelState *statePtr = ((Channel *) chan)->state;
				/* State of real channel structure. */

    if (GotFlag(statePtr, CHANNEL_ENCODING_ERROR)) {
	return 0;
    }
    return GotFlag(statePtr, CHANNEL_EOF) ? 1 : 0;
}

/*
 *----------------------------------------------------------------------
 *
 * Tcl_InputBlocked --
 *
 *	Returns 1 if input is blocked on this channel, 0 otherwise.
 *
 * Results:
 *	0 or 1, always.
 *
 * Side effects:
 *	None.
 *
 *----------------------------------------------------------------------
 */

int
Tcl_InputBlocked(
    Tcl_Channel chan)		/* Is this channel blocked? */
{
    ChannelState *statePtr = ((Channel *) chan)->state;
				/* State of real channel structure. */

    return GotFlag(statePtr, CHANNEL_BLOCKED) ? 1 : 0;
}

/*
 *----------------------------------------------------------------------
 *
 * Tcl_InputBuffered --
 *
 *	Returns the number of bytes of input currently buffered in the common
 *	internal buffer of a channel.
 *
 * Results:
 *	The number of input bytes buffered, or zero if the channel is not open
 *	for reading.
 *
 * Side effects:
 *	None.
 *
 *----------------------------------------------------------------------
 */

int
Tcl_InputBuffered(
    Tcl_Channel chan)		/* The channel to query. */
{
    ChannelState *statePtr = ((Channel *) chan)->state;
				/* State of real channel structure. */
    ChannelBuffer *bufPtr;
    int bytesBuffered;

    for (bytesBuffered = 0, bufPtr = statePtr->inQueueHead; bufPtr != NULL;
	    bufPtr = bufPtr->nextPtr) {
	bytesBuffered += BytesLeft(bufPtr);
    }

    /*
     * Don't forget the bytes in the topmost pushback area.
     */

    for (bufPtr = statePtr->topChanPtr->inQueueHead; bufPtr != NULL;
	    bufPtr = bufPtr->nextPtr) {
	bytesBuffered += BytesLeft(bufPtr);
    }

    return bytesBuffered;
}

/*
 *----------------------------------------------------------------------
 *
 * Tcl_OutputBuffered --
 *
 *    Returns the number of bytes of output currently buffered in the common
 *    internal buffer of a channel.
 *
 * Results:
 *    The number of output bytes buffered, or zero if the channel is not open
 *    for writing.
 *
 * Side effects:
 *    None.
 *
 *----------------------------------------------------------------------
 */

int
Tcl_OutputBuffered(
    Tcl_Channel chan)		/* The channel to query. */
{
    ChannelState *statePtr = ((Channel *) chan)->state;
				/* State of real channel structure. */
    ChannelBuffer *bufPtr;
    int bytesBuffered;

    for (bytesBuffered = 0, bufPtr = statePtr->outQueueHead; bufPtr != NULL;
	    bufPtr = bufPtr->nextPtr) {
	bytesBuffered += BytesLeft(bufPtr);
    }
    if (statePtr->curOutPtr != NULL) {
	ChannelBuffer *curOutPtr = statePtr->curOutPtr;

	if (IsBufferReady(curOutPtr)) {
	    bytesBuffered += BytesLeft(curOutPtr);
	}
    }

    return bytesBuffered;
}

/*
 *----------------------------------------------------------------------
 *
 * Tcl_ChannelBuffered --
 *
 *	Returns the number of bytes of input currently buffered in the
 *	internal buffer (push back area) of a channel.
 *
 * Results:
 *	The number of input bytes buffered, or zero if the channel is not open
 *	for reading.
 *
 * Side effects:
 *	None.
 *
 *----------------------------------------------------------------------
 */

int
Tcl_ChannelBuffered(
    Tcl_Channel chan)		/* The channel to query. */
{
    Channel *chanPtr = (Channel *) chan;
				/* Real channel structure. */
    ChannelBuffer *bufPtr;
    int bytesBuffered = 0;

    for (bufPtr = chanPtr->inQueueHead; bufPtr != NULL;
	    bufPtr = bufPtr->nextPtr) {
	bytesBuffered += BytesLeft(bufPtr);
    }

    return bytesBuffered;
}

/*
 *----------------------------------------------------------------------
 *
 * Tcl_SetChannelBufferSize --
 *
 *	Sets the size of buffers to allocate to store input or output in the
 *	channel. The size must be between 1 byte and 1 MByte.
 *
 * Results:
 *	None.
 *
 * Side effects:
 *	Sets the size of buffers subsequently allocated for this channel.
 *
 *----------------------------------------------------------------------
 */

void
Tcl_SetChannelBufferSize(
    Tcl_Channel chan,		/* The channel whose buffer size to set. */
    Tcl_Size sz)			/* The size to set. */
{
    ChannelState *statePtr;	/* State of real channel structure. */

    /*
     * Clip the buffer size to force it into the [1,1M] range
     */

    if (sz < 1) {
	sz = 1;
    } else if (sz > MAX_CHANNEL_BUFFER_SIZE) {
	sz = MAX_CHANNEL_BUFFER_SIZE;
    }

    statePtr = ((Channel *) chan)->state;

    if (statePtr->bufSize == sz) {
	return;
    }
    statePtr->bufSize = sz;

    /*
     * If bufsize changes, need to get rid of old utility buffer.
     */

    if (statePtr->saveInBufPtr != NULL) {
	RecycleBuffer(statePtr, statePtr->saveInBufPtr, 1);
	statePtr->saveInBufPtr = NULL;
    }
    if ((statePtr->inQueueHead != NULL)
	    && (statePtr->inQueueHead->nextPtr == NULL)
	    && IsBufferEmpty(statePtr->inQueueHead)) {
	RecycleBuffer(statePtr, statePtr->inQueueHead, 1);
	statePtr->inQueueHead = NULL;
	statePtr->inQueueTail = NULL;
    }
}

/*
 *----------------------------------------------------------------------
 *
 * Tcl_GetChannelBufferSize --
 *
 *	Retrieves the size of buffers to allocate for this channel.
 *
 * Results:
 *	The size.
 *
 * Side effects:
 *	None.
 *
 *----------------------------------------------------------------------
 */

Tcl_Size
Tcl_GetChannelBufferSize(
    Tcl_Channel chan)		/* The channel for which to find the buffer
				 * size. */
{
    ChannelState *statePtr = ((Channel *) chan)->state;
				/* State of real channel structure. */

    return statePtr->bufSize;
}

/*
 *----------------------------------------------------------------------
 *
 * Tcl_BadChannelOption --
 *
 *	This procedure generates a "bad option" error message in an (optional)
 *	interpreter. It is used by channel drivers when a invalid Set/Get
 *	option is requested. Its purpose is to concatenate the generic options
 *	list to the specific ones and factorize the generic options error
 *	message string.
 *
 * Results:
 *	TCL_ERROR.
 *
 * Side effects:

 *	An error message is generated in interp's result object to indicate
 *	that a command was invoked with a bad option. The message has the
 *	form:
 *		bad option "blah": should be one of
 *		<...generic options...>+<...specific options...>
 *	"blah" is the optionName argument and "<specific options>" is a space
 *	separated list of specific option words. The function takes good care
 *	of inserting minus signs before each option, commas after, and an "or"
 *	before the last option.
 *
 *----------------------------------------------------------------------
 */

int
Tcl_BadChannelOption(
    Tcl_Interp *interp,		/* Current interpreter (can be NULL).*/
    const char *optionName,	/* 'bad option' name */
    const char *optionList)	/* Specific options list to append to the
				 * standard generic options. Can be NULL for
				 * generic options only. */
{
    if (interp != NULL) {
	const char *genericopt =
		"blocking buffering buffersize encoding eofchar profile translation";
	const char **argv;
	Tcl_Size argc, i;
	Tcl_DString ds;
        Tcl_Obj *errObj;

	Tcl_DStringInit(&ds);
	Tcl_DStringAppend(&ds, genericopt, TCL_INDEX_NONE);
	if (optionList && (*optionList)) {
	    TclDStringAppendLiteral(&ds, " ");
	    Tcl_DStringAppend(&ds, optionList, TCL_INDEX_NONE);
	}
	if (Tcl_SplitList(interp, Tcl_DStringValue(&ds),
		&argc, &argv) != TCL_OK) {
	    Tcl_Panic("malformed option list in channel driver");
	}
	Tcl_ResetResult(interp);
	errObj = Tcl_ObjPrintf("bad option \"%s\": should be one of ",
                optionName ? optionName : "");
	argc--;
	for (i = 0; i < argc; i++) {
	    Tcl_AppendPrintfToObj(errObj, "-%s, ", argv[i]);
	}
	Tcl_AppendPrintfToObj(errObj, "or -%s", argv[i]);
        Tcl_SetObjResult(interp, errObj);
	Tcl_DStringFree(&ds);
	ckfree(argv);
    }
    Tcl_SetErrno(EINVAL);
    return TCL_ERROR;
}

/*
 *----------------------------------------------------------------------
 *
 * Tcl_GetChannelOption --
 *
 *	Gets a mode associated with an IO channel. If the optionName arg is
 *	non NULL, retrieves the value of that option. If the optionName arg is
 *	NULL, retrieves a list of alternating option names and values for the
 *	given channel.
 *
 * Results:
 *	A standard Tcl result. Also sets the supplied DString to the string
 *	value of the option(s) returned.
 *
 * Side effects:
 *	None.
 *
 *----------------------------------------------------------------------
 */

int
Tcl_GetChannelOption(
    Tcl_Interp *interp,		/* For error reporting - can be NULL. */
    Tcl_Channel chan,		/* Channel on which to get option. */
    const char *optionName,	/* Option to get. */
    Tcl_DString *dsPtr)		/* Where to store value(s). */
{
    size_t len;			/* Length of optionName string. */
    char optionVal[128];	/* Buffer for snprintf. */
    Channel *chanPtr = (Channel *) chan;
    ChannelState *statePtr = chanPtr->state;
				/* State info for channel */
    int flags;

    /*
     * Disallow options on dead channels -- channels that have been closed but
     * not yet been deallocated. Such channels can be found if the exit
     * handler for channel cleanup has run but the channel is still registered
     * in an interpreter.
     */

    if (CheckForDeadChannel(interp, statePtr)) {
	return TCL_ERROR;
    }

    /*
     * This operation should occur at the top of a channel stack.
     */

    chanPtr = statePtr->topChanPtr;

    /*
     * If we are in the middle of a background copy, use the saved flags.
     */

    if (statePtr->csPtrR) {
	flags = statePtr->csPtrR->readFlags;
    } else if (statePtr->csPtrW) {
	flags = statePtr->csPtrW->writeFlags;
    } else {
	flags = statePtr->flags;
    }

    /*
     * If the optionName is NULL it means that we want a list of all options
     * and values.
     */

    if (optionName == NULL) {
	len = 0;
    } else {
	len = strlen(optionName);
    }

    if (len == 0 || HaveOpt(2, "-blocking")) {
	if (len == 0) {
	    Tcl_DStringAppendElement(dsPtr, "-blocking");
	}
	Tcl_DStringAppendElement(dsPtr,
		(flags & CHANNEL_NONBLOCKING) ? "0" : "1");
	if (len > 0) {
	    return TCL_OK;
	}
    }
    if (len == 0 || HaveOpt(7, "-buffering")) {
	if (len == 0) {
	    Tcl_DStringAppendElement(dsPtr, "-buffering");
	}
	if (flags & CHANNEL_LINEBUFFERED) {
	    Tcl_DStringAppendElement(dsPtr, "line");
	} else if (flags & CHANNEL_UNBUFFERED) {
	    Tcl_DStringAppendElement(dsPtr, "none");
	} else {
	    Tcl_DStringAppendElement(dsPtr, "full");
	}
	if (len > 0) {
	    return TCL_OK;
	}
    }
    if (len == 0 || HaveOpt(7, "-buffersize")) {
	if (len == 0) {
	    Tcl_DStringAppendElement(dsPtr, "-buffersize");
	}
	TclFormatInt(optionVal, statePtr->bufSize);
	Tcl_DStringAppendElement(dsPtr, optionVal);
	if (len > 0) {
	    return TCL_OK;
	}
    }
    if (len == 0 || HaveOpt(2, "-encoding")) {
	if (len == 0) {
	    Tcl_DStringAppendElement(dsPtr, "-encoding");
	}
	if (statePtr->encoding == NULL) {
	    Tcl_DStringAppendElement(dsPtr, "binary");
	} else {
	    Tcl_DStringAppendElement(dsPtr,
		    Tcl_GetEncodingName(statePtr->encoding));
	}
	if (len > 0) {
	    return TCL_OK;
	}
    }
    if (len == 0 || HaveOpt(2, "-eofchar")) {
	if (len == 0) {
	    Tcl_DStringAppendElement(dsPtr, "-eofchar");
	}
	if (((flags & (TCL_READABLE|TCL_WRITABLE)) ==
		(TCL_READABLE|TCL_WRITABLE)) && (len == 0)) {
	    Tcl_DStringStartSublist(dsPtr);
	}
	if (flags & TCL_READABLE) {
	    if (statePtr->inEofChar == 0) {
		Tcl_DStringAppendElement(dsPtr, "");
	    } else {
		char buf[2];

		buf[1] = '\0';
		buf[0] = statePtr->inEofChar;
		Tcl_DStringAppendElement(dsPtr, buf);
	    }
	}
	if (flags & TCL_WRITABLE) {
	    if (statePtr->outEofChar == 0) {
		Tcl_DStringAppendElement(dsPtr, "");
	    } else {
		char buf[2];

		buf[1] = '\0';
		buf[0] = statePtr->outEofChar;
		Tcl_DStringAppendElement(dsPtr, buf);
	    }
	}
	if (!(flags & (TCL_READABLE|TCL_WRITABLE))) {
	    /*
	     * Not readable or writable (e.g. server socket)
	     */

	    Tcl_DStringAppendElement(dsPtr, "");
	}
	if (((flags & (TCL_READABLE|TCL_WRITABLE)) ==
		(TCL_READABLE|TCL_WRITABLE)) && (len == 0)) {
	    Tcl_DStringEndSublist(dsPtr);
	}
	if (len > 0) {
	    return TCL_OK;
	}
    }
    if (len == 0 || HaveOpt(1, "-profile")) {
	int profile;
	const char *profileName;
	if (len == 0) {
	    Tcl_DStringAppendElement(dsPtr, "-profile");
	}
	/* Note currently input and output profiles are same */
	profile = ENCODING_PROFILE_GET(statePtr->inputEncodingFlags);
	profileName = TclEncodingProfileIdToName(interp, profile);
	if (profileName == NULL) {
	    return TCL_ERROR;
	}
	Tcl_DStringAppendElement(dsPtr, profileName);
	if (len > 0) {
	    return TCL_OK;
	}
    }
    if (len == 0 || HaveOpt(1, "-translation")) {
	if (len == 0) {
	    Tcl_DStringAppendElement(dsPtr, "-translation");
	}
	if (((flags & (TCL_READABLE|TCL_WRITABLE)) ==
		(TCL_READABLE|TCL_WRITABLE)) && (len == 0)) {
	    Tcl_DStringStartSublist(dsPtr);
	}
	if (flags & TCL_READABLE) {
	    if (statePtr->inputTranslation == TCL_TRANSLATE_AUTO) {
		Tcl_DStringAppendElement(dsPtr, "auto");
	    } else if (statePtr->inputTranslation == TCL_TRANSLATE_CR) {
		Tcl_DStringAppendElement(dsPtr, "cr");
	    } else if (statePtr->inputTranslation == TCL_TRANSLATE_CRLF) {
		Tcl_DStringAppendElement(dsPtr, "crlf");
	    } else {
		Tcl_DStringAppendElement(dsPtr, "lf");
	    }
	}
	if (flags & TCL_WRITABLE) {
	    if (statePtr->outputTranslation == TCL_TRANSLATE_AUTO) {
		Tcl_DStringAppendElement(dsPtr, "auto");
	    } else if (statePtr->outputTranslation == TCL_TRANSLATE_CR) {
		Tcl_DStringAppendElement(dsPtr, "cr");
	    } else if (statePtr->outputTranslation == TCL_TRANSLATE_CRLF) {
		Tcl_DStringAppendElement(dsPtr, "crlf");
	    } else {
		Tcl_DStringAppendElement(dsPtr, "lf");
	    }
	}
	if (!(flags & (TCL_READABLE|TCL_WRITABLE))) {
	    /*
	     * Not readable or writable (e.g. server socket)
	     */

	    Tcl_DStringAppendElement(dsPtr, "auto");
	}
	if (((flags & (TCL_READABLE|TCL_WRITABLE)) ==
		(TCL_READABLE|TCL_WRITABLE)) && (len == 0)) {
	    Tcl_DStringEndSublist(dsPtr);
	}
	if (len > 0) {
	    return TCL_OK;
	}
    }

    if (chanPtr->typePtr->getOptionProc != NULL) {
	/*
	 * Let the driver specific handle additional options and result code
	 * and message.
	 */

	return chanPtr->typePtr->getOptionProc(chanPtr->instanceData, interp,
		optionName, dsPtr);
    } else {
	/*
	 * No driver specific options case.
	 */

	if (len == 0) {
	    return TCL_OK;
	}
	return Tcl_BadChannelOption(interp, optionName, NULL);
    }
}

/*
 *---------------------------------------------------------------------------
 *
 * Tcl_SetChannelOption --
 *
 *	Sets an option on a channel.
 *
 * Results:
 *	A standard Tcl result. On error, sets interp's result object if
 *	interp is not NULL.
 *
 * Side effects:
 *	May modify an option on a device.
 *
 *---------------------------------------------------------------------------
 */

int
Tcl_SetChannelOption(
    Tcl_Interp *interp,		/* For error reporting - can be NULL. */
    Tcl_Channel chan,		/* Channel on which to set mode. */
    const char *optionName,	/* Which option to set? */
    const char *newValue)	/* New value for option. */
{
    Channel *chanPtr = (Channel *) chan;
				/* The real IO channel. */
    ChannelState *statePtr = chanPtr->state;
				/* State info for channel */
    size_t len;			/* Length of optionName string. */
    Tcl_Size argc;
    const char **argv = NULL;

    /*
     * If the channel is in the middle of a background copy, fail.
     */

    if (statePtr->csPtrR || statePtr->csPtrW) {
	if (interp) {
	    Tcl_SetObjResult(interp, Tcl_NewStringObj(
                    "unable to set channel options: background copy in"
                    " progress", TCL_INDEX_NONE));
	}
	return TCL_ERROR;
    }

    /*
     * Disallow options on dead channels -- channels that have been closed but
     * not yet been deallocated. Such channels can be found if the exit
     * handler for channel cleanup has run but the channel is still registered
     * in an interpreter.
     */

    if (CheckForDeadChannel(NULL, statePtr)) {
	return TCL_ERROR;
    }

    /*
     * This operation should occur at the top of a channel stack.
     */

    chanPtr = statePtr->topChanPtr;

    len = strlen(optionName);

    if (HaveOpt(2, "-blocking")) {
	int newMode;

	if (Tcl_GetBoolean(interp, newValue, &newMode) == TCL_ERROR) {
	    return TCL_ERROR;
	}
	if (newMode) {
	    newMode = TCL_MODE_BLOCKING;
	} else {
	    newMode = TCL_MODE_NONBLOCKING;
	}
	return SetBlockMode(interp, chanPtr, newMode);
    } else if (HaveOpt(7, "-buffering")) {
	len = strlen(newValue);
	if ((newValue[0] == 'f') && (strncmp(newValue, "full", len) == 0)) {
	    ResetFlag(statePtr, CHANNEL_UNBUFFERED | CHANNEL_LINEBUFFERED);
	} else if ((newValue[0] == 'l') &&
		(strncmp(newValue, "line", len) == 0)) {
	    ResetFlag(statePtr, CHANNEL_UNBUFFERED);
	    SetFlag(statePtr, CHANNEL_LINEBUFFERED);
	} else if ((newValue[0] == 'n') &&
		(strncmp(newValue, "none", len) == 0)) {
	    ResetFlag(statePtr, CHANNEL_LINEBUFFERED);
	    SetFlag(statePtr, CHANNEL_UNBUFFERED);
	} else if (interp) {
            Tcl_SetObjResult(interp, Tcl_NewStringObj(
                    "bad value for -buffering: must be one of"
                    " full, line, or none", TCL_INDEX_NONE));
            return TCL_ERROR;
	}
	return TCL_OK;
    } else if (HaveOpt(7, "-buffersize")) {
	int newBufferSize;

	if (Tcl_GetInt(interp, newValue, &newBufferSize) == TCL_ERROR) {
	    return TCL_ERROR;
	}
	Tcl_SetChannelBufferSize(chan, newBufferSize);
	return TCL_OK;
    } else if (HaveOpt(2, "-encoding")) {
	Tcl_Encoding encoding;
	int profile;

	if ((newValue[0] == '\0') || (strcmp(newValue, "binary") == 0)) {
	    encoding = NULL;
	} else {
	    encoding = Tcl_GetEncoding(interp, newValue);
	    if (encoding == NULL) {
		return TCL_ERROR;
	    }
	}

	/*
	 * When the channel has an escape sequence driven encoding such as
	 * iso2022, the terminated escape sequence must write to the buffer.
	 */

	if ((statePtr->encoding != NULL)
		&& !(statePtr->outputEncodingFlags & TCL_ENCODING_START)
		&& (CheckChannelErrors(statePtr, TCL_WRITABLE) == 0)) {
	    statePtr->outputEncodingFlags |= TCL_ENCODING_END;
	    WriteChars(chanPtr, "", 0);
	}
	Tcl_FreeEncoding(statePtr->encoding);
	statePtr->encoding = encoding;
	statePtr->inputEncodingState = NULL;
	profile = ENCODING_PROFILE_GET(statePtr->inputEncodingFlags);
	statePtr->inputEncodingFlags = TCL_ENCODING_START;
	ENCODING_PROFILE_SET(statePtr->inputEncodingFlags, profile);
	statePtr->outputEncodingState = NULL;
	statePtr->outputEncodingFlags = TCL_ENCODING_START;
	ENCODING_PROFILE_SET(statePtr->outputEncodingFlags, profile); /* Same as input */
	ResetFlag(statePtr, CHANNEL_NEED_MORE_DATA|CHANNEL_ENCODING_ERROR);
	UpdateInterest(chanPtr);
	return TCL_OK;
    } else if (HaveOpt(2, "-eofchar")) {
	if (!newValue[0] || (!(newValue[0] & 0x80) && !newValue[1])) {
	    if (GotFlag(statePtr, TCL_READABLE)) {
		statePtr->inEofChar = newValue[0];
	    }
	    statePtr->outEofChar = 0;
	} else if (Tcl_SplitList(interp, newValue, &argc, &argv) == TCL_ERROR) {
	    return TCL_ERROR;
	} else if (argc == 0) {
	    statePtr->inEofChar = 0;
	    statePtr->outEofChar = 0;
	} else if (argc == 1 || argc == 2) {
	    int inValue = (int) argv[0][0];
	    int outValue = (argc == 2) ? (int) argv[1][0] : 0;

	    if (inValue & 0x80 || outValue & 0x80) {
		if (interp) {
		    Tcl_SetObjResult(interp, Tcl_NewStringObj(
                            "bad value for -eofchar: must be non-NUL ASCII"
                            " character", TCL_INDEX_NONE));
		}
		ckfree(argv);
		return TCL_ERROR;
	    }
	    if (GotFlag(statePtr, TCL_READABLE)) {
		statePtr->inEofChar = inValue;
	    }
	    if (GotFlag(statePtr, TCL_WRITABLE)) {
		statePtr->outEofChar = outValue;
	    }
	} else {
	    if (interp) {
		Tcl_SetObjResult(interp, Tcl_NewStringObj(
			"bad value for -eofchar: should be a list of zero,"
			" one, or two elements", TCL_INDEX_NONE));
	    }
	    ckfree(argv);
	    return TCL_ERROR;
	}
	if (argv != NULL) {
	    ckfree(argv);
	}

	/*
	 * [Bug 930851] Reset EOF and BLOCKED flags. Changing the character
	 * which signals eof can transform a current eof condition into a 'go
	 * ahead'. Ditto for blocked.
	 */

	if (GotFlag(statePtr, CHANNEL_EOF)) {
	    statePtr->inputEncodingFlags |= TCL_ENCODING_START;
	}
	ResetFlag(statePtr, CHANNEL_EOF|CHANNEL_STICKY_EOF|CHANNEL_BLOCKED);
	statePtr->inputEncodingFlags &= ~TCL_ENCODING_END;
	return TCL_OK;
    } else if (HaveOpt(1, "-profile")) {
	int profile;
	if (TclEncodingProfileNameToId(interp, newValue, &profile) != TCL_OK) {
	    return TCL_ERROR;
	}
	ENCODING_PROFILE_SET(statePtr->inputEncodingFlags, profile);
	ENCODING_PROFILE_SET(statePtr->outputEncodingFlags, profile);
	ResetFlag(statePtr, CHANNEL_NEED_MORE_DATA|CHANNEL_ENCODING_ERROR);
	return TCL_OK;
    } else if (HaveOpt(1, "-translation")) {
	const char *readMode, *writeMode;

	if (Tcl_SplitList(interp, newValue, &argc, &argv) == TCL_ERROR) {
	    return TCL_ERROR;
	}

	if (argc == 1) {
	    readMode = GotFlag(statePtr, TCL_READABLE) ? argv[0] : NULL;
	    writeMode = GotFlag(statePtr, TCL_WRITABLE) ? argv[0] : NULL;
	} else if (argc == 2) {
	    readMode = GotFlag(statePtr, TCL_READABLE) ? argv[0] : NULL;
	    writeMode = GotFlag(statePtr, TCL_WRITABLE) ? argv[1] : NULL;
	} else {
	    if (interp) {
		Tcl_SetObjResult(interp, Tcl_NewStringObj(
			"bad value for -translation: must be a one or two"
			" element list", TCL_INDEX_NONE));
	    }
	    ckfree(argv);
	    return TCL_ERROR;
	}

	if (readMode) {
	    TclEolTranslation translation;

	    if (*readMode == '\0') {
		translation = statePtr->inputTranslation;
	    } else if (strcmp(readMode, "auto") == 0) {
		translation = TCL_TRANSLATE_AUTO;
	    } else if (strcmp(readMode, "binary") == 0) {
		translation = TCL_TRANSLATE_LF;
		statePtr->inEofChar = 0;
		Tcl_FreeEncoding(statePtr->encoding);
		statePtr->encoding = NULL;
	    } else if (strcmp(readMode, "lf") == 0) {
		translation = TCL_TRANSLATE_LF;
	    } else if (strcmp(readMode, "cr") == 0) {
		translation = TCL_TRANSLATE_CR;
	    } else if (strcmp(readMode, "crlf") == 0) {
		translation = TCL_TRANSLATE_CRLF;
	    } else if (strcmp(readMode, "platform") == 0) {
		translation = TCL_PLATFORM_TRANSLATION;
	    } else {
		if (interp) {
		    Tcl_SetObjResult(interp, Tcl_NewStringObj(
			    "bad value for -translation: must be one of "
                            "auto, binary, cr, lf, crlf, or platform", TCL_INDEX_NONE));
		}
		ckfree(argv);
		return TCL_ERROR;
	    }

	    /*
	     * Reset the EOL flags since we need to look at any buffered data
	     * to see if the new translation mode allows us to complete the
	     * line.
	     */

	    if (translation != statePtr->inputTranslation) {
		statePtr->inputTranslation = translation;
		ResetFlag(statePtr, INPUT_SAW_CR | CHANNEL_NEED_MORE_DATA);
		UpdateInterest(chanPtr);
	    }
	}
	if (writeMode) {
	    if (*writeMode == '\0') {
		/* Do nothing. */
	    } else if (strcmp(writeMode, "auto") == 0) {
		/*
		 * This is a hack to get TCP sockets to produce output in CRLF
		 * mode if they are being set into AUTO mode. A better
		 * solution for achieving this effect will be coded later.
		 */

		if (strcmp(Tcl_ChannelName(chanPtr->typePtr), "tcp") == 0) {
		    statePtr->outputTranslation = TCL_TRANSLATE_CRLF;
		} else {
		    statePtr->outputTranslation = TCL_PLATFORM_TRANSLATION;
		}
	    } else if (strcmp(writeMode, "binary") == 0) {
		statePtr->outEofChar = 0;
		statePtr->outputTranslation = TCL_TRANSLATE_LF;
		Tcl_FreeEncoding(statePtr->encoding);
		statePtr->encoding = NULL;
	    } else if (strcmp(writeMode, "lf") == 0) {
		statePtr->outputTranslation = TCL_TRANSLATE_LF;
	    } else if (strcmp(writeMode, "cr") == 0) {
		statePtr->outputTranslation = TCL_TRANSLATE_CR;
	    } else if (strcmp(writeMode, "crlf") == 0) {
		statePtr->outputTranslation = TCL_TRANSLATE_CRLF;
	    } else if (strcmp(writeMode, "platform") == 0) {
		statePtr->outputTranslation = TCL_PLATFORM_TRANSLATION;
	    } else {
		if (interp) {
		    Tcl_SetObjResult(interp, Tcl_NewStringObj(
			    "bad value for -translation: must be one of "
                            "auto, binary, cr, lf, crlf, or platform", TCL_INDEX_NONE));
		}
		ckfree(argv);
		return TCL_ERROR;
	    }
	}
	ckfree(argv);
	return TCL_OK;
    } else if (chanPtr->typePtr->setOptionProc != NULL) {
	return chanPtr->typePtr->setOptionProc(chanPtr->instanceData, interp,
		optionName, newValue);
    } else {
	return Tcl_BadChannelOption(interp, optionName, NULL);
    }

    return TCL_OK;
}

/*
 *----------------------------------------------------------------------
 *
 * CleanupChannelHandlers --
 *
 *	Removes channel handlers that refer to the supplied interpreter, so
 *	that if the actual channel is not closed now, these handlers will not
 *	run on subsequent events on the channel. This would be erroneous,
 *	because the interpreter no longer has a reference to this channel.
 *
 * Results:
 *	None.
 *
 * Side effects:
 *	Removes channel handlers.
 *
 *----------------------------------------------------------------------
 */

static void
CleanupChannelHandlers(
    Tcl_Interp *interp,
    Channel *chanPtr)
{
    ChannelState *statePtr = chanPtr->state;
				/* State info for channel */
    EventScriptRecord *sPtr, *prevPtr, *nextPtr;

    /*
     * Remove fileevent records on this channel that refer to the given
     * interpreter.
     */

    for (sPtr = statePtr->scriptRecordPtr, prevPtr = NULL;
	    sPtr != NULL; sPtr = nextPtr) {
	nextPtr = sPtr->nextPtr;
	if (sPtr->interp == interp) {
	    if (prevPtr == NULL) {
		statePtr->scriptRecordPtr = nextPtr;
	    } else {
		prevPtr->nextPtr = nextPtr;
	    }

	    Tcl_DeleteChannelHandler((Tcl_Channel) chanPtr,
		    TclChannelEventScriptInvoker, sPtr);

	    TclDecrRefCount(sPtr->scriptPtr);
	    ckfree(sPtr);
	} else {
	    prevPtr = sPtr;
	}
    }
}

/*
 *----------------------------------------------------------------------
 *
 * Tcl_NotifyChannel --
 *
 *	This procedure is called by a channel driver when a driver detects an
 *	event on a channel. This procedure is responsible for actually
 *	handling the event by invoking any channel handler callbacks.
 *
 * Results:
 *	None.
 *
 * Side effects:
 *	Whatever the channel handler callback procedure does.
 *
 *----------------------------------------------------------------------
 */

void
Tcl_NotifyChannel(
    Tcl_Channel channel,	/* Channel that detected an event. */
    int mask)			/* OR'ed combination of TCL_READABLE,
				 * TCL_WRITABLE, or TCL_EXCEPTION: indicates
				 * which events were detected. */
{
    Channel *chanPtr = (Channel *) channel;
    ChannelState *statePtr = chanPtr->state;
				/* State info for channel */
    ChannelHandler *chPtr;
    ThreadSpecificData *tsdPtr = TCL_TSD_INIT(&dataKey);
    NextChannelHandler nh;
    Channel *upChanPtr;
    const Tcl_ChannelType *upTypePtr;

    /*
     * In contrast to the other API functions this procedure walks towards the
     * top of a stack and not down from it.
     *
     * The channel calling this procedure is the one who generated the event,
     * and thus does not take part in handling it. IOW, its HandlerProc is not
     * called, instead we begin with the channel above it.
     *
     * This behaviour also allows the transformation channels to generate
     * their own events and pass them upward.
     */

    while (mask && (chanPtr->upChanPtr != NULL)) {
	Tcl_DriverHandlerProc *upHandlerProc;

	upChanPtr = chanPtr->upChanPtr;
	upTypePtr = upChanPtr->typePtr;
	upHandlerProc = Tcl_ChannelHandlerProc(upTypePtr);
	if (upHandlerProc != NULL) {
	    mask = upHandlerProc(upChanPtr->instanceData, mask);
	}

	/*
	 * ELSE: Ignore transformations which are unable to handle the event
	 * coming from below. Assume that they don't change the mask and pass
	 * it on.
	 */

	chanPtr = upChanPtr;
    }

    channel = (Tcl_Channel) chanPtr;

    /*
     * Here we have either reached the top of the stack or the mask is empty.
     * We break out of the procedure if it is the latter.
     */

    if (!mask) {
	return;
    }

    /*
     * We are now above the topmost channel in a stack and have events left.
     * Now call the channel handlers as usual.
     *
     * Preserve the channel struct in case the script closes it.
     */

    TclChannelPreserve((Tcl_Channel)channel);
    Tcl_Preserve(statePtr);

    /*
     * Avoid processing if the channel owner has been changed.
     */
    if (statePtr->managingThread != Tcl_GetCurrentThread()) {
	goto done;
    }

    /*
     * If we are flushing in the background, be sure to call FlushChannel for
     * writable events. Note that we have to discard the writable event so we
     * don't call any write handlers before the flush is complete.
     */

    if (GotFlag(statePtr, BG_FLUSH_SCHEDULED) && (mask & TCL_WRITABLE)) {
	if (0 == FlushChannel(NULL, chanPtr, 1)) {
	    mask &= ~TCL_WRITABLE;
	}
    }

    /*
     * Add this invocation to the list of recursive invocations of
     * Tcl_NotifyChannel.
     */

    nh.nextHandlerPtr = NULL;
    nh.nestedHandlerPtr = tsdPtr->nestedHandlerPtr;
    tsdPtr->nestedHandlerPtr = &nh;

    for (chPtr = statePtr->chPtr; chPtr != NULL; ) {
	/*
	 * If this channel handler is interested in any of the events that
	 * have occurred on the channel, invoke its procedure.
	 */

	if ((chPtr->mask & mask) != 0) {
	    nh.nextHandlerPtr = chPtr->nextPtr;
	    chPtr->proc(chPtr->clientData, chPtr->mask & mask);
	    chPtr = nh.nextHandlerPtr;
	} else {
	    chPtr = chPtr->nextPtr;
	}

	/*
	 * Stop if the channel owner has been changed in-between.
	 */
	if (chanPtr->state->managingThread != Tcl_GetCurrentThread()) {
	    goto done;
	}
    }

    /*
     * Update the notifier interest, since it may have changed after invoking
     * event handlers. Skip that if the channel was deleted in the call to the
     * channel handler.
     */

    if (chanPtr->typePtr != NULL) {
	/*
	 * TODO: This call may not be needed.  If a handler induced a
	 * change in interest, that handler should have made its own
	 * UpdateInterest() call, one would think.
	 */
	UpdateInterest(chanPtr);
    }

done:
    Tcl_Release(statePtr);
    TclChannelRelease(channel);

    tsdPtr->nestedHandlerPtr = nh.nestedHandlerPtr;
}

/*
 *----------------------------------------------------------------------
 *
 * UpdateInterest --
 *
 *	Arrange for the notifier to call us back at appropriate times based on
 *	the current state of the channel.
 *
 * Results:
 *	None.
 *
 * Side effects:
 *	May schedule a timer or driver handler.
 *
 *----------------------------------------------------------------------
 */

static void
UpdateInterest(
    Channel *chanPtr)		/* Channel to update. */
{
    ChannelState *statePtr = chanPtr->state;
				/* State info for channel */
    int mask = statePtr->interestMask;

    if (chanPtr->typePtr == NULL) {
	/* Do not update interest on a closed channel */
	return;
    }

    /*
     * If there are flushed buffers waiting to be written, then we need to
     * watch for the channel to become writable.
     */

    if (GotFlag(statePtr, BG_FLUSH_SCHEDULED)) {
	mask |= TCL_WRITABLE;
    }

    /*
     * If there is data in the input queue, and we aren't waiting for more
     * data, then we need to schedule a timer so we don't block in the
     * notifier. Also, cancel the read interest so we don't get duplicate
     * events.
     */

    if (mask & TCL_READABLE) {
	if (!GotFlag(statePtr, CHANNEL_NEED_MORE_DATA)
		&& (statePtr->inQueueHead != NULL)
		&& IsBufferReady(statePtr->inQueueHead)) {
	    mask &= ~TCL_READABLE;

	    /*
	     * Andreas Kupries, April 11, 2003
	     *
	     * Some operating systems (Solaris 2.6 and higher (but not Solaris
	     * 2.5, go figure)) generate READABLE and EXCEPTION events when
	     * select()'ing [*] on a plain file, even if EOF was not yet
	     * reached. This is a problem in the following situation:
	     *
	     * - An extension asks to get both READABLE and EXCEPTION events.
	     * - It reads data into a buffer smaller than the buffer used by
	     *	 Tcl itself.
	     * - It does not process all events in the event queue, but only
	     *	 one, at least in some situations.
	     *
	     * In that case we can get into a situation where
	     *
	     * - Tcl drops READABLE here, because it has data in its own
	     *	 buffers waiting to be read by the extension.
	     * - A READABLE event is synthesized via timer.
	     * - The OS still reports the EXCEPTION condition on the file.
	     * - And the extension gets the EXCEPTION event first, and handles
	     *	 this as EOF.
	     *
	     * End result ==> Premature end of reading from a file.
	     *
	     * The concrete example is 'Expect', and its [expect] command
	     * (and at the C-level, deep in the bowels of Expect,
	     * 'exp_get_next_event'. See marker 'SunOS' for commentary in
	     * that function too).
	     *
	     * [*] As the Tcl notifier does. See also for marker 'SunOS' in
	     * file 'exp_event.c' of Expect.
	     *
	     * Our solution here is to drop the interest in the EXCEPTION
	     * events too. This compiles on all platforms, and also passes the
	     * testsuite on all of them.
	     */

	    mask &= ~TCL_EXCEPTION;

	    if (!statePtr->timer) {
		TclChannelPreserve((Tcl_Channel)chanPtr);
		statePtr->timerChanPtr = chanPtr;
		statePtr->timer = Tcl_CreateTimerHandler(SYNTHETIC_EVENT_TIME,
		    ChannelTimerProc, chanPtr);
	    }
	}
    }

    if (!statePtr->timer
	&& mask & TCL_WRITABLE
	&& GotFlag(statePtr, CHANNEL_NONBLOCKING)) {

	TclChannelPreserve((Tcl_Channel)chanPtr);
	statePtr->timerChanPtr = chanPtr;
	statePtr->timer = Tcl_CreateTimerHandler(SYNTHETIC_EVENT_TIME,
	    ChannelTimerProc,chanPtr);
    }


    ChanWatch(chanPtr, mask);
}

/*
 *----------------------------------------------------------------------
 *
 * ChannelTimerProc --
 *
 *	Timer handler scheduled by UpdateInterest to monitor the channel
 *	buffers until they are empty.
 *
 * Results:
 *	None.
 *
 * Side effects:
 *	May invoke channel handlers.
 *
 *----------------------------------------------------------------------
 */

static void
ChannelTimerProc(
    void *clientData)
{
    Channel *chanPtr = (Channel *)clientData;
    /* State info for channel */
    ChannelState *statePtr = chanPtr->state;

    /* TclChannelPreserve() must be called before the current function was
     * scheduled, is already in effect.  In this function it guards against
     * deallocation in Tcl_NotifyChannel and also keps the channel preserved
     * until ChannelTimerProc is later called again.
     */

    if (chanPtr->typePtr == NULL) {
	CleanupTimerHandler(statePtr);
    } else {
	Tcl_Preserve(statePtr);
	statePtr->timer = NULL;
	if (statePtr->interestMask & TCL_WRITABLE
	    && GotFlag(statePtr, CHANNEL_NONBLOCKING)
	    && !GotFlag(statePtr, BG_FLUSH_SCHEDULED)
	    ) {
	    /*
	     * Restart the timer in case a channel handler reenters the event loop
	     * before UpdateInterest gets called by Tcl_NotifyChannel.
	     */
	    statePtr->timer = Tcl_CreateTimerHandler(SYNTHETIC_EVENT_TIME,
		ChannelTimerProc,chanPtr);
	    Tcl_NotifyChannel((Tcl_Channel) chanPtr, TCL_WRITABLE);
	} else {
	    /* The channel may have just been closed from within Tcl_NotifyChannel */
	    if (!GotFlag(statePtr, CHANNEL_INCLOSE)) {
		if (!GotFlag(statePtr, CHANNEL_NEED_MORE_DATA)
		    && (statePtr->interestMask & TCL_READABLE)
		    && (statePtr->inQueueHead != NULL)
		    && IsBufferReady(statePtr->inQueueHead)) {
		    /*
		     * Restart the timer in case a channel handler reenters the event loop
		     * before UpdateInterest gets called by Tcl_NotifyChannel.
		     */

		    statePtr->timer = Tcl_CreateTimerHandler(SYNTHETIC_EVENT_TIME,
			ChannelTimerProc,chanPtr);
		    Tcl_NotifyChannel((Tcl_Channel) chanPtr, TCL_READABLE);
		} else {
		    CleanupTimerHandler(statePtr);
		    UpdateInterest(chanPtr);
		}
	    } else {
		CleanupTimerHandler(statePtr);
	    }
	}
	Tcl_Release(statePtr);
    }
}

static void
DeleteTimerHandler(
    ChannelState *statePtr
)
{
    if (statePtr->timer != NULL) {
	Tcl_DeleteTimerHandler(statePtr->timer);
	CleanupTimerHandler(statePtr);
    }
}
static void
CleanupTimerHandler(
    ChannelState *statePtr
){
    TclChannelRelease((Tcl_Channel)statePtr->timerChanPtr);
    statePtr->timer = NULL;
    statePtr->timerChanPtr = NULL;
}

/*
 *----------------------------------------------------------------------
 *
 * Tcl_CreateChannelHandler --
 *
 *	Arrange for a given procedure to be invoked whenever the channel
 *	indicated by the chanPtr arg becomes readable or writable.
 *
 * Results:
 *	None.
 *
 * Side effects:
 *	From now on, whenever the I/O channel given by chanPtr becomes ready
 *	in the way indicated by mask, proc will be invoked. See the manual
 *	entry for details on the calling sequence to proc. If there is already
 *	an event handler for chan, proc and clientData, then the mask will be
 *	updated.
 *
 *----------------------------------------------------------------------
 */

void
Tcl_CreateChannelHandler(
    Tcl_Channel chan,		/* The channel to create the handler for. */
    int mask,			/* OR'ed combination of TCL_READABLE,
				 * TCL_WRITABLE, and TCL_EXCEPTION: indicates
				 * conditions under which proc should be
				 * called. Use 0 to disable a registered
				 * handler. */
    Tcl_ChannelProc *proc,	/* Procedure to call for each selected
				 * event. */
    void *clientData)	/* Arbitrary data to pass to proc. */
{
    ChannelHandler *chPtr;
    Channel *chanPtr = (Channel *) chan;
    ChannelState *statePtr = chanPtr->state;
				/* State info for channel */

    /*
     * Check whether this channel handler is not already registered. If it is
     * not, create a new record, else reuse existing record (smash current
     * values).
     */

    for (chPtr = statePtr->chPtr; chPtr != NULL; chPtr = chPtr->nextPtr) {
	if ((chPtr->chanPtr == chanPtr) && (chPtr->proc == proc) &&
		(chPtr->clientData == clientData)) {
	    break;
	}
    }
    if (chPtr == NULL) {
	chPtr = (ChannelHandler *)ckalloc(sizeof(ChannelHandler));
	chPtr->mask = 0;
	chPtr->proc = proc;
	chPtr->clientData = clientData;
	chPtr->chanPtr = chanPtr;
	chPtr->nextPtr = statePtr->chPtr;
	statePtr->chPtr = chPtr;
    }

    /*
     * The remainder of the initialization below is done regardless of whether
     * this is a new record or a modification of an old one.
     */

    chPtr->mask = mask;

    /*
     * Recompute the interest mask for the channel - this call may actually be
     * disabling an existing handler.
     */

    statePtr->interestMask = 0;
    for (chPtr = statePtr->chPtr; chPtr != NULL; chPtr = chPtr->nextPtr) {
	statePtr->interestMask |= chPtr->mask;
    }

    UpdateInterest(statePtr->topChanPtr);
}

/*
 *----------------------------------------------------------------------
 *
 * Tcl_DeleteChannelHandler --
 *
 *	Cancel a previously arranged callback arrangement for an IO channel.
 *
 * Results:
 *	None.
 *
 * Side effects:
 *	If a callback was previously registered for this chan, proc and
 *	clientData, it is removed and the callback will no longer be called
 *	when the channel becomes ready for IO.
 *
 *----------------------------------------------------------------------
 */

void
Tcl_DeleteChannelHandler(
    Tcl_Channel chan,		/* The channel for which to remove the
				 * callback. */
    Tcl_ChannelProc *proc,	/* The procedure in the callback to delete. */
    void *clientData)	/* The client data in the callback to
				 * delete. */
{
    ThreadSpecificData *tsdPtr = TCL_TSD_INIT(&dataKey);
    ChannelHandler *chPtr, *prevChPtr;
    Channel *chanPtr = (Channel *) chan;
    ChannelState *statePtr = chanPtr->state;
				/* State info for channel */
    NextChannelHandler *nhPtr;

    /*
     * Find the entry and the previous one in the list.
     */

    for (prevChPtr = NULL, chPtr = statePtr->chPtr; chPtr != NULL;
	    chPtr = chPtr->nextPtr) {
	if ((chPtr->chanPtr == chanPtr) && (chPtr->clientData == clientData)
		&& (chPtr->proc == proc)) {
	    break;
	}
	prevChPtr = chPtr;
    }

    /*
     * If not found, return without doing anything.
     */

    if (chPtr == NULL) {
	return;
    }

    /*
     * If Tcl_NotifyChannel is about to process this handler, tell it to
     * process the next one instead - we are going to delete *this* one.
     */

    for (nhPtr = tsdPtr->nestedHandlerPtr; nhPtr != NULL;
	    nhPtr = nhPtr->nestedHandlerPtr) {
	if (nhPtr->nextHandlerPtr == chPtr) {
	    nhPtr->nextHandlerPtr = chPtr->nextPtr;
	}
    }

    /*
     * Splice it out of the list of channel handlers.
     */

    if (prevChPtr == NULL) {
	statePtr->chPtr = chPtr->nextPtr;
    } else {
	prevChPtr->nextPtr = chPtr->nextPtr;
    }
    ckfree(chPtr);

    /*
     * Recompute the interest list for the channel, so that infinite loops
     * will not result if Tcl_DeleteChannelHandler is called inside an event.
     */

    statePtr->interestMask = 0;
    for (chPtr = statePtr->chPtr; chPtr != NULL; chPtr = chPtr->nextPtr) {
	statePtr->interestMask |= chPtr->mask;
    }

    UpdateInterest(statePtr->topChanPtr);
}

/*
 *----------------------------------------------------------------------
 *
 * DeleteScriptRecord --
 *
 *	Delete a script record for this combination of channel, interp and
 *	mask.
 *
 * Results:
 *	None.
 *
 * Side effects:
 *	Deletes a script record and cancels a channel event handler.
 *
 *----------------------------------------------------------------------
 */

static void
DeleteScriptRecord(
    Tcl_Interp *interp,		/* Interpreter in which script was to be
				 * executed. */
    Channel *chanPtr,		/* The channel for which to delete the script
				 * record (if any). */
    int mask)			/* Events in mask must exactly match mask of
				 * script to delete. */
{
    ChannelState *statePtr = chanPtr->state;
				/* State info for channel */
    EventScriptRecord *esPtr, *prevEsPtr;

    for (esPtr = statePtr->scriptRecordPtr, prevEsPtr = NULL; esPtr != NULL;
	    prevEsPtr = esPtr, esPtr = esPtr->nextPtr) {
	if ((esPtr->interp == interp) && (esPtr->mask == mask)) {
	    if (esPtr == statePtr->scriptRecordPtr) {
		statePtr->scriptRecordPtr = esPtr->nextPtr;
	    } else {
		CLANG_ASSERT(prevEsPtr);
		prevEsPtr->nextPtr = esPtr->nextPtr;
	    }

	    Tcl_DeleteChannelHandler((Tcl_Channel) chanPtr,
		    TclChannelEventScriptInvoker, esPtr);

	    TclDecrRefCount(esPtr->scriptPtr);
	    ckfree(esPtr);

	    break;
	}
    }
}

/*
 *----------------------------------------------------------------------
 *
 * CreateScriptRecord --
 *
 *	Creates a record to store a script to be executed when a specific
 *	event fires on a specific channel.
 *
 * Results:
 *	None.
 *
 * Side effects:
 *	Causes the script to be stored for later execution.
 *
 *----------------------------------------------------------------------
 */

static void
CreateScriptRecord(
    Tcl_Interp *interp,		/* Interpreter in which to execute the stored
				 * script. */
    Channel *chanPtr,		/* Channel for which script is to be stored */
    int mask,			/* Set of events for which script will be
				 * invoked. */
    Tcl_Obj *scriptPtr)		/* Pointer to script object. */
{
    ChannelState *statePtr = chanPtr->state;
				/* State info for channel */
    EventScriptRecord *esPtr;
    int makeCH;

    for (esPtr=statePtr->scriptRecordPtr; esPtr!=NULL; esPtr=esPtr->nextPtr) {
	if ((esPtr->interp == interp) && (esPtr->mask == mask)) {
	    TclDecrRefCount(esPtr->scriptPtr);
	    esPtr->scriptPtr = NULL;
	    break;
	}
    }

    makeCH = (esPtr == NULL);

    if (makeCH) {
	esPtr = (EventScriptRecord *)ckalloc(sizeof(EventScriptRecord));
    }

    /*
     * Initialize the structure before calling Tcl_CreateChannelHandler,
     * because a reflected channel calling 'chan postevent' aka
     * 'Tcl_NotifyChannel' in its 'watch'Proc will invoke
     * 'TclChannelEventScriptInvoker' immediately, and we do not wish it to
     * see uninitialized memory and crash. See [Bug 2918110].
     */

    esPtr->chanPtr = chanPtr;
    esPtr->interp = interp;
    esPtr->mask = mask;
    Tcl_IncrRefCount(scriptPtr);
    esPtr->scriptPtr = scriptPtr;

    if (makeCH) {
	esPtr->nextPtr = statePtr->scriptRecordPtr;
	statePtr->scriptRecordPtr = esPtr;

	Tcl_CreateChannelHandler((Tcl_Channel) chanPtr, mask,
		TclChannelEventScriptInvoker, esPtr);
    }
}

/*
 *----------------------------------------------------------------------
 *
 * TclChannelEventScriptInvoker --
 *
 *	Invokes a script scheduled by "fileevent" for when the channel becomes
 *	ready for IO. This function is invoked by the channel handler which
 *	was created by the Tcl "fileevent" command.
 *
 * Results:
 *	None.
 *
 * Side effects:
 *	Whatever the script does.
 *
 *----------------------------------------------------------------------
 */

void
TclChannelEventScriptInvoker(
    void *clientData,	/* The script+interp record. */
    TCL_UNUSED(int) /*mask*/)
{
    EventScriptRecord *esPtr = (EventScriptRecord *)clientData;
				/* The event script + interpreter to eval it
				 * in. */
    Channel *chanPtr = esPtr->chanPtr;
				/* The channel for which this handler is
				 * registered. */
    Tcl_Interp *interp = esPtr->interp;
				/* Interpreter in which to eval the script. */
    int mask = esPtr->mask;
    int result;			/* Result of call to eval script. */

    /*
     * Be sure event executed in managed channel (covering bugs similar [f583715154]).
     */
    assert(chanPtr->state->managingThread == Tcl_GetCurrentThread());

    /*
     * We must preserve the interpreter so we can report errors on it later.
     * Note that we do not need to preserve the channel because that is done
     * by Tcl_NotifyChannel before calling channel handlers.
     */

    Tcl_Preserve(interp);
    TclChannelPreserve((Tcl_Channel)chanPtr);
    result = Tcl_EvalObjEx(interp, esPtr->scriptPtr, TCL_EVAL_GLOBAL);

    /*
     * On error, cause a background error and remove the channel handler and
     * the script record.
     *
     * NOTE: Must delete channel handler before causing the background error
     * because the background error may want to reinstall the handler.
     */

    if (result != TCL_OK) {
	if (chanPtr->typePtr != NULL) {
	    DeleteScriptRecord(interp, chanPtr, mask);
	}
	Tcl_BackgroundException(interp, result);
    }
    TclChannelRelease((Tcl_Channel)chanPtr);
    Tcl_Release(interp);
}

/*
 *----------------------------------------------------------------------
 *
 * Tcl_FileEventObjCmd --
 *
 *	This procedure implements the "fileevent" Tcl command. See the user
 *	documentation for details on what it does. This command is based on
 *	the Tk command "fileevent" which in turn is based on work contributed
 *	by Mark Diekhans.
 *
 * Results:
 *	A standard Tcl result.
 *
 * Side effects:
 *	May create a channel handler for the specified channel.
 *
 *----------------------------------------------------------------------
 */

int
Tcl_FileEventObjCmd(
    TCL_UNUSED(void *),
    Tcl_Interp *interp,		/* Interpreter in which the channel for which
				 * to create the handler is found. */
    int objc,			/* Number of arguments. */
    Tcl_Obj *const objv[])	/* Argument objects. */
{
    Channel *chanPtr;		/* The channel to create the handler for. */
    ChannelState *statePtr;	/* State info for channel */
    Tcl_Channel chan;		/* The opaque type for the channel. */
    const char *chanName;
    int modeIndex;		/* Index of mode argument. */
    int mask;
    static const char *const modeOptions[] = {"readable", "writable", NULL};
    static const int maskArray[] = {TCL_READABLE, TCL_WRITABLE};

    if ((objc != 3) && (objc != 4)) {
	Tcl_WrongNumArgs(interp, 1, objv, "channelId event ?script?");
	return TCL_ERROR;
    }
    if (Tcl_GetIndexFromObj(interp, objv[2], modeOptions, "event name", 0,
	    &modeIndex) != TCL_OK) {
	return TCL_ERROR;
    }
    mask = maskArray[modeIndex];

    chanName = TclGetString(objv[1]);
    chan = Tcl_GetChannel(interp, chanName, NULL);
    if (chan == NULL) {
	return TCL_ERROR;
    }
    chanPtr = (Channel *) chan;
    statePtr = chanPtr->state;
    if (GotFlag(statePtr, mask) == 0) {
	Tcl_SetObjResult(interp, Tcl_ObjPrintf("channel is not %s",
		(mask == TCL_READABLE) ? "readable" : "writable"));
	return TCL_ERROR;
    }

    /*
     * If we are supposed to return the script, do so.
     */

    if (objc == 3) {
	EventScriptRecord *esPtr;

	for (esPtr = statePtr->scriptRecordPtr; esPtr != NULL;
		esPtr = esPtr->nextPtr) {
	    if ((esPtr->interp == interp) && (esPtr->mask == mask)) {
		Tcl_SetObjResult(interp, esPtr->scriptPtr);
		break;
	    }
	}
	return TCL_OK;
    }

    /*
     * If we are supposed to delete a stored script, do so.
     */

    if (*(TclGetString(objv[3])) == '\0') {
	DeleteScriptRecord(interp, chanPtr, mask);
	return TCL_OK;
    }

    /*
     * Make the script record that will link between the event and the script
     * to invoke. This also creates a channel event handler which will
     * evaluate the script in the supplied interpreter.
     */

    CreateScriptRecord(interp, chanPtr, mask, objv[3]);

    return TCL_OK;
}

/*
 *----------------------------------------------------------------------
 *
 * ZeroTransferTimerProc --
 *
 *	Timer handler scheduled by TclCopyChannel so that -command is
 *	called asynchronously even when -size is 0.
 *
 * Results:
 *	None.
 *
 * Side effects:
 *	Calls CopyData for -command invocation.
 *
 *----------------------------------------------------------------------
 */

static void
ZeroTransferTimerProc(
    void *clientData)
{
    /* calling CopyData with mask==0 still implies immediate invocation of the
     *  -command callback, and completion of the fcopy.
     */
    CopyData((CopyState *)clientData, 0);
}

/*
 *----------------------------------------------------------------------
 *
 * TclCopyChannel --
 *
 *	This routine copies data from one channel to another, either
 *	synchronously or asynchronously. If a command script is supplied, the
 *	operation runs in the background. The script is invoked when the copy
 *	completes. Otherwise the function waits until the copy is completed
 *	before returning.
 *
 * Results:
 *	A standard Tcl result.
 *
 * Side effects:
 *	May schedule a background copy operation that causes both channels to
 *	be marked busy.
 *
 *----------------------------------------------------------------------
 */

#if !defined(TCL_NO_DEPRECATED)
int
TclCopyChannelOld(
    Tcl_Interp *interp,		/* Current interpreter. */
    Tcl_Channel inChan,		/* Channel to read from. */
    Tcl_Channel outChan,	/* Channel to write to. */
    int toRead,			/* Amount of data to copy, or -1 for all. */
    Tcl_Obj *cmdPtr)		/* Pointer to script to execute or NULL. */
{
    return TclCopyChannel(interp, inChan, outChan, (Tcl_WideInt) toRead,
            cmdPtr);
}
#endif

int
TclCopyChannel(
    Tcl_Interp *interp,		/* Current interpreter. */
    Tcl_Channel inChan,		/* Channel to read from. */
    Tcl_Channel outChan,	/* Channel to write to. */
    long long toRead,		/* Amount of data to copy, or -1 for all. */
    Tcl_Obj *cmdPtr)		/* Pointer to script to execute or NULL. */
{
    Channel *inPtr = (Channel *) inChan;
    Channel *outPtr = (Channel *) outChan;
    ChannelState *inStatePtr, *outStatePtr;
    int readFlags, writeFlags;
    CopyState *csPtr;
    int nonBlocking = (cmdPtr) ? CHANNEL_NONBLOCKING : 0;
    int moveBytes;

    inStatePtr = inPtr->state;
    outStatePtr = outPtr->state;

    if (BUSY_STATE(inStatePtr, TCL_READABLE)) {
	if (interp) {
	    Tcl_SetObjResult(interp, Tcl_ObjPrintf(
                    "channel \"%s\" is busy", Tcl_GetChannelName(inChan)));
	}
	return TCL_ERROR;
    }
    if (BUSY_STATE(outStatePtr, TCL_WRITABLE)) {
	if (interp) {
	    Tcl_SetObjResult(interp, Tcl_ObjPrintf(
                    "channel \"%s\" is busy", Tcl_GetChannelName(outChan)));
	}
	return TCL_ERROR;
    }

    readFlags = inStatePtr->flags;
    writeFlags = outStatePtr->flags;

    /*
     * Set up the blocking mode appropriately. Background copies need
     * non-blocking channels. Foreground copies need blocking channels. If
     * there is an error, restore the old blocking mode.
     */

    if (nonBlocking != (readFlags & CHANNEL_NONBLOCKING)) {
	if (SetBlockMode(interp, inPtr, nonBlocking ?
		TCL_MODE_NONBLOCKING : TCL_MODE_BLOCKING) != TCL_OK) {
	    return TCL_ERROR;
	}
    }
    if ((inPtr!=outPtr) && (nonBlocking!=(writeFlags&CHANNEL_NONBLOCKING)) &&
	    (SetBlockMode(NULL, outPtr, nonBlocking ?
		    TCL_MODE_NONBLOCKING : TCL_MODE_BLOCKING) != TCL_OK) &&
	    (nonBlocking != (readFlags & CHANNEL_NONBLOCKING))) {
	SetBlockMode(NULL, inPtr, (readFlags & CHANNEL_NONBLOCKING)
		? TCL_MODE_NONBLOCKING : TCL_MODE_BLOCKING);
	return TCL_ERROR;
    }

    /*
     * Make sure the output side is unbuffered.
     */

    ResetFlag(outStatePtr, CHANNEL_LINEBUFFERED);
    SetFlag(outStatePtr, CHANNEL_UNBUFFERED);

    /*
     * Test for conditions where we know we can just move bytes from input
     * channel to output channel with no transformation or even examination
     * of the bytes themselves.
     */

#define PROFILE_STRICT(flags_)                                         \
    ((CHANNEL_PROFILE_GET(flags_) == CHANNEL_PROFILE_STRICT)           \
	    && ((flags_) && TCL_ENCODING_STOPONERROR))
#define PROFILE_REPLACE(flags_)                                         \
    (CHANNEL_PROFILE_GET(flags_) == TCL_ENCODING_PROFILE_REPLACE)

    moveBytes = inStatePtr->inEofChar == '\0'	/* No eofChar to stop input */
	    && inStatePtr->inputTranslation == TCL_TRANSLATE_LF
	    && outStatePtr->outputTranslation == TCL_TRANSLATE_LF
	    && inStatePtr->encoding == outStatePtr->encoding
<<<<<<< HEAD
	    && (!PROFILE_STRICT(inStatePtr->inputEncodingFlags) && !PROFILE_REPLACE(inStatePtr->inputEncodingFlags))
	    && (!PROFILE_STRICT(outStatePtr->outputEncodingFlags) && !PROFILE_REPLACE(outStatePtr->outputEncodingFlags));
=======
	    && ENCODING_PROFILE_GET(inStatePtr->inputEncodingFlags) == TCL_ENCODING_PROFILE_TCL8
	    && ENCODING_PROFILE_GET(outStatePtr->outputEncodingFlags) == TCL_ENCODING_PROFILE_TCL8;
>>>>>>> 7b688527

    /*
     * Allocate a new CopyState to maintain info about the current copy in
     * progress. This structure will be deallocated when the copy is
     * completed.
     */

    csPtr = (CopyState *)ckalloc(offsetof(CopyState, buffer) + 1U + !moveBytes * inStatePtr->bufSize);
    csPtr->bufSize = !moveBytes * inStatePtr->bufSize;
    csPtr->readPtr = inPtr;
    csPtr->writePtr = outPtr;
    csPtr->readFlags = readFlags;
    csPtr->writeFlags = writeFlags;
    csPtr->toRead = toRead;
    csPtr->total = (Tcl_WideInt) 0;
    csPtr->interp = interp;
    if (cmdPtr) {
	Tcl_IncrRefCount(cmdPtr);
    }
    csPtr->cmdPtr = cmdPtr;

    inStatePtr->csPtrR  = csPtr;
    outStatePtr->csPtrW = csPtr;

    if (moveBytes) {
	return MoveBytes(csPtr);
    }

    /*
     * Special handling of -size 0 async transfers, so that the -command is
     * still called asynchronously.
     */

    if ((nonBlocking == CHANNEL_NONBLOCKING) && (toRead == 0)) {
        Tcl_CreateTimerHandler(0, ZeroTransferTimerProc, csPtr);
        return 0;
    }

    /*
     * Start copying data between the channels.
     */

    return CopyData(csPtr, 0);
}

/*
 *----------------------------------------------------------------------
 *
 * CopyData --
 *
 *	This function implements the lowest level of the copying mechanism for
 *	TclCopyChannel.
 *
 * Results:
 *	Returns TCL_OK on success, else TCL_ERROR.
 *
 * Side effects:
 *	Moves data between channels, may create channel handlers.
 *
 *----------------------------------------------------------------------
 */

static void
MBCallback(
    CopyState *csPtr,
    Tcl_Obj *errObj)
{
    Tcl_Obj *cmdPtr = Tcl_DuplicateObj(csPtr->cmdPtr);
    Tcl_WideInt total = csPtr->total;
    Tcl_Interp *interp = csPtr->interp;
    int code;

    Tcl_IncrRefCount(cmdPtr);
    StopCopy(csPtr);

    /* TODO: What if cmdPtr is not a list?! */

    Tcl_ListObjAppendElement(NULL, cmdPtr, Tcl_NewWideIntObj(total));
    if (errObj) {
	Tcl_ListObjAppendElement(NULL, cmdPtr, errObj);
    }

    Tcl_Preserve(interp);
    code = Tcl_EvalObjEx(interp, cmdPtr, TCL_EVAL_GLOBAL);
    if (code != TCL_OK) {
	Tcl_BackgroundException(interp, code);
    }
    Tcl_Release(interp);
    TclDecrRefCount(cmdPtr);
}

static void
MBError(
    CopyState *csPtr,
    int mask,
    int errorCode)
{
    Tcl_Channel inChan = (Tcl_Channel) csPtr->readPtr;
    Tcl_Channel outChan = (Tcl_Channel) csPtr->writePtr;
    Tcl_Obj *errObj;

    Tcl_SetErrno(errorCode);

    errObj = Tcl_ObjPrintf( "error %sing \"%s\": %s",
	    (mask & TCL_READABLE) ? "read" : "writ",
	    Tcl_GetChannelName((mask & TCL_READABLE) ? inChan : outChan),
	    Tcl_PosixError(csPtr->interp));

    if (csPtr->cmdPtr) {
	MBCallback(csPtr, errObj);
    } else {
	Tcl_SetObjResult(csPtr->interp, errObj);
	StopCopy(csPtr);
    }
}

static void
MBEvent(
    void *clientData,
    int mask)
{
    CopyState *csPtr = (CopyState *) clientData;
    Tcl_Channel inChan = (Tcl_Channel) csPtr->readPtr;
    Tcl_Channel outChan = (Tcl_Channel) csPtr->writePtr;
    ChannelState *inStatePtr = csPtr->readPtr->state;

    if (mask & TCL_WRITABLE) {
	Tcl_DeleteChannelHandler(inChan, MBEvent, csPtr);
	Tcl_DeleteChannelHandler(outChan, MBEvent, csPtr);
	switch (MBWrite(csPtr)) {
	case TCL_OK:
	    MBCallback(csPtr, NULL);
	    break;
	case TCL_CONTINUE:
	    Tcl_CreateChannelHandler(inChan, TCL_READABLE, MBEvent, csPtr);
	    break;
	}
    } else if (mask & TCL_READABLE) {
	if (TCL_OK == MBRead(csPtr)) {
	    /* When at least one full buffer is present, stop reading. */
	    if (IsBufferFull(inStatePtr->inQueueHead)
		    || !Tcl_InputBlocked(inChan)) {
		Tcl_DeleteChannelHandler(inChan, MBEvent, csPtr);
	    }

	    /* Successful read -- set up to write the bytes we read */
	    Tcl_CreateChannelHandler(outChan, TCL_WRITABLE, MBEvent, csPtr);
	}
    }
}

static int
MBRead(
    CopyState *csPtr)
{
    ChannelState *inStatePtr = csPtr->readPtr->state;
    ChannelBuffer *bufPtr = inStatePtr->inQueueHead;
    int code;

    if (bufPtr && BytesLeft(bufPtr) > 0) {
	return TCL_OK;
    }

    code = GetInput(inStatePtr->topChanPtr);
    if (code == 0 || GotFlag(inStatePtr, CHANNEL_BLOCKED)) {
	return TCL_OK;
    } else {
	MBError(csPtr, TCL_READABLE, code);
	return TCL_ERROR;
    }
}

static int
MBWrite(
    CopyState *csPtr)
{
    ChannelState *inStatePtr = csPtr->readPtr->state;
    ChannelState *outStatePtr = csPtr->writePtr->state;
    ChannelBuffer *bufPtr = inStatePtr->inQueueHead;
    ChannelBuffer *tail = NULL;
    int code;
    Tcl_WideInt inBytes = 0;

    /* Count up number of bytes waiting in the input queue */
    while (bufPtr) {
	inBytes += BytesLeft(bufPtr);
	tail = bufPtr;
	if (csPtr->toRead != -1 && csPtr->toRead < inBytes) {
	    /* Queue has enough bytes to complete the copy */
	    break;
	}
	bufPtr = bufPtr->nextPtr;
    }

    if (bufPtr) {
	/* Split the overflowing buffer in two */
	int extra = (int) (inBytes - csPtr->toRead);
	/* Note that going with int for extra assumes that inBytes is not too
	 * much over toRead to require a wide itself. If that gets violated
	 * then the calculations involving extra must be made wide too.
	 *
	 * Noted with Win32/MSVC debug build treating the warning (possible of
	 * data in long long to int conversion) as error.
	 */

	bufPtr = AllocChannelBuffer(extra);

	tail->nextAdded -= extra;
	memcpy(InsertPoint(bufPtr), InsertPoint(tail), extra);
	bufPtr->nextAdded += extra;
	bufPtr->nextPtr = tail->nextPtr;
	tail->nextPtr = NULL;
	inBytes = csPtr->toRead;
    }

    /* Update the byte counts */
    if (csPtr->toRead != -1) {
	csPtr->toRead -= inBytes;
    }
    csPtr->total += inBytes;

    /* Move buffers from input to output channels */
    if (outStatePtr->outQueueTail) {
	outStatePtr->outQueueTail->nextPtr = inStatePtr->inQueueHead;
    } else {
	outStatePtr->outQueueHead = inStatePtr->inQueueHead;
    }
    outStatePtr->outQueueTail = tail;
    inStatePtr->inQueueHead = bufPtr;
    if (inStatePtr->inQueueTail == tail) {
	inStatePtr->inQueueTail = bufPtr;
    }
    if (bufPtr == NULL) {
	inStatePtr->inQueueTail = NULL;
    }

    code = FlushChannel(csPtr->interp, outStatePtr->topChanPtr, 0);
    if (code) {
	MBError(csPtr, TCL_WRITABLE, code);
	return TCL_ERROR;
    }
    if (csPtr->toRead == 0 || GotFlag(inStatePtr, CHANNEL_EOF)) {
	return TCL_OK;
    }
    return TCL_CONTINUE;
}

static int
MoveBytes(
    CopyState *csPtr)		/* State of copy operation. */
{
    ChannelState *outStatePtr = csPtr->writePtr->state;
    ChannelBuffer *bufPtr = outStatePtr->curOutPtr;
    int errorCode;

    if (bufPtr && BytesLeft(bufPtr)) {
	/* If we start with unflushed bytes in the destination
	 * channel, flush them out of the way first. */

	errorCode = FlushChannel(csPtr->interp, outStatePtr->topChanPtr, 0);
	if (errorCode != 0) {
	    MBError(csPtr, TCL_WRITABLE, errorCode);
	    return TCL_ERROR;
	}
    }

    if (csPtr->cmdPtr) {
	Tcl_Channel inChan = (Tcl_Channel) csPtr->readPtr;
	Tcl_CreateChannelHandler(inChan, TCL_READABLE, MBEvent, csPtr);
	return TCL_OK;
    }

    while (1) {
	int code;

	if (TCL_ERROR == MBRead(csPtr)) {
	    return TCL_ERROR;
	}
	code = MBWrite(csPtr);
	if (code == TCL_OK) {
	    Tcl_SetObjResult(csPtr->interp, Tcl_NewWideIntObj(csPtr->total));
	    StopCopy(csPtr);
	    return TCL_OK;
	}
	if (code == TCL_ERROR) {
	    return TCL_ERROR;
	}
	/* code == TCL_CONTINUE --> continue the loop */
    }
    return TCL_OK;	/* Silence compiler warnings */
}

static int
CopyData(
    CopyState *csPtr,		/* State of copy operation. */
    int mask)			/* Current channel event flags. */
{
    Tcl_Interp *interp;
    Tcl_Obj *cmdPtr, *errObj = NULL, *bufObj = NULL, *msg = NULL;
    Tcl_Channel inChan, outChan;
    ChannelState *inStatePtr, *outStatePtr;
    int result = TCL_OK, size;
    Tcl_Size sizeb;
    Tcl_WideInt total;
    const char *buffer;
    int inBinary, outBinary, sameEncoding;
				/* Encoding control */
    int underflow;		/* Input underflow */

    inChan	= (Tcl_Channel) csPtr->readPtr;
    outChan	= (Tcl_Channel) csPtr->writePtr;
    inStatePtr	= csPtr->readPtr->state;
    outStatePtr	= csPtr->writePtr->state;
    interp	= csPtr->interp;
    cmdPtr	= csPtr->cmdPtr;

    /*
     * Copy the data the slow way, using the translation mechanism.
     *
     * Note: We have make sure that we use the topmost channel in a stack for
     * the copying. The caller uses Tcl_GetChannel to access it, and thus gets
     * the bottom of the stack.
     */

    inBinary = (inStatePtr->encoding == NULL);
    outBinary = (outStatePtr->encoding == NULL);
    sameEncoding = inStatePtr->encoding == outStatePtr->encoding
<<<<<<< HEAD
	    && (!PROFILE_STRICT(inStatePtr->inputEncodingFlags) && !PROFILE_REPLACE(inStatePtr->inputEncodingFlags))
	    && (!PROFILE_STRICT(outStatePtr->outputEncodingFlags) && !PROFILE_REPLACE(outStatePtr->outputEncodingFlags));
=======
	    && ENCODING_PROFILE_GET(inStatePtr->inputEncodingFlags) == TCL_ENCODING_PROFILE_TCL8
	    && ENCODING_PROFILE_GET(outStatePtr->outputEncodingFlags) == TCL_ENCODING_PROFILE_TCL8;
>>>>>>> 7b688527

    if (!(inBinary || sameEncoding)) {
	TclNewObj(bufObj);
	Tcl_IncrRefCount(bufObj);
    }

    while (csPtr->toRead != (Tcl_WideInt) 0) {
	/*
	 * Check for unreported background errors.
	 */

	Tcl_GetChannelError(inChan, &msg);
	if ((inStatePtr->unreportedError != 0) || (msg != NULL)) {
	    Tcl_SetErrno(inStatePtr->unreportedError);
	    inStatePtr->unreportedError = 0;
	    goto readError;
	} else if (inStatePtr->flags & CHANNEL_ENCODING_ERROR) {
	    Tcl_SetErrno(EILSEQ);
	    inStatePtr->flags &= ~CHANNEL_ENCODING_ERROR;
	    goto readError;
	}
	Tcl_GetChannelError(outChan, &msg);
	if ((outStatePtr->unreportedError != 0) || (msg != NULL)) {
	    Tcl_SetErrno(outStatePtr->unreportedError);
	    outStatePtr->unreportedError = 0;
	    goto writeError;
	} else if (outStatePtr->flags & CHANNEL_ENCODING_ERROR) {
	    Tcl_SetErrno(EILSEQ);
	    outStatePtr->flags &= ~CHANNEL_ENCODING_ERROR;
	    goto writeError;
	}

	if (cmdPtr && (mask == 0)) {
	    /*
	     * In async mode, we skip reading synchronously and fake an
	     * underflow instead to prime the readable fileevent.
	     */

	    size = 0;
	    underflow = 1;
	} else {
	    /*
	     * Read up to bufSize bytes.
	     */

	    if ((csPtr->toRead == (Tcl_WideInt) -1)
                    || (csPtr->toRead > (Tcl_WideInt) csPtr->bufSize)) {
		sizeb = csPtr->bufSize;
	    } else {
		sizeb = (int) csPtr->toRead;
	    }

	    if (inBinary || sameEncoding) {
		size = DoRead(inStatePtr->topChanPtr, csPtr->buffer, sizeb,
                              !GotFlag(inStatePtr, CHANNEL_NONBLOCKING));
	    } else {
		size = DoReadChars(inStatePtr->topChanPtr, bufObj, sizeb,
			!GotFlag(inStatePtr, CHANNEL_NONBLOCKING)
			,0 /* No append */);
	    }
	    underflow = (size >= 0) && (size < sizeb);	/* Input underflow */
	}

	if (size < 0) {
	readError:
	    if (interp) {
		TclNewObj(errObj);
		Tcl_AppendStringsToObj(errObj, "error reading \"",
			Tcl_GetChannelName(inChan), "\": ", NULL);
		if (msg != NULL) {
		    Tcl_AppendObjToObj(errObj, msg);
		} else {
		    Tcl_AppendStringsToObj(errObj, Tcl_PosixError(interp),
			    NULL);
		}
	    }
	    if (msg != NULL) {
		Tcl_DecrRefCount(msg);
	    }
	    break;
	} else if (underflow) {
	    /*
	     * We had an underflow on the read side. If we are at EOF, and not
	     * in the synchronous part of an asynchronous fcopy, then the
	     * copying is done, otherwise set up a channel handler to detect
	     * when the channel becomes readable again.
	     */

	    if ((size == 0) && Tcl_Eof(inChan) && !(cmdPtr && (mask == 0))) {
		break;
	    }
	    if (cmdPtr && (!Tcl_Eof(inChan) || (mask == 0)) &&
                !(mask & TCL_READABLE)) {
		if (mask & TCL_WRITABLE) {
		    Tcl_DeleteChannelHandler(outChan, CopyEventProc, csPtr);
		}
		Tcl_CreateChannelHandler(inChan, TCL_READABLE, CopyEventProc,
			csPtr);
	    }
	    if (size == 0) {
		if (!GotFlag(inStatePtr, CHANNEL_NONBLOCKING)) {
		    /*
		     * We allowed a short read.  Keep trying.
		     */

		    continue;
		}
		if (bufObj != NULL) {
		    TclDecrRefCount(bufObj);
		    bufObj = NULL;
		}
		return TCL_OK;
	    }
	}

	/*
	 * Now write the buffer out.
	 */

	if (inBinary || sameEncoding) {
	    buffer = csPtr->buffer;
	    sizeb = size;
	} else {
	    buffer = TclGetStringFromObj(bufObj, &sizeb);
	}

	if (outBinary || sameEncoding) {
	    sizeb = WriteBytes(outStatePtr->topChanPtr, buffer, sizeb);
	} else {
	    sizeb = WriteChars(outStatePtr->topChanPtr, buffer, sizeb);
	}

	/*
	 * [Bug 2895565]. At this point 'size' still contains the number of
	 * bytes or characters which have been read. We keep this to later to
	 * update the totals and toRead information, see marker (UP) below. We
	 * must not overwrite it with 'sizeb', which is the number of written
	 * bytes or characters, and both EOL translation and encoding
	 * conversion may have changed this number unpredictably in relation
	 * to 'size' (It can be smaller or larger, in the latter case able to
	 * drive toRead below -1, causing infinite looping). Completely
	 * unsuitable for updating totals and toRead.
	 */

	if (sizeb < 0) {
	writeError:
	    if (interp) {
		TclNewObj(errObj);
		Tcl_AppendStringsToObj(errObj, "error writing \"",
			Tcl_GetChannelName(outChan), "\": ", NULL);
		if (msg != NULL) {
		    Tcl_AppendObjToObj(errObj, msg);
		} else {
		    Tcl_AppendStringsToObj(errObj, Tcl_PosixError(interp),
			    NULL);
		}
	    }
	    if (msg != NULL) {
		Tcl_DecrRefCount(msg);
	    }
	    break;
	}

	/*
	 * Update the current byte count. Do it now so the count is valid
	 * before a return or break takes us out of the loop. The invariant at
	 * the top of the loop should be that csPtr->toRead holds the number
	 * of bytes left to copy.
	 */

	if (csPtr->toRead != -1) {
	    csPtr->toRead -= size;
	}
	csPtr->total += size;

	/*
	 * Break loop if EOF && (size>0)
	 */

	if (Tcl_Eof(inChan)) {
	    break;
	}

	/*
	 * Check to see if the write is happening in the background. If so,
	 * stop copying and wait for the channel to become writable again.
	 * After input underflow we already installed a readable handler
	 * therefore we don't need a writable handler.
	 */

	if (!underflow && GotFlag(outStatePtr, BG_FLUSH_SCHEDULED)) {
	    if (!(mask & TCL_WRITABLE)) {
		if (mask & TCL_READABLE) {
		    Tcl_DeleteChannelHandler(inChan, CopyEventProc, csPtr);
		}
		Tcl_CreateChannelHandler(outChan, TCL_WRITABLE,
			CopyEventProc, csPtr);
	    }
	    if (bufObj != NULL) {
		TclDecrRefCount(bufObj);
		bufObj = NULL;
	    }
	    return TCL_OK;
	}

	/*
	 * For background copies, we only do one buffer per invocation so we
	 * don't starve the rest of the system.
	 */

	if (cmdPtr && (csPtr->toRead != 0)) {
	    /*
	     * The first time we enter this code, there won't be a channel
	     * handler established yet, so do it here.
	     */

	    if (mask == 0) {
		Tcl_CreateChannelHandler(outChan, TCL_WRITABLE, CopyEventProc,
			csPtr);
	    }
	    if (bufObj != NULL) {
		TclDecrRefCount(bufObj);
		bufObj = NULL;
	    }
	    return TCL_OK;
	}
    } /* while */

    if (bufObj != NULL) {
	TclDecrRefCount(bufObj);
	bufObj = NULL;
    }

    /*
     * Make the callback or return the number of bytes transferred. The local
     * total is used because StopCopy frees csPtr.
     */

    total = csPtr->total;
    if (cmdPtr && interp) {
	int code;

	/*
	 * Get a private copy of the command so we can mutate it by adding
	 * arguments. Note that StopCopy frees our saved reference to the
	 * original command obj.
	 */

	cmdPtr = Tcl_DuplicateObj(cmdPtr);
	Tcl_IncrRefCount(cmdPtr);
	StopCopy(csPtr);
	Tcl_Preserve(interp);

	Tcl_ListObjAppendElement(interp, cmdPtr, Tcl_NewWideIntObj(total));
	if (errObj) {
	    Tcl_ListObjAppendElement(interp, cmdPtr, errObj);
	}
	code = Tcl_EvalObjEx(interp, cmdPtr, TCL_EVAL_GLOBAL);
	if (code != TCL_OK) {
	    Tcl_BackgroundException(interp, code);
	    result = TCL_ERROR;
	}
	TclDecrRefCount(cmdPtr);
	Tcl_Release(interp);
    } else {
	StopCopy(csPtr);
	if (interp) {
	    if (errObj) {
		Tcl_SetObjResult(interp, errObj);
		result = TCL_ERROR;
	    } else {
		Tcl_ResetResult(interp);
		Tcl_SetObjResult(interp, Tcl_NewWideIntObj(total));
	    }
	}
    }
    return result;
}

/*
 *----------------------------------------------------------------------
 *
 * DoRead --
 *
 *	Stores up to "bytesToRead" bytes in memory pointed to by "dst".
 *	These bytes come from reading the channel "chanPtr" and
 *	performing the configured translations.  No encoding conversions
 *	are applied to the bytes being read.
 *
 * Results:
 *	The number of bytes actually stored (<= bytesToRead),
 * 	or TCL_INDEX_NONE if there is an error in reading the channel.  Use
 * 	Tcl_GetErrno() to retrieve the error code for the error
 *	that occurred.
 *
 *	The number of bytes stored can be less than the number
 * 	requested when
 *	  - EOF is reached on the channel; or
 *	  - the channel is non-blocking, and we've read all we can
 *	    without blocking.
 *	  - a channel reading error occurs (and we return TCL_INDEX_NONE)
 *
 * Side effects:
 *	May cause input to be buffered.
 *
 *----------------------------------------------------------------------
 */

static Tcl_Size
DoRead(
    Channel *chanPtr,		/* The channel from which to read. */
    char *dst,			/* Where to store input read. */
    Tcl_Size bytesToRead,		/* Maximum number of bytes to read. */
    int allowShortReads)	/* Allow half-blocking (pipes,sockets) */
{
    ChannelState *statePtr = chanPtr->state;
    char *p = dst;

    assert(bytesToRead >= 0);

    /*
     * Early out when we know a read will get the eofchar.
     *
     * NOTE: This seems to be a bug.  The special handling for
     * a zero-char read request ought to come first.  As coded
     * the EOF due to eofchar has distinguishing behavior from
     * the EOF due to reported EOF on the underlying device, and
     * that seems undesirable.  However recent history indicates
     * that new inconsistent behavior in a patchlevel has problems
     * too.  Keep on keeping on for now.
     */

    if (GotFlag(statePtr, CHANNEL_ENCODING_ERROR)) {
	UpdateInterest(chanPtr);
	Tcl_SetErrno(EILSEQ);
	return -1;
    }
    if (GotFlag(statePtr, CHANNEL_STICKY_EOF)) {
	SetFlag(statePtr, CHANNEL_EOF);
	assert(statePtr->inputEncodingFlags & TCL_ENCODING_END);
	assert(!GotFlag(statePtr, CHANNEL_BLOCKED|INPUT_SAW_CR));

	/* TODO: Don't need this call */
	UpdateInterest(chanPtr);
	return 0;
    }

    /*
     * Special handling for zero-char read request.
     */

    if (bytesToRead == 0) {
	if (GotFlag(statePtr, CHANNEL_EOF)) {
	    statePtr->inputEncodingFlags |= TCL_ENCODING_START;
	}
	ResetFlag(statePtr, CHANNEL_BLOCKED|CHANNEL_EOF);
	statePtr->inputEncodingFlags &= ~TCL_ENCODING_END;
	/* TODO: Don't need this call */
	UpdateInterest(chanPtr);
	return 0;
    }

    TclChannelPreserve((Tcl_Channel)chanPtr);
    while (bytesToRead) {
	/*
	 * Each pass through the loop is intended to process up to one channel
	 * buffer.
	 */

	int bytesRead, bytesWritten;
	ChannelBuffer *bufPtr = statePtr->inQueueHead;

	/*
	 * Don't read more data if we have what we need.
	 */

	while (!bufPtr ||			/* We got no buffer!   OR */
		(!IsBufferFull(bufPtr) && 	/* Our buffer has room AND */
		(BytesLeft(bufPtr) < bytesToRead))) {
						/* Not enough bytes in it yet
						 * to fill the dst */
	    int code;

	moreData:
	    code = GetInput(chanPtr);
	    bufPtr = statePtr->inQueueHead;

	    assert(bufPtr != NULL);

	    if (GotFlag(statePtr, CHANNEL_EOF|CHANNEL_BLOCKED)) {
		/*
		 * Further reads cannot do any more.
		 */

		break;
	    }

	    if (code) {
		/*
	     * Read error
	     */

		UpdateInterest(chanPtr);
		TclChannelRelease((Tcl_Channel)chanPtr);
		return TCL_INDEX_NONE;
	    }

	    assert(IsBufferFull(bufPtr));
	}

	assert(bufPtr != NULL);

	bytesRead = BytesLeft(bufPtr);
	bytesWritten = bytesToRead;

	TranslateInputEOL(statePtr, p, RemovePoint(bufPtr),
		&bytesWritten, &bytesRead);
	bufPtr->nextRemoved += bytesRead;
	p += bytesWritten;
	bytesToRead -= bytesWritten;

	if (!IsBufferEmpty(bufPtr)) {
	    /*
	     * Buffer is not empty.  How can that be?
	     *
	     * 0) We stopped early because we got all the bytes we were
	     *    seeking. That's fine.
	     */

	    if (bytesToRead == 0) {
		break;
	    }

	    /*
	     * 1) We're @EOF because we saw eof char, or there was an encoding error.
	     */

	    if (GotFlag(statePtr, CHANNEL_STICKY_EOF|CHANNEL_ENCODING_ERROR)) {
		break;
	    }

	    /*
	     * 2) The buffer holds a \r while in CRLF translation, followed by
	     *    the end of the buffer.
	     */

	    assert(statePtr->inputTranslation == TCL_TRANSLATE_CRLF);
	    assert(RemovePoint(bufPtr)[0] == '\r');
	    assert(BytesLeft(bufPtr) == 1);

	    if (bufPtr->nextPtr == NULL) {
		/*
		 * There's no more buffered data...
		 */

		if (GotFlag(statePtr, CHANNEL_EOF)) {
		    /*
		     * ...and there never will be.
		     */

		    *p++ = '\r';
		    bytesToRead--;
		    bufPtr->nextRemoved++;
		} else if (GotFlag(statePtr, CHANNEL_BLOCKED)) {
		    /*
		     * ...and we cannot get more now.
		     */

		    SetFlag(statePtr, CHANNEL_NEED_MORE_DATA);
		    break;
		} else {
		    /*
		     * ...so we need to get some.
		     */

		    goto moreData;
		}
	    }

	    if (bufPtr->nextPtr) {
		/*
		 * There's a next buffer.  Shift orphan \r to it.
		 */

		ChannelBuffer *nextPtr = bufPtr->nextPtr;

		nextPtr->nextRemoved -= 1;
		RemovePoint(nextPtr)[0] = '\r';
		bufPtr->nextRemoved++;
	    }
	}

	if (IsBufferEmpty(bufPtr)) {
	    statePtr->inQueueHead = bufPtr->nextPtr;
	    if (statePtr->inQueueHead == NULL) {
		statePtr->inQueueTail = NULL;
	    }
	    RecycleBuffer(statePtr, bufPtr, 0);
	    bufPtr = statePtr->inQueueHead;
	}

	if ((GotFlag(statePtr, CHANNEL_NONBLOCKING) || allowShortReads)
		&& GotFlag(statePtr, CHANNEL_BLOCKED)) {
	    break;
	}

	/*
	 * When there's no buffered data to read, and we're at EOF, escape to
	 * the caller.
	 */

	if (GotFlag(statePtr, CHANNEL_EOF)
		&& (bufPtr == NULL || IsBufferEmpty(bufPtr))) {
	    break;
	}
    }
    if (bytesToRead == 0) {
	ResetFlag(statePtr, CHANNEL_BLOCKED);
    }

    assert(!GotFlag(statePtr, CHANNEL_EOF)
	    || GotFlag(statePtr, CHANNEL_STICKY_EOF)
	    || GotFlag(statePtr, CHANNEL_ENCODING_ERROR)
	    || Tcl_InputBuffered((Tcl_Channel)chanPtr) == 0);
    assert(!(GotFlag(statePtr, CHANNEL_EOF|CHANNEL_BLOCKED)
	    == (CHANNEL_EOF|CHANNEL_BLOCKED)));
    UpdateInterest(chanPtr);
    TclChannelRelease((Tcl_Channel)chanPtr);
    return (int)(p - dst);
}

/*
 *----------------------------------------------------------------------
 *
 * CopyEventProc --
 *
 *	This routine is invoked as a channel event handler for the background
 *	copy operation. It is just a trivial wrapper around the CopyData
 *	routine.
 *
 * Results:
 *	None.
 *
 * Side effects:
 *	None.
 *
 *----------------------------------------------------------------------
 */

static void
CopyEventProc(
    void *clientData,
    int mask)
{
    (void) CopyData((CopyState *)clientData, mask);
}

/*
 *----------------------------------------------------------------------
 *
 * StopCopy --
 *
 *	This routine halts a copy that is in progress.
 *
 * Results:
 *	None.
 *
 * Side effects:
 *	Removes any pending channel handlers and restores the blocking and
 *	buffering modes of the channels. The CopyState is freed.
 *
 *----------------------------------------------------------------------
 */

static void
StopCopy(
    CopyState *csPtr)		/* State for bg copy to stop . */
{
    ChannelState *inStatePtr, *outStatePtr;
    Tcl_Channel inChan, outChan;

    int nonBlocking;

    if (!csPtr) {
	return;
    }

    inChan = (Tcl_Channel) csPtr->readPtr;
    outChan = (Tcl_Channel) csPtr->writePtr;
    inStatePtr = csPtr->readPtr->state;
    outStatePtr = csPtr->writePtr->state;

    /*
     * Restore the old blocking mode and output buffering mode.
     */

    nonBlocking = csPtr->readFlags & CHANNEL_NONBLOCKING;
    if (nonBlocking != GotFlag(inStatePtr, CHANNEL_NONBLOCKING)) {
	SetBlockMode(NULL, csPtr->readPtr,
		nonBlocking ? TCL_MODE_NONBLOCKING : TCL_MODE_BLOCKING);
    }
    if (csPtr->readPtr != csPtr->writePtr) {
	nonBlocking = csPtr->writeFlags & CHANNEL_NONBLOCKING;
	if (nonBlocking != GotFlag(outStatePtr, CHANNEL_NONBLOCKING)) {
	    SetBlockMode(NULL, csPtr->writePtr,
		    nonBlocking ? TCL_MODE_NONBLOCKING : TCL_MODE_BLOCKING);
	}
    }
    ResetFlag(outStatePtr, CHANNEL_LINEBUFFERED | CHANNEL_UNBUFFERED);
    SetFlag(outStatePtr,
	    csPtr->writeFlags & (CHANNEL_LINEBUFFERED | CHANNEL_UNBUFFERED));

    if (csPtr->cmdPtr) {
	Tcl_DeleteChannelHandler(inChan, CopyEventProc, csPtr);
	if (inChan != outChan) {
	    Tcl_DeleteChannelHandler(outChan, CopyEventProc, csPtr);
	}
	Tcl_DeleteChannelHandler(inChan, MBEvent, csPtr);
	Tcl_DeleteChannelHandler(outChan, MBEvent, csPtr);
	TclDecrRefCount(csPtr->cmdPtr);
    }
    inStatePtr->csPtrR = NULL;
    outStatePtr->csPtrW = NULL;
    ckfree(csPtr);
}

/*
 *----------------------------------------------------------------------
 *
 * StackSetBlockMode --
 *
 *	This function sets the blocking mode for a channel, iterating through
 *	each channel in a stack and updates the state flags.
 *
 * Results:
 *	0 if OK, result code from failed blockModeProc otherwise.
 *
 * Side effects:
 *	Modifies the blocking mode of the channel and possibly generates an
 *	error.
 *
 *----------------------------------------------------------------------
 */

static int
StackSetBlockMode(
    Channel *chanPtr,		/* Channel to modify. */
    int mode)			/* One of TCL_MODE_BLOCKING or
				 * TCL_MODE_NONBLOCKING. */
{
    int result = 0;
    Tcl_DriverBlockModeProc *blockModeProc;
    ChannelState *statePtr = chanPtr->state;

    /*
     * Start at the top of the channel stack
     * TODO: Examine what can go wrong when blockModeProc calls
     * disturb the stacking state of the channel.
     */

    chanPtr = statePtr->topChanPtr;
    while (chanPtr != NULL) {
	blockModeProc = Tcl_ChannelBlockModeProc(chanPtr->typePtr);
	if (blockModeProc != NULL) {
	    result = blockModeProc(chanPtr->instanceData, mode);
	    if (result != 0) {
		Tcl_SetErrno(result);
		return result;
	    }
	}
	chanPtr = chanPtr->downChanPtr;
    }
    return 0;
}

/*
 *----------------------------------------------------------------------
 *
 * SetBlockMode --
 *
 *	This function sets the blocking mode for a channel and updates the
 *	state flags.
 *
 * Results:
 *	A standard Tcl result.
 *
 * Side effects:
 *	Modifies the blocking mode of the channel and possibly generates an
 *	error.
 *
 *----------------------------------------------------------------------
 */

static int
SetBlockMode(
    Tcl_Interp *interp,		/* Interp for error reporting. */
    Channel *chanPtr,		/* Channel to modify. */
    int mode)			/* One of TCL_MODE_BLOCKING or
				 * TCL_MODE_NONBLOCKING. */
{
    int result = 0;
    ChannelState *statePtr = chanPtr->state;
				/* State info for channel */

    result = StackSetBlockMode(chanPtr, mode);
    if (result != 0) {
	if (interp != NULL) {
	    /*
	     * TIP #219.
	     * Move error messages put by the driver into the bypass area and
	     * put them into the regular interpreter result. Fall back to the
	     * regular message if nothing was found in the bypass.
	     *
	     * Note that we cannot have a message in the interpreter bypass
	     * area, StackSetBlockMode is restricted to the channel bypass.
	     * We still need the interp as the destination of the move.
	     */

	    if (!TclChanCaughtErrorBypass(interp, (Tcl_Channel) chanPtr)) {
		Tcl_SetObjResult(interp, Tcl_ObjPrintf(
                        "error setting blocking mode: %s",
			Tcl_PosixError(interp)));
	    }
	} else {
	    /*
	     * TIP #219.
	     * If we have no interpreter to put a bypass message into we have
	     * to clear it, to prevent its propagation and use in other places
	     * unrelated to the actual occurence of the problem.
	     */

	    Tcl_SetChannelError((Tcl_Channel) chanPtr, NULL);
	}
	return TCL_ERROR;
    }
    if (mode == TCL_MODE_BLOCKING) {
	ResetFlag(statePtr, CHANNEL_NONBLOCKING | BG_FLUSH_SCHEDULED);
    } else {
	SetFlag(statePtr, CHANNEL_NONBLOCKING);
    }
    return TCL_OK;
}

/*
 *----------------------------------------------------------------------
 *
 * Tcl_GetChannelNames --
 *
 *	Return the names of all open channels in the interp.
 *
 * Results:
 *	TCL_OK or TCL_ERROR.
 *
 * Side effects:
 *	Interp result modified with list of channel names.
 *
 *----------------------------------------------------------------------
 */

int
Tcl_GetChannelNames(
    Tcl_Interp *interp)		/* Interp for error reporting. */
{
    return Tcl_GetChannelNamesEx(interp, NULL);
}

/*
 *----------------------------------------------------------------------
 *
 * Tcl_GetChannelNamesEx --
 *
 *	Return the names of open channels in the interp filtered filtered
 *	through a pattern. If pattern is NULL, it returns all the open
 *	channels.
 *
 * Results:
 *	TCL_OK or TCL_ERROR.
 *
 * Side effects:
 *	Interp result modified with list of channel names.
 *
 *----------------------------------------------------------------------
 */

int
Tcl_GetChannelNamesEx(
    Tcl_Interp *interp,		/* Interp for error reporting. */
    const char *pattern)	/* Pattern to filter on. */
{
    ThreadSpecificData *tsdPtr = TCL_TSD_INIT(&dataKey);
    ChannelState *statePtr;
    const char *name;		/* Name for channel */
    Tcl_Obj *resultPtr;		/* Pointer to result object */
    Tcl_HashTable *hTblPtr;	/* Hash table of channels. */
    Tcl_HashEntry *hPtr;	/* Search variable. */
    Tcl_HashSearch hSearch;	/* Search variable. */

    if (interp == NULL) {
	return TCL_OK;
    }

    /*
     * Get the channel table that stores the channels registered for this
     * interpreter.
     */

    hTblPtr = GetChannelTable(interp);
    TclNewObj(resultPtr);
    if ((pattern != NULL) && TclMatchIsTrivial(pattern)
	    && !((pattern[0] == 's') && (pattern[1] == 't')
	    && (pattern[2] == 'd'))) {
	if ((Tcl_FindHashEntry(hTblPtr, pattern) != NULL)
		&& (Tcl_ListObjAppendElement(interp, resultPtr,
		Tcl_NewStringObj(pattern, TCL_INDEX_NONE)) != TCL_OK)) {
	    goto error;
	}
	goto done;
    }

    for (hPtr = Tcl_FirstHashEntry(hTblPtr, &hSearch); hPtr != NULL;
	    hPtr = Tcl_NextHashEntry(&hSearch)) {
	statePtr = ((Channel *) Tcl_GetHashValue(hPtr))->state;

	if (statePtr->topChanPtr == (Channel *) tsdPtr->stdinChannel) {
	    name = "stdin";
	} else if (statePtr->topChanPtr == (Channel *) tsdPtr->stdoutChannel) {
	    name = "stdout";
	} else if (statePtr->topChanPtr == (Channel *) tsdPtr->stderrChannel) {
	    name = "stderr";
	} else {
	    /*
	     * This is also stored in Tcl_GetHashKey(hTblPtr, hPtr), but it's
	     * simpler to just grab the name from the statePtr.
	     */

	    name = statePtr->channelName;
	}

	if (((pattern == NULL) || Tcl_StringMatch(name, pattern)) &&
		(Tcl_ListObjAppendElement(interp, resultPtr,
			Tcl_NewStringObj(name, TCL_INDEX_NONE)) != TCL_OK)) {
	error:
	    TclDecrRefCount(resultPtr);
	    return TCL_ERROR;
	}
    }

  done:
    Tcl_SetObjResult(interp, resultPtr);
    return TCL_OK;
}

/*
 *----------------------------------------------------------------------
 *
 * Tcl_IsChannelRegistered --
 *
 *	Checks whether the channel is associated with the interp. See also
 *	Tcl_RegisterChannel and Tcl_UnregisterChannel.
 *
 * Results:
 *	0 if the channel is not registered in the interpreter, 1 else.
 *
 * Side effects:
 *	None.
 *
 *----------------------------------------------------------------------
 */

int
Tcl_IsChannelRegistered(
    Tcl_Interp *interp,		/* The interp to query of the channel */
    Tcl_Channel chan)		/* The channel to check */
{
    Tcl_HashTable *hTblPtr;	/* Hash table of channels. */
    Tcl_HashEntry *hPtr;	/* Search variable. */
    Channel *chanPtr;		/* The real IO channel. */
    ChannelState *statePtr;	/* State of the real channel. */

    /*
     * Always check bottom-most channel in the stack. This is the one that
     * gets registered.
     */

    chanPtr = ((Channel *) chan)->state->bottomChanPtr;
    statePtr = chanPtr->state;

    hTblPtr = (Tcl_HashTable *)Tcl_GetAssocData(interp, "tclIO", NULL);
    if (hTblPtr == NULL) {
	return 0;
    }
    hPtr = Tcl_FindHashEntry(hTblPtr, statePtr->channelName);
    if (hPtr == NULL) {
	return 0;
    }
    if ((Channel *) Tcl_GetHashValue(hPtr) != chanPtr) {
	return 0;
    }

    return 1;
}

/*
 *----------------------------------------------------------------------
 *
 * Tcl_IsChannelShared --
 *
 *	Checks whether the channel is shared by multiple interpreters.
 *
 * Results:
 *	A boolean value (0 = Not shared, 1 = Shared).
 *
 * Side effects:
 *	None.
 *
 *----------------------------------------------------------------------
 */

int
Tcl_IsChannelShared(
    Tcl_Channel chan)		/* The channel to query */
{
    ChannelState *statePtr = ((Channel *) chan)->state;
				/* State of real channel structure. */

    return ((statePtr->refCount > 1) ? 1 : 0);
}

/*
 *----------------------------------------------------------------------
 *
 * Tcl_IsChannelExisting --
 *
 *	Checks whether a channel of the given name exists in the
 *	(thread)-global list of all channels. See Tcl_GetChannelNamesEx for
 *	function exposed at the Tcl level.
 *
 * Results:
 *	A boolean value (0 = Does not exist, 1 = Does exist).
 *
 * Side effects:
 *	None.
 *
 *----------------------------------------------------------------------
 */

int
Tcl_IsChannelExisting(
    const char *chanName)	/* The name of the channel to look for. */
{
    ChannelState *statePtr;
    ThreadSpecificData *tsdPtr = TCL_TSD_INIT(&dataKey);
    const char *name;
    int chanNameLen;

    chanNameLen = strlen(chanName);
    for (statePtr = tsdPtr->firstCSPtr; statePtr != NULL;
	    statePtr = statePtr->nextCSPtr) {
	if (statePtr->topChanPtr == (Channel *) tsdPtr->stdinChannel) {
	    name = "stdin";
	} else if (statePtr->topChanPtr == (Channel *) tsdPtr->stdoutChannel) {
	    name = "stdout";
	} else if (statePtr->topChanPtr == (Channel *) tsdPtr->stderrChannel) {
	    name = "stderr";
	} else {
	    name = statePtr->channelName;
	}

	if ((*chanName == *name) &&
		(memcmp(name, chanName, chanNameLen + 1) == 0)) {
	    return 1;
	}
    }

    return 0;
}

/*
 *----------------------------------------------------------------------
 *
 * Tcl_ChannelName --
 *
 *	Return the name of the channel type.
 *
 * Results:
 *	A pointer the name of the channel type.
 *
 * Side effects:
 *	None.
 *
 *----------------------------------------------------------------------
 */

const char *
Tcl_ChannelName(
    const Tcl_ChannelType *chanTypePtr) /* Pointer to channel type. */
{
    return chanTypePtr->typeName;
}

/*
 *----------------------------------------------------------------------
 *
 * Tcl_ChannelVersion --
 *
 *	Return the of version of the channel type.
 *
 * Results:
 *	One of the TCL_CHANNEL_VERSION_* constants from tcl.h
 *
 * Side effects:
 *	None.
 *
 *----------------------------------------------------------------------
 */

Tcl_ChannelTypeVersion
Tcl_ChannelVersion(
    const Tcl_ChannelType *chanTypePtr)
				/* Pointer to channel type. */
{
#ifndef TCL_NO_DEPRECATED
    if ((chanTypePtr->version < TCL_CHANNEL_VERSION_2)
	    || (chanTypePtr->version > TCL_CHANNEL_VERSION_5)) {
	/*
	 * In <v2 channel versions, the version field is occupied by the
	 * Tcl_DriverBlockModeProc
	 */
	return TCL_CHANNEL_VERSION_1;
    }
#endif
    return chanTypePtr->version;
}

/*
 *----------------------------------------------------------------------
 *
 * Tcl_ChannelBlockModeProc --
 *
 *	Return the Tcl_DriverBlockModeProc of the channel type.
 *
 * Results:
 *	A pointer to the proc.
 *
 * Side effects:
 *	None.
 *
 *---------------------------------------------------------------------- */

Tcl_DriverBlockModeProc *
Tcl_ChannelBlockModeProc(
    const Tcl_ChannelType *chanTypePtr)
				/* Pointer to channel type. */
{
#ifndef TCL_NO_DEPRECATED
    if (Tcl_ChannelVersion(chanTypePtr) < TCL_CHANNEL_VERSION_2) {
	/*
	 * The v1 structure had the blockModeProc in a different place.
	 */
	return (Tcl_DriverBlockModeProc *) chanTypePtr->version;
    }
#endif
    return chanTypePtr->blockModeProc;
}

/*
 *----------------------------------------------------------------------
 *
 * Tcl_ChannelCloseProc --
 *
 *	Return the Tcl_DriverCloseProc of the channel type.
 *
 * Results:
 *	A pointer to the proc.
 *
 * Side effects:
 *	None.
 *
 *----------------------------------------------------------------------
 */

#ifndef TCL_NO_DEPRECATED
Tcl_DriverCloseProc *
Tcl_ChannelCloseProc(
    const Tcl_ChannelType *chanTypePtr)
				/* Pointer to channel type. */
{
    return chanTypePtr->closeProc;
}
#endif

/*
 *----------------------------------------------------------------------
 *
 * Tcl_ChannelClose2Proc --
 *
 *	Return the Tcl_DriverClose2Proc of the channel type.
 *
 * Results:
 *	A pointer to the proc.
 *
 * Side effects:
 *	None.
 *
 *----------------------------------------------------------------------
 */

Tcl_DriverClose2Proc *
Tcl_ChannelClose2Proc(
    const Tcl_ChannelType *chanTypePtr)
				/* Pointer to channel type. */
{
    return chanTypePtr->close2Proc;
}

/*
 *----------------------------------------------------------------------
 *
 * Tcl_ChannelInputProc --
 *
 *	Return the Tcl_DriverInputProc of the channel type.
 *
 * Results:
 *	A pointer to the proc.
 *
 * Side effects:
 *	None.
 *
 *----------------------------------------------------------------------
 */

Tcl_DriverInputProc *
Tcl_ChannelInputProc(
    const Tcl_ChannelType *chanTypePtr)
				/* Pointer to channel type. */
{
    return chanTypePtr->inputProc;
}

/*
 *----------------------------------------------------------------------
 *
 * Tcl_ChannelOutputProc --
 *
 *	Return the Tcl_DriverOutputProc of the channel type.
 *
 * Results:
 *	A pointer to the proc.
 *
 * Side effects:
 *	None.
 *
 *----------------------------------------------------------------------
 */

Tcl_DriverOutputProc *
Tcl_ChannelOutputProc(
    const Tcl_ChannelType *chanTypePtr)
				/* Pointer to channel type. */
{
    return chanTypePtr->outputProc;
}

/*
 *----------------------------------------------------------------------
 *
 * Tcl_ChannelSeekProc --
 *
 *	Return the Tcl_DriverSeekProc of the channel type.
 *
 * Results:
 *	A pointer to the proc.
 *
 * Side effects:
 *	None.
 *
 *----------------------------------------------------------------------
 */

#ifndef TCL_NO_DEPRECATED
Tcl_DriverSeekProc *
Tcl_ChannelSeekProc(
    const Tcl_ChannelType *chanTypePtr)
				/* Pointer to channel type. */
{
    return chanTypePtr->seekProc;
}
#endif

/*
 *----------------------------------------------------------------------
 *
 * Tcl_ChannelSetOptionProc --
 *
 *	Return the Tcl_DriverSetOptionProc of the channel type.
 *
 * Results:
 *	A pointer to the proc.
 *
 * Side effects:
 *	None.
 *
 *----------------------------------------------------------------------
 */

Tcl_DriverSetOptionProc *
Tcl_ChannelSetOptionProc(
    const Tcl_ChannelType *chanTypePtr)
				/* Pointer to channel type. */
{
    return chanTypePtr->setOptionProc;
}

/*
 *----------------------------------------------------------------------
 *
 * Tcl_ChannelGetOptionProc --
 *
 *	Return the Tcl_DriverGetOptionProc of the channel type.
 *
 * Results:
 *	A pointer to the proc.
 *
 * Side effects:
 *	None.
 *
 *----------------------------------------------------------------------
 */

Tcl_DriverGetOptionProc *
Tcl_ChannelGetOptionProc(
    const Tcl_ChannelType *chanTypePtr)
				/* Pointer to channel type. */
{
    return chanTypePtr->getOptionProc;
}

/*
 *----------------------------------------------------------------------
 *
 * Tcl_ChannelWatchProc --
 *
 *	Return the Tcl_DriverWatchProc of the channel type.
 *
 * Results:
 *	A pointer to the proc.
 *
 * Side effects:
 *	None.
 *
 *----------------------------------------------------------------------
 */

Tcl_DriverWatchProc *
Tcl_ChannelWatchProc(
    const Tcl_ChannelType *chanTypePtr)
				/* Pointer to channel type. */
{
    return chanTypePtr->watchProc;
}

/*
 *----------------------------------------------------------------------
 *
 * Tcl_ChannelGetHandleProc --
 *
 *	Return the Tcl_DriverGetHandleProc of the channel type.
 *
 * Results:
 *	A pointer to the proc.
 *
 * Side effects:
 *	None.
 *
 *----------------------------------------------------------------------
 */

Tcl_DriverGetHandleProc *
Tcl_ChannelGetHandleProc(
    const Tcl_ChannelType *chanTypePtr)
				/* Pointer to channel type. */
{
    return chanTypePtr->getHandleProc;
}

/*
 *----------------------------------------------------------------------
 *
 * Tcl_ChannelFlushProc --
 *
 *	Return the Tcl_DriverFlushProc of the channel type.
 *
 * Results:
 *	A pointer to the proc.
 *
 * Side effects:
 *	None.
 *
 *----------------------------------------------------------------------
 */

Tcl_DriverFlushProc *
Tcl_ChannelFlushProc(
    const Tcl_ChannelType *chanTypePtr)
				/* Pointer to channel type. */
{
#ifndef TCL_NO_DEPRECATED
    if (Tcl_ChannelVersion(chanTypePtr) < TCL_CHANNEL_VERSION_2) {
	return NULL;
    }
#endif
    return chanTypePtr->flushProc;
}

/*
 *----------------------------------------------------------------------
 *
 * Tcl_ChannelHandlerProc --
 *
 *	Return the Tcl_DriverHandlerProc of the channel type.
 *
 * Results:
 *	A pointer to the proc.
 *
 * Side effects:
 *	None.
 *
 *----------------------------------------------------------------------
 */

Tcl_DriverHandlerProc *
Tcl_ChannelHandlerProc(
    const Tcl_ChannelType *chanTypePtr)
				/* Pointer to channel type. */
{
#ifndef TCL_NO_DEPRECATED
    if (Tcl_ChannelVersion(chanTypePtr) < TCL_CHANNEL_VERSION_2) {
	return NULL;
    }
#endif
    return chanTypePtr->handlerProc;
}

/*
 *----------------------------------------------------------------------
 *
 * Tcl_ChannelWideSeekProc --
 *
 *	Return the Tcl_DriverWideSeekProc of the channel type.
 *
 * Results:
 *	A pointer to the proc.
 *
 * Side effects:
 *	None.
 *
 *----------------------------------------------------------------------
 */

Tcl_DriverWideSeekProc *
Tcl_ChannelWideSeekProc(
    const Tcl_ChannelType *chanTypePtr)
				/* Pointer to channel type. */
{
#ifndef TCL_NO_DEPRECATED
    if (Tcl_ChannelVersion(chanTypePtr) < TCL_CHANNEL_VERSION_3) {
	return NULL;
    }
#endif
    return chanTypePtr->wideSeekProc;
}

/*
 *----------------------------------------------------------------------
 *
 * Tcl_ChannelThreadActionProc --
 *
 *	TIP #218, Channel Thread Actions. Return the
 *	Tcl_DriverThreadActionProc of the channel type.
 *
 * Results:
 *	A pointer to the proc.
 *
 * Side effects:
 *	None.
 *
 *----------------------------------------------------------------------
 */

Tcl_DriverThreadActionProc *
Tcl_ChannelThreadActionProc(
    const Tcl_ChannelType *chanTypePtr)
				/* Pointer to channel type. */
{
#ifndef TCL_NO_DEPRECATED
    if (Tcl_ChannelVersion(chanTypePtr) < TCL_CHANNEL_VERSION_4) {
	return NULL;
    }
#endif
    return chanTypePtr->threadActionProc;
}

/*
 *----------------------------------------------------------------------
 *
 * Tcl_SetChannelErrorInterp --
 *
 *	TIP #219, Tcl Channel Reflection API.
 *	Store an error message for the I/O system.
 *
 * Results:
 *	None.
 *
 * Side effects:
 *	Discards a previously stored message.
 *
 *----------------------------------------------------------------------
 */

void
Tcl_SetChannelErrorInterp(
    Tcl_Interp *interp,		/* Interp to store the data into. */
    Tcl_Obj *msg)		/* Error message to store. */
{
    Interp *iPtr = (Interp *) interp;
    Tcl_Obj *disposePtr = iPtr->chanMsg;

    if (msg != NULL) {
	iPtr->chanMsg = FixLevelCode(msg);
	Tcl_IncrRefCount(iPtr->chanMsg);
    } else {
	iPtr->chanMsg = NULL;
    }

    if (disposePtr != NULL) {
        TclDecrRefCount(disposePtr);
    }
    return;
}

/*
 *----------------------------------------------------------------------
 *
 * Tcl_SetChannelError --
 *
 *	TIP #219, Tcl Channel Reflection API.
 *	Store an error message for the I/O system.
 *
 * Results:
 *	None.
 *
 * Side effects:
 *	Discards a previously stored message.
 *
 *----------------------------------------------------------------------
 */

void
Tcl_SetChannelError(
    Tcl_Channel chan,		/* Channel to store the data into. */
    Tcl_Obj *msg)		/* Error message to store. */
{
    ChannelState *statePtr = ((Channel *) chan)->state;
    Tcl_Obj *disposePtr = statePtr->chanMsg;

    if (msg != NULL) {
	statePtr->chanMsg = FixLevelCode(msg);
	Tcl_IncrRefCount(statePtr->chanMsg);
    } else {
	statePtr->chanMsg = NULL;
    }

    if (disposePtr != NULL) {
        TclDecrRefCount(disposePtr);
    }
    return;
}

/*
 *----------------------------------------------------------------------
 *
 * FixLevelCode --
 *
 *	TIP #219, Tcl Channel Reflection API.
 *	Scans an error message for bad -code / -level directives. Returns a
 *	modified copy with such directives corrected, and the input if it had
 *	no problems.
 *
 * Results:
 *	A Tcl_Obj*
 *
 * Side effects:
 *	None.
 *
 *----------------------------------------------------------------------
 */

static Tcl_Obj *
FixLevelCode(
    Tcl_Obj *msg)
{
    int explicitResult, numOptions, lcn;
    Tcl_Size lc;
    Tcl_Obj **lv, **lvn;
    int res, i, j, val, lignore, cignore;
    int newlevel = -1, newcode = -1;

    /* ASSERT msg != NULL */

    /*
     * Process the caught message.
     *
     * Syntax = (option value)... ?message?
     *
     * Bad message syntax causes a panic, because the other side uses
     * Tcl_GetReturnOptions and list construction functions to marshal the
     * information. Hence an error means that we've got serious breakage.
     */

    res = TclListObjGetElementsM(NULL, msg, &lc, &lv);
    if (res != TCL_OK) {
	Tcl_Panic("Tcl_SetChannelError: bad syntax of message");
    }

    explicitResult = (1 == (lc % 2));
    numOptions = lc - explicitResult;

    /*
     * No options, nothing to do.
     */

    if (numOptions == 0) {
	return msg;
    }

    /*
     * Check for -code x, x != 1|error, and -level x, x != 0
     */

    for (i = 0; i < numOptions; i += 2) {
	if (0 == strcmp(TclGetString(lv[i]), "-code")) {
	    /*
	     * !"error", !integer, integer != 1 (numeric code for error)
	     */

	    res = TclGetIntFromObj(NULL, lv[i+1], &val);
	    if (((res == TCL_OK) && (val != 1)) || ((res != TCL_OK) &&
		    (0 != strcmp(TclGetString(lv[i+1]), "error")))) {
		newcode = 1;
	    }
	} else if (0 == strcmp(TclGetString(lv[i]), "-level")) {
	    /*
	     * !integer, integer != 0
	     */

	    res = TclGetIntFromObj(NULL, lv [i+1], &val);
	    if ((res != TCL_OK) || (val != 0)) {
		newlevel = 0;
	    }
	}
    }

    /*
     * -code, -level are either not present or ok. Nothing to do.
     */

    if ((newlevel < 0) && (newcode < 0)) {
	return msg;
    }

    lcn = numOptions;
    if (explicitResult) {
	lcn ++;
    }
    if (newlevel >= 0) {
	lcn += 2;
    }
    if (newcode >= 0) {
	lcn += 2;
    }

    lvn = (Tcl_Obj **)ckalloc(lcn * sizeof(Tcl_Obj *));

    /*
     * New level/code information is spliced into the first occurrence of
     * -level, -code, further occurrences are ignored. The options cannot be
     * not present, we would not come here. Options which are ok are simply
     * copied over.
     */

    lignore = cignore = 0;
    for (i=0, j=0; i<numOptions; i+=2) {
	if (0 == strcmp(TclGetString(lv[i]), "-level")) {
	    if (newlevel >= 0) {
		lvn[j++] = lv[i];
		lvn[j++] = Tcl_NewWideIntObj(newlevel);
		newlevel = -1;
		lignore = 1;
		continue;
	    } else if (lignore) {
		continue;
	    }
	} else if (0 == strcmp(TclGetString(lv[i]), "-code")) {
	    if (newcode >= 0) {
		lvn[j++] = lv[i];
		lvn[j++] = Tcl_NewWideIntObj(newcode);
		newcode = -1;
		cignore = 1;
		continue;
	    } else if (cignore) {
		continue;
	    }
	}

	/*
	 * Keep everything else, possibly copied down.
	 */

	lvn[j++] = lv[i];
	lvn[j++] = lv[i+1];
    }
    if (newlevel >= 0) {
	Tcl_Panic("Defined newlevel not used in rewrite");
    }
    if (newcode >= 0) {
	Tcl_Panic("Defined newcode not used in rewrite");
    }

    if (explicitResult) {
	lvn[j++] = lv[i];
    }

    msg = Tcl_NewListObj(j, lvn);

    ckfree(lvn);
    return msg;
}

/*
 *----------------------------------------------------------------------
 *
 * Tcl_GetChannelErrorInterp --
 *
 *	TIP #219, Tcl Channel Reflection API.
 *	Return the message stored by the channel driver.
 *
 * Results:
 *	Tcl error message object.
 *
 * Side effects:
 *	Resets the stored data to NULL.
 *
 *----------------------------------------------------------------------
 */

void
Tcl_GetChannelErrorInterp(
    Tcl_Interp *interp,		/* Interp to query. */
    Tcl_Obj **msg)		/* Place for error message. */
{
    Interp *iPtr = (Interp *) interp;

    *msg = iPtr->chanMsg;
    iPtr->chanMsg = NULL;
}

/*
 *----------------------------------------------------------------------
 *
 * Tcl_GetChannelError --
 *
 *	TIP #219, Tcl Channel Reflection API.
 *	Return the message stored by the channel driver.
 *
 * Results:
 *	Tcl error message object.
 *
 * Side effects:
 *	Resets the stored data to NULL.
 *
 *----------------------------------------------------------------------
 */

void
Tcl_GetChannelError(
    Tcl_Channel chan,		/* Channel to query. */
    Tcl_Obj **msg)		/* Place for error message. */
{
    ChannelState *statePtr = ((Channel *) chan)->state;

    *msg = statePtr->chanMsg;
    statePtr->chanMsg = NULL;
}

/*
 *----------------------------------------------------------------------
 *
 * Tcl_ChannelTruncateProc --
 *
 *	TIP #208 (subsection relating to truncation, based on TIP #206).
 *	Return the Tcl_DriverTruncateProc of the channel type.
 *
 * Results:
 *	A pointer to the proc.
 *
 * Side effects:
 *	None.
 *
 *----------------------------------------------------------------------
 */

Tcl_DriverTruncateProc *
Tcl_ChannelTruncateProc(
    const Tcl_ChannelType *chanTypePtr)
				/* Pointer to channel type. */
{
    if (Tcl_ChannelVersion(chanTypePtr) < TCL_CHANNEL_VERSION_5) {
	return NULL;
    }
    return chanTypePtr->truncateProc;
}

/*
 *----------------------------------------------------------------------
 *
 * DupChannelInternalRep --
 *
 *	Initialize the internal representation of a new Tcl_Obj to a copy of
 *	the internal representation of an existing string object.
 *
 * Results:
 *	None.
 *
 * Side effects:
 *	copyPtr's internal rep is set to a copy of srcPtr's internal
 *	representation.
 *
 *----------------------------------------------------------------------
 */

static void
DupChannelInternalRep(
    Tcl_Obj *srcPtr,	/* Object with internal rep to copy. Must have
				 * an internal rep of type "Channel". */
    Tcl_Obj *copyPtr)	/* Object with internal rep to set. Must not
				 * currently have an internal rep.*/
{
    ResolvedChanName *resPtr;

    ChanGetInternalRep(srcPtr, resPtr);
    assert(resPtr);
    ChanSetInternalRep(copyPtr, resPtr);
}

/*
 *----------------------------------------------------------------------
 *
 * FreeChannelInternalRep --
 *
 *	Release statePtr storage.
 *
 * Results:
 *	None.
 *
 * Side effects:
 *	May cause state to be freed.
 *
 *----------------------------------------------------------------------
 */

static void
FreeChannelInternalRep(
    Tcl_Obj *objPtr)		/* Object with internal rep to free. */
{
    ResolvedChanName *resPtr;

    ChanGetInternalRep(objPtr, resPtr);
    assert(resPtr);
    if (resPtr->refCount-- > 1) {
	return;
    }
    Tcl_Release(resPtr->statePtr);
    ckfree(resPtr);
}

#if 0
/*
 * For future debugging work, a simple function to print the flags of a
 * channel in semi-readable form.
 */

static int
DumpFlags(
    char *str,
    int flags)
{
    int i = 0;
    char buf[24];

#define ChanFlag(chr, bit)      (buf[i++] = ((flags & (bit)) ? (chr) : '_'))

    ChanFlag('r', TCL_READABLE);
    ChanFlag('w', TCL_WRITABLE);
    ChanFlag('n', CHANNEL_NONBLOCKING);
    ChanFlag('l', CHANNEL_LINEBUFFERED);
    ChanFlag('u', CHANNEL_UNBUFFERED);
    ChanFlag('F', BG_FLUSH_SCHEDULED);
    ChanFlag('c', CHANNEL_CLOSED);
    ChanFlag('E', CHANNEL_EOF);
    ChanFlag('S', CHANNEL_STICKY_EOF);
    ChanFlag('U', CHANNEL_ENCODING_ERROR);
    ChanFlag('B', CHANNEL_BLOCKED);
    ChanFlag('/', INPUT_SAW_CR);
    ChanFlag('D', CHANNEL_DEAD);
    ChanFlag('R', CHANNEL_RAW_MODE);
    ChanFlag('x', CHANNEL_INCLOSE);

    buf[i] ='\0';

    fprintf(stderr, "%s: %s\n", str, buf);
    return 0;
}
#endif

/*
 * Local Variables:
 * mode: c
 * c-basic-offset: 4
 * fill-column: 78
 * tab-width: 8
 * indent-tabs-mode: nil
 * End:
 */<|MERGE_RESOLUTION|>--- conflicted
+++ resolved
@@ -9560,22 +9560,17 @@
      */
 
 #define PROFILE_STRICT(flags_)                                         \
-    ((CHANNEL_PROFILE_GET(flags_) == CHANNEL_PROFILE_STRICT)           \
+    ((ENCODING_PROFILE_GET(flags_) == (TCL_ENCODING_PROFILE_STRICT & ENCODING_PROFILE_MASK)) \
 	    && ((flags_) && TCL_ENCODING_STOPONERROR))
 #define PROFILE_REPLACE(flags_)                                         \
-    (CHANNEL_PROFILE_GET(flags_) == TCL_ENCODING_PROFILE_REPLACE)
+    (ENCODING_PROFILE_GET(flags_) == TCL_ENCODING_PROFILE_REPLACE)
 
     moveBytes = inStatePtr->inEofChar == '\0'	/* No eofChar to stop input */
 	    && inStatePtr->inputTranslation == TCL_TRANSLATE_LF
 	    && outStatePtr->outputTranslation == TCL_TRANSLATE_LF
 	    && inStatePtr->encoding == outStatePtr->encoding
-<<<<<<< HEAD
 	    && (!PROFILE_STRICT(inStatePtr->inputEncodingFlags) && !PROFILE_REPLACE(inStatePtr->inputEncodingFlags))
 	    && (!PROFILE_STRICT(outStatePtr->outputEncodingFlags) && !PROFILE_REPLACE(outStatePtr->outputEncodingFlags));
-=======
-	    && ENCODING_PROFILE_GET(inStatePtr->inputEncodingFlags) == TCL_ENCODING_PROFILE_TCL8
-	    && ENCODING_PROFILE_GET(outStatePtr->outputEncodingFlags) == TCL_ENCODING_PROFILE_TCL8;
->>>>>>> 7b688527
 
     /*
      * Allocate a new CopyState to maintain info about the current copy in
@@ -9904,13 +9899,8 @@
     inBinary = (inStatePtr->encoding == NULL);
     outBinary = (outStatePtr->encoding == NULL);
     sameEncoding = inStatePtr->encoding == outStatePtr->encoding
-<<<<<<< HEAD
 	    && (!PROFILE_STRICT(inStatePtr->inputEncodingFlags) && !PROFILE_REPLACE(inStatePtr->inputEncodingFlags))
 	    && (!PROFILE_STRICT(outStatePtr->outputEncodingFlags) && !PROFILE_REPLACE(outStatePtr->outputEncodingFlags));
-=======
-	    && ENCODING_PROFILE_GET(inStatePtr->inputEncodingFlags) == TCL_ENCODING_PROFILE_TCL8
-	    && ENCODING_PROFILE_GET(outStatePtr->outputEncodingFlags) == TCL_ENCODING_PROFILE_TCL8;
->>>>>>> 7b688527
 
     if (!(inBinary || sameEncoding)) {
 	TclNewObj(bufObj);
