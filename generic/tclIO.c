/*
 * tclIO.c --
 *
 *	This file provides the generic portions (those that are the same on
 *	all platforms and for all channel types) of Tcl's IO facilities.
 *
 * Copyright (c) 1998-2000 Ajuba Solutions
 * Copyright (c) 1995-1997 Sun Microsystems, Inc.
 * Contributions from Don Porter, NIST, 2014. (not subject to US copyright)
 *
 * See the file "license.terms" for information on usage and redistribution of
 * this file, and for a DISCLAIMER OF ALL WARRANTIES.
 */

#include "tclInt.h"
#include "tclIO.h"
#include <assert.h>

/*
 * For each channel handler registered in a call to Tcl_CreateChannelHandler,
 * there is one record of the following type. All of records for a specific
 * channel are chained together in a singly linked list which is stored in
 * the channel structure.
 */

typedef struct ChannelHandler {
    Channel *chanPtr;		/* The channel structure for this channel. */
    int mask;			/* Mask of desired events. */
    Tcl_ChannelProc *proc;	/* Procedure to call in the type of
				 * Tcl_CreateChannelHandler. */
    ClientData clientData;	/* Argument to pass to procedure. */
    struct ChannelHandler *nextPtr;
				/* Next one in list of registered handlers. */
} ChannelHandler;

/*
 * This structure keeps track of the current ChannelHandler being invoked in
 * the current invocation of Tcl_NotifyChannel. There is a potential
 * problem if a ChannelHandler is deleted while it is the current one, since
 * Tcl_NotifyChannel needs to look at the nextPtr field. To handle this
 * problem, structures of the type below indicate the next handler to be
 * processed for any (recursively nested) dispatches in progress. The
 * nextHandlerPtr field is updated if the handler being pointed to is deleted.
 * The nestedHandlerPtr field is used to chain together all recursive
 * invocations, so that Tcl_DeleteChannelHandler can find all the recursively
 * nested invocations of Tcl_NotifyChannel and compare the handler being
 * deleted against the NEXT handler to be invoked in that invocation; when it
 * finds such a situation, Tcl_DeleteChannelHandler updates the nextHandlerPtr
 * field of the structure to the next handler.
 */

typedef struct NextChannelHandler {
    ChannelHandler *nextHandlerPtr;	/* The next handler to be invoked in
					 * this invocation. */
    struct NextChannelHandler *nestedHandlerPtr;
					/* Next nested invocation of
					 * Tcl_NotifyChannel. */
} NextChannelHandler;

/*
 * The following structure is used by Tcl_GetsObj() to encapsulates the
 * state for a "gets" operation.
 */

typedef struct GetsState {
    Tcl_Obj *objPtr;		/* The object to which UTF-8 characters
				 * will be appended. */
    char **dstPtr;		/* Pointer into objPtr's string rep where
				 * next character should be stored. */
    Tcl_Encoding encoding;	/* The encoding to use to convert raw bytes
				 * to UTF-8.  */
    ChannelBuffer *bufPtr;	/* The current buffer of raw bytes being
				 * emptied. */
    Tcl_EncodingState state;	/* The encoding state just before the last
				 * external to UTF-8 conversion in
				 * FilterInputBytes(). */
    int rawRead;		/* The number of bytes removed from bufPtr
				 * in the last call to FilterInputBytes(). */
    int bytesWrote;		/* The number of bytes of UTF-8 data
				 * appended to objPtr during the last call to
				 * FilterInputBytes(). */
    int charsWrote;		/* The corresponding number of UTF-8
				 * characters appended to objPtr during the
				 * last call to FilterInputBytes(). */
    int totalChars;		/* The total number of UTF-8 characters
				 * appended to objPtr so far, just before the
				 * last call to FilterInputBytes(). */
} GetsState;

/*
 * The following structure encapsulates the state for a background channel
 * copy.  Note that the data buffer for the copy will be appended to this
 * structure.
 */

typedef struct CopyState {
    struct Channel *readPtr;	/* Pointer to input channel. */
    struct Channel *writePtr;	/* Pointer to output channel. */
    int readFlags;		/* Original read channel flags. */
    int writeFlags;		/* Original write channel flags. */
    Tcl_WideInt toRead;		/* Number of bytes to copy, or -1. */
    Tcl_WideInt total;		/* Total bytes transferred (written). */
    Tcl_Interp *interp;		/* Interp that started the copy. */
    Tcl_Obj *cmdPtr;		/* Command to be invoked at completion. */
    int bufSize;		/* Size of appended buffer. */
    char buffer[1];		/* Copy buffer, this must be the last
                                 * field. */
} CopyState;

/*
 * All static variables used in this file are collected into a single instance
 * of the following structure. For multi-threaded implementations, there is
 * one instance of this structure for each thread.
 *
 * Notice that different structures with the same name appear in other files.
 * The structure defined below is used in this file only.
 */

typedef struct {
    NextChannelHandler *nestedHandlerPtr;
				/* This variable holds the list of nested
				 * Tcl_NotifyChannel invocations. */
    ChannelState *firstCSPtr;	/* List of all channels currently open,
				 * indexed by ChannelState, as only one
				 * ChannelState exists per set of stacked
				 * channels. */
    Tcl_Channel stdinChannel;	/* Static variable for the stdin channel. */
    int stdinInitialized;
    Tcl_Channel stdoutChannel;	/* Static variable for the stdout channel. */
    int stdoutInitialized;
    Tcl_Channel stderrChannel;	/* Static variable for the stderr channel. */
    int stderrInitialized;
    Tcl_Encoding binaryEncoding;
} ThreadSpecificData;

static Tcl_ThreadDataKey dataKey;

/*
 * Structure to record a close callback. One such record exists for
 * each close callback registered for a channel.
 */

typedef struct CloseCallback {
    Tcl_CloseProc *proc;		/* The procedure to call. */
    ClientData clientData;		/* Arbitrary one-word data to pass
					 * to the callback. */
    struct CloseCallback *nextPtr;	/* For chaining close callbacks. */
} CloseCallback;

/*
 * Static functions in this file:
 */

static ChannelBuffer *	AllocChannelBuffer(int length);
static void		PreserveChannelBuffer(ChannelBuffer *bufPtr);
static void		ReleaseChannelBuffer(ChannelBuffer *bufPtr);
static int		IsShared(ChannelBuffer *bufPtr);
static void		ChannelFree(Channel *chanPtr);
static void		ChannelTimerProc(ClientData clientData);
static int		ChanRead(Channel *chanPtr, char *dst, int dstSize);
static int		CheckChannelErrors(ChannelState *statePtr,
			    int direction);
static int		CheckForDeadChannel(Tcl_Interp *interp,
			    ChannelState *statePtr);
static void		CheckForStdChannelsBeingClosed(Tcl_Channel chan);
static void		CleanupChannelHandlers(Tcl_Interp *interp,
			    Channel *chanPtr);
static int		CloseChannel(Tcl_Interp *interp, Channel *chanPtr,
			    int errorCode);
static int		CloseChannelPart(Tcl_Interp *interp, Channel *chanPtr,
			    int errorCode, int flags);
static int		CloseWrite(Tcl_Interp *interp, Channel *chanPtr);
static void		CommonGetsCleanup(Channel *chanPtr);
static int		CopyData(CopyState *csPtr, int mask);
static int		MoveBytes(CopyState *csPtr);

static void		MBCallback(CopyState *csPtr, Tcl_Obj *errObj);
static void		MBError(CopyState *csPtr, int mask, int errorCode);
static int		MBRead(CopyState *csPtr);
static int		MBWrite(CopyState *csPtr);
static void		MBEvent(ClientData clientData, int mask);

static void		CopyEventProc(ClientData clientData, int mask);
static void		CreateScriptRecord(Tcl_Interp *interp,
			    Channel *chanPtr, int mask, Tcl_Obj *scriptPtr);
static void		DeleteChannelTable(ClientData clientData,
			    Tcl_Interp *interp);
static void		DeleteScriptRecord(Tcl_Interp *interp,
			    Channel *chanPtr, int mask);
static int		DetachChannel(Tcl_Interp *interp, Tcl_Channel chan);
static void		DiscardInputQueued(ChannelState *statePtr,
			    int discardSavedBuffers);
static void		DiscardOutputQueued(ChannelState *chanPtr);
static int		DoRead(Channel *chanPtr, char *dst, int bytesToRead,
			    int allowShortReads);
static int		DoReadChars(Channel *chan, Tcl_Obj *objPtr, int toRead,
			    int appendFlag);
static int		FilterInputBytes(Channel *chanPtr,
			    GetsState *statePtr);
static int		FlushChannel(Tcl_Interp *interp, Channel *chanPtr,
			    int calledFromAsyncFlush);
static int		TclGetsObjBinary(Tcl_Channel chan, Tcl_Obj *objPtr);
static Tcl_Encoding	GetBinaryEncoding(void);
static void		FreeBinaryEncoding(ClientData clientData);
static Tcl_HashTable *	GetChannelTable(Tcl_Interp *interp);
static int		GetInput(Channel *chanPtr);
static void		PeekAhead(Channel *chanPtr, char **dstEndPtr,
			    GetsState *gsPtr);
static int		ReadBytes(ChannelState *statePtr, Tcl_Obj *objPtr,
			    int charsLeft);
static int		ReadChars(ChannelState *statePtr, Tcl_Obj *objPtr,
			    int charsLeft, int *factorPtr);
static void		RecycleBuffer(ChannelState *statePtr,
			    ChannelBuffer *bufPtr, int mustDiscard);
static int		StackSetBlockMode(Channel *chanPtr, int mode);
static int		SetBlockMode(Tcl_Interp *interp, Channel *chanPtr,
			    int mode);
static void		StopCopy(CopyState *csPtr);
static void		TranslateInputEOL(ChannelState *statePtr, char *dst,
			    const char *src, int *dstLenPtr, int *srcLenPtr);
static void		UpdateInterest(Channel *chanPtr);
static int		Write(Channel *chanPtr, const char *src,
			    int srcLen, Tcl_Encoding encoding);
static Tcl_Obj *	FixLevelCode(Tcl_Obj *msg);
static void		SpliceChannel(Tcl_Channel chan);
static void		CutChannel(Tcl_Channel chan);
static int              WillRead(Channel *chanPtr);

#define WriteChars(chanPtr, src, srcLen) \
			Write(chanPtr, src, srcLen, chanPtr->state->encoding)
#define WriteBytes(chanPtr, src, srcLen) \
			Write(chanPtr, src, srcLen, tclIdentityEncoding)

/*
 * Simplifying helper macros. All may use their argument(s) multiple times.
 * The ANSI C "prototypes" for the macros are listed below, together with a
 * short description of what the macro does.
 *
 * --------------------------------------------------------------------------
 * int BytesLeft(ChannelBuffer *bufPtr)
 *
 *	Returns the number of bytes of data remaining in the buffer.
 *
 * int SpaceLeft(ChannelBuffer *bufPtr)
 *
 *	Returns the number of bytes of space remaining at the end of the
 *	buffer.
 *
 * int IsBufferReady(ChannelBuffer *bufPtr)
 *
 *	Returns whether a buffer has bytes available within it.
 *
 * int IsBufferEmpty(ChannelBuffer *bufPtr)
 *
 *	Returns whether a buffer is entirely empty. Note that this is not the
 *	inverse of the above operation; trying to merge the two seems to lead
 *	to occasional crashes...
 *
 * int IsBufferFull(ChannelBuffer *bufPtr)
 *
 *	Returns whether more data can be added to a buffer.
 *
 * int IsBufferOverflowing(ChannelBuffer *bufPtr)
 *
 *	Returns whether a buffer has more data in it than it should.
 *
 * char *InsertPoint(ChannelBuffer *bufPtr)
 *
 *	Returns a pointer to where characters should be added to the buffer.
 *
 * char *RemovePoint(ChannelBuffer *bufPtr)
 *
 *	Returns a pointer to where characters should be removed from the
 *	buffer.
 * --------------------------------------------------------------------------
 */

#define BytesLeft(bufPtr)	((bufPtr)->nextAdded - (bufPtr)->nextRemoved)

#define SpaceLeft(bufPtr)	((bufPtr)->bufLength - (bufPtr)->nextAdded)

#define IsBufferReady(bufPtr)	((bufPtr)->nextAdded > (bufPtr)->nextRemoved)

#define IsBufferEmpty(bufPtr)	((bufPtr)->nextAdded == (bufPtr)->nextRemoved)

#define IsBufferFull(bufPtr)	((bufPtr) && (bufPtr)->nextAdded >= (bufPtr)->bufLength)

#define IsBufferOverflowing(bufPtr) ((bufPtr)->nextAdded>(bufPtr)->bufLength)

#define InsertPoint(bufPtr)	((bufPtr)->buf + (bufPtr)->nextAdded)

#define RemovePoint(bufPtr)	((bufPtr)->buf + (bufPtr)->nextRemoved)

/*
 * For working with channel state flag bits.
 */

#define SetFlag(statePtr, flag)		((statePtr)->flags |= (flag))
#define ResetFlag(statePtr, flag)	((statePtr)->flags &= ~(flag))
#define GotFlag(statePtr, flag)		((statePtr)->flags & (flag))

/*
 * Macro for testing whether a string (in optionName, length len) matches a
 * value (prefix matching rules). Arguments are the minimum length to match
 * and the value to match against. (Can't use Tcl_GetIndexFromObj as this is
 * used in a situation where no objects are available.)
 */

#define HaveOpt(minLength, nameString) \
	((len > (minLength)) && (optionName[1] == (nameString)[1]) \
		&& (strncmp(optionName, (nameString), len) == 0))

/*
 * The ChannelObjType type.  Used to store the result of looking up
 * a channel name in the context of an interp.  Saves the lookup
 * result and values needed to check its continued validity.
 */

typedef struct ResolvedChanName {
    ChannelState *statePtr;	/* The saved lookup result */
    Tcl_Interp *interp;		/* The interp in which the lookup was done. */
    size_t epoch;		/* The epoch of the channel when the lookup
				 * was done. Use to verify validity. */
    size_t refCount;		/* Share this struct among many Tcl_Obj. */
} ResolvedChanName;

static void		DupChannelIntRep(Tcl_Obj *objPtr, Tcl_Obj *copyPtr);
static void		FreeChannelIntRep(Tcl_Obj *objPtr);

static const Tcl_ObjType chanObjType = {
    "channel",			/* name for this type */
    FreeChannelIntRep,		/* freeIntRepProc */
    DupChannelIntRep,		/* dupIntRepProc */
    NULL,			/* updateStringProc */
    NULL			/* setFromAnyProc */
};

#define ChanSetIntRep(objPtr, resPtr)					\
    do {								\
	Tcl_ObjIntRep ir;						\
	(resPtr)->refCount++;						\
	ir.twoPtrValue.ptr1 = (resPtr);					\
	ir.twoPtrValue.ptr2 = NULL;					\
	Tcl_StoreIntRep((objPtr), &chanObjType, &ir);			\
    } while (0)

#define ChanGetIntRep(objPtr, resPtr)					\
    do {								\
	const Tcl_ObjIntRep *irPtr;					\
	irPtr = TclFetchIntRep((objPtr), &chanObjType);		\
	(resPtr) = irPtr ? (ResolvedChanName *)irPtr->twoPtrValue.ptr1 : NULL;		\
    } while (0)

#define BUSY_STATE(st, fl) \
     ((((st)->csPtrR) && ((fl) & TCL_READABLE)) || \
      (((st)->csPtrW) && ((fl) & TCL_WRITABLE)))

#define MAX_CHANNEL_BUFFER_SIZE (1024*1024)

/*
 *---------------------------------------------------------------------------
 *
 * ChanClose, ChanRead, ChanSeek, ChanThreadAction, ChanWatch, ChanWrite --
 *
 *	Simplify the access to selected channel driver "methods" that are used
 *	in multiple places in a stereotypical fashion. These are just thin
 *	wrappers around the driver functions.
 *
 *---------------------------------------------------------------------------
 */

static inline int
ChanClose(
    Channel *chanPtr,
    Tcl_Interp *interp)
{
#ifndef TCL_NO_DEPRECATED
    if ((chanPtr->typePtr->closeProc != TCL_CLOSE2PROC) && (chanPtr->typePtr->closeProc != NULL)) {
	return chanPtr->typePtr->closeProc(chanPtr->instanceData, interp);
    }
#endif
    return chanPtr->typePtr->close2Proc(chanPtr->instanceData, interp, 0);
}

/*
 *---------------------------------------------------------------------------
 *
 * ChanRead --
 *
 *	Read up to dstSize bytes using the inputProc of chanPtr, store them at
 *	dst, and return the number of bytes stored.
 *
 * Results:
 *	The return value of the driver inputProc,
 *	  - number of bytes stored at dst, ot
 *	  - -1 on error, with a Posix error code available to the caller by
 *	    calling Tcl_GetErrno().
 *
 * Side effects:
 *	The CHANNEL_BLOCKED and CHANNEL_EOF flags of the channel state are set
 *	as appropriate.  On EOF, the inputEncodingFlags are set to perform
 *	ending operations on decoding.
 *
 *	TODO - Is this really the right place for that?
 *
 *---------------------------------------------------------------------------
 */
static int
ChanRead(
    Channel *chanPtr,
    char *dst,
    int dstSize)
{
    int bytesRead, result;

    /*
     * If the caller asked for zero bytes, we'd force the inputProc to return
     * zero bytes, and then misinterpret that as EOF.
     */

    assert(dstSize > 0);

    /*
     * Each read op must set the blocked and eof states anew, not let
     * the effect of prior reads leak through.
     */

    if (GotFlag(chanPtr->state, CHANNEL_EOF)) {
        chanPtr->state->inputEncodingFlags |= TCL_ENCODING_START;
    }
    ResetFlag(chanPtr->state, CHANNEL_BLOCKED | CHANNEL_EOF);
    chanPtr->state->inputEncodingFlags &= ~TCL_ENCODING_END;
    if (WillRead(chanPtr) < 0) {
        return -1;
    }

    bytesRead = chanPtr->typePtr->inputProc(chanPtr->instanceData,
	    dst, dstSize, &result);

    /*
     * Stop any flag leakage through stacked channel levels.
     */

    if (GotFlag(chanPtr->state, CHANNEL_EOF)) {
        chanPtr->state->inputEncodingFlags |= TCL_ENCODING_START;
    }
    ResetFlag(chanPtr->state, CHANNEL_BLOCKED | CHANNEL_EOF);
    chanPtr->state->inputEncodingFlags &= ~TCL_ENCODING_END;
    if (bytesRead > 0) {
	/*
	 * If we get a short read, signal up that we may be BLOCKED. We should
	 * avoid calling the driver because on some platforms we will block in
	 * the low level reading code even though the channel is set into
	 * nonblocking mode.
	 */

	if (bytesRead < dstSize) {
	    SetFlag(chanPtr->state, CHANNEL_BLOCKED);
	}
    } else if (bytesRead == 0) {
	SetFlag(chanPtr->state, CHANNEL_EOF);
	chanPtr->state->inputEncodingFlags |= TCL_ENCODING_END;
    } else if (bytesRead < 0) {
	if ((result == EWOULDBLOCK) || (result == EAGAIN)) {
	    SetFlag(chanPtr->state, CHANNEL_BLOCKED);
	    result = EAGAIN;
	}
	Tcl_SetErrno(result);
    }
    return bytesRead;
}

static inline Tcl_WideInt
ChanSeek(
    Channel *chanPtr,
    Tcl_WideInt offset,
    int mode,
    int *errnoPtr)
{
    /*
     * Note that we prefer the wideSeekProc if that field is available in the
     * type and non-NULL.
     */

    if (Tcl_ChannelWideSeekProc(chanPtr->typePtr) == NULL) {
#ifndef TCL_NO_DEPRECATED
	if (offset<LONG_MIN || offset>LONG_MAX) {
	    *errnoPtr = EOVERFLOW;
	    return -1;
	}

	return Tcl_ChannelSeekProc(chanPtr->typePtr)(chanPtr->instanceData,
		offset, mode, errnoPtr);
#else
	*errnoPtr = EINVAL;
	return -1;
#endif
    }

	return Tcl_ChannelWideSeekProc(chanPtr->typePtr)(chanPtr->instanceData,
		offset, mode, errnoPtr);
}

static inline void
ChanThreadAction(
    Channel *chanPtr,
    int action)
{
    Tcl_DriverThreadActionProc *threadActionProc =
	    Tcl_ChannelThreadActionProc(chanPtr->typePtr);

    if (threadActionProc != NULL) {
	threadActionProc(chanPtr->instanceData, action);
    }
}

static inline void
ChanWatch(
    Channel *chanPtr,
    int mask)
{
    chanPtr->typePtr->watchProc(chanPtr->instanceData, mask);
}

static inline int
ChanWrite(
    Channel *chanPtr,
    const char *src,
    int srcLen,
    int *errnoPtr)
{
    return chanPtr->typePtr->outputProc(chanPtr->instanceData, src, srcLen,
	    errnoPtr);
}

/*
 *---------------------------------------------------------------------------
 *
 * TclInitIOSubsystem --
 *
 *	Initialize all resources used by this subsystem on a per-process
 *	basis.
 *
 * Results:
 *	None.
 *
 * Side effects:
 *	Depends on the memory subsystems.
 *
 *---------------------------------------------------------------------------
 */

void
TclInitIOSubsystem(void)
{
    /*
     * By fetching thread local storage we take care of allocating it for each
     * thread.
     */

    (void) TCL_TSD_INIT(&dataKey);
}

/*
 *-------------------------------------------------------------------------
 *
 * TclFinalizeIOSubsystem --
 *
 *	Releases all resources used by this subsystem on a per-process basis.
 *	Closes all extant channels that have not already been closed because
 *	they were not owned by any interp.
 *
 * Results:
 *	None.
 *
 * Side effects:
 *	Depends on encoding and memory subsystems.
 *
 *-------------------------------------------------------------------------
 */

	/* ARGSUSED */
void
TclFinalizeIOSubsystem(void)
{
    ThreadSpecificData *tsdPtr = TCL_TSD_INIT(&dataKey);
    Channel *chanPtr = NULL;	/* Iterates over open channels. */
    ChannelState *statePtr;	/* State of channel stack */
    int active = 1;		/* Flag == 1 while there's still work to do */
    int doflushnb;

    /*
     * Fetch the pre-TIP#398 compatibility flag.
     */

    {
        const char *s;
        Tcl_DString ds;

        s = TclGetEnv("TCL_FLUSH_NONBLOCKING_ON_EXIT", &ds);
        doflushnb = ((s != NULL) && strcmp(s, "0"));
        if (s != NULL) {
            Tcl_DStringFree(&ds);
        }
    }

    /*
     * Walk all channel state structures known to this thread and close
     * corresponding channels.
     */

    while (active) {
	/*
	 * Iterate through the open channel list, and find the first channel
	 * that isn't dead. We start from the head of the list each time,
	 * because the close action on one channel can close others.
	 */

	active = 0;
	for (statePtr = tsdPtr->firstCSPtr;
		statePtr != NULL;
		statePtr = statePtr->nextCSPtr) {
	    chanPtr = statePtr->topChanPtr;
            if (GotFlag(statePtr, CHANNEL_DEAD)) {
                continue;
            }
	    if (!GotFlag(statePtr, CHANNEL_INCLOSE | CHANNEL_CLOSED )
                || GotFlag(statePtr, BG_FLUSH_SCHEDULED)) {
                ResetFlag(statePtr, BG_FLUSH_SCHEDULED);
		active = 1;
		break;
	    }
	}

	/*
	 * We've found a live (or bg-closing) channel. Close it.
	 */

	if (active) {
	    TclChannelPreserve((Tcl_Channel)chanPtr);

	    /*
	     * TIP #398: by default, we no longer set the channel back into
             * blocking mode.  To restore the old blocking behavior, the
             * environment variable TCL_FLUSH_NONBLOCKING_ON_EXIT must be set
             * and not be "0".
	     */

            if (doflushnb) {
                /*
                 * Set the channel back into blocking mode to ensure that we
                 * wait for all data to flush out.
                 */

                (void) Tcl_SetChannelOption(NULL, (Tcl_Channel) chanPtr,
                                            "-blocking", "on");
            }

	    if ((chanPtr == (Channel *) tsdPtr->stdinChannel) ||
		    (chanPtr == (Channel *) tsdPtr->stdoutChannel) ||
		    (chanPtr == (Channel *) tsdPtr->stderrChannel)) {
		/*
		 * Decrement the refcount which was earlier artificially
		 * bumped up to keep the channel from being closed.
		 */

		statePtr->refCount--;
	    }

	    if (statePtr->refCount <= 0) {
		/*
		 * Close it only if the refcount indicates that the channel is
		 * not referenced from any interpreter. If it is, that
		 * interpreter will close the channel when it gets destroyed.
		 */

		(void) Tcl_Close(NULL, (Tcl_Channel) chanPtr);
	    } else {
		/*
		 * The refcount is greater than zero, so flush the channel.
		 */

		Tcl_Flush((Tcl_Channel) chanPtr);

		/*
		 * Call the device driver to actually close the underlying
		 * device for this channel.
		 */

		(void) ChanClose(chanPtr, NULL);

		/*
		 * Finally, we clean up the fields in the channel data
		 * structure since all of them have been deleted already. We
		 * mark the channel with CHANNEL_DEAD to prevent any further
		 * IO operations on it.
		 */

		chanPtr->instanceData = NULL;
		SetFlag(statePtr, CHANNEL_DEAD);
	    }
	    TclChannelRelease((Tcl_Channel)chanPtr);
	}
    }

    TclpFinalizeSockets();
    TclpFinalizePipes();
}

/*
 *----------------------------------------------------------------------
 *
 * Tcl_SetStdChannel --
 *
 *	This function is used to change the channels that are used for
 *	stdin/stdout/stderr in new interpreters.
 *
 * Results:
 *	None
 *
 * Side effects:
 *	None.
 *
 *----------------------------------------------------------------------
 */

void
Tcl_SetStdChannel(
    Tcl_Channel channel,
    int type)			/* One of TCL_STDIN, TCL_STDOUT, TCL_STDERR. */
{
    ThreadSpecificData *tsdPtr = TCL_TSD_INIT(&dataKey);

    int init = channel ? 1 : -1;
    switch (type) {
    case TCL_STDIN:
	tsdPtr->stdinInitialized = init;
	tsdPtr->stdinChannel = channel;
	break;
    case TCL_STDOUT:
	tsdPtr->stdoutInitialized = init;
	tsdPtr->stdoutChannel = channel;
	break;
    case TCL_STDERR:
	tsdPtr->stderrInitialized = init;
	tsdPtr->stderrChannel = channel;
	break;
    }
}

/*
 *----------------------------------------------------------------------
 *
 * Tcl_GetStdChannel --
 *
 *	Returns the specified standard channel.
 *
 * Results:
 *	Returns the specified standard channel, or NULL.
 *
 * Side effects:
 *	May cause the creation of a standard channel and the underlying file.
 *
 *----------------------------------------------------------------------
 */

Tcl_Channel
Tcl_GetStdChannel(
    int type)			/* One of TCL_STDIN, TCL_STDOUT, TCL_STDERR. */
{
    Tcl_Channel channel = NULL;
    ThreadSpecificData *tsdPtr = TCL_TSD_INIT(&dataKey);

    /*
     * If the channels were not created yet, create them now and store them in
     * the static variables.
     */

    switch (type) {
    case TCL_STDIN:
	if (!tsdPtr->stdinInitialized) {
	    tsdPtr->stdinInitialized = -1;
	    tsdPtr->stdinChannel = TclpGetDefaultStdChannel(TCL_STDIN);

	    /*
	     * Artificially bump the refcount to ensure that the channel is
	     * only closed on exit.
	     *
	     * NOTE: Must only do this if stdinChannel is not NULL. It can be
	     * NULL in situations where Tcl is unable to connect to the
	     * standard input.
	     */

	    if (tsdPtr->stdinChannel != NULL) {
		tsdPtr->stdinInitialized = 1;
		Tcl_RegisterChannel(NULL, tsdPtr->stdinChannel);
	    }
	}
	channel = tsdPtr->stdinChannel;
	break;
    case TCL_STDOUT:
	if (!tsdPtr->stdoutInitialized) {
	    tsdPtr->stdoutInitialized = -1;
	    tsdPtr->stdoutChannel = TclpGetDefaultStdChannel(TCL_STDOUT);
	    if (tsdPtr->stdoutChannel != NULL) {
		tsdPtr->stdoutInitialized = 1;
		Tcl_RegisterChannel(NULL, tsdPtr->stdoutChannel);
	    }
	}
	channel = tsdPtr->stdoutChannel;
	break;
    case TCL_STDERR:
	if (!tsdPtr->stderrInitialized) {
	    tsdPtr->stderrInitialized = -1;
	    tsdPtr->stderrChannel = TclpGetDefaultStdChannel(TCL_STDERR);
	    if (tsdPtr->stderrChannel != NULL) {
		tsdPtr->stderrInitialized = 1;
		Tcl_RegisterChannel(NULL, tsdPtr->stderrChannel);
	    }
	}
	channel = tsdPtr->stderrChannel;
	break;
    }
    return channel;
}

/*
 *----------------------------------------------------------------------
 *
 * Tcl_CreateCloseHandler
 *
 *	Creates a close callback which will be called when the channel is
 *	closed.
 *
 * Results:
 *	None.
 *
 * Side effects:
 *	Causes the callback to be called in the future when the channel will
 *	be closed.
 *
 *----------------------------------------------------------------------
 */

void
Tcl_CreateCloseHandler(
    Tcl_Channel chan,		/* The channel for which to create the close
				 * callback. */
    Tcl_CloseProc *proc,	/* The callback routine to call when the
				 * channel will be closed. */
    ClientData clientData)	/* Arbitrary data to pass to the close
				 * callback. */
{
    ChannelState *statePtr = ((Channel *) chan)->state;
    CloseCallback *cbPtr;

    cbPtr = (CloseCallback *)ckalloc(sizeof(CloseCallback));
    cbPtr->proc = proc;
    cbPtr->clientData = clientData;

    cbPtr->nextPtr = statePtr->closeCbPtr;
    statePtr->closeCbPtr = cbPtr;
}

/*
 *----------------------------------------------------------------------
 *
 * Tcl_DeleteCloseHandler --
 *
 *	Removes a callback that would have been called on closing the channel.
 *	If there is no matching callback then this function has no effect.
 *
 * Results:
 *	None.
 *
 * Side effects:
 *	The callback will not be called in the future when the channel is
 *	eventually closed.
 *
 *----------------------------------------------------------------------
 */

void
Tcl_DeleteCloseHandler(
    Tcl_Channel chan,		/* The channel for which to cancel the close
				 * callback. */
    Tcl_CloseProc *proc,	/* The procedure for the callback to
				 * remove. */
    ClientData clientData)	/* The callback data for the callback to
				 * remove. */
{
    ChannelState *statePtr = ((Channel *) chan)->state;
    CloseCallback *cbPtr, *cbPrevPtr;

    for (cbPtr = statePtr->closeCbPtr, cbPrevPtr = NULL;
	    cbPtr != NULL; cbPtr = cbPtr->nextPtr) {
	if ((cbPtr->proc == proc) && (cbPtr->clientData == clientData)) {
	    if (cbPrevPtr == NULL) {
		statePtr->closeCbPtr = cbPtr->nextPtr;
	    } else {
		cbPrevPtr->nextPtr = cbPtr->nextPtr;
	    }
	    ckfree(cbPtr);
	    break;
	}
	cbPrevPtr = cbPtr;
    }
}

/*
 *----------------------------------------------------------------------
 *
 * GetChannelTable --
 *
 *	Gets and potentially initializes the channel table for an interpreter.
 *	If it is initializing the table it also inserts channels for stdin,
 *	stdout and stderr if the interpreter is trusted.
 *
 * Results:
 *	A pointer to the hash table created, for use by the caller.
 *
 * Side effects:
 *	Initializes the channel table for an interpreter. May create channels
 *	for stdin, stdout and stderr.
 *
 *----------------------------------------------------------------------
 */

static Tcl_HashTable *
GetChannelTable(
    Tcl_Interp *interp)
{
    Tcl_HashTable *hTblPtr;	/* Hash table of channels. */
    Tcl_Channel stdinChan, stdoutChan, stderrChan;

    hTblPtr = (Tcl_HashTable *)Tcl_GetAssocData(interp, "tclIO", NULL);
    if (hTblPtr == NULL) {
	hTblPtr = (Tcl_HashTable *)ckalloc(sizeof(Tcl_HashTable));
	Tcl_InitHashTable(hTblPtr, TCL_STRING_KEYS);
	Tcl_SetAssocData(interp, "tclIO",
		(Tcl_InterpDeleteProc *) DeleteChannelTable, hTblPtr);

	/*
	 * If the interpreter is trusted (not "safe"), insert channels for
	 * stdin, stdout and stderr (possibly creating them in the process).
	 */

	if (Tcl_IsSafe(interp) == 0) {
	    stdinChan = Tcl_GetStdChannel(TCL_STDIN);
	    if (stdinChan != NULL) {
		Tcl_RegisterChannel(interp, stdinChan);
	    }
	    stdoutChan = Tcl_GetStdChannel(TCL_STDOUT);
	    if (stdoutChan != NULL) {
		Tcl_RegisterChannel(interp, stdoutChan);
	    }
	    stderrChan = Tcl_GetStdChannel(TCL_STDERR);
	    if (stderrChan != NULL) {
		Tcl_RegisterChannel(interp, stderrChan);
	    }
	}
    }
    return hTblPtr;
}

/*
 *----------------------------------------------------------------------
 *
 * DeleteChannelTable --
 *
 *	Deletes the channel table for an interpreter, closing any open
 *	channels whose refcount reaches zero. This procedure is invoked when
 *	an interpreter is deleted, via the AssocData cleanup mechanism.
 *
 * Results:
 *	None.
 *
 * Side effects:
 *	Deletes the hash table of channels. May close channels. May flush
 *	output on closed channels. Removes any channeEvent handlers that were
 *	registered in this interpreter.
 *
 *----------------------------------------------------------------------
 */

static void
DeleteChannelTable(
    ClientData clientData,	/* The per-interpreter data structure. */
    Tcl_Interp *interp)		/* The interpreter being deleted. */
{
    Tcl_HashTable *hTblPtr;	/* The hash table. */
    Tcl_HashSearch hSearch;	/* Search variable. */
    Tcl_HashEntry *hPtr;	/* Search variable. */
    Channel *chanPtr;		/* Channel being deleted. */
    ChannelState *statePtr;	/* State of Channel being deleted. */
    EventScriptRecord *sPtr, *prevPtr, *nextPtr;
				/* Variables to loop over all channel events
				 * registered, to delete the ones that refer
				 * to the interpreter being deleted. */

    /*
     * Delete all the registered channels - this will close channels whose
     * refcount reaches zero.
     */

    hTblPtr = (Tcl_HashTable *)clientData;
    for (hPtr = Tcl_FirstHashEntry(hTblPtr, &hSearch); hPtr != NULL;
	    hPtr = Tcl_FirstHashEntry(hTblPtr, &hSearch)) {
	chanPtr = (Channel *)Tcl_GetHashValue(hPtr);
	statePtr = chanPtr->state;

	/*
	 * Remove any fileevents registered in this interpreter.
	 */

	for (sPtr = statePtr->scriptRecordPtr, prevPtr = NULL;
		sPtr != NULL; sPtr = nextPtr) {
	    nextPtr = sPtr->nextPtr;
	    if (sPtr->interp == interp) {
		if (prevPtr == NULL) {
		    statePtr->scriptRecordPtr = nextPtr;
		} else {
		    prevPtr->nextPtr = nextPtr;
		}

		Tcl_DeleteChannelHandler((Tcl_Channel) chanPtr,
			TclChannelEventScriptInvoker, sPtr);

		TclDecrRefCount(sPtr->scriptPtr);
		ckfree(sPtr);
	    } else {
		prevPtr = sPtr;
	    }
	}

	/*
	 * Cannot call Tcl_UnregisterChannel because that procedure calls
	 * Tcl_GetAssocData to get the channel table, which might already be
	 * inaccessible from the interpreter structure. Instead, we emulate
	 * the behavior of Tcl_UnregisterChannel directly here.
	 */

	Tcl_DeleteHashEntry(hPtr);
	statePtr->epoch++;
	if (statePtr->refCount-- <= 1) {
	    if (!GotFlag(statePtr, BG_FLUSH_SCHEDULED)) {
		(void) Tcl_Close(interp, (Tcl_Channel) chanPtr);
	    }
	}

    }
    Tcl_DeleteHashTable(hTblPtr);
    ckfree(hTblPtr);
}

/*
 *----------------------------------------------------------------------
 *
 * CheckForStdChannelsBeingClosed --
 *
 *	Perform special handling for standard channels being closed. When
 *	given a standard channel, if the refcount is now 1, it means that the
 *	last reference to the standard channel is being explicitly closed. Now
 *	bump the refcount artificially down to 0, to ensure the normal
 *	handling of channels being closed will occur. Also reset the static
 *	pointer to the channel to NULL, to avoid dangling references.
 *
 * Results:
 *	None.
 *
 * Side effects:
 *	Manipulates the refcount on standard channels. May smash the global
 *	static pointer to a standard channel.
 *
 *----------------------------------------------------------------------
 */

static void
CheckForStdChannelsBeingClosed(
    Tcl_Channel chan)
{
    ChannelState *statePtr = ((Channel *) chan)->state;
    ThreadSpecificData *tsdPtr = TCL_TSD_INIT(&dataKey);

    if (tsdPtr->stdinInitialized == 1
	    && tsdPtr->stdinChannel != NULL
	    && statePtr == ((Channel *)tsdPtr->stdinChannel)->state) {
	if (statePtr->refCount < 2) {
	    statePtr->refCount = 0;
	    tsdPtr->stdinChannel = NULL;
	    return;
	}
    } else if (tsdPtr->stdoutInitialized == 1
	    && tsdPtr->stdoutChannel != NULL
	    && statePtr == ((Channel *)tsdPtr->stdoutChannel)->state) {
	if (statePtr->refCount < 2) {
	    statePtr->refCount = 0;
	    tsdPtr->stdoutChannel = NULL;
	    return;
	}
    } else if (tsdPtr->stderrInitialized == 1
	    && tsdPtr->stderrChannel != NULL
	    && statePtr == ((Channel *)tsdPtr->stderrChannel)->state) {
	if (statePtr->refCount < 2) {
	    statePtr->refCount = 0;
	    tsdPtr->stderrChannel = NULL;
	    return;
	}
    }
}

/*
 *----------------------------------------------------------------------
 *
 * Tcl_IsStandardChannel --
 *
 *	Test if the given channel is a standard channel. No attempt is made to
 *	check if the channel or the standard channels are initialized or
 *	otherwise valid.
 *
 * Results:
 *	Returns 1 if true, 0 if false.
 *
 * Side effects:
 *	None.
 *
 *----------------------------------------------------------------------
 */

int
Tcl_IsStandardChannel(
    Tcl_Channel chan)		/* Channel to check. */
{
    ThreadSpecificData *tsdPtr = TCL_TSD_INIT(&dataKey);

    if ((chan == tsdPtr->stdinChannel)
	    || (chan == tsdPtr->stdoutChannel)
	    || (chan == tsdPtr->stderrChannel)) {
	return 1;
    } else {
	return 0;
    }
}

/*
 *----------------------------------------------------------------------
 *
 * Tcl_RegisterChannel --
 *
 *	Adds an already-open channel to the channel table of an interpreter.
 *	If the interpreter passed as argument is NULL, it only increments the
 *	channel refCount.
 *
 * Results:
 *	None.
 *
 * Side effects:
 *	May increment the reference count of a channel.
 *
 *----------------------------------------------------------------------
 */

void
Tcl_RegisterChannel(
    Tcl_Interp *interp,		/* Interpreter in which to add the channel. */
    Tcl_Channel chan)		/* The channel to add to this interpreter
				 * channel table. */
{
    Tcl_HashTable *hTblPtr;	/* Hash table of channels. */
    Tcl_HashEntry *hPtr;	/* Search variable. */
    int isNew;			/* Is the hash entry new or does it exist? */
    Channel *chanPtr;		/* The actual channel. */
    ChannelState *statePtr;	/* State of the actual channel. */

    /*
     * Always (un)register bottom-most channel in the stack. This makes
     * management of the channel list easier because no manipulation is
     * necessary during (un)stack operation.
     */

    chanPtr = ((Channel *) chan)->state->bottomChanPtr;
    statePtr = chanPtr->state;

    if (statePtr->channelName == NULL) {
	Tcl_Panic("Tcl_RegisterChannel: channel without name");
    }
    if (interp != NULL) {
	hTblPtr = GetChannelTable(interp);
	hPtr = Tcl_CreateHashEntry(hTblPtr, statePtr->channelName, &isNew);
	if (!isNew) {
	    if (chan == Tcl_GetHashValue(hPtr)) {
		return;
	    }

	    Tcl_Panic("Tcl_RegisterChannel: duplicate channel names");
	}
	Tcl_SetHashValue(hPtr, chanPtr);
    }
    statePtr->refCount++;
}

/*
 *----------------------------------------------------------------------
 *
 * Tcl_UnregisterChannel --
 *
 *	Deletes the hash entry for a channel associated with an interpreter.
 *	If the interpreter given as argument is NULL, it only decrements the
 *	reference count. (This all happens in the Tcl_DetachChannel helper
 *	function).
 *
 *	Finally, if the reference count of the channel drops to zero, it is
 *	deleted.
 *
 * Results:
 *	A standard Tcl result.
 *
 * Side effects:
 *	Calls Tcl_DetachChannel which deletes the hash entry for a channel
 *	associated with an interpreter.
 *
 *	May delete the channel, which can have a variety of consequences,
 *	especially if we are forced to close the channel.
 *
 *----------------------------------------------------------------------
 */

int
Tcl_UnregisterChannel(
    Tcl_Interp *interp,		/* Interpreter in which channel is defined. */
    Tcl_Channel chan)		/* Channel to delete. */
{
    ChannelState *statePtr;	/* State of the real channel. */

    statePtr = ((Channel *) chan)->state->bottomChanPtr->state;

    if (GotFlag(statePtr, CHANNEL_INCLOSE)) {
	if (interp != NULL) {
	    Tcl_SetObjResult(interp, Tcl_NewStringObj(
                    "illegal recursive call to close through close-handler"
                    " of channel", -1));
	}
	return TCL_ERROR;
    }

    if (DetachChannel(interp, chan) != TCL_OK) {
	return TCL_OK;
    }

    statePtr = ((Channel *) chan)->state->bottomChanPtr->state;

    /*
     * Perform special handling for standard channels being closed. If the
     * refCount is now 1 it means that the last reference to the standard
     * channel is being explicitly closed, so bump the refCount down
     * artificially to 0. This will ensure that the channel is actually
     * closed, below. Also set the static pointer to NULL for the channel.
     */

    CheckForStdChannelsBeingClosed(chan);

    /*
     * If the refCount reached zero, close the actual channel.
     */

    if (statePtr->refCount <= 0) {
	Tcl_Preserve(statePtr);
	if (!GotFlag(statePtr, BG_FLUSH_SCHEDULED)) {
	    /*
	     * We don't want to re-enter Tcl_Close().
	     */

	    if (!GotFlag(statePtr, CHANNEL_CLOSED)) {
		if (Tcl_Close(interp, chan) != TCL_OK) {
		    SetFlag(statePtr, CHANNEL_CLOSED);
		    Tcl_Release(statePtr);
		    return TCL_ERROR;
		}
	    }
	}
	SetFlag(statePtr, CHANNEL_CLOSED);
	Tcl_Release(statePtr);
    }
    return TCL_OK;
}

/*
 *----------------------------------------------------------------------
 *
 * Tcl_DetachChannel --
 *
 *	Deletes the hash entry for a channel associated with an interpreter.
 *	If the interpreter given as argument is NULL, it only decrements the
 *	reference count. Even if the ref count drops to zero, the channel is
 *	NOT closed or cleaned up. This allows a channel to be detached from an
 *	interpreter and left in the same state it was in when it was
 *	originally returned by 'Tcl_OpenFileChannel', for example.
 *
 *	This function cannot be used on the standard channels, and will return
 *	TCL_ERROR if that is attempted.
 *
 *	This function should only be necessary for special purposes in which
 *	you need to generate a pristine channel from one that has already been
 *	used. All ordinary purposes will almost always want to use
 *	Tcl_UnregisterChannel instead.
 *
 *	Provided the channel is not attached to any other interpreter, it can
 *	then be closed with Tcl_Close, rather than with Tcl_UnregisterChannel.
 *
 * Results:
 *	A standard Tcl result. If the channel is not currently registered with
 *	the given interpreter, TCL_ERROR is returned, otherwise TCL_OK.
 *	However no error messages are left in the interp's result.
 *
 * Side effects:
 *	Deletes the hash entry for a channel associated with an interpreter.
 *
 *----------------------------------------------------------------------
 */

int
Tcl_DetachChannel(
    Tcl_Interp *interp,		/* Interpreter in which channel is defined. */
    Tcl_Channel chan)		/* Channel to delete. */
{
    if (Tcl_IsStandardChannel(chan)) {
	return TCL_ERROR;
    }

    return DetachChannel(interp, chan);
}

/*
 *----------------------------------------------------------------------
 *
 * DetachChannel --
 *
 *	Deletes the hash entry for a channel associated with an interpreter.
 *	If the interpreter given as argument is NULL, it only decrements the
 *	reference count. Even if the ref count drops to zero, the channel is
 *	NOT closed or cleaned up. This allows a channel to be detached from an
 *	interpreter and left in the same state it was in when it was
 *	originally returned by 'Tcl_OpenFileChannel', for example.
 *
 * Results:
 *	A standard Tcl result. If the channel is not currently registered with
 *	the given interpreter, TCL_ERROR is returned, otherwise TCL_OK.
 *	However no error messages are left in the interp's result.
 *
 * Side effects:
 *	Deletes the hash entry for a channel associated with an interpreter.
 *
 *----------------------------------------------------------------------
 */

static int
DetachChannel(
    Tcl_Interp *interp,		/* Interpreter in which channel is defined. */
    Tcl_Channel chan)		/* Channel to delete. */
{
    Tcl_HashTable *hTblPtr;	/* Hash table of channels. */
    Tcl_HashEntry *hPtr;	/* Search variable. */
    Channel *chanPtr;		/* The real IO channel. */
    ChannelState *statePtr;	/* State of the real channel. */

    /*
     * Always (un)register bottom-most channel in the stack. This makes
     * management of the channel list easier because no manipulation is
     * necessary during (un)stack operation.
     */

    chanPtr = ((Channel *) chan)->state->bottomChanPtr;
    statePtr = chanPtr->state;

    if (interp != NULL) {
	hTblPtr = (Tcl_HashTable *)Tcl_GetAssocData(interp, "tclIO", NULL);
	if (hTblPtr == NULL) {
	    return TCL_ERROR;
	}
	hPtr = Tcl_FindHashEntry(hTblPtr, statePtr->channelName);
	if (hPtr == NULL) {
	    return TCL_ERROR;
	}
	if ((Channel *) Tcl_GetHashValue(hPtr) != chanPtr) {
	    return TCL_ERROR;
	}
	Tcl_DeleteHashEntry(hPtr);
	statePtr->epoch++;

	/*
	 * Remove channel handlers that refer to this interpreter, so that
	 * they will not be present if the actual close is delayed and more
	 * events happen on the channel. This may occur if the channel is
	 * shared between several interpreters, or if the channel has async
	 * flushing active.
	 */

	CleanupChannelHandlers(interp, chanPtr);
    }

    statePtr->refCount--;

    return TCL_OK;
}

/*
 *---------------------------------------------------------------------------
 *
 * Tcl_GetChannel --
 *
 *	Finds an existing Tcl_Channel structure by name in a given
 *	interpreter. This function is public because it is used by
 *	channel-type-specific functions.
 *
 * Results:
 *	A Tcl_Channel or NULL on failure. If failed, interp's result object
 *	contains an error message. *modePtr is filled with the modes in which
 *	the channel was opened.
 *
 * Side effects:
 *	None.
 *
 *---------------------------------------------------------------------------
 */

Tcl_Channel
Tcl_GetChannel(
    Tcl_Interp *interp,		/* Interpreter in which to find or create the
				 * channel. */
    const char *chanName,	/* The name of the channel. */
    int *modePtr)		/* Where to store the mode in which the
				 * channel was opened? Will contain an ORed
				 * combination of TCL_READABLE and
				 * TCL_WRITABLE, if non-NULL. */
{
    Channel *chanPtr;		/* The actual channel. */
    Tcl_HashTable *hTblPtr;	/* Hash table of channels. */
    Tcl_HashEntry *hPtr;	/* Search variable. */
    const char *name;		/* Translated name. */

    /*
     * Substitute "stdin", etc. Note that even though we immediately find the
     * channel using Tcl_GetStdChannel, we still need to look it up in the
     * specified interpreter to ensure that it is present in the channel
     * table. Otherwise, safe interpreters would always have access to the
     * standard channels.
     */

    name = chanName;
    if ((chanName[0] == 's') && (chanName[1] == 't')) {
	chanPtr = NULL;
	if (strcmp(chanName, "stdin") == 0) {
	    chanPtr = (Channel *) Tcl_GetStdChannel(TCL_STDIN);
	} else if (strcmp(chanName, "stdout") == 0) {
	    chanPtr = (Channel *) Tcl_GetStdChannel(TCL_STDOUT);
	} else if (strcmp(chanName, "stderr") == 0) {
	    chanPtr = (Channel *) Tcl_GetStdChannel(TCL_STDERR);
	}
	if (chanPtr != NULL) {
	    name = chanPtr->state->channelName;
	}
    }

    hTblPtr = GetChannelTable(interp);
    hPtr = Tcl_FindHashEntry(hTblPtr, name);
    if (hPtr == NULL) {
	Tcl_SetObjResult(interp, Tcl_ObjPrintf(
                "can not find channel named \"%s\"", chanName));
	Tcl_SetErrorCode(interp, "TCL", "LOOKUP", "CHANNEL", chanName, NULL);
	return NULL;
    }

    /*
     * Always return bottom-most channel in the stack. This one lives the
     * longest - other channels may go away unnoticed. The other APIs
     * compensate where necessary to retrieve the topmost channel again.
     */

    chanPtr = (Channel *)Tcl_GetHashValue(hPtr);
    chanPtr = chanPtr->state->bottomChanPtr;
    if (modePtr != NULL) {
	*modePtr = chanPtr->state->flags & (TCL_READABLE|TCL_WRITABLE);
    }

    return (Tcl_Channel) chanPtr;
}

/*
 *---------------------------------------------------------------------------
 *
 * TclGetChannelFromObj --
 *
 *	Finds an existing Tcl_Channel structure by name in a given
 *	interpreter. This function is public because it is used by
 *	channel-type-specific functions.
 *
 * Results:
 *	A Tcl_Channel or NULL on failure. If failed, interp's result object
 *	contains an error message. *modePtr is filled with the modes in which
 *	the channel was opened.
 *
 * Side effects:
 *	None.
 *
 *---------------------------------------------------------------------------
 */

int
TclGetChannelFromObj(
    Tcl_Interp *interp,		/* Interpreter in which to find or create the
				 * channel. */
    Tcl_Obj *objPtr,
    Tcl_Channel *channelPtr,
    int *modePtr,		/* Where to store the mode in which the
				 * channel was opened? Will contain an ORed
				 * combination of TCL_READABLE and
				 * TCL_WRITABLE, if non-NULL. */
    int flags)
{
    ChannelState *statePtr;
    ResolvedChanName *resPtr = NULL;
    Tcl_Channel chan;
    (void)flags;

    if (interp == NULL) {
	return TCL_ERROR;
    }

    ChanGetIntRep(objPtr, resPtr);
    if (resPtr) {
	/*
 	 * Confirm validity of saved lookup results.
 	 */

	statePtr = resPtr->statePtr;
	if ((resPtr->interp == interp)		/* Same interp context */
			/* No epoch change in channel since lookup */
		&& (resPtr->epoch == statePtr->epoch)) {
	    /*
	     * Have a valid saved lookup. Jump to end to return it.
	     */

	    goto valid;
	}
    }

    chan = Tcl_GetChannel(interp, TclGetString(objPtr), NULL);

    if (chan == NULL) {
	if (resPtr) {
	    Tcl_StoreIntRep(objPtr, &chanObjType, NULL);
	}
	return TCL_ERROR;
    }

    if (resPtr && resPtr->refCount == 1) {
	/*
         * Re-use the ResolvedCmdName struct.
         */

	Tcl_Release((ClientData) resPtr->statePtr);
    } else {
	resPtr = (ResolvedChanName *) ckalloc(sizeof(ResolvedChanName));
	resPtr->refCount = 0;
	ChanSetIntRep(objPtr, resPtr);		/* Overwrites, if needed */
    }
    statePtr = ((Channel *)chan)->state;
    resPtr->statePtr = statePtr;
    Tcl_Preserve((ClientData) statePtr);
    resPtr->interp = interp;
    resPtr->epoch = statePtr->epoch;

  valid:
    *channelPtr = (Tcl_Channel) statePtr->bottomChanPtr;

    if (modePtr != NULL) {
	*modePtr = statePtr->flags & (TCL_READABLE|TCL_WRITABLE);
    }

    return TCL_OK;
}

/*
 *----------------------------------------------------------------------
 *
 * Tcl_CreateChannel --
 *
 *	Creates a new entry in the hash table for a Tcl_Channel record.
 *
 * Results:
 *	Returns the new Tcl_Channel.
 *
 * Side effects:
 *	Creates a new Tcl_Channel instance and inserts it into the hash table.
 *
 *----------------------------------------------------------------------
 */

Tcl_Channel
Tcl_CreateChannel(
    const Tcl_ChannelType *typePtr, /* The channel type record. */
    const char *chanName,	/* Name of channel to record. */
    ClientData instanceData,	/* Instance specific data. */
    int mask)			/* TCL_READABLE & TCL_WRITABLE to indicate if
				 * the channel is readable, writable. */
{
    Channel *chanPtr;		/* The channel structure newly created. */
    ChannelState *statePtr;	/* The stack-level independent state info for
				 * the channel. */
    const char *name;
    char *tmp;
    ThreadSpecificData *tsdPtr = TCL_TSD_INIT(&dataKey);

    /*
     * With the change of the Tcl_ChannelType structure to use a version in
     * 8.3.2+, we have to make sure that our assumption that the structure
     * remains a binary compatible size is true.
     *
     * If this assertion fails on some system, then it can be removed only if
     * the user recompiles code with older channel drivers in the new system
     * as well.
     */

    assert(sizeof(Tcl_ChannelTypeVersion) == sizeof(Tcl_DriverBlockModeProc *));
    assert(typePtr->typeName != NULL);
#ifndef TCL_NO_DEPRECATED
    if (((NULL == typePtr->closeProc) || (TCL_CLOSE2PROC == typePtr->closeProc)) && (typePtr->close2Proc == NULL)) {
	Tcl_Panic("channel type %s must define closeProc or close2Proc", typePtr->typeName);
    }
#else
    if (Tcl_ChannelVersion(typePtr) < TCL_CHANNEL_VERSION_5) {
	Tcl_Panic("channel type %s must be version TCL_CHANNEL_VERSION_5", typePtr->typeName);
    }
    if (typePtr->close2Proc == NULL) {
	Tcl_Panic("channel type %s must define close2Proc", typePtr->typeName);
    }
#endif
    if ((TCL_READABLE & mask) && (NULL == typePtr->inputProc)) {
	Tcl_Panic("channel type %s must define inputProc when used for reader channel", typePtr->typeName);
    }
    if ((TCL_WRITABLE & mask) &&  (NULL == typePtr->outputProc)) {
	Tcl_Panic("channel type %s must define outputProc when used for writer channel", typePtr->typeName);
    }
    if (NULL == typePtr->watchProc) {
	Tcl_Panic("channel type %s must define watchProc", typePtr->typeName);
    }
#ifndef TCL_NO_DEPRECATED
    if ((NULL != typePtr->wideSeekProc) && (NULL == typePtr->seekProc)) {
	Tcl_Panic("channel type %s must define seekProc if defining wideSeekProc", typePtr->typeName);
    }
#endif

    /*
     * JH: We could subsequently memset these to 0 to avoid the numerous
     * assignments to 0/NULL below.
     */

    chanPtr = (Channel *)ckalloc(sizeof(Channel));
    statePtr = (ChannelState *)ckalloc(sizeof(ChannelState));
    chanPtr->state = statePtr;

    chanPtr->instanceData = instanceData;
    chanPtr->typePtr = typePtr;

    /*
     * Set all the bits that are part of the stack-independent state
     * information for the channel.
     */

    if (chanName != NULL) {
	unsigned len = strlen(chanName) + 1;

	/*
         * Make sure we allocate at least 7 bytes, so it fits for "stdout"
         * later.
         */

	tmp = (char *)ckalloc((len < 7) ? 7 : len);
	strcpy(tmp, chanName);
    } else {
	tmp = (char *)ckalloc(7);
	tmp[0] = '\0';
    }
    statePtr->channelName = tmp;
    statePtr->flags = mask;

    /*
     * Set the channel to system default encoding.
     *
     * Note the strange bit of protection taking place here. If the system
     * encoding name is reported back as "binary", something weird is
     * happening. Tcl provides no "binary" encoding, so someone else has
     * provided one. We ignore it so as not to interfere with the "magic"
     * interpretation that Tcl_Channels give to the "-encoding binary" option.
     */

    statePtr->encoding = NULL;
    name = Tcl_GetEncodingName(NULL);
    if (strcmp(name, "binary") != 0) {
	statePtr->encoding = Tcl_GetEncoding(NULL, name);
    }
    statePtr->inputEncodingState  = NULL;
    statePtr->inputEncodingFlags  = TCL_ENCODING_START;
    statePtr->outputEncodingState = NULL;
    statePtr->outputEncodingFlags = TCL_ENCODING_START;

    /*
     * Set the channel up initially in AUTO input translation mode to accept
     * "\n", "\r" and "\r\n". Output translation mode is set to a platform
     * specific default value. The eofChar is set to 0 for both input and
     * output, so that Tcl does not look for an in-file EOF indicator (e.g.,
     * ^Z) and does not append an EOF indicator to files.
     */

    statePtr->inputTranslation	= TCL_TRANSLATE_AUTO;
    statePtr->outputTranslation	= TCL_PLATFORM_TRANSLATION;
    statePtr->inEofChar		= 0;
    statePtr->outEofChar	= 0;

    statePtr->unreportedError	= 0;
    statePtr->refCount		= 0;
    statePtr->closeCbPtr	= NULL;
    statePtr->curOutPtr		= NULL;
    statePtr->outQueueHead	= NULL;
    statePtr->outQueueTail	= NULL;
    statePtr->saveInBufPtr	= NULL;
    statePtr->inQueueHead	= NULL;
    statePtr->inQueueTail	= NULL;
    statePtr->chPtr		= NULL;
    statePtr->interestMask	= 0;
    statePtr->scriptRecordPtr	= NULL;
    statePtr->bufSize		= CHANNELBUFFER_DEFAULT_SIZE;
    statePtr->timer		= NULL;
    statePtr->csPtrR		= NULL;
    statePtr->csPtrW		= NULL;
    statePtr->outputStage	= NULL;

    /*
     * As we are creating the channel, it is obviously the top for now.
     */

    statePtr->topChanPtr	= chanPtr;
    statePtr->bottomChanPtr	= chanPtr;
    chanPtr->downChanPtr	= NULL;
    chanPtr->upChanPtr		= NULL;
    chanPtr->inQueueHead	= NULL;
    chanPtr->inQueueTail	= NULL;
    chanPtr->refCount		= 0;

    /*
     * TIP #219, Tcl Channel Reflection API
     */

    statePtr->chanMsg		= NULL;
    statePtr->unreportedMsg	= NULL;

    statePtr->epoch		= 0;

    /*
     * Link the channel into the list of all channels; create an on-exit
     * handler if there is not one already, to close off all the channels in
     * the list on exit.
     *
     * JH: Could call Tcl_SpliceChannel, but need to avoid NULL check.
     *
     * TIP #218.
     * AK: Just initialize the field to NULL before invoking Tcl_SpliceChannel
     *	   We need Tcl_SpliceChannel, for the threadAction calls. There is no
     *	   real reason to duplicate all of this.
     * NOTE: All drivers using thread actions now have to perform their TSD
     *	     manipulation only in their thread action proc. Doing it when
     *	     creating their instance structures will collide with the thread
     *	     action activity and lead to damaged lists.
     */

    statePtr->nextCSPtr = NULL;
    SpliceChannel((Tcl_Channel) chanPtr);

    /*
     * Install this channel in the first empty standard channel slot, if the
     * channel was previously closed explicitly.
     */

    if ((tsdPtr->stdinChannel == NULL) && (tsdPtr->stdinInitialized == 1)) {
	strcpy(tmp, "stdin");
	Tcl_SetStdChannel((Tcl_Channel) chanPtr, TCL_STDIN);
	Tcl_RegisterChannel(NULL, (Tcl_Channel) chanPtr);
    } else if ((tsdPtr->stdoutChannel == NULL) &&
	    (tsdPtr->stdoutInitialized == 1)) {
	strcpy(tmp, "stdout");
	Tcl_SetStdChannel((Tcl_Channel) chanPtr, TCL_STDOUT);
	Tcl_RegisterChannel(NULL, (Tcl_Channel) chanPtr);
    } else if ((tsdPtr->stderrChannel == NULL) &&
	    (tsdPtr->stderrInitialized == 1)) {
	strcpy(tmp, "stderr");
	Tcl_SetStdChannel((Tcl_Channel) chanPtr, TCL_STDERR);
	Tcl_RegisterChannel(NULL, (Tcl_Channel) chanPtr);
    }
    return (Tcl_Channel) chanPtr;
}

/*
 *----------------------------------------------------------------------
 *
 * Tcl_StackChannel --
 *
 *	Replaces an entry in the hash table for a Tcl_Channel record. The
 *	replacement is a new channel with same name, it supercedes the
 *	replaced channel. Input and output of the superceded channel is now
 *	going through the newly created channel and allows the arbitrary
 *	filtering/manipulation of the dataflow.
 *
 *	Andreas Kupries <a.kupries@westend.com>, 12/13/1998 "Trf-Patch for
 *	filtering channels"
 *
 * Results:
 *	Returns the new Tcl_Channel, which actually contains the saved
 *	information about prevChan.
 *
 * Side effects:
 *	A new channel structure is allocated and linked below the existing
 *	channel. The channel operations and client data of the existing
 *	channel are copied down to the newly created channel, and the current
 *	channel has its operations replaced by the new typePtr.
 *
 *----------------------------------------------------------------------
 */

Tcl_Channel
Tcl_StackChannel(
    Tcl_Interp *interp,		/* The interpreter we are working in */
    const Tcl_ChannelType *typePtr,
				/* The channel type record for the new
				 * channel. */
    ClientData instanceData,	/* Instance specific data for the new
				 * channel. */
    int mask,			/* TCL_READABLE & TCL_WRITABLE to indicate if
				 * the channel is readable, writable. */
    Tcl_Channel prevChan)	/* The channel structure to replace */
{
    ThreadSpecificData *tsdPtr = TCL_TSD_INIT(&dataKey);
    Channel *chanPtr, *prevChanPtr;
    ChannelState *statePtr;

    /*
     * Find the given channel (prevChan) in the list of all channels. If we do
     * not find it, then it was never registered correctly.
     *
     * This operation should occur at the top of a channel stack.
     */

    statePtr = (ChannelState *) tsdPtr->firstCSPtr;
    prevChanPtr = ((Channel *) prevChan)->state->topChanPtr;

    while ((statePtr != NULL) && (statePtr->topChanPtr != prevChanPtr)) {
	statePtr = statePtr->nextCSPtr;
    }

    if (statePtr == NULL) {
	if (interp) {
	    Tcl_SetObjResult(interp, Tcl_ObjPrintf(
                    "couldn't find state for channel \"%s\"",
		    Tcl_GetChannelName(prevChan)));
	}
	return NULL;
    }

    /*
     * Here we check if the given "mask" matches the "flags" of the already
     * existing channel.
     *
     *	  | - | R | W | RW |
     *	--+---+---+---+----+	<=>  0 != (chan->mask & prevChan->mask)
     *	- |   |   |   |    |
     *	R |   | + |   | +  |	The superceding channel is allowed to restrict
     *	W |   |   | + | +  |	the capabilities of the superceded one!
     *	RW|   | + | + | +  |
     *	--+---+---+---+----+
     */

    if ((mask & (statePtr->flags & (TCL_READABLE | TCL_WRITABLE))) == 0) {
	if (interp) {
	    Tcl_SetObjResult(interp, Tcl_ObjPrintf(
		    "reading and writing both disallowed for channel \"%s\"",
		    Tcl_GetChannelName(prevChan)));
	}
	return NULL;
    }

    /*
     * Flush the buffers. This ensures that any data still in them at this
     * time is not handled by the new transformation. Restrict this to
     * writable channels. Take care to hide a possible bg-copy in progress
     * from Tcl_Flush and the CheckForChannelErrors inside.
     */

    if ((mask & TCL_WRITABLE) != 0) {
	CopyState *csPtrR = statePtr->csPtrR;
	CopyState *csPtrW = statePtr->csPtrW;

	statePtr->csPtrR = NULL;
	statePtr->csPtrW = NULL;

	/*
	 * TODO: Examine what can go wrong if Tcl_Flush() call disturbs
	 * the stacking state of this channel during its operations.
	 */
	if (Tcl_Flush((Tcl_Channel) prevChanPtr) != TCL_OK) {
	    statePtr->csPtrR = csPtrR;
	    statePtr->csPtrW = csPtrW;
	    if (interp) {
		Tcl_SetObjResult(interp, Tcl_ObjPrintf(
                        "could not flush channel \"%s\"",
			Tcl_GetChannelName(prevChan)));
	    }
	    return NULL;
	}

	statePtr->csPtrR = csPtrR;
	statePtr->csPtrW = csPtrW;
    }

    /*
     * Discard any input in the buffers. They are not yet read by the user of
     * the channel, so they have to go through the new transformation before
     * reading. As the buffers contain the untransformed form their contents
     * are not only useless but actually distorts our view of the system.
     *
     * To preserve the information without having to read them again and to
     * avoid problems with the location in the channel (seeking might be
     * impossible) we move the buffers from the common state structure into
     * the channel itself. We use the buffers in the channel below the new
     * transformation to hold the data. In the future this allows us to write
     * transformations which pre-read data and push the unused part back when
     * they are going away.
     */

    if (((mask & TCL_READABLE) != 0) && (statePtr->inQueueHead != NULL)) {
	/*
	 * When statePtr->inQueueHead is not NULL, we know
	 * prevChanPtr->inQueueHead must be NULL.
	 */

	assert(prevChanPtr->inQueueHead == NULL);
	assert(prevChanPtr->inQueueTail == NULL);

	prevChanPtr->inQueueHead = statePtr->inQueueHead;
	prevChanPtr->inQueueTail = statePtr->inQueueTail;

	statePtr->inQueueHead = NULL;
	statePtr->inQueueTail = NULL;
    }

    chanPtr = (Channel *)ckalloc(sizeof(Channel));

    /*
     * Save some of the current state into the new structure, reinitialize the
     * parts which will stay with the transformation.
     *
     * Remarks:
     */

    chanPtr->state		= statePtr;
    chanPtr->instanceData	= instanceData;
    chanPtr->typePtr		= typePtr;
    chanPtr->downChanPtr	= prevChanPtr;
    chanPtr->upChanPtr		= NULL;
    chanPtr->inQueueHead	= NULL;
    chanPtr->inQueueTail	= NULL;
    chanPtr->refCount		= 0;

    /*
     * Place new block at the head of a possibly existing list of previously
     * stacked channels.
     */

    prevChanPtr->upChanPtr	= chanPtr;
    statePtr->topChanPtr	= chanPtr;

    /*
     * TIP #218, Channel Thread Actions.
     *
     * We call the thread actions for the new channel directly. We _cannot_
     * use SpliceChannel, because the (thread-)global list of all channels
     * always contains the _ChannelState_ for a stack of channels, not the
     * individual channels. And SpliceChannel would not only call the thread
     * actions, but also add the shared ChannelState to this list a second
     * time, mangling it.
     */

    ChanThreadAction(chanPtr, TCL_CHANNEL_THREAD_INSERT);

    return (Tcl_Channel) chanPtr;
}

void
TclChannelPreserve(
    Tcl_Channel chan)
{
    ((Channel *)chan)->refCount++;
}

void
TclChannelRelease(
    Tcl_Channel chan)
{
    Channel *chanPtr = (Channel *) chan;

    if (chanPtr->refCount == 0) {
	Tcl_Panic("Channel released more than preserved");
    }
    if (--chanPtr->refCount) {
	return;
    }
    if (chanPtr->typePtr == NULL) {
	ckfree(chanPtr);
    }
}

static void
ChannelFree(
    Channel *chanPtr)
{
    if (chanPtr->refCount == 0) {
	ckfree(chanPtr);
	return;
    }
    chanPtr->typePtr = NULL;
}

/*
 *----------------------------------------------------------------------
 *
 * Tcl_UnstackChannel --
 *
 *	Unstacks an entry in the hash table for a Tcl_Channel record. This is
 *	the reverse to 'Tcl_StackChannel'.
 *
 * Results:
 *	A standard Tcl result.
 *
 * Side effects:
 *	If TCL_ERROR is returned, the posix error code will be set with
 *	Tcl_SetErrno. May leave a message in interp result as well.
 *
 *----------------------------------------------------------------------
 */

int
Tcl_UnstackChannel(
    Tcl_Interp *interp,		/* The interpreter we are working in */
    Tcl_Channel chan)		/* The channel to unstack */
{
    Channel *chanPtr = (Channel *) chan;
    ChannelState *statePtr = chanPtr->state;
    int result = 0;

    /*
     * This operation should occur at the top of a channel stack.
     */

    chanPtr = statePtr->topChanPtr;

    if (chanPtr->downChanPtr != NULL) {
	/*
	 * Instead of manipulating the per-thread / per-interp list/hashtable
	 * of registered channels we wind down the state of the
	 * transformation, and then restore the state of underlying channel
	 * into the old structure.
	 *
	 * TODO: Figure out how to handle the situation where the chan
	 * operations called below by this unstacking operation cause
	 * another unstacking recursively.  In that case the downChanPtr
	 * value we're holding on to will not be the right thing.
	 */

	Channel *downChanPtr = chanPtr->downChanPtr;

	/*
	 * Flush the buffers. This ensures that any data still in them at this
	 * time _is_ handled by the transformation we are unstacking right
	 * now. Restrict this to writable channels. Take care to hide a
	 * possible bg-copy in progress from Tcl_Flush and the
	 * CheckForChannelErrors inside.
	 */

	if (GotFlag(statePtr, TCL_WRITABLE)) {
	    CopyState *csPtrR = statePtr->csPtrR;
	    CopyState *csPtrW = statePtr->csPtrW;

	    statePtr->csPtrR = NULL;
	    statePtr->csPtrW = NULL;

	    if (Tcl_Flush((Tcl_Channel) chanPtr) != TCL_OK) {
		statePtr->csPtrR = csPtrR;
		statePtr->csPtrW = csPtrW;

		/*
		 * TIP #219, Tcl Channel Reflection API.
		 * Move error messages put by the driver into the chan/ip
		 * bypass area into the regular interpreter result. Fall back
		 * to the regular message if nothing was found in the
		 * bypasses.
		 */

		if (!TclChanCaughtErrorBypass(interp, chan) && interp) {
		    Tcl_SetObjResult(interp, Tcl_ObjPrintf(
                            "could not flush channel \"%s\"",
			    Tcl_GetChannelName((Tcl_Channel) chanPtr)));
		}
		return TCL_ERROR;
	    }

	    statePtr->csPtrR  = csPtrR;
	    statePtr->csPtrW = csPtrW;
	}

	/*
	 * Anything in the input queue and the push-back buffers of the
	 * transformation going away is transformed data, but not yet read. As
	 * unstacking means that the caller does not want to see transformed
	 * data any more we have to discard these bytes. To avoid writing an
	 * analogue to 'DiscardInputQueued' we move the information in the
	 * push back buffers to the input queue and then call
	 * 'DiscardInputQueued' on that.
	 */

	if (GotFlag(statePtr, TCL_READABLE) &&
		((statePtr->inQueueHead != NULL) ||
		(chanPtr->inQueueHead != NULL))) {
	    if ((statePtr->inQueueHead != NULL) &&
		    (chanPtr->inQueueHead != NULL)) {
		statePtr->inQueueTail->nextPtr = chanPtr->inQueueHead;
		statePtr->inQueueTail = chanPtr->inQueueTail;
		statePtr->inQueueHead = statePtr->inQueueTail;
	    } else if (chanPtr->inQueueHead != NULL) {
		statePtr->inQueueHead = chanPtr->inQueueHead;
		statePtr->inQueueTail = chanPtr->inQueueTail;
	    }

	    chanPtr->inQueueHead = NULL;
	    chanPtr->inQueueTail = NULL;

	    DiscardInputQueued(statePtr, 0);
	}

	/*
	 * TIP #218, Channel Thread Actions.
	 *
	 * We call the thread actions for the new channel directly. We
	 * _cannot_ use CutChannel, because the (thread-)global list of all
	 * channels always contains the _ChannelState_ for a stack of
	 * channels, not the individual channels. And SpliceChannel would not
	 * only call the thread actions, but also remove the shared
	 * ChannelState from this list despite there being more channels for
	 * the state which are still active.
	 */

	ChanThreadAction(chanPtr, TCL_CHANNEL_THREAD_REMOVE);

	statePtr->topChanPtr = downChanPtr;
	downChanPtr->upChanPtr = NULL;

	/*
	 * Leave this link intact for closeproc
	 *  chanPtr->downChanPtr = NULL;
	 */

	/*
	 * Close and free the channel driver state.
	 */

	result = ChanClose(chanPtr, interp);
	ChannelFree(chanPtr);

	UpdateInterest(statePtr->topChanPtr);

	if (result != 0) {
	    Tcl_SetErrno(result);

	    /*
	     * TIP #219, Tcl Channel Reflection API.
	     * Move error messages put by the driver into the chan/ip bypass
	     * area into the regular interpreter result.
	     */

	    TclChanCaughtErrorBypass(interp, chan);
	    return TCL_ERROR;
	}
    } else {
	/*
	 * This channel does not cover another one. Simply do a close, if
	 * necessary.
	 */

	if (statePtr->refCount <= 0) {
	    if (Tcl_Close(interp, chan) != TCL_OK) {
		/*
		 * TIP #219, Tcl Channel Reflection API.
		 * "TclChanCaughtErrorBypass" is not required here, it was
		 * done already by "Tcl_Close".
		 */

		return TCL_ERROR;
	    }
	}

	/*
	 * TIP #218, Channel Thread Actions.
	 * Not required in this branch, this is done by Tcl_Close. If
	 * Tcl_Close is not called then the ChannelState is still active in
	 * the thread and no action has to be taken either.
	 */
    }

    return TCL_OK;
}

/*
 *----------------------------------------------------------------------
 *
 * Tcl_GetStackedChannel --
 *
 *	Determines whether the specified channel is stacked upon another.
 *
 * Results:
 *	NULL if the channel is not stacked upon another one, or a reference to
 *	the channel it is stacked upon. This reference can be used in queries,
 *	but modification is not allowed.
 *
 * Side effects:
 *	None.
 *
 *----------------------------------------------------------------------
 */

Tcl_Channel
Tcl_GetStackedChannel(
    Tcl_Channel chan)
{
    Channel *chanPtr = (Channel *) chan;
				/* The actual channel. */

    return (Tcl_Channel) chanPtr->downChanPtr;
}

/*
 *----------------------------------------------------------------------
 *
 * Tcl_GetTopChannel --
 *
 *	Returns the top channel of a channel stack.
 *
 * Results:
 *	NULL if the channel is not stacked upon another one, or a reference to
 *	the channel it is stacked upon. This reference can be used in queries,
 *	but modification is not allowed.
 *
 * Side effects:
 *	None.
 *
 *----------------------------------------------------------------------
 */

Tcl_Channel
Tcl_GetTopChannel(
    Tcl_Channel chan)
{
    Channel *chanPtr = (Channel *) chan;
				/* The actual channel. */

    return (Tcl_Channel) chanPtr->state->topChanPtr;
}

/*
 *----------------------------------------------------------------------
 *
 * Tcl_GetChannelInstanceData --
 *
 *	Returns the client data associated with a channel.
 *
 * Results:
 *	The client data.
 *
 * Side effects:
 *	None.
 *
 *----------------------------------------------------------------------
 */

ClientData
Tcl_GetChannelInstanceData(
    Tcl_Channel chan)		/* Channel for which to return client data. */
{
    Channel *chanPtr = (Channel *) chan;
				/* The actual channel. */

    return chanPtr->instanceData;
}

/*
 *----------------------------------------------------------------------
 *
 * Tcl_GetChannelThread --
 *
 *	Given a channel structure, returns the thread managing it. TIP #10
 *
 * Results:
 *	Returns the id of the thread managing the channel.
 *
 * Side effects:
 *	None.
 *
 *----------------------------------------------------------------------
 */

Tcl_ThreadId
Tcl_GetChannelThread(
    Tcl_Channel chan)		/* The channel to return the managing thread
				 * for. */
{
    Channel *chanPtr = (Channel *) chan;
				/* The actual channel. */

    return chanPtr->state->managingThread;
}

/*
 *----------------------------------------------------------------------
 *
 * Tcl_GetChannelType --
 *
 *	Given a channel structure, returns the channel type structure.
 *
 * Results:
 *	Returns a pointer to the channel type structure.
 *
 * Side effects:
 *	None.
 *
 *----------------------------------------------------------------------
 */

const Tcl_ChannelType *
Tcl_GetChannelType(
    Tcl_Channel chan)		/* The channel to return type for. */
{
    Channel *chanPtr = (Channel *) chan;
				/* The actual channel. */

    return chanPtr->typePtr;
}

/*
 *----------------------------------------------------------------------
 *
 * Tcl_GetChannelMode --
 *
 *	Computes a mask indicating whether the channel is open for reading and
 *	writing.
 *
 * Results:
 *	An OR-ed combination of TCL_READABLE and TCL_WRITABLE.
 *
 * Side effects:
 *	None.
 *
 *----------------------------------------------------------------------
 */

int
Tcl_GetChannelMode(
    Tcl_Channel chan)		/* The channel for which the mode is being
				 * computed. */
{
    ChannelState *statePtr = ((Channel *) chan)->state;
				/* State of actual channel. */

    return (statePtr->flags & (TCL_READABLE | TCL_WRITABLE));
}

/*
 *----------------------------------------------------------------------
 *
 * Tcl_GetChannelName --
 *
 *	Returns the string identifying the channel name.
 *
 * Results:
 *	The string containing the channel name. This memory is owned by the
 *	generic layer and should not be modified by the caller.
 *
 * Side effects:
 *	None.
 *
 *----------------------------------------------------------------------
 */

const char *
Tcl_GetChannelName(
    Tcl_Channel chan)		/* The channel for which to return the name. */
{
    ChannelState *statePtr = ((Channel *) chan)->state;
				/* State of actual channel. */

    return statePtr->channelName;
}

/*
 *----------------------------------------------------------------------
 *
 * Tcl_GetChannelHandle --
 *
 *	Returns an OS handle associated with a channel.
 *
 * Results:
 *	Returns TCL_OK and places the handle in handlePtr, or returns
 *	TCL_ERROR on failure.
 *
 * Side effects:
 *	None.
 *
 *----------------------------------------------------------------------
 */

int
Tcl_GetChannelHandle(
    Tcl_Channel chan,		/* The channel to get file from. */
    int direction,		/* TCL_WRITABLE or TCL_READABLE. */
    ClientData *handlePtr)	/* Where to store handle */
{
    Channel *chanPtr;		/* The actual channel. */
    ClientData handle;
    int result;

    chanPtr = ((Channel *) chan)->state->bottomChanPtr;
    if (!chanPtr->typePtr->getHandleProc) {
        Tcl_SetChannelError(chan, Tcl_ObjPrintf(
                "channel \"%s\" does not support OS handles",
                Tcl_GetChannelName(chan)));
	return TCL_ERROR;
    }
    result = chanPtr->typePtr->getHandleProc(chanPtr->instanceData, direction,
	    &handle);
    if (handlePtr) {
	*handlePtr = handle;
    }
    return result;
}

/*
 *---------------------------------------------------------------------------
 *
 * AllocChannelBuffer --
 *
 *	A channel buffer has BUFFER_PADDING bytes extra at beginning to hold
 *	any bytes of a native-encoding character that got split by the end of
 *	the previous buffer and need to be moved to the beginning of the next
 *	buffer to make a contiguous string so it can be converted to UTF-8.
 *
 *	A channel buffer has BUFFER_PADDING bytes extra at the end to hold any
 *	bytes of a native-encoding character (generated from a UTF-8
 *	character) that overflow past the end of the buffer and need to be
 *	moved to the next buffer.
 *
 * Results:
 *	A newly allocated channel buffer.
 *
 * Side effects:
 *	None.
 *
 *---------------------------------------------------------------------------
 */

static ChannelBuffer *
AllocChannelBuffer(
    int length)			/* Desired length of channel buffer. */
{
    ChannelBuffer *bufPtr;
    int n;

    n = length + CHANNELBUFFER_HEADER_SIZE + BUFFER_PADDING + BUFFER_PADDING;
    bufPtr = (ChannelBuffer *)ckalloc(n);
    bufPtr->nextAdded	= BUFFER_PADDING;
    bufPtr->nextRemoved	= BUFFER_PADDING;
    bufPtr->bufLength	= length + BUFFER_PADDING;
    bufPtr->nextPtr	= NULL;
    bufPtr->refCount	= 1;
    return bufPtr;
}

static void
PreserveChannelBuffer(
    ChannelBuffer *bufPtr)
{
    if (bufPtr->refCount == 0) {
	Tcl_Panic("Reuse of ChannelBuffer! %p", bufPtr);
    }
    bufPtr->refCount++;
}

static void
ReleaseChannelBuffer(
    ChannelBuffer *bufPtr)
{
    if (--bufPtr->refCount) {
	return;
    }
    ckfree(bufPtr);
}

static int
IsShared(
    ChannelBuffer *bufPtr)
{
    return bufPtr->refCount > 1;
}

/*
 *----------------------------------------------------------------------
 *
 * RecycleBuffer --
 *
 *	Helper function to recycle input and output buffers. Ensures that two
 *	input buffers are saved (one in the input queue and another in the
 *	saveInBufPtr field) and that curOutPtr is set to a buffer. Only if
 *	these conditions are met is the buffer freed to the OS.
 *
 * Results:
 *	None.
 *
 * Side effects:
 *	May free a buffer to the OS.
 *
 *----------------------------------------------------------------------
 */

static void
RecycleBuffer(
    ChannelState *statePtr,	/* ChannelState in which to recycle buffers. */
    ChannelBuffer *bufPtr,	/* The buffer to recycle. */
    int mustDiscard)		/* If nonzero, free the buffer to the OS,
				 * always. */
{
    /*
     * Do we have to free the buffer to the OS?
     */

    if (IsShared(bufPtr)) {
	mustDiscard = 1;
    }

    if (mustDiscard) {
	ReleaseChannelBuffer(bufPtr);
	return;
    }

    /*
     * Only save buffers which have the requested buffersize for the channel.
     * This is to honor dynamic changes of the buffersize made by the user.
     */

    if ((bufPtr->bufLength - BUFFER_PADDING) != statePtr->bufSize) {
	ReleaseChannelBuffer(bufPtr);
	return;
    }

    /*
     * Only save buffers for the input queue if the channel is readable.
     */

    if (GotFlag(statePtr, TCL_READABLE)) {
	if (statePtr->inQueueHead == NULL) {
	    statePtr->inQueueHead = bufPtr;
	    statePtr->inQueueTail = bufPtr;
	    goto keepBuffer;
	}
	if (statePtr->saveInBufPtr == NULL) {
	    statePtr->saveInBufPtr = bufPtr;
	    goto keepBuffer;
	}
    }

    /*
     * Only save buffers for the output queue if the channel is writable.
     */

    if (GotFlag(statePtr, TCL_WRITABLE)) {
	if (statePtr->curOutPtr == NULL) {
	    statePtr->curOutPtr = bufPtr;
	    goto keepBuffer;
	}
    }

    /*
     * If we reached this code we return the buffer to the OS.
     */

    ReleaseChannelBuffer(bufPtr);
    return;

  keepBuffer:
    bufPtr->nextRemoved = BUFFER_PADDING;
    bufPtr->nextAdded = BUFFER_PADDING;
    bufPtr->nextPtr = NULL;
}

/*
 *----------------------------------------------------------------------
 *
 * DiscardOutputQueued --
 *
 *	Discards all output queued in the output queue of a channel.
 *
 * Results:
 *	None.
 *
 * Side effects:
 *	Recycles buffers.
 *
 *----------------------------------------------------------------------
 */

static void
DiscardOutputQueued(
    ChannelState *statePtr)	/* ChannelState for which to discard output. */
{
    ChannelBuffer *bufPtr;

    while (statePtr->outQueueHead != NULL) {
	bufPtr = statePtr->outQueueHead;
	statePtr->outQueueHead = bufPtr->nextPtr;
	RecycleBuffer(statePtr, bufPtr, 0);
    }
    statePtr->outQueueHead = NULL;
    statePtr->outQueueTail = NULL;
    bufPtr = statePtr->curOutPtr;
    if (bufPtr && BytesLeft(bufPtr)) {
	statePtr->curOutPtr = NULL;
	RecycleBuffer(statePtr, bufPtr, 0);
    }
}

/*
 *----------------------------------------------------------------------
 *
 * CheckForDeadChannel --
 *
 *	This function checks is a given channel is Dead (a channel that has
 *	been closed but not yet deallocated.)
 *
 * Results:
 *	True (1) if channel is Dead, False (0) if channel is Ok
 *
 * Side effects:
 *	None
 *
 *----------------------------------------------------------------------
 */

static int
CheckForDeadChannel(
    Tcl_Interp *interp,		/* For error reporting (can be NULL) */
    ChannelState *statePtr)	/* The channel state to check. */
{
    if (!GotFlag(statePtr, CHANNEL_DEAD)) {
	return 0;
    }

    Tcl_SetErrno(EINVAL);
    if (interp) {
	Tcl_SetObjResult(interp, Tcl_NewStringObj(
                "unable to access channel: invalid channel", -1));
    }
    return 1;
}

/*
 *----------------------------------------------------------------------
 *
 * FlushChannel --
 *
 *	This function flushes as much of the queued output as is possible now.
 *	If calledFromAsyncFlush is nonzero, it is being called in an event
 *	handler to flush channel output asynchronously.
 *
 * Results:
 *	0 if successful, else the error code that was returned by the channel
 *	type operation. May leave a message in the interp result.
 *
 * Side effects:
 *	May produce output on a channel. May block indefinitely if the channel
 *	is synchronous. May schedule an async flush on the channel. May
 *	recycle memory for buffers in the output queue.
 *
 *----------------------------------------------------------------------
 */

static int
FlushChannel(
    Tcl_Interp *interp,		/* For error reporting during close. */
    Channel *chanPtr,		/* The channel to flush on. */
    int calledFromAsyncFlush)	/* If nonzero then we are being called from an
				 * asynchronous flush callback. */
{
    ChannelState *statePtr = chanPtr->state;
				/* State of the channel stack. */
    ChannelBuffer *bufPtr;	/* Iterates over buffered output queue. */
    int written;		/* Amount of output data actually written in
				 * current round. */
    int errorCode = 0;		/* Stores POSIX error codes from channel
				 * driver operations. */
    int wroteSome = 0;		/* Set to one if any data was written to the
				 * driver. */

    /*
     * Prevent writing on a dead channel -- a channel that has been closed but
     * not yet deallocated. This can occur if the exit handler for the channel
     * deallocation runs before all channels are deregistered in all
     * interpreters.
     */

    if (CheckForDeadChannel(interp, statePtr)) {
	return -1;
    }

    /*
     * Should we shift the current output buffer over to the output queue?
     * First check that there are bytes in it.  If so then...
     *
     * If the output queue is empty, then yes, trusting the caller called us
     * only when written bytes ought to be flushed.
     *
     * If the current output buffer is full, then yes, so we can meet the
     * post-condition that on a successful return to caller we've left space
     * in the current output buffer for more writing (the flush call was to
     * make new room).
     *
     * If the channel is blocking, then yes, so we guarantee that blocking
     * flushes actually flush all pending data.
     *
     * Otherwise, no.  Keep the current output buffer where it is so more
     * can be written to it, possibly filling it, to promote more efficient
     * buffer usage.
     */

    bufPtr = statePtr->curOutPtr;
    if (bufPtr && BytesLeft(bufPtr) && /* Keep empties off queue */
	    (statePtr->outQueueHead == NULL || IsBufferFull(bufPtr)
		    || !GotFlag(statePtr, CHANNEL_NONBLOCKING))) {
	if (statePtr->outQueueHead == NULL) {
	    statePtr->outQueueHead = bufPtr;
	} else {
	    statePtr->outQueueTail->nextPtr = bufPtr;
	}
	statePtr->outQueueTail = bufPtr;
	statePtr->curOutPtr = NULL;
    }

    assert(!IsBufferFull(statePtr->curOutPtr));

    /*
     * If we are not being called from an async flush and an async flush
     * is active, we just return without producing any output.
     */

    if (!calledFromAsyncFlush && GotFlag(statePtr, BG_FLUSH_SCHEDULED)) {
	return 0;
    }

    /*
     * Loop over the queued buffers and attempt to flush as much as possible
     * of the queued output to the channel.
     */

    TclChannelPreserve((Tcl_Channel)chanPtr);
    while (statePtr->outQueueHead) {
	bufPtr = statePtr->outQueueHead;

	/*
	 * Produce the output on the channel.
	 */

	PreserveChannelBuffer(bufPtr);
	written = ChanWrite(chanPtr, RemovePoint(bufPtr), BytesLeft(bufPtr),
		&errorCode);

	/*
	 * If the write failed completely attempt to start the asynchronous
	 * flush mechanism and break out of this loop - do not attempt to
	 * write any more output at this time.
	 */

	if (written < 0) {
	    /*
	     * If the last attempt to write was interrupted, simply retry.
	     */

	    if (errorCode == EINTR) {
		errorCode = 0;
		ReleaseChannelBuffer(bufPtr);
		continue;
	    }

	    /*
	     * If the channel is non-blocking and we would have blocked, start
	     * a background flushing handler and break out of the loop.
	     */

	    if ((errorCode == EWOULDBLOCK) || (errorCode == EAGAIN)) {
		/*
		 * This used to check for CHANNEL_NONBLOCKING, and panic if
		 * the channel was blocking. However, it appears that setting
		 * stdin to -blocking 0 has some effect on the stdout when
		 * it's a tty channel (dup'ed underneath)
		 */

		if (!GotFlag(statePtr, BG_FLUSH_SCHEDULED) && !TclInExit()) {
		    SetFlag(statePtr, BG_FLUSH_SCHEDULED);
		    UpdateInterest(chanPtr);
		}
		errorCode = 0;
		ReleaseChannelBuffer(bufPtr);
		break;
	    }

	    /*
	     * Decide whether to report the error upwards or defer it.
	     */

	    if (calledFromAsyncFlush) {
		/*
		 * TIP #219, Tcl Channel Reflection API.
		 * When defering the error copy a message from the bypass into
		 * the unreported area. Or discard it if the new error is to
		 * be ignored in favor of an earlier defered error.
		 */

		Tcl_Obj *msg = statePtr->chanMsg;

		if (statePtr->unreportedError == 0) {
		    statePtr->unreportedError = errorCode;
		    statePtr->unreportedMsg = msg;
		    if (msg != NULL) {
			Tcl_IncrRefCount(msg);
		    }
		} else {
		    /*
		     * An old unreported error is kept, and this error thrown
		     * away.
		     */

		    statePtr->chanMsg = NULL;
		    if (msg != NULL) {
			TclDecrRefCount(msg);
		    }
		}
	    } else {
		/*
		 * TIP #219, Tcl Channel Reflection API.
		 * Move error messages put by the driver into the chan bypass
		 * area into the regular interpreter result. Fall back to the
		 * regular message if nothing was found in the bypasses.
		 */

		Tcl_SetErrno(errorCode);
		if (interp != NULL && !TclChanCaughtErrorBypass(interp,
			(Tcl_Channel) chanPtr)) {
		    Tcl_SetObjResult(interp,
			    Tcl_NewStringObj(Tcl_PosixError(interp), -1));
		}

		/*
		 * An unreportable bypassed message is kept, for the caller of
		 * Tcl_Seek, Tcl_Write, etc.
		 */
	    }

	    /*
	     * When we get an error we throw away all the output currently
	     * queued.
	     */

	    DiscardOutputQueued(statePtr);
	    ReleaseChannelBuffer(bufPtr);
	    break;
	} else {
	    /*
	     * TODO: Consider detecting and reacting to short writes on
	     * blocking channels.  Ought not happen.  See iocmd-24.2.
	     */

	    wroteSome = 1;
	}

	bufPtr->nextRemoved += written;

	/*
	 * If this buffer is now empty, recycle it.
	 */

	if (IsBufferEmpty(bufPtr)) {
	    statePtr->outQueueHead = bufPtr->nextPtr;
	    if (statePtr->outQueueHead == NULL) {
		statePtr->outQueueTail = NULL;
	    }
	    RecycleBuffer(statePtr, bufPtr, 0);
	}
	ReleaseChannelBuffer(bufPtr);
    }	/* Closes "while". */

    /*
     * If we wrote some data while flushing in the background, we are done.
     * We can't finish the background flush until we run out of data and the
     * channel becomes writable again. This ensures that all of the pending
     * data has been flushed at the system level.
     */

    if (GotFlag(statePtr, BG_FLUSH_SCHEDULED)) {
	if (wroteSome) {
	    goto done;
	} else if (statePtr->outQueueHead == NULL) {
	    ResetFlag(statePtr, BG_FLUSH_SCHEDULED);
	    ChanWatch(chanPtr, statePtr->interestMask);
	} else {
	    /*
	     * When we are calledFromAsyncFlush, that means a writable
	     * state on the channel triggered the call, so we should be
	     * able to write something.  Either we did write something
	     * and wroteSome should be set, or there was nothing left to
	     * write in this call, and we've completed the BG flush.
	     * These are the two cases above.  If we get here, that means
	     * there is some kind failure in the writable event machinery.
	     *
	     * The tls extension indeed suffers from flaws in its channel
	     * event mgmt.  See https://core.tcl-lang.org/tcl/info/c31ca233ca.
	     * Until that patch is broadly distributed, disable the
	     * assertion checking here, so that programs using Tcl and
	     * tls can be debugged.

	    assert(!calledFromAsyncFlush);
	     */
	}
    }

    /*
     * If the channel is flagged as closed, delete it when the refCount drops
     * to zero, the output queue is empty and there is no output in the
     * current output buffer.
     */

    if (GotFlag(statePtr, CHANNEL_CLOSED) && (statePtr->refCount <= 0) &&
	    (statePtr->outQueueHead == NULL) &&
	    ((statePtr->curOutPtr == NULL) ||
	    IsBufferEmpty(statePtr->curOutPtr))) {
	errorCode = CloseChannel(interp, chanPtr, errorCode);
	goto done;
    }

    /*
     * If the write-side of the channel is flagged as closed, delete it when
     * the output queue is empty and there is no output in the current output
     * buffer.
     */

    if (GotFlag(statePtr, CHANNEL_CLOSEDWRITE) &&
	    (statePtr->outQueueHead == NULL) &&
	    ((statePtr->curOutPtr == NULL) ||
	    IsBufferEmpty(statePtr->curOutPtr))) {
	errorCode = CloseChannelPart(interp, chanPtr, errorCode,
                TCL_CLOSE_WRITE);
	goto done;
    }

  done:
    TclChannelRelease((Tcl_Channel)chanPtr);
    return errorCode;
}

/*
 *----------------------------------------------------------------------
 *
 * CloseChannel --
 *
 *	Utility procedure to close a channel and free associated resources.
 *
 *	If the channel was stacked, then the it will copy the necessary
 *	elements of the NEXT channel into the TOP channel, in essence
 *	unstacking the channel. The NEXT channel will then be freed.
 *
 *	If the channel was not stacked, then we will free all the bits for the
 *	TOP channel, including the data structure itself.
 *
 * Results:
 *	Error code from an unreported error or the driver close operation.
 *
 * Side effects:
 *	May close the actual channel, may free memory, may change the value of
 *	errno.
 *
 *----------------------------------------------------------------------
 */

static int
CloseChannel(
    Tcl_Interp *interp,		/* For error reporting. */
    Channel *chanPtr,		/* The channel to close. */
    int errorCode)		/* Status of operation so far. */
{
    int result = 0;		/* Of calling driver close operation. */
    ChannelState *statePtr;	/* State of the channel stack. */
    ThreadSpecificData *tsdPtr = TCL_TSD_INIT(&dataKey);

    if (chanPtr == NULL) {
	return result;
    }
    statePtr = chanPtr->state;

    /*
     * No more input can be consumed so discard any leftover input.
     */

    DiscardInputQueued(statePtr, 1);

    /*
     * Discard a leftover buffer in the current output buffer field.
     */

    if (statePtr->curOutPtr != NULL) {
	ReleaseChannelBuffer(statePtr->curOutPtr);
	statePtr->curOutPtr = NULL;
    }

    /*
     * The caller guarantees that there are no more buffers queued for output.
     */

    if (statePtr->outQueueHead != NULL) {
	Tcl_Panic("TclFlush, closed channel: queued output left");
    }

    /*
     * If the EOF character is set in the channel, append that to the output
     * device.
     */

    if ((statePtr->outEofChar != 0) && GotFlag(statePtr, TCL_WRITABLE)) {
	int dummy;
	char c = (char) statePtr->outEofChar;

	(void) ChanWrite(chanPtr, &c, 1, &dummy);
    }

    /*
     * TIP #219, Tcl Channel Reflection API.
     * Move a leftover error message in the channel bypass into the
     * interpreter bypass. Just clear it if there is no interpreter.
     */

    if (statePtr->chanMsg != NULL) {
	if (interp != NULL) {
	    Tcl_SetChannelErrorInterp(interp, statePtr->chanMsg);
	}
	TclDecrRefCount(statePtr->chanMsg);
	statePtr->chanMsg = NULL;
    }

    /*
     * Remove this channel from of the list of all channels.
     */

    CutChannel((Tcl_Channel) chanPtr);

    /*
     * Close and free the channel driver state.
     * This may leave a TIP #219 error message in the interp.
     */

    result = ChanClose(chanPtr, interp);

    /*
     * Some resources can be cleared only if the bottom channel in a stack is
     * closed. All the other channels in the stack are not allowed to remove.
     */

    if (chanPtr == statePtr->bottomChanPtr) {
	if (statePtr->channelName != NULL) {
	    ckfree(statePtr->channelName);
	    statePtr->channelName = NULL;
	}

	Tcl_FreeEncoding(statePtr->encoding);
    }

    /*
     * If we are being called synchronously, report either any latent error on
     * the channel or the current error.
     */

    if (statePtr->unreportedError != 0) {
	errorCode = statePtr->unreportedError;

	/*
	 * TIP #219, Tcl Channel Reflection API.
	 * Move an error message found in the unreported area into the regular
	 * bypass (interp). This kills any message in the channel bypass area.
	 */

	if (statePtr->chanMsg != NULL) {
	    TclDecrRefCount(statePtr->chanMsg);
	    statePtr->chanMsg = NULL;
	}
	if (interp) {
	    Tcl_SetChannelErrorInterp(interp, statePtr->unreportedMsg);
	}
    }
    if (errorCode == 0) {
	errorCode = result;
	if (errorCode != 0) {
	    Tcl_SetErrno(errorCode);
	}
    }

    /*
     * Cancel any outstanding timer.
     */

    Tcl_DeleteTimerHandler(statePtr->timer);

    /*
     * Mark the channel as deleted by clearing the type structure.
     */

    if (chanPtr->downChanPtr != NULL) {
	Channel *downChanPtr = chanPtr->downChanPtr;

	statePtr->nextCSPtr = tsdPtr->firstCSPtr;
	tsdPtr->firstCSPtr = statePtr;

	statePtr->topChanPtr = downChanPtr;
	downChanPtr->upChanPtr = NULL;

	ChannelFree(chanPtr);

	return Tcl_Close(interp, (Tcl_Channel) downChanPtr);
    }

    /*
     * There is only the TOP Channel, so we free the remaining pointers we
     * have and then ourselves. Since this is the last of the channels in the
     * stack, make sure to free the ChannelState structure associated with it.
     */

    ChannelFree(chanPtr);

    Tcl_EventuallyFree(statePtr, TCL_DYNAMIC);

    return errorCode;
}

/*
 *----------------------------------------------------------------------
 *
 * Tcl_CutChannel --
 * CutChannel --
 *
 *	Removes a channel from the (thread-)global list of all channels (in
 *	that thread). This is actually the statePtr for the stack of channel.
 *
 * Results:
 *	Nothing.
 *
 * Side effects:
 *	Resets the field 'nextCSPtr' of the specified channel state to NULL.
 *
 * NOTE:
 *	The channel to cut out of the list must not be referenced in any
 *	interpreter. This is something this procedure cannot check (despite
 *	the refcount) because the caller usually wants fiddle with the channel
 *	(like transfering it to a different thread) and thus keeps the
 *	refcount artifically high to prevent its destruction.
 *
 *----------------------------------------------------------------------
 */

static void
CutChannel(
    Tcl_Channel chan)		/* The channel being removed. Must not be
				 * referenced in any interpreter. */
{
    ThreadSpecificData *tsdPtr = TCL_TSD_INIT(&dataKey);
    ChannelState *prevCSPtr;	/* Preceding channel state in list of all
				 * states - used to splice a channel out of
				 * the list on close. */
    ChannelState *statePtr = ((Channel *) chan)->state;
				/* State of the channel stack. */

    /*
     * Remove this channel from of the list of all channels (in the current
     * thread).
     */

    if (tsdPtr->firstCSPtr && (statePtr == tsdPtr->firstCSPtr)) {
	tsdPtr->firstCSPtr = statePtr->nextCSPtr;
    } else {
	for (prevCSPtr = tsdPtr->firstCSPtr;
		prevCSPtr && (prevCSPtr->nextCSPtr != statePtr);
		prevCSPtr = prevCSPtr->nextCSPtr) {
	    /* Empty loop body. */
	}
	if (prevCSPtr == NULL) {
	    Tcl_Panic("FlushChannel: damaged channel list");
	}
	prevCSPtr->nextCSPtr = statePtr->nextCSPtr;
    }

    statePtr->nextCSPtr = NULL;

    /*
     * TIP #218, Channel Thread Actions
     */

    ChanThreadAction((Channel *) chan, TCL_CHANNEL_THREAD_REMOVE);
}

void
Tcl_CutChannel(
    Tcl_Channel chan)		/* The channel being added. Must not be
				 * referenced in any interpreter. */
{
    Channel *chanPtr = ((Channel *) chan)->state->bottomChanPtr;
    ThreadSpecificData *tsdPtr = TCL_TSD_INIT(&dataKey);
    ChannelState *prevCSPtr;	/* Preceding channel state in list of all
				 * states - used to splice a channel out of
				 * the list on close. */
    ChannelState *statePtr = chanPtr->state;
				/* State of the channel stack. */

    /*
     * Remove this channel from of the list of all channels (in the current
     * thread).
     */

    if (tsdPtr->firstCSPtr && (statePtr == tsdPtr->firstCSPtr)) {
	tsdPtr->firstCSPtr = statePtr->nextCSPtr;
    } else {
	for (prevCSPtr = tsdPtr->firstCSPtr;
		prevCSPtr && (prevCSPtr->nextCSPtr != statePtr);
		prevCSPtr = prevCSPtr->nextCSPtr) {
	    /* Empty loop body. */
	}
	if (prevCSPtr == NULL) {
	    Tcl_Panic("FlushChannel: damaged channel list");
	}
	prevCSPtr->nextCSPtr = statePtr->nextCSPtr;
    }

    statePtr->nextCSPtr = NULL;

    /*
     * TIP #218, Channel Thread Actions
     * For all transformations and the base channel.
     */

    for (; chanPtr != NULL ; chanPtr = chanPtr->upChanPtr) {
	ChanThreadAction(chanPtr, TCL_CHANNEL_THREAD_REMOVE);
    }
}

/*
 *----------------------------------------------------------------------
 *
 * Tcl_SpliceChannel --
 * SpliceChannel --
 *
 *	Adds a channel to the (thread-)global list of all channels (in that
 *	thread). Expects that the field 'nextChanPtr' in the channel is set to
 *	NULL.
 *
 * Results:
 *	Nothing.
 *
 * Side effects:
 *	Nothing.
 *
 * NOTE:
 *	The channel to splice into the list must not be referenced in any
 *	interpreter. This is something this procedure cannot check (despite
 *	the refcount) because the caller usually wants figgle with the channel
 *	(like transfering it to a different thread) and thus keeps the
 *	refcount artifically high to prevent its destruction.
 *
 *----------------------------------------------------------------------
 */

static void
SpliceChannel(
    Tcl_Channel chan)		/* The channel being added. Must not be
				 * referenced in any interpreter. */
{
    ThreadSpecificData *tsdPtr = TCL_TSD_INIT(&dataKey);
    ChannelState *statePtr = ((Channel *) chan)->state;

    if (statePtr->nextCSPtr != NULL) {
	Tcl_Panic("SpliceChannel: trying to add channel used in different list");
    }

    statePtr->nextCSPtr = tsdPtr->firstCSPtr;
    tsdPtr->firstCSPtr = statePtr;

    /*
     * TIP #10. Mark the current thread as the new one managing this channel.
     *		Note: 'Tcl_GetCurrentThread' returns sensible values even for
     *		a non-threaded core.
     */

    statePtr->managingThread = Tcl_GetCurrentThread();

    /*
     * TIP #218, Channel Thread Actions
     */

    ChanThreadAction((Channel *) chan, TCL_CHANNEL_THREAD_INSERT);
}

void
Tcl_SpliceChannel(
    Tcl_Channel chan)		/* The channel being added. Must not be
				 * referenced in any interpreter. */
{
    Channel *chanPtr = ((Channel *) chan)->state->bottomChanPtr;
    ThreadSpecificData *tsdPtr = TCL_TSD_INIT(&dataKey);
    ChannelState *statePtr = chanPtr->state;

    if (statePtr->nextCSPtr != NULL) {
	Tcl_Panic("SpliceChannel: trying to add channel used in different list");
    }

    statePtr->nextCSPtr = tsdPtr->firstCSPtr;
    tsdPtr->firstCSPtr = statePtr;

    /*
     * TIP #10. Mark the current thread as the new one managing this channel.
     *		Note: 'Tcl_GetCurrentThread' returns sensible values even for
     *		a non-threaded core.
     */

    statePtr->managingThread = Tcl_GetCurrentThread();

    /*
     * TIP #218, Channel Thread Actions
     * For all transformations and the base channel.
     */

    for (; chanPtr != NULL ; chanPtr = chanPtr->upChanPtr) {
	ChanThreadAction(chanPtr, TCL_CHANNEL_THREAD_INSERT);
    }
}

/*
 *----------------------------------------------------------------------
 *
 * Tcl_Close --
 *
 *	Closes a channel.
 *
 * Results:
 *	A standard Tcl result.
 *
 * Side effects:
 *	Closes the channel if this is the last reference.
 *
 * NOTE:
 *	Tcl_Close removes the channel as far as the user is concerned.
 *	However, it may continue to exist for a while longer if it has a
 *	background flush scheduled. The device itself is eventually closed and
 *	the channel record removed, in CloseChannel, above.
 *
 *----------------------------------------------------------------------
 */

	/* ARGSUSED */
int
Tcl_Close(
    Tcl_Interp *interp,		/* Interpreter for errors. */
    Tcl_Channel chan)		/* The channel being closed. Must not be
				 * referenced in any interpreter. */
{
    CloseCallback *cbPtr;	/* Iterate over close callbacks for this
				 * channel. */
    Channel *chanPtr;		/* The real IO channel. */
    ChannelState *statePtr;	/* State of real IO channel. */
    int result = 0;			/* Of calling FlushChannel. */
    int flushcode;
    int stickyError;

    if (chan == NULL) {
	return TCL_OK;
    }

    /*
     * Perform special handling for standard channels being closed. If the
     * refCount is now 1 it means that the last reference to the standard
     * channel is being explicitly closed, so bump the refCount down
     * artificially to 0. This will ensure that the channel is actually
     * closed, below. Also set the static pointer to NULL for the channel.
     */

    CheckForStdChannelsBeingClosed(chan);

    /*
     * This operation should occur at the top of a channel stack.
     */

    chanPtr = (Channel *) chan;
    statePtr = chanPtr->state;
    chanPtr = statePtr->topChanPtr;

    if (statePtr->refCount > 0) {
	Tcl_Panic("called Tcl_Close on channel with refCount > 0");
    }

    if (GotFlag(statePtr, CHANNEL_INCLOSE)) {
	if (interp) {
	    Tcl_SetObjResult(interp, Tcl_NewStringObj(
                    "illegal recursive call to close through close-handler"
                    " of channel", -1));
	}
	return TCL_ERROR;
    }
    SetFlag(statePtr, CHANNEL_INCLOSE);

    /*
     * When the channel has an escape sequence driven encoding such as
     * iso2022, the terminated escape sequence must write to the buffer.
     */

    stickyError = 0;

    if (GotFlag(statePtr, TCL_WRITABLE) && (statePtr->encoding != NULL)
	    && !(statePtr->outputEncodingFlags & TCL_ENCODING_START)) {
	int code = CheckChannelErrors(statePtr, TCL_WRITABLE);

	if (code == 0) {
	    statePtr->outputEncodingFlags |= TCL_ENCODING_END;
	    code = WriteChars(chanPtr, "", 0);
	    statePtr->outputEncodingFlags &= ~TCL_ENCODING_END;
	    statePtr->outputEncodingFlags |= TCL_ENCODING_START;
	}
	if (code < 0) {
	    stickyError = Tcl_GetErrno();
	}

	/*
	 * TIP #219, Tcl Channel Reflection API.
	 * Move an error message found in the channel bypass into the
	 * interpreter bypass. Just clear it if there is no interpreter.
	 */

	if (statePtr->chanMsg != NULL) {
	    if (interp != NULL) {
		Tcl_SetChannelErrorInterp(interp, statePtr->chanMsg);
	    }
	    TclDecrRefCount(statePtr->chanMsg);
	    statePtr->chanMsg = NULL;
	}
    }

    Tcl_ClearChannelHandlers(chan);

    /*
     * Cancel any outstanding timer.
     */
    Tcl_DeleteTimerHandler(statePtr->timer);

    /*
     * Invoke the registered close callbacks and delete their records.
     */

    while (statePtr->closeCbPtr != NULL) {
	cbPtr = statePtr->closeCbPtr;
	statePtr->closeCbPtr = cbPtr->nextPtr;
	cbPtr->proc(cbPtr->clientData);
	ckfree(cbPtr);
    }

    ResetFlag(statePtr, CHANNEL_INCLOSE);

    /*
     * If this channel supports it, close the read side, since we don't need
     * it anymore and this will help avoid deadlocks on some channel types.
     */

<<<<<<< HEAD
#ifndef TCL_NO_DEPRECATED
    if ((chanPtr->typePtr->closeProc == TCL_CLOSE2PROC) || (chanPtr->typePtr->closeProc == NULL)) {
	/* If this half-close gives a EINVAL, just continue the full close */
	result = chanPtr->typePtr->close2Proc(chanPtr->instanceData, interp, TCL_CLOSE_READ);
	if (result == EINVAL) {
=======
    if (chanPtr->typePtr->closeProc == TCL_CLOSE2PROC) {
	result = chanPtr->typePtr->close2Proc(chanPtr->instanceData, interp,
		TCL_CLOSE_READ);
	if ((result == EINVAL) || result == ENOTCONN) {
>>>>>>> 38aabeec
	    result = 0;
	}
    }
#else
    result = chanPtr->typePtr->close2Proc(chanPtr->instanceData, interp, TCL_CLOSE_READ);
    if (result == EINVAL) {
	result = 0;
    }
#endif

    /*
     * The call to FlushChannel will flush any queued output and invoke the
     * close function of the channel driver, or it will set up the channel to
     * be flushed and closed asynchronously.
     */

    SetFlag(statePtr, CHANNEL_CLOSED);

    flushcode = FlushChannel(interp, chanPtr, 0);

    /*
     * TIP #219.
     * Capture error messages put by the driver into the bypass area and put
     * them into the regular interpreter result.
     *
     * Notes: Due to the assertion of CHANNEL_CLOSED in the flags
     * FlushChannel() has called CloseChannel() and thus freed all the channel
     * structures. We must not try to access "chan" anymore, hence the NULL
     * argument in the call below. The only place which may still contain a
     * message is the interpreter itself, and "CloseChannel" made sure to lift
     * any channel message it generated into it.
     */

    if (TclChanCaughtErrorBypass(interp, NULL)) {
	result = EINVAL;
    }

    if (stickyError != 0) {
	Tcl_SetErrno(stickyError);
	if (interp != NULL) {
	    Tcl_SetObjResult(interp,
			     Tcl_NewStringObj(Tcl_PosixError(interp), -1));
	}
	return TCL_ERROR;
    }

    /*
     * Bug 97069ea11a: set error message if a flush code is set and no error
     * message set up to now.
     */

    if (flushcode != 0) {
	/* flushcode has precedence, if available */
	result = flushcode;
    }
    if ((result != 0) && (result != TCL_ERROR) && (interp != NULL)
	    && 0 == Tcl_GetCharLength(Tcl_GetObjResult(interp))) {
	Tcl_SetErrno(result);
	Tcl_SetObjResult(interp,
		Tcl_NewStringObj(Tcl_PosixError(interp), -1));
    }
    if (result != 0) {
	return TCL_ERROR;
    }
    return TCL_OK;
}

/*
 *----------------------------------------------------------------------
 *
 * Tcl_CloseEx --
 *
 *	Closes one side of a channel, read or write, close all.
 *
 * Results:
 *	A standard Tcl result.
 *
 * Side effects:
 *	Closes one direction of the channel, or do a full close.
 *
 * NOTE:
 *	Tcl_CloseEx closes the specified direction of the channel as far as
 *	the user is concerned. If flags = 0, this is equivalent to Tcl_Close.
 *
 *----------------------------------------------------------------------
 */

	/* ARGSUSED */
int
Tcl_CloseEx(
    Tcl_Interp *interp,		/* Interpreter for errors. */
    Tcl_Channel chan,		/* The channel being closed. May still be used
				 * by some interpreter. */
    int flags)			/* Flags telling us which side to close. */
{
    Channel *chanPtr;		/* The real IO channel. */
    ChannelState *statePtr;	/* State of real IO channel. */

    if (chan == NULL) {
	return TCL_OK;
    }

    chanPtr = (Channel *) chan;
    statePtr = chanPtr->state;

    if ((flags & (TCL_READABLE | TCL_WRITABLE)) == 0) {
	return Tcl_Close(interp, chan);
    }
    if ((flags & (TCL_READABLE | TCL_WRITABLE)) == (TCL_READABLE | TCL_WRITABLE)) {
	Tcl_SetObjResult(interp, Tcl_ObjPrintf(
		"double-close of channels not supported by %ss",
		chanPtr->typePtr->typeName));
	return TCL_ERROR;
    }

    /*
     * Does the channel support half-close anyway? Error if not.
     */

    if (!chanPtr->typePtr->close2Proc) {
	Tcl_SetObjResult(interp, Tcl_ObjPrintf(
		"half-close of channels not supported by %ss",
		chanPtr->typePtr->typeName));
	return TCL_ERROR;
    }

    /*
     * Is the channel unstacked ? If not we fail.
     */

    if (chanPtr != statePtr->topChanPtr) {
	Tcl_SetObjResult(interp, Tcl_NewStringObj(
		"half-close not applicable to stack of transformations", -1));
	return TCL_ERROR;
    }

    /*
     * Check direction against channel mode. It is an error if we try to close
     * a direction not supported by the channel (already closed, or never
     * opened for that direction).
     */

    if (!(statePtr->flags & (TCL_READABLE | TCL_WRITABLE) & flags)) {
	const char *msg;

	if (flags & TCL_CLOSE_READ) {
	    msg = "read";
	} else {
	    msg = "write";
	}
	Tcl_SetObjResult(interp, Tcl_ObjPrintf(
                "Half-close of %s-side not possible, side not opened or"
                " already closed", msg));
	return TCL_ERROR;
    }

    /*
     * A user may try to call half-close from within a channel close handler.
     * That won't do.
     */

    if (statePtr->flags & CHANNEL_INCLOSE) {
	if (interp) {
	    Tcl_SetObjResult(interp, Tcl_NewStringObj(
                    "illegal recursive call to close through close-handler"
                    " of channel", -1));
	}
	return TCL_ERROR;
    }

    if (flags & TCL_CLOSE_READ) {
	/*
	 * Call the finalization code directly. There are no events to handle,
	 * there cannot be for the read-side.
	 */

	return CloseChannelPart(interp, chanPtr, 0, flags);
    } else if (flags & TCL_CLOSE_WRITE) {
	Tcl_Preserve(statePtr);
	if (!GotFlag(statePtr, BG_FLUSH_SCHEDULED)) {
	    /*
	     * We don't want to re-enter CloseWrite().
	     */

	    if (!GotFlag(statePtr, CHANNEL_CLOSEDWRITE)) {
		if (CloseWrite(interp, chanPtr) != TCL_OK) {
		    SetFlag(statePtr, CHANNEL_CLOSEDWRITE);
		    Tcl_Release(statePtr);
		    return TCL_ERROR;
		}
	    }
	}
	SetFlag(statePtr, CHANNEL_CLOSEDWRITE);
	Tcl_Release(statePtr);
    }

    return TCL_OK;
}

/*
 *----------------------------------------------------------------------
 *
 * CloseWrite --
 *
 *	Closes the write side a channel.
 *
 * Results:
 *	A standard Tcl result.
 *
 * Side effects:
 *	Closes the write side of the channel.
 *
 * NOTE:
 *	CloseWrite removes the channel as far as the user is concerned.
 *	However, the ooutput data structures may continue to exist for a while
 *	longer if it has a background flush scheduled. The device itself is
 *	eventually closed and the channel structures modified, in
 *	CloseChannelPart, below.
 *
 *----------------------------------------------------------------------
 */

static int
CloseWrite(
    Tcl_Interp *interp,		/* Interpreter for errors. */
    Channel *chanPtr)		/* The channel whose write side is being
                                 * closed. May still be used by some
                                 * interpreter */
{
    /*
     * Notes: clear-channel-handlers - write side only ? or keep around, just
     * not called.
     *
     * No close callbacks are run - channel is still open (read side)
     */

    ChannelState *statePtr = chanPtr->state;
                                /* State of real IO channel. */
    int flushcode;
    int result = 0;

    /*
     * The call to FlushChannel will flush any queued output and invoke the
     * close function of the channel driver, or it will set up the channel to
     * be flushed and closed asynchronously.
     */

    SetFlag(statePtr, CHANNEL_CLOSEDWRITE);

    flushcode = FlushChannel(interp, chanPtr, 0);

    /*
     * TIP #219.
     * Capture error messages put by the driver into the bypass area and put
     * them into the regular interpreter result.
     *
     * Notes: Due to the assertion of CHANNEL_CLOSEDWRITE in the flags
     * FlushChannel() has called CloseChannelPart(). While we can still access
     * "chan" (no structures were freed), the only place which may still
     * contain a message is the interpreter itself, and "CloseChannelPart"
     * made sure to lift any channel message it generated into it. Hence the
     * NULL argument in the call below.
     */

    if (TclChanCaughtErrorBypass(interp, NULL)) {
	result = EINVAL;
    }

    if ((flushcode != 0) || (result != 0)) {
	return TCL_ERROR;
    }

    return TCL_OK;
}

/*
 *----------------------------------------------------------------------
 *
 * CloseChannelPart --
 *
 *	Utility procedure to close a channel partially and free associated
 *	resources. If the channel was stacked it will never be run (The higher
 *	level forbid this). If the channel was not stacked, then we will free
 *	all the bits of the chosen side (read, or write) for the TOP channel.
 *
 * Results:
 *	Error code from an unreported error or the driver close2 operation.
 *
 * Side effects:
 *	May free memory, may change the value of errno.
 *
 *----------------------------------------------------------------------
 */

static int
CloseChannelPart(
    Tcl_Interp *interp,		/* Interpreter for errors. */
    Channel *chanPtr,		/* The channel being closed. May still be used
				 * by some interpreter. */
    int errorCode,		/* Status of operation so far. */
    int flags)			/* Flags telling us which side to close. */
{
    ChannelState *statePtr;	/* State of real IO channel. */
    int result;			/* Of calling the close2proc. */

    statePtr = chanPtr->state;

    if (flags & TCL_CLOSE_READ) {
	/*
	 * No more input can be consumed so discard any leftover input.
	 */

	DiscardInputQueued(statePtr, 1);
    } else if (flags & TCL_CLOSE_WRITE) {
	/*
	 * The caller guarantees that there are no more buffers queued for
	 * output.
	 */

	if (statePtr->outQueueHead != NULL) {
	    Tcl_Panic("ClosechanHalf, closed write-side of channel: "
		    "queued output left");
	}

	/*
	 * If the EOF character is set in the channel, append that to the
	 * output device.
	 */

	if ((statePtr->outEofChar != 0) && GotFlag(statePtr, TCL_WRITABLE)) {
	    int dummy;
	    char c = (char) statePtr->outEofChar;

	    (void) ChanWrite(chanPtr, &c, 1, &dummy);
	}

	/*
	 * TIP #219, Tcl Channel Reflection API.
	 * Move a leftover error message in the channel bypass into the
	 * interpreter bypass. Just clear it if there is no interpreter.
	 */

	if (statePtr->chanMsg != NULL) {
	    if (interp != NULL) {
		Tcl_SetChannelErrorInterp(interp, statePtr->chanMsg);
	    }
	    TclDecrRefCount(statePtr->chanMsg);
	    statePtr->chanMsg = NULL;
	}
    }

    /*
     * Finally do what is asked of us. Close and free the channel driver state
     * for the chosen side of the channel. This may leave a TIP #219 error
     * message in the interp.
     */

    result = chanPtr->typePtr->close2Proc(chanPtr->instanceData, NULL, flags);

    /*
     * If we are being called synchronously, report either any latent error on
     * the channel or the current error.
     */

    if (statePtr->unreportedError != 0) {
	errorCode = statePtr->unreportedError;

	/*
	 * TIP #219, Tcl Channel Reflection API.
	 * Move an error message found in the unreported area into the regular
	 * bypass (interp). This kills any message in the channel bypass area.
	 */

	if (statePtr->chanMsg != NULL) {
	    TclDecrRefCount(statePtr->chanMsg);
	    statePtr->chanMsg = NULL;
	}
	if (interp) {
	    Tcl_SetChannelErrorInterp(interp, statePtr->unreportedMsg);
	}
    }
    if (errorCode == 0) {
	errorCode = result;
	if (errorCode != 0) {
	    Tcl_SetErrno(errorCode);
	}
    }

    /*
     * TIP #219.
     * Capture error messages put by the driver into the bypass area and put
     * them into the regular interpreter result. See also the bottom of
     * CloseWrite().
     */

    if (TclChanCaughtErrorBypass(interp, (Tcl_Channel) chanPtr)) {
	result = EINVAL;
    }

    if (result != 0) {
	return TCL_ERROR;
    }

    /*
     * Remove the closed side from the channel mode/flags.
     */

    ResetFlag(statePtr, flags & (TCL_READABLE | TCL_WRITABLE));
    return TCL_OK;
}

/*
 *----------------------------------------------------------------------
 *
 * Tcl_ClearChannelHandlers --
 *
 *	Removes all channel handlers and event scripts from the channel,
 *	cancels all background copies involving the channel and any interest
 *	in events.
 *
 * Results:
 *	None.
 *
 * Side effects:
 *	See above. Deallocates memory.
 *
 *----------------------------------------------------------------------
 */

void
Tcl_ClearChannelHandlers(
    Tcl_Channel channel)
{
    ChannelHandler *chPtr, *chNext;	/* Iterate over channel handlers. */
    EventScriptRecord *ePtr, *eNextPtr;	/* Iterate over eventscript records. */
    Channel *chanPtr;			/* The real IO channel. */
    ChannelState *statePtr;		/* State of real IO channel. */
    ThreadSpecificData *tsdPtr = TCL_TSD_INIT(&dataKey);
    NextChannelHandler *nhPtr;

    /*
     * This operation should occur at the top of a channel stack.
     */

    chanPtr = (Channel *) channel;
    statePtr = chanPtr->state;
    chanPtr = statePtr->topChanPtr;

    /*
     * Cancel any outstanding timer.
     */

    Tcl_DeleteTimerHandler(statePtr->timer);

    /*
     * Remove any references to channel handlers for this channel that may be
     * about to be invoked.
     */

    for (nhPtr = tsdPtr->nestedHandlerPtr; nhPtr != NULL;
	    nhPtr = nhPtr->nestedHandlerPtr) {
	if (nhPtr->nextHandlerPtr &&
		(nhPtr->nextHandlerPtr->chanPtr == chanPtr)) {
	    nhPtr->nextHandlerPtr = NULL;
	}
    }

    /*
     * Remove all the channel handler records attached to the channel itself.
     */

    for (chPtr = statePtr->chPtr; chPtr != NULL; chPtr = chNext) {
	chNext = chPtr->nextPtr;
	ckfree(chPtr);
    }
    statePtr->chPtr = NULL;

    /*
     * Cancel any pending copy operation.
     */

    StopCopy(statePtr->csPtrR);
    StopCopy(statePtr->csPtrW);

    /*
     * Must set the interest mask now to 0, otherwise infinite loops will
     * occur if Tcl_DoOneEvent is called before the channel is finally deleted
     * in FlushChannel. This can happen if the channel has a background flush
     * active.
     */

    statePtr->interestMask = 0;

    /*
     * Remove any EventScript records for this channel.
     */

    for (ePtr = statePtr->scriptRecordPtr; ePtr != NULL; ePtr = eNextPtr) {
	eNextPtr = ePtr->nextPtr;
	TclDecrRefCount(ePtr->scriptPtr);
	ckfree(ePtr);
    }
    statePtr->scriptRecordPtr = NULL;
}

/*
 *----------------------------------------------------------------------
 *
 * Tcl_Write --
 *
 *	Puts a sequence of bytes into an output buffer, may queue the buffer
 *	for output if it gets full, and also remembers whether the current
 *	buffer is ready e.g. if it contains a newline and we are in line
 *	buffering mode. Compensates stacking, i.e. will redirect the data from
 *	the specified channel to the topmost channel in a stack.
 *
 *	No encoding conversions are applied to the bytes being read.
 *
 * Results:
 *	The number of bytes written or -1 in case of error. If -1,
 *	Tcl_GetErrno will return the error code.
 *
 * Side effects:
 *	May buffer up output and may cause output to be produced on the
 *	channel.
 *
 *----------------------------------------------------------------------
 */

int
Tcl_Write(
    Tcl_Channel chan,		/* The channel to buffer output for. */
    const char *src,		/* Data to queue in output buffer. */
    int srcLen)			/* Length of data in bytes, or < 0 for
				 * strlen(). */
{
    /*
     * Always use the topmost channel of the stack
     */

    Channel *chanPtr;
    ChannelState *statePtr;	/* State info for channel */

    statePtr = ((Channel *) chan)->state;
    chanPtr = statePtr->topChanPtr;

    if (CheckChannelErrors(statePtr, TCL_WRITABLE) != 0) {
	return -1;
    }

    if (srcLen < 0) {
	srcLen = strlen(src);
    }
    if (WriteBytes(chanPtr, src, srcLen) < 0) {
	return -1;
    }
    return srcLen;
}

/*
 *----------------------------------------------------------------------
 *
 * Tcl_WriteRaw --
 *
 *	Puts a sequence of bytes into an output buffer, may queue the buffer
 *	for output if it gets full, and also remembers whether the current
 *	buffer is ready e.g. if it contains a newline and we are in line
 *	buffering mode. Writes directly to the driver of the channel, does not
 *	compensate for stacking.
 *
 *	No encoding conversions are applied to the bytes being read.
 *
 * Results:
 *	The number of bytes written or -1 in case of error. If -1,
 *	Tcl_GetErrno will return the error code.
 *
 * Side effects:
 *	May buffer up output and may cause output to be produced on the
 *	channel.
 *
 *----------------------------------------------------------------------
 */

int
Tcl_WriteRaw(
    Tcl_Channel chan,		/* The channel to buffer output for. */
    const char *src,		/* Data to queue in output buffer. */
    int srcLen)			/* Length of data in bytes, or < 0 for
				 * strlen(). */
{
    Channel *chanPtr = ((Channel *) chan);
    ChannelState *statePtr = chanPtr->state;
				/* State info for channel */
    int errorCode, written;

    if (CheckChannelErrors(statePtr, TCL_WRITABLE | CHANNEL_RAW_MODE) != 0) {
	return -1;
    }

    if (srcLen < 0) {
	srcLen = strlen(src);
    }

    /*
     * Go immediately to the driver, do all the error handling by ourselves.
     * The code was stolen from 'FlushChannel'.
     */

    written = ChanWrite(chanPtr, src, srcLen, &errorCode);
    if (written < 0) {
	Tcl_SetErrno(errorCode);
    }

    return written;
}

/*
 *---------------------------------------------------------------------------
 *
 * Tcl_WriteChars --
 *
 *	Takes a sequence of UTF-8 characters and converts them for output
 *	using the channel's current encoding, may queue the buffer for output
 *	if it gets full, and also remembers whether the current buffer is
 *	ready e.g. if it contains a newline and we are in line buffering
 *	mode. Compensates stacking, i.e. will redirect the data from the
 *	specified channel to the topmost channel in a stack.
 *
 * Results:
 *	The number of bytes written or -1 in case of error. If -1,
 *	Tcl_GetErrno will return the error code.
 *
 * Side effects:
 *	May buffer up output and may cause output to be produced on the
 *	channel.
 *
 *----------------------------------------------------------------------
 */

int
Tcl_WriteChars(
    Tcl_Channel chan,		/* The channel to buffer output for. */
    const char *src,		/* UTF-8 characters to queue in output
				 * buffer. */
    int len)			/* Length of string in bytes, or < 0 for
				 * strlen(). */
{
    Channel *chanPtr = (Channel *) chan;
    ChannelState *statePtr = chanPtr->state;	/* State info for channel */
    int result;
    Tcl_Obj *objPtr;

    if (CheckChannelErrors(statePtr, TCL_WRITABLE) != 0) {
	return -1;
    }

    chanPtr = statePtr->topChanPtr;

    if (len < 0) {
	len = strlen(src);
    }
    if (statePtr->encoding) {
	return WriteChars(chanPtr, src, len);
    }

    /*
     * Inefficient way to convert UTF-8 to byte-array, but the code
     * parallels the way it is done for objects.  Special case for 1-byte
     * (used by eg [puts] for the \n) could be extended to more efficient
     * translation of the src string.
     */

    if ((len == 1) && (UCHAR(*src) < 0xC0)) {
	return WriteBytes(chanPtr, src, len);
    }

    objPtr = Tcl_NewStringObj(src, len);
    src = (char *) Tcl_GetByteArrayFromObj(objPtr, &len);
    result = WriteBytes(chanPtr, src, len);
    TclDecrRefCount(objPtr);
    return result;
}

/*
 *---------------------------------------------------------------------------
 *
 * Tcl_WriteObj --
 *
 *	Takes the Tcl object and queues its contents for output. If the
 *	encoding of the channel is NULL, takes the byte-array representation
 *	of the object and queues those bytes for output. Otherwise, takes the
 *	characters in the UTF-8 (string) representation of the object and
 *	converts them for output using the channel's current encoding. May
 *	flush internal buffers to output if one becomes full or is ready for
 *	some other reason, e.g. if it contains a newline and the channel is in
 *	line buffering mode.
 *
 * Results:
 *	The number of bytes written or -1 in case of error. If -1,
 *	Tcl_GetErrno() will return the error code.
 *
 * Side effects:
 *	May buffer up output and may cause output to be produced on the
 *	channel.
 *
 *----------------------------------------------------------------------
 */

int
Tcl_WriteObj(
    Tcl_Channel chan,		/* The channel to buffer output for. */
    Tcl_Obj *objPtr)		/* The object to write. */
{
    /*
     * Always use the topmost channel of the stack
     */

    Channel *chanPtr;
    ChannelState *statePtr;	/* State info for channel */
    const char *src;
    int srcLen;

    statePtr = ((Channel *) chan)->state;
    chanPtr = statePtr->topChanPtr;

    if (CheckChannelErrors(statePtr, TCL_WRITABLE) != 0) {
	return -1;
    }
    if (statePtr->encoding == NULL) {
	src = (char *) Tcl_GetByteArrayFromObj(objPtr, &srcLen);
	return WriteBytes(chanPtr, src, srcLen);
    } else {
	src = TclGetStringFromObj(objPtr, &srcLen);
	return WriteChars(chanPtr, src, srcLen);
    }
}

static void
WillWrite(
    Channel *chanPtr)
{
    int inputBuffered;

    if (((Tcl_ChannelWideSeekProc(chanPtr->typePtr) != NULL)
#ifndef TCL_NO_DEPRECATED
	    || (Tcl_ChannelSeekProc(chanPtr->typePtr) != NULL)
#endif
	    ) && ((inputBuffered = Tcl_InputBuffered((Tcl_Channel) chanPtr)) > 0)){
	int ignore;

	DiscardInputQueued(chanPtr->state, 0);
	ChanSeek(chanPtr, -inputBuffered, SEEK_CUR, &ignore);
    }
}

static int
WillRead(
    Channel *chanPtr)
{
    if (chanPtr->typePtr == NULL) {
	/*
	 * Prevent read attempts on a closed channel.
	 */

	DiscardInputQueued(chanPtr->state, 0);
	Tcl_SetErrno(EINVAL);
	return -1;
    }
<<<<<<< HEAD
    if (((Tcl_ChannelWideSeekProc(chanPtr->typePtr) != NULL)
#ifndef TCL_NO_DEPRECATED
	    || (Tcl_ChannelSeekProc(chanPtr->typePtr) != NULL)
#endif
	    ) && (Tcl_OutputBuffered((Tcl_Channel) chanPtr) > 0)) {
=======
    if ((Tcl_ChannelSeekProc(chanPtr->typePtr) != NULL)
	    && (Tcl_OutputBuffered((Tcl_Channel) chanPtr) > 0)) {

>>>>>>> 38aabeec
	/*
	 * CAVEAT - The assumption here is that FlushChannel() will push out
	 * the bytes of any writes that are in progress.  Since this is a
	 * seekable channel, we assume it is not one that can block and force
	 * bg flushing.  Channels we know that can do that - sockets, pipes -
	 * are not seekable. If the assumption is wrong, more drastic measures
	 * may be required here like temporarily setting the channel into
	 * blocking mode.
	 */

	if (FlushChannel(NULL, chanPtr, 0) != 0) {
	return -1;
	}
    }
    return 0;
}

/*
 *----------------------------------------------------------------------
 *
 * Write --
 *
 *	Convert srcLen bytes starting at src according to encoding and write
 *	produced bytes into an output buffer, may queue the buffer for output
 *	if it gets full, and also remembers whether the current buffer is
 *	ready e.g. if it contains a newline and we are in line buffering mode.
 *
 * Results:
 *	The number of bytes written or -1 in case of error. If -1,
 *	Tcl_GetErrno will return the error code.
 *
 * Side effects:
 *	May buffer up output and may cause output to be produced on the
 *	channel.
 *
 *----------------------------------------------------------------------
 */

static int
Write(
    Channel *chanPtr,		/* The channel to buffer output for. */
    const char *src,		/* UTF-8 string to write. */
    int srcLen,			/* Length of UTF-8 string in bytes. */
    Tcl_Encoding encoding)
{
    ChannelState *statePtr = chanPtr->state;
				/* State info for channel */
    char *nextNewLine = NULL;
    int endEncoding, saved = 0, total = 0, flushed = 0, needNlFlush = 0;

    if (srcLen) {
        WillWrite(chanPtr);
    }

    /*
     * Write the terminated escape sequence even if srcLen is 0.
     */

    endEncoding = ((statePtr->outputEncodingFlags & TCL_ENCODING_END) != 0);

    if (GotFlag(statePtr, CHANNEL_LINEBUFFERED)
	    || (statePtr->outputTranslation != TCL_TRANSLATE_LF)) {
	nextNewLine = (char *)memchr(src, '\n', srcLen);
    }

    while (srcLen + saved + endEncoding > 0) {
	ChannelBuffer *bufPtr;
	char *dst, safe[BUFFER_PADDING];
	int result, srcRead, dstLen, dstWrote, srcLimit = srcLen;

	if (nextNewLine) {
	    srcLimit = nextNewLine - src;
	}

	/* Get space to write into */
	bufPtr = statePtr->curOutPtr;
	if (bufPtr == NULL) {
	    bufPtr = AllocChannelBuffer(statePtr->bufSize);
	    statePtr->curOutPtr = bufPtr;
	}
	if (saved) {
	    /*
	     * Here's some translated bytes left over from the last buffer
	     * that we need to stick at the beginning of this buffer.
	     */

	    memcpy(InsertPoint(bufPtr), safe, saved);
	    bufPtr->nextAdded += saved;
	    saved = 0;
	}
	PreserveChannelBuffer(bufPtr);
	dst = InsertPoint(bufPtr);
	dstLen = SpaceLeft(bufPtr);

	result = Tcl_UtfToExternal(NULL, encoding, src, srcLimit,
		statePtr->outputEncodingFlags,
		&statePtr->outputEncodingState, dst,
		dstLen + BUFFER_PADDING, &srcRead, &dstWrote, NULL);

	/*
	 * See chan-io-1.[89]. Tcl Bug 506297.
	 */

	statePtr->outputEncodingFlags &= ~TCL_ENCODING_START;

	if ((result != TCL_OK) && (srcRead + dstWrote == 0)) {
	    /*
	     * We're reading from invalid/incomplete UTF-8.
	     */

	    ReleaseChannelBuffer(bufPtr);
	    if (total == 0) {
		Tcl_SetErrno(EINVAL);
		return -1;
	    }
	    break;
	}

	bufPtr->nextAdded += dstWrote;
	src += srcRead;
	srcLen -= srcRead;
	total += dstWrote;
	dst += dstWrote;
	dstLen -= dstWrote;

	if (src == nextNewLine && dstLen > 0) {
	    static char crln[3] = "\r\n";
	    char *nl = NULL;
	    int nlLen = 0;

	    switch (statePtr->outputTranslation) {
	    case TCL_TRANSLATE_LF:
		nl = crln + 1;
		nlLen = 1;
		break;
	    case TCL_TRANSLATE_CR:
		nl = crln;
		nlLen = 1;
		break;
	    case TCL_TRANSLATE_CRLF:
		nl = crln;
		nlLen = 2;
		break;
	    default:
		Tcl_Panic("unknown output translation requested");
		break;
	    }

	    result |= Tcl_UtfToExternal(NULL, encoding, nl, nlLen,
		    statePtr->outputEncodingFlags,
		    &statePtr->outputEncodingState, dst,
		    dstLen + BUFFER_PADDING, &srcRead, &dstWrote, NULL);
	    assert(srcRead == nlLen);

	    bufPtr->nextAdded += dstWrote;
	    src++;
	    srcLen--;
	    total += dstWrote;
	    dst += dstWrote;
	    dstLen -= dstWrote;
	    nextNewLine = (char *)memchr(src, '\n', srcLen);
	    needNlFlush = 1;
	}

	if (IsBufferOverflowing(bufPtr)) {
	    /*
	     * When translating from UTF-8 to external encoding, we allowed
	     * the translation to produce a character that crossed the end of
	     * the output buffer, so that we would get a completely full
	     * buffer before flushing it. The extra bytes will be moved to the
	     * beginning of the next buffer.
	     */

	    saved = -SpaceLeft(bufPtr);
	    memcpy(safe, dst + dstLen, saved);
	    bufPtr->nextAdded = bufPtr->bufLength;
	}

	if ((srcLen + saved == 0) && (result == TCL_OK)) {
	    endEncoding = 0;
	}

	if (IsBufferFull(bufPtr)) {
	    if (FlushChannel(NULL, chanPtr, 0) != 0) {
		ReleaseChannelBuffer(bufPtr);
		return -1;
	    }
	    flushed += statePtr->bufSize;

	    /*
 	     * We just flushed.  So if we have needNlFlush set to record that
 	     * we need to flush because theres a (translated) newline in the
 	     * buffer, that's likely not true any more.  But there is a tricky
 	     * exception.  If we have saved bytes that did not really get
 	     * flushed and those bytes came from a translation of a newline as
 	     * the last thing taken from the src array, then needNlFlush needs
 	     * to remain set to flag that the next buffer still needs a
 	     * newline flush.
 	     */

	    if (needNlFlush && (saved == 0 || src[-1] != '\n')) {
		needNlFlush = 0;
	    }
	}
	ReleaseChannelBuffer(bufPtr);
    }
    if ((flushed < total) && (GotFlag(statePtr, CHANNEL_UNBUFFERED) ||
	    (needNlFlush && GotFlag(statePtr, CHANNEL_LINEBUFFERED)))) {
	if (FlushChannel(NULL, chanPtr, 0) != 0) {
	    return -1;
	}
    }

    UpdateInterest(chanPtr);

    return total;
}

/*
 *---------------------------------------------------------------------------
 *
 * Tcl_Gets --
 *
 *	Reads a complete line of input from the channel into a Tcl_DString.
 *
 * Results:
 *	Length of line read (in characters) or -1 if error, EOF, or blocked.
 *	If -1, use Tcl_GetErrno() to retrieve the POSIX error code for the
 *	error or condition that occurred.
 *
 * Side effects:
 *	May flush output on the channel. May cause input to be consumed from
 *	the channel.
 *
 *---------------------------------------------------------------------------
 */

int
Tcl_Gets(
    Tcl_Channel chan,		/* Channel from which to read. */
    Tcl_DString *lineRead)	/* The line read will be appended to this
				 * DString as UTF-8 characters. The caller
				 * must have initialized it and is responsible
				 * for managing the storage. */
{
    Tcl_Obj *objPtr;
    int charsStored;

    TclNewObj(objPtr);
    charsStored = Tcl_GetsObj(chan, objPtr);
    if (charsStored > 0) {
	TclDStringAppendObj(lineRead, objPtr);
    }
    TclDecrRefCount(objPtr);
    return charsStored;
}

/*
 *---------------------------------------------------------------------------
 *
 * Tcl_GetsObj --
 *
 *	Accumulate input from the input channel until end-of-line or
 *	end-of-file has been seen. Bytes read from the input channel are
 *	converted to UTF-8 using the encoding specified by the channel.
 *
 * Results:
 *	Number of characters accumulated in the object or -1 if error,
 *	blocked, or EOF. If -1, use Tcl_GetErrno() to retrieve the POSIX error
 *	code for the error or condition that occurred.
 *
 * Side effects:
 *	Consumes input from the channel.
 *
 *	On reading EOF, leave channel pointing at EOF char. On reading EOL,
 *	leave channel pointing after EOL, but don't return EOL in dst buffer.
 *
 *---------------------------------------------------------------------------
 */

int
Tcl_GetsObj(
    Tcl_Channel chan,		/* Channel from which to read. */
    Tcl_Obj *objPtr)		/* The line read will be appended to this
				 * object as UTF-8 characters. */
{
    GetsState gs;
    Channel *chanPtr = (Channel *) chan;
    ChannelState *statePtr = chanPtr->state;
				/* State info for channel */
    ChannelBuffer *bufPtr;
    int inEofChar, skip, copiedTotal, oldLength, oldFlags, oldRemoved;
    Tcl_Encoding encoding;
    char *dst, *dstEnd, *eol, *eof;
    Tcl_EncodingState oldState;

    if (CheckChannelErrors(statePtr, TCL_READABLE) != 0) {
	return -1;
    }

    /*
     * If we're sitting ready to read the eofchar, there's no need to
     * do it.
     */

    if (GotFlag(statePtr, CHANNEL_STICKY_EOF)) {
	SetFlag(statePtr, CHANNEL_EOF);
	assert(statePtr->inputEncodingFlags & TCL_ENCODING_END);
	assert(!GotFlag(statePtr, CHANNEL_BLOCKED|INPUT_SAW_CR));

	/* TODO: Do we need this? */
	UpdateInterest(chanPtr);
	return -1;
    }

    /*
     * A binary version of Tcl_GetsObj. This could also handle encodings that
     * are ascii-7 pure (iso8859, utf-8, ...) with a final encoding conversion
     * done on objPtr.
     */

    if ((statePtr->encoding == NULL)
	    && ((statePtr->inputTranslation == TCL_TRANSLATE_LF)
		    || (statePtr->inputTranslation == TCL_TRANSLATE_CR))) {
	return TclGetsObjBinary(chan, objPtr);
    }

    /*
     * This operation should occur at the top of a channel stack.
     */

    chanPtr = statePtr->topChanPtr;
    TclChannelPreserve((Tcl_Channel)chanPtr);

    bufPtr = statePtr->inQueueHead;
    encoding = statePtr->encoding;

    /*
     * Preserved so we can restore the channel's state in case we don't find a
     * newline in the available input.
     */

    TclGetStringFromObj(objPtr, &oldLength);
    oldFlags = statePtr->inputEncodingFlags;
    oldState = statePtr->inputEncodingState;
    oldRemoved = BUFFER_PADDING;
    if (bufPtr != NULL) {
	oldRemoved = bufPtr->nextRemoved;
    }

    /*
     * If there is no encoding, use "iso8859-1" -- Tcl_GetsObj() doesn't
     * produce ByteArray objects.
     */

    if (encoding == NULL) {
	encoding = GetBinaryEncoding();
    }

    /*
     * Object used by FilterInputBytes to keep track of how much data has been
     * consumed from the channel buffers.
     */

    gs.objPtr		= objPtr;
    gs.dstPtr		= &dst;
    gs.encoding		= encoding;
    gs.bufPtr		= bufPtr;
    gs.state		= oldState;
    gs.rawRead		= 0;
    gs.bytesWrote	= 0;
    gs.charsWrote	= 0;
    gs.totalChars	= 0;

    dst = objPtr->bytes + oldLength;
    dstEnd = dst;

    skip = 0;
    eof = NULL;
    inEofChar = statePtr->inEofChar;

    ResetFlag(statePtr, CHANNEL_BLOCKED);
    while (1) {
	if (dst >= dstEnd) {
	    if (FilterInputBytes(chanPtr, &gs) != 0) {
		goto restore;
	    }
	    dstEnd = dst + gs.bytesWrote;
	}

	/*
	 * Remember if EOF char is seen, then look for EOL anyhow, because the
	 * EOL might be before the EOF char.
	 */

	if (inEofChar != '\0') {
	    for (eol = dst; eol < dstEnd; eol++) {
		if (*eol == inEofChar) {
		    dstEnd = eol;
		    eof = eol;
		    break;
		}
	    }
	}

	/*
	 * On EOL, leave current file position pointing after the EOL, but
	 * don't store the EOL in the output string.
	 */

	switch (statePtr->inputTranslation) {
	case TCL_TRANSLATE_LF:
	    for (eol = dst; eol < dstEnd; eol++) {
		if (*eol == '\n') {
		    skip = 1;
		    goto gotEOL;
		}
	    }
	    break;
	case TCL_TRANSLATE_CR:
	    for (eol = dst; eol < dstEnd; eol++) {
		if (*eol == '\r') {
		    skip = 1;
		    goto gotEOL;
		}
	    }
	    break;
	case TCL_TRANSLATE_CRLF:
	    for (eol = dst; eol < dstEnd; eol++) {
		if (*eol == '\r') {
		    eol++;

		    /*
		     * If a CR is at the end of the buffer, then check for a
		     * LF at the begining of the next buffer, unless EOF char
		     * was found already.
		     */

		    if (eol >= dstEnd) {
			int offset;

			if (eol != eof) {
			    offset = eol - objPtr->bytes;
			    dst = dstEnd;
			    if (FilterInputBytes(chanPtr, &gs) != 0) {
				goto restore;
			    }
			    dstEnd = dst + gs.bytesWrote;
			    eol = objPtr->bytes + offset;
			}
			if (eol >= dstEnd) {
			    skip = 0;
			    goto gotEOL;
			}
		    }
		    if (*eol == '\n') {
			eol--;
			skip = 2;
			goto gotEOL;
		    }
		}
	    }
	    break;
	case TCL_TRANSLATE_AUTO:
	    eol = dst;
	    skip = 1;
	    if (GotFlag(statePtr, INPUT_SAW_CR)) {
		ResetFlag(statePtr, INPUT_SAW_CR);
		if ((eol < dstEnd) && (*eol == '\n')) {
		    /*
		     * Skip the raw bytes that make up the '\n'.
		     */

		    int rawRead;
		    char tmp[TCL_UTF_MAX];

		    bufPtr = gs.bufPtr;
		    Tcl_ExternalToUtf(NULL, gs.encoding, RemovePoint(bufPtr),
			    gs.rawRead, statePtr->inputEncodingFlags
				| TCL_ENCODING_NO_TERMINATE, &gs.state, tmp,
			    sizeof(tmp), &rawRead, NULL, NULL);
		    bufPtr->nextRemoved += rawRead;
		    gs.rawRead -= rawRead;
		    gs.bytesWrote--;
		    gs.charsWrote--;
		    memmove(dst, dst + 1, (size_t) (dstEnd - dst));
		    dstEnd--;
		}
	    }
	    for (eol = dst; eol < dstEnd; eol++) {
		if (*eol == '\r') {
		    eol++;
		    if (eol == dstEnd) {
			/*
			 * If buffer ended on \r, peek ahead to see if a \n is
			 * available, unless EOF char was found already.
			 */

			if (eol != eof) {
			    int offset;

			    offset = eol - objPtr->bytes;
			    dst = dstEnd;
			    PeekAhead(chanPtr, &dstEnd, &gs);
			    eol = objPtr->bytes + offset;
			}

			if (eol >= dstEnd) {
			    eol--;
			    SetFlag(statePtr, INPUT_SAW_CR);
			    goto gotEOL;
			}
		    }
		    if (*eol == '\n') {
			skip++;
		    }
		    eol--;
		    goto gotEOL;
		} else if (*eol == '\n') {
		    goto gotEOL;
		}
	    }
	}
	if (eof != NULL) {
	    /*
	     * EOF character was seen. On EOF, leave current file position
	     * pointing at the EOF character, but don't store the EOF
	     * character in the output string.
	     */

	    dstEnd = eof;
	    SetFlag(statePtr, CHANNEL_EOF | CHANNEL_STICKY_EOF);
	    statePtr->inputEncodingFlags |= TCL_ENCODING_END;
	    ResetFlag(statePtr, CHANNEL_BLOCKED|INPUT_SAW_CR);
	}
	if (GotFlag(statePtr, CHANNEL_EOF)) {
	    skip = 0;
	    eol = dstEnd;
	    if (eol == objPtr->bytes + oldLength) {
		/*
		 * If we didn't append any bytes before encountering EOF,
		 * caller needs to see -1.
		 */

		Tcl_SetObjLength(objPtr, oldLength);
		CommonGetsCleanup(chanPtr);
		copiedTotal = -1;
		ResetFlag(statePtr, CHANNEL_BLOCKED);
		goto done;
	    }
	    goto gotEOL;
	}
	dst = dstEnd;
    }

    /*
     * Found EOL or EOF, but the output buffer may now contain too many UTF-8
     * characters. We need to know how many raw bytes correspond to the number
     * of UTF-8 characters we want, plus how many raw bytes correspond to the
     * character(s) making up EOL (if any), so we can remove the correct
     * number of bytes from the channel buffer.
     */

  gotEOL:
    /*
     * Regenerate the top channel, in case it was changed due to
     * self-modifying reflected transforms.
     */

    if (chanPtr != statePtr->topChanPtr) {
	TclChannelRelease((Tcl_Channel)chanPtr);
	chanPtr = statePtr->topChanPtr;
	TclChannelPreserve((Tcl_Channel)chanPtr);
    }

    bufPtr = gs.bufPtr;
    if (bufPtr == NULL) {
	Tcl_Panic("Tcl_GetsObj: gotEOL reached with bufPtr==NULL");
    }
    statePtr->inputEncodingState = gs.state;
    Tcl_ExternalToUtf(NULL, gs.encoding, RemovePoint(bufPtr), gs.rawRead,
	    statePtr->inputEncodingFlags | TCL_ENCODING_NO_TERMINATE,
	    &statePtr->inputEncodingState, dst,
	    eol - dst + skip + TCL_UTF_MAX - 1, &gs.rawRead, NULL,
	    &gs.charsWrote);
    bufPtr->nextRemoved += gs.rawRead;

    /*
     * Recycle all the emptied buffers.
     */

    Tcl_SetObjLength(objPtr, eol - objPtr->bytes);
    CommonGetsCleanup(chanPtr);
    ResetFlag(statePtr, CHANNEL_BLOCKED);
    copiedTotal = gs.totalChars + gs.charsWrote - skip;
    goto done;

    /*
     * Couldn't get a complete line. This only happens if we get a error
     * reading from the channel or we are non-blocking and there wasn't an EOL
     * or EOF in the data available.
     */

  restore:
    /*
     * Regenerate the top channel, in case it was changed due to
     * self-modifying reflected transforms.
     */
    if (chanPtr != statePtr->topChanPtr) {
	TclChannelRelease((Tcl_Channel)chanPtr);
	chanPtr = statePtr->topChanPtr;
	TclChannelPreserve((Tcl_Channel)chanPtr);
    }
    bufPtr = statePtr->inQueueHead;
    if (bufPtr != NULL) {
	bufPtr->nextRemoved = oldRemoved;
	bufPtr = bufPtr->nextPtr;
    }

    for ( ; bufPtr != NULL; bufPtr = bufPtr->nextPtr) {
	bufPtr->nextRemoved = BUFFER_PADDING;
    }
    CommonGetsCleanup(chanPtr);

    statePtr->inputEncodingState = oldState;
    statePtr->inputEncodingFlags = oldFlags;
    Tcl_SetObjLength(objPtr, oldLength);

    /*
     * We didn't get a complete line so we need to indicate to UpdateInterest
     * that the gets blocked. It will wait for more data instead of firing a
     * timer, avoiding a busy wait. This is where we are assuming that the
     * next operation is a gets. No more file events will be delivered on this
     * channel until new data arrives or some operation is performed on the
     * channel (e.g. gets, read, fconfigure) that changes the blocking state.
     * Note that this means a file event will not be delivered even though a
     * read would be able to consume the buffered data.
     */

    SetFlag(statePtr, CHANNEL_NEED_MORE_DATA);
    copiedTotal = -1;

    /*
     * Update the notifier state so we don't block while there is still data
     * in the buffers.
     */

  done:
    assert(!GotFlag(statePtr, CHANNEL_EOF)
	    || GotFlag(statePtr, CHANNEL_STICKY_EOF)
	    || Tcl_InputBuffered((Tcl_Channel)chanPtr) == 0);
    assert(!(GotFlag(statePtr, CHANNEL_EOF|CHANNEL_BLOCKED)
	    == (CHANNEL_EOF|CHANNEL_BLOCKED)));

    /*
     * Regenerate the top channel, in case it was changed due to
     * self-modifying reflected transforms.
     */

    if (chanPtr != statePtr->topChanPtr) {
	TclChannelRelease((Tcl_Channel)chanPtr);
	chanPtr = statePtr->topChanPtr;
	TclChannelPreserve((Tcl_Channel)chanPtr);
    }
    UpdateInterest(chanPtr);
    TclChannelRelease((Tcl_Channel)chanPtr);
    return copiedTotal;
}

/*
 *---------------------------------------------------------------------------
 *
 * TclGetsObjBinary --
 *
 *	A variation of Tcl_GetsObj that works directly on the buffers until
 *	end-of-line or end-of-file has been seen. Bytes read from the input
 *	channel return as a ByteArray obj.
 *
 *	WARNING!  The notion of "binary" used here is different from notions
 *	of "binary" used in other places. In particular, this "binary" routine
 *	may be called when an -eofchar is set on the channel.
 *
 * Results:
 *	Number of characters accumulated in the object or -1 if error,
 *	blocked, or EOF. If -1, use Tcl_GetErrno() to retrieve the POSIX error
 *	code for the error or condition that occurred.
 *
 * Side effects:
 *	Consumes input from the channel.
 *
 *	On reading EOF, leave channel pointing at EOF char. On reading EOL,
 *	leave channel pointing after EOL, but don't return EOL in dst buffer.
 *
 *---------------------------------------------------------------------------
 */

static int
TclGetsObjBinary(
    Tcl_Channel chan,		/* Channel from which to read. */
    Tcl_Obj *objPtr)		/* The line read will be appended to this
				 * object as UTF-8 characters. */
{
    Channel *chanPtr = (Channel *) chan;
    ChannelState *statePtr = chanPtr->state;
				/* State info for channel */
    ChannelBuffer *bufPtr;
    int inEofChar, skip, copiedTotal, oldLength, oldFlags, oldRemoved;
    int rawLen, byteLen, eolChar;
    unsigned char *dst, *dstEnd, *eol, *eof, *byteArray;

    /*
     * This operation should occur at the top of a channel stack.
     */

    chanPtr = statePtr->topChanPtr;
    TclChannelPreserve((Tcl_Channel)chanPtr);

    bufPtr = statePtr->inQueueHead;

    /*
     * Preserved so we can restore the channel's state in case we don't find a
     * newline in the available input.
     */

    byteArray = Tcl_GetByteArrayFromObj(objPtr, &byteLen);
    oldFlags = statePtr->inputEncodingFlags;
    oldRemoved = BUFFER_PADDING;
    oldLength = byteLen;
    if (bufPtr != NULL) {
	oldRemoved = bufPtr->nextRemoved;
    }

    rawLen = 0;
    skip = 0;
    eof = NULL;
    inEofChar = statePtr->inEofChar;

    /*
     * Only handle TCL_TRANSLATE_LF and TCL_TRANSLATE_CR.
     */

    eolChar = (statePtr->inputTranslation == TCL_TRANSLATE_LF) ? '\n' : '\r';

    ResetFlag(statePtr, CHANNEL_BLOCKED);
    while (1) {
	/*
	 * Subtract the number of bytes that were removed from channel buffer
	 * during last call.
	 */

	if (bufPtr != NULL) {
	    bufPtr->nextRemoved += rawLen;
	    if (!IsBufferReady(bufPtr)) {
		bufPtr = bufPtr->nextPtr;
	    }
	}

	if ((bufPtr == NULL) || (bufPtr->nextAdded == BUFFER_PADDING)) {
	    /*
	     * All channel buffers were exhausted and the caller still hasn't
	     * seen EOL. Need to read more bytes from the channel device. Side
	     * effect is to allocate another channel buffer.
	     */

	    if (GetInput(chanPtr) != 0) {
		goto restore;
	    }
	    bufPtr = statePtr->inQueueTail;
	    if (bufPtr == NULL) {
		goto restore;
	    }
	} else {
	    /*
	     * Incoming CHANNEL_STICKY_EOF is filtered out on entry.  A new
	     * CHANNEL_STICKY_EOF set in this routine leads to return before
	     * coming back here.  When we are not dealing with
	     * CHANNEL_STICKY_EOF, a CHANNEL_EOF implies an empty buffer.
	     * Here the buffer is non-empty so we know we're a non-EOF.
             */

	    assert(!GotFlag(statePtr, CHANNEL_STICKY_EOF));
	    assert(!GotFlag(statePtr, CHANNEL_EOF));
	}

	dst = (unsigned char *) RemovePoint(bufPtr);
	dstEnd = dst + BytesLeft(bufPtr);

	/*
	 * Remember if EOF char is seen, then look for EOL anyhow, because the
	 * EOL might be before the EOF char.
	 * XXX - in the binary case, consider coincident search for eol/eof.
	 */

	if (inEofChar != '\0') {
	    for (eol = dst; eol < dstEnd; eol++) {
		if (*eol == inEofChar) {
		    dstEnd = eol;
		    eof = eol;
		    break;
		}
	    }
	}

	/*
	 * On EOL, leave current file position pointing after the EOL, but
	 * don't store the EOL in the output string.
	 */

	for (eol = dst; eol < dstEnd; eol++) {
	    if (*eol == eolChar) {
		skip = 1;
		goto gotEOL;
	    }
	}
	if (eof != NULL) {
	    /*
	     * EOF character was seen. On EOF, leave current file position
	     * pointing at the EOF character, but don't store the EOF
	     * character in the output string.
	     */

	    SetFlag(statePtr, CHANNEL_EOF | CHANNEL_STICKY_EOF);
	    statePtr->inputEncodingFlags |= TCL_ENCODING_END;
	    ResetFlag(statePtr, CHANNEL_BLOCKED|INPUT_SAW_CR);
	}
	if (GotFlag(statePtr, CHANNEL_EOF)) {
	    skip = 0;
	    eol = dstEnd;
	    if ((dst == dstEnd) && (byteLen == oldLength)) {
		/*
		 * If we didn't append any bytes before encountering EOF,
		 * caller needs to see -1.
		 */

		byteArray = Tcl_SetByteArrayLength(objPtr, oldLength);
		CommonGetsCleanup(chanPtr);
		copiedTotal = -1;
		ResetFlag(statePtr, CHANNEL_BLOCKED);
		goto done;
	    }
	    goto gotEOL;
	}
	if (GotFlag(statePtr, CHANNEL_BLOCKED|CHANNEL_NONBLOCKING)
		== (CHANNEL_BLOCKED|CHANNEL_NONBLOCKING)) {
	    goto restore;
	}

	/*
	 * Copy bytes from the channel buffer to the ByteArray. This may
	 * realloc space, so keep track of result.
	 */

	rawLen = dstEnd - dst;
	byteArray = Tcl_SetByteArrayLength(objPtr, byteLen + rawLen);
	memcpy(byteArray + byteLen, dst, rawLen);
	byteLen += rawLen;
    }

    /*
     * Found EOL or EOF, but the output buffer may now contain too many bytes.
     * We need to know how many bytes correspond to the number we want, so we
     * can remove the correct number of bytes from the channel buffer.
     */

  gotEOL:
    if (bufPtr == NULL) {
	Tcl_Panic("TclGetsObjBinary: gotEOL reached with bufPtr==NULL");
    }

    rawLen = eol - dst;
    byteArray = Tcl_SetByteArrayLength(objPtr, byteLen + rawLen);
    memcpy(byteArray + byteLen, dst, rawLen);
    byteLen += rawLen;
    bufPtr->nextRemoved += rawLen + skip;

    /*
     * Convert the buffer if there was an encoding.
     * XXX - unimplemented.
     */

    if (statePtr->encoding != NULL) {
    }

    /*
     * Recycle all the emptied buffers.
     */

    CommonGetsCleanup(chanPtr);
    ResetFlag(statePtr, CHANNEL_BLOCKED);
    copiedTotal = byteLen;
    goto done;

    /*
     * Couldn't get a complete line. This only happens if we get a error
     * reading from the channel or we are non-blocking and there wasn't an EOL
     * or EOF in the data available.
     */

  restore:
    bufPtr = statePtr->inQueueHead;
    if (bufPtr) {
	bufPtr->nextRemoved = oldRemoved;
	bufPtr = bufPtr->nextPtr;
    }

    for ( ; bufPtr != NULL; bufPtr = bufPtr->nextPtr) {
	bufPtr->nextRemoved = BUFFER_PADDING;
    }
    CommonGetsCleanup(chanPtr);

    statePtr->inputEncodingFlags = oldFlags;
    byteArray = Tcl_SetByteArrayLength(objPtr, oldLength);

    /*
     * We didn't get a complete line so we need to indicate to UpdateInterest
     * that the gets blocked. It will wait for more data instead of firing a
     * timer, avoiding a busy wait. This is where we are assuming that the
     * next operation is a gets. No more file events will be delivered on this
     * channel until new data arrives or some operation is performed on the
     * channel (e.g. gets, read, fconfigure) that changes the blocking state.
     * Note that this means a file event will not be delivered even though a
     * read would be able to consume the buffered data.
     */

    SetFlag(statePtr, CHANNEL_NEED_MORE_DATA);
    copiedTotal = -1;

    /*
     * Update the notifier state so we don't block while there is still data
     * in the buffers.
     */

  done:
    assert(!GotFlag(statePtr, CHANNEL_EOF)
	    || GotFlag(statePtr, CHANNEL_STICKY_EOF)
	    || Tcl_InputBuffered((Tcl_Channel)chanPtr) == 0);
    assert(!(GotFlag(statePtr, CHANNEL_EOF|CHANNEL_BLOCKED)
	    == (CHANNEL_EOF|CHANNEL_BLOCKED)));
    UpdateInterest(chanPtr);
    TclChannelRelease((Tcl_Channel)chanPtr);
    return copiedTotal;
}

/*
 *---------------------------------------------------------------------------
 *
 * FreeBinaryEncoding --
 *
 *	Frees any "iso8859-1" Tcl_Encoding created by [gets] on a binary
 *	channel in a thread as part of that thread's finalization.
 *
 * Results:
 *	None.
 *
 *---------------------------------------------------------------------------
 */

static void
FreeBinaryEncoding(
    ClientData dummy)	/* Not used */
{
    ThreadSpecificData *tsdPtr = TCL_TSD_INIT(&dataKey);
    (void)dummy;

    if (tsdPtr->binaryEncoding != NULL) {
	Tcl_FreeEncoding(tsdPtr->binaryEncoding);
	tsdPtr->binaryEncoding = NULL;
    }
}

static Tcl_Encoding
GetBinaryEncoding(void)
{
    ThreadSpecificData *tsdPtr = TCL_TSD_INIT(&dataKey);

    if (tsdPtr->binaryEncoding == NULL) {
	tsdPtr->binaryEncoding = Tcl_GetEncoding(NULL, "iso8859-1");
	Tcl_CreateThreadExitHandler(FreeBinaryEncoding, NULL);
    }
    if (tsdPtr->binaryEncoding == NULL) {
	Tcl_Panic("binary encoding is not available");
    }
    return tsdPtr->binaryEncoding;
}

/*
 *---------------------------------------------------------------------------
 *
 * FilterInputBytes --
 *
 *	Helper function for Tcl_GetsObj. Produces UTF-8 characters from raw
 *	bytes read from the channel.
 *
 *	Consumes available bytes from channel buffers. When channel buffers
 *	are exhausted, reads more bytes from channel device into a new channel
 *	buffer. It is the caller's responsibility to free the channel buffers
 *	that have been exhausted.
 *
 * Results:
 *	The return value is -1 if there was an error reading from the channel,
 *	0 otherwise.
 *
 * Side effects:
 *	Status object keeps track of how much data from channel buffers has
 *	been consumed and where UTF-8 bytes should be stored.
 *
 *---------------------------------------------------------------------------
 */

static int
FilterInputBytes(
    Channel *chanPtr,		/* Channel to read. */
    GetsState *gsPtr)		/* Current state of gets operation. */
{
    ChannelState *statePtr = chanPtr->state;
				/* State info for channel */
    ChannelBuffer *bufPtr;
    char *raw, *dst;
    int offset, toRead, dstNeeded, spaceLeft, result, rawLen;
    Tcl_Obj *objPtr;
#define ENCODING_LINESIZE 20	/* Lower bound on how many bytes to convert at
				 * a time. Since we don't know a priori how
				 * many bytes of storage this many source
				 * bytes will use, we actually need at least
				 * ENCODING_LINESIZE * TCL_MAX_UTF bytes of
				 * room. */

    objPtr = gsPtr->objPtr;

    /*
     * Subtract the number of bytes that were removed from channel buffer
     * during last call.
     */

    bufPtr = gsPtr->bufPtr;
    if (bufPtr != NULL) {
	bufPtr->nextRemoved += gsPtr->rawRead;
	if (!IsBufferReady(bufPtr)) {
	    bufPtr = bufPtr->nextPtr;
	}
    }
    gsPtr->totalChars += gsPtr->charsWrote;

    if ((bufPtr == NULL) || (bufPtr->nextAdded == BUFFER_PADDING)) {
	/*
	 * All channel buffers were exhausted and the caller still hasn't seen
	 * EOL. Need to read more bytes from the channel device. Side effect
	 * is to allocate another channel buffer.
	 */

    read:
	if (GotFlag(statePtr, CHANNEL_NONBLOCKING|CHANNEL_BLOCKED)
		== (CHANNEL_NONBLOCKING|CHANNEL_BLOCKED)) {
	    gsPtr->charsWrote = 0;
	    gsPtr->rawRead = 0;
	    return -1;
	}
	if (GetInput(chanPtr) != 0) {
	    gsPtr->charsWrote = 0;
	    gsPtr->rawRead = 0;
	    return -1;
	}
	bufPtr = statePtr->inQueueTail;
	gsPtr->bufPtr = bufPtr;
	if (bufPtr == NULL) {
	    gsPtr->charsWrote = 0;
	    gsPtr->rawRead = 0;
	    return -1;
	}
    } else {
	/*
	 * Incoming CHANNEL_STICKY_EOF is filtered out on entry.  A new
	 * CHANNEL_STICKY_EOF set in this routine leads to return before
	 * coming back here.  When we are not dealing with CHANNEL_STICKY_EOF,
	 * a CHANNEL_EOF implies an empty buffer.  Here the buffer is
	 * non-empty so we know we're a non-EOF.
         */

	assert(!GotFlag(statePtr, CHANNEL_STICKY_EOF));
	assert(!GotFlag(statePtr, CHANNEL_EOF));
    }

    /*
     * Convert some of the bytes from the channel buffer to UTF-8. Space in
     * objPtr's string rep is used to hold the UTF-8 characters. Grow the
     * string rep if we need more space.
     */

    raw = RemovePoint(bufPtr);
    rawLen = BytesLeft(bufPtr);

    dst = *gsPtr->dstPtr;
    offset = dst - objPtr->bytes;
    toRead = ENCODING_LINESIZE;
    if (toRead > rawLen) {
	toRead = rawLen;
    }
    dstNeeded = toRead * TCL_UTF_MAX;
    spaceLeft = objPtr->length - offset;
    if (dstNeeded > spaceLeft) {
	int length = offset + ((offset < dstNeeded) ? dstNeeded : offset);

	if (Tcl_AttemptSetObjLength(objPtr, length) == 0) {
	    length = offset + dstNeeded;
	    if (Tcl_AttemptSetObjLength(objPtr, length) == 0) {
		dstNeeded = TCL_UTF_MAX - 1 + toRead;
		length = offset + dstNeeded;
		Tcl_SetObjLength(objPtr, length);
	    }
	}
	spaceLeft = length - offset;
	dst = objPtr->bytes + offset;
	*gsPtr->dstPtr = dst;
    }
    gsPtr->state = statePtr->inputEncodingState;
    result = Tcl_ExternalToUtf(NULL, gsPtr->encoding, raw, rawLen,
	    statePtr->inputEncodingFlags | TCL_ENCODING_NO_TERMINATE,
	    &statePtr->inputEncodingState, dst, spaceLeft, &gsPtr->rawRead,
	    &gsPtr->bytesWrote, &gsPtr->charsWrote);

    /*
     * Make sure that if we go through 'gets', that we reset the
     * TCL_ENCODING_START flag still. [Bug #523988]
     */

    statePtr->inputEncodingFlags &= ~TCL_ENCODING_START;

    if (result == TCL_CONVERT_MULTIBYTE) {
	/*
	 * The last few bytes in this channel buffer were the start of a
	 * multibyte sequence. If this buffer was full, then move them to the
	 * next buffer so the bytes will be contiguous.
	 */

	ChannelBuffer *nextPtr;
	int extra;

	nextPtr = bufPtr->nextPtr;
	if (!IsBufferFull(bufPtr)) {
	    if (gsPtr->rawRead > 0) {
		/*
		 * Some raw bytes were converted to UTF-8. Fall through,
		 * returning those UTF-8 characters because a EOL might be
		 * present in them.
		 */
	    } else if (GotFlag(statePtr, CHANNEL_EOF)) {
		/*
		 * There was a partial character followed by EOF on the
		 * device. Fall through, returning that nothing was found.
		 */

		bufPtr->nextRemoved = bufPtr->nextAdded;
	    } else {
		/*
		 * There are no more cached raw bytes left. See if we can get
		 * some more, but avoid blocking on a non-blocking channel.
		 */

		goto read;
	    }
	} else {
	    if (nextPtr == NULL) {
		nextPtr = AllocChannelBuffer(statePtr->bufSize);
		bufPtr->nextPtr = nextPtr;
		statePtr->inQueueTail = nextPtr;
	    }
	    extra = rawLen - gsPtr->rawRead;
	    memcpy(nextPtr->buf + (BUFFER_PADDING - extra),
		    raw + gsPtr->rawRead, (size_t) extra);
	    nextPtr->nextRemoved -= extra;
	    bufPtr->nextAdded -= extra;
	}
    }

    gsPtr->bufPtr = bufPtr;
    return 0;
}

/*
 *---------------------------------------------------------------------------
 *
 * PeekAhead --
 *
 *	Helper function used by Tcl_GetsObj(). Called when we've seen a \r at
 *	the end of the UTF-8 string and want to look ahead one character to
 *	see if it is a \n.
 *
 * Results:
 *	*gsPtr->dstPtr is filled with a pointer to the start of the range of
 *	UTF-8 characters that were found by peeking and *dstEndPtr is filled
 *	with a pointer to the bytes just after the end of the range.
 *
 * Side effects:
 *	If no more raw bytes were available in one of the channel buffers,
 *	tries to perform a non-blocking read to get more bytes from the
 *	channel device.
 *
 *---------------------------------------------------------------------------
 */

static void
PeekAhead(
    Channel *chanPtr,		/* The channel to read. */
    char **dstEndPtr,		/* Filled with pointer to end of new range of
				 * UTF-8 characters. */
    GetsState *gsPtr)		/* Current state of gets operation. */
{
    ChannelState *statePtr = chanPtr->state;
				/* State info for channel */
    ChannelBuffer *bufPtr;
    Tcl_DriverBlockModeProc *blockModeProc;
    int bytesLeft;

    bufPtr = gsPtr->bufPtr;

    /*
     * If there's any more raw input that's still buffered, we'll peek into
     * that. Otherwise, only get more data from the channel driver if it looks
     * like there might actually be more data. The assumption is that if the
     * channel buffer is filled right up to the end, then there might be more
     * data to read.
     */

    blockModeProc = NULL;
    if (bufPtr->nextPtr == NULL) {
	bytesLeft = BytesLeft(bufPtr) - gsPtr->rawRead;
	if (bytesLeft == 0) {
	    if (!IsBufferFull(bufPtr)) {
		/*
		 * Don't peek ahead if last read was short read.
		 */

		goto cleanup;
	    }
	    if (!GotFlag(statePtr, CHANNEL_NONBLOCKING)) {
		blockModeProc = Tcl_ChannelBlockModeProc(chanPtr->typePtr);
		if (blockModeProc == NULL) {
		    /*
		     * Don't peek ahead if cannot set non-blocking mode.
		     */

		    goto cleanup;
		}
		StackSetBlockMode(chanPtr, TCL_MODE_NONBLOCKING);
	    }
	}
    }
    if (FilterInputBytes(chanPtr, gsPtr) == 0) {
	*dstEndPtr = *gsPtr->dstPtr + gsPtr->bytesWrote;
    }
    if (blockModeProc != NULL) {
	StackSetBlockMode(chanPtr, TCL_MODE_BLOCKING);
    }
    return;

  cleanup:
    bufPtr->nextRemoved += gsPtr->rawRead;
    gsPtr->rawRead = 0;
    gsPtr->totalChars += gsPtr->charsWrote;
    gsPtr->bytesWrote = 0;
    gsPtr->charsWrote = 0;
}

/*
 *---------------------------------------------------------------------------
 *
 * CommonGetsCleanup --
 *
 *	Helper function for Tcl_GetsObj() to restore the channel after a
 *	"gets" operation.
 *
 * Results:
 *	None.
 *
 * Side effects:
 *	Encoding may be freed.
 *
 *---------------------------------------------------------------------------
 */

static void
CommonGetsCleanup(
    Channel *chanPtr)
{
    ChannelState *statePtr = chanPtr->state;
				/* State info for channel */
    ChannelBuffer *bufPtr, *nextPtr;

    bufPtr = statePtr->inQueueHead;
    for ( ; bufPtr != NULL; bufPtr = nextPtr) {
	nextPtr = bufPtr->nextPtr;
	if (IsBufferReady(bufPtr)) {
	    break;
	}
	RecycleBuffer(statePtr, bufPtr, 0);
    }
    statePtr->inQueueHead = bufPtr;
    if (bufPtr == NULL) {
	statePtr->inQueueTail = NULL;
    } else {
	/*
	 * If any multi-byte characters were split across channel buffer
	 * boundaries, the split-up bytes were moved to the next channel
	 * buffer by FilterInputBytes(). Move the bytes back to their original
	 * buffer because the caller could change the channel's encoding which
	 * could change the interpretation of whether those bytes really made
	 * up multi-byte characters after all.
	 */

	nextPtr = bufPtr->nextPtr;
	for ( ; nextPtr != NULL; nextPtr = bufPtr->nextPtr) {
	    int extra;

	    extra = SpaceLeft(bufPtr);
	    if (extra > 0) {
		memcpy(InsertPoint(bufPtr),
			nextPtr->buf + (BUFFER_PADDING - extra),
			(size_t) extra);
		bufPtr->nextAdded += extra;
		nextPtr->nextRemoved = BUFFER_PADDING;
	    }
	    bufPtr = nextPtr;
	}
    }
}

/*
 *----------------------------------------------------------------------
 *
 * Tcl_Read --
 *
 *	Reads a given number of bytes from a channel. EOL and EOF translation
 *	is done on the bytes being read, so the number of bytes consumed from
 *	the channel may not be equal to the number of bytes stored in the
 *	destination buffer.
 *
 *	No encoding conversions are applied to the bytes being read.
 *
 * Results:
 *	The number of bytes read, or -1 on error. Use Tcl_GetErrno() to
 *	retrieve the error code for the error that occurred.
 *
 * Side effects:
 *	May cause input to be buffered.
 *
 *----------------------------------------------------------------------
 */

int
Tcl_Read(
    Tcl_Channel chan,		/* The channel from which to read. */
    char *dst,			/* Where to store input read. */
    int bytesToRead)		/* Maximum number of bytes to read. */
{
    Channel *chanPtr = (Channel *) chan;
    ChannelState *statePtr = chanPtr->state;
				/* State info for channel */

    /*
     * This operation should occur at the top of a channel stack.
     */

    chanPtr = statePtr->topChanPtr;

    if (CheckChannelErrors(statePtr, TCL_READABLE) != 0) {
	return -1;
    }

    return DoRead(chanPtr, dst, bytesToRead, 0);
}

/*
 *----------------------------------------------------------------------
 *
 * Tcl_ReadRaw --
 *
 *	Reads a given number of bytes from a channel. EOL and EOF translation
 *	is done on the bytes being read, so the number of bytes consumed from
 *	the channel may not be equal to the number of bytes stored in the
 *	destination buffer.
 *
 *	No encoding conversions are applied to the bytes being read.
 *
 * Results:
 *	The number of bytes read, or -1 on error. Use Tcl_GetErrno() to
 *	retrieve the error code for the error that occurred.
 *
 * Side effects:
 *	May cause input to be buffered.
 *
 *----------------------------------------------------------------------
 */

int
Tcl_ReadRaw(
    Tcl_Channel chan,		/* The channel from which to read. */
    char *readBuf,		/* Where to store input read. */
    int bytesToRead)		/* Maximum number of bytes to read. */
{
    Channel *chanPtr = (Channel *) chan;
    ChannelState *statePtr = chanPtr->state;
				/* State info for channel */
    int copied = 0;

    assert(bytesToRead > 0);
    if (CheckChannelErrors(statePtr, TCL_READABLE | CHANNEL_RAW_MODE) != 0) {
	return -1;
    }

    /*
     * First read bytes from the push-back buffers.
     */

    while (chanPtr->inQueueHead && bytesToRead > 0) {
	ChannelBuffer *bufPtr = chanPtr->inQueueHead;
	int bytesInBuffer = BytesLeft(bufPtr);
	int toCopy = (bytesInBuffer < bytesToRead) ? bytesInBuffer
		: bytesToRead;

	/*
	 * Copy the current chunk into the read buffer.
	 */

	memcpy(readBuf, RemovePoint(bufPtr), toCopy);
	bufPtr->nextRemoved += toCopy;
	copied += toCopy;
	readBuf += toCopy;
	bytesToRead -= toCopy;

	/*
         * If the current buffer is empty recycle it.
         */

	if (IsBufferEmpty(bufPtr)) {
	    chanPtr->inQueueHead = bufPtr->nextPtr;
	    if (chanPtr->inQueueHead == NULL) {
		chanPtr->inQueueTail = NULL;
	    }
	    RecycleBuffer(chanPtr->state, bufPtr, 0);
	}
    }

    /*
     * Go to the driver only if we got nothing from pushback.  Have to do it
     * this way to avoid EOF mis-timings when we consider the ability that EOF
     * may not be a permanent condition in the driver, and in that case we
     * have to synchronize.
     */

    if (copied) {
	return copied;
    }

    /*
     * This test not needed.
     */

    if (bytesToRead > 0) {
	int nread = ChanRead(chanPtr, readBuf, bytesToRead);

	if (nread > 0) {
	    /*
	     * Successful read (short is OK) - add to bytes copied.
	     */

	    copied += nread;
	} else if (nread < 0) {
	    /*
	     * An error signaled.  If CHANNEL_BLOCKED, then the error is not
	     * real, but an indication of blocked state.  In that case, retain
	     * the flag and let caller receive the short read of copied bytes
	     * from the pushback.  HOWEVER, if copied==0 bytes from pushback
	     * then repeat signalling the blocked state as an error to caller
	     * so there is no false report of an EOF.  When !CHANNEL_BLOCKED,
	     * the error is real and passes on to caller.
	     */

	    if (!GotFlag(statePtr, CHANNEL_BLOCKED) || copied == 0) {
		copied = -1;
	    }
	} else {
	    /*
	     * nread == 0.  Driver is at EOF. Let that state filter up.
	     */
	}
    }
    return copied;
}

/*
 *---------------------------------------------------------------------------
 *
 * Tcl_ReadChars --
 *
 *	Reads from the channel until the requested number of characters have
 *	been seen, EOF is seen, or the channel would block. EOL and EOF
 *	translation is done. If reading binary data, the raw bytes are wrapped
 *	in a Tcl byte array object. Otherwise, the raw bytes are converted to
 *	UTF-8 using the channel's current encoding and stored in a Tcl string
 *	object.
 *
 * Results:
 *	The number of characters read, or -1 on error. Use Tcl_GetErrno() to
 *	retrieve the error code for the error that occurred.
 *
 * Side effects:
 *	May cause input to be buffered.
 *
 *---------------------------------------------------------------------------
 */

int
Tcl_ReadChars(
    Tcl_Channel chan,		/* The channel to read. */
    Tcl_Obj *objPtr,		/* Input data is stored in this object. */
    int toRead,			/* Maximum number of characters to store, or
				 * -1 to read all available data (up to EOF or
				 * when channel blocks). */
    int appendFlag)		/* If non-zero, data read from the channel
				 * will be appended to the object. Otherwise,
				 * the data will replace the existing contents
				 * of the object. */
{
    Channel *chanPtr = (Channel *) chan;
    ChannelState *statePtr = chanPtr->state;
				/* State info for channel */

    /*
     * This operation should occur at the top of a channel stack.
     */

    chanPtr = statePtr->topChanPtr;

    if (CheckChannelErrors(statePtr, TCL_READABLE) != 0) {
	/*
	 * Update the notifier state so we don't block while there is still
	 * data in the buffers.
	 */

	UpdateInterest(chanPtr);
	return -1;
    }

    return DoReadChars(chanPtr, objPtr, toRead, appendFlag);
}
/*
 *---------------------------------------------------------------------------
 *
 * DoReadChars --
 *
 *	Reads from the channel until the requested number of characters have
 *	been seen, EOF is seen, or the channel would block. EOL and EOF
 *	translation is done. If reading binary data, the raw bytes are wrapped
 *	in a Tcl byte array object. Otherwise, the raw bytes are converted to
 *	UTF-8 using the channel's current encoding and stored in a Tcl string
 *	object.
 *
 * Results:
 *	The number of characters read, or -1 on error. Use Tcl_GetErrno() to
 *	retrieve the error code for the error that occurred.
 *
 * Side effects:
 *	May cause input to be buffered.
 *
 *---------------------------------------------------------------------------
 */

static int
DoReadChars(
    Channel *chanPtr,		/* The channel to read. */
    Tcl_Obj *objPtr,		/* Input data is stored in this object. */
    int toRead,			/* Maximum number of characters to store, or
				 * -1 to read all available data (up to EOF or
				 * when channel blocks). */
    int appendFlag)		/* If non-zero, data read from the channel
				 * will be appended to the object. Otherwise,
				 * the data will replace the existing contents
				 * of the object. */
{
    ChannelState *statePtr = chanPtr->state;
				/* State info for channel */
    ChannelBuffer *bufPtr;
    int copied, copiedNow, result;
    Tcl_Encoding encoding = statePtr->encoding;
    int binaryMode;
#define UTF_EXPANSION_FACTOR	1024
    int factor = UTF_EXPANSION_FACTOR;

    binaryMode = (encoding == NULL)
	    && (statePtr->inputTranslation == TCL_TRANSLATE_LF)
	    && (statePtr->inEofChar == '\0');

    if (appendFlag == 0) {
	if (binaryMode) {
	    Tcl_SetByteArrayLength(objPtr, 0);
	} else {
	    Tcl_SetObjLength(objPtr, 0);

	    /*
	     * We're going to access objPtr->bytes directly, so we must ensure
	     * that this is actually a string object (otherwise it might have
	     * been pure Unicode).
	     *
	     * Probably not needed anymore.
	     */

	    TclGetString(objPtr);
	}
    }

    /*
     * Early out when next read will see eofchar.
     *
     * NOTE: See DoRead for argument that it's a bug (one we're keeping) to
     * have this escape before the one for zero-char read request.
     */

    if (GotFlag(statePtr, CHANNEL_STICKY_EOF)) {
	SetFlag(statePtr, CHANNEL_EOF);
	assert(statePtr->inputEncodingFlags & TCL_ENCODING_END);
	assert(!GotFlag(statePtr, CHANNEL_BLOCKED|INPUT_SAW_CR));

	/* TODO: We don't need this call? */
	UpdateInterest(chanPtr);
	return 0;
    }

    /*
     * Special handling for zero-char read request.
     */
    if (toRead == 0) {
	if (GotFlag(statePtr, CHANNEL_EOF)) {
	    statePtr->inputEncodingFlags |= TCL_ENCODING_START;
	}
	ResetFlag(statePtr, CHANNEL_BLOCKED|CHANNEL_EOF);
	statePtr->inputEncodingFlags &= ~TCL_ENCODING_END;
	/* TODO: We don't need this call? */
	UpdateInterest(chanPtr);
	return 0;
    }

    /*
     * This operation should occur at the top of a channel stack.
     */

    chanPtr = statePtr->topChanPtr;
    TclChannelPreserve((Tcl_Channel)chanPtr);

    /*
     * Must clear the BLOCKED|EOF flags here since we check before reading.
     */

    if (GotFlag(statePtr, CHANNEL_EOF)) {
	statePtr->inputEncodingFlags |= TCL_ENCODING_START;
    }
    ResetFlag(statePtr, CHANNEL_BLOCKED|CHANNEL_EOF);
    statePtr->inputEncodingFlags &= ~TCL_ENCODING_END;
    for (copied = 0; (unsigned) toRead > 0; ) {
	copiedNow = -1;
	if (statePtr->inQueueHead != NULL) {
	    if (binaryMode) {
		copiedNow = ReadBytes(statePtr, objPtr, toRead);
	    } else {
		copiedNow = ReadChars(statePtr, objPtr, toRead, &factor);
	    }

	    /*
	     * If the current buffer is empty recycle it.
	     */

	    bufPtr = statePtr->inQueueHead;
	    if (IsBufferEmpty(bufPtr)) {
		ChannelBuffer *nextPtr = bufPtr->nextPtr;

		RecycleBuffer(statePtr, bufPtr, 0);
		statePtr->inQueueHead = nextPtr;
		if (nextPtr == NULL) {
		    statePtr->inQueueTail = NULL;
		}
	    }
	}

	if (copiedNow < 0) {
	    if (GotFlag(statePtr, CHANNEL_EOF)) {
		break;
	    }
	    if (GotFlag(statePtr, CHANNEL_NONBLOCKING|CHANNEL_BLOCKED)
		    == (CHANNEL_NONBLOCKING|CHANNEL_BLOCKED)) {
		break;
	    }
	    result = GetInput(chanPtr);
	    if (chanPtr != statePtr->topChanPtr) {
		TclChannelRelease((Tcl_Channel)chanPtr);
		chanPtr = statePtr->topChanPtr;
		TclChannelPreserve((Tcl_Channel)chanPtr);
	    }
	    if (result != 0) {
		if (!GotFlag(statePtr, CHANNEL_BLOCKED)) {
		    copied = -1;
		}
		break;
	    }
	} else {
	    copied += copiedNow;
	    toRead -= copiedNow;
	}
    }

    /*
     * Failure to fill a channel buffer may have left channel reporting a
     * "blocked" state, but so long as we fulfilled the request here, the
     * caller does not consider us blocked.
     */

    if (toRead == 0) {
	ResetFlag(statePtr, CHANNEL_BLOCKED);
    }

    /*
     * Regenerate the top channel, in case it was changed due to
     * self-modifying reflected transforms.
     */

    if (chanPtr != statePtr->topChanPtr) {
	TclChannelRelease((Tcl_Channel)chanPtr);
	chanPtr = statePtr->topChanPtr;
	TclChannelPreserve((Tcl_Channel)chanPtr);
    }

    /*
     * Update the notifier state so we don't block while there is still data
     * in the buffers.
     */

    assert(!GotFlag(statePtr, CHANNEL_EOF)
	    || GotFlag(statePtr, CHANNEL_STICKY_EOF)
	    || Tcl_InputBuffered((Tcl_Channel)chanPtr) == 0);
    assert(!(GotFlag(statePtr, CHANNEL_EOF|CHANNEL_BLOCKED)
            == (CHANNEL_EOF|CHANNEL_BLOCKED)));
    UpdateInterest(chanPtr);
    TclChannelRelease((Tcl_Channel)chanPtr);
    return copied;
}

/*
 *---------------------------------------------------------------------------
 *
 * ReadBytes --
 *
 *	Reads from the channel until the requested number of bytes have been
 *	seen, EOF is seen, or the channel would block. Bytes from the channel
 *	are stored in objPtr as a ByteArray object. EOL and EOF translation
 *	are done.
 *
 *	'bytesToRead' can safely be a very large number because space is only
 *	allocated to hold data read from the channel as needed.
 *
 * Results:
 *	The return value is the number of bytes appended to the object, or
 *	-1 to indicate that zero bytes were read due to an EOF.
 *
 * Side effects:
 *	The storage of bytes in objPtr can cause (re-)allocation of memory.
 *
 *---------------------------------------------------------------------------
 */

static int
ReadBytes(
    ChannelState *statePtr,	/* State of the channel to read. */
    Tcl_Obj *objPtr,		/* Input data is appended to this ByteArray
				 * object. Its length is how much space has
				 * been allocated to hold data, not how many
				 * bytes of data have been stored in the
				 * object. */
    int bytesToRead)		/* Maximum number of bytes to store, or < 0 to
				 * get all available bytes. Bytes are obtained
				 * from the first buffer in the queue - even
				 * if this number is larger than the number of
				 * bytes available in the first buffer, only
				 * the bytes from the first buffer are
				 * returned. */
{
    ChannelBuffer *bufPtr = statePtr->inQueueHead;
    int srcLen = BytesLeft(bufPtr);
    int toRead = bytesToRead>srcLen || bytesToRead<0 ? srcLen : bytesToRead;

    TclAppendBytesToByteArray(objPtr, (unsigned char *) RemovePoint(bufPtr),
	    toRead);
    bufPtr->nextRemoved += toRead;
    return toRead;
}

/*
 *---------------------------------------------------------------------------
 *
 * ReadChars --
 *
 *	Reads from the channel until the requested number of UTF-8 characters
 *	have been seen, EOF is seen, or the channel would block. Raw bytes
 *	from the channel are converted to UTF-8 and stored in objPtr. EOL and
 *	EOF translation is done.
 *
 *	'charsToRead' can safely be a very large number because space is only
 *	allocated to hold data read from the channel as needed.
 *
 *	'charsToRead' may *not* be 0.
 *
 * Results:
 *	The return value is the number of characters appended to the object,
 *	*offsetPtr is filled with the number of bytes that were appended, and
 *	*factorPtr is filled with the expansion factor used to guess how many
 *	bytes of UTF-8 to allocate to hold N source bytes.
 *
 * Side effects:
 *	None.
 *
 *---------------------------------------------------------------------------
 */

static int
ReadChars(
    ChannelState *statePtr,	/* State of channel to read. */
    Tcl_Obj *objPtr,		/* Input data is appended to this object.
				 * objPtr->length is how much space has been
				 * allocated to hold data, not how many bytes
				 * of data have been stored in the object. */
    int charsToRead,		/* Maximum number of characters to store, or
				 * -1 to get all available characters.
				 * Characters are obtained from the first
				 * buffer in the queue -- even if this number
				 * is larger than the number of characters
				 * available in the first buffer, only the
				 * characters from the first buffer are
				 * returned. The execption is when there is
				 * not any complete character in the first
				 * buffer.  In that case, a recursive call
				 * effectively obtains chars from the
				 * second buffer. */
    int *factorPtr)		/* On input, contains a guess of how many
				 * bytes need to be allocated to hold the
				 * result of converting N source bytes to
				 * UTF-8. On output, contains another guess
				 * based on the data seen so far. */
{
    Tcl_Encoding encoding = statePtr->encoding? statePtr->encoding
	    : GetBinaryEncoding();
    Tcl_EncodingState savedState = statePtr->inputEncodingState;
    ChannelBuffer *bufPtr = statePtr->inQueueHead;
    int savedIEFlags = statePtr->inputEncodingFlags;
    int savedFlags = statePtr->flags;
    char *dst, *src = RemovePoint(bufPtr);
    int numBytes, srcLen = BytesLeft(bufPtr);

    /*
     * One src byte can yield at most one character.  So when the number of
     * src bytes we plan to read is less than the limit on character count to
     * be read, clearly we will remain within that limit, and we can use the
     * value of "srcLen" as a tighter limit for sizing receiving buffers.
     */

    int toRead = ((charsToRead<0)||(charsToRead > srcLen)) ? srcLen : charsToRead;

    /*
     * 'factor' is how much we guess that the bytes in the source buffer will
     * expand when converted to UTF-8 chars. This guess comes from analyzing
     * how many characters were produced by the previous pass.
     */

    int factor = *factorPtr;
    int dstLimit = TCL_UTF_MAX - 1 + toRead * factor / UTF_EXPANSION_FACTOR;

    (void) TclGetStringFromObj(objPtr, &numBytes);
    Tcl_AppendToObj(objPtr, NULL, dstLimit);
    if (toRead == srcLen) {
	unsigned int size;

	dst = TclGetStringStorage(objPtr, &size) + numBytes;
	dstLimit = size - numBytes;
    } else {
	dst = TclGetString(objPtr) + numBytes;
    }

    /*
     * This routine is burdened with satisfying several constraints. It cannot
     * append more than 'charsToRead` chars onto objPtr. This is measured
     * after encoding and translation transformations are completed. There is
     * no precise number of src bytes that can be associated with the limit.
     * Yet, when we are done, we must know precisely the number of src bytes
     * that were consumed to produce the appended chars, so that all
     * subsequent bytes are left in the buffers for future read operations.
     *
     * The consequence is that we have no choice but to implement a "trial and
     * error" approach, where in general we may need to perform
     * transformations and copies multiple times to achieve a consistent set
     * of results.  This takes the shape of a loop.
     */

    while (1) {
	int dstDecoded, dstRead, dstWrote, srcRead, numChars, code;
	int flags = statePtr->inputEncodingFlags | TCL_ENCODING_NO_TERMINATE;

	if (charsToRead > 0) {
	    flags |= TCL_ENCODING_CHAR_LIMIT;
	    numChars = charsToRead;
	}

	/*
	 * Perform the encoding transformation.  Read no more than srcLen
	 * bytes, write no more than dstLimit bytes.
	 *
	 * Some trickiness with encoding flags here.  We do not want the end
	 * of a buffer to be treated as the end of all input when the presence
	 * of bytes in a next buffer are already known to exist.  This is
	 * checked with an assert() because so far no test case causing the
	 * assertion to be false has been created.  The normal operations of
	 * channel reading appear to cause EOF and TCL_ENCODING_END setting to
	 * appear only in situations where there are no further bytes in any
	 * buffers.
	 */

	assert(bufPtr->nextPtr == NULL || BytesLeft(bufPtr->nextPtr) == 0
		|| (statePtr->inputEncodingFlags & TCL_ENCODING_END) == 0);

	code = Tcl_ExternalToUtf(NULL, encoding, src, srcLen,
		flags, &statePtr->inputEncodingState,
		dst, dstLimit, &srcRead, &dstDecoded, &numChars);

	/*
	 * Perform the translation transformation in place.  Read no more than
	 * the dstDecoded bytes the encoding transformation actually produced.
	 * Capture the number of bytes written in dstWrote. Capture the number
	 * of bytes actually consumed in dstRead.
	 */

	dstWrote = dstLimit;
	dstRead = dstDecoded;
	TranslateInputEOL(statePtr, dst, dst, &dstWrote, &dstRead);

	if (dstRead < dstDecoded) {
	    /*
	     * The encoding transformation produced bytes that the translation
	     * transformation did not consume.  Why did this happen?
	     */

	    if (statePtr->inEofChar && dst[dstRead] == statePtr->inEofChar) {
		/*
		 * 1) There's an eof char set on the channel, and
		 *    we saw it and stopped translating at that point.
		 *
		 * NOTE the bizarre spec of TranslateInputEOL in this case.
		 * Clearly the eof char had to be read in order to account for
		 * the stopping, but the value of dstRead does not include it.
		 *
		 * Also rather bizarre, our caller can only notice an EOF
		 * condition if we return the value -1 as the number of chars
		 * read.  This forces us to perform a 2-call dance where the
		 * first call can read all the chars up to the eof char, and
		 * the second call is solely for consuming the encoded eof
		 * char then pointed at by src so that we can return that
		 * magic -1 value.  This seems really wasteful, especially
		 * since the first decoding pass of each call is likely to
		 * decode many bytes beyond that eof char that's all we care
		 * about.
		 */

		if (dstRead == 0) {
		    /*
		     * Curious choice in the eof char handling.  We leave the
		     * eof char in the buffer. So, no need to compute a proper
		     * srcRead value. At this point, there are no chars before
		     * the eof char in the buffer.
		     */

		    Tcl_SetObjLength(objPtr, numBytes);
		    return -1;
		}

		{
		    /*
		     * There are chars leading the buffer before the eof char.
		     * Adjust the dstLimit so we go back and read only those
		     * and do not encounter the eof char this time.
		     */

		    dstLimit = dstRead + (TCL_UTF_MAX - 1);
		    statePtr->flags = savedFlags;
		    statePtr->inputEncodingFlags = savedIEFlags;
		    statePtr->inputEncodingState = savedState;
		    continue;
		}
	    }

	    /*
	     * 2) The other way to read fewer bytes than are decoded is when
	     *    the final byte is \r and we're in a CRLF translation mode so
	     *    we cannot decide whether to record \r or \n yet.
	     */

	    assert(dst[dstRead] == '\r');
	    assert(statePtr->inputTranslation == TCL_TRANSLATE_CRLF);

	    if (dstWrote > 0) {
		/*
		 * There are chars we can read before we hit the bare CR.  Go
		 * back with a smaller dstLimit so we get them in the next
		 * pass, compute a matching srcRead, and don't end up back
		 * here in this call.
		 */

		dstLimit = dstRead + (TCL_UTF_MAX - 1);
		statePtr->flags = savedFlags;
		statePtr->inputEncodingFlags = savedIEFlags;
		statePtr->inputEncodingState = savedState;
		continue;
	    }

	    assert(dstWrote == 0);
	    assert(dstRead == 0);

	    /*
	     * We decoded only the bare CR, and we cannot read a translated
	     * char from that alone. We have to know what's next.  So why do
	     * we only have the one decoded char?
	     */

	    if (code != TCL_OK) {
		int read, decoded, count;
		char buffer[TCL_UTF_MAX + 1];

		/*
		 * Didn't get everything the buffer could offer
		 */

		statePtr->flags = savedFlags;
		statePtr->inputEncodingFlags = savedIEFlags;
		statePtr->inputEncodingState = savedState;

		assert(bufPtr->nextPtr == NULL
			|| BytesLeft(bufPtr->nextPtr) == 0 || 0 ==
			(statePtr->inputEncodingFlags & TCL_ENCODING_END));

		Tcl_ExternalToUtf(NULL, encoding, src, srcLen,
		(statePtr->inputEncodingFlags | TCL_ENCODING_NO_TERMINATE),
		&statePtr->inputEncodingState, buffer, sizeof(buffer),
		&read, &decoded, &count);

		if (count == 2) {
		    if (buffer[1] == '\n') {
			/* \r\n translate to \n */
			dst[0] = '\n';
			bufPtr->nextRemoved += read;
		    } else {
			dst[0] = '\r';
			bufPtr->nextRemoved += srcRead;
		    }

		    statePtr->inputEncodingFlags &= ~TCL_ENCODING_START;

		    Tcl_SetObjLength(objPtr, numBytes + 1);
		    return 1;
		}

	    } else if (statePtr->flags & CHANNEL_EOF) {
		/*
		 * The bare \r is the only char and we will never read a
		 * subsequent char to make the determination.
		 */

		dst[0] = '\r';
		bufPtr->nextRemoved = bufPtr->nextAdded;
		Tcl_SetObjLength(objPtr, numBytes + 1);
		return 1;
	    }

	    /*
	     * Revise the dstRead value so that the numChars calc below
	     * correctly computes zero characters read.
	     */

	    dstRead = numChars;

	    /* FALL THROUGH - get more data (dstWrote == 0) */
	}

	/*
	 * The translation transformation can only reduce the number of chars
	 * when it converts \r\n into \n. The reduction in the number of chars
	 * is the difference in bytes read and written.
	 */

	numChars -= (dstRead - dstWrote);

	if (charsToRead > 0 && numChars > charsToRead) {

	    /*
	     * TODO: This cannot happen anymore.
	     *
	     * We read more chars than allowed.  Reset limits to prevent that
	     * and try again.  Don't forget the extra padding of TCL_UTF_MAX
	     * bytes demanded by the Tcl_ExternalToUtf() call!
	     */

	    dstLimit = Tcl_UtfAtIndex(dst, charsToRead) - dst + (TCL_UTF_MAX - 1);
	    statePtr->flags = savedFlags;
	    statePtr->inputEncodingFlags = savedIEFlags;
	    statePtr->inputEncodingState = savedState;
	    continue;
	}

	if (dstWrote == 0) {
	    ChannelBuffer *nextPtr;

	    /*
	     * We were not able to read any chars.
	     */

	    assert(numChars == 0);

	    /*
	     * There is one situation where this is the correct final result.
	     * If the src buffer contains only a single \n byte, and we are in
	     * TCL_TRANSLATE_AUTO mode, and when the translation pass was made
	     * the INPUT_SAW_CR flag was set on the channel. In that case, the
	     * correct behavior is to consume that \n and produce the empty
	     * string.
	     */

	    if (dstRead == 1 && dst[0] == '\n') {
		assert(statePtr->inputTranslation == TCL_TRANSLATE_AUTO);

		goto consume;
	    }

	    /*
	     * Otherwise, reading zero characters indicates there's something
	     * incomplete at the end of the src buffer.  Maybe there were not
	     * enough src bytes to decode into a char.  Maybe a lone \r could
	     * not be translated (crlf mode).  Need to combine any unused src
	     * bytes we have in the first buffer with subsequent bytes to try
	     * again.
	     */

	    nextPtr = bufPtr->nextPtr;

	    if (nextPtr == NULL) {
		if (srcLen > 0) {
		    SetFlag(statePtr, CHANNEL_NEED_MORE_DATA);
		}
		Tcl_SetObjLength(objPtr, numBytes);
		return -1;
	    }

	    /*
	     * Space is made at the beginning of the buffer to copy the
	     * previous unused bytes there. Check first if the buffer we are
	     * using actually has enough space at its beginning for the data
	     * we are copying.  Because if not we will write over the buffer
	     * management information, especially the 'nextPtr'.
	     *
	     * Note that the BUFFER_PADDING (See AllocChannelBuffer) is used
	     * to prevent exactly this situation. I.e. it should never happen.
	     * Therefore it is ok to panic should it happen despite the
	     * precautions.
	     */

	    if (nextPtr->nextRemoved - srcLen < 0) {
		Tcl_Panic("Buffer Underflow, BUFFER_PADDING not enough");
	    }

	    nextPtr->nextRemoved -= srcLen;
	    memcpy(RemovePoint(nextPtr), src, srcLen);
	    RecycleBuffer(statePtr, bufPtr, 0);
	    statePtr->inQueueHead = nextPtr;
	    Tcl_SetObjLength(objPtr, numBytes);
	    return ReadChars(statePtr, objPtr, charsToRead, factorPtr);
	}

	statePtr->inputEncodingFlags &= ~TCL_ENCODING_START;

    consume:
	bufPtr->nextRemoved += srcRead;

	/*
	 * If this read contained multibyte characters, revise factorPtr so
	 * the next read will allocate bigger buffers.
	 */

	if (numChars && numChars < srcRead) {
	    *factorPtr = srcRead * UTF_EXPANSION_FACTOR / numChars;
	}
	Tcl_SetObjLength(objPtr, numBytes + dstWrote);
	return numChars;
    }
}

/*
 *---------------------------------------------------------------------------
 *
 * TranslateInputEOL --
 *
 *	Perform input EOL and EOF translation on the source buffer, leaving
 *	the translated result in the destination buffer.
 *
 * Results:
 *	The return value is 1 if the EOF character was found when copying
 *	bytes to the destination buffer, 0 otherwise.
 *
 * Side effects:
 *	None.
 *
 *---------------------------------------------------------------------------
 */

static void
TranslateInputEOL(
    ChannelState *statePtr,	/* Channel being read, for EOL translation and
				 * EOF character. */
    char *dstStart,		/* Output buffer filled with chars by applying
				 * appropriate EOL translation to source
				 * characters. */
    const char *srcStart,	/* Source characters. */
    int *dstLenPtr,		/* On entry, the maximum length of output
				 * buffer in bytes. On exit, the number of
				 * bytes actually used in output buffer. */
    int *srcLenPtr)		/* On entry, the length of source buffer. On
				 * exit, the number of bytes read from the
				 * source buffer. */
{
    const char *eof = NULL;
    int dstLen = *dstLenPtr;
    int srcLen = *srcLenPtr;
    int inEofChar = statePtr->inEofChar;

    /*
     * Depending on the translation mode in use, there's no need to scan more
     * srcLen bytes at srcStart than can possibly transform to dstLen bytes.
     * This keeps the scan for eof char below from being pointlessly long.
     */

    switch (statePtr->inputTranslation) {
    case TCL_TRANSLATE_LF:
    case TCL_TRANSLATE_CR:
	if (srcLen > dstLen) {
	    /*
	     * In these modes, each src byte become a dst byte.
	     */

	    srcLen = dstLen;
	}
	break;
    default:
	/*
	 * In other modes, at most 2 src bytes become a dst byte.
	 */

	if (srcLen/2 > dstLen) {
	    srcLen = 2 * dstLen;
	}
	break;
    }

    if (inEofChar != '\0') {
	/*
	 * Make sure we do not read past any logical end of channel input
	 * created by the presence of the input eof char.
	 */

	if ((eof = (const char *)memchr(srcStart, inEofChar, srcLen))) {
	    srcLen = eof - srcStart;
	}
    }

    switch (statePtr->inputTranslation) {
    case TCL_TRANSLATE_LF:
    case TCL_TRANSLATE_CR:
	if (dstStart != srcStart) {
	    memcpy(dstStart, srcStart, srcLen);
	}
	if (statePtr->inputTranslation == TCL_TRANSLATE_CR) {
	    char *dst = dstStart;
	    char *dstEnd = dstStart + srcLen;

	    while ((dst = (char *)memchr(dst, '\r', dstEnd - dst))) {
		*dst++ = '\n';
	    }
	}
	dstLen = srcLen;
	break;
    case TCL_TRANSLATE_CRLF: {
	const char *crFound, *src = srcStart;
	char *dst = dstStart;
	int lesser = (dstLen < srcLen) ? dstLen : srcLen;

	while ((crFound = (const char *)memchr(src, '\r', lesser))) {
	    int numBytes = crFound - src;
	    memmove(dst, src, numBytes);

	    dst += numBytes; dstLen -= numBytes;
	    src += numBytes; srcLen -= numBytes;
	    if (srcLen == 1) {
		/* valid src bytes end in \r */
		if (eof) {
		    *dst++ = '\r';
		    src++; srcLen--;
		} else {
		    lesser = 0;
		    break;
		}
	    } else if (src[1] == '\n') {
		*dst++ = '\n';
		src += 2; srcLen -= 2;
	    } else {
		*dst++ = '\r';
		src++; srcLen--;
	    }
	    dstLen--;
	    lesser = (dstLen < srcLen) ? dstLen : srcLen;
	}
	memmove(dst, src, lesser);
	srcLen = src + lesser - srcStart;
	dstLen = dst + lesser - dstStart;
	break;
    }
    case TCL_TRANSLATE_AUTO: {
	const char *crFound, *src = srcStart;
	char *dst = dstStart;
	int lesser;

	if ((statePtr->flags & INPUT_SAW_CR) && srcLen) {
	    if (*src == '\n') { src++; srcLen--; }
	    ResetFlag(statePtr, INPUT_SAW_CR);
	}
	lesser = (dstLen < srcLen) ? dstLen : srcLen;
	while ((crFound = (const char *)memchr(src, '\r', lesser))) {
	    int numBytes = crFound - src;
	    memmove(dst, src, numBytes);

	    dst[numBytes] = '\n';
	    dst += numBytes + 1; dstLen -= numBytes + 1;
	    src += numBytes + 1; srcLen -= numBytes + 1;
	    if (srcLen == 0) {
		SetFlag(statePtr, INPUT_SAW_CR);
	    } else if (*src == '\n') {
		src++; srcLen--;
	    }
	    lesser = (dstLen < srcLen) ? dstLen : srcLen;
	}
	memmove(dst, src, lesser);
	srcLen = src + lesser - srcStart;
	dstLen = dst + lesser - dstStart;
	break;
    }
    default:
	Tcl_Panic("unknown input translation %d", statePtr->inputTranslation);
    }
    *dstLenPtr = dstLen;
    *srcLenPtr = srcLen;

    if (srcStart + srcLen == eof) {
	/*
	 * EOF character was seen in EOL translated range. Leave current file
	 * position pointing at the EOF character, but don't store the EOF
	 * character in the output string.
	 */

	SetFlag(statePtr, CHANNEL_EOF | CHANNEL_STICKY_EOF);
	statePtr->inputEncodingFlags |= TCL_ENCODING_END;
	ResetFlag(statePtr, CHANNEL_BLOCKED|INPUT_SAW_CR);
    }
}

/*
 *----------------------------------------------------------------------
 *
 * Tcl_Ungets --
 *
 *	Causes the supplied string to be added to the input queue of the
 *	channel, at either the head or tail of the queue.
 *
 * Results:
 *	The number of bytes stored in the channel, or -1 on error.
 *
 * Side effects:
 *	Adds input to the input queue of a channel.
 *
 *----------------------------------------------------------------------
 */

int
Tcl_Ungets(
    Tcl_Channel chan,		/* The channel for which to add the input. */
    const char *str,		/* The input itself. */
    int len,			/* The length of the input. */
    int atEnd)			/* If non-zero, add at end of queue; otherwise
				 * add at head of queue. */
{
    Channel *chanPtr;		/* The real IO channel. */
    ChannelState *statePtr;	/* State of actual channel. */
    ChannelBuffer *bufPtr;	/* Buffer to contain the data. */
    int flags;

    chanPtr = (Channel *) chan;
    statePtr = chanPtr->state;

    /*
     * This operation should occur at the top of a channel stack.
     */

    chanPtr = statePtr->topChanPtr;

    /*
     * CheckChannelErrors clears too many flag bits in this one case.
     */

    flags = statePtr->flags;
    if (CheckChannelErrors(statePtr, TCL_READABLE) != 0) {
	len = -1;
	goto done;
    }
    statePtr->flags = flags;

    /*
     * Clear the EOF flags, and clear the BLOCKED bit.
     */

    if (GotFlag(statePtr, CHANNEL_EOF)) {
	statePtr->inputEncodingFlags |= TCL_ENCODING_START;
    }
    ResetFlag(statePtr,
	    CHANNEL_BLOCKED | CHANNEL_STICKY_EOF | CHANNEL_EOF | INPUT_SAW_CR);
    statePtr->inputEncodingFlags &= ~TCL_ENCODING_END;

    bufPtr = AllocChannelBuffer(len);
    memcpy(InsertPoint(bufPtr), str, len);
    bufPtr->nextAdded += len;

    if (statePtr->inQueueHead == NULL) {
	bufPtr->nextPtr = NULL;
	statePtr->inQueueHead = bufPtr;
	statePtr->inQueueTail = bufPtr;
    } else if (atEnd) {
	bufPtr->nextPtr = NULL;
	statePtr->inQueueTail->nextPtr = bufPtr;
	statePtr->inQueueTail = bufPtr;
    } else {
	bufPtr->nextPtr = statePtr->inQueueHead;
	statePtr->inQueueHead = bufPtr;
    }

    /*
     * Update the notifier state so we don't block while there is still data
     * in the buffers.
     */

  done:
    UpdateInterest(chanPtr);
    return len;
}

/*
 *----------------------------------------------------------------------
 *
 * Tcl_Flush --
 *
 *	Flushes output data on a channel.
 *
 * Results:
 *	A standard Tcl result.
 *
 * Side effects:
 *	May flush output queued on this channel.
 *
 *----------------------------------------------------------------------
 */

int
Tcl_Flush(
    Tcl_Channel chan)		/* The Channel to flush. */
{
    int result;			/* Of calling FlushChannel. */
    Channel *chanPtr = (Channel *) chan;
				/* The actual channel. */
    ChannelState *statePtr = chanPtr->state;
				/* State of actual channel. */

    /*
     * This operation should occur at the top of a channel stack.
     */

    chanPtr = statePtr->topChanPtr;

    if (CheckChannelErrors(statePtr, TCL_WRITABLE) != 0) {
	return TCL_ERROR;
    }

    result = FlushChannel(NULL, chanPtr, 0);
    if (result != 0) {
	return TCL_ERROR;
    }

    return TCL_OK;
}

/*
 *----------------------------------------------------------------------
 *
 * DiscardInputQueued --
 *
 *	Discards any input read from the channel but not yet consumed by Tcl
 *	reading commands.
 *
 * Results:
 *	None.
 *
 * Side effects:
 *	May discard input from the channel. If discardLastBuffer is zero,
 *	leaves one buffer in place for back-filling.
 *
 *----------------------------------------------------------------------
 */

static void
DiscardInputQueued(
    ChannelState *statePtr,	/* Channel on which to discard the queued
				 * input. */
    int discardSavedBuffers)	/* If non-zero, discard all buffers including
				 * last one. */
{
    ChannelBuffer *bufPtr, *nxtPtr;
				/* Loop variables. */

    bufPtr = statePtr->inQueueHead;
    statePtr->inQueueHead = NULL;
    statePtr->inQueueTail = NULL;
    for (; bufPtr != NULL; bufPtr = nxtPtr) {
	nxtPtr = bufPtr->nextPtr;
	RecycleBuffer(statePtr, bufPtr, discardSavedBuffers);
    }

    /*
     * If discardSavedBuffers is nonzero, must also discard any previously
     * saved buffer in the saveInBufPtr field.
     */

    if (discardSavedBuffers && statePtr->saveInBufPtr != NULL) {
	ReleaseChannelBuffer(statePtr->saveInBufPtr);
	statePtr->saveInBufPtr = NULL;
    }
}

/*
 *---------------------------------------------------------------------------
 *
 * GetInput --
 *
 *	Reads input data from a device into a channel buffer.
 *
 *	IMPORTANT!  This routine is only called on a chanPtr argument
 *	that is the top channel of a stack!
 *
 * Results:
 *	The return value is the Posix error code if an error occurred while
 *	reading from the file, or 0 otherwise.
 *
 * Side effects:
 *	Reads from the underlying device.
 *
 *---------------------------------------------------------------------------
 */

static int
GetInput(
    Channel *chanPtr)		/* Channel to read input from. */
{
    int toRead;			/* How much to read? */
    int result;			/* Of calling driver. */
    int nread;			/* How much was read from channel? */
    ChannelBuffer *bufPtr;	/* New buffer to add to input queue. */
    ChannelState *statePtr = chanPtr->state;
				/* State info for channel */

    /*
     * Verify that all callers know better than to call us when
     * it's recorded that the next char waiting to be read is the
     * eofchar.
     */

    assert(!GotFlag(statePtr, CHANNEL_STICKY_EOF));

    /*
     * Prevent reading from a dead channel -- a channel that has been closed
     * but not yet deallocated, which can happen if the exit handler for
     * channel cleanup has run but the channel is still registered in some
     * interpreter.
     */

    if (CheckForDeadChannel(NULL, statePtr)) {
	return EINVAL;
    }

    /*
     * WARNING: There was once a comment here claiming that it was a bad idea
     * to make another call to the inputproc of a channel driver when EOF has
     * already been detected on the channel.  Through much of Tcl's history,
     * this warning was then completely negated by having all (most?) read
     * paths clear the EOF setting before reaching here.  So we had a guard
     * that was never triggered.
     *
     * Don't be tempted to restore the guard.  Even if EOF is set on the
     * channel, continue through and call the inputproc again.  This is the
     * way to enable the ability to [read] again beyond the EOF, which seems a
     * strange thing to do, but for which use cases exist [Tcl Bug 5adc350683]
     * and which may even be essential for channels representing things like
     * ttys or other devices where the stream might take the logical form of a
     * series of 'files' separated by an EOF condition.
     *
     * First check for more buffers in the pushback area of the topmost
     * channel in the stack and use them. They can be the result of a
     * transformation which went away without reading all the information
     * placed in the area when it was stacked.
     */

    if (chanPtr->inQueueHead != NULL) {
	/* TODO: Tests to cover this. */
	assert(statePtr->inQueueHead == NULL);

	statePtr->inQueueHead = chanPtr->inQueueHead;
	statePtr->inQueueTail = chanPtr->inQueueTail;
	chanPtr->inQueueHead = NULL;
	chanPtr->inQueueTail = NULL;
	return 0;
    }

    /*
     * Nothing in the pushback area, fall back to the usual handling (driver,
     * etc.)
     */

    /*
     * See if we can fill an existing buffer. If we can, read only as much as
     * will fit in it. Otherwise allocate a new buffer, add it to the input
     * queue and attempt to fill it to the max.
     */

    bufPtr = statePtr->inQueueTail;

    if ((bufPtr == NULL) || IsBufferFull(bufPtr)) {
	bufPtr = statePtr->saveInBufPtr;
	statePtr->saveInBufPtr = NULL;

	/*
	 * Check the actual buffersize against the requested buffersize.
	 * Saved buffers of the wrong size are squashed. This is done to honor
	 * dynamic changes of the buffersize made by the user.
         *
	 * TODO: Tests to cover this.
	 */

	if ((bufPtr != NULL)
		&& (bufPtr->bufLength - BUFFER_PADDING != statePtr->bufSize)) {
	    ReleaseChannelBuffer(bufPtr);
	    bufPtr = NULL;
	}

	if (bufPtr == NULL) {
	    bufPtr = AllocChannelBuffer(statePtr->bufSize);
	}
	bufPtr->nextPtr = NULL;

	toRead = SpaceLeft(bufPtr);
	assert(toRead == statePtr->bufSize);

	if (statePtr->inQueueTail == NULL) {
	    statePtr->inQueueHead = bufPtr;
	} else {
	    statePtr->inQueueTail->nextPtr = bufPtr;
	}
	statePtr->inQueueTail = bufPtr;
    } else {
	toRead = SpaceLeft(bufPtr);
    }

    PreserveChannelBuffer(bufPtr);
    nread = ChanRead(chanPtr, InsertPoint(bufPtr), toRead);

    if (nread < 0) {
	result = Tcl_GetErrno();
    } else {
	result = 0;
	bufPtr->nextAdded += nread;
    }

    ReleaseChannelBuffer(bufPtr);
    return result;
}

/*
 *----------------------------------------------------------------------
 *
 * Tcl_Seek --
 *
 *	Implements seeking on Tcl Channels. This is a public function so that
 *	other C facilities may be implemented on top of it.
 *
 * Results:
 *	The new access point or -1 on error. If error, use Tcl_GetErrno() to
 *	retrieve the POSIX error code for the error that occurred.
 *
 * Side effects:
 *	May flush output on the channel. May discard queued input.
 *
 *----------------------------------------------------------------------
 */

Tcl_WideInt
Tcl_Seek(
    Tcl_Channel chan,		/* The channel on which to seek. */
    Tcl_WideInt offset,		/* Offset to seek to. */
    int mode)			/* Relative to which location to seek? */
{
    Channel *chanPtr = (Channel *) chan;
				/* The real IO channel. */
    ChannelState *statePtr = chanPtr->state;
				/* State info for channel */
    int inputBuffered, outputBuffered;
				/* # bytes held in buffers. */
    int result;			/* Of device driver operations. */
    Tcl_WideInt curPos;		/* Position on the device. */
    int wasAsync;		/* Was the channel nonblocking before the seek
				 * operation? If so, must restore to
				 * non-blocking mode after the seek. */

    if (CheckChannelErrors(statePtr, TCL_WRITABLE | TCL_READABLE) != 0) {
	return -1;
    }

    /*
     * Disallow seek on dead channels - channels that have been closed but not
     * yet been deallocated. Such channels can be found if the exit handler
     * for channel cleanup has run but the channel is still registered in an
     * interpreter.
     */

    if (CheckForDeadChannel(NULL, statePtr)) {
	return -1;
    }

    /*
     * This operation should occur at the top of a channel stack.
     */

    chanPtr = statePtr->topChanPtr;

    /*
     * Disallow seek on channels whose type does not have a seek procedure
     * defined. This means that the channel does not support seeking.
     */

    if ((Tcl_ChannelWideSeekProc(chanPtr->typePtr) == NULL)
#ifndef TCL_NO_DEPRECATED
	    && (Tcl_ChannelSeekProc(chanPtr->typePtr) == NULL)
#endif
    ) {
	Tcl_SetErrno(EINVAL);
	return -1;
    }

    /*
     * Compute how much input and output is buffered. If both input and output
     * is buffered, cannot compute the current position.
     */

    inputBuffered = Tcl_InputBuffered(chan);
    outputBuffered = Tcl_OutputBuffered(chan);

    if ((inputBuffered != 0) && (outputBuffered != 0)) {
	Tcl_SetErrno(EFAULT);
	return -1;
    }

    /*
     * If we are seeking relative to the current position, compute the
     * corrected offset taking into account the amount of unread input.
     */

    if (mode == SEEK_CUR) {
	offset -= inputBuffered;
    }

    /*
     * Discard any queued input - this input should not be read after the
     * seek.
     */

    DiscardInputQueued(statePtr, 0);

    /*
     * Reset EOF and BLOCKED flags. We invalidate them by moving the access
     * point. Also clear CR related flags.
     */

    if (GotFlag(statePtr, CHANNEL_EOF)) {
	statePtr->inputEncodingFlags |= TCL_ENCODING_START;
    }
    ResetFlag(statePtr, CHANNEL_EOF | CHANNEL_STICKY_EOF | CHANNEL_BLOCKED |
	    INPUT_SAW_CR);
    statePtr->inputEncodingFlags &= ~TCL_ENCODING_END;

    /*
     * If the channel is in asynchronous output mode, switch it back to
     * synchronous mode and cancel any async flush that may be scheduled.
     * After the flush, the channel will be put back into asynchronous output
     * mode.
     */

    wasAsync = 0;
    if (GotFlag(statePtr, CHANNEL_NONBLOCKING)) {
	wasAsync = 1;
	result = StackSetBlockMode(chanPtr, TCL_MODE_BLOCKING);
	if (result != 0) {
	    return -1;
	}
	ResetFlag(statePtr, CHANNEL_NONBLOCKING);
	if (GotFlag(statePtr, BG_FLUSH_SCHEDULED)) {
	    ResetFlag(statePtr, BG_FLUSH_SCHEDULED);
	}
    }

    /*
     * If the flush fails we cannot recover the original position. In that
     * case the seek is not attempted because we do not know where the access
     * position is - instead we return the error. FlushChannel has already
     * called Tcl_SetErrno() to report the error upwards. If the flush
     * succeeds we do the seek also.
     */

    if (FlushChannel(NULL, chanPtr, 0) != 0) {
	curPos = -1;
    } else {
	/*
	 * Now seek to the new position in the channel as requested by the
	 * caller.
	 */

	curPos = ChanSeek(chanPtr, offset, mode, &result);
	if (curPos == -1) {
	    Tcl_SetErrno(result);
	}
    }

    /*
     * Restore to nonblocking mode if that was the previous behavior.
     *
     * NOTE: Even if there was an async flush active we do not restore it now
     * because we already flushed all the queued output, above.
     */

    if (wasAsync) {
	SetFlag(statePtr, CHANNEL_NONBLOCKING);
	result = StackSetBlockMode(chanPtr, TCL_MODE_NONBLOCKING);
	if (result != 0) {
	    return -1;
	}
    }

    return curPos;
}

/*
 *----------------------------------------------------------------------
 *
 * Tcl_Tell --
 *
 *	Returns the position of the next character to be read/written on this
 *	channel.
 *
 * Results:
 *	A nonnegative integer on success, -1 on failure. If failed, use
 *	Tcl_GetErrno() to retrieve the POSIX error code for the error that
 *	occurred.
 *
 * Side effects:
 *	None.
 *
 *----------------------------------------------------------------------
 */

Tcl_WideInt
Tcl_Tell(
    Tcl_Channel chan)		/* The channel to return pos for. */
{
    Channel *chanPtr = (Channel *) chan;
				/* The real IO channel. */
    ChannelState *statePtr = chanPtr->state;
				/* State info for channel */
    int inputBuffered, outputBuffered;
				/* # bytes held in buffers. */
    int result;			/* Of calling device driver. */
    Tcl_WideInt curPos;		/* Position on device. */

    if (CheckChannelErrors(statePtr, TCL_WRITABLE | TCL_READABLE) != 0) {
	return -1;
    }

    /*
     * Disallow tell on dead channels -- channels that have been closed but
     * not yet been deallocated. Such channels can be found if the exit
     * handler for channel cleanup has run but the channel is still registered
     * in an interpreter.
     */

    if (CheckForDeadChannel(NULL, statePtr)) {
	return -1;
    }

    /*
     * This operation should occur at the top of a channel stack.
     */

    chanPtr = statePtr->topChanPtr;

    /*
     * Disallow tell on channels whose type does not have a seek procedure
     * defined. This means that the channel does not support seeking.
     */

    if ((Tcl_ChannelWideSeekProc(chanPtr->typePtr) == NULL)
#ifndef TCL_NO_DEPRECATED
	    && (Tcl_ChannelSeekProc(chanPtr->typePtr) == NULL)
#endif
    ) {
	Tcl_SetErrno(EINVAL);
	return -1;
    }

    /*
     * Compute how much input and output is buffered. If both input and output
     * is buffered, cannot compute the current position.
     */

    inputBuffered = Tcl_InputBuffered(chan);
    outputBuffered = Tcl_OutputBuffered(chan);

    /*
     * Get the current position in the device and compute the position where
     * the next character will be read or written. Note that we prefer the
     * wideSeekProc if that is available and non-NULL...
     */

    curPos = ChanSeek(chanPtr, 0, SEEK_CUR, &result);
    if (curPos == -1) {
	Tcl_SetErrno(result);
	return -1;
    }

    if (inputBuffered != 0) {
	return curPos - inputBuffered;
    }
    return curPos + outputBuffered;
}

/*
 *---------------------------------------------------------------------------
 *
 * Tcl_TruncateChannel --
 *
 *	Truncate a channel to the given length.
 *
 * Results:
 *	TCL_OK on success, TCL_ERROR if the operation failed (e.g., is not
 *	supported by the type of channel, or the underlying OS operation
 *	failed in some way).
 *
 * Side effects:
 *	Seeks the channel to the current location. Sets errno on OS error.
 *
 *---------------------------------------------------------------------------
 */

int
Tcl_TruncateChannel(
    Tcl_Channel chan,		/* Channel to truncate. */
    Tcl_WideInt length)		/* Length to truncate it to. */
{
    Channel *chanPtr = (Channel *) chan;
    Tcl_DriverTruncateProc *truncateProc =
	    Tcl_ChannelTruncateProc(chanPtr->typePtr);
    int result;

    if (truncateProc == NULL) {
	/*
	 * Feature not supported and it's not emulatable. Pretend it's
	 * returned an EINVAL, a very generic error!
	 */

	Tcl_SetErrno(EINVAL);
	return TCL_ERROR;
    }

    if (!GotFlag(chanPtr->state, TCL_WRITABLE)) {
	/*
	 * We require that the file was opened of writing. Do that check now
	 * so that we only flush if we think we're going to succeed.
	 */

	Tcl_SetErrno(EINVAL);
	return TCL_ERROR;
    }

    /*
     * Seek first to force a total flush of all pending buffers and ditch any
     * pre-read input data.
     */

    WillWrite(chanPtr);

    if (WillRead(chanPtr) < 0) {
        return TCL_ERROR;
    }

    /*
     * We're all flushed to disk now and we also don't have any unfortunate
     * input baggage around either; can truncate with impunity.
     */

    result = truncateProc(chanPtr->instanceData, length);
    if (result != 0) {
	Tcl_SetErrno(result);
	return TCL_ERROR;
    }
    return TCL_OK;
}

/*
 *---------------------------------------------------------------------------
 *
 * CheckChannelErrors --
 *
 *	See if the channel is in an ready state and can perform the desired
 *	operation.
 *
 * Results:
 *	The return value is 0 if the channel is OK, otherwise the return value
 *	is -1 and errno is set to indicate the error.
 *
 * Side effects:
 *	May clear the EOF and/or BLOCKED bits if reading from channel.
 *
 *---------------------------------------------------------------------------
 */

static int
CheckChannelErrors(
    ChannelState *statePtr,	/* Channel to check. */
    int flags)			/* Test if channel supports desired operation:
				 * TCL_READABLE, TCL_WRITABLE. Also indicates
				 * Raw read or write for special close
				 * processing */
{
    int direction = flags & (TCL_READABLE|TCL_WRITABLE);

    /*
     * Check for unreported error.
     */

    if (statePtr->unreportedError != 0) {
	Tcl_SetErrno(statePtr->unreportedError);
	statePtr->unreportedError = 0;

	/*
	 * TIP #219, Tcl Channel Reflection API.
	 * Move a defered error message back into the channel bypass.
	 */

	if (statePtr->chanMsg != NULL) {
	    TclDecrRefCount(statePtr->chanMsg);
	}
	statePtr->chanMsg = statePtr->unreportedMsg;
	statePtr->unreportedMsg = NULL;
	return -1;
    }

    /*
     * Only the raw read and write operations are allowed during close in
     * order to drain data from stacked channels.
     */

    if (GotFlag(statePtr, CHANNEL_CLOSED) && !(flags & CHANNEL_RAW_MODE)) {
	Tcl_SetErrno(EACCES);
	return -1;
    }

    /*
     * Fail if the channel is not opened for desired operation.
     */

    if ((statePtr->flags & direction) == 0) {
	Tcl_SetErrno(EACCES);
	return -1;
    }

    /*
     * Fail if the channel is in the middle of a background copy.
     *
     * Don't do this tests for raw channels here or else the chaining in the
     * transformation drivers will fail with 'file busy' error instead of
     * retrieving and transforming the data to copy.
     */

    if (BUSY_STATE(statePtr, flags) && ((flags & CHANNEL_RAW_MODE) == 0)) {
	Tcl_SetErrno(EBUSY);
	return -1;
    }

    if (direction == TCL_READABLE) {
	ResetFlag(statePtr, CHANNEL_NEED_MORE_DATA);
    }

    return 0;
}

/*
 *----------------------------------------------------------------------
 *
 * Tcl_Eof --
 *
 *	Returns 1 if the channel is at EOF, 0 otherwise.
 *
 * Results:
 *	1 or 0, always.
 *
 * Side effects:
 *	None.
 *
 *----------------------------------------------------------------------
 */

int
Tcl_Eof(
    Tcl_Channel chan)		/* Does this channel have EOF? */
{
    ChannelState *statePtr = ((Channel *) chan)->state;
				/* State of real channel structure. */

    return GotFlag(statePtr, CHANNEL_EOF) ? 1 : 0;
}

/*
 *----------------------------------------------------------------------
 *
 * Tcl_InputBlocked --
 *
 *	Returns 1 if input is blocked on this channel, 0 otherwise.
 *
 * Results:
 *	0 or 1, always.
 *
 * Side effects:
 *	None.
 *
 *----------------------------------------------------------------------
 */

int
Tcl_InputBlocked(
    Tcl_Channel chan)		/* Is this channel blocked? */
{
    ChannelState *statePtr = ((Channel *) chan)->state;
				/* State of real channel structure. */

    return GotFlag(statePtr, CHANNEL_BLOCKED) ? 1 : 0;
}

/*
 *----------------------------------------------------------------------
 *
 * Tcl_InputBuffered --
 *
 *	Returns the number of bytes of input currently buffered in the common
 *	internal buffer of a channel.
 *
 * Results:
 *	The number of input bytes buffered, or zero if the channel is not open
 *	for reading.
 *
 * Side effects:
 *	None.
 *
 *----------------------------------------------------------------------
 */

int
Tcl_InputBuffered(
    Tcl_Channel chan)		/* The channel to query. */
{
    ChannelState *statePtr = ((Channel *) chan)->state;
				/* State of real channel structure. */
    ChannelBuffer *bufPtr;
    int bytesBuffered;

    for (bytesBuffered = 0, bufPtr = statePtr->inQueueHead; bufPtr != NULL;
	    bufPtr = bufPtr->nextPtr) {
	bytesBuffered += BytesLeft(bufPtr);
    }

    /*
     * Don't forget the bytes in the topmost pushback area.
     */

    for (bufPtr = statePtr->topChanPtr->inQueueHead; bufPtr != NULL;
	    bufPtr = bufPtr->nextPtr) {
	bytesBuffered += BytesLeft(bufPtr);
    }

    return bytesBuffered;
}

/*
 *----------------------------------------------------------------------
 *
 * Tcl_OutputBuffered --
 *
 *    Returns the number of bytes of output currently buffered in the common
 *    internal buffer of a channel.
 *
 * Results:
 *    The number of output bytes buffered, or zero if the channel is not open
 *    for writing.
 *
 * Side effects:
 *    None.
 *
 *----------------------------------------------------------------------
 */

int
Tcl_OutputBuffered(
    Tcl_Channel chan)		/* The channel to query. */
{
    ChannelState *statePtr = ((Channel *) chan)->state;
				/* State of real channel structure. */
    ChannelBuffer *bufPtr;
    int bytesBuffered;

    for (bytesBuffered = 0, bufPtr = statePtr->outQueueHead; bufPtr != NULL;
	    bufPtr = bufPtr->nextPtr) {
	bytesBuffered += BytesLeft(bufPtr);
    }
    if (statePtr->curOutPtr != NULL) {
	ChannelBuffer *curOutPtr = statePtr->curOutPtr;

	if (IsBufferReady(curOutPtr)) {
	    bytesBuffered += BytesLeft(curOutPtr);
	}
    }

    return bytesBuffered;
}

/*
 *----------------------------------------------------------------------
 *
 * Tcl_ChannelBuffered --
 *
 *	Returns the number of bytes of input currently buffered in the
 *	internal buffer (push back area) of a channel.
 *
 * Results:
 *	The number of input bytes buffered, or zero if the channel is not open
 *	for reading.
 *
 * Side effects:
 *	None.
 *
 *----------------------------------------------------------------------
 */

int
Tcl_ChannelBuffered(
    Tcl_Channel chan)		/* The channel to query. */
{
    Channel *chanPtr = (Channel *) chan;
				/* Real channel structure. */
    ChannelBuffer *bufPtr;
    int bytesBuffered = 0;

    for (bufPtr = chanPtr->inQueueHead; bufPtr != NULL;
	    bufPtr = bufPtr->nextPtr) {
	bytesBuffered += BytesLeft(bufPtr);
    }

    return bytesBuffered;
}

/*
 *----------------------------------------------------------------------
 *
 * Tcl_SetChannelBufferSize --
 *
 *	Sets the size of buffers to allocate to store input or output in the
 *	channel. The size must be between 1 byte and 1 MByte.
 *
 * Results:
 *	None.
 *
 * Side effects:
 *	Sets the size of buffers subsequently allocated for this channel.
 *
 *----------------------------------------------------------------------
 */

void
Tcl_SetChannelBufferSize(
    Tcl_Channel chan,		/* The channel whose buffer size to set. */
    int sz)			/* The size to set. */
{
    ChannelState *statePtr;	/* State of real channel structure. */

    /*
     * Clip the buffer size to force it into the [1,1M] range
     */

    if (sz < 1) {
	sz = 1;
    } else if (sz > MAX_CHANNEL_BUFFER_SIZE) {
	sz = MAX_CHANNEL_BUFFER_SIZE;
    }

    statePtr = ((Channel *) chan)->state;

    if (statePtr->bufSize == sz) {
	return;
    }
    statePtr->bufSize = sz;

    /*
     * If bufsize changes, need to get rid of old utility buffer.
     */

    if (statePtr->saveInBufPtr != NULL) {
	RecycleBuffer(statePtr, statePtr->saveInBufPtr, 1);
	statePtr->saveInBufPtr = NULL;
    }
    if ((statePtr->inQueueHead != NULL)
	    && (statePtr->inQueueHead->nextPtr == NULL)
	    && IsBufferEmpty(statePtr->inQueueHead)) {
	RecycleBuffer(statePtr, statePtr->inQueueHead, 1);
	statePtr->inQueueHead = NULL;
	statePtr->inQueueTail = NULL;
    }
}

/*
 *----------------------------------------------------------------------
 *
 * Tcl_GetChannelBufferSize --
 *
 *	Retrieves the size of buffers to allocate for this channel.
 *
 * Results:
 *	The size.
 *
 * Side effects:
 *	None.
 *
 *----------------------------------------------------------------------
 */

int
Tcl_GetChannelBufferSize(
    Tcl_Channel chan)		/* The channel for which to find the buffer
				 * size. */
{
    ChannelState *statePtr = ((Channel *) chan)->state;
				/* State of real channel structure. */

    return statePtr->bufSize;
}

/*
 *----------------------------------------------------------------------
 *
 * Tcl_BadChannelOption --
 *
 *	This procedure generates a "bad option" error message in an (optional)
 *	interpreter. It is used by channel drivers when a invalid Set/Get
 *	option is requested. Its purpose is to concatenate the generic options
 *	list to the specific ones and factorize the generic options error
 *	message string.
 *
 * Results:
 *	TCL_ERROR.
 *
 * Side effects:

 *	An error message is generated in interp's result object to indicate
 *	that a command was invoked with the a bad option. The message has the
 *	form:
 *		bad option "blah": should be one of
 *		<...generic options...>+<...specific options...>
 *	"blah" is the optionName argument and "<specific options>" is a space
 *	separated list of specific option words. The function takes good care
 *	of inserting minus signs before each option, commas after, and an "or"
 *	before the last option.
 *
 *----------------------------------------------------------------------
 */

int
Tcl_BadChannelOption(
    Tcl_Interp *interp,		/* Current interpreter (can be NULL).*/
    const char *optionName,	/* 'bad option' name */
    const char *optionList)	/* Specific options list to append to the
				 * standard generic options. Can be NULL for
				 * generic options only. */
{
    if (interp != NULL) {
	const char *genericopt =
		"blocking buffering buffersize encoding eofchar translation";
	const char **argv;
	int argc, i;
	Tcl_DString ds;
        Tcl_Obj *errObj;

	Tcl_DStringInit(&ds);
	Tcl_DStringAppend(&ds, genericopt, -1);
	if (optionList && (*optionList)) {
	    TclDStringAppendLiteral(&ds, " ");
	    Tcl_DStringAppend(&ds, optionList, -1);
	}
	if (Tcl_SplitList(interp, Tcl_DStringValue(&ds),
		&argc, &argv) != TCL_OK) {
	    Tcl_Panic("malformed option list in channel driver");
	}
	Tcl_ResetResult(interp);
	errObj = Tcl_ObjPrintf("bad option \"%s\": should be one of ",
                optionName);
	argc--;
	for (i = 0; i < argc; i++) {
	    Tcl_AppendPrintfToObj(errObj, "-%s, ", argv[i]);
	}
	Tcl_AppendPrintfToObj(errObj, "or -%s", argv[i]);
        Tcl_SetObjResult(interp, errObj);
	Tcl_DStringFree(&ds);
	ckfree(argv);
    }
    Tcl_SetErrno(EINVAL);
    return TCL_ERROR;
}

/*
 *----------------------------------------------------------------------
 *
 * Tcl_GetChannelOption --
 *
 *	Gets a mode associated with an IO channel. If the optionName arg is
 *	non NULL, retrieves the value of that option. If the optionName arg is
 *	NULL, retrieves a list of alternating option names and values for the
 *	given channel.
 *
 * Results:
 *	A standard Tcl result. Also sets the supplied DString to the string
 *	value of the option(s) returned.
 *
 * Side effects:
 *	None.
 *
 *----------------------------------------------------------------------
 */

int
Tcl_GetChannelOption(
    Tcl_Interp *interp,		/* For error reporting - can be NULL. */
    Tcl_Channel chan,		/* Channel on which to get option. */
    const char *optionName,	/* Option to get. */
    Tcl_DString *dsPtr)		/* Where to store value(s). */
{
    size_t len;			/* Length of optionName string. */
    char optionVal[128];	/* Buffer for sprintf. */
    Channel *chanPtr = (Channel *) chan;
    ChannelState *statePtr = chanPtr->state;
				/* State info for channel */
    int flags;

    /*
     * Disallow options on dead channels -- channels that have been closed but
     * not yet been deallocated. Such channels can be found if the exit
     * handler for channel cleanup has run but the channel is still registered
     * in an interpreter.
     */

    if (CheckForDeadChannel(interp, statePtr)) {
	return TCL_ERROR;
    }

    /*
     * This operation should occur at the top of a channel stack.
     */

    chanPtr = statePtr->topChanPtr;

    /*
     * If we are in the middle of a background copy, use the saved flags.
     */

    if (statePtr->csPtrR) {
	flags = statePtr->csPtrR->readFlags;
    } else if (statePtr->csPtrW) {
	flags = statePtr->csPtrW->writeFlags;
    } else {
	flags = statePtr->flags;
    }

    /*
     * If the optionName is NULL it means that we want a list of all options
     * and values.
     */

    if (optionName == NULL) {
	len = 0;
    } else {
	len = strlen(optionName);
    }

    if (len == 0 || HaveOpt(2, "-blocking")) {
	if (len == 0) {
	    Tcl_DStringAppendElement(dsPtr, "-blocking");
	}
	Tcl_DStringAppendElement(dsPtr,
		(flags & CHANNEL_NONBLOCKING) ? "0" : "1");
	if (len > 0) {
	    return TCL_OK;
	}
    }
    if (len == 0 || HaveOpt(7, "-buffering")) {
	if (len == 0) {
	    Tcl_DStringAppendElement(dsPtr, "-buffering");
	}
	if (flags & CHANNEL_LINEBUFFERED) {
	    Tcl_DStringAppendElement(dsPtr, "line");
	} else if (flags & CHANNEL_UNBUFFERED) {
	    Tcl_DStringAppendElement(dsPtr, "none");
	} else {
	    Tcl_DStringAppendElement(dsPtr, "full");
	}
	if (len > 0) {
	    return TCL_OK;
	}
    }
    if (len == 0 || HaveOpt(7, "-buffersize")) {
	if (len == 0) {
	    Tcl_DStringAppendElement(dsPtr, "-buffersize");
	}
	TclFormatInt(optionVal, statePtr->bufSize);
	Tcl_DStringAppendElement(dsPtr, optionVal);
	if (len > 0) {
	    return TCL_OK;
	}
    }
    if (len == 0 || HaveOpt(2, "-encoding")) {
	if (len == 0) {
	    Tcl_DStringAppendElement(dsPtr, "-encoding");
	}
	if (statePtr->encoding == NULL) {
	    Tcl_DStringAppendElement(dsPtr, "binary");
	} else {
	    Tcl_DStringAppendElement(dsPtr,
		    Tcl_GetEncodingName(statePtr->encoding));
	}
	if (len > 0) {
	    return TCL_OK;
	}
    }
    if (len == 0 || HaveOpt(2, "-eofchar")) {
	if (len == 0) {
	    Tcl_DStringAppendElement(dsPtr, "-eofchar");
	}
	if (((flags & (TCL_READABLE|TCL_WRITABLE)) ==
		(TCL_READABLE|TCL_WRITABLE)) && (len == 0)) {
	    Tcl_DStringStartSublist(dsPtr);
	}
	if (flags & TCL_READABLE) {
	    if (statePtr->inEofChar == 0) {
		Tcl_DStringAppendElement(dsPtr, "");
	    } else {
		char buf[4];

		sprintf(buf, "%c", statePtr->inEofChar);
		Tcl_DStringAppendElement(dsPtr, buf);
	    }
	}
	if (flags & TCL_WRITABLE) {
	    if (statePtr->outEofChar == 0) {
		Tcl_DStringAppendElement(dsPtr, "");
	    } else {
		char buf[4];

		sprintf(buf, "%c", statePtr->outEofChar);
		Tcl_DStringAppendElement(dsPtr, buf);
	    }
	}
	if (!(flags & (TCL_READABLE|TCL_WRITABLE))) {
	    /*
	     * Not readable or writable (e.g. server socket)
	     */

	    Tcl_DStringAppendElement(dsPtr, "");
	}
	if (((flags & (TCL_READABLE|TCL_WRITABLE)) ==
		(TCL_READABLE|TCL_WRITABLE)) && (len == 0)) {
	    Tcl_DStringEndSublist(dsPtr);
	}
	if (len > 0) {
	    return TCL_OK;
	}
    }
    if (len == 0 || HaveOpt(1, "-translation")) {
	if (len == 0) {
	    Tcl_DStringAppendElement(dsPtr, "-translation");
	}
	if (((flags & (TCL_READABLE|TCL_WRITABLE)) ==
		(TCL_READABLE|TCL_WRITABLE)) && (len == 0)) {
	    Tcl_DStringStartSublist(dsPtr);
	}
	if (flags & TCL_READABLE) {
	    if (statePtr->inputTranslation == TCL_TRANSLATE_AUTO) {
		Tcl_DStringAppendElement(dsPtr, "auto");
	    } else if (statePtr->inputTranslation == TCL_TRANSLATE_CR) {
		Tcl_DStringAppendElement(dsPtr, "cr");
	    } else if (statePtr->inputTranslation == TCL_TRANSLATE_CRLF) {
		Tcl_DStringAppendElement(dsPtr, "crlf");
	    } else {
		Tcl_DStringAppendElement(dsPtr, "lf");
	    }
	}
	if (flags & TCL_WRITABLE) {
	    if (statePtr->outputTranslation == TCL_TRANSLATE_AUTO) {
		Tcl_DStringAppendElement(dsPtr, "auto");
	    } else if (statePtr->outputTranslation == TCL_TRANSLATE_CR) {
		Tcl_DStringAppendElement(dsPtr, "cr");
	    } else if (statePtr->outputTranslation == TCL_TRANSLATE_CRLF) {
		Tcl_DStringAppendElement(dsPtr, "crlf");
	    } else {
		Tcl_DStringAppendElement(dsPtr, "lf");
	    }
	}
	if (!(flags & (TCL_READABLE|TCL_WRITABLE))) {
	    /*
	     * Not readable or writable (e.g. server socket)
	     */

	    Tcl_DStringAppendElement(dsPtr, "auto");
	}
	if (((flags & (TCL_READABLE|TCL_WRITABLE)) ==
		(TCL_READABLE|TCL_WRITABLE)) && (len == 0)) {
	    Tcl_DStringEndSublist(dsPtr);
	}
	if (len > 0) {
	    return TCL_OK;
	}
    }

    if (chanPtr->typePtr->getOptionProc != NULL) {
	/*
	 * Let the driver specific handle additional options and result code
	 * and message.
	 */

	return chanPtr->typePtr->getOptionProc(chanPtr->instanceData, interp,
		optionName, dsPtr);
    } else {
	/*
	 * No driver specific options case.
	 */

	if (len == 0) {
	    return TCL_OK;
	}
	return Tcl_BadChannelOption(interp, optionName, NULL);
    }
}

/*
 *---------------------------------------------------------------------------
 *
 * Tcl_SetChannelOption --
 *
 *	Sets an option on a channel.
 *
 * Results:
 *	A standard Tcl result. On error, sets interp's result object if
 *	interp is not NULL.
 *
 * Side effects:
 *	May modify an option on a device.
 *
 *---------------------------------------------------------------------------
 */

int
Tcl_SetChannelOption(
    Tcl_Interp *interp,		/* For error reporting - can be NULL. */
    Tcl_Channel chan,		/* Channel on which to set mode. */
    const char *optionName,	/* Which option to set? */
    const char *newValue)	/* New value for option. */
{
    Channel *chanPtr = (Channel *) chan;
				/* The real IO channel. */
    ChannelState *statePtr = chanPtr->state;
				/* State info for channel */
    size_t len;			/* Length of optionName string. */
    int argc;
    const char **argv;

    /*
     * If the channel is in the middle of a background copy, fail.
     */

    if (statePtr->csPtrR || statePtr->csPtrW) {
	if (interp) {
	    Tcl_SetObjResult(interp, Tcl_NewStringObj(
                    "unable to set channel options: background copy in"
                    " progress", -1));
	}
	return TCL_ERROR;
    }

    /*
     * Disallow options on dead channels -- channels that have been closed but
     * not yet been deallocated. Such channels can be found if the exit
     * handler for channel cleanup has run but the channel is still registered
     * in an interpreter.
     */

    if (CheckForDeadChannel(NULL, statePtr)) {
	return TCL_ERROR;
    }

    /*
     * This operation should occur at the top of a channel stack.
     */

    chanPtr = statePtr->topChanPtr;

    len = strlen(optionName);

    if (HaveOpt(2, "-blocking")) {
	int newMode;

	if (Tcl_GetBoolean(interp, newValue, &newMode) == TCL_ERROR) {
	    return TCL_ERROR;
	}
	if (newMode) {
	    newMode = TCL_MODE_BLOCKING;
	} else {
	    newMode = TCL_MODE_NONBLOCKING;
	}
	return SetBlockMode(interp, chanPtr, newMode);
    } else if (HaveOpt(7, "-buffering")) {
	len = strlen(newValue);
	if ((newValue[0] == 'f') && (strncmp(newValue, "full", len) == 0)) {
	    ResetFlag(statePtr, CHANNEL_UNBUFFERED | CHANNEL_LINEBUFFERED);
	} else if ((newValue[0] == 'l') &&
		(strncmp(newValue, "line", len) == 0)) {
	    ResetFlag(statePtr, CHANNEL_UNBUFFERED);
	    SetFlag(statePtr, CHANNEL_LINEBUFFERED);
	} else if ((newValue[0] == 'n') &&
		(strncmp(newValue, "none", len) == 0)) {
	    ResetFlag(statePtr, CHANNEL_LINEBUFFERED);
	    SetFlag(statePtr, CHANNEL_UNBUFFERED);
	} else if (interp) {
            Tcl_SetObjResult(interp, Tcl_NewStringObj(
                    "bad value for -buffering: must be one of"
                    " full, line, or none", -1));
            return TCL_ERROR;
	}
	return TCL_OK;
    } else if (HaveOpt(7, "-buffersize")) {
	int newBufferSize;

	if (Tcl_GetInt(interp, newValue, &newBufferSize) == TCL_ERROR) {
	    return TCL_ERROR;
	}
	Tcl_SetChannelBufferSize(chan, newBufferSize);
	return TCL_OK;
    } else if (HaveOpt(2, "-encoding")) {
	Tcl_Encoding encoding;

	if ((newValue[0] == '\0') || (strcmp(newValue, "binary") == 0)) {
	    encoding = NULL;
	} else {
	    encoding = Tcl_GetEncoding(interp, newValue);
	    if (encoding == NULL) {
		return TCL_ERROR;
	    }
	}

	/*
	 * When the channel has an escape sequence driven encoding such as
	 * iso2022, the terminated escape sequence must write to the buffer.
	 */

	if ((statePtr->encoding != NULL)
		&& !(statePtr->outputEncodingFlags & TCL_ENCODING_START)
		&& (CheckChannelErrors(statePtr, TCL_WRITABLE) == 0)) {
	    statePtr->outputEncodingFlags |= TCL_ENCODING_END;
	    WriteChars(chanPtr, "", 0);
	}
	Tcl_FreeEncoding(statePtr->encoding);
	statePtr->encoding = encoding;
	statePtr->inputEncodingState = NULL;
	statePtr->inputEncodingFlags = TCL_ENCODING_START;
	statePtr->outputEncodingState = NULL;
	statePtr->outputEncodingFlags = TCL_ENCODING_START;
	ResetFlag(statePtr, CHANNEL_NEED_MORE_DATA);
	UpdateInterest(chanPtr);
	return TCL_OK;
    } else if (HaveOpt(2, "-eofchar")) {
	if (Tcl_SplitList(interp, newValue, &argc, &argv) == TCL_ERROR) {
	    return TCL_ERROR;
	}
	if (argc == 0) {
	    statePtr->inEofChar = 0;
	    statePtr->outEofChar = 0;
	} else if (argc == 1 || argc == 2) {
	    int outIndex = (argc - 1);
	    int inValue = (int) argv[0][0];
	    int outValue = (int) argv[outIndex][0];

	    if (inValue & 0x80 || outValue & 0x80) {
		if (interp) {
		    Tcl_SetObjResult(interp, Tcl_NewStringObj(
                            "bad value for -eofchar: must be non-NUL ASCII"
                            " character", -1));
		}
		ckfree(argv);
		return TCL_ERROR;
	    }
	    if (GotFlag(statePtr, TCL_READABLE)) {
		statePtr->inEofChar = inValue;
	    }
	    if (GotFlag(statePtr, TCL_WRITABLE)) {
		statePtr->outEofChar = outValue;
	    }
	} else {
	    if (interp) {
		Tcl_SetObjResult(interp, Tcl_NewStringObj(
			"bad value for -eofchar: should be a list of zero,"
			" one, or two elements", -1));
	    }
	    ckfree(argv);
	    return TCL_ERROR;
	}
	if (argv != NULL) {
	    ckfree(argv);
	}

	/*
	 * [Bug 930851] Reset EOF and BLOCKED flags. Changing the character
	 * which signals eof can transform a current eof condition into a 'go
	 * ahead'. Ditto for blocked.
	 */

	if (GotFlag(statePtr, CHANNEL_EOF)) {
	    statePtr->inputEncodingFlags |= TCL_ENCODING_START;
	}
	ResetFlag(statePtr, CHANNEL_EOF|CHANNEL_STICKY_EOF|CHANNEL_BLOCKED);
	statePtr->inputEncodingFlags &= ~TCL_ENCODING_END;
	return TCL_OK;
    } else if (HaveOpt(1, "-translation")) {
	const char *readMode, *writeMode;

	if (Tcl_SplitList(interp, newValue, &argc, &argv) == TCL_ERROR) {
	    return TCL_ERROR;
	}

	if (argc == 1) {
	    readMode = GotFlag(statePtr, TCL_READABLE) ? argv[0] : NULL;
	    writeMode = GotFlag(statePtr, TCL_WRITABLE) ? argv[0] : NULL;
	} else if (argc == 2) {
	    readMode = GotFlag(statePtr, TCL_READABLE) ? argv[0] : NULL;
	    writeMode = GotFlag(statePtr, TCL_WRITABLE) ? argv[1] : NULL;
	} else {
	    if (interp) {
		Tcl_SetObjResult(interp, Tcl_NewStringObj(
			"bad value for -translation: must be a one or two"
			" element list", -1));
	    }
	    ckfree(argv);
	    return TCL_ERROR;
	}

	if (readMode) {
	    TclEolTranslation translation;

	    if (*readMode == '\0') {
		translation = statePtr->inputTranslation;
	    } else if (strcmp(readMode, "auto") == 0) {
		translation = TCL_TRANSLATE_AUTO;
	    } else if (strcmp(readMode, "binary") == 0) {
		translation = TCL_TRANSLATE_LF;
		statePtr->inEofChar = 0;
		Tcl_FreeEncoding(statePtr->encoding);
		statePtr->encoding = NULL;
	    } else if (strcmp(readMode, "lf") == 0) {
		translation = TCL_TRANSLATE_LF;
	    } else if (strcmp(readMode, "cr") == 0) {
		translation = TCL_TRANSLATE_CR;
	    } else if (strcmp(readMode, "crlf") == 0) {
		translation = TCL_TRANSLATE_CRLF;
	    } else if (strcmp(readMode, "platform") == 0) {
		translation = TCL_PLATFORM_TRANSLATION;
	    } else {
		if (interp) {
		    Tcl_SetObjResult(interp, Tcl_NewStringObj(
			    "bad value for -translation: must be one of "
                            "auto, binary, cr, lf, crlf, or platform", -1));
		}
		ckfree(argv);
		return TCL_ERROR;
	    }

	    /*
	     * Reset the EOL flags since we need to look at any buffered data
	     * to see if the new translation mode allows us to complete the
	     * line.
	     */

	    if (translation != statePtr->inputTranslation) {
		statePtr->inputTranslation = translation;
		ResetFlag(statePtr, INPUT_SAW_CR | CHANNEL_NEED_MORE_DATA);
		UpdateInterest(chanPtr);
	    }
	}
	if (writeMode) {
	    if (*writeMode == '\0') {
		/* Do nothing. */
	    } else if (strcmp(writeMode, "auto") == 0) {
		/*
		 * This is a hack to get TCP sockets to produce output in CRLF
		 * mode if they are being set into AUTO mode. A better
		 * solution for achieving this effect will be coded later.
		 */

		if (strcmp(Tcl_ChannelName(chanPtr->typePtr), "tcp") == 0) {
		    statePtr->outputTranslation = TCL_TRANSLATE_CRLF;
		} else {
		    statePtr->outputTranslation = TCL_PLATFORM_TRANSLATION;
		}
	    } else if (strcmp(writeMode, "binary") == 0) {
		statePtr->outEofChar = 0;
		statePtr->outputTranslation = TCL_TRANSLATE_LF;
		Tcl_FreeEncoding(statePtr->encoding);
		statePtr->encoding = NULL;
	    } else if (strcmp(writeMode, "lf") == 0) {
		statePtr->outputTranslation = TCL_TRANSLATE_LF;
	    } else if (strcmp(writeMode, "cr") == 0) {
		statePtr->outputTranslation = TCL_TRANSLATE_CR;
	    } else if (strcmp(writeMode, "crlf") == 0) {
		statePtr->outputTranslation = TCL_TRANSLATE_CRLF;
	    } else if (strcmp(writeMode, "platform") == 0) {
		statePtr->outputTranslation = TCL_PLATFORM_TRANSLATION;
	    } else {
		if (interp) {
		    Tcl_SetObjResult(interp, Tcl_NewStringObj(
			    "bad value for -translation: must be one of "
                            "auto, binary, cr, lf, crlf, or platform", -1));
		}
		ckfree(argv);
		return TCL_ERROR;
	    }
	}
	ckfree(argv);
	return TCL_OK;
    } else if (chanPtr->typePtr->setOptionProc != NULL) {
	return chanPtr->typePtr->setOptionProc(chanPtr->instanceData, interp,
		optionName, newValue);
    } else {
	return Tcl_BadChannelOption(interp, optionName, NULL);
    }

    return TCL_OK;
}

/*
 *----------------------------------------------------------------------
 *
 * CleanupChannelHandlers --
 *
 *	Removes channel handlers that refer to the supplied interpreter, so
 *	that if the actual channel is not closed now, these handlers will not
 *	run on subsequent events on the channel. This would be erroneous,
 *	because the interpreter no longer has a reference to this channel.
 *
 * Results:
 *	None.
 *
 * Side effects:
 *	Removes channel handlers.
 *
 *----------------------------------------------------------------------
 */

static void
CleanupChannelHandlers(
    Tcl_Interp *interp,
    Channel *chanPtr)
{
    ChannelState *statePtr = chanPtr->state;
				/* State info for channel */
    EventScriptRecord *sPtr, *prevPtr, *nextPtr;

    /*
     * Remove fileevent records on this channel that refer to the given
     * interpreter.
     */

    for (sPtr = statePtr->scriptRecordPtr, prevPtr = NULL;
	    sPtr != NULL; sPtr = nextPtr) {
	nextPtr = sPtr->nextPtr;
	if (sPtr->interp == interp) {
	    if (prevPtr == NULL) {
		statePtr->scriptRecordPtr = nextPtr;
	    } else {
		prevPtr->nextPtr = nextPtr;
	    }

	    Tcl_DeleteChannelHandler((Tcl_Channel) chanPtr,
		    TclChannelEventScriptInvoker, sPtr);

	    TclDecrRefCount(sPtr->scriptPtr);
	    ckfree(sPtr);
	} else {
	    prevPtr = sPtr;
	}
    }
}

/*
 *----------------------------------------------------------------------
 *
 * Tcl_NotifyChannel --
 *
 *	This procedure is called by a channel driver when a driver detects an
 *	event on a channel. This procedure is responsible for actually
 *	handling the event by invoking any channel handler callbacks.
 *
 * Results:
 *	None.
 *
 * Side effects:
 *	Whatever the channel handler callback procedure does.
 *
 *----------------------------------------------------------------------
 */

void
Tcl_NotifyChannel(
    Tcl_Channel channel,	/* Channel that detected an event. */
    int mask)			/* OR'ed combination of TCL_READABLE,
				 * TCL_WRITABLE, or TCL_EXCEPTION: indicates
				 * which events were detected. */
{
    Channel *chanPtr = (Channel *) channel;
    ChannelState *statePtr = chanPtr->state;
				/* State info for channel */
    ChannelHandler *chPtr;
    ThreadSpecificData *tsdPtr = TCL_TSD_INIT(&dataKey);
    NextChannelHandler nh;
    Channel *upChanPtr;
    const Tcl_ChannelType *upTypePtr;

    /*
     * In contrast to the other API functions this procedure walks towards the
     * top of a stack and not down from it.
     *
     * The channel calling this procedure is the one who generated the event,
     * and thus does not take part in handling it. IOW, its HandlerProc is not
     * called, instead we begin with the channel above it.
     *
     * This behaviour also allows the transformation channels to generate
     * their own events and pass them upward.
     */

    while (mask && (chanPtr->upChanPtr != NULL)) {
	Tcl_DriverHandlerProc *upHandlerProc;

	upChanPtr = chanPtr->upChanPtr;
	upTypePtr = upChanPtr->typePtr;
	upHandlerProc = Tcl_ChannelHandlerProc(upTypePtr);
	if (upHandlerProc != NULL) {
	    mask = upHandlerProc(upChanPtr->instanceData, mask);
	}

	/*
	 * ELSE: Ignore transformations which are unable to handle the event
	 * coming from below. Assume that they don't change the mask and pass
	 * it on.
	 */

	chanPtr = upChanPtr;
    }

    channel = (Tcl_Channel) chanPtr;

    /*
     * Here we have either reached the top of the stack or the mask is empty.
     * We break out of the procedure if it is the latter.
     */

    if (!mask) {
	return;
    }

    /*
     * We are now above the topmost channel in a stack and have events left.
     * Now call the channel handlers as usual.
     *
     * Preserve the channel struct in case the script closes it.
     */

    TclChannelPreserve((Tcl_Channel)channel);
    Tcl_Preserve(statePtr);

    /*
     * If we are flushing in the background, be sure to call FlushChannel for
     * writable events. Note that we have to discard the writable event so we
     * don't call any write handlers before the flush is complete.
     */

    if (GotFlag(statePtr, BG_FLUSH_SCHEDULED) && (mask & TCL_WRITABLE)) {
	if (0 == FlushChannel(NULL, chanPtr, 1)) {
	    mask &= ~TCL_WRITABLE;
	}
    }

    /*
     * Add this invocation to the list of recursive invocations of
     * Tcl_NotifyChannel.
     */

    nh.nextHandlerPtr = NULL;
    nh.nestedHandlerPtr = tsdPtr->nestedHandlerPtr;
    tsdPtr->nestedHandlerPtr = &nh;

    for (chPtr = statePtr->chPtr; chPtr != NULL; ) {
	/*
	 * If this channel handler is interested in any of the events that
	 * have occurred on the channel, invoke its procedure.
	 */

	if ((chPtr->mask & mask) != 0) {
	    nh.nextHandlerPtr = chPtr->nextPtr;
	    chPtr->proc(chPtr->clientData, chPtr->mask & mask);
	    chPtr = nh.nextHandlerPtr;
	} else {
	    chPtr = chPtr->nextPtr;
	}
    }

    /*
     * Update the notifier interest, since it may have changed after invoking
     * event handlers. Skip that if the channel was deleted in the call to the
     * channel handler.
     */

    if (chanPtr->typePtr != NULL) {
	/*
	 * TODO: This call may not be needed.  If a handler induced a
	 * change in interest, that handler should have made its own
	 * UpdateInterest() call, one would think.
	 */
	UpdateInterest(chanPtr);
    }

    Tcl_Release(statePtr);
    TclChannelRelease(channel);

    tsdPtr->nestedHandlerPtr = nh.nestedHandlerPtr;
}

/*
 *----------------------------------------------------------------------
 *
 * UpdateInterest --
 *
 *	Arrange for the notifier to call us back at appropriate times based on
 *	the current state of the channel.
 *
 * Results:
 *	None.
 *
 * Side effects:
 *	May schedule a timer or driver handler.
 *
 *----------------------------------------------------------------------
 */

static void
UpdateInterest(
    Channel *chanPtr)		/* Channel to update. */
{
    ChannelState *statePtr = chanPtr->state;
				/* State info for channel */
    int mask = statePtr->interestMask;

    if (chanPtr->typePtr == NULL) {
	/* Do not update interest on a closed channel */
	return;
    }

    /*
     * If there are flushed buffers waiting to be written, then we need to
     * watch for the channel to become writable.
     */

    if (GotFlag(statePtr, BG_FLUSH_SCHEDULED)) {
	mask |= TCL_WRITABLE;
    }

    /*
     * If there is data in the input queue, and we aren't waiting for more
     * data, then we need to schedule a timer so we don't block in the
     * notifier. Also, cancel the read interest so we don't get duplicate
     * events.
     */

    if (mask & TCL_READABLE) {
	if (!GotFlag(statePtr, CHANNEL_NEED_MORE_DATA)
		&& (statePtr->inQueueHead != NULL)
		&& IsBufferReady(statePtr->inQueueHead)) {
	    mask &= ~TCL_READABLE;

	    /*
	     * Andreas Kupries, April 11, 2003
	     *
	     * Some operating systems (Solaris 2.6 and higher (but not Solaris
	     * 2.5, go figure)) generate READABLE and EXCEPTION events when
	     * select()'ing [*] on a plain file, even if EOF was not yet
	     * reached. This is a problem in the following situation:
	     *
	     * - An extension asks to get both READABLE and EXCEPTION events.
	     * - It reads data into a buffer smaller than the buffer used by
	     *	 Tcl itself.
	     * - It does not process all events in the event queue, but only
	     *	 one, at least in some situations.
	     *
	     * In that case we can get into a situation where
	     *
	     * - Tcl drops READABLE here, because it has data in its own
	     *	 buffers waiting to be read by the extension.
	     * - A READABLE event is synthesized via timer.
	     * - The OS still reports the EXCEPTION condition on the file.
	     * - And the extension gets the EXCEPTION event first, and handles
	     *	 this as EOF.
	     *
	     * End result ==> Premature end of reading from a file.
	     *
	     * The concrete example is 'Expect', and its [expect] command
	     * (and at the C-level, deep in the bowels of Expect,
	     * 'exp_get_next_event'. See marker 'SunOS' for commentary in
	     * that function too).
	     *
	     * [*] As the Tcl notifier does. See also for marker 'SunOS' in
	     * file 'exp_event.c' of Expect.
	     *
	     * Our solution here is to drop the interest in the EXCEPTION
	     * events too. This compiles on all platforms, and also passes the
	     * testsuite on all of them.
	     */

	    mask &= ~TCL_EXCEPTION;

	    if (!statePtr->timer) {
		statePtr->timer = Tcl_CreateTimerHandler(SYNTHETIC_EVENT_TIME,
                        ChannelTimerProc, chanPtr);
	    }
	}
    }

    if (!statePtr->timer
	&& mask & TCL_WRITABLE
	&& GotFlag(statePtr, CHANNEL_NONBLOCKING)) {

	statePtr->timer = Tcl_CreateTimerHandler(SYNTHETIC_EVENT_TIME,
	    ChannelTimerProc,chanPtr);
    }


    ChanWatch(chanPtr, mask);
}

/*
 *----------------------------------------------------------------------
 *
 * ChannelTimerProc --
 *
 *	Timer handler scheduled by UpdateInterest to monitor the channel
 *	buffers until they are empty.
 *
 * Results:
 *	None.
 *
 * Side effects:
 *	May invoke channel handlers.
 *
 *----------------------------------------------------------------------
 */

static void
ChannelTimerProc(
    ClientData clientData)
{
    Channel *chanPtr = (Channel *)clientData;
    ChannelState *statePtr = chanPtr->state;
				/* State info for channel */

    Tcl_Preserve(statePtr);
    statePtr->timer = NULL;
    if (statePtr->interestMask & TCL_WRITABLE
	&& GotFlag(statePtr, CHANNEL_NONBLOCKING)
	&& !GotFlag(statePtr, BG_FLUSH_SCHEDULED)
	) {
	/*
	 * Restart the timer in case a channel handler reenters the event loop
	 * before UpdateInterest gets called by Tcl_NotifyChannel.
	 */
	statePtr->timer = Tcl_CreateTimerHandler(SYNTHETIC_EVENT_TIME,
                ChannelTimerProc,chanPtr);
	Tcl_NotifyChannel((Tcl_Channel) chanPtr, TCL_WRITABLE);
    }

    if (!GotFlag(statePtr, CHANNEL_NEED_MORE_DATA)
	    && (statePtr->interestMask & TCL_READABLE)
	    && (statePtr->inQueueHead != NULL)
	    && IsBufferReady(statePtr->inQueueHead)) {
	/*
	 * Restart the timer in case a channel handler reenters the event loop
	 * before UpdateInterest gets called by Tcl_NotifyChannel.
	 */

	statePtr->timer = Tcl_CreateTimerHandler(SYNTHETIC_EVENT_TIME,
                ChannelTimerProc,chanPtr);
	Tcl_NotifyChannel((Tcl_Channel) chanPtr, TCL_READABLE);
    } else {
	UpdateInterest(chanPtr);
    }
    Tcl_Release(statePtr);
}

/*
 *----------------------------------------------------------------------
 *
 * Tcl_CreateChannelHandler --
 *
 *	Arrange for a given procedure to be invoked whenever the channel
 *	indicated by the chanPtr arg becomes readable or writable.
 *
 * Results:
 *	None.
 *
 * Side effects:
 *	From now on, whenever the I/O channel given by chanPtr becomes ready
 *	in the way indicated by mask, proc will be invoked. See the manual
 *	entry for details on the calling sequence to proc. If there is already
 *	an event handler for chan, proc and clientData, then the mask will be
 *	updated.
 *
 *----------------------------------------------------------------------
 */

void
Tcl_CreateChannelHandler(
    Tcl_Channel chan,		/* The channel to create the handler for. */
    int mask,			/* OR'ed combination of TCL_READABLE,
				 * TCL_WRITABLE, and TCL_EXCEPTION: indicates
				 * conditions under which proc should be
				 * called. Use 0 to disable a registered
				 * handler. */
    Tcl_ChannelProc *proc,	/* Procedure to call for each selected
				 * event. */
    ClientData clientData)	/* Arbitrary data to pass to proc. */
{
    ChannelHandler *chPtr;
    Channel *chanPtr = (Channel *) chan;
    ChannelState *statePtr = chanPtr->state;
				/* State info for channel */

    /*
     * Check whether this channel handler is not already registered. If it is
     * not, create a new record, else reuse existing record (smash current
     * values).
     */

    for (chPtr = statePtr->chPtr; chPtr != NULL; chPtr = chPtr->nextPtr) {
	if ((chPtr->chanPtr == chanPtr) && (chPtr->proc == proc) &&
		(chPtr->clientData == clientData)) {
	    break;
	}
    }
    if (chPtr == NULL) {
	chPtr = (ChannelHandler *)ckalloc(sizeof(ChannelHandler));
	chPtr->mask = 0;
	chPtr->proc = proc;
	chPtr->clientData = clientData;
	chPtr->chanPtr = chanPtr;
	chPtr->nextPtr = statePtr->chPtr;
	statePtr->chPtr = chPtr;
    }

    /*
     * The remainder of the initialization below is done regardless of whether
     * or not this is a new record or a modification of an old one.
     */

    chPtr->mask = mask;

    /*
     * Recompute the interest mask for the channel - this call may actually be
     * disabling an existing handler.
     */

    statePtr->interestMask = 0;
    for (chPtr = statePtr->chPtr; chPtr != NULL; chPtr = chPtr->nextPtr) {
	statePtr->interestMask |= chPtr->mask;
    }

    UpdateInterest(statePtr->topChanPtr);
}

/*
 *----------------------------------------------------------------------
 *
 * Tcl_DeleteChannelHandler --
 *
 *	Cancel a previously arranged callback arrangement for an IO channel.
 *
 * Results:
 *	None.
 *
 * Side effects:
 *	If a callback was previously registered for this chan, proc and
 *	clientData, it is removed and the callback will no longer be called
 *	when the channel becomes ready for IO.
 *
 *----------------------------------------------------------------------
 */

void
Tcl_DeleteChannelHandler(
    Tcl_Channel chan,		/* The channel for which to remove the
				 * callback. */
    Tcl_ChannelProc *proc,	/* The procedure in the callback to delete. */
    ClientData clientData)	/* The client data in the callback to
				 * delete. */
{
    ThreadSpecificData *tsdPtr = TCL_TSD_INIT(&dataKey);
    ChannelHandler *chPtr, *prevChPtr;
    Channel *chanPtr = (Channel *) chan;
    ChannelState *statePtr = chanPtr->state;
				/* State info for channel */
    NextChannelHandler *nhPtr;

    /*
     * Find the entry and the previous one in the list.
     */

    for (prevChPtr = NULL, chPtr = statePtr->chPtr; chPtr != NULL;
	    chPtr = chPtr->nextPtr) {
	if ((chPtr->chanPtr == chanPtr) && (chPtr->clientData == clientData)
		&& (chPtr->proc == proc)) {
	    break;
	}
	prevChPtr = chPtr;
    }

    /*
     * If not found, return without doing anything.
     */

    if (chPtr == NULL) {
	return;
    }

    /*
     * If Tcl_NotifyChannel is about to process this handler, tell it to
     * process the next one instead - we are going to delete *this* one.
     */

    for (nhPtr = tsdPtr->nestedHandlerPtr; nhPtr != NULL;
	    nhPtr = nhPtr->nestedHandlerPtr) {
	if (nhPtr->nextHandlerPtr == chPtr) {
	    nhPtr->nextHandlerPtr = chPtr->nextPtr;
	}
    }

    /*
     * Splice it out of the list of channel handlers.
     */

    if (prevChPtr == NULL) {
	statePtr->chPtr = chPtr->nextPtr;
    } else {
	prevChPtr->nextPtr = chPtr->nextPtr;
    }
    ckfree(chPtr);

    /*
     * Recompute the interest list for the channel, so that infinite loops
     * will not result if Tcl_DeleteChannelHandler is called inside an event.
     */

    statePtr->interestMask = 0;
    for (chPtr = statePtr->chPtr; chPtr != NULL; chPtr = chPtr->nextPtr) {
	statePtr->interestMask |= chPtr->mask;
    }

    UpdateInterest(statePtr->topChanPtr);
}

/*
 *----------------------------------------------------------------------
 *
 * DeleteScriptRecord --
 *
 *	Delete a script record for this combination of channel, interp and
 *	mask.
 *
 * Results:
 *	None.
 *
 * Side effects:
 *	Deletes a script record and cancels a channel event handler.
 *
 *----------------------------------------------------------------------
 */

static void
DeleteScriptRecord(
    Tcl_Interp *interp,		/* Interpreter in which script was to be
				 * executed. */
    Channel *chanPtr,		/* The channel for which to delete the script
				 * record (if any). */
    int mask)			/* Events in mask must exactly match mask of
				 * script to delete. */
{
    ChannelState *statePtr = chanPtr->state;
				/* State info for channel */
    EventScriptRecord *esPtr, *prevEsPtr;

    for (esPtr = statePtr->scriptRecordPtr, prevEsPtr = NULL; esPtr != NULL;
	    prevEsPtr = esPtr, esPtr = esPtr->nextPtr) {
	if ((esPtr->interp == interp) && (esPtr->mask == mask)) {
	    if (esPtr == statePtr->scriptRecordPtr) {
		statePtr->scriptRecordPtr = esPtr->nextPtr;
	    } else {
		CLANG_ASSERT(prevEsPtr);
		prevEsPtr->nextPtr = esPtr->nextPtr;
	    }

	    Tcl_DeleteChannelHandler((Tcl_Channel) chanPtr,
		    TclChannelEventScriptInvoker, esPtr);

	    TclDecrRefCount(esPtr->scriptPtr);
	    ckfree(esPtr);

	    break;
	}
    }
}

/*
 *----------------------------------------------------------------------
 *
 * CreateScriptRecord --
 *
 *	Creates a record to store a script to be executed when a specific
 *	event fires on a specific channel.
 *
 * Results:
 *	None.
 *
 * Side effects:
 *	Causes the script to be stored for later execution.
 *
 *----------------------------------------------------------------------
 */

static void
CreateScriptRecord(
    Tcl_Interp *interp,		/* Interpreter in which to execute the stored
				 * script. */
    Channel *chanPtr,		/* Channel for which script is to be stored */
    int mask,			/* Set of events for which script will be
				 * invoked. */
    Tcl_Obj *scriptPtr)		/* Pointer to script object. */
{
    ChannelState *statePtr = chanPtr->state;
				/* State info for channel */
    EventScriptRecord *esPtr;
    int makeCH;

    for (esPtr=statePtr->scriptRecordPtr; esPtr!=NULL; esPtr=esPtr->nextPtr) {
	if ((esPtr->interp == interp) && (esPtr->mask == mask)) {
	    TclDecrRefCount(esPtr->scriptPtr);
	    esPtr->scriptPtr = NULL;
	    break;
	}
    }

    makeCH = (esPtr == NULL);

    if (makeCH) {
	esPtr = (EventScriptRecord *)ckalloc(sizeof(EventScriptRecord));
    }

    /*
     * Initialize the structure before calling Tcl_CreateChannelHandler,
     * because a reflected channel calling 'chan postevent' aka
     * 'Tcl_NotifyChannel' in its 'watch'Proc will invoke
     * 'TclChannelEventScriptInvoker' immediately, and we do not wish it to
     * see uninitialized memory and crash. See [Bug 2918110].
     */

    esPtr->chanPtr = chanPtr;
    esPtr->interp = interp;
    esPtr->mask = mask;
    Tcl_IncrRefCount(scriptPtr);
    esPtr->scriptPtr = scriptPtr;

    if (makeCH) {
	esPtr->nextPtr = statePtr->scriptRecordPtr;
	statePtr->scriptRecordPtr = esPtr;

	Tcl_CreateChannelHandler((Tcl_Channel) chanPtr, mask,
		TclChannelEventScriptInvoker, esPtr);
    }
}

/*
 *----------------------------------------------------------------------
 *
 * TclChannelEventScriptInvoker --
 *
 *	Invokes a script scheduled by "fileevent" for when the channel becomes
 *	ready for IO. This function is invoked by the channel handler which
 *	was created by the Tcl "fileevent" command.
 *
 * Results:
 *	None.
 *
 * Side effects:
 *	Whatever the script does.
 *
 *----------------------------------------------------------------------
 */

void
TclChannelEventScriptInvoker(
    ClientData clientData,	/* The script+interp record. */
    int mask)			/* Not used. */
{
    Tcl_Interp *interp;		/* Interpreter in which to eval the script. */
    Channel *chanPtr;		/* The channel for which this handler is
				 * registered. */
    EventScriptRecord *esPtr;	/* The event script + interpreter to eval it
				 * in. */
    int result;			/* Result of call to eval script. */

    esPtr = (EventScriptRecord *)clientData;
    chanPtr = esPtr->chanPtr;
    mask = esPtr->mask;
    interp = esPtr->interp;

    /*
     * We must preserve the interpreter so we can report errors on it later.
     * Note that we do not need to preserve the channel because that is done
     * by Tcl_NotifyChannel before calling channel handlers.
     */

    Tcl_Preserve(interp);
    TclChannelPreserve((Tcl_Channel)chanPtr);
    result = Tcl_EvalObjEx(interp, esPtr->scriptPtr, TCL_EVAL_GLOBAL);

    /*
     * On error, cause a background error and remove the channel handler and
     * the script record.
     *
     * NOTE: Must delete channel handler before causing the background error
     * because the background error may want to reinstall the handler.
     */

    if (result != TCL_OK) {
	if (chanPtr->typePtr != NULL) {
	    DeleteScriptRecord(interp, chanPtr, mask);
	}
	Tcl_BackgroundException(interp, result);
    }
    TclChannelRelease((Tcl_Channel)chanPtr);
    Tcl_Release(interp);
}

/*
 *----------------------------------------------------------------------
 *
 * Tcl_FileEventObjCmd --
 *
 *	This procedure implements the "fileevent" Tcl command. See the user
 *	documentation for details on what it does. This command is based on
 *	the Tk command "fileevent" which in turn is based on work contributed
 *	by Mark Diekhans.
 *
 * Results:
 *	A standard Tcl result.
 *
 * Side effects:
 *	May create a channel handler for the specified channel.
 *
 *----------------------------------------------------------------------
 */

	/* ARGSUSED */
int
Tcl_FileEventObjCmd(
    ClientData dummy,	/* Not used. */
    Tcl_Interp *interp,		/* Interpreter in which the channel for which
				 * to create the handler is found. */
    int objc,			/* Number of arguments. */
    Tcl_Obj *const objv[])	/* Argument objects. */
{
    Channel *chanPtr;		/* The channel to create the handler for. */
    ChannelState *statePtr;	/* State info for channel */
    Tcl_Channel chan;		/* The opaque type for the channel. */
    const char *chanName;
    int modeIndex;		/* Index of mode argument. */
    int mask;
    static const char *const modeOptions[] = {"readable", "writable", NULL};
    static const int maskArray[] = {TCL_READABLE, TCL_WRITABLE};
    (void)dummy;

    if ((objc != 3) && (objc != 4)) {
	Tcl_WrongNumArgs(interp, 1, objv, "channelId event ?script?");
	return TCL_ERROR;
    }
    if (Tcl_GetIndexFromObj(interp, objv[2], modeOptions, "event name", 0,
	    &modeIndex) != TCL_OK) {
	return TCL_ERROR;
    }
    mask = maskArray[modeIndex];

    chanName = TclGetString(objv[1]);
    chan = Tcl_GetChannel(interp, chanName, NULL);
    if (chan == NULL) {
	return TCL_ERROR;
    }
    chanPtr = (Channel *) chan;
    statePtr = chanPtr->state;
    if ((statePtr->flags & mask) == 0) {
	Tcl_SetObjResult(interp, Tcl_ObjPrintf("channel is not %s",
		(mask == TCL_READABLE) ? "readable" : "writable"));
	return TCL_ERROR;
    }

    /*
     * If we are supposed to return the script, do so.
     */

    if (objc == 3) {
	EventScriptRecord *esPtr;

	for (esPtr = statePtr->scriptRecordPtr; esPtr != NULL;
		esPtr = esPtr->nextPtr) {
	    if ((esPtr->interp == interp) && (esPtr->mask == mask)) {
		Tcl_SetObjResult(interp, esPtr->scriptPtr);
		break;
	    }
	}
	return TCL_OK;
    }

    /*
     * If we are supposed to delete a stored script, do so.
     */

    if (*(TclGetString(objv[3])) == '\0') {
	DeleteScriptRecord(interp, chanPtr, mask);
	return TCL_OK;
    }

    /*
     * Make the script record that will link between the event and the script
     * to invoke. This also creates a channel event handler which will
     * evaluate the script in the supplied interpreter.
     */

    CreateScriptRecord(interp, chanPtr, mask, objv[3]);

    return TCL_OK;
}

/*
 *----------------------------------------------------------------------
 *
 * ZeroTransferTimerProc --
 *
 *	Timer handler scheduled by TclCopyChannel so that -command is
 *	called asynchronously even when -size is 0.
 *
 * Results:
 *	None.
 *
 * Side effects:
 *	Calls CopyData for -command invocation.
 *
 *----------------------------------------------------------------------
 */

static void
ZeroTransferTimerProc(
    ClientData clientData)
{
    /* calling CopyData with mask==0 still implies immediate invocation of the
     *  -command callback, and completion of the fcopy.
     */
    CopyData((CopyState *)clientData, 0);
}

/*
 *----------------------------------------------------------------------
 *
 * TclCopyChannel --
 *
 *	This routine copies data from one channel to another, either
 *	synchronously or asynchronously. If a command script is supplied, the
 *	operation runs in the background. The script is invoked when the copy
 *	completes. Otherwise the function waits until the copy is completed
 *	before returning.
 *
 * Results:
 *	A standard Tcl result.
 *
 * Side effects:
 *	May schedule a background copy operation that causes both channels to
 *	be marked busy.
 *
 *----------------------------------------------------------------------
 */

#if !defined(TCL_NO_DEPRECATED)
int
TclCopyChannelOld(
    Tcl_Interp *interp,		/* Current interpreter. */
    Tcl_Channel inChan,		/* Channel to read from. */
    Tcl_Channel outChan,	/* Channel to write to. */
    int toRead,			/* Amount of data to copy, or -1 for all. */
    Tcl_Obj *cmdPtr)		/* Pointer to script to execute or NULL. */
{
    return TclCopyChannel(interp, inChan, outChan, (Tcl_WideInt) toRead,
            cmdPtr);
}
#endif

int
TclCopyChannel(
    Tcl_Interp *interp,		/* Current interpreter. */
    Tcl_Channel inChan,		/* Channel to read from. */
    Tcl_Channel outChan,	/* Channel to write to. */
    Tcl_WideInt toRead,		/* Amount of data to copy, or -1 for all. */
    Tcl_Obj *cmdPtr)		/* Pointer to script to execute or NULL. */
{
    Channel *inPtr = (Channel *) inChan;
    Channel *outPtr = (Channel *) outChan;
    ChannelState *inStatePtr, *outStatePtr;
    int readFlags, writeFlags;
    CopyState *csPtr;
    int nonBlocking = (cmdPtr) ? CHANNEL_NONBLOCKING : 0;
    int moveBytes;

    inStatePtr = inPtr->state;
    outStatePtr = outPtr->state;

    if (BUSY_STATE(inStatePtr, TCL_READABLE)) {
	if (interp) {
	    Tcl_SetObjResult(interp, Tcl_ObjPrintf(
                    "channel \"%s\" is busy", Tcl_GetChannelName(inChan)));
	}
	return TCL_ERROR;
    }
    if (BUSY_STATE(outStatePtr, TCL_WRITABLE)) {
	if (interp) {
	    Tcl_SetObjResult(interp, Tcl_ObjPrintf(
                    "channel \"%s\" is busy", Tcl_GetChannelName(outChan)));
	}
	return TCL_ERROR;
    }

    readFlags = inStatePtr->flags;
    writeFlags = outStatePtr->flags;

    /*
     * Set up the blocking mode appropriately. Background copies need
     * non-blocking channels. Foreground copies need blocking channels. If
     * there is an error, restore the old blocking mode.
     */

    if (nonBlocking != (readFlags & CHANNEL_NONBLOCKING)) {
	if (SetBlockMode(interp, inPtr, nonBlocking ?
		TCL_MODE_NONBLOCKING : TCL_MODE_BLOCKING) != TCL_OK) {
	    return TCL_ERROR;
	}
    }
    if ((inPtr!=outPtr) && (nonBlocking!=(writeFlags&CHANNEL_NONBLOCKING)) &&
	    (SetBlockMode(NULL, outPtr, nonBlocking ?
		    TCL_MODE_NONBLOCKING : TCL_MODE_BLOCKING) != TCL_OK) &&
	    (nonBlocking != (readFlags & CHANNEL_NONBLOCKING))) {
	SetBlockMode(NULL, inPtr, (readFlags & CHANNEL_NONBLOCKING)
		? TCL_MODE_NONBLOCKING : TCL_MODE_BLOCKING);
	return TCL_ERROR;
    }

    /*
     * Make sure the output side is unbuffered.
     */

    outStatePtr->flags = (outStatePtr->flags & ~CHANNEL_LINEBUFFERED)
	    | CHANNEL_UNBUFFERED;

    /*
     * Test for conditions where we know we can just move bytes from input
     * channel to output channel with no transformation or even examination
     * of the bytes themselves.
     */

    moveBytes = inStatePtr->inEofChar == '\0'	/* No eofChar to stop input */
	    && inStatePtr->inputTranslation == TCL_TRANSLATE_LF
	    && outStatePtr->outputTranslation == TCL_TRANSLATE_LF
	    && inStatePtr->encoding == outStatePtr->encoding;

    /*
     * Allocate a new CopyState to maintain info about the current copy in
     * progress. This structure will be deallocated when the copy is
     * completed.
     */

    csPtr = (CopyState *)ckalloc(sizeof(CopyState) + !moveBytes * inStatePtr->bufSize);
    csPtr->bufSize = !moveBytes * inStatePtr->bufSize;
    csPtr->readPtr = inPtr;
    csPtr->writePtr = outPtr;
    csPtr->readFlags = readFlags;
    csPtr->writeFlags = writeFlags;
    csPtr->toRead = toRead;
    csPtr->total = (Tcl_WideInt) 0;
    csPtr->interp = interp;
    if (cmdPtr) {
	Tcl_IncrRefCount(cmdPtr);
    }
    csPtr->cmdPtr = cmdPtr;

    inStatePtr->csPtrR  = csPtr;
    outStatePtr->csPtrW = csPtr;

    if (moveBytes) {
	return MoveBytes(csPtr);
    }

    /*
     * Special handling of -size 0 async transfers, so that the -command is
     * still called asynchronously.
     */

    if ((nonBlocking == CHANNEL_NONBLOCKING) && (toRead == 0)) {
        Tcl_CreateTimerHandler(0, ZeroTransferTimerProc, csPtr);
        return 0;
    }

    /*
     * Start copying data between the channels.
     */

    return CopyData(csPtr, 0);
}

/*
 *----------------------------------------------------------------------
 *
 * CopyData --
 *
 *	This function implements the lowest level of the copying mechanism for
 *	TclCopyChannel.
 *
 * Results:
 *	Returns TCL_OK on success, else TCL_ERROR.
 *
 * Side effects:
 *	Moves data between channels, may create channel handlers.
 *
 *----------------------------------------------------------------------
 */

static void
MBCallback(
    CopyState *csPtr,
    Tcl_Obj *errObj)
{
    Tcl_Obj *cmdPtr = Tcl_DuplicateObj(csPtr->cmdPtr);
    Tcl_WideInt total = csPtr->total;
    Tcl_Interp *interp = csPtr->interp;
    int code;

    Tcl_IncrRefCount(cmdPtr);
    StopCopy(csPtr);

    /* TODO: What if cmdPtr is not a list?! */

    Tcl_ListObjAppendElement(NULL, cmdPtr, Tcl_NewWideIntObj(total));
    if (errObj) {
	Tcl_ListObjAppendElement(NULL, cmdPtr, errObj);
    }

    Tcl_Preserve(interp);
    code = Tcl_EvalObjEx(interp, cmdPtr, TCL_EVAL_GLOBAL);
    if (code != TCL_OK) {
	Tcl_BackgroundException(interp, code);
    }
    Tcl_Release(interp);
    TclDecrRefCount(cmdPtr);
}

static void
MBError(
    CopyState *csPtr,
    int mask,
    int errorCode)
{
    Tcl_Channel inChan = (Tcl_Channel) csPtr->readPtr;
    Tcl_Channel outChan = (Tcl_Channel) csPtr->writePtr;
    Tcl_Obj *errObj;

    Tcl_SetErrno(errorCode);

    errObj = Tcl_ObjPrintf( "error %sing \"%s\": %s",
	    (mask & TCL_READABLE) ? "read" : "writ",
	    Tcl_GetChannelName((mask & TCL_READABLE) ? inChan : outChan),
	    Tcl_PosixError(csPtr->interp));

    if (csPtr->cmdPtr) {
	MBCallback(csPtr, errObj);
    } else {
	Tcl_SetObjResult(csPtr->interp, errObj);
	StopCopy(csPtr);
    }
}

static void
MBEvent(
    ClientData clientData,
    int mask)
{
    CopyState *csPtr = (CopyState *) clientData;
    Tcl_Channel inChan = (Tcl_Channel) csPtr->readPtr;
    Tcl_Channel outChan = (Tcl_Channel) csPtr->writePtr;
    ChannelState *inStatePtr = csPtr->readPtr->state;

    if (mask & TCL_WRITABLE) {
	Tcl_DeleteChannelHandler(inChan, MBEvent, csPtr);
	Tcl_DeleteChannelHandler(outChan, MBEvent, csPtr);
	switch (MBWrite(csPtr)) {
	case TCL_OK:
	    MBCallback(csPtr, NULL);
	    break;
	case TCL_CONTINUE:
	    Tcl_CreateChannelHandler(inChan, TCL_READABLE, MBEvent, csPtr);
	    break;
	}
    } else if (mask & TCL_READABLE) {
	if (TCL_OK == MBRead(csPtr)) {
	    /* When at least one full buffer is present, stop reading. */
	    if (IsBufferFull(inStatePtr->inQueueHead)
		    || !Tcl_InputBlocked(inChan)) {
		Tcl_DeleteChannelHandler(inChan, MBEvent, csPtr);
	    }

	    /* Successful read -- set up to write the bytes we read */
	    Tcl_CreateChannelHandler(outChan, TCL_WRITABLE, MBEvent, csPtr);
	}
    }
}

static int
MBRead(
    CopyState *csPtr)
{
    ChannelState *inStatePtr = csPtr->readPtr->state;
    ChannelBuffer *bufPtr = inStatePtr->inQueueHead;
    int code;

    if (bufPtr && BytesLeft(bufPtr) > 0) {
	return TCL_OK;
    }

    code = GetInput(inStatePtr->topChanPtr);
    if (code == 0 || GotFlag(inStatePtr, CHANNEL_BLOCKED)) {
	return TCL_OK;
    } else {
	MBError(csPtr, TCL_READABLE, code);
	return TCL_ERROR;
    }
}

static int
MBWrite(
    CopyState *csPtr)
{
    ChannelState *inStatePtr = csPtr->readPtr->state;
    ChannelState *outStatePtr = csPtr->writePtr->state;
    ChannelBuffer *bufPtr = inStatePtr->inQueueHead;
    ChannelBuffer *tail = NULL;
    int code;
    Tcl_WideInt inBytes = 0;

    /* Count up number of bytes waiting in the input queue */
    while (bufPtr) {
	inBytes += BytesLeft(bufPtr);
	tail = bufPtr;
	if (csPtr->toRead != -1 && csPtr->toRead < inBytes) {
	    /* Queue has enough bytes to complete the copy */
	    break;
	}
	bufPtr = bufPtr->nextPtr;
    }

    if (bufPtr) {
	/* Split the overflowing buffer in two */
	int extra = (int) (inBytes - csPtr->toRead);
        /* Note that going with int for extra assumes that inBytes is not too
         * much over toRead to require a wide itself. If that gets violated
         * then the calculations involving extra must be made wide too.
         *
         * Noted with Win32/MSVC debug build treating the warning (possible of
         * data in __int64 to int conversion) as error.
         */

	bufPtr = AllocChannelBuffer(extra);

	tail->nextAdded -= extra;
	memcpy(InsertPoint(bufPtr), InsertPoint(tail), extra);
	bufPtr->nextAdded += extra;
	bufPtr->nextPtr = tail->nextPtr;
	tail->nextPtr = NULL;
	inBytes = csPtr->toRead;
    }

    /* Update the byte counts */
    if (csPtr->toRead != -1) {
	csPtr->toRead -= inBytes;
    }
    csPtr->total += inBytes;

    /* Move buffers from input to output channels */
    if (outStatePtr->outQueueTail) {
	outStatePtr->outQueueTail->nextPtr = inStatePtr->inQueueHead;
    } else {
	outStatePtr->outQueueHead = inStatePtr->inQueueHead;
    }
    outStatePtr->outQueueTail = tail;
    inStatePtr->inQueueHead = bufPtr;
    if (inStatePtr->inQueueTail == tail) {
	inStatePtr->inQueueTail = bufPtr;
    }
    if (bufPtr == NULL) {
	inStatePtr->inQueueTail = NULL;
    }

    code = FlushChannel(csPtr->interp, outStatePtr->topChanPtr, 0);
    if (code) {
	MBError(csPtr, TCL_WRITABLE, code);
	return TCL_ERROR;
    }
    if (csPtr->toRead == 0 || GotFlag(inStatePtr, CHANNEL_EOF)) {
	return TCL_OK;
    }
    return TCL_CONTINUE;
}

static int
MoveBytes(
    CopyState *csPtr)		/* State of copy operation. */
{
    ChannelState *outStatePtr = csPtr->writePtr->state;
    ChannelBuffer *bufPtr = outStatePtr->curOutPtr;
    int errorCode;

    if (bufPtr && BytesLeft(bufPtr)) {
	/* If we start with unflushed bytes in the destination
	 * channel, flush them out of the way first. */

	errorCode = FlushChannel(csPtr->interp, outStatePtr->topChanPtr, 0);
	if (errorCode != 0) {
	    MBError(csPtr, TCL_WRITABLE, errorCode);
	    return TCL_ERROR;
	}
    }

    if (csPtr->cmdPtr) {
	Tcl_Channel inChan = (Tcl_Channel) csPtr->readPtr;
	Tcl_CreateChannelHandler(inChan, TCL_READABLE, MBEvent, csPtr);
	return TCL_OK;
    }

    while (1) {
	int code;

	if (TCL_ERROR == MBRead(csPtr)) {
	    return TCL_ERROR;
	}
	code = MBWrite(csPtr);
	if (code == TCL_OK) {
	    Tcl_SetObjResult(csPtr->interp, Tcl_NewWideIntObj(csPtr->total));
	    StopCopy(csPtr);
	    return TCL_OK;
	}
	if (code == TCL_ERROR) {
	    return TCL_ERROR;
	}
	/* code == TCL_CONTINUE --> continue the loop */
    }
    return TCL_OK;	/* Silence compiler warnings */
}

static int
CopyData(
    CopyState *csPtr,		/* State of copy operation. */
    int mask)			/* Current channel event flags. */
{
    Tcl_Interp *interp;
    Tcl_Obj *cmdPtr, *errObj = NULL, *bufObj = NULL, *msg = NULL;
    Tcl_Channel inChan, outChan;
    ChannelState *inStatePtr, *outStatePtr;
    int result = TCL_OK, size, sizeb;
    Tcl_WideInt total;
    const char *buffer;
    int inBinary, outBinary, sameEncoding;
				/* Encoding control */
    int underflow;		/* Input underflow */

    inChan	= (Tcl_Channel) csPtr->readPtr;
    outChan	= (Tcl_Channel) csPtr->writePtr;
    inStatePtr	= csPtr->readPtr->state;
    outStatePtr	= csPtr->writePtr->state;
    interp	= csPtr->interp;
    cmdPtr	= csPtr->cmdPtr;

    /*
     * Copy the data the slow way, using the translation mechanism.
     *
     * Note: We have make sure that we use the topmost channel in a stack for
     * the copying. The caller uses Tcl_GetChannel to access it, and thus gets
     * the bottom of the stack.
     */

    inBinary = (inStatePtr->encoding == NULL);
    outBinary = (outStatePtr->encoding == NULL);
    sameEncoding = (inStatePtr->encoding == outStatePtr->encoding);

    if (!(inBinary || sameEncoding)) {
	TclNewObj(bufObj);
	Tcl_IncrRefCount(bufObj);
    }

    while (csPtr->toRead != (Tcl_WideInt) 0) {
	/*
	 * Check for unreported background errors.
	 */

	Tcl_GetChannelError(inChan, &msg);
	if ((inStatePtr->unreportedError != 0) || (msg != NULL)) {
	    Tcl_SetErrno(inStatePtr->unreportedError);
	    inStatePtr->unreportedError = 0;
	    goto readError;
	}
	Tcl_GetChannelError(outChan, &msg);
	if ((outStatePtr->unreportedError != 0) || (msg != NULL)) {
	    Tcl_SetErrno(outStatePtr->unreportedError);
	    outStatePtr->unreportedError = 0;
	    goto writeError;
	}

	if (cmdPtr && (mask == 0)) {
	    /*
	     * In async mode, we skip reading synchronously and fake an
	     * underflow instead to prime the readable fileevent.
	     */

	    size = 0;
	    underflow = 1;
	} else {
	    /*
	     * Read up to bufSize bytes.
	     */

	    if ((csPtr->toRead == (Tcl_WideInt) -1)
                    || (csPtr->toRead > (Tcl_WideInt) csPtr->bufSize)) {
		sizeb = csPtr->bufSize;
	    } else {
		sizeb = (int) csPtr->toRead;
	    }

	    if (inBinary || sameEncoding) {
		size = DoRead(inStatePtr->topChanPtr, csPtr->buffer, sizeb,
                              !GotFlag(inStatePtr, CHANNEL_NONBLOCKING));
	    } else {
		size = DoReadChars(inStatePtr->topChanPtr, bufObj, sizeb,
			0 /* No append */);
	    }
	    underflow = (size >= 0) && (size < sizeb);	/* Input underflow */
	}

	if (size < 0) {
	readError:
	    if (interp) {
		TclNewObj(errObj);
		Tcl_AppendStringsToObj(errObj, "error reading \"",
			Tcl_GetChannelName(inChan), "\": ", NULL);
		if (msg != NULL) {
		    Tcl_AppendObjToObj(errObj, msg);
		} else {
		    Tcl_AppendStringsToObj(errObj, Tcl_PosixError(interp),
			    NULL);
		}
	    }
	    if (msg != NULL) {
		Tcl_DecrRefCount(msg);
	    }
	    break;
	} else if (underflow) {
	    /*
	     * We had an underflow on the read side. If we are at EOF, and not
	     * in the synchronous part of an asynchronous fcopy, then the
	     * copying is done, otherwise set up a channel handler to detect
	     * when the channel becomes readable again.
	     */

	    if ((size == 0) && Tcl_Eof(inChan) && !(cmdPtr && (mask == 0))) {
		break;
	    }
	    if (cmdPtr && (!Tcl_Eof(inChan) || (mask == 0)) &&
                !(mask & TCL_READABLE)) {
		if (mask & TCL_WRITABLE) {
		    Tcl_DeleteChannelHandler(outChan, CopyEventProc, csPtr);
		}
		Tcl_CreateChannelHandler(inChan, TCL_READABLE, CopyEventProc,
			csPtr);
	    }
	    if (size == 0) {
		if (!GotFlag(inStatePtr, CHANNEL_NONBLOCKING)) {
		    /*
		     * We allowed a short read.  Keep trying.
		     */

		    continue;
		}
		if (bufObj != NULL) {
		    TclDecrRefCount(bufObj);
		    bufObj = NULL;
		}
		return TCL_OK;
	    }
	}

	/*
	 * Now write the buffer out.
	 */

	if (inBinary || sameEncoding) {
	    buffer = csPtr->buffer;
	    sizeb = size;
	} else {
	    buffer = TclGetStringFromObj(bufObj, &sizeb);
	}

	if (outBinary || sameEncoding) {
	    sizeb = WriteBytes(outStatePtr->topChanPtr, buffer, sizeb);
	} else {
	    sizeb = WriteChars(outStatePtr->topChanPtr, buffer, sizeb);
	}

	/*
	 * [Bug 2895565]. At this point 'size' still contains the number of
	 * bytes or characters which have been read. We keep this to later to
	 * update the totals and toRead information, see marker (UP) below. We
	 * must not overwrite it with 'sizeb', which is the number of written
	 * bytes or characters, and both EOL translation and encoding
	 * conversion may have changed this number unpredictably in relation
	 * to 'size' (It can be smaller or larger, in the latter case able to
	 * drive toRead below -1, causing infinite looping). Completely
	 * unsuitable for updating totals and toRead.
	 */

	if (sizeb < 0) {
	writeError:
	    if (interp) {
		TclNewObj(errObj);
		Tcl_AppendStringsToObj(errObj, "error writing \"",
			Tcl_GetChannelName(outChan), "\": ", NULL);
		if (msg != NULL) {
		    Tcl_AppendObjToObj(errObj, msg);
		} else {
		    Tcl_AppendStringsToObj(errObj, Tcl_PosixError(interp),
			    NULL);
		}
	    }
	    if (msg != NULL) {
		Tcl_DecrRefCount(msg);
	    }
	    break;
	}

	/*
	 * Update the current byte count. Do it now so the count is valid
	 * before a return or break takes us out of the loop. The invariant at
	 * the top of the loop should be that csPtr->toRead holds the number
	 * of bytes left to copy.
	 */

	if (csPtr->toRead != -1) {
	    csPtr->toRead -= size;
	}
	csPtr->total += size;

	/*
	 * Break loop if EOF && (size>0)
	 */

	if (Tcl_Eof(inChan)) {
	    break;
	}

	/*
	 * Check to see if the write is happening in the background. If so,
	 * stop copying and wait for the channel to become writable again.
	 * After input underflow we already installed a readable handler
	 * therefore we don't need a writable handler.
	 */

	if (!underflow && GotFlag(outStatePtr, BG_FLUSH_SCHEDULED)) {
	    if (!(mask & TCL_WRITABLE)) {
		if (mask & TCL_READABLE) {
		    Tcl_DeleteChannelHandler(inChan, CopyEventProc, csPtr);
		}
		Tcl_CreateChannelHandler(outChan, TCL_WRITABLE,
			CopyEventProc, csPtr);
	    }
	    if (bufObj != NULL) {
		TclDecrRefCount(bufObj);
		bufObj = NULL;
	    }
	    return TCL_OK;
	}

	/*
	 * For background copies, we only do one buffer per invocation so we
	 * don't starve the rest of the system.
	 */

	if (cmdPtr && (csPtr->toRead != 0)) {
	    /*
	     * The first time we enter this code, there won't be a channel
	     * handler established yet, so do it here.
	     */

	    if (mask == 0) {
		Tcl_CreateChannelHandler(outChan, TCL_WRITABLE, CopyEventProc,
			csPtr);
	    }
	    if (bufObj != NULL) {
		TclDecrRefCount(bufObj);
		bufObj = NULL;
	    }
	    return TCL_OK;
	}
    } /* while */

    if (bufObj != NULL) {
	TclDecrRefCount(bufObj);
	bufObj = NULL;
    }

    /*
     * Make the callback or return the number of bytes transferred. The local
     * total is used because StopCopy frees csPtr.
     */

    total = csPtr->total;
    if (cmdPtr && interp) {
	int code;

	/*
	 * Get a private copy of the command so we can mutate it by adding
	 * arguments. Note that StopCopy frees our saved reference to the
	 * original command obj.
	 */

	cmdPtr = Tcl_DuplicateObj(cmdPtr);
	Tcl_IncrRefCount(cmdPtr);
	StopCopy(csPtr);
	Tcl_Preserve(interp);

	Tcl_ListObjAppendElement(interp, cmdPtr, Tcl_NewWideIntObj(total));
	if (errObj) {
	    Tcl_ListObjAppendElement(interp, cmdPtr, errObj);
	}
	code = Tcl_EvalObjEx(interp, cmdPtr, TCL_EVAL_GLOBAL);
	if (code != TCL_OK) {
	    Tcl_BackgroundException(interp, code);
	    result = TCL_ERROR;
	}
	TclDecrRefCount(cmdPtr);
	Tcl_Release(interp);
    } else {
	StopCopy(csPtr);
	if (interp) {
	    if (errObj) {
		Tcl_SetObjResult(interp, errObj);
		result = TCL_ERROR;
	    } else {
		Tcl_ResetResult(interp);
		Tcl_SetObjResult(interp, Tcl_NewWideIntObj(total));
	    }
	}
    }
    return result;
}

/*
 *----------------------------------------------------------------------
 *
 * DoRead --
 *
 *	Stores up to "bytesToRead" bytes in memory pointed to by "dst".
 *	These bytes come from reading the channel "chanPtr" and
 *	performing the configured translations.  No encoding conversions
 *	are applied to the bytes being read.
 *
 * Results:
 *	The number of bytes actually stored (<= bytesToRead),
 * 	or -1 if there is an error in reading the channel.  Use
 * 	Tcl_GetErrno() to retrieve the error code for the error
 *	that occurred.
 *
 *	The number of bytes stored can be less than the number
 * 	requested when
 *	  - EOF is reached on the channel; or
 *	  - the channel is non-blocking, and we've read all we can
 *	    without blocking.
 *	  - a channel reading error occurs (and we return -1)
 *
 * Side effects:
 *	May cause input to be buffered.
 *
 *----------------------------------------------------------------------
 */

static int
DoRead(
    Channel *chanPtr,		/* The channel from which to read. */
    char *dst,			/* Where to store input read. */
    int bytesToRead,		/* Maximum number of bytes to read. */
    int allowShortReads)	/* Allow half-blocking (pipes,sockets) */
{
    ChannelState *statePtr = chanPtr->state;
    char *p = dst;

    assert(bytesToRead >= 0);

    /*
     * Early out when we know a read will get the eofchar.
     *
     * NOTE: This seems to be a bug.  The special handling for
     * a zero-char read request ought to come first.  As coded
     * the EOF due to eofchar has distinguishing behavior from
     * the EOF due to reported EOF on the underlying device, and
     * that seems undesirable.  However recent history indicates
     * that new inconsistent behavior in a patchlevel has problems
     * too.  Keep on keeping on for now.
     */

    if (GotFlag(statePtr, CHANNEL_STICKY_EOF)) {
	SetFlag(statePtr, CHANNEL_EOF);
	assert(statePtr->inputEncodingFlags & TCL_ENCODING_END);
	assert(!GotFlag(statePtr, CHANNEL_BLOCKED|INPUT_SAW_CR));

	/* TODO: Don't need this call */
	UpdateInterest(chanPtr);
	return 0;
    }

    /*
     * Special handling for zero-char read request.
     */

    if (bytesToRead == 0) {
	if (GotFlag(statePtr, CHANNEL_EOF)) {
	    statePtr->inputEncodingFlags |= TCL_ENCODING_START;
	}
	ResetFlag(statePtr, CHANNEL_BLOCKED|CHANNEL_EOF);
	statePtr->inputEncodingFlags &= ~TCL_ENCODING_END;
	/* TODO: Don't need this call */
	UpdateInterest(chanPtr);
	return 0;
    }

    TclChannelPreserve((Tcl_Channel)chanPtr);
    while (bytesToRead) {
	/*
	 * Each pass through the loop is intended to process up to one channel
	 * buffer.
	 */

	int bytesRead, bytesWritten;
	ChannelBuffer *bufPtr = statePtr->inQueueHead;

	/*
	 * Don't read more data if we have what we need.
	 */

	while (!bufPtr ||			/* We got no buffer!   OR */
		(!IsBufferFull(bufPtr) && 	/* Our buffer has room AND */
		(BytesLeft(bufPtr) < bytesToRead))) {
						/* Not enough bytes in it yet
						 * to fill the dst */
	    int code;

	moreData:
	    code = GetInput(chanPtr);
	    bufPtr = statePtr->inQueueHead;

	    assert(bufPtr != NULL);

	    if (GotFlag(statePtr, CHANNEL_EOF|CHANNEL_BLOCKED)) {
		/*
		 * Further reads cannot do any more.
		 */

		break;
	    }

	    if (code) {
		/*
	     * Read error
	     */

		UpdateInterest(chanPtr);
		TclChannelRelease((Tcl_Channel)chanPtr);
		return -1;
	    }

	    assert(IsBufferFull(bufPtr));
	}

	assert(bufPtr != NULL);

	bytesRead = BytesLeft(bufPtr);
	bytesWritten = bytesToRead;

	TranslateInputEOL(statePtr, p, RemovePoint(bufPtr),
		&bytesWritten, &bytesRead);
	bufPtr->nextRemoved += bytesRead;
	p += bytesWritten;
	bytesToRead -= bytesWritten;

	if (!IsBufferEmpty(bufPtr)) {
	    /*
	     * Buffer is not empty.  How can that be?
	     *
	     * 0) We stopped early because we got all the bytes we were
	     *    seeking. That's fine.
	     */

	    if (bytesToRead == 0) {
		break;
	    }

	    /*
	     * 1) We're @EOF because we saw eof char.
	     */

	    if (GotFlag(statePtr, CHANNEL_STICKY_EOF)) {
		break;
	    }

	    /*
	     * 2) The buffer holds a \r while in CRLF translation, followed by
	     *    the end of the buffer.
	     */

	    assert(statePtr->inputTranslation == TCL_TRANSLATE_CRLF);
	    assert(RemovePoint(bufPtr)[0] == '\r');
	    assert(BytesLeft(bufPtr) == 1);

	    if (bufPtr->nextPtr == NULL) {
		/*
		 * There's no more buffered data...
		 */

		if (statePtr->flags & CHANNEL_EOF) {
		    /*
		     * ...and there never will be.
		     */

		    *p++ = '\r';
		    bytesToRead--;
		    bufPtr->nextRemoved++;
		} else if (statePtr->flags & CHANNEL_BLOCKED) {
		    /*
		     * ...and we cannot get more now.
		     */

		    SetFlag(statePtr, CHANNEL_NEED_MORE_DATA);
		    break;
		} else {
		    /*
		     * ...so we need to get some.
		     */

		    goto moreData;
		}
	    }

	    if (bufPtr->nextPtr) {
		/*
		 * There's a next buffer.  Shift orphan \r to it.
		 */

		ChannelBuffer *nextPtr = bufPtr->nextPtr;

		nextPtr->nextRemoved -= 1;
		RemovePoint(nextPtr)[0] = '\r';
		bufPtr->nextRemoved++;
	    }
	}

	if (IsBufferEmpty(bufPtr)) {
	    statePtr->inQueueHead = bufPtr->nextPtr;
	    if (statePtr->inQueueHead == NULL) {
		statePtr->inQueueTail = NULL;
	    }
	    RecycleBuffer(statePtr, bufPtr, 0);
	    bufPtr = statePtr->inQueueHead;
	}

	if ((GotFlag(statePtr, CHANNEL_NONBLOCKING) || allowShortReads)
		&& GotFlag(statePtr, CHANNEL_BLOCKED)) {
	    break;
	}

	/*
	 * When there's no buffered data to read, and we're at EOF, escape to
	 * the caller.
	 */

	if (GotFlag(statePtr, CHANNEL_EOF)
		&& (bufPtr == NULL || IsBufferEmpty(bufPtr))) {
	    break;
	}
    }
    if (bytesToRead == 0) {
	ResetFlag(statePtr, CHANNEL_BLOCKED);
    }

    assert(!GotFlag(statePtr, CHANNEL_EOF)
	    || GotFlag(statePtr, CHANNEL_STICKY_EOF)
	    || Tcl_InputBuffered((Tcl_Channel)chanPtr) == 0);
    assert(!(GotFlag(statePtr, CHANNEL_EOF|CHANNEL_BLOCKED)
	    == (CHANNEL_EOF|CHANNEL_BLOCKED)));
    UpdateInterest(chanPtr);
    TclChannelRelease((Tcl_Channel)chanPtr);
    return (int)(p - dst);
}

/*
 *----------------------------------------------------------------------
 *
 * CopyEventProc --
 *
 *	This routine is invoked as a channel event handler for the background
 *	copy operation. It is just a trivial wrapper around the CopyData
 *	routine.
 *
 * Results:
 *	None.
 *
 * Side effects:
 *	None.
 *
 *----------------------------------------------------------------------
 */

static void
CopyEventProc(
    ClientData clientData,
    int mask)
{
    (void) CopyData((CopyState *)clientData, mask);
}

/*
 *----------------------------------------------------------------------
 *
 * StopCopy --
 *
 *	This routine halts a copy that is in progress.
 *
 * Results:
 *	None.
 *
 * Side effects:
 *	Removes any pending channel handlers and restores the blocking and
 *	buffering modes of the channels. The CopyState is freed.
 *
 *----------------------------------------------------------------------
 */

static void
StopCopy(
    CopyState *csPtr)		/* State for bg copy to stop . */
{
    ChannelState *inStatePtr, *outStatePtr;
    Tcl_Channel inChan, outChan;

    int nonBlocking;

    if (!csPtr) {
	return;
    }

    inChan = (Tcl_Channel) csPtr->readPtr;
    outChan = (Tcl_Channel) csPtr->writePtr;
    inStatePtr = csPtr->readPtr->state;
    outStatePtr = csPtr->writePtr->state;

    /*
     * Restore the old blocking mode and output buffering mode.
     */

    nonBlocking = csPtr->readFlags & CHANNEL_NONBLOCKING;
    if (nonBlocking != (inStatePtr->flags & CHANNEL_NONBLOCKING)) {
	SetBlockMode(NULL, csPtr->readPtr,
		nonBlocking ? TCL_MODE_NONBLOCKING : TCL_MODE_BLOCKING);
    }
    if (csPtr->readPtr != csPtr->writePtr) {
	nonBlocking = csPtr->writeFlags & CHANNEL_NONBLOCKING;
	if (nonBlocking != (outStatePtr->flags & CHANNEL_NONBLOCKING)) {
	    SetBlockMode(NULL, csPtr->writePtr,
		    nonBlocking ? TCL_MODE_NONBLOCKING : TCL_MODE_BLOCKING);
	}
    }
    ResetFlag(outStatePtr, CHANNEL_LINEBUFFERED | CHANNEL_UNBUFFERED);
    outStatePtr->flags |=
	    csPtr->writeFlags & (CHANNEL_LINEBUFFERED | CHANNEL_UNBUFFERED);

    if (csPtr->cmdPtr) {
	Tcl_DeleteChannelHandler(inChan, CopyEventProc, csPtr);
	if (inChan != outChan) {
	    Tcl_DeleteChannelHandler(outChan, CopyEventProc, csPtr);
	}
	Tcl_DeleteChannelHandler(inChan, MBEvent, csPtr);
	Tcl_DeleteChannelHandler(outChan, MBEvent, csPtr);
	TclDecrRefCount(csPtr->cmdPtr);
    }
    inStatePtr->csPtrR = NULL;
    outStatePtr->csPtrW = NULL;
    ckfree(csPtr);
}

/*
 *----------------------------------------------------------------------
 *
 * StackSetBlockMode --
 *
 *	This function sets the blocking mode for a channel, iterating through
 *	each channel in a stack and updates the state flags.
 *
 * Results:
 *	0 if OK, result code from failed blockModeProc otherwise.
 *
 * Side effects:
 *	Modifies the blocking mode of the channel and possibly generates an
 *	error.
 *
 *----------------------------------------------------------------------
 */

static int
StackSetBlockMode(
    Channel *chanPtr,		/* Channel to modify. */
    int mode)			/* One of TCL_MODE_BLOCKING or
				 * TCL_MODE_NONBLOCKING. */
{
    int result = 0;
    Tcl_DriverBlockModeProc *blockModeProc;
    ChannelState *statePtr = chanPtr->state;

    /*
     * Start at the top of the channel stack
     * TODO: Examine what can go wrong when blockModeProc calls
     * disturb the stacking state of the channel.
     */

    chanPtr = statePtr->topChanPtr;
    while (chanPtr != NULL) {
	blockModeProc = Tcl_ChannelBlockModeProc(chanPtr->typePtr);
	if (blockModeProc != NULL) {
	    result = blockModeProc(chanPtr->instanceData, mode);
	    if (result != 0) {
		Tcl_SetErrno(result);
		return result;
	    }
	}
	chanPtr = chanPtr->downChanPtr;
    }
    return 0;
}

/*
 *----------------------------------------------------------------------
 *
 * SetBlockMode --
 *
 *	This function sets the blocking mode for a channel and updates the
 *	state flags.
 *
 * Results:
 *	A standard Tcl result.
 *
 * Side effects:
 *	Modifies the blocking mode of the channel and possibly generates an
 *	error.
 *
 *----------------------------------------------------------------------
 */

static int
SetBlockMode(
    Tcl_Interp *interp,		/* Interp for error reporting. */
    Channel *chanPtr,		/* Channel to modify. */
    int mode)			/* One of TCL_MODE_BLOCKING or
				 * TCL_MODE_NONBLOCKING. */
{
    int result = 0;
    ChannelState *statePtr = chanPtr->state;
				/* State info for channel */

    result = StackSetBlockMode(chanPtr, mode);
    if (result != 0) {
	if (interp != NULL) {
	    /*
	     * TIP #219.
	     * Move error messages put by the driver into the bypass area and
	     * put them into the regular interpreter result. Fall back to the
	     * regular message if nothing was found in the bypass.
	     *
	     * Note that we cannot have a message in the interpreter bypass
	     * area, StackSetBlockMode is restricted to the channel bypass.
	     * We still need the interp as the destination of the move.
	     */

	    if (!TclChanCaughtErrorBypass(interp, (Tcl_Channel) chanPtr)) {
		Tcl_SetObjResult(interp, Tcl_ObjPrintf(
                        "error setting blocking mode: %s",
			Tcl_PosixError(interp)));
	    }
	} else {
	    /*
	     * TIP #219.
	     * If we have no interpreter to put a bypass message into we have
	     * to clear it, to prevent its propagation and use in other places
	     * unrelated to the actual occurence of the problem.
	     */

	    Tcl_SetChannelError((Tcl_Channel) chanPtr, NULL);
	}
	return TCL_ERROR;
    }
    if (mode == TCL_MODE_BLOCKING) {
	ResetFlag(statePtr, CHANNEL_NONBLOCKING | BG_FLUSH_SCHEDULED);
    } else {
	SetFlag(statePtr, CHANNEL_NONBLOCKING);
    }
    return TCL_OK;
}

/*
 *----------------------------------------------------------------------
 *
 * Tcl_GetChannelNames --
 *
 *	Return the names of all open channels in the interp.
 *
 * Results:
 *	TCL_OK or TCL_ERROR.
 *
 * Side effects:
 *	Interp result modified with list of channel names.
 *
 *----------------------------------------------------------------------
 */

int
Tcl_GetChannelNames(
    Tcl_Interp *interp)		/* Interp for error reporting. */
{
    return Tcl_GetChannelNamesEx(interp, NULL);
}

/*
 *----------------------------------------------------------------------
 *
 * Tcl_GetChannelNamesEx --
 *
 *	Return the names of open channels in the interp filtered filtered
 *	through a pattern. If pattern is NULL, it returns all the open
 *	channels.
 *
 * Results:
 *	TCL_OK or TCL_ERROR.
 *
 * Side effects:
 *	Interp result modified with list of channel names.
 *
 *----------------------------------------------------------------------
 */

int
Tcl_GetChannelNamesEx(
    Tcl_Interp *interp,		/* Interp for error reporting. */
    const char *pattern)	/* Pattern to filter on. */
{
    ThreadSpecificData *tsdPtr = TCL_TSD_INIT(&dataKey);
    ChannelState *statePtr;
    const char *name;		/* Name for channel */
    Tcl_Obj *resultPtr;		/* Pointer to result object */
    Tcl_HashTable *hTblPtr;	/* Hash table of channels. */
    Tcl_HashEntry *hPtr;	/* Search variable. */
    Tcl_HashSearch hSearch;	/* Search variable. */

    if (interp == NULL) {
	return TCL_OK;
    }

    /*
     * Get the channel table that stores the channels registered for this
     * interpreter.
     */

    hTblPtr = GetChannelTable(interp);
    TclNewObj(resultPtr);
    if ((pattern != NULL) && TclMatchIsTrivial(pattern)
	    && !((pattern[0] == 's') && (pattern[1] == 't')
	    && (pattern[2] == 'd'))) {
	if ((Tcl_FindHashEntry(hTblPtr, pattern) != NULL)
		&& (Tcl_ListObjAppendElement(interp, resultPtr,
		Tcl_NewStringObj(pattern, -1)) != TCL_OK)) {
	    goto error;
	}
	goto done;
    }

    for (hPtr = Tcl_FirstHashEntry(hTblPtr, &hSearch); hPtr != NULL;
	    hPtr = Tcl_NextHashEntry(&hSearch)) {
	statePtr = ((Channel *) Tcl_GetHashValue(hPtr))->state;

	if (statePtr->topChanPtr == (Channel *) tsdPtr->stdinChannel) {
	    name = "stdin";
	} else if (statePtr->topChanPtr == (Channel *) tsdPtr->stdoutChannel) {
	    name = "stdout";
	} else if (statePtr->topChanPtr == (Channel *) tsdPtr->stderrChannel) {
	    name = "stderr";
	} else {
	    /*
	     * This is also stored in Tcl_GetHashKey(hTblPtr, hPtr), but it's
	     * simpler to just grab the name from the statePtr.
	     */

	    name = statePtr->channelName;
	}

	if (((pattern == NULL) || Tcl_StringMatch(name, pattern)) &&
		(Tcl_ListObjAppendElement(interp, resultPtr,
			Tcl_NewStringObj(name, -1)) != TCL_OK)) {
	error:
	    TclDecrRefCount(resultPtr);
	    return TCL_ERROR;
	}
    }

  done:
    Tcl_SetObjResult(interp, resultPtr);
    return TCL_OK;
}

/*
 *----------------------------------------------------------------------
 *
 * Tcl_IsChannelRegistered --
 *
 *	Checks whether the channel is associated with the interp. See also
 *	Tcl_RegisterChannel and Tcl_UnregisterChannel.
 *
 * Results:
 *	0 if the channel is not registered in the interpreter, 1 else.
 *
 * Side effects:
 *	None.
 *
 *----------------------------------------------------------------------
 */

int
Tcl_IsChannelRegistered(
    Tcl_Interp *interp,		/* The interp to query of the channel */
    Tcl_Channel chan)		/* The channel to check */
{
    Tcl_HashTable *hTblPtr;	/* Hash table of channels. */
    Tcl_HashEntry *hPtr;	/* Search variable. */
    Channel *chanPtr;		/* The real IO channel. */
    ChannelState *statePtr;	/* State of the real channel. */

    /*
     * Always check bottom-most channel in the stack. This is the one that
     * gets registered.
     */

    chanPtr = ((Channel *) chan)->state->bottomChanPtr;
    statePtr = chanPtr->state;

    hTblPtr = (Tcl_HashTable *)Tcl_GetAssocData(interp, "tclIO", NULL);
    if (hTblPtr == NULL) {
	return 0;
    }
    hPtr = Tcl_FindHashEntry(hTblPtr, statePtr->channelName);
    if (hPtr == NULL) {
	return 0;
    }
    if ((Channel *) Tcl_GetHashValue(hPtr) != chanPtr) {
	return 0;
    }

    return 1;
}

/*
 *----------------------------------------------------------------------
 *
 * Tcl_IsChannelShared --
 *
 *	Checks whether the channel is shared by multiple interpreters.
 *
 * Results:
 *	A boolean value (0 = Not shared, 1 = Shared).
 *
 * Side effects:
 *	None.
 *
 *----------------------------------------------------------------------
 */

int
Tcl_IsChannelShared(
    Tcl_Channel chan)		/* The channel to query */
{
    ChannelState *statePtr = ((Channel *) chan)->state;
				/* State of real channel structure. */

    return ((statePtr->refCount > 1) ? 1 : 0);
}

/*
 *----------------------------------------------------------------------
 *
 * Tcl_IsChannelExisting --
 *
 *	Checks whether a channel of the given name exists in the
 *	(thread)-global list of all channels. See Tcl_GetChannelNamesEx for
 *	function exposed at the Tcl level.
 *
 * Results:
 *	A boolean value (0 = Does not exist, 1 = Does exist).
 *
 * Side effects:
 *	None.
 *
 *----------------------------------------------------------------------
 */

int
Tcl_IsChannelExisting(
    const char *chanName)	/* The name of the channel to look for. */
{
    ChannelState *statePtr;
    ThreadSpecificData *tsdPtr = TCL_TSD_INIT(&dataKey);
    const char *name;
    int chanNameLen;

    chanNameLen = strlen(chanName);
    for (statePtr = tsdPtr->firstCSPtr; statePtr != NULL;
	    statePtr = statePtr->nextCSPtr) {
	if (statePtr->topChanPtr == (Channel *) tsdPtr->stdinChannel) {
	    name = "stdin";
	} else if (statePtr->topChanPtr == (Channel *) tsdPtr->stdoutChannel) {
	    name = "stdout";
	} else if (statePtr->topChanPtr == (Channel *) tsdPtr->stderrChannel) {
	    name = "stderr";
	} else {
	    name = statePtr->channelName;
	}

	if ((*chanName == *name) &&
		(memcmp(name, chanName, (size_t) chanNameLen + 1) == 0)) {
	    return 1;
	}
    }

    return 0;
}

/*
 *----------------------------------------------------------------------
 *
 * Tcl_ChannelName --
 *
 *	Return the name of the channel type.
 *
 * Results:
 *	A pointer the name of the channel type.
 *
 * Side effects:
 *	None.
 *
 *----------------------------------------------------------------------
 */

const char *
Tcl_ChannelName(
    const Tcl_ChannelType *chanTypePtr) /* Pointer to channel type. */
{
    return chanTypePtr->typeName;
}

/*
 *----------------------------------------------------------------------
 *
 * Tcl_ChannelVersion --
 *
 *	Return the of version of the channel type.
 *
 * Results:
 *	One of the TCL_CHANNEL_VERSION_* constants from tcl.h
 *
 * Side effects:
 *	None.
 *
 *----------------------------------------------------------------------
 */

Tcl_ChannelTypeVersion
Tcl_ChannelVersion(
    const Tcl_ChannelType *chanTypePtr)
				/* Pointer to channel type. */
{
#ifndef TCL_NO_DEPRECATED
    if ((chanTypePtr->version < TCL_CHANNEL_VERSION_2)
	    || (chanTypePtr->version > TCL_CHANNEL_VERSION_5)) {
	/*
	 * In <v2 channel versions, the version field is occupied by the
	 * Tcl_DriverBlockModeProc
	 */
	return TCL_CHANNEL_VERSION_1;
    }
#endif
    return chanTypePtr->version;
}

/*
 *----------------------------------------------------------------------
 *
 * Tcl_ChannelBlockModeProc --
 *
 *	Return the Tcl_DriverBlockModeProc of the channel type.
 *
 * Results:
 *	A pointer to the proc.
 *
 * Side effects:
 *	None.
 *
 *---------------------------------------------------------------------- */

Tcl_DriverBlockModeProc *
Tcl_ChannelBlockModeProc(
    const Tcl_ChannelType *chanTypePtr)
				/* Pointer to channel type. */
{
#ifndef TCL_NO_DEPRECATED
    if (Tcl_ChannelVersion(chanTypePtr) < TCL_CHANNEL_VERSION_2) {
	/*
	 * The v1 structure had the blockModeProc in a different place.
	 */
	return (Tcl_DriverBlockModeProc *) chanTypePtr->version;
    }
#endif
    return chanTypePtr->blockModeProc;
}

/*
 *----------------------------------------------------------------------
 *
 * Tcl_ChannelCloseProc --
 *
 *	Return the Tcl_DriverCloseProc of the channel type.
 *
 * Results:
 *	A pointer to the proc.
 *
 * Side effects:
 *	None.
 *
 *----------------------------------------------------------------------
 */

#ifndef TCL_NO_DEPRECATED
Tcl_DriverCloseProc *
Tcl_ChannelCloseProc(
    const Tcl_ChannelType *chanTypePtr)
				/* Pointer to channel type. */
{
    return chanTypePtr->closeProc;
}
#endif

/*
 *----------------------------------------------------------------------
 *
 * Tcl_ChannelClose2Proc --
 *
 *	Return the Tcl_DriverClose2Proc of the channel type.
 *
 * Results:
 *	A pointer to the proc.
 *
 * Side effects:
 *	None.
 *
 *----------------------------------------------------------------------
 */

Tcl_DriverClose2Proc *
Tcl_ChannelClose2Proc(
    const Tcl_ChannelType *chanTypePtr)
				/* Pointer to channel type. */
{
    return chanTypePtr->close2Proc;
}

/*
 *----------------------------------------------------------------------
 *
 * Tcl_ChannelInputProc --
 *
 *	Return the Tcl_DriverInputProc of the channel type.
 *
 * Results:
 *	A pointer to the proc.
 *
 * Side effects:
 *	None.
 *
 *----------------------------------------------------------------------
 */

Tcl_DriverInputProc *
Tcl_ChannelInputProc(
    const Tcl_ChannelType *chanTypePtr)
				/* Pointer to channel type. */
{
    return chanTypePtr->inputProc;
}

/*
 *----------------------------------------------------------------------
 *
 * Tcl_ChannelOutputProc --
 *
 *	Return the Tcl_DriverOutputProc of the channel type.
 *
 * Results:
 *	A pointer to the proc.
 *
 * Side effects:
 *	None.
 *
 *----------------------------------------------------------------------
 */

Tcl_DriverOutputProc *
Tcl_ChannelOutputProc(
    const Tcl_ChannelType *chanTypePtr)
				/* Pointer to channel type. */
{
    return chanTypePtr->outputProc;
}

/*
 *----------------------------------------------------------------------
 *
 * Tcl_ChannelSeekProc --
 *
 *	Return the Tcl_DriverSeekProc of the channel type.
 *
 * Results:
 *	A pointer to the proc.
 *
 * Side effects:
 *	None.
 *
 *----------------------------------------------------------------------
 */

#ifndef TCL_NO_DEPRECATED
Tcl_DriverSeekProc *
Tcl_ChannelSeekProc(
    const Tcl_ChannelType *chanTypePtr)
				/* Pointer to channel type. */
{
    return chanTypePtr->seekProc;
}
#endif

/*
 *----------------------------------------------------------------------
 *
 * Tcl_ChannelSetOptionProc --
 *
 *	Return the Tcl_DriverSetOptionProc of the channel type.
 *
 * Results:
 *	A pointer to the proc.
 *
 * Side effects:
 *	None.
 *
 *----------------------------------------------------------------------
 */

Tcl_DriverSetOptionProc *
Tcl_ChannelSetOptionProc(
    const Tcl_ChannelType *chanTypePtr)
				/* Pointer to channel type. */
{
    return chanTypePtr->setOptionProc;
}

/*
 *----------------------------------------------------------------------
 *
 * Tcl_ChannelGetOptionProc --
 *
 *	Return the Tcl_DriverGetOptionProc of the channel type.
 *
 * Results:
 *	A pointer to the proc.
 *
 * Side effects:
 *	None.
 *
 *----------------------------------------------------------------------
 */

Tcl_DriverGetOptionProc *
Tcl_ChannelGetOptionProc(
    const Tcl_ChannelType *chanTypePtr)
				/* Pointer to channel type. */
{
    return chanTypePtr->getOptionProc;
}

/*
 *----------------------------------------------------------------------
 *
 * Tcl_ChannelWatchProc --
 *
 *	Return the Tcl_DriverWatchProc of the channel type.
 *
 * Results:
 *	A pointer to the proc.
 *
 * Side effects:
 *	None.
 *
 *----------------------------------------------------------------------
 */

Tcl_DriverWatchProc *
Tcl_ChannelWatchProc(
    const Tcl_ChannelType *chanTypePtr)
				/* Pointer to channel type. */
{
    return chanTypePtr->watchProc;
}

/*
 *----------------------------------------------------------------------
 *
 * Tcl_ChannelGetHandleProc --
 *
 *	Return the Tcl_DriverGetHandleProc of the channel type.
 *
 * Results:
 *	A pointer to the proc.
 *
 * Side effects:
 *	None.
 *
 *----------------------------------------------------------------------
 */

Tcl_DriverGetHandleProc *
Tcl_ChannelGetHandleProc(
    const Tcl_ChannelType *chanTypePtr)
				/* Pointer to channel type. */
{
    return chanTypePtr->getHandleProc;
}

/*
 *----------------------------------------------------------------------
 *
 * Tcl_ChannelFlushProc --
 *
 *	Return the Tcl_DriverFlushProc of the channel type.
 *
 * Results:
 *	A pointer to the proc.
 *
 * Side effects:
 *	None.
 *
 *----------------------------------------------------------------------
 */

Tcl_DriverFlushProc *
Tcl_ChannelFlushProc(
    const Tcl_ChannelType *chanTypePtr)
				/* Pointer to channel type. */
{
#ifndef TCL_NO_DEPRECATED
    if (Tcl_ChannelVersion(chanTypePtr) < TCL_CHANNEL_VERSION_2) {
	return NULL;
    }
#endif
    return chanTypePtr->flushProc;
}

/*
 *----------------------------------------------------------------------
 *
 * Tcl_ChannelHandlerProc --
 *
 *	Return the Tcl_DriverHandlerProc of the channel type.
 *
 * Results:
 *	A pointer to the proc.
 *
 * Side effects:
 *	None.
 *
 *----------------------------------------------------------------------
 */

Tcl_DriverHandlerProc *
Tcl_ChannelHandlerProc(
    const Tcl_ChannelType *chanTypePtr)
				/* Pointer to channel type. */
{
#ifndef TCL_NO_DEPRECATED
    if (Tcl_ChannelVersion(chanTypePtr) < TCL_CHANNEL_VERSION_2) {
	return NULL;
    }
#endif
    return chanTypePtr->handlerProc;
}

/*
 *----------------------------------------------------------------------
 *
 * Tcl_ChannelWideSeekProc --
 *
 *	Return the Tcl_DriverWideSeekProc of the channel type.
 *
 * Results:
 *	A pointer to the proc.
 *
 * Side effects:
 *	None.
 *
 *----------------------------------------------------------------------
 */

Tcl_DriverWideSeekProc *
Tcl_ChannelWideSeekProc(
    const Tcl_ChannelType *chanTypePtr)
				/* Pointer to channel type. */
{
#ifndef TCL_NO_DEPRECATED
    if (Tcl_ChannelVersion(chanTypePtr) < TCL_CHANNEL_VERSION_3) {
	return NULL;
    }
#endif
    return chanTypePtr->wideSeekProc;
}

/*
 *----------------------------------------------------------------------
 *
 * Tcl_ChannelThreadActionProc --
 *
 *	TIP #218, Channel Thread Actions. Return the
 *	Tcl_DriverThreadActionProc of the channel type.
 *
 * Results:
 *	A pointer to the proc.
 *
 * Side effects:
 *	None.
 *
 *----------------------------------------------------------------------
 */

Tcl_DriverThreadActionProc *
Tcl_ChannelThreadActionProc(
    const Tcl_ChannelType *chanTypePtr)
				/* Pointer to channel type. */
{
#ifndef TCL_NO_DEPRECATED
    if (Tcl_ChannelVersion(chanTypePtr) < TCL_CHANNEL_VERSION_4) {
	return NULL;
    }
#endif
    return chanTypePtr->threadActionProc;
}

/*
 *----------------------------------------------------------------------
 *
 * Tcl_SetChannelErrorInterp --
 *
 *	TIP #219, Tcl Channel Reflection API.
 *	Store an error message for the I/O system.
 *
 * Results:
 *	None.
 *
 * Side effects:
 *	Discards a previously stored message.
 *
 *----------------------------------------------------------------------
 */

void
Tcl_SetChannelErrorInterp(
    Tcl_Interp *interp,		/* Interp to store the data into. */
    Tcl_Obj *msg)		/* Error message to store. */
{
    Interp *iPtr = (Interp *) interp;

    if (iPtr->chanMsg != NULL) {
	TclDecrRefCount(iPtr->chanMsg);
	iPtr->chanMsg = NULL;
    }

    if (msg != NULL) {
	iPtr->chanMsg = FixLevelCode(msg);
	Tcl_IncrRefCount(iPtr->chanMsg);
    }
    return;
}

/*
 *----------------------------------------------------------------------
 *
 * Tcl_SetChannelError --
 *
 *	TIP #219, Tcl Channel Reflection API.
 *	Store an error message for the I/O system.
 *
 * Results:
 *	None.
 *
 * Side effects:
 *	Discards a previously stored message.
 *
 *----------------------------------------------------------------------
 */

void
Tcl_SetChannelError(
    Tcl_Channel chan,		/* Channel to store the data into. */
    Tcl_Obj *msg)		/* Error message to store. */
{
    ChannelState *statePtr = ((Channel *) chan)->state;

    if (statePtr->chanMsg != NULL) {
	TclDecrRefCount(statePtr->chanMsg);
	statePtr->chanMsg = NULL;
    }

    if (msg != NULL) {
	statePtr->chanMsg = FixLevelCode(msg);
	Tcl_IncrRefCount(statePtr->chanMsg);
    }
    return;
}

/*
 *----------------------------------------------------------------------
 *
 * FixLevelCode --
 *
 *	TIP #219, Tcl Channel Reflection API.
 *	Scans an error message for bad -code / -level directives. Returns a
 *	modified copy with such directives corrected, and the input if it had
 *	no problems.
 *
 * Results:
 *	A Tcl_Obj*
 *
 * Side effects:
 *	None.
 *
 *----------------------------------------------------------------------
 */

static Tcl_Obj *
FixLevelCode(
    Tcl_Obj *msg)
{
    int explicitResult, numOptions, lc, lcn;
    Tcl_Obj **lv, **lvn;
    int res, i, j, val, lignore, cignore;
    int newlevel = -1, newcode = -1;

    /* ASSERT msg != NULL */

    /*
     * Process the caught message.
     *
     * Syntax = (option value)... ?message?
     *
     * Bad message syntax causes a panic, because the other side uses
     * Tcl_GetReturnOptions and list construction functions to marshall the
     * information. Hence an error means that we've got serious breakage.
     */

    res = Tcl_ListObjGetElements(NULL, msg, &lc, &lv);
    if (res != TCL_OK) {
	Tcl_Panic("Tcl_SetChannelError: bad syntax of message");
    }

    explicitResult = (1 == (lc % 2));
    numOptions = lc - explicitResult;

    /*
     * No options, nothing to do.
     */

    if (numOptions == 0) {
	return msg;
    }

    /*
     * Check for -code x, x != 1|error, and -level x, x != 0
     */

    for (i = 0; i < numOptions; i += 2) {
	if (0 == strcmp(TclGetString(lv[i]), "-code")) {
	    /*
	     * !"error", !integer, integer != 1 (numeric code for error)
	     */

	    res = TclGetIntFromObj(NULL, lv[i+1], &val);
	    if (((res == TCL_OK) && (val != 1)) || ((res != TCL_OK) &&
		    (0 != strcmp(TclGetString(lv[i+1]), "error")))) {
		newcode = 1;
	    }
	} else if (0 == strcmp(TclGetString(lv[i]), "-level")) {
	    /*
	     * !integer, integer != 0
	     */

	    res = TclGetIntFromObj(NULL, lv [i+1], &val);
	    if ((res != TCL_OK) || (val != 0)) {
		newlevel = 0;
	    }
	}
    }

    /*
     * -code, -level are either not present or ok. Nothing to do.
     */

    if ((newlevel < 0) && (newcode < 0)) {
	return msg;
    }

    lcn = numOptions;
    if (explicitResult) {
	lcn ++;
    }
    if (newlevel >= 0) {
	lcn += 2;
    }
    if (newcode >= 0) {
	lcn += 2;
    }

    lvn = (Tcl_Obj **)ckalloc(lcn * sizeof(Tcl_Obj *));

    /*
     * New level/code information is spliced into the first occurence of
     * -level, -code, further occurences are ignored. The options cannot be
     * not present, we would not come here. Options which are ok are simply
     * copied over.
     */

    lignore = cignore = 0;
    for (i=0, j=0; i<numOptions; i+=2) {
	if (0 == strcmp(TclGetString(lv[i]), "-level")) {
	    if (newlevel >= 0) {
		lvn[j++] = lv[i];
		lvn[j++] = Tcl_NewIntObj(newlevel);
		newlevel = -1;
		lignore = 1;
		continue;
	    } else if (lignore) {
		continue;
	    }
	} else if (0 == strcmp(TclGetString(lv[i]), "-code")) {
	    if (newcode >= 0) {
		lvn[j++] = lv[i];
		lvn[j++] = Tcl_NewIntObj(newcode);
		newcode = -1;
		cignore = 1;
		continue;
	    } else if (cignore) {
		continue;
	    }
	}

	/*
	 * Keep everything else, possibly copied down.
	 */

	lvn[j++] = lv[i];
	lvn[j++] = lv[i+1];
    }
    if (newlevel >= 0) {
	Tcl_Panic("Defined newlevel not used in rewrite");
    }
    if (newcode >= 0) {
	Tcl_Panic("Defined newcode not used in rewrite");
    }

    if (explicitResult) {
	lvn[j++] = lv[i];
    }

    msg = Tcl_NewListObj(j, lvn);

    ckfree(lvn);
    return msg;
}

/*
 *----------------------------------------------------------------------
 *
 * Tcl_GetChannelErrorInterp --
 *
 *	TIP #219, Tcl Channel Reflection API.
 *	Return the message stored by the channel driver.
 *
 * Results:
 *	Tcl error message object.
 *
 * Side effects:
 *	Resets the stored data to NULL.
 *
 *----------------------------------------------------------------------
 */

void
Tcl_GetChannelErrorInterp(
    Tcl_Interp *interp,		/* Interp to query. */
    Tcl_Obj **msg)		/* Place for error message. */
{
    Interp *iPtr = (Interp *) interp;

    *msg = iPtr->chanMsg;
    iPtr->chanMsg = NULL;
}

/*
 *----------------------------------------------------------------------
 *
 * Tcl_GetChannelError --
 *
 *	TIP #219, Tcl Channel Reflection API.
 *	Return the message stored by the channel driver.
 *
 * Results:
 *	Tcl error message object.
 *
 * Side effects:
 *	Resets the stored data to NULL.
 *
 *----------------------------------------------------------------------
 */

void
Tcl_GetChannelError(
    Tcl_Channel chan,		/* Channel to query. */
    Tcl_Obj **msg)		/* Place for error message. */
{
    ChannelState *statePtr = ((Channel *) chan)->state;

    *msg = statePtr->chanMsg;
    statePtr->chanMsg = NULL;
}

/*
 *----------------------------------------------------------------------
 *
 * Tcl_ChannelTruncateProc --
 *
 *	TIP #208 (subsection relating to truncation, based on TIP #206).
 *	Return the Tcl_DriverTruncateProc of the channel type.
 *
 * Results:
 *	A pointer to the proc.
 *
 * Side effects:
 *	None.
 *
 *----------------------------------------------------------------------
 */

Tcl_DriverTruncateProc *
Tcl_ChannelTruncateProc(
    const Tcl_ChannelType *chanTypePtr)
				/* Pointer to channel type. */
{
    if (Tcl_ChannelVersion(chanTypePtr) < TCL_CHANNEL_VERSION_5) {
	return NULL;
    }
    return chanTypePtr->truncateProc;
}

/*
 *----------------------------------------------------------------------
 *
 * DupChannelIntRep --
 *
 *	Initialize the internal representation of a new Tcl_Obj to a copy of
 *	the internal representation of an existing string object.
 *
 * Results:
 *	None.
 *
 * Side effects:
 *	copyPtr's internal rep is set to a copy of srcPtr's internal
 *	representation.
 *
 *----------------------------------------------------------------------
 */

static void
DupChannelIntRep(
    Tcl_Obj *srcPtr,	/* Object with internal rep to copy. Must have
				 * an internal rep of type "Channel". */
    Tcl_Obj *copyPtr)	/* Object with internal rep to set. Must not
				 * currently have an internal rep.*/
{
    ResolvedChanName *resPtr;

    ChanGetIntRep(srcPtr, resPtr);
    assert(resPtr);
    ChanSetIntRep(copyPtr, resPtr);
}

/*
 *----------------------------------------------------------------------
 *
 * FreeChannelIntRep --
 *
 *	Release statePtr storage.
 *
 * Results:
 *	None.
 *
 * Side effects:
 *	May cause state to be freed.
 *
 *----------------------------------------------------------------------
 */

static void
FreeChannelIntRep(
    Tcl_Obj *objPtr)		/* Object with internal rep to free. */
{
    ResolvedChanName *resPtr;

    ChanGetIntRep(objPtr, resPtr);
    assert(resPtr);
    if (resPtr->refCount-- > 1) {
	return;
    }
    Tcl_Release(resPtr->statePtr);
    ckfree(resPtr);
}

#if 0
/*
 * For future debugging work, a simple function to print the flags of a
 * channel in semi-readable form.
 */

static int
DumpFlags(
    char *str,
    int flags)
{
    char buf[20];
    int i = 0;

#define ChanFlag(chr, bit)      (buf[i++] = ((flags & (bit)) ? (chr) : '_'))

    ChanFlag('r', TCL_READABLE);
    ChanFlag('w', TCL_WRITABLE);
    ChanFlag('n', CHANNEL_NONBLOCKING);
    ChanFlag('l', CHANNEL_LINEBUFFERED);
    ChanFlag('u', CHANNEL_UNBUFFERED);
    ChanFlag('F', BG_FLUSH_SCHEDULED);
    ChanFlag('c', CHANNEL_CLOSED);
    ChanFlag('E', CHANNEL_EOF);
    ChanFlag('S', CHANNEL_STICKY_EOF);
    ChanFlag('B', CHANNEL_BLOCKED);
    ChanFlag('/', INPUT_SAW_CR);
    ChanFlag('D', CHANNEL_DEAD);
    ChanFlag('R', CHANNEL_RAW_MODE);
    ChanFlag('x', CHANNEL_INCLOSE);

    buf[i] ='\0';

    fprintf(stderr, "%s: %s\n", str, buf);
    return 0;
}
#endif

/*
 * Local Variables:
 * mode: c
 * c-basic-offset: 4
 * fill-column: 78
 * tab-width: 8
 * indent-tabs-mode: nil
 * End:
 */<|MERGE_RESOLUTION|>--- conflicted
+++ resolved
@@ -3528,24 +3528,17 @@
      * it anymore and this will help avoid deadlocks on some channel types.
      */
 
-<<<<<<< HEAD
 #ifndef TCL_NO_DEPRECATED
     if ((chanPtr->typePtr->closeProc == TCL_CLOSE2PROC) || (chanPtr->typePtr->closeProc == NULL)) {
-	/* If this half-close gives a EINVAL, just continue the full close */
+	/* If this half-close gives a EINVAL or ENOTCONN, just continue the full close */
 	result = chanPtr->typePtr->close2Proc(chanPtr->instanceData, interp, TCL_CLOSE_READ);
-	if (result == EINVAL) {
-=======
-    if (chanPtr->typePtr->closeProc == TCL_CLOSE2PROC) {
-	result = chanPtr->typePtr->close2Proc(chanPtr->instanceData, interp,
-		TCL_CLOSE_READ);
 	if ((result == EINVAL) || result == ENOTCONN) {
->>>>>>> 38aabeec
 	    result = 0;
 	}
     }
 #else
     result = chanPtr->typePtr->close2Proc(chanPtr->instanceData, interp, TCL_CLOSE_READ);
-    if (result == EINVAL) {
+    if ((result == EINVAL) || result == ENOTCONN) {
 	result = 0;
     }
 #endif
@@ -4318,17 +4311,11 @@
 	Tcl_SetErrno(EINVAL);
 	return -1;
     }
-<<<<<<< HEAD
     if (((Tcl_ChannelWideSeekProc(chanPtr->typePtr) != NULL)
 #ifndef TCL_NO_DEPRECATED
 	    || (Tcl_ChannelSeekProc(chanPtr->typePtr) != NULL)
 #endif
 	    ) && (Tcl_OutputBuffered((Tcl_Channel) chanPtr) > 0)) {
-=======
-    if ((Tcl_ChannelSeekProc(chanPtr->typePtr) != NULL)
-	    && (Tcl_OutputBuffered((Tcl_Channel) chanPtr) > 0)) {
-
->>>>>>> 38aabeec
 	/*
 	 * CAVEAT - The assumption here is that FlushChannel() will push out
 	 * the bytes of any writes that are in progress.  Since this is a
