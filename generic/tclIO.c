/*
 * tclIO.c --
 *
 *	This file provides the generic portions (those that are the same on
 *	all platforms and for all channel types) of Tcl's IO facilities.
 *
 * Copyright (c) 1998-2000 Ajuba Solutions
 * Copyright (c) 1995-1997 Sun Microsystems, Inc.
 *
 * See the file "license.terms" for information on usage and redistribution of
 * this file, and for a DISCLAIMER OF ALL WARRANTIES.
 */

#include "tclInt.h"
#include "tclIO.h"
#include <assert.h>

/*
 * For each channel handler registered in a call to Tcl_CreateChannelHandler,
 * there is one record of the following type. All of records for a specific
 * channel are chained together in a singly linked list which is stored in
 * the channel structure.
 */

typedef struct ChannelHandler {
    Channel *chanPtr;		/* The channel structure for this channel. */
    int mask;			/* Mask of desired events. */
    Tcl_ChannelProc *proc;	/* Procedure to call in the type of
				 * Tcl_CreateChannelHandler. */
    ClientData clientData;	/* Argument to pass to procedure. */
    struct ChannelHandler *nextPtr;
				/* Next one in list of registered handlers. */
} ChannelHandler;

/*
 * This structure keeps track of the current ChannelHandler being invoked in
 * the current invocation of ChannelHandlerEventProc. There is a potential
 * problem if a ChannelHandler is deleted while it is the current one, since
 * ChannelHandlerEventProc needs to look at the nextPtr field. To handle this
 * problem, structures of the type below indicate the next handler to be
 * processed for any (recursively nested) dispatches in progress. The
 * nextHandlerPtr field is updated if the handler being pointed to is deleted.
 * The nextPtr field is used to chain together all recursive invocations, so
 * that Tcl_DeleteChannelHandler can find all the recursively nested
 * invocations of ChannelHandlerEventProc and compare the handler being
 * deleted against the NEXT handler to be invoked in that invocation; when it
 * finds such a situation, Tcl_DeleteChannelHandler updates the nextHandlerPtr
 * field of the structure to the next handler.
 */

typedef struct NextChannelHandler {
    ChannelHandler *nextHandlerPtr;	/* The next handler to be invoked in
					 * this invocation. */
    struct NextChannelHandler *nestedHandlerPtr;
					/* Next nested invocation of
					 * ChannelHandlerEventProc. */
} NextChannelHandler;

/*
 * The following structure describes the event that is added to the Tcl
 * event queue by the channel handler check procedure.
 */

typedef struct ChannelHandlerEvent {
    Tcl_Event header;		/* Standard header for all events. */
    Channel *chanPtr;		/* The channel that is ready. */
    int readyMask;		/* Events that have occurred. */
} ChannelHandlerEvent;

/*
 * The following structure is used by Tcl_GetsObj() to encapsulates the
 * state for a "gets" operation.
 */

typedef struct GetsState {
    Tcl_Obj *objPtr;		/* The object to which UTF-8 characters
				 * will be appended. */
    char **dstPtr;		/* Pointer into objPtr's string rep where
				 * next character should be stored. */
    Tcl_Encoding encoding;	/* The encoding to use to convert raw bytes
				 * to UTF-8.  */
    ChannelBuffer *bufPtr;	/* The current buffer of raw bytes being
				 * emptied. */
    Tcl_EncodingState state;	/* The encoding state just before the last
				 * external to UTF-8 conversion in
				 * FilterInputBytes(). */
    int rawRead;		/* The number of bytes removed from bufPtr
				 * in the last call to FilterInputBytes(). */
    int bytesWrote;		/* The number of bytes of UTF-8 data
				 * appended to objPtr during the last call to
				 * FilterInputBytes(). */
    int charsWrote;		/* The corresponding number of UTF-8
				 * characters appended to objPtr during the
				 * last call to FilterInputBytes(). */
    int totalChars;		/* The total number of UTF-8 characters
				 * appended to objPtr so far, just before the
				 * last call to FilterInputBytes(). */
} GetsState;

/*
 * The following structure encapsulates the state for a background channel
 * copy.  Note that the data buffer for the copy will be appended to this
 * structure.
 */

typedef struct CopyState {
    struct Channel *readPtr;	/* Pointer to input channel. */
    struct Channel *writePtr;	/* Pointer to output channel. */
    int readFlags;		/* Original read channel flags. */
    int writeFlags;		/* Original write channel flags. */
    Tcl_WideInt toRead;		/* Number of bytes to copy, or -1. */
    Tcl_WideInt total;		/* Total bytes transferred (written). */
    Tcl_Interp *interp;		/* Interp that started the copy. */
    Tcl_Obj *cmdPtr;		/* Command to be invoked at completion. */
    int bufSize;		/* Size of appended buffer. */
    char buffer[1];		/* Copy buffer, this must be the last
                                 * field. */
} CopyState;

/*
 * All static variables used in this file are collected into a single instance
 * of the following structure. For multi-threaded implementations, there is
 * one instance of this structure for each thread.
 *
 * Notice that different structures with the same name appear in other files.
 * The structure defined below is used in this file only.
 */

typedef struct ThreadSpecificData {
    NextChannelHandler *nestedHandlerPtr;
				/* This variable holds the list of nested
				 * ChannelHandlerEventProc invocations. */
    ChannelState *firstCSPtr;	/* List of all channels currently open,
				 * indexed by ChannelState, as only one
				 * ChannelState exists per set of stacked
				 * channels. */
    Tcl_Channel stdinChannel;	/* Static variable for the stdin channel. */
    int stdinInitialized;
    Tcl_Channel stdoutChannel;	/* Static variable for the stdout channel. */
    int stdoutInitialized;
    Tcl_Channel stderrChannel;	/* Static variable for the stderr channel. */
    int stderrInitialized;
    Tcl_Encoding binaryEncoding;
} ThreadSpecificData;

static Tcl_ThreadDataKey dataKey;

/*
 * Structure to record a close callback. One such record exists for
 * each close callback registered for a channel.
 */

typedef struct CloseCallback {
    Tcl_CloseProc *proc;		/* The procedure to call. */
    ClientData clientData;		/* Arbitrary one-word data to pass
					 * to the callback. */
    struct CloseCallback *nextPtr;	/* For chaining close callbacks. */
} CloseCallback;

/*
 * Static functions in this file:
 */

static ChannelBuffer *	AllocChannelBuffer(int length);
static void		ChannelTimerProc(ClientData clientData);
static int		CheckChannelErrors(ChannelState *statePtr,
			    int direction);
static int		CheckForDeadChannel(Tcl_Interp *interp,
			    ChannelState *statePtr);
static void		CheckForStdChannelsBeingClosed(Tcl_Channel chan);
static void		CleanupChannelHandlers(Tcl_Interp *interp,
			    Channel *chanPtr);
static int		CloseChannel(Tcl_Interp *interp, Channel *chanPtr,
			    int errorCode);
static int		CloseChannelPart(Tcl_Interp *interp, Channel *chanPtr,
			    int errorCode, int flags);
static int		CloseWrite(Tcl_Interp *interp, Channel *chanPtr);
static void		CommonGetsCleanup(Channel *chanPtr);
static int		CopyAndTranslateBuffer(ChannelState *statePtr,
			    char *result, int space);
static int		CopyBuffer(Channel *chanPtr, char *result, int space);
static int		CopyData(CopyState *csPtr, int mask);
static void		CopyEventProc(ClientData clientData, int mask);
static void		CreateScriptRecord(Tcl_Interp *interp,
			    Channel *chanPtr, int mask, Tcl_Obj *scriptPtr);
static void		DeleteChannelTable(ClientData clientData,
			    Tcl_Interp *interp);
static void		DeleteScriptRecord(Tcl_Interp *interp,
			    Channel *chanPtr, int mask);
static int		DetachChannel(Tcl_Interp *interp, Tcl_Channel chan);
static void		DiscardInputQueued(ChannelState *statePtr,
			    int discardSavedBuffers);
static void		DiscardOutputQueued(ChannelState *chanPtr);
<<<<<<< HEAD
static int		DoRead(Channel *chanPtr, char *srcPtr, int slen, int allowShortReads);
static int		DoWrite(Channel *chanPtr, const char *src, int srcLen);
=======
static int		DoRead(Channel *chanPtr, char *srcPtr, int slen);
>>>>>>> 1eb2dfe0
static int		DoReadChars(Channel *chan, Tcl_Obj *objPtr, int toRead,
			    int appendFlag);
static int		FilterInputBytes(Channel *chanPtr,
			    GetsState *statePtr);
static int		FlushChannel(Tcl_Interp *interp, Channel *chanPtr,
			    int calledFromAsyncFlush);
static int		TclGetsObjBinary(Tcl_Channel chan, Tcl_Obj *objPtr);
static Tcl_Encoding	GetBinaryEncoding();
static void		FreeBinaryEncoding(ClientData clientData);
static Tcl_HashTable *	GetChannelTable(Tcl_Interp *interp);
static int		GetInput(Channel *chanPtr);
static int		HaveVersion(const Tcl_ChannelType *typePtr,
			    Tcl_ChannelTypeVersion minimumVersion);
static void		PeekAhead(Channel *chanPtr, char **dstEndPtr,
			    GetsState *gsPtr);
static int		ReadBytes(ChannelState *statePtr, Tcl_Obj *objPtr,
			    int charsLeft, int *offsetPtr);
static int		ReadChars(ChannelState *statePtr, Tcl_Obj *objPtr,
			    int charsLeft, int *offsetPtr, int *factorPtr);
static void		RecycleBuffer(ChannelState *statePtr,
			    ChannelBuffer *bufPtr, int mustDiscard);
static int		StackSetBlockMode(Channel *chanPtr, int mode);
static int		SetBlockMode(Tcl_Interp *interp, Channel *chanPtr,
			    int mode);
static void		StopCopy(CopyState *csPtr);
static int		TranslateInputEOL(ChannelState *statePtr, char *dst,
			    const char *src, int *dstLenPtr, int *srcLenPtr);
static void		UpdateInterest(Channel *chanPtr);
static int		Write(Channel *chanPtr, const char *src,
			    int srcLen, Tcl_Encoding encoding);
static Tcl_Obj *	FixLevelCode(Tcl_Obj *msg);
static void		SpliceChannel(Tcl_Channel chan);
static void		CutChannel(Tcl_Channel chan);
static int              WillRead(Channel *chanPtr);

#define WriteChars(chanPtr, src, srcLen) \
			Write(chanPtr, src, srcLen, chanPtr->state->encoding)
#define WriteBytes(chanPtr, src, srcLen) \
			Write(chanPtr, src, srcLen, tclIdentityEncoding)

/*
 * Simplifying helper macros. All may use their argument(s) multiple times.
 * The ANSI C "prototypes" for the macros are listed below, together with a
 * short description of what the macro does.
 *
 * --------------------------------------------------------------------------
 * int BytesLeft(ChannelBuffer *bufPtr)
 *
 *	Returns the number of bytes of data remaining in the buffer.
 *
 * int SpaceLeft(ChannelBuffer *bufPtr)
 *
 *	Returns the number of bytes of space remaining at the end of the
 *	buffer.
 *
 * int IsBufferReady(ChannelBuffer *bufPtr)
 *
 *	Returns whether a buffer has bytes available within it.
 *
 * int IsBufferEmpty(ChannelBuffer *bufPtr)
 *
 *	Returns whether a buffer is entirely empty. Note that this is not the
 *	inverse of the above operation; trying to merge the two seems to lead
 *	to occasional crashes...
 *
 * int IsBufferFull(ChannelBuffer *bufPtr)
 *
 *	Returns whether more data can be added to a buffer.
 *
 * int IsBufferOverflowing(ChannelBuffer *bufPtr)
 *
 *	Returns whether a buffer has more data in it than it should.
 *
 * char *InsertPoint(ChannelBuffer *bufPtr)
 *
 *	Returns a pointer to where characters should be added to the buffer.
 *
 * char *RemovePoint(ChannelBuffer *bufPtr)
 *
 *	Returns a pointer to where characters should be removed from the
 *	buffer.
 * --------------------------------------------------------------------------
 */

#define BytesLeft(bufPtr)	((bufPtr)->nextAdded - (bufPtr)->nextRemoved)

#define SpaceLeft(bufPtr)	((bufPtr)->bufLength - (bufPtr)->nextAdded)

#define IsBufferReady(bufPtr)	((bufPtr)->nextAdded > (bufPtr)->nextRemoved)

#define IsBufferEmpty(bufPtr)	((bufPtr)->nextAdded == (bufPtr)->nextRemoved)

#define IsBufferFull(bufPtr)	((bufPtr)->nextAdded >= (bufPtr)->bufLength)

#define IsBufferOverflowing(bufPtr) ((bufPtr)->nextAdded>(bufPtr)->bufLength)

#define InsertPoint(bufPtr)	((bufPtr)->buf + (bufPtr)->nextAdded)

#define RemovePoint(bufPtr)	((bufPtr)->buf + (bufPtr)->nextRemoved)

/*
 * For working with channel state flag bits.
 */

#define SetFlag(statePtr, flag)		((statePtr)->flags |= (flag))
#define ResetFlag(statePtr, flag)	((statePtr)->flags &= ~(flag))
#define GotFlag(statePtr, flag)		((statePtr)->flags & (flag))

/*
 * Macro for testing whether a string (in optionName, length len) matches a
 * value (prefix matching rules). Arguments are the minimum length to match
 * and the value to match against. (Can't use Tcl_GetIndexFromObj as this is
 * used in a situation where no objects are available.)
 */

#define HaveOpt(minLength, nameString) \
	((len > (minLength)) && (optionName[1] == (nameString)[1]) \
		&& (strncmp(optionName, (nameString), len) == 0))

/*
 * The ChannelObjType type.  We actually store the ChannelState structure
 * as that lives longest and we want to return the bottomChanPtr when
 * requested (consistent with Tcl_GetChannel).  The setFromAny and
 * updateString can be NULL as they should not be called.
 */

static void		DupChannelIntRep(Tcl_Obj *objPtr, Tcl_Obj *copyPtr);
<<<<<<< HEAD
static int		SetChannelFromAny(Tcl_Interp *interp,
			    Tcl_Obj *objPtr);
static void		UpdateStringOfChannel(Tcl_Obj *objPtr);
static void		FreeChannelIntRep(Tcl_Obj *objPtr);

static const Tcl_ObjType tclChannelType = {
=======
static int		SetChannelFromAny(Tcl_Interp *interp, Tcl_Obj *objPtr);
static void		FreeChannelIntRep(Tcl_Obj *objPtr);

static Tcl_ObjType chanObjType = {
>>>>>>> 1eb2dfe0
    "channel",			/* name for this type */
    FreeChannelIntRep,		/* freeIntRepProc */
    DupChannelIntRep,		/* dupIntRepProc */
    NULL,			/* updateStringProc */
    NULL			/* setFromAnyProc SetChannelFromAny */
};

#define GET_CHANNELSTATE(objPtr) \
    ((ChannelState *) (objPtr)->internalRep.twoPtrValue.ptr1)
#define SET_CHANNELSTATE(objPtr, storePtr) \
    ((objPtr)->internalRep.twoPtrValue.ptr1 = (void *) (storePtr))
#define GET_CHANNELINTERP(objPtr) \
    ((Tcl_Interp *) (objPtr)->internalRep.twoPtrValue.ptr2)
#define SET_CHANNELINTERP(objPtr, storePtr) \
    ((objPtr)->internalRep.twoPtrValue.ptr2 = (void *) (storePtr))

#define BUSY_STATE(st, fl) \
     ((((st)->csPtrR) && ((fl) & TCL_READABLE)) || \
      (((st)->csPtrW) && ((fl) & TCL_WRITABLE)))

#define MAX_CHANNEL_BUFFER_SIZE (1024*1024)

/*
 *---------------------------------------------------------------------------
 *
 * ChanClose, ChanRead, ChanSeek, ChanThreadAction, ChanWatch, ChanWrite --
 *
 *	Simplify the access to selected channel driver "methods" that are used
 *	in multiple places in a stereotypical fashion. These are just thin
 *	wrappers around the driver functions.
 *
 *---------------------------------------------------------------------------
 */

static inline int
ChanClose(
    Channel *chanPtr,
    Tcl_Interp *interp)
{
    if (chanPtr->typePtr->closeProc != TCL_CLOSE2PROC) {
	return chanPtr->typePtr->closeProc(chanPtr->instanceData, interp);
    } else {
	return chanPtr->typePtr->close2Proc(chanPtr->instanceData, interp, 0);
    }
}

static inline int
ChanCloseHalf(
    Channel *chanPtr,
    Tcl_Interp *interp,
    int flags)
{
    return chanPtr->typePtr->close2Proc(chanPtr->instanceData, interp, flags);
}

static inline int
ChanRead(
    Channel *chanPtr,
    char *dst,
    int dstSize,
    int *errnoPtr)
{
    if (WillRead(chanPtr) < 0) {
        return -1;
    }

    return chanPtr->typePtr->inputProc(chanPtr->instanceData, dst, dstSize,
	    errnoPtr);
}

static inline Tcl_WideInt
ChanSeek(
    Channel *chanPtr,
    Tcl_WideInt offset,
    int mode,
    int *errnoPtr)
{
    /*
     * Note that we prefer the wideSeekProc if that field is available in the
     * type and non-NULL.
     */

    if (HaveVersion(chanPtr->typePtr, TCL_CHANNEL_VERSION_3) &&
	    chanPtr->typePtr->wideSeekProc != NULL) {
	return chanPtr->typePtr->wideSeekProc(chanPtr->instanceData,
		offset, mode, errnoPtr);
    }

    if (offset<Tcl_LongAsWide(LONG_MIN) || offset>Tcl_LongAsWide(LONG_MAX)) {
	*errnoPtr = EOVERFLOW;
	return Tcl_LongAsWide(-1);
    }

    return Tcl_LongAsWide(chanPtr->typePtr->seekProc(chanPtr->instanceData,
	    Tcl_WideAsLong(offset), mode, errnoPtr));
}

static inline void
ChanThreadAction(
    Channel *chanPtr,
    int action)
{
    Tcl_DriverThreadActionProc *threadActionProc =
	    Tcl_ChannelThreadActionProc(chanPtr->typePtr);

    if (threadActionProc != NULL) {
	threadActionProc(chanPtr->instanceData, action);
    }
}

static inline void
ChanWatch(
    Channel *chanPtr,
    int mask)
{
    chanPtr->typePtr->watchProc(chanPtr->instanceData, mask);
}

static inline int
ChanWrite(
    Channel *chanPtr,
    const char *src,
    int srcLen,
    int *errnoPtr)
{
    return chanPtr->typePtr->outputProc(chanPtr->instanceData, src, srcLen,
	    errnoPtr);
}

/*
 *---------------------------------------------------------------------------
 *
 * TclInitIOSubsystem --
 *
 *	Initialize all resources used by this subsystem on a per-process
 *	basis.
 *
 * Results:
 *	None.
 *
 * Side effects:
 *	Depends on the memory subsystems.
 *
 *---------------------------------------------------------------------------
 */

void
TclInitIOSubsystem(void)
{
    /*
     * By fetching thread local storage we take care of allocating it for each
     * thread.
     */

    (void) TCL_TSD_INIT(&dataKey);
}

/*
 *-------------------------------------------------------------------------
 *
 * TclFinalizeIOSubsystem --
 *
 *	Releases all resources used by this subsystem on a per-process basis.
 *	Closes all extant channels that have not already been closed because
 *	they were not owned by any interp.
 *
 * Results:
 *	None.
 *
 * Side effects:
 *	Depends on encoding and memory subsystems.
 *
 *-------------------------------------------------------------------------
 */

	/* ARGSUSED */
void
TclFinalizeIOSubsystem(void)
{
    ThreadSpecificData *tsdPtr = TCL_TSD_INIT(&dataKey);
    Channel *chanPtr = NULL;	/* Iterates over open channels. */
    ChannelState *statePtr;	/* State of channel stack */
    int active = 1;		/* Flag == 1 while there's still work to do */
    int doflushnb;

    /* Fetch the pre-TIP#398 compatibility flag */ 
    {
        const char *s;
        Tcl_DString ds;
        
        s = TclGetEnv("TCL_FLUSH_NONBLOCKING_ON_EXIT", &ds);
        doflushnb = ((s != NULL) && strcmp(s, "0"));
        if (s != NULL) {
            Tcl_DStringFree(&ds);
        }
    }

    /*
     * Walk all channel state structures known to this thread and close
     * corresponding channels.
     */

    while (active) {
	/*
	 * Iterate through the open channel list, and find the first channel
	 * that isn't dead. We start from the head of the list each time,
	 * because the close action on one channel can close others.
	 */

	active = 0;
	for (statePtr = tsdPtr->firstCSPtr;
		statePtr != NULL;
		statePtr = statePtr->nextCSPtr) {
	    chanPtr = statePtr->topChanPtr;
            if (GotFlag(statePtr, CHANNEL_DEAD)) {
                continue;
            }
	    if (!GotFlag(statePtr, CHANNEL_INCLOSE | CHANNEL_CLOSED )
                || GotFlag(statePtr, BG_FLUSH_SCHEDULED)) {
                ResetFlag(statePtr, BG_FLUSH_SCHEDULED);
		active = 1;
		break;
	    }
	}

	/*
	 * We've found a live (or bg-closing) channel. Close it.
	 */

	if (active) {

	    /*
	     * TIP #398:  by default, we no  longer set the  channel back into
             * blocking  mode.  To  restore  the old  blocking  behavior,  the
             * environment variable  TCL_FLUSH_NONBLOCKING_ON_EXIT must be set
             * and not be "0".
	     */
            if (doflushnb) {
                    /* Set the channel back into blocking mode to ensure that we wait
                     * for all data to flush out.
                     */
                
                (void) Tcl_SetChannelOption(NULL, (Tcl_Channel) chanPtr,
                                            "-blocking", "on");                    
            }

	    if ((chanPtr == (Channel *) tsdPtr->stdinChannel) ||
		    (chanPtr == (Channel *) tsdPtr->stdoutChannel) ||
		    (chanPtr == (Channel *) tsdPtr->stderrChannel)) {
		/*
		 * Decrement the refcount which was earlier artificially
		 * bumped up to keep the channel from being closed.
		 */

		statePtr->refCount--;
	    }

	    if (statePtr->refCount <= 0) {
		/*
		 * Close it only if the refcount indicates that the channel is
		 * not referenced from any interpreter. If it is, that
		 * interpreter will close the channel when it gets destroyed.
		 */

		(void) Tcl_Close(NULL, (Tcl_Channel) chanPtr);
	    } else {
		/*
		 * The refcount is greater than zero, so flush the channel.
		 */

		Tcl_Flush((Tcl_Channel) chanPtr);

		/*
		 * Call the device driver to actually close the underlying
		 * device for this channel.
		 */

		(void) ChanClose(chanPtr, NULL);

		/*
		 * Finally, we clean up the fields in the channel data
		 * structure since all of them have been deleted already. We
		 * mark the channel with CHANNEL_DEAD to prevent any further
		 * IO operations on it.
		 */

		chanPtr->instanceData = NULL;
		SetFlag(statePtr, CHANNEL_DEAD);
	    }
	}
    }

    TclpFinalizeSockets();
    TclpFinalizePipes();
}

/*
 *----------------------------------------------------------------------
 *
 * Tcl_SetStdChannel --
 *
 *	This function is used to change the channels that are used for
 *	stdin/stdout/stderr in new interpreters.
 *
 * Results:
 *	None
 *
 * Side effects:
 *	None.
 *
 *----------------------------------------------------------------------
 */

void
Tcl_SetStdChannel(
    Tcl_Channel channel,
    int type)			/* One of TCL_STDIN, TCL_STDOUT, TCL_STDERR. */
{
    ThreadSpecificData *tsdPtr = TCL_TSD_INIT(&dataKey);

    switch (type) {
    case TCL_STDIN:
	tsdPtr->stdinInitialized = 1;
	tsdPtr->stdinChannel = channel;
	break;
    case TCL_STDOUT:
	tsdPtr->stdoutInitialized = 1;
	tsdPtr->stdoutChannel = channel;
	break;
    case TCL_STDERR:
	tsdPtr->stderrInitialized = 1;
	tsdPtr->stderrChannel = channel;
	break;
    }
}

/*
 *----------------------------------------------------------------------
 *
 * Tcl_GetStdChannel --
 *
 *	Returns the specified standard channel.
 *
 * Results:
 *	Returns the specified standard channel, or NULL.
 *
 * Side effects:
 *	May cause the creation of a standard channel and the underlying file.
 *
 *----------------------------------------------------------------------
 */

Tcl_Channel
Tcl_GetStdChannel(
    int type)			/* One of TCL_STDIN, TCL_STDOUT, TCL_STDERR. */
{
    Tcl_Channel channel = NULL;
    ThreadSpecificData *tsdPtr = TCL_TSD_INIT(&dataKey);

    /*
     * If the channels were not created yet, create them now and store them in
     * the static variables.
     */

    switch (type) {
    case TCL_STDIN:
	if (!tsdPtr->stdinInitialized) {
	    tsdPtr->stdinChannel = TclpGetDefaultStdChannel(TCL_STDIN);
	    tsdPtr->stdinInitialized = 1;

	    /*
	     * Artificially bump the refcount to ensure that the channel is
	     * only closed on exit.
	     *
	     * NOTE: Must only do this if stdinChannel is not NULL. It can be
	     * NULL in situations where Tcl is unable to connect to the
	     * standard input.
	     */

	    if (tsdPtr->stdinChannel != NULL) {
		Tcl_RegisterChannel(NULL, tsdPtr->stdinChannel);
	    }
	}
	channel = tsdPtr->stdinChannel;
	break;
    case TCL_STDOUT:
	if (!tsdPtr->stdoutInitialized) {
	    tsdPtr->stdoutChannel = TclpGetDefaultStdChannel(TCL_STDOUT);
	    tsdPtr->stdoutInitialized = 1;
	    if (tsdPtr->stdoutChannel != NULL) {
		Tcl_RegisterChannel(NULL, tsdPtr->stdoutChannel);
	    }
	}
	channel = tsdPtr->stdoutChannel;
	break;
    case TCL_STDERR:
	if (!tsdPtr->stderrInitialized) {
	    tsdPtr->stderrChannel = TclpGetDefaultStdChannel(TCL_STDERR);
	    tsdPtr->stderrInitialized = 1;
	    if (tsdPtr->stderrChannel != NULL) {
		Tcl_RegisterChannel(NULL, tsdPtr->stderrChannel);
	    }
	}
	channel = tsdPtr->stderrChannel;
	break;
    }
    return channel;
}

/*
 *----------------------------------------------------------------------
 *
 * Tcl_CreateCloseHandler
 *
 *	Creates a close callback which will be called when the channel is
 *	closed.
 *
 * Results:
 *	None.
 *
 * Side effects:
 *	Causes the callback to be called in the future when the channel will
 *	be closed.
 *
 *----------------------------------------------------------------------
 */

void
Tcl_CreateCloseHandler(
    Tcl_Channel chan,		/* The channel for which to create the close
				 * callback. */
    Tcl_CloseProc *proc,	/* The callback routine to call when the
				 * channel will be closed. */
    ClientData clientData)	/* Arbitrary data to pass to the close
				 * callback. */
{
    ChannelState *statePtr = ((Channel *) chan)->state;
    CloseCallback *cbPtr;

    cbPtr = ckalloc(sizeof(CloseCallback));
    cbPtr->proc = proc;
    cbPtr->clientData = clientData;

    cbPtr->nextPtr = statePtr->closeCbPtr;
    statePtr->closeCbPtr = cbPtr;
}

/*
 *----------------------------------------------------------------------
 *
 * Tcl_DeleteCloseHandler --
 *
 *	Removes a callback that would have been called on closing the channel.
 *	If there is no matching callback then this function has no effect.
 *
 * Results:
 *	None.
 *
 * Side effects:
 *	The callback will not be called in the future when the channel is
 *	eventually closed.
 *
 *----------------------------------------------------------------------
 */

void
Tcl_DeleteCloseHandler(
    Tcl_Channel chan,		/* The channel for which to cancel the close
				 * callback. */
    Tcl_CloseProc *proc,	/* The procedure for the callback to
				 * remove. */
    ClientData clientData)	/* The callback data for the callback to
				 * remove. */
{
    ChannelState *statePtr = ((Channel *) chan)->state;
    CloseCallback *cbPtr, *cbPrevPtr;

    for (cbPtr = statePtr->closeCbPtr, cbPrevPtr = NULL;
	    cbPtr != NULL; cbPtr = cbPtr->nextPtr) {
	if ((cbPtr->proc == proc) && (cbPtr->clientData == clientData)) {
	    if (cbPrevPtr == NULL) {
		statePtr->closeCbPtr = cbPtr->nextPtr;
	    } else {
		cbPrevPtr->nextPtr = cbPtr->nextPtr;
	    }
	    ckfree(cbPtr);
	    break;
	}
	cbPrevPtr = cbPtr;
    }
}

/*
 *----------------------------------------------------------------------
 *
 * GetChannelTable --
 *
 *	Gets and potentially initializes the channel table for an interpreter.
 *	If it is initializing the table it also inserts channels for stdin,
 *	stdout and stderr if the interpreter is trusted.
 *
 * Results:
 *	A pointer to the hash table created, for use by the caller.
 *
 * Side effects:
 *	Initializes the channel table for an interpreter. May create channels
 *	for stdin, stdout and stderr.
 *
 *----------------------------------------------------------------------
 */

static Tcl_HashTable *
GetChannelTable(
    Tcl_Interp *interp)
{
    Tcl_HashTable *hTblPtr;	/* Hash table of channels. */
    Tcl_Channel stdinChan, stdoutChan, stderrChan;

    hTblPtr = Tcl_GetAssocData(interp, "tclIO", NULL);
    if (hTblPtr == NULL) {
	hTblPtr = ckalloc(sizeof(Tcl_HashTable));
	Tcl_InitHashTable(hTblPtr, TCL_STRING_KEYS);
	Tcl_SetAssocData(interp, "tclIO",
		(Tcl_InterpDeleteProc *) DeleteChannelTable, hTblPtr);

	/*
	 * If the interpreter is trusted (not "safe"), insert channels for
	 * stdin, stdout and stderr (possibly creating them in the process).
	 */

	if (Tcl_IsSafe(interp) == 0) {
	    stdinChan = Tcl_GetStdChannel(TCL_STDIN);
	    if (stdinChan != NULL) {
		Tcl_RegisterChannel(interp, stdinChan);
	    }
	    stdoutChan = Tcl_GetStdChannel(TCL_STDOUT);
	    if (stdoutChan != NULL) {
		Tcl_RegisterChannel(interp, stdoutChan);
	    }
	    stderrChan = Tcl_GetStdChannel(TCL_STDERR);
	    if (stderrChan != NULL) {
		Tcl_RegisterChannel(interp, stderrChan);
	    }
	}
    }
    return hTblPtr;
}

/*
 *----------------------------------------------------------------------
 *
 * DeleteChannelTable --
 *
 *	Deletes the channel table for an interpreter, closing any open
 *	channels whose refcount reaches zero. This procedure is invoked when
 *	an interpreter is deleted, via the AssocData cleanup mechanism.
 *
 * Results:
 *	None.
 *
 * Side effects:
 *	Deletes the hash table of channels. May close channels. May flush
 *	output on closed channels. Removes any channeEvent handlers that were
 *	registered in this interpreter.
 *
 *----------------------------------------------------------------------
 */

static void
DeleteChannelTable(
    ClientData clientData,	/* The per-interpreter data structure. */
    Tcl_Interp *interp)		/* The interpreter being deleted. */
{
    Tcl_HashTable *hTblPtr;	/* The hash table. */
    Tcl_HashSearch hSearch;	/* Search variable. */
    Tcl_HashEntry *hPtr;	/* Search variable. */
    Channel *chanPtr;		/* Channel being deleted. */
    ChannelState *statePtr;	/* State of Channel being deleted. */
    EventScriptRecord *sPtr, *prevPtr, *nextPtr;
				/* Variables to loop over all channel events
				 * registered, to delete the ones that refer
				 * to the interpreter being deleted. */

    /*
     * Delete all the registered channels - this will close channels whose
     * refcount reaches zero.
     */

    hTblPtr = clientData;
    for (hPtr = Tcl_FirstHashEntry(hTblPtr, &hSearch); hPtr != NULL;
	    hPtr = Tcl_FirstHashEntry(hTblPtr, &hSearch)) {
	chanPtr = Tcl_GetHashValue(hPtr);
	statePtr = chanPtr->state;

	/*
	 * Remove any fileevents registered in this interpreter.
	 */

	for (sPtr = statePtr->scriptRecordPtr, prevPtr = NULL;
		sPtr != NULL; sPtr = nextPtr) {
	    nextPtr = sPtr->nextPtr;
	    if (sPtr->interp == interp) {
		if (prevPtr == NULL) {
		    statePtr->scriptRecordPtr = nextPtr;
		} else {
		    prevPtr->nextPtr = nextPtr;
		}

		Tcl_DeleteChannelHandler((Tcl_Channel) chanPtr,
			TclChannelEventScriptInvoker, sPtr);

		TclDecrRefCount(sPtr->scriptPtr);
		ckfree(sPtr);
	    } else {
		prevPtr = sPtr;
	    }
	}

	/*
	 * Cannot call Tcl_UnregisterChannel because that procedure calls
	 * Tcl_GetAssocData to get the channel table, which might already be
	 * inaccessible from the interpreter structure. Instead, we emulate
	 * the behavior of Tcl_UnregisterChannel directly here.
	 */

	Tcl_DeleteHashEntry(hPtr);
	SetFlag(statePtr, CHANNEL_TAINTED);
	statePtr->refCount--;
	if (statePtr->refCount <= 0) {
	    if (!GotFlag(statePtr, BG_FLUSH_SCHEDULED)) {
		(void) Tcl_Close(interp, (Tcl_Channel) chanPtr);
	    }
	}

    }
    Tcl_DeleteHashTable(hTblPtr);
    ckfree(hTblPtr);
}

/*
 *----------------------------------------------------------------------
 *
 * CheckForStdChannelsBeingClosed --
 *
 *	Perform special handling for standard channels being closed. When
 *	given a standard channel, if the refcount is now 1, it means that the
 *	last reference to the standard channel is being explicitly closed. Now
 *	bump the refcount artificially down to 0, to ensure the normal
 *	handling of channels being closed will occur. Also reset the static
 *	pointer to the channel to NULL, to avoid dangling references.
 *
 * Results:
 *	None.
 *
 * Side effects:
 *	Manipulates the refcount on standard channels. May smash the global
 *	static pointer to a standard channel.
 *
 *----------------------------------------------------------------------
 */

static void
CheckForStdChannelsBeingClosed(
    Tcl_Channel chan)
{
    ChannelState *statePtr = ((Channel *) chan)->state;
    ThreadSpecificData *tsdPtr = TCL_TSD_INIT(&dataKey);

    if (tsdPtr->stdinInitialized
	    && tsdPtr->stdinChannel != NULL
	    && statePtr == ((Channel *)tsdPtr->stdinChannel)->state) {
	if (statePtr->refCount < 2) {
	    statePtr->refCount = 0;
	    tsdPtr->stdinChannel = NULL;
	    return;
	}
    } else if (tsdPtr->stdoutInitialized
	    && tsdPtr->stdoutChannel != NULL
	    && statePtr == ((Channel *)tsdPtr->stdoutChannel)->state) {
	if (statePtr->refCount < 2) {
	    statePtr->refCount = 0;
	    tsdPtr->stdoutChannel = NULL;
	    return;
	}
    } else if (tsdPtr->stderrInitialized
	    && tsdPtr->stderrChannel != NULL
	    && statePtr == ((Channel *)tsdPtr->stderrChannel)->state) {
	if (statePtr->refCount < 2) {
	    statePtr->refCount = 0;
	    tsdPtr->stderrChannel = NULL;
	    return;
	}
    }
}

/*
 *----------------------------------------------------------------------
 *
 * Tcl_IsStandardChannel --
 *
 *	Test if the given channel is a standard channel. No attempt is made to
 *	check if the channel or the standard channels are initialized or
 *	otherwise valid.
 *
 * Results:
 *	Returns 1 if true, 0 if false.
 *
 * Side effects:
 *	None.
 *
 *----------------------------------------------------------------------
 */

int
Tcl_IsStandardChannel(
    Tcl_Channel chan)		/* Channel to check. */
{
    ThreadSpecificData *tsdPtr = TCL_TSD_INIT(&dataKey);

    if ((chan == tsdPtr->stdinChannel)
	    || (chan == tsdPtr->stdoutChannel)
	    || (chan == tsdPtr->stderrChannel)) {
	return 1;
    } else {
	return 0;
    }
}

/*
 *----------------------------------------------------------------------
 *
 * Tcl_RegisterChannel --
 *
 *	Adds an already-open channel to the channel table of an interpreter.
 *	If the interpreter passed as argument is NULL, it only increments the
 *	channel refCount.
 *
 * Results:
 *	None.
 *
 * Side effects:
 *	May increment the reference count of a channel.
 *
 *----------------------------------------------------------------------
 */

void
Tcl_RegisterChannel(
    Tcl_Interp *interp,		/* Interpreter in which to add the channel. */
    Tcl_Channel chan)		/* The channel to add to this interpreter
				 * channel table. */
{
    Tcl_HashTable *hTblPtr;	/* Hash table of channels. */
    Tcl_HashEntry *hPtr;	/* Search variable. */
    int isNew;			/* Is the hash entry new or does it exist? */
    Channel *chanPtr;		/* The actual channel. */
    ChannelState *statePtr;	/* State of the actual channel. */

    /*
     * Always (un)register bottom-most channel in the stack. This makes
     * management of the channel list easier because no manipulation is
     * necessary during (un)stack operation.
     */

    chanPtr = ((Channel *) chan)->state->bottomChanPtr;
    statePtr = chanPtr->state;

    if (statePtr->channelName == NULL) {
	Tcl_Panic("Tcl_RegisterChannel: channel without name");
    }
    if (interp != NULL) {
	hTblPtr = GetChannelTable(interp);
	hPtr = Tcl_CreateHashEntry(hTblPtr, statePtr->channelName, &isNew);
	if (!isNew) {
	    if (chan == Tcl_GetHashValue(hPtr)) {
		return;
	    }

	    Tcl_Panic("Tcl_RegisterChannel: duplicate channel names");
	}
	Tcl_SetHashValue(hPtr, chanPtr);
    }
    statePtr->refCount++;
}

/*
 *----------------------------------------------------------------------
 *
 * Tcl_UnregisterChannel --
 *
 *	Deletes the hash entry for a channel associated with an interpreter.
 *	If the interpreter given as argument is NULL, it only decrements the
 *	reference count. (This all happens in the Tcl_DetachChannel helper
 *	function).
 *
 *	Finally, if the reference count of the channel drops to zero, it is
 *	deleted.
 *
 * Results:
 *	A standard Tcl result.
 *
 * Side effects:
 *	Calls Tcl_DetachChannel which deletes the hash entry for a channel
 *	associated with an interpreter.
 *
 *	May delete the channel, which can have a variety of consequences,
 *	especially if we are forced to close the channel.
 *
 *----------------------------------------------------------------------
 */

int
Tcl_UnregisterChannel(
    Tcl_Interp *interp,		/* Interpreter in which channel is defined. */
    Tcl_Channel chan)		/* Channel to delete. */
{
    ChannelState *statePtr;	/* State of the real channel. */

    statePtr = ((Channel *) chan)->state->bottomChanPtr->state;

    if (GotFlag(statePtr, CHANNEL_INCLOSE)) {
	if (interp != NULL) {
	    Tcl_SetObjResult(interp, Tcl_NewStringObj(
                    "illegal recursive call to close through close-handler"
                    " of channel", -1));
	}
	return TCL_ERROR;
    }

    if (DetachChannel(interp, chan) != TCL_OK) {
	return TCL_OK;
    }

    statePtr = ((Channel *) chan)->state->bottomChanPtr->state;

    /*
     * Perform special handling for standard channels being closed. If the
     * refCount is now 1 it means that the last reference to the standard
     * channel is being explicitly closed, so bump the refCount down
     * artificially to 0. This will ensure that the channel is actually
     * closed, below. Also set the static pointer to NULL for the channel.
     */

    CheckForStdChannelsBeingClosed(chan);

    /*
     * If the refCount reached zero, close the actual channel.
     */

    if (statePtr->refCount <= 0) {
	/*
	 * Ensure that if there is another buffer, it gets flushed whether or
	 * not we are doing a background flush.
	 */

	if ((statePtr->curOutPtr != NULL) &&
		IsBufferReady(statePtr->curOutPtr)) {
	    SetFlag(statePtr, BUFFER_READY);
	}
	Tcl_Preserve(statePtr);
	if (!GotFlag(statePtr, BG_FLUSH_SCHEDULED)) {
	    /*
	     * We don't want to re-enter Tcl_Close().
	     */

	    if (!GotFlag(statePtr, CHANNEL_CLOSED)) {
		if (Tcl_Close(interp, chan) != TCL_OK) {
		    SetFlag(statePtr, CHANNEL_CLOSED);
		    Tcl_Release(statePtr);
		    return TCL_ERROR;
		}
	    }
	}
	SetFlag(statePtr, CHANNEL_CLOSED);
	Tcl_Release(statePtr);
    }
    return TCL_OK;
}

/*
 *----------------------------------------------------------------------
 *
 * Tcl_DetachChannel --
 *
 *	Deletes the hash entry for a channel associated with an interpreter.
 *	If the interpreter given as argument is NULL, it only decrements the
 *	reference count. Even if the ref count drops to zero, the channel is
 *	NOT closed or cleaned up. This allows a channel to be detached from an
 *	interpreter and left in the same state it was in when it was
 *	originally returned by 'Tcl_OpenFileChannel', for example.
 *
 *	This function cannot be used on the standard channels, and will return
 *	TCL_ERROR if that is attempted.
 *
 *	This function should only be necessary for special purposes in which
 *	you need to generate a pristine channel from one that has already been
 *	used. All ordinary purposes will almost always want to use
 *	Tcl_UnregisterChannel instead.
 *
 *	Provided the channel is not attached to any other interpreter, it can
 *	then be closed with Tcl_Close, rather than with Tcl_UnregisterChannel.
 *
 * Results:
 *	A standard Tcl result. If the channel is not currently registered with
 *	the given interpreter, TCL_ERROR is returned, otherwise TCL_OK.
 *	However no error messages are left in the interp's result.
 *
 * Side effects:
 *	Deletes the hash entry for a channel associated with an interpreter.
 *
 *----------------------------------------------------------------------
 */

int
Tcl_DetachChannel(
    Tcl_Interp *interp,		/* Interpreter in which channel is defined. */
    Tcl_Channel chan)		/* Channel to delete. */
{
    if (Tcl_IsStandardChannel(chan)) {
	return TCL_ERROR;
    }

    return DetachChannel(interp, chan);
}

/*
 *----------------------------------------------------------------------
 *
 * DetachChannel --
 *
 *	Deletes the hash entry for a channel associated with an interpreter.
 *	If the interpreter given as argument is NULL, it only decrements the
 *	reference count. Even if the ref count drops to zero, the channel is
 *	NOT closed or cleaned up. This allows a channel to be detached from an
 *	interpreter and left in the same state it was in when it was
 *	originally returned by 'Tcl_OpenFileChannel', for example.
 *
 * Results:
 *	A standard Tcl result. If the channel is not currently registered with
 *	the given interpreter, TCL_ERROR is returned, otherwise TCL_OK.
 *	However no error messages are left in the interp's result.
 *
 * Side effects:
 *	Deletes the hash entry for a channel associated with an interpreter.
 *
 *----------------------------------------------------------------------
 */

static int
DetachChannel(
    Tcl_Interp *interp,		/* Interpreter in which channel is defined. */
    Tcl_Channel chan)		/* Channel to delete. */
{
    Tcl_HashTable *hTblPtr;	/* Hash table of channels. */
    Tcl_HashEntry *hPtr;	/* Search variable. */
    Channel *chanPtr;		/* The real IO channel. */
    ChannelState *statePtr;	/* State of the real channel. */

    /*
     * Always (un)register bottom-most channel in the stack. This makes
     * management of the channel list easier because no manipulation is
     * necessary during (un)stack operation.
     */

    chanPtr = ((Channel *) chan)->state->bottomChanPtr;
    statePtr = chanPtr->state;

    if (interp != NULL) {
	hTblPtr = Tcl_GetAssocData(interp, "tclIO", NULL);
	if (hTblPtr == NULL) {
	    return TCL_ERROR;
	}
	hPtr = Tcl_FindHashEntry(hTblPtr, statePtr->channelName);
	if (hPtr == NULL) {
	    return TCL_ERROR;
	}
	if ((Channel *) Tcl_GetHashValue(hPtr) != chanPtr) {
	    return TCL_ERROR;
	}
	Tcl_DeleteHashEntry(hPtr);
	SetFlag(statePtr, CHANNEL_TAINTED);

	/*
	 * Remove channel handlers that refer to this interpreter, so that
	 * they will not be present if the actual close is delayed and more
	 * events happen on the channel. This may occur if the channel is
	 * shared between several interpreters, or if the channel has async
	 * flushing active.
	 */

	CleanupChannelHandlers(interp, chanPtr);
    }

    statePtr->refCount--;

    return TCL_OK;
}

/*
 *---------------------------------------------------------------------------
 *
 * Tcl_GetChannel --
 *
 *	Finds an existing Tcl_Channel structure by name in a given
 *	interpreter. This function is public because it is used by
 *	channel-type-specific functions.
 *
 * Results:
 *	A Tcl_Channel or NULL on failure. If failed, interp's result object
 *	contains an error message. *modePtr is filled with the modes in which
 *	the channel was opened.
 *
 * Side effects:
 *	None.
 *
 *---------------------------------------------------------------------------
 */

Tcl_Channel
Tcl_GetChannel(
    Tcl_Interp *interp,		/* Interpreter in which to find or create the
				 * channel. */
    const char *chanName,	/* The name of the channel. */
    int *modePtr)		/* Where to store the mode in which the
				 * channel was opened? Will contain an ORed
				 * combination of TCL_READABLE and
				 * TCL_WRITABLE, if non-NULL. */
{
    Channel *chanPtr;		/* The actual channel. */
    Tcl_HashTable *hTblPtr;	/* Hash table of channels. */
    Tcl_HashEntry *hPtr;	/* Search variable. */
    const char *name;		/* Translated name. */

    /*
     * Substitute "stdin", etc. Note that even though we immediately find the
     * channel using Tcl_GetStdChannel, we still need to look it up in the
     * specified interpreter to ensure that it is present in the channel
     * table. Otherwise, safe interpreters would always have access to the
     * standard channels.
     */

    name = chanName;
    if ((chanName[0] == 's') && (chanName[1] == 't')) {
	chanPtr = NULL;
	if (strcmp(chanName, "stdin") == 0) {
	    chanPtr = (Channel *) Tcl_GetStdChannel(TCL_STDIN);
	} else if (strcmp(chanName, "stdout") == 0) {
	    chanPtr = (Channel *) Tcl_GetStdChannel(TCL_STDOUT);
	} else if (strcmp(chanName, "stderr") == 0) {
	    chanPtr = (Channel *) Tcl_GetStdChannel(TCL_STDERR);
	}
	if (chanPtr != NULL) {
	    name = chanPtr->state->channelName;
	}
    }

    hTblPtr = GetChannelTable(interp);
    hPtr = Tcl_FindHashEntry(hTblPtr, name);
    if (hPtr == NULL) {
	Tcl_SetObjResult(interp, Tcl_ObjPrintf(
                "can not find channel named \"%s\"", chanName));
	Tcl_SetErrorCode(interp, "TCL", "LOOKUP", "CHANNEL", chanName, NULL);
	return NULL;
    }

    /*
     * Always return bottom-most channel in the stack. This one lives the
     * longest - other channels may go away unnoticed. The other APIs
     * compensate where necessary to retrieve the topmost channel again.
     */

    chanPtr = Tcl_GetHashValue(hPtr);
    chanPtr = chanPtr->state->bottomChanPtr;
    if (modePtr != NULL) {
	*modePtr = chanPtr->state->flags & (TCL_READABLE|TCL_WRITABLE);
    }

    return (Tcl_Channel) chanPtr;
}

/*
 *---------------------------------------------------------------------------
 *
 * TclGetChannelFromObj --
 *
 *	Finds an existing Tcl_Channel structure by name in a given
 *	interpreter. This function is public because it is used by
 *	channel-type-specific functions.
 *
 * Results:
 *	A Tcl_Channel or NULL on failure. If failed, interp's result object
 *	contains an error message. *modePtr is filled with the modes in which
 *	the channel was opened.
 *
 * Side effects:
 *	None.
 *
 *---------------------------------------------------------------------------
 */

int
TclGetChannelFromObj(
    Tcl_Interp *interp,		/* Interpreter in which to find or create the
				 * channel. */
    Tcl_Obj *objPtr,
    Tcl_Channel *channelPtr,
    int *modePtr,		/* Where to store the mode in which the
				 * channel was opened? Will contain an ORed
				 * combination of TCL_READABLE and
				 * TCL_WRITABLE, if non-NULL. */
    int flags)
{
    ChannelState *statePtr;

    if (SetChannelFromAny(interp, objPtr) != TCL_OK) {
	return TCL_ERROR;
    }

    statePtr = GET_CHANNELSTATE(objPtr);
    *channelPtr = (Tcl_Channel) statePtr->bottomChanPtr;

    if (modePtr != NULL) {
	*modePtr = statePtr->flags & (TCL_READABLE|TCL_WRITABLE);
    }

    return TCL_OK;
}

/*
 *----------------------------------------------------------------------
 *
 * Tcl_CreateChannel --
 *
 *	Creates a new entry in the hash table for a Tcl_Channel record.
 *
 * Results:
 *	Returns the new Tcl_Channel.
 *
 * Side effects:
 *	Creates a new Tcl_Channel instance and inserts it into the hash table.
 *
 *----------------------------------------------------------------------
 */

Tcl_Channel
Tcl_CreateChannel(
    const Tcl_ChannelType *typePtr, /* The channel type record. */
    const char *chanName,	/* Name of channel to record. */
    ClientData instanceData,	/* Instance specific data. */
    int mask)			/* TCL_READABLE & TCL_WRITABLE to indicate if
				 * the channel is readable, writable. */
{
    Channel *chanPtr;		/* The channel structure newly created. */
    ChannelState *statePtr;	/* The stack-level independent state info for
				 * the channel. */
    const char *name;
    char *tmp;
    ThreadSpecificData *tsdPtr = TCL_TSD_INIT(&dataKey);

    /*
     * With the change of the Tcl_ChannelType structure to use a version in
     * 8.3.2+, we have to make sure that our assumption that the structure
     * remains a binary compatible size is true.
     *
     * If this assertion fails on some system, then it can be removed only if
     * the user recompiles code with older channel drivers in the new system
     * as well.
     */

    assert(sizeof(Tcl_ChannelTypeVersion) == sizeof(Tcl_DriverBlockModeProc *));

    /*
     * JH: We could subsequently memset these to 0 to avoid the numerous
     * assignments to 0/NULL below.
     */

    chanPtr = ckalloc(sizeof(Channel));
    statePtr = ckalloc(sizeof(ChannelState));
    chanPtr->state = statePtr;

    chanPtr->instanceData = instanceData;
    chanPtr->typePtr = typePtr;

    /*
     * Set all the bits that are part of the stack-independent state
     * information for the channel.
     */

    if (chanName != NULL) {
	unsigned len = strlen(chanName) + 1;

	/*
         * Make sure we allocate at least 7 bytes, so it fits for "stdout"
         * later.
         */

	tmp = ckalloc((len < 7) ? 7 : len);
	strcpy(tmp, chanName);
    } else {
	tmp = ckalloc(7);
	tmp[0] = '\0';
    }
    statePtr->channelName = tmp;
    statePtr->flags = mask;

    /*
     * Set the channel to system default encoding.
     *
     * Note the strange bit of protection taking place here. If the system
     * encoding name is reported back as "binary", something weird is
     * happening. Tcl provides no "binary" encoding, so someone else has
     * provided one. We ignore it so as not to interfere with the "magic"
     * interpretation that Tcl_Channels give to the "-encoding binary" option.
     */

    statePtr->encoding = NULL;
    name = Tcl_GetEncodingName(NULL);
    if (strcmp(name, "binary") != 0) {
	statePtr->encoding = Tcl_GetEncoding(NULL, name);
    }
    statePtr->inputEncodingState  = NULL;
    statePtr->inputEncodingFlags  = TCL_ENCODING_START;
    statePtr->outputEncodingState = NULL;
    statePtr->outputEncodingFlags = TCL_ENCODING_START;

    /*
     * Set the channel up initially in AUTO input translation mode to accept
     * "\n", "\r" and "\r\n". Output translation mode is set to a platform
     * specific default value. The eofChar is set to 0 for both input and
     * output, so that Tcl does not look for an in-file EOF indicator (e.g.
     * ^Z) and does not append an EOF indicator to files.
     */

    statePtr->inputTranslation	= TCL_TRANSLATE_AUTO;
    statePtr->outputTranslation	= TCL_PLATFORM_TRANSLATION;
    statePtr->inEofChar		= 0;
    statePtr->outEofChar	= 0;

    statePtr->unreportedError	= 0;
    statePtr->refCount		= 0;
    statePtr->closeCbPtr	= NULL;
    statePtr->curOutPtr		= NULL;
    statePtr->outQueueHead	= NULL;
    statePtr->outQueueTail	= NULL;
    statePtr->saveInBufPtr	= NULL;
    statePtr->inQueueHead	= NULL;
    statePtr->inQueueTail	= NULL;
    statePtr->chPtr		= NULL;
    statePtr->interestMask	= 0;
    statePtr->scriptRecordPtr	= NULL;
    statePtr->bufSize		= CHANNELBUFFER_DEFAULT_SIZE;
    statePtr->timer		= NULL;
    statePtr->csPtrR		= NULL;
    statePtr->csPtrW		= NULL;
    statePtr->outputStage	= NULL;

    /*
     * As we are creating the channel, it is obviously the top for now.
     */

    statePtr->topChanPtr	= chanPtr;
    statePtr->bottomChanPtr	= chanPtr;
    chanPtr->downChanPtr	= NULL;
    chanPtr->upChanPtr		= NULL;
    chanPtr->inQueueHead	= NULL;
    chanPtr->inQueueTail	= NULL;

    /*
     * TIP #219, Tcl Channel Reflection API
     */

    statePtr->chanMsg		= NULL;
    statePtr->unreportedMsg	= NULL;

    /*
     * Link the channel into the list of all channels; create an on-exit
     * handler if there is not one already, to close off all the channels in
     * the list on exit.
     *
     * JH: Could call Tcl_SpliceChannel, but need to avoid NULL check.
     *
     * TIP #218.
     * AK: Just initialize the field to NULL before invoking Tcl_SpliceChannel
     *	   We need Tcl_SpliceChannel, for the threadAction calls. There is no
     *	   real reason to duplicate all of this.
     * NOTE: All drivers using thread actions now have to perform their TSD
     *	     manipulation only in their thread action proc. Doing it when
     *	     creating their instance structures will collide with the thread
     *	     action activity and lead to damaged lists.
     */

    statePtr->nextCSPtr = NULL;
    SpliceChannel((Tcl_Channel) chanPtr);

    /*
     * Install this channel in the first empty standard channel slot, if the
     * channel was previously closed explicitly.
     */

    if ((tsdPtr->stdinChannel == NULL) && (tsdPtr->stdinInitialized == 1)) {
	strcpy(tmp, "stdin");
	Tcl_SetStdChannel((Tcl_Channel) chanPtr, TCL_STDIN);
	Tcl_RegisterChannel(NULL, (Tcl_Channel) chanPtr);
    } else if ((tsdPtr->stdoutChannel == NULL) &&
	    (tsdPtr->stdoutInitialized == 1)) {
	strcpy(tmp, "stdout");
	Tcl_SetStdChannel((Tcl_Channel) chanPtr, TCL_STDOUT);
	Tcl_RegisterChannel(NULL, (Tcl_Channel) chanPtr);
    } else if ((tsdPtr->stderrChannel == NULL) &&
	    (tsdPtr->stderrInitialized == 1)) {
	strcpy(tmp, "stderr");
	Tcl_SetStdChannel((Tcl_Channel) chanPtr, TCL_STDERR);
	Tcl_RegisterChannel(NULL, (Tcl_Channel) chanPtr);
    }
    return (Tcl_Channel) chanPtr;
}

/*
 *----------------------------------------------------------------------
 *
 * Tcl_StackChannel --
 *
 *	Replaces an entry in the hash table for a Tcl_Channel record. The
 *	replacement is a new channel with same name, it supercedes the
 *	replaced channel. Input and output of the superceded channel is now
 *	going through the newly created channel and allows the arbitrary
 *	filtering/manipulation of the dataflow.
 *
 *	Andreas Kupries <a.kupries@westend.com>, 12/13/1998 "Trf-Patch for
 *	filtering channels"
 *
 * Results:
 *	Returns the new Tcl_Channel, which actually contains the saved
 *	information about prevChan.
 *
 * Side effects:
 *	A new channel structure is allocated and linked below the existing
 *	channel. The channel operations and client data of the existing
 *	channel are copied down to the newly created channel, and the current
 *	channel has its operations replaced by the new typePtr.
 *
 *----------------------------------------------------------------------
 */

Tcl_Channel
Tcl_StackChannel(
    Tcl_Interp *interp,		/* The interpreter we are working in */
    const Tcl_ChannelType *typePtr,
				/* The channel type record for the new
				 * channel. */
    ClientData instanceData,	/* Instance specific data for the new
				 * channel. */
    int mask,			/* TCL_READABLE & TCL_WRITABLE to indicate if
				 * the channel is readable, writable. */
    Tcl_Channel prevChan)	/* The channel structure to replace */
{
    ThreadSpecificData *tsdPtr = TCL_TSD_INIT(&dataKey);
    Channel *chanPtr, *prevChanPtr;
    ChannelState *statePtr;

    /*
     * Find the given channel (prevChan) in the list of all channels. If we do
     * not find it, then it was never registered correctly.
     *
     * This operation should occur at the top of a channel stack.
     */

    statePtr = (ChannelState *) tsdPtr->firstCSPtr;
    prevChanPtr = ((Channel *) prevChan)->state->topChanPtr;

    while ((statePtr != NULL) && (statePtr->topChanPtr != prevChanPtr)) {
	statePtr = statePtr->nextCSPtr;
    }

    if (statePtr == NULL) {
	if (interp) {
	    Tcl_SetObjResult(interp, Tcl_ObjPrintf(
                    "couldn't find state for channel \"%s\"",
		    Tcl_GetChannelName(prevChan)));
	}
	return NULL;
    }

    /*
     * Here we check if the given "mask" matches the "flags" of the already
     * existing channel.
     *
     *	  | - | R | W | RW |
     *	--+---+---+---+----+	<=>  0 != (chan->mask & prevChan->mask)
     *	- |   |   |   |    |
     *	R |   | + |   | +  |	The superceding channel is allowed to restrict
     *	W |   |   | + | +  |	the capabilities of the superceded one!
     *	RW|   | + | + | +  |
     *	--+---+---+---+----+
     */

    if ((mask & (statePtr->flags & (TCL_READABLE | TCL_WRITABLE))) == 0) {
	if (interp) {
	    Tcl_SetObjResult(interp, Tcl_ObjPrintf(
		    "reading and writing both disallowed for channel \"%s\"",
		    Tcl_GetChannelName(prevChan)));
	}
	return NULL;
    }

    /*
     * Flush the buffers. This ensures that any data still in them at this
     * time is not handled by the new transformation. Restrict this to
     * writable channels. Take care to hide a possible bg-copy in progress
     * from Tcl_Flush and the CheckForChannelErrors inside.
     */

    if ((mask & TCL_WRITABLE) != 0) {
	CopyState *csPtrR = statePtr->csPtrR;
	CopyState *csPtrW = statePtr->csPtrW;

	statePtr->csPtrR = NULL;
	statePtr->csPtrW = NULL;

	if (Tcl_Flush((Tcl_Channel) prevChanPtr) != TCL_OK) {
	    statePtr->csPtrR = csPtrR;
	    statePtr->csPtrW = csPtrW;
	    if (interp) {
		Tcl_SetObjResult(interp, Tcl_ObjPrintf(
                        "could not flush channel \"%s\"",
			Tcl_GetChannelName(prevChan)));
	    }
	    return NULL;
	}

	statePtr->csPtrR = csPtrR;
	statePtr->csPtrW = csPtrW;
    }

    /*
     * Discard any input in the buffers. They are not yet read by the user of
     * the channel, so they have to go through the new transformation before
     * reading. As the buffers contain the untransformed form their contents
     * are not only useless but actually distorts our view of the system.
     *
     * To preserve the information without having to read them again and to
     * avoid problems with the location in the channel (seeking might be
     * impossible) we move the buffers from the common state structure into
     * the channel itself. We use the buffers in the channel below the new
     * transformation to hold the data. In the future this allows us to write
     * transformations which pre-read data and push the unused part back when
     * they are going away.
     */

    if (((mask & TCL_READABLE) != 0) && (statePtr->inQueueHead != NULL)) {
	/*
	 * Remark: It is possible that the channel buffers contain data from
	 * some earlier push-backs.
	 */

	statePtr->inQueueTail->nextPtr = prevChanPtr->inQueueHead;
	prevChanPtr->inQueueHead = statePtr->inQueueHead;

	if (prevChanPtr->inQueueTail == NULL) {
	    prevChanPtr->inQueueTail = statePtr->inQueueTail;
	}

	statePtr->inQueueHead = NULL;
	statePtr->inQueueTail = NULL;
    }

    chanPtr = ckalloc(sizeof(Channel));

    /*
     * Save some of the current state into the new structure, reinitialize the
     * parts which will stay with the transformation.
     *
     * Remarks:
     */

    chanPtr->state		= statePtr;
    chanPtr->instanceData	= instanceData;
    chanPtr->typePtr		= typePtr;
    chanPtr->downChanPtr	= prevChanPtr;
    chanPtr->upChanPtr		= NULL;
    chanPtr->inQueueHead	= NULL;
    chanPtr->inQueueTail	= NULL;

    /*
     * Place new block at the head of a possibly existing list of previously
     * stacked channels.
     */

    prevChanPtr->upChanPtr	= chanPtr;
    statePtr->topChanPtr	= chanPtr;

    /*
     * TIP #218, Channel Thread Actions.
     *
     * We call the thread actions for the new channel directly. We _cannot_
     * use SpliceChannel, because the (thread-)global list of all channels
     * always contains the _ChannelState_ for a stack of channels, not the
     * individual channels. And SpliceChannel would not only call the thread
     * actions, but also add the shared ChannelState to this list a second
     * time, mangling it.
     */

    ChanThreadAction(chanPtr, TCL_CHANNEL_THREAD_INSERT);

    return (Tcl_Channel) chanPtr;
}

/*
 *----------------------------------------------------------------------
 *
 * Tcl_UnstackChannel --
 *
 *	Unstacks an entry in the hash table for a Tcl_Channel record. This is
 *	the reverse to 'Tcl_StackChannel'.
 *
 * Results:
 *	A standard Tcl result.
 *
 * Side effects:
 *	If TCL_ERROR is returned, the posix error code will be set with
 *	Tcl_SetErrno. May leave a message in interp result as well.
 *
 *----------------------------------------------------------------------
 */

int
Tcl_UnstackChannel(
    Tcl_Interp *interp,		/* The interpreter we are working in */
    Tcl_Channel chan)		/* The channel to unstack */
{
    Channel *chanPtr = (Channel *) chan;
    ChannelState *statePtr = chanPtr->state;
    int result = 0;

    /*
     * This operation should occur at the top of a channel stack.
     */

    chanPtr = statePtr->topChanPtr;

    if (chanPtr->downChanPtr != NULL) {
	/*
	 * Instead of manipulating the per-thread / per-interp list/hashtable
	 * of registered channels we wind down the state of the
	 * transformation, and then restore the state of underlying channel
	 * into the old structure.
	 */

	Channel *downChanPtr = chanPtr->downChanPtr;

	/*
	 * Flush the buffers. This ensures that any data still in them at this
	 * time _is_ handled by the transformation we are unstacking right
	 * now. Restrict this to writable channels. Take care to hide a
	 * possible bg-copy in progress from Tcl_Flush and the
	 * CheckForChannelErrors inside.
	 */

	if (GotFlag(statePtr, TCL_WRITABLE)) {
	    CopyState *csPtrR = statePtr->csPtrR;
	    CopyState *csPtrW = statePtr->csPtrW;

	    statePtr->csPtrR = NULL;
	    statePtr->csPtrW = NULL;

	    if (Tcl_Flush((Tcl_Channel) chanPtr) != TCL_OK) {
		statePtr->csPtrR = csPtrR;
		statePtr->csPtrW = csPtrW;

		/*
		 * TIP #219, Tcl Channel Reflection API.
		 * Move error messages put by the driver into the chan/ip
		 * bypass area into the regular interpreter result. Fall back
		 * to the regular message if nothing was found in the
		 * bypasses.
		 */

		if (!TclChanCaughtErrorBypass(interp, chan) && interp) {
		    Tcl_SetObjResult(interp, Tcl_ObjPrintf(
                            "could not flush channel \"%s\"",
			    Tcl_GetChannelName((Tcl_Channel) chanPtr)));
		}
		return TCL_ERROR;
	    }

	    statePtr->csPtrR  = csPtrR;
	    statePtr->csPtrW = csPtrW;
	}

	/*
	 * Anything in the input queue and the push-back buffers of the
	 * transformation going away is transformed data, but not yet read. As
	 * unstacking means that the caller does not want to see transformed
	 * data any more we have to discard these bytes. To avoid writing an
	 * analogue to 'DiscardInputQueued' we move the information in the
	 * push back buffers to the input queue and then call
	 * 'DiscardInputQueued' on that.
	 */

	if (GotFlag(statePtr, TCL_READABLE) &&
		((statePtr->inQueueHead != NULL) ||
		(chanPtr->inQueueHead != NULL))) {
	    if ((statePtr->inQueueHead != NULL) &&
		    (chanPtr->inQueueHead != NULL)) {
		statePtr->inQueueTail->nextPtr = chanPtr->inQueueHead;
		statePtr->inQueueTail = chanPtr->inQueueTail;
		statePtr->inQueueHead = statePtr->inQueueTail;
	    } else if (chanPtr->inQueueHead != NULL) {
		statePtr->inQueueHead = chanPtr->inQueueHead;
		statePtr->inQueueTail = chanPtr->inQueueTail;
	    }

	    chanPtr->inQueueHead = NULL;
	    chanPtr->inQueueTail = NULL;

	    DiscardInputQueued(statePtr, 0);
	}

	/*
	 * TIP #218, Channel Thread Actions.
	 *
	 * We call the thread actions for the new channel directly. We
	 * _cannot_ use CutChannel, because the (thread-)global list of all
	 * channels always contains the _ChannelState_ for a stack of
	 * channels, not the individual channels. And SpliceChannel would not
	 * only call the thread actions, but also remove the shared
	 * ChannelState from this list despite there being more channels for
	 * the state which are still active.
	 */

	ChanThreadAction(chanPtr, TCL_CHANNEL_THREAD_REMOVE);

	statePtr->topChanPtr = downChanPtr;
	downChanPtr->upChanPtr = NULL;

	/*
	 * Leave this link intact for closeproc
	 *  chanPtr->downChanPtr = NULL;
	 */

	/*
	 * Close and free the channel driver state.
	 */

	result = ChanClose(chanPtr, interp);
	chanPtr->typePtr = NULL;

	/*
	 * AK: Tcl_NotifyChannel may hold a reference to this block of memory
	 */

	Tcl_EventuallyFree(chanPtr, TCL_DYNAMIC);
	UpdateInterest(downChanPtr);

	if (result != 0) {
	    Tcl_SetErrno(result);

	    /*
	     * TIP #219, Tcl Channel Reflection API.
	     * Move error messages put by the driver into the chan/ip bypass
	     * area into the regular interpreter result.
	     */

	    TclChanCaughtErrorBypass(interp, chan);
	    return TCL_ERROR;
	}
    } else {
	/*
	 * This channel does not cover another one. Simply do a close, if
	 * necessary.
	 */

	if (statePtr->refCount <= 0) {
	    if (Tcl_Close(interp, chan) != TCL_OK) {
		/*
		 * TIP #219, Tcl Channel Reflection API.
		 * "TclChanCaughtErrorBypass" is not required here, it was
		 * done already by "Tcl_Close".
		 */

		return TCL_ERROR;
	    }
	}

	/*
	 * TIP #218, Channel Thread Actions.
	 * Not required in this branch, this is done by Tcl_Close. If
	 * Tcl_Close is not called then the ChannelState is still active in
	 * the thread and no action has to be taken either.
	 */
    }

    return TCL_OK;
}

/*
 *----------------------------------------------------------------------
 *
 * Tcl_GetStackedChannel --
 *
 *	Determines whether the specified channel is stacked upon another.
 *
 * Results:
 *	NULL if the channel is not stacked upon another one, or a reference to
 *	the channel it is stacked upon. This reference can be used in queries,
 *	but modification is not allowed.
 *
 * Side effects:
 *	None.
 *
 *----------------------------------------------------------------------
 */

Tcl_Channel
Tcl_GetStackedChannel(
    Tcl_Channel chan)
{
    Channel *chanPtr = (Channel *) chan;
				/* The actual channel. */

    return (Tcl_Channel) chanPtr->downChanPtr;
}

/*
 *----------------------------------------------------------------------
 *
 * Tcl_GetTopChannel --
 *
 *	Returns the top channel of a channel stack.
 *
 * Results:
 *	NULL if the channel is not stacked upon another one, or a reference to
 *	the channel it is stacked upon. This reference can be used in queries,
 *	but modification is not allowed.
 *
 * Side effects:
 *	None.
 *
 *----------------------------------------------------------------------
 */

Tcl_Channel
Tcl_GetTopChannel(
    Tcl_Channel chan)
{
    Channel *chanPtr = (Channel *) chan;
				/* The actual channel. */

    return (Tcl_Channel) chanPtr->state->topChanPtr;
}

/*
 *----------------------------------------------------------------------
 *
 * Tcl_GetChannelInstanceData --
 *
 *	Returns the client data associated with a channel.
 *
 * Results:
 *	The client data.
 *
 * Side effects:
 *	None.
 *
 *----------------------------------------------------------------------
 */

ClientData
Tcl_GetChannelInstanceData(
    Tcl_Channel chan)		/* Channel for which to return client data. */
{
    Channel *chanPtr = (Channel *) chan;
				/* The actual channel. */

    return chanPtr->instanceData;
}

/*
 *----------------------------------------------------------------------
 *
 * Tcl_GetChannelThread --
 *
 *	Given a channel structure, returns the thread managing it. TIP #10
 *
 * Results:
 *	Returns the id of the thread managing the channel.
 *
 * Side effects:
 *	None.
 *
 *----------------------------------------------------------------------
 */

Tcl_ThreadId
Tcl_GetChannelThread(
    Tcl_Channel chan)		/* The channel to return the managing thread
				 * for. */
{
    Channel *chanPtr = (Channel *) chan;
				/* The actual channel. */

    return chanPtr->state->managingThread;
}

/*
 *----------------------------------------------------------------------
 *
 * Tcl_GetChannelType --
 *
 *	Given a channel structure, returns the channel type structure.
 *
 * Results:
 *	Returns a pointer to the channel type structure.
 *
 * Side effects:
 *	None.
 *
 *----------------------------------------------------------------------
 */

const Tcl_ChannelType *
Tcl_GetChannelType(
    Tcl_Channel chan)		/* The channel to return type for. */
{
    Channel *chanPtr = (Channel *) chan;
				/* The actual channel. */

    return chanPtr->typePtr;
}

/*
 *----------------------------------------------------------------------
 *
 * Tcl_GetChannelMode --
 *
 *	Computes a mask indicating whether the channel is open for reading and
 *	writing.
 *
 * Results:
 *	An OR-ed combination of TCL_READABLE and TCL_WRITABLE.
 *
 * Side effects:
 *	None.
 *
 *----------------------------------------------------------------------
 */

int
Tcl_GetChannelMode(
    Tcl_Channel chan)		/* The channel for which the mode is being
				 * computed. */
{
    ChannelState *statePtr = ((Channel *) chan)->state;
				/* State of actual channel. */

    return (statePtr->flags & (TCL_READABLE | TCL_WRITABLE));
}

/*
 *----------------------------------------------------------------------
 *
 * Tcl_GetChannelName --
 *
 *	Returns the string identifying the channel name.
 *
 * Results:
 *	The string containing the channel name. This memory is owned by the
 *	generic layer and should not be modified by the caller.
 *
 * Side effects:
 *	None.
 *
 *----------------------------------------------------------------------
 */

const char *
Tcl_GetChannelName(
    Tcl_Channel chan)		/* The channel for which to return the name. */
{
    ChannelState *statePtr = ((Channel *) chan)->state;
				/* State of actual channel. */

    return statePtr->channelName;
}

/*
 *----------------------------------------------------------------------
 *
 * Tcl_GetChannelHandle --
 *
 *	Returns an OS handle associated with a channel.
 *
 * Results:
 *	Returns TCL_OK and places the handle in handlePtr, or returns
 *	TCL_ERROR on failure.
 *
 * Side effects:
 *	None.
 *
 *----------------------------------------------------------------------
 */

int
Tcl_GetChannelHandle(
    Tcl_Channel chan,		/* The channel to get file from. */
    int direction,		/* TCL_WRITABLE or TCL_READABLE. */
    ClientData *handlePtr)	/* Where to store handle */
{
    Channel *chanPtr;		/* The actual channel. */
    ClientData handle;
    int result;

    chanPtr = ((Channel *) chan)->state->bottomChanPtr;
    if (!chanPtr->typePtr->getHandleProc) {
        Tcl_SetChannelError(chan, Tcl_ObjPrintf(
                "channel \"%s\" does not support OS handles",
                Tcl_GetChannelName(chan)));
	return TCL_ERROR;
    }
    result = chanPtr->typePtr->getHandleProc(chanPtr->instanceData, direction,
	    &handle);
    if (handlePtr) {
	*handlePtr = handle;
    }
    return result;
}

/*
 *---------------------------------------------------------------------------
 *
 * AllocChannelBuffer --
 *
 *	A channel buffer has BUFFER_PADDING bytes extra at beginning to hold
 *	any bytes of a native-encoding character that got split by the end of
 *	the previous buffer and need to be moved to the beginning of the next
 *	buffer to make a contiguous string so it can be converted to UTF-8.
 *
 *	A channel buffer has BUFFER_PADDING bytes extra at the end to hold any
 *	bytes of a native-encoding character (generated from a UTF-8
 *	character) that overflow past the end of the buffer and need to be
 *	moved to the next buffer.
 *
 * Results:
 *	A newly allocated channel buffer.
 *
 * Side effects:
 *	None.
 *
 *---------------------------------------------------------------------------
 */

static ChannelBuffer *
AllocChannelBuffer(
    int length)			/* Desired length of channel buffer. */
{
    ChannelBuffer *bufPtr;
    int n;

    n = length + CHANNELBUFFER_HEADER_SIZE + BUFFER_PADDING + BUFFER_PADDING;
    bufPtr = ckalloc(n);
    bufPtr->nextAdded	= BUFFER_PADDING;
    bufPtr->nextRemoved	= BUFFER_PADDING;
    bufPtr->bufLength	= length + BUFFER_PADDING;
    bufPtr->nextPtr	= NULL;
    return bufPtr;
}

/*
 *----------------------------------------------------------------------
 *
 * RecycleBuffer --
 *
 *	Helper function to recycle input and output buffers. Ensures that two
 *	input buffers are saved (one in the input queue and another in the
 *	saveInBufPtr field) and that curOutPtr is set to a buffer. Only if
 *	these conditions are met is the buffer freed to the OS.
 *
 * Results:
 *	None.
 *
 * Side effects:
 *	May free a buffer to the OS.
 *
 *----------------------------------------------------------------------
 */

static void
RecycleBuffer(
    ChannelState *statePtr,	/* ChannelState in which to recycle buffers. */
    ChannelBuffer *bufPtr,	/* The buffer to recycle. */
    int mustDiscard)		/* If nonzero, free the buffer to the OS,
				 * always. */
{
    /*
     * Do we have to free the buffer to the OS?
     */

    if (mustDiscard) {
	ckfree(bufPtr);
	return;
    }

    /*
     * Only save buffers which are at least as big as the requested buffersize
     * for the channel. This is to honor dynamic changes of the buffersize
     * made by the user.
     */

    if ((bufPtr->bufLength - BUFFER_PADDING) < statePtr->bufSize) {
	ckfree(bufPtr);
	return;
    }

    /*
     * Only save buffers for the input queue if the channel is readable.
     */

    if (GotFlag(statePtr, TCL_READABLE)) {
	if (statePtr->inQueueHead == NULL) {
	    statePtr->inQueueHead = bufPtr;
	    statePtr->inQueueTail = bufPtr;
	    goto keepBuffer;
	}
	if (statePtr->saveInBufPtr == NULL) {
	    statePtr->saveInBufPtr = bufPtr;
	    goto keepBuffer;
	}
    }

    /*
     * Only save buffers for the output queue if the channel is writable.
     */

    if (GotFlag(statePtr, TCL_WRITABLE)) {
	if (statePtr->curOutPtr == NULL) {
	    statePtr->curOutPtr = bufPtr;
	    goto keepBuffer;
	}
    }

    /*
     * If we reached this code we return the buffer to the OS.
     */

    ckfree(bufPtr);
    return;

  keepBuffer:
    bufPtr->nextRemoved = BUFFER_PADDING;
    bufPtr->nextAdded = BUFFER_PADDING;
    bufPtr->nextPtr = NULL;
}

/*
 *----------------------------------------------------------------------
 *
 * DiscardOutputQueued --
 *
 *	Discards all output queued in the output queue of a channel.
 *
 * Results:
 *	None.
 *
 * Side effects:
 *	Recycles buffers.
 *
 *----------------------------------------------------------------------
 */

static void
DiscardOutputQueued(
    ChannelState *statePtr)	/* ChannelState for which to discard output. */
{
    ChannelBuffer *bufPtr;

    while (statePtr->outQueueHead != NULL) {
	bufPtr = statePtr->outQueueHead;
	statePtr->outQueueHead = bufPtr->nextPtr;
	RecycleBuffer(statePtr, bufPtr, 0);
    }
    statePtr->outQueueHead = NULL;
    statePtr->outQueueTail = NULL;
}

/*
 *----------------------------------------------------------------------
 *
 * CheckForDeadChannel --
 *
 *	This function checks is a given channel is Dead (a channel that has
 *	been closed but not yet deallocated.)
 *
 * Results:
 *	True (1) if channel is Dead, False (0) if channel is Ok
 *
 * Side effects:
 *	None
 *
 *----------------------------------------------------------------------
 */

static int
CheckForDeadChannel(
    Tcl_Interp *interp,		/* For error reporting (can be NULL) */
    ChannelState *statePtr)	/* The channel state to check. */
{
    if (!GotFlag(statePtr, CHANNEL_DEAD)) {
	return 0;
    }

    Tcl_SetErrno(EINVAL);
    if (interp) {
	Tcl_SetObjResult(interp, Tcl_NewStringObj(
                "unable to access channel: invalid channel", -1));
    }
    return 1;
}

/*
 *----------------------------------------------------------------------
 *
 * FlushChannel --
 *
 *	This function flushes as much of the queued output as is possible now.
 *	If calledFromAsyncFlush is nonzero, it is being called in an event
 *	handler to flush channel output asynchronously.
 *
 * Results:
 *	0 if successful, else the error code that was returned by the channel
 *	type operation. May leave a message in the interp result.
 *
 * Side effects:
 *	May produce output on a channel. May block indefinitely if the channel
 *	is synchronous. May schedule an async flush on the channel. May
 *	recycle memory for buffers in the output queue.
 *
 *----------------------------------------------------------------------
 */

static int
FlushChannel(
    Tcl_Interp *interp,		/* For error reporting during close. */
    Channel *chanPtr,		/* The channel to flush on. */
    int calledFromAsyncFlush)	/* If nonzero then we are being called from an
				 * asynchronous flush callback. */
{
    ChannelState *statePtr = chanPtr->state;
				/* State of the channel stack. */
    ChannelBuffer *bufPtr;	/* Iterates over buffered output queue. */
    int toWrite;		/* Amount of output data in current buffer
				 * available to be written. */
    int written;		/* Amount of output data actually written in
				 * current round. */
    int errorCode = 0;		/* Stores POSIX error codes from channel
				 * driver operations. */
    int wroteSome = 0;		/* Set to one if any data was written to the
				 * driver. */

    /*
     * Prevent writing on a dead channel -- a channel that has been closed but
     * not yet deallocated. This can occur if the exit handler for the channel
     * deallocation runs before all channels are deregistered in all
     * interpreters.
     */

    if (CheckForDeadChannel(interp, statePtr)) {
	return -1;
    }

    /*
     * Loop over the queued buffers and attempt to flush as much as possible
     * of the queued output to the channel.
     */

    Tcl_Preserve(chanPtr);
    while (1) {
	/*
	 * If the queue is empty and there is a ready current buffer, OR if
	 * the current buffer is full, then move the current buffer to the
	 * queue.
	 */

	if (((statePtr->curOutPtr != NULL) &&
		IsBufferFull(statePtr->curOutPtr))
		|| (GotFlag(statePtr, BUFFER_READY) &&
			(statePtr->outQueueHead == NULL))) {
	    ResetFlag(statePtr, BUFFER_READY);
	    statePtr->curOutPtr->nextPtr = NULL;
	    if (statePtr->outQueueHead == NULL) {
		statePtr->outQueueHead = statePtr->curOutPtr;
	    } else {
		statePtr->outQueueTail->nextPtr = statePtr->curOutPtr;
	    }
	    statePtr->outQueueTail = statePtr->curOutPtr;
	    statePtr->curOutPtr = NULL;
	}
	bufPtr = statePtr->outQueueHead;

	/*
	 * If we are not being called from an async flush and an async flush
	 * is active, we just return without producing any output.
	 */

	if (!calledFromAsyncFlush && GotFlag(statePtr, BG_FLUSH_SCHEDULED)) {
	    errorCode = 0;
	    goto done;
	}

	/*
	 * If the output queue is still empty, break out of the while loop.
	 */

	if (bufPtr == NULL) {
	    break;		/* Out of the "while (1)". */
	}

	/*
	 * Produce the output on the channel.
	 */

	toWrite = BytesLeft(bufPtr);
	if (toWrite == 0) {
            written = 0;
	} else {
	    written = ChanWrite(chanPtr, RemovePoint(bufPtr), toWrite,
		    &errorCode);
	}

	/*
	 * If the write failed completely attempt to start the asynchronous
	 * flush mechanism and break out of this loop - do not attempt to
	 * write any more output at this time.
	 */

	if (written < 0) {
	    /*
	     * If the last attempt to write was interrupted, simply retry.
	     */

	    if (errorCode == EINTR) {
		errorCode = 0;
		continue;
	    }

	    /*
	     * If the channel is non-blocking and we would have blocked, start
	     * a background flushing handler and break out of the loop.
	     */

	    if ((errorCode == EWOULDBLOCK) || (errorCode == EAGAIN)) {
		/*
		 * This used to check for CHANNEL_NONBLOCKING, and panic if
		 * the channel was blocking. However, it appears that setting
		 * stdin to -blocking 0 has some effect on the stdout when
		 * it's a tty channel (dup'ed underneath)
		 */

		if (!GotFlag(statePtr, BG_FLUSH_SCHEDULED) && !TclInExit()) {
		    SetFlag(statePtr, BG_FLUSH_SCHEDULED);
		    UpdateInterest(chanPtr);
		}
		errorCode = 0;
		break;
	    }

	    /*
	     * Decide whether to report the error upwards or defer it.
	     */

	    if (calledFromAsyncFlush) {
		/*
		 * TIP #219, Tcl Channel Reflection API.
		 * When defering the error copy a message from the bypass into
		 * the unreported area. Or discard it if the new error is to be
		 * ignored in favor of an earlier defered error.
		 */

		Tcl_Obj *msg = statePtr->chanMsg;

		if (statePtr->unreportedError == 0) {
		    statePtr->unreportedError = errorCode;
		    statePtr->unreportedMsg = msg;
		    if (msg != NULL) {
			Tcl_IncrRefCount(msg);
		    }
		} else {
		    /*
		     * An old unreported error is kept, and this error thrown
		     * away.
		     */

		    statePtr->chanMsg = NULL;
		    if (msg != NULL) {
			TclDecrRefCount(msg);
		    }
		}
	    } else {
		/*
		 * TIP #219, Tcl Channel Reflection API.
		 * Move error messages put by the driver into the chan bypass
		 * area into the regular interpreter result. Fall back to the
		 * regular message if nothing was found in the bypasses.
		 */

		Tcl_SetErrno(errorCode);
		if (interp != NULL && !TclChanCaughtErrorBypass(interp,
			(Tcl_Channel) chanPtr)) {
		    Tcl_SetObjResult(interp,
			    Tcl_NewStringObj(Tcl_PosixError(interp), -1));
		}

		/*
		 * An unreportable bypassed message is kept, for the caller of
		 * Tcl_Seek, Tcl_Write, etc.
		 */
	    }

	    /*
	     * When we get an error we throw away all the output currently
	     * queued.
	     */

	    DiscardOutputQueued(statePtr);
	    continue;
	} else {
	    wroteSome = 1;
	}

	if (!IsBufferEmpty(bufPtr)) {
	    bufPtr->nextRemoved += written;
	}

	/*
	 * If this buffer is now empty, recycle it.
	 */

	if (IsBufferEmpty(bufPtr)) {
	    statePtr->outQueueHead = bufPtr->nextPtr;
	    if (statePtr->outQueueHead == NULL) {
		statePtr->outQueueTail = NULL;
	    }
	    RecycleBuffer(statePtr, bufPtr, 0);
	}
    }	/* Closes "while (1)". */

    /*
     * If we wrote some data while flushing in the background, we are done.
     * We can't finish the background flush until we run out of data and the
     * channel becomes writable again. This ensures that all of the pending
     * data has been flushed at the system level.
     */

    if (GotFlag(statePtr, BG_FLUSH_SCHEDULED)) {
	if (wroteSome) {
	    goto done;
	} else if (statePtr->outQueueHead == NULL) {
	    ResetFlag(statePtr, BG_FLUSH_SCHEDULED);
	    ChanWatch(chanPtr, statePtr->interestMask);
	}
    }

    /*
     * If the channel is flagged as closed, delete it when the refCount drops
     * to zero, the output queue is empty and there is no output in the
     * current output buffer.
     */

    if (GotFlag(statePtr, CHANNEL_CLOSED) && (statePtr->refCount <= 0) &&
	    (statePtr->outQueueHead == NULL) &&
	    ((statePtr->curOutPtr == NULL) ||
	    IsBufferEmpty(statePtr->curOutPtr))) {
	errorCode = CloseChannel(interp, chanPtr, errorCode);
	goto done;
    }

    /*
     * If the write-side of the channel is flagged as closed, delete it when
     * the output queue is empty and there is no output in the current output
     * buffer.
     */

    if (GotFlag(statePtr, CHANNEL_CLOSEDWRITE) &&
	    (statePtr->outQueueHead == NULL) &&
	    ((statePtr->curOutPtr == NULL) ||
	    IsBufferEmpty(statePtr->curOutPtr))) {
	errorCode = CloseChannelPart(interp, chanPtr, errorCode, TCL_CLOSE_WRITE);
	goto done;
    }

  done:
    Tcl_Release(chanPtr);
    return errorCode;
}

/*
 *----------------------------------------------------------------------
 *
 * CloseChannel --
 *
 *	Utility procedure to close a channel and free associated resources.
 *
 *	If the channel was stacked, then the it will copy the necessary
 *	elements of the NEXT channel into the TOP channel, in essence
 *	unstacking the channel. The NEXT channel will then be freed.
 *
 *	If the channel was not stacked, then we will free all the bits for the
 *	TOP channel, including the data structure itself.
 *
 * Results:
 *	Error code from an unreported error or the driver close operation.
 *
 * Side effects:
 *	May close the actual channel, may free memory, may change the value of
 *	errno.
 *
 *----------------------------------------------------------------------
 */

static int
CloseChannel(
    Tcl_Interp *interp,		/* For error reporting. */
    Channel *chanPtr,		/* The channel to close. */
    int errorCode)		/* Status of operation so far. */
{
    int result = 0;		/* Of calling driver close operation. */
    ChannelState *statePtr;	/* State of the channel stack. */
    ThreadSpecificData *tsdPtr = TCL_TSD_INIT(&dataKey);

    if (chanPtr == NULL) {
	return result;
    }
    statePtr = chanPtr->state;

    /*
     * No more input can be consumed so discard any leftover input.
     */

    DiscardInputQueued(statePtr, 1);

    /*
     * Discard a leftover buffer in the current output buffer field.
     */

    if (statePtr->curOutPtr != NULL) {
	ckfree(statePtr->curOutPtr);
	statePtr->curOutPtr = NULL;
    }

    /*
     * The caller guarantees that there are no more buffers queued for output.
     */

    if (statePtr->outQueueHead != NULL) {
	Tcl_Panic("TclFlush, closed channel: queued output left");
    }

    /*
     * If the EOF character is set in the channel, append that to the output
     * device.
     */

    if ((statePtr->outEofChar != 0) && GotFlag(statePtr, TCL_WRITABLE)) {
	int dummy;
	char c = (char) statePtr->outEofChar;

	(void) ChanWrite(chanPtr, &c, 1, &dummy);
    }

    /*
     * TIP #219, Tcl Channel Reflection API.
     * Move a leftover error message in the channel bypass into the
     * interpreter bypass. Just clear it if there is no interpreter.
     */

    if (statePtr->chanMsg != NULL) {
	if (interp != NULL) {
	    Tcl_SetChannelErrorInterp(interp, statePtr->chanMsg);
	}
	TclDecrRefCount(statePtr->chanMsg);
	statePtr->chanMsg = NULL;
    }

    /*
     * Remove this channel from of the list of all channels.
     */

    CutChannel((Tcl_Channel) chanPtr);

    /*
     * Close and free the channel driver state.
     * This may leave a TIP #219 error message in the interp.
     */

    result = ChanClose(chanPtr, interp);

    /*
     * Some resources can be cleared only if the bottom channel in a stack is
     * closed. All the other channels in the stack are not allowed to remove.
     */

    if (chanPtr == statePtr->bottomChanPtr) {
	if (statePtr->channelName != NULL) {
	    ckfree(statePtr->channelName);
	    statePtr->channelName = NULL;
	}

	Tcl_FreeEncoding(statePtr->encoding);
    }

    /*
     * If we are being called synchronously, report either any latent error on
     * the channel or the current error.
     */

    if (statePtr->unreportedError != 0) {
	errorCode = statePtr->unreportedError;

	/*
	 * TIP #219, Tcl Channel Reflection API.
	 * Move an error message found in the unreported area into the regular
	 * bypass (interp). This kills any message in the channel bypass area.
	 */

	if (statePtr->chanMsg != NULL) {
	    TclDecrRefCount(statePtr->chanMsg);
	    statePtr->chanMsg = NULL;
	}
	if (interp) {
	    Tcl_SetChannelErrorInterp(interp, statePtr->unreportedMsg);
	}
    }
    if (errorCode == 0) {
	errorCode = result;
	if (errorCode != 0) {
	    Tcl_SetErrno(errorCode);
	}
    }

    /*
     * Cancel any outstanding timer.
     */

    Tcl_DeleteTimerHandler(statePtr->timer);

    /*
     * Mark the channel as deleted by clearing the type structure.
     */

    if (chanPtr->downChanPtr != NULL) {
	Channel *downChanPtr = chanPtr->downChanPtr;

	statePtr->nextCSPtr = tsdPtr->firstCSPtr;
	tsdPtr->firstCSPtr = statePtr;

	statePtr->topChanPtr = downChanPtr;
	downChanPtr->upChanPtr = NULL;
	chanPtr->typePtr = NULL;

	Tcl_EventuallyFree(chanPtr, TCL_DYNAMIC);
	return Tcl_Close(interp, (Tcl_Channel) downChanPtr);
    }

    /*
     * There is only the TOP Channel, so we free the remaining pointers we
     * have and then ourselves. Since this is the last of the channels in the
     * stack, make sure to free the ChannelState structure associated with it.
     * We use Tcl_EventuallyFree to allow for any last references.
     */

    chanPtr->typePtr = NULL;

    Tcl_EventuallyFree(statePtr, TCL_DYNAMIC);
    Tcl_EventuallyFree(chanPtr, TCL_DYNAMIC);

    return errorCode;
}

/*
 *----------------------------------------------------------------------
 *
 * Tcl_CutChannel --
 * CutChannel --
 *
 *	Removes a channel from the (thread-)global list of all channels (in
 *	that thread). This is actually the statePtr for the stack of channel.
 *
 * Results:
 *	Nothing.
 *
 * Side effects:
 *	Resets the field 'nextCSPtr' of the specified channel state to NULL.
 *
 * NOTE:
 *	The channel to cut out of the list must not be referenced in any
 *	interpreter. This is something this procedure cannot check (despite
 *	the refcount) because the caller usually wants fiddle with the channel
 *	(like transfering it to a different thread) and thus keeps the
 *	refcount artifically high to prevent its destruction.
 *
 *----------------------------------------------------------------------
 */

static void
CutChannel(
    Tcl_Channel chan)		/* The channel being removed. Must not be
				 * referenced in any interpreter. */
{
    ThreadSpecificData *tsdPtr = TCL_TSD_INIT(&dataKey);
    ChannelState *prevCSPtr;	/* Preceding channel state in list of all
				 * states - used to splice a channel out of
				 * the list on close. */
    ChannelState *statePtr = ((Channel *) chan)->state;
				/* State of the channel stack. */

    /*
     * Remove this channel from of the list of all channels (in the current
     * thread).
     */

    if (tsdPtr->firstCSPtr && (statePtr == tsdPtr->firstCSPtr)) {
	tsdPtr->firstCSPtr = statePtr->nextCSPtr;
    } else {
	for (prevCSPtr = tsdPtr->firstCSPtr;
		prevCSPtr && (prevCSPtr->nextCSPtr != statePtr);
		prevCSPtr = prevCSPtr->nextCSPtr) {
	    /* Empty loop body. */
	}
	if (prevCSPtr == NULL) {
	    Tcl_Panic("FlushChannel: damaged channel list");
	}
	prevCSPtr->nextCSPtr = statePtr->nextCSPtr;
    }

    statePtr->nextCSPtr = NULL;

    /*
     * TIP #218, Channel Thread Actions
     */

    ChanThreadAction((Channel *) chan, TCL_CHANNEL_THREAD_REMOVE);
}

void
Tcl_CutChannel(
    Tcl_Channel chan)		/* The channel being added. Must not be
				 * referenced in any interpreter. */
{
    Channel *chanPtr = ((Channel *) chan)->state->bottomChanPtr;
    ThreadSpecificData *tsdPtr = TCL_TSD_INIT(&dataKey);
    ChannelState *prevCSPtr;	/* Preceding channel state in list of all
				 * states - used to splice a channel out of
				 * the list on close. */
    ChannelState *statePtr = chanPtr->state;
				/* State of the channel stack. */

    /*
     * Remove this channel from of the list of all channels (in the current
     * thread).
     */

    if (tsdPtr->firstCSPtr && (statePtr == tsdPtr->firstCSPtr)) {
	tsdPtr->firstCSPtr = statePtr->nextCSPtr;
    } else {
	for (prevCSPtr = tsdPtr->firstCSPtr;
		prevCSPtr && (prevCSPtr->nextCSPtr != statePtr);
		prevCSPtr = prevCSPtr->nextCSPtr) {
	    /* Empty loop body. */
	}
	if (prevCSPtr == NULL) {
	    Tcl_Panic("FlushChannel: damaged channel list");
	}
	prevCSPtr->nextCSPtr = statePtr->nextCSPtr;
    }

    statePtr->nextCSPtr = NULL;

    /*
     * TIP #218, Channel Thread Actions
     * For all transformations and the base channel.
     */

    for (; chanPtr != NULL ; chanPtr = chanPtr->upChanPtr) {
	ChanThreadAction(chanPtr, TCL_CHANNEL_THREAD_REMOVE);
    }
}

/*
 *----------------------------------------------------------------------
 *
 * Tcl_SpliceChannel --
 * SpliceChannel --
 *
 *	Adds a channel to the (thread-)global list of all channels (in that
 *	thread). Expects that the field 'nextChanPtr' in the channel is set to
 *	NULL.
 *
 * Results:
 *	Nothing.
 *
 * Side effects:
 *	Nothing.
 *
 * NOTE:
 *	The channel to splice into the list must not be referenced in any
 *	interpreter. This is something this procedure cannot check (despite
 *	the refcount) because the caller usually wants figgle with the channel
 *	(like transfering it to a different thread) and thus keeps the
 *	refcount artifically high to prevent its destruction.
 *
 *----------------------------------------------------------------------
 */

static void
SpliceChannel(
    Tcl_Channel chan)		/* The channel being added. Must not be
				 * referenced in any interpreter. */
{
    ThreadSpecificData *tsdPtr = TCL_TSD_INIT(&dataKey);
    ChannelState *statePtr = ((Channel *) chan)->state;

    if (statePtr->nextCSPtr != NULL) {
	Tcl_Panic("SpliceChannel: trying to add channel used in different list");
    }

    statePtr->nextCSPtr = tsdPtr->firstCSPtr;
    tsdPtr->firstCSPtr = statePtr;

    /*
     * TIP #10. Mark the current thread as the new one managing this channel.
     *		Note: 'Tcl_GetCurrentThread' returns sensible values even for
     *		a non-threaded core.
     */

    statePtr->managingThread = Tcl_GetCurrentThread();

    /*
     * TIP #218, Channel Thread Actions
     */

    ChanThreadAction((Channel *) chan, TCL_CHANNEL_THREAD_INSERT);
}

void
Tcl_SpliceChannel(
    Tcl_Channel chan)		/* The channel being added. Must not be
				 * referenced in any interpreter. */
{
    Channel *chanPtr = ((Channel *) chan)->state->bottomChanPtr;
    ThreadSpecificData *tsdPtr = TCL_TSD_INIT(&dataKey);
    ChannelState *statePtr = chanPtr->state;

    if (statePtr->nextCSPtr != NULL) {
	Tcl_Panic("SpliceChannel: trying to add channel used in different list");
    }

    statePtr->nextCSPtr = tsdPtr->firstCSPtr;
    tsdPtr->firstCSPtr = statePtr;

    /*
     * TIP #10. Mark the current thread as the new one managing this channel.
     *		Note: 'Tcl_GetCurrentThread' returns sensible values even for
     *		a non-threaded core.
     */

    statePtr->managingThread = Tcl_GetCurrentThread();

    /*
     * TIP #218, Channel Thread Actions
     * For all transformations and the base channel.
     */

    for (; chanPtr != NULL ; chanPtr = chanPtr->upChanPtr) {
	ChanThreadAction(chanPtr, TCL_CHANNEL_THREAD_INSERT);
    }
}

/*
 *----------------------------------------------------------------------
 *
 * Tcl_Close --
 *
 *	Closes a channel.
 *
 * Results:
 *	A standard Tcl result.
 *
 * Side effects:
 *	Closes the channel if this is the last reference.
 *
 * NOTE:
 *	Tcl_Close removes the channel as far as the user is concerned.
 *	However, it may continue to exist for a while longer if it has a
 *	background flush scheduled. The device itself is eventually closed and
 *	the channel record removed, in CloseChannel, above.
 *
 *----------------------------------------------------------------------
 */

	/* ARGSUSED */
int
Tcl_Close(
    Tcl_Interp *interp,		/* Interpreter for errors. */
    Tcl_Channel chan)		/* The channel being closed. Must not be
				 * referenced in any interpreter. */
{
    CloseCallback *cbPtr;	/* Iterate over close callbacks for this
				 * channel. */
    Channel *chanPtr;		/* The real IO channel. */
    ChannelState *statePtr;	/* State of real IO channel. */
    int result;			/* Of calling FlushChannel. */
    int flushcode;
    int stickyError;

    if (chan == NULL) {
	return TCL_OK;
    }

    /*
     * Perform special handling for standard channels being closed. If the
     * refCount is now 1 it means that the last reference to the standard
     * channel is being explicitly closed, so bump the refCount down
     * artificially to 0. This will ensure that the channel is actually
     * closed, below. Also set the static pointer to NULL for the channel.
     */

    CheckForStdChannelsBeingClosed(chan);

    /*
     * This operation should occur at the top of a channel stack.
     */

    chanPtr = (Channel *) chan;
    statePtr = chanPtr->state;
    chanPtr = statePtr->topChanPtr;

    if (statePtr->refCount > 0) {
	Tcl_Panic("called Tcl_Close on channel with refCount > 0");
    }

    if (GotFlag(statePtr, CHANNEL_INCLOSE)) {
	if (interp) {
	    Tcl_SetObjResult(interp, Tcl_NewStringObj(
                    "illegal recursive call to close through close-handler"
                    " of channel", -1));
	}
	return TCL_ERROR;
    }
    SetFlag(statePtr, CHANNEL_INCLOSE);

    /*
     * When the channel has an escape sequence driven encoding such as
     * iso2022, the terminated escape sequence must write to the buffer.
     */

    stickyError = 0;

    if ((statePtr->encoding != NULL) && (statePtr->curOutPtr != NULL)
	    && (CheckChannelErrors(statePtr, TCL_WRITABLE) == 0)) {
	statePtr->outputEncodingFlags |= TCL_ENCODING_END;
	if (WriteChars(chanPtr, "", 0) < 0) {
	    stickyError = Tcl_GetErrno();
	}

	/*
	 * TIP #219, Tcl Channel Reflection API.
	 * Move an error message found in the channel bypass into the
	 * interpreter bypass. Just clear it if there is no interpreter.
	 */

	if (statePtr->chanMsg != NULL) {
	    if (interp != NULL) {
		Tcl_SetChannelErrorInterp(interp, statePtr->chanMsg);
	    }
	    TclDecrRefCount(statePtr->chanMsg);
	    statePtr->chanMsg = NULL;
	}
    }

    Tcl_ClearChannelHandlers(chan);

    /*
     * Invoke the registered close callbacks and delete their records.
     */

    while (statePtr->closeCbPtr != NULL) {
	cbPtr = statePtr->closeCbPtr;
	statePtr->closeCbPtr = cbPtr->nextPtr;
	cbPtr->proc(cbPtr->clientData);
	ckfree(cbPtr);
    }

    ResetFlag(statePtr, CHANNEL_INCLOSE);

    /*
     * Ensure that the last output buffer will be flushed.
     */

    if ((statePtr->curOutPtr != NULL) && IsBufferReady(statePtr->curOutPtr)) {
	SetFlag(statePtr, BUFFER_READY);
    }

    /*
     * If this channel supports it, close the read side, since we don't need
     * it anymore and this will help avoid deadlocks on some channel types.
     */

    if (chanPtr->typePtr->closeProc == TCL_CLOSE2PROC) {
	result = chanPtr->typePtr->close2Proc(chanPtr->instanceData, interp,
		TCL_CLOSE_READ);
    } else {
	result = 0;
    }

    /*
     * The call to FlushChannel will flush any queued output and invoke the
     * close function of the channel driver, or it will set up the channel to
     * be flushed and closed asynchronously.
     */

    SetFlag(statePtr, CHANNEL_CLOSED);

    flushcode = FlushChannel(interp, chanPtr, 0);

    /*
     * TIP #219.
     * Capture error messages put by the driver into the bypass area and put
     * them into the regular interpreter result.
     *
     * Notes: Due to the assertion of CHANNEL_CLOSED in the flags
     * FlushChannel() has called CloseChannel() and thus freed all the channel
     * structures. We must not try to access "chan" anymore, hence the NULL
     * argument in the call below. The only place which may still contain a
     * message is the interpreter itself, and "CloseChannel" made sure to lift
     * any channel message it generated into it.
     */

    if (TclChanCaughtErrorBypass(interp, NULL)) {
	result = EINVAL;
    }

    if (stickyError != 0) {
	Tcl_SetErrno(stickyError);
	if (interp != NULL) {
	    Tcl_SetObjResult(interp,
			     Tcl_NewStringObj(Tcl_PosixError(interp), -1));
	}
	flushcode = -1;
    }
    if ((flushcode != 0) || (result != 0)) {
	return TCL_ERROR;
    }
    return TCL_OK;
}

/*
 *----------------------------------------------------------------------
 *
 * Tcl_CloseEx --
 *
 *	Closes one side of a channel, read or write.
 *
 * Results:
 *	A standard Tcl result.
 *
 * Side effects:
 *	Closes one direction of the channel.
 *
 * NOTE:
 *	Tcl_CloseEx closes the specified direction of the channel as far as
 *	the user is concerned. The channel keeps existing however. You cannot
 *	calls this function to close the last possible direction of the
 *	channel. Use Tcl_Close for that.
 *
 *----------------------------------------------------------------------
 */

	/* ARGSUSED */
int
Tcl_CloseEx(
    Tcl_Interp *interp,		/* Interpreter for errors. */
    Tcl_Channel chan,		/* The channel being closed. May still be used
				 * by some interpreter. */
    int flags)			/* Flags telling us which side to close. */
{
    Channel *chanPtr;		/* The real IO channel. */
    ChannelState *statePtr;	/* State of real IO channel. */

    if (chan == NULL) {
	return TCL_OK;
    }

    /* TODO: assert flags validity ? */

    chanPtr = (Channel *) chan;
    statePtr = chanPtr->state;

    /*
     * Does the channel support half-close anyway? Error if not.
     */

    if (!chanPtr->typePtr->close2Proc) {
	Tcl_SetObjResult(interp, Tcl_ObjPrintf(
                "half-close of channels not supported by %ss",
		chanPtr->typePtr->typeName));
	return TCL_ERROR;
    }

    /*
     * Is the channel unstacked ? If not we fail.
     */

    if (chanPtr != statePtr->topChanPtr) {
	Tcl_SetObjResult(interp, Tcl_NewStringObj(
		"half-close not applicable to stack of transformations", -1));
	return TCL_ERROR;
    }

    /*
     * Check direction against channel mode. It is an error if we try to close
     * a direction not supported by the channel (already closed, or never
     * opened for that direction).
     */

    if (!(statePtr->flags & (TCL_READABLE | TCL_WRITABLE) & flags)) {
	const char *msg;

	if (flags & TCL_CLOSE_READ) {
	    msg = "read";
	} else {
	    msg = "write";
	}
	Tcl_SetObjResult(interp, Tcl_ObjPrintf(
                "Half-close of %s-side not possible, side not opened or"
                " already closed", msg));
	return TCL_ERROR;
    }

    /*
     * A user may try to call half-close from within a channel close
     * handler. That won't do.
     */

    if (statePtr->flags & CHANNEL_INCLOSE) {
	if (interp) {
	    Tcl_SetObjResult(interp, Tcl_NewStringObj(
                    "illegal recursive call to close through close-handler"
                    " of channel", -1));
	}
	return TCL_ERROR;
    }

    if (flags & TCL_CLOSE_READ) {
	/*
	 * Call the finalization code directly. There are no events to handle,
	 * there cannot be for the read-side.
	 */

	return CloseChannelPart(interp, chanPtr, 0, flags);
    } else if (flags & TCL_CLOSE_WRITE) {
	if ((statePtr->curOutPtr != NULL) &&
		IsBufferReady(statePtr->curOutPtr)) {
	    SetFlag(statePtr, BUFFER_READY);
	}
	Tcl_Preserve(statePtr);
	if (!GotFlag(statePtr, BG_FLUSH_SCHEDULED)) {
	    /*
	     * We don't want to re-enter CloseWrite().
	     */

	    if (!GotFlag(statePtr, CHANNEL_CLOSEDWRITE)) {
		if (CloseWrite(interp, chanPtr) != TCL_OK) {
		    SetFlag(statePtr, CHANNEL_CLOSEDWRITE);
		    Tcl_Release(statePtr);
		    return TCL_ERROR;
		}
	    }
	}
	SetFlag(statePtr, CHANNEL_CLOSEDWRITE);
	Tcl_Release(statePtr);
    }

    return TCL_OK;
}

/*
 *----------------------------------------------------------------------
 *
 * CloseWrite --
 *
 *	Closes the write side a channel.
 *
 * Results:
 *	A standard Tcl result.
 *
 * Side effects:
 *	Closes the write side of the channel.
 *
 * NOTE:
 *	CloseWrite removes the channel as far as the user is concerned.
 *	However, the ooutput data structures may continue to exist for a while
 *	longer if it has a background flush scheduled. The device itself is
 *	eventually closed and the channel structures modified, in
 *	CloseChannelPart, below.
 *
 *----------------------------------------------------------------------
 */

static int
CloseWrite(
    Tcl_Interp *interp,		/* Interpreter for errors. */
    Channel *chanPtr)		/* The channel whose write side is being
                                 * closed. May still be used by some
                                 * interpreter */
{
    /* Notes: clear-channel-handlers - write side only ? or keep around, just
     * not called. */
    /* No close cllbacks are run - channel is still open (read side) */

    ChannelState *statePtr = chanPtr->state;
                                /* State of real IO channel. */
    int flushcode;
    int result = 0;

    /*
     * Ensure that the last output buffer will be flushed.
     */

    if ((statePtr->curOutPtr != NULL) && IsBufferReady(statePtr->curOutPtr)) {
	SetFlag(statePtr, BUFFER_READY);
    }

    /*
     * The call to FlushChannel will flush any queued output and invoke the
     * close function of the channel driver, or it will set up the channel to
     * be flushed and closed asynchronously.
     */

    SetFlag(statePtr, CHANNEL_CLOSEDWRITE);

    flushcode = FlushChannel(interp, chanPtr, 0);

    /*
     * TIP #219.
     * Capture error messages put by the driver into the bypass area and put
     * them into the regular interpreter result.
     *
     * Notes: Due to the assertion of CHANNEL_CLOSEDWRITE in the flags
     * FlushChannel() has called CloseChannelPart(). While we can still access
     * "chan" (no structures were freed), the only place which may still
     * contain a message is the interpreter itself, and "CloseChannelPart" made
     * sure to lift any channel message it generated into it. Hence the NULL
     * argument in the call below.
     */

    if (TclChanCaughtErrorBypass(interp, NULL)) {
	result = EINVAL;
    }

    if ((flushcode != 0) || (result != 0)) {
	return TCL_ERROR;
    }

    return TCL_OK;
}

/*
 *----------------------------------------------------------------------
 *
 * CloseChannelPart --
 *
 *	Utility procedure to close a channel partially and free associated
 *	resources. If the channel was stacked it will never be run (The higher
 *	level forbid this). If the channel was not stacked, then we will free
 *	all the bits of the chosen side (read, or write) for the TOP channel.
 *
 * Results:
 *	Error code from an unreported error or the driver close2 operation.
 *
 * Side effects:
 *	May free memory, may change the value of errno.
 *
 *----------------------------------------------------------------------
 */

static int
CloseChannelPart(
    Tcl_Interp *interp,		/* Interpreter for errors. */
    Channel *chanPtr,		/* The channel being closed. May still be used
				 * by some interpreter. */
    int errorCode,		/* Status of operation so far. */
    int flags)			/* Flags telling us which side to close. */
{
    ChannelState *statePtr;	/* State of real IO channel. */
    int result;			/* Of calling the close2proc. */

    statePtr = chanPtr->state;

    if (flags & TCL_CLOSE_READ) {
	/*
	 * No more input can be consumed so discard any leftover input.
	 */

	DiscardInputQueued(statePtr, 1);
    } else if (flags & TCL_CLOSE_WRITE) {
	/*
	 * The caller guarantees that there are no more buffers queued for
	 * output.
	 */

	if (statePtr->outQueueHead != NULL) {
	    Tcl_Panic("ClosechanHalf, closed write-side of channel: "
		    "queued output left");
	}

	/*
	 * If the EOF character is set in the channel, append that to the
	 * output device.
	 */

	if ((statePtr->outEofChar != 0) && GotFlag(statePtr, TCL_WRITABLE)) {
	    int dummy;
	    char c = (char) statePtr->outEofChar;

	    (void) ChanWrite(chanPtr, &c, 1, &dummy);
	}

	/*
	 * TIP #219, Tcl Channel Reflection API.
	 * Move a leftover error message in the channel bypass into the
	 * interpreter bypass. Just clear it if there is no interpreter.
	 */

	if (statePtr->chanMsg != NULL) {
	    if (interp != NULL) {
		Tcl_SetChannelErrorInterp(interp, statePtr->chanMsg);
	    }
	    TclDecrRefCount(statePtr->chanMsg);
	    statePtr->chanMsg = NULL;
	}
    }

    /*
     * Finally do what is asked of us. Close and free the channel driver state
     * for the chosen side of the channel. This may leave a TIP #219 error
     * message in the interp.
     */

    result = ChanCloseHalf(chanPtr, interp, flags);

    /*
     * If we are being called synchronously, report either any latent error on
     * the channel or the current error.
     */

    if (statePtr->unreportedError != 0) {
	errorCode = statePtr->unreportedError;

	/*
	 * TIP #219, Tcl Channel Reflection API.
	 * Move an error message found in the unreported area into the regular
	 * bypass (interp). This kills any message in the channel bypass area.
	 */

	if (statePtr->chanMsg != NULL) {
	    TclDecrRefCount(statePtr->chanMsg);
	    statePtr->chanMsg = NULL;
	}
	if (interp) {
	    Tcl_SetChannelErrorInterp(interp, statePtr->unreportedMsg);
	}
    }
    if (errorCode == 0) {
	errorCode = result;
	if (errorCode != 0) {
	    Tcl_SetErrno(errorCode);
	}
    }

    /*
     * TIP #219.
     * Capture error messages put by the driver into the bypass area and put
     * them into the regular interpreter result. See also the bottom of
     * CloseWrite().
     */

    if (TclChanCaughtErrorBypass(interp, (Tcl_Channel) chanPtr)) {
	result = EINVAL;
    }

    if (result != 0) {
	return TCL_ERROR;
    }

    /*
     * Remove the closed side from the channel mode/flags.
     */

    ResetFlag(statePtr, flags & (TCL_READABLE | TCL_WRITABLE));
    return TCL_OK;
}

/*
 *----------------------------------------------------------------------
 *
 * Tcl_ClearChannelHandlers --
 *
 *	Removes all channel handlers and event scripts from the channel,
 *	cancels all background copies involving the channel and any interest
 *	in events.
 *
 * Results:
 *	None.
 *
 * Side effects:
 *	See above. Deallocates memory.
 *
 *----------------------------------------------------------------------
 */

void
Tcl_ClearChannelHandlers(
    Tcl_Channel channel)
{
    ChannelHandler *chPtr, *chNext;	/* Iterate over channel handlers. */
    EventScriptRecord *ePtr, *eNextPtr;	/* Iterate over eventscript records. */
    Channel *chanPtr;			/* The real IO channel. */
    ChannelState *statePtr;		/* State of real IO channel. */
    ThreadSpecificData *tsdPtr = TCL_TSD_INIT(&dataKey);
    NextChannelHandler *nhPtr;

    /*
     * This operation should occur at the top of a channel stack.
     */

    chanPtr = (Channel *) channel;
    statePtr = chanPtr->state;
    chanPtr = statePtr->topChanPtr;

    /*
     * Cancel any outstanding timer.
     */

    Tcl_DeleteTimerHandler(statePtr->timer);

    /*
     * Remove any references to channel handlers for this channel that may be
     * about to be invoked.
     */

    for (nhPtr = tsdPtr->nestedHandlerPtr; nhPtr != NULL;
	    nhPtr = nhPtr->nestedHandlerPtr) {
	if (nhPtr->nextHandlerPtr &&
		(nhPtr->nextHandlerPtr->chanPtr == chanPtr)) {
	    nhPtr->nextHandlerPtr = NULL;
	}
    }

    /*
     * Remove all the channel handler records attached to the channel itself.
     */

    for (chPtr = statePtr->chPtr; chPtr != NULL; chPtr = chNext) {
	chNext = chPtr->nextPtr;
	ckfree(chPtr);
    }
    statePtr->chPtr = NULL;

    /*
     * Cancel any pending copy operation.
     */

    StopCopy(statePtr->csPtrR);
    StopCopy(statePtr->csPtrW);

    /*
     * Must set the interest mask now to 0, otherwise infinite loops
     * will occur if Tcl_DoOneEvent is called before the channel is
     * finally deleted in FlushChannel. This can happen if the channel
     * has a background flush active.
     */

    statePtr->interestMask = 0;

    /*
     * Remove any EventScript records for this channel.
     */

    for (ePtr = statePtr->scriptRecordPtr; ePtr != NULL; ePtr = eNextPtr) {
	eNextPtr = ePtr->nextPtr;
	TclDecrRefCount(ePtr->scriptPtr);
	ckfree(ePtr);
    }
    statePtr->scriptRecordPtr = NULL;
}

/*
 *----------------------------------------------------------------------
 *
 * Tcl_Write --
 *
 *	Puts a sequence of bytes into an output buffer, may queue the buffer
 *	for output if it gets full, and also remembers whether the current
 *	buffer is ready e.g. if it contains a newline and we are in line
 *	buffering mode. Compensates stacking, i.e. will redirect the data from
 *	the specified channel to the topmost channel in a stack.
 *
 *	No encoding conversions are applied to the bytes being read.
 *
 * Results:
 *	The number of bytes written or -1 in case of error. If -1,
 *	Tcl_GetErrno will return the error code.
 *
 * Side effects:
 *	May buffer up output and may cause output to be produced on the
 *	channel.
 *
 *----------------------------------------------------------------------
 */

int
Tcl_Write(
    Tcl_Channel chan,		/* The channel to buffer output for. */
    const char *src,		/* Data to queue in output buffer. */
    int srcLen)			/* Length of data in bytes, or < 0 for
				 * strlen(). */
{
    /*
     * Always use the topmost channel of the stack
     */

    Channel *chanPtr;
    ChannelState *statePtr;	/* State info for channel */

    statePtr = ((Channel *) chan)->state;
    chanPtr = statePtr->topChanPtr;

    if (CheckChannelErrors(statePtr, TCL_WRITABLE) != 0) {
	return -1;
    }

    if (srcLen < 0) {
	srcLen = strlen(src);
    }
    return WriteBytes(chanPtr, src, srcLen);
}

/*
 *----------------------------------------------------------------------
 *
 * Tcl_WriteRaw --
 *
 *	Puts a sequence of bytes into an output buffer, may queue the buffer
 *	for output if it gets full, and also remembers whether the current
 *	buffer is ready e.g. if it contains a newline and we are in line
 *	buffering mode. Writes directly to the driver of the channel, does not
 *	compensate for stacking.
 *
 *	No encoding conversions are applied to the bytes being read.
 *
 * Results:
 *	The number of bytes written or -1 in case of error. If -1,
 *	Tcl_GetErrno will return the error code.
 *
 * Side effects:
 *	May buffer up output and may cause output to be produced on the
 *	channel.
 *
 *----------------------------------------------------------------------
 */

int
Tcl_WriteRaw(
    Tcl_Channel chan,		/* The channel to buffer output for. */
    const char *src,		/* Data to queue in output buffer. */
    int srcLen)			/* Length of data in bytes, or < 0 for
				 * strlen(). */
{
    Channel *chanPtr = ((Channel *) chan);
    ChannelState *statePtr = chanPtr->state;
				/* State info for channel */
    int errorCode, written;

    if (CheckChannelErrors(statePtr, TCL_WRITABLE | CHANNEL_RAW_MODE) != 0) {
	return -1;
    }

    if (srcLen < 0) {
	srcLen = strlen(src);
    }

    /*
     * Go immediately to the driver, do all the error handling by ourselves.
     * The code was stolen from 'FlushChannel'.
     */

    written = ChanWrite(chanPtr, src, srcLen, &errorCode);
    if (written < 0) {
	Tcl_SetErrno(errorCode);
    }

    return written;
}

/*
 *---------------------------------------------------------------------------
 *
 * Tcl_WriteChars --
 *
 *	Takes a sequence of UTF-8 characters and converts them for output
 *	using the channel's current encoding, may queue the buffer for output
 *	if it gets full, and also remembers whether the current buffer is
 *	ready e.g. if it contains a newline and we are in line buffering
 *	mode. Compensates stacking, i.e. will redirect the data from the
 *	specified channel to the topmost channel in a stack.
 *
 * Results:
 *	The number of bytes written or -1 in case of error. If -1,
 *	Tcl_GetErrno will return the error code.
 *
 * Side effects:
 *	May buffer up output and may cause output to be produced on the
 *	channel.
 *
 *----------------------------------------------------------------------
 */

int
Tcl_WriteChars(
    Tcl_Channel chan,		/* The channel to buffer output for. */
    const char *src,		/* UTF-8 characters to queue in output
				 * buffer. */
    int len)			/* Length of string in bytes, or < 0 for
				 * strlen(). */
{
    Channel *chanPtr = (Channel *) chan;
    ChannelState *statePtr = chanPtr->state;	/* State info for channel */
    int result;
    Tcl_Obj *objPtr;

    if (CheckChannelErrors(statePtr, TCL_WRITABLE) != 0) {
	return -1;
    }

    chanPtr = statePtr->topChanPtr;

    if (len < 0) {
	len = strlen(src);
    }
    if (statePtr->encoding) {
	return WriteChars(chanPtr, src, len);
    }

<<<<<<< HEAD
	int result;

	if ((len == 1) && (UCHAR(*src) < 0xC0)) {
	    result = WriteBytes(chanPtr, src, len);
	} else {
	    Tcl_Obj *objPtr = Tcl_NewStringObj(src, len);

	    src = (char *) Tcl_GetByteArrayFromObj(objPtr, &len);
	    result = WriteBytes(chanPtr, src, len);
	    TclDecrRefCount(objPtr);
	}
	return result;
=======
    /*
     * Inefficient way to convert UTF-8 to byte-array, but the code
     * parallels the way it is done for objects.  Special case for 1-byte
     * (used by eg [puts] for the \n) could be extended to more efficient
     * translation of the src string.
     */

    if ((len == 1) && (UCHAR(*src) < 0xC0)) {
	return WriteBytes(chanPtr, src, len);
>>>>>>> 1eb2dfe0
    }

    objPtr = Tcl_NewStringObj(src, len);
    src = (char *) Tcl_GetByteArrayFromObj(objPtr, &len);
    result = WriteBytes(chanPtr, src, len);
    TclDecrRefCount(objPtr);
    return result;
}

/*
 *---------------------------------------------------------------------------
 *
 * Tcl_WriteObj --
 *
 *	Takes the Tcl object and queues its contents for output. If the
 *	encoding of the channel is NULL, takes the byte-array representation
 *	of the object and queues those bytes for output. Otherwise, takes the
 *	characters in the UTF-8 (string) representation of the object and
 *	converts them for output using the channel's current encoding. May
 *	flush internal buffers to output if one becomes full or is ready for
 *	some other reason, e.g. if it contains a newline and the channel is in
 *	line buffering mode.
 *
 * Results:
 *	The number of bytes written or -1 in case of error. If -1,
 *	Tcl_GetErrno() will return the error code.
 *
 * Side effects:
 *	May buffer up output and may cause output to be produced on the
 *	channel.
 *
 *----------------------------------------------------------------------
 */

int
Tcl_WriteObj(
    Tcl_Channel chan,		/* The channel to buffer output for. */
    Tcl_Obj *objPtr)		/* The object to write. */
{
    /*
     * Always use the topmost channel of the stack
     */

    Channel *chanPtr;
    ChannelState *statePtr;	/* State info for channel */
    const char *src;
    int srcLen;

    statePtr = ((Channel *) chan)->state;
    chanPtr = statePtr->topChanPtr;

    if (CheckChannelErrors(statePtr, TCL_WRITABLE) != 0) {
	return -1;
    }
    if (statePtr->encoding == NULL) {
	src = (char *) Tcl_GetByteArrayFromObj(objPtr, &srcLen);
	return WriteBytes(chanPtr, src, srcLen);
    } else {
	src = TclGetStringFromObj(objPtr, &srcLen);
	return WriteChars(chanPtr, src, srcLen);
    }
}

static void
WillWrite(
    Channel *chanPtr)
{
    int inputBuffered;

    if ((chanPtr->typePtr->seekProc != NULL) &&
            ((inputBuffered = Tcl_InputBuffered((Tcl_Channel) chanPtr)) > 0)){
        int ignore;

        DiscardInputQueued(chanPtr->state, 0);
        ChanSeek(chanPtr, -inputBuffered, SEEK_CUR, &ignore);
    }
}

static int
WillRead(
    Channel *chanPtr)
{
    if ((chanPtr->typePtr->seekProc != NULL)
            && (Tcl_OutputBuffered((Tcl_Channel) chanPtr) > 0)) {
        if ((chanPtr->state->curOutPtr != NULL)
                && IsBufferReady(chanPtr->state->curOutPtr)) {
            SetFlag(chanPtr->state, BUFFER_READY);
        }
        if (FlushChannel(NULL, chanPtr, 0) != 0) {
            return -1;
        }
    }
    return 0;
}

/*
 *----------------------------------------------------------------------
 *
 * Write --
 *
<<<<<<< HEAD
 * Results:
 *	The number of bytes written or -1 in case of error. If -1,
 *	Tcl_GetErrno will return the error code.
 *
 * Side effects:
 *	May buffer up output and may cause output to be produced on the
 *	channel.
 *
 *----------------------------------------------------------------------
 */

static int
WriteBytes(
    Channel *chanPtr,		/* The channel to buffer output for. */
    const char *src,		/* Bytes to write. */
    int srcLen)			/* Number of bytes to write. */
{
    ChannelState *statePtr = chanPtr->state;
				/* State info for channel */
    ChannelBuffer *bufPtr;
    char *dst;
    int dstMax, sawLF, savedLF, total, dstLen, toWrite, translate;

    if (srcLen) {
        WillWrite(chanPtr);
    }

    total = 0;
    sawLF = 0;
    savedLF = 0;
    translate = GotFlag(statePtr, CHANNEL_LINEBUFFERED)
	    || (statePtr->outputTranslation != TCL_TRANSLATE_LF);

    /*
     * Loop over all bytes in src, storing them in output buffer with proper
     * EOL translation.
     */

    while (srcLen + savedLF > 0) {
	bufPtr = statePtr->curOutPtr;
	if (bufPtr == NULL) {
	    bufPtr = AllocChannelBuffer(statePtr->bufSize);
	    statePtr->curOutPtr = bufPtr;
	}
	dst = InsertPoint(bufPtr);
	dstMax = SpaceLeft(bufPtr);
	dstLen = dstMax;

	toWrite = dstLen;
	if (toWrite > srcLen) {
	    toWrite = srcLen;
	}

	if (translate) {
	    if (savedLF) {
		/*
		 * A '\n' was left over from last call to TranslateOutputEOL()
		 * and we need to store it in this buffer. If the channel is
		 * line-based, we will need to flush it.
		 */

		*dst++ = '\n';
		dstLen--;
		sawLF++;
	    }
	    if (TranslateOutputEOL(statePtr, dst, src, &dstLen, &toWrite)) {
		sawLF++;
	    }
	    dstLen += savedLF;
	    savedLF = 0;
	    if (dstLen > dstMax) {
		savedLF = 1;
		dstLen = dstMax;
	    }
	} else {
	    memcpy(dst, src, toWrite);
	    dstLen = toWrite;
	}

	bufPtr->nextAdded += dstLen;
	if (CheckFlush(chanPtr, bufPtr, sawLF) != 0) {
	    return -1;
	}
	total += dstLen;
	src += toWrite;
	srcLen -= toWrite;
	sawLF = 0;
    }
    return total;
}

/*
 *----------------------------------------------------------------------
 *
 * WriteChars --
 *
 *	Convert UTF-8 bytes to the channel's external encoding and write the
=======
 *	Convert srcLen bytes starting at src according to encoding and write
>>>>>>> 1eb2dfe0
 *	produced bytes into an output buffer, may queue the buffer for output
 *	if it gets full, and also remembers whether the current buffer is
 *	ready e.g. if it contains a newline and we are in line buffering mode.
 *
 * Results:
 *	The number of bytes written or -1 in case of error. If -1,
 *	Tcl_GetErrno will return the error code.
 *
 * Side effects:
 *	May buffer up output and may cause output to be produced on the
 *	channel.
 *
 *----------------------------------------------------------------------
 */

static int
Write(
    Channel *chanPtr,		/* The channel to buffer output for. */
    const char *src,		/* UTF-8 string to write. */
    int srcLen,			/* Length of UTF-8 string in bytes. */
    Tcl_Encoding encoding)
{
    ChannelState *statePtr = chanPtr->state;
				/* State info for channel */
    char *nextNewLine = NULL;
    int endEncoding, saved = 0, total = 0, flushed = 0, needNlFlush = 0;

    if (srcLen) {
        WillWrite(chanPtr);
    }

    /*
     * Write the terminated escape sequence even if srcLen is 0.
     */

    endEncoding = ((statePtr->outputEncodingFlags & TCL_ENCODING_END) != 0);

    if (GotFlag(statePtr, CHANNEL_LINEBUFFERED)
	    || (statePtr->outputTranslation != TCL_TRANSLATE_LF)) {
	nextNewLine = memchr(src, '\n', srcLen);
    }

    while (srcLen + saved + endEncoding > 0) {
	ChannelBuffer *bufPtr;
	char *dst, safe[BUFFER_PADDING];
	int result, srcRead, dstLen, dstWrote, srcLimit = srcLen;

	if (nextNewLine) {
	    srcLimit = nextNewLine - src;
	}
	
	/* Get space to write into */
	bufPtr = statePtr->curOutPtr;
	if (bufPtr == NULL) {
	    bufPtr = AllocChannelBuffer(statePtr->bufSize);
	    statePtr->curOutPtr = bufPtr;
	}
	if (saved) {
	    /*
	     * Here's some translated bytes left over from the last buffer
	     * that we need to stick at the beginning of this buffer.
	     */

	    memcpy(InsertPoint(bufPtr), safe, (size_t) saved);
	    bufPtr->nextAdded += saved;
	    saved = 0;
	}
	dst = InsertPoint(bufPtr);
	dstLen = SpaceLeft(bufPtr);

	result = Tcl_UtfToExternal(NULL, encoding, src, srcLimit,
		statePtr->outputEncodingFlags,
		&statePtr->outputEncodingState, dst,
		dstLen + BUFFER_PADDING, &srcRead, &dstWrote, NULL);

	/* See chan-io-1.[89]. Tcl Bug 506297. */
	statePtr->outputEncodingFlags &= ~TCL_ENCODING_START;
	
	if ((result != TCL_OK) && (srcRead + dstWrote == 0)) {
	    /* We're reading from invalid/incomplete UTF-8 */
	    if (total == 0) {
		Tcl_SetErrno(EINVAL);
		return -1;
	    }
	    break;
	}

	bufPtr->nextAdded += dstWrote;
	src += srcRead;
	srcLen -= srcRead;
	total += dstWrote;
	dst += dstWrote;
	dstLen -= dstWrote;

	if (src == nextNewLine && dstLen > 0) {
	    static char crln[3] = "\r\n";
	    char *nl = NULL;
	    int nlLen = 0;

	    switch (statePtr->outputTranslation) {
	    case TCL_TRANSLATE_LF:
		nl = crln + 1;
		nlLen = 1;
		break;
	    case TCL_TRANSLATE_CR:
		nl = crln;
		nlLen = 1;
		break;
	    case TCL_TRANSLATE_CRLF:
		nl = crln;
		nlLen = 2;
		break;
	    default:
		Tcl_Panic("unknown output translation requested");
		break;
	    }
	
	    result |= Tcl_UtfToExternal(NULL, encoding, nl, nlLen,
		statePtr->outputEncodingFlags,
		&statePtr->outputEncodingState, dst,
		dstLen + BUFFER_PADDING, &srcRead, &dstWrote, NULL);

	    if (srcRead != nlLen) {
		Tcl_Panic("Can This Happen?");
	    }

	    bufPtr->nextAdded += dstWrote;
	    src++;
	    srcLen--;
	    total += dstWrote;
	    dst += dstWrote;
	    dstLen -= dstWrote;
	    nextNewLine = memchr(src, '\n', srcLen);
	    needNlFlush = 1;
	}

	if (IsBufferOverflowing(bufPtr)) {
	    /*
	     * When translating from UTF-8 to external encoding, we
	     * allowed the translation to produce a character that crossed
	     * the end of the output buffer, so that we would get a
	     * completely full buffer before flushing it. The extra bytes
	     * will be moved to the beginning of the next buffer.
	     */

	    saved = -SpaceLeft(bufPtr);
	    memcpy(safe, dst + dstLen, (size_t) saved);
	    bufPtr->nextAdded = bufPtr->bufLength;
	}

	if ((srcLen + saved == 0) && (result == TCL_OK)) {
	    endEncoding = 0;
	}

	if (IsBufferFull(bufPtr)) {
	    if (FlushChannel(NULL, chanPtr, 0) != 0) {
		return -1;
	    }
	    flushed += statePtr->bufSize;
	    if (saved == 0 || src[-1] != '\n') {
		needNlFlush = 0;
	    }
	}
    }
    if ((flushed < total) && (GotFlag(statePtr, CHANNEL_UNBUFFERED) ||
	    (needNlFlush && GotFlag(statePtr, CHANNEL_LINEBUFFERED)))) {
	SetFlag(statePtr, BUFFER_READY);
	if (FlushChannel(NULL, chanPtr, 0) != 0) {
	    return -1;
	}
    }

    return total;
}

/*
 *---------------------------------------------------------------------------
 *
<<<<<<< HEAD
 * TranslateOutputEOL --
 *
 *	Helper function for WriteBytes() and WriteChars(). Converts the '\n'
 *	characters in the source buffer into the appropriate EOL form
 *	specified by the output translation mode.
 *
 *	EOL translation stops either when the source buffer is empty or the
 *	output buffer is full.
 *
 *	When converting to CRLF mode and there is only 1 byte left in the
 *	output buffer, this routine stores the '\r' in the last byte and then
 *	stores the '\n' in the byte just past the end of the buffer. The
 *	caller is responsible for passing in a buffer that is large enough to
 *	hold the extra byte.
 *
 * Results:
 *	The return value is 1 if a '\n' was translated from the source buffer,
 *	or 0 otherwise -- this can be used by the caller to decide to flush a
 *	line-based channel even though the channel buffer is not full.
 *
 *	*dstLenPtr is filled with how many bytes of the output buffer were
 *	used. As mentioned above, this can be one more that the output
 *	buffer's specified length if a CRLF was stored.
 *
 *	*srcLenPtr is filled with how many bytes of the source buffer were
 *	consumed.
 *
 * Side effects:
 *	It may be obvious, but bears mentioning that when converting in CRLF
 *	mode (which requires two bytes of storage in the output buffer), the
 *	number of bytes consumed from the source buffer will be less than the
 *	number of bytes stored in the output buffer.
 *
 *---------------------------------------------------------------------------
 */

static int
TranslateOutputEOL(
    ChannelState *statePtr,	/* Channel being read, for translation and
				 * buffering modes. */
    char *dst,			/* Output buffer filled with UTF-8 chars by
				 * applying appropriate EOL translation to
				 * source characters. */
    const char *src,		/* Source UTF-8 characters. */
    int *dstLenPtr,		/* On entry, the maximum length of output
				 * buffer in bytes. On exit, the number of
				 * bytes actually used in output buffer. */
    int *srcLenPtr)		/* On entry, the length of source buffer. On
				 * exit, the number of bytes read from the
				 * source buffer. */
{
    char *dstEnd;
    int srcLen, newlineFound;

    newlineFound = 0;
    srcLen = *srcLenPtr;

    switch (statePtr->outputTranslation) {
    case TCL_TRANSLATE_LF:
	for (dstEnd = dst + srcLen; dst < dstEnd; ) {
	    if (*src == '\n') {
		newlineFound = 1;
	    }
	    *dst++ = *src++;
	}
	*dstLenPtr = srcLen;
	break;
    case TCL_TRANSLATE_CR:
	for (dstEnd = dst + srcLen; dst < dstEnd;) {
	    if (*src == '\n') {
		*dst++ = '\r';
		newlineFound = 1;
		src++;
	    } else {
		*dst++ = *src++;
	    }
	}
	*dstLenPtr = srcLen;
	break;
    case TCL_TRANSLATE_CRLF: {
	/*
	 * Since this causes the number of bytes to grow, we start off trying
	 * to put 'srcLen' bytes into the output buffer, but allow it to store
	 * more bytes, as long as there's still source bytes and room in the
	 * output buffer.
	 */

	char *dstStart, *dstMax;
	const char *srcStart;

	dstStart = dst;
	dstMax = dst + *dstLenPtr;

	srcStart = src;

	if (srcLen < *dstLenPtr) {
	    dstEnd = dst + srcLen;
	} else {
	    dstEnd = dst + *dstLenPtr;
	}
	while (dst < dstEnd) {
	    if (*src == '\n') {
		if (dstEnd < dstMax) {
		    dstEnd++;
		}
		*dst++ = '\r';
		newlineFound = 1;
	    }
	    *dst++ = *src++;
	}
	*srcLenPtr = src - srcStart;
	*dstLenPtr = dst - dstStart;
	break;
    }
    default:
	break;
    }
    return newlineFound;
}

/*
 *---------------------------------------------------------------------------
 *
 * CheckFlush --
 *
 *	Helper function for WriteBytes() and WriteChars(). If the channel
 *	buffer is ready to be flushed, flush it.
 *
 * Results:
 *	The return value is -1 if there was a problem flushing the channel
 *	buffer, or 0 otherwise.
 *
 * Side effects:
 *	The buffer will be recycled if it is flushed.
 *
 *---------------------------------------------------------------------------
 */

static int
CheckFlush(
    Channel *chanPtr,		/* Channel being read, for buffering mode. */
    ChannelBuffer *bufPtr,	/* Channel buffer to possibly flush. */
    int newlineFlag)		/* Non-zero if a the channel buffer contains a
				 * newline. */
{
    ChannelState *statePtr = chanPtr->state;
				/* State info for channel */

    /*
     * The current buffer is ready for output:
     * 1. if it is full.
     * 2. if it contains a newline and this channel is line-buffered.
     * 3. if it contains any output and this channel is unbuffered.
     */

    if (!GotFlag(statePtr, BUFFER_READY)) {
	if (IsBufferFull(bufPtr)) {
	    SetFlag(statePtr, BUFFER_READY);
	} else if (GotFlag(statePtr, CHANNEL_LINEBUFFERED)) {
	    if (newlineFlag != 0) {
		SetFlag(statePtr, BUFFER_READY);
	    }
	} else if (GotFlag(statePtr, CHANNEL_UNBUFFERED)) {
	    SetFlag(statePtr, BUFFER_READY);
	}
    }
    if (GotFlag(statePtr, BUFFER_READY)) {
	if (FlushChannel(NULL, chanPtr, 0) != 0) {
	    return -1;
	}
    }
    return 0;
}

/*
 *---------------------------------------------------------------------------
 *
=======
>>>>>>> 1eb2dfe0
 * Tcl_Gets --
 *
 *	Reads a complete line of input from the channel into a Tcl_DString.
 *
 * Results:
 *	Length of line read (in characters) or -1 if error, EOF, or blocked.
 *	If -1, use Tcl_GetErrno() to retrieve the POSIX error code for the
 *	error or condition that occurred.
 *
 * Side effects:
 *	May flush output on the channel. May cause input to be consumed from
 *	the channel.
 *
 *---------------------------------------------------------------------------
 */

int
Tcl_Gets(
    Tcl_Channel chan,		/* Channel from which to read. */
    Tcl_DString *lineRead)	/* The line read will be appended to this
				 * DString as UTF-8 characters. The caller
				 * must have initialized it and is responsible
				 * for managing the storage. */
{
    Tcl_Obj *objPtr;
    int charsStored;

    TclNewObj(objPtr);
    charsStored = Tcl_GetsObj(chan, objPtr);
    if (charsStored > 0) {
	TclDStringAppendObj(lineRead, objPtr);
    }
    TclDecrRefCount(objPtr);
    return charsStored;
}

/*
 *---------------------------------------------------------------------------
 *
 * Tcl_GetsObj --
 *
 *	Accumulate input from the input channel until end-of-line or
 *	end-of-file has been seen. Bytes read from the input channel are
 *	converted to UTF-8 using the encoding specified by the channel.
 *
 * Results:
 *	Number of characters accumulated in the object or -1 if error,
 *	blocked, or EOF. If -1, use Tcl_GetErrno() to retrieve the POSIX error
 *	code for the error or condition that occurred.
 *
 * Side effects:
 *	Consumes input from the channel.
 *
 *	On reading EOF, leave channel pointing at EOF char. On reading EOL,
 *	leave channel pointing after EOL, but don't return EOL in dst buffer.
 *
 *---------------------------------------------------------------------------
 */

int
Tcl_GetsObj(
    Tcl_Channel chan,		/* Channel from which to read. */
    Tcl_Obj *objPtr)		/* The line read will be appended to this
				 * object as UTF-8 characters. */
{
    GetsState gs;
    Channel *chanPtr = (Channel *) chan;
    ChannelState *statePtr = chanPtr->state;
				/* State info for channel */
    ChannelBuffer *bufPtr;
    int inEofChar, skip, copiedTotal, oldLength, oldFlags, oldRemoved;
    Tcl_Encoding encoding;
    char *dst, *dstEnd, *eol, *eof;
    Tcl_EncodingState oldState;

    if (CheckChannelErrors(statePtr, TCL_READABLE) != 0) {
	copiedTotal = -1;
	goto done;
    }

    /*
     * A binary version of Tcl_GetsObj. This could also handle encodings that
     * are ascii-7 pure (iso8859, utf-8, ...) with a final encoding conversion
     * done on objPtr.
     */

    if ((statePtr->encoding == NULL)
	    && ((statePtr->inputTranslation == TCL_TRANSLATE_LF)
		    || (statePtr->inputTranslation == TCL_TRANSLATE_CR))) {
	return TclGetsObjBinary(chan, objPtr);
    }

    /*
     * This operation should occur at the top of a channel stack.
     */

    chanPtr = statePtr->topChanPtr;

    bufPtr = statePtr->inQueueHead;
    encoding = statePtr->encoding;

    /*
     * Preserved so we can restore the channel's state in case we don't find a
     * newline in the available input.
     */

    TclGetStringFromObj(objPtr, &oldLength);
    oldFlags = statePtr->inputEncodingFlags;
    oldState = statePtr->inputEncodingState;
    oldRemoved = BUFFER_PADDING;
    if (bufPtr != NULL) {
	oldRemoved = bufPtr->nextRemoved;
    }

    /*
     * If there is no encoding, use "iso8859-1" -- Tcl_GetsObj() doesn't
     * produce ByteArray objects.
     */

    if (encoding == NULL) {
	encoding = GetBinaryEncoding();
    }

    /*
     * Object used by FilterInputBytes to keep track of how much data has been
     * consumed from the channel buffers.
     */

    gs.objPtr		= objPtr;
    gs.dstPtr		= &dst;
    gs.encoding		= encoding;
    gs.bufPtr		= bufPtr;
    gs.state		= oldState;
    gs.rawRead		= 0;
    gs.bytesWrote	= 0;
    gs.charsWrote	= 0;
    gs.totalChars	= 0;

    dst = objPtr->bytes + oldLength;
    dstEnd = dst;

    skip = 0;
    eof = NULL;
    inEofChar = statePtr->inEofChar;

    while (1) {
	if (dst >= dstEnd) {
	    if (FilterInputBytes(chanPtr, &gs) != 0) {
		goto restore;
	    }
	    dstEnd = dst + gs.bytesWrote;
	}

	/*
	 * Remember if EOF char is seen, then look for EOL anyhow, because the
	 * EOL might be before the EOF char.
	 */

	if (inEofChar != '\0') {
	    for (eol = dst; eol < dstEnd; eol++) {
		if (*eol == inEofChar) {
		    dstEnd = eol;
		    eof = eol;
		    break;
		}
	    }
	}

	/*
	 * On EOL, leave current file position pointing after the EOL, but
	 * don't store the EOL in the output string.
	 */

	switch (statePtr->inputTranslation) {
	case TCL_TRANSLATE_LF:
	    for (eol = dst; eol < dstEnd; eol++) {
		if (*eol == '\n') {
		    skip = 1;
		    goto gotEOL;
		}
	    }
	    break;
	case TCL_TRANSLATE_CR:
	    for (eol = dst; eol < dstEnd; eol++) {
		if (*eol == '\r') {
		    skip = 1;
		    goto gotEOL;
		}
	    }
	    break;
	case TCL_TRANSLATE_CRLF:
	    for (eol = dst; eol < dstEnd; eol++) {
		if (*eol == '\r') {
		    eol++;

		    /*
		     * If a CR is at the end of the buffer, then check for a
		     * LF at the begining of the next buffer, unless EOF char
		     * was found already.
		     */

		    if (eol >= dstEnd) {
			int offset;

			if (eol != eof) {
			    offset = eol - objPtr->bytes;
			    dst = dstEnd;
			    if (FilterInputBytes(chanPtr, &gs) != 0) {
				goto restore;
			    }
			    dstEnd = dst + gs.bytesWrote;
			    eol = objPtr->bytes + offset;
			}
			if (eol >= dstEnd) {
			    skip = 0;
			    goto gotEOL;
			}
		    }
		    if (*eol == '\n') {
			eol--;
			skip = 2;
			goto gotEOL;
		    }
		}
	    }
	    break;
	case TCL_TRANSLATE_AUTO:
	    eol = dst;
	    skip = 1;
	    if (GotFlag(statePtr, INPUT_SAW_CR)) {
		ResetFlag(statePtr, INPUT_SAW_CR);
		if ((eol < dstEnd) && (*eol == '\n')) {
		    /*
		     * Skip the raw bytes that make up the '\n'.
		     */

		    char tmp[1 + TCL_UTF_MAX];
		    int rawRead;

		    bufPtr = gs.bufPtr;
		    Tcl_ExternalToUtf(NULL, gs.encoding, RemovePoint(bufPtr),
			    gs.rawRead, statePtr->inputEncodingFlags,
			    &gs.state, tmp, 1 + TCL_UTF_MAX, &rawRead, NULL,
			    NULL);
		    bufPtr->nextRemoved += rawRead;
		    gs.rawRead -= rawRead;
		    gs.bytesWrote--;
		    gs.charsWrote--;
		    memmove(dst, dst + 1, (size_t) (dstEnd - dst));
		    dstEnd--;
		}
	    }
	    for (eol = dst; eol < dstEnd; eol++) {
		if (*eol == '\r') {
		    eol++;
		    if (eol == dstEnd) {
			/*
			 * If buffer ended on \r, peek ahead to see if a \n is
			 * available, unless EOF char was found already.
			 */

			if (eol != eof) {
			    int offset;

			    offset = eol - objPtr->bytes;
			    dst = dstEnd;
			    PeekAhead(chanPtr, &dstEnd, &gs);
			    eol = objPtr->bytes + offset;
			}

			if (eol >= dstEnd) {
			    eol--;
			    SetFlag(statePtr, INPUT_SAW_CR);
			    goto gotEOL;
			}
		    }
		    if (*eol == '\n') {
			skip++;
		    }
		    eol--;
		    goto gotEOL;
		} else if (*eol == '\n') {
		    goto gotEOL;
		}
	    }
	}
	if (eof != NULL) {
	    /*
	     * EOF character was seen. On EOF, leave current file position
	     * pointing at the EOF character, but don't store the EOF
	     * character in the output string.
	     */

	    dstEnd = eof;
	    SetFlag(statePtr, CHANNEL_EOF | CHANNEL_STICKY_EOF);
	    statePtr->inputEncodingFlags |= TCL_ENCODING_END;
	}
	if (GotFlag(statePtr, CHANNEL_EOF)) {
	    skip = 0;
	    eol = dstEnd;
	    if (eol == objPtr->bytes + oldLength) {
		/*
		 * If we didn't append any bytes before encountering EOF,
		 * caller needs to see -1.
		 */

		Tcl_SetObjLength(objPtr, oldLength);
		CommonGetsCleanup(chanPtr);
		copiedTotal = -1;
		goto done;
	    }
	    goto gotEOL;
	}
	dst = dstEnd;
    }

    /*
     * Found EOL or EOF, but the output buffer may now contain too many UTF-8
     * characters. We need to know how many raw bytes correspond to the number
     * of UTF-8 characters we want, plus how many raw bytes correspond to the
     * character(s) making up EOL (if any), so we can remove the correct
     * number of bytes from the channel buffer.
     */

  gotEOL:
    /*
     * Regenerate the top channel, in case it was changed due to
     * self-modifying reflected transforms.
     */

    chanPtr = statePtr->topChanPtr;

    bufPtr = gs.bufPtr;
    if (bufPtr == NULL) {
	Tcl_Panic("Tcl_GetsObj: gotEOL reached with bufPtr==NULL");
    }
    statePtr->inputEncodingState = gs.state;
    Tcl_ExternalToUtf(NULL, gs.encoding, RemovePoint(bufPtr), gs.rawRead,
	    statePtr->inputEncodingFlags, &statePtr->inputEncodingState, dst,
	    eol - dst + skip + TCL_UTF_MAX, &gs.rawRead, NULL,
	    &gs.charsWrote);
    bufPtr->nextRemoved += gs.rawRead;

    /*
     * Recycle all the emptied buffers.
     */

    Tcl_SetObjLength(objPtr, eol - objPtr->bytes);
    CommonGetsCleanup(chanPtr);
    ResetFlag(statePtr, CHANNEL_BLOCKED);
    copiedTotal = gs.totalChars + gs.charsWrote - skip;
    goto done;

    /*
     * Couldn't get a complete line. This only happens if we get a error
     * reading from the channel or we are non-blocking and there wasn't an EOL
     * or EOF in the data available.
     */

  restore:
    /*
     * Regenerate the top channel, in case it was changed due to
     * self-modifying reflected transforms.
     */

    chanPtr = statePtr->topChanPtr;

    bufPtr = statePtr->inQueueHead;
    if (bufPtr == NULL) {
	Tcl_Panic("Tcl_GetsObj: restore reached with bufPtr==NULL");
    }
    bufPtr->nextRemoved = oldRemoved;

    for (bufPtr = bufPtr->nextPtr; bufPtr != NULL; bufPtr = bufPtr->nextPtr) {
	bufPtr->nextRemoved = BUFFER_PADDING;
    }
    CommonGetsCleanup(chanPtr);

    statePtr->inputEncodingState = oldState;
    statePtr->inputEncodingFlags = oldFlags;
    Tcl_SetObjLength(objPtr, oldLength);

    /*
     * We didn't get a complete line so we need to indicate to UpdateInterest
     * that the gets blocked. It will wait for more data instead of firing a
     * timer, avoiding a busy wait. This is where we are assuming that the
     * next operation is a gets. No more file events will be delivered on this
     * channel until new data arrives or some operation is performed on the
     * channel (e.g. gets, read, fconfigure) that changes the blocking state.
     * Note that this means a file event will not be delivered even though a
     * read would be able to consume the buffered data.
     */

    SetFlag(statePtr, CHANNEL_NEED_MORE_DATA);
    copiedTotal = -1;

    /*
     * Update the notifier state so we don't block while there is still data
     * in the buffers.
     */

  done:
    /*
     * Regenerate the top channel, in case it was changed due to
     * self-modifying reflected transforms.
     */

    chanPtr = statePtr->topChanPtr;

    UpdateInterest(chanPtr);
    return copiedTotal;
}

/*
 *---------------------------------------------------------------------------
 *
 * TclGetsObjBinary --
 *
 *	A variation of Tcl_GetsObj that works directly on the buffers until
 *	end-of-line or end-of-file has been seen. Bytes read from the input
 *	channel return as a ByteArray obj.
 *
 * Results:
 *	Number of characters accumulated in the object or -1 if error,
 *	blocked, or EOF. If -1, use Tcl_GetErrno() to retrieve the POSIX error
 *	code for the error or condition that occurred.
 *
 * Side effects:
 *	Consumes input from the channel.
 *
 *	On reading EOF, leave channel pointing at EOF char. On reading EOL,
 *	leave channel pointing after EOL, but don't return EOL in dst buffer.
 *
 *---------------------------------------------------------------------------
 */

static int
TclGetsObjBinary(
    Tcl_Channel chan,		/* Channel from which to read. */
    Tcl_Obj *objPtr)		/* The line read will be appended to this
				 * object as UTF-8 characters. */
{
    Channel *chanPtr = (Channel *) chan;
    ChannelState *statePtr = chanPtr->state;
				/* State info for channel */
    ChannelBuffer *bufPtr;
    int inEofChar, skip, copiedTotal, oldLength, oldFlags, oldRemoved;
    int rawLen, byteLen, eolChar;
    unsigned char *dst, *dstEnd, *eol, *eof, *byteArray;

    /*
     * This operation should occur at the top of a channel stack.
     */

    chanPtr = statePtr->topChanPtr;

    bufPtr = statePtr->inQueueHead;

    /*
     * Preserved so we can restore the channel's state in case we don't find a
     * newline in the available input.
     */

    byteArray = Tcl_GetByteArrayFromObj(objPtr, &byteLen);
    oldFlags = statePtr->inputEncodingFlags;
    oldRemoved = BUFFER_PADDING;
    oldLength = byteLen;
    if (bufPtr != NULL) {
	oldRemoved = bufPtr->nextRemoved;
    }

    rawLen = 0;
    skip = 0;
    eof = NULL;
    inEofChar = statePtr->inEofChar;

    /*
     * Only handle TCL_TRANSLATE_LF and TCL_TRANSLATE_CR.
     */

    eolChar = (statePtr->inputTranslation == TCL_TRANSLATE_LF) ? '\n' : '\r';

    while (1) {
	/*
	 * Subtract the number of bytes that were removed from channel
	 * buffer during last call.
	 */

	if (bufPtr != NULL) {
	    bufPtr->nextRemoved += rawLen;
	    if (!IsBufferReady(bufPtr)) {
		bufPtr = bufPtr->nextPtr;
	    }
	}

	if ((bufPtr == NULL) || (bufPtr->nextAdded == BUFFER_PADDING)) {
	    /*
	     * All channel buffers were exhausted and the caller still
	     * hasn't seen EOL. Need to read more bytes from the channel
	     * device. Side effect is to allocate another channel buffer.
	     */

	    if (GotFlag(statePtr, CHANNEL_BLOCKED)) {
		if (GotFlag(statePtr, CHANNEL_NONBLOCKING)) {
		    goto restore;
		}
		ResetFlag(statePtr, CHANNEL_BLOCKED);
	    }
	    if (GetInput(chanPtr) != 0) {
		goto restore;
	    }
	    bufPtr = statePtr->inQueueTail;
	}

	dst = (unsigned char *) RemovePoint(bufPtr);
	dstEnd = dst + BytesLeft(bufPtr);

	/*
	 * Remember if EOF char is seen, then look for EOL anyhow, because the
	 * EOL might be before the EOF char.
	 * XXX - in the binary case, consider coincident search for eol/eof.
	 */

	if (inEofChar != '\0') {
	    for (eol = dst; eol < dstEnd; eol++) {
		if (*eol == inEofChar) {
		    dstEnd = eol;
		    eof = eol;
		    break;
		}
	    }
	}

	/*
	 * On EOL, leave current file position pointing after the EOL, but
	 * don't store the EOL in the output string.
	 */

	for (eol = dst; eol < dstEnd; eol++) {
	    if (*eol == eolChar) {
		skip = 1;
		goto gotEOL;
	    }
	}
	if (eof != NULL) {
	    /*
	     * EOF character was seen. On EOF, leave current file position
	     * pointing at the EOF character, but don't store the EOF
	     * character in the output string.
	     */

	    SetFlag(statePtr, CHANNEL_EOF | CHANNEL_STICKY_EOF);
	    statePtr->inputEncodingFlags |= TCL_ENCODING_END;
	}
	if (GotFlag(statePtr, CHANNEL_EOF)) {
	    skip = 0;
	    eol = dstEnd;
	    if ((dst == dstEnd) && (byteLen == oldLength)) {
		/*
		 * If we didn't append any bytes before encountering EOF,
		 * caller needs to see -1.
		 */

		byteArray = Tcl_SetByteArrayLength(objPtr, oldLength);
		CommonGetsCleanup(chanPtr);
		copiedTotal = -1;
		goto done;
	    }
	    goto gotEOL;
	}

	/*
	 * Copy bytes from the channel buffer to the ByteArray.
	 * This may realloc space, so keep track of result.
	 */

	rawLen = dstEnd - dst;
	byteArray = Tcl_SetByteArrayLength(objPtr, byteLen + rawLen);
	memcpy(byteArray + byteLen, dst, (size_t) rawLen);
	byteLen += rawLen;
    }

    /*
     * Found EOL or EOF, but the output buffer may now contain too many bytes.
     * We need to know how many bytes correspond to the number we want, so we
     * can remove the correct number of bytes from the channel buffer.
     */

  gotEOL:
    if (bufPtr == NULL) {
	Tcl_Panic("TclGetsObjBinary: gotEOL reached with bufPtr==NULL");
    }

    rawLen = eol - dst;
    byteArray = Tcl_SetByteArrayLength(objPtr, byteLen + rawLen);
    memcpy(byteArray + byteLen, dst, (size_t) rawLen);
    byteLen += rawLen;
    bufPtr->nextRemoved += rawLen + skip;

    /*
     * Convert the buffer if there was an encoding.
     * XXX - unimplemented.
     */

    if (statePtr->encoding != NULL) {
    }

    /*
     * Recycle all the emptied buffers.
     */

    CommonGetsCleanup(chanPtr);
    ResetFlag(statePtr, CHANNEL_BLOCKED);
    copiedTotal = byteLen;
    goto done;

    /*
     * Couldn't get a complete line. This only happens if we get a error
     * reading from the channel or we are non-blocking and there wasn't an EOL
     * or EOF in the data available.
     */

  restore:
    bufPtr = statePtr->inQueueHead;
    if (bufPtr == NULL) {
	Tcl_Panic("TclGetsObjBinary: restore reached with bufPtr==NULL");
    }
    bufPtr->nextRemoved = oldRemoved;

    for (bufPtr = bufPtr->nextPtr; bufPtr != NULL; bufPtr = bufPtr->nextPtr) {
	bufPtr->nextRemoved = BUFFER_PADDING;
    }
    CommonGetsCleanup(chanPtr);

    statePtr->inputEncodingFlags = oldFlags;
    byteArray = Tcl_SetByteArrayLength(objPtr, oldLength);

    /*
     * We didn't get a complete line so we need to indicate to UpdateInterest
     * that the gets blocked. It will wait for more data instead of firing a
     * timer, avoiding a busy wait. This is where we are assuming that the
     * next operation is a gets. No more file events will be delivered on this
     * channel until new data arrives or some operation is performed on the
     * channel (e.g. gets, read, fconfigure) that changes the blocking state.
     * Note that this means a file event will not be delivered even though a
     * read would be able to consume the buffered data.
     */

    SetFlag(statePtr, CHANNEL_NEED_MORE_DATA);
    copiedTotal = -1;

    /*
     * Update the notifier state so we don't block while there is still data
     * in the buffers.
     */

  done:
    UpdateInterest(chanPtr);
    return copiedTotal;
}

/*
 *---------------------------------------------------------------------------
 *
 * FreeBinaryEncoding --
 *
 *	Frees any "iso8859-1" Tcl_Encoding created by [gets] on a binary
 *	channel in a thread as part of that thread's finalization.
 *
 * Results:
 *	None.
 *
 *---------------------------------------------------------------------------
 */

static void
FreeBinaryEncoding(
    ClientData dummy)	/* Not used */
{
    ThreadSpecificData *tsdPtr = TCL_TSD_INIT(&dataKey);

    if (tsdPtr->binaryEncoding != NULL) {
	Tcl_FreeEncoding(tsdPtr->binaryEncoding);
	tsdPtr->binaryEncoding = NULL;
    }
}

static Tcl_Encoding
GetBinaryEncoding()
{
    ThreadSpecificData *tsdPtr = TCL_TSD_INIT(&dataKey);

    if (tsdPtr->binaryEncoding == NULL) {
	tsdPtr->binaryEncoding = Tcl_GetEncoding(NULL, "iso8859-1");
	Tcl_CreateThreadExitHandler(FreeBinaryEncoding, NULL);
    }
    if (tsdPtr->binaryEncoding == NULL) {
	Tcl_Panic("binary encoding is not available");
    }
    return tsdPtr->binaryEncoding;
}

/*
 *---------------------------------------------------------------------------
 *
 * FilterInputBytes --
 *
 *	Helper function for Tcl_GetsObj. Produces UTF-8 characters from raw
 *	bytes read from the channel.
 *
 *	Consumes available bytes from channel buffers. When channel buffers
 *	are exhausted, reads more bytes from channel device into a new channel
 *	buffer. It is the caller's responsibility to free the channel buffers
 *	that have been exhausted.
 *
 * Results:
 *	The return value is -1 if there was an error reading from the channel,
 *	0 otherwise.
 *
 * Side effects:
 *	Status object keeps track of how much data from channel buffers has
 *	been consumed and where UTF-8 bytes should be stored.
 *
 *---------------------------------------------------------------------------
 */

static int
FilterInputBytes(
    Channel *chanPtr,		/* Channel to read. */
    GetsState *gsPtr)		/* Current state of gets operation. */
{
    ChannelState *statePtr = chanPtr->state;
				/* State info for channel */
    ChannelBuffer *bufPtr;
    char *raw, *rawStart, *dst;
    int offset, toRead, dstNeeded, spaceLeft, result, rawLen;
    Tcl_Obj *objPtr;
#define ENCODING_LINESIZE 20	/* Lower bound on how many bytes to convert at
				 * a time. Since we don't know a priori how
				 * many bytes of storage this many source
				 * bytes will use, we actually need at least
				 * ENCODING_LINESIZE * TCL_MAX_UTF bytes of
				 * room. */

    objPtr = gsPtr->objPtr;

    /*
     * Subtract the number of bytes that were removed from channel buffer
     * during last call.
     */

    bufPtr = gsPtr->bufPtr;
    if (bufPtr != NULL) {
	bufPtr->nextRemoved += gsPtr->rawRead;
	if (!IsBufferReady(bufPtr)) {
	    bufPtr = bufPtr->nextPtr;
	}
    }
    gsPtr->totalChars += gsPtr->charsWrote;

    if ((bufPtr == NULL) || (bufPtr->nextAdded == BUFFER_PADDING)) {
	/*
	 * All channel buffers were exhausted and the caller still hasn't seen
	 * EOL. Need to read more bytes from the channel device. Side effect
	 * is to allocate another channel buffer.
	 */

    read:
	if (GotFlag(statePtr, CHANNEL_BLOCKED)) {
	    if (GotFlag(statePtr, CHANNEL_NONBLOCKING)) {
		gsPtr->charsWrote = 0;
		gsPtr->rawRead = 0;
		return -1;
	    }
	    ResetFlag(statePtr, CHANNEL_BLOCKED);
	}
	if (GetInput(chanPtr) != 0) {
	    gsPtr->charsWrote = 0;
	    gsPtr->rawRead = 0;
	    return -1;
	}
	bufPtr = statePtr->inQueueTail;
	gsPtr->bufPtr = bufPtr;
    }

    /*
     * Convert some of the bytes from the channel buffer to UTF-8. Space in
     * objPtr's string rep is used to hold the UTF-8 characters. Grow the
     * string rep if we need more space.
     */

    rawStart = RemovePoint(bufPtr);
    raw = rawStart;
    rawLen = BytesLeft(bufPtr);

    dst = *gsPtr->dstPtr;
    offset = dst - objPtr->bytes;
    toRead = ENCODING_LINESIZE;
    if (toRead > rawLen) {
	toRead = rawLen;
    }
    dstNeeded = toRead * TCL_UTF_MAX;
    spaceLeft = objPtr->length - offset;
    if (dstNeeded > spaceLeft) {
	int length = offset + ((offset < dstNeeded) ? dstNeeded : offset);

	if (Tcl_AttemptSetObjLength(objPtr, length) == 0) {
	    length = offset + dstNeeded;
	    if (Tcl_AttemptSetObjLength(objPtr, length) == 0) {
		dstNeeded = TCL_UTF_MAX - 1 + toRead;
		length = offset + dstNeeded;
		Tcl_SetObjLength(objPtr, length);
	    }
	}
	spaceLeft = length - offset;
	dst = objPtr->bytes + offset;
	*gsPtr->dstPtr = dst;
    }
    gsPtr->state = statePtr->inputEncodingState;
    result = Tcl_ExternalToUtf(NULL, gsPtr->encoding, raw, rawLen,
	    statePtr->inputEncodingFlags, &statePtr->inputEncodingState,
	    dst, spaceLeft+1, &gsPtr->rawRead, &gsPtr->bytesWrote,
	    &gsPtr->charsWrote);

    /*
     * Make sure that if we go through 'gets', that we reset the
     * TCL_ENCODING_START flag still. [Bug #523988]
     */

    statePtr->inputEncodingFlags &= ~TCL_ENCODING_START;

    if (result == TCL_CONVERT_MULTIBYTE) {
	/*
	 * The last few bytes in this channel buffer were the start of a
	 * multibyte sequence. If this buffer was full, then move them to the
	 * next buffer so the bytes will be contiguous.
	 */

	ChannelBuffer *nextPtr;
	int extra;

	nextPtr = bufPtr->nextPtr;
	if (!IsBufferFull(bufPtr)) {
	    if (gsPtr->rawRead > 0) {
		/*
		 * Some raw bytes were converted to UTF-8. Fall through,
		 * returning those UTF-8 characters because a EOL might be
		 * present in them.
		 */
	    } else if (GotFlag(statePtr, CHANNEL_EOF)) {
		/*
		 * There was a partial character followed by EOF on the
		 * device. Fall through, returning that nothing was found.
		 */

		bufPtr->nextRemoved = bufPtr->nextAdded;
	    } else {
		/*
		 * There are no more cached raw bytes left. See if we can get
		 * some more.
		 */

		goto read;
	    }
	} else {
	    if (nextPtr == NULL) {
		nextPtr = AllocChannelBuffer(statePtr->bufSize);
		bufPtr->nextPtr = nextPtr;
		statePtr->inQueueTail = nextPtr;
	    }
	    extra = rawLen - gsPtr->rawRead;
	    memcpy(nextPtr->buf + (BUFFER_PADDING - extra),
		    raw + gsPtr->rawRead, (size_t) extra);
	    nextPtr->nextRemoved -= extra;
	    bufPtr->nextAdded -= extra;
	}
    }

    gsPtr->bufPtr = bufPtr;
    return 0;
}

/*
 *---------------------------------------------------------------------------
 *
 * PeekAhead --
 *
 *	Helper function used by Tcl_GetsObj(). Called when we've seen a \r at
 *	the end of the UTF-8 string and want to look ahead one character to
 *	see if it is a \n.
 *
 * Results:
 *	*gsPtr->dstPtr is filled with a pointer to the start of the range of
 *	UTF-8 characters that were found by peeking and *dstEndPtr is filled
 *	with a pointer to the bytes just after the end of the range.
 *
 * Side effects:
 *	If no more raw bytes were available in one of the channel buffers,
 *	tries to perform a non-blocking read to get more bytes from the
 *	channel device.
 *
 *---------------------------------------------------------------------------
 */

static void
PeekAhead(
    Channel *chanPtr,		/* The channel to read. */
    char **dstEndPtr,		/* Filled with pointer to end of new range of
				 * UTF-8 characters. */
    GetsState *gsPtr)		/* Current state of gets operation. */
{
    ChannelState *statePtr = chanPtr->state;
				/* State info for channel */
    ChannelBuffer *bufPtr;
    Tcl_DriverBlockModeProc *blockModeProc;
    int bytesLeft;

    bufPtr = gsPtr->bufPtr;

    /*
     * If there's any more raw input that's still buffered, we'll peek into
     * that. Otherwise, only get more data from the channel driver if it looks
     * like there might actually be more data. The assumption is that if the
     * channel buffer is filled right up to the end, then there might be more
     * data to read.
     */

    blockModeProc = NULL;
    if (bufPtr->nextPtr == NULL) {
	bytesLeft = BytesLeft(bufPtr) - gsPtr->rawRead;
	if (bytesLeft == 0) {
	    if (!IsBufferFull(bufPtr)) {
		/*
		 * Don't peek ahead if last read was short read.
		 */

		goto cleanup;
	    }
	    if (!GotFlag(statePtr, CHANNEL_NONBLOCKING)) {
		blockModeProc = Tcl_ChannelBlockModeProc(chanPtr->typePtr);
		if (blockModeProc == NULL) {
		    /*
		     * Don't peek ahead if cannot set non-blocking mode.
		     */

		    goto cleanup;
		}
		StackSetBlockMode(chanPtr, TCL_MODE_NONBLOCKING);
	    }
	}
    }
    if (FilterInputBytes(chanPtr, gsPtr) == 0) {
	*dstEndPtr = *gsPtr->dstPtr + gsPtr->bytesWrote;
    }
    if (blockModeProc != NULL) {
	StackSetBlockMode(chanPtr, TCL_MODE_BLOCKING);
    }
    return;

  cleanup:
    bufPtr->nextRemoved += gsPtr->rawRead;
    gsPtr->rawRead = 0;
    gsPtr->totalChars += gsPtr->charsWrote;
    gsPtr->bytesWrote = 0;
    gsPtr->charsWrote = 0;
}

/*
 *---------------------------------------------------------------------------
 *
 * CommonGetsCleanup --
 *
 *	Helper function for Tcl_GetsObj() to restore the channel after a
 *	"gets" operation.
 *
 * Results:
 *	None.
 *
 * Side effects:
 *	Encoding may be freed.
 *
 *---------------------------------------------------------------------------
 */

static void
CommonGetsCleanup(
    Channel *chanPtr)
{
    ChannelState *statePtr = chanPtr->state;
				/* State info for channel */
    ChannelBuffer *bufPtr, *nextPtr;

    bufPtr = statePtr->inQueueHead;
    for ( ; bufPtr != NULL; bufPtr = nextPtr) {
	nextPtr = bufPtr->nextPtr;
	if (IsBufferReady(bufPtr)) {
	    break;
	}
	RecycleBuffer(statePtr, bufPtr, 0);
    }
    statePtr->inQueueHead = bufPtr;
    if (bufPtr == NULL) {
	statePtr->inQueueTail = NULL;
    } else {
	/*
	 * If any multi-byte characters were split across channel buffer
	 * boundaries, the split-up bytes were moved to the next channel
	 * buffer by FilterInputBytes(). Move the bytes back to their original
	 * buffer because the caller could change the channel's encoding which
	 * could change the interpretation of whether those bytes really made
	 * up multi-byte characters after all.
	 */

	nextPtr = bufPtr->nextPtr;
	for ( ; nextPtr != NULL; nextPtr = bufPtr->nextPtr) {
	    int extra;

	    extra = SpaceLeft(bufPtr);
	    if (extra > 0) {
		memcpy(InsertPoint(bufPtr),
			nextPtr->buf + (BUFFER_PADDING - extra),
			(size_t) extra);
		bufPtr->nextAdded += extra;
		nextPtr->nextRemoved = BUFFER_PADDING;
	    }
	    bufPtr = nextPtr;
	}
    }
}

/*
 *----------------------------------------------------------------------
 *
 * Tcl_Read --
 *
 *	Reads a given number of bytes from a channel. EOL and EOF translation
 *	is done on the bytes being read, so the number of bytes consumed from
 *	the channel may not be equal to the number of bytes stored in the
 *	destination buffer.
 *
 *	No encoding conversions are applied to the bytes being read.
 *
 * Results:
 *	The number of bytes read, or -1 on error. Use Tcl_GetErrno() to
 *	retrieve the error code for the error that occurred.
 *
 * Side effects:
 *	May cause input to be buffered.
 *
 *----------------------------------------------------------------------
 */

int
Tcl_Read(
    Tcl_Channel chan,		/* The channel from which to read. */
    char *dst,			/* Where to store input read. */
    int bytesToRead)		/* Maximum number of bytes to read. */
{
    Channel *chanPtr = (Channel *) chan;
    ChannelState *statePtr = chanPtr->state;
				/* State info for channel */

    /*
     * This operation should occur at the top of a channel stack.
     */

    chanPtr = statePtr->topChanPtr;

    if (CheckChannelErrors(statePtr, TCL_READABLE) != 0) {
	return -1;
    }

    return DoRead(chanPtr, dst, bytesToRead, 0);
}

/*
 *----------------------------------------------------------------------
 *
 * Tcl_ReadRaw --
 *
 *	Reads a given number of bytes from a channel. EOL and EOF translation
 *	is done on the bytes being read, so the number of bytes consumed from
 *	the channel may not be equal to the number of bytes stored in the
 *	destination buffer.
 *
 *	No encoding conversions are applied to the bytes being read.
 *
 * Results:
 *	The number of bytes read, or -1 on error. Use Tcl_GetErrno() to
 *	retrieve the error code for the error that occurred.
 *
 * Side effects:
 *	May cause input to be buffered.
 *
 *----------------------------------------------------------------------
 */

int
Tcl_ReadRaw(
    Tcl_Channel chan,		/* The channel from which to read. */
    char *bufPtr,		/* Where to store input read. */
    int bytesToRead)		/* Maximum number of bytes to read. */
{
    Channel *chanPtr = (Channel *) chan;
    ChannelState *statePtr = chanPtr->state;
				/* State info for channel */
    int nread, result, copied, copiedNow;

    /*
     * The check below does too much because it will reject a call to this
     * function with a channel which is part of an 'fcopy'. But we have to
     * allow this here or else the chaining in the transformation drivers will
     * fail with 'file busy' error instead of retrieving and transforming the
     * data to copy.
     *
     * We let the check procedure now believe that there is no fcopy in
     * progress. A better solution than this might be an additional flag
     * argument to switch off specific checks.
     */

    if (CheckChannelErrors(statePtr, TCL_READABLE | CHANNEL_RAW_MODE) != 0) {
	return -1;
    }

    /*
     * Check for information in the push-back buffers. If there is some, use
     * it. Go to the driver only if there is none (anymore) and the caller
     * requests more bytes.
     */

    for (copied = 0; copied < bytesToRead; copied += copiedNow) {
	copiedNow = CopyBuffer(chanPtr, bufPtr + copied,
		bytesToRead - copied);
	if (copiedNow == 0) {
	    if (GotFlag(statePtr, CHANNEL_EOF)) {
		goto done;
	    }
	    if (GotFlag(statePtr, CHANNEL_BLOCKED)) {
		if (GotFlag(statePtr, CHANNEL_NONBLOCKING)) {
		    goto done;
		}
		ResetFlag(statePtr, CHANNEL_BLOCKED);
	    }

#ifdef TCL_IO_TRACK_OS_FOR_DRIVER_WITH_BAD_BLOCKING
	    /*
	     * [Bug 943274]. Better emulation of non-blocking channels for
	     * channels without BlockModeProc, by keeping track of true
	     * fileevents generated by the OS == Data waiting and reading if
	     * and only if we are sure to have data.
	     */

	    if (GotFlag(statePtr, CHANNEL_NONBLOCKING) &&
		    (Tcl_ChannelBlockModeProc(chanPtr->typePtr) == NULL) &&
		    !GotFlag(statePtr, CHANNEL_HAS_MORE_DATA)) {
		/*
		 * We bypass the driver; it would block as no data is
		 * available.
		 */

		nread = -1;
		result = EWOULDBLOCK;
	    } else
#endif /* TCL_IO_TRACK_OS_FOR_DRIVER_WITH_BAD_BLOCKING */
	    {
		/*
		 * Now go to the driver to get as much as is possible to fill
		 * the remaining request. Do all the error handling by
		 * ourselves. The code was stolen from 'GetInput' and slightly
		 * adapted (different return value here).
		 *
		 * The case of 'bytesToRead == 0' at this point cannot happen.
		 */

		nread = ChanRead(chanPtr, bufPtr + copied,
			bytesToRead - copied, &result);
	    }

	    if (nread > 0) {
		/*
		 * If we get a short read, signal up that we may be BLOCKED.
		 * We should avoid calling the driver because on some
		 * platforms we will block in the low level reading code even
		 * though the channel is set into nonblocking mode.
		 */

		if (nread < (bytesToRead - copied)) {
		    SetFlag(statePtr, CHANNEL_BLOCKED);
		}

#ifdef TCL_IO_TRACK_OS_FOR_DRIVER_WITH_BAD_BLOCKING
		if (nread <= (bytesToRead - copied)) {
		    /*
		     * [Bug 943274] We have read the available data, clear
		     * flag.
		     */

		    ResetFlag(statePtr, CHANNEL_HAS_MORE_DATA);
		}
#endif /* TCL_IO_TRACK_OS_FOR_DRIVER_WITH_BAD_BLOCKING */
	    } else if (nread == 0) {
		SetFlag(statePtr, CHANNEL_EOF);
		statePtr->inputEncodingFlags |= TCL_ENCODING_END;

	    } else if (nread < 0) {
		if ((result == EWOULDBLOCK) || (result == EAGAIN)) {
		    if (copied > 0) {
			/*
			 * Information that was copied earlier has precedence
			 * over EAGAIN/WOULDBLOCK handling.
			 */

			return copied;
		    }

		    SetFlag(statePtr, CHANNEL_BLOCKED);
		    result = EAGAIN;
		}

		Tcl_SetErrno(result);
		return -1;
	    }

	    return copied + nread;
	}
    }

  done:
    return copied;
}

/*
 *---------------------------------------------------------------------------
 *
 * Tcl_ReadChars --
 *
 *	Reads from the channel until the requested number of characters have
 *	been seen, EOF is seen, or the channel would block. EOL and EOF
 *	translation is done. If reading binary data, the raw bytes are wrapped
 *	in a Tcl byte array object. Otherwise, the raw bytes are converted to
 *	UTF-8 using the channel's current encoding and stored in a Tcl string
 *	object.
 *
 * Results:
 *	The number of characters read, or -1 on error. Use Tcl_GetErrno() to
 *	retrieve the error code for the error that occurred.
 *
 * Side effects:
 *	May cause input to be buffered.
 *
 *---------------------------------------------------------------------------
 */

int
Tcl_ReadChars(
    Tcl_Channel chan,		/* The channel to read. */
    Tcl_Obj *objPtr,		/* Input data is stored in this object. */
    int toRead,			/* Maximum number of characters to store, or
				 * -1 to read all available data (up to EOF or
				 * when channel blocks). */
    int appendFlag)		/* If non-zero, data read from the channel
				 * will be appended to the object. Otherwise,
				 * the data will replace the existing contents
				 * of the object. */
{
    Channel *chanPtr = (Channel *) chan;
    ChannelState *statePtr = chanPtr->state;
				/* State info for channel */

    /*
     * This operation should occur at the top of a channel stack.
     */

    chanPtr = statePtr->topChanPtr;

    if (CheckChannelErrors(statePtr, TCL_READABLE) != 0) {
	/*
	 * Update the notifier state so we don't block while there is still
	 * data in the buffers.
	 */

	UpdateInterest(chanPtr);
	return -1;
    }

    return DoReadChars(chanPtr, objPtr, toRead, appendFlag);
}
/*
 *---------------------------------------------------------------------------
 *
 * DoReadChars --
 *
 *	Reads from the channel until the requested number of characters have
 *	been seen, EOF is seen, or the channel would block. EOL and EOF
 *	translation is done. If reading binary data, the raw bytes are wrapped
 *	in a Tcl byte array object. Otherwise, the raw bytes are converted to
 *	UTF-8 using the channel's current encoding and stored in a Tcl string
 *	object.
 *
 * Results:
 *	The number of characters read, or -1 on error. Use Tcl_GetErrno() to
 *	retrieve the error code for the error that occurred.
 *
 * Side effects:
 *	May cause input to be buffered.
 *
 *---------------------------------------------------------------------------
 */

static int
DoReadChars(
    Channel *chanPtr,		/* The channel to read. */
    Tcl_Obj *objPtr,		/* Input data is stored in this object. */
    int toRead,			/* Maximum number of characters to store, or
				 * -1 to read all available data (up to EOF or
				 * when channel blocks). */
    int appendFlag)		/* If non-zero, data read from the channel
				 * will be appended to the object. Otherwise,
				 * the data will replace the existing contents
				 * of the object. */
{
    ChannelState *statePtr = chanPtr->state;
				/* State info for channel */
    ChannelBuffer *bufPtr;
    int offset, factor, copied, copiedNow, result;
    Tcl_Encoding encoding;
#define UTF_EXPANSION_FACTOR	1024

    /*
     * This operation should occur at the top of a channel stack.
     */

    chanPtr = statePtr->topChanPtr;
    encoding = statePtr->encoding;
    factor = UTF_EXPANSION_FACTOR;

    if (appendFlag == 0) {
	if (encoding == NULL) {
	    Tcl_SetByteArrayLength(objPtr, 0);
	} else {
	    Tcl_SetObjLength(objPtr, 0);

	    /*
	     * We're going to access objPtr->bytes directly, so we must ensure
	     * that this is actually a string object (otherwise it might have
	     * been pure Unicode).
	     */

	    TclGetString(objPtr);
	}
	offset = 0;
    } else {
	if (encoding == NULL) {
	    Tcl_GetByteArrayFromObj(objPtr, &offset);
	} else {
	    TclGetStringFromObj(objPtr, &offset);
	}
    }

    for (copied = 0; (unsigned) toRead > 0; ) {
	copiedNow = -1;
	if (statePtr->inQueueHead != NULL) {
	    if (encoding == NULL) {
		copiedNow = ReadBytes(statePtr, objPtr, toRead, &offset);
	    } else {
		copiedNow = ReadChars(statePtr, objPtr, toRead, &offset,
			&factor);
	    }

	    /*
	     * If the current buffer is empty recycle it.
	     */

	    bufPtr = statePtr->inQueueHead;
	    if (IsBufferEmpty(bufPtr)) {
		ChannelBuffer *nextPtr = bufPtr->nextPtr;

		RecycleBuffer(statePtr, bufPtr, 0);
		statePtr->inQueueHead = nextPtr;
		if (nextPtr == NULL) {
		    statePtr->inQueueTail = NULL;
		}
	    }
	}

	if (copiedNow < 0) {
	    if (GotFlag(statePtr, CHANNEL_EOF)) {
		break;
	    }
	    if (GotFlag(statePtr, CHANNEL_BLOCKED)) {
		if (GotFlag(statePtr, CHANNEL_NONBLOCKING)) {
		    break;
		}
		ResetFlag(statePtr, CHANNEL_BLOCKED);
	    }
	    result = GetInput(chanPtr);
	    if (result != 0) {
		if (result == EAGAIN) {
		    break;
		}
		copied = -1;
		goto done;
	    }
	} else {
	    copied += copiedNow;
	    toRead -= copiedNow;
	}
    }

    ResetFlag(statePtr, CHANNEL_BLOCKED);
    if (encoding == NULL) {
	Tcl_SetByteArrayLength(objPtr, offset);
    } else {
	Tcl_SetObjLength(objPtr, offset);
    }

    /*
     * Update the notifier state so we don't block while there is still data
     * in the buffers.
     */

  done:
    /*
     * Regenerate the top channel, in case it was changed due to
     * self-modifying reflected transforms.
     */

    chanPtr = statePtr->topChanPtr;

    UpdateInterest(chanPtr);
    return copied;
}

/*
 *---------------------------------------------------------------------------
 *
 * ReadBytes --
 *
 *	Reads from the channel until the requested number of bytes have been
 *	seen, EOF is seen, or the channel would block. Bytes from the channel
 *	are stored in objPtr as a ByteArray object. EOL and EOF translation
 *	are done.
 *
 *	'bytesToRead' can safely be a very large number because space is only
 *	allocated to hold data read from the channel as needed.
 *
 * Results:
 *	The return value is the number of bytes appended to the object and
 *	*offsetPtr is filled with the total number of bytes in the object
 *	(greater than the return value if there were already bytes in the
 *	object).
 *
 * Side effects:
 *	None.
 *
 *---------------------------------------------------------------------------
 */

static int
ReadBytes(
    ChannelState *statePtr,	/* State of the channel to read. */
    Tcl_Obj *objPtr,		/* Input data is appended to this ByteArray
				 * object. Its length is how much space has
				 * been allocated to hold data, not how many
				 * bytes of data have been stored in the
				 * object. */
    int bytesToRead,		/* Maximum number of bytes to store, or < 0 to
				 * get all available bytes. Bytes are obtained
				 * from the first buffer in the queue - even
				 * if this number is larger than the number of
				 * bytes available in the first buffer, only
				 * the bytes from the first buffer are
				 * returned. */
    int *offsetPtr)		/* On input, contains how many bytes of objPtr
				 * have been used to hold data. On output,
				 * filled with how many bytes are now being
				 * used. */
{
    int toRead, srcLen, offset, length, srcRead, dstWrote;
    ChannelBuffer *bufPtr;
    char *src, *dst;

    offset = *offsetPtr;

    bufPtr = statePtr->inQueueHead;
    src = RemovePoint(bufPtr);
    srcLen = BytesLeft(bufPtr);

    toRead = bytesToRead;
    if ((unsigned) toRead > (unsigned) srcLen) {
	toRead = srcLen;
    }

    dst = (char *) Tcl_GetByteArrayFromObj(objPtr, &length);
    if (toRead > length - offset - 1) {
	/*
	 * Double the existing size of the object or make enough room to hold
	 * all the characters we may get from the source buffer, whichever is
	 * larger.
	 */

	length = offset * 2;
	if (offset < toRead) {
	    length = offset + toRead + 1;
	}
	dst = (char *) Tcl_SetByteArrayLength(objPtr, length);
    }
    dst += offset;

    if (GotFlag(statePtr, INPUT_NEED_NL)) {
	ResetFlag(statePtr, INPUT_NEED_NL);
	if ((srcLen == 0) || (*src != '\n')) {
	    *dst = '\r';
	    *offsetPtr += 1;
	    return 1;
	}
	*dst++ = '\n';
	src++;
	srcLen--;
	toRead--;
    }

    srcRead = srcLen;
    dstWrote = toRead;
    if (TranslateInputEOL(statePtr, dst, src, &dstWrote, &srcRead) != 0) {
	if (dstWrote == 0) {
	    return -1;
	}
    }
    bufPtr->nextRemoved += srcRead;
    *offsetPtr += dstWrote;
    return dstWrote;
}

/*
 *---------------------------------------------------------------------------
 *
 * ReadChars --
 *
 *	Reads from the channel until the requested number of UTF-8 characters
 *	have been seen, EOF is seen, or the channel would block. Raw bytes
 *	from the channel are converted to UTF-8 and stored in objPtr. EOL and
 *	EOF translation is done.
 *
 *	'charsToRead' can safely be a very large number because space is only
 *	allocated to hold data read from the channel as needed.
 *
 *	'charsToRead' may *not* be 0.
 *
 * Results:
 *	The return value is the number of characters appended to the object,
 *	*offsetPtr is filled with the number of bytes that were appended, and
 *	*factorPtr is filled with the expansion factor used to guess how many
 *	bytes of UTF-8 to allocate to hold N source bytes.
 *
 * Side effects:
 *	None.
 *
 *---------------------------------------------------------------------------
 */

static int
ReadChars(
    ChannelState *statePtr,	/* State of channel to read. */
    Tcl_Obj *objPtr,		/* Input data is appended to this object.
				 * objPtr->length is how much space has been
				 * allocated to hold data, not how many bytes
				 * of data have been stored in the object. */
    int charsToRead,		/* Maximum number of characters to store, or
				 * -1 to get all available characters.
				 * Characters are obtained from the first
				 * buffer in the queue -- even if this number
				 * is larger than the number of characters
				 * available in the first buffer, only the
				 * characters from the first buffer are
				 * returned. */
    int *offsetPtr,		/* On input, contains how many bytes of objPtr
				 * have been used to hold data. On output,
				 * filled with how many bytes are now being
				 * used. */
    int *factorPtr)		/* On input, contains a guess of how many
				 * bytes need to be allocated to hold the
				 * result of converting N source bytes to
				 * UTF-8. On output, contains another guess
				 * based on the data seen so far. */
{
    int toRead, factor, offset, spaceLeft, srcLen, dstNeeded;
    int srcRead, dstWrote, numChars, dstRead;
    ChannelBuffer *bufPtr;
    char *src, *dst;
    Tcl_EncodingState oldState;
    int encEndFlagSuppressed = 0;

    factor = *factorPtr;
    offset = *offsetPtr;

    bufPtr = statePtr->inQueueHead;
    src = RemovePoint(bufPtr);
    srcLen = BytesLeft(bufPtr);

    toRead = charsToRead;
    if ((unsigned) toRead > (unsigned) srcLen) {
	toRead = srcLen;
    }

    /*
     * 'factor' is how much we guess that the bytes in the source buffer will
     * expand when converted to UTF-8 chars. This guess comes from analyzing
     * how many characters were produced by the previous pass.
     */

    dstNeeded = TCL_UTF_MAX - 1 + toRead * factor / UTF_EXPANSION_FACTOR;
    spaceLeft = objPtr->length - offset;

    if (dstNeeded > spaceLeft) {
	/*
	 * Double the existing size of the object or make enough room to hold
	 * all the characters we want from the source buffer, whichever is
	 * larger.
	 */

	int length = offset + ((offset < dstNeeded) ? dstNeeded : offset);

	if (Tcl_AttemptSetObjLength(objPtr, length) == 0) {
	    length = offset + dstNeeded;
	    if (Tcl_AttemptSetObjLength(objPtr, length) == 0) {
		dstNeeded = TCL_UTF_MAX - 1 + toRead;
		length = offset + dstNeeded;
		Tcl_SetObjLength(objPtr, length);
	    }
	}
	spaceLeft = length - offset;
    }
    if (toRead == srcLen) {
	/*
	 * Want to convert the whole buffer in one pass. If we have enough
	 * space, convert it using all available space in object rather than
	 * using the factor.
	 */

	dstNeeded = spaceLeft;
    }
    dst = objPtr->bytes + offset;

    /*
     * [Bug 1462248]: The cause of the crash reported in this bug is this:
     *
     * - ReadChars, called with a single buffer, with a incomplete
     *	 multi-byte character at the end (only the first byte of it).
     * - Encoding translation fails, asks for more data
     * - Data is read, and eof is reached, TCL_ENCODING_END (TEE) is set.
     * - ReadChar is called again, converts the first buffer, but due to TEE
     *	 it does not check for incomplete multi-byte data, and the character
     *	 just after the end of the first buffer is a valid completion of the
     *	 multi-byte header in the actual buffer. The conversion reads more
     *	 characters from the buffer then present. This causes nextRemoved to
     *	 overshoot nextAdded and the next reads compute a negative srcLen,
     *	 cause further translations to fail, causing copying of data into the
     *	 next buffer using bad arguments, causing the mecpy for to eventually
     *	 fail.
     *
     * In the end it is a memory access bug spiraling out of control if the
     * conditions are _just so_. And ultimate cause is that TEE is given to a
     * conversion where it should not. TEE signals that this is the last
     * buffer. Except in our case it is not.
     *
     * My solution is to suppress TEE if the first buffer is not the last. We
     * will eventually need it given that EOF has been reached, but not right
     * now. This is what the new flag "endEncSuppressFlag" is for.
     *
     * The bug in 'Tcl_Utf2UtfProc' where it read from memory behind the
     * actual buffer has been fixed as well, and fixes the problem with the
     * crash too, but this would still allow the generic layer to
     * accidentially break a multi-byte sequence if the conditions are just
     * right, because again the ExternalToUtf would be successful where it
     * should not.
     */

    if ((statePtr->inputEncodingFlags & TCL_ENCODING_END) &&
	    (bufPtr->nextPtr != NULL)) {
	/*
	 * TEE is set for a buffer which is not the last. Squash it for now,
	 * and restore it later, before yielding control to our caller.
	 */

	statePtr->inputEncodingFlags &= ~TCL_ENCODING_END;
	encEndFlagSuppressed = 1;
    }

    oldState = statePtr->inputEncodingState;
    if (GotFlag(statePtr, INPUT_NEED_NL)) {
	/*
	 * We want a '\n' because the last character we saw was '\r'.
	 */

	ResetFlag(statePtr, INPUT_NEED_NL);
	Tcl_ExternalToUtf(NULL, statePtr->encoding, src, srcLen,
		statePtr->inputEncodingFlags, &statePtr->inputEncodingState,
		dst, TCL_UTF_MAX + 1, &srcRead, &dstWrote, &numChars);
	if ((dstWrote > 0) && (*dst == '\n')) {
	    /*
	     * The next char was a '\n'. Consume it and produce a '\n'.
	     */

	    bufPtr->nextRemoved += srcRead;
	} else {
	    /*
	     * The next char was not a '\n'. Produce a '\r'.
	     */

	    *dst = '\r';
	}
	statePtr->inputEncodingFlags &= ~TCL_ENCODING_START;
	*offsetPtr += 1;

	if (encEndFlagSuppressed) {
	    statePtr->inputEncodingFlags |= TCL_ENCODING_END;
	}
	return 1;
    }

    Tcl_ExternalToUtf(NULL, statePtr->encoding, src, srcLen,
	    statePtr->inputEncodingFlags, &statePtr->inputEncodingState, dst,
	    dstNeeded + 1, &srcRead, &dstWrote, &numChars);

    if (encEndFlagSuppressed) {
	statePtr->inputEncodingFlags |= TCL_ENCODING_END;
    }

    if (srcRead == 0) {
	/*
	 * Not enough bytes in src buffer to make a complete char. Copy the
	 * bytes to the next buffer to make a new contiguous string, then tell
	 * the caller to fill the buffer with more bytes.
	 */

	ChannelBuffer *nextPtr;

	nextPtr = bufPtr->nextPtr;
	if (nextPtr == NULL) {
	    if (srcLen > 0) {
		/*
		 * There isn't enough data in the buffers to complete the next
		 * character, so we need to wait for more data before the next
		 * file event can be delivered. [Bug 478856]
		 *
		 * The exception to this is if the input buffer was completely
		 * empty before we tried to convert its contents. Nothing in,
		 * nothing out, and no incomplete character data. The
		 * conversion before the current one was complete.
		 */

		SetFlag(statePtr, CHANNEL_NEED_MORE_DATA);
	    }
	    return -1;
	}

	/*
	 * Space is made at the beginning of the buffer to copy the previous
	 * unused bytes there. Check first if the buffer we are using actually
	 * has enough space at its beginning for the data we are copying.
	 * Because if not we will write over the buffer management
	 * information, especially the 'nextPtr'.
	 *
	 * Note that the BUFFER_PADDING (See AllocChannelBuffer) is used to
	 * prevent exactly this situation. I.e. it should never happen.
	 * Therefore it is ok to panic should it happen despite the
	 * precautions.
	 */

	if (nextPtr->nextRemoved - srcLen < 0) {
	    Tcl_Panic("Buffer Underflow, BUFFER_PADDING not enough");
	}

	nextPtr->nextRemoved -= srcLen;
	memcpy(RemovePoint(nextPtr), src, (size_t) srcLen);
	RecycleBuffer(statePtr, bufPtr, 0);
	statePtr->inQueueHead = nextPtr;
	return ReadChars(statePtr, objPtr, charsToRead, offsetPtr, factorPtr);
    }

    dstRead = dstWrote;
    if (TranslateInputEOL(statePtr, dst, dst, &dstWrote, &dstRead) != 0) {
	/*
	 * Hit EOF char. How many bytes of src correspond to where the EOF was
	 * located in dst? Run the conversion again with an output buffer just
	 * big enough to hold the data so we can get the correct value for
	 * srcRead.
	 */

	if (dstWrote == 0) {
	    return -1;
	}
	statePtr->inputEncodingState = oldState;
	Tcl_ExternalToUtf(NULL, statePtr->encoding, src, srcLen,
		statePtr->inputEncodingFlags, &statePtr->inputEncodingState,
		dst, dstRead + TCL_UTF_MAX, &srcRead, &dstWrote, &numChars);
	TranslateInputEOL(statePtr, dst, dst, &dstWrote, &dstRead);
    }

    /*
     * The number of characters that we got may be less than the number that
     * we started with because "\r\n" sequences may have been turned into just
     * '\n' in dst.
     */

    numChars -= dstRead - dstWrote;

    if ((unsigned) numChars > (unsigned) toRead) {
	/*
	 * Got too many chars.
	 */

	const char *eof = Tcl_UtfAtIndex(dst, toRead);

	statePtr->inputEncodingState = oldState;
	Tcl_ExternalToUtf(NULL, statePtr->encoding, src, srcLen,
		statePtr->inputEncodingFlags, &statePtr->inputEncodingState,
		dst, eof - dst + TCL_UTF_MAX, &srcRead, &dstWrote, &numChars);
	dstRead = dstWrote;
	TranslateInputEOL(statePtr, dst, dst, &dstWrote, &dstRead);
	numChars -= (dstRead - dstWrote);
    }
    statePtr->inputEncodingFlags &= ~TCL_ENCODING_START;

    bufPtr->nextRemoved += srcRead;
    if (dstWrote > srcRead + 1) {
	*factorPtr = dstWrote * UTF_EXPANSION_FACTOR / srcRead;
    }
    *offsetPtr += dstWrote;
    return numChars;
}

/*
 *---------------------------------------------------------------------------
 *
 * TranslateInputEOL --
 *
 *	Perform input EOL and EOF translation on the source buffer, leaving
 *	the translated result in the destination buffer.
 *
 * Results:
 *	The return value is 1 if the EOF character was found when copying
 *	bytes to the destination buffer, 0 otherwise.
 *
 * Side effects:
 *	None.
 *
 *---------------------------------------------------------------------------
 */

static int
TranslateInputEOL(
    ChannelState *statePtr,	/* Channel being read, for EOL translation and
				 * EOF character. */
    char *dstStart,		/* Output buffer filled with chars by applying
				 * appropriate EOL translation to source
				 * characters. */
    const char *srcStart,	/* Source characters. */
    int *dstLenPtr,		/* On entry, the maximum length of output
				 * buffer in bytes; must be <= *srcLenPtr. On
				 * exit, the number of bytes actually used in
				 * output buffer. */
    int *srcLenPtr)		/* On entry, the length of source buffer. On
				 * exit, the number of bytes read from the
				 * source buffer. */
{
    int dstLen, srcLen, inEofChar;
    const char *eof;

    dstLen = *dstLenPtr;

    eof = NULL;
    inEofChar = statePtr->inEofChar;
    if (inEofChar != '\0') {
	/*
	 * Find EOF in translated buffer then compress out the EOL. The source
	 * buffer may be much longer than the destination buffer - we only
	 * want to return EOF if the EOF has been copied to the destination
	 * buffer.
	 */

	const char *src, *srcMax = srcStart + *srcLenPtr;

	for (src = srcStart; src < srcMax; src++) {
	    if (*src == inEofChar) {
		eof = src;
		srcLen = src - srcStart;
		if (srcLen < dstLen) {
		    dstLen = srcLen;
		}
		*srcLenPtr = srcLen;
		break;
	    }
	}
    }
    switch (statePtr->inputTranslation) {
    case TCL_TRANSLATE_LF:
	if (dstStart != srcStart) {
	    memcpy(dstStart, srcStart, (size_t) dstLen);
	}
	srcLen = dstLen;
	break;
    case TCL_TRANSLATE_CR: {
	char *dst, *dstEnd;

	if (dstStart != srcStart) {
	    memcpy(dstStart, srcStart, (size_t) dstLen);
	}
	dstEnd = dstStart + dstLen;
	for (dst = dstStart; dst < dstEnd; dst++) {
	    if (*dst == '\r') {
		*dst = '\n';
	    }
	}
	srcLen = dstLen;
	break;
    }
    case TCL_TRANSLATE_CRLF: {
	char *dst;
	const char *src, *srcEnd, *srcMax;

	dst = dstStart;
	src = srcStart;
	srcEnd = srcStart + dstLen;
	srcMax = srcStart + *srcLenPtr;

	for ( ; src < srcEnd; ) {
	    if (*src == '\r') {
		src++;
		if (src >= srcMax) {
		    SetFlag(statePtr, INPUT_NEED_NL);
		} else if (*src == '\n') {
		    *dst++ = *src++;
		} else {
		    *dst++ = '\r';
		}
	    } else {
		*dst++ = *src++;
	    }
	}
	srcLen = src - srcStart;
	dstLen = dst - dstStart;
	break;
    }
    case TCL_TRANSLATE_AUTO: {
	char *dst;
	const char *src, *srcEnd, *srcMax;

	dst = dstStart;
	src = srcStart;
	srcEnd = srcStart + dstLen;
	srcMax = srcStart + *srcLenPtr;

	if (GotFlag(statePtr, INPUT_SAW_CR) && (src < srcMax)) {
	    if (*src == '\n') {
		src++;
	    }
	    ResetFlag(statePtr, INPUT_SAW_CR);
	}
	for ( ; src < srcEnd; ) {
	    if (*src == '\r') {
		src++;
		if (src >= srcMax) {
		    SetFlag(statePtr, INPUT_SAW_CR);
		} else if (*src == '\n') {
		    if (srcEnd < srcMax) {
			srcEnd++;
		    }
		    src++;
		}
		*dst++ = '\n';
	    } else {
		*dst++ = *src++;
	    }
	}
	srcLen = src - srcStart;
	dstLen = dst - dstStart;
	break;
    }
    default:
	return 0;
    }
    *dstLenPtr = dstLen;

    if ((eof != NULL) && (srcStart + srcLen >= eof)) {
	/*
	 * EOF character was seen in EOL translated range. Leave current file
	 * position pointing at the EOF character, but don't store the EOF
	 * character in the output string.
	 */

	SetFlag(statePtr, CHANNEL_EOF | CHANNEL_STICKY_EOF);
	statePtr->inputEncodingFlags |= TCL_ENCODING_END;
	ResetFlag(statePtr, INPUT_SAW_CR | INPUT_NEED_NL);
	return 1;
    }

    *srcLenPtr = srcLen;
    return 0;
}

/*
 *----------------------------------------------------------------------
 *
 * Tcl_Ungets --
 *
 *	Causes the supplied string to be added to the input queue of the
 *	channel, at either the head or tail of the queue.
 *
 * Results:
 *	The number of bytes stored in the channel, or -1 on error.
 *
 * Side effects:
 *	Adds input to the input queue of a channel.
 *
 *----------------------------------------------------------------------
 */

int
Tcl_Ungets(
    Tcl_Channel chan,		/* The channel for which to add the input. */
    const char *str,		/* The input itself. */
    int len,			/* The length of the input. */
    int atEnd)			/* If non-zero, add at end of queue; otherwise
				 * add at head of queue. */
{
    Channel *chanPtr;		/* The real IO channel. */
    ChannelState *statePtr;	/* State of actual channel. */
    ChannelBuffer *bufPtr;	/* Buffer to contain the data. */
    int flags;

    chanPtr = (Channel *) chan;
    statePtr = chanPtr->state;

    /*
     * This operation should occur at the top of a channel stack.
     */

    chanPtr = statePtr->topChanPtr;

    /*
     * CheckChannelErrors clears too many flag bits in this one case.
     */

    flags = statePtr->flags;
    if (CheckChannelErrors(statePtr, TCL_READABLE) != 0) {
	len = -1;
	goto done;
    }
    statePtr->flags = flags;

    /*
     * If we have encountered a sticky EOF, just punt without storing (sticky
     * EOF is set if we have seen the input eofChar, to prevent reading beyond
     * the eofChar). Otherwise, clear the EOF flags, and clear the BLOCKED
     * bit. We want to discover these conditions anew in each operation.
     */

    if (GotFlag(statePtr, CHANNEL_STICKY_EOF)) {
	goto done;
    }
    ResetFlag(statePtr, CHANNEL_BLOCKED | CHANNEL_EOF);

    bufPtr = AllocChannelBuffer(len);
    memcpy(InsertPoint(bufPtr), str, (size_t) len);
    bufPtr->nextAdded += len;

    if (statePtr->inQueueHead == NULL) {
	bufPtr->nextPtr = NULL;
	statePtr->inQueueHead = bufPtr;
	statePtr->inQueueTail = bufPtr;
    } else if (atEnd) {
	bufPtr->nextPtr = NULL;
	statePtr->inQueueTail->nextPtr = bufPtr;
	statePtr->inQueueTail = bufPtr;
    } else {
	bufPtr->nextPtr = statePtr->inQueueHead;
	statePtr->inQueueHead = bufPtr;
    }

    /*
     * Update the notifier state so we don't block while there is still data
     * in the buffers.
     */

  done:
    UpdateInterest(chanPtr);
    return len;
}

/*
 *----------------------------------------------------------------------
 *
 * Tcl_Flush --
 *
 *	Flushes output data on a channel.
 *
 * Results:
 *	A standard Tcl result.
 *
 * Side effects:
 *	May flush output queued on this channel.
 *
 *----------------------------------------------------------------------
 */

int
Tcl_Flush(
    Tcl_Channel chan)		/* The Channel to flush. */
{
    int result;			/* Of calling FlushChannel. */
    Channel *chanPtr = (Channel *) chan;
				/* The actual channel. */
    ChannelState *statePtr = chanPtr->state;
				/* State of actual channel. */

    /*
     * This operation should occur at the top of a channel stack.
     */

    chanPtr = statePtr->topChanPtr;

    if (CheckChannelErrors(statePtr, TCL_WRITABLE) != 0) {
	return -1;
    }

    /*
     * Force current output buffer to be output also.
     */

    if ((statePtr->curOutPtr != NULL) && IsBufferReady(statePtr->curOutPtr)) {
	SetFlag(statePtr, BUFFER_READY);
    }

    result = FlushChannel(NULL, chanPtr, 0);
    if (result != 0) {
	return TCL_ERROR;
    }

    return TCL_OK;
}

/*
 *----------------------------------------------------------------------
 *
 * DiscardInputQueued --
 *
 *	Discards any input read from the channel but not yet consumed by Tcl
 *	reading commands.
 *
 * Results:
 *	None.
 *
 * Side effects:
 *	May discard input from the channel. If discardLastBuffer is zero,
 *	leaves one buffer in place for back-filling.
 *
 *----------------------------------------------------------------------
 */

static void
DiscardInputQueued(
    ChannelState *statePtr,	/* Channel on which to discard the queued
				 * input. */
    int discardSavedBuffers)	/* If non-zero, discard all buffers including
				 * last one. */
{
    ChannelBuffer *bufPtr, *nxtPtr;
				/* Loop variables. */

    bufPtr = statePtr->inQueueHead;
    statePtr->inQueueHead = NULL;
    statePtr->inQueueTail = NULL;
    for (; bufPtr != NULL; bufPtr = nxtPtr) {
	nxtPtr = bufPtr->nextPtr;
	RecycleBuffer(statePtr, bufPtr, discardSavedBuffers);
    }

    /*
     * If discardSavedBuffers is nonzero, must also discard any previously
     * saved buffer in the saveInBufPtr field.
     */

    if (discardSavedBuffers && statePtr->saveInBufPtr != NULL) {
	ckfree(statePtr->saveInBufPtr);
	statePtr->saveInBufPtr = NULL;
    }
}

/*
 *---------------------------------------------------------------------------
 *
 * GetInput --
 *
 *	Reads input data from a device into a channel buffer.
 *
 * Results:
 *	The return value is the Posix error code if an error occurred while
 *	reading from the file, or 0 otherwise.
 *
 * Side effects:
 *	Reads from the underlying device.
 *
 *---------------------------------------------------------------------------
 */

static int
GetInput(
    Channel *chanPtr)		/* Channel to read input from. */
{
    int toRead;			/* How much to read? */
    int result;			/* Of calling driver. */
    int nread;			/* How much was read from channel? */
    ChannelBuffer *bufPtr;	/* New buffer to add to input queue. */
    ChannelState *statePtr = chanPtr->state;
				/* State info for channel */

    /*
     * Prevent reading from a dead channel -- a channel that has been closed
     * but not yet deallocated, which can happen if the exit handler for
     * channel cleanup has run but the channel is still registered in some
     * interpreter.
     */

    if (CheckForDeadChannel(NULL, statePtr)) {
	return EINVAL;
    }

    /*
     * First check for more buffers in the pushback area of the topmost
     * channel in the stack and use them. They can be the result of a
     * transformation which went away without reading all the information
     * placed in the area when it was stacked.
     *
     * Two possibilities for the state: No buffers in it, or a single empty
     * buffer. In the latter case we can recycle it now.
     */

    if (chanPtr->inQueueHead != NULL) {
	if (statePtr->inQueueHead != NULL) {
	    RecycleBuffer(statePtr, statePtr->inQueueHead, 0);
	    statePtr->inQueueHead = NULL;
	}

	statePtr->inQueueHead = chanPtr->inQueueHead;
	statePtr->inQueueTail = chanPtr->inQueueTail;
	chanPtr->inQueueHead = NULL;
	chanPtr->inQueueTail = NULL;
	return 0;
    }

    /*
     * Nothing in the pushback area, fall back to the usual handling (driver,
     * etc.)
     */

    /*
     * See if we can fill an existing buffer. If we can, read only as much as
     * will fit in it. Otherwise allocate a new buffer, add it to the input
     * queue and attempt to fill it to the max.
     */

    bufPtr = statePtr->inQueueTail;
    if ((bufPtr != NULL) && !IsBufferFull(bufPtr)) {
	toRead = SpaceLeft(bufPtr);
    } else {
	bufPtr = statePtr->saveInBufPtr;
	statePtr->saveInBufPtr = NULL;

	/*
	 * Check the actual buffersize against the requested buffersize.
	 * Buffers which are smaller than requested are squashed. This is done
	 * to honor dynamic changes of the buffersize made by the user.
	 */

	if ((bufPtr != NULL)
		&& (bufPtr->bufLength - BUFFER_PADDING < statePtr->bufSize)) {
	    ckfree(bufPtr);
	    bufPtr = NULL;
	}

	if (bufPtr == NULL) {
	    bufPtr = AllocChannelBuffer(statePtr->bufSize);
	}
	bufPtr->nextPtr = NULL;

	/*
	 * SF #427196: Use the actual size of the buffer to determine the
	 * number of bytes to read from the channel and not the size for new
	 * buffers. They can be different if the buffersize was changed
	 * between reads.
	 *
	 * Note: This affects performance negatively if the buffersize was
	 * extended but this small buffer is reused for all subsequent reads.
	 * The system never uses buffers with the requested bigger size in
	 * that case. An adjunct patch could try and delete all unused buffers
	 * it encounters and which are smaller than the formally requested
	 * buffersize.
	 */

	toRead = SpaceLeft(bufPtr);

	if (statePtr->inQueueTail == NULL) {
	    statePtr->inQueueHead = bufPtr;
	} else {
	    statePtr->inQueueTail->nextPtr = bufPtr;
	}
	statePtr->inQueueTail = bufPtr;
    }

    /*
     * If EOF is set, we should avoid calling the driver because on some
     * platforms it is impossible to read from a device after EOF.
     */

    if (GotFlag(statePtr, CHANNEL_EOF)) {
	return 0;
    }

#ifdef TCL_IO_TRACK_OS_FOR_DRIVER_WITH_BAD_BLOCKING
    /*
     * [Bug 943274]: Better emulation of non-blocking channels for channels
     * without BlockModeProc, by keeping track of true fileevents generated by
     * the OS == Data waiting and reading if and only if we are sure to have
     * data.
     */

    if (GotFlag(statePtr, CHANNEL_NONBLOCKING) &&
	    (Tcl_ChannelBlockModeProc(chanPtr->typePtr) == NULL) &&
	    !GotFlag(statePtr, CHANNEL_HAS_MORE_DATA)) {
	/*
	 * Bypass the driver, it would block, as no data is available
	 */

	nread = -1;
	result = EWOULDBLOCK;
    } else
#endif /* TCL_IO_TRACK_OS_FOR_DRIVER_WITH_BAD_BLOCKING */
    {
	nread = ChanRead(chanPtr, InsertPoint(bufPtr), toRead, &result);
    }

    if (nread > 0) {
	bufPtr->nextAdded += nread;

	/*
	 * If we get a short read, signal up that we may be BLOCKED. We should
	 * avoid calling the driver because on some platforms we will block in
	 * the low level reading code even though the channel is set into
	 * nonblocking mode.
	 */

	if (nread < toRead) {
	    SetFlag(statePtr, CHANNEL_BLOCKED);
	}

#ifdef TCL_IO_TRACK_OS_FOR_DRIVER_WITH_BAD_BLOCKING
	if (nread <= toRead) {
	    /*
	     * [Bug 943274]: We have read the available data, clear flag.
	     */

	    ResetFlag(statePtr, CHANNEL_HAS_MORE_DATA);
	}
#endif /* TCL_IO_TRACK_OS_FOR_DRIVER_WITH_BAD_BLOCKING */
    } else if (nread == 0) {
	SetFlag(statePtr, CHANNEL_EOF);
	statePtr->inputEncodingFlags |= TCL_ENCODING_END;
    } else if (nread < 0) {
	if ((result == EWOULDBLOCK) || (result == EAGAIN)) {
	    SetFlag(statePtr, CHANNEL_BLOCKED);
	    result = EAGAIN;
	}
	Tcl_SetErrno(result);
	return result;
    }
    return 0;
}

/*
 *----------------------------------------------------------------------
 *
 * Tcl_Seek --
 *
 *	Implements seeking on Tcl Channels. This is a public function so that
 *	other C facilities may be implemented on top of it.
 *
 * Results:
 *	The new access point or -1 on error. If error, use Tcl_GetErrno() to
 *	retrieve the POSIX error code for the error that occurred.
 *
 * Side effects:
 *	May flush output on the channel. May discard queued input.
 *
 *----------------------------------------------------------------------
 */

Tcl_WideInt
Tcl_Seek(
    Tcl_Channel chan,		/* The channel on which to seek. */
    Tcl_WideInt offset,		/* Offset to seek to. */
    int mode)			/* Relative to which location to seek? */
{
    Channel *chanPtr = (Channel *) chan;
				/* The real IO channel. */
    ChannelState *statePtr = chanPtr->state;
				/* State info for channel */
    int inputBuffered, outputBuffered;
				/* # bytes held in buffers. */
    int result;			/* Of device driver operations. */
    Tcl_WideInt curPos;		/* Position on the device. */
    int wasAsync;		/* Was the channel nonblocking before the seek
				 * operation? If so, must restore to
				 * non-blocking mode after the seek. */

    if (CheckChannelErrors(statePtr, TCL_WRITABLE | TCL_READABLE) != 0) {
	return Tcl_LongAsWide(-1);
    }

    /*
     * Disallow seek on dead channels - channels that have been closed but not
     * yet been deallocated. Such channels can be found if the exit handler
     * for channel cleanup has run but the channel is still registered in an
     * interpreter.
     */

    if (CheckForDeadChannel(NULL, statePtr)) {
	return Tcl_LongAsWide(-1);
    }

    /*
     * This operation should occur at the top of a channel stack.
     */

    chanPtr = statePtr->topChanPtr;

    /*
     * Disallow seek on channels whose type does not have a seek procedure
     * defined. This means that the channel does not support seeking.
     */

    if (chanPtr->typePtr->seekProc == NULL) {
	Tcl_SetErrno(EINVAL);
	return Tcl_LongAsWide(-1);
    }

    /*
     * Compute how much input and output is buffered. If both input and output
     * is buffered, cannot compute the current position.
     */

    inputBuffered = Tcl_InputBuffered(chan);
    outputBuffered = Tcl_OutputBuffered(chan);

    if ((inputBuffered != 0) && (outputBuffered != 0)) {
	Tcl_SetErrno(EFAULT);
	return Tcl_LongAsWide(-1);
    }

    /*
     * If we are seeking relative to the current position, compute the
     * corrected offset taking into account the amount of unread input.
     */

    if (mode == SEEK_CUR) {
	offset -= inputBuffered;
    }

    /*
     * Discard any queued input - this input should not be read after the
     * seek.
     */

    DiscardInputQueued(statePtr, 0);

    /*
     * Reset EOF and BLOCKED flags. We invalidate them by moving the access
     * point. Also clear CR related flags.
     */

    ResetFlag(statePtr, CHANNEL_EOF | CHANNEL_STICKY_EOF | CHANNEL_BLOCKED |
	    INPUT_SAW_CR);

    /*
     * If the channel is in asynchronous output mode, switch it back to
     * synchronous mode and cancel any async flush that may be scheduled.
     * After the flush, the channel will be put back into asynchronous output
     * mode.
     */

    wasAsync = 0;
    if (GotFlag(statePtr, CHANNEL_NONBLOCKING)) {
	wasAsync = 1;
	result = StackSetBlockMode(chanPtr, TCL_MODE_BLOCKING);
	if (result != 0) {
	    return Tcl_LongAsWide(-1);
	}
	ResetFlag(statePtr, CHANNEL_NONBLOCKING);
	if (GotFlag(statePtr, BG_FLUSH_SCHEDULED)) {
	    ResetFlag(statePtr, BG_FLUSH_SCHEDULED);
	}
    }

    /*
     * If there is data buffered in statePtr->curOutPtr then mark the channel
     * as ready to flush before invoking FlushChannel.
     */

    if ((statePtr->curOutPtr != NULL) && IsBufferReady(statePtr->curOutPtr)) {
	SetFlag(statePtr, BUFFER_READY);
    }

    /*
     * If the flush fails we cannot recover the original position. In that
     * case the seek is not attempted because we do not know where the access
     * position is - instead we return the error. FlushChannel has already
     * called Tcl_SetErrno() to report the error upwards. If the flush
     * succeeds we do the seek also.
     */

    if (FlushChannel(NULL, chanPtr, 0) != 0) {
	curPos = -1;
    } else {
	/*
	 * Now seek to the new position in the channel as requested by the
	 * caller.
	 */

	curPos = ChanSeek(chanPtr, offset, mode, &result);
	if (curPos == Tcl_LongAsWide(-1)) {
	    Tcl_SetErrno(result);
	}
    }

    /*
     * Restore to nonblocking mode if that was the previous behavior.
     *
     * NOTE: Even if there was an async flush active we do not restore it now
     * because we already flushed all the queued output, above.
     */

    if (wasAsync) {
	SetFlag(statePtr, CHANNEL_NONBLOCKING);
	result = StackSetBlockMode(chanPtr, TCL_MODE_NONBLOCKING);
	if (result != 0) {
	    return Tcl_LongAsWide(-1);
	}
    }

    return curPos;
}

/*
 *----------------------------------------------------------------------
 *
 * Tcl_Tell --
 *
 *	Returns the position of the next character to be read/written on this
 *	channel.
 *
 * Results:
 *	A nonnegative integer on success, -1 on failure. If failed, use
 *	Tcl_GetErrno() to retrieve the POSIX error code for the error that
 *	occurred.
 *
 * Side effects:
 *	None.
 *
 *----------------------------------------------------------------------
 */

Tcl_WideInt
Tcl_Tell(
    Tcl_Channel chan)		/* The channel to return pos for. */
{
    Channel *chanPtr = (Channel *) chan;
				/* The real IO channel. */
    ChannelState *statePtr = chanPtr->state;
				/* State info for channel */
    int inputBuffered, outputBuffered;
				/* # bytes held in buffers. */
    int result;			/* Of calling device driver. */
    Tcl_WideInt curPos;		/* Position on device. */

    if (CheckChannelErrors(statePtr, TCL_WRITABLE | TCL_READABLE) != 0) {
	return Tcl_LongAsWide(-1);
    }

    /*
     * Disallow tell on dead channels -- channels that have been closed but
     * not yet been deallocated. Such channels can be found if the exit
     * handler for channel cleanup has run but the channel is still registered
     * in an interpreter.
     */

    if (CheckForDeadChannel(NULL, statePtr)) {
	return Tcl_LongAsWide(-1);
    }

    /*
     * This operation should occur at the top of a channel stack.
     */

    chanPtr = statePtr->topChanPtr;

    /*
     * Disallow tell on channels whose type does not have a seek procedure
     * defined. This means that the channel does not support seeking.
     */

    if (chanPtr->typePtr->seekProc == NULL) {
	Tcl_SetErrno(EINVAL);
	return Tcl_LongAsWide(-1);
    }

    /*
     * Compute how much input and output is buffered. If both input and output
     * is buffered, cannot compute the current position.
     */

    inputBuffered = Tcl_InputBuffered(chan);
    outputBuffered = Tcl_OutputBuffered(chan);

    /*
     * Get the current position in the device and compute the position where
     * the next character will be read or written. Note that we prefer the
     * wideSeekProc if that is available and non-NULL...
     */

    curPos = ChanSeek(chanPtr, Tcl_LongAsWide(0), SEEK_CUR, &result);
    if (curPos == Tcl_LongAsWide(-1)) {
	Tcl_SetErrno(result);
	return Tcl_LongAsWide(-1);
    }

    if (inputBuffered != 0) {
	return curPos - inputBuffered;
    }
    return curPos + outputBuffered;
}

/*
 *---------------------------------------------------------------------------
 *
 * Tcl_SeekOld, Tcl_TellOld --
 *
 *	Backward-compatability versions of the seek/tell interface that do not
 *	support 64-bit offsets. This interface is not documented or expected
 *	to be supported indefinitely.
 *
 * Results:
 *	As for Tcl_Seek and Tcl_Tell respectively, except truncated to
 *	whatever value will fit in an 'int'.
 *
 * Side effects:
 *	As for Tcl_Seek and Tcl_Tell respectively.
 *
 *---------------------------------------------------------------------------
 */

int
Tcl_SeekOld(
    Tcl_Channel chan,		/* The channel on which to seek. */
    int offset,			/* Offset to seek to. */
    int mode)			/* Relative to which location to seek? */
{
    Tcl_WideInt wOffset, wResult;

    wOffset = Tcl_LongAsWide((long) offset);
    wResult = Tcl_Seek(chan, wOffset, mode);
    return (int) Tcl_WideAsLong(wResult);
}

int
Tcl_TellOld(
    Tcl_Channel chan)		/* The channel to return pos for. */
{
    Tcl_WideInt wResult = Tcl_Tell(chan);

    return (int) Tcl_WideAsLong(wResult);
}

/*
 *---------------------------------------------------------------------------
 *
 * Tcl_TruncateChannel --
 *
 *	Truncate a channel to the given length.
 *
 * Results:
 *	TCL_OK on success, TCL_ERROR if the operation failed (e.g. is not
 *	supported by the type of channel, or the underlying OS operation
 *	failed in some way).
 *
 * Side effects:
 *	Seeks the channel to the current location. Sets errno on OS error.
 *
 *---------------------------------------------------------------------------
 */

int
Tcl_TruncateChannel(
    Tcl_Channel chan,		/* Channel to truncate. */
    Tcl_WideInt length)		/* Length to truncate it to. */
{
    Channel *chanPtr = (Channel *) chan;
    Tcl_DriverTruncateProc *truncateProc =
	    Tcl_ChannelTruncateProc(chanPtr->typePtr);
    int result;

    if (truncateProc == NULL) {
	/*
	 * Feature not supported and it's not emulatable. Pretend it's
	 * returned an EINVAL, a very generic error!
	 */

	Tcl_SetErrno(EINVAL);
	return TCL_ERROR;
    }

    if (!GotFlag(chanPtr->state, TCL_WRITABLE)) {
	/*
	 * We require that the file was opened of writing. Do that check now
	 * so that we only flush if we think we're going to succeed.
	 */

	Tcl_SetErrno(EINVAL);
	return TCL_ERROR;
    }

    /*
     * Seek first to force a total flush of all pending buffers and ditch any
     * pre-read input data.
     */

    WillWrite(chanPtr);

    if (WillRead(chanPtr) < 0) {
        return TCL_ERROR;
    }

    /*
     * We're all flushed to disk now and we also don't have any unfortunate
     * input baggage around either; can truncate with impunity.
     */

    result = truncateProc(chanPtr->instanceData, length);
    if (result != 0) {
	Tcl_SetErrno(result);
	return TCL_ERROR;
    }
    return TCL_OK;
}

/*
 *---------------------------------------------------------------------------
 *
 * CheckChannelErrors --
 *
 *	See if the channel is in an ready state and can perform the desired
 *	operation.
 *
 * Results:
 *	The return value is 0 if the channel is OK, otherwise the return value
 *	is -1 and errno is set to indicate the error.
 *
 * Side effects:
 *	May clear the EOF and/or BLOCKED bits if reading from channel.
 *
 *---------------------------------------------------------------------------
 */

static int
CheckChannelErrors(
    ChannelState *statePtr,	/* Channel to check. */
    int flags)			/* Test if channel supports desired operation:
				 * TCL_READABLE, TCL_WRITABLE. Also indicates
				 * Raw read or write for special close
				 * processing */
{
    int direction = flags & (TCL_READABLE|TCL_WRITABLE);

    /*
     * Check for unreported error.
     */

    if (statePtr->unreportedError != 0) {
	Tcl_SetErrno(statePtr->unreportedError);
	statePtr->unreportedError = 0;

	/*
	 * TIP #219, Tcl Channel Reflection API.
	 * Move a defered error message back into the channel bypass.
	 */

	if (statePtr->chanMsg != NULL) {
	    TclDecrRefCount(statePtr->chanMsg);
	}
	statePtr->chanMsg = statePtr->unreportedMsg;
	statePtr->unreportedMsg = NULL;
	return -1;
    }

    /*
     * Only the raw read and write operations are allowed during close in
     * order to drain data from stacked channels.
     */

    if (GotFlag(statePtr, CHANNEL_CLOSED) && !(flags & CHANNEL_RAW_MODE)) {
	Tcl_SetErrno(EACCES);
	return -1;
    }

    /*
     * Fail if the channel is not opened for desired operation.
     */

    if ((statePtr->flags & direction) == 0) {
	Tcl_SetErrno(EACCES);
	return -1;
    }

    /*
     * Fail if the channel is in the middle of a background copy.
     *
     * Don't do this tests for raw channels here or else the chaining in the
     * transformation drivers will fail with 'file busy' error instead of
     * retrieving and transforming the data to copy.
     */

    if (BUSY_STATE(statePtr, flags) && ((flags & CHANNEL_RAW_MODE) == 0)) {
	Tcl_SetErrno(EBUSY);
	return -1;
    }

    if (direction == TCL_READABLE) {
	/*
	 * If we have not encountered a sticky EOF, clear the EOF bit (sticky
	 * EOF is set if we have seen the input eofChar, to prevent reading
	 * beyond the eofChar). Also, always clear the BLOCKED bit. We want to
	 * discover these conditions anew in each operation.
	 */

	if (!GotFlag(statePtr, CHANNEL_STICKY_EOF)) {
	    ResetFlag(statePtr, CHANNEL_EOF);
	}
	ResetFlag(statePtr, CHANNEL_BLOCKED | CHANNEL_NEED_MORE_DATA);
    }

    return 0;
}

/*
 *----------------------------------------------------------------------
 *
 * Tcl_Eof --
 *
 *	Returns 1 if the channel is at EOF, 0 otherwise.
 *
 * Results:
 *	1 or 0, always.
 *
 * Side effects:
 *	None.
 *
 *----------------------------------------------------------------------
 */

int
Tcl_Eof(
    Tcl_Channel chan)		/* Does this channel have EOF? */
{
    ChannelState *statePtr = ((Channel *) chan)->state;
				/* State of real channel structure. */

    return (GotFlag(statePtr, CHANNEL_STICKY_EOF) ||
	    (GotFlag(statePtr, CHANNEL_EOF) &&
	    (Tcl_InputBuffered(chan) == 0))) ? 1 : 0;
}

/*
 *----------------------------------------------------------------------
 *
 * Tcl_InputBlocked --
 *
 *	Returns 1 if input is blocked on this channel, 0 otherwise.
 *
 * Results:
 *	0 or 1, always.
 *
 * Side effects:
 *	None.
 *
 *----------------------------------------------------------------------
 */

int
Tcl_InputBlocked(
    Tcl_Channel chan)		/* Is this channel blocked? */
{
    ChannelState *statePtr = ((Channel *) chan)->state;
				/* State of real channel structure. */

    return GotFlag(statePtr, CHANNEL_BLOCKED) ? 1 : 0;
}

/*
 *----------------------------------------------------------------------
 *
 * Tcl_InputBuffered --
 *
 *	Returns the number of bytes of input currently buffered in the common
 *	internal buffer of a channel.
 *
 * Results:
 *	The number of input bytes buffered, or zero if the channel is not open
 *	for reading.
 *
 * Side effects:
 *	None.
 *
 *----------------------------------------------------------------------
 */

int
Tcl_InputBuffered(
    Tcl_Channel chan)		/* The channel to query. */
{
    ChannelState *statePtr = ((Channel *) chan)->state;
				/* State of real channel structure. */
    ChannelBuffer *bufPtr;
    int bytesBuffered;

    for (bytesBuffered = 0, bufPtr = statePtr->inQueueHead; bufPtr != NULL;
	    bufPtr = bufPtr->nextPtr) {
	bytesBuffered += BytesLeft(bufPtr);
    }

    /*
     * Don't forget the bytes in the topmost pushback area.
     */

    for (bufPtr = statePtr->topChanPtr->inQueueHead; bufPtr != NULL;
	    bufPtr = bufPtr->nextPtr) {
	bytesBuffered += BytesLeft(bufPtr);
    }

    return bytesBuffered;
}

/*
 *----------------------------------------------------------------------
 *
 * Tcl_OutputBuffered --
 *
 *    Returns the number of bytes of output currently buffered in the common
 *    internal buffer of a channel.
 *
 * Results:
 *    The number of output bytes buffered, or zero if the channel is not open
 *    for writing.
 *
 * Side effects:
 *    None.
 *
 *----------------------------------------------------------------------
 */

int
Tcl_OutputBuffered(
    Tcl_Channel chan)		/* The channel to query. */
{
    ChannelState *statePtr = ((Channel *) chan)->state;
				/* State of real channel structure. */
    ChannelBuffer *bufPtr;
    int bytesBuffered;

    for (bytesBuffered = 0, bufPtr = statePtr->outQueueHead; bufPtr != NULL;
	    bufPtr = bufPtr->nextPtr) {
	bytesBuffered += BytesLeft(bufPtr);
    }
    if (statePtr->curOutPtr != NULL) {
	register ChannelBuffer *curOutPtr = statePtr->curOutPtr;

	if (IsBufferReady(curOutPtr)) {
	    bytesBuffered += BytesLeft(curOutPtr);
	}
    }

    return bytesBuffered;
}

/*
 *----------------------------------------------------------------------
 *
 * Tcl_ChannelBuffered --
 *
 *	Returns the number of bytes of input currently buffered in the
 *	internal buffer (push back area) of a channel.
 *
 * Results:
 *	The number of input bytes buffered, or zero if the channel is not open
 *	for reading.
 *
 * Side effects:
 *	None.
 *
 *----------------------------------------------------------------------
 */

int
Tcl_ChannelBuffered(
    Tcl_Channel chan)		/* The channel to query. */
{
    Channel *chanPtr = (Channel *) chan;
				/* Real channel structure. */
    ChannelBuffer *bufPtr;
    int bytesBuffered = 0;

    for (bufPtr = chanPtr->inQueueHead; bufPtr != NULL;
	    bufPtr = bufPtr->nextPtr) {
	bytesBuffered += BytesLeft(bufPtr);
    }

    return bytesBuffered;
}

/*
 *----------------------------------------------------------------------
 *
 * Tcl_SetChannelBufferSize --
 *
 *	Sets the size of buffers to allocate to store input or output in the
 *	channel. The size must be between 1 byte and 1 MByte.
 *
 * Results:
 *	None.
 *
 * Side effects:
 *	Sets the size of buffers subsequently allocated for this channel.
 *
 *----------------------------------------------------------------------
 */

void
Tcl_SetChannelBufferSize(
    Tcl_Channel chan,		/* The channel whose buffer size to set. */
    int sz)			/* The size to set. */
{
    ChannelState *statePtr;	/* State of real channel structure. */

    /*
     * Clip the buffer size to force it into the [1,1M] range
     */

    if (sz < 1) {
	sz = 1;
    } else if (sz > MAX_CHANNEL_BUFFER_SIZE) {
	sz = MAX_CHANNEL_BUFFER_SIZE;
    }

    statePtr = ((Channel *) chan)->state;
    statePtr->bufSize = sz;
}

/*
 *----------------------------------------------------------------------
 *
 * Tcl_GetChannelBufferSize --
 *
 *	Retrieves the size of buffers to allocate for this channel.
 *
 * Results:
 *	The size.
 *
 * Side effects:
 *	None.
 *
 *----------------------------------------------------------------------
 */

int
Tcl_GetChannelBufferSize(
    Tcl_Channel chan)		/* The channel for which to find the buffer
				 * size. */
{
    ChannelState *statePtr = ((Channel *) chan)->state;
				/* State of real channel structure. */

    return statePtr->bufSize;
}

/*
 *----------------------------------------------------------------------
 *
 * Tcl_BadChannelOption --
 *
 *	This procedure generates a "bad option" error message in an (optional)
 *	interpreter. It is used by channel drivers when a invalid Set/Get
 *	option is requested. Its purpose is to concatenate the generic options
 *	list to the specific ones and factorize the generic options error
 *	message string.
 *
 * Results:
 *	TCL_ERROR.
 *
 * Side effects:

 *	An error message is generated in interp's result object to indicate
 *	that a command was invoked with the a bad option. The message has the
 *	form:
 *		bad option "blah": should be one of
 *		<...generic options...>+<...specific options...>
 *	"blah" is the optionName argument and "<specific options>" is a space
 *	separated list of specific option words. The function takes good care
 *	of inserting minus signs before each option, commas after, and an "or"
 *	before the last option.
 *
 *----------------------------------------------------------------------
 */

int
Tcl_BadChannelOption(
    Tcl_Interp *interp,		/* Current interpreter (can be NULL).*/
    const char *optionName,	/* 'bad option' name */
    const char *optionList)	/* Specific options list to append to the
				 * standard generic options. Can be NULL for
				 * generic options only. */
{
    if (interp != NULL) {
	const char *genericopt =
		"blocking buffering buffersize encoding eofchar translation";
	const char **argv;
	int argc, i;
	Tcl_DString ds;
        Tcl_Obj *errObj;

	Tcl_DStringInit(&ds);
	Tcl_DStringAppend(&ds, genericopt, -1);
	if (optionList && (*optionList)) {
	    TclDStringAppendLiteral(&ds, " ");
	    Tcl_DStringAppend(&ds, optionList, -1);
	}
	if (Tcl_SplitList(interp, Tcl_DStringValue(&ds),
		&argc, &argv) != TCL_OK) {
	    Tcl_Panic("malformed option list in channel driver");
	}
	Tcl_ResetResult(interp);
	errObj = Tcl_ObjPrintf("bad option \"%s\": should be one of ",
                optionName);
	argc--;
	for (i = 0; i < argc; i++) {
	    Tcl_AppendPrintfToObj(errObj, "-%s, ", argv[i]);
	}
	Tcl_AppendPrintfToObj(errObj, "or -%s", argv[i]);
        Tcl_SetObjResult(interp, errObj);
	Tcl_DStringFree(&ds);
	ckfree(argv);
    }
    Tcl_SetErrno(EINVAL);
    return TCL_ERROR;
}

/*
 *----------------------------------------------------------------------
 *
 * Tcl_GetChannelOption --
 *
 *	Gets a mode associated with an IO channel. If the optionName arg is
 *	non NULL, retrieves the value of that option. If the optionName arg is
 *	NULL, retrieves a list of alternating option names and values for the
 *	given channel.
 *
 * Results:
 *	A standard Tcl result. Also sets the supplied DString to the string
 *	value of the option(s) returned.
 *
 * Side effects:
 *	None.
 *
 *----------------------------------------------------------------------
 */

int
Tcl_GetChannelOption(
    Tcl_Interp *interp,		/* For error reporting - can be NULL. */
    Tcl_Channel chan,		/* Channel on which to get option. */
    const char *optionName,	/* Option to get. */
    Tcl_DString *dsPtr)		/* Where to store value(s). */
{
    size_t len;			/* Length of optionName string. */
    char optionVal[128];	/* Buffer for sprintf. */
    Channel *chanPtr = (Channel *) chan;
    ChannelState *statePtr = chanPtr->state;
				/* State info for channel */
    int flags;

    /*
     * Disallow options on dead channels -- channels that have been closed but
     * not yet been deallocated. Such channels can be found if the exit
     * handler for channel cleanup has run but the channel is still registered
     * in an interpreter.
     */

    if (CheckForDeadChannel(interp, statePtr)) {
	return TCL_ERROR;
    }

    /*
     * This operation should occur at the top of a channel stack.
     */

    chanPtr = statePtr->topChanPtr;

    /*
     * If we are in the middle of a background copy, use the saved flags.
     */

    if (statePtr->csPtrR) {
	flags = statePtr->csPtrR->readFlags;
    } else if (statePtr->csPtrW) {
	flags = statePtr->csPtrW->writeFlags;
    } else {
	flags = statePtr->flags;
    }

    /*
     * If the optionName is NULL it means that we want a list of all options
     * and values.
     */

    if (optionName == NULL) {
	len = 0;
    } else {
	len = strlen(optionName);
    }

    if (len == 0 || HaveOpt(2, "-blocking")) {
	if (len == 0) {
	    Tcl_DStringAppendElement(dsPtr, "-blocking");
	}
	Tcl_DStringAppendElement(dsPtr,
		(flags & CHANNEL_NONBLOCKING) ? "0" : "1");
	if (len > 0) {
	    return TCL_OK;
	}
    }
    if (len == 0 || HaveOpt(7, "-buffering")) {
	if (len == 0) {
	    Tcl_DStringAppendElement(dsPtr, "-buffering");
	}
	if (flags & CHANNEL_LINEBUFFERED) {
	    Tcl_DStringAppendElement(dsPtr, "line");
	} else if (flags & CHANNEL_UNBUFFERED) {
	    Tcl_DStringAppendElement(dsPtr, "none");
	} else {
	    Tcl_DStringAppendElement(dsPtr, "full");
	}
	if (len > 0) {
	    return TCL_OK;
	}
    }
    if (len == 0 || HaveOpt(7, "-buffersize")) {
	if (len == 0) {
	    Tcl_DStringAppendElement(dsPtr, "-buffersize");
	}
	TclFormatInt(optionVal, statePtr->bufSize);
	Tcl_DStringAppendElement(dsPtr, optionVal);
	if (len > 0) {
	    return TCL_OK;
	}
    }
    if (len == 0 || HaveOpt(2, "-encoding")) {
	if (len == 0) {
	    Tcl_DStringAppendElement(dsPtr, "-encoding");
	}
	if (statePtr->encoding == NULL) {
	    Tcl_DStringAppendElement(dsPtr, "binary");
	} else {
	    Tcl_DStringAppendElement(dsPtr,
		    Tcl_GetEncodingName(statePtr->encoding));
	}
	if (len > 0) {
	    return TCL_OK;
	}
    }
    if (len == 0 || HaveOpt(2, "-eofchar")) {
	if (len == 0) {
	    Tcl_DStringAppendElement(dsPtr, "-eofchar");
	}
	if (((flags & (TCL_READABLE|TCL_WRITABLE)) ==
		(TCL_READABLE|TCL_WRITABLE)) && (len == 0)) {
	    Tcl_DStringStartSublist(dsPtr);
	}
	if (flags & TCL_READABLE) {
	    if (statePtr->inEofChar == 0) {
		Tcl_DStringAppendElement(dsPtr, "");
	    } else {
		char buf[4];

		sprintf(buf, "%c", statePtr->inEofChar);
		Tcl_DStringAppendElement(dsPtr, buf);
	    }
	}
	if (flags & TCL_WRITABLE) {
	    if (statePtr->outEofChar == 0) {
		Tcl_DStringAppendElement(dsPtr, "");
	    } else {
		char buf[4];

		sprintf(buf, "%c", statePtr->outEofChar);
		Tcl_DStringAppendElement(dsPtr, buf);
	    }
	}
	if (!(flags & (TCL_READABLE|TCL_WRITABLE))) {
	    /*
	     * Not readable or writable (e.g. server socket)
	     */

	    Tcl_DStringAppendElement(dsPtr, "");
	}
	if (((flags & (TCL_READABLE|TCL_WRITABLE)) ==
		(TCL_READABLE|TCL_WRITABLE)) && (len == 0)) {
	    Tcl_DStringEndSublist(dsPtr);
	}
	if (len > 0) {
	    return TCL_OK;
	}
    }
    if (len == 0 || HaveOpt(1, "-translation")) {
	if (len == 0) {
	    Tcl_DStringAppendElement(dsPtr, "-translation");
	}
	if (((flags & (TCL_READABLE|TCL_WRITABLE)) ==
		(TCL_READABLE|TCL_WRITABLE)) && (len == 0)) {
	    Tcl_DStringStartSublist(dsPtr);
	}
	if (flags & TCL_READABLE) {
	    if (statePtr->inputTranslation == TCL_TRANSLATE_AUTO) {
		Tcl_DStringAppendElement(dsPtr, "auto");
	    } else if (statePtr->inputTranslation == TCL_TRANSLATE_CR) {
		Tcl_DStringAppendElement(dsPtr, "cr");
	    } else if (statePtr->inputTranslation == TCL_TRANSLATE_CRLF) {
		Tcl_DStringAppendElement(dsPtr, "crlf");
	    } else {
		Tcl_DStringAppendElement(dsPtr, "lf");
	    }
	}
	if (flags & TCL_WRITABLE) {
	    if (statePtr->outputTranslation == TCL_TRANSLATE_AUTO) {
		Tcl_DStringAppendElement(dsPtr, "auto");
	    } else if (statePtr->outputTranslation == TCL_TRANSLATE_CR) {
		Tcl_DStringAppendElement(dsPtr, "cr");
	    } else if (statePtr->outputTranslation == TCL_TRANSLATE_CRLF) {
		Tcl_DStringAppendElement(dsPtr, "crlf");
	    } else {
		Tcl_DStringAppendElement(dsPtr, "lf");
	    }
	}
	if (!(flags & (TCL_READABLE|TCL_WRITABLE))) {
	    /*
	     * Not readable or writable (e.g. server socket)
	     */

	    Tcl_DStringAppendElement(dsPtr, "auto");
	}
	if (((flags & (TCL_READABLE|TCL_WRITABLE)) ==
		(TCL_READABLE|TCL_WRITABLE)) && (len == 0)) {
	    Tcl_DStringEndSublist(dsPtr);
	}
	if (len > 0) {
	    return TCL_OK;
	}
    }

    if (chanPtr->typePtr->getOptionProc != NULL) {
	/*
	 * Let the driver specific handle additional options and result code
	 * and message.
	 */

	return chanPtr->typePtr->getOptionProc(chanPtr->instanceData, interp,
		optionName, dsPtr);
    } else {
	/*
	 * No driver specific options case.
	 */

	if (len == 0) {
	    return TCL_OK;
	}
	return Tcl_BadChannelOption(interp, optionName, NULL);
    }
}

/*
 *---------------------------------------------------------------------------
 *
 * Tcl_SetChannelOption --
 *
 *	Sets an option on a channel.
 *
 * Results:
 *	A standard Tcl result. On error, sets interp's result object if
 *	interp is not NULL.
 *
 * Side effects:
 *	May modify an option on a device.
 *
 *---------------------------------------------------------------------------
 */

int
Tcl_SetChannelOption(
    Tcl_Interp *interp,		/* For error reporting - can be NULL. */
    Tcl_Channel chan,		/* Channel on which to set mode. */
    const char *optionName,	/* Which option to set? */
    const char *newValue)	/* New value for option. */
{
    Channel *chanPtr = (Channel *) chan;
				/* The real IO channel. */
    ChannelState *statePtr = chanPtr->state;
				/* State info for channel */
    size_t len;			/* Length of optionName string. */
    int argc;
    const char **argv;

    /*
     * If the channel is in the middle of a background copy, fail.
     */

    if (statePtr->csPtrR || statePtr->csPtrW) {
	if (interp) {
	    Tcl_SetObjResult(interp, Tcl_NewStringObj(
                    "unable to set channel options: background copy in"
                    " progress", -1));
	}
	return TCL_ERROR;
    }

    /*
     * Disallow options on dead channels -- channels that have been closed but
     * not yet been deallocated. Such channels can be found if the exit
     * handler for channel cleanup has run but the channel is still registered
     * in an interpreter.
     */

    if (CheckForDeadChannel(NULL, statePtr)) {
	return TCL_ERROR;
    }

    /*
     * This operation should occur at the top of a channel stack.
     */

    chanPtr = statePtr->topChanPtr;

    len = strlen(optionName);

    if (HaveOpt(2, "-blocking")) {
	int newMode;

	if (Tcl_GetBoolean(interp, newValue, &newMode) == TCL_ERROR) {
	    return TCL_ERROR;
	}
	if (newMode) {
	    newMode = TCL_MODE_BLOCKING;
	} else {
	    newMode = TCL_MODE_NONBLOCKING;
	}
	return SetBlockMode(interp, chanPtr, newMode);
    } else if (HaveOpt(7, "-buffering")) {
	len = strlen(newValue);
	if ((newValue[0] == 'f') && (strncmp(newValue, "full", len) == 0)) {
	    ResetFlag(statePtr, CHANNEL_UNBUFFERED | CHANNEL_LINEBUFFERED);
	} else if ((newValue[0] == 'l') &&
		(strncmp(newValue, "line", len) == 0)) {
	    ResetFlag(statePtr, CHANNEL_UNBUFFERED);
	    SetFlag(statePtr, CHANNEL_LINEBUFFERED);
	} else if ((newValue[0] == 'n') &&
		(strncmp(newValue, "none", len) == 0)) {
	    ResetFlag(statePtr, CHANNEL_LINEBUFFERED);
	    SetFlag(statePtr, CHANNEL_UNBUFFERED);
	} else if (interp) {
            Tcl_SetObjResult(interp, Tcl_NewStringObj(
                    "bad value for -buffering: must be one of"
                    " full, line, or none", -1));
            return TCL_ERROR;
	}
	return TCL_OK;
    } else if (HaveOpt(7, "-buffersize")) {
	int newBufferSize;

	if (Tcl_GetInt(interp, newValue, &newBufferSize) == TCL_ERROR) {
	    return TCL_ERROR;
	}
	Tcl_SetChannelBufferSize(chan, newBufferSize);
    } else if (HaveOpt(2, "-encoding")) {
	Tcl_Encoding encoding;

	if ((newValue[0] == '\0') || (strcmp(newValue, "binary") == 0)) {
	    encoding = NULL;
	} else {
	    encoding = Tcl_GetEncoding(interp, newValue);
	    if (encoding == NULL) {
		return TCL_ERROR;
	    }
	}

	/*
	 * When the channel has an escape sequence driven encoding such as
	 * iso2022, the terminated escape sequence must write to the buffer.
	 */

	if ((statePtr->encoding != NULL) && (statePtr->curOutPtr != NULL)
		&& (CheckChannelErrors(statePtr, TCL_WRITABLE) == 0)) {
	    statePtr->outputEncodingFlags |= TCL_ENCODING_END;
	    WriteChars(chanPtr, "", 0);
	}
	Tcl_FreeEncoding(statePtr->encoding);
	statePtr->encoding = encoding;
	statePtr->inputEncodingState = NULL;
	statePtr->inputEncodingFlags = TCL_ENCODING_START;
	statePtr->outputEncodingState = NULL;
	statePtr->outputEncodingFlags = TCL_ENCODING_START;
	ResetFlag(statePtr, CHANNEL_NEED_MORE_DATA);
	UpdateInterest(chanPtr);
    } else if (HaveOpt(2, "-eofchar")) {
	if (Tcl_SplitList(interp, newValue, &argc, &argv) == TCL_ERROR) {
	    return TCL_ERROR;
	}
	if (argc == 0) {
	    statePtr->inEofChar = 0;
	    statePtr->outEofChar = 0;
	} else if (argc == 1 || argc == 2) {
	    int outIndex = (argc - 1);
	    int inValue = (int) argv[0][0];
	    int outValue = (int) argv[outIndex][0];

	    if (inValue & 0x80 || outValue & 0x80) {
		if (interp) {
		    Tcl_SetObjResult(interp, Tcl_NewStringObj(
                            "bad value for -eofchar: must be non-NUL ASCII"
                            " character", -1));
		}
		ckfree(argv);
		return TCL_ERROR;
	    }
	    if (GotFlag(statePtr, TCL_READABLE)) {
		statePtr->inEofChar = inValue;
	    }
	    if (GotFlag(statePtr, TCL_WRITABLE)) {
		statePtr->outEofChar = outValue;
	    }
	} else {
	    if (interp) {
		Tcl_SetObjResult(interp, Tcl_NewStringObj(
			"bad value for -eofchar: should be a list of zero,"
			" one, or two elements", -1));
	    }
	    ckfree(argv);
	    return TCL_ERROR;
	}
	if (argv != NULL) {
	    ckfree(argv);
	}

	/*
	 * [Bug 930851] Reset EOF and BLOCKED flags. Changing the character
	 * which signals eof can transform a current eof condition into a 'go
	 * ahead'. Ditto for blocked.
	 */

	ResetFlag(statePtr, CHANNEL_EOF|CHANNEL_STICKY_EOF|CHANNEL_BLOCKED);
	return TCL_OK;
    } else if (HaveOpt(1, "-translation")) {
	const char *readMode, *writeMode;

	if (Tcl_SplitList(interp, newValue, &argc, &argv) == TCL_ERROR) {
	    return TCL_ERROR;
	}

	if (argc == 1) {
	    readMode = GotFlag(statePtr, TCL_READABLE) ? argv[0] : NULL;
	    writeMode = GotFlag(statePtr, TCL_WRITABLE) ? argv[0] : NULL;
	} else if (argc == 2) {
	    readMode = GotFlag(statePtr, TCL_READABLE) ? argv[0] : NULL;
	    writeMode = GotFlag(statePtr, TCL_WRITABLE) ? argv[1] : NULL;
	} else {
	    if (interp) {
		Tcl_SetObjResult(interp, Tcl_NewStringObj(
			"bad value for -translation: must be a one or two"
			" element list", -1));
	    }
	    ckfree(argv);
	    return TCL_ERROR;
	}

	if (readMode) {
	    TclEolTranslation translation;

	    if (*readMode == '\0') {
		translation = statePtr->inputTranslation;
	    } else if (strcmp(readMode, "auto") == 0) {
		translation = TCL_TRANSLATE_AUTO;
	    } else if (strcmp(readMode, "binary") == 0) {
		translation = TCL_TRANSLATE_LF;
		statePtr->inEofChar = 0;
		Tcl_FreeEncoding(statePtr->encoding);
		statePtr->encoding = NULL;
	    } else if (strcmp(readMode, "lf") == 0) {
		translation = TCL_TRANSLATE_LF;
	    } else if (strcmp(readMode, "cr") == 0) {
		translation = TCL_TRANSLATE_CR;
	    } else if (strcmp(readMode, "crlf") == 0) {
		translation = TCL_TRANSLATE_CRLF;
	    } else if (strcmp(readMode, "platform") == 0) {
		translation = TCL_PLATFORM_TRANSLATION;
	    } else {
		if (interp) {
		    Tcl_SetObjResult(interp, Tcl_NewStringObj(
			    "bad value for -translation: must be one of "
                            "auto, binary, cr, lf, crlf, or platform", -1));
		}
		ckfree(argv);
		return TCL_ERROR;
	    }

	    /*
	     * Reset the EOL flags since we need to look at any buffered data
	     * to see if the new translation mode allows us to complete the
	     * line.
	     */

	    if (translation != statePtr->inputTranslation) {
		statePtr->inputTranslation = translation;
		ResetFlag(statePtr, INPUT_SAW_CR | CHANNEL_NEED_MORE_DATA);
		UpdateInterest(chanPtr);
	    }
	}
	if (writeMode) {
	    if (*writeMode == '\0') {
		/* Do nothing. */
	    } else if (strcmp(writeMode, "auto") == 0) {
		/*
		 * This is a hack to get TCP sockets to produce output in CRLF
		 * mode if they are being set into AUTO mode. A better
		 * solution for achieving this effect will be coded later.
		 */

		if (strcmp(Tcl_ChannelName(chanPtr->typePtr), "tcp") == 0) {
		    statePtr->outputTranslation = TCL_TRANSLATE_CRLF;
		} else {
		    statePtr->outputTranslation = TCL_PLATFORM_TRANSLATION;
		}
	    } else if (strcmp(writeMode, "binary") == 0) {
		statePtr->outEofChar = 0;
		statePtr->outputTranslation = TCL_TRANSLATE_LF;
		Tcl_FreeEncoding(statePtr->encoding);
		statePtr->encoding = NULL;
	    } else if (strcmp(writeMode, "lf") == 0) {
		statePtr->outputTranslation = TCL_TRANSLATE_LF;
	    } else if (strcmp(writeMode, "cr") == 0) {
		statePtr->outputTranslation = TCL_TRANSLATE_CR;
	    } else if (strcmp(writeMode, "crlf") == 0) {
		statePtr->outputTranslation = TCL_TRANSLATE_CRLF;
	    } else if (strcmp(writeMode, "platform") == 0) {
		statePtr->outputTranslation = TCL_PLATFORM_TRANSLATION;
	    } else {
		if (interp) {
		    Tcl_SetObjResult(interp, Tcl_NewStringObj(
			    "bad value for -translation: must be one of "
                            "auto, binary, cr, lf, crlf, or platform", -1));
		}
		ckfree(argv);
		return TCL_ERROR;
	    }
	}
	ckfree(argv);
	return TCL_OK;
    } else if (chanPtr->typePtr->setOptionProc != NULL) {
	return chanPtr->typePtr->setOptionProc(chanPtr->instanceData, interp,
		optionName, newValue);
    } else {
	return Tcl_BadChannelOption(interp, optionName, NULL);
    }

    /*
     * If bufsize changes, need to get rid of old utility buffer.
     */

    if (statePtr->saveInBufPtr != NULL) {
	RecycleBuffer(statePtr, statePtr->saveInBufPtr, 1);
	statePtr->saveInBufPtr = NULL;
    }
    if ((statePtr->inQueueHead != NULL)
	    && (statePtr->inQueueHead->nextPtr == NULL)
	    && IsBufferEmpty(statePtr->inQueueHead)) {
	RecycleBuffer(statePtr, statePtr->inQueueHead, 1);
	statePtr->inQueueHead = NULL;
	statePtr->inQueueTail = NULL;
    }

    return TCL_OK;
}

/*
 *----------------------------------------------------------------------
 *
 * CleanupChannelHandlers --
 *
 *	Removes channel handlers that refer to the supplied interpreter, so
 *	that if the actual channel is not closed now, these handlers will not
 *	run on subsequent events on the channel. This would be erroneous,
 *	because the interpreter no longer has a reference to this channel.
 *
 * Results:
 *	None.
 *
 * Side effects:
 *	Removes channel handlers.
 *
 *----------------------------------------------------------------------
 */

static void
CleanupChannelHandlers(
    Tcl_Interp *interp,
    Channel *chanPtr)
{
    ChannelState *statePtr = chanPtr->state;
				/* State info for channel */
    EventScriptRecord *sPtr, *prevPtr, *nextPtr;

    /*
     * Remove fileevent records on this channel that refer to the given
     * interpreter.
     */

    for (sPtr = statePtr->scriptRecordPtr, prevPtr = NULL;
	    sPtr != NULL; sPtr = nextPtr) {
	nextPtr = sPtr->nextPtr;
	if (sPtr->interp == interp) {
	    if (prevPtr == NULL) {
		statePtr->scriptRecordPtr = nextPtr;
	    } else {
		prevPtr->nextPtr = nextPtr;
	    }

	    Tcl_DeleteChannelHandler((Tcl_Channel) chanPtr,
		    TclChannelEventScriptInvoker, sPtr);

	    TclDecrRefCount(sPtr->scriptPtr);
	    ckfree(sPtr);
	} else {
	    prevPtr = sPtr;
	}
    }
}

/*
 *----------------------------------------------------------------------
 *
 * Tcl_NotifyChannel --
 *
 *	This procedure is called by a channel driver when a driver detects an
 *	event on a channel. This procedure is responsible for actually
 *	handling the event by invoking any channel handler callbacks.
 *
 * Results:
 *	None.
 *
 * Side effects:
 *	Whatever the channel handler callback procedure does.
 *
 *----------------------------------------------------------------------
 */

void
Tcl_NotifyChannel(
    Tcl_Channel channel,	/* Channel that detected an event. */
    int mask)			/* OR'ed combination of TCL_READABLE,
				 * TCL_WRITABLE, or TCL_EXCEPTION: indicates
				 * which events were detected. */
{
    Channel *chanPtr = (Channel *) channel;
    ChannelState *statePtr = chanPtr->state;
				/* State info for channel */
    ChannelHandler *chPtr;
    ThreadSpecificData *tsdPtr = TCL_TSD_INIT(&dataKey);
    NextChannelHandler nh;
    Channel *upChanPtr;
    const Tcl_ChannelType *upTypePtr;

#ifdef TCL_IO_TRACK_OS_FOR_DRIVER_WITH_BAD_BLOCKING
    /*
     * [SF Tcl Bug 943274] For a non-blocking channel without blockmodeproc we
     * keep track of actual input coming from the OS so that we can do a
     * credible imitation of non-blocking behaviour.
     */

    if ((mask & TCL_READABLE) &&
	    GotFlag(statePtr, CHANNEL_NONBLOCKING) &&
	    (Tcl_ChannelBlockModeProc(chanPtr->typePtr) == NULL) &&
	    !GotFlag(statePtr, CHANNEL_TIMER_FEV)) {
	SetFlag(statePtr, CHANNEL_HAS_MORE_DATA);
    }
#endif /* TCL_IO_TRACK_OS_FOR_DRIVER_WITH_BAD_BLOCKING */

    /*
     * In contrast to the other API functions this procedure walks towards the
     * top of a stack and not down from it.
     *
     * The channel calling this procedure is the one who generated the event,
     * and thus does not take part in handling it. IOW, its HandlerProc is not
     * called, instead we begin with the channel above it.
     *
     * This behaviour also allows the transformation channels to generate
     * their own events and pass them upward.
     */

    while (mask && (chanPtr->upChanPtr != NULL)) {
	Tcl_DriverHandlerProc *upHandlerProc;

	upChanPtr = chanPtr->upChanPtr;
	upTypePtr = upChanPtr->typePtr;
	upHandlerProc = Tcl_ChannelHandlerProc(upTypePtr);
	if (upHandlerProc != NULL) {
	    mask = upHandlerProc(upChanPtr->instanceData, mask);
	}

	/*
	 * ELSE: Ignore transformations which are unable to handle the event
	 * coming from below. Assume that they don't change the mask and pass
	 * it on.
	 */

	chanPtr = upChanPtr;
    }

    channel = (Tcl_Channel) chanPtr;

    /*
     * Here we have either reached the top of the stack or the mask is empty.
     * We break out of the procedure if it is the latter.
     */

    if (!mask) {
	return;
    }

    /*
     * We are now above the topmost channel in a stack and have events left.
     * Now call the channel handlers as usual.
     *
     * Preserve the channel struct in case the script closes it.
     */

    Tcl_Preserve(channel);
    Tcl_Preserve(statePtr);

    /*
     * If we are flushing in the background, be sure to call FlushChannel for
     * writable events. Note that we have to discard the writable event so we
     * don't call any write handlers before the flush is complete.
     */

    if (GotFlag(statePtr, BG_FLUSH_SCHEDULED) && (mask & TCL_WRITABLE)) {
	FlushChannel(NULL, chanPtr, 1);
	mask &= ~TCL_WRITABLE;
    }

    /*
     * Add this invocation to the list of recursive invocations of
     * ChannelHandlerEventProc.
     */

    nh.nextHandlerPtr = NULL;
    nh.nestedHandlerPtr = tsdPtr->nestedHandlerPtr;
    tsdPtr->nestedHandlerPtr = &nh;

    for (chPtr = statePtr->chPtr; chPtr != NULL; ) {
	/*
	 * If this channel handler is interested in any of the events that
	 * have occurred on the channel, invoke its procedure.
	 */

	if ((chPtr->mask & mask) != 0) {
	    nh.nextHandlerPtr = chPtr->nextPtr;
	    chPtr->proc(chPtr->clientData, mask);
	    chPtr = nh.nextHandlerPtr;
	} else {
	    chPtr = chPtr->nextPtr;
	}
    }

    /*
     * Update the notifier interest, since it may have changed after invoking
     * event handlers. Skip that if the channel was deleted in the call to the
     * channel handler.
     */

    if (chanPtr->typePtr != NULL) {
	UpdateInterest(chanPtr);
    }

    Tcl_Release(statePtr);
    Tcl_Release(channel);

    tsdPtr->nestedHandlerPtr = nh.nestedHandlerPtr;
}

/*
 *----------------------------------------------------------------------
 *
 * UpdateInterest --
 *
 *	Arrange for the notifier to call us back at appropriate times based on
 *	the current state of the channel.
 *
 * Results:
 *	None.
 *
 * Side effects:
 *	May schedule a timer or driver handler.
 *
 *----------------------------------------------------------------------
 */

static void
UpdateInterest(
    Channel *chanPtr)		/* Channel to update. */
{
    ChannelState *statePtr = chanPtr->state;
				/* State info for channel */
    int mask = statePtr->interestMask;

    /*
     * If there are flushed buffers waiting to be written, then we need to
     * watch for the channel to become writable.
     */

    if (GotFlag(statePtr, BG_FLUSH_SCHEDULED)) {
	mask |= TCL_WRITABLE;
    }

    /*
     * If there is data in the input queue, and we aren't waiting for more
     * data, then we need to schedule a timer so we don't block in the
     * notifier. Also, cancel the read interest so we don't get duplicate
     * events.
     */

    if (mask & TCL_READABLE) {
	if (!GotFlag(statePtr, CHANNEL_NEED_MORE_DATA)
		&& (statePtr->inQueueHead != NULL)
		&& IsBufferReady(statePtr->inQueueHead)) {
	    mask &= ~TCL_READABLE;

	    /*
	     * Andreas Kupries, April 11, 2003
	     *
	     * Some operating systems (Solaris 2.6 and higher (but not Solaris
	     * 2.5, go figure)) generate READABLE and EXCEPTION events when
	     * select()'ing [*] on a plain file, even if EOF was not yet
	     * reached. This is a problem in the following situation:
	     *
	     * - An extension asks to get both READABLE and EXCEPTION events.
	     * - It reads data into a buffer smaller than the buffer used by
	     *	 Tcl itself.
	     * - It does not process all events in the event queue, but only
	     *	 one, at least in some situations.
	     *
	     * In that case we can get into a situation where
	     *
	     * - Tcl drops READABLE here, because it has data in its own
	     *	 buffers waiting to be read by the extension.
	     * - A READABLE event is syntesized via timer.
	     * - The OS still reports the EXCEPTION condition on the file.
	     * - And the extension gets the EXCPTION event first, and handles
	     *	 this as EOF.
	     *
	     * End result ==> Premature end of reading from a file.
	     *
	     * The concrete example is 'Expect', and its [expect] command
	     * (and at the C-level, deep in the bowels of Expect,
	     * 'exp_get_next_event'. See marker 'SunOS' for commentary in
	     * that function too).
	     *
	     * [*] As the Tcl notifier does. See also for marker 'SunOS' in
	     * file 'exp_event.c' of Expect.
	     *
	     * Our solution here is to drop the interest in the EXCEPTION
	     * events too. This compiles on all platforms, and also passes the
	     * testsuite on all of them.
	     */

	    mask &= ~TCL_EXCEPTION;

	    if (!statePtr->timer) {
		statePtr->timer = Tcl_CreateTimerHandler(SYNTHETIC_EVENT_TIME,
                        ChannelTimerProc, chanPtr);
	    }
	}
    }
    ChanWatch(chanPtr, mask);
}

/*
 *----------------------------------------------------------------------
 *
 * ChannelTimerProc --
 *
 *	Timer handler scheduled by UpdateInterest to monitor the channel
 *	buffers until they are empty.
 *
 * Results:
 *	None.
 *
 * Side effects:
 *	May invoke channel handlers.
 *
 *----------------------------------------------------------------------
 */

static void
ChannelTimerProc(
    ClientData clientData)
{
    Channel *chanPtr = clientData;
    ChannelState *statePtr = chanPtr->state;
				/* State info for channel */

    if (!GotFlag(statePtr, CHANNEL_NEED_MORE_DATA)
	    && (statePtr->interestMask & TCL_READABLE)
	    && (statePtr->inQueueHead != NULL)
	    && IsBufferReady(statePtr->inQueueHead)) {
	/*
	 * Restart the timer in case a channel handler reenters the event loop
	 * before UpdateInterest gets called by Tcl_NotifyChannel.
	 */

	statePtr->timer = Tcl_CreateTimerHandler(SYNTHETIC_EVENT_TIME,
                ChannelTimerProc,chanPtr);

#ifdef TCL_IO_TRACK_OS_FOR_DRIVER_WITH_BAD_BLOCKING
	/*
	 * Set the TIMER flag to notify the higher levels that the driver
	 * might have no data for us. We do this only if we are in
	 * non-blocking mode and the driver has no BlockModeProc because only
	 * then we really don't know if the driver will block or not. A
	 * similar test is done in "PeekAhead".
	 */

	if (GotFlag(statePtr, CHANNEL_NONBLOCKING) &&
		(Tcl_ChannelBlockModeProc(chanPtr->typePtr) == NULL)) {
	    SetFlag(statePtr, CHANNEL_TIMER_FEV);
	}
#endif /* TCL_IO_TRACK_OS_FOR_DRIVER_WITH_BAD_BLOCKING */

	Tcl_Preserve(statePtr);
	Tcl_NotifyChannel((Tcl_Channel) chanPtr, TCL_READABLE);

#ifdef TCL_IO_TRACK_OS_FOR_DRIVER_WITH_BAD_BLOCKING
	ResetFlag(statePtr, CHANNEL_TIMER_FEV);
#endif /* TCL_IO_TRACK_OS_FOR_DRIVER_WITH_BAD_BLOCKING */

	Tcl_Release(statePtr);
    } else {
	statePtr->timer = NULL;
	UpdateInterest(chanPtr);
    }
}

/*
 *----------------------------------------------------------------------
 *
 * Tcl_CreateChannelHandler --
 *
 *	Arrange for a given procedure to be invoked whenever the channel
 *	indicated by the chanPtr arg becomes readable or writable.
 *
 * Results:
 *	None.
 *
 * Side effects:
 *	From now on, whenever the I/O channel given by chanPtr becomes ready
 *	in the way indicated by mask, proc will be invoked. See the manual
 *	entry for details on the calling sequence to proc. If there is already
 *	an event handler for chan, proc and clientData, then the mask will be
 *	updated.
 *
 *----------------------------------------------------------------------
 */

void
Tcl_CreateChannelHandler(
    Tcl_Channel chan,		/* The channel to create the handler for. */
    int mask,			/* OR'ed combination of TCL_READABLE,
				 * TCL_WRITABLE, and TCL_EXCEPTION: indicates
				 * conditions under which proc should be
				 * called. Use 0 to disable a registered
				 * handler. */
    Tcl_ChannelProc *proc,	/* Procedure to call for each selected
				 * event. */
    ClientData clientData)	/* Arbitrary data to pass to proc. */
{
    ChannelHandler *chPtr;
    Channel *chanPtr = (Channel *) chan;
    ChannelState *statePtr = chanPtr->state;
				/* State info for channel */

    /*
     * Check whether this channel handler is not already registered. If it is
     * not, create a new record, else reuse existing record (smash current
     * values).
     */

    for (chPtr = statePtr->chPtr; chPtr != NULL; chPtr = chPtr->nextPtr) {
	if ((chPtr->chanPtr == chanPtr) && (chPtr->proc == proc) &&
		(chPtr->clientData == clientData)) {
	    break;
	}
    }
    if (chPtr == NULL) {
	chPtr = ckalloc(sizeof(ChannelHandler));
	chPtr->mask = 0;
	chPtr->proc = proc;
	chPtr->clientData = clientData;
	chPtr->chanPtr = chanPtr;
	chPtr->nextPtr = statePtr->chPtr;
	statePtr->chPtr = chPtr;
    }

    /*
     * The remainder of the initialization below is done regardless of whether
     * or not this is a new record or a modification of an old one.
     */

    chPtr->mask = mask;

    /*
     * Recompute the interest mask for the channel - this call may actually be
     * disabling an existing handler.
     */

    statePtr->interestMask = 0;
    for (chPtr = statePtr->chPtr; chPtr != NULL; chPtr = chPtr->nextPtr) {
	statePtr->interestMask |= chPtr->mask;
    }

    UpdateInterest(statePtr->topChanPtr);
}

/*
 *----------------------------------------------------------------------
 *
 * Tcl_DeleteChannelHandler --
 *
 *	Cancel a previously arranged callback arrangement for an IO channel.
 *
 * Results:
 *	None.
 *
 * Side effects:
 *	If a callback was previously registered for this chan, proc and
 *	clientData, it is removed and the callback will no longer be called
 *	when the channel becomes ready for IO.
 *
 *----------------------------------------------------------------------
 */

void
Tcl_DeleteChannelHandler(
    Tcl_Channel chan,		/* The channel for which to remove the
				 * callback. */
    Tcl_ChannelProc *proc,	/* The procedure in the callback to delete. */
    ClientData clientData)	/* The client data in the callback to
				 * delete. */
{
    ThreadSpecificData *tsdPtr = TCL_TSD_INIT(&dataKey);
    ChannelHandler *chPtr, *prevChPtr;
    Channel *chanPtr = (Channel *) chan;
    ChannelState *statePtr = chanPtr->state;
				/* State info for channel */
    NextChannelHandler *nhPtr;

    /*
     * Find the entry and the previous one in the list.
     */

    for (prevChPtr = NULL, chPtr = statePtr->chPtr; chPtr != NULL;
	    chPtr = chPtr->nextPtr) {
	if ((chPtr->chanPtr == chanPtr) && (chPtr->clientData == clientData)
		&& (chPtr->proc == proc)) {
	    break;
	}
	prevChPtr = chPtr;
    }

    /*
     * If not found, return without doing anything.
     */

    if (chPtr == NULL) {
	return;
    }

    /*
     * If ChannelHandlerEventProc is about to process this handler, tell it to
     * process the next one instead - we are going to delete *this* one.
     */

    for (nhPtr = tsdPtr->nestedHandlerPtr; nhPtr != NULL;
	    nhPtr = nhPtr->nestedHandlerPtr) {
	if (nhPtr->nextHandlerPtr == chPtr) {
	    nhPtr->nextHandlerPtr = chPtr->nextPtr;
	}
    }

    /*
     * Splice it out of the list of channel handlers.
     */

    if (prevChPtr == NULL) {
	statePtr->chPtr = chPtr->nextPtr;
    } else {
	prevChPtr->nextPtr = chPtr->nextPtr;
    }
    ckfree(chPtr);

    /*
     * Recompute the interest list for the channel, so that infinite loops
     * will not result if Tcl_DeleteChannelHandler is called inside an event.
     */

    statePtr->interestMask = 0;
    for (chPtr = statePtr->chPtr; chPtr != NULL; chPtr = chPtr->nextPtr) {
	statePtr->interestMask |= chPtr->mask;
    }

    UpdateInterest(statePtr->topChanPtr);
}

/*
 *----------------------------------------------------------------------
 *
 * DeleteScriptRecord --
 *
 *	Delete a script record for this combination of channel, interp and
 *	mask.
 *
 * Results:
 *	None.
 *
 * Side effects:
 *	Deletes a script record and cancels a channel event handler.
 *
 *----------------------------------------------------------------------
 */

static void
DeleteScriptRecord(
    Tcl_Interp *interp,		/* Interpreter in which script was to be
				 * executed. */
    Channel *chanPtr,		/* The channel for which to delete the script
				 * record (if any). */
    int mask)			/* Events in mask must exactly match mask of
				 * script to delete. */
{
    ChannelState *statePtr = chanPtr->state;
				/* State info for channel */
    EventScriptRecord *esPtr, *prevEsPtr;

    for (esPtr = statePtr->scriptRecordPtr, prevEsPtr = NULL; esPtr != NULL;
	    prevEsPtr = esPtr, esPtr = esPtr->nextPtr) {
	if ((esPtr->interp == interp) && (esPtr->mask == mask)) {
	    if (esPtr == statePtr->scriptRecordPtr) {
		statePtr->scriptRecordPtr = esPtr->nextPtr;
	    } else {
		CLANG_ASSERT(prevEsPtr);
		prevEsPtr->nextPtr = esPtr->nextPtr;
	    }

	    Tcl_DeleteChannelHandler((Tcl_Channel) chanPtr,
		    TclChannelEventScriptInvoker, esPtr);

	    TclDecrRefCount(esPtr->scriptPtr);
	    ckfree(esPtr);

	    break;
	}
    }
}

/*
 *----------------------------------------------------------------------
 *
 * CreateScriptRecord --
 *
 *	Creates a record to store a script to be executed when a specific
 *	event fires on a specific channel.
 *
 * Results:
 *	None.
 *
 * Side effects:
 *	Causes the script to be stored for later execution.
 *
 *----------------------------------------------------------------------
 */

static void
CreateScriptRecord(
    Tcl_Interp *interp,		/* Interpreter in which to execute the stored
				 * script. */
    Channel *chanPtr,		/* Channel for which script is to be stored */
    int mask,			/* Set of events for which script will be
				 * invoked. */
    Tcl_Obj *scriptPtr)		/* Pointer to script object. */
{
    ChannelState *statePtr = chanPtr->state;
				/* State info for channel */
    EventScriptRecord *esPtr;
    int makeCH;

    for (esPtr=statePtr->scriptRecordPtr; esPtr!=NULL; esPtr=esPtr->nextPtr) {
	if ((esPtr->interp == interp) && (esPtr->mask == mask)) {
	    TclDecrRefCount(esPtr->scriptPtr);
	    esPtr->scriptPtr = NULL;
	    break;
	}
    }

    makeCH = (esPtr == NULL);

    if (makeCH) {
	esPtr = ckalloc(sizeof(EventScriptRecord));
    }

    /*
     * Initialize the structure before calling Tcl_CreateChannelHandler,
     * because a reflected channel calling 'chan postevent' aka
     * 'Tcl_NotifyChannel' in its 'watch'Proc will invoke
     * 'TclChannelEventScriptInvoker' immediately, and we do not wish it to
     * see uninitialized memory and crash. See [Bug 2918110].
     */

    esPtr->chanPtr = chanPtr;
    esPtr->interp = interp;
    esPtr->mask = mask;
    Tcl_IncrRefCount(scriptPtr);
    esPtr->scriptPtr = scriptPtr;

    if (makeCH) {
	esPtr->nextPtr = statePtr->scriptRecordPtr;
	statePtr->scriptRecordPtr = esPtr;

	Tcl_CreateChannelHandler((Tcl_Channel) chanPtr, mask,
		TclChannelEventScriptInvoker, esPtr);
    }
}

/*
 *----------------------------------------------------------------------
 *
 * TclChannelEventScriptInvoker --
 *
 *	Invokes a script scheduled by "fileevent" for when the channel becomes
 *	ready for IO. This function is invoked by the channel handler which
 *	was created by the Tcl "fileevent" command.
 *
 * Results:
 *	None.
 *
 * Side effects:
 *	Whatever the script does.
 *
 *----------------------------------------------------------------------
 */

void
TclChannelEventScriptInvoker(
    ClientData clientData,	/* The script+interp record. */
    int mask)			/* Not used. */
{
    Tcl_Interp *interp;		/* Interpreter in which to eval the script. */
    Channel *chanPtr;		/* The channel for which this handler is
				 * registered. */
    EventScriptRecord *esPtr;	/* The event script + interpreter to eval it
				 * in. */
    int result;			/* Result of call to eval script. */

    esPtr = clientData;
    chanPtr = esPtr->chanPtr;
    mask = esPtr->mask;
    interp = esPtr->interp;

    /*
     * We must preserve the interpreter so we can report errors on it later.
     * Note that we do not need to preserve the channel because that is done
     * by Tcl_NotifyChannel before calling channel handlers.
     */

    Tcl_Preserve(interp);
    Tcl_Preserve(chanPtr);
    result = Tcl_EvalObjEx(interp, esPtr->scriptPtr, TCL_EVAL_GLOBAL);

    /*
     * On error, cause a background error and remove the channel handler and
     * the script record.
     *
     * NOTE: Must delete channel handler before causing the background error
     * because the background error may want to reinstall the handler.
     */

    if (result != TCL_OK) {
	if (chanPtr->typePtr != NULL) {
	    DeleteScriptRecord(interp, chanPtr, mask);
	}
	Tcl_BackgroundException(interp, result);
    }
    Tcl_Release(chanPtr);
    Tcl_Release(interp);
}

/*
 *----------------------------------------------------------------------
 *
 * Tcl_FileEventObjCmd --
 *
 *	This procedure implements the "fileevent" Tcl command. See the user
 *	documentation for details on what it does. This command is based on
 *	the Tk command "fileevent" which in turn is based on work contributed
 *	by Mark Diekhans.
 *
 * Results:
 *	A standard Tcl result.
 *
 * Side effects:
 *	May create a channel handler for the specified channel.
 *
 *----------------------------------------------------------------------
 */

	/* ARGSUSED */
int
Tcl_FileEventObjCmd(
    ClientData clientData,	/* Not used. */
    Tcl_Interp *interp,		/* Interpreter in which the channel for which
				 * to create the handler is found. */
    int objc,			/* Number of arguments. */
    Tcl_Obj *const objv[])	/* Argument objects. */
{
    Channel *chanPtr;		/* The channel to create the handler for. */
    ChannelState *statePtr;	/* State info for channel */
    Tcl_Channel chan;		/* The opaque type for the channel. */
    const char *chanName;
    int modeIndex;		/* Index of mode argument. */
    int mask;
    static const char *const modeOptions[] = {"readable", "writable", NULL};
    static const int maskArray[] = {TCL_READABLE, TCL_WRITABLE};

    if ((objc != 3) && (objc != 4)) {
	Tcl_WrongNumArgs(interp, 1, objv, "channelId event ?script?");
	return TCL_ERROR;
    }
    if (Tcl_GetIndexFromObj(interp, objv[2], modeOptions, "event name", 0,
	    &modeIndex) != TCL_OK) {
	return TCL_ERROR;
    }
    mask = maskArray[modeIndex];

    chanName = TclGetString(objv[1]);
    chan = Tcl_GetChannel(interp, chanName, NULL);
    if (chan == NULL) {
	return TCL_ERROR;
    }
    chanPtr = (Channel *) chan;
    statePtr = chanPtr->state;
    if ((statePtr->flags & mask) == 0) {
	Tcl_SetObjResult(interp, Tcl_ObjPrintf("channel is not %s",
		(mask == TCL_READABLE) ? "readable" : "writable"));
	return TCL_ERROR;
    }

    /*
     * If we are supposed to return the script, do so.
     */

    if (objc == 3) {
	EventScriptRecord *esPtr;

	for (esPtr = statePtr->scriptRecordPtr; esPtr != NULL;
		esPtr = esPtr->nextPtr) {
	    if ((esPtr->interp == interp) && (esPtr->mask == mask)) {
		Tcl_SetObjResult(interp, esPtr->scriptPtr);
		break;
	    }
	}
	return TCL_OK;
    }

    /*
     * If we are supposed to delete a stored script, do so.
     */

    if (*(TclGetString(objv[3])) == '\0') {
	DeleteScriptRecord(interp, chanPtr, mask);
	return TCL_OK;
    }

    /*
     * Make the script record that will link between the event and the script
     * to invoke. This also creates a channel event handler which will
     * evaluate the script in the supplied interpreter.
     */

    CreateScriptRecord(interp, chanPtr, mask, objv[3]);

    return TCL_OK;
}

/*
 *----------------------------------------------------------------------
 *
 * ZeroTransferTimerProc --
 *
 *	Timer handler scheduled by TclCopyChannel so that -command is
 *	called asynchronously even when -size is 0.
 *
 * Results:
 *	None.
 *
 * Side effects:
 *	Calls CopyData for -command invocation.
 *
 *----------------------------------------------------------------------
 */

static void
ZeroTransferTimerProc(
    ClientData clientData)
{
    /* calling CopyData with mask==0 still implies immediate invocation of the
     *  -command callback, and completion of the fcopy.
     */
    CopyData(clientData, 0);
}

/*
 *----------------------------------------------------------------------
 *
 * TclCopyChannel --
 *
 *	This routine copies data from one channel to another, either
 *	synchronously or asynchronously. If a command script is supplied, the
 *	operation runs in the background. The script is invoked when the copy
 *	completes. Otherwise the function waits until the copy is completed
 *	before returning.
 *
 * Results:
 *	A standard Tcl result.
 *
 * Side effects:
 *	May schedule a background copy operation that causes both channels to
 *	be marked busy.
 *
 *----------------------------------------------------------------------
 */

int
TclCopyChannelOld(
    Tcl_Interp *interp,		/* Current interpreter. */
    Tcl_Channel inChan,		/* Channel to read from. */
    Tcl_Channel outChan,	/* Channel to write to. */
    int toRead,			/* Amount of data to copy, or -1 for all. */
    Tcl_Obj *cmdPtr)		/* Pointer to script to execute or NULL. */
{
    return TclCopyChannel(interp, inChan, outChan, (Tcl_WideInt) toRead,
            cmdPtr);
}

int
TclCopyChannel(
    Tcl_Interp *interp,		/* Current interpreter. */
    Tcl_Channel inChan,		/* Channel to read from. */
    Tcl_Channel outChan,	/* Channel to write to. */
    Tcl_WideInt toRead,		/* Amount of data to copy, or -1 for all. */
    Tcl_Obj *cmdPtr)		/* Pointer to script to execute or NULL. */
{
    Channel *inPtr = (Channel *) inChan;
    Channel *outPtr = (Channel *) outChan;
    ChannelState *inStatePtr, *outStatePtr;
    int readFlags, writeFlags;
    CopyState *csPtr;
    int nonBlocking = (cmdPtr) ? CHANNEL_NONBLOCKING : 0;

    inStatePtr = inPtr->state;
    outStatePtr = outPtr->state;

    if (BUSY_STATE(inStatePtr, TCL_READABLE)) {
	if (interp) {
	    Tcl_SetObjResult(interp, Tcl_ObjPrintf(
                    "channel \"%s\" is busy", Tcl_GetChannelName(inChan)));
	}
	return TCL_ERROR;
    }
    if (BUSY_STATE(outStatePtr, TCL_WRITABLE)) {
	if (interp) {
	    Tcl_SetObjResult(interp, Tcl_ObjPrintf(
                    "channel \"%s\" is busy", Tcl_GetChannelName(outChan)));
	}
	return TCL_ERROR;
    }

    readFlags = inStatePtr->flags;
    writeFlags = outStatePtr->flags;

    /*
     * Set up the blocking mode appropriately. Background copies need
     * non-blocking channels. Foreground copies need blocking channels. If
     * there is an error, restore the old blocking mode.
     */

    if (nonBlocking != (readFlags & CHANNEL_NONBLOCKING)) {
	if (SetBlockMode(interp, inPtr, nonBlocking ?
		TCL_MODE_NONBLOCKING : TCL_MODE_BLOCKING) != TCL_OK) {
	    return TCL_ERROR;
	}
    }
    if ((inPtr!=outPtr) && (nonBlocking!=(writeFlags&CHANNEL_NONBLOCKING)) &&
	    (SetBlockMode(NULL, outPtr, nonBlocking ?
		    TCL_MODE_NONBLOCKING : TCL_MODE_BLOCKING) != TCL_OK) &&
	    (nonBlocking != (readFlags & CHANNEL_NONBLOCKING))) {
	SetBlockMode(NULL, inPtr, (readFlags & CHANNEL_NONBLOCKING)
		? TCL_MODE_NONBLOCKING : TCL_MODE_BLOCKING);
	return TCL_ERROR;
    }

    /*
     * Make sure the output side is unbuffered.
     */

    outStatePtr->flags = (outStatePtr->flags & ~CHANNEL_LINEBUFFERED)
	    | CHANNEL_UNBUFFERED;

    /*
     * Allocate a new CopyState to maintain info about the current copy in
     * progress. This structure will be deallocated when the copy is
     * completed.
     */

    csPtr = ckalloc(sizeof(CopyState) + inStatePtr->bufSize);
    csPtr->bufSize = inStatePtr->bufSize;
    csPtr->readPtr = inPtr;
    csPtr->writePtr = outPtr;
    csPtr->readFlags = readFlags;
    csPtr->writeFlags = writeFlags;
    csPtr->toRead = toRead;
    csPtr->total = (Tcl_WideInt) 0;
    csPtr->interp = interp;
    if (cmdPtr) {
	Tcl_IncrRefCount(cmdPtr);
    }
    csPtr->cmdPtr = cmdPtr;

    inStatePtr->csPtrR  = csPtr;
    outStatePtr->csPtrW = csPtr;

    /*
     * Special handling of -size 0 async transfers, so that the -command is
     * still called asynchronously.
     */

    if ((nonBlocking == CHANNEL_NONBLOCKING) && (toRead == 0)) {
        Tcl_CreateTimerHandler(0, ZeroTransferTimerProc, csPtr);
        return 0;
    }

    /*
     * Start copying data between the channels.
     */

    return CopyData(csPtr, 0);
}

/*
 *----------------------------------------------------------------------
 *
 * CopyData --
 *
 *	This function implements the lowest level of the copying mechanism for
 *	TclCopyChannel.
 *
 * Results:
 *	Returns TCL_OK on success, else TCL_ERROR.
 *
 * Side effects:
 *	Moves data between channels, may create channel handlers.
 *
 *----------------------------------------------------------------------
 */

static int
CopyData(
    CopyState *csPtr,		/* State of copy operation. */
    int mask)			/* Current channel event flags. */
{
    Tcl_Interp *interp;
    Tcl_Obj *cmdPtr, *errObj = NULL, *bufObj = NULL, *msg = NULL;
    Tcl_Channel inChan, outChan;
    ChannelState *inStatePtr, *outStatePtr;
    int result = TCL_OK, size, sizeb;
    Tcl_WideInt total;
    const char *buffer;
    int inBinary, outBinary, sameEncoding;
				/* Encoding control */
    int underflow;		/* Input underflow */

    inChan	= (Tcl_Channel) csPtr->readPtr;
    outChan	= (Tcl_Channel) csPtr->writePtr;
    inStatePtr	= csPtr->readPtr->state;
    outStatePtr	= csPtr->writePtr->state;
    interp	= csPtr->interp;
    cmdPtr	= csPtr->cmdPtr;

    /*
     * Copy the data the slow way, using the translation mechanism.
     *
     * Note: We have make sure that we use the topmost channel in a stack for
     * the copying. The caller uses Tcl_GetChannel to access it, and thus gets
     * the bottom of the stack.
     */

    inBinary = (inStatePtr->encoding == NULL);
    outBinary = (outStatePtr->encoding == NULL);
    sameEncoding = (inStatePtr->encoding == outStatePtr->encoding);

    if (!(inBinary || sameEncoding)) {
	TclNewObj(bufObj);
	Tcl_IncrRefCount(bufObj);
    }

    while (csPtr->toRead != (Tcl_WideInt) 0) {
	/*
	 * Check for unreported background errors.
	 */

	Tcl_GetChannelError(inChan, &msg);
	if ((inStatePtr->unreportedError != 0) || (msg != NULL)) {
	    Tcl_SetErrno(inStatePtr->unreportedError);
	    inStatePtr->unreportedError = 0;
	    goto readError;
	}
	Tcl_GetChannelError(outChan, &msg);
	if ((outStatePtr->unreportedError != 0) || (msg != NULL)) {
	    Tcl_SetErrno(outStatePtr->unreportedError);
	    outStatePtr->unreportedError = 0;
	    goto writeError;
	}

	if (cmdPtr && (mask == 0)) {
	    /*
	     * In async mode, we skip reading synchronously and fake an
	     * underflow instead to prime the readable fileevent.
	     */

	    size = 0;
	    underflow = 1;
	} else {
	    /*
	     * Read up to bufSize bytes.
	     */

	    if ((csPtr->toRead == (Tcl_WideInt) -1)
                    || (csPtr->toRead > (Tcl_WideInt) csPtr->bufSize)) {
		sizeb = csPtr->bufSize;
	    } else {
		sizeb = (int) csPtr->toRead;
	    }

	    if (inBinary || sameEncoding) {
		size = DoRead(inStatePtr->topChanPtr, csPtr->buffer, sizeb,
                              !GotFlag(inStatePtr, CHANNEL_NONBLOCKING));
	    } else {
		size = DoReadChars(inStatePtr->topChanPtr, bufObj, sizeb,
			0 /* No append */);
	    }
	    underflow = (size >= 0) && (size < sizeb);	/* Input underflow */
	}

	if (size < 0) {
	readError:
	    if (interp) {
		TclNewObj(errObj);
		Tcl_AppendStringsToObj(errObj, "error reading \"",
			Tcl_GetChannelName(inChan), "\": ", NULL);
		if (msg != NULL) {
		    Tcl_AppendObjToObj(errObj, msg);
		} else {
		    Tcl_AppendStringsToObj(errObj, Tcl_PosixError(interp),
			    NULL);
		}
	    }
	    if (msg != NULL) {
		Tcl_DecrRefCount(msg);
	    }
	    break;
	} else if (underflow) {
	    /*
	     * We had an underflow on the read side. If we are at EOF, and not
	     * in the synchronous part of an asynchronous fcopy, then the
	     * copying is done, otherwise set up a channel handler to detect
	     * when the channel becomes readable again.
	     */

	    if ((size == 0) && Tcl_Eof(inChan) && !(cmdPtr && (mask == 0))) {
		break;
	    }
	    if (cmdPtr && (!Tcl_Eof(inChan) || (mask == 0)) &&
                !(mask & TCL_READABLE)) {
		if (mask & TCL_WRITABLE) {
		    Tcl_DeleteChannelHandler(outChan, CopyEventProc, csPtr);
		}
		Tcl_CreateChannelHandler(inChan, TCL_READABLE, CopyEventProc,
			csPtr);
	    }
	    if (size == 0) {
		if (bufObj != NULL) {
		    TclDecrRefCount(bufObj);
		    bufObj = NULL;
		}
		return TCL_OK;
	    }
	}

	/*
	 * Now write the buffer out.
	 */

	if (inBinary || sameEncoding) {
	    buffer = csPtr->buffer;
	    sizeb = size;
	} else {
	    buffer = TclGetStringFromObj(bufObj, &sizeb);
	}

	if (outBinary || sameEncoding) {
	    sizeb = WriteBytes(outStatePtr->topChanPtr, buffer, sizeb);
	} else {
	    sizeb = WriteChars(outStatePtr->topChanPtr, buffer, sizeb);
	}

	/*
	 * [Bug 2895565]. At this point 'size' still contains the number of
	 * bytes or characters which have been read. We keep this to later to
	 * update the totals and toRead information, see marker (UP) below. We
	 * must not overwrite it with 'sizeb', which is the number of written
	 * bytes or characters, and both EOL translation and encoding
	 * conversion may have changed this number unpredictably in relation
	 * to 'size' (It can be smaller or larger, in the latter case able to
	 * drive toRead below -1, causing infinite looping). Completely
	 * unsuitable for updating totals and toRead.
	 */

	if (sizeb < 0) {
	writeError:
	    if (interp) {
		TclNewObj(errObj);
		Tcl_AppendStringsToObj(errObj, "error writing \"",
			Tcl_GetChannelName(outChan), "\": ", NULL);
		if (msg != NULL) {
		    Tcl_AppendObjToObj(errObj, msg);
		} else {
		    Tcl_AppendStringsToObj(errObj, Tcl_PosixError(interp),
			    NULL);
		}
	    }
	    if (msg != NULL) {
		Tcl_DecrRefCount(msg);
	    }
	    break;
	}

	/*
	 * Update the current byte count. Do it now so the count is valid
	 * before a return or break takes us out of the loop. The invariant at
	 * the top of the loop should be that csPtr->toRead holds the number
	 * of bytes left to copy.
	 */

	if (csPtr->toRead != -1) {
	    csPtr->toRead -= size;
	}
	csPtr->total += size;

	/*
	 * Break loop if EOF && (size>0)
	 */

	if (Tcl_Eof(inChan)) {
	    break;
	}

	/*
	 * Check to see if the write is happening in the background. If so,
	 * stop copying and wait for the channel to become writable again.
	 * After input underflow we already installed a readable handler
	 * therefore we don't need a writable handler.
	 */

	if (!underflow && GotFlag(outStatePtr, BG_FLUSH_SCHEDULED)) {
	    if (!(mask & TCL_WRITABLE)) {
		if (mask & TCL_READABLE) {
		    Tcl_DeleteChannelHandler(inChan, CopyEventProc, csPtr);
		}
		Tcl_CreateChannelHandler(outChan, TCL_WRITABLE,
			CopyEventProc, csPtr);
	    }
	    if (bufObj != NULL) {
		TclDecrRefCount(bufObj);
		bufObj = NULL;
	    }
	    return TCL_OK;
	}

	/*
	 * For background copies, we only do one buffer per invocation so we
	 * don't starve the rest of the system.
	 */

	if (cmdPtr && (csPtr->toRead != 0)) {
	    /*
	     * The first time we enter this code, there won't be a channel
	     * handler established yet, so do it here.
	     */

	    if (mask == 0) {
		Tcl_CreateChannelHandler(outChan, TCL_WRITABLE, CopyEventProc,
			csPtr);
	    }
	    if (bufObj != NULL) {
		TclDecrRefCount(bufObj);
		bufObj = NULL;
	    }
	    return TCL_OK;
	}
    } /* while */

    if (bufObj != NULL) {
	TclDecrRefCount(bufObj);
	bufObj = NULL;
    }

    /*
     * Make the callback or return the number of bytes transferred. The local
     * total is used because StopCopy frees csPtr.
     */

    total = csPtr->total;
    if (cmdPtr && interp) {
	int code;

	/*
	 * Get a private copy of the command so we can mutate it by adding
	 * arguments. Note that StopCopy frees our saved reference to the
	 * original command obj.
	 */

	cmdPtr = Tcl_DuplicateObj(cmdPtr);
	Tcl_IncrRefCount(cmdPtr);
	StopCopy(csPtr);
	Tcl_Preserve(interp);

	Tcl_ListObjAppendElement(interp, cmdPtr, Tcl_NewWideIntObj(total));
	if (errObj) {
	    Tcl_ListObjAppendElement(interp, cmdPtr, errObj);
	}
	code = Tcl_EvalObjEx(interp, cmdPtr, TCL_EVAL_GLOBAL);
	if (code != TCL_OK) {
	    Tcl_BackgroundException(interp, code);
	    result = TCL_ERROR;
	}
	TclDecrRefCount(cmdPtr);
	Tcl_Release(interp);
    } else {
	StopCopy(csPtr);
	if (interp) {
	    if (errObj) {
		Tcl_SetObjResult(interp, errObj);
		result = TCL_ERROR;
	    } else {
		Tcl_ResetResult(interp);
		Tcl_SetObjResult(interp, Tcl_NewWideIntObj(total));
	    }
	}
    }
    return result;
}

/*
 *----------------------------------------------------------------------
 *
 * DoRead --
 *
 *	Reads a given number of bytes from a channel. No encoding conversions
 *	are applied to the bytes being read.
 *
 * Results:
 *	The number of characters read, or -1 on error. Use Tcl_GetErrno() to
 *	retrieve the error code for the error that occurred.
 *
 * Side effects:
 *	May cause input to be buffered.
 *
 *----------------------------------------------------------------------
 */

static int
DoRead(
    Channel *chanPtr,		/* The channel from which to read. */
    char *bufPtr,		/* Where to store input read. */
    int toRead,			/* Maximum number of bytes to read. */
    int allowShortReads)	/* Allow half-blocking (pipes,sockets) */
{
    ChannelState *statePtr = chanPtr->state;
				/* State info for channel */
    int copied;			/* How many characters were copied into the
				 * result string? */
    int copiedNow;		/* How many characters were copied from the
				 * current input buffer? */
    int result;			/* Of calling GetInput. */

    /*
     * If we have not encountered a sticky EOF, clear the EOF bit. Either way
     * clear the BLOCKED bit. We want to discover these anew during each
     * operation.
     */

    if (!GotFlag(statePtr, CHANNEL_STICKY_EOF)) {
	ResetFlag(statePtr, CHANNEL_EOF);
    }
    ResetFlag(statePtr, CHANNEL_BLOCKED | CHANNEL_NEED_MORE_DATA);

    for (copied = 0; copied < toRead; copied += copiedNow) {
	copiedNow = CopyAndTranslateBuffer(statePtr, bufPtr + copied,
		toRead - copied);
	if (copiedNow == 0) {
	    if (GotFlag(statePtr, CHANNEL_EOF)) {
		goto done;
	    }
	    if (GotFlag(statePtr, CHANNEL_BLOCKED)) {
		if (GotFlag(statePtr, CHANNEL_NONBLOCKING)) {
		    goto done;
		}
		ResetFlag(statePtr, CHANNEL_BLOCKED);
	    }
	    result = GetInput(chanPtr);
	    if (result != 0) {
		if (result != EAGAIN) {
		    copied = -1;
		}
		goto done;
	    }
	} else if (allowShortReads) {
            copied += copiedNow;
            break;
        }
    }

    ResetFlag(statePtr, CHANNEL_BLOCKED);

    /*
     * Update the notifier state so we don't block while there is still data
     * in the buffers.
     */

  done:
    UpdateInterest(chanPtr);
    return copied;
}

/*
 *----------------------------------------------------------------------
 *
 * CopyAndTranslateBuffer --
 *
 *	Copy at most one buffer of input to the result space, doing eol
 *	translations according to mode in effect currently.
 *
 * Results:
 *	Number of bytes stored in the result buffer (as opposed to the number
 *	of bytes read from the channel). May return zero if no input is
 *	available to be translated.
 *
 * Side effects:
 *	Consumes buffered input. May deallocate one buffer.
 *
 *----------------------------------------------------------------------
 */

static int
CopyAndTranslateBuffer(
    ChannelState *statePtr,	/* Channel state from which to read input. */
    char *result,		/* Where to store the copied input. */
    int space)			/* How many bytes are available in result to
				 * store the copied input? */
{
    ChannelBuffer *bufPtr;	/* The buffer from which to copy bytes. */
    int bytesInBuffer;		/* How many bytes are available to be copied
				 * in the current input buffer? */
    int copied;			/* How many characters were already copied
				 * into the destination space? */
    int i;			/* Iterates over the copied input looking for
				 * the input eofChar. */

    /*
     * If there is no input at all, return zero. The invariant is that either
     * there is no buffer in the queue, or if the first buffer is empty, it is
     * also the last buffer (and thus there is no input in the queue). Note
     * also that if the buffer is empty, we leave it in the queue.
     */

    if (statePtr->inQueueHead == NULL) {
	return 0;
    }
    bufPtr = statePtr->inQueueHead;
    bytesInBuffer = BytesLeft(bufPtr);

    copied = 0;
    switch (statePtr->inputTranslation) {
    case TCL_TRANSLATE_LF:
	if (bytesInBuffer == 0) {
	    return 0;
	}

	/*
	 * Copy the current chunk into the result buffer.
	 */

	if (bytesInBuffer < space) {
	    space = bytesInBuffer;
	}
	memcpy(result, RemovePoint(bufPtr), (size_t) space);
	bufPtr->nextRemoved += space;
	copied = space;
	break;
    case TCL_TRANSLATE_CR: {
	char *end;

	if (bytesInBuffer == 0) {
	    return 0;
	}

	/*
	 * Copy the current chunk into the result buffer, then replace all \r
	 * with \n.
	 */

	if (bytesInBuffer < space) {
	    space = bytesInBuffer;
	}
	memcpy(result, RemovePoint(bufPtr), (size_t) space);
	bufPtr->nextRemoved += space;
	copied = space;

	for (end = result + copied; result < end; result++) {
	    if (*result == '\r') {
		*result = '\n';
	    }
	}
	break;
    }
    case TCL_TRANSLATE_CRLF: {
	char *src, *end, *dst;
	int curByte;

	/*
	 * If there is a held-back "\r" at EOF, produce it now.
	 */

	if (bytesInBuffer == 0) {
	    if ((statePtr->flags & (INPUT_SAW_CR | CHANNEL_EOF)) ==
		    (INPUT_SAW_CR | CHANNEL_EOF)) {
		result[0] = '\r';
		ResetFlag(statePtr, INPUT_SAW_CR);
		return 1;
	    }
	    return 0;
	}

	/*
	 * Copy the current chunk and replace "\r\n" with "\n" (but not
	 * standalone "\r"!).
	 */

	if (bytesInBuffer < space) {
	    space = bytesInBuffer;
	}
	memcpy(result, RemovePoint(bufPtr), (size_t) space);
	bufPtr->nextRemoved += space;
	copied = space;

	end = result + copied;
	dst = result;
	for (src = result; src < end; src++) {
	    curByte = *src;
	    if (curByte == '\n') {
		ResetFlag(statePtr, INPUT_SAW_CR);
	    } else if (GotFlag(statePtr, INPUT_SAW_CR)) {
		ResetFlag(statePtr, INPUT_SAW_CR);
		*dst = '\r';
		dst++;
	    }
	    if (curByte == '\r') {
		SetFlag(statePtr, INPUT_SAW_CR);
	    } else {
		*dst = (char) curByte;
		dst++;
	    }
	}
	copied = dst - result;
	break;
    }
    case TCL_TRANSLATE_AUTO: {
	char *src, *end, *dst;
	int curByte;

	if (bytesInBuffer == 0) {
	    return 0;
	}

	/*
	 * Loop over the current buffer, converting "\r" and "\r\n" to "\n".
	 */

	if (bytesInBuffer < space) {
	    space = bytesInBuffer;
	}
	memcpy(result, RemovePoint(bufPtr), (size_t) space);
	bufPtr->nextRemoved += space;
	copied = space;

	end = result + copied;
	dst = result;
	for (src = result; src < end; src++) {
	    curByte = *src;
	    if (curByte == '\r') {
		SetFlag(statePtr, INPUT_SAW_CR);
		*dst = '\n';
		dst++;
	    } else {
		if ((curByte != '\n') || !GotFlag(statePtr, INPUT_SAW_CR)) {
		    *dst = (char) curByte;
		    dst++;
		}
		ResetFlag(statePtr, INPUT_SAW_CR);
	    }
	}
	copied = dst - result;
	break;
    }
    default:
	Tcl_Panic("unknown eol translation mode");
    }

    /*
     * If an in-stream EOF character is set for this channel, check that the
     * input we copied so far does not contain the EOF char. If it does, copy
     * only up to and excluding that character.
     */

    if (statePtr->inEofChar != 0) {
	for (i = 0; i < copied; i++) {
	    if (result[i] == (char) statePtr->inEofChar) {
		/*
		 * Set sticky EOF so that no further input is presented to the
		 * caller.
		 */

		SetFlag(statePtr, CHANNEL_EOF | CHANNEL_STICKY_EOF);
		statePtr->inputEncodingFlags |= TCL_ENCODING_END;
		copied = i;
		break;
	    }
	}
    }

    /*
     * If the current buffer is empty recycle it.
     */

    if (IsBufferEmpty(bufPtr)) {
	statePtr->inQueueHead = bufPtr->nextPtr;
	if (statePtr->inQueueHead == NULL) {
	    statePtr->inQueueTail = NULL;
	}
	RecycleBuffer(statePtr, bufPtr, 0);
    }

    /*
     * Return the number of characters copied into the result buffer. This may
     * be different from the number of bytes consumed, because of EOL
     * translations.
     */

    return copied;
}

/*
 *----------------------------------------------------------------------
 *
 * CopyBuffer --
 *
 *	Copy at most one buffer of input to the result space.
 *
 * Results:
 *	Number of bytes stored in the result buffer. May return zero if no
 *	input is available.
 *
 * Side effects:
 *	Consumes buffered input. May deallocate one buffer.
 *
 *----------------------------------------------------------------------
 */

static int
CopyBuffer(
    Channel *chanPtr,		/* Channel from which to read input. */
    char *result,		/* Where to store the copied input. */
    int space)			/* How many bytes are available in result to
				 * store the copied input? */
{
    ChannelBuffer *bufPtr;	/* The buffer from which to copy bytes. */
    int bytesInBuffer;		/* How many bytes are available to be copied
				 * in the current input buffer? */
    int copied;			/* How many characters were already copied
				 * into the destination space? */

    /*
     * If there is no input at all, return zero. The invariant is that either
     * there is no buffer in the queue, or if the first buffer is empty, it is
     * also the last buffer (and thus there is no input in the queue). Note
     * also that if the buffer is empty, we don't leave it in the queue, but
     * recycle it.
     */

    if (chanPtr->inQueueHead == NULL) {
	return 0;
    }
    bufPtr = chanPtr->inQueueHead;
    bytesInBuffer = BytesLeft(bufPtr);

    copied = 0;

    if (bytesInBuffer == 0) {
	RecycleBuffer(chanPtr->state, bufPtr, 0);
	chanPtr->inQueueHead = NULL;
	chanPtr->inQueueTail = NULL;
	return 0;
    }

    /*
     * Copy the current chunk into the result buffer.
     */

    if (bytesInBuffer < space) {
	space = bytesInBuffer;
    }

    memcpy(result, RemovePoint(bufPtr), (size_t) space);
    bufPtr->nextRemoved += space;
    copied = space;

    /*
     * We don't care about in-stream EOF characters here as the data read here
     * may still flow through one or more transformations, i.e. is not in its
     * final state yet.
     */

    /*
     * If the current buffer is empty recycle it.
     */

    if (IsBufferEmpty(bufPtr)) {
	chanPtr->inQueueHead = bufPtr->nextPtr;
	if (chanPtr->inQueueHead == NULL) {
	    chanPtr->inQueueTail = NULL;
	}
	RecycleBuffer(chanPtr->state, bufPtr, 0);
    }

    /*
     * Return the number of characters copied into the result buffer.
     */

    return copied;
}

/*
 *----------------------------------------------------------------------
 *
<<<<<<< HEAD
 * DoWrite --
 *
 *	Puts a sequence of characters into an output buffer, may queue the
 *	buffer for output if it gets full, and also remembers whether the
 *	current buffer is ready e.g. if it contains a newline and we are in
 *	line buffering mode.
 *
 * Results:
 *	The number of bytes written or -1 in case of error. If -1,
 *	Tcl_GetErrno will return the error code.
 *
 * Side effects:
 *	May buffer up output and may cause output to be produced on the
 *	channel.
 *
 *----------------------------------------------------------------------
 */

static int
DoWrite(
    Channel *chanPtr,		/* The channel to buffer output for. */
    const char *src,		/* Data to write. */
    int srcLen)			/* Number of bytes to write. */
{
    ChannelState *statePtr = chanPtr->state;
				/* State info for channel */
    ChannelBuffer *outBufPtr;	/* Current output buffer. */
    int foundNewline;		/* Did we find a newline in output? */
    char *dPtr;
    const char *sPtr;		/* Search variables for newline. */
    int crsent;			/* In CRLF eol translation mode, remember the
				 * fact that a CR was output to the channel
				 * without its following NL. */
    int i;			/* Loop index for newline search. */
    int destCopied;		/* How many bytes were used in this
				 * destination buffer to hold the output? */
    int totalDestCopied;	/* How many bytes total were copied to the
				 * channel buffer? */
    int srcCopied;		/* How many bytes were copied from the source
				 * string? */
    char *destPtr;		/* Where in line to copy to? */

    /*
     * If we are in network (or windows) translation mode, record the fact
     * that we have not yet sent a CR to the channel.
     */

    crsent = 0;

    /*
     * Loop filling buffers and flushing them until all output has been
     * consumed.
     */

    srcCopied = 0;
    totalDestCopied = 0;

    while (srcLen > 0) {
	/*
	 * Make sure there is a current output buffer to accept output.
	 */

	if (statePtr->curOutPtr == NULL) {
	    statePtr->curOutPtr = AllocChannelBuffer(statePtr->bufSize);
	}

	outBufPtr = statePtr->curOutPtr;

	destCopied = SpaceLeft(outBufPtr);
	if (destCopied > srcLen) {
	    destCopied = srcLen;
	}

	destPtr = InsertPoint(outBufPtr);
	switch (statePtr->outputTranslation) {
	case TCL_TRANSLATE_LF:
	    srcCopied = destCopied;
	    memcpy(destPtr, src, (size_t) destCopied);
	    break;
	case TCL_TRANSLATE_CR:
	    srcCopied = destCopied;
	    memcpy(destPtr, src, (size_t) destCopied);
	    for (dPtr = destPtr; dPtr < destPtr + destCopied; dPtr++) {
		if (*dPtr == '\n') {
		    *dPtr = '\r';
		}
	    }
	    break;
	case TCL_TRANSLATE_CRLF:
	    for (srcCopied = 0, dPtr = destPtr, sPtr = src;
		    dPtr < destPtr + destCopied;
		    dPtr++, sPtr++, srcCopied++) {
		if (*sPtr == '\n') {
		    if (crsent) {
			*dPtr = '\n';
			crsent = 0;
		    } else {
			*dPtr = '\r';
			crsent = 1;
			sPtr--, srcCopied--;
		    }
		} else {
		    *dPtr = *sPtr;
		}
	    }
	    break;
	case TCL_TRANSLATE_AUTO:
	    Tcl_Panic("Tcl_Write: AUTO output translation mode not supported");
	default:
	    Tcl_Panic("Tcl_Write: unknown output translation mode");
	}

	/*
	 * The current buffer is ready for output if it is full, or if it
	 * contains a newline and this channel is line-buffered, or if it
	 * contains any output and this channel is unbuffered.
	 */

	outBufPtr->nextAdded += destCopied;
	if (!GotFlag(statePtr, BUFFER_READY)) {
	    if (IsBufferFull(outBufPtr)) {
		SetFlag(statePtr, BUFFER_READY);
	    } else if (GotFlag(statePtr, CHANNEL_LINEBUFFERED)) {
		for (sPtr = src, i = 0, foundNewline = 0;
			(i < srcCopied) && (!foundNewline);
			i++, sPtr++) {
		    if (*sPtr == '\n') {
			foundNewline = 1;
			break;
		    }
		}
		if (foundNewline) {
		    SetFlag(statePtr, BUFFER_READY);
		}
	    } else if (GotFlag(statePtr, CHANNEL_UNBUFFERED)) {
		SetFlag(statePtr, BUFFER_READY);
	    }
	}

	totalDestCopied += srcCopied;
	src += srcCopied;
	srcLen -= srcCopied;

	if (GotFlag(statePtr, BUFFER_READY)) {
	    if (FlushChannel(NULL, chanPtr, 0) != 0) {
		return -1;
	    }
	}
    } /* Closes "while" */

    return totalDestCopied;
}

/*
 *----------------------------------------------------------------------
 *
=======
>>>>>>> 1eb2dfe0
 * CopyEventProc --
 *
 *	This routine is invoked as a channel event handler for the background
 *	copy operation. It is just a trivial wrapper around the CopyData
 *	routine.
 *
 * Results:
 *	None.
 *
 * Side effects:
 *	None.
 *
 *----------------------------------------------------------------------
 */

static void
CopyEventProc(
    ClientData clientData,
    int mask)
{
    (void) CopyData(clientData, mask);
}

/*
 *----------------------------------------------------------------------
 *
 * StopCopy --
 *
 *	This routine halts a copy that is in progress.
 *
 * Results:
 *	None.
 *
 * Side effects:
 *	Removes any pending channel handlers and restores the blocking and
 *	buffering modes of the channels. The CopyState is freed.
 *
 *----------------------------------------------------------------------
 */

static void
StopCopy(
    CopyState *csPtr)		/* State for bg copy to stop . */
{
    ChannelState *inStatePtr, *outStatePtr;
    int nonBlocking;

    if (!csPtr) {
	return;
    }

    inStatePtr = csPtr->readPtr->state;
    outStatePtr = csPtr->writePtr->state;

    /*
     * Restore the old blocking mode and output buffering mode.
     */

    nonBlocking = csPtr->readFlags & CHANNEL_NONBLOCKING;
    if (nonBlocking != (inStatePtr->flags & CHANNEL_NONBLOCKING)) {
	SetBlockMode(NULL, csPtr->readPtr,
		nonBlocking ? TCL_MODE_NONBLOCKING : TCL_MODE_BLOCKING);
    }
    if (csPtr->readPtr != csPtr->writePtr) {
	nonBlocking = csPtr->writeFlags & CHANNEL_NONBLOCKING;
	if (nonBlocking != (outStatePtr->flags & CHANNEL_NONBLOCKING)) {
	    SetBlockMode(NULL, csPtr->writePtr,
		    nonBlocking ? TCL_MODE_NONBLOCKING : TCL_MODE_BLOCKING);
	}
    }
    ResetFlag(outStatePtr, CHANNEL_LINEBUFFERED | CHANNEL_UNBUFFERED);
    outStatePtr->flags |=
	    csPtr->writeFlags & (CHANNEL_LINEBUFFERED | CHANNEL_UNBUFFERED);

    if (csPtr->cmdPtr) {
	Tcl_DeleteChannelHandler((Tcl_Channel) csPtr->readPtr, CopyEventProc,
		csPtr);
	if (csPtr->readPtr != csPtr->writePtr) {
	    Tcl_DeleteChannelHandler((Tcl_Channel) csPtr->writePtr,
		    CopyEventProc, csPtr);
	}
	TclDecrRefCount(csPtr->cmdPtr);
    }
    inStatePtr->csPtrR = NULL;
    outStatePtr->csPtrW = NULL;
    ckfree(csPtr);
}

/*
 *----------------------------------------------------------------------
 *
 * StackSetBlockMode --
 *
 *	This function sets the blocking mode for a channel, iterating through
 *	each channel in a stack and updates the state flags.
 *
 * Results:
 *	0 if OK, result code from failed blockModeProc otherwise.
 *
 * Side effects:
 *	Modifies the blocking mode of the channel and possibly generates an
 *	error.
 *
 *----------------------------------------------------------------------
 */

static int
StackSetBlockMode(
    Channel *chanPtr,		/* Channel to modify. */
    int mode)			/* One of TCL_MODE_BLOCKING or
				 * TCL_MODE_NONBLOCKING. */
{
    int result = 0;
    Tcl_DriverBlockModeProc *blockModeProc;

    /*
     * Start at the top of the channel stack
     */

    chanPtr = chanPtr->state->topChanPtr;
    while (chanPtr != NULL) {
	blockModeProc = Tcl_ChannelBlockModeProc(chanPtr->typePtr);
	if (blockModeProc != NULL) {
	    result = blockModeProc(chanPtr->instanceData, mode);
	    if (result != 0) {
		Tcl_SetErrno(result);
		return result;
	    }
	}
	chanPtr = chanPtr->downChanPtr;
    }
    return 0;
}

/*
 *----------------------------------------------------------------------
 *
 * SetBlockMode --
 *
 *	This function sets the blocking mode for a channel and updates the
 *	state flags.
 *
 * Results:
 *	A standard Tcl result.
 *
 * Side effects:
 *	Modifies the blocking mode of the channel and possibly generates an
 *	error.
 *
 *----------------------------------------------------------------------
 */

static int
SetBlockMode(
    Tcl_Interp *interp,		/* Interp for error reporting. */
    Channel *chanPtr,		/* Channel to modify. */
    int mode)			/* One of TCL_MODE_BLOCKING or
				 * TCL_MODE_NONBLOCKING. */
{
    int result = 0;
    ChannelState *statePtr = chanPtr->state;
				/* State info for channel */

    result = StackSetBlockMode(chanPtr, mode);
    if (result != 0) {
	if (interp != NULL) {
	    /*
	     * TIP #219.
	     * Move error messages put by the driver into the bypass area and
	     * put them into the regular interpreter result. Fall back to the
	     * regular message if nothing was found in the bypass.
	     *
	     * Note that we cannot have a message in the interpreter bypass
	     * area, StackSetBlockMode is restricted to the channel bypass.
	     * We still need the interp as the destination of the move.
	     */

	    if (!TclChanCaughtErrorBypass(interp, (Tcl_Channel) chanPtr)) {
		Tcl_SetObjResult(interp, Tcl_ObjPrintf(
                        "error setting blocking mode: %s",
			Tcl_PosixError(interp)));
	    }
	} else {
	    /*
	     * TIP #219.
	     * If we have no interpreter to put a bypass message into we have
	     * to clear it, to prevent its propagation and use in other places
	     * unrelated to the actual occurence of the problem.
	     */

	    Tcl_SetChannelError((Tcl_Channel) chanPtr, NULL);
	}
	return TCL_ERROR;
    }
    if (mode == TCL_MODE_BLOCKING) {
	ResetFlag(statePtr, CHANNEL_NONBLOCKING | BG_FLUSH_SCHEDULED);
    } else {
	SetFlag(statePtr, CHANNEL_NONBLOCKING);
    }
    return TCL_OK;
}

/*
 *----------------------------------------------------------------------
 *
 * Tcl_GetChannelNames --
 *
 *	Return the names of all open channels in the interp.
 *
 * Results:
 *	TCL_OK or TCL_ERROR.
 *
 * Side effects:
 *	Interp result modified with list of channel names.
 *
 *----------------------------------------------------------------------
 */

int
Tcl_GetChannelNames(
    Tcl_Interp *interp)		/* Interp for error reporting. */
{
    return Tcl_GetChannelNamesEx(interp, NULL);
}

/*
 *----------------------------------------------------------------------
 *
 * Tcl_GetChannelNamesEx --
 *
 *	Return the names of open channels in the interp filtered filtered
 *	through a pattern. If pattern is NULL, it returns all the open
 *	channels.
 *
 * Results:
 *	TCL_OK or TCL_ERROR.
 *
 * Side effects:
 *	Interp result modified with list of channel names.
 *
 *----------------------------------------------------------------------
 */

int
Tcl_GetChannelNamesEx(
    Tcl_Interp *interp,		/* Interp for error reporting. */
    const char *pattern)	/* Pattern to filter on. */
{
    ThreadSpecificData *tsdPtr = TCL_TSD_INIT(&dataKey);
    ChannelState *statePtr;
    const char *name;		/* Name for channel */
    Tcl_Obj *resultPtr;		/* Pointer to result object */
    Tcl_HashTable *hTblPtr;	/* Hash table of channels. */
    Tcl_HashEntry *hPtr;	/* Search variable. */
    Tcl_HashSearch hSearch;	/* Search variable. */

    if (interp == NULL) {
	return TCL_OK;
    }

    /*
     * Get the channel table that stores the channels registered for this
     * interpreter.
     */

    hTblPtr = GetChannelTable(interp);
    TclNewObj(resultPtr);
    if ((pattern != NULL) && TclMatchIsTrivial(pattern)
	    && !((pattern[0] == 's') && (pattern[1] == 't')
	    && (pattern[2] == 'd'))) {
	if ((Tcl_FindHashEntry(hTblPtr, pattern) != NULL)
		&& (Tcl_ListObjAppendElement(interp, resultPtr,
		Tcl_NewStringObj(pattern, -1)) != TCL_OK)) {
	    goto error;
	}
	goto done;
    }

    for (hPtr = Tcl_FirstHashEntry(hTblPtr, &hSearch); hPtr != NULL;
	    hPtr = Tcl_NextHashEntry(&hSearch)) {
	statePtr = ((Channel *) Tcl_GetHashValue(hPtr))->state;

	if (statePtr->topChanPtr == (Channel *) tsdPtr->stdinChannel) {
	    name = "stdin";
	} else if (statePtr->topChanPtr == (Channel *) tsdPtr->stdoutChannel) {
	    name = "stdout";
	} else if (statePtr->topChanPtr == (Channel *) tsdPtr->stderrChannel) {
	    name = "stderr";
	} else {
	    /*
	     * This is also stored in Tcl_GetHashKey(hTblPtr, hPtr), but it's
	     * simpler to just grab the name from the statePtr.
	     */

	    name = statePtr->channelName;
	}

	if (((pattern == NULL) || Tcl_StringMatch(name, pattern)) &&
		(Tcl_ListObjAppendElement(interp, resultPtr,
			Tcl_NewStringObj(name, -1)) != TCL_OK)) {
	error:
	    TclDecrRefCount(resultPtr);
	    return TCL_ERROR;
	}
    }

  done:
    Tcl_SetObjResult(interp, resultPtr);
    return TCL_OK;
}

/*
 *----------------------------------------------------------------------
 *
 * Tcl_IsChannelRegistered --
 *
 *	Checks whether the channel is associated with the interp. See also
 *	Tcl_RegisterChannel and Tcl_UnregisterChannel.
 *
 * Results:
 *	0 if the channel is not registered in the interpreter, 1 else.
 *
 * Side effects:
 *	None.
 *
 *----------------------------------------------------------------------
 */

int
Tcl_IsChannelRegistered(
    Tcl_Interp *interp,		/* The interp to query of the channel */
    Tcl_Channel chan)		/* The channel to check */
{
    Tcl_HashTable *hTblPtr;	/* Hash table of channels. */
    Tcl_HashEntry *hPtr;	/* Search variable. */
    Channel *chanPtr;		/* The real IO channel. */
    ChannelState *statePtr;	/* State of the real channel. */

    /*
     * Always check bottom-most channel in the stack. This is the one that
     * gets registered.
     */

    chanPtr = ((Channel *) chan)->state->bottomChanPtr;
    statePtr = chanPtr->state;

    hTblPtr = Tcl_GetAssocData(interp, "tclIO", NULL);
    if (hTblPtr == NULL) {
	return 0;
    }
    hPtr = Tcl_FindHashEntry(hTblPtr, statePtr->channelName);
    if (hPtr == NULL) {
	return 0;
    }
    if ((Channel *) Tcl_GetHashValue(hPtr) != chanPtr) {
	return 0;
    }

    return 1;
}

/*
 *----------------------------------------------------------------------
 *
 * Tcl_IsChannelShared --
 *
 *	Checks whether the channel is shared by multiple interpreters.
 *
 * Results:
 *	A boolean value (0 = Not shared, 1 = Shared).
 *
 * Side effects:
 *	None.
 *
 *----------------------------------------------------------------------
 */

int
Tcl_IsChannelShared(
    Tcl_Channel chan)		/* The channel to query */
{
    ChannelState *statePtr = ((Channel *) chan)->state;
				/* State of real channel structure. */

    return ((statePtr->refCount > 1) ? 1 : 0);
}

/*
 *----------------------------------------------------------------------
 *
 * Tcl_IsChannelExisting --
 *
 *	Checks whether a channel of the given name exists in the
 *	(thread)-global list of all channels. See Tcl_GetChannelNamesEx for
 *	function exposed at the Tcl level.
 *
 * Results:
 *	A boolean value (0 = Does not exist, 1 = Does exist).
 *
 * Side effects:
 *	None.
 *
 *----------------------------------------------------------------------
 */

int
Tcl_IsChannelExisting(
    const char *chanName)	/* The name of the channel to look for. */
{
    ChannelState *statePtr;
    ThreadSpecificData *tsdPtr = TCL_TSD_INIT(&dataKey);
    const char *name;
    int chanNameLen;

    chanNameLen = strlen(chanName);
    for (statePtr = tsdPtr->firstCSPtr; statePtr != NULL;
	    statePtr = statePtr->nextCSPtr) {
	if (statePtr->topChanPtr == (Channel *) tsdPtr->stdinChannel) {
	    name = "stdin";
	} else if (statePtr->topChanPtr == (Channel *) tsdPtr->stdoutChannel) {
	    name = "stdout";
	} else if (statePtr->topChanPtr == (Channel *) tsdPtr->stderrChannel) {
	    name = "stderr";
	} else {
	    name = statePtr->channelName;
	}

	if ((*chanName == *name) &&
		(memcmp(name, chanName, (size_t) chanNameLen + 1) == 0)) {
	    return 1;
	}
    }

    return 0;
}

/*
 *----------------------------------------------------------------------
 *
 * Tcl_ChannelName --
 *
 *	Return the name of the channel type.
 *
 * Results:
 *	A pointer the name of the channel type.
 *
 * Side effects:
 *	None.
 *
 *----------------------------------------------------------------------
 */

const char *
Tcl_ChannelName(
    const Tcl_ChannelType *chanTypePtr) /* Pointer to channel type. */
{
    return chanTypePtr->typeName;
}

/*
 *----------------------------------------------------------------------
 *
 * Tcl_ChannelVersion --
 *
 *	Return the of version of the channel type.
 *
 * Results:
 *	One of the TCL_CHANNEL_VERSION_* constants from tcl.h
 *
 * Side effects:
 *	None.
 *
 *----------------------------------------------------------------------
 */

Tcl_ChannelTypeVersion
Tcl_ChannelVersion(
    const Tcl_ChannelType *chanTypePtr)
				/* Pointer to channel type. */
{
    if (chanTypePtr->version == TCL_CHANNEL_VERSION_2) {
	return TCL_CHANNEL_VERSION_2;
    } else if (chanTypePtr->version == TCL_CHANNEL_VERSION_3) {
	return TCL_CHANNEL_VERSION_3;
    } else if (chanTypePtr->version == TCL_CHANNEL_VERSION_4) {
	return TCL_CHANNEL_VERSION_4;
    } else if (chanTypePtr->version == TCL_CHANNEL_VERSION_5) {
	return TCL_CHANNEL_VERSION_5;
    } else {
	/*
	 * In <v2 channel versions, the version field is occupied by the
	 * Tcl_DriverBlockModeProc
	 */

	return TCL_CHANNEL_VERSION_1;
    }
}

/*
 *----------------------------------------------------------------------
 *
 * HaveVersion --
 *
 *	Return whether a channel type is (at least) of a given version.
 *
 * Results:
 *	True if the minimum version is exceeded by the version actually
 *	present.
 *
 * Side effects:
 *	None.
 *
 *----------------------------------------------------------------------
 */

static int
HaveVersion(
    const Tcl_ChannelType *chanTypePtr,
    Tcl_ChannelTypeVersion minimumVersion)
{
    Tcl_ChannelTypeVersion actualVersion = Tcl_ChannelVersion(chanTypePtr);

    return (PTR2INT(actualVersion)) >= (PTR2INT(minimumVersion));
}

/*
 *----------------------------------------------------------------------
 *
 * Tcl_ChannelBlockModeProc --
 *
 *	Return the Tcl_DriverBlockModeProc of the channel type.
 *
 * Results:
 *	A pointer to the proc.
 *
 * Side effects:
 *	None.
 *
 *---------------------------------------------------------------------- */

Tcl_DriverBlockModeProc *
Tcl_ChannelBlockModeProc(
    const Tcl_ChannelType *chanTypePtr)
				/* Pointer to channel type. */
{
    if (HaveVersion(chanTypePtr, TCL_CHANNEL_VERSION_2)) {
	return chanTypePtr->blockModeProc;
    }

    /*
     * The v1 structure had the blockModeProc in a different place.
     */

    return (Tcl_DriverBlockModeProc *) chanTypePtr->version;
}

/*
 *----------------------------------------------------------------------
 *
 * Tcl_ChannelCloseProc --
 *
 *	Return the Tcl_DriverCloseProc of the channel type.
 *
 * Results:
 *	A pointer to the proc.
 *
 * Side effects:
 *	None.
 *
 *----------------------------------------------------------------------
 */

Tcl_DriverCloseProc *
Tcl_ChannelCloseProc(
    const Tcl_ChannelType *chanTypePtr)
				/* Pointer to channel type. */
{
    return chanTypePtr->closeProc;
}

/*
 *----------------------------------------------------------------------
 *
 * Tcl_ChannelClose2Proc --
 *
 *	Return the Tcl_DriverClose2Proc of the channel type.
 *
 * Results:
 *	A pointer to the proc.
 *
 * Side effects:
 *	None.
 *
 *----------------------------------------------------------------------
 */

Tcl_DriverClose2Proc *
Tcl_ChannelClose2Proc(
    const Tcl_ChannelType *chanTypePtr)
				/* Pointer to channel type. */
{
    return chanTypePtr->close2Proc;
}

/*
 *----------------------------------------------------------------------
 *
 * Tcl_ChannelInputProc --
 *
 *	Return the Tcl_DriverInputProc of the channel type.
 *
 * Results:
 *	A pointer to the proc.
 *
 * Side effects:
 *	None.
 *
 *----------------------------------------------------------------------
 */

Tcl_DriverInputProc *
Tcl_ChannelInputProc(
    const Tcl_ChannelType *chanTypePtr)
				/* Pointer to channel type. */
{
    return chanTypePtr->inputProc;
}

/*
 *----------------------------------------------------------------------
 *
 * Tcl_ChannelOutputProc --
 *
 *	Return the Tcl_DriverOutputProc of the channel type.
 *
 * Results:
 *	A pointer to the proc.
 *
 * Side effects:
 *	None.
 *
 *----------------------------------------------------------------------
 */

Tcl_DriverOutputProc *
Tcl_ChannelOutputProc(
    const Tcl_ChannelType *chanTypePtr)
				/* Pointer to channel type. */
{
    return chanTypePtr->outputProc;
}

/*
 *----------------------------------------------------------------------
 *
 * Tcl_ChannelSeekProc --
 *
 *	Return the Tcl_DriverSeekProc of the channel type.
 *
 * Results:
 *	A pointer to the proc.
 *
 * Side effects:
 *	None.
 *
 *----------------------------------------------------------------------
 */

Tcl_DriverSeekProc *
Tcl_ChannelSeekProc(
    const Tcl_ChannelType *chanTypePtr)
				/* Pointer to channel type. */
{
    return chanTypePtr->seekProc;
}

/*
 *----------------------------------------------------------------------
 *
 * Tcl_ChannelSetOptionProc --
 *
 *	Return the Tcl_DriverSetOptionProc of the channel type.
 *
 * Results:
 *	A pointer to the proc.
 *
 * Side effects:
 *	None.
 *
 *----------------------------------------------------------------------
 */

Tcl_DriverSetOptionProc *
Tcl_ChannelSetOptionProc(
    const Tcl_ChannelType *chanTypePtr)
				/* Pointer to channel type. */
{
    return chanTypePtr->setOptionProc;
}

/*
 *----------------------------------------------------------------------
 *
 * Tcl_ChannelGetOptionProc --
 *
 *	Return the Tcl_DriverGetOptionProc of the channel type.
 *
 * Results:
 *	A pointer to the proc.
 *
 * Side effects:
 *	None.
 *
 *----------------------------------------------------------------------
 */

Tcl_DriverGetOptionProc *
Tcl_ChannelGetOptionProc(
    const Tcl_ChannelType *chanTypePtr)
				/* Pointer to channel type. */
{
    return chanTypePtr->getOptionProc;
}

/*
 *----------------------------------------------------------------------
 *
 * Tcl_ChannelWatchProc --
 *
 *	Return the Tcl_DriverWatchProc of the channel type.
 *
 * Results:
 *	A pointer to the proc.
 *
 * Side effects:
 *	None.
 *
 *----------------------------------------------------------------------
 */

Tcl_DriverWatchProc *
Tcl_ChannelWatchProc(
    const Tcl_ChannelType *chanTypePtr)
				/* Pointer to channel type. */
{
    return chanTypePtr->watchProc;
}

/*
 *----------------------------------------------------------------------
 *
 * Tcl_ChannelGetHandleProc --
 *
 *	Return the Tcl_DriverGetHandleProc of the channel type.
 *
 * Results:
 *	A pointer to the proc.
 *
 * Side effects:
 *	None.
 *
 *----------------------------------------------------------------------
 */

Tcl_DriverGetHandleProc *
Tcl_ChannelGetHandleProc(
    const Tcl_ChannelType *chanTypePtr)
				/* Pointer to channel type. */
{
    return chanTypePtr->getHandleProc;
}

/*
 *----------------------------------------------------------------------
 *
 * Tcl_ChannelFlushProc --
 *
 *	Return the Tcl_DriverFlushProc of the channel type.
 *
 * Results:
 *	A pointer to the proc.
 *
 * Side effects:
 *	None.
 *
 *----------------------------------------------------------------------
 */

Tcl_DriverFlushProc *
Tcl_ChannelFlushProc(
    const Tcl_ChannelType *chanTypePtr)
				/* Pointer to channel type. */
{
    if (HaveVersion(chanTypePtr, TCL_CHANNEL_VERSION_2)) {
	return chanTypePtr->flushProc;
    }
    return NULL;
}

/*
 *----------------------------------------------------------------------
 *
 * Tcl_ChannelHandlerProc --
 *
 *	Return the Tcl_DriverHandlerProc of the channel type.
 *
 * Results:
 *	A pointer to the proc.
 *
 * Side effects:
 *	None.
 *
 *----------------------------------------------------------------------
 */

Tcl_DriverHandlerProc *
Tcl_ChannelHandlerProc(
    const Tcl_ChannelType *chanTypePtr)
				/* Pointer to channel type. */
{
    if (HaveVersion(chanTypePtr, TCL_CHANNEL_VERSION_2)) {
	return chanTypePtr->handlerProc;
    }
    return NULL;
}

/*
 *----------------------------------------------------------------------
 *
 * Tcl_ChannelWideSeekProc --
 *
 *	Return the Tcl_DriverWideSeekProc of the channel type.
 *
 * Results:
 *	A pointer to the proc.
 *
 * Side effects:
 *	None.
 *
 *----------------------------------------------------------------------
 */

Tcl_DriverWideSeekProc *
Tcl_ChannelWideSeekProc(
    const Tcl_ChannelType *chanTypePtr)
				/* Pointer to channel type. */
{
    if (HaveVersion(chanTypePtr, TCL_CHANNEL_VERSION_3)) {
	return chanTypePtr->wideSeekProc;
    }
    return NULL;
}

/*
 *----------------------------------------------------------------------
 *
 * Tcl_ChannelThreadActionProc --
 *
 *	TIP #218, Channel Thread Actions. Return the
 *	Tcl_DriverThreadActionProc of the channel type.
 *
 * Results:
 *	A pointer to the proc.
 *
 * Side effects:
 *	None.
 *
 *----------------------------------------------------------------------
 */

Tcl_DriverThreadActionProc *
Tcl_ChannelThreadActionProc(
    const Tcl_ChannelType *chanTypePtr)
				/* Pointer to channel type. */
{
    if (HaveVersion(chanTypePtr, TCL_CHANNEL_VERSION_4)) {
	return chanTypePtr->threadActionProc;
    }
    return NULL;
}

/*
 *----------------------------------------------------------------------
 *
 * Tcl_SetChannelErrorInterp --
 *
 *	TIP #219, Tcl Channel Reflection API.
 *	Store an error message for the I/O system.
 *
 * Results:
 *	None.
 *
 * Side effects:
 *	Discards a previously stored message.
 *
 *----------------------------------------------------------------------
 */

void
Tcl_SetChannelErrorInterp(
    Tcl_Interp *interp,		/* Interp to store the data into. */
    Tcl_Obj *msg)		/* Error message to store. */
{
    Interp *iPtr = (Interp *) interp;

    if (iPtr->chanMsg != NULL) {
	TclDecrRefCount(iPtr->chanMsg);
	iPtr->chanMsg = NULL;
    }

    if (msg != NULL) {
	iPtr->chanMsg = FixLevelCode(msg);
	Tcl_IncrRefCount(iPtr->chanMsg);
    }
    return;
}

/*
 *----------------------------------------------------------------------
 *
 * Tcl_SetChannelError --
 *
 *	TIP #219, Tcl Channel Reflection API.
 *	Store an error message for the I/O system.
 *
 * Results:
 *	None.
 *
 * Side effects:
 *	Discards a previously stored message.
 *
 *----------------------------------------------------------------------
 */

void
Tcl_SetChannelError(
    Tcl_Channel chan,		/* Channel to store the data into. */
    Tcl_Obj *msg)		/* Error message to store. */
{
    ChannelState *statePtr = ((Channel *) chan)->state;

    if (statePtr->chanMsg != NULL) {
	TclDecrRefCount(statePtr->chanMsg);
	statePtr->chanMsg = NULL;
    }

    if (msg != NULL) {
	statePtr->chanMsg = FixLevelCode(msg);
	Tcl_IncrRefCount(statePtr->chanMsg);
    }
    return;
}

/*
 *----------------------------------------------------------------------
 *
 * FixLevelCode --
 *
 *	TIP #219, Tcl Channel Reflection API.
 *	Scans an error message for bad -code / -level directives. Returns a
 *	modified copy with such directives corrected, and the input if it had
 *	no problems.
 *
 * Results:
 *	A Tcl_Obj*
 *
 * Side effects:
 *	None.
 *
 *----------------------------------------------------------------------
 */

static Tcl_Obj *
FixLevelCode(
    Tcl_Obj *msg)
{
    int explicitResult, numOptions, lc, lcn;
    Tcl_Obj **lv, **lvn;
    int res, i, j, val, lignore, cignore;
    int newlevel = -1, newcode = -1;

    /* ASSERT msg != NULL */

    /*
     * Process the caught message.
     *
     * Syntax = (option value)... ?message?
     *
     * Bad message syntax causes a panic, because the other side uses
     * Tcl_GetReturnOptions and list construction functions to marshall the
     * information. Hence an error means that we've got serious breakage.
     */

    res = Tcl_ListObjGetElements(NULL, msg, &lc, &lv);
    if (res != TCL_OK) {
	Tcl_Panic("Tcl_SetChannelError: bad syntax of message");
    }

    explicitResult = (1 == (lc % 2));
    numOptions = lc - explicitResult;

    /*
     * No options, nothing to do.
     */

    if (numOptions == 0) {
	return msg;
    }

    /*
     * Check for -code x, x != 1|error, and -level x, x != 0
     */

    for (i = 0; i < numOptions; i += 2) {
	if (0 == strcmp(TclGetString(lv[i]), "-code")) {
	    /*
	     * !"error", !integer, integer != 1 (numeric code for error)
	     */

	    res = TclGetIntFromObj(NULL, lv[i+1], &val);
	    if (((res == TCL_OK) && (val != 1)) || ((res != TCL_OK) &&
		    (0 != strcmp(TclGetString(lv[i+1]), "error")))) {
		newcode = 1;
	    }
	} else if (0 == strcmp(TclGetString(lv[i]), "-level")) {
	    /*
	     * !integer, integer != 0
	     */

	    res = TclGetIntFromObj(NULL, lv [i+1], &val);
	    if ((res != TCL_OK) || (val != 0)) {
		newlevel = 0;
	    }
	}
    }

    /*
     * -code, -level are either not present or ok. Nothing to do.
     */

    if ((newlevel < 0) && (newcode < 0)) {
	return msg;
    }

    lcn = numOptions;
    if (explicitResult) {
	lcn ++;
    }
    if (newlevel >= 0) {
	lcn += 2;
    }
    if (newcode >= 0) {
	lcn += 2;
    }

    lvn = ckalloc(lcn * sizeof(Tcl_Obj *));

    /*
     * New level/code information is spliced into the first occurence of
     * -level, -code, further occurences are ignored. The options cannot be
     * not present, we would not come here. Options which are ok are simply
     * copied over.
     */

    lignore = cignore = 0;
    for (i=0, j=0; i<numOptions; i+=2) {
	if (0 == strcmp(TclGetString(lv[i]), "-level")) {
	    if (newlevel >= 0) {
		lvn[j++] = lv[i];
		lvn[j++] = Tcl_NewIntObj(newlevel);
		newlevel = -1;
		lignore = 1;
		continue;
	    } else if (lignore) {
		continue;
	    }
	} else if (0 == strcmp(TclGetString(lv[i]), "-code")) {
	    if (newcode >= 0) {
		lvn[j++] = lv[i];
		lvn[j++] = Tcl_NewIntObj(newcode);
		newcode = -1;
		cignore = 1;
		continue;
	    } else if (cignore) {
		continue;
	    }
	}

	/*
	 * Keep everything else, possibly copied down.
	 */

	lvn[j++] = lv[i];
	lvn[j++] = lv[i+1];
    }
    if (newlevel >= 0) {
	Tcl_Panic("Defined newlevel not used in rewrite");
    }
    if (newcode >= 0) {
	Tcl_Panic("Defined newcode not used in rewrite");
    }

    if (explicitResult) {
	lvn[j++] = lv[i];
    }

    msg = Tcl_NewListObj(j, lvn);

    ckfree(lvn);
    return msg;
}

/*
 *----------------------------------------------------------------------
 *
 * Tcl_GetChannelErrorInterp --
 *
 *	TIP #219, Tcl Channel Reflection API.
 *	Return the message stored by the channel driver.
 *
 * Results:
 *	Tcl error message object.
 *
 * Side effects:
 *	Resets the stored data to NULL.
 *
 *----------------------------------------------------------------------
 */

void
Tcl_GetChannelErrorInterp(
    Tcl_Interp *interp,		/* Interp to query. */
    Tcl_Obj **msg)		/* Place for error message. */
{
    Interp *iPtr = (Interp *) interp;

    *msg = iPtr->chanMsg;
    iPtr->chanMsg = NULL;
}

/*
 *----------------------------------------------------------------------
 *
 * Tcl_GetChannelError --
 *
 *	TIP #219, Tcl Channel Reflection API.
 *	Return the message stored by the channel driver.
 *
 * Results:
 *	Tcl error message object.
 *
 * Side effects:
 *	Resets the stored data to NULL.
 *
 *----------------------------------------------------------------------
 */

void
Tcl_GetChannelError(
    Tcl_Channel chan,		/* Channel to query. */
    Tcl_Obj **msg)		/* Place for error message. */
{
    ChannelState *statePtr = ((Channel *) chan)->state;

    *msg = statePtr->chanMsg;
    statePtr->chanMsg = NULL;
}

/*
 *----------------------------------------------------------------------
 *
 * Tcl_ChannelTruncateProc --
 *
 *	TIP #208 (subsection relating to truncation, based on TIP #206).
 *	Return the Tcl_DriverTruncateProc of the channel type.
 *
 * Results:
 *	A pointer to the proc.
 *
 * Side effects:
 *	None.
 *
 *----------------------------------------------------------------------
 */

Tcl_DriverTruncateProc *
Tcl_ChannelTruncateProc(
    const Tcl_ChannelType *chanTypePtr)
				/* Pointer to channel type. */
{
    if (HaveVersion(chanTypePtr, TCL_CHANNEL_VERSION_5)) {
	return chanTypePtr->truncateProc;
    }
    return NULL;
}

/*
 *----------------------------------------------------------------------
 *
 * DupChannelIntRep --
 *
 *	Initialize the internal representation of a new Tcl_Obj to a copy of
 *	the internal representation of an existing string object.
 *
 * Results:
 *	None.
 *
 * Side effects:
 *	copyPtr's internal rep is set to a copy of srcPtr's internal
 *	representation.
 *
 *----------------------------------------------------------------------
 */

static void
DupChannelIntRep(
    register Tcl_Obj *srcPtr,	/* Object with internal rep to copy. Must have
				 * an internal rep of type "Channel". */
    register Tcl_Obj *copyPtr)	/* Object with internal rep to set. Must not
				 * currently have an internal rep.*/
{
    ChannelState *statePtr  = GET_CHANNELSTATE(srcPtr);
<<<<<<< HEAD
    Interp *interpPtr = GET_CHANNELINTERP(srcPtr);

    SET_CHANNELSTATE(copyPtr, statePtr);
    SET_CHANNELINTERP(copyPtr, interpPtr);
    Tcl_Preserve(statePtr);
    copyPtr->typePtr = &tclChannelType;
=======

    SET_CHANNELSTATE(copyPtr, statePtr);
    SET_CHANNELINTERP(copyPtr, GET_CHANNELINTERP(srcPtr));
    Tcl_Preserve((ClientData) statePtr);
    copyPtr->typePtr = srcPtr->typePtr;
>>>>>>> 1eb2dfe0
}

/*
 *----------------------------------------------------------------------
 *
 * SetChannelFromAny --
 *
 *	Create an internal representation of type "Channel" for an object.
 *
 * Results:
 *	This operation always succeeds and returns TCL_OK.
 *
 * Side effects:
 *	Any old internal reputation for objPtr is freed and the internal
 *	representation is set to "Channel".
 *
 *----------------------------------------------------------------------
 */

static int
SetChannelFromAny(
    Tcl_Interp *interp,		/* Used for error reporting if not NULL. */
    register Tcl_Obj *objPtr)	/* The object to convert. */
{
    ChannelState *statePtr;
<<<<<<< HEAD
    Interp *interpPtr;
=======
>>>>>>> 1eb2dfe0

    if (interp == NULL) {
	return TCL_ERROR;
    }
    if (objPtr->typePtr == &chanObjType) {
	/*
	 * The channel is valid until any call to DetachChannel occurs.
	 * Ensure consistency checks are done.
	 */
<<<<<<< HEAD

	statePtr = GET_CHANNELSTATE(objPtr);
	interpPtr = GET_CHANNELINTERP(objPtr);
	if (GotFlag(statePtr, CHANNEL_TAINTED|CHANNEL_CLOSED)) {
	    ResetFlag(statePtr, CHANNEL_TAINTED);
	    Tcl_Release(statePtr);
	    UpdateStringOfChannel(objPtr);
	    objPtr->typePtr = NULL;
	} else if (interpPtr != (Interp*) interp) {
	    Tcl_Release(statePtr);
	    UpdateStringOfChannel(objPtr);
	    objPtr->typePtr = NULL;
	}
    }
    if (objPtr->typePtr != &tclChannelType) {
	Tcl_Channel chan;

	/*
	 * We need a valid string with which to check for a valid channel, but
	 * make sure not to free internal rep until validated. [Bug 1847044]
	 */

	if ((objPtr->typePtr != NULL) && (objPtr->bytes == NULL)) {
	    objPtr->typePtr->updateStringProc(objPtr);
	}
=======
	statePtr  = GET_CHANNELSTATE(objPtr);
	if (statePtr->flags & (CHANNEL_TAINTED|CHANNEL_CLOSED)) {
	    ResetFlag(statePtr, CHANNEL_TAINTED);
	    Tcl_Release((ClientData) statePtr);
	    objPtr->typePtr = NULL;
	} else if (interp != GET_CHANNELINTERP(objPtr)) {
	    Tcl_Release((ClientData) statePtr);
	    objPtr->typePtr = NULL;
	}
    }
    if (objPtr->typePtr != &chanObjType) {
	Tcl_Channel chan = Tcl_GetChannel(interp, TclGetString(objPtr), NULL);
>>>>>>> 1eb2dfe0

	if (chan == NULL) {
	    return TCL_ERROR;
	}

	TclFreeIntRep(objPtr);
	statePtr = ((Channel *) chan)->state;
	Tcl_Preserve(statePtr);
	SET_CHANNELSTATE(objPtr, statePtr);
	SET_CHANNELINTERP(objPtr, interp);
	objPtr->typePtr = &chanObjType;
    }
    return TCL_OK;
}

/*
 *----------------------------------------------------------------------
 *
<<<<<<< HEAD
 * UpdateStringOfChannel --
 *
 *	Update the string representation for an object whose internal
 *	representation is "Channel".
 *
 * Results:
 *	None.
 *
 * Side effects:
 *	The object's string may be set by converting its Unicode represention
 *	to UTF format.
 *
 *----------------------------------------------------------------------
 */

static void
UpdateStringOfChannel(
    Tcl_Obj *objPtr)		/* Object with string rep to update. */
{
    if (objPtr->bytes == NULL) {
	ChannelState *statePtr = GET_CHANNELSTATE(objPtr);
	const char *name = statePtr->channelName;

	if (name) {
	    size_t len = strlen(name);

	    objPtr->bytes = ckalloc(len + 1);
	    objPtr->length = len;
	    memcpy(objPtr->bytes, name, len);
	} else {
	    objPtr->bytes = tclEmptyStringRep;
	    objPtr->length = 0;
	}
    }
}

/*
 *----------------------------------------------------------------------
 *
=======
>>>>>>> 1eb2dfe0
 * FreeChannelIntRep --
 *
 *	Release statePtr storage.
 *
 * Results:
 *	None.
 *
 * Side effects:
 *	May cause state to be freed.
 *
 *----------------------------------------------------------------------
 */

static void
FreeChannelIntRep(
    Tcl_Obj *objPtr)		/* Object with internal rep to free. */
{
    Tcl_Release(GET_CHANNELSTATE(objPtr));
    objPtr->typePtr = NULL;
}

#if 0
/*
 * For future debugging work, a simple function to print the flags of a
 * channel in semi-readable form.
 */

static int
DumpFlags(
    char *str,
    int flags)
{
    char buf[20];
    int i = 0;

#define ChanFlag(chr, bit)      (buf[i++] = ((flags & (bit)) ? (chr) : '_'))

    ChanFlag('r', TCL_READABLE);
    ChanFlag('w', TCL_WRITABLE);
    ChanFlag('n', CHANNEL_NONBLOCKING);
    ChanFlag('l', CHANNEL_LINEBUFFERED);
    ChanFlag('u', CHANNEL_UNBUFFERED);
    ChanFlag('R', BUFFER_READY);
    ChanFlag('F', BG_FLUSH_SCHEDULED);
    ChanFlag('c', CHANNEL_CLOSED);
    ChanFlag('E', CHANNEL_EOF);
    ChanFlag('S', CHANNEL_STICKY_EOF);
    ChanFlag('B', CHANNEL_BLOCKED);
    ChanFlag('/', INPUT_SAW_CR);
    ChanFlag('*', INPUT_NEED_NL);
    ChanFlag('D', CHANNEL_DEAD);
    ChanFlag('R', CHANNEL_RAW_MODE);
#ifdef TCL_IO_TRACK_OS_FOR_DRIVER_WITH_BAD_BLOCKING
    ChanFlag('T', CHANNEL_TIMER_FEV);
    ChanFlag('H', CHANNEL_HAS_MORE_DATA);
#endif /* TCL_IO_TRACK_OS_FOR_DRIVER_WITH_BAD_BLOCKING */
    ChanFlag('x', CHANNEL_INCLOSE);

    buf[i] ='\0';

    fprintf(stderr, "%s: %s\n", str, buf);
    return 0;
}
#endif

/*
 * Local Variables:
 * mode: c
 * c-basic-offset: 4
 * fill-column: 78
 * tab-width: 8
 * indent-tabs-mode: nil
 * End:
 */<|MERGE_RESOLUTION|>--- conflicted
+++ resolved
@@ -191,12 +191,7 @@
 static void		DiscardInputQueued(ChannelState *statePtr,
 			    int discardSavedBuffers);
 static void		DiscardOutputQueued(ChannelState *chanPtr);
-<<<<<<< HEAD
 static int		DoRead(Channel *chanPtr, char *srcPtr, int slen, int allowShortReads);
-static int		DoWrite(Channel *chanPtr, const char *src, int srcLen);
-=======
-static int		DoRead(Channel *chanPtr, char *srcPtr, int slen);
->>>>>>> 1eb2dfe0
 static int		DoReadChars(Channel *chan, Tcl_Obj *objPtr, int toRead,
 			    int appendFlag);
 static int		FilterInputBytes(Channel *chanPtr,
@@ -324,19 +319,11 @@
  */
 
 static void		DupChannelIntRep(Tcl_Obj *objPtr, Tcl_Obj *copyPtr);
-<<<<<<< HEAD
 static int		SetChannelFromAny(Tcl_Interp *interp,
 			    Tcl_Obj *objPtr);
-static void		UpdateStringOfChannel(Tcl_Obj *objPtr);
 static void		FreeChannelIntRep(Tcl_Obj *objPtr);
 
-static const Tcl_ObjType tclChannelType = {
-=======
-static int		SetChannelFromAny(Tcl_Interp *interp, Tcl_Obj *objPtr);
-static void		FreeChannelIntRep(Tcl_Obj *objPtr);
-
-static Tcl_ObjType chanObjType = {
->>>>>>> 1eb2dfe0
+static const Tcl_ObjType chanObjType = {
     "channel",			/* name for this type */
     FreeChannelIntRep,		/* freeIntRepProc */
     DupChannelIntRep,		/* dupIntRepProc */
@@ -3933,20 +3920,6 @@
 	return WriteChars(chanPtr, src, len);
     }
 
-<<<<<<< HEAD
-	int result;
-
-	if ((len == 1) && (UCHAR(*src) < 0xC0)) {
-	    result = WriteBytes(chanPtr, src, len);
-	} else {
-	    Tcl_Obj *objPtr = Tcl_NewStringObj(src, len);
-
-	    src = (char *) Tcl_GetByteArrayFromObj(objPtr, &len);
-	    result = WriteBytes(chanPtr, src, len);
-	    TclDecrRefCount(objPtr);
-	}
-	return result;
-=======
     /*
      * Inefficient way to convert UTF-8 to byte-array, but the code
      * parallels the way it is done for objects.  Special case for 1-byte
@@ -3956,7 +3929,6 @@
 
     if ((len == 1) && (UCHAR(*src) < 0xC0)) {
 	return WriteBytes(chanPtr, src, len);
->>>>>>> 1eb2dfe0
     }
 
     objPtr = Tcl_NewStringObj(src, len);
@@ -4061,108 +4033,7 @@
  *
  * Write --
  *
-<<<<<<< HEAD
- * Results:
- *	The number of bytes written or -1 in case of error. If -1,
- *	Tcl_GetErrno will return the error code.
- *
- * Side effects:
- *	May buffer up output and may cause output to be produced on the
- *	channel.
- *
- *----------------------------------------------------------------------
- */
-
-static int
-WriteBytes(
-    Channel *chanPtr,		/* The channel to buffer output for. */
-    const char *src,		/* Bytes to write. */
-    int srcLen)			/* Number of bytes to write. */
-{
-    ChannelState *statePtr = chanPtr->state;
-				/* State info for channel */
-    ChannelBuffer *bufPtr;
-    char *dst;
-    int dstMax, sawLF, savedLF, total, dstLen, toWrite, translate;
-
-    if (srcLen) {
-        WillWrite(chanPtr);
-    }
-
-    total = 0;
-    sawLF = 0;
-    savedLF = 0;
-    translate = GotFlag(statePtr, CHANNEL_LINEBUFFERED)
-	    || (statePtr->outputTranslation != TCL_TRANSLATE_LF);
-
-    /*
-     * Loop over all bytes in src, storing them in output buffer with proper
-     * EOL translation.
-     */
-
-    while (srcLen + savedLF > 0) {
-	bufPtr = statePtr->curOutPtr;
-	if (bufPtr == NULL) {
-	    bufPtr = AllocChannelBuffer(statePtr->bufSize);
-	    statePtr->curOutPtr = bufPtr;
-	}
-	dst = InsertPoint(bufPtr);
-	dstMax = SpaceLeft(bufPtr);
-	dstLen = dstMax;
-
-	toWrite = dstLen;
-	if (toWrite > srcLen) {
-	    toWrite = srcLen;
-	}
-
-	if (translate) {
-	    if (savedLF) {
-		/*
-		 * A '\n' was left over from last call to TranslateOutputEOL()
-		 * and we need to store it in this buffer. If the channel is
-		 * line-based, we will need to flush it.
-		 */
-
-		*dst++ = '\n';
-		dstLen--;
-		sawLF++;
-	    }
-	    if (TranslateOutputEOL(statePtr, dst, src, &dstLen, &toWrite)) {
-		sawLF++;
-	    }
-	    dstLen += savedLF;
-	    savedLF = 0;
-	    if (dstLen > dstMax) {
-		savedLF = 1;
-		dstLen = dstMax;
-	    }
-	} else {
-	    memcpy(dst, src, toWrite);
-	    dstLen = toWrite;
-	}
-
-	bufPtr->nextAdded += dstLen;
-	if (CheckFlush(chanPtr, bufPtr, sawLF) != 0) {
-	    return -1;
-	}
-	total += dstLen;
-	src += toWrite;
-	srcLen -= toWrite;
-	sawLF = 0;
-    }
-    return total;
-}
--
-/*
- *----------------------------------------------------------------------
- *
- * WriteChars --
- *
- *	Convert UTF-8 bytes to the channel's external encoding and write the
-=======
  *	Convert srcLen bytes starting at src according to encoding and write
->>>>>>> 1eb2dfe0
  *	produced bytes into an output buffer, may queue the buffer for output
  *	if it gets full, and also remembers whether the current buffer is
  *	ready e.g. if it contains a newline and we are in line buffering mode.
@@ -4342,188 +4213,6 @@
 /*
  *---------------------------------------------------------------------------
  *
-<<<<<<< HEAD
- * TranslateOutputEOL --
- *
- *	Helper function for WriteBytes() and WriteChars(). Converts the '\n'
- *	characters in the source buffer into the appropriate EOL form
- *	specified by the output translation mode.
- *
- *	EOL translation stops either when the source buffer is empty or the
- *	output buffer is full.
- *
- *	When converting to CRLF mode and there is only 1 byte left in the
- *	output buffer, this routine stores the '\r' in the last byte and then
- *	stores the '\n' in the byte just past the end of the buffer. The
- *	caller is responsible for passing in a buffer that is large enough to
- *	hold the extra byte.
- *
- * Results:
- *	The return value is 1 if a '\n' was translated from the source buffer,
- *	or 0 otherwise -- this can be used by the caller to decide to flush a
- *	line-based channel even though the channel buffer is not full.
- *
- *	*dstLenPtr is filled with how many bytes of the output buffer were
- *	used. As mentioned above, this can be one more that the output
- *	buffer's specified length if a CRLF was stored.
- *
- *	*srcLenPtr is filled with how many bytes of the source buffer were
- *	consumed.
- *
- * Side effects:
- *	It may be obvious, but bears mentioning that when converting in CRLF
- *	mode (which requires two bytes of storage in the output buffer), the
- *	number of bytes consumed from the source buffer will be less than the
- *	number of bytes stored in the output buffer.
- *
- *---------------------------------------------------------------------------
- */
-
-static int
-TranslateOutputEOL(
-    ChannelState *statePtr,	/* Channel being read, for translation and
-				 * buffering modes. */
-    char *dst,			/* Output buffer filled with UTF-8 chars by
-				 * applying appropriate EOL translation to
-				 * source characters. */
-    const char *src,		/* Source UTF-8 characters. */
-    int *dstLenPtr,		/* On entry, the maximum length of output
-				 * buffer in bytes. On exit, the number of
-				 * bytes actually used in output buffer. */
-    int *srcLenPtr)		/* On entry, the length of source buffer. On
-				 * exit, the number of bytes read from the
-				 * source buffer. */
-{
-    char *dstEnd;
-    int srcLen, newlineFound;
-
-    newlineFound = 0;
-    srcLen = *srcLenPtr;
-
-    switch (statePtr->outputTranslation) {
-    case TCL_TRANSLATE_LF:
-	for (dstEnd = dst + srcLen; dst < dstEnd; ) {
-	    if (*src == '\n') {
-		newlineFound = 1;
-	    }
-	    *dst++ = *src++;
-	}
-	*dstLenPtr = srcLen;
-	break;
-    case TCL_TRANSLATE_CR:
-	for (dstEnd = dst + srcLen; dst < dstEnd;) {
-	    if (*src == '\n') {
-		*dst++ = '\r';
-		newlineFound = 1;
-		src++;
-	    } else {
-		*dst++ = *src++;
-	    }
-	}
-	*dstLenPtr = srcLen;
-	break;
-    case TCL_TRANSLATE_CRLF: {
-	/*
-	 * Since this causes the number of bytes to grow, we start off trying
-	 * to put 'srcLen' bytes into the output buffer, but allow it to store
-	 * more bytes, as long as there's still source bytes and room in the
-	 * output buffer.
-	 */
-
-	char *dstStart, *dstMax;
-	const char *srcStart;
-
-	dstStart = dst;
-	dstMax = dst + *dstLenPtr;
-
-	srcStart = src;
-
-	if (srcLen < *dstLenPtr) {
-	    dstEnd = dst + srcLen;
-	} else {
-	    dstEnd = dst + *dstLenPtr;
-	}
-	while (dst < dstEnd) {
-	    if (*src == '\n') {
-		if (dstEnd < dstMax) {
-		    dstEnd++;
-		}
-		*dst++ = '\r';
-		newlineFound = 1;
-	    }
-	    *dst++ = *src++;
-	}
-	*srcLenPtr = src - srcStart;
-	*dstLenPtr = dst - dstStart;
-	break;
-    }
-    default:
-	break;
-    }
-    return newlineFound;
-}
--
-/*
- *---------------------------------------------------------------------------
- *
- * CheckFlush --
- *
- *	Helper function for WriteBytes() and WriteChars(). If the channel
- *	buffer is ready to be flushed, flush it.
- *
- * Results:
- *	The return value is -1 if there was a problem flushing the channel
- *	buffer, or 0 otherwise.
- *
- * Side effects:
- *	The buffer will be recycled if it is flushed.
- *
- *---------------------------------------------------------------------------
- */
-
-static int
-CheckFlush(
-    Channel *chanPtr,		/* Channel being read, for buffering mode. */
-    ChannelBuffer *bufPtr,	/* Channel buffer to possibly flush. */
-    int newlineFlag)		/* Non-zero if a the channel buffer contains a
-				 * newline. */
-{
-    ChannelState *statePtr = chanPtr->state;
-				/* State info for channel */
-
-    /*
-     * The current buffer is ready for output:
-     * 1. if it is full.
-     * 2. if it contains a newline and this channel is line-buffered.
-     * 3. if it contains any output and this channel is unbuffered.
-     */
-
-    if (!GotFlag(statePtr, BUFFER_READY)) {
-	if (IsBufferFull(bufPtr)) {
-	    SetFlag(statePtr, BUFFER_READY);
-	} else if (GotFlag(statePtr, CHANNEL_LINEBUFFERED)) {
-	    if (newlineFlag != 0) {
-		SetFlag(statePtr, BUFFER_READY);
-	    }
-	} else if (GotFlag(statePtr, CHANNEL_UNBUFFERED)) {
-	    SetFlag(statePtr, BUFFER_READY);
-	}
-    }
-    if (GotFlag(statePtr, BUFFER_READY)) {
-	if (FlushChannel(NULL, chanPtr, 0) != 0) {
-	    return -1;
-	}
-    }
-    return 0;
-}
--
-/*
- *---------------------------------------------------------------------------
- *
-=======
->>>>>>> 1eb2dfe0
  * Tcl_Gets --
  *
  *	Reads a complete line of input from the channel into a Tcl_DString.
@@ -9976,166 +9665,6 @@
 /*
  *----------------------------------------------------------------------
  *
-<<<<<<< HEAD
- * DoWrite --
- *
- *	Puts a sequence of characters into an output buffer, may queue the
- *	buffer for output if it gets full, and also remembers whether the
- *	current buffer is ready e.g. if it contains a newline and we are in
- *	line buffering mode.
- *
- * Results:
- *	The number of bytes written or -1 in case of error. If -1,
- *	Tcl_GetErrno will return the error code.
- *
- * Side effects:
- *	May buffer up output and may cause output to be produced on the
- *	channel.
- *
- *----------------------------------------------------------------------
- */
-
-static int
-DoWrite(
-    Channel *chanPtr,		/* The channel to buffer output for. */
-    const char *src,		/* Data to write. */
-    int srcLen)			/* Number of bytes to write. */
-{
-    ChannelState *statePtr = chanPtr->state;
-				/* State info for channel */
-    ChannelBuffer *outBufPtr;	/* Current output buffer. */
-    int foundNewline;		/* Did we find a newline in output? */
-    char *dPtr;
-    const char *sPtr;		/* Search variables for newline. */
-    int crsent;			/* In CRLF eol translation mode, remember the
-				 * fact that a CR was output to the channel
-				 * without its following NL. */
-    int i;			/* Loop index for newline search. */
-    int destCopied;		/* How many bytes were used in this
-				 * destination buffer to hold the output? */
-    int totalDestCopied;	/* How many bytes total were copied to the
-				 * channel buffer? */
-    int srcCopied;		/* How many bytes were copied from the source
-				 * string? */
-    char *destPtr;		/* Where in line to copy to? */
-
-    /*
-     * If we are in network (or windows) translation mode, record the fact
-     * that we have not yet sent a CR to the channel.
-     */
-
-    crsent = 0;
-
-    /*
-     * Loop filling buffers and flushing them until all output has been
-     * consumed.
-     */
-
-    srcCopied = 0;
-    totalDestCopied = 0;
-
-    while (srcLen > 0) {
-	/*
-	 * Make sure there is a current output buffer to accept output.
-	 */
-
-	if (statePtr->curOutPtr == NULL) {
-	    statePtr->curOutPtr = AllocChannelBuffer(statePtr->bufSize);
-	}
-
-	outBufPtr = statePtr->curOutPtr;
-
-	destCopied = SpaceLeft(outBufPtr);
-	if (destCopied > srcLen) {
-	    destCopied = srcLen;
-	}
-
-	destPtr = InsertPoint(outBufPtr);
-	switch (statePtr->outputTranslation) {
-	case TCL_TRANSLATE_LF:
-	    srcCopied = destCopied;
-	    memcpy(destPtr, src, (size_t) destCopied);
-	    break;
-	case TCL_TRANSLATE_CR:
-	    srcCopied = destCopied;
-	    memcpy(destPtr, src, (size_t) destCopied);
-	    for (dPtr = destPtr; dPtr < destPtr + destCopied; dPtr++) {
-		if (*dPtr == '\n') {
-		    *dPtr = '\r';
-		}
-	    }
-	    break;
-	case TCL_TRANSLATE_CRLF:
-	    for (srcCopied = 0, dPtr = destPtr, sPtr = src;
-		    dPtr < destPtr + destCopied;
-		    dPtr++, sPtr++, srcCopied++) {
-		if (*sPtr == '\n') {
-		    if (crsent) {
-			*dPtr = '\n';
-			crsent = 0;
-		    } else {
-			*dPtr = '\r';
-			crsent = 1;
-			sPtr--, srcCopied--;
-		    }
-		} else {
-		    *dPtr = *sPtr;
-		}
-	    }
-	    break;
-	case TCL_TRANSLATE_AUTO:
-	    Tcl_Panic("Tcl_Write: AUTO output translation mode not supported");
-	default:
-	    Tcl_Panic("Tcl_Write: unknown output translation mode");
-	}
-
-	/*
-	 * The current buffer is ready for output if it is full, or if it
-	 * contains a newline and this channel is line-buffered, or if it
-	 * contains any output and this channel is unbuffered.
-	 */
-
-	outBufPtr->nextAdded += destCopied;
-	if (!GotFlag(statePtr, BUFFER_READY)) {
-	    if (IsBufferFull(outBufPtr)) {
-		SetFlag(statePtr, BUFFER_READY);
-	    } else if (GotFlag(statePtr, CHANNEL_LINEBUFFERED)) {
-		for (sPtr = src, i = 0, foundNewline = 0;
-			(i < srcCopied) && (!foundNewline);
-			i++, sPtr++) {
-		    if (*sPtr == '\n') {
-			foundNewline = 1;
-			break;
-		    }
-		}
-		if (foundNewline) {
-		    SetFlag(statePtr, BUFFER_READY);
-		}
-	    } else if (GotFlag(statePtr, CHANNEL_UNBUFFERED)) {
-		SetFlag(statePtr, BUFFER_READY);
-	    }
-	}
-
-	totalDestCopied += srcCopied;
-	src += srcCopied;
-	srcLen -= srcCopied;
-
-	if (GotFlag(statePtr, BUFFER_READY)) {
-	    if (FlushChannel(NULL, chanPtr, 0) != 0) {
-		return -1;
-	    }
-	}
-    } /* Closes "while" */
-
-    return totalDestCopied;
-}
--
-/*
- *----------------------------------------------------------------------
- *
-=======
->>>>>>> 1eb2dfe0
  * CopyEventProc --
  *
  *	This routine is invoked as a channel event handler for the background
@@ -11390,20 +10919,11 @@
 				 * currently have an internal rep.*/
 {
     ChannelState *statePtr  = GET_CHANNELSTATE(srcPtr);
-<<<<<<< HEAD
-    Interp *interpPtr = GET_CHANNELINTERP(srcPtr);
-
-    SET_CHANNELSTATE(copyPtr, statePtr);
-    SET_CHANNELINTERP(copyPtr, interpPtr);
-    Tcl_Preserve(statePtr);
-    copyPtr->typePtr = &tclChannelType;
-=======
 
     SET_CHANNELSTATE(copyPtr, statePtr);
     SET_CHANNELINTERP(copyPtr, GET_CHANNELINTERP(srcPtr));
-    Tcl_Preserve((ClientData) statePtr);
+    Tcl_Preserve(statePtr);
     copyPtr->typePtr = srcPtr->typePtr;
->>>>>>> 1eb2dfe0
 }
  
@@ -11430,10 +10950,6 @@
     register Tcl_Obj *objPtr)	/* The object to convert. */
 {
     ChannelState *statePtr;
-<<<<<<< HEAD
-    Interp *interpPtr;
-=======
->>>>>>> 1eb2dfe0
 
     if (interp == NULL) {
 	return TCL_ERROR;
@@ -11443,46 +10959,19 @@
 	 * The channel is valid until any call to DetachChannel occurs.
 	 * Ensure consistency checks are done.
 	 */
-<<<<<<< HEAD
 
 	statePtr = GET_CHANNELSTATE(objPtr);
-	interpPtr = GET_CHANNELINTERP(objPtr);
 	if (GotFlag(statePtr, CHANNEL_TAINTED|CHANNEL_CLOSED)) {
 	    ResetFlag(statePtr, CHANNEL_TAINTED);
 	    Tcl_Release(statePtr);
-	    UpdateStringOfChannel(objPtr);
-	    objPtr->typePtr = NULL;
-	} else if (interpPtr != (Interp*) interp) {
-	    Tcl_Release(statePtr);
-	    UpdateStringOfChannel(objPtr);
-	    objPtr->typePtr = NULL;
-	}
-    }
-    if (objPtr->typePtr != &tclChannelType) {
-	Tcl_Channel chan;
-
-	/*
-	 * We need a valid string with which to check for a valid channel, but
-	 * make sure not to free internal rep until validated. [Bug 1847044]
-	 */
-
-	if ((objPtr->typePtr != NULL) && (objPtr->bytes == NULL)) {
-	    objPtr->typePtr->updateStringProc(objPtr);
-	}
-=======
-	statePtr  = GET_CHANNELSTATE(objPtr);
-	if (statePtr->flags & (CHANNEL_TAINTED|CHANNEL_CLOSED)) {
-	    ResetFlag(statePtr, CHANNEL_TAINTED);
-	    Tcl_Release((ClientData) statePtr);
 	    objPtr->typePtr = NULL;
 	} else if (interp != GET_CHANNELINTERP(objPtr)) {
-	    Tcl_Release((ClientData) statePtr);
+	    Tcl_Release(statePtr);
 	    objPtr->typePtr = NULL;
 	}
     }
     if (objPtr->typePtr != &chanObjType) {
 	Tcl_Channel chan = Tcl_GetChannel(interp, TclGetString(objPtr), NULL);
->>>>>>> 1eb2dfe0
 
 	if (chan == NULL) {
 	    return TCL_ERROR;
@@ -11502,49 +10991,6 @@
 /*
  *----------------------------------------------------------------------
  *
-<<<<<<< HEAD
- * UpdateStringOfChannel --
- *
- *	Update the string representation for an object whose internal
- *	representation is "Channel".
- *
- * Results:
- *	None.
- *
- * Side effects:
- *	The object's string may be set by converting its Unicode represention
- *	to UTF format.
- *
- *----------------------------------------------------------------------
- */
-
-static void
-UpdateStringOfChannel(
-    Tcl_Obj *objPtr)		/* Object with string rep to update. */
-{
-    if (objPtr->bytes == NULL) {
-	ChannelState *statePtr = GET_CHANNELSTATE(objPtr);
-	const char *name = statePtr->channelName;
-
-	if (name) {
-	    size_t len = strlen(name);
-
-	    objPtr->bytes = ckalloc(len + 1);
-	    objPtr->length = len;
-	    memcpy(objPtr->bytes, name, len);
-	} else {
-	    objPtr->bytes = tclEmptyStringRep;
-	    objPtr->length = 0;
-	}
-    }
-}
--
-/*
- *----------------------------------------------------------------------
- *
-=======
->>>>>>> 1eb2dfe0
  * FreeChannelIntRep --
  *
  *	Release statePtr storage.
