--- conflicted
+++ resolved
@@ -4415,13 +4415,11 @@
 
     if (GotFlag(statePtr, CHANNEL_ENCODING_STRICT)) {
 	statePtr->outputEncodingFlags |= TCL_ENCODING_STRICT;
-<<<<<<< HEAD
     } else if (GotFlag(statePtr, CHANNEL_ENCODING_NOCOMPLAIN)) {
+	statePtr->outputEncodingFlags &= ~TCL_ENCODING_STRICT;
 	statePtr->outputEncodingFlags |= TCL_ENCODING_NOCOMPLAIN;
-=======
     } else {
 	statePtr->outputEncodingFlags &= ~TCL_ENCODING_STRICT;
->>>>>>> 56de8426
     }
 
     /*
@@ -4749,13 +4747,11 @@
 
     if (GotFlag(statePtr, CHANNEL_ENCODING_STRICT)) {
 	statePtr->inputEncodingFlags |= TCL_ENCODING_STRICT;
-<<<<<<< HEAD
     } else if (GotFlag(statePtr, CHANNEL_ENCODING_NOCOMPLAIN)) {
+	statePtr->inputEncodingFlags &= ~TCL_ENCODING_STRICT;
 	statePtr->inputEncodingFlags |= TCL_ENCODING_NOCOMPLAIN;
-=======
     } else {
 	statePtr->inputEncodingFlags &= ~TCL_ENCODING_STRICT;
->>>>>>> 56de8426
     }
 
     /*
@@ -5525,13 +5521,11 @@
 
     if (GotFlag(statePtr, CHANNEL_ENCODING_STRICT)) {
 	statePtr->inputEncodingFlags |= TCL_ENCODING_STRICT;
-<<<<<<< HEAD
     } else if (GotFlag(statePtr, CHANNEL_ENCODING_NOCOMPLAIN)) {
+	statePtr->inputEncodingFlags &= ~TCL_ENCODING_STRICT;
 	statePtr->inputEncodingFlags |= TCL_ENCODING_NOCOMPLAIN;
-=======
     } else {
 	statePtr->inputEncodingFlags &= ~TCL_ENCODING_STRICT;
->>>>>>> 56de8426
     }
 
     result = Tcl_ExternalToUtf(NULL, gsPtr->encoding, raw, rawLen,
@@ -6318,16 +6312,13 @@
      * Transfer encoding nocomplain/strict option to the encoding flags
      */
 
-
     if (GotFlag(statePtr, CHANNEL_ENCODING_STRICT)) {
 	statePtr->inputEncodingFlags |= TCL_ENCODING_STRICT;
-<<<<<<< HEAD
     } else if (GotFlag(statePtr, CHANNEL_ENCODING_NOCOMPLAIN)) {
+	statePtr->inputEncodingFlags &= ~TCL_ENCODING_STRICT;
 	statePtr->inputEncodingFlags |= TCL_ENCODING_NOCOMPLAIN;
-=======
     } else {
 	statePtr->inputEncodingFlags &= ~TCL_ENCODING_STRICT;
->>>>>>> 56de8426
     }
 
     /*
@@ -8369,6 +8360,14 @@
 	    return TCL_ERROR;
 	}
 	if (newMode) {
+	    if (GotFlag(statePtr, CHANNEL_ENCODING_STRICT)) {
+		if (interp) {
+		    Tcl_SetObjResult(interp, Tcl_NewStringObj(
+			    "-nocomplainencoding cannot be used with -strictencoding",
+			    -1));
+		}
+		return TCL_ERROR;
+	    }
 	    SetFlag(statePtr, CHANNEL_ENCODING_NOCOMPLAIN);
 	} else {
 	    ResetFlag(statePtr, CHANNEL_ENCODING_NOCOMPLAIN);
@@ -8381,13 +8380,17 @@
 	    return TCL_ERROR;
 	}
 	if (newMode) {
+	    if (GotFlag(statePtr, CHANNEL_ENCODING_NOCOMPLAIN)) {
+		if (interp) {
+		    Tcl_SetObjResult(interp, Tcl_NewStringObj(
+			    "-strictencoding cannot be used with -nocomplainencoding",
+			    -1));
+		}
+		return TCL_ERROR;
+	    }
 	    SetFlag(statePtr, CHANNEL_ENCODING_STRICT);
 	} else {
-<<<<<<< HEAD
-		ResetFlag(statePtr, CHANNEL_ENCODING_STRICT);
-=======
 	    ResetFlag(statePtr, CHANNEL_ENCODING_STRICT);
->>>>>>> 56de8426
 	}
 	return TCL_OK;
     } else if (HaveOpt(1, "-translation")) {
