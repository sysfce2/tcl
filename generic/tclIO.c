--- conflicted
+++ resolved
@@ -4671,11 +4671,7 @@
 
     if (GotFlag(statePtr, CHANNEL_ENCODING_ERROR)) {
 	UpdateInterest(chanPtr);
-<<<<<<< HEAD
 	ResetFlag(statePtr, CHANNEL_EOF|CHANNEL_ENCODING_ERROR);
-=======
-	ResetFlag(statePtr, CHANNEL_ENCODING_ERROR);
->>>>>>> 7962f209
 	Tcl_SetErrno(EILSEQ);
 	return TCL_INDEX_NONE;
     }
