/*
 * tclIO.c --
 *
 *	This file provides the generic portions (those that are the same on
 *	all platforms and for all channel types) of Tcl's IO facilities.
 *
 * Copyright © 1998-2000 Ajuba Solutions
 * Copyright © 1995-1997 Sun Microsystems, Inc.
 * Contributions from Don Porter, NIST, 2014. (not subject to US copyright)
 *
 * See the file "license.terms" for information on usage and redistribution of
 * this file, and for a DISCLAIMER OF ALL WARRANTIES.
 */

#include "tclInt.h"
#include "tclIO.h"
#include <assert.h>

/*
 * For each channel handler registered in a call to Tcl_CreateChannelHandler,
 * there is one record of the following type. All of records for a specific
 * channel are chained together in a singly linked list which is stored in
 * the channel structure.
 */

typedef struct ChannelHandler {
    Channel *chanPtr;		/* The channel structure for this channel. */
    int mask;			/* Mask of desired events. */
    Tcl_ChannelProc *proc;	/* Procedure to call in the type of
				 * Tcl_CreateChannelHandler. */
    void *clientData;	/* Argument to pass to procedure. */
    struct ChannelHandler *nextPtr;
				/* Next one in list of registered handlers. */
} ChannelHandler;

/*
 * This structure keeps track of the current ChannelHandler being invoked in
 * the current invocation of Tcl_NotifyChannel. There is a potential
 * problem if a ChannelHandler is deleted while it is the current one, since
 * Tcl_NotifyChannel needs to look at the nextPtr field. To handle this
 * problem, structures of the type below indicate the next handler to be
 * processed for any (recursively nested) dispatches in progress. The
 * nextHandlerPtr field is updated if the handler being pointed to is deleted.
 * The nestedHandlerPtr field is used to chain together all recursive
 * invocations, so that Tcl_DeleteChannelHandler can find all the recursively
 * nested invocations of Tcl_NotifyChannel and compare the handler being
 * deleted against the NEXT handler to be invoked in that invocation; when it
 * finds such a situation, Tcl_DeleteChannelHandler updates the nextHandlerPtr
 * field of the structure to the next handler.
 */

typedef struct NextChannelHandler {
    ChannelHandler *nextHandlerPtr;	/* The next handler to be invoked in
					 * this invocation. */
    struct NextChannelHandler *nestedHandlerPtr;
					/* Next nested invocation of
					 * Tcl_NotifyChannel. */
} NextChannelHandler;

/*
 * The following structure is used by Tcl_GetsObj() to encapsulates the
 * state for a "gets" operation.
 */

typedef struct GetsState {
    Tcl_Obj *objPtr;		/* The object to which UTF-8 characters
				 * will be appended. */
    char **dstPtr;		/* Pointer into objPtr's string rep where
				 * next character should be stored. */
    Tcl_Encoding encoding;	/* The encoding to use to convert raw bytes
				 * to UTF-8.  */
    ChannelBuffer *bufPtr;	/* The current buffer of raw bytes being
				 * emptied. */
    Tcl_EncodingState state;	/* The encoding state just before the last
				 * external to UTF-8 conversion in
				 * FilterInputBytes(). */
    int rawRead;		/* The number of bytes removed from bufPtr
				 * in the last call to FilterInputBytes(). */
    int bytesWrote;		/* The number of bytes of UTF-8 data
				 * appended to objPtr during the last call to
				 * FilterInputBytes(). */
    int charsWrote;		/* The corresponding number of UTF-8
				 * characters appended to objPtr during the
				 * last call to FilterInputBytes(). */
    int totalChars;		/* The total number of UTF-8 characters
				 * appended to objPtr so far, just before the
				 * last call to FilterInputBytes(). */
} GetsState;

/*
 * The following structure encapsulates the state for a background channel
 * copy.  Note that the data buffer for the copy will be appended to this
 * structure.
 */

typedef struct CopyState {
    struct Channel *readPtr;	/* Pointer to input channel. */
    struct Channel *writePtr;	/* Pointer to output channel. */
    int readFlags;		/* Original read channel flags. */
    int writeFlags;		/* Original write channel flags. */
    Tcl_WideInt toRead;		/* Number of bytes to copy, or -1. */
    Tcl_WideInt total;		/* Total bytes transferred (written). */
    Tcl_Interp *interp;		/* Interp that started the copy. */
    Tcl_Obj *cmdPtr;		/* Command to be invoked at completion. */
    Tcl_Size bufSize;		/* Size of appended buffer. */
    char buffer[TCLFLEXARRAY];		/* Copy buffer, this must be the last
                                 * field. */
} CopyState;

/*
 * All static variables used in this file are collected into a single instance
 * of the following structure. For multi-threaded implementations, there is
 * one instance of this structure for each thread.
 *
 * Notice that different structures with the same name appear in other files.
 * The structure defined below is used in this file only.
 */

typedef struct {
    NextChannelHandler *nestedHandlerPtr;
				/* This variable holds the list of nested
				 * Tcl_NotifyChannel invocations. */
    ChannelState *firstCSPtr;	/* List of all channels currently open,
				 * indexed by ChannelState, as only one
				 * ChannelState exists per set of stacked
				 * channels. */
    Tcl_Channel stdinChannel;	/* Static variable for the stdin channel. */
    Tcl_Channel stdoutChannel;	/* Static variable for the stdout channel. */
    Tcl_Channel stderrChannel;	/* Static variable for the stderr channel. */
    Tcl_Encoding binaryEncoding;
    int stdinInitialized;
    int stdoutInitialized;
    int stderrInitialized;
} ThreadSpecificData;

static Tcl_ThreadDataKey dataKey;

/*
 * Structure to record a close callback. One such record exists for
 * each close callback registered for a channel.
 */

typedef struct CloseCallback {
    Tcl_CloseProc *proc;		/* The procedure to call. */
    void *clientData;		/* Arbitrary one-word data to pass
					 * to the callback. */
    struct CloseCallback *nextPtr;	/* For chaining close callbacks. */
} CloseCallback;

/*
 * Static functions in this file:
 */

static ChannelBuffer *	AllocChannelBuffer(Tcl_Size length);
static void		PreserveChannelBuffer(ChannelBuffer *bufPtr);
static void		ReleaseChannelBuffer(ChannelBuffer *bufPtr);
static int		IsShared(ChannelBuffer *bufPtr);
static void		ChannelFree(Channel *chanPtr);
static void		ChannelTimerProc(void *clientData);
static int		ChanRead(Channel *chanPtr, char *dst, int dstSize);
static int		CheckChannelErrors(ChannelState *statePtr,
			    int direction);
static int		CheckForDeadChannel(Tcl_Interp *interp,
			    ChannelState *statePtr);
static void		CheckForStdChannelsBeingClosed(Tcl_Channel chan);
static void		CleanupChannelHandlers(Tcl_Interp *interp,
			    Channel *chanPtr);
static int		CloseChannel(Tcl_Interp *interp, Channel *chanPtr,
			    int errorCode);
static int		CloseChannelPart(Tcl_Interp *interp, Channel *chanPtr,
			    int errorCode, int flags);
static int		CloseWrite(Tcl_Interp *interp, Channel *chanPtr);
static void		CommonGetsCleanup(Channel *chanPtr);
static int		CopyData(CopyState *csPtr, int mask);
static int		MoveBytes(CopyState *csPtr);

static void		MBCallback(CopyState *csPtr, Tcl_Obj *errObj);
static void		MBError(CopyState *csPtr, int mask, int errorCode);
static int		MBRead(CopyState *csPtr);
static int		MBWrite(CopyState *csPtr);
static void		MBEvent(void *clientData, int mask);

static void		CopyEventProc(void *clientData, int mask);
static void		CreateScriptRecord(Tcl_Interp *interp,
			    Channel *chanPtr, int mask, Tcl_Obj *scriptPtr);
static void		DeleteChannelTable(void *clientData,
			    Tcl_Interp *interp);
static void		DeleteScriptRecord(Tcl_Interp *interp,
			    Channel *chanPtr, int mask);
static int		DetachChannel(Tcl_Interp *interp, Tcl_Channel chan);
static void		DiscardInputQueued(ChannelState *statePtr,
			    int discardSavedBuffers);
static void		DiscardOutputQueued(ChannelState *chanPtr);
static int		DoRead(Channel *chanPtr, char *dst, Tcl_Size bytesToRead,
			    int allowShortReads);
static int		DoReadChars(Channel *chan, Tcl_Obj *objPtr, Tcl_Size toRead,
			    int appendFlag);
static int		FilterInputBytes(Channel *chanPtr,
			    GetsState *statePtr);
static int		FlushChannel(Tcl_Interp *interp, Channel *chanPtr,
			    int calledFromAsyncFlush);
static int		TclGetsObjBinary(Tcl_Channel chan, Tcl_Obj *objPtr);
static Tcl_Encoding	GetBinaryEncoding(void);
static Tcl_ExitProc	FreeBinaryEncoding;
static Tcl_HashTable *	GetChannelTable(Tcl_Interp *interp);
static int		GetInput(Channel *chanPtr);
static void		PeekAhead(Channel *chanPtr, char **dstEndPtr,
			    GetsState *gsPtr);
static int		ReadBytes(ChannelState *statePtr, Tcl_Obj *objPtr,
			    int charsLeft);
static int		ReadChars(ChannelState *statePtr, Tcl_Obj *objPtr,
			    int charsLeft, int *factorPtr);
static void		RecycleBuffer(ChannelState *statePtr,
			    ChannelBuffer *bufPtr, int mustDiscard);
static int		StackSetBlockMode(Channel *chanPtr, int mode);
static int		SetBlockMode(Tcl_Interp *interp, Channel *chanPtr,
			    int mode);
static void		StopCopy(CopyState *csPtr);
static void		TranslateInputEOL(ChannelState *statePtr, char *dst,
			    const char *src, int *dstLenPtr, int *srcLenPtr);
static void		UpdateInterest(Channel *chanPtr);
static int		Write(Channel *chanPtr, const char *src,
			    int srcLen, Tcl_Encoding encoding);
static Tcl_Obj *	FixLevelCode(Tcl_Obj *msg);
static void		SpliceChannel(Tcl_Channel chan);
static void		CutChannel(Tcl_Channel chan);
static int              WillRead(Channel *chanPtr);

#define WriteChars(chanPtr, src, srcLen) \
			Write(chanPtr, src, srcLen, chanPtr->state->encoding)
#define WriteBytes(chanPtr, src, srcLen) \
			Write(chanPtr, src, srcLen, tclIdentityEncoding)

/*
 * Simplifying helper macros. All may use their argument(s) multiple times.
 * The ANSI C "prototypes" for the macros are listed below, together with a
 * short description of what the macro does.
 *
 * --------------------------------------------------------------------------
 * Tcl_Size BytesLeft(ChannelBuffer *bufPtr)
 *
 *	Returns the number of bytes of data remaining in the buffer.
 *
 * int SpaceLeft(ChannelBuffer *bufPtr)
 *
 *	Returns the number of bytes of space remaining at the end of the
 *	buffer.
 *
 * int IsBufferReady(ChannelBuffer *bufPtr)
 *
 *	Returns whether a buffer has bytes available within it.
 *
 * int IsBufferEmpty(ChannelBuffer *bufPtr)
 *
 *	Returns whether a buffer is entirely empty. Note that this is not the
 *	inverse of the above operation; trying to merge the two seems to lead
 *	to occasional crashes...
 *
 * int IsBufferFull(ChannelBuffer *bufPtr)
 *
 *	Returns whether more data can be added to a buffer.
 *
 * int IsBufferOverflowing(ChannelBuffer *bufPtr)
 *
 *	Returns whether a buffer has more data in it than it should.
 *
 * char *InsertPoint(ChannelBuffer *bufPtr)
 *
 *	Returns a pointer to where characters should be added to the buffer.
 *
 * char *RemovePoint(ChannelBuffer *bufPtr)
 *
 *	Returns a pointer to where characters should be removed from the
 *	buffer.
 * --------------------------------------------------------------------------
 */

#define BytesLeft(bufPtr)	((bufPtr)->nextAdded - (bufPtr)->nextRemoved)

#define SpaceLeft(bufPtr)	((bufPtr)->bufLength - (bufPtr)->nextAdded)

#define IsBufferReady(bufPtr)	((bufPtr)->nextAdded > (bufPtr)->nextRemoved)

#define IsBufferEmpty(bufPtr)	((bufPtr)->nextAdded == (bufPtr)->nextRemoved)

#define IsBufferFull(bufPtr)	((bufPtr) && (bufPtr)->nextAdded >= (bufPtr)->bufLength)

#define IsBufferOverflowing(bufPtr) ((bufPtr)->nextAdded>(bufPtr)->bufLength)

#define InsertPoint(bufPtr)	(&(bufPtr)->buf[(bufPtr)->nextAdded])

#define RemovePoint(bufPtr)	(&(bufPtr)->buf[(bufPtr)->nextRemoved])

/*
 * For working with channel state flag bits.
 */

#define SetFlag(statePtr, flag)		((statePtr)->flags |= (flag))
#define ResetFlag(statePtr, flag)	((statePtr)->flags &= ~(flag))
#define GotFlag(statePtr, flag)		((statePtr)->flags & (flag))

/*
 * Macro for testing whether a string (in optionName, length len) matches a
 * value (prefix matching rules). Arguments are the minimum length to match
 * and the value to match against. (Can't use Tcl_GetIndexFromObj as this is
 * used in a situation where no objects are available.)
 */

#define HaveOpt(minLength, nameString) \
	((len > (minLength)) && (optionName[1] == (nameString)[1]) \
		&& (strncmp(optionName, (nameString), len) == 0))

/*
 * The ChannelObjType type.  Used to store the result of looking up
 * a channel name in the context of an interp.  Saves the lookup
 * result and values needed to check its continued validity.
 */

typedef struct ResolvedChanName {
    ChannelState *statePtr;	/* The saved lookup result */
    Tcl_Interp *interp;		/* The interp in which the lookup was done. */
    size_t epoch;		/* The epoch of the channel when the lookup
				 * was done. Use to verify validity. */
    size_t refCount;		/* Share this struct among many Tcl_Obj. */
} ResolvedChanName;

static void		DupChannelInternalRep(Tcl_Obj *objPtr, Tcl_Obj *copyPtr);
static void		FreeChannelInternalRep(Tcl_Obj *objPtr);

static const Tcl_ObjType chanObjType = {
    "channel",			/* name for this type */
    FreeChannelInternalRep,		/* freeIntRepProc */
    DupChannelInternalRep,		/* dupIntRepProc */
    NULL,			/* updateStringProc */
    NULL,			/* setFromAnyProc */
    TCL_OBJTYPE_V0
};

#define ChanSetInternalRep(objPtr, resPtr)					\
    do {								\
	Tcl_ObjInternalRep ir;						\
	(resPtr)->refCount++;						\
	ir.twoPtrValue.ptr1 = (resPtr);					\
	ir.twoPtrValue.ptr2 = NULL;					\
	Tcl_StoreInternalRep((objPtr), &chanObjType, &ir);			\
    } while (0)

#define ChanGetInternalRep(objPtr, resPtr)					\
    do {								\
	const Tcl_ObjInternalRep *irPtr;					\
	irPtr = TclFetchInternalRep((objPtr), &chanObjType);		\
	(resPtr) = irPtr ? (ResolvedChanName *)irPtr->twoPtrValue.ptr1 : NULL;		\
    } while (0)

#define BUSY_STATE(st, fl) \
     ((((st)->csPtrR) && ((fl) & TCL_READABLE)) || \
      (((st)->csPtrW) && ((fl) & TCL_WRITABLE)))

#define MAX_CHANNEL_BUFFER_SIZE (1024*1024)

/*
 *---------------------------------------------------------------------------
 *
 * ChanClose, ChanRead, ChanSeek, ChanThreadAction, ChanWatch, ChanWrite --
 *
 *	Simplify the access to selected channel driver "methods" that are used
 *	in multiple places in a stereotypical fashion. These are just thin
 *	wrappers around the driver functions.
 *
 *---------------------------------------------------------------------------
 */

static inline int
ChanClose(
    Channel *chanPtr,
    Tcl_Interp *interp)
{
    return chanPtr->typePtr->close2Proc(chanPtr->instanceData, interp, 0);
}

/*
 *---------------------------------------------------------------------------
 *
 * ChanRead --
 *
 *	Read up to dstSize bytes using the inputProc of chanPtr, store them at
 *	dst, and return the number of bytes stored.
 *
 * Results:
 *	The return value of the driver inputProc,
 *	  - number of bytes stored at dst, ot
 *	  - -1 on error, with a Posix error code available to the caller by
 *	    calling Tcl_GetErrno().
 *
 * Side effects:
 *	The CHANNEL_ENCODING_ERROR, CHANNEL_BLOCKED and CHANNEL_EOF flags
 *	of the channel state are set as appropriate.  On EOF, the
 *	inputEncodingFlags are set to perform ending operations on decoding.
 *
 *	TODO - Is this really the right place for that?
 *
 *---------------------------------------------------------------------------
 */
static int
ChanRead(
    Channel *chanPtr,
    char *dst,
    int dstSize)
{
    int bytesRead, result;

    /*
     * If the caller asked for zero bytes, we'd force the inputProc to return
     * zero bytes, and then misinterpret that as EOF.
     */

    assert(dstSize > 0);

    /*
     * Each read op must set the blocked and eof states anew, not let
     * the effect of prior reads leak through.
     */

    if (GotFlag(chanPtr->state, CHANNEL_EOF)) {
        chanPtr->state->inputEncodingFlags |= TCL_ENCODING_START;
    }
    ResetFlag(chanPtr->state, CHANNEL_BLOCKED | CHANNEL_EOF);
    chanPtr->state->inputEncodingFlags &= ~TCL_ENCODING_END;
    if (WillRead(chanPtr) == -1) {
        return -1;
    }

    bytesRead = chanPtr->typePtr->inputProc(chanPtr->instanceData,
	    dst, dstSize, &result);

    /*
     * Stop any flag leakage through stacked channel levels.
     */

    if (GotFlag(chanPtr->state, CHANNEL_EOF)) {
        chanPtr->state->inputEncodingFlags |= TCL_ENCODING_START;
    }
    ResetFlag(chanPtr->state, CHANNEL_BLOCKED | CHANNEL_EOF);
    chanPtr->state->inputEncodingFlags &= ~TCL_ENCODING_END;
    if (bytesRead == -1) {
	if ((result == EWOULDBLOCK) || (result == EAGAIN)) {
	    SetFlag(chanPtr->state, CHANNEL_BLOCKED);
	    result = EAGAIN;
	}
	Tcl_SetErrno(result);
    } else if (bytesRead == 0) {
	SetFlag(chanPtr->state, CHANNEL_EOF);
	chanPtr->state->inputEncodingFlags |= TCL_ENCODING_END;
    } else {
	/*
	 * If we get a short read, signal up that we may be BLOCKED. We should
	 * avoid calling the driver because on some platforms we will block in
	 * the low level reading code even though the channel is set into
	 * nonblocking mode.
	 */

	if (bytesRead < dstSize) {
	    SetFlag(chanPtr->state, CHANNEL_BLOCKED);
	}
    }
    return bytesRead;
}

static inline Tcl_WideInt
ChanSeek(
    Channel *chanPtr,
    Tcl_WideInt offset,
    int mode,
    int *errnoPtr)
{
    /*
     * Note that we prefer the wideSeekProc if that field is available in the
     * type and non-NULL.
     */

    if (Tcl_ChannelWideSeekProc(chanPtr->typePtr) == NULL) {
	*errnoPtr = EINVAL;
	return TCL_INDEX_NONE;
    }

	return Tcl_ChannelWideSeekProc(chanPtr->typePtr)(chanPtr->instanceData,
		offset, mode, errnoPtr);
}

static inline void
ChanThreadAction(
    Channel *chanPtr,
    int action)
{
    Tcl_DriverThreadActionProc *threadActionProc =
	    Tcl_ChannelThreadActionProc(chanPtr->typePtr);

    if (threadActionProc != NULL) {
	threadActionProc(chanPtr->instanceData, action);
    }
}

static inline void
ChanWatch(
    Channel *chanPtr,
    int mask)
{
    chanPtr->typePtr->watchProc(chanPtr->instanceData, mask);
}

static inline int
ChanWrite(
    Channel *chanPtr,
    const char *src,
    int srcLen,
    int *errnoPtr)
{
    return chanPtr->typePtr->outputProc(chanPtr->instanceData, src, srcLen,
	    errnoPtr);
}

/*
 *---------------------------------------------------------------------------
 *
 * TclInitIOSubsystem --
 *
 *	Initialize all resources used by this subsystem on a per-process
 *	basis.
 *
 * Results:
 *	None.
 *
 * Side effects:
 *	Depends on the memory subsystems.
 *
 *---------------------------------------------------------------------------
 */

void
TclInitIOSubsystem(void)
{
    /*
     * By fetching thread local storage we take care of allocating it for each
     * thread.
     */

    (void) TCL_TSD_INIT(&dataKey);
}

/*
 *-------------------------------------------------------------------------
 *
 * TclFinalizeIOSubsystem --
 *
 *	Releases all resources used by this subsystem on a per-process basis.
 *	Closes all extant channels that have not already been closed because
 *	they were not owned by any interp.
 *
 * Results:
 *	None.
 *
 * Side effects:
 *	Depends on encoding and memory subsystems.
 *
 *-------------------------------------------------------------------------
 */

void
TclFinalizeIOSubsystem(void)
{
    ThreadSpecificData *tsdPtr = TCL_TSD_INIT(&dataKey);
    Channel *chanPtr = NULL;	/* Iterates over open channels. */
    ChannelState *statePtr;	/* State of channel stack */
    int active = 1;		/* Flag == 1 while there's still work to do */
    int doflushnb;

    /*
     * Fetch the pre-TIP#398 compatibility flag.
     */

    {
        const char *s;
        Tcl_DString ds;

        s = TclGetEnv("TCL_FLUSH_NONBLOCKING_ON_EXIT", &ds);
        doflushnb = ((s != NULL) && strcmp(s, "0"));
        if (s != NULL) {
            Tcl_DStringFree(&ds);
        }
    }

    /*
     * Walk all channel state structures known to this thread and close
     * corresponding channels.
     */

    while (active) {
	/*
	 * Iterate through the open channel list, and find the first channel
	 * that isn't dead. We start from the head of the list each time,
	 * because the close action on one channel can close others.
	 */

	active = 0;
	for (statePtr = tsdPtr->firstCSPtr;
		statePtr != NULL;
		statePtr = statePtr->nextCSPtr) {
	    chanPtr = statePtr->topChanPtr;
            if (GotFlag(statePtr, CHANNEL_DEAD)) {
                continue;
            }
	    if (!GotFlag(statePtr, CHANNEL_INCLOSE | CHANNEL_CLOSED )
                || GotFlag(statePtr, BG_FLUSH_SCHEDULED)) {
                ResetFlag(statePtr, BG_FLUSH_SCHEDULED);
		active = 1;
		break;
	    }
	}

	/*
	 * We've found a live (or bg-closing) channel. Close it.
	 */

	if (active) {
	    TclChannelPreserve((Tcl_Channel)chanPtr);

	    /*
	     * TIP #398: by default, we no longer set the channel back into
             * blocking mode.  To restore the old blocking behavior, the
             * environment variable TCL_FLUSH_NONBLOCKING_ON_EXIT must be set
             * and not be "0".
	     */

            if (doflushnb) {
                /*
                 * Set the channel back into blocking mode to ensure that we
                 * wait for all data to flush out.
                 */

                (void) Tcl_SetChannelOption(NULL, (Tcl_Channel) chanPtr,
                                            "-blocking", "on");
            }

	    if ((chanPtr == (Channel *) tsdPtr->stdinChannel) ||
		    (chanPtr == (Channel *) tsdPtr->stdoutChannel) ||
		    (chanPtr == (Channel *) tsdPtr->stderrChannel)) {
		/*
		 * Decrement the refcount which was earlier artificially
		 * bumped up to keep the channel from being closed.
		 */

		statePtr->refCount--;
	    }

	    if (statePtr->refCount + 1 <= 1) {
		/*
		 * Close it only if the refcount indicates that the channel is
		 * not referenced from any interpreter. If it is, that
		 * interpreter will close the channel when it gets destroyed.
		 */

		(void) Tcl_CloseEx(NULL, (Tcl_Channel) chanPtr, 0);
	    } else {
		/*
		 * The refcount is greater than zero, so flush the channel.
		 */

		Tcl_Flush((Tcl_Channel) chanPtr);

		/*
		 * Call the device driver to actually close the underlying
		 * device for this channel.
		 */

		(void) ChanClose(chanPtr, NULL);

		/*
		 * Finally, we clean up the fields in the channel data
		 * structure since all of them have been deleted already. We
		 * mark the channel with CHANNEL_DEAD to prevent any further
		 * IO operations on it.
		 */

		chanPtr->instanceData = NULL;
		SetFlag(statePtr, CHANNEL_DEAD);
	    }
	    TclChannelRelease((Tcl_Channel)chanPtr);
	}
    }

    TclpFinalizeSockets();
    TclpFinalizePipes();
}

/*
 *----------------------------------------------------------------------
 *
 * Tcl_SetStdChannel --
 *
 *	This function is used to change the channels that are used for
 *	stdin/stdout/stderr in new interpreters.
 *
 * Results:
 *	None
 *
 * Side effects:
 *	None.
 *
 *----------------------------------------------------------------------
 */

void
Tcl_SetStdChannel(
    Tcl_Channel channel,
    int type)			/* One of TCL_STDIN, TCL_STDOUT, TCL_STDERR. */
{
    ThreadSpecificData *tsdPtr = TCL_TSD_INIT(&dataKey);

    int init = channel ? 1 : -1;
    switch (type) {
    case TCL_STDIN:
	tsdPtr->stdinInitialized = init;
	tsdPtr->stdinChannel = channel;
	break;
    case TCL_STDOUT:
	tsdPtr->stdoutInitialized = init;
	tsdPtr->stdoutChannel = channel;
	break;
    case TCL_STDERR:
	tsdPtr->stderrInitialized = init;
	tsdPtr->stderrChannel = channel;
	break;
    }
}

/*
 *----------------------------------------------------------------------
 *
 * Tcl_GetStdChannel --
 *
 *	Returns the specified standard channel.
 *
 * Results:
 *	Returns the specified standard channel, or NULL.
 *
 * Side effects:
 *	May cause the creation of a standard channel and the underlying file.
 *
 *----------------------------------------------------------------------
 */

Tcl_Channel
Tcl_GetStdChannel(
    int type)			/* One of TCL_STDIN, TCL_STDOUT, TCL_STDERR. */
{
    Tcl_Channel channel = NULL;
    ThreadSpecificData *tsdPtr = TCL_TSD_INIT(&dataKey);

    /*
     * If the channels were not created yet, create them now and store them in
     * the static variables.
     */

    switch (type) {
    case TCL_STDIN:
	if (!tsdPtr->stdinInitialized) {
	    tsdPtr->stdinInitialized = -1;
	    tsdPtr->stdinChannel = TclpGetDefaultStdChannel(TCL_STDIN);

	    /*
	     * Artificially bump the refcount to ensure that the channel is
	     * only closed on exit.
	     *
	     * NOTE: Must only do this if stdinChannel is not NULL. It can be
	     * NULL in situations where Tcl is unable to connect to the
	     * standard input.
	     */

	    if (tsdPtr->stdinChannel != NULL) {
		tsdPtr->stdinInitialized = 1;
		Tcl_RegisterChannel(NULL, tsdPtr->stdinChannel);
	    }
	}
	channel = tsdPtr->stdinChannel;
	break;
    case TCL_STDOUT:
	if (!tsdPtr->stdoutInitialized) {
	    tsdPtr->stdoutInitialized = -1;
	    tsdPtr->stdoutChannel = TclpGetDefaultStdChannel(TCL_STDOUT);
	    if (tsdPtr->stdoutChannel != NULL) {
		tsdPtr->stdoutInitialized = 1;
		Tcl_RegisterChannel(NULL, tsdPtr->stdoutChannel);
	    }
	}
	channel = tsdPtr->stdoutChannel;
	break;
    case TCL_STDERR:
	if (!tsdPtr->stderrInitialized) {
	    tsdPtr->stderrInitialized = -1;
	    tsdPtr->stderrChannel = TclpGetDefaultStdChannel(TCL_STDERR);
	    if (tsdPtr->stderrChannel != NULL) {
		tsdPtr->stderrInitialized = 1;
		Tcl_RegisterChannel(NULL, tsdPtr->stderrChannel);
	    }
	}
	channel = tsdPtr->stderrChannel;
	break;
    }
    return channel;
}

/*
 *----------------------------------------------------------------------
 *
 * Tcl_CreateCloseHandler
 *
 *	Creates a close callback which will be called when the channel is
 *	closed.
 *
 * Results:
 *	None.
 *
 * Side effects:
 *	Causes the callback to be called in the future when the channel will
 *	be closed.
 *
 *----------------------------------------------------------------------
 */

void
Tcl_CreateCloseHandler(
    Tcl_Channel chan,		/* The channel for which to create the close
				 * callback. */
    Tcl_CloseProc *proc,	/* The callback routine to call when the
				 * channel will be closed. */
    void *clientData)	/* Arbitrary data to pass to the close
				 * callback. */
{
    ChannelState *statePtr = ((Channel *) chan)->state;
    CloseCallback *cbPtr;

    cbPtr = (CloseCallback *)Tcl_Alloc(sizeof(CloseCallback));
    cbPtr->proc = proc;
    cbPtr->clientData = clientData;

    cbPtr->nextPtr = statePtr->closeCbPtr;
    statePtr->closeCbPtr = cbPtr;
}

/*
 *----------------------------------------------------------------------
 *
 * Tcl_DeleteCloseHandler --
 *
 *	Removes a callback that would have been called on closing the channel.
 *	If there is no matching callback then this function has no effect.
 *
 * Results:
 *	None.
 *
 * Side effects:
 *	The callback will not be called in the future when the channel is
 *	eventually closed.
 *
 *----------------------------------------------------------------------
 */

void
Tcl_DeleteCloseHandler(
    Tcl_Channel chan,		/* The channel for which to cancel the close
				 * callback. */
    Tcl_CloseProc *proc,	/* The procedure for the callback to
				 * remove. */
    void *clientData)	/* The callback data for the callback to
				 * remove. */
{
    ChannelState *statePtr = ((Channel *) chan)->state;
    CloseCallback *cbPtr, *cbPrevPtr;

    for (cbPtr = statePtr->closeCbPtr, cbPrevPtr = NULL;
	    cbPtr != NULL; cbPtr = cbPtr->nextPtr) {
	if ((cbPtr->proc == proc) && (cbPtr->clientData == clientData)) {
	    if (cbPrevPtr == NULL) {
		statePtr->closeCbPtr = cbPtr->nextPtr;
	    } else {
		cbPrevPtr->nextPtr = cbPtr->nextPtr;
	    }
	    Tcl_Free(cbPtr);
	    break;
	}
	cbPrevPtr = cbPtr;
    }
}

/*
 *----------------------------------------------------------------------
 *
 * GetChannelTable --
 *
 *	Gets and potentially initializes the channel table for an interpreter.
 *	If it is initializing the table it also inserts channels for stdin,
 *	stdout and stderr if the interpreter is trusted.
 *
 * Results:
 *	A pointer to the hash table created, for use by the caller.
 *
 * Side effects:
 *	Initializes the channel table for an interpreter. May create channels
 *	for stdin, stdout and stderr.
 *
 *----------------------------------------------------------------------
 */

static Tcl_HashTable *
GetChannelTable(
    Tcl_Interp *interp)
{
    Tcl_HashTable *hTblPtr;	/* Hash table of channels. */
    Tcl_Channel stdinChan, stdoutChan, stderrChan;

    hTblPtr = (Tcl_HashTable *)Tcl_GetAssocData(interp, "tclIO", NULL);
    if (hTblPtr == NULL) {
	hTblPtr = (Tcl_HashTable *)Tcl_Alloc(sizeof(Tcl_HashTable));
	Tcl_InitHashTable(hTblPtr, TCL_STRING_KEYS);
	Tcl_SetAssocData(interp, "tclIO",
		(Tcl_InterpDeleteProc *) DeleteChannelTable, hTblPtr);

	/*
	 * If the interpreter is trusted (not "safe"), insert channels for
	 * stdin, stdout and stderr (possibly creating them in the process).
	 */

	if (Tcl_IsSafe(interp) == 0) {
	    stdinChan = Tcl_GetStdChannel(TCL_STDIN);
	    if (stdinChan != NULL) {
		Tcl_RegisterChannel(interp, stdinChan);
	    }
	    stdoutChan = Tcl_GetStdChannel(TCL_STDOUT);
	    if (stdoutChan != NULL) {
		Tcl_RegisterChannel(interp, stdoutChan);
	    }
	    stderrChan = Tcl_GetStdChannel(TCL_STDERR);
	    if (stderrChan != NULL) {
		Tcl_RegisterChannel(interp, stderrChan);
	    }
	}
    }
    return hTblPtr;
}

/*
 *----------------------------------------------------------------------
 *
 * DeleteChannelTable --
 *
 *	Deletes the channel table for an interpreter, closing any open
 *	channels whose refcount reaches zero. This procedure is invoked when
 *	an interpreter is deleted, via the AssocData cleanup mechanism.
 *
 * Results:
 *	None.
 *
 * Side effects:
 *	Deletes the hash table of channels. May close channels. May flush
 *	output on closed channels. Removes any channeEvent handlers that were
 *	registered in this interpreter.
 *
 *----------------------------------------------------------------------
 */

static void
DeleteChannelTable(
    void *clientData,	/* The per-interpreter data structure. */
    Tcl_Interp *interp)		/* The interpreter being deleted. */
{
    Tcl_HashTable *hTblPtr;	/* The hash table. */
    Tcl_HashSearch hSearch;	/* Search variable. */
    Tcl_HashEntry *hPtr;	/* Search variable. */
    Channel *chanPtr;		/* Channel being deleted. */
    ChannelState *statePtr;	/* State of Channel being deleted. */
    EventScriptRecord *sPtr, *prevPtr, *nextPtr;
				/* Variables to loop over all channel events
				 * registered, to delete the ones that refer
				 * to the interpreter being deleted. */

    /*
     * Delete all the registered channels - this will close channels whose
     * refcount reaches zero.
     */

    hTblPtr = (Tcl_HashTable *)clientData;
    for (hPtr = Tcl_FirstHashEntry(hTblPtr, &hSearch); hPtr != NULL;
	    hPtr = Tcl_FirstHashEntry(hTblPtr, &hSearch)) {
	chanPtr = (Channel *)Tcl_GetHashValue(hPtr);
	statePtr = chanPtr->state;

	/*
	 * Remove any fileevents registered in this interpreter.
	 */

	for (sPtr = statePtr->scriptRecordPtr, prevPtr = NULL;
		sPtr != NULL; sPtr = nextPtr) {
	    nextPtr = sPtr->nextPtr;
	    if (sPtr->interp == interp) {
		if (prevPtr == NULL) {
		    statePtr->scriptRecordPtr = nextPtr;
		} else {
		    prevPtr->nextPtr = nextPtr;
		}

		Tcl_DeleteChannelHandler((Tcl_Channel) chanPtr,
			TclChannelEventScriptInvoker, sPtr);

		TclDecrRefCount(sPtr->scriptPtr);
		Tcl_Free(sPtr);
	    } else {
		prevPtr = sPtr;
	    }
	}

	/*
	 * Cannot call Tcl_UnregisterChannel because that procedure calls
	 * Tcl_GetAssocData to get the channel table, which might already be
	 * inaccessible from the interpreter structure. Instead, we emulate
	 * the behavior of Tcl_UnregisterChannel directly here.
	 */

	Tcl_DeleteHashEntry(hPtr);
	statePtr->epoch++;
	if (statePtr->refCount-- <= 1) {
	    if (!GotFlag(statePtr, BG_FLUSH_SCHEDULED)) {
		(void) Tcl_CloseEx(interp, (Tcl_Channel) chanPtr, 0);
	    }
	}

    }
    Tcl_DeleteHashTable(hTblPtr);
    Tcl_Free(hTblPtr);
}

/*
 *----------------------------------------------------------------------
 *
 * CheckForStdChannelsBeingClosed --
 *
 *	Perform special handling for standard channels being closed. When
 *	given a standard channel, if the refcount is now 1, it means that the
 *	last reference to the standard channel is being explicitly closed. Now
 *	bump the refcount artificially down to 0, to ensure the normal
 *	handling of channels being closed will occur. Also reset the static
 *	pointer to the channel to NULL, to avoid dangling references.
 *
 * Results:
 *	None.
 *
 * Side effects:
 *	Manipulates the refcount on standard channels. May smash the global
 *	static pointer to a standard channel.
 *
 *----------------------------------------------------------------------
 */

static void
CheckForStdChannelsBeingClosed(
    Tcl_Channel chan)
{
    ChannelState *statePtr = ((Channel *) chan)->state;
    ThreadSpecificData *tsdPtr = TCL_TSD_INIT(&dataKey);

    if (tsdPtr->stdinInitialized == 1
	    && tsdPtr->stdinChannel != NULL
	    && statePtr == ((Channel *)tsdPtr->stdinChannel)->state) {
	if (statePtr->refCount + 1 < 3) {
	    statePtr->refCount = 0;
	    tsdPtr->stdinChannel = NULL;
	    return;
	}
    } else if (tsdPtr->stdoutInitialized == 1
	    && tsdPtr->stdoutChannel != NULL
	    && statePtr == ((Channel *)tsdPtr->stdoutChannel)->state) {
	if (statePtr->refCount + 1 < 3) {
	    statePtr->refCount = 0;
	    tsdPtr->stdoutChannel = NULL;
	    return;
	}
    } else if (tsdPtr->stderrInitialized == 1
	    && tsdPtr->stderrChannel != NULL
	    && statePtr == ((Channel *)tsdPtr->stderrChannel)->state) {
	if (statePtr->refCount + 1 < 3) {
	    statePtr->refCount = 0;
	    tsdPtr->stderrChannel = NULL;
	    return;
	}
    }
}

/*
 *----------------------------------------------------------------------
 *
 * Tcl_IsStandardChannel --
 *
 *	Test if the given channel is a standard channel. No attempt is made to
 *	check if the channel or the standard channels are initialized or
 *	otherwise valid.
 *
 * Results:
 *	Returns 1 if true, 0 if false.
 *
 * Side effects:
 *	None.
 *
 *----------------------------------------------------------------------
 */

int
Tcl_IsStandardChannel(
    Tcl_Channel chan)		/* Channel to check. */
{
    ThreadSpecificData *tsdPtr = TCL_TSD_INIT(&dataKey);

    if ((chan == tsdPtr->stdinChannel)
	    || (chan == tsdPtr->stdoutChannel)
	    || (chan == tsdPtr->stderrChannel)) {
	return 1;
    } else {
	return 0;
    }
}

/*
 *----------------------------------------------------------------------
 *
 * Tcl_RegisterChannel --
 *
 *	Adds an already-open channel to the channel table of an interpreter.
 *	If the interpreter passed as argument is NULL, it only increments the
 *	channel refCount.
 *
 * Results:
 *	None.
 *
 * Side effects:
 *	May increment the reference count of a channel.
 *
 *----------------------------------------------------------------------
 */

void
Tcl_RegisterChannel(
    Tcl_Interp *interp,		/* Interpreter in which to add the channel. */
    Tcl_Channel chan)		/* The channel to add to this interpreter
				 * channel table. */
{
    Tcl_HashTable *hTblPtr;	/* Hash table of channels. */
    Tcl_HashEntry *hPtr;	/* Search variable. */
    int isNew;			/* Is the hash entry new or does it exist? */
    Channel *chanPtr;		/* The actual channel. */
    ChannelState *statePtr;	/* State of the actual channel. */

    /*
     * Always (un)register bottom-most channel in the stack. This makes
     * management of the channel list easier because no manipulation is
     * necessary during (un)stack operation.
     */

    chanPtr = ((Channel *) chan)->state->bottomChanPtr;
    statePtr = chanPtr->state;

    if (statePtr->channelName == NULL) {
	Tcl_Panic("Tcl_RegisterChannel: channel without name");
    }
    if (interp != NULL) {
	hTblPtr = GetChannelTable(interp);
	hPtr = Tcl_CreateHashEntry(hTblPtr, statePtr->channelName, &isNew);
	if (!isNew) {
	    if (chan == Tcl_GetHashValue(hPtr)) {
		return;
	    }

	    Tcl_Panic("Tcl_RegisterChannel: duplicate channel names");
	}
	Tcl_SetHashValue(hPtr, chanPtr);
    }
    statePtr->refCount++;
}

/*
 *----------------------------------------------------------------------
 *
 * Tcl_UnregisterChannel --
 *
 *	Deletes the hash entry for a channel associated with an interpreter.
 *	If the interpreter given as argument is NULL, it only decrements the
 *	reference count. (This all happens in the Tcl_DetachChannel helper
 *	function).
 *
 *	Finally, if the reference count of the channel drops to zero, it is
 *	deleted.
 *
 * Results:
 *	A standard Tcl result.
 *
 * Side effects:
 *	Calls Tcl_DetachChannel which deletes the hash entry for a channel
 *	associated with an interpreter.
 *
 *	May delete the channel, which can have a variety of consequences,
 *	especially if we are forced to close the channel.
 *
 *----------------------------------------------------------------------
 */

int
Tcl_UnregisterChannel(
    Tcl_Interp *interp,		/* Interpreter in which channel is defined. */
    Tcl_Channel chan)		/* Channel to delete. */
{
    ChannelState *statePtr;	/* State of the real channel. */

    statePtr = ((Channel *) chan)->state->bottomChanPtr->state;

    if (GotFlag(statePtr, CHANNEL_INCLOSE)) {
	if (interp != NULL) {
	    Tcl_SetObjResult(interp, Tcl_NewStringObj(
                    "illegal recursive call to close through close-handler"
                    " of channel", TCL_INDEX_NONE));
	}
	return TCL_ERROR;
    }

    if (DetachChannel(interp, chan) != TCL_OK) {
	return TCL_OK;
    }

    statePtr = ((Channel *) chan)->state->bottomChanPtr->state;

    /*
     * Perform special handling for standard channels being closed. If the
     * refCount is now 1 it means that the last reference to the standard
     * channel is being explicitly closed, so bump the refCount down
     * artificially to 0. This will ensure that the channel is actually
     * closed, below. Also set the static pointer to NULL for the channel.
     */

    CheckForStdChannelsBeingClosed(chan);

    /*
     * If the refCount reached zero, close the actual channel.
     */

    if (statePtr->refCount + 1 <= 1) {
	Tcl_Preserve(statePtr);
	if (!GotFlag(statePtr, BG_FLUSH_SCHEDULED)) {
	    /*
	     * We don't want to re-enter Tcl_CloseEx().
	     */

	    if (!GotFlag(statePtr, CHANNEL_CLOSED)) {
		if (Tcl_CloseEx(interp, chan, 0) != TCL_OK) {
		    SetFlag(statePtr, CHANNEL_CLOSED);
		    Tcl_Release(statePtr);
		    return TCL_ERROR;
		}
	    }
	}
	SetFlag(statePtr, CHANNEL_CLOSED);
	Tcl_Release(statePtr);
    }
    return TCL_OK;
}

/*
 *----------------------------------------------------------------------
 *
 * Tcl_DetachChannel --
 *
 *	Deletes the hash entry for a channel associated with an interpreter.
 *	If the interpreter given as argument is NULL, it only decrements the
 *	reference count. Even if the ref count drops to zero, the channel is
 *	NOT closed or cleaned up. This allows a channel to be detached from an
 *	interpreter and left in the same state it was in when it was
 *	originally returned by 'Tcl_OpenFileChannel', for example.
 *
 *	This function cannot be used on the standard channels, and will return
 *	TCL_ERROR if that is attempted.
 *
 *	This function should only be necessary for special purposes in which
 *	you need to generate a pristine channel from one that has already been
 *	used. All ordinary purposes will almost always want to use
 *	Tcl_UnregisterChannel instead.
 *
 *	Provided the channel is not attached to any other interpreter, it can
 *	then be closed with Tcl_Close, rather than with Tcl_UnregisterChannel.
 *
 * Results:
 *	A standard Tcl result. If the channel is not currently registered with
 *	the given interpreter, TCL_ERROR is returned, otherwise TCL_OK.
 *	However no error messages are left in the interp's result.
 *
 * Side effects:
 *	Deletes the hash entry for a channel associated with an interpreter.
 *
 *----------------------------------------------------------------------
 */

int
Tcl_DetachChannel(
    Tcl_Interp *interp,		/* Interpreter in which channel is defined. */
    Tcl_Channel chan)		/* Channel to delete. */
{
    if (Tcl_IsStandardChannel(chan)) {
	return TCL_ERROR;
    }

    return DetachChannel(interp, chan);
}

/*
 *----------------------------------------------------------------------
 *
 * DetachChannel --
 *
 *	Deletes the hash entry for a channel associated with an interpreter.
 *	If the interpreter given as argument is NULL, it only decrements the
 *	reference count. Even if the ref count drops to zero, the channel is
 *	NOT closed or cleaned up. This allows a channel to be detached from an
 *	interpreter and left in the same state it was in when it was
 *	originally returned by 'Tcl_OpenFileChannel', for example.
 *
 * Results:
 *	A standard Tcl result. If the channel is not currently registered with
 *	the given interpreter, TCL_ERROR is returned, otherwise TCL_OK.
 *	However no error messages are left in the interp's result.
 *
 * Side effects:
 *	Deletes the hash entry for a channel associated with an interpreter.
 *
 *----------------------------------------------------------------------
 */

static int
DetachChannel(
    Tcl_Interp *interp,		/* Interpreter in which channel is defined. */
    Tcl_Channel chan)		/* Channel to delete. */
{
    Tcl_HashTable *hTblPtr;	/* Hash table of channels. */
    Tcl_HashEntry *hPtr;	/* Search variable. */
    Channel *chanPtr;		/* The real IO channel. */
    ChannelState *statePtr;	/* State of the real channel. */

    /*
     * Always (un)register bottom-most channel in the stack. This makes
     * management of the channel list easier because no manipulation is
     * necessary during (un)stack operation.
     */

    chanPtr = ((Channel *) chan)->state->bottomChanPtr;
    statePtr = chanPtr->state;

    if (interp != NULL) {
	hTblPtr = (Tcl_HashTable *)Tcl_GetAssocData(interp, "tclIO", NULL);
	if (hTblPtr == NULL) {
	    return TCL_ERROR;
	}
	hPtr = Tcl_FindHashEntry(hTblPtr, statePtr->channelName);
	if (hPtr == NULL) {
	    return TCL_ERROR;
	}
	if ((Channel *) Tcl_GetHashValue(hPtr) != chanPtr) {
	    return TCL_ERROR;
	}
	Tcl_DeleteHashEntry(hPtr);
	statePtr->epoch++;

	/*
	 * Remove channel handlers that refer to this interpreter, so that
	 * they will not be present if the actual close is delayed and more
	 * events happen on the channel. This may occur if the channel is
	 * shared between several interpreters, or if the channel has async
	 * flushing active.
	 */

	CleanupChannelHandlers(interp, chanPtr);
    }

    statePtr->refCount--;

    return TCL_OK;
}

/*
 *---------------------------------------------------------------------------
 *
 * Tcl_GetChannel --
 *
 *	Finds an existing Tcl_Channel structure by name in a given
 *	interpreter. This function is public because it is used by
 *	channel-type-specific functions.
 *
 * Results:
 *	A Tcl_Channel or NULL on failure. If failed, interp's result object
 *	contains an error message. *modePtr is filled with the modes in which
 *	the channel was opened.
 *
 * Side effects:
 *	None.
 *
 *---------------------------------------------------------------------------
 */

Tcl_Channel
Tcl_GetChannel(
    Tcl_Interp *interp,		/* Interpreter in which to find or create the
				 * channel. */
    const char *chanName,	/* The name of the channel. */
    int *modePtr)		/* Where to store the mode in which the
				 * channel was opened? Will contain an ORed
				 * combination of TCL_READABLE and
				 * TCL_WRITABLE, if non-NULL. */
{
    Channel *chanPtr;		/* The actual channel. */
    Tcl_HashTable *hTblPtr;	/* Hash table of channels. */
    Tcl_HashEntry *hPtr;	/* Search variable. */
    const char *name;		/* Translated name. */

    /*
     * Substitute "stdin", etc. Note that even though we immediately find the
     * channel using Tcl_GetStdChannel, we still need to look it up in the
     * specified interpreter to ensure that it is present in the channel
     * table. Otherwise, safe interpreters would always have access to the
     * standard channels.
     */

    name = chanName;
    if ((chanName[0] == 's') && (chanName[1] == 't')) {
	chanPtr = NULL;
	if (strcmp(chanName, "stdin") == 0) {
	    chanPtr = (Channel *) Tcl_GetStdChannel(TCL_STDIN);
	} else if (strcmp(chanName, "stdout") == 0) {
	    chanPtr = (Channel *) Tcl_GetStdChannel(TCL_STDOUT);
	} else if (strcmp(chanName, "stderr") == 0) {
	    chanPtr = (Channel *) Tcl_GetStdChannel(TCL_STDERR);
	}
	if (chanPtr != NULL) {
	    name = chanPtr->state->channelName;
	}
    }

    hTblPtr = GetChannelTable(interp);
    hPtr = Tcl_FindHashEntry(hTblPtr, name);
    if (hPtr == NULL) {
	Tcl_SetObjResult(interp, Tcl_ObjPrintf(
                "can not find channel named \"%s\"", chanName));
	Tcl_SetErrorCode(interp, "TCL", "LOOKUP", "CHANNEL", chanName, NULL);
	return NULL;
    }

    /*
     * Always return bottom-most channel in the stack. This one lives the
     * longest - other channels may go away unnoticed. The other APIs
     * compensate where necessary to retrieve the topmost channel again.
     */

    chanPtr = (Channel *)Tcl_GetHashValue(hPtr);
    chanPtr = chanPtr->state->bottomChanPtr;
    if (modePtr != NULL) {
	*modePtr = GotFlag(chanPtr->state, TCL_READABLE|TCL_WRITABLE);
    }

    return (Tcl_Channel) chanPtr;
}

/*
 *---------------------------------------------------------------------------
 *
 * TclGetChannelFromObj --
 *
 *	Finds an existing Tcl_Channel structure by name in a given
 *	interpreter. This function is public because it is used by
 *	channel-type-specific functions.
 *
 * Results:
 *	A Tcl_Channel or NULL on failure. If failed, interp's result object
 *	contains an error message. *modePtr is filled with the modes in which
 *	the channel was opened.
 *
 * Side effects:
 *	None.
 *
 *---------------------------------------------------------------------------
 */

int
TclGetChannelFromObj(
    Tcl_Interp *interp,		/* Interpreter in which to find or create the
				 * channel. */
    Tcl_Obj *objPtr,
    Tcl_Channel *channelPtr,
    int *modePtr,		/* Where to store the mode in which the
				 * channel was opened? Will contain an ORed
				 * combination of TCL_READABLE and
				 * TCL_WRITABLE, if non-NULL. */
    TCL_UNUSED(int) /*flags*/)
{
    ChannelState *statePtr;
    ResolvedChanName *resPtr = NULL;
    Tcl_Channel chan;

    if (interp == NULL) {
	return TCL_ERROR;
    }

    ChanGetInternalRep(objPtr, resPtr);
    if (resPtr) {
	/*
 	 * Confirm validity of saved lookup results.
 	 */

	statePtr = resPtr->statePtr;
	if ((resPtr->interp == interp)		/* Same interp context */
			/* No epoch change in channel since lookup */
		&& (resPtr->epoch == statePtr->epoch)) {
	    /*
	     * Have a valid saved lookup. Jump to end to return it.
	     */

	    goto valid;
	}
    }

    chan = Tcl_GetChannel(interp, TclGetString(objPtr), NULL);

    if (chan == NULL) {
	if (resPtr) {
	    Tcl_StoreInternalRep(objPtr, &chanObjType, NULL);
	}
	return TCL_ERROR;
    }

    if (resPtr && resPtr->refCount == 1) {
	/*
         * Re-use the ResolvedCmdName struct.
         */

	Tcl_Release(resPtr->statePtr);
    } else {
	resPtr = (ResolvedChanName *) Tcl_Alloc(sizeof(ResolvedChanName));
	resPtr->refCount = 0;
	ChanSetInternalRep(objPtr, resPtr);		/* Overwrites, if needed */
    }
    statePtr = ((Channel *)chan)->state;
    resPtr->statePtr = statePtr;
    Tcl_Preserve(statePtr);
    resPtr->interp = interp;
    resPtr->epoch = statePtr->epoch;

  valid:
    *channelPtr = (Tcl_Channel) statePtr->bottomChanPtr;

    if (modePtr != NULL) {
	*modePtr = GotFlag(statePtr, TCL_READABLE|TCL_WRITABLE);
    }

    return TCL_OK;
}

/*
 *----------------------------------------------------------------------
 *
 * Tcl_CreateChannel --
 *
 *	Creates a new entry in the hash table for a Tcl_Channel record.
 *
 * Results:
 *	Returns the new Tcl_Channel.
 *
 * Side effects:
 *	Creates a new Tcl_Channel instance and inserts it into the hash table.
 *
 *----------------------------------------------------------------------
 */

Tcl_Channel
Tcl_CreateChannel(
    const Tcl_ChannelType *typePtr, /* The channel type record. */
    const char *chanName,	/* Name of channel to record. */
    void *instanceData,	/* Instance specific data. */
    int mask)			/* TCL_READABLE & TCL_WRITABLE to indicate if
				 * the channel is readable, writable. */
{
    Channel *chanPtr;		/* The channel structure newly created. */
    ChannelState *statePtr;	/* The stack-level independent state info for
				 * the channel. */
    const char *name;
    char *tmp;
    ThreadSpecificData *tsdPtr = TCL_TSD_INIT(&dataKey);

    /*
     * With the change of the Tcl_ChannelType structure to use a version in
     * 8.3.2+, we have to make sure that our assumption that the structure
     * remains a binary compatible size is true.
     *
     * If this assertion fails on some system, then it can be removed only if
     * the user recompiles code with older channel drivers in the new system
     * as well.
     */

    assert(sizeof(Tcl_ChannelTypeVersion) == sizeof(Tcl_DriverBlockModeProc *));
    assert(typePtr->typeName != NULL);
    if (Tcl_ChannelVersion(typePtr) != TCL_CHANNEL_VERSION_5) {
	Tcl_Panic("channel type %s must be version TCL_CHANNEL_VERSION_5", typePtr->typeName);
    }
    if (typePtr->close2Proc == NULL) {
	Tcl_Panic("channel type %s must define close2Proc", typePtr->typeName);
    }
    if ((TCL_READABLE & mask) && (NULL == typePtr->inputProc)) {
	Tcl_Panic("channel type %s must define inputProc when used for reader channel", typePtr->typeName);
    }
    if ((TCL_WRITABLE & mask) &&  (NULL == typePtr->outputProc)) {
	Tcl_Panic("channel type %s must define outputProc when used for writer channel", typePtr->typeName);
    }
    if (NULL == typePtr->watchProc) {
	Tcl_Panic("channel type %s must define watchProc", typePtr->typeName);
    }

    /*
     * JH: We could subsequently memset these to 0 to avoid the numerous
     * assignments to 0/NULL below.
     */

    chanPtr = (Channel *)Tcl_Alloc(sizeof(Channel));
    statePtr = (ChannelState *)Tcl_Alloc(sizeof(ChannelState));
    chanPtr->state = statePtr;

    chanPtr->instanceData = instanceData;
    chanPtr->typePtr = typePtr;

    /*
     * Set all the bits that are part of the stack-independent state
     * information for the channel.
     */

    if (chanName != NULL) {
	unsigned len = strlen(chanName) + 1;

	/*
         * Make sure we allocate at least 7 bytes, so it fits for "stdout"
         * later.
         */

	tmp = (char *)Tcl_Alloc((len < 7) ? 7 : len);
	strcpy(tmp, chanName);
    } else {
	tmp = (char *)Tcl_Alloc(7);
	tmp[0] = '\0';
    }
    statePtr->channelName = tmp;
    statePtr->flags = mask;
	/* uncomment this to make default encoding error handling strict */
	/*
    statePtr->flags |= CHANNEL_ENCODING_STRICT;
	*/
    statePtr->maxPerms = mask; /* Save max privileges for close callback */

    /*
     * Set the channel to system default encoding.
     *
     * Note the strange bit of protection taking place here. If the system
     * encoding name is reported back as "binary", something weird is
     * happening. Tcl provides no "binary" encoding, so someone else has
     * provided one. We ignore it so as not to interfere with the "magic"
     * interpretation that Tcl_Channels give to the "-encoding binary" option.
     */

    statePtr->encoding = NULL;
    name = Tcl_GetEncodingName(NULL);
    if (strcmp(name, "binary") != 0) {
	statePtr->encoding = Tcl_GetEncoding(NULL, name);
    }
    statePtr->inputEncodingState  = NULL;
    statePtr->inputEncodingFlags  = TCL_ENCODING_START;
    statePtr->outputEncodingState = NULL;
    statePtr->outputEncodingFlags = TCL_ENCODING_START;

    /*
     * Set the channel up initially in AUTO input translation mode to accept
     * "\n", "\r" and "\r\n". Output translation mode is set to a platform
     * specific default value. The eofChar is set to 0 for both input and
     * output, so that Tcl does not look for an in-file EOF indicator (e.g.,
     * ^Z) and does not append an EOF indicator to files.
     */

    statePtr->inputTranslation	= TCL_TRANSLATE_AUTO;
    statePtr->outputTranslation	= TCL_PLATFORM_TRANSLATION;
    statePtr->inEofChar		= 0;

    statePtr->unreportedError	= 0;
    statePtr->refCount		= 0;
    statePtr->closeCbPtr	= NULL;
    statePtr->curOutPtr		= NULL;
    statePtr->outQueueHead	= NULL;
    statePtr->outQueueTail	= NULL;
    statePtr->saveInBufPtr	= NULL;
    statePtr->inQueueHead	= NULL;
    statePtr->inQueueTail	= NULL;
    statePtr->chPtr		= NULL;
    statePtr->interestMask	= 0;
    statePtr->scriptRecordPtr	= NULL;
    statePtr->bufSize		= CHANNELBUFFER_DEFAULT_SIZE;
    statePtr->timer		= NULL;
    statePtr->csPtrR		= NULL;
    statePtr->csPtrW		= NULL;
    statePtr->outputStage	= NULL;

    /*
     * As we are creating the channel, it is obviously the top for now.
     */

    statePtr->topChanPtr	= chanPtr;
    statePtr->bottomChanPtr	= chanPtr;
    chanPtr->downChanPtr	= NULL;
    chanPtr->upChanPtr		= NULL;
    chanPtr->inQueueHead	= NULL;
    chanPtr->inQueueTail	= NULL;
    chanPtr->refCount		= 0;

    /*
     * TIP #219, Tcl Channel Reflection API
     */

    statePtr->chanMsg		= NULL;
    statePtr->unreportedMsg	= NULL;

    statePtr->epoch		= 0;

    /*
     * Link the channel into the list of all channels; create an on-exit
     * handler if there is not one already, to close off all the channels in
     * the list on exit.
     *
     * JH: Could call Tcl_SpliceChannel, but need to avoid NULL check.
     *
     * TIP #218.
     * AK: Just initialize the field to NULL before invoking Tcl_SpliceChannel
     *	   We need Tcl_SpliceChannel, for the threadAction calls. There is no
     *	   real reason to duplicate all of this.
     * NOTE: All drivers using thread actions now have to perform their TSD
     *	     manipulation only in their thread action proc. Doing it when
     *	     creating their instance structures will collide with the thread
     *	     action activity and lead to damaged lists.
     */

    statePtr->nextCSPtr = NULL;
    SpliceChannel((Tcl_Channel) chanPtr);

    /*
     * Install this channel in the first empty standard channel slot, if the
     * channel was previously closed explicitly.
     */

    if ((tsdPtr->stdinChannel == NULL) && (tsdPtr->stdinInitialized == 1)) {
	strcpy(tmp, "stdin");
	Tcl_SetStdChannel((Tcl_Channel) chanPtr, TCL_STDIN);
	Tcl_RegisterChannel(NULL, (Tcl_Channel) chanPtr);
    } else if ((tsdPtr->stdoutChannel == NULL) &&
	    (tsdPtr->stdoutInitialized == 1)) {
	strcpy(tmp, "stdout");
	Tcl_SetStdChannel((Tcl_Channel) chanPtr, TCL_STDOUT);
	Tcl_RegisterChannel(NULL, (Tcl_Channel) chanPtr);
    } else if ((tsdPtr->stderrChannel == NULL) &&
	    (tsdPtr->stderrInitialized == 1)) {
	strcpy(tmp, "stderr");
	Tcl_SetStdChannel((Tcl_Channel) chanPtr, TCL_STDERR);
	Tcl_RegisterChannel(NULL, (Tcl_Channel) chanPtr);
    }
    return (Tcl_Channel) chanPtr;
}

/*
 *----------------------------------------------------------------------
 *
 * Tcl_StackChannel --
 *
 *	Replaces an entry in the hash table for a Tcl_Channel record. The
 *	replacement is a new channel with same name, it supercedes the
 *	replaced channel. Input and output of the superceded channel is now
 *	going through the newly created channel and allows the arbitrary
 *	filtering/manipulation of the dataflow.
 *
 *	Andreas Kupries <a.kupries@westend.com>, 12/13/1998 "Trf-Patch for
 *	filtering channels"
 *
 * Results:
 *	Returns the new Tcl_Channel, which actually contains the saved
 *	information about prevChan.
 *
 * Side effects:
 *	A new channel structure is allocated and linked below the existing
 *	channel. The channel operations and client data of the existing
 *	channel are copied down to the newly created channel, and the current
 *	channel has its operations replaced by the new typePtr.
 *
 *----------------------------------------------------------------------
 */

Tcl_Channel
Tcl_StackChannel(
    Tcl_Interp *interp,		/* The interpreter we are working in */
    const Tcl_ChannelType *typePtr,
				/* The channel type record for the new
				 * channel. */
    void *instanceData,	/* Instance specific data for the new
				 * channel. */
    int mask,			/* TCL_READABLE & TCL_WRITABLE to indicate if
				 * the channel is readable, writable. */
    Tcl_Channel prevChan)	/* The channel structure to replace */
{
    ThreadSpecificData *tsdPtr = TCL_TSD_INIT(&dataKey);
    Channel *chanPtr, *prevChanPtr;
    ChannelState *statePtr;

    /*
     * Find the given channel (prevChan) in the list of all channels. If we do
     * not find it, then it was never registered correctly.
     *
     * This operation should occur at the top of a channel stack.
     */

    statePtr = (ChannelState *) tsdPtr->firstCSPtr;
    prevChanPtr = ((Channel *) prevChan)->state->topChanPtr;

    while ((statePtr != NULL) && (statePtr->topChanPtr != prevChanPtr)) {
	statePtr = statePtr->nextCSPtr;
    }

    if (statePtr == NULL) {
	if (interp) {
	    Tcl_SetObjResult(interp, Tcl_ObjPrintf(
                    "couldn't find state for channel \"%s\"",
		    Tcl_GetChannelName(prevChan)));
	}
	return NULL;
    }

    /*
     * Here we check if the given "mask" matches the "flags" of the already
     * existing channel.
     *
     *	  | - | R | W | RW |
     *	--+---+---+---+----+	<=>  0 != (chan->mask & prevChan->mask)
     *	- |   |   |   |    |
     *	R |   | + |   | +  |	The superceding channel is allowed to restrict
     *	W |   |   | + | +  |	the capabilities of the superceded one!
     *	RW|   | + | + | +  |
     *	--+---+---+---+----+
     */

    if ((mask & GotFlag(statePtr, TCL_READABLE|TCL_WRITABLE)) == 0) {
	if (interp) {
	    Tcl_SetObjResult(interp, Tcl_ObjPrintf(
		    "reading and writing both disallowed for channel \"%s\"",
		    Tcl_GetChannelName(prevChan)));
	}
	return NULL;
    }

    /*
     * Flush the buffers. This ensures that any data still in them at this
     * time is not handled by the new transformation. Restrict this to
     * writable channels. Take care to hide a possible bg-copy in progress
     * from Tcl_Flush and the CheckForChannelErrors inside.
     */

    if ((mask & TCL_WRITABLE) != 0) {
	CopyState *csPtrR = statePtr->csPtrR;
	CopyState *csPtrW = statePtr->csPtrW;

	statePtr->csPtrR = NULL;
	statePtr->csPtrW = NULL;

	/*
	 * TODO: Examine what can go wrong if Tcl_Flush() call disturbs
	 * the stacking state of this channel during its operations.
	 */
	if (Tcl_Flush((Tcl_Channel) prevChanPtr) != TCL_OK) {
	    statePtr->csPtrR = csPtrR;
	    statePtr->csPtrW = csPtrW;
	    if (interp) {
		Tcl_SetObjResult(interp, Tcl_ObjPrintf(
                        "could not flush channel \"%s\"",
			Tcl_GetChannelName(prevChan)));
	    }
	    return NULL;
	}

	statePtr->csPtrR = csPtrR;
	statePtr->csPtrW = csPtrW;
    }

    /*
     * Discard any input in the buffers. They are not yet read by the user of
     * the channel, so they have to go through the new transformation before
     * reading. As the buffers contain the untransformed form their contents
     * are not only useless but actually distorts our view of the system.
     *
     * To preserve the information without having to read them again and to
     * avoid problems with the location in the channel (seeking might be
     * impossible) we move the buffers from the common state structure into
     * the channel itself. We use the buffers in the channel below the new
     * transformation to hold the data. In the future this allows us to write
     * transformations which pre-read data and push the unused part back when
     * they are going away.
     */

    if (((mask & TCL_READABLE) != 0) && (statePtr->inQueueHead != NULL)) {
	/*
	 * When statePtr->inQueueHead is not NULL, we know
	 * prevChanPtr->inQueueHead must be NULL.
	 */

	assert(prevChanPtr->inQueueHead == NULL);
	assert(prevChanPtr->inQueueTail == NULL);

	prevChanPtr->inQueueHead = statePtr->inQueueHead;
	prevChanPtr->inQueueTail = statePtr->inQueueTail;

	statePtr->inQueueHead = NULL;
	statePtr->inQueueTail = NULL;
    }

    chanPtr = (Channel *)Tcl_Alloc(sizeof(Channel));

    /*
     * Save some of the current state into the new structure, reinitialize the
     * parts which will stay with the transformation.
     *
     * Remarks:
     */

    chanPtr->state		= statePtr;
    chanPtr->instanceData	= instanceData;
    chanPtr->typePtr		= typePtr;
    chanPtr->downChanPtr	= prevChanPtr;
    chanPtr->upChanPtr		= NULL;
    chanPtr->inQueueHead	= NULL;
    chanPtr->inQueueTail	= NULL;
    chanPtr->refCount		= 0;

    /*
     * Place new block at the head of a possibly existing list of previously
     * stacked channels.
     */

    prevChanPtr->upChanPtr	= chanPtr;
    statePtr->topChanPtr	= chanPtr;

    /*
     * TIP #218, Channel Thread Actions.
     *
     * We call the thread actions for the new channel directly. We _cannot_
     * use SpliceChannel, because the (thread-)global list of all channels
     * always contains the _ChannelState_ for a stack of channels, not the
     * individual channels. And SpliceChannel would not only call the thread
     * actions, but also add the shared ChannelState to this list a second
     * time, mangling it.
     */

    ChanThreadAction(chanPtr, TCL_CHANNEL_THREAD_INSERT);

    return (Tcl_Channel) chanPtr;
}

void
TclChannelPreserve(
    Tcl_Channel chan)
{
    ((Channel *)chan)->refCount++;
}

void
TclChannelRelease(
    Tcl_Channel chan)
{
    Channel *chanPtr = (Channel *) chan;

    if (chanPtr->refCount == 0) {
	Tcl_Panic("Channel released more than preserved");
    }
    if (--chanPtr->refCount) {
	return;
    }
    if (chanPtr->typePtr == NULL) {
	Tcl_Free(chanPtr);
    }
}

static void
ChannelFree(
    Channel *chanPtr)
{
    if (!chanPtr->refCount) {
	Tcl_Free(chanPtr);
	return;
    }
    chanPtr->typePtr = NULL;
}

/*
 *----------------------------------------------------------------------
 *
 * Tcl_UnstackChannel --
 *
 *	Unstacks an entry in the hash table for a Tcl_Channel record. This is
 *	the reverse to 'Tcl_StackChannel'.
 *
 * Results:
 *	A standard Tcl result.
 *
 * Side effects:
 *	If TCL_ERROR is returned, the posix error code will be set with
 *	Tcl_SetErrno. May leave a message in interp result as well.
 *
 *----------------------------------------------------------------------
 */

int
Tcl_UnstackChannel(
    Tcl_Interp *interp,		/* The interpreter we are working in */
    Tcl_Channel chan)		/* The channel to unstack */
{
    Channel *chanPtr = (Channel *) chan;
    ChannelState *statePtr = chanPtr->state;
    int result = 0;

    /*
     * This operation should occur at the top of a channel stack.
     */

    chanPtr = statePtr->topChanPtr;

    if (chanPtr->downChanPtr != NULL) {
	/*
	 * Instead of manipulating the per-thread / per-interp list/hashtable
	 * of registered channels we wind down the state of the
	 * transformation, and then restore the state of underlying channel
	 * into the old structure.
	 *
	 * TODO: Figure out how to handle the situation where the chan
	 * operations called below by this unstacking operation cause
	 * another unstacking recursively.  In that case the downChanPtr
	 * value we're holding on to will not be the right thing.
	 */

	Channel *downChanPtr = chanPtr->downChanPtr;

	/*
	 * Flush the buffers. This ensures that any data still in them at this
	 * time _is_ handled by the transformation we are unstacking right
	 * now. Restrict this to writable channels. Take care to hide a
	 * possible bg-copy in progress from Tcl_Flush and the
	 * CheckForChannelErrors inside.
	 */

	if (GotFlag(statePtr, TCL_WRITABLE)) {
	    CopyState *csPtrR = statePtr->csPtrR;
	    CopyState *csPtrW = statePtr->csPtrW;

	    statePtr->csPtrR = NULL;
	    statePtr->csPtrW = NULL;

	    if (Tcl_Flush((Tcl_Channel) chanPtr) != TCL_OK) {
		statePtr->csPtrR = csPtrR;
		statePtr->csPtrW = csPtrW;

		/*
		 * TIP #219, Tcl Channel Reflection API.
		 * Move error messages put by the driver into the chan/ip
		 * bypass area into the regular interpreter result. Fall back
		 * to the regular message if nothing was found in the
		 * bypasses.
		 */

		if (!TclChanCaughtErrorBypass(interp, chan) && interp) {
		    Tcl_SetObjResult(interp, Tcl_ObjPrintf(
                            "could not flush channel \"%s\"",
			    Tcl_GetChannelName((Tcl_Channel) chanPtr)));
		}
		return TCL_ERROR;
	    }

	    statePtr->csPtrR  = csPtrR;
	    statePtr->csPtrW = csPtrW;
	}

	/*
	 * Anything in the input queue and the push-back buffers of the
	 * transformation going away is transformed data, but not yet read. As
	 * unstacking means that the caller does not want to see transformed
	 * data any more we have to discard these bytes. To avoid writing an
	 * analogue to 'DiscardInputQueued' we move the information in the
	 * push back buffers to the input queue and then call
	 * 'DiscardInputQueued' on that.
	 */

	if (GotFlag(statePtr, TCL_READABLE) &&
		((statePtr->inQueueHead != NULL) ||
		(chanPtr->inQueueHead != NULL))) {
	    if ((statePtr->inQueueHead != NULL) &&
		    (chanPtr->inQueueHead != NULL)) {
		statePtr->inQueueTail->nextPtr = chanPtr->inQueueHead;
		statePtr->inQueueTail = chanPtr->inQueueTail;
		statePtr->inQueueHead = statePtr->inQueueTail;
	    } else if (chanPtr->inQueueHead != NULL) {
		statePtr->inQueueHead = chanPtr->inQueueHead;
		statePtr->inQueueTail = chanPtr->inQueueTail;
	    }

	    chanPtr->inQueueHead = NULL;
	    chanPtr->inQueueTail = NULL;

	    DiscardInputQueued(statePtr, 0);
	}

	/*
	 * TIP #218, Channel Thread Actions.
	 *
	 * We call the thread actions for the new channel directly. We
	 * _cannot_ use CutChannel, because the (thread-)global list of all
	 * channels always contains the _ChannelState_ for a stack of
	 * channels, not the individual channels. And SpliceChannel would not
	 * only call the thread actions, but also remove the shared
	 * ChannelState from this list despite there being more channels for
	 * the state which are still active.
	 */

	ChanThreadAction(chanPtr, TCL_CHANNEL_THREAD_REMOVE);

	statePtr->topChanPtr = downChanPtr;
	downChanPtr->upChanPtr = NULL;

	/*
	 * Leave this link intact for closeproc
	 *  chanPtr->downChanPtr = NULL;
	 */

	/*
	 * Close and free the channel driver state.
	 * TIP #220: This is done with maximum privileges (as created).
	 */

	ResetFlag(statePtr, TCL_READABLE|TCL_WRITABLE);
	SetFlag(statePtr, statePtr->maxPerms);
	result = ChanClose(chanPtr, interp);
	ChannelFree(chanPtr);

	UpdateInterest(statePtr->topChanPtr);

	if (result != 0) {
	    Tcl_SetErrno(result);

	    /*
	     * TIP #219, Tcl Channel Reflection API.
	     * Move error messages put by the driver into the chan/ip bypass
	     * area into the regular interpreter result.
	     */

	    TclChanCaughtErrorBypass(interp, chan);
	    return TCL_ERROR;
	}
    } else {
	/*
	 * This channel does not cover another one. Simply do a close, if
	 * necessary.
	 */

	if (statePtr->refCount + 1 <= 1) {
	    if (Tcl_CloseEx(interp, chan, 0) != TCL_OK) {
		/*
		 * TIP #219, Tcl Channel Reflection API.
		 * "TclChanCaughtErrorBypass" is not required here, it was
		 * done already by "Tcl_Close".
		 */

		return TCL_ERROR;
	    }
	}

	/*
	 * TIP #218, Channel Thread Actions.
	 * Not required in this branch, this is done by Tcl_Close. If
	 * Tcl_Close is not called then the ChannelState is still active in
	 * the thread and no action has to be taken either.
	 */
    }

    return TCL_OK;
}

/*
 *----------------------------------------------------------------------
 *
 * Tcl_GetStackedChannel --
 *
 *	Determines whether the specified channel is stacked upon another.
 *
 * Results:
 *	NULL if the channel is not stacked upon another one, or a reference to
 *	the channel it is stacked upon. This reference can be used in queries,
 *	but modification is not allowed.
 *
 * Side effects:
 *	None.
 *
 *----------------------------------------------------------------------
 */

Tcl_Channel
Tcl_GetStackedChannel(
    Tcl_Channel chan)
{
    Channel *chanPtr = (Channel *) chan;
				/* The actual channel. */

    return (Tcl_Channel) chanPtr->downChanPtr;
}

/*
 *----------------------------------------------------------------------
 *
 * Tcl_GetTopChannel --
 *
 *	Returns the top channel of a channel stack.
 *
 * Results:
 *	NULL if the channel is not stacked upon another one, or a reference to
 *	the channel it is stacked upon. This reference can be used in queries,
 *	but modification is not allowed.
 *
 * Side effects:
 *	None.
 *
 *----------------------------------------------------------------------
 */

Tcl_Channel
Tcl_GetTopChannel(
    Tcl_Channel chan)
{
    Channel *chanPtr = (Channel *) chan;
				/* The actual channel. */

    return (Tcl_Channel) chanPtr->state->topChanPtr;
}

/*
 *----------------------------------------------------------------------
 *
 * Tcl_GetChannelInstanceData --
 *
 *	Returns the client data associated with a channel.
 *
 * Results:
 *	The client data.
 *
 * Side effects:
 *	None.
 *
 *----------------------------------------------------------------------
 */

void *
Tcl_GetChannelInstanceData(
    Tcl_Channel chan)		/* Channel for which to return client data. */
{
    Channel *chanPtr = (Channel *) chan;
				/* The actual channel. */

    return chanPtr->instanceData;
}

/*
 *----------------------------------------------------------------------
 *
 * Tcl_GetChannelThread --
 *
 *	Given a channel structure, returns the thread managing it. TIP #10
 *
 * Results:
 *	Returns the id of the thread managing the channel.
 *
 * Side effects:
 *	None.
 *
 *----------------------------------------------------------------------
 */

Tcl_ThreadId
Tcl_GetChannelThread(
    Tcl_Channel chan)		/* The channel to return the managing thread
				 * for. */
{
    Channel *chanPtr = (Channel *) chan;
				/* The actual channel. */

    return chanPtr->state->managingThread;
}

/*
 *----------------------------------------------------------------------
 *
 * Tcl_GetChannelType --
 *
 *	Given a channel structure, returns the channel type structure.
 *
 * Results:
 *	Returns a pointer to the channel type structure.
 *
 * Side effects:
 *	None.
 *
 *----------------------------------------------------------------------
 */

const Tcl_ChannelType *
Tcl_GetChannelType(
    Tcl_Channel chan)		/* The channel to return type for. */
{
    Channel *chanPtr = (Channel *) chan;
				/* The actual channel. */

    return chanPtr->typePtr;
}

/*
 *----------------------------------------------------------------------
 *
 * Tcl_GetChannelMode --
 *
 *	Computes a mask indicating whether the channel is open for reading and
 *	writing.
 *
 * Results:
 *	An OR-ed combination of TCL_READABLE and TCL_WRITABLE.
 *
 * Side effects:
 *	None.
 *
 *----------------------------------------------------------------------
 */

int
Tcl_GetChannelMode(
    Tcl_Channel chan)		/* The channel for which the mode is being
				 * computed. */
{
    ChannelState *statePtr = ((Channel *) chan)->state;
				/* State of actual channel. */

    return GotFlag(statePtr, TCL_READABLE|TCL_WRITABLE);
}

/*
 *----------------------------------------------------------------------
 *
 * Tcl_GetChannelName --
 *
 *	Returns the string identifying the channel name.
 *
 * Results:
 *	The string containing the channel name. This memory is owned by the
 *	generic layer and should not be modified by the caller.
 *
 * Side effects:
 *	None.
 *
 *----------------------------------------------------------------------
 */

const char *
Tcl_GetChannelName(
    Tcl_Channel chan)		/* The channel for which to return the name. */
{
    ChannelState *statePtr = ((Channel *) chan)->state;
				/* State of actual channel. */

    return statePtr->channelName;
}

/*
 *----------------------------------------------------------------------
 *
 * Tcl_GetChannelHandle --
 *
 *	Returns an OS handle associated with a channel.
 *
 * Results:
 *	Returns TCL_OK and places the handle in handlePtr, or returns
 *	TCL_ERROR on failure.
 *
 * Side effects:
 *	None.
 *
 *----------------------------------------------------------------------
 */

int
Tcl_GetChannelHandle(
    Tcl_Channel chan,		/* The channel to get file from. */
    int direction,		/* TCL_WRITABLE or TCL_READABLE. */
    void **handlePtr)	/* Where to store handle */
{
    Channel *chanPtr;		/* The actual channel. */
    void *handle;
    int result;

    chanPtr = ((Channel *) chan)->state->bottomChanPtr;
    if (!chanPtr->typePtr->getHandleProc) {
        Tcl_SetChannelError(chan, Tcl_ObjPrintf(
                "channel \"%s\" does not support OS handles",
                Tcl_GetChannelName(chan)));
	return TCL_ERROR;
    }
    result = chanPtr->typePtr->getHandleProc(chanPtr->instanceData, direction,
	    &handle);
    if (handlePtr) {
	*handlePtr = handle;
    }
    return result;
}

/*
 *----------------------------------------------------------------------
 *
 * Tcl_RemoveChannelMode --
 *
 *	Remove either read or write privileges from the channel.
 *
 * Results:
 *	A standard Tcl result code.
 *
 * Side effects:
 *	May change the access mode of the channel.
 *	May leave an error message in the interp.
 *
 *----------------------------------------------------------------------
 */

int
Tcl_RemoveChannelMode(
     Tcl_Interp* interp,        /* The interp for an error message. Allowed to be NULL. */
     Tcl_Channel chan,		/* The channel which is modified. */
     int         mode)          /* The access mode to drop from the channel */
{
    const char* emsg;
    ChannelState *statePtr = ((Channel *) chan)->state;
					/* State of actual channel. */

    if ((mode != TCL_READABLE) && (mode != TCL_WRITABLE)) {
        emsg = "Illegal mode value.";
	goto error;
    }
    if (0 == (GotFlag(statePtr, TCL_READABLE|TCL_WRITABLE) & ~mode)) {
        emsg = "Bad mode, would make channel inacessible";
	goto error;
    }

    ResetFlag(statePtr, mode);
    return TCL_OK;

 error:
    if (interp != NULL) {
	Tcl_SetObjResult(interp, Tcl_ObjPrintf(
		"Tcl_RemoveChannelMode error: %s. Channel: \"%s\"",
		emsg, Tcl_GetChannelName((Tcl_Channel) chan)));
    }
    return TCL_ERROR;
}

/*
 *---------------------------------------------------------------------------
 *
 * AllocChannelBuffer --
 *
 *	A channel buffer has BUFFER_PADDING bytes extra at beginning to hold
 *	any bytes of a native-encoding character that got split by the end of
 *	the previous buffer and need to be moved to the beginning of the next
 *	buffer to make a contiguous string so it can be converted to UTF-8.
 *
 *	A channel buffer has BUFFER_PADDING bytes extra at the end to hold any
 *	bytes of a native-encoding character (generated from a UTF-8
 *	character) that overflow past the end of the buffer and need to be
 *	moved to the next buffer.
 *
 * Results:
 *	A newly allocated channel buffer.
 *
 * Side effects:
 *	None.
 *
 *---------------------------------------------------------------------------
 */

static ChannelBuffer *
AllocChannelBuffer(
    Tcl_Size length)			/* Desired length of channel buffer. */
{
    ChannelBuffer *bufPtr;
    Tcl_Size n;

    n = length + CHANNELBUFFER_HEADER_SIZE + BUFFER_PADDING + BUFFER_PADDING;
    bufPtr = (ChannelBuffer *)Tcl_Alloc(n);
    bufPtr->nextAdded	= BUFFER_PADDING;
    bufPtr->nextRemoved	= BUFFER_PADDING;
    bufPtr->bufLength	= length + BUFFER_PADDING;
    bufPtr->nextPtr	= NULL;
    bufPtr->refCount	= 1;
    return bufPtr;
}

static void
PreserveChannelBuffer(
    ChannelBuffer *bufPtr)
{
    if (!bufPtr->refCount) {
	Tcl_Panic("Reuse of ChannelBuffer! %p", bufPtr);
    }
    bufPtr->refCount++;
}

static void
ReleaseChannelBuffer(
    ChannelBuffer *bufPtr)
{
    if (--bufPtr->refCount) {
	return;
    }
    Tcl_Free(bufPtr);
}

static int
IsShared(
    ChannelBuffer *bufPtr)
{
    return bufPtr->refCount + 1 > 2;
}

/*
 *----------------------------------------------------------------------
 *
 * RecycleBuffer --
 *
 *	Helper function to recycle input and output buffers. Ensures that two
 *	input buffers are saved (one in the input queue and another in the
 *	saveInBufPtr field) and that curOutPtr is set to a buffer. Only if
 *	these conditions are met is the buffer freed to the OS.
 *
 * Results:
 *	None.
 *
 * Side effects:
 *	May free a buffer to the OS.
 *
 *----------------------------------------------------------------------
 */

static void
RecycleBuffer(
    ChannelState *statePtr,	/* ChannelState in which to recycle buffers. */
    ChannelBuffer *bufPtr,	/* The buffer to recycle. */
    int mustDiscard)		/* If nonzero, free the buffer to the OS,
				 * always. */
{
    /*
     * Do we have to free the buffer to the OS?
     */

    if (IsShared(bufPtr)) {
	mustDiscard = 1;
    }

    if (mustDiscard) {
	ReleaseChannelBuffer(bufPtr);
	return;
    }

    /*
     * Only save buffers which have the requested buffersize for the channel.
     * This is to honor dynamic changes of the buffersize made by the user.
     */

    if ((bufPtr->bufLength) != statePtr->bufSize + BUFFER_PADDING) {
	ReleaseChannelBuffer(bufPtr);
	return;
    }

    /*
     * Only save buffers for the input queue if the channel is readable.
     */

    if (GotFlag(statePtr, TCL_READABLE)) {
	if (statePtr->inQueueHead == NULL) {
	    statePtr->inQueueHead = bufPtr;
	    statePtr->inQueueTail = bufPtr;
	    goto keepBuffer;
	}
	if (statePtr->saveInBufPtr == NULL) {
	    statePtr->saveInBufPtr = bufPtr;
	    goto keepBuffer;
	}
    }

    /*
     * Only save buffers for the output queue if the channel is writable.
     */

    if (GotFlag(statePtr, TCL_WRITABLE)) {
	if (statePtr->curOutPtr == NULL) {
	    statePtr->curOutPtr = bufPtr;
	    goto keepBuffer;
	}
    }

    /*
     * If we reached this code we return the buffer to the OS.
     */

    ReleaseChannelBuffer(bufPtr);
    return;

  keepBuffer:
    bufPtr->nextRemoved = BUFFER_PADDING;
    bufPtr->nextAdded = BUFFER_PADDING;
    bufPtr->nextPtr = NULL;
}

/*
 *----------------------------------------------------------------------
 *
 * DiscardOutputQueued --
 *
 *	Discards all output queued in the output queue of a channel.
 *
 * Results:
 *	None.
 *
 * Side effects:
 *	Recycles buffers.
 *
 *----------------------------------------------------------------------
 */

static void
DiscardOutputQueued(
    ChannelState *statePtr)	/* ChannelState for which to discard output. */
{
    ChannelBuffer *bufPtr;

    while (statePtr->outQueueHead != NULL) {
	bufPtr = statePtr->outQueueHead;
	statePtr->outQueueHead = bufPtr->nextPtr;
	RecycleBuffer(statePtr, bufPtr, 0);
    }
    statePtr->outQueueHead = NULL;
    statePtr->outQueueTail = NULL;
    bufPtr = statePtr->curOutPtr;
    if (bufPtr && BytesLeft(bufPtr)) {
	statePtr->curOutPtr = NULL;
	RecycleBuffer(statePtr, bufPtr, 0);
    }
}

/*
 *----------------------------------------------------------------------
 *
 * CheckForDeadChannel --
 *
 *	This function checks is a given channel is Dead (a channel that has
 *	been closed but not yet deallocated.)
 *
 * Results:
 *	True (1) if channel is Dead, False (0) if channel is Ok
 *
 * Side effects:
 *	None
 *
 *----------------------------------------------------------------------
 */

static int
CheckForDeadChannel(
    Tcl_Interp *interp,		/* For error reporting (can be NULL) */
    ChannelState *statePtr)	/* The channel state to check. */
{
    if (!GotFlag(statePtr, CHANNEL_DEAD)) {
	return 0;
    }

    Tcl_SetErrno(EINVAL);
    if (interp) {
	Tcl_SetObjResult(interp, Tcl_NewStringObj(
                "unable to access channel: invalid channel", TCL_INDEX_NONE));
    }
    return 1;
}

/*
 *----------------------------------------------------------------------
 *
 * FlushChannel --
 *
 *	This function flushes as much of the queued output as is possible now.
 *	If calledFromAsyncFlush is nonzero, it is being called in an event
 *	handler to flush channel output asynchronously.
 *
 * Results:
 *	0 if successful, else the error code that was returned by the channel
 *	type operation. May leave a message in the interp result.
 *
 * Side effects:
 *	May produce output on a channel. May block indefinitely if the channel
 *	is synchronous. May schedule an async flush on the channel. May
 *	recycle memory for buffers in the output queue.
 *
 *----------------------------------------------------------------------
 */

static int
FlushChannel(
    Tcl_Interp *interp,		/* For error reporting during close. */
    Channel *chanPtr,		/* The channel to flush on. */
    int calledFromAsyncFlush)	/* If nonzero then we are being called from an
				 * asynchronous flush callback. */
{
    ChannelState *statePtr = chanPtr->state;
				/* State of the channel stack. */
    ChannelBuffer *bufPtr;	/* Iterates over buffered output queue. */
    int written;		/* Amount of output data actually written in
				 * current round. */
    int errorCode = 0;		/* Stores POSIX error codes from channel
				 * driver operations. */
    int wroteSome = 0;		/* Set to one if any data was written to the
				 * driver. */

    int bufExists;
    /*
     * Prevent writing on a dead channel -- a channel that has been closed but
     * not yet deallocated. This can occur if the exit handler for the channel
     * deallocation runs before all channels are deregistered in all
     * interpreters.
     */

    if (CheckForDeadChannel(interp, statePtr)) {
	return -1;
    }

    /*
     * Should we shift the current output buffer over to the output queue?
     * First check that there are bytes in it.  If so then...
     *
     * If the output queue is empty, then yes, trusting the caller called us
     * only when written bytes ought to be flushed.
     *
     * If the current output buffer is full, then yes, so we can meet the
     * post-condition that on a successful return to caller we've left space
     * in the current output buffer for more writing (the flush call was to
     * make new room).
     *
     * If the channel is blocking, then yes, so we guarantee that blocking
     * flushes actually flush all pending data.
     *
     * Otherwise, no.  Keep the current output buffer where it is so more
     * can be written to it, possibly filling it, to promote more efficient
     * buffer usage.
     */

    bufPtr = statePtr->curOutPtr;
    if (bufPtr && BytesLeft(bufPtr) && /* Keep empties off queue */
	    (statePtr->outQueueHead == NULL || IsBufferFull(bufPtr)
		    || !GotFlag(statePtr, CHANNEL_NONBLOCKING))) {
	if (statePtr->outQueueHead == NULL) {
	    statePtr->outQueueHead = bufPtr;
	} else {
	    statePtr->outQueueTail->nextPtr = bufPtr;
	}
	statePtr->outQueueTail = bufPtr;
	statePtr->curOutPtr = NULL;
    }

    assert(!IsBufferFull(statePtr->curOutPtr));

    /*
     * If we are not being called from an async flush and an async flush
     * is active, we just return without producing any output.
     */

    if (!calledFromAsyncFlush && GotFlag(statePtr, BG_FLUSH_SCHEDULED)) {
	return 0;
    }

    /*
     * Loop over the queued buffers and attempt to flush as much as possible
     * of the queued output to the channel.
     */

    TclChannelPreserve((Tcl_Channel)chanPtr);
    while (statePtr->outQueueHead) {
	bufPtr = statePtr->outQueueHead;

	/*
	 * Produce the output on the channel.
	 */

	PreserveChannelBuffer(bufPtr);
	written = ChanWrite(chanPtr, RemovePoint(bufPtr), BytesLeft(bufPtr),
		&errorCode);

	/*
	 * If the write failed completely attempt to start the asynchronous
	 * flush mechanism and break out of this loop - do not attempt to
	 * write any more output at this time.
	 */

	if (written < 0) {
	    /*
	     * If the last attempt to write was interrupted, simply retry.
	     */

	    if (errorCode == EINTR) {
		errorCode = 0;
		ReleaseChannelBuffer(bufPtr);
		continue;
	    }

	    /*
	     * If the channel is non-blocking and we would have blocked, start
	     * a background flushing handler and break out of the loop.
	     */

	    if ((errorCode == EWOULDBLOCK) || (errorCode == EAGAIN)) {
		/*
		 * This used to check for CHANNEL_NONBLOCKING, and panic if
		 * the channel was blocking. However, it appears that setting
		 * stdin to -blocking 0 has some effect on the stdout when
		 * it's a tty channel (dup'ed underneath)
		 */

		if (!GotFlag(statePtr, BG_FLUSH_SCHEDULED) && !TclInExit()) {
		    SetFlag(statePtr, BG_FLUSH_SCHEDULED);
		    UpdateInterest(chanPtr);
		}
		errorCode = 0;
		ReleaseChannelBuffer(bufPtr);
		break;
	    }

	    /*
	     * Decide whether to report the error upwards or defer it.
	     */

	    if (calledFromAsyncFlush) {
		/*
		 * TIP #219, Tcl Channel Reflection API.
		 * When defering the error copy a message from the bypass into
		 * the unreported area. Or discard it if the new error is to
		 * be ignored in favor of an earlier defered error.
		 */

		Tcl_Obj *msg = statePtr->chanMsg;

		if (statePtr->unreportedError == 0) {
		    statePtr->unreportedError = errorCode;
		    statePtr->unreportedMsg = msg;
		    if (msg != NULL) {
			Tcl_IncrRefCount(msg);
		    }
		} else {
		    /*
		     * An old unreported error is kept, and this error thrown
		     * away.
		     */

		    statePtr->chanMsg = NULL;
		    if (msg != NULL) {
			TclDecrRefCount(msg);
		    }
		}
	    } else {
		/*
		 * TIP #219, Tcl Channel Reflection API.
		 * Move error messages put by the driver into the chan bypass
		 * area into the regular interpreter result. Fall back to the
		 * regular message if nothing was found in the bypasses.
		 */

		Tcl_SetErrno(errorCode);
		if (interp != NULL && !TclChanCaughtErrorBypass(interp,
			(Tcl_Channel) chanPtr)) {
		    Tcl_SetObjResult(interp,
			    Tcl_NewStringObj(Tcl_PosixError(interp), TCL_INDEX_NONE));
		}

		/*
		 * An unreportable bypassed message is kept, for the caller of
		 * Tcl_Seek, Tcl_Write, etc.
		 */
	    }

	    /*
	     * When we get an error we throw away all the output currently
	     * queued.
	     */

	    ReleaseChannelBuffer(bufPtr);
	    DiscardOutputQueued(statePtr);
	    break;
	} else {
	    /*
	     * TODO: Consider detecting and reacting to short writes on
	     * blocking channels.  Ought not happen.  See iocmd-24.2.
	     */

	    wroteSome = 1;
	}

	bufExists = bufPtr->refCount > 1;
	ReleaseChannelBuffer(bufPtr);
	if (bufExists) {
	    /* There is still a reference to this buffer other than the one
	     * this routine just released, meaning that final cleanup of the
	     * buffer hasn't been ordered by, e.g. by a reflected channel
	     * closing the channel from within one of its handler scripts (not
	     * something one would expecte, but it must be considered).  Normal
	     * operations on the buffer can proceed.
	     */

	    bufPtr->nextRemoved += written;

	    /*
	     * If this buffer is now empty, recycle it.
	     */

	    if (IsBufferEmpty(bufPtr)) {
		statePtr->outQueueHead = bufPtr->nextPtr;
		if (statePtr->outQueueHead == NULL) {
		    statePtr->outQueueTail = NULL;
		}
		RecycleBuffer(statePtr, bufPtr, 0);
	    }
	}

    }	/* Closes "while". */

    /*
     * If we wrote some data while flushing in the background, we are done.
     * We can't finish the background flush until we run out of data and the
     * channel becomes writable again. This ensures that all of the pending
     * data has been flushed at the system level.
     */

    if (GotFlag(statePtr, BG_FLUSH_SCHEDULED)) {
	if (wroteSome) {
	    goto done;
	} else if (statePtr->outQueueHead == NULL) {
	    ResetFlag(statePtr, BG_FLUSH_SCHEDULED);
	    ChanWatch(chanPtr, statePtr->interestMask);
	} else {
	    /*
	     * When we are calledFromAsyncFlush, that means a writable
	     * state on the channel triggered the call, so we should be
	     * able to write something.  Either we did write something
	     * and wroteSome should be set, or there was nothing left to
	     * write in this call, and we've completed the BG flush.
	     * These are the two cases above.  If we get here, that means
	     * there is some kind failure in the writable event machinery.
	     *
	     * The tls extension indeed suffers from flaws in its channel
	     * event mgmt.  See https://core.tcl-lang.org/tcl/info/c31ca233ca.
	     * Until that patch is broadly distributed, disable the
	     * assertion checking here, so that programs using Tcl and
	     * tls can be debugged.

	    assert(!calledFromAsyncFlush);
	     */
	}
    }

    /*
     * If the channel is flagged as closed, delete it when the refCount drops
     * to zero, the output queue is empty and there is no output in the
     * current output buffer.
     */

    if (GotFlag(statePtr, CHANNEL_CLOSED) && (statePtr->refCount + 1 <= 1) &&
	    (statePtr->outQueueHead == NULL) &&
	    ((statePtr->curOutPtr == NULL) ||
	    IsBufferEmpty(statePtr->curOutPtr))) {
	errorCode = CloseChannel(interp, chanPtr, errorCode);
	goto done;
    }

    /*
     * If the write-side of the channel is flagged as closed, delete it when
     * the output queue is empty and there is no output in the current output
     * buffer.
     */

    if (GotFlag(statePtr, CHANNEL_CLOSEDWRITE) &&
	    (statePtr->outQueueHead == NULL) &&
	    ((statePtr->curOutPtr == NULL) ||
	    IsBufferEmpty(statePtr->curOutPtr))) {
	errorCode = CloseChannelPart(interp, chanPtr, errorCode,
                TCL_CLOSE_WRITE);
	goto done;
    }

  done:
    TclChannelRelease((Tcl_Channel)chanPtr);
    return errorCode;
}

/*
 *----------------------------------------------------------------------
 *
 * CloseChannel --
 *
 *	Utility procedure to close a channel and free associated resources.
 *
 *	If the channel was stacked, then the it will copy the necessary
 *	elements of the NEXT channel into the TOP channel, in essence
 *	unstacking the channel. The NEXT channel will then be freed.
 *
 *	If the channel was not stacked, then we will free all the bits for the
 *	TOP channel, including the data structure itself.
 *
 * Results:
 *	Error code from an unreported error or the driver close operation.
 *
 * Side effects:
 *	May close the actual channel, may free memory, may change the value of
 *	errno.
 *
 *----------------------------------------------------------------------
 */

static int
CloseChannel(
    Tcl_Interp *interp,		/* For error reporting. */
    Channel *chanPtr,		/* The channel to close. */
    int errorCode)		/* Status of operation so far. */
{
    int result = 0;		/* Of calling driver close operation. */
    ChannelState *statePtr;	/* State of the channel stack. */
    ThreadSpecificData *tsdPtr = TCL_TSD_INIT(&dataKey);

    if (chanPtr == NULL) {
	return result;
    }
    statePtr = chanPtr->state;

    /*
     * No more input can be consumed so discard any leftover input.
     */

    DiscardInputQueued(statePtr, 1);

    /*
     * Discard a leftover buffer in the current output buffer field.
     */

    if (statePtr->curOutPtr != NULL) {
	ReleaseChannelBuffer(statePtr->curOutPtr);
	statePtr->curOutPtr = NULL;
    }

    /*
     * The caller guarantees that there are no more buffers queued for output.
     */

    if (statePtr->outQueueHead != NULL) {
	Tcl_Panic("TclFlush, closed channel: queued output left");
    }

    /*
     * TIP #219, Tcl Channel Reflection API.
     * Move a leftover error message in the channel bypass into the
     * interpreter bypass. Just clear it if there is no interpreter.
     */

    if (statePtr->chanMsg != NULL) {
	if (interp != NULL) {
	    Tcl_SetChannelErrorInterp(interp, statePtr->chanMsg);
	}
	TclDecrRefCount(statePtr->chanMsg);
	statePtr->chanMsg = NULL;
    }

    /*
     * Remove this channel from of the list of all channels.
     */

    CutChannel((Tcl_Channel) chanPtr);

    /*
     * Close and free the channel driver state.
     * This may leave a TIP #219 error message in the interp.
     */

    result = ChanClose(chanPtr, interp);

    /*
     * Some resources can be cleared only if the bottom channel in a stack is
     * closed. All the other channels in the stack are not allowed to remove.
     */

    if (chanPtr == statePtr->bottomChanPtr) {
	if (statePtr->channelName != NULL) {
	    Tcl_Free(statePtr->channelName);
	    statePtr->channelName = NULL;
	}

	Tcl_FreeEncoding(statePtr->encoding);
    }

    /*
     * If we are being called synchronously, report either any latent error on
     * the channel or the current error.
     */

    if (statePtr->unreportedError != 0) {
	errorCode = statePtr->unreportedError;

	/*
	 * TIP #219, Tcl Channel Reflection API.
	 * Move an error message found in the unreported area into the regular
	 * bypass (interp). This kills any message in the channel bypass area.
	 */

	if (statePtr->chanMsg != NULL) {
	    TclDecrRefCount(statePtr->chanMsg);
	    statePtr->chanMsg = NULL;
	}
	if (interp) {
	    Tcl_SetChannelErrorInterp(interp, statePtr->unreportedMsg);
	}
    }
    if (errorCode == 0) {
	errorCode = result;
	if (errorCode != 0) {
	    Tcl_SetErrno(errorCode);
	}
    }

    /*
     * Cancel any outstanding timer.
     */

    Tcl_DeleteTimerHandler(statePtr->timer);

    /*
     * Mark the channel as deleted by clearing the type structure.
     */

    if (chanPtr->downChanPtr != NULL) {
	Channel *downChanPtr = chanPtr->downChanPtr;

	statePtr->nextCSPtr = tsdPtr->firstCSPtr;
	tsdPtr->firstCSPtr = statePtr;

	statePtr->topChanPtr = downChanPtr;
	downChanPtr->upChanPtr = NULL;

	ChannelFree(chanPtr);

	return Tcl_CloseEx(interp, (Tcl_Channel) downChanPtr, 0);
    }

    /*
     * There is only the TOP Channel, so we free the remaining pointers we
     * have and then ourselves. Since this is the last of the channels in the
     * stack, make sure to free the ChannelState structure associated with it.
     */

    ChannelFree(chanPtr);

    Tcl_EventuallyFree(statePtr, TCL_DYNAMIC);

    return errorCode;
}

/*
 *----------------------------------------------------------------------
 *
 * Tcl_CutChannel --
 * CutChannel --
 *
 *	Removes a channel from the (thread-)global list of all channels (in
 *	that thread). This is actually the statePtr for the stack of channel.
 *
 * Results:
 *	Nothing.
 *
 * Side effects:
 *	Resets the field 'nextCSPtr' of the specified channel state to NULL.
 *
 * NOTE:
 *	The channel to cut out of the list must not be referenced in any
 *	interpreter. This is something this procedure cannot check (despite
 *	the refcount) because the caller usually wants fiddle with the channel
 *	(like transfering it to a different thread) and thus keeps the
 *	refcount artifically high to prevent its destruction.
 *
 *----------------------------------------------------------------------
 */

static void
CutChannel(
    Tcl_Channel chan)		/* The channel being removed. Must not be
				 * referenced in any interpreter. */
{
    ThreadSpecificData *tsdPtr = TCL_TSD_INIT(&dataKey);
    ChannelState *prevCSPtr;	/* Preceding channel state in list of all
				 * states - used to splice a channel out of
				 * the list on close. */
    ChannelState *statePtr = ((Channel *) chan)->state;
				/* State of the channel stack. */

    /*
     * Remove this channel from of the list of all channels (in the current
     * thread).
     */

    if (tsdPtr->firstCSPtr && (statePtr == tsdPtr->firstCSPtr)) {
	tsdPtr->firstCSPtr = statePtr->nextCSPtr;
    } else {
	for (prevCSPtr = tsdPtr->firstCSPtr;
		prevCSPtr && (prevCSPtr->nextCSPtr != statePtr);
		prevCSPtr = prevCSPtr->nextCSPtr) {
	    /* Empty loop body. */
	}
	if (prevCSPtr == NULL) {
	    Tcl_Panic("FlushChannel: damaged channel list");
	}
	prevCSPtr->nextCSPtr = statePtr->nextCSPtr;
    }

    statePtr->nextCSPtr = NULL;

    /*
     * TIP #218, Channel Thread Actions
     */

    ChanThreadAction((Channel *) chan, TCL_CHANNEL_THREAD_REMOVE);

    /* Channel is not managed by any thread */
    statePtr->managingThread = NULL;
}

void
Tcl_CutChannel(
    Tcl_Channel chan)		/* The channel being added. Must not be
				 * referenced in any interpreter. */
{
    Channel *chanPtr = ((Channel *) chan)->state->bottomChanPtr;
    ThreadSpecificData *tsdPtr = TCL_TSD_INIT(&dataKey);
    ChannelState *prevCSPtr;	/* Preceding channel state in list of all
				 * states - used to splice a channel out of
				 * the list on close. */
    ChannelState *statePtr = chanPtr->state;
				/* State of the channel stack. */

    /*
     * Remove this channel from of the list of all channels (in the current
     * thread).
     */

    if (tsdPtr->firstCSPtr && (statePtr == tsdPtr->firstCSPtr)) {
	tsdPtr->firstCSPtr = statePtr->nextCSPtr;
    } else {
	for (prevCSPtr = tsdPtr->firstCSPtr;
		prevCSPtr && (prevCSPtr->nextCSPtr != statePtr);
		prevCSPtr = prevCSPtr->nextCSPtr) {
	    /* Empty loop body. */
	}
	if (prevCSPtr == NULL) {
	    Tcl_Panic("FlushChannel: damaged channel list");
	}
	prevCSPtr->nextCSPtr = statePtr->nextCSPtr;
    }

    statePtr->nextCSPtr = NULL;

    /*
     * TIP #218, Channel Thread Actions
     * For all transformations and the base channel.
     */

    for (; chanPtr != NULL ; chanPtr = chanPtr->upChanPtr) {
	ChanThreadAction(chanPtr, TCL_CHANNEL_THREAD_REMOVE);
    }

    /* Channel is not managed by any thread */
    statePtr->managingThread = NULL;
}

/*
 *----------------------------------------------------------------------
 *
 * Tcl_SpliceChannel --
 * SpliceChannel --
 *
 *	Adds a channel to the (thread-)global list of all channels (in that
 *	thread). Expects that the field 'nextChanPtr' in the channel is set to
 *	NULL.
 *
 * Results:
 *	Nothing.
 *
 * Side effects:
 *	Nothing.
 *
 * NOTE:
 *	The channel to splice into the list must not be referenced in any
 *	interpreter. This is something this procedure cannot check (despite
 *	the refcount) because the caller usually wants figgle with the channel
 *	(like transfering it to a different thread) and thus keeps the
 *	refcount artifically high to prevent its destruction.
 *
 *----------------------------------------------------------------------
 */

static void
SpliceChannel(
    Tcl_Channel chan)		/* The channel being added. Must not be
				 * referenced in any interpreter. */
{
    ThreadSpecificData *tsdPtr = TCL_TSD_INIT(&dataKey);
    ChannelState *statePtr = ((Channel *) chan)->state;

    if (statePtr->nextCSPtr != NULL) {
	Tcl_Panic("SpliceChannel: trying to add channel used in different list");
    }

    statePtr->nextCSPtr = tsdPtr->firstCSPtr;
    tsdPtr->firstCSPtr = statePtr;

    /*
     * TIP #10. Mark the current thread as the new one managing this channel.
     *		Note: 'Tcl_GetCurrentThread' returns sensible values even for
     *		a non-threaded core.
     */

    statePtr->managingThread = Tcl_GetCurrentThread();

    /*
     * TIP #218, Channel Thread Actions
     */

    ChanThreadAction((Channel *) chan, TCL_CHANNEL_THREAD_INSERT);
}

void
Tcl_SpliceChannel(
    Tcl_Channel chan)		/* The channel being added. Must not be
				 * referenced in any interpreter. */
{
    Channel *chanPtr = ((Channel *) chan)->state->bottomChanPtr;
    ThreadSpecificData *tsdPtr = TCL_TSD_INIT(&dataKey);
    ChannelState *statePtr = chanPtr->state;

    if (statePtr->nextCSPtr != NULL) {
	Tcl_Panic("SpliceChannel: trying to add channel used in different list");
    }

    statePtr->nextCSPtr = tsdPtr->firstCSPtr;
    tsdPtr->firstCSPtr = statePtr;

    /*
     * TIP #10. Mark the current thread as the new one managing this channel.
     *		Note: 'Tcl_GetCurrentThread' returns sensible values even for
     *		a non-threaded core.
     */

    statePtr->managingThread = Tcl_GetCurrentThread();

    /*
     * TIP #218, Channel Thread Actions
     * For all transformations and the base channel.
     */

    for (; chanPtr != NULL ; chanPtr = chanPtr->upChanPtr) {
	ChanThreadAction(chanPtr, TCL_CHANNEL_THREAD_INSERT);
    }
}

/*
 *----------------------------------------------------------------------
 *
 * Tcl_Close --
 *
 *	Closes a channel.
 *
 * Results:
 *	A standard Tcl result.
 *
 * Side effects:
 *	Closes the channel if this is the last reference.
 *
 * NOTE:
 *	Tcl_Close removes the channel as far as the user is concerned.
 *	However, it may continue to exist for a while longer if it has a
 *	background flush scheduled. The device itself is eventually closed and
 *	the channel record removed, in CloseChannel, above.
 *
 *----------------------------------------------------------------------
 */

int
TclClose(
    Tcl_Interp *interp,		/* Interpreter for errors. */
    Tcl_Channel chan)		/* The channel being closed. Must not be
				 * referenced in any interpreter. May be NULL,
				 * in which case this is a no-op. */
{
    CloseCallback *cbPtr;	/* Iterate over close callbacks for this
				 * channel. */
    Channel *chanPtr;		/* The real IO channel. */
    ChannelState *statePtr;	/* State of real IO channel. */
    int result = 0;			/* Of calling FlushChannel. */
    int flushcode;
    int stickyError;

    if (chan == NULL) {
	return TCL_OK;
    }

    /*
     * Perform special handling for standard channels being closed. If the
     * refCount is now 1 it means that the last reference to the standard
     * channel is being explicitly closed, so bump the refCount down
     * artificially to 0. This will ensure that the channel is actually
     * closed, below. Also set the static pointer to NULL for the channel.
     */

    CheckForStdChannelsBeingClosed(chan);

    /*
     * This operation should occur at the top of a channel stack.
     */

    chanPtr = (Channel *) chan;
    statePtr = chanPtr->state;
    chanPtr = statePtr->topChanPtr;

    if (statePtr->refCount + 1 > 1) {
	Tcl_Panic("called Tcl_Close on channel with refCount > 0");
    }

    if (GotFlag(statePtr, CHANNEL_INCLOSE)) {
	if (interp) {
	    Tcl_SetObjResult(interp, Tcl_NewStringObj(
                    "illegal recursive call to close through close-handler"
                    " of channel", TCL_INDEX_NONE));
	}
	return TCL_ERROR;
    }
    SetFlag(statePtr, CHANNEL_INCLOSE);

    /*
     * When the channel has an escape sequence driven encoding such as
     * iso2022, the terminated escape sequence must write to the buffer.
     */

    stickyError = 0;

    if (GotFlag(statePtr, TCL_WRITABLE) && (statePtr->encoding != NULL)
	    && !(statePtr->outputEncodingFlags & TCL_ENCODING_START)) {
	int code = CheckChannelErrors(statePtr, TCL_WRITABLE);

	if (code == 0) {
	    statePtr->outputEncodingFlags |= TCL_ENCODING_END;
	    code = WriteChars(chanPtr, "", 0);
	    statePtr->outputEncodingFlags &= ~TCL_ENCODING_END;
	    statePtr->outputEncodingFlags |= TCL_ENCODING_START;
	}
	if (code < 0) {
	    stickyError = Tcl_GetErrno();
	}

	/*
	 * TIP #219, Tcl Channel Reflection API.
	 * Move an error message found in the channel bypass into the
	 * interpreter bypass. Just clear it if there is no interpreter.
	 */

	if (statePtr->chanMsg != NULL) {
	    if (interp != NULL) {
		Tcl_SetChannelErrorInterp(interp, statePtr->chanMsg);
	    }
	    TclDecrRefCount(statePtr->chanMsg);
	    statePtr->chanMsg = NULL;
	}
    }

    Tcl_ClearChannelHandlers(chan);

    /*
     * Cancel any outstanding timer.
     */
    Tcl_DeleteTimerHandler(statePtr->timer);

    /*
     * Invoke the registered close callbacks and delete their records.
     */

    while (statePtr->closeCbPtr != NULL) {
	cbPtr = statePtr->closeCbPtr;
	statePtr->closeCbPtr = cbPtr->nextPtr;
	cbPtr->proc(cbPtr->clientData);
	Tcl_Free(cbPtr);
    }

    ResetFlag(statePtr, CHANNEL_INCLOSE);

    /*
     * If this channel supports it, close the read side, since we don't need
     * it anymore and this will help avoid deadlocks on some channel types.
     */

    result = chanPtr->typePtr->close2Proc(chanPtr->instanceData, interp, TCL_CLOSE_READ);
    if ((result == EINVAL) || result == ENOTCONN) {
	result = 0;
    }

    /*
     * The call to FlushChannel will flush any queued output and invoke the
     * close function of the channel driver, or it will set up the channel to
     * be flushed and closed asynchronously.
     */

    SetFlag(statePtr, CHANNEL_CLOSED);

    flushcode = FlushChannel(interp, chanPtr, 0);

    /*
     * TIP #219.
     * Capture error messages put by the driver into the bypass area and put
     * them into the regular interpreter result.
     *
     * Notes: Due to the assertion of CHANNEL_CLOSED in the flags
     * FlushChannel() has called CloseChannel() and thus freed all the channel
     * structures. We must not try to access "chan" anymore, hence the NULL
     * argument in the call below. The only place which may still contain a
     * message is the interpreter itself, and "CloseChannel" made sure to lift
     * any channel message it generated into it.
     */

    if (TclChanCaughtErrorBypass(interp, NULL)) {
	result = EINVAL;
    }

    if (stickyError != 0) {
	Tcl_SetErrno(stickyError);
	if (interp != NULL) {
	    Tcl_SetObjResult(interp,
			     Tcl_NewStringObj(Tcl_PosixError(interp), TCL_INDEX_NONE));
	}
	return TCL_ERROR;
    }

    /*
     * Bug 97069ea11a: set error message if a flush code is set and no error
     * message set up to now.
     */

    if (flushcode != 0) {
	/* flushcode has precedence, if available */
	result = flushcode;
    }
    if ((result != 0) && (result != TCL_ERROR) && (interp != NULL)
	    && 0 == Tcl_GetCharLength(Tcl_GetObjResult(interp))) {
	Tcl_SetErrno(result);
	Tcl_SetObjResult(interp,
		Tcl_NewStringObj(Tcl_PosixError(interp), TCL_INDEX_NONE));
    }
    if (result != 0) {
	return TCL_ERROR;
    }
    return TCL_OK;
}

/*
 *----------------------------------------------------------------------
 *
 * Tcl_CloseEx --
 *
 *	Closes one side of a channel, read or write, close all.
 *
 * Results:
 *	A standard Tcl result.
 *
 * Side effects:
 *	Closes one direction of the channel, or do a full close.
 *
 * NOTE:
 *	Tcl_CloseEx closes the specified direction of the channel as far as
 *	the user is concerned. If flags = 0, this is equivalent to Tcl_Close.
 *
 *----------------------------------------------------------------------
 */

int
Tcl_CloseEx(
    Tcl_Interp *interp,		/* Interpreter for errors. */
    Tcl_Channel chan,		/* The channel being closed. May still be used
				 * by some interpreter. */
    int flags)			/* Flags telling us which side to close. */
{
    Channel *chanPtr;		/* The real IO channel. */
    ChannelState *statePtr;	/* State of real IO channel. */

    if (chan == NULL) {
	return TCL_OK;
    }

    chanPtr = (Channel *) chan;
    statePtr = chanPtr->state;

    if ((flags & (TCL_READABLE | TCL_WRITABLE)) == 0) {
	return TclClose(interp, chan);
    }
    if ((flags & (TCL_READABLE | TCL_WRITABLE)) == (TCL_READABLE | TCL_WRITABLE)) {
	Tcl_SetObjResult(interp, Tcl_ObjPrintf(
		"double-close of channels not supported by %ss",
		chanPtr->typePtr->typeName));
	return TCL_ERROR;
    }

    /*
     * Does the channel support half-close anyway? Error if not.
     */

    if (!chanPtr->typePtr->close2Proc) {
	Tcl_SetObjResult(interp, Tcl_ObjPrintf(
		"half-close of channels not supported by %ss",
		chanPtr->typePtr->typeName));
	return TCL_ERROR;
    }

    /*
     * Is the channel unstacked ? If not we fail.
     */

    if (chanPtr != statePtr->topChanPtr) {
	Tcl_SetObjResult(interp, Tcl_NewStringObj(
		"half-close not applicable to stack of transformations", TCL_INDEX_NONE));
	return TCL_ERROR;
    }

    /*
     * Check direction against channel mode. It is an error if we try to close
     * a direction not supported by the channel (already closed, or never
     * opened for that direction).
     */

    if (!(GotFlag(statePtr, TCL_READABLE|TCL_WRITABLE) & flags)) {
	const char *msg;

	if (flags & TCL_CLOSE_READ) {
	    msg = "read";
	} else {
	    msg = "write";
	}
	Tcl_SetObjResult(interp, Tcl_ObjPrintf(
                "Half-close of %s-side not possible, side not opened or"
                " already closed", msg));
	return TCL_ERROR;
    }

    /*
     * A user may try to call half-close from within a channel close handler.
     * That won't do.
     */

    if (GotFlag(statePtr, CHANNEL_INCLOSE)) {
	if (interp) {
	    Tcl_SetObjResult(interp, Tcl_NewStringObj(
                    "illegal recursive call to close through close-handler"
                    " of channel", TCL_INDEX_NONE));
	}
	return TCL_ERROR;
    }

    if (flags & TCL_CLOSE_READ) {
	/*
	 * Call the finalization code directly. There are no events to handle,
	 * there cannot be for the read-side.
	 */

	return CloseChannelPart(interp, chanPtr, 0, flags);
    } else if (flags & TCL_CLOSE_WRITE) {
	Tcl_Preserve(statePtr);
	if (!GotFlag(statePtr, BG_FLUSH_SCHEDULED)) {
	    /*
	     * We don't want to re-enter CloseWrite().
	     */

	    if (!GotFlag(statePtr, CHANNEL_CLOSEDWRITE)) {
		if (CloseWrite(interp, chanPtr) != TCL_OK) {
		    SetFlag(statePtr, CHANNEL_CLOSEDWRITE);
		    Tcl_Release(statePtr);
		    return TCL_ERROR;
		}
	    }
	}
	SetFlag(statePtr, CHANNEL_CLOSEDWRITE);
	Tcl_Release(statePtr);
    }

    return TCL_OK;
}

/*
 *----------------------------------------------------------------------
 *
 * CloseWrite --
 *
 *	Closes the write side a channel.
 *
 * Results:
 *	A standard Tcl result.
 *
 * Side effects:
 *	Closes the write side of the channel.
 *
 * NOTE:
 *	CloseWrite removes the channel as far as the user is concerned.
 *	However, the ooutput data structures may continue to exist for a while
 *	longer if it has a background flush scheduled. The device itself is
 *	eventually closed and the channel structures modified, in
 *	CloseChannelPart, below.
 *
 *----------------------------------------------------------------------
 */

static int
CloseWrite(
    Tcl_Interp *interp,		/* Interpreter for errors. */
    Channel *chanPtr)		/* The channel whose write side is being
                                 * closed. May still be used by some
                                 * interpreter */
{
    /*
     * Notes: clear-channel-handlers - write side only ? or keep around, just
     * not called.
     *
     * No close callbacks are run - channel is still open (read side)
     */

    ChannelState *statePtr = chanPtr->state;
                                /* State of real IO channel. */
    int flushcode;
    int result = 0;

    /*
     * The call to FlushChannel will flush any queued output and invoke the
     * close function of the channel driver, or it will set up the channel to
     * be flushed and closed asynchronously.
     */

    SetFlag(statePtr, CHANNEL_CLOSEDWRITE);

    flushcode = FlushChannel(interp, chanPtr, 0);

    /*
     * TIP #219.
     * Capture error messages put by the driver into the bypass area and put
     * them into the regular interpreter result.
     *
     * Notes: Due to the assertion of CHANNEL_CLOSEDWRITE in the flags
     * FlushChannel() has called CloseChannelPart(). While we can still access
     * "chan" (no structures were freed), the only place which may still
     * contain a message is the interpreter itself, and "CloseChannelPart"
     * made sure to lift any channel message it generated into it. Hence the
     * NULL argument in the call below.
     */

    if (TclChanCaughtErrorBypass(interp, NULL)) {
	result = EINVAL;
    }

    if ((flushcode != 0) || (result != 0)) {
	return TCL_ERROR;
    }

    return TCL_OK;
}

/*
 *----------------------------------------------------------------------
 *
 * CloseChannelPart --
 *
 *	Utility procedure to close a channel partially and free associated
 *	resources. If the channel was stacked it will never be run (The higher
 *	level forbid this). If the channel was not stacked, then we will free
 *	all the bits of the chosen side (read, or write) for the TOP channel.
 *
 * Results:
 *	Error code from an unreported error or the driver close2 operation.
 *
 * Side effects:
 *	May free memory, may change the value of errno.
 *
 *----------------------------------------------------------------------
 */

static int
CloseChannelPart(
    Tcl_Interp *interp,		/* Interpreter for errors. */
    Channel *chanPtr,		/* The channel being closed. May still be used
				 * by some interpreter. */
    int errorCode,		/* Status of operation so far. */
    int flags)			/* Flags telling us which side to close. */
{
    ChannelState *statePtr;	/* State of real IO channel. */
    int result;			/* Of calling the close2proc. */

    statePtr = chanPtr->state;

    if (flags & TCL_CLOSE_READ) {
	/*
	 * No more input can be consumed so discard any leftover input.
	 */

	DiscardInputQueued(statePtr, 1);
    } else if (flags & TCL_CLOSE_WRITE) {
	/*
	 * The caller guarantees that there are no more buffers queued for
	 * output.
	 */

	if (statePtr->outQueueHead != NULL) {
	    Tcl_Panic("ClosechanHalf, closed write-side of channel: "
		    "queued output left");
	}

	/*
	 * TIP #219, Tcl Channel Reflection API.
	 * Move a leftover error message in the channel bypass into the
	 * interpreter bypass. Just clear it if there is no interpreter.
	 */

	if (statePtr->chanMsg != NULL) {
	    if (interp != NULL) {
		Tcl_SetChannelErrorInterp(interp, statePtr->chanMsg);
	    }
	    TclDecrRefCount(statePtr->chanMsg);
	    statePtr->chanMsg = NULL;
	}
    }

    /*
     * Finally do what is asked of us. Close and free the channel driver state
     * for the chosen side of the channel. This may leave a TIP #219 error
     * message in the interp.
     */

    result = chanPtr->typePtr->close2Proc(chanPtr->instanceData, NULL, flags);

    /*
     * If we are being called synchronously, report either any latent error on
     * the channel or the current error.
     */

    if (statePtr->unreportedError != 0) {
	errorCode = statePtr->unreportedError;

	/*
	 * TIP #219, Tcl Channel Reflection API.
	 * Move an error message found in the unreported area into the regular
	 * bypass (interp). This kills any message in the channel bypass area.
	 */

	if (statePtr->chanMsg != NULL) {
	    TclDecrRefCount(statePtr->chanMsg);
	    statePtr->chanMsg = NULL;
	}
	if (interp) {
	    Tcl_SetChannelErrorInterp(interp, statePtr->unreportedMsg);
	}
    }
    if (errorCode == 0) {
	errorCode = result;
	if (errorCode != 0) {
	    Tcl_SetErrno(errorCode);
	}
    }

    /*
     * TIP #219.
     * Capture error messages put by the driver into the bypass area and put
     * them into the regular interpreter result. See also the bottom of
     * CloseWrite().
     */

    if (TclChanCaughtErrorBypass(interp, (Tcl_Channel) chanPtr)) {
	result = EINVAL;
    }

    if (result != 0) {
	return TCL_ERROR;
    }

    /*
     * Remove the closed side from the channel mode/flags.
     */

    ResetFlag(statePtr, flags & (TCL_READABLE | TCL_WRITABLE));
    return TCL_OK;
}

/*
 *----------------------------------------------------------------------
 *
 * Tcl_ClearChannelHandlers --
 *
 *	Removes all channel handlers and event scripts from the channel,
 *	cancels all background copies involving the channel and any interest
 *	in events.
 *
 * Results:
 *	None.
 *
 * Side effects:
 *	See above. Deallocates memory.
 *
 *----------------------------------------------------------------------
 */

void
Tcl_ClearChannelHandlers(
    Tcl_Channel channel)
{
    ChannelHandler *chPtr, *chNext;	/* Iterate over channel handlers. */
    EventScriptRecord *ePtr, *eNextPtr;	/* Iterate over eventscript records. */
    Channel *chanPtr;			/* The real IO channel. */
    ChannelState *statePtr;		/* State of real IO channel. */
    ThreadSpecificData *tsdPtr = TCL_TSD_INIT(&dataKey);
    NextChannelHandler *nhPtr;

    /*
     * This operation should occur at the top of a channel stack.
     */

    chanPtr = (Channel *) channel;
    statePtr = chanPtr->state;
    chanPtr = statePtr->topChanPtr;

    /*
     * Cancel any outstanding timer.
     */

    Tcl_DeleteTimerHandler(statePtr->timer);

    /*
     * Remove any references to channel handlers for this channel that may be
     * about to be invoked.
     */

    for (nhPtr = tsdPtr->nestedHandlerPtr; nhPtr != NULL;
	    nhPtr = nhPtr->nestedHandlerPtr) {
	if (nhPtr->nextHandlerPtr &&
		(nhPtr->nextHandlerPtr->chanPtr == chanPtr)) {
	    nhPtr->nextHandlerPtr = NULL;
	}
    }

    /*
     * Remove all the channel handler records attached to the channel itself.
     */

    for (chPtr = statePtr->chPtr; chPtr != NULL; chPtr = chNext) {
	chNext = chPtr->nextPtr;
	Tcl_Free(chPtr);
    }
    statePtr->chPtr = NULL;

    /*
     * Cancel any pending copy operation.
     */

    StopCopy(statePtr->csPtrR);
    StopCopy(statePtr->csPtrW);

    /*
     * Must set the interest mask now to 0, otherwise infinite loops will
     * occur if Tcl_DoOneEvent is called before the channel is finally deleted
     * in FlushChannel. This can happen if the channel has a background flush
     * active.
     */

    statePtr->interestMask = 0;

    /*
     * Remove any EventScript records for this channel.
     */

    for (ePtr = statePtr->scriptRecordPtr; ePtr != NULL; ePtr = eNextPtr) {
	eNextPtr = ePtr->nextPtr;
	TclDecrRefCount(ePtr->scriptPtr);
	Tcl_Free(ePtr);
    }
    statePtr->scriptRecordPtr = NULL;
}

/*
 *----------------------------------------------------------------------
 *
 * Tcl_Write --
 *
 *	Puts a sequence of bytes into an output buffer, may queue the buffer
 *	for output if it gets full, and also remembers whether the current
 *	buffer is ready e.g. if it contains a newline and we are in line
 *	buffering mode. Compensates stacking, i.e. will redirect the data from
 *	the specified channel to the topmost channel in a stack.
 *
 *	No encoding conversions are applied to the bytes being read.
 *
 * Results:
 *	The number of bytes written or TCL_INDEX_NONE in case of error. If
 *	TCL_INDEX_NONE, Tcl_GetErrno will return the error code.
 *
 * Side effects:
 *	May buffer up output and may cause output to be produced on the
 *	channel.
 *
 *----------------------------------------------------------------------
 */

Tcl_Size
Tcl_Write(
    Tcl_Channel chan,		/* The channel to buffer output for. */
    const char *src,		/* Data to queue in output buffer. */
    Tcl_Size srcLen)			/* Length of data in bytes, or TCL_INDEX_NONE for
				 * strlen(). */
{
    /*
     * Always use the topmost channel of the stack
     */

    Channel *chanPtr;
    ChannelState *statePtr;	/* State info for channel */

    statePtr = ((Channel *) chan)->state;
    chanPtr = statePtr->topChanPtr;

    if (CheckChannelErrors(statePtr, TCL_WRITABLE) != 0) {
	return TCL_INDEX_NONE;
    }

    if (srcLen == TCL_INDEX_NONE) {
	srcLen = strlen(src);
    }
    if (WriteBytes(chanPtr, src, srcLen) == -1) {
	return TCL_INDEX_NONE;
    }
    return srcLen;
}

/*
 *----------------------------------------------------------------------
 *
 * Tcl_WriteRaw --
 *
 *	Puts a sequence of bytes into an output buffer, may queue the buffer
 *	for output if it gets full, and also remembers whether the current
 *	buffer is ready e.g. if it contains a newline and we are in line
 *	buffering mode. Writes directly to the driver of the channel, does not
 *	compensate for stacking.
 *
 *	No encoding conversions are applied to the bytes being read.
 *
 * Results:
 *	The number of bytes written or TCL_INDEX_NONE in case of error. If
 *	TCL_INDEX_NONE, Tcl_GetErrno will return the error code.
 *
 * Side effects:
 *	May buffer up output and may cause output to be produced on the
 *	channel.
 *
 *----------------------------------------------------------------------
 */

Tcl_Size
Tcl_WriteRaw(
    Tcl_Channel chan,		/* The channel to buffer output for. */
    const char *src,		/* Data to queue in output buffer. */
    Tcl_Size srcLen)		/* Length of data in bytes, or TCL_INDEX_NONE for
				 * strlen(). */
{
    Channel *chanPtr = ((Channel *) chan);
    ChannelState *statePtr = chanPtr->state;
				/* State info for channel */
    int errorCode;
    Tcl_Size written;

    if (CheckChannelErrors(statePtr, TCL_WRITABLE | CHANNEL_RAW_MODE) != 0) {
	return TCL_INDEX_NONE;
    }

    if (srcLen == TCL_INDEX_NONE) {
	srcLen = strlen(src);
    }

    /*
     * Go immediately to the driver, do all the error handling by ourselves.
     * The code was stolen from 'FlushChannel'.
     */

    written = ChanWrite(chanPtr, src, srcLen, &errorCode);
    if (written == TCL_INDEX_NONE) {
	Tcl_SetErrno(errorCode);
    }

    return written;
}

/*
 *---------------------------------------------------------------------------
 *
 * Tcl_WriteChars --
 *
 *	Takes a sequence of UTF-8 characters and converts them for output
 *	using the channel's current encoding, may queue the buffer for output
 *	if it gets full, and also remembers whether the current buffer is
 *	ready e.g. if it contains a newline and we are in line buffering
 *	mode. Compensates stacking, i.e. will redirect the data from the
 *	specified channel to the topmost channel in a stack.
 *
 * Results:
 *	The number of bytes written or TCL_INDEX_NONE in case of error. If
 *	TCL_INDEX_NONE, Tcl_GetErrno will return the error code.
 *
 * Side effects:
 *	May buffer up output and may cause output to be produced on the
 *	channel.
 *
 *----------------------------------------------------------------------
 */

Tcl_Size
Tcl_WriteChars(
    Tcl_Channel chan,		/* The channel to buffer output for. */
    const char *src,		/* UTF-8 characters to queue in output
				 * buffer. */
    Tcl_Size len)			/* Length of string in bytes, or TCL_INDEX_NONE for
				 * strlen(). */
{
    Channel *chanPtr = (Channel *) chan;
    ChannelState *statePtr = chanPtr->state;	/* State info for channel */
    Tcl_Size result;
    Tcl_Obj *objPtr;

    if (CheckChannelErrors(statePtr, TCL_WRITABLE) != 0) {
	return TCL_INDEX_NONE;
    }

    chanPtr = statePtr->topChanPtr;

    if (len == TCL_INDEX_NONE) {
	len = strlen(src);
    }
    if (statePtr->encoding) {
	return WriteChars(chanPtr, src, len);
    }

    /*
     * Inefficient way to convert UTF-8 to byte-array, but the code
     * parallels the way it is done for objects.  Special case for 1-byte
     * (used by eg [puts] for the \n) could be extended to more efficient
     * translation of the src string.
     */

    if ((len == 1) && (UCHAR(*src) < 0xC0)) {
	return WriteBytes(chanPtr, src, len);
    }

    objPtr = Tcl_NewStringObj(src, len);
    Tcl_IncrRefCount(objPtr);
    src = (char *) Tcl_GetByteArrayFromObj(objPtr, &len);
    if (src == NULL) {
	Tcl_SetErrno(EILSEQ);
	result = TCL_INDEX_NONE;
    } else {
	result = WriteBytes(chanPtr, src, len);
    }
    TclDecrRefCount(objPtr);
    return result;
}

/*
 *---------------------------------------------------------------------------
 *
 * Tcl_WriteObj --
 *
 *	Takes the Tcl object and queues its contents for output. If the
 *	encoding of the channel is NULL, takes the byte-array representation
 *	of the object and queues those bytes for output. Otherwise, takes the
 *	characters in the UTF-8 (string) representation of the object and
 *	converts them for output using the channel's current encoding. May
 *	flush internal buffers to output if one becomes full or is ready for
 *	some other reason, e.g. if it contains a newline and the channel is in
 *	line buffering mode.
 *
 * Results:
 *	The number of bytes written or TCL_INDEX_NONE in case of error. If
 *	TCL_INDEX_NONE, Tcl_GetErrno() will return the error code.
 *
 * Side effects:
 *	May buffer up output and may cause output to be produced on the
 *	channel.
 *
 *----------------------------------------------------------------------
 */

Tcl_Size
Tcl_WriteObj(
    Tcl_Channel chan,		/* The channel to buffer output for. */
    Tcl_Obj *objPtr)		/* The object to write. */
{
    /*
     * Always use the topmost channel of the stack
     */

    Channel *chanPtr;
    ChannelState *statePtr;	/* State info for channel */
    const char *src;

    statePtr = ((Channel *) chan)->state;
    chanPtr = statePtr->topChanPtr;

    if (CheckChannelErrors(statePtr, TCL_WRITABLE) != 0) {
	return TCL_INDEX_NONE;
    }

    Tcl_Size srcLen;
    if (statePtr->encoding == NULL) {
	src = (char *) Tcl_GetByteArrayFromObj(objPtr, &srcLen);
	if (src == NULL) {
	    Tcl_SetErrno(EILSEQ);
	    return TCL_INDEX_NONE;
	}
    } else {
	src = Tcl_GetStringFromObj(objPtr, &srcLen);
    }

    size_t totalWritten = 0;
    /*
     * Note original code always called WriteChars even if srcLen 0
     * so we will too.
     */
    do {
	int chunkSize = srcLen > INT_MAX ? INT_MAX : srcLen;
	int written;
	if (statePtr->encoding == NULL) {
	    written = WriteBytes(chanPtr, src, chunkSize);
	} else {
	    written = WriteChars(chanPtr, src, chunkSize);
	}
	if (written < 0) {
	    return TCL_INDEX_NONE;
	}
	totalWritten += written;
	srcLen -= chunkSize;
    } while (srcLen);
    return totalWritten;
}

static void
WillWrite(
    Channel *chanPtr)
{
    int inputBuffered;

    if (((Tcl_ChannelWideSeekProc(chanPtr->typePtr) != NULL)
	    ) && ((inputBuffered = Tcl_InputBuffered((Tcl_Channel) chanPtr)) > 0)){
	int ignore;

	DiscardInputQueued(chanPtr->state, 0);
	ChanSeek(chanPtr, -inputBuffered, SEEK_CUR, &ignore);
    }
}

static int
WillRead(
    Channel *chanPtr)
{
    if (chanPtr->typePtr == NULL) {
	/*
	 * Prevent read attempts on a closed channel.
	 */

	DiscardInputQueued(chanPtr->state, 0);
	Tcl_SetErrno(EINVAL);
	return -1;
    }
    if (((Tcl_ChannelWideSeekProc(chanPtr->typePtr) != NULL)
	    ) && (Tcl_OutputBuffered((Tcl_Channel) chanPtr) > 0)) {
	/*
	 * CAVEAT - The assumption here is that FlushChannel() will push out
	 * the bytes of any writes that are in progress.  Since this is a
	 * seekable channel, we assume it is not one that can block and force
	 * bg flushing.  Channels we know that can do that - sockets, pipes -
	 * are not seekable. If the assumption is wrong, more drastic measures
	 * may be required here like temporarily setting the channel into
	 * blocking mode.
	 */

	if (FlushChannel(NULL, chanPtr, 0) != 0) {
	return -1;
	}
    }
    return 0;
}

/*
 *----------------------------------------------------------------------
 *
 * Write --
 *
 *	Convert srcLen bytes starting at src according to encoding and write
 *	produced bytes into an output buffer, may queue the buffer for output
 *	if it gets full, and also remembers whether the current buffer is
 *	ready e.g. if it contains a newline and we are in line buffering mode.
 *
 * Results:
 *	The number of bytes written or TCL_INDEX_NONE in case of error. If TCL_INDEX_NONE,
 *	Tcl_GetErrno will return the error code.
 *
 * Side effects:
 *	May buffer up output and may cause output to be produced on the
 *	channel.
 *
 *----------------------------------------------------------------------
 */

static int
Write(
    Channel *chanPtr,		/* The channel to buffer output for. */
    const char *src,		/* UTF-8 string to write. */
    int srcLen,			/* Length of UTF-8 string in bytes. */
    Tcl_Encoding encoding)
{
    ChannelState *statePtr = chanPtr->state;
				/* State info for channel */
    char *nextNewLine = NULL;
    int endEncoding, saved = 0, total = 0, flushed = 0, needNlFlush = 0;
    char safe[BUFFER_PADDING];
    int encodingError = 0;

    if (srcLen) {
        WillWrite(chanPtr);
    }

    /*
     * Transfer encoding strict option to the encoding flags
     */

    if (GotFlag(statePtr, CHANNEL_ENCODING_STRICT)) {
	statePtr->outputEncodingFlags |= TCL_ENCODING_STRICT;
    } else {
	statePtr->outputEncodingFlags &= ~TCL_ENCODING_STRICT;
    }

    /*
     * Write the terminated escape sequence even if srcLen is 0.
     */

    endEncoding = ((statePtr->outputEncodingFlags & TCL_ENCODING_END) != 0);

    if (GotFlag(statePtr, CHANNEL_LINEBUFFERED)
	    || (statePtr->outputTranslation != TCL_TRANSLATE_LF)) {
	nextNewLine = (char *)memchr(src, '\n', srcLen);
    }

    while (srcLen + saved + endEncoding > 0 && !encodingError) {
	ChannelBuffer *bufPtr;
	char *dst;
	int result, srcRead, dstLen, dstWrote, srcLimit = srcLen;

	if (nextNewLine) {
	    srcLimit = nextNewLine - src;
	}

	/* Get space to write into */
	bufPtr = statePtr->curOutPtr;
	if (bufPtr == NULL) {
	    bufPtr = AllocChannelBuffer(statePtr->bufSize);
	    statePtr->curOutPtr = bufPtr;
	}
	if (saved) {
	    /*
	     * Here's some translated bytes left over from the last buffer
	     * that we need to stick at the beginning of this buffer.
	     */

	    memcpy(InsertPoint(bufPtr), safe, saved);
	    bufPtr->nextAdded += saved;
	    saved = 0;
	}
	dst = InsertPoint(bufPtr);
	dstLen = SpaceLeft(bufPtr);

	result = Tcl_UtfToExternal(NULL, encoding, src, srcLimit,
		statePtr->outputEncodingFlags,
		&statePtr->outputEncodingState, dst,
		dstLen + BUFFER_PADDING, &srcRead, &dstWrote, NULL);

	/*
	 * See chan-io-1.[89]. Tcl Bug 506297.
	 */

	statePtr->outputEncodingFlags &= ~TCL_ENCODING_START;

	/*
	 * See io-75.2, TCL bug 6978c01b65.
	 * Check, if an encoding error occured and should be reported to the
	 * script level.
	 * This happens, if a written character may not be represented by the
	 * current output encoding and strict encoding is active.
	 */

	if (result == TCL_CONVERT_UNKNOWN || result == TCL_CONVERT_SYNTAX) {
	    encodingError = 1;
	    result = TCL_OK;
	}

	if ((result != TCL_OK) && (srcRead + dstWrote == 0)) {
	    /*
	     * We're reading from invalid/incomplete UTF-8.
	     */

	    encodingError = 1;
	    result = TCL_OK;
	}

	bufPtr->nextAdded += dstWrote;
	src += srcRead;
	srcLen -= srcRead;
	total += dstWrote;
	dst += dstWrote;
	dstLen -= dstWrote;

	if (src == nextNewLine && dstLen > 0) {
	    static char crln[3] = "\r\n";
	    char *nl = NULL;
	    int nlLen = 0;

	    switch (statePtr->outputTranslation) {
	    case TCL_TRANSLATE_LF:
		nl = crln + 1;
		nlLen = 1;
		break;
	    case TCL_TRANSLATE_CR:
		nl = crln;
		nlLen = 1;
		break;
	    case TCL_TRANSLATE_CRLF:
		nl = crln;
		nlLen = 2;
		break;
	    default:
		Tcl_Panic("unknown output translation requested");
		break;
	    }

	    result |= Tcl_UtfToExternal(NULL, encoding, nl, nlLen,
		    statePtr->outputEncodingFlags,
		    &statePtr->outputEncodingState, dst,
		    dstLen + BUFFER_PADDING, &srcRead, &dstWrote, NULL);
	    assert(srcRead == nlLen);

	    bufPtr->nextAdded += dstWrote;
	    src++;
	    srcLen--;
	    total += dstWrote;
	    dst += dstWrote;
	    dstLen -= dstWrote;
	    nextNewLine = (char *)memchr(src, '\n', srcLen);
	    needNlFlush = 1;
	}

	if (IsBufferOverflowing(bufPtr)) {
	    /*
	     * When translating from UTF-8 to external encoding, we allowed
	     * the translation to produce a character that crossed the end of
	     * the output buffer, so that we would get a completely full
	     * buffer before flushing it. The extra bytes will be moved to the
	     * beginning of the next buffer.
	     */

	    saved = 1 + ~SpaceLeft(bufPtr);
	    memcpy(safe, dst + dstLen, saved);
	    bufPtr->nextAdded = bufPtr->bufLength;
	}

	if ((srcLen + saved == 0) && (result == TCL_OK)) {
	    endEncoding = 0;
	}

	if (IsBufferFull(bufPtr)) {
	    if (FlushChannel(NULL, chanPtr, 0) != 0) {
		return -1;
	    }
	    flushed += statePtr->bufSize;

	    /*
 	     * We just flushed.  So if we have needNlFlush set to record that
 	     * we need to flush because theres a (translated) newline in the
 	     * buffer, that's likely not true any more.  But there is a tricky
 	     * exception.  If we have saved bytes that did not really get
 	     * flushed and those bytes came from a translation of a newline as
 	     * the last thing taken from the src array, then needNlFlush needs
 	     * to remain set to flag that the next buffer still needs a
 	     * newline flush.
 	     */

	    if (needNlFlush && (saved == 0 || src[-1] != '\n')) {
		needNlFlush = 0;
	    }
	}
    }
    if (((flushed < total) && GotFlag(statePtr, CHANNEL_UNBUFFERED)) ||
	    (needNlFlush && GotFlag(statePtr, CHANNEL_LINEBUFFERED))) {
	if (FlushChannel(NULL, chanPtr, 0) != 0) {
	    return -1;
	}
    }

    UpdateInterest(chanPtr);

    if (encodingError) {
	Tcl_SetErrno(EILSEQ);
	return -1;
    }
    return total;
}

/*
 *---------------------------------------------------------------------------
 *
 * Tcl_Gets --
 *
 *	Reads a complete line of input from the channel into a Tcl_DString.
 *
 * Results:
 *	Length of line read (in characters) or TCL_INDEX_NONE if error, EOF, or blocked.
 *	If TCL_INDEX_NONE, use Tcl_GetErrno() to retrieve the POSIX error code for the
 *	error or condition that occurred.
 *
 * Side effects:
 *	May flush output on the channel. May cause input to be consumed from
 *	the channel.
 *
 *---------------------------------------------------------------------------
 */

Tcl_Size
Tcl_Gets(
    Tcl_Channel chan,		/* Channel from which to read. */
    Tcl_DString *lineRead)	/* The line read will be appended to this
				 * DString as UTF-8 characters. The caller
				 * must have initialized it and is responsible
				 * for managing the storage. */
{
    Tcl_Obj *objPtr;
    Tcl_Size charsStored;

    TclNewObj(objPtr);
    charsStored = Tcl_GetsObj(chan, objPtr);
    if (charsStored + 1 > 1) {
	TclDStringAppendObj(lineRead, objPtr);
    }
    TclDecrRefCount(objPtr);
    return charsStored;
}

/*
 *---------------------------------------------------------------------------
 *
 * Tcl_GetsObj --
 *
 *	Accumulate input from the input channel until end-of-line or
 *	end-of-file has been seen. Bytes read from the input channel are
 *	converted to UTF-8 using the encoding specified by the channel.
 *
 * Results:
 *	Number of characters accumulated in the object or TCL_INDEX_NONE if error,
 *	blocked, or EOF. If TCL_INDEX_NONE, use Tcl_GetErrno() to retrieve the POSIX error
 *	code for the error or condition that occurred.
 *
 * Side effects:
 *	Consumes input from the channel.
 *
 *	On reading EOF, leave channel pointing at EOF char. On reading EOL,
 *	leave channel pointing after EOL, but don't return EOL in dst buffer.
 *
 *---------------------------------------------------------------------------
 */

Tcl_Size
Tcl_GetsObj(
    Tcl_Channel chan,		/* Channel from which to read. */
    Tcl_Obj *objPtr)		/* The line read will be appended to this
				 * object as UTF-8 characters. */
{
    GetsState gs;
    Channel *chanPtr = (Channel *) chan;
    ChannelState *statePtr = chanPtr->state;
				/* State info for channel */
    ChannelBuffer *bufPtr;
    int inEofChar, skip, copiedTotal, oldFlags, oldRemoved;
<<<<<<< HEAD
    int reportError = 0;
    size_t oldLength;
=======
    Tcl_Size oldLength;
>>>>>>> 8e139e5c
    Tcl_Encoding encoding;
    char *dst, *dstEnd, *eol, *eof;
    Tcl_EncodingState oldState;

    if (GotFlag(statePtr, CHANNEL_ENCODING_ERROR)) {
	UpdateInterest(chanPtr);
	Tcl_SetErrno(EILSEQ);
	ResetFlag(statePtr, CHANNEL_ENCODING_ERROR);
	return TCL_INDEX_NONE;
    }

    if (CheckChannelErrors(statePtr, TCL_READABLE) != 0) {
	return TCL_INDEX_NONE;
    }

    /*
     * If we're sitting ready to read the eofchar, there's no need to
     * do it.
     */

    if (GotFlag(statePtr, CHANNEL_STICKY_EOF)) {
	SetFlag(statePtr, CHANNEL_EOF);
	assert(statePtr->inputEncodingFlags & TCL_ENCODING_END);
	assert(!GotFlag(statePtr, CHANNEL_BLOCKED|INPUT_SAW_CR));

	/* TODO: Do we need this? */
	UpdateInterest(chanPtr);
	return TCL_INDEX_NONE;
    }

    /*
     * A binary version of Tcl_GetsObj. This could also handle encodings that
     * are ascii-7 pure (iso8859, utf-8, ...) with a final encoding conversion
     * done on objPtr.
     */

    if ((statePtr->encoding == NULL)
	    && ((statePtr->inputTranslation == TCL_TRANSLATE_LF)
		    || (statePtr->inputTranslation == TCL_TRANSLATE_CR))
	    && Tcl_GetByteArrayFromObj(objPtr, (size_t *)NULL) != NULL) {
	return TclGetsObjBinary(chan, objPtr);
    }

    /*
     * This operation should occur at the top of a channel stack.
     */

    chanPtr = statePtr->topChanPtr;
    TclChannelPreserve((Tcl_Channel)chanPtr);

    bufPtr = statePtr->inQueueHead;
    encoding = statePtr->encoding;

    /*
     * Preserved so we can restore the channel's state in case we don't find a
     * newline in the available input.
     */

    (void)Tcl_GetStringFromObj(objPtr, &oldLength);
    oldFlags = statePtr->inputEncodingFlags;
    oldState = statePtr->inputEncodingState;
    oldRemoved = BUFFER_PADDING;
    if (bufPtr != NULL) {
	oldRemoved = bufPtr->nextRemoved;
    }

    /*
     * If there is no encoding, use "iso8859-1" -- Tcl_GetsObj() doesn't
     * produce ByteArray objects.
     */

    if (encoding == NULL) {
	encoding = GetBinaryEncoding();
    }

    /*
     * Transfer encoding strict option to the encoding flags
     */

    if (GotFlag(statePtr, CHANNEL_ENCODING_STRICT)) {
	statePtr->inputEncodingFlags |= TCL_ENCODING_STRICT;
    } else {
	statePtr->inputEncodingFlags &= ~TCL_ENCODING_STRICT;
    }

    /*
     * Object used by FilterInputBytes to keep track of how much data has been
     * consumed from the channel buffers.
     */

    gs.objPtr		= objPtr;
    gs.dstPtr		= &dst;
    gs.encoding		= encoding;
    gs.bufPtr		= bufPtr;
    gs.state		= oldState;
    gs.rawRead		= 0;
    gs.bytesWrote	= 0;
    gs.charsWrote	= 0;
    gs.totalChars	= 0;

    dst = objPtr->bytes + oldLength;
    dstEnd = dst;

    skip = 0;
    eof = NULL;
    inEofChar = statePtr->inEofChar;

    ResetFlag(statePtr, CHANNEL_BLOCKED);
    while (1) {
	if (dst >= dstEnd) {
	    if (FilterInputBytes(chanPtr, &gs) != 0) {
		goto restore;
	    }
	    dstEnd = dst + gs.bytesWrote;
	}

	/*
	 * Remember if EOF char is seen, then look for EOL anyhow, because the
	 * EOL might be before the EOF char.
	 */

	if (inEofChar != '\0') {
	    for (eol = dst; eol < dstEnd; eol++) {
		if (*eol == inEofChar) {
		    dstEnd = eol;
		    eof = eol;
		    break;
		}
	    }
	}

	/*
	 * On EOL, leave current file position pointing after the EOL, but
	 * don't store the EOL in the output string.
	 */

	switch (statePtr->inputTranslation) {
	case TCL_TRANSLATE_LF:
	    for (eol = dst; eol < dstEnd; eol++) {
		if (*eol == '\n') {
		    skip = 1;
		    goto gotEOL;
		}
	    }
	    break;
	case TCL_TRANSLATE_CR:
	    for (eol = dst; eol < dstEnd; eol++) {
		if (*eol == '\r') {
		    skip = 1;
		    goto gotEOL;
		}
	    }
	    break;
	case TCL_TRANSLATE_CRLF:
	    for (eol = dst; eol < dstEnd; eol++) {
		if (*eol == '\r') {
		    eol++;

		    /*
		     * If a CR is at the end of the buffer, then check for a
		     * LF at the begining of the next buffer, unless EOF char
		     * was found already.
		     */

		    if (eol >= dstEnd) {
			Tcl_Size offset;

			if (eol != eof) {
			    offset = eol - objPtr->bytes;
			    dst = dstEnd;
			    if (FilterInputBytes(chanPtr, &gs) != 0) {
				goto restore;
			    }
			    dstEnd = dst + gs.bytesWrote;
			    eol = objPtr->bytes + offset;
			}
			if (eol >= dstEnd) {
			    skip = 0;
			    goto gotEOL;
			}
		    }
		    if (*eol == '\n') {
			eol--;
			skip = 2;
			goto gotEOL;
		    }
		}
	    }
	    break;
	case TCL_TRANSLATE_AUTO:
	    eol = dst;
	    skip = 1;
	    if (GotFlag(statePtr, INPUT_SAW_CR)) {
		if ((eol < dstEnd) && (*eol == '\n')) {
		    /*
		     * Skip the raw bytes that make up the '\n'.
		     */

		    int rawRead;
		    char tmp[TCL_UTF_MAX];

		    bufPtr = gs.bufPtr;
		    Tcl_ExternalToUtf(NULL, gs.encoding, RemovePoint(bufPtr),
			    gs.rawRead, statePtr->inputEncodingFlags
				| TCL_ENCODING_NO_TERMINATE, &gs.state, tmp,
			    sizeof(tmp), &rawRead, NULL, NULL);
		    bufPtr->nextRemoved += rawRead;
		    gs.rawRead -= rawRead;
		    gs.bytesWrote--;
		    gs.charsWrote--;
		    memmove(dst, dst + 1, dstEnd - dst);
		    dstEnd--;
		}
	    }
	    for (eol = dst; eol < dstEnd; eol++) {
		if (*eol == '\r') {
		    eol++;
		    if (eol == dstEnd) {
			/*
			 * If buffer ended on \r, peek ahead to see if a \n is
			 * available, unless EOF char was found already.
			 */

			if (eol != eof) {
			    int offset;

			    offset = eol - objPtr->bytes;
			    dst = dstEnd;
			    PeekAhead(chanPtr, &dstEnd, &gs);
			    eol = objPtr->bytes + offset;
			}

			if (eol >= dstEnd) {
			    eol--;
			    SetFlag(statePtr, INPUT_SAW_CR);
			    goto gotEOL;
			}
		    }
		    if (*eol == '\n') {
			skip++;
		    }
		    eol--;
		    ResetFlag(statePtr, INPUT_SAW_CR);
		    goto gotEOL;
		} else if (*eol == '\n') {
		    ResetFlag(statePtr, INPUT_SAW_CR);
		    goto gotEOL;
		}
	    }
	}
	if (eof != NULL) {
	    /*
	     * EOF character was seen. On EOF, leave current file position
	     * pointing at the EOF character, but don't store the EOF
	     * character in the output string.
	     */

	    dstEnd = eof;
	    SetFlag(statePtr, CHANNEL_EOF | CHANNEL_STICKY_EOF);
	    statePtr->inputEncodingFlags |= TCL_ENCODING_END;
	    ResetFlag(statePtr, CHANNEL_BLOCKED|INPUT_SAW_CR);
	}
	if (GotFlag(statePtr, CHANNEL_EOF)) {
	    skip = 0;
	    eol = dstEnd;
	    if (eol == objPtr->bytes + oldLength) {
		/*
		 * If we didn't append any bytes before encountering EOF,
		 * caller needs to see -1.
		 */

		Tcl_SetObjLength(objPtr, oldLength);
		CommonGetsCleanup(chanPtr);
		copiedTotal = -1;
		ResetFlag(statePtr, CHANNEL_BLOCKED|INPUT_SAW_CR);
		goto done;
	    }
	    goto gotEOL;
	} else if (gs.bytesWrote == 0
		&& GotFlag(statePtr, CHANNEL_ENCODING_ERROR)) {
	    /* Set eol to the position that caused the encoding error, and then
	     * coninue to gotEOL, which stores the data that was decoded
	     * without error to objPtr.  This allows the caller to do something
	     * useful with the data decoded so far, and also results in the
	     * position of the file being the first byte that was not
	     * succesfully decoded, allowing further processing at exactly that
	     * point, if desired.
	     */
	    eol = dstEnd;
	    reportError = 1;
	    goto gotEOL;
	}
	dst = dstEnd;
    }

    /*
     * Found EOL or EOF, but the output buffer may now contain too many UTF-8
     * characters. We need to know how many raw bytes correspond to the number
     * of UTF-8 characters we want, plus how many raw bytes correspond to the
     * character(s) making up EOL (if any), so we can remove the correct
     * number of bytes from the channel buffer.
     */

  gotEOL:
    /*
     * Regenerate the top channel, in case it was changed due to
     * self-modifying reflected transforms.
     */

    if (chanPtr != statePtr->topChanPtr) {
	TclChannelRelease((Tcl_Channel)chanPtr);
	chanPtr = statePtr->topChanPtr;
	TclChannelPreserve((Tcl_Channel)chanPtr);
    }

    bufPtr = gs.bufPtr;
    if (bufPtr == NULL) {
	Tcl_Panic("Tcl_GetsObj: gotEOL reached with bufPtr==NULL");
    }
    statePtr->inputEncodingState = gs.state;
    Tcl_ExternalToUtf(NULL, gs.encoding, RemovePoint(bufPtr), gs.rawRead,
	    statePtr->inputEncodingFlags | TCL_ENCODING_NO_TERMINATE,
	    &statePtr->inputEncodingState, dst,
	    eol - dst + skip + TCL_UTF_MAX - 1, &gs.rawRead, NULL,
	    &gs.charsWrote);
    bufPtr->nextRemoved += gs.rawRead;

    /*
     * Recycle all the emptied buffers.
     */

    Tcl_SetObjLength(objPtr, eol - objPtr->bytes);
    CommonGetsCleanup(chanPtr);
    ResetFlag(statePtr, CHANNEL_BLOCKED);
    if (reportError) {
	ResetFlag(statePtr, CHANNEL_BLOCKED|INPUT_SAW_CR|CHANNEL_ENCODING_ERROR);
	/* reset CHANNEL_ENCODING_ERROR to afford a chance to reconfigure
	 * the channel and try again
	 */
	Tcl_SetErrno(EILSEQ);
	copiedTotal = -1;
    } else {
	copiedTotal = gs.totalChars + gs.charsWrote - skip;
    }
    goto done;

    /*
     * Couldn't get a complete line. This only happens if we get a error
     * reading from the channel or we are non-blocking and there wasn't an EOL
     * or EOF in the data available.
     */

  restore:
    /*
     * Regenerate the top channel, in case it was changed due to
     * self-modifying reflected transforms.
     */
    if (chanPtr != statePtr->topChanPtr) {
	TclChannelRelease((Tcl_Channel)chanPtr);
	chanPtr = statePtr->topChanPtr;
	TclChannelPreserve((Tcl_Channel)chanPtr);
    }
    bufPtr = statePtr->inQueueHead;
    if (bufPtr != NULL) {
	bufPtr->nextRemoved = oldRemoved;
	bufPtr = bufPtr->nextPtr;
    }

    for ( ; bufPtr != NULL; bufPtr = bufPtr->nextPtr) {
	bufPtr->nextRemoved = BUFFER_PADDING;
    }
    CommonGetsCleanup(chanPtr);

    statePtr->inputEncodingState = oldState;
    statePtr->inputEncodingFlags = oldFlags;
    Tcl_SetObjLength(objPtr, oldLength);

    /*
     * We didn't get a complete line so we need to indicate to UpdateInterest
     * that the gets blocked. It will wait for more data instead of firing a
     * timer, avoiding a busy wait. This is where we are assuming that the
     * next operation is a gets. No more file events will be delivered on this
     * channel until new data arrives or some operation is performed on the
     * channel (e.g. gets, read, fconfigure) that changes the blocking state.
     * Note that this means a file event will not be delivered even though a
     * read would be able to consume the buffered data.
     */

    SetFlag(statePtr, CHANNEL_NEED_MORE_DATA);
    copiedTotal = -1;

    /*
     * Update the notifier state so we don't block while there is still data
     * in the buffers.
     */

  done:
    assert(!GotFlag(statePtr, CHANNEL_EOF)
	    || GotFlag(statePtr, CHANNEL_STICKY_EOF)
	    || GotFlag(statePtr, CHANNEL_ENCODING_ERROR)
	    || Tcl_InputBuffered((Tcl_Channel)chanPtr) == 0);
    assert(!(GotFlag(statePtr, CHANNEL_EOF|CHANNEL_BLOCKED)
	    == (CHANNEL_EOF|CHANNEL_BLOCKED)));

    /*
     * Regenerate the top channel, in case it was changed due to
     * self-modifying reflected transforms.
     */

    if (chanPtr != statePtr->topChanPtr) {
	TclChannelRelease((Tcl_Channel)chanPtr);
	chanPtr = statePtr->topChanPtr;
	TclChannelPreserve((Tcl_Channel)chanPtr);
    }
    UpdateInterest(chanPtr);
    TclChannelRelease((Tcl_Channel)chanPtr);
    return copiedTotal;
}

/*
 *---------------------------------------------------------------------------
 *
 * TclGetsObjBinary --
 *
 *	A variation of Tcl_GetsObj that works directly on the buffers until
 *	end-of-line or end-of-file has been seen. Bytes read from the input
 *	channel return as a ByteArray obj.
 *
 *	WARNING!  The notion of "binary" used here is different from notions
 *	of "binary" used in other places. In particular, this "binary" routine
 *	may be called when an -eofchar is set on the channel.
 *
 * Results:
 *	Number of characters accumulated in the object or TCL_INDEX_NONE if error,
 *	blocked, or EOF. If TCL_INDEX_NONE, use Tcl_GetErrno() to retrieve the POSIX error
 *	code for the error or condition that occurred.
 *
 * Side effects:
 *	Consumes input from the channel.
 *
 *	On reading EOF, leave channel pointing at EOF char. On reading EOL,
 *	leave channel pointing after EOL, but don't return EOL in dst buffer.
 *
 *---------------------------------------------------------------------------
 */

static int
TclGetsObjBinary(
    Tcl_Channel chan,		/* Channel from which to read. */
    Tcl_Obj *objPtr)		/* The line read will be appended to this
				 * object as UTF-8 characters. */
{
    Channel *chanPtr = (Channel *) chan;
    ChannelState *statePtr = chanPtr->state;
				/* State info for channel */
    ChannelBuffer *bufPtr;
    int inEofChar, skip, copiedTotal, oldFlags, oldRemoved;
    Tcl_Size rawLen, byteLen = 0, oldLength;
    int eolChar;
    unsigned char *dst, *dstEnd, *eol, *eof, *byteArray;

    /*
     * This operation should occur at the top of a channel stack.
     */

    chanPtr = statePtr->topChanPtr;
    TclChannelPreserve((Tcl_Channel)chanPtr);

    bufPtr = statePtr->inQueueHead;

    /*
     * Preserved so we can restore the channel's state in case we don't find a
     * newline in the available input.
     */

    byteArray = Tcl_GetByteArrayFromObj(objPtr, &byteLen);
    if (byteArray == NULL) {
	Tcl_SetErrno(EILSEQ);
	return -1;
    }
    oldFlags = statePtr->inputEncodingFlags;
    oldRemoved = BUFFER_PADDING;
    oldLength = byteLen;
    if (bufPtr != NULL) {
	oldRemoved = bufPtr->nextRemoved;
    }

    rawLen = 0;
    skip = 0;
    eof = NULL;
    inEofChar = statePtr->inEofChar;

    /*
     * Only handle TCL_TRANSLATE_LF and TCL_TRANSLATE_CR.
     */

    eolChar = (statePtr->inputTranslation == TCL_TRANSLATE_LF) ? '\n' : '\r';

    ResetFlag(statePtr, CHANNEL_BLOCKED);
    while (1) {
	/*
	 * Subtract the number of bytes that were removed from channel buffer
	 * during last call.
	 */

	if (bufPtr != NULL) {
	    bufPtr->nextRemoved += rawLen;
	    if (!IsBufferReady(bufPtr)) {
		bufPtr = bufPtr->nextPtr;
	    }
	}

	if ((bufPtr == NULL) || (bufPtr->nextAdded == BUFFER_PADDING)) {
	    /*
	     * All channel buffers were exhausted and the caller still hasn't
	     * seen EOL. Need to read more bytes from the channel device. Side
	     * effect is to allocate another channel buffer.
	     */

	    if (GetInput(chanPtr) != 0) {
		goto restore;
	    }
	    bufPtr = statePtr->inQueueTail;
	    if (bufPtr == NULL) {
		goto restore;
	    }
	} else {
	    /*
	     * Incoming CHANNEL_STICKY_EOF is filtered out on entry.  A new
	     * CHANNEL_STICKY_EOF set in this routine leads to return before
	     * coming back here.  When we are not dealing with
	     * CHANNEL_STICKY_EOF, a CHANNEL_EOF implies an empty buffer.
	     * Here the buffer is non-empty so we know we're a non-EOF.
             */

	    assert(!GotFlag(statePtr, CHANNEL_STICKY_EOF));
	    assert(!GotFlag(statePtr, CHANNEL_EOF));
	}

	dst = (unsigned char *) RemovePoint(bufPtr);
	dstEnd = dst + BytesLeft(bufPtr);

	/*
	 * Remember if EOF char is seen, then look for EOL anyhow, because the
	 * EOL might be before the EOF char.
	 * XXX - in the binary case, consider coincident search for eol/eof.
	 */

	if (inEofChar != '\0') {
	    for (eol = dst; eol < dstEnd; eol++) {
		if (*eol == inEofChar) {
		    dstEnd = eol;
		    eof = eol;
		    break;
		}
	    }
	}

	/*
	 * On EOL, leave current file position pointing after the EOL, but
	 * don't store the EOL in the output string.
	 */

	for (eol = dst; eol < dstEnd; eol++) {
	    if (*eol == eolChar) {
		skip = 1;
		goto gotEOL;
	    }
	}
	if (eof != NULL) {
	    /*
	     * EOF character was seen. On EOF, leave current file position
	     * pointing at the EOF character, but don't store the EOF
	     * character in the output string.
	     */

	    SetFlag(statePtr, CHANNEL_EOF | CHANNEL_STICKY_EOF);
	    statePtr->inputEncodingFlags |= TCL_ENCODING_END;
	    ResetFlag(statePtr, CHANNEL_BLOCKED|INPUT_SAW_CR);
	}
	if (GotFlag(statePtr, CHANNEL_EOF)) {
	    skip = 0;
	    eol = dstEnd;
	    if ((dst == dstEnd) && (byteLen == oldLength)) {
		/*
		 * If we didn't append any bytes before encountering EOF,
		 * caller needs to see TCL_INDEX_NONE.
		 */

		byteArray = Tcl_SetByteArrayLength(objPtr, oldLength);
		CommonGetsCleanup(chanPtr);
		copiedTotal = -1;
		ResetFlag(statePtr, CHANNEL_BLOCKED);
		goto done;
	    }
	    goto gotEOL;
	}
	if (GotFlag(statePtr, CHANNEL_BLOCKED|CHANNEL_NONBLOCKING)
		== (CHANNEL_BLOCKED|CHANNEL_NONBLOCKING)) {
	    goto restore;
	}

	/*
	 * Copy bytes from the channel buffer to the ByteArray. This may
	 * realloc space, so keep track of result.
	 */

	rawLen = dstEnd - dst;
	byteArray = Tcl_SetByteArrayLength(objPtr, byteLen + rawLen);
	memcpy(byteArray + byteLen, dst, rawLen);
	byteLen += rawLen;
    }

    /*
     * Found EOL or EOF, but the output buffer may now contain too many bytes.
     * We need to know how many bytes correspond to the number we want, so we
     * can remove the correct number of bytes from the channel buffer.
     */

  gotEOL:
    if (bufPtr == NULL) {
	Tcl_Panic("TclGetsObjBinary: gotEOL reached with bufPtr==NULL");
    }

    rawLen = eol - dst;
    byteArray = Tcl_SetByteArrayLength(objPtr, byteLen + rawLen);
    memcpy(byteArray + byteLen, dst, rawLen);
    byteLen += rawLen;
    bufPtr->nextRemoved += rawLen + skip;

    /*
     * Convert the buffer if there was an encoding.
     * XXX - unimplemented.
     */

    if (statePtr->encoding != NULL) {
    }

    /*
     * Recycle all the emptied buffers.
     */

    CommonGetsCleanup(chanPtr);
    ResetFlag(statePtr, CHANNEL_BLOCKED);
    copiedTotal = byteLen;
    goto done;

    /*
     * Couldn't get a complete line. This only happens if we get a error
     * reading from the channel or we are non-blocking and there wasn't an EOL
     * or EOF in the data available.
     */

  restore:
    bufPtr = statePtr->inQueueHead;
    if (bufPtr) {
	bufPtr->nextRemoved = oldRemoved;
	bufPtr = bufPtr->nextPtr;
    }

    for ( ; bufPtr != NULL; bufPtr = bufPtr->nextPtr) {
	bufPtr->nextRemoved = BUFFER_PADDING;
    }
    CommonGetsCleanup(chanPtr);

    statePtr->inputEncodingFlags = oldFlags;
    byteArray = Tcl_SetByteArrayLength(objPtr, oldLength);

    /*
     * We didn't get a complete line so we need to indicate to UpdateInterest
     * that the gets blocked. It will wait for more data instead of firing a
     * timer, avoiding a busy wait. This is where we are assuming that the
     * next operation is a gets. No more file events will be delivered on this
     * channel until new data arrives or some operation is performed on the
     * channel (e.g. gets, read, fconfigure) that changes the blocking state.
     * Note that this means a file event will not be delivered even though a
     * read would be able to consume the buffered data.
     */

    SetFlag(statePtr, CHANNEL_NEED_MORE_DATA);
    copiedTotal = -1;

    /*
     * Update the notifier state so we don't block while there is still data
     * in the buffers.
     */

  done:
    assert(!GotFlag(statePtr, CHANNEL_EOF)
	    || GotFlag(statePtr, CHANNEL_STICKY_EOF)
	    || Tcl_InputBuffered((Tcl_Channel)chanPtr) == 0);
    assert(!(GotFlag(statePtr, CHANNEL_EOF|CHANNEL_BLOCKED)
	    == (CHANNEL_EOF|CHANNEL_BLOCKED)));
    UpdateInterest(chanPtr);
    TclChannelRelease((Tcl_Channel)chanPtr);
    return copiedTotal;
}

/*
 *---------------------------------------------------------------------------
 *
 * FreeBinaryEncoding --
 *
 *	Frees any "iso8859-1" Tcl_Encoding created by [gets] on a binary
 *	channel in a thread as part of that thread's finalization.
 *
 * Results:
 *	None.
 *
 *---------------------------------------------------------------------------
 */

static void
FreeBinaryEncoding(
    TCL_UNUSED(void *))
{
    ThreadSpecificData *tsdPtr = TCL_TSD_INIT(&dataKey);

    if (tsdPtr->binaryEncoding != NULL) {
	Tcl_FreeEncoding(tsdPtr->binaryEncoding);
	tsdPtr->binaryEncoding = NULL;
    }
}

static Tcl_Encoding
GetBinaryEncoding(void)
{
    ThreadSpecificData *tsdPtr = TCL_TSD_INIT(&dataKey);

    if (tsdPtr->binaryEncoding == NULL) {
	tsdPtr->binaryEncoding = Tcl_GetEncoding(NULL, "iso8859-1");
	Tcl_CreateThreadExitHandler(FreeBinaryEncoding, NULL);
    }
    if (tsdPtr->binaryEncoding == NULL) {
	Tcl_Panic("binary encoding is not available");
    }
    return tsdPtr->binaryEncoding;
}

/*
 *---------------------------------------------------------------------------
 *
 * FilterInputBytes --
 *
 *	Helper function for Tcl_GetsObj. Produces UTF-8 characters from raw
 *	bytes read from the channel.
 *
 *	Consumes available bytes from channel buffers. When channel buffers
 *	are exhausted, reads more bytes from channel device into a new channel
 *	buffer. It is the caller's responsibility to free the channel buffers
 *	that have been exhausted.
 *
 * Results:
 *	The return value is -1 if there was an error reading from the channel,
 *	0 otherwise.
 *
 * Side effects:
 *	Status object keeps track of how much data from channel buffers has
 *	been consumed and where UTF-8 bytes should be stored.
 *
 *---------------------------------------------------------------------------
 */

static int
FilterInputBytes(
    Channel *chanPtr,		/* Channel to read. */
    GetsState *gsPtr)		/* Current state of gets operation. */
{
    ChannelState *statePtr = chanPtr->state;
				/* State info for channel */
    ChannelBuffer *bufPtr;
    char *raw, *dst;
    int offset, toRead, dstNeeded, spaceLeft, result, rawLen;
    Tcl_Obj *objPtr;
#define ENCODING_LINESIZE 20	/* Lower bound on how many bytes to convert at
				 * a time. Since we don't know a priori how
				 * many bytes of storage this many source
				 * bytes will use, we actually need at least
				 * ENCODING_LINESIZE * TCL_MAX_UTF bytes of
				 * room. */

    objPtr = gsPtr->objPtr;

    /*
     * Subtract the number of bytes that were removed from channel buffer
     * during last call.
     */

    bufPtr = gsPtr->bufPtr;
    if (bufPtr != NULL) {
	bufPtr->nextRemoved += gsPtr->rawRead;
	if (!IsBufferReady(bufPtr)) {
	    bufPtr = bufPtr->nextPtr;
	}
    }
    gsPtr->totalChars += gsPtr->charsWrote;

    if ((bufPtr == NULL) || (bufPtr->nextAdded == BUFFER_PADDING)) {
	/*
	 * All channel buffers were exhausted and the caller still hasn't seen
	 * EOL. Need to read more bytes from the channel device. Side effect
	 * is to allocate another channel buffer.
	 */

    read:
	if (GotFlag(statePtr, CHANNEL_NONBLOCKING|CHANNEL_BLOCKED)
		== (CHANNEL_NONBLOCKING|CHANNEL_BLOCKED)) {
	    gsPtr->charsWrote = 0;
	    gsPtr->rawRead = 0;
	    return -1;
	}
	if (GetInput(chanPtr) != 0) {
	    gsPtr->charsWrote = 0;
	    gsPtr->rawRead = 0;
	    return -1;
	}
	bufPtr = statePtr->inQueueTail;
	gsPtr->bufPtr = bufPtr;
	if (bufPtr == NULL) {
	    gsPtr->charsWrote = 0;
	    gsPtr->rawRead = 0;
	    return -1;
	}
    } else {
	/*
	 * Incoming CHANNEL_STICKY_EOF is filtered out on entry.  A new
	 * CHANNEL_STICKY_EOF set in this routine leads to return before
	 * coming back here.  When we are not dealing with CHANNEL_STICKY_EOF,
	 * a CHANNEL_EOF implies an empty buffer.  Here the buffer is
	 * non-empty so we know we're a non-EOF.
         */

	assert(!GotFlag(statePtr, CHANNEL_STICKY_EOF));
	assert(!GotFlag(statePtr, CHANNEL_EOF));
    }

    /*
     * Convert some of the bytes from the channel buffer to UTF-8. Space in
     * objPtr's string rep is used to hold the UTF-8 characters. Grow the
     * string rep if we need more space.
     */

    raw = RemovePoint(bufPtr);
    rawLen = BytesLeft(bufPtr);

    dst = *gsPtr->dstPtr;
    offset = dst - objPtr->bytes;
    toRead = ENCODING_LINESIZE;
    if (toRead > rawLen) {
	toRead = rawLen;
    }
    dstNeeded = toRead * TCL_UTF_MAX;
    spaceLeft = objPtr->length - offset;
    if (dstNeeded > spaceLeft) {
	int length = offset + ((offset < dstNeeded) ? dstNeeded : offset);

	if (Tcl_AttemptSetObjLength(objPtr, length) == 0) {
	    length = offset + dstNeeded;
	    if (Tcl_AttemptSetObjLength(objPtr, length) == 0) {
		dstNeeded = TCL_UTF_MAX - 1 + toRead;
		length = offset + dstNeeded;
		Tcl_SetObjLength(objPtr, length);
	    }
	}
	spaceLeft = length - offset;
	dst = objPtr->bytes + offset;
	*gsPtr->dstPtr = dst;
    }
    gsPtr->state = statePtr->inputEncodingState;

    /*
     * Transfer encoding strict option to the encoding flags
     */

    if (GotFlag(statePtr, CHANNEL_ENCODING_STRICT)) {
	statePtr->inputEncodingFlags |= TCL_ENCODING_STRICT;
    } else {
	statePtr->inputEncodingFlags &= ~TCL_ENCODING_STRICT;
    }

    result = Tcl_ExternalToUtf(NULL, gsPtr->encoding, raw, rawLen,
	    statePtr->inputEncodingFlags | TCL_ENCODING_NO_TERMINATE,
	    &statePtr->inputEncodingState, dst, spaceLeft, &gsPtr->rawRead,
	    &gsPtr->bytesWrote, &gsPtr->charsWrote);

	if (result == TCL_CONVERT_UNKNOWN || result == TCL_CONVERT_SYNTAX) {
	    SetFlag(statePtr, CHANNEL_ENCODING_ERROR);
	    result = TCL_OK;
	}

    /*
     * Make sure that if we go through 'gets', that we reset the
     * TCL_ENCODING_START flag still. [Bug #523988]
     */

    statePtr->inputEncodingFlags &= ~TCL_ENCODING_START;

    if (result == TCL_CONVERT_MULTIBYTE) {
	/*
	 * The last few bytes in this channel buffer were the start of a
	 * multibyte sequence. If this buffer was full, then move them to the
	 * next buffer so the bytes will be contiguous.
	 */

	ChannelBuffer *nextPtr;
	int extra;

	nextPtr = bufPtr->nextPtr;
	if (!IsBufferFull(bufPtr)) {
	    if (gsPtr->rawRead > 0) {
		/*
		 * Some raw bytes were converted to UTF-8. Fall through,
		 * returning those UTF-8 characters because a EOL might be
		 * present in them.
		 */
	    } else if (GotFlag(statePtr, CHANNEL_EOF)) {
		/*
		 * There was a partial character followed by EOF on the
		 * device. Fall through, returning that nothing was found.
		 */

		bufPtr->nextRemoved = bufPtr->nextAdded;
	    } else {
		/*
		 * There are no more cached raw bytes left. See if we can get
		 * some more, but avoid blocking on a non-blocking channel.
		 */

		goto read;
	    }
	} else {
	    if (nextPtr == NULL) {
		nextPtr = AllocChannelBuffer(statePtr->bufSize);
		bufPtr->nextPtr = nextPtr;
		statePtr->inQueueTail = nextPtr;
	    }
	    extra = rawLen - gsPtr->rawRead;
	    memcpy(nextPtr->buf + (BUFFER_PADDING - extra),
		    raw + gsPtr->rawRead, extra);
	    nextPtr->nextRemoved -= extra;
	    bufPtr->nextAdded -= extra;
	}
    }

    gsPtr->bufPtr = bufPtr;
    return 0;
}

/*
 *---------------------------------------------------------------------------
 *
 * PeekAhead --
 *
 *	Helper function used by Tcl_GetsObj(). Called when we've seen a \r at
 *	the end of the UTF-8 string and want to look ahead one character to
 *	see if it is a \n.
 *
 * Results:
 *	*gsPtr->dstPtr is filled with a pointer to the start of the range of
 *	UTF-8 characters that were found by peeking and *dstEndPtr is filled
 *	with a pointer to the bytes just after the end of the range.
 *
 * Side effects:
 *	If no more raw bytes were available in one of the channel buffers,
 *	tries to perform a non-blocking read to get more bytes from the
 *	channel device.
 *
 *---------------------------------------------------------------------------
 */

static void
PeekAhead(
    Channel *chanPtr,		/* The channel to read. */
    char **dstEndPtr,		/* Filled with pointer to end of new range of
				 * UTF-8 characters. */
    GetsState *gsPtr)		/* Current state of gets operation. */
{
    ChannelState *statePtr = chanPtr->state;
				/* State info for channel */
    ChannelBuffer *bufPtr;
    Tcl_DriverBlockModeProc *blockModeProc;
    int bytesLeft;

    bufPtr = gsPtr->bufPtr;

    /*
     * If there's any more raw input that's still buffered, we'll peek into
     * that. Otherwise, only get more data from the channel driver if it looks
     * like there might actually be more data. The assumption is that if the
     * channel buffer is filled right up to the end, then there might be more
     * data to read.
     */

    blockModeProc = NULL;
    if (bufPtr->nextPtr == NULL) {
	bytesLeft = BytesLeft(bufPtr) - gsPtr->rawRead;
	if (bytesLeft == 0) {
	    if (!IsBufferFull(bufPtr)) {
		/*
		 * Don't peek ahead if last read was short read.
		 */

		goto cleanup;
	    }
	    if (!GotFlag(statePtr, CHANNEL_NONBLOCKING)) {
		blockModeProc = Tcl_ChannelBlockModeProc(chanPtr->typePtr);
		if (blockModeProc == NULL) {
		    /*
		     * Don't peek ahead if cannot set non-blocking mode.
		     */

		    goto cleanup;
		}
		StackSetBlockMode(chanPtr, TCL_MODE_NONBLOCKING);
	    }
	}
    }
    if (FilterInputBytes(chanPtr, gsPtr) == 0) {
	*dstEndPtr = *gsPtr->dstPtr + gsPtr->bytesWrote;
    }
    if (blockModeProc != NULL) {
	StackSetBlockMode(chanPtr, TCL_MODE_BLOCKING);
    }
    return;

  cleanup:
    bufPtr->nextRemoved += gsPtr->rawRead;
    gsPtr->rawRead = 0;
    gsPtr->totalChars += gsPtr->charsWrote;
    gsPtr->bytesWrote = 0;
    gsPtr->charsWrote = 0;
}

/*
 *---------------------------------------------------------------------------
 *
 * CommonGetsCleanup --
 *
 *	Helper function for Tcl_GetsObj() to restore the channel after a
 *	"gets" operation.
 *
 * Results:
 *	None.
 *
 * Side effects:
 *	Encoding may be freed.
 *
 *---------------------------------------------------------------------------
 */

static void
CommonGetsCleanup(
    Channel *chanPtr)
{
    ChannelState *statePtr = chanPtr->state;
				/* State info for channel */
    ChannelBuffer *bufPtr, *nextPtr;

    bufPtr = statePtr->inQueueHead;
    for ( ; bufPtr != NULL; bufPtr = nextPtr) {
	nextPtr = bufPtr->nextPtr;
	if (IsBufferReady(bufPtr)) {
	    break;
	}
	RecycleBuffer(statePtr, bufPtr, 0);
    }
    statePtr->inQueueHead = bufPtr;
    if (bufPtr == NULL) {
	statePtr->inQueueTail = NULL;
    } else {
	/*
	 * If any multi-byte characters were split across channel buffer
	 * boundaries, the split-up bytes were moved to the next channel
	 * buffer by FilterInputBytes(). Move the bytes back to their original
	 * buffer because the caller could change the channel's encoding which
	 * could change the interpretation of whether those bytes really made
	 * up multi-byte characters after all.
	 */

	nextPtr = bufPtr->nextPtr;
	for ( ; nextPtr != NULL; nextPtr = bufPtr->nextPtr) {
	    int extra;

	    extra = SpaceLeft(bufPtr);
	    if (extra > 0) {
		memcpy(InsertPoint(bufPtr),
			nextPtr->buf + (BUFFER_PADDING - extra),
			(size_t) extra);
		bufPtr->nextAdded += extra;
		nextPtr->nextRemoved = BUFFER_PADDING;
	    }
	    bufPtr = nextPtr;
	}
    }
}

/*
 *----------------------------------------------------------------------
 *
 * Tcl_Read --
 *
 *	Reads a given number of bytes from a channel. EOL and EOF translation
 *	is done on the bytes being read, so the number of bytes consumed from
 *	the channel may not be equal to the number of bytes stored in the
 *	destination buffer.
 *
 *	No encoding conversions are applied to the bytes being read.
 *
 * Results:
 *	The number of bytes read, or TCL_INDEX_NONE on error. Use Tcl_GetErrno() to
 *	retrieve the error code for the error that occurred.
 *
 * Side effects:
 *	May cause input to be buffered.
 *
 *----------------------------------------------------------------------
 */

Tcl_Size
Tcl_Read(
    Tcl_Channel chan,		/* The channel from which to read. */
    char *dst,			/* Where to store input read. */
    Tcl_Size bytesToRead)		/* Maximum number of bytes to read. */
{
    Channel *chanPtr = (Channel *) chan;
    ChannelState *statePtr = chanPtr->state;
				/* State info for channel */

    /*
     * This operation should occur at the top of a channel stack.
     */

    chanPtr = statePtr->topChanPtr;

    if (CheckChannelErrors(statePtr, TCL_READABLE) != 0) {
	return TCL_INDEX_NONE;
    }

    return DoRead(chanPtr, dst, bytesToRead, 0);
}

/*
 *----------------------------------------------------------------------
 *
 * Tcl_ReadRaw --
 *
 *	Reads a given number of bytes from a channel. EOL and EOF translation
 *	is done on the bytes being read, so the number of bytes consumed from
 *	the channel may not be equal to the number of bytes stored in the
 *	destination buffer.
 *
 *	No encoding conversions are applied to the bytes being read.
 *
 * Results:
 *	The number of bytes read, or TCL_INDEX_NONE on error. Use Tcl_GetErrno() to
 *	retrieve the error code for the error that occurred.
 *
 * Side effects:
 *	May cause input to be buffered.
 *
 *----------------------------------------------------------------------
 */

Tcl_Size
Tcl_ReadRaw(
    Tcl_Channel chan,		/* The channel from which to read. */
    char *readBuf,		/* Where to store input read. */
    Tcl_Size bytesToRead)		/* Maximum number of bytes to read. */
{
    Channel *chanPtr = (Channel *) chan;
    ChannelState *statePtr = chanPtr->state;
				/* State info for channel */
    int copied = 0;

    assert(bytesToRead > 0);
    if (CheckChannelErrors(statePtr, TCL_READABLE | CHANNEL_RAW_MODE) != 0) {
	return TCL_INDEX_NONE;
    }

    /*
     * First read bytes from the push-back buffers.
     */

    while (chanPtr->inQueueHead && bytesToRead > 0) {
	ChannelBuffer *bufPtr = chanPtr->inQueueHead;
	int bytesInBuffer = BytesLeft(bufPtr);
	int toCopy = (bytesInBuffer < (int)bytesToRead) ? bytesInBuffer
		: (int)bytesToRead;

	/*
	 * Copy the current chunk into the read buffer.
	 */

	memcpy(readBuf, RemovePoint(bufPtr), toCopy);
	bufPtr->nextRemoved += toCopy;
	copied += toCopy;
	readBuf += toCopy;
	bytesToRead -= toCopy;

	/*
         * If the current buffer is empty recycle it.
         */

	if (IsBufferEmpty(bufPtr)) {
	    chanPtr->inQueueHead = bufPtr->nextPtr;
	    if (chanPtr->inQueueHead == NULL) {
		chanPtr->inQueueTail = NULL;
	    }
	    RecycleBuffer(chanPtr->state, bufPtr, 0);
	}
    }

    /*
     * Go to the driver only if we got nothing from pushback.  Have to do it
     * this way to avoid EOF mis-timings when we consider the ability that EOF
     * may not be a permanent condition in the driver, and in that case we
     * have to synchronize.
     */

    if (copied) {
	return copied;
    }

    /*
     * This test not needed.
     */

    if (bytesToRead > 0) {
	int nread = ChanRead(chanPtr, readBuf, bytesToRead);

	if (nread == -1) {
	    /*
	     * An error signaled.  If CHANNEL_BLOCKED, then the error is not
	     * real, but an indication of blocked state.  In that case, retain
	     * the flag and let caller receive the short read of copied bytes
	     * from the pushback.  HOWEVER, if copied==0 bytes from pushback
	     * then repeat signalling the blocked state as an error to caller
	     * so there is no false report of an EOF.  When !CHANNEL_BLOCKED,
	     * the error is real and passes on to caller.
	     */

	    if (!GotFlag(statePtr, CHANNEL_BLOCKED) || copied == 0) {
		copied = -1;
	    }
	} else if (nread > 0) {
	    /*
	     * Successful read (short is OK) - add to bytes copied.
	     */

	    copied += nread;
	} else {
	    /*
	     * nread == 0.  Driver is at EOF. Let that state filter up.
	     */
	}
    }
    return copied;
}

/*
 *---------------------------------------------------------------------------
 *
 * Tcl_ReadChars --
 *
 *	Reads from the channel until the requested number of characters have
 *	been seen, EOF is seen, or the channel would block. EOL and EOF
 *	translation is done. If reading binary data, the raw bytes are wrapped
 *	in a Tcl byte array object. Otherwise, the raw bytes are converted to
 *	UTF-8 using the channel's current encoding and stored in a Tcl string
 *	object.
 *
 * Results:
 *	The number of characters read, or TCL_INDEX_NONE on error. Use Tcl_GetErrno() to
 *	retrieve the error code for the error that occurred.
 *
 * Side effects:
 *	May cause input to be buffered.
 *
 *---------------------------------------------------------------------------
 */

Tcl_Size
Tcl_ReadChars(
    Tcl_Channel chan,		/* The channel to read. */
    Tcl_Obj *objPtr,		/* Input data is stored in this object. */
    Tcl_Size toRead,		/* Maximum number of characters to store, or
				 * TCL_INDEX_NONE to read all available data (up to EOF or
				 * when channel blocks). */
    int appendFlag)		/* If non-zero, data read from the channel
				 * will be appended to the object. Otherwise,
				 * the data will replace the existing contents
				 * of the object. */
{
    Channel *chanPtr = (Channel *) chan;
    ChannelState *statePtr = chanPtr->state;
				/* State info for channel */

    /*
     * This operation should occur at the top of a channel stack.
     */

    chanPtr = statePtr->topChanPtr;

    if (CheckChannelErrors(statePtr, TCL_READABLE) != 0) {
	/*
	 * Update the notifier state so we don't block while there is still
	 * data in the buffers.
	 */

	UpdateInterest(chanPtr);
	return TCL_INDEX_NONE;
    }

    return DoReadChars(chanPtr, objPtr, toRead, appendFlag);
}
/*
 *---------------------------------------------------------------------------
 *
 * DoReadChars --
 *
 *	Reads from the channel until the requested number of characters have
 *	been seen, EOF is seen, or the channel would block. EOL and EOF
 *	translation is done. If reading binary data, the raw bytes are wrapped
 *	in a Tcl byte array object. Otherwise, the raw bytes are converted to
 *	UTF-8 using the channel's current encoding and stored in a Tcl string
 *	object.
 *
 * Results:
 *	The number of characters read, or TCL_INDEX_NONE on error. Use Tcl_GetErrno() to
 *	retrieve the error code for the error that occurred.
 *
 * Side effects:
 *	May cause input to be buffered.
 *
 *---------------------------------------------------------------------------
 */

static int
DoReadChars(
    Channel *chanPtr,		/* The channel to read. */
    Tcl_Obj *objPtr,		/* Input data is stored in this object. */
    Tcl_Size toRead,			/* Maximum number of characters to store, or
				 * TCL_INDEX_NONE to read all available data (up to EOF or
				 * when channel blocks). */
    int appendFlag)		/* If non-zero, data read from the channel
				 * will be appended to the object. Otherwise,
				 * the data will replace the existing contents
				 * of the object. */
{
    ChannelState *statePtr = chanPtr->state;
				/* State info for channel */
    ChannelBuffer *bufPtr;
    int copied, copiedNow, result;
    Tcl_Encoding encoding = statePtr->encoding;
    int binaryMode;
#define UTF_EXPANSION_FACTOR	1024
    int factor = UTF_EXPANSION_FACTOR;

    binaryMode = (encoding == NULL)
	    && (statePtr->inputTranslation == TCL_TRANSLATE_LF)
	    && (statePtr->inEofChar == '\0');

    if (appendFlag) {
	if (binaryMode && (NULL == Tcl_GetByteArrayFromObj(objPtr, (size_t *)NULL))) {
	    binaryMode = 0;
	}
    } else {
	if (binaryMode) {
	    Tcl_SetByteArrayLength(objPtr, 0);
	} else {
	    Tcl_SetObjLength(objPtr, 0);

	    /*
	     * We're going to access objPtr->bytes directly, so we must ensure
	     * that this is actually a string object (otherwise it might have
	     * been pure Unicode).
	     *
	     * Probably not needed anymore.
	     */

	    TclGetString(objPtr);
	}
    }

    if (GotFlag(statePtr, CHANNEL_ENCODING_ERROR)) {
	/* TODO: UpdateInterest not needed here? */
	UpdateInterest(chanPtr);

	Tcl_SetErrno(EILSEQ);
	return -1;
    }
    /*
     * Early out when next read will see eofchar.
     *
     * NOTE: See DoRead for argument that it's a bug (one we're keeping) to
     * have this escape before the one for zero-char read request.
     */

    if (GotFlag(statePtr, CHANNEL_STICKY_EOF)) {
	SetFlag(statePtr, CHANNEL_EOF);
	assert(statePtr->inputEncodingFlags & TCL_ENCODING_END);
	assert(!GotFlag(statePtr, CHANNEL_BLOCKED|INPUT_SAW_CR));

	/* TODO: UpdateInterest not needed here? */
	UpdateInterest(chanPtr);
	return 0;
    }

    /*
     * Special handling for zero-char read request.
     */
    if (toRead == 0) {
	if (GotFlag(statePtr, CHANNEL_EOF)) {
	    statePtr->inputEncodingFlags |= TCL_ENCODING_START;
	}
	ResetFlag(statePtr, CHANNEL_BLOCKED|CHANNEL_EOF);
	statePtr->inputEncodingFlags &= ~TCL_ENCODING_END;
	/* TODO: UpdateInterest not needed here? */
	UpdateInterest(chanPtr);
	return 0;
    }

    /*
     * This operation should occur at the top of a channel stack.
     */

    chanPtr = statePtr->topChanPtr;
    TclChannelPreserve((Tcl_Channel)chanPtr);

    /*
     * Must clear the BLOCKED|EOF flags here since we check before reading.
     */

    if (GotFlag(statePtr, CHANNEL_EOF)) {
	statePtr->inputEncodingFlags |= TCL_ENCODING_START;
    }
    ResetFlag(statePtr, CHANNEL_BLOCKED|CHANNEL_EOF);
    statePtr->inputEncodingFlags &= ~TCL_ENCODING_END;
    for (copied = 0; toRead > 0; ) {
	copiedNow = -1;
	if (statePtr->inQueueHead != NULL) {
	    if (binaryMode) {
		copiedNow = ReadBytes(statePtr, objPtr, toRead);
	    } else {
		copiedNow = ReadChars(statePtr, objPtr, toRead, &factor);
	    }

	    /*
	     * Recycle current buffer if empty.
	     */

	    bufPtr = statePtr->inQueueHead;
	    if (IsBufferEmpty(bufPtr)) {
		ChannelBuffer *nextPtr = bufPtr->nextPtr;

		RecycleBuffer(statePtr, bufPtr, 0);
		statePtr->inQueueHead = nextPtr;
		if (nextPtr == NULL) {
		    statePtr->inQueueTail = NULL;
		}
	    }

	    /*
	     * If CHANNEL_ENCODING_ERROR and CHANNEL_STICKY_EOF are both set,
	     * then CHANNEL_ENCODING_ERROR was caused by data that occurred
	     * after the EOF character was encountered, so it doesn't count as
	     * a real error.
	     */

	    if (GotFlag(statePtr, CHANNEL_ENCODING_ERROR)
		    && !GotFlag(statePtr, CHANNEL_STICKY_EOF)
		    && !GotFlag(statePtr, CHANNEL_NONBLOCKING)) {
		/* Channel is synchronous.  Return an error so that callers
		 * like [read] can return an error.
		*/
		Tcl_SetErrno(EILSEQ);
		copied = -1;
		goto finish;
	    }
	}

	if (copiedNow < 0) {
	    if (GotFlag(statePtr, CHANNEL_EOF)) {
		break;
	    }
	    if (GotFlag(statePtr, CHANNEL_NONBLOCKING|CHANNEL_BLOCKED)
		    == (CHANNEL_NONBLOCKING|CHANNEL_BLOCKED)) {
		break;
	    }
	    result = GetInput(chanPtr);
	    if (chanPtr != statePtr->topChanPtr) {
		TclChannelRelease((Tcl_Channel)chanPtr);
		chanPtr = statePtr->topChanPtr;
		TclChannelPreserve((Tcl_Channel)chanPtr);
	    }
	    if (result != 0) {
		if (!GotFlag(statePtr, CHANNEL_BLOCKED)) {
		    copied = -1;
		}
		break;
	    }
	} else {
	    copied += copiedNow;
	    toRead -= copiedNow;
	}
    }

finish:
    /*
     * Failure to fill a channel buffer may have left channel reporting a
     * "blocked" state, but so long as we fulfilled the request here, the
     * caller does not consider us blocked.
     */

    if (toRead == 0) {
	ResetFlag(statePtr, CHANNEL_BLOCKED);
    }

    /*
     * Regenerate the top channel, in case it was changed due to
     * self-modifying reflected transforms.
     */

    if (chanPtr != statePtr->topChanPtr) {
	TclChannelRelease((Tcl_Channel)chanPtr);
	chanPtr = statePtr->topChanPtr;
	TclChannelPreserve((Tcl_Channel)chanPtr);
    }

    /*
     * Update the notifier state so we don't block while there is still data
     * in the buffers.
     */

    assert(!GotFlag(statePtr, CHANNEL_EOF)
	    || GotFlag(statePtr, CHANNEL_STICKY_EOF)
	    || GotFlag(statePtr, CHANNEL_ENCODING_ERROR)
	    || Tcl_InputBuffered((Tcl_Channel)chanPtr) == 0);
    assert(!(GotFlag(statePtr, CHANNEL_EOF|CHANNEL_BLOCKED)
            == (CHANNEL_EOF|CHANNEL_BLOCKED)));
    UpdateInterest(chanPtr);
    TclChannelRelease((Tcl_Channel)chanPtr);
    return copied;
}

/*
 *---------------------------------------------------------------------------
 *
 * ReadBytes --
 *
 *	Reads from the channel until the requested number of bytes have been
 *	seen, EOF is seen, or the channel would block. Bytes from the channel
 *	are stored in objPtr as a ByteArray object. EOL and EOF translation
 *	are done.
 *
 *	'bytesToRead' can safely be a very large number because space is only
 *	allocated to hold data read from the channel as needed.
 *
 * Results:
 *	The return value is the number of bytes appended to the object, or
 *	TCL_INDEX_NONE to indicate that zero bytes were read due to an EOF.
 *
 * Side effects:
 *	The storage of bytes in objPtr can cause (re-)allocation of memory.
 *
 *---------------------------------------------------------------------------
 */

static int
ReadBytes(
    ChannelState *statePtr,	/* State of the channel to read. */
    Tcl_Obj *objPtr,		/* Input data is appended to this ByteArray
				 * object. Its length is how much space has
				 * been allocated to hold data, not how many
				 * bytes of data have been stored in the
				 * object. */
    int bytesToRead)		/* Maximum number of bytes to store, or -1 to
				 * get all available bytes. Bytes are obtained
				 * from the first buffer in the queue - even
				 * if this number is larger than the number of
				 * bytes available in the first buffer, only
				 * the bytes from the first buffer are
				 * returned. */
{
    ChannelBuffer *bufPtr = statePtr->inQueueHead;
    int srcLen = BytesLeft(bufPtr);
    int toRead = bytesToRead>srcLen || bytesToRead<0 ? srcLen : bytesToRead;

    TclAppendBytesToByteArray(objPtr, (unsigned char *) RemovePoint(bufPtr),
	    toRead);
    bufPtr->nextRemoved += toRead;
    return toRead;
}

/*
 *---------------------------------------------------------------------------
 *
 * ReadChars --
 *
 *	Reads from the channel until the requested number of UTF-8 characters
 *	have been seen, EOF is seen, or the channel would block. Raw bytes
 *	from the channel are converted to UTF-8 and stored in objPtr. EOL and
 *	EOF translation is done.
 *
 *	'charsToRead' can safely be a very large number because space is only
 *	allocated to hold data read from the channel as needed.
 *
 *	'charsToRead' may *not* be 0.
 *
 * Results:
 *	The return value is the number of characters appended to the object,
 *	*offsetPtr is filled with the number of bytes that were appended, and
 *	*factorPtr is filled with the expansion factor used to guess how many
 *	bytes of UTF-8 to allocate to hold N source bytes.
 *
 * Side effects:
 *	None.
 *
 *---------------------------------------------------------------------------
 */

static int
ReadChars(
    ChannelState *statePtr,	/* State of channel to read. */
    Tcl_Obj *objPtr,		/* Input data is appended to this object.
				 * objPtr->length is how much space has been
				 * allocated to hold data, not how many bytes
				 * of data have been stored in the object. */
    int charsToRead,		/* Maximum number of characters to store, or
				 * TCL_INDEX_NONE to get all available characters.
				 * Characters are obtained from the first
				 * buffer in the queue -- even if this number
				 * is larger than the number of characters
				 * available in the first buffer, only the
				 * characters from the first buffer are
				 * returned. The execption is when there is
				 * not any complete character in the first
				 * buffer.  In that case, a recursive call
				 * effectively obtains chars from the
				 * second buffer. */
    int *factorPtr)		/* On input, contains a guess of how many
				 * bytes need to be allocated to hold the
				 * result of converting N source bytes to
				 * UTF-8. On output, contains another guess
				 * based on the data seen so far. */
{
    Tcl_Encoding encoding = statePtr->encoding? statePtr->encoding
	    : GetBinaryEncoding();
    Tcl_EncodingState savedState = statePtr->inputEncodingState;
    ChannelBuffer *bufPtr = statePtr->inQueueHead;
    int savedIEFlags = statePtr->inputEncodingFlags;
    int savedFlags = statePtr->flags;
    char *dst, *src = RemovePoint(bufPtr);
    Tcl_Size numBytes;
    int srcLen = BytesLeft(bufPtr);

    /*
     * One src byte can yield at most one character.  So when the number of
     * src bytes we plan to read is less than the limit on character count to
     * be read, clearly we will remain within that limit, and we can use the
     * value of "srcLen" as a tighter limit for sizing receiving buffers.
     */

    int toRead = ((charsToRead<0)||(charsToRead > srcLen)) ? srcLen : charsToRead;

    /*
     * 'factor' is how much we guess that the bytes in the source buffer will
     * expand when converted to UTF-8 chars. This guess comes from analyzing
     * how many characters were produced by the previous pass.
     */

    int factor = *factorPtr;
    int dstLimit = TCL_UTF_MAX - 1 + toRead * factor / UTF_EXPANSION_FACTOR;

    (void) Tcl_GetStringFromObj(objPtr, &numBytes);
    Tcl_AppendToObj(objPtr, NULL, dstLimit);
    if (toRead == srcLen) {
	size_t size;

	dst = TclGetStringStorage(objPtr, &size) + numBytes;
	dstLimit = size - numBytes;
    } else {
	dst = TclGetString(objPtr) + numBytes;
    }

    /*
     * Transfer encoding strict option to the encoding flags
     */

    if (GotFlag(statePtr, CHANNEL_ENCODING_STRICT)) {
	statePtr->inputEncodingFlags |= TCL_ENCODING_STRICT;
    } else {
	statePtr->inputEncodingFlags &= ~TCL_ENCODING_STRICT;
    }

    /*
     * This routine is burdened with satisfying several constraints. It cannot
     * append more than 'charsToRead` chars onto objPtr. This is measured
     * after encoding and translation transformations are completed. There is
     * no precise number of src bytes that can be associated with the limit.
     * Yet, when we are done, we must know precisely the number of src bytes
     * that were consumed to produce the appended chars, so that all
     * subsequent bytes are left in the buffers for future read operations.
     *
     * The consequence is that we have no choice but to implement a "trial and
     * error" approach, where in general we may need to perform
     * transformations and copies multiple times to achieve a consistent set
     * of results.  This takes the shape of a loop.
     */

    while (1) {
	int dstDecoded, dstRead, dstWrote, srcRead, numChars, code;
	int flags = statePtr->inputEncodingFlags | TCL_ENCODING_NO_TERMINATE;

	if (charsToRead > 0) {
	    flags |= TCL_ENCODING_CHAR_LIMIT;
	    numChars = charsToRead;
	}

	/*
	 * Perform the encoding transformation.  Read no more than srcLen
	 * bytes, write no more than dstLimit bytes.
	 *
	 * Some trickiness with encoding flags here.  We do not want the end
	 * of a buffer to be treated as the end of all input when the presence
	 * of bytes in a next buffer are already known to exist.  This is
	 * checked with an assert() because so far no test case causing the
	 * assertion to be false has been created.  The normal operations of
	 * channel reading appear to cause EOF and TCL_ENCODING_END setting to
	 * appear only in situations where there are no further bytes in any
	 * buffers.
	 */

	assert(bufPtr->nextPtr == NULL || BytesLeft(bufPtr->nextPtr) == 0
		|| (statePtr->inputEncodingFlags & TCL_ENCODING_END) == 0);

	code = Tcl_ExternalToUtf(NULL, encoding, src, srcLen,
		flags, &statePtr->inputEncodingState,
		dst, dstLimit, &srcRead, &dstDecoded, &numChars);

	if (code == TCL_CONVERT_UNKNOWN || code == TCL_CONVERT_SYNTAX) {
	    SetFlag(statePtr, CHANNEL_ENCODING_ERROR);
	    code = TCL_OK;
	}

	/*
	 * Perform the translation transformation in place.  Read no more than
	 * the dstDecoded bytes the encoding transformation actually produced.
	 * Capture the number of bytes written in dstWrote. Capture the number
	 * of bytes actually consumed in dstRead.
	 */

	dstWrote = dstLimit;
	dstRead = dstDecoded;
	TranslateInputEOL(statePtr, dst, dst, &dstWrote, &dstRead);

	if (dstRead < dstDecoded) {
	    /*
	     * The encoding transformation produced bytes that the translation
	     * transformation did not consume.  Why did this happen?
	     */

	    if (statePtr->inEofChar && dst[dstRead] == statePtr->inEofChar) {
		/*
		 * 1) There's an eof char set on the channel, and
		 *    we saw it and stopped translating at that point.
		 *
		 * NOTE the bizarre spec of TranslateInputEOL in this case.
		 * Clearly the eof char had to be read in order to account for
		 * the stopping, but the value of dstRead does not include it.
		 *
		 * Also rather bizarre, our caller can only notice an EOF
		 * condition if we return the value TCL_INDEX_NONE as the number of chars
		 * read.  This forces us to perform a 2-call dance where the
		 * first call can read all the chars up to the eof char, and
		 * the second call is solely for consuming the encoded eof
		 * char then pointed at by src so that we can return that
		 * magic TCL_INDEX_NONE value.  This seems really wasteful, especially
		 * since the first decoding pass of each call is likely to
		 * decode many bytes beyond that eof char that's all we care
		 * about.
		 */

		if (dstRead == 0) {
		    /*
		     * Curious choice in the eof char handling.  We leave the
		     * eof char in the buffer. So, no need to compute a proper
		     * srcRead value. At this point, there are no chars before
		     * the eof char in the buffer.
		     */

		    Tcl_SetObjLength(objPtr, numBytes);
		    return -1;
		}

		{
		    /*
		     * There are chars leading the buffer before the eof char.
		     * Adjust the dstLimit so we go back and read only those
		     * and do not encounter the eof char this time.
		     */

		    dstLimit = dstRead + (TCL_UTF_MAX - 1);
		    statePtr->flags = savedFlags;
		    statePtr->inputEncodingFlags = savedIEFlags;
		    statePtr->inputEncodingState = savedState;
		    continue;
		}
	    }

	    /*
	     * 2) The other way to read fewer bytes than are decoded is when
	     *    the final byte is \r and we're in a CRLF translation mode so
	     *    we cannot decide whether to record \r or \n yet.
	     */

	    assert(dst[dstRead] == '\r');
	    assert(statePtr->inputTranslation == TCL_TRANSLATE_CRLF);

	    if (dstWrote > 0) {
		/*
		 * There are chars we can read before we hit the bare CR.  Go
		 * back with a smaller dstLimit so we get them in the next
		 * pass, compute a matching srcRead, and don't end up back
		 * here in this call.
		 */

		dstLimit = dstRead + (TCL_UTF_MAX - 1);
		statePtr->flags = savedFlags;
		statePtr->inputEncodingFlags = savedIEFlags;
		statePtr->inputEncodingState = savedState;
		continue;
	    }

	    assert(dstWrote == 0);
	    assert(dstRead == 0);

	    /*
	     * We decoded only the bare CR, and we cannot read a translated
	     * char from that alone. We have to know what's next.  So why do
	     * we only have the one decoded char?
	     */

	    if (code != TCL_OK) {
		int read, decoded, count;
		char buffer[TCL_UTF_MAX + 1];

		/*
		 * Didn't get everything the buffer could offer
		 */

		statePtr->flags = savedFlags;
		statePtr->inputEncodingFlags = savedIEFlags;
		statePtr->inputEncodingState = savedState;

		assert(bufPtr->nextPtr == NULL
			|| BytesLeft(bufPtr->nextPtr) == 0 || 0 ==
			(statePtr->inputEncodingFlags & TCL_ENCODING_END));

		Tcl_ExternalToUtf(NULL, encoding, src, srcLen,
		(statePtr->inputEncodingFlags | TCL_ENCODING_NO_TERMINATE),
		&statePtr->inputEncodingState, buffer, sizeof(buffer),
		&read, &decoded, &count);

		if (count == 2) {
		    if (buffer[1] == '\n') {
			/* \r\n translate to \n */
			dst[0] = '\n';
			bufPtr->nextRemoved += read;
		    } else {
			dst[0] = '\r';
			bufPtr->nextRemoved += srcRead;
		    }

		    statePtr->inputEncodingFlags &= ~TCL_ENCODING_START;

		    Tcl_SetObjLength(objPtr, numBytes + 1);
		    return 1;
		}

	    } else if (GotFlag(statePtr, CHANNEL_EOF)) {
		/*
		 * The bare \r is the only char and we will never read a
		 * subsequent char to make the determination.
		 */

		dst[0] = '\r';
		bufPtr->nextRemoved = bufPtr->nextAdded;
		Tcl_SetObjLength(objPtr, numBytes + 1);
		return 1;
	    }

	    /*
	     * Revise the dstRead value so that the numChars calc below
	     * correctly computes zero characters read.
	     */

	    dstRead = numChars;

	    /* FALL THROUGH - get more data (dstWrote == 0) */
	}

	/*
	 * The translation transformation can only reduce the number of chars
	 * when it converts \r\n into \n. The reduction in the number of chars
	 * is the difference in bytes read and written.
	 */

	numChars -= (dstRead - dstWrote);

	if (charsToRead > 0 && numChars > charsToRead) {

	    /*
	     * TODO: This cannot happen anymore.
	     *
	     * We read more chars than allowed.  Reset limits to prevent that
	     * and try again.  Don't forget the extra padding of TCL_UTF_MAX
	     * bytes demanded by the Tcl_ExternalToUtf() call!
	     */

	    dstLimit = Tcl_UtfAtIndex(dst, charsToRead) - dst + (TCL_UTF_MAX - 1);
	    statePtr->flags = savedFlags;
	    statePtr->inputEncodingFlags = savedIEFlags;
	    statePtr->inputEncodingState = savedState;
	    continue;
	}

	if (dstWrote == 0) {
	    ChannelBuffer *nextPtr;

	    /*
	     * We were not able to read any chars.
	     */

	    assert(numChars == 0);

	    /*
	     * There is one situation where this is the correct final result.
	     * If the src buffer contains only a single \n byte, and we are in
	     * TCL_TRANSLATE_AUTO mode, and when the translation pass was made
	     * the INPUT_SAW_CR flag was set on the channel. In that case, the
	     * correct behavior is to consume that \n and produce the empty
	     * string.
	     */

	    if (dstRead == 1 && dst[0] == '\n') {
		assert(statePtr->inputTranslation == TCL_TRANSLATE_AUTO);

		goto consume;
	    }

	    /*
	     * Otherwise, reading zero characters indicates there's something
	     * incomplete at the end of the src buffer.  Maybe there were not
	     * enough src bytes to decode into a char.  Maybe a lone \r could
	     * not be translated (crlf mode).  Need to combine any unused src
	     * bytes we have in the first buffer with subsequent bytes to try
	     * again.
	     */

	    nextPtr = bufPtr->nextPtr;

	    if (nextPtr == NULL) {
		if (srcLen > 0) {
		    SetFlag(statePtr, CHANNEL_NEED_MORE_DATA);
		}
		Tcl_SetObjLength(objPtr, numBytes);
		return -1;
	    }

	    /*
	     * Space is made at the beginning of the buffer to copy the
	     * previous unused bytes there. Check first if the buffer we are
	     * using actually has enough space at its beginning for the data
	     * we are copying.  Because if not we will write over the buffer
	     * management information, especially the 'nextPtr'.
	     *
	     * Note that the BUFFER_PADDING (See AllocChannelBuffer) is used
	     * to prevent exactly this situation. I.e. it should never happen.
	     * Therefore it is ok to panic should it happen despite the
	     * precautions.
	     */

	    if (nextPtr->nextRemoved < (size_t)srcLen) {
		Tcl_Panic("Buffer Underflow, BUFFER_PADDING not enough");
	    }

	    nextPtr->nextRemoved -= srcLen;
	    memcpy(RemovePoint(nextPtr), src, srcLen);
	    RecycleBuffer(statePtr, bufPtr, 0);
	    statePtr->inQueueHead = nextPtr;
	    Tcl_SetObjLength(objPtr, numBytes);
	    return ReadChars(statePtr, objPtr, charsToRead, factorPtr);
	}

	statePtr->inputEncodingFlags &= ~TCL_ENCODING_START;

    consume:
	bufPtr->nextRemoved += srcRead;

	/*
	 * If this read contained multibyte characters, revise factorPtr so
	 * the next read will allocate bigger buffers.
	 */

	if (numChars && numChars < srcRead) {
	    *factorPtr = srcRead * UTF_EXPANSION_FACTOR / numChars;
	}
	Tcl_SetObjLength(objPtr, numBytes + dstWrote);
	return numChars;
    }
}

/*
 *---------------------------------------------------------------------------
 *
 * TranslateInputEOL --
 *
 *	Perform input EOL and EOF translation on the source buffer, leaving
 *	the translated result in the destination buffer.
 *
 * Results:
 *	The return value is 1 if the EOF character was found when copying
 *	bytes to the destination buffer, 0 otherwise.
 *
 * Side effects:
 *	None.
 *
 *---------------------------------------------------------------------------
 */

static void
TranslateInputEOL(
    ChannelState *statePtr,	/* Channel being read, for EOL translation and
				 * EOF character. */
    char *dstStart,		/* Output buffer filled with chars by applying
				 * appropriate EOL translation to source
				 * characters. */
    const char *srcStart,	/* Source characters. */
    int *dstLenPtr,		/* On entry, the maximum length of output
				 * buffer in bytes. On exit, the number of
				 * bytes actually used in output buffer. */
    int *srcLenPtr)		/* On entry, the length of source buffer. On
				 * exit, the number of bytes read from the
				 * source buffer. */
{
    const char *eof = NULL;
    int dstLen = *dstLenPtr;
    int srcLen = *srcLenPtr;
    int inEofChar = statePtr->inEofChar;

    /*
     * Depending on the translation mode in use, there's no need to scan more
     * srcLen bytes at srcStart than can possibly transform to dstLen bytes.
     * This keeps the scan for eof char below from being pointlessly long.
     */

    switch (statePtr->inputTranslation) {
    case TCL_TRANSLATE_LF:
    case TCL_TRANSLATE_CR:
	if (srcLen > dstLen) {
	    /*
	     * In these modes, each src byte become a dst byte.
	     */

	    srcLen = dstLen;
	}
	break;
    default:
	/*
	 * In other modes, at most 2 src bytes become a dst byte.
	 */

	if (srcLen/2 > dstLen) {
	    srcLen = 2 * dstLen;
	}
	break;
    }

    if (inEofChar != '\0') {
	/*
	 * Make sure we do not read past any logical end of channel input
	 * created by the presence of the input eof char.
	 */

	if ((eof = (const char *)memchr(srcStart, inEofChar, srcLen))) {
	    srcLen = eof - srcStart;
	}
    }

    switch (statePtr->inputTranslation) {
    case TCL_TRANSLATE_LF:
    case TCL_TRANSLATE_CR:
	if (dstStart != srcStart) {
	    memcpy(dstStart, srcStart, srcLen);
	}
	if (statePtr->inputTranslation == TCL_TRANSLATE_CR) {
	    char *dst = dstStart;
	    char *dstEnd = dstStart + srcLen;

	    while ((dst = (char *)memchr(dst, '\r', dstEnd - dst))) {
		*dst++ = '\n';
	    }
	}
	dstLen = srcLen;
	break;
    case TCL_TRANSLATE_CRLF: {
	const char *crFound, *src = srcStart;
	char *dst = dstStart;
	int lesser = (dstLen < srcLen) ? dstLen : srcLen;

	while ((crFound = (const char *)memchr(src, '\r', lesser))) {
	    int numBytes = crFound - src;
	    memmove(dst, src, numBytes);

	    dst += numBytes; dstLen -= numBytes;
	    src += numBytes; srcLen -= numBytes;
	    if (srcLen == 1) {
		/* valid src bytes end in \r */
		if (eof) {
		    *dst++ = '\r';
		    src++; srcLen--;
		} else {
		    lesser = 0;
		    break;
		}
	    } else if (src[1] == '\n') {
		*dst++ = '\n';
		src += 2; srcLen -= 2;
	    } else {
		*dst++ = '\r';
		src++; srcLen--;
	    }
	    dstLen--;
	    lesser = (dstLen < srcLen) ? dstLen : srcLen;
	}
	memmove(dst, src, lesser);
	srcLen = src + lesser - srcStart;
	dstLen = dst + lesser - dstStart;
	break;
    }
    case TCL_TRANSLATE_AUTO: {
	const char *crFound, *src = srcStart;
	char *dst = dstStart;
	int lesser;

	if (GotFlag(statePtr, INPUT_SAW_CR) && srcLen) {
	    if (*src == '\n') { src++; srcLen--; }
	    ResetFlag(statePtr, INPUT_SAW_CR);
	}
	lesser = (dstLen < srcLen) ? dstLen : srcLen;
	while ((crFound = (const char *)memchr(src, '\r', lesser))) {
	    int numBytes = crFound - src;
	    memmove(dst, src, numBytes);

	    dst[numBytes] = '\n';
	    dst += numBytes + 1; dstLen -= numBytes + 1;
	    src += numBytes + 1; srcLen -= numBytes + 1;
	    if (srcLen == 0) {
		SetFlag(statePtr, INPUT_SAW_CR);
	    } else if (*src == '\n') {
		src++; srcLen--;
	    }
	    lesser = (dstLen < srcLen) ? dstLen : srcLen;
	}
	memmove(dst, src, lesser);
	srcLen = src + lesser - srcStart;
	dstLen = dst + lesser - dstStart;
	break;
    }
    default:
	Tcl_Panic("unknown input translation %d", statePtr->inputTranslation);
    }
    *dstLenPtr = dstLen;
    *srcLenPtr = srcLen;

    if (srcStart + srcLen == eof) {
	/*
	 * EOF character was seen in EOL translated range. Leave current file
	 * position pointing at the EOF character, but don't store the EOF
	 * character in the output string.
	 *
	 * If CHANNEL_ENCODING_ERROR is set, it can only be because of data
	 * encountered after the EOF character, so it is nonsense.  Unset it.
	 */

	SetFlag(statePtr, CHANNEL_EOF | CHANNEL_STICKY_EOF);
	statePtr->inputEncodingFlags |= TCL_ENCODING_END;
	ResetFlag(statePtr, CHANNEL_BLOCKED|INPUT_SAW_CR|CHANNEL_ENCODING_ERROR);
    }
}

/*
 *----------------------------------------------------------------------
 *
 * Tcl_Ungets --
 *
 *	Causes the supplied string to be added to the input queue of the
 *	channel, at either the head or tail of the queue.
 *
 * Results:
 *	The number of bytes stored in the channel, or TCL_INDEX_NONE on error.
 *
 * Side effects:
 *	Adds input to the input queue of a channel.
 *
 *----------------------------------------------------------------------
 */

Tcl_Size
Tcl_Ungets(
    Tcl_Channel chan,		/* The channel for which to add the input. */
    const char *str,		/* The input itself. */
    Tcl_Size len,			/* The length of the input. */
    int atEnd)			/* If non-zero, add at end of queue; otherwise
				 * add at head of queue. */
{
    Channel *chanPtr;		/* The real IO channel. */
    ChannelState *statePtr;	/* State of actual channel. */
    ChannelBuffer *bufPtr;	/* Buffer to contain the data. */
    int flags;

    chanPtr = (Channel *) chan;
    statePtr = chanPtr->state;

    /*
     * This operation should occur at the top of a channel stack.
     */

    chanPtr = statePtr->topChanPtr;

    /*
     * CheckChannelErrors clears too many flag bits in this one case.
     */

    flags = statePtr->flags;
    if (CheckChannelErrors(statePtr, TCL_READABLE) != 0) {
	len = TCL_INDEX_NONE;
	goto done;
    }
    statePtr->flags = flags;

    /*
     * Clear the EOF flags, and clear the BLOCKED bit.
     */

    if (GotFlag(statePtr, CHANNEL_EOF)) {
	statePtr->inputEncodingFlags |= TCL_ENCODING_START;
    }
    ResetFlag(statePtr,
	    CHANNEL_BLOCKED | CHANNEL_STICKY_EOF | CHANNEL_EOF | INPUT_SAW_CR);
    statePtr->inputEncodingFlags &= ~TCL_ENCODING_END;

    bufPtr = AllocChannelBuffer(len);
    memcpy(InsertPoint(bufPtr), str, len);
    bufPtr->nextAdded += len;

    if (statePtr->inQueueHead == NULL) {
	bufPtr->nextPtr = NULL;
	statePtr->inQueueHead = bufPtr;
	statePtr->inQueueTail = bufPtr;
    } else if (atEnd) {
	bufPtr->nextPtr = NULL;
	statePtr->inQueueTail->nextPtr = bufPtr;
	statePtr->inQueueTail = bufPtr;
    } else {
	bufPtr->nextPtr = statePtr->inQueueHead;
	statePtr->inQueueHead = bufPtr;
    }

    /*
     * Update the notifier state so we don't block while there is still data
     * in the buffers.
     */

  done:
    UpdateInterest(chanPtr);
    return len;
}

/*
 *----------------------------------------------------------------------
 *
 * Tcl_Flush --
 *
 *	Flushes output data on a channel.
 *
 * Results:
 *	A standard Tcl result.
 *
 * Side effects:
 *	May flush output queued on this channel.
 *
 *----------------------------------------------------------------------
 */

int
Tcl_Flush(
    Tcl_Channel chan)		/* The Channel to flush. */
{
    int result;			/* Of calling FlushChannel. */
    Channel *chanPtr = (Channel *) chan;
				/* The actual channel. */
    ChannelState *statePtr = chanPtr->state;
				/* State of actual channel. */

    /*
     * This operation should occur at the top of a channel stack.
     */

    chanPtr = statePtr->topChanPtr;

    if (CheckChannelErrors(statePtr, TCL_WRITABLE) != 0) {
	return TCL_ERROR;
    }

    result = FlushChannel(NULL, chanPtr, 0);
    if (result != 0) {
	return TCL_ERROR;
    }

    return TCL_OK;
}

/*
 *----------------------------------------------------------------------
 *
 * DiscardInputQueued --
 *
 *	Discards any input read from the channel but not yet consumed by Tcl
 *	reading commands.
 *
 * Results:
 *	None.
 *
 * Side effects:
 *	May discard input from the channel. If discardLastBuffer is zero,
 *	leaves one buffer in place for back-filling.
 *
 *----------------------------------------------------------------------
 */

static void
DiscardInputQueued(
    ChannelState *statePtr,	/* Channel on which to discard the queued
				 * input. */
    int discardSavedBuffers)	/* If non-zero, discard all buffers including
				 * last one. */
{
    ChannelBuffer *bufPtr, *nxtPtr;
				/* Loop variables. */

    bufPtr = statePtr->inQueueHead;
    statePtr->inQueueHead = NULL;
    statePtr->inQueueTail = NULL;
    for (; bufPtr != NULL; bufPtr = nxtPtr) {
	nxtPtr = bufPtr->nextPtr;
	RecycleBuffer(statePtr, bufPtr, discardSavedBuffers);
    }

    /*
     * If discardSavedBuffers is nonzero, must also discard any previously
     * saved buffer in the saveInBufPtr field.
     */

    if (discardSavedBuffers && statePtr->saveInBufPtr != NULL) {
	ReleaseChannelBuffer(statePtr->saveInBufPtr);
	statePtr->saveInBufPtr = NULL;
    }
}

/*
 *---------------------------------------------------------------------------
 *
 * GetInput --
 *
 *	Reads input data from a device into a channel buffer.
 *
 *	IMPORTANT!  This routine is only called on a chanPtr argument
 *	that is the top channel of a stack!
 *
 * Results:
 *	The return value is the Posix error code if an error occurred while
 *	reading from the file, or 0 otherwise.
 *
 * Side effects:
 *	Reads from the underlying device.
 *
 *---------------------------------------------------------------------------
 */

static int
GetInput(
    Channel *chanPtr)		/* Channel to read input from. */
{
    int toRead;			/* How much to read? */
    int result;			/* Of calling driver. */
    int nread;			/* How much was read from channel? */
    ChannelBuffer *bufPtr;	/* New buffer to add to input queue. */
    ChannelState *statePtr = chanPtr->state;
				/* State info for channel */

    /*
     * Verify that all callers know better than to call us when
     * it's recorded that the next char waiting to be read is the
     * eofchar.
     */

    assert(!GotFlag(statePtr, CHANNEL_STICKY_EOF));

    /*
     * Prevent reading from a dead channel -- a channel that has been closed
     * but not yet deallocated, which can happen if the exit handler for
     * channel cleanup has run but the channel is still registered in some
     * interpreter.
     */

    if (CheckForDeadChannel(NULL, statePtr)) {
	return EINVAL;
    }

    /*
     * WARNING: There was once a comment here claiming that it was a bad idea
     * to make another call to the inputproc of a channel driver when EOF has
     * already been detected on the channel.  Through much of Tcl's history,
     * this warning was then completely negated by having all (most?) read
     * paths clear the EOF setting before reaching here.  So we had a guard
     * that was never triggered.
     *
     * Don't be tempted to restore the guard.  Even if EOF is set on the
     * channel, continue through and call the inputproc again.  This is the
     * way to enable the ability to [read] again beyond the EOF, which seems a
     * strange thing to do, but for which use cases exist [Tcl Bug 5adc350683]
     * and which may even be essential for channels representing things like
     * ttys or other devices where the stream might take the logical form of a
     * series of 'files' separated by an EOF condition.
     *
     * First check for more buffers in the pushback area of the topmost
     * channel in the stack and use them. They can be the result of a
     * transformation which went away without reading all the information
     * placed in the area when it was stacked.
     */

    if (chanPtr->inQueueHead != NULL) {
	/* TODO: Tests to cover this. */
	assert(statePtr->inQueueHead == NULL);

	statePtr->inQueueHead = chanPtr->inQueueHead;
	statePtr->inQueueTail = chanPtr->inQueueTail;
	chanPtr->inQueueHead = NULL;
	chanPtr->inQueueTail = NULL;
	return 0;
    }

    /*
     * Nothing in the pushback area, fall back to the usual handling (driver,
     * etc.)
     */

    /*
     * See if we can fill an existing buffer. If we can, read only as much as
     * will fit in it. Otherwise allocate a new buffer, add it to the input
     * queue and attempt to fill it to the max.
     */

    bufPtr = statePtr->inQueueTail;

    if ((bufPtr == NULL) || IsBufferFull(bufPtr)) {
	bufPtr = statePtr->saveInBufPtr;
	statePtr->saveInBufPtr = NULL;

	/*
	 * Check the actual buffersize against the requested buffersize.
	 * Saved buffers of the wrong size are squashed. This is done to honor
	 * dynamic changes of the buffersize made by the user.
         *
	 * TODO: Tests to cover this.
	 */

	if ((bufPtr != NULL)
		&& (bufPtr->bufLength != statePtr->bufSize + BUFFER_PADDING)) {
	    ReleaseChannelBuffer(bufPtr);
	    bufPtr = NULL;
	}

	if (bufPtr == NULL) {
	    bufPtr = AllocChannelBuffer(statePtr->bufSize);
	}
	bufPtr->nextPtr = NULL;

	toRead = SpaceLeft(bufPtr);
	assert((size_t)toRead == statePtr->bufSize);

	if (statePtr->inQueueTail == NULL) {
	    statePtr->inQueueHead = bufPtr;
	} else {
	    statePtr->inQueueTail->nextPtr = bufPtr;
	}
	statePtr->inQueueTail = bufPtr;
    } else {
	toRead = SpaceLeft(bufPtr);
    }

    PreserveChannelBuffer(bufPtr);
    nread = ChanRead(chanPtr, InsertPoint(bufPtr), toRead);
    ReleaseChannelBuffer(bufPtr);

    if (nread < 0) {
	result = Tcl_GetErrno();
    } else {
	result = 0;
	if (statePtr->inQueueTail != NULL) {
	    statePtr->inQueueTail->nextAdded += nread;
	}
    }

    return result;
}

/*
 *----------------------------------------------------------------------
 *
 * Tcl_Seek --
 *
 *	Implements seeking on Tcl Channels. This is a public function so that
 *	other C facilities may be implemented on top of it.
 *
 * Results:
 *	The new access point or -1 on error. If error, use Tcl_GetErrno() to
 *	retrieve the POSIX error code for the error that occurred.
 *
 * Side effects:
 *	May flush output on the channel. May discard queued input.
 *
 *----------------------------------------------------------------------
 */

long long
Tcl_Seek(
    Tcl_Channel chan,		/* The channel on which to seek. */
    long long offset,		/* Offset to seek to. */
    int mode)			/* Relative to which location to seek? */
{
    Channel *chanPtr = (Channel *) chan;
				/* The real IO channel. */
    ChannelState *statePtr = chanPtr->state;
				/* State info for channel */
    int inputBuffered, outputBuffered;
				/* # bytes held in buffers. */
    int result;			/* Of device driver operations. */
    long long curPos;		/* Position on the device. */
    int wasAsync;		/* Was the channel nonblocking before the seek
				 * operation? If so, must restore to
				 * non-blocking mode after the seek. */

    if (CheckChannelErrors(statePtr, TCL_WRITABLE | TCL_READABLE) != 0) {
	return -1;
    }

    /*
     * Disallow seek on dead channels - channels that have been closed but not
     * yet been deallocated. Such channels can be found if the exit handler
     * for channel cleanup has run but the channel is still registered in an
     * interpreter.
     */

    if (CheckForDeadChannel(NULL, statePtr)) {
	return -1;
    }

    /*
     * This operation should occur at the top of a channel stack.
     */

    chanPtr = statePtr->topChanPtr;

    /*
     * Disallow seek on channels whose type does not have a seek procedure
     * defined. This means that the channel does not support seeking.
     */

    if ((Tcl_ChannelWideSeekProc(chanPtr->typePtr) == NULL)
    ) {
	Tcl_SetErrno(EINVAL);
	return -1;
    }

    /*
     * Compute how much input and output is buffered. If both input and output
     * is buffered, cannot compute the current position.
     */

    inputBuffered = Tcl_InputBuffered(chan);
    outputBuffered = Tcl_OutputBuffered(chan);

    if ((inputBuffered != 0) && (outputBuffered != 0)) {
	Tcl_SetErrno(EFAULT);
	return -1;
    }

    /*
     * If we are seeking relative to the current position, compute the
     * corrected offset taking into account the amount of unread input.
     */

    if (mode == SEEK_CUR) {
	offset -= inputBuffered;
    }

    /*
     * Discard any queued input - this input should not be read after the
     * seek.
     */

    DiscardInputQueued(statePtr, 0);

    /*
     * Reset EOF and BLOCKED flags. We invalidate them by moving the access
     * point. Also clear CR related flags.
     */

    if (GotFlag(statePtr, CHANNEL_EOF)) {
	statePtr->inputEncodingFlags |= TCL_ENCODING_START;
    }
    ResetFlag(statePtr, CHANNEL_EOF | CHANNEL_STICKY_EOF | CHANNEL_BLOCKED |
	    INPUT_SAW_CR);
    statePtr->inputEncodingFlags &= ~TCL_ENCODING_END;

    /*
     * If the channel is in asynchronous output mode, switch it back to
     * synchronous mode and cancel any async flush that may be scheduled.
     * After the flush, the channel will be put back into asynchronous output
     * mode.
     */

    wasAsync = 0;
    if (GotFlag(statePtr, CHANNEL_NONBLOCKING)) {
	wasAsync = 1;
	result = StackSetBlockMode(chanPtr, TCL_MODE_BLOCKING);
	if (result != 0) {
	    return -1;
	}
	ResetFlag(statePtr, CHANNEL_NONBLOCKING);
	if (GotFlag(statePtr, BG_FLUSH_SCHEDULED)) {
	    ResetFlag(statePtr, BG_FLUSH_SCHEDULED);
	}
    }

    /*
     * If the flush fails we cannot recover the original position. In that
     * case the seek is not attempted because we do not know where the access
     * position is - instead we return the error. FlushChannel has already
     * called Tcl_SetErrno() to report the error upwards. If the flush
     * succeeds we do the seek also.
     */

    if (FlushChannel(NULL, chanPtr, 0) != 0) {
	curPos = -1;
    } else {
	/*
	 * Now seek to the new position in the channel as requested by the
	 * caller.
	 */

	curPos = ChanSeek(chanPtr, offset, mode, &result);
	if (curPos == -1) {
	    Tcl_SetErrno(result);
	}
    }

    /*
     * Restore to nonblocking mode if that was the previous behavior.
     *
     * NOTE: Even if there was an async flush active we do not restore it now
     * because we already flushed all the queued output, above.
     */

    if (wasAsync) {
	SetFlag(statePtr, CHANNEL_NONBLOCKING);
	result = StackSetBlockMode(chanPtr, TCL_MODE_NONBLOCKING);
	if (result != 0) {
	    return -1;
	}
    }

    return curPos;
}

/*
 *----------------------------------------------------------------------
 *
 * Tcl_Tell --
 *
 *	Returns the position of the next character to be read/written on this
 *	channel.
 *
 * Results:
 *	A nonnegative integer on success, -1 on failure. If failed, use
 *	Tcl_GetErrno() to retrieve the POSIX error code for the error that
 *	occurred.
 *
 * Side effects:
 *	None.
 *
 *----------------------------------------------------------------------
 */

long long
Tcl_Tell(
    Tcl_Channel chan)		/* The channel to return pos for. */
{
    Channel *chanPtr = (Channel *) chan;
				/* The real IO channel. */
    ChannelState *statePtr = chanPtr->state;
				/* State info for channel */
    int inputBuffered, outputBuffered;
				/* # bytes held in buffers. */
    int result;			/* Of calling device driver. */
    long long curPos;		/* Position on device. */

    if (CheckChannelErrors(statePtr, TCL_WRITABLE | TCL_READABLE) != 0) {
	return -1;
    }

    /*
     * Disallow tell on dead channels -- channels that have been closed but
     * not yet been deallocated. Such channels can be found if the exit
     * handler for channel cleanup has run but the channel is still registered
     * in an interpreter.
     */

    if (CheckForDeadChannel(NULL, statePtr)) {
	return -1;
    }

    /*
     * This operation should occur at the top of a channel stack.
     */

    chanPtr = statePtr->topChanPtr;

    /*
     * Disallow tell on channels whose type does not have a seek procedure
     * defined. This means that the channel does not support seeking.
     */

    if ((Tcl_ChannelWideSeekProc(chanPtr->typePtr) == NULL)
    ) {
	Tcl_SetErrno(EINVAL);
	return -1;
    }

    /*
     * Compute how much input and output is buffered. If both input and output
     * is buffered, cannot compute the current position.
     */

    inputBuffered = Tcl_InputBuffered(chan);
    outputBuffered = Tcl_OutputBuffered(chan);

    /*
     * Get the current position in the device and compute the position where
     * the next character will be read or written. Note that we prefer the
     * wideSeekProc if that is available and non-NULL...
     */

    curPos = ChanSeek(chanPtr, 0, SEEK_CUR, &result);
    if (curPos == -1) {
	Tcl_SetErrno(result);
	return -1;
    }

    if (inputBuffered != 0) {
	return curPos - inputBuffered;
    }
    return curPos + outputBuffered;
}

/*
 *---------------------------------------------------------------------------
 *
 * Tcl_TruncateChannel --
 *
 *	Truncate a channel to the given length.
 *
 * Results:
 *	TCL_OK on success, TCL_ERROR if the operation failed (e.g., is not
 *	supported by the type of channel, or the underlying OS operation
 *	failed in some way).
 *
 * Side effects:
 *	Seeks the channel to the current location. Sets errno on OS error.
 *
 *---------------------------------------------------------------------------
 */

int
Tcl_TruncateChannel(
    Tcl_Channel chan,		/* Channel to truncate. */
    long long length)		/* Length to truncate it to. */
{
    Channel *chanPtr = (Channel *) chan;
    Tcl_DriverTruncateProc *truncateProc =
	    Tcl_ChannelTruncateProc(chanPtr->typePtr);
    int result;

    if (truncateProc == NULL) {
	/*
	 * Feature not supported and it's not emulatable. Pretend it's
	 * returned an EINVAL, a very generic error!
	 */

	Tcl_SetErrno(EINVAL);
	return TCL_ERROR;
    }

    if (!GotFlag(chanPtr->state, TCL_WRITABLE)) {
	/*
	 * We require that the file was opened of writing. Do that check now
	 * so that we only flush if we think we're going to succeed.
	 */

	Tcl_SetErrno(EINVAL);
	return TCL_ERROR;
    }

    /*
     * Seek first to force a total flush of all pending buffers and ditch any
     * pre-read input data.
     */

    WillWrite(chanPtr);

    if (WillRead(chanPtr) == -1) {
        return TCL_ERROR;
    }

    /*
     * We're all flushed to disk now and we also don't have any unfortunate
     * input baggage around either; can truncate with impunity.
     */

    result = truncateProc(chanPtr->instanceData, length);
    if (result != 0) {
	Tcl_SetErrno(result);
	return TCL_ERROR;
    }
    return TCL_OK;
}

/*
 *---------------------------------------------------------------------------
 *
 * CheckChannelErrors --
 *
 *	See if the channel is in an ready state and can perform the desired
 *	operation.
 *
 * Results:
 *	The return value is 0 if the channel is OK, otherwise the return value
 *	is -1 and errno is set to indicate the error.
 *
 * Side effects:
 *	May clear the EOF and/or BLOCKED bits if reading from channel.
 *
 *---------------------------------------------------------------------------
 */

static int
CheckChannelErrors(
    ChannelState *statePtr,	/* Channel to check. */
    int flags)			/* Test if channel supports desired operation:
				 * TCL_READABLE, TCL_WRITABLE. Also indicates
				 * Raw read or write for special close
				 * processing */
{
    int direction = flags & (TCL_READABLE|TCL_WRITABLE);

    /*
     * Check for unreported error.
     */

    if (statePtr->unreportedError != 0) {
	Tcl_SetErrno(statePtr->unreportedError);
	statePtr->unreportedError = 0;

	/*
	 * TIP #219, Tcl Channel Reflection API.
	 * Move a defered error message back into the channel bypass.
	 */

	if (statePtr->chanMsg != NULL) {
	    TclDecrRefCount(statePtr->chanMsg);
	}
	statePtr->chanMsg = statePtr->unreportedMsg;
	statePtr->unreportedMsg = NULL;
	return -1;
    }

    /*
     * Only the raw read and write operations are allowed during close in
     * order to drain data from stacked channels.
     */

    if (GotFlag(statePtr, CHANNEL_CLOSED) && !(flags & CHANNEL_RAW_MODE)) {
	Tcl_SetErrno(EACCES);
	return -1;
    }

    /*
     * Fail if the channel is not opened for desired operation.
     */

    if (GotFlag(statePtr, direction) == 0) {
	Tcl_SetErrno(EACCES);
	return -1;
    }

    /*
     * Fail if the channel is in the middle of a background copy.
     *
     * Don't do this tests for raw channels here or else the chaining in the
     * transformation drivers will fail with 'file busy' error instead of
     * retrieving and transforming the data to copy.
     */

    if (BUSY_STATE(statePtr, flags) && ((flags & CHANNEL_RAW_MODE) == 0)) {
	Tcl_SetErrno(EBUSY);
	return -1;
    }

    if (direction == TCL_READABLE) {
	ResetFlag(statePtr, CHANNEL_NEED_MORE_DATA);
    }

    return 0;
}

/*
 *----------------------------------------------------------------------
 *
 * Tcl_Eof --
 *
 *	Returns 1 if the channel is at EOF, 0 otherwise.
 *
 * Results:
 *	1 or 0, always.
 *
 * Side effects:
 *	None.
 *
 *----------------------------------------------------------------------
 */

int
Tcl_Eof(
    Tcl_Channel chan)		/* Does this channel have EOF? */
{
    ChannelState *statePtr = ((Channel *) chan)->state;
				/* State of real channel structure. */

    return (GotFlag(statePtr, CHANNEL_EOF) && !GotFlag(statePtr, CHANNEL_ENCODING_ERROR)) ? 1 : 0;
}

/*
 *----------------------------------------------------------------------
 *
 * Tcl_InputBlocked --
 *
 *	Returns 1 if input is blocked on this channel, 0 otherwise.
 *
 * Results:
 *	0 or 1, always.
 *
 * Side effects:
 *	None.
 *
 *----------------------------------------------------------------------
 */

int
Tcl_InputBlocked(
    Tcl_Channel chan)		/* Is this channel blocked? */
{
    ChannelState *statePtr = ((Channel *) chan)->state;
				/* State of real channel structure. */

    return GotFlag(statePtr, CHANNEL_BLOCKED) ? 1 : 0;
}

/*
 *----------------------------------------------------------------------
 *
 * Tcl_InputBuffered --
 *
 *	Returns the number of bytes of input currently buffered in the common
 *	internal buffer of a channel.
 *
 * Results:
 *	The number of input bytes buffered, or zero if the channel is not open
 *	for reading.
 *
 * Side effects:
 *	None.
 *
 *----------------------------------------------------------------------
 */

int
Tcl_InputBuffered(
    Tcl_Channel chan)		/* The channel to query. */
{
    ChannelState *statePtr = ((Channel *) chan)->state;
				/* State of real channel structure. */
    ChannelBuffer *bufPtr;
    int bytesBuffered;

    for (bytesBuffered = 0, bufPtr = statePtr->inQueueHead; bufPtr != NULL;
	    bufPtr = bufPtr->nextPtr) {
	bytesBuffered += BytesLeft(bufPtr);
    }

    /*
     * Don't forget the bytes in the topmost pushback area.
     */

    for (bufPtr = statePtr->topChanPtr->inQueueHead; bufPtr != NULL;
	    bufPtr = bufPtr->nextPtr) {
	bytesBuffered += BytesLeft(bufPtr);
    }

    return bytesBuffered;
}

/*
 *----------------------------------------------------------------------
 *
 * Tcl_OutputBuffered --
 *
 *    Returns the number of bytes of output currently buffered in the common
 *    internal buffer of a channel.
 *
 * Results:
 *    The number of output bytes buffered, or zero if the channel is not open
 *    for writing.
 *
 * Side effects:
 *    None.
 *
 *----------------------------------------------------------------------
 */

int
Tcl_OutputBuffered(
    Tcl_Channel chan)		/* The channel to query. */
{
    ChannelState *statePtr = ((Channel *) chan)->state;
				/* State of real channel structure. */
    ChannelBuffer *bufPtr;
    int bytesBuffered;

    for (bytesBuffered = 0, bufPtr = statePtr->outQueueHead; bufPtr != NULL;
	    bufPtr = bufPtr->nextPtr) {
	bytesBuffered += BytesLeft(bufPtr);
    }
    if (statePtr->curOutPtr != NULL) {
	ChannelBuffer *curOutPtr = statePtr->curOutPtr;

	if (IsBufferReady(curOutPtr)) {
	    bytesBuffered += BytesLeft(curOutPtr);
	}
    }

    return bytesBuffered;
}

/*
 *----------------------------------------------------------------------
 *
 * Tcl_ChannelBuffered --
 *
 *	Returns the number of bytes of input currently buffered in the
 *	internal buffer (push back area) of a channel.
 *
 * Results:
 *	The number of input bytes buffered, or zero if the channel is not open
 *	for reading.
 *
 * Side effects:
 *	None.
 *
 *----------------------------------------------------------------------
 */

int
Tcl_ChannelBuffered(
    Tcl_Channel chan)		/* The channel to query. */
{
    Channel *chanPtr = (Channel *) chan;
				/* Real channel structure. */
    ChannelBuffer *bufPtr;
    int bytesBuffered = 0;

    for (bufPtr = chanPtr->inQueueHead; bufPtr != NULL;
	    bufPtr = bufPtr->nextPtr) {
	bytesBuffered += BytesLeft(bufPtr);
    }

    return bytesBuffered;
}

/*
 *----------------------------------------------------------------------
 *
 * Tcl_SetChannelBufferSize --
 *
 *	Sets the size of buffers to allocate to store input or output in the
 *	channel. The size must be between 1 byte and 1 MByte.
 *
 * Results:
 *	None.
 *
 * Side effects:
 *	Sets the size of buffers subsequently allocated for this channel.
 *
 *----------------------------------------------------------------------
 */

void
Tcl_SetChannelBufferSize(
    Tcl_Channel chan,		/* The channel whose buffer size to set. */
    Tcl_Size sz)			/* The size to set. */
{
    ChannelState *statePtr;	/* State of real channel structure. */

    /*
     * Clip the buffer size to force it into the [1,1M] range
     */

    if (sz < 1 || sz > (TCL_INDEX_NONE>>1)) {
	sz = 1;
    } else if (sz > MAX_CHANNEL_BUFFER_SIZE) {
	sz = MAX_CHANNEL_BUFFER_SIZE;
    }

    statePtr = ((Channel *) chan)->state;

    if (statePtr->bufSize == sz) {
	return;
    }
    statePtr->bufSize = sz;

    /*
     * If bufsize changes, need to get rid of old utility buffer.
     */

    if (statePtr->saveInBufPtr != NULL) {
	RecycleBuffer(statePtr, statePtr->saveInBufPtr, 1);
	statePtr->saveInBufPtr = NULL;
    }
    if ((statePtr->inQueueHead != NULL)
	    && (statePtr->inQueueHead->nextPtr == NULL)
	    && IsBufferEmpty(statePtr->inQueueHead)) {
	RecycleBuffer(statePtr, statePtr->inQueueHead, 1);
	statePtr->inQueueHead = NULL;
	statePtr->inQueueTail = NULL;
    }
}

/*
 *----------------------------------------------------------------------
 *
 * Tcl_GetChannelBufferSize --
 *
 *	Retrieves the size of buffers to allocate for this channel.
 *
 * Results:
 *	The size.
 *
 * Side effects:
 *	None.
 *
 *----------------------------------------------------------------------
 */

Tcl_Size
Tcl_GetChannelBufferSize(
    Tcl_Channel chan)		/* The channel for which to find the buffer
				 * size. */
{
    ChannelState *statePtr = ((Channel *) chan)->state;
				/* State of real channel structure. */

    return statePtr->bufSize;
}

/*
 *----------------------------------------------------------------------
 *
 * Tcl_BadChannelOption --
 *
 *	This procedure generates a "bad option" error message in an (optional)
 *	interpreter. It is used by channel drivers when a invalid Set/Get
 *	option is requested. Its purpose is to concatenate the generic options
 *	list to the specific ones and factorize the generic options error
 *	message string.
 *
 * Results:
 *	TCL_ERROR.
 *
 * Side effects:

 *	An error message is generated in interp's result object to indicate
 *	that a command was invoked with the a bad option. The message has the
 *	form:
 *		bad option "blah": should be one of
 *		<...generic options...>+<...specific options...>
 *	"blah" is the optionName argument and "<specific options>" is a space
 *	separated list of specific option words. The function takes good care
 *	of inserting minus signs before each option, commas after, and an "or"
 *	before the last option.
 *
 *----------------------------------------------------------------------
 */

int
Tcl_BadChannelOption(
    Tcl_Interp *interp,		/* Current interpreter (can be NULL).*/
    const char *optionName,	/* 'bad option' name */
    const char *optionList)	/* Specific options list to append to the
				 * standard generic options. Can be NULL for
				 * generic options only. */
{
    if (interp != NULL) {
	const char *genericopt =
		"blocking buffering buffersize encoding eofchar encodingpass encodingstrict translation";
	const char **argv;
	Tcl_Size argc, i;
	Tcl_DString ds;
        Tcl_Obj *errObj;

	Tcl_DStringInit(&ds);
	Tcl_DStringAppend(&ds, genericopt, TCL_INDEX_NONE);
	if (optionList && (*optionList)) {
	    TclDStringAppendLiteral(&ds, " ");
	    Tcl_DStringAppend(&ds, optionList, TCL_INDEX_NONE);
	}
	if (Tcl_SplitList(interp, Tcl_DStringValue(&ds),
		&argc, &argv) != TCL_OK) {
	    Tcl_Panic("malformed option list in channel driver");
	}
	Tcl_ResetResult(interp);
	errObj = Tcl_ObjPrintf("bad option \"%s\": should be one of ",
                optionName ? optionName : "");
	argc--;
	for (i = 0; i < argc; i++) {
	    Tcl_AppendPrintfToObj(errObj, "-%s, ", argv[i]);
	}
	Tcl_AppendPrintfToObj(errObj, "or -%s", argv[i]);
        Tcl_SetObjResult(interp, errObj);
	Tcl_DStringFree(&ds);
	Tcl_Free((void *)argv);
    }
    Tcl_SetErrno(EINVAL);
    return TCL_ERROR;
}

/*
 *----------------------------------------------------------------------
 *
 * Tcl_GetChannelOption --
 *
 *	Gets a mode associated with an IO channel. If the optionName arg is
 *	non NULL, retrieves the value of that option. If the optionName arg is
 *	NULL, retrieves a list of alternating option names and values for the
 *	given channel.
 *
 * Results:
 *	A standard Tcl result. Also sets the supplied DString to the string
 *	value of the option(s) returned.
 *
 * Side effects:
 *	None.
 *
 *----------------------------------------------------------------------
 */

int
Tcl_GetChannelOption(
    Tcl_Interp *interp,		/* For error reporting - can be NULL. */
    Tcl_Channel chan,		/* Channel on which to get option. */
    const char *optionName,	/* Option to get. */
    Tcl_DString *dsPtr)		/* Where to store value(s). */
{
    size_t len;			/* Length of optionName string. */
    char optionVal[128];	/* Buffer for sprintf. */
    Channel *chanPtr = (Channel *) chan;
    ChannelState *statePtr = chanPtr->state;
				/* State info for channel */
    int flags;

    /*
     * Disallow options on dead channels -- channels that have been closed but
     * not yet been deallocated. Such channels can be found if the exit
     * handler for channel cleanup has run but the channel is still registered
     * in an interpreter.
     */

    if (CheckForDeadChannel(interp, statePtr)) {
	return TCL_ERROR;
    }

    /*
     * This operation should occur at the top of a channel stack.
     */

    chanPtr = statePtr->topChanPtr;

    /*
     * If we are in the middle of a background copy, use the saved flags.
     */

    if (statePtr->csPtrR) {
	flags = statePtr->csPtrR->readFlags;
    } else if (statePtr->csPtrW) {
	flags = statePtr->csPtrW->writeFlags;
    } else {
	flags = statePtr->flags;
    }

    /*
     * If the optionName is NULL it means that we want a list of all options
     * and values.
     */

    if (optionName == NULL) {
	len = 0;
    } else {
	len = strlen(optionName);
    }

    if (len == 0 || HaveOpt(2, "-blocking")) {
	if (len == 0) {
	    Tcl_DStringAppendElement(dsPtr, "-blocking");
	}
	Tcl_DStringAppendElement(dsPtr,
		(flags & CHANNEL_NONBLOCKING) ? "0" : "1");
	if (len > 0) {
	    return TCL_OK;
	}
    }
    if (len == 0 || HaveOpt(7, "-buffering")) {
	if (len == 0) {
	    Tcl_DStringAppendElement(dsPtr, "-buffering");
	}
	if (flags & CHANNEL_LINEBUFFERED) {
	    Tcl_DStringAppendElement(dsPtr, "line");
	} else if (flags & CHANNEL_UNBUFFERED) {
	    Tcl_DStringAppendElement(dsPtr, "none");
	} else {
	    Tcl_DStringAppendElement(dsPtr, "full");
	}
	if (len > 0) {
	    return TCL_OK;
	}
    }
    if (len == 0 || HaveOpt(7, "-buffersize")) {
	if (len == 0) {
	    Tcl_DStringAppendElement(dsPtr, "-buffersize");
	}
	TclFormatInt(optionVal, statePtr->bufSize);
	Tcl_DStringAppendElement(dsPtr, optionVal);
	if (len > 0) {
	    return TCL_OK;
	}
    }
    if (len == 0 || HaveOpt(2, "-encoding")) {
	if (len == 0) {
	    Tcl_DStringAppendElement(dsPtr, "-encoding");
	}
	if (statePtr->encoding == NULL) {
	    Tcl_DStringAppendElement(dsPtr, "binary");
	} else {
	    Tcl_DStringAppendElement(dsPtr,
		    Tcl_GetEncodingName(statePtr->encoding));
	}
	if (len > 0) {
	    return TCL_OK;
	}
    }
    if (len == 0 || HaveOpt(2, "-eofchar")) {
	char buf[4] = "";
	if (len == 0) {
	    Tcl_DStringAppendElement(dsPtr, "-eofchar");
	}
	if ((flags & TCL_READABLE) && (statePtr->inEofChar != 0)) {
	    sprintf(buf, "%c", statePtr->inEofChar);
	}
	if (len > 0) {
		Tcl_DStringAppend(dsPtr, buf, TCL_INDEX_NONE);
	    return TCL_OK;
	}
	Tcl_DStringAppendElement(dsPtr, buf);
    }
    if (len == 0 || HaveOpt(1, "-encodingpass")) {
	if (len == 0) {
	    Tcl_DStringAppendElement(dsPtr, "-encodingpass");
	}
	Tcl_DStringAppendElement(dsPtr,
		(flags & CHANNEL_ENCODING_STRICT) ? "0" : "1");
	if (len > 0) {
	    return TCL_OK;
	}
    }
    if (len == 0 || HaveOpt(1, "-encodingstrict")) {
	if (len == 0) {
	    Tcl_DStringAppendElement(dsPtr, "-encodingstrict");
	}
	Tcl_DStringAppendElement(dsPtr,
		(flags & CHANNEL_ENCODING_STRICT) ? "1" : "0");
	if (len > 0) {
	    return TCL_OK;
	}
    }
    if (len == 0 || HaveOpt(1, "-translation")) {
	if (len == 0) {
	    Tcl_DStringAppendElement(dsPtr, "-translation");
	}
	if (((flags & (TCL_READABLE|TCL_WRITABLE)) ==
		(TCL_READABLE|TCL_WRITABLE)) && (len == 0)) {
	    Tcl_DStringStartSublist(dsPtr);
	}
	if (flags & TCL_READABLE) {
	    if (statePtr->inputTranslation == TCL_TRANSLATE_AUTO) {
		Tcl_DStringAppendElement(dsPtr, "auto");
	    } else if (statePtr->inputTranslation == TCL_TRANSLATE_CR) {
		Tcl_DStringAppendElement(dsPtr, "cr");
	    } else if (statePtr->inputTranslation == TCL_TRANSLATE_CRLF) {
		Tcl_DStringAppendElement(dsPtr, "crlf");
	    } else {
		Tcl_DStringAppendElement(dsPtr, "lf");
	    }
	}
	if (flags & TCL_WRITABLE) {
	    if (statePtr->outputTranslation == TCL_TRANSLATE_AUTO) {
		Tcl_DStringAppendElement(dsPtr, "auto");
	    } else if (statePtr->outputTranslation == TCL_TRANSLATE_CR) {
		Tcl_DStringAppendElement(dsPtr, "cr");
	    } else if (statePtr->outputTranslation == TCL_TRANSLATE_CRLF) {
		Tcl_DStringAppendElement(dsPtr, "crlf");
	    } else {
		Tcl_DStringAppendElement(dsPtr, "lf");
	    }
	}
	if (!(flags & (TCL_READABLE|TCL_WRITABLE))) {
	    /*
	     * Not readable or writable (e.g. server socket)
	     */

	    Tcl_DStringAppendElement(dsPtr, "auto");
	}
	if (((flags & (TCL_READABLE|TCL_WRITABLE)) ==
		(TCL_READABLE|TCL_WRITABLE)) && (len == 0)) {
	    Tcl_DStringEndSublist(dsPtr);
	}
	if (len > 0) {
	    return TCL_OK;
	}
    }

    if (chanPtr->typePtr->getOptionProc != NULL) {
	/*
	 * Let the driver specific handle additional options and result code
	 * and message.
	 */

	return chanPtr->typePtr->getOptionProc(chanPtr->instanceData, interp,
		optionName, dsPtr);
    } else {
	/*
	 * No driver specific options case.
	 */

	if (len == 0) {
	    return TCL_OK;
	}
	return Tcl_BadChannelOption(interp, optionName, NULL);
    }
}

/*
 *---------------------------------------------------------------------------
 *
 * Tcl_SetChannelOption --
 *
 *	Sets an option on a channel.
 *
 * Results:
 *	A standard Tcl result. On error, sets interp's result object if
 *	interp is not NULL.
 *
 * Side effects:
 *	May modify an option on a device.
 *
 *---------------------------------------------------------------------------
 */

int
Tcl_SetChannelOption(
    Tcl_Interp *interp,		/* For error reporting - can be NULL. */
    Tcl_Channel chan,		/* Channel on which to set mode. */
    const char *optionName,	/* Which option to set? */
    const char *newValue)	/* New value for option. */
{
    Channel *chanPtr = (Channel *) chan;
				/* The real IO channel. */
    ChannelState *statePtr = chanPtr->state;
				/* State info for channel */
    size_t len;			/* Length of optionName string. */
    Tcl_Size argc;
    const char **argv = NULL;

    /*
     * If the channel is in the middle of a background copy, fail.
     */

    if (statePtr->csPtrR || statePtr->csPtrW) {
	if (interp) {
	    Tcl_SetObjResult(interp, Tcl_NewStringObj(
                    "unable to set channel options: background copy in"
                    " progress", TCL_INDEX_NONE));
	}
	return TCL_ERROR;
    }

    /*
     * Disallow options on dead channels -- channels that have been closed but
     * not yet been deallocated. Such channels can be found if the exit
     * handler for channel cleanup has run but the channel is still registered
     * in an interpreter.
     */

    if (CheckForDeadChannel(NULL, statePtr)) {
	return TCL_ERROR;
    }

    /*
     * This operation should occur at the top of a channel stack.
     */

    chanPtr = statePtr->topChanPtr;

    len = strlen(optionName);

    if (HaveOpt(2, "-blocking")) {
	int newMode;

	if (Tcl_GetBoolean(interp, newValue, &newMode) == TCL_ERROR) {
	    return TCL_ERROR;
	}
	if (newMode) {
	    newMode = TCL_MODE_BLOCKING;
	} else {
	    newMode = TCL_MODE_NONBLOCKING;
	}
	return SetBlockMode(interp, chanPtr, newMode);
    } else if (HaveOpt(7, "-buffering")) {
	len = strlen(newValue);
	if ((newValue[0] == 'f') && (strncmp(newValue, "full", len) == 0)) {
	    ResetFlag(statePtr, CHANNEL_UNBUFFERED | CHANNEL_LINEBUFFERED);
	} else if ((newValue[0] == 'l') &&
		(strncmp(newValue, "line", len) == 0)) {
	    ResetFlag(statePtr, CHANNEL_UNBUFFERED);
	    SetFlag(statePtr, CHANNEL_LINEBUFFERED);
	} else if ((newValue[0] == 'n') &&
		(strncmp(newValue, "none", len) == 0)) {
	    ResetFlag(statePtr, CHANNEL_LINEBUFFERED);
	    SetFlag(statePtr, CHANNEL_UNBUFFERED);
	} else if (interp) {
            Tcl_SetObjResult(interp, Tcl_NewStringObj(
                    "bad value for -buffering: must be one of"
                    " full, line, or none", TCL_INDEX_NONE));
            return TCL_ERROR;
	}
	return TCL_OK;
    } else if (HaveOpt(7, "-buffersize")) {
	Tcl_WideInt newBufferSize;
	Tcl_Obj obj;
	int code;

	obj.refCount = 1;
	obj.bytes = (char *)newValue;
	obj.length = strlen(newValue);
	obj.typePtr = NULL;

	code = Tcl_GetWideIntFromObj(interp, &obj, &newBufferSize);
	TclFreeInternalRep(&obj);

	if (code == TCL_ERROR) {
	    return TCL_ERROR;
	}
	Tcl_SetChannelBufferSize(chan, newBufferSize);
	return TCL_OK;
    } else if (HaveOpt(2, "-encoding")) {
	Tcl_Encoding encoding;

	if ((newValue[0] == '\0') || (strcmp(newValue, "binary") == 0)) {
	    encoding = NULL;
	} else {
	    encoding = Tcl_GetEncoding(interp, newValue);
	    if (encoding == NULL) {
		return TCL_ERROR;
	    }
	}

	/*
	 * When the channel has an escape sequence driven encoding such as
	 * iso2022, the terminated escape sequence must write to the buffer.
	 */

	if ((statePtr->encoding != NULL)
		&& !(statePtr->outputEncodingFlags & TCL_ENCODING_START)
		&& (CheckChannelErrors(statePtr, TCL_WRITABLE) == 0)) {
	    statePtr->outputEncodingFlags |= TCL_ENCODING_END;
	    WriteChars(chanPtr, "", 0);
	}
	Tcl_FreeEncoding(statePtr->encoding);
	statePtr->encoding = encoding;
	statePtr->inputEncodingState = NULL;
	statePtr->inputEncodingFlags = TCL_ENCODING_START;
	statePtr->outputEncodingState = NULL;
	statePtr->outputEncodingFlags = TCL_ENCODING_START;
	ResetFlag(statePtr, CHANNEL_NEED_MORE_DATA|CHANNEL_ENCODING_ERROR);
	UpdateInterest(chanPtr);
	return TCL_OK;
    } else if (HaveOpt(2, "-eofchar")) {
	if (!newValue[0] || (!(newValue[0] & 0x80) && (!newValue[1]
#ifndef TCL_NO_DEPRECATED
		|| !strcmp(newValue+1, " {}")
#endif
		))) {
	    if (GotFlag(statePtr, TCL_READABLE)) {
		statePtr->inEofChar = newValue[0];
	    }
	} else {
	    if (interp) {
		Tcl_SetObjResult(interp, Tcl_NewStringObj(
			"bad value for -eofchar: must be non-NUL ASCII"
			" character", TCL_INDEX_NONE));
	    }
	    Tcl_Free((void *)argv);
	    return TCL_ERROR;
	}
	if (argv != NULL) {
	    Tcl_Free((void *)argv);
	}

	/*
	 * [Bug 930851] Reset EOF and BLOCKED flags. Changing the character
	 * which signals eof can transform a current eof condition into a 'go
	 * ahead'. Ditto for blocked.
	 */

	if (GotFlag(statePtr, CHANNEL_EOF)) {
	    statePtr->inputEncodingFlags |= TCL_ENCODING_START;
	}
	ResetFlag(statePtr, CHANNEL_EOF|CHANNEL_STICKY_EOF|CHANNEL_BLOCKED);
	statePtr->inputEncodingFlags &= ~TCL_ENCODING_END;
	return TCL_OK;
    } else if (HaveOpt(1, "-encodingpass")) {
	int newMode;

	if (Tcl_GetBoolean(interp, newValue, &newMode) == TCL_ERROR) {
	    return TCL_ERROR;
	}
	if (newMode) {
	} else {
	    SetFlag(statePtr, CHANNEL_ENCODING_STRICT);
	}
	ResetFlag(statePtr, CHANNEL_NEED_MORE_DATA|CHANNEL_ENCODING_ERROR);
	return TCL_OK;
    } else if (HaveOpt(1, "-encodingstrict")) {
	int newMode;

	if (Tcl_GetBoolean(interp, newValue, &newMode) == TCL_ERROR) {
	    return TCL_ERROR;
	}
	if (newMode) {
	    SetFlag(statePtr, CHANNEL_ENCODING_STRICT);
	} else {
	    ResetFlag(statePtr, CHANNEL_ENCODING_STRICT);
	}
	ResetFlag(statePtr, CHANNEL_NEED_MORE_DATA|CHANNEL_ENCODING_ERROR);
	return TCL_OK;
    } else if (HaveOpt(1, "-translation")) {
	const char *readMode, *writeMode;

	if (Tcl_SplitList(interp, newValue, &argc, &argv) == TCL_ERROR) {
	    return TCL_ERROR;
	}

	if (argc == 1) {
	    readMode = GotFlag(statePtr, TCL_READABLE) ? argv[0] : NULL;
	    writeMode = GotFlag(statePtr, TCL_WRITABLE) ? argv[0] : NULL;
	} else if (argc == 2) {
	    readMode = GotFlag(statePtr, TCL_READABLE) ? argv[0] : NULL;
	    writeMode = GotFlag(statePtr, TCL_WRITABLE) ? argv[1] : NULL;
	} else {
	    if (interp) {
		Tcl_SetObjResult(interp, Tcl_NewStringObj(
			"bad value for -translation: must be a one or two"
			" element list", TCL_INDEX_NONE));
	    }
	    Tcl_Free((void *)argv);
	    return TCL_ERROR;
	}

	if (readMode) {
	    TclEolTranslation translation;

	    if (*readMode == '\0') {
		translation = statePtr->inputTranslation;
	    } else if (strcmp(readMode, "auto") == 0) {
		translation = TCL_TRANSLATE_AUTO;
	    } else if (strcmp(readMode, "binary") == 0) {
		translation = TCL_TRANSLATE_LF;
		statePtr->inEofChar = 0;
		Tcl_FreeEncoding(statePtr->encoding);
		statePtr->encoding = NULL;
	    } else if (strcmp(readMode, "lf") == 0) {
		translation = TCL_TRANSLATE_LF;
	    } else if (strcmp(readMode, "cr") == 0) {
		translation = TCL_TRANSLATE_CR;
	    } else if (strcmp(readMode, "crlf") == 0) {
		translation = TCL_TRANSLATE_CRLF;
	    } else if (strcmp(readMode, "platform") == 0) {
		translation = TCL_PLATFORM_TRANSLATION;
	    } else {
		if (interp) {
		    Tcl_SetObjResult(interp, Tcl_NewStringObj(
			    "bad value for -translation: must be one of "
                            "auto, binary, cr, lf, crlf, or platform", TCL_INDEX_NONE));
		}
		Tcl_Free((void *)argv);
		return TCL_ERROR;
	    }

	    /*
	     * Reset the EOL flags since we need to look at any buffered data
	     * to see if the new translation mode allows us to complete the
	     * line.
	     */

	    if (translation != statePtr->inputTranslation) {
		statePtr->inputTranslation = translation;
		ResetFlag(statePtr, INPUT_SAW_CR | CHANNEL_NEED_MORE_DATA);
		UpdateInterest(chanPtr);
	    }
	}
	if (writeMode) {
	    if (*writeMode == '\0') {
		/* Do nothing. */
	    } else if (strcmp(writeMode, "auto") == 0) {
		/*
		 * This is a hack to get TCP sockets to produce output in CRLF
		 * mode if they are being set into AUTO mode. A better
		 * solution for achieving this effect will be coded later.
		 */

		if (strcmp(Tcl_ChannelName(chanPtr->typePtr), "tcp") == 0) {
		    statePtr->outputTranslation = TCL_TRANSLATE_CRLF;
		} else {
		    statePtr->outputTranslation = TCL_PLATFORM_TRANSLATION;
		}
	    } else if (strcmp(writeMode, "binary") == 0) {
		statePtr->outputTranslation = TCL_TRANSLATE_LF;
		Tcl_FreeEncoding(statePtr->encoding);
		statePtr->encoding = NULL;
	    } else if (strcmp(writeMode, "lf") == 0) {
		statePtr->outputTranslation = TCL_TRANSLATE_LF;
	    } else if (strcmp(writeMode, "cr") == 0) {
		statePtr->outputTranslation = TCL_TRANSLATE_CR;
	    } else if (strcmp(writeMode, "crlf") == 0) {
		statePtr->outputTranslation = TCL_TRANSLATE_CRLF;
	    } else if (strcmp(writeMode, "platform") == 0) {
		statePtr->outputTranslation = TCL_PLATFORM_TRANSLATION;
	    } else {
		if (interp) {
		    Tcl_SetObjResult(interp, Tcl_NewStringObj(
			    "bad value for -translation: must be one of "
                            "auto, binary, cr, lf, crlf, or platform", TCL_INDEX_NONE));
		}
		Tcl_Free((void *)argv);
		return TCL_ERROR;
	    }
	}
	Tcl_Free((void *)argv);
	return TCL_OK;
    } else if (chanPtr->typePtr->setOptionProc != NULL) {
	return chanPtr->typePtr->setOptionProc(chanPtr->instanceData, interp,
		optionName, newValue);
    } else {
	return Tcl_BadChannelOption(interp, optionName, NULL);
    }

    return TCL_OK;
}

/*
 *----------------------------------------------------------------------
 *
 * CleanupChannelHandlers --
 *
 *	Removes channel handlers that refer to the supplied interpreter, so
 *	that if the actual channel is not closed now, these handlers will not
 *	run on subsequent events on the channel. This would be erroneous,
 *	because the interpreter no longer has a reference to this channel.
 *
 * Results:
 *	None.
 *
 * Side effects:
 *	Removes channel handlers.
 *
 *----------------------------------------------------------------------
 */

static void
CleanupChannelHandlers(
    Tcl_Interp *interp,
    Channel *chanPtr)
{
    ChannelState *statePtr = chanPtr->state;
				/* State info for channel */
    EventScriptRecord *sPtr, *prevPtr, *nextPtr;

    /*
     * Remove fileevent records on this channel that refer to the given
     * interpreter.
     */

    for (sPtr = statePtr->scriptRecordPtr, prevPtr = NULL;
	    sPtr != NULL; sPtr = nextPtr) {
	nextPtr = sPtr->nextPtr;
	if (sPtr->interp == interp) {
	    if (prevPtr == NULL) {
		statePtr->scriptRecordPtr = nextPtr;
	    } else {
		prevPtr->nextPtr = nextPtr;
	    }

	    Tcl_DeleteChannelHandler((Tcl_Channel) chanPtr,
		    TclChannelEventScriptInvoker, sPtr);

	    TclDecrRefCount(sPtr->scriptPtr);
	    Tcl_Free(sPtr);
	} else {
	    prevPtr = sPtr;
	}
    }
}

/*
 *----------------------------------------------------------------------
 *
 * Tcl_NotifyChannel --
 *
 *	This procedure is called by a channel driver when a driver detects an
 *	event on a channel. This procedure is responsible for actually
 *	handling the event by invoking any channel handler callbacks.
 *
 * Results:
 *	None.
 *
 * Side effects:
 *	Whatever the channel handler callback procedure does.
 *
 *----------------------------------------------------------------------
 */

void
Tcl_NotifyChannel(
    Tcl_Channel channel,	/* Channel that detected an event. */
    int mask)			/* OR'ed combination of TCL_READABLE,
				 * TCL_WRITABLE, or TCL_EXCEPTION: indicates
				 * which events were detected. */
{
    Channel *chanPtr = (Channel *) channel;
    ChannelState *statePtr = chanPtr->state;
				/* State info for channel */
    ChannelHandler *chPtr;
    ThreadSpecificData *tsdPtr = TCL_TSD_INIT(&dataKey);
    NextChannelHandler nh;
    Channel *upChanPtr;
    const Tcl_ChannelType *upTypePtr;

    /*
     * In contrast to the other API functions this procedure walks towards the
     * top of a stack and not down from it.
     *
     * The channel calling this procedure is the one who generated the event,
     * and thus does not take part in handling it. IOW, its HandlerProc is not
     * called, instead we begin with the channel above it.
     *
     * This behaviour also allows the transformation channels to generate
     * their own events and pass them upward.
     */

    while (mask && (chanPtr->upChanPtr != NULL)) {
	Tcl_DriverHandlerProc *upHandlerProc;

	upChanPtr = chanPtr->upChanPtr;
	upTypePtr = upChanPtr->typePtr;
	upHandlerProc = Tcl_ChannelHandlerProc(upTypePtr);
	if (upHandlerProc != NULL) {
	    mask = upHandlerProc(upChanPtr->instanceData, mask);
	}

	/*
	 * ELSE: Ignore transformations which are unable to handle the event
	 * coming from below. Assume that they don't change the mask and pass
	 * it on.
	 */

	chanPtr = upChanPtr;
    }

    channel = (Tcl_Channel) chanPtr;

    /*
     * Here we have either reached the top of the stack or the mask is empty.
     * We break out of the procedure if it is the latter.
     */

    if (!mask) {
	return;
    }

    /*
     * We are now above the topmost channel in a stack and have events left.
     * Now call the channel handlers as usual.
     *
     * Preserve the channel struct in case the script closes it.
     */

    TclChannelPreserve((Tcl_Channel)channel);
    Tcl_Preserve(statePtr);

    /*
     * Avoid processing if the channel owner has been changed.
     */
    if (statePtr->managingThread != Tcl_GetCurrentThread()) {
	goto done;
    }

    /*
     * If we are flushing in the background, be sure to call FlushChannel for
     * writable events. Note that we have to discard the writable event so we
     * don't call any write handlers before the flush is complete.
     */

    if (GotFlag(statePtr, BG_FLUSH_SCHEDULED) && (mask & TCL_WRITABLE)) {
	if (0 == FlushChannel(NULL, chanPtr, 1)) {
	    mask &= ~TCL_WRITABLE;
	}
    }

    /*
     * Add this invocation to the list of recursive invocations of
     * Tcl_NotifyChannel.
     */

    nh.nextHandlerPtr = NULL;
    nh.nestedHandlerPtr = tsdPtr->nestedHandlerPtr;
    tsdPtr->nestedHandlerPtr = &nh;

    for (chPtr = statePtr->chPtr; chPtr != NULL; ) {
	/*
	 * If this channel handler is interested in any of the events that
	 * have occurred on the channel, invoke its procedure.
	 */

	if ((chPtr->mask & mask) != 0) {
	    nh.nextHandlerPtr = chPtr->nextPtr;
	    chPtr->proc(chPtr->clientData, chPtr->mask & mask);
	    chPtr = nh.nextHandlerPtr;
	} else {
	    chPtr = chPtr->nextPtr;
	}

	/*
	 * Stop if the channel owner has been changed in-between.
	 */
	if (chanPtr->state->managingThread != Tcl_GetCurrentThread()) {
	    goto done;
	}
    }

    /*
     * Update the notifier interest, since it may have changed after invoking
     * event handlers. Skip that if the channel was deleted in the call to the
     * channel handler.
     */

    if (chanPtr->typePtr != NULL) {
	/*
	 * TODO: This call may not be needed.  If a handler induced a
	 * change in interest, that handler should have made its own
	 * UpdateInterest() call, one would think.
	 */
	UpdateInterest(chanPtr);
    }

done:
    Tcl_Release(statePtr);
    TclChannelRelease(channel);

    tsdPtr->nestedHandlerPtr = nh.nestedHandlerPtr;
}

/*
 *----------------------------------------------------------------------
 *
 * UpdateInterest --
 *
 *	Arrange for the notifier to call us back at appropriate times based on
 *	the current state of the channel.
 *
 * Results:
 *	None.
 *
 * Side effects:
 *	May schedule a timer or driver handler.
 *
 *----------------------------------------------------------------------
 */

static void
UpdateInterest(
    Channel *chanPtr)		/* Channel to update. */
{
    ChannelState *statePtr = chanPtr->state;
				/* State info for channel */
    int mask = statePtr->interestMask;

    if (chanPtr->typePtr == NULL) {
	/* Do not update interest on a closed channel */
	return;
    }

    /*
     * If there are flushed buffers waiting to be written, then we need to
     * watch for the channel to become writable.
     */

    if (GotFlag(statePtr, BG_FLUSH_SCHEDULED)) {
	mask |= TCL_WRITABLE;
    }

    /*
     * If there is data in the input queue, and we aren't waiting for more
     * data, then we need to schedule a timer so we don't block in the
     * notifier. Also, cancel the read interest so we don't get duplicate
     * events.
     */

    if (mask & TCL_READABLE) {
	if (!GotFlag(statePtr, CHANNEL_NEED_MORE_DATA)
		&& (statePtr->inQueueHead != NULL)
		&& IsBufferReady(statePtr->inQueueHead)) {
	    mask &= ~TCL_READABLE;

	    /*
	     * Andreas Kupries, April 11, 2003
	     *
	     * Some operating systems (Solaris 2.6 and higher (but not Solaris
	     * 2.5, go figure)) generate READABLE and EXCEPTION events when
	     * select()'ing [*] on a plain file, even if EOF was not yet
	     * reached. This is a problem in the following situation:
	     *
	     * - An extension asks to get both READABLE and EXCEPTION events.
	     * - It reads data into a buffer smaller than the buffer used by
	     *	 Tcl itself.
	     * - It does not process all events in the event queue, but only
	     *	 one, at least in some situations.
	     *
	     * In that case we can get into a situation where
	     *
	     * - Tcl drops READABLE here, because it has data in its own
	     *	 buffers waiting to be read by the extension.
	     * - A READABLE event is synthesized via timer.
	     * - The OS still reports the EXCEPTION condition on the file.
	     * - And the extension gets the EXCEPTION event first, and handles
	     *	 this as EOF.
	     *
	     * End result ==> Premature end of reading from a file.
	     *
	     * The concrete example is 'Expect', and its [expect] command
	     * (and at the C-level, deep in the bowels of Expect,
	     * 'exp_get_next_event'. See marker 'SunOS' for commentary in
	     * that function too).
	     *
	     * [*] As the Tcl notifier does. See also for marker 'SunOS' in
	     * file 'exp_event.c' of Expect.
	     *
	     * Our solution here is to drop the interest in the EXCEPTION
	     * events too. This compiles on all platforms, and also passes the
	     * testsuite on all of them.
	     */

	    mask &= ~TCL_EXCEPTION;

	    if (!statePtr->timer) {
		statePtr->timer = Tcl_CreateTimerHandler(SYNTHETIC_EVENT_TIME,
                        ChannelTimerProc, chanPtr);
	    }
	}
    }

    if (!statePtr->timer
	&& mask & TCL_WRITABLE
	&& GotFlag(statePtr, CHANNEL_NONBLOCKING)) {

	statePtr->timer = Tcl_CreateTimerHandler(SYNTHETIC_EVENT_TIME,
	    ChannelTimerProc,chanPtr);
    }


    ChanWatch(chanPtr, mask);
}

/*
 *----------------------------------------------------------------------
 *
 * ChannelTimerProc --
 *
 *	Timer handler scheduled by UpdateInterest to monitor the channel
 *	buffers until they are empty.
 *
 * Results:
 *	None.
 *
 * Side effects:
 *	May invoke channel handlers.
 *
 *----------------------------------------------------------------------
 */

static void
ChannelTimerProc(
    void *clientData)
{
    Channel *chanPtr = (Channel *)clientData;

    /* State info for channel */
    ChannelState *statePtr = chanPtr->state;

	/* Preserve chanPtr to guard against deallocation in Tcl_NotifyChannel. */
    TclChannelPreserve((Tcl_Channel)chanPtr);
    Tcl_Preserve(statePtr);
    statePtr->timer = NULL;
    if (statePtr->interestMask & TCL_WRITABLE
	&& GotFlag(statePtr, CHANNEL_NONBLOCKING)
	&& !GotFlag(statePtr, BG_FLUSH_SCHEDULED)
	) {
	/*
	 * Restart the timer in case a channel handler reenters the event loop
	 * before UpdateInterest gets called by Tcl_NotifyChannel.
	 */
	statePtr->timer = Tcl_CreateTimerHandler(SYNTHETIC_EVENT_TIME,
                ChannelTimerProc,chanPtr);
	Tcl_NotifyChannel((Tcl_Channel) chanPtr, TCL_WRITABLE);
    }

    /* The channel may have just been closed from within Tcl_NotifyChannel */
    if (!GotFlag(statePtr, CHANNEL_INCLOSE)) {
	if (!GotFlag(statePtr, CHANNEL_NEED_MORE_DATA)
		&& (statePtr->interestMask & TCL_READABLE)
		&& (statePtr->inQueueHead != NULL)
		&& IsBufferReady(statePtr->inQueueHead)) {
	    /*
	     * Restart the timer in case a channel handler reenters the event loop
	     * before UpdateInterest gets called by Tcl_NotifyChannel.
	     */

	    statePtr->timer = Tcl_CreateTimerHandler(SYNTHETIC_EVENT_TIME,
		    ChannelTimerProc,chanPtr);
	    Tcl_NotifyChannel((Tcl_Channel) chanPtr, TCL_READABLE);
	} else {
	    UpdateInterest(chanPtr);
	}
    }

    Tcl_Release(statePtr);
    TclChannelRelease((Tcl_Channel)chanPtr);
}

/*
 *----------------------------------------------------------------------
 *
 * Tcl_CreateChannelHandler --
 *
 *	Arrange for a given procedure to be invoked whenever the channel
 *	indicated by the chanPtr arg becomes readable or writable.
 *
 * Results:
 *	None.
 *
 * Side effects:
 *	From now on, whenever the I/O channel given by chanPtr becomes ready
 *	in the way indicated by mask, proc will be invoked. See the manual
 *	entry for details on the calling sequence to proc. If there is already
 *	an event handler for chan, proc and clientData, then the mask will be
 *	updated.
 *
 *----------------------------------------------------------------------
 */

void
Tcl_CreateChannelHandler(
    Tcl_Channel chan,		/* The channel to create the handler for. */
    int mask,			/* OR'ed combination of TCL_READABLE,
				 * TCL_WRITABLE, and TCL_EXCEPTION: indicates
				 * conditions under which proc should be
				 * called. Use 0 to disable a registered
				 * handler. */
    Tcl_ChannelProc *proc,	/* Procedure to call for each selected
				 * event. */
    void *clientData)	/* Arbitrary data to pass to proc. */
{
    ChannelHandler *chPtr;
    Channel *chanPtr = (Channel *) chan;
    ChannelState *statePtr = chanPtr->state;
				/* State info for channel */

    /*
     * Check whether this channel handler is not already registered. If it is
     * not, create a new record, else reuse existing record (smash current
     * values).
     */

    for (chPtr = statePtr->chPtr; chPtr != NULL; chPtr = chPtr->nextPtr) {
	if ((chPtr->chanPtr == chanPtr) && (chPtr->proc == proc) &&
		(chPtr->clientData == clientData)) {
	    break;
	}
    }
    if (chPtr == NULL) {
	chPtr = (ChannelHandler *)Tcl_Alloc(sizeof(ChannelHandler));
	chPtr->mask = 0;
	chPtr->proc = proc;
	chPtr->clientData = clientData;
	chPtr->chanPtr = chanPtr;
	chPtr->nextPtr = statePtr->chPtr;
	statePtr->chPtr = chPtr;
    }

    /*
     * The remainder of the initialization below is done regardless of whether
     * this is a new record or a modification of an old one.
     */

    chPtr->mask = mask;

    /*
     * Recompute the interest mask for the channel - this call may actually be
     * disabling an existing handler.
     */

    statePtr->interestMask = 0;
    for (chPtr = statePtr->chPtr; chPtr != NULL; chPtr = chPtr->nextPtr) {
	statePtr->interestMask |= chPtr->mask;
    }

    UpdateInterest(statePtr->topChanPtr);
}

/*
 *----------------------------------------------------------------------
 *
 * Tcl_DeleteChannelHandler --
 *
 *	Cancel a previously arranged callback arrangement for an IO channel.
 *
 * Results:
 *	None.
 *
 * Side effects:
 *	If a callback was previously registered for this chan, proc and
 *	clientData, it is removed and the callback will no longer be called
 *	when the channel becomes ready for IO.
 *
 *----------------------------------------------------------------------
 */

void
Tcl_DeleteChannelHandler(
    Tcl_Channel chan,		/* The channel for which to remove the
				 * callback. */
    Tcl_ChannelProc *proc,	/* The procedure in the callback to delete. */
    void *clientData)	/* The client data in the callback to
				 * delete. */
{
    ThreadSpecificData *tsdPtr = TCL_TSD_INIT(&dataKey);
    ChannelHandler *chPtr, *prevChPtr;
    Channel *chanPtr = (Channel *) chan;
    ChannelState *statePtr = chanPtr->state;
				/* State info for channel */
    NextChannelHandler *nhPtr;

    /*
     * Find the entry and the previous one in the list.
     */

    for (prevChPtr = NULL, chPtr = statePtr->chPtr; chPtr != NULL;
	    chPtr = chPtr->nextPtr) {
	if ((chPtr->chanPtr == chanPtr) && (chPtr->clientData == clientData)
		&& (chPtr->proc == proc)) {
	    break;
	}
	prevChPtr = chPtr;
    }

    /*
     * If not found, return without doing anything.
     */

    if (chPtr == NULL) {
	return;
    }

    /*
     * If Tcl_NotifyChannel is about to process this handler, tell it to
     * process the next one instead - we are going to delete *this* one.
     */

    for (nhPtr = tsdPtr->nestedHandlerPtr; nhPtr != NULL;
	    nhPtr = nhPtr->nestedHandlerPtr) {
	if (nhPtr->nextHandlerPtr == chPtr) {
	    nhPtr->nextHandlerPtr = chPtr->nextPtr;
	}
    }

    /*
     * Splice it out of the list of channel handlers.
     */

    if (prevChPtr == NULL) {
	statePtr->chPtr = chPtr->nextPtr;
    } else {
	prevChPtr->nextPtr = chPtr->nextPtr;
    }
    Tcl_Free(chPtr);

    /*
     * Recompute the interest list for the channel, so that infinite loops
     * will not result if Tcl_DeleteChannelHandler is called inside an event.
     */

    statePtr->interestMask = 0;
    for (chPtr = statePtr->chPtr; chPtr != NULL; chPtr = chPtr->nextPtr) {
	statePtr->interestMask |= chPtr->mask;
    }

    UpdateInterest(statePtr->topChanPtr);
}

/*
 *----------------------------------------------------------------------
 *
 * DeleteScriptRecord --
 *
 *	Delete a script record for this combination of channel, interp and
 *	mask.
 *
 * Results:
 *	None.
 *
 * Side effects:
 *	Deletes a script record and cancels a channel event handler.
 *
 *----------------------------------------------------------------------
 */

static void
DeleteScriptRecord(
    Tcl_Interp *interp,		/* Interpreter in which script was to be
				 * executed. */
    Channel *chanPtr,		/* The channel for which to delete the script
				 * record (if any). */
    int mask)			/* Events in mask must exactly match mask of
				 * script to delete. */
{
    ChannelState *statePtr = chanPtr->state;
				/* State info for channel */
    EventScriptRecord *esPtr, *prevEsPtr;

    for (esPtr = statePtr->scriptRecordPtr, prevEsPtr = NULL; esPtr != NULL;
	    prevEsPtr = esPtr, esPtr = esPtr->nextPtr) {
	if ((esPtr->interp == interp) && (esPtr->mask == mask)) {
	    if (esPtr == statePtr->scriptRecordPtr) {
		statePtr->scriptRecordPtr = esPtr->nextPtr;
	    } else {
		CLANG_ASSERT(prevEsPtr);
		prevEsPtr->nextPtr = esPtr->nextPtr;
	    }

	    Tcl_DeleteChannelHandler((Tcl_Channel) chanPtr,
		    TclChannelEventScriptInvoker, esPtr);

	    TclDecrRefCount(esPtr->scriptPtr);
	    Tcl_Free(esPtr);

	    break;
	}
    }
}

/*
 *----------------------------------------------------------------------
 *
 * CreateScriptRecord --
 *
 *	Creates a record to store a script to be executed when a specific
 *	event fires on a specific channel.
 *
 * Results:
 *	None.
 *
 * Side effects:
 *	Causes the script to be stored for later execution.
 *
 *----------------------------------------------------------------------
 */

static void
CreateScriptRecord(
    Tcl_Interp *interp,		/* Interpreter in which to execute the stored
				 * script. */
    Channel *chanPtr,		/* Channel for which script is to be stored */
    int mask,			/* Set of events for which script will be
				 * invoked. */
    Tcl_Obj *scriptPtr)		/* Pointer to script object. */
{
    ChannelState *statePtr = chanPtr->state;
				/* State info for channel */
    EventScriptRecord *esPtr;
    int makeCH;

    for (esPtr=statePtr->scriptRecordPtr; esPtr!=NULL; esPtr=esPtr->nextPtr) {
	if ((esPtr->interp == interp) && (esPtr->mask == mask)) {
	    TclDecrRefCount(esPtr->scriptPtr);
	    esPtr->scriptPtr = NULL;
	    break;
	}
    }

    makeCH = (esPtr == NULL);

    if (makeCH) {
	esPtr = (EventScriptRecord *)Tcl_Alloc(sizeof(EventScriptRecord));
    }

    /*
     * Initialize the structure before calling Tcl_CreateChannelHandler,
     * because a reflected channel calling 'chan postevent' aka
     * 'Tcl_NotifyChannel' in its 'watch'Proc will invoke
     * 'TclChannelEventScriptInvoker' immediately, and we do not wish it to
     * see uninitialized memory and crash. See [Bug 2918110].
     */

    esPtr->chanPtr = chanPtr;
    esPtr->interp = interp;
    esPtr->mask = mask;
    Tcl_IncrRefCount(scriptPtr);
    esPtr->scriptPtr = scriptPtr;

    if (makeCH) {
	esPtr->nextPtr = statePtr->scriptRecordPtr;
	statePtr->scriptRecordPtr = esPtr;

	Tcl_CreateChannelHandler((Tcl_Channel) chanPtr, mask,
		TclChannelEventScriptInvoker, esPtr);
    }
}

/*
 *----------------------------------------------------------------------
 *
 * TclChannelEventScriptInvoker --
 *
 *	Invokes a script scheduled by "fileevent" for when the channel becomes
 *	ready for IO. This function is invoked by the channel handler which
 *	was created by the Tcl "fileevent" command.
 *
 * Results:
 *	None.
 *
 * Side effects:
 *	Whatever the script does.
 *
 *----------------------------------------------------------------------
 */

void
TclChannelEventScriptInvoker(
    void *clientData,	/* The script+interp record. */
    TCL_UNUSED(int) /*mask*/)
{
    EventScriptRecord *esPtr = (EventScriptRecord *)clientData;
				/* The event script + interpreter to eval it
				 * in. */
    Channel *chanPtr = esPtr->chanPtr;
				/* The channel for which this handler is
				 * registered. */
    Tcl_Interp *interp = esPtr->interp;
				/* Interpreter in which to eval the script. */
    int mask = esPtr->mask;
    int result;			/* Result of call to eval script. */

    /*
     * Be sure event executed in managed channel (covering bugs similar [f583715154]).
     */
    assert(chanPtr->state->managingThread == Tcl_GetCurrentThread());

    /*
     * We must preserve the interpreter so we can report errors on it later.
     * Note that we do not need to preserve the channel because that is done
     * by Tcl_NotifyChannel before calling channel handlers.
     */

    Tcl_Preserve(interp);
    TclChannelPreserve((Tcl_Channel)chanPtr);
    result = Tcl_EvalObjEx(interp, esPtr->scriptPtr, TCL_EVAL_GLOBAL);

    /*
     * On error, cause a background error and remove the channel handler and
     * the script record.
     *
     * NOTE: Must delete channel handler before causing the background error
     * because the background error may want to reinstall the handler.
     */

    if (result != TCL_OK) {
	if (chanPtr->typePtr != NULL) {
	    DeleteScriptRecord(interp, chanPtr, mask);
	}
	Tcl_BackgroundException(interp, result);
    }
    TclChannelRelease((Tcl_Channel)chanPtr);
    Tcl_Release(interp);
}

/*
 *----------------------------------------------------------------------
 *
 * Tcl_FileEventObjCmd --
 *
 *	This procedure implements the "fileevent" Tcl command. See the user
 *	documentation for details on what it does. This command is based on
 *	the Tk command "fileevent" which in turn is based on work contributed
 *	by Mark Diekhans.
 *
 * Results:
 *	A standard Tcl result.
 *
 * Side effects:
 *	May create a channel handler for the specified channel.
 *
 *----------------------------------------------------------------------
 */

int
Tcl_FileEventObjCmd(
    TCL_UNUSED(void *),
    Tcl_Interp *interp,		/* Interpreter in which the channel for which
				 * to create the handler is found. */
    int objc,			/* Number of arguments. */
    Tcl_Obj *const objv[])	/* Argument objects. */
{
    Channel *chanPtr;		/* The channel to create the handler for. */
    ChannelState *statePtr;	/* State info for channel */
    Tcl_Channel chan;		/* The opaque type for the channel. */
    const char *chanName;
    int modeIndex;		/* Index of mode argument. */
    int mask;
    static const char *const modeOptions[] = {"readable", "writable", NULL};
    static const int maskArray[] = {TCL_READABLE, TCL_WRITABLE};

    if ((objc != 3) && (objc != 4)) {
	Tcl_WrongNumArgs(interp, 1, objv, "channelId event ?script?");
	return TCL_ERROR;
    }
    if (Tcl_GetIndexFromObj(interp, objv[2], modeOptions, "event name", 0,
	    &modeIndex) != TCL_OK) {
	return TCL_ERROR;
    }
    mask = maskArray[modeIndex];

    chanName = TclGetString(objv[1]);
    chan = Tcl_GetChannel(interp, chanName, NULL);
    if (chan == NULL) {
	return TCL_ERROR;
    }
    chanPtr = (Channel *) chan;
    statePtr = chanPtr->state;
    if (GotFlag(statePtr, mask) == 0) {
	Tcl_SetObjResult(interp, Tcl_ObjPrintf("channel is not %s",
		(mask == TCL_READABLE) ? "readable" : "writable"));
	return TCL_ERROR;
    }

    /*
     * If we are supposed to return the script, do so.
     */

    if (objc == 3) {
	EventScriptRecord *esPtr;

	for (esPtr = statePtr->scriptRecordPtr; esPtr != NULL;
		esPtr = esPtr->nextPtr) {
	    if ((esPtr->interp == interp) && (esPtr->mask == mask)) {
		Tcl_SetObjResult(interp, esPtr->scriptPtr);
		break;
	    }
	}
	return TCL_OK;
    }

    /*
     * If we are supposed to delete a stored script, do so.
     */

    if (*(TclGetString(objv[3])) == '\0') {
	DeleteScriptRecord(interp, chanPtr, mask);
	return TCL_OK;
    }

    /*
     * Make the script record that will link between the event and the script
     * to invoke. This also creates a channel event handler which will
     * evaluate the script in the supplied interpreter.
     */

    CreateScriptRecord(interp, chanPtr, mask, objv[3]);

    return TCL_OK;
}

/*
 *----------------------------------------------------------------------
 *
 * ZeroTransferTimerProc --
 *
 *	Timer handler scheduled by TclCopyChannel so that -command is
 *	called asynchronously even when -size is 0.
 *
 * Results:
 *	None.
 *
 * Side effects:
 *	Calls CopyData for -command invocation.
 *
 *----------------------------------------------------------------------
 */

static void
ZeroTransferTimerProc(
    void *clientData)
{
    /* calling CopyData with mask==0 still implies immediate invocation of the
     *  -command callback, and completion of the fcopy.
     */
    CopyData((CopyState *)clientData, 0);
}

/*
 *----------------------------------------------------------------------
 *
 * TclCopyChannel --
 *
 *	This routine copies data from one channel to another, either
 *	synchronously or asynchronously. If a command script is supplied, the
 *	operation runs in the background. The script is invoked when the copy
 *	completes. Otherwise the function waits until the copy is completed
 *	before returning.
 *
 * Results:
 *	A standard Tcl result.
 *
 * Side effects:
 *	May schedule a background copy operation that causes both channels to
 *	be marked busy.
 *
 *----------------------------------------------------------------------
 */

int
TclCopyChannel(
    Tcl_Interp *interp,		/* Current interpreter. */
    Tcl_Channel inChan,		/* Channel to read from. */
    Tcl_Channel outChan,	/* Channel to write to. */
    long long toRead,		/* Amount of data to copy, or -1 for all. */
    Tcl_Obj *cmdPtr)		/* Pointer to script to execute or NULL. */
{
    Channel *inPtr = (Channel *) inChan;
    Channel *outPtr = (Channel *) outChan;
    ChannelState *inStatePtr, *outStatePtr;
    int readFlags, writeFlags;
    CopyState *csPtr;
    int nonBlocking = (cmdPtr) ? CHANNEL_NONBLOCKING : 0;
    int moveBytes;

    inStatePtr = inPtr->state;
    outStatePtr = outPtr->state;

    if (BUSY_STATE(inStatePtr, TCL_READABLE)) {
	if (interp) {
	    Tcl_SetObjResult(interp, Tcl_ObjPrintf(
                    "channel \"%s\" is busy", Tcl_GetChannelName(inChan)));
	}
	return TCL_ERROR;
    }
    if (BUSY_STATE(outStatePtr, TCL_WRITABLE)) {
	if (interp) {
	    Tcl_SetObjResult(interp, Tcl_ObjPrintf(
                    "channel \"%s\" is busy", Tcl_GetChannelName(outChan)));
	}
	return TCL_ERROR;
    }

    readFlags = inStatePtr->flags;
    writeFlags = outStatePtr->flags;

    /*
     * Set up the blocking mode appropriately. Background copies need
     * non-blocking channels. Foreground copies need blocking channels. If
     * there is an error, restore the old blocking mode.
     */

    if (nonBlocking != (readFlags & CHANNEL_NONBLOCKING)) {
	if (SetBlockMode(interp, inPtr, nonBlocking ?
		TCL_MODE_NONBLOCKING : TCL_MODE_BLOCKING) != TCL_OK) {
	    return TCL_ERROR;
	}
    }
    if ((inPtr!=outPtr) && (nonBlocking!=(writeFlags&CHANNEL_NONBLOCKING)) &&
	    (SetBlockMode(NULL, outPtr, nonBlocking ?
		    TCL_MODE_NONBLOCKING : TCL_MODE_BLOCKING) != TCL_OK) &&
	    (nonBlocking != (readFlags & CHANNEL_NONBLOCKING))) {
	SetBlockMode(NULL, inPtr, (readFlags & CHANNEL_NONBLOCKING)
		? TCL_MODE_NONBLOCKING : TCL_MODE_BLOCKING);
	return TCL_ERROR;
    }

    /*
     * Make sure the output side is unbuffered.
     */

    ResetFlag(outStatePtr, CHANNEL_LINEBUFFERED);
    SetFlag(outStatePtr, CHANNEL_UNBUFFERED);

    /*
     * Test for conditions where we know we can just move bytes from input
     * channel to output channel with no transformation or even examination
     * of the bytes themselves.
     */

    moveBytes = inStatePtr->inEofChar == '\0'	/* No eofChar to stop input */
	    && inStatePtr->inputTranslation == TCL_TRANSLATE_LF
	    && outStatePtr->outputTranslation == TCL_TRANSLATE_LF
	    && inStatePtr->encoding == outStatePtr->encoding
	    && (inStatePtr->flags & TCL_ENCODING_STRICT) != TCL_ENCODING_STRICT;

    /*
     * Allocate a new CopyState to maintain info about the current copy in
     * progress. This structure will be deallocated when the copy is
     * completed.
     */

    csPtr = (CopyState *)Tcl_Alloc(offsetof(CopyState, buffer) + 1U + !moveBytes * inStatePtr->bufSize);
    csPtr->bufSize = !moveBytes * inStatePtr->bufSize;
    csPtr->readPtr = inPtr;
    csPtr->writePtr = outPtr;
    csPtr->readFlags = readFlags;
    csPtr->writeFlags = writeFlags;
    csPtr->toRead = toRead;
    csPtr->total = (Tcl_WideInt) 0;
    csPtr->interp = interp;
    if (cmdPtr) {
	Tcl_IncrRefCount(cmdPtr);
    }
    csPtr->cmdPtr = cmdPtr;

    inStatePtr->csPtrR  = csPtr;
    outStatePtr->csPtrW = csPtr;

    if (moveBytes) {
	return MoveBytes(csPtr);
    }

    /*
     * Special handling of -size 0 async transfers, so that the -command is
     * still called asynchronously.
     */

    if ((nonBlocking == CHANNEL_NONBLOCKING) && (toRead == 0)) {
        Tcl_CreateTimerHandler(0, ZeroTransferTimerProc, csPtr);
        return 0;
    }

    /*
     * Start copying data between the channels.
     */

    return CopyData(csPtr, 0);
}

/*
 *----------------------------------------------------------------------
 *
 * CopyData --
 *
 *	This function implements the lowest level of the copying mechanism for
 *	TclCopyChannel.
 *
 * Results:
 *	Returns TCL_OK on success, else TCL_ERROR.
 *
 * Side effects:
 *	Moves data between channels, may create channel handlers.
 *
 *----------------------------------------------------------------------
 */

static void
MBCallback(
    CopyState *csPtr,
    Tcl_Obj *errObj)
{
    Tcl_Obj *cmdPtr = Tcl_DuplicateObj(csPtr->cmdPtr);
    Tcl_WideInt total = csPtr->total;
    Tcl_Interp *interp = csPtr->interp;
    int code;

    Tcl_IncrRefCount(cmdPtr);
    StopCopy(csPtr);

    /* TODO: What if cmdPtr is not a list?! */

    Tcl_ListObjAppendElement(NULL, cmdPtr, Tcl_NewWideIntObj(total));
    if (errObj) {
	Tcl_ListObjAppendElement(NULL, cmdPtr, errObj);
    }

    Tcl_Preserve(interp);
    code = Tcl_EvalObjEx(interp, cmdPtr, TCL_EVAL_GLOBAL);
    if (code != TCL_OK) {
	Tcl_BackgroundException(interp, code);
    }
    Tcl_Release(interp);
    TclDecrRefCount(cmdPtr);
}

static void
MBError(
    CopyState *csPtr,
    int mask,
    int errorCode)
{
    Tcl_Channel inChan = (Tcl_Channel) csPtr->readPtr;
    Tcl_Channel outChan = (Tcl_Channel) csPtr->writePtr;
    Tcl_Obj *errObj;

    Tcl_SetErrno(errorCode);

    errObj = Tcl_ObjPrintf( "error %sing \"%s\": %s",
	    (mask & TCL_READABLE) ? "read" : "writ",
	    Tcl_GetChannelName((mask & TCL_READABLE) ? inChan : outChan),
	    Tcl_PosixError(csPtr->interp));

    if (csPtr->cmdPtr) {
	MBCallback(csPtr, errObj);
    } else {
	Tcl_SetObjResult(csPtr->interp, errObj);
	StopCopy(csPtr);
    }
}

static void
MBEvent(
    void *clientData,
    int mask)
{
    CopyState *csPtr = (CopyState *) clientData;
    Tcl_Channel inChan = (Tcl_Channel) csPtr->readPtr;
    Tcl_Channel outChan = (Tcl_Channel) csPtr->writePtr;
    ChannelState *inStatePtr = csPtr->readPtr->state;

    if (mask & TCL_WRITABLE) {
	Tcl_DeleteChannelHandler(inChan, MBEvent, csPtr);
	Tcl_DeleteChannelHandler(outChan, MBEvent, csPtr);
	switch (MBWrite(csPtr)) {
	case TCL_OK:
	    MBCallback(csPtr, NULL);
	    break;
	case TCL_CONTINUE:
	    Tcl_CreateChannelHandler(inChan, TCL_READABLE, MBEvent, csPtr);
	    break;
	}
    } else if (mask & TCL_READABLE) {
	if (TCL_OK == MBRead(csPtr)) {
	    /* When at least one full buffer is present, stop reading. */
	    if (IsBufferFull(inStatePtr->inQueueHead)
		    || !Tcl_InputBlocked(inChan)) {
		Tcl_DeleteChannelHandler(inChan, MBEvent, csPtr);
	    }

	    /* Successful read -- set up to write the bytes we read */
	    Tcl_CreateChannelHandler(outChan, TCL_WRITABLE, MBEvent, csPtr);
	}
    }
}

static int
MBRead(
    CopyState *csPtr)
{
    ChannelState *inStatePtr = csPtr->readPtr->state;
    ChannelBuffer *bufPtr = inStatePtr->inQueueHead;
    int code;

    if (bufPtr && BytesLeft(bufPtr) > 0) {
	return TCL_OK;
    }

    code = GetInput(inStatePtr->topChanPtr);
    if (code == 0 || GotFlag(inStatePtr, CHANNEL_BLOCKED)) {
	return TCL_OK;
    } else {
	MBError(csPtr, TCL_READABLE, code);
	return TCL_ERROR;
    }
}

static int
MBWrite(
    CopyState *csPtr)
{
    ChannelState *inStatePtr = csPtr->readPtr->state;
    ChannelState *outStatePtr = csPtr->writePtr->state;
    ChannelBuffer *bufPtr = inStatePtr->inQueueHead;
    ChannelBuffer *tail = NULL;
    int code;
    Tcl_WideInt inBytes = 0;

    /* Count up number of bytes waiting in the input queue */
    while (bufPtr) {
	inBytes += BytesLeft(bufPtr);
	tail = bufPtr;
	if (csPtr->toRead != -1 && csPtr->toRead < inBytes) {
	    /* Queue has enough bytes to complete the copy */
	    break;
	}
	bufPtr = bufPtr->nextPtr;
    }

    if (bufPtr) {
	/* Split the overflowing buffer in two */
	int extra = (int) (inBytes - csPtr->toRead);
	/* Note that going with int for extra assumes that inBytes is not too
	 * much over toRead to require a wide itself. If that gets violated
	 * then the calculations involving extra must be made wide too.
	 *
	 * Noted with Win32/MSVC debug build treating the warning (possible of
	 * data in long long to int conversion) as error.
	 */

	bufPtr = AllocChannelBuffer(extra);

	tail->nextAdded -= extra;
	memcpy(InsertPoint(bufPtr), InsertPoint(tail), extra);
	bufPtr->nextAdded += extra;
	bufPtr->nextPtr = tail->nextPtr;
	tail->nextPtr = NULL;
	inBytes = csPtr->toRead;
    }

    /* Update the byte counts */
    if (csPtr->toRead != -1) {
	csPtr->toRead -= inBytes;
    }
    csPtr->total += inBytes;

    /* Move buffers from input to output channels */
    if (outStatePtr->outQueueTail) {
	outStatePtr->outQueueTail->nextPtr = inStatePtr->inQueueHead;
    } else {
	outStatePtr->outQueueHead = inStatePtr->inQueueHead;
    }
    outStatePtr->outQueueTail = tail;
    inStatePtr->inQueueHead = bufPtr;
    if (inStatePtr->inQueueTail == tail) {
	inStatePtr->inQueueTail = bufPtr;
    }
    if (bufPtr == NULL) {
	inStatePtr->inQueueTail = NULL;
    }

    code = FlushChannel(csPtr->interp, outStatePtr->topChanPtr, 0);
    if (code) {
	MBError(csPtr, TCL_WRITABLE, code);
	return TCL_ERROR;
    }
    if (csPtr->toRead == 0 || GotFlag(inStatePtr, CHANNEL_EOF)) {
	return TCL_OK;
    }
    return TCL_CONTINUE;
}

static int
MoveBytes(
    CopyState *csPtr)		/* State of copy operation. */
{
    ChannelState *outStatePtr = csPtr->writePtr->state;
    ChannelBuffer *bufPtr = outStatePtr->curOutPtr;
    int errorCode;

    if (bufPtr && BytesLeft(bufPtr)) {
	/* If we start with unflushed bytes in the destination
	 * channel, flush them out of the way first. */

	errorCode = FlushChannel(csPtr->interp, outStatePtr->topChanPtr, 0);
	if (errorCode != 0) {
	    MBError(csPtr, TCL_WRITABLE, errorCode);
	    return TCL_ERROR;
	}
    }

    if (csPtr->cmdPtr) {
	Tcl_Channel inChan = (Tcl_Channel) csPtr->readPtr;
	Tcl_CreateChannelHandler(inChan, TCL_READABLE, MBEvent, csPtr);
	return TCL_OK;
    }

    while (1) {
	int code;

	if (TCL_ERROR == MBRead(csPtr)) {
	    return TCL_ERROR;
	}
	code = MBWrite(csPtr);
	if (code == TCL_OK) {
	    Tcl_SetObjResult(csPtr->interp, Tcl_NewWideIntObj(csPtr->total));
	    StopCopy(csPtr);
	    return TCL_OK;
	}
	if (code == TCL_ERROR) {
	    return TCL_ERROR;
	}
	/* code == TCL_CONTINUE --> continue the loop */
    }
    return TCL_OK;	/* Silence compiler warnings */
}

static int
CopyData(
    CopyState *csPtr,		/* State of copy operation. */
    int mask)			/* Current channel event flags. */
{
    Tcl_Interp *interp;
    Tcl_Obj *cmdPtr, *errObj = NULL, *bufObj = NULL, *msg = NULL;
    Tcl_Channel inChan, outChan;
    ChannelState *inStatePtr, *outStatePtr;
    int result = TCL_OK, size;
    Tcl_Size sizeb;
    Tcl_WideInt total;
    const char *buffer;
    int inBinary, outBinary, sameEncoding;
				/* Encoding control */
    int underflow;		/* Input underflow */

    inChan	= (Tcl_Channel) csPtr->readPtr;
    outChan	= (Tcl_Channel) csPtr->writePtr;
    inStatePtr	= csPtr->readPtr->state;
    outStatePtr	= csPtr->writePtr->state;
    interp	= csPtr->interp;
    cmdPtr	= csPtr->cmdPtr;

    /*
     * Copy the data the slow way, using the translation mechanism.
     *
     * Note: We have make sure that we use the topmost channel in a stack for
     * the copying. The caller uses Tcl_GetChannel to access it, and thus gets
     * the bottom of the stack.
     */

    inBinary = (inStatePtr->encoding == NULL);
    outBinary = (outStatePtr->encoding == NULL);
    sameEncoding = inStatePtr->encoding == outStatePtr->encoding
	    && (inStatePtr->flags & TCL_ENCODING_STRICT) != TCL_ENCODING_STRICT;

    if (!(inBinary || sameEncoding)) {
	TclNewObj(bufObj);
	Tcl_IncrRefCount(bufObj);
    }

    while (csPtr->toRead != (Tcl_WideInt) 0) {
	/*
	 * Check for unreported background errors.
	 */

	Tcl_GetChannelError(inChan, &msg);
	if ((inStatePtr->unreportedError != 0) || (msg != NULL)) {
	    Tcl_SetErrno(inStatePtr->unreportedError);
	    inStatePtr->unreportedError = 0;
	    goto readError;
	} else if (inStatePtr->flags & CHANNEL_ENCODING_ERROR) {
	    Tcl_SetErrno(EILSEQ);
	    inStatePtr->flags &= ~CHANNEL_ENCODING_ERROR;
	    goto readError;
	}
	Tcl_GetChannelError(outChan, &msg);
	if ((outStatePtr->unreportedError != 0) || (msg != NULL)) {
	    Tcl_SetErrno(outStatePtr->unreportedError);
	    outStatePtr->unreportedError = 0;
	    goto writeError;
	} else if (outStatePtr->flags & CHANNEL_ENCODING_ERROR) {
	    Tcl_SetErrno(EILSEQ);
	    outStatePtr->flags &= ~CHANNEL_ENCODING_ERROR;
	    goto writeError;
	}

	if (cmdPtr && (mask == 0)) {
	    /*
	     * In async mode, we skip reading synchronously and fake an
	     * underflow instead to prime the readable fileevent.
	     */

	    size = 0;
	    underflow = 1;
	} else {
	    /*
	     * Read up to bufSize bytes.
	     */

	    if ((csPtr->toRead == (Tcl_WideInt) -1)
                    || (csPtr->toRead > (Tcl_WideInt) csPtr->bufSize)) {
		sizeb = csPtr->bufSize;
	    } else {
		sizeb = csPtr->toRead;
	    }

	    if (inBinary || sameEncoding) {
		size = DoRead(inStatePtr->topChanPtr, csPtr->buffer, sizeb,
                              !GotFlag(inStatePtr, CHANNEL_NONBLOCKING));
	    } else {
		size = DoReadChars(inStatePtr->topChanPtr, bufObj, sizeb,
			0 /* No append */);
	    }
	    underflow = (size >= 0) && ((size_t)size < sizeb);	/* Input underflow */
	}

	if (size < 0) {
	readError:
	    if (interp) {
		TclNewObj(errObj);
		Tcl_AppendStringsToObj(errObj, "error reading \"",
			Tcl_GetChannelName(inChan), "\": ", NULL);
		if (msg != NULL) {
		    Tcl_AppendObjToObj(errObj, msg);
		} else {
		    Tcl_AppendStringsToObj(errObj, Tcl_PosixError(interp),
			    NULL);
		}
	    }
	    if (msg != NULL) {
		Tcl_DecrRefCount(msg);
	    }
	    break;
	} else if (underflow) {
	    /*
	     * We had an underflow on the read side. If we are at EOF, and not
	     * in the synchronous part of an asynchronous fcopy, then the
	     * copying is done, otherwise set up a channel handler to detect
	     * when the channel becomes readable again.
	     */

	    if ((size == 0) && Tcl_Eof(inChan) && !(cmdPtr && (mask == 0))) {
		break;
	    }
	    if (cmdPtr && (!Tcl_Eof(inChan) || (mask == 0)) &&
                !(mask & TCL_READABLE)) {
		if (mask & TCL_WRITABLE) {
		    Tcl_DeleteChannelHandler(outChan, CopyEventProc, csPtr);
		}
		Tcl_CreateChannelHandler(inChan, TCL_READABLE, CopyEventProc,
			csPtr);
	    }
	    if (size == 0) {
		if (!GotFlag(inStatePtr, CHANNEL_NONBLOCKING)) {
		    /*
		     * We allowed a short read.  Keep trying.
		     */

		    continue;
		}
		if (bufObj != NULL) {
		    TclDecrRefCount(bufObj);
		    bufObj = NULL;
		}
		return TCL_OK;
	    }
	}

	/*
	 * Now write the buffer out.
	 */

	if (inBinary || sameEncoding) {
	    buffer = csPtr->buffer;
	    sizeb = size;
	} else {
	    buffer = Tcl_GetStringFromObj(bufObj, &sizeb);
	}

	if (outBinary || sameEncoding) {
	    sizeb = WriteBytes(outStatePtr->topChanPtr, buffer, sizeb);
	} else {
	    sizeb = WriteChars(outStatePtr->topChanPtr, buffer, sizeb);
	}

	/*
	 * [Bug 2895565]. At this point 'size' still contains the number of
	 * bytes or characters which have been read. We keep this to later to
	 * update the totals and toRead information, see marker (UP) below. We
	 * must not overwrite it with 'sizeb', which is the number of written
	 * bytes or characters, and both EOL translation and encoding
	 * conversion may have changed this number unpredictably in relation
	 * to 'size' (It can be smaller or larger, in the latter case able to
	 * drive toRead below -1, causing infinite looping). Completely
	 * unsuitable for updating totals and toRead.
	 */

	if (sizeb == TCL_INDEX_NONE) {
	writeError:
	    if (interp) {
		TclNewObj(errObj);
		Tcl_AppendStringsToObj(errObj, "error writing \"",
			Tcl_GetChannelName(outChan), "\": ", NULL);
		if (msg != NULL) {
		    Tcl_AppendObjToObj(errObj, msg);
		} else {
		    Tcl_AppendStringsToObj(errObj, Tcl_PosixError(interp),
			    NULL);
		}
	    }
	    if (msg != NULL) {
		Tcl_DecrRefCount(msg);
	    }
	    break;
	}

	/*
	 * Update the current byte count. Do it now so the count is valid
	 * before a return or break takes us out of the loop. The invariant at
	 * the top of the loop should be that csPtr->toRead holds the number
	 * of bytes left to copy.
	 */

	if (csPtr->toRead != -1) {
	    csPtr->toRead -= size;
	}
	csPtr->total += size;

	/*
	 * Break loop if EOF && (size>0)
	 */

	if (Tcl_Eof(inChan)) {
	    break;
	}

	/*
	 * Check to see if the write is happening in the background. If so,
	 * stop copying and wait for the channel to become writable again.
	 * After input underflow we already installed a readable handler
	 * therefore we don't need a writable handler.
	 */

	if (!underflow && GotFlag(outStatePtr, BG_FLUSH_SCHEDULED)) {
	    if (!(mask & TCL_WRITABLE)) {
		if (mask & TCL_READABLE) {
		    Tcl_DeleteChannelHandler(inChan, CopyEventProc, csPtr);
		}
		Tcl_CreateChannelHandler(outChan, TCL_WRITABLE,
			CopyEventProc, csPtr);
	    }
	    if (bufObj != NULL) {
		TclDecrRefCount(bufObj);
		bufObj = NULL;
	    }
	    return TCL_OK;
	}

	/*
	 * For background copies, we only do one buffer per invocation so we
	 * don't starve the rest of the system.
	 */

	if (cmdPtr && (csPtr->toRead != 0)) {
	    /*
	     * The first time we enter this code, there won't be a channel
	     * handler established yet, so do it here.
	     */

	    if (mask == 0) {
		Tcl_CreateChannelHandler(outChan, TCL_WRITABLE, CopyEventProc,
			csPtr);
	    }
	    if (bufObj != NULL) {
		TclDecrRefCount(bufObj);
		bufObj = NULL;
	    }
	    return TCL_OK;
	}
    } /* while */

    if (bufObj != NULL) {
	TclDecrRefCount(bufObj);
	bufObj = NULL;
    }

    /*
     * Make the callback or return the number of bytes transferred. The local
     * total is used because StopCopy frees csPtr.
     */

    total = csPtr->total;
    if (cmdPtr && interp) {
	int code;

	/*
	 * Get a private copy of the command so we can mutate it by adding
	 * arguments. Note that StopCopy frees our saved reference to the
	 * original command obj.
	 */

	cmdPtr = Tcl_DuplicateObj(cmdPtr);
	Tcl_IncrRefCount(cmdPtr);
	StopCopy(csPtr);
	Tcl_Preserve(interp);

	Tcl_ListObjAppendElement(interp, cmdPtr, Tcl_NewWideIntObj(total));
	if (errObj) {
	    Tcl_ListObjAppendElement(interp, cmdPtr, errObj);
	}
	code = Tcl_EvalObjEx(interp, cmdPtr, TCL_EVAL_GLOBAL);
	if (code != TCL_OK) {
	    Tcl_BackgroundException(interp, code);
	    result = TCL_ERROR;
	}
	TclDecrRefCount(cmdPtr);
	Tcl_Release(interp);
    } else {
	StopCopy(csPtr);
	if (interp) {
	    if (errObj) {
		Tcl_SetObjResult(interp, errObj);
		result = TCL_ERROR;
	    } else {
		Tcl_ResetResult(interp);
		Tcl_SetObjResult(interp, Tcl_NewWideIntObj(total));
	    }
	}
    }
    return result;
}

/*
 *----------------------------------------------------------------------
 *
 * DoRead --
 *
 *	Stores up to "bytesToRead" bytes in memory pointed to by "dst".
 *	These bytes come from reading the channel "chanPtr" and
 *	performing the configured translations.  No encoding conversions
 *	are applied to the bytes being read.
 *
 * Results:
 *	The number of bytes actually stored (<= bytesToRead),
 * 	or TCL_INDEX_NONE if there is an error in reading the channel.  Use
 * 	Tcl_GetErrno() to retrieve the error code for the error
 *	that occurred.
 *
 *	The number of bytes stored can be less than the number
 * 	requested when
 *	  - EOF is reached on the channel; or
 *	  - the channel is non-blocking, and we've read all we can
 *	    without blocking.
 *	  - a channel reading error occurs (and we return TCL_INDEX_NONE)
 *
 * Side effects:
 *	May cause input to be buffered.
 *
 *----------------------------------------------------------------------
 */

static int
DoRead(
    Channel *chanPtr,		/* The channel from which to read. */
    char *dst,			/* Where to store input read. */
    Tcl_Size bytesToRead,		/* Maximum number of bytes to read. */
    int allowShortReads)	/* Allow half-blocking (pipes,sockets) */
{
    ChannelState *statePtr = chanPtr->state;
    char *p = dst;

    /*
     * Early out when we know a read will get the eofchar.
     *
     * NOTE: This seems to be a bug.  The special handling for
     * a zero-char read request ought to come first.  As coded
     * the EOF due to eofchar has distinguishing behavior from
     * the EOF due to reported EOF on the underlying device, and
     * that seems undesirable.  However recent history indicates
     * that new inconsistent behavior in a patchlevel has problems
     * too.  Keep on keeping on for now.
     */

    if (GotFlag(statePtr, CHANNEL_ENCODING_ERROR)) {
	UpdateInterest(chanPtr);
	Tcl_SetErrno(EILSEQ);
	return -1;
    }
    if (GotFlag(statePtr, CHANNEL_STICKY_EOF)) {
	SetFlag(statePtr, CHANNEL_EOF);
	assert(statePtr->inputEncodingFlags & TCL_ENCODING_END);
	assert(!GotFlag(statePtr, CHANNEL_BLOCKED|INPUT_SAW_CR));

	/* TODO: Don't need this call */
	UpdateInterest(chanPtr);
	return 0;
    }

    /*
     * Special handling for zero-char read request.
     */

    if (bytesToRead == 0) {
	if (GotFlag(statePtr, CHANNEL_EOF)) {
	    statePtr->inputEncodingFlags |= TCL_ENCODING_START;
	}
	ResetFlag(statePtr, CHANNEL_BLOCKED|CHANNEL_EOF);
	statePtr->inputEncodingFlags &= ~TCL_ENCODING_END;
	/* TODO: Don't need this call */
	UpdateInterest(chanPtr);
	return 0;
    }

    TclChannelPreserve((Tcl_Channel)chanPtr);
    while (bytesToRead) {
	/*
	 * Each pass through the loop is intended to process up to one channel
	 * buffer.
	 */

	int bytesRead, bytesWritten;
	ChannelBuffer *bufPtr = statePtr->inQueueHead;

	/*
	 * Don't read more data if we have what we need.
	 */

	while (!bufPtr ||			/* We got no buffer!   OR */
		(!IsBufferFull(bufPtr) && 	/* Our buffer has room AND */
		((size_t)BytesLeft(bufPtr) < bytesToRead))) {
						/* Not enough bytes in it yet
						 * to fill the dst */
	    int code;

	moreData:
	    code = GetInput(chanPtr);
	    bufPtr = statePtr->inQueueHead;

	    assert(bufPtr != NULL);

	    if (GotFlag(statePtr, CHANNEL_EOF|CHANNEL_BLOCKED)) {
		/*
		 * Further reads cannot do any more.
		 */

		break;
	    }

	    if (code) {
		/*
	     * Read error
	     */

		UpdateInterest(chanPtr);
		TclChannelRelease((Tcl_Channel)chanPtr);
		return -1;
	    }

	    assert(IsBufferFull(bufPtr));
	}

	assert(bufPtr != NULL);

	bytesRead = BytesLeft(bufPtr);
	bytesWritten = bytesToRead;

	TranslateInputEOL(statePtr, p, RemovePoint(bufPtr),
		&bytesWritten, &bytesRead);
	bufPtr->nextRemoved += bytesRead;
	p += bytesWritten;
	bytesToRead -= bytesWritten;

	if (!IsBufferEmpty(bufPtr)) {
	    /*
	     * Buffer is not empty.  How can that be?
	     *
	     * 0) We stopped early because we got all the bytes we were
	     *    seeking. That's fine.
	     */

	    if (bytesToRead == 0) {
		break;
	    }

	    /*
	     * 1) We're @EOF because we saw eof char, or there was an encoding error.
	     */

	    if (GotFlag(statePtr, CHANNEL_STICKY_EOF|CHANNEL_ENCODING_ERROR)) {
		break;
	    }

	    /*
	     * 2) The buffer holds a \r while in CRLF translation, followed by
	     *    the end of the buffer.
	     */

	    assert(statePtr->inputTranslation == TCL_TRANSLATE_CRLF);
	    assert(RemovePoint(bufPtr)[0] == '\r');
	    assert(BytesLeft(bufPtr) == 1);

	    if (bufPtr->nextPtr == NULL) {
		/*
		 * There's no more buffered data...
		 */

		if (GotFlag(statePtr, CHANNEL_EOF)) {
		    /*
		     * ...and there never will be.
		     */

		    *p++ = '\r';
		    bytesToRead--;
		    bufPtr->nextRemoved++;
		} else if (GotFlag(statePtr, CHANNEL_BLOCKED)) {
		    /*
		     * ...and we cannot get more now.
		     */

		    SetFlag(statePtr, CHANNEL_NEED_MORE_DATA);
		    break;
		} else {
		    /*
		     * ...so we need to get some.
		     */

		    goto moreData;
		}
	    }

	    if (bufPtr->nextPtr) {
		/*
		 * There's a next buffer.  Shift orphan \r to it.
		 */

		ChannelBuffer *nextPtr = bufPtr->nextPtr;

		nextPtr->nextRemoved -= 1;
		RemovePoint(nextPtr)[0] = '\r';
		bufPtr->nextRemoved++;
	    }
	}

	if (IsBufferEmpty(bufPtr)) {
	    statePtr->inQueueHead = bufPtr->nextPtr;
	    if (statePtr->inQueueHead == NULL) {
		statePtr->inQueueTail = NULL;
	    }
	    RecycleBuffer(statePtr, bufPtr, 0);
	    bufPtr = statePtr->inQueueHead;
	}

	if ((GotFlag(statePtr, CHANNEL_NONBLOCKING) || allowShortReads)
		&& GotFlag(statePtr, CHANNEL_BLOCKED)) {
	    break;
	}

	/*
	 * When there's no buffered data to read, and we're at EOF, escape to
	 * the caller.
	 */

	if (GotFlag(statePtr, CHANNEL_EOF)
		&& (bufPtr == NULL || IsBufferEmpty(bufPtr))) {
	    break;
	}
    }
    if (bytesToRead == 0) {
	ResetFlag(statePtr, CHANNEL_BLOCKED);
    }

    assert(!GotFlag(statePtr, CHANNEL_EOF)
	    || GotFlag(statePtr, CHANNEL_STICKY_EOF)
	    || GotFlag(statePtr, CHANNEL_ENCODING_ERROR)
	    || Tcl_InputBuffered((Tcl_Channel)chanPtr) == 0);
    assert(!(GotFlag(statePtr, CHANNEL_EOF|CHANNEL_BLOCKED)
	    == (CHANNEL_EOF|CHANNEL_BLOCKED)));
    UpdateInterest(chanPtr);
    TclChannelRelease((Tcl_Channel)chanPtr);
    return (int)(p - dst);
}

/*
 *----------------------------------------------------------------------
 *
 * CopyEventProc --
 *
 *	This routine is invoked as a channel event handler for the background
 *	copy operation. It is just a trivial wrapper around the CopyData
 *	routine.
 *
 * Results:
 *	None.
 *
 * Side effects:
 *	None.
 *
 *----------------------------------------------------------------------
 */

static void
CopyEventProc(
    void *clientData,
    int mask)
{
    (void) CopyData((CopyState *)clientData, mask);
}

/*
 *----------------------------------------------------------------------
 *
 * StopCopy --
 *
 *	This routine halts a copy that is in progress.
 *
 * Results:
 *	None.
 *
 * Side effects:
 *	Removes any pending channel handlers and restores the blocking and
 *	buffering modes of the channels. The CopyState is freed.
 *
 *----------------------------------------------------------------------
 */

static void
StopCopy(
    CopyState *csPtr)		/* State for bg copy to stop . */
{
    ChannelState *inStatePtr, *outStatePtr;
    Tcl_Channel inChan, outChan;

    int nonBlocking;

    if (!csPtr) {
	return;
    }

    inChan = (Tcl_Channel) csPtr->readPtr;
    outChan = (Tcl_Channel) csPtr->writePtr;
    inStatePtr = csPtr->readPtr->state;
    outStatePtr = csPtr->writePtr->state;

    /*
     * Restore the old blocking mode and output buffering mode.
     */

    nonBlocking = csPtr->readFlags & CHANNEL_NONBLOCKING;
    if (nonBlocking != GotFlag(inStatePtr, CHANNEL_NONBLOCKING)) {
	SetBlockMode(NULL, csPtr->readPtr,
		nonBlocking ? TCL_MODE_NONBLOCKING : TCL_MODE_BLOCKING);
    }
    if (csPtr->readPtr != csPtr->writePtr) {
	nonBlocking = csPtr->writeFlags & CHANNEL_NONBLOCKING;
	if (nonBlocking != GotFlag(outStatePtr, CHANNEL_NONBLOCKING)) {
	    SetBlockMode(NULL, csPtr->writePtr,
		    nonBlocking ? TCL_MODE_NONBLOCKING : TCL_MODE_BLOCKING);
	}
    }
    ResetFlag(outStatePtr, CHANNEL_LINEBUFFERED | CHANNEL_UNBUFFERED);
    SetFlag(outStatePtr,
	    csPtr->writeFlags & (CHANNEL_LINEBUFFERED | CHANNEL_UNBUFFERED));

    if (csPtr->cmdPtr) {
	Tcl_DeleteChannelHandler(inChan, CopyEventProc, csPtr);
	if (inChan != outChan) {
	    Tcl_DeleteChannelHandler(outChan, CopyEventProc, csPtr);
	}
	Tcl_DeleteChannelHandler(inChan, MBEvent, csPtr);
	Tcl_DeleteChannelHandler(outChan, MBEvent, csPtr);
	TclDecrRefCount(csPtr->cmdPtr);
    }
    inStatePtr->csPtrR = NULL;
    outStatePtr->csPtrW = NULL;
    Tcl_Free(csPtr);
}

/*
 *----------------------------------------------------------------------
 *
 * StackSetBlockMode --
 *
 *	This function sets the blocking mode for a channel, iterating through
 *	each channel in a stack and updates the state flags.
 *
 * Results:
 *	0 if OK, result code from failed blockModeProc otherwise.
 *
 * Side effects:
 *	Modifies the blocking mode of the channel and possibly generates an
 *	error.
 *
 *----------------------------------------------------------------------
 */

static int
StackSetBlockMode(
    Channel *chanPtr,		/* Channel to modify. */
    int mode)			/* One of TCL_MODE_BLOCKING or
				 * TCL_MODE_NONBLOCKING. */
{
    int result = 0;
    Tcl_DriverBlockModeProc *blockModeProc;
    ChannelState *statePtr = chanPtr->state;

    /*
     * Start at the top of the channel stack
     * TODO: Examine what can go wrong when blockModeProc calls
     * disturb the stacking state of the channel.
     */

    chanPtr = statePtr->topChanPtr;
    while (chanPtr != NULL) {
	blockModeProc = Tcl_ChannelBlockModeProc(chanPtr->typePtr);
	if (blockModeProc != NULL) {
	    result = blockModeProc(chanPtr->instanceData, mode);
	    if (result != 0) {
		Tcl_SetErrno(result);
		return result;
	    }
	}
	chanPtr = chanPtr->downChanPtr;
    }
    return 0;
}

/*
 *----------------------------------------------------------------------
 *
 * SetBlockMode --
 *
 *	This function sets the blocking mode for a channel and updates the
 *	state flags.
 *
 * Results:
 *	A standard Tcl result.
 *
 * Side effects:
 *	Modifies the blocking mode of the channel and possibly generates an
 *	error.
 *
 *----------------------------------------------------------------------
 */

static int
SetBlockMode(
    Tcl_Interp *interp,		/* Interp for error reporting. */
    Channel *chanPtr,		/* Channel to modify. */
    int mode)			/* One of TCL_MODE_BLOCKING or
				 * TCL_MODE_NONBLOCKING. */
{
    int result = 0;
    ChannelState *statePtr = chanPtr->state;
				/* State info for channel */

    result = StackSetBlockMode(chanPtr, mode);
    if (result != 0) {
	if (interp != NULL) {
	    /*
	     * TIP #219.
	     * Move error messages put by the driver into the bypass area and
	     * put them into the regular interpreter result. Fall back to the
	     * regular message if nothing was found in the bypass.
	     *
	     * Note that we cannot have a message in the interpreter bypass
	     * area, StackSetBlockMode is restricted to the channel bypass.
	     * We still need the interp as the destination of the move.
	     */

	    if (!TclChanCaughtErrorBypass(interp, (Tcl_Channel) chanPtr)) {
		Tcl_SetObjResult(interp, Tcl_ObjPrintf(
                        "error setting blocking mode: %s",
			Tcl_PosixError(interp)));
	    }
	} else {
	    /*
	     * TIP #219.
	     * If we have no interpreter to put a bypass message into we have
	     * to clear it, to prevent its propagation and use in other places
	     * unrelated to the actual occurence of the problem.
	     */

	    Tcl_SetChannelError((Tcl_Channel) chanPtr, NULL);
	}
	return TCL_ERROR;
    }
    if (mode == TCL_MODE_BLOCKING) {
	ResetFlag(statePtr, CHANNEL_NONBLOCKING | BG_FLUSH_SCHEDULED);
    } else {
	SetFlag(statePtr, CHANNEL_NONBLOCKING);
    }
    return TCL_OK;
}

/*
 *----------------------------------------------------------------------
 *
 * Tcl_GetChannelNames --
 *
 *	Return the names of all open channels in the interp.
 *
 * Results:
 *	TCL_OK or TCL_ERROR.
 *
 * Side effects:
 *	Interp result modified with list of channel names.
 *
 *----------------------------------------------------------------------
 */

int
Tcl_GetChannelNames(
    Tcl_Interp *interp)		/* Interp for error reporting. */
{
    return Tcl_GetChannelNamesEx(interp, NULL);
}

/*
 *----------------------------------------------------------------------
 *
 * Tcl_GetChannelNamesEx --
 *
 *	Return the names of open channels in the interp filtered filtered
 *	through a pattern. If pattern is NULL, it returns all the open
 *	channels.
 *
 * Results:
 *	TCL_OK or TCL_ERROR.
 *
 * Side effects:
 *	Interp result modified with list of channel names.
 *
 *----------------------------------------------------------------------
 */

int
Tcl_GetChannelNamesEx(
    Tcl_Interp *interp,		/* Interp for error reporting. */
    const char *pattern)	/* Pattern to filter on. */
{
    ThreadSpecificData *tsdPtr = TCL_TSD_INIT(&dataKey);
    ChannelState *statePtr;
    const char *name;		/* Name for channel */
    Tcl_Obj *resultPtr;		/* Pointer to result object */
    Tcl_HashTable *hTblPtr;	/* Hash table of channels. */
    Tcl_HashEntry *hPtr;	/* Search variable. */
    Tcl_HashSearch hSearch;	/* Search variable. */

    if (interp == NULL) {
	return TCL_OK;
    }

    /*
     * Get the channel table that stores the channels registered for this
     * interpreter.
     */

    hTblPtr = GetChannelTable(interp);
    TclNewObj(resultPtr);
    if ((pattern != NULL) && TclMatchIsTrivial(pattern)
	    && !((pattern[0] == 's') && (pattern[1] == 't')
	    && (pattern[2] == 'd'))) {
	if ((Tcl_FindHashEntry(hTblPtr, pattern) != NULL)
		&& (Tcl_ListObjAppendElement(interp, resultPtr,
		Tcl_NewStringObj(pattern, TCL_INDEX_NONE)) != TCL_OK)) {
	    goto error;
	}
	goto done;
    }

    for (hPtr = Tcl_FirstHashEntry(hTblPtr, &hSearch); hPtr != NULL;
	    hPtr = Tcl_NextHashEntry(&hSearch)) {
	statePtr = ((Channel *) Tcl_GetHashValue(hPtr))->state;

	if (statePtr->topChanPtr == (Channel *) tsdPtr->stdinChannel) {
	    name = "stdin";
	} else if (statePtr->topChanPtr == (Channel *) tsdPtr->stdoutChannel) {
	    name = "stdout";
	} else if (statePtr->topChanPtr == (Channel *) tsdPtr->stderrChannel) {
	    name = "stderr";
	} else {
	    /*
	     * This is also stored in Tcl_GetHashKey(hTblPtr, hPtr), but it's
	     * simpler to just grab the name from the statePtr.
	     */

	    name = statePtr->channelName;
	}

	if (((pattern == NULL) || Tcl_StringMatch(name, pattern)) &&
		(Tcl_ListObjAppendElement(interp, resultPtr,
			Tcl_NewStringObj(name, TCL_INDEX_NONE)) != TCL_OK)) {
	error:
	    TclDecrRefCount(resultPtr);
	    return TCL_ERROR;
	}
    }

  done:
    Tcl_SetObjResult(interp, resultPtr);
    return TCL_OK;
}

/*
 *----------------------------------------------------------------------
 *
 * Tcl_IsChannelRegistered --
 *
 *	Checks whether the channel is associated with the interp. See also
 *	Tcl_RegisterChannel and Tcl_UnregisterChannel.
 *
 * Results:
 *	0 if the channel is not registered in the interpreter, 1 else.
 *
 * Side effects:
 *	None.
 *
 *----------------------------------------------------------------------
 */

int
Tcl_IsChannelRegistered(
    Tcl_Interp *interp,		/* The interp to query of the channel */
    Tcl_Channel chan)		/* The channel to check */
{
    Tcl_HashTable *hTblPtr;	/* Hash table of channels. */
    Tcl_HashEntry *hPtr;	/* Search variable. */
    Channel *chanPtr;		/* The real IO channel. */
    ChannelState *statePtr;	/* State of the real channel. */

    /*
     * Always check bottom-most channel in the stack. This is the one that
     * gets registered.
     */

    chanPtr = ((Channel *) chan)->state->bottomChanPtr;
    statePtr = chanPtr->state;

    hTblPtr = (Tcl_HashTable *)Tcl_GetAssocData(interp, "tclIO", NULL);
    if (hTblPtr == NULL) {
	return 0;
    }
    hPtr = Tcl_FindHashEntry(hTblPtr, statePtr->channelName);
    if (hPtr == NULL) {
	return 0;
    }
    if ((Channel *) Tcl_GetHashValue(hPtr) != chanPtr) {
	return 0;
    }

    return 1;
}

/*
 *----------------------------------------------------------------------
 *
 * Tcl_IsChannelShared --
 *
 *	Checks whether the channel is shared by multiple interpreters.
 *
 * Results:
 *	A boolean value (0 = Not shared, 1 = Shared).
 *
 * Side effects:
 *	None.
 *
 *----------------------------------------------------------------------
 */

int
Tcl_IsChannelShared(
    Tcl_Channel chan)		/* The channel to query */
{
    ChannelState *statePtr = ((Channel *) chan)->state;
				/* State of real channel structure. */

    return ((statePtr->refCount + 1 > 2) ? 1 : 0);
}

/*
 *----------------------------------------------------------------------
 *
 * Tcl_IsChannelExisting --
 *
 *	Checks whether a channel of the given name exists in the
 *	(thread)-global list of all channels. See Tcl_GetChannelNamesEx for
 *	function exposed at the Tcl level.
 *
 * Results:
 *	A boolean value (0 = Does not exist, 1 = Does exist).
 *
 * Side effects:
 *	None.
 *
 *----------------------------------------------------------------------
 */

int
Tcl_IsChannelExisting(
    const char *chanName)	/* The name of the channel to look for. */
{
    ChannelState *statePtr;
    ThreadSpecificData *tsdPtr = TCL_TSD_INIT(&dataKey);
    const char *name;
    int chanNameLen;

    chanNameLen = strlen(chanName);
    for (statePtr = tsdPtr->firstCSPtr; statePtr != NULL;
	    statePtr = statePtr->nextCSPtr) {
	if (statePtr->topChanPtr == (Channel *) tsdPtr->stdinChannel) {
	    name = "stdin";
	} else if (statePtr->topChanPtr == (Channel *) tsdPtr->stdoutChannel) {
	    name = "stdout";
	} else if (statePtr->topChanPtr == (Channel *) tsdPtr->stderrChannel) {
	    name = "stderr";
	} else {
	    name = statePtr->channelName;
	}

	if ((*chanName == *name) &&
		(memcmp(name, chanName, chanNameLen + 1) == 0)) {
	    return 1;
	}
    }

    return 0;
}

/*
 *----------------------------------------------------------------------
 *
 * Tcl_ChannelName --
 *
 *	Return the name of the channel type.
 *
 * Results:
 *	A pointer the name of the channel type.
 *
 * Side effects:
 *	None.
 *
 *----------------------------------------------------------------------
 */

const char *
Tcl_ChannelName(
    const Tcl_ChannelType *chanTypePtr) /* Pointer to channel type. */
{
    return chanTypePtr->typeName;
}

/*
 *----------------------------------------------------------------------
 *
 * Tcl_ChannelVersion --
 *
 *	Return the of version of the channel type.
 *
 * Results:
 *	One of the TCL_CHANNEL_VERSION_* constants from tcl.h
 *
 * Side effects:
 *	None.
 *
 *----------------------------------------------------------------------
 */

Tcl_ChannelTypeVersion
Tcl_ChannelVersion(
    const Tcl_ChannelType *chanTypePtr)
				/* Pointer to channel type. */
{
    return chanTypePtr->version;
}

/*
 *----------------------------------------------------------------------
 *
 * Tcl_ChannelBlockModeProc --
 *
 *	Return the Tcl_DriverBlockModeProc of the channel type.
 *
 * Results:
 *	A pointer to the proc.
 *
 * Side effects:
 *	None.
 *
 *---------------------------------------------------------------------- */

Tcl_DriverBlockModeProc *
Tcl_ChannelBlockModeProc(
    const Tcl_ChannelType *chanTypePtr)
				/* Pointer to channel type. */
{
    return chanTypePtr->blockModeProc;
}

/*
 *----------------------------------------------------------------------
 *
 * Tcl_ChannelClose2Proc --
 *
 *	Return the Tcl_DriverClose2Proc of the channel type.
 *
 * Results:
 *	A pointer to the proc.
 *
 * Side effects:
 *	None.
 *
 *----------------------------------------------------------------------
 */

Tcl_DriverClose2Proc *
Tcl_ChannelClose2Proc(
    const Tcl_ChannelType *chanTypePtr)
				/* Pointer to channel type. */
{
    return chanTypePtr->close2Proc;
}

/*
 *----------------------------------------------------------------------
 *
 * Tcl_ChannelInputProc --
 *
 *	Return the Tcl_DriverInputProc of the channel type.
 *
 * Results:
 *	A pointer to the proc.
 *
 * Side effects:
 *	None.
 *
 *----------------------------------------------------------------------
 */

Tcl_DriverInputProc *
Tcl_ChannelInputProc(
    const Tcl_ChannelType *chanTypePtr)
				/* Pointer to channel type. */
{
    return chanTypePtr->inputProc;
}

/*
 *----------------------------------------------------------------------
 *
 * Tcl_ChannelOutputProc --
 *
 *	Return the Tcl_DriverOutputProc of the channel type.
 *
 * Results:
 *	A pointer to the proc.
 *
 * Side effects:
 *	None.
 *
 *----------------------------------------------------------------------
 */

Tcl_DriverOutputProc *
Tcl_ChannelOutputProc(
    const Tcl_ChannelType *chanTypePtr)
				/* Pointer to channel type. */
{
    return chanTypePtr->outputProc;
}

/*
 *----------------------------------------------------------------------
 *
 * Tcl_ChannelSetOptionProc --
 *
 *	Return the Tcl_DriverSetOptionProc of the channel type.
 *
 * Results:
 *	A pointer to the proc.
 *
 * Side effects:
 *	None.
 *
 *----------------------------------------------------------------------
 */

Tcl_DriverSetOptionProc *
Tcl_ChannelSetOptionProc(
    const Tcl_ChannelType *chanTypePtr)
				/* Pointer to channel type. */
{
    return chanTypePtr->setOptionProc;
}

/*
 *----------------------------------------------------------------------
 *
 * Tcl_ChannelGetOptionProc --
 *
 *	Return the Tcl_DriverGetOptionProc of the channel type.
 *
 * Results:
 *	A pointer to the proc.
 *
 * Side effects:
 *	None.
 *
 *----------------------------------------------------------------------
 */

Tcl_DriverGetOptionProc *
Tcl_ChannelGetOptionProc(
    const Tcl_ChannelType *chanTypePtr)
				/* Pointer to channel type. */
{
    return chanTypePtr->getOptionProc;
}

/*
 *----------------------------------------------------------------------
 *
 * Tcl_ChannelWatchProc --
 *
 *	Return the Tcl_DriverWatchProc of the channel type.
 *
 * Results:
 *	A pointer to the proc.
 *
 * Side effects:
 *	None.
 *
 *----------------------------------------------------------------------
 */

Tcl_DriverWatchProc *
Tcl_ChannelWatchProc(
    const Tcl_ChannelType *chanTypePtr)
				/* Pointer to channel type. */
{
    return chanTypePtr->watchProc;
}

/*
 *----------------------------------------------------------------------
 *
 * Tcl_ChannelGetHandleProc --
 *
 *	Return the Tcl_DriverGetHandleProc of the channel type.
 *
 * Results:
 *	A pointer to the proc.
 *
 * Side effects:
 *	None.
 *
 *----------------------------------------------------------------------
 */

Tcl_DriverGetHandleProc *
Tcl_ChannelGetHandleProc(
    const Tcl_ChannelType *chanTypePtr)
				/* Pointer to channel type. */
{
    return chanTypePtr->getHandleProc;
}

/*
 *----------------------------------------------------------------------
 *
 * Tcl_ChannelFlushProc --
 *
 *	Return the Tcl_DriverFlushProc of the channel type.
 *
 * Results:
 *	A pointer to the proc.
 *
 * Side effects:
 *	None.
 *
 *----------------------------------------------------------------------
 */

Tcl_DriverFlushProc *
Tcl_ChannelFlushProc(
    const Tcl_ChannelType *chanTypePtr)
				/* Pointer to channel type. */
{
    return chanTypePtr->flushProc;
}

/*
 *----------------------------------------------------------------------
 *
 * Tcl_ChannelHandlerProc --
 *
 *	Return the Tcl_DriverHandlerProc of the channel type.
 *
 * Results:
 *	A pointer to the proc.
 *
 * Side effects:
 *	None.
 *
 *----------------------------------------------------------------------
 */

Tcl_DriverHandlerProc *
Tcl_ChannelHandlerProc(
    const Tcl_ChannelType *chanTypePtr)
				/* Pointer to channel type. */
{
    return chanTypePtr->handlerProc;
}

/*
 *----------------------------------------------------------------------
 *
 * Tcl_ChannelWideSeekProc --
 *
 *	Return the Tcl_DriverWideSeekProc of the channel type.
 *
 * Results:
 *	A pointer to the proc.
 *
 * Side effects:
 *	None.
 *
 *----------------------------------------------------------------------
 */

Tcl_DriverWideSeekProc *
Tcl_ChannelWideSeekProc(
    const Tcl_ChannelType *chanTypePtr)
				/* Pointer to channel type. */
{
    return chanTypePtr->wideSeekProc;
}

/*
 *----------------------------------------------------------------------
 *
 * Tcl_ChannelThreadActionProc --
 *
 *	TIP #218, Channel Thread Actions. Return the
 *	Tcl_DriverThreadActionProc of the channel type.
 *
 * Results:
 *	A pointer to the proc.
 *
 * Side effects:
 *	None.
 *
 *----------------------------------------------------------------------
 */

Tcl_DriverThreadActionProc *
Tcl_ChannelThreadActionProc(
    const Tcl_ChannelType *chanTypePtr)
				/* Pointer to channel type. */
{
    return chanTypePtr->threadActionProc;
}

/*
 *----------------------------------------------------------------------
 *
 * Tcl_SetChannelErrorInterp --
 *
 *	TIP #219, Tcl Channel Reflection API.
 *	Store an error message for the I/O system.
 *
 * Results:
 *	None.
 *
 * Side effects:
 *	Discards a previously stored message.
 *
 *----------------------------------------------------------------------
 */

void
Tcl_SetChannelErrorInterp(
    Tcl_Interp *interp,		/* Interp to store the data into. */
    Tcl_Obj *msg)		/* Error message to store. */
{
    Interp *iPtr = (Interp *) interp;
    Tcl_Obj *disposePtr = iPtr->chanMsg;

    if (msg != NULL) {
	iPtr->chanMsg = FixLevelCode(msg);
	Tcl_IncrRefCount(iPtr->chanMsg);
    } else {
	iPtr->chanMsg = NULL;
    }

    if (disposePtr != NULL) {
        TclDecrRefCount(disposePtr);
    }
    return;
}

/*
 *----------------------------------------------------------------------
 *
 * Tcl_SetChannelError --
 *
 *	TIP #219, Tcl Channel Reflection API.
 *	Store an error message for the I/O system.
 *
 * Results:
 *	None.
 *
 * Side effects:
 *	Discards a previously stored message.
 *
 *----------------------------------------------------------------------
 */

void
Tcl_SetChannelError(
    Tcl_Channel chan,		/* Channel to store the data into. */
    Tcl_Obj *msg)		/* Error message to store. */
{
    ChannelState *statePtr = ((Channel *) chan)->state;
    Tcl_Obj *disposePtr = statePtr->chanMsg;

    if (msg != NULL) {
	statePtr->chanMsg = FixLevelCode(msg);
	Tcl_IncrRefCount(statePtr->chanMsg);
    } else {
	statePtr->chanMsg = NULL;
    }

    if (disposePtr != NULL) {
        TclDecrRefCount(disposePtr);
    }
    return;
}

/*
 *----------------------------------------------------------------------
 *
 * FixLevelCode --
 *
 *	TIP #219, Tcl Channel Reflection API.
 *	Scans an error message for bad -code / -level directives. Returns a
 *	modified copy with such directives corrected, and the input if it had
 *	no problems.
 *
 * Results:
 *	A Tcl_Obj*
 *
 * Side effects:
 *	None.
 *
 *----------------------------------------------------------------------
 */

static Tcl_Obj *
FixLevelCode(
    Tcl_Obj *msg)
{
    int explicitResult, numOptions, lcn;
    Tcl_Size lc;
    Tcl_Obj **lv, **lvn;
    int res, i, j, val, lignore, cignore;
    int newlevel = -1, newcode = -1;

    /* ASSERT msg != NULL */

    /*
     * Process the caught message.
     *
     * Syntax = (option value)... ?message?
     *
     * Bad message syntax causes a panic, because the other side uses
     * Tcl_GetReturnOptions and list construction functions to marshall the
     * information. Hence an error means that we've got serious breakage.
     */

    res = TclListObjGetElementsM(NULL, msg, &lc, &lv);
    if (res != TCL_OK) {
	Tcl_Panic("Tcl_SetChannelError: bad syntax of message");
    }

    explicitResult = (1 == (lc % 2));
    numOptions = lc - explicitResult;

    /*
     * No options, nothing to do.
     */

    if (numOptions == 0) {
	return msg;
    }

    /*
     * Check for -code x, x != 1|error, and -level x, x != 0
     */

    for (i = 0; i < numOptions; i += 2) {
	if (0 == strcmp(TclGetString(lv[i]), "-code")) {
	    /*
	     * !"error", !integer, integer != 1 (numeric code for error)
	     */

	    res = TclGetIntFromObj(NULL, lv[i+1], &val);
	    if (((res == TCL_OK) && (val != 1)) || ((res != TCL_OK) &&
		    (0 != strcmp(TclGetString(lv[i+1]), "error")))) {
		newcode = 1;
	    }
	} else if (0 == strcmp(TclGetString(lv[i]), "-level")) {
	    /*
	     * !integer, integer != 0
	     */

	    res = TclGetIntFromObj(NULL, lv [i+1], &val);
	    if ((res != TCL_OK) || (val != 0)) {
		newlevel = 0;
	    }
	}
    }

    /*
     * -code, -level are either not present or ok. Nothing to do.
     */

    if ((newlevel < 0) && (newcode < 0)) {
	return msg;
    }

    lcn = numOptions;
    if (explicitResult) {
	lcn ++;
    }
    if (newlevel >= 0) {
	lcn += 2;
    }
    if (newcode >= 0) {
	lcn += 2;
    }

    lvn = (Tcl_Obj **)Tcl_Alloc(lcn * sizeof(Tcl_Obj *));

    /*
     * New level/code information is spliced into the first occurence of
     * -level, -code, further occurences are ignored. The options cannot be
     * not present, we would not come here. Options which are ok are simply
     * copied over.
     */

    lignore = cignore = 0;
    for (i=0, j=0; i<numOptions; i+=2) {
	if (0 == strcmp(TclGetString(lv[i]), "-level")) {
	    if (newlevel >= 0) {
		lvn[j++] = lv[i];
		lvn[j++] = Tcl_NewWideIntObj(newlevel);
		newlevel = -1;
		lignore = 1;
		continue;
	    } else if (lignore) {
		continue;
	    }
	} else if (0 == strcmp(TclGetString(lv[i]), "-code")) {
	    if (newcode >= 0) {
		lvn[j++] = lv[i];
		lvn[j++] = Tcl_NewWideIntObj(newcode);
		newcode = -1;
		cignore = 1;
		continue;
	    } else if (cignore) {
		continue;
	    }
	}

	/*
	 * Keep everything else, possibly copied down.
	 */

	lvn[j++] = lv[i];
	lvn[j++] = lv[i+1];
    }
    if (newlevel >= 0) {
	Tcl_Panic("Defined newlevel not used in rewrite");
    }
    if (newcode >= 0) {
	Tcl_Panic("Defined newcode not used in rewrite");
    }

    if (explicitResult) {
	lvn[j++] = lv[i];
    }

    msg = Tcl_NewListObj(j, lvn);

    Tcl_Free(lvn);
    return msg;
}

/*
 *----------------------------------------------------------------------
 *
 * Tcl_GetChannelErrorInterp --
 *
 *	TIP #219, Tcl Channel Reflection API.
 *	Return the message stored by the channel driver.
 *
 * Results:
 *	Tcl error message object.
 *
 * Side effects:
 *	Resets the stored data to NULL.
 *
 *----------------------------------------------------------------------
 */

void
Tcl_GetChannelErrorInterp(
    Tcl_Interp *interp,		/* Interp to query. */
    Tcl_Obj **msg)		/* Place for error message. */
{
    Interp *iPtr = (Interp *) interp;

    *msg = iPtr->chanMsg;
    iPtr->chanMsg = NULL;
}

/*
 *----------------------------------------------------------------------
 *
 * Tcl_GetChannelError --
 *
 *	TIP #219, Tcl Channel Reflection API.
 *	Return the message stored by the channel driver.
 *
 * Results:
 *	Tcl error message object.
 *
 * Side effects:
 *	Resets the stored data to NULL.
 *
 *----------------------------------------------------------------------
 */

void
Tcl_GetChannelError(
    Tcl_Channel chan,		/* Channel to query. */
    Tcl_Obj **msg)		/* Place for error message. */
{
    ChannelState *statePtr = ((Channel *) chan)->state;

    *msg = statePtr->chanMsg;
    statePtr->chanMsg = NULL;
}

/*
 *----------------------------------------------------------------------
 *
 * Tcl_ChannelTruncateProc --
 *
 *	TIP #208 (subsection relating to truncation, based on TIP #206).
 *	Return the Tcl_DriverTruncateProc of the channel type.
 *
 * Results:
 *	A pointer to the proc.
 *
 * Side effects:
 *	None.
 *
 *----------------------------------------------------------------------
 */

Tcl_DriverTruncateProc *
Tcl_ChannelTruncateProc(
    const Tcl_ChannelType *chanTypePtr)
				/* Pointer to channel type. */
{
    return chanTypePtr->truncateProc;
}

/*
 *----------------------------------------------------------------------
 *
 * DupChannelInternalRep --
 *
 *	Initialize the internal representation of a new Tcl_Obj to a copy of
 *	the internal representation of an existing string object.
 *
 * Results:
 *	None.
 *
 * Side effects:
 *	copyPtr's internal rep is set to a copy of srcPtr's internal
 *	representation.
 *
 *----------------------------------------------------------------------
 */

static void
DupChannelInternalRep(
    Tcl_Obj *srcPtr,	/* Object with internal rep to copy. Must have
				 * an internal rep of type "Channel". */
    Tcl_Obj *copyPtr)	/* Object with internal rep to set. Must not
				 * currently have an internal rep.*/
{
    ResolvedChanName *resPtr;

    ChanGetInternalRep(srcPtr, resPtr);
    assert(resPtr);
    ChanSetInternalRep(copyPtr, resPtr);
}

/*
 *----------------------------------------------------------------------
 *
 * FreeChannelInternalRep --
 *
 *	Release statePtr storage.
 *
 * Results:
 *	None.
 *
 * Side effects:
 *	May cause state to be freed.
 *
 *----------------------------------------------------------------------
 */

static void
FreeChannelInternalRep(
    Tcl_Obj *objPtr)		/* Object with internal rep to free. */
{
    ResolvedChanName *resPtr;

    ChanGetInternalRep(objPtr, resPtr);
    assert(resPtr);
    if (resPtr->refCount-- > 1) {
	return;
    }
    Tcl_Release(resPtr->statePtr);
    Tcl_Free(resPtr);
}

#if 0
/*
 * For future debugging work, a simple function to print the flags of a
 * channel in semi-readable form.
 */

static int
DumpFlags(
    char *str,
    int flags)
{
    int i = 0;
    char buf[24];

#define ChanFlag(chr, bit)      (buf[i++] = ((flags & (bit)) ? (chr) : '_'))

    ChanFlag('r', TCL_READABLE);
    ChanFlag('w', TCL_WRITABLE);
    ChanFlag('n', CHANNEL_NONBLOCKING);
    ChanFlag('l', CHANNEL_LINEBUFFERED);
    ChanFlag('u', CHANNEL_UNBUFFERED);
    ChanFlag('F', BG_FLUSH_SCHEDULED);
    ChanFlag('c', CHANNEL_CLOSED);
    ChanFlag('E', CHANNEL_EOF);
    ChanFlag('S', CHANNEL_STICKY_EOF);
    ChanFlag('U', CHANNEL_ENCODING_ERROR);
    ChanFlag('B', CHANNEL_BLOCKED);
    ChanFlag('/', INPUT_SAW_CR);
    ChanFlag('D', CHANNEL_DEAD);
    ChanFlag('R', CHANNEL_RAW_MODE);
    ChanFlag('x', CHANNEL_INCLOSE);

    buf[i] ='\0';

    fprintf(stderr, "%s: %s\n", str, buf);
    return 0;
}
#endif

/*
 * Local Variables:
 * mode: c
 * c-basic-offset: 4
 * fill-column: 78
 * tab-width: 8
 * indent-tabs-mode: nil
 * End:
 */<|MERGE_RESOLUTION|>--- conflicted
+++ resolved
@@ -4671,12 +4671,8 @@
 				/* State info for channel */
     ChannelBuffer *bufPtr;
     int inEofChar, skip, copiedTotal, oldFlags, oldRemoved;
-<<<<<<< HEAD
     int reportError = 0;
-    size_t oldLength;
-=======
     Tcl_Size oldLength;
->>>>>>> 8e139e5c
     Tcl_Encoding encoding;
     char *dst, *dstEnd, *eol, *eof;
     Tcl_EncodingState oldState;
