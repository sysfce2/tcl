/*
 * tclIO.c --
 *
 *	This file provides the generic portions (those that are the same on
 *	all platforms and for all channel types) of Tcl's IO facilities.
 *
 * Copyright (c) 1998-2000 Ajuba Solutions
 * Copyright (c) 1995-1997 Sun Microsystems, Inc.
 * Contributions from Don Porter, NIST, 2014. (not subject to US copyright)
 *
 * See the file "license.terms" for information on usage and redistribution of
 * this file, and for a DISCLAIMER OF ALL WARRANTIES.
 */

#include "tclInt.h"
#include "tclIO.h"
#include <assert.h>

/*
 * For each channel handler registered in a call to Tcl_CreateChannelHandler,
 * there is one record of the following type. All of records for a specific
 * channel are chained together in a singly linked list which is stored in
 * the channel structure.
 */

typedef struct ChannelHandler {
    Channel *chanPtr;		/* The channel structure for this channel. */
    int mask;			/* Mask of desired events. */
    Tcl_ChannelProc *proc;	/* Procedure to call in the type of
				 * Tcl_CreateChannelHandler. */
    ClientData clientData;	/* Argument to pass to procedure. */
    struct ChannelHandler *nextPtr;
				/* Next one in list of registered handlers. */
} ChannelHandler;

/*
 * This structure keeps track of the current ChannelHandler being invoked in
 * the current invocation of Tcl_NotifyChannel. There is a potential
 * problem if a ChannelHandler is deleted while it is the current one, since
 * Tcl_NotifyChannel needs to look at the nextPtr field. To handle this
 * problem, structures of the type below indicate the next handler to be
 * processed for any (recursively nested) dispatches in progress. The
 * nextHandlerPtr field is updated if the handler being pointed to is deleted.
 * The nestedHandlerPtr field is used to chain together all recursive
 * invocations, so that Tcl_DeleteChannelHandler can find all the recursively
 * nested invocations of Tcl_NotifyChannel and compare the handler being
 * deleted against the NEXT handler to be invoked in that invocation; when it
 * finds such a situation, Tcl_DeleteChannelHandler updates the nextHandlerPtr
 * field of the structure to the next handler.
 */

typedef struct NextChannelHandler {
    ChannelHandler *nextHandlerPtr;	/* The next handler to be invoked in
					 * this invocation. */
    struct NextChannelHandler *nestedHandlerPtr;
					/* Next nested invocation of
					 * Tcl_NotifyChannel. */
} NextChannelHandler;

/*
 * The following structure is used by Tcl_GetsObj() to encapsulates the
 * state for a "gets" operation.
 */

typedef struct GetsState {
    Tcl_Obj *objPtr;		/* The object to which UTF-8 characters
				 * will be appended. */
    char **dstPtr;		/* Pointer into objPtr's string rep where
				 * next character should be stored. */
    Tcl_Encoding encoding;	/* The encoding to use to convert raw bytes
				 * to UTF-8.  */
    ChannelBuffer *bufPtr;	/* The current buffer of raw bytes being
				 * emptied. */
    Tcl_EncodingState state;	/* The encoding state just before the last
				 * external to UTF-8 conversion in
				 * FilterInputBytes(). */
    int rawRead;		/* The number of bytes removed from bufPtr
				 * in the last call to FilterInputBytes(). */
    int bytesWrote;		/* The number of bytes of UTF-8 data
				 * appended to objPtr during the last call to
				 * FilterInputBytes(). */
    int charsWrote;		/* The corresponding number of UTF-8
				 * characters appended to objPtr during the
				 * last call to FilterInputBytes(). */
    int totalChars;		/* The total number of UTF-8 characters
				 * appended to objPtr so far, just before the
				 * last call to FilterInputBytes(). */
} GetsState;

/*
 * The following structure encapsulates the state for a background channel
 * copy.  Note that the data buffer for the copy will be appended to this
 * structure.
 */

typedef struct CopyState {
    struct Channel *readPtr;	/* Pointer to input channel. */
    struct Channel *writePtr;	/* Pointer to output channel. */
    int readFlags;		/* Original read channel flags. */
    int writeFlags;		/* Original write channel flags. */
    Tcl_WideInt toRead;		/* Number of bytes to copy, or -1. */
    Tcl_WideInt total;		/* Total bytes transferred (written). */
    Tcl_Interp *interp;		/* Interp that started the copy. */
    Tcl_Obj *cmdPtr;		/* Command to be invoked at completion. */
    int bufSize;		/* Size of appended buffer. */
    char buffer[1];		/* Copy buffer, this must be the last
                                 * field. */
} CopyState;

/*
 * All static variables used in this file are collected into a single instance
 * of the following structure. For multi-threaded implementations, there is
 * one instance of this structure for each thread.
 *
 * Notice that different structures with the same name appear in other files.
 * The structure defined below is used in this file only.
 */

typedef struct {
    NextChannelHandler *nestedHandlerPtr;
				/* This variable holds the list of nested
				 * Tcl_NotifyChannel invocations. */
    ChannelState *firstCSPtr;	/* List of all channels currently open,
				 * indexed by ChannelState, as only one
				 * ChannelState exists per set of stacked
				 * channels. */
    Tcl_Channel stdinChannel;	/* Static variable for the stdin channel. */
    int stdinInitialized;
    Tcl_Channel stdoutChannel;	/* Static variable for the stdout channel. */
    int stdoutInitialized;
    Tcl_Channel stderrChannel;	/* Static variable for the stderr channel. */
    int stderrInitialized;
    Tcl_Encoding binaryEncoding;
} ThreadSpecificData;

static Tcl_ThreadDataKey dataKey;

/*
 * Structure to record a close callback. One such record exists for
 * each close callback registered for a channel.
 */

typedef struct CloseCallback {
    Tcl_CloseProc *proc;		/* The procedure to call. */
    ClientData clientData;		/* Arbitrary one-word data to pass
					 * to the callback. */
    struct CloseCallback *nextPtr;	/* For chaining close callbacks. */
} CloseCallback;

/*
 * Static functions in this file:
 */

static ChannelBuffer *	AllocChannelBuffer(int length);
static void		PreserveChannelBuffer(ChannelBuffer *bufPtr);
static void		ReleaseChannelBuffer(ChannelBuffer *bufPtr);
static int		IsShared(ChannelBuffer *bufPtr);
static void		ChannelFree(Channel *chanPtr);
static void		ChannelTimerProc(ClientData clientData);
static int		ChanRead(Channel *chanPtr, char *dst, int dstSize);
static int		CheckChannelErrors(ChannelState *statePtr,
			    int direction);
static int		CheckForDeadChannel(Tcl_Interp *interp,
			    ChannelState *statePtr);
static void		CheckForStdChannelsBeingClosed(Tcl_Channel chan);
static void		CleanupChannelHandlers(Tcl_Interp *interp,
			    Channel *chanPtr);
static int		CloseChannel(Tcl_Interp *interp, Channel *chanPtr,
			    int errorCode);
static int		CloseChannelPart(Tcl_Interp *interp, Channel *chanPtr,
			    int errorCode, int flags);
static int		CloseWrite(Tcl_Interp *interp, Channel *chanPtr);
static void		CommonGetsCleanup(Channel *chanPtr);
static int		CopyData(CopyState *csPtr, int mask);
static int		MoveBytes(CopyState *csPtr);

static void		MBCallback(CopyState *csPtr, Tcl_Obj *errObj);
static void		MBError(CopyState *csPtr, int mask, int errorCode);
static int		MBRead(CopyState *csPtr);
static int		MBWrite(CopyState *csPtr);
static void		MBEvent(ClientData clientData, int mask);

static void		CopyEventProc(ClientData clientData, int mask);
static void		CreateScriptRecord(Tcl_Interp *interp,
			    Channel *chanPtr, int mask, Tcl_Obj *scriptPtr);
static void		DeleteChannelTable(ClientData clientData,
			    Tcl_Interp *interp);
static void		DeleteScriptRecord(Tcl_Interp *interp,
			    Channel *chanPtr, int mask);
static int		DetachChannel(Tcl_Interp *interp, Tcl_Channel chan);
static void		DiscardInputQueued(ChannelState *statePtr,
			    int discardSavedBuffers);
static void		DiscardOutputQueued(ChannelState *chanPtr);
static int		DoRead(Channel *chanPtr, char *dst, int bytesToRead,
			    int allowShortReads);
static int		DoReadChars(Channel *chan, Tcl_Obj *objPtr, int toRead,
			    int appendFlag);
static int		FilterInputBytes(Channel *chanPtr,
			    GetsState *statePtr);
static int		FlushChannel(Tcl_Interp *interp, Channel *chanPtr,
			    int calledFromAsyncFlush);
static int		TclGetsObjBinary(Tcl_Channel chan, Tcl_Obj *objPtr);
static Tcl_Encoding	GetBinaryEncoding();
static void		FreeBinaryEncoding(ClientData clientData);
static Tcl_HashTable *	GetChannelTable(Tcl_Interp *interp);
static int		GetInput(Channel *chanPtr);
static void		PeekAhead(Channel *chanPtr, char **dstEndPtr,
			    GetsState *gsPtr);
static int		ReadBytes(ChannelState *statePtr, Tcl_Obj *objPtr,
			    int charsLeft);
static int		ReadChars(ChannelState *statePtr, Tcl_Obj *objPtr,
			    int charsLeft, int *factorPtr);
static void		RecycleBuffer(ChannelState *statePtr,
			    ChannelBuffer *bufPtr, int mustDiscard);
static int		StackSetBlockMode(Channel *chanPtr, int mode);
static int		SetBlockMode(Tcl_Interp *interp, Channel *chanPtr,
			    int mode);
static void		StopCopy(CopyState *csPtr);
static void		TranslateInputEOL(ChannelState *statePtr, char *dst,
			    const char *src, int *dstLenPtr, int *srcLenPtr);
static void		UpdateInterest(Channel *chanPtr);
static int		Write(Channel *chanPtr, const char *src,
			    int srcLen, Tcl_Encoding encoding);
static Tcl_Obj *	FixLevelCode(Tcl_Obj *msg);
static void		SpliceChannel(Tcl_Channel chan);
static void		CutChannel(Tcl_Channel chan);
static int              WillRead(Channel *chanPtr);

#define WriteChars(chanPtr, src, srcLen) \
			Write(chanPtr, src, srcLen, chanPtr->state->encoding)
#define WriteBytes(chanPtr, src, srcLen) \
			Write(chanPtr, src, srcLen, tclIdentityEncoding)

/*
 * Simplifying helper macros. All may use their argument(s) multiple times.
 * The ANSI C "prototypes" for the macros are listed below, together with a
 * short description of what the macro does.
 *
 * --------------------------------------------------------------------------
 * int BytesLeft(ChannelBuffer *bufPtr)
 *
 *	Returns the number of bytes of data remaining in the buffer.
 *
 * int SpaceLeft(ChannelBuffer *bufPtr)
 *
 *	Returns the number of bytes of space remaining at the end of the
 *	buffer.
 *
 * int IsBufferReady(ChannelBuffer *bufPtr)
 *
 *	Returns whether a buffer has bytes available within it.
 *
 * int IsBufferEmpty(ChannelBuffer *bufPtr)
 *
 *	Returns whether a buffer is entirely empty. Note that this is not the
 *	inverse of the above operation; trying to merge the two seems to lead
 *	to occasional crashes...
 *
 * int IsBufferFull(ChannelBuffer *bufPtr)
 *
 *	Returns whether more data can be added to a buffer.
 *
 * int IsBufferOverflowing(ChannelBuffer *bufPtr)
 *
 *	Returns whether a buffer has more data in it than it should.
 *
 * char *InsertPoint(ChannelBuffer *bufPtr)
 *
 *	Returns a pointer to where characters should be added to the buffer.
 *
 * char *RemovePoint(ChannelBuffer *bufPtr)
 *
 *	Returns a pointer to where characters should be removed from the
 *	buffer.
 * --------------------------------------------------------------------------
 */

#define BytesLeft(bufPtr)	((bufPtr)->nextAdded - (bufPtr)->nextRemoved)

#define SpaceLeft(bufPtr)	((bufPtr)->bufLength - (bufPtr)->nextAdded)

#define IsBufferReady(bufPtr)	((bufPtr)->nextAdded > (bufPtr)->nextRemoved)

#define IsBufferEmpty(bufPtr)	((bufPtr)->nextAdded == (bufPtr)->nextRemoved)

#define IsBufferFull(bufPtr)	((bufPtr) && (bufPtr)->nextAdded >= (bufPtr)->bufLength)

#define IsBufferOverflowing(bufPtr) ((bufPtr)->nextAdded>(bufPtr)->bufLength)

#define InsertPoint(bufPtr)	((bufPtr)->buf + (bufPtr)->nextAdded)

#define RemovePoint(bufPtr)	((bufPtr)->buf + (bufPtr)->nextRemoved)

/*
 * For working with channel state flag bits.
 */

#define SetFlag(statePtr, flag)		((statePtr)->flags |= (flag))
#define ResetFlag(statePtr, flag)	((statePtr)->flags &= ~(flag))
#define GotFlag(statePtr, flag)		((statePtr)->flags & (flag))

/*
 * Macro for testing whether a string (in optionName, length len) matches a
 * value (prefix matching rules). Arguments are the minimum length to match
 * and the value to match against. (Can't use Tcl_GetIndexFromObj as this is
 * used in a situation where no objects are available.)
 */

#define HaveOpt(minLength, nameString) \
	((len > (minLength)) && (optionName[1] == (nameString)[1]) \
		&& (strncmp(optionName, (nameString), len) == 0))

/*
 * The ChannelObjType type.  Used to store the result of looking up
 * a channel name in the context of an interp.  Saves the lookup
 * result and values needed to check its continued validity.
 */

typedef struct ResolvedChanName {
    ChannelState *statePtr;	/* The saved lookup result */
    Tcl_Interp *interp;		/* The interp in which the lookup was done. */
    size_t epoch;		/* The epoch of the channel when the lookup
				 * was done. Use to verify validity. */
    size_t refCount;		/* Share this struct among many Tcl_Obj. */
} ResolvedChanName;

static void		DupChannelIntRep(Tcl_Obj *objPtr, Tcl_Obj *copyPtr);
static void		FreeChannelIntRep(Tcl_Obj *objPtr);

static const Tcl_ObjType chanObjType = {
    "channel",			/* name for this type */
    FreeChannelIntRep,		/* freeIntRepProc */
    DupChannelIntRep,		/* dupIntRepProc */
    NULL,			/* updateStringProc */
    NULL			/* setFromAnyProc */
};

#define ChanSetIntRep(objPtr, resPtr)					\
    do {								\
	Tcl_ObjIntRep ir;						\
	(resPtr)->refCount++;						\
	ir.twoPtrValue.ptr1 = (resPtr);					\
	ir.twoPtrValue.ptr2 = NULL;					\
	Tcl_StoreIntRep((objPtr), &chanObjType, &ir);			\
    } while (0)

#define ChanGetIntRep(objPtr, resPtr)					\
    do {								\
	const Tcl_ObjIntRep *irPtr;					\
	irPtr = TclFetchIntRep((objPtr), &chanObjType);		\
	(resPtr) = irPtr ? irPtr->twoPtrValue.ptr1 : NULL;		\
    } while (0)

#define BUSY_STATE(st, fl) \
     ((((st)->csPtrR) && ((fl) & TCL_READABLE)) || \
      (((st)->csPtrW) && ((fl) & TCL_WRITABLE)))

#define MAX_CHANNEL_BUFFER_SIZE (1024*1024)

/*
 *---------------------------------------------------------------------------
 *
 * ChanClose, ChanRead, ChanSeek, ChanThreadAction, ChanWatch, ChanWrite --
 *
 *	Simplify the access to selected channel driver "methods" that are used
 *	in multiple places in a stereotypical fashion. These are just thin
 *	wrappers around the driver functions.
 *
 *---------------------------------------------------------------------------
 */

static inline int
ChanClose(
    Channel *chanPtr,
    Tcl_Interp *interp)
{
    if (chanPtr->typePtr->closeProc != TCL_CLOSE2PROC) {
	return chanPtr->typePtr->closeProc(chanPtr->instanceData, interp);
    } else {
	return chanPtr->typePtr->close2Proc(chanPtr->instanceData, interp, 0);
    }
}

static inline int
ChanCloseHalf(
    Channel *chanPtr,
    Tcl_Interp *interp,
    int flags)
{
    return chanPtr->typePtr->close2Proc(chanPtr->instanceData, interp, flags);
}

/*
 *---------------------------------------------------------------------------
 *
 * ChanRead --
 *
 *	Read up to dstSize bytes using the inputProc of chanPtr, store them at
 *	dst, and return the number of bytes stored.
 *
 * Results:
 *	The return value of the driver inputProc,
 *	  - number of bytes stored at dst, ot
 *	  - -1 on error, with a Posix error code available to the caller by
 *	    calling Tcl_GetErrno().
 *
 * Side effects:
 *	The CHANNEL_BLOCKED and CHANNEL_EOF flags of the channel state are set
 *	as appropriate.  On EOF, the inputEncodingFlags are set to perform
 *	ending operations on decoding.
 *
 *	TODO - Is this really the right place for that?
 *
 *---------------------------------------------------------------------------
 */
static int
ChanRead(
    Channel *chanPtr,
    char *dst,
    int dstSize)
{
    int bytesRead, result;

    /*
     * If the caller asked for zero bytes, we'd force the inputProc to return
     * zero bytes, and then misinterpret that as EOF.
     */

    assert(dstSize > 0);

    /*
     * Each read op must set the blocked and eof states anew, not let
     * the effect of prior reads leak through.
     */

    if (GotFlag(chanPtr->state, CHANNEL_EOF)) {
        chanPtr->state->inputEncodingFlags |= TCL_ENCODING_START;
    }
    ResetFlag(chanPtr->state, CHANNEL_BLOCKED | CHANNEL_EOF);
    chanPtr->state->inputEncodingFlags &= ~TCL_ENCODING_END;
    if (WillRead(chanPtr) < 0) {
        return -1;
    }

    bytesRead = chanPtr->typePtr->inputProc(chanPtr->instanceData,
	    dst, dstSize, &result);

    /*
     * Stop any flag leakage through stacked channel levels.
     */

    if (GotFlag(chanPtr->state, CHANNEL_EOF)) {
        chanPtr->state->inputEncodingFlags |= TCL_ENCODING_START;
    }
    ResetFlag(chanPtr->state, CHANNEL_BLOCKED | CHANNEL_EOF);
    chanPtr->state->inputEncodingFlags &= ~TCL_ENCODING_END;
    if (bytesRead > 0) {
	/*
	 * If we get a short read, signal up that we may be BLOCKED. We should
	 * avoid calling the driver because on some platforms we will block in
	 * the low level reading code even though the channel is set into
	 * nonblocking mode.
	 */

	if (bytesRead < dstSize) {
	    SetFlag(chanPtr->state, CHANNEL_BLOCKED);
	}
    } else if (bytesRead == 0) {
	SetFlag(chanPtr->state, CHANNEL_EOF);
	chanPtr->state->inputEncodingFlags |= TCL_ENCODING_END;
    } else if (bytesRead < 0) {
	if ((result == EWOULDBLOCK) || (result == EAGAIN)) {
	    SetFlag(chanPtr->state, CHANNEL_BLOCKED);
	    result = EAGAIN;
	}
	Tcl_SetErrno(result);
    }
    return bytesRead;
}

static inline Tcl_WideInt
ChanSeek(
    Channel *chanPtr,
    Tcl_WideInt offset,
    int mode,
    int *errnoPtr)
{
    /*
     * Note that we prefer the wideSeekProc if that field is available in the
     * type and non-NULL.
     */

    if (Tcl_ChannelWideSeekProc(chanPtr->typePtr) != NULL) {
	return Tcl_ChannelWideSeekProc(chanPtr->typePtr)(chanPtr->instanceData,
		offset, mode, errnoPtr);
    }

    if (offset<LONG_MIN || offset>LONG_MAX) {
	*errnoPtr = EOVERFLOW;
	return -1;
    }

<<<<<<< HEAD
    return chanPtr->typePtr->seekProc(chanPtr->instanceData,
	    offset, mode, errnoPtr);
=======
    return Tcl_LongAsWide(Tcl_ChannelSeekProc(chanPtr->typePtr)(chanPtr->instanceData,
	    Tcl_WideAsLong(offset), mode, errnoPtr));
>>>>>>> ee664780
}

static inline void
ChanThreadAction(
    Channel *chanPtr,
    int action)
{
    Tcl_DriverThreadActionProc *threadActionProc =
	    Tcl_ChannelThreadActionProc(chanPtr->typePtr);

    if (threadActionProc != NULL) {
	threadActionProc(chanPtr->instanceData, action);
    }
}

static inline void
ChanWatch(
    Channel *chanPtr,
    int mask)
{
    chanPtr->typePtr->watchProc(chanPtr->instanceData, mask);
}

static inline int
ChanWrite(
    Channel *chanPtr,
    const char *src,
    int srcLen,
    int *errnoPtr)
{
    return chanPtr->typePtr->outputProc(chanPtr->instanceData, src, srcLen,
	    errnoPtr);
}

/*
 *---------------------------------------------------------------------------
 *
 * TclInitIOSubsystem --
 *
 *	Initialize all resources used by this subsystem on a per-process
 *	basis.
 *
 * Results:
 *	None.
 *
 * Side effects:
 *	Depends on the memory subsystems.
 *
 *---------------------------------------------------------------------------
 */

void
TclInitIOSubsystem(void)
{
    /*
     * By fetching thread local storage we take care of allocating it for each
     * thread.
     */

    (void) TCL_TSD_INIT(&dataKey);
}

/*
 *-------------------------------------------------------------------------
 *
 * TclFinalizeIOSubsystem --
 *
 *	Releases all resources used by this subsystem on a per-process basis.
 *	Closes all extant channels that have not already been closed because
 *	they were not owned by any interp.
 *
 * Results:
 *	None.
 *
 * Side effects:
 *	Depends on encoding and memory subsystems.
 *
 *-------------------------------------------------------------------------
 */

	/* ARGSUSED */
void
TclFinalizeIOSubsystem(void)
{
    ThreadSpecificData *tsdPtr = TCL_TSD_INIT(&dataKey);
    Channel *chanPtr = NULL;	/* Iterates over open channels. */
    ChannelState *statePtr;	/* State of channel stack */
    int active = 1;		/* Flag == 1 while there's still work to do */
    int doflushnb;

    /*
     * Fetch the pre-TIP#398 compatibility flag.
     */

    {
        const char *s;
        Tcl_DString ds;

        s = TclGetEnv("TCL_FLUSH_NONBLOCKING_ON_EXIT", &ds);
        doflushnb = ((s != NULL) && strcmp(s, "0"));
        if (s != NULL) {
            Tcl_DStringFree(&ds);
        }
    }

    /*
     * Walk all channel state structures known to this thread and close
     * corresponding channels.
     */

    while (active) {
	/*
	 * Iterate through the open channel list, and find the first channel
	 * that isn't dead. We start from the head of the list each time,
	 * because the close action on one channel can close others.
	 */

	active = 0;
	for (statePtr = tsdPtr->firstCSPtr;
		statePtr != NULL;
		statePtr = statePtr->nextCSPtr) {
	    chanPtr = statePtr->topChanPtr;
            if (GotFlag(statePtr, CHANNEL_DEAD)) {
                continue;
            }
	    if (!GotFlag(statePtr, CHANNEL_INCLOSE | CHANNEL_CLOSED )
                || GotFlag(statePtr, BG_FLUSH_SCHEDULED)) {
                ResetFlag(statePtr, BG_FLUSH_SCHEDULED);
		active = 1;
		break;
	    }
	}

	/*
	 * We've found a live (or bg-closing) channel. Close it.
	 */

	if (active) {
	    TclChannelPreserve((Tcl_Channel)chanPtr);

	    /*
	     * TIP #398: by default, we no longer set the channel back into
             * blocking mode.  To restore the old blocking behavior, the
             * environment variable TCL_FLUSH_NONBLOCKING_ON_EXIT must be set
             * and not be "0".
	     */

            if (doflushnb) {
                /*
                 * Set the channel back into blocking mode to ensure that we
                 * wait for all data to flush out.
                 */

                (void) Tcl_SetChannelOption(NULL, (Tcl_Channel) chanPtr,
                                            "-blocking", "on");
            }

	    if ((chanPtr == (Channel *) tsdPtr->stdinChannel) ||
		    (chanPtr == (Channel *) tsdPtr->stdoutChannel) ||
		    (chanPtr == (Channel *) tsdPtr->stderrChannel)) {
		/*
		 * Decrement the refcount which was earlier artificially
		 * bumped up to keep the channel from being closed.
		 */

		statePtr->refCount--;
	    }

	    if (statePtr->refCount <= 0) {
		/*
		 * Close it only if the refcount indicates that the channel is
		 * not referenced from any interpreter. If it is, that
		 * interpreter will close the channel when it gets destroyed.
		 */

		(void) Tcl_Close(NULL, (Tcl_Channel) chanPtr);
	    } else {
		/*
		 * The refcount is greater than zero, so flush the channel.
		 */

		Tcl_Flush((Tcl_Channel) chanPtr);

		/*
		 * Call the device driver to actually close the underlying
		 * device for this channel.
		 */

		(void) ChanClose(chanPtr, NULL);

		/*
		 * Finally, we clean up the fields in the channel data
		 * structure since all of them have been deleted already. We
		 * mark the channel with CHANNEL_DEAD to prevent any further
		 * IO operations on it.
		 */

		chanPtr->instanceData = NULL;
		SetFlag(statePtr, CHANNEL_DEAD);
	    }
	    TclChannelRelease((Tcl_Channel)chanPtr);
	}
    }

    TclpFinalizeSockets();
    TclpFinalizePipes();
}

/*
 *----------------------------------------------------------------------
 *
 * Tcl_SetStdChannel --
 *
 *	This function is used to change the channels that are used for
 *	stdin/stdout/stderr in new interpreters.
 *
 * Results:
 *	None
 *
 * Side effects:
 *	None.
 *
 *----------------------------------------------------------------------
 */

void
Tcl_SetStdChannel(
    Tcl_Channel channel,
    int type)			/* One of TCL_STDIN, TCL_STDOUT, TCL_STDERR. */
{
    ThreadSpecificData *tsdPtr = TCL_TSD_INIT(&dataKey);

    int init = channel ? 1 : -1;
    switch (type) {
    case TCL_STDIN:
	tsdPtr->stdinInitialized = init;
	tsdPtr->stdinChannel = channel;
	break;
    case TCL_STDOUT:
	tsdPtr->stdoutInitialized = init;
	tsdPtr->stdoutChannel = channel;
	break;
    case TCL_STDERR:
	tsdPtr->stderrInitialized = init;
	tsdPtr->stderrChannel = channel;
	break;
    }
}

/*
 *----------------------------------------------------------------------
 *
 * Tcl_GetStdChannel --
 *
 *	Returns the specified standard channel.
 *
 * Results:
 *	Returns the specified standard channel, or NULL.
 *
 * Side effects:
 *	May cause the creation of a standard channel and the underlying file.
 *
 *----------------------------------------------------------------------
 */

Tcl_Channel
Tcl_GetStdChannel(
    int type)			/* One of TCL_STDIN, TCL_STDOUT, TCL_STDERR. */
{
    Tcl_Channel channel = NULL;
    ThreadSpecificData *tsdPtr = TCL_TSD_INIT(&dataKey);

    /*
     * If the channels were not created yet, create them now and store them in
     * the static variables.
     */

    switch (type) {
    case TCL_STDIN:
	if (!tsdPtr->stdinInitialized) {
	    tsdPtr->stdinInitialized = -1;
	    tsdPtr->stdinChannel = TclpGetDefaultStdChannel(TCL_STDIN);

	    /*
	     * Artificially bump the refcount to ensure that the channel is
	     * only closed on exit.
	     *
	     * NOTE: Must only do this if stdinChannel is not NULL. It can be
	     * NULL in situations where Tcl is unable to connect to the
	     * standard input.
	     */

	    if (tsdPtr->stdinChannel != NULL) {
		tsdPtr->stdinInitialized = 1;
		Tcl_RegisterChannel(NULL, tsdPtr->stdinChannel);
	    }
	}
	channel = tsdPtr->stdinChannel;
	break;
    case TCL_STDOUT:
	if (!tsdPtr->stdoutInitialized) {
	    tsdPtr->stdoutInitialized = -1;
	    tsdPtr->stdoutChannel = TclpGetDefaultStdChannel(TCL_STDOUT);
	    if (tsdPtr->stdoutChannel != NULL) {
		tsdPtr->stdoutInitialized = 1;
		Tcl_RegisterChannel(NULL, tsdPtr->stdoutChannel);
	    }
	}
	channel = tsdPtr->stdoutChannel;
	break;
    case TCL_STDERR:
	if (!tsdPtr->stderrInitialized) {
	    tsdPtr->stderrInitialized = -1;
	    tsdPtr->stderrChannel = TclpGetDefaultStdChannel(TCL_STDERR);
	    if (tsdPtr->stderrChannel != NULL) {
		tsdPtr->stderrInitialized = 1;
		Tcl_RegisterChannel(NULL, tsdPtr->stderrChannel);
	    }
	}
	channel = tsdPtr->stderrChannel;
	break;
    }
    return channel;
}

/*
 *----------------------------------------------------------------------
 *
 * Tcl_CreateCloseHandler
 *
 *	Creates a close callback which will be called when the channel is
 *	closed.
 *
 * Results:
 *	None.
 *
 * Side effects:
 *	Causes the callback to be called in the future when the channel will
 *	be closed.
 *
 *----------------------------------------------------------------------
 */

void
Tcl_CreateCloseHandler(
    Tcl_Channel chan,		/* The channel for which to create the close
				 * callback. */
    Tcl_CloseProc *proc,	/* The callback routine to call when the
				 * channel will be closed. */
    ClientData clientData)	/* Arbitrary data to pass to the close
				 * callback. */
{
    ChannelState *statePtr = ((Channel *) chan)->state;
    CloseCallback *cbPtr;

    cbPtr = ckalloc(sizeof(CloseCallback));
    cbPtr->proc = proc;
    cbPtr->clientData = clientData;

    cbPtr->nextPtr = statePtr->closeCbPtr;
    statePtr->closeCbPtr = cbPtr;
}

/*
 *----------------------------------------------------------------------
 *
 * Tcl_DeleteCloseHandler --
 *
 *	Removes a callback that would have been called on closing the channel.
 *	If there is no matching callback then this function has no effect.
 *
 * Results:
 *	None.
 *
 * Side effects:
 *	The callback will not be called in the future when the channel is
 *	eventually closed.
 *
 *----------------------------------------------------------------------
 */

void
Tcl_DeleteCloseHandler(
    Tcl_Channel chan,		/* The channel for which to cancel the close
				 * callback. */
    Tcl_CloseProc *proc,	/* The procedure for the callback to
				 * remove. */
    ClientData clientData)	/* The callback data for the callback to
				 * remove. */
{
    ChannelState *statePtr = ((Channel *) chan)->state;
    CloseCallback *cbPtr, *cbPrevPtr;

    for (cbPtr = statePtr->closeCbPtr, cbPrevPtr = NULL;
	    cbPtr != NULL; cbPtr = cbPtr->nextPtr) {
	if ((cbPtr->proc == proc) && (cbPtr->clientData == clientData)) {
	    if (cbPrevPtr == NULL) {
		statePtr->closeCbPtr = cbPtr->nextPtr;
	    } else {
		cbPrevPtr->nextPtr = cbPtr->nextPtr;
	    }
	    ckfree(cbPtr);
	    break;
	}
	cbPrevPtr = cbPtr;
    }
}

/*
 *----------------------------------------------------------------------
 *
 * GetChannelTable --
 *
 *	Gets and potentially initializes the channel table for an interpreter.
 *	If it is initializing the table it also inserts channels for stdin,
 *	stdout and stderr if the interpreter is trusted.
 *
 * Results:
 *	A pointer to the hash table created, for use by the caller.
 *
 * Side effects:
 *	Initializes the channel table for an interpreter. May create channels
 *	for stdin, stdout and stderr.
 *
 *----------------------------------------------------------------------
 */

static Tcl_HashTable *
GetChannelTable(
    Tcl_Interp *interp)
{
    Tcl_HashTable *hTblPtr;	/* Hash table of channels. */
    Tcl_Channel stdinChan, stdoutChan, stderrChan;

    hTblPtr = Tcl_GetAssocData(interp, "tclIO", NULL);
    if (hTblPtr == NULL) {
	hTblPtr = ckalloc(sizeof(Tcl_HashTable));
	Tcl_InitHashTable(hTblPtr, TCL_STRING_KEYS);
	Tcl_SetAssocData(interp, "tclIO",
		(Tcl_InterpDeleteProc *) DeleteChannelTable, hTblPtr);

	/*
	 * If the interpreter is trusted (not "safe"), insert channels for
	 * stdin, stdout and stderr (possibly creating them in the process).
	 */

	if (Tcl_IsSafe(interp) == 0) {
	    stdinChan = Tcl_GetStdChannel(TCL_STDIN);
	    if (stdinChan != NULL) {
		Tcl_RegisterChannel(interp, stdinChan);
	    }
	    stdoutChan = Tcl_GetStdChannel(TCL_STDOUT);
	    if (stdoutChan != NULL) {
		Tcl_RegisterChannel(interp, stdoutChan);
	    }
	    stderrChan = Tcl_GetStdChannel(TCL_STDERR);
	    if (stderrChan != NULL) {
		Tcl_RegisterChannel(interp, stderrChan);
	    }
	}
    }
    return hTblPtr;
}

/*
 *----------------------------------------------------------------------
 *
 * DeleteChannelTable --
 *
 *	Deletes the channel table for an interpreter, closing any open
 *	channels whose refcount reaches zero. This procedure is invoked when
 *	an interpreter is deleted, via the AssocData cleanup mechanism.
 *
 * Results:
 *	None.
 *
 * Side effects:
 *	Deletes the hash table of channels. May close channels. May flush
 *	output on closed channels. Removes any channeEvent handlers that were
 *	registered in this interpreter.
 *
 *----------------------------------------------------------------------
 */

static void
DeleteChannelTable(
    ClientData clientData,	/* The per-interpreter data structure. */
    Tcl_Interp *interp)		/* The interpreter being deleted. */
{
    Tcl_HashTable *hTblPtr;	/* The hash table. */
    Tcl_HashSearch hSearch;	/* Search variable. */
    Tcl_HashEntry *hPtr;	/* Search variable. */
    Channel *chanPtr;		/* Channel being deleted. */
    ChannelState *statePtr;	/* State of Channel being deleted. */
    EventScriptRecord *sPtr, *prevPtr, *nextPtr;
				/* Variables to loop over all channel events
				 * registered, to delete the ones that refer
				 * to the interpreter being deleted. */

    /*
     * Delete all the registered channels - this will close channels whose
     * refcount reaches zero.
     */

    hTblPtr = clientData;
    for (hPtr = Tcl_FirstHashEntry(hTblPtr, &hSearch); hPtr != NULL;
	    hPtr = Tcl_FirstHashEntry(hTblPtr, &hSearch)) {
	chanPtr = Tcl_GetHashValue(hPtr);
	statePtr = chanPtr->state;

	/*
	 * Remove any fileevents registered in this interpreter.
	 */

	for (sPtr = statePtr->scriptRecordPtr, prevPtr = NULL;
		sPtr != NULL; sPtr = nextPtr) {
	    nextPtr = sPtr->nextPtr;
	    if (sPtr->interp == interp) {
		if (prevPtr == NULL) {
		    statePtr->scriptRecordPtr = nextPtr;
		} else {
		    prevPtr->nextPtr = nextPtr;
		}

		Tcl_DeleteChannelHandler((Tcl_Channel) chanPtr,
			TclChannelEventScriptInvoker, sPtr);

		TclDecrRefCount(sPtr->scriptPtr);
		ckfree(sPtr);
	    } else {
		prevPtr = sPtr;
	    }
	}

	/*
	 * Cannot call Tcl_UnregisterChannel because that procedure calls
	 * Tcl_GetAssocData to get the channel table, which might already be
	 * inaccessible from the interpreter structure. Instead, we emulate
	 * the behavior of Tcl_UnregisterChannel directly here.
	 */

	Tcl_DeleteHashEntry(hPtr);
	statePtr->epoch++;
	if (statePtr->refCount-- <= 1) {
	    if (!GotFlag(statePtr, BG_FLUSH_SCHEDULED)) {
		(void) Tcl_Close(interp, (Tcl_Channel) chanPtr);
	    }
	}

    }
    Tcl_DeleteHashTable(hTblPtr);
    ckfree(hTblPtr);
}

/*
 *----------------------------------------------------------------------
 *
 * CheckForStdChannelsBeingClosed --
 *
 *	Perform special handling for standard channels being closed. When
 *	given a standard channel, if the refcount is now 1, it means that the
 *	last reference to the standard channel is being explicitly closed. Now
 *	bump the refcount artificially down to 0, to ensure the normal
 *	handling of channels being closed will occur. Also reset the static
 *	pointer to the channel to NULL, to avoid dangling references.
 *
 * Results:
 *	None.
 *
 * Side effects:
 *	Manipulates the refcount on standard channels. May smash the global
 *	static pointer to a standard channel.
 *
 *----------------------------------------------------------------------
 */

static void
CheckForStdChannelsBeingClosed(
    Tcl_Channel chan)
{
    ChannelState *statePtr = ((Channel *) chan)->state;
    ThreadSpecificData *tsdPtr = TCL_TSD_INIT(&dataKey);

    if (tsdPtr->stdinInitialized == 1
	    && tsdPtr->stdinChannel != NULL
	    && statePtr == ((Channel *)tsdPtr->stdinChannel)->state) {
	if (statePtr->refCount < 2) {
	    statePtr->refCount = 0;
	    tsdPtr->stdinChannel = NULL;
	    return;
	}
    } else if (tsdPtr->stdoutInitialized == 1
	    && tsdPtr->stdoutChannel != NULL
	    && statePtr == ((Channel *)tsdPtr->stdoutChannel)->state) {
	if (statePtr->refCount < 2) {
	    statePtr->refCount = 0;
	    tsdPtr->stdoutChannel = NULL;
	    return;
	}
    } else if (tsdPtr->stderrInitialized == 1
	    && tsdPtr->stderrChannel != NULL
	    && statePtr == ((Channel *)tsdPtr->stderrChannel)->state) {
	if (statePtr->refCount < 2) {
	    statePtr->refCount = 0;
	    tsdPtr->stderrChannel = NULL;
	    return;
	}
    }
}

/*
 *----------------------------------------------------------------------
 *
 * Tcl_IsStandardChannel --
 *
 *	Test if the given channel is a standard channel. No attempt is made to
 *	check if the channel or the standard channels are initialized or
 *	otherwise valid.
 *
 * Results:
 *	Returns 1 if true, 0 if false.
 *
 * Side effects:
 *	None.
 *
 *----------------------------------------------------------------------
 */

int
Tcl_IsStandardChannel(
    Tcl_Channel chan)		/* Channel to check. */
{
    ThreadSpecificData *tsdPtr = TCL_TSD_INIT(&dataKey);

    if ((chan == tsdPtr->stdinChannel)
	    || (chan == tsdPtr->stdoutChannel)
	    || (chan == tsdPtr->stderrChannel)) {
	return 1;
    } else {
	return 0;
    }
}

/*
 *----------------------------------------------------------------------
 *
 * Tcl_RegisterChannel --
 *
 *	Adds an already-open channel to the channel table of an interpreter.
 *	If the interpreter passed as argument is NULL, it only increments the
 *	channel refCount.
 *
 * Results:
 *	None.
 *
 * Side effects:
 *	May increment the reference count of a channel.
 *
 *----------------------------------------------------------------------
 */

void
Tcl_RegisterChannel(
    Tcl_Interp *interp,		/* Interpreter in which to add the channel. */
    Tcl_Channel chan)		/* The channel to add to this interpreter
				 * channel table. */
{
    Tcl_HashTable *hTblPtr;	/* Hash table of channels. */
    Tcl_HashEntry *hPtr;	/* Search variable. */
    int isNew;			/* Is the hash entry new or does it exist? */
    Channel *chanPtr;		/* The actual channel. */
    ChannelState *statePtr;	/* State of the actual channel. */

    /*
     * Always (un)register bottom-most channel in the stack. This makes
     * management of the channel list easier because no manipulation is
     * necessary during (un)stack operation.
     */

    chanPtr = ((Channel *) chan)->state->bottomChanPtr;
    statePtr = chanPtr->state;

    if (statePtr->channelName == NULL) {
	Tcl_Panic("Tcl_RegisterChannel: channel without name");
    }
    if (interp != NULL) {
	hTblPtr = GetChannelTable(interp);
	hPtr = Tcl_CreateHashEntry(hTblPtr, statePtr->channelName, &isNew);
	if (!isNew) {
	    if (chan == Tcl_GetHashValue(hPtr)) {
		return;
	    }

	    Tcl_Panic("Tcl_RegisterChannel: duplicate channel names");
	}
	Tcl_SetHashValue(hPtr, chanPtr);
    }
    statePtr->refCount++;
}

/*
 *----------------------------------------------------------------------
 *
 * Tcl_UnregisterChannel --
 *
 *	Deletes the hash entry for a channel associated with an interpreter.
 *	If the interpreter given as argument is NULL, it only decrements the
 *	reference count. (This all happens in the Tcl_DetachChannel helper
 *	function).
 *
 *	Finally, if the reference count of the channel drops to zero, it is
 *	deleted.
 *
 * Results:
 *	A standard Tcl result.
 *
 * Side effects:
 *	Calls Tcl_DetachChannel which deletes the hash entry for a channel
 *	associated with an interpreter.
 *
 *	May delete the channel, which can have a variety of consequences,
 *	especially if we are forced to close the channel.
 *
 *----------------------------------------------------------------------
 */

int
Tcl_UnregisterChannel(
    Tcl_Interp *interp,		/* Interpreter in which channel is defined. */
    Tcl_Channel chan)		/* Channel to delete. */
{
    ChannelState *statePtr;	/* State of the real channel. */

    statePtr = ((Channel *) chan)->state->bottomChanPtr->state;

    if (GotFlag(statePtr, CHANNEL_INCLOSE)) {
	if (interp != NULL) {
	    Tcl_SetObjResult(interp, Tcl_NewStringObj(
                    "illegal recursive call to close through close-handler"
                    " of channel", -1));
	}
	return TCL_ERROR;
    }

    if (DetachChannel(interp, chan) != TCL_OK) {
	return TCL_OK;
    }

    statePtr = ((Channel *) chan)->state->bottomChanPtr->state;

    /*
     * Perform special handling for standard channels being closed. If the
     * refCount is now 1 it means that the last reference to the standard
     * channel is being explicitly closed, so bump the refCount down
     * artificially to 0. This will ensure that the channel is actually
     * closed, below. Also set the static pointer to NULL for the channel.
     */

    CheckForStdChannelsBeingClosed(chan);

    /*
     * If the refCount reached zero, close the actual channel.
     */

    if (statePtr->refCount <= 0) {
	Tcl_Preserve(statePtr);
	if (!GotFlag(statePtr, BG_FLUSH_SCHEDULED)) {
	    /*
	     * We don't want to re-enter Tcl_Close().
	     */

	    if (!GotFlag(statePtr, CHANNEL_CLOSED)) {
		if (Tcl_Close(interp, chan) != TCL_OK) {
		    SetFlag(statePtr, CHANNEL_CLOSED);
		    Tcl_Release(statePtr);
		    return TCL_ERROR;
		}
	    }
	}
	SetFlag(statePtr, CHANNEL_CLOSED);
	Tcl_Release(statePtr);
    }
    return TCL_OK;
}

/*
 *----------------------------------------------------------------------
 *
 * Tcl_DetachChannel --
 *
 *	Deletes the hash entry for a channel associated with an interpreter.
 *	If the interpreter given as argument is NULL, it only decrements the
 *	reference count. Even if the ref count drops to zero, the channel is
 *	NOT closed or cleaned up. This allows a channel to be detached from an
 *	interpreter and left in the same state it was in when it was
 *	originally returned by 'Tcl_OpenFileChannel', for example.
 *
 *	This function cannot be used on the standard channels, and will return
 *	TCL_ERROR if that is attempted.
 *
 *	This function should only be necessary for special purposes in which
 *	you need to generate a pristine channel from one that has already been
 *	used. All ordinary purposes will almost always want to use
 *	Tcl_UnregisterChannel instead.
 *
 *	Provided the channel is not attached to any other interpreter, it can
 *	then be closed with Tcl_Close, rather than with Tcl_UnregisterChannel.
 *
 * Results:
 *	A standard Tcl result. If the channel is not currently registered with
 *	the given interpreter, TCL_ERROR is returned, otherwise TCL_OK.
 *	However no error messages are left in the interp's result.
 *
 * Side effects:
 *	Deletes the hash entry for a channel associated with an interpreter.
 *
 *----------------------------------------------------------------------
 */

int
Tcl_DetachChannel(
    Tcl_Interp *interp,		/* Interpreter in which channel is defined. */
    Tcl_Channel chan)		/* Channel to delete. */
{
    if (Tcl_IsStandardChannel(chan)) {
	return TCL_ERROR;
    }

    return DetachChannel(interp, chan);
}

/*
 *----------------------------------------------------------------------
 *
 * DetachChannel --
 *
 *	Deletes the hash entry for a channel associated with an interpreter.
 *	If the interpreter given as argument is NULL, it only decrements the
 *	reference count. Even if the ref count drops to zero, the channel is
 *	NOT closed or cleaned up. This allows a channel to be detached from an
 *	interpreter and left in the same state it was in when it was
 *	originally returned by 'Tcl_OpenFileChannel', for example.
 *
 * Results:
 *	A standard Tcl result. If the channel is not currently registered with
 *	the given interpreter, TCL_ERROR is returned, otherwise TCL_OK.
 *	However no error messages are left in the interp's result.
 *
 * Side effects:
 *	Deletes the hash entry for a channel associated with an interpreter.
 *
 *----------------------------------------------------------------------
 */

static int
DetachChannel(
    Tcl_Interp *interp,		/* Interpreter in which channel is defined. */
    Tcl_Channel chan)		/* Channel to delete. */
{
    Tcl_HashTable *hTblPtr;	/* Hash table of channels. */
    Tcl_HashEntry *hPtr;	/* Search variable. */
    Channel *chanPtr;		/* The real IO channel. */
    ChannelState *statePtr;	/* State of the real channel. */

    /*
     * Always (un)register bottom-most channel in the stack. This makes
     * management of the channel list easier because no manipulation is
     * necessary during (un)stack operation.
     */

    chanPtr = ((Channel *) chan)->state->bottomChanPtr;
    statePtr = chanPtr->state;

    if (interp != NULL) {
	hTblPtr = Tcl_GetAssocData(interp, "tclIO", NULL);
	if (hTblPtr == NULL) {
	    return TCL_ERROR;
	}
	hPtr = Tcl_FindHashEntry(hTblPtr, statePtr->channelName);
	if (hPtr == NULL) {
	    return TCL_ERROR;
	}
	if ((Channel *) Tcl_GetHashValue(hPtr) != chanPtr) {
	    return TCL_ERROR;
	}
	Tcl_DeleteHashEntry(hPtr);
	statePtr->epoch++;

	/*
	 * Remove channel handlers that refer to this interpreter, so that
	 * they will not be present if the actual close is delayed and more
	 * events happen on the channel. This may occur if the channel is
	 * shared between several interpreters, or if the channel has async
	 * flushing active.
	 */

	CleanupChannelHandlers(interp, chanPtr);
    }

    statePtr->refCount--;

    return TCL_OK;
}

/*
 *---------------------------------------------------------------------------
 *
 * Tcl_GetChannel --
 *
 *	Finds an existing Tcl_Channel structure by name in a given
 *	interpreter. This function is public because it is used by
 *	channel-type-specific functions.
 *
 * Results:
 *	A Tcl_Channel or NULL on failure. If failed, interp's result object
 *	contains an error message. *modePtr is filled with the modes in which
 *	the channel was opened.
 *
 * Side effects:
 *	None.
 *
 *---------------------------------------------------------------------------
 */

Tcl_Channel
Tcl_GetChannel(
    Tcl_Interp *interp,		/* Interpreter in which to find or create the
				 * channel. */
    const char *chanName,	/* The name of the channel. */
    int *modePtr)		/* Where to store the mode in which the
				 * channel was opened? Will contain an ORed
				 * combination of TCL_READABLE and
				 * TCL_WRITABLE, if non-NULL. */
{
    Channel *chanPtr;		/* The actual channel. */
    Tcl_HashTable *hTblPtr;	/* Hash table of channels. */
    Tcl_HashEntry *hPtr;	/* Search variable. */
    const char *name;		/* Translated name. */

    /*
     * Substitute "stdin", etc. Note that even though we immediately find the
     * channel using Tcl_GetStdChannel, we still need to look it up in the
     * specified interpreter to ensure that it is present in the channel
     * table. Otherwise, safe interpreters would always have access to the
     * standard channels.
     */

    name = chanName;
    if ((chanName[0] == 's') && (chanName[1] == 't')) {
	chanPtr = NULL;
	if (strcmp(chanName, "stdin") == 0) {
	    chanPtr = (Channel *) Tcl_GetStdChannel(TCL_STDIN);
	} else if (strcmp(chanName, "stdout") == 0) {
	    chanPtr = (Channel *) Tcl_GetStdChannel(TCL_STDOUT);
	} else if (strcmp(chanName, "stderr") == 0) {
	    chanPtr = (Channel *) Tcl_GetStdChannel(TCL_STDERR);
	}
	if (chanPtr != NULL) {
	    name = chanPtr->state->channelName;
	}
    }

    hTblPtr = GetChannelTable(interp);
    hPtr = Tcl_FindHashEntry(hTblPtr, name);
    if (hPtr == NULL) {
	Tcl_SetObjResult(interp, Tcl_ObjPrintf(
                "can not find channel named \"%s\"", chanName));
	Tcl_SetErrorCode(interp, "TCL", "LOOKUP", "CHANNEL", chanName, NULL);
	return NULL;
    }

    /*
     * Always return bottom-most channel in the stack. This one lives the
     * longest - other channels may go away unnoticed. The other APIs
     * compensate where necessary to retrieve the topmost channel again.
     */

    chanPtr = Tcl_GetHashValue(hPtr);
    chanPtr = chanPtr->state->bottomChanPtr;
    if (modePtr != NULL) {
	*modePtr = chanPtr->state->flags & (TCL_READABLE|TCL_WRITABLE);
    }

    return (Tcl_Channel) chanPtr;
}

/*
 *---------------------------------------------------------------------------
 *
 * TclGetChannelFromObj --
 *
 *	Finds an existing Tcl_Channel structure by name in a given
 *	interpreter. This function is public because it is used by
 *	channel-type-specific functions.
 *
 * Results:
 *	A Tcl_Channel or NULL on failure. If failed, interp's result object
 *	contains an error message. *modePtr is filled with the modes in which
 *	the channel was opened.
 *
 * Side effects:
 *	None.
 *
 *---------------------------------------------------------------------------
 */

int
TclGetChannelFromObj(
    Tcl_Interp *interp,		/* Interpreter in which to find or create the
				 * channel. */
    Tcl_Obj *objPtr,
    Tcl_Channel *channelPtr,
    int *modePtr,		/* Where to store the mode in which the
				 * channel was opened? Will contain an ORed
				 * combination of TCL_READABLE and
				 * TCL_WRITABLE, if non-NULL. */
    int flags)
{
    ChannelState *statePtr;
    ResolvedChanName *resPtr = NULL;
    Tcl_Channel chan;

    if (interp == NULL) {
	return TCL_ERROR;
    }

    ChanGetIntRep(objPtr, resPtr);
    if (resPtr) {
	/*
 	 * Confirm validity of saved lookup results.
 	 */

	statePtr = resPtr->statePtr;
	if ((resPtr->interp == interp)		/* Same interp context */
			/* No epoch change in channel since lookup */
		&& (resPtr->epoch == statePtr->epoch)) {
	    /*
             * Have a valid saved lookup. Jump to end to return it.
             */

	    goto valid;
	}
    }

    chan = Tcl_GetChannel(interp, TclGetString(objPtr), NULL);

    if (chan == NULL) {
	if (resPtr) {
	    Tcl_StoreIntRep(objPtr, &chanObjType, NULL);
	}
	return TCL_ERROR;
    }

    if (resPtr && resPtr->refCount == 1) {
	/*
         * Re-use the ResolvedCmdName struct.
         */

	Tcl_Release((ClientData) resPtr->statePtr);
    } else {
	resPtr = (ResolvedChanName *) ckalloc(sizeof(ResolvedChanName));
	resPtr->refCount = 0;
	ChanSetIntRep(objPtr, resPtr);		/* Overwrites, if needed */
    }
    statePtr = ((Channel *)chan)->state;
    resPtr->statePtr = statePtr;
    Tcl_Preserve((ClientData) statePtr);
    resPtr->interp = interp;
    resPtr->epoch = statePtr->epoch;

  valid:
    *channelPtr = (Tcl_Channel) statePtr->bottomChanPtr;

    if (modePtr != NULL) {
	*modePtr = statePtr->flags & (TCL_READABLE|TCL_WRITABLE);
    }

    return TCL_OK;
}

/*
 *----------------------------------------------------------------------
 *
 * Tcl_CreateChannel --
 *
 *	Creates a new entry in the hash table for a Tcl_Channel record.
 *
 * Results:
 *	Returns the new Tcl_Channel.
 *
 * Side effects:
 *	Creates a new Tcl_Channel instance and inserts it into the hash table.
 *
 *----------------------------------------------------------------------
 */

Tcl_Channel
Tcl_CreateChannel(
    const Tcl_ChannelType *typePtr, /* The channel type record. */
    const char *chanName,	/* Name of channel to record. */
    ClientData instanceData,	/* Instance specific data. */
    int mask)			/* TCL_READABLE & TCL_WRITABLE to indicate if
				 * the channel is readable, writable. */
{
    Channel *chanPtr;		/* The channel structure newly created. */
    ChannelState *statePtr;	/* The stack-level independent state info for
				 * the channel. */
    const char *name;
    char *tmp;
    ThreadSpecificData *tsdPtr = TCL_TSD_INIT(&dataKey);

    /*
     * With the change of the Tcl_ChannelType structure to use a version in
     * 8.3.2+, we have to make sure that our assumption that the structure
     * remains a binary compatible size is true.
     *
     * If this assertion fails on some system, then it can be removed only if
     * the user recompiles code with older channel drivers in the new system
     * as well.
     */

    assert(sizeof(Tcl_ChannelTypeVersion) == sizeof(Tcl_DriverBlockModeProc *));
    assert(typePtr->typeName != NULL);
    if (NULL == typePtr->closeProc) {
	Tcl_Panic("channel type %s must define closeProc", typePtr->typeName);
    }
    if ((TCL_READABLE & mask) && (NULL == typePtr->inputProc)) {
	Tcl_Panic("channel type %s must define inputProc when used for reader channel", typePtr->typeName);
    }
    if ((TCL_WRITABLE & mask) &&  (NULL == typePtr->outputProc)) {
	Tcl_Panic("channel type %s must define outputProc when used for writer channel", typePtr->typeName);
    }
    if (NULL == typePtr->watchProc) {
	Tcl_Panic("channel type %s must define watchProc", typePtr->typeName);
    }
    if ((NULL!=typePtr->wideSeekProc) && (NULL == typePtr->seekProc)) {
	Tcl_Panic("channel type %s must define seekProc if defining wideSeekProc", typePtr->typeName);
    }

    /*
     * JH: We could subsequently memset these to 0 to avoid the numerous
     * assignments to 0/NULL below.
     */

    chanPtr = ckalloc(sizeof(Channel));
    statePtr = ckalloc(sizeof(ChannelState));
    chanPtr->state = statePtr;

    chanPtr->instanceData = instanceData;
    chanPtr->typePtr = typePtr;

    /*
     * Set all the bits that are part of the stack-independent state
     * information for the channel.
     */

    if (chanName != NULL) {
	unsigned len = strlen(chanName) + 1;

	/*
         * Make sure we allocate at least 7 bytes, so it fits for "stdout"
         * later.
         */

	tmp = ckalloc((len < 7) ? 7 : len);
	strcpy(tmp, chanName);
    } else {
	tmp = ckalloc(7);
	tmp[0] = '\0';
    }
    statePtr->channelName = tmp;
    statePtr->flags = mask;

    /*
     * Set the channel to system default encoding.
     *
     * Note the strange bit of protection taking place here. If the system
     * encoding name is reported back as "binary", something weird is
     * happening. Tcl provides no "binary" encoding, so someone else has
     * provided one. We ignore it so as not to interfere with the "magic"
     * interpretation that Tcl_Channels give to the "-encoding binary" option.
     */

    statePtr->encoding = NULL;
    name = Tcl_GetEncodingName(NULL);
    if (strcmp(name, "binary") != 0) {
	statePtr->encoding = Tcl_GetEncoding(NULL, name);
    }
    statePtr->inputEncodingState  = NULL;
    statePtr->inputEncodingFlags  = TCL_ENCODING_START;
    statePtr->outputEncodingState = NULL;
    statePtr->outputEncodingFlags = TCL_ENCODING_START;

    /*
     * Set the channel up initially in AUTO input translation mode to accept
     * "\n", "\r" and "\r\n". Output translation mode is set to a platform
     * specific default value. The eofChar is set to 0 for both input and
     * output, so that Tcl does not look for an in-file EOF indicator (e.g.,
     * ^Z) and does not append an EOF indicator to files.
     */

    statePtr->inputTranslation	= TCL_TRANSLATE_AUTO;
    statePtr->outputTranslation	= TCL_PLATFORM_TRANSLATION;
    statePtr->inEofChar		= 0;
    statePtr->outEofChar	= 0;

    statePtr->unreportedError	= 0;
    statePtr->refCount		= 0;
    statePtr->closeCbPtr	= NULL;
    statePtr->curOutPtr		= NULL;
    statePtr->outQueueHead	= NULL;
    statePtr->outQueueTail	= NULL;
    statePtr->saveInBufPtr	= NULL;
    statePtr->inQueueHead	= NULL;
    statePtr->inQueueTail	= NULL;
    statePtr->chPtr		= NULL;
    statePtr->interestMask	= 0;
    statePtr->scriptRecordPtr	= NULL;
    statePtr->bufSize		= CHANNELBUFFER_DEFAULT_SIZE;
    statePtr->timer		= NULL;
    statePtr->csPtrR		= NULL;
    statePtr->csPtrW		= NULL;
    statePtr->outputStage	= NULL;

    /*
     * As we are creating the channel, it is obviously the top for now.
     */

    statePtr->topChanPtr	= chanPtr;
    statePtr->bottomChanPtr	= chanPtr;
    chanPtr->downChanPtr	= NULL;
    chanPtr->upChanPtr		= NULL;
    chanPtr->inQueueHead	= NULL;
    chanPtr->inQueueTail	= NULL;
    chanPtr->refCount		= 0;

    /*
     * TIP #219, Tcl Channel Reflection API
     */

    statePtr->chanMsg		= NULL;
    statePtr->unreportedMsg	= NULL;

    statePtr->epoch		= 0;

    /*
     * Link the channel into the list of all channels; create an on-exit
     * handler if there is not one already, to close off all the channels in
     * the list on exit.
     *
     * JH: Could call Tcl_SpliceChannel, but need to avoid NULL check.
     *
     * TIP #218.
     * AK: Just initialize the field to NULL before invoking Tcl_SpliceChannel
     *	   We need Tcl_SpliceChannel, for the threadAction calls. There is no
     *	   real reason to duplicate all of this.
     * NOTE: All drivers using thread actions now have to perform their TSD
     *	     manipulation only in their thread action proc. Doing it when
     *	     creating their instance structures will collide with the thread
     *	     action activity and lead to damaged lists.
     */

    statePtr->nextCSPtr = NULL;
    SpliceChannel((Tcl_Channel) chanPtr);

    /*
     * Install this channel in the first empty standard channel slot, if the
     * channel was previously closed explicitly.
     */

    if ((tsdPtr->stdinChannel == NULL) && (tsdPtr->stdinInitialized == 1)) {
	strcpy(tmp, "stdin");
	Tcl_SetStdChannel((Tcl_Channel) chanPtr, TCL_STDIN);
	Tcl_RegisterChannel(NULL, (Tcl_Channel) chanPtr);
    } else if ((tsdPtr->stdoutChannel == NULL) &&
	    (tsdPtr->stdoutInitialized == 1)) {
	strcpy(tmp, "stdout");
	Tcl_SetStdChannel((Tcl_Channel) chanPtr, TCL_STDOUT);
	Tcl_RegisterChannel(NULL, (Tcl_Channel) chanPtr);
    } else if ((tsdPtr->stderrChannel == NULL) &&
	    (tsdPtr->stderrInitialized == 1)) {
	strcpy(tmp, "stderr");
	Tcl_SetStdChannel((Tcl_Channel) chanPtr, TCL_STDERR);
	Tcl_RegisterChannel(NULL, (Tcl_Channel) chanPtr);
    }
    return (Tcl_Channel) chanPtr;
}

/*
 *----------------------------------------------------------------------
 *
 * Tcl_StackChannel --
 *
 *	Replaces an entry in the hash table for a Tcl_Channel record. The
 *	replacement is a new channel with same name, it supercedes the
 *	replaced channel. Input and output of the superceded channel is now
 *	going through the newly created channel and allows the arbitrary
 *	filtering/manipulation of the dataflow.
 *
 *	Andreas Kupries <a.kupries@westend.com>, 12/13/1998 "Trf-Patch for
 *	filtering channels"
 *
 * Results:
 *	Returns the new Tcl_Channel, which actually contains the saved
 *	information about prevChan.
 *
 * Side effects:
 *	A new channel structure is allocated and linked below the existing
 *	channel. The channel operations and client data of the existing
 *	channel are copied down to the newly created channel, and the current
 *	channel has its operations replaced by the new typePtr.
 *
 *----------------------------------------------------------------------
 */

Tcl_Channel
Tcl_StackChannel(
    Tcl_Interp *interp,		/* The interpreter we are working in */
    const Tcl_ChannelType *typePtr,
				/* The channel type record for the new
				 * channel. */
    ClientData instanceData,	/* Instance specific data for the new
				 * channel. */
    int mask,			/* TCL_READABLE & TCL_WRITABLE to indicate if
				 * the channel is readable, writable. */
    Tcl_Channel prevChan)	/* The channel structure to replace */
{
    ThreadSpecificData *tsdPtr = TCL_TSD_INIT(&dataKey);
    Channel *chanPtr, *prevChanPtr;
    ChannelState *statePtr;

    /*
     * Find the given channel (prevChan) in the list of all channels. If we do
     * not find it, then it was never registered correctly.
     *
     * This operation should occur at the top of a channel stack.
     */

    statePtr = (ChannelState *) tsdPtr->firstCSPtr;
    prevChanPtr = ((Channel *) prevChan)->state->topChanPtr;

    while ((statePtr != NULL) && (statePtr->topChanPtr != prevChanPtr)) {
	statePtr = statePtr->nextCSPtr;
    }

    if (statePtr == NULL) {
	if (interp) {
	    Tcl_SetObjResult(interp, Tcl_ObjPrintf(
                    "couldn't find state for channel \"%s\"",
		    Tcl_GetChannelName(prevChan)));
	}
	return NULL;
    }

    /*
     * Here we check if the given "mask" matches the "flags" of the already
     * existing channel.
     *
     *	  | - | R | W | RW |
     *	--+---+---+---+----+	<=>  0 != (chan->mask & prevChan->mask)
     *	- |   |   |   |    |
     *	R |   | + |   | +  |	The superceding channel is allowed to restrict
     *	W |   |   | + | +  |	the capabilities of the superceded one!
     *	RW|   | + | + | +  |
     *	--+---+---+---+----+
     */

    if ((mask & (statePtr->flags & (TCL_READABLE | TCL_WRITABLE))) == 0) {
	if (interp) {
	    Tcl_SetObjResult(interp, Tcl_ObjPrintf(
		    "reading and writing both disallowed for channel \"%s\"",
		    Tcl_GetChannelName(prevChan)));
	}
	return NULL;
    }

    /*
     * Flush the buffers. This ensures that any data still in them at this
     * time is not handled by the new transformation. Restrict this to
     * writable channels. Take care to hide a possible bg-copy in progress
     * from Tcl_Flush and the CheckForChannelErrors inside.
     */

    if ((mask & TCL_WRITABLE) != 0) {
	CopyState *csPtrR = statePtr->csPtrR;
	CopyState *csPtrW = statePtr->csPtrW;

	statePtr->csPtrR = NULL;
	statePtr->csPtrW = NULL;

	/*
	 * TODO: Examine what can go wrong if Tcl_Flush() call disturbs
	 * the stacking state of this channel during its operations.
	 */
	if (Tcl_Flush((Tcl_Channel) prevChanPtr) != TCL_OK) {
	    statePtr->csPtrR = csPtrR;
	    statePtr->csPtrW = csPtrW;
	    if (interp) {
		Tcl_SetObjResult(interp, Tcl_ObjPrintf(
                        "could not flush channel \"%s\"",
			Tcl_GetChannelName(prevChan)));
	    }
	    return NULL;
	}

	statePtr->csPtrR = csPtrR;
	statePtr->csPtrW = csPtrW;
    }

    /*
     * Discard any input in the buffers. They are not yet read by the user of
     * the channel, so they have to go through the new transformation before
     * reading. As the buffers contain the untransformed form their contents
     * are not only useless but actually distorts our view of the system.
     *
     * To preserve the information without having to read them again and to
     * avoid problems with the location in the channel (seeking might be
     * impossible) we move the buffers from the common state structure into
     * the channel itself. We use the buffers in the channel below the new
     * transformation to hold the data. In the future this allows us to write
     * transformations which pre-read data and push the unused part back when
     * they are going away.
     */

    if (((mask & TCL_READABLE) != 0) && (statePtr->inQueueHead != NULL)) {
	/*
	 * When statePtr->inQueueHead is not NULL, we know
	 * prevChanPtr->inQueueHead must be NULL.
	 */

	assert(prevChanPtr->inQueueHead == NULL);
	assert(prevChanPtr->inQueueTail == NULL);

	prevChanPtr->inQueueHead = statePtr->inQueueHead;
	prevChanPtr->inQueueTail = statePtr->inQueueTail;

	statePtr->inQueueHead = NULL;
	statePtr->inQueueTail = NULL;
    }

    chanPtr = ckalloc(sizeof(Channel));

    /*
     * Save some of the current state into the new structure, reinitialize the
     * parts which will stay with the transformation.
     *
     * Remarks:
     */

    chanPtr->state		= statePtr;
    chanPtr->instanceData	= instanceData;
    chanPtr->typePtr		= typePtr;
    chanPtr->downChanPtr	= prevChanPtr;
    chanPtr->upChanPtr		= NULL;
    chanPtr->inQueueHead	= NULL;
    chanPtr->inQueueTail	= NULL;
    chanPtr->refCount		= 0;

    /*
     * Place new block at the head of a possibly existing list of previously
     * stacked channels.
     */

    prevChanPtr->upChanPtr	= chanPtr;
    statePtr->topChanPtr	= chanPtr;

    /*
     * TIP #218, Channel Thread Actions.
     *
     * We call the thread actions for the new channel directly. We _cannot_
     * use SpliceChannel, because the (thread-)global list of all channels
     * always contains the _ChannelState_ for a stack of channels, not the
     * individual channels. And SpliceChannel would not only call the thread
     * actions, but also add the shared ChannelState to this list a second
     * time, mangling it.
     */

    ChanThreadAction(chanPtr, TCL_CHANNEL_THREAD_INSERT);

    return (Tcl_Channel) chanPtr;
}

void
TclChannelPreserve(
    Tcl_Channel chan)
{
    ((Channel *)chan)->refCount++;
}

void
TclChannelRelease(
    Tcl_Channel chan)
{
    Channel *chanPtr = (Channel *) chan;

    if (chanPtr->refCount == 0) {
	Tcl_Panic("Channel released more than preserved");
    }
    if (--chanPtr->refCount) {
	return;
    }
    if (chanPtr->typePtr == NULL) {
	ckfree(chanPtr);
    }
}

static void
ChannelFree(
    Channel *chanPtr)
{
    if (chanPtr->refCount == 0) {
	ckfree(chanPtr);
	return;
    }
    chanPtr->typePtr = NULL;
}

/*
 *----------------------------------------------------------------------
 *
 * Tcl_UnstackChannel --
 *
 *	Unstacks an entry in the hash table for a Tcl_Channel record. This is
 *	the reverse to 'Tcl_StackChannel'.
 *
 * Results:
 *	A standard Tcl result.
 *
 * Side effects:
 *	If TCL_ERROR is returned, the posix error code will be set with
 *	Tcl_SetErrno. May leave a message in interp result as well.
 *
 *----------------------------------------------------------------------
 */

int
Tcl_UnstackChannel(
    Tcl_Interp *interp,		/* The interpreter we are working in */
    Tcl_Channel chan)		/* The channel to unstack */
{
    Channel *chanPtr = (Channel *) chan;
    ChannelState *statePtr = chanPtr->state;
    int result = 0;

    /*
     * This operation should occur at the top of a channel stack.
     */

    chanPtr = statePtr->topChanPtr;

    if (chanPtr->downChanPtr != NULL) {
	/*
	 * Instead of manipulating the per-thread / per-interp list/hashtable
	 * of registered channels we wind down the state of the
	 * transformation, and then restore the state of underlying channel
	 * into the old structure.
	 *
	 * TODO: Figure out how to handle the situation where the chan
	 * operations called below by this unstacking operation cause
	 * another unstacking recursively.  In that case the downChanPtr
	 * value we're holding on to will not be the right thing.
	 */

	Channel *downChanPtr = chanPtr->downChanPtr;

	/*
	 * Flush the buffers. This ensures that any data still in them at this
	 * time _is_ handled by the transformation we are unstacking right
	 * now. Restrict this to writable channels. Take care to hide a
	 * possible bg-copy in progress from Tcl_Flush and the
	 * CheckForChannelErrors inside.
	 */

	if (GotFlag(statePtr, TCL_WRITABLE)) {
	    CopyState *csPtrR = statePtr->csPtrR;
	    CopyState *csPtrW = statePtr->csPtrW;

	    statePtr->csPtrR = NULL;
	    statePtr->csPtrW = NULL;

	    if (Tcl_Flush((Tcl_Channel) chanPtr) != TCL_OK) {
		statePtr->csPtrR = csPtrR;
		statePtr->csPtrW = csPtrW;

		/*
		 * TIP #219, Tcl Channel Reflection API.
		 * Move error messages put by the driver into the chan/ip
		 * bypass area into the regular interpreter result. Fall back
		 * to the regular message if nothing was found in the
		 * bypasses.
		 */

		if (!TclChanCaughtErrorBypass(interp, chan) && interp) {
		    Tcl_SetObjResult(interp, Tcl_ObjPrintf(
                            "could not flush channel \"%s\"",
			    Tcl_GetChannelName((Tcl_Channel) chanPtr)));
		}
		return TCL_ERROR;
	    }

	    statePtr->csPtrR  = csPtrR;
	    statePtr->csPtrW = csPtrW;
	}

	/*
	 * Anything in the input queue and the push-back buffers of the
	 * transformation going away is transformed data, but not yet read. As
	 * unstacking means that the caller does not want to see transformed
	 * data any more we have to discard these bytes. To avoid writing an
	 * analogue to 'DiscardInputQueued' we move the information in the
	 * push back buffers to the input queue and then call
	 * 'DiscardInputQueued' on that.
	 */

	if (GotFlag(statePtr, TCL_READABLE) &&
		((statePtr->inQueueHead != NULL) ||
		(chanPtr->inQueueHead != NULL))) {
	    if ((statePtr->inQueueHead != NULL) &&
		    (chanPtr->inQueueHead != NULL)) {
		statePtr->inQueueTail->nextPtr = chanPtr->inQueueHead;
		statePtr->inQueueTail = chanPtr->inQueueTail;
		statePtr->inQueueHead = statePtr->inQueueTail;
	    } else if (chanPtr->inQueueHead != NULL) {
		statePtr->inQueueHead = chanPtr->inQueueHead;
		statePtr->inQueueTail = chanPtr->inQueueTail;
	    }

	    chanPtr->inQueueHead = NULL;
	    chanPtr->inQueueTail = NULL;

	    DiscardInputQueued(statePtr, 0);
	}

	/*
	 * TIP #218, Channel Thread Actions.
	 *
	 * We call the thread actions for the new channel directly. We
	 * _cannot_ use CutChannel, because the (thread-)global list of all
	 * channels always contains the _ChannelState_ for a stack of
	 * channels, not the individual channels. And SpliceChannel would not
	 * only call the thread actions, but also remove the shared
	 * ChannelState from this list despite there being more channels for
	 * the state which are still active.
	 */

	ChanThreadAction(chanPtr, TCL_CHANNEL_THREAD_REMOVE);

	statePtr->topChanPtr = downChanPtr;
	downChanPtr->upChanPtr = NULL;

	/*
	 * Leave this link intact for closeproc
	 *  chanPtr->downChanPtr = NULL;
	 */

	/*
	 * Close and free the channel driver state.
	 */

	result = ChanClose(chanPtr, interp);
	ChannelFree(chanPtr);

	UpdateInterest(statePtr->topChanPtr);

	if (result != 0) {
	    Tcl_SetErrno(result);

	    /*
	     * TIP #219, Tcl Channel Reflection API.
	     * Move error messages put by the driver into the chan/ip bypass
	     * area into the regular interpreter result.
	     */

	    TclChanCaughtErrorBypass(interp, chan);
	    return TCL_ERROR;
	}
    } else {
	/*
	 * This channel does not cover another one. Simply do a close, if
	 * necessary.
	 */

	if (statePtr->refCount <= 0) {
	    if (Tcl_Close(interp, chan) != TCL_OK) {
		/*
		 * TIP #219, Tcl Channel Reflection API.
		 * "TclChanCaughtErrorBypass" is not required here, it was
		 * done already by "Tcl_Close".
		 */

		return TCL_ERROR;
	    }
	}

	/*
	 * TIP #218, Channel Thread Actions.
	 * Not required in this branch, this is done by Tcl_Close. If
	 * Tcl_Close is not called then the ChannelState is still active in
	 * the thread and no action has to be taken either.
	 */
    }

    return TCL_OK;
}

/*
 *----------------------------------------------------------------------
 *
 * Tcl_GetStackedChannel --
 *
 *	Determines whether the specified channel is stacked upon another.
 *
 * Results:
 *	NULL if the channel is not stacked upon another one, or a reference to
 *	the channel it is stacked upon. This reference can be used in queries,
 *	but modification is not allowed.
 *
 * Side effects:
 *	None.
 *
 *----------------------------------------------------------------------
 */

Tcl_Channel
Tcl_GetStackedChannel(
    Tcl_Channel chan)
{
    Channel *chanPtr = (Channel *) chan;
				/* The actual channel. */

    return (Tcl_Channel) chanPtr->downChanPtr;
}

/*
 *----------------------------------------------------------------------
 *
 * Tcl_GetTopChannel --
 *
 *	Returns the top channel of a channel stack.
 *
 * Results:
 *	NULL if the channel is not stacked upon another one, or a reference to
 *	the channel it is stacked upon. This reference can be used in queries,
 *	but modification is not allowed.
 *
 * Side effects:
 *	None.
 *
 *----------------------------------------------------------------------
 */

Tcl_Channel
Tcl_GetTopChannel(
    Tcl_Channel chan)
{
    Channel *chanPtr = (Channel *) chan;
				/* The actual channel. */

    return (Tcl_Channel) chanPtr->state->topChanPtr;
}

/*
 *----------------------------------------------------------------------
 *
 * Tcl_GetChannelInstanceData --
 *
 *	Returns the client data associated with a channel.
 *
 * Results:
 *	The client data.
 *
 * Side effects:
 *	None.
 *
 *----------------------------------------------------------------------
 */

ClientData
Tcl_GetChannelInstanceData(
    Tcl_Channel chan)		/* Channel for which to return client data. */
{
    Channel *chanPtr = (Channel *) chan;
				/* The actual channel. */

    return chanPtr->instanceData;
}

/*
 *----------------------------------------------------------------------
 *
 * Tcl_GetChannelThread --
 *
 *	Given a channel structure, returns the thread managing it. TIP #10
 *
 * Results:
 *	Returns the id of the thread managing the channel.
 *
 * Side effects:
 *	None.
 *
 *----------------------------------------------------------------------
 */

Tcl_ThreadId
Tcl_GetChannelThread(
    Tcl_Channel chan)		/* The channel to return the managing thread
				 * for. */
{
    Channel *chanPtr = (Channel *) chan;
				/* The actual channel. */

    return chanPtr->state->managingThread;
}

/*
 *----------------------------------------------------------------------
 *
 * Tcl_GetChannelType --
 *
 *	Given a channel structure, returns the channel type structure.
 *
 * Results:
 *	Returns a pointer to the channel type structure.
 *
 * Side effects:
 *	None.
 *
 *----------------------------------------------------------------------
 */

const Tcl_ChannelType *
Tcl_GetChannelType(
    Tcl_Channel chan)		/* The channel to return type for. */
{
    Channel *chanPtr = (Channel *) chan;
				/* The actual channel. */

    return chanPtr->typePtr;
}

/*
 *----------------------------------------------------------------------
 *
 * Tcl_GetChannelMode --
 *
 *	Computes a mask indicating whether the channel is open for reading and
 *	writing.
 *
 * Results:
 *	An OR-ed combination of TCL_READABLE and TCL_WRITABLE.
 *
 * Side effects:
 *	None.
 *
 *----------------------------------------------------------------------
 */

int
Tcl_GetChannelMode(
    Tcl_Channel chan)		/* The channel for which the mode is being
				 * computed. */
{
    ChannelState *statePtr = ((Channel *) chan)->state;
				/* State of actual channel. */

    return (statePtr->flags & (TCL_READABLE | TCL_WRITABLE));
}

/*
 *----------------------------------------------------------------------
 *
 * Tcl_GetChannelName --
 *
 *	Returns the string identifying the channel name.
 *
 * Results:
 *	The string containing the channel name. This memory is owned by the
 *	generic layer and should not be modified by the caller.
 *
 * Side effects:
 *	None.
 *
 *----------------------------------------------------------------------
 */

const char *
Tcl_GetChannelName(
    Tcl_Channel chan)		/* The channel for which to return the name. */
{
    ChannelState *statePtr = ((Channel *) chan)->state;
				/* State of actual channel. */

    return statePtr->channelName;
}

/*
 *----------------------------------------------------------------------
 *
 * Tcl_GetChannelHandle --
 *
 *	Returns an OS handle associated with a channel.
 *
 * Results:
 *	Returns TCL_OK and places the handle in handlePtr, or returns
 *	TCL_ERROR on failure.
 *
 * Side effects:
 *	None.
 *
 *----------------------------------------------------------------------
 */

int
Tcl_GetChannelHandle(
    Tcl_Channel chan,		/* The channel to get file from. */
    int direction,		/* TCL_WRITABLE or TCL_READABLE. */
    ClientData *handlePtr)	/* Where to store handle */
{
    Channel *chanPtr;		/* The actual channel. */
    ClientData handle;
    int result;

    chanPtr = ((Channel *) chan)->state->bottomChanPtr;
    if (!chanPtr->typePtr->getHandleProc) {
        Tcl_SetChannelError(chan, Tcl_ObjPrintf(
                "channel \"%s\" does not support OS handles",
                Tcl_GetChannelName(chan)));
	return TCL_ERROR;
    }
    result = chanPtr->typePtr->getHandleProc(chanPtr->instanceData, direction,
	    &handle);
    if (handlePtr) {
	*handlePtr = handle;
    }
    return result;
}

/*
 *---------------------------------------------------------------------------
 *
 * AllocChannelBuffer --
 *
 *	A channel buffer has BUFFER_PADDING bytes extra at beginning to hold
 *	any bytes of a native-encoding character that got split by the end of
 *	the previous buffer and need to be moved to the beginning of the next
 *	buffer to make a contiguous string so it can be converted to UTF-8.
 *
 *	A channel buffer has BUFFER_PADDING bytes extra at the end to hold any
 *	bytes of a native-encoding character (generated from a UTF-8
 *	character) that overflow past the end of the buffer and need to be
 *	moved to the next buffer.
 *
 * Results:
 *	A newly allocated channel buffer.
 *
 * Side effects:
 *	None.
 *
 *---------------------------------------------------------------------------
 */

static ChannelBuffer *
AllocChannelBuffer(
    int length)			/* Desired length of channel buffer. */
{
    ChannelBuffer *bufPtr;
    int n;

    n = length + CHANNELBUFFER_HEADER_SIZE + BUFFER_PADDING + BUFFER_PADDING;
    bufPtr = ckalloc(n);
    bufPtr->nextAdded	= BUFFER_PADDING;
    bufPtr->nextRemoved	= BUFFER_PADDING;
    bufPtr->bufLength	= length + BUFFER_PADDING;
    bufPtr->nextPtr	= NULL;
    bufPtr->refCount	= 1;
    return bufPtr;
}

static void
PreserveChannelBuffer(
    ChannelBuffer *bufPtr)
{
    if (bufPtr->refCount == 0) {
	Tcl_Panic("Reuse of ChannelBuffer! %p", bufPtr);
    }
    bufPtr->refCount++;
}

static void
ReleaseChannelBuffer(
    ChannelBuffer *bufPtr)
{
    if (--bufPtr->refCount) {
	return;
    }
    ckfree(bufPtr);
}

static int
IsShared(
    ChannelBuffer *bufPtr)
{
    return bufPtr->refCount > 1;
}

/*
 *----------------------------------------------------------------------
 *
 * RecycleBuffer --
 *
 *	Helper function to recycle input and output buffers. Ensures that two
 *	input buffers are saved (one in the input queue and another in the
 *	saveInBufPtr field) and that curOutPtr is set to a buffer. Only if
 *	these conditions are met is the buffer freed to the OS.
 *
 * Results:
 *	None.
 *
 * Side effects:
 *	May free a buffer to the OS.
 *
 *----------------------------------------------------------------------
 */

static void
RecycleBuffer(
    ChannelState *statePtr,	/* ChannelState in which to recycle buffers. */
    ChannelBuffer *bufPtr,	/* The buffer to recycle. */
    int mustDiscard)		/* If nonzero, free the buffer to the OS,
				 * always. */
{
    /*
     * Do we have to free the buffer to the OS?
     */

    if (IsShared(bufPtr)) {
	mustDiscard = 1;
    }

    if (mustDiscard) {
	ReleaseChannelBuffer(bufPtr);
	return;
    }

    /*
     * Only save buffers which have the requested buffersize for the channel.
     * This is to honor dynamic changes of the buffersize made by the user.
     */

    if ((bufPtr->bufLength - BUFFER_PADDING) != statePtr->bufSize) {
	ReleaseChannelBuffer(bufPtr);
	return;
    }

    /*
     * Only save buffers for the input queue if the channel is readable.
     */

    if (GotFlag(statePtr, TCL_READABLE)) {
	if (statePtr->inQueueHead == NULL) {
	    statePtr->inQueueHead = bufPtr;
	    statePtr->inQueueTail = bufPtr;
	    goto keepBuffer;
	}
	if (statePtr->saveInBufPtr == NULL) {
	    statePtr->saveInBufPtr = bufPtr;
	    goto keepBuffer;
	}
    }

    /*
     * Only save buffers for the output queue if the channel is writable.
     */

    if (GotFlag(statePtr, TCL_WRITABLE)) {
	if (statePtr->curOutPtr == NULL) {
	    statePtr->curOutPtr = bufPtr;
	    goto keepBuffer;
	}
    }

    /*
     * If we reached this code we return the buffer to the OS.
     */

    ReleaseChannelBuffer(bufPtr);
    return;

  keepBuffer:
    bufPtr->nextRemoved = BUFFER_PADDING;
    bufPtr->nextAdded = BUFFER_PADDING;
    bufPtr->nextPtr = NULL;
}

/*
 *----------------------------------------------------------------------
 *
 * DiscardOutputQueued --
 *
 *	Discards all output queued in the output queue of a channel.
 *
 * Results:
 *	None.
 *
 * Side effects:
 *	Recycles buffers.
 *
 *----------------------------------------------------------------------
 */

static void
DiscardOutputQueued(
    ChannelState *statePtr)	/* ChannelState for which to discard output. */
{
    ChannelBuffer *bufPtr;

    while (statePtr->outQueueHead != NULL) {
	bufPtr = statePtr->outQueueHead;
	statePtr->outQueueHead = bufPtr->nextPtr;
	RecycleBuffer(statePtr, bufPtr, 0);
    }
    statePtr->outQueueHead = NULL;
    statePtr->outQueueTail = NULL;
    bufPtr = statePtr->curOutPtr;
    if (bufPtr && BytesLeft(bufPtr)) {
	statePtr->curOutPtr = NULL;
	RecycleBuffer(statePtr, bufPtr, 0);
    }
}

/*
 *----------------------------------------------------------------------
 *
 * CheckForDeadChannel --
 *
 *	This function checks is a given channel is Dead (a channel that has
 *	been closed but not yet deallocated.)
 *
 * Results:
 *	True (1) if channel is Dead, False (0) if channel is Ok
 *
 * Side effects:
 *	None
 *
 *----------------------------------------------------------------------
 */

static int
CheckForDeadChannel(
    Tcl_Interp *interp,		/* For error reporting (can be NULL) */
    ChannelState *statePtr)	/* The channel state to check. */
{
    if (!GotFlag(statePtr, CHANNEL_DEAD)) {
	return 0;
    }

    Tcl_SetErrno(EINVAL);
    if (interp) {
	Tcl_SetObjResult(interp, Tcl_NewStringObj(
                "unable to access channel: invalid channel", -1));
    }
    return 1;
}

/*
 *----------------------------------------------------------------------
 *
 * FlushChannel --
 *
 *	This function flushes as much of the queued output as is possible now.
 *	If calledFromAsyncFlush is nonzero, it is being called in an event
 *	handler to flush channel output asynchronously.
 *
 * Results:
 *	0 if successful, else the error code that was returned by the channel
 *	type operation. May leave a message in the interp result.
 *
 * Side effects:
 *	May produce output on a channel. May block indefinitely if the channel
 *	is synchronous. May schedule an async flush on the channel. May
 *	recycle memory for buffers in the output queue.
 *
 *----------------------------------------------------------------------
 */

static int
FlushChannel(
    Tcl_Interp *interp,		/* For error reporting during close. */
    Channel *chanPtr,		/* The channel to flush on. */
    int calledFromAsyncFlush)	/* If nonzero then we are being called from an
				 * asynchronous flush callback. */
{
    ChannelState *statePtr = chanPtr->state;
				/* State of the channel stack. */
    ChannelBuffer *bufPtr;	/* Iterates over buffered output queue. */
    int written;		/* Amount of output data actually written in
				 * current round. */
    int errorCode = 0;		/* Stores POSIX error codes from channel
				 * driver operations. */
    int wroteSome = 0;		/* Set to one if any data was written to the
				 * driver. */

    /*
     * Prevent writing on a dead channel -- a channel that has been closed but
     * not yet deallocated. This can occur if the exit handler for the channel
     * deallocation runs before all channels are deregistered in all
     * interpreters.
     */

    if (CheckForDeadChannel(interp, statePtr)) {
	return -1;
    }

    /*
     * Should we shift the current output buffer over to the output queue?
     * First check that there are bytes in it.  If so then...
     *
     * If the output queue is empty, then yes, trusting the caller called us
     * only when written bytes ought to be flushed.
     *
     * If the current output buffer is full, then yes, so we can meet the
     * post-condition that on a successful return to caller we've left space
     * in the current output buffer for more writing (the flush call was to
     * make new room).
     *
     * If the channel is blocking, then yes, so we guarantee that blocking
     * flushes actually flush all pending data.
     *
     * Otherwise, no.  Keep the current output buffer where it is so more
     * can be written to it, possibly filling it, to promote more efficient
     * buffer usage.
     */

    bufPtr = statePtr->curOutPtr;
    if (bufPtr && BytesLeft(bufPtr) && /* Keep empties off queue */
	    (statePtr->outQueueHead == NULL || IsBufferFull(bufPtr)
		    || !GotFlag(statePtr, CHANNEL_NONBLOCKING))) {
	if (statePtr->outQueueHead == NULL) {
	    statePtr->outQueueHead = bufPtr;
	} else {
	    statePtr->outQueueTail->nextPtr = bufPtr;
	}
	statePtr->outQueueTail = bufPtr;
	statePtr->curOutPtr = NULL;
    }

    assert(!IsBufferFull(statePtr->curOutPtr));

    /*
     * If we are not being called from an async flush and an async flush
     * is active, we just return without producing any output.
     */

    if (!calledFromAsyncFlush && GotFlag(statePtr, BG_FLUSH_SCHEDULED)) {
	return 0;
    }

    /*
     * Loop over the queued buffers and attempt to flush as much as possible
     * of the queued output to the channel.
     */

    TclChannelPreserve((Tcl_Channel)chanPtr);
    while (statePtr->outQueueHead) {
	bufPtr = statePtr->outQueueHead;

	/*
	 * Produce the output on the channel.
	 */

	PreserveChannelBuffer(bufPtr);
	written = ChanWrite(chanPtr, RemovePoint(bufPtr), BytesLeft(bufPtr),
		&errorCode);

	/*
	 * If the write failed completely attempt to start the asynchronous
	 * flush mechanism and break out of this loop - do not attempt to
	 * write any more output at this time.
	 */

	if (written < 0) {
	    /*
	     * If the last attempt to write was interrupted, simply retry.
	     */

	    if (errorCode == EINTR) {
		errorCode = 0;
		ReleaseChannelBuffer(bufPtr);
		continue;
	    }

	    /*
	     * If the channel is non-blocking and we would have blocked, start
	     * a background flushing handler and break out of the loop.
	     */

	    if ((errorCode == EWOULDBLOCK) || (errorCode == EAGAIN)) {
		/*
		 * This used to check for CHANNEL_NONBLOCKING, and panic if
		 * the channel was blocking. However, it appears that setting
		 * stdin to -blocking 0 has some effect on the stdout when
		 * it's a tty channel (dup'ed underneath)
		 */

		if (!GotFlag(statePtr, BG_FLUSH_SCHEDULED) && !TclInExit()) {
		    SetFlag(statePtr, BG_FLUSH_SCHEDULED);
		    UpdateInterest(chanPtr);
		}
		errorCode = 0;
		ReleaseChannelBuffer(bufPtr);
		break;
	    }

	    /*
	     * Decide whether to report the error upwards or defer it.
	     */

	    if (calledFromAsyncFlush) {
		/*
		 * TIP #219, Tcl Channel Reflection API.
		 * When defering the error copy a message from the bypass into
		 * the unreported area. Or discard it if the new error is to
		 * be ignored in favor of an earlier defered error.
		 */

		Tcl_Obj *msg = statePtr->chanMsg;

		if (statePtr->unreportedError == 0) {
		    statePtr->unreportedError = errorCode;
		    statePtr->unreportedMsg = msg;
		    if (msg != NULL) {
			Tcl_IncrRefCount(msg);
		    }
		} else {
		    /*
		     * An old unreported error is kept, and this error thrown
		     * away.
		     */

		    statePtr->chanMsg = NULL;
		    if (msg != NULL) {
			TclDecrRefCount(msg);
		    }
		}
	    } else {
		/*
		 * TIP #219, Tcl Channel Reflection API.
		 * Move error messages put by the driver into the chan bypass
		 * area into the regular interpreter result. Fall back to the
		 * regular message if nothing was found in the bypasses.
		 */

		Tcl_SetErrno(errorCode);
		if (interp != NULL && !TclChanCaughtErrorBypass(interp,
			(Tcl_Channel) chanPtr)) {
		    Tcl_SetObjResult(interp,
			    Tcl_NewStringObj(Tcl_PosixError(interp), -1));
		}

		/*
		 * An unreportable bypassed message is kept, for the caller of
		 * Tcl_Seek, Tcl_Write, etc.
		 */
	    }

	    /*
	     * When we get an error we throw away all the output currently
	     * queued.
	     */

	    DiscardOutputQueued(statePtr);
	    ReleaseChannelBuffer(bufPtr);
	    break;
	} else {
	    /*
             * TODO: Consider detecting and reacting to short writes on
	     * blocking channels.  Ought not happen.  See iocmd-24.2.
             */

	    wroteSome = 1;
	}

	bufPtr->nextRemoved += written;

	/*
	 * If this buffer is now empty, recycle it.
	 */

	if (IsBufferEmpty(bufPtr)) {
	    statePtr->outQueueHead = bufPtr->nextPtr;
	    if (statePtr->outQueueHead == NULL) {
		statePtr->outQueueTail = NULL;
	    }
	    RecycleBuffer(statePtr, bufPtr, 0);
	}
	ReleaseChannelBuffer(bufPtr);
    }	/* Closes "while". */

    /*
     * If we wrote some data while flushing in the background, we are done.
     * We can't finish the background flush until we run out of data and the
     * channel becomes writable again. This ensures that all of the pending
     * data has been flushed at the system level.
     */

    if (GotFlag(statePtr, BG_FLUSH_SCHEDULED)) {
	if (wroteSome) {
	    goto done;
	} else if (statePtr->outQueueHead == NULL) {
	    ResetFlag(statePtr, BG_FLUSH_SCHEDULED);
	    ChanWatch(chanPtr, statePtr->interestMask);
	} else {
	    /*
	     * When we are calledFromAsyncFlush, that means a writable
	     * state on the channel triggered the call, so we should be
	     * able to write something.  Either we did write something
	     * and wroteSome should be set, or there was nothing left to
	     * write in this call, and we've completed the BG flush.
	     * These are the two cases above.  If we get here, that means
	     * there is some kind failure in the writable event machinery.
	     *
	     * The tls extension indeed suffers from flaws in its channel
	     * event mgmt.  See https://core.tcl-lang.org/tcl/info/c31ca233ca.
	     * Until that patch is broadly distributed, disable the
	     * assertion checking here, so that programs using Tcl and
	     * tls can be debugged.

	    assert(!calledFromAsyncFlush);
	     */
	}
    }

    /*
     * If the channel is flagged as closed, delete it when the refCount drops
     * to zero, the output queue is empty and there is no output in the
     * current output buffer.
     */

    if (GotFlag(statePtr, CHANNEL_CLOSED) && (statePtr->refCount <= 0) &&
	    (statePtr->outQueueHead == NULL) &&
	    ((statePtr->curOutPtr == NULL) ||
	    IsBufferEmpty(statePtr->curOutPtr))) {
	errorCode = CloseChannel(interp, chanPtr, errorCode);
	goto done;
    }

    /*
     * If the write-side of the channel is flagged as closed, delete it when
     * the output queue is empty and there is no output in the current output
     * buffer.
     */

    if (GotFlag(statePtr, CHANNEL_CLOSEDWRITE) &&
	    (statePtr->outQueueHead == NULL) &&
	    ((statePtr->curOutPtr == NULL) ||
	    IsBufferEmpty(statePtr->curOutPtr))) {
	errorCode = CloseChannelPart(interp, chanPtr, errorCode,
                TCL_CLOSE_WRITE);
	goto done;
    }

  done:
    TclChannelRelease((Tcl_Channel)chanPtr);
    return errorCode;
}

/*
 *----------------------------------------------------------------------
 *
 * CloseChannel --
 *
 *	Utility procedure to close a channel and free associated resources.
 *
 *	If the channel was stacked, then the it will copy the necessary
 *	elements of the NEXT channel into the TOP channel, in essence
 *	unstacking the channel. The NEXT channel will then be freed.
 *
 *	If the channel was not stacked, then we will free all the bits for the
 *	TOP channel, including the data structure itself.
 *
 * Results:
 *	Error code from an unreported error or the driver close operation.
 *
 * Side effects:
 *	May close the actual channel, may free memory, may change the value of
 *	errno.
 *
 *----------------------------------------------------------------------
 */

static int
CloseChannel(
    Tcl_Interp *interp,		/* For error reporting. */
    Channel *chanPtr,		/* The channel to close. */
    int errorCode)		/* Status of operation so far. */
{
    int result = 0;		/* Of calling driver close operation. */
    ChannelState *statePtr;	/* State of the channel stack. */
    ThreadSpecificData *tsdPtr = TCL_TSD_INIT(&dataKey);

    if (chanPtr == NULL) {
	return result;
    }
    statePtr = chanPtr->state;

    /*
     * No more input can be consumed so discard any leftover input.
     */

    DiscardInputQueued(statePtr, 1);

    /*
     * Discard a leftover buffer in the current output buffer field.
     */

    if (statePtr->curOutPtr != NULL) {
	ReleaseChannelBuffer(statePtr->curOutPtr);
	statePtr->curOutPtr = NULL;
    }

    /*
     * The caller guarantees that there are no more buffers queued for output.
     */

    if (statePtr->outQueueHead != NULL) {
	Tcl_Panic("TclFlush, closed channel: queued output left");
    }

    /*
     * If the EOF character is set in the channel, append that to the output
     * device.
     */

    if ((statePtr->outEofChar != 0) && GotFlag(statePtr, TCL_WRITABLE)) {
	int dummy;
	char c = (char) statePtr->outEofChar;

	(void) ChanWrite(chanPtr, &c, 1, &dummy);
    }

    /*
     * TIP #219, Tcl Channel Reflection API.
     * Move a leftover error message in the channel bypass into the
     * interpreter bypass. Just clear it if there is no interpreter.
     */

    if (statePtr->chanMsg != NULL) {
	if (interp != NULL) {
	    Tcl_SetChannelErrorInterp(interp, statePtr->chanMsg);
	}
	TclDecrRefCount(statePtr->chanMsg);
	statePtr->chanMsg = NULL;
    }

    /*
     * Remove this channel from of the list of all channels.
     */

    CutChannel((Tcl_Channel) chanPtr);

    /*
     * Close and free the channel driver state.
     * This may leave a TIP #219 error message in the interp.
     */

    result = ChanClose(chanPtr, interp);

    /*
     * Some resources can be cleared only if the bottom channel in a stack is
     * closed. All the other channels in the stack are not allowed to remove.
     */

    if (chanPtr == statePtr->bottomChanPtr) {
	if (statePtr->channelName != NULL) {
	    ckfree(statePtr->channelName);
	    statePtr->channelName = NULL;
	}

	Tcl_FreeEncoding(statePtr->encoding);
    }

    /*
     * If we are being called synchronously, report either any latent error on
     * the channel or the current error.
     */

    if (statePtr->unreportedError != 0) {
	errorCode = statePtr->unreportedError;

	/*
	 * TIP #219, Tcl Channel Reflection API.
	 * Move an error message found in the unreported area into the regular
	 * bypass (interp). This kills any message in the channel bypass area.
	 */

	if (statePtr->chanMsg != NULL) {
	    TclDecrRefCount(statePtr->chanMsg);
	    statePtr->chanMsg = NULL;
	}
	if (interp) {
	    Tcl_SetChannelErrorInterp(interp, statePtr->unreportedMsg);
	}
    }
    if (errorCode == 0) {
	errorCode = result;
	if (errorCode != 0) {
	    Tcl_SetErrno(errorCode);
	}
    }

    /*
     * Cancel any outstanding timer.
     */

    Tcl_DeleteTimerHandler(statePtr->timer);

    /*
     * Mark the channel as deleted by clearing the type structure.
     */

    if (chanPtr->downChanPtr != NULL) {
	Channel *downChanPtr = chanPtr->downChanPtr;

	statePtr->nextCSPtr = tsdPtr->firstCSPtr;
	tsdPtr->firstCSPtr = statePtr;

	statePtr->topChanPtr = downChanPtr;
	downChanPtr->upChanPtr = NULL;

	ChannelFree(chanPtr);

	return Tcl_Close(interp, (Tcl_Channel) downChanPtr);
    }

    /*
     * There is only the TOP Channel, so we free the remaining pointers we
     * have and then ourselves. Since this is the last of the channels in the
     * stack, make sure to free the ChannelState structure associated with it.
     */

    ChannelFree(chanPtr);

    Tcl_EventuallyFree(statePtr, TCL_DYNAMIC);

    return errorCode;
}

/*
 *----------------------------------------------------------------------
 *
 * Tcl_CutChannel --
 * CutChannel --
 *
 *	Removes a channel from the (thread-)global list of all channels (in
 *	that thread). This is actually the statePtr for the stack of channel.
 *
 * Results:
 *	Nothing.
 *
 * Side effects:
 *	Resets the field 'nextCSPtr' of the specified channel state to NULL.
 *
 * NOTE:
 *	The channel to cut out of the list must not be referenced in any
 *	interpreter. This is something this procedure cannot check (despite
 *	the refcount) because the caller usually wants fiddle with the channel
 *	(like transfering it to a different thread) and thus keeps the
 *	refcount artifically high to prevent its destruction.
 *
 *----------------------------------------------------------------------
 */

static void
CutChannel(
    Tcl_Channel chan)		/* The channel being removed. Must not be
				 * referenced in any interpreter. */
{
    ThreadSpecificData *tsdPtr = TCL_TSD_INIT(&dataKey);
    ChannelState *prevCSPtr;	/* Preceding channel state in list of all
				 * states - used to splice a channel out of
				 * the list on close. */
    ChannelState *statePtr = ((Channel *) chan)->state;
				/* State of the channel stack. */

    /*
     * Remove this channel from of the list of all channels (in the current
     * thread).
     */

    if (tsdPtr->firstCSPtr && (statePtr == tsdPtr->firstCSPtr)) {
	tsdPtr->firstCSPtr = statePtr->nextCSPtr;
    } else {
	for (prevCSPtr = tsdPtr->firstCSPtr;
		prevCSPtr && (prevCSPtr->nextCSPtr != statePtr);
		prevCSPtr = prevCSPtr->nextCSPtr) {
	    /* Empty loop body. */
	}
	if (prevCSPtr == NULL) {
	    Tcl_Panic("FlushChannel: damaged channel list");
	}
	prevCSPtr->nextCSPtr = statePtr->nextCSPtr;
    }

    statePtr->nextCSPtr = NULL;

    /*
     * TIP #218, Channel Thread Actions
     */

    ChanThreadAction((Channel *) chan, TCL_CHANNEL_THREAD_REMOVE);
}

void
Tcl_CutChannel(
    Tcl_Channel chan)		/* The channel being added. Must not be
				 * referenced in any interpreter. */
{
    Channel *chanPtr = ((Channel *) chan)->state->bottomChanPtr;
    ThreadSpecificData *tsdPtr = TCL_TSD_INIT(&dataKey);
    ChannelState *prevCSPtr;	/* Preceding channel state in list of all
				 * states - used to splice a channel out of
				 * the list on close. */
    ChannelState *statePtr = chanPtr->state;
				/* State of the channel stack. */

    /*
     * Remove this channel from of the list of all channels (in the current
     * thread).
     */

    if (tsdPtr->firstCSPtr && (statePtr == tsdPtr->firstCSPtr)) {
	tsdPtr->firstCSPtr = statePtr->nextCSPtr;
    } else {
	for (prevCSPtr = tsdPtr->firstCSPtr;
		prevCSPtr && (prevCSPtr->nextCSPtr != statePtr);
		prevCSPtr = prevCSPtr->nextCSPtr) {
	    /* Empty loop body. */
	}
	if (prevCSPtr == NULL) {
	    Tcl_Panic("FlushChannel: damaged channel list");
	}
	prevCSPtr->nextCSPtr = statePtr->nextCSPtr;
    }

    statePtr->nextCSPtr = NULL;

    /*
     * TIP #218, Channel Thread Actions
     * For all transformations and the base channel.
     */

    for (; chanPtr != NULL ; chanPtr = chanPtr->upChanPtr) {
	ChanThreadAction(chanPtr, TCL_CHANNEL_THREAD_REMOVE);
    }
}

/*
 *----------------------------------------------------------------------
 *
 * Tcl_SpliceChannel --
 * SpliceChannel --
 *
 *	Adds a channel to the (thread-)global list of all channels (in that
 *	thread). Expects that the field 'nextChanPtr' in the channel is set to
 *	NULL.
 *
 * Results:
 *	Nothing.
 *
 * Side effects:
 *	Nothing.
 *
 * NOTE:
 *	The channel to splice into the list must not be referenced in any
 *	interpreter. This is something this procedure cannot check (despite
 *	the refcount) because the caller usually wants figgle with the channel
 *	(like transfering it to a different thread) and thus keeps the
 *	refcount artifically high to prevent its destruction.
 *
 *----------------------------------------------------------------------
 */

static void
SpliceChannel(
    Tcl_Channel chan)		/* The channel being added. Must not be
				 * referenced in any interpreter. */
{
    ThreadSpecificData *tsdPtr = TCL_TSD_INIT(&dataKey);
    ChannelState *statePtr = ((Channel *) chan)->state;

    if (statePtr->nextCSPtr != NULL) {
	Tcl_Panic("SpliceChannel: trying to add channel used in different list");
    }

    statePtr->nextCSPtr = tsdPtr->firstCSPtr;
    tsdPtr->firstCSPtr = statePtr;

    /*
     * TIP #10. Mark the current thread as the new one managing this channel.
     *		Note: 'Tcl_GetCurrentThread' returns sensible values even for
     *		a non-threaded core.
     */

    statePtr->managingThread = Tcl_GetCurrentThread();

    /*
     * TIP #218, Channel Thread Actions
     */

    ChanThreadAction((Channel *) chan, TCL_CHANNEL_THREAD_INSERT);
}

void
Tcl_SpliceChannel(
    Tcl_Channel chan)		/* The channel being added. Must not be
				 * referenced in any interpreter. */
{
    Channel *chanPtr = ((Channel *) chan)->state->bottomChanPtr;
    ThreadSpecificData *tsdPtr = TCL_TSD_INIT(&dataKey);
    ChannelState *statePtr = chanPtr->state;

    if (statePtr->nextCSPtr != NULL) {
	Tcl_Panic("SpliceChannel: trying to add channel used in different list");
    }

    statePtr->nextCSPtr = tsdPtr->firstCSPtr;
    tsdPtr->firstCSPtr = statePtr;

    /*
     * TIP #10. Mark the current thread as the new one managing this channel.
     *		Note: 'Tcl_GetCurrentThread' returns sensible values even for
     *		a non-threaded core.
     */

    statePtr->managingThread = Tcl_GetCurrentThread();

    /*
     * TIP #218, Channel Thread Actions
     * For all transformations and the base channel.
     */

    for (; chanPtr != NULL ; chanPtr = chanPtr->upChanPtr) {
	ChanThreadAction(chanPtr, TCL_CHANNEL_THREAD_INSERT);
    }
}

/*
 *----------------------------------------------------------------------
 *
 * Tcl_Close --
 *
 *	Closes a channel.
 *
 * Results:
 *	A standard Tcl result.
 *
 * Side effects:
 *	Closes the channel if this is the last reference.
 *
 * NOTE:
 *	Tcl_Close removes the channel as far as the user is concerned.
 *	However, it may continue to exist for a while longer if it has a
 *	background flush scheduled. The device itself is eventually closed and
 *	the channel record removed, in CloseChannel, above.
 *
 *----------------------------------------------------------------------
 */

	/* ARGSUSED */
int
Tcl_Close(
    Tcl_Interp *interp,		/* Interpreter for errors. */
    Tcl_Channel chan)		/* The channel being closed. Must not be
				 * referenced in any interpreter. */
{
    CloseCallback *cbPtr;	/* Iterate over close callbacks for this
				 * channel. */
    Channel *chanPtr;		/* The real IO channel. */
    ChannelState *statePtr;	/* State of real IO channel. */
    int result;			/* Of calling FlushChannel. */
    int flushcode;
    int stickyError;

    if (chan == NULL) {
	return TCL_OK;
    }

    /*
     * Perform special handling for standard channels being closed. If the
     * refCount is now 1 it means that the last reference to the standard
     * channel is being explicitly closed, so bump the refCount down
     * artificially to 0. This will ensure that the channel is actually
     * closed, below. Also set the static pointer to NULL for the channel.
     */

    CheckForStdChannelsBeingClosed(chan);

    /*
     * This operation should occur at the top of a channel stack.
     */

    chanPtr = (Channel *) chan;
    statePtr = chanPtr->state;
    chanPtr = statePtr->topChanPtr;

    if (statePtr->refCount > 0) {
	Tcl_Panic("called Tcl_Close on channel with refCount > 0");
    }

    if (GotFlag(statePtr, CHANNEL_INCLOSE)) {
	if (interp) {
	    Tcl_SetObjResult(interp, Tcl_NewStringObj(
                    "illegal recursive call to close through close-handler"
                    " of channel", -1));
	}
	return TCL_ERROR;
    }
    SetFlag(statePtr, CHANNEL_INCLOSE);

    /*
     * When the channel has an escape sequence driven encoding such as
     * iso2022, the terminated escape sequence must write to the buffer.
     */

    stickyError = 0;

    if (GotFlag(statePtr, TCL_WRITABLE) && (statePtr->encoding != NULL)
	    && !(statePtr->outputEncodingFlags & TCL_ENCODING_START)) {
	int code = CheckChannelErrors(statePtr, TCL_WRITABLE);

	if (code == 0) {
	    statePtr->outputEncodingFlags |= TCL_ENCODING_END;
	    code = WriteChars(chanPtr, "", 0);
	    statePtr->outputEncodingFlags &= ~TCL_ENCODING_END;
	    statePtr->outputEncodingFlags |= TCL_ENCODING_START;
	}
	if (code < 0) {
	    stickyError = Tcl_GetErrno();
	}

	/*
	 * TIP #219, Tcl Channel Reflection API.
	 * Move an error message found in the channel bypass into the
	 * interpreter bypass. Just clear it if there is no interpreter.
	 */

	if (statePtr->chanMsg != NULL) {
	    if (interp != NULL) {
		Tcl_SetChannelErrorInterp(interp, statePtr->chanMsg);
	    }
	    TclDecrRefCount(statePtr->chanMsg);
	    statePtr->chanMsg = NULL;
	}
    }

    Tcl_ClearChannelHandlers(chan);

    /*
     * Cancel any outstanding timer.
     */
    Tcl_DeleteTimerHandler(statePtr->timer);

    /*
     * Invoke the registered close callbacks and delete their records.
     */

    while (statePtr->closeCbPtr != NULL) {
	cbPtr = statePtr->closeCbPtr;
	statePtr->closeCbPtr = cbPtr->nextPtr;
	cbPtr->proc(cbPtr->clientData);
	ckfree(cbPtr);
    }

    ResetFlag(statePtr, CHANNEL_INCLOSE);

    /*
     * If this channel supports it, close the read side, since we don't need
     * it anymore and this will help avoid deadlocks on some channel types.
     */

    if (chanPtr->typePtr->closeProc == TCL_CLOSE2PROC) {
	result = chanPtr->typePtr->close2Proc(chanPtr->instanceData, interp,
		TCL_CLOSE_READ);
    } else {
	result = 0;
    }

    /*
     * The call to FlushChannel will flush any queued output and invoke the
     * close function of the channel driver, or it will set up the channel to
     * be flushed and closed asynchronously.
     */

    SetFlag(statePtr, CHANNEL_CLOSED);

    flushcode = FlushChannel(interp, chanPtr, 0);

    /*
     * TIP #219.
     * Capture error messages put by the driver into the bypass area and put
     * them into the regular interpreter result.
     *
     * Notes: Due to the assertion of CHANNEL_CLOSED in the flags
     * FlushChannel() has called CloseChannel() and thus freed all the channel
     * structures. We must not try to access "chan" anymore, hence the NULL
     * argument in the call below. The only place which may still contain a
     * message is the interpreter itself, and "CloseChannel" made sure to lift
     * any channel message it generated into it.
     */

    if (TclChanCaughtErrorBypass(interp, NULL)) {
	result = EINVAL;
    }

    if (stickyError != 0) {
	Tcl_SetErrno(stickyError);
	if (interp != NULL) {
	    Tcl_SetObjResult(interp,
			     Tcl_NewStringObj(Tcl_PosixError(interp), -1));
	}
	return TCL_ERROR;
    }

    /*
     * Bug 97069ea11a: set error message if a flush code is set and no error
     * message set up to now.
     */

    if (flushcode != 0 && interp != NULL
	    && 0 == Tcl_GetCharLength(Tcl_GetObjResult(interp))) {
	Tcl_SetErrno(flushcode);
	Tcl_SetObjResult(interp,
		Tcl_NewStringObj(Tcl_PosixError(interp), -1));
    }
    if ((flushcode != 0) || (result != 0)) {
	return TCL_ERROR;
    }
    return TCL_OK;
}

/*
 *----------------------------------------------------------------------
 *
 * Tcl_CloseEx --
 *
 *	Closes one side of a channel, read or write.
 *
 * Results:
 *	A standard Tcl result.
 *
 * Side effects:
 *	Closes one direction of the channel.
 *
 * NOTE:
 *	Tcl_CloseEx closes the specified direction of the channel as far as
 *	the user is concerned. The channel keeps existing however. You cannot
 *	calls this function to close the last possible direction of the
 *	channel. Use Tcl_Close for that.
 *
 *----------------------------------------------------------------------
 */

	/* ARGSUSED */
int
Tcl_CloseEx(
    Tcl_Interp *interp,		/* Interpreter for errors. */
    Tcl_Channel chan,		/* The channel being closed. May still be used
				 * by some interpreter. */
    int flags)			/* Flags telling us which side to close. */
{
    Channel *chanPtr;		/* The real IO channel. */
    ChannelState *statePtr;	/* State of real IO channel. */

    if (chan == NULL) {
	return TCL_OK;
    }

    /* TODO: assert flags validity ? */

    chanPtr = (Channel *) chan;
    statePtr = chanPtr->state;

    /*
     * Does the channel support half-close anyway? Error if not.
     */

    if (!chanPtr->typePtr->close2Proc) {
	Tcl_SetObjResult(interp, Tcl_ObjPrintf(
                "half-close of channels not supported by %ss",
		chanPtr->typePtr->typeName));
	return TCL_ERROR;
    }

    /*
     * Is the channel unstacked ? If not we fail.
     */

    if (chanPtr != statePtr->topChanPtr) {
	Tcl_SetObjResult(interp, Tcl_NewStringObj(
		"half-close not applicable to stack of transformations", -1));
	return TCL_ERROR;
    }

    /*
     * Check direction against channel mode. It is an error if we try to close
     * a direction not supported by the channel (already closed, or never
     * opened for that direction).
     */

    if (!(statePtr->flags & (TCL_READABLE | TCL_WRITABLE) & flags)) {
	const char *msg;

	if (flags & TCL_CLOSE_READ) {
	    msg = "read";
	} else {
	    msg = "write";
	}
	Tcl_SetObjResult(interp, Tcl_ObjPrintf(
                "Half-close of %s-side not possible, side not opened or"
                " already closed", msg));
	return TCL_ERROR;
    }

    /*
     * A user may try to call half-close from within a channel close handler.
     * That won't do.
     */

    if (statePtr->flags & CHANNEL_INCLOSE) {
	if (interp) {
	    Tcl_SetObjResult(interp, Tcl_NewStringObj(
                    "illegal recursive call to close through close-handler"
                    " of channel", -1));
	}
	return TCL_ERROR;
    }

    if (flags & TCL_CLOSE_READ) {
	/*
	 * Call the finalization code directly. There are no events to handle,
	 * there cannot be for the read-side.
	 */

	return CloseChannelPart(interp, chanPtr, 0, flags);
    } else if (flags & TCL_CLOSE_WRITE) {
	Tcl_Preserve(statePtr);
	if (!GotFlag(statePtr, BG_FLUSH_SCHEDULED)) {
	    /*
	     * We don't want to re-enter CloseWrite().
	     */

	    if (!GotFlag(statePtr, CHANNEL_CLOSEDWRITE)) {
		if (CloseWrite(interp, chanPtr) != TCL_OK) {
		    SetFlag(statePtr, CHANNEL_CLOSEDWRITE);
		    Tcl_Release(statePtr);
		    return TCL_ERROR;
		}
	    }
	}
	SetFlag(statePtr, CHANNEL_CLOSEDWRITE);
	Tcl_Release(statePtr);
    }

    return TCL_OK;
}

/*
 *----------------------------------------------------------------------
 *
 * CloseWrite --
 *
 *	Closes the write side a channel.
 *
 * Results:
 *	A standard Tcl result.
 *
 * Side effects:
 *	Closes the write side of the channel.
 *
 * NOTE:
 *	CloseWrite removes the channel as far as the user is concerned.
 *	However, the ooutput data structures may continue to exist for a while
 *	longer if it has a background flush scheduled. The device itself is
 *	eventually closed and the channel structures modified, in
 *	CloseChannelPart, below.
 *
 *----------------------------------------------------------------------
 */

static int
CloseWrite(
    Tcl_Interp *interp,		/* Interpreter for errors. */
    Channel *chanPtr)		/* The channel whose write side is being
                                 * closed. May still be used by some
                                 * interpreter */
{
    /*
     * Notes: clear-channel-handlers - write side only ? or keep around, just
     * not called.
     *
     * No close callbacks are run - channel is still open (read side)
     */

    ChannelState *statePtr = chanPtr->state;
                                /* State of real IO channel. */
    int flushcode;
    int result = 0;

    /*
     * The call to FlushChannel will flush any queued output and invoke the
     * close function of the channel driver, or it will set up the channel to
     * be flushed and closed asynchronously.
     */

    SetFlag(statePtr, CHANNEL_CLOSEDWRITE);

    flushcode = FlushChannel(interp, chanPtr, 0);

    /*
     * TIP #219.
     * Capture error messages put by the driver into the bypass area and put
     * them into the regular interpreter result.
     *
     * Notes: Due to the assertion of CHANNEL_CLOSEDWRITE in the flags
     * FlushChannel() has called CloseChannelPart(). While we can still access
     * "chan" (no structures were freed), the only place which may still
     * contain a message is the interpreter itself, and "CloseChannelPart"
     * made sure to lift any channel message it generated into it. Hence the
     * NULL argument in the call below.
     */

    if (TclChanCaughtErrorBypass(interp, NULL)) {
	result = EINVAL;
    }

    if ((flushcode != 0) || (result != 0)) {
	return TCL_ERROR;
    }

    return TCL_OK;
}

/*
 *----------------------------------------------------------------------
 *
 * CloseChannelPart --
 *
 *	Utility procedure to close a channel partially and free associated
 *	resources. If the channel was stacked it will never be run (The higher
 *	level forbid this). If the channel was not stacked, then we will free
 *	all the bits of the chosen side (read, or write) for the TOP channel.
 *
 * Results:
 *	Error code from an unreported error or the driver close2 operation.
 *
 * Side effects:
 *	May free memory, may change the value of errno.
 *
 *----------------------------------------------------------------------
 */

static int
CloseChannelPart(
    Tcl_Interp *interp,		/* Interpreter for errors. */
    Channel *chanPtr,		/* The channel being closed. May still be used
				 * by some interpreter. */
    int errorCode,		/* Status of operation so far. */
    int flags)			/* Flags telling us which side to close. */
{
    ChannelState *statePtr;	/* State of real IO channel. */
    int result;			/* Of calling the close2proc. */

    statePtr = chanPtr->state;

    if (flags & TCL_CLOSE_READ) {
	/*
	 * No more input can be consumed so discard any leftover input.
	 */

	DiscardInputQueued(statePtr, 1);
    } else if (flags & TCL_CLOSE_WRITE) {
	/*
	 * The caller guarantees that there are no more buffers queued for
	 * output.
	 */

	if (statePtr->outQueueHead != NULL) {
	    Tcl_Panic("ClosechanHalf, closed write-side of channel: "
		    "queued output left");
	}

	/*
	 * If the EOF character is set in the channel, append that to the
	 * output device.
	 */

	if ((statePtr->outEofChar != 0) && GotFlag(statePtr, TCL_WRITABLE)) {
	    int dummy;
	    char c = (char) statePtr->outEofChar;

	    (void) ChanWrite(chanPtr, &c, 1, &dummy);
	}

	/*
	 * TIP #219, Tcl Channel Reflection API.
	 * Move a leftover error message in the channel bypass into the
	 * interpreter bypass. Just clear it if there is no interpreter.
	 */

	if (statePtr->chanMsg != NULL) {
	    if (interp != NULL) {
		Tcl_SetChannelErrorInterp(interp, statePtr->chanMsg);
	    }
	    TclDecrRefCount(statePtr->chanMsg);
	    statePtr->chanMsg = NULL;
	}
    }

    /*
     * Finally do what is asked of us. Close and free the channel driver state
     * for the chosen side of the channel. This may leave a TIP #219 error
     * message in the interp.
     */

    result = ChanCloseHalf(chanPtr, interp, flags);

    /*
     * If we are being called synchronously, report either any latent error on
     * the channel or the current error.
     */

    if (statePtr->unreportedError != 0) {
	errorCode = statePtr->unreportedError;

	/*
	 * TIP #219, Tcl Channel Reflection API.
	 * Move an error message found in the unreported area into the regular
	 * bypass (interp). This kills any message in the channel bypass area.
	 */

	if (statePtr->chanMsg != NULL) {
	    TclDecrRefCount(statePtr->chanMsg);
	    statePtr->chanMsg = NULL;
	}
	if (interp) {
	    Tcl_SetChannelErrorInterp(interp, statePtr->unreportedMsg);
	}
    }
    if (errorCode == 0) {
	errorCode = result;
	if (errorCode != 0) {
	    Tcl_SetErrno(errorCode);
	}
    }

    /*
     * TIP #219.
     * Capture error messages put by the driver into the bypass area and put
     * them into the regular interpreter result. See also the bottom of
     * CloseWrite().
     */

    if (TclChanCaughtErrorBypass(interp, (Tcl_Channel) chanPtr)) {
	result = EINVAL;
    }

    if (result != 0) {
	return TCL_ERROR;
    }

    /*
     * Remove the closed side from the channel mode/flags.
     */

    ResetFlag(statePtr, flags & (TCL_READABLE | TCL_WRITABLE));
    return TCL_OK;
}

/*
 *----------------------------------------------------------------------
 *
 * Tcl_ClearChannelHandlers --
 *
 *	Removes all channel handlers and event scripts from the channel,
 *	cancels all background copies involving the channel and any interest
 *	in events.
 *
 * Results:
 *	None.
 *
 * Side effects:
 *	See above. Deallocates memory.
 *
 *----------------------------------------------------------------------
 */

void
Tcl_ClearChannelHandlers(
    Tcl_Channel channel)
{
    ChannelHandler *chPtr, *chNext;	/* Iterate over channel handlers. */
    EventScriptRecord *ePtr, *eNextPtr;	/* Iterate over eventscript records. */
    Channel *chanPtr;			/* The real IO channel. */
    ChannelState *statePtr;		/* State of real IO channel. */
    ThreadSpecificData *tsdPtr = TCL_TSD_INIT(&dataKey);
    NextChannelHandler *nhPtr;

    /*
     * This operation should occur at the top of a channel stack.
     */

    chanPtr = (Channel *) channel;
    statePtr = chanPtr->state;
    chanPtr = statePtr->topChanPtr;

    /*
     * Cancel any outstanding timer.
     */

    Tcl_DeleteTimerHandler(statePtr->timer);

    /*
     * Remove any references to channel handlers for this channel that may be
     * about to be invoked.
     */

    for (nhPtr = tsdPtr->nestedHandlerPtr; nhPtr != NULL;
	    nhPtr = nhPtr->nestedHandlerPtr) {
	if (nhPtr->nextHandlerPtr &&
		(nhPtr->nextHandlerPtr->chanPtr == chanPtr)) {
	    nhPtr->nextHandlerPtr = NULL;
	}
    }

    /*
     * Remove all the channel handler records attached to the channel itself.
     */

    for (chPtr = statePtr->chPtr; chPtr != NULL; chPtr = chNext) {
	chNext = chPtr->nextPtr;
	ckfree(chPtr);
    }
    statePtr->chPtr = NULL;

    /*
     * Cancel any pending copy operation.
     */

    StopCopy(statePtr->csPtrR);
    StopCopy(statePtr->csPtrW);

    /*
     * Must set the interest mask now to 0, otherwise infinite loops will
     * occur if Tcl_DoOneEvent is called before the channel is finally deleted
     * in FlushChannel. This can happen if the channel has a background flush
     * active.
     */

    statePtr->interestMask = 0;

    /*
     * Remove any EventScript records for this channel.
     */

    for (ePtr = statePtr->scriptRecordPtr; ePtr != NULL; ePtr = eNextPtr) {
	eNextPtr = ePtr->nextPtr;
	TclDecrRefCount(ePtr->scriptPtr);
	ckfree(ePtr);
    }
    statePtr->scriptRecordPtr = NULL;
}

/*
 *----------------------------------------------------------------------
 *
 * Tcl_Write --
 *
 *	Puts a sequence of bytes into an output buffer, may queue the buffer
 *	for output if it gets full, and also remembers whether the current
 *	buffer is ready e.g. if it contains a newline and we are in line
 *	buffering mode. Compensates stacking, i.e. will redirect the data from
 *	the specified channel to the topmost channel in a stack.
 *
 *	No encoding conversions are applied to the bytes being read.
 *
 * Results:
 *	The number of bytes written or -1 in case of error. If -1,
 *	Tcl_GetErrno will return the error code.
 *
 * Side effects:
 *	May buffer up output and may cause output to be produced on the
 *	channel.
 *
 *----------------------------------------------------------------------
 */

int
Tcl_Write(
    Tcl_Channel chan,		/* The channel to buffer output for. */
    const char *src,		/* Data to queue in output buffer. */
    int srcLen)			/* Length of data in bytes, or < 0 for
				 * strlen(). */
{
    /*
     * Always use the topmost channel of the stack
     */

    Channel *chanPtr;
    ChannelState *statePtr;	/* State info for channel */

    statePtr = ((Channel *) chan)->state;
    chanPtr = statePtr->topChanPtr;

    if (CheckChannelErrors(statePtr, TCL_WRITABLE) != 0) {
	return -1;
    }

    if (srcLen < 0) {
	srcLen = strlen(src);
    }
    if (WriteBytes(chanPtr, src, srcLen) < 0) {
	return -1;
    }
    return srcLen;
}

/*
 *----------------------------------------------------------------------
 *
 * Tcl_WriteRaw --
 *
 *	Puts a sequence of bytes into an output buffer, may queue the buffer
 *	for output if it gets full, and also remembers whether the current
 *	buffer is ready e.g. if it contains a newline and we are in line
 *	buffering mode. Writes directly to the driver of the channel, does not
 *	compensate for stacking.
 *
 *	No encoding conversions are applied to the bytes being read.
 *
 * Results:
 *	The number of bytes written or -1 in case of error. If -1,
 *	Tcl_GetErrno will return the error code.
 *
 * Side effects:
 *	May buffer up output and may cause output to be produced on the
 *	channel.
 *
 *----------------------------------------------------------------------
 */

int
Tcl_WriteRaw(
    Tcl_Channel chan,		/* The channel to buffer output for. */
    const char *src,		/* Data to queue in output buffer. */
    int srcLen)			/* Length of data in bytes, or < 0 for
				 * strlen(). */
{
    Channel *chanPtr = ((Channel *) chan);
    ChannelState *statePtr = chanPtr->state;
				/* State info for channel */
    int errorCode, written;

    if (CheckChannelErrors(statePtr, TCL_WRITABLE | CHANNEL_RAW_MODE) != 0) {
	return -1;
    }

    if (srcLen < 0) {
	srcLen = strlen(src);
    }

    /*
     * Go immediately to the driver, do all the error handling by ourselves.
     * The code was stolen from 'FlushChannel'.
     */

    written = ChanWrite(chanPtr, src, srcLen, &errorCode);
    if (written < 0) {
	Tcl_SetErrno(errorCode);
    }

    return written;
}

/*
 *---------------------------------------------------------------------------
 *
 * Tcl_WriteChars --
 *
 *	Takes a sequence of UTF-8 characters and converts them for output
 *	using the channel's current encoding, may queue the buffer for output
 *	if it gets full, and also remembers whether the current buffer is
 *	ready e.g. if it contains a newline and we are in line buffering
 *	mode. Compensates stacking, i.e. will redirect the data from the
 *	specified channel to the topmost channel in a stack.
 *
 * Results:
 *	The number of bytes written or -1 in case of error. If -1,
 *	Tcl_GetErrno will return the error code.
 *
 * Side effects:
 *	May buffer up output and may cause output to be produced on the
 *	channel.
 *
 *----------------------------------------------------------------------
 */

int
Tcl_WriteChars(
    Tcl_Channel chan,		/* The channel to buffer output for. */
    const char *src,		/* UTF-8 characters to queue in output
				 * buffer. */
    int len)			/* Length of string in bytes, or < 0 for
				 * strlen(). */
{
    Channel *chanPtr = (Channel *) chan;
    ChannelState *statePtr = chanPtr->state;	/* State info for channel */
    int result;
    Tcl_Obj *objPtr;

    if (CheckChannelErrors(statePtr, TCL_WRITABLE) != 0) {
	return -1;
    }

    chanPtr = statePtr->topChanPtr;

    if (len < 0) {
	len = strlen(src);
    }
    if (statePtr->encoding) {
	return WriteChars(chanPtr, src, len);
    }

    /*
     * Inefficient way to convert UTF-8 to byte-array, but the code
     * parallels the way it is done for objects.  Special case for 1-byte
     * (used by eg [puts] for the \n) could be extended to more efficient
     * translation of the src string.
     */

    if ((len == 1) && (UCHAR(*src) < 0xC0)) {
	return WriteBytes(chanPtr, src, len);
    }

    objPtr = Tcl_NewStringObj(src, len);
    src = (char *) Tcl_GetByteArrayFromObj(objPtr, &len);
    result = WriteBytes(chanPtr, src, len);
    TclDecrRefCount(objPtr);
    return result;
}

/*
 *---------------------------------------------------------------------------
 *
 * Tcl_WriteObj --
 *
 *	Takes the Tcl object and queues its contents for output. If the
 *	encoding of the channel is NULL, takes the byte-array representation
 *	of the object and queues those bytes for output. Otherwise, takes the
 *	characters in the UTF-8 (string) representation of the object and
 *	converts them for output using the channel's current encoding. May
 *	flush internal buffers to output if one becomes full or is ready for
 *	some other reason, e.g. if it contains a newline and the channel is in
 *	line buffering mode.
 *
 * Results:
 *	The number of bytes written or -1 in case of error. If -1,
 *	Tcl_GetErrno() will return the error code.
 *
 * Side effects:
 *	May buffer up output and may cause output to be produced on the
 *	channel.
 *
 *----------------------------------------------------------------------
 */

int
Tcl_WriteObj(
    Tcl_Channel chan,		/* The channel to buffer output for. */
    Tcl_Obj *objPtr)		/* The object to write. */
{
    /*
     * Always use the topmost channel of the stack
     */

    Channel *chanPtr;
    ChannelState *statePtr;	/* State info for channel */
    const char *src;
    int srcLen;

    statePtr = ((Channel *) chan)->state;
    chanPtr = statePtr->topChanPtr;

    if (CheckChannelErrors(statePtr, TCL_WRITABLE) != 0) {
	return -1;
    }
    if (statePtr->encoding == NULL) {
	src = (char *) Tcl_GetByteArrayFromObj(objPtr, &srcLen);
	return WriteBytes(chanPtr, src, srcLen);
    } else {
	src = TclGetStringFromObj(objPtr, &srcLen);
	return WriteChars(chanPtr, src, srcLen);
    }
}

static void
WillWrite(
    Channel *chanPtr)
{
    int inputBuffered;

    if ((Tcl_ChannelSeekProc(chanPtr->typePtr) != NULL) &&
            ((inputBuffered = Tcl_InputBuffered((Tcl_Channel) chanPtr)) > 0)){
        int ignore;

        DiscardInputQueued(chanPtr->state, 0);
        ChanSeek(chanPtr, -inputBuffered, SEEK_CUR, &ignore);
    }
}

static int
WillRead(
    Channel *chanPtr)
{
    if (chanPtr->typePtr == NULL) {
	/*
         * Prevent read attempts on a closed channel.
         */

        DiscardInputQueued(chanPtr->state, 0);
	Tcl_SetErrno(EINVAL);
	return -1;
    }
    if ((Tcl_ChannelSeekProc(chanPtr->typePtr) != NULL)
            && (Tcl_OutputBuffered((Tcl_Channel) chanPtr) > 0)) {
	/*
	 * CAVEAT - The assumption here is that FlushChannel() will push out
	 * the bytes of any writes that are in progress.  Since this is a
	 * seekable channel, we assume it is not one that can block and force
	 * bg flushing.  Channels we know that can do that - sockets, pipes -
	 * are not seekable. If the assumption is wrong, more drastic measures
	 * may be required here like temporarily setting the channel into
	 * blocking mode.
	 */

        if (FlushChannel(NULL, chanPtr, 0) != 0) {
            return -1;
        }
    }
    return 0;
}

/*
 *----------------------------------------------------------------------
 *
 * Write --
 *
 *	Convert srcLen bytes starting at src according to encoding and write
 *	produced bytes into an output buffer, may queue the buffer for output
 *	if it gets full, and also remembers whether the current buffer is
 *	ready e.g. if it contains a newline and we are in line buffering mode.
 *
 * Results:
 *	The number of bytes written or -1 in case of error. If -1,
 *	Tcl_GetErrno will return the error code.
 *
 * Side effects:
 *	May buffer up output and may cause output to be produced on the
 *	channel.
 *
 *----------------------------------------------------------------------
 */

static int
Write(
    Channel *chanPtr,		/* The channel to buffer output for. */
    const char *src,		/* UTF-8 string to write. */
    int srcLen,			/* Length of UTF-8 string in bytes. */
    Tcl_Encoding encoding)
{
    ChannelState *statePtr = chanPtr->state;
				/* State info for channel */
    char *nextNewLine = NULL;
    int endEncoding, saved = 0, total = 0, flushed = 0, needNlFlush = 0;

    if (srcLen) {
        WillWrite(chanPtr);
    }

    /*
     * Write the terminated escape sequence even if srcLen is 0.
     */

    endEncoding = ((statePtr->outputEncodingFlags & TCL_ENCODING_END) != 0);

    if (GotFlag(statePtr, CHANNEL_LINEBUFFERED)
	    || (statePtr->outputTranslation != TCL_TRANSLATE_LF)) {
	nextNewLine = memchr(src, '\n', srcLen);
    }

    while (srcLen + saved + endEncoding > 0) {
	ChannelBuffer *bufPtr;
	char *dst, safe[BUFFER_PADDING];
	int result, srcRead, dstLen, dstWrote, srcLimit = srcLen;

	if (nextNewLine) {
	    srcLimit = nextNewLine - src;
	}

	/* Get space to write into */
	bufPtr = statePtr->curOutPtr;
	if (bufPtr == NULL) {
	    bufPtr = AllocChannelBuffer(statePtr->bufSize);
	    statePtr->curOutPtr = bufPtr;
	}
	if (saved) {
	    /*
	     * Here's some translated bytes left over from the last buffer
	     * that we need to stick at the beginning of this buffer.
	     */

	    memcpy(InsertPoint(bufPtr), safe, saved);
	    bufPtr->nextAdded += saved;
	    saved = 0;
	}
	PreserveChannelBuffer(bufPtr);
	dst = InsertPoint(bufPtr);
	dstLen = SpaceLeft(bufPtr);

	result = Tcl_UtfToExternal(NULL, encoding, src, srcLimit,
		statePtr->outputEncodingFlags,
		&statePtr->outputEncodingState, dst,
		dstLen + BUFFER_PADDING, &srcRead, &dstWrote, NULL);

	/*
         * See chan-io-1.[89]. Tcl Bug 506297.
         */

	statePtr->outputEncodingFlags &= ~TCL_ENCODING_START;

	if ((result != TCL_OK) && (srcRead + dstWrote == 0)) {
	    /*
             * We're reading from invalid/incomplete UTF-8.
             */

	    ReleaseChannelBuffer(bufPtr);
	    if (total == 0) {
		Tcl_SetErrno(EINVAL);
		return -1;
	    }
	    break;
	}

	bufPtr->nextAdded += dstWrote;
	src += srcRead;
	srcLen -= srcRead;
	total += dstWrote;
	dst += dstWrote;
	dstLen -= dstWrote;

	if (src == nextNewLine && dstLen > 0) {
	    static char crln[3] = "\r\n";
	    char *nl = NULL;
	    int nlLen = 0;

	    switch (statePtr->outputTranslation) {
	    case TCL_TRANSLATE_LF:
		nl = crln + 1;
		nlLen = 1;
		break;
	    case TCL_TRANSLATE_CR:
		nl = crln;
		nlLen = 1;
		break;
	    case TCL_TRANSLATE_CRLF:
		nl = crln;
		nlLen = 2;
		break;
	    default:
		Tcl_Panic("unknown output translation requested");
		break;
	    }

	    result |= Tcl_UtfToExternal(NULL, encoding, nl, nlLen,
		    statePtr->outputEncodingFlags,
		    &statePtr->outputEncodingState, dst,
		    dstLen + BUFFER_PADDING, &srcRead, &dstWrote, NULL);
	    assert(srcRead == nlLen);

	    bufPtr->nextAdded += dstWrote;
	    src++;
	    srcLen--;
	    total += dstWrote;
	    dst += dstWrote;
	    dstLen -= dstWrote;
	    nextNewLine = memchr(src, '\n', srcLen);
	    needNlFlush = 1;
	}

	if (IsBufferOverflowing(bufPtr)) {
	    /*
	     * When translating from UTF-8 to external encoding, we allowed
	     * the translation to produce a character that crossed the end of
	     * the output buffer, so that we would get a completely full
	     * buffer before flushing it. The extra bytes will be moved to the
	     * beginning of the next buffer.
	     */

	    saved = -SpaceLeft(bufPtr);
	    memcpy(safe, dst + dstLen, saved);
	    bufPtr->nextAdded = bufPtr->bufLength;
	}

	if ((srcLen + saved == 0) && (result == TCL_OK)) {
	    endEncoding = 0;
	}

	if (IsBufferFull(bufPtr)) {
	    if (FlushChannel(NULL, chanPtr, 0) != 0) {
		ReleaseChannelBuffer(bufPtr);
		return -1;
	    }
	    flushed += statePtr->bufSize;

	    /*
 	     * We just flushed.  So if we have needNlFlush set to record that
 	     * we need to flush because theres a (translated) newline in the
 	     * buffer, that's likely not true any more.  But there is a tricky
 	     * exception.  If we have saved bytes that did not really get
 	     * flushed and those bytes came from a translation of a newline as
 	     * the last thing taken from the src array, then needNlFlush needs
 	     * to remain set to flag that the next buffer still needs a
 	     * newline flush.
 	     */

	    if (needNlFlush && (saved == 0 || src[-1] != '\n')) {
		needNlFlush = 0;
	    }
	}
	ReleaseChannelBuffer(bufPtr);
    }
    if ((flushed < total) && (GotFlag(statePtr, CHANNEL_UNBUFFERED) ||
	    (needNlFlush && GotFlag(statePtr, CHANNEL_LINEBUFFERED)))) {
	if (FlushChannel(NULL, chanPtr, 0) != 0) {
	    return -1;
	}
    }

    UpdateInterest(chanPtr);

    return total;
}

/*
 *---------------------------------------------------------------------------
 *
 * Tcl_Gets --
 *
 *	Reads a complete line of input from the channel into a Tcl_DString.
 *
 * Results:
 *	Length of line read (in characters) or -1 if error, EOF, or blocked.
 *	If -1, use Tcl_GetErrno() to retrieve the POSIX error code for the
 *	error or condition that occurred.
 *
 * Side effects:
 *	May flush output on the channel. May cause input to be consumed from
 *	the channel.
 *
 *---------------------------------------------------------------------------
 */

int
Tcl_Gets(
    Tcl_Channel chan,		/* Channel from which to read. */
    Tcl_DString *lineRead)	/* The line read will be appended to this
				 * DString as UTF-8 characters. The caller
				 * must have initialized it and is responsible
				 * for managing the storage. */
{
    Tcl_Obj *objPtr;
    int charsStored;

    TclNewObj(objPtr);
    charsStored = Tcl_GetsObj(chan, objPtr);
    if (charsStored > 0) {
	TclDStringAppendObj(lineRead, objPtr);
    }
    TclDecrRefCount(objPtr);
    return charsStored;
}

/*
 *---------------------------------------------------------------------------
 *
 * Tcl_GetsObj --
 *
 *	Accumulate input from the input channel until end-of-line or
 *	end-of-file has been seen. Bytes read from the input channel are
 *	converted to UTF-8 using the encoding specified by the channel.
 *
 * Results:
 *	Number of characters accumulated in the object or -1 if error,
 *	blocked, or EOF. If -1, use Tcl_GetErrno() to retrieve the POSIX error
 *	code for the error or condition that occurred.
 *
 * Side effects:
 *	Consumes input from the channel.
 *
 *	On reading EOF, leave channel pointing at EOF char. On reading EOL,
 *	leave channel pointing after EOL, but don't return EOL in dst buffer.
 *
 *---------------------------------------------------------------------------
 */

int
Tcl_GetsObj(
    Tcl_Channel chan,		/* Channel from which to read. */
    Tcl_Obj *objPtr)		/* The line read will be appended to this
				 * object as UTF-8 characters. */
{
    GetsState gs;
    Channel *chanPtr = (Channel *) chan;
    ChannelState *statePtr = chanPtr->state;
				/* State info for channel */
    ChannelBuffer *bufPtr;
    int inEofChar, skip, copiedTotal, oldLength, oldFlags, oldRemoved;
    Tcl_Encoding encoding;
    char *dst, *dstEnd, *eol, *eof;
    Tcl_EncodingState oldState;

    if (CheckChannelErrors(statePtr, TCL_READABLE) != 0) {
	return -1;
    }

    /*
     * If we're sitting ready to read the eofchar, there's no need to
     * do it.
     */

    if (GotFlag(statePtr, CHANNEL_STICKY_EOF)) {
	SetFlag(statePtr, CHANNEL_EOF);
	assert(statePtr->inputEncodingFlags & TCL_ENCODING_END);
	assert(!GotFlag(statePtr, CHANNEL_BLOCKED|INPUT_SAW_CR));

	/* TODO: Do we need this? */
	UpdateInterest(chanPtr);
	return -1;
    }

    /*
     * A binary version of Tcl_GetsObj. This could also handle encodings that
     * are ascii-7 pure (iso8859, utf-8, ...) with a final encoding conversion
     * done on objPtr.
     */

    if ((statePtr->encoding == NULL)
	    && ((statePtr->inputTranslation == TCL_TRANSLATE_LF)
		    || (statePtr->inputTranslation == TCL_TRANSLATE_CR))) {
	return TclGetsObjBinary(chan, objPtr);
    }

    /*
     * This operation should occur at the top of a channel stack.
     */

    chanPtr = statePtr->topChanPtr;
    TclChannelPreserve((Tcl_Channel)chanPtr);

    bufPtr = statePtr->inQueueHead;
    encoding = statePtr->encoding;

    /*
     * Preserved so we can restore the channel's state in case we don't find a
     * newline in the available input.
     */

    TclGetStringFromObj(objPtr, &oldLength);
    oldFlags = statePtr->inputEncodingFlags;
    oldState = statePtr->inputEncodingState;
    oldRemoved = BUFFER_PADDING;
    if (bufPtr != NULL) {
	oldRemoved = bufPtr->nextRemoved;
    }

    /*
     * If there is no encoding, use "iso8859-1" -- Tcl_GetsObj() doesn't
     * produce ByteArray objects.
     */

    if (encoding == NULL) {
	encoding = GetBinaryEncoding();
    }

    /*
     * Object used by FilterInputBytes to keep track of how much data has been
     * consumed from the channel buffers.
     */

    gs.objPtr		= objPtr;
    gs.dstPtr		= &dst;
    gs.encoding		= encoding;
    gs.bufPtr		= bufPtr;
    gs.state		= oldState;
    gs.rawRead		= 0;
    gs.bytesWrote	= 0;
    gs.charsWrote	= 0;
    gs.totalChars	= 0;

    dst = objPtr->bytes + oldLength;
    dstEnd = dst;

    skip = 0;
    eof = NULL;
    inEofChar = statePtr->inEofChar;

    ResetFlag(statePtr, CHANNEL_BLOCKED);
    while (1) {
	if (dst >= dstEnd) {
	    if (FilterInputBytes(chanPtr, &gs) != 0) {
		goto restore;
	    }
	    dstEnd = dst + gs.bytesWrote;
	}

	/*
	 * Remember if EOF char is seen, then look for EOL anyhow, because the
	 * EOL might be before the EOF char.
	 */

	if (inEofChar != '\0') {
	    for (eol = dst; eol < dstEnd; eol++) {
		if (*eol == inEofChar) {
		    dstEnd = eol;
		    eof = eol;
		    break;
		}
	    }
	}

	/*
	 * On EOL, leave current file position pointing after the EOL, but
	 * don't store the EOL in the output string.
	 */

	switch (statePtr->inputTranslation) {
	case TCL_TRANSLATE_LF:
	    for (eol = dst; eol < dstEnd; eol++) {
		if (*eol == '\n') {
		    skip = 1;
		    goto gotEOL;
		}
	    }
	    break;
	case TCL_TRANSLATE_CR:
	    for (eol = dst; eol < dstEnd; eol++) {
		if (*eol == '\r') {
		    skip = 1;
		    goto gotEOL;
		}
	    }
	    break;
	case TCL_TRANSLATE_CRLF:
	    for (eol = dst; eol < dstEnd; eol++) {
		if (*eol == '\r') {
		    eol++;

		    /*
		     * If a CR is at the end of the buffer, then check for a
		     * LF at the begining of the next buffer, unless EOF char
		     * was found already.
		     */

		    if (eol >= dstEnd) {
			int offset;

			if (eol != eof) {
			    offset = eol - objPtr->bytes;
			    dst = dstEnd;
			    if (FilterInputBytes(chanPtr, &gs) != 0) {
				goto restore;
			    }
			    dstEnd = dst + gs.bytesWrote;
			    eol = objPtr->bytes + offset;
			}
			if (eol >= dstEnd) {
			    skip = 0;
			    goto gotEOL;
			}
		    }
		    if (*eol == '\n') {
			eol--;
			skip = 2;
			goto gotEOL;
		    }
		}
	    }
	    break;
	case TCL_TRANSLATE_AUTO:
	    eol = dst;
	    skip = 1;
	    if (GotFlag(statePtr, INPUT_SAW_CR)) {
		ResetFlag(statePtr, INPUT_SAW_CR);
		if ((eol < dstEnd) && (*eol == '\n')) {
		    /*
		     * Skip the raw bytes that make up the '\n'.
		     */

		    int rawRead;
		    char tmp[TCL_UTF_MAX];

		    bufPtr = gs.bufPtr;
		    Tcl_ExternalToUtf(NULL, gs.encoding, RemovePoint(bufPtr),
			    gs.rawRead, statePtr->inputEncodingFlags
				| TCL_ENCODING_NO_TERMINATE, &gs.state, tmp,
			    sizeof(tmp), &rawRead, NULL, NULL);
		    bufPtr->nextRemoved += rawRead;
		    gs.rawRead -= rawRead;
		    gs.bytesWrote--;
		    gs.charsWrote--;
		    memmove(dst, dst + 1, (size_t) (dstEnd - dst));
		    dstEnd--;
		}
	    }
	    for (eol = dst; eol < dstEnd; eol++) {
		if (*eol == '\r') {
		    eol++;
		    if (eol == dstEnd) {
			/*
			 * If buffer ended on \r, peek ahead to see if a \n is
			 * available, unless EOF char was found already.
			 */

			if (eol != eof) {
			    int offset;

			    offset = eol - objPtr->bytes;
			    dst = dstEnd;
			    PeekAhead(chanPtr, &dstEnd, &gs);
			    eol = objPtr->bytes + offset;
			}

			if (eol >= dstEnd) {
			    eol--;
			    SetFlag(statePtr, INPUT_SAW_CR);
			    goto gotEOL;
			}
		    }
		    if (*eol == '\n') {
			skip++;
		    }
		    eol--;
		    goto gotEOL;
		} else if (*eol == '\n') {
		    goto gotEOL;
		}
	    }
	}
	if (eof != NULL) {
	    /*
	     * EOF character was seen. On EOF, leave current file position
	     * pointing at the EOF character, but don't store the EOF
	     * character in the output string.
	     */

	    dstEnd = eof;
	    SetFlag(statePtr, CHANNEL_EOF | CHANNEL_STICKY_EOF);
	    statePtr->inputEncodingFlags |= TCL_ENCODING_END;
	    ResetFlag(statePtr, CHANNEL_BLOCKED|INPUT_SAW_CR);
	}
	if (GotFlag(statePtr, CHANNEL_EOF)) {
	    skip = 0;
	    eol = dstEnd;
	    if (eol == objPtr->bytes + oldLength) {
		/*
		 * If we didn't append any bytes before encountering EOF,
		 * caller needs to see -1.
		 */

		Tcl_SetObjLength(objPtr, oldLength);
		CommonGetsCleanup(chanPtr);
		copiedTotal = -1;
		ResetFlag(statePtr, CHANNEL_BLOCKED);
		goto done;
	    }
	    goto gotEOL;
	}
	dst = dstEnd;
    }

    /*
     * Found EOL or EOF, but the output buffer may now contain too many UTF-8
     * characters. We need to know how many raw bytes correspond to the number
     * of UTF-8 characters we want, plus how many raw bytes correspond to the
     * character(s) making up EOL (if any), so we can remove the correct
     * number of bytes from the channel buffer.
     */

  gotEOL:
    /*
     * Regenerate the top channel, in case it was changed due to
     * self-modifying reflected transforms.
     */

    if (chanPtr != statePtr->topChanPtr) {
	TclChannelRelease((Tcl_Channel)chanPtr);
	chanPtr = statePtr->topChanPtr;
	TclChannelPreserve((Tcl_Channel)chanPtr);
    }

    bufPtr = gs.bufPtr;
    if (bufPtr == NULL) {
	Tcl_Panic("Tcl_GetsObj: gotEOL reached with bufPtr==NULL");
    }
    statePtr->inputEncodingState = gs.state;
    Tcl_ExternalToUtf(NULL, gs.encoding, RemovePoint(bufPtr), gs.rawRead,
	    statePtr->inputEncodingFlags | TCL_ENCODING_NO_TERMINATE,
	    &statePtr->inputEncodingState, dst,
	    eol - dst + skip + TCL_UTF_MAX - 1, &gs.rawRead, NULL,
	    &gs.charsWrote);
    bufPtr->nextRemoved += gs.rawRead;

    /*
     * Recycle all the emptied buffers.
     */

    Tcl_SetObjLength(objPtr, eol - objPtr->bytes);
    CommonGetsCleanup(chanPtr);
    ResetFlag(statePtr, CHANNEL_BLOCKED);
    copiedTotal = gs.totalChars + gs.charsWrote - skip;
    goto done;

    /*
     * Couldn't get a complete line. This only happens if we get a error
     * reading from the channel or we are non-blocking and there wasn't an EOL
     * or EOF in the data available.
     */

  restore:
    /*
     * Regenerate the top channel, in case it was changed due to
     * self-modifying reflected transforms.
     */
    if (chanPtr != statePtr->topChanPtr) {
	TclChannelRelease((Tcl_Channel)chanPtr);
	chanPtr = statePtr->topChanPtr;
	TclChannelPreserve((Tcl_Channel)chanPtr);
    }
    bufPtr = statePtr->inQueueHead;
    if (bufPtr != NULL) {
	bufPtr->nextRemoved = oldRemoved;
	bufPtr = bufPtr->nextPtr;
    }

    for ( ; bufPtr != NULL; bufPtr = bufPtr->nextPtr) {
	bufPtr->nextRemoved = BUFFER_PADDING;
    }
    CommonGetsCleanup(chanPtr);

    statePtr->inputEncodingState = oldState;
    statePtr->inputEncodingFlags = oldFlags;
    Tcl_SetObjLength(objPtr, oldLength);

    /*
     * We didn't get a complete line so we need to indicate to UpdateInterest
     * that the gets blocked. It will wait for more data instead of firing a
     * timer, avoiding a busy wait. This is where we are assuming that the
     * next operation is a gets. No more file events will be delivered on this
     * channel until new data arrives or some operation is performed on the
     * channel (e.g. gets, read, fconfigure) that changes the blocking state.
     * Note that this means a file event will not be delivered even though a
     * read would be able to consume the buffered data.
     */

    SetFlag(statePtr, CHANNEL_NEED_MORE_DATA);
    copiedTotal = -1;

    /*
     * Update the notifier state so we don't block while there is still data
     * in the buffers.
     */

  done:
    assert(!GotFlag(statePtr, CHANNEL_EOF)
	    || GotFlag(statePtr, CHANNEL_STICKY_EOF)
	    || Tcl_InputBuffered((Tcl_Channel)chanPtr) == 0);
    assert(!(GotFlag(statePtr, CHANNEL_EOF|CHANNEL_BLOCKED)
	    == (CHANNEL_EOF|CHANNEL_BLOCKED)));

    /*
     * Regenerate the top channel, in case it was changed due to
     * self-modifying reflected transforms.
     */

    if (chanPtr != statePtr->topChanPtr) {
	TclChannelRelease((Tcl_Channel)chanPtr);
	chanPtr = statePtr->topChanPtr;
	TclChannelPreserve((Tcl_Channel)chanPtr);
    }
    UpdateInterest(chanPtr);
    TclChannelRelease((Tcl_Channel)chanPtr);
    return copiedTotal;
}

/*
 *---------------------------------------------------------------------------
 *
 * TclGetsObjBinary --
 *
 *	A variation of Tcl_GetsObj that works directly on the buffers until
 *	end-of-line or end-of-file has been seen. Bytes read from the input
 *	channel return as a ByteArray obj.
 *
 *	WARNING!  The notion of "binary" used here is different from notions
 *	of "binary" used in other places. In particular, this "binary" routine
 *	may be called when an -eofchar is set on the channel.
 *
 * Results:
 *	Number of characters accumulated in the object or -1 if error,
 *	blocked, or EOF. If -1, use Tcl_GetErrno() to retrieve the POSIX error
 *	code for the error or condition that occurred.
 *
 * Side effects:
 *	Consumes input from the channel.
 *
 *	On reading EOF, leave channel pointing at EOF char. On reading EOL,
 *	leave channel pointing after EOL, but don't return EOL in dst buffer.
 *
 *---------------------------------------------------------------------------
 */

static int
TclGetsObjBinary(
    Tcl_Channel chan,		/* Channel from which to read. */
    Tcl_Obj *objPtr)		/* The line read will be appended to this
				 * object as UTF-8 characters. */
{
    Channel *chanPtr = (Channel *) chan;
    ChannelState *statePtr = chanPtr->state;
				/* State info for channel */
    ChannelBuffer *bufPtr;
    int inEofChar, skip, copiedTotal, oldLength, oldFlags, oldRemoved;
    int rawLen, byteLen, eolChar;
    unsigned char *dst, *dstEnd, *eol, *eof, *byteArray;

    /*
     * This operation should occur at the top of a channel stack.
     */

    chanPtr = statePtr->topChanPtr;
    TclChannelPreserve((Tcl_Channel)chanPtr);

    bufPtr = statePtr->inQueueHead;

    /*
     * Preserved so we can restore the channel's state in case we don't find a
     * newline in the available input.
     */

    byteArray = Tcl_GetByteArrayFromObj(objPtr, &byteLen);
    oldFlags = statePtr->inputEncodingFlags;
    oldRemoved = BUFFER_PADDING;
    oldLength = byteLen;
    if (bufPtr != NULL) {
	oldRemoved = bufPtr->nextRemoved;
    }

    rawLen = 0;
    skip = 0;
    eof = NULL;
    inEofChar = statePtr->inEofChar;

    /*
     * Only handle TCL_TRANSLATE_LF and TCL_TRANSLATE_CR.
     */

    eolChar = (statePtr->inputTranslation == TCL_TRANSLATE_LF) ? '\n' : '\r';

    ResetFlag(statePtr, CHANNEL_BLOCKED);
    while (1) {
	/*
	 * Subtract the number of bytes that were removed from channel buffer
	 * during last call.
	 */

	if (bufPtr != NULL) {
	    bufPtr->nextRemoved += rawLen;
	    if (!IsBufferReady(bufPtr)) {
		bufPtr = bufPtr->nextPtr;
	    }
	}

	if ((bufPtr == NULL) || (bufPtr->nextAdded == BUFFER_PADDING)) {
	    /*
	     * All channel buffers were exhausted and the caller still hasn't
	     * seen EOL. Need to read more bytes from the channel device. Side
	     * effect is to allocate another channel buffer.
	     */

	    if (GetInput(chanPtr) != 0) {
		goto restore;
	    }
	    bufPtr = statePtr->inQueueTail;
	    if (bufPtr == NULL) {
		goto restore;
	    }
	} else {
	    /*
	     * Incoming CHANNEL_STICKY_EOF is filtered out on entry.  A new
	     * CHANNEL_STICKY_EOF set in this routine leads to return before
	     * coming back here.  When we are not dealing with
	     * CHANNEL_STICKY_EOF, a CHANNEL_EOF implies an empty buffer.
	     * Here the buffer is non-empty so we know we're a non-EOF.
             */

	    assert(!GotFlag(statePtr, CHANNEL_STICKY_EOF));
	    assert(!GotFlag(statePtr, CHANNEL_EOF));
	}

	dst = (unsigned char *) RemovePoint(bufPtr);
	dstEnd = dst + BytesLeft(bufPtr);

	/*
	 * Remember if EOF char is seen, then look for EOL anyhow, because the
	 * EOL might be before the EOF char.
	 * XXX - in the binary case, consider coincident search for eol/eof.
	 */

	if (inEofChar != '\0') {
	    for (eol = dst; eol < dstEnd; eol++) {
		if (*eol == inEofChar) {
		    dstEnd = eol;
		    eof = eol;
		    break;
		}
	    }
	}

	/*
	 * On EOL, leave current file position pointing after the EOL, but
	 * don't store the EOL in the output string.
	 */

	for (eol = dst; eol < dstEnd; eol++) {
	    if (*eol == eolChar) {
		skip = 1;
		goto gotEOL;
	    }
	}
	if (eof != NULL) {
	    /*
	     * EOF character was seen. On EOF, leave current file position
	     * pointing at the EOF character, but don't store the EOF
	     * character in the output string.
	     */

	    SetFlag(statePtr, CHANNEL_EOF | CHANNEL_STICKY_EOF);
	    statePtr->inputEncodingFlags |= TCL_ENCODING_END;
	    ResetFlag(statePtr, CHANNEL_BLOCKED|INPUT_SAW_CR);
	}
	if (GotFlag(statePtr, CHANNEL_EOF)) {
	    skip = 0;
	    eol = dstEnd;
	    if ((dst == dstEnd) && (byteLen == oldLength)) {
		/*
		 * If we didn't append any bytes before encountering EOF,
		 * caller needs to see -1.
		 */

		byteArray = Tcl_SetByteArrayLength(objPtr, oldLength);
		CommonGetsCleanup(chanPtr);
		copiedTotal = -1;
		ResetFlag(statePtr, CHANNEL_BLOCKED);
		goto done;
	    }
	    goto gotEOL;
	}
	if (GotFlag(statePtr, CHANNEL_BLOCKED|CHANNEL_NONBLOCKING)
		== (CHANNEL_BLOCKED|CHANNEL_NONBLOCKING)) {
	    goto restore;
	}

	/*
	 * Copy bytes from the channel buffer to the ByteArray. This may
	 * realloc space, so keep track of result.
	 */

	rawLen = dstEnd - dst;
	byteArray = Tcl_SetByteArrayLength(objPtr, byteLen + rawLen);
	memcpy(byteArray + byteLen, dst, rawLen);
	byteLen += rawLen;
    }

    /*
     * Found EOL or EOF, but the output buffer may now contain too many bytes.
     * We need to know how many bytes correspond to the number we want, so we
     * can remove the correct number of bytes from the channel buffer.
     */

  gotEOL:
    if (bufPtr == NULL) {
	Tcl_Panic("TclGetsObjBinary: gotEOL reached with bufPtr==NULL");
    }

    rawLen = eol - dst;
    byteArray = Tcl_SetByteArrayLength(objPtr, byteLen + rawLen);
    memcpy(byteArray + byteLen, dst, rawLen);
    byteLen += rawLen;
    bufPtr->nextRemoved += rawLen + skip;

    /*
     * Convert the buffer if there was an encoding.
     * XXX - unimplemented.
     */

    if (statePtr->encoding != NULL) {
    }

    /*
     * Recycle all the emptied buffers.
     */

    CommonGetsCleanup(chanPtr);
    ResetFlag(statePtr, CHANNEL_BLOCKED);
    copiedTotal = byteLen;
    goto done;

    /*
     * Couldn't get a complete line. This only happens if we get a error
     * reading from the channel or we are non-blocking and there wasn't an EOL
     * or EOF in the data available.
     */

  restore:
    bufPtr = statePtr->inQueueHead;
    if (bufPtr) {
	bufPtr->nextRemoved = oldRemoved;
	bufPtr = bufPtr->nextPtr;
    }

    for ( ; bufPtr != NULL; bufPtr = bufPtr->nextPtr) {
	bufPtr->nextRemoved = BUFFER_PADDING;
    }
    CommonGetsCleanup(chanPtr);

    statePtr->inputEncodingFlags = oldFlags;
    byteArray = Tcl_SetByteArrayLength(objPtr, oldLength);

    /*
     * We didn't get a complete line so we need to indicate to UpdateInterest
     * that the gets blocked. It will wait for more data instead of firing a
     * timer, avoiding a busy wait. This is where we are assuming that the
     * next operation is a gets. No more file events will be delivered on this
     * channel until new data arrives or some operation is performed on the
     * channel (e.g. gets, read, fconfigure) that changes the blocking state.
     * Note that this means a file event will not be delivered even though a
     * read would be able to consume the buffered data.
     */

    SetFlag(statePtr, CHANNEL_NEED_MORE_DATA);
    copiedTotal = -1;

    /*
     * Update the notifier state so we don't block while there is still data
     * in the buffers.
     */

  done:
    assert(!GotFlag(statePtr, CHANNEL_EOF)
	    || GotFlag(statePtr, CHANNEL_STICKY_EOF)
	    || Tcl_InputBuffered((Tcl_Channel)chanPtr) == 0);
    assert(!(GotFlag(statePtr, CHANNEL_EOF|CHANNEL_BLOCKED)
	    == (CHANNEL_EOF|CHANNEL_BLOCKED)));
    UpdateInterest(chanPtr);
    TclChannelRelease((Tcl_Channel)chanPtr);
    return copiedTotal;
}

/*
 *---------------------------------------------------------------------------
 *
 * FreeBinaryEncoding --
 *
 *	Frees any "iso8859-1" Tcl_Encoding created by [gets] on a binary
 *	channel in a thread as part of that thread's finalization.
 *
 * Results:
 *	None.
 *
 *---------------------------------------------------------------------------
 */

static void
FreeBinaryEncoding(
    ClientData dummy)	/* Not used */
{
    ThreadSpecificData *tsdPtr = TCL_TSD_INIT(&dataKey);

    if (tsdPtr->binaryEncoding != NULL) {
	Tcl_FreeEncoding(tsdPtr->binaryEncoding);
	tsdPtr->binaryEncoding = NULL;
    }
}

static Tcl_Encoding
GetBinaryEncoding()
{
    ThreadSpecificData *tsdPtr = TCL_TSD_INIT(&dataKey);

    if (tsdPtr->binaryEncoding == NULL) {
	tsdPtr->binaryEncoding = Tcl_GetEncoding(NULL, "iso8859-1");
	Tcl_CreateThreadExitHandler(FreeBinaryEncoding, NULL);
    }
    if (tsdPtr->binaryEncoding == NULL) {
	Tcl_Panic("binary encoding is not available");
    }
    return tsdPtr->binaryEncoding;
}

/*
 *---------------------------------------------------------------------------
 *
 * FilterInputBytes --
 *
 *	Helper function for Tcl_GetsObj. Produces UTF-8 characters from raw
 *	bytes read from the channel.
 *
 *	Consumes available bytes from channel buffers. When channel buffers
 *	are exhausted, reads more bytes from channel device into a new channel
 *	buffer. It is the caller's responsibility to free the channel buffers
 *	that have been exhausted.
 *
 * Results:
 *	The return value is -1 if there was an error reading from the channel,
 *	0 otherwise.
 *
 * Side effects:
 *	Status object keeps track of how much data from channel buffers has
 *	been consumed and where UTF-8 bytes should be stored.
 *
 *---------------------------------------------------------------------------
 */

static int
FilterInputBytes(
    Channel *chanPtr,		/* Channel to read. */
    GetsState *gsPtr)		/* Current state of gets operation. */
{
    ChannelState *statePtr = chanPtr->state;
				/* State info for channel */
    ChannelBuffer *bufPtr;
    char *raw, *dst;
    int offset, toRead, dstNeeded, spaceLeft, result, rawLen;
    Tcl_Obj *objPtr;
#define ENCODING_LINESIZE 20	/* Lower bound on how many bytes to convert at
				 * a time. Since we don't know a priori how
				 * many bytes of storage this many source
				 * bytes will use, we actually need at least
				 * ENCODING_LINESIZE * TCL_MAX_UTF bytes of
				 * room. */

    objPtr = gsPtr->objPtr;

    /*
     * Subtract the number of bytes that were removed from channel buffer
     * during last call.
     */

    bufPtr = gsPtr->bufPtr;
    if (bufPtr != NULL) {
	bufPtr->nextRemoved += gsPtr->rawRead;
	if (!IsBufferReady(bufPtr)) {
	    bufPtr = bufPtr->nextPtr;
	}
    }
    gsPtr->totalChars += gsPtr->charsWrote;

    if ((bufPtr == NULL) || (bufPtr->nextAdded == BUFFER_PADDING)) {
	/*
	 * All channel buffers were exhausted and the caller still hasn't seen
	 * EOL. Need to read more bytes from the channel device. Side effect
	 * is to allocate another channel buffer.
	 */

    read:
	if (GotFlag(statePtr, CHANNEL_NONBLOCKING|CHANNEL_BLOCKED)
		== (CHANNEL_NONBLOCKING|CHANNEL_BLOCKED)) {
	    gsPtr->charsWrote = 0;
	    gsPtr->rawRead = 0;
	    return -1;
	}
	if (GetInput(chanPtr) != 0) {
	    gsPtr->charsWrote = 0;
	    gsPtr->rawRead = 0;
	    return -1;
	}
	bufPtr = statePtr->inQueueTail;
	gsPtr->bufPtr = bufPtr;
	if (bufPtr == NULL) {
	    gsPtr->charsWrote = 0;
	    gsPtr->rawRead = 0;
	    return -1;
	}
    } else {
	/*
	 * Incoming CHANNEL_STICKY_EOF is filtered out on entry.  A new
	 * CHANNEL_STICKY_EOF set in this routine leads to return before
	 * coming back here.  When we are not dealing with CHANNEL_STICKY_EOF,
	 * a CHANNEL_EOF implies an empty buffer.  Here the buffer is
	 * non-empty so we know we're a non-EOF.
         */

	assert(!GotFlag(statePtr, CHANNEL_STICKY_EOF));
	assert(!GotFlag(statePtr, CHANNEL_EOF));
    }

    /*
     * Convert some of the bytes from the channel buffer to UTF-8. Space in
     * objPtr's string rep is used to hold the UTF-8 characters. Grow the
     * string rep if we need more space.
     */

    raw = RemovePoint(bufPtr);
    rawLen = BytesLeft(bufPtr);

    dst = *gsPtr->dstPtr;
    offset = dst - objPtr->bytes;
    toRead = ENCODING_LINESIZE;
    if (toRead > rawLen) {
	toRead = rawLen;
    }
    dstNeeded = toRead * TCL_UTF_MAX;
    spaceLeft = objPtr->length - offset;
    if (dstNeeded > spaceLeft) {
	int length = offset + ((offset < dstNeeded) ? dstNeeded : offset);

	if (Tcl_AttemptSetObjLength(objPtr, length) == 0) {
	    length = offset + dstNeeded;
	    if (Tcl_AttemptSetObjLength(objPtr, length) == 0) {
		dstNeeded = TCL_UTF_MAX - 1 + toRead;
		length = offset + dstNeeded;
		Tcl_SetObjLength(objPtr, length);
	    }
	}
	spaceLeft = length - offset;
	dst = objPtr->bytes + offset;
	*gsPtr->dstPtr = dst;
    }
    gsPtr->state = statePtr->inputEncodingState;
    result = Tcl_ExternalToUtf(NULL, gsPtr->encoding, raw, rawLen,
	    statePtr->inputEncodingFlags | TCL_ENCODING_NO_TERMINATE,
	    &statePtr->inputEncodingState, dst, spaceLeft, &gsPtr->rawRead,
	    &gsPtr->bytesWrote, &gsPtr->charsWrote);

    /*
     * Make sure that if we go through 'gets', that we reset the
     * TCL_ENCODING_START flag still. [Bug #523988]
     */

    statePtr->inputEncodingFlags &= ~TCL_ENCODING_START;

    if (result == TCL_CONVERT_MULTIBYTE) {
	/*
	 * The last few bytes in this channel buffer were the start of a
	 * multibyte sequence. If this buffer was full, then move them to the
	 * next buffer so the bytes will be contiguous.
	 */

	ChannelBuffer *nextPtr;
	int extra;

	nextPtr = bufPtr->nextPtr;
	if (!IsBufferFull(bufPtr)) {
	    if (gsPtr->rawRead > 0) {
		/*
		 * Some raw bytes were converted to UTF-8. Fall through,
		 * returning those UTF-8 characters because a EOL might be
		 * present in them.
		 */
	    } else if (GotFlag(statePtr, CHANNEL_EOF)) {
		/*
		 * There was a partial character followed by EOF on the
		 * device. Fall through, returning that nothing was found.
		 */

		bufPtr->nextRemoved = bufPtr->nextAdded;
	    } else {
		/*
		 * There are no more cached raw bytes left. See if we can get
		 * some more, but avoid blocking on a non-blocking channel.
		 */

		goto read;
	    }
	} else {
	    if (nextPtr == NULL) {
		nextPtr = AllocChannelBuffer(statePtr->bufSize);
		bufPtr->nextPtr = nextPtr;
		statePtr->inQueueTail = nextPtr;
	    }
	    extra = rawLen - gsPtr->rawRead;
	    memcpy(nextPtr->buf + (BUFFER_PADDING - extra),
		    raw + gsPtr->rawRead, (size_t) extra);
	    nextPtr->nextRemoved -= extra;
	    bufPtr->nextAdded -= extra;
	}
    }

    gsPtr->bufPtr = bufPtr;
    return 0;
}

/*
 *---------------------------------------------------------------------------
 *
 * PeekAhead --
 *
 *	Helper function used by Tcl_GetsObj(). Called when we've seen a \r at
 *	the end of the UTF-8 string and want to look ahead one character to
 *	see if it is a \n.
 *
 * Results:
 *	*gsPtr->dstPtr is filled with a pointer to the start of the range of
 *	UTF-8 characters that were found by peeking and *dstEndPtr is filled
 *	with a pointer to the bytes just after the end of the range.
 *
 * Side effects:
 *	If no more raw bytes were available in one of the channel buffers,
 *	tries to perform a non-blocking read to get more bytes from the
 *	channel device.
 *
 *---------------------------------------------------------------------------
 */

static void
PeekAhead(
    Channel *chanPtr,		/* The channel to read. */
    char **dstEndPtr,		/* Filled with pointer to end of new range of
				 * UTF-8 characters. */
    GetsState *gsPtr)		/* Current state of gets operation. */
{
    ChannelState *statePtr = chanPtr->state;
				/* State info for channel */
    ChannelBuffer *bufPtr;
    Tcl_DriverBlockModeProc *blockModeProc;
    int bytesLeft;

    bufPtr = gsPtr->bufPtr;

    /*
     * If there's any more raw input that's still buffered, we'll peek into
     * that. Otherwise, only get more data from the channel driver if it looks
     * like there might actually be more data. The assumption is that if the
     * channel buffer is filled right up to the end, then there might be more
     * data to read.
     */

    blockModeProc = NULL;
    if (bufPtr->nextPtr == NULL) {
	bytesLeft = BytesLeft(bufPtr) - gsPtr->rawRead;
	if (bytesLeft == 0) {
	    if (!IsBufferFull(bufPtr)) {
		/*
		 * Don't peek ahead if last read was short read.
		 */

		goto cleanup;
	    }
	    if (!GotFlag(statePtr, CHANNEL_NONBLOCKING)) {
		blockModeProc = Tcl_ChannelBlockModeProc(chanPtr->typePtr);
		if (blockModeProc == NULL) {
		    /*
		     * Don't peek ahead if cannot set non-blocking mode.
		     */

		    goto cleanup;
		}
		StackSetBlockMode(chanPtr, TCL_MODE_NONBLOCKING);
	    }
	}
    }
    if (FilterInputBytes(chanPtr, gsPtr) == 0) {
	*dstEndPtr = *gsPtr->dstPtr + gsPtr->bytesWrote;
    }
    if (blockModeProc != NULL) {
	StackSetBlockMode(chanPtr, TCL_MODE_BLOCKING);
    }
    return;

  cleanup:
    bufPtr->nextRemoved += gsPtr->rawRead;
    gsPtr->rawRead = 0;
    gsPtr->totalChars += gsPtr->charsWrote;
    gsPtr->bytesWrote = 0;
    gsPtr->charsWrote = 0;
}

/*
 *---------------------------------------------------------------------------
 *
 * CommonGetsCleanup --
 *
 *	Helper function for Tcl_GetsObj() to restore the channel after a
 *	"gets" operation.
 *
 * Results:
 *	None.
 *
 * Side effects:
 *	Encoding may be freed.
 *
 *---------------------------------------------------------------------------
 */

static void
CommonGetsCleanup(
    Channel *chanPtr)
{
    ChannelState *statePtr = chanPtr->state;
				/* State info for channel */
    ChannelBuffer *bufPtr, *nextPtr;

    bufPtr = statePtr->inQueueHead;
    for ( ; bufPtr != NULL; bufPtr = nextPtr) {
	nextPtr = bufPtr->nextPtr;
	if (IsBufferReady(bufPtr)) {
	    break;
	}
	RecycleBuffer(statePtr, bufPtr, 0);
    }
    statePtr->inQueueHead = bufPtr;
    if (bufPtr == NULL) {
	statePtr->inQueueTail = NULL;
    } else {
	/*
	 * If any multi-byte characters were split across channel buffer
	 * boundaries, the split-up bytes were moved to the next channel
	 * buffer by FilterInputBytes(). Move the bytes back to their original
	 * buffer because the caller could change the channel's encoding which
	 * could change the interpretation of whether those bytes really made
	 * up multi-byte characters after all.
	 */

	nextPtr = bufPtr->nextPtr;
	for ( ; nextPtr != NULL; nextPtr = bufPtr->nextPtr) {
	    int extra;

	    extra = SpaceLeft(bufPtr);
	    if (extra > 0) {
		memcpy(InsertPoint(bufPtr),
			nextPtr->buf + (BUFFER_PADDING - extra),
			(size_t) extra);
		bufPtr->nextAdded += extra;
		nextPtr->nextRemoved = BUFFER_PADDING;
	    }
	    bufPtr = nextPtr;
	}
    }
}

/*
 *----------------------------------------------------------------------
 *
 * Tcl_Read --
 *
 *	Reads a given number of bytes from a channel. EOL and EOF translation
 *	is done on the bytes being read, so the number of bytes consumed from
 *	the channel may not be equal to the number of bytes stored in the
 *	destination buffer.
 *
 *	No encoding conversions are applied to the bytes being read.
 *
 * Results:
 *	The number of bytes read, or -1 on error. Use Tcl_GetErrno() to
 *	retrieve the error code for the error that occurred.
 *
 * Side effects:
 *	May cause input to be buffered.
 *
 *----------------------------------------------------------------------
 */

int
Tcl_Read(
    Tcl_Channel chan,		/* The channel from which to read. */
    char *dst,			/* Where to store input read. */
    int bytesToRead)		/* Maximum number of bytes to read. */
{
    Channel *chanPtr = (Channel *) chan;
    ChannelState *statePtr = chanPtr->state;
				/* State info for channel */

    /*
     * This operation should occur at the top of a channel stack.
     */

    chanPtr = statePtr->topChanPtr;

    if (CheckChannelErrors(statePtr, TCL_READABLE) != 0) {
	return -1;
    }

    return DoRead(chanPtr, dst, bytesToRead, 0);
}

/*
 *----------------------------------------------------------------------
 *
 * Tcl_ReadRaw --
 *
 *	Reads a given number of bytes from a channel. EOL and EOF translation
 *	is done on the bytes being read, so the number of bytes consumed from
 *	the channel may not be equal to the number of bytes stored in the
 *	destination buffer.
 *
 *	No encoding conversions are applied to the bytes being read.
 *
 * Results:
 *	The number of bytes read, or -1 on error. Use Tcl_GetErrno() to
 *	retrieve the error code for the error that occurred.
 *
 * Side effects:
 *	May cause input to be buffered.
 *
 *----------------------------------------------------------------------
 */

int
Tcl_ReadRaw(
    Tcl_Channel chan,		/* The channel from which to read. */
    char *readBuf,		/* Where to store input read. */
    int bytesToRead)		/* Maximum number of bytes to read. */
{
    Channel *chanPtr = (Channel *) chan;
    ChannelState *statePtr = chanPtr->state;
				/* State info for channel */
    int copied = 0;

    assert(bytesToRead > 0);
    if (CheckChannelErrors(statePtr, TCL_READABLE | CHANNEL_RAW_MODE) != 0) {
	return -1;
    }

    /*
     * First read bytes from the push-back buffers.
     */

    while (chanPtr->inQueueHead && bytesToRead > 0) {
	ChannelBuffer *bufPtr = chanPtr->inQueueHead;
	int bytesInBuffer = BytesLeft(bufPtr);
	int toCopy = (bytesInBuffer < bytesToRead) ? bytesInBuffer
		: bytesToRead;

	/*
         * Copy the current chunk into the read buffer.
         */

	memcpy(readBuf, RemovePoint(bufPtr), toCopy);
	bufPtr->nextRemoved += toCopy;
	copied += toCopy;
	readBuf += toCopy;
	bytesToRead -= toCopy;

	/*
         * If the current buffer is empty recycle it.
         */

	if (IsBufferEmpty(bufPtr)) {
	    chanPtr->inQueueHead = bufPtr->nextPtr;
	    if (chanPtr->inQueueHead == NULL) {
		chanPtr->inQueueTail = NULL;
	    }
	    RecycleBuffer(chanPtr->state, bufPtr, 0);
	}
    }

    /*
     * Go to the driver only if we got nothing from pushback.  Have to do it
     * this way to avoid EOF mis-timings when we consider the ability that EOF
     * may not be a permanent condition in the driver, and in that case we
     * have to synchronize.
     */

    if (copied) {
	return copied;
    }

    /*
     * This test not needed.
     */

    if (bytesToRead > 0) {
	int nread = ChanRead(chanPtr, readBuf, bytesToRead);

	if (nread > 0) {
	    /*
             * Successful read (short is OK) - add to bytes copied.
             */

	    copied += nread;
	} else if (nread < 0) {
	    /*
	     * An error signaled.  If CHANNEL_BLOCKED, then the error is not
	     * real, but an indication of blocked state.  In that case, retain
	     * the flag and let caller receive the short read of copied bytes
	     * from the pushback.  HOWEVER, if copied==0 bytes from pushback
	     * then repeat signalling the blocked state as an error to caller
	     * so there is no false report of an EOF.  When !CHANNEL_BLOCKED,
	     * the error is real and passes on to caller.
	     */

	    if (!GotFlag(statePtr, CHANNEL_BLOCKED) || copied == 0) {
		copied = -1;
	    }
	} else {
	    /*
	     * nread == 0.  Driver is at EOF. Let that state filter up.
	     */
	}
    }
    return copied;
}

/*
 *---------------------------------------------------------------------------
 *
 * Tcl_ReadChars --
 *
 *	Reads from the channel until the requested number of characters have
 *	been seen, EOF is seen, or the channel would block. EOL and EOF
 *	translation is done. If reading binary data, the raw bytes are wrapped
 *	in a Tcl byte array object. Otherwise, the raw bytes are converted to
 *	UTF-8 using the channel's current encoding and stored in a Tcl string
 *	object.
 *
 * Results:
 *	The number of characters read, or -1 on error. Use Tcl_GetErrno() to
 *	retrieve the error code for the error that occurred.
 *
 * Side effects:
 *	May cause input to be buffered.
 *
 *---------------------------------------------------------------------------
 */

int
Tcl_ReadChars(
    Tcl_Channel chan,		/* The channel to read. */
    Tcl_Obj *objPtr,		/* Input data is stored in this object. */
    int toRead,			/* Maximum number of characters to store, or
				 * -1 to read all available data (up to EOF or
				 * when channel blocks). */
    int appendFlag)		/* If non-zero, data read from the channel
				 * will be appended to the object. Otherwise,
				 * the data will replace the existing contents
				 * of the object. */
{
    Channel *chanPtr = (Channel *) chan;
    ChannelState *statePtr = chanPtr->state;
				/* State info for channel */

    /*
     * This operation should occur at the top of a channel stack.
     */

    chanPtr = statePtr->topChanPtr;

    if (CheckChannelErrors(statePtr, TCL_READABLE) != 0) {
	/*
	 * Update the notifier state so we don't block while there is still
	 * data in the buffers.
	 */

	UpdateInterest(chanPtr);
	return -1;
    }

    return DoReadChars(chanPtr, objPtr, toRead, appendFlag);
}
/*
 *---------------------------------------------------------------------------
 *
 * DoReadChars --
 *
 *	Reads from the channel until the requested number of characters have
 *	been seen, EOF is seen, or the channel would block. EOL and EOF
 *	translation is done. If reading binary data, the raw bytes are wrapped
 *	in a Tcl byte array object. Otherwise, the raw bytes are converted to
 *	UTF-8 using the channel's current encoding and stored in a Tcl string
 *	object.
 *
 * Results:
 *	The number of characters read, or -1 on error. Use Tcl_GetErrno() to
 *	retrieve the error code for the error that occurred.
 *
 * Side effects:
 *	May cause input to be buffered.
 *
 *---------------------------------------------------------------------------
 */

static int
DoReadChars(
    Channel *chanPtr,		/* The channel to read. */
    Tcl_Obj *objPtr,		/* Input data is stored in this object. */
    int toRead,			/* Maximum number of characters to store, or
				 * -1 to read all available data (up to EOF or
				 * when channel blocks). */
    int appendFlag)		/* If non-zero, data read from the channel
				 * will be appended to the object. Otherwise,
				 * the data will replace the existing contents
				 * of the object. */
{
    ChannelState *statePtr = chanPtr->state;
				/* State info for channel */
    ChannelBuffer *bufPtr;
    int copied, copiedNow, result;
    Tcl_Encoding encoding = statePtr->encoding;
    int binaryMode;
#define UTF_EXPANSION_FACTOR	1024
    int factor = UTF_EXPANSION_FACTOR;

    binaryMode = (encoding == NULL)
	    && (statePtr->inputTranslation == TCL_TRANSLATE_LF)
	    && (statePtr->inEofChar == '\0');

    if (appendFlag == 0) {
	if (binaryMode) {
	    Tcl_SetByteArrayLength(objPtr, 0);
	} else {
	    Tcl_SetObjLength(objPtr, 0);

	    /*
	     * We're going to access objPtr->bytes directly, so we must ensure
	     * that this is actually a string object (otherwise it might have
	     * been pure Unicode).
	     *
	     * Probably not needed anymore.
	     */

	    TclGetString(objPtr);
	}
    }

    /*
     * Early out when next read will see eofchar.
     *
     * NOTE: See DoRead for argument that it's a bug (one we're keeping) to
     * have this escape before the one for zero-char read request.
     */

    if (GotFlag(statePtr, CHANNEL_STICKY_EOF)) {
	SetFlag(statePtr, CHANNEL_EOF);
	assert(statePtr->inputEncodingFlags & TCL_ENCODING_END);
	assert(!GotFlag(statePtr, CHANNEL_BLOCKED|INPUT_SAW_CR));

	/* TODO: We don't need this call? */
	UpdateInterest(chanPtr);
	return 0;
    }

    /*
     * Special handling for zero-char read request.
     */
    if (toRead == 0) {
	if (GotFlag(statePtr, CHANNEL_EOF)) {
	    statePtr->inputEncodingFlags |= TCL_ENCODING_START;
	}
	ResetFlag(statePtr, CHANNEL_BLOCKED|CHANNEL_EOF);
	statePtr->inputEncodingFlags &= ~TCL_ENCODING_END;
	/* TODO: We don't need this call? */
	UpdateInterest(chanPtr);
	return 0;
    }

    /*
     * This operation should occur at the top of a channel stack.
     */

    chanPtr = statePtr->topChanPtr;
    TclChannelPreserve((Tcl_Channel)chanPtr);

    /*
     * Must clear the BLOCKED|EOF flags here since we check before reading.
     */

    if (GotFlag(statePtr, CHANNEL_EOF)) {
	statePtr->inputEncodingFlags |= TCL_ENCODING_START;
    }
    ResetFlag(statePtr, CHANNEL_BLOCKED|CHANNEL_EOF);
    statePtr->inputEncodingFlags &= ~TCL_ENCODING_END;
    for (copied = 0; (unsigned) toRead > 0; ) {
	copiedNow = -1;
	if (statePtr->inQueueHead != NULL) {
	    if (binaryMode) {
		copiedNow = ReadBytes(statePtr, objPtr, toRead);
	    } else {
		copiedNow = ReadChars(statePtr, objPtr, toRead, &factor);
	    }

	    /*
	     * If the current buffer is empty recycle it.
	     */

	    bufPtr = statePtr->inQueueHead;
	    if (IsBufferEmpty(bufPtr)) {
		ChannelBuffer *nextPtr = bufPtr->nextPtr;

		RecycleBuffer(statePtr, bufPtr, 0);
		statePtr->inQueueHead = nextPtr;
		if (nextPtr == NULL) {
		    statePtr->inQueueTail = NULL;
		}
	    }
	}

	if (copiedNow < 0) {
	    if (GotFlag(statePtr, CHANNEL_EOF)) {
		break;
	    }
	    if (GotFlag(statePtr, CHANNEL_NONBLOCKING|CHANNEL_BLOCKED)
		    == (CHANNEL_NONBLOCKING|CHANNEL_BLOCKED)) {
		break;
	    }
	    result = GetInput(chanPtr);
	    if (chanPtr != statePtr->topChanPtr) {
		TclChannelRelease((Tcl_Channel)chanPtr);
		chanPtr = statePtr->topChanPtr;
		TclChannelPreserve((Tcl_Channel)chanPtr);
	    }
	    if (result != 0) {
		if (!GotFlag(statePtr, CHANNEL_BLOCKED)) {
		    copied = -1;
		}
		break;
	    }
	} else {
	    copied += copiedNow;
	    toRead -= copiedNow;
	}
    }

    /*
     * Failure to fill a channel buffer may have left channel reporting a
     * "blocked" state, but so long as we fulfilled the request here, the
     * caller does not consider us blocked.
     */

    if (toRead == 0) {
	ResetFlag(statePtr, CHANNEL_BLOCKED);
    }

    /*
     * Regenerate the top channel, in case it was changed due to
     * self-modifying reflected transforms.
     */

    if (chanPtr != statePtr->topChanPtr) {
	TclChannelRelease((Tcl_Channel)chanPtr);
	chanPtr = statePtr->topChanPtr;
	TclChannelPreserve((Tcl_Channel)chanPtr);
    }

    /*
     * Update the notifier state so we don't block while there is still data
     * in the buffers.
     */

    assert(!GotFlag(statePtr, CHANNEL_EOF)
	    || GotFlag(statePtr, CHANNEL_STICKY_EOF)
	    || Tcl_InputBuffered((Tcl_Channel)chanPtr) == 0);
    assert(!(GotFlag(statePtr, CHANNEL_EOF|CHANNEL_BLOCKED)
            == (CHANNEL_EOF|CHANNEL_BLOCKED)));
    UpdateInterest(chanPtr);
    TclChannelRelease((Tcl_Channel)chanPtr);
    return copied;
}

/*
 *---------------------------------------------------------------------------
 *
 * ReadBytes --
 *
 *	Reads from the channel until the requested number of bytes have been
 *	seen, EOF is seen, or the channel would block. Bytes from the channel
 *	are stored in objPtr as a ByteArray object. EOL and EOF translation
 *	are done.
 *
 *	'bytesToRead' can safely be a very large number because space is only
 *	allocated to hold data read from the channel as needed.
 *
 * Results:
 *	The return value is the number of bytes appended to the object, or
 *	-1 to indicate that zero bytes were read due to an EOF.
 *
 * Side effects:
 *	The storage of bytes in objPtr can cause (re-)allocation of memory.
 *
 *---------------------------------------------------------------------------
 */

static int
ReadBytes(
    ChannelState *statePtr,	/* State of the channel to read. */
    Tcl_Obj *objPtr,		/* Input data is appended to this ByteArray
				 * object. Its length is how much space has
				 * been allocated to hold data, not how many
				 * bytes of data have been stored in the
				 * object. */
    int bytesToRead)		/* Maximum number of bytes to store, or < 0 to
				 * get all available bytes. Bytes are obtained
				 * from the first buffer in the queue - even
				 * if this number is larger than the number of
				 * bytes available in the first buffer, only
				 * the bytes from the first buffer are
				 * returned. */
{
    ChannelBuffer *bufPtr = statePtr->inQueueHead;
    int srcLen = BytesLeft(bufPtr);
    int toRead = bytesToRead>srcLen || bytesToRead<0 ? srcLen : bytesToRead;

    TclAppendBytesToByteArray(objPtr, (unsigned char *) RemovePoint(bufPtr),
	    toRead);
    bufPtr->nextRemoved += toRead;
    return toRead;
}

/*
 *---------------------------------------------------------------------------
 *
 * ReadChars --
 *
 *	Reads from the channel until the requested number of UTF-8 characters
 *	have been seen, EOF is seen, or the channel would block. Raw bytes
 *	from the channel are converted to UTF-8 and stored in objPtr. EOL and
 *	EOF translation is done.
 *
 *	'charsToRead' can safely be a very large number because space is only
 *	allocated to hold data read from the channel as needed.
 *
 *	'charsToRead' may *not* be 0.
 *
 * Results:
 *	The return value is the number of characters appended to the object,
 *	*offsetPtr is filled with the number of bytes that were appended, and
 *	*factorPtr is filled with the expansion factor used to guess how many
 *	bytes of UTF-8 to allocate to hold N source bytes.
 *
 * Side effects:
 *	None.
 *
 *---------------------------------------------------------------------------
 */

static int
ReadChars(
    ChannelState *statePtr,	/* State of channel to read. */
    Tcl_Obj *objPtr,		/* Input data is appended to this object.
				 * objPtr->length is how much space has been
				 * allocated to hold data, not how many bytes
				 * of data have been stored in the object. */
    int charsToRead,		/* Maximum number of characters to store, or
				 * -1 to get all available characters.
				 * Characters are obtained from the first
				 * buffer in the queue -- even if this number
				 * is larger than the number of characters
				 * available in the first buffer, only the
				 * characters from the first buffer are
				 * returned. The execption is when there is
				 * not any complete character in the first
				 * buffer.  In that case, a recursive call
				 * effectively obtains chars from the
				 * second buffer. */
    int *factorPtr)		/* On input, contains a guess of how many
				 * bytes need to be allocated to hold the
				 * result of converting N source bytes to
				 * UTF-8. On output, contains another guess
				 * based on the data seen so far. */
{
    Tcl_Encoding encoding = statePtr->encoding? statePtr->encoding
	    : GetBinaryEncoding();
    Tcl_EncodingState savedState = statePtr->inputEncodingState;
    ChannelBuffer *bufPtr = statePtr->inQueueHead;
    int savedIEFlags = statePtr->inputEncodingFlags;
    int savedFlags = statePtr->flags;
    char *dst, *src = RemovePoint(bufPtr);
    int numBytes, srcLen = BytesLeft(bufPtr);

    /*
     * One src byte can yield at most one character.  So when the number of
     * src bytes we plan to read is less than the limit on character count to
     * be read, clearly we will remain within that limit, and we can use the
     * value of "srcLen" as a tighter limit for sizing receiving buffers.
     */

    int toRead = ((charsToRead<0)||(charsToRead > srcLen)) ? srcLen : charsToRead;

    /*
     * 'factor' is how much we guess that the bytes in the source buffer will
     * expand when converted to UTF-8 chars. This guess comes from analyzing
     * how many characters were produced by the previous pass.
     */

    int factor = *factorPtr;
    int dstLimit = TCL_UTF_MAX - 1 + toRead * factor / UTF_EXPANSION_FACTOR;

    (void) TclGetStringFromObj(objPtr, &numBytes);
    Tcl_AppendToObj(objPtr, NULL, dstLimit);
    if (toRead == srcLen) {
	unsigned int size;

	dst = TclGetStringStorage(objPtr, &size) + numBytes;
	dstLimit = size - numBytes;
    } else {
	dst = TclGetString(objPtr) + numBytes;
    }

    /*
     * This routine is burdened with satisfying several constraints. It cannot
     * append more than 'charsToRead` chars onto objPtr. This is measured
     * after encoding and translation transformations are completed. There is
     * no precise number of src bytes that can be associated with the limit.
     * Yet, when we are done, we must know precisely the number of src bytes
     * that were consumed to produce the appended chars, so that all
     * subsequent bytes are left in the buffers for future read operations.
     *
     * The consequence is that we have no choice but to implement a "trial and
     * error" approach, where in general we may need to perform
     * transformations and copies multiple times to achieve a consistent set
     * of results.  This takes the shape of a loop.
     */

    while (1) {
	int dstDecoded, dstRead, dstWrote, srcRead, numChars, code;
	int flags = statePtr->inputEncodingFlags | TCL_ENCODING_NO_TERMINATE;

	if (charsToRead > 0) {
	    flags |= TCL_ENCODING_CHAR_LIMIT;
	    numChars = charsToRead;
	}

	/*
	 * Perform the encoding transformation.  Read no more than srcLen
	 * bytes, write no more than dstLimit bytes.
	 *
	 * Some trickiness with encoding flags here.  We do not want the end
	 * of a buffer to be treated as the end of all input when the presence
	 * of bytes in a next buffer are already known to exist.  This is
	 * checked with an assert() because so far no test case causing the
	 * assertion to be false has been created.  The normal operations of
	 * channel reading appear to cause EOF and TCL_ENCODING_END setting to
	 * appear only in situations where there are no further bytes in any
	 * buffers.
	 */

	assert(bufPtr->nextPtr == NULL || BytesLeft(bufPtr->nextPtr) == 0
		|| (statePtr->inputEncodingFlags & TCL_ENCODING_END) == 0);

	code = Tcl_ExternalToUtf(NULL, encoding, src, srcLen,
		flags, &statePtr->inputEncodingState,
		dst, dstLimit, &srcRead, &dstDecoded, &numChars);

	/*
	 * Perform the translation transformation in place.  Read no more than
	 * the dstDecoded bytes the encoding transformation actually produced.
	 * Capture the number of bytes written in dstWrote. Capture the number
	 * of bytes actually consumed in dstRead.
	 */

	dstWrote = dstLimit;
	dstRead = dstDecoded;
	TranslateInputEOL(statePtr, dst, dst, &dstWrote, &dstRead);

	if (dstRead < dstDecoded) {
	    /*
	     * The encoding transformation produced bytes that the translation
	     * transformation did not consume.  Why did this happen?
	     */

	    if (statePtr->inEofChar && dst[dstRead] == statePtr->inEofChar) {
		/*
		 * 1) There's an eof char set on the channel, and
		 *    we saw it and stopped translating at that point.
		 *
		 * NOTE the bizarre spec of TranslateInputEOL in this case.
		 * Clearly the eof char had to be read in order to account for
		 * the stopping, but the value of dstRead does not include it.
		 *
		 * Also rather bizarre, our caller can only notice an EOF
		 * condition if we return the value -1 as the number of chars
		 * read.  This forces us to perform a 2-call dance where the
		 * first call can read all the chars up to the eof char, and
		 * the second call is solely for consuming the encoded eof
		 * char then pointed at by src so that we can return that
		 * magic -1 value.  This seems really wasteful, especially
		 * since the first decoding pass of each call is likely to
		 * decode many bytes beyond that eof char that's all we care
		 * about.
		 */

		if (dstRead == 0) {
		    /*
		     * Curious choice in the eof char handling.  We leave the
		     * eof char in the buffer. So, no need to compute a proper
		     * srcRead value. At this point, there are no chars before
		     * the eof char in the buffer.
		     */

		    Tcl_SetObjLength(objPtr, numBytes);
		    return -1;
		}

		{
		    /*
		     * There are chars leading the buffer before the eof char.
		     * Adjust the dstLimit so we go back and read only those
		     * and do not encounter the eof char this time.
		     */

		    dstLimit = dstRead + (TCL_UTF_MAX - 1);
		    statePtr->flags = savedFlags;
		    statePtr->inputEncodingFlags = savedIEFlags;
		    statePtr->inputEncodingState = savedState;
		    continue;
		}
	    }

	    /*
	     * 2) The other way to read fewer bytes than are decoded is when
	     *    the final byte is \r and we're in a CRLF translation mode so
	     *    we cannot decide whether to record \r or \n yet.
	     */

	    assert(dst[dstRead] == '\r');
	    assert(statePtr->inputTranslation == TCL_TRANSLATE_CRLF);

	    if (dstWrote > 0) {
		/*
		 * There are chars we can read before we hit the bare CR.  Go
		 * back with a smaller dstLimit so we get them in the next
		 * pass, compute a matching srcRead, and don't end up back
		 * here in this call.
		 */

		dstLimit = dstRead + (TCL_UTF_MAX - 1);
		statePtr->flags = savedFlags;
		statePtr->inputEncodingFlags = savedIEFlags;
		statePtr->inputEncodingState = savedState;
		continue;
	    }

	    assert(dstWrote == 0);
	    assert(dstRead == 0);

	    /*
	     * We decoded only the bare CR, and we cannot read a translated
	     * char from that alone. We have to know what's next.  So why do
	     * we only have the one decoded char?
	     */

	    if (code != TCL_OK) {
		int read, decoded, count;
		char buffer[TCL_UTF_MAX + 1];

		/*
		 * Didn't get everything the buffer could offer
		 */

		statePtr->flags = savedFlags;
		statePtr->inputEncodingFlags = savedIEFlags;
		statePtr->inputEncodingState = savedState;

		assert(bufPtr->nextPtr == NULL
			|| BytesLeft(bufPtr->nextPtr) == 0 || 0 ==
			(statePtr->inputEncodingFlags & TCL_ENCODING_END));

		Tcl_ExternalToUtf(NULL, encoding, src, srcLen,
		(statePtr->inputEncodingFlags | TCL_ENCODING_NO_TERMINATE),
		&statePtr->inputEncodingState, buffer, sizeof(buffer),
		&read, &decoded, &count);

		if (count == 2) {
		    if (buffer[1] == '\n') {
			/* \r\n translate to \n */
			dst[0] = '\n';
			bufPtr->nextRemoved += read;
		    } else {
			dst[0] = '\r';
			bufPtr->nextRemoved += srcRead;
		    }

		    statePtr->inputEncodingFlags &= ~TCL_ENCODING_START;

		    Tcl_SetObjLength(objPtr, numBytes + 1);
		    return 1;
		}

	    } else if (statePtr->flags & CHANNEL_EOF) {
		/*
		 * The bare \r is the only char and we will never read a
		 * subsequent char to make the determination.
		 */

		dst[0] = '\r';
		bufPtr->nextRemoved = bufPtr->nextAdded;
		Tcl_SetObjLength(objPtr, numBytes + 1);
		return 1;
	    }

	    /*
	     * Revise the dstRead value so that the numChars calc below
	     * correctly computes zero characters read.
	     */

	    dstRead = numChars;

	    /* FALL THROUGH - get more data (dstWrote == 0) */
	}

	/*
	 * The translation transformation can only reduce the number of chars
	 * when it converts \r\n into \n. The reduction in the number of chars
	 * is the difference in bytes read and written.
	 */

	numChars -= (dstRead - dstWrote);

	if (charsToRead > 0 && numChars > charsToRead) {

	    /*
	     * TODO: This cannot happen anymore.
	     *
	     * We read more chars than allowed.  Reset limits to prevent that
	     * and try again.  Don't forget the extra padding of TCL_UTF_MAX
	     * bytes demanded by the Tcl_ExternalToUtf() call!
	     */

	    dstLimit = Tcl_UtfAtIndex(dst, charsToRead) - dst + (TCL_UTF_MAX - 1);
	    statePtr->flags = savedFlags;
	    statePtr->inputEncodingFlags = savedIEFlags;
	    statePtr->inputEncodingState = savedState;
	    continue;
	}

	if (dstWrote == 0) {
	    ChannelBuffer *nextPtr;

	    /*
             * We were not able to read any chars.
             */

	    assert(numChars == 0);

	    /*
	     * There is one situation where this is the correct final result.
	     * If the src buffer contains only a single \n byte, and we are in
	     * TCL_TRANSLATE_AUTO mode, and when the translation pass was made
	     * the INPUT_SAW_CR flag was set on the channel. In that case, the
	     * correct behavior is to consume that \n and produce the empty
	     * string.
	     */

	    if (dstRead == 1 && dst[0] == '\n') {
		assert(statePtr->inputTranslation == TCL_TRANSLATE_AUTO);

		goto consume;
	    }

	    /*
             * Otherwise, reading zero characters indicates there's something
	     * incomplete at the end of the src buffer.  Maybe there were not
	     * enough src bytes to decode into a char.  Maybe a lone \r could
	     * not be translated (crlf mode).  Need to combine any unused src
	     * bytes we have in the first buffer with subsequent bytes to try
	     * again.
	     */

	    nextPtr = bufPtr->nextPtr;

	    if (nextPtr == NULL) {
		if (srcLen > 0) {
		    SetFlag(statePtr, CHANNEL_NEED_MORE_DATA);
		}
		Tcl_SetObjLength(objPtr, numBytes);
		return -1;
	    }

	    /*
	     * Space is made at the beginning of the buffer to copy the
	     * previous unused bytes there. Check first if the buffer we are
	     * using actually has enough space at its beginning for the data
	     * we are copying.  Because if not we will write over the buffer
	     * management information, especially the 'nextPtr'.
	     *
	     * Note that the BUFFER_PADDING (See AllocChannelBuffer) is used
	     * to prevent exactly this situation. I.e. it should never happen.
	     * Therefore it is ok to panic should it happen despite the
	     * precautions.
	     */

	    if (nextPtr->nextRemoved - srcLen < 0) {
		Tcl_Panic("Buffer Underflow, BUFFER_PADDING not enough");
	    }

	    nextPtr->nextRemoved -= srcLen;
	    memcpy(RemovePoint(nextPtr), src, srcLen);
	    RecycleBuffer(statePtr, bufPtr, 0);
	    statePtr->inQueueHead = nextPtr;
	    Tcl_SetObjLength(objPtr, numBytes);
	    return ReadChars(statePtr, objPtr, charsToRead, factorPtr);
	}

	statePtr->inputEncodingFlags &= ~TCL_ENCODING_START;

    consume:
	bufPtr->nextRemoved += srcRead;

	/*
	 * If this read contained multibyte characters, revise factorPtr so
	 * the next read will allocate bigger buffers.
	 */

	if (numChars && numChars < srcRead) {
	    *factorPtr = srcRead * UTF_EXPANSION_FACTOR / numChars;
	}
	Tcl_SetObjLength(objPtr, numBytes + dstWrote);
	return numChars;
    }
}

/*
 *---------------------------------------------------------------------------
 *
 * TranslateInputEOL --
 *
 *	Perform input EOL and EOF translation on the source buffer, leaving
 *	the translated result in the destination buffer.
 *
 * Results:
 *	The return value is 1 if the EOF character was found when copying
 *	bytes to the destination buffer, 0 otherwise.
 *
 * Side effects:
 *	None.
 *
 *---------------------------------------------------------------------------
 */

static void
TranslateInputEOL(
    ChannelState *statePtr,	/* Channel being read, for EOL translation and
				 * EOF character. */
    char *dstStart,		/* Output buffer filled with chars by applying
				 * appropriate EOL translation to source
				 * characters. */
    const char *srcStart,	/* Source characters. */
    int *dstLenPtr,		/* On entry, the maximum length of output
				 * buffer in bytes. On exit, the number of
				 * bytes actually used in output buffer. */
    int *srcLenPtr)		/* On entry, the length of source buffer. On
				 * exit, the number of bytes read from the
				 * source buffer. */
{
    const char *eof = NULL;
    int dstLen = *dstLenPtr;
    int srcLen = *srcLenPtr;
    int inEofChar = statePtr->inEofChar;

    /*
     * Depending on the translation mode in use, there's no need to scan more
     * srcLen bytes at srcStart than can possibly transform to dstLen bytes.
     * This keeps the scan for eof char below from being pointlessly long.
     */

    switch (statePtr->inputTranslation) {
    case TCL_TRANSLATE_LF:
    case TCL_TRANSLATE_CR:
	if (srcLen > dstLen) {
            /*
             * In these modes, each src byte become a dst byte.
             */

	    srcLen = dstLen;
	}
	break;
    default:
	/*
         * In other modes, at most 2 src bytes become a dst byte.
         */

	if (srcLen/2 > dstLen) {
	    srcLen = 2 * dstLen;
	}
	break;
    }

    if (inEofChar != '\0') {
	/*
	 * Make sure we do not read past any logical end of channel input
	 * created by the presence of the input eof char.
	 */

	if ((eof = memchr(srcStart, inEofChar, srcLen))) {
	    srcLen = eof - srcStart;
	}
    }

    switch (statePtr->inputTranslation) {
    case TCL_TRANSLATE_LF:
    case TCL_TRANSLATE_CR:
	if (dstStart != srcStart) {
	    memcpy(dstStart, srcStart, srcLen);
	}
	if (statePtr->inputTranslation == TCL_TRANSLATE_CR) {
	    char *dst = dstStart;
	    char *dstEnd = dstStart + srcLen;

	    while ((dst = memchr(dst, '\r', dstEnd - dst))) {
		*dst++ = '\n';
	    }
	}
	dstLen = srcLen;
	break;
    case TCL_TRANSLATE_CRLF: {
	const char *crFound, *src = srcStart;
	char *dst = dstStart;
	int lesser = (dstLen < srcLen) ? dstLen : srcLen;

	while ((crFound = memchr(src, '\r', lesser))) {
	    int numBytes = crFound - src;
	    memmove(dst, src, numBytes);

	    dst += numBytes; dstLen -= numBytes;
	    src += numBytes; srcLen -= numBytes;
	    if (srcLen == 1) {
		/* valid src bytes end in \r */
		if (eof) {
		    *dst++ = '\r';
		    src++; srcLen--;
		} else {
		    lesser = 0;
		    break;
		}
	    } else if (src[1] == '\n') {
		*dst++ = '\n';
		src += 2; srcLen -= 2;
	    } else {
		*dst++ = '\r';
		src++; srcLen--;
	    }
	    dstLen--;
	    lesser = (dstLen < srcLen) ? dstLen : srcLen;
	}
	memmove(dst, src, lesser);
	srcLen = src + lesser - srcStart;
	dstLen = dst + lesser - dstStart;
	break;
    }
    case TCL_TRANSLATE_AUTO: {
	const char *crFound, *src = srcStart;
	char *dst = dstStart;
	int lesser;

	if ((statePtr->flags & INPUT_SAW_CR) && srcLen) {
	    if (*src == '\n') { src++; srcLen--; }
	    ResetFlag(statePtr, INPUT_SAW_CR);
	}
	lesser = (dstLen < srcLen) ? dstLen : srcLen;
	while ((crFound = memchr(src, '\r', lesser))) {
	    int numBytes = crFound - src;
	    memmove(dst, src, numBytes);

	    dst[numBytes] = '\n';
	    dst += numBytes + 1; dstLen -= numBytes + 1;
	    src += numBytes + 1; srcLen -= numBytes + 1;
	    if (srcLen == 0) {
		SetFlag(statePtr, INPUT_SAW_CR);
	    } else if (*src == '\n') {
		src++; srcLen--;
	    }
	    lesser = (dstLen < srcLen) ? dstLen : srcLen;
	}
	memmove(dst, src, lesser);
	srcLen = src + lesser - srcStart;
	dstLen = dst + lesser - dstStart;
	break;
    }
    default:
	Tcl_Panic("unknown input translation %d", statePtr->inputTranslation);
    }
    *dstLenPtr = dstLen;
    *srcLenPtr = srcLen;

    if (srcStart + srcLen == eof) {
	/*
	 * EOF character was seen in EOL translated range. Leave current file
	 * position pointing at the EOF character, but don't store the EOF
	 * character in the output string.
	 */

	SetFlag(statePtr, CHANNEL_EOF | CHANNEL_STICKY_EOF);
	statePtr->inputEncodingFlags |= TCL_ENCODING_END;
	ResetFlag(statePtr, CHANNEL_BLOCKED|INPUT_SAW_CR);
    }
}

/*
 *----------------------------------------------------------------------
 *
 * Tcl_Ungets --
 *
 *	Causes the supplied string to be added to the input queue of the
 *	channel, at either the head or tail of the queue.
 *
 * Results:
 *	The number of bytes stored in the channel, or -1 on error.
 *
 * Side effects:
 *	Adds input to the input queue of a channel.
 *
 *----------------------------------------------------------------------
 */

int
Tcl_Ungets(
    Tcl_Channel chan,		/* The channel for which to add the input. */
    const char *str,		/* The input itself. */
    int len,			/* The length of the input. */
    int atEnd)			/* If non-zero, add at end of queue; otherwise
				 * add at head of queue. */
{
    Channel *chanPtr;		/* The real IO channel. */
    ChannelState *statePtr;	/* State of actual channel. */
    ChannelBuffer *bufPtr;	/* Buffer to contain the data. */
    int flags;

    chanPtr = (Channel *) chan;
    statePtr = chanPtr->state;

    /*
     * This operation should occur at the top of a channel stack.
     */

    chanPtr = statePtr->topChanPtr;

    /*
     * CheckChannelErrors clears too many flag bits in this one case.
     */

    flags = statePtr->flags;
    if (CheckChannelErrors(statePtr, TCL_READABLE) != 0) {
	len = -1;
	goto done;
    }
    statePtr->flags = flags;

    /*
     * Clear the EOF flags, and clear the BLOCKED bit.
     */

    if (GotFlag(statePtr, CHANNEL_EOF)) {
	statePtr->inputEncodingFlags |= TCL_ENCODING_START;
    }
    ResetFlag(statePtr,
	    CHANNEL_BLOCKED | CHANNEL_STICKY_EOF | CHANNEL_EOF | INPUT_SAW_CR);
    statePtr->inputEncodingFlags &= ~TCL_ENCODING_END;

    bufPtr = AllocChannelBuffer(len);
    memcpy(InsertPoint(bufPtr), str, len);
    bufPtr->nextAdded += len;

    if (statePtr->inQueueHead == NULL) {
	bufPtr->nextPtr = NULL;
	statePtr->inQueueHead = bufPtr;
	statePtr->inQueueTail = bufPtr;
    } else if (atEnd) {
	bufPtr->nextPtr = NULL;
	statePtr->inQueueTail->nextPtr = bufPtr;
	statePtr->inQueueTail = bufPtr;
    } else {
	bufPtr->nextPtr = statePtr->inQueueHead;
	statePtr->inQueueHead = bufPtr;
    }

    /*
     * Update the notifier state so we don't block while there is still data
     * in the buffers.
     */

  done:
    UpdateInterest(chanPtr);
    return len;
}

/*
 *----------------------------------------------------------------------
 *
 * Tcl_Flush --
 *
 *	Flushes output data on a channel.
 *
 * Results:
 *	A standard Tcl result.
 *
 * Side effects:
 *	May flush output queued on this channel.
 *
 *----------------------------------------------------------------------
 */

int
Tcl_Flush(
    Tcl_Channel chan)		/* The Channel to flush. */
{
    int result;			/* Of calling FlushChannel. */
    Channel *chanPtr = (Channel *) chan;
				/* The actual channel. */
    ChannelState *statePtr = chanPtr->state;
				/* State of actual channel. */

    /*
     * This operation should occur at the top of a channel stack.
     */

    chanPtr = statePtr->topChanPtr;

    if (CheckChannelErrors(statePtr, TCL_WRITABLE) != 0) {
	return TCL_ERROR;
    }

    result = FlushChannel(NULL, chanPtr, 0);
    if (result != 0) {
	return TCL_ERROR;
    }

    return TCL_OK;
}

/*
 *----------------------------------------------------------------------
 *
 * DiscardInputQueued --
 *
 *	Discards any input read from the channel but not yet consumed by Tcl
 *	reading commands.
 *
 * Results:
 *	None.
 *
 * Side effects:
 *	May discard input from the channel. If discardLastBuffer is zero,
 *	leaves one buffer in place for back-filling.
 *
 *----------------------------------------------------------------------
 */

static void
DiscardInputQueued(
    ChannelState *statePtr,	/* Channel on which to discard the queued
				 * input. */
    int discardSavedBuffers)	/* If non-zero, discard all buffers including
				 * last one. */
{
    ChannelBuffer *bufPtr, *nxtPtr;
				/* Loop variables. */

    bufPtr = statePtr->inQueueHead;
    statePtr->inQueueHead = NULL;
    statePtr->inQueueTail = NULL;
    for (; bufPtr != NULL; bufPtr = nxtPtr) {
	nxtPtr = bufPtr->nextPtr;
	RecycleBuffer(statePtr, bufPtr, discardSavedBuffers);
    }

    /*
     * If discardSavedBuffers is nonzero, must also discard any previously
     * saved buffer in the saveInBufPtr field.
     */

    if (discardSavedBuffers && statePtr->saveInBufPtr != NULL) {
	ReleaseChannelBuffer(statePtr->saveInBufPtr);
	statePtr->saveInBufPtr = NULL;
    }
}

/*
 *---------------------------------------------------------------------------
 *
 * GetInput --
 *
 *	Reads input data from a device into a channel buffer.
 *
 *	IMPORTANT!  This routine is only called on a chanPtr argument
 *	that is the top channel of a stack!
 *
 * Results:
 *	The return value is the Posix error code if an error occurred while
 *	reading from the file, or 0 otherwise.
 *
 * Side effects:
 *	Reads from the underlying device.
 *
 *---------------------------------------------------------------------------
 */

static int
GetInput(
    Channel *chanPtr)		/* Channel to read input from. */
{
    int toRead;			/* How much to read? */
    int result;			/* Of calling driver. */
    int nread;			/* How much was read from channel? */
    ChannelBuffer *bufPtr;	/* New buffer to add to input queue. */
    ChannelState *statePtr = chanPtr->state;
				/* State info for channel */

    /*
     * Verify that all callers know better than to call us when
     * it's recorded that the next char waiting to be read is the
     * eofchar.
     */

    assert(!GotFlag(statePtr, CHANNEL_STICKY_EOF));

    /*
     * Prevent reading from a dead channel -- a channel that has been closed
     * but not yet deallocated, which can happen if the exit handler for
     * channel cleanup has run but the channel is still registered in some
     * interpreter.
     */

    if (CheckForDeadChannel(NULL, statePtr)) {
	return EINVAL;
    }

    /*
     * WARNING: There was once a comment here claiming that it was a bad idea
     * to make another call to the inputproc of a channel driver when EOF has
     * already been detected on the channel.  Through much of Tcl's history,
     * this warning was then completely negated by having all (most?) read
     * paths clear the EOF setting before reaching here.  So we had a guard
     * that was never triggered.
     *
     * Don't be tempted to restore the guard.  Even if EOF is set on the
     * channel, continue through and call the inputproc again.  This is the
     * way to enable the ability to [read] again beyond the EOF, which seems a
     * strange thing to do, but for which use cases exist [Tcl Bug 5adc350683]
     * and which may even be essential for channels representing things like
     * ttys or other devices where the stream might take the logical form of a
     * series of 'files' separated by an EOF condition.
     *
     * First check for more buffers in the pushback area of the topmost
     * channel in the stack and use them. They can be the result of a
     * transformation which went away without reading all the information
     * placed in the area when it was stacked.
     */

    if (chanPtr->inQueueHead != NULL) {
	/* TODO: Tests to cover this. */
	assert(statePtr->inQueueHead == NULL);

	statePtr->inQueueHead = chanPtr->inQueueHead;
	statePtr->inQueueTail = chanPtr->inQueueTail;
	chanPtr->inQueueHead = NULL;
	chanPtr->inQueueTail = NULL;
	return 0;
    }

    /*
     * Nothing in the pushback area, fall back to the usual handling (driver,
     * etc.)
     */

    /*
     * See if we can fill an existing buffer. If we can, read only as much as
     * will fit in it. Otherwise allocate a new buffer, add it to the input
     * queue and attempt to fill it to the max.
     */

    bufPtr = statePtr->inQueueTail;

    if ((bufPtr == NULL) || IsBufferFull(bufPtr)) {
	bufPtr = statePtr->saveInBufPtr;
	statePtr->saveInBufPtr = NULL;

	/*
	 * Check the actual buffersize against the requested buffersize.
	 * Saved buffers of the wrong size are squashed. This is done to honor
	 * dynamic changes of the buffersize made by the user.
         *
	 * TODO: Tests to cover this.
	 */

	if ((bufPtr != NULL)
		&& (bufPtr->bufLength - BUFFER_PADDING != statePtr->bufSize)) {
	    ReleaseChannelBuffer(bufPtr);
	    bufPtr = NULL;
	}

	if (bufPtr == NULL) {
	    bufPtr = AllocChannelBuffer(statePtr->bufSize);
	}
	bufPtr->nextPtr = NULL;

	toRead = SpaceLeft(bufPtr);
	assert(toRead == statePtr->bufSize);

	if (statePtr->inQueueTail == NULL) {
	    statePtr->inQueueHead = bufPtr;
	} else {
	    statePtr->inQueueTail->nextPtr = bufPtr;
	}
	statePtr->inQueueTail = bufPtr;
    } else {
	toRead = SpaceLeft(bufPtr);
    }

    PreserveChannelBuffer(bufPtr);
    nread = ChanRead(chanPtr, InsertPoint(bufPtr), toRead);

    if (nread < 0) {
	result = Tcl_GetErrno();
    } else {
	result = 0;
	bufPtr->nextAdded += nread;
    }

    ReleaseChannelBuffer(bufPtr);
    return result;
}

/*
 *----------------------------------------------------------------------
 *
 * Tcl_Seek --
 *
 *	Implements seeking on Tcl Channels. This is a public function so that
 *	other C facilities may be implemented on top of it.
 *
 * Results:
 *	The new access point or -1 on error. If error, use Tcl_GetErrno() to
 *	retrieve the POSIX error code for the error that occurred.
 *
 * Side effects:
 *	May flush output on the channel. May discard queued input.
 *
 *----------------------------------------------------------------------
 */

Tcl_WideInt
Tcl_Seek(
    Tcl_Channel chan,		/* The channel on which to seek. */
    Tcl_WideInt offset,		/* Offset to seek to. */
    int mode)			/* Relative to which location to seek? */
{
    Channel *chanPtr = (Channel *) chan;
				/* The real IO channel. */
    ChannelState *statePtr = chanPtr->state;
				/* State info for channel */
    int inputBuffered, outputBuffered;
				/* # bytes held in buffers. */
    int result;			/* Of device driver operations. */
    Tcl_WideInt curPos;		/* Position on the device. */
    int wasAsync;		/* Was the channel nonblocking before the seek
				 * operation? If so, must restore to
				 * non-blocking mode after the seek. */

    if (CheckChannelErrors(statePtr, TCL_WRITABLE | TCL_READABLE) != 0) {
	return -1;
    }

    /*
     * Disallow seek on dead channels - channels that have been closed but not
     * yet been deallocated. Such channels can be found if the exit handler
     * for channel cleanup has run but the channel is still registered in an
     * interpreter.
     */

    if (CheckForDeadChannel(NULL, statePtr)) {
	return -1;
    }

    /*
     * This operation should occur at the top of a channel stack.
     */

    chanPtr = statePtr->topChanPtr;

    /*
     * Disallow seek on channels whose type does not have a seek procedure
     * defined. This means that the channel does not support seeking.
     */

    if (Tcl_ChannelSeekProc(chanPtr->typePtr) == NULL) {
	Tcl_SetErrno(EINVAL);
	return -1;
    }

    /*
     * Compute how much input and output is buffered. If both input and output
     * is buffered, cannot compute the current position.
     */

    inputBuffered = Tcl_InputBuffered(chan);
    outputBuffered = Tcl_OutputBuffered(chan);

    if ((inputBuffered != 0) && (outputBuffered != 0)) {
	Tcl_SetErrno(EFAULT);
	return -1;
    }

    /*
     * If we are seeking relative to the current position, compute the
     * corrected offset taking into account the amount of unread input.
     */

    if (mode == SEEK_CUR) {
	offset -= inputBuffered;
    }

    /*
     * Discard any queued input - this input should not be read after the
     * seek.
     */

    DiscardInputQueued(statePtr, 0);

    /*
     * Reset EOF and BLOCKED flags. We invalidate them by moving the access
     * point. Also clear CR related flags.
     */

    if (GotFlag(statePtr, CHANNEL_EOF)) {
	statePtr->inputEncodingFlags |= TCL_ENCODING_START;
    }
    ResetFlag(statePtr, CHANNEL_EOF | CHANNEL_STICKY_EOF | CHANNEL_BLOCKED |
	    INPUT_SAW_CR);
    statePtr->inputEncodingFlags &= ~TCL_ENCODING_END;

    /*
     * If the channel is in asynchronous output mode, switch it back to
     * synchronous mode and cancel any async flush that may be scheduled.
     * After the flush, the channel will be put back into asynchronous output
     * mode.
     */

    wasAsync = 0;
    if (GotFlag(statePtr, CHANNEL_NONBLOCKING)) {
	wasAsync = 1;
	result = StackSetBlockMode(chanPtr, TCL_MODE_BLOCKING);
	if (result != 0) {
	    return -1;
	}
	ResetFlag(statePtr, CHANNEL_NONBLOCKING);
	if (GotFlag(statePtr, BG_FLUSH_SCHEDULED)) {
	    ResetFlag(statePtr, BG_FLUSH_SCHEDULED);
	}
    }

    /*
     * If the flush fails we cannot recover the original position. In that
     * case the seek is not attempted because we do not know where the access
     * position is - instead we return the error. FlushChannel has already
     * called Tcl_SetErrno() to report the error upwards. If the flush
     * succeeds we do the seek also.
     */

    if (FlushChannel(NULL, chanPtr, 0) != 0) {
	curPos = -1;
    } else {
	/*
	 * Now seek to the new position in the channel as requested by the
	 * caller.
	 */

	curPos = ChanSeek(chanPtr, offset, mode, &result);
	if (curPos == -1) {
	    Tcl_SetErrno(result);
	}
    }

    /*
     * Restore to nonblocking mode if that was the previous behavior.
     *
     * NOTE: Even if there was an async flush active we do not restore it now
     * because we already flushed all the queued output, above.
     */

    if (wasAsync) {
	SetFlag(statePtr, CHANNEL_NONBLOCKING);
	result = StackSetBlockMode(chanPtr, TCL_MODE_NONBLOCKING);
	if (result != 0) {
	    return -1;
	}
    }

    return curPos;
}

/*
 *----------------------------------------------------------------------
 *
 * Tcl_Tell --
 *
 *	Returns the position of the next character to be read/written on this
 *	channel.
 *
 * Results:
 *	A nonnegative integer on success, -1 on failure. If failed, use
 *	Tcl_GetErrno() to retrieve the POSIX error code for the error that
 *	occurred.
 *
 * Side effects:
 *	None.
 *
 *----------------------------------------------------------------------
 */

Tcl_WideInt
Tcl_Tell(
    Tcl_Channel chan)		/* The channel to return pos for. */
{
    Channel *chanPtr = (Channel *) chan;
				/* The real IO channel. */
    ChannelState *statePtr = chanPtr->state;
				/* State info for channel */
    int inputBuffered, outputBuffered;
				/* # bytes held in buffers. */
    int result;			/* Of calling device driver. */
    Tcl_WideInt curPos;		/* Position on device. */

    if (CheckChannelErrors(statePtr, TCL_WRITABLE | TCL_READABLE) != 0) {
	return -1;
    }

    /*
     * Disallow tell on dead channels -- channels that have been closed but
     * not yet been deallocated. Such channels can be found if the exit
     * handler for channel cleanup has run but the channel is still registered
     * in an interpreter.
     */

    if (CheckForDeadChannel(NULL, statePtr)) {
	return -1;
    }

    /*
     * This operation should occur at the top of a channel stack.
     */

    chanPtr = statePtr->topChanPtr;

    /*
     * Disallow tell on channels whose type does not have a seek procedure
     * defined. This means that the channel does not support seeking.
     */

    if (Tcl_ChannelSeekProc(chanPtr->typePtr) == NULL) {
	Tcl_SetErrno(EINVAL);
	return -1;
    }

    /*
     * Compute how much input and output is buffered. If both input and output
     * is buffered, cannot compute the current position.
     */

    inputBuffered = Tcl_InputBuffered(chan);
    outputBuffered = Tcl_OutputBuffered(chan);

    /*
     * Get the current position in the device and compute the position where
     * the next character will be read or written. Note that we prefer the
     * wideSeekProc if that is available and non-NULL...
     */

    curPos = ChanSeek(chanPtr, 0, SEEK_CUR, &result);
    if (curPos == -1) {
	Tcl_SetErrno(result);
	return -1;
    }

    if (inputBuffered != 0) {
	return curPos - inputBuffered;
    }
    return curPos + outputBuffered;
}

/*
 *---------------------------------------------------------------------------
 *
 * Tcl_TruncateChannel --
 *
 *	Truncate a channel to the given length.
 *
 * Results:
 *	TCL_OK on success, TCL_ERROR if the operation failed (e.g., is not
 *	supported by the type of channel, or the underlying OS operation
 *	failed in some way).
 *
 * Side effects:
 *	Seeks the channel to the current location. Sets errno on OS error.
 *
 *---------------------------------------------------------------------------
 */

int
Tcl_TruncateChannel(
    Tcl_Channel chan,		/* Channel to truncate. */
    Tcl_WideInt length)		/* Length to truncate it to. */
{
    Channel *chanPtr = (Channel *) chan;
    Tcl_DriverTruncateProc *truncateProc =
	    Tcl_ChannelTruncateProc(chanPtr->typePtr);
    int result;

    if (truncateProc == NULL) {
	/*
	 * Feature not supported and it's not emulatable. Pretend it's
	 * returned an EINVAL, a very generic error!
	 */

	Tcl_SetErrno(EINVAL);
	return TCL_ERROR;
    }

    if (!GotFlag(chanPtr->state, TCL_WRITABLE)) {
	/*
	 * We require that the file was opened of writing. Do that check now
	 * so that we only flush if we think we're going to succeed.
	 */

	Tcl_SetErrno(EINVAL);
	return TCL_ERROR;
    }

    /*
     * Seek first to force a total flush of all pending buffers and ditch any
     * pre-read input data.
     */

    WillWrite(chanPtr);

    if (WillRead(chanPtr) < 0) {
        return TCL_ERROR;
    }

    /*
     * We're all flushed to disk now and we also don't have any unfortunate
     * input baggage around either; can truncate with impunity.
     */

    result = truncateProc(chanPtr->instanceData, length);
    if (result != 0) {
	Tcl_SetErrno(result);
	return TCL_ERROR;
    }
    return TCL_OK;
}

/*
 *---------------------------------------------------------------------------
 *
 * CheckChannelErrors --
 *
 *	See if the channel is in an ready state and can perform the desired
 *	operation.
 *
 * Results:
 *	The return value is 0 if the channel is OK, otherwise the return value
 *	is -1 and errno is set to indicate the error.
 *
 * Side effects:
 *	May clear the EOF and/or BLOCKED bits if reading from channel.
 *
 *---------------------------------------------------------------------------
 */

static int
CheckChannelErrors(
    ChannelState *statePtr,	/* Channel to check. */
    int flags)			/* Test if channel supports desired operation:
				 * TCL_READABLE, TCL_WRITABLE. Also indicates
				 * Raw read or write for special close
				 * processing */
{
    int direction = flags & (TCL_READABLE|TCL_WRITABLE);

    /*
     * Check for unreported error.
     */

    if (statePtr->unreportedError != 0) {
	Tcl_SetErrno(statePtr->unreportedError);
	statePtr->unreportedError = 0;

	/*
	 * TIP #219, Tcl Channel Reflection API.
	 * Move a defered error message back into the channel bypass.
	 */

	if (statePtr->chanMsg != NULL) {
	    TclDecrRefCount(statePtr->chanMsg);
	}
	statePtr->chanMsg = statePtr->unreportedMsg;
	statePtr->unreportedMsg = NULL;
	return -1;
    }

    /*
     * Only the raw read and write operations are allowed during close in
     * order to drain data from stacked channels.
     */

    if (GotFlag(statePtr, CHANNEL_CLOSED) && !(flags & CHANNEL_RAW_MODE)) {
	Tcl_SetErrno(EACCES);
	return -1;
    }

    /*
     * Fail if the channel is not opened for desired operation.
     */

    if ((statePtr->flags & direction) == 0) {
	Tcl_SetErrno(EACCES);
	return -1;
    }

    /*
     * Fail if the channel is in the middle of a background copy.
     *
     * Don't do this tests for raw channels here or else the chaining in the
     * transformation drivers will fail with 'file busy' error instead of
     * retrieving and transforming the data to copy.
     */

    if (BUSY_STATE(statePtr, flags) && ((flags & CHANNEL_RAW_MODE) == 0)) {
	Tcl_SetErrno(EBUSY);
	return -1;
    }

    if (direction == TCL_READABLE) {
	ResetFlag(statePtr, CHANNEL_NEED_MORE_DATA);
    }

    return 0;
}

/*
 *----------------------------------------------------------------------
 *
 * Tcl_Eof --
 *
 *	Returns 1 if the channel is at EOF, 0 otherwise.
 *
 * Results:
 *	1 or 0, always.
 *
 * Side effects:
 *	None.
 *
 *----------------------------------------------------------------------
 */

int
Tcl_Eof(
    Tcl_Channel chan)		/* Does this channel have EOF? */
{
    ChannelState *statePtr = ((Channel *) chan)->state;
				/* State of real channel structure. */

    return GotFlag(statePtr, CHANNEL_EOF) ? 1 : 0;
}

/*
 *----------------------------------------------------------------------
 *
 * Tcl_InputBlocked --
 *
 *	Returns 1 if input is blocked on this channel, 0 otherwise.
 *
 * Results:
 *	0 or 1, always.
 *
 * Side effects:
 *	None.
 *
 *----------------------------------------------------------------------
 */

int
Tcl_InputBlocked(
    Tcl_Channel chan)		/* Is this channel blocked? */
{
    ChannelState *statePtr = ((Channel *) chan)->state;
				/* State of real channel structure. */

    return GotFlag(statePtr, CHANNEL_BLOCKED) ? 1 : 0;
}

/*
 *----------------------------------------------------------------------
 *
 * Tcl_InputBuffered --
 *
 *	Returns the number of bytes of input currently buffered in the common
 *	internal buffer of a channel.
 *
 * Results:
 *	The number of input bytes buffered, or zero if the channel is not open
 *	for reading.
 *
 * Side effects:
 *	None.
 *
 *----------------------------------------------------------------------
 */

int
Tcl_InputBuffered(
    Tcl_Channel chan)		/* The channel to query. */
{
    ChannelState *statePtr = ((Channel *) chan)->state;
				/* State of real channel structure. */
    ChannelBuffer *bufPtr;
    int bytesBuffered;

    for (bytesBuffered = 0, bufPtr = statePtr->inQueueHead; bufPtr != NULL;
	    bufPtr = bufPtr->nextPtr) {
	bytesBuffered += BytesLeft(bufPtr);
    }

    /*
     * Don't forget the bytes in the topmost pushback area.
     */

    for (bufPtr = statePtr->topChanPtr->inQueueHead; bufPtr != NULL;
	    bufPtr = bufPtr->nextPtr) {
	bytesBuffered += BytesLeft(bufPtr);
    }

    return bytesBuffered;
}

/*
 *----------------------------------------------------------------------
 *
 * Tcl_OutputBuffered --
 *
 *    Returns the number of bytes of output currently buffered in the common
 *    internal buffer of a channel.
 *
 * Results:
 *    The number of output bytes buffered, or zero if the channel is not open
 *    for writing.
 *
 * Side effects:
 *    None.
 *
 *----------------------------------------------------------------------
 */

int
Tcl_OutputBuffered(
    Tcl_Channel chan)		/* The channel to query. */
{
    ChannelState *statePtr = ((Channel *) chan)->state;
				/* State of real channel structure. */
    ChannelBuffer *bufPtr;
    int bytesBuffered;

    for (bytesBuffered = 0, bufPtr = statePtr->outQueueHead; bufPtr != NULL;
	    bufPtr = bufPtr->nextPtr) {
	bytesBuffered += BytesLeft(bufPtr);
    }
    if (statePtr->curOutPtr != NULL) {
	ChannelBuffer *curOutPtr = statePtr->curOutPtr;

	if (IsBufferReady(curOutPtr)) {
	    bytesBuffered += BytesLeft(curOutPtr);
	}
    }

    return bytesBuffered;
}

/*
 *----------------------------------------------------------------------
 *
 * Tcl_ChannelBuffered --
 *
 *	Returns the number of bytes of input currently buffered in the
 *	internal buffer (push back area) of a channel.
 *
 * Results:
 *	The number of input bytes buffered, or zero if the channel is not open
 *	for reading.
 *
 * Side effects:
 *	None.
 *
 *----------------------------------------------------------------------
 */

int
Tcl_ChannelBuffered(
    Tcl_Channel chan)		/* The channel to query. */
{
    Channel *chanPtr = (Channel *) chan;
				/* Real channel structure. */
    ChannelBuffer *bufPtr;
    int bytesBuffered = 0;

    for (bufPtr = chanPtr->inQueueHead; bufPtr != NULL;
	    bufPtr = bufPtr->nextPtr) {
	bytesBuffered += BytesLeft(bufPtr);
    }

    return bytesBuffered;
}

/*
 *----------------------------------------------------------------------
 *
 * Tcl_SetChannelBufferSize --
 *
 *	Sets the size of buffers to allocate to store input or output in the
 *	channel. The size must be between 1 byte and 1 MByte.
 *
 * Results:
 *	None.
 *
 * Side effects:
 *	Sets the size of buffers subsequently allocated for this channel.
 *
 *----------------------------------------------------------------------
 */

void
Tcl_SetChannelBufferSize(
    Tcl_Channel chan,		/* The channel whose buffer size to set. */
    int sz)			/* The size to set. */
{
    ChannelState *statePtr;	/* State of real channel structure. */

    /*
     * Clip the buffer size to force it into the [1,1M] range
     */

    if (sz < 1) {
	sz = 1;
    } else if (sz > MAX_CHANNEL_BUFFER_SIZE) {
	sz = MAX_CHANNEL_BUFFER_SIZE;
    }

    statePtr = ((Channel *) chan)->state;

    if (statePtr->bufSize == sz) {
	return;
    }
    statePtr->bufSize = sz;

    /*
     * If bufsize changes, need to get rid of old utility buffer.
     */

    if (statePtr->saveInBufPtr != NULL) {
	RecycleBuffer(statePtr, statePtr->saveInBufPtr, 1);
	statePtr->saveInBufPtr = NULL;
    }
    if ((statePtr->inQueueHead != NULL)
	    && (statePtr->inQueueHead->nextPtr == NULL)
	    && IsBufferEmpty(statePtr->inQueueHead)) {
	RecycleBuffer(statePtr, statePtr->inQueueHead, 1);
	statePtr->inQueueHead = NULL;
	statePtr->inQueueTail = NULL;
    }
}

/*
 *----------------------------------------------------------------------
 *
 * Tcl_GetChannelBufferSize --
 *
 *	Retrieves the size of buffers to allocate for this channel.
 *
 * Results:
 *	The size.
 *
 * Side effects:
 *	None.
 *
 *----------------------------------------------------------------------
 */

int
Tcl_GetChannelBufferSize(
    Tcl_Channel chan)		/* The channel for which to find the buffer
				 * size. */
{
    ChannelState *statePtr = ((Channel *) chan)->state;
				/* State of real channel structure. */

    return statePtr->bufSize;
}

/*
 *----------------------------------------------------------------------
 *
 * Tcl_BadChannelOption --
 *
 *	This procedure generates a "bad option" error message in an (optional)
 *	interpreter. It is used by channel drivers when a invalid Set/Get
 *	option is requested. Its purpose is to concatenate the generic options
 *	list to the specific ones and factorize the generic options error
 *	message string.
 *
 * Results:
 *	TCL_ERROR.
 *
 * Side effects:

 *	An error message is generated in interp's result object to indicate
 *	that a command was invoked with the a bad option. The message has the
 *	form:
 *		bad option "blah": should be one of
 *		<...generic options...>+<...specific options...>
 *	"blah" is the optionName argument and "<specific options>" is a space
 *	separated list of specific option words. The function takes good care
 *	of inserting minus signs before each option, commas after, and an "or"
 *	before the last option.
 *
 *----------------------------------------------------------------------
 */

int
Tcl_BadChannelOption(
    Tcl_Interp *interp,		/* Current interpreter (can be NULL).*/
    const char *optionName,	/* 'bad option' name */
    const char *optionList)	/* Specific options list to append to the
				 * standard generic options. Can be NULL for
				 * generic options only. */
{
    if (interp != NULL) {
	const char *genericopt =
		"blocking buffering buffersize encoding eofchar translation";
	const char **argv;
	int argc, i;
	Tcl_DString ds;
        Tcl_Obj *errObj;

	Tcl_DStringInit(&ds);
	Tcl_DStringAppend(&ds, genericopt, -1);
	if (optionList && (*optionList)) {
	    TclDStringAppendLiteral(&ds, " ");
	    Tcl_DStringAppend(&ds, optionList, -1);
	}
	if (Tcl_SplitList(interp, Tcl_DStringValue(&ds),
		&argc, &argv) != TCL_OK) {
	    Tcl_Panic("malformed option list in channel driver");
	}
	Tcl_ResetResult(interp);
	errObj = Tcl_ObjPrintf("bad option \"%s\": should be one of ",
                optionName);
	argc--;
	for (i = 0; i < argc; i++) {
	    Tcl_AppendPrintfToObj(errObj, "-%s, ", argv[i]);
	}
	Tcl_AppendPrintfToObj(errObj, "or -%s", argv[i]);
        Tcl_SetObjResult(interp, errObj);
	Tcl_DStringFree(&ds);
	ckfree(argv);
    }
    Tcl_SetErrno(EINVAL);
    return TCL_ERROR;
}

/*
 *----------------------------------------------------------------------
 *
 * Tcl_GetChannelOption --
 *
 *	Gets a mode associated with an IO channel. If the optionName arg is
 *	non NULL, retrieves the value of that option. If the optionName arg is
 *	NULL, retrieves a list of alternating option names and values for the
 *	given channel.
 *
 * Results:
 *	A standard Tcl result. Also sets the supplied DString to the string
 *	value of the option(s) returned.
 *
 * Side effects:
 *	None.
 *
 *----------------------------------------------------------------------
 */

int
Tcl_GetChannelOption(
    Tcl_Interp *interp,		/* For error reporting - can be NULL. */
    Tcl_Channel chan,		/* Channel on which to get option. */
    const char *optionName,	/* Option to get. */
    Tcl_DString *dsPtr)		/* Where to store value(s). */
{
    size_t len;			/* Length of optionName string. */
    char optionVal[128];	/* Buffer for sprintf. */
    Channel *chanPtr = (Channel *) chan;
    ChannelState *statePtr = chanPtr->state;
				/* State info for channel */
    int flags;

    /*
     * Disallow options on dead channels -- channels that have been closed but
     * not yet been deallocated. Such channels can be found if the exit
     * handler for channel cleanup has run but the channel is still registered
     * in an interpreter.
     */

    if (CheckForDeadChannel(interp, statePtr)) {
	return TCL_ERROR;
    }

    /*
     * This operation should occur at the top of a channel stack.
     */

    chanPtr = statePtr->topChanPtr;

    /*
     * If we are in the middle of a background copy, use the saved flags.
     */

    if (statePtr->csPtrR) {
	flags = statePtr->csPtrR->readFlags;
    } else if (statePtr->csPtrW) {
	flags = statePtr->csPtrW->writeFlags;
    } else {
	flags = statePtr->flags;
    }

    /*
     * If the optionName is NULL it means that we want a list of all options
     * and values.
     */

    if (optionName == NULL) {
	len = 0;
    } else {
	len = strlen(optionName);
    }

    if (len == 0 || HaveOpt(2, "-blocking")) {
	if (len == 0) {
	    Tcl_DStringAppendElement(dsPtr, "-blocking");
	}
	Tcl_DStringAppendElement(dsPtr,
		(flags & CHANNEL_NONBLOCKING) ? "0" : "1");
	if (len > 0) {
	    return TCL_OK;
	}
    }
    if (len == 0 || HaveOpt(7, "-buffering")) {
	if (len == 0) {
	    Tcl_DStringAppendElement(dsPtr, "-buffering");
	}
	if (flags & CHANNEL_LINEBUFFERED) {
	    Tcl_DStringAppendElement(dsPtr, "line");
	} else if (flags & CHANNEL_UNBUFFERED) {
	    Tcl_DStringAppendElement(dsPtr, "none");
	} else {
	    Tcl_DStringAppendElement(dsPtr, "full");
	}
	if (len > 0) {
	    return TCL_OK;
	}
    }
    if (len == 0 || HaveOpt(7, "-buffersize")) {
	if (len == 0) {
	    Tcl_DStringAppendElement(dsPtr, "-buffersize");
	}
	TclFormatInt(optionVal, statePtr->bufSize);
	Tcl_DStringAppendElement(dsPtr, optionVal);
	if (len > 0) {
	    return TCL_OK;
	}
    }
    if (len == 0 || HaveOpt(2, "-encoding")) {
	if (len == 0) {
	    Tcl_DStringAppendElement(dsPtr, "-encoding");
	}
	if (statePtr->encoding == NULL) {
	    Tcl_DStringAppendElement(dsPtr, "binary");
	} else {
	    Tcl_DStringAppendElement(dsPtr,
		    Tcl_GetEncodingName(statePtr->encoding));
	}
	if (len > 0) {
	    return TCL_OK;
	}
    }
    if (len == 0 || HaveOpt(2, "-eofchar")) {
	if (len == 0) {
	    Tcl_DStringAppendElement(dsPtr, "-eofchar");
	}
	if (((flags & (TCL_READABLE|TCL_WRITABLE)) ==
		(TCL_READABLE|TCL_WRITABLE)) && (len == 0)) {
	    Tcl_DStringStartSublist(dsPtr);
	}
	if (flags & TCL_READABLE) {
	    if (statePtr->inEofChar == 0) {
		Tcl_DStringAppendElement(dsPtr, "");
	    } else {
		char buf[4];

		sprintf(buf, "%c", statePtr->inEofChar);
		Tcl_DStringAppendElement(dsPtr, buf);
	    }
	}
	if (flags & TCL_WRITABLE) {
	    if (statePtr->outEofChar == 0) {
		Tcl_DStringAppendElement(dsPtr, "");
	    } else {
		char buf[4];

		sprintf(buf, "%c", statePtr->outEofChar);
		Tcl_DStringAppendElement(dsPtr, buf);
	    }
	}
	if (!(flags & (TCL_READABLE|TCL_WRITABLE))) {
	    /*
	     * Not readable or writable (e.g. server socket)
	     */

	    Tcl_DStringAppendElement(dsPtr, "");
	}
	if (((flags & (TCL_READABLE|TCL_WRITABLE)) ==
		(TCL_READABLE|TCL_WRITABLE)) && (len == 0)) {
	    Tcl_DStringEndSublist(dsPtr);
	}
	if (len > 0) {
	    return TCL_OK;
	}
    }
    if (len == 0 || HaveOpt(1, "-translation")) {
	if (len == 0) {
	    Tcl_DStringAppendElement(dsPtr, "-translation");
	}
	if (((flags & (TCL_READABLE|TCL_WRITABLE)) ==
		(TCL_READABLE|TCL_WRITABLE)) && (len == 0)) {
	    Tcl_DStringStartSublist(dsPtr);
	}
	if (flags & TCL_READABLE) {
	    if (statePtr->inputTranslation == TCL_TRANSLATE_AUTO) {
		Tcl_DStringAppendElement(dsPtr, "auto");
	    } else if (statePtr->inputTranslation == TCL_TRANSLATE_CR) {
		Tcl_DStringAppendElement(dsPtr, "cr");
	    } else if (statePtr->inputTranslation == TCL_TRANSLATE_CRLF) {
		Tcl_DStringAppendElement(dsPtr, "crlf");
	    } else {
		Tcl_DStringAppendElement(dsPtr, "lf");
	    }
	}
	if (flags & TCL_WRITABLE) {
	    if (statePtr->outputTranslation == TCL_TRANSLATE_AUTO) {
		Tcl_DStringAppendElement(dsPtr, "auto");
	    } else if (statePtr->outputTranslation == TCL_TRANSLATE_CR) {
		Tcl_DStringAppendElement(dsPtr, "cr");
	    } else if (statePtr->outputTranslation == TCL_TRANSLATE_CRLF) {
		Tcl_DStringAppendElement(dsPtr, "crlf");
	    } else {
		Tcl_DStringAppendElement(dsPtr, "lf");
	    }
	}
	if (!(flags & (TCL_READABLE|TCL_WRITABLE))) {
	    /*
	     * Not readable or writable (e.g. server socket)
	     */

	    Tcl_DStringAppendElement(dsPtr, "auto");
	}
	if (((flags & (TCL_READABLE|TCL_WRITABLE)) ==
		(TCL_READABLE|TCL_WRITABLE)) && (len == 0)) {
	    Tcl_DStringEndSublist(dsPtr);
	}
	if (len > 0) {
	    return TCL_OK;
	}
    }

    if (chanPtr->typePtr->getOptionProc != NULL) {
	/*
	 * Let the driver specific handle additional options and result code
	 * and message.
	 */

	return chanPtr->typePtr->getOptionProc(chanPtr->instanceData, interp,
		optionName, dsPtr);
    } else {
	/*
	 * No driver specific options case.
	 */

	if (len == 0) {
	    return TCL_OK;
	}
	return Tcl_BadChannelOption(interp, optionName, NULL);
    }
}

/*
 *---------------------------------------------------------------------------
 *
 * Tcl_SetChannelOption --
 *
 *	Sets an option on a channel.
 *
 * Results:
 *	A standard Tcl result. On error, sets interp's result object if
 *	interp is not NULL.
 *
 * Side effects:
 *	May modify an option on a device.
 *
 *---------------------------------------------------------------------------
 */

int
Tcl_SetChannelOption(
    Tcl_Interp *interp,		/* For error reporting - can be NULL. */
    Tcl_Channel chan,		/* Channel on which to set mode. */
    const char *optionName,	/* Which option to set? */
    const char *newValue)	/* New value for option. */
{
    Channel *chanPtr = (Channel *) chan;
				/* The real IO channel. */
    ChannelState *statePtr = chanPtr->state;
				/* State info for channel */
    size_t len;			/* Length of optionName string. */
    int argc;
    const char **argv;

    /*
     * If the channel is in the middle of a background copy, fail.
     */

    if (statePtr->csPtrR || statePtr->csPtrW) {
	if (interp) {
	    Tcl_SetObjResult(interp, Tcl_NewStringObj(
                    "unable to set channel options: background copy in"
                    " progress", -1));
	}
	return TCL_ERROR;
    }

    /*
     * Disallow options on dead channels -- channels that have been closed but
     * not yet been deallocated. Such channels can be found if the exit
     * handler for channel cleanup has run but the channel is still registered
     * in an interpreter.
     */

    if (CheckForDeadChannel(NULL, statePtr)) {
	return TCL_ERROR;
    }

    /*
     * This operation should occur at the top of a channel stack.
     */

    chanPtr = statePtr->topChanPtr;

    len = strlen(optionName);

    if (HaveOpt(2, "-blocking")) {
	int newMode;

	if (Tcl_GetBoolean(interp, newValue, &newMode) == TCL_ERROR) {
	    return TCL_ERROR;
	}
	if (newMode) {
	    newMode = TCL_MODE_BLOCKING;
	} else {
	    newMode = TCL_MODE_NONBLOCKING;
	}
	return SetBlockMode(interp, chanPtr, newMode);
    } else if (HaveOpt(7, "-buffering")) {
	len = strlen(newValue);
	if ((newValue[0] == 'f') && (strncmp(newValue, "full", len) == 0)) {
	    ResetFlag(statePtr, CHANNEL_UNBUFFERED | CHANNEL_LINEBUFFERED);
	} else if ((newValue[0] == 'l') &&
		(strncmp(newValue, "line", len) == 0)) {
	    ResetFlag(statePtr, CHANNEL_UNBUFFERED);
	    SetFlag(statePtr, CHANNEL_LINEBUFFERED);
	} else if ((newValue[0] == 'n') &&
		(strncmp(newValue, "none", len) == 0)) {
	    ResetFlag(statePtr, CHANNEL_LINEBUFFERED);
	    SetFlag(statePtr, CHANNEL_UNBUFFERED);
	} else if (interp) {
            Tcl_SetObjResult(interp, Tcl_NewStringObj(
                    "bad value for -buffering: must be one of"
                    " full, line, or none", -1));
            return TCL_ERROR;
	}
	return TCL_OK;
    } else if (HaveOpt(7, "-buffersize")) {
	int newBufferSize;

	if (Tcl_GetInt(interp, newValue, &newBufferSize) == TCL_ERROR) {
	    return TCL_ERROR;
	}
	Tcl_SetChannelBufferSize(chan, newBufferSize);
	return TCL_OK;
    } else if (HaveOpt(2, "-encoding")) {
	Tcl_Encoding encoding;

	if ((newValue[0] == '\0') || (strcmp(newValue, "binary") == 0)) {
	    encoding = NULL;
	} else {
	    encoding = Tcl_GetEncoding(interp, newValue);
	    if (encoding == NULL) {
		return TCL_ERROR;
	    }
	}

	/*
	 * When the channel has an escape sequence driven encoding such as
	 * iso2022, the terminated escape sequence must write to the buffer.
	 */

	if ((statePtr->encoding != NULL)
		&& !(statePtr->outputEncodingFlags & TCL_ENCODING_START)
		&& (CheckChannelErrors(statePtr, TCL_WRITABLE) == 0)) {
	    statePtr->outputEncodingFlags |= TCL_ENCODING_END;
	    WriteChars(chanPtr, "", 0);
	}
	Tcl_FreeEncoding(statePtr->encoding);
	statePtr->encoding = encoding;
	statePtr->inputEncodingState = NULL;
	statePtr->inputEncodingFlags = TCL_ENCODING_START;
	statePtr->outputEncodingState = NULL;
	statePtr->outputEncodingFlags = TCL_ENCODING_START;
	ResetFlag(statePtr, CHANNEL_NEED_MORE_DATA);
	UpdateInterest(chanPtr);
	return TCL_OK;
    } else if (HaveOpt(2, "-eofchar")) {
	if (Tcl_SplitList(interp, newValue, &argc, &argv) == TCL_ERROR) {
	    return TCL_ERROR;
	}
	if (argc == 0) {
	    statePtr->inEofChar = 0;
	    statePtr->outEofChar = 0;
	} else if (argc == 1 || argc == 2) {
	    int outIndex = (argc - 1);
	    int inValue = (int) argv[0][0];
	    int outValue = (int) argv[outIndex][0];

	    if (inValue & 0x80 || outValue & 0x80) {
		if (interp) {
		    Tcl_SetObjResult(interp, Tcl_NewStringObj(
                            "bad value for -eofchar: must be non-NUL ASCII"
                            " character", -1));
		}
		ckfree(argv);
		return TCL_ERROR;
	    }
	    if (GotFlag(statePtr, TCL_READABLE)) {
		statePtr->inEofChar = inValue;
	    }
	    if (GotFlag(statePtr, TCL_WRITABLE)) {
		statePtr->outEofChar = outValue;
	    }
	} else {
	    if (interp) {
		Tcl_SetObjResult(interp, Tcl_NewStringObj(
			"bad value for -eofchar: should be a list of zero,"
			" one, or two elements", -1));
	    }
	    ckfree(argv);
	    return TCL_ERROR;
	}
	if (argv != NULL) {
	    ckfree(argv);
	}

	/*
	 * [Bug 930851] Reset EOF and BLOCKED flags. Changing the character
	 * which signals eof can transform a current eof condition into a 'go
	 * ahead'. Ditto for blocked.
	 */

	if (GotFlag(statePtr, CHANNEL_EOF)) {
	    statePtr->inputEncodingFlags |= TCL_ENCODING_START;
	}
	ResetFlag(statePtr, CHANNEL_EOF|CHANNEL_STICKY_EOF|CHANNEL_BLOCKED);
	statePtr->inputEncodingFlags &= ~TCL_ENCODING_END;
	return TCL_OK;
    } else if (HaveOpt(1, "-translation")) {
	const char *readMode, *writeMode;

	if (Tcl_SplitList(interp, newValue, &argc, &argv) == TCL_ERROR) {
	    return TCL_ERROR;
	}

	if (argc == 1) {
	    readMode = GotFlag(statePtr, TCL_READABLE) ? argv[0] : NULL;
	    writeMode = GotFlag(statePtr, TCL_WRITABLE) ? argv[0] : NULL;
	} else if (argc == 2) {
	    readMode = GotFlag(statePtr, TCL_READABLE) ? argv[0] : NULL;
	    writeMode = GotFlag(statePtr, TCL_WRITABLE) ? argv[1] : NULL;
	} else {
	    if (interp) {
		Tcl_SetObjResult(interp, Tcl_NewStringObj(
			"bad value for -translation: must be a one or two"
			" element list", -1));
	    }
	    ckfree(argv);
	    return TCL_ERROR;
	}

	if (readMode) {
	    TclEolTranslation translation;

	    if (*readMode == '\0') {
		translation = statePtr->inputTranslation;
	    } else if (strcmp(readMode, "auto") == 0) {
		translation = TCL_TRANSLATE_AUTO;
	    } else if (strcmp(readMode, "binary") == 0) {
		translation = TCL_TRANSLATE_LF;
		statePtr->inEofChar = 0;
		Tcl_FreeEncoding(statePtr->encoding);
		statePtr->encoding = NULL;
	    } else if (strcmp(readMode, "lf") == 0) {
		translation = TCL_TRANSLATE_LF;
	    } else if (strcmp(readMode, "cr") == 0) {
		translation = TCL_TRANSLATE_CR;
	    } else if (strcmp(readMode, "crlf") == 0) {
		translation = TCL_TRANSLATE_CRLF;
	    } else if (strcmp(readMode, "platform") == 0) {
		translation = TCL_PLATFORM_TRANSLATION;
	    } else {
		if (interp) {
		    Tcl_SetObjResult(interp, Tcl_NewStringObj(
			    "bad value for -translation: must be one of "
                            "auto, binary, cr, lf, crlf, or platform", -1));
		}
		ckfree(argv);
		return TCL_ERROR;
	    }

	    /*
	     * Reset the EOL flags since we need to look at any buffered data
	     * to see if the new translation mode allows us to complete the
	     * line.
	     */

	    if (translation != statePtr->inputTranslation) {
		statePtr->inputTranslation = translation;
		ResetFlag(statePtr, INPUT_SAW_CR | CHANNEL_NEED_MORE_DATA);
		UpdateInterest(chanPtr);
	    }
	}
	if (writeMode) {
	    if (*writeMode == '\0') {
		/* Do nothing. */
	    } else if (strcmp(writeMode, "auto") == 0) {
		/*
		 * This is a hack to get TCP sockets to produce output in CRLF
		 * mode if they are being set into AUTO mode. A better
		 * solution for achieving this effect will be coded later.
		 */

		if (strcmp(Tcl_ChannelName(chanPtr->typePtr), "tcp") == 0) {
		    statePtr->outputTranslation = TCL_TRANSLATE_CRLF;
		} else {
		    statePtr->outputTranslation = TCL_PLATFORM_TRANSLATION;
		}
	    } else if (strcmp(writeMode, "binary") == 0) {
		statePtr->outEofChar = 0;
		statePtr->outputTranslation = TCL_TRANSLATE_LF;
		Tcl_FreeEncoding(statePtr->encoding);
		statePtr->encoding = NULL;
	    } else if (strcmp(writeMode, "lf") == 0) {
		statePtr->outputTranslation = TCL_TRANSLATE_LF;
	    } else if (strcmp(writeMode, "cr") == 0) {
		statePtr->outputTranslation = TCL_TRANSLATE_CR;
	    } else if (strcmp(writeMode, "crlf") == 0) {
		statePtr->outputTranslation = TCL_TRANSLATE_CRLF;
	    } else if (strcmp(writeMode, "platform") == 0) {
		statePtr->outputTranslation = TCL_PLATFORM_TRANSLATION;
	    } else {
		if (interp) {
		    Tcl_SetObjResult(interp, Tcl_NewStringObj(
			    "bad value for -translation: must be one of "
                            "auto, binary, cr, lf, crlf, or platform", -1));
		}
		ckfree(argv);
		return TCL_ERROR;
	    }
	}
	ckfree(argv);
	return TCL_OK;
    } else if (chanPtr->typePtr->setOptionProc != NULL) {
	return chanPtr->typePtr->setOptionProc(chanPtr->instanceData, interp,
		optionName, newValue);
    } else {
	return Tcl_BadChannelOption(interp, optionName, NULL);
    }

    return TCL_OK;
}

/*
 *----------------------------------------------------------------------
 *
 * CleanupChannelHandlers --
 *
 *	Removes channel handlers that refer to the supplied interpreter, so
 *	that if the actual channel is not closed now, these handlers will not
 *	run on subsequent events on the channel. This would be erroneous,
 *	because the interpreter no longer has a reference to this channel.
 *
 * Results:
 *	None.
 *
 * Side effects:
 *	Removes channel handlers.
 *
 *----------------------------------------------------------------------
 */

static void
CleanupChannelHandlers(
    Tcl_Interp *interp,
    Channel *chanPtr)
{
    ChannelState *statePtr = chanPtr->state;
				/* State info for channel */
    EventScriptRecord *sPtr, *prevPtr, *nextPtr;

    /*
     * Remove fileevent records on this channel that refer to the given
     * interpreter.
     */

    for (sPtr = statePtr->scriptRecordPtr, prevPtr = NULL;
	    sPtr != NULL; sPtr = nextPtr) {
	nextPtr = sPtr->nextPtr;
	if (sPtr->interp == interp) {
	    if (prevPtr == NULL) {
		statePtr->scriptRecordPtr = nextPtr;
	    } else {
		prevPtr->nextPtr = nextPtr;
	    }

	    Tcl_DeleteChannelHandler((Tcl_Channel) chanPtr,
		    TclChannelEventScriptInvoker, sPtr);

	    TclDecrRefCount(sPtr->scriptPtr);
	    ckfree(sPtr);
	} else {
	    prevPtr = sPtr;
	}
    }
}

/*
 *----------------------------------------------------------------------
 *
 * Tcl_NotifyChannel --
 *
 *	This procedure is called by a channel driver when a driver detects an
 *	event on a channel. This procedure is responsible for actually
 *	handling the event by invoking any channel handler callbacks.
 *
 * Results:
 *	None.
 *
 * Side effects:
 *	Whatever the channel handler callback procedure does.
 *
 *----------------------------------------------------------------------
 */

void
Tcl_NotifyChannel(
    Tcl_Channel channel,	/* Channel that detected an event. */
    int mask)			/* OR'ed combination of TCL_READABLE,
				 * TCL_WRITABLE, or TCL_EXCEPTION: indicates
				 * which events were detected. */
{
    Channel *chanPtr = (Channel *) channel;
    ChannelState *statePtr = chanPtr->state;
				/* State info for channel */
    ChannelHandler *chPtr;
    ThreadSpecificData *tsdPtr = TCL_TSD_INIT(&dataKey);
    NextChannelHandler nh;
    Channel *upChanPtr;
    const Tcl_ChannelType *upTypePtr;

    /*
     * In contrast to the other API functions this procedure walks towards the
     * top of a stack and not down from it.
     *
     * The channel calling this procedure is the one who generated the event,
     * and thus does not take part in handling it. IOW, its HandlerProc is not
     * called, instead we begin with the channel above it.
     *
     * This behaviour also allows the transformation channels to generate
     * their own events and pass them upward.
     */

    while (mask && (chanPtr->upChanPtr != NULL)) {
	Tcl_DriverHandlerProc *upHandlerProc;

	upChanPtr = chanPtr->upChanPtr;
	upTypePtr = upChanPtr->typePtr;
	upHandlerProc = Tcl_ChannelHandlerProc(upTypePtr);
	if (upHandlerProc != NULL) {
	    mask = upHandlerProc(upChanPtr->instanceData, mask);
	}

	/*
	 * ELSE: Ignore transformations which are unable to handle the event
	 * coming from below. Assume that they don't change the mask and pass
	 * it on.
	 */

	chanPtr = upChanPtr;
    }

    channel = (Tcl_Channel) chanPtr;

    /*
     * Here we have either reached the top of the stack or the mask is empty.
     * We break out of the procedure if it is the latter.
     */

    if (!mask) {
	return;
    }

    /*
     * We are now above the topmost channel in a stack and have events left.
     * Now call the channel handlers as usual.
     *
     * Preserve the channel struct in case the script closes it.
     */

    TclChannelPreserve((Tcl_Channel)channel);
    Tcl_Preserve(statePtr);

    /*
     * If we are flushing in the background, be sure to call FlushChannel for
     * writable events. Note that we have to discard the writable event so we
     * don't call any write handlers before the flush is complete.
     */

    if (GotFlag(statePtr, BG_FLUSH_SCHEDULED) && (mask & TCL_WRITABLE)) {
	if (0 == FlushChannel(NULL, chanPtr, 1)) {
	    mask &= ~TCL_WRITABLE;
	}
    }

    /*
     * Add this invocation to the list of recursive invocations of
     * Tcl_NotifyChannel.
     */

    nh.nextHandlerPtr = NULL;
    nh.nestedHandlerPtr = tsdPtr->nestedHandlerPtr;
    tsdPtr->nestedHandlerPtr = &nh;

    for (chPtr = statePtr->chPtr; chPtr != NULL; ) {
	/*
	 * If this channel handler is interested in any of the events that
	 * have occurred on the channel, invoke its procedure.
	 */

	if ((chPtr->mask & mask) != 0) {
	    nh.nextHandlerPtr = chPtr->nextPtr;
	    chPtr->proc(chPtr->clientData, chPtr->mask & mask);
	    chPtr = nh.nextHandlerPtr;
	} else {
	    chPtr = chPtr->nextPtr;
	}
    }

    /*
     * Update the notifier interest, since it may have changed after invoking
     * event handlers. Skip that if the channel was deleted in the call to the
     * channel handler.
     */

    if (chanPtr->typePtr != NULL) {
	/*
	 * TODO: This call may not be needed.  If a handler induced a
	 * change in interest, that handler should have made its own
	 * UpdateInterest() call, one would think.
	 */
	UpdateInterest(chanPtr);
    }

    Tcl_Release(statePtr);
    TclChannelRelease(channel);

    tsdPtr->nestedHandlerPtr = nh.nestedHandlerPtr;
}

/*
 *----------------------------------------------------------------------
 *
 * UpdateInterest --
 *
 *	Arrange for the notifier to call us back at appropriate times based on
 *	the current state of the channel.
 *
 * Results:
 *	None.
 *
 * Side effects:
 *	May schedule a timer or driver handler.
 *
 *----------------------------------------------------------------------
 */

static void
UpdateInterest(
    Channel *chanPtr)		/* Channel to update. */
{
    ChannelState *statePtr = chanPtr->state;
				/* State info for channel */
    int mask = statePtr->interestMask;

    if (chanPtr->typePtr == NULL) {
	/* Do not update interest on a closed channel */
	return;
    }

    /*
     * If there are flushed buffers waiting to be written, then we need to
     * watch for the channel to become writable.
     */

    if (GotFlag(statePtr, BG_FLUSH_SCHEDULED)) {
	mask |= TCL_WRITABLE;
    }

    /*
     * If there is data in the input queue, and we aren't waiting for more
     * data, then we need to schedule a timer so we don't block in the
     * notifier. Also, cancel the read interest so we don't get duplicate
     * events.
     */

    if (mask & TCL_READABLE) {
	if (!GotFlag(statePtr, CHANNEL_NEED_MORE_DATA)
		&& (statePtr->inQueueHead != NULL)
		&& IsBufferReady(statePtr->inQueueHead)) {
	    mask &= ~TCL_READABLE;

	    /*
	     * Andreas Kupries, April 11, 2003
	     *
	     * Some operating systems (Solaris 2.6 and higher (but not Solaris
	     * 2.5, go figure)) generate READABLE and EXCEPTION events when
	     * select()'ing [*] on a plain file, even if EOF was not yet
	     * reached. This is a problem in the following situation:
	     *
	     * - An extension asks to get both READABLE and EXCEPTION events.
	     * - It reads data into a buffer smaller than the buffer used by
	     *	 Tcl itself.
	     * - It does not process all events in the event queue, but only
	     *	 one, at least in some situations.
	     *
	     * In that case we can get into a situation where
	     *
	     * - Tcl drops READABLE here, because it has data in its own
	     *	 buffers waiting to be read by the extension.
	     * - A READABLE event is synthesized via timer.
	     * - The OS still reports the EXCEPTION condition on the file.
	     * - And the extension gets the EXCEPTION event first, and handles
	     *	 this as EOF.
	     *
	     * End result ==> Premature end of reading from a file.
	     *
	     * The concrete example is 'Expect', and its [expect] command
	     * (and at the C-level, deep in the bowels of Expect,
	     * 'exp_get_next_event'. See marker 'SunOS' for commentary in
	     * that function too).
	     *
	     * [*] As the Tcl notifier does. See also for marker 'SunOS' in
	     * file 'exp_event.c' of Expect.
	     *
	     * Our solution here is to drop the interest in the EXCEPTION
	     * events too. This compiles on all platforms, and also passes the
	     * testsuite on all of them.
	     */

	    mask &= ~TCL_EXCEPTION;

	    if (!statePtr->timer) {
		statePtr->timer = Tcl_CreateTimerHandler(SYNTHETIC_EVENT_TIME,
                        ChannelTimerProc, chanPtr);
	    }
	}
    }

    if (!statePtr->timer
	&& mask & TCL_WRITABLE
	&& GotFlag(statePtr, CHANNEL_NONBLOCKING)) {

	statePtr->timer = Tcl_CreateTimerHandler(SYNTHETIC_EVENT_TIME,
	    ChannelTimerProc,chanPtr);
    }


    ChanWatch(chanPtr, mask);
}

/*
 *----------------------------------------------------------------------
 *
 * ChannelTimerProc --
 *
 *	Timer handler scheduled by UpdateInterest to monitor the channel
 *	buffers until they are empty.
 *
 * Results:
 *	None.
 *
 * Side effects:
 *	May invoke channel handlers.
 *
 *----------------------------------------------------------------------
 */

static void
ChannelTimerProc(
    ClientData clientData)
{
    Channel *chanPtr = clientData;
    ChannelState *statePtr = chanPtr->state;
				/* State info for channel */

    Tcl_Preserve(statePtr);
    statePtr->timer = NULL;
    if (statePtr->interestMask & TCL_WRITABLE
	&& GotFlag(statePtr, CHANNEL_NONBLOCKING)
	&& !GotFlag(statePtr, BG_FLUSH_SCHEDULED)
	) {
	/*
	 * Restart the timer in case a channel handler reenters the event loop
	 * before UpdateInterest gets called by Tcl_NotifyChannel.
	 */
	statePtr->timer = Tcl_CreateTimerHandler(SYNTHETIC_EVENT_TIME,
                ChannelTimerProc,chanPtr);
	Tcl_NotifyChannel((Tcl_Channel) chanPtr, TCL_WRITABLE);
    }

    if (!GotFlag(statePtr, CHANNEL_NEED_MORE_DATA)
	    && (statePtr->interestMask & TCL_READABLE)
	    && (statePtr->inQueueHead != NULL)
	    && IsBufferReady(statePtr->inQueueHead)) {
	/*
	 * Restart the timer in case a channel handler reenters the event loop
	 * before UpdateInterest gets called by Tcl_NotifyChannel.
	 */

	statePtr->timer = Tcl_CreateTimerHandler(SYNTHETIC_EVENT_TIME,
                ChannelTimerProc,chanPtr);
	Tcl_NotifyChannel((Tcl_Channel) chanPtr, TCL_READABLE);
    } else {
	UpdateInterest(chanPtr);
    }
    Tcl_Release(statePtr);
}

/*
 *----------------------------------------------------------------------
 *
 * Tcl_CreateChannelHandler --
 *
 *	Arrange for a given procedure to be invoked whenever the channel
 *	indicated by the chanPtr arg becomes readable or writable.
 *
 * Results:
 *	None.
 *
 * Side effects:
 *	From now on, whenever the I/O channel given by chanPtr becomes ready
 *	in the way indicated by mask, proc will be invoked. See the manual
 *	entry for details on the calling sequence to proc. If there is already
 *	an event handler for chan, proc and clientData, then the mask will be
 *	updated.
 *
 *----------------------------------------------------------------------
 */

void
Tcl_CreateChannelHandler(
    Tcl_Channel chan,		/* The channel to create the handler for. */
    int mask,			/* OR'ed combination of TCL_READABLE,
				 * TCL_WRITABLE, and TCL_EXCEPTION: indicates
				 * conditions under which proc should be
				 * called. Use 0 to disable a registered
				 * handler. */
    Tcl_ChannelProc *proc,	/* Procedure to call for each selected
				 * event. */
    ClientData clientData)	/* Arbitrary data to pass to proc. */
{
    ChannelHandler *chPtr;
    Channel *chanPtr = (Channel *) chan;
    ChannelState *statePtr = chanPtr->state;
				/* State info for channel */

    /*
     * Check whether this channel handler is not already registered. If it is
     * not, create a new record, else reuse existing record (smash current
     * values).
     */

    for (chPtr = statePtr->chPtr; chPtr != NULL; chPtr = chPtr->nextPtr) {
	if ((chPtr->chanPtr == chanPtr) && (chPtr->proc == proc) &&
		(chPtr->clientData == clientData)) {
	    break;
	}
    }
    if (chPtr == NULL) {
	chPtr = ckalloc(sizeof(ChannelHandler));
	chPtr->mask = 0;
	chPtr->proc = proc;
	chPtr->clientData = clientData;
	chPtr->chanPtr = chanPtr;
	chPtr->nextPtr = statePtr->chPtr;
	statePtr->chPtr = chPtr;
    }

    /*
     * The remainder of the initialization below is done regardless of whether
     * or not this is a new record or a modification of an old one.
     */

    chPtr->mask = mask;

    /*
     * Recompute the interest mask for the channel - this call may actually be
     * disabling an existing handler.
     */

    statePtr->interestMask = 0;
    for (chPtr = statePtr->chPtr; chPtr != NULL; chPtr = chPtr->nextPtr) {
	statePtr->interestMask |= chPtr->mask;
    }

    UpdateInterest(statePtr->topChanPtr);
}

/*
 *----------------------------------------------------------------------
 *
 * Tcl_DeleteChannelHandler --
 *
 *	Cancel a previously arranged callback arrangement for an IO channel.
 *
 * Results:
 *	None.
 *
 * Side effects:
 *	If a callback was previously registered for this chan, proc and
 *	clientData, it is removed and the callback will no longer be called
 *	when the channel becomes ready for IO.
 *
 *----------------------------------------------------------------------
 */

void
Tcl_DeleteChannelHandler(
    Tcl_Channel chan,		/* The channel for which to remove the
				 * callback. */
    Tcl_ChannelProc *proc,	/* The procedure in the callback to delete. */
    ClientData clientData)	/* The client data in the callback to
				 * delete. */
{
    ThreadSpecificData *tsdPtr = TCL_TSD_INIT(&dataKey);
    ChannelHandler *chPtr, *prevChPtr;
    Channel *chanPtr = (Channel *) chan;
    ChannelState *statePtr = chanPtr->state;
				/* State info for channel */
    NextChannelHandler *nhPtr;

    /*
     * Find the entry and the previous one in the list.
     */

    for (prevChPtr = NULL, chPtr = statePtr->chPtr; chPtr != NULL;
	    chPtr = chPtr->nextPtr) {
	if ((chPtr->chanPtr == chanPtr) && (chPtr->clientData == clientData)
		&& (chPtr->proc == proc)) {
	    break;
	}
	prevChPtr = chPtr;
    }

    /*
     * If not found, return without doing anything.
     */

    if (chPtr == NULL) {
	return;
    }

    /*
     * If Tcl_NotifyChannel is about to process this handler, tell it to
     * process the next one instead - we are going to delete *this* one.
     */

    for (nhPtr = tsdPtr->nestedHandlerPtr; nhPtr != NULL;
	    nhPtr = nhPtr->nestedHandlerPtr) {
	if (nhPtr->nextHandlerPtr == chPtr) {
	    nhPtr->nextHandlerPtr = chPtr->nextPtr;
	}
    }

    /*
     * Splice it out of the list of channel handlers.
     */

    if (prevChPtr == NULL) {
	statePtr->chPtr = chPtr->nextPtr;
    } else {
	prevChPtr->nextPtr = chPtr->nextPtr;
    }
    ckfree(chPtr);

    /*
     * Recompute the interest list for the channel, so that infinite loops
     * will not result if Tcl_DeleteChannelHandler is called inside an event.
     */

    statePtr->interestMask = 0;
    for (chPtr = statePtr->chPtr; chPtr != NULL; chPtr = chPtr->nextPtr) {
	statePtr->interestMask |= chPtr->mask;
    }

    UpdateInterest(statePtr->topChanPtr);
}

/*
 *----------------------------------------------------------------------
 *
 * DeleteScriptRecord --
 *
 *	Delete a script record for this combination of channel, interp and
 *	mask.
 *
 * Results:
 *	None.
 *
 * Side effects:
 *	Deletes a script record and cancels a channel event handler.
 *
 *----------------------------------------------------------------------
 */

static void
DeleteScriptRecord(
    Tcl_Interp *interp,		/* Interpreter in which script was to be
				 * executed. */
    Channel *chanPtr,		/* The channel for which to delete the script
				 * record (if any). */
    int mask)			/* Events in mask must exactly match mask of
				 * script to delete. */
{
    ChannelState *statePtr = chanPtr->state;
				/* State info for channel */
    EventScriptRecord *esPtr, *prevEsPtr;

    for (esPtr = statePtr->scriptRecordPtr, prevEsPtr = NULL; esPtr != NULL;
	    prevEsPtr = esPtr, esPtr = esPtr->nextPtr) {
	if ((esPtr->interp == interp) && (esPtr->mask == mask)) {
	    if (esPtr == statePtr->scriptRecordPtr) {
		statePtr->scriptRecordPtr = esPtr->nextPtr;
	    } else {
		CLANG_ASSERT(prevEsPtr);
		prevEsPtr->nextPtr = esPtr->nextPtr;
	    }

	    Tcl_DeleteChannelHandler((Tcl_Channel) chanPtr,
		    TclChannelEventScriptInvoker, esPtr);

	    TclDecrRefCount(esPtr->scriptPtr);
	    ckfree(esPtr);

	    break;
	}
    }
}

/*
 *----------------------------------------------------------------------
 *
 * CreateScriptRecord --
 *
 *	Creates a record to store a script to be executed when a specific
 *	event fires on a specific channel.
 *
 * Results:
 *	None.
 *
 * Side effects:
 *	Causes the script to be stored for later execution.
 *
 *----------------------------------------------------------------------
 */

static void
CreateScriptRecord(
    Tcl_Interp *interp,		/* Interpreter in which to execute the stored
				 * script. */
    Channel *chanPtr,		/* Channel for which script is to be stored */
    int mask,			/* Set of events for which script will be
				 * invoked. */
    Tcl_Obj *scriptPtr)		/* Pointer to script object. */
{
    ChannelState *statePtr = chanPtr->state;
				/* State info for channel */
    EventScriptRecord *esPtr;
    int makeCH;

    for (esPtr=statePtr->scriptRecordPtr; esPtr!=NULL; esPtr=esPtr->nextPtr) {
	if ((esPtr->interp == interp) && (esPtr->mask == mask)) {
	    TclDecrRefCount(esPtr->scriptPtr);
	    esPtr->scriptPtr = NULL;
	    break;
	}
    }

    makeCH = (esPtr == NULL);

    if (makeCH) {
	esPtr = ckalloc(sizeof(EventScriptRecord));
    }

    /*
     * Initialize the structure before calling Tcl_CreateChannelHandler,
     * because a reflected channel calling 'chan postevent' aka
     * 'Tcl_NotifyChannel' in its 'watch'Proc will invoke
     * 'TclChannelEventScriptInvoker' immediately, and we do not wish it to
     * see uninitialized memory and crash. See [Bug 2918110].
     */

    esPtr->chanPtr = chanPtr;
    esPtr->interp = interp;
    esPtr->mask = mask;
    Tcl_IncrRefCount(scriptPtr);
    esPtr->scriptPtr = scriptPtr;

    if (makeCH) {
	esPtr->nextPtr = statePtr->scriptRecordPtr;
	statePtr->scriptRecordPtr = esPtr;

	Tcl_CreateChannelHandler((Tcl_Channel) chanPtr, mask,
		TclChannelEventScriptInvoker, esPtr);
    }
}

/*
 *----------------------------------------------------------------------
 *
 * TclChannelEventScriptInvoker --
 *
 *	Invokes a script scheduled by "fileevent" for when the channel becomes
 *	ready for IO. This function is invoked by the channel handler which
 *	was created by the Tcl "fileevent" command.
 *
 * Results:
 *	None.
 *
 * Side effects:
 *	Whatever the script does.
 *
 *----------------------------------------------------------------------
 */

void
TclChannelEventScriptInvoker(
    ClientData clientData,	/* The script+interp record. */
    int mask)			/* Not used. */
{
    Tcl_Interp *interp;		/* Interpreter in which to eval the script. */
    Channel *chanPtr;		/* The channel for which this handler is
				 * registered. */
    EventScriptRecord *esPtr;	/* The event script + interpreter to eval it
				 * in. */
    int result;			/* Result of call to eval script. */

    esPtr = clientData;
    chanPtr = esPtr->chanPtr;
    mask = esPtr->mask;
    interp = esPtr->interp;

    /*
     * We must preserve the interpreter so we can report errors on it later.
     * Note that we do not need to preserve the channel because that is done
     * by Tcl_NotifyChannel before calling channel handlers.
     */

    Tcl_Preserve(interp);
    TclChannelPreserve((Tcl_Channel)chanPtr);
    result = Tcl_EvalObjEx(interp, esPtr->scriptPtr, TCL_EVAL_GLOBAL);

    /*
     * On error, cause a background error and remove the channel handler and
     * the script record.
     *
     * NOTE: Must delete channel handler before causing the background error
     * because the background error may want to reinstall the handler.
     */

    if (result != TCL_OK) {
	if (chanPtr->typePtr != NULL) {
	    DeleteScriptRecord(interp, chanPtr, mask);
	}
	Tcl_BackgroundException(interp, result);
    }
    TclChannelRelease((Tcl_Channel)chanPtr);
    Tcl_Release(interp);
}

/*
 *----------------------------------------------------------------------
 *
 * Tcl_FileEventObjCmd --
 *
 *	This procedure implements the "fileevent" Tcl command. See the user
 *	documentation for details on what it does. This command is based on
 *	the Tk command "fileevent" which in turn is based on work contributed
 *	by Mark Diekhans.
 *
 * Results:
 *	A standard Tcl result.
 *
 * Side effects:
 *	May create a channel handler for the specified channel.
 *
 *----------------------------------------------------------------------
 */

	/* ARGSUSED */
int
Tcl_FileEventObjCmd(
    ClientData clientData,	/* Not used. */
    Tcl_Interp *interp,		/* Interpreter in which the channel for which
				 * to create the handler is found. */
    int objc,			/* Number of arguments. */
    Tcl_Obj *const objv[])	/* Argument objects. */
{
    Channel *chanPtr;		/* The channel to create the handler for. */
    ChannelState *statePtr;	/* State info for channel */
    Tcl_Channel chan;		/* The opaque type for the channel. */
    const char *chanName;
    int modeIndex;		/* Index of mode argument. */
    int mask;
    static const char *const modeOptions[] = {"readable", "writable", NULL};
    static const int maskArray[] = {TCL_READABLE, TCL_WRITABLE};

    if ((objc != 3) && (objc != 4)) {
	Tcl_WrongNumArgs(interp, 1, objv, "channelId event ?script?");
	return TCL_ERROR;
    }
    if (Tcl_GetIndexFromObj(interp, objv[2], modeOptions, "event name", 0,
	    &modeIndex) != TCL_OK) {
	return TCL_ERROR;
    }
    mask = maskArray[modeIndex];

    chanName = TclGetString(objv[1]);
    chan = Tcl_GetChannel(interp, chanName, NULL);
    if (chan == NULL) {
	return TCL_ERROR;
    }
    chanPtr = (Channel *) chan;
    statePtr = chanPtr->state;
    if ((statePtr->flags & mask) == 0) {
	Tcl_SetObjResult(interp, Tcl_ObjPrintf("channel is not %s",
		(mask == TCL_READABLE) ? "readable" : "writable"));
	return TCL_ERROR;
    }

    /*
     * If we are supposed to return the script, do so.
     */

    if (objc == 3) {
	EventScriptRecord *esPtr;

	for (esPtr = statePtr->scriptRecordPtr; esPtr != NULL;
		esPtr = esPtr->nextPtr) {
	    if ((esPtr->interp == interp) && (esPtr->mask == mask)) {
		Tcl_SetObjResult(interp, esPtr->scriptPtr);
		break;
	    }
	}
	return TCL_OK;
    }

    /*
     * If we are supposed to delete a stored script, do so.
     */

    if (*(TclGetString(objv[3])) == '\0') {
	DeleteScriptRecord(interp, chanPtr, mask);
	return TCL_OK;
    }

    /*
     * Make the script record that will link between the event and the script
     * to invoke. This also creates a channel event handler which will
     * evaluate the script in the supplied interpreter.
     */

    CreateScriptRecord(interp, chanPtr, mask, objv[3]);

    return TCL_OK;
}

/*
 *----------------------------------------------------------------------
 *
 * ZeroTransferTimerProc --
 *
 *	Timer handler scheduled by TclCopyChannel so that -command is
 *	called asynchronously even when -size is 0.
 *
 * Results:
 *	None.
 *
 * Side effects:
 *	Calls CopyData for -command invocation.
 *
 *----------------------------------------------------------------------
 */

static void
ZeroTransferTimerProc(
    ClientData clientData)
{
    /* calling CopyData with mask==0 still implies immediate invocation of the
     *  -command callback, and completion of the fcopy.
     */
    CopyData(clientData, 0);
}

/*
 *----------------------------------------------------------------------
 *
 * TclCopyChannel --
 *
 *	This routine copies data from one channel to another, either
 *	synchronously or asynchronously. If a command script is supplied, the
 *	operation runs in the background. The script is invoked when the copy
 *	completes. Otherwise the function waits until the copy is completed
 *	before returning.
 *
 * Results:
 *	A standard Tcl result.
 *
 * Side effects:
 *	May schedule a background copy operation that causes both channels to
 *	be marked busy.
 *
 *----------------------------------------------------------------------
 */

#if !defined(TCL_NO_DEPRECATED)
int
TclCopyChannelOld(
    Tcl_Interp *interp,		/* Current interpreter. */
    Tcl_Channel inChan,		/* Channel to read from. */
    Tcl_Channel outChan,	/* Channel to write to. */
    int toRead,			/* Amount of data to copy, or -1 for all. */
    Tcl_Obj *cmdPtr)		/* Pointer to script to execute or NULL. */
{
    return TclCopyChannel(interp, inChan, outChan, (Tcl_WideInt) toRead,
            cmdPtr);
}
#endif

int
TclCopyChannel(
    Tcl_Interp *interp,		/* Current interpreter. */
    Tcl_Channel inChan,		/* Channel to read from. */
    Tcl_Channel outChan,	/* Channel to write to. */
    Tcl_WideInt toRead,		/* Amount of data to copy, or -1 for all. */
    Tcl_Obj *cmdPtr)		/* Pointer to script to execute or NULL. */
{
    Channel *inPtr = (Channel *) inChan;
    Channel *outPtr = (Channel *) outChan;
    ChannelState *inStatePtr, *outStatePtr;
    int readFlags, writeFlags;
    CopyState *csPtr;
    int nonBlocking = (cmdPtr) ? CHANNEL_NONBLOCKING : 0;
    int moveBytes;

    inStatePtr = inPtr->state;
    outStatePtr = outPtr->state;

    if (BUSY_STATE(inStatePtr, TCL_READABLE)) {
	if (interp) {
	    Tcl_SetObjResult(interp, Tcl_ObjPrintf(
                    "channel \"%s\" is busy", Tcl_GetChannelName(inChan)));
	}
	return TCL_ERROR;
    }
    if (BUSY_STATE(outStatePtr, TCL_WRITABLE)) {
	if (interp) {
	    Tcl_SetObjResult(interp, Tcl_ObjPrintf(
                    "channel \"%s\" is busy", Tcl_GetChannelName(outChan)));
	}
	return TCL_ERROR;
    }

    readFlags = inStatePtr->flags;
    writeFlags = outStatePtr->flags;

    /*
     * Set up the blocking mode appropriately. Background copies need
     * non-blocking channels. Foreground copies need blocking channels. If
     * there is an error, restore the old blocking mode.
     */

    if (nonBlocking != (readFlags & CHANNEL_NONBLOCKING)) {
	if (SetBlockMode(interp, inPtr, nonBlocking ?
		TCL_MODE_NONBLOCKING : TCL_MODE_BLOCKING) != TCL_OK) {
	    return TCL_ERROR;
	}
    }
    if ((inPtr!=outPtr) && (nonBlocking!=(writeFlags&CHANNEL_NONBLOCKING)) &&
	    (SetBlockMode(NULL, outPtr, nonBlocking ?
		    TCL_MODE_NONBLOCKING : TCL_MODE_BLOCKING) != TCL_OK) &&
	    (nonBlocking != (readFlags & CHANNEL_NONBLOCKING))) {
	SetBlockMode(NULL, inPtr, (readFlags & CHANNEL_NONBLOCKING)
		? TCL_MODE_NONBLOCKING : TCL_MODE_BLOCKING);
	return TCL_ERROR;
    }

    /*
     * Make sure the output side is unbuffered.
     */

    outStatePtr->flags = (outStatePtr->flags & ~CHANNEL_LINEBUFFERED)
	    | CHANNEL_UNBUFFERED;

    /*
     * Test for conditions where we know we can just move bytes from input
     * channel to output channel with no transformation or even examination
     * of the bytes themselves.
     */

    moveBytes = inStatePtr->inEofChar == '\0'	/* No eofChar to stop input */
	    && inStatePtr->inputTranslation == TCL_TRANSLATE_LF
	    && outStatePtr->outputTranslation == TCL_TRANSLATE_LF
	    && inStatePtr->encoding == outStatePtr->encoding;

    /*
     * Allocate a new CopyState to maintain info about the current copy in
     * progress. This structure will be deallocated when the copy is
     * completed.
     */

    csPtr = ckalloc(sizeof(CopyState) + !moveBytes * inStatePtr->bufSize);
    csPtr->bufSize = !moveBytes * inStatePtr->bufSize;
    csPtr->readPtr = inPtr;
    csPtr->writePtr = outPtr;
    csPtr->readFlags = readFlags;
    csPtr->writeFlags = writeFlags;
    csPtr->toRead = toRead;
    csPtr->total = (Tcl_WideInt) 0;
    csPtr->interp = interp;
    if (cmdPtr) {
	Tcl_IncrRefCount(cmdPtr);
    }
    csPtr->cmdPtr = cmdPtr;

    inStatePtr->csPtrR  = csPtr;
    outStatePtr->csPtrW = csPtr;

    if (moveBytes) {
	return MoveBytes(csPtr);
    }

    /*
     * Special handling of -size 0 async transfers, so that the -command is
     * still called asynchronously.
     */

    if ((nonBlocking == CHANNEL_NONBLOCKING) && (toRead == 0)) {
        Tcl_CreateTimerHandler(0, ZeroTransferTimerProc, csPtr);
        return 0;
    }

    /*
     * Start copying data between the channels.
     */

    return CopyData(csPtr, 0);
}

/*
 *----------------------------------------------------------------------
 *
 * CopyData --
 *
 *	This function implements the lowest level of the copying mechanism for
 *	TclCopyChannel.
 *
 * Results:
 *	Returns TCL_OK on success, else TCL_ERROR.
 *
 * Side effects:
 *	Moves data between channels, may create channel handlers.
 *
 *----------------------------------------------------------------------
 */

static void
MBCallback(
    CopyState *csPtr,
    Tcl_Obj *errObj)
{
    Tcl_Obj *cmdPtr = Tcl_DuplicateObj(csPtr->cmdPtr);
    Tcl_WideInt total = csPtr->total;
    Tcl_Interp *interp = csPtr->interp;
    int code;

    Tcl_IncrRefCount(cmdPtr);
    StopCopy(csPtr);

    /* TODO: What if cmdPtr is not a list?! */

    Tcl_ListObjAppendElement(NULL, cmdPtr, Tcl_NewWideIntObj(total));
    if (errObj) {
	Tcl_ListObjAppendElement(NULL, cmdPtr, errObj);
    }

    Tcl_Preserve(interp);
    code = Tcl_EvalObjEx(interp, cmdPtr, TCL_EVAL_GLOBAL);
    if (code != TCL_OK) {
	Tcl_BackgroundException(interp, code);
    }
    Tcl_Release(interp);
    TclDecrRefCount(cmdPtr);
}

static void
MBError(
    CopyState *csPtr,
    int mask,
    int errorCode)
{
    Tcl_Channel inChan = (Tcl_Channel) csPtr->readPtr;
    Tcl_Channel outChan = (Tcl_Channel) csPtr->writePtr;
    Tcl_Obj *errObj;

    Tcl_SetErrno(errorCode);

    errObj = Tcl_ObjPrintf( "error %sing \"%s\": %s",
	    (mask & TCL_READABLE) ? "read" : "writ",
	    Tcl_GetChannelName((mask & TCL_READABLE) ? inChan : outChan),
	    Tcl_PosixError(csPtr->interp));

    if (csPtr->cmdPtr) {
	MBCallback(csPtr, errObj);
    } else {
	Tcl_SetObjResult(csPtr->interp, errObj);
	StopCopy(csPtr);
    }
}

static void
MBEvent(
    ClientData clientData,
    int mask)
{
    CopyState *csPtr = (CopyState *) clientData;
    Tcl_Channel inChan = (Tcl_Channel) csPtr->readPtr;
    Tcl_Channel outChan = (Tcl_Channel) csPtr->writePtr;
    ChannelState *inStatePtr = csPtr->readPtr->state;

    if (mask & TCL_WRITABLE) {
	Tcl_DeleteChannelHandler(inChan, MBEvent, csPtr);
	Tcl_DeleteChannelHandler(outChan, MBEvent, csPtr);
	switch (MBWrite(csPtr)) {
	case TCL_OK:
	    MBCallback(csPtr, NULL);
	    break;
	case TCL_CONTINUE:
	    Tcl_CreateChannelHandler(inChan, TCL_READABLE, MBEvent, csPtr);
	    break;
	}
    } else if (mask & TCL_READABLE) {
	if (TCL_OK == MBRead(csPtr)) {
	    /* When at least one full buffer is present, stop reading. */
	    if (IsBufferFull(inStatePtr->inQueueHead)
		    || !Tcl_InputBlocked(inChan)) {
		Tcl_DeleteChannelHandler(inChan, MBEvent, csPtr);
	    }

	    /* Successful read -- set up to write the bytes we read */
	    Tcl_CreateChannelHandler(outChan, TCL_WRITABLE, MBEvent, csPtr);
	}
    }
}

static int
MBRead(
    CopyState *csPtr)
{
    ChannelState *inStatePtr = csPtr->readPtr->state;
    ChannelBuffer *bufPtr = inStatePtr->inQueueHead;
    int code;

    if (bufPtr && BytesLeft(bufPtr) > 0) {
	return TCL_OK;
    }

    code = GetInput(inStatePtr->topChanPtr);
    if (code == 0 || GotFlag(inStatePtr, CHANNEL_BLOCKED)) {
	return TCL_OK;
    } else {
	MBError(csPtr, TCL_READABLE, code);
	return TCL_ERROR;
    }
}

static int
MBWrite(
    CopyState *csPtr)
{
    ChannelState *inStatePtr = csPtr->readPtr->state;
    ChannelState *outStatePtr = csPtr->writePtr->state;
    ChannelBuffer *bufPtr = inStatePtr->inQueueHead;
    ChannelBuffer *tail = NULL;
    int code;
    Tcl_WideInt inBytes = 0;

    /* Count up number of bytes waiting in the input queue */
    while (bufPtr) {
	inBytes += BytesLeft(bufPtr);
	tail = bufPtr;
	if (csPtr->toRead != -1 && csPtr->toRead < inBytes) {
	    /* Queue has enough bytes to complete the copy */
	    break;
	}
	bufPtr = bufPtr->nextPtr;
    }

    if (bufPtr) {
	/* Split the overflowing buffer in two */
	int extra = (int) (inBytes - csPtr->toRead);
        /* Note that going with int for extra assumes that inBytes is not too
         * much over toRead to require a wide itself. If that gets violated
         * then the calculations involving extra must be made wide too.
         *
         * Noted with Win32/MSVC debug build treating the warning (possible of
         * data in __int64 to int conversion) as error.
         */

	bufPtr = AllocChannelBuffer(extra);

	tail->nextAdded -= extra;
	memcpy(InsertPoint(bufPtr), InsertPoint(tail), extra);
	bufPtr->nextAdded += extra;
	bufPtr->nextPtr = tail->nextPtr;
	tail->nextPtr = NULL;
	inBytes = csPtr->toRead;
    }

    /* Update the byte counts */
    if (csPtr->toRead != -1) {
	csPtr->toRead -= inBytes;
    }
    csPtr->total += inBytes;

    /* Move buffers from input to output channels */
    if (outStatePtr->outQueueTail) {
	outStatePtr->outQueueTail->nextPtr = inStatePtr->inQueueHead;
    } else {
	outStatePtr->outQueueHead = inStatePtr->inQueueHead;
    }
    outStatePtr->outQueueTail = tail;
    inStatePtr->inQueueHead = bufPtr;
    if (inStatePtr->inQueueTail == tail) {
	inStatePtr->inQueueTail = bufPtr;
    }
    if (bufPtr == NULL) {
	inStatePtr->inQueueTail = NULL;
    }

    code = FlushChannel(csPtr->interp, outStatePtr->topChanPtr, 0);
    if (code) {
	MBError(csPtr, TCL_WRITABLE, code);
	return TCL_ERROR;
    }
    if (csPtr->toRead == 0 || GotFlag(inStatePtr, CHANNEL_EOF)) {
	return TCL_OK;
    }
    return TCL_CONTINUE;
}

static int
MoveBytes(
    CopyState *csPtr)		/* State of copy operation. */
{
    ChannelState *outStatePtr = csPtr->writePtr->state;
    ChannelBuffer *bufPtr = outStatePtr->curOutPtr;
    int errorCode;

    if (bufPtr && BytesLeft(bufPtr)) {
	/* If we start with unflushed bytes in the destination
	 * channel, flush them out of the way first. */

	errorCode = FlushChannel(csPtr->interp, outStatePtr->topChanPtr, 0);
	if (errorCode != 0) {
	    MBError(csPtr, TCL_WRITABLE, errorCode);
	    return TCL_ERROR;
	}
    }

    if (csPtr->cmdPtr) {
	Tcl_Channel inChan = (Tcl_Channel) csPtr->readPtr;
	Tcl_CreateChannelHandler(inChan, TCL_READABLE, MBEvent, csPtr);
	return TCL_OK;
    }

    while (1) {
	int code;

	if (TCL_ERROR == MBRead(csPtr)) {
	    return TCL_ERROR;
	}
	code = MBWrite(csPtr);
	if (code == TCL_OK) {
	    Tcl_SetObjResult(csPtr->interp, Tcl_NewWideIntObj(csPtr->total));
	    StopCopy(csPtr);
	    return TCL_OK;
	}
	if (code == TCL_ERROR) {
	    return TCL_ERROR;
	}
	/* code == TCL_CONTINUE --> continue the loop */
    }
    return TCL_OK;	/* Silence compiler warnings */
}

static int
CopyData(
    CopyState *csPtr,		/* State of copy operation. */
    int mask)			/* Current channel event flags. */
{
    Tcl_Interp *interp;
    Tcl_Obj *cmdPtr, *errObj = NULL, *bufObj = NULL, *msg = NULL;
    Tcl_Channel inChan, outChan;
    ChannelState *inStatePtr, *outStatePtr;
    int result = TCL_OK, size, sizeb;
    Tcl_WideInt total;
    const char *buffer;
    int inBinary, outBinary, sameEncoding;
				/* Encoding control */
    int underflow;		/* Input underflow */

    inChan	= (Tcl_Channel) csPtr->readPtr;
    outChan	= (Tcl_Channel) csPtr->writePtr;
    inStatePtr	= csPtr->readPtr->state;
    outStatePtr	= csPtr->writePtr->state;
    interp	= csPtr->interp;
    cmdPtr	= csPtr->cmdPtr;

    /*
     * Copy the data the slow way, using the translation mechanism.
     *
     * Note: We have make sure that we use the topmost channel in a stack for
     * the copying. The caller uses Tcl_GetChannel to access it, and thus gets
     * the bottom of the stack.
     */

    inBinary = (inStatePtr->encoding == NULL);
    outBinary = (outStatePtr->encoding == NULL);
    sameEncoding = (inStatePtr->encoding == outStatePtr->encoding);

    if (!(inBinary || sameEncoding)) {
	TclNewObj(bufObj);
	Tcl_IncrRefCount(bufObj);
    }

    while (csPtr->toRead != (Tcl_WideInt) 0) {
	/*
	 * Check for unreported background errors.
	 */

	Tcl_GetChannelError(inChan, &msg);
	if ((inStatePtr->unreportedError != 0) || (msg != NULL)) {
	    Tcl_SetErrno(inStatePtr->unreportedError);
	    inStatePtr->unreportedError = 0;
	    goto readError;
	}
	Tcl_GetChannelError(outChan, &msg);
	if ((outStatePtr->unreportedError != 0) || (msg != NULL)) {
	    Tcl_SetErrno(outStatePtr->unreportedError);
	    outStatePtr->unreportedError = 0;
	    goto writeError;
	}

	if (cmdPtr && (mask == 0)) {
	    /*
	     * In async mode, we skip reading synchronously and fake an
	     * underflow instead to prime the readable fileevent.
	     */

	    size = 0;
	    underflow = 1;
	} else {
	    /*
	     * Read up to bufSize bytes.
	     */

	    if ((csPtr->toRead == (Tcl_WideInt) -1)
                    || (csPtr->toRead > (Tcl_WideInt) csPtr->bufSize)) {
		sizeb = csPtr->bufSize;
	    } else {
		sizeb = (int) csPtr->toRead;
	    }

	    if (inBinary || sameEncoding) {
		size = DoRead(inStatePtr->topChanPtr, csPtr->buffer, sizeb,
                              !GotFlag(inStatePtr, CHANNEL_NONBLOCKING));
	    } else {
		size = DoReadChars(inStatePtr->topChanPtr, bufObj, sizeb,
			0 /* No append */);
	    }
	    underflow = (size >= 0) && (size < sizeb);	/* Input underflow */
	}

	if (size < 0) {
	readError:
	    if (interp) {
		TclNewObj(errObj);
		Tcl_AppendStringsToObj(errObj, "error reading \"",
			Tcl_GetChannelName(inChan), "\": ", NULL);
		if (msg != NULL) {
		    Tcl_AppendObjToObj(errObj, msg);
		} else {
		    Tcl_AppendStringsToObj(errObj, Tcl_PosixError(interp),
			    NULL);
		}
	    }
	    if (msg != NULL) {
		Tcl_DecrRefCount(msg);
	    }
	    break;
	} else if (underflow) {
	    /*
	     * We had an underflow on the read side. If we are at EOF, and not
	     * in the synchronous part of an asynchronous fcopy, then the
	     * copying is done, otherwise set up a channel handler to detect
	     * when the channel becomes readable again.
	     */

	    if ((size == 0) && Tcl_Eof(inChan) && !(cmdPtr && (mask == 0))) {
		break;
	    }
	    if (cmdPtr && (!Tcl_Eof(inChan) || (mask == 0)) &&
                !(mask & TCL_READABLE)) {
		if (mask & TCL_WRITABLE) {
		    Tcl_DeleteChannelHandler(outChan, CopyEventProc, csPtr);
		}
		Tcl_CreateChannelHandler(inChan, TCL_READABLE, CopyEventProc,
			csPtr);
	    }
	    if (size == 0) {
		if (!GotFlag(inStatePtr, CHANNEL_NONBLOCKING)) {
		    /*
                     * We allowed a short read.  Keep trying.
                     */

		    continue;
		}
		if (bufObj != NULL) {
		    TclDecrRefCount(bufObj);
		    bufObj = NULL;
		}
		return TCL_OK;
	    }
	}

	/*
	 * Now write the buffer out.
	 */

	if (inBinary || sameEncoding) {
	    buffer = csPtr->buffer;
	    sizeb = size;
	} else {
	    buffer = TclGetStringFromObj(bufObj, &sizeb);
	}

	if (outBinary || sameEncoding) {
	    sizeb = WriteBytes(outStatePtr->topChanPtr, buffer, sizeb);
	} else {
	    sizeb = WriteChars(outStatePtr->topChanPtr, buffer, sizeb);
	}

	/*
	 * [Bug 2895565]. At this point 'size' still contains the number of
	 * bytes or characters which have been read. We keep this to later to
	 * update the totals and toRead information, see marker (UP) below. We
	 * must not overwrite it with 'sizeb', which is the number of written
	 * bytes or characters, and both EOL translation and encoding
	 * conversion may have changed this number unpredictably in relation
	 * to 'size' (It can be smaller or larger, in the latter case able to
	 * drive toRead below -1, causing infinite looping). Completely
	 * unsuitable for updating totals and toRead.
	 */

	if (sizeb < 0) {
	writeError:
	    if (interp) {
		TclNewObj(errObj);
		Tcl_AppendStringsToObj(errObj, "error writing \"",
			Tcl_GetChannelName(outChan), "\": ", NULL);
		if (msg != NULL) {
		    Tcl_AppendObjToObj(errObj, msg);
		} else {
		    Tcl_AppendStringsToObj(errObj, Tcl_PosixError(interp),
			    NULL);
		}
	    }
	    if (msg != NULL) {
		Tcl_DecrRefCount(msg);
	    }
	    break;
	}

	/*
	 * Update the current byte count. Do it now so the count is valid
	 * before a return or break takes us out of the loop. The invariant at
	 * the top of the loop should be that csPtr->toRead holds the number
	 * of bytes left to copy.
	 */

	if (csPtr->toRead != -1) {
	    csPtr->toRead -= size;
	}
	csPtr->total += size;

	/*
	 * Break loop if EOF && (size>0)
	 */

	if (Tcl_Eof(inChan)) {
	    break;
	}

	/*
	 * Check to see if the write is happening in the background. If so,
	 * stop copying and wait for the channel to become writable again.
	 * After input underflow we already installed a readable handler
	 * therefore we don't need a writable handler.
	 */

	if (!underflow && GotFlag(outStatePtr, BG_FLUSH_SCHEDULED)) {
	    if (!(mask & TCL_WRITABLE)) {
		if (mask & TCL_READABLE) {
		    Tcl_DeleteChannelHandler(inChan, CopyEventProc, csPtr);
		}
		Tcl_CreateChannelHandler(outChan, TCL_WRITABLE,
			CopyEventProc, csPtr);
	    }
	    if (bufObj != NULL) {
		TclDecrRefCount(bufObj);
		bufObj = NULL;
	    }
	    return TCL_OK;
	}

	/*
	 * For background copies, we only do one buffer per invocation so we
	 * don't starve the rest of the system.
	 */

	if (cmdPtr && (csPtr->toRead != 0)) {
	    /*
	     * The first time we enter this code, there won't be a channel
	     * handler established yet, so do it here.
	     */

	    if (mask == 0) {
		Tcl_CreateChannelHandler(outChan, TCL_WRITABLE, CopyEventProc,
			csPtr);
	    }
	    if (bufObj != NULL) {
		TclDecrRefCount(bufObj);
		bufObj = NULL;
	    }
	    return TCL_OK;
	}
    } /* while */

    if (bufObj != NULL) {
	TclDecrRefCount(bufObj);
	bufObj = NULL;
    }

    /*
     * Make the callback or return the number of bytes transferred. The local
     * total is used because StopCopy frees csPtr.
     */

    total = csPtr->total;
    if (cmdPtr && interp) {
	int code;

	/*
	 * Get a private copy of the command so we can mutate it by adding
	 * arguments. Note that StopCopy frees our saved reference to the
	 * original command obj.
	 */

	cmdPtr = Tcl_DuplicateObj(cmdPtr);
	Tcl_IncrRefCount(cmdPtr);
	StopCopy(csPtr);
	Tcl_Preserve(interp);

	Tcl_ListObjAppendElement(interp, cmdPtr, Tcl_NewWideIntObj(total));
	if (errObj) {
	    Tcl_ListObjAppendElement(interp, cmdPtr, errObj);
	}
	code = Tcl_EvalObjEx(interp, cmdPtr, TCL_EVAL_GLOBAL);
	if (code != TCL_OK) {
	    Tcl_BackgroundException(interp, code);
	    result = TCL_ERROR;
	}
	TclDecrRefCount(cmdPtr);
	Tcl_Release(interp);
    } else {
	StopCopy(csPtr);
	if (interp) {
	    if (errObj) {
		Tcl_SetObjResult(interp, errObj);
		result = TCL_ERROR;
	    } else {
		Tcl_ResetResult(interp);
		Tcl_SetObjResult(interp, Tcl_NewWideIntObj(total));
	    }
	}
    }
    return result;
}

/*
 *----------------------------------------------------------------------
 *
 * DoRead --
 *
 *	Stores up to "bytesToRead" bytes in memory pointed to by "dst".
 *	These bytes come from reading the channel "chanPtr" and
 *	performing the configured translations.  No encoding conversions
 *	are applied to the bytes being read.
 *
 * Results:
 *	The number of bytes actually stored (<= bytesToRead),
 * 	or -1 if there is an error in reading the channel.  Use
 * 	Tcl_GetErrno() to retrieve the error code for the error
 *	that occurred.
 *
 *	The number of bytes stored can be less than the number
 * 	requested when
 *	  - EOF is reached on the channel; or
 *	  - the channel is non-blocking, and we've read all we can
 *	    without blocking.
 *	  - a channel reading error occurs (and we return -1)
 *
 * Side effects:
 *	May cause input to be buffered.
 *
 *----------------------------------------------------------------------
 */

static int
DoRead(
    Channel *chanPtr,		/* The channel from which to read. */
    char *dst,			/* Where to store input read. */
    int bytesToRead,		/* Maximum number of bytes to read. */
    int allowShortReads)	/* Allow half-blocking (pipes,sockets) */
{
    ChannelState *statePtr = chanPtr->state;
    char *p = dst;

    assert(bytesToRead >= 0);

    /*
     * Early out when we know a read will get the eofchar.
     *
     * NOTE: This seems to be a bug.  The special handling for
     * a zero-char read request ought to come first.  As coded
     * the EOF due to eofchar has distinguishing behavior from
     * the EOF due to reported EOF on the underlying device, and
     * that seems undesirable.  However recent history indicates
     * that new inconsistent behavior in a patchlevel has problems
     * too.  Keep on keeping on for now.
     */

    if (GotFlag(statePtr, CHANNEL_STICKY_EOF)) {
	SetFlag(statePtr, CHANNEL_EOF);
	assert(statePtr->inputEncodingFlags & TCL_ENCODING_END);
	assert(!GotFlag(statePtr, CHANNEL_BLOCKED|INPUT_SAW_CR));

	/* TODO: Don't need this call */
	UpdateInterest(chanPtr);
	return 0;
    }

    /*
     * Special handling for zero-char read request.
     */

    if (bytesToRead == 0) {
	if (GotFlag(statePtr, CHANNEL_EOF)) {
	    statePtr->inputEncodingFlags |= TCL_ENCODING_START;
	}
	ResetFlag(statePtr, CHANNEL_BLOCKED|CHANNEL_EOF);
	statePtr->inputEncodingFlags &= ~TCL_ENCODING_END;
	/* TODO: Don't need this call */
	UpdateInterest(chanPtr);
	return 0;
    }

    TclChannelPreserve((Tcl_Channel)chanPtr);
    while (bytesToRead) {
	/*
	 * Each pass through the loop is intended to process up to one channel
	 * buffer.
	 */

	int bytesRead, bytesWritten;
	ChannelBuffer *bufPtr = statePtr->inQueueHead;

	/*
	 * Don't read more data if we have what we need.
	 */

	while (!bufPtr ||			/* We got no buffer!   OR */
		(!IsBufferFull(bufPtr) && 	/* Our buffer has room AND */
		(BytesLeft(bufPtr) < bytesToRead))) {
						/* Not enough bytes in it yet
						 * to fill the dst */
	    int code;

	moreData:
	    code = GetInput(chanPtr);
	    bufPtr = statePtr->inQueueHead;

	    assert(bufPtr != NULL);

	    if (GotFlag(statePtr, CHANNEL_EOF|CHANNEL_BLOCKED)) {
		/*
                 * Further reads cannot do any more.
                 */

		break;
	    }

	    if (code) {
		/*
                 * Read error
                 */

		UpdateInterest(chanPtr);
		TclChannelRelease((Tcl_Channel)chanPtr);
		return -1;
	    }

	    assert(IsBufferFull(bufPtr));
	}

	assert(bufPtr != NULL);

	bytesRead = BytesLeft(bufPtr);
	bytesWritten = bytesToRead;

	TranslateInputEOL(statePtr, p, RemovePoint(bufPtr),
		&bytesWritten, &bytesRead);
	bufPtr->nextRemoved += bytesRead;
	p += bytesWritten;
	bytesToRead -= bytesWritten;

	if (!IsBufferEmpty(bufPtr)) {
	    /*
	     * Buffer is not empty.  How can that be?
	     *
	     * 0) We stopped early because we got all the bytes we were
	     *    seeking. That's fine.
	     */

	    if (bytesToRead == 0) {
		break;
	    }

	    /*
	     * 1) We're @EOF because we saw eof char.
	     */

	    if (GotFlag(statePtr, CHANNEL_STICKY_EOF)) {
		break;
	    }

	    /*
	     * 2) The buffer holds a \r while in CRLF translation, followed by
	     *    the end of the buffer.
	     */

	    assert(statePtr->inputTranslation == TCL_TRANSLATE_CRLF);
	    assert(RemovePoint(bufPtr)[0] == '\r');
	    assert(BytesLeft(bufPtr) == 1);

	    if (bufPtr->nextPtr == NULL) {
		/*
                 * There's no more buffered data...
                 */

		if (statePtr->flags & CHANNEL_EOF) {
		    /*
                     * ...and there never will be.
                     */

		    *p++ = '\r';
		    bytesToRead--;
		    bufPtr->nextRemoved++;
		} else if (statePtr->flags & CHANNEL_BLOCKED) {
		    /*
                     * ...and we cannot get more now.
                     */

		    SetFlag(statePtr, CHANNEL_NEED_MORE_DATA);
		    break;
		} else {
		    /*
                     * ...so we need to get some.
                     */

		    goto moreData;
		}
	    }

	    if (bufPtr->nextPtr) {
		/*
                 * There's a next buffer.  Shift orphan \r to it.
                 */

		ChannelBuffer *nextPtr = bufPtr->nextPtr;

		nextPtr->nextRemoved -= 1;
		RemovePoint(nextPtr)[0] = '\r';
		bufPtr->nextRemoved++;
	    }
	}

	if (IsBufferEmpty(bufPtr)) {
	    statePtr->inQueueHead = bufPtr->nextPtr;
	    if (statePtr->inQueueHead == NULL) {
		statePtr->inQueueTail = NULL;
	    }
	    RecycleBuffer(statePtr, bufPtr, 0);
	    bufPtr = statePtr->inQueueHead;
	}

	if ((GotFlag(statePtr, CHANNEL_NONBLOCKING) || allowShortReads)
		&& GotFlag(statePtr, CHANNEL_BLOCKED)) {
	    break;
	}

	/*
	 * When there's no buffered data to read, and we're at EOF, escape to
	 * the caller.
	 */

	if (GotFlag(statePtr, CHANNEL_EOF)
		&& (bufPtr == NULL || IsBufferEmpty(bufPtr))) {
	    break;
	}
    }
    if (bytesToRead == 0) {
	ResetFlag(statePtr, CHANNEL_BLOCKED);
    }

    assert(!GotFlag(statePtr, CHANNEL_EOF)
	    || GotFlag(statePtr, CHANNEL_STICKY_EOF)
	    || Tcl_InputBuffered((Tcl_Channel)chanPtr) == 0);
    assert(!(GotFlag(statePtr, CHANNEL_EOF|CHANNEL_BLOCKED)
	    == (CHANNEL_EOF|CHANNEL_BLOCKED)));
    UpdateInterest(chanPtr);
    TclChannelRelease((Tcl_Channel)chanPtr);
    return (int)(p - dst);
}

/*
 *----------------------------------------------------------------------
 *
 * CopyEventProc --
 *
 *	This routine is invoked as a channel event handler for the background
 *	copy operation. It is just a trivial wrapper around the CopyData
 *	routine.
 *
 * Results:
 *	None.
 *
 * Side effects:
 *	None.
 *
 *----------------------------------------------------------------------
 */

static void
CopyEventProc(
    ClientData clientData,
    int mask)
{
    (void) CopyData(clientData, mask);
}

/*
 *----------------------------------------------------------------------
 *
 * StopCopy --
 *
 *	This routine halts a copy that is in progress.
 *
 * Results:
 *	None.
 *
 * Side effects:
 *	Removes any pending channel handlers and restores the blocking and
 *	buffering modes of the channels. The CopyState is freed.
 *
 *----------------------------------------------------------------------
 */

static void
StopCopy(
    CopyState *csPtr)		/* State for bg copy to stop . */
{
    ChannelState *inStatePtr, *outStatePtr;
    Tcl_Channel inChan, outChan;

    int nonBlocking;

    if (!csPtr) {
	return;
    }

    inChan = (Tcl_Channel) csPtr->readPtr;
    outChan = (Tcl_Channel) csPtr->writePtr;
    inStatePtr = csPtr->readPtr->state;
    outStatePtr = csPtr->writePtr->state;

    /*
     * Restore the old blocking mode and output buffering mode.
     */

    nonBlocking = csPtr->readFlags & CHANNEL_NONBLOCKING;
    if (nonBlocking != (inStatePtr->flags & CHANNEL_NONBLOCKING)) {
	SetBlockMode(NULL, csPtr->readPtr,
		nonBlocking ? TCL_MODE_NONBLOCKING : TCL_MODE_BLOCKING);
    }
    if (csPtr->readPtr != csPtr->writePtr) {
	nonBlocking = csPtr->writeFlags & CHANNEL_NONBLOCKING;
	if (nonBlocking != (outStatePtr->flags & CHANNEL_NONBLOCKING)) {
	    SetBlockMode(NULL, csPtr->writePtr,
		    nonBlocking ? TCL_MODE_NONBLOCKING : TCL_MODE_BLOCKING);
	}
    }
    ResetFlag(outStatePtr, CHANNEL_LINEBUFFERED | CHANNEL_UNBUFFERED);
    outStatePtr->flags |=
	    csPtr->writeFlags & (CHANNEL_LINEBUFFERED | CHANNEL_UNBUFFERED);

    if (csPtr->cmdPtr) {
	Tcl_DeleteChannelHandler(inChan, CopyEventProc, csPtr);
	if (inChan != outChan) {
	    Tcl_DeleteChannelHandler(outChan, CopyEventProc, csPtr);
	}
	Tcl_DeleteChannelHandler(inChan, MBEvent, csPtr);
	Tcl_DeleteChannelHandler(outChan, MBEvent, csPtr);
	TclDecrRefCount(csPtr->cmdPtr);
    }
    inStatePtr->csPtrR = NULL;
    outStatePtr->csPtrW = NULL;
    ckfree(csPtr);
}

/*
 *----------------------------------------------------------------------
 *
 * StackSetBlockMode --
 *
 *	This function sets the blocking mode for a channel, iterating through
 *	each channel in a stack and updates the state flags.
 *
 * Results:
 *	0 if OK, result code from failed blockModeProc otherwise.
 *
 * Side effects:
 *	Modifies the blocking mode of the channel and possibly generates an
 *	error.
 *
 *----------------------------------------------------------------------
 */

static int
StackSetBlockMode(
    Channel *chanPtr,		/* Channel to modify. */
    int mode)			/* One of TCL_MODE_BLOCKING or
				 * TCL_MODE_NONBLOCKING. */
{
    int result = 0;
    Tcl_DriverBlockModeProc *blockModeProc;
    ChannelState *statePtr = chanPtr->state;

    /*
     * Start at the top of the channel stack
     * TODO: Examine what can go wrong when blockModeProc calls
     * disturb the stacking state of the channel.
     */

    chanPtr = statePtr->topChanPtr;
    while (chanPtr != NULL) {
	blockModeProc = Tcl_ChannelBlockModeProc(chanPtr->typePtr);
	if (blockModeProc != NULL) {
	    result = blockModeProc(chanPtr->instanceData, mode);
	    if (result != 0) {
		Tcl_SetErrno(result);
		return result;
	    }
	}
	chanPtr = chanPtr->downChanPtr;
    }
    return 0;
}

/*
 *----------------------------------------------------------------------
 *
 * SetBlockMode --
 *
 *	This function sets the blocking mode for a channel and updates the
 *	state flags.
 *
 * Results:
 *	A standard Tcl result.
 *
 * Side effects:
 *	Modifies the blocking mode of the channel and possibly generates an
 *	error.
 *
 *----------------------------------------------------------------------
 */

static int
SetBlockMode(
    Tcl_Interp *interp,		/* Interp for error reporting. */
    Channel *chanPtr,		/* Channel to modify. */
    int mode)			/* One of TCL_MODE_BLOCKING or
				 * TCL_MODE_NONBLOCKING. */
{
    int result = 0;
    ChannelState *statePtr = chanPtr->state;
				/* State info for channel */

    result = StackSetBlockMode(chanPtr, mode);
    if (result != 0) {
	if (interp != NULL) {
	    /*
	     * TIP #219.
	     * Move error messages put by the driver into the bypass area and
	     * put them into the regular interpreter result. Fall back to the
	     * regular message if nothing was found in the bypass.
	     *
	     * Note that we cannot have a message in the interpreter bypass
	     * area, StackSetBlockMode is restricted to the channel bypass.
	     * We still need the interp as the destination of the move.
	     */

	    if (!TclChanCaughtErrorBypass(interp, (Tcl_Channel) chanPtr)) {
		Tcl_SetObjResult(interp, Tcl_ObjPrintf(
                        "error setting blocking mode: %s",
			Tcl_PosixError(interp)));
	    }
	} else {
	    /*
	     * TIP #219.
	     * If we have no interpreter to put a bypass message into we have
	     * to clear it, to prevent its propagation and use in other places
	     * unrelated to the actual occurence of the problem.
	     */

	    Tcl_SetChannelError((Tcl_Channel) chanPtr, NULL);
	}
	return TCL_ERROR;
    }
    if (mode == TCL_MODE_BLOCKING) {
	ResetFlag(statePtr, CHANNEL_NONBLOCKING | BG_FLUSH_SCHEDULED);
    } else {
	SetFlag(statePtr, CHANNEL_NONBLOCKING);
    }
    return TCL_OK;
}

/*
 *----------------------------------------------------------------------
 *
 * Tcl_GetChannelNames --
 *
 *	Return the names of all open channels in the interp.
 *
 * Results:
 *	TCL_OK or TCL_ERROR.
 *
 * Side effects:
 *	Interp result modified with list of channel names.
 *
 *----------------------------------------------------------------------
 */

int
Tcl_GetChannelNames(
    Tcl_Interp *interp)		/* Interp for error reporting. */
{
    return Tcl_GetChannelNamesEx(interp, NULL);
}

/*
 *----------------------------------------------------------------------
 *
 * Tcl_GetChannelNamesEx --
 *
 *	Return the names of open channels in the interp filtered filtered
 *	through a pattern. If pattern is NULL, it returns all the open
 *	channels.
 *
 * Results:
 *	TCL_OK or TCL_ERROR.
 *
 * Side effects:
 *	Interp result modified with list of channel names.
 *
 *----------------------------------------------------------------------
 */

int
Tcl_GetChannelNamesEx(
    Tcl_Interp *interp,		/* Interp for error reporting. */
    const char *pattern)	/* Pattern to filter on. */
{
    ThreadSpecificData *tsdPtr = TCL_TSD_INIT(&dataKey);
    ChannelState *statePtr;
    const char *name;		/* Name for channel */
    Tcl_Obj *resultPtr;		/* Pointer to result object */
    Tcl_HashTable *hTblPtr;	/* Hash table of channels. */
    Tcl_HashEntry *hPtr;	/* Search variable. */
    Tcl_HashSearch hSearch;	/* Search variable. */

    if (interp == NULL) {
	return TCL_OK;
    }

    /*
     * Get the channel table that stores the channels registered for this
     * interpreter.
     */

    hTblPtr = GetChannelTable(interp);
    TclNewObj(resultPtr);
    if ((pattern != NULL) && TclMatchIsTrivial(pattern)
	    && !((pattern[0] == 's') && (pattern[1] == 't')
	    && (pattern[2] == 'd'))) {
	if ((Tcl_FindHashEntry(hTblPtr, pattern) != NULL)
		&& (Tcl_ListObjAppendElement(interp, resultPtr,
		Tcl_NewStringObj(pattern, -1)) != TCL_OK)) {
	    goto error;
	}
	goto done;
    }

    for (hPtr = Tcl_FirstHashEntry(hTblPtr, &hSearch); hPtr != NULL;
	    hPtr = Tcl_NextHashEntry(&hSearch)) {
	statePtr = ((Channel *) Tcl_GetHashValue(hPtr))->state;

	if (statePtr->topChanPtr == (Channel *) tsdPtr->stdinChannel) {
	    name = "stdin";
	} else if (statePtr->topChanPtr == (Channel *) tsdPtr->stdoutChannel) {
	    name = "stdout";
	} else if (statePtr->topChanPtr == (Channel *) tsdPtr->stderrChannel) {
	    name = "stderr";
	} else {
	    /*
	     * This is also stored in Tcl_GetHashKey(hTblPtr, hPtr), but it's
	     * simpler to just grab the name from the statePtr.
	     */

	    name = statePtr->channelName;
	}

	if (((pattern == NULL) || Tcl_StringMatch(name, pattern)) &&
		(Tcl_ListObjAppendElement(interp, resultPtr,
			Tcl_NewStringObj(name, -1)) != TCL_OK)) {
	error:
	    TclDecrRefCount(resultPtr);
	    return TCL_ERROR;
	}
    }

  done:
    Tcl_SetObjResult(interp, resultPtr);
    return TCL_OK;
}

/*
 *----------------------------------------------------------------------
 *
 * Tcl_IsChannelRegistered --
 *
 *	Checks whether the channel is associated with the interp. See also
 *	Tcl_RegisterChannel and Tcl_UnregisterChannel.
 *
 * Results:
 *	0 if the channel is not registered in the interpreter, 1 else.
 *
 * Side effects:
 *	None.
 *
 *----------------------------------------------------------------------
 */

int
Tcl_IsChannelRegistered(
    Tcl_Interp *interp,		/* The interp to query of the channel */
    Tcl_Channel chan)		/* The channel to check */
{
    Tcl_HashTable *hTblPtr;	/* Hash table of channels. */
    Tcl_HashEntry *hPtr;	/* Search variable. */
    Channel *chanPtr;		/* The real IO channel. */
    ChannelState *statePtr;	/* State of the real channel. */

    /*
     * Always check bottom-most channel in the stack. This is the one that
     * gets registered.
     */

    chanPtr = ((Channel *) chan)->state->bottomChanPtr;
    statePtr = chanPtr->state;

    hTblPtr = Tcl_GetAssocData(interp, "tclIO", NULL);
    if (hTblPtr == NULL) {
	return 0;
    }
    hPtr = Tcl_FindHashEntry(hTblPtr, statePtr->channelName);
    if (hPtr == NULL) {
	return 0;
    }
    if ((Channel *) Tcl_GetHashValue(hPtr) != chanPtr) {
	return 0;
    }

    return 1;
}

/*
 *----------------------------------------------------------------------
 *
 * Tcl_IsChannelShared --
 *
 *	Checks whether the channel is shared by multiple interpreters.
 *
 * Results:
 *	A boolean value (0 = Not shared, 1 = Shared).
 *
 * Side effects:
 *	None.
 *
 *----------------------------------------------------------------------
 */

int
Tcl_IsChannelShared(
    Tcl_Channel chan)		/* The channel to query */
{
    ChannelState *statePtr = ((Channel *) chan)->state;
				/* State of real channel structure. */

    return ((statePtr->refCount > 1) ? 1 : 0);
}

/*
 *----------------------------------------------------------------------
 *
 * Tcl_IsChannelExisting --
 *
 *	Checks whether a channel of the given name exists in the
 *	(thread)-global list of all channels. See Tcl_GetChannelNamesEx for
 *	function exposed at the Tcl level.
 *
 * Results:
 *	A boolean value (0 = Does not exist, 1 = Does exist).
 *
 * Side effects:
 *	None.
 *
 *----------------------------------------------------------------------
 */

int
Tcl_IsChannelExisting(
    const char *chanName)	/* The name of the channel to look for. */
{
    ChannelState *statePtr;
    ThreadSpecificData *tsdPtr = TCL_TSD_INIT(&dataKey);
    const char *name;
    int chanNameLen;

    chanNameLen = strlen(chanName);
    for (statePtr = tsdPtr->firstCSPtr; statePtr != NULL;
	    statePtr = statePtr->nextCSPtr) {
	if (statePtr->topChanPtr == (Channel *) tsdPtr->stdinChannel) {
	    name = "stdin";
	} else if (statePtr->topChanPtr == (Channel *) tsdPtr->stdoutChannel) {
	    name = "stdout";
	} else if (statePtr->topChanPtr == (Channel *) tsdPtr->stderrChannel) {
	    name = "stderr";
	} else {
	    name = statePtr->channelName;
	}

	if ((*chanName == *name) &&
		(memcmp(name, chanName, (size_t) chanNameLen + 1) == 0)) {
	    return 1;
	}
    }

    return 0;
}

/*
 *----------------------------------------------------------------------
 *
 * Tcl_ChannelName --
 *
 *	Return the name of the channel type.
 *
 * Results:
 *	A pointer the name of the channel type.
 *
 * Side effects:
 *	None.
 *
 *----------------------------------------------------------------------
 */

const char *
Tcl_ChannelName(
    const Tcl_ChannelType *chanTypePtr) /* Pointer to channel type. */
{
    return chanTypePtr->typeName;
}

/*
 *----------------------------------------------------------------------
 *
 * Tcl_ChannelVersion --
 *
 *	Return the of version of the channel type.
 *
 * Results:
 *	One of the TCL_CHANNEL_VERSION_* constants from tcl.h
 *
 * Side effects:
 *	None.
 *
 *----------------------------------------------------------------------
 */

Tcl_ChannelTypeVersion
Tcl_ChannelVersion(
    const Tcl_ChannelType *chanTypePtr)
				/* Pointer to channel type. */
{
    if ((chanTypePtr->version < TCL_CHANNEL_VERSION_2)
	    || (chanTypePtr->version > TCL_CHANNEL_VERSION_5)) {
	/*
	 * In <v2 channel versions, the version field is occupied by the
	 * Tcl_DriverBlockModeProc
	 */
	return TCL_CHANNEL_VERSION_1;
    }
    return chanTypePtr->version;
}

/*
 *----------------------------------------------------------------------
 *
 * Tcl_ChannelBlockModeProc --
 *
 *	Return the Tcl_DriverBlockModeProc of the channel type.
 *
 * Results:
 *	A pointer to the proc.
 *
 * Side effects:
 *	None.
 *
 *---------------------------------------------------------------------- */

Tcl_DriverBlockModeProc *
Tcl_ChannelBlockModeProc(
    const Tcl_ChannelType *chanTypePtr)
				/* Pointer to channel type. */
{
    if (Tcl_ChannelVersion(chanTypePtr) < TCL_CHANNEL_VERSION_2) {
	/*
	 * The v1 structure had the blockModeProc in a different place.
	 */
	return (Tcl_DriverBlockModeProc *) chanTypePtr->version;
    }

    return chanTypePtr->blockModeProc;
}

/*
 *----------------------------------------------------------------------
 *
 * Tcl_ChannelCloseProc --
 *
 *	Return the Tcl_DriverCloseProc of the channel type.
 *
 * Results:
 *	A pointer to the proc.
 *
 * Side effects:
 *	None.
 *
 *----------------------------------------------------------------------
 */

Tcl_DriverCloseProc *
Tcl_ChannelCloseProc(
    const Tcl_ChannelType *chanTypePtr)
				/* Pointer to channel type. */
{
    return chanTypePtr->closeProc;
}

/*
 *----------------------------------------------------------------------
 *
 * Tcl_ChannelClose2Proc --
 *
 *	Return the Tcl_DriverClose2Proc of the channel type.
 *
 * Results:
 *	A pointer to the proc.
 *
 * Side effects:
 *	None.
 *
 *----------------------------------------------------------------------
 */

Tcl_DriverClose2Proc *
Tcl_ChannelClose2Proc(
    const Tcl_ChannelType *chanTypePtr)
				/* Pointer to channel type. */
{
    return chanTypePtr->close2Proc;
}

/*
 *----------------------------------------------------------------------
 *
 * Tcl_ChannelInputProc --
 *
 *	Return the Tcl_DriverInputProc of the channel type.
 *
 * Results:
 *	A pointer to the proc.
 *
 * Side effects:
 *	None.
 *
 *----------------------------------------------------------------------
 */

Tcl_DriverInputProc *
Tcl_ChannelInputProc(
    const Tcl_ChannelType *chanTypePtr)
				/* Pointer to channel type. */
{
    return chanTypePtr->inputProc;
}

/*
 *----------------------------------------------------------------------
 *
 * Tcl_ChannelOutputProc --
 *
 *	Return the Tcl_DriverOutputProc of the channel type.
 *
 * Results:
 *	A pointer to the proc.
 *
 * Side effects:
 *	None.
 *
 *----------------------------------------------------------------------
 */

Tcl_DriverOutputProc *
Tcl_ChannelOutputProc(
    const Tcl_ChannelType *chanTypePtr)
				/* Pointer to channel type. */
{
    return chanTypePtr->outputProc;
}

/*
 *----------------------------------------------------------------------
 *
 * Tcl_ChannelSeekProc --
 *
 *	Return the Tcl_DriverSeekProc of the channel type.
 *
 * Results:
 *	A pointer to the proc.
 *
 * Side effects:
 *	None.
 *
 *----------------------------------------------------------------------
 */

Tcl_DriverSeekProc *
Tcl_ChannelSeekProc(
    const Tcl_ChannelType *chanTypePtr)
				/* Pointer to channel type. */
{
    return chanTypePtr->seekProc;
}

/*
 *----------------------------------------------------------------------
 *
 * Tcl_ChannelSetOptionProc --
 *
 *	Return the Tcl_DriverSetOptionProc of the channel type.
 *
 * Results:
 *	A pointer to the proc.
 *
 * Side effects:
 *	None.
 *
 *----------------------------------------------------------------------
 */

Tcl_DriverSetOptionProc *
Tcl_ChannelSetOptionProc(
    const Tcl_ChannelType *chanTypePtr)
				/* Pointer to channel type. */
{
    return chanTypePtr->setOptionProc;
}

/*
 *----------------------------------------------------------------------
 *
 * Tcl_ChannelGetOptionProc --
 *
 *	Return the Tcl_DriverGetOptionProc of the channel type.
 *
 * Results:
 *	A pointer to the proc.
 *
 * Side effects:
 *	None.
 *
 *----------------------------------------------------------------------
 */

Tcl_DriverGetOptionProc *
Tcl_ChannelGetOptionProc(
    const Tcl_ChannelType *chanTypePtr)
				/* Pointer to channel type. */
{
    return chanTypePtr->getOptionProc;
}

/*
 *----------------------------------------------------------------------
 *
 * Tcl_ChannelWatchProc --
 *
 *	Return the Tcl_DriverWatchProc of the channel type.
 *
 * Results:
 *	A pointer to the proc.
 *
 * Side effects:
 *	None.
 *
 *----------------------------------------------------------------------
 */

Tcl_DriverWatchProc *
Tcl_ChannelWatchProc(
    const Tcl_ChannelType *chanTypePtr)
				/* Pointer to channel type. */
{
    return chanTypePtr->watchProc;
}

/*
 *----------------------------------------------------------------------
 *
 * Tcl_ChannelGetHandleProc --
 *
 *	Return the Tcl_DriverGetHandleProc of the channel type.
 *
 * Results:
 *	A pointer to the proc.
 *
 * Side effects:
 *	None.
 *
 *----------------------------------------------------------------------
 */

Tcl_DriverGetHandleProc *
Tcl_ChannelGetHandleProc(
    const Tcl_ChannelType *chanTypePtr)
				/* Pointer to channel type. */
{
    return chanTypePtr->getHandleProc;
}

/*
 *----------------------------------------------------------------------
 *
 * Tcl_ChannelFlushProc --
 *
 *	Return the Tcl_DriverFlushProc of the channel type.
 *
 * Results:
 *	A pointer to the proc.
 *
 * Side effects:
 *	None.
 *
 *----------------------------------------------------------------------
 */

Tcl_DriverFlushProc *
Tcl_ChannelFlushProc(
    const Tcl_ChannelType *chanTypePtr)
				/* Pointer to channel type. */
{
    if (Tcl_ChannelVersion(chanTypePtr) < TCL_CHANNEL_VERSION_2) {
	return NULL;
    }
    return chanTypePtr->flushProc;
}

/*
 *----------------------------------------------------------------------
 *
 * Tcl_ChannelHandlerProc --
 *
 *	Return the Tcl_DriverHandlerProc of the channel type.
 *
 * Results:
 *	A pointer to the proc.
 *
 * Side effects:
 *	None.
 *
 *----------------------------------------------------------------------
 */

Tcl_DriverHandlerProc *
Tcl_ChannelHandlerProc(
    const Tcl_ChannelType *chanTypePtr)
				/* Pointer to channel type. */
{
    if (Tcl_ChannelVersion(chanTypePtr) < TCL_CHANNEL_VERSION_2) {
	return NULL;
    }
    return chanTypePtr->handlerProc;
}

/*
 *----------------------------------------------------------------------
 *
 * Tcl_ChannelWideSeekProc --
 *
 *	Return the Tcl_DriverWideSeekProc of the channel type.
 *
 * Results:
 *	A pointer to the proc.
 *
 * Side effects:
 *	None.
 *
 *----------------------------------------------------------------------
 */

Tcl_DriverWideSeekProc *
Tcl_ChannelWideSeekProc(
    const Tcl_ChannelType *chanTypePtr)
				/* Pointer to channel type. */
{
    if (Tcl_ChannelVersion(chanTypePtr) < TCL_CHANNEL_VERSION_3) {
	return NULL;
    }
    return chanTypePtr->wideSeekProc;
}

/*
 *----------------------------------------------------------------------
 *
 * Tcl_ChannelThreadActionProc --
 *
 *	TIP #218, Channel Thread Actions. Return the
 *	Tcl_DriverThreadActionProc of the channel type.
 *
 * Results:
 *	A pointer to the proc.
 *
 * Side effects:
 *	None.
 *
 *----------------------------------------------------------------------
 */

Tcl_DriverThreadActionProc *
Tcl_ChannelThreadActionProc(
    const Tcl_ChannelType *chanTypePtr)
				/* Pointer to channel type. */
{
    if (Tcl_ChannelVersion(chanTypePtr) < TCL_CHANNEL_VERSION_4) {
	return NULL;
    }
    return chanTypePtr->threadActionProc;
}

/*
 *----------------------------------------------------------------------
 *
 * Tcl_SetChannelErrorInterp --
 *
 *	TIP #219, Tcl Channel Reflection API.
 *	Store an error message for the I/O system.
 *
 * Results:
 *	None.
 *
 * Side effects:
 *	Discards a previously stored message.
 *
 *----------------------------------------------------------------------
 */

void
Tcl_SetChannelErrorInterp(
    Tcl_Interp *interp,		/* Interp to store the data into. */
    Tcl_Obj *msg)		/* Error message to store. */
{
    Interp *iPtr = (Interp *) interp;

    if (iPtr->chanMsg != NULL) {
	TclDecrRefCount(iPtr->chanMsg);
	iPtr->chanMsg = NULL;
    }

    if (msg != NULL) {
	iPtr->chanMsg = FixLevelCode(msg);
	Tcl_IncrRefCount(iPtr->chanMsg);
    }
    return;
}

/*
 *----------------------------------------------------------------------
 *
 * Tcl_SetChannelError --
 *
 *	TIP #219, Tcl Channel Reflection API.
 *	Store an error message for the I/O system.
 *
 * Results:
 *	None.
 *
 * Side effects:
 *	Discards a previously stored message.
 *
 *----------------------------------------------------------------------
 */

void
Tcl_SetChannelError(
    Tcl_Channel chan,		/* Channel to store the data into. */
    Tcl_Obj *msg)		/* Error message to store. */
{
    ChannelState *statePtr = ((Channel *) chan)->state;

    if (statePtr->chanMsg != NULL) {
	TclDecrRefCount(statePtr->chanMsg);
	statePtr->chanMsg = NULL;
    }

    if (msg != NULL) {
	statePtr->chanMsg = FixLevelCode(msg);
	Tcl_IncrRefCount(statePtr->chanMsg);
    }
    return;
}

/*
 *----------------------------------------------------------------------
 *
 * FixLevelCode --
 *
 *	TIP #219, Tcl Channel Reflection API.
 *	Scans an error message for bad -code / -level directives. Returns a
 *	modified copy with such directives corrected, and the input if it had
 *	no problems.
 *
 * Results:
 *	A Tcl_Obj*
 *
 * Side effects:
 *	None.
 *
 *----------------------------------------------------------------------
 */

static Tcl_Obj *
FixLevelCode(
    Tcl_Obj *msg)
{
    int explicitResult, numOptions, lc, lcn;
    Tcl_Obj **lv, **lvn;
    int res, i, j, val, lignore, cignore;
    int newlevel = -1, newcode = -1;

    /* ASSERT msg != NULL */

    /*
     * Process the caught message.
     *
     * Syntax = (option value)... ?message?
     *
     * Bad message syntax causes a panic, because the other side uses
     * Tcl_GetReturnOptions and list construction functions to marshall the
     * information. Hence an error means that we've got serious breakage.
     */

    res = Tcl_ListObjGetElements(NULL, msg, &lc, &lv);
    if (res != TCL_OK) {
	Tcl_Panic("Tcl_SetChannelError: bad syntax of message");
    }

    explicitResult = (1 == (lc % 2));
    numOptions = lc - explicitResult;

    /*
     * No options, nothing to do.
     */

    if (numOptions == 0) {
	return msg;
    }

    /*
     * Check for -code x, x != 1|error, and -level x, x != 0
     */

    for (i = 0; i < numOptions; i += 2) {
	if (0 == strcmp(TclGetString(lv[i]), "-code")) {
	    /*
	     * !"error", !integer, integer != 1 (numeric code for error)
	     */

	    res = TclGetIntFromObj(NULL, lv[i+1], &val);
	    if (((res == TCL_OK) && (val != 1)) || ((res != TCL_OK) &&
		    (0 != strcmp(TclGetString(lv[i+1]), "error")))) {
		newcode = 1;
	    }
	} else if (0 == strcmp(TclGetString(lv[i]), "-level")) {
	    /*
	     * !integer, integer != 0
	     */

	    res = TclGetIntFromObj(NULL, lv [i+1], &val);
	    if ((res != TCL_OK) || (val != 0)) {
		newlevel = 0;
	    }
	}
    }

    /*
     * -code, -level are either not present or ok. Nothing to do.
     */

    if ((newlevel < 0) && (newcode < 0)) {
	return msg;
    }

    lcn = numOptions;
    if (explicitResult) {
	lcn ++;
    }
    if (newlevel >= 0) {
	lcn += 2;
    }
    if (newcode >= 0) {
	lcn += 2;
    }

    lvn = ckalloc(lcn * sizeof(Tcl_Obj *));

    /*
     * New level/code information is spliced into the first occurence of
     * -level, -code, further occurences are ignored. The options cannot be
     * not present, we would not come here. Options which are ok are simply
     * copied over.
     */

    lignore = cignore = 0;
    for (i=0, j=0; i<numOptions; i+=2) {
	if (0 == strcmp(TclGetString(lv[i]), "-level")) {
	    if (newlevel >= 0) {
		lvn[j++] = lv[i];
		lvn[j++] = Tcl_NewIntObj(newlevel);
		newlevel = -1;
		lignore = 1;
		continue;
	    } else if (lignore) {
		continue;
	    }
	} else if (0 == strcmp(TclGetString(lv[i]), "-code")) {
	    if (newcode >= 0) {
		lvn[j++] = lv[i];
		lvn[j++] = Tcl_NewIntObj(newcode);
		newcode = -1;
		cignore = 1;
		continue;
	    } else if (cignore) {
		continue;
	    }
	}

	/*
	 * Keep everything else, possibly copied down.
	 */

	lvn[j++] = lv[i];
	lvn[j++] = lv[i+1];
    }
    if (newlevel >= 0) {
	Tcl_Panic("Defined newlevel not used in rewrite");
    }
    if (newcode >= 0) {
	Tcl_Panic("Defined newcode not used in rewrite");
    }

    if (explicitResult) {
	lvn[j++] = lv[i];
    }

    msg = Tcl_NewListObj(j, lvn);

    ckfree(lvn);
    return msg;
}

/*
 *----------------------------------------------------------------------
 *
 * Tcl_GetChannelErrorInterp --
 *
 *	TIP #219, Tcl Channel Reflection API.
 *	Return the message stored by the channel driver.
 *
 * Results:
 *	Tcl error message object.
 *
 * Side effects:
 *	Resets the stored data to NULL.
 *
 *----------------------------------------------------------------------
 */

void
Tcl_GetChannelErrorInterp(
    Tcl_Interp *interp,		/* Interp to query. */
    Tcl_Obj **msg)		/* Place for error message. */
{
    Interp *iPtr = (Interp *) interp;

    *msg = iPtr->chanMsg;
    iPtr->chanMsg = NULL;
}

/*
 *----------------------------------------------------------------------
 *
 * Tcl_GetChannelError --
 *
 *	TIP #219, Tcl Channel Reflection API.
 *	Return the message stored by the channel driver.
 *
 * Results:
 *	Tcl error message object.
 *
 * Side effects:
 *	Resets the stored data to NULL.
 *
 *----------------------------------------------------------------------
 */

void
Tcl_GetChannelError(
    Tcl_Channel chan,		/* Channel to query. */
    Tcl_Obj **msg)		/* Place for error message. */
{
    ChannelState *statePtr = ((Channel *) chan)->state;

    *msg = statePtr->chanMsg;
    statePtr->chanMsg = NULL;
}

/*
 *----------------------------------------------------------------------
 *
 * Tcl_ChannelTruncateProc --
 *
 *	TIP #208 (subsection relating to truncation, based on TIP #206).
 *	Return the Tcl_DriverTruncateProc of the channel type.
 *
 * Results:
 *	A pointer to the proc.
 *
 * Side effects:
 *	None.
 *
 *----------------------------------------------------------------------
 */

Tcl_DriverTruncateProc *
Tcl_ChannelTruncateProc(
    const Tcl_ChannelType *chanTypePtr)
				/* Pointer to channel type. */
{
    if (Tcl_ChannelVersion(chanTypePtr) < TCL_CHANNEL_VERSION_5) {
	return NULL;
    }
    return chanTypePtr->truncateProc;
}

/*
 *----------------------------------------------------------------------
 *
 * DupChannelIntRep --
 *
 *	Initialize the internal representation of a new Tcl_Obj to a copy of
 *	the internal representation of an existing string object.
 *
 * Results:
 *	None.
 *
 * Side effects:
 *	copyPtr's internal rep is set to a copy of srcPtr's internal
 *	representation.
 *
 *----------------------------------------------------------------------
 */

static void
DupChannelIntRep(
    Tcl_Obj *srcPtr,	/* Object with internal rep to copy. Must have
				 * an internal rep of type "Channel". */
    Tcl_Obj *copyPtr)	/* Object with internal rep to set. Must not
				 * currently have an internal rep.*/
{
    ResolvedChanName *resPtr;

    ChanGetIntRep(srcPtr, resPtr);
    assert(resPtr);
    ChanSetIntRep(copyPtr, resPtr);
}

/*
 *----------------------------------------------------------------------
 *
 * FreeChannelIntRep --
 *
 *	Release statePtr storage.
 *
 * Results:
 *	None.
 *
 * Side effects:
 *	May cause state to be freed.
 *
 *----------------------------------------------------------------------
 */

static void
FreeChannelIntRep(
    Tcl_Obj *objPtr)		/* Object with internal rep to free. */
{
    ResolvedChanName *resPtr;

    ChanGetIntRep(objPtr, resPtr);
    assert(resPtr);
    if (resPtr->refCount-- > 1) {
	return;
    }
    Tcl_Release(resPtr->statePtr);
    ckfree(resPtr);
}

#if 0
/*
 * For future debugging work, a simple function to print the flags of a
 * channel in semi-readable form.
 */

static int
DumpFlags(
    char *str,
    int flags)
{
    char buf[20];
    int i = 0;

#define ChanFlag(chr, bit)      (buf[i++] = ((flags & (bit)) ? (chr) : '_'))

    ChanFlag('r', TCL_READABLE);
    ChanFlag('w', TCL_WRITABLE);
    ChanFlag('n', CHANNEL_NONBLOCKING);
    ChanFlag('l', CHANNEL_LINEBUFFERED);
    ChanFlag('u', CHANNEL_UNBUFFERED);
    ChanFlag('F', BG_FLUSH_SCHEDULED);
    ChanFlag('c', CHANNEL_CLOSED);
    ChanFlag('E', CHANNEL_EOF);
    ChanFlag('S', CHANNEL_STICKY_EOF);
    ChanFlag('B', CHANNEL_BLOCKED);
    ChanFlag('/', INPUT_SAW_CR);
    ChanFlag('D', CHANNEL_DEAD);
    ChanFlag('R', CHANNEL_RAW_MODE);
    ChanFlag('x', CHANNEL_INCLOSE);

    buf[i] ='\0';

    fprintf(stderr, "%s: %s\n", str, buf);
    return 0;
}
#endif

/*
 * Local Variables:
 * mode: c
 * c-basic-offset: 4
 * fill-column: 78
 * tab-width: 8
 * indent-tabs-mode: nil
 * End:
 */<|MERGE_RESOLUTION|>--- conflicted
+++ resolved
@@ -501,13 +501,8 @@
 	return -1;
     }
 
-<<<<<<< HEAD
-    return chanPtr->typePtr->seekProc(chanPtr->instanceData,
+    return Tcl_ChannelSeekProc(chanPtr->typePtr)(chanPtr->instanceData,
 	    offset, mode, errnoPtr);
-=======
-    return Tcl_LongAsWide(Tcl_ChannelSeekProc(chanPtr->typePtr)(chanPtr->instanceData,
-	    Tcl_WideAsLong(offset), mode, errnoPtr));
->>>>>>> ee664780
 }
 
 static inline void
