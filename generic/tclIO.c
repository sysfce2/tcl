--- conflicted
+++ resolved
@@ -9287,11 +9287,7 @@
      * completed.
      */
 
-<<<<<<< HEAD
-    csPtr = (CopyState *)Tcl_Alloc(sizeof(CopyState) + !moveBytes * inStatePtr->bufSize);
-=======
-    csPtr = (CopyState *)ckalloc(offsetof(CopyState, buffer) + 1U + !moveBytes * inStatePtr->bufSize);
->>>>>>> 5cb710df
+    csPtr = (CopyState *)Tcl_Alloc(offsetof(CopyState, buffer) + 1U + !moveBytes * inStatePtr->bufSize);
     csPtr->bufSize = !moveBytes * inStatePtr->bufSize;
     csPtr->readPtr = inPtr;
     csPtr->writePtr = outPtr;
