/*
 * tclPkg.c --
 *
 *	This file implements package and version control for Tcl via the
 *	"package" command and a few C APIs.
 *
 * Copyright (c) 1996 Sun Microsystems, Inc.
 * Copyright (c) 2006 Andreas Kupries <andreas_kupries@users.sourceforge.net>
 *
 * See the file "license.terms" for information on usage and redistribution of
 * this file, and for a DISCLAIMER OF ALL WARRANTIES.
 *
 * TIP #268.
 * Heavily rewritten to handle the extend version numbers, and extended
 * package requirements.
 */

#include "tclInt.h"

/*
 * Each invocation of the "package ifneeded" command creates a structure of
 * the following type, which is used to load the package into the interpreter
 * if it is requested with a "package require" command.
 */

typedef struct PkgAvail {
    char *version;		/* Version string; malloc'ed. */
    char *script;		/* Script to invoke to provide this version of
				 * the package. Malloc'ed and protected by
				 * Tcl_Preserve and Tcl_Release. */
    struct PkgAvail *nextPtr;	/* Next in list of available versions of the
				 * same package. */
} PkgAvail;

/*
 * For each package that is known in any way to an interpreter, there is one
 * record of the following type. These records are stored in the
 * "packageTable" hash table in the interpreter, keyed by package name such as
 * "Tk" (no version number).
 */

typedef struct Package {
    char *version;		/* Version that has been supplied in this
				 * interpreter via "package provide"
				 * (malloc'ed). NULL means the package doesn't
				 * exist in this interpreter yet. */
    PkgAvail *availPtr;		/* First in list of all available versions of
				 * this package. */
    const void *clientData;	/* Client data. */
} Package;

/*
 * Prototypes for functions defined in this file:
 */

static int		CheckVersionAndConvert(Tcl_Interp *interp,
			    const char *string, char **internal, int *stable);
static int		CompareVersions(char *v1i, char *v2i,
			    int *isMajorPtr);
static int		CheckRequirement(Tcl_Interp *interp,
			    const char *string);
static int		CheckAllRequirements(Tcl_Interp *interp, int reqc,
			    Tcl_Obj *const reqv[]);
static int		RequirementSatisfied(char *havei, const char *req);
static int		SomeRequirementSatisfied(char *havei, int reqc,
			    Tcl_Obj *const reqv[]);
static void		AddRequirementsToResult(Tcl_Interp *interp, int reqc,
			    Tcl_Obj *const reqv[]);
static void		AddRequirementsToDString(Tcl_DString *dstring,
			    int reqc, Tcl_Obj *const reqv[]);
static Package *	FindPackage(Tcl_Interp *interp, const char *name);
static const char *	PkgRequireCore(Tcl_Interp *interp, const char *name,
			    int reqc, Tcl_Obj *const reqv[],
			    void *clientDataPtr);

/*
 * Helper macros.
 */

#define DupBlock(v,s,len) \
    ((v) = ckalloc(len), memcpy((v),(s),(len)))
#define DupString(v,s) \
    do { \
	unsigned local__len = (unsigned) (strlen(s) + 1); \
	DupBlock((v),(s),local__len); \
    } while (0)

/*
 *----------------------------------------------------------------------
 *
 * Tcl_PkgProvide / Tcl_PkgProvideEx --
 *
 *	This function is invoked to declare that a particular version of a
 *	particular package is now present in an interpreter. There must not be
 *	any other version of this package already provided in the interpreter.
 *
 * Results:
 *	Normally returns TCL_OK; if there is already another version of the
 *	package loaded then TCL_ERROR is returned and an error message is left
 *	in the interp's result.
 *
 * Side effects:
 *	The interpreter remembers that this package is available, so that no
 *	other version of the package may be provided for the interpreter.
 *
 *----------------------------------------------------------------------
 */

#undef Tcl_PkgProvide
int
Tcl_PkgProvide(
    Tcl_Interp *interp,		/* Interpreter in which package is now
				 * available. */
    const char *name,		/* Name of package. */
    const char *version)	/* Version string for package. */
{
    return Tcl_PkgProvideEx(interp, name, version, NULL);
}

int
Tcl_PkgProvideEx(
    Tcl_Interp *interp,		/* Interpreter in which package is now
				 * available. */
    const char *name,		/* Name of package. */
    const char *version,	/* Version string for package. */
    const void *clientData)	/* clientdata for this package (normally used
				 * for C callback function table) */
{
    Package *pkgPtr;
    char *pvi, *vi;
    int res;

    pkgPtr = FindPackage(interp, name);
    if (pkgPtr->version == NULL) {
	DupString(pkgPtr->version, version);
	pkgPtr->clientData = clientData;
	return TCL_OK;
    }

    if (CheckVersionAndConvert(interp, pkgPtr->version, &pvi,
	    NULL) != TCL_OK) {
	return TCL_ERROR;
    } else if (CheckVersionAndConvert(interp, version, &vi, NULL) != TCL_OK) {
	ckfree(pvi);
	return TCL_ERROR;
    }

    res = CompareVersions(pvi, vi, NULL);
    ckfree(pvi);
    ckfree(vi);

    if (res == 0) {
	if (clientData != NULL) {
	    pkgPtr->clientData = clientData;
	}
	return TCL_OK;
    }
    Tcl_SetObjResult(interp, Tcl_ObjPrintf(
	    "conflicting versions provided for package \"%s\": %s, then %s",
	    name, pkgPtr->version, version));
    Tcl_SetErrorCode(interp, "TCL", "PACKAGE", "VERSIONCONFLICT", NULL);
    return TCL_ERROR;
}

/*
 *----------------------------------------------------------------------
 *
 * Tcl_PkgRequire / Tcl_PkgRequireEx / Tcl_PkgRequireProc --
 *
 *	This function is called by code that depends on a particular version
 *	of a particular package. If the package is not already provided in the
 *	interpreter, this function invokes a Tcl script to provide it. If the
 *	package is already provided, this function makes sure that the
 *	caller's needs don't conflict with the version that is present.
 *
 * Results:
 *	If successful, returns the version string for the currently provided
 *	version of the package, which may be different from the "version"
 *	argument. If the caller's requirements cannot be met (e.g. the version
 *	requested conflicts with a currently provided version, or the required
 *	version cannot be found, or the script to provide the required version
 *	generates an error), NULL is returned and an error message is left in
 *	the interp's result.
 *
 * Side effects:
 *	The script from some previous "package ifneeded" command may be
 *	invoked to provide the package.
 *
 *----------------------------------------------------------------------
 */

#undef Tcl_PkgRequire
const char *
Tcl_PkgRequire(
    Tcl_Interp *interp,		/* Interpreter in which package is now
				 * available. */
    const char *name,		/* Name of desired package. */
    const char *version,	/* Version string for desired version; NULL
				 * means use the latest version available. */
    int exact)			/* Non-zero means that only the particular
				 * version given is acceptable. Zero means use
				 * the latest compatible version. */
{
    return Tcl_PkgRequireEx(interp, name, version, exact, NULL);
}

const char *
Tcl_PkgRequireEx(
    Tcl_Interp *interp,		/* Interpreter in which package is now
				 * available. */
    const char *name,		/* Name of desired package. */
    const char *version,	/* Version string for desired version; NULL
				 * means use the latest version available. */
    int exact,			/* Non-zero means that only the particular
				 * version given is acceptable. Zero means use
				 * the latest compatible version. */
    void *clientDataPtr)	/* Used to return the client data for this
				 * package. If it is NULL then the client data
				 * is not returned. This is unchanged if this
				 * call fails for any reason. */
{
    Tcl_Obj *ov;
    const char *result = NULL;

    /*
     * If an attempt is being made to load this into a standalone executable
     * on a platform where backlinking is not supported then this must be a
     * shared version of Tcl (Otherwise the load would have failed). Detect
     * this situation by checking that this library has been correctly
     * initialised. If it has not been then return immediately as nothing will
     * work.
     */

    if (tclEmptyStringRep == NULL) {
	/*
	 * OK, so what's going on here?
	 *
	 * First, what are we doing? We are performing a check on behalf of
	 * one particular caller, Tcl_InitStubs(). When a package is stub-
	 * enabled, it is statically linked to libtclstub.a, which contains a
	 * copy of Tcl_InitStubs(). When a stub-enabled package is loaded, its
	 * *_Init() function is supposed to call Tcl_InitStubs() before
	 * calling any other functions in the Tcl library. The first Tcl
	 * function called by Tcl_InitStubs() through the stub table is
	 * Tcl_PkgRequireEx(), so this code right here is the first code that
	 * is part of the original Tcl library in the executable that gets
	 * executed on behalf of a newly loaded stub-enabled package.
	 *
	 * One easy error for the developer/builder of a stub-enabled package
	 * to make is to forget to define USE_TCL_STUBS when compiling the
	 * package. When that happens, the package will contain symbols that
	 * are references to the Tcl library, rather than function pointers
	 * referencing the stub table. On platforms that lack backlinking,
	 * those unresolved references may cause the loading of the package to
	 * also load a second copy of the Tcl library, leading to all kinds of
	 * trouble. We would like to catch that error and report a useful
	 * message back to the user. That's what we're doing.
	 *
	 * Second, how does this work? If we reach this point, then the global
	 * variable tclEmptyStringRep has the value NULL. Compare that with
	 * the definition of tclEmptyStringRep near the top of the file
	 * generic/tclObj.c. It clearly should not have the value NULL; it
	 * should point to the char tclEmptyString. If we see it having the
	 * value NULL, then somehow we are seeing a Tcl library that isn't
	 * completely initialized, and that's an indicator for the error
	 * condition described above. (Further explanation is welcome.)
	 *
	 * Third, so what do we do about it? This situation indicates the
	 * package we just loaded wasn't properly compiled to be stub-enabled,
	 * yet it thinks it is stub-enabled (it called Tcl_InitStubs()). We
	 * want to report that the package just loaded is broken, so we want
	 * to place an error message in the interpreter result and return NULL
	 * to indicate failure to Tcl_InitStubs() so that it will also fail.
	 * (Further explanation why we don't want to Tcl_Panic() is welcome.
	 * After all, two Tcl libraries can't be a good thing!)
	 *
	 * Trouble is that's going to be tricky. We're now using a Tcl library
	 * that's not fully initialized. In particular, it doesn't have a
	 * proper value for tclEmptyStringRep. The Tcl_Obj system heavily
	 * depends on the value of tclEmptyStringRep and all of Tcl depends
	 * (increasingly) on the Tcl_Obj system, we need to correct that flaw
	 * before making the calls to set the interpreter result to the error
	 * message. That's the only flaw corrected; other problems with
	 * initialization of the Tcl library are not remedied, so be very
	 * careful about adding any other calls here without checking how they
	 * behave when initialization is incomplete.
	 */

	tclEmptyStringRep = &tclEmptyString;
	Tcl_SetObjResult(interp, Tcl_ObjPrintf(
		"Cannot load package \"%s\" in standalone executable:"
		" This package is not compiled with stub support", name));
	Tcl_SetErrorCode(interp, "TCL", "PACKAGE", "UNSTUBBED", NULL);
	return NULL;
    }

    /*
     * Translate between old and new API, and defer to the new function.
     */

    if (version == NULL) {
	result = PkgRequireCore(interp, name, 0, NULL, clientDataPtr);
    } else {
	if (exact && TCL_OK
		!= CheckVersionAndConvert(interp, version, NULL, NULL)) {
	    return NULL;
	}
	ov = Tcl_NewStringObj(version, -1);
	if (exact) {
	    Tcl_AppendStringsToObj(ov, "-", version, NULL);
	}
	Tcl_IncrRefCount(ov);
	result = PkgRequireCore(interp, name, 1, &ov, clientDataPtr);
	TclDecrRefCount(ov);
    }

    return result;
}

int
Tcl_PkgRequireProc(
    Tcl_Interp *interp,		/* Interpreter in which package is now
				 * available. */
    const char *name,		/* Name of desired package. */
    int reqc,			/* Requirements constraining the desired
				 * version. */
    Tcl_Obj *const reqv[],	/* 0 means to use the latest version
				 * available. */
    void *clientDataPtr)
{
    const char *result =
	    PkgRequireCore(interp, name, reqc, reqv, clientDataPtr);

    if (result == NULL) {
	return TCL_ERROR;
    }
    Tcl_SetObjResult(interp, Tcl_NewStringObj(result, -1));
    return TCL_OK;
}

static const char *
PkgRequireCore(
    Tcl_Interp *interp,		/* Interpreter in which package is now
				 * available. */
    const char *name,		/* Name of desired package. */
    int reqc,			/* Requirements constraining the desired
				 * version. */
    Tcl_Obj *const reqv[],	/* 0 means to use the latest version
				 * available. */
    void *clientDataPtr)
{
    Interp *iPtr = (Interp *) interp;
    Package *pkgPtr;
    PkgAvail *availPtr, *bestPtr, *bestStablePtr;
    char *availVersion, *bestVersion, *bestStableVersion;
				/* Internal rep. of versions */
    int availStable, code, satisfies, pass;
    char *script, *pkgVersionI;
    Tcl_DString command;

    if (TCL_OK != CheckAllRequirements(interp, reqc, reqv)) {
	return NULL;
    }

    /*
     * It can take up to three passes to find the package: one pass to run the
     * "package unknown" script, one to run the "package ifneeded" script for
     * a specific version, and a final pass to lookup the package loaded by
     * the "package ifneeded" script.
     */

    for (pass=1 ;; pass++) {
	pkgPtr = FindPackage(interp, name);
	if (pkgPtr->version != NULL) {
	    break;
	}

	/*
	 * Check whether we're already attempting to load some version of this
	 * package (circular dependency detection).
	 */

	if (pkgPtr->clientData != NULL) {
	    Tcl_SetObjResult(interp, Tcl_ObjPrintf(
		    "circular package dependency:"
		    " attempt to provide %s %s requires %s",
		    name, (char *) pkgPtr->clientData, name));
	    AddRequirementsToResult(interp, reqc, reqv);
	    Tcl_SetErrorCode(interp, "TCL", "PACKAGE", "CIRCULARITY", NULL);
	    return NULL;
	}

	/*
	 * The package isn't yet present. Search the list of available
	 * versions and invoke the script for the best available version. We
	 * are actually locating the best, and the best stable version. One of
	 * them is then chosen based on the selection mode.
	 */

	bestPtr = NULL;
	bestStablePtr = NULL;
	bestVersion = NULL;
	bestStableVersion = NULL;

	for (availPtr = pkgPtr->availPtr; availPtr != NULL;
		availPtr = availPtr->nextPtr) {
	    if (CheckVersionAndConvert(interp, availPtr->version,
		    &availVersion, &availStable) != TCL_OK) {
		/*
		 * The provided version number has invalid syntax. This
		 * should not happen. This should have been caught by the
		 * 'package ifneeded' registering the package.
		 */

		continue;
	    }
	    
	    /* Check satisfaction of requirements before considering the current version further. */
	    if (reqc > 0) {
		satisfies = SomeRequirementSatisfied(availVersion, reqc, reqv);
		if (!satisfies) {
		    ckfree(availVersion);
		    availVersion = NULL;
		    continue;
		}
	    }
	    
	    if (bestPtr != NULL) {
		int res = CompareVersions(availVersion, bestVersion, NULL);

		/*
		 * Note: Used internal reps in the comparison!
		 */

		if (res > 0) {
		    /*
		     * The version of the package sought is better than the
		     * currently selected version.
		     */
		    goto newbest;
		}
<<<<<<< HEAD
	    }

	    /*
	     * We have found a version which is better than our max.
	     */

	    if (reqc > 0) {
		/* Check satisfaction of requirements. */
=======
	    } else {
	    newbest:
		/* We have found a version which is better than our max. */
>>>>>>> fff5b14e

		bestPtr = availPtr;
		CheckVersionAndConvert(interp, bestPtr->version, &bestVersion, NULL);
	    }

	    if (!availStable) {
		ckfree(availVersion);
		availVersion = NULL;
		continue;
	    }

	    if (bestStablePtr != NULL) {
		int res = CompareVersions(availVersion, bestStableVersion, NULL);

		/*
		 * Note: Used internal reps in the comparison!
		 */

		if (res > 0) {
		    /*
		     * This stable version of the package sought is better
		     * than the currently selected stable version.
		     */
		    goto newstable;
		}
	    } else {
	    newstable:
		/* We have found a stable version which is better than our max stable. */
		bestStablePtr = availPtr;
		CheckVersionAndConvert(interp, bestStablePtr->version, &bestStableVersion, NULL);
	    }

	    ckfree(availVersion);
	    availVersion = NULL;
	} /* end for */

	/*
	 * Clean up memorized internal reps, if any.
	 */
	
	if (bestVersion != NULL) {
	    ckfree(bestVersion);
	    bestVersion = NULL;
	}

	if (bestStableVersion != NULL) {
	    ckfree(bestStableVersion);
	    bestStableVersion = NULL;
	}

	/*
	 * Now choose a version among the two best. For 'latest' we simply
	 * take (actually keep) the best. For 'stable' we take the best
	 * stable, if there is any, or the best if there is nothing stable.
	 */

	if ((iPtr->packagePrefer == PKG_PREFER_STABLE)
		&& (bestStablePtr != NULL)) {
	    bestPtr = bestStablePtr;
	}

	if (bestPtr != NULL) {
	    /*
	     * We found an ifneeded script for the package. Be careful while
	     * executing it: this could cause reentrancy, so (a) protect the
	     * script itself from deletion and (b) don't assume that bestPtr
	     * will still exist when the script completes.
	     */

	    char *versionToProvide = bestPtr->version;
	    script = bestPtr->script;

	    pkgPtr->clientData = versionToProvide;
	    Tcl_Preserve(script);
	    Tcl_Preserve(versionToProvide);
	    code = Tcl_EvalEx(interp, script, -1, TCL_EVAL_GLOBAL);
	    Tcl_Release(script);

	    pkgPtr = FindPackage(interp, name);
	    if (code == TCL_OK) {
		Tcl_ResetResult(interp);
		if (pkgPtr->version == NULL) {
		    code = TCL_ERROR;
		    Tcl_SetObjResult(interp, Tcl_ObjPrintf(
			    "attempt to provide package %s %s failed:"
			    " no version of package %s provided",
			    name, versionToProvide, name));
		    Tcl_SetErrorCode(interp, "TCL", "PACKAGE", "UNPROVIDED",
			    NULL);
		} else {
		    char *pvi, *vi;

		    if (CheckVersionAndConvert(interp, pkgPtr->version, &pvi,
			    NULL) != TCL_OK) {
			code = TCL_ERROR;
		    } else if (CheckVersionAndConvert(interp,
			    versionToProvide, &vi, NULL) != TCL_OK) {
			ckfree(pvi);
			code = TCL_ERROR;
		    } else {
			int res = CompareVersions(pvi, vi, NULL);

			ckfree(pvi);
			ckfree(vi);
			if (res != 0) {
			    code = TCL_ERROR;
			    Tcl_SetObjResult(interp, Tcl_ObjPrintf(
				    "attempt to provide package %s %s failed:"
				    " package %s %s provided instead",
				    name, versionToProvide,
				    name, pkgPtr->version));
			    Tcl_SetErrorCode(interp, "TCL", "PACKAGE",
				    "WRONGPROVIDE", NULL);
			}
		    }
		}
	    } else if (code != TCL_ERROR) {
		Tcl_Obj *codePtr = Tcl_NewIntObj(code);

		Tcl_SetObjResult(interp, Tcl_ObjPrintf(
			"attempt to provide package %s %s failed:"
			" bad return code: %s",
			name, versionToProvide, TclGetString(codePtr)));
		Tcl_SetErrorCode(interp, "TCL", "PACKAGE", "BADRESULT", NULL);
		TclDecrRefCount(codePtr);
		code = TCL_ERROR;
	    }

	    if (code == TCL_ERROR) {
		Tcl_AppendObjToErrorInfo(interp, Tcl_ObjPrintf(
			"\n    (\"package ifneeded %s %s\" script)",
			name, versionToProvide));
	    }
	    Tcl_Release(versionToProvide);

	    if (code != TCL_OK) {
		/*
		 * Take a non-TCL_OK code from the script as an indication the
		 * package wasn't loaded properly, so the package system
		 * should not remember an improper load.
		 *
		 * This is consistent with our returning NULL. If we're not
		 * willing to tell our caller we got a particular version, we
		 * shouldn't store that version for telling future callers
		 * either.
		 */

		if (pkgPtr->version != NULL) {
		    ckfree(pkgPtr->version);
		    pkgPtr->version = NULL;
		}
		pkgPtr->clientData = NULL;
		return NULL;
	    }

	    break;
	}

	/*
	 * The package is not in the database. If there is a "package unknown"
	 * command, invoke it (but only on the first pass; after that, we
	 * should not get here in the first place).
	 */

	if (pass > 1) {
	    break;
	}

	script = ((Interp *) interp)->packageUnknown;
	if (script != NULL) {
	    Tcl_DStringInit(&command);
	    Tcl_DStringAppend(&command, script, -1);
	    Tcl_DStringAppendElement(&command, name);
	    AddRequirementsToDString(&command, reqc, reqv);

	    code = Tcl_EvalEx(interp, Tcl_DStringValue(&command),
		    Tcl_DStringLength(&command), TCL_EVAL_GLOBAL);
	    Tcl_DStringFree(&command);

	    if ((code != TCL_OK) && (code != TCL_ERROR)) {
		Tcl_SetObjResult(interp, Tcl_ObjPrintf(
			"bad return code: %d", code));
		Tcl_SetErrorCode(interp, "TCL", "PACKAGE", "BADRESULT", NULL);
		code = TCL_ERROR;
	    }
	    if (code == TCL_ERROR) {
		Tcl_AddErrorInfo(interp,
			"\n    (\"package unknown\" script)");
		return NULL;
	    }
	    Tcl_ResetResult(interp);
	}
    }

    if (pkgPtr->version == NULL) {
	Tcl_SetObjResult(interp, Tcl_ObjPrintf(
		"can't find package %s", name));
	Tcl_SetErrorCode(interp, "TCL", "PACKAGE", "UNFOUND", NULL);
	AddRequirementsToResult(interp, reqc, reqv);
	return NULL;
    }

    /*
     * At this point we know that the package is present. Make sure that the
     * provided version meets the current requirements.
     */

    if (reqc != 0) {
	CheckVersionAndConvert(interp, pkgPtr->version, &pkgVersionI, NULL);
	satisfies = SomeRequirementSatisfied(pkgVersionI, reqc, reqv);

	ckfree(pkgVersionI);

	if (!satisfies) {
	    Tcl_SetObjResult(interp, Tcl_ObjPrintf(
		    "version conflict for package \"%s\": have %s, need",
		    name, pkgPtr->version));
	    Tcl_SetErrorCode(interp, "TCL", "PACKAGE", "VERSIONCONFLICT",
		    NULL);
	    AddRequirementsToResult(interp, reqc, reqv);
	    return NULL;
	}
    }

    if (clientDataPtr) {
	const void **ptr = (const void **) clientDataPtr;

	*ptr = pkgPtr->clientData;
    }
    return pkgPtr->version;
}

/*
 *----------------------------------------------------------------------
 *
 * Tcl_PkgPresent / Tcl_PkgPresentEx --
 *
 *	Checks to see whether the specified package is present. If it is not
 *	then no additional action is taken.
 *
 * Results:
 *	If successful, returns the version string for the currently provided
 *	version of the package, which may be different from the "version"
 *	argument. If the caller's requirements cannot be met (e.g. the version
 *	requested conflicts with a currently provided version), NULL is
 *	returned and an error message is left in interp->result.
 *
 * Side effects:
 *	None.
 *
 *----------------------------------------------------------------------
 */

#undef Tcl_PkgPresent
const char *
Tcl_PkgPresent(
    Tcl_Interp *interp,		/* Interpreter in which package is now
				 * available. */
    const char *name,		/* Name of desired package. */
    const char *version,	/* Version string for desired version; NULL
				 * means use the latest version available. */
    int exact)			/* Non-zero means that only the particular
				 * version given is acceptable. Zero means use
				 * the latest compatible version. */
{
    return Tcl_PkgPresentEx(interp, name, version, exact, NULL);
}

const char *
Tcl_PkgPresentEx(
    Tcl_Interp *interp,		/* Interpreter in which package is now
				 * available. */
    const char *name,		/* Name of desired package. */
    const char *version,	/* Version string for desired version; NULL
				 * means use the latest version available. */
    int exact,			/* Non-zero means that only the particular
				 * version given is acceptable. Zero means use
				 * the latest compatible version. */
    void *clientDataPtr)	/* Used to return the client data for this
				 * package. If it is NULL then the client data
				 * is not returned. This is unchanged if this
				 * call fails for any reason. */
{
    Interp *iPtr = (Interp *) interp;
    Tcl_HashEntry *hPtr;
    Package *pkgPtr;

    hPtr = Tcl_FindHashEntry(&iPtr->packageTable, name);
    if (hPtr) {
	pkgPtr = Tcl_GetHashValue(hPtr);
	if (pkgPtr->version != NULL) {
	    /*
	     * At this point we know that the package is present. Make sure
	     * that the provided version meets the current requirement by
	     * calling Tcl_PkgRequireEx() to check for us.
	     */

	    const char *foundVersion = Tcl_PkgRequireEx(interp, name, version,
		    exact, clientDataPtr);

	    if (foundVersion == NULL) {
		Tcl_SetErrorCode(interp, "TCL", "LOOKUP", "PACKAGE", name,
			NULL);
	    }
	    return foundVersion;
	}
    }

    if (version != NULL) {
	Tcl_SetObjResult(interp, Tcl_ObjPrintf(
		"package %s %s is not present", name, version));
    } else {
	Tcl_SetObjResult(interp, Tcl_ObjPrintf(
		"package %s is not present", name));
    }
    Tcl_SetErrorCode(interp, "TCL", "LOOKUP", "PACKAGE", name, NULL);
    return NULL;
}

/*
 *----------------------------------------------------------------------
 *
 * Tcl_PackageObjCmd --
 *
 *	This function is invoked to process the "package" Tcl command. See the
 *	user documentation for details on what it does.
 *
 * Results:
 *	A standard Tcl result.
 *
 * Side effects:
 *	See the user documentation.
 *
 *----------------------------------------------------------------------
 */

	/* ARGSUSED */
int
Tcl_PackageObjCmd(
    ClientData dummy,		/* Not used. */
    Tcl_Interp *interp,		/* Current interpreter. */
    int objc,			/* Number of arguments. */
    Tcl_Obj *const objv[])	/* Argument objects. */
{
    static const char *const pkgOptions[] = {
	"forget",  "ifneeded", "names",   "prefer",   "present",
	"provide", "require",  "unknown", "vcompare", "versions",
	"vsatisfies", NULL
    };
    enum pkgOptions {
	PKG_FORGET,  PKG_IFNEEDED, PKG_NAMES,   PKG_PREFER,   PKG_PRESENT,
	PKG_PROVIDE, PKG_REQUIRE,  PKG_UNKNOWN, PKG_VCOMPARE, PKG_VERSIONS,
	PKG_VSATISFIES
    };
    Interp *iPtr = (Interp *) interp;
    int optionIndex, exact, i, satisfies;
    PkgAvail *availPtr, *prevPtr;
    Package *pkgPtr;
    Tcl_HashEntry *hPtr;
    Tcl_HashSearch search;
    Tcl_HashTable *tablePtr;
    const char *version;
    const char *argv2, *argv3, *argv4;
    char *iva = NULL, *ivb = NULL;

    if (objc < 2) {
	Tcl_WrongNumArgs(interp, 1, objv, "option ?arg ...?");
	return TCL_ERROR;
    }

    if (Tcl_GetIndexFromObj(interp, objv[1], pkgOptions, "option", 0,
	    &optionIndex) != TCL_OK) {
	return TCL_ERROR;
    }
    switch ((enum pkgOptions) optionIndex) {
    case PKG_FORGET: {
	const char *keyString;

	for (i = 2; i < objc; i++) {
	    keyString = TclGetString(objv[i]);
	    hPtr = Tcl_FindHashEntry(&iPtr->packageTable, keyString);
	    if (hPtr == NULL) {
		continue;
	    }
	    pkgPtr = Tcl_GetHashValue(hPtr);
	    Tcl_DeleteHashEntry(hPtr);
	    if (pkgPtr->version != NULL) {
		ckfree(pkgPtr->version);
	    }
	    while (pkgPtr->availPtr != NULL) {
		availPtr = pkgPtr->availPtr;
		pkgPtr->availPtr = availPtr->nextPtr;
		Tcl_EventuallyFree(availPtr->version, TCL_DYNAMIC);
		Tcl_EventuallyFree(availPtr->script, TCL_DYNAMIC);
		ckfree(availPtr);
	    }
	    ckfree(pkgPtr);
	}
	break;
    }
    case PKG_IFNEEDED: {
	int length, res;
	char *argv3i, *avi;

	if ((objc != 4) && (objc != 5)) {
	    Tcl_WrongNumArgs(interp, 2, objv, "package version ?script?");
	    return TCL_ERROR;
	}
	argv3 = TclGetString(objv[3]);
	if (CheckVersionAndConvert(interp, argv3, &argv3i, NULL) != TCL_OK) {
	    return TCL_ERROR;
	}
	argv2 = TclGetString(objv[2]);
	if (objc == 4) {
	    hPtr = Tcl_FindHashEntry(&iPtr->packageTable, argv2);
	    if (hPtr == NULL) {
		ckfree(argv3i);
		return TCL_OK;
	    }
	    pkgPtr = Tcl_GetHashValue(hPtr);
	} else {
	    pkgPtr = FindPackage(interp, argv2);
	}
	argv3 = Tcl_GetStringFromObj(objv[3], &length);

	for (availPtr = pkgPtr->availPtr, prevPtr = NULL; availPtr != NULL;
		prevPtr = availPtr, availPtr = availPtr->nextPtr) {
	    if (CheckVersionAndConvert(interp, availPtr->version, &avi,
		    NULL) != TCL_OK) {
		ckfree(argv3i);
		return TCL_ERROR;
	    }

	    res = CompareVersions(avi, argv3i, NULL);
	    ckfree(avi);

	    if (res == 0){
		if (objc == 4) {
		    ckfree(argv3i);
		    Tcl_SetObjResult(interp,
			    Tcl_NewStringObj(availPtr->script, -1));
		    return TCL_OK;
		}
		Tcl_EventuallyFree(availPtr->script, TCL_DYNAMIC);
		break;
	    }
	}
	ckfree(argv3i);

	if (objc == 4) {
	    return TCL_OK;
	}
	if (availPtr == NULL) {
	    availPtr = ckalloc(sizeof(PkgAvail));
	    DupBlock(availPtr->version, argv3, (unsigned) length + 1);

	    if (prevPtr == NULL) {
		availPtr->nextPtr = pkgPtr->availPtr;
		pkgPtr->availPtr = availPtr;
	    } else {
		availPtr->nextPtr = prevPtr->nextPtr;
		prevPtr->nextPtr = availPtr;
	    }
	}
	argv4 = Tcl_GetStringFromObj(objv[4], &length);
	DupBlock(availPtr->script, argv4, (unsigned) length + 1);
	break;
    }
    case PKG_NAMES:
	if (objc != 2) {
	    Tcl_WrongNumArgs(interp, 2, objv, NULL);
	    return TCL_ERROR;
	} else {
	    Tcl_Obj *resultObj;

	    resultObj = Tcl_NewObj();
	    tablePtr = &iPtr->packageTable;
	    for (hPtr = Tcl_FirstHashEntry(tablePtr, &search); hPtr != NULL;
		    hPtr = Tcl_NextHashEntry(&search)) {
		pkgPtr = Tcl_GetHashValue(hPtr);
		if ((pkgPtr->version != NULL) || (pkgPtr->availPtr != NULL)) {
		    Tcl_ListObjAppendElement(NULL,resultObj, Tcl_NewStringObj(
			    Tcl_GetHashKey(tablePtr, hPtr), -1));
		}
	    }
	    Tcl_SetObjResult(interp, resultObj);
	}
	break;
    case PKG_PRESENT: {
	const char *name;

	if (objc < 3) {
	    goto require;
	}
	argv2 = TclGetString(objv[2]);
	if ((argv2[0] == '-') && (strcmp(argv2, "-exact") == 0)) {
	    if (objc != 5) {
		goto requireSyntax;
	    }
	    exact = 1;
	    name = TclGetString(objv[3]);
	} else {
	    exact = 0;
	    name = argv2;
	}

	hPtr = Tcl_FindHashEntry(&iPtr->packageTable, name);
	if (hPtr != NULL) {
	    pkgPtr = Tcl_GetHashValue(hPtr);
	    if (pkgPtr->version != NULL) {
		goto require;
	    }
	}

	version = NULL;
	if (exact) {
	    version = TclGetString(objv[4]);
	    if (CheckVersionAndConvert(interp, version, NULL,
		    NULL) != TCL_OK) {
		return TCL_ERROR;
	    }
	} else {
	    if (CheckAllRequirements(interp, objc-3, objv+3) != TCL_OK) {
		return TCL_ERROR;
	    }
	    if ((objc > 3) && (CheckVersionAndConvert(interp,
		    TclGetString(objv[3]), NULL, NULL) == TCL_OK)) {
		version = TclGetString(objv[3]);
	    }
	}
	Tcl_PkgPresentEx(interp, name, version, exact, NULL);
	return TCL_ERROR;
	break;
    }
    case PKG_PROVIDE:
	if ((objc != 3) && (objc != 4)) {
	    Tcl_WrongNumArgs(interp, 2, objv, "package ?version?");
	    return TCL_ERROR;
	}
	argv2 = TclGetString(objv[2]);
	if (objc == 3) {
	    hPtr = Tcl_FindHashEntry(&iPtr->packageTable, argv2);
	    if (hPtr != NULL) {
		pkgPtr = Tcl_GetHashValue(hPtr);
		if (pkgPtr->version != NULL) {
		    Tcl_SetObjResult(interp,
			    Tcl_NewStringObj(pkgPtr->version, -1));
		}
	    }
	    return TCL_OK;
	}
	argv3 = TclGetString(objv[3]);
	if (CheckVersionAndConvert(interp, argv3, NULL, NULL) != TCL_OK) {
	    return TCL_ERROR;
	}
	return Tcl_PkgProvideEx(interp, argv2, argv3, NULL);
    case PKG_REQUIRE:
    require:
	if (objc < 3) {
	requireSyntax:
	    Tcl_WrongNumArgs(interp, 2, objv,
		    "?-exact? package ?requirement ...?");
	    return TCL_ERROR;
	}

	version = NULL;

	argv2 = TclGetString(objv[2]);
	if ((argv2[0] == '-') && (strcmp(argv2, "-exact") == 0)) {
	    Tcl_Obj *ov;
	    int res;

	    if (objc != 5) {
		goto requireSyntax;
	    }

	    version = TclGetString(objv[4]);
	    if (CheckVersionAndConvert(interp, version, NULL,
		    NULL) != TCL_OK) {
		return TCL_ERROR;
	    }

	    /*
	     * Create a new-style requirement for the exact version.
	     */

	    ov = Tcl_NewStringObj(version, -1);
	    Tcl_AppendStringsToObj(ov, "-", version, NULL);
	    version = NULL;
	    argv3 = TclGetString(objv[3]);

	    Tcl_IncrRefCount(ov);
	    res = Tcl_PkgRequireProc(interp, argv3, 1, &ov, NULL);
	    TclDecrRefCount(ov);
	    return res;
	} else {
	    if (CheckAllRequirements(interp, objc-3, objv+3) != TCL_OK) {
		return TCL_ERROR;
	    }

	    return Tcl_PkgRequireProc(interp, argv2, objc-3, objv+3, NULL);
	}
	break;
    case PKG_UNKNOWN: {
	int length;

	if (objc == 2) {
	    if (iPtr->packageUnknown != NULL) {
		Tcl_SetObjResult(interp,
			Tcl_NewStringObj(iPtr->packageUnknown, -1));
	    }
	} else if (objc == 3) {
	    if (iPtr->packageUnknown != NULL) {
		ckfree(iPtr->packageUnknown);
	    }
	    argv2 = Tcl_GetStringFromObj(objv[2], &length);
	    if (argv2[0] == 0) {
		iPtr->packageUnknown = NULL;
	    } else {
		DupBlock(iPtr->packageUnknown, argv2, (unsigned) length+1);
	    }
	} else {
	    Tcl_WrongNumArgs(interp, 2, objv, "?command?");
	    return TCL_ERROR;
	}
	break;
    }
    case PKG_PREFER: {
	static const char *const pkgPreferOptions[] = {
	    "latest", "stable", NULL
	};

	/*
	 * See tclInt.h for the enum, just before Interp.
	 */

	if (objc > 3) {
	    Tcl_WrongNumArgs(interp, 2, objv, "?latest|stable?");
	    return TCL_ERROR;
	} else if (objc == 3) {
	    /*
	     * Seting the value.
	     */

	    int newPref;

	    if (Tcl_GetIndexFromObj(interp, objv[2], pkgPreferOptions,
		    "preference", 0, &newPref) != TCL_OK) {
		return TCL_ERROR;
	    }

	    if (newPref < iPtr->packagePrefer) {
		iPtr->packagePrefer = newPref;
	    }
	}

	/*
	 * Always return current value.
	 */

	Tcl_SetObjResult(interp,
		Tcl_NewStringObj(pkgPreferOptions[iPtr->packagePrefer], -1));
	break;
    }
    case PKG_VCOMPARE:
	if (objc != 4) {
	    Tcl_WrongNumArgs(interp, 2, objv, "version1 version2");
	    return TCL_ERROR;
	}
	argv3 = TclGetString(objv[3]);
	argv2 = TclGetString(objv[2]);
	if (CheckVersionAndConvert(interp, argv2, &iva, NULL) != TCL_OK ||
		CheckVersionAndConvert(interp, argv3, &ivb, NULL) != TCL_OK) {
	    if (iva != NULL) {
		ckfree(iva);
	    }

	    /*
	     * ivb cannot be set in this branch.
	     */

	    return TCL_ERROR;
	}

	/*
	 * Comparison is done on the internal representation.
	 */

	Tcl_SetObjResult(interp,
		Tcl_NewIntObj(CompareVersions(iva, ivb, NULL)));
	ckfree(iva);
	ckfree(ivb);
	break;
    case PKG_VERSIONS:
	if (objc != 3) {
	    Tcl_WrongNumArgs(interp, 2, objv, "package");
	    return TCL_ERROR;
	} else {
	    Tcl_Obj *resultObj = Tcl_NewObj();

	    argv2 = TclGetString(objv[2]);
	    hPtr = Tcl_FindHashEntry(&iPtr->packageTable, argv2);
	    if (hPtr != NULL) {
		pkgPtr = Tcl_GetHashValue(hPtr);
		for (availPtr = pkgPtr->availPtr; availPtr != NULL;
			availPtr = availPtr->nextPtr) {
		    Tcl_ListObjAppendElement(NULL, resultObj,
			    Tcl_NewStringObj(availPtr->version, -1));
		}
	    }
	    Tcl_SetObjResult(interp, resultObj);
	}
	break;
    case PKG_VSATISFIES: {
	char *argv2i = NULL;

	if (objc < 4) {
	    Tcl_WrongNumArgs(interp, 2, objv, "version ?requirement ...?");
	    return TCL_ERROR;
	}

	argv2 = TclGetString(objv[2]);
	if (CheckVersionAndConvert(interp, argv2, &argv2i, NULL) != TCL_OK) {
	    return TCL_ERROR;
	} else if (CheckAllRequirements(interp, objc-3, objv+3) != TCL_OK) {
	    ckfree(argv2i);
	    return TCL_ERROR;
	}

	satisfies = SomeRequirementSatisfied(argv2i, objc-3, objv+3);
	ckfree(argv2i);

	Tcl_SetObjResult(interp, Tcl_NewBooleanObj(satisfies));
	break;
    }
    default:
	Tcl_Panic("Tcl_PackageObjCmd: bad option index to pkgOptions");
    }
    return TCL_OK;
}

/*
 *----------------------------------------------------------------------
 *
 * FindPackage --
 *
 *	This function finds the Package record for a particular package in a
 *	particular interpreter, creating a record if one doesn't already
 *	exist.
 *
 * Results:
 *	The return value is a pointer to the Package record for the package.
 *
 * Side effects:
 *	A new Package record may be created.
 *
 *----------------------------------------------------------------------
 */

static Package *
FindPackage(
    Tcl_Interp *interp,		/* Interpreter to use for package lookup. */
    const char *name)		/* Name of package to fine. */
{
    Interp *iPtr = (Interp *) interp;
    Tcl_HashEntry *hPtr;
    int isNew;
    Package *pkgPtr;

    hPtr = Tcl_CreateHashEntry(&iPtr->packageTable, name, &isNew);
    if (isNew) {
	pkgPtr = ckalloc(sizeof(Package));
	pkgPtr->version = NULL;
	pkgPtr->availPtr = NULL;
	pkgPtr->clientData = NULL;
	Tcl_SetHashValue(hPtr, pkgPtr);
    } else {
	pkgPtr = Tcl_GetHashValue(hPtr);
    }
    return pkgPtr;
}

/*
 *----------------------------------------------------------------------
 *
 * TclFreePackageInfo --
 *
 *	This function is called during interpreter deletion to free all of the
 *	package-related information for the interpreter.
 *
 * Results:
 *	None.
 *
 * Side effects:
 *	Memory is freed.
 *
 *----------------------------------------------------------------------
 */

void
TclFreePackageInfo(
    Interp *iPtr)		/* Interpereter that is being deleted. */
{
    Package *pkgPtr;
    Tcl_HashSearch search;
    Tcl_HashEntry *hPtr;
    PkgAvail *availPtr;

    for (hPtr = Tcl_FirstHashEntry(&iPtr->packageTable, &search);
	    hPtr != NULL; hPtr = Tcl_NextHashEntry(&search)) {
	pkgPtr = Tcl_GetHashValue(hPtr);
	if (pkgPtr->version != NULL) {
	    ckfree(pkgPtr->version);
	}
	while (pkgPtr->availPtr != NULL) {
	    availPtr = pkgPtr->availPtr;
	    pkgPtr->availPtr = availPtr->nextPtr;
	    Tcl_EventuallyFree(availPtr->version, TCL_DYNAMIC);
	    Tcl_EventuallyFree(availPtr->script, TCL_DYNAMIC);
	    ckfree(availPtr);
	}
	ckfree(pkgPtr);
    }
    Tcl_DeleteHashTable(&iPtr->packageTable);
    if (iPtr->packageUnknown != NULL) {
	ckfree(iPtr->packageUnknown);
    }
}

/*
 *----------------------------------------------------------------------
 *
 * CheckVersionAndConvert --
 *
 *	This function checks to see whether a version number has valid syntax.
 *	It also generates a semi-internal representation (string rep of a list
 *	of numbers).
 *
 * Results:
 *	If string is a properly formed version number the TCL_OK is returned.
 *	Otherwise TCL_ERROR is returned and an error message is left in the
 *	interp's result.
 *
 * Side effects:
 *	None.
 *
 *----------------------------------------------------------------------
 */

static int
CheckVersionAndConvert(
    Tcl_Interp *interp,		/* Used for error reporting. */
    const char *string,		/* Supposedly a version number, which is
				 * groups of decimal digits separated by
				 * dots. */
    char **internal,		/* Internal normalized representation */
    int *stable)		/* Flag: Version is (un)stable. */
{
    const char *p = string;
    char prevChar;
    int hasunstable = 0;
    /*
     * 4* assuming that each char is a separator (a,b become ' -x ').
     * 4+ to have spce for an additional -2 at the end
     */
    char *ibuf = ckalloc(4 + 4*strlen(string));
    char *ip = ibuf;

    /*
     * Basic rules
     * (1) First character has to be a digit.
     * (2) All other characters have to be a digit or '.'
     * (3) Two '.'s may not follow each other.
     *
     * TIP 268, Modified rules
     * (1) s.a.
     * (2) All other characters have to be a digit, 'a', 'b', or '.'
     * (3) s.a.
     * (4) Only one of 'a' or 'b' may occur.
     * (5) Neither 'a', nor 'b' may occur before or after a '.'
     */

    if (!isdigit(UCHAR(*p))) {				/* INTL: digit */
	goto error;
    }

    *ip++ = *p;

    for (prevChar = *p, p++; *p != 0; p++) {
	if (!isdigit(UCHAR(*p)) &&			/* INTL: digit */
		((*p!='.' && *p!='a' && *p!='b') ||
		((hasunstable && (*p=='a' || *p=='b')) ||
		((prevChar=='a' || prevChar=='b' || prevChar=='.')
			&& (*p=='.')) ||
		((*p=='a' || *p=='b' || *p=='.') && prevChar=='.')))) {
	    goto error;
	}

	if (*p == 'a' || *p == 'b') {
	    hasunstable = 1;
	}

	/*
	 * Translation to the internal rep. Regular version chars are copied
	 * as is. The separators are translated to numerics. The new separator
	 * for all parts is space.
	 */

	if (*p == '.') {
	    *ip++ = ' ';
	    *ip++ = '0';
	    *ip++ = ' ';
	} else if (*p == 'a') {
	    *ip++ = ' ';
	    *ip++ = '-';
	    *ip++ = '2';
	    *ip++ = ' ';
	} else if (*p == 'b') {
	    *ip++ = ' ';
	    *ip++ = '-';
	    *ip++ = '1';
	    *ip++ = ' ';
	} else {
	    *ip++ = *p;
	}

	prevChar = *p;
    }
    if (prevChar!='.' && prevChar!='a' && prevChar!='b') {
	*ip = '\0';
	if (internal != NULL) {
	    *internal = ibuf;
	} else {
	    ckfree(ibuf);
	}
	if (stable != NULL) {
	    *stable = !hasunstable;
	}
	return TCL_OK;
    }

  error:
    ckfree(ibuf);
    Tcl_SetObjResult(interp, Tcl_ObjPrintf(
	    "expected version number but got \"%s\"", string));
    Tcl_SetErrorCode(interp, "TCL", "VALUE", "VERSION", NULL);
    return TCL_ERROR;
}

/*
 *----------------------------------------------------------------------
 *
 * CompareVersions --
 *
 *	This function compares two version numbers (in internal rep).
 *
 * Results:
 *	The return value is -1 if v1 is less than v2, 0 if the two version
 *	numbers are the same, and 1 if v1 is greater than v2. If *satPtr is
 *	non-NULL, the word it points to is filled in with 1 if v2 >= v1 and
 *	both numbers have the same major number or 0 otherwise.
 *
 * Side effects:
 *	None.
 *
 *----------------------------------------------------------------------
 */

static int
CompareVersions(
    char *v1, char *v2,		/* Versions strings, of form 2.1.3 (any number
				 * of version numbers). */
    int *isMajorPtr)		/* If non-null, the word pointed to is filled
				 * in with a 0/1 value. 1 means that the
				 * difference occured in the first element. */
{
    int thisIsMajor, res, flip;
    char *s1, *e1, *s2, *e2, o1, o2;

    /*
     * Each iteration of the following loop processes one number from each
     * string, terminated by a " " (space). If those numbers don't match then
     * the comparison is over; otherwise, we loop back for the next number.
     *
     * TIP 268.
     * This is identical the function 'ComparePkgVersion', but using the new
     * space separator as used by the internal rep of version numbers. The
     * special separators 'a' and 'b' have already been dealt with in
     * 'CheckVersionAndConvert', they were translated into numbers as well.
     * This keeps the comparison sane. Otherwise we would have to compare
     * numerics, the separators, and also deal with the special case of
     * end-of-string compared to separators. The semi-list rep we get here is
     * much easier to handle, as it is still regular.
     *
     * Rewritten to not compute a numeric value for the extracted version
     * number, but do string comparison. Skip any leading zeros for that to
     * work. This change breaks through the 32bit-limit on version numbers.
     */

    thisIsMajor = 1;
    s1 = v1;
    s2 = v2;

    while (1) {
	/*
	 * Parse one decimal number from the front of each string. Skip
	 * leading zeros. Terminate found number for upcoming string-wise
	 * comparison, if needed.
	 */

	while ((*s1 != 0) && (*s1 == '0')) {
	    s1++;
	}
	while ((*s2 != 0) && (*s2 == '0')) {
	    s2++;
	}

	/*
	 * s1, s2 now point to the beginnings of the numbers to compare. Test
	 * for their signs first, as shortcut to the result (different signs),
	 * or determines if result has to be flipped (both negative). If there
	 * is no shortcut we have to insert terminators later to limit the
	 * strcmp.
	 */

	if ((*s1 == '-') && (*s2 != '-')) {
	    /* s1 < 0, s2 >= 0 => s1 < s2 */
	    res = -1;
	    break;
	}
	if ((*s1 != '-') && (*s2 == '-')) {
	    /* s1 >= 0, s2 < 0 => s1 > s2 */
	    res = 1;
	    break;
	}

	if ((*s1 == '-') && (*s2 == '-')) {
	    /* a < b => -a > -b, etc. */
	    s1++;
	    s2++;
	    flip = 1;
	} else {
	    flip = 0;
	}

	/*
	 * The string comparison is needed, so now we determine where the
	 * numbers end.
	 */

	e1 = s1;
	while ((*e1 != 0) && (*e1 != ' ')) {
	    e1++;
	}
	e2 = s2;
	while ((*e2 != 0) && (*e2 != ' ')) {
	    e2++;
	}

	/*
	 * s1 .. e1 and s2 .. e2 now bracket the numbers to compare. Insert
	 * terminators, compare, and restore actual contents. First however
	 * another shortcut. Compare lengths. Shorter string is smaller
	 * number! Thus we strcmp only strings of identical length.
	 */

	if ((e1-s1) < (e2-s2)) {
	    res = -1;
	} else if ((e2-s2) < (e1-s1)) {
	    res = 1;
	} else {
	    o1 = *e1;
	    *e1 = '\0';
	    o2 = *e2;
	    *e2 = '\0';

	    res = strcmp(s1, s2);
	    res = (res < 0) ? -1 : (res ? 1 : 0);

	    *e1 = o1;
	    *e2 = o2;
	}

	/*
	 * Stop comparing segments when a difference has been found. Here we
	 * may have to flip the result to account for signs.
	 */

	if (res != 0) {
	    if (flip) {
		res = -res;
	    }
	    break;
	}

	/*
	 * Go on to the next version number if the current numbers match.
	 * However stop processing if the end of both numbers has been
	 * reached.
	 */

	s1 = e1;
	s2 = e2;

	if (*s1 != 0) {
	    s1++;
	} else if (*s2 == 0) {
	    /*
	     * s1, s2 both at the end => identical
	     */

	    res = 0;
	    break;
	}
	if (*s2 != 0) {
	    s2++;
	}
	thisIsMajor = 0;
    }

    if (isMajorPtr != NULL) {
	*isMajorPtr = thisIsMajor;
    }

    return res;
}

/*
 *----------------------------------------------------------------------
 *
 * CheckAllRequirements --
 *
 *	This function checks to see whether all requirements in a set have
 *	valid syntax.
 *
 * Results:
 *	TCL_OK is returned if all requirements are valid. Otherwise TCL_ERROR
 *	is returned and an error message is left in the interp's result.
 *
 * Side effects:
 *	May modify the interpreter result.
 *
 *----------------------------------------------------------------------
 */

static int
CheckAllRequirements(
    Tcl_Interp *interp,
    int reqc,			/* Requirements to check. */
    Tcl_Obj *const reqv[])
{
    int i;

    for (i = 0; i < reqc; i++) {
	if ((CheckRequirement(interp, TclGetString(reqv[i])) != TCL_OK)) {
	    return TCL_ERROR;
	}
    }
    return TCL_OK;
}

/*
 *----------------------------------------------------------------------
 *
 * CheckRequirement --
 *
 *	This function checks to see whether a requirement has valid syntax.
 *
 * Results:
 *	If string is a properly formed requirement then TCL_OK is returned.
 *	Otherwise TCL_ERROR is returned and an error message is left in the
 *	interp's result.
 *
 * Side effects:
 *	None.
 *
 *----------------------------------------------------------------------
 */

static int
CheckRequirement(
    Tcl_Interp *interp,		/* Used for error reporting. */
    const char *string)		/* Supposedly a requirement. */
{
    /*
     * Syntax of requirement = version
     *			     = version-version
     *			     = version-
     */

    char *dash = NULL, *buf;

    dash = strchr(string, '-');
    if (dash == NULL) {
	/*
	 * No dash found, has to be a simple version.
	 */

	return CheckVersionAndConvert(interp, string, NULL, NULL);
    }

    if (strchr(dash+1, '-') != NULL) {
	/*
	 * More dashes found after the first. This is wrong.
	 */

	Tcl_SetObjResult(interp, Tcl_ObjPrintf(
		"expected versionMin-versionMax but got \"%s\"", string));
	Tcl_SetErrorCode(interp, "TCL", "VALUE", "VERSIONRANGE", NULL);
	return TCL_ERROR;
    }

    /*
     * Exactly one dash is present. Copy the string, split at the location of
     * dash and check that both parts are versions. Note that the max part can
     * be empty. Also note that the string allocated with strdup() must be
     * freed with free() and not ckfree().
     */

    DupString(buf, string);
    dash = buf + (dash - string);
    *dash = '\0';		/* buf now <=> min part */
    dash++;			/* dash now <=> max part */

    if ((CheckVersionAndConvert(interp, buf, NULL, NULL) != TCL_OK) ||
	    ((*dash != '\0') &&
	    (CheckVersionAndConvert(interp, dash, NULL, NULL) != TCL_OK))) {
	ckfree(buf);
	return TCL_ERROR;
    }

    ckfree(buf);
    return TCL_OK;
}

/*
 *----------------------------------------------------------------------
 *
 * AddRequirementsToResult --
 *
 *	This function accumulates requirements in the interpreter result.
 *
 * Results:
 *	None.
 *
 * Side effects:
 *	The interpreter result is extended.
 *
 *----------------------------------------------------------------------
 */

static void
AddRequirementsToResult(
    Tcl_Interp *interp,
    int reqc,			/* Requirements constraining the desired
				 * version. */
    Tcl_Obj *const reqv[])	/* 0 means to use the latest version
				 * available. */
{
    Tcl_Obj *result = Tcl_GetObjResult(interp);
    int i, length;

    for (i = 0; i < reqc; i++) {
	const char *v = Tcl_GetStringFromObj(reqv[i], &length);

	if ((length & 0x1) && (v[length/2] == '-')
		&& (strncmp(v, v+((length+1)/2), length/2) == 0)) {
	    Tcl_AppendPrintfToObj(result, " exactly %s", v+((length+1)/2));
	} else {
	    Tcl_AppendPrintfToObj(result, " %s", v);
	}
    }
}

/*
 *----------------------------------------------------------------------
 *
 * AddRequirementsToDString --
 *
 *	This function accumulates requirements in a DString.
 *
 * Results:
 *	None.
 *
 * Side effects:
 *	The DString argument is extended.
 *
 *----------------------------------------------------------------------
 */

static void
AddRequirementsToDString(
    Tcl_DString *dsPtr,
    int reqc,			/* Requirements constraining the desired
				 * version. */
    Tcl_Obj *const reqv[])	/* 0 means to use the latest version
				 * available. */
{
    int i;

    if (reqc > 0) {
	for (i = 0; i < reqc; i++) {
	    TclDStringAppendLiteral(dsPtr, " ");
	    TclDStringAppendObj(dsPtr, reqv[i]);
	}
    } else {
	TclDStringAppendLiteral(dsPtr, " 0-");
    }
}

/*
 *----------------------------------------------------------------------
 *
 * SomeRequirementSatisfied --
 *
 *	This function checks to see whether a version satisfies at least one
 *	of a set of requirements.
 *
 * Results:
 *	If the requirements are satisfied 1 is returned. Otherwise 0 is
 *	returned. The function assumes that all pieces have valid syntax. And
 *	is allowed to make that assumption.
 *
 * Side effects:
 *	None.
 *
 *----------------------------------------------------------------------
 */

static int
SomeRequirementSatisfied(
    char *availVersionI,	/* Candidate version to check against the
				 * requirements. */
    int reqc,			/* Requirements constraining the desired
				 * version. */
    Tcl_Obj *const reqv[])	/* 0 means to use the latest version
				 * available. */
{
    int i;

    for (i = 0; i < reqc; i++) {
	if (RequirementSatisfied(availVersionI, TclGetString(reqv[i]))) {
	    return 1;
	}
    }
    return 0;
}

/*
 *----------------------------------------------------------------------
 *
 * RequirementSatisfied --
 *
 *	This function checks to see whether a version satisfies a requirement.
 *
 * Results:
 *	If the requirement is satisfied 1 is returned. Otherwise 0 is
 *	returned. The function assumes that all pieces have valid syntax, and
 *	is allowed to make that assumption.
 *
 * Side effects:
 *	None.
 *
 *----------------------------------------------------------------------
 */

static int
RequirementSatisfied(
    char *havei,		/* Version string, of candidate package we
				 * have. */
    const char *req)		/* Requirement string the candidate has to
				 * satisfy. */
{
    /*
     * The have candidate is already in internal rep.
     */

    int satisfied, res;
    char *dash = NULL, *buf, *min, *max;

    dash = strchr(req, '-');
    if (dash == NULL) {
	/*
	 * No dash found, is a simple version, fallback to regular check. The
	 * 'CheckVersionAndConvert' cannot fail. We pad the requirement with
	 * 'a0', i.e '-2' before doing the comparison to properly accept
	 * unstables as well.
	 */

	char *reqi = NULL;
	int thisIsMajor;

	CheckVersionAndConvert(NULL, req, &reqi, NULL);
	strcat(reqi, " -2");
	res = CompareVersions(havei, reqi, &thisIsMajor);
	satisfied = (res == 0) || ((res == 1) && !thisIsMajor);
	ckfree(reqi);
	return satisfied;
    }

    /*
     * Exactly one dash is present (Assumption of valid syntax). Copy the req,
     * split at the location of dash and check that both parts are versions.
     * Note that the max part can be empty.
     */

    DupString(buf, req);
    dash = buf + (dash - req);
    *dash = '\0';		/* buf now <=> min part */
    dash++;			/* dash now <=> max part */

    if (*dash == '\0') {
	/*
	 * We have a min, but no max. For the comparison we generate the
	 * internal rep, padded with 'a0' i.e. '-2'.
	 */

	CheckVersionAndConvert(NULL, buf, &min, NULL);
	strcat(min, " -2");
	satisfied = (CompareVersions(havei, min, NULL) >= 0);
	ckfree(min);
	ckfree(buf);
	return satisfied;
    }

    /*
     * We have both min and max, and generate their internal reps. When
     * identical we compare as is, otherwise we pad with 'a0' to ove the range
     * a bit.
     */

    CheckVersionAndConvert(NULL, buf, &min, NULL);
    CheckVersionAndConvert(NULL, dash, &max, NULL);

    if (CompareVersions(min, max, NULL) == 0) {
	satisfied = (CompareVersions(min, havei, NULL) == 0);
    } else {
	strcat(min, " -2");
	strcat(max, " -2");
	satisfied = ((CompareVersions(min, havei, NULL) <= 0) &&
		(CompareVersions(havei, max, NULL) < 0));
    }

    ckfree(min);
    ckfree(max);
    ckfree(buf);
    return satisfied;
}

/*
 *----------------------------------------------------------------------
 *
 * Tcl_PkgInitStubsCheck --
 *
 *	This is a replacement routine for Tcl_InitStubs() that is called
 *	from code where -DUSE_TCL_STUBS has not been enabled.
 *
 * Results:
 *	Returns the version of a conforming stubs table, or NULL, if
 *	the table version doesn't satisfy the requested requirements,
 *	according to historical practice.
 *
 * Side effects:
 *	None.
 *
 *----------------------------------------------------------------------
 */

const char *
Tcl_PkgInitStubsCheck(
    Tcl_Interp *interp,
    const char * version,
    int exact)
{
    const char *actualVersion = Tcl_PkgPresent(interp, "Tcl", version, 0);

    if (exact && actualVersion) {
	const char *p = version;
	int count = 0;

	while (*p) {
	    count += !isdigit(UCHAR(*p++));
	}
	if (count == 1) {
	    if (0 != strncmp(version, actualVersion, strlen(version))) {
		/* Construct error message */
		Tcl_PkgPresent(interp, "Tcl", version, 1);
		return NULL;
	    }
	} else {
	    return Tcl_PkgPresent(interp, "Tcl", version, 1);
	}
    }
    return actualVersion;
}
/*
 * Local Variables:
 * mode: c
 * c-basic-offset: 4
 * fill-column: 78
 * End:
 */<|MERGE_RESOLUTION|>--- conflicted
+++ resolved
@@ -441,20 +441,9 @@
 		     */
 		    goto newbest;
 		}
-<<<<<<< HEAD
-	    }
-
-	    /*
-	     * We have found a version which is better than our max.
-	     */
-
-	    if (reqc > 0) {
-		/* Check satisfaction of requirements. */
-=======
 	    } else {
 	    newbest:
 		/* We have found a version which is better than our max. */
->>>>>>> fff5b14e
 
 		bestPtr = availPtr;
 		CheckVersionAndConvert(interp, bestPtr->version, &bestVersion, NULL);
