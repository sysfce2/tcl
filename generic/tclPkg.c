--- conflicted
+++ resolved
@@ -438,18 +438,9 @@
 		    bestVersion = NULL;
 		    goto newbest;
 		}
-<<<<<<< HEAD
-	    }
-
-	    /* We have found a version which is better than our max. */
-
-	    if (reqc > 0) {
-		/* Check satisfaction of requirements. */
-=======
 	    } else {
 	    newbest:
 		/* We have found a version which is better than our max. */
->>>>>>> 5875b16a
 
 		bestPtr = availPtr;
 		CheckVersionAndConvert(interp, bestPtr->version, &bestVersion, NULL);
