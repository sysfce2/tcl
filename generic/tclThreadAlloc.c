/*
 * tclThreadAlloc.c --
 *
 *	This is a very fast storage allocator for used with threads (designed
 *	avoid lock contention). The basic strategy is to allocate memory in
 *	fixed size blocks from block caches.
 *
 * The Initial Developer of the Original Code is America Online, Inc.
 * Portions created by AOL are Copyright (C) 1999 America Online, Inc.
 *
 * See the file "license.terms" for information on usage and redistribution of
 * this file, and for a DISCLAIMER OF ALL WARRANTIES.
 */

#include "tclInt.h"
#if defined(TCL_THREADS) && defined(USE_THREAD_ALLOC)

/*
 * If range checking is enabled, an additional byte will be allocated to store
 * the magic number at the end of the requested memory.
 */

#ifndef RCHECK
#ifdef  NDEBUG
#define RCHECK		0
#else
#define RCHECK		1
#endif
#endif

/*
 * The following define the number of Tcl_Obj's to allocate/move at a time and
 * the high water mark to prune a per-thread cache. On a 32 bit system,
 * sizeof(Tcl_Obj) = 24 so 800 * 24 = ~16k.
 */

#define NOBJALLOC	800
#define NOBJHIGH	1200

/*
 * The following union stores accounting information for each block including
 * two small magic numbers and a bucket number when in use or a next pointer
 * when free. The original requested size (not including the Block overhead)
 * is also maintained.
 */

typedef union Block {
    struct {
	union {
	    union Block *next;		/* Next in free list. */
	    struct {
		unsigned char magic1;	/* First magic number. */
		unsigned char bucket;	/* Bucket block allocated from. */
		unsigned char unused;	/* Padding. */
		unsigned char magic2;	/* Second magic number. */
	    } s;
	} u;
	size_t reqSize;			/* Requested allocation size. */
    } b;
    unsigned char padding[TCL_ALLOCALIGN];
} Block;
#define nextBlock	b.u.next
#define sourceBucket	b.u.s.bucket
#define magicNum1	b.u.s.magic1
#define magicNum2	b.u.s.magic2
#define MAGIC		0xEF
#define blockReqSize	b.reqSize

/*
 * The following defines the minimum and and maximum block sizes and the number
 * of buckets in the bucket cache.
 */

#define MINALLOC	((sizeof(Block) + 8 + (TCL_ALLOCALIGN-1)) & ~(TCL_ALLOCALIGN-1))
#define NBUCKETS	(11 - (MINALLOC >> 5))
#define MAXALLOC	(MINALLOC << (NBUCKETS - 1))

/*
 * The following structure defines a bucket of blocks with various accounting
 * and statistics information.
 */

typedef struct Bucket {
    Block *firstPtr;		/* First block available */
    long numFree;		/* Number of blocks available */

    /* All fields below for accounting only */

    long numRemoves;		/* Number of removes from bucket */
    long numInserts;		/* Number of inserts into bucket */
    long numWaits;		/* Number of waits to acquire a lock */
    long numLocks;		/* Number of locks acquired */
    long totalAssigned;		/* Total space assigned to bucket */
} Bucket;

/*
 * The following structure defines a cache of buckets and objs, of which there
 * will be (at most) one per thread.
 */

typedef struct Cache {
    struct Cache *nextPtr;	/* Linked list of cache entries */
    Tcl_ThreadId owner;		/* Which thread's cache is this? */
    Tcl_Obj *firstObjPtr;	/* List of free objects for thread */
    int numObjects;		/* Number of objects for thread */
    int totalAssigned;		/* Total space assigned to thread */
    Bucket buckets[NBUCKETS];	/* The buckets for this thread */
} Cache;

/*
 * The following array specifies various per-bucket limits and locks. The
 * values are statically initialized to avoid calculating them repeatedly.
 */

static struct {
    size_t blockSize;		/* Bucket blocksize. */
    int maxBlocks;		/* Max blocks before move to share. */
    int numMove;		/* Num blocks to move to share. */
    Tcl_Mutex *lockPtr;		/* Share bucket lock. */
} bucketInfo[NBUCKETS];

/*
 * Static functions defined in this file.
 */

static Cache *	GetCache(void);
static void	LockBucket(Cache *cachePtr, int bucket);
static void	UnlockBucket(Cache *cachePtr, int bucket);
static void	PutBlocks(Cache *cachePtr, int bucket, int numMove);
static int	GetBlocks(Cache *cachePtr, int bucket);
static Block *	Ptr2Block(char *ptr);
static char *	Block2Ptr(Block *blockPtr, int bucket, unsigned int reqSize);
static void	MoveObjs(Cache *fromPtr, Cache *toPtr, int numMove);

/*
 * Local variables defined in this file and initialized at startup.
 */

static Tcl_Mutex *listLockPtr;
static Tcl_Mutex *objLockPtr;
static Cache sharedCache;
static Cache *sharedPtr = &sharedCache;
static Cache *firstCachePtr = &sharedCache;

/*
 *----------------------------------------------------------------------
 *
 * GetCache ---
 *
 *	Gets per-thread memory cache, allocating it if necessary.
 *
 * Results:
 *	Pointer to cache.
 *
 * Side effects:
 *	None.
 *
 *----------------------------------------------------------------------
 */

static Cache *
GetCache(void)
{
    Cache *cachePtr;

    /*
     * Check for first-time initialization.
     */

    if (listLockPtr == NULL) {
	Tcl_Mutex *initLockPtr;
	unsigned int i;

	initLockPtr = Tcl_GetAllocMutex();
	Tcl_MutexLock(initLockPtr);
	if (listLockPtr == NULL) {
	    listLockPtr = TclpNewAllocMutex();
	    objLockPtr = TclpNewAllocMutex();
	    for (i = 0; i < NBUCKETS; ++i) {
		bucketInfo[i].blockSize = MINALLOC << i;
		bucketInfo[i].maxBlocks = 1 << (NBUCKETS - 1 - i);
		bucketInfo[i].numMove = i < NBUCKETS - 1 ?
			1 << (NBUCKETS - 2 - i) : 1;
		bucketInfo[i].lockPtr = TclpNewAllocMutex();
	    }
	}
	Tcl_MutexUnlock(initLockPtr);
    }

    /*
     * Get this thread's cache, allocating if necessary.
     */

    cachePtr = TclpGetAllocCache();
    if (cachePtr == NULL) {
	cachePtr = calloc(1, sizeof(Cache));
	if (cachePtr == NULL) {
	    Tcl_Panic("alloc: could not allocate new cache");
	}
	Tcl_MutexLock(listLockPtr);
	cachePtr->nextPtr = firstCachePtr;
	firstCachePtr = cachePtr;
	Tcl_MutexUnlock(listLockPtr);
	cachePtr->owner = Tcl_GetCurrentThread();
	TclpSetAllocCache(cachePtr);
    }
    return cachePtr;
}

/*
 *----------------------------------------------------------------------
 *
 * TclFreeAllocCache --
 *
 *	Flush and delete a cache, removing from list of caches.
 *
 * Results:
 *	None.
 *
 * Side effects:
 *	None.
 *
 *----------------------------------------------------------------------
 */

void
TclFreeAllocCache(
    void *arg)
{
    Cache *cachePtr = arg;
    Cache **nextPtrPtr;
    register unsigned int bucket;

    /*
     * Flush blocks.
     */

    for (bucket = 0; bucket < NBUCKETS; ++bucket) {
	if (cachePtr->buckets[bucket].numFree > 0) {
	    PutBlocks(cachePtr, bucket, cachePtr->buckets[bucket].numFree);
	}
    }

    /*
     * Flush objs.
     */

    if (cachePtr->numObjects > 0) {
	Tcl_MutexLock(objLockPtr);
	MoveObjs(cachePtr, sharedPtr, cachePtr->numObjects);
	Tcl_MutexUnlock(objLockPtr);
    }

    /*
     * Remove from pool list.
     */

    Tcl_MutexLock(listLockPtr);
    nextPtrPtr = &firstCachePtr;
    while (*nextPtrPtr != cachePtr) {
	nextPtrPtr = &(*nextPtrPtr)->nextPtr;
    }
    *nextPtrPtr = cachePtr->nextPtr;
    cachePtr->nextPtr = NULL;
    Tcl_MutexUnlock(listLockPtr);
    free(cachePtr);
}

/*
 *----------------------------------------------------------------------
 *
 * TclpAlloc --
 *
 *	Allocate memory.
 *
 * Results:
 *	Pointer to memory just beyond Block pointer.
 *
 * Side effects:
 *	May allocate more blocks for a bucket.
 *
 *----------------------------------------------------------------------
 */

char *
TclpAlloc(
    unsigned int reqSize)
{
    Cache *cachePtr;
    Block *blockPtr;
    register int bucket;
    size_t size;

#ifndef __LP64__
    if (sizeof(int) >= sizeof(size_t)) {
	/* An unsigned int overflow can also be a size_t overflow */
	const size_t zero = 0;
	const size_t max = ~zero;

	if (((size_t) reqSize) > max - sizeof(Block) - RCHECK) {
	    /* Requested allocation exceeds memory */
	    return NULL;
	}
    }
#endif

    cachePtr = TclpGetAllocCache();
    if (cachePtr == NULL) {
	cachePtr = GetCache();
    }

    /*
     * Increment the requested size to include room for the Block structure.
     * Call malloc() directly if the required amount is greater than the
     * largest block, otherwise pop the smallest block large enough,
     * allocating more blocks if necessary.
     */

    blockPtr = NULL;
    size = reqSize + sizeof(Block);
#if RCHECK
    ++size;
#endif
    if (size > MAXALLOC) {
	bucket = NBUCKETS;
	blockPtr = malloc(size);
	if (blockPtr != NULL) {
	    cachePtr->totalAssigned += reqSize;
	}
    } else {
	bucket = 0;
	while (bucketInfo[bucket].blockSize < size) {
	    ++bucket;
	}
	if (cachePtr->buckets[bucket].numFree || GetBlocks(cachePtr, bucket)) {
	    blockPtr = cachePtr->buckets[bucket].firstPtr;
	    cachePtr->buckets[bucket].firstPtr = blockPtr->nextBlock;
	    --cachePtr->buckets[bucket].numFree;
	    ++cachePtr->buckets[bucket].numRemoves;
	    cachePtr->buckets[bucket].totalAssigned += reqSize;
	}
    }
    if (blockPtr == NULL) {
	return NULL;
    }
    return Block2Ptr(blockPtr, bucket, reqSize);
}

/*
 *----------------------------------------------------------------------
 *
 * TclpFree --
 *
 *	Return blocks to the thread block cache.
 *
 * Results:
 *	None.
 *
 * Side effects:
 *	May move blocks to shared cache.
 *
 *----------------------------------------------------------------------
 */

void
TclpFree(
    char *ptr)
{
    Cache *cachePtr;
    Block *blockPtr;
    int bucket;

    if (ptr == NULL) {
	return;
    }

    cachePtr = TclpGetAllocCache();
    if (cachePtr == NULL) {
	cachePtr = GetCache();
    }

    /*
     * Get the block back from the user pointer and call system free directly
     * for large blocks. Otherwise, push the block back on the bucket and move
     * blocks to the shared cache if there are now too many free.
     */

    blockPtr = Ptr2Block(ptr);
    bucket = blockPtr->sourceBucket;
    if (bucket == NBUCKETS) {
	cachePtr->totalAssigned -= blockPtr->blockReqSize;
	free(blockPtr);
	return;
    }

    cachePtr->buckets[bucket].totalAssigned -= blockPtr->blockReqSize;
    blockPtr->nextBlock = cachePtr->buckets[bucket].firstPtr;
    cachePtr->buckets[bucket].firstPtr = blockPtr;
    ++cachePtr->buckets[bucket].numFree;
    ++cachePtr->buckets[bucket].numInserts;

    if (cachePtr != sharedPtr &&
	    cachePtr->buckets[bucket].numFree > bucketInfo[bucket].maxBlocks) {
	PutBlocks(cachePtr, bucket, bucketInfo[bucket].numMove);
    }
}

/*
 *----------------------------------------------------------------------
 *
 * TclpRealloc --
 *
 *	Re-allocate memory to a larger or smaller size.
 *
 * Results:
 *	Pointer to memory just beyond Block pointer.
 *
 * Side effects:
 *	Previous memory, if any, may be freed.
 *
 *----------------------------------------------------------------------
 */

char *
TclpRealloc(
    char *ptr,
    unsigned int reqSize)
{
    Cache *cachePtr;
    Block *blockPtr;
    void *newPtr;
    size_t size, min;
    int bucket;

    if (ptr == NULL) {
	return TclpAlloc(reqSize);
    }

#ifndef __LP64__
    if (sizeof(int) >= sizeof(size_t)) {
	/* An unsigned int overflow can also be a size_t overflow */
	const size_t zero = 0;
	const size_t max = ~zero;

	if (((size_t) reqSize) > max - sizeof(Block) - RCHECK) {
	    /* Requested allocation exceeds memory */
	    return NULL;
	}
    }
#endif

    cachePtr = TclpGetAllocCache();
    if (cachePtr == NULL) {
	cachePtr = GetCache();
    }

    /*
     * If the block is not a system block and fits in place, simply return the
     * existing pointer. Otherwise, if the block is a system block and the new
     * size would also require a system block, call realloc() directly.
     */

    blockPtr = Ptr2Block(ptr);
    size = reqSize + sizeof(Block);
#if RCHECK
    ++size;
#endif
    bucket = blockPtr->sourceBucket;
    if (bucket != NBUCKETS) {
	if (bucket > 0) {
	    min = bucketInfo[bucket-1].blockSize;
	} else {
	    min = 0;
	}
	if (size > min && size <= bucketInfo[bucket].blockSize) {
	    cachePtr->buckets[bucket].totalAssigned -= blockPtr->blockReqSize;
	    cachePtr->buckets[bucket].totalAssigned += reqSize;
	    return Block2Ptr(blockPtr, bucket, reqSize);
	}
    } else if (size > MAXALLOC) {
	cachePtr->totalAssigned -= blockPtr->blockReqSize;
	cachePtr->totalAssigned += reqSize;
	blockPtr = realloc(blockPtr, size);
	if (blockPtr == NULL) {
	    return NULL;
	}
	return Block2Ptr(blockPtr, NBUCKETS, reqSize);
    }

    /*
     * Finally, perform an expensive malloc/copy/free.
     */

    newPtr = TclpAlloc(reqSize);
    if (newPtr != NULL) {
	if (reqSize > blockPtr->blockReqSize) {
	    reqSize = blockPtr->blockReqSize;
	}
	memcpy(newPtr, ptr, reqSize);
	TclpFree(ptr);
    }
    return newPtr;
}

/*
 *----------------------------------------------------------------------
 *
 * TclThreadAllocObj --
 *
 *	Allocate a Tcl_Obj from the per-thread cache.
 *
 * Results:
 *	Pointer to uninitialized Tcl_Obj.
 *
 * Side effects:
 *	May move Tcl_Obj's from shared cached or allocate new Tcl_Obj's if
 *	list is empty.
 *
 *----------------------------------------------------------------------
 */

Tcl_Obj *
TclThreadAllocObj(void)
{
    register Cache *cachePtr = TclpGetAllocCache();
    register Tcl_Obj *objPtr;

    if (cachePtr == NULL) {
	cachePtr = GetCache();
    }

    /*
     * Get this thread's obj list structure and move or allocate new objs if
     * necessary.
     */

    if (cachePtr->numObjects == 0) {
	register int numMove;

	Tcl_MutexLock(objLockPtr);
	numMove = sharedPtr->numObjects;
	if (numMove > 0) {
	    if (numMove > NOBJALLOC) {
		numMove = NOBJALLOC;
	    }
	    MoveObjs(sharedPtr, cachePtr, numMove);
	}
	Tcl_MutexUnlock(objLockPtr);
	if (cachePtr->numObjects == 0) {
	    Tcl_Obj *newObjsPtr;

	    cachePtr->numObjects = numMove = NOBJALLOC;
	    newObjsPtr = malloc(sizeof(Tcl_Obj) * numMove);
	    if (newObjsPtr == NULL) {
		Tcl_Panic("alloc: could not allocate %d new objects", numMove);
	    }
	    while (--numMove >= 0) {
		objPtr = &newObjsPtr[numMove];
		objPtr->internalRep.twoPtrValue.ptr1 = cachePtr->firstObjPtr;
<<<<<<< HEAD
		objPtr->internalRep.twoPtrValue.ptr2 = NULL;
=======
>>>>>>> cc943628
		cachePtr->firstObjPtr = objPtr;
	    }
	}
    }

    /*
     * Pop the first object.
     */

    objPtr = cachePtr->firstObjPtr;
    cachePtr->firstObjPtr = objPtr->internalRep.twoPtrValue.ptr1;
    --cachePtr->numObjects;
    return objPtr;
}

/*
 *----------------------------------------------------------------------
 *
 * TclThreadFreeObj --
 *
 *	Return a free Tcl_Obj to the per-thread cache.
 *
 * Results:
 *	None.
 *
 * Side effects:
 *	May move free Tcl_Obj's to shared list upon hitting high water mark.
 *
 *----------------------------------------------------------------------
 */

void
TclThreadFreeObj(
    Tcl_Obj *objPtr)
{
    Cache *cachePtr = TclpGetAllocCache();

    if (cachePtr == NULL) {
	cachePtr = GetCache();
    }

    /*
     * Get this thread's list and push on the free Tcl_Obj.
     */

    objPtr->internalRep.twoPtrValue.ptr1 = cachePtr->firstObjPtr;
<<<<<<< HEAD
    objPtr->internalRep.twoPtrValue.ptr2 = NULL;
=======
>>>>>>> cc943628
    cachePtr->firstObjPtr = objPtr;
    ++cachePtr->numObjects;

    /*
     * If the number of free objects has exceeded the high water mark, move
     * some blocks to the shared list.
     */

    if (cachePtr->numObjects > NOBJHIGH) {
	Tcl_MutexLock(objLockPtr);
	MoveObjs(cachePtr, sharedPtr, NOBJALLOC);
	Tcl_MutexUnlock(objLockPtr);
    }
}

/*
 *----------------------------------------------------------------------
 *
 * Tcl_GetMemoryInfo --
 *
 *	Return a list-of-lists of memory stats.
 *
 * Results:
 *	None.
 *
 * Side effects:
 *	List appended to given dstring.
 *
 *----------------------------------------------------------------------
 */

void
Tcl_GetMemoryInfo(
    Tcl_DString *dsPtr)
{
    Cache *cachePtr;
    char buf[200];
    unsigned int n;

    Tcl_MutexLock(listLockPtr);
    cachePtr = firstCachePtr;
    while (cachePtr != NULL) {
	Tcl_DStringStartSublist(dsPtr);
	if (cachePtr == sharedPtr) {
	    Tcl_DStringAppendElement(dsPtr, "shared");
	} else {
	    sprintf(buf, "thread%p", cachePtr->owner);
	    Tcl_DStringAppendElement(dsPtr, buf);
	}
	for (n = 0; n < NBUCKETS; ++n) {
	    sprintf(buf, "%lu %ld %ld %ld %ld %ld %ld",
		    (unsigned long) bucketInfo[n].blockSize,
		    cachePtr->buckets[n].numFree,
		    cachePtr->buckets[n].numRemoves,
		    cachePtr->buckets[n].numInserts,
		    cachePtr->buckets[n].totalAssigned,
		    cachePtr->buckets[n].numLocks,
		    cachePtr->buckets[n].numWaits);
	    Tcl_DStringAppendElement(dsPtr, buf);
	}
	Tcl_DStringEndSublist(dsPtr);
	cachePtr = cachePtr->nextPtr;
    }
    Tcl_MutexUnlock(listLockPtr);
}

/*
 *----------------------------------------------------------------------
 *
 * MoveObjs --
 *
 *	Move Tcl_Obj's between caches.
 *
 * Results:
 *	None.
 *
 * Side effects:
 *	None.
 *
 *----------------------------------------------------------------------
 */

static void
MoveObjs(
    Cache *fromPtr,
    Cache *toPtr,
    int numMove)
{
    register Tcl_Obj *objPtr = fromPtr->firstObjPtr;
    Tcl_Obj *fromFirstObjPtr = objPtr;

    toPtr->numObjects += numMove;
    fromPtr->numObjects -= numMove;

    /*
     * Find the last object to be moved; set the next one (the first one not
     * to be moved) as the first object in the 'from' cache.
     */

    while (--numMove) {
	objPtr = objPtr->internalRep.twoPtrValue.ptr1;
    }
    fromPtr->firstObjPtr = objPtr->internalRep.twoPtrValue.ptr1;

    /*
     * Move all objects as a block - they are already linked to each other, we
     * just have to update the first and last.
     */

    objPtr->internalRep.twoPtrValue.ptr1 = toPtr->firstObjPtr;
<<<<<<< HEAD
    objPtr->internalRep.twoPtrValue.ptr2 = NULL;
=======
>>>>>>> cc943628
    toPtr->firstObjPtr = fromFirstObjPtr;
}

/*
 *----------------------------------------------------------------------
 *
 * Block2Ptr, Ptr2Block --
 *
 *	Convert between internal blocks and user pointers.
 *
 * Results:
 *	User pointer or internal block.
 *
 * Side effects:
 *	Invalid blocks will abort the server.
 *
 *----------------------------------------------------------------------
 */

static char *
Block2Ptr(
    Block *blockPtr,
    int bucket,
    unsigned int reqSize)
{
    register void *ptr;

    blockPtr->magicNum1 = blockPtr->magicNum2 = MAGIC;
    blockPtr->sourceBucket = bucket;
    blockPtr->blockReqSize = reqSize;
    ptr = ((void *) (blockPtr + 1));
#if RCHECK
    ((unsigned char *)(ptr))[reqSize] = MAGIC;
#endif
    return (char *) ptr;
}

static Block *
Ptr2Block(
    char *ptr)
{
    register Block *blockPtr;

    blockPtr = (((Block *) ptr) - 1);
    if (blockPtr->magicNum1 != MAGIC || blockPtr->magicNum2 != MAGIC) {
	Tcl_Panic("alloc: invalid block: %p: %x %x",
		blockPtr, blockPtr->magicNum1, blockPtr->magicNum2);
    }
#if RCHECK
    if (((unsigned char *) ptr)[blockPtr->blockReqSize] != MAGIC) {
	Tcl_Panic("alloc: invalid block: %p: %x %x %x",
		blockPtr, blockPtr->magicNum1, blockPtr->magicNum2,
		((unsigned char *) ptr)[blockPtr->blockReqSize]);
    }
#endif
    return blockPtr;
}

/*
 *----------------------------------------------------------------------
 *
 * LockBucket, UnlockBucket --
 *
 *	Set/unset the lock to access a bucket in the shared cache.
 *
 * Results:
 *	None.
 *
 * Side effects:
 *	Lock activity and contention are monitored globally and on a per-cache
 *	basis.
 *
 *----------------------------------------------------------------------
 */

static void
LockBucket(
    Cache *cachePtr,
    int bucket)
{
#if 0
    if (Tcl_MutexTryLock(bucketInfo[bucket].lockPtr) != TCL_OK) {
	Tcl_MutexLock(bucketInfo[bucket].lockPtr);
	++cachePtr->buckets[bucket].numWaits;
	++sharedPtr->buckets[bucket].numWaits;
    }
#else
    Tcl_MutexLock(bucketInfo[bucket].lockPtr);
#endif
    ++cachePtr->buckets[bucket].numLocks;
    ++sharedPtr->buckets[bucket].numLocks;
}

static void
UnlockBucket(
    Cache *cachePtr,
    int bucket)
{
    Tcl_MutexUnlock(bucketInfo[bucket].lockPtr);
}

/*
 *----------------------------------------------------------------------
 *
 * PutBlocks --
 *
 *	Return unused blocks to the shared cache.
 *
 * Results:
 *	None.
 *
 * Side effects:
 *	None.
 *
 *----------------------------------------------------------------------
 */

static void
PutBlocks(
    Cache *cachePtr,
    int bucket,
    int numMove)
{
    register Block *lastPtr, *firstPtr;
    register int n = numMove;

    /*
     * Before acquiring the lock, walk the block list to find the last block
     * to be moved.
     */

    firstPtr = lastPtr = cachePtr->buckets[bucket].firstPtr;
    while (--n > 0) {
	lastPtr = lastPtr->nextBlock;
    }
    cachePtr->buckets[bucket].firstPtr = lastPtr->nextBlock;
    cachePtr->buckets[bucket].numFree -= numMove;

    /*
     * Aquire the lock and place the list of blocks at the front of the shared
     * cache bucket.
     */

    LockBucket(cachePtr, bucket);
    lastPtr->nextBlock = sharedPtr->buckets[bucket].firstPtr;
    sharedPtr->buckets[bucket].firstPtr = firstPtr;
    sharedPtr->buckets[bucket].numFree += numMove;
    UnlockBucket(cachePtr, bucket);
}

/*
 *----------------------------------------------------------------------
 *
 * GetBlocks --
 *
 *	Get more blocks for a bucket.
 *
 * Results:
 *	1 if blocks where allocated, 0 otherwise.
 *
 * Side effects:
 *	Cache may be filled with available blocks.
 *
 *----------------------------------------------------------------------
 */

static int
GetBlocks(
    Cache *cachePtr,
    int bucket)
{
    register Block *blockPtr;
    register int n;

    /*
     * First, atttempt to move blocks from the shared cache. Note the
     * potentially dirty read of numFree before acquiring the lock which is a
     * slight performance enhancement. The value is verified after the lock is
     * actually acquired.
     */

    if (cachePtr != sharedPtr && sharedPtr->buckets[bucket].numFree > 0) {
	LockBucket(cachePtr, bucket);
	if (sharedPtr->buckets[bucket].numFree > 0) {

	    /*
	     * Either move the entire list or walk the list to find the last
	     * block to move.
	     */

	    n = bucketInfo[bucket].numMove;
	    if (n >= sharedPtr->buckets[bucket].numFree) {
		cachePtr->buckets[bucket].firstPtr =
			sharedPtr->buckets[bucket].firstPtr;
		cachePtr->buckets[bucket].numFree =
			sharedPtr->buckets[bucket].numFree;
		sharedPtr->buckets[bucket].firstPtr = NULL;
		sharedPtr->buckets[bucket].numFree = 0;
	    } else {
		blockPtr = sharedPtr->buckets[bucket].firstPtr;
		cachePtr->buckets[bucket].firstPtr = blockPtr;
		sharedPtr->buckets[bucket].numFree -= n;
		cachePtr->buckets[bucket].numFree = n;
		while (--n > 0) {
		    blockPtr = blockPtr->nextBlock;
		}
		sharedPtr->buckets[bucket].firstPtr = blockPtr->nextBlock;
		blockPtr->nextBlock = NULL;
	    }
	}
	UnlockBucket(cachePtr, bucket);
    }

    if (cachePtr->buckets[bucket].numFree == 0) {
	register size_t size;

	/*
	 * If no blocks could be moved from shared, first look for a larger
	 * block in this cache to split up.
	 */

	blockPtr = NULL;
	n = NBUCKETS;
	size = 0; /* lint */
	while (--n > bucket) {
	    if (cachePtr->buckets[n].numFree > 0) {
		size = bucketInfo[n].blockSize;
		blockPtr = cachePtr->buckets[n].firstPtr;
		cachePtr->buckets[n].firstPtr = blockPtr->nextBlock;
		--cachePtr->buckets[n].numFree;
		break;
	    }
	}

	/*
	 * Otherwise, allocate a big new block directly.
	 */

	if (blockPtr == NULL) {
	    size = MAXALLOC;
	    blockPtr = malloc(size);
	    if (blockPtr == NULL) {
		return 0;
	    }
	}

	/*
	 * Split the larger block into smaller blocks for this bucket.
	 */

	n = size / bucketInfo[bucket].blockSize;
	cachePtr->buckets[bucket].numFree = n;
	cachePtr->buckets[bucket].firstPtr = blockPtr;
	while (--n > 0) {
	    blockPtr->nextBlock = (Block *)
		((char *) blockPtr + bucketInfo[bucket].blockSize);
	    blockPtr = blockPtr->nextBlock;
	}
	blockPtr->nextBlock = NULL;
    }
    return 1;
}

/*
 *----------------------------------------------------------------------
 *
 * TclFinalizeThreadAlloc --
 *
 *	This procedure is used to destroy all private resources used in this
 *	file.
 *
 * Results:
 *	None.
 *
 * Side effects:
 *	None.
 *
 *----------------------------------------------------------------------
 */

void
TclFinalizeThreadAlloc(void)
{
    unsigned int i;

    for (i = 0; i < NBUCKETS; ++i) {
        TclpFreeAllocMutex(bucketInfo[i].lockPtr);
        bucketInfo[i].lockPtr = NULL;
    }

    TclpFreeAllocMutex(objLockPtr);
    objLockPtr = NULL;

    TclpFreeAllocMutex(listLockPtr);
    listLockPtr = NULL;

    TclpFreeAllocCache(NULL);
}

#else /* !(TCL_THREADS && USE_THREAD_ALLOC) */
/*
 *----------------------------------------------------------------------
 *
 * Tcl_GetMemoryInfo --
 *
 *	Return a list-of-lists of memory stats.
 *
 * Results:
 *	None.
 *
 * Side effects:
 *	List appended to given dstring.
 *
 *----------------------------------------------------------------------
 */

void
Tcl_GetMemoryInfo(
    Tcl_DString *dsPtr)
{
    Tcl_Panic("Tcl_GetMemoryInfo called when threaded memory allocator not in use");
}

/*
 *----------------------------------------------------------------------
 *
 * TclFinalizeThreadAlloc --
 *
 *	This procedure is used to destroy all private resources used in this
 *	file.
 *
 * Results:
 *	None.
 *
 * Side effects:
 *	None.
 *
 *----------------------------------------------------------------------
 */

void
TclFinalizeThreadAlloc(void)
{
    Tcl_Panic("TclFinalizeThreadAlloc called when threaded memory allocator not in use");
}
#endif /* TCL_THREADS && USE_THREAD_ALLOC */

/*
 * Local Variables:
 * mode: c
 * c-basic-offset: 4
 * fill-column: 78
 * End:
 */<|MERGE_RESOLUTION|>--- conflicted
+++ resolved
@@ -563,10 +563,6 @@
 	    while (--numMove >= 0) {
 		objPtr = &newObjsPtr[numMove];
 		objPtr->internalRep.twoPtrValue.ptr1 = cachePtr->firstObjPtr;
-<<<<<<< HEAD
-		objPtr->internalRep.twoPtrValue.ptr2 = NULL;
-=======
->>>>>>> cc943628
 		cachePtr->firstObjPtr = objPtr;
 	    }
 	}
@@ -614,10 +610,6 @@
      */
 
     objPtr->internalRep.twoPtrValue.ptr1 = cachePtr->firstObjPtr;
-<<<<<<< HEAD
-    objPtr->internalRep.twoPtrValue.ptr2 = NULL;
-=======
->>>>>>> cc943628
     cachePtr->firstObjPtr = objPtr;
     ++cachePtr->numObjects;
 
@@ -730,10 +722,6 @@
      */
 
     objPtr->internalRep.twoPtrValue.ptr1 = toPtr->firstObjPtr;
-<<<<<<< HEAD
-    objPtr->internalRep.twoPtrValue.ptr2 = NULL;
-=======
->>>>>>> cc943628
     toPtr->firstObjPtr = fromFirstObjPtr;
 }
 