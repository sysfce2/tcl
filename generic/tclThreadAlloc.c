/*
 * tclThreadAlloc.c --
 *
 *	This is a very fast storage allocator for used with threads (designed
 *	avoid lock contention). The basic strategy is to allocate memory in
 *	fixed size blocks from block caches.
 *
 * The Initial Developer of the Original Code is America Online, Inc.
 * Portions created by AOL are Copyright (C) 1999 America Online, Inc.
 *
 * See the file "license.terms" for information on usage and redistribution of
 * this file, and for a DISCLAIMER OF ALL WARRANTIES.
<<<<<<< HEAD
 *
 * RCS: @(#) $Id: tclThreadAlloc.c,v 1.32 2010/03/05 14:34:04 dkf Exp $
=======
>>>>>>> 488806d8
 */

#include "tclInt.h"
#if defined(TCL_THREADS) && defined(USE_THREAD_ALLOC)

/*
 * If range checking is enabled, an additional byte will be allocated to store
 * the magic number at the end of the requested memory.
 */

#ifndef RCHECK
#ifdef  NDEBUG
#define RCHECK		0
#else
#define RCHECK		1
#endif
#endif

/*
 * The following define the number of Tcl_Obj's to allocate/move at a time and
 * the high water mark to prune a per-thread cache. On a 32 bit system,
 * sizeof(Tcl_Obj) = 24 so 800 * 24 = ~16k.
 */

#define NOBJALLOC	800

/* Actual definition moved to tclInt.h */
#define NOBJHIGH	ALLOC_NOBJHIGH

/*
 * The following union stores accounting information for each block including
 * two small magic numbers and a bucket number when in use or a next pointer
 * when free. The original requested size (not including the Block overhead)
 * is also maintained.
 */

typedef union Block {
    struct {
	union {
	    union Block *next;		/* Next in free list. */
	    struct {
		unsigned char magic1;	/* First magic number. */
		unsigned char bucket;	/* Bucket block allocated from. */
		unsigned char unused;	/* Padding. */
		unsigned char magic2;	/* Second magic number. */
	    } s;
	} u;
	size_t reqSize;			/* Requested allocation size. */
    } b;
    unsigned char padding[TCL_ALLOCALIGN];
} Block;
#define nextBlock	b.u.next
#define sourceBucket	b.u.s.bucket
#define magicNum1	b.u.s.magic1
#define magicNum2	b.u.s.magic2
#define MAGIC		0xEF
#define blockReqSize	b.reqSize

/*
 * The following defines the minimum and and maximum block sizes and the number
 * of buckets in the bucket cache.
 */

#define MINALLOC	((sizeof(Block) + 8 + (TCL_ALLOCALIGN-1)) & ~(TCL_ALLOCALIGN-1))
#define NBUCKETS	(11 - (MINALLOC >> 5))
#define MAXALLOC	(MINALLOC << (NBUCKETS - 1))

/*
 * The following structure defines a bucket of blocks with various accounting
 * and statistics information.
 */

typedef struct Bucket {
    Block *firstPtr;		/* First block available */
    long numFree;		/* Number of blocks available */

    /* All fields below for accounting only */

    long numRemoves;		/* Number of removes from bucket */
    long numInserts;		/* Number of inserts into bucket */
    long numWaits;		/* Number of waits to acquire a lock */
    long numLocks;		/* Number of locks acquired */
    long totalAssigned;		/* Total space assigned to bucket */
} Bucket;

/*
 * The following structure defines a cache of buckets and objs, of which there
 * will be (at most) one per thread. Any changes need to be reflected in the
 * struct AllocCache defined in tclInt.h, possibly also in the initialisation
 * code in Tcl_CreateInterp().
 */

typedef struct Cache {
    struct Cache *nextPtr;	/* Linked list of cache entries */
    Tcl_ThreadId owner;		/* Which thread's cache is this? */
    Tcl_Obj *firstObjPtr;	/* List of free objects for thread */
    int numObjects;		/* Number of objects for thread */
    int totalAssigned;		/* Total space assigned to thread */
    Bucket buckets[NBUCKETS];	/* The buckets for this thread */
} Cache;

/*
 * The following array specifies various per-bucket limits and locks. The
 * values are statically initialized to avoid calculating them repeatedly.
 */

static struct {
    size_t blockSize;		/* Bucket blocksize. */
    int maxBlocks;		/* Max blocks before move to share. */
    int numMove;		/* Num blocks to move to share. */
    Tcl_Mutex *lockPtr;		/* Share bucket lock. */
} bucketInfo[NBUCKETS];

/*
 * Static functions defined in this file.
 */

static Cache *	GetCache(void);
static void	LockBucket(Cache *cachePtr, int bucket);
static void	UnlockBucket(Cache *cachePtr, int bucket);
static void	PutBlocks(Cache *cachePtr, int bucket, int numMove);
static int	GetBlocks(Cache *cachePtr, int bucket);
static Block *	Ptr2Block(char *ptr);
static char *	Block2Ptr(Block *blockPtr, int bucket, unsigned int reqSize);
static void	MoveObjs(Cache *fromPtr, Cache *toPtr, int numMove);

/*
 * Local variables defined in this file and initialized at startup.
 */

static Tcl_Mutex *listLockPtr;
static Tcl_Mutex *objLockPtr;
static Cache sharedCache;
static Cache *sharedPtr = &sharedCache;
static Cache *firstCachePtr = &sharedCache;

/*
 *----------------------------------------------------------------------
 *
 * GetCache ---
 *
 *	Gets per-thread memory cache, allocating it if necessary.
 *
 * Results:
 *	Pointer to cache.
 *
 * Side effects:
 *	None.
 *
 *----------------------------------------------------------------------
 */

static Cache *
GetCache(void)
{
    Cache *cachePtr;

    /*
     * Check for first-time initialization.
     */

    if (listLockPtr == NULL) {
	Tcl_Mutex *initLockPtr;
	unsigned int i;

	initLockPtr = Tcl_GetAllocMutex();
	Tcl_MutexLock(initLockPtr);
	if (listLockPtr == NULL) {
	    listLockPtr = TclpNewAllocMutex();
	    objLockPtr = TclpNewAllocMutex();
	    for (i = 0; i < NBUCKETS; ++i) {
		bucketInfo[i].blockSize = MINALLOC << i;
		bucketInfo[i].maxBlocks = 1 << (NBUCKETS - 1 - i);
		bucketInfo[i].numMove = i < NBUCKETS - 1 ?
			1 << (NBUCKETS - 2 - i) : 1;
		bucketInfo[i].lockPtr = TclpNewAllocMutex();
	    }
	}
	Tcl_MutexUnlock(initLockPtr);
    }

    /*
     * Get this thread's cache, allocating if necessary.
     */

    cachePtr = TclpGetAllocCache();
    if (cachePtr == NULL) {
	cachePtr = calloc(1, sizeof(Cache));
	if (cachePtr == NULL) {
	    Tcl_Panic("alloc: could not allocate new cache");
	}
	Tcl_MutexLock(listLockPtr);
	cachePtr->nextPtr = firstCachePtr;
	firstCachePtr = cachePtr;
	Tcl_MutexUnlock(listLockPtr);
	cachePtr->owner = Tcl_GetCurrentThread();
	TclpSetAllocCache(cachePtr);
    }
    return cachePtr;
}

/*
 *----------------------------------------------------------------------
 *
 * TclFreeAllocCache --
 *
 *	Flush and delete a cache, removing from list of caches.
 *
 * Results:
 *	None.
 *
 * Side effects:
 *	None.
 *
 *----------------------------------------------------------------------
 */

void
TclFreeAllocCache(
    void *arg)
{
    Cache *cachePtr = arg;
    Cache **nextPtrPtr;
    register unsigned int bucket;

    /*
     * Flush blocks.
     */

    for (bucket = 0; bucket < NBUCKETS; ++bucket) {
	if (cachePtr->buckets[bucket].numFree > 0) {
	    PutBlocks(cachePtr, bucket, cachePtr->buckets[bucket].numFree);
	}
    }

    /*
     * Flush objs.
     */

    if (cachePtr->numObjects > 0) {
	Tcl_MutexLock(objLockPtr);
	MoveObjs(cachePtr, sharedPtr, cachePtr->numObjects);
	Tcl_MutexUnlock(objLockPtr);
    }

    /*
     * Remove from pool list.
     */

    Tcl_MutexLock(listLockPtr);
    nextPtrPtr = &firstCachePtr;
    while (*nextPtrPtr != cachePtr) {
	nextPtrPtr = &(*nextPtrPtr)->nextPtr;
    }
    *nextPtrPtr = cachePtr->nextPtr;
    cachePtr->nextPtr = NULL;
    Tcl_MutexUnlock(listLockPtr);
    free(cachePtr);
}

/*
 *----------------------------------------------------------------------
 *
 * TclpAlloc --
 *
 *	Allocate memory.
 *
 * Results:
 *	Pointer to memory just beyond Block pointer.
 *
 * Side effects:
 *	May allocate more blocks for a bucket.
 *
 *----------------------------------------------------------------------
 */

char *
TclpAlloc(
    unsigned int reqSize)
{
    Cache *cachePtr;
    Block *blockPtr;
    register int bucket;
    size_t size;

#ifndef __LP64__
    if (sizeof(int) >= sizeof(size_t)) {
	/* An unsigned int overflow can also be a size_t overflow */
	const size_t zero = 0;
	const size_t max = ~zero;

	if (((size_t) reqSize) > max - sizeof(Block) - RCHECK) {
	    /* Requested allocation exceeds memory */
	    return NULL;
	}
    }
#endif

    cachePtr = TclpGetAllocCache();
    if (cachePtr == NULL) {
	cachePtr = GetCache();
    }

    /*
     * Increment the requested size to include room for the Block structure.
     * Call malloc() directly if the required amount is greater than the
     * largest block, otherwise pop the smallest block large enough,
     * allocating more blocks if necessary.
     */

    blockPtr = NULL;
    size = reqSize + sizeof(Block);
#if RCHECK
    size++;
#endif
    if (size > MAXALLOC) {
	bucket = NBUCKETS;
	blockPtr = malloc(size);
	if (blockPtr != NULL) {
	    cachePtr->totalAssigned += reqSize;
	}
    } else {
	bucket = 0;
	while (bucketInfo[bucket].blockSize < size) {
	    bucket++;
	}
	if (cachePtr->buckets[bucket].numFree || GetBlocks(cachePtr, bucket)) {
	    blockPtr = cachePtr->buckets[bucket].firstPtr;
	    cachePtr->buckets[bucket].firstPtr = blockPtr->nextBlock;
	    cachePtr->buckets[bucket].numFree--;
	    cachePtr->buckets[bucket].numRemoves++;
	    cachePtr->buckets[bucket].totalAssigned += reqSize;
	}
    }
    if (blockPtr == NULL) {
	return NULL;
    }
    return Block2Ptr(blockPtr, bucket, reqSize);
}

/*
 *----------------------------------------------------------------------
 *
 * TclpFree --
 *
 *	Return blocks to the thread block cache.
 *
 * Results:
 *	None.
 *
 * Side effects:
 *	May move blocks to shared cache.
 *
 *----------------------------------------------------------------------
 */

void
TclpFree(
    char *ptr)
{
    Cache *cachePtr;
    Block *blockPtr;
    int bucket;

    if (ptr == NULL) {
	return;
    }

    cachePtr = TclpGetAllocCache();
    if (cachePtr == NULL) {
	cachePtr = GetCache();
    }

    /*
     * Get the block back from the user pointer and call system free directly
     * for large blocks. Otherwise, push the block back on the bucket and move
     * blocks to the shared cache if there are now too many free.
     */

    blockPtr = Ptr2Block(ptr);
    bucket = blockPtr->sourceBucket;
    if (bucket == NBUCKETS) {
	cachePtr->totalAssigned -= blockPtr->blockReqSize;
	free(blockPtr);
	return;
    }

    cachePtr->buckets[bucket].totalAssigned -= blockPtr->blockReqSize;
    blockPtr->nextBlock = cachePtr->buckets[bucket].firstPtr;
    cachePtr->buckets[bucket].firstPtr = blockPtr;
    cachePtr->buckets[bucket].numFree++;
    cachePtr->buckets[bucket].numInserts++;

    if (cachePtr != sharedPtr &&
	    cachePtr->buckets[bucket].numFree > bucketInfo[bucket].maxBlocks) {
	PutBlocks(cachePtr, bucket, bucketInfo[bucket].numMove);
    }
}

/*
 *----------------------------------------------------------------------
 *
 * TclpRealloc --
 *
 *	Re-allocate memory to a larger or smaller size.
 *
 * Results:
 *	Pointer to memory just beyond Block pointer.
 *
 * Side effects:
 *	Previous memory, if any, may be freed.
 *
 *----------------------------------------------------------------------
 */

char *
TclpRealloc(
    char *ptr,
    unsigned int reqSize)
{
    Cache *cachePtr;
    Block *blockPtr;
    void *newPtr;
    size_t size, min;
    int bucket;

    if (ptr == NULL) {
	return TclpAlloc(reqSize);
    }

#ifndef __LP64__
    if (sizeof(int) >= sizeof(size_t)) {
	/* An unsigned int overflow can also be a size_t overflow */
	const size_t zero = 0;
	const size_t max = ~zero;

	if (((size_t) reqSize) > max - sizeof(Block) - RCHECK) {
	    /* Requested allocation exceeds memory */
	    return NULL;
	}
    }
#endif

    cachePtr = TclpGetAllocCache();
    if (cachePtr == NULL) {
	cachePtr = GetCache();
    }

    /*
     * If the block is not a system block and fits in place, simply return the
     * existing pointer. Otherwise, if the block is a system block and the new
     * size would also require a system block, call realloc() directly.
     */

    blockPtr = Ptr2Block(ptr);
    size = reqSize + sizeof(Block);
#if RCHECK
    size++;
#endif
    bucket = blockPtr->sourceBucket;
    if (bucket != NBUCKETS) {
	if (bucket > 0) {
	    min = bucketInfo[bucket-1].blockSize;
	} else {
	    min = 0;
	}
	if (size > min && size <= bucketInfo[bucket].blockSize) {
	    cachePtr->buckets[bucket].totalAssigned -= blockPtr->blockReqSize;
	    cachePtr->buckets[bucket].totalAssigned += reqSize;
	    return Block2Ptr(blockPtr, bucket, reqSize);
	}
    } else if (size > MAXALLOC) {
	cachePtr->totalAssigned -= blockPtr->blockReqSize;
	cachePtr->totalAssigned += reqSize;
	blockPtr = realloc(blockPtr, size);
	if (blockPtr == NULL) {
	    return NULL;
	}
	return Block2Ptr(blockPtr, NBUCKETS, reqSize);
    }

    /*
     * Finally, perform an expensive malloc/copy/free.
     */

    newPtr = TclpAlloc(reqSize);
    if (newPtr != NULL) {
	if (reqSize > blockPtr->blockReqSize) {
	    reqSize = blockPtr->blockReqSize;
	}
	memcpy(newPtr, ptr, reqSize);
	TclpFree(ptr);
    }
    return newPtr;
}

/*
 *----------------------------------------------------------------------
 *
 * TclThreadAllocObj --
 *
 *	Allocate a Tcl_Obj from the per-thread cache.
 *
 * Results:
 *	Pointer to uninitialized Tcl_Obj.
 *
 * Side effects:
 *	May move Tcl_Obj's from shared cached or allocate new Tcl_Obj's if
 *	list is empty.
 *
 * Note:
 *	If this code is updated, the changes need to be reflected in the macro
 *	TclAllocObjStorageEx() defined in tclInt.h
 *
 *----------------------------------------------------------------------
 */

Tcl_Obj *
TclThreadAllocObj(void)
{
    register Cache *cachePtr = TclpGetAllocCache();
    register Tcl_Obj *objPtr;

    if (cachePtr == NULL) {
	cachePtr = GetCache();
    }

    /*
     * Get this thread's obj list structure and move or allocate new objs if
     * necessary.
     */

    if (cachePtr->numObjects == 0) {
	register int numMove;

	Tcl_MutexLock(objLockPtr);
	numMove = sharedPtr->numObjects;
	if (numMove > 0) {
	    if (numMove > NOBJALLOC) {
		numMove = NOBJALLOC;
	    }
	    MoveObjs(sharedPtr, cachePtr, numMove);
	}
	Tcl_MutexUnlock(objLockPtr);
	if (cachePtr->numObjects == 0) {
	    Tcl_Obj *newObjsPtr;

	    cachePtr->numObjects = numMove = NOBJALLOC;
	    newObjsPtr = malloc(sizeof(Tcl_Obj) * numMove);
	    if (newObjsPtr == NULL) {
		Tcl_Panic("alloc: could not allocate %d new objects", numMove);
	    }
	    while (--numMove >= 0) {
		objPtr = &newObjsPtr[numMove];
		objPtr->internalRep.otherValuePtr = cachePtr->firstObjPtr;
		cachePtr->firstObjPtr = objPtr;
	    }
	}
    }

    /*
     * Pop the first object.
     */

    objPtr = cachePtr->firstObjPtr;
    cachePtr->firstObjPtr = objPtr->internalRep.otherValuePtr;
    cachePtr->numObjects--;
    return objPtr;
}

/*
 *----------------------------------------------------------------------
 *
 * TclThreadFreeObj --
 *
 *	Return a free Tcl_Obj to the per-thread cache.
 *
 * Results:
 *	None.
 *
 * Side effects:
 *	May move free Tcl_Obj's to shared list upon hitting high water mark.
 *
 * Note:
 *	If this code is updated, the changes need to be reflected in the macro
 *	TclAllocObjStorageEx() defined in tclInt.h
 *
 *----------------------------------------------------------------------
 */

void
TclThreadFreeObj(
    Tcl_Obj *objPtr)
{
    Cache *cachePtr = TclpGetAllocCache();

    if (cachePtr == NULL) {
	cachePtr = GetCache();
    }

    /*
     * Get this thread's list and push on the free Tcl_Obj.
     */

    objPtr->internalRep.otherValuePtr = cachePtr->firstObjPtr;
    cachePtr->firstObjPtr = objPtr;
    cachePtr->numObjects++;

    /*
     * If the number of free objects has exceeded the high water mark, move
     * some blocks to the shared list.
     */

    if (cachePtr->numObjects > NOBJHIGH) {
	Tcl_MutexLock(objLockPtr);
	MoveObjs(cachePtr, sharedPtr, NOBJALLOC);
	Tcl_MutexUnlock(objLockPtr);
    }
}

/*
 *----------------------------------------------------------------------
 *
 * Tcl_GetMemoryInfo --
 *
 *	Return a list-of-lists of memory stats.
 *
 * Results:
 *	None.
 *
 * Side effects:
 *	List appended to given dstring.
 *
 *----------------------------------------------------------------------
 */

void
Tcl_GetMemoryInfo(
    Tcl_DString *dsPtr)
{
    Cache *cachePtr;
    char buf[200];
    unsigned int n;

    Tcl_MutexLock(listLockPtr);
    cachePtr = firstCachePtr;
    while (cachePtr != NULL) {
	Tcl_DStringStartSublist(dsPtr);
	if (cachePtr == sharedPtr) {
	    Tcl_DStringAppendElement(dsPtr, "shared");
	} else {
	    sprintf(buf, "thread%p", cachePtr->owner);
	    Tcl_DStringAppendElement(dsPtr, buf);
	}
	for (n = 0; n < NBUCKETS; ++n) {
	    sprintf(buf, "%lu %ld %ld %ld %ld %ld %ld",
		    (unsigned long) bucketInfo[n].blockSize,
		    cachePtr->buckets[n].numFree,
		    cachePtr->buckets[n].numRemoves,
		    cachePtr->buckets[n].numInserts,
		    cachePtr->buckets[n].totalAssigned,
		    cachePtr->buckets[n].numLocks,
		    cachePtr->buckets[n].numWaits);
	    Tcl_DStringAppendElement(dsPtr, buf);
	}
	Tcl_DStringEndSublist(dsPtr);
	cachePtr = cachePtr->nextPtr;
    }
    Tcl_MutexUnlock(listLockPtr);
}

/*
 *----------------------------------------------------------------------
 *
 * MoveObjs --
 *
 *	Move Tcl_Obj's between caches.
 *
 * Results:
 *	None.
 *
 * Side effects:
 *	None.
 *
 *----------------------------------------------------------------------
 */

static void
MoveObjs(
    Cache *fromPtr,
    Cache *toPtr,
    int numMove)
{
    register Tcl_Obj *objPtr = fromPtr->firstObjPtr;
    Tcl_Obj *fromFirstObjPtr = objPtr;

    toPtr->numObjects += numMove;
    fromPtr->numObjects -= numMove;

    /*
     * Find the last object to be moved; set the next one (the first one not
     * to be moved) as the first object in the 'from' cache.
     */

    while (--numMove) {
	objPtr = objPtr->internalRep.otherValuePtr;
    }
    fromPtr->firstObjPtr = objPtr->internalRep.otherValuePtr;

    /*
     * Move all objects as a block - they are already linked to each other, we
     * just have to update the first and last.
     */

    objPtr->internalRep.otherValuePtr = toPtr->firstObjPtr;
    toPtr->firstObjPtr = fromFirstObjPtr;
}

/*
 *----------------------------------------------------------------------
 *
 * Block2Ptr, Ptr2Block --
 *
 *	Convert between internal blocks and user pointers.
 *
 * Results:
 *	User pointer or internal block.
 *
 * Side effects:
 *	Invalid blocks will abort the server.
 *
 *----------------------------------------------------------------------
 */

static char *
Block2Ptr(
    Block *blockPtr,
    int bucket,
    unsigned int reqSize)
{
    register void *ptr;

    blockPtr->magicNum1 = blockPtr->magicNum2 = MAGIC;
    blockPtr->sourceBucket = bucket;
    blockPtr->blockReqSize = reqSize;
    ptr = ((void *) (blockPtr + 1));
#if RCHECK
    ((unsigned char *)(ptr))[reqSize] = MAGIC;
#endif
    return (char *) ptr;
}

static Block *
Ptr2Block(
    char *ptr)
{
    register Block *blockPtr;

    blockPtr = (((Block *) ptr) - 1);
    if (blockPtr->magicNum1 != MAGIC || blockPtr->magicNum2 != MAGIC) {
	Tcl_Panic("alloc: invalid block: %p: %x %x",
		blockPtr, blockPtr->magicNum1, blockPtr->magicNum2);
    }
#if RCHECK
    if (((unsigned char *) ptr)[blockPtr->blockReqSize] != MAGIC) {
	Tcl_Panic("alloc: invalid block: %p: %x %x %x",
		blockPtr, blockPtr->magicNum1, blockPtr->magicNum2,
		((unsigned char *) ptr)[blockPtr->blockReqSize]);
    }
#endif
    return blockPtr;
}

/*
 *----------------------------------------------------------------------
 *
 * LockBucket, UnlockBucket --
 *
 *	Set/unset the lock to access a bucket in the shared cache.
 *
 * Results:
 *	None.
 *
 * Side effects:
 *	Lock activity and contention are monitored globally and on a per-cache
 *	basis.
 *
 *----------------------------------------------------------------------
 */

static void
LockBucket(
    Cache *cachePtr,
    int bucket)
{
#if 0
    if (Tcl_MutexTryLock(bucketInfo[bucket].lockPtr) != TCL_OK) {
	Tcl_MutexLock(bucketInfo[bucket].lockPtr);
	cachePtr->buckets[bucket].numWaits++;
	sharedPtr->buckets[bucket].numWaits++;
    }
#else
    Tcl_MutexLock(bucketInfo[bucket].lockPtr);
#endif
    cachePtr->buckets[bucket].numLocks++;
    sharedPtr->buckets[bucket].numLocks++;
}

static void
UnlockBucket(
    Cache *cachePtr,
    int bucket)
{
    Tcl_MutexUnlock(bucketInfo[bucket].lockPtr);
}

/*
 *----------------------------------------------------------------------
 *
 * PutBlocks --
 *
 *	Return unused blocks to the shared cache.
 *
 * Results:
 *	None.
 *
 * Side effects:
 *	None.
 *
 *----------------------------------------------------------------------
 */

static void
PutBlocks(
    Cache *cachePtr,
    int bucket,
    int numMove)
{
    register Block *lastPtr, *firstPtr;
    register int n = numMove;

    /*
     * Before acquiring the lock, walk the block list to find the last block
     * to be moved.
     */

    firstPtr = lastPtr = cachePtr->buckets[bucket].firstPtr;
    while (--n > 0) {
	lastPtr = lastPtr->nextBlock;
    }
    cachePtr->buckets[bucket].firstPtr = lastPtr->nextBlock;
    cachePtr->buckets[bucket].numFree -= numMove;

    /*
     * Aquire the lock and place the list of blocks at the front of the shared
     * cache bucket.
     */

    LockBucket(cachePtr, bucket);
    lastPtr->nextBlock = sharedPtr->buckets[bucket].firstPtr;
    sharedPtr->buckets[bucket].firstPtr = firstPtr;
    sharedPtr->buckets[bucket].numFree += numMove;
    UnlockBucket(cachePtr, bucket);
}

/*
 *----------------------------------------------------------------------
 *
 * GetBlocks --
 *
 *	Get more blocks for a bucket.
 *
 * Results:
 *	1 if blocks where allocated, 0 otherwise.
 *
 * Side effects:
 *	Cache may be filled with available blocks.
 *
 *----------------------------------------------------------------------
 */

static int
GetBlocks(
    Cache *cachePtr,
    int bucket)
{
    register Block *blockPtr;
    register int n;

    /*
     * First, atttempt to move blocks from the shared cache. Note the
     * potentially dirty read of numFree before acquiring the lock which is a
     * slight performance enhancement. The value is verified after the lock is
     * actually acquired.
     */

    if (cachePtr != sharedPtr && sharedPtr->buckets[bucket].numFree > 0) {
	LockBucket(cachePtr, bucket);
	if (sharedPtr->buckets[bucket].numFree > 0) {

	    /*
	     * Either move the entire list or walk the list to find the last
	     * block to move.
	     */

	    n = bucketInfo[bucket].numMove;
	    if (n >= sharedPtr->buckets[bucket].numFree) {
		cachePtr->buckets[bucket].firstPtr =
			sharedPtr->buckets[bucket].firstPtr;
		cachePtr->buckets[bucket].numFree =
			sharedPtr->buckets[bucket].numFree;
		sharedPtr->buckets[bucket].firstPtr = NULL;
		sharedPtr->buckets[bucket].numFree = 0;
	    } else {
		blockPtr = sharedPtr->buckets[bucket].firstPtr;
		cachePtr->buckets[bucket].firstPtr = blockPtr;
		sharedPtr->buckets[bucket].numFree -= n;
		cachePtr->buckets[bucket].numFree = n;
		while (--n > 0) {
		    blockPtr = blockPtr->nextBlock;
		}
		sharedPtr->buckets[bucket].firstPtr = blockPtr->nextBlock;
		blockPtr->nextBlock = NULL;
	    }
	}
	UnlockBucket(cachePtr, bucket);
    }

    if (cachePtr->buckets[bucket].numFree == 0) {
	register size_t size;

	/*
	 * If no blocks could be moved from shared, first look for a larger
	 * block in this cache to split up.
	 */

	blockPtr = NULL;
	n = NBUCKETS;
	size = 0; /* lint */
	while (--n > bucket) {
	    if (cachePtr->buckets[n].numFree > 0) {
		size = bucketInfo[n].blockSize;
		blockPtr = cachePtr->buckets[n].firstPtr;
		cachePtr->buckets[n].firstPtr = blockPtr->nextBlock;
		cachePtr->buckets[n].numFree--;
		break;
	    }
	}

	/*
	 * Otherwise, allocate a big new block directly.
	 */

	if (blockPtr == NULL) {
	    size = MAXALLOC;
	    blockPtr = malloc(size);
	    if (blockPtr == NULL) {
		return 0;
	    }
	}

	/*
	 * Split the larger block into smaller blocks for this bucket.
	 */

	n = size / bucketInfo[bucket].blockSize;
	cachePtr->buckets[bucket].numFree = n;
	cachePtr->buckets[bucket].firstPtr = blockPtr;
	while (--n > 0) {
	    blockPtr->nextBlock = (Block *)
		((char *) blockPtr + bucketInfo[bucket].blockSize);
	    blockPtr = blockPtr->nextBlock;
	}
	blockPtr->nextBlock = NULL;
    }
    return 1;
}

/*
 *----------------------------------------------------------------------
 *
 * TclFinalizeThreadAlloc --
 *
 *	This procedure is used to destroy all private resources used in this
 *	file.
 *
 * Results:
 *	None.
 *
 * Side effects:
 *	None.
 *
 *----------------------------------------------------------------------
 */

void
TclFinalizeThreadAlloc(void)
{
    unsigned int i;

    for (i = 0; i < NBUCKETS; ++i) {
	TclpFreeAllocMutex(bucketInfo[i].lockPtr);
	bucketInfo[i].lockPtr = NULL;
    }

    TclpFreeAllocMutex(objLockPtr);
    objLockPtr = NULL;

    TclpFreeAllocMutex(listLockPtr);
    listLockPtr = NULL;

    TclpFreeAllocCache(NULL);
}

#else /* !(TCL_THREADS && USE_THREAD_ALLOC) */
/*
 *----------------------------------------------------------------------
 *
 * Tcl_GetMemoryInfo --
 *
 *	Return a list-of-lists of memory stats.
 *
 * Results:
 *	None.
 *
 * Side effects:
 *	List appended to given dstring.
 *
 *----------------------------------------------------------------------
 */

void
Tcl_GetMemoryInfo(
    Tcl_DString *dsPtr)
{
    Tcl_Panic("Tcl_GetMemoryInfo called when threaded memory allocator not in use");
}

/*
 *----------------------------------------------------------------------
 *
 * TclFinalizeThreadAlloc --
 *
 *	This procedure is used to destroy all private resources used in this
 *	file.
 *
 * Results:
 *	None.
 *
 * Side effects:
 *	None.
 *
 *----------------------------------------------------------------------
 */

void
TclFinalizeThreadAlloc(void)
{
    Tcl_Panic("TclFinalizeThreadAlloc called when threaded memory allocator not in use");
}
#endif /* TCL_THREADS && USE_THREAD_ALLOC */

/*
 * Local Variables:
 * mode: c
 * c-basic-offset: 4
 * fill-column: 78
 * End:
 */<|MERGE_RESOLUTION|>--- conflicted
+++ resolved
@@ -10,11 +10,6 @@
  *
  * See the file "license.terms" for information on usage and redistribution of
  * this file, and for a DISCLAIMER OF ALL WARRANTIES.
-<<<<<<< HEAD
- *
- * RCS: @(#) $Id: tclThreadAlloc.c,v 1.32 2010/03/05 14:34:04 dkf Exp $
-=======
->>>>>>> 488806d8
  */
 
 #include "tclInt.h"
