--- conflicted
+++ resolved
@@ -91,14 +91,8 @@
 
     size_t numRemoves;		/* Number of removes from bucket */
     size_t numInserts;		/* Number of inserts into bucket */
-<<<<<<< HEAD
-    size_t numWaits;		/* Number of waits to acquire a lock */
-    size_t numLocks;		/* Number of locks acquired */
-    size_t totalAssigned;	/* Total space assigned to bucket */
-=======
     size_t numLocks;		/* Number of locks acquired */
     size_t totalAssigned;		/* Total space assigned to bucket */
->>>>>>> a97e3eef
 } Bucket;
 
 /*
@@ -658,11 +652,7 @@
 	    Tcl_DStringAppendElement(dsPtr, buf);
 	}
 	for (n = 0; n < NBUCKETS; ++n) {
-<<<<<<< HEAD
-	    sprintf(buf, "%" TCL_Z_MODIFIER "u %" TCL_Z_MODIFIER "u %" TCL_Z_MODIFIER "u %" TCL_Z_MODIFIER "u %" TCL_Z_MODIFIER "u %" TCL_Z_MODIFIER "u %" TCL_Z_MODIFIER "u",
-=======
-	    sprintf(buf, "%" TCL_Z_MODIFIER "u %ld %" TCL_Z_MODIFIER "d %" TCL_Z_MODIFIER "d %" TCL_Z_MODIFIER "d %" TCL_Z_MODIFIER "d",
->>>>>>> a97e3eef
+	    sprintf(buf, "%" TCL_Z_MODIFIER "u %" TCL_Z_MODIFIER "d %" TCL_Z_MODIFIER "d %" TCL_Z_MODIFIER "d %" TCL_Z_MODIFIER "d %" TCL_Z_MODIFIER "d",
 		    bucketInfo[n].blockSize,
 		    cachePtr->buckets[n].numFree,
 		    cachePtr->buckets[n].numRemoves,
@@ -957,11 +947,7 @@
     int bucket)
 {
     Block *blockPtr;
-<<<<<<< HEAD
     size_t n;
-=======
-    long n;
->>>>>>> a97e3eef
 
     /*
      * First, atttempt to move blocks from the shared cache. Note the
@@ -1016,11 +1002,7 @@
 	blockPtr = NULL;
 	n = NBUCKETS;
 	size = 0;
-<<<<<<< HEAD
-	while (--n > (size_t)bucket) {
-=======
-	while (n-- > bucket + 1) {
->>>>>>> a97e3eef
+	while (n-- > (size_t)bucket + 1) {
 	    if (cachePtr->buckets[n].numFree > 0) {
 		size = bucketInfo[n].blockSize;
 		blockPtr = cachePtr->buckets[n].firstPtr;
