--- conflicted
+++ resolved
@@ -1003,13 +1003,8 @@
 
 	blockPtr = NULL;
 	n = NBUCKETS;
-<<<<<<< HEAD
-	size = 0; /* lint */
+	size = 0;
 	while (--n > (size_t)bucket) {
-=======
-	size = 0;
-	while (--n > bucket) {
->>>>>>> e1742621
 	    if (cachePtr->buckets[n].numFree > 0) {
 		size = bucketInfo[n].blockSize;
 		blockPtr = cachePtr->buckets[n].firstPtr;
