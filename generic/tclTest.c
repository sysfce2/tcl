--- conflicted
+++ resolved
@@ -527,12 +527,8 @@
 {
     Tcl_CmdInfo info;
     Tcl_Obj **objv, *objPtr;
-<<<<<<< HEAD
-    int objc, index;
-=======
     Tcl_Size objc;
-    int index;
->>>>>>> 500e1529
+	int index;
     static const char *const specialOptions[] = {
 	"-appinitprocerror", "-appinitprocdeleteinterp",
 	"-appinitprocclosestderr", "-appinitprocsetrcfile", NULL
