--- conflicted
+++ resolved
@@ -14,9 +14,6 @@
  * See the file "license.terms" for information on usage and redistribution of
  * this file, and for a DISCLAIMER OF ALL WARRANTIES.
  */
-
-<<<<<<< HEAD
-#include <math.h>
 
 #undef STATIC_BUILD
 #ifndef USE_TCL_STUBS
@@ -24,13 +21,8 @@
 #endif
 #include "tclInt.h"
 #include "tclOO.h"
-=======
-#define TCL_TEST
-#include "tclInt.h"
-
 #include <math.h>
 
->>>>>>> fa1c6a38
 /*
  * Required for Testregexp*Cmd
  */
