--- conflicted
+++ resolved
@@ -207,10 +207,10 @@
 static void		PrintParse(Tcl_Interp *interp, Tcl_Parse *parsePtr);
 static void		SpecialFree(char *blockPtr);
 static int		StaticInitProc(Tcl_Interp *interp);
-<<<<<<< HEAD
 static Tcl_CmdProc	TestasyncCmd;
 static Tcl_ObjCmdProc	TestbumpinterpepochObjCmd;
 static Tcl_ObjCmdProc	TestbytestringObjCmd;
+static Tcl_ObjCmdProc	TestsetbytearraylengthObjCmd;
 static Tcl_ObjCmdProc	TestpurebytesobjObjCmd;
 static Tcl_ObjCmdProc	TeststringbytesObjCmd;
 static Tcl_CmdProc	TestcmdinfoCmd;
@@ -227,55 +227,6 @@
 static Tcl_ObjCmdProc	TestevalexObjCmd;
 static Tcl_ObjCmdProc	TestevalobjvObjCmd;
 static Tcl_ObjCmdProc	TesteventObjCmd;
-=======
-static int		TestasyncCmd(ClientData dummy,
-			    Tcl_Interp *interp, int argc, const char **argv);
-static int		TestbumpinterpepochObjCmd(ClientData clientData,
-			    Tcl_Interp *interp, int objc,
-			    Tcl_Obj *const objv[]);
-static int		TestpurebytesobjObjCmd(ClientData clientData,
-			    Tcl_Interp *interp, int objc,
-			    Tcl_Obj *const objv[]);
-static int		TestsetbytearraylengthObjCmd(ClientData clientData,
-			    Tcl_Interp *interp, int objc,
-			    Tcl_Obj *const objv[]);
-static int		TestbytestringObjCmd(ClientData clientData,
-			    Tcl_Interp *interp, int objc,
-			    Tcl_Obj *const objv[]);
-static int		TestcmdinfoCmd(ClientData dummy,
-			    Tcl_Interp *interp, int argc, const char **argv);
-static int		TestcmdtokenCmd(ClientData dummy,
-			    Tcl_Interp *interp, int argc, const char **argv);
-static int		TestcmdtraceCmd(ClientData dummy,
-			    Tcl_Interp *interp, int argc, const char **argv);
-static int		TestconcatobjCmd(ClientData dummy,
-			    Tcl_Interp *interp, int argc, const char **argv);
-static int		TestcreatecommandCmd(ClientData dummy,
-			    Tcl_Interp *interp, int argc, const char **argv);
-static int		TestdcallCmd(ClientData dummy,
-			    Tcl_Interp *interp, int argc, const char **argv);
-static int		TestdelCmd(ClientData dummy,
-			    Tcl_Interp *interp, int argc, const char **argv);
-static int		TestdelassocdataCmd(ClientData dummy,
-			    Tcl_Interp *interp, int argc, const char **argv);
-static int		TestdoubledigitsObjCmd(ClientData dummy,
-					       Tcl_Interp* interp,
-					       int objc, Tcl_Obj* const objv[]);
-static int		TestdstringCmd(ClientData dummy,
-			    Tcl_Interp *interp, int argc, const char **argv);
-static int		TestencodingObjCmd(ClientData dummy,
-			    Tcl_Interp *interp, int objc,
-			    Tcl_Obj *const objv[]);
-static int		TestevalexObjCmd(ClientData dummy,
-			    Tcl_Interp *interp, int objc,
-			    Tcl_Obj *const objv[]);
-static int		TestevalobjvObjCmd(ClientData dummy,
-			    Tcl_Interp *interp, int objc,
-			    Tcl_Obj *const objv[]);
-static int		TesteventObjCmd(ClientData unused,
-			    Tcl_Interp *interp, int argc,
-			    Tcl_Obj *const objv[]);
->>>>>>> 0aa8f8f7
 static int		TesteventProc(Tcl_Event *event, int flags);
 static int		TesteventDeleteProc(Tcl_Event *event,
 			    void *clientData);
@@ -5141,7 +5092,7 @@
 
 static int
 TestsetbytearraylengthObjCmd(
-    ClientData unused,		/* Not used. */
+    TCL_UNUSED(ClientData),
     Tcl_Interp *interp,		/* Current interpreter. */
     int objc,			/* Number of arguments. */
     Tcl_Obj *const objv[])	/* The argument objects. */
