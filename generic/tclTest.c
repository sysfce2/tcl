--- conflicted
+++ resolved
@@ -6819,11 +6819,7 @@
     if (numBytes > (int)sizeof(buffer) - 3) {
 	Tcl_SetObjResult(interp, Tcl_ObjPrintf(
 		"\"testutfnext\" can only handle %d bytes",
-<<<<<<< HEAD
-		(int)sizeof(buffer) - 3));
-=======
 		(int)sizeof(buffer) - 4));
->>>>>>> 80317c0d
 	return TCL_ERROR;
     }
 
