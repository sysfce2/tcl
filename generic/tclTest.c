--- conflicted
+++ resolved
@@ -230,22 +230,12 @@
 static void		SpecialFree(void *blockPtr);
 static int		StaticInitProc(Tcl_Interp *interp);
 static Tcl_CmdProc	TestasyncCmd;
-<<<<<<< HEAD
 static Tcl_ObjCmdProc2	TestbumpinterpepochObjCmd;
 static Tcl_ObjCmdProc2	TestbytestringObjCmd;
 static Tcl_ObjCmdProc2	TestsetbytearraylengthObjCmd;
 static Tcl_ObjCmdProc2	TestpurebytesobjObjCmd;
 static Tcl_ObjCmdProc2	TeststringbytesObjCmd;
-static Tcl_CmdProc	TestcmdinfoCmd;
-=======
-static Tcl_ObjCmdProc	TestbumpinterpepochObjCmd;
-static Tcl_ObjCmdProc	TestbytestringObjCmd;
-static Tcl_ObjCmdProc	TestsetbytearraylengthObjCmd;
-static Tcl_ObjCmdProc	TestpurebytesobjObjCmd;
-static Tcl_ObjCmdProc	TeststringbytesObjCmd;
-static Tcl_ObjCmdProc2	Testcmdobj2ObjCmd;
-static Tcl_ObjCmdProc	TestcmdinfoObjCmd;
->>>>>>> 03d0f99e
+static Tcl_ObjCmdProc2	TestcmdinfoObjCmd;
 static Tcl_CmdProc	TestcmdtokenCmd;
 static Tcl_CmdProc	TestcmdtraceCmd;
 static Tcl_CmdProc	TestconcatobjCmd;
@@ -607,8 +597,6 @@
 	    NULL, NULL);
     Tcl_CreateCommand(interp, "testcmdtoken", TestcmdtokenCmd, NULL,
 	    NULL);
-    Tcl_CreateObjCommand2(interp, "testcmdobj2", Testcmdobj2ObjCmd,
-	    NULL, NULL);
     Tcl_CreateObjCommand(interp, "testcmdinfo", TestcmdinfoObjCmd, NULL,
 	    NULL);
     Tcl_CreateCommand(interp, "testcmdtrace", TestcmdtraceCmd,
@@ -1087,40 +1075,6 @@
 /*
  *----------------------------------------------------------------------
  *
- * Testcmdobj2 --
- *
- *	Mock up to test the Tcl_CreateCommandObj2 functionality
- *
- * Results:
- *	Standard Tcl result.
- *
- * Side effects:
- *	Sets interpreter result to number of arguments, first arg, last arg.
- *
- *----------------------------------------------------------------------
- */
-
-static int
-Testcmdobj2ObjCmd(
-    TCL_UNUSED(void *),
-    Tcl_Interp *interp,		/* Current interpreter. */
-    Tcl_Size objc,			/* Number of arguments. */
-    Tcl_Obj *const objv[])	/* Argument objects. */
-{
-    Tcl_Obj *resultObj;
-    resultObj = Tcl_NewListObj(0, NULL);
-    Tcl_ListObjAppendElement(interp, resultObj, Tcl_NewWideIntObj(objc));
-    if (objc > 1) {
-	Tcl_ListObjAppendElement(interp, resultObj, objv[1]);
-	Tcl_ListObjAppendElement(interp, resultObj, objv[objc-1]);
-    }
-    Tcl_SetObjResult(interp, resultObj);
-    return TCL_OK;
-}
-
-/*
- *----------------------------------------------------------------------
- *
  * TestcmdinfoObjCmd --
  *
  *	This procedure implements the "testcmdinfo" command.  It is used to
@@ -1140,19 +1094,17 @@
 TestcmdinfoObjCmd(
     TCL_UNUSED(void *),
     Tcl_Interp *interp,		/* Current interpreter. */
-    int objc,			/* Number of arguments. */
+    TclSizeT objc,			/* Number of arguments. */
     Tcl_Obj *const objv[])      /* Argument objects. */
 {
     static const char *const subcmds[] = {
-	   "call", "call2", "create", "delete", "get", "modify", NULL
+	   "create", "delete", "get", "modify", NULL
     };
     enum options {
-	CMDINFO_CALL, CMDINFO_CALL2, CMDINFO_CREATE,
+	CMDINFO_CREATE,
 	CMDINFO_DELETE, CMDINFO_GET, CMDINFO_MODIFY
     } idx;
     Tcl_CmdInfo info;
-    Tcl_Obj **cmdObjv;
-    Tcl_Size cmdObjc;
 
     if (objc != 3) {
 	Tcl_WrongNumArgs(interp, 1, objv, "command arg");
@@ -1163,29 +1115,6 @@
 	return TCL_ERROR;
     }
     switch (idx) {
-    case CMDINFO_CALL:
-    case CMDINFO_CALL2:
-	if (Tcl_ListObjGetElements(interp, objv[2], &cmdObjc, &cmdObjv) != TCL_OK) {
-	    return TCL_ERROR;
-	}
-	if (cmdObjc == 0) {
-	    Tcl_AppendResult(interp, "No command name given", NULL);
-	    return TCL_ERROR;
-	}
-	if (Tcl_GetCommandInfo(interp, Tcl_GetString(cmdObjv[0]), &info) == 0) {
-	    return TCL_ERROR;
-	}
-	if (idx == CMDINFO_CALL) {
-	    /*
-	     * Note when calling through the old 32-bit API, it is the caller's
-	     * responsibility to check that number of arguments is <= INT_MAX.
-	     * We do not do that here just so we can test what happens if the
-	     * caller mistakenly passes more arguments.
-	     */
-	    return info.objProc(info.objClientData, interp, cmdObjc, cmdObjv);
-	} else {
-	    return info.objProc2(info.objClientData2, interp, cmdObjc, cmdObjv);
-	}
     case CMDINFO_CREATE:
 	Tcl_CreateCommand(interp,
 			  Tcl_GetString(objv[2]),
@@ -1222,14 +1151,6 @@
 	    Tcl_AppendResult(interp, " unknown", NULL);
 	}
 	Tcl_AppendResult(interp, " ", info.namespacePtr->fullName, NULL);
-<<<<<<< HEAD
-	if (info.isNativeObjectProc == 2) {
-	    Tcl_AppendResult(interp, " nativeObjectProc2", NULL);
-	} else if (info.isNativeObjectProc == 0) {
-	    Tcl_AppendResult(interp, " stringProc", NULL);
-	} else {
-	    Tcl_AppendResult(interp, " nativeObjectProc", NULL);
-=======
 	if (info.isNativeObjectProc == 0) {
 	    Tcl_AppendResult(interp, " stringProc", NULL);
 	} else if (info.isNativeObjectProc == 1) {
@@ -1242,19 +1163,13 @@
 		Tcl_ObjPrintf("Invalid isNativeObjectProc value %d",
 			      info.isNativeObjectProc));
 	    return TCL_ERROR;
->>>>>>> 03d0f99e
 	}
 	break;
     case CMDINFO_MODIFY:
 	info.proc = CmdProc2;
 	info.clientData = (void *) "new_command_data";
-#if TCL_MAJOR_VERSION > 8
-	info.objProc2 = NULL;
-	info.objClientData2 = NULL;
-#else
 	info.objProc = NULL;
 	info.objClientData = NULL;
-#endif
 	info.deleteProc = CmdDelProc2;
 	info.deleteData = (void *) "new_delete_data";
 	if (Tcl_SetCommandInfo(interp, Tcl_GetString(objv[2]), &info) == 0) {
@@ -4552,7 +4467,7 @@
 {
     int indices, match, about;
     TclSizeT i;
-    Tcl_Size ii, stringLength;
+    Tcl_Size stringLength, ii;
     int hasxflags, cflags, eflags;
     Tcl_RegExp regExpr;
     const char *string;
@@ -5335,7 +5250,7 @@
     const char *subcmd;
     TclSizeT j;
 
-    if (argc + 1 < 4) {
+    if (argc < 3) {
 	return TCL_ERROR;
     }
 
