--- conflicted
+++ resolved
@@ -412,15 +412,8 @@
 static Tcl_FSListVolumesProc SimpleListVolumes;
 static Tcl_FSPathInFilesystemProc SimplePathInFilesystem;
 static Tcl_Obj *	SimpleRedirect(Tcl_Obj *pathPtr);
-<<<<<<< HEAD
 static Tcl_FSMatchInDirectoryProc SimpleMatchInDirectory;
-=======
-static int		SimpleMatchInDirectory(
-			    Tcl_Interp *interp, Tcl_Obj *resultPtr,
-			    Tcl_Obj *dirPtr, const char *pattern,
-			    Tcl_GlobTypeData *types);
 static Tcl_ObjCmdProc	TestUtfPrevCmd;
->>>>>>> 0ef81b40
 static int		TestNumUtfCharsCmd(ClientData clientData,
 			    Tcl_Interp *interp, int objc,
 			    Tcl_Obj *const objv[]);
@@ -693,13 +686,9 @@
     Tcl_CreateCommand(interp, "testseterrorcode", TestseterrorcodeCmd,
 	    NULL, NULL);
     Tcl_CreateObjCommand(interp, "testsetobjerrorcode",
-<<<<<<< HEAD
 	    TestsetobjerrorcodeCmd, NULL, NULL);
-=======
-	    TestsetobjerrorcodeCmd, (ClientData) 0, NULL);
     Tcl_CreateObjCommand(interp, "testutfprev",
 	    TestUtfPrevCmd, (ClientData) 0, NULL);
->>>>>>> 0ef81b40
     Tcl_CreateObjCommand(interp, "testnumutfchars",
 	    TestNumUtfCharsCmd, NULL, NULL);
     Tcl_CreateObjCommand(interp, "testfindfirst",
