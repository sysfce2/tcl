--- conflicted
+++ resolved
@@ -6890,11 +6890,7 @@
 
 static int
 TestUtfNextCmd(
-<<<<<<< HEAD
     TCL_UNUSED(void *),
-=======
-    ClientData dummy,
->>>>>>> 22139b0e
     Tcl_Interp *interp,
     int objc,
     Tcl_Obj *const objv[])
@@ -6905,7 +6901,6 @@
     char buffer[32];
     static const char tobetested[] = "\xFF\xFE\xF4\xF2\xF0\xEF\xE8\xE3\xE2\xE1\xE0\xC2\xC1\xC0\x82";
     const char *p = tobetested;
-<<<<<<< HEAD
 
     if (objc != 3 || strcmp(Tcl_GetString(objv[1]), "-bytestring")) {
 	if (objc != 2) {
@@ -6920,20 +6915,6 @@
 	}
     }
 
-=======
-    (void)dummy;
-
-    if (objc != 3 || strcmp(Tcl_GetString(objv[1]), "-bytestring")) {
-	if (objc != 2) {
-	    Tcl_WrongNumArgs(interp, 1, objv, "?-bytestring? bytes");
-	    return TCL_ERROR;
-	}
-	bytes = Tcl_GetStringFromObj(objv[1], &numBytes);
-    } else {
-	bytes = (char *) Tcl_GetByteArrayFromObj(objv[2], &numBytes);
-    }
-
->>>>>>> 22139b0e
     if (numBytes > (int)sizeof(buffer)-2) {
 	Tcl_AppendResult(interp, "\"testutfnext\" can only handle 30 bytes", NULL);
 	return TCL_ERROR;
@@ -6942,28 +6923,17 @@
     memcpy(buffer + 1, bytes, numBytes);
     buffer[0] = buffer[numBytes + 1] = '\x00';
 
-<<<<<<< HEAD
-    first = Tcl_UtfNext(buffer + 1);
-    while ((buffer[0] = *p++) != '\0') {
-	/* Run Tcl_UtfNext with many more possible bytes at src[-1], all should give the same result */
-	result = Tcl_UtfNext(buffer + 1);
-=======
     first = TclUtfNext(buffer + 1);
     while ((buffer[0] = *p++) != '\0') {
 	/* Run Tcl_UtfNext with many more possible bytes at src[-1], all should give the same result */
 	result = TclUtfNext(buffer + 1);
->>>>>>> 22139b0e
 	if (first != result) {
 	    Tcl_AppendResult(interp, "Tcl_UtfNext is not supposed to read src[-1]", NULL);
 	    return TCL_ERROR;
 	}
     }
 
-<<<<<<< HEAD
     Tcl_SetObjResult(interp, Tcl_NewIntObj(first - buffer - 1));
-=======
-    Tcl_SetObjResult(interp, Tcl_NewIntObj(result - buffer - 1));
->>>>>>> 22139b0e
 
     return TCL_OK;
 }
