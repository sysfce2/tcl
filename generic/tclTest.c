--- conflicted
+++ resolved
@@ -309,18 +309,14 @@
 			    Tcl_Obj *const objv[]);
 static int		TestmainthreadCmd(void *dummy,
 			    Tcl_Interp *interp, int argc, const char **argv);
+static int		TestmsbObjCmd(void *dummy,
+			    Tcl_Interp *interp, int objc,
+			    Tcl_Obj *const objv[]);
 static int		TestsetmainloopCmd(void *dummy,
 			    Tcl_Interp *interp, int argc, const char **argv);
 static int		TestexitmainloopCmd(void *dummy,
 			    Tcl_Interp *interp, int argc, const char **argv);
-<<<<<<< HEAD
-static int		TestmsbObjCmd(ClientData dummy,
-			    Tcl_Interp *interp, int objc,
-			    Tcl_Obj *const objv[]);
-static int		TestpanicCmd(ClientData dummy,
-=======
 static int		TestpanicCmd(void *dummy,
->>>>>>> d904246b
 			    Tcl_Interp *interp, int argc, const char **argv);
 static int		TestparseargsCmd(void *dummy, Tcl_Interp *interp,
 			    int objc, Tcl_Obj *const objv[]);
