/*
 * tclTest.c --
 *
 *	This file contains C command functions for a bunch of additional Tcl
 *	commands that are used for testing out Tcl's C interfaces. These
 *	commands are not normally included in Tcl applications; they're only
 *	used for testing.
 *
 * Copyright (c) 1993-1994 The Regents of the University of California.
 * Copyright (c) 1994-1997 Sun Microsystems, Inc.
 * Copyright (c) 1998-2000 Ajuba Solutions.
 * Copyright (c) 2003 by Kevin B. Kenny.  All rights reserved.
 *
 * See the file "license.terms" for information on usage and redistribution of
 * this file, and for a DISCLAIMER OF ALL WARRANTIES.
 */

#undef STATIC_BUILD
#ifndef USE_TCL_STUBS
#   define USE_TCL_STUBS
#endif
#include "tclInt.h"
#include "tclTomMath.h"
#include "tclOO.h"
#include <math.h>

/*
 * Required for Testregexp*Cmd
 */
#include "tclRegexp.h"

/*
 * Required for the TestChannelCmd and TestChannelEventCmd
 */
#include "tclIO.h"

/*
 * Declare external functions used in Windows tests.
 */
DLLEXPORT int		Tcltest_Init(Tcl_Interp *interp);
DLLEXPORT int		Tcltest_SafeInit(Tcl_Interp *interp);

/*
 * Dynamic string shared by TestdcallCmd and DelCallbackProc; used to collect
 * the results of the various deletion callbacks.
 */

static Tcl_DString delString;
static Tcl_Interp *delInterp;

/*
 * One of the following structures exists for each asynchronous handler
 * created by the "testasync" command".
 */

typedef struct TestAsyncHandler {
    int id;			/* Identifier for this handler. */
    Tcl_AsyncHandler handler;	/* Tcl's token for the handler. */
    char *command;		/* Command to invoke when the handler is
				 * invoked. */
    struct TestAsyncHandler *nextPtr;
				/* Next is list of handlers. */
} TestAsyncHandler;

/*
 * Start of the socket driver state structure to acces field testFlags
 */

typedef struct TcpState TcpState;

struct TcpState {
    Tcl_Channel channel;	/* Channel associated with this socket. */
    int testFlags;              /* bit field for tests. Is set by testsocket
                                 * test procedure */
};

TCL_DECLARE_MUTEX(asyncTestMutex)

static TestAsyncHandler *firstHandler = NULL;

/*
 * The dynamic string below is used by the "testdstring" command to test the
 * dynamic string facilities.
 */

static Tcl_DString dstring;

/*
 * The command trace below is used by the "testcmdtraceCmd" command to test
 * the command tracing facilities.
 */

static Tcl_Trace cmdTrace;

/*
 * One of the following structures exists for each command created by
 * TestdelCmd:
 */

typedef struct {
    Tcl_Interp *interp;		/* Interpreter in which command exists. */
    char *deleteCmd;		/* Script to execute when command is deleted.
				 * Malloc'ed. */
} DelCmd;

/*
 * The following is used to keep track of an encoding that invokes a Tcl
 * command.
 */

typedef struct {
    Tcl_Interp *interp;
    char *toUtfCmd;
    char *fromUtfCmd;
} TclEncoding;

/*
 * The counter below is used to determine if the TestsaveresultFree routine
 * was called for a result.
 */

static int freeCount;

/*
 * Boolean flag used by the "testsetmainloop" and "testexitmainloop" commands.
 */

static int exitMainLoop = 0;

/*
 * Event structure used in testing the event queue management procedures.
 */

typedef struct {
    Tcl_Event header;		/* Header common to all events */
    Tcl_Interp *interp;		/* Interpreter that will handle the event */
    Tcl_Obj *command;		/* Command to evaluate when the event occurs */
    Tcl_Obj *tag;		/* Tag for this event used to delete it */
} TestEvent;

/*
 * Simple detach/attach facility for testchannel cut|splice. Allow testing of
 * channel transfer in core testsuite.
 */

typedef struct TestChannel {
    Tcl_Channel chan;		/* Detached channel */
    struct TestChannel *nextPtr;/* Next in detached channel pool */
} TestChannel;

static TestChannel *firstDetached;

/*
 * Forward declarations for procedures defined later in this file:
 */

static int		AsyncHandlerProc(void *clientData,
			    Tcl_Interp *interp, int code);
#if TCL_THREADS
static Tcl_ThreadCreateType AsyncThreadProc(void *);
#endif
static void		CleanupTestSetassocdataTests(
			    void *clientData, Tcl_Interp *interp);
static void		CmdDelProc1(void *clientData);
static void		CmdDelProc2(void *clientData);
static Tcl_CmdProc	CmdProc1;
static Tcl_CmdProc	CmdProc2;
static void		CmdTraceDeleteProc(
			    void *clientData, Tcl_Interp *interp,
			    int level, char *command, Tcl_CmdProc *cmdProc,
			    void *cmdClientData, int argc,
			    const char *argv[]);
static void		CmdTraceProc(void *clientData,
			    Tcl_Interp *interp, int level, char *command,
			    Tcl_CmdProc *cmdProc, void *cmdClientData,
			    int argc, const char *argv[]);
static Tcl_CmdProc	CreatedCommandProc;
static Tcl_CmdProc	CreatedCommandProc2;
static void		DelCallbackProc(void *clientData,
			    Tcl_Interp *interp);
static Tcl_CmdProc	DelCmdProc;
static void		DelDeleteProc(void *clientData);
static void		EncodingFreeProc(void *clientData);
static int		EncodingToUtfProc(void *clientData,
			    const char *src, int srcLen, int flags,
			    Tcl_EncodingState *statePtr, char *dst,
			    int dstLen, int *srcReadPtr, int *dstWrotePtr,
			    int *dstCharsPtr);
static int		EncodingFromUtfProc(void *clientData,
			    const char *src, int srcLen, int flags,
			    Tcl_EncodingState *statePtr, char *dst,
			    int dstLen, int *srcReadPtr, int *dstWrotePtr,
			    int *dstCharsPtr);
static void		ExitProcEven(void *clientData);
static void		ExitProcOdd(void *clientData);
static Tcl_ObjCmdProc	GetTimesObjCmd;
static Tcl_ResolveCompiledVarProc	InterpCompiledVarResolver;
static void		MainLoop(void);
static Tcl_CmdProc	NoopCmd;
static Tcl_ObjCmdProc	NoopObjCmd;
static int		ObjTraceProc(void *clientData,
			    Tcl_Interp *interp, int level, const char *command,
			    Tcl_Command commandToken, int objc,
			    Tcl_Obj *const objv[]);
static void		ObjTraceDeleteProc(void *clientData);
static void		PrintParse(Tcl_Interp *interp, Tcl_Parse *parsePtr);
static void		SpecialFree(void *blockPtr);
static int		StaticInitProc(Tcl_Interp *interp);
static Tcl_CmdProc	TestasyncCmd;
static Tcl_ObjCmdProc	TestbumpinterpepochObjCmd;
static Tcl_ObjCmdProc	TestbytestringObjCmd;
static Tcl_ObjCmdProc	TestsetbytearraylengthObjCmd;
static Tcl_ObjCmdProc	TestpurebytesobjObjCmd;
static Tcl_ObjCmdProc	TeststringbytesObjCmd;
static Tcl_CmdProc	TestcmdinfoCmd;
static Tcl_CmdProc	TestcmdtokenCmd;
static Tcl_CmdProc	TestcmdtraceCmd;
static Tcl_CmdProc	TestconcatobjCmd;
static Tcl_CmdProc	TestcreatecommandCmd;
static Tcl_CmdProc	TestdcallCmd;
static Tcl_CmdProc	TestdelCmd;
static Tcl_CmdProc	TestdelassocdataCmd;
static Tcl_ObjCmdProc	TestdoubledigitsObjCmd;
static Tcl_CmdProc	TestdstringCmd;
static Tcl_ObjCmdProc	TestencodingObjCmd;
static Tcl_ObjCmdProc	TestevalexObjCmd;
static Tcl_ObjCmdProc	TestevalobjvObjCmd;
static Tcl_ObjCmdProc	TesteventObjCmd;
static int		TesteventProc(Tcl_Event *event, int flags);
static int		TesteventDeleteProc(Tcl_Event *event,
			    void *clientData);
static Tcl_CmdProc	TestexithandlerCmd;
static Tcl_CmdProc	TestexprlongCmd;
static Tcl_ObjCmdProc	TestexprlongobjCmd;
static Tcl_CmdProc	TestexprdoubleCmd;
static Tcl_ObjCmdProc	TestexprdoubleobjCmd;
static Tcl_ObjCmdProc	TestexprparserObjCmd;
static Tcl_CmdProc	TestexprstringCmd;
static Tcl_ObjCmdProc	TestfileCmd;
static Tcl_ObjCmdProc	TestfilelinkCmd;
static Tcl_CmdProc	TestfeventCmd;
static Tcl_CmdProc	TestgetassocdataCmd;
static Tcl_CmdProc	TestgetintCmd;
static Tcl_CmdProc	TestlongsizeCmd;
static Tcl_CmdProc	TestgetplatformCmd;
static Tcl_ObjCmdProc	TestgetvarfullnameCmd;
static Tcl_CmdProc	TestinterpdeleteCmd;
static Tcl_CmdProc	TestlinkCmd;
static Tcl_ObjCmdProc	TestlinkarrayCmd;
static Tcl_ObjCmdProc	TestlocaleCmd;
static Tcl_CmdProc	TestmainthreadCmd;
static Tcl_CmdProc	TestsetmainloopCmd;
static Tcl_CmdProc	TestexitmainloopCmd;
static Tcl_CmdProc	TestpanicCmd;
static Tcl_ObjCmdProc	TestparseargsCmd;
static Tcl_ObjCmdProc	TestparserObjCmd;
static Tcl_ObjCmdProc	TestparsevarObjCmd;
static Tcl_ObjCmdProc	TestparsevarnameObjCmd;
static Tcl_ObjCmdProc	TestpreferstableObjCmd;
static Tcl_ObjCmdProc	TestprintObjCmd;
static Tcl_ObjCmdProc	TestregexpObjCmd;
static Tcl_ObjCmdProc	TestreturnObjCmd;
static void		TestregexpXflags(const char *string,
			    size_t length, int *cflagsPtr, int *eflagsPtr);
static Tcl_ObjCmdProc	TestsaveresultCmd;
static void		TestsaveresultFree(void *blockPtr);
static Tcl_CmdProc	TestsetassocdataCmd;
static Tcl_CmdProc	TestsetCmd;
static Tcl_CmdProc	Testset2Cmd;
static Tcl_CmdProc	TestseterrorcodeCmd;
static Tcl_ObjCmdProc	TestsetobjerrorcodeCmd;
static Tcl_CmdProc	TestsetplatformCmd;
static Tcl_CmdProc	TeststaticpkgCmd;
static Tcl_CmdProc	TesttranslatefilenameCmd;
static Tcl_CmdProc	TestupvarCmd;
static Tcl_ObjCmdProc	TestWrongNumArgsObjCmd;
static Tcl_ObjCmdProc	TestGetIndexFromObjStructObjCmd;
static Tcl_CmdProc	TestChannelCmd;
static Tcl_CmdProc	TestChannelEventCmd;
static Tcl_CmdProc	TestSocketCmd;
static Tcl_ObjCmdProc	TestFilesystemObjCmd;
static Tcl_ObjCmdProc	TestSimpleFilesystemObjCmd;
static void		TestReport(const char *cmd, Tcl_Obj *arg1,
			    Tcl_Obj *arg2);
static Tcl_ObjCmdProc	TestgetencpathObjCmd;
static Tcl_ObjCmdProc	TestsetencpathObjCmd;
static Tcl_Obj *	TestReportGetNativePath(Tcl_Obj *pathPtr);
static Tcl_FSStatProc TestReportStat;
static Tcl_FSAccessProc TestReportAccess;
static Tcl_FSOpenFileChannelProc TestReportOpenFileChannel;
static Tcl_FSMatchInDirectoryProc TestReportMatchInDirectory;
static Tcl_FSChdirProc TestReportChdir;
static Tcl_FSLstatProc TestReportLstat;
static Tcl_FSCopyFileProc TestReportCopyFile;
static Tcl_FSDeleteFileProc TestReportDeleteFile;
static Tcl_FSRenameFileProc TestReportRenameFile;
static Tcl_FSCreateDirectoryProc TestReportCreateDirectory;
static Tcl_FSCopyDirectoryProc TestReportCopyDirectory;
static Tcl_FSRemoveDirectoryProc TestReportRemoveDirectory;
static int TestReportLoadFile(Tcl_Interp *interp, Tcl_Obj *pathPtr,
	Tcl_LoadHandle *handlePtr, Tcl_FSUnloadFileProc **unloadProcPtr);
static Tcl_FSLinkProc TestReportLink;
static Tcl_FSFileAttrStringsProc TestReportFileAttrStrings;
static Tcl_FSFileAttrsGetProc TestReportFileAttrsGet;
static Tcl_FSFileAttrsSetProc TestReportFileAttrsSet;
static Tcl_FSUtimeProc TestReportUtime;
static Tcl_FSNormalizePathProc TestReportNormalizePath;
static Tcl_FSPathInFilesystemProc TestReportInFilesystem;
static Tcl_FSFreeInternalRepProc TestReportFreeInternalRep;
static Tcl_FSDupInternalRepProc TestReportDupInternalRep;

static Tcl_FSStatProc SimpleStat;
static Tcl_FSAccessProc SimpleAccess;
static Tcl_FSOpenFileChannelProc SimpleOpenFileChannel;
static Tcl_FSListVolumesProc SimpleListVolumes;
static Tcl_FSPathInFilesystemProc SimplePathInFilesystem;
static Tcl_Obj *	SimpleRedirect(Tcl_Obj *pathPtr);
static Tcl_FSMatchInDirectoryProc SimpleMatchInDirectory;
static Tcl_ObjCmdProc	TestUtfNextCmd;
static Tcl_ObjCmdProc	TestUtfPrevCmd;
static Tcl_ObjCmdProc	TestNumUtfCharsCmd;
static Tcl_ObjCmdProc	TestFindFirstCmd;
static Tcl_ObjCmdProc	TestFindLastCmd;
static Tcl_ObjCmdProc	TestHashSystemHashCmd;

static Tcl_NRPostProc	NREUnwind_callback;
static Tcl_ObjCmdProc	TestNREUnwind;
static Tcl_ObjCmdProc	TestNRELevels;
static Tcl_ObjCmdProc	TestInterpResolverCmd;
#if defined(HAVE_CPUID) || defined(_WIN32)
static Tcl_ObjCmdProc	TestcpuidCmd;
#endif

static const Tcl_Filesystem testReportingFilesystem = {
    "reporting",
    sizeof(Tcl_Filesystem),
    TCL_FILESYSTEM_VERSION_1,
    TestReportInFilesystem, /* path in */
    TestReportDupInternalRep,
    TestReportFreeInternalRep,
    NULL, /* native to norm */
    NULL, /* convert to native */
    TestReportNormalizePath,
    NULL, /* path type */
    NULL, /* separator */
    TestReportStat,
    TestReportAccess,
    TestReportOpenFileChannel,
    TestReportMatchInDirectory,
    TestReportUtime,
    TestReportLink,
    NULL /* list volumes */,
    TestReportFileAttrStrings,
    TestReportFileAttrsGet,
    TestReportFileAttrsSet,
    TestReportCreateDirectory,
    TestReportRemoveDirectory,
    TestReportDeleteFile,
    TestReportCopyFile,
    TestReportRenameFile,
    TestReportCopyDirectory,
    TestReportLstat,
    (Tcl_FSLoadFileProc *) TestReportLoadFile,
    NULL /* cwd */,
    TestReportChdir
};

static const Tcl_Filesystem simpleFilesystem = {
    "simple",
    sizeof(Tcl_Filesystem),
    TCL_FILESYSTEM_VERSION_1,
    SimplePathInFilesystem,
    NULL,
    NULL,
    /* No internal to normalized, since we don't create any
     * pure 'internal' Tcl_Obj path representations */
    NULL,
    /* No create native rep function, since we don't use it
     * or 'Tcl_FSNewNativePath' */
    NULL,
    /* Normalize path isn't needed - we assume paths only have
     * one representation */
    NULL,
    NULL,
    NULL,
    SimpleStat,
    SimpleAccess,
    SimpleOpenFileChannel,
    SimpleMatchInDirectory,
    NULL,
    /* We choose not to support symbolic links inside our vfs's */
    NULL,
    SimpleListVolumes,
    NULL,
    NULL,
    NULL,
    NULL,
    NULL,
    NULL,
    /* No copy file - fallback will occur at Tcl level */
    NULL,
    /* No rename file - fallback will occur at Tcl level */
    NULL,
    /* No copy directory - fallback will occur at Tcl level */
    NULL,
    /* Use stat for lstat */
    NULL,
    /* No load - fallback on core implementation */
    NULL,
    /* We don't need a getcwd or chdir - fallback on Tcl's versions */
    NULL,
    NULL
};


/*
 *----------------------------------------------------------------------
 *
 * Tcltest_Init --
 *
 *	This procedure performs application-specific initialization. Most
 *	applications, especially those that incorporate additional packages,
 *	will have their own version of this procedure.
 *
 * Results:
 *	Returns a standard Tcl completion code, and leaves an error message in
 *	the interp's result if an error occurs.
 *
 * Side effects:
 *	Depends on the startup script.
 *
 *----------------------------------------------------------------------
 */

int
Tcltest_Init(
    Tcl_Interp *interp)		/* Interpreter for application. */
{
    Tcl_Obj **objv, *objPtr;
    int objc, index;
    static const char *const specialOptions[] = {
	"-appinitprocerror", "-appinitprocdeleteinterp",
	"-appinitprocclosestderr", "-appinitprocsetrcfile", NULL
    };

    if (Tcl_InitStubs(interp, "8.5-", 0) == NULL) {
	return TCL_ERROR;
    }
    if (Tcl_TomMath_InitStubs(interp, "8.5-") == NULL) {
	return TCL_ERROR;
    }
    if (Tcl_OOInitStubs(interp) == NULL) {
	return TCL_ERROR;
    }
    /* TIP #268: Full patchlevel instead of just major.minor */

    if (Tcl_PkgProvideEx(interp, "Tcltest", TCL_PATCH_LEVEL, NULL) == TCL_ERROR) {
	return TCL_ERROR;
    }

    /*
     * Create additional commands and math functions for testing Tcl.
     */

    Tcl_CreateObjCommand(interp, "gettimes", GetTimesObjCmd, NULL, NULL);
    Tcl_CreateCommand(interp, "noop", NoopCmd, NULL, NULL);
    Tcl_CreateObjCommand(interp, "noop", NoopObjCmd, NULL, NULL);
    Tcl_CreateObjCommand(interp, "testpurebytesobj", TestpurebytesobjObjCmd, NULL, NULL);
    Tcl_CreateObjCommand(interp, "testsetbytearraylength", TestsetbytearraylengthObjCmd, NULL, NULL);
    Tcl_CreateObjCommand(interp, "testbytestring", TestbytestringObjCmd, NULL, NULL);
    Tcl_CreateObjCommand(interp, "teststringbytes", TeststringbytesObjCmd, NULL, NULL);
    Tcl_CreateObjCommand(interp, "testwrongnumargs", TestWrongNumArgsObjCmd,
	    NULL, NULL);
    Tcl_CreateObjCommand(interp, "testfilesystem", TestFilesystemObjCmd,
	    NULL, NULL);
    Tcl_CreateObjCommand(interp, "testsimplefilesystem", TestSimpleFilesystemObjCmd,
	    NULL, NULL);
    Tcl_CreateObjCommand(interp, "testgetindexfromobjstruct",
	    TestGetIndexFromObjStructObjCmd, NULL, NULL);
    Tcl_CreateCommand(interp, "testasync", TestasyncCmd, NULL, NULL);
    Tcl_CreateObjCommand(interp, "testbumpinterpepoch",
	    TestbumpinterpepochObjCmd, NULL, NULL);
    Tcl_CreateCommand(interp, "testchannel", TestChannelCmd,
	    NULL, NULL);
    Tcl_CreateCommand(interp, "testchannelevent", TestChannelEventCmd,
	    NULL, NULL);
    Tcl_CreateCommand(interp, "testcmdtoken", TestcmdtokenCmd, NULL,
	    NULL);
    Tcl_CreateCommand(interp, "testcmdinfo", TestcmdinfoCmd, NULL,
	    NULL);
    Tcl_CreateCommand(interp, "testcmdtrace", TestcmdtraceCmd,
	    NULL, NULL);
    Tcl_CreateCommand(interp, "testconcatobj", TestconcatobjCmd,
	    NULL, NULL);
    Tcl_CreateCommand(interp, "testcreatecommand", TestcreatecommandCmd,
	    NULL, NULL);
    Tcl_CreateCommand(interp, "testdcall", TestdcallCmd, NULL, NULL);
    Tcl_CreateCommand(interp, "testdel", TestdelCmd, NULL, NULL);
    Tcl_CreateCommand(interp, "testdelassocdata", TestdelassocdataCmd,
	    NULL, NULL);
    Tcl_CreateObjCommand(interp, "testdoubledigits", TestdoubledigitsObjCmd,
			 NULL, NULL);
    Tcl_DStringInit(&dstring);
    Tcl_CreateCommand(interp, "testdstring", TestdstringCmd, NULL,
	    NULL);
    Tcl_CreateObjCommand(interp, "testencoding", TestencodingObjCmd, NULL,
	    NULL);
    Tcl_CreateObjCommand(interp, "testevalex", TestevalexObjCmd,
	    NULL, NULL);
    Tcl_CreateObjCommand(interp, "testevalobjv", TestevalobjvObjCmd,
	    NULL, NULL);
    Tcl_CreateObjCommand(interp, "testevent", TesteventObjCmd,
	    NULL, NULL);
    Tcl_CreateCommand(interp, "testexithandler", TestexithandlerCmd,
	    NULL, NULL);
    Tcl_CreateCommand(interp, "testexprlong", TestexprlongCmd,
	    NULL, NULL);
    Tcl_CreateObjCommand(interp, "testexprlongobj", TestexprlongobjCmd,
	    NULL, NULL);
    Tcl_CreateCommand(interp, "testexprdouble", TestexprdoubleCmd,
	    NULL, NULL);
    Tcl_CreateObjCommand(interp, "testexprdoubleobj", TestexprdoubleobjCmd,
	    NULL, NULL);
    Tcl_CreateObjCommand(interp, "testexprparser", TestexprparserObjCmd,
	    NULL, NULL);
    Tcl_CreateCommand(interp, "testexprstring", TestexprstringCmd,
	    NULL, NULL);
    Tcl_CreateCommand(interp, "testfevent", TestfeventCmd, NULL,
	    NULL);
    Tcl_CreateObjCommand(interp, "testfilelink", TestfilelinkCmd,
	    NULL, NULL);
    Tcl_CreateObjCommand(interp, "testfile", TestfileCmd,
	    NULL, NULL);
    Tcl_CreateObjCommand(interp, "testhashsystemhash",
	    TestHashSystemHashCmd, NULL, NULL);
    Tcl_CreateCommand(interp, "testgetassocdata", TestgetassocdataCmd,
	    NULL, NULL);
    Tcl_CreateCommand(interp, "testgetint", TestgetintCmd,
	    NULL, NULL);
    Tcl_CreateCommand(interp, "testlongsize", TestlongsizeCmd,
	    NULL, NULL);
    Tcl_CreateCommand(interp, "testgetplatform", TestgetplatformCmd,
	    NULL, NULL);
    Tcl_CreateObjCommand(interp, "testgetvarfullname",
	    TestgetvarfullnameCmd, NULL, NULL);
    Tcl_CreateCommand(interp, "testinterpdelete", TestinterpdeleteCmd,
	    NULL, NULL);
    Tcl_CreateCommand(interp, "testlink", TestlinkCmd, NULL, NULL);
    Tcl_CreateObjCommand(interp, "testlinkarray", TestlinkarrayCmd, NULL, NULL);
    Tcl_CreateObjCommand(interp, "testlocale", TestlocaleCmd, NULL,
	    NULL);
    Tcl_CreateCommand(interp, "testpanic", TestpanicCmd, NULL, NULL);
    Tcl_CreateObjCommand(interp, "testparseargs", TestparseargsCmd,NULL,NULL);
    Tcl_CreateObjCommand(interp, "testparser", TestparserObjCmd,
	    NULL, NULL);
    Tcl_CreateObjCommand(interp, "testparsevar", TestparsevarObjCmd,
	    NULL, NULL);
    Tcl_CreateObjCommand(interp, "testparsevarname", TestparsevarnameObjCmd,
	    NULL, NULL);
    Tcl_CreateObjCommand(interp, "testpreferstable", TestpreferstableObjCmd,
	    NULL, NULL);
    Tcl_CreateObjCommand(interp, "testprint", TestprintObjCmd,
	    NULL, NULL);
    Tcl_CreateObjCommand(interp, "testregexp", TestregexpObjCmd,
	    NULL, NULL);
    Tcl_CreateObjCommand(interp, "testreturn", TestreturnObjCmd,
	    NULL, NULL);
    Tcl_CreateObjCommand(interp, "testsaveresult", TestsaveresultCmd,
	    NULL, NULL);
    Tcl_CreateCommand(interp, "testsetassocdata", TestsetassocdataCmd,
	    NULL, NULL);
    Tcl_CreateCommand(interp, "testsetnoerr", TestsetCmd,
	    NULL, NULL);
    Tcl_CreateCommand(interp, "testseterr", TestsetCmd,
	    INT2PTR(TCL_LEAVE_ERR_MSG), NULL);
    Tcl_CreateCommand(interp, "testset2", Testset2Cmd,
	    INT2PTR(TCL_LEAVE_ERR_MSG), NULL);
    Tcl_CreateCommand(interp, "testseterrorcode", TestseterrorcodeCmd,
	    NULL, NULL);
    Tcl_CreateObjCommand(interp, "testsetobjerrorcode",
	    TestsetobjerrorcodeCmd, NULL, NULL);
    Tcl_CreateObjCommand(interp, "testutfnext",
	    TestUtfNextCmd, NULL, NULL);
    Tcl_CreateObjCommand(interp, "testutfprev",
	    TestUtfPrevCmd, NULL, NULL);
    Tcl_CreateObjCommand(interp, "testnumutfchars",
	    TestNumUtfCharsCmd, NULL, NULL);
    Tcl_CreateObjCommand(interp, "testfindfirst",
	    TestFindFirstCmd, NULL, NULL);
    Tcl_CreateObjCommand(interp, "testfindlast",
	    TestFindLastCmd, NULL, NULL);
    Tcl_CreateCommand(interp, "testsetplatform", TestsetplatformCmd,
	    NULL, NULL);
    Tcl_CreateCommand(interp, "testsocket", TestSocketCmd,
	    NULL, NULL);
    Tcl_CreateCommand(interp, "teststaticpkg", TeststaticpkgCmd,
	    NULL, NULL);
    Tcl_CreateCommand(interp, "testtranslatefilename",
	    TesttranslatefilenameCmd, NULL, NULL);
    Tcl_CreateCommand(interp, "testupvar", TestupvarCmd, NULL, NULL);
    Tcl_CreateCommand(interp, "testmainthread", TestmainthreadCmd, NULL,
	    NULL);
    Tcl_CreateCommand(interp, "testsetmainloop", TestsetmainloopCmd,
	    NULL, NULL);
    Tcl_CreateCommand(interp, "testexitmainloop", TestexitmainloopCmd,
	    NULL, NULL);
#if defined(HAVE_CPUID) || defined(_WIN32)
    Tcl_CreateObjCommand(interp, "testcpuid", TestcpuidCmd,
	    NULL, NULL);
#endif
    Tcl_CreateObjCommand(interp, "testnreunwind", TestNREUnwind,
	    NULL, NULL);
    Tcl_CreateObjCommand(interp, "testnrelevels", TestNRELevels,
	    NULL, NULL);
    Tcl_CreateObjCommand(interp, "testinterpresolver", TestInterpResolverCmd,
	    NULL, NULL);
    Tcl_CreateObjCommand(interp, "testgetencpath", TestgetencpathObjCmd,
	    NULL, NULL);
    Tcl_CreateObjCommand(interp, "testsetencpath", TestsetencpathObjCmd,
	    NULL, NULL);

    if (TclObjTest_Init(interp) != TCL_OK) {
	return TCL_ERROR;
    }
    if (Procbodytest_Init(interp) != TCL_OK) {
	return TCL_ERROR;
    }
#if TCL_THREADS
    if (TclThread_Init(interp) != TCL_OK) {
	return TCL_ERROR;
    }
#endif

    /*
     * Check for special options used in ../tests/main.test
     */

    objPtr = Tcl_GetVar2Ex(interp, "argv", NULL, TCL_GLOBAL_ONLY);
    if (objPtr != NULL) {
	if (Tcl_ListObjGetElements(interp, objPtr, &objc, &objv) != TCL_OK) {
	    return TCL_ERROR;
	}
	if (objc && (Tcl_GetIndexFromObj(NULL, objv[0], specialOptions, NULL,
		TCL_EXACT, &index) == TCL_OK)) {
	    switch (index) {
	    case 0:
		return TCL_ERROR;
	    case 1:
		Tcl_DeleteInterp(interp);
		return TCL_ERROR;
	    case 2: {
		int mode;
		Tcl_UnregisterChannel(interp,
			Tcl_GetChannel(interp, "stderr", &mode));
		return TCL_ERROR;
	    }
	    case 3:
		if (objc-1) {
		    Tcl_SetVar2Ex(interp, "tcl_rcFileName", NULL, objv[1],
			    TCL_GLOBAL_ONLY);
		}
		return TCL_ERROR;
	    }
	}
    }

    /*
     * And finally add any platform specific test commands.
     */

    return TclplatformtestInit(interp);
}

/*
 *----------------------------------------------------------------------
 *
 * Tcltest_SafeInit --
 *
 *	This procedure performs application-specific initialization. Most
 *	applications, especially those that incorporate additional packages,
 *	will have their own version of this procedure.
 *
 * Results:
 *	Returns a standard Tcl completion code, and leaves an error message in
 *	the interp's result if an error occurs.
 *
 * Side effects:
 *	Depends on the startup script.
 *
 *----------------------------------------------------------------------
 */

int
Tcltest_SafeInit(
    Tcl_Interp *interp)		/* Interpreter for application. */
{
    if (Tcl_InitStubs(interp, "8.5-", 0) == NULL) {
	return TCL_ERROR;
    }
    return Procbodytest_SafeInit(interp);
}

/*
 *----------------------------------------------------------------------
 *
 * TestasyncCmd --
 *
 *	This procedure implements the "testasync" command.  It is used
 *	to test the asynchronous handler facilities of Tcl.
 *
 * Results:
 *	A standard Tcl result.
 *
 * Side effects:
 *	Creates, deletes, and invokes handlers.
 *
 *----------------------------------------------------------------------
 */

static int
TestasyncCmd(
    TCL_UNUSED(ClientData),
    Tcl_Interp *interp,			/* Current interpreter. */
    int argc,				/* Number of arguments. */
    const char **argv)			/* Argument strings. */
{
    TestAsyncHandler *asyncPtr, *prevPtr;
    int id, code;
    static int nextId = 1;

    if (argc < 2) {
	wrongNumArgs:
	Tcl_AppendResult(interp, "wrong # args", NULL);
	return TCL_ERROR;
    }
    if (strcmp(argv[1], "create") == 0) {
	if (argc != 3) {
	    goto wrongNumArgs;
	}
	asyncPtr = (TestAsyncHandler *)Tcl_Alloc(sizeof(TestAsyncHandler));
	asyncPtr->command = (char *)Tcl_Alloc(strlen(argv[2]) + 1);
	strcpy(asyncPtr->command, argv[2]);
        Tcl_MutexLock(&asyncTestMutex);
	asyncPtr->id = nextId;
	nextId++;
	asyncPtr->handler = Tcl_AsyncCreate(AsyncHandlerProc,
                                            INT2PTR(asyncPtr->id));
	asyncPtr->nextPtr = firstHandler;
	firstHandler = asyncPtr;
        Tcl_MutexUnlock(&asyncTestMutex);
	Tcl_SetObjResult(interp, Tcl_NewIntObj(asyncPtr->id));
    } else if (strcmp(argv[1], "delete") == 0) {
	if (argc == 2) {
            Tcl_MutexLock(&asyncTestMutex);
	    while (firstHandler != NULL) {
		asyncPtr = firstHandler;
		firstHandler = asyncPtr->nextPtr;
		Tcl_AsyncDelete(asyncPtr->handler);
		Tcl_Free(asyncPtr->command);
		Tcl_Free(asyncPtr);
	    }
            Tcl_MutexUnlock(&asyncTestMutex);
	    return TCL_OK;
	}
	if (argc != 3) {
	    goto wrongNumArgs;
	}
	if (Tcl_GetInt(interp, argv[2], &id) != TCL_OK) {
	    return TCL_ERROR;
	}
        Tcl_MutexLock(&asyncTestMutex);
	for (prevPtr = NULL, asyncPtr = firstHandler; asyncPtr != NULL;
		prevPtr = asyncPtr, asyncPtr = asyncPtr->nextPtr) {
	    if (asyncPtr->id != id) {
		continue;
	    }
	    if (prevPtr == NULL) {
		firstHandler = asyncPtr->nextPtr;
	    } else {
		prevPtr->nextPtr = asyncPtr->nextPtr;
	    }
	    Tcl_AsyncDelete(asyncPtr->handler);
	    Tcl_Free(asyncPtr->command);
	    Tcl_Free(asyncPtr);
	    break;
	}
        Tcl_MutexUnlock(&asyncTestMutex);
    } else if (strcmp(argv[1], "mark") == 0) {
	if (argc != 5) {
	    goto wrongNumArgs;
	}
	if ((Tcl_GetInt(interp, argv[2], &id) != TCL_OK)
		|| (Tcl_GetInt(interp, argv[4], &code) != TCL_OK)) {
	    return TCL_ERROR;
	}
	Tcl_MutexLock(&asyncTestMutex);
	for (asyncPtr = firstHandler; asyncPtr != NULL;
		asyncPtr = asyncPtr->nextPtr) {
	    if (asyncPtr->id == id) {
		Tcl_AsyncMark(asyncPtr->handler);
		break;
	    }
	}
	Tcl_SetObjResult(interp, Tcl_NewStringObj(argv[3], -1));
	Tcl_MutexUnlock(&asyncTestMutex);
	return code;
#if TCL_THREADS
    } else if (strcmp(argv[1], "marklater") == 0) {
	if (argc != 3) {
	    goto wrongNumArgs;
	}
	if (Tcl_GetInt(interp, argv[2], &id) != TCL_OK) {
	    return TCL_ERROR;
	}
        Tcl_MutexLock(&asyncTestMutex);
	for (asyncPtr = firstHandler; asyncPtr != NULL;
		asyncPtr = asyncPtr->nextPtr) {
	    if (asyncPtr->id == id) {
		Tcl_ThreadId threadID;
		if (Tcl_CreateThread(&threadID, AsyncThreadProc,
			INT2PTR(id), TCL_THREAD_STACK_DEFAULT,
			TCL_THREAD_NOFLAGS) != TCL_OK) {
		    Tcl_AppendResult(interp, "can't create thread", NULL);
		    Tcl_MutexUnlock(&asyncTestMutex);
		    return TCL_ERROR;
		}
		break;
	    }
	}
        Tcl_MutexUnlock(&asyncTestMutex);
    } else {
	Tcl_AppendResult(interp, "bad option \"", argv[1],
		"\": must be create, delete, int, mark, or marklater", NULL);
	return TCL_ERROR;
#else /* !TCL_THREADS */
    } else {
	Tcl_AppendResult(interp, "bad option \"", argv[1],
		"\": must be create, delete, int, or mark", NULL);
	return TCL_ERROR;
#endif
    }
    return TCL_OK;
}

static int
AsyncHandlerProc(
    void *clientData,	/* If of TestAsyncHandler structure.
                                 * in global list. */
    Tcl_Interp *interp,		/* Interpreter in which command was
				 * executed, or NULL. */
    int code)			/* Current return code from command. */
{
    TestAsyncHandler *asyncPtr;
    int id = PTR2INT(clientData);
    const char *listArgv[4];
    char *cmd;
    char string[TCL_INTEGER_SPACE];

    Tcl_MutexLock(&asyncTestMutex);
    for (asyncPtr = firstHandler; asyncPtr != NULL;
            asyncPtr = asyncPtr->nextPtr) {
        if (asyncPtr->id == id) {
            break;
        }
    }
    Tcl_MutexUnlock(&asyncTestMutex);

    if (!asyncPtr) {
        /* Woops - this one was deleted between the AsyncMark and now */
        return TCL_OK;
    }

    TclFormatInt(string, code);
    listArgv[0] = asyncPtr->command;
    listArgv[1] = Tcl_GetStringResult(interp);
    listArgv[2] = string;
    listArgv[3] = NULL;
    cmd = Tcl_Merge(3, listArgv);
    if (interp != NULL) {
	code = Tcl_EvalEx(interp, cmd, -1, 0);
    } else {
	/*
	 * this should not happen, but by definition of how async handlers are
	 * invoked, it's possible.  Better error checking is needed here.
	 */
    }
    Tcl_Free(cmd);
    return code;
}

/*
 *----------------------------------------------------------------------
 *
 * AsyncThreadProc --
 *
 *	Delivers an asynchronous event to a handler in another thread.
 *
 * Results:
 *	None.
 *
 * Side effects:
 *	Invokes Tcl_AsyncMark on the handler
 *
 *----------------------------------------------------------------------
 */

#if TCL_THREADS
static Tcl_ThreadCreateType
AsyncThreadProc(
    void *clientData)	/* Parameter is the id of a
				 * TestAsyncHandler, defined above. */
{
    TestAsyncHandler *asyncPtr;
    int id = PTR2INT(clientData);

    Tcl_Sleep(1);
    Tcl_MutexLock(&asyncTestMutex);
    for (asyncPtr = firstHandler; asyncPtr != NULL;
         asyncPtr = asyncPtr->nextPtr) {
        if (asyncPtr->id == id) {
            Tcl_AsyncMark(asyncPtr->handler);
            break;
        }
    }
    Tcl_MutexUnlock(&asyncTestMutex);
    Tcl_ExitThread(TCL_OK);
    TCL_THREAD_CREATE_RETURN;
}
#endif

static int
TestbumpinterpepochObjCmd(
    TCL_UNUSED(ClientData),
    Tcl_Interp *interp,		/* Current interpreter. */
    int objc,			/* Number of arguments. */
    Tcl_Obj *const objv[])	/* Argument objects. */
{
    Interp *iPtr = (Interp *)interp;

    if (objc != 1) {
	Tcl_WrongNumArgs(interp, 1, objv, "");
	return TCL_ERROR;
    }
    iPtr->compileEpoch++;
    return TCL_OK;
}

/*
 *----------------------------------------------------------------------
 *
 * TestcmdinfoCmd --
 *
 *	This procedure implements the "testcmdinfo" command.  It is used to
 *	test Tcl_GetCommandInfo, Tcl_SetCommandInfo, and command creation and
 *	deletion.
 *
 * Results:
 *	A standard Tcl result.
 *
 * Side effects:
 *	Creates and deletes various commands and modifies their data.
 *
 *----------------------------------------------------------------------
 */

static int
TestcmdinfoCmd(
    TCL_UNUSED(ClientData),
    Tcl_Interp *interp,		/* Current interpreter. */
    int argc,			/* Number of arguments. */
    const char **argv)		/* Argument strings. */
{
    Tcl_CmdInfo info;

    if (argc != 3) {
	Tcl_AppendResult(interp, "wrong # args: should be \"", argv[0],
		" option cmdName\"", NULL);
	return TCL_ERROR;
    }
    if (strcmp(argv[1], "create") == 0) {
	Tcl_CreateCommand(interp, argv[2], CmdProc1, (void *) "original",
		CmdDelProc1);
    } else if (strcmp(argv[1], "delete") == 0) {
	Tcl_DStringInit(&delString);
	Tcl_DeleteCommand(interp, argv[2]);
	Tcl_DStringResult(interp, &delString);
    } else if (strcmp(argv[1], "get") == 0) {
	if (Tcl_GetCommandInfo(interp, argv[2], &info) ==0) {
	    Tcl_AppendResult(interp, "??", NULL);
	    return TCL_OK;
	}
	if (info.proc == CmdProc1) {
	    Tcl_AppendResult(interp, "CmdProc1", " ",
		    (char *) info.clientData, NULL);
	} else if (info.proc == CmdProc2) {
	    Tcl_AppendResult(interp, "CmdProc2", " ",
		    (char *) info.clientData, NULL);
	} else {
	    Tcl_AppendResult(interp, "unknown", NULL);
	}
	if (info.deleteProc == CmdDelProc1) {
	    Tcl_AppendResult(interp, " CmdDelProc1", " ",
		    (char *) info.deleteData, NULL);
	} else if (info.deleteProc == CmdDelProc2) {
	    Tcl_AppendResult(interp, " CmdDelProc2", " ",
		    (char *) info.deleteData, NULL);
	} else {
	    Tcl_AppendResult(interp, " unknown", NULL);
	}
	Tcl_AppendResult(interp, " ", info.namespacePtr->fullName, NULL);
	if (info.isNativeObjectProc) {
	    Tcl_AppendResult(interp, " nativeObjectProc", NULL);
	} else {
	    Tcl_AppendResult(interp, " stringProc", NULL);
	}
    } else if (strcmp(argv[1], "modify") == 0) {
	info.proc = CmdProc2;
	info.clientData = (void *) "new_command_data";
	info.objProc = NULL;
	info.objClientData = NULL;
	info.deleteProc = CmdDelProc2;
	info.deleteData = (void *) "new_delete_data";
	if (Tcl_SetCommandInfo(interp, argv[2], &info) == 0) {
	    Tcl_SetObjResult(interp, Tcl_NewIntObj(0));
	} else {
	    Tcl_SetObjResult(interp, Tcl_NewIntObj(1));
	}
    } else {
	Tcl_AppendResult(interp, "bad option \"", argv[1],
		"\": must be create, delete, get, or modify", NULL);
	return TCL_ERROR;
    }
    return TCL_OK;
}

static int
CmdProc1(
    void *clientData,	/* String to return. */
    Tcl_Interp *interp,		/* Current interpreter. */
    TCL_UNUSED(int) /*argc*/,
    TCL_UNUSED(const char **) /*argv*/)
{
    Tcl_AppendResult(interp, "CmdProc1 ", (char *) clientData, NULL);
    return TCL_OK;
}

static int
CmdProc2(
    void *clientData,	/* String to return. */
    Tcl_Interp *interp,		/* Current interpreter. */
    TCL_UNUSED(int) /*argc*/,
    TCL_UNUSED(const char **) /*argv*/)
{
    Tcl_AppendResult(interp, "CmdProc2 ", (char *) clientData, NULL);
    return TCL_OK;
}

static void
CmdDelProc1(
    void *clientData)	/* String to save. */
{
    Tcl_DStringInit(&delString);
    Tcl_DStringAppend(&delString, "CmdDelProc1 ", -1);
    Tcl_DStringAppend(&delString, (char *) clientData, -1);
}

static void
CmdDelProc2(
    void *clientData)	/* String to save. */
{
    Tcl_DStringInit(&delString);
    Tcl_DStringAppend(&delString, "CmdDelProc2 ", -1);
    Tcl_DStringAppend(&delString, (char *) clientData, -1);
}

/*
 *----------------------------------------------------------------------
 *
 * TestcmdtokenCmd --
 *
 *	This procedure implements the "testcmdtoken" command. It is used to
 *	test Tcl_Command tokens and procedures such as Tcl_GetCommandFullName.
 *
 * Results:
 *	A standard Tcl result.
 *
 * Side effects:
 *	Creates and deletes various commands and modifies their data.
 *
 *----------------------------------------------------------------------
 */

static int
TestcmdtokenCmd(
    TCL_UNUSED(ClientData),
    Tcl_Interp *interp,		/* Current interpreter. */
    int argc,			/* Number of arguments. */
    const char **argv)		/* Argument strings. */
{
    Tcl_Command token;
    int *l;
    char buf[30];

    if (argc != 3) {
	Tcl_AppendResult(interp, "wrong # args: should be \"", argv[0],
		" option arg\"", NULL);
	return TCL_ERROR;
    }
    if (strcmp(argv[1], "create") == 0) {
	token = Tcl_CreateCommand(interp, argv[2], CmdProc1,
		(void *) "original", NULL);
	sprintf(buf, "%p", (void *)token);
	Tcl_AppendResult(interp, buf, NULL);
    } else if (strcmp(argv[1], "name") == 0) {
	Tcl_Obj *objPtr;

	if (sscanf(argv[2], "%p", &l) != 1) {
	    Tcl_AppendResult(interp, "bad command token \"", argv[2],
		    "\"", NULL);
	    return TCL_ERROR;
	}

	objPtr = Tcl_NewObj();
	Tcl_GetCommandFullName(interp, (Tcl_Command) l, objPtr);

	Tcl_AppendElement(interp,
		Tcl_GetCommandName(interp, (Tcl_Command) l));
	Tcl_AppendElement(interp, Tcl_GetString(objPtr));
	Tcl_DecrRefCount(objPtr);
    } else {
	Tcl_AppendResult(interp, "bad option \"", argv[1],
		"\": must be create or name", NULL);
	return TCL_ERROR;
    }
    return TCL_OK;
}

/*
 *----------------------------------------------------------------------
 *
 * TestcmdtraceCmd --
 *
 *	This procedure implements the "testcmdtrace" command. It is used
 *	to test Tcl_CreateTrace and Tcl_DeleteTrace.
 *
 * Results:
 *	A standard Tcl result.
 *
 * Side effects:
 *	Creates and deletes a command trace, and tests the invocation of
 *	a procedure by the command trace.
 *
 *----------------------------------------------------------------------
 */

static int
TestcmdtraceCmd(
    TCL_UNUSED(ClientData),
    Tcl_Interp *interp,		/* Current interpreter. */
    int argc,			/* Number of arguments. */
    const char **argv)		/* Argument strings. */
{
    Tcl_DString buffer;
    int result;

    if (argc != 3) {
	Tcl_AppendResult(interp, "wrong # args: should be \"", argv[0],
		" option script\"", NULL);
	return TCL_ERROR;
    }

    if (strcmp(argv[1], "tracetest") == 0) {
	Tcl_DStringInit(&buffer);
	cmdTrace = Tcl_CreateTrace(interp, 50000, CmdTraceProc, &buffer);
	result = Tcl_EvalEx(interp, argv[2], -1, 0);
	if (result == TCL_OK) {
	    Tcl_ResetResult(interp);
	    Tcl_AppendResult(interp, Tcl_DStringValue(&buffer), NULL);
	}
	Tcl_DeleteTrace(interp, cmdTrace);
	Tcl_DStringFree(&buffer);
    } else if (strcmp(argv[1], "deletetest") == 0) {
	/*
	 * Create a command trace then eval a script to check whether it is
	 * called. Note that this trace procedure removes itself as a further
	 * check of the robustness of the trace proc calling code in
	 * TclNRExecuteByteCode.
	 */

	cmdTrace = Tcl_CreateTrace(interp, 50000, CmdTraceDeleteProc, NULL);
	Tcl_EvalEx(interp, argv[2], -1, 0);
    } else if (strcmp(argv[1], "leveltest") == 0) {
	Interp *iPtr = (Interp *) interp;
	Tcl_DStringInit(&buffer);
	cmdTrace = Tcl_CreateTrace(interp, iPtr->numLevels + 4, CmdTraceProc,
		&buffer);
	result = Tcl_EvalEx(interp, argv[2], -1, 0);
	if (result == TCL_OK) {
	    Tcl_ResetResult(interp);
	    Tcl_AppendResult(interp, Tcl_DStringValue(&buffer), NULL);
	}
	Tcl_DeleteTrace(interp, cmdTrace);
	Tcl_DStringFree(&buffer);
    } else if (strcmp(argv[1], "resulttest") == 0) {
	/* Create an object-based trace, then eval a script. This is used
	 * to test return codes other than TCL_OK from the trace engine.
	 */

	static int deleteCalled;

	deleteCalled = 0;
	cmdTrace = Tcl_CreateObjTrace(interp, 50000,
		TCL_ALLOW_INLINE_COMPILATION, ObjTraceProc,
		&deleteCalled, ObjTraceDeleteProc);
	result = Tcl_EvalEx(interp, argv[2], -1, 0);
	Tcl_DeleteTrace(interp, cmdTrace);
	if (!deleteCalled) {
	    Tcl_AppendResult(interp, "Delete wasn't called", NULL);
	    return TCL_ERROR;
	} else {
	    return result;
	}
    } else if (strcmp(argv[1], "doubletest") == 0) {
	Tcl_Trace t1, t2;

	Tcl_DStringInit(&buffer);
	t1 = Tcl_CreateTrace(interp, 1, CmdTraceProc, &buffer);
	t2 = Tcl_CreateTrace(interp, 50000, CmdTraceProc, &buffer);
	result = Tcl_EvalEx(interp, argv[2], -1, 0);
	if (result == TCL_OK) {
	    Tcl_ResetResult(interp);
	    Tcl_AppendResult(interp, Tcl_DStringValue(&buffer), NULL);
	}
	Tcl_DeleteTrace(interp, t2);
	Tcl_DeleteTrace(interp, t1);
	Tcl_DStringFree(&buffer);
    } else {
	Tcl_AppendResult(interp, "bad option \"", argv[1],
		"\": must be tracetest, deletetest, doubletest or resulttest", NULL);
	return TCL_ERROR;
    }
    return TCL_OK;
}

static void
CmdTraceProc(
    void *clientData,	/* Pointer to buffer in which the
				 * command and arguments are appended.
				 * Accumulates test result. */
    TCL_UNUSED(Tcl_Interp *),
    TCL_UNUSED(int) /*level*/,
    char *command,		/* The command being traced (after
				 * substitutions). */
    TCL_UNUSED(Tcl_CmdProc *) /*cmdProc*/,
    TCL_UNUSED(ClientData),
    int argc,			/* Number of arguments. */
    const char *argv[])		/* Argument strings. */
{
    Tcl_DString *bufPtr = (Tcl_DString *) clientData;
    int i;

    Tcl_DStringAppendElement(bufPtr, command);

    Tcl_DStringStartSublist(bufPtr);
    for (i = 0;  i < argc;  i++) {
	Tcl_DStringAppendElement(bufPtr, argv[i]);
    }
    Tcl_DStringEndSublist(bufPtr);
}

static void
CmdTraceDeleteProc(
    TCL_UNUSED(ClientData),
    Tcl_Interp *interp,		/* Current interpreter. */
    TCL_UNUSED(int) /*level*/,
    TCL_UNUSED(char *) /*command*/,
    TCL_UNUSED(Tcl_CmdProc *),
    TCL_UNUSED(ClientData),
    TCL_UNUSED(int) /*argc*/,
    TCL_UNUSED(const char **) /*argv*/)
{
    /*
     * Remove ourselves to test whether calling Tcl_DeleteTrace within a trace
     * callback causes the for loop in TclNRExecuteByteCode that calls traces to
     * reference freed memory.
     */

    Tcl_DeleteTrace(interp, cmdTrace);
}

static int
ObjTraceProc(
    TCL_UNUSED(ClientData),
    Tcl_Interp *interp,		/* Tcl interpreter */
    TCL_UNUSED(int) /*level*/,
    const char *command,
    TCL_UNUSED(Tcl_Command),
    TCL_UNUSED(int) /*objc*/,
    Tcl_Obj *const objv[])	/* Argument objects. */
{
    const char *word = Tcl_GetString(objv[0]);

    if (!strcmp(word, "Error")) {
	Tcl_SetObjResult(interp, Tcl_NewStringObj(command, -1));
	return TCL_ERROR;
    } else if (!strcmp(word, "Break")) {
	return TCL_BREAK;
    } else if (!strcmp(word, "Continue")) {
	return TCL_CONTINUE;
    } else if (!strcmp(word, "Return")) {
	return TCL_RETURN;
    } else if (!strcmp(word, "OtherStatus")) {
	return 6;
    } else {
	return TCL_OK;
    }
}

static void
ObjTraceDeleteProc(
    void *clientData)
{
    int *intPtr = (int *) clientData;
    *intPtr = 1;		/* Record that the trace was deleted */
}

/*
 *----------------------------------------------------------------------
 *
 * TestcreatecommandCmd --
 *
 *	This procedure implements the "testcreatecommand" command. It is used
 *	to test that the Tcl_CreateCommand creates a new command in the
 *	namespace specified as part of its name, if any. It also checks that
 *	the namespace code ignore single ":"s in the middle or end of a
 *	command name.
 *
 * Results:
 *	A standard Tcl result.
 *
 * Side effects:
 *	Creates and deletes two commands ("test_ns_basic::createdcommand"
 *	and "value:at:").
 *
 *----------------------------------------------------------------------
 */

static int
TestcreatecommandCmd(
    TCL_UNUSED(ClientData),
    Tcl_Interp *interp,		/* Current interpreter. */
    int argc,			/* Number of arguments. */
    const char **argv)		/* Argument strings. */
{
    if (argc != 2) {
	Tcl_AppendResult(interp, "wrong # args: should be \"", argv[0],
		" option\"", NULL);
	return TCL_ERROR;
    }
    if (strcmp(argv[1], "create") == 0) {
	Tcl_CreateCommand(interp, "test_ns_basic::createdcommand",
		CreatedCommandProc, NULL, NULL);
    } else if (strcmp(argv[1], "delete") == 0) {
	Tcl_DeleteCommand(interp, "test_ns_basic::createdcommand");
    } else if (strcmp(argv[1], "create2") == 0) {
	Tcl_CreateCommand(interp, "value:at:",
		CreatedCommandProc2, NULL, NULL);
    } else if (strcmp(argv[1], "delete2") == 0) {
	Tcl_DeleteCommand(interp, "value:at:");
    } else {
	Tcl_AppendResult(interp, "bad option \"", argv[1],
		"\": must be create, delete, create2, or delete2", NULL);
	return TCL_ERROR;
    }
    return TCL_OK;
}

static int
CreatedCommandProc(
    TCL_UNUSED(ClientData),
    Tcl_Interp *interp,		/* Current interpreter. */
    TCL_UNUSED(int) /*argc*/,
    TCL_UNUSED(const char **) /*argv*/)
{
    Tcl_CmdInfo info;
    int found;

    found = Tcl_GetCommandInfo(interp, "test_ns_basic::createdcommand",
	    &info);
    if (!found) {
	Tcl_AppendResult(interp, "CreatedCommandProc could not get command info for test_ns_basic::createdcommand",
		NULL);
	return TCL_ERROR;
    }
    Tcl_AppendResult(interp, "CreatedCommandProc in ",
	    info.namespacePtr->fullName, NULL);
    return TCL_OK;
}

static int
CreatedCommandProc2(
    TCL_UNUSED(ClientData),
    Tcl_Interp *interp,		/* Current interpreter. */
    TCL_UNUSED(int) /*argc*/,
    TCL_UNUSED(const char **) /*argv*/)
{
    Tcl_CmdInfo info;
    int found;

    found = Tcl_GetCommandInfo(interp, "value:at:", &info);
    if (!found) {
	Tcl_AppendResult(interp, "CreatedCommandProc2 could not get command info for test_ns_basic::createdcommand",
		NULL);
	return TCL_ERROR;
    }
    Tcl_AppendResult(interp, "CreatedCommandProc2 in ",
	    info.namespacePtr->fullName, NULL);
    return TCL_OK;
}

/*
 *----------------------------------------------------------------------
 *
 * TestdcallCmd --
 *
 *	This procedure implements the "testdcall" command.  It is used
 *	to test Tcl_CallWhenDeleted.
 *
 * Results:
 *	A standard Tcl result.
 *
 * Side effects:
 *	Creates and deletes interpreters.
 *
 *----------------------------------------------------------------------
 */

static int
TestdcallCmd(
    TCL_UNUSED(ClientData),
    Tcl_Interp *interp,		/* Current interpreter. */
    int argc,			/* Number of arguments. */
    const char **argv)		/* Argument strings. */
{
    int i, id;

    delInterp = Tcl_CreateInterp();
    Tcl_DStringInit(&delString);
    for (i = 1; i < argc; i++) {
	if (Tcl_GetInt(interp, argv[i], &id) != TCL_OK) {
	    return TCL_ERROR;
	}
	if (id < 0) {
	    Tcl_DontCallWhenDeleted(delInterp, DelCallbackProc,
		    INT2PTR(-id));
	} else {
	    Tcl_CallWhenDeleted(delInterp, DelCallbackProc,
		    INT2PTR(id));
	}
    }
    Tcl_DeleteInterp(delInterp);
    Tcl_DStringResult(interp, &delString);
    return TCL_OK;
}

/*
 * The deletion callback used by TestdcallCmd:
 */

static void
DelCallbackProc(
    void *clientData,	/* Numerical value to append to delString. */
    Tcl_Interp *interp)		/* Interpreter being deleted. */
{
    int id = PTR2INT(clientData);
    char buffer[TCL_INTEGER_SPACE];

    TclFormatInt(buffer, id);
    Tcl_DStringAppendElement(&delString, buffer);
    if (interp != delInterp) {
	Tcl_DStringAppendElement(&delString, "bogus interpreter argument!");
    }
}

/*
 *----------------------------------------------------------------------
 *
 * TestdelCmd --
 *
 *	This procedure implements the "testdel" command.  It is used
 *	to test calling of command deletion callbacks.
 *
 * Results:
 *	A standard Tcl result.
 *
 * Side effects:
 *	Creates a command.
 *
 *----------------------------------------------------------------------
 */

static int
TestdelCmd(
    TCL_UNUSED(ClientData),
    Tcl_Interp *interp,		/* Current interpreter. */
    int argc,			/* Number of arguments. */
    const char **argv)		/* Argument strings. */
{
    DelCmd *dPtr;
    Tcl_Interp *slave;

    if (argc != 4) {
	Tcl_AppendResult(interp, "wrong # args", NULL);
	return TCL_ERROR;
    }

    slave = Tcl_GetSlave(interp, argv[1]);
    if (slave == NULL) {
	return TCL_ERROR;
    }

    dPtr = (DelCmd *)Tcl_Alloc(sizeof(DelCmd));
    dPtr->interp = interp;
    dPtr->deleteCmd = (char *)Tcl_Alloc(strlen(argv[3]) + 1);
    strcpy(dPtr->deleteCmd, argv[3]);

    Tcl_CreateCommand(slave, argv[2], DelCmdProc, dPtr,
	    DelDeleteProc);
    return TCL_OK;
}

static int
DelCmdProc(
    void *clientData,	/* String result to return. */
    Tcl_Interp *interp,		/* Current interpreter. */
    TCL_UNUSED(int) /*argc*/,
    TCL_UNUSED(const char **) /*argv*/)
{
    DelCmd *dPtr = (DelCmd *) clientData;

    Tcl_AppendResult(interp, dPtr->deleteCmd, NULL);
    Tcl_Free(dPtr->deleteCmd);
    Tcl_Free(dPtr);
    return TCL_OK;
}

static void
DelDeleteProc(
    void *clientData)	/* String command to evaluate. */
{
    DelCmd *dPtr = (DelCmd *)clientData;

    Tcl_EvalEx(dPtr->interp, dPtr->deleteCmd, -1, 0);
    Tcl_ResetResult(dPtr->interp);
    Tcl_Free(dPtr->deleteCmd);
    Tcl_Free(dPtr);
}

/*
 *----------------------------------------------------------------------
 *
 * TestdelassocdataCmd --
 *
 *	This procedure implements the "testdelassocdata" command. It is used
 *	to test Tcl_DeleteAssocData.
 *
 * Results:
 *	A standard Tcl result.
 *
 * Side effects:
 *	Deletes an association between a key and associated data from an
 *	interpreter.
 *
 *----------------------------------------------------------------------
 */

static int
TestdelassocdataCmd(
    TCL_UNUSED(ClientData),
    Tcl_Interp *interp,		/* Current interpreter. */
    int argc,			/* Number of arguments. */
    const char **argv)		/* Argument strings. */
{
    if (argc != 2) {
	Tcl_AppendResult(interp, "wrong # arguments: should be \"", argv[0],
		" data_key\"", NULL);
	return TCL_ERROR;
    }
    Tcl_DeleteAssocData(interp, argv[1]);
    return TCL_OK;
}

/*
 *-----------------------------------------------------------------------------
 *
 * TestdoubledigitsCmd --
 *
 *	This procedure implements the 'testdoubledigits' command. It is
 *	used to test the low-level floating-point formatting primitives
 *	in Tcl.
 *
 * Usage:
 *	testdoubledigits fpval ndigits type ?shorten"
 *
 * Parameters:
 *	fpval - Floating-point value to format.
 *	ndigits - Digit count to request from Tcl_DoubleDigits
 *	type - One of 'shortest', 'e', 'f'
 *	shorten - Indicates that the 'shorten' flag should be passed in.
 *
 *-----------------------------------------------------------------------------
 */

static int
TestdoubledigitsObjCmd(
    TCL_UNUSED(ClientData),
    Tcl_Interp* interp,		/* Tcl interpreter */
    int objc,			/* Parameter count */
    Tcl_Obj* const objv[])	/* Parameter vector */
{
    static const char* options[] = {
	"shortest",
	"e",
	"f",
	NULL
    };
    static const int types[] = {
	TCL_DD_SHORTEST,
	TCL_DD_E_FORMAT,
	TCL_DD_F_FORMAT
    };

    const Tcl_ObjType* doubleType;
    double d;
    int status;
    int ndigits;
    int type;
    int decpt;
    int signum;
    char* str;
    char* endPtr;
    Tcl_Obj* strObj;
    Tcl_Obj* retval;

    if (objc < 4 || objc > 5) {
	Tcl_WrongNumArgs(interp, 1, objv, "fpval ndigits type ?shorten?");
	return TCL_ERROR;
    }
    status = Tcl_GetDoubleFromObj(interp, objv[1], &d);
    if (status != TCL_OK) {
	doubleType = Tcl_GetObjType("double");
	if (Tcl_FetchIntRep(objv[1], doubleType)
	    && TclIsNaN(objv[1]->internalRep.doubleValue)) {
	    status = TCL_OK;
	    memcpy(&d, &(objv[1]->internalRep.doubleValue), sizeof(double));
	}
    }
    if (status != TCL_OK
	|| Tcl_GetIntFromObj(interp, objv[2], &ndigits) != TCL_OK
	|| Tcl_GetIndexFromObj(interp, objv[3], options, "conversion type",
			       TCL_EXACT, &type) != TCL_OK) {
	fprintf(stderr, "bad value? %g\n", d);
	return TCL_ERROR;
    }
    type = types[type];
    if (objc > 4) {
	if (strcmp(Tcl_GetString(objv[4]), "shorten")) {
	    Tcl_SetObjResult(interp, Tcl_NewStringObj("bad flag", -1));
	    return TCL_ERROR;
	}
	type |= TCL_DD_SHORTEST;
    }
    str = TclDoubleDigits(d, ndigits, type, &decpt, &signum, &endPtr);
    strObj = Tcl_NewStringObj(str, endPtr-str);
    Tcl_Free(str);
    retval = Tcl_NewListObj(1, &strObj);
    Tcl_ListObjAppendElement(NULL, retval, Tcl_NewIntObj(decpt));
    strObj = Tcl_NewStringObj(signum ? "-" : "+", 1);
    Tcl_ListObjAppendElement(NULL, retval, strObj);
    Tcl_SetObjResult(interp, retval);
    return TCL_OK;
}

/*
 *----------------------------------------------------------------------
 *
 * TestdstringCmd --
 *
 *	This procedure implements the "testdstring" command.  It is used
 *	to test the dynamic string facilities of Tcl.
 *
 * Results:
 *	A standard Tcl result.
 *
 * Side effects:
 *	Creates, deletes, and invokes handlers.
 *
 *----------------------------------------------------------------------
 */

static int
TestdstringCmd(
    TCL_UNUSED(ClientData),
    Tcl_Interp *interp,		/* Current interpreter. */
    int argc,			/* Number of arguments. */
    const char **argv)		/* Argument strings. */
{
    int count;

    if (argc < 2) {
	wrongNumArgs:
	Tcl_AppendResult(interp, "wrong # args", NULL);
	return TCL_ERROR;
    }
    if (strcmp(argv[1], "append") == 0) {
	if (argc != 4) {
	    goto wrongNumArgs;
	}
	if (Tcl_GetInt(interp, argv[3], &count) != TCL_OK) {
	    return TCL_ERROR;
	}
	Tcl_DStringAppend(&dstring, argv[2], count);
    } else if (strcmp(argv[1], "element") == 0) {
	if (argc != 3) {
	    goto wrongNumArgs;
	}
	Tcl_DStringAppendElement(&dstring, argv[2]);
    } else if (strcmp(argv[1], "end") == 0) {
	if (argc != 2) {
	    goto wrongNumArgs;
	}
	Tcl_DStringEndSublist(&dstring);
    } else if (strcmp(argv[1], "free") == 0) {
	if (argc != 2) {
	    goto wrongNumArgs;
	}
	Tcl_DStringFree(&dstring);
    } else if (strcmp(argv[1], "get") == 0) {
	if (argc != 2) {
	    goto wrongNumArgs;
	}
	Tcl_SetResult(interp, Tcl_DStringValue(&dstring), TCL_VOLATILE);
    } else if (strcmp(argv[1], "gresult") == 0) {
	if (argc != 3) {
	    goto wrongNumArgs;
	}
	if (strcmp(argv[2], "staticsmall") == 0) {
	    Tcl_AppendResult(interp, "short", NULL);
	} else if (strcmp(argv[2], "staticlarge") == 0) {
	    Tcl_AppendResult(interp, "first0 first1 first2 first3 first4 first5 first6 first7 first8 first9\nsecond0 second1 second2 second3 second4 second5 second6 second7 second8 second9\nthird0 third1 third2 third3 third4 third5 third6 third7 third8 third9\nfourth0 fourth1 fourth2 fourth3 fourth4 fourth5 fourth6 fourth7 fourth8 fourth9\nfifth0 fifth1 fifth2 fifth3 fifth4 fifth5 fifth6 fifth7 fifth8 fifth9\nsixth0 sixth1 sixth2 sixth3 sixth4 sixth5 sixth6 sixth7 sixth8 sixth9\nseventh0 seventh1 seventh2 seventh3 seventh4 seventh5 seventh6 seventh7 seventh8 seventh9\n", NULL);
	} else if (strcmp(argv[2], "free") == 0) {
	    char *s = (char *)Tcl_Alloc(100);
	    strcpy(s, "This is a malloc-ed string");
	    Tcl_SetResult(interp, s, TCL_DYNAMIC);
	} else if (strcmp(argv[2], "special") == 0) {
	    char *s = (char*)Tcl_Alloc(100) + 16;
	    strcpy(s, "This is a specially-allocated string");
	    Tcl_SetResult(interp, s, SpecialFree);
	} else {
	    Tcl_AppendResult(interp, "bad gresult option \"", argv[2],
		    "\": must be staticsmall, staticlarge, free, or special",
		    NULL);
	    return TCL_ERROR;
	}
	Tcl_DStringGetResult(interp, &dstring);
    } else if (strcmp(argv[1], "length") == 0) {

	if (argc != 2) {
	    goto wrongNumArgs;
	}
	Tcl_SetObjResult(interp, Tcl_NewIntObj(Tcl_DStringLength(&dstring)));
    } else if (strcmp(argv[1], "result") == 0) {
	if (argc != 2) {
	    goto wrongNumArgs;
	}
	Tcl_DStringResult(interp, &dstring);
    } else if (strcmp(argv[1], "trunc") == 0) {
	if (argc != 3) {
	    goto wrongNumArgs;
	}
	if (Tcl_GetInt(interp, argv[2], &count) != TCL_OK) {
	    return TCL_ERROR;
	}
	Tcl_DStringSetLength(&dstring, count);
    } else if (strcmp(argv[1], "start") == 0) {
	if (argc != 2) {
	    goto wrongNumArgs;
	}
	Tcl_DStringStartSublist(&dstring);
    } else {
	Tcl_AppendResult(interp, "bad option \"", argv[1],
		"\": must be append, element, end, free, get, length, "
		"result, trunc, or start", NULL);
	return TCL_ERROR;
    }
    return TCL_OK;
}

/*
 * The procedure below is used as a special freeProc to test how well
 * Tcl_DStringGetResult handles freeProc's other than free.
 */

static void SpecialFree(
    void *blockPtr			/* Block to free. */
) {
    Tcl_Free(((char *)blockPtr) - 16);
}

/*
 *----------------------------------------------------------------------
 *
 * TestencodingCmd --
 *
 *	This procedure implements the "testencoding" command.  It is used
 *	to test the encoding package.
 *
 * Results:
 *	A standard Tcl result.
 *
 * Side effects:
 *	Load encodings.
 *
 *----------------------------------------------------------------------
 */

static int
TestencodingObjCmd(
    TCL_UNUSED(ClientData),
    Tcl_Interp *interp,		/* Current interpreter. */
    int objc,			/* Number of arguments. */
    Tcl_Obj *const objv[])	/* Argument objects. */
{
    Tcl_Encoding encoding;
    int index, length;
    const char *string;
    TclEncoding *encodingPtr;
    static const char *const optionStrings[] = {
	"create",	"delete",	NULL
    };
    enum options {
	ENC_CREATE,	ENC_DELETE
    };

    if (Tcl_GetIndexFromObj(interp, objv[1], optionStrings, "option", 0,
	    &index) != TCL_OK) {
	return TCL_ERROR;
    }

    switch ((enum options) index) {
    case ENC_CREATE: {
	Tcl_EncodingType type;

	if (objc != 5) {
	    return TCL_ERROR;
	}
	encodingPtr = (TclEncoding*)Tcl_Alloc(sizeof(TclEncoding));
	encodingPtr->interp = interp;

	string = Tcl_GetStringFromObj(objv[3], &length);
	encodingPtr->toUtfCmd = (char *)Tcl_Alloc(length + 1);
	memcpy(encodingPtr->toUtfCmd, string, length + 1);

	string = Tcl_GetStringFromObj(objv[4], &length);
	encodingPtr->fromUtfCmd = (char *)Tcl_Alloc(length + 1);
	memcpy(encodingPtr->fromUtfCmd, string, length + 1);

	string = Tcl_GetStringFromObj(objv[2], &length);

	type.encodingName = string;
	type.toUtfProc = EncodingToUtfProc;
	type.fromUtfProc = EncodingFromUtfProc;
	type.freeProc = EncodingFreeProc;
	type.clientData = encodingPtr;
	type.nullSize = 1;

	Tcl_CreateEncoding(&type);
	break;
    }
    case ENC_DELETE:
	if (objc != 3) {
	    return TCL_ERROR;
	}
	if (TCL_OK != Tcl_GetEncodingFromObj(interp, objv[2], &encoding)) {
	    return TCL_ERROR;
	}
	Tcl_FreeEncoding(encoding);	/* Free returned reference */
	Tcl_FreeEncoding(encoding);	/* Free to match CREATE */
	TclFreeIntRep(objv[2]);		/* Free the cached ref */
	break;
    }
    return TCL_OK;
}

static int
EncodingToUtfProc(
    void *clientData,	/* TclEncoding structure. */
    TCL_UNUSED(const char *) /*src*/,
    int srcLen,			/* Source string length in bytes. */
    TCL_UNUSED(int) /*flags*/,
    TCL_UNUSED(Tcl_EncodingState *),
    char *dst,			/* Output buffer. */
    int dstLen,			/* The maximum length of output buffer. */
    int *srcReadPtr,		/* Filled with number of bytes read. */
    int *dstWrotePtr,		/* Filled with number of bytes stored. */
    int *dstCharsPtr)		/* Filled with number of chars stored. */
{
    int len;
    TclEncoding *encodingPtr;

    encodingPtr = (TclEncoding *) clientData;
    Tcl_EvalEx(encodingPtr->interp, encodingPtr->toUtfCmd, -1, TCL_EVAL_GLOBAL);

    len = strlen(Tcl_GetStringResult(encodingPtr->interp));
    if (len > dstLen) {
	len = dstLen;
    }
    memcpy(dst, Tcl_GetStringResult(encodingPtr->interp), len);
    Tcl_ResetResult(encodingPtr->interp);

    *srcReadPtr = srcLen;
    *dstWrotePtr = len;
    *dstCharsPtr = len;
    return TCL_OK;
}

static int
EncodingFromUtfProc(
    void *clientData,	/* TclEncoding structure. */
    TCL_UNUSED(const char *) /*src*/,
    int srcLen,			/* Source string length in bytes. */
    TCL_UNUSED(int) /*flags*/,
    TCL_UNUSED(Tcl_EncodingState *),
    char *dst,			/* Output buffer. */
    int dstLen,			/* The maximum length of output buffer. */
    int *srcReadPtr,		/* Filled with number of bytes read. */
    int *dstWrotePtr,		/* Filled with number of bytes stored. */
    int *dstCharsPtr)		/* Filled with number of chars stored. */
{
    int len;
    TclEncoding *encodingPtr;

    encodingPtr = (TclEncoding *) clientData;
    Tcl_EvalEx(encodingPtr->interp, encodingPtr->fromUtfCmd, -1, TCL_EVAL_GLOBAL);

    len = strlen(Tcl_GetStringResult(encodingPtr->interp));
    if (len > dstLen) {
	len = dstLen;
    }
    memcpy(dst, Tcl_GetStringResult(encodingPtr->interp), len);
    Tcl_ResetResult(encodingPtr->interp);

    *srcReadPtr = srcLen;
    *dstWrotePtr = len;
    *dstCharsPtr = len;
    return TCL_OK;
}

static void
EncodingFreeProc(
    void *clientData)	/* ClientData associated with type. */
{
    TclEncoding *encodingPtr = (TclEncoding *)clientData;

    Tcl_Free(encodingPtr->toUtfCmd);
    Tcl_Free(encodingPtr->fromUtfCmd);
    Tcl_Free(encodingPtr);
}

/*
 *----------------------------------------------------------------------
 *
 * TestevalexObjCmd --
 *
 *	This procedure implements the "testevalex" command.  It is
 *	used to test Tcl_EvalEx.
 *
 * Results:
 *	A standard Tcl result.
 *
 * Side effects:
 *	None.
 *
 *----------------------------------------------------------------------
 */

static int
TestevalexObjCmd(
    TCL_UNUSED(ClientData),
    Tcl_Interp *interp,		/* Current interpreter. */
    int objc,			/* Number of arguments. */
    Tcl_Obj *const objv[])	/* Argument objects. */
{
    int length, flags;
    const char *script;

    flags = 0;
    if (objc == 3) {
	const char *global = Tcl_GetString(objv[2]);
	if (strcmp(global, "global") != 0) {
	    Tcl_AppendResult(interp, "bad value \"", global,
		    "\": must be global", NULL);
	    return TCL_ERROR;
	}
	flags = TCL_EVAL_GLOBAL;
    } else if (objc != 2) {
	Tcl_WrongNumArgs(interp, 1, objv, "script ?global?");
	return TCL_ERROR;
    }

    script = Tcl_GetStringFromObj(objv[1], &length);
    return Tcl_EvalEx(interp, script, length, flags);
}

/*
 *----------------------------------------------------------------------
 *
 * TestevalobjvObjCmd --
 *
 *	This procedure implements the "testevalobjv" command.  It is
 *	used to test Tcl_EvalObjv.
 *
 * Results:
 *	A standard Tcl result.
 *
 * Side effects:
 *	None.
 *
 *----------------------------------------------------------------------
 */

static int
TestevalobjvObjCmd(
    TCL_UNUSED(ClientData),
    Tcl_Interp *interp,		/* Current interpreter. */
    int objc,			/* Number of arguments. */
    Tcl_Obj *const objv[])	/* Argument objects. */
{
    int evalGlobal;

    if (objc < 3) {
	Tcl_WrongNumArgs(interp, 1, objv, "global word ?word ...?");
	return TCL_ERROR;
    }
    if (Tcl_GetIntFromObj(interp, objv[1], &evalGlobal) != TCL_OK) {
	return TCL_ERROR;
    }
    return Tcl_EvalObjv(interp, objc-2, objv+2,
	    (evalGlobal) ? TCL_EVAL_GLOBAL : 0);
}

/*
 *----------------------------------------------------------------------
 *
 * TesteventObjCmd --
 *
 *	This procedure implements a 'testevent' command.  The command
 *	is used to test event queue management.
 *
 * The command takes two forms:
 *	- testevent queue name position script
 *		Queues an event at the given position in the queue, and
 *		associates a given name with it (the same name may be
 *		associated with multiple events). When the event comes
 *		to the head of the queue, executes the given script at
 *		global level in the current interp. The position may be
 *		one of 'head', 'tail' or 'mark'.
 *	- testevent delete name
 *		Deletes any events associated with the given name from
 *		the queue.
 *
 * Return value:
 *	Returns a standard Tcl result.
 *
 * Side effects:
 *	Manipulates the event queue as directed.
 *
 *----------------------------------------------------------------------
 */

static int
TesteventObjCmd(
    TCL_UNUSED(ClientData),
    Tcl_Interp *interp,		/* Tcl interpreter */
    int objc,			/* Parameter count */
    Tcl_Obj *const objv[])	/* Parameter vector */
{
    static const char *const subcommands[] = { /* Possible subcommands */
	"queue", "delete", NULL
    };
    int subCmdIndex;		/* Index of the chosen subcommand */
    static const char *const positions[] = { /* Possible queue positions */
	"head", "tail", "mark", NULL
    };
    int posIndex;		/* Index of the chosen position */
    static const Tcl_QueuePosition posNum[] = {
				/* Interpretation of the chosen position */
	TCL_QUEUE_HEAD,
	TCL_QUEUE_TAIL,
	TCL_QUEUE_MARK
    };
    TestEvent *ev;		/* Event to be queued */

    if (objc < 2) {
	Tcl_WrongNumArgs(interp, 1, objv, "subcommand ?arg ...?");
	return TCL_ERROR;
    }
    if (Tcl_GetIndexFromObj(interp, objv[1], subcommands, "subcommand",
	    TCL_EXACT, &subCmdIndex) != TCL_OK) {
	return TCL_ERROR;
    }
    switch (subCmdIndex) {
    case 0:			/* queue */
	if (objc != 5) {
	    Tcl_WrongNumArgs(interp, 2, objv, "name position script");
	    return TCL_ERROR;
	}
	if (Tcl_GetIndexFromObj(interp, objv[3], positions,
		"position specifier", TCL_EXACT, &posIndex) != TCL_OK) {
	    return TCL_ERROR;
	}
	ev = (TestEvent *)Tcl_Alloc(sizeof(TestEvent));
	ev->header.proc = TesteventProc;
	ev->header.nextPtr = NULL;
	ev->interp = interp;
	ev->command = objv[4];
	Tcl_IncrRefCount(ev->command);
	ev->tag = objv[2];
	Tcl_IncrRefCount(ev->tag);
	Tcl_QueueEvent((Tcl_Event *) ev, posNum[posIndex]);
	break;

    case 1:			/* delete */
	if (objc != 3) {
	    Tcl_WrongNumArgs(interp, 2, objv, "name");
	    return TCL_ERROR;
	}
	Tcl_DeleteEvents(TesteventDeleteProc, objv[2]);
	break;
    }

    return TCL_OK;
}

/*
 *----------------------------------------------------------------------
 *
 * TesteventProc --
 *
 *	Delivers a test event to the Tcl interpreter as part of event
 *	queue testing.
 *
 * Results:
 *	Returns 1 if the event has been serviced, 0 otherwise.
 *
 * Side effects:
 *	Evaluates the event's callback script, so has whatever side effects
 *	the callback has.  The return value of the callback script becomes the
 *	return value of this function.  If the callback script reports an
 *	error, it is reported as a background error.
 *
 *----------------------------------------------------------------------
 */

static int
TesteventProc(
    Tcl_Event *event,		/* Event to deliver */
    TCL_UNUSED(int) /*flags*/)
{
    TestEvent *ev = (TestEvent *) event;
    Tcl_Interp *interp = ev->interp;
    Tcl_Obj *command = ev->command;
    int result = Tcl_EvalObjEx(interp, command,
	    TCL_EVAL_GLOBAL | TCL_EVAL_DIRECT);
    int retval;

    if (result != TCL_OK) {
	Tcl_AddErrorInfo(interp,
		"    (command bound to \"testevent\" callback)");
	Tcl_BackgroundException(interp, TCL_ERROR);
	return 1;		/* Avoid looping on errors */
    }
    if (Tcl_GetBooleanFromObj(interp, Tcl_GetObjResult(interp),
	    &retval) != TCL_OK) {
	Tcl_AddErrorInfo(interp,
		"    (return value from \"testevent\" callback)");
	Tcl_BackgroundException(interp, TCL_ERROR);
	return 1;
    }
    if (retval) {
	Tcl_DecrRefCount(ev->tag);
	Tcl_DecrRefCount(ev->command);
    }

    return retval;
}

/*
 *----------------------------------------------------------------------
 *
 * TesteventDeleteProc --
 *
 *	Removes some set of events from the queue.
 *
 * This procedure is used as part of testing event queue management.
 *
 * Results:
 *	Returns 1 if a given event should be deleted, 0 otherwise.
 *
 * Side effects:
 *	None.
 *
 *----------------------------------------------------------------------
 */

static int
TesteventDeleteProc(
    Tcl_Event *event,		/* Event to examine */
    void *clientData)	/* Tcl_Obj containing the name of the event(s)
				 * to remove */
{
    TestEvent *ev;		/* Event to examine */
    const char *evNameStr;
    Tcl_Obj *targetName;	/* Name of the event(s) to delete */
    const char *targetNameStr;

    if (event->proc != TesteventProc) {
	return 0;
    }
    targetName = (Tcl_Obj *) clientData;
    targetNameStr = (char *) Tcl_GetString(targetName);
    ev = (TestEvent *) event;
    evNameStr = Tcl_GetString(ev->tag);
    if (strcmp(evNameStr, targetNameStr) == 0) {
	Tcl_DecrRefCount(ev->tag);
	Tcl_DecrRefCount(ev->command);
	return 1;
    } else {
	return 0;
    }
}

/*
 *----------------------------------------------------------------------
 *
 * TestexithandlerCmd --
 *
 *	This procedure implements the "testexithandler" command. It is
 *	used to test Tcl_CreateExitHandler and Tcl_DeleteExitHandler.
 *
 * Results:
 *	A standard Tcl result.
 *
 * Side effects:
 *	None.
 *
 *----------------------------------------------------------------------
 */

static int
TestexithandlerCmd(
    TCL_UNUSED(ClientData),
    Tcl_Interp *interp,		/* Current interpreter. */
    int argc,			/* Number of arguments. */
    const char **argv)		/* Argument strings. */
{
    int value;

    if (argc != 3) {
	Tcl_AppendResult(interp, "wrong # arguments: should be \"", argv[0],
		" create|delete value\"", NULL);
	return TCL_ERROR;
    }
    if (Tcl_GetInt(interp, argv[2], &value) != TCL_OK) {
	return TCL_ERROR;
    }
    if (strcmp(argv[1], "create") == 0) {
	Tcl_CreateExitHandler((value & 1) ? ExitProcOdd : ExitProcEven,
		INT2PTR(value));
    } else if (strcmp(argv[1], "delete") == 0) {
	Tcl_DeleteExitHandler((value & 1) ? ExitProcOdd : ExitProcEven,
		INT2PTR(value));
    } else {
	Tcl_AppendResult(interp, "bad option \"", argv[1],
		"\": must be create or delete", NULL);
	return TCL_ERROR;
    }
    return TCL_OK;
}

static void
ExitProcOdd(
    void *clientData)	/* Integer value to print. */
{
    char buf[16 + TCL_INTEGER_SPACE];
    int len;

    sprintf(buf, "odd %d\n", (int)PTR2INT(clientData));
    len = strlen(buf);
    if (len != (int) write(1, buf, len)) {
	Tcl_Panic("ExitProcOdd: unable to write to stdout");
    }
}

static void
ExitProcEven(
    void *clientData)	/* Integer value to print. */
{
    char buf[16 + TCL_INTEGER_SPACE];
    int len;

    sprintf(buf, "even %d\n", (int)PTR2INT(clientData));
    len = strlen(buf);
    if (len != (int) write(1, buf, len)) {
	Tcl_Panic("ExitProcEven: unable to write to stdout");
    }
}

/*
 *----------------------------------------------------------------------
 *
 * TestexprlongCmd --
 *
 *	This procedure verifies that Tcl_ExprLong does not modify the
 *	interpreter result if there is no error.
 *
 * Results:
 *	A standard Tcl result.
 *
 * Side effects:
 *	None.
 *
 *----------------------------------------------------------------------
 */

static int
TestexprlongCmd(
    TCL_UNUSED(ClientData),
    Tcl_Interp *interp,		/* Current interpreter. */
    int argc,			/* Number of arguments. */
    const char **argv)		/* Argument strings. */
{
    long exprResult;
    char buf[4 + TCL_INTEGER_SPACE];
    int result;

    if (argc != 2) {
	Tcl_AppendResult(interp, "wrong # arguments: should be \"", argv[0],
		" expression\"", NULL);
	return TCL_ERROR;
    }
    Tcl_AppendResult(interp, "This is a result", NULL);
    result = Tcl_ExprLong(interp, argv[1], &exprResult);
    if (result != TCL_OK) {
	return result;
    }
    sprintf(buf, ": %ld", exprResult);
    Tcl_AppendResult(interp, buf, NULL);
    return TCL_OK;
}

/*
 *----------------------------------------------------------------------
 *
 * TestexprlongobjCmd --
 *
 *	This procedure verifies that Tcl_ExprLongObj does not modify the
 *	interpreter result if there is no error.
 *
 * Results:
 *	A standard Tcl result.
 *
 * Side effects:
 *	None.
 *
 *----------------------------------------------------------------------
 */

static int
TestexprlongobjCmd(
    TCL_UNUSED(ClientData),
    Tcl_Interp *interp,		/* Current interpreter. */
    int objc,			/* Number of arguments. */
    Tcl_Obj *const *objv)	/* Argument objects. */
{
    long exprResult;
    char buf[4 + TCL_INTEGER_SPACE];
    int result;

    if (objc != 2) {
	Tcl_WrongNumArgs(interp, 1, objv, "expression");
	return TCL_ERROR;
    }
    Tcl_AppendResult(interp, "This is a result", NULL);
    result = Tcl_ExprLongObj(interp, objv[1], &exprResult);
    if (result != TCL_OK) {
	return result;
    }
    sprintf(buf, ": %ld", exprResult);
    Tcl_AppendResult(interp, buf, NULL);
    return TCL_OK;
}

/*
 *----------------------------------------------------------------------
 *
 * TestexprdoubleCmd --
 *
 *	This procedure verifies that Tcl_ExprDouble does not modify the
 *	interpreter result if there is no error.
 *
 * Results:
 *	A standard Tcl result.
 *
 * Side effects:
 *	None.
 *
 *----------------------------------------------------------------------
 */

static int
TestexprdoubleCmd(
    TCL_UNUSED(ClientData),
    Tcl_Interp *interp,		/* Current interpreter. */
    int argc,			/* Number of arguments. */
    const char **argv)		/* Argument strings. */
{
    double exprResult;
    char buf[4 + TCL_DOUBLE_SPACE];
    int result;

    if (argc != 2) {
	Tcl_AppendResult(interp, "wrong # arguments: should be \"", argv[0],
		" expression\"", NULL);
	return TCL_ERROR;
    }
    Tcl_AppendResult(interp, "This is a result", NULL);
    result = Tcl_ExprDouble(interp, argv[1], &exprResult);
    if (result != TCL_OK) {
	return result;
    }
    strcpy(buf, ": ");
    Tcl_PrintDouble(interp, exprResult, buf+2);
    Tcl_AppendResult(interp, buf, NULL);
    return TCL_OK;
}

/*
 *----------------------------------------------------------------------
 *
 * TestexprdoubleobjCmd --
 *
 *	This procedure verifies that Tcl_ExprLongObj does not modify the
 *	interpreter result if there is no error.
 *
 * Results:
 *	A standard Tcl result.
 *
 * Side effects:
 *	None.
 *
 *----------------------------------------------------------------------
 */

static int
TestexprdoubleobjCmd(
    TCL_UNUSED(ClientData),
    Tcl_Interp *interp,		/* Current interpreter. */
    int objc,			/* Number of arguments. */
    Tcl_Obj *const *objv)	/* Argument objects. */
{
    double exprResult;
    char buf[4 + TCL_DOUBLE_SPACE];
    int result;

    if (objc != 2) {
	Tcl_WrongNumArgs(interp, 1, objv, "expression");
	return TCL_ERROR;
    }
    Tcl_AppendResult(interp, "This is a result", NULL);
    result = Tcl_ExprDoubleObj(interp, objv[1], &exprResult);
    if (result != TCL_OK) {
	return result;
    }
    strcpy(buf, ": ");
    Tcl_PrintDouble(interp, exprResult, buf+2);
    Tcl_AppendResult(interp, buf, NULL);
    return TCL_OK;
}

/*
 *----------------------------------------------------------------------
 *
 * TestexprstringCmd --
 *
 *	This procedure tests the basic operation of Tcl_ExprString.
 *
 * Results:
 *	A standard Tcl result.
 *
 * Side effects:
 *	None.
 *
 *----------------------------------------------------------------------
 */

static int
TestexprstringCmd(
    TCL_UNUSED(ClientData),
    Tcl_Interp *interp,		/* Current interpreter. */
    int argc,			/* Number of arguments. */
    const char **argv)		/* Argument strings. */
{
    if (argc != 2) {
	Tcl_AppendResult(interp, "wrong # arguments: should be \"", argv[0],
		" expression\"", NULL);
	return TCL_ERROR;
    }
    return Tcl_ExprString(interp, argv[1]);
}

/*
 *----------------------------------------------------------------------
 *
 * TestfilelinkCmd --
 *
 *	This procedure implements the "testfilelink" command.  It is used to
 *	test the effects of creating and manipulating filesystem links in Tcl.
 *
 * Results:
 *	A standard Tcl result.
 *
 * Side effects:
 *	May create a link on disk.
 *
 *----------------------------------------------------------------------
 */

static int
TestfilelinkCmd(
    TCL_UNUSED(ClientData),
    Tcl_Interp *interp,		/* Current interpreter. */
    int objc,			/* Number of arguments. */
    Tcl_Obj *const objv[])	/* The argument objects. */
{
    Tcl_Obj *contents;

    if (objc < 2 || objc > 3) {
	Tcl_WrongNumArgs(interp, 1, objv, "source ?target?");
	return TCL_ERROR;
    }

    if (Tcl_FSConvertToPathType(interp, objv[1]) != TCL_OK) {
	return TCL_ERROR;
    }

    if (objc == 3) {
	/* Create link from source to target */
	contents = Tcl_FSLink(objv[1], objv[2],
		TCL_CREATE_SYMBOLIC_LINK|TCL_CREATE_HARD_LINK);
	if (contents == NULL) {
	    Tcl_AppendResult(interp, "could not create link from \"",
		    Tcl_GetString(objv[1]), "\" to \"",
		    Tcl_GetString(objv[2]), "\": ",
		    Tcl_PosixError(interp), NULL);
	    return TCL_ERROR;
	}
    } else {
	/* Read link */
	contents = Tcl_FSLink(objv[1], NULL, 0);
	if (contents == NULL) {
	    Tcl_AppendResult(interp, "could not read link \"",
		    Tcl_GetString(objv[1]), "\": ",
		    Tcl_PosixError(interp), NULL);
	    return TCL_ERROR;
	}
    }
    Tcl_SetObjResult(interp, contents);
    if (objc == 2) {
	/*
	 * If we are creating a link, this will actually just
	 * be objv[3], and we don't own it
	 */
	Tcl_DecrRefCount(contents);
    }
    return TCL_OK;
}

/*
 *----------------------------------------------------------------------
 *
 * TestgetassocdataCmd --
 *
 *	This procedure implements the "testgetassocdata" command. It is
 *	used to test Tcl_GetAssocData.
 *
 * Results:
 *	A standard Tcl result.
 *
 * Side effects:
 *	None.
 *
 *----------------------------------------------------------------------
 */

static int
TestgetassocdataCmd(
    TCL_UNUSED(ClientData),
    Tcl_Interp *interp,		/* Current interpreter. */
    int argc,			/* Number of arguments. */
    const char **argv)		/* Argument strings. */
{
    char *res;

    if (argc != 2) {
	Tcl_AppendResult(interp, "wrong # arguments: should be \"", argv[0],
		" data_key\"", NULL);
	return TCL_ERROR;
    }
    res = (char *) Tcl_GetAssocData(interp, argv[1], NULL);
    if (res != NULL) {
	Tcl_AppendResult(interp, res, NULL);
    }
    return TCL_OK;
}

/*
 *----------------------------------------------------------------------
 *
 * TestgetplatformCmd --
 *
 *	This procedure implements the "testgetplatform" command. It is
 *	used to retrievel the value of the tclPlatform global variable.
 *
 * Results:
 *	A standard Tcl result.
 *
 * Side effects:
 *	None.
 *
 *----------------------------------------------------------------------
 */

static int
TestgetplatformCmd(
    TCL_UNUSED(ClientData),
    Tcl_Interp *interp,		/* Current interpreter. */
    int argc,			/* Number of arguments. */
    const char **argv)		/* Argument strings. */
{
    static const char *const platformStrings[] = { "unix", "mac", "windows" };
    TclPlatformType *platform;

    platform = TclGetPlatform();

    if (argc != 1) {
	Tcl_AppendResult(interp, "wrong # arguments: should be \"", argv[0],
		NULL);
	return TCL_ERROR;
    }

    Tcl_AppendResult(interp, platformStrings[*platform], NULL);
    return TCL_OK;
}

/*
 *----------------------------------------------------------------------
 *
 * TestinterpdeleteCmd --
 *
 *	This procedure tests the code in tclInterp.c that deals with
 *	interpreter deletion. It deletes a user-specified interpreter
 *	from the hierarchy, and subsequent code checks integrity.
 *
 * Results:
 *	A standard Tcl result.
 *
 * Side effects:
 *	Deletes one or more interpreters.
 *
 *----------------------------------------------------------------------
 */

static int
TestinterpdeleteCmd(
    TCL_UNUSED(ClientData),
    Tcl_Interp *interp,		/* Current interpreter. */
    int argc,			/* Number of arguments. */
    const char **argv)		/* Argument strings. */
{
    Tcl_Interp *slaveToDelete;

    if (argc != 2) {
	Tcl_AppendResult(interp, "wrong # args: should be \"", argv[0],
		" path\"", NULL);
	return TCL_ERROR;
    }
    slaveToDelete = Tcl_GetSlave(interp, argv[1]);
    if (slaveToDelete == NULL) {
	return TCL_ERROR;
    }
    Tcl_DeleteInterp(slaveToDelete);
    return TCL_OK;
}

/*
 *----------------------------------------------------------------------
 *
 * TestlinkCmd --
 *
 *	This procedure implements the "testlink" command.  It is used
 *	to test Tcl_LinkVar and related library procedures.
 *
 * Results:
 *	A standard Tcl result.
 *
 * Side effects:
 *	Creates and deletes various variable links, plus returns
 *	values of the linked variables.
 *
 *----------------------------------------------------------------------
 */

static int
TestlinkCmd(
    TCL_UNUSED(ClientData),
    Tcl_Interp *interp,		/* Current interpreter. */
    int argc,			/* Number of arguments. */
    const char **argv)		/* Argument strings. */
{
    static int intVar = 43;
    static int boolVar = 4;
    static double realVar = 1.23;
    static Tcl_WideInt wideVar = 79;
    static char *stringVar = NULL;
    static char charVar = '@';
    static unsigned char ucharVar = 130;
    static short shortVar = 3000;
    static unsigned short ushortVar = 60000;
    static unsigned int uintVar = 0xBEEFFEED;
    static long longVar = 123456789L;
    static unsigned long ulongVar = 3456789012UL;
    static float floatVar = 4.5;
    static Tcl_WideUInt uwideVar = 123;
    static int created = 0;
    char buffer[2*TCL_DOUBLE_SPACE];
    int writable, flag;
    Tcl_Obj *tmp;

    if (argc < 2) {
	Tcl_AppendResult(interp, "wrong # args: should be \"", argv[0],
		" option ?arg arg arg arg arg arg arg arg arg arg arg arg"
		" arg arg?\"", NULL);
	return TCL_ERROR;
    }
    if (strcmp(argv[1], "create") == 0) {
	if (argc != 16) {
	    Tcl_AppendResult(interp, "wrong # args: should be \"",
		argv[0], " ", argv[1],
		" intRO realRO boolRO stringRO wideRO charRO ucharRO shortRO"
		" ushortRO uintRO longRO ulongRO floatRO uwideRO\"", NULL);
	    return TCL_ERROR;
	}
	if (created) {
	    Tcl_UnlinkVar(interp, "int");
	    Tcl_UnlinkVar(interp, "real");
	    Tcl_UnlinkVar(interp, "bool");
	    Tcl_UnlinkVar(interp, "string");
	    Tcl_UnlinkVar(interp, "wide");
	    Tcl_UnlinkVar(interp, "char");
	    Tcl_UnlinkVar(interp, "uchar");
	    Tcl_UnlinkVar(interp, "short");
	    Tcl_UnlinkVar(interp, "ushort");
	    Tcl_UnlinkVar(interp, "uint");
	    Tcl_UnlinkVar(interp, "long");
	    Tcl_UnlinkVar(interp, "ulong");
	    Tcl_UnlinkVar(interp, "float");
	    Tcl_UnlinkVar(interp, "uwide");
	}
	created = 1;
	if (Tcl_GetBoolean(interp, argv[2], &writable) != TCL_OK) {
	    return TCL_ERROR;
	}
	flag = (writable != 0) ? 0 : TCL_LINK_READ_ONLY;
	if (Tcl_LinkVar(interp, "int", &intVar,
		TCL_LINK_INT | flag) != TCL_OK) {
	    return TCL_ERROR;
	}
	if (Tcl_GetBoolean(interp, argv[3], &writable) != TCL_OK) {
	    return TCL_ERROR;
	}
	flag = (writable != 0) ? 0 : TCL_LINK_READ_ONLY;
	if (Tcl_LinkVar(interp, "real", &realVar,
		TCL_LINK_DOUBLE | flag) != TCL_OK) {
	    return TCL_ERROR;
	}
	if (Tcl_GetBoolean(interp, argv[4], &writable) != TCL_OK) {
	    return TCL_ERROR;
	}
	flag = (writable != 0) ? 0 : TCL_LINK_READ_ONLY;
	if (Tcl_LinkVar(interp, "bool", &boolVar,
		TCL_LINK_BOOLEAN | flag) != TCL_OK) {
	    return TCL_ERROR;
	}
	if (Tcl_GetBoolean(interp, argv[5], &writable) != TCL_OK) {
	    return TCL_ERROR;
	}
	flag = (writable != 0) ? 0 : TCL_LINK_READ_ONLY;
	if (Tcl_LinkVar(interp, "string", &stringVar,
		TCL_LINK_STRING | flag) != TCL_OK) {
	    return TCL_ERROR;
	}
	if (Tcl_GetBoolean(interp, argv[6], &writable) != TCL_OK) {
	    return TCL_ERROR;
	}
	flag = (writable != 0) ? 0 : TCL_LINK_READ_ONLY;
	if (Tcl_LinkVar(interp, "wide", &wideVar,
			TCL_LINK_WIDE_INT | flag) != TCL_OK) {
	    return TCL_ERROR;
	}
	if (Tcl_GetBoolean(interp, argv[7], &writable) != TCL_OK) {
	    return TCL_ERROR;
	}
	flag = (writable != 0) ? 0 : TCL_LINK_READ_ONLY;
	if (Tcl_LinkVar(interp, "char", &charVar,
		TCL_LINK_CHAR | flag) != TCL_OK) {
	    return TCL_ERROR;
	}
	if (Tcl_GetBoolean(interp, argv[8], &writable) != TCL_OK) {
	    return TCL_ERROR;
	}
	flag = (writable != 0) ? 0 : TCL_LINK_READ_ONLY;
	if (Tcl_LinkVar(interp, "uchar", &ucharVar,
		TCL_LINK_UCHAR | flag) != TCL_OK) {
	    return TCL_ERROR;
	}
	if (Tcl_GetBoolean(interp, argv[9], &writable) != TCL_OK) {
	    return TCL_ERROR;
	}
	flag = (writable != 0) ? 0 : TCL_LINK_READ_ONLY;
	if (Tcl_LinkVar(interp, "short", &shortVar,
		TCL_LINK_SHORT | flag) != TCL_OK) {
	    return TCL_ERROR;
	}
	if (Tcl_GetBoolean(interp, argv[10], &writable) != TCL_OK) {
	    return TCL_ERROR;
	}
	flag = (writable != 0) ? 0 : TCL_LINK_READ_ONLY;
	if (Tcl_LinkVar(interp, "ushort", &ushortVar,
		TCL_LINK_USHORT | flag) != TCL_OK) {
	    return TCL_ERROR;
	}
	if (Tcl_GetBoolean(interp, argv[11], &writable) != TCL_OK) {
	    return TCL_ERROR;
	}
	flag = (writable != 0) ? 0 : TCL_LINK_READ_ONLY;
	if (Tcl_LinkVar(interp, "uint", &uintVar,
		TCL_LINK_UINT | flag) != TCL_OK) {
	    return TCL_ERROR;
	}
	if (Tcl_GetBoolean(interp, argv[12], &writable) != TCL_OK) {
	    return TCL_ERROR;
	}
	flag = (writable != 0) ? 0 : TCL_LINK_READ_ONLY;
	if (Tcl_LinkVar(interp, "long", &longVar,
		TCL_LINK_LONG | flag) != TCL_OK) {
	    return TCL_ERROR;
	}
	if (Tcl_GetBoolean(interp, argv[13], &writable) != TCL_OK) {
	    return TCL_ERROR;
	}
	flag = (writable != 0) ? 0 : TCL_LINK_READ_ONLY;
	if (Tcl_LinkVar(interp, "ulong", &ulongVar,
		TCL_LINK_ULONG | flag) != TCL_OK) {
	    return TCL_ERROR;
	}
	if (Tcl_GetBoolean(interp, argv[14], &writable) != TCL_OK) {
	    return TCL_ERROR;
	}
	flag = (writable != 0) ? 0 : TCL_LINK_READ_ONLY;
	if (Tcl_LinkVar(interp, "float", &floatVar,
		TCL_LINK_FLOAT | flag) != TCL_OK) {
	    return TCL_ERROR;
	}
	if (Tcl_GetBoolean(interp, argv[15], &writable) != TCL_OK) {
	    return TCL_ERROR;
	}
	flag = (writable != 0) ? 0 : TCL_LINK_READ_ONLY;
	if (Tcl_LinkVar(interp, "uwide", &uwideVar,
		TCL_LINK_WIDE_UINT | flag) != TCL_OK) {
	    return TCL_ERROR;
	}

    } else if (strcmp(argv[1], "delete") == 0) {
	Tcl_UnlinkVar(interp, "int");
	Tcl_UnlinkVar(interp, "real");
	Tcl_UnlinkVar(interp, "bool");
	Tcl_UnlinkVar(interp, "string");
	Tcl_UnlinkVar(interp, "wide");
	Tcl_UnlinkVar(interp, "char");
	Tcl_UnlinkVar(interp, "uchar");
	Tcl_UnlinkVar(interp, "short");
	Tcl_UnlinkVar(interp, "ushort");
	Tcl_UnlinkVar(interp, "uint");
	Tcl_UnlinkVar(interp, "long");
	Tcl_UnlinkVar(interp, "ulong");
	Tcl_UnlinkVar(interp, "float");
	Tcl_UnlinkVar(interp, "uwide");
	created = 0;
    } else if (strcmp(argv[1], "get") == 0) {
	TclFormatInt(buffer, intVar);
	Tcl_AppendElement(interp, buffer);
	Tcl_PrintDouble(NULL, realVar, buffer);
	Tcl_AppendElement(interp, buffer);
	TclFormatInt(buffer, boolVar);
	Tcl_AppendElement(interp, buffer);
	Tcl_AppendElement(interp, (stringVar == NULL) ? "-" : stringVar);
	/*
	 * Wide ints only have an object-based interface.
	 */
	tmp = Tcl_NewWideIntObj(wideVar);
	Tcl_AppendElement(interp, Tcl_GetString(tmp));
	Tcl_DecrRefCount(tmp);
	TclFormatInt(buffer, (int) charVar);
	Tcl_AppendElement(interp, buffer);
	TclFormatInt(buffer, (int) ucharVar);
	Tcl_AppendElement(interp, buffer);
	TclFormatInt(buffer, (int) shortVar);
	Tcl_AppendElement(interp, buffer);
	TclFormatInt(buffer, (int) ushortVar);
	Tcl_AppendElement(interp, buffer);
	TclFormatInt(buffer, (int) uintVar);
	Tcl_AppendElement(interp, buffer);
	tmp = Tcl_NewWideIntObj(longVar);
	Tcl_AppendElement(interp, Tcl_GetString(tmp));
	Tcl_DecrRefCount(tmp);
	tmp = Tcl_NewWideIntObj((long)ulongVar);
	Tcl_AppendElement(interp, Tcl_GetString(tmp));
	Tcl_DecrRefCount(tmp);
	Tcl_PrintDouble(NULL, (double)floatVar, buffer);
	Tcl_AppendElement(interp, buffer);
	tmp = Tcl_NewWideIntObj((Tcl_WideInt)uwideVar);
	Tcl_AppendElement(interp, Tcl_GetString(tmp));
	Tcl_DecrRefCount(tmp);
    } else if (strcmp(argv[1], "set") == 0) {
	int v;

	if (argc != 16) {
	    Tcl_AppendResult(interp, "wrong # args: should be \"",
		    argv[0], " ", argv[1],
		    " intValue realValue boolValue stringValue wideValue"
		    " charValue ucharValue shortValue ushortValue uintValue"
		    " longValue ulongValue floatValue uwideValue\"", NULL);
	    return TCL_ERROR;
	}
	if (argv[2][0] != 0) {
	    if (Tcl_GetInt(interp, argv[2], &intVar) != TCL_OK) {
		return TCL_ERROR;
	    }
	}
	if (argv[3][0] != 0) {
	    if (Tcl_GetDouble(interp, argv[3], &realVar) != TCL_OK) {
		return TCL_ERROR;
	    }
	}
	if (argv[4][0] != 0) {
	    if (Tcl_GetInt(interp, argv[4], &boolVar) != TCL_OK) {
		return TCL_ERROR;
	    }
	}
	if (argv[5][0] != 0) {
	    if (stringVar != NULL) {
		Tcl_Free(stringVar);
	    }
	    if (strcmp(argv[5], "-") == 0) {
		stringVar = NULL;
	    } else {
		stringVar = (char *)Tcl_Alloc(strlen(argv[5]) + 1);
		strcpy(stringVar, argv[5]);
	    }
	}
	if (argv[6][0] != 0) {
	    tmp = Tcl_NewStringObj(argv[6], -1);
	    if (Tcl_GetWideIntFromObj(interp, tmp, &wideVar) != TCL_OK) {
		Tcl_DecrRefCount(tmp);
		return TCL_ERROR;
	    }
	    Tcl_DecrRefCount(tmp);
	}
	if (argv[7][0]) {
	    if (Tcl_GetInt(interp, argv[7], &v) != TCL_OK) {
		return TCL_ERROR;
	    }
	    charVar = (char) v;
	}
	if (argv[8][0]) {
	    if (Tcl_GetInt(interp, argv[8], &v) != TCL_OK) {
		return TCL_ERROR;
	    }
	    ucharVar = (unsigned char) v;
	}
	if (argv[9][0]) {
	    if (Tcl_GetInt(interp, argv[9], &v) != TCL_OK) {
		return TCL_ERROR;
	    }
	    shortVar = (short) v;
	}
	if (argv[10][0]) {
	    if (Tcl_GetInt(interp, argv[10], &v) != TCL_OK) {
		return TCL_ERROR;
	    }
	    ushortVar = (unsigned short) v;
	}
	if (argv[11][0]) {
	    if (Tcl_GetInt(interp, argv[11], &v) != TCL_OK) {
		return TCL_ERROR;
	    }
	    uintVar = (unsigned int) v;
	}
	if (argv[12][0]) {
	    if (Tcl_GetInt(interp, argv[12], &v) != TCL_OK) {
		return TCL_ERROR;
	    }
	    longVar = (long) v;
	}
	if (argv[13][0]) {
	    if (Tcl_GetInt(interp, argv[13], &v) != TCL_OK) {
		return TCL_ERROR;
	    }
	    ulongVar = (unsigned long) v;
	}
	if (argv[14][0]) {
	    double d;
	    if (Tcl_GetDouble(interp, argv[14], &d) != TCL_OK) {
		return TCL_ERROR;
	    }
	    floatVar = (float) d;
	}
	if (argv[15][0]) {
	    Tcl_WideInt w;
	    tmp = Tcl_NewStringObj(argv[15], -1);
	    if (Tcl_GetWideIntFromObj(interp, tmp, &w) != TCL_OK) {
		Tcl_DecrRefCount(tmp);
		return TCL_ERROR;
	    }
	    Tcl_DecrRefCount(tmp);
	    uwideVar = (Tcl_WideUInt) w;
	}
    } else if (strcmp(argv[1], "update") == 0) {
	int v;

	if (argc != 16) {
	    Tcl_AppendResult(interp, "wrong # args: should be \"",
		    argv[0], " ", argv[1],
		    " intValue realValue boolValue stringValue wideValue"
		    " charValue ucharValue shortValue ushortValue uintValue"
		    " longValue ulongValue floatValue uwideValue\"", NULL);
	    return TCL_ERROR;
	}
	if (argv[2][0] != 0) {
	    if (Tcl_GetInt(interp, argv[2], &intVar) != TCL_OK) {
		return TCL_ERROR;
	    }
	    Tcl_UpdateLinkedVar(interp, "int");
	}
	if (argv[3][0] != 0) {
	    if (Tcl_GetDouble(interp, argv[3], &realVar) != TCL_OK) {
		return TCL_ERROR;
	    }
	    Tcl_UpdateLinkedVar(interp, "real");
	}
	if (argv[4][0] != 0) {
	    if (Tcl_GetInt(interp, argv[4], &boolVar) != TCL_OK) {
		return TCL_ERROR;
	    }
	    Tcl_UpdateLinkedVar(interp, "bool");
	}
	if (argv[5][0] != 0) {
	    if (stringVar != NULL) {
		Tcl_Free(stringVar);
	    }
	    if (strcmp(argv[5], "-") == 0) {
		stringVar = NULL;
	    } else {
		stringVar = (char *)Tcl_Alloc(strlen(argv[5]) + 1);
		strcpy(stringVar, argv[5]);
	    }
	    Tcl_UpdateLinkedVar(interp, "string");
	}
	if (argv[6][0] != 0) {
	    tmp = Tcl_NewStringObj(argv[6], -1);
	    if (Tcl_GetWideIntFromObj(interp, tmp, &wideVar) != TCL_OK) {
		Tcl_DecrRefCount(tmp);
		return TCL_ERROR;
	    }
	    Tcl_DecrRefCount(tmp);
	    Tcl_UpdateLinkedVar(interp, "wide");
	}
	if (argv[7][0]) {
	    if (Tcl_GetInt(interp, argv[7], &v) != TCL_OK) {
		return TCL_ERROR;
	    }
	    charVar = (char) v;
	    Tcl_UpdateLinkedVar(interp, "char");
	}
	if (argv[8][0]) {
	    if (Tcl_GetInt(interp, argv[8], &v) != TCL_OK) {
		return TCL_ERROR;
	    }
	    ucharVar = (unsigned char) v;
	    Tcl_UpdateLinkedVar(interp, "uchar");
	}
	if (argv[9][0]) {
	    if (Tcl_GetInt(interp, argv[9], &v) != TCL_OK) {
		return TCL_ERROR;
	    }
	    shortVar = (short) v;
	    Tcl_UpdateLinkedVar(interp, "short");
	}
	if (argv[10][0]) {
	    if (Tcl_GetInt(interp, argv[10], &v) != TCL_OK) {
		return TCL_ERROR;
	    }
	    ushortVar = (unsigned short) v;
	    Tcl_UpdateLinkedVar(interp, "ushort");
	}
	if (argv[11][0]) {
	    if (Tcl_GetInt(interp, argv[11], &v) != TCL_OK) {
		return TCL_ERROR;
	    }
	    uintVar = (unsigned int) v;
	    Tcl_UpdateLinkedVar(interp, "uint");
	}
	if (argv[12][0]) {
	    if (Tcl_GetInt(interp, argv[12], &v) != TCL_OK) {
		return TCL_ERROR;
	    }
	    longVar = (long) v;
	    Tcl_UpdateLinkedVar(interp, "long");
	}
	if (argv[13][0]) {
	    if (Tcl_GetInt(interp, argv[13], &v) != TCL_OK) {
		return TCL_ERROR;
	    }
	    ulongVar = (unsigned long) v;
	    Tcl_UpdateLinkedVar(interp, "ulong");
	}
	if (argv[14][0]) {
	    double d;
	    if (Tcl_GetDouble(interp, argv[14], &d) != TCL_OK) {
		return TCL_ERROR;
	    }
	    floatVar = (float) d;
	    Tcl_UpdateLinkedVar(interp, "float");
	}
	if (argv[15][0]) {
	    Tcl_WideInt w;
	    tmp = Tcl_NewStringObj(argv[15], -1);
	    if (Tcl_GetWideIntFromObj(interp, tmp, &w) != TCL_OK) {
		Tcl_DecrRefCount(tmp);
		return TCL_ERROR;
	    }
	    Tcl_DecrRefCount(tmp);
	    uwideVar = (Tcl_WideUInt) w;
	    Tcl_UpdateLinkedVar(interp, "uwide");
	}
    } else {
	Tcl_AppendResult(interp, "bad option \"", argv[1],
		"\": should be create, delete, get, set, or update", NULL);
	return TCL_ERROR;
    }
    return TCL_OK;
}

/*
 *----------------------------------------------------------------------
 *
 * TestlinkarrayCmd --
 *
 *      This function is invoked to process the "testlinkarray" Tcl command.
 *      It is used to test the 'Tcl_LinkArray' function.
 *
 * Results:
 *      A standard Tcl result.
 *
 * Side effects:
 *	Creates, deletes, and invokes variable links.
 *
 *----------------------------------------------------------------------
 */

static int
TestlinkarrayCmd(
    TCL_UNUSED(ClientData),
    Tcl_Interp *interp,         /* Current interpreter. */
    int objc,                   /* Number of arguments. */
    Tcl_Obj *const objv[])      /* Argument objects. */
{
    static const char *LinkOption[] = {
        "update", "remove", "create", NULL
    };
    enum LinkOption { LINK_UPDATE, LINK_REMOVE, LINK_CREATE };
    static const char *LinkType[] = {
	"char", "uchar", "short", "ushort", "int", "uint", "long", "ulong",
	"wide", "uwide", "float", "double", "string", "char*", "binary", NULL
    };
    /* all values after TCL_LINK_CHARS_ARRAY are used as arrays (see below) */
    static int LinkTypes[] = {
	TCL_LINK_CHAR, TCL_LINK_UCHAR,
	TCL_LINK_SHORT, TCL_LINK_USHORT, TCL_LINK_INT, TCL_LINK_UINT,
	TCL_LINK_LONG, TCL_LINK_ULONG, TCL_LINK_WIDE_INT, TCL_LINK_WIDE_UINT,
	TCL_LINK_FLOAT, TCL_LINK_DOUBLE, TCL_LINK_STRING, TCL_LINK_CHARS,
	TCL_LINK_BINARY
    };
    int optionIndex, typeIndex, readonly, i, size, length;
    char *name, *arg;
    Tcl_WideInt addr;

    if (objc < 2) {
	Tcl_WrongNumArgs(interp, 1, objv, "option args");
	return TCL_ERROR;
    }
    if (Tcl_GetIndexFromObj(interp, objv[1], LinkOption, "option", 0,
	    &optionIndex) != TCL_OK) {
	return TCL_ERROR;
    }
    switch ((enum LinkOption) optionIndex) {
    case LINK_UPDATE:
	for (i=2; i<objc; i++) {
	    Tcl_UpdateLinkedVar(interp, Tcl_GetString(objv[i]));
	}
	return TCL_OK;
    case LINK_REMOVE:
	for (i=2; i<objc; i++) {
	    Tcl_UnlinkVar(interp, Tcl_GetString(objv[i]));
	}
	return TCL_OK;
    case LINK_CREATE:
	if (objc < 4) {
	    goto wrongArgs;
	}
	readonly = 0;
	i = 2;

	/*
	 * test on switch -r...
	 */

	arg = Tcl_GetStringFromObj(objv[i], &length);
	if (length < 2) {
	    goto wrongArgs;
	}
	if (arg[0] == '-') {
	    if (arg[1] != 'r') {
		goto wrongArgs;
	    }
	    readonly = TCL_LINK_READ_ONLY;
	    i++;
	}
	if (Tcl_GetIndexFromObj(interp, objv[i++], LinkType, "type", 0,
 		&typeIndex) != TCL_OK) {
	    return TCL_ERROR;
	}
	if (Tcl_GetIntFromObj(interp, objv[i++], &size) == TCL_ERROR) {
	    Tcl_SetObjResult(interp, Tcl_NewStringObj("wrong size value", -1));
	    return TCL_ERROR;
	}
	name = Tcl_GetString(objv[i++]);

	/*
	 * If no address is given request one in the underlying function
	 */

	if (i < objc) {
	    if (Tcl_GetWideIntFromObj(interp, objv[i], &addr) == TCL_ERROR) {
 		Tcl_SetObjResult(interp, Tcl_NewStringObj(
			"wrong address value", -1));
		return TCL_ERROR;
	    }
	} else {
	    addr = 0;
	}
	return Tcl_LinkArray(interp, name, INT2PTR(addr),
		LinkTypes[typeIndex] | readonly, size);
    }
    return TCL_OK;

  wrongArgs:
    Tcl_WrongNumArgs(interp, 2, objv, "?-readonly? type size name ?address?");
    return TCL_ERROR;
}

/*
 *----------------------------------------------------------------------
 *
 * TestlocaleCmd --
 *
 *	This procedure implements the "testlocale" command.  It is used
 *	to test the effects of setting different locales in Tcl.
 *
 * Results:
 *	A standard Tcl result.
 *
 * Side effects:
 *	Modifies the current C locale.
 *
 *----------------------------------------------------------------------
 */

static int
TestlocaleCmd(
    TCL_UNUSED(ClientData),
    Tcl_Interp *interp,		/* Current interpreter. */
    int objc,			/* Number of arguments. */
    Tcl_Obj *const objv[])	/* The argument objects. */
{
    int index;
    const char *locale;
    static const char *const optionStrings[] = {
	"ctype", "numeric", "time", "collate", "monetary",
	"all",	NULL
    };
    static const int lcTypes[] = {
	LC_CTYPE, LC_NUMERIC, LC_TIME, LC_COLLATE, LC_MONETARY,
	LC_ALL
    };

    /*
     * LC_CTYPE, etc. correspond to the indices for the strings.
     */

    if (objc < 2 || objc > 3) {
	Tcl_WrongNumArgs(interp, 1, objv, "category ?locale?");
	return TCL_ERROR;
    }

    if (Tcl_GetIndexFromObj(interp, objv[1], optionStrings, "option", 0,
	    &index) != TCL_OK) {
	return TCL_ERROR;
    }

    if (objc == 3) {
	locale = Tcl_GetString(objv[2]);
    } else {
	locale = NULL;
    }
    locale = setlocale(lcTypes[index], locale);
    if (locale) {
	Tcl_SetStringObj(Tcl_GetObjResult(interp), locale, -1);
    }
    return TCL_OK;
}

/*
 *----------------------------------------------------------------------
 *
 * CleanupTestSetassocdataTests --
 *
 *	This function is called when an interpreter is deleted to clean
 *	up any data left over from running the testsetassocdata command.
 *
 * Results:
 *	None.
 *
 * Side effects:
 *	Releases storage.
 *
 *----------------------------------------------------------------------
 */

static void
CleanupTestSetassocdataTests(
    void *clientData,	/* Data to be released. */
    TCL_UNUSED(Tcl_Interp *))
{
    Tcl_Free(clientData);
}

/*
 *----------------------------------------------------------------------
 *
 * TestparserObjCmd --
 *
 *	This procedure implements the "testparser" command.  It is
 *	used for testing the new Tcl script parser in Tcl 8.1.
 *
 * Results:
 *	A standard Tcl result.
 *
 * Side effects:
 *	None.
 *
 *----------------------------------------------------------------------
 */

static int
TestparserObjCmd(
    TCL_UNUSED(ClientData),
    Tcl_Interp *interp,		/* Current interpreter. */
    int objc,			/* Number of arguments. */
    Tcl_Obj *const objv[])	/* The argument objects. */
{
    const char *script;
    int length, dummy;
    Tcl_Parse parse;

    if (objc != 3) {
	Tcl_WrongNumArgs(interp, 1, objv, "script length");
	return TCL_ERROR;
    }
    script = Tcl_GetStringFromObj(objv[1], &dummy);
    if (Tcl_GetIntFromObj(interp, objv[2], &length)) {
	return TCL_ERROR;
    }
    if (length == 0) {
	length = dummy;
    }
    if (Tcl_ParseCommand(interp, script, length, 0, &parse) != TCL_OK) {
	Tcl_AddErrorInfo(interp, "\n    (remainder of script: \"");
	Tcl_AddErrorInfo(interp, parse.term);
	Tcl_AddErrorInfo(interp, "\")");
	return TCL_ERROR;
    }

    /*
     * The parse completed successfully.  Just print out the contents
     * of the parse structure into the interpreter's result.
     */

    PrintParse(interp, &parse);
    Tcl_FreeParse(&parse);
    return TCL_OK;
}

/*
 *----------------------------------------------------------------------
 *
 * TestexprparserObjCmd --
 *
 *	This procedure implements the "testexprparser" command.  It is
 *	used for testing the new Tcl expression parser in Tcl 8.1.
 *
 * Results:
 *	A standard Tcl result.
 *
 * Side effects:
 *	None.
 *
 *----------------------------------------------------------------------
 */

static int
TestexprparserObjCmd(
    TCL_UNUSED(ClientData),
    Tcl_Interp *interp,		/* Current interpreter. */
    int objc,			/* Number of arguments. */
    Tcl_Obj *const objv[])	/* The argument objects. */
{
    const char *script;
    int length, dummy;
    Tcl_Parse parse;

    if (objc != 3) {
	Tcl_WrongNumArgs(interp, 1, objv, "expr length");
	return TCL_ERROR;
    }
    script = Tcl_GetStringFromObj(objv[1], &dummy);
    if (Tcl_GetIntFromObj(interp, objv[2], &length)) {
	return TCL_ERROR;
    }
    if (length == 0) {
	length = dummy;
    }
    parse.commentStart = NULL;
    parse.commentSize = 0;
    parse.commandStart = NULL;
    parse.commandSize = 0;
    if (Tcl_ParseExpr(interp, script, length, &parse) != TCL_OK) {
	Tcl_AddErrorInfo(interp, "\n    (remainder of expr: \"");
	Tcl_AddErrorInfo(interp, parse.term);
	Tcl_AddErrorInfo(interp, "\")");
	return TCL_ERROR;
    }

    /*
     * The parse completed successfully.  Just print out the contents
     * of the parse structure into the interpreter's result.
     */

    PrintParse(interp, &parse);
    Tcl_FreeParse(&parse);
    return TCL_OK;
}

/*
 *----------------------------------------------------------------------
 *
 * PrintParse --
 *
 *	This procedure prints out the contents of a Tcl_Parse structure
 *	in the result of an interpreter.
 *
 * Results:
 *	Interp's result is set to a prettily formatted version of the
 *	contents of parsePtr.
 *
 * Side effects:
 *	None.
 *
 *----------------------------------------------------------------------
 */

static void
PrintParse(
    Tcl_Interp *interp,		/* Interpreter whose result is to be set to
				 * the contents of a parse structure. */
    Tcl_Parse *parsePtr)	/* Parse structure to print out. */
{
    Tcl_Obj *objPtr;
    const char *typeString;
    Tcl_Token *tokenPtr;
    int i;

    objPtr = Tcl_GetObjResult(interp);
    if (parsePtr->commentSize > 0) {
	Tcl_ListObjAppendElement(NULL, objPtr,
		Tcl_NewStringObj(parsePtr->commentStart,
			parsePtr->commentSize));
    } else {
	Tcl_ListObjAppendElement(NULL, objPtr, Tcl_NewStringObj("-", 1));
    }
    Tcl_ListObjAppendElement(NULL, objPtr,
	    Tcl_NewStringObj(parsePtr->commandStart, parsePtr->commandSize));
    Tcl_ListObjAppendElement(NULL, objPtr,
	    Tcl_NewIntObj(parsePtr->numWords));
    for (i = 0; i < parsePtr->numTokens; i++) {
	tokenPtr = &parsePtr->tokenPtr[i];
	switch (tokenPtr->type) {
	case TCL_TOKEN_EXPAND_WORD:
	    typeString = "expand";
	    break;
	case TCL_TOKEN_WORD:
	    typeString = "word";
	    break;
	case TCL_TOKEN_SIMPLE_WORD:
	    typeString = "simple";
	    break;
	case TCL_TOKEN_TEXT:
	    typeString = "text";
	    break;
	case TCL_TOKEN_BS:
	    typeString = "backslash";
	    break;
	case TCL_TOKEN_COMMAND:
	    typeString = "command";
	    break;
	case TCL_TOKEN_VARIABLE:
	    typeString = "variable";
	    break;
	case TCL_TOKEN_SUB_EXPR:
	    typeString = "subexpr";
	    break;
	case TCL_TOKEN_OPERATOR:
	    typeString = "operator";
	    break;
	default:
	    typeString = "??";
	    break;
	}
	Tcl_ListObjAppendElement(NULL, objPtr,
		Tcl_NewStringObj(typeString, -1));
	Tcl_ListObjAppendElement(NULL, objPtr,
		Tcl_NewStringObj(tokenPtr->start, tokenPtr->size));
	Tcl_ListObjAppendElement(NULL, objPtr,
		Tcl_NewIntObj(tokenPtr->numComponents));
    }
    Tcl_ListObjAppendElement(NULL, objPtr,
	    Tcl_NewStringObj(parsePtr->commandStart + parsePtr->commandSize,
	    -1));
}

/*
 *----------------------------------------------------------------------
 *
 * TestparsevarObjCmd --
 *
 *	This procedure implements the "testparsevar" command.  It is
 *	used for testing Tcl_ParseVar.
 *
 * Results:
 *	A standard Tcl result.
 *
 * Side effects:
 *	None.
 *
 *----------------------------------------------------------------------
 */

static int
TestparsevarObjCmd(
    TCL_UNUSED(ClientData),
    Tcl_Interp *interp,		/* Current interpreter. */
    int objc,			/* Number of arguments. */
    Tcl_Obj *const objv[])	/* The argument objects. */
{
    const char *value, *name, *termPtr;

    if (objc != 2) {
	Tcl_WrongNumArgs(interp, 1, objv, "varName");
	return TCL_ERROR;
    }
    name = Tcl_GetString(objv[1]);
    value = Tcl_ParseVar(interp, name, &termPtr);
    if (value == NULL) {
	return TCL_ERROR;
    }

    Tcl_AppendElement(interp, value);
    Tcl_AppendElement(interp, termPtr);
    return TCL_OK;
}

/*
 *----------------------------------------------------------------------
 *
 * TestparsevarnameObjCmd --
 *
 *	This procedure implements the "testparsevarname" command.  It is
 *	used for testing the new Tcl script parser in Tcl 8.1.
 *
 * Results:
 *	A standard Tcl result.
 *
 * Side effects:
 *	None.
 *
 *----------------------------------------------------------------------
 */

static int
TestparsevarnameObjCmd(
    TCL_UNUSED(ClientData),
    Tcl_Interp *interp,		/* Current interpreter. */
    int objc,			/* Number of arguments. */
    Tcl_Obj *const objv[])	/* The argument objects. */
{
    const char *script;
    int append, length, dummy;
    Tcl_Parse parse;

    if (objc != 4) {
	Tcl_WrongNumArgs(interp, 1, objv, "script length append");
	return TCL_ERROR;
    }
    script = Tcl_GetStringFromObj(objv[1], &dummy);
    if (Tcl_GetIntFromObj(interp, objv[2], &length)) {
	return TCL_ERROR;
    }
    if (length == 0) {
	length = dummy;
    }
    if (Tcl_GetIntFromObj(interp, objv[3], &append)) {
	return TCL_ERROR;
    }
    if (Tcl_ParseVarName(interp, script, length, &parse, append) != TCL_OK) {
	Tcl_AddErrorInfo(interp, "\n    (remainder of script: \"");
	Tcl_AddErrorInfo(interp, parse.term);
	Tcl_AddErrorInfo(interp, "\")");
	return TCL_ERROR;
    }

    /*
     * The parse completed successfully.  Just print out the contents
     * of the parse structure into the interpreter's result.
     */

    parse.commentSize = 0;
    parse.commandStart = script + parse.tokenPtr->size;
    parse.commandSize = 0;
    PrintParse(interp, &parse);
    Tcl_FreeParse(&parse);
    return TCL_OK;
}

/*
 *----------------------------------------------------------------------
 *
 * TestpreferstableObjCmd --
 *
 *	This procedure implements the "testpreferstable" command.  It is
 *	used for being able to test the "package" command even when the
 *  environment variable TCL_PKG_PREFER_LATEST is set in your environment.
 *
 * Results:
 *	A standard Tcl result.
 *
 * Side effects:
 *	None.
 *
 *----------------------------------------------------------------------
 */

static int
TestpreferstableObjCmd(
    TCL_UNUSED(ClientData),
    Tcl_Interp *interp,		/* Current interpreter. */
    TCL_UNUSED(int) /*objc*/,
    TCL_UNUSED(Tcl_Obj *const *) /*objv*/)
{
    Interp *iPtr = (Interp *) interp;

    iPtr->packagePrefer = PKG_PREFER_STABLE;
    return TCL_OK;
}

/*
 *----------------------------------------------------------------------
 *
 * TestprintObjCmd --
 *
 *	This procedure implements the "testprint" command.  It is
 *	used for being able to test the Tcl_ObjPrintf() function.
 *
 * Results:
 *	A standard Tcl result.
 *
 * Side effects:
 *	None.
 *
 *----------------------------------------------------------------------
 */

static int
TestprintObjCmd(
    TCL_UNUSED(ClientData),
    Tcl_Interp *interp,		/* Current interpreter. */
    int objc,			/* Number of arguments. */
    Tcl_Obj *const objv[])	/* The argument objects. */
{
    Tcl_WideInt argv1 = 0;
    size_t argv2;

    if (objc < 2 || objc > 3) {
	Tcl_WrongNumArgs(interp, 1, objv, "format wideint");
    }

    if (objc > 1) {
	Tcl_GetWideIntFromObj(interp, objv[2], &argv1);
    }
    argv2 = (size_t)argv1;
    Tcl_SetObjResult(interp, Tcl_ObjPrintf(Tcl_GetString(objv[1]), argv1, argv2, argv2));
    return TCL_OK;
}

/*
 *----------------------------------------------------------------------
 *
 * TestregexpObjCmd --
 *
 *	This procedure implements the "testregexp" command. It is used to give
 *	a direct interface for regexp flags. It's identical to
 *	Tcl_RegexpObjCmd except for the -xflags option, and the consequences
 *	thereof (including the REG_EXPECT kludge).
 *
 * Results:
 *	A standard Tcl result.
 *
 * Side effects:
 *	See the user documentation.
 *
 *----------------------------------------------------------------------
 */

static int
TestregexpObjCmd(
    TCL_UNUSED(ClientData),
    Tcl_Interp *interp,		/* Current interpreter. */
    int objc,			/* Number of arguments. */
    Tcl_Obj *const objv[])	/* Argument objects. */
{
    int i, indices, stringLength, match, about;
    size_t ii;
    int hasxflags, cflags, eflags;
    Tcl_RegExp regExpr;
    const char *string;
    Tcl_Obj *objPtr;
    Tcl_RegExpInfo info;
    static const char *const options[] = {
	"-indices",	"-nocase",	"-about",	"-expanded",
	"-line",	"-linestop",	"-lineanchor",
	"-xflags",
	"--",		NULL
    };
    enum options {
	REGEXP_INDICES, REGEXP_NOCASE,	REGEXP_ABOUT,	REGEXP_EXPANDED,
	REGEXP_MULTI,	REGEXP_NOCROSS,	REGEXP_NEWL,
	REGEXP_XFLAGS,
	REGEXP_LAST
    };

    indices = 0;
    about = 0;
    cflags = REG_ADVANCED;
    eflags = 0;
    hasxflags = 0;

    for (i = 1; i < objc; i++) {
	const char *name;
	int index;

	name = Tcl_GetString(objv[i]);
	if (name[0] != '-') {
	    break;
	}
	if (Tcl_GetIndexFromObj(interp, objv[i], options, "switch", TCL_EXACT,
		&index) != TCL_OK) {
	    return TCL_ERROR;
	}
	switch ((enum options) index) {
	case REGEXP_INDICES:
	    indices = 1;
	    break;
	case REGEXP_NOCASE:
	    cflags |= REG_ICASE;
	    break;
	case REGEXP_ABOUT:
	    about = 1;
	    break;
	case REGEXP_EXPANDED:
	    cflags |= REG_EXPANDED;
	    break;
	case REGEXP_MULTI:
	    cflags |= REG_NEWLINE;
	    break;
	case REGEXP_NOCROSS:
	    cflags |= REG_NLSTOP;
	    break;
	case REGEXP_NEWL:
	    cflags |= REG_NLANCH;
	    break;
	case REGEXP_XFLAGS:
	    hasxflags = 1;
	    break;
	case REGEXP_LAST:
	    i++;
	    goto endOfForLoop;
	}
    }

  endOfForLoop:
    if (objc - i < hasxflags + 2 - about) {
	Tcl_WrongNumArgs(interp, 1, objv,
		"?-switch ...? exp string ?matchVar? ?subMatchVar ...?");
	return TCL_ERROR;
    }
    objc -= i;
    objv += i;

    if (hasxflags) {
	string = Tcl_GetStringFromObj(objv[0], &stringLength);
	TestregexpXflags(string, stringLength, &cflags, &eflags);
	objc--;
	objv++;
    }

    regExpr = Tcl_GetRegExpFromObj(interp, objv[0], cflags);
    if (regExpr == NULL) {
	return TCL_ERROR;
    }

    if (about) {
	if (TclRegAbout(interp, regExpr) < 0) {
	    return TCL_ERROR;
	}
	return TCL_OK;
    }

    objPtr = objv[1];
    match = Tcl_RegExpExecObj(interp, regExpr, objPtr, 0 /* offset */,
	    objc-2 /* nmatches */, eflags);

    if (match < 0) {
	return TCL_ERROR;
    }
    if (match == 0) {
	/*
	 * Set the interpreter's object result to an integer object w/
	 * value 0.
	 */

	Tcl_SetIntObj(Tcl_GetObjResult(interp), 0);
	if (objc > 2 && (cflags&REG_EXPECT) && indices) {
	    const char *varName;
	    const char *value;
	    size_t start, end;
	    char resinfo[TCL_INTEGER_SPACE * 2];

	    varName = Tcl_GetString(objv[2]);
	    TclRegExpRangeUniChar(regExpr, -1, &start, &end);
	    sprintf(resinfo, "%" TCL_LL_MODIFIER "d %" TCL_LL_MODIFIER "d", TclWideIntFromSize(start), TclWideIntFromSize(end-1));
	    value = Tcl_SetVar2(interp, varName, NULL, resinfo, 0);
	    if (value == NULL) {
		Tcl_AppendResult(interp, "couldn't set variable \"",
			varName, "\"", NULL);
		return TCL_ERROR;
	    }
	} else if (cflags & TCL_REG_CANMATCH) {
	    const char *varName;
	    const char *value;
	    char resinfo[TCL_INTEGER_SPACE * 2];

	    Tcl_RegExpGetInfo(regExpr, &info);
	    varName = Tcl_GetString(objv[2]);
	    sprintf(resinfo, "%" TCL_LL_MODIFIER "d", TclWideIntFromSize(info.extendStart));
	    value = Tcl_SetVar2(interp, varName, NULL, resinfo, 0);
	    if (value == NULL) {
		Tcl_AppendResult(interp, "couldn't set variable \"",
			varName, "\"", NULL);
		return TCL_ERROR;
	    }
	}
	return TCL_OK;
    }

    /*
     * If additional variable names have been specified, return
     * index information in those variables.
     */

    objc -= 2;
    objv += 2;

    Tcl_RegExpGetInfo(regExpr, &info);
    for (i = 0; i < objc; i++) {
	size_t start, end;
	Tcl_Obj *newPtr, *varPtr, *valuePtr;

	varPtr = objv[i];
	ii = ((cflags&REG_EXPECT) && i == objc-1) ? TCL_INDEX_NONE : (size_t)i;
	if (indices) {
	    Tcl_Obj *objs[2];

	    if (ii == TCL_INDEX_NONE) {
		TclRegExpRangeUniChar(regExpr, ii, &start, &end);
	    } else if (ii > info.nsubs) {
		start = TCL_INDEX_NONE;
		end = TCL_INDEX_NONE;
	    } else {
		start = info.matches[ii].start;
		end = info.matches[ii].end;
	    }

	    /*
	     * Adjust index so it refers to the last character in the match
	     * instead of the first character after the match.
	     */

	    if (end != TCL_INDEX_NONE) {
		end--;
	    }

	    objs[0] = TclNewWideIntObjFromSize(start);
	    objs[1] = TclNewWideIntObjFromSize(end);

	    newPtr = Tcl_NewListObj(2, objs);
	} else {
	    if (ii == TCL_INDEX_NONE) {
		TclRegExpRangeUniChar(regExpr, ii, &start, &end);
		newPtr = Tcl_GetRange(objPtr, start, end);
	    } else if (ii > info.nsubs) {
		newPtr = Tcl_NewObj();
	    } else {
		newPtr = Tcl_GetRange(objPtr, info.matches[ii].start,
			info.matches[ii].end - 1);
	    }
	}
	valuePtr = Tcl_ObjSetVar2(interp, varPtr, NULL, newPtr, TCL_LEAVE_ERR_MSG);
	if (valuePtr == NULL) {
	    return TCL_ERROR;
	}
    }

    /*
     * Set the interpreter's object result to an integer object w/ value 1.
     */

    Tcl_SetIntObj(Tcl_GetObjResult(interp), 1);
    return TCL_OK;
}

/*
 *---------------------------------------------------------------------------
 *
 * TestregexpXflags --
 *
 *	Parse a string of extended regexp flag letters, for testing.
 *
 * Results:
 *	No return value (you're on your own for errors here).
 *
 * Side effects:
 *	Modifies *cflagsPtr, a regcomp flags word, and *eflagsPtr, a
 *	regexec flags word, as appropriate.
 *
 *----------------------------------------------------------------------
 */

static void
TestregexpXflags(
    const char *string,	/* The string of flags. */
    size_t length,			/* The length of the string in bytes. */
    int *cflagsPtr,		/* compile flags word */
    int *eflagsPtr)		/* exec flags word */
{
    size_t i;
    int cflags, eflags;

    cflags = *cflagsPtr;
    eflags = *eflagsPtr;
    for (i = 0; i < length; i++) {
	switch (string[i]) {
	case 'a':
	    cflags |= REG_ADVF;
	    break;
	case 'b':
	    cflags &= ~REG_ADVANCED;
	    break;
	case 'c':
	    cflags |= TCL_REG_CANMATCH;
	    break;
	case 'e':
	    cflags &= ~REG_ADVANCED;
	    cflags |= REG_EXTENDED;
	    break;
	case 'q':
	    cflags &= ~REG_ADVANCED;
	    cflags |= REG_QUOTE;
	    break;
	case 'o':			/* o for opaque */
	    cflags |= REG_NOSUB;
	    break;
	case 's':			/* s for start */
	    cflags |= REG_BOSONLY;
	    break;
	case '+':
	    cflags |= REG_FAKE;
	    break;
	case ',':
	    cflags |= REG_PROGRESS;
	    break;
	case '.':
	    cflags |= REG_DUMP;
	    break;
	case ':':
	    eflags |= REG_MTRACE;
	    break;
	case ';':
	    eflags |= REG_FTRACE;
	    break;
	case '^':
	    eflags |= REG_NOTBOL;
	    break;
	case '$':
	    eflags |= REG_NOTEOL;
	    break;
	case 't':
	    cflags |= REG_EXPECT;
	    break;
	case '%':
	    eflags |= REG_SMALL;
	    break;
	}
    }

    *cflagsPtr = cflags;
    *eflagsPtr = eflags;
}

/*
 *----------------------------------------------------------------------
 *
 * TestreturnObjCmd --
 *
 *	This procedure implements the "testreturn" command. It is
 *	used to verify that a
 *		return TCL_RETURN;
 *	has same behavior as
 *		return Tcl_SetReturnOptions(interp, Tcl_NewObj());
 *
 * Results:
 *	A standard Tcl result.
 *
 * Side effects:
 *	See the user documentation.
 *
 *----------------------------------------------------------------------
 */

static int
TestreturnObjCmd(
    TCL_UNUSED(ClientData),
    TCL_UNUSED(Tcl_Interp *),
    TCL_UNUSED(int) /*objc*/,
    TCL_UNUSED(Tcl_Obj *const *) /*objv*/)
{
    return TCL_RETURN;
}

/*
 *----------------------------------------------------------------------
 *
 * TestsetassocdataCmd --
 *
 *	This procedure implements the "testsetassocdata" command. It is used
 *	to test Tcl_SetAssocData.
 *
 * Results:
 *	A standard Tcl result.
 *
 * Side effects:
 *	Modifies or creates an association between a key and associated
 *	data for this interpreter.
 *
 *----------------------------------------------------------------------
 */

static int
TestsetassocdataCmd(
    TCL_UNUSED(ClientData),
    Tcl_Interp *interp,		/* Current interpreter. */
    int argc,			/* Number of arguments. */
    const char **argv)		/* Argument strings. */
{
    char *buf, *oldData;
    Tcl_InterpDeleteProc *procPtr;

    if (argc != 3) {
	Tcl_AppendResult(interp, "wrong # arguments: should be \"", argv[0],
		" data_key data_item\"", NULL);
	return TCL_ERROR;
    }

    buf = (char *)Tcl_Alloc(strlen(argv[2]) + 1);
    strcpy(buf, argv[2]);

    /*
     * If we previously associated a malloced value with the variable,
     * free it before associating a new value.
     */

    oldData = (char *) Tcl_GetAssocData(interp, argv[1], &procPtr);
    if ((oldData != NULL) && (procPtr == CleanupTestSetassocdataTests)) {
	Tcl_Free(oldData);
    }

    Tcl_SetAssocData(interp, argv[1], CleanupTestSetassocdataTests,	buf);
    return TCL_OK;
}

/*
 *----------------------------------------------------------------------
 *
 * TestsetplatformCmd --
 *
 *	This procedure implements the "testsetplatform" command. It is
 *	used to change the tclPlatform global variable so all file
 *	name conversions can be tested on a single platform.
 *
 * Results:
 *	A standard Tcl result.
 *
 * Side effects:
 *	Sets the tclPlatform global variable.
 *
 *----------------------------------------------------------------------
 */

static int
TestsetplatformCmd(
    TCL_UNUSED(ClientData),
    Tcl_Interp *interp,		/* Current interpreter. */
    int argc,			/* Number of arguments. */
    const char **argv)		/* Argument strings. */
{
    size_t length;
    TclPlatformType *platform;

    platform = TclGetPlatform();

    if (argc != 2) {
	Tcl_AppendResult(interp, "wrong # arguments: should be \"", argv[0],
		" platform\"", NULL);
	return TCL_ERROR;
    }

    length = strlen(argv[1]);
    if (strncmp(argv[1], "unix", length) == 0) {
	*platform = TCL_PLATFORM_UNIX;
    } else if (strncmp(argv[1], "windows", length) == 0) {
	*platform = TCL_PLATFORM_WINDOWS;
    } else {
	Tcl_AppendResult(interp, "unsupported platform: should be one of "
		"unix, or windows", NULL);
	return TCL_ERROR;
    }
    return TCL_OK;
}

/*
 *----------------------------------------------------------------------
 *
 * TeststaticpkgCmd --
 *
 *	This procedure implements the "teststaticpkg" command.
 *	It is used to test the procedure Tcl_StaticPackage.
 *
 * Results:
 *	A standard Tcl result.
 *
 * Side effects:
 *	When the packge given by argv[1] is loaded into an interpeter,
 *	variable "x" in that interpreter is set to "loaded".
 *
 *----------------------------------------------------------------------
 */

static int
TeststaticpkgCmd(
    TCL_UNUSED(ClientData),
    Tcl_Interp *interp,		/* Current interpreter. */
    int argc,			/* Number of arguments. */
    const char **argv)		/* Argument strings. */
{
    int safe, loaded;

    if (argc != 4) {
	Tcl_AppendResult(interp, "wrong # arguments: should be \"",
		argv[0], " pkgName safe loaded\"", NULL);
	return TCL_ERROR;
    }
    if (Tcl_GetInt(interp, argv[2], &safe) != TCL_OK) {
	return TCL_ERROR;
    }
    if (Tcl_GetInt(interp, argv[3], &loaded) != TCL_OK) {
	return TCL_ERROR;
    }
    Tcl_StaticPackage((loaded) ? interp : NULL, argv[1],
	    StaticInitProc, (safe) ? StaticInitProc : NULL);
    return TCL_OK;
}

static int
StaticInitProc(
    Tcl_Interp *interp)		/* Interpreter in which package is supposedly
				 * being loaded. */
{
    Tcl_SetVar2(interp, "x", NULL, "loaded", TCL_GLOBAL_ONLY);
    return TCL_OK;
}

/*
 *----------------------------------------------------------------------
 *
 * TesttranslatefilenameCmd --
 *
 *	This procedure implements the "testtranslatefilename" command.
 *	It is used to test the Tcl_TranslateFileName command.
 *
 * Results:
 *	A standard Tcl result.
 *
 * Side effects:
 *	None.
 *
 *----------------------------------------------------------------------
 */

static int
TesttranslatefilenameCmd(
    TCL_UNUSED(ClientData),
    Tcl_Interp *interp,		/* Current interpreter. */
    int argc,			/* Number of arguments. */
    const char **argv)		/* Argument strings. */
{
    Tcl_DString buffer;
    const char *result;

    if (argc != 2) {
	Tcl_AppendResult(interp, "wrong # arguments: should be \"",
		argv[0], " path\"", NULL);
	return TCL_ERROR;
    }
    result = Tcl_TranslateFileName(interp, argv[1], &buffer);
    if (result == NULL) {
	return TCL_ERROR;
    }
    Tcl_AppendResult(interp, result, NULL);
    Tcl_DStringFree(&buffer);
    return TCL_OK;
}

/*
 *----------------------------------------------------------------------
 *
 * TestupvarCmd --
 *
 *	This procedure implements the "testupvar" command.  It is used
 *	to test Tcl_UpVar and Tcl_UpVar2.
 *
 * Results:
 *	A standard Tcl result.
 *
 * Side effects:
 *	Creates or modifies an "upvar" reference.
 *
 *----------------------------------------------------------------------
 */

static int
TestupvarCmd(
    TCL_UNUSED(ClientData),
    Tcl_Interp *interp,		/* Current interpreter. */
    int argc,			/* Number of arguments. */
    const char **argv)		/* Argument strings. */
{
    int flags = 0;

    if ((argc != 5) && (argc != 6)) {
	Tcl_AppendResult(interp, "wrong # arguments: should be \"",
		argv[0], " level name ?name2? dest global\"", NULL);
	return TCL_ERROR;
    }

    if (argc == 5) {
	if (strcmp(argv[4], "global") == 0) {
	    flags = TCL_GLOBAL_ONLY;
	} else if (strcmp(argv[4], "namespace") == 0) {
	    flags = TCL_NAMESPACE_ONLY;
	}
	return Tcl_UpVar2(interp, argv[1], argv[2], NULL, argv[3], flags);
    } else {
	if (strcmp(argv[5], "global") == 0) {
	    flags = TCL_GLOBAL_ONLY;
	} else if (strcmp(argv[5], "namespace") == 0) {
	    flags = TCL_NAMESPACE_ONLY;
	}
	return Tcl_UpVar2(interp, argv[1], argv[2],
		(argv[3][0] == 0) ? NULL : argv[3], argv[4],
		flags);
    }
}

/*
 *----------------------------------------------------------------------
 *
 * TestseterrorcodeCmd --
 *
 *	This procedure implements the "testseterrorcodeCmd".  This tests up to
 *	five elements passed to the Tcl_SetErrorCode command.
 *
 * Results:
 *	A standard Tcl result. Always returns TCL_ERROR so that
 *	the error code can be tested.
 *
 * Side effects:
 *	None.
 *
 *----------------------------------------------------------------------
 */

static int
TestseterrorcodeCmd(
    TCL_UNUSED(ClientData),
    Tcl_Interp *interp,		/* Current interpreter. */
    int argc,			/* Number of arguments. */
    const char **argv)		/* Argument strings. */
{
    if (argc > 6) {
	Tcl_AppendResult(interp, "too many args", NULL);
	return TCL_ERROR;
    }
    switch (argc) {
    case 1:
	Tcl_SetErrorCode(interp, "NONE", NULL);
	break;
    case 2:
	Tcl_SetErrorCode(interp, argv[1], NULL);
	break;
    case 3:
	Tcl_SetErrorCode(interp, argv[1], argv[2], NULL);
	break;
    case 4:
	Tcl_SetErrorCode(interp, argv[1], argv[2], argv[3], NULL);
	break;
    case 5:
	Tcl_SetErrorCode(interp, argv[1], argv[2], argv[3], argv[4], NULL);
	break;
    case 6:
	Tcl_SetErrorCode(interp, argv[1], argv[2], argv[3], argv[4],
		argv[5], NULL);
    }
    return TCL_ERROR;
}

/*
 *----------------------------------------------------------------------
 *
 * TestsetobjerrorcodeCmd --
 *
 *	This procedure implements the "testsetobjerrorcodeCmd".
 *	This tests the Tcl_SetObjErrorCode function.
 *
 * Results:
 *	A standard Tcl result. Always returns TCL_ERROR so that
 *	the error code can be tested.
 *
 * Side effects:
 *	None.
 *
 *----------------------------------------------------------------------
 */

static int
TestsetobjerrorcodeCmd(
    TCL_UNUSED(ClientData),
    Tcl_Interp *interp,		/* Current interpreter. */
    int objc,			/* Number of arguments. */
    Tcl_Obj *const objv[])	/* The argument objects. */
{
    Tcl_SetObjErrorCode(interp, Tcl_ConcatObj(objc - 1, objv + 1));
    return TCL_ERROR;
}

/*
 *----------------------------------------------------------------------
 *
 * TestfeventCmd --
 *
 *	This procedure implements the "testfevent" command.  It is
 *	used for testing the "fileevent" command.
 *
 * Results:
 *	A standard Tcl result.
 *
 * Side effects:
 *	Creates and deletes interpreters.
 *
 *----------------------------------------------------------------------
 */

static int
TestfeventCmd(
    TCL_UNUSED(ClientData),
    Tcl_Interp *interp,		/* Current interpreter. */
    int argc,			/* Number of arguments. */
    const char **argv)		/* Argument strings. */
{
    static Tcl_Interp *interp2 = NULL;
    int code;
    Tcl_Channel chan;

    if (argc < 2) {
	Tcl_AppendResult(interp, "wrong # args: should be \"", argv[0],
		" option ?arg ...?", NULL);
	return TCL_ERROR;
    }
    if (strcmp(argv[1], "cmd") == 0) {
	if (argc != 3) {
	    Tcl_AppendResult(interp, "wrong # args: should be \"", argv[0],
		    " cmd script", NULL);
	    return TCL_ERROR;
	}
	if (interp2 != NULL) {
	    code = Tcl_EvalEx(interp2, argv[2], -1, TCL_EVAL_GLOBAL);
	    Tcl_SetObjResult(interp, Tcl_GetObjResult(interp2));
	    return code;
	} else {
	    Tcl_AppendResult(interp,
		    "called \"testfevent code\" before \"testfevent create\"",
		    NULL);
	    return TCL_ERROR;
	}
    } else if (strcmp(argv[1], "create") == 0) {
	if (interp2 != NULL) {
	    Tcl_DeleteInterp(interp2);
	}
	interp2 = Tcl_CreateInterp();
	return Tcl_Init(interp2);
    } else if (strcmp(argv[1], "delete") == 0) {
	if (interp2 != NULL) {
	    Tcl_DeleteInterp(interp2);
	}
	interp2 = NULL;
    } else if (strcmp(argv[1], "share") == 0) {
	if (interp2 != NULL) {
	    chan = Tcl_GetChannel(interp, argv[2], NULL);
	    if (chan == (Tcl_Channel) NULL) {
		return TCL_ERROR;
	    }
	    Tcl_RegisterChannel(interp2, chan);
	}
    }

    return TCL_OK;
}

/*
 *----------------------------------------------------------------------
 *
 * TestpanicCmd --
 *
 *	Calls the panic routine.
 *
 * Results:
 *	Always returns TCL_OK.
 *
 * Side effects:
 *	May exit application.
 *
 *----------------------------------------------------------------------
 */

static int
TestpanicCmd(
    TCL_UNUSED(ClientData),
    TCL_UNUSED(Tcl_Interp *),
    int argc,			/* Number of arguments. */
    const char **argv)		/* Argument strings. */
{
    /*
     *  Put the arguments into a var args structure
     *  Append all of the arguments together separated by spaces
     */

    char *argString = Tcl_Merge(argc-1, argv+1);
    Tcl_Panic("%s", argString);
    Tcl_Free(argString);

    return TCL_OK;
}

static int
TestfileCmd(
    TCL_UNUSED(ClientData),
    Tcl_Interp *interp,		/* Current interpreter. */
    int argc,			/* Number of arguments. */
    Tcl_Obj *const argv[])	/* The argument objects. */
{
    int force, i, j, result;
    Tcl_Obj *error = NULL;
    const char *subcmd;

    if (argc < 3) {
	return TCL_ERROR;
    }

    force = 0;
    i = 2;
    if (strcmp(Tcl_GetString(argv[2]), "-force") == 0) {
	force = 1;
	i = 3;
    }

    if (argc - i > 2) {
	return TCL_ERROR;
    }

    for (j = i; j < argc; j++) {
	if (Tcl_FSGetNormalizedPath(interp, argv[j]) == NULL) {
	    return TCL_ERROR;
	}
    }

    subcmd = Tcl_GetString(argv[1]);

    if (strcmp(subcmd, "mv") == 0) {
	result = TclpObjRenameFile(argv[i], argv[i + 1]);
    } else if (strcmp(subcmd, "cp") == 0) {
	result = TclpObjCopyFile(argv[i], argv[i + 1]);
    } else if (strcmp(subcmd, "rm") == 0) {
	result = TclpObjDeleteFile(argv[i]);
    } else if (strcmp(subcmd, "mkdir") == 0) {
	result = TclpObjCreateDirectory(argv[i]);
    } else if (strcmp(subcmd, "cpdir") == 0) {
	result = TclpObjCopyDirectory(argv[i], argv[i + 1], &error);
    } else if (strcmp(subcmd, "rmdir") == 0) {
	result = TclpObjRemoveDirectory(argv[i], force, &error);
    } else {
	result = TCL_ERROR;
	goto end;
    }

    if (result != TCL_OK) {
	if (error != NULL) {
	    if (Tcl_GetString(error)[0] != '\0') {
		Tcl_AppendResult(interp, Tcl_GetString(error), " ", NULL);
	    }
	    Tcl_DecrRefCount(error);
	}
	Tcl_AppendResult(interp, Tcl_ErrnoId(), NULL);
    }

  end:
    return result;
}

/*
 *----------------------------------------------------------------------
 *
 * TestgetvarfullnameCmd --
 *
 *	Implements the "testgetvarfullname" cmd that is used when testing
 *	the Tcl_GetVariableFullName procedure.
 *
 * Results:
 *	A standard Tcl result.
 *
 * Side effects:
 *	None.
 *
 *----------------------------------------------------------------------
 */

static int
TestgetvarfullnameCmd(
    TCL_UNUSED(ClientData),
    Tcl_Interp *interp,		/* Current interpreter. */
    int objc,			/* Number of arguments. */
    Tcl_Obj *const objv[])	/* The argument objects. */
{
    const char *name, *arg;
    int flags = 0;
    Tcl_Namespace *namespacePtr;
    Tcl_CallFrame *framePtr;
    Tcl_Var variable;

    if (objc != 3) {
	Tcl_WrongNumArgs(interp, 1, objv, "name scope");
	return TCL_ERROR;
    }

    name = Tcl_GetString(objv[1]);

    arg = Tcl_GetString(objv[2]);
    if (strcmp(arg, "global") == 0) {
	flags = TCL_GLOBAL_ONLY;
    } else if (strcmp(arg, "namespace") == 0) {
	flags = TCL_NAMESPACE_ONLY;
    }

    /*
     * This command, like any other created with Tcl_Create[Obj]Command, runs
     * in the global namespace. As a "namespace-aware" command that needs to
     * run in a particular namespace, it must activate that namespace itself.
     */

    if (flags == TCL_NAMESPACE_ONLY) {
	namespacePtr = Tcl_FindNamespace(interp, "::test_ns_var", NULL,
		TCL_LEAVE_ERR_MSG);
	if (namespacePtr == NULL) {
	    return TCL_ERROR;
	}
	(void) TclPushStackFrame(interp, &framePtr, namespacePtr,
		/*isProcCallFrame*/ 0);
    }

    variable = Tcl_FindNamespaceVar(interp, name, NULL,
	    (flags | TCL_LEAVE_ERR_MSG));

    if (flags == TCL_NAMESPACE_ONLY) {
	TclPopStackFrame(interp);
    }
    if (variable == (Tcl_Var) NULL) {
	return TCL_ERROR;
    }
    Tcl_GetVariableFullName(interp, variable, Tcl_GetObjResult(interp));
    return TCL_OK;
}

/*
 *----------------------------------------------------------------------
 *
 * GetTimesObjCmd --
 *
 *	This procedure implements the "gettimes" command.  It is used for
 *	computing the time needed for various basic operations such as reading
 *	variables, allocating memory, sprintf, converting variables, etc.
 *
 * Results:
 *	A standard Tcl result.
 *
 * Side effects:
 *	Allocates and frees memory, sets a variable "a" in the interpreter.
 *
 *----------------------------------------------------------------------
 */

static int
GetTimesObjCmd(
    TCL_UNUSED(ClientData),
    Tcl_Interp *interp,		/* The current interpreter. */
    TCL_UNUSED(int) /*cobjc*/,
    TCL_UNUSED(Tcl_Obj *const *) /*cobjv*/)
{
    Interp *iPtr = (Interp *) interp;
    int i, n;
    double timePer;
    Tcl_Time start, stop;
    Tcl_Obj *objPtr, **objv;
    const char *s;
    char newString[TCL_INTEGER_SPACE];

    /* alloc & free 100000 times */
    fprintf(stderr, "alloc & free 100000 6 word items\n");
    Tcl_GetTime(&start);
    for (i = 0;  i < 100000;  i++) {
	objPtr = (Tcl_Obj *)Tcl_Alloc(sizeof(Tcl_Obj));
	Tcl_Free(objPtr);
    }
    Tcl_GetTime(&stop);
    timePer = (stop.sec - start.sec)*1000000 + (stop.usec - start.usec);
    fprintf(stderr, "   %.3f usec per alloc+free\n", timePer/100000);

    /* alloc 5000 times */
    fprintf(stderr, "alloc 5000 6 word items\n");
    objv = (Tcl_Obj **)Tcl_Alloc(5000 * sizeof(Tcl_Obj *));
    Tcl_GetTime(&start);
    for (i = 0;  i < 5000;  i++) {
	objv[i] = (Tcl_Obj *)Tcl_Alloc(sizeof(Tcl_Obj));
    }
    Tcl_GetTime(&stop);
    timePer = (stop.sec - start.sec)*1000000 + (stop.usec - start.usec);
    fprintf(stderr, "   %.3f usec per alloc\n", timePer/5000);

    /* free 5000 times */
    fprintf(stderr, "free 5000 6 word items\n");
    Tcl_GetTime(&start);
    for (i = 0;  i < 5000;  i++) {
	Tcl_Free(objv[i]);
    }
    Tcl_GetTime(&stop);
    timePer = (stop.sec - start.sec)*1000000 + (stop.usec - start.usec);
    fprintf(stderr, "   %.3f usec per free\n", timePer/5000);

    /* Tcl_NewObj 5000 times */
    fprintf(stderr, "Tcl_NewObj 5000 times\n");
    Tcl_GetTime(&start);
    for (i = 0;  i < 5000;  i++) {
	objv[i] = Tcl_NewObj();
    }
    Tcl_GetTime(&stop);
    timePer = (stop.sec - start.sec)*1000000 + (stop.usec - start.usec);
    fprintf(stderr, "   %.3f usec per Tcl_NewObj\n", timePer/5000);

    /* Tcl_DecrRefCount 5000 times */
    fprintf(stderr, "Tcl_DecrRefCount 5000 times\n");
    Tcl_GetTime(&start);
    for (i = 0;  i < 5000;  i++) {
	objPtr = objv[i];
	Tcl_DecrRefCount(objPtr);
    }
    Tcl_GetTime(&stop);
    timePer = (stop.sec - start.sec)*1000000 + (stop.usec - start.usec);
    fprintf(stderr, "   %.3f usec per Tcl_DecrRefCount\n", timePer/5000);
    Tcl_Free(objv);

    /* TclGetString 100000 times */
    fprintf(stderr, "TclGetStringFromObj of \"12345\" 100000 times\n");
    objPtr = Tcl_NewStringObj("12345", -1);
    Tcl_GetTime(&start);
    for (i = 0;  i < 100000;  i++) {
	(void) TclGetString(objPtr);
    }
    Tcl_GetTime(&stop);
    timePer = (stop.sec - start.sec)*1000000 + (stop.usec - start.usec);
    fprintf(stderr, "   %.3f usec per TclGetStringFromObj of \"12345\"\n",
	    timePer/100000);

    /* Tcl_GetIntFromObj 100000 times */
    fprintf(stderr, "Tcl_GetIntFromObj of \"12345\" 100000 times\n");
    Tcl_GetTime(&start);
    for (i = 0;  i < 100000;  i++) {
	if (Tcl_GetIntFromObj(interp, objPtr, &n) != TCL_OK) {
	    return TCL_ERROR;
	}
    }
    Tcl_GetTime(&stop);
    timePer = (stop.sec - start.sec)*1000000 + (stop.usec - start.usec);
    fprintf(stderr, "   %.3f usec per Tcl_GetIntFromObj of \"12345\"\n",
	    timePer/100000);
    Tcl_DecrRefCount(objPtr);

    /* Tcl_GetInt 100000 times */
    fprintf(stderr, "Tcl_GetInt of \"12345\" 100000 times\n");
    Tcl_GetTime(&start);
    for (i = 0;  i < 100000;  i++) {
	if (Tcl_GetInt(interp, "12345", &n) != TCL_OK) {
	    return TCL_ERROR;
	}
    }
    Tcl_GetTime(&stop);
    timePer = (stop.sec - start.sec)*1000000 + (stop.usec - start.usec);
    fprintf(stderr, "   %.3f usec per Tcl_GetInt of \"12345\"\n",
	    timePer/100000);

    /* sprintf 100000 times */
    fprintf(stderr, "sprintf of 12345 100000 times\n");
    Tcl_GetTime(&start);
    for (i = 0;  i < 100000;  i++) {
	sprintf(newString, "%d", 12345);
    }
    Tcl_GetTime(&stop);
    timePer = (stop.sec - start.sec)*1000000 + (stop.usec - start.usec);
    fprintf(stderr, "   %.3f usec per sprintf of 12345\n",
	    timePer/100000);

    /* hashtable lookup 100000 times */
    fprintf(stderr, "hashtable lookup of \"gettimes\" 100000 times\n");
    Tcl_GetTime(&start);
    for (i = 0;  i < 100000;  i++) {
	(void) Tcl_FindHashEntry(&iPtr->globalNsPtr->cmdTable, "gettimes");
    }
    Tcl_GetTime(&stop);
    timePer = (stop.sec - start.sec)*1000000 + (stop.usec - start.usec);
    fprintf(stderr, "   %.3f usec per hashtable lookup of \"gettimes\"\n",
	    timePer/100000);

    /* Tcl_SetVar 100000 times */
    fprintf(stderr, "Tcl_SetVar2 of \"12345\" 100000 times\n");
    Tcl_GetTime(&start);
    for (i = 0;  i < 100000;  i++) {
	s = Tcl_SetVar2(interp, "a", NULL, "12345", TCL_LEAVE_ERR_MSG);
	if (s == NULL) {
	    return TCL_ERROR;
	}
    }
    Tcl_GetTime(&stop);
    timePer = (stop.sec - start.sec)*1000000 + (stop.usec - start.usec);
    fprintf(stderr, "   %.3f usec per Tcl_SetVar of a to \"12345\"\n",
	    timePer/100000);

    /* Tcl_GetVar 100000 times */
    fprintf(stderr, "Tcl_GetVar of a==\"12345\" 100000 times\n");
    Tcl_GetTime(&start);
    for (i = 0;  i < 100000;  i++) {
	s = Tcl_GetVar2(interp, "a", NULL, TCL_LEAVE_ERR_MSG);
	if (s == NULL) {
	    return TCL_ERROR;
	}
    }
    Tcl_GetTime(&stop);
    timePer = (stop.sec - start.sec)*1000000 + (stop.usec - start.usec);
    fprintf(stderr, "   %.3f usec per Tcl_GetVar of a==\"12345\"\n",
	    timePer/100000);

    Tcl_ResetResult(interp);
    return TCL_OK;
}

/*
 *----------------------------------------------------------------------
 *
 * NoopCmd --
 *
 *	This procedure is just used to time the overhead involved in
 *	parsing and invoking a command.
 *
 * Results:
 *	None.
 *
 * Side effects:
 *	None.
 *
 *----------------------------------------------------------------------
 */

static int
NoopCmd(
    TCL_UNUSED(ClientData),
    TCL_UNUSED(Tcl_Interp *),
    TCL_UNUSED(int) /*argc*/,
    TCL_UNUSED(const char **) /*argv*/)
{
    return TCL_OK;
}

/*
 *----------------------------------------------------------------------
 *
 * NoopObjCmd --
 *
 *	This object-based procedure is just used to time the overhead
 *	involved in parsing and invoking a command.
 *
 * Results:
 *	Returns the TCL_OK result code.
 *
 * Side effects:
 *	None.
 *
 *----------------------------------------------------------------------
 */

static int
NoopObjCmd(
    TCL_UNUSED(ClientData),
    TCL_UNUSED(Tcl_Interp *),
    TCL_UNUSED(int) /*objc*/,
    TCL_UNUSED(Tcl_Obj *const *) /*objv*/)
{
    return TCL_OK;
}

/*
 *----------------------------------------------------------------------
 *
 * TeststringbytesObjCmd --
 *	Returns bytearray value of the bytes in argument string rep
 *
 * Results:
 *	Returns the TCL_OK result code.
 *
 * Side effects:
 *	None.
 *
 *----------------------------------------------------------------------
 */

static int
TeststringbytesObjCmd(
    TCL_UNUSED(ClientData),
    Tcl_Interp *interp,		/* Current interpreter. */
    int objc,			/* Number of arguments. */
    Tcl_Obj *const objv[])	/* The argument objects. */
{
    int n;
    const unsigned char *p;

    if (objc != 2) {
	Tcl_WrongNumArgs(interp, 1, objv, "value");
	return TCL_ERROR;
    }
    p = (const unsigned char *)Tcl_GetStringFromObj(objv[1], &n);
    Tcl_SetObjResult(interp, Tcl_NewByteArrayObj(p, n));
    return TCL_OK;
}

/*
 *----------------------------------------------------------------------
 *
 * TestpurebytesobjObjCmd --
 *
 *	This object-based procedure constructs a pure bytes object
 *	without type and with internal representation containing NULL's.
 *
 *	If no argument supplied it returns empty object with tclEmptyStringRep,
 *	otherwise it returns this as pure bytes object with bytes value equal
 *	string.
 *
 * Results:
 *	Returns the TCL_OK result code.
 *
 * Side effects:
 *	None.
 *
 *----------------------------------------------------------------------
 */

static int
TestpurebytesobjObjCmd(
    TCL_UNUSED(ClientData),
    Tcl_Interp *interp,		/* Current interpreter. */
    int objc,			/* Number of arguments. */
    Tcl_Obj *const objv[])	/* The argument objects. */
{
    Tcl_Obj *objPtr;

    if (objc > 2) {
	Tcl_WrongNumArgs(interp, 1, objv, "?string?");
	return TCL_ERROR;
    }
    objPtr = Tcl_NewObj();
    /*
    objPtr->internalRep.twoPtrValue.ptr1 = NULL;
    objPtr->internalRep.twoPtrValue.ptr2 = NULL;
    */
    memset(&objPtr->internalRep, 0, sizeof(objPtr->internalRep));
    if (objc == 2) {
	const char *s = Tcl_GetString(objv[1]);
	objPtr->length = objv[1]->length;
	objPtr->bytes = (char *)Tcl_Alloc(objPtr->length + 1);
	memcpy(objPtr->bytes, s, objPtr->length);
	objPtr->bytes[objPtr->length] = 0;
    }
    Tcl_SetObjResult(interp, objPtr);
    return TCL_OK;
}

/*
 *----------------------------------------------------------------------
 *
 * TestsetbytearraylengthObjCmd --
 *
 *	Testing command 'testsetbytearraylength` used to test the public
 *	interface routine Tcl_SetByteArrayLength().
 *
 * Results:
 *	Returns the TCL_OK result code.
 *
 * Side effects:
 *	None.
 *
 *----------------------------------------------------------------------
 */

static int
TestsetbytearraylengthObjCmd(
    TCL_UNUSED(ClientData),
    Tcl_Interp *interp,		/* Current interpreter. */
    int objc,			/* Number of arguments. */
    Tcl_Obj *const objv[])	/* The argument objects. */
{
    int n;
    Tcl_Obj *obj = NULL;

    if (objc != 3) {
	Tcl_WrongNumArgs(interp, 1, objv, "value length");
	return TCL_ERROR;
    }
    if (TCL_OK != Tcl_GetIntFromObj(interp, objv[2], &n)) {
	return TCL_ERROR;
    }
    if (Tcl_IsShared(objv[1])) {
	obj = Tcl_DuplicateObj(objv[1]);
    } else {
	obj = objv[1];
    }
    Tcl_SetByteArrayLength(obj, n);
    Tcl_SetObjResult(interp, obj);
    return TCL_OK;
}

/*
 *----------------------------------------------------------------------
 *
 * TestbytestringObjCmd --
 *
 *	This object-based procedure constructs a string which can
 *	possibly contain invalid UTF-8 bytes.
 *
 * Results:
 *	Returns the TCL_OK result code.
 *
 * Side effects:
 *	None.
 *
 *----------------------------------------------------------------------
 */

static int
TestbytestringObjCmd(
    TCL_UNUSED(ClientData),
    Tcl_Interp *interp,		/* Current interpreter. */
    int objc,			/* Number of arguments. */
    Tcl_Obj *const objv[])	/* The argument objects. */
{
    size_t n = 0;
    const char *p;

    if (objc != 2) {
	Tcl_WrongNumArgs(interp, 1, objv, "bytearray");
	return TCL_ERROR;
    }

    p = (const char *)TclGetBytesFromObj(interp, objv[1], &n);
    if (p == NULL) {
	return TCL_ERROR;
    }
    Tcl_SetObjResult(interp, Tcl_NewStringObj(p, n));
    return TCL_OK;
}

/*
 *----------------------------------------------------------------------
 *
 * TestsetCmd --
 *
 *	Implements the "testset{err,noerr}" cmds that are used when testing
 *	Tcl_Set/GetVar C Api with/without TCL_LEAVE_ERR_MSG flag
 *
 * Results:
 *	A standard Tcl result.
 *
 * Side effects:
 *     Variables may be set.
 *
 *----------------------------------------------------------------------
 */

static int
TestsetCmd(
    void *data,		/* Additional flags for Get/SetVar2. */
    Tcl_Interp *interp,/* Current interpreter. */
    int argc,			/* Number of arguments. */
    const char **argv)		/* Argument strings. */
{
    int flags = PTR2INT(data);
    const char *value;

    if (argc == 2) {
	Tcl_AppendResult(interp, "before get", NULL);
	value = Tcl_GetVar2(interp, argv[1], NULL, flags);
	if (value == NULL) {
	    return TCL_ERROR;
	}
	Tcl_AppendElement(interp, value);
	return TCL_OK;
    } else if (argc == 3) {
	Tcl_AppendResult(interp, "before set", NULL);
	value = Tcl_SetVar2(interp, argv[1], NULL, argv[2], flags);
	if (value == NULL) {
	    return TCL_ERROR;
	}
	Tcl_AppendElement(interp, value);
	return TCL_OK;
    } else {
	Tcl_AppendResult(interp, "wrong # args: should be \"",
		argv[0], " varName ?newValue?\"", NULL);
	return TCL_ERROR;
    }
}
static int
Testset2Cmd(
    void *data,		/* Additional flags for Get/SetVar2. */
    Tcl_Interp *interp,/* Current interpreter. */
    int argc,			/* Number of arguments. */
    const char **argv)		/* Argument strings. */
{
    int flags = PTR2INT(data);
    const char *value;

    if (argc == 3) {
	Tcl_AppendResult(interp, "before get", NULL);
	value = Tcl_GetVar2(interp, argv[1], argv[2], flags);
	if (value == NULL) {
	    return TCL_ERROR;
	}
	Tcl_AppendElement(interp, value);
	return TCL_OK;
    } else if (argc == 4) {
	Tcl_AppendResult(interp, "before set", NULL);
	value = Tcl_SetVar2(interp, argv[1], argv[2], argv[3], flags);
	if (value == NULL) {
	    return TCL_ERROR;
	}
	Tcl_AppendElement(interp, value);
	return TCL_OK;
    } else {
	Tcl_AppendResult(interp, "wrong # args: should be \"",
		argv[0], " varName elemName ?newValue?\"", NULL);
	return TCL_ERROR;
    }
}

/*
 *----------------------------------------------------------------------
 *
 * TestsaveresultCmd --
 *
 *	Implements the "testsaveresult" cmd that is used when testing the
 *	Tcl_SaveResult, Tcl_RestoreResult, and Tcl_DiscardResult interfaces.
 *
 * Results:
 *	A standard Tcl result.
 *
 * Side effects:
 *	None.
 *
 *----------------------------------------------------------------------
 */

static int
TestsaveresultCmd(
    TCL_UNUSED(ClientData),
    Tcl_Interp *interp,/* Current interpreter. */
    int objc,			/* Number of arguments. */
    Tcl_Obj *const objv[])	/* The argument objects. */
{
    int discard, result, index;
    Tcl_SavedResult state;
    Tcl_Obj *objPtr;
    static const char *const optionStrings[] = {
	"append", "dynamic", "free", "object", "small", NULL
    };
    enum options {
	RESULT_APPEND, RESULT_DYNAMIC, RESULT_FREE, RESULT_OBJECT, RESULT_SMALL
    };

    /*
     * Parse arguments
     */

    if (objc != 4) {
	Tcl_WrongNumArgs(interp, 1, objv, "type script discard");
	return TCL_ERROR;
    }
    if (Tcl_GetIndexFromObj(interp, objv[1], optionStrings, "option", 0,
	    &index) != TCL_OK) {
	return TCL_ERROR;
    }
    if (Tcl_GetBooleanFromObj(interp, objv[3], &discard) != TCL_OK) {
	return TCL_ERROR;
    }

    freeCount = 0;
    objPtr = NULL;		/* Lint. */
    switch ((enum options) index) {
    case RESULT_SMALL:
	Tcl_AppendResult(interp, "small result", NULL);
	break;
    case RESULT_APPEND:
	Tcl_AppendResult(interp, "append result", NULL);
	break;
    case RESULT_FREE: {
	char *buf = (char *)Tcl_Alloc(200);

	strcpy(buf, "free result");
	Tcl_SetResult(interp, buf, TCL_DYNAMIC);
	break;
    }
    case RESULT_DYNAMIC:
	Tcl_SetResult(interp, (char *)"dynamic result", TestsaveresultFree);
	break;
    case RESULT_OBJECT:
	objPtr = Tcl_NewStringObj("object result", -1);
	Tcl_SetObjResult(interp, objPtr);
	break;
    }

    Tcl_SaveResult(interp, &state);

    if (((enum options) index) == RESULT_OBJECT) {
	result = Tcl_EvalObjEx(interp, objv[2], 0);
    } else {
	result = Tcl_EvalEx(interp, Tcl_GetString(objv[2]), -1, 0);
    }

    if (discard) {
	Tcl_DiscardResult(&state);
    } else {
	Tcl_RestoreResult(interp, &state);
	result = TCL_OK;
    }

    switch ((enum options) index) {
    case RESULT_DYNAMIC:
	Tcl_AppendElement(interp, freeCount ? "freed" : "leak");
	break;
    case RESULT_OBJECT:
	Tcl_AppendElement(interp, Tcl_GetObjResult(interp) == objPtr
		? "same" : "different");
	break;
    default:
	break;
    }
    return result;
}

/*
 *----------------------------------------------------------------------
 *
 * TestsaveresultFree --
 *
 *	Special purpose freeProc used by TestsaveresultCmd.
 *
 * Results:
 *	None.
 *
 * Side effects:
 *	Increments the freeCount.
 *
 *----------------------------------------------------------------------
 */

static void
TestsaveresultFree(
    TCL_UNUSED(void *))
{
    freeCount++;
}

/*
 *----------------------------------------------------------------------
 *
 * TestmainthreadCmd  --
 *
 *	Implements the "testmainthread" cmd that is used to test the
 *	'Tcl_GetCurrentThread' API.
 *
 * Results:
 *	A standard Tcl result.
 *
 * Side effects:
 *	None.
 *
 *----------------------------------------------------------------------
 */

static int
TestmainthreadCmd(
    TCL_UNUSED(ClientData),
    Tcl_Interp *interp,/* Current interpreter. */
    int argc,			/* Number of arguments. */
    TCL_UNUSED(const char **) /*argv*/)
{
    if (argc == 1) {
	Tcl_Obj *idObj = Tcl_NewWideIntObj((Tcl_WideInt)(size_t)Tcl_GetCurrentThread());

	Tcl_SetObjResult(interp, idObj);
	return TCL_OK;
    } else {
	Tcl_AppendResult(interp, "wrong # args", NULL);
	return TCL_ERROR;
    }
}

/*
 *----------------------------------------------------------------------
 *
 * MainLoop --
 *
 *	A main loop set by TestsetmainloopCmd below.
 *
 * Results:
 *	None.
 *
 * Side effects:
 *	Event handlers could do anything.
 *
 *----------------------------------------------------------------------
 */

static void
MainLoop(void)
{
    while (!exitMainLoop) {
	Tcl_DoOneEvent(0);
    }
    fprintf(stdout,"Exit MainLoop\n");
    fflush(stdout);
}

/*
 *----------------------------------------------------------------------
 *
 * TestsetmainloopCmd  --
 *
 *	Implements the "testsetmainloop" cmd that is used to test the
 *	'Tcl_SetMainLoop' API.
 *
 * Results:
 *	A standard Tcl result.
 *
 * Side effects:
 *	None.
 *
 *----------------------------------------------------------------------
 */

static int
TestsetmainloopCmd(
    TCL_UNUSED(ClientData),
    TCL_UNUSED(Tcl_Interp *),
    TCL_UNUSED(int) /*argc*/,
    TCL_UNUSED(const char **) /*argv*/)
{
    exitMainLoop = 0;
    Tcl_SetMainLoop(MainLoop);
    return TCL_OK;
}

/*
 *----------------------------------------------------------------------
 *
 * TestexitmainloopCmd  --
 *
 *	Implements the "testexitmainloop" cmd that is used to test the
 *	'Tcl_SetMainLoop' API.
 *
 * Results:
 *	A standard Tcl result.
 *
 * Side effects:
 *	None.
 *
 *----------------------------------------------------------------------
 */

static int
TestexitmainloopCmd(
    TCL_UNUSED(ClientData),
    TCL_UNUSED(Tcl_Interp *),
    TCL_UNUSED(int) /*argc*/,
    TCL_UNUSED(const char **) /*argv*/)
{
    exitMainLoop = 1;
    return TCL_OK;
}

/*
 *----------------------------------------------------------------------
 *
 * TestChannelCmd --
 *
 *	Implements the Tcl "testchannel" debugging command and its
 *	subcommands. This is part of the testing environment.
 *
 * Results:
 *	A standard Tcl result.
 *
 * Side effects:
 *	None.
 *
 *----------------------------------------------------------------------
 */

static int
TestChannelCmd(
    TCL_UNUSED(ClientData),
    Tcl_Interp *interp,		/* Interpreter for result. */
    int argc,			/* Count of additional args. */
    const char **argv)		/* Additional arg strings. */
{
    const char *cmdName;	/* Sub command. */
    Tcl_HashTable *hTblPtr;	/* Hash table of channels. */
    Tcl_HashSearch hSearch;	/* Search variable. */
    Tcl_HashEntry *hPtr;	/* Search variable. */
    Channel *chanPtr;		/* The actual channel. */
    ChannelState *statePtr;	/* state info for channel */
    Tcl_Channel chan;		/* The opaque type. */
    size_t len;			/* Length of subcommand string. */
    int IOQueued;		/* How much IO is queued inside channel? */
    char buf[TCL_INTEGER_SPACE];/* For sprintf. */
    int mode;			/* rw mode of the channel */

    if (argc < 2) {
	Tcl_AppendResult(interp, "wrong # args: should be \"", argv[0],
		" subcommand ?additional args..?\"", NULL);
	return TCL_ERROR;
    }
    cmdName = argv[1];
    len = strlen(cmdName);

    chanPtr = NULL;

    if (argc > 2) {
	if ((cmdName[0] == 's') && (strncmp(cmdName, "splice", len) == 0)) {
	    /* For splice access the pool of detached channels.
	     * Locate channel, remove from the list.
	     */

	    TestChannel **nextPtrPtr, *curPtr;

	    chan = (Tcl_Channel) NULL;
	    for (nextPtrPtr = &firstDetached, curPtr = firstDetached;
		 curPtr != NULL;
		 nextPtrPtr = &(curPtr->nextPtr), curPtr = curPtr->nextPtr) {

		if (strcmp(argv[2], Tcl_GetChannelName(curPtr->chan)) == 0) {
		    *nextPtrPtr = curPtr->nextPtr;
		    curPtr->nextPtr = NULL;
		    chan = curPtr->chan;
		    Tcl_Free(curPtr);
		    break;
		}
	    }
	} else {
	    chan = Tcl_GetChannel(interp, argv[2], &mode);
	}
	if (chan == (Tcl_Channel) NULL) {
	    return TCL_ERROR;
	}
	chanPtr		= (Channel *) chan;
	statePtr	= chanPtr->state;
	chanPtr		= statePtr->topChanPtr;
	chan		= (Tcl_Channel) chanPtr;
    } else {
	statePtr	= NULL;
	chan		= NULL;
    }

    if ((cmdName[0] == 's') && (strncmp(cmdName, "setchannelerror", len) == 0)) {

	Tcl_Obj *msg = Tcl_NewStringObj(argv[3],-1);

	Tcl_IncrRefCount(msg);
	Tcl_SetChannelError(chan, msg);
	Tcl_DecrRefCount(msg);

	Tcl_GetChannelError(chan, &msg);
	Tcl_SetObjResult(interp, msg);
	Tcl_DecrRefCount(msg);
	return TCL_OK;
    }
    if ((cmdName[0] == 's') && (strncmp(cmdName, "setchannelerrorinterp", len) == 0)) {

	Tcl_Obj *msg = Tcl_NewStringObj(argv[3],-1);

	Tcl_IncrRefCount(msg);
	Tcl_SetChannelErrorInterp(interp, msg);
	Tcl_DecrRefCount(msg);

	Tcl_GetChannelErrorInterp(interp, &msg);
	Tcl_SetObjResult(interp, msg);
	Tcl_DecrRefCount(msg);
	return TCL_OK;
    }

    /*
     * "cut" is actually more a simplified detach facility as provided by the
     * Thread package. Without the safeguards of a regular command (no
     * checking that the command is truly cut'able, no mutexes for
     * thread-safety). Its complementary command is "splice", see below.
     */

    if ((cmdName[0] == 'c') && (strncmp(cmdName, "cut", len) == 0)) {
	TestChannel *det;

	if (argc != 3) {
	    Tcl_AppendResult(interp, "wrong # args: should be \"", argv[0],
		    " cut channelName\"", NULL);
	    return TCL_ERROR;
	}

	Tcl_RegisterChannel(NULL, chan); /* prevent closing */
	Tcl_UnregisterChannel(interp, chan);

	Tcl_CutChannel(chan);

	/* Remember the channel in the pool of detached channels */

	det = (TestChannel *)Tcl_Alloc(sizeof(TestChannel));
	det->chan     = chan;
	det->nextPtr  = firstDetached;
	firstDetached = det;

	return TCL_OK;
    }

    if ((cmdName[0] == 'c') &&
	    (strncmp(cmdName, "clearchannelhandlers", len) == 0)) {
	if (argc != 3) {
	    Tcl_AppendResult(interp, "wrong # args: should be \"", argv[0],
		    " clearchannelhandlers channelName\"", NULL);
	    return TCL_ERROR;
	}
	Tcl_ClearChannelHandlers(chan);
	return TCL_OK;
    }

    if ((cmdName[0] == 'i') && (strncmp(cmdName, "info", len) == 0)) {
	if (argc != 3) {
	    Tcl_AppendResult(interp, "wrong # args: should be \"", argv[0],
		    " info channelName\"", NULL);
	    return TCL_ERROR;
	}
	Tcl_AppendElement(interp, argv[2]);
	Tcl_AppendElement(interp, Tcl_ChannelName(chanPtr->typePtr));
	if (statePtr->flags & TCL_READABLE) {
	    Tcl_AppendElement(interp, "read");
	} else {
	    Tcl_AppendElement(interp, "");
	}
	if (statePtr->flags & TCL_WRITABLE) {
	    Tcl_AppendElement(interp, "write");
	} else {
	    Tcl_AppendElement(interp, "");
	}
	if (statePtr->flags & CHANNEL_NONBLOCKING) {
	    Tcl_AppendElement(interp, "nonblocking");
	} else {
	    Tcl_AppendElement(interp, "blocking");
	}
	if (statePtr->flags & CHANNEL_LINEBUFFERED) {
	    Tcl_AppendElement(interp, "line");
	} else if (statePtr->flags & CHANNEL_UNBUFFERED) {
	    Tcl_AppendElement(interp, "none");
	} else {
	    Tcl_AppendElement(interp, "full");
	}
	if (statePtr->flags & BG_FLUSH_SCHEDULED) {
	    Tcl_AppendElement(interp, "async_flush");
	} else {
	    Tcl_AppendElement(interp, "");
	}
	if (statePtr->flags & CHANNEL_EOF) {
	    Tcl_AppendElement(interp, "eof");
	} else {
	    Tcl_AppendElement(interp, "");
	}
	if (statePtr->flags & CHANNEL_BLOCKED) {
	    Tcl_AppendElement(interp, "blocked");
	} else {
	    Tcl_AppendElement(interp, "unblocked");
	}
	if (statePtr->inputTranslation == TCL_TRANSLATE_AUTO) {
	    Tcl_AppendElement(interp, "auto");
	    if (statePtr->flags & INPUT_SAW_CR) {
		Tcl_AppendElement(interp, "saw_cr");
	    } else {
		Tcl_AppendElement(interp, "");
	    }
	} else if (statePtr->inputTranslation == TCL_TRANSLATE_LF) {
	    Tcl_AppendElement(interp, "lf");
	    Tcl_AppendElement(interp, "");
	} else if (statePtr->inputTranslation == TCL_TRANSLATE_CR) {
	    Tcl_AppendElement(interp, "cr");
	    Tcl_AppendElement(interp, "");
	} else if (statePtr->inputTranslation == TCL_TRANSLATE_CRLF) {
	    Tcl_AppendElement(interp, "crlf");
	    if (statePtr->flags & INPUT_SAW_CR) {
		Tcl_AppendElement(interp, "queued_cr");
	    } else {
		Tcl_AppendElement(interp, "");
	    }
	}
	if (statePtr->outputTranslation == TCL_TRANSLATE_AUTO) {
	    Tcl_AppendElement(interp, "auto");
	} else if (statePtr->outputTranslation == TCL_TRANSLATE_LF) {
	    Tcl_AppendElement(interp, "lf");
	} else if (statePtr->outputTranslation == TCL_TRANSLATE_CR) {
	    Tcl_AppendElement(interp, "cr");
	} else if (statePtr->outputTranslation == TCL_TRANSLATE_CRLF) {
	    Tcl_AppendElement(interp, "crlf");
	}
	IOQueued = Tcl_InputBuffered(chan);
	TclFormatInt(buf, IOQueued);
	Tcl_AppendElement(interp, buf);

	IOQueued = Tcl_OutputBuffered(chan);
	TclFormatInt(buf, IOQueued);
	Tcl_AppendElement(interp, buf);

	TclFormatInt(buf, (int)Tcl_Tell(chan));
	Tcl_AppendElement(interp, buf);

	TclFormatInt(buf, statePtr->refCount);
	Tcl_AppendElement(interp, buf);

	return TCL_OK;
    }

    if ((cmdName[0] == 'i') &&
	    (strncmp(cmdName, "inputbuffered", len) == 0)) {
	if (argc != 3) {
	    Tcl_AppendResult(interp, "channel name required", NULL);
	    return TCL_ERROR;
	}
	IOQueued = Tcl_InputBuffered(chan);
	TclFormatInt(buf, IOQueued);
	Tcl_AppendResult(interp, buf, NULL);
	return TCL_OK;
    }

    if ((cmdName[0] == 'i') && (strncmp(cmdName, "isshared", len) == 0)) {
	if (argc != 3) {
	    Tcl_AppendResult(interp, "channel name required", NULL);
	    return TCL_ERROR;
	}

	TclFormatInt(buf, Tcl_IsChannelShared(chan));
	Tcl_AppendResult(interp, buf, NULL);
	return TCL_OK;
    }

    if ((cmdName[0] == 'i') && (strncmp(cmdName, "isstandard", len) == 0)) {
	if (argc != 3) {
	    Tcl_AppendResult(interp, "channel name required", NULL);
	    return TCL_ERROR;
	}

	TclFormatInt(buf, Tcl_IsStandardChannel(chan));
	Tcl_AppendResult(interp, buf, NULL);
	return TCL_OK;
    }

    if ((cmdName[0] == 'm') && (strncmp(cmdName, "mode", len) == 0)) {
	if (argc != 3) {
	    Tcl_AppendResult(interp, "channel name required", NULL);
	    return TCL_ERROR;
	}

	if (statePtr->flags & TCL_READABLE) {
	    Tcl_AppendElement(interp, "read");
	} else {
	    Tcl_AppendElement(interp, "");
	}
	if (statePtr->flags & TCL_WRITABLE) {
	    Tcl_AppendElement(interp, "write");
	} else {
	    Tcl_AppendElement(interp, "");
	}
	return TCL_OK;
    }

    if ((cmdName[0] == 'm') && (strncmp(cmdName, "mthread", len) == 0)) {
	if (argc != 3) {
	    Tcl_AppendResult(interp, "channel name required", NULL);
	    return TCL_ERROR;
	}

	Tcl_SetObjResult(interp, Tcl_NewWideIntObj(
		(Tcl_WideInt) (size_t) Tcl_GetChannelThread(chan)));
	return TCL_OK;
    }

    if ((cmdName[0] == 'n') && (strncmp(cmdName, "name", len) == 0)) {
	if (argc != 3) {
	    Tcl_AppendResult(interp, "channel name required", NULL);
	    return TCL_ERROR;
	}
	Tcl_AppendResult(interp, statePtr->channelName, NULL);
	return TCL_OK;
    }

    if ((cmdName[0] == 'o') && (strncmp(cmdName, "open", len) == 0)) {
	hTblPtr = (Tcl_HashTable *) Tcl_GetAssocData(interp, "tclIO", NULL);
	if (hTblPtr == NULL) {
	    return TCL_OK;
	}
	for (hPtr = Tcl_FirstHashEntry(hTblPtr, &hSearch);
	     hPtr != NULL;
	     hPtr = Tcl_NextHashEntry(&hSearch)) {
	    Tcl_AppendElement(interp, (char *)Tcl_GetHashKey(hTblPtr, hPtr));
	}
	return TCL_OK;
    }

    if ((cmdName[0] == 'o') &&
	    (strncmp(cmdName, "outputbuffered", len) == 0)) {
	if (argc != 3) {
	    Tcl_AppendResult(interp, "channel name required", NULL);
	    return TCL_ERROR;
	}

	IOQueued = Tcl_OutputBuffered(chan);
	TclFormatInt(buf, IOQueued);
	Tcl_AppendResult(interp, buf, NULL);
	return TCL_OK;
    }

    if ((cmdName[0] == 'q') &&
	    (strncmp(cmdName, "queuedcr", len) == 0)) {
	if (argc != 3) {
	    Tcl_AppendResult(interp, "channel name required", NULL);
	    return TCL_ERROR;
	}

	Tcl_AppendResult(interp,
		(statePtr->flags & INPUT_SAW_CR) ? "1" : "0", NULL);
	return TCL_OK;
    }

    if ((cmdName[0] == 'r') && (strncmp(cmdName, "readable", len) == 0)) {
	hTblPtr = (Tcl_HashTable *) Tcl_GetAssocData(interp, "tclIO", NULL);
	if (hTblPtr == NULL) {
	    return TCL_OK;
	}
	for (hPtr = Tcl_FirstHashEntry(hTblPtr, &hSearch);
	     hPtr != NULL;
	     hPtr = Tcl_NextHashEntry(&hSearch)) {
	    chanPtr  = (Channel *) Tcl_GetHashValue(hPtr);
	    statePtr = chanPtr->state;
	    if (statePtr->flags & TCL_READABLE) {
		Tcl_AppendElement(interp, (char *)Tcl_GetHashKey(hTblPtr, hPtr));
	    }
	}
	return TCL_OK;
    }

    if ((cmdName[0] == 'r') && (strncmp(cmdName, "refcount", len) == 0)) {
	if (argc != 3) {
	    Tcl_AppendResult(interp, "channel name required", NULL);
	    return TCL_ERROR;
	}

	TclFormatInt(buf, statePtr->refCount);
	Tcl_AppendResult(interp, buf, NULL);
	return TCL_OK;
    }

    /*
     * "splice" is actually more a simplified attach facility as provided by
     * the Thread package. Without the safeguards of a regular command (no
     * checking that the command is truly cut'able, no mutexes for
     * thread-safety). Its complementary command is "cut", see above.
     */

    if ((cmdName[0] == 's') && (strncmp(cmdName, "splice", len) == 0)) {
	if (argc != 3) {
	    Tcl_AppendResult(interp, "channel name required", NULL);
	    return TCL_ERROR;
	}

	Tcl_SpliceChannel(chan);

	Tcl_RegisterChannel(interp, chan);
	Tcl_UnregisterChannel(NULL, chan);

	return TCL_OK;
    }

    if ((cmdName[0] == 't') && (strncmp(cmdName, "type", len) == 0)) {
	if (argc != 3) {
	    Tcl_AppendResult(interp, "channel name required", NULL);
	    return TCL_ERROR;
	}
	Tcl_AppendResult(interp, Tcl_ChannelName(chanPtr->typePtr), NULL);
	return TCL_OK;
    }

    if ((cmdName[0] == 'w') && (strncmp(cmdName, "writable", len) == 0)) {
	hTblPtr = (Tcl_HashTable *) Tcl_GetAssocData(interp, "tclIO", NULL);
	if (hTblPtr == NULL) {
	    return TCL_OK;
	}
	for (hPtr = Tcl_FirstHashEntry(hTblPtr, &hSearch);
		hPtr != NULL; hPtr = Tcl_NextHashEntry(&hSearch)) {
	    chanPtr = (Channel *) Tcl_GetHashValue(hPtr);
	    statePtr = chanPtr->state;
	    if (statePtr->flags & TCL_WRITABLE) {
		Tcl_AppendElement(interp, (char *)Tcl_GetHashKey(hTblPtr, hPtr));
	    }
	}
	return TCL_OK;
    }

    if ((cmdName[0] == 't') && (strncmp(cmdName, "transform", len) == 0)) {
	/*
	 * Syntax: transform channel -command command
	 */

	if (argc != 5) {
	    Tcl_AppendResult(interp, "wrong # args: should be \"", argv[0],
		    " transform channelId -command cmd\"", NULL);
	    return TCL_ERROR;
	}
	if (strcmp(argv[3], "-command") != 0) {
	    Tcl_AppendResult(interp, "bad argument \"", argv[3],
		    "\": should be \"-command\"", NULL);
	    return TCL_ERROR;
	}

	return TclChannelTransform(interp, chan,
		Tcl_NewStringObj(argv[4], -1));
    }

    if ((cmdName[0] == 'u') && (strncmp(cmdName, "unstack", len) == 0)) {
	/*
	 * Syntax: unstack channel
	 */

	if (argc != 3) {
	    Tcl_AppendResult(interp, "wrong # args: should be \"", argv[0],
		    " unstack channel\"", NULL);
	    return TCL_ERROR;
	}
	return Tcl_UnstackChannel(interp, chan);
    }

    Tcl_AppendResult(interp, "bad option \"", cmdName, "\": should be "
	    "cut, clearchannelhandlers, info, isshared, mode, open, "
	    "readable, splice, writable, transform, unstack", NULL);
    return TCL_ERROR;
}

/*
 *----------------------------------------------------------------------
 *
 * TestChannelEventCmd --
 *
 *	This procedure implements the "testchannelevent" command. It is used
 *	to test the Tcl channel event mechanism.
 *
 * Results:
 *	A standard Tcl result.
 *
 * Side effects:
 *	Creates, deletes and returns channel event handlers.
 *
 *----------------------------------------------------------------------
 */

static int
TestChannelEventCmd(
    TCL_UNUSED(ClientData),
    Tcl_Interp *interp,		/* Current interpreter. */
    int argc,			/* Number of arguments. */
    const char **argv)		/* Argument strings. */
{
    Tcl_Obj *resultListPtr;
    Channel *chanPtr;
    ChannelState *statePtr;	/* state info for channel */
    EventScriptRecord *esPtr, *prevEsPtr, *nextEsPtr;
    const char *cmd;
    int index, i, mask, len;

    if ((argc < 3) || (argc > 5)) {
	Tcl_AppendResult(interp, "wrong # args: should be \"", argv[0],
		" channelName cmd ?arg1? ?arg2?\"", NULL);
	return TCL_ERROR;
    }
    chanPtr = (Channel *) Tcl_GetChannel(interp, argv[1], NULL);
    if (chanPtr == NULL) {
	return TCL_ERROR;
    }
    statePtr = chanPtr->state;

    cmd = argv[2];
    len = strlen(cmd);
    if ((cmd[0] == 'a') && (strncmp(cmd, "add", len) == 0)) {
	if (argc != 5) {
	    Tcl_AppendResult(interp, "wrong # args: should be \"", argv[0],
		    " channelName add eventSpec script\"", NULL);
	    return TCL_ERROR;
	}
	if (strcmp(argv[3], "readable") == 0) {
	    mask = TCL_READABLE;
	} else if (strcmp(argv[3], "writable") == 0) {
	    mask = TCL_WRITABLE;
	} else if (strcmp(argv[3], "none") == 0) {
	    mask = 0;
	} else {
	    Tcl_AppendResult(interp, "bad event name \"", argv[3],
		    "\": must be readable, writable, or none", NULL);
	    return TCL_ERROR;
	}

	esPtr = (EventScriptRecord *)Tcl_Alloc(sizeof(EventScriptRecord));
	esPtr->nextPtr = statePtr->scriptRecordPtr;
	statePtr->scriptRecordPtr = esPtr;

	esPtr->chanPtr = chanPtr;
	esPtr->interp = interp;
	esPtr->mask = mask;
	esPtr->scriptPtr = Tcl_NewStringObj(argv[4], -1);
	Tcl_IncrRefCount(esPtr->scriptPtr);

	Tcl_CreateChannelHandler((Tcl_Channel) chanPtr, mask,
		TclChannelEventScriptInvoker, esPtr);

	return TCL_OK;
    }

    if ((cmd[0] == 'd') && (strncmp(cmd, "delete", len) == 0)) {
	if (argc != 4) {
	    Tcl_AppendResult(interp, "wrong # args: should be \"", argv[0],
		    " channelName delete index\"", NULL);
	    return TCL_ERROR;
	}
	if (Tcl_GetInt(interp, argv[3], &index) == TCL_ERROR) {
	    return TCL_ERROR;
	}
	if (index < 0) {
	    Tcl_AppendResult(interp, "bad event index: ", argv[3],
		    ": must be nonnegative", NULL);
	    return TCL_ERROR;
	}
	for (i = 0, esPtr = statePtr->scriptRecordPtr;
	     (i < index) && (esPtr != NULL);
	     i++, esPtr = esPtr->nextPtr) {
	    /* Empty loop body. */
	}
	if (esPtr == NULL) {
	    Tcl_AppendResult(interp, "bad event index ", argv[3],
		    ": out of range", NULL);
	    return TCL_ERROR;
	}
	if (esPtr == statePtr->scriptRecordPtr) {
	    statePtr->scriptRecordPtr = esPtr->nextPtr;
	} else {
	    for (prevEsPtr = statePtr->scriptRecordPtr;
		 (prevEsPtr != NULL) &&
		     (prevEsPtr->nextPtr != esPtr);
		 prevEsPtr = prevEsPtr->nextPtr) {
		/* Empty loop body. */
	    }
	    if (prevEsPtr == NULL) {
		Tcl_Panic("TestChannelEventCmd: damaged event script list");
	    }
	    prevEsPtr->nextPtr = esPtr->nextPtr;
	}
	Tcl_DeleteChannelHandler((Tcl_Channel) chanPtr,
		TclChannelEventScriptInvoker, esPtr);
	Tcl_DecrRefCount(esPtr->scriptPtr);
	Tcl_Free(esPtr);

	return TCL_OK;
    }

    if ((cmd[0] == 'l') && (strncmp(cmd, "list", len) == 0)) {
	if (argc != 3) {
	    Tcl_AppendResult(interp, "wrong # args: should be \"", argv[0],
		    " channelName list\"", NULL);
	    return TCL_ERROR;
	}
	resultListPtr = Tcl_GetObjResult(interp);
	for (esPtr = statePtr->scriptRecordPtr;
	     esPtr != NULL;
	     esPtr = esPtr->nextPtr) {
	    if (esPtr->mask) {
		Tcl_ListObjAppendElement(interp, resultListPtr, Tcl_NewStringObj(
		    (esPtr->mask == TCL_READABLE) ? "readable" : "writable", -1));
	    } else {
		Tcl_ListObjAppendElement(interp, resultListPtr,
			Tcl_NewStringObj("none", -1));
	    }
	    Tcl_ListObjAppendElement(interp, resultListPtr, esPtr->scriptPtr);
	}
	Tcl_SetObjResult(interp, resultListPtr);
	return TCL_OK;
    }

    if ((cmd[0] == 'r') && (strncmp(cmd, "removeall", len) == 0)) {
	if (argc != 3) {
	    Tcl_AppendResult(interp, "wrong # args: should be \"", argv[0],
		    " channelName removeall\"", NULL);
	    return TCL_ERROR;
	}
	for (esPtr = statePtr->scriptRecordPtr;
	     esPtr != NULL;
	     esPtr = nextEsPtr) {
	    nextEsPtr = esPtr->nextPtr;
	    Tcl_DeleteChannelHandler((Tcl_Channel) chanPtr,
		    TclChannelEventScriptInvoker, esPtr);
	    Tcl_DecrRefCount(esPtr->scriptPtr);
	    Tcl_Free(esPtr);
	}
	statePtr->scriptRecordPtr = NULL;
	return TCL_OK;
    }

    if	((cmd[0] == 's') && (strncmp(cmd, "set", len) == 0)) {
	if (argc != 5) {
	    Tcl_AppendResult(interp, "wrong # args: should be \"", argv[0],
		    " channelName delete index event\"", NULL);
	    return TCL_ERROR;
	}
	if (Tcl_GetInt(interp, argv[3], &index) == TCL_ERROR) {
	    return TCL_ERROR;
	}
	if (index < 0) {
	    Tcl_AppendResult(interp, "bad event index: ", argv[3],
		    ": must be nonnegative", NULL);
	    return TCL_ERROR;
	}
	for (i = 0, esPtr = statePtr->scriptRecordPtr;
	     (i < index) && (esPtr != NULL);
	     i++, esPtr = esPtr->nextPtr) {
	    /* Empty loop body. */
	}
	if (esPtr == NULL) {
	    Tcl_AppendResult(interp, "bad event index ", argv[3],
		    ": out of range", NULL);
	    return TCL_ERROR;
	}

	if (strcmp(argv[4], "readable") == 0) {
	    mask = TCL_READABLE;
	} else if (strcmp(argv[4], "writable") == 0) {
	    mask = TCL_WRITABLE;
	} else if (strcmp(argv[4], "none") == 0) {
	    mask = 0;
	} else {
	    Tcl_AppendResult(interp, "bad event name \"", argv[4],
		    "\": must be readable, writable, or none", NULL);
	    return TCL_ERROR;
	}
	esPtr->mask = mask;
	Tcl_CreateChannelHandler((Tcl_Channel) chanPtr, mask,
		TclChannelEventScriptInvoker, esPtr);
	return TCL_OK;
    }
    Tcl_AppendResult(interp, "bad command ", cmd, ", must be one of "
	    "add, delete, list, set, or removeall", NULL);
    return TCL_ERROR;
}

/*
 *----------------------------------------------------------------------
 *
 * TestSocketCmd --
 *
 *	Implements the Tcl "testsocket" debugging command and its
 *	subcommands. This is part of the testing environment.
 *
 * Results:
 *	A standard Tcl result.
 *
 * Side effects:
 *	None.
 *
 *----------------------------------------------------------------------
 */

static int
TestSocketCmd(
    TCL_UNUSED(ClientData),
    Tcl_Interp *interp,		/* Interpreter for result. */
    int argc,			/* Count of additional args. */
    const char **argv)		/* Additional arg strings. */
{
    const char *cmdName;	/* Sub command. */
    size_t len;			/* Length of subcommand string. */

    if (argc < 2) {
	Tcl_AppendResult(interp, "wrong # args: should be \"", argv[0],
		" subcommand ?additional args..?\"", NULL);
	return TCL_ERROR;
    }
    cmdName = argv[1];
    len = strlen(cmdName);

    if ((cmdName[0] == 't') && (strncmp(cmdName, "testflags", len) == 0)) {
        Tcl_Channel hChannel;
        int modePtr;
        TcpState *statePtr;
        /* Set test value in the socket driver
         */
        /* Check for argument "channel name"
         */
        if (argc < 4) {
            Tcl_AppendResult(interp, "wrong # args: should be \"", argv[0],
                    " testflags channel flags\"", NULL);
            return TCL_ERROR;
        }
        hChannel = Tcl_GetChannel(interp, argv[2], &modePtr);
        if ( NULL == hChannel ) {
            Tcl_AppendResult(interp, "unknown channel:", argv[2], NULL);
            return TCL_ERROR;
        }
        statePtr = (TcpState *)Tcl_GetChannelInstanceData(hChannel);
        if ( NULL == statePtr) {
            Tcl_AppendResult(interp, "No channel instance data:", argv[2],
                    NULL);
            return TCL_ERROR;
        }
        statePtr->testFlags = atoi(argv[3]);
        return TCL_OK;
    }

    Tcl_AppendResult(interp, "bad option \"", cmdName, "\": should be "
	    "testflags", NULL);
    return TCL_ERROR;
}

/*
 *----------------------------------------------------------------------
 *
 * TestWrongNumArgsObjCmd --
 *
 *	Test the Tcl_WrongNumArgs function.
 *
 * Results:
 *	Standard Tcl result.
 *
 * Side effects:
 *	Sets interpreter result.
 *
 *----------------------------------------------------------------------
 */

static int
TestWrongNumArgsObjCmd(
    TCL_UNUSED(ClientData),
    Tcl_Interp *interp,		/* Current interpreter. */
    int objc,			/* Number of arguments. */
    Tcl_Obj *const objv[])	/* Argument objects. */
{
    int i, length;
    const char *msg;

    if (objc < 3) {
	/*
	 * Don't use Tcl_WrongNumArgs here, as that is the function
	 * we want to test!
	 */
	Tcl_AppendResult(interp, "insufficient arguments", NULL);
	return TCL_ERROR;
    }

    if (Tcl_GetIntFromObj(interp, objv[1], &i) != TCL_OK) {
	return TCL_ERROR;
    }

    msg = Tcl_GetStringFromObj(objv[2], &length);
    if (length == 0) {
	msg = NULL;
    }

    if (i > objc - 3) {
	/*
	 * Asked for more arguments than were given.
	 */
	Tcl_AppendResult(interp, "insufficient arguments", NULL);
	return TCL_ERROR;
    }

    Tcl_WrongNumArgs(interp, i, &(objv[3]), msg);
    return TCL_OK;
}

/*
 *----------------------------------------------------------------------
 *
 * TestGetIndexFromObjStructObjCmd --
 *
 *	Test the Tcl_GetIndexFromObjStruct function.
 *
 * Results:
 *	Standard Tcl result.
 *
 * Side effects:
 *	Sets interpreter result.
 *
 *----------------------------------------------------------------------
 */

static int
TestGetIndexFromObjStructObjCmd(
    TCL_UNUSED(ClientData),
    Tcl_Interp *interp,		/* Current interpreter. */
    int objc,			/* Number of arguments. */
    Tcl_Obj *const objv[])	/* Argument objects. */
{
    const char *const ary[] = {
	"a", "b", "c", "d", "e", "f", NULL, NULL
    };
    int idx,target;

    if (objc != 3) {
	Tcl_WrongNumArgs(interp, 1, objv, "argument targetvalue");
	return TCL_ERROR;
    }
    if (Tcl_GetIndexFromObjStruct(interp, objv[1], ary, 2*sizeof(char *),
	    "dummy", 0, &idx) != TCL_OK) {
	return TCL_ERROR;
    }
    if (Tcl_GetIntFromObj(interp, objv[2], &target) != TCL_OK) {
	return TCL_ERROR;
    }
    if (idx != target) {
	char buffer[64];
	sprintf(buffer, "%d", idx);
	Tcl_AppendResult(interp, "index value comparison failed: got ",
		buffer, NULL);
	sprintf(buffer, "%d", target);
	Tcl_AppendResult(interp, " when ", buffer, " expected", NULL);
	return TCL_ERROR;
    }
    Tcl_WrongNumArgs(interp, 3, objv, NULL);
    return TCL_OK;
}

/*
 *----------------------------------------------------------------------
 *
 * TestFilesystemObjCmd --
 *
 *	This procedure implements the "testfilesystem" command. It is used to
 *	test Tcl_FSRegister, Tcl_FSUnregister, and can be used to test that
 *	the pluggable filesystem works.
 *
 * Results:
 *	A standard Tcl result.
 *
 * Side effects:
 *	Inserts or removes a filesystem from Tcl's stack.
 *
 *----------------------------------------------------------------------
 */

static int
TestFilesystemObjCmd(
    TCL_UNUSED(ClientData),
    Tcl_Interp *interp,
    int objc,
    Tcl_Obj *const objv[])
{
    int res, boolVal;
    const char *msg;

    if (objc != 2) {
	Tcl_WrongNumArgs(interp, 1, objv, "boolean");
	return TCL_ERROR;
    }
    if (Tcl_GetBooleanFromObj(interp, objv[1], &boolVal) != TCL_OK) {
	return TCL_ERROR;
    }
    if (boolVal) {
	res = Tcl_FSRegister(interp, &testReportingFilesystem);
	msg = (res == TCL_OK) ? "registered" : "failed";
    } else {
	res = Tcl_FSUnregister(&testReportingFilesystem);
	msg = (res == TCL_OK) ? "unregistered" : "failed";
    }
    Tcl_SetObjResult(interp, Tcl_NewStringObj(msg , -1));
    return res;
}

static int
TestReportInFilesystem(
    Tcl_Obj *pathPtr,
    void **clientDataPtr)
{
    static Tcl_Obj *lastPathPtr = NULL;
    Tcl_Obj *newPathPtr;

    if (pathPtr == lastPathPtr) {
	/* Reject all files second time around */
	return -1;
    }

    /* Try to claim all files first time around */

    newPathPtr = Tcl_DuplicateObj(pathPtr);
    lastPathPtr = newPathPtr;
    Tcl_IncrRefCount(newPathPtr);
    if (Tcl_FSGetFileSystemForPath(newPathPtr) == NULL) {
	/* Nothing claimed it. Therefore we don't either */
	Tcl_DecrRefCount(newPathPtr);
	lastPathPtr = NULL;
	return -1;
    }
    lastPathPtr = NULL;
    *clientDataPtr = newPathPtr;
    return TCL_OK;
}

/*
 * Simple helper function to extract the native vfs representation of a path
 * object, or NULL if no such representation exists.
 */

static Tcl_Obj *
TestReportGetNativePath(
    Tcl_Obj *pathPtr)
{
    return (Tcl_Obj*) Tcl_FSGetInternalRep(pathPtr, &testReportingFilesystem);
}

static void
TestReportFreeInternalRep(
    void *clientData)
{
    Tcl_Obj *nativeRep = (Tcl_Obj *) clientData;

    if (nativeRep != NULL) {
	/* Free the path */
	Tcl_DecrRefCount(nativeRep);
    }
}

static void *
TestReportDupInternalRep(
    void *clientData)
{
    Tcl_Obj *original = (Tcl_Obj *) clientData;

    Tcl_IncrRefCount(original);
    return clientData;
}

static void
TestReport(
    const char *cmd,
    Tcl_Obj *path,
    Tcl_Obj *arg2)
{
    Tcl_Interp *interp = (Tcl_Interp *) Tcl_FSData(&testReportingFilesystem);

    if (interp == NULL) {
	/* This is bad, but not much we can do about it */
    } else {
	Tcl_Obj *savedResult;
	Tcl_DString ds;

	Tcl_DStringInit(&ds);
	Tcl_DStringAppend(&ds, "lappend filesystemReport ", -1);
	Tcl_DStringStartSublist(&ds);
	Tcl_DStringAppendElement(&ds, cmd);
	if (path != NULL) {
	    Tcl_DStringAppendElement(&ds, Tcl_GetString(path));
	}
	if (arg2 != NULL) {
	    Tcl_DStringAppendElement(&ds, Tcl_GetString(arg2));
	}
	Tcl_DStringEndSublist(&ds);
	savedResult = Tcl_GetObjResult(interp);
	Tcl_IncrRefCount(savedResult);
	Tcl_SetObjResult(interp, Tcl_NewObj());
	Tcl_EvalEx(interp, Tcl_DStringValue(&ds), -1, 0);
	Tcl_DStringFree(&ds);
	Tcl_ResetResult(interp);
	Tcl_SetObjResult(interp, savedResult);
	Tcl_DecrRefCount(savedResult);
    }
}

static int
TestReportStat(
    Tcl_Obj *path,		/* Path of file to stat (in current CP). */
    Tcl_StatBuf *buf)		/* Filled with results of stat call. */
{
    TestReport("stat", path, NULL);
    return Tcl_FSStat(TestReportGetNativePath(path), buf);
}

static int
TestReportLstat(
    Tcl_Obj *path,		/* Path of file to stat (in current CP). */
    Tcl_StatBuf *buf)		/* Filled with results of stat call. */
{
    TestReport("lstat", path, NULL);
    return Tcl_FSLstat(TestReportGetNativePath(path), buf);
}

static int
TestReportAccess(
    Tcl_Obj *path,		/* Path of file to access (in current CP). */
    int mode)			/* Permission setting. */
{
    TestReport("access", path, NULL);
    return Tcl_FSAccess(TestReportGetNativePath(path), mode);
}

static Tcl_Channel
TestReportOpenFileChannel(
    Tcl_Interp *interp,		/* Interpreter for error reporting; can be
				 * NULL. */
    Tcl_Obj *fileName,		/* Name of file to open. */
    int mode,			/* POSIX open mode. */
    int permissions)		/* If the open involves creating a file, with
				 * what modes to create it? */
{
    TestReport("open", fileName, NULL);
    return TclpOpenFileChannel(interp, TestReportGetNativePath(fileName),
	    mode, permissions);
}

static int
TestReportMatchInDirectory(
    Tcl_Interp *interp,		/* Interpreter for error messages. */
    Tcl_Obj *resultPtr,		/* Object to lappend results. */
    Tcl_Obj *dirPtr,		/* Contains path to directory to search. */
    const char *pattern,	/* Pattern to match against. */
    Tcl_GlobTypeData *types)	/* Object containing list of acceptable types.
				 * May be NULL. */
{
    if (types != NULL && types->type & TCL_GLOB_TYPE_MOUNT) {
	TestReport("matchmounts", dirPtr, NULL);
	return TCL_OK;
    } else {
	TestReport("matchindirectory", dirPtr, NULL);
	return Tcl_FSMatchInDirectory(interp, resultPtr,
		TestReportGetNativePath(dirPtr), pattern, types);
    }
}

static int
TestReportChdir(
    Tcl_Obj *dirName)
{
    TestReport("chdir", dirName, NULL);
    return Tcl_FSChdir(TestReportGetNativePath(dirName));
}

static int
TestReportLoadFile(
    Tcl_Interp *interp,		/* Used for error reporting. */
    Tcl_Obj *fileName,		/* Name of the file containing the desired
				 * code. */
    Tcl_LoadHandle *handlePtr,	/* Filled with token for dynamically loaded
				 * file which will be passed back to
				 * (*unloadProcPtr)() to unload the file. */
    Tcl_FSUnloadFileProc **unloadProcPtr)
				/* Filled with address of Tcl_FSUnloadFileProc
				 * function which should be used for
				 * this file. */
{
    TestReport("loadfile", fileName, NULL);
    return Tcl_FSLoadFile(interp, TestReportGetNativePath(fileName), NULL,
	    NULL, NULL, NULL, handlePtr, unloadProcPtr);
}

static Tcl_Obj *
TestReportLink(
    Tcl_Obj *path,		/* Path of file to readlink or link */
    Tcl_Obj *to,		/* Path of file to link to, or NULL */
    int linkType)
{
    TestReport("link", path, to);
    return Tcl_FSLink(TestReportGetNativePath(path), to, linkType);
}

static int
TestReportRenameFile(
    Tcl_Obj *src,		/* Pathname of file or dir to be renamed
				 * (UTF-8). */
    Tcl_Obj *dst)		/* New pathname of file or directory
				 * (UTF-8). */
{
    TestReport("renamefile", src, dst);
    return Tcl_FSRenameFile(TestReportGetNativePath(src),
	    TestReportGetNativePath(dst));
}

static int
TestReportCopyFile(
    Tcl_Obj *src,		/* Pathname of file to be copied (UTF-8). */
    Tcl_Obj *dst)		/* Pathname of file to copy to (UTF-8). */
{
    TestReport("copyfile", src, dst);
    return Tcl_FSCopyFile(TestReportGetNativePath(src),
	    TestReportGetNativePath(dst));
}

static int
TestReportDeleteFile(
    Tcl_Obj *path)		/* Pathname of file to be removed (UTF-8). */
{
    TestReport("deletefile", path, NULL);
    return Tcl_FSDeleteFile(TestReportGetNativePath(path));
}

static int
TestReportCreateDirectory(
    Tcl_Obj *path)		/* Pathname of directory to create (UTF-8). */
{
    TestReport("createdirectory", path, NULL);
    return Tcl_FSCreateDirectory(TestReportGetNativePath(path));
}

static int
TestReportCopyDirectory(
    Tcl_Obj *src,		/* Pathname of directory to be copied
				 * (UTF-8). */
    Tcl_Obj *dst,		/* Pathname of target directory (UTF-8). */
    Tcl_Obj **errorPtr)		/* If non-NULL, to be filled with UTF-8 name
				 * of file causing error. */
{
    TestReport("copydirectory", src, dst);
    return Tcl_FSCopyDirectory(TestReportGetNativePath(src),
	    TestReportGetNativePath(dst), errorPtr);
}

static int
TestReportRemoveDirectory(
    Tcl_Obj *path,		/* Pathname of directory to be removed
				 * (UTF-8). */
    int recursive,		/* If non-zero, removes directories that
				 * are nonempty.  Otherwise, will only remove
				 * empty directories. */
    Tcl_Obj **errorPtr)		/* If non-NULL, to be filled with UTF-8 name
				 * of file causing error. */
{
    TestReport("removedirectory", path, NULL);
    return Tcl_FSRemoveDirectory(TestReportGetNativePath(path), recursive,
	    errorPtr);
}

static const char *const *
TestReportFileAttrStrings(
    Tcl_Obj *fileName,
    Tcl_Obj **objPtrRef)
{
    TestReport("fileattributestrings", fileName, NULL);
    return Tcl_FSFileAttrStrings(TestReportGetNativePath(fileName), objPtrRef);
}

static int
TestReportFileAttrsGet(
    Tcl_Interp *interp,		/* The interpreter for error reporting. */
    int index,			/* index of the attribute command. */
    Tcl_Obj *fileName,		/* filename we are operating on. */
    Tcl_Obj **objPtrRef)	/* for output. */
{
    TestReport("fileattributesget", fileName, NULL);
    return Tcl_FSFileAttrsGet(interp, index,
	    TestReportGetNativePath(fileName), objPtrRef);
}

static int
TestReportFileAttrsSet(
    Tcl_Interp *interp,		/* The interpreter for error reporting. */
    int index,			/* index of the attribute command. */
    Tcl_Obj *fileName,		/* filename we are operating on. */
    Tcl_Obj *objPtr)		/* for input. */
{
    TestReport("fileattributesset", fileName, objPtr);
    return Tcl_FSFileAttrsSet(interp, index,
	    TestReportGetNativePath(fileName), objPtr);
}

static int
TestReportUtime(
    Tcl_Obj *fileName,
    struct utimbuf *tval)
{
    TestReport("utime", fileName, NULL);
    return Tcl_FSUtime(TestReportGetNativePath(fileName), tval);
}

static int
TestReportNormalizePath(
    TCL_UNUSED(Tcl_Interp *),
    Tcl_Obj *pathPtr,
    int nextCheckpoint)
{
    TestReport("normalizepath", pathPtr, NULL);
    return nextCheckpoint;
}

static int
SimplePathInFilesystem(
    Tcl_Obj *pathPtr,
    TCL_UNUSED(ClientData *))
{
    const char *str = Tcl_GetString(pathPtr);

    if (strncmp(str, "simplefs:/", 10)) {
	return -1;
    }
    return TCL_OK;
}

/*
 * This is a slightly 'hacky' filesystem which is used just to test a few
 * important features of the vfs code: (1) that you can load a shared library
 * from a vfs, (2) that when copying files from one fs to another, the 'mtime'
 * is preserved. (3) that recursive cross-filesystem directory copies have the
 * correct behaviour with/without -force.
 *
 * It treats any file in 'simplefs:/' as a file, which it routes to the
 * current directory. The real file it uses is whatever follows the trailing
 * '/' (e.g. 'foo' in 'simplefs:/foo'), and that file exists or not according
 * to what is in the native pwd.
 *
 * Please do not consider this filesystem a model of how things are to be
 * done. It is quite the opposite!  But, it does allow us to test some
 * important features.
 */

static int
TestSimpleFilesystemObjCmd(
    TCL_UNUSED(ClientData),
    Tcl_Interp *interp,
    int objc,
    Tcl_Obj *const objv[])
{
    int res, boolVal;
    const char *msg;

    if (objc != 2) {
	Tcl_WrongNumArgs(interp, 1, objv, "boolean");
	return TCL_ERROR;
    }
    if (Tcl_GetBooleanFromObj(interp, objv[1], &boolVal) != TCL_OK) {
	return TCL_ERROR;
    }
    if (boolVal) {
	res = Tcl_FSRegister(interp, &simpleFilesystem);
	msg = (res == TCL_OK) ? "registered" : "failed";
    } else {
	res = Tcl_FSUnregister(&simpleFilesystem);
	msg = (res == TCL_OK) ? "unregistered" : "failed";
    }
    Tcl_SetObjResult(interp, Tcl_NewStringObj(msg , -1));
    return res;
}

/*
 * Treats a file name 'simplefs:/foo' by using the file 'foo' in the current
 * (native) directory.
 */

static Tcl_Obj *
SimpleRedirect(
    Tcl_Obj *pathPtr)		/* Name of file to copy. */
{
    int len;
    const char *str;
    Tcl_Obj *origPtr;

    /*
     * We assume the same name in the current directory is ok.
     */

    str = Tcl_GetStringFromObj(pathPtr, &len);
    if (len < 10 || strncmp(str, "simplefs:/", 10)) {
	/* Probably shouldn't ever reach here */
	Tcl_IncrRefCount(pathPtr);
	return pathPtr;
    }
    origPtr = Tcl_NewStringObj(str+10,-1);
    Tcl_IncrRefCount(origPtr);
    return origPtr;
}

static int
SimpleMatchInDirectory(
    Tcl_Interp *interp,		/* Interpreter for error
				 * messages. */
    Tcl_Obj *resultPtr,		/* Object to lappend results. */
    Tcl_Obj *dirPtr,		/* Contains path to directory to search. */
    const char *pattern,	/* Pattern to match against. */
    Tcl_GlobTypeData *types)	/* Object containing list of acceptable types.
				 * May be NULL. */
{
    int res;
    Tcl_Obj *origPtr;
    Tcl_Obj *resPtr;

    /* We only provide a new volume, therefore no mounts at all */
    if (types != NULL && types->type & TCL_GLOB_TYPE_MOUNT) {
	return TCL_OK;
    }

    /*
     * We assume the same name in the current directory is ok.
     */
    resPtr = Tcl_NewObj();
    Tcl_IncrRefCount(resPtr);
    origPtr = SimpleRedirect(dirPtr);
    res = Tcl_FSMatchInDirectory(interp, resPtr, origPtr, pattern, types);
    if (res == TCL_OK) {
	int gLength, j;
	Tcl_ListObjLength(NULL, resPtr, &gLength);
	for (j = 0; j < gLength; j++) {
	    Tcl_Obj *gElt, *nElt;
	    Tcl_ListObjIndex(NULL, resPtr, j, &gElt);
	    nElt = Tcl_NewStringObj("simplefs:/",10);
	    Tcl_AppendObjToObj(nElt, gElt);
	    Tcl_ListObjAppendElement(NULL, resultPtr, nElt);
	}
    }
    Tcl_DecrRefCount(origPtr);
    Tcl_DecrRefCount(resPtr);
    return res;
}

static Tcl_Channel
SimpleOpenFileChannel(
    Tcl_Interp *interp,		/* Interpreter for error reporting; can be
				 * NULL. */
    Tcl_Obj *pathPtr,		/* Name of file to open. */
    int mode,			/* POSIX open mode. */
    int permissions)		/* If the open involves creating a file, with
				 * what modes to create it? */
{
    Tcl_Obj *tempPtr;
    Tcl_Channel chan;

    if ((mode != 0) && !(mode & O_RDONLY)) {
	Tcl_AppendResult(interp, "read-only", NULL);
	return NULL;
    }

    tempPtr = SimpleRedirect(pathPtr);
    chan = Tcl_FSOpenFileChannel(interp, tempPtr, "r", permissions);
    Tcl_DecrRefCount(tempPtr);
    return chan;
}

static int
SimpleAccess(
    Tcl_Obj *pathPtr,		/* Path of file to access (in current CP). */
    int mode)			/* Permission setting. */
{
    Tcl_Obj *tempPtr = SimpleRedirect(pathPtr);
    int res = Tcl_FSAccess(tempPtr, mode);

    Tcl_DecrRefCount(tempPtr);
    return res;
}

static int
SimpleStat(
    Tcl_Obj *pathPtr,		/* Path of file to stat (in current CP). */
    Tcl_StatBuf *bufPtr)	/* Filled with results of stat call. */
{
    Tcl_Obj *tempPtr = SimpleRedirect(pathPtr);
    int res = Tcl_FSStat(tempPtr, bufPtr);

    Tcl_DecrRefCount(tempPtr);
    return res;
}

static Tcl_Obj *
SimpleListVolumes(void)
{
    /* Add one new volume */
    Tcl_Obj *retVal;

    retVal = Tcl_NewStringObj("simplefs:/", -1);
    Tcl_IncrRefCount(retVal);
    return retVal;
}

/*
 * Used to check operations of Tcl_UtfNext.
 *
 * Usage: testutfnext -bytestring $bytes
 */

static int
TestUtfNextCmd(
    TCL_UNUSED(void *),
    Tcl_Interp *interp,
    int objc,
    Tcl_Obj *const objv[])
{
<<<<<<< HEAD
    size_t numBytes, offset = 0;
=======
    int numBytes;
>>>>>>> c6ecbcda
    char *bytes;
    const char *result, *first;
    char buffer[32];
    static const char tobetested[] = "\xFF\xFE\xF4\xF2\xF0\xEF\xE8\xE3\xE2\xE1\xE0\xC2\xC1\xC0\x82";
    const char *p = tobetested;

    if (objc != 3 || strcmp(Tcl_GetString(objv[1]), "-bytestring")) {
	if (objc != 2) {
	    Tcl_WrongNumArgs(interp, 1, objv, "?-bytestring? bytes");
	    return TCL_ERROR;
	}
	bytes = Tcl_GetStringFromObj(objv[1], &numBytes);
    } else {
	bytes = (char *) TclGetBytesFromObj(interp, objv[2], &numBytes);
	if (bytes == NULL) {
	    return TCL_ERROR;
	}
    }

    if (numBytes > (int)sizeof(buffer)-2) {
	Tcl_AppendResult(interp, "\"testutfnext\" can only handle 30 bytes", NULL);
	return TCL_ERROR;
    }

    memcpy(buffer + 1, bytes, numBytes);
    buffer[0] = buffer[numBytes + 1] = '\x00';

    first = Tcl_UtfNext(buffer + 1);
    while ((buffer[0] = *p++) != '\0') {
	/* Run Tcl_UtfNext with many more possible bytes at src[-1], all should give the same result */
	result = Tcl_UtfNext(buffer + 1);
	if (first != result) {
	    Tcl_AppendResult(interp, "Tcl_UtfNext is not supposed to read src[-1]", NULL);
	    return TCL_ERROR;
	}
<<<<<<< HEAD
	if (offset == TCL_INDEX_NONE) {
	    offset = 0;
	}
	if (offset > numBytes) {
	    offset = numBytes;
	}
=======
>>>>>>> c6ecbcda
    }

<<<<<<< HEAD
    result = Tcl_UtfNext(bytes + offset);
    Tcl_SetObjResult(interp, Tcl_NewWideIntObj(result - bytes));
=======
    Tcl_SetObjResult(interp, Tcl_NewIntObj(first - buffer - 1));
>>>>>>> c6ecbcda

    return TCL_OK;
}
/*
 * Used to check operations of Tcl_UtfPrev.
 *
 * Usage: testutfprev $bytes $offset
 */

static int
TestUtfPrevCmd(
    TCL_UNUSED(void *),
    Tcl_Interp *interp,
    int objc,
    Tcl_Obj *const objv[])
{
    size_t numBytes, offset;
    char *bytes;
    const char *result;
    Tcl_Obj *copy;

    if (objc < 2 || objc > 3) {
	Tcl_WrongNumArgs(interp, 1, objv, "bytes ?offset?");
	return TCL_ERROR;
    }

    bytes = (char *) TclGetBytesFromObj(interp, objv[1], &numBytes);
    if (bytes == NULL) {
	return TCL_ERROR;
    }

    if (objc == 3) {
	if (TCL_OK != Tcl_GetIntForIndex(interp, objv[2], numBytes, &offset)) {
	    return TCL_ERROR;
	}
	if (offset == TCL_INDEX_NONE) {
	    offset = 0;
	}
	if (offset > numBytes) {
	    offset = numBytes;
	}
    } else {
	offset = numBytes;
    }
    copy = Tcl_DuplicateObj(objv[1]);
    bytes = (char *) Tcl_SetByteArrayLength(copy, numBytes+1);
    bytes[numBytes] = '\0';

    result = Tcl_UtfPrev(bytes + offset, bytes);
    Tcl_SetObjResult(interp, Tcl_NewWideIntObj(result - bytes));

    Tcl_DecrRefCount(copy);
    return TCL_OK;
}

/*
 * Used to check correct string-length determining in Tcl_NumUtfChars
 */

static int
TestNumUtfCharsCmd(
    TCL_UNUSED(ClientData),
    Tcl_Interp *interp,
    int objc,
    Tcl_Obj *const objv[])
{
    if (objc > 1) {
	size_t len, limit = TCL_INDEX_NONE;
	const char *bytes = Tcl_GetString(objv[1]);
	size_t numBytes = objv[1]->length;

	if (objc > 2) {
	    if (Tcl_GetIntForIndex(interp, objv[2], numBytes, &limit) != TCL_OK) {
		return TCL_ERROR;
	    }
	    if (limit > numBytes + 1) {
		limit = numBytes + 1;
	    }
	}
	len = Tcl_NumUtfChars(bytes, limit);
	Tcl_SetObjResult(interp, Tcl_NewWideIntObj(len));
    }
    return TCL_OK;
}

/*
 * Used to check correct operation of Tcl_UtfFindFirst
 */

static int
TestFindFirstCmd(
    TCL_UNUSED(ClientData),
    Tcl_Interp *interp,
    int objc,
    Tcl_Obj *const objv[])
{
    if (objc > 1) {
	int len = -1;

	if (objc > 2) {
	    (void) Tcl_GetIntFromObj(interp, objv[2], &len);
	}
	Tcl_SetObjResult(interp, Tcl_NewStringObj(Tcl_UtfFindFirst(Tcl_GetString(objv[1]), len), -1));
    }
    return TCL_OK;
}

/*
 * Used to check correct operation of Tcl_UtfFindLast
 */

static int
TestFindLastCmd(
    TCL_UNUSED(ClientData),
    Tcl_Interp *interp,
    int objc,
    Tcl_Obj *const objv[])
{
    if (objc > 1) {
	int len = -1;

	if (objc > 2) {
	    (void) Tcl_GetIntFromObj(interp, objv[2], &len);
	}
	Tcl_SetObjResult(interp, Tcl_NewStringObj(Tcl_UtfFindLast(Tcl_GetString(objv[1]), len), -1));
    }
    return TCL_OK;
}

#if defined(HAVE_CPUID) || defined(_WIN32)
/*
 *----------------------------------------------------------------------
 *
 * TestcpuidCmd --
 *
 *	Retrieves CPU ID information.
 *
 * Usage:
 *	testwincpuid <eax>
 *
 * Parameters:
 *	eax - The value to pass in the EAX register to a CPUID instruction.
 *
 * Results:
 *	Returns a four-element list containing the values from the EAX, EBX,
 *	ECX and EDX registers returned from the CPUID instruction.
 *
 * Side effects:
 *	None.
 *
 *----------------------------------------------------------------------
 */

static int
TestcpuidCmd(
    TCL_UNUSED(ClientData),
    Tcl_Interp* interp,		/* Tcl interpreter */
    int objc,			/* Parameter count */
    Tcl_Obj *const * objv)	/* Parameter vector */
{
    int status, index, i;
    int regs[4];
    Tcl_Obj *regsObjs[4];

    if (objc != 2) {
	Tcl_WrongNumArgs(interp, 1, objv, "eax");
	return TCL_ERROR;
    }
    if (Tcl_GetIntFromObj(interp, objv[1], &index) != TCL_OK) {
	return TCL_ERROR;
    }
    status = TclWinCPUID(index, regs);
    if (status != TCL_OK) {
	Tcl_SetObjResult(interp,
		Tcl_NewStringObj("operation not available", -1));
	return status;
    }
    for (i=0 ; i<4 ; ++i) {
	regsObjs[i] = Tcl_NewIntObj(regs[i]);
    }
    Tcl_SetObjResult(interp, Tcl_NewListObj(4, regsObjs));
    return TCL_OK;
}
#endif

/*
 * Used to do basic checks of the TCL_HASH_KEY_SYSTEM_HASH flag
 */

static int
TestHashSystemHashCmd(
    TCL_UNUSED(ClientData),
    Tcl_Interp *interp,
    int objc,
    Tcl_Obj *const objv[])
{
    static const Tcl_HashKeyType hkType = {
	TCL_HASH_KEY_TYPE_VERSION, TCL_HASH_KEY_SYSTEM_HASH,
	NULL, NULL, NULL, NULL
    };
    Tcl_HashTable hash;
    Tcl_HashEntry *hPtr;
    int i, isNew, limit = 100;

    if (objc>1 && Tcl_GetIntFromObj(interp, objv[1], &limit)!=TCL_OK) {
	return TCL_ERROR;
    }

    Tcl_InitCustomHashTable(&hash, TCL_CUSTOM_TYPE_KEYS, &hkType);

    if (hash.numEntries != 0) {
	Tcl_AppendResult(interp, "non-zero initial size", NULL);
	Tcl_DeleteHashTable(&hash);
	return TCL_ERROR;
    }

    for (i=0 ; i<limit ; i++) {
	hPtr = Tcl_CreateHashEntry(&hash, INT2PTR(i), &isNew);
	if (!isNew) {
	    Tcl_SetObjResult(interp, Tcl_NewIntObj(i));
	    Tcl_AppendToObj(Tcl_GetObjResult(interp)," creation problem",-1);
	    Tcl_DeleteHashTable(&hash);
	    return TCL_ERROR;
	}
	Tcl_SetHashValue(hPtr, INT2PTR(i+42));
    }

    if (hash.numEntries != (size_t)limit) {
	Tcl_AppendResult(interp, "unexpected maximal size", NULL);
	Tcl_DeleteHashTable(&hash);
	return TCL_ERROR;
    }

    for (i=0 ; i<limit ; i++) {
	hPtr = Tcl_FindHashEntry(&hash, (char *) INT2PTR(i));
	if (hPtr == NULL) {
	    Tcl_SetObjResult(interp, Tcl_NewIntObj(i));
	    Tcl_AppendToObj(Tcl_GetObjResult(interp)," lookup problem",-1);
	    Tcl_DeleteHashTable(&hash);
	    return TCL_ERROR;
	}
	if (PTR2INT(Tcl_GetHashValue(hPtr)) != i+42) {
	    Tcl_SetObjResult(interp, Tcl_NewIntObj(i));
	    Tcl_AppendToObj(Tcl_GetObjResult(interp)," value problem",-1);
	    Tcl_DeleteHashTable(&hash);
	    return TCL_ERROR;
	}
	Tcl_DeleteHashEntry(hPtr);
    }

    if (hash.numEntries != 0) {
	Tcl_AppendResult(interp, "non-zero final size", NULL);
	Tcl_DeleteHashTable(&hash);
	return TCL_ERROR;
    }

    Tcl_DeleteHashTable(&hash);
    Tcl_AppendResult(interp, "OK", NULL);
    return TCL_OK;
}

/*
 * Used for testing Tcl_GetInt which is no longer used directly by the
 * core very much.
 */
static int
TestgetintCmd(
    TCL_UNUSED(ClientData),
    Tcl_Interp *interp,
    int argc,
    const char **argv)
{
    if (argc < 2) {
	Tcl_AppendResult(interp, "wrong # args", NULL);
	return TCL_ERROR;
    } else {
	int val, i, total=0;

	for (i=1 ; i<argc ; i++) {
	    if (Tcl_GetInt(interp, argv[i], &val) != TCL_OK) {
		return TCL_ERROR;
	    }
	    total += val;
	}
	Tcl_SetObjResult(interp, Tcl_NewIntObj(total));
	return TCL_OK;
    }
}

/*
 * Used for determining sizeof(long) at script level.
 */
static int
TestlongsizeCmd(
    TCL_UNUSED(ClientData),
    Tcl_Interp *interp,
    int argc,
    TCL_UNUSED(const char **) /*argv*/)
{
    if (argc != 1) {
	Tcl_AppendResult(interp, "wrong # args", NULL);
	return TCL_ERROR;
    }
    Tcl_SetObjResult(interp, Tcl_NewIntObj(sizeof(long)));
    return TCL_OK;
}

static int
NREUnwind_callback(
    void *data[],
    Tcl_Interp *interp,
    TCL_UNUSED(int) /*result*/)
{
    int none;

    if (data[0] == INT2PTR(-1)) {
        Tcl_NRAddCallback(interp, NREUnwind_callback, &none, INT2PTR(-1),
                INT2PTR(-1), NULL);
    } else if (data[1] == INT2PTR(-1)) {
        Tcl_NRAddCallback(interp, NREUnwind_callback, data[0], &none,
                INT2PTR(-1), NULL);
    } else if (data[2] == INT2PTR(-1)) {
        Tcl_NRAddCallback(interp, NREUnwind_callback, data[0], data[1],
                &none, NULL);
    } else {
        Tcl_Obj *idata[3];
        idata[0] = Tcl_NewIntObj(((char *) data[1] - (char *) data[0]));
        idata[1] = Tcl_NewIntObj(((char *) data[2] - (char *) data[0]));
        idata[2] = Tcl_NewIntObj(((char *) &none   - (char *) data[0]));
        Tcl_SetObjResult(interp, Tcl_NewListObj(3, idata));
    }
    return TCL_OK;
}

static int
TestNREUnwind(
    TCL_UNUSED(ClientData),
    Tcl_Interp *interp,
    TCL_UNUSED(int) /*objc*/,
    TCL_UNUSED(Tcl_Obj *const *) /*objv*/)
{
    /*
     * Insure that callbacks effectively run at the proper level during the
     * unwinding of the NRE stack.
     */

    Tcl_NRAddCallback(interp, NREUnwind_callback, INT2PTR(-1), INT2PTR(-1),
            INT2PTR(-1), NULL);
    return TCL_OK;
}


static int
TestNRELevels(
    TCL_UNUSED(ClientData),
    Tcl_Interp *interp,
    TCL_UNUSED(int) /*objc*/,
    TCL_UNUSED(Tcl_Obj *const *) /*objv*/)
{
    Interp *iPtr = (Interp *) interp;
    static ptrdiff_t *refDepth = NULL;
    ptrdiff_t depth;
    Tcl_Obj *levels[6];
    int i = 0;
    NRE_callback *cbPtr = iPtr->execEnvPtr->callbackPtr;

    if (refDepth == NULL) {
	refDepth = &depth;
    }

    depth = (refDepth - &depth);

    levels[0] = Tcl_NewIntObj(depth);
    levels[1] = Tcl_NewIntObj(iPtr->numLevels);
    levels[2] = Tcl_NewIntObj(iPtr->cmdFramePtr->level);
    levels[3] = Tcl_NewIntObj(iPtr->varFramePtr->level);
    levels[4] = Tcl_NewIntObj(iPtr->execEnvPtr->execStackPtr->tosPtr
	    - iPtr->execEnvPtr->execStackPtr->stackWords);

    while (cbPtr) {
	i++;
	cbPtr = cbPtr->nextPtr;
    }
    levels[5] = Tcl_NewIntObj(i);

    Tcl_SetObjResult(interp, Tcl_NewListObj(6, levels));
    return TCL_OK;
}

/*
 *----------------------------------------------------------------------
 *
 * TestconcatobjCmd --
 *
 *	This procedure implements the "testconcatobj" command. It is used
 *	to test that Tcl_ConcatObj does indeed return a fresh Tcl_Obj in all
 *	cases and thet it never corrupts its arguments. In other words, that
 *	[Bug 1447328] was fixed properly.
 *
 * Results:
 *	A standard Tcl result.
 *
 * Side effects:
 *	None.
 *
 *----------------------------------------------------------------------
 */

static int
TestconcatobjCmd(
    TCL_UNUSED(ClientData),
    Tcl_Interp *interp,		/* Current interpreter. */
    TCL_UNUSED(int) /*argc*/,
    TCL_UNUSED(const char **) /*argv*/)
{
    Tcl_Obj *list1Ptr, *list2Ptr, *emptyPtr, *concatPtr, *tmpPtr;
    int result = TCL_OK, len;
    Tcl_Obj *objv[3];

    /*
     * Set the start of the error message as obj result; it will be cleared at
     * the end if no errors were found.
     */

    Tcl_SetObjResult(interp,
	    Tcl_NewStringObj("Tcl_ConcatObj is unsafe:", -1));

    emptyPtr = Tcl_NewObj();

    list1Ptr = Tcl_NewStringObj("foo bar sum", -1);
    Tcl_ListObjLength(NULL, list1Ptr, &len);
    Tcl_InvalidateStringRep(list1Ptr);

    list2Ptr = Tcl_NewStringObj("eeny meeny", -1);
    Tcl_ListObjLength(NULL, list2Ptr, &len);
    Tcl_InvalidateStringRep(list2Ptr);

    /*
     * Verify that concat'ing a list obj with one or more empty strings does
     * return a fresh Tcl_Obj (see also [Bug 2055782]).
     */

    tmpPtr = Tcl_DuplicateObj(list1Ptr);

    objv[0] = tmpPtr;
    objv[1] = emptyPtr;
    concatPtr = Tcl_ConcatObj(2, objv);
    if (concatPtr->refCount != 0) {
	result = TCL_ERROR;
	Tcl_AppendResult(interp,
		"\n\t* (a) concatObj does not have refCount 0", NULL);
    }
    if (concatPtr == tmpPtr) {
	result = TCL_ERROR;
	Tcl_AppendResult(interp, "\n\t* (a) concatObj is not a new obj ",
		NULL);
	switch (tmpPtr->refCount) {
	case 0:
	    Tcl_AppendResult(interp, "(no new refCount)", NULL);
	    break;
	case 1:
	    Tcl_AppendResult(interp, "(refCount added)", NULL);
	    break;
	default:
	    Tcl_AppendResult(interp, "(more than one refCount added!)", NULL);
	    Tcl_Panic("extremely unsafe behaviour by Tcl_ConcatObj()");
	}
	tmpPtr = Tcl_DuplicateObj(list1Ptr);
	objv[0] = tmpPtr;
    }
    Tcl_DecrRefCount(concatPtr);

    Tcl_IncrRefCount(tmpPtr);
    concatPtr = Tcl_ConcatObj(2, objv);
    if (concatPtr->refCount != 0) {
	result = TCL_ERROR;
	Tcl_AppendResult(interp,
		"\n\t* (b) concatObj does not have refCount 0", NULL);
    }
    if (concatPtr == tmpPtr) {
	result = TCL_ERROR;
	Tcl_AppendResult(interp, "\n\t* (b) concatObj is not a new obj ",
		NULL);
	switch (tmpPtr->refCount) {
	case 0:
	    Tcl_AppendResult(interp, "(refCount removed?)", NULL);
	    Tcl_Panic("extremely unsafe behaviour by Tcl_ConcatObj()");
	    break;
	case 1:
	    Tcl_AppendResult(interp, "(no new refCount)", NULL);
	    break;
	case 2:
	    Tcl_AppendResult(interp, "(refCount added)", NULL);
	    Tcl_DecrRefCount(tmpPtr);
	    break;
	default:
	    Tcl_AppendResult(interp, "(more than one refCount added!)", NULL);
	    Tcl_Panic("extremely unsafe behaviour by Tcl_ConcatObj()");
	}
	tmpPtr = Tcl_DuplicateObj(list1Ptr);
	objv[0] = tmpPtr;
    }
    Tcl_DecrRefCount(concatPtr);

    objv[0] = emptyPtr;
    objv[1] = tmpPtr;
    objv[2] = emptyPtr;
    concatPtr = Tcl_ConcatObj(3, objv);
    if (concatPtr->refCount != 0) {
	result = TCL_ERROR;
	Tcl_AppendResult(interp,
		"\n\t* (c) concatObj does not have refCount 0", NULL);
    }
    if (concatPtr == tmpPtr) {
	result = TCL_ERROR;
	Tcl_AppendResult(interp, "\n\t* (c) concatObj is not a new obj ",
		NULL);
	switch (tmpPtr->refCount) {
	case 0:
	    Tcl_AppendResult(interp, "(no new refCount)", NULL);
	    break;
	case 1:
	    Tcl_AppendResult(interp, "(refCount added)", NULL);
	    break;
	default:
	    Tcl_AppendResult(interp, "(more than one refCount added!)", NULL);
	    Tcl_Panic("extremely unsafe behaviour by Tcl_ConcatObj()");
	}
	tmpPtr = Tcl_DuplicateObj(list1Ptr);
	objv[1] = tmpPtr;
    }
    Tcl_DecrRefCount(concatPtr);

    Tcl_IncrRefCount(tmpPtr);
    concatPtr = Tcl_ConcatObj(3, objv);
    if (concatPtr->refCount != 0) {
	result = TCL_ERROR;
	Tcl_AppendResult(interp,
		"\n\t* (d) concatObj does not have refCount 0", NULL);
    }
    if (concatPtr == tmpPtr) {
	result = TCL_ERROR;
	Tcl_AppendResult(interp, "\n\t* (d) concatObj is not a new obj ",
		NULL);
	switch (tmpPtr->refCount) {
	case 0:
	    Tcl_AppendResult(interp, "(refCount removed?)", NULL);
	    Tcl_Panic("extremely unsafe behaviour by Tcl_ConcatObj()");
	    break;
	case 1:
	    Tcl_AppendResult(interp, "(no new refCount)", NULL);
	    break;
	case 2:
	    Tcl_AppendResult(interp, "(refCount added)", NULL);
	    Tcl_DecrRefCount(tmpPtr);
	    break;
	default:
	    Tcl_AppendResult(interp, "(more than one refCount added!)", NULL);
	    Tcl_Panic("extremely unsafe behaviour by Tcl_ConcatObj()");
	}
	tmpPtr = Tcl_DuplicateObj(list1Ptr);
	objv[1] = tmpPtr;
    }
    Tcl_DecrRefCount(concatPtr);

    /*
     * Verify that an unshared list is not corrupted when concat'ing things to
     * it.
     */

    objv[0] = tmpPtr;
    objv[1] = list2Ptr;
    concatPtr = Tcl_ConcatObj(2, objv);
    if (concatPtr->refCount != 0) {
	result = TCL_ERROR;
	Tcl_AppendResult(interp,
		"\n\t* (e) concatObj does not have refCount 0", NULL);
    }
    if (concatPtr == tmpPtr) {
	int len;

	result = TCL_ERROR;
	Tcl_AppendResult(interp, "\n\t* (e) concatObj is not a new obj ",
		NULL);

	(void) Tcl_ListObjLength(NULL, concatPtr, &len);
	switch (tmpPtr->refCount) {
	case 3:
	    Tcl_AppendResult(interp, "(failed to concat)", NULL);
	    break;
	default:
	    Tcl_AppendResult(interp, "(corrupted input!)", NULL);
	}
	if (Tcl_IsShared(tmpPtr)) {
	    Tcl_DecrRefCount(tmpPtr);
	}
	tmpPtr = Tcl_DuplicateObj(list1Ptr);
	objv[0] = tmpPtr;
    }
    Tcl_DecrRefCount(concatPtr);

    objv[0] = tmpPtr;
    objv[1] = list2Ptr;
    Tcl_IncrRefCount(tmpPtr);
    concatPtr = Tcl_ConcatObj(2, objv);
    if (concatPtr->refCount != 0) {
	result = TCL_ERROR;
	Tcl_AppendResult(interp,
		"\n\t* (f) concatObj does not have refCount 0", NULL);
    }
    if (concatPtr == tmpPtr) {
	int len;

	result = TCL_ERROR;
	Tcl_AppendResult(interp, "\n\t* (f) concatObj is not a new obj ",
		NULL);

	(void) Tcl_ListObjLength(NULL, concatPtr, &len);
	switch (tmpPtr->refCount) {
	case 3:
	    Tcl_AppendResult(interp, "(failed to concat)", NULL);
	    break;
	default:
	    Tcl_AppendResult(interp, "(corrupted input!)", NULL);
	}
	if (Tcl_IsShared(tmpPtr)) {
	    Tcl_DecrRefCount(tmpPtr);
	}
	tmpPtr = Tcl_DuplicateObj(list1Ptr);
	objv[0] = tmpPtr;
    }
    Tcl_DecrRefCount(concatPtr);

    objv[0] = tmpPtr;
    objv[1] = list2Ptr;
    Tcl_IncrRefCount(tmpPtr);
    Tcl_IncrRefCount(tmpPtr);
    concatPtr = Tcl_ConcatObj(2, objv);
    if (concatPtr->refCount != 0) {
	result = TCL_ERROR;
	Tcl_AppendResult(interp,
		"\n\t* (g) concatObj does not have refCount 0", NULL);
    }
    if (concatPtr == tmpPtr) {
	int len;

	result = TCL_ERROR;
	Tcl_AppendResult(interp, "\n\t* (g) concatObj is not a new obj ",
		NULL);

	(void) Tcl_ListObjLength(NULL, concatPtr, &len);
	switch (tmpPtr->refCount) {
	case 3:
	    Tcl_AppendResult(interp, "(failed to concat)", NULL);
	    break;
	default:
	    Tcl_AppendResult(interp, "(corrupted input!)", NULL);
	}
	Tcl_DecrRefCount(tmpPtr);
	if (Tcl_IsShared(tmpPtr)) {
	    Tcl_DecrRefCount(tmpPtr);
	}
	tmpPtr = Tcl_DuplicateObj(list1Ptr);
	objv[0] = tmpPtr;
    }
    Tcl_DecrRefCount(concatPtr);

    /*
     * Clean everything up. Note that we don't actually know how many
     * references there are to tmpPtr here; in the no-error case, it should be
     * five... [Bug 2895367]
     */

    Tcl_DecrRefCount(list1Ptr);
    Tcl_DecrRefCount(list2Ptr);
    Tcl_DecrRefCount(emptyPtr);
    while (tmpPtr->refCount > 1) {
	Tcl_DecrRefCount(tmpPtr);
    }
    Tcl_DecrRefCount(tmpPtr);

    if (result == TCL_OK) {
	Tcl_ResetResult(interp);
    }
    return result;
}

/*
 *----------------------------------------------------------------------
 *
 * TestgetencpathObjCmd --
 *
 *	This function implements the "testgetencpath" command. It is used to
 *	test Tcl_GetEncodingSearchPath().
 *
 * Results:
 *	A standard Tcl result.
 *
 * Side effects:
 *	None.
 *
 *----------------------------------------------------------------------
 */

static int
TestgetencpathObjCmd(
    TCL_UNUSED(ClientData),
    Tcl_Interp *interp,		/* Current interpreter. */
    int objc,			/* Number of arguments. */
    Tcl_Obj *const *objv)		/* Argument strings. */
{
    if (objc != 1) {
        Tcl_WrongNumArgs(interp, 1, objv, "");
        return TCL_ERROR;
    }

    Tcl_SetObjResult(interp, Tcl_GetEncodingSearchPath());
    return TCL_OK;
}

/*
 *----------------------------------------------------------------------
 *
 * TestsetencpathCmd --
 *
 *	This function implements the "testsetencpath" command. It is used to
 *	test Tcl_SetDefaultEncodingDir().
 *
 * Results:
 *	A standard Tcl result.
 *
 * Side effects:
 *	None.
 *
 *----------------------------------------------------------------------
 */

static int
TestsetencpathObjCmd(
    TCL_UNUSED(ClientData),
    Tcl_Interp *interp,		/* Current interpreter. */
    int objc,			/* Number of arguments. */
    Tcl_Obj *const *objv)	/* Argument strings. */
{
    if (objc != 2) {
        Tcl_WrongNumArgs(interp, 1, objv, "defaultDir");
        return TCL_ERROR;
    }

    Tcl_SetEncodingSearchPath(objv[1]);
    return TCL_OK;
}

/*
 *----------------------------------------------------------------------
 *
 * TestparseargsCmd --
 *
 *	This procedure implements the "testparseargs" command. It is used to
 *	test that Tcl_ParseArgsObjv does indeed return the right number of
 *	arguments. In other words, that [Bug 3413857] was fixed properly.
 *
 * Results:
 *	A standard Tcl result.
 *
 * Side effects:
 *	None.
 *
 *----------------------------------------------------------------------
 */

static int
TestparseargsCmd(
    TCL_UNUSED(ClientData),
    Tcl_Interp *interp,		/* Current interpreter. */
    int objc,			/* Number of arguments. */
    Tcl_Obj *const objv[])	/* Arguments. */
{
    static int foo = 0;
    int count = objc;
    Tcl_Obj **remObjv, *result[3];
    Tcl_ArgvInfo argTable[] = {
        {TCL_ARGV_CONSTANT, "-bool", INT2PTR(1), &foo, "booltest", NULL},
        TCL_ARGV_AUTO_REST, TCL_ARGV_AUTO_HELP, TCL_ARGV_TABLE_END
    };

    foo = 0;
    if (Tcl_ParseArgsObjv(interp, argTable, &count, objv, &remObjv)!=TCL_OK) {
        return TCL_ERROR;
    }
    result[0] = Tcl_NewIntObj(foo);
    result[1] = Tcl_NewIntObj(count);
    result[2] = Tcl_NewListObj(count, remObjv);
    Tcl_SetObjResult(interp, Tcl_NewListObj(3, result));
    Tcl_Free(remObjv);
    return TCL_OK;
}

/**
 * Test harness for command and variable resolvers.
 */

static int
InterpCmdResolver(
    Tcl_Interp *interp,
    const char *name,
    TCL_UNUSED(Tcl_Namespace *),
    TCL_UNUSED(int) /*flags*/,
    Tcl_Command *rPtr)
{
    Interp *iPtr = (Interp *) interp;
    CallFrame *varFramePtr = iPtr->varFramePtr;
    Proc *procPtr = (varFramePtr->isProcCallFrame & FRAME_IS_PROC) ?
            varFramePtr->procPtr : NULL;
    Namespace *callerNsPtr = varFramePtr->nsPtr;
    Tcl_Command resolvedCmdPtr = NULL;

    /*
     * Just do something special on a cmd literal "z" in two cases:
     *  A)  when the caller is a proc "x", and the proc is either in "::" or in "::ns2".
     *  B) the caller's namespace is "ctx1" or "ctx2"
     */
    if ( (name[0] == 'z') && (name[1] == '\0') ) {
        Namespace *ns2NsPtr = (Namespace *) Tcl_FindNamespace(interp, "::ns2", NULL, 0);

        if (procPtr != NULL
            && ((procPtr->cmdPtr->nsPtr == iPtr->globalNsPtr)
                || (ns2NsPtr != NULL && procPtr->cmdPtr->nsPtr == ns2NsPtr)
                )
            ) {
            /*
             * Case A)
             *
             *    - The context, in which this resolver becomes active, is
             *      determined by the name of the caller proc, which has to be
             *      named "x".
             *
             *    - To determine the name of the caller proc, the proc is taken
             *      from the topmost stack frame.
             *
             *    - Note that the context is NOT provided during byte-code
             *      compilation (e.g. in TclProcCompileProc)
             *
             *   When these conditions hold, this function resolves the
             *   passed-in cmd literal into a cmd "y", which is taken from the
             *   the global namespace (for simplicity).
             */

            const char *callingCmdName =
                Tcl_GetCommandName(interp, (Tcl_Command) procPtr->cmdPtr);

            if ( callingCmdName[0] == 'x' && callingCmdName[1] == '\0' ) {
                resolvedCmdPtr = Tcl_FindCommand(interp, "y", NULL, TCL_GLOBAL_ONLY);
            }
        } else if (callerNsPtr != NULL) {
            /*
             * Case B)
             *
             *    - The context, in which this resolver becomes active, is
             *      determined by the name of the parent namespace, which has
             *      to be named "ctx1" or "ctx2".
             *
             *    - To determine the name of the parent namesace, it is taken
             *      from the 2nd highest stack frame.
             *
             *    - Note that the context can be provided during byte-code
             *      compilation (e.g. in TclProcCompileProc)
             *
             *   When these conditions hold, this function resolves the
             *   passed-in cmd literal into a cmd "y" or "Y" depending on the
             *   context. The resolved procs are taken from the the global
             *   namespace (for simplicity).
             */

            CallFrame *parentFramePtr = varFramePtr->callerPtr;
            const char *context = parentFramePtr != NULL ? parentFramePtr->nsPtr->name : "(NULL)";

            if (strcmp(context, "ctx1") == 0 && (name[0] == 'z') && (name[1] == '\0')) {
                resolvedCmdPtr = Tcl_FindCommand(interp, "y", NULL, TCL_GLOBAL_ONLY);
                /* fprintf(stderr, "... y ==> %p\n", resolvedCmdPtr);*/

            } else if (strcmp(context, "ctx2") == 0 && (name[0] == 'z') && (name[1] == '\0')) {
                resolvedCmdPtr = Tcl_FindCommand(interp, "Y", NULL, TCL_GLOBAL_ONLY);
                /*fprintf(stderr, "... Y ==> %p\n", resolvedCmdPtr);*/
            }
        }

        if (resolvedCmdPtr != NULL) {
            *rPtr = resolvedCmdPtr;
            return TCL_OK;
        }
    }
    return TCL_CONTINUE;
}

static int
InterpVarResolver(
    TCL_UNUSED(Tcl_Interp *),
    TCL_UNUSED(const char *),
    TCL_UNUSED(Tcl_Namespace *),
    TCL_UNUSED(int),
    TCL_UNUSED(Tcl_Var *))
{
    /*
     * Don't resolve the variable; use standard rules.
     */

    return TCL_CONTINUE;
}

typedef struct MyResolvedVarInfo {
    Tcl_ResolvedVarInfo vInfo;  /* This must be the first element. */
    Tcl_Var var;
    Tcl_Obj *nameObj;
} MyResolvedVarInfo;

static inline void
HashVarFree(
    Tcl_Var var)
{
    if (VarHashRefCount(var) < 2) {
        Tcl_Free(var);
    } else {
        VarHashRefCount(var)--;
    }
}

static void
MyCompiledVarFree(
    Tcl_ResolvedVarInfo *vInfoPtr)
{
    MyResolvedVarInfo *resVarInfo = (MyResolvedVarInfo *) vInfoPtr;

    Tcl_DecrRefCount(resVarInfo->nameObj);
    if (resVarInfo->var) {
        HashVarFree(resVarInfo->var);
    }
    Tcl_Free(vInfoPtr);
}

#define TclVarHashGetValue(hPtr) \
    ((Var *) ((char *)hPtr - offsetof(VarInHash, entry)))

static Tcl_Var
MyCompiledVarFetch(
    Tcl_Interp *interp,
    Tcl_ResolvedVarInfo *vinfoPtr)
{
    MyResolvedVarInfo *resVarInfo = (MyResolvedVarInfo *) vinfoPtr;
    Tcl_Var var = resVarInfo->var;
    int isNewVar;
    Interp *iPtr = (Interp *) interp;
    Tcl_HashEntry *hPtr;

    if (var != NULL) {
        if (!(((Var *) var)->flags & VAR_DEAD_HASH)) {
            /*
             * The cached variable is valid, return it.
             */

            return var;
        }

        /*
         * The variable is not valid anymore. Clean it up.
         */

        HashVarFree(var);
    }

    hPtr = Tcl_CreateHashEntry((Tcl_HashTable *) &iPtr->globalNsPtr->varTable,
            (char *) resVarInfo->nameObj, &isNewVar);
    if (hPtr) {
        var = (Tcl_Var) TclVarHashGetValue(hPtr);
    } else {
        var = NULL;
    }
    resVarInfo->var = var;

    /*
     * Increment the reference counter to avoid Tcl_Free() of the variable in
     * Tcl's FreeVarEntry(); for cleanup, we provide our own HashVarFree();
     */

    VarHashRefCount(var)++;
    return var;
}

static int
InterpCompiledVarResolver(
    TCL_UNUSED(Tcl_Interp *),
    const char *name,
    TCL_UNUSED(int) /*length*/,
    TCL_UNUSED(Tcl_Namespace *),
    Tcl_ResolvedVarInfo **rPtr)
{
    if (*name == 'T') {
 	MyResolvedVarInfo *resVarInfo = (MyResolvedVarInfo *)Tcl_Alloc(sizeof(MyResolvedVarInfo));

 	resVarInfo->vInfo.fetchProc = MyCompiledVarFetch;
 	resVarInfo->vInfo.deleteProc = MyCompiledVarFree;
 	resVarInfo->var = NULL;
 	resVarInfo->nameObj = Tcl_NewStringObj(name, -1);
 	Tcl_IncrRefCount(resVarInfo->nameObj);
 	*rPtr = &resVarInfo->vInfo;
 	return TCL_OK;
    }
    return TCL_CONTINUE;
}

static int
TestInterpResolverCmd(
    TCL_UNUSED(ClientData),
    Tcl_Interp *interp,
    int objc,
    Tcl_Obj *const objv[])
{
    static const char *const table[] = {
        "down", "up", NULL
    };
    int idx;
#define RESOLVER_KEY "testInterpResolver"

    if ((objc < 2) || (objc > 3)) {
	Tcl_WrongNumArgs(interp, 1, objv, "up|down ?interp?");
	return TCL_ERROR;
    }
    if (objc == 3) {
	interp = Tcl_GetSlave(interp, Tcl_GetString(objv[2]));
	if (interp == NULL) {
	    Tcl_AppendResult(interp, "provided interpreter not found", NULL);
	    return TCL_ERROR;
	}
    }
    if (Tcl_GetIndexFromObj(interp, objv[1], table, "operation", TCL_EXACT,
            &idx) != TCL_OK) {
        return TCL_ERROR;
    }
    switch (idx) {
    case 1: /* up */
        Tcl_AddInterpResolvers(interp, RESOLVER_KEY, InterpCmdResolver,
                InterpVarResolver, InterpCompiledVarResolver);
        break;
    case 0: /*down*/
        if (!Tcl_RemoveInterpResolvers(interp, RESOLVER_KEY)) {
            Tcl_AppendResult(interp, "could not remove the resolver scheme",
                    NULL);
            return TCL_ERROR;
        }
    }
    return TCL_OK;
}

/*
 * Local Variables:
 * mode: c
 * c-basic-offset: 4
 * fill-column: 78
 * tab-width: 8
 * indent-tabs-mode: nil
 * End:
 */<|MERGE_RESOLUTION|>--- conflicted
+++ resolved
@@ -6894,11 +6894,7 @@
     int objc,
     Tcl_Obj *const objv[])
 {
-<<<<<<< HEAD
-    size_t numBytes, offset = 0;
-=======
-    int numBytes;
->>>>>>> c6ecbcda
+    size_t numBytes;
     char *bytes;
     const char *result, *first;
     char buffer[32];
@@ -6910,7 +6906,8 @@
 	    Tcl_WrongNumArgs(interp, 1, objv, "?-bytestring? bytes");
 	    return TCL_ERROR;
 	}
-	bytes = Tcl_GetStringFromObj(objv[1], &numBytes);
+	bytes = Tcl_GetString(objv[1]);
+	numBytes = objv[1]->length;
     } else {
 	bytes = (char *) TclGetBytesFromObj(interp, objv[2], &numBytes);
 	if (bytes == NULL) {
@@ -6934,23 +6931,9 @@
 	    Tcl_AppendResult(interp, "Tcl_UtfNext is not supposed to read src[-1]", NULL);
 	    return TCL_ERROR;
 	}
-<<<<<<< HEAD
-	if (offset == TCL_INDEX_NONE) {
-	    offset = 0;
-	}
-	if (offset > numBytes) {
-	    offset = numBytes;
-	}
-=======
->>>>>>> c6ecbcda
-    }
-
-<<<<<<< HEAD
-    result = Tcl_UtfNext(bytes + offset);
-    Tcl_SetObjResult(interp, Tcl_NewWideIntObj(result - bytes));
-=======
+    }
+
     Tcl_SetObjResult(interp, Tcl_NewIntObj(first - buffer - 1));
->>>>>>> c6ecbcda
 
     return TCL_OK;
 }
