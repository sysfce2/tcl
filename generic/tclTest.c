/*
 * tclTest.c --
 *
 *	This file contains C command functions for a bunch of additional Tcl
 *	commands that are used for testing out Tcl's C interfaces. These
 *	commands are not normally included in Tcl applications; they're only
 *	used for testing.
 *
 * Copyright (c) 1993-1994 The Regents of the University of California.
 * Copyright (c) 1994-1997 Sun Microsystems, Inc.
 * Copyright (c) 1998-2000 Ajuba Solutions.
 * Copyright (c) 2003 by Kevin B. Kenny.  All rights reserved.
 *
 * See the file "license.terms" for information on usage and redistribution of
 * this file, and for a DISCLAIMER OF ALL WARRANTIES.
 */

#undef STATIC_BUILD
#ifndef USE_TCL_STUBS
#   define USE_TCL_STUBS
#endif
#include "tclInt.h"
#include "tclTomMath.h"
#include "tclOO.h"
#include <math.h>

/*
 * Required for Testregexp*Cmd
 */
#include "tclRegexp.h"

/*
 * Required for the TestChannelCmd and TestChannelEventCmd
 */
#include "tclIO.h"

/*
 * Declare external functions used in Windows tests.
 */
DLLEXPORT int		Tcltest_Init(Tcl_Interp *interp);
DLLEXPORT int		Tcltest_SafeInit(Tcl_Interp *interp);

/*
 * Dynamic string shared by TestdcallCmd and DelCallbackProc; used to collect
 * the results of the various deletion callbacks.
 */

static Tcl_DString delString;
static Tcl_Interp *delInterp;

/*
 * One of the following structures exists for each asynchronous handler
 * created by the "testasync" command".
 */

typedef struct TestAsyncHandler {
    int id;			/* Identifier for this handler. */
    Tcl_AsyncHandler handler;	/* Tcl's token for the handler. */
    char *command;		/* Command to invoke when the handler is
				 * invoked. */
    struct TestAsyncHandler *nextPtr;
				/* Next is list of handlers. */
} TestAsyncHandler;

/*
 * Start of the socket driver state structure to acces field testFlags
 */

typedef struct TcpState TcpState;

struct TcpState {
    Tcl_Channel channel;	/* Channel associated with this socket. */
    int testFlags;              /* bit field for tests. Is set by testsocket
                                 * test procedure */
};

TCL_DECLARE_MUTEX(asyncTestMutex)

static TestAsyncHandler *firstHandler = NULL;

/*
 * The dynamic string below is used by the "testdstring" command to test the
 * dynamic string facilities.
 */

static Tcl_DString dstring;

/*
 * The command trace below is used by the "testcmdtraceCmd" command to test
 * the command tracing facilities.
 */

static Tcl_Trace cmdTrace;

/*
 * One of the following structures exists for each command created by
 * TestdelCmd:
 */

typedef struct {
    Tcl_Interp *interp;		/* Interpreter in which command exists. */
    char *deleteCmd;		/* Script to execute when command is deleted.
				 * Malloc'ed. */
} DelCmd;

/*
 * The following is used to keep track of an encoding that invokes a Tcl
 * command.
 */

typedef struct {
    Tcl_Interp *interp;
    char *toUtfCmd;
    char *fromUtfCmd;
} TclEncoding;

/*
 * The counter below is used to determine if the TestsaveresultFree routine
 * was called for a result.
 */

static int freeCount;

/*
 * Boolean flag used by the "testsetmainloop" and "testexitmainloop" commands.
 */

static int exitMainLoop = 0;

/*
 * Event structure used in testing the event queue management procedures.
 */

typedef struct {
    Tcl_Event header;		/* Header common to all events */
    Tcl_Interp *interp;		/* Interpreter that will handle the event */
    Tcl_Obj *command;		/* Command to evaluate when the event occurs */
    Tcl_Obj *tag;		/* Tag for this event used to delete it */
} TestEvent;

/*
 * Simple detach/attach facility for testchannel cut|splice. Allow testing of
 * channel transfer in core testsuite.
 */

typedef struct TestChannel {
    Tcl_Channel chan;		/* Detached channel */
    struct TestChannel *nextPtr;/* Next in detached channel pool */
} TestChannel;

static TestChannel *firstDetached;

/*
 * Forward declarations for procedures defined later in this file:
 */

static int		AsyncHandlerProc(void *clientData,
			    Tcl_Interp *interp, int code);
#if TCL_THREADS
static Tcl_ThreadCreateType AsyncThreadProc(void *);
#endif
static void		CleanupTestSetassocdataTests(
			    void *clientData, Tcl_Interp *interp);
static void		CmdDelProc1(void *clientData);
static void		CmdDelProc2(void *clientData);
static Tcl_CmdProc	CmdProc1;
static Tcl_CmdProc	CmdProc2;
static void		CmdTraceDeleteProc(
			    void *clientData, Tcl_Interp *interp,
			    int level, char *command, Tcl_CmdProc *cmdProc,
			    void *cmdClientData, int argc,
			    const char *argv[]);
static void		CmdTraceProc(void *clientData,
			    Tcl_Interp *interp, int level, char *command,
			    Tcl_CmdProc *cmdProc, void *cmdClientData,
			    int argc, const char *argv[]);
static Tcl_CmdProc	CreatedCommandProc;
static Tcl_CmdProc	CreatedCommandProc2;
static void		DelCallbackProc(void *clientData,
			    Tcl_Interp *interp);
static Tcl_CmdProc	DelCmdProc;
static void		DelDeleteProc(void *clientData);
static void		EncodingFreeProc(void *clientData);
static int		EncodingToUtfProc(void *clientData,
			    const char *src, int srcLen, int flags,
			    Tcl_EncodingState *statePtr, char *dst,
			    int dstLen, int *srcReadPtr, int *dstWrotePtr,
			    int *dstCharsPtr);
static int		EncodingFromUtfProc(void *clientData,
			    const char *src, int srcLen, int flags,
			    Tcl_EncodingState *statePtr, char *dst,
			    int dstLen, int *srcReadPtr, int *dstWrotePtr,
			    int *dstCharsPtr);
static void		ExitProcEven(void *clientData);
static void		ExitProcOdd(void *clientData);
static Tcl_ObjCmdProc	GetTimesObjCmd;
static Tcl_ResolveCompiledVarProc	InterpCompiledVarResolver;
static void		MainLoop(void);
static Tcl_CmdProc	NoopCmd;
static Tcl_ObjCmdProc	NoopObjCmd;
static int		ObjTraceProc(void *clientData,
			    Tcl_Interp *interp, int level, const char *command,
			    Tcl_Command commandToken, int objc,
			    Tcl_Obj *const objv[]);
static void		ObjTraceDeleteProc(void *clientData);
static void		PrintParse(Tcl_Interp *interp, Tcl_Parse *parsePtr);
static void		SpecialFree(void *blockPtr);
static int		StaticInitProc(Tcl_Interp *interp);
static Tcl_CmdProc	TestasyncCmd;
static Tcl_ObjCmdProc	TestbumpinterpepochObjCmd;
static Tcl_ObjCmdProc	TestbytestringObjCmd;
static Tcl_ObjCmdProc	TestsetbytearraylengthObjCmd;
static Tcl_ObjCmdProc	TestpurebytesobjObjCmd;
static Tcl_ObjCmdProc	TeststringbytesObjCmd;
static Tcl_CmdProc	TestcmdinfoCmd;
static Tcl_CmdProc	TestcmdtokenCmd;
static Tcl_CmdProc	TestcmdtraceCmd;
static Tcl_CmdProc	TestconcatobjCmd;
static Tcl_CmdProc	TestcreatecommandCmd;
static Tcl_CmdProc	TestdcallCmd;
static Tcl_CmdProc	TestdelCmd;
static Tcl_CmdProc	TestdelassocdataCmd;
static Tcl_ObjCmdProc	TestdoubledigitsObjCmd;
static Tcl_CmdProc	TestdstringCmd;
static Tcl_ObjCmdProc	TestencodingObjCmd;
static Tcl_ObjCmdProc	TestevalexObjCmd;
static Tcl_ObjCmdProc	TestevalobjvObjCmd;
static Tcl_ObjCmdProc	TesteventObjCmd;
static int		TesteventProc(Tcl_Event *event, int flags);
static int		TesteventDeleteProc(Tcl_Event *event,
			    void *clientData);
static Tcl_CmdProc	TestexithandlerCmd;
static Tcl_CmdProc	TestexprlongCmd;
static Tcl_ObjCmdProc	TestexprlongobjCmd;
static Tcl_CmdProc	TestexprdoubleCmd;
static Tcl_ObjCmdProc	TestexprdoubleobjCmd;
static Tcl_ObjCmdProc	TestexprparserObjCmd;
static Tcl_CmdProc	TestexprstringCmd;
static Tcl_ObjCmdProc	TestfileCmd;
static Tcl_ObjCmdProc	TestfilelinkCmd;
static Tcl_CmdProc	TestfeventCmd;
static Tcl_CmdProc	TestgetassocdataCmd;
static Tcl_CmdProc	TestgetintCmd;
static Tcl_CmdProc	TestlongsizeCmd;
static Tcl_CmdProc	TestgetplatformCmd;
static Tcl_ObjCmdProc	TestgetvarfullnameCmd;
static Tcl_CmdProc	TestinterpdeleteCmd;
static Tcl_CmdProc	TestlinkCmd;
static Tcl_ObjCmdProc	TestlinkarrayCmd;
static Tcl_ObjCmdProc	TestlocaleCmd;
static Tcl_CmdProc	TestmainthreadCmd;
static Tcl_CmdProc	TestsetmainloopCmd;
static Tcl_CmdProc	TestexitmainloopCmd;
static Tcl_CmdProc	TestpanicCmd;
static Tcl_ObjCmdProc	TestparseargsCmd;
static Tcl_ObjCmdProc	TestparserObjCmd;
static Tcl_ObjCmdProc	TestparsevarObjCmd;
static Tcl_ObjCmdProc	TestparsevarnameObjCmd;
static Tcl_ObjCmdProc	TestpreferstableObjCmd;
static Tcl_ObjCmdProc	TestprintObjCmd;
static Tcl_ObjCmdProc	TestregexpObjCmd;
static Tcl_ObjCmdProc	TestreturnObjCmd;
static void		TestregexpXflags(const char *string,
			    size_t length, int *cflagsPtr, int *eflagsPtr);
static Tcl_ObjCmdProc	TestsaveresultCmd;
static void		TestsaveresultFree(void *blockPtr);
static Tcl_CmdProc	TestsetassocdataCmd;
static Tcl_CmdProc	TestsetCmd;
static Tcl_CmdProc	Testset2Cmd;
static Tcl_CmdProc	TestseterrorcodeCmd;
static Tcl_ObjCmdProc	TestsetobjerrorcodeCmd;
static Tcl_CmdProc	TestsetplatformCmd;
static Tcl_CmdProc	TeststaticpkgCmd;
static Tcl_CmdProc	TesttranslatefilenameCmd;
static Tcl_CmdProc	TestupvarCmd;
static Tcl_ObjCmdProc	TestWrongNumArgsObjCmd;
static Tcl_ObjCmdProc	TestGetIndexFromObjStructObjCmd;
static Tcl_CmdProc	TestChannelCmd;
static Tcl_CmdProc	TestChannelEventCmd;
static Tcl_CmdProc	TestSocketCmd;
static Tcl_ObjCmdProc	TestFilesystemObjCmd;
static Tcl_ObjCmdProc	TestSimpleFilesystemObjCmd;
static void		TestReport(const char *cmd, Tcl_Obj *arg1,
			    Tcl_Obj *arg2);
static Tcl_ObjCmdProc	TestgetencpathObjCmd;
static Tcl_ObjCmdProc	TestsetencpathObjCmd;
static Tcl_Obj *	TestReportGetNativePath(Tcl_Obj *pathPtr);
static Tcl_FSStatProc TestReportStat;
static Tcl_FSAccessProc TestReportAccess;
static Tcl_FSOpenFileChannelProc TestReportOpenFileChannel;
static Tcl_FSMatchInDirectoryProc TestReportMatchInDirectory;
static Tcl_FSChdirProc TestReportChdir;
static Tcl_FSLstatProc TestReportLstat;
static Tcl_FSCopyFileProc TestReportCopyFile;
static Tcl_FSDeleteFileProc TestReportDeleteFile;
static Tcl_FSRenameFileProc TestReportRenameFile;
static Tcl_FSCreateDirectoryProc TestReportCreateDirectory;
static Tcl_FSCopyDirectoryProc TestReportCopyDirectory;
static Tcl_FSRemoveDirectoryProc TestReportRemoveDirectory;
static int TestReportLoadFile(Tcl_Interp *interp, Tcl_Obj *pathPtr,
	Tcl_LoadHandle *handlePtr, Tcl_FSUnloadFileProc **unloadProcPtr);
static Tcl_FSLinkProc TestReportLink;
static Tcl_FSFileAttrStringsProc TestReportFileAttrStrings;
static Tcl_FSFileAttrsGetProc TestReportFileAttrsGet;
static Tcl_FSFileAttrsSetProc TestReportFileAttrsSet;
static Tcl_FSUtimeProc TestReportUtime;
static Tcl_FSNormalizePathProc TestReportNormalizePath;
static Tcl_FSPathInFilesystemProc TestReportInFilesystem;
static Tcl_FSFreeInternalRepProc TestReportFreeInternalRep;
static Tcl_FSDupInternalRepProc TestReportDupInternalRep;

static Tcl_FSStatProc SimpleStat;
static Tcl_FSAccessProc SimpleAccess;
static Tcl_FSOpenFileChannelProc SimpleOpenFileChannel;
static Tcl_FSListVolumesProc SimpleListVolumes;
static Tcl_FSPathInFilesystemProc SimplePathInFilesystem;
static Tcl_Obj *	SimpleRedirect(Tcl_Obj *pathPtr);
static Tcl_FSMatchInDirectoryProc SimpleMatchInDirectory;
static Tcl_ObjCmdProc	TestNumUtfCharsCmd;
static Tcl_ObjCmdProc	TestFindFirstCmd;
static Tcl_ObjCmdProc	TestFindLastCmd;
static Tcl_ObjCmdProc	TestHashSystemHashCmd;

static Tcl_NRPostProc	NREUnwind_callback;
static Tcl_ObjCmdProc	TestNREUnwind;
static Tcl_ObjCmdProc	TestNRELevels;
static Tcl_ObjCmdProc	TestInterpResolverCmd;
#if defined(HAVE_CPUID) || defined(_WIN32)
static Tcl_ObjCmdProc	TestcpuidCmd;
#endif

static const Tcl_Filesystem testReportingFilesystem = {
    "reporting",
    sizeof(Tcl_Filesystem),
    TCL_FILESYSTEM_VERSION_1,
    TestReportInFilesystem, /* path in */
    TestReportDupInternalRep,
    TestReportFreeInternalRep,
    NULL, /* native to norm */
    NULL, /* convert to native */
    TestReportNormalizePath,
    NULL, /* path type */
    NULL, /* separator */
    TestReportStat,
    TestReportAccess,
    TestReportOpenFileChannel,
    TestReportMatchInDirectory,
    TestReportUtime,
    TestReportLink,
    NULL /* list volumes */,
    TestReportFileAttrStrings,
    TestReportFileAttrsGet,
    TestReportFileAttrsSet,
    TestReportCreateDirectory,
    TestReportRemoveDirectory,
    TestReportDeleteFile,
    TestReportCopyFile,
    TestReportRenameFile,
    TestReportCopyDirectory,
    TestReportLstat,
    (Tcl_FSLoadFileProc *) TestReportLoadFile,
    NULL /* cwd */,
    TestReportChdir
};

static const Tcl_Filesystem simpleFilesystem = {
    "simple",
    sizeof(Tcl_Filesystem),
    TCL_FILESYSTEM_VERSION_1,
    SimplePathInFilesystem,
    NULL,
    NULL,
    /* No internal to normalized, since we don't create any
     * pure 'internal' Tcl_Obj path representations */
    NULL,
    /* No create native rep function, since we don't use it
     * or 'Tcl_FSNewNativePath' */
    NULL,
    /* Normalize path isn't needed - we assume paths only have
     * one representation */
    NULL,
    NULL,
    NULL,
    SimpleStat,
    SimpleAccess,
    SimpleOpenFileChannel,
    SimpleMatchInDirectory,
    NULL,
    /* We choose not to support symbolic links inside our vfs's */
    NULL,
    SimpleListVolumes,
    NULL,
    NULL,
    NULL,
    NULL,
    NULL,
    NULL,
    /* No copy file - fallback will occur at Tcl level */
    NULL,
    /* No rename file - fallback will occur at Tcl level */
    NULL,
    /* No copy directory - fallback will occur at Tcl level */
    NULL,
    /* Use stat for lstat */
    NULL,
    /* No load - fallback on core implementation */
    NULL,
    /* We don't need a getcwd or chdir - fallback on Tcl's versions */
    NULL,
    NULL
};


/*
 *----------------------------------------------------------------------
 *
 * Tcltest_Init --
 *
 *	This procedure performs application-specific initialization. Most
 *	applications, especially those that incorporate additional packages,
 *	will have their own version of this procedure.
 *
 * Results:
 *	Returns a standard Tcl completion code, and leaves an error message in
 *	the interp's result if an error occurs.
 *
 * Side effects:
 *	Depends on the startup script.
 *
 *----------------------------------------------------------------------
 */

int
Tcltest_Init(
    Tcl_Interp *interp)		/* Interpreter for application. */
{
    Tcl_Obj **objv, *objPtr;
    int objc, index;
    static const char *const specialOptions[] = {
	"-appinitprocerror", "-appinitprocdeleteinterp",
	"-appinitprocclosestderr", "-appinitprocsetrcfile", NULL
    };

    if (Tcl_InitStubs(interp, "8.5-", 0) == NULL) {
	return TCL_ERROR;
    }
    if (Tcl_TomMath_InitStubs(interp, "8.5-") == NULL) {
	return TCL_ERROR;
    }
    if (Tcl_OOInitStubs(interp) == NULL) {
	return TCL_ERROR;
    }
    /* TIP #268: Full patchlevel instead of just major.minor */

    if (Tcl_PkgProvideEx(interp, "Tcltest", TCL_PATCH_LEVEL, NULL) == TCL_ERROR) {
	return TCL_ERROR;
    }

    /*
     * Create additional commands and math functions for testing Tcl.
     */

    Tcl_CreateObjCommand(interp, "gettimes", GetTimesObjCmd, NULL, NULL);
    Tcl_CreateCommand(interp, "noop", NoopCmd, NULL, NULL);
    Tcl_CreateObjCommand(interp, "noop", NoopObjCmd, NULL, NULL);
    Tcl_CreateObjCommand(interp, "testpurebytesobj", TestpurebytesobjObjCmd, NULL, NULL);
    Tcl_CreateObjCommand(interp, "testsetbytearraylength", TestsetbytearraylengthObjCmd, NULL, NULL);
    Tcl_CreateObjCommand(interp, "testbytestring", TestbytestringObjCmd, NULL, NULL);
    Tcl_CreateObjCommand(interp, "teststringbytes", TeststringbytesObjCmd, NULL, NULL);
    Tcl_CreateObjCommand(interp, "testwrongnumargs", TestWrongNumArgsObjCmd,
	    NULL, NULL);
    Tcl_CreateObjCommand(interp, "testfilesystem", TestFilesystemObjCmd,
	    NULL, NULL);
    Tcl_CreateObjCommand(interp, "testsimplefilesystem", TestSimpleFilesystemObjCmd,
	    NULL, NULL);
    Tcl_CreateObjCommand(interp, "testgetindexfromobjstruct",
	    TestGetIndexFromObjStructObjCmd, NULL, NULL);
    Tcl_CreateCommand(interp, "testasync", TestasyncCmd, NULL, NULL);
    Tcl_CreateObjCommand(interp, "testbumpinterpepoch",
	    TestbumpinterpepochObjCmd, NULL, NULL);
    Tcl_CreateCommand(interp, "testchannel", TestChannelCmd,
	    NULL, NULL);
    Tcl_CreateCommand(interp, "testchannelevent", TestChannelEventCmd,
	    NULL, NULL);
    Tcl_CreateCommand(interp, "testcmdtoken", TestcmdtokenCmd, NULL,
	    NULL);
    Tcl_CreateCommand(interp, "testcmdinfo", TestcmdinfoCmd, NULL,
	    NULL);
    Tcl_CreateCommand(interp, "testcmdtrace", TestcmdtraceCmd,
	    NULL, NULL);
    Tcl_CreateCommand(interp, "testconcatobj", TestconcatobjCmd,
	    NULL, NULL);
    Tcl_CreateCommand(interp, "testcreatecommand", TestcreatecommandCmd,
	    NULL, NULL);
    Tcl_CreateCommand(interp, "testdcall", TestdcallCmd, NULL, NULL);
    Tcl_CreateCommand(interp, "testdel", TestdelCmd, NULL, NULL);
    Tcl_CreateCommand(interp, "testdelassocdata", TestdelassocdataCmd,
	    NULL, NULL);
    Tcl_CreateObjCommand(interp, "testdoubledigits", TestdoubledigitsObjCmd,
			 NULL, NULL);
    Tcl_DStringInit(&dstring);
    Tcl_CreateCommand(interp, "testdstring", TestdstringCmd, NULL,
	    NULL);
    Tcl_CreateObjCommand(interp, "testencoding", TestencodingObjCmd, NULL,
	    NULL);
    Tcl_CreateObjCommand(interp, "testevalex", TestevalexObjCmd,
	    NULL, NULL);
    Tcl_CreateObjCommand(interp, "testevalobjv", TestevalobjvObjCmd,
	    NULL, NULL);
    Tcl_CreateObjCommand(interp, "testevent", TesteventObjCmd,
	    NULL, NULL);
    Tcl_CreateCommand(interp, "testexithandler", TestexithandlerCmd,
	    NULL, NULL);
    Tcl_CreateCommand(interp, "testexprlong", TestexprlongCmd,
	    NULL, NULL);
    Tcl_CreateObjCommand(interp, "testexprlongobj", TestexprlongobjCmd,
	    NULL, NULL);
    Tcl_CreateCommand(interp, "testexprdouble", TestexprdoubleCmd,
	    NULL, NULL);
    Tcl_CreateObjCommand(interp, "testexprdoubleobj", TestexprdoubleobjCmd,
	    NULL, NULL);
    Tcl_CreateObjCommand(interp, "testexprparser", TestexprparserObjCmd,
	    NULL, NULL);
    Tcl_CreateCommand(interp, "testexprstring", TestexprstringCmd,
	    NULL, NULL);
    Tcl_CreateCommand(interp, "testfevent", TestfeventCmd, NULL,
	    NULL);
    Tcl_CreateObjCommand(interp, "testfilelink", TestfilelinkCmd,
	    NULL, NULL);
    Tcl_CreateObjCommand(interp, "testfile", TestfileCmd,
	    NULL, NULL);
    Tcl_CreateObjCommand(interp, "testhashsystemhash",
	    TestHashSystemHashCmd, NULL, NULL);
    Tcl_CreateCommand(interp, "testgetassocdata", TestgetassocdataCmd,
	    NULL, NULL);
    Tcl_CreateCommand(interp, "testgetint", TestgetintCmd,
	    NULL, NULL);
    Tcl_CreateCommand(interp, "testlongsize", TestlongsizeCmd,
	    NULL, NULL);
    Tcl_CreateCommand(interp, "testgetplatform", TestgetplatformCmd,
	    NULL, NULL);
    Tcl_CreateObjCommand(interp, "testgetvarfullname",
	    TestgetvarfullnameCmd, NULL, NULL);
    Tcl_CreateCommand(interp, "testinterpdelete", TestinterpdeleteCmd,
	    NULL, NULL);
    Tcl_CreateCommand(interp, "testlink", TestlinkCmd, NULL, NULL);
    Tcl_CreateObjCommand(interp, "testlinkarray", TestlinkarrayCmd, NULL, NULL);
    Tcl_CreateObjCommand(interp, "testlocale", TestlocaleCmd, NULL,
	    NULL);
    Tcl_CreateCommand(interp, "testpanic", TestpanicCmd, NULL, NULL);
    Tcl_CreateObjCommand(interp, "testparseargs", TestparseargsCmd,NULL,NULL);
    Tcl_CreateObjCommand(interp, "testparser", TestparserObjCmd,
	    NULL, NULL);
    Tcl_CreateObjCommand(interp, "testparsevar", TestparsevarObjCmd,
	    NULL, NULL);
    Tcl_CreateObjCommand(interp, "testparsevarname", TestparsevarnameObjCmd,
	    NULL, NULL);
    Tcl_CreateObjCommand(interp, "testpreferstable", TestpreferstableObjCmd,
	    NULL, NULL);
    Tcl_CreateObjCommand(interp, "testprint", TestprintObjCmd,
	    NULL, NULL);
    Tcl_CreateObjCommand(interp, "testregexp", TestregexpObjCmd,
	    NULL, NULL);
    Tcl_CreateObjCommand(interp, "testreturn", TestreturnObjCmd,
	    NULL, NULL);
    Tcl_CreateObjCommand(interp, "testsaveresult", TestsaveresultCmd,
	    NULL, NULL);
    Tcl_CreateCommand(interp, "testsetassocdata", TestsetassocdataCmd,
	    NULL, NULL);
    Tcl_CreateCommand(interp, "testsetnoerr", TestsetCmd,
	    NULL, NULL);
    Tcl_CreateCommand(interp, "testseterr", TestsetCmd,
	    INT2PTR(TCL_LEAVE_ERR_MSG), NULL);
    Tcl_CreateCommand(interp, "testset2", Testset2Cmd,
	    INT2PTR(TCL_LEAVE_ERR_MSG), NULL);
    Tcl_CreateCommand(interp, "testseterrorcode", TestseterrorcodeCmd,
	    NULL, NULL);
    Tcl_CreateObjCommand(interp, "testsetobjerrorcode",
	    TestsetobjerrorcodeCmd, NULL, NULL);
    Tcl_CreateObjCommand(interp, "testnumutfchars",
	    TestNumUtfCharsCmd, NULL, NULL);
    Tcl_CreateObjCommand(interp, "testfindfirst",
	    TestFindFirstCmd, NULL, NULL);
    Tcl_CreateObjCommand(interp, "testfindlast",
	    TestFindLastCmd, NULL, NULL);
    Tcl_CreateCommand(interp, "testsetplatform", TestsetplatformCmd,
	    NULL, NULL);
    Tcl_CreateCommand(interp, "testsocket", TestSocketCmd,
	    NULL, NULL);
    Tcl_CreateCommand(interp, "teststaticpkg", TeststaticpkgCmd,
	    NULL, NULL);
    Tcl_CreateCommand(interp, "testtranslatefilename",
	    TesttranslatefilenameCmd, NULL, NULL);
    Tcl_CreateCommand(interp, "testupvar", TestupvarCmd, NULL, NULL);
    Tcl_CreateCommand(interp, "testmainthread", TestmainthreadCmd, NULL,
	    NULL);
    Tcl_CreateCommand(interp, "testsetmainloop", TestsetmainloopCmd,
	    NULL, NULL);
    Tcl_CreateCommand(interp, "testexitmainloop", TestexitmainloopCmd,
	    NULL, NULL);
#if defined(HAVE_CPUID) || defined(_WIN32)
    Tcl_CreateObjCommand(interp, "testcpuid", TestcpuidCmd,
	    NULL, NULL);
#endif
    Tcl_CreateObjCommand(interp, "testnreunwind", TestNREUnwind,
	    NULL, NULL);
    Tcl_CreateObjCommand(interp, "testnrelevels", TestNRELevels,
	    NULL, NULL);
    Tcl_CreateObjCommand(interp, "testinterpresolver", TestInterpResolverCmd,
	    NULL, NULL);
    Tcl_CreateObjCommand(interp, "testgetencpath", TestgetencpathObjCmd,
	    NULL, NULL);
    Tcl_CreateObjCommand(interp, "testsetencpath", TestsetencpathObjCmd,
	    NULL, NULL);

    if (TclObjTest_Init(interp) != TCL_OK) {
	return TCL_ERROR;
    }
    if (Procbodytest_Init(interp) != TCL_OK) {
	return TCL_ERROR;
    }
#if TCL_THREADS
    if (TclThread_Init(interp) != TCL_OK) {
	return TCL_ERROR;
    }
#endif

    /*
     * Check for special options used in ../tests/main.test
     */

    objPtr = Tcl_GetVar2Ex(interp, "argv", NULL, TCL_GLOBAL_ONLY);
    if (objPtr != NULL) {
	if (Tcl_ListObjGetElements(interp, objPtr, &objc, &objv) != TCL_OK) {
	    return TCL_ERROR;
	}
	if (objc && (Tcl_GetIndexFromObj(NULL, objv[0], specialOptions, NULL,
		TCL_EXACT, &index) == TCL_OK)) {
	    switch (index) {
	    case 0:
		return TCL_ERROR;
	    case 1:
		Tcl_DeleteInterp(interp);
		return TCL_ERROR;
	    case 2: {
		int mode;
		Tcl_UnregisterChannel(interp,
			Tcl_GetChannel(interp, "stderr", &mode));
		return TCL_ERROR;
	    }
	    case 3:
		if (objc-1) {
		    Tcl_SetVar2Ex(interp, "tcl_rcFileName", NULL, objv[1],
			    TCL_GLOBAL_ONLY);
		}
		return TCL_ERROR;
	    }
	}
    }

    /*
     * And finally add any platform specific test commands.
     */

    return TclplatformtestInit(interp);
}

/*
 *----------------------------------------------------------------------
 *
 * Tcltest_SafeInit --
 *
 *	This procedure performs application-specific initialization. Most
 *	applications, especially those that incorporate additional packages,
 *	will have their own version of this procedure.
 *
 * Results:
 *	Returns a standard Tcl completion code, and leaves an error message in
 *	the interp's result if an error occurs.
 *
 * Side effects:
 *	Depends on the startup script.
 *
 *----------------------------------------------------------------------
 */

int
Tcltest_SafeInit(
    Tcl_Interp *interp)		/* Interpreter for application. */
{
    if (Tcl_InitStubs(interp, "8.5-", 0) == NULL) {
	return TCL_ERROR;
    }
    return Procbodytest_SafeInit(interp);
}

/*
 *----------------------------------------------------------------------
 *
 * TestasyncCmd --
 *
 *	This procedure implements the "testasync" command.  It is used
 *	to test the asynchronous handler facilities of Tcl.
 *
 * Results:
 *	A standard Tcl result.
 *
 * Side effects:
 *	Creates, deletes, and invokes handlers.
 *
 *----------------------------------------------------------------------
 */

static int
TestasyncCmd(
    TCL_UNUSED(ClientData),
    Tcl_Interp *interp,			/* Current interpreter. */
    int argc,				/* Number of arguments. */
    const char **argv)			/* Argument strings. */
{
    TestAsyncHandler *asyncPtr, *prevPtr;
    int id, code;
    static int nextId = 1;

    if (argc < 2) {
	wrongNumArgs:
	Tcl_AppendResult(interp, "wrong # args", NULL);
	return TCL_ERROR;
    }
    if (strcmp(argv[1], "create") == 0) {
	if (argc != 3) {
	    goto wrongNumArgs;
	}
	asyncPtr = (TestAsyncHandler *)Tcl_Alloc(sizeof(TestAsyncHandler));
	asyncPtr->command = (char *)Tcl_Alloc(strlen(argv[2]) + 1);
	strcpy(asyncPtr->command, argv[2]);
        Tcl_MutexLock(&asyncTestMutex);
	asyncPtr->id = nextId;
	nextId++;
	asyncPtr->handler = Tcl_AsyncCreate(AsyncHandlerProc,
                                            INT2PTR(asyncPtr->id));
	asyncPtr->nextPtr = firstHandler;
	firstHandler = asyncPtr;
        Tcl_MutexUnlock(&asyncTestMutex);
	Tcl_SetObjResult(interp, Tcl_NewIntObj(asyncPtr->id));
    } else if (strcmp(argv[1], "delete") == 0) {
	if (argc == 2) {
            Tcl_MutexLock(&asyncTestMutex);
	    while (firstHandler != NULL) {
		asyncPtr = firstHandler;
		firstHandler = asyncPtr->nextPtr;
		Tcl_AsyncDelete(asyncPtr->handler);
		Tcl_Free(asyncPtr->command);
		Tcl_Free(asyncPtr);
	    }
            Tcl_MutexUnlock(&asyncTestMutex);
	    return TCL_OK;
	}
	if (argc != 3) {
	    goto wrongNumArgs;
	}
	if (Tcl_GetInt(interp, argv[2], &id) != TCL_OK) {
	    return TCL_ERROR;
	}
        Tcl_MutexLock(&asyncTestMutex);
	for (prevPtr = NULL, asyncPtr = firstHandler; asyncPtr != NULL;
		prevPtr = asyncPtr, asyncPtr = asyncPtr->nextPtr) {
	    if (asyncPtr->id != id) {
		continue;
	    }
	    if (prevPtr == NULL) {
		firstHandler = asyncPtr->nextPtr;
	    } else {
		prevPtr->nextPtr = asyncPtr->nextPtr;
	    }
	    Tcl_AsyncDelete(asyncPtr->handler);
	    Tcl_Free(asyncPtr->command);
	    Tcl_Free(asyncPtr);
	    break;
	}
        Tcl_MutexUnlock(&asyncTestMutex);
    } else if (strcmp(argv[1], "mark") == 0) {
	if (argc != 5) {
	    goto wrongNumArgs;
	}
	if ((Tcl_GetInt(interp, argv[2], &id) != TCL_OK)
		|| (Tcl_GetInt(interp, argv[4], &code) != TCL_OK)) {
	    return TCL_ERROR;
	}
	Tcl_MutexLock(&asyncTestMutex);
	for (asyncPtr = firstHandler; asyncPtr != NULL;
		asyncPtr = asyncPtr->nextPtr) {
	    if (asyncPtr->id == id) {
		Tcl_AsyncMark(asyncPtr->handler);
		break;
	    }
	}
	Tcl_SetObjResult(interp, Tcl_NewStringObj(argv[3], -1));
	Tcl_MutexUnlock(&asyncTestMutex);
	return code;
#if TCL_THREADS
    } else if (strcmp(argv[1], "marklater") == 0) {
	if (argc != 3) {
	    goto wrongNumArgs;
	}
	if (Tcl_GetInt(interp, argv[2], &id) != TCL_OK) {
	    return TCL_ERROR;
	}
        Tcl_MutexLock(&asyncTestMutex);
	for (asyncPtr = firstHandler; asyncPtr != NULL;
		asyncPtr = asyncPtr->nextPtr) {
	    if (asyncPtr->id == id) {
		Tcl_ThreadId threadID;
		if (Tcl_CreateThread(&threadID, AsyncThreadProc,
			INT2PTR(id), TCL_THREAD_STACK_DEFAULT,
			TCL_THREAD_NOFLAGS) != TCL_OK) {
		    Tcl_AppendResult(interp, "can't create thread", NULL);
		    Tcl_MutexUnlock(&asyncTestMutex);
		    return TCL_ERROR;
		}
		break;
	    }
	}
        Tcl_MutexUnlock(&asyncTestMutex);
    } else {
	Tcl_AppendResult(interp, "bad option \"", argv[1],
		"\": must be create, delete, int, mark, or marklater", NULL);
	return TCL_ERROR;
#else /* !TCL_THREADS */
    } else {
	Tcl_AppendResult(interp, "bad option \"", argv[1],
		"\": must be create, delete, int, or mark", NULL);
	return TCL_ERROR;
#endif
    }
    return TCL_OK;
}

static int
AsyncHandlerProc(
    void *clientData,	/* If of TestAsyncHandler structure.
                                 * in global list. */
    Tcl_Interp *interp,		/* Interpreter in which command was
				 * executed, or NULL. */
    int code)			/* Current return code from command. */
{
    TestAsyncHandler *asyncPtr;
    int id = PTR2INT(clientData);
    const char *listArgv[4];
    char *cmd;
    char string[TCL_INTEGER_SPACE];

    Tcl_MutexLock(&asyncTestMutex);
    for (asyncPtr = firstHandler; asyncPtr != NULL;
            asyncPtr = asyncPtr->nextPtr) {
        if (asyncPtr->id == id) {
            break;
        }
    }
    Tcl_MutexUnlock(&asyncTestMutex);

    if (!asyncPtr) {
        /* Woops - this one was deleted between the AsyncMark and now */
        return TCL_OK;
    }

    TclFormatInt(string, code);
    listArgv[0] = asyncPtr->command;
    listArgv[1] = Tcl_GetStringResult(interp);
    listArgv[2] = string;
    listArgv[3] = NULL;
    cmd = Tcl_Merge(3, listArgv);
    if (interp != NULL) {
	code = Tcl_EvalEx(interp, cmd, -1, 0);
    } else {
	/*
	 * this should not happen, but by definition of how async handlers are
	 * invoked, it's possible.  Better error checking is needed here.
	 */
    }
    Tcl_Free(cmd);
    return code;
}

/*
 *----------------------------------------------------------------------
 *
 * AsyncThreadProc --
 *
 *	Delivers an asynchronous event to a handler in another thread.
 *
 * Results:
 *	None.
 *
 * Side effects:
 *	Invokes Tcl_AsyncMark on the handler
 *
 *----------------------------------------------------------------------
 */

#if TCL_THREADS
static Tcl_ThreadCreateType
AsyncThreadProc(
    void *clientData)	/* Parameter is the id of a
				 * TestAsyncHandler, defined above. */
{
    TestAsyncHandler *asyncPtr;
    int id = PTR2INT(clientData);

    Tcl_Sleep(1);
    Tcl_MutexLock(&asyncTestMutex);
    for (asyncPtr = firstHandler; asyncPtr != NULL;
         asyncPtr = asyncPtr->nextPtr) {
        if (asyncPtr->id == id) {
            Tcl_AsyncMark(asyncPtr->handler);
            break;
        }
    }
    Tcl_MutexUnlock(&asyncTestMutex);
    Tcl_ExitThread(TCL_OK);
    TCL_THREAD_CREATE_RETURN;
}
#endif

static int
TestbumpinterpepochObjCmd(
    TCL_UNUSED(ClientData),
    Tcl_Interp *interp,		/* Current interpreter. */
    int objc,			/* Number of arguments. */
    Tcl_Obj *const objv[])	/* Argument objects. */
{
    Interp *iPtr = (Interp *)interp;

    if (objc != 1) {
	Tcl_WrongNumArgs(interp, 1, objv, "");
	return TCL_ERROR;
    }
    iPtr->compileEpoch++;
    return TCL_OK;
}

/*
 *----------------------------------------------------------------------
 *
 * TestcmdinfoCmd --
 *
 *	This procedure implements the "testcmdinfo" command.  It is used to
 *	test Tcl_GetCommandInfo, Tcl_SetCommandInfo, and command creation and
 *	deletion.
 *
 * Results:
 *	A standard Tcl result.
 *
 * Side effects:
 *	Creates and deletes various commands and modifies their data.
 *
 *----------------------------------------------------------------------
 */

static int
TestcmdinfoCmd(
    TCL_UNUSED(ClientData),
    Tcl_Interp *interp,		/* Current interpreter. */
    int argc,			/* Number of arguments. */
    const char **argv)		/* Argument strings. */
{
    Tcl_CmdInfo info;

    if (argc != 3) {
	Tcl_AppendResult(interp, "wrong # args: should be \"", argv[0],
		" option cmdName\"", NULL);
	return TCL_ERROR;
    }
    if (strcmp(argv[1], "create") == 0) {
	Tcl_CreateCommand(interp, argv[2], CmdProc1, (void *) "original",
		CmdDelProc1);
    } else if (strcmp(argv[1], "delete") == 0) {
	Tcl_DStringInit(&delString);
	Tcl_DeleteCommand(interp, argv[2]);
	Tcl_DStringResult(interp, &delString);
    } else if (strcmp(argv[1], "get") == 0) {
	if (Tcl_GetCommandInfo(interp, argv[2], &info) ==0) {
	    Tcl_AppendResult(interp, "??", NULL);
	    return TCL_OK;
	}
	if (info.proc == CmdProc1) {
	    Tcl_AppendResult(interp, "CmdProc1", " ",
		    (char *) info.clientData, NULL);
	} else if (info.proc == CmdProc2) {
	    Tcl_AppendResult(interp, "CmdProc2", " ",
		    (char *) info.clientData, NULL);
	} else {
	    Tcl_AppendResult(interp, "unknown", NULL);
	}
	if (info.deleteProc == CmdDelProc1) {
	    Tcl_AppendResult(interp, " CmdDelProc1", " ",
		    (char *) info.deleteData, NULL);
	} else if (info.deleteProc == CmdDelProc2) {
	    Tcl_AppendResult(interp, " CmdDelProc2", " ",
		    (char *) info.deleteData, NULL);
	} else {
	    Tcl_AppendResult(interp, " unknown", NULL);
	}
	Tcl_AppendResult(interp, " ", info.namespacePtr->fullName, NULL);
	if (info.isNativeObjectProc) {
	    Tcl_AppendResult(interp, " nativeObjectProc", NULL);
	} else {
	    Tcl_AppendResult(interp, " stringProc", NULL);
	}
    } else if (strcmp(argv[1], "modify") == 0) {
	info.proc = CmdProc2;
	info.clientData = (void *) "new_command_data";
	info.objProc = NULL;
	info.objClientData = NULL;
	info.deleteProc = CmdDelProc2;
	info.deleteData = (void *) "new_delete_data";
	if (Tcl_SetCommandInfo(interp, argv[2], &info) == 0) {
	    Tcl_SetObjResult(interp, Tcl_NewIntObj(0));
	} else {
	    Tcl_SetObjResult(interp, Tcl_NewIntObj(1));
	}
    } else {
	Tcl_AppendResult(interp, "bad option \"", argv[1],
		"\": must be create, delete, get, or modify", NULL);
	return TCL_ERROR;
    }
    return TCL_OK;
}

static int
CmdProc1(
    void *clientData,	/* String to return. */
    Tcl_Interp *interp,		/* Current interpreter. */
    TCL_UNUSED(int) /*argc*/,
    TCL_UNUSED(const char **) /*argv*/)
{
    Tcl_AppendResult(interp, "CmdProc1 ", (char *) clientData, NULL);
    return TCL_OK;
}

static int
CmdProc2(
    void *clientData,	/* String to return. */
    Tcl_Interp *interp,		/* Current interpreter. */
    TCL_UNUSED(int) /*argc*/,
    TCL_UNUSED(const char **) /*argv*/)
{
    Tcl_AppendResult(interp, "CmdProc2 ", (char *) clientData, NULL);
    return TCL_OK;
}

static void
CmdDelProc1(
    void *clientData)	/* String to save. */
{
    Tcl_DStringInit(&delString);
    Tcl_DStringAppend(&delString, "CmdDelProc1 ", -1);
    Tcl_DStringAppend(&delString, (char *) clientData, -1);
}

static void
CmdDelProc2(
    void *clientData)	/* String to save. */
{
    Tcl_DStringInit(&delString);
    Tcl_DStringAppend(&delString, "CmdDelProc2 ", -1);
    Tcl_DStringAppend(&delString, (char *) clientData, -1);
}

/*
 *----------------------------------------------------------------------
 *
 * TestcmdtokenCmd --
 *
 *	This procedure implements the "testcmdtoken" command. It is used to
 *	test Tcl_Command tokens and procedures such as Tcl_GetCommandFullName.
 *
 * Results:
 *	A standard Tcl result.
 *
 * Side effects:
 *	Creates and deletes various commands and modifies their data.
 *
 *----------------------------------------------------------------------
 */

static int
TestcmdtokenCmd(
    TCL_UNUSED(ClientData),
    Tcl_Interp *interp,		/* Current interpreter. */
    int argc,			/* Number of arguments. */
    const char **argv)		/* Argument strings. */
{
    Tcl_Command token;
    int *l;
    char buf[30];

    if (argc != 3) {
	Tcl_AppendResult(interp, "wrong # args: should be \"", argv[0],
		" option arg\"", NULL);
	return TCL_ERROR;
    }
    if (strcmp(argv[1], "create") == 0) {
	token = Tcl_CreateCommand(interp, argv[2], CmdProc1,
		(void *) "original", NULL);
	sprintf(buf, "%p", (void *)token);
	Tcl_AppendResult(interp, buf, NULL);
    } else if (strcmp(argv[1], "name") == 0) {
	Tcl_Obj *objPtr;

	if (sscanf(argv[2], "%p", &l) != 1) {
	    Tcl_AppendResult(interp, "bad command token \"", argv[2],
		    "\"", NULL);
	    return TCL_ERROR;
	}

	objPtr = Tcl_NewObj();
	Tcl_GetCommandFullName(interp, (Tcl_Command) l, objPtr);

	Tcl_AppendElement(interp,
		Tcl_GetCommandName(interp, (Tcl_Command) l));
	Tcl_AppendElement(interp, Tcl_GetString(objPtr));
	Tcl_DecrRefCount(objPtr);
    } else {
	Tcl_AppendResult(interp, "bad option \"", argv[1],
		"\": must be create or name", NULL);
	return TCL_ERROR;
    }
    return TCL_OK;
}

/*
 *----------------------------------------------------------------------
 *
 * TestcmdtraceCmd --
 *
 *	This procedure implements the "testcmdtrace" command. It is used
 *	to test Tcl_CreateTrace and Tcl_DeleteTrace.
 *
 * Results:
 *	A standard Tcl result.
 *
 * Side effects:
 *	Creates and deletes a command trace, and tests the invocation of
 *	a procedure by the command trace.
 *
 *----------------------------------------------------------------------
 */

static int
TestcmdtraceCmd(
    TCL_UNUSED(ClientData),
    Tcl_Interp *interp,		/* Current interpreter. */
    int argc,			/* Number of arguments. */
    const char **argv)		/* Argument strings. */
{
    Tcl_DString buffer;
    int result;

    if (argc != 3) {
	Tcl_AppendResult(interp, "wrong # args: should be \"", argv[0],
		" option script\"", NULL);
	return TCL_ERROR;
    }

    if (strcmp(argv[1], "tracetest") == 0) {
	Tcl_DStringInit(&buffer);
	cmdTrace = Tcl_CreateTrace(interp, 50000, CmdTraceProc, &buffer);
	result = Tcl_EvalEx(interp, argv[2], -1, 0);
	if (result == TCL_OK) {
	    Tcl_ResetResult(interp);
	    Tcl_AppendResult(interp, Tcl_DStringValue(&buffer), NULL);
	}
	Tcl_DeleteTrace(interp, cmdTrace);
	Tcl_DStringFree(&buffer);
    } else if (strcmp(argv[1], "deletetest") == 0) {
	/*
	 * Create a command trace then eval a script to check whether it is
	 * called. Note that this trace procedure removes itself as a further
	 * check of the robustness of the trace proc calling code in
	 * TclNRExecuteByteCode.
	 */

	cmdTrace = Tcl_CreateTrace(interp, 50000, CmdTraceDeleteProc, NULL);
	Tcl_EvalEx(interp, argv[2], -1, 0);
    } else if (strcmp(argv[1], "leveltest") == 0) {
	Interp *iPtr = (Interp *) interp;
	Tcl_DStringInit(&buffer);
	cmdTrace = Tcl_CreateTrace(interp, iPtr->numLevels + 4, CmdTraceProc,
		&buffer);
	result = Tcl_EvalEx(interp, argv[2], -1, 0);
	if (result == TCL_OK) {
	    Tcl_ResetResult(interp);
	    Tcl_AppendResult(interp, Tcl_DStringValue(&buffer), NULL);
	}
	Tcl_DeleteTrace(interp, cmdTrace);
	Tcl_DStringFree(&buffer);
    } else if (strcmp(argv[1], "resulttest") == 0) {
	/* Create an object-based trace, then eval a script. This is used
	 * to test return codes other than TCL_OK from the trace engine.
	 */

	static int deleteCalled;

	deleteCalled = 0;
	cmdTrace = Tcl_CreateObjTrace(interp, 50000,
		TCL_ALLOW_INLINE_COMPILATION, ObjTraceProc,
		&deleteCalled, ObjTraceDeleteProc);
	result = Tcl_EvalEx(interp, argv[2], -1, 0);
	Tcl_DeleteTrace(interp, cmdTrace);
	if (!deleteCalled) {
	    Tcl_AppendResult(interp, "Delete wasn't called", NULL);
	    return TCL_ERROR;
	} else {
	    return result;
	}
    } else if (strcmp(argv[1], "doubletest") == 0) {
	Tcl_Trace t1, t2;

	Tcl_DStringInit(&buffer);
	t1 = Tcl_CreateTrace(interp, 1, CmdTraceProc, &buffer);
	t2 = Tcl_CreateTrace(interp, 50000, CmdTraceProc, &buffer);
	result = Tcl_EvalEx(interp, argv[2], -1, 0);
	if (result == TCL_OK) {
	    Tcl_ResetResult(interp);
	    Tcl_AppendResult(interp, Tcl_DStringValue(&buffer), NULL);
	}
	Tcl_DeleteTrace(interp, t2);
	Tcl_DeleteTrace(interp, t1);
	Tcl_DStringFree(&buffer);
    } else {
	Tcl_AppendResult(interp, "bad option \"", argv[1],
		"\": must be tracetest, deletetest, doubletest or resulttest", NULL);
	return TCL_ERROR;
    }
    return TCL_OK;
}

static void
CmdTraceProc(
    void *clientData,	/* Pointer to buffer in which the
				 * command and arguments are appended.
				 * Accumulates test result. */
    TCL_UNUSED(Tcl_Interp *),
    TCL_UNUSED(int) /*level*/,
    char *command,		/* The command being traced (after
				 * substitutions). */
    TCL_UNUSED(Tcl_CmdProc *) /*cmdProc*/,
    TCL_UNUSED(ClientData),
    int argc,			/* Number of arguments. */
    const char *argv[])		/* Argument strings. */
{
    Tcl_DString *bufPtr = (Tcl_DString *) clientData;
    int i;

    Tcl_DStringAppendElement(bufPtr, command);

    Tcl_DStringStartSublist(bufPtr);
    for (i = 0;  i < argc;  i++) {
	Tcl_DStringAppendElement(bufPtr, argv[i]);
    }
    Tcl_DStringEndSublist(bufPtr);
}

static void
CmdTraceDeleteProc(
    TCL_UNUSED(ClientData),
    Tcl_Interp *interp,		/* Current interpreter. */
    TCL_UNUSED(int) /*level*/,
    TCL_UNUSED(char *) /*command*/,
    TCL_UNUSED(Tcl_CmdProc *),
    TCL_UNUSED(ClientData),
    TCL_UNUSED(int) /*argc*/,
    TCL_UNUSED(const char **) /*argv*/)
{
    /*
     * Remove ourselves to test whether calling Tcl_DeleteTrace within a trace
     * callback causes the for loop in TclNRExecuteByteCode that calls traces to
     * reference freed memory.
     */

    Tcl_DeleteTrace(interp, cmdTrace);
}

static int
ObjTraceProc(
    TCL_UNUSED(ClientData),
    Tcl_Interp *interp,		/* Tcl interpreter */
    TCL_UNUSED(int) /*level*/,
    const char *command,
    TCL_UNUSED(Tcl_Command),
    TCL_UNUSED(int) /*objc*/,
    Tcl_Obj *const objv[])	/* Argument objects. */
{
    const char *word = Tcl_GetString(objv[0]);

    if (!strcmp(word, "Error")) {
	Tcl_SetObjResult(interp, Tcl_NewStringObj(command, -1));
	return TCL_ERROR;
    } else if (!strcmp(word, "Break")) {
	return TCL_BREAK;
    } else if (!strcmp(word, "Continue")) {
	return TCL_CONTINUE;
    } else if (!strcmp(word, "Return")) {
	return TCL_RETURN;
    } else if (!strcmp(word, "OtherStatus")) {
	return 6;
    } else {
	return TCL_OK;
    }
}

static void
ObjTraceDeleteProc(
    void *clientData)
{
    int *intPtr = (int *) clientData;
    *intPtr = 1;		/* Record that the trace was deleted */
}

/*
 *----------------------------------------------------------------------
 *
 * TestcreatecommandCmd --
 *
 *	This procedure implements the "testcreatecommand" command. It is used
 *	to test that the Tcl_CreateCommand creates a new command in the
 *	namespace specified as part of its name, if any. It also checks that
 *	the namespace code ignore single ":"s in the middle or end of a
 *	command name.
 *
 * Results:
 *	A standard Tcl result.
 *
 * Side effects:
 *	Creates and deletes two commands ("test_ns_basic::createdcommand"
 *	and "value:at:").
 *
 *----------------------------------------------------------------------
 */

static int
TestcreatecommandCmd(
    TCL_UNUSED(ClientData),
    Tcl_Interp *interp,		/* Current interpreter. */
    int argc,			/* Number of arguments. */
    const char **argv)		/* Argument strings. */
{
    if (argc != 2) {
	Tcl_AppendResult(interp, "wrong # args: should be \"", argv[0],
		" option\"", NULL);
	return TCL_ERROR;
    }
    if (strcmp(argv[1], "create") == 0) {
	Tcl_CreateCommand(interp, "test_ns_basic::createdcommand",
		CreatedCommandProc, NULL, NULL);
    } else if (strcmp(argv[1], "delete") == 0) {
	Tcl_DeleteCommand(interp, "test_ns_basic::createdcommand");
    } else if (strcmp(argv[1], "create2") == 0) {
	Tcl_CreateCommand(interp, "value:at:",
		CreatedCommandProc2, NULL, NULL);
    } else if (strcmp(argv[1], "delete2") == 0) {
	Tcl_DeleteCommand(interp, "value:at:");
    } else {
	Tcl_AppendResult(interp, "bad option \"", argv[1],
		"\": must be create, delete, create2, or delete2", NULL);
	return TCL_ERROR;
    }
    return TCL_OK;
}

static int
CreatedCommandProc(
    TCL_UNUSED(ClientData),
    Tcl_Interp *interp,		/* Current interpreter. */
    TCL_UNUSED(int) /*argc*/,
    TCL_UNUSED(const char **) /*argv*/)
{
    Tcl_CmdInfo info;
    int found;

    found = Tcl_GetCommandInfo(interp, "test_ns_basic::createdcommand",
	    &info);
    if (!found) {
	Tcl_AppendResult(interp, "CreatedCommandProc could not get command info for test_ns_basic::createdcommand",
		NULL);
	return TCL_ERROR;
    }
    Tcl_AppendResult(interp, "CreatedCommandProc in ",
	    info.namespacePtr->fullName, NULL);
    return TCL_OK;
}

static int
CreatedCommandProc2(
    TCL_UNUSED(ClientData),
    Tcl_Interp *interp,		/* Current interpreter. */
    TCL_UNUSED(int) /*argc*/,
    TCL_UNUSED(const char **) /*argv*/)
{
    Tcl_CmdInfo info;
    int found;

    found = Tcl_GetCommandInfo(interp, "value:at:", &info);
    if (!found) {
	Tcl_AppendResult(interp, "CreatedCommandProc2 could not get command info for test_ns_basic::createdcommand",
		NULL);
	return TCL_ERROR;
    }
    Tcl_AppendResult(interp, "CreatedCommandProc2 in ",
	    info.namespacePtr->fullName, NULL);
    return TCL_OK;
}

/*
 *----------------------------------------------------------------------
 *
 * TestdcallCmd --
 *
 *	This procedure implements the "testdcall" command.  It is used
 *	to test Tcl_CallWhenDeleted.
 *
 * Results:
 *	A standard Tcl result.
 *
 * Side effects:
 *	Creates and deletes interpreters.
 *
 *----------------------------------------------------------------------
 */

static int
TestdcallCmd(
    TCL_UNUSED(ClientData),
    Tcl_Interp *interp,		/* Current interpreter. */
    int argc,			/* Number of arguments. */
    const char **argv)		/* Argument strings. */
{
    int i, id;

    delInterp = Tcl_CreateInterp();
    Tcl_DStringInit(&delString);
    for (i = 1; i < argc; i++) {
	if (Tcl_GetInt(interp, argv[i], &id) != TCL_OK) {
	    return TCL_ERROR;
	}
	if (id < 0) {
	    Tcl_DontCallWhenDeleted(delInterp, DelCallbackProc,
		    INT2PTR(-id));
	} else {
	    Tcl_CallWhenDeleted(delInterp, DelCallbackProc,
		    INT2PTR(id));
	}
    }
    Tcl_DeleteInterp(delInterp);
    Tcl_DStringResult(interp, &delString);
    return TCL_OK;
}

/*
 * The deletion callback used by TestdcallCmd:
 */

static void
DelCallbackProc(
    void *clientData,	/* Numerical value to append to delString. */
    Tcl_Interp *interp)		/* Interpreter being deleted. */
{
    int id = PTR2INT(clientData);
    char buffer[TCL_INTEGER_SPACE];

    TclFormatInt(buffer, id);
    Tcl_DStringAppendElement(&delString, buffer);
    if (interp != delInterp) {
	Tcl_DStringAppendElement(&delString, "bogus interpreter argument!");
    }
}

/*
 *----------------------------------------------------------------------
 *
 * TestdelCmd --
 *
 *	This procedure implements the "testdel" command.  It is used
 *	to test calling of command deletion callbacks.
 *
 * Results:
 *	A standard Tcl result.
 *
 * Side effects:
 *	Creates a command.
 *
 *----------------------------------------------------------------------
 */

static int
TestdelCmd(
    TCL_UNUSED(ClientData),
    Tcl_Interp *interp,		/* Current interpreter. */
    int argc,			/* Number of arguments. */
    const char **argv)		/* Argument strings. */
{
    DelCmd *dPtr;
    Tcl_Interp *slave;

    if (argc != 4) {
	Tcl_AppendResult(interp, "wrong # args", NULL);
	return TCL_ERROR;
    }

    slave = Tcl_GetSlave(interp, argv[1]);
    if (slave == NULL) {
	return TCL_ERROR;
    }

    dPtr = (DelCmd*)Tcl_Alloc(sizeof(DelCmd));
    dPtr->interp = interp;
    dPtr->deleteCmd = (char *)Tcl_Alloc(strlen(argv[3]) + 1);
    strcpy(dPtr->deleteCmd, argv[3]);

    Tcl_CreateCommand(slave, argv[2], DelCmdProc, dPtr,
	    DelDeleteProc);
    return TCL_OK;
}

static int
DelCmdProc(
    void *clientData,	/* String result to return. */
    Tcl_Interp *interp,		/* Current interpreter. */
    TCL_UNUSED(int) /*argc*/,
    TCL_UNUSED(const char **) /*argv*/)
{
    DelCmd *dPtr = (DelCmd *) clientData;

    Tcl_AppendResult(interp, dPtr->deleteCmd, NULL);
    Tcl_Free(dPtr->deleteCmd);
    Tcl_Free(dPtr);
    return TCL_OK;
}

static void
DelDeleteProc(
    void *clientData)	/* String command to evaluate. */
{
    DelCmd *dPtr = (DelCmd *) clientData;

    Tcl_EvalEx(dPtr->interp, dPtr->deleteCmd, -1, 0);
    Tcl_ResetResult(dPtr->interp);
    Tcl_Free(dPtr->deleteCmd);
    Tcl_Free(dPtr);
}

/*
 *----------------------------------------------------------------------
 *
 * TestdelassocdataCmd --
 *
 *	This procedure implements the "testdelassocdata" command. It is used
 *	to test Tcl_DeleteAssocData.
 *
 * Results:
 *	A standard Tcl result.
 *
 * Side effects:
 *	Deletes an association between a key and associated data from an
 *	interpreter.
 *
 *----------------------------------------------------------------------
 */

static int
TestdelassocdataCmd(
    TCL_UNUSED(ClientData),
    Tcl_Interp *interp,		/* Current interpreter. */
    int argc,			/* Number of arguments. */
    const char **argv)		/* Argument strings. */
{
    if (argc != 2) {
	Tcl_AppendResult(interp, "wrong # arguments: should be \"", argv[0],
		" data_key\"", NULL);
	return TCL_ERROR;
    }
    Tcl_DeleteAssocData(interp, argv[1]);
    return TCL_OK;
}

/*
 *-----------------------------------------------------------------------------
 *
 * TestdoubledigitsCmd --
 *
 *	This procedure implements the 'testdoubledigits' command. It is
 *	used to test the low-level floating-point formatting primitives
 *	in Tcl.
 *
 * Usage:
 *	testdoubledigits fpval ndigits type ?shorten"
 *
 * Parameters:
 *	fpval - Floating-point value to format.
 *	ndigits - Digit count to request from Tcl_DoubleDigits
 *	type - One of 'shortest', 'e', 'f'
 *	shorten - Indicates that the 'shorten' flag should be passed in.
 *
 *-----------------------------------------------------------------------------
 */

static int
TestdoubledigitsObjCmd(
    TCL_UNUSED(ClientData),
    Tcl_Interp* interp,		/* Tcl interpreter */
    int objc,			/* Parameter count */
    Tcl_Obj* const objv[])	/* Parameter vector */
{
    static const char* options[] = {
	"shortest",
	"e",
	"f",
	NULL
    };
    static const int types[] = {
	TCL_DD_SHORTEST,
	TCL_DD_E_FORMAT,
	TCL_DD_F_FORMAT
    };

    const Tcl_ObjType* doubleType;
    double d;
    int status;
    int ndigits;
    int type;
    int decpt;
    int signum;
    char* str;
    char* endPtr;
    Tcl_Obj* strObj;
    Tcl_Obj* retval;

    if (objc < 4 || objc > 5) {
	Tcl_WrongNumArgs(interp, 1, objv, "fpval ndigits type ?shorten?");
	return TCL_ERROR;
    }
    status = Tcl_GetDoubleFromObj(interp, objv[1], &d);
    if (status != TCL_OK) {
	doubleType = Tcl_GetObjType("double");
	if (Tcl_FetchIntRep(objv[1], doubleType)
	    && TclIsNaN(objv[1]->internalRep.doubleValue)) {
	    status = TCL_OK;
	    memcpy(&d, &(objv[1]->internalRep.doubleValue), sizeof(double));
	}
    }
    if (status != TCL_OK
	|| Tcl_GetIntFromObj(interp, objv[2], &ndigits) != TCL_OK
	|| Tcl_GetIndexFromObj(interp, objv[3], options, "conversion type",
			       TCL_EXACT, &type) != TCL_OK) {
	fprintf(stderr, "bad value? %g\n", d);
	return TCL_ERROR;
    }
    type = types[type];
    if (objc > 4) {
	if (strcmp(Tcl_GetString(objv[4]), "shorten")) {
	    Tcl_SetObjResult(interp, Tcl_NewStringObj("bad flag", -1));
	    return TCL_ERROR;
	}
	type |= TCL_DD_SHORTEST;
    }
    str = TclDoubleDigits(d, ndigits, type, &decpt, &signum, &endPtr);
    strObj = Tcl_NewStringObj(str, endPtr-str);
    Tcl_Free(str);
    retval = Tcl_NewListObj(1, &strObj);
    Tcl_ListObjAppendElement(NULL, retval, Tcl_NewIntObj(decpt));
    strObj = Tcl_NewStringObj(signum ? "-" : "+", 1);
    Tcl_ListObjAppendElement(NULL, retval, strObj);
    Tcl_SetObjResult(interp, retval);
    return TCL_OK;
}

/*
 *----------------------------------------------------------------------
 *
 * TestdstringCmd --
 *
 *	This procedure implements the "testdstring" command.  It is used
 *	to test the dynamic string facilities of Tcl.
 *
 * Results:
 *	A standard Tcl result.
 *
 * Side effects:
 *	Creates, deletes, and invokes handlers.
 *
 *----------------------------------------------------------------------
 */

static int
TestdstringCmd(
    TCL_UNUSED(ClientData),
    Tcl_Interp *interp,		/* Current interpreter. */
    int argc,			/* Number of arguments. */
    const char **argv)		/* Argument strings. */
{
    int count;

    if (argc < 2) {
	wrongNumArgs:
	Tcl_AppendResult(interp, "wrong # args", NULL);
	return TCL_ERROR;
    }
    if (strcmp(argv[1], "append") == 0) {
	if (argc != 4) {
	    goto wrongNumArgs;
	}
	if (Tcl_GetInt(interp, argv[3], &count) != TCL_OK) {
	    return TCL_ERROR;
	}
	Tcl_DStringAppend(&dstring, argv[2], count);
    } else if (strcmp(argv[1], "element") == 0) {
	if (argc != 3) {
	    goto wrongNumArgs;
	}
	Tcl_DStringAppendElement(&dstring, argv[2]);
    } else if (strcmp(argv[1], "end") == 0) {
	if (argc != 2) {
	    goto wrongNumArgs;
	}
	Tcl_DStringEndSublist(&dstring);
    } else if (strcmp(argv[1], "free") == 0) {
	if (argc != 2) {
	    goto wrongNumArgs;
	}
	Tcl_DStringFree(&dstring);
    } else if (strcmp(argv[1], "get") == 0) {
	if (argc != 2) {
	    goto wrongNumArgs;
	}
	Tcl_SetResult(interp, Tcl_DStringValue(&dstring), TCL_VOLATILE);
    } else if (strcmp(argv[1], "gresult") == 0) {
	if (argc != 3) {
	    goto wrongNumArgs;
	}
	if (strcmp(argv[2], "staticsmall") == 0) {
	    Tcl_AppendResult(interp, "short", NULL);
	} else if (strcmp(argv[2], "staticlarge") == 0) {
	    Tcl_AppendResult(interp, "first0 first1 first2 first3 first4 first5 first6 first7 first8 first9\nsecond0 second1 second2 second3 second4 second5 second6 second7 second8 second9\nthird0 third1 third2 third3 third4 third5 third6 third7 third8 third9\nfourth0 fourth1 fourth2 fourth3 fourth4 fourth5 fourth6 fourth7 fourth8 fourth9\nfifth0 fifth1 fifth2 fifth3 fifth4 fifth5 fifth6 fifth7 fifth8 fifth9\nsixth0 sixth1 sixth2 sixth3 sixth4 sixth5 sixth6 sixth7 sixth8 sixth9\nseventh0 seventh1 seventh2 seventh3 seventh4 seventh5 seventh6 seventh7 seventh8 seventh9\n", NULL);
	} else if (strcmp(argv[2], "free") == 0) {
	    char *s = (char *)Tcl_Alloc(100);
	    strcpy(s, "This is a malloc-ed string");
	    Tcl_SetResult(interp, s, TCL_DYNAMIC);
	} else if (strcmp(argv[2], "special") == 0) {
	    char *s = (char*)Tcl_Alloc(100) + 16;
	    strcpy(s, "This is a specially-allocated string");
	    Tcl_SetResult(interp, s, SpecialFree);
	} else {
	    Tcl_AppendResult(interp, "bad gresult option \"", argv[2],
		    "\": must be staticsmall, staticlarge, free, or special",
		    NULL);
	    return TCL_ERROR;
	}
	Tcl_DStringGetResult(interp, &dstring);
    } else if (strcmp(argv[1], "length") == 0) {

	if (argc != 2) {
	    goto wrongNumArgs;
	}
	Tcl_SetObjResult(interp, Tcl_NewIntObj(Tcl_DStringLength(&dstring)));
    } else if (strcmp(argv[1], "result") == 0) {
	if (argc != 2) {
	    goto wrongNumArgs;
	}
	Tcl_DStringResult(interp, &dstring);
    } else if (strcmp(argv[1], "trunc") == 0) {
	if (argc != 3) {
	    goto wrongNumArgs;
	}
	if (Tcl_GetInt(interp, argv[2], &count) != TCL_OK) {
	    return TCL_ERROR;
	}
	Tcl_DStringSetLength(&dstring, count);
    } else if (strcmp(argv[1], "start") == 0) {
	if (argc != 2) {
	    goto wrongNumArgs;
	}
	Tcl_DStringStartSublist(&dstring);
    } else {
	Tcl_AppendResult(interp, "bad option \"", argv[1],
		"\": must be append, element, end, free, get, length, "
		"result, trunc, or start", NULL);
	return TCL_ERROR;
    }
    return TCL_OK;
}

/*
 * The procedure below is used as a special freeProc to test how well
 * Tcl_DStringGetResult handles freeProc's other than free.
 */

static void SpecialFree(
    void *blockPtr			/* Block to free. */
) {
    Tcl_Free(((char *)blockPtr) - 16);
}

/*
 *----------------------------------------------------------------------
 *
 * TestencodingCmd --
 *
 *	This procedure implements the "testencoding" command.  It is used
 *	to test the encoding package.
 *
 * Results:
 *	A standard Tcl result.
 *
 * Side effects:
 *	Load encodings.
 *
 *----------------------------------------------------------------------
 */

static int
TestencodingObjCmd(
    TCL_UNUSED(ClientData),
    Tcl_Interp *interp,		/* Current interpreter. */
    int objc,			/* Number of arguments. */
    Tcl_Obj *const objv[])	/* Argument objects. */
{
    Tcl_Encoding encoding;
    int index, length;
    const char *string;
    TclEncoding *encodingPtr;
    static const char *const optionStrings[] = {
	"create",	"delete",	NULL
    };
    enum options {
	ENC_CREATE,	ENC_DELETE
    };

    if (Tcl_GetIndexFromObj(interp, objv[1], optionStrings, "option", 0,
	    &index) != TCL_OK) {
	return TCL_ERROR;
    }

    switch ((enum options) index) {
    case ENC_CREATE: {
	Tcl_EncodingType type;

	if (objc != 5) {
	    return TCL_ERROR;
	}
	encodingPtr = (TclEncoding*)Tcl_Alloc(sizeof(TclEncoding));
	encodingPtr->interp = interp;

	string = Tcl_GetStringFromObj(objv[3], &length);
	encodingPtr->toUtfCmd = (char *)Tcl_Alloc(length + 1);
	memcpy(encodingPtr->toUtfCmd, string, length + 1);

	string = Tcl_GetStringFromObj(objv[4], &length);
	encodingPtr->fromUtfCmd = (char *)Tcl_Alloc(length + 1);
	memcpy(encodingPtr->fromUtfCmd, string, length + 1);

	string = Tcl_GetStringFromObj(objv[2], &length);

	type.encodingName = string;
	type.toUtfProc = EncodingToUtfProc;
	type.fromUtfProc = EncodingFromUtfProc;
	type.freeProc = EncodingFreeProc;
	type.clientData = encodingPtr;
	type.nullSize = 1;

	Tcl_CreateEncoding(&type);
	break;
    }
    case ENC_DELETE:
	if (objc != 3) {
	    return TCL_ERROR;
	}
	if (TCL_OK != Tcl_GetEncodingFromObj(interp, objv[2], &encoding)) {
	    return TCL_ERROR;
	}
	Tcl_FreeEncoding(encoding);	/* Free returned reference */
	Tcl_FreeEncoding(encoding);	/* Free to match CREATE */
	TclFreeIntRep(objv[2]);		/* Free the cached ref */
	break;
    }
    return TCL_OK;
}

static int
EncodingToUtfProc(
    void *clientData,	/* TclEncoding structure. */
    TCL_UNUSED(const char *) /*src*/,
    int srcLen,			/* Source string length in bytes. */
    TCL_UNUSED(int) /*flags*/,
    TCL_UNUSED(Tcl_EncodingState *),
    char *dst,			/* Output buffer. */
    int dstLen,			/* The maximum length of output buffer. */
    int *srcReadPtr,		/* Filled with number of bytes read. */
    int *dstWrotePtr,		/* Filled with number of bytes stored. */
    int *dstCharsPtr)		/* Filled with number of chars stored. */
{
    int len;
    TclEncoding *encodingPtr;

    encodingPtr = (TclEncoding *) clientData;
    Tcl_EvalEx(encodingPtr->interp, encodingPtr->toUtfCmd, -1, TCL_EVAL_GLOBAL);

    len = strlen(Tcl_GetStringResult(encodingPtr->interp));
    if (len > dstLen) {
	len = dstLen;
    }
    memcpy(dst, Tcl_GetStringResult(encodingPtr->interp), len);
    Tcl_ResetResult(encodingPtr->interp);

    *srcReadPtr = srcLen;
    *dstWrotePtr = len;
    *dstCharsPtr = len;
    return TCL_OK;
}

static int
EncodingFromUtfProc(
    void *clientData,	/* TclEncoding structure. */
    TCL_UNUSED(const char *) /*src*/,
    int srcLen,			/* Source string length in bytes. */
    TCL_UNUSED(int) /*flags*/,
    TCL_UNUSED(Tcl_EncodingState *),
    char *dst,			/* Output buffer. */
    int dstLen,			/* The maximum length of output buffer. */
    int *srcReadPtr,		/* Filled with number of bytes read. */
    int *dstWrotePtr,		/* Filled with number of bytes stored. */
    int *dstCharsPtr)		/* Filled with number of chars stored. */
{
    int len;
    TclEncoding *encodingPtr;

    encodingPtr = (TclEncoding *) clientData;
    Tcl_EvalEx(encodingPtr->interp, encodingPtr->fromUtfCmd, -1, TCL_EVAL_GLOBAL);

    len = strlen(Tcl_GetStringResult(encodingPtr->interp));
    if (len > dstLen) {
	len = dstLen;
    }
    memcpy(dst, Tcl_GetStringResult(encodingPtr->interp), len);
    Tcl_ResetResult(encodingPtr->interp);

    *srcReadPtr = srcLen;
    *dstWrotePtr = len;
    *dstCharsPtr = len;
    return TCL_OK;
}

static void
EncodingFreeProc(
    void *clientData)	/* ClientData associated with type. */
{
    TclEncoding *encodingPtr = (TclEncoding *)clientData;

    Tcl_Free(encodingPtr->toUtfCmd);
    Tcl_Free(encodingPtr->fromUtfCmd);
    Tcl_Free(encodingPtr);
}

/*
 *----------------------------------------------------------------------
 *
 * TestevalexObjCmd --
 *
 *	This procedure implements the "testevalex" command.  It is
 *	used to test Tcl_EvalEx.
 *
 * Results:
 *	A standard Tcl result.
 *
 * Side effects:
 *	None.
 *
 *----------------------------------------------------------------------
 */

static int
TestevalexObjCmd(
    TCL_UNUSED(ClientData),
    Tcl_Interp *interp,		/* Current interpreter. */
    int objc,			/* Number of arguments. */
    Tcl_Obj *const objv[])	/* Argument objects. */
{
    int length, flags;
    const char *script;

    flags = 0;
    if (objc == 3) {
	const char *global = Tcl_GetString(objv[2]);
	if (strcmp(global, "global") != 0) {
	    Tcl_AppendResult(interp, "bad value \"", global,
		    "\": must be global", NULL);
	    return TCL_ERROR;
	}
	flags = TCL_EVAL_GLOBAL;
    } else if (objc != 2) {
	Tcl_WrongNumArgs(interp, 1, objv, "script ?global?");
	return TCL_ERROR;
    }

    script = Tcl_GetStringFromObj(objv[1], &length);
    return Tcl_EvalEx(interp, script, length, flags);
}

/*
 *----------------------------------------------------------------------
 *
 * TestevalobjvObjCmd --
 *
 *	This procedure implements the "testevalobjv" command.  It is
 *	used to test Tcl_EvalObjv.
 *
 * Results:
 *	A standard Tcl result.
 *
 * Side effects:
 *	None.
 *
 *----------------------------------------------------------------------
 */

static int
TestevalobjvObjCmd(
    TCL_UNUSED(ClientData),
    Tcl_Interp *interp,		/* Current interpreter. */
    int objc,			/* Number of arguments. */
    Tcl_Obj *const objv[])	/* Argument objects. */
{
    int evalGlobal;

    if (objc < 3) {
	Tcl_WrongNumArgs(interp, 1, objv, "global word ?word ...?");
	return TCL_ERROR;
    }
    if (Tcl_GetIntFromObj(interp, objv[1], &evalGlobal) != TCL_OK) {
	return TCL_ERROR;
    }
    return Tcl_EvalObjv(interp, objc-2, objv+2,
	    (evalGlobal) ? TCL_EVAL_GLOBAL : 0);
}

/*
 *----------------------------------------------------------------------
 *
 * TesteventObjCmd --
 *
 *	This procedure implements a 'testevent' command.  The command
 *	is used to test event queue management.
 *
 * The command takes two forms:
 *	- testevent queue name position script
 *		Queues an event at the given position in the queue, and
 *		associates a given name with it (the same name may be
 *		associated with multiple events). When the event comes
 *		to the head of the queue, executes the given script at
 *		global level in the current interp. The position may be
 *		one of 'head', 'tail' or 'mark'.
 *	- testevent delete name
 *		Deletes any events associated with the given name from
 *		the queue.
 *
 * Return value:
 *	Returns a standard Tcl result.
 *
 * Side effects:
 *	Manipulates the event queue as directed.
 *
 *----------------------------------------------------------------------
 */

static int
TesteventObjCmd(
    TCL_UNUSED(ClientData),
    Tcl_Interp *interp,		/* Tcl interpreter */
    int objc,			/* Parameter count */
    Tcl_Obj *const objv[])	/* Parameter vector */
{
    static const char *const subcommands[] = { /* Possible subcommands */
	"queue", "delete", NULL
    };
    int subCmdIndex;		/* Index of the chosen subcommand */
    static const char *const positions[] = { /* Possible queue positions */
	"head", "tail", "mark", NULL
    };
    int posIndex;		/* Index of the chosen position */
    static const Tcl_QueuePosition posNum[] = {
				/* Interpretation of the chosen position */
	TCL_QUEUE_HEAD,
	TCL_QUEUE_TAIL,
	TCL_QUEUE_MARK
    };
    TestEvent *ev;		/* Event to be queued */

    if (objc < 2) {
	Tcl_WrongNumArgs(interp, 1, objv, "subcommand ?arg ...?");
	return TCL_ERROR;
    }
    if (Tcl_GetIndexFromObj(interp, objv[1], subcommands, "subcommand",
	    TCL_EXACT, &subCmdIndex) != TCL_OK) {
	return TCL_ERROR;
    }
    switch (subCmdIndex) {
    case 0:			/* queue */
	if (objc != 5) {
	    Tcl_WrongNumArgs(interp, 2, objv, "name position script");
	    return TCL_ERROR;
	}
	if (Tcl_GetIndexFromObj(interp, objv[3], positions,
		"position specifier", TCL_EXACT, &posIndex) != TCL_OK) {
	    return TCL_ERROR;
	}
	ev = (TestEvent *)Tcl_Alloc(sizeof(TestEvent));
	ev->header.proc = TesteventProc;
	ev->header.nextPtr = NULL;
	ev->interp = interp;
	ev->command = objv[4];
	Tcl_IncrRefCount(ev->command);
	ev->tag = objv[2];
	Tcl_IncrRefCount(ev->tag);
	Tcl_QueueEvent((Tcl_Event *) ev, posNum[posIndex]);
	break;

    case 1:			/* delete */
	if (objc != 3) {
	    Tcl_WrongNumArgs(interp, 2, objv, "name");
	    return TCL_ERROR;
	}
	Tcl_DeleteEvents(TesteventDeleteProc, objv[2]);
	break;
    }

    return TCL_OK;
}

/*
 *----------------------------------------------------------------------
 *
 * TesteventProc --
 *
 *	Delivers a test event to the Tcl interpreter as part of event
 *	queue testing.
 *
 * Results:
 *	Returns 1 if the event has been serviced, 0 otherwise.
 *
 * Side effects:
 *	Evaluates the event's callback script, so has whatever side effects
 *	the callback has.  The return value of the callback script becomes the
 *	return value of this function.  If the callback script reports an
 *	error, it is reported as a background error.
 *
 *----------------------------------------------------------------------
 */

static int
TesteventProc(
    Tcl_Event *event,		/* Event to deliver */
    TCL_UNUSED(int) /*flags*/)
{
    TestEvent *ev = (TestEvent *) event;
    Tcl_Interp *interp = ev->interp;
    Tcl_Obj *command = ev->command;
    int result = Tcl_EvalObjEx(interp, command,
	    TCL_EVAL_GLOBAL | TCL_EVAL_DIRECT);
    int retval;

    if (result != TCL_OK) {
	Tcl_AddErrorInfo(interp,
		"    (command bound to \"testevent\" callback)");
	Tcl_BackgroundException(interp, TCL_ERROR);
	return 1;		/* Avoid looping on errors */
    }
    if (Tcl_GetBooleanFromObj(interp, Tcl_GetObjResult(interp),
	    &retval) != TCL_OK) {
	Tcl_AddErrorInfo(interp,
		"    (return value from \"testevent\" callback)");
	Tcl_BackgroundException(interp, TCL_ERROR);
	return 1;
    }
    if (retval) {
	Tcl_DecrRefCount(ev->tag);
	Tcl_DecrRefCount(ev->command);
    }

    return retval;
}

/*
 *----------------------------------------------------------------------
 *
 * TesteventDeleteProc --
 *
 *	Removes some set of events from the queue.
 *
 * This procedure is used as part of testing event queue management.
 *
 * Results:
 *	Returns 1 if a given event should be deleted, 0 otherwise.
 *
 * Side effects:
 *	None.
 *
 *----------------------------------------------------------------------
 */

static int
TesteventDeleteProc(
    Tcl_Event *event,		/* Event to examine */
    void *clientData)	/* Tcl_Obj containing the name of the event(s)
				 * to remove */
{
    TestEvent *ev;		/* Event to examine */
    const char *evNameStr;
    Tcl_Obj *targetName;	/* Name of the event(s) to delete */
    const char *targetNameStr;

    if (event->proc != TesteventProc) {
	return 0;
    }
    targetName = (Tcl_Obj *) clientData;
    targetNameStr = (char *) Tcl_GetString(targetName);
    ev = (TestEvent *) event;
    evNameStr = Tcl_GetString(ev->tag);
    if (strcmp(evNameStr, targetNameStr) == 0) {
	Tcl_DecrRefCount(ev->tag);
	Tcl_DecrRefCount(ev->command);
	return 1;
    } else {
	return 0;
    }
}

/*
 *----------------------------------------------------------------------
 *
 * TestexithandlerCmd --
 *
 *	This procedure implements the "testexithandler" command. It is
 *	used to test Tcl_CreateExitHandler and Tcl_DeleteExitHandler.
 *
 * Results:
 *	A standard Tcl result.
 *
 * Side effects:
 *	None.
 *
 *----------------------------------------------------------------------
 */

static int
TestexithandlerCmd(
    TCL_UNUSED(ClientData),
    Tcl_Interp *interp,		/* Current interpreter. */
    int argc,			/* Number of arguments. */
    const char **argv)		/* Argument strings. */
{
    int value;

    if (argc != 3) {
	Tcl_AppendResult(interp, "wrong # arguments: should be \"", argv[0],
		" create|delete value\"", NULL);
	return TCL_ERROR;
    }
    if (Tcl_GetInt(interp, argv[2], &value) != TCL_OK) {
	return TCL_ERROR;
    }
    if (strcmp(argv[1], "create") == 0) {
	Tcl_CreateExitHandler((value & 1) ? ExitProcOdd : ExitProcEven,
		INT2PTR(value));
    } else if (strcmp(argv[1], "delete") == 0) {
	Tcl_DeleteExitHandler((value & 1) ? ExitProcOdd : ExitProcEven,
		INT2PTR(value));
    } else {
	Tcl_AppendResult(interp, "bad option \"", argv[1],
		"\": must be create or delete", NULL);
	return TCL_ERROR;
    }
    return TCL_OK;
}

static void
ExitProcOdd(
    void *clientData)	/* Integer value to print. */
{
    char buf[16 + TCL_INTEGER_SPACE];
    int len;

    sprintf(buf, "odd %d\n", (int)PTR2INT(clientData));
    len = strlen(buf);
    if (len != (int) write(1, buf, len)) {
	Tcl_Panic("ExitProcOdd: unable to write to stdout");
    }
}

static void
ExitProcEven(
    void *clientData)	/* Integer value to print. */
{
    char buf[16 + TCL_INTEGER_SPACE];
    int len;

    sprintf(buf, "even %d\n", (int)PTR2INT(clientData));
    len = strlen(buf);
    if (len != (int) write(1, buf, len)) {
	Tcl_Panic("ExitProcEven: unable to write to stdout");
    }
}

/*
 *----------------------------------------------------------------------
 *
 * TestexprlongCmd --
 *
 *	This procedure verifies that Tcl_ExprLong does not modify the
 *	interpreter result if there is no error.
 *
 * Results:
 *	A standard Tcl result.
 *
 * Side effects:
 *	None.
 *
 *----------------------------------------------------------------------
 */

static int
TestexprlongCmd(
    TCL_UNUSED(ClientData),
    Tcl_Interp *interp,		/* Current interpreter. */
    int argc,			/* Number of arguments. */
    const char **argv)		/* Argument strings. */
{
    long exprResult;
    char buf[4 + TCL_INTEGER_SPACE];
    int result;

    if (argc != 2) {
	Tcl_AppendResult(interp, "wrong # arguments: should be \"", argv[0],
		" expression\"", NULL);
	return TCL_ERROR;
    }
    Tcl_AppendResult(interp, "This is a result", NULL);
    result = Tcl_ExprLong(interp, argv[1], &exprResult);
    if (result != TCL_OK) {
	return result;
    }
    sprintf(buf, ": %ld", exprResult);
    Tcl_AppendResult(interp, buf, NULL);
    return TCL_OK;
}

/*
 *----------------------------------------------------------------------
 *
 * TestexprlongobjCmd --
 *
 *	This procedure verifies that Tcl_ExprLongObj does not modify the
 *	interpreter result if there is no error.
 *
 * Results:
 *	A standard Tcl result.
 *
 * Side effects:
 *	None.
 *
 *----------------------------------------------------------------------
 */

static int
TestexprlongobjCmd(
    TCL_UNUSED(ClientData),
    Tcl_Interp *interp,		/* Current interpreter. */
    int objc,			/* Number of arguments. */
    Tcl_Obj *const *objv)	/* Argument objects. */
{
    long exprResult;
    char buf[4 + TCL_INTEGER_SPACE];
    int result;

    if (objc != 2) {
	Tcl_WrongNumArgs(interp, 1, objv, "expression");
	return TCL_ERROR;
    }
    Tcl_AppendResult(interp, "This is a result", NULL);
    result = Tcl_ExprLongObj(interp, objv[1], &exprResult);
    if (result != TCL_OK) {
	return result;
    }
    sprintf(buf, ": %ld", exprResult);
    Tcl_AppendResult(interp, buf, NULL);
    return TCL_OK;
}

/*
 *----------------------------------------------------------------------
 *
 * TestexprdoubleCmd --
 *
 *	This procedure verifies that Tcl_ExprDouble does not modify the
 *	interpreter result if there is no error.
 *
 * Results:
 *	A standard Tcl result.
 *
 * Side effects:
 *	None.
 *
 *----------------------------------------------------------------------
 */

static int
TestexprdoubleCmd(
    TCL_UNUSED(ClientData),
    Tcl_Interp *interp,		/* Current interpreter. */
    int argc,			/* Number of arguments. */
    const char **argv)		/* Argument strings. */
{
    double exprResult;
    char buf[4 + TCL_DOUBLE_SPACE];
    int result;

    if (argc != 2) {
	Tcl_AppendResult(interp, "wrong # arguments: should be \"", argv[0],
		" expression\"", NULL);
	return TCL_ERROR;
    }
    Tcl_AppendResult(interp, "This is a result", NULL);
    result = Tcl_ExprDouble(interp, argv[1], &exprResult);
    if (result != TCL_OK) {
	return result;
    }
    strcpy(buf, ": ");
    Tcl_PrintDouble(interp, exprResult, buf+2);
    Tcl_AppendResult(interp, buf, NULL);
    return TCL_OK;
}

/*
 *----------------------------------------------------------------------
 *
 * TestexprdoubleobjCmd --
 *
 *	This procedure verifies that Tcl_ExprLongObj does not modify the
 *	interpreter result if there is no error.
 *
 * Results:
 *	A standard Tcl result.
 *
 * Side effects:
 *	None.
 *
 *----------------------------------------------------------------------
 */

static int
TestexprdoubleobjCmd(
    TCL_UNUSED(ClientData),
    Tcl_Interp *interp,		/* Current interpreter. */
    int objc,			/* Number of arguments. */
    Tcl_Obj *const *objv)	/* Argument objects. */
{
    double exprResult;
    char buf[4 + TCL_DOUBLE_SPACE];
    int result;

    if (objc != 2) {
	Tcl_WrongNumArgs(interp, 1, objv, "expression");
	return TCL_ERROR;
    }
    Tcl_AppendResult(interp, "This is a result", NULL);
    result = Tcl_ExprDoubleObj(interp, objv[1], &exprResult);
    if (result != TCL_OK) {
	return result;
    }
    strcpy(buf, ": ");
    Tcl_PrintDouble(interp, exprResult, buf+2);
    Tcl_AppendResult(interp, buf, NULL);
    return TCL_OK;
}

/*
 *----------------------------------------------------------------------
 *
 * TestexprstringCmd --
 *
 *	This procedure tests the basic operation of Tcl_ExprString.
 *
 * Results:
 *	A standard Tcl result.
 *
 * Side effects:
 *	None.
 *
 *----------------------------------------------------------------------
 */

static int
TestexprstringCmd(
    TCL_UNUSED(ClientData),
    Tcl_Interp *interp,		/* Current interpreter. */
    int argc,			/* Number of arguments. */
    const char **argv)		/* Argument strings. */
{
    if (argc != 2) {
	Tcl_AppendResult(interp, "wrong # arguments: should be \"", argv[0],
		" expression\"", NULL);
	return TCL_ERROR;
    }
    return Tcl_ExprString(interp, argv[1]);
}

/*
 *----------------------------------------------------------------------
 *
 * TestfilelinkCmd --
 *
 *	This procedure implements the "testfilelink" command.  It is used to
 *	test the effects of creating and manipulating filesystem links in Tcl.
 *
 * Results:
 *	A standard Tcl result.
 *
 * Side effects:
 *	May create a link on disk.
 *
 *----------------------------------------------------------------------
 */

static int
TestfilelinkCmd(
    TCL_UNUSED(ClientData),
    Tcl_Interp *interp,		/* Current interpreter. */
    int objc,			/* Number of arguments. */
    Tcl_Obj *const objv[])	/* The argument objects. */
{
    Tcl_Obj *contents;

    if (objc < 2 || objc > 3) {
	Tcl_WrongNumArgs(interp, 1, objv, "source ?target?");
	return TCL_ERROR;
    }

    if (Tcl_FSConvertToPathType(interp, objv[1]) != TCL_OK) {
	return TCL_ERROR;
    }

    if (objc == 3) {
	/* Create link from source to target */
	contents = Tcl_FSLink(objv[1], objv[2],
		TCL_CREATE_SYMBOLIC_LINK|TCL_CREATE_HARD_LINK);
	if (contents == NULL) {
	    Tcl_AppendResult(interp, "could not create link from \"",
		    Tcl_GetString(objv[1]), "\" to \"",
		    Tcl_GetString(objv[2]), "\": ",
		    Tcl_PosixError(interp), NULL);
	    return TCL_ERROR;
	}
    } else {
	/* Read link */
	contents = Tcl_FSLink(objv[1], NULL, 0);
	if (contents == NULL) {
	    Tcl_AppendResult(interp, "could not read link \"",
		    Tcl_GetString(objv[1]), "\": ",
		    Tcl_PosixError(interp), NULL);
	    return TCL_ERROR;
	}
    }
    Tcl_SetObjResult(interp, contents);
    if (objc == 2) {
	/*
	 * If we are creating a link, this will actually just
	 * be objv[3], and we don't own it
	 */
	Tcl_DecrRefCount(contents);
    }
    return TCL_OK;
}

/*
 *----------------------------------------------------------------------
 *
 * TestgetassocdataCmd --
 *
 *	This procedure implements the "testgetassocdata" command. It is
 *	used to test Tcl_GetAssocData.
 *
 * Results:
 *	A standard Tcl result.
 *
 * Side effects:
 *	None.
 *
 *----------------------------------------------------------------------
 */

static int
TestgetassocdataCmd(
    TCL_UNUSED(ClientData),
    Tcl_Interp *interp,		/* Current interpreter. */
    int argc,			/* Number of arguments. */
    const char **argv)		/* Argument strings. */
{
    char *res;

    if (argc != 2) {
	Tcl_AppendResult(interp, "wrong # arguments: should be \"", argv[0],
		" data_key\"", NULL);
	return TCL_ERROR;
    }
    res = (char *) Tcl_GetAssocData(interp, argv[1], NULL);
    if (res != NULL) {
	Tcl_AppendResult(interp, res, NULL);
    }
    return TCL_OK;
}

/*
 *----------------------------------------------------------------------
 *
 * TestgetplatformCmd --
 *
 *	This procedure implements the "testgetplatform" command. It is
 *	used to retrievel the value of the tclPlatform global variable.
 *
 * Results:
 *	A standard Tcl result.
 *
 * Side effects:
 *	None.
 *
 *----------------------------------------------------------------------
 */

static int
TestgetplatformCmd(
    TCL_UNUSED(ClientData),
    Tcl_Interp *interp,		/* Current interpreter. */
    int argc,			/* Number of arguments. */
    const char **argv)		/* Argument strings. */
{
    static const char *const platformStrings[] = { "unix", "mac", "windows" };
    TclPlatformType *platform;

    platform = TclGetPlatform();

    if (argc != 1) {
	Tcl_AppendResult(interp, "wrong # arguments: should be \"", argv[0],
		NULL);
	return TCL_ERROR;
    }

    Tcl_AppendResult(interp, platformStrings[*platform], NULL);
    return TCL_OK;
}

/*
 *----------------------------------------------------------------------
 *
 * TestinterpdeleteCmd --
 *
 *	This procedure tests the code in tclInterp.c that deals with
 *	interpreter deletion. It deletes a user-specified interpreter
 *	from the hierarchy, and subsequent code checks integrity.
 *
 * Results:
 *	A standard Tcl result.
 *
 * Side effects:
 *	Deletes one or more interpreters.
 *
 *----------------------------------------------------------------------
 */

static int
TestinterpdeleteCmd(
    TCL_UNUSED(ClientData),
    Tcl_Interp *interp,		/* Current interpreter. */
    int argc,			/* Number of arguments. */
    const char **argv)		/* Argument strings. */
{
    Tcl_Interp *slaveToDelete;

    if (argc != 2) {
	Tcl_AppendResult(interp, "wrong # args: should be \"", argv[0],
		" path\"", NULL);
	return TCL_ERROR;
    }
    slaveToDelete = Tcl_GetSlave(interp, argv[1]);
    if (slaveToDelete == NULL) {
	return TCL_ERROR;
    }
    Tcl_DeleteInterp(slaveToDelete);
    return TCL_OK;
}

/*
 *----------------------------------------------------------------------
 *
 * TestlinkCmd --
 *
 *	This procedure implements the "testlink" command.  It is used
 *	to test Tcl_LinkVar and related library procedures.
 *
 * Results:
 *	A standard Tcl result.
 *
 * Side effects:
 *	Creates and deletes various variable links, plus returns
 *	values of the linked variables.
 *
 *----------------------------------------------------------------------
 */

static int
TestlinkCmd(
    TCL_UNUSED(ClientData),
    Tcl_Interp *interp,		/* Current interpreter. */
    int argc,			/* Number of arguments. */
    const char **argv)		/* Argument strings. */
{
    static int intVar = 43;
    static int boolVar = 4;
    static double realVar = 1.23;
    static Tcl_WideInt wideVar = 79;
    static char *stringVar = NULL;
    static char charVar = '@';
    static unsigned char ucharVar = 130;
    static short shortVar = 3000;
    static unsigned short ushortVar = 60000;
    static unsigned int uintVar = 0xBEEFFEED;
    static long longVar = 123456789L;
    static unsigned long ulongVar = 3456789012UL;
    static float floatVar = 4.5;
    static Tcl_WideUInt uwideVar = 123;
    static int created = 0;
    char buffer[2*TCL_DOUBLE_SPACE];
    int writable, flag;
    Tcl_Obj *tmp;

    if (argc < 2) {
	Tcl_AppendResult(interp, "wrong # args: should be \"", argv[0],
		" option ?arg arg arg arg arg arg arg arg arg arg arg arg"
		" arg arg?\"", NULL);
	return TCL_ERROR;
    }
    if (strcmp(argv[1], "create") == 0) {
	if (argc != 16) {
	    Tcl_AppendResult(interp, "wrong # args: should be \"",
		argv[0], " ", argv[1],
		" intRO realRO boolRO stringRO wideRO charRO ucharRO shortRO"
		" ushortRO uintRO longRO ulongRO floatRO uwideRO\"", NULL);
	    return TCL_ERROR;
	}
	if (created) {
	    Tcl_UnlinkVar(interp, "int");
	    Tcl_UnlinkVar(interp, "real");
	    Tcl_UnlinkVar(interp, "bool");
	    Tcl_UnlinkVar(interp, "string");
	    Tcl_UnlinkVar(interp, "wide");
	    Tcl_UnlinkVar(interp, "char");
	    Tcl_UnlinkVar(interp, "uchar");
	    Tcl_UnlinkVar(interp, "short");
	    Tcl_UnlinkVar(interp, "ushort");
	    Tcl_UnlinkVar(interp, "uint");
	    Tcl_UnlinkVar(interp, "long");
	    Tcl_UnlinkVar(interp, "ulong");
	    Tcl_UnlinkVar(interp, "float");
	    Tcl_UnlinkVar(interp, "uwide");
	}
	created = 1;
	if (Tcl_GetBoolean(interp, argv[2], &writable) != TCL_OK) {
	    return TCL_ERROR;
	}
	flag = (writable != 0) ? 0 : TCL_LINK_READ_ONLY;
	if (Tcl_LinkVar(interp, "int", &intVar,
		TCL_LINK_INT | flag) != TCL_OK) {
	    return TCL_ERROR;
	}
	if (Tcl_GetBoolean(interp, argv[3], &writable) != TCL_OK) {
	    return TCL_ERROR;
	}
	flag = (writable != 0) ? 0 : TCL_LINK_READ_ONLY;
	if (Tcl_LinkVar(interp, "real", &realVar,
		TCL_LINK_DOUBLE | flag) != TCL_OK) {
	    return TCL_ERROR;
	}
	if (Tcl_GetBoolean(interp, argv[4], &writable) != TCL_OK) {
	    return TCL_ERROR;
	}
	flag = (writable != 0) ? 0 : TCL_LINK_READ_ONLY;
	if (Tcl_LinkVar(interp, "bool", &boolVar,
		TCL_LINK_BOOLEAN | flag) != TCL_OK) {
	    return TCL_ERROR;
	}
	if (Tcl_GetBoolean(interp, argv[5], &writable) != TCL_OK) {
	    return TCL_ERROR;
	}
	flag = (writable != 0) ? 0 : TCL_LINK_READ_ONLY;
	if (Tcl_LinkVar(interp, "string", &stringVar,
		TCL_LINK_STRING | flag) != TCL_OK) {
	    return TCL_ERROR;
	}
	if (Tcl_GetBoolean(interp, argv[6], &writable) != TCL_OK) {
	    return TCL_ERROR;
	}
	flag = (writable != 0) ? 0 : TCL_LINK_READ_ONLY;
	if (Tcl_LinkVar(interp, "wide", &wideVar,
			TCL_LINK_WIDE_INT | flag) != TCL_OK) {
	    return TCL_ERROR;
	}
	if (Tcl_GetBoolean(interp, argv[7], &writable) != TCL_OK) {
	    return TCL_ERROR;
	}
	flag = (writable != 0) ? 0 : TCL_LINK_READ_ONLY;
	if (Tcl_LinkVar(interp, "char", &charVar,
		TCL_LINK_CHAR | flag) != TCL_OK) {
	    return TCL_ERROR;
	}
	if (Tcl_GetBoolean(interp, argv[8], &writable) != TCL_OK) {
	    return TCL_ERROR;
	}
	flag = (writable != 0) ? 0 : TCL_LINK_READ_ONLY;
	if (Tcl_LinkVar(interp, "uchar", &ucharVar,
		TCL_LINK_UCHAR | flag) != TCL_OK) {
	    return TCL_ERROR;
	}
	if (Tcl_GetBoolean(interp, argv[9], &writable) != TCL_OK) {
	    return TCL_ERROR;
	}
	flag = (writable != 0) ? 0 : TCL_LINK_READ_ONLY;
	if (Tcl_LinkVar(interp, "short", &shortVar,
		TCL_LINK_SHORT | flag) != TCL_OK) {
	    return TCL_ERROR;
	}
	if (Tcl_GetBoolean(interp, argv[10], &writable) != TCL_OK) {
	    return TCL_ERROR;
	}
	flag = (writable != 0) ? 0 : TCL_LINK_READ_ONLY;
	if (Tcl_LinkVar(interp, "ushort", &ushortVar,
		TCL_LINK_USHORT | flag) != TCL_OK) {
	    return TCL_ERROR;
	}
	if (Tcl_GetBoolean(interp, argv[11], &writable) != TCL_OK) {
	    return TCL_ERROR;
	}
	flag = (writable != 0) ? 0 : TCL_LINK_READ_ONLY;
	if (Tcl_LinkVar(interp, "uint", &uintVar,
		TCL_LINK_UINT | flag) != TCL_OK) {
	    return TCL_ERROR;
	}
	if (Tcl_GetBoolean(interp, argv[12], &writable) != TCL_OK) {
	    return TCL_ERROR;
	}
	flag = (writable != 0) ? 0 : TCL_LINK_READ_ONLY;
	if (Tcl_LinkVar(interp, "long", &longVar,
		TCL_LINK_LONG | flag) != TCL_OK) {
	    return TCL_ERROR;
	}
	if (Tcl_GetBoolean(interp, argv[13], &writable) != TCL_OK) {
	    return TCL_ERROR;
	}
	flag = (writable != 0) ? 0 : TCL_LINK_READ_ONLY;
	if (Tcl_LinkVar(interp, "ulong", &ulongVar,
		TCL_LINK_ULONG | flag) != TCL_OK) {
	    return TCL_ERROR;
	}
	if (Tcl_GetBoolean(interp, argv[14], &writable) != TCL_OK) {
	    return TCL_ERROR;
	}
	flag = (writable != 0) ? 0 : TCL_LINK_READ_ONLY;
	if (Tcl_LinkVar(interp, "float", &floatVar,
		TCL_LINK_FLOAT | flag) != TCL_OK) {
	    return TCL_ERROR;
	}
	if (Tcl_GetBoolean(interp, argv[15], &writable) != TCL_OK) {
	    return TCL_ERROR;
	}
	flag = (writable != 0) ? 0 : TCL_LINK_READ_ONLY;
	if (Tcl_LinkVar(interp, "uwide", &uwideVar,
		TCL_LINK_WIDE_UINT | flag) != TCL_OK) {
	    return TCL_ERROR;
	}

    } else if (strcmp(argv[1], "delete") == 0) {
	Tcl_UnlinkVar(interp, "int");
	Tcl_UnlinkVar(interp, "real");
	Tcl_UnlinkVar(interp, "bool");
	Tcl_UnlinkVar(interp, "string");
	Tcl_UnlinkVar(interp, "wide");
	Tcl_UnlinkVar(interp, "char");
	Tcl_UnlinkVar(interp, "uchar");
	Tcl_UnlinkVar(interp, "short");
	Tcl_UnlinkVar(interp, "ushort");
	Tcl_UnlinkVar(interp, "uint");
	Tcl_UnlinkVar(interp, "long");
	Tcl_UnlinkVar(interp, "ulong");
	Tcl_UnlinkVar(interp, "float");
	Tcl_UnlinkVar(interp, "uwide");
	created = 0;
    } else if (strcmp(argv[1], "get") == 0) {
	TclFormatInt(buffer, intVar);
	Tcl_AppendElement(interp, buffer);
	Tcl_PrintDouble(NULL, realVar, buffer);
	Tcl_AppendElement(interp, buffer);
	TclFormatInt(buffer, boolVar);
	Tcl_AppendElement(interp, buffer);
	Tcl_AppendElement(interp, (stringVar == NULL) ? "-" : stringVar);
	/*
	 * Wide ints only have an object-based interface.
	 */
	tmp = Tcl_NewWideIntObj(wideVar);
	Tcl_AppendElement(interp, Tcl_GetString(tmp));
	Tcl_DecrRefCount(tmp);
	TclFormatInt(buffer, (int) charVar);
	Tcl_AppendElement(interp, buffer);
	TclFormatInt(buffer, (int) ucharVar);
	Tcl_AppendElement(interp, buffer);
	TclFormatInt(buffer, (int) shortVar);
	Tcl_AppendElement(interp, buffer);
	TclFormatInt(buffer, (int) ushortVar);
	Tcl_AppendElement(interp, buffer);
	TclFormatInt(buffer, (int) uintVar);
	Tcl_AppendElement(interp, buffer);
	tmp = Tcl_NewWideIntObj(longVar);
	Tcl_AppendElement(interp, Tcl_GetString(tmp));
	Tcl_DecrRefCount(tmp);
	tmp = Tcl_NewWideIntObj((long)ulongVar);
	Tcl_AppendElement(interp, Tcl_GetString(tmp));
	Tcl_DecrRefCount(tmp);
	Tcl_PrintDouble(NULL, (double)floatVar, buffer);
	Tcl_AppendElement(interp, buffer);
	tmp = Tcl_NewWideIntObj((Tcl_WideInt)uwideVar);
	Tcl_AppendElement(interp, Tcl_GetString(tmp));
	Tcl_DecrRefCount(tmp);
    } else if (strcmp(argv[1], "set") == 0) {
	int v;

	if (argc != 16) {
	    Tcl_AppendResult(interp, "wrong # args: should be \"",
		    argv[0], " ", argv[1],
		    " intValue realValue boolValue stringValue wideValue"
		    " charValue ucharValue shortValue ushortValue uintValue"
		    " longValue ulongValue floatValue uwideValue\"", NULL);
	    return TCL_ERROR;
	}
	if (argv[2][0] != 0) {
	    if (Tcl_GetInt(interp, argv[2], &intVar) != TCL_OK) {
		return TCL_ERROR;
	    }
	}
	if (argv[3][0] != 0) {
	    if (Tcl_GetDouble(interp, argv[3], &realVar) != TCL_OK) {
		return TCL_ERROR;
	    }
	}
	if (argv[4][0] != 0) {
	    if (Tcl_GetInt(interp, argv[4], &boolVar) != TCL_OK) {
		return TCL_ERROR;
	    }
	}
	if (argv[5][0] != 0) {
	    if (stringVar != NULL) {
		Tcl_Free(stringVar);
	    }
	    if (strcmp(argv[5], "-") == 0) {
		stringVar = NULL;
	    } else {
		stringVar = (char *)Tcl_Alloc(strlen(argv[5]) + 1);
		strcpy(stringVar, argv[5]);
	    }
	}
	if (argv[6][0] != 0) {
	    tmp = Tcl_NewStringObj(argv[6], -1);
	    if (Tcl_GetWideIntFromObj(interp, tmp, &wideVar) != TCL_OK) {
		Tcl_DecrRefCount(tmp);
		return TCL_ERROR;
	    }
	    Tcl_DecrRefCount(tmp);
	}
	if (argv[7][0]) {
	    if (Tcl_GetInt(interp, argv[7], &v) != TCL_OK) {
		return TCL_ERROR;
	    }
	    charVar = (char) v;
	}
	if (argv[8][0]) {
	    if (Tcl_GetInt(interp, argv[8], &v) != TCL_OK) {
		return TCL_ERROR;
	    }
	    ucharVar = (unsigned char) v;
	}
	if (argv[9][0]) {
	    if (Tcl_GetInt(interp, argv[9], &v) != TCL_OK) {
		return TCL_ERROR;
	    }
	    shortVar = (short) v;
	}
	if (argv[10][0]) {
	    if (Tcl_GetInt(interp, argv[10], &v) != TCL_OK) {
		return TCL_ERROR;
	    }
	    ushortVar = (unsigned short) v;
	}
	if (argv[11][0]) {
	    if (Tcl_GetInt(interp, argv[11], &v) != TCL_OK) {
		return TCL_ERROR;
	    }
	    uintVar = (unsigned int) v;
	}
	if (argv[12][0]) {
	    if (Tcl_GetInt(interp, argv[12], &v) != TCL_OK) {
		return TCL_ERROR;
	    }
	    longVar = (long) v;
	}
	if (argv[13][0]) {
	    if (Tcl_GetInt(interp, argv[13], &v) != TCL_OK) {
		return TCL_ERROR;
	    }
	    ulongVar = (unsigned long) v;
	}
	if (argv[14][0]) {
	    double d;
	    if (Tcl_GetDouble(interp, argv[14], &d) != TCL_OK) {
		return TCL_ERROR;
	    }
	    floatVar = (float) d;
	}
	if (argv[15][0]) {
	    Tcl_WideInt w;
	    tmp = Tcl_NewStringObj(argv[15], -1);
	    if (Tcl_GetWideIntFromObj(interp, tmp, &w) != TCL_OK) {
		Tcl_DecrRefCount(tmp);
		return TCL_ERROR;
	    }
	    Tcl_DecrRefCount(tmp);
	    uwideVar = (Tcl_WideUInt) w;
	}
    } else if (strcmp(argv[1], "update") == 0) {
	int v;

	if (argc != 16) {
	    Tcl_AppendResult(interp, "wrong # args: should be \"",
		    argv[0], " ", argv[1],
		    " intValue realValue boolValue stringValue wideValue"
		    " charValue ucharValue shortValue ushortValue uintValue"
		    " longValue ulongValue floatValue uwideValue\"", NULL);
	    return TCL_ERROR;
	}
	if (argv[2][0] != 0) {
	    if (Tcl_GetInt(interp, argv[2], &intVar) != TCL_OK) {
		return TCL_ERROR;
	    }
	    Tcl_UpdateLinkedVar(interp, "int");
	}
	if (argv[3][0] != 0) {
	    if (Tcl_GetDouble(interp, argv[3], &realVar) != TCL_OK) {
		return TCL_ERROR;
	    }
	    Tcl_UpdateLinkedVar(interp, "real");
	}
	if (argv[4][0] != 0) {
	    if (Tcl_GetInt(interp, argv[4], &boolVar) != TCL_OK) {
		return TCL_ERROR;
	    }
	    Tcl_UpdateLinkedVar(interp, "bool");
	}
	if (argv[5][0] != 0) {
	    if (stringVar != NULL) {
		Tcl_Free(stringVar);
	    }
	    if (strcmp(argv[5], "-") == 0) {
		stringVar = NULL;
	    } else {
		stringVar = (char *)Tcl_Alloc(strlen(argv[5]) + 1);
		strcpy(stringVar, argv[5]);
	    }
	    Tcl_UpdateLinkedVar(interp, "string");
	}
	if (argv[6][0] != 0) {
	    tmp = Tcl_NewStringObj(argv[6], -1);
	    if (Tcl_GetWideIntFromObj(interp, tmp, &wideVar) != TCL_OK) {
		Tcl_DecrRefCount(tmp);
		return TCL_ERROR;
	    }
	    Tcl_DecrRefCount(tmp);
	    Tcl_UpdateLinkedVar(interp, "wide");
	}
	if (argv[7][0]) {
	    if (Tcl_GetInt(interp, argv[7], &v) != TCL_OK) {
		return TCL_ERROR;
	    }
	    charVar = (char) v;
	    Tcl_UpdateLinkedVar(interp, "char");
	}
	if (argv[8][0]) {
	    if (Tcl_GetInt(interp, argv[8], &v) != TCL_OK) {
		return TCL_ERROR;
	    }
	    ucharVar = (unsigned char) v;
	    Tcl_UpdateLinkedVar(interp, "uchar");
	}
	if (argv[9][0]) {
	    if (Tcl_GetInt(interp, argv[9], &v) != TCL_OK) {
		return TCL_ERROR;
	    }
	    shortVar = (short) v;
	    Tcl_UpdateLinkedVar(interp, "short");
	}
	if (argv[10][0]) {
	    if (Tcl_GetInt(interp, argv[10], &v) != TCL_OK) {
		return TCL_ERROR;
	    }
	    ushortVar = (unsigned short) v;
	    Tcl_UpdateLinkedVar(interp, "ushort");
	}
	if (argv[11][0]) {
	    if (Tcl_GetInt(interp, argv[11], &v) != TCL_OK) {
		return TCL_ERROR;
	    }
	    uintVar = (unsigned int) v;
	    Tcl_UpdateLinkedVar(interp, "uint");
	}
	if (argv[12][0]) {
	    if (Tcl_GetInt(interp, argv[12], &v) != TCL_OK) {
		return TCL_ERROR;
	    }
	    longVar = (long) v;
	    Tcl_UpdateLinkedVar(interp, "long");
	}
	if (argv[13][0]) {
	    if (Tcl_GetInt(interp, argv[13], &v) != TCL_OK) {
		return TCL_ERROR;
	    }
	    ulongVar = (unsigned long) v;
	    Tcl_UpdateLinkedVar(interp, "ulong");
	}
	if (argv[14][0]) {
	    double d;
	    if (Tcl_GetDouble(interp, argv[14], &d) != TCL_OK) {
		return TCL_ERROR;
	    }
	    floatVar = (float) d;
	    Tcl_UpdateLinkedVar(interp, "float");
	}
	if (argv[15][0]) {
	    Tcl_WideInt w;
	    tmp = Tcl_NewStringObj(argv[15], -1);
	    if (Tcl_GetWideIntFromObj(interp, tmp, &w) != TCL_OK) {
		Tcl_DecrRefCount(tmp);
		return TCL_ERROR;
	    }
	    Tcl_DecrRefCount(tmp);
	    uwideVar = (Tcl_WideUInt) w;
	    Tcl_UpdateLinkedVar(interp, "uwide");
	}
    } else {
	Tcl_AppendResult(interp, "bad option \"", argv[1],
		"\": should be create, delete, get, set, or update", NULL);
	return TCL_ERROR;
    }
    return TCL_OK;
}

/*
 *----------------------------------------------------------------------
 *
 * TestlinkarrayCmd --
 *
 *      This function is invoked to process the "testlinkarray" Tcl command.
 *      It is used to test the 'Tcl_LinkArray' function.
 *
 * Results:
 *      A standard Tcl result.
 *
 * Side effects:
 *	Creates, deletes, and invokes variable links.
 *
 *----------------------------------------------------------------------
 */

static int
TestlinkarrayCmd(
    TCL_UNUSED(ClientData),
    Tcl_Interp *interp,         /* Current interpreter. */
    int objc,                   /* Number of arguments. */
    Tcl_Obj *const objv[])      /* Argument objects. */
{
    static const char *LinkOption[] = {
        "update", "remove", "create", NULL
    };
    enum LinkOption { LINK_UPDATE, LINK_REMOVE, LINK_CREATE };
    static const char *LinkType[] = {
	"char", "uchar", "short", "ushort", "int", "uint", "long", "ulong",
	"wide", "uwide", "float", "double", "string", "char*", "binary", NULL
    };
    /* all values after TCL_LINK_CHARS_ARRAY are used as arrays (see below) */
    static int LinkTypes[] = {
	TCL_LINK_CHAR, TCL_LINK_UCHAR,
	TCL_LINK_SHORT, TCL_LINK_USHORT, TCL_LINK_INT, TCL_LINK_UINT,
	TCL_LINK_LONG, TCL_LINK_ULONG, TCL_LINK_WIDE_INT, TCL_LINK_WIDE_UINT,
	TCL_LINK_FLOAT, TCL_LINK_DOUBLE, TCL_LINK_STRING, TCL_LINK_CHARS,
	TCL_LINK_BINARY
    };
    int optionIndex, typeIndex, readonly, i, size, length;
    char *name, *arg;
    Tcl_WideInt addr;

    if (objc < 2) {
	Tcl_WrongNumArgs(interp, 1, objv, "option args");
	return TCL_ERROR;
    }
    if (Tcl_GetIndexFromObj(interp, objv[1], LinkOption, "option", 0,
	    &optionIndex) != TCL_OK) {
	return TCL_ERROR;
    }
    switch ((enum LinkOption) optionIndex) {
    case LINK_UPDATE:
	for (i=2; i<objc; i++) {
	    Tcl_UpdateLinkedVar(interp, Tcl_GetString(objv[i]));
	}
	return TCL_OK;
    case LINK_REMOVE:
	for (i=2; i<objc; i++) {
	    Tcl_UnlinkVar(interp, Tcl_GetString(objv[i]));
	}
	return TCL_OK;
    case LINK_CREATE:
	if (objc < 4) {
	    goto wrongArgs;
	}
	readonly = 0;
	i = 2;

	/*
	 * test on switch -r...
	 */

	arg = Tcl_GetStringFromObj(objv[i], &length);
	if (length < 2) {
	    goto wrongArgs;
	}
	if (arg[0] == '-') {
	    if (arg[1] != 'r') {
		goto wrongArgs;
	    }
	    readonly = TCL_LINK_READ_ONLY;
	    i++;
	}
	if (Tcl_GetIndexFromObj(interp, objv[i++], LinkType, "type", 0,
 		&typeIndex) != TCL_OK) {
	    return TCL_ERROR;
	}
	if (Tcl_GetIntFromObj(interp, objv[i++], &size) == TCL_ERROR) {
	    Tcl_SetObjResult(interp, Tcl_NewStringObj("wrong size value", -1));
	    return TCL_ERROR;
	}
	name = Tcl_GetString(objv[i++]);

	/*
	 * If no address is given request one in the underlying function
	 */

	if (i < objc) {
	    if (Tcl_GetWideIntFromObj(interp, objv[i], &addr) == TCL_ERROR) {
 		Tcl_SetObjResult(interp, Tcl_NewStringObj(
			"wrong address value", -1));
		return TCL_ERROR;
	    }
	} else {
	    addr = 0;
	}
	return Tcl_LinkArray(interp, name, INT2PTR(addr),
		LinkTypes[typeIndex] | readonly, size);
    }
    return TCL_OK;

  wrongArgs:
    Tcl_WrongNumArgs(interp, 2, objv, "?-readonly? type size name ?address?");
    return TCL_ERROR;
}

/*
 *----------------------------------------------------------------------
 *
 * TestlocaleCmd --
 *
 *	This procedure implements the "testlocale" command.  It is used
 *	to test the effects of setting different locales in Tcl.
 *
 * Results:
 *	A standard Tcl result.
 *
 * Side effects:
 *	Modifies the current C locale.
 *
 *----------------------------------------------------------------------
 */

static int
TestlocaleCmd(
    TCL_UNUSED(ClientData),
    Tcl_Interp *interp,		/* Current interpreter. */
    int objc,			/* Number of arguments. */
    Tcl_Obj *const objv[])	/* The argument objects. */
{
    int index;
    const char *locale;
    static const char *const optionStrings[] = {
	"ctype", "numeric", "time", "collate", "monetary",
	"all",	NULL
    };
    static const int lcTypes[] = {
	LC_CTYPE, LC_NUMERIC, LC_TIME, LC_COLLATE, LC_MONETARY,
	LC_ALL
    };

    /*
     * LC_CTYPE, etc. correspond to the indices for the strings.
     */

    if (objc < 2 || objc > 3) {
	Tcl_WrongNumArgs(interp, 1, objv, "category ?locale?");
	return TCL_ERROR;
    }

    if (Tcl_GetIndexFromObj(interp, objv[1], optionStrings, "option", 0,
	    &index) != TCL_OK) {
	return TCL_ERROR;
    }

    if (objc == 3) {
	locale = Tcl_GetString(objv[2]);
    } else {
	locale = NULL;
    }
    locale = setlocale(lcTypes[index], locale);
    if (locale) {
	Tcl_SetStringObj(Tcl_GetObjResult(interp), locale, -1);
    }
    return TCL_OK;
}

/*
 *----------------------------------------------------------------------
 *
 * CleanupTestSetassocdataTests --
 *
 *	This function is called when an interpreter is deleted to clean
 *	up any data left over from running the testsetassocdata command.
 *
 * Results:
 *	None.
 *
 * Side effects:
 *	Releases storage.
 *
 *----------------------------------------------------------------------
 */

static void
CleanupTestSetassocdataTests(
    void *clientData,	/* Data to be released. */
    TCL_UNUSED(Tcl_Interp *))
{
    Tcl_Free(clientData);
}

/*
 *----------------------------------------------------------------------
 *
 * TestparserObjCmd --
 *
 *	This procedure implements the "testparser" command.  It is
 *	used for testing the new Tcl script parser in Tcl 8.1.
 *
 * Results:
 *	A standard Tcl result.
 *
 * Side effects:
 *	None.
 *
 *----------------------------------------------------------------------
 */

static int
TestparserObjCmd(
    TCL_UNUSED(ClientData),
    Tcl_Interp *interp,		/* Current interpreter. */
    int objc,			/* Number of arguments. */
    Tcl_Obj *const objv[])	/* The argument objects. */
{
    const char *script;
    int length, dummy;
    Tcl_Parse parse;

    if (objc != 3) {
	Tcl_WrongNumArgs(interp, 1, objv, "script length");
	return TCL_ERROR;
    }
    script = Tcl_GetStringFromObj(objv[1], &dummy);
    if (Tcl_GetIntFromObj(interp, objv[2], &length)) {
	return TCL_ERROR;
    }
    if (length == 0) {
	length = dummy;
    }
    if (Tcl_ParseCommand(interp, script, length, 0, &parse) != TCL_OK) {
	Tcl_AddErrorInfo(interp, "\n    (remainder of script: \"");
	Tcl_AddErrorInfo(interp, parse.term);
	Tcl_AddErrorInfo(interp, "\")");
	return TCL_ERROR;
    }

    /*
     * The parse completed successfully.  Just print out the contents
     * of the parse structure into the interpreter's result.
     */

    PrintParse(interp, &parse);
    Tcl_FreeParse(&parse);
    return TCL_OK;
}

/*
 *----------------------------------------------------------------------
 *
 * TestexprparserObjCmd --
 *
 *	This procedure implements the "testexprparser" command.  It is
 *	used for testing the new Tcl expression parser in Tcl 8.1.
 *
 * Results:
 *	A standard Tcl result.
 *
 * Side effects:
 *	None.
 *
 *----------------------------------------------------------------------
 */

static int
TestexprparserObjCmd(
    TCL_UNUSED(ClientData),
    Tcl_Interp *interp,		/* Current interpreter. */
    int objc,			/* Number of arguments. */
    Tcl_Obj *const objv[])	/* The argument objects. */
{
    const char *script;
    int length, dummy;
    Tcl_Parse parse;

    if (objc != 3) {
	Tcl_WrongNumArgs(interp, 1, objv, "expr length");
	return TCL_ERROR;
    }
    script = Tcl_GetStringFromObj(objv[1], &dummy);
    if (Tcl_GetIntFromObj(interp, objv[2], &length)) {
	return TCL_ERROR;
    }
    if (length == 0) {
	length = dummy;
    }
    parse.commentStart = NULL;
    parse.commentSize = 0;
    parse.commandStart = NULL;
    parse.commandSize = 0;
    if (Tcl_ParseExpr(interp, script, length, &parse) != TCL_OK) {
	Tcl_AddErrorInfo(interp, "\n    (remainder of expr: \"");
	Tcl_AddErrorInfo(interp, parse.term);
	Tcl_AddErrorInfo(interp, "\")");
	return TCL_ERROR;
    }

    /*
     * The parse completed successfully.  Just print out the contents
     * of the parse structure into the interpreter's result.
     */

    PrintParse(interp, &parse);
    Tcl_FreeParse(&parse);
    return TCL_OK;
}

/*
 *----------------------------------------------------------------------
 *
 * PrintParse --
 *
 *	This procedure prints out the contents of a Tcl_Parse structure
 *	in the result of an interpreter.
 *
 * Results:
 *	Interp's result is set to a prettily formatted version of the
 *	contents of parsePtr.
 *
 * Side effects:
 *	None.
 *
 *----------------------------------------------------------------------
 */

static void
PrintParse(
    Tcl_Interp *interp,		/* Interpreter whose result is to be set to
				 * the contents of a parse structure. */
    Tcl_Parse *parsePtr)	/* Parse structure to print out. */
{
    Tcl_Obj *objPtr;
    const char *typeString;
    Tcl_Token *tokenPtr;
    int i;

    objPtr = Tcl_GetObjResult(interp);
    if (parsePtr->commentSize > 0) {
	Tcl_ListObjAppendElement(NULL, objPtr,
		Tcl_NewStringObj(parsePtr->commentStart,
			parsePtr->commentSize));
    } else {
	Tcl_ListObjAppendElement(NULL, objPtr, Tcl_NewStringObj("-", 1));
    }
    Tcl_ListObjAppendElement(NULL, objPtr,
	    Tcl_NewStringObj(parsePtr->commandStart, parsePtr->commandSize));
    Tcl_ListObjAppendElement(NULL, objPtr,
	    Tcl_NewIntObj(parsePtr->numWords));
    for (i = 0; i < parsePtr->numTokens; i++) {
	tokenPtr = &parsePtr->tokenPtr[i];
	switch (tokenPtr->type) {
	case TCL_TOKEN_EXPAND_WORD:
	    typeString = "expand";
	    break;
	case TCL_TOKEN_WORD:
	    typeString = "word";
	    break;
	case TCL_TOKEN_SIMPLE_WORD:
	    typeString = "simple";
	    break;
	case TCL_TOKEN_TEXT:
	    typeString = "text";
	    break;
	case TCL_TOKEN_BS:
	    typeString = "backslash";
	    break;
	case TCL_TOKEN_COMMAND:
	    typeString = "command";
	    break;
	case TCL_TOKEN_VARIABLE:
	    typeString = "variable";
	    break;
	case TCL_TOKEN_SUB_EXPR:
	    typeString = "subexpr";
	    break;
	case TCL_TOKEN_OPERATOR:
	    typeString = "operator";
	    break;
	default:
	    typeString = "??";
	    break;
	}
	Tcl_ListObjAppendElement(NULL, objPtr,
		Tcl_NewStringObj(typeString, -1));
	Tcl_ListObjAppendElement(NULL, objPtr,
		Tcl_NewStringObj(tokenPtr->start, tokenPtr->size));
	Tcl_ListObjAppendElement(NULL, objPtr,
		Tcl_NewIntObj(tokenPtr->numComponents));
    }
    Tcl_ListObjAppendElement(NULL, objPtr,
	    Tcl_NewStringObj(parsePtr->commandStart + parsePtr->commandSize,
	    -1));
}

/*
 *----------------------------------------------------------------------
 *
 * TestparsevarObjCmd --
 *
 *	This procedure implements the "testparsevar" command.  It is
 *	used for testing Tcl_ParseVar.
 *
 * Results:
 *	A standard Tcl result.
 *
 * Side effects:
 *	None.
 *
 *----------------------------------------------------------------------
 */

static int
TestparsevarObjCmd(
    TCL_UNUSED(ClientData),
    Tcl_Interp *interp,		/* Current interpreter. */
    int objc,			/* Number of arguments. */
    Tcl_Obj *const objv[])	/* The argument objects. */
{
    const char *value, *name, *termPtr;

    if (objc != 2) {
	Tcl_WrongNumArgs(interp, 1, objv, "varName");
	return TCL_ERROR;
    }
    name = Tcl_GetString(objv[1]);
    value = Tcl_ParseVar(interp, name, &termPtr);
    if (value == NULL) {
	return TCL_ERROR;
    }

    Tcl_AppendElement(interp, value);
    Tcl_AppendElement(interp, termPtr);
    return TCL_OK;
}

/*
 *----------------------------------------------------------------------
 *
 * TestparsevarnameObjCmd --
 *
 *	This procedure implements the "testparsevarname" command.  It is
 *	used for testing the new Tcl script parser in Tcl 8.1.
 *
 * Results:
 *	A standard Tcl result.
 *
 * Side effects:
 *	None.
 *
 *----------------------------------------------------------------------
 */

static int
TestparsevarnameObjCmd(
    TCL_UNUSED(ClientData),
    Tcl_Interp *interp,		/* Current interpreter. */
    int objc,			/* Number of arguments. */
    Tcl_Obj *const objv[])	/* The argument objects. */
{
    const char *script;
    int append, length, dummy;
    Tcl_Parse parse;

    if (objc != 4) {
	Tcl_WrongNumArgs(interp, 1, objv, "script length append");
	return TCL_ERROR;
    }
    script = Tcl_GetStringFromObj(objv[1], &dummy);
    if (Tcl_GetIntFromObj(interp, objv[2], &length)) {
	return TCL_ERROR;
    }
    if (length == 0) {
	length = dummy;
    }
    if (Tcl_GetIntFromObj(interp, objv[3], &append)) {
	return TCL_ERROR;
    }
    if (Tcl_ParseVarName(interp, script, length, &parse, append) != TCL_OK) {
	Tcl_AddErrorInfo(interp, "\n    (remainder of script: \"");
	Tcl_AddErrorInfo(interp, parse.term);
	Tcl_AddErrorInfo(interp, "\")");
	return TCL_ERROR;
    }

    /*
     * The parse completed successfully.  Just print out the contents
     * of the parse structure into the interpreter's result.
     */

    parse.commentSize = 0;
    parse.commandStart = script + parse.tokenPtr->size;
    parse.commandSize = 0;
    PrintParse(interp, &parse);
    Tcl_FreeParse(&parse);
    return TCL_OK;
}

/*
 *----------------------------------------------------------------------
 *
 * TestpreferstableObjCmd --
 *
 *	This procedure implements the "testpreferstable" command.  It is
 *	used for being able to test the "package" command even when the
 *  environment variable TCL_PKG_PREFER_LATEST is set in your environment.
 *
 * Results:
 *	A standard Tcl result.
 *
 * Side effects:
 *	None.
 *
 *----------------------------------------------------------------------
 */

static int
TestpreferstableObjCmd(
    TCL_UNUSED(ClientData),
    Tcl_Interp *interp,		/* Current interpreter. */
    TCL_UNUSED(int) /*objc*/,
    TCL_UNUSED(Tcl_Obj *const *) /*objv*/)
{
    Interp *iPtr = (Interp *) interp;

    iPtr->packagePrefer = PKG_PREFER_STABLE;
    return TCL_OK;
}

/*
 *----------------------------------------------------------------------
 *
 * TestprintObjCmd --
 *
 *	This procedure implements the "testprint" command.  It is
 *	used for being able to test the Tcl_ObjPrintf() function.
 *
 * Results:
 *	A standard Tcl result.
 *
 * Side effects:
 *	None.
 *
 *----------------------------------------------------------------------
 */

static int
TestprintObjCmd(
    TCL_UNUSED(ClientData),
    Tcl_Interp *interp,		/* Current interpreter. */
    int objc,			/* Number of arguments. */
    Tcl_Obj *const objv[])	/* The argument objects. */
{
    Tcl_WideInt argv1 = 0;
    size_t argv2;

    if (objc < 2 || objc > 3) {
	Tcl_WrongNumArgs(interp, 1, objv, "format wideint");
    }

    if (objc > 1) {
	Tcl_GetWideIntFromObj(interp, objv[2], &argv1);
    }
    argv2 = (size_t)argv1;
    Tcl_SetObjResult(interp, Tcl_ObjPrintf(Tcl_GetString(objv[1]), argv1, argv2, argv2));
    return TCL_OK;
}

/*
 *----------------------------------------------------------------------
 *
 * TestregexpObjCmd --
 *
 *	This procedure implements the "testregexp" command. It is used to give
 *	a direct interface for regexp flags. It's identical to
 *	Tcl_RegexpObjCmd except for the -xflags option, and the consequences
 *	thereof (including the REG_EXPECT kludge).
 *
 * Results:
 *	A standard Tcl result.
 *
 * Side effects:
 *	See the user documentation.
 *
 *----------------------------------------------------------------------
 */

static int
TestregexpObjCmd(
    TCL_UNUSED(ClientData),
    Tcl_Interp *interp,		/* Current interpreter. */
    int objc,			/* Number of arguments. */
    Tcl_Obj *const objv[])	/* Argument objects. */
{
    int i, indices, stringLength, match, about;
    size_t ii;
    int hasxflags, cflags, eflags;
    Tcl_RegExp regExpr;
    const char *string;
    Tcl_Obj *objPtr;
    Tcl_RegExpInfo info;
    static const char *const options[] = {
	"-indices",	"-nocase",	"-about",	"-expanded",
	"-line",	"-linestop",	"-lineanchor",
	"-xflags",
	"--",		NULL
    };
    enum options {
	REGEXP_INDICES, REGEXP_NOCASE,	REGEXP_ABOUT,	REGEXP_EXPANDED,
	REGEXP_MULTI,	REGEXP_NOCROSS,	REGEXP_NEWL,
	REGEXP_XFLAGS,
	REGEXP_LAST
    };

    indices = 0;
    about = 0;
    cflags = REG_ADVANCED;
    eflags = 0;
    hasxflags = 0;

    for (i = 1; i < objc; i++) {
	const char *name;
	int index;

	name = Tcl_GetString(objv[i]);
	if (name[0] != '-') {
	    break;
	}
	if (Tcl_GetIndexFromObj(interp, objv[i], options, "switch", TCL_EXACT,
		&index) != TCL_OK) {
	    return TCL_ERROR;
	}
	switch ((enum options) index) {
	case REGEXP_INDICES:
	    indices = 1;
	    break;
	case REGEXP_NOCASE:
	    cflags |= REG_ICASE;
	    break;
	case REGEXP_ABOUT:
	    about = 1;
	    break;
	case REGEXP_EXPANDED:
	    cflags |= REG_EXPANDED;
	    break;
	case REGEXP_MULTI:
	    cflags |= REG_NEWLINE;
	    break;
	case REGEXP_NOCROSS:
	    cflags |= REG_NLSTOP;
	    break;
	case REGEXP_NEWL:
	    cflags |= REG_NLANCH;
	    break;
	case REGEXP_XFLAGS:
	    hasxflags = 1;
	    break;
	case REGEXP_LAST:
	    i++;
	    goto endOfForLoop;
	}
    }

  endOfForLoop:
    if (objc - i < hasxflags + 2 - about) {
	Tcl_WrongNumArgs(interp, 1, objv,
		"?-switch ...? exp string ?matchVar? ?subMatchVar ...?");
	return TCL_ERROR;
    }
    objc -= i;
    objv += i;

    if (hasxflags) {
	string = Tcl_GetStringFromObj(objv[0], &stringLength);
	TestregexpXflags(string, stringLength, &cflags, &eflags);
	objc--;
	objv++;
    }

    regExpr = Tcl_GetRegExpFromObj(interp, objv[0], cflags);
    if (regExpr == NULL) {
	return TCL_ERROR;
    }

    if (about) {
	if (TclRegAbout(interp, regExpr) < 0) {
	    return TCL_ERROR;
	}
	return TCL_OK;
    }

    objPtr = objv[1];
    match = Tcl_RegExpExecObj(interp, regExpr, objPtr, 0 /* offset */,
	    objc-2 /* nmatches */, eflags);

    if (match < 0) {
	return TCL_ERROR;
    }
    if (match == 0) {
	/*
	 * Set the interpreter's object result to an integer object w/
	 * value 0.
	 */

	Tcl_SetIntObj(Tcl_GetObjResult(interp), 0);
	if (objc > 2 && (cflags&REG_EXPECT) && indices) {
	    const char *varName;
	    const char *value;
	    size_t start, end;
	    char resinfo[TCL_INTEGER_SPACE * 2];

	    varName = Tcl_GetString(objv[2]);
	    TclRegExpRangeUniChar(regExpr, -1, &start, &end);
	    sprintf(resinfo, "%" TCL_LL_MODIFIER "d %" TCL_LL_MODIFIER "d", TclWideIntFromSize(start), TclWideIntFromSize(end-1));
	    value = Tcl_SetVar2(interp, varName, NULL, resinfo, 0);
	    if (value == NULL) {
		Tcl_AppendResult(interp, "couldn't set variable \"",
			varName, "\"", NULL);
		return TCL_ERROR;
	    }
	} else if (cflags & TCL_REG_CANMATCH) {
	    const char *varName;
	    const char *value;
	    char resinfo[TCL_INTEGER_SPACE * 2];

	    Tcl_RegExpGetInfo(regExpr, &info);
	    varName = Tcl_GetString(objv[2]);
	    sprintf(resinfo, "%" TCL_LL_MODIFIER "d", TclWideIntFromSize(info.extendStart));
	    value = Tcl_SetVar2(interp, varName, NULL, resinfo, 0);
	    if (value == NULL) {
		Tcl_AppendResult(interp, "couldn't set variable \"",
			varName, "\"", NULL);
		return TCL_ERROR;
	    }
	}
	return TCL_OK;
    }

    /*
     * If additional variable names have been specified, return
     * index information in those variables.
     */

    objc -= 2;
    objv += 2;

    Tcl_RegExpGetInfo(regExpr, &info);
    for (i = 0; i < objc; i++) {
	size_t start, end;
	Tcl_Obj *newPtr, *varPtr, *valuePtr;

	varPtr = objv[i];
	ii = ((cflags&REG_EXPECT) && i == objc-1) ? TCL_INDEX_NONE : (size_t)i;
	if (indices) {
	    Tcl_Obj *objs[2];

	    if (ii == TCL_INDEX_NONE) {
		TclRegExpRangeUniChar(regExpr, ii, &start, &end);
	    } else if (ii > info.nsubs) {
		start = TCL_INDEX_NONE;
		end = TCL_INDEX_NONE;
	    } else {
		start = info.matches[ii].start;
		end = info.matches[ii].end;
	    }

	    /*
	     * Adjust index so it refers to the last character in the match
	     * instead of the first character after the match.
	     */

	    if (end != TCL_INDEX_NONE) {
		end--;
	    }

	    objs[0] = TclNewWideIntObjFromSize(start);
	    objs[1] = TclNewWideIntObjFromSize(end);

	    newPtr = Tcl_NewListObj(2, objs);
	} else {
	    if (ii == TCL_INDEX_NONE) {
		TclRegExpRangeUniChar(regExpr, ii, &start, &end);
		newPtr = Tcl_GetRange(objPtr, start, end);
	    } else if (ii > info.nsubs) {
		newPtr = Tcl_NewObj();
	    } else {
		newPtr = Tcl_GetRange(objPtr, info.matches[ii].start,
			info.matches[ii].end - 1);
	    }
	}
	valuePtr = Tcl_ObjSetVar2(interp, varPtr, NULL, newPtr, TCL_LEAVE_ERR_MSG);
	if (valuePtr == NULL) {
	    return TCL_ERROR;
	}
    }

    /*
     * Set the interpreter's object result to an integer object w/ value 1.
     */

    Tcl_SetIntObj(Tcl_GetObjResult(interp), 1);
    return TCL_OK;
}

/*
 *---------------------------------------------------------------------------
 *
 * TestregexpXflags --
 *
 *	Parse a string of extended regexp flag letters, for testing.
 *
 * Results:
 *	No return value (you're on your own for errors here).
 *
 * Side effects:
 *	Modifies *cflagsPtr, a regcomp flags word, and *eflagsPtr, a
 *	regexec flags word, as appropriate.
 *
 *----------------------------------------------------------------------
 */

static void
TestregexpXflags(
    const char *string,	/* The string of flags. */
    size_t length,			/* The length of the string in bytes. */
    int *cflagsPtr,		/* compile flags word */
    int *eflagsPtr)		/* exec flags word */
{
    size_t i;
    int cflags, eflags;

    cflags = *cflagsPtr;
    eflags = *eflagsPtr;
    for (i = 0; i < length; i++) {
	switch (string[i]) {
	case 'a':
	    cflags |= REG_ADVF;
	    break;
	case 'b':
	    cflags &= ~REG_ADVANCED;
	    break;
	case 'c':
	    cflags |= TCL_REG_CANMATCH;
	    break;
	case 'e':
	    cflags &= ~REG_ADVANCED;
	    cflags |= REG_EXTENDED;
	    break;
	case 'q':
	    cflags &= ~REG_ADVANCED;
	    cflags |= REG_QUOTE;
	    break;
	case 'o':			/* o for opaque */
	    cflags |= REG_NOSUB;
	    break;
	case 's':			/* s for start */
	    cflags |= REG_BOSONLY;
	    break;
	case '+':
	    cflags |= REG_FAKE;
	    break;
	case ',':
	    cflags |= REG_PROGRESS;
	    break;
	case '.':
	    cflags |= REG_DUMP;
	    break;
	case ':':
	    eflags |= REG_MTRACE;
	    break;
	case ';':
	    eflags |= REG_FTRACE;
	    break;
	case '^':
	    eflags |= REG_NOTBOL;
	    break;
	case '$':
	    eflags |= REG_NOTEOL;
	    break;
	case 't':
	    cflags |= REG_EXPECT;
	    break;
	case '%':
	    eflags |= REG_SMALL;
	    break;
	}
    }

    *cflagsPtr = cflags;
    *eflagsPtr = eflags;
}

/*
 *----------------------------------------------------------------------
 *
 * TestreturnObjCmd --
 *
 *	This procedure implements the "testreturn" command. It is
 *	used to verify that a
 *		return TCL_RETURN;
 *	has same behavior as
 *		return Tcl_SetReturnOptions(interp, Tcl_NewObj());
 *
 * Results:
 *	A standard Tcl result.
 *
 * Side effects:
 *	See the user documentation.
 *
 *----------------------------------------------------------------------
 */

static int
TestreturnObjCmd(
    TCL_UNUSED(ClientData),
    TCL_UNUSED(Tcl_Interp *),
    TCL_UNUSED(int) /*objc*/,
    TCL_UNUSED(Tcl_Obj *const *) /*objv*/)
{
    return TCL_RETURN;
}

/*
 *----------------------------------------------------------------------
 *
 * TestsetassocdataCmd --
 *
 *	This procedure implements the "testsetassocdata" command. It is used
 *	to test Tcl_SetAssocData.
 *
 * Results:
 *	A standard Tcl result.
 *
 * Side effects:
 *	Modifies or creates an association between a key and associated
 *	data for this interpreter.
 *
 *----------------------------------------------------------------------
 */

static int
TestsetassocdataCmd(
    TCL_UNUSED(ClientData),
    Tcl_Interp *interp,		/* Current interpreter. */
    int argc,			/* Number of arguments. */
    const char **argv)		/* Argument strings. */
{
    char *buf, *oldData;
    Tcl_InterpDeleteProc *procPtr;

    if (argc != 3) {
	Tcl_AppendResult(interp, "wrong # arguments: should be \"", argv[0],
		" data_key data_item\"", NULL);
	return TCL_ERROR;
    }

    buf = (char *)Tcl_Alloc(strlen(argv[2]) + 1);
    strcpy(buf, argv[2]);

    /*
     * If we previously associated a malloced value with the variable,
     * free it before associating a new value.
     */

    oldData = (char *) Tcl_GetAssocData(interp, argv[1], &procPtr);
    if ((oldData != NULL) && (procPtr == CleanupTestSetassocdataTests)) {
	Tcl_Free(oldData);
    }

    Tcl_SetAssocData(interp, argv[1], CleanupTestSetassocdataTests,	buf);
    return TCL_OK;
}

/*
 *----------------------------------------------------------------------
 *
 * TestsetplatformCmd --
 *
 *	This procedure implements the "testsetplatform" command. It is
 *	used to change the tclPlatform global variable so all file
 *	name conversions can be tested on a single platform.
 *
 * Results:
 *	A standard Tcl result.
 *
 * Side effects:
 *	Sets the tclPlatform global variable.
 *
 *----------------------------------------------------------------------
 */

static int
TestsetplatformCmd(
    TCL_UNUSED(ClientData),
    Tcl_Interp *interp,		/* Current interpreter. */
    int argc,			/* Number of arguments. */
    const char **argv)		/* Argument strings. */
{
    size_t length;
    TclPlatformType *platform;

    platform = TclGetPlatform();

    if (argc != 2) {
	Tcl_AppendResult(interp, "wrong # arguments: should be \"", argv[0],
		" platform\"", NULL);
	return TCL_ERROR;
    }

    length = strlen(argv[1]);
    if (strncmp(argv[1], "unix", length) == 0) {
	*platform = TCL_PLATFORM_UNIX;
    } else if (strncmp(argv[1], "windows", length) == 0) {
	*platform = TCL_PLATFORM_WINDOWS;
    } else {
	Tcl_AppendResult(interp, "unsupported platform: should be one of "
		"unix, or windows", NULL);
	return TCL_ERROR;
    }
    return TCL_OK;
}

/*
 *----------------------------------------------------------------------
 *
 * TeststaticpkgCmd --
 *
 *	This procedure implements the "teststaticpkg" command.
 *	It is used to test the procedure Tcl_StaticPackage.
 *
 * Results:
 *	A standard Tcl result.
 *
 * Side effects:
 *	When the packge given by argv[1] is loaded into an interpeter,
 *	variable "x" in that interpreter is set to "loaded".
 *
 *----------------------------------------------------------------------
 */

static int
TeststaticpkgCmd(
    TCL_UNUSED(ClientData),
    Tcl_Interp *interp,		/* Current interpreter. */
    int argc,			/* Number of arguments. */
    const char **argv)		/* Argument strings. */
{
    int safe, loaded;

    if (argc != 4) {
	Tcl_AppendResult(interp, "wrong # arguments: should be \"",
		argv[0], " pkgName safe loaded\"", NULL);
	return TCL_ERROR;
    }
    if (Tcl_GetInt(interp, argv[2], &safe) != TCL_OK) {
	return TCL_ERROR;
    }
    if (Tcl_GetInt(interp, argv[3], &loaded) != TCL_OK) {
	return TCL_ERROR;
    }
    Tcl_StaticPackage((loaded) ? interp : NULL, argv[1],
	    StaticInitProc, (safe) ? StaticInitProc : NULL);
    return TCL_OK;
}

static int
StaticInitProc(
    Tcl_Interp *interp)		/* Interpreter in which package is supposedly
				 * being loaded. */
{
    Tcl_SetVar2(interp, "x", NULL, "loaded", TCL_GLOBAL_ONLY);
    return TCL_OK;
}

/*
 *----------------------------------------------------------------------
 *
 * TesttranslatefilenameCmd --
 *
 *	This procedure implements the "testtranslatefilename" command.
 *	It is used to test the Tcl_TranslateFileName command.
 *
 * Results:
 *	A standard Tcl result.
 *
 * Side effects:
 *	None.
 *
 *----------------------------------------------------------------------
 */

static int
TesttranslatefilenameCmd(
    TCL_UNUSED(ClientData),
    Tcl_Interp *interp,		/* Current interpreter. */
    int argc,			/* Number of arguments. */
    const char **argv)		/* Argument strings. */
{
    Tcl_DString buffer;
    const char *result;

    if (argc != 2) {
	Tcl_AppendResult(interp, "wrong # arguments: should be \"",
		argv[0], " path\"", NULL);
	return TCL_ERROR;
    }
    result = Tcl_TranslateFileName(interp, argv[1], &buffer);
    if (result == NULL) {
	return TCL_ERROR;
    }
    Tcl_AppendResult(interp, result, NULL);
    Tcl_DStringFree(&buffer);
    return TCL_OK;
}

/*
 *----------------------------------------------------------------------
 *
 * TestupvarCmd --
 *
 *	This procedure implements the "testupvar" command.  It is used
 *	to test Tcl_UpVar and Tcl_UpVar2.
 *
 * Results:
 *	A standard Tcl result.
 *
 * Side effects:
 *	Creates or modifies an "upvar" reference.
 *
 *----------------------------------------------------------------------
 */

static int
TestupvarCmd(
    TCL_UNUSED(ClientData),
    Tcl_Interp *interp,		/* Current interpreter. */
    int argc,			/* Number of arguments. */
    const char **argv)		/* Argument strings. */
{
    int flags = 0;

    if ((argc != 5) && (argc != 6)) {
	Tcl_AppendResult(interp, "wrong # arguments: should be \"",
		argv[0], " level name ?name2? dest global\"", NULL);
	return TCL_ERROR;
    }

    if (argc == 5) {
	if (strcmp(argv[4], "global") == 0) {
	    flags = TCL_GLOBAL_ONLY;
	} else if (strcmp(argv[4], "namespace") == 0) {
	    flags = TCL_NAMESPACE_ONLY;
	}
	return Tcl_UpVar2(interp, argv[1], argv[2], NULL, argv[3], flags);
    } else {
	if (strcmp(argv[5], "global") == 0) {
	    flags = TCL_GLOBAL_ONLY;
	} else if (strcmp(argv[5], "namespace") == 0) {
	    flags = TCL_NAMESPACE_ONLY;
	}
	return Tcl_UpVar2(interp, argv[1], argv[2],
		(argv[3][0] == 0) ? NULL : argv[3], argv[4],
		flags);
    }
}

/*
 *----------------------------------------------------------------------
 *
 * TestseterrorcodeCmd --
 *
 *	This procedure implements the "testseterrorcodeCmd".  This tests up to
 *	five elements passed to the Tcl_SetErrorCode command.
 *
 * Results:
 *	A standard Tcl result. Always returns TCL_ERROR so that
 *	the error code can be tested.
 *
 * Side effects:
 *	None.
 *
 *----------------------------------------------------------------------
 */

static int
TestseterrorcodeCmd(
    TCL_UNUSED(ClientData),
    Tcl_Interp *interp,		/* Current interpreter. */
    int argc,			/* Number of arguments. */
    const char **argv)		/* Argument strings. */
{
    if (argc > 6) {
	Tcl_AppendResult(interp, "too many args", NULL);
	return TCL_ERROR;
    }
    switch (argc) {
    case 1:
	Tcl_SetErrorCode(interp, "NONE", NULL);
	break;
    case 2:
	Tcl_SetErrorCode(interp, argv[1], NULL);
	break;
    case 3:
	Tcl_SetErrorCode(interp, argv[1], argv[2], NULL);
	break;
    case 4:
	Tcl_SetErrorCode(interp, argv[1], argv[2], argv[3], NULL);
	break;
    case 5:
	Tcl_SetErrorCode(interp, argv[1], argv[2], argv[3], argv[4], NULL);
	break;
    case 6:
	Tcl_SetErrorCode(interp, argv[1], argv[2], argv[3], argv[4],
		argv[5], NULL);
    }
    return TCL_ERROR;
}

/*
 *----------------------------------------------------------------------
 *
 * TestsetobjerrorcodeCmd --
 *
 *	This procedure implements the "testsetobjerrorcodeCmd".
 *	This tests the Tcl_SetObjErrorCode function.
 *
 * Results:
 *	A standard Tcl result. Always returns TCL_ERROR so that
 *	the error code can be tested.
 *
 * Side effects:
 *	None.
 *
 *----------------------------------------------------------------------
 */

static int
TestsetobjerrorcodeCmd(
    TCL_UNUSED(ClientData),
    Tcl_Interp *interp,		/* Current interpreter. */
    int objc,			/* Number of arguments. */
    Tcl_Obj *const objv[])	/* The argument objects. */
{
    Tcl_SetObjErrorCode(interp, Tcl_ConcatObj(objc - 1, objv + 1));
    return TCL_ERROR;
}

/*
 *----------------------------------------------------------------------
 *
 * TestfeventCmd --
 *
 *	This procedure implements the "testfevent" command.  It is
 *	used for testing the "fileevent" command.
 *
 * Results:
 *	A standard Tcl result.
 *
 * Side effects:
 *	Creates and deletes interpreters.
 *
 *----------------------------------------------------------------------
 */

static int
TestfeventCmd(
    TCL_UNUSED(ClientData),
    Tcl_Interp *interp,		/* Current interpreter. */
    int argc,			/* Number of arguments. */
    const char **argv)		/* Argument strings. */
{
    static Tcl_Interp *interp2 = NULL;
    int code;
    Tcl_Channel chan;

    if (argc < 2) {
	Tcl_AppendResult(interp, "wrong # args: should be \"", argv[0],
		" option ?arg ...?", NULL);
	return TCL_ERROR;
    }
    if (strcmp(argv[1], "cmd") == 0) {
	if (argc != 3) {
	    Tcl_AppendResult(interp, "wrong # args: should be \"", argv[0],
		    " cmd script", NULL);
	    return TCL_ERROR;
	}
	if (interp2 != NULL) {
	    code = Tcl_EvalEx(interp2, argv[2], -1, TCL_EVAL_GLOBAL);
	    Tcl_SetObjResult(interp, Tcl_GetObjResult(interp2));
	    return code;
	} else {
	    Tcl_AppendResult(interp,
		    "called \"testfevent code\" before \"testfevent create\"",
		    NULL);
	    return TCL_ERROR;
	}
    } else if (strcmp(argv[1], "create") == 0) {
	if (interp2 != NULL) {
	    Tcl_DeleteInterp(interp2);
	}
	interp2 = Tcl_CreateInterp();
	return Tcl_Init(interp2);
    } else if (strcmp(argv[1], "delete") == 0) {
	if (interp2 != NULL) {
	    Tcl_DeleteInterp(interp2);
	}
	interp2 = NULL;
    } else if (strcmp(argv[1], "share") == 0) {
	if (interp2 != NULL) {
	    chan = Tcl_GetChannel(interp, argv[2], NULL);
	    if (chan == (Tcl_Channel) NULL) {
		return TCL_ERROR;
	    }
	    Tcl_RegisterChannel(interp2, chan);
	}
    }

    return TCL_OK;
}

/*
 *----------------------------------------------------------------------
 *
 * TestpanicCmd --
 *
 *	Calls the panic routine.
 *
 * Results:
 *	Always returns TCL_OK.
 *
 * Side effects:
 *	May exit application.
 *
 *----------------------------------------------------------------------
 */

static int
TestpanicCmd(
    TCL_UNUSED(ClientData),
    TCL_UNUSED(Tcl_Interp *),
    int argc,			/* Number of arguments. */
    const char **argv)		/* Argument strings. */
{
    /*
     *  Put the arguments into a var args structure
     *  Append all of the arguments together separated by spaces
     */

    char *argString = Tcl_Merge(argc-1, argv+1);
    Tcl_Panic("%s", argString);
    Tcl_Free(argString);

    return TCL_OK;
}

static int
TestfileCmd(
    TCL_UNUSED(ClientData),
    Tcl_Interp *interp,		/* Current interpreter. */
    int argc,			/* Number of arguments. */
    Tcl_Obj *const argv[])	/* The argument objects. */
{
    int force, i, j, result;
    Tcl_Obj *error = NULL;
    const char *subcmd;

    if (argc < 3) {
	return TCL_ERROR;
    }

    force = 0;
    i = 2;
    if (strcmp(Tcl_GetString(argv[2]), "-force") == 0) {
	force = 1;
	i = 3;
    }

    if (argc - i > 2) {
	return TCL_ERROR;
    }

    for (j = i; j < argc; j++) {
	if (Tcl_FSGetNormalizedPath(interp, argv[j]) == NULL) {
	    return TCL_ERROR;
	}
    }

    subcmd = Tcl_GetString(argv[1]);

    if (strcmp(subcmd, "mv") == 0) {
	result = TclpObjRenameFile(argv[i], argv[i + 1]);
    } else if (strcmp(subcmd, "cp") == 0) {
	result = TclpObjCopyFile(argv[i], argv[i + 1]);
    } else if (strcmp(subcmd, "rm") == 0) {
	result = TclpObjDeleteFile(argv[i]);
    } else if (strcmp(subcmd, "mkdir") == 0) {
	result = TclpObjCreateDirectory(argv[i]);
    } else if (strcmp(subcmd, "cpdir") == 0) {
	result = TclpObjCopyDirectory(argv[i], argv[i + 1], &error);
    } else if (strcmp(subcmd, "rmdir") == 0) {
	result = TclpObjRemoveDirectory(argv[i], force, &error);
    } else {
	result = TCL_ERROR;
	goto end;
    }

    if (result != TCL_OK) {
	if (error != NULL) {
	    if (Tcl_GetString(error)[0] != '\0') {
		Tcl_AppendResult(interp, Tcl_GetString(error), " ", NULL);
	    }
	    Tcl_DecrRefCount(error);
	}
	Tcl_AppendResult(interp, Tcl_ErrnoId(), NULL);
    }

  end:
    return result;
}

/*
 *----------------------------------------------------------------------
 *
 * TestgetvarfullnameCmd --
 *
 *	Implements the "testgetvarfullname" cmd that is used when testing
 *	the Tcl_GetVariableFullName procedure.
 *
 * Results:
 *	A standard Tcl result.
 *
 * Side effects:
 *	None.
 *
 *----------------------------------------------------------------------
 */

static int
TestgetvarfullnameCmd(
    TCL_UNUSED(ClientData),
    Tcl_Interp *interp,		/* Current interpreter. */
    int objc,			/* Number of arguments. */
    Tcl_Obj *const objv[])	/* The argument objects. */
{
    const char *name, *arg;
    int flags = 0;
    Tcl_Namespace *namespacePtr;
    Tcl_CallFrame *framePtr;
    Tcl_Var variable;

    if (objc != 3) {
	Tcl_WrongNumArgs(interp, 1, objv, "name scope");
	return TCL_ERROR;
    }

    name = Tcl_GetString(objv[1]);

    arg = Tcl_GetString(objv[2]);
    if (strcmp(arg, "global") == 0) {
	flags = TCL_GLOBAL_ONLY;
    } else if (strcmp(arg, "namespace") == 0) {
	flags = TCL_NAMESPACE_ONLY;
    }

    /*
     * This command, like any other created with Tcl_Create[Obj]Command, runs
     * in the global namespace. As a "namespace-aware" command that needs to
     * run in a particular namespace, it must activate that namespace itself.
     */

    if (flags == TCL_NAMESPACE_ONLY) {
	namespacePtr = Tcl_FindNamespace(interp, "::test_ns_var", NULL,
		TCL_LEAVE_ERR_MSG);
	if (namespacePtr == NULL) {
	    return TCL_ERROR;
	}
	(void) TclPushStackFrame(interp, &framePtr, namespacePtr,
		/*isProcCallFrame*/ 0);
    }

    variable = Tcl_FindNamespaceVar(interp, name, NULL,
	    (flags | TCL_LEAVE_ERR_MSG));

    if (flags == TCL_NAMESPACE_ONLY) {
	TclPopStackFrame(interp);
    }
    if (variable == (Tcl_Var) NULL) {
	return TCL_ERROR;
    }
    Tcl_GetVariableFullName(interp, variable, Tcl_GetObjResult(interp));
    return TCL_OK;
}

/*
 *----------------------------------------------------------------------
 *
 * GetTimesObjCmd --
 *
 *	This procedure implements the "gettimes" command.  It is used for
 *	computing the time needed for various basic operations such as reading
 *	variables, allocating memory, sprintf, converting variables, etc.
 *
 * Results:
 *	A standard Tcl result.
 *
 * Side effects:
 *	Allocates and frees memory, sets a variable "a" in the interpreter.
 *
 *----------------------------------------------------------------------
 */

static int
GetTimesObjCmd(
    TCL_UNUSED(ClientData),
    Tcl_Interp *interp,		/* The current interpreter. */
    TCL_UNUSED(int) /*cobjc*/,
    TCL_UNUSED(Tcl_Obj *const *) /*cobjv*/)
{
    Interp *iPtr = (Interp *) interp;
    int i, n;
    double timePer;
    Tcl_Time start, stop;
    Tcl_Obj *objPtr, **objv;
    const char *s;
    char newString[TCL_INTEGER_SPACE];

    /* alloc & free 100000 times */
    fprintf(stderr, "alloc & free 100000 6 word items\n");
    Tcl_GetTime(&start);
    for (i = 0;  i < 100000;  i++) {
	objPtr = (Tcl_Obj *)Tcl_Alloc(sizeof(Tcl_Obj));
	Tcl_Free(objPtr);
    }
    Tcl_GetTime(&stop);
    timePer = (stop.sec - start.sec)*1000000 + (stop.usec - start.usec);
    fprintf(stderr, "   %.3f usec per alloc+free\n", timePer/100000);

    /* alloc 5000 times */
    fprintf(stderr, "alloc 5000 6 word items\n");
    objv = (Tcl_Obj **)Tcl_Alloc(5000 * sizeof(Tcl_Obj *));
    Tcl_GetTime(&start);
    for (i = 0;  i < 5000;  i++) {
	objv[i] = (Tcl_Obj *)Tcl_Alloc(sizeof(Tcl_Obj));
    }
    Tcl_GetTime(&stop);
    timePer = (stop.sec - start.sec)*1000000 + (stop.usec - start.usec);
    fprintf(stderr, "   %.3f usec per alloc\n", timePer/5000);

    /* free 5000 times */
    fprintf(stderr, "free 5000 6 word items\n");
    Tcl_GetTime(&start);
    for (i = 0;  i < 5000;  i++) {
	Tcl_Free(objv[i]);
    }
    Tcl_GetTime(&stop);
    timePer = (stop.sec - start.sec)*1000000 + (stop.usec - start.usec);
    fprintf(stderr, "   %.3f usec per free\n", timePer/5000);

    /* Tcl_NewObj 5000 times */
    fprintf(stderr, "Tcl_NewObj 5000 times\n");
    Tcl_GetTime(&start);
    for (i = 0;  i < 5000;  i++) {
	objv[i] = Tcl_NewObj();
    }
    Tcl_GetTime(&stop);
    timePer = (stop.sec - start.sec)*1000000 + (stop.usec - start.usec);
    fprintf(stderr, "   %.3f usec per Tcl_NewObj\n", timePer/5000);

    /* Tcl_DecrRefCount 5000 times */
    fprintf(stderr, "Tcl_DecrRefCount 5000 times\n");
    Tcl_GetTime(&start);
    for (i = 0;  i < 5000;  i++) {
	objPtr = objv[i];
	Tcl_DecrRefCount(objPtr);
    }
    Tcl_GetTime(&stop);
    timePer = (stop.sec - start.sec)*1000000 + (stop.usec - start.usec);
    fprintf(stderr, "   %.3f usec per Tcl_DecrRefCount\n", timePer/5000);
    Tcl_Free(objv);

    /* TclGetString 100000 times */
    fprintf(stderr, "TclGetStringFromObj of \"12345\" 100000 times\n");
    objPtr = Tcl_NewStringObj("12345", -1);
    Tcl_GetTime(&start);
    for (i = 0;  i < 100000;  i++) {
	(void) TclGetString(objPtr);
    }
    Tcl_GetTime(&stop);
    timePer = (stop.sec - start.sec)*1000000 + (stop.usec - start.usec);
    fprintf(stderr, "   %.3f usec per TclGetStringFromObj of \"12345\"\n",
	    timePer/100000);

    /* Tcl_GetIntFromObj 100000 times */
    fprintf(stderr, "Tcl_GetIntFromObj of \"12345\" 100000 times\n");
    Tcl_GetTime(&start);
    for (i = 0;  i < 100000;  i++) {
	if (Tcl_GetIntFromObj(interp, objPtr, &n) != TCL_OK) {
	    return TCL_ERROR;
	}
    }
    Tcl_GetTime(&stop);
    timePer = (stop.sec - start.sec)*1000000 + (stop.usec - start.usec);
    fprintf(stderr, "   %.3f usec per Tcl_GetIntFromObj of \"12345\"\n",
	    timePer/100000);
    Tcl_DecrRefCount(objPtr);

    /* Tcl_GetInt 100000 times */
    fprintf(stderr, "Tcl_GetInt of \"12345\" 100000 times\n");
    Tcl_GetTime(&start);
    for (i = 0;  i < 100000;  i++) {
	if (Tcl_GetInt(interp, "12345", &n) != TCL_OK) {
	    return TCL_ERROR;
	}
    }
    Tcl_GetTime(&stop);
    timePer = (stop.sec - start.sec)*1000000 + (stop.usec - start.usec);
    fprintf(stderr, "   %.3f usec per Tcl_GetInt of \"12345\"\n",
	    timePer/100000);

    /* sprintf 100000 times */
    fprintf(stderr, "sprintf of 12345 100000 times\n");
    Tcl_GetTime(&start);
    for (i = 0;  i < 100000;  i++) {
	sprintf(newString, "%d", 12345);
    }
    Tcl_GetTime(&stop);
    timePer = (stop.sec - start.sec)*1000000 + (stop.usec - start.usec);
    fprintf(stderr, "   %.3f usec per sprintf of 12345\n",
	    timePer/100000);

    /* hashtable lookup 100000 times */
    fprintf(stderr, "hashtable lookup of \"gettimes\" 100000 times\n");
    Tcl_GetTime(&start);
    for (i = 0;  i < 100000;  i++) {
	(void) Tcl_FindHashEntry(&iPtr->globalNsPtr->cmdTable, "gettimes");
    }
    Tcl_GetTime(&stop);
    timePer = (stop.sec - start.sec)*1000000 + (stop.usec - start.usec);
    fprintf(stderr, "   %.3f usec per hashtable lookup of \"gettimes\"\n",
	    timePer/100000);

    /* Tcl_SetVar 100000 times */
    fprintf(stderr, "Tcl_SetVar2 of \"12345\" 100000 times\n");
    Tcl_GetTime(&start);
    for (i = 0;  i < 100000;  i++) {
	s = Tcl_SetVar2(interp, "a", NULL, "12345", TCL_LEAVE_ERR_MSG);
	if (s == NULL) {
	    return TCL_ERROR;
	}
    }
    Tcl_GetTime(&stop);
    timePer = (stop.sec - start.sec)*1000000 + (stop.usec - start.usec);
    fprintf(stderr, "   %.3f usec per Tcl_SetVar of a to \"12345\"\n",
	    timePer/100000);

    /* Tcl_GetVar 100000 times */
    fprintf(stderr, "Tcl_GetVar of a==\"12345\" 100000 times\n");
    Tcl_GetTime(&start);
    for (i = 0;  i < 100000;  i++) {
	s = Tcl_GetVar2(interp, "a", NULL, TCL_LEAVE_ERR_MSG);
	if (s == NULL) {
	    return TCL_ERROR;
	}
    }
    Tcl_GetTime(&stop);
    timePer = (stop.sec - start.sec)*1000000 + (stop.usec - start.usec);
    fprintf(stderr, "   %.3f usec per Tcl_GetVar of a==\"12345\"\n",
	    timePer/100000);

    Tcl_ResetResult(interp);
    return TCL_OK;
}

/*
 *----------------------------------------------------------------------
 *
 * NoopCmd --
 *
 *	This procedure is just used to time the overhead involved in
 *	parsing and invoking a command.
 *
 * Results:
 *	None.
 *
 * Side effects:
 *	None.
 *
 *----------------------------------------------------------------------
 */

static int
NoopCmd(
    TCL_UNUSED(ClientData),
    TCL_UNUSED(Tcl_Interp *),
    TCL_UNUSED(int) /*argc*/,
    TCL_UNUSED(const char **) /*argv*/)
{
    return TCL_OK;
}

/*
 *----------------------------------------------------------------------
 *
 * NoopObjCmd --
 *
 *	This object-based procedure is just used to time the overhead
 *	involved in parsing and invoking a command.
 *
 * Results:
 *	Returns the TCL_OK result code.
 *
 * Side effects:
 *	None.
 *
 *----------------------------------------------------------------------
 */

static int
NoopObjCmd(
    TCL_UNUSED(ClientData),
    TCL_UNUSED(Tcl_Interp *),
    TCL_UNUSED(int) /*objc*/,
    TCL_UNUSED(Tcl_Obj *const *) /*objv*/)
{
    return TCL_OK;
}

/*
 *----------------------------------------------------------------------
 *
 * TeststringbytesObjCmd --
 *	Returns bytearray value of the bytes in argument string rep
 *
 * Results:
 *	Returns the TCL_OK result code.
 *
 * Side effects:
 *	None.
 *
 *----------------------------------------------------------------------
 */

static int
TeststringbytesObjCmd(
    TCL_UNUSED(ClientData),
    Tcl_Interp *interp,		/* Current interpreter. */
    int objc,			/* Number of arguments. */
    Tcl_Obj *const objv[])	/* The argument objects. */
{
    int n;
    const unsigned char *p;

    if (objc != 2) {
	Tcl_WrongNumArgs(interp, 1, objv, "value");
	return TCL_ERROR;
    }
    p = (const unsigned char *)Tcl_GetStringFromObj(objv[1], &n);
    Tcl_SetObjResult(interp, Tcl_NewByteArrayObj(p, n));
    return TCL_OK;
}

/*
 *----------------------------------------------------------------------
 *
 * TestpurebytesobjObjCmd --
 *
 *	This object-based procedure constructs a pure bytes object
 *	without type and with internal representation containing NULL's.
 *
 *	If no argument supplied it returns empty object with tclEmptyStringRep,
 *	otherwise it returns this as pure bytes object with bytes value equal
 *	string.
 *
 * Results:
 *	Returns the TCL_OK result code.
 *
 * Side effects:
 *	None.
 *
 *----------------------------------------------------------------------
 */

static int
TestpurebytesobjObjCmd(
    TCL_UNUSED(ClientData),
    Tcl_Interp *interp,		/* Current interpreter. */
    int objc,			/* Number of arguments. */
    Tcl_Obj *const objv[])	/* The argument objects. */
{
    Tcl_Obj *objPtr;

    if (objc > 2) {
	Tcl_WrongNumArgs(interp, 1, objv, "?string?");
	return TCL_ERROR;
    }
    objPtr = Tcl_NewObj();
    /*
    objPtr->internalRep.twoPtrValue.ptr1 = NULL;
    objPtr->internalRep.twoPtrValue.ptr2 = NULL;
    */
    memset(&objPtr->internalRep, 0, sizeof(objPtr->internalRep));
    if (objc == 2) {
	const char *s = Tcl_GetString(objv[1]);
	objPtr->length = objv[1]->length;
	objPtr->bytes = (char *)Tcl_Alloc(objPtr->length + 1);
	memcpy(objPtr->bytes, s, objPtr->length);
	objPtr->bytes[objPtr->length] = 0;
    }
    Tcl_SetObjResult(interp, objPtr);
    return TCL_OK;
}

/*
 *----------------------------------------------------------------------
 *
 * TestsetbytearraylengthObjCmd --
 *
 *	Testing command 'testsetbytearraylength` used to test the public
 *	interface routine Tcl_SetByteArrayLength().
 *
 * Results:
 *	Returns the TCL_OK result code.
 *
 * Side effects:
 *	None.
 *
 *----------------------------------------------------------------------
 */

static int
TestsetbytearraylengthObjCmd(
    TCL_UNUSED(ClientData),
    Tcl_Interp *interp,		/* Current interpreter. */
    int objc,			/* Number of arguments. */
    Tcl_Obj *const objv[])	/* The argument objects. */
{
    int n;
    Tcl_Obj *obj = NULL;

    if (objc != 3) {
	Tcl_WrongNumArgs(interp, 1, objv, "value length");
	return TCL_ERROR;
    }
    if (TCL_OK != Tcl_GetIntFromObj(interp, objv[2], &n)) {
	return TCL_ERROR;
    }
    if (Tcl_IsShared(objv[1])) {
	obj = Tcl_DuplicateObj(objv[1]);
    } else {
	obj = objv[1];
    }
    if (NULL == Tcl_SetByteArrayLength(obj, n)) {
	Tcl_SetResult(interp, "expected bytes", TCL_STATIC);
	return TCL_ERROR;
    }
    Tcl_SetObjResult(interp, obj);
    return TCL_OK;
}

/*
 *----------------------------------------------------------------------
 *
 * TestbytestringObjCmd --
 *
 *	This object-based procedure constructs a string which can
 *	possibly contain invalid UTF-8 bytes.
 *
 * Results:
 *	Returns the TCL_OK result code.
 *
 * Side effects:
 *	None.
 *
 *----------------------------------------------------------------------
 */

static int
TestbytestringObjCmd(
    TCL_UNUSED(ClientData),
    Tcl_Interp *interp,		/* Current interpreter. */
    int objc,			/* Number of arguments. */
    Tcl_Obj *const objv[])	/* The argument objects. */
{
    size_t n = 0;
    const char *p;

    if (objc != 2) {
	Tcl_WrongNumArgs(interp, 1, objv, "bytearray");
	return TCL_ERROR;
    }
<<<<<<< HEAD
    p = (const char *)Tcl_GetByteArrayFromObj(objv[1], &n);
    if (p == NULL) {
	Tcl_AppendResult(interp, "testbytestring expects bytes", NULL);
=======

    p = (const char *)TclGetBytesFromObj(interp, objv[1], &n);
    if (p == NULL) {
>>>>>>> 8ab2c9cf
	return TCL_ERROR;
    }
    Tcl_SetObjResult(interp, Tcl_NewStringObj(p, n));
    return TCL_OK;
}

/*
 *----------------------------------------------------------------------
 *
 * TestsetCmd --
 *
 *	Implements the "testset{err,noerr}" cmds that are used when testing
 *	Tcl_Set/GetVar C Api with/without TCL_LEAVE_ERR_MSG flag
 *
 * Results:
 *	A standard Tcl result.
 *
 * Side effects:
 *     Variables may be set.
 *
 *----------------------------------------------------------------------
 */

static int
TestsetCmd(
    void *data,		/* Additional flags for Get/SetVar2. */
    Tcl_Interp *interp,/* Current interpreter. */
    int argc,			/* Number of arguments. */
    const char **argv)		/* Argument strings. */
{
    int flags = PTR2INT(data);
    const char *value;

    if (argc == 2) {
	Tcl_AppendResult(interp, "before get", NULL);
	value = Tcl_GetVar2(interp, argv[1], NULL, flags);
	if (value == NULL) {
	    return TCL_ERROR;
	}
	Tcl_AppendElement(interp, value);
	return TCL_OK;
    } else if (argc == 3) {
	Tcl_AppendResult(interp, "before set", NULL);
	value = Tcl_SetVar2(interp, argv[1], NULL, argv[2], flags);
	if (value == NULL) {
	    return TCL_ERROR;
	}
	Tcl_AppendElement(interp, value);
	return TCL_OK;
    } else {
	Tcl_AppendResult(interp, "wrong # args: should be \"",
		argv[0], " varName ?newValue?\"", NULL);
	return TCL_ERROR;
    }
}
static int
Testset2Cmd(
    void *data,		/* Additional flags for Get/SetVar2. */
    Tcl_Interp *interp,/* Current interpreter. */
    int argc,			/* Number of arguments. */
    const char **argv)		/* Argument strings. */
{
    int flags = PTR2INT(data);
    const char *value;

    if (argc == 3) {
	Tcl_AppendResult(interp, "before get", NULL);
	value = Tcl_GetVar2(interp, argv[1], argv[2], flags);
	if (value == NULL) {
	    return TCL_ERROR;
	}
	Tcl_AppendElement(interp, value);
	return TCL_OK;
    } else if (argc == 4) {
	Tcl_AppendResult(interp, "before set", NULL);
	value = Tcl_SetVar2(interp, argv[1], argv[2], argv[3], flags);
	if (value == NULL) {
	    return TCL_ERROR;
	}
	Tcl_AppendElement(interp, value);
	return TCL_OK;
    } else {
	Tcl_AppendResult(interp, "wrong # args: should be \"",
		argv[0], " varName elemName ?newValue?\"", NULL);
	return TCL_ERROR;
    }
}

/*
 *----------------------------------------------------------------------
 *
 * TestsaveresultCmd --
 *
 *	Implements the "testsaveresult" cmd that is used when testing the
 *	Tcl_SaveResult, Tcl_RestoreResult, and Tcl_DiscardResult interfaces.
 *
 * Results:
 *	A standard Tcl result.
 *
 * Side effects:
 *	None.
 *
 *----------------------------------------------------------------------
 */

static int
TestsaveresultCmd(
    TCL_UNUSED(ClientData),
    Tcl_Interp *interp,/* Current interpreter. */
    int objc,			/* Number of arguments. */
    Tcl_Obj *const objv[])	/* The argument objects. */
{
    int discard, result, index;
    Tcl_SavedResult state;
    Tcl_Obj *objPtr;
    static const char *const optionStrings[] = {
	"append", "dynamic", "free", "object", "small", NULL
    };
    enum options {
	RESULT_APPEND, RESULT_DYNAMIC, RESULT_FREE, RESULT_OBJECT, RESULT_SMALL
    };

    /*
     * Parse arguments
     */

    if (objc != 4) {
	Tcl_WrongNumArgs(interp, 1, objv, "type script discard");
	return TCL_ERROR;
    }
    if (Tcl_GetIndexFromObj(interp, objv[1], optionStrings, "option", 0,
	    &index) != TCL_OK) {
	return TCL_ERROR;
    }
    if (Tcl_GetBooleanFromObj(interp, objv[3], &discard) != TCL_OK) {
	return TCL_ERROR;
    }

    freeCount = 0;
    objPtr = NULL;		/* Lint. */
    switch ((enum options) index) {
    case RESULT_SMALL:
	Tcl_AppendResult(interp, "small result", NULL);
	break;
    case RESULT_APPEND:
	Tcl_AppendResult(interp, "append result", NULL);
	break;
    case RESULT_FREE: {
	char *buf = (char *)Tcl_Alloc(200);

	strcpy(buf, "free result");
	Tcl_SetResult(interp, buf, TCL_DYNAMIC);
	break;
    }
    case RESULT_DYNAMIC:
	Tcl_SetResult(interp, (char *)"dynamic result", TestsaveresultFree);
	break;
    case RESULT_OBJECT:
	objPtr = Tcl_NewStringObj("object result", -1);
	Tcl_SetObjResult(interp, objPtr);
	break;
    }

    Tcl_SaveResult(interp, &state);

    if (((enum options) index) == RESULT_OBJECT) {
	result = Tcl_EvalObjEx(interp, objv[2], 0);
    } else {
	result = Tcl_EvalEx(interp, Tcl_GetString(objv[2]), -1, 0);
    }

    if (discard) {
	Tcl_DiscardResult(&state);
    } else {
	Tcl_RestoreResult(interp, &state);
	result = TCL_OK;
    }

    switch ((enum options) index) {
    case RESULT_DYNAMIC:
	Tcl_AppendElement(interp, freeCount ? "freed" : "leak");
	break;
    case RESULT_OBJECT:
	Tcl_AppendElement(interp, Tcl_GetObjResult(interp) == objPtr
		? "same" : "different");
	break;
    default:
	break;
    }
    return result;
}

/*
 *----------------------------------------------------------------------
 *
 * TestsaveresultFree --
 *
 *	Special purpose freeProc used by TestsaveresultCmd.
 *
 * Results:
 *	None.
 *
 * Side effects:
 *	Increments the freeCount.
 *
 *----------------------------------------------------------------------
 */

static void
TestsaveresultFree(
    TCL_UNUSED(void *))
{
    freeCount++;
}

/*
 *----------------------------------------------------------------------
 *
 * TestmainthreadCmd  --
 *
 *	Implements the "testmainthread" cmd that is used to test the
 *	'Tcl_GetCurrentThread' API.
 *
 * Results:
 *	A standard Tcl result.
 *
 * Side effects:
 *	None.
 *
 *----------------------------------------------------------------------
 */

static int
TestmainthreadCmd(
    TCL_UNUSED(ClientData),
    Tcl_Interp *interp,/* Current interpreter. */
    int argc,			/* Number of arguments. */
    TCL_UNUSED(const char **) /*argv*/)
{
    if (argc == 1) {
	Tcl_Obj *idObj = Tcl_NewWideIntObj((Tcl_WideInt)(size_t)Tcl_GetCurrentThread());

	Tcl_SetObjResult(interp, idObj);
	return TCL_OK;
    } else {
	Tcl_AppendResult(interp, "wrong # args", NULL);
	return TCL_ERROR;
    }
}

/*
 *----------------------------------------------------------------------
 *
 * MainLoop --
 *
 *	A main loop set by TestsetmainloopCmd below.
 *
 * Results:
 *	None.
 *
 * Side effects:
 *	Event handlers could do anything.
 *
 *----------------------------------------------------------------------
 */

static void
MainLoop(void)
{
    while (!exitMainLoop) {
	Tcl_DoOneEvent(0);
    }
    fprintf(stdout,"Exit MainLoop\n");
    fflush(stdout);
}

/*
 *----------------------------------------------------------------------
 *
 * TestsetmainloopCmd  --
 *
 *	Implements the "testsetmainloop" cmd that is used to test the
 *	'Tcl_SetMainLoop' API.
 *
 * Results:
 *	A standard Tcl result.
 *
 * Side effects:
 *	None.
 *
 *----------------------------------------------------------------------
 */

static int
TestsetmainloopCmd(
    TCL_UNUSED(ClientData),
    TCL_UNUSED(Tcl_Interp *),
    TCL_UNUSED(int) /*argc*/,
    TCL_UNUSED(const char **) /*argv*/)
{
    exitMainLoop = 0;
    Tcl_SetMainLoop(MainLoop);
    return TCL_OK;
}

/*
 *----------------------------------------------------------------------
 *
 * TestexitmainloopCmd  --
 *
 *	Implements the "testexitmainloop" cmd that is used to test the
 *	'Tcl_SetMainLoop' API.
 *
 * Results:
 *	A standard Tcl result.
 *
 * Side effects:
 *	None.
 *
 *----------------------------------------------------------------------
 */

static int
TestexitmainloopCmd(
    TCL_UNUSED(ClientData),
    TCL_UNUSED(Tcl_Interp *),
    TCL_UNUSED(int) /*argc*/,
    TCL_UNUSED(const char **) /*argv*/)
{
    exitMainLoop = 1;
    return TCL_OK;
}

/*
 *----------------------------------------------------------------------
 *
 * TestChannelCmd --
 *
 *	Implements the Tcl "testchannel" debugging command and its
 *	subcommands. This is part of the testing environment.
 *
 * Results:
 *	A standard Tcl result.
 *
 * Side effects:
 *	None.
 *
 *----------------------------------------------------------------------
 */

static int
TestChannelCmd(
    TCL_UNUSED(ClientData),
    Tcl_Interp *interp,		/* Interpreter for result. */
    int argc,			/* Count of additional args. */
    const char **argv)		/* Additional arg strings. */
{
    const char *cmdName;	/* Sub command. */
    Tcl_HashTable *hTblPtr;	/* Hash table of channels. */
    Tcl_HashSearch hSearch;	/* Search variable. */
    Tcl_HashEntry *hPtr;	/* Search variable. */
    Channel *chanPtr;		/* The actual channel. */
    ChannelState *statePtr;	/* state info for channel */
    Tcl_Channel chan;		/* The opaque type. */
    size_t len;			/* Length of subcommand string. */
    int IOQueued;		/* How much IO is queued inside channel? */
    char buf[TCL_INTEGER_SPACE];/* For sprintf. */
    int mode;			/* rw mode of the channel */

    if (argc < 2) {
	Tcl_AppendResult(interp, "wrong # args: should be \"", argv[0],
		" subcommand ?additional args..?\"", NULL);
	return TCL_ERROR;
    }
    cmdName = argv[1];
    len = strlen(cmdName);

    chanPtr = NULL;

    if (argc > 2) {
	if ((cmdName[0] == 's') && (strncmp(cmdName, "splice", len) == 0)) {
	    /* For splice access the pool of detached channels.
	     * Locate channel, remove from the list.
	     */

	    TestChannel **nextPtrPtr, *curPtr;

	    chan = (Tcl_Channel) NULL;
	    for (nextPtrPtr = &firstDetached, curPtr = firstDetached;
		 curPtr != NULL;
		 nextPtrPtr = &(curPtr->nextPtr), curPtr = curPtr->nextPtr) {

		if (strcmp(argv[2], Tcl_GetChannelName(curPtr->chan)) == 0) {
		    *nextPtrPtr = curPtr->nextPtr;
		    curPtr->nextPtr = NULL;
		    chan = curPtr->chan;
		    Tcl_Free(curPtr);
		    break;
		}
	    }
	} else {
	    chan = Tcl_GetChannel(interp, argv[2], &mode);
	}
	if (chan == (Tcl_Channel) NULL) {
	    return TCL_ERROR;
	}
	chanPtr		= (Channel *) chan;
	statePtr	= chanPtr->state;
	chanPtr		= statePtr->topChanPtr;
	chan		= (Tcl_Channel) chanPtr;
    } else {
	statePtr	= NULL;
	chan		= NULL;
    }

    if ((cmdName[0] == 's') && (strncmp(cmdName, "setchannelerror", len) == 0)) {

	Tcl_Obj *msg = Tcl_NewStringObj(argv[3],-1);

	Tcl_IncrRefCount(msg);
	Tcl_SetChannelError(chan, msg);
	Tcl_DecrRefCount(msg);

	Tcl_GetChannelError(chan, &msg);
	Tcl_SetObjResult(interp, msg);
	Tcl_DecrRefCount(msg);
	return TCL_OK;
    }
    if ((cmdName[0] == 's') && (strncmp(cmdName, "setchannelerrorinterp", len) == 0)) {

	Tcl_Obj *msg = Tcl_NewStringObj(argv[3],-1);

	Tcl_IncrRefCount(msg);
	Tcl_SetChannelErrorInterp(interp, msg);
	Tcl_DecrRefCount(msg);

	Tcl_GetChannelErrorInterp(interp, &msg);
	Tcl_SetObjResult(interp, msg);
	Tcl_DecrRefCount(msg);
	return TCL_OK;
    }

    /*
     * "cut" is actually more a simplified detach facility as provided by the
     * Thread package. Without the safeguards of a regular command (no
     * checking that the command is truly cut'able, no mutexes for
     * thread-safety). Its complementary command is "splice", see below.
     */

    if ((cmdName[0] == 'c') && (strncmp(cmdName, "cut", len) == 0)) {
	TestChannel *det;

	if (argc != 3) {
	    Tcl_AppendResult(interp, "wrong # args: should be \"", argv[0],
		    " cut channelName\"", NULL);
	    return TCL_ERROR;
	}

	Tcl_RegisterChannel(NULL, chan); /* prevent closing */
	Tcl_UnregisterChannel(interp, chan);

	Tcl_CutChannel(chan);

	/* Remember the channel in the pool of detached channels */

	det = (TestChannel *)Tcl_Alloc(sizeof(TestChannel));
	det->chan     = chan;
	det->nextPtr  = firstDetached;
	firstDetached = det;

	return TCL_OK;
    }

    if ((cmdName[0] == 'c') &&
	    (strncmp(cmdName, "clearchannelhandlers", len) == 0)) {
	if (argc != 3) {
	    Tcl_AppendResult(interp, "wrong # args: should be \"", argv[0],
		    " clearchannelhandlers channelName\"", NULL);
	    return TCL_ERROR;
	}
	Tcl_ClearChannelHandlers(chan);
	return TCL_OK;
    }

    if ((cmdName[0] == 'i') && (strncmp(cmdName, "info", len) == 0)) {
	if (argc != 3) {
	    Tcl_AppendResult(interp, "wrong # args: should be \"", argv[0],
		    " info channelName\"", NULL);
	    return TCL_ERROR;
	}
	Tcl_AppendElement(interp, argv[2]);
	Tcl_AppendElement(interp, Tcl_ChannelName(chanPtr->typePtr));
	if (statePtr->flags & TCL_READABLE) {
	    Tcl_AppendElement(interp, "read");
	} else {
	    Tcl_AppendElement(interp, "");
	}
	if (statePtr->flags & TCL_WRITABLE) {
	    Tcl_AppendElement(interp, "write");
	} else {
	    Tcl_AppendElement(interp, "");
	}
	if (statePtr->flags & CHANNEL_NONBLOCKING) {
	    Tcl_AppendElement(interp, "nonblocking");
	} else {
	    Tcl_AppendElement(interp, "blocking");
	}
	if (statePtr->flags & CHANNEL_LINEBUFFERED) {
	    Tcl_AppendElement(interp, "line");
	} else if (statePtr->flags & CHANNEL_UNBUFFERED) {
	    Tcl_AppendElement(interp, "none");
	} else {
	    Tcl_AppendElement(interp, "full");
	}
	if (statePtr->flags & BG_FLUSH_SCHEDULED) {
	    Tcl_AppendElement(interp, "async_flush");
	} else {
	    Tcl_AppendElement(interp, "");
	}
	if (statePtr->flags & CHANNEL_EOF) {
	    Tcl_AppendElement(interp, "eof");
	} else {
	    Tcl_AppendElement(interp, "");
	}
	if (statePtr->flags & CHANNEL_BLOCKED) {
	    Tcl_AppendElement(interp, "blocked");
	} else {
	    Tcl_AppendElement(interp, "unblocked");
	}
	if (statePtr->inputTranslation == TCL_TRANSLATE_AUTO) {
	    Tcl_AppendElement(interp, "auto");
	    if (statePtr->flags & INPUT_SAW_CR) {
		Tcl_AppendElement(interp, "saw_cr");
	    } else {
		Tcl_AppendElement(interp, "");
	    }
	} else if (statePtr->inputTranslation == TCL_TRANSLATE_LF) {
	    Tcl_AppendElement(interp, "lf");
	    Tcl_AppendElement(interp, "");
	} else if (statePtr->inputTranslation == TCL_TRANSLATE_CR) {
	    Tcl_AppendElement(interp, "cr");
	    Tcl_AppendElement(interp, "");
	} else if (statePtr->inputTranslation == TCL_TRANSLATE_CRLF) {
	    Tcl_AppendElement(interp, "crlf");
	    if (statePtr->flags & INPUT_SAW_CR) {
		Tcl_AppendElement(interp, "queued_cr");
	    } else {
		Tcl_AppendElement(interp, "");
	    }
	}
	if (statePtr->outputTranslation == TCL_TRANSLATE_AUTO) {
	    Tcl_AppendElement(interp, "auto");
	} else if (statePtr->outputTranslation == TCL_TRANSLATE_LF) {
	    Tcl_AppendElement(interp, "lf");
	} else if (statePtr->outputTranslation == TCL_TRANSLATE_CR) {
	    Tcl_AppendElement(interp, "cr");
	} else if (statePtr->outputTranslation == TCL_TRANSLATE_CRLF) {
	    Tcl_AppendElement(interp, "crlf");
	}
	IOQueued = Tcl_InputBuffered(chan);
	TclFormatInt(buf, IOQueued);
	Tcl_AppendElement(interp, buf);

	IOQueued = Tcl_OutputBuffered(chan);
	TclFormatInt(buf, IOQueued);
	Tcl_AppendElement(interp, buf);

	TclFormatInt(buf, (int)Tcl_Tell(chan));
	Tcl_AppendElement(interp, buf);

	TclFormatInt(buf, statePtr->refCount);
	Tcl_AppendElement(interp, buf);

	return TCL_OK;
    }

    if ((cmdName[0] == 'i') &&
	    (strncmp(cmdName, "inputbuffered", len) == 0)) {
	if (argc != 3) {
	    Tcl_AppendResult(interp, "channel name required", NULL);
	    return TCL_ERROR;
	}
	IOQueued = Tcl_InputBuffered(chan);
	TclFormatInt(buf, IOQueued);
	Tcl_AppendResult(interp, buf, NULL);
	return TCL_OK;
    }

    if ((cmdName[0] == 'i') && (strncmp(cmdName, "isshared", len) == 0)) {
	if (argc != 3) {
	    Tcl_AppendResult(interp, "channel name required", NULL);
	    return TCL_ERROR;
	}

	TclFormatInt(buf, Tcl_IsChannelShared(chan));
	Tcl_AppendResult(interp, buf, NULL);
	return TCL_OK;
    }

    if ((cmdName[0] == 'i') && (strncmp(cmdName, "isstandard", len) == 0)) {
	if (argc != 3) {
	    Tcl_AppendResult(interp, "channel name required", NULL);
	    return TCL_ERROR;
	}

	TclFormatInt(buf, Tcl_IsStandardChannel(chan));
	Tcl_AppendResult(interp, buf, NULL);
	return TCL_OK;
    }

    if ((cmdName[0] == 'm') && (strncmp(cmdName, "mode", len) == 0)) {
	if (argc != 3) {
	    Tcl_AppendResult(interp, "channel name required", NULL);
	    return TCL_ERROR;
	}

	if (statePtr->flags & TCL_READABLE) {
	    Tcl_AppendElement(interp, "read");
	} else {
	    Tcl_AppendElement(interp, "");
	}
	if (statePtr->flags & TCL_WRITABLE) {
	    Tcl_AppendElement(interp, "write");
	} else {
	    Tcl_AppendElement(interp, "");
	}
	return TCL_OK;
    }

    if ((cmdName[0] == 'm') && (strncmp(cmdName, "mthread", len) == 0)) {
	if (argc != 3) {
	    Tcl_AppendResult(interp, "channel name required", NULL);
	    return TCL_ERROR;
	}

	Tcl_SetObjResult(interp, Tcl_NewWideIntObj(
		(Tcl_WideInt) (size_t) Tcl_GetChannelThread(chan)));
	return TCL_OK;
    }

    if ((cmdName[0] == 'n') && (strncmp(cmdName, "name", len) == 0)) {
	if (argc != 3) {
	    Tcl_AppendResult(interp, "channel name required", NULL);
	    return TCL_ERROR;
	}
	Tcl_AppendResult(interp, statePtr->channelName, NULL);
	return TCL_OK;
    }

    if ((cmdName[0] == 'o') && (strncmp(cmdName, "open", len) == 0)) {
	hTblPtr = (Tcl_HashTable *) Tcl_GetAssocData(interp, "tclIO", NULL);
	if (hTblPtr == NULL) {
	    return TCL_OK;
	}
	for (hPtr = Tcl_FirstHashEntry(hTblPtr, &hSearch);
	     hPtr != NULL;
	     hPtr = Tcl_NextHashEntry(&hSearch)) {
	    Tcl_AppendElement(interp, (char *)Tcl_GetHashKey(hTblPtr, hPtr));
	}
	return TCL_OK;
    }

    if ((cmdName[0] == 'o') &&
	    (strncmp(cmdName, "outputbuffered", len) == 0)) {
	if (argc != 3) {
	    Tcl_AppendResult(interp, "channel name required", NULL);
	    return TCL_ERROR;
	}

	IOQueued = Tcl_OutputBuffered(chan);
	TclFormatInt(buf, IOQueued);
	Tcl_AppendResult(interp, buf, NULL);
	return TCL_OK;
    }

    if ((cmdName[0] == 'q') &&
	    (strncmp(cmdName, "queuedcr", len) == 0)) {
	if (argc != 3) {
	    Tcl_AppendResult(interp, "channel name required", NULL);
	    return TCL_ERROR;
	}

	Tcl_AppendResult(interp,
		(statePtr->flags & INPUT_SAW_CR) ? "1" : "0", NULL);
	return TCL_OK;
    }

    if ((cmdName[0] == 'r') && (strncmp(cmdName, "readable", len) == 0)) {
	hTblPtr = (Tcl_HashTable *) Tcl_GetAssocData(interp, "tclIO", NULL);
	if (hTblPtr == NULL) {
	    return TCL_OK;
	}
	for (hPtr = Tcl_FirstHashEntry(hTblPtr, &hSearch);
	     hPtr != NULL;
	     hPtr = Tcl_NextHashEntry(&hSearch)) {
	    chanPtr  = (Channel *) Tcl_GetHashValue(hPtr);
	    statePtr = chanPtr->state;
	    if (statePtr->flags & TCL_READABLE) {
		Tcl_AppendElement(interp, (char *)Tcl_GetHashKey(hTblPtr, hPtr));
	    }
	}
	return TCL_OK;
    }

    if ((cmdName[0] == 'r') && (strncmp(cmdName, "refcount", len) == 0)) {
	if (argc != 3) {
	    Tcl_AppendResult(interp, "channel name required", NULL);
	    return TCL_ERROR;
	}

	TclFormatInt(buf, statePtr->refCount);
	Tcl_AppendResult(interp, buf, NULL);
	return TCL_OK;
    }

    /*
     * "splice" is actually more a simplified attach facility as provided by
     * the Thread package. Without the safeguards of a regular command (no
     * checking that the command is truly cut'able, no mutexes for
     * thread-safety). Its complementary command is "cut", see above.
     */

    if ((cmdName[0] == 's') && (strncmp(cmdName, "splice", len) == 0)) {
	if (argc != 3) {
	    Tcl_AppendResult(interp, "channel name required", NULL);
	    return TCL_ERROR;
	}

	Tcl_SpliceChannel(chan);

	Tcl_RegisterChannel(interp, chan);
	Tcl_UnregisterChannel(NULL, chan);

	return TCL_OK;
    }

    if ((cmdName[0] == 't') && (strncmp(cmdName, "type", len) == 0)) {
	if (argc != 3) {
	    Tcl_AppendResult(interp, "channel name required", NULL);
	    return TCL_ERROR;
	}
	Tcl_AppendResult(interp, Tcl_ChannelName(chanPtr->typePtr), NULL);
	return TCL_OK;
    }

    if ((cmdName[0] == 'w') && (strncmp(cmdName, "writable", len) == 0)) {
	hTblPtr = (Tcl_HashTable *) Tcl_GetAssocData(interp, "tclIO", NULL);
	if (hTblPtr == NULL) {
	    return TCL_OK;
	}
	for (hPtr = Tcl_FirstHashEntry(hTblPtr, &hSearch);
		hPtr != NULL; hPtr = Tcl_NextHashEntry(&hSearch)) {
	    chanPtr = (Channel *) Tcl_GetHashValue(hPtr);
	    statePtr = chanPtr->state;
	    if (statePtr->flags & TCL_WRITABLE) {
		Tcl_AppendElement(interp, (char *)Tcl_GetHashKey(hTblPtr, hPtr));
	    }
	}
	return TCL_OK;
    }

    if ((cmdName[0] == 't') && (strncmp(cmdName, "transform", len) == 0)) {
	/*
	 * Syntax: transform channel -command command
	 */

	if (argc != 5) {
	    Tcl_AppendResult(interp, "wrong # args: should be \"", argv[0],
		    " transform channelId -command cmd\"", NULL);
	    return TCL_ERROR;
	}
	if (strcmp(argv[3], "-command") != 0) {
	    Tcl_AppendResult(interp, "bad argument \"", argv[3],
		    "\": should be \"-command\"", NULL);
	    return TCL_ERROR;
	}

	return TclChannelTransform(interp, chan,
		Tcl_NewStringObj(argv[4], -1));
    }

    if ((cmdName[0] == 'u') && (strncmp(cmdName, "unstack", len) == 0)) {
	/*
	 * Syntax: unstack channel
	 */

	if (argc != 3) {
	    Tcl_AppendResult(interp, "wrong # args: should be \"", argv[0],
		    " unstack channel\"", NULL);
	    return TCL_ERROR;
	}
	return Tcl_UnstackChannel(interp, chan);
    }

    Tcl_AppendResult(interp, "bad option \"", cmdName, "\": should be "
	    "cut, clearchannelhandlers, info, isshared, mode, open, "
	    "readable, splice, writable, transform, unstack", NULL);
    return TCL_ERROR;
}

/*
 *----------------------------------------------------------------------
 *
 * TestChannelEventCmd --
 *
 *	This procedure implements the "testchannelevent" command. It is used
 *	to test the Tcl channel event mechanism.
 *
 * Results:
 *	A standard Tcl result.
 *
 * Side effects:
 *	Creates, deletes and returns channel event handlers.
 *
 *----------------------------------------------------------------------
 */

static int
TestChannelEventCmd(
    TCL_UNUSED(ClientData),
    Tcl_Interp *interp,		/* Current interpreter. */
    int argc,			/* Number of arguments. */
    const char **argv)		/* Argument strings. */
{
    Tcl_Obj *resultListPtr;
    Channel *chanPtr;
    ChannelState *statePtr;	/* state info for channel */
    EventScriptRecord *esPtr, *prevEsPtr, *nextEsPtr;
    const char *cmd;
    int index, i, mask, len;

    if ((argc < 3) || (argc > 5)) {
	Tcl_AppendResult(interp, "wrong # args: should be \"", argv[0],
		" channelName cmd ?arg1? ?arg2?\"", NULL);
	return TCL_ERROR;
    }
    chanPtr = (Channel *) Tcl_GetChannel(interp, argv[1], NULL);
    if (chanPtr == NULL) {
	return TCL_ERROR;
    }
    statePtr = chanPtr->state;

    cmd = argv[2];
    len = strlen(cmd);
    if ((cmd[0] == 'a') && (strncmp(cmd, "add", len) == 0)) {
	if (argc != 5) {
	    Tcl_AppendResult(interp, "wrong # args: should be \"", argv[0],
		    " channelName add eventSpec script\"", NULL);
	    return TCL_ERROR;
	}
	if (strcmp(argv[3], "readable") == 0) {
	    mask = TCL_READABLE;
	} else if (strcmp(argv[3], "writable") == 0) {
	    mask = TCL_WRITABLE;
	} else if (strcmp(argv[3], "none") == 0) {
	    mask = 0;
	} else {
	    Tcl_AppendResult(interp, "bad event name \"", argv[3],
		    "\": must be readable, writable, or none", NULL);
	    return TCL_ERROR;
	}

	esPtr = (EventScriptRecord *)Tcl_Alloc(sizeof(EventScriptRecord));
	esPtr->nextPtr = statePtr->scriptRecordPtr;
	statePtr->scriptRecordPtr = esPtr;

	esPtr->chanPtr = chanPtr;
	esPtr->interp = interp;
	esPtr->mask = mask;
	esPtr->scriptPtr = Tcl_NewStringObj(argv[4], -1);
	Tcl_IncrRefCount(esPtr->scriptPtr);

	Tcl_CreateChannelHandler((Tcl_Channel) chanPtr, mask,
		TclChannelEventScriptInvoker, esPtr);

	return TCL_OK;
    }

    if ((cmd[0] == 'd') && (strncmp(cmd, "delete", len) == 0)) {
	if (argc != 4) {
	    Tcl_AppendResult(interp, "wrong # args: should be \"", argv[0],
		    " channelName delete index\"", NULL);
	    return TCL_ERROR;
	}
	if (Tcl_GetInt(interp, argv[3], &index) == TCL_ERROR) {
	    return TCL_ERROR;
	}
	if (index < 0) {
	    Tcl_AppendResult(interp, "bad event index: ", argv[3],
		    ": must be nonnegative", NULL);
	    return TCL_ERROR;
	}
	for (i = 0, esPtr = statePtr->scriptRecordPtr;
	     (i < index) && (esPtr != NULL);
	     i++, esPtr = esPtr->nextPtr) {
	    /* Empty loop body. */
	}
	if (esPtr == NULL) {
	    Tcl_AppendResult(interp, "bad event index ", argv[3],
		    ": out of range", NULL);
	    return TCL_ERROR;
	}
	if (esPtr == statePtr->scriptRecordPtr) {
	    statePtr->scriptRecordPtr = esPtr->nextPtr;
	} else {
	    for (prevEsPtr = statePtr->scriptRecordPtr;
		 (prevEsPtr != NULL) &&
		     (prevEsPtr->nextPtr != esPtr);
		 prevEsPtr = prevEsPtr->nextPtr) {
		/* Empty loop body. */
	    }
	    if (prevEsPtr == NULL) {
		Tcl_Panic("TestChannelEventCmd: damaged event script list");
	    }
	    prevEsPtr->nextPtr = esPtr->nextPtr;
	}
	Tcl_DeleteChannelHandler((Tcl_Channel) chanPtr,
		TclChannelEventScriptInvoker, esPtr);
	Tcl_DecrRefCount(esPtr->scriptPtr);
	Tcl_Free(esPtr);

	return TCL_OK;
    }

    if ((cmd[0] == 'l') && (strncmp(cmd, "list", len) == 0)) {
	if (argc != 3) {
	    Tcl_AppendResult(interp, "wrong # args: should be \"", argv[0],
		    " channelName list\"", NULL);
	    return TCL_ERROR;
	}
	resultListPtr = Tcl_GetObjResult(interp);
	for (esPtr = statePtr->scriptRecordPtr;
	     esPtr != NULL;
	     esPtr = esPtr->nextPtr) {
	    if (esPtr->mask) {
		Tcl_ListObjAppendElement(interp, resultListPtr, Tcl_NewStringObj(
		    (esPtr->mask == TCL_READABLE) ? "readable" : "writable", -1));
	    } else {
		Tcl_ListObjAppendElement(interp, resultListPtr,
			Tcl_NewStringObj("none", -1));
	    }
	    Tcl_ListObjAppendElement(interp, resultListPtr, esPtr->scriptPtr);
	}
	Tcl_SetObjResult(interp, resultListPtr);
	return TCL_OK;
    }

    if ((cmd[0] == 'r') && (strncmp(cmd, "removeall", len) == 0)) {
	if (argc != 3) {
	    Tcl_AppendResult(interp, "wrong # args: should be \"", argv[0],
		    " channelName removeall\"", NULL);
	    return TCL_ERROR;
	}
	for (esPtr = statePtr->scriptRecordPtr;
	     esPtr != NULL;
	     esPtr = nextEsPtr) {
	    nextEsPtr = esPtr->nextPtr;
	    Tcl_DeleteChannelHandler((Tcl_Channel) chanPtr,
		    TclChannelEventScriptInvoker, esPtr);
	    Tcl_DecrRefCount(esPtr->scriptPtr);
	    Tcl_Free(esPtr);
	}
	statePtr->scriptRecordPtr = NULL;
	return TCL_OK;
    }

    if	((cmd[0] == 's') && (strncmp(cmd, "set", len) == 0)) {
	if (argc != 5) {
	    Tcl_AppendResult(interp, "wrong # args: should be \"", argv[0],
		    " channelName delete index event\"", NULL);
	    return TCL_ERROR;
	}
	if (Tcl_GetInt(interp, argv[3], &index) == TCL_ERROR) {
	    return TCL_ERROR;
	}
	if (index < 0) {
	    Tcl_AppendResult(interp, "bad event index: ", argv[3],
		    ": must be nonnegative", NULL);
	    return TCL_ERROR;
	}
	for (i = 0, esPtr = statePtr->scriptRecordPtr;
	     (i < index) && (esPtr != NULL);
	     i++, esPtr = esPtr->nextPtr) {
	    /* Empty loop body. */
	}
	if (esPtr == NULL) {
	    Tcl_AppendResult(interp, "bad event index ", argv[3],
		    ": out of range", NULL);
	    return TCL_ERROR;
	}

	if (strcmp(argv[4], "readable") == 0) {
	    mask = TCL_READABLE;
	} else if (strcmp(argv[4], "writable") == 0) {
	    mask = TCL_WRITABLE;
	} else if (strcmp(argv[4], "none") == 0) {
	    mask = 0;
	} else {
	    Tcl_AppendResult(interp, "bad event name \"", argv[4],
		    "\": must be readable, writable, or none", NULL);
	    return TCL_ERROR;
	}
	esPtr->mask = mask;
	Tcl_CreateChannelHandler((Tcl_Channel) chanPtr, mask,
		TclChannelEventScriptInvoker, esPtr);
	return TCL_OK;
    }
    Tcl_AppendResult(interp, "bad command ", cmd, ", must be one of "
	    "add, delete, list, set, or removeall", NULL);
    return TCL_ERROR;
}

/*
 *----------------------------------------------------------------------
 *
 * TestSocketCmd --
 *
 *	Implements the Tcl "testsocket" debugging command and its
 *	subcommands. This is part of the testing environment.
 *
 * Results:
 *	A standard Tcl result.
 *
 * Side effects:
 *	None.
 *
 *----------------------------------------------------------------------
 */

static int
TestSocketCmd(
    TCL_UNUSED(ClientData),
    Tcl_Interp *interp,		/* Interpreter for result. */
    int argc,			/* Count of additional args. */
    const char **argv)		/* Additional arg strings. */
{
    const char *cmdName;	/* Sub command. */
    size_t len;			/* Length of subcommand string. */

    if (argc < 2) {
	Tcl_AppendResult(interp, "wrong # args: should be \"", argv[0],
		" subcommand ?additional args..?\"", NULL);
	return TCL_ERROR;
    }
    cmdName = argv[1];
    len = strlen(cmdName);

    if ((cmdName[0] == 't') && (strncmp(cmdName, "testflags", len) == 0)) {
        Tcl_Channel hChannel;
        int modePtr;
        TcpState *statePtr;
        /* Set test value in the socket driver
         */
        /* Check for argument "channel name"
         */
        if (argc < 4) {
            Tcl_AppendResult(interp, "wrong # args: should be \"", argv[0],
                    " testflags channel flags\"", NULL);
            return TCL_ERROR;
        }
        hChannel = Tcl_GetChannel(interp, argv[2], &modePtr);
        if ( NULL == hChannel ) {
            Tcl_AppendResult(interp, "unknown channel:", argv[2], NULL);
            return TCL_ERROR;
        }
        statePtr = (TcpState *)Tcl_GetChannelInstanceData(hChannel);
        if ( NULL == statePtr) {
            Tcl_AppendResult(interp, "No channel instance data:", argv[2],
                    NULL);
            return TCL_ERROR;
        }
        statePtr->testFlags = atoi(argv[3]);
        return TCL_OK;
    }

    Tcl_AppendResult(interp, "bad option \"", cmdName, "\": should be "
	    "testflags", NULL);
    return TCL_ERROR;
}

/*
 *----------------------------------------------------------------------
 *
 * TestWrongNumArgsObjCmd --
 *
 *	Test the Tcl_WrongNumArgs function.
 *
 * Results:
 *	Standard Tcl result.
 *
 * Side effects:
 *	Sets interpreter result.
 *
 *----------------------------------------------------------------------
 */

static int
TestWrongNumArgsObjCmd(
    TCL_UNUSED(ClientData),
    Tcl_Interp *interp,		/* Current interpreter. */
    int objc,			/* Number of arguments. */
    Tcl_Obj *const objv[])	/* Argument objects. */
{
    int i, length;
    const char *msg;

    if (objc < 3) {
	/*
	 * Don't use Tcl_WrongNumArgs here, as that is the function
	 * we want to test!
	 */
	Tcl_AppendResult(interp, "insufficient arguments", NULL);
	return TCL_ERROR;
    }

    if (Tcl_GetIntFromObj(interp, objv[1], &i) != TCL_OK) {
	return TCL_ERROR;
    }

    msg = Tcl_GetStringFromObj(objv[2], &length);
    if (length == 0) {
	msg = NULL;
    }

    if (i > objc - 3) {
	/*
	 * Asked for more arguments than were given.
	 */
	Tcl_AppendResult(interp, "insufficient arguments", NULL);
	return TCL_ERROR;
    }

    Tcl_WrongNumArgs(interp, i, &(objv[3]), msg);
    return TCL_OK;
}

/*
 *----------------------------------------------------------------------
 *
 * TestGetIndexFromObjStructObjCmd --
 *
 *	Test the Tcl_GetIndexFromObjStruct function.
 *
 * Results:
 *	Standard Tcl result.
 *
 * Side effects:
 *	Sets interpreter result.
 *
 *----------------------------------------------------------------------
 */

static int
TestGetIndexFromObjStructObjCmd(
    TCL_UNUSED(ClientData),
    Tcl_Interp *interp,		/* Current interpreter. */
    int objc,			/* Number of arguments. */
    Tcl_Obj *const objv[])	/* Argument objects. */
{
    const char *const ary[] = {
	"a", "b", "c", "d", "e", "f", NULL, NULL
    };
    int idx,target;

    if (objc != 3) {
	Tcl_WrongNumArgs(interp, 1, objv, "argument targetvalue");
	return TCL_ERROR;
    }
    if (Tcl_GetIndexFromObjStruct(interp, objv[1], ary, 2*sizeof(char *),
	    "dummy", 0, &idx) != TCL_OK) {
	return TCL_ERROR;
    }
    if (Tcl_GetIntFromObj(interp, objv[2], &target) != TCL_OK) {
	return TCL_ERROR;
    }
    if (idx != target) {
	char buffer[64];
	sprintf(buffer, "%d", idx);
	Tcl_AppendResult(interp, "index value comparison failed: got ",
		buffer, NULL);
	sprintf(buffer, "%d", target);
	Tcl_AppendResult(interp, " when ", buffer, " expected", NULL);
	return TCL_ERROR;
    }
    Tcl_WrongNumArgs(interp, 3, objv, NULL);
    return TCL_OK;
}

/*
 *----------------------------------------------------------------------
 *
 * TestFilesystemObjCmd --
 *
 *	This procedure implements the "testfilesystem" command. It is used to
 *	test Tcl_FSRegister, Tcl_FSUnregister, and can be used to test that
 *	the pluggable filesystem works.
 *
 * Results:
 *	A standard Tcl result.
 *
 * Side effects:
 *	Inserts or removes a filesystem from Tcl's stack.
 *
 *----------------------------------------------------------------------
 */

static int
TestFilesystemObjCmd(
    TCL_UNUSED(ClientData),
    Tcl_Interp *interp,
    int objc,
    Tcl_Obj *const objv[])
{
    int res, boolVal;
    const char *msg;

    if (objc != 2) {
	Tcl_WrongNumArgs(interp, 1, objv, "boolean");
	return TCL_ERROR;
    }
    if (Tcl_GetBooleanFromObj(interp, objv[1], &boolVal) != TCL_OK) {
	return TCL_ERROR;
    }
    if (boolVal) {
	res = Tcl_FSRegister(interp, &testReportingFilesystem);
	msg = (res == TCL_OK) ? "registered" : "failed";
    } else {
	res = Tcl_FSUnregister(&testReportingFilesystem);
	msg = (res == TCL_OK) ? "unregistered" : "failed";
    }
    Tcl_SetObjResult(interp, Tcl_NewStringObj(msg , -1));
    return res;
}

static int
TestReportInFilesystem(
    Tcl_Obj *pathPtr,
    void **clientDataPtr)
{
    static Tcl_Obj *lastPathPtr = NULL;
    Tcl_Obj *newPathPtr;

    if (pathPtr == lastPathPtr) {
	/* Reject all files second time around */
	return -1;
    }

    /* Try to claim all files first time around */

    newPathPtr = Tcl_DuplicateObj(pathPtr);
    lastPathPtr = newPathPtr;
    Tcl_IncrRefCount(newPathPtr);
    if (Tcl_FSGetFileSystemForPath(newPathPtr) == NULL) {
	/* Nothing claimed it. Therefore we don't either */
	Tcl_DecrRefCount(newPathPtr);
	lastPathPtr = NULL;
	return -1;
    }
    lastPathPtr = NULL;
    *clientDataPtr = newPathPtr;
    return TCL_OK;
}

/*
 * Simple helper function to extract the native vfs representation of a path
 * object, or NULL if no such representation exists.
 */

static Tcl_Obj *
TestReportGetNativePath(
    Tcl_Obj *pathPtr)
{
    return (Tcl_Obj*) Tcl_FSGetInternalRep(pathPtr, &testReportingFilesystem);
}

static void
TestReportFreeInternalRep(
    void *clientData)
{
    Tcl_Obj *nativeRep = (Tcl_Obj *) clientData;

    if (nativeRep != NULL) {
	/* Free the path */
	Tcl_DecrRefCount(nativeRep);
    }
}

static void *
TestReportDupInternalRep(
    void *clientData)
{
    Tcl_Obj *original = (Tcl_Obj *) clientData;

    Tcl_IncrRefCount(original);
    return clientData;
}

static void
TestReport(
    const char *cmd,
    Tcl_Obj *path,
    Tcl_Obj *arg2)
{
    Tcl_Interp *interp = (Tcl_Interp *) Tcl_FSData(&testReportingFilesystem);

    if (interp == NULL) {
	/* This is bad, but not much we can do about it */
    } else {
	/*
	 * No idea why I decided to program this up using the old string-based
	 * API, but there you go. We should convert it to objects.
	 */

	Tcl_Obj *savedResult;
	Tcl_DString ds;

	Tcl_DStringInit(&ds);
	Tcl_DStringAppend(&ds, "lappend filesystemReport ", -1);
	Tcl_DStringStartSublist(&ds);
	Tcl_DStringAppendElement(&ds, cmd);
	if (path != NULL) {
	    Tcl_DStringAppendElement(&ds, Tcl_GetString(path));
	}
	if (arg2 != NULL) {
	    Tcl_DStringAppendElement(&ds, Tcl_GetString(arg2));
	}
	Tcl_DStringEndSublist(&ds);
	savedResult = Tcl_GetObjResult(interp);
	Tcl_IncrRefCount(savedResult);
	Tcl_SetObjResult(interp, Tcl_NewObj());
	Tcl_EvalEx(interp, Tcl_DStringValue(&ds), -1, 0);
	Tcl_DStringFree(&ds);
	Tcl_ResetResult(interp);
	Tcl_SetObjResult(interp, savedResult);
	Tcl_DecrRefCount(savedResult);
    }
}

static int
TestReportStat(
    Tcl_Obj *path,		/* Path of file to stat (in current CP). */
    Tcl_StatBuf *buf)		/* Filled with results of stat call. */
{
    TestReport("stat", path, NULL);
    return Tcl_FSStat(TestReportGetNativePath(path), buf);
}

static int
TestReportLstat(
    Tcl_Obj *path,		/* Path of file to stat (in current CP). */
    Tcl_StatBuf *buf)		/* Filled with results of stat call. */
{
    TestReport("lstat", path, NULL);
    return Tcl_FSLstat(TestReportGetNativePath(path), buf);
}

static int
TestReportAccess(
    Tcl_Obj *path,		/* Path of file to access (in current CP). */
    int mode)			/* Permission setting. */
{
    TestReport("access", path, NULL);
    return Tcl_FSAccess(TestReportGetNativePath(path), mode);
}

static Tcl_Channel
TestReportOpenFileChannel(
    Tcl_Interp *interp,		/* Interpreter for error reporting; can be
				 * NULL. */
    Tcl_Obj *fileName,		/* Name of file to open. */
    int mode,			/* POSIX open mode. */
    int permissions)		/* If the open involves creating a file, with
				 * what modes to create it? */
{
    TestReport("open", fileName, NULL);
    return TclpOpenFileChannel(interp, TestReportGetNativePath(fileName),
	    mode, permissions);
}

static int
TestReportMatchInDirectory(
    Tcl_Interp *interp,		/* Interpreter for error messages. */
    Tcl_Obj *resultPtr,		/* Object to lappend results. */
    Tcl_Obj *dirPtr,		/* Contains path to directory to search. */
    const char *pattern,	/* Pattern to match against. */
    Tcl_GlobTypeData *types)	/* Object containing list of acceptable types.
				 * May be NULL. */
{
    if (types != NULL && types->type & TCL_GLOB_TYPE_MOUNT) {
	TestReport("matchmounts", dirPtr, NULL);
	return TCL_OK;
    } else {
	TestReport("matchindirectory", dirPtr, NULL);
	return Tcl_FSMatchInDirectory(interp, resultPtr,
		TestReportGetNativePath(dirPtr), pattern, types);
    }
}

static int
TestReportChdir(
    Tcl_Obj *dirName)
{
    TestReport("chdir", dirName, NULL);
    return Tcl_FSChdir(TestReportGetNativePath(dirName));
}

static int
TestReportLoadFile(
    Tcl_Interp *interp,		/* Used for error reporting. */
    Tcl_Obj *fileName,		/* Name of the file containing the desired
				 * code. */
    Tcl_LoadHandle *handlePtr,	/* Filled with token for dynamically loaded
				 * file which will be passed back to
				 * (*unloadProcPtr)() to unload the file. */
    Tcl_FSUnloadFileProc **unloadProcPtr)
				/* Filled with address of Tcl_FSUnloadFileProc
				 * function which should be used for
				 * this file. */
{
    TestReport("loadfile", fileName, NULL);
    return Tcl_FSLoadFile(interp, TestReportGetNativePath(fileName), NULL,
	    NULL, NULL, NULL, handlePtr, unloadProcPtr);
}

static Tcl_Obj *
TestReportLink(
    Tcl_Obj *path,		/* Path of file to readlink or link */
    Tcl_Obj *to,		/* Path of file to link to, or NULL */
    int linkType)
{
    TestReport("link", path, to);
    return Tcl_FSLink(TestReportGetNativePath(path), to, linkType);
}

static int
TestReportRenameFile(
    Tcl_Obj *src,		/* Pathname of file or dir to be renamed
				 * (UTF-8). */
    Tcl_Obj *dst)		/* New pathname of file or directory
				 * (UTF-8). */
{
    TestReport("renamefile", src, dst);
    return Tcl_FSRenameFile(TestReportGetNativePath(src),
	    TestReportGetNativePath(dst));
}

static int
TestReportCopyFile(
    Tcl_Obj *src,		/* Pathname of file to be copied (UTF-8). */
    Tcl_Obj *dst)		/* Pathname of file to copy to (UTF-8). */
{
    TestReport("copyfile", src, dst);
    return Tcl_FSCopyFile(TestReportGetNativePath(src),
	    TestReportGetNativePath(dst));
}

static int
TestReportDeleteFile(
    Tcl_Obj *path)		/* Pathname of file to be removed (UTF-8). */
{
    TestReport("deletefile", path, NULL);
    return Tcl_FSDeleteFile(TestReportGetNativePath(path));
}

static int
TestReportCreateDirectory(
    Tcl_Obj *path)		/* Pathname of directory to create (UTF-8). */
{
    TestReport("createdirectory", path, NULL);
    return Tcl_FSCreateDirectory(TestReportGetNativePath(path));
}

static int
TestReportCopyDirectory(
    Tcl_Obj *src,		/* Pathname of directory to be copied
				 * (UTF-8). */
    Tcl_Obj *dst,		/* Pathname of target directory (UTF-8). */
    Tcl_Obj **errorPtr)		/* If non-NULL, to be filled with UTF-8 name
				 * of file causing error. */
{
    TestReport("copydirectory", src, dst);
    return Tcl_FSCopyDirectory(TestReportGetNativePath(src),
	    TestReportGetNativePath(dst), errorPtr);
}

static int
TestReportRemoveDirectory(
    Tcl_Obj *path,		/* Pathname of directory to be removed
				 * (UTF-8). */
    int recursive,		/* If non-zero, removes directories that
				 * are nonempty.  Otherwise, will only remove
				 * empty directories. */
    Tcl_Obj **errorPtr)		/* If non-NULL, to be filled with UTF-8 name
				 * of file causing error. */
{
    TestReport("removedirectory", path, NULL);
    return Tcl_FSRemoveDirectory(TestReportGetNativePath(path), recursive,
	    errorPtr);
}

static const char *const *
TestReportFileAttrStrings(
    Tcl_Obj *fileName,
    Tcl_Obj **objPtrRef)
{
    TestReport("fileattributestrings", fileName, NULL);
    return Tcl_FSFileAttrStrings(TestReportGetNativePath(fileName), objPtrRef);
}

static int
TestReportFileAttrsGet(
    Tcl_Interp *interp,		/* The interpreter for error reporting. */
    int index,			/* index of the attribute command. */
    Tcl_Obj *fileName,		/* filename we are operating on. */
    Tcl_Obj **objPtrRef)	/* for output. */
{
    TestReport("fileattributesget", fileName, NULL);
    return Tcl_FSFileAttrsGet(interp, index,
	    TestReportGetNativePath(fileName), objPtrRef);
}

static int
TestReportFileAttrsSet(
    Tcl_Interp *interp,		/* The interpreter for error reporting. */
    int index,			/* index of the attribute command. */
    Tcl_Obj *fileName,		/* filename we are operating on. */
    Tcl_Obj *objPtr)		/* for input. */
{
    TestReport("fileattributesset", fileName, objPtr);
    return Tcl_FSFileAttrsSet(interp, index,
	    TestReportGetNativePath(fileName), objPtr);
}

static int
TestReportUtime(
    Tcl_Obj *fileName,
    struct utimbuf *tval)
{
    TestReport("utime", fileName, NULL);
    return Tcl_FSUtime(TestReportGetNativePath(fileName), tval);
}

static int
TestReportNormalizePath(
    TCL_UNUSED(Tcl_Interp *),
    Tcl_Obj *pathPtr,
    int nextCheckpoint)
{
    TestReport("normalizepath", pathPtr, NULL);
    return nextCheckpoint;
}

static int
SimplePathInFilesystem(
    Tcl_Obj *pathPtr,
    TCL_UNUSED(ClientData *))
{
    const char *str = Tcl_GetString(pathPtr);

    if (strncmp(str, "simplefs:/", 10)) {
	return -1;
    }
    return TCL_OK;
}

/*
 * This is a slightly 'hacky' filesystem which is used just to test a few
 * important features of the vfs code: (1) that you can load a shared library
 * from a vfs, (2) that when copying files from one fs to another, the 'mtime'
 * is preserved. (3) that recursive cross-filesystem directory copies have the
 * correct behaviour with/without -force.
 *
 * It treats any file in 'simplefs:/' as a file, which it routes to the
 * current directory. The real file it uses is whatever follows the trailing
 * '/' (e.g. 'foo' in 'simplefs:/foo'), and that file exists or not according
 * to what is in the native pwd.
 *
 * Please do not consider this filesystem a model of how things are to be
 * done. It is quite the opposite!  But, it does allow us to test some
 * important features.
 */

static int
TestSimpleFilesystemObjCmd(
    TCL_UNUSED(ClientData),
    Tcl_Interp *interp,
    int objc,
    Tcl_Obj *const objv[])
{
    int res, boolVal;
    const char *msg;

    if (objc != 2) {
	Tcl_WrongNumArgs(interp, 1, objv, "boolean");
	return TCL_ERROR;
    }
    if (Tcl_GetBooleanFromObj(interp, objv[1], &boolVal) != TCL_OK) {
	return TCL_ERROR;
    }
    if (boolVal) {
	res = Tcl_FSRegister(interp, &simpleFilesystem);
	msg = (res == TCL_OK) ? "registered" : "failed";
    } else {
	res = Tcl_FSUnregister(&simpleFilesystem);
	msg = (res == TCL_OK) ? "unregistered" : "failed";
    }
    Tcl_SetObjResult(interp, Tcl_NewStringObj(msg , -1));
    return res;
}

/*
 * Treats a file name 'simplefs:/foo' by using the file 'foo' in the current
 * (native) directory.
 */

static Tcl_Obj *
SimpleRedirect(
    Tcl_Obj *pathPtr)		/* Name of file to copy. */
{
    int len;
    const char *str;
    Tcl_Obj *origPtr;

    /*
     * We assume the same name in the current directory is ok.
     */

    str = Tcl_GetStringFromObj(pathPtr, &len);
    if (len < 10 || strncmp(str, "simplefs:/", 10)) {
	/* Probably shouldn't ever reach here */
	Tcl_IncrRefCount(pathPtr);
	return pathPtr;
    }
    origPtr = Tcl_NewStringObj(str+10,-1);
    Tcl_IncrRefCount(origPtr);
    return origPtr;
}

static int
SimpleMatchInDirectory(
    Tcl_Interp *interp,		/* Interpreter for error
				 * messages. */
    Tcl_Obj *resultPtr,		/* Object to lappend results. */
    Tcl_Obj *dirPtr,		/* Contains path to directory to search. */
    const char *pattern,	/* Pattern to match against. */
    Tcl_GlobTypeData *types)	/* Object containing list of acceptable types.
				 * May be NULL. */
{
    int res;
    Tcl_Obj *origPtr;
    Tcl_Obj *resPtr;

    /* We only provide a new volume, therefore no mounts at all */
    if (types != NULL && types->type & TCL_GLOB_TYPE_MOUNT) {
	return TCL_OK;
    }

    /*
     * We assume the same name in the current directory is ok.
     */
    resPtr = Tcl_NewObj();
    Tcl_IncrRefCount(resPtr);
    origPtr = SimpleRedirect(dirPtr);
    res = Tcl_FSMatchInDirectory(interp, resPtr, origPtr, pattern, types);
    if (res == TCL_OK) {
	int gLength, j;
	Tcl_ListObjLength(NULL, resPtr, &gLength);
	for (j = 0; j < gLength; j++) {
	    Tcl_Obj *gElt, *nElt;
	    Tcl_ListObjIndex(NULL, resPtr, j, &gElt);
	    nElt = Tcl_NewStringObj("simplefs:/",10);
	    Tcl_AppendObjToObj(nElt, gElt);
	    Tcl_ListObjAppendElement(NULL, resultPtr, nElt);
	}
    }
    Tcl_DecrRefCount(origPtr);
    Tcl_DecrRefCount(resPtr);
    return res;
}

static Tcl_Channel
SimpleOpenFileChannel(
    Tcl_Interp *interp,		/* Interpreter for error reporting; can be
				 * NULL. */
    Tcl_Obj *pathPtr,		/* Name of file to open. */
    int mode,			/* POSIX open mode. */
    int permissions)		/* If the open involves creating a file, with
				 * what modes to create it? */
{
    Tcl_Obj *tempPtr;
    Tcl_Channel chan;

    if ((mode != 0) && !(mode & O_RDONLY)) {
	Tcl_AppendResult(interp, "read-only", NULL);
	return NULL;
    }

    tempPtr = SimpleRedirect(pathPtr);
    chan = Tcl_FSOpenFileChannel(interp, tempPtr, "r", permissions);
    Tcl_DecrRefCount(tempPtr);
    return chan;
}

static int
SimpleAccess(
    Tcl_Obj *pathPtr,		/* Path of file to access (in current CP). */
    int mode)			/* Permission setting. */
{
    Tcl_Obj *tempPtr = SimpleRedirect(pathPtr);
    int res = Tcl_FSAccess(tempPtr, mode);

    Tcl_DecrRefCount(tempPtr);
    return res;
}

static int
SimpleStat(
    Tcl_Obj *pathPtr,		/* Path of file to stat (in current CP). */
    Tcl_StatBuf *bufPtr)	/* Filled with results of stat call. */
{
    Tcl_Obj *tempPtr = SimpleRedirect(pathPtr);
    int res = Tcl_FSStat(tempPtr, bufPtr);

    Tcl_DecrRefCount(tempPtr);
    return res;
}

static Tcl_Obj *
SimpleListVolumes(void)
{
    /* Add one new volume */
    Tcl_Obj *retVal;

    retVal = Tcl_NewStringObj("simplefs:/", -1);
    Tcl_IncrRefCount(retVal);
    return retVal;
}

/*
 * Used to check correct string-length determining in Tcl_NumUtfChars
 */

static int
TestNumUtfCharsCmd(
    TCL_UNUSED(ClientData),
    Tcl_Interp *interp,
    int objc,
    Tcl_Obj *const objv[])
{
    if (objc > 1) {
	int len = -1;

	if (objc > 2) {
	    (void) Tcl_GetIntFromObj(interp, objv[2], &len);
	}
	len = Tcl_NumUtfChars(Tcl_GetString(objv[1]), len);
	Tcl_SetObjResult(interp, Tcl_NewIntObj(len));
    }
    return TCL_OK;
}

/*
 * Used to check correct operation of Tcl_UtfFindFirst
 */

static int
TestFindFirstCmd(
    TCL_UNUSED(ClientData),
    Tcl_Interp *interp,
    int objc,
    Tcl_Obj *const objv[])
{
    if (objc > 1) {
	int len = -1;

	if (objc > 2) {
	    (void) Tcl_GetIntFromObj(interp, objv[2], &len);
	}
	Tcl_SetObjResult(interp, Tcl_NewStringObj(Tcl_UtfFindFirst(Tcl_GetString(objv[1]), len), -1));
    }
    return TCL_OK;
}

/*
 * Used to check correct operation of Tcl_UtfFindLast
 */

static int
TestFindLastCmd(
    TCL_UNUSED(ClientData),
    Tcl_Interp *interp,
    int objc,
    Tcl_Obj *const objv[])
{
    if (objc > 1) {
	int len = -1;

	if (objc > 2) {
	    (void) Tcl_GetIntFromObj(interp, objv[2], &len);
	}
	Tcl_SetObjResult(interp, Tcl_NewStringObj(Tcl_UtfFindLast(Tcl_GetString(objv[1]), len), -1));
    }
    return TCL_OK;
}

#if defined(HAVE_CPUID) || defined(_WIN32)
/*
 *----------------------------------------------------------------------
 *
 * TestcpuidCmd --
 *
 *	Retrieves CPU ID information.
 *
 * Usage:
 *	testwincpuid <eax>
 *
 * Parameters:
 *	eax - The value to pass in the EAX register to a CPUID instruction.
 *
 * Results:
 *	Returns a four-element list containing the values from the EAX, EBX,
 *	ECX and EDX registers returned from the CPUID instruction.
 *
 * Side effects:
 *	None.
 *
 *----------------------------------------------------------------------
 */

static int
TestcpuidCmd(
    TCL_UNUSED(ClientData),
    Tcl_Interp* interp,		/* Tcl interpreter */
    int objc,			/* Parameter count */
    Tcl_Obj *const * objv)	/* Parameter vector */
{
    int status, index, i;
    int regs[4];
    Tcl_Obj *regsObjs[4];

    if (objc != 2) {
	Tcl_WrongNumArgs(interp, 1, objv, "eax");
	return TCL_ERROR;
    }
    if (Tcl_GetIntFromObj(interp, objv[1], &index) != TCL_OK) {
	return TCL_ERROR;
    }
    status = TclWinCPUID(index, regs);
    if (status != TCL_OK) {
	Tcl_SetObjResult(interp,
		Tcl_NewStringObj("operation not available", -1));
	return status;
    }
    for (i=0 ; i<4 ; ++i) {
	regsObjs[i] = Tcl_NewIntObj(regs[i]);
    }
    Tcl_SetObjResult(interp, Tcl_NewListObj(4, regsObjs));
    return TCL_OK;
}
#endif

/*
 * Used to do basic checks of the TCL_HASH_KEY_SYSTEM_HASH flag
 */

static int
TestHashSystemHashCmd(
    TCL_UNUSED(ClientData),
    Tcl_Interp *interp,
    int objc,
    Tcl_Obj *const objv[])
{
    static const Tcl_HashKeyType hkType = {
	TCL_HASH_KEY_TYPE_VERSION, TCL_HASH_KEY_SYSTEM_HASH,
	NULL, NULL, NULL, NULL
    };
    Tcl_HashTable hash;
    Tcl_HashEntry *hPtr;
    int i, isNew, limit = 100;

    if (objc>1 && Tcl_GetIntFromObj(interp, objv[1], &limit)!=TCL_OK) {
	return TCL_ERROR;
    }

    Tcl_InitCustomHashTable(&hash, TCL_CUSTOM_TYPE_KEYS, &hkType);

    if (hash.numEntries != 0) {
	Tcl_AppendResult(interp, "non-zero initial size", NULL);
	Tcl_DeleteHashTable(&hash);
	return TCL_ERROR;
    }

    for (i=0 ; i<limit ; i++) {
	hPtr = Tcl_CreateHashEntry(&hash, INT2PTR(i), &isNew);
	if (!isNew) {
	    Tcl_SetObjResult(interp, Tcl_NewIntObj(i));
	    Tcl_AppendToObj(Tcl_GetObjResult(interp)," creation problem",-1);
	    Tcl_DeleteHashTable(&hash);
	    return TCL_ERROR;
	}
	Tcl_SetHashValue(hPtr, INT2PTR(i+42));
    }

    if (hash.numEntries != (size_t)limit) {
	Tcl_AppendResult(interp, "unexpected maximal size", NULL);
	Tcl_DeleteHashTable(&hash);
	return TCL_ERROR;
    }

    for (i=0 ; i<limit ; i++) {
	hPtr = Tcl_FindHashEntry(&hash, (char *) INT2PTR(i));
	if (hPtr == NULL) {
	    Tcl_SetObjResult(interp, Tcl_NewIntObj(i));
	    Tcl_AppendToObj(Tcl_GetObjResult(interp)," lookup problem",-1);
	    Tcl_DeleteHashTable(&hash);
	    return TCL_ERROR;
	}
	if (PTR2INT(Tcl_GetHashValue(hPtr)) != i+42) {
	    Tcl_SetObjResult(interp, Tcl_NewIntObj(i));
	    Tcl_AppendToObj(Tcl_GetObjResult(interp)," value problem",-1);
	    Tcl_DeleteHashTable(&hash);
	    return TCL_ERROR;
	}
	Tcl_DeleteHashEntry(hPtr);
    }

    if (hash.numEntries != 0) {
	Tcl_AppendResult(interp, "non-zero final size", NULL);
	Tcl_DeleteHashTable(&hash);
	return TCL_ERROR;
    }

    Tcl_DeleteHashTable(&hash);
    Tcl_AppendResult(interp, "OK", NULL);
    return TCL_OK;
}

/*
 * Used for testing Tcl_GetInt which is no longer used directly by the
 * core very much.
 */
static int
TestgetintCmd(
    TCL_UNUSED(ClientData),
    Tcl_Interp *interp,
    int argc,
    const char **argv)
{
    if (argc < 2) {
	Tcl_AppendResult(interp, "wrong # args", NULL);
	return TCL_ERROR;
    } else {
	int val, i, total=0;

	for (i=1 ; i<argc ; i++) {
	    if (Tcl_GetInt(interp, argv[i], &val) != TCL_OK) {
		return TCL_ERROR;
	    }
	    total += val;
	}
	Tcl_SetObjResult(interp, Tcl_NewIntObj(total));
	return TCL_OK;
    }
}

/*
 * Used for determining sizeof(long) at script level.
 */
static int
TestlongsizeCmd(
    TCL_UNUSED(ClientData),
    Tcl_Interp *interp,
    int argc,
    TCL_UNUSED(const char **) /*argv*/)
{
    if (argc != 1) {
	Tcl_AppendResult(interp, "wrong # args", NULL);
	return TCL_ERROR;
    }
    Tcl_SetObjResult(interp, Tcl_NewIntObj(sizeof(long)));
    return TCL_OK;
}

static int
NREUnwind_callback(
    void *data[],
    Tcl_Interp *interp,
    TCL_UNUSED(int) /*result*/)
{
    int none;

    if (data[0] == INT2PTR(-1)) {
        Tcl_NRAddCallback(interp, NREUnwind_callback, &none, INT2PTR(-1),
                INT2PTR(-1), NULL);
    } else if (data[1] == INT2PTR(-1)) {
        Tcl_NRAddCallback(interp, NREUnwind_callback, data[0], &none,
                INT2PTR(-1), NULL);
    } else if (data[2] == INT2PTR(-1)) {
        Tcl_NRAddCallback(interp, NREUnwind_callback, data[0], data[1],
                &none, NULL);
    } else {
        Tcl_Obj *idata[3];
        idata[0] = Tcl_NewIntObj(((char *) data[1] - (char *) data[0]));
        idata[1] = Tcl_NewIntObj(((char *) data[2] - (char *) data[0]));
        idata[2] = Tcl_NewIntObj(((char *) &none   - (char *) data[0]));
        Tcl_SetObjResult(interp, Tcl_NewListObj(3, idata));
    }
    return TCL_OK;
}

static int
TestNREUnwind(
    TCL_UNUSED(ClientData),
    Tcl_Interp *interp,
    TCL_UNUSED(int) /*objc*/,
    TCL_UNUSED(Tcl_Obj *const *) /*objv*/)
{
    /*
     * Insure that callbacks effectively run at the proper level during the
     * unwinding of the NRE stack.
     */

    Tcl_NRAddCallback(interp, NREUnwind_callback, INT2PTR(-1), INT2PTR(-1),
            INT2PTR(-1), NULL);
    return TCL_OK;
}


static int
TestNRELevels(
    TCL_UNUSED(ClientData),
    Tcl_Interp *interp,
    TCL_UNUSED(int) /*objc*/,
    TCL_UNUSED(Tcl_Obj *const *) /*objv*/)
{
    Interp *iPtr = (Interp *) interp;
    static ptrdiff_t *refDepth = NULL;
    ptrdiff_t depth;
    Tcl_Obj *levels[6];
    int i = 0;
    NRE_callback *cbPtr = iPtr->execEnvPtr->callbackPtr;

    if (refDepth == NULL) {
	refDepth = &depth;
    }

    depth = (refDepth - &depth);

    levels[0] = Tcl_NewIntObj(depth);
    levels[1] = Tcl_NewIntObj(iPtr->numLevels);
    levels[2] = Tcl_NewIntObj(iPtr->cmdFramePtr->level);
    levels[3] = Tcl_NewIntObj(iPtr->varFramePtr->level);
    levels[4] = Tcl_NewIntObj(iPtr->execEnvPtr->execStackPtr->tosPtr
	    - iPtr->execEnvPtr->execStackPtr->stackWords);

    while (cbPtr) {
	i++;
	cbPtr = cbPtr->nextPtr;
    }
    levels[5] = Tcl_NewIntObj(i);

    Tcl_SetObjResult(interp, Tcl_NewListObj(6, levels));
    return TCL_OK;
}

/*
 *----------------------------------------------------------------------
 *
 * TestconcatobjCmd --
 *
 *	This procedure implements the "testconcatobj" command. It is used
 *	to test that Tcl_ConcatObj does indeed return a fresh Tcl_Obj in all
 *	cases and thet it never corrupts its arguments. In other words, that
 *	[Bug 1447328] was fixed properly.
 *
 * Results:
 *	A standard Tcl result.
 *
 * Side effects:
 *	None.
 *
 *----------------------------------------------------------------------
 */

static int
TestconcatobjCmd(
    TCL_UNUSED(ClientData),
    Tcl_Interp *interp,		/* Current interpreter. */
    TCL_UNUSED(int) /*argc*/,
    TCL_UNUSED(const char **) /*argv*/)
{
    Tcl_Obj *list1Ptr, *list2Ptr, *emptyPtr, *concatPtr, *tmpPtr;
    int result = TCL_OK, len;
    Tcl_Obj *objv[3];

    /*
     * Set the start of the error message as obj result; it will be cleared at
     * the end if no errors were found.
     */

    Tcl_SetObjResult(interp,
	    Tcl_NewStringObj("Tcl_ConcatObj is unsafe:", -1));

    emptyPtr = Tcl_NewObj();

    list1Ptr = Tcl_NewStringObj("foo bar sum", -1);
    Tcl_ListObjLength(NULL, list1Ptr, &len);
    Tcl_InvalidateStringRep(list1Ptr);

    list2Ptr = Tcl_NewStringObj("eeny meeny", -1);
    Tcl_ListObjLength(NULL, list2Ptr, &len);
    Tcl_InvalidateStringRep(list2Ptr);

    /*
     * Verify that concat'ing a list obj with one or more empty strings does
     * return a fresh Tcl_Obj (see also [Bug 2055782]).
     */

    tmpPtr = Tcl_DuplicateObj(list1Ptr);

    objv[0] = tmpPtr;
    objv[1] = emptyPtr;
    concatPtr = Tcl_ConcatObj(2, objv);
    if (concatPtr->refCount != 0) {
	result = TCL_ERROR;
	Tcl_AppendResult(interp,
		"\n\t* (a) concatObj does not have refCount 0", NULL);
    }
    if (concatPtr == tmpPtr) {
	result = TCL_ERROR;
	Tcl_AppendResult(interp, "\n\t* (a) concatObj is not a new obj ",
		NULL);
	switch (tmpPtr->refCount) {
	case 0:
	    Tcl_AppendResult(interp, "(no new refCount)", NULL);
	    break;
	case 1:
	    Tcl_AppendResult(interp, "(refCount added)", NULL);
	    break;
	default:
	    Tcl_AppendResult(interp, "(more than one refCount added!)", NULL);
	    Tcl_Panic("extremely unsafe behaviour by Tcl_ConcatObj()");
	}
	tmpPtr = Tcl_DuplicateObj(list1Ptr);
	objv[0] = tmpPtr;
    }
    Tcl_DecrRefCount(concatPtr);

    Tcl_IncrRefCount(tmpPtr);
    concatPtr = Tcl_ConcatObj(2, objv);
    if (concatPtr->refCount != 0) {
	result = TCL_ERROR;
	Tcl_AppendResult(interp,
		"\n\t* (b) concatObj does not have refCount 0", NULL);
    }
    if (concatPtr == tmpPtr) {
	result = TCL_ERROR;
	Tcl_AppendResult(interp, "\n\t* (b) concatObj is not a new obj ",
		NULL);
	switch (tmpPtr->refCount) {
	case 0:
	    Tcl_AppendResult(interp, "(refCount removed?)", NULL);
	    Tcl_Panic("extremely unsafe behaviour by Tcl_ConcatObj()");
	    break;
	case 1:
	    Tcl_AppendResult(interp, "(no new refCount)", NULL);
	    break;
	case 2:
	    Tcl_AppendResult(interp, "(refCount added)", NULL);
	    Tcl_DecrRefCount(tmpPtr);
	    break;
	default:
	    Tcl_AppendResult(interp, "(more than one refCount added!)", NULL);
	    Tcl_Panic("extremely unsafe behaviour by Tcl_ConcatObj()");
	}
	tmpPtr = Tcl_DuplicateObj(list1Ptr);
	objv[0] = tmpPtr;
    }
    Tcl_DecrRefCount(concatPtr);

    objv[0] = emptyPtr;
    objv[1] = tmpPtr;
    objv[2] = emptyPtr;
    concatPtr = Tcl_ConcatObj(3, objv);
    if (concatPtr->refCount != 0) {
	result = TCL_ERROR;
	Tcl_AppendResult(interp,
		"\n\t* (c) concatObj does not have refCount 0", NULL);
    }
    if (concatPtr == tmpPtr) {
	result = TCL_ERROR;
	Tcl_AppendResult(interp, "\n\t* (c) concatObj is not a new obj ",
		NULL);
	switch (tmpPtr->refCount) {
	case 0:
	    Tcl_AppendResult(interp, "(no new refCount)", NULL);
	    break;
	case 1:
	    Tcl_AppendResult(interp, "(refCount added)", NULL);
	    break;
	default:
	    Tcl_AppendResult(interp, "(more than one refCount added!)", NULL);
	    Tcl_Panic("extremely unsafe behaviour by Tcl_ConcatObj()");
	}
	tmpPtr = Tcl_DuplicateObj(list1Ptr);
	objv[1] = tmpPtr;
    }
    Tcl_DecrRefCount(concatPtr);

    Tcl_IncrRefCount(tmpPtr);
    concatPtr = Tcl_ConcatObj(3, objv);
    if (concatPtr->refCount != 0) {
	result = TCL_ERROR;
	Tcl_AppendResult(interp,
		"\n\t* (d) concatObj does not have refCount 0", NULL);
    }
    if (concatPtr == tmpPtr) {
	result = TCL_ERROR;
	Tcl_AppendResult(interp, "\n\t* (d) concatObj is not a new obj ",
		NULL);
	switch (tmpPtr->refCount) {
	case 0:
	    Tcl_AppendResult(interp, "(refCount removed?)", NULL);
	    Tcl_Panic("extremely unsafe behaviour by Tcl_ConcatObj()");
	    break;
	case 1:
	    Tcl_AppendResult(interp, "(no new refCount)", NULL);
	    break;
	case 2:
	    Tcl_AppendResult(interp, "(refCount added)", NULL);
	    Tcl_DecrRefCount(tmpPtr);
	    break;
	default:
	    Tcl_AppendResult(interp, "(more than one refCount added!)", NULL);
	    Tcl_Panic("extremely unsafe behaviour by Tcl_ConcatObj()");
	}
	tmpPtr = Tcl_DuplicateObj(list1Ptr);
	objv[1] = tmpPtr;
    }
    Tcl_DecrRefCount(concatPtr);

    /*
     * Verify that an unshared list is not corrupted when concat'ing things to
     * it.
     */

    objv[0] = tmpPtr;
    objv[1] = list2Ptr;
    concatPtr = Tcl_ConcatObj(2, objv);
    if (concatPtr->refCount != 0) {
	result = TCL_ERROR;
	Tcl_AppendResult(interp,
		"\n\t* (e) concatObj does not have refCount 0", NULL);
    }
    if (concatPtr == tmpPtr) {
	int len;

	result = TCL_ERROR;
	Tcl_AppendResult(interp, "\n\t* (e) concatObj is not a new obj ",
		NULL);

	(void) Tcl_ListObjLength(NULL, concatPtr, &len);
	switch (tmpPtr->refCount) {
	case 3:
	    Tcl_AppendResult(interp, "(failed to concat)", NULL);
	    break;
	default:
	    Tcl_AppendResult(interp, "(corrupted input!)", NULL);
	}
	if (Tcl_IsShared(tmpPtr)) {
	    Tcl_DecrRefCount(tmpPtr);
	}
	tmpPtr = Tcl_DuplicateObj(list1Ptr);
	objv[0] = tmpPtr;
    }
    Tcl_DecrRefCount(concatPtr);

    objv[0] = tmpPtr;
    objv[1] = list2Ptr;
    Tcl_IncrRefCount(tmpPtr);
    concatPtr = Tcl_ConcatObj(2, objv);
    if (concatPtr->refCount != 0) {
	result = TCL_ERROR;
	Tcl_AppendResult(interp,
		"\n\t* (f) concatObj does not have refCount 0", NULL);
    }
    if (concatPtr == tmpPtr) {
	int len;

	result = TCL_ERROR;
	Tcl_AppendResult(interp, "\n\t* (f) concatObj is not a new obj ",
		NULL);

	(void) Tcl_ListObjLength(NULL, concatPtr, &len);
	switch (tmpPtr->refCount) {
	case 3:
	    Tcl_AppendResult(interp, "(failed to concat)", NULL);
	    break;
	default:
	    Tcl_AppendResult(interp, "(corrupted input!)", NULL);
	}
	if (Tcl_IsShared(tmpPtr)) {
	    Tcl_DecrRefCount(tmpPtr);
	}
	tmpPtr = Tcl_DuplicateObj(list1Ptr);
	objv[0] = tmpPtr;
    }
    Tcl_DecrRefCount(concatPtr);

    objv[0] = tmpPtr;
    objv[1] = list2Ptr;
    Tcl_IncrRefCount(tmpPtr);
    Tcl_IncrRefCount(tmpPtr);
    concatPtr = Tcl_ConcatObj(2, objv);
    if (concatPtr->refCount != 0) {
	result = TCL_ERROR;
	Tcl_AppendResult(interp,
		"\n\t* (g) concatObj does not have refCount 0", NULL);
    }
    if (concatPtr == tmpPtr) {
	int len;

	result = TCL_ERROR;
	Tcl_AppendResult(interp, "\n\t* (g) concatObj is not a new obj ",
		NULL);

	(void) Tcl_ListObjLength(NULL, concatPtr, &len);
	switch (tmpPtr->refCount) {
	case 3:
	    Tcl_AppendResult(interp, "(failed to concat)", NULL);
	    break;
	default:
	    Tcl_AppendResult(interp, "(corrupted input!)", NULL);
	}
	Tcl_DecrRefCount(tmpPtr);
	if (Tcl_IsShared(tmpPtr)) {
	    Tcl_DecrRefCount(tmpPtr);
	}
	tmpPtr = Tcl_DuplicateObj(list1Ptr);
	objv[0] = tmpPtr;
    }
    Tcl_DecrRefCount(concatPtr);

    /*
     * Clean everything up. Note that we don't actually know how many
     * references there are to tmpPtr here; in the no-error case, it should be
     * five... [Bug 2895367]
     */

    Tcl_DecrRefCount(list1Ptr);
    Tcl_DecrRefCount(list2Ptr);
    Tcl_DecrRefCount(emptyPtr);
    while (tmpPtr->refCount > 1) {
	Tcl_DecrRefCount(tmpPtr);
    }
    Tcl_DecrRefCount(tmpPtr);

    if (result == TCL_OK) {
	Tcl_ResetResult(interp);
    }
    return result;
}

/*
 *----------------------------------------------------------------------
 *
 * TestgetencpathObjCmd --
 *
 *	This function implements the "testgetencpath" command. It is used to
 *	test Tcl_GetEncodingSearchPath().
 *
 * Results:
 *	A standard Tcl result.
 *
 * Side effects:
 *	None.
 *
 *----------------------------------------------------------------------
 */

static int
TestgetencpathObjCmd(
    TCL_UNUSED(ClientData),
    Tcl_Interp *interp,		/* Current interpreter. */
    int objc,			/* Number of arguments. */
    Tcl_Obj *const *objv)		/* Argument strings. */
{
    if (objc != 1) {
        Tcl_WrongNumArgs(interp, 1, objv, "");
        return TCL_ERROR;
    }

    Tcl_SetObjResult(interp, Tcl_GetEncodingSearchPath());
    return TCL_OK;
}

/*
 *----------------------------------------------------------------------
 *
 * TestsetencpathCmd --
 *
 *	This function implements the "testsetencpath" command. It is used to
 *	test Tcl_SetDefaultEncodingDir().
 *
 * Results:
 *	A standard Tcl result.
 *
 * Side effects:
 *	None.
 *
 *----------------------------------------------------------------------
 */

static int
TestsetencpathObjCmd(
    TCL_UNUSED(ClientData),
    Tcl_Interp *interp,		/* Current interpreter. */
    int objc,			/* Number of arguments. */
    Tcl_Obj *const *objv)	/* Argument strings. */
{
    if (objc != 2) {
        Tcl_WrongNumArgs(interp, 1, objv, "defaultDir");
        return TCL_ERROR;
    }

    Tcl_SetEncodingSearchPath(objv[1]);
    return TCL_OK;
}

/*
 *----------------------------------------------------------------------
 *
 * TestparseargsCmd --
 *
 *	This procedure implements the "testparseargs" command. It is used to
 *	test that Tcl_ParseArgsObjv does indeed return the right number of
 *	arguments. In other words, that [Bug 3413857] was fixed properly.
 *
 * Results:
 *	A standard Tcl result.
 *
 * Side effects:
 *	None.
 *
 *----------------------------------------------------------------------
 */

static int
TestparseargsCmd(
    TCL_UNUSED(ClientData),
    Tcl_Interp *interp,		/* Current interpreter. */
    int objc,			/* Number of arguments. */
    Tcl_Obj *const objv[])	/* Arguments. */
{
    static int foo = 0;
    int count = objc;
    Tcl_Obj **remObjv, *result[3];
    Tcl_ArgvInfo argTable[] = {
        {TCL_ARGV_CONSTANT, "-bool", INT2PTR(1), &foo, "booltest", NULL},
        TCL_ARGV_AUTO_REST, TCL_ARGV_AUTO_HELP, TCL_ARGV_TABLE_END
    };

    foo = 0;
    if (Tcl_ParseArgsObjv(interp, argTable, &count, objv, &remObjv)!=TCL_OK) {
        return TCL_ERROR;
    }
    result[0] = Tcl_NewIntObj(foo);
    result[1] = Tcl_NewIntObj(count);
    result[2] = Tcl_NewListObj(count, remObjv);
    Tcl_SetObjResult(interp, Tcl_NewListObj(3, result));
    Tcl_Free(remObjv);
    return TCL_OK;
}

/**
 * Test harness for command and variable resolvers.
 */

static int
InterpCmdResolver(
    Tcl_Interp *interp,
    const char *name,
    TCL_UNUSED(Tcl_Namespace *),
    TCL_UNUSED(int) /*flags*/,
    Tcl_Command *rPtr)
{
    Interp *iPtr = (Interp *) interp;
    CallFrame *varFramePtr = iPtr->varFramePtr;
    Proc *procPtr = (varFramePtr->isProcCallFrame & FRAME_IS_PROC) ?
            varFramePtr->procPtr : NULL;
    Namespace *callerNsPtr = varFramePtr->nsPtr;
    Tcl_Command resolvedCmdPtr = NULL;

    /*
     * Just do something special on a cmd literal "z" in two cases:
     *  A)  when the caller is a proc "x", and the proc is either in "::" or in "::ns2".
     *  B) the caller's namespace is "ctx1" or "ctx2"
     */
    if ( (name[0] == 'z') && (name[1] == '\0') ) {
        Namespace *ns2NsPtr = (Namespace *) Tcl_FindNamespace(interp, "::ns2", NULL, 0);

        if (procPtr != NULL
            && ((procPtr->cmdPtr->nsPtr == iPtr->globalNsPtr)
                || (ns2NsPtr != NULL && procPtr->cmdPtr->nsPtr == ns2NsPtr)
                )
            ) {
            /*
             * Case A)
             *
             *    - The context, in which this resolver becomes active, is
             *      determined by the name of the caller proc, which has to be
             *      named "x".
             *
             *    - To determine the name of the caller proc, the proc is taken
             *      from the topmost stack frame.
             *
             *    - Note that the context is NOT provided during byte-code
             *      compilation (e.g. in TclProcCompileProc)
             *
             *   When these conditions hold, this function resolves the
             *   passed-in cmd literal into a cmd "y", which is taken from the
             *   the global namespace (for simplicity).
             */

            const char *callingCmdName =
                Tcl_GetCommandName(interp, (Tcl_Command) procPtr->cmdPtr);

            if ( callingCmdName[0] == 'x' && callingCmdName[1] == '\0' ) {
                resolvedCmdPtr = Tcl_FindCommand(interp, "y", NULL, TCL_GLOBAL_ONLY);
            }
        } else if (callerNsPtr != NULL) {
            /*
             * Case B)
             *
             *    - The context, in which this resolver becomes active, is
             *      determined by the name of the parent namespace, which has
             *      to be named "ctx1" or "ctx2".
             *
             *    - To determine the name of the parent namesace, it is taken
             *      from the 2nd highest stack frame.
             *
             *    - Note that the context can be provided during byte-code
             *      compilation (e.g. in TclProcCompileProc)
             *
             *   When these conditions hold, this function resolves the
             *   passed-in cmd literal into a cmd "y" or "Y" depending on the
             *   context. The resolved procs are taken from the the global
             *   namespace (for simplicity).
             */

            CallFrame *parentFramePtr = varFramePtr->callerPtr;
            const char *context = parentFramePtr != NULL ? parentFramePtr->nsPtr->name : "(NULL)";

            if (strcmp(context, "ctx1") == 0 && (name[0] == 'z') && (name[1] == '\0')) {
                resolvedCmdPtr = Tcl_FindCommand(interp, "y", NULL, TCL_GLOBAL_ONLY);
                /* fprintf(stderr, "... y ==> %p\n", resolvedCmdPtr);*/

            } else if (strcmp(context, "ctx2") == 0 && (name[0] == 'z') && (name[1] == '\0')) {
                resolvedCmdPtr = Tcl_FindCommand(interp, "Y", NULL, TCL_GLOBAL_ONLY);
                /*fprintf(stderr, "... Y ==> %p\n", resolvedCmdPtr);*/
            }
        }

        if (resolvedCmdPtr != NULL) {
            *rPtr = resolvedCmdPtr;
            return TCL_OK;
        }
    }
    return TCL_CONTINUE;
}

static int
InterpVarResolver(
    TCL_UNUSED(Tcl_Interp *),
    TCL_UNUSED(const char *),
    TCL_UNUSED(Tcl_Namespace *),
    TCL_UNUSED(int),
    TCL_UNUSED(Tcl_Var *))
{
    /*
     * Don't resolve the variable; use standard rules.
     */

    return TCL_CONTINUE;
}

typedef struct MyResolvedVarInfo {
    Tcl_ResolvedVarInfo vInfo;  /* This must be the first element. */
    Tcl_Var var;
    Tcl_Obj *nameObj;
} MyResolvedVarInfo;

static inline void
HashVarFree(
    Tcl_Var var)
{
    if (VarHashRefCount(var) < 2) {
        Tcl_Free(var);
    } else {
        VarHashRefCount(var)--;
    }
}

static void
MyCompiledVarFree(
    Tcl_ResolvedVarInfo *vInfoPtr)
{
    MyResolvedVarInfo *resVarInfo = (MyResolvedVarInfo *) vInfoPtr;

    Tcl_DecrRefCount(resVarInfo->nameObj);
    if (resVarInfo->var) {
        HashVarFree(resVarInfo->var);
    }
    Tcl_Free(vInfoPtr);
}

#define TclVarHashGetValue(hPtr) \
    ((Var *) ((char *)hPtr - offsetof(VarInHash, entry)))

static Tcl_Var
MyCompiledVarFetch(
    Tcl_Interp *interp,
    Tcl_ResolvedVarInfo *vinfoPtr)
{
    MyResolvedVarInfo *resVarInfo = (MyResolvedVarInfo *) vinfoPtr;
    Tcl_Var var = resVarInfo->var;
    int isNewVar;
    Interp *iPtr = (Interp *) interp;
    Tcl_HashEntry *hPtr;

    if (var != NULL) {
        if (!(((Var *) var)->flags & VAR_DEAD_HASH)) {
            /*
             * The cached variable is valid, return it.
             */

            return var;
        }

        /*
         * The variable is not valid anymore. Clean it up.
         */

        HashVarFree(var);
    }

    hPtr = Tcl_CreateHashEntry((Tcl_HashTable *) &iPtr->globalNsPtr->varTable,
            (char *) resVarInfo->nameObj, &isNewVar);
    if (hPtr) {
        var = (Tcl_Var) TclVarHashGetValue(hPtr);
    } else {
        var = NULL;
    }
    resVarInfo->var = var;

    /*
     * Increment the reference counter to avoid Tcl_Free() of the variable in
     * Tcl's FreeVarEntry(); for cleanup, we provide our own HashVarFree();
     */

    VarHashRefCount(var)++;
    return var;
}

static int
InterpCompiledVarResolver(
    TCL_UNUSED(Tcl_Interp *),
    const char *name,
    TCL_UNUSED(int) /*length*/,
    TCL_UNUSED(Tcl_Namespace *),
    Tcl_ResolvedVarInfo **rPtr)
{
    if (*name == 'T') {
 	MyResolvedVarInfo *resVarInfo = (MyResolvedVarInfo *)Tcl_Alloc(sizeof(MyResolvedVarInfo));

 	resVarInfo->vInfo.fetchProc = MyCompiledVarFetch;
 	resVarInfo->vInfo.deleteProc = MyCompiledVarFree;
 	resVarInfo->var = NULL;
 	resVarInfo->nameObj = Tcl_NewStringObj(name, -1);
 	Tcl_IncrRefCount(resVarInfo->nameObj);
 	*rPtr = &resVarInfo->vInfo;
 	return TCL_OK;
    }
    return TCL_CONTINUE;
}

static int
TestInterpResolverCmd(
    TCL_UNUSED(ClientData),
    Tcl_Interp *interp,
    int objc,
    Tcl_Obj *const objv[])
{
    static const char *const table[] = {
        "down", "up", NULL
    };
    int idx;
#define RESOLVER_KEY "testInterpResolver"

    if ((objc < 2) || (objc > 3)) {
	Tcl_WrongNumArgs(interp, 1, objv, "up|down ?interp?");
	return TCL_ERROR;
    }
    if (objc == 3) {
	interp = Tcl_GetSlave(interp, Tcl_GetString(objv[2]));
	if (interp == NULL) {
	    Tcl_AppendResult(interp, "provided interpreter not found", NULL);
	    return TCL_ERROR;
	}
    }
    if (Tcl_GetIndexFromObj(interp, objv[1], table, "operation", TCL_EXACT,
            &idx) != TCL_OK) {
        return TCL_ERROR;
    }
    switch (idx) {
    case 1: /* up */
        Tcl_AddInterpResolvers(interp, RESOLVER_KEY, InterpCmdResolver,
                InterpVarResolver, InterpCompiledVarResolver);
        break;
    case 0: /*down*/
        if (!Tcl_RemoveInterpResolvers(interp, RESOLVER_KEY)) {
            Tcl_AppendResult(interp, "could not remove the resolver scheme",
                    NULL);
            return TCL_ERROR;
        }
    }
    return TCL_OK;
}

/*
 * Local Variables:
 * mode: c
 * c-basic-offset: 4
 * fill-column: 78
 * tab-width: 8
 * indent-tabs-mode: nil
 * End:
 */<|MERGE_RESOLUTION|>--- conflicted
+++ resolved
@@ -5131,15 +5131,9 @@
 	Tcl_WrongNumArgs(interp, 1, objv, "bytearray");
 	return TCL_ERROR;
     }
-<<<<<<< HEAD
-    p = (const char *)Tcl_GetByteArrayFromObj(objv[1], &n);
-    if (p == NULL) {
-	Tcl_AppendResult(interp, "testbytestring expects bytes", NULL);
-=======
 
     p = (const char *)TclGetBytesFromObj(interp, objv[1], &n);
     if (p == NULL) {
->>>>>>> 8ab2c9cf
 	return TCL_ERROR;
     }
     Tcl_SetObjResult(interp, Tcl_NewStringObj(p, n));
