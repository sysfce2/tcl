/*
 * tclTest.c --
 *
 *	This file contains C command functions for a bunch of additional Tcl
 *	commands that are used for testing out Tcl's C interfaces. These
 *	commands are not normally included in Tcl applications; they're only
 *	used for testing.
 *
 * Copyright © 1993-1994 The Regents of the University of California.
 * Copyright © 1994-1997 Sun Microsystems, Inc.
 * Copyright © 1998-2000 Ajuba Solutions.
 * Copyright © 2003 Kevin B. Kenny.  All rights reserved.
 *
 * See the file "license.terms" for information on usage and redistribution of
 * this file, and for a DISCLAIMER OF ALL WARRANTIES.
 */

#undef STATIC_BUILD
#ifndef USE_TCL_STUBS
#   define USE_TCL_STUBS
#endif
#include "tclInt.h"
#ifdef TCL_WITH_EXTERNAL_TOMMATH
#   include "tommath.h"
#else
#   include "tclTomMath.h"
#endif
#include "tclOO.h"
#include <math.h>

/*
 * Required for Testregexp*Cmd
 */
#include "tclRegexp.h"

/*
 * Required for the TestChannelCmd and TestChannelEventCmd
 */
#include "tclIO.h"

#include "tclUuid.h"

/*
 * Declare external functions used in Windows tests.
 */
DLLEXPORT int		Tcltest_Init(Tcl_Interp *interp);
DLLEXPORT int		Tcltest_SafeInit(Tcl_Interp *interp);

/*
 * Dynamic string shared by TestdcallCmd and DelCallbackProc; used to collect
 * the results of the various deletion callbacks.
 */

static Tcl_DString delString;
static Tcl_Interp *delInterp;

/*
 * One of the following structures exists for each command created by the
 * "testcmdtoken" command.
 */

typedef struct TestCommandTokenRef {
    int id;			/* Identifier for this reference. */
    Tcl_Command token;		/* Tcl's token for the command. */
    const char *value;
    struct TestCommandTokenRef *nextPtr;
				/* Next in list of references. */
} TestCommandTokenRef;

static TestCommandTokenRef *firstCommandTokenRef = NULL;
static int nextCommandTokenRefId = 1;

/*
 * One of the following structures exists for each asynchronous handler
 * created by the "testasync" command".
 */

typedef struct TestAsyncHandler {
    int id;			/* Identifier for this handler. */
    Tcl_AsyncHandler handler;	/* Tcl's token for the handler. */
    char *command;		/* Command to invoke when the handler is
				 * invoked. */
    struct TestAsyncHandler *nextPtr;
				/* Next is list of handlers. */
} TestAsyncHandler;

/*
 * Start of the socket driver state structure to acces field testFlags
 */

typedef struct TcpState TcpState;

struct TcpState {
    Tcl_Channel channel;	/* Channel associated with this socket. */
    int flags;			/* ORed combination of various bitfields. */
};

TCL_DECLARE_MUTEX(asyncTestMutex)

static TestAsyncHandler *firstHandler = NULL;

/*
 * The dynamic string below is used by the "testdstring" command to test the
 * dynamic string facilities.
 */

static Tcl_DString dstring;

/*
 * The command trace below is used by the "testcmdtraceCmd" command to test
 * the command tracing facilities.
 */

static Tcl_Trace cmdTrace;

/*
 * One of the following structures exists for each command created by
 * TestdelCmd:
 */

typedef struct {
    Tcl_Interp *interp;		/* Interpreter in which command exists. */
    char *deleteCmd;		/* Script to execute when command is deleted.
				 * Malloc'ed. */
} DelCmd;

/*
 * The following is used to keep track of an encoding that invokes a Tcl
 * command.
 */

typedef struct {
    Tcl_Interp *interp;
    char *toUtfCmd;
    char *fromUtfCmd;
} TclEncoding;

/*
 * Boolean flag used by the "testsetmainloop" and "testexitmainloop" commands.
 */

static int exitMainLoop = 0;

/*
 * Event structure used in testing the event queue management procedures.
 */

typedef struct {
    Tcl_Event header;		/* Header common to all events */
    Tcl_Interp *interp;		/* Interpreter that will handle the event */
    Tcl_Obj *command;		/* Command to evaluate when the event occurs */
    Tcl_Obj *tag;		/* Tag for this event used to delete it */
} TestEvent;

/*
 * Simple detach/attach facility for testchannel cut|splice. Allow testing of
 * channel transfer in core testsuite.
 */

typedef struct TestChannel {
    Tcl_Channel chan;		/* Detached channel */
    struct TestChannel *nextPtr;/* Next in detached channel pool */
} TestChannel;

static TestChannel *firstDetached;

/*
 * Forward declarations for procedures defined later in this file:
 */

static int		AsyncHandlerProc(void *clientData,
			    Tcl_Interp *interp, int code);
static Tcl_ThreadCreateType AsyncThreadProc(void *);
static void		CleanupTestSetassocdataTests(
			    void *clientData, Tcl_Interp *interp);
static void		CmdDelProc1(void *clientData);
static void		CmdDelProc2(void *clientData);
static Tcl_CmdProc	CmdProc1;
static Tcl_CmdProc	CmdProc2;
static void		CmdTraceDeleteProc(
			    void *clientData, Tcl_Interp *interp,
			    int level, char *command, Tcl_CmdProc *cmdProc,
			    void *cmdClientData, int argc,
			    const char *argv[]);
static void		CmdTraceProc(void *clientData,
			    Tcl_Interp *interp, int level, char *command,
			    Tcl_CmdProc *cmdProc, void *cmdClientData,
			    int argc, const char *argv[]);
static Tcl_CmdProc	CreatedCommandProc;
static Tcl_CmdProc	CreatedCommandProc2;
static void		DelCallbackProc(void *clientData,
			    Tcl_Interp *interp);
static Tcl_CmdProc	DelCmdProc;
static void		DelDeleteProc(void *clientData);
static void		EncodingFreeProc(void *clientData);
static int		EncodingToUtfProc(void *clientData,
			    const char *src, int srcLen, int flags,
			    Tcl_EncodingState *statePtr, char *dst,
			    int dstLen, int *srcReadPtr, int *dstWrotePtr,
			    int *dstCharsPtr);
static int		EncodingFromUtfProc(void *clientData,
			    const char *src, int srcLen, int flags,
			    Tcl_EncodingState *statePtr, char *dst,
			    int dstLen, int *srcReadPtr, int *dstWrotePtr,
			    int *dstCharsPtr);
static void		ExitProcEven(void *clientData);
static void		ExitProcOdd(void *clientData);
static Tcl_ObjCmdProc	GetTimesObjCmd;
static Tcl_ResolveCompiledVarProc	InterpCompiledVarResolver;
static void		MainLoop(void);
static Tcl_CmdProc	NoopCmd;
static Tcl_ObjCmdProc	NoopObjCmd;
static int		ObjTraceProc(void *clientData,
			    Tcl_Interp *interp, int level, const char *command,
			    Tcl_Command commandToken, int objc,
			    Tcl_Obj *const objv[]);
static void		ObjTraceDeleteProc(void *clientData);
static void		PrintParse(Tcl_Interp *interp, Tcl_Parse *parsePtr);
static void		SpecialFree(void *blockPtr);
static int		StaticInitProc(Tcl_Interp *interp);
static Tcl_CmdProc	TestasyncCmd;
static Tcl_ObjCmdProc	TestbumpinterpepochObjCmd;
static Tcl_ObjCmdProc	TestbytestringObjCmd;
static Tcl_ObjCmdProc	TestsetbytearraylengthObjCmd;
static Tcl_ObjCmdProc	TestpurebytesobjObjCmd;
static Tcl_ObjCmdProc	TeststringbytesObjCmd;
static Tcl_CmdProc	TestcmdinfoCmd;
static Tcl_CmdProc	TestcmdtokenCmd;
static Tcl_CmdProc	TestcmdtraceCmd;
static Tcl_CmdProc	TestconcatobjCmd;
static Tcl_CmdProc	TestcreatecommandCmd;
static Tcl_CmdProc	TestdcallCmd;
static Tcl_CmdProc	TestdelCmd;
static Tcl_CmdProc	TestdelassocdataCmd;
static Tcl_ObjCmdProc	TestdoubledigitsObjCmd;
static Tcl_CmdProc	TestdstringCmd;
static Tcl_ObjCmdProc	TestencodingObjCmd;
static Tcl_ObjCmdProc	TestevalexObjCmd;
static Tcl_ObjCmdProc	TestevalobjvObjCmd;
static Tcl_ObjCmdProc	TesteventObjCmd;
static int		TesteventProc(Tcl_Event *event, int flags);
static int		TesteventDeleteProc(Tcl_Event *event,
			    void *clientData);
static Tcl_CmdProc	TestexithandlerCmd;
static Tcl_CmdProc	TestexprlongCmd;
static Tcl_ObjCmdProc	TestexprlongobjCmd;
static Tcl_CmdProc	TestexprdoubleCmd;
static Tcl_ObjCmdProc	TestexprdoubleobjCmd;
static Tcl_ObjCmdProc	TestexprparserObjCmd;
static Tcl_CmdProc	TestexprstringCmd;
static Tcl_ObjCmdProc	TestfileCmd;
static Tcl_ObjCmdProc	TestfilelinkCmd;
static Tcl_CmdProc	TestfeventCmd;
static Tcl_CmdProc	TestgetassocdataCmd;
static Tcl_CmdProc	TestgetintCmd;
static Tcl_CmdProc	TestlongsizeCmd;
static Tcl_CmdProc	TestgetplatformCmd;
static Tcl_ObjCmdProc	TestgetvarfullnameCmd;
static Tcl_CmdProc	TestinterpdeleteCmd;
static Tcl_CmdProc	TestlinkCmd;
static Tcl_ObjCmdProc	TestlinkarrayCmd;
static Tcl_ObjCmdProc	TestlistrepCmd;
static Tcl_ObjCmdProc	TestlocaleCmd;
static Tcl_CmdProc	TestmainthreadCmd;
static Tcl_CmdProc	TestsetmainloopCmd;
static Tcl_CmdProc	TestexitmainloopCmd;
static Tcl_CmdProc	TestpanicCmd;
static Tcl_ObjCmdProc	TestparseargsCmd;
static Tcl_ObjCmdProc	TestparserObjCmd;
static Tcl_ObjCmdProc	TestparsevarObjCmd;
static Tcl_ObjCmdProc	TestparsevarnameObjCmd;
static Tcl_ObjCmdProc	TestpreferstableObjCmd;
static Tcl_ObjCmdProc	TestprintObjCmd;
static Tcl_ObjCmdProc	TestregexpObjCmd;
static Tcl_ObjCmdProc	TestreturnObjCmd;
static void		TestregexpXflags(const char *string,
			    size_t length, int *cflagsPtr, int *eflagsPtr);
static Tcl_CmdProc	TestsetassocdataCmd;
static Tcl_CmdProc	TestsetCmd;
static Tcl_CmdProc	Testset2Cmd;
static Tcl_CmdProc	TestseterrorcodeCmd;
static Tcl_ObjCmdProc	TestsetobjerrorcodeCmd;
static Tcl_CmdProc	TestsetplatformCmd;
static Tcl_CmdProc	TeststaticlibraryCmd;
static Tcl_CmdProc	TesttranslatefilenameCmd;
static Tcl_CmdProc	TestupvarCmd;
static Tcl_ObjCmdProc2	TestWrongNumArgsObjCmd;
static Tcl_ObjCmdProc	TestGetIndexFromObjStructObjCmd;
static Tcl_CmdProc	TestChannelCmd;
static Tcl_CmdProc	TestChannelEventCmd;
static Tcl_CmdProc	TestSocketCmd;
static Tcl_ObjCmdProc	TestFilesystemObjCmd;
static Tcl_ObjCmdProc	TestSimpleFilesystemObjCmd;
static void		TestReport(const char *cmd, Tcl_Obj *arg1,
			    Tcl_Obj *arg2);
static Tcl_ObjCmdProc	TestgetencpathObjCmd;
static Tcl_ObjCmdProc	TestsetencpathObjCmd;
static Tcl_Obj *	TestReportGetNativePath(Tcl_Obj *pathPtr);
static Tcl_FSStatProc TestReportStat;
static Tcl_FSAccessProc TestReportAccess;
static Tcl_FSOpenFileChannelProc TestReportOpenFileChannel;
static Tcl_FSMatchInDirectoryProc TestReportMatchInDirectory;
static Tcl_FSChdirProc TestReportChdir;
static Tcl_FSLstatProc TestReportLstat;
static Tcl_FSCopyFileProc TestReportCopyFile;
static Tcl_FSDeleteFileProc TestReportDeleteFile;
static Tcl_FSRenameFileProc TestReportRenameFile;
static Tcl_FSCreateDirectoryProc TestReportCreateDirectory;
static Tcl_FSCopyDirectoryProc TestReportCopyDirectory;
static Tcl_FSRemoveDirectoryProc TestReportRemoveDirectory;
static int TestReportLoadFile(Tcl_Interp *interp, Tcl_Obj *pathPtr,
	Tcl_LoadHandle *handlePtr, Tcl_FSUnloadFileProc **unloadProcPtr);
static Tcl_FSLinkProc TestReportLink;
static Tcl_FSFileAttrStringsProc TestReportFileAttrStrings;
static Tcl_FSFileAttrsGetProc TestReportFileAttrsGet;
static Tcl_FSFileAttrsSetProc TestReportFileAttrsSet;
static Tcl_FSUtimeProc TestReportUtime;
static Tcl_FSNormalizePathProc TestReportNormalizePath;
static Tcl_FSPathInFilesystemProc TestReportInFilesystem;
static Tcl_FSFreeInternalRepProc TestReportFreeInternalRep;
static Tcl_FSDupInternalRepProc TestReportDupInternalRep;
static Tcl_CmdProc TestServiceModeCmd;
static Tcl_FSStatProc SimpleStat;
static Tcl_FSAccessProc SimpleAccess;
static Tcl_FSOpenFileChannelProc SimpleOpenFileChannel;
static Tcl_FSListVolumesProc SimpleListVolumes;
static Tcl_FSPathInFilesystemProc SimplePathInFilesystem;
static Tcl_Obj *	SimpleRedirect(Tcl_Obj *pathPtr);
static Tcl_FSMatchInDirectoryProc SimpleMatchInDirectory;
static Tcl_ObjCmdProc	TestUtfNextCmd;
static Tcl_ObjCmdProc	TestUtfPrevCmd;
static Tcl_ObjCmdProc	TestNumUtfCharsCmd;
static Tcl_ObjCmdProc	TestFindFirstCmd;
static Tcl_ObjCmdProc	TestFindLastCmd;
static Tcl_ObjCmdProc	TestHashSystemHashCmd;
static Tcl_ObjCmdProc	TestGetIntForIndexCmd;

static Tcl_NRPostProc	NREUnwind_callback;
static Tcl_ObjCmdProc	TestNREUnwind;
static Tcl_ObjCmdProc	TestNRELevels;
static Tcl_ObjCmdProc	TestInterpResolverCmd;
#if defined(HAVE_CPUID) && !defined(MAC_OSX_TCL)
static Tcl_ObjCmdProc	TestcpuidCmd;
#endif
static Tcl_ObjCmdProc	TestApplyLambdaObjCmd;

static const Tcl_Filesystem testReportingFilesystem = {
    "reporting",
    sizeof(Tcl_Filesystem),
    TCL_FILESYSTEM_VERSION_1,
    TestReportInFilesystem, /* path in */
    TestReportDupInternalRep,
    TestReportFreeInternalRep,
    NULL, /* native to norm */
    NULL, /* convert to native */
    TestReportNormalizePath,
    NULL, /* path type */
    NULL, /* separator */
    TestReportStat,
    TestReportAccess,
    TestReportOpenFileChannel,
    TestReportMatchInDirectory,
    TestReportUtime,
    TestReportLink,
    NULL /* list volumes */,
    TestReportFileAttrStrings,
    TestReportFileAttrsGet,
    TestReportFileAttrsSet,
    TestReportCreateDirectory,
    TestReportRemoveDirectory,
    TestReportDeleteFile,
    TestReportCopyFile,
    TestReportRenameFile,
    TestReportCopyDirectory,
    TestReportLstat,
    (Tcl_FSLoadFileProc *) TestReportLoadFile,
    NULL /* cwd */,
    TestReportChdir
};

static const Tcl_Filesystem simpleFilesystem = {
    "simple",
    sizeof(Tcl_Filesystem),
    TCL_FILESYSTEM_VERSION_1,
    SimplePathInFilesystem,
    NULL,
    NULL,
    /* No internal to normalized, since we don't create any
     * pure 'internal' Tcl_Obj path representations */
    NULL,
    /* No create native rep function, since we don't use it
     * or 'Tcl_FSNewNativePath' */
    NULL,
    /* Normalize path isn't needed - we assume paths only have
     * one representation */
    NULL,
    NULL,
    NULL,
    SimpleStat,
    SimpleAccess,
    SimpleOpenFileChannel,
    SimpleMatchInDirectory,
    NULL,
    /* We choose not to support symbolic links inside our vfs's */
    NULL,
    SimpleListVolumes,
    NULL,
    NULL,
    NULL,
    NULL,
    NULL,
    NULL,
    /* No copy file - fallback will occur at Tcl level */
    NULL,
    /* No rename file - fallback will occur at Tcl level */
    NULL,
    /* No copy directory - fallback will occur at Tcl level */
    NULL,
    /* Use stat for lstat */
    NULL,
    /* No load - fallback on core implementation */
    NULL,
    /* We don't need a getcwd or chdir - fallback on Tcl's versions */
    NULL,
    NULL
};


/*
 *----------------------------------------------------------------------
 *
 * Tcltest_Init --
 *
 *	This procedure performs application-specific initialization. Most
 *	applications, especially those that incorporate additional packages,
 *	will have their own version of this procedure.
 *
 * Results:
 *	Returns a standard Tcl completion code, and leaves an error message in
 *	the interp's result if an error occurs.
 *
 * Side effects:
 *	Depends on the startup script.
 *
 *----------------------------------------------------------------------
 */

#ifndef STRINGIFY
#  define STRINGIFY(x) STRINGIFY1(x)
#  define STRINGIFY1(x) #x
#endif

static const char version[] = TCL_PATCH_LEVEL "+" STRINGIFY(TCL_VERSION_UUID)
#if defined(__clang__) && defined(__clang_major__)
	    ".clang-" STRINGIFY(__clang_major__)
#if __clang_minor__ < 10
	    "0"
#endif
	    STRINGIFY(__clang_minor__)
#endif
#ifdef TCL_COMPILE_DEBUG
	    ".compiledebug"
#endif
#ifdef TCL_COMPILE_STATS
	    ".compilestats"
#endif
#if defined(__cplusplus) && !defined(__OBJC__)
	    ".cplusplus"
#endif
#ifndef NDEBUG
	    ".debug"
#endif
#if !defined(__clang__) && !defined(__INTEL_COMPILER) && defined(__GNUC__)
	    ".gcc-" STRINGIFY(__GNUC__)
#if __GNUC_MINOR__ < 10
	    "0"
#endif
	    STRINGIFY(__GNUC_MINOR__)
#endif
#ifdef __INTEL_COMPILER
	    ".icc-" STRINGIFY(__INTEL_COMPILER)
#endif
#if (defined(_WIN32) && !defined(_WIN64)) || (ULONG_MAX == 0xffffffffUL)
	    ".ilp32"
#endif
#ifdef TCL_MEM_DEBUG
	    ".memdebug"
#endif
#if defined(_MSC_VER)
	    ".msvc-" STRINGIFY(_MSC_VER)
#endif
#ifdef USE_NMAKE
	    ".nmake"
#endif
#if !TCL_THREADS
	    ".no-thread"
#endif
#ifndef TCL_CFG_OPTIMIZED
	    ".no-optimize"
#endif
#ifdef __OBJC__
	    ".objective-c"
#if defined(__cplusplus)
	    "plusplus"
#endif
#endif
#ifdef TCL_CFG_PROFILED
	    ".profile"
#endif
#ifdef PURIFY
	    ".purify"
#endif
#ifdef STATIC_BUILD
	    ".static"
#endif
#if TCL_UTF_MAX < 4
	    ".utf-16"
#endif
;

int
Tcltest_Init(
    Tcl_Interp *interp)		/* Interpreter for application. */
{
    Tcl_CmdInfo info;
    Tcl_Obj **objv, *objPtr;
    Tcl_Size objc;
    int index;
    static const char *const specialOptions[] = {
	"-appinitprocerror", "-appinitprocdeleteinterp",
	"-appinitprocclosestderr", "-appinitprocsetrcfile", NULL
    };

    if (Tcl_InitStubs(interp, "8.7-", 0) == NULL) {
	return TCL_ERROR;
    }
#ifndef TCL_WITH_EXTERNAL_TOMMATH
    if (Tcl_TomMath_InitStubs(interp, "8.7-") == NULL) {
	return TCL_ERROR;
    }
#endif
    if (Tcl_OOInitStubs(interp) == NULL) {
	return TCL_ERROR;
    }

    if (Tcl_GetCommandInfo(interp, "::tcl::build-info", &info)) {
#if TCL_MAJOR_VERSION > 8
	if (info.isNativeObjectProc == 2) {
	    Tcl_CreateObjCommand2(interp, "::tcl::test::build-info",
		    info.objProc2, (void *)version, NULL);
    } else
#endif
	Tcl_CreateObjCommand(interp, "::tcl::test::build-info",
		info.objProc, (void *)version, NULL);
    }
    if (Tcl_PkgProvideEx(interp, "tcl::test", TCL_PATCH_LEVEL, NULL) == TCL_ERROR) {
	return TCL_ERROR;
    }

    /*
     * Create additional commands and math functions for testing Tcl.
     */

    Tcl_CreateObjCommand(interp, "gettimes", GetTimesObjCmd, NULL, NULL);
    Tcl_CreateCommand(interp, "noop", NoopCmd, NULL, NULL);
    Tcl_CreateObjCommand(interp, "noop", NoopObjCmd, NULL, NULL);
    Tcl_CreateObjCommand(interp, "testpurebytesobj", TestpurebytesobjObjCmd, NULL, NULL);
    Tcl_CreateObjCommand(interp, "testsetbytearraylength", TestsetbytearraylengthObjCmd, NULL, NULL);
    Tcl_CreateObjCommand(interp, "testbytestring", TestbytestringObjCmd, NULL, NULL);
    Tcl_CreateObjCommand(interp, "teststringbytes", TeststringbytesObjCmd, NULL, NULL);
    Tcl_CreateObjCommand2(interp, "testwrongnumargs", TestWrongNumArgsObjCmd,
	    NULL, NULL);
    Tcl_CreateObjCommand(interp, "testfilesystem", TestFilesystemObjCmd,
	    NULL, NULL);
    Tcl_CreateObjCommand(interp, "testsimplefilesystem", TestSimpleFilesystemObjCmd,
	    NULL, NULL);
    Tcl_CreateObjCommand(interp, "testgetindexfromobjstruct",
	    TestGetIndexFromObjStructObjCmd, NULL, NULL);
    Tcl_CreateCommand(interp, "testasync", TestasyncCmd, NULL, NULL);
    Tcl_CreateObjCommand(interp, "testbumpinterpepoch",
	    TestbumpinterpepochObjCmd, NULL, NULL);
    Tcl_CreateCommand(interp, "testchannel", TestChannelCmd,
	    NULL, NULL);
    Tcl_CreateCommand(interp, "testchannelevent", TestChannelEventCmd,
	    NULL, NULL);
    Tcl_CreateCommand(interp, "testcmdtoken", TestcmdtokenCmd, NULL,
	    NULL);
    Tcl_CreateCommand(interp, "testcmdinfo", TestcmdinfoCmd, NULL,
	    NULL);
    Tcl_CreateCommand(interp, "testcmdtrace", TestcmdtraceCmd,
	    NULL, NULL);
    Tcl_CreateCommand(interp, "testconcatobj", TestconcatobjCmd,
	    NULL, NULL);
    Tcl_CreateCommand(interp, "testcreatecommand", TestcreatecommandCmd,
	    NULL, NULL);
    Tcl_CreateCommand(interp, "testdcall", TestdcallCmd, NULL, NULL);
    Tcl_CreateCommand(interp, "testdel", TestdelCmd, NULL, NULL);
    Tcl_CreateCommand(interp, "testdelassocdata", TestdelassocdataCmd,
	    NULL, NULL);
    Tcl_CreateObjCommand(interp, "testdoubledigits", TestdoubledigitsObjCmd,
			 NULL, NULL);
    Tcl_DStringInit(&dstring);
    Tcl_CreateCommand(interp, "testdstring", TestdstringCmd, NULL,
	    NULL);
    Tcl_CreateObjCommand(interp, "testencoding", TestencodingObjCmd, NULL,
	    NULL);
    Tcl_CreateObjCommand(interp, "testevalex", TestevalexObjCmd,
	    NULL, NULL);
    Tcl_CreateObjCommand(interp, "testevalobjv", TestevalobjvObjCmd,
	    NULL, NULL);
    Tcl_CreateObjCommand(interp, "testevent", TesteventObjCmd,
	    NULL, NULL);
    Tcl_CreateCommand(interp, "testexithandler", TestexithandlerCmd,
	    NULL, NULL);
    Tcl_CreateCommand(interp, "testexprlong", TestexprlongCmd,
	    NULL, NULL);
    Tcl_CreateObjCommand(interp, "testexprlongobj", TestexprlongobjCmd,
	    NULL, NULL);
    Tcl_CreateCommand(interp, "testexprdouble", TestexprdoubleCmd,
	    NULL, NULL);
    Tcl_CreateObjCommand(interp, "testexprdoubleobj", TestexprdoubleobjCmd,
	    NULL, NULL);
    Tcl_CreateObjCommand(interp, "testexprparser", TestexprparserObjCmd,
	    NULL, NULL);
    Tcl_CreateCommand(interp, "testexprstring", TestexprstringCmd,
	    NULL, NULL);
    Tcl_CreateCommand(interp, "testfevent", TestfeventCmd, NULL,
	    NULL);
    Tcl_CreateObjCommand(interp, "testfilelink", TestfilelinkCmd,
	    NULL, NULL);
    Tcl_CreateObjCommand(interp, "testfile", TestfileCmd,
	    NULL, NULL);
    Tcl_CreateObjCommand(interp, "testhashsystemhash",
	    TestHashSystemHashCmd, NULL, NULL);
    Tcl_CreateCommand(interp, "testgetassocdata", TestgetassocdataCmd,
	    NULL, NULL);
    Tcl_CreateCommand(interp, "testgetint", TestgetintCmd,
	    NULL, NULL);
    Tcl_CreateCommand(interp, "testlongsize", TestlongsizeCmd,
	    NULL, NULL);
    Tcl_CreateCommand(interp, "testgetplatform", TestgetplatformCmd,
	    NULL, NULL);
    Tcl_CreateObjCommand(interp, "testgetvarfullname",
	    TestgetvarfullnameCmd, NULL, NULL);
    Tcl_CreateCommand(interp, "testinterpdelete", TestinterpdeleteCmd,
	    NULL, NULL);
    Tcl_CreateCommand(interp, "testlink", TestlinkCmd, NULL, NULL);
    Tcl_CreateObjCommand(interp, "testlinkarray", TestlinkarrayCmd, NULL, NULL);
    Tcl_CreateObjCommand(interp, "testlistrep", TestlistrepCmd, NULL, NULL);
    Tcl_CreateObjCommand(interp, "testlocale", TestlocaleCmd, NULL,
	    NULL);
    Tcl_CreateCommand(interp, "testpanic", TestpanicCmd, NULL, NULL);
    Tcl_CreateObjCommand(interp, "testparseargs", TestparseargsCmd,NULL,NULL);
    Tcl_CreateObjCommand(interp, "testparser", TestparserObjCmd,
	    NULL, NULL);
    Tcl_CreateObjCommand(interp, "testparsevar", TestparsevarObjCmd,
	    NULL, NULL);
    Tcl_CreateObjCommand(interp, "testparsevarname", TestparsevarnameObjCmd,
	    NULL, NULL);
    Tcl_CreateObjCommand(interp, "testpreferstable", TestpreferstableObjCmd,
	    NULL, NULL);
    Tcl_CreateObjCommand(interp, "testprint", TestprintObjCmd,
	    NULL, NULL);
    Tcl_CreateObjCommand(interp, "testregexp", TestregexpObjCmd,
	    NULL, NULL);
    Tcl_CreateObjCommand(interp, "testreturn", TestreturnObjCmd,
	    NULL, NULL);
    Tcl_CreateCommand(interp, "testservicemode", TestServiceModeCmd,
	    NULL, NULL);
    Tcl_CreateCommand(interp, "testsetassocdata", TestsetassocdataCmd,
	    NULL, NULL);
    Tcl_CreateCommand(interp, "testsetnoerr", TestsetCmd,
	    NULL, NULL);
    Tcl_CreateCommand(interp, "testseterr", TestsetCmd,
	    INT2PTR(TCL_LEAVE_ERR_MSG), NULL);
    Tcl_CreateCommand(interp, "testset2", Testset2Cmd,
	    INT2PTR(TCL_LEAVE_ERR_MSG), NULL);
    Tcl_CreateCommand(interp, "testseterrorcode", TestseterrorcodeCmd,
	    NULL, NULL);
    Tcl_CreateObjCommand(interp, "testsetobjerrorcode",
	    TestsetobjerrorcodeCmd, NULL, NULL);
    Tcl_CreateObjCommand(interp, "testutfnext",
	    TestUtfNextCmd, NULL, NULL);
    Tcl_CreateObjCommand(interp, "testutfprev",
	    TestUtfPrevCmd, NULL, NULL);
    Tcl_CreateObjCommand(interp, "testnumutfchars",
	    TestNumUtfCharsCmd, NULL, NULL);
    Tcl_CreateObjCommand(interp, "testfindfirst",
	    TestFindFirstCmd, NULL, NULL);
    Tcl_CreateObjCommand(interp, "testfindlast",
	    TestFindLastCmd, NULL, NULL);
    Tcl_CreateObjCommand(interp, "testgetintforindex",
	    TestGetIntForIndexCmd, NULL, NULL);
    Tcl_CreateCommand(interp, "testsetplatform", TestsetplatformCmd,
	    NULL, NULL);
    Tcl_CreateCommand(interp, "testsocket", TestSocketCmd,
	    NULL, NULL);
    Tcl_CreateCommand(interp, "teststaticlibrary", TeststaticlibraryCmd,
	    NULL, NULL);
    Tcl_CreateCommand(interp, "testtranslatefilename",
	    TesttranslatefilenameCmd, NULL, NULL);
    Tcl_CreateCommand(interp, "testupvar", TestupvarCmd, NULL, NULL);
    Tcl_CreateCommand(interp, "testmainthread", TestmainthreadCmd, NULL,
	    NULL);
    Tcl_CreateCommand(interp, "testsetmainloop", TestsetmainloopCmd,
	    NULL, NULL);
    Tcl_CreateCommand(interp, "testexitmainloop", TestexitmainloopCmd,
	    NULL, NULL);
#if defined(HAVE_CPUID) && !defined(MAC_OSX_TCL)
    Tcl_CreateObjCommand(interp, "testcpuid", TestcpuidCmd,
	    NULL, NULL);
#endif
    Tcl_CreateObjCommand(interp, "testnreunwind", TestNREUnwind,
	    NULL, NULL);
    Tcl_CreateObjCommand(interp, "testnrelevels", TestNRELevels,
	    NULL, NULL);
    Tcl_CreateObjCommand(interp, "testinterpresolver", TestInterpResolverCmd,
	    NULL, NULL);
    Tcl_CreateObjCommand(interp, "testgetencpath", TestgetencpathObjCmd,
	    NULL, NULL);
    Tcl_CreateObjCommand(interp, "testsetencpath", TestsetencpathObjCmd,
	    NULL, NULL);
    Tcl_CreateObjCommand(interp, "testapplylambda", TestApplyLambdaObjCmd,
	    NULL, NULL);

    if (TclObjTest_Init(interp) != TCL_OK) {
	return TCL_ERROR;
    }
    if (Procbodytest_Init(interp) != TCL_OK) {
	return TCL_ERROR;
    }
#if TCL_THREADS
    if (TclThread_Init(interp) != TCL_OK) {
	return TCL_ERROR;
    }
#endif

    /*
     * Check for special options used in ../tests/main.test
     */

    objPtr = Tcl_GetVar2Ex(interp, "argv", NULL, TCL_GLOBAL_ONLY);
    if (objPtr != NULL) {
	if (Tcl_ListObjGetElements(interp, objPtr, &objc, &objv) != TCL_OK) {
	    return TCL_ERROR;
	}
	if (objc && (Tcl_GetIndexFromObj(NULL, objv[0], specialOptions, NULL,
		TCL_EXACT, &index) == TCL_OK)) {
	    switch (index) {
	    case 0:
		return TCL_ERROR;
	    case 1:
		Tcl_DeleteInterp(interp);
		return TCL_ERROR;
	    case 2: {
		int mode;
		Tcl_UnregisterChannel(interp,
			Tcl_GetChannel(interp, "stderr", &mode));
		return TCL_ERROR;
	    }
	    case 3:
		if (objc > 1) {
		    Tcl_SetVar2Ex(interp, "tcl_rcFileName", NULL, objv[1],
			    TCL_GLOBAL_ONLY);
		}
		return TCL_ERROR;
	    }
	}
    }

    /*
     * And finally add any platform specific test commands.
     */

    return TclplatformtestInit(interp);
}

/*
 *----------------------------------------------------------------------
 *
 * Tcltest_SafeInit --
 *
 *	This procedure performs application-specific initialization. Most
 *	applications, especially those that incorporate additional packages,
 *	will have their own version of this procedure.
 *
 * Results:
 *	Returns a standard Tcl completion code, and leaves an error message in
 *	the interp's result if an error occurs.
 *
 * Side effects:
 *	Depends on the startup script.
 *
 *----------------------------------------------------------------------
 */

int
Tcltest_SafeInit(
    Tcl_Interp *interp)		/* Interpreter for application. */
{
    Tcl_CmdInfo info;

    if (Tcl_InitStubs(interp, "8.7-", 0) == NULL) {
	return TCL_ERROR;
    }
    if (Tcl_GetCommandInfo(interp, "::tcl::build-info", &info)) {
#if TCL_MAJOR_VERSION > 8
	if (info.isNativeObjectProc == 2) {
	    Tcl_CreateObjCommand2(interp, "::tcl::test::build-info",
		    info.objProc2, (void *)version, NULL);
    } else
#endif
	Tcl_CreateObjCommand(interp, "::tcl::test::build-info",
		info.objProc, (void *)version, NULL);
    }
    if (Tcl_PkgProvideEx(interp, "tcl::test", TCL_PATCH_LEVEL, NULL) == TCL_ERROR) {
	return TCL_ERROR;
    }
    return Procbodytest_SafeInit(interp);
}

/*
 *----------------------------------------------------------------------
 *
 * TestasyncCmd --
 *
 *	This procedure implements the "testasync" command.  It is used
 *	to test the asynchronous handler facilities of Tcl.
 *
 * Results:
 *	A standard Tcl result.
 *
 * Side effects:
 *	Creates, deletes, and invokes handlers.
 *
 *----------------------------------------------------------------------
 */

static int
TestasyncCmd(
    TCL_UNUSED(void *),
    Tcl_Interp *interp,			/* Current interpreter. */
    int argc,				/* Number of arguments. */
    const char **argv)			/* Argument strings. */
{
    TestAsyncHandler *asyncPtr, *prevPtr;
    int id, code;
    static int nextId = 1;

    if (argc < 2) {
	wrongNumArgs:
	Tcl_AppendResult(interp, "wrong # args", NULL);
	return TCL_ERROR;
    }
    if (strcmp(argv[1], "create") == 0) {
	if (argc != 3) {
	    goto wrongNumArgs;
	}
	asyncPtr = (TestAsyncHandler *)Tcl_Alloc(sizeof(TestAsyncHandler));
	asyncPtr->command = (char *)Tcl_Alloc(strlen(argv[2]) + 1);
	strcpy(asyncPtr->command, argv[2]);
        Tcl_MutexLock(&asyncTestMutex);
	asyncPtr->id = nextId;
	nextId++;
	asyncPtr->handler = Tcl_AsyncCreate(AsyncHandlerProc,
                                            INT2PTR(asyncPtr->id));
	asyncPtr->nextPtr = firstHandler;
	firstHandler = asyncPtr;
        Tcl_MutexUnlock(&asyncTestMutex);
	Tcl_SetObjResult(interp, Tcl_NewWideIntObj(asyncPtr->id));
    } else if (strcmp(argv[1], "delete") == 0) {
	if (argc == 2) {
            Tcl_MutexLock(&asyncTestMutex);
	    while (firstHandler != NULL) {
		asyncPtr = firstHandler;
		firstHandler = asyncPtr->nextPtr;
		Tcl_AsyncDelete(asyncPtr->handler);
		Tcl_Free(asyncPtr->command);
		Tcl_Free(asyncPtr);
	    }
            Tcl_MutexUnlock(&asyncTestMutex);
	    return TCL_OK;
	}
	if (argc != 3) {
	    goto wrongNumArgs;
	}
	if (Tcl_GetInt(interp, argv[2], &id) != TCL_OK) {
	    return TCL_ERROR;
	}
        Tcl_MutexLock(&asyncTestMutex);
	for (prevPtr = NULL, asyncPtr = firstHandler; asyncPtr != NULL;
		prevPtr = asyncPtr, asyncPtr = asyncPtr->nextPtr) {
	    if (asyncPtr->id != id) {
		continue;
	    }
	    if (prevPtr == NULL) {
		firstHandler = asyncPtr->nextPtr;
	    } else {
		prevPtr->nextPtr = asyncPtr->nextPtr;
	    }
	    Tcl_AsyncDelete(asyncPtr->handler);
	    Tcl_Free(asyncPtr->command);
	    Tcl_Free(asyncPtr);
	    break;
	}
        Tcl_MutexUnlock(&asyncTestMutex);
    } else if (strcmp(argv[1], "mark") == 0) {
	if (argc != 5) {
	    goto wrongNumArgs;
	}
	if ((Tcl_GetInt(interp, argv[2], &id) != TCL_OK)
		|| (Tcl_GetInt(interp, argv[4], &code) != TCL_OK)) {
	    return TCL_ERROR;
	}
	Tcl_MutexLock(&asyncTestMutex);
	for (asyncPtr = firstHandler; asyncPtr != NULL;
		asyncPtr = asyncPtr->nextPtr) {
	    if (asyncPtr->id == id) {
		Tcl_AsyncMark(asyncPtr->handler);
		break;
	    }
	}
	Tcl_SetObjResult(interp, Tcl_NewStringObj(argv[3], TCL_INDEX_NONE));
	Tcl_MutexUnlock(&asyncTestMutex);
	return code;
    } else if (strcmp(argv[1], "marklater") == 0) {
	if (argc != 3) {
	    goto wrongNumArgs;
	}
	if (Tcl_GetInt(interp, argv[2], &id) != TCL_OK) {
	    return TCL_ERROR;
	}
        Tcl_MutexLock(&asyncTestMutex);
	for (asyncPtr = firstHandler; asyncPtr != NULL;
		asyncPtr = asyncPtr->nextPtr) {
	    if (asyncPtr->id == id) {
		Tcl_ThreadId threadID;
		if (Tcl_CreateThread(&threadID, AsyncThreadProc,
			INT2PTR(id), TCL_THREAD_STACK_DEFAULT,
			TCL_THREAD_NOFLAGS) != TCL_OK) {
		    Tcl_AppendResult(interp, "can't create thread", NULL);
		    Tcl_MutexUnlock(&asyncTestMutex);
		    return TCL_ERROR;
		}
		break;
	    }
	}
        Tcl_MutexUnlock(&asyncTestMutex);
    } else {
	Tcl_AppendResult(interp, "bad option \"", argv[1],
		"\": must be create, delete, int, mark, or marklater", NULL);
	return TCL_ERROR;
    }
    return TCL_OK;
}

static int
AsyncHandlerProc(
    void *clientData,	/* If of TestAsyncHandler structure.
                                 * in global list. */
    Tcl_Interp *interp,		/* Interpreter in which command was
				 * executed, or NULL. */
    int code)			/* Current return code from command. */
{
    TestAsyncHandler *asyncPtr;
    int id = PTR2INT(clientData);
    const char *listArgv[4];
    char *cmd;
    char string[TCL_INTEGER_SPACE];

    Tcl_MutexLock(&asyncTestMutex);
    for (asyncPtr = firstHandler; asyncPtr != NULL;
            asyncPtr = asyncPtr->nextPtr) {
        if (asyncPtr->id == id) {
            break;
        }
    }
    Tcl_MutexUnlock(&asyncTestMutex);

    if (!asyncPtr) {
        /* Woops - this one was deleted between the AsyncMark and now */
        return TCL_OK;
    }

    TclFormatInt(string, code);
    listArgv[0] = asyncPtr->command;
    listArgv[1] = Tcl_GetStringResult(interp);
    listArgv[2] = string;
    listArgv[3] = NULL;
    cmd = Tcl_Merge(3, listArgv);
    if (interp != NULL) {
	code = Tcl_EvalEx(interp, cmd, TCL_INDEX_NONE, 0);
    } else {
	/*
	 * this should not happen, but by definition of how async handlers are
	 * invoked, it's possible.  Better error checking is needed here.
	 */
    }
    Tcl_Free(cmd);
    return code;
}

/*
 *----------------------------------------------------------------------
 *
 * AsyncThreadProc --
 *
 *	Delivers an asynchronous event to a handler in another thread.
 *
 * Results:
 *	None.
 *
 * Side effects:
 *	Invokes Tcl_AsyncMark on the handler
 *
 *----------------------------------------------------------------------
 */

static Tcl_ThreadCreateType
AsyncThreadProc(
    void *clientData)	/* Parameter is the id of a
				 * TestAsyncHandler, defined above. */
{
    TestAsyncHandler *asyncPtr;
    int id = PTR2INT(clientData);

    Tcl_Sleep(1);
    Tcl_MutexLock(&asyncTestMutex);
    for (asyncPtr = firstHandler; asyncPtr != NULL;
         asyncPtr = asyncPtr->nextPtr) {
        if (asyncPtr->id == id) {
            Tcl_AsyncMark(asyncPtr->handler);
            break;
        }
    }
    Tcl_MutexUnlock(&asyncTestMutex);
    Tcl_ExitThread(TCL_OK);
    TCL_THREAD_CREATE_RETURN;
}

static int
TestbumpinterpepochObjCmd(
    TCL_UNUSED(void *),
    Tcl_Interp *interp,		/* Current interpreter. */
    int objc,			/* Number of arguments. */
    Tcl_Obj *const objv[])	/* Argument objects. */
{
    Interp *iPtr = (Interp *)interp;

    if (objc != 1) {
	Tcl_WrongNumArgs(interp, 1, objv, "");
	return TCL_ERROR;
    }
    iPtr->compileEpoch++;
    return TCL_OK;
}

/*
 *----------------------------------------------------------------------
 *
 * TestcmdinfoCmd --
 *
 *	This procedure implements the "testcmdinfo" command.  It is used to
 *	test Tcl_GetCommandInfo, Tcl_SetCommandInfo, and command creation and
 *	deletion.
 *
 * Results:
 *	A standard Tcl result.
 *
 * Side effects:
 *	Creates and deletes various commands and modifies their data.
 *
 *----------------------------------------------------------------------
 */

static int
TestcmdinfoCmd(
    TCL_UNUSED(void *),
    Tcl_Interp *interp,		/* Current interpreter. */
    int argc,			/* Number of arguments. */
    const char **argv)		/* Argument strings. */
{
    Tcl_CmdInfo info;

    if (argc != 3) {
	Tcl_AppendResult(interp, "wrong # args: should be \"", argv[0],
		" option cmdName\"", NULL);
	return TCL_ERROR;
    }
    if (strcmp(argv[1], "create") == 0) {
	Tcl_CreateCommand(interp, argv[2], CmdProc1, (void *) "original",
		CmdDelProc1);
    } else if (strcmp(argv[1], "delete") == 0) {
	Tcl_DStringInit(&delString);
	Tcl_DeleteCommand(interp, argv[2]);
	Tcl_DStringResult(interp, &delString);
    } else if (strcmp(argv[1], "get") == 0) {
	if (Tcl_GetCommandInfo(interp, argv[2], &info) ==0) {
	    Tcl_AppendResult(interp, "??", NULL);
	    return TCL_OK;
	}
	if (info.proc == CmdProc1) {
	    Tcl_AppendResult(interp, "CmdProc1", " ",
		    (char *) info.clientData, NULL);
	} else if (info.proc == CmdProc2) {
	    Tcl_AppendResult(interp, "CmdProc2", " ",
		    (char *) info.clientData, NULL);
	} else {
	    Tcl_AppendResult(interp, "unknown", NULL);
	}
	if (info.deleteProc == CmdDelProc1) {
	    Tcl_AppendResult(interp, " CmdDelProc1", " ",
		    (char *) info.deleteData, NULL);
	} else if (info.deleteProc == CmdDelProc2) {
	    Tcl_AppendResult(interp, " CmdDelProc2", " ",
		    (char *) info.deleteData, NULL);
	} else {
	    Tcl_AppendResult(interp, " unknown", NULL);
	}
	Tcl_AppendResult(interp, " ", info.namespacePtr->fullName, NULL);
	if (info.isNativeObjectProc) {
	    Tcl_AppendResult(interp, " nativeObjectProc", NULL);
	} else {
	    Tcl_AppendResult(interp, " stringProc", NULL);
	}
    } else if (strcmp(argv[1], "modify") == 0) {
	info.proc = CmdProc2;
	info.clientData = (void *) "new_command_data";
	info.objProc = NULL;
	info.objClientData = NULL;
	info.deleteProc = CmdDelProc2;
	info.deleteData = (void *) "new_delete_data";
	if (Tcl_SetCommandInfo(interp, argv[2], &info) == 0) {
	    Tcl_SetObjResult(interp, Tcl_NewWideIntObj(0));
	} else {
	    Tcl_SetObjResult(interp, Tcl_NewWideIntObj(1));
	}
    } else {
	Tcl_AppendResult(interp, "bad option \"", argv[1],
		"\": must be create, delete, get, or modify", NULL);
	return TCL_ERROR;
    }
    return TCL_OK;
}

static int
CmdProc0(
    void *clientData,	/* String to return. */
    Tcl_Interp *interp,		/* Current interpreter. */
    TCL_UNUSED(int) /*argc*/,
    TCL_UNUSED(const char **) /*argv*/)
{
    TestCommandTokenRef *refPtr = (TestCommandTokenRef *) clientData;
    Tcl_AppendResult(interp, "CmdProc1 ", refPtr->value, NULL);
    return TCL_OK;
}

static int
CmdProc1(
    void *clientData,	/* String to return. */
    Tcl_Interp *interp,		/* Current interpreter. */
    TCL_UNUSED(int) /*argc*/,
    TCL_UNUSED(const char **) /*argv*/)
{
    Tcl_AppendResult(interp, "CmdProc1 ", (char *) clientData, NULL);
    return TCL_OK;
}

static int
CmdProc2(
    void *clientData,	/* String to return. */
    Tcl_Interp *interp,		/* Current interpreter. */
    TCL_UNUSED(int) /*argc*/,
    TCL_UNUSED(const char **) /*argv*/)
{
    Tcl_AppendResult(interp, "CmdProc2 ", (char *) clientData, NULL);
    return TCL_OK;
}

static void
CmdDelProc0(
    void *clientData)	/* String to save. */
{
    TestCommandTokenRef *thisRefPtr, *prevRefPtr = NULL;
    TestCommandTokenRef *refPtr = (TestCommandTokenRef *) clientData;
    int id = refPtr->id;
    for (thisRefPtr = firstCommandTokenRef; refPtr != NULL;
	thisRefPtr = thisRefPtr->nextPtr) {
	if (thisRefPtr->id == id) {
	    if (prevRefPtr != NULL) {
		prevRefPtr->nextPtr = thisRefPtr->nextPtr;
	    } else {
		firstCommandTokenRef = thisRefPtr->nextPtr;
	    }
	    break;
	}
	prevRefPtr = thisRefPtr;
    }
    Tcl_Free(refPtr);
}

static void
CmdDelProc1(
    void *clientData)	/* String to save. */
{
    Tcl_DStringInit(&delString);
    Tcl_DStringAppend(&delString, "CmdDelProc1 ", TCL_INDEX_NONE);
    Tcl_DStringAppend(&delString, (char *) clientData, TCL_INDEX_NONE);
}

static void
CmdDelProc2(
    void *clientData)	/* String to save. */
{
    Tcl_DStringInit(&delString);
    Tcl_DStringAppend(&delString, "CmdDelProc2 ", TCL_INDEX_NONE);
    Tcl_DStringAppend(&delString, (char *) clientData, TCL_INDEX_NONE);
}

/*
 *----------------------------------------------------------------------
 *
 * TestcmdtokenCmd --
 *
 *	This procedure implements the "testcmdtoken" command. It is used to
 *	test Tcl_Command tokens and procedures such as Tcl_GetCommandFullName.
 *
 * Results:
 *	A standard Tcl result.
 *
 * Side effects:
 *	Creates and deletes various commands and modifies their data.
 *
 *----------------------------------------------------------------------
 */

static int
TestcmdtokenCmd(
    TCL_UNUSED(void *),
    Tcl_Interp *interp,		/* Current interpreter. */
    int argc,			/* Number of arguments. */
    const char **argv)		/* Argument strings. */
{
    TestCommandTokenRef *refPtr;
    int id;
    char buf[30];

    if (argc != 3) {
	Tcl_AppendResult(interp, "wrong # args: should be \"", argv[0],
		" option arg\"", NULL);
	return TCL_ERROR;
    }
    if (strcmp(argv[1], "create") == 0) {
	refPtr = (TestCommandTokenRef *)Tcl_Alloc(sizeof(TestCommandTokenRef));
	refPtr->token = Tcl_CreateCommand(interp, argv[2], CmdProc0,
		refPtr, CmdDelProc0);
	refPtr->id = nextCommandTokenRefId;
	refPtr->value = "original";
	nextCommandTokenRefId++;
	refPtr->nextPtr = firstCommandTokenRef;
	firstCommandTokenRef = refPtr;
	snprintf(buf, sizeof(buf), "%d", refPtr->id);
	Tcl_AppendResult(interp, buf, NULL);
    } else {
	if (sscanf(argv[2], "%d", &id) != 1) {
	    Tcl_AppendResult(interp, "bad command token \"", argv[2],
		    "\"", NULL);
	    return TCL_ERROR;
	}

	for (refPtr = firstCommandTokenRef; refPtr != NULL;
		refPtr = refPtr->nextPtr) {
	    if (refPtr->id == id) {
		break;
	    }
	}

	if (refPtr == NULL) {
	    Tcl_AppendResult(interp, "bad command token \"", argv[2],
		    "\"", NULL);
	    return TCL_ERROR;
	}

	if (strcmp(argv[1], "name") == 0) {
	    Tcl_Obj *objPtr;

	    objPtr = Tcl_NewObj();
	    Tcl_GetCommandFullName(interp, refPtr->token, objPtr);

	    Tcl_AppendElement(interp,
		    Tcl_GetCommandName(interp, refPtr->token));
	    Tcl_AppendElement(interp, Tcl_GetString(objPtr));
	    Tcl_DecrRefCount(objPtr);
	} else {
	    Tcl_AppendResult(interp, "bad option \"", argv[1],
		    "\": must be create, name, or free", NULL);
	    return TCL_ERROR;
	}
    }

    return TCL_OK;
}

/*
 *----------------------------------------------------------------------
 *
 * TestcmdtraceCmd --
 *
 *	This procedure implements the "testcmdtrace" command. It is used
 *	to test Tcl_CreateTrace and Tcl_DeleteTrace.
 *
 * Results:
 *	A standard Tcl result.
 *
 * Side effects:
 *	Creates and deletes a command trace, and tests the invocation of
 *	a procedure by the command trace.
 *
 *----------------------------------------------------------------------
 */

static int
TestcmdtraceCmd(
    TCL_UNUSED(void *),
    Tcl_Interp *interp,		/* Current interpreter. */
    int argc,			/* Number of arguments. */
    const char **argv)		/* Argument strings. */
{
    Tcl_DString buffer;
    int result;

    if (argc != 3) {
	Tcl_AppendResult(interp, "wrong # args: should be \"", argv[0],
		" option script\"", NULL);
	return TCL_ERROR;
    }

    if (strcmp(argv[1], "tracetest") == 0) {
	Tcl_DStringInit(&buffer);
	cmdTrace = Tcl_CreateTrace(interp, 50000, CmdTraceProc, &buffer);
	result = Tcl_EvalEx(interp, argv[2], TCL_INDEX_NONE, 0);
	if (result == TCL_OK) {
	    Tcl_ResetResult(interp);
	    Tcl_AppendResult(interp, Tcl_DStringValue(&buffer), NULL);
	}
	Tcl_DeleteTrace(interp, cmdTrace);
	Tcl_DStringFree(&buffer);
    } else if (strcmp(argv[1], "deletetest") == 0) {
	/*
	 * Create a command trace then eval a script to check whether it is
	 * called. Note that this trace procedure removes itself as a further
	 * check of the robustness of the trace proc calling code in
	 * TclNRExecuteByteCode.
	 */

	cmdTrace = Tcl_CreateTrace(interp, 50000, CmdTraceDeleteProc, NULL);
	Tcl_EvalEx(interp, argv[2], TCL_INDEX_NONE, 0);
    } else if (strcmp(argv[1], "leveltest") == 0) {
	Interp *iPtr = (Interp *) interp;
	Tcl_DStringInit(&buffer);
	cmdTrace = Tcl_CreateTrace(interp, iPtr->numLevels + 4, CmdTraceProc,
		&buffer);
	result = Tcl_EvalEx(interp, argv[2], TCL_INDEX_NONE, 0);
	if (result == TCL_OK) {
	    Tcl_ResetResult(interp);
	    Tcl_AppendResult(interp, Tcl_DStringValue(&buffer), NULL);
	}
	Tcl_DeleteTrace(interp, cmdTrace);
	Tcl_DStringFree(&buffer);
    } else if (strcmp(argv[1], "resulttest") == 0) {
	/* Create an object-based trace, then eval a script. This is used
	 * to test return codes other than TCL_OK from the trace engine.
	 */

	static int deleteCalled;

	deleteCalled = 0;
	cmdTrace = Tcl_CreateObjTrace(interp, 50000,
		TCL_ALLOW_INLINE_COMPILATION, ObjTraceProc,
		&deleteCalled, ObjTraceDeleteProc);
	result = Tcl_EvalEx(interp, argv[2], TCL_INDEX_NONE, 0);
	Tcl_DeleteTrace(interp, cmdTrace);
	if (!deleteCalled) {
	    Tcl_AppendResult(interp, "Delete wasn't called", NULL);
	    return TCL_ERROR;
	} else {
	    return result;
	}
    } else if (strcmp(argv[1], "doubletest") == 0) {
	Tcl_Trace t1, t2;

	Tcl_DStringInit(&buffer);
	t1 = Tcl_CreateTrace(interp, 1, CmdTraceProc, &buffer);
	t2 = Tcl_CreateTrace(interp, 50000, CmdTraceProc, &buffer);
	result = Tcl_EvalEx(interp, argv[2], TCL_INDEX_NONE, 0);
	if (result == TCL_OK) {
	    Tcl_ResetResult(interp);
	    Tcl_AppendResult(interp, Tcl_DStringValue(&buffer), NULL);
	}
	Tcl_DeleteTrace(interp, t2);
	Tcl_DeleteTrace(interp, t1);
	Tcl_DStringFree(&buffer);
    } else {
	Tcl_AppendResult(interp, "bad option \"", argv[1],
		"\": must be tracetest, deletetest, doubletest or resulttest", NULL);
	return TCL_ERROR;
    }
    return TCL_OK;
}

static void
CmdTraceProc(
    void *clientData,	/* Pointer to buffer in which the
				 * command and arguments are appended.
				 * Accumulates test result. */
    TCL_UNUSED(Tcl_Interp *),
    TCL_UNUSED(int) /*level*/,
    char *command,		/* The command being traced (after
				 * substitutions). */
    TCL_UNUSED(Tcl_CmdProc *) /*cmdProc*/,
    TCL_UNUSED(void *),
    int argc,			/* Number of arguments. */
    const char *argv[])		/* Argument strings. */
{
    Tcl_DString *bufPtr = (Tcl_DString *) clientData;
    int i;

    Tcl_DStringAppendElement(bufPtr, command);

    Tcl_DStringStartSublist(bufPtr);
    for (i = 0;  i < argc;  i++) {
	Tcl_DStringAppendElement(bufPtr, argv[i]);
    }
    Tcl_DStringEndSublist(bufPtr);
}

static void
CmdTraceDeleteProc(
    TCL_UNUSED(void *),
    Tcl_Interp *interp,		/* Current interpreter. */
    TCL_UNUSED(int) /*level*/,
    TCL_UNUSED(char *) /*command*/,
    TCL_UNUSED(Tcl_CmdProc *),
    TCL_UNUSED(void *),
    TCL_UNUSED(int) /*argc*/,
    TCL_UNUSED(const char **) /*argv*/)
{
    /*
     * Remove ourselves to test whether calling Tcl_DeleteTrace within a trace
     * callback causes the for loop in TclNRExecuteByteCode that calls traces to
     * reference freed memory.
     */

    Tcl_DeleteTrace(interp, cmdTrace);
}

static int
ObjTraceProc(
    TCL_UNUSED(void *),
    Tcl_Interp *interp,		/* Tcl interpreter */
    TCL_UNUSED(int) /*level*/,
    const char *command,
    TCL_UNUSED(Tcl_Command),
    TCL_UNUSED(int) /*objc*/,
    Tcl_Obj *const objv[])	/* Argument objects. */
{
    const char *word = Tcl_GetString(objv[0]);

    if (!strcmp(word, "Error")) {
	Tcl_SetObjResult(interp, Tcl_NewStringObj(command, TCL_INDEX_NONE));
	return TCL_ERROR;
    } else if (!strcmp(word, "Break")) {
	return TCL_BREAK;
    } else if (!strcmp(word, "Continue")) {
	return TCL_CONTINUE;
    } else if (!strcmp(word, "Return")) {
	return TCL_RETURN;
    } else if (!strcmp(word, "OtherStatus")) {
	return 6;
    } else {
	return TCL_OK;
    }
}

static void
ObjTraceDeleteProc(
    void *clientData)
{
    int *intPtr = (int *) clientData;
    *intPtr = 1;		/* Record that the trace was deleted */
}

/*
 *----------------------------------------------------------------------
 *
 * TestcreatecommandCmd --
 *
 *	This procedure implements the "testcreatecommand" command. It is used
 *	to test that the Tcl_CreateCommand creates a new command in the
 *	namespace specified as part of its name, if any. It also checks that
 *	the namespace code ignore single ":"s in the middle or end of a
 *	command name.
 *
 * Results:
 *	A standard Tcl result.
 *
 * Side effects:
 *	Creates and deletes two commands ("test_ns_basic::createdcommand"
 *	and "value:at:").
 *
 *----------------------------------------------------------------------
 */

static int
TestcreatecommandCmd(
    TCL_UNUSED(void *),
    Tcl_Interp *interp,		/* Current interpreter. */
    int argc,			/* Number of arguments. */
    const char **argv)		/* Argument strings. */
{
    if (argc != 2) {
	Tcl_AppendResult(interp, "wrong # args: should be \"", argv[0],
		" option\"", NULL);
	return TCL_ERROR;
    }
    if (strcmp(argv[1], "create") == 0) {
	Tcl_CreateCommand(interp, "test_ns_basic::createdcommand",
		CreatedCommandProc, NULL, NULL);
    } else if (strcmp(argv[1], "delete") == 0) {
	Tcl_DeleteCommand(interp, "test_ns_basic::createdcommand");
    } else if (strcmp(argv[1], "create2") == 0) {
	Tcl_CreateCommand(interp, "value:at:",
		CreatedCommandProc2, NULL, NULL);
    } else if (strcmp(argv[1], "delete2") == 0) {
	Tcl_DeleteCommand(interp, "value:at:");
    } else {
	Tcl_AppendResult(interp, "bad option \"", argv[1],
		"\": must be create, delete, create2, or delete2", NULL);
	return TCL_ERROR;
    }
    return TCL_OK;
}

static int
CreatedCommandProc(
    TCL_UNUSED(void *),
    Tcl_Interp *interp,		/* Current interpreter. */
    TCL_UNUSED(int) /*argc*/,
    TCL_UNUSED(const char **) /*argv*/)
{
    Tcl_CmdInfo info;
    int found;

    found = Tcl_GetCommandInfo(interp, "test_ns_basic::createdcommand",
	    &info);
    if (!found) {
	Tcl_AppendResult(interp, "CreatedCommandProc could not get command info for test_ns_basic::createdcommand",
		NULL);
	return TCL_ERROR;
    }
    Tcl_AppendResult(interp, "CreatedCommandProc in ",
	    info.namespacePtr->fullName, NULL);
    return TCL_OK;
}

static int
CreatedCommandProc2(
    TCL_UNUSED(void *),
    Tcl_Interp *interp,		/* Current interpreter. */
    TCL_UNUSED(int) /*argc*/,
    TCL_UNUSED(const char **) /*argv*/)
{
    Tcl_CmdInfo info;
    int found;

    found = Tcl_GetCommandInfo(interp, "value:at:", &info);
    if (!found) {
	Tcl_AppendResult(interp, "CreatedCommandProc2 could not get command info for test_ns_basic::createdcommand",
		NULL);
	return TCL_ERROR;
    }
    Tcl_AppendResult(interp, "CreatedCommandProc2 in ",
	    info.namespacePtr->fullName, NULL);
    return TCL_OK;
}

/*
 *----------------------------------------------------------------------
 *
 * TestdcallCmd --
 *
 *	This procedure implements the "testdcall" command.  It is used
 *	to test Tcl_CallWhenDeleted.
 *
 * Results:
 *	A standard Tcl result.
 *
 * Side effects:
 *	Creates and deletes interpreters.
 *
 *----------------------------------------------------------------------
 */

static int
TestdcallCmd(
    TCL_UNUSED(void *),
    Tcl_Interp *interp,		/* Current interpreter. */
    int argc,			/* Number of arguments. */
    const char **argv)		/* Argument strings. */
{
    int i, id;

    delInterp = Tcl_CreateInterp();
    Tcl_DStringInit(&delString);
    for (i = 1; i < argc; i++) {
	if (Tcl_GetInt(interp, argv[i], &id) != TCL_OK) {
	    return TCL_ERROR;
	}
	if (id < 0) {
	    Tcl_DontCallWhenDeleted(delInterp, DelCallbackProc,
		    INT2PTR(-id));
	} else {
	    Tcl_CallWhenDeleted(delInterp, DelCallbackProc,
		    INT2PTR(id));
	}
    }
    Tcl_DeleteInterp(delInterp);
    Tcl_DStringResult(interp, &delString);
    return TCL_OK;
}

/*
 * The deletion callback used by TestdcallCmd:
 */

static void
DelCallbackProc(
    void *clientData,	/* Numerical value to append to delString. */
    Tcl_Interp *interp)		/* Interpreter being deleted. */
{
    int id = PTR2INT(clientData);
    char buffer[TCL_INTEGER_SPACE];

    TclFormatInt(buffer, id);
    Tcl_DStringAppendElement(&delString, buffer);
    if (interp != delInterp) {
	Tcl_DStringAppendElement(&delString, "bogus interpreter argument!");
    }
}

/*
 *----------------------------------------------------------------------
 *
 * TestdelCmd --
 *
 *	This procedure implements the "testdel" command.  It is used
 *	to test calling of command deletion callbacks.
 *
 * Results:
 *	A standard Tcl result.
 *
 * Side effects:
 *	Creates a command.
 *
 *----------------------------------------------------------------------
 */

static int
TestdelCmd(
    TCL_UNUSED(void *),
    Tcl_Interp *interp,		/* Current interpreter. */
    int argc,			/* Number of arguments. */
    const char **argv)		/* Argument strings. */
{
    DelCmd *dPtr;
    Tcl_Interp *child;

    if (argc != 4) {
	Tcl_AppendResult(interp, "wrong # args", NULL);
	return TCL_ERROR;
    }

    child = Tcl_GetChild(interp, argv[1]);
    if (child == NULL) {
	return TCL_ERROR;
    }

    dPtr = (DelCmd *)Tcl_Alloc(sizeof(DelCmd));
    dPtr->interp = interp;
    dPtr->deleteCmd = (char *)Tcl_Alloc(strlen(argv[3]) + 1);
    strcpy(dPtr->deleteCmd, argv[3]);

    Tcl_CreateCommand(child, argv[2], DelCmdProc, dPtr,
	    DelDeleteProc);
    return TCL_OK;
}

static int
DelCmdProc(
    void *clientData,	/* String result to return. */
    Tcl_Interp *interp,		/* Current interpreter. */
    TCL_UNUSED(int) /*argc*/,
    TCL_UNUSED(const char **) /*argv*/)
{
    DelCmd *dPtr = (DelCmd *) clientData;

    Tcl_AppendResult(interp, dPtr->deleteCmd, NULL);
    Tcl_Free(dPtr->deleteCmd);
    Tcl_Free(dPtr);
    return TCL_OK;
}

static void
DelDeleteProc(
    void *clientData)	/* String command to evaluate. */
{
    DelCmd *dPtr = (DelCmd *)clientData;

    Tcl_EvalEx(dPtr->interp, dPtr->deleteCmd, TCL_INDEX_NONE, 0);
    Tcl_ResetResult(dPtr->interp);
    Tcl_Free(dPtr->deleteCmd);
    Tcl_Free(dPtr);
}

/*
 *----------------------------------------------------------------------
 *
 * TestdelassocdataCmd --
 *
 *	This procedure implements the "testdelassocdata" command. It is used
 *	to test Tcl_DeleteAssocData.
 *
 * Results:
 *	A standard Tcl result.
 *
 * Side effects:
 *	Deletes an association between a key and associated data from an
 *	interpreter.
 *
 *----------------------------------------------------------------------
 */

static int
TestdelassocdataCmd(
    TCL_UNUSED(void *),
    Tcl_Interp *interp,		/* Current interpreter. */
    int argc,			/* Number of arguments. */
    const char **argv)		/* Argument strings. */
{
    if (argc != 2) {
	Tcl_AppendResult(interp, "wrong # arguments: should be \"", argv[0],
		" data_key\"", NULL);
	return TCL_ERROR;
    }
    Tcl_DeleteAssocData(interp, argv[1]);
    return TCL_OK;
}

/*
 *-----------------------------------------------------------------------------
 *
 * TestdoubledigitsCmd --
 *
 *	This procedure implements the 'testdoubledigits' command. It is
 *	used to test the low-level floating-point formatting primitives
 *	in Tcl.
 *
 * Usage:
 *	testdoubledigits fpval ndigits type ?shorten"
 *
 * Parameters:
 *	fpval - Floating-point value to format.
 *	ndigits - Digit count to request from Tcl_DoubleDigits
 *	type - One of 'shortest', 'e', 'f'
 *	shorten - Indicates that the 'shorten' flag should be passed in.
 *
 *-----------------------------------------------------------------------------
 */

static int
TestdoubledigitsObjCmd(
    TCL_UNUSED(void *),
    Tcl_Interp* interp,		/* Tcl interpreter */
    int objc,			/* Parameter count */
    Tcl_Obj* const objv[])	/* Parameter vector */
{
    static const char *options[] = {
	"shortest",
	"e",
	"f",
	NULL
    };
    static const int types[] = {
	TCL_DD_SHORTEST,
	TCL_DD_E_FORMAT,
	TCL_DD_F_FORMAT
    };

    const Tcl_ObjType* doubleType;
    double d;
    int status;
    int ndigits;
    int type;
    int decpt;
    int signum;
    char *str;
    char *endPtr;
    Tcl_Obj* strObj;
    Tcl_Obj* retval;

    if (objc < 4 || objc > 5) {
	Tcl_WrongNumArgs(interp, 1, objv, "fpval ndigits type ?shorten?");
	return TCL_ERROR;
    }
    status = Tcl_GetDoubleFromObj(interp, objv[1], &d);
    if (status != TCL_OK) {
	doubleType = Tcl_GetObjType("double");
	if (Tcl_FetchInternalRep(objv[1], doubleType)
	    && isnan(objv[1]->internalRep.doubleValue)) {
	    status = TCL_OK;
	    memcpy(&d, &(objv[1]->internalRep.doubleValue), sizeof(double));
	}
    }
    if (status != TCL_OK
	|| Tcl_GetIntFromObj(interp, objv[2], &ndigits) != TCL_OK
	|| Tcl_GetIndexFromObj(interp, objv[3], options, "conversion type",
			       TCL_EXACT, &type) != TCL_OK) {
	fprintf(stderr, "bad value? %g\n", d);
	return TCL_ERROR;
    }
    type = types[type];
    if (objc > 4) {
	if (strcmp(Tcl_GetString(objv[4]), "shorten")) {
	    Tcl_SetObjResult(interp, Tcl_NewStringObj("bad flag", TCL_INDEX_NONE));
	    return TCL_ERROR;
	}
	type |= TCL_DD_SHORTEST;
    }
    str = TclDoubleDigits(d, ndigits, type, &decpt, &signum, &endPtr);
    strObj = Tcl_NewStringObj(str, endPtr-str);
    Tcl_Free(str);
    retval = Tcl_NewListObj(1, &strObj);
    Tcl_ListObjAppendElement(NULL, retval, Tcl_NewWideIntObj(decpt));
    strObj = Tcl_NewStringObj(signum ? "-" : "+", 1);
    Tcl_ListObjAppendElement(NULL, retval, strObj);
    Tcl_SetObjResult(interp, retval);
    return TCL_OK;
}

/*
 *----------------------------------------------------------------------
 *
 * TestdstringCmd --
 *
 *	This procedure implements the "testdstring" command.  It is used
 *	to test the dynamic string facilities of Tcl.
 *
 * Results:
 *	A standard Tcl result.
 *
 * Side effects:
 *	Creates, deletes, and invokes handlers.
 *
 *----------------------------------------------------------------------
 */

static int
TestdstringCmd(
    TCL_UNUSED(void *),
    Tcl_Interp *interp,		/* Current interpreter. */
    int argc,			/* Number of arguments. */
    const char **argv)		/* Argument strings. */
{
    int count;

    if (argc < 2) {
	wrongNumArgs:
	Tcl_AppendResult(interp, "wrong # args", NULL);
	return TCL_ERROR;
    }
    if (strcmp(argv[1], "append") == 0) {
	if (argc != 4) {
	    goto wrongNumArgs;
	}
	if (Tcl_GetInt(interp, argv[3], &count) != TCL_OK) {
	    return TCL_ERROR;
	}
	Tcl_DStringAppend(&dstring, argv[2], count);
    } else if (strcmp(argv[1], "element") == 0) {
	if (argc != 3) {
	    goto wrongNumArgs;
	}
	Tcl_DStringAppendElement(&dstring, argv[2]);
    } else if (strcmp(argv[1], "end") == 0) {
	if (argc != 2) {
	    goto wrongNumArgs;
	}
	Tcl_DStringEndSublist(&dstring);
    } else if (strcmp(argv[1], "free") == 0) {
	if (argc != 2) {
	    goto wrongNumArgs;
	}
	Tcl_DStringFree(&dstring);
    } else if (strcmp(argv[1], "get") == 0) {
	if (argc != 2) {
	    goto wrongNumArgs;
	}
	Tcl_SetResult(interp, Tcl_DStringValue(&dstring), TCL_VOLATILE);
    } else if (strcmp(argv[1], "gresult") == 0) {
	if (argc != 3) {
	    goto wrongNumArgs;
	}
	if (strcmp(argv[2], "staticsmall") == 0) {
	    Tcl_AppendResult(interp, "short", NULL);
	} else if (strcmp(argv[2], "staticlarge") == 0) {
	    Tcl_AppendResult(interp, "first0 first1 first2 first3 first4 first5 first6 first7 first8 first9\nsecond0 second1 second2 second3 second4 second5 second6 second7 second8 second9\nthird0 third1 third2 third3 third4 third5 third6 third7 third8 third9\nfourth0 fourth1 fourth2 fourth3 fourth4 fourth5 fourth6 fourth7 fourth8 fourth9\nfifth0 fifth1 fifth2 fifth3 fifth4 fifth5 fifth6 fifth7 fifth8 fifth9\nsixth0 sixth1 sixth2 sixth3 sixth4 sixth5 sixth6 sixth7 sixth8 sixth9\nseventh0 seventh1 seventh2 seventh3 seventh4 seventh5 seventh6 seventh7 seventh8 seventh9\n", NULL);
	} else if (strcmp(argv[2], "free") == 0) {
	    char *s = (char *)Tcl_Alloc(100);
	    strcpy(s, "This is a malloc-ed string");
	    Tcl_SetResult(interp, s, TCL_DYNAMIC);
	} else if (strcmp(argv[2], "special") == 0) {
	    char *s = (char *)Tcl_Alloc(100) + 16;
	    strcpy(s, "This is a specially-allocated string");
	    Tcl_SetResult(interp, s, SpecialFree);
	} else {
	    Tcl_AppendResult(interp, "bad gresult option \"", argv[2],
		    "\": must be staticsmall, staticlarge, free, or special",
		    NULL);
	    return TCL_ERROR;
	}
	Tcl_DStringGetResult(interp, &dstring);
    } else if (strcmp(argv[1], "length") == 0) {

	if (argc != 2) {
	    goto wrongNumArgs;
	}
	Tcl_SetObjResult(interp, Tcl_NewWideIntObj(Tcl_DStringLength(&dstring)));
    } else if (strcmp(argv[1], "result") == 0) {
	if (argc != 2) {
	    goto wrongNumArgs;
	}
	Tcl_DStringResult(interp, &dstring);
    } else if (strcmp(argv[1], "toobj") == 0) {
	if (argc != 2) {
	    goto wrongNumArgs;
	}
	Tcl_SetObjResult(interp, Tcl_DStringToObj(&dstring));
    } else if (strcmp(argv[1], "trunc") == 0) {
	if (argc != 3) {
	    goto wrongNumArgs;
	}
	if (Tcl_GetInt(interp, argv[2], &count) != TCL_OK) {
	    return TCL_ERROR;
	}
	Tcl_DStringSetLength(&dstring, count);
    } else if (strcmp(argv[1], "start") == 0) {
	if (argc != 2) {
	    goto wrongNumArgs;
	}
	Tcl_DStringStartSublist(&dstring);
    } else {
	Tcl_AppendResult(interp, "bad option \"", argv[1],
		"\": must be append, element, end, free, get, gresult, length, "
		"result, start, toobj, or trunc", NULL);
	return TCL_ERROR;
    }
    return TCL_OK;
}

/*
 * The procedure below is used as a special freeProc to test how well
 * Tcl_DStringGetResult handles freeProc's other than free.
 */

static void SpecialFree(
    void *blockPtr			/* Block to free. */
) {
    Tcl_Free(((char *)blockPtr) - 16);
}

/*
 *------------------------------------------------------------------------
 *
 * UtfTransformFn --
 *
 *    Implements a direct call into Tcl_UtfToExternal and Tcl_ExternalToUtf
 *    as otherwise there is no script level command that directly exercises
 *    these functions (i/o command cannot test all combinations)
 *    The arguments at the script level are roughly those of the above
 *    functions:
 *        encodingname srcbytes flags state dstlen ?srcreadvar? ?dstwrotevar? ?dstcharsvar?
 *
 * Results:
 *    TCL_OK or TCL_ERROR. This any errors running the test, NOT the
 *    result of Tcl_UtfToExternal or Tcl_ExternalToUtf.
 *
 * Side effects:
 *
 *    The result in the interpreter is a list of the return code from the
 *    Tcl_UtfToExternal/Tcl_ExternalToUtf functions, the encoding state, and
 *    an encoded binary string of length dstLen. Note the string is the
 *    entire output buffer, not just the part containing the decoded
 *    portion. This allows for additional checks at test script level.
 *
 *    If any of the srcreadvar, dstwrotevar and
 *    dstcharsvar are specified and not empty, they are treated as names
 *    of variables where the *srcRead, *dstWrote and *dstChars output
 *    from the functions are stored.
 *
 *    The function also checks internally whether nuls are correctly
 *    appended as requested but the TCL_ENCODING_NO_TERMINATE flag
 *    and that no buffer overflows occur.
 *------------------------------------------------------------------------
 */
typedef int
UtfTransformFn(Tcl_Interp *interp, Tcl_Encoding encoding, const char *src, Tcl_Size srcLen, int flags, Tcl_EncodingState *statePtr,
               char *dst, Tcl_Size dstLen, int *srcReadPtr, int *dstWrotePtr, int *dstCharsPtr);
static int UtfExtWrapper(
    Tcl_Interp *interp, UtfTransformFn *transformer, int objc, Tcl_Obj *const objv[])
{
    Tcl_Encoding encoding;
    Tcl_EncodingState encState, *encStatePtr;
    Tcl_Size srcLen, bufLen;
    const unsigned char *bytes;
    unsigned char *bufPtr;
    int srcRead, dstLen, dstWrote, dstChars;
    Tcl_Obj *srcReadVar, *dstWroteVar, *dstCharsVar;
    int result;
    int flags;
    Tcl_Obj **flagObjs;
    int nflags;

    if (objc < 7 || objc > 10) {
        Tcl_WrongNumArgs(interp,
                         2,
                         objv,
                         "encoding srcbytes flags state dstlen ?srcreadvar? ?dstwrotevar? ?dstcharsvar?");
        return TCL_ERROR;
    }
    if (Tcl_GetEncodingFromObj(interp, objv[2], &encoding) != TCL_OK) {
        return TCL_ERROR;
    }

    /* Flags may be specified as list of integers and keywords */
    flags = 0;
    if (Tcl_ListObjGetElements(interp, objv[4], &nflags, &flagObjs) != TCL_OK) {
	return TCL_ERROR;
    }

    struct {
	const char *flagKey;
	int flag;
    } flagMap[] = {
	{"start", TCL_ENCODING_START},
	{"end", TCL_ENCODING_END},
	{"stoponerror", TCL_ENCODING_STOPONERROR},
	{"noterminate", TCL_ENCODING_NO_TERMINATE},
	{"charlimit", TCL_ENCODING_CHAR_LIMIT},
	{"profiletcl8", TCL_ENCODING_PROFILE_TCL8},
	{"profilestrict", TCL_ENCODING_PROFILE_STRICT},
	{"profilereplace", TCL_ENCODING_PROFILE_REPLACE},
	{NULL, 0}
    };
    int i;
    for (i = 0; i < nflags; ++i) {
	int flag;
	if (Tcl_GetIntFromObj(NULL, flagObjs[i], &flag) == TCL_OK) {
	    flags |= flag;
	} else {
	    int idx;
	    if (Tcl_GetIndexFromObjStruct(interp,
					  flagObjs[i],
					  flagMap,
					  sizeof(flagMap[0]),
					  "flag",
					  0,
					  &idx) != TCL_OK) {
		return TCL_ERROR;
	    }
	    flags |= flagMap[idx].flag;
	}
    }

    /* Assumes state is integer if not "" */
    Tcl_WideInt wide;
    if (Tcl_GetWideIntFromObj(interp, objv[5], &wide) == TCL_OK) {
        encState = (Tcl_EncodingState)(size_t)wide;
        encStatePtr = &encState;
    } else if (Tcl_GetCharLength(objv[5]) == 0) {
        encStatePtr = NULL;
    } else {
        return TCL_ERROR;
    }

    if (Tcl_GetIntFromObj(interp, objv[6], &dstLen) != TCL_OK) {
        return TCL_ERROR;
    }
    srcReadVar = NULL;
    dstWroteVar = NULL;
    dstCharsVar = NULL;
    if (objc > 7) {
	/* Has caller requested srcRead? */
	if (Tcl_GetCharLength(objv[7])) {
	    srcReadVar = objv[7];
	}
	if (objc > 8) {
	    /* Ditto for dstWrote */
            if (Tcl_GetCharLength(objv[8])) {
                dstWroteVar = objv[8];
            }
	    if (objc > 9) {
                if (Tcl_GetCharLength(objv[9])) {
                    dstCharsVar = objv[9];
		}
	    }
	}
    }
    if (flags & TCL_ENCODING_CHAR_LIMIT) {
	/* Caller should have specified the dest char limit */
	Tcl_Obj *valueObj;
	if (dstCharsVar == NULL ||
	    (valueObj = Tcl_ObjGetVar2(interp, dstCharsVar, NULL, 0)) == NULL
	) {
	    Tcl_SetResult(interp,
			 "dstCharsVar must be specified with integer value if "
			 "TCL_ENCODING_CHAR_LIMIT set in flags.", TCL_STATIC);
	    return TCL_ERROR;
	}
	if (Tcl_GetIntFromObj(interp, valueObj, &dstChars) != TCL_OK) {
	    return TCL_ERROR;
	}
    } else {
	dstChars = 0; /* Only used for output */
    }

    bufLen = dstLen + 4; /* 4 -> overflow detection */
    bufPtr = (unsigned char *) Tcl_Alloc(bufLen);
    memset(bufPtr, 0xFF, dstLen); /* Need to check nul terminator */
    memmove(bufPtr + dstLen, "\xAB\xCD\xEF\xAB", 4);   /* overflow detection */
    bytes = Tcl_GetByteArrayFromObj(objv[3], &srcLen); /* Last! to avoid shimmering */
    result = (*transformer)(interp, encoding, (const char *)bytes, srcLen, flags,
                            encStatePtr, (char *) bufPtr, dstLen,
                            srcReadVar ? &srcRead : NULL,
                            &dstWrote,
                            dstCharsVar ? &dstChars : NULL);
    if (memcmp(bufPtr + bufLen - 4, "\xAB\xCD\xEF\xAB", 4)) {
        Tcl_SetResult(interp,
                      "Tcl_ExternalToUtf wrote past output buffer",
                      TCL_STATIC);
        result = TCL_ERROR;
    } else if (result != TCL_ERROR) {
        Tcl_Obj *resultObjs[3];
        switch (result) {
        case TCL_OK:
            resultObjs[0] = Tcl_NewStringObj("ok", TCL_INDEX_NONE);
            break;
        case TCL_CONVERT_MULTIBYTE:
            resultObjs[0] = Tcl_NewStringObj("multibyte", TCL_INDEX_NONE);
            break;
        case TCL_CONVERT_SYNTAX:
            resultObjs[0] = Tcl_NewStringObj("syntax", TCL_INDEX_NONE);
            break;
        case TCL_CONVERT_UNKNOWN:
            resultObjs[0] = Tcl_NewStringObj("unknown", TCL_INDEX_NONE);
            break;
        case TCL_CONVERT_NOSPACE:
            resultObjs[0] = Tcl_NewStringObj("nospace", TCL_INDEX_NONE);
            break;
        default:
            resultObjs[0] = Tcl_NewIntObj(result);
            break;
        }
        result = TCL_OK;
        resultObjs[1] =
            encStatePtr ? Tcl_NewWideIntObj((Tcl_WideInt)(size_t)encState) : Tcl_NewObj();
        resultObjs[2] = Tcl_NewByteArrayObj(bufPtr, dstLen);
        if (srcReadVar) {
	    if (Tcl_ObjSetVar2(interp,
			       srcReadVar,
			       NULL,
			       Tcl_NewIntObj(srcRead),
			       TCL_LEAVE_ERR_MSG) == NULL) {
		result = TCL_ERROR;
	    }
	}
        if (dstWroteVar) {
	    if (Tcl_ObjSetVar2(interp,
			       dstWroteVar,
			       NULL,
			       Tcl_NewIntObj(dstWrote),
			       TCL_LEAVE_ERR_MSG) == NULL) {
		result = TCL_ERROR;
	    }
	}
        if (dstCharsVar) {
	    if (Tcl_ObjSetVar2(interp,
			       dstCharsVar,
			       NULL,
			       Tcl_NewIntObj(dstChars),
			       TCL_LEAVE_ERR_MSG) == NULL) {
		result = TCL_ERROR;
	    }
	}
        Tcl_SetObjResult(interp, Tcl_NewListObj(3, resultObjs));
    }

    Tcl_Free(bufPtr);
    Tcl_FreeEncoding(encoding); /* Free returned reference */
    return result;
}

/*
 *----------------------------------------------------------------------
 *
 * TestencodingCmd --
 *
 *	This procedure implements the "testencoding" command.  It is used
 *	to test the encoding package.
 *
 * Results:
 *	A standard Tcl result.
 *
 * Side effects:
 *	Load encodings.
 *
 *----------------------------------------------------------------------
 */

static int
TestencodingObjCmd(
    TCL_UNUSED(void *),
    Tcl_Interp *interp,		/* Current interpreter. */
    int objc,			/* Number of arguments. */
    Tcl_Obj *const objv[])	/* Argument objects. */
{
    Tcl_Encoding encoding;
    size_t length;
    const char *string;
    TclEncoding *encodingPtr;
    static const char *const optionStrings[] = {
	"create", "delete", "nullength", "Tcl_ExternalToUtf", "Tcl_UtfToExternal", NULL
    };
    enum options {
	ENC_CREATE, ENC_DELETE, ENC_NULLENGTH, ENC_EXTTOUTF, ENC_UTFTOEXT
    } index;

    if (objc < 2) {
	Tcl_WrongNumArgs(interp, 1, objv, "command ?args?");
	return TCL_ERROR;
    }

    if (Tcl_GetIndexFromObj(interp, objv[1], optionStrings, "option", 0,
	    &index) != TCL_OK) {
	return TCL_ERROR;
    }

    switch (index) {
    case ENC_CREATE: {
	Tcl_EncodingType type;

	if (objc != 5) {
	    Tcl_WrongNumArgs(interp, 2, objv, "name toutfcmd fromutfcmd");
	    return TCL_ERROR;
	}
	encodingPtr = (TclEncoding*)Tcl_Alloc(sizeof(TclEncoding));
	encodingPtr->interp = interp;

	string = Tcl_GetStringFromObj(objv[3], &length);
	encodingPtr->toUtfCmd = (char *)Tcl_Alloc(length + 1);
	memcpy(encodingPtr->toUtfCmd, string, length + 1);

	string = Tcl_GetStringFromObj(objv[4], &length);
	encodingPtr->fromUtfCmd = (char *)Tcl_Alloc(length + 1);
	memcpy(encodingPtr->fromUtfCmd, string, length + 1);

	string = Tcl_GetStringFromObj(objv[2], &length);

	type.encodingName = string;
	type.toUtfProc = EncodingToUtfProc;
	type.fromUtfProc = EncodingFromUtfProc;
	type.freeProc = EncodingFreeProc;
	type.clientData = encodingPtr;
	type.nullSize = 1;

	Tcl_CreateEncoding(&type);
	break;
    }
    case ENC_DELETE:
	if (objc != 3) {
	    return TCL_ERROR;
	}
	if (TCL_OK != Tcl_GetEncodingFromObj(interp, objv[2], &encoding)) {
	    return TCL_ERROR;
	}
	Tcl_FreeEncoding(encoding);	/* Free returned reference */
	Tcl_FreeEncoding(encoding);	/* Free to match CREATE */
	TclFreeInternalRep(objv[2]);		/* Free the cached ref */
	break;

    case ENC_NULLENGTH:
	if (objc > 3) {
	    Tcl_WrongNumArgs(interp, 2, objv, "?encoding?");
	    return TCL_ERROR;
	}
	encoding =
	    Tcl_GetEncoding(interp, objc == 2 ? NULL : Tcl_GetString(objv[2]));
	if (encoding == NULL) {
	    return TCL_ERROR;
	}
	Tcl_SetObjResult(interp,
			 Tcl_NewIntObj(Tcl_GetEncodingNulLength(encoding)));
	Tcl_FreeEncoding(encoding);
        break;
    case ENC_EXTTOUTF:
        return UtfExtWrapper(interp,Tcl_ExternalToUtf,objc,objv);
    case ENC_UTFTOEXT:
        return UtfExtWrapper(interp,Tcl_UtfToExternal,objc,objv);
    }
    return TCL_OK;
}

static int
EncodingToUtfProc(
    void *clientData,	/* TclEncoding structure. */
    TCL_UNUSED(const char *) /*src*/,
    int srcLen,			/* Source string length in bytes. */
    TCL_UNUSED(int) /*flags*/,
    TCL_UNUSED(Tcl_EncodingState *),
    char *dst,			/* Output buffer. */
    int dstLen,			/* The maximum length of output buffer. */
    int *srcReadPtr,		/* Filled with number of bytes read. */
    int *dstWrotePtr,		/* Filled with number of bytes stored. */
    int *dstCharsPtr)		/* Filled with number of chars stored. */
{
    int len;
    TclEncoding *encodingPtr;

    encodingPtr = (TclEncoding *) clientData;
    Tcl_EvalEx(encodingPtr->interp, encodingPtr->toUtfCmd, TCL_INDEX_NONE, TCL_EVAL_GLOBAL);

    len = strlen(Tcl_GetStringResult(encodingPtr->interp));
    if (len > dstLen) {
	len = dstLen;
    }
    memcpy(dst, Tcl_GetStringResult(encodingPtr->interp), len);
    Tcl_ResetResult(encodingPtr->interp);

    *srcReadPtr = srcLen;
    *dstWrotePtr = len;
    *dstCharsPtr = len;
    return TCL_OK;
}

static int
EncodingFromUtfProc(
    void *clientData,	/* TclEncoding structure. */
    TCL_UNUSED(const char *) /*src*/,
    int srcLen,			/* Source string length in bytes. */
    TCL_UNUSED(int) /*flags*/,
    TCL_UNUSED(Tcl_EncodingState *),
    char *dst,			/* Output buffer. */
    int dstLen,			/* The maximum length of output buffer. */
    int *srcReadPtr,		/* Filled with number of bytes read. */
    int *dstWrotePtr,		/* Filled with number of bytes stored. */
    int *dstCharsPtr)		/* Filled with number of chars stored. */
{
    int len;
    TclEncoding *encodingPtr;

    encodingPtr = (TclEncoding *) clientData;
    Tcl_EvalEx(encodingPtr->interp, encodingPtr->fromUtfCmd, TCL_INDEX_NONE, TCL_EVAL_GLOBAL);

    len = strlen(Tcl_GetStringResult(encodingPtr->interp));
    if (len > dstLen) {
	len = dstLen;
    }
    memcpy(dst, Tcl_GetStringResult(encodingPtr->interp), len);
    Tcl_ResetResult(encodingPtr->interp);

    *srcReadPtr = srcLen;
    *dstWrotePtr = len;
    *dstCharsPtr = len;
    return TCL_OK;
}

static void
EncodingFreeProc(
    void *clientData)	/* ClientData associated with type. */
{
    TclEncoding *encodingPtr = (TclEncoding *)clientData;

    Tcl_Free(encodingPtr->toUtfCmd);
    Tcl_Free(encodingPtr->fromUtfCmd);
    Tcl_Free(encodingPtr);
}

/*
 *----------------------------------------------------------------------
 *
 * TestevalexObjCmd --
 *
 *	This procedure implements the "testevalex" command.  It is
 *	used to test Tcl_EvalEx.
 *
 * Results:
 *	A standard Tcl result.
 *
 * Side effects:
 *	None.
 *
 *----------------------------------------------------------------------
 */

static int
TestevalexObjCmd(
    TCL_UNUSED(void *),
    Tcl_Interp *interp,		/* Current interpreter. */
    int objc,			/* Number of arguments. */
    Tcl_Obj *const objv[])	/* Argument objects. */
{
    int length, flags;
    const char *script;

    flags = 0;
    if (objc == 3) {
	const char *global = Tcl_GetString(objv[2]);
	if (strcmp(global, "global") != 0) {
	    Tcl_AppendResult(interp, "bad value \"", global,
		    "\": must be global", NULL);
	    return TCL_ERROR;
	}
	flags = TCL_EVAL_GLOBAL;
    } else if (objc != 2) {
	Tcl_WrongNumArgs(interp, 1, objv, "script ?global?");
	return TCL_ERROR;
    }

    script = Tcl_GetStringFromObj(objv[1], &length);
    return Tcl_EvalEx(interp, script, length, flags);
}

/*
 *----------------------------------------------------------------------
 *
 * TestevalobjvObjCmd --
 *
 *	This procedure implements the "testevalobjv" command.  It is
 *	used to test Tcl_EvalObjv.
 *
 * Results:
 *	A standard Tcl result.
 *
 * Side effects:
 *	None.
 *
 *----------------------------------------------------------------------
 */

static int
TestevalobjvObjCmd(
    TCL_UNUSED(void *),
    Tcl_Interp *interp,		/* Current interpreter. */
    int objc,			/* Number of arguments. */
    Tcl_Obj *const objv[])	/* Argument objects. */
{
    int evalGlobal;

    if (objc < 3) {
	Tcl_WrongNumArgs(interp, 1, objv, "global word ?word ...?");
	return TCL_ERROR;
    }
    if (Tcl_GetIntFromObj(interp, objv[1], &evalGlobal) != TCL_OK) {
	return TCL_ERROR;
    }
    return Tcl_EvalObjv(interp, objc-2, objv+2,
	    (evalGlobal) ? TCL_EVAL_GLOBAL : 0);
}

/*
 *----------------------------------------------------------------------
 *
 * TesteventObjCmd --
 *
 *	This procedure implements a 'testevent' command.  The command
 *	is used to test event queue management.
 *
 * The command takes two forms:
 *	- testevent queue name position script
 *		Queues an event at the given position in the queue, and
 *		associates a given name with it (the same name may be
 *		associated with multiple events). When the event comes
 *		to the head of the queue, executes the given script at
 *		global level in the current interp. The position may be
 *		one of 'head', 'tail' or 'mark'.
 *	- testevent delete name
 *		Deletes any events associated with the given name from
 *		the queue.
 *
 * Return value:
 *	Returns a standard Tcl result.
 *
 * Side effects:
 *	Manipulates the event queue as directed.
 *
 *----------------------------------------------------------------------
 */

static int
TesteventObjCmd(
    TCL_UNUSED(void *),
    Tcl_Interp *interp,		/* Tcl interpreter */
    int objc,			/* Parameter count */
    Tcl_Obj *const objv[])	/* Parameter vector */
{
    static const char *const subcommands[] = { /* Possible subcommands */
	"queue", "delete", NULL
    };
    int subCmdIndex;		/* Index of the chosen subcommand */
    static const char *const positions[] = { /* Possible queue positions */
	"head", "tail", "mark", NULL
    };
    int posIndex;		/* Index of the chosen position */
    static const int posNum[] = {
				/* Interpretation of the chosen position */
	TCL_QUEUE_HEAD,
	TCL_QUEUE_TAIL,
	TCL_QUEUE_MARK
    };
    TestEvent *ev;		/* Event to be queued */

    if (objc < 2) {
	Tcl_WrongNumArgs(interp, 1, objv, "subcommand ?arg ...?");
	return TCL_ERROR;
    }
    if (Tcl_GetIndexFromObj(interp, objv[1], subcommands, "subcommand",
	    TCL_EXACT, &subCmdIndex) != TCL_OK) {
	return TCL_ERROR;
    }
    switch (subCmdIndex) {
    case 0:			/* queue */
	if (objc != 5) {
	    Tcl_WrongNumArgs(interp, 2, objv, "name position script");
	    return TCL_ERROR;
	}
	if (Tcl_GetIndexFromObj(interp, objv[3], positions,
		"position specifier", TCL_EXACT, &posIndex) != TCL_OK) {
	    return TCL_ERROR;
	}
	ev = (TestEvent *)Tcl_Alloc(sizeof(TestEvent));
	ev->header.proc = TesteventProc;
	ev->header.nextPtr = NULL;
	ev->interp = interp;
	ev->command = objv[4];
	Tcl_IncrRefCount(ev->command);
	ev->tag = objv[2];
	Tcl_IncrRefCount(ev->tag);
	Tcl_QueueEvent((Tcl_Event *) ev, posNum[posIndex]);
	break;

    case 1:			/* delete */
	if (objc != 3) {
	    Tcl_WrongNumArgs(interp, 2, objv, "name");
	    return TCL_ERROR;
	}
	Tcl_DeleteEvents(TesteventDeleteProc, objv[2]);
	break;
    }

    return TCL_OK;
}

/*
 *----------------------------------------------------------------------
 *
 * TesteventProc --
 *
 *	Delivers a test event to the Tcl interpreter as part of event
 *	queue testing.
 *
 * Results:
 *	Returns 1 if the event has been serviced, 0 otherwise.
 *
 * Side effects:
 *	Evaluates the event's callback script, so has whatever side effects
 *	the callback has.  The return value of the callback script becomes the
 *	return value of this function.  If the callback script reports an
 *	error, it is reported as a background error.
 *
 *----------------------------------------------------------------------
 */

static int
TesteventProc(
    Tcl_Event *event,		/* Event to deliver */
    TCL_UNUSED(int) /*flags*/)
{
    TestEvent *ev = (TestEvent *) event;
    Tcl_Interp *interp = ev->interp;
    Tcl_Obj *command = ev->command;
    int result = Tcl_EvalObjEx(interp, command,
	    TCL_EVAL_GLOBAL | TCL_EVAL_DIRECT);
    int retval;

    if (result != TCL_OK) {
	Tcl_AddErrorInfo(interp,
		"    (command bound to \"testevent\" callback)");
	Tcl_BackgroundException(interp, TCL_ERROR);
	return 1;		/* Avoid looping on errors */
    }
    if (Tcl_GetBooleanFromObj(interp, Tcl_GetObjResult(interp),
	    &retval) != TCL_OK) {
	Tcl_AddErrorInfo(interp,
		"    (return value from \"testevent\" callback)");
	Tcl_BackgroundException(interp, TCL_ERROR);
	return 1;
    }
    if (retval) {
	Tcl_DecrRefCount(ev->tag);
	Tcl_DecrRefCount(ev->command);
    }

    return retval;
}

/*
 *----------------------------------------------------------------------
 *
 * TesteventDeleteProc --
 *
 *	Removes some set of events from the queue.
 *
 * This procedure is used as part of testing event queue management.
 *
 * Results:
 *	Returns 1 if a given event should be deleted, 0 otherwise.
 *
 * Side effects:
 *	None.
 *
 *----------------------------------------------------------------------
 */

static int
TesteventDeleteProc(
    Tcl_Event *event,		/* Event to examine */
    void *clientData)	/* Tcl_Obj containing the name of the event(s)
				 * to remove */
{
    TestEvent *ev;		/* Event to examine */
    const char *evNameStr;
    Tcl_Obj *targetName;	/* Name of the event(s) to delete */
    const char *targetNameStr;

    if (event->proc != TesteventProc) {
	return 0;
    }
    targetName = (Tcl_Obj *) clientData;
    targetNameStr = (char *) Tcl_GetString(targetName);
    ev = (TestEvent *) event;
    evNameStr = Tcl_GetString(ev->tag);
    if (strcmp(evNameStr, targetNameStr) == 0) {
	Tcl_DecrRefCount(ev->tag);
	Tcl_DecrRefCount(ev->command);
	return 1;
    } else {
	return 0;
    }
}

/*
 *----------------------------------------------------------------------
 *
 * TestexithandlerCmd --
 *
 *	This procedure implements the "testexithandler" command. It is
 *	used to test Tcl_CreateExitHandler and Tcl_DeleteExitHandler.
 *
 * Results:
 *	A standard Tcl result.
 *
 * Side effects:
 *	None.
 *
 *----------------------------------------------------------------------
 */

static int
TestexithandlerCmd(
    TCL_UNUSED(void *),
    Tcl_Interp *interp,		/* Current interpreter. */
    int argc,			/* Number of arguments. */
    const char **argv)		/* Argument strings. */
{
    int value;

    if (argc != 3) {
	Tcl_AppendResult(interp, "wrong # arguments: should be \"", argv[0],
		" create|delete value\"", NULL);
	return TCL_ERROR;
    }
    if (Tcl_GetInt(interp, argv[2], &value) != TCL_OK) {
	return TCL_ERROR;
    }
    if (strcmp(argv[1], "create") == 0) {
	Tcl_CreateExitHandler((value & 1) ? ExitProcOdd : ExitProcEven,
		INT2PTR(value));
    } else if (strcmp(argv[1], "delete") == 0) {
	Tcl_DeleteExitHandler((value & 1) ? ExitProcOdd : ExitProcEven,
		INT2PTR(value));
    } else {
	Tcl_AppendResult(interp, "bad option \"", argv[1],
		"\": must be create or delete", NULL);
	return TCL_ERROR;
    }
    return TCL_OK;
}

static void
ExitProcOdd(
    void *clientData)	/* Integer value to print. */
{
    char buf[16 + TCL_INTEGER_SPACE];
    int len;

    snprintf(buf, sizeof(buf), "odd %d\n", (int)PTR2INT(clientData));
    len = strlen(buf);
    if (len != (int) write(1, buf, len)) {
	Tcl_Panic("ExitProcOdd: unable to write to stdout");
    }
}

static void
ExitProcEven(
    void *clientData)	/* Integer value to print. */
{
    char buf[16 + TCL_INTEGER_SPACE];
    int len;

    snprintf(buf, sizeof(buf), "even %d\n", (int)PTR2INT(clientData));
    len = strlen(buf);
    if (len != (int) write(1, buf, len)) {
	Tcl_Panic("ExitProcEven: unable to write to stdout");
    }
}

/*
 *----------------------------------------------------------------------
 *
 * TestexprlongCmd --
 *
 *	This procedure verifies that Tcl_ExprLong does not modify the
 *	interpreter result if there is no error.
 *
 * Results:
 *	A standard Tcl result.
 *
 * Side effects:
 *	None.
 *
 *----------------------------------------------------------------------
 */

static int
TestexprlongCmd(
    TCL_UNUSED(void *),
    Tcl_Interp *interp,		/* Current interpreter. */
    int argc,			/* Number of arguments. */
    const char **argv)		/* Argument strings. */
{
    long exprResult;
    char buf[4 + TCL_INTEGER_SPACE];
    int result;

    if (argc != 2) {
	Tcl_AppendResult(interp, "wrong # arguments: should be \"", argv[0],
		" expression\"", NULL);
	return TCL_ERROR;
    }
    Tcl_AppendResult(interp, "This is a result", NULL);
    result = Tcl_ExprLong(interp, argv[1], &exprResult);
    if (result != TCL_OK) {
	return result;
    }
    snprintf(buf, sizeof(buf), ": %ld", exprResult);
    Tcl_AppendResult(interp, buf, NULL);
    return TCL_OK;
}

/*
 *----------------------------------------------------------------------
 *
 * TestexprlongobjCmd --
 *
 *	This procedure verifies that Tcl_ExprLongObj does not modify the
 *	interpreter result if there is no error.
 *
 * Results:
 *	A standard Tcl result.
 *
 * Side effects:
 *	None.
 *
 *----------------------------------------------------------------------
 */

static int
TestexprlongobjCmd(
    TCL_UNUSED(void *),
    Tcl_Interp *interp,		/* Current interpreter. */
    int objc,			/* Number of arguments. */
    Tcl_Obj *const *objv)	/* Argument objects. */
{
    long exprResult;
    char buf[4 + TCL_INTEGER_SPACE];
    int result;

    if (objc != 2) {
	Tcl_WrongNumArgs(interp, 1, objv, "expression");
	return TCL_ERROR;
    }
    Tcl_AppendResult(interp, "This is a result", NULL);
    result = Tcl_ExprLongObj(interp, objv[1], &exprResult);
    if (result != TCL_OK) {
	return result;
    }
    snprintf(buf, sizeof(buf), ": %ld", exprResult);
    Tcl_AppendResult(interp, buf, NULL);
    return TCL_OK;
}

/*
 *----------------------------------------------------------------------
 *
 * TestexprdoubleCmd --
 *
 *	This procedure verifies that Tcl_ExprDouble does not modify the
 *	interpreter result if there is no error.
 *
 * Results:
 *	A standard Tcl result.
 *
 * Side effects:
 *	None.
 *
 *----------------------------------------------------------------------
 */

static int
TestexprdoubleCmd(
    TCL_UNUSED(void *),
    Tcl_Interp *interp,		/* Current interpreter. */
    int argc,			/* Number of arguments. */
    const char **argv)		/* Argument strings. */
{
    double exprResult;
    char buf[4 + TCL_DOUBLE_SPACE];
    int result;

    if (argc != 2) {
	Tcl_AppendResult(interp, "wrong # arguments: should be \"", argv[0],
		" expression\"", NULL);
	return TCL_ERROR;
    }
    Tcl_AppendResult(interp, "This is a result", NULL);
    result = Tcl_ExprDouble(interp, argv[1], &exprResult);
    if (result != TCL_OK) {
	return result;
    }
    strcpy(buf, ": ");
    Tcl_PrintDouble(interp, exprResult, buf+2);
    Tcl_AppendResult(interp, buf, NULL);
    return TCL_OK;
}

/*
 *----------------------------------------------------------------------
 *
 * TestexprdoubleobjCmd --
 *
 *	This procedure verifies that Tcl_ExprLongObj does not modify the
 *	interpreter result if there is no error.
 *
 * Results:
 *	A standard Tcl result.
 *
 * Side effects:
 *	None.
 *
 *----------------------------------------------------------------------
 */

static int
TestexprdoubleobjCmd(
    TCL_UNUSED(void *),
    Tcl_Interp *interp,		/* Current interpreter. */
    int objc,			/* Number of arguments. */
    Tcl_Obj *const *objv)	/* Argument objects. */
{
    double exprResult;
    char buf[4 + TCL_DOUBLE_SPACE];
    int result;

    if (objc != 2) {
	Tcl_WrongNumArgs(interp, 1, objv, "expression");
	return TCL_ERROR;
    }
    Tcl_AppendResult(interp, "This is a result", NULL);
    result = Tcl_ExprDoubleObj(interp, objv[1], &exprResult);
    if (result != TCL_OK) {
	return result;
    }
    strcpy(buf, ": ");
    Tcl_PrintDouble(interp, exprResult, buf+2);
    Tcl_AppendResult(interp, buf, NULL);
    return TCL_OK;
}

/*
 *----------------------------------------------------------------------
 *
 * TestexprstringCmd --
 *
 *	This procedure tests the basic operation of Tcl_ExprString.
 *
 * Results:
 *	A standard Tcl result.
 *
 * Side effects:
 *	None.
 *
 *----------------------------------------------------------------------
 */

static int
TestexprstringCmd(
    TCL_UNUSED(void *),
    Tcl_Interp *interp,		/* Current interpreter. */
    int argc,			/* Number of arguments. */
    const char **argv)		/* Argument strings. */
{
    if (argc != 2) {
	Tcl_AppendResult(interp, "wrong # arguments: should be \"", argv[0],
		" expression\"", NULL);
	return TCL_ERROR;
    }
    return Tcl_ExprString(interp, argv[1]);
}

/*
 *----------------------------------------------------------------------
 *
 * TestfilelinkCmd --
 *
 *	This procedure implements the "testfilelink" command.  It is used to
 *	test the effects of creating and manipulating filesystem links in Tcl.
 *
 * Results:
 *	A standard Tcl result.
 *
 * Side effects:
 *	May create a link on disk.
 *
 *----------------------------------------------------------------------
 */

static int
TestfilelinkCmd(
    TCL_UNUSED(void *),
    Tcl_Interp *interp,		/* Current interpreter. */
    int objc,			/* Number of arguments. */
    Tcl_Obj *const objv[])	/* The argument objects. */
{
    Tcl_Obj *contents;

    if (objc < 2 || objc > 3) {
	Tcl_WrongNumArgs(interp, 1, objv, "source ?target?");
	return TCL_ERROR;
    }

    if (Tcl_FSConvertToPathType(interp, objv[1]) != TCL_OK) {
	return TCL_ERROR;
    }

    if (objc == 3) {
	/* Create link from source to target */
	contents = Tcl_FSLink(objv[1], objv[2],
		TCL_CREATE_SYMBOLIC_LINK|TCL_CREATE_HARD_LINK);
	if (contents == NULL) {
	    Tcl_AppendResult(interp, "could not create link from \"",
		    Tcl_GetString(objv[1]), "\" to \"",
		    Tcl_GetString(objv[2]), "\": ",
		    Tcl_PosixError(interp), NULL);
	    return TCL_ERROR;
	}
    } else {
	/* Read link */
	contents = Tcl_FSLink(objv[1], NULL, 0);
	if (contents == NULL) {
	    Tcl_AppendResult(interp, "could not read link \"",
		    Tcl_GetString(objv[1]), "\": ",
		    Tcl_PosixError(interp), NULL);
	    return TCL_ERROR;
	}
    }
    Tcl_SetObjResult(interp, contents);
    if (objc == 2) {
	/*
	 * If we are creating a link, this will actually just
	 * be objv[3], and we don't own it
	 */
	Tcl_DecrRefCount(contents);
    }
    return TCL_OK;
}

/*
 *----------------------------------------------------------------------
 *
 * TestgetassocdataCmd --
 *
 *	This procedure implements the "testgetassocdata" command. It is
 *	used to test Tcl_GetAssocData.
 *
 * Results:
 *	A standard Tcl result.
 *
 * Side effects:
 *	None.
 *
 *----------------------------------------------------------------------
 */

static int
TestgetassocdataCmd(
    TCL_UNUSED(void *),
    Tcl_Interp *interp,		/* Current interpreter. */
    int argc,			/* Number of arguments. */
    const char **argv)		/* Argument strings. */
{
    char *res;

    if (argc != 2) {
	Tcl_AppendResult(interp, "wrong # arguments: should be \"", argv[0],
		" data_key\"", NULL);
	return TCL_ERROR;
    }
    res = (char *) Tcl_GetAssocData(interp, argv[1], NULL);
    if (res != NULL) {
	Tcl_AppendResult(interp, res, NULL);
    }
    return TCL_OK;
}

/*
 *----------------------------------------------------------------------
 *
 * TestgetplatformCmd --
 *
 *	This procedure implements the "testgetplatform" command. It is
 *	used to retrievel the value of the tclPlatform global variable.
 *
 * Results:
 *	A standard Tcl result.
 *
 * Side effects:
 *	None.
 *
 *----------------------------------------------------------------------
 */

static int
TestgetplatformCmd(
    TCL_UNUSED(void *),
    Tcl_Interp *interp,		/* Current interpreter. */
    int argc,			/* Number of arguments. */
    const char **argv)		/* Argument strings. */
{
    static const char *const platformStrings[] = { "unix", "mac", "windows" };
    TclPlatformType *platform;

    platform = TclGetPlatform();

    if (argc != 1) {
	Tcl_AppendResult(interp, "wrong # arguments: should be \"", argv[0],
		NULL);
	return TCL_ERROR;
    }

    Tcl_AppendResult(interp, platformStrings[*platform], NULL);
    return TCL_OK;
}

/*
 *----------------------------------------------------------------------
 *
 * TestinterpdeleteCmd --
 *
 *	This procedure tests the code in tclInterp.c that deals with
 *	interpreter deletion. It deletes a user-specified interpreter
 *	from the hierarchy, and subsequent code checks integrity.
 *
 * Results:
 *	A standard Tcl result.
 *
 * Side effects:
 *	Deletes one or more interpreters.
 *
 *----------------------------------------------------------------------
 */

static int
TestinterpdeleteCmd(
    TCL_UNUSED(void *),
    Tcl_Interp *interp,		/* Current interpreter. */
    int argc,			/* Number of arguments. */
    const char **argv)		/* Argument strings. */
{
    Tcl_Interp *childToDelete;

    if (argc != 2) {
	Tcl_AppendResult(interp, "wrong # args: should be \"", argv[0],
		" path\"", NULL);
	return TCL_ERROR;
    }
    childToDelete = Tcl_GetChild(interp, argv[1]);
    if (childToDelete == NULL) {
	return TCL_ERROR;
    }
    Tcl_DeleteInterp(childToDelete);
    return TCL_OK;
}

/*
 *----------------------------------------------------------------------
 *
 * TestlinkCmd --
 *
 *	This procedure implements the "testlink" command.  It is used
 *	to test Tcl_LinkVar and related library procedures.
 *
 * Results:
 *	A standard Tcl result.
 *
 * Side effects:
 *	Creates and deletes various variable links, plus returns
 *	values of the linked variables.
 *
 *----------------------------------------------------------------------
 */

static int
TestlinkCmd(
    TCL_UNUSED(void *),
    Tcl_Interp *interp,		/* Current interpreter. */
    int argc,			/* Number of arguments. */
    const char **argv)		/* Argument strings. */
{
    static int intVar = 43;
    static int boolVar = 4;
    static double realVar = 1.23;
    static Tcl_WideInt wideVar = 79;
    static char *stringVar = NULL;
    static char charVar = '@';
    static unsigned char ucharVar = 130;
    static short shortVar = 3000;
    static unsigned short ushortVar = 60000;
    static unsigned int uintVar = 0xBEEFFEED;
    static long longVar = 123456789L;
    static unsigned long ulongVar = 3456789012UL;
    static float floatVar = 4.5;
    static Tcl_WideUInt uwideVar = 123;
    static int created = 0;
    char buffer[2*TCL_DOUBLE_SPACE];
    int writable, flag;
    Tcl_Obj *tmp;

    if (argc < 2) {
	Tcl_AppendResult(interp, "wrong # args: should be \"", argv[0],
		" option ?arg arg arg arg arg arg arg arg arg arg arg arg"
		" arg arg?\"", NULL);
	return TCL_ERROR;
    }
    if (strcmp(argv[1], "create") == 0) {
	if (argc != 16) {
	    Tcl_AppendResult(interp, "wrong # args: should be \"",
		argv[0], " ", argv[1],
		" intRO realRO boolRO stringRO wideRO charRO ucharRO shortRO"
		" ushortRO uintRO longRO ulongRO floatRO uwideRO\"", NULL);
	    return TCL_ERROR;
	}
	if (created) {
	    Tcl_UnlinkVar(interp, "int");
	    Tcl_UnlinkVar(interp, "real");
	    Tcl_UnlinkVar(interp, "bool");
	    Tcl_UnlinkVar(interp, "string");
	    Tcl_UnlinkVar(interp, "wide");
	    Tcl_UnlinkVar(interp, "char");
	    Tcl_UnlinkVar(interp, "uchar");
	    Tcl_UnlinkVar(interp, "short");
	    Tcl_UnlinkVar(interp, "ushort");
	    Tcl_UnlinkVar(interp, "uint");
	    Tcl_UnlinkVar(interp, "long");
	    Tcl_UnlinkVar(interp, "ulong");
	    Tcl_UnlinkVar(interp, "float");
	    Tcl_UnlinkVar(interp, "uwide");
	}
	created = 1;
	if (Tcl_GetBoolean(interp, argv[2], &writable) != TCL_OK) {
	    return TCL_ERROR;
	}
	flag = writable ? 0 : TCL_LINK_READ_ONLY;
	if (Tcl_LinkVar(interp, "int", &intVar,
		TCL_LINK_INT | flag) != TCL_OK) {
	    return TCL_ERROR;
	}
	if (Tcl_GetBoolean(interp, argv[3], &writable) != TCL_OK) {
	    return TCL_ERROR;
	}
	flag = writable ? 0 : TCL_LINK_READ_ONLY;
	if (Tcl_LinkVar(interp, "real", &realVar,
		TCL_LINK_DOUBLE | flag) != TCL_OK) {
	    return TCL_ERROR;
	}
	if (Tcl_GetBoolean(interp, argv[4], &writable) != TCL_OK) {
	    return TCL_ERROR;
	}
	flag = writable ? 0 : TCL_LINK_READ_ONLY;
	if (Tcl_LinkVar(interp, "bool", &boolVar,
		TCL_LINK_BOOLEAN | flag) != TCL_OK) {
	    return TCL_ERROR;
	}
	if (Tcl_GetBoolean(interp, argv[5], &writable) != TCL_OK) {
	    return TCL_ERROR;
	}
	flag = writable ? 0 : TCL_LINK_READ_ONLY;
	if (Tcl_LinkVar(interp, "string", &stringVar,
		TCL_LINK_STRING | flag) != TCL_OK) {
	    return TCL_ERROR;
	}
	if (Tcl_GetBoolean(interp, argv[6], &writable) != TCL_OK) {
	    return TCL_ERROR;
	}
	flag = writable ? 0 : TCL_LINK_READ_ONLY;
	if (Tcl_LinkVar(interp, "wide", &wideVar,
			TCL_LINK_WIDE_INT | flag) != TCL_OK) {
	    return TCL_ERROR;
	}
	if (Tcl_GetBoolean(interp, argv[7], &writable) != TCL_OK) {
	    return TCL_ERROR;
	}
	flag = writable ? 0 : TCL_LINK_READ_ONLY;
	if (Tcl_LinkVar(interp, "char", &charVar,
		TCL_LINK_CHAR | flag) != TCL_OK) {
	    return TCL_ERROR;
	}
	if (Tcl_GetBoolean(interp, argv[8], &writable) != TCL_OK) {
	    return TCL_ERROR;
	}
	flag = writable ? 0 : TCL_LINK_READ_ONLY;
	if (Tcl_LinkVar(interp, "uchar", &ucharVar,
		TCL_LINK_UCHAR | flag) != TCL_OK) {
	    return TCL_ERROR;
	}
	if (Tcl_GetBoolean(interp, argv[9], &writable) != TCL_OK) {
	    return TCL_ERROR;
	}
	flag = writable ? 0 : TCL_LINK_READ_ONLY;
	if (Tcl_LinkVar(interp, "short", &shortVar,
		TCL_LINK_SHORT | flag) != TCL_OK) {
	    return TCL_ERROR;
	}
	if (Tcl_GetBoolean(interp, argv[10], &writable) != TCL_OK) {
	    return TCL_ERROR;
	}
	flag = writable ? 0 : TCL_LINK_READ_ONLY;
	if (Tcl_LinkVar(interp, "ushort", &ushortVar,
		TCL_LINK_USHORT | flag) != TCL_OK) {
	    return TCL_ERROR;
	}
	if (Tcl_GetBoolean(interp, argv[11], &writable) != TCL_OK) {
	    return TCL_ERROR;
	}
	flag = writable ? 0 : TCL_LINK_READ_ONLY;
	if (Tcl_LinkVar(interp, "uint", &uintVar,
		TCL_LINK_UINT | flag) != TCL_OK) {
	    return TCL_ERROR;
	}
	if (Tcl_GetBoolean(interp, argv[12], &writable) != TCL_OK) {
	    return TCL_ERROR;
	}
	flag = writable ? 0 : TCL_LINK_READ_ONLY;
	if (Tcl_LinkVar(interp, "long", &longVar,
		TCL_LINK_LONG | flag) != TCL_OK) {
	    return TCL_ERROR;
	}
	if (Tcl_GetBoolean(interp, argv[13], &writable) != TCL_OK) {
	    return TCL_ERROR;
	}
	flag = writable ? 0 : TCL_LINK_READ_ONLY;
	if (Tcl_LinkVar(interp, "ulong", &ulongVar,
		TCL_LINK_ULONG | flag) != TCL_OK) {
	    return TCL_ERROR;
	}
	if (Tcl_GetBoolean(interp, argv[14], &writable) != TCL_OK) {
	    return TCL_ERROR;
	}
	flag = writable ? 0 : TCL_LINK_READ_ONLY;
	if (Tcl_LinkVar(interp, "float", &floatVar,
		TCL_LINK_FLOAT | flag) != TCL_OK) {
	    return TCL_ERROR;
	}
	if (Tcl_GetBoolean(interp, argv[15], &writable) != TCL_OK) {
	    return TCL_ERROR;
	}
	flag = writable ? 0 : TCL_LINK_READ_ONLY;
	if (Tcl_LinkVar(interp, "uwide", &uwideVar,
		TCL_LINK_WIDE_UINT | flag) != TCL_OK) {
	    return TCL_ERROR;
	}

    } else if (strcmp(argv[1], "delete") == 0) {
	Tcl_UnlinkVar(interp, "int");
	Tcl_UnlinkVar(interp, "real");
	Tcl_UnlinkVar(interp, "bool");
	Tcl_UnlinkVar(interp, "string");
	Tcl_UnlinkVar(interp, "wide");
	Tcl_UnlinkVar(interp, "char");
	Tcl_UnlinkVar(interp, "uchar");
	Tcl_UnlinkVar(interp, "short");
	Tcl_UnlinkVar(interp, "ushort");
	Tcl_UnlinkVar(interp, "uint");
	Tcl_UnlinkVar(interp, "long");
	Tcl_UnlinkVar(interp, "ulong");
	Tcl_UnlinkVar(interp, "float");
	Tcl_UnlinkVar(interp, "uwide");
	created = 0;
    } else if (strcmp(argv[1], "get") == 0) {
	TclFormatInt(buffer, intVar);
	Tcl_AppendElement(interp, buffer);
	Tcl_PrintDouble(NULL, realVar, buffer);
	Tcl_AppendElement(interp, buffer);
	TclFormatInt(buffer, boolVar);
	Tcl_AppendElement(interp, buffer);
	Tcl_AppendElement(interp, (stringVar == NULL) ? "-" : stringVar);
	/*
	 * Wide ints only have an object-based interface.
	 */
	tmp = Tcl_NewWideIntObj(wideVar);
	Tcl_AppendElement(interp, Tcl_GetString(tmp));
	Tcl_DecrRefCount(tmp);
	TclFormatInt(buffer, (int) charVar);
	Tcl_AppendElement(interp, buffer);
	TclFormatInt(buffer, (int) ucharVar);
	Tcl_AppendElement(interp, buffer);
	TclFormatInt(buffer, (int) shortVar);
	Tcl_AppendElement(interp, buffer);
	TclFormatInt(buffer, (int) ushortVar);
	Tcl_AppendElement(interp, buffer);
	TclFormatInt(buffer, (int) uintVar);
	Tcl_AppendElement(interp, buffer);
	tmp = Tcl_NewWideIntObj(longVar);
	Tcl_AppendElement(interp, Tcl_GetString(tmp));
	Tcl_DecrRefCount(tmp);
#ifdef TCL_WIDE_INT_IS_LONG
	if (ulongVar > WIDE_MAX) {
		mp_int bignumValue;
		if (mp_init_u64(&bignumValue, ulongVar) != MP_OKAY) {
		    Tcl_Panic("%s: memory overflow", "Tcl_SetWideUIntObj");
		}
		tmp = Tcl_NewBignumObj(&bignumValue);
	} else
#endif /* TCL_WIDE_INT_IS_LONG */
	tmp = Tcl_NewWideIntObj((Tcl_WideInt)ulongVar);
	Tcl_AppendElement(interp, Tcl_GetString(tmp));
	Tcl_DecrRefCount(tmp);
	Tcl_PrintDouble(NULL, (double)floatVar, buffer);
	Tcl_AppendElement(interp, buffer);
	if (uwideVar > WIDE_MAX) {
		mp_int bignumValue;
		if (mp_init_u64(&bignumValue, uwideVar) != MP_OKAY) {
		    Tcl_Panic("%s: memory overflow", "Tcl_SetWideUIntObj");
		}
		tmp = Tcl_NewBignumObj(&bignumValue);
	} else {
	    tmp = Tcl_NewWideIntObj((Tcl_WideInt)uwideVar);
	}
	Tcl_AppendElement(interp, Tcl_GetString(tmp));
	Tcl_DecrRefCount(tmp);
    } else if (strcmp(argv[1], "set") == 0) {
	int v;

	if (argc != 16) {
	    Tcl_AppendResult(interp, "wrong # args: should be \"",
		    argv[0], " ", argv[1],
		    " intValue realValue boolValue stringValue wideValue"
		    " charValue ucharValue shortValue ushortValue uintValue"
		    " longValue ulongValue floatValue uwideValue\"", NULL);
	    return TCL_ERROR;
	}
	if (argv[2][0] != 0) {
	    if (Tcl_GetInt(interp, argv[2], &intVar) != TCL_OK) {
		return TCL_ERROR;
	    }
	}
	if (argv[3][0] != 0) {
	    if (Tcl_GetDouble(interp, argv[3], &realVar) != TCL_OK) {
		return TCL_ERROR;
	    }
	}
	if (argv[4][0] != 0) {
	    if (Tcl_GetInt(interp, argv[4], &boolVar) != TCL_OK) {
		return TCL_ERROR;
	    }
	}
	if (argv[5][0] != 0) {
	    if (stringVar != NULL) {
		Tcl_Free(stringVar);
	    }
	    if (strcmp(argv[5], "-") == 0) {
		stringVar = NULL;
	    } else {
		stringVar = (char *)Tcl_Alloc(strlen(argv[5]) + 1);
		strcpy(stringVar, argv[5]);
	    }
	}
	if (argv[6][0] != 0) {
	    tmp = Tcl_NewStringObj(argv[6], TCL_INDEX_NONE);
	    if (Tcl_GetWideIntFromObj(interp, tmp, &wideVar) != TCL_OK) {
		Tcl_DecrRefCount(tmp);
		return TCL_ERROR;
	    }
	    Tcl_DecrRefCount(tmp);
	}
	if (argv[7][0]) {
	    if (Tcl_GetInt(interp, argv[7], &v) != TCL_OK) {
		return TCL_ERROR;
	    }
	    charVar = (char) v;
	}
	if (argv[8][0]) {
	    if (Tcl_GetInt(interp, argv[8], &v) != TCL_OK) {
		return TCL_ERROR;
	    }
	    ucharVar = (unsigned char) v;
	}
	if (argv[9][0]) {
	    if (Tcl_GetInt(interp, argv[9], &v) != TCL_OK) {
		return TCL_ERROR;
	    }
	    shortVar = (short) v;
	}
	if (argv[10][0]) {
	    if (Tcl_GetInt(interp, argv[10], &v) != TCL_OK) {
		return TCL_ERROR;
	    }
	    ushortVar = (unsigned short) v;
	}
	if (argv[11][0]) {
	    if (Tcl_GetInt(interp, argv[11], &v) != TCL_OK) {
		return TCL_ERROR;
	    }
	    uintVar = (unsigned int) v;
	}
	if (argv[12][0]) {
	    if (Tcl_GetInt(interp, argv[12], &v) != TCL_OK) {
		return TCL_ERROR;
	    }
	    longVar = (long) v;
	}
	if (argv[13][0]) {
	    if (Tcl_GetInt(interp, argv[13], &v) != TCL_OK) {
		return TCL_ERROR;
	    }
	    ulongVar = (unsigned long) v;
	}
	if (argv[14][0]) {
	    double d;
	    if (Tcl_GetDouble(interp, argv[14], &d) != TCL_OK) {
		return TCL_ERROR;
	    }
	    floatVar = (float) d;
	}
	if (argv[15][0]) {
	    Tcl_WideInt w;
	    tmp = Tcl_NewStringObj(argv[15], TCL_INDEX_NONE);
	    if (Tcl_GetWideIntFromObj(interp, tmp, &w) != TCL_OK) {
		Tcl_DecrRefCount(tmp);
		return TCL_ERROR;
	    }
	    Tcl_DecrRefCount(tmp);
	    uwideVar = (Tcl_WideUInt) w;
	}
    } else if (strcmp(argv[1], "update") == 0) {
	int v;

	if (argc != 16) {
	    Tcl_AppendResult(interp, "wrong # args: should be \"",
		    argv[0], " ", argv[1],
		    " intValue realValue boolValue stringValue wideValue"
		    " charValue ucharValue shortValue ushortValue uintValue"
		    " longValue ulongValue floatValue uwideValue\"", NULL);
	    return TCL_ERROR;
	}
	if (argv[2][0] != 0) {
	    if (Tcl_GetInt(interp, argv[2], &intVar) != TCL_OK) {
		return TCL_ERROR;
	    }
	    Tcl_UpdateLinkedVar(interp, "int");
	}
	if (argv[3][0] != 0) {
	    if (Tcl_GetDouble(interp, argv[3], &realVar) != TCL_OK) {
		return TCL_ERROR;
	    }
	    Tcl_UpdateLinkedVar(interp, "real");
	}
	if (argv[4][0] != 0) {
	    if (Tcl_GetInt(interp, argv[4], &boolVar) != TCL_OK) {
		return TCL_ERROR;
	    }
	    Tcl_UpdateLinkedVar(interp, "bool");
	}
	if (argv[5][0] != 0) {
	    if (stringVar != NULL) {
		Tcl_Free(stringVar);
	    }
	    if (strcmp(argv[5], "-") == 0) {
		stringVar = NULL;
	    } else {
		stringVar = (char *)Tcl_Alloc(strlen(argv[5]) + 1);
		strcpy(stringVar, argv[5]);
	    }
	    Tcl_UpdateLinkedVar(interp, "string");
	}
	if (argv[6][0] != 0) {
	    tmp = Tcl_NewStringObj(argv[6], TCL_INDEX_NONE);
	    if (Tcl_GetWideIntFromObj(interp, tmp, &wideVar) != TCL_OK) {
		Tcl_DecrRefCount(tmp);
		return TCL_ERROR;
	    }
	    Tcl_DecrRefCount(tmp);
	    Tcl_UpdateLinkedVar(interp, "wide");
	}
	if (argv[7][0]) {
	    if (Tcl_GetInt(interp, argv[7], &v) != TCL_OK) {
		return TCL_ERROR;
	    }
	    charVar = (char) v;
	    Tcl_UpdateLinkedVar(interp, "char");
	}
	if (argv[8][0]) {
	    if (Tcl_GetInt(interp, argv[8], &v) != TCL_OK) {
		return TCL_ERROR;
	    }
	    ucharVar = (unsigned char) v;
	    Tcl_UpdateLinkedVar(interp, "uchar");
	}
	if (argv[9][0]) {
	    if (Tcl_GetInt(interp, argv[9], &v) != TCL_OK) {
		return TCL_ERROR;
	    }
	    shortVar = (short) v;
	    Tcl_UpdateLinkedVar(interp, "short");
	}
	if (argv[10][0]) {
	    if (Tcl_GetInt(interp, argv[10], &v) != TCL_OK) {
		return TCL_ERROR;
	    }
	    ushortVar = (unsigned short) v;
	    Tcl_UpdateLinkedVar(interp, "ushort");
	}
	if (argv[11][0]) {
	    if (Tcl_GetInt(interp, argv[11], &v) != TCL_OK) {
		return TCL_ERROR;
	    }
	    uintVar = (unsigned int) v;
	    Tcl_UpdateLinkedVar(interp, "uint");
	}
	if (argv[12][0]) {
	    if (Tcl_GetInt(interp, argv[12], &v) != TCL_OK) {
		return TCL_ERROR;
	    }
	    longVar = (long) v;
	    Tcl_UpdateLinkedVar(interp, "long");
	}
	if (argv[13][0]) {
	    if (Tcl_GetInt(interp, argv[13], &v) != TCL_OK) {
		return TCL_ERROR;
	    }
	    ulongVar = (unsigned long) v;
	    Tcl_UpdateLinkedVar(interp, "ulong");
	}
	if (argv[14][0]) {
	    double d;
	    if (Tcl_GetDouble(interp, argv[14], &d) != TCL_OK) {
		return TCL_ERROR;
	    }
	    floatVar = (float) d;
	    Tcl_UpdateLinkedVar(interp, "float");
	}
	if (argv[15][0]) {
	    Tcl_WideInt w;
	    tmp = Tcl_NewStringObj(argv[15], TCL_INDEX_NONE);
	    if (Tcl_GetWideIntFromObj(interp, tmp, &w) != TCL_OK) {
		Tcl_DecrRefCount(tmp);
		return TCL_ERROR;
	    }
	    Tcl_DecrRefCount(tmp);
	    uwideVar = (Tcl_WideUInt) w;
	    Tcl_UpdateLinkedVar(interp, "uwide");
	}
    } else {
	Tcl_AppendResult(interp, "bad option \"", argv[1],
		"\": should be create, delete, get, set, or update", NULL);
	return TCL_ERROR;
    }
    return TCL_OK;
}

/*
 *----------------------------------------------------------------------
 *
 * TestlinkarrayCmd --
 *
 *      This function is invoked to process the "testlinkarray" Tcl command.
 *      It is used to test the 'Tcl_LinkArray' function.
 *
 * Results:
 *      A standard Tcl result.
 *
 * Side effects:
 *	Creates, deletes, and invokes variable links.
 *
 *----------------------------------------------------------------------
 */

static int
TestlinkarrayCmd(
    TCL_UNUSED(void *),
    Tcl_Interp *interp,         /* Current interpreter. */
    int objc,                   /* Number of arguments. */
    Tcl_Obj *const objv[])      /* Argument objects. */
{
    static const char *LinkOption[] = {
        "update", "remove", "create", NULL
    };
    enum LinkOptionEnum {LINK_UPDATE, LINK_REMOVE, LINK_CREATE} optionIndex;
    static const char *LinkType[] = {
	"char", "uchar", "short", "ushort", "int", "uint", "long", "ulong",
	"wide", "uwide", "float", "double", "string", "char*", "binary", NULL
    };
    /* all values after TCL_LINK_CHARS_ARRAY are used as arrays (see below) */
    static int LinkTypes[] = {
	TCL_LINK_CHAR, TCL_LINK_UCHAR,
	TCL_LINK_SHORT, TCL_LINK_USHORT, TCL_LINK_INT, TCL_LINK_UINT,
	TCL_LINK_LONG, TCL_LINK_ULONG, TCL_LINK_WIDE_INT, TCL_LINK_WIDE_UINT,
	TCL_LINK_FLOAT, TCL_LINK_DOUBLE, TCL_LINK_STRING, TCL_LINK_CHARS,
	TCL_LINK_BINARY
    };
    int typeIndex, readonly, i, size, length;
    char *name, *arg;
    Tcl_WideInt addr;

    if (objc < 2) {
	Tcl_WrongNumArgs(interp, 1, objv, "option args");
	return TCL_ERROR;
    }
    if (Tcl_GetIndexFromObj(interp, objv[1], LinkOption, "option", 0,
	    &optionIndex) != TCL_OK) {
	return TCL_ERROR;
    }
    switch (optionIndex) {
    case LINK_UPDATE:
	for (i=2; i<objc; i++) {
	    Tcl_UpdateLinkedVar(interp, Tcl_GetString(objv[i]));
	}
	return TCL_OK;
    case LINK_REMOVE:
	for (i=2; i<objc; i++) {
	    Tcl_UnlinkVar(interp, Tcl_GetString(objv[i]));
	}
	return TCL_OK;
    case LINK_CREATE:
	if (objc < 4) {
	    goto wrongArgs;
	}
	readonly = 0;
	i = 2;

	/*
	 * test on switch -r...
	 */

	arg = Tcl_GetStringFromObj(objv[i], &length);
	if (length < 2) {
	    goto wrongArgs;
	}
	if (arg[0] == '-') {
	    if (arg[1] != 'r') {
		goto wrongArgs;
	    }
	    readonly = TCL_LINK_READ_ONLY;
	    i++;
	}
	if (Tcl_GetIndexFromObj(interp, objv[i++], LinkType, "type", 0,
 		&typeIndex) != TCL_OK) {
	    return TCL_ERROR;
	}
	if (Tcl_GetIntFromObj(interp, objv[i++], &size) == TCL_ERROR) {
	    Tcl_SetObjResult(interp, Tcl_NewStringObj("wrong size value", TCL_INDEX_NONE));
	    return TCL_ERROR;
	}
	name = Tcl_GetString(objv[i++]);

	/*
	 * If no address is given request one in the underlying function
	 */

	if (i < objc) {
	    if (Tcl_GetWideIntFromObj(interp, objv[i], &addr) == TCL_ERROR) {
 		Tcl_SetObjResult(interp, Tcl_NewStringObj(
			"wrong address value", TCL_INDEX_NONE));
		return TCL_ERROR;
	    }
	} else {
	    addr = 0;
	}
	return Tcl_LinkArray(interp, name, INT2PTR(addr),
		LinkTypes[typeIndex] | readonly, size);
    }
    return TCL_OK;

  wrongArgs:
    Tcl_WrongNumArgs(interp, 2, objv, "?-readonly? type size name ?address?");
    return TCL_ERROR;
}

/*
 *----------------------------------------------------------------------
 *
 * TestlistrepCmd --
 *
 *      This function is invoked to generate a list object with a specific
 *	internal representation.
 *
 * Results:
 *      A standard Tcl result.
 *
 * Side effects:
 *	None.
 *
 *----------------------------------------------------------------------
 */

static int
TestlistrepCmd(
    TCL_UNUSED(void *),
    Tcl_Interp *interp,         /* Current interpreter. */
    int objc,                   /* Number of arguments. */
    Tcl_Obj *const objv[])      /* Argument objects. */
{
    /* Subcommands supported by this command */
    const char* subcommands[] = {
	"new",
	"describe",
	"config",
	"validate",
	NULL
    };
    enum {
	LISTREP_NEW,
	LISTREP_DESCRIBE,
	LISTREP_CONFIG,
	LISTREP_VALIDATE
    } cmdIndex;
    Tcl_Obj *resultObj = NULL;

    if (objc < 2) {
	Tcl_WrongNumArgs(interp, 1, objv, "command ?arg ...?");
	return TCL_ERROR;
    }
    if (Tcl_GetIndexFromObj(
	    interp, objv[1], subcommands, "command", 0, &cmdIndex)
	!= TCL_OK) {
	return TCL_ERROR;
    }
    switch (cmdIndex) {
    case LISTREP_NEW:
	if (objc < 3 || objc > 5) {
	    Tcl_WrongNumArgs(interp, 2, objv, "length ?leadSpace endSpace?");
	    return TCL_ERROR;
	} else {
	    Tcl_WideUInt length;
	    Tcl_WideUInt leadSpace = 0;
	    Tcl_WideUInt endSpace = 0;
	    if (Tcl_GetWideUIntFromObj(interp, objv[2], &length) != TCL_OK) {
		return TCL_ERROR;
	    }
	    if (objc > 3) {
		if (Tcl_GetWideUIntFromObj(interp, objv[3], &leadSpace) != TCL_OK) {
		    return TCL_ERROR;
		}
		if (objc > 4) {
		    if (Tcl_GetWideUIntFromObj(interp, objv[4], &endSpace)
			!= TCL_OK) {
			return TCL_ERROR;
		    }
		}
	    }
	    resultObj = TclListTestObj(length, leadSpace, endSpace);
	    if (resultObj == NULL) {
		Tcl_AppendResult(interp, "List capacity exceeded", NULL);
		return TCL_ERROR;
	    }
	}
	break;

    case LISTREP_DESCRIBE:
#define APPEND_FIELD(targetObj_, structPtr_, fld_)                        \
    do {                                                                  \
	Tcl_ListObjAppendElement(                                         \
	    interp, (targetObj_), Tcl_NewStringObj(#fld_, TCL_INDEX_NONE));           \
	Tcl_ListObjAppendElement(                                         \
	    interp, (targetObj_), Tcl_NewWideIntObj((structPtr_)->fld_)); \
    } while (0)
	if (objc != 3) {
	    Tcl_WrongNumArgs(interp, 2, objv, "object");
	    return TCL_ERROR;
	} else {
	    Tcl_Obj **objs;
	    Tcl_Size nobjs;
	    ListRep listRep;
	    Tcl_Obj *listRepObjs[4];

	    /* Force list representation */
	    if (Tcl_ListObjGetElements(interp, objv[2], &nobjs, &objs) != TCL_OK) {
		return TCL_ERROR;
	    }
	    ListObjGetRep(objv[2], &listRep);
	    listRepObjs[0] = Tcl_NewStringObj("store", TCL_INDEX_NONE);
	    listRepObjs[1] = Tcl_NewListObj(12, NULL);
	    Tcl_ListObjAppendElement(
		interp, listRepObjs[1], Tcl_NewStringObj("memoryAddress", TCL_INDEX_NONE));
	    Tcl_ListObjAppendElement(
		interp, listRepObjs[1], Tcl_ObjPrintf("%p", listRep.storePtr));
	    APPEND_FIELD(listRepObjs[1], listRep.storePtr, firstUsed);
	    APPEND_FIELD(listRepObjs[1], listRep.storePtr, numUsed);
	    APPEND_FIELD(listRepObjs[1], listRep.storePtr, numAllocated);
	    APPEND_FIELD(listRepObjs[1], listRep.storePtr, refCount);
	    APPEND_FIELD(listRepObjs[1], listRep.storePtr, flags);
	    if (listRep.spanPtr) {
		listRepObjs[2] = Tcl_NewStringObj("span", TCL_INDEX_NONE);
		listRepObjs[3] = Tcl_NewListObj(8, NULL);
		Tcl_ListObjAppendElement(interp,
					 listRepObjs[3],
					 Tcl_NewStringObj("memoryAddress", TCL_INDEX_NONE));
		Tcl_ListObjAppendElement(
		    interp, listRepObjs[3], Tcl_ObjPrintf("%p", listRep.spanPtr));
		APPEND_FIELD(listRepObjs[3], listRep.spanPtr, spanStart);
		APPEND_FIELD(
		    listRepObjs[3], listRep.spanPtr, spanLength);
		APPEND_FIELD(listRepObjs[3], listRep.spanPtr, refCount);
	    }
	    resultObj = Tcl_NewListObj(listRep.spanPtr ? 4 : 2, listRepObjs);
	}
#undef APPEND_FIELD
	break;

    case LISTREP_CONFIG:
	if (objc != 2) {
	    Tcl_WrongNumArgs(interp, 2, objv, "object");
	    return TCL_ERROR;
	}
	resultObj = Tcl_NewListObj(2, NULL);
	Tcl_ListObjAppendElement(
	    NULL, resultObj, Tcl_NewStringObj("LIST_SPAN_THRESHOLD", TCL_INDEX_NONE));
	Tcl_ListObjAppendElement(
	    NULL, resultObj, Tcl_NewWideIntObj(LIST_SPAN_THRESHOLD));
	break;

    case LISTREP_VALIDATE:
	if (objc != 3) {
	    Tcl_WrongNumArgs(interp, 2, objv, "object");
	    return TCL_ERROR;
	}
	TclListObjValidate(interp, objv[2]); /* Panics if invalid */
	resultObj = Tcl_NewObj();
	break;
    }
    Tcl_SetObjResult(interp, resultObj);
    return TCL_OK;
}

/*
 *----------------------------------------------------------------------
 *
 * TestlocaleCmd --
 *
 *	This procedure implements the "testlocale" command.  It is used
 *	to test the effects of setting different locales in Tcl.
 *
 * Results:
 *	A standard Tcl result.
 *
 * Side effects:
 *	Modifies the current C locale.
 *
 *----------------------------------------------------------------------
 */

static int
TestlocaleCmd(
    TCL_UNUSED(void *),
    Tcl_Interp *interp,		/* Current interpreter. */
    int objc,			/* Number of arguments. */
    Tcl_Obj *const objv[])	/* The argument objects. */
{
    int index;
    const char *locale;
    static const char *const optionStrings[] = {
	"ctype", "numeric", "time", "collate", "monetary",
	"all",	NULL
    };
    static const int lcTypes[] = {
	LC_CTYPE, LC_NUMERIC, LC_TIME, LC_COLLATE, LC_MONETARY,
	LC_ALL
    };

    /*
     * LC_CTYPE, etc. correspond to the indices for the strings.
     */

    if (objc < 2 || objc > 3) {
	Tcl_WrongNumArgs(interp, 1, objv, "category ?locale?");
	return TCL_ERROR;
    }

    if (Tcl_GetIndexFromObj(interp, objv[1], optionStrings, "option", 0,
	    &index) != TCL_OK) {
	return TCL_ERROR;
    }

    if (objc == 3) {
	locale = Tcl_GetString(objv[2]);
    } else {
	locale = NULL;
    }
    locale = setlocale(lcTypes[index], locale);
    if (locale) {
	Tcl_SetStringObj(Tcl_GetObjResult(interp), locale, TCL_INDEX_NONE);
    }
    return TCL_OK;
}

/*
 *----------------------------------------------------------------------
 *
 * CleanupTestSetassocdataTests --
 *
 *	This function is called when an interpreter is deleted to clean
 *	up any data left over from running the testsetassocdata command.
 *
 * Results:
 *	None.
 *
 * Side effects:
 *	Releases storage.
 *
 *----------------------------------------------------------------------
 */

static void
CleanupTestSetassocdataTests(
    void *clientData,	/* Data to be released. */
    TCL_UNUSED(Tcl_Interp *))
{
    Tcl_Free(clientData);
}

/*
 *----------------------------------------------------------------------
 *
 * TestparserObjCmd --
 *
 *	This procedure implements the "testparser" command.  It is
 *	used for testing the new Tcl script parser in Tcl 8.1.
 *
 * Results:
 *	A standard Tcl result.
 *
 * Side effects:
 *	None.
 *
 *----------------------------------------------------------------------
 */

static int
TestparserObjCmd(
    TCL_UNUSED(void *),
    Tcl_Interp *interp,		/* Current interpreter. */
    int objc,			/* Number of arguments. */
    Tcl_Obj *const objv[])	/* The argument objects. */
{
    const char *script;
    int length, dummy;
    Tcl_Parse parse;

    if (objc != 3) {
	Tcl_WrongNumArgs(interp, 1, objv, "script length");
	return TCL_ERROR;
    }
    script = Tcl_GetStringFromObj(objv[1], &dummy);
    if (Tcl_GetIntFromObj(interp, objv[2], &length)) {
	return TCL_ERROR;
    }
    if (length == 0) {
	length = dummy;
    }
    if (Tcl_ParseCommand(interp, script, length, 0, &parse) != TCL_OK) {
	Tcl_AddErrorInfo(interp, "\n    (remainder of script: \"");
	Tcl_AddErrorInfo(interp, parse.term);
	Tcl_AddErrorInfo(interp, "\")");
	return TCL_ERROR;
    }

    /*
     * The parse completed successfully.  Just print out the contents
     * of the parse structure into the interpreter's result.
     */

    PrintParse(interp, &parse);
    Tcl_FreeParse(&parse);
    return TCL_OK;
}

/*
 *----------------------------------------------------------------------
 *
 * TestexprparserObjCmd --
 *
 *	This procedure implements the "testexprparser" command.  It is
 *	used for testing the new Tcl expression parser in Tcl 8.1.
 *
 * Results:
 *	A standard Tcl result.
 *
 * Side effects:
 *	None.
 *
 *----------------------------------------------------------------------
 */

static int
TestexprparserObjCmd(
    TCL_UNUSED(void *),
    Tcl_Interp *interp,		/* Current interpreter. */
    int objc,			/* Number of arguments. */
    Tcl_Obj *const objv[])	/* The argument objects. */
{
    const char *script;
    int length, dummy;
    Tcl_Parse parse;

    if (objc != 3) {
	Tcl_WrongNumArgs(interp, 1, objv, "expr length");
	return TCL_ERROR;
    }
    script = Tcl_GetStringFromObj(objv[1], &dummy);
    if (Tcl_GetIntFromObj(interp, objv[2], &length)) {
	return TCL_ERROR;
    }
    if (length == 0) {
	length = dummy;
    }
    parse.commentStart = NULL;
    parse.commentSize = 0;
    parse.commandStart = NULL;
    parse.commandSize = 0;
    if (Tcl_ParseExpr(interp, script, length, &parse) != TCL_OK) {
	Tcl_AddErrorInfo(interp, "\n    (remainder of expr: \"");
	Tcl_AddErrorInfo(interp, parse.term);
	Tcl_AddErrorInfo(interp, "\")");
	return TCL_ERROR;
    }

    /*
     * The parse completed successfully.  Just print out the contents
     * of the parse structure into the interpreter's result.
     */

    PrintParse(interp, &parse);
    Tcl_FreeParse(&parse);
    return TCL_OK;
}

/*
 *----------------------------------------------------------------------
 *
 * PrintParse --
 *
 *	This procedure prints out the contents of a Tcl_Parse structure
 *	in the result of an interpreter.
 *
 * Results:
 *	Interp's result is set to a prettily formatted version of the
 *	contents of parsePtr.
 *
 * Side effects:
 *	None.
 *
 *----------------------------------------------------------------------
 */

static void
PrintParse(
    Tcl_Interp *interp,		/* Interpreter whose result is to be set to
				 * the contents of a parse structure. */
    Tcl_Parse *parsePtr)	/* Parse structure to print out. */
{
    Tcl_Obj *objPtr;
    const char *typeString;
    Tcl_Token *tokenPtr;
    size_t i;

    objPtr = Tcl_GetObjResult(interp);
    if (parsePtr->commentSize + 1 > 1) {
	Tcl_ListObjAppendElement(NULL, objPtr,
		Tcl_NewStringObj(parsePtr->commentStart,
			parsePtr->commentSize));
    } else {
	Tcl_ListObjAppendElement(NULL, objPtr, Tcl_NewStringObj("-", 1));
    }
    Tcl_ListObjAppendElement(NULL, objPtr,
	    Tcl_NewStringObj(parsePtr->commandStart, parsePtr->commandSize));
    Tcl_ListObjAppendElement(NULL, objPtr,
	    Tcl_NewWideIntObj(parsePtr->numWords));
    for (i = 0; i < (size_t)parsePtr->numTokens; i++) {
	tokenPtr = &parsePtr->tokenPtr[i];
	switch (tokenPtr->type) {
	case TCL_TOKEN_EXPAND_WORD:
	    typeString = "expand";
	    break;
	case TCL_TOKEN_WORD:
	    typeString = "word";
	    break;
	case TCL_TOKEN_SIMPLE_WORD:
	    typeString = "simple";
	    break;
	case TCL_TOKEN_TEXT:
	    typeString = "text";
	    break;
	case TCL_TOKEN_BS:
	    typeString = "backslash";
	    break;
	case TCL_TOKEN_COMMAND:
	    typeString = "command";
	    break;
	case TCL_TOKEN_VARIABLE:
	    typeString = "variable";
	    break;
	case TCL_TOKEN_SUB_EXPR:
	    typeString = "subexpr";
	    break;
	case TCL_TOKEN_OPERATOR:
	    typeString = "operator";
	    break;
	default:
	    typeString = "??";
	    break;
	}
	Tcl_ListObjAppendElement(NULL, objPtr,
		Tcl_NewStringObj(typeString, TCL_INDEX_NONE));
	Tcl_ListObjAppendElement(NULL, objPtr,
		Tcl_NewStringObj(tokenPtr->start, tokenPtr->size));
	Tcl_ListObjAppendElement(NULL, objPtr,
		Tcl_NewWideIntObj(tokenPtr->numComponents));
    }
    Tcl_ListObjAppendElement(NULL, objPtr,
	    parsePtr->commandStart ?
	    Tcl_NewStringObj(parsePtr->commandStart + parsePtr->commandSize,
	    TCL_INDEX_NONE) : Tcl_NewObj());
}

/*
 *----------------------------------------------------------------------
 *
 * TestparsevarObjCmd --
 *
 *	This procedure implements the "testparsevar" command.  It is
 *	used for testing Tcl_ParseVar.
 *
 * Results:
 *	A standard Tcl result.
 *
 * Side effects:
 *	None.
 *
 *----------------------------------------------------------------------
 */

static int
TestparsevarObjCmd(
    TCL_UNUSED(void *),
    Tcl_Interp *interp,		/* Current interpreter. */
    int objc,			/* Number of arguments. */
    Tcl_Obj *const objv[])	/* The argument objects. */
{
    const char *value, *name, *termPtr;

    if (objc != 2) {
	Tcl_WrongNumArgs(interp, 1, objv, "varName");
	return TCL_ERROR;
    }
    name = Tcl_GetString(objv[1]);
    value = Tcl_ParseVar(interp, name, &termPtr);
    if (value == NULL) {
	return TCL_ERROR;
    }

    Tcl_AppendElement(interp, value);
    Tcl_AppendElement(interp, termPtr);
    return TCL_OK;
}

/*
 *----------------------------------------------------------------------
 *
 * TestparsevarnameObjCmd --
 *
 *	This procedure implements the "testparsevarname" command.  It is
 *	used for testing the new Tcl script parser in Tcl 8.1.
 *
 * Results:
 *	A standard Tcl result.
 *
 * Side effects:
 *	None.
 *
 *----------------------------------------------------------------------
 */

static int
TestparsevarnameObjCmd(
    TCL_UNUSED(void *),
    Tcl_Interp *interp,		/* Current interpreter. */
    int objc,			/* Number of arguments. */
    Tcl_Obj *const objv[])	/* The argument objects. */
{
    const char *script;
    int append, length, dummy;
    Tcl_Parse parse;

    if (objc != 4) {
	Tcl_WrongNumArgs(interp, 1, objv, "script length append");
	return TCL_ERROR;
    }
    script = Tcl_GetStringFromObj(objv[1], &dummy);
    if (Tcl_GetIntFromObj(interp, objv[2], &length)) {
	return TCL_ERROR;
    }
    if (length == 0) {
	length = dummy;
    }
    if (Tcl_GetIntFromObj(interp, objv[3], &append)) {
	return TCL_ERROR;
    }
    if (Tcl_ParseVarName(interp, script, length, &parse, append) != TCL_OK) {
	Tcl_AddErrorInfo(interp, "\n    (remainder of script: \"");
	Tcl_AddErrorInfo(interp, parse.term);
	Tcl_AddErrorInfo(interp, "\")");
	return TCL_ERROR;
    }

    /*
     * The parse completed successfully.  Just print out the contents
     * of the parse structure into the interpreter's result.
     */

    parse.commentSize = 0;
    parse.commandStart = script + parse.tokenPtr->size;
    parse.commandSize = 0;
    PrintParse(interp, &parse);
    Tcl_FreeParse(&parse);
    return TCL_OK;
}

/*
 *----------------------------------------------------------------------
 *
 * TestpreferstableObjCmd --
 *
 *	This procedure implements the "testpreferstable" command.  It is
 *	used for being able to test the "package" command even when the
 *  environment variable TCL_PKG_PREFER_LATEST is set in your environment.
 *
 * Results:
 *	A standard Tcl result.
 *
 * Side effects:
 *	None.
 *
 *----------------------------------------------------------------------
 */

static int
TestpreferstableObjCmd(
    TCL_UNUSED(void *),
    Tcl_Interp *interp,		/* Current interpreter. */
    TCL_UNUSED(int) /*objc*/,
    TCL_UNUSED(Tcl_Obj *const *) /*objv*/)
{
    Interp *iPtr = (Interp *) interp;

    iPtr->packagePrefer = PKG_PREFER_STABLE;
    return TCL_OK;
}

/*
 *----------------------------------------------------------------------
 *
 * TestprintObjCmd --
 *
 *	This procedure implements the "testprint" command.  It is
 *	used for being able to test the Tcl_ObjPrintf() function.
 *
 * Results:
 *	A standard Tcl result.
 *
 * Side effects:
 *	None.
 *
 *----------------------------------------------------------------------
 */

static int
TestprintObjCmd(
    TCL_UNUSED(void *),
    Tcl_Interp *interp,		/* Current interpreter. */
    int objc,			/* Number of arguments. */
    Tcl_Obj *const objv[])	/* The argument objects. */
{
    Tcl_WideInt argv1 = 0;
    size_t argv2;

    if (objc < 2 || objc > 3) {
	Tcl_WrongNumArgs(interp, 1, objv, "format wideint");
    }

    if (objc > 1) {
	Tcl_GetWideIntFromObj(interp, objv[2], &argv1);
    }
    argv2 = (size_t)argv1;
    Tcl_SetObjResult(interp, Tcl_ObjPrintf(Tcl_GetString(objv[1]), argv1, argv2, argv2));
    return TCL_OK;
}

/*
 *----------------------------------------------------------------------
 *
 * TestregexpObjCmd --
 *
 *	This procedure implements the "testregexp" command. It is used to give
 *	a direct interface for regexp flags. It's identical to
 *	Tcl_RegexpObjCmd except for the -xflags option, and the consequences
 *	thereof (including the REG_EXPECT kludge).
 *
 * Results:
 *	A standard Tcl result.
 *
 * Side effects:
 *	See the user documentation.
 *
 *----------------------------------------------------------------------
 */

static int
TestregexpObjCmd(
    TCL_UNUSED(void *),
    Tcl_Interp *interp,		/* Current interpreter. */
    int objc,			/* Number of arguments. */
    Tcl_Obj *const objv[])	/* Argument objects. */
{
    int i, indices, stringLength, match, about;
    Tcl_Size ii;
    int hasxflags, cflags, eflags;
    Tcl_RegExp regExpr;
    const char *string;
    Tcl_Obj *objPtr;
    Tcl_RegExpInfo info;
    static const char *const options[] = {
	"-indices",	"-nocase",	"-about",	"-expanded",
	"-line",	"-linestop",	"-lineanchor",
	"-xflags",
	"--",		NULL
    };
    enum optionsEnum {
	REGEXP_INDICES, REGEXP_NOCASE,	REGEXP_ABOUT,	REGEXP_EXPANDED,
	REGEXP_MULTI,	REGEXP_NOCROSS,	REGEXP_NEWL,
	REGEXP_XFLAGS,
	REGEXP_LAST
    } index;

    indices = 0;
    about = 0;
    cflags = REG_ADVANCED;
    eflags = 0;
    hasxflags = 0;

    for (i = 1; i < objc; i++) {
	const char *name;

	name = Tcl_GetString(objv[i]);
	if (name[0] != '-') {
	    break;
	}
	if (Tcl_GetIndexFromObj(interp, objv[i], options, "switch", TCL_EXACT,
		&index) != TCL_OK) {
	    return TCL_ERROR;
	}
	switch (index) {
	case REGEXP_INDICES:
	    indices = 1;
	    break;
	case REGEXP_NOCASE:
	    cflags |= REG_ICASE;
	    break;
	case REGEXP_ABOUT:
	    about = 1;
	    break;
	case REGEXP_EXPANDED:
	    cflags |= REG_EXPANDED;
	    break;
	case REGEXP_MULTI:
	    cflags |= REG_NEWLINE;
	    break;
	case REGEXP_NOCROSS:
	    cflags |= REG_NLSTOP;
	    break;
	case REGEXP_NEWL:
	    cflags |= REG_NLANCH;
	    break;
	case REGEXP_XFLAGS:
	    hasxflags = 1;
	    break;
	case REGEXP_LAST:
	    i++;
	    goto endOfForLoop;
	}
    }

  endOfForLoop:
    if (objc - i < hasxflags + 2 - about) {
	Tcl_WrongNumArgs(interp, 1, objv,
		"?-switch ...? exp string ?matchVar? ?subMatchVar ...?");
	return TCL_ERROR;
    }
    objc -= i;
    objv += i;

    if (hasxflags) {
	string = Tcl_GetStringFromObj(objv[0], &stringLength);
	TestregexpXflags(string, stringLength, &cflags, &eflags);
	objc--;
	objv++;
    }

    regExpr = Tcl_GetRegExpFromObj(interp, objv[0], cflags);
    if (regExpr == NULL) {
	return TCL_ERROR;
    }

    if (about) {
	if (TclRegAbout(interp, regExpr) < 0) {
	    return TCL_ERROR;
	}
	return TCL_OK;
    }

    objPtr = objv[1];
    match = Tcl_RegExpExecObj(interp, regExpr, objPtr, 0 /* offset */,
	    objc-2 /* nmatches */, eflags);

    if (match < 0) {
	return TCL_ERROR;
    }
    if (match == 0) {
	/*
	 * Set the interpreter's object result to an integer object w/
	 * value 0.
	 */

	Tcl_SetWideIntObj(Tcl_GetObjResult(interp), 0);
	if (objc > 2 && (cflags&REG_EXPECT) && indices) {
	    const char *varName;
	    const char *value;
	    Tcl_Size start, end;
	    char resinfo[TCL_INTEGER_SPACE * 2];

	    varName = Tcl_GetString(objv[2]);
	    TclRegExpRangeUniChar(regExpr, TCL_INDEX_NONE, &start, &end);
<<<<<<< HEAD
	    sprintf(resinfo, "%" TCL_Z_MODIFIER "d %" TCL_Z_MODIFIER "d", start, end-1);
=======
	    snprintf(resinfo, sizeof(resinfo), "%d %d", start, end-1);
>>>>>>> ed24f448
	    value = Tcl_SetVar2(interp, varName, NULL, resinfo, 0);
	    if (value == NULL) {
		Tcl_AppendResult(interp, "couldn't set variable \"",
			varName, "\"", NULL);
		return TCL_ERROR;
	    }
	} else if (cflags & TCL_REG_CANMATCH) {
	    const char *varName;
	    const char *value;
	    char resinfo[TCL_INTEGER_SPACE * 2];

	    Tcl_RegExpGetInfo(regExpr, &info);
	    varName = Tcl_GetString(objv[2]);
<<<<<<< HEAD
	    sprintf(resinfo, "%" TCL_Z_MODIFIER "d", info.extendStart);
=======
	    snprintf(resinfo, sizeof(resinfo), "%ld", info.extendStart);
>>>>>>> ed24f448
	    value = Tcl_SetVar2(interp, varName, NULL, resinfo, 0);
	    if (value == NULL) {
		Tcl_AppendResult(interp, "couldn't set variable \"",
			varName, "\"", NULL);
		return TCL_ERROR;
	    }
	}
	return TCL_OK;
    }

    /*
     * If additional variable names have been specified, return
     * index information in those variables.
     */

    objc -= 2;
    objv += 2;

    Tcl_RegExpGetInfo(regExpr, &info);
    for (i = 0; i < objc; i++) {
	Tcl_Size start, end;
	Tcl_Obj *newPtr, *varPtr, *valuePtr;

	varPtr = objv[i];
	ii = ((cflags&REG_EXPECT) && i == objc-1) ? TCL_INDEX_NONE : (Tcl_Size)i;
	if (indices) {
	    Tcl_Obj *objs[2];

	    if (ii == TCL_INDEX_NONE) {
		TclRegExpRangeUniChar(regExpr, ii, &start, &end);
	    } else if (ii > info.nsubs) {
		start = TCL_INDEX_NONE;
		end = TCL_INDEX_NONE;
	    } else {
		start = info.matches[ii].start;
		end = info.matches[ii].end;
	    }

	    /*
	     * Adjust index so it refers to the last character in the match
	     * instead of the first character after the match.
	     */

	    if (end != TCL_INDEX_NONE) {
		end--;
	    }

	    objs[0] = Tcl_NewWideIntObj((Tcl_WideInt)((Tcl_WideUInt)(start + 1U)) - 1);
	    objs[1] = Tcl_NewWideIntObj((Tcl_WideInt)((Tcl_WideUInt)(end + 1U)) - 1);

	    newPtr = Tcl_NewListObj(2, objs);
	} else {
	    if (ii == TCL_INDEX_NONE) {
		TclRegExpRangeUniChar(regExpr, ii, &start, &end);
		newPtr = Tcl_GetRange(objPtr, start, end);
	    } else if (ii > info.nsubs || info.matches[ii].end + 1 <= 1) {
		newPtr = Tcl_NewObj();
	    } else {
		newPtr = Tcl_GetRange(objPtr, info.matches[ii].start,
			info.matches[ii].end - 1);
	    }
	}
	valuePtr = Tcl_ObjSetVar2(interp, varPtr, NULL, newPtr, TCL_LEAVE_ERR_MSG);
	if (valuePtr == NULL) {
	    return TCL_ERROR;
	}
    }

    /*
     * Set the interpreter's object result to an integer object w/ value 1.
     */

    Tcl_SetWideIntObj(Tcl_GetObjResult(interp), 1);
    return TCL_OK;
}

/*
 *---------------------------------------------------------------------------
 *
 * TestregexpXflags --
 *
 *	Parse a string of extended regexp flag letters, for testing.
 *
 * Results:
 *	No return value (you're on your own for errors here).
 *
 * Side effects:
 *	Modifies *cflagsPtr, a regcomp flags word, and *eflagsPtr, a
 *	regexec flags word, as appropriate.
 *
 *----------------------------------------------------------------------
 */

static void
TestregexpXflags(
    const char *string,	/* The string of flags. */
    size_t length,			/* The length of the string in bytes. */
    int *cflagsPtr,		/* compile flags word */
    int *eflagsPtr)		/* exec flags word */
{
    size_t i;
    int cflags, eflags;

    cflags = *cflagsPtr;
    eflags = *eflagsPtr;
    for (i = 0; i < length; i++) {
	switch (string[i]) {
	case 'a':
	    cflags |= REG_ADVF;
	    break;
	case 'b':
	    cflags &= ~REG_ADVANCED;
	    break;
	case 'c':
	    cflags |= TCL_REG_CANMATCH;
	    break;
	case 'e':
	    cflags &= ~REG_ADVANCED;
	    cflags |= REG_EXTENDED;
	    break;
	case 'q':
	    cflags &= ~REG_ADVANCED;
	    cflags |= REG_QUOTE;
	    break;
	case 'o':			/* o for opaque */
	    cflags |= REG_NOSUB;
	    break;
	case 's':			/* s for start */
	    cflags |= REG_BOSONLY;
	    break;
	case '+':
	    cflags |= REG_FAKE;
	    break;
	case ',':
	    cflags |= REG_PROGRESS;
	    break;
	case '.':
	    cflags |= REG_DUMP;
	    break;
	case ':':
	    eflags |= REG_MTRACE;
	    break;
	case ';':
	    eflags |= REG_FTRACE;
	    break;
	case '^':
	    eflags |= REG_NOTBOL;
	    break;
	case '$':
	    eflags |= REG_NOTEOL;
	    break;
	case 't':
	    cflags |= REG_EXPECT;
	    break;
	case '%':
	    eflags |= REG_SMALL;
	    break;
	}
    }

    *cflagsPtr = cflags;
    *eflagsPtr = eflags;
}

/*
 *----------------------------------------------------------------------
 *
 * TestreturnObjCmd --
 *
 *	This procedure implements the "testreturn" command. It is
 *	used to verify that a
 *		return TCL_RETURN;
 *	has same behavior as
 *		return Tcl_SetReturnOptions(interp, Tcl_NewObj());
 *
 * Results:
 *	A standard Tcl result.
 *
 * Side effects:
 *	See the user documentation.
 *
 *----------------------------------------------------------------------
 */

static int
TestreturnObjCmd(
    TCL_UNUSED(void *),
    TCL_UNUSED(Tcl_Interp *),
    TCL_UNUSED(int) /*objc*/,
    TCL_UNUSED(Tcl_Obj *const *) /*objv*/)
{
    return TCL_RETURN;
}

/*
 *----------------------------------------------------------------------
 *
 * TestsetassocdataCmd --
 *
 *	This procedure implements the "testsetassocdata" command. It is used
 *	to test Tcl_SetAssocData.
 *
 * Results:
 *	A standard Tcl result.
 *
 * Side effects:
 *	Modifies or creates an association between a key and associated
 *	data for this interpreter.
 *
 *----------------------------------------------------------------------
 */

static int
TestsetassocdataCmd(
    TCL_UNUSED(void *),
    Tcl_Interp *interp,		/* Current interpreter. */
    int argc,			/* Number of arguments. */
    const char **argv)		/* Argument strings. */
{
    char *buf, *oldData;
    Tcl_InterpDeleteProc *procPtr;

    if (argc != 3) {
	Tcl_AppendResult(interp, "wrong # arguments: should be \"", argv[0],
		" data_key data_item\"", NULL);
	return TCL_ERROR;
    }

    buf = (char *)Tcl_Alloc(strlen(argv[2]) + 1);
    strcpy(buf, argv[2]);

    /*
     * If we previously associated a malloced value with the variable,
     * free it before associating a new value.
     */

    oldData = (char *) Tcl_GetAssocData(interp, argv[1], &procPtr);
    if ((oldData != NULL) && (procPtr == CleanupTestSetassocdataTests)) {
	Tcl_Free(oldData);
    }

    Tcl_SetAssocData(interp, argv[1], CleanupTestSetassocdataTests,	buf);
    return TCL_OK;
}

/*
 *----------------------------------------------------------------------
 *
 * TestsetplatformCmd --
 *
 *	This procedure implements the "testsetplatform" command. It is
 *	used to change the tclPlatform global variable so all file
 *	name conversions can be tested on a single platform.
 *
 * Results:
 *	A standard Tcl result.
 *
 * Side effects:
 *	Sets the tclPlatform global variable.
 *
 *----------------------------------------------------------------------
 */

static int
TestsetplatformCmd(
    TCL_UNUSED(void *),
    Tcl_Interp *interp,		/* Current interpreter. */
    int argc,			/* Number of arguments. */
    const char **argv)		/* Argument strings. */
{
    size_t length;
    TclPlatformType *platform;

    platform = TclGetPlatform();

    if (argc != 2) {
	Tcl_AppendResult(interp, "wrong # arguments: should be \"", argv[0],
		" platform\"", NULL);
	return TCL_ERROR;
    }

    length = strlen(argv[1]);
    if (strncmp(argv[1], "unix", length) == 0) {
	*platform = TCL_PLATFORM_UNIX;
    } else if (strncmp(argv[1], "windows", length) == 0) {
	*platform = TCL_PLATFORM_WINDOWS;
    } else {
	Tcl_AppendResult(interp, "unsupported platform: should be one of "
		"unix, or windows", NULL);
	return TCL_ERROR;
    }
    return TCL_OK;
}

/*
 *----------------------------------------------------------------------
 *
 * TeststaticlibraryCmd --
 *
 *	This procedure implements the "teststaticlibrary" command.
 *	It is used to test the procedure Tcl_StaticLibrary.
 *
 * Results:
 *	A standard Tcl result.
 *
 * Side effects:
 *	When the packge given by argv[1] is loaded into an interpreter,
 *	variable "x" in that interpreter is set to "loaded".
 *
 *----------------------------------------------------------------------
 */

static int
TeststaticlibraryCmd(
    TCL_UNUSED(void *),
    Tcl_Interp *interp,		/* Current interpreter. */
    int argc,			/* Number of arguments. */
    const char **argv)		/* Argument strings. */
{
    int safe, loaded;

    if (argc != 4) {
	Tcl_AppendResult(interp, "wrong # arguments: should be \"",
		argv[0], " prefix safe loaded\"", NULL);
	return TCL_ERROR;
    }
    if (Tcl_GetInt(interp, argv[2], &safe) != TCL_OK) {
	return TCL_ERROR;
    }
    if (Tcl_GetInt(interp, argv[3], &loaded) != TCL_OK) {
	return TCL_ERROR;
    }
    Tcl_StaticLibrary((loaded) ? interp : NULL, argv[1],
	    StaticInitProc, (safe) ? StaticInitProc : NULL);
    return TCL_OK;
}

static int
StaticInitProc(
    Tcl_Interp *interp)		/* Interpreter in which package is supposedly
				 * being loaded. */
{
    Tcl_SetVar2(interp, "x", NULL, "loaded", TCL_GLOBAL_ONLY);
    return TCL_OK;
}

/*
 *----------------------------------------------------------------------
 *
 * TesttranslatefilenameCmd --
 *
 *	This procedure implements the "testtranslatefilename" command.
 *	It is used to test the Tcl_TranslateFileName command.
 *
 * Results:
 *	A standard Tcl result.
 *
 * Side effects:
 *	None.
 *
 *----------------------------------------------------------------------
 */

static int
TesttranslatefilenameCmd(
    TCL_UNUSED(void *),
    Tcl_Interp *interp,		/* Current interpreter. */
    int argc,			/* Number of arguments. */
    const char **argv)		/* Argument strings. */
{
    Tcl_DString buffer;
    const char *result;

    if (argc != 2) {
	Tcl_AppendResult(interp, "wrong # arguments: should be \"",
		argv[0], " path\"", NULL);
	return TCL_ERROR;
    }
    result = Tcl_TranslateFileName(interp, argv[1], &buffer);
    if (result == NULL) {
	return TCL_ERROR;
    }
    Tcl_AppendResult(interp, result, NULL);
    Tcl_DStringFree(&buffer);
    return TCL_OK;
}

/*
 *----------------------------------------------------------------------
 *
 * TestupvarCmd --
 *
 *	This procedure implements the "testupvar" command.  It is used
 *	to test Tcl_UpVar and Tcl_UpVar2.
 *
 * Results:
 *	A standard Tcl result.
 *
 * Side effects:
 *	Creates or modifies an "upvar" reference.
 *
 *----------------------------------------------------------------------
 */

static int
TestupvarCmd(
    TCL_UNUSED(void *),
    Tcl_Interp *interp,		/* Current interpreter. */
    int argc,			/* Number of arguments. */
    const char **argv)		/* Argument strings. */
{
    int flags = 0;

    if ((argc != 5) && (argc != 6)) {
	Tcl_AppendResult(interp, "wrong # arguments: should be \"",
		argv[0], " level name ?name2? dest global\"", NULL);
	return TCL_ERROR;
    }

    if (argc == 5) {
	if (strcmp(argv[4], "global") == 0) {
	    flags = TCL_GLOBAL_ONLY;
	} else if (strcmp(argv[4], "namespace") == 0) {
	    flags = TCL_NAMESPACE_ONLY;
	}
	return Tcl_UpVar2(interp, argv[1], argv[2], NULL, argv[3], flags);
    } else {
	if (strcmp(argv[5], "global") == 0) {
	    flags = TCL_GLOBAL_ONLY;
	} else if (strcmp(argv[5], "namespace") == 0) {
	    flags = TCL_NAMESPACE_ONLY;
	}
	return Tcl_UpVar2(interp, argv[1], argv[2],
		(argv[3][0] == 0) ? NULL : argv[3], argv[4],
		flags);
    }
}

/*
 *----------------------------------------------------------------------
 *
 * TestseterrorcodeCmd --
 *
 *	This procedure implements the "testseterrorcodeCmd".  This tests up to
 *	five elements passed to the Tcl_SetErrorCode command.
 *
 * Results:
 *	A standard Tcl result. Always returns TCL_ERROR so that
 *	the error code can be tested.
 *
 * Side effects:
 *	None.
 *
 *----------------------------------------------------------------------
 */

static int
TestseterrorcodeCmd(
    TCL_UNUSED(void *),
    Tcl_Interp *interp,		/* Current interpreter. */
    int argc,			/* Number of arguments. */
    const char **argv)		/* Argument strings. */
{
    if (argc > 6) {
	Tcl_AppendResult(interp, "too many args", NULL);
	return TCL_ERROR;
    }
    switch (argc) {
    case 1:
	Tcl_SetErrorCode(interp, "NONE", NULL);
	break;
    case 2:
	Tcl_SetErrorCode(interp, argv[1], NULL);
	break;
    case 3:
	Tcl_SetErrorCode(interp, argv[1], argv[2], NULL);
	break;
    case 4:
	Tcl_SetErrorCode(interp, argv[1], argv[2], argv[3], NULL);
	break;
    case 5:
	Tcl_SetErrorCode(interp, argv[1], argv[2], argv[3], argv[4], NULL);
	break;
    case 6:
	Tcl_SetErrorCode(interp, argv[1], argv[2], argv[3], argv[4],
		argv[5], NULL);
    }
    return TCL_ERROR;
}

/*
 *----------------------------------------------------------------------
 *
 * TestsetobjerrorcodeCmd --
 *
 *	This procedure implements the "testsetobjerrorcodeCmd".
 *	This tests the Tcl_SetObjErrorCode function.
 *
 * Results:
 *	A standard Tcl result. Always returns TCL_ERROR so that
 *	the error code can be tested.
 *
 * Side effects:
 *	None.
 *
 *----------------------------------------------------------------------
 */

static int
TestsetobjerrorcodeCmd(
    TCL_UNUSED(void *),
    Tcl_Interp *interp,		/* Current interpreter. */
    int objc,			/* Number of arguments. */
    Tcl_Obj *const objv[])	/* The argument objects. */
{
    Tcl_SetObjErrorCode(interp, Tcl_ConcatObj(objc - 1, objv + 1));
    return TCL_ERROR;
}

/*
 *----------------------------------------------------------------------
 *
 * TestfeventCmd --
 *
 *	This procedure implements the "testfevent" command.  It is
 *	used for testing the "fileevent" command.
 *
 * Results:
 *	A standard Tcl result.
 *
 * Side effects:
 *	Creates and deletes interpreters.
 *
 *----------------------------------------------------------------------
 */

static int
TestfeventCmd(
    TCL_UNUSED(void *),
    Tcl_Interp *interp,		/* Current interpreter. */
    int argc,			/* Number of arguments. */
    const char **argv)		/* Argument strings. */
{
    static Tcl_Interp *interp2 = NULL;
    int code;
    Tcl_Channel chan;

    if (argc < 2) {
	Tcl_AppendResult(interp, "wrong # args: should be \"", argv[0],
		" option ?arg ...?", NULL);
	return TCL_ERROR;
    }
    if (strcmp(argv[1], "cmd") == 0) {
	if (argc != 3) {
	    Tcl_AppendResult(interp, "wrong # args: should be \"", argv[0],
		    " cmd script", NULL);
	    return TCL_ERROR;
	}
	if (interp2 != NULL) {
	    code = Tcl_EvalEx(interp2, argv[2], TCL_INDEX_NONE, TCL_EVAL_GLOBAL);
	    Tcl_SetObjResult(interp, Tcl_GetObjResult(interp2));
	    return code;
	} else {
	    Tcl_AppendResult(interp,
		    "called \"testfevent code\" before \"testfevent create\"",
		    NULL);
	    return TCL_ERROR;
	}
    } else if (strcmp(argv[1], "create") == 0) {
	if (interp2 != NULL) {
	    Tcl_DeleteInterp(interp2);
	}
	interp2 = Tcl_CreateInterp();
	return Tcl_Init(interp2);
    } else if (strcmp(argv[1], "delete") == 0) {
	if (interp2 != NULL) {
	    Tcl_DeleteInterp(interp2);
	}
	interp2 = NULL;
    } else if (strcmp(argv[1], "share") == 0) {
	if (interp2 != NULL) {
	    chan = Tcl_GetChannel(interp, argv[2], NULL);
	    if (chan == (Tcl_Channel) NULL) {
		return TCL_ERROR;
	    }
	    Tcl_RegisterChannel(interp2, chan);
	}
    }

    return TCL_OK;
}

/*
 *----------------------------------------------------------------------
 *
 * TestpanicCmd --
 *
 *	Calls the panic routine.
 *
 * Results:
 *	Always returns TCL_OK.
 *
 * Side effects:
 *	May exit application.
 *
 *----------------------------------------------------------------------
 */

static int
TestpanicCmd(
    TCL_UNUSED(void *),
    TCL_UNUSED(Tcl_Interp *),
    int argc,			/* Number of arguments. */
    const char **argv)		/* Argument strings. */
{
    /*
     *  Put the arguments into a var args structure
     *  Append all of the arguments together separated by spaces
     */

    char *argString = Tcl_Merge(argc-1, argv+1);
    Tcl_Panic("%s", argString);
    Tcl_Free(argString);

    return TCL_OK;
}

static int
TestfileCmd(
    TCL_UNUSED(void *),
    Tcl_Interp *interp,		/* Current interpreter. */
    int argc,			/* Number of arguments. */
    Tcl_Obj *const argv[])	/* The argument objects. */
{
    int force, i, j, result;
    Tcl_Obj *error = NULL;
    const char *subcmd;

    if (argc < 3) {
	return TCL_ERROR;
    }

    force = 0;
    i = 2;
    if (strcmp(Tcl_GetString(argv[2]), "-force") == 0) {
	force = 1;
	i = 3;
    }

    if (argc - i > 2) {
	return TCL_ERROR;
    }

    for (j = i; j < argc; j++) {
	if (Tcl_FSGetNormalizedPath(interp, argv[j]) == NULL) {
	    return TCL_ERROR;
	}
    }

    subcmd = Tcl_GetString(argv[1]);

    if (strcmp(subcmd, "mv") == 0) {
	result = TclpObjRenameFile(argv[i], argv[i + 1]);
    } else if (strcmp(subcmd, "cp") == 0) {
	result = TclpObjCopyFile(argv[i], argv[i + 1]);
    } else if (strcmp(subcmd, "rm") == 0) {
	result = TclpObjDeleteFile(argv[i]);
    } else if (strcmp(subcmd, "mkdir") == 0) {
	result = TclpObjCreateDirectory(argv[i]);
    } else if (strcmp(subcmd, "cpdir") == 0) {
	result = TclpObjCopyDirectory(argv[i], argv[i + 1], &error);
    } else if (strcmp(subcmd, "rmdir") == 0) {
	result = TclpObjRemoveDirectory(argv[i], force, &error);
    } else {
	result = TCL_ERROR;
	goto end;
    }

    if (result != TCL_OK) {
	if (error != NULL) {
	    if (Tcl_GetString(error)[0] != '\0') {
		Tcl_AppendResult(interp, Tcl_GetString(error), " ", NULL);
	    }
	    Tcl_DecrRefCount(error);
	}
	Tcl_AppendResult(interp, Tcl_ErrnoId(), NULL);
    }

  end:
    return result;
}

/*
 *----------------------------------------------------------------------
 *
 * TestgetvarfullnameCmd --
 *
 *	Implements the "testgetvarfullname" cmd that is used when testing
 *	the Tcl_GetVariableFullName procedure.
 *
 * Results:
 *	A standard Tcl result.
 *
 * Side effects:
 *	None.
 *
 *----------------------------------------------------------------------
 */

static int
TestgetvarfullnameCmd(
    TCL_UNUSED(void *),
    Tcl_Interp *interp,		/* Current interpreter. */
    int objc,			/* Number of arguments. */
    Tcl_Obj *const objv[])	/* The argument objects. */
{
    const char *name, *arg;
    int flags = 0;
    Tcl_Namespace *namespacePtr;
    Tcl_CallFrame *framePtr;
    Tcl_Var variable;

    if (objc != 3) {
	Tcl_WrongNumArgs(interp, 1, objv, "name scope");
	return TCL_ERROR;
    }

    name = Tcl_GetString(objv[1]);

    arg = Tcl_GetString(objv[2]);
    if (strcmp(arg, "global") == 0) {
	flags = TCL_GLOBAL_ONLY;
    } else if (strcmp(arg, "namespace") == 0) {
	flags = TCL_NAMESPACE_ONLY;
    }

    /*
     * This command, like any other created with Tcl_Create[Obj]Command, runs
     * in the global namespace. As a "namespace-aware" command that needs to
     * run in a particular namespace, it must activate that namespace itself.
     */

    if (flags == TCL_NAMESPACE_ONLY) {
	namespacePtr = Tcl_FindNamespace(interp, "::test_ns_var", NULL,
		TCL_LEAVE_ERR_MSG);
	if (namespacePtr == NULL) {
	    return TCL_ERROR;
	}
	(void) TclPushStackFrame(interp, &framePtr, namespacePtr,
		/*isProcCallFrame*/ 0);
    }

    variable = Tcl_FindNamespaceVar(interp, name, NULL,
	    (flags | TCL_LEAVE_ERR_MSG));

    if (flags == TCL_NAMESPACE_ONLY) {
	TclPopStackFrame(interp);
    }
    if (variable == (Tcl_Var) NULL) {
	return TCL_ERROR;
    }
    Tcl_GetVariableFullName(interp, variable, Tcl_GetObjResult(interp));
    return TCL_OK;
}

/*
 *----------------------------------------------------------------------
 *
 * GetTimesObjCmd --
 *
 *	This procedure implements the "gettimes" command.  It is used for
 *	computing the time needed for various basic operations such as reading
 *	variables, allocating memory, snprintf, converting variables, etc.
 *
 * Results:
 *	A standard Tcl result.
 *
 * Side effects:
 *	Allocates and frees memory, sets a variable "a" in the interpreter.
 *
 *----------------------------------------------------------------------
 */

static int
GetTimesObjCmd(
    TCL_UNUSED(void *),
    Tcl_Interp *interp,		/* The current interpreter. */
    TCL_UNUSED(int) /*cobjc*/,
    TCL_UNUSED(Tcl_Obj *const *) /*cobjv*/)
{
    Interp *iPtr = (Interp *) interp;
    int i, n;
    double timePer;
    Tcl_Time start, stop;
    Tcl_Obj *objPtr, **objv;
    const char *s;
    char newString[TCL_INTEGER_SPACE];

    /* alloc & free 100000 times */
    fprintf(stderr, "alloc & free 100000 6 word items\n");
    Tcl_GetTime(&start);
    for (i = 0;  i < 100000;  i++) {
	objPtr = (Tcl_Obj *)Tcl_Alloc(sizeof(Tcl_Obj));
	Tcl_Free(objPtr);
    }
    Tcl_GetTime(&stop);
    timePer = (stop.sec - start.sec)*1000000 + (stop.usec - start.usec);
    fprintf(stderr, "   %.3f usec per alloc+free\n", timePer/100000);

    /* alloc 5000 times */
    fprintf(stderr, "alloc 5000 6 word items\n");
    objv = (Tcl_Obj **)Tcl_Alloc(5000 * sizeof(Tcl_Obj *));
    Tcl_GetTime(&start);
    for (i = 0;  i < 5000;  i++) {
	objv[i] = (Tcl_Obj *)Tcl_Alloc(sizeof(Tcl_Obj));
    }
    Tcl_GetTime(&stop);
    timePer = (stop.sec - start.sec)*1000000 + (stop.usec - start.usec);
    fprintf(stderr, "   %.3f usec per alloc\n", timePer/5000);

    /* free 5000 times */
    fprintf(stderr, "free 5000 6 word items\n");
    Tcl_GetTime(&start);
    for (i = 0;  i < 5000;  i++) {
	Tcl_Free(objv[i]);
    }
    Tcl_GetTime(&stop);
    timePer = (stop.sec - start.sec)*1000000 + (stop.usec - start.usec);
    fprintf(stderr, "   %.3f usec per free\n", timePer/5000);

    /* Tcl_NewObj 5000 times */
    fprintf(stderr, "Tcl_NewObj 5000 times\n");
    Tcl_GetTime(&start);
    for (i = 0;  i < 5000;  i++) {
	objv[i] = Tcl_NewObj();
    }
    Tcl_GetTime(&stop);
    timePer = (stop.sec - start.sec)*1000000 + (stop.usec - start.usec);
    fprintf(stderr, "   %.3f usec per Tcl_NewObj\n", timePer/5000);

    /* Tcl_DecrRefCount 5000 times */
    fprintf(stderr, "Tcl_DecrRefCount 5000 times\n");
    Tcl_GetTime(&start);
    for (i = 0;  i < 5000;  i++) {
	objPtr = objv[i];
	Tcl_DecrRefCount(objPtr);
    }
    Tcl_GetTime(&stop);
    timePer = (stop.sec - start.sec)*1000000 + (stop.usec - start.usec);
    fprintf(stderr, "   %.3f usec per Tcl_DecrRefCount\n", timePer/5000);
    Tcl_Free(objv);

    /* TclGetString 100000 times */
    fprintf(stderr, "Tcl_GetStringFromObj of \"12345\" 100000 times\n");
    objPtr = Tcl_NewStringObj("12345", TCL_INDEX_NONE);
    Tcl_GetTime(&start);
    for (i = 0;  i < 100000;  i++) {
	(void) TclGetString(objPtr);
    }
    Tcl_GetTime(&stop);
    timePer = (stop.sec - start.sec)*1000000 + (stop.usec - start.usec);
    fprintf(stderr, "   %.3f usec per Tcl_GetStringFromObj of \"12345\"\n",
	    timePer/100000);

    /* Tcl_GetIntFromObj 100000 times */
    fprintf(stderr, "Tcl_GetIntFromObj of \"12345\" 100000 times\n");
    Tcl_GetTime(&start);
    for (i = 0;  i < 100000;  i++) {
	if (Tcl_GetIntFromObj(interp, objPtr, &n) != TCL_OK) {
	    return TCL_ERROR;
	}
    }
    Tcl_GetTime(&stop);
    timePer = (stop.sec - start.sec)*1000000 + (stop.usec - start.usec);
    fprintf(stderr, "   %.3f usec per Tcl_GetIntFromObj of \"12345\"\n",
	    timePer/100000);
    Tcl_DecrRefCount(objPtr);

    /* Tcl_GetInt 100000 times */
    fprintf(stderr, "Tcl_GetInt of \"12345\" 100000 times\n");
    Tcl_GetTime(&start);
    for (i = 0;  i < 100000;  i++) {
	if (Tcl_GetInt(interp, "12345", &n) != TCL_OK) {
	    return TCL_ERROR;
	}
    }
    Tcl_GetTime(&stop);
    timePer = (stop.sec - start.sec)*1000000 + (stop.usec - start.usec);
    fprintf(stderr, "   %.3f usec per Tcl_GetInt of \"12345\"\n",
	    timePer/100000);

    /* snprintf 100000 times */
    fprintf(stderr, "snprintf of 12345 100000 times\n");
    Tcl_GetTime(&start);
    for (i = 0;  i < 100000;  i++) {
	snprintf(newString, sizeof(newString), "%d", 12345);
    }
    Tcl_GetTime(&stop);
    timePer = (stop.sec - start.sec)*1000000 + (stop.usec - start.usec);
    fprintf(stderr, "   %.3f usec per snprintf of 12345\n",
	    timePer/100000);

    /* hashtable lookup 100000 times */
    fprintf(stderr, "hashtable lookup of \"gettimes\" 100000 times\n");
    Tcl_GetTime(&start);
    for (i = 0;  i < 100000;  i++) {
	(void) Tcl_FindHashEntry(&iPtr->globalNsPtr->cmdTable, "gettimes");
    }
    Tcl_GetTime(&stop);
    timePer = (stop.sec - start.sec)*1000000 + (stop.usec - start.usec);
    fprintf(stderr, "   %.3f usec per hashtable lookup of \"gettimes\"\n",
	    timePer/100000);

    /* Tcl_SetVar 100000 times */
    fprintf(stderr, "Tcl_SetVar2 of \"12345\" 100000 times\n");
    Tcl_GetTime(&start);
    for (i = 0;  i < 100000;  i++) {
	s = Tcl_SetVar2(interp, "a", NULL, "12345", TCL_LEAVE_ERR_MSG);
	if (s == NULL) {
	    return TCL_ERROR;
	}
    }
    Tcl_GetTime(&stop);
    timePer = (stop.sec - start.sec)*1000000 + (stop.usec - start.usec);
    fprintf(stderr, "   %.3f usec per Tcl_SetVar of a to \"12345\"\n",
	    timePer/100000);

    /* Tcl_GetVar 100000 times */
    fprintf(stderr, "Tcl_GetVar of a==\"12345\" 100000 times\n");
    Tcl_GetTime(&start);
    for (i = 0;  i < 100000;  i++) {
	s = Tcl_GetVar2(interp, "a", NULL, TCL_LEAVE_ERR_MSG);
	if (s == NULL) {
	    return TCL_ERROR;
	}
    }
    Tcl_GetTime(&stop);
    timePer = (stop.sec - start.sec)*1000000 + (stop.usec - start.usec);
    fprintf(stderr, "   %.3f usec per Tcl_GetVar of a==\"12345\"\n",
	    timePer/100000);

    Tcl_ResetResult(interp);
    return TCL_OK;
}

/*
 *----------------------------------------------------------------------
 *
 * NoopCmd --
 *
 *	This procedure is just used to time the overhead involved in
 *	parsing and invoking a command.
 *
 * Results:
 *	None.
 *
 * Side effects:
 *	None.
 *
 *----------------------------------------------------------------------
 */

static int
NoopCmd(
    TCL_UNUSED(void *),
    TCL_UNUSED(Tcl_Interp *),
    TCL_UNUSED(int) /*argc*/,
    TCL_UNUSED(const char **) /*argv*/)
{
    return TCL_OK;
}

/*
 *----------------------------------------------------------------------
 *
 * NoopObjCmd --
 *
 *	This object-based procedure is just used to time the overhead
 *	involved in parsing and invoking a command.
 *
 * Results:
 *	Returns the TCL_OK result code.
 *
 * Side effects:
 *	None.
 *
 *----------------------------------------------------------------------
 */

static int
NoopObjCmd(
    TCL_UNUSED(void *),
    TCL_UNUSED(Tcl_Interp *),
    TCL_UNUSED(int) /*objc*/,
    TCL_UNUSED(Tcl_Obj *const *) /*objv*/)
{
    return TCL_OK;
}

/*
 *----------------------------------------------------------------------
 *
 * TeststringbytesObjCmd --
 *	Returns bytearray value of the bytes in argument string rep
 *
 * Results:
 *	Returns the TCL_OK result code.
 *
 * Side effects:
 *	None.
 *
 *----------------------------------------------------------------------
 */

static int
TeststringbytesObjCmd(
    TCL_UNUSED(void *),
    Tcl_Interp *interp,		/* Current interpreter. */
    int objc,			/* Number of arguments. */
    Tcl_Obj *const objv[])	/* The argument objects. */
{
    int n;
    const unsigned char *p;

    if (objc != 2) {
	Tcl_WrongNumArgs(interp, 1, objv, "value");
	return TCL_ERROR;
    }
    p = (const unsigned char *)Tcl_GetStringFromObj(objv[1], &n);
    Tcl_SetObjResult(interp, Tcl_NewByteArrayObj(p, n));
    return TCL_OK;
}

/*
 *----------------------------------------------------------------------
 *
 * TestpurebytesobjObjCmd --
 *
 *	This object-based procedure constructs a pure bytes object
 *	without type and with internal representation containing NULL's.
 *
 *	If no argument supplied it returns empty object with tclEmptyStringRep,
 *	otherwise it returns this as pure bytes object with bytes value equal
 *	string.
 *
 * Results:
 *	Returns the TCL_OK result code.
 *
 * Side effects:
 *	None.
 *
 *----------------------------------------------------------------------
 */

static int
TestpurebytesobjObjCmd(
    TCL_UNUSED(void *),
    Tcl_Interp *interp,		/* Current interpreter. */
    int objc,			/* Number of arguments. */
    Tcl_Obj *const objv[])	/* The argument objects. */
{
    Tcl_Obj *objPtr;

    if (objc > 2) {
	Tcl_WrongNumArgs(interp, 1, objv, "?string?");
	return TCL_ERROR;
    }
    objPtr = Tcl_NewObj();
    /*
    objPtr->internalRep.twoPtrValue.ptr1 = NULL;
    objPtr->internalRep.twoPtrValue.ptr2 = NULL;
    */
    memset(&objPtr->internalRep, 0, sizeof(objPtr->internalRep));
    if (objc == 2) {
	const char *s = Tcl_GetString(objv[1]);
	objPtr->length = objv[1]->length;
	objPtr->bytes = (char *)Tcl_Alloc(objPtr->length + 1);
	memcpy(objPtr->bytes, s, objPtr->length);
	objPtr->bytes[objPtr->length] = 0;
    }
    Tcl_SetObjResult(interp, objPtr);
    return TCL_OK;
}

/*
 *----------------------------------------------------------------------
 *
 * TestsetbytearraylengthObjCmd --
 *
 *	Testing command 'testsetbytearraylength` used to test the public
 *	interface routine Tcl_SetByteArrayLength().
 *
 * Results:
 *	Returns the TCL_OK result code.
 *
 * Side effects:
 *	None.
 *
 *----------------------------------------------------------------------
 */

static int
TestsetbytearraylengthObjCmd(
    TCL_UNUSED(void *),
    Tcl_Interp *interp,		/* Current interpreter. */
    int objc,			/* Number of arguments. */
    Tcl_Obj *const objv[])	/* The argument objects. */
{
    int n;
    Tcl_Obj *obj = NULL;

    if (objc != 3) {
	Tcl_WrongNumArgs(interp, 1, objv, "value length");
	return TCL_ERROR;
    }
    if (TCL_OK != Tcl_GetIntFromObj(interp, objv[2], &n)) {
	return TCL_ERROR;
    }
    obj = objv[1];
    if (Tcl_IsShared(obj)) {
	obj = Tcl_DuplicateObj(obj);
    }
    if (Tcl_SetByteArrayLength(obj, n) == NULL) {
	if (obj != objv[1]) {
	    Tcl_DecrRefCount(obj);
	}
	Tcl_AppendResult(interp, "expected bytes", NULL);
	return TCL_ERROR;
    }
    Tcl_SetObjResult(interp, obj);
    return TCL_OK;
}

/*
 *----------------------------------------------------------------------
 *
 * TestbytestringObjCmd --
 *
 *	This object-based procedure constructs a string which can
 *	possibly contain invalid UTF-8 bytes.
 *
 * Results:
 *	Returns the TCL_OK result code.
 *
 * Side effects:
 *	None.
 *
 *----------------------------------------------------------------------
 */

static int
TestbytestringObjCmd(
    TCL_UNUSED(void *),
    Tcl_Interp *interp,		/* Current interpreter. */
    int objc,			/* Number of arguments. */
    Tcl_Obj *const objv[])	/* The argument objects. */
{
    size_t n = 0;
    const char *p;

    if (objc != 2) {
	Tcl_WrongNumArgs(interp, 1, objv, "bytearray");
	return TCL_ERROR;
    }

    p = (const char *)Tcl_GetBytesFromObj(interp, objv[1], &n);
    if (p == NULL) {
	return TCL_ERROR;
    }
    Tcl_SetObjResult(interp, Tcl_NewStringObj(p, n));
    return TCL_OK;
}

/*
 *----------------------------------------------------------------------
 *
 * TestsetCmd --
 *
 *	Implements the "testset{err,noerr}" cmds that are used when testing
 *	Tcl_Set/GetVar C Api with/without TCL_LEAVE_ERR_MSG flag
 *
 * Results:
 *	A standard Tcl result.
 *
 * Side effects:
 *     Variables may be set.
 *
 *----------------------------------------------------------------------
 */

static int
TestsetCmd(
    void *data,		/* Additional flags for Get/SetVar2. */
    Tcl_Interp *interp,/* Current interpreter. */
    int argc,			/* Number of arguments. */
    const char **argv)		/* Argument strings. */
{
    int flags = PTR2INT(data);
    const char *value;

    if (argc == 2) {
	Tcl_AppendResult(interp, "before get", NULL);
	value = Tcl_GetVar2(interp, argv[1], NULL, flags);
	if (value == NULL) {
	    return TCL_ERROR;
	}
	Tcl_AppendElement(interp, value);
	return TCL_OK;
    } else if (argc == 3) {
	Tcl_AppendResult(interp, "before set", NULL);
	value = Tcl_SetVar2(interp, argv[1], NULL, argv[2], flags);
	if (value == NULL) {
	    return TCL_ERROR;
	}
	Tcl_AppendElement(interp, value);
	return TCL_OK;
    } else {
	Tcl_AppendResult(interp, "wrong # args: should be \"",
		argv[0], " varName ?newValue?\"", NULL);
	return TCL_ERROR;
    }
}
static int
Testset2Cmd(
    void *data,		/* Additional flags for Get/SetVar2. */
    Tcl_Interp *interp,/* Current interpreter. */
    int argc,			/* Number of arguments. */
    const char **argv)		/* Argument strings. */
{
    int flags = PTR2INT(data);
    const char *value;

    if (argc == 3) {
	Tcl_AppendResult(interp, "before get", NULL);
	value = Tcl_GetVar2(interp, argv[1], argv[2], flags);
	if (value == NULL) {
	    return TCL_ERROR;
	}
	Tcl_AppendElement(interp, value);
	return TCL_OK;
    } else if (argc == 4) {
	Tcl_AppendResult(interp, "before set", NULL);
	value = Tcl_SetVar2(interp, argv[1], argv[2], argv[3], flags);
	if (value == NULL) {
	    return TCL_ERROR;
	}
	Tcl_AppendElement(interp, value);
	return TCL_OK;
    } else {
	Tcl_AppendResult(interp, "wrong # args: should be \"",
		argv[0], " varName elemName ?newValue?\"", NULL);
	return TCL_ERROR;
    }
}

/*
 *----------------------------------------------------------------------
 *
 * TestmainthreadCmd  --
 *
 *	Implements the "testmainthread" cmd that is used to test the
 *	'Tcl_GetCurrentThread' API.
 *
 * Results:
 *	A standard Tcl result.
 *
 * Side effects:
 *	None.
 *
 *----------------------------------------------------------------------
 */

static int
TestmainthreadCmd(
    TCL_UNUSED(void *),
    Tcl_Interp *interp,/* Current interpreter. */
    int argc,			/* Number of arguments. */
    TCL_UNUSED(const char **) /*argv*/)
{
    if (argc == 1) {
	Tcl_Obj *idObj = Tcl_NewWideIntObj((Tcl_WideInt)(size_t)Tcl_GetCurrentThread());

	Tcl_SetObjResult(interp, idObj);
	return TCL_OK;
    } else {
	Tcl_AppendResult(interp, "wrong # args", NULL);
	return TCL_ERROR;
    }
}

/*
 *----------------------------------------------------------------------
 *
 * MainLoop --
 *
 *	A main loop set by TestsetmainloopCmd below.
 *
 * Results:
 *	None.
 *
 * Side effects:
 *	Event handlers could do anything.
 *
 *----------------------------------------------------------------------
 */

static void
MainLoop(void)
{
    while (!exitMainLoop) {
	Tcl_DoOneEvent(0);
    }
    fprintf(stdout,"Exit MainLoop\n");
    fflush(stdout);
}

/*
 *----------------------------------------------------------------------
 *
 * TestsetmainloopCmd  --
 *
 *	Implements the "testsetmainloop" cmd that is used to test the
 *	'Tcl_SetMainLoop' API.
 *
 * Results:
 *	A standard Tcl result.
 *
 * Side effects:
 *	None.
 *
 *----------------------------------------------------------------------
 */

static int
TestsetmainloopCmd(
    TCL_UNUSED(void *),
    TCL_UNUSED(Tcl_Interp *),
    TCL_UNUSED(int) /*argc*/,
    TCL_UNUSED(const char **) /*argv*/)
{
    exitMainLoop = 0;
    Tcl_SetMainLoop(MainLoop);
    return TCL_OK;
}

/*
 *----------------------------------------------------------------------
 *
 * TestexitmainloopCmd  --
 *
 *	Implements the "testexitmainloop" cmd that is used to test the
 *	'Tcl_SetMainLoop' API.
 *
 * Results:
 *	A standard Tcl result.
 *
 * Side effects:
 *	None.
 *
 *----------------------------------------------------------------------
 */

static int
TestexitmainloopCmd(
    TCL_UNUSED(void *),
    TCL_UNUSED(Tcl_Interp *),
    TCL_UNUSED(int) /*argc*/,
    TCL_UNUSED(const char **) /*argv*/)
{
    exitMainLoop = 1;
    return TCL_OK;
}

/*
 *----------------------------------------------------------------------
 *
 * TestChannelCmd --
 *
 *	Implements the Tcl "testchannel" debugging command and its
 *	subcommands. This is part of the testing environment.
 *
 * Results:
 *	A standard Tcl result.
 *
 * Side effects:
 *	None.
 *
 *----------------------------------------------------------------------
 */

static int
TestChannelCmd(
    TCL_UNUSED(void *),
    Tcl_Interp *interp,		/* Interpreter for result. */
    int argc,			/* Count of additional args. */
    const char **argv)		/* Additional arg strings. */
{
    const char *cmdName;	/* Sub command. */
    Tcl_HashTable *hTblPtr;	/* Hash table of channels. */
    Tcl_HashSearch hSearch;	/* Search variable. */
    Tcl_HashEntry *hPtr;	/* Search variable. */
    Channel *chanPtr;		/* The actual channel. */
    ChannelState *statePtr;	/* state info for channel */
    Tcl_Channel chan;		/* The opaque type. */
    size_t len;			/* Length of subcommand string. */
    int IOQueued;		/* How much IO is queued inside channel? */
    char buf[TCL_INTEGER_SPACE];/* For snprintf. */
    int mode;			/* rw mode of the channel */

    if (argc < 2) {
	Tcl_AppendResult(interp, "wrong # args: should be \"", argv[0],
		" subcommand ?additional args..?\"", NULL);
	return TCL_ERROR;
    }
    cmdName = argv[1];
    len = strlen(cmdName);

    chanPtr = NULL;

    if (argc > 2) {
	if ((cmdName[0] == 's') && (strncmp(cmdName, "splice", len) == 0)) {
	    /* For splice access the pool of detached channels.
	     * Locate channel, remove from the list.
	     */

	    TestChannel **nextPtrPtr, *curPtr;

	    chan = (Tcl_Channel) NULL;
	    for (nextPtrPtr = &firstDetached, curPtr = firstDetached;
		 curPtr != NULL;
		 nextPtrPtr = &(curPtr->nextPtr), curPtr = curPtr->nextPtr) {

		if (strcmp(argv[2], Tcl_GetChannelName(curPtr->chan)) == 0) {
		    *nextPtrPtr = curPtr->nextPtr;
		    curPtr->nextPtr = NULL;
		    chan = curPtr->chan;
		    Tcl_Free(curPtr);
		    break;
		}
	    }
	} else {
	    chan = Tcl_GetChannel(interp, argv[2], &mode);
	}
	if (chan == (Tcl_Channel) NULL) {
	    return TCL_ERROR;
	}
	chanPtr		= (Channel *) chan;
	statePtr	= chanPtr->state;
	chanPtr		= statePtr->topChanPtr;
	chan		= (Tcl_Channel) chanPtr;
    } else {
	statePtr	= NULL;
	chan		= NULL;
    }

    if ((cmdName[0] == 's') && (strncmp(cmdName, "setchannelerror", len) == 0)) {

	Tcl_Obj *msg = Tcl_NewStringObj(argv[3], TCL_INDEX_NONE);

	Tcl_IncrRefCount(msg);
	Tcl_SetChannelError(chan, msg);
	Tcl_DecrRefCount(msg);

	Tcl_GetChannelError(chan, &msg);
	Tcl_SetObjResult(interp, msg);
	Tcl_DecrRefCount(msg);
	return TCL_OK;
    }
    if ((cmdName[0] == 's') && (strncmp(cmdName, "setchannelerrorinterp", len) == 0)) {

	Tcl_Obj *msg = Tcl_NewStringObj(argv[3], TCL_INDEX_NONE);

	Tcl_IncrRefCount(msg);
	Tcl_SetChannelErrorInterp(interp, msg);
	Tcl_DecrRefCount(msg);

	Tcl_GetChannelErrorInterp(interp, &msg);
	Tcl_SetObjResult(interp, msg);
	Tcl_DecrRefCount(msg);
	return TCL_OK;
    }

    /*
     * "cut" is actually more a simplified detach facility as provided by the
     * Thread package. Without the safeguards of a regular command (no
     * checking that the command is truly cut'able, no mutexes for
     * thread-safety). Its complementary command is "splice", see below.
     */

    if ((cmdName[0] == 'c') && (strncmp(cmdName, "cut", len) == 0)) {
	TestChannel *det;

	if (argc != 3) {
	    Tcl_AppendResult(interp, "wrong # args: should be \"", argv[0],
		    " cut channelName\"", NULL);
	    return TCL_ERROR;
	}

	Tcl_RegisterChannel(NULL, chan); /* prevent closing */
	Tcl_UnregisterChannel(interp, chan);

	Tcl_CutChannel(chan);

	/* Remember the channel in the pool of detached channels */

	det = (TestChannel *)Tcl_Alloc(sizeof(TestChannel));
	det->chan     = chan;
	det->nextPtr  = firstDetached;
	firstDetached = det;

	return TCL_OK;
    }

    if ((cmdName[0] == 'c') &&
	    (strncmp(cmdName, "clearchannelhandlers", len) == 0)) {
	if (argc != 3) {
	    Tcl_AppendResult(interp, "wrong # args: should be \"", argv[0],
		    " clearchannelhandlers channelName\"", NULL);
	    return TCL_ERROR;
	}
	Tcl_ClearChannelHandlers(chan);
	return TCL_OK;
    }

    if ((cmdName[0] == 'i') && (strncmp(cmdName, "info", len) == 0)) {
	if (argc != 3) {
	    Tcl_AppendResult(interp, "wrong # args: should be \"", argv[0],
		    " info channelName\"", NULL);
	    return TCL_ERROR;
	}
	Tcl_AppendElement(interp, argv[2]);
	Tcl_AppendElement(interp, Tcl_ChannelName(chanPtr->typePtr));
	if (statePtr->flags & TCL_READABLE) {
	    Tcl_AppendElement(interp, "read");
	} else {
	    Tcl_AppendElement(interp, "");
	}
	if (statePtr->flags & TCL_WRITABLE) {
	    Tcl_AppendElement(interp, "write");
	} else {
	    Tcl_AppendElement(interp, "");
	}
	if (statePtr->flags & CHANNEL_NONBLOCKING) {
	    Tcl_AppendElement(interp, "nonblocking");
	} else {
	    Tcl_AppendElement(interp, "blocking");
	}
	if (statePtr->flags & CHANNEL_LINEBUFFERED) {
	    Tcl_AppendElement(interp, "line");
	} else if (statePtr->flags & CHANNEL_UNBUFFERED) {
	    Tcl_AppendElement(interp, "none");
	} else {
	    Tcl_AppendElement(interp, "full");
	}
	if (statePtr->flags & BG_FLUSH_SCHEDULED) {
	    Tcl_AppendElement(interp, "async_flush");
	} else {
	    Tcl_AppendElement(interp, "");
	}
	if (statePtr->flags & CHANNEL_EOF) {
	    Tcl_AppendElement(interp, "eof");
	} else {
	    Tcl_AppendElement(interp, "");
	}
	if (statePtr->flags & CHANNEL_BLOCKED) {
	    Tcl_AppendElement(interp, "blocked");
	} else {
	    Tcl_AppendElement(interp, "unblocked");
	}
	if (statePtr->inputTranslation == TCL_TRANSLATE_AUTO) {
	    Tcl_AppendElement(interp, "auto");
	    if (statePtr->flags & INPUT_SAW_CR) {
		Tcl_AppendElement(interp, "saw_cr");
	    } else {
		Tcl_AppendElement(interp, "");
	    }
	} else if (statePtr->inputTranslation == TCL_TRANSLATE_LF) {
	    Tcl_AppendElement(interp, "lf");
	    Tcl_AppendElement(interp, "");
	} else if (statePtr->inputTranslation == TCL_TRANSLATE_CR) {
	    Tcl_AppendElement(interp, "cr");
	    Tcl_AppendElement(interp, "");
	} else if (statePtr->inputTranslation == TCL_TRANSLATE_CRLF) {
	    Tcl_AppendElement(interp, "crlf");
	    if (statePtr->flags & INPUT_SAW_CR) {
		Tcl_AppendElement(interp, "queued_cr");
	    } else {
		Tcl_AppendElement(interp, "");
	    }
	}
	if (statePtr->outputTranslation == TCL_TRANSLATE_AUTO) {
	    Tcl_AppendElement(interp, "auto");
	} else if (statePtr->outputTranslation == TCL_TRANSLATE_LF) {
	    Tcl_AppendElement(interp, "lf");
	} else if (statePtr->outputTranslation == TCL_TRANSLATE_CR) {
	    Tcl_AppendElement(interp, "cr");
	} else if (statePtr->outputTranslation == TCL_TRANSLATE_CRLF) {
	    Tcl_AppendElement(interp, "crlf");
	}
	IOQueued = Tcl_InputBuffered(chan);
	TclFormatInt(buf, IOQueued);
	Tcl_AppendElement(interp, buf);

	IOQueued = Tcl_OutputBuffered(chan);
	TclFormatInt(buf, IOQueued);
	Tcl_AppendElement(interp, buf);

	TclFormatInt(buf, (int)Tcl_Tell(chan));
	Tcl_AppendElement(interp, buf);

	TclFormatInt(buf, statePtr->refCount);
	Tcl_AppendElement(interp, buf);

	return TCL_OK;
    }

    if ((cmdName[0] == 'i') &&
	    (strncmp(cmdName, "inputbuffered", len) == 0)) {
	if (argc != 3) {
	    Tcl_AppendResult(interp, "channel name required", NULL);
	    return TCL_ERROR;
	}
	IOQueued = Tcl_InputBuffered(chan);
	TclFormatInt(buf, IOQueued);
	Tcl_AppendResult(interp, buf, NULL);
	return TCL_OK;
    }

    if ((cmdName[0] == 'i') && (strncmp(cmdName, "isshared", len) == 0)) {
	if (argc != 3) {
	    Tcl_AppendResult(interp, "channel name required", NULL);
	    return TCL_ERROR;
	}

	TclFormatInt(buf, Tcl_IsChannelShared(chan));
	Tcl_AppendResult(interp, buf, NULL);
	return TCL_OK;
    }

    if ((cmdName[0] == 'i') && (strncmp(cmdName, "isstandard", len) == 0)) {
	if (argc != 3) {
	    Tcl_AppendResult(interp, "channel name required", NULL);
	    return TCL_ERROR;
	}

	TclFormatInt(buf, Tcl_IsStandardChannel(chan));
	Tcl_AppendResult(interp, buf, NULL);
	return TCL_OK;
    }

    if ((cmdName[0] == 'm') && (strncmp(cmdName, "mode", len) == 0)) {
	if (argc != 3) {
	    Tcl_AppendResult(interp, "channel name required", NULL);
	    return TCL_ERROR;
	}

	if (statePtr->flags & TCL_READABLE) {
	    Tcl_AppendElement(interp, "read");
	} else {
	    Tcl_AppendElement(interp, "");
	}
	if (statePtr->flags & TCL_WRITABLE) {
	    Tcl_AppendElement(interp, "write");
	} else {
	    Tcl_AppendElement(interp, "");
	}
	return TCL_OK;
    }

    if ((cmdName[0] == 'm') && (strncmp(cmdName, "maxmode", len) == 0)) {
	if (argc != 3) {
	    Tcl_AppendResult(interp, "channel name required", NULL);
	    return TCL_ERROR;
	}

	if (statePtr->maxPerms & TCL_READABLE) {
	    Tcl_AppendElement(interp, "read");
	} else {
	    Tcl_AppendElement(interp, "");
	}
	if (statePtr->maxPerms & TCL_WRITABLE) {
	    Tcl_AppendElement(interp, "write");
	} else {
	    Tcl_AppendElement(interp, "");
	}
	return TCL_OK;
    }

    if ((cmdName[0] == 'm') && (strncmp(cmdName, "mremove-rd", len) == 0)) {
        if (argc != 3) {
            Tcl_AppendResult(interp, "channel name required",
                    (char *) NULL);
            return TCL_ERROR;
        }

	return Tcl_RemoveChannelMode(interp, chan, TCL_READABLE);
    }

    if ((cmdName[0] == 'm') && (strncmp(cmdName, "mremove-wr", len) == 0)) {
        if (argc != 3) {
            Tcl_AppendResult(interp, "channel name required",
                    (char *) NULL);
            return TCL_ERROR;
        }

	return Tcl_RemoveChannelMode(interp, chan, TCL_WRITABLE);
    }

    if ((cmdName[0] == 'm') && (strncmp(cmdName, "mthread", len) == 0)) {
	if (argc != 3) {
	    Tcl_AppendResult(interp, "channel name required", NULL);
	    return TCL_ERROR;
	}

	Tcl_SetObjResult(interp, Tcl_NewWideIntObj(
		(Tcl_WideInt) (size_t) Tcl_GetChannelThread(chan)));
	return TCL_OK;
    }

    if ((cmdName[0] == 'n') && (strncmp(cmdName, "name", len) == 0)) {
	if (argc != 3) {
	    Tcl_AppendResult(interp, "channel name required", NULL);
	    return TCL_ERROR;
	}
	Tcl_AppendResult(interp, statePtr->channelName, NULL);
	return TCL_OK;
    }

    if ((cmdName[0] == 'o') && (strncmp(cmdName, "open", len) == 0)) {
	hTblPtr = (Tcl_HashTable *) Tcl_GetAssocData(interp, "tclIO", NULL);
	if (hTblPtr == NULL) {
	    return TCL_OK;
	}
	for (hPtr = Tcl_FirstHashEntry(hTblPtr, &hSearch);
	     hPtr != NULL;
	     hPtr = Tcl_NextHashEntry(&hSearch)) {
	    Tcl_AppendElement(interp, (char *)Tcl_GetHashKey(hTblPtr, hPtr));
	}
	return TCL_OK;
    }

    if ((cmdName[0] == 'o') &&
	    (strncmp(cmdName, "outputbuffered", len) == 0)) {
	if (argc != 3) {
	    Tcl_AppendResult(interp, "channel name required", NULL);
	    return TCL_ERROR;
	}

	IOQueued = Tcl_OutputBuffered(chan);
	TclFormatInt(buf, IOQueued);
	Tcl_AppendResult(interp, buf, NULL);
	return TCL_OK;
    }

    if ((cmdName[0] == 'q') &&
	    (strncmp(cmdName, "queuedcr", len) == 0)) {
	if (argc != 3) {
	    Tcl_AppendResult(interp, "channel name required", NULL);
	    return TCL_ERROR;
	}

	Tcl_AppendResult(interp,
		(statePtr->flags & INPUT_SAW_CR) ? "1" : "0", NULL);
	return TCL_OK;
    }

    if ((cmdName[0] == 'r') && (strncmp(cmdName, "readable", len) == 0)) {
	hTblPtr = (Tcl_HashTable *) Tcl_GetAssocData(interp, "tclIO", NULL);
	if (hTblPtr == NULL) {
	    return TCL_OK;
	}
	for (hPtr = Tcl_FirstHashEntry(hTblPtr, &hSearch);
	     hPtr != NULL;
	     hPtr = Tcl_NextHashEntry(&hSearch)) {
	    chanPtr  = (Channel *) Tcl_GetHashValue(hPtr);
	    statePtr = chanPtr->state;
	    if (statePtr->flags & TCL_READABLE) {
		Tcl_AppendElement(interp, (char *)Tcl_GetHashKey(hTblPtr, hPtr));
	    }
	}
	return TCL_OK;
    }

    if ((cmdName[0] == 'r') && (strncmp(cmdName, "refcount", len) == 0)) {
	if (argc != 3) {
	    Tcl_AppendResult(interp, "channel name required", NULL);
	    return TCL_ERROR;
	}

	TclFormatInt(buf, statePtr->refCount);
	Tcl_AppendResult(interp, buf, NULL);
	return TCL_OK;
    }

    /*
     * "splice" is actually more a simplified attach facility as provided by
     * the Thread package. Without the safeguards of a regular command (no
     * checking that the command is truly cut'able, no mutexes for
     * thread-safety). Its complementary command is "cut", see above.
     */

    if ((cmdName[0] == 's') && (strncmp(cmdName, "splice", len) == 0)) {
	if (argc != 3) {
	    Tcl_AppendResult(interp, "channel name required", NULL);
	    return TCL_ERROR;
	}

	Tcl_SpliceChannel(chan);

	Tcl_RegisterChannel(interp, chan);
	Tcl_UnregisterChannel(NULL, chan);

	return TCL_OK;
    }

    if ((cmdName[0] == 't') && (strncmp(cmdName, "type", len) == 0)) {
	if (argc != 3) {
	    Tcl_AppendResult(interp, "channel name required", NULL);
	    return TCL_ERROR;
	}
	Tcl_AppendResult(interp, Tcl_ChannelName(chanPtr->typePtr), NULL);
	return TCL_OK;
    }

    if ((cmdName[0] == 'w') && (strncmp(cmdName, "writable", len) == 0)) {
	hTblPtr = (Tcl_HashTable *) Tcl_GetAssocData(interp, "tclIO", NULL);
	if (hTblPtr == NULL) {
	    return TCL_OK;
	}
	for (hPtr = Tcl_FirstHashEntry(hTblPtr, &hSearch);
		hPtr != NULL; hPtr = Tcl_NextHashEntry(&hSearch)) {
	    chanPtr = (Channel *) Tcl_GetHashValue(hPtr);
	    statePtr = chanPtr->state;
	    if (statePtr->flags & TCL_WRITABLE) {
		Tcl_AppendElement(interp, (char *)Tcl_GetHashKey(hTblPtr, hPtr));
	    }
	}
	return TCL_OK;
    }

    if ((cmdName[0] == 't') && (strncmp(cmdName, "transform", len) == 0)) {
	/*
	 * Syntax: transform channel -command command
	 */

	if (argc != 5) {
	    Tcl_AppendResult(interp, "wrong # args: should be \"", argv[0],
		    " transform channelId -command cmd\"", NULL);
	    return TCL_ERROR;
	}
	if (strcmp(argv[3], "-command") != 0) {
	    Tcl_AppendResult(interp, "bad argument \"", argv[3],
		    "\": should be \"-command\"", NULL);
	    return TCL_ERROR;
	}

	return TclChannelTransform(interp, chan,
		Tcl_NewStringObj(argv[4], TCL_INDEX_NONE));
    }

    if ((cmdName[0] == 'u') && (strncmp(cmdName, "unstack", len) == 0)) {
	/*
	 * Syntax: unstack channel
	 */

	if (argc != 3) {
	    Tcl_AppendResult(interp, "wrong # args: should be \"", argv[0],
		    " unstack channel\"", NULL);
	    return TCL_ERROR;
	}
	return Tcl_UnstackChannel(interp, chan);
    }

    Tcl_AppendResult(interp, "bad option \"", cmdName, "\": should be "
	    "cut, clearchannelhandlers, info, isshared, mode, open, "
	    "readable, splice, writable, transform, unstack", NULL);
    return TCL_ERROR;
}

/*
 *----------------------------------------------------------------------
 *
 * TestChannelEventCmd --
 *
 *	This procedure implements the "testchannelevent" command. It is used
 *	to test the Tcl channel event mechanism.
 *
 * Results:
 *	A standard Tcl result.
 *
 * Side effects:
 *	Creates, deletes and returns channel event handlers.
 *
 *----------------------------------------------------------------------
 */

static int
TestChannelEventCmd(
    TCL_UNUSED(void *),
    Tcl_Interp *interp,		/* Current interpreter. */
    int argc,			/* Number of arguments. */
    const char **argv)		/* Argument strings. */
{
    Tcl_Obj *resultListPtr;
    Channel *chanPtr;
    ChannelState *statePtr;	/* state info for channel */
    EventScriptRecord *esPtr, *prevEsPtr, *nextEsPtr;
    const char *cmd;
    int index, i, mask, len;

    if ((argc < 3) || (argc > 5)) {
	Tcl_AppendResult(interp, "wrong # args: should be \"", argv[0],
		" channelName cmd ?arg1? ?arg2?\"", NULL);
	return TCL_ERROR;
    }
    chanPtr = (Channel *) Tcl_GetChannel(interp, argv[1], NULL);
    if (chanPtr == NULL) {
	return TCL_ERROR;
    }
    statePtr = chanPtr->state;

    cmd = argv[2];
    len = strlen(cmd);
    if ((cmd[0] == 'a') && (strncmp(cmd, "add", len) == 0)) {
	if (argc != 5) {
	    Tcl_AppendResult(interp, "wrong # args: should be \"", argv[0],
		    " channelName add eventSpec script\"", NULL);
	    return TCL_ERROR;
	}
	if (strcmp(argv[3], "readable") == 0) {
	    mask = TCL_READABLE;
	} else if (strcmp(argv[3], "writable") == 0) {
	    mask = TCL_WRITABLE;
	} else if (strcmp(argv[3], "none") == 0) {
	    mask = 0;
	} else {
	    Tcl_AppendResult(interp, "bad event name \"", argv[3],
		    "\": must be readable, writable, or none", NULL);
	    return TCL_ERROR;
	}

	esPtr = (EventScriptRecord *)Tcl_Alloc(sizeof(EventScriptRecord));
	esPtr->nextPtr = statePtr->scriptRecordPtr;
	statePtr->scriptRecordPtr = esPtr;

	esPtr->chanPtr = chanPtr;
	esPtr->interp = interp;
	esPtr->mask = mask;
	esPtr->scriptPtr = Tcl_NewStringObj(argv[4], TCL_INDEX_NONE);
	Tcl_IncrRefCount(esPtr->scriptPtr);

	Tcl_CreateChannelHandler((Tcl_Channel) chanPtr, mask,
		TclChannelEventScriptInvoker, esPtr);

	return TCL_OK;
    }

    if ((cmd[0] == 'd') && (strncmp(cmd, "delete", len) == 0)) {
	if (argc != 4) {
	    Tcl_AppendResult(interp, "wrong # args: should be \"", argv[0],
		    " channelName delete index\"", NULL);
	    return TCL_ERROR;
	}
	if (Tcl_GetInt(interp, argv[3], &index) == TCL_ERROR) {
	    return TCL_ERROR;
	}
	if (index < 0) {
	    Tcl_AppendResult(interp, "bad event index: ", argv[3],
		    ": must be nonnegative", NULL);
	    return TCL_ERROR;
	}
	for (i = 0, esPtr = statePtr->scriptRecordPtr;
	     (i < index) && (esPtr != NULL);
	     i++, esPtr = esPtr->nextPtr) {
	    /* Empty loop body. */
	}
	if (esPtr == NULL) {
	    Tcl_AppendResult(interp, "bad event index ", argv[3],
		    ": out of range", NULL);
	    return TCL_ERROR;
	}
	if (esPtr == statePtr->scriptRecordPtr) {
	    statePtr->scriptRecordPtr = esPtr->nextPtr;
	} else {
	    for (prevEsPtr = statePtr->scriptRecordPtr;
		 (prevEsPtr != NULL) &&
		     (prevEsPtr->nextPtr != esPtr);
		 prevEsPtr = prevEsPtr->nextPtr) {
		/* Empty loop body. */
	    }
	    if (prevEsPtr == NULL) {
		Tcl_Panic("TestChannelEventCmd: damaged event script list");
	    }
	    prevEsPtr->nextPtr = esPtr->nextPtr;
	}
	Tcl_DeleteChannelHandler((Tcl_Channel) chanPtr,
		TclChannelEventScriptInvoker, esPtr);
	Tcl_DecrRefCount(esPtr->scriptPtr);
	Tcl_Free(esPtr);

	return TCL_OK;
    }

    if ((cmd[0] == 'l') && (strncmp(cmd, "list", len) == 0)) {
	if (argc != 3) {
	    Tcl_AppendResult(interp, "wrong # args: should be \"", argv[0],
		    " channelName list\"", NULL);
	    return TCL_ERROR;
	}
	resultListPtr = Tcl_GetObjResult(interp);
	for (esPtr = statePtr->scriptRecordPtr;
	     esPtr != NULL;
	     esPtr = esPtr->nextPtr) {
	    if (esPtr->mask) {
		Tcl_ListObjAppendElement(interp, resultListPtr, Tcl_NewStringObj(
		    (esPtr->mask == TCL_READABLE) ? "readable" : "writable", TCL_INDEX_NONE));
	    } else {
		Tcl_ListObjAppendElement(interp, resultListPtr,
			Tcl_NewStringObj("none", TCL_INDEX_NONE));
	    }
	    Tcl_ListObjAppendElement(interp, resultListPtr, esPtr->scriptPtr);
	}
	Tcl_SetObjResult(interp, resultListPtr);
	return TCL_OK;
    }

    if ((cmd[0] == 'r') && (strncmp(cmd, "removeall", len) == 0)) {
	if (argc != 3) {
	    Tcl_AppendResult(interp, "wrong # args: should be \"", argv[0],
		    " channelName removeall\"", NULL);
	    return TCL_ERROR;
	}
	for (esPtr = statePtr->scriptRecordPtr;
	     esPtr != NULL;
	     esPtr = nextEsPtr) {
	    nextEsPtr = esPtr->nextPtr;
	    Tcl_DeleteChannelHandler((Tcl_Channel) chanPtr,
		    TclChannelEventScriptInvoker, esPtr);
	    Tcl_DecrRefCount(esPtr->scriptPtr);
	    Tcl_Free(esPtr);
	}
	statePtr->scriptRecordPtr = NULL;
	return TCL_OK;
    }

    if	((cmd[0] == 's') && (strncmp(cmd, "set", len) == 0)) {
	if (argc != 5) {
	    Tcl_AppendResult(interp, "wrong # args: should be \"", argv[0],
		    " channelName delete index event\"", NULL);
	    return TCL_ERROR;
	}
	if (Tcl_GetInt(interp, argv[3], &index) == TCL_ERROR) {
	    return TCL_ERROR;
	}
	if (index < 0) {
	    Tcl_AppendResult(interp, "bad event index: ", argv[3],
		    ": must be nonnegative", NULL);
	    return TCL_ERROR;
	}
	for (i = 0, esPtr = statePtr->scriptRecordPtr;
	     (i < index) && (esPtr != NULL);
	     i++, esPtr = esPtr->nextPtr) {
	    /* Empty loop body. */
	}
	if (esPtr == NULL) {
	    Tcl_AppendResult(interp, "bad event index ", argv[3],
		    ": out of range", NULL);
	    return TCL_ERROR;
	}

	if (strcmp(argv[4], "readable") == 0) {
	    mask = TCL_READABLE;
	} else if (strcmp(argv[4], "writable") == 0) {
	    mask = TCL_WRITABLE;
	} else if (strcmp(argv[4], "none") == 0) {
	    mask = 0;
	} else {
	    Tcl_AppendResult(interp, "bad event name \"", argv[4],
		    "\": must be readable, writable, or none", NULL);
	    return TCL_ERROR;
	}
	esPtr->mask = mask;
	Tcl_CreateChannelHandler((Tcl_Channel) chanPtr, mask,
		TclChannelEventScriptInvoker, esPtr);
	return TCL_OK;
    }
    Tcl_AppendResult(interp, "bad command ", cmd, ", must be one of "
	    "add, delete, list, set, or removeall", NULL);
    return TCL_ERROR;
}

/*
 *----------------------------------------------------------------------
 *
 * TestSocketCmd --
 *
 *	Implements the Tcl "testsocket" debugging command and its
 *	subcommands. This is part of the testing environment.
 *
 * Results:
 *	A standard Tcl result.
 *
 * Side effects:
 *	None.
 *
 *----------------------------------------------------------------------
 */

#define TCP_ASYNC_TEST_MODE	(1<<8)	/* Async testing activated.  Do not
					 * automatically continue connection
					 * process. */

static int
TestSocketCmd(
    TCL_UNUSED(void *),
    Tcl_Interp *interp,		/* Interpreter for result. */
    int argc,			/* Count of additional args. */
    const char **argv)		/* Additional arg strings. */
{
    const char *cmdName;	/* Sub command. */
    size_t len;			/* Length of subcommand string. */

    if (argc < 2) {
	Tcl_AppendResult(interp, "wrong # args: should be \"", argv[0],
		" subcommand ?additional args..?\"", NULL);
	return TCL_ERROR;
    }
    cmdName = argv[1];
    len = strlen(cmdName);

    if ((cmdName[0] == 't') && (strncmp(cmdName, "testflags", len) == 0)) {
        Tcl_Channel hChannel;
        int modePtr;
        int testMode;
        TcpState *statePtr;
        /* Set test value in the socket driver
         */
        /* Check for argument "channel name"
         */
        if (argc < 4) {
            Tcl_AppendResult(interp, "wrong # args: should be \"", argv[0],
                    " testflags channel flags\"", NULL);
            return TCL_ERROR;
        }
        hChannel = Tcl_GetChannel(interp, argv[2], &modePtr);
        if ( NULL == hChannel ) {
            Tcl_AppendResult(interp, "unknown channel:", argv[2], NULL);
            return TCL_ERROR;
        }
        statePtr = (TcpState *)Tcl_GetChannelInstanceData(hChannel);
        if ( NULL == statePtr) {
            Tcl_AppendResult(interp, "No channel instance data:", argv[2],
                    NULL);
            return TCL_ERROR;
        }
        if (Tcl_GetBoolean(interp, argv[3], &testMode) != TCL_OK) {
            return TCL_ERROR;
        }
        if (testMode) {
            statePtr->flags |= TCP_ASYNC_TEST_MODE;
        } else {
            statePtr->flags &= ~TCP_ASYNC_TEST_MODE;
        }
        return TCL_OK;
    }

    Tcl_AppendResult(interp, "bad option \"", cmdName, "\": should be "
	    "testflags", NULL);
    return TCL_ERROR;
}

/*
 *----------------------------------------------------------------------
 *
 * TestServiceModeCmd --
 *
 *	This procedure implements the "testservicemode" command which gets or
 *      sets the current Tcl ServiceMode.  There are several tests which open
 *      a file and assign various handlers to it.  For these tests to be
 *      deterministic it is important that file events not be processed until
 *      all of the handlers are in place.
 *
 * Results:
 *	A standard Tcl result.
 *
 * Side effects:
 *	May change the ServiceMode setting.
 *
 *----------------------------------------------------------------------
 */

static int
TestServiceModeCmd(
    TCL_UNUSED(void *),
    Tcl_Interp *interp,		/* Current interpreter. */
    int argc,			/* Number of arguments. */
    const char **argv)		/* Argument strings. */
{
    int newmode, oldmode;
    if (argc > 2) {
        Tcl_AppendResult(interp, "wrong # args: should be \"", argv[0],
                         " ?newmode?\"", NULL);
        return TCL_ERROR;
    }
    oldmode = (Tcl_GetServiceMode() != TCL_SERVICE_NONE);
    if (argc == 2) {
        if (Tcl_GetInt(interp, argv[1], &newmode) == TCL_ERROR) {
            return TCL_ERROR;
        }
        if (newmode == 0) {
            Tcl_SetServiceMode(TCL_SERVICE_NONE);
        } else {
            Tcl_SetServiceMode(TCL_SERVICE_ALL);
        }
    }
    Tcl_SetObjResult(interp, Tcl_NewWideIntObj(oldmode));
    return TCL_OK;
}

/*
 *----------------------------------------------------------------------
 *
 * TestWrongNumArgsObjCmd --
 *
 *	Test the Tcl_WrongNumArgs function.
 *
 * Results:
 *	Standard Tcl result.
 *
 * Side effects:
 *	Sets interpreter result.
 *
 *----------------------------------------------------------------------
 */

static int
TestWrongNumArgsObjCmd(
    TCL_UNUSED(void *),
    Tcl_Interp *interp,		/* Current interpreter. */
    Tcl_Size objc,			/* Number of arguments. */
    Tcl_Obj *const objv[])	/* Argument objects. */
{
    Tcl_Size i, length;
    const char *msg;

    if (objc + 1 < 4) {
	goto insufArgs;
    }

    if (Tcl_GetIntForIndex(interp, objv[1], TCL_INDEX_NONE, &i) != TCL_OK) {
	return TCL_ERROR;
    }

    msg = Tcl_GetStringFromObj(objv[2], &length);
    if (length == 0) {
	msg = NULL;
    }

    if (i > objc - 3) {
	/*
	 * Asked for more arguments than were given.
	 */
    insufArgs:
	Tcl_AppendResult(interp, "insufficient arguments", NULL);
	return TCL_ERROR;
    }

    Tcl_WrongNumArgs(interp, i, &(objv[3]), msg);
    return TCL_OK;
}

/*
 *----------------------------------------------------------------------
 *
 * TestGetIndexFromObjStructObjCmd --
 *
 *	Test the Tcl_GetIndexFromObjStruct function.
 *
 * Results:
 *	Standard Tcl result.
 *
 * Side effects:
 *	Sets interpreter result.
 *
 *----------------------------------------------------------------------
 */

static int
TestGetIndexFromObjStructObjCmd(
    TCL_UNUSED(void *),
    Tcl_Interp *interp,		/* Current interpreter. */
    int objc,			/* Number of arguments. */
    Tcl_Obj *const objv[])	/* Argument objects. */
{
    const char *const ary[] = {
	"a", "b", "c", "d", "ee", "ff", NULL, NULL
    };
    int target, flags = 0;
    signed char idx[8];

    if (objc != 3 && objc != 4) {
	Tcl_WrongNumArgs(interp, 1, objv, "argument targetvalue ?flags?");
	return TCL_ERROR;
    }
    if (Tcl_GetIntFromObj(interp, objv[2], &target) != TCL_OK) {
	return TCL_ERROR;
    }
    if ((objc > 3) && (Tcl_GetIntFromObj(interp, objv[3], &flags) != TCL_OK)) {
	return TCL_ERROR;
    }
    memset(idx, 85, sizeof(idx));
    if (Tcl_GetIndexFromObjStruct(interp, (Tcl_GetString(objv[1])[0] ? objv[1] : NULL), ary, 2*sizeof(char *),
	    "dummy", flags, &idx[1]) != TCL_OK) {
	return TCL_ERROR;
    }
    if (idx[0] != 85 || idx[2] != 85) {
	Tcl_AppendResult(interp, "Tcl_GetIndexFromObjStruct overwrites bytes near index variable", NULL);
	return TCL_ERROR;
    } else if (idx[1] != target) {
	char buffer[64];
	snprintf(buffer, sizeof(buffer), "%d", idx[1]);
	Tcl_AppendResult(interp, "index value comparison failed: got ",
		buffer, NULL);
	snprintf(buffer, sizeof(buffer), "%d", target);
	Tcl_AppendResult(interp, " when ", buffer, " expected", NULL);
	return TCL_ERROR;
    }
    Tcl_WrongNumArgs(interp, objc, objv, NULL);
    return TCL_OK;
}

/*
 *----------------------------------------------------------------------
 *
 * TestFilesystemObjCmd --
 *
 *	This procedure implements the "testfilesystem" command. It is used to
 *	test Tcl_FSRegister, Tcl_FSUnregister, and can be used to test that
 *	the pluggable filesystem works.
 *
 * Results:
 *	A standard Tcl result.
 *
 * Side effects:
 *	Inserts or removes a filesystem from Tcl's stack.
 *
 *----------------------------------------------------------------------
 */

static int
TestFilesystemObjCmd(
    TCL_UNUSED(void *),
    Tcl_Interp *interp,
    int objc,
    Tcl_Obj *const objv[])
{
    int res, boolVal;
    const char *msg;

    if (objc != 2) {
	Tcl_WrongNumArgs(interp, 1, objv, "boolean");
	return TCL_ERROR;
    }
    if (Tcl_GetBooleanFromObj(interp, objv[1], &boolVal) != TCL_OK) {
	return TCL_ERROR;
    }
    if (boolVal) {
	res = Tcl_FSRegister(interp, &testReportingFilesystem);
	msg = (res == TCL_OK) ? "registered" : "failed";
    } else {
	res = Tcl_FSUnregister(&testReportingFilesystem);
	msg = (res == TCL_OK) ? "unregistered" : "failed";
    }
    Tcl_SetObjResult(interp, Tcl_NewStringObj(msg , TCL_INDEX_NONE));
    return res;
}

static int
TestReportInFilesystem(
    Tcl_Obj *pathPtr,
    void **clientDataPtr)
{
    static Tcl_Obj *lastPathPtr = NULL;
    Tcl_Obj *newPathPtr;

    if (pathPtr == lastPathPtr) {
	/* Reject all files second time around */
	return -1;
    }

    /* Try to claim all files first time around */

    newPathPtr = Tcl_DuplicateObj(pathPtr);
    lastPathPtr = newPathPtr;
    Tcl_IncrRefCount(newPathPtr);
    if (Tcl_FSGetFileSystemForPath(newPathPtr) == NULL) {
	/* Nothing claimed it. Therefore we don't either */
	Tcl_DecrRefCount(newPathPtr);
	lastPathPtr = NULL;
	return -1;
    }
    lastPathPtr = NULL;
    *clientDataPtr = newPathPtr;
    return TCL_OK;
}

/*
 * Simple helper function to extract the native vfs representation of a path
 * object, or NULL if no such representation exists.
 */

static Tcl_Obj *
TestReportGetNativePath(
    Tcl_Obj *pathPtr)
{
    return (Tcl_Obj*) Tcl_FSGetInternalRep(pathPtr, &testReportingFilesystem);
}

static void
TestReportFreeInternalRep(
    void *clientData)
{
    Tcl_Obj *nativeRep = (Tcl_Obj *) clientData;

    if (nativeRep != NULL) {
	/* Free the path */
	Tcl_DecrRefCount(nativeRep);
    }
}

static void *
TestReportDupInternalRep(
    void *clientData)
{
    Tcl_Obj *original = (Tcl_Obj *) clientData;

    Tcl_IncrRefCount(original);
    return clientData;
}

static void
TestReport(
    const char *cmd,
    Tcl_Obj *path,
    Tcl_Obj *arg2)
{
    Tcl_Interp *interp = (Tcl_Interp *) Tcl_FSData(&testReportingFilesystem);

    if (interp == NULL) {
	/* This is bad, but not much we can do about it */
    } else {
	Tcl_Obj *savedResult;
	Tcl_DString ds;

	Tcl_DStringInit(&ds);
	Tcl_DStringAppend(&ds, "lappend filesystemReport ", TCL_INDEX_NONE);
	Tcl_DStringStartSublist(&ds);
	Tcl_DStringAppendElement(&ds, cmd);
	if (path != NULL) {
	    Tcl_DStringAppendElement(&ds, Tcl_GetString(path));
	}
	if (arg2 != NULL) {
	    Tcl_DStringAppendElement(&ds, Tcl_GetString(arg2));
	}
	Tcl_DStringEndSublist(&ds);
	savedResult = Tcl_GetObjResult(interp);
	Tcl_IncrRefCount(savedResult);
	Tcl_SetObjResult(interp, Tcl_NewObj());
	Tcl_EvalEx(interp, Tcl_DStringValue(&ds), TCL_INDEX_NONE, 0);
	Tcl_DStringFree(&ds);
	Tcl_ResetResult(interp);
	Tcl_SetObjResult(interp, savedResult);
	Tcl_DecrRefCount(savedResult);
    }
}

static int
TestReportStat(
    Tcl_Obj *path,		/* Path of file to stat (in current CP). */
    Tcl_StatBuf *buf)		/* Filled with results of stat call. */
{
    TestReport("stat", path, NULL);
    return Tcl_FSStat(TestReportGetNativePath(path), buf);
}

static int
TestReportLstat(
    Tcl_Obj *path,		/* Path of file to stat (in current CP). */
    Tcl_StatBuf *buf)		/* Filled with results of stat call. */
{
    TestReport("lstat", path, NULL);
    return Tcl_FSLstat(TestReportGetNativePath(path), buf);
}

static int
TestReportAccess(
    Tcl_Obj *path,		/* Path of file to access (in current CP). */
    int mode)			/* Permission setting. */
{
    TestReport("access", path, NULL);
    return Tcl_FSAccess(TestReportGetNativePath(path), mode);
}

static Tcl_Channel
TestReportOpenFileChannel(
    Tcl_Interp *interp,		/* Interpreter for error reporting; can be
				 * NULL. */
    Tcl_Obj *fileName,		/* Name of file to open. */
    int mode,			/* POSIX open mode. */
    int permissions)		/* If the open involves creating a file, with
				 * what modes to create it? */
{
    TestReport("open", fileName, NULL);
    return TclpOpenFileChannel(interp, TestReportGetNativePath(fileName),
	    mode, permissions);
}

static int
TestReportMatchInDirectory(
    Tcl_Interp *interp,		/* Interpreter for error messages. */
    Tcl_Obj *resultPtr,		/* Object to lappend results. */
    Tcl_Obj *dirPtr,		/* Contains path to directory to search. */
    const char *pattern,	/* Pattern to match against. */
    Tcl_GlobTypeData *types)	/* Object containing list of acceptable types.
				 * May be NULL. */
{
    if (types != NULL && types->type & TCL_GLOB_TYPE_MOUNT) {
	TestReport("matchmounts", dirPtr, NULL);
	return TCL_OK;
    } else {
	TestReport("matchindirectory", dirPtr, NULL);
	return Tcl_FSMatchInDirectory(interp, resultPtr,
		TestReportGetNativePath(dirPtr), pattern, types);
    }
}

static int
TestReportChdir(
    Tcl_Obj *dirName)
{
    TestReport("chdir", dirName, NULL);
    return Tcl_FSChdir(TestReportGetNativePath(dirName));
}

static int
TestReportLoadFile(
    Tcl_Interp *interp,		/* Used for error reporting. */
    Tcl_Obj *fileName,		/* Name of the file containing the desired
				 * code. */
    Tcl_LoadHandle *handlePtr,	/* Filled with token for dynamically loaded
				 * file which will be passed back to
				 * (*unloadProcPtr)() to unload the file. */
    Tcl_FSUnloadFileProc **unloadProcPtr)
				/* Filled with address of Tcl_FSUnloadFileProc
				 * function which should be used for
				 * this file. */
{
    TestReport("loadfile", fileName, NULL);
    return Tcl_FSLoadFile(interp, TestReportGetNativePath(fileName), NULL,
	    NULL, NULL, NULL, handlePtr, unloadProcPtr);
}

static Tcl_Obj *
TestReportLink(
    Tcl_Obj *path,		/* Path of file to readlink or link */
    Tcl_Obj *to,		/* Path of file to link to, or NULL */
    int linkType)
{
    TestReport("link", path, to);
    return Tcl_FSLink(TestReportGetNativePath(path), to, linkType);
}

static int
TestReportRenameFile(
    Tcl_Obj *src,		/* Pathname of file or dir to be renamed
				 * (UTF-8). */
    Tcl_Obj *dst)		/* New pathname of file or directory
				 * (UTF-8). */
{
    TestReport("renamefile", src, dst);
    return Tcl_FSRenameFile(TestReportGetNativePath(src),
	    TestReportGetNativePath(dst));
}

static int
TestReportCopyFile(
    Tcl_Obj *src,		/* Pathname of file to be copied (UTF-8). */
    Tcl_Obj *dst)		/* Pathname of file to copy to (UTF-8). */
{
    TestReport("copyfile", src, dst);
    return Tcl_FSCopyFile(TestReportGetNativePath(src),
	    TestReportGetNativePath(dst));
}

static int
TestReportDeleteFile(
    Tcl_Obj *path)		/* Pathname of file to be removed (UTF-8). */
{
    TestReport("deletefile", path, NULL);
    return Tcl_FSDeleteFile(TestReportGetNativePath(path));
}

static int
TestReportCreateDirectory(
    Tcl_Obj *path)		/* Pathname of directory to create (UTF-8). */
{
    TestReport("createdirectory", path, NULL);
    return Tcl_FSCreateDirectory(TestReportGetNativePath(path));
}

static int
TestReportCopyDirectory(
    Tcl_Obj *src,		/* Pathname of directory to be copied
				 * (UTF-8). */
    Tcl_Obj *dst,		/* Pathname of target directory (UTF-8). */
    Tcl_Obj **errorPtr)		/* If non-NULL, to be filled with UTF-8 name
				 * of file causing error. */
{
    TestReport("copydirectory", src, dst);
    return Tcl_FSCopyDirectory(TestReportGetNativePath(src),
	    TestReportGetNativePath(dst), errorPtr);
}

static int
TestReportRemoveDirectory(
    Tcl_Obj *path,		/* Pathname of directory to be removed
				 * (UTF-8). */
    int recursive,		/* If non-zero, removes directories that
				 * are nonempty.  Otherwise, will only remove
				 * empty directories. */
    Tcl_Obj **errorPtr)		/* If non-NULL, to be filled with UTF-8 name
				 * of file causing error. */
{
    TestReport("removedirectory", path, NULL);
    return Tcl_FSRemoveDirectory(TestReportGetNativePath(path), recursive,
	    errorPtr);
}

static const char *const *
TestReportFileAttrStrings(
    Tcl_Obj *fileName,
    Tcl_Obj **objPtrRef)
{
    TestReport("fileattributestrings", fileName, NULL);
    return Tcl_FSFileAttrStrings(TestReportGetNativePath(fileName), objPtrRef);
}

static int
TestReportFileAttrsGet(
    Tcl_Interp *interp,		/* The interpreter for error reporting. */
    int index,			/* index of the attribute command. */
    Tcl_Obj *fileName,		/* filename we are operating on. */
    Tcl_Obj **objPtrRef)	/* for output. */
{
    TestReport("fileattributesget", fileName, NULL);
    return Tcl_FSFileAttrsGet(interp, index,
	    TestReportGetNativePath(fileName), objPtrRef);
}

static int
TestReportFileAttrsSet(
    Tcl_Interp *interp,		/* The interpreter for error reporting. */
    int index,			/* index of the attribute command. */
    Tcl_Obj *fileName,		/* filename we are operating on. */
    Tcl_Obj *objPtr)		/* for input. */
{
    TestReport("fileattributesset", fileName, objPtr);
    return Tcl_FSFileAttrsSet(interp, index,
	    TestReportGetNativePath(fileName), objPtr);
}

static int
TestReportUtime(
    Tcl_Obj *fileName,
    struct utimbuf *tval)
{
    TestReport("utime", fileName, NULL);
    return Tcl_FSUtime(TestReportGetNativePath(fileName), tval);
}

static int
TestReportNormalizePath(
    TCL_UNUSED(Tcl_Interp *),
    Tcl_Obj *pathPtr,
    int nextCheckpoint)
{
    TestReport("normalizepath", pathPtr, NULL);
    return nextCheckpoint;
}

static int
SimplePathInFilesystem(
    Tcl_Obj *pathPtr,
    TCL_UNUSED(void **))
{
    const char *str = Tcl_GetString(pathPtr);

    if (strncmp(str, "simplefs:/", 10)) {
	return -1;
    }
    return TCL_OK;
}

/*
 * This is a slightly 'hacky' filesystem which is used just to test a few
 * important features of the vfs code: (1) that you can load a shared library
 * from a vfs, (2) that when copying files from one fs to another, the 'mtime'
 * is preserved. (3) that recursive cross-filesystem directory copies have the
 * correct behaviour with/without -force.
 *
 * It treats any file in 'simplefs:/' as a file, which it routes to the
 * current directory. The real file it uses is whatever follows the trailing
 * '/' (e.g. 'foo' in 'simplefs:/foo'), and that file exists or not according
 * to what is in the native pwd.
 *
 * Please do not consider this filesystem a model of how things are to be
 * done. It is quite the opposite!  But, it does allow us to test some
 * important features.
 */

static int
TestSimpleFilesystemObjCmd(
    TCL_UNUSED(void *),
    Tcl_Interp *interp,
    int objc,
    Tcl_Obj *const objv[])
{
    int res, boolVal;
    const char *msg;

    if (objc != 2) {
	Tcl_WrongNumArgs(interp, 1, objv, "boolean");
	return TCL_ERROR;
    }
    if (Tcl_GetBooleanFromObj(interp, objv[1], &boolVal) != TCL_OK) {
	return TCL_ERROR;
    }
    if (boolVal) {
	res = Tcl_FSRegister(interp, &simpleFilesystem);
	msg = (res == TCL_OK) ? "registered" : "failed";
    } else {
	res = Tcl_FSUnregister(&simpleFilesystem);
	msg = (res == TCL_OK) ? "unregistered" : "failed";
    }
    Tcl_SetObjResult(interp, Tcl_NewStringObj(msg , TCL_INDEX_NONE));
    return res;
}

/*
 * Treats a file name 'simplefs:/foo' by using the file 'foo' in the current
 * (native) directory.
 */

static Tcl_Obj *
SimpleRedirect(
    Tcl_Obj *pathPtr)		/* Name of file to copy. */
{
    int len;
    const char *str;
    Tcl_Obj *origPtr;

    /*
     * We assume the same name in the current directory is ok.
     */

    str = Tcl_GetStringFromObj(pathPtr, &len);
    if (len < 10 || strncmp(str, "simplefs:/", 10)) {
	/* Probably shouldn't ever reach here */
	Tcl_IncrRefCount(pathPtr);
	return pathPtr;
    }
    origPtr = Tcl_NewStringObj(str+10, TCL_INDEX_NONE);
    Tcl_IncrRefCount(origPtr);
    return origPtr;
}

static int
SimpleMatchInDirectory(
    Tcl_Interp *interp,		/* Interpreter for error
				 * messages. */
    Tcl_Obj *resultPtr,		/* Object to lappend results. */
    Tcl_Obj *dirPtr,		/* Contains path to directory to search. */
    const char *pattern,	/* Pattern to match against. */
    Tcl_GlobTypeData *types)	/* Object containing list of acceptable types.
				 * May be NULL. */
{
    int res;
    Tcl_Obj *origPtr;
    Tcl_Obj *resPtr;

    /* We only provide a new volume, therefore no mounts at all */
    if (types != NULL && types->type & TCL_GLOB_TYPE_MOUNT) {
	return TCL_OK;
    }

    /*
     * We assume the same name in the current directory is ok.
     */
    resPtr = Tcl_NewObj();
    Tcl_IncrRefCount(resPtr);
    origPtr = SimpleRedirect(dirPtr);
    res = Tcl_FSMatchInDirectory(interp, resPtr, origPtr, pattern, types);
    if (res == TCL_OK) {
	size_t gLength, j;
	Tcl_ListObjLength(NULL, resPtr, &gLength);
	for (j = 0; j < gLength; j++) {
	    Tcl_Obj *gElt, *nElt;
	    Tcl_ListObjIndex(NULL, resPtr, j, &gElt);
	    nElt = Tcl_NewStringObj("simplefs:/",10);
	    Tcl_AppendObjToObj(nElt, gElt);
	    Tcl_ListObjAppendElement(NULL, resultPtr, nElt);
	}
    }
    Tcl_DecrRefCount(origPtr);
    Tcl_DecrRefCount(resPtr);
    return res;
}

static Tcl_Channel
SimpleOpenFileChannel(
    Tcl_Interp *interp,		/* Interpreter for error reporting; can be
				 * NULL. */
    Tcl_Obj *pathPtr,		/* Name of file to open. */
    int mode,			/* POSIX open mode. */
    int permissions)		/* If the open involves creating a file, with
				 * what modes to create it? */
{
    Tcl_Obj *tempPtr;
    Tcl_Channel chan;

    if ((mode != 0) && !(mode & O_RDONLY)) {
	Tcl_AppendResult(interp, "read-only", NULL);
	return NULL;
    }

    tempPtr = SimpleRedirect(pathPtr);
    chan = Tcl_FSOpenFileChannel(interp, tempPtr, "r", permissions);
    Tcl_DecrRefCount(tempPtr);
    return chan;
}

static int
SimpleAccess(
    Tcl_Obj *pathPtr,		/* Path of file to access (in current CP). */
    int mode)			/* Permission setting. */
{
    Tcl_Obj *tempPtr = SimpleRedirect(pathPtr);
    int res = Tcl_FSAccess(tempPtr, mode);

    Tcl_DecrRefCount(tempPtr);
    return res;
}

static int
SimpleStat(
    Tcl_Obj *pathPtr,		/* Path of file to stat (in current CP). */
    Tcl_StatBuf *bufPtr)	/* Filled with results of stat call. */
{
    Tcl_Obj *tempPtr = SimpleRedirect(pathPtr);
    int res = Tcl_FSStat(tempPtr, bufPtr);

    Tcl_DecrRefCount(tempPtr);
    return res;
}

static Tcl_Obj *
SimpleListVolumes(void)
{
    /* Add one new volume */
    Tcl_Obj *retVal;

    retVal = Tcl_NewStringObj("simplefs:/", TCL_INDEX_NONE);
    Tcl_IncrRefCount(retVal);
    return retVal;
}

/*
 * Used to check operations of Tcl_UtfNext.
 *
 * Usage: testutfnext -bytestring $bytes
 */

static int
TestUtfNextCmd(
    TCL_UNUSED(void *),
    Tcl_Interp *interp,
    int objc,
    Tcl_Obj *const objv[])
{
    size_t numBytes;
    char *bytes;
    const char *result, *first;
    char buffer[32];
    static const char tobetested[] = "A\xA0\xC0\xC1\xC2\xD0\xE0\xE8\xF2\xF7\xF8\xFE\xFF";
    const char *p = tobetested;

    if (objc != 2) {
	Tcl_WrongNumArgs(interp, 1, objv, "?-bytestring? bytes");
	return TCL_ERROR;
    }
	bytes = Tcl_GetStringFromObj(objv[1], &numBytes);

    if (numBytes + 4U > sizeof(buffer)) {
	Tcl_SetObjResult(interp, Tcl_ObjPrintf(
		"\"testutfnext\" can only handle %" TCL_Z_MODIFIER "u bytes",
		sizeof(buffer) - 4));
	return TCL_ERROR;
    }

    memcpy(buffer + 1, bytes, numBytes);
    buffer[0] = buffer[numBytes + 1] = buffer[numBytes + 2] = buffer[numBytes + 3] = '\xA0';

    first = result = Tcl_UtfNext(buffer + 1);
    while ((buffer[0] = *p++) != '\0') {
	/* Run Tcl_UtfNext with many more possible bytes at src[-1], all should give the same result */
	result = Tcl_UtfNext(buffer + 1);
	if (first != result) {
	    Tcl_AppendResult(interp, "Tcl_UtfNext is not supposed to read src[-1]", NULL);
	    return TCL_ERROR;
	}
    }
    p = tobetested;
    while ((buffer[numBytes + 1] = *p++) != '\0') {
	/* Run Tcl_UtfNext with many more possible bytes at src[end], all should give the same result */
	result = Tcl_UtfNext(buffer + 1);
	if (first != result) {
	    Tcl_SetObjResult(interp, Tcl_ObjPrintf(
		    "Tcl_UtfNext is not supposed to read src[end]\n"
		    "Different result when src[end] is %#x", UCHAR(p[-1])));
	    return TCL_ERROR;
	}
    }

    Tcl_SetObjResult(interp, Tcl_NewWideIntObj(first - buffer - 1));

    return TCL_OK;
}
/*
 * Used to check operations of Tcl_UtfPrev.
 *
 * Usage: testutfprev $bytes $offset
 */

static int
TestUtfPrevCmd(
    TCL_UNUSED(void *),
    Tcl_Interp *interp,
    int objc,
    Tcl_Obj *const objv[])
{
    Tcl_Size numBytes, offset;
    char *bytes;
    const char *result;

    if (objc < 2 || objc > 3) {
	Tcl_WrongNumArgs(interp, 1, objv, "bytes ?offset?");
	return TCL_ERROR;
    }

    bytes = Tcl_GetStringFromObj(objv[1], &numBytes);

    if (objc == 3) {
	if (TCL_OK != Tcl_GetIntForIndex(interp, objv[2], numBytes, &offset)) {
	    return TCL_ERROR;
	}
	if (offset == TCL_INDEX_NONE) {
	    offset = 0;
	}
	if (offset > numBytes) {
	    offset = numBytes;
	}
    } else {
	offset = numBytes;
    }
    result = Tcl_UtfPrev(bytes + offset, bytes);
    Tcl_SetObjResult(interp, Tcl_NewWideIntObj(result - bytes));
    return TCL_OK;
}

/*
 * Used to check correct string-length determining in Tcl_NumUtfChars
 */

static int
TestNumUtfCharsCmd(
    TCL_UNUSED(void *),
    Tcl_Interp *interp,
    int objc,
    Tcl_Obj *const objv[])
{
    if (objc > 1) {
	Tcl_Size numBytes, len, limit = TCL_INDEX_NONE;
	const char *bytes = Tcl_GetStringFromObj(objv[1], &numBytes);

	if (objc > 2) {
	    if (Tcl_GetIntForIndex(interp, objv[2], numBytes, &limit) != TCL_OK) {
		return TCL_ERROR;
	    }
	    if (limit > numBytes + 1) {
		limit = numBytes + 1;
	    }
	}
	len = Tcl_NumUtfChars(bytes, limit);
	Tcl_SetObjResult(interp, Tcl_NewWideIntObj(len));
    }
    return TCL_OK;
}

/*
 * Used to check correct operation of Tcl_UtfFindFirst
 */

static int
TestFindFirstCmd(
    TCL_UNUSED(void *),
    Tcl_Interp *interp,
    int objc,
    Tcl_Obj *const objv[])
{
    if (objc > 1) {
	int len = -1;

	if (objc > 2) {
	    (void) Tcl_GetIntFromObj(interp, objv[2], &len);
	}
	Tcl_SetObjResult(interp, Tcl_NewStringObj(Tcl_UtfFindFirst(Tcl_GetString(objv[1]), len), TCL_INDEX_NONE));
    }
    return TCL_OK;
}

/*
 * Used to check correct operation of Tcl_UtfFindLast
 */

static int
TestFindLastCmd(
    TCL_UNUSED(void *),
    Tcl_Interp *interp,
    int objc,
    Tcl_Obj *const objv[])
{
    if (objc > 1) {
	int len = -1;

	if (objc > 2) {
	    (void) Tcl_GetIntFromObj(interp, objv[2], &len);
	}
	Tcl_SetObjResult(interp, Tcl_NewStringObj(Tcl_UtfFindLast(Tcl_GetString(objv[1]), len), TCL_INDEX_NONE));
    }
    return TCL_OK;
}

static int
TestGetIntForIndexCmd(
    TCL_UNUSED(void *),
    Tcl_Interp *interp,
    int objc,
    Tcl_Obj *const objv[])
{
    Tcl_Size result;
    Tcl_WideInt endvalue;

    if (objc != 3) {
	Tcl_WrongNumArgs(interp, 1, objv, "index endvalue");
	return TCL_ERROR;
    }

    if (Tcl_GetWideIntFromObj(interp, objv[2], &endvalue) != TCL_OK) {
	return TCL_ERROR;
    }
    if (Tcl_GetIntForIndex(interp, objv[1], endvalue, &result) != TCL_OK) {
	return TCL_ERROR;
    }
    /* Make sure that (size_t)-2 is output as "-2" and (size_t)-3 as "-3", even for 32-bit */
    Tcl_SetObjResult(interp, Tcl_NewWideIntObj((Tcl_WideInt)((Tcl_WideUInt)(result + 3U)) - 3));
    return TCL_OK;
}



#if defined(HAVE_CPUID) && !defined(MAC_OSX_TCL)
/*
 *----------------------------------------------------------------------
 *
 * TestcpuidCmd --
 *
 *	Retrieves CPU ID information.
 *
 * Usage:
 *	testwincpuid <eax>
 *
 * Parameters:
 *	eax - The value to pass in the EAX register to a CPUID instruction.
 *
 * Results:
 *	Returns a four-element list containing the values from the EAX, EBX,
 *	ECX and EDX registers returned from the CPUID instruction.
 *
 * Side effects:
 *	None.
 *
 *----------------------------------------------------------------------
 */

static int
TestcpuidCmd(
    TCL_UNUSED(void *),
    Tcl_Interp* interp,		/* Tcl interpreter */
    int objc,			/* Parameter count */
    Tcl_Obj *const * objv)	/* Parameter vector */
{
    int status, index, i;
    int regs[4];
    Tcl_Obj *regsObjs[4];

    if (objc != 2) {
	Tcl_WrongNumArgs(interp, 1, objv, "eax");
	return TCL_ERROR;
    }
    if (Tcl_GetIntFromObj(interp, objv[1], &index) != TCL_OK) {
	return TCL_ERROR;
    }
    status = TclWinCPUID(index, regs);
    if (status != TCL_OK) {
	Tcl_SetObjResult(interp,
		Tcl_NewStringObj("operation not available", TCL_INDEX_NONE));
	return status;
    }
    for (i=0 ; i<4 ; ++i) {
	regsObjs[i] = Tcl_NewWideIntObj(regs[i]);
    }
    Tcl_SetObjResult(interp, Tcl_NewListObj(4, regsObjs));
    return TCL_OK;
}
#endif

/*
 * Used to do basic checks of the TCL_HASH_KEY_SYSTEM_HASH flag
 */

static int
TestHashSystemHashCmd(
    TCL_UNUSED(void *),
    Tcl_Interp *interp,
    int objc,
    Tcl_Obj *const objv[])
{
    static const Tcl_HashKeyType hkType = {
	TCL_HASH_KEY_TYPE_VERSION, TCL_HASH_KEY_SYSTEM_HASH,
	NULL, NULL, NULL, NULL
    };
    Tcl_HashTable hash;
    Tcl_HashEntry *hPtr;
    int i, isNew, limit = 100;

    if (objc>1 && Tcl_GetIntFromObj(interp, objv[1], &limit)!=TCL_OK) {
	return TCL_ERROR;
    }

    Tcl_InitCustomHashTable(&hash, TCL_CUSTOM_TYPE_KEYS, &hkType);

    if (hash.numEntries != 0) {
	Tcl_AppendResult(interp, "non-zero initial size", NULL);
	Tcl_DeleteHashTable(&hash);
	return TCL_ERROR;
    }

    for (i=0 ; i<limit ; i++) {
	hPtr = Tcl_CreateHashEntry(&hash, INT2PTR(i), &isNew);
	if (!isNew) {
	    Tcl_SetObjResult(interp, Tcl_NewWideIntObj(i));
	    Tcl_AppendToObj(Tcl_GetObjResult(interp)," creation problem", TCL_INDEX_NONE);
	    Tcl_DeleteHashTable(&hash);
	    return TCL_ERROR;
	}
	Tcl_SetHashValue(hPtr, INT2PTR(i+42));
    }

    if (hash.numEntries != (Tcl_Size)limit) {
	Tcl_AppendResult(interp, "unexpected maximal size", NULL);
	Tcl_DeleteHashTable(&hash);
	return TCL_ERROR;
    }

    for (i=0 ; i<limit ; i++) {
	hPtr = Tcl_FindHashEntry(&hash, (char *) INT2PTR(i));
	if (hPtr == NULL) {
	    Tcl_SetObjResult(interp, Tcl_NewWideIntObj(i));
	    Tcl_AppendToObj(Tcl_GetObjResult(interp)," lookup problem", TCL_INDEX_NONE);
	    Tcl_DeleteHashTable(&hash);
	    return TCL_ERROR;
	}
	if (PTR2INT(Tcl_GetHashValue(hPtr)) != i+42) {
	    Tcl_SetObjResult(interp, Tcl_NewWideIntObj(i));
	    Tcl_AppendToObj(Tcl_GetObjResult(interp)," value problem", TCL_INDEX_NONE);
	    Tcl_DeleteHashTable(&hash);
	    return TCL_ERROR;
	}
	Tcl_DeleteHashEntry(hPtr);
    }

    if (hash.numEntries != 0) {
	Tcl_AppendResult(interp, "non-zero final size", NULL);
	Tcl_DeleteHashTable(&hash);
	return TCL_ERROR;
    }

    Tcl_DeleteHashTable(&hash);
    Tcl_AppendResult(interp, "OK", NULL);
    return TCL_OK;
}

/*
 * Used for testing Tcl_GetInt which is no longer used directly by the
 * core very much.
 */
static int
TestgetintCmd(
    TCL_UNUSED(void *),
    Tcl_Interp *interp,
    int argc,
    const char **argv)
{
    if (argc < 2) {
	Tcl_AppendResult(interp, "wrong # args", NULL);
	return TCL_ERROR;
    } else {
	int val, i, total=0;

	for (i=1 ; i<argc ; i++) {
	    if (Tcl_GetInt(interp, argv[i], &val) != TCL_OK) {
		return TCL_ERROR;
	    }
	    total += val;
	}
	Tcl_SetObjResult(interp, Tcl_NewWideIntObj(total));
	return TCL_OK;
    }
}

/*
 * Used for determining sizeof(long) at script level.
 */
static int
TestlongsizeCmd(
    TCL_UNUSED(void *),
    Tcl_Interp *interp,
    int argc,
    TCL_UNUSED(const char **) /*argv*/)
{
    if (argc != 1) {
	Tcl_AppendResult(interp, "wrong # args", NULL);
	return TCL_ERROR;
    }
    Tcl_SetObjResult(interp, Tcl_NewWideIntObj(sizeof(long)));
    return TCL_OK;
}

static int
NREUnwind_callback(
    void *data[],
    Tcl_Interp *interp,
    TCL_UNUSED(int) /*result*/)
{
    int none;

    if (data[0] == INT2PTR(-1)) {
        Tcl_NRAddCallback(interp, NREUnwind_callback, &none, INT2PTR(-1),
                INT2PTR(-1), NULL);
    } else if (data[1] == INT2PTR(-1)) {
        Tcl_NRAddCallback(interp, NREUnwind_callback, data[0], &none,
                INT2PTR(-1), NULL);
    } else if (data[2] == INT2PTR(-1)) {
        Tcl_NRAddCallback(interp, NREUnwind_callback, data[0], data[1],
                &none, NULL);
    } else {
        Tcl_Obj *idata[3];
        idata[0] = Tcl_NewWideIntObj(((char *) data[1] - (char *) data[0]));
        idata[1] = Tcl_NewWideIntObj(((char *) data[2] - (char *) data[0]));
        idata[2] = Tcl_NewWideIntObj(((char *) &none   - (char *) data[0]));
        Tcl_SetObjResult(interp, Tcl_NewListObj(3, idata));
    }
    return TCL_OK;
}

static int
TestNREUnwind(
    TCL_UNUSED(void *),
    Tcl_Interp *interp,
    TCL_UNUSED(int) /*objc*/,
    TCL_UNUSED(Tcl_Obj *const *) /*objv*/)
{
    /*
     * Insure that callbacks effectively run at the proper level during the
     * unwinding of the NRE stack.
     */

    Tcl_NRAddCallback(interp, NREUnwind_callback, INT2PTR(-1), INT2PTR(-1),
            INT2PTR(-1), NULL);
    return TCL_OK;
}


static int
TestNRELevels(
    TCL_UNUSED(void *),
    Tcl_Interp *interp,
    TCL_UNUSED(int) /*objc*/,
    TCL_UNUSED(Tcl_Obj *const *) /*objv*/)
{
    Interp *iPtr = (Interp *) interp;
    static ptrdiff_t *refDepth = NULL;
    ptrdiff_t depth;
    Tcl_Obj *levels[6];
    size_t i = 0;
    NRE_callback *cbPtr = iPtr->execEnvPtr->callbackPtr;

    if (refDepth == NULL) {
	refDepth = &depth;
    }

    depth = (refDepth - &depth);

    levels[0] = Tcl_NewWideIntObj(depth);
    levels[1] = Tcl_NewWideIntObj((Tcl_WideInt)((Tcl_WideUInt)(iPtr->numLevels + 1U)) - 1);
    levels[2] = Tcl_NewWideIntObj((Tcl_WideInt)((Tcl_WideUInt)(iPtr->cmdFramePtr->level + 1U)) - 1);
    levels[3] = Tcl_NewWideIntObj((Tcl_WideInt)((Tcl_WideUInt)(iPtr->varFramePtr->level + 1U)) - 1);
    levels[4] = Tcl_NewWideIntObj(iPtr->execEnvPtr->execStackPtr->tosPtr
	    - iPtr->execEnvPtr->execStackPtr->stackWords);

    while (cbPtr) {
	i++;
	cbPtr = cbPtr->nextPtr;
    }
    levels[5] = Tcl_NewWideIntObj(i);

    Tcl_SetObjResult(interp, Tcl_NewListObj(6, levels));
    return TCL_OK;
}

/*
 *----------------------------------------------------------------------
 *
 * TestconcatobjCmd --
 *
 *	This procedure implements the "testconcatobj" command. It is used
 *	to test that Tcl_ConcatObj does indeed return a fresh Tcl_Obj in all
 *	cases and thet it never corrupts its arguments. In other words, that
 *	[Bug 1447328] was fixed properly.
 *
 * Results:
 *	A standard Tcl result.
 *
 * Side effects:
 *	None.
 *
 *----------------------------------------------------------------------
 */

static int
TestconcatobjCmd(
    TCL_UNUSED(void *),
    Tcl_Interp *interp,		/* Current interpreter. */
    TCL_UNUSED(int) /*argc*/,
    TCL_UNUSED(const char **) /*argv*/)
{
    Tcl_Obj *list1Ptr, *list2Ptr, *emptyPtr, *concatPtr, *tmpPtr;
    int result = TCL_OK;
    size_t len;
    Tcl_Obj *objv[3];

    /*
     * Set the start of the error message as obj result; it will be cleared at
     * the end if no errors were found.
     */

    Tcl_SetObjResult(interp,
	    Tcl_NewStringObj("Tcl_ConcatObj is unsafe:", TCL_INDEX_NONE));

    emptyPtr = Tcl_NewObj();

    list1Ptr = Tcl_NewStringObj("foo bar sum", TCL_INDEX_NONE);
    Tcl_ListObjLength(NULL, list1Ptr, &len);
    Tcl_InvalidateStringRep(list1Ptr);

    list2Ptr = Tcl_NewStringObj("eeny meeny", TCL_INDEX_NONE);
    Tcl_ListObjLength(NULL, list2Ptr, &len);
    Tcl_InvalidateStringRep(list2Ptr);

    /*
     * Verify that concat'ing a list obj with one or more empty strings does
     * return a fresh Tcl_Obj (see also [Bug 2055782]).
     */

    tmpPtr = Tcl_DuplicateObj(list1Ptr);

    objv[0] = tmpPtr;
    objv[1] = emptyPtr;
    concatPtr = Tcl_ConcatObj(2, objv);
    if (concatPtr->refCount != 0) {
	result = TCL_ERROR;
	Tcl_AppendResult(interp,
		"\n\t* (a) concatObj does not have refCount 0", NULL);
    }
    if (concatPtr == tmpPtr) {
	result = TCL_ERROR;
	Tcl_AppendResult(interp, "\n\t* (a) concatObj is not a new obj ",
		NULL);
	switch (tmpPtr->refCount) {
	case 0:
	    Tcl_AppendResult(interp, "(no new refCount)", NULL);
	    break;
	case 1:
	    Tcl_AppendResult(interp, "(refCount added)", NULL);
	    break;
	default:
	    Tcl_AppendResult(interp, "(more than one refCount added!)", NULL);
	    Tcl_Panic("extremely unsafe behaviour by Tcl_ConcatObj()");
	}
	tmpPtr = Tcl_DuplicateObj(list1Ptr);
	objv[0] = tmpPtr;
    }
    Tcl_DecrRefCount(concatPtr);

    Tcl_IncrRefCount(tmpPtr);
    concatPtr = Tcl_ConcatObj(2, objv);
    if (concatPtr->refCount != 0) {
	result = TCL_ERROR;
	Tcl_AppendResult(interp,
		"\n\t* (b) concatObj does not have refCount 0", NULL);
    }
    if (concatPtr == tmpPtr) {
	result = TCL_ERROR;
	Tcl_AppendResult(interp, "\n\t* (b) concatObj is not a new obj ",
		NULL);
	switch (tmpPtr->refCount) {
	case 0:
	    Tcl_AppendResult(interp, "(refCount removed?)", NULL);
	    Tcl_Panic("extremely unsafe behaviour by Tcl_ConcatObj()");
	    break;
	case 1:
	    Tcl_AppendResult(interp, "(no new refCount)", NULL);
	    break;
	case 2:
	    Tcl_AppendResult(interp, "(refCount added)", NULL);
	    Tcl_DecrRefCount(tmpPtr);
	    break;
	default:
	    Tcl_AppendResult(interp, "(more than one refCount added!)", NULL);
	    Tcl_Panic("extremely unsafe behaviour by Tcl_ConcatObj()");
	}
	tmpPtr = Tcl_DuplicateObj(list1Ptr);
	objv[0] = tmpPtr;
    }
    Tcl_DecrRefCount(concatPtr);

    objv[0] = emptyPtr;
    objv[1] = tmpPtr;
    objv[2] = emptyPtr;
    concatPtr = Tcl_ConcatObj(3, objv);
    if (concatPtr->refCount != 0) {
	result = TCL_ERROR;
	Tcl_AppendResult(interp,
		"\n\t* (c) concatObj does not have refCount 0", NULL);
    }
    if (concatPtr == tmpPtr) {
	result = TCL_ERROR;
	Tcl_AppendResult(interp, "\n\t* (c) concatObj is not a new obj ",
		NULL);
	switch (tmpPtr->refCount) {
	case 0:
	    Tcl_AppendResult(interp, "(no new refCount)", NULL);
	    break;
	case 1:
	    Tcl_AppendResult(interp, "(refCount added)", NULL);
	    break;
	default:
	    Tcl_AppendResult(interp, "(more than one refCount added!)", NULL);
	    Tcl_Panic("extremely unsafe behaviour by Tcl_ConcatObj()");
	}
	tmpPtr = Tcl_DuplicateObj(list1Ptr);
	objv[1] = tmpPtr;
    }
    Tcl_DecrRefCount(concatPtr);

    Tcl_IncrRefCount(tmpPtr);
    concatPtr = Tcl_ConcatObj(3, objv);
    if (concatPtr->refCount != 0) {
	result = TCL_ERROR;
	Tcl_AppendResult(interp,
		"\n\t* (d) concatObj does not have refCount 0", NULL);
    }
    if (concatPtr == tmpPtr) {
	result = TCL_ERROR;
	Tcl_AppendResult(interp, "\n\t* (d) concatObj is not a new obj ",
		NULL);
	switch (tmpPtr->refCount) {
	case 0:
	    Tcl_AppendResult(interp, "(refCount removed?)", NULL);
	    Tcl_Panic("extremely unsafe behaviour by Tcl_ConcatObj()");
	    break;
	case 1:
	    Tcl_AppendResult(interp, "(no new refCount)", NULL);
	    break;
	case 2:
	    Tcl_AppendResult(interp, "(refCount added)", NULL);
	    Tcl_DecrRefCount(tmpPtr);
	    break;
	default:
	    Tcl_AppendResult(interp, "(more than one refCount added!)", NULL);
	    Tcl_Panic("extremely unsafe behaviour by Tcl_ConcatObj()");
	}
	tmpPtr = Tcl_DuplicateObj(list1Ptr);
	objv[1] = tmpPtr;
    }
    Tcl_DecrRefCount(concatPtr);

    /*
     * Verify that an unshared list is not corrupted when concat'ing things to
     * it.
     */

    objv[0] = tmpPtr;
    objv[1] = list2Ptr;
    concatPtr = Tcl_ConcatObj(2, objv);
    if (concatPtr->refCount != 0) {
	result = TCL_ERROR;
	Tcl_AppendResult(interp,
		"\n\t* (e) concatObj does not have refCount 0", NULL);
    }
    if (concatPtr == tmpPtr) {
	result = TCL_ERROR;
	Tcl_AppendResult(interp, "\n\t* (e) concatObj is not a new obj ",
		NULL);

	(void) Tcl_ListObjLength(NULL, concatPtr, &len);
	switch (tmpPtr->refCount) {
	case 3:
	    Tcl_AppendResult(interp, "(failed to concat)", NULL);
	    break;
	default:
	    Tcl_AppendResult(interp, "(corrupted input!)", NULL);
	}
	if (Tcl_IsShared(tmpPtr)) {
	    Tcl_DecrRefCount(tmpPtr);
	}
	tmpPtr = Tcl_DuplicateObj(list1Ptr);
	objv[0] = tmpPtr;
    }
    Tcl_DecrRefCount(concatPtr);

    objv[0] = tmpPtr;
    objv[1] = list2Ptr;
    Tcl_IncrRefCount(tmpPtr);
    concatPtr = Tcl_ConcatObj(2, objv);
    if (concatPtr->refCount != 0) {
	result = TCL_ERROR;
	Tcl_AppendResult(interp,
		"\n\t* (f) concatObj does not have refCount 0", NULL);
    }
    if (concatPtr == tmpPtr) {
	result = TCL_ERROR;
	Tcl_AppendResult(interp, "\n\t* (f) concatObj is not a new obj ",
		NULL);

	(void) Tcl_ListObjLength(NULL, concatPtr, &len);
	switch (tmpPtr->refCount) {
	case 3:
	    Tcl_AppendResult(interp, "(failed to concat)", NULL);
	    break;
	default:
	    Tcl_AppendResult(interp, "(corrupted input!)", NULL);
	}
	if (Tcl_IsShared(tmpPtr)) {
	    Tcl_DecrRefCount(tmpPtr);
	}
	tmpPtr = Tcl_DuplicateObj(list1Ptr);
	objv[0] = tmpPtr;
    }
    Tcl_DecrRefCount(concatPtr);

    objv[0] = tmpPtr;
    objv[1] = list2Ptr;
    Tcl_IncrRefCount(tmpPtr);
    Tcl_IncrRefCount(tmpPtr);
    concatPtr = Tcl_ConcatObj(2, objv);
    if (concatPtr->refCount != 0) {
	result = TCL_ERROR;
	Tcl_AppendResult(interp,
		"\n\t* (g) concatObj does not have refCount 0", NULL);
    }
    if (concatPtr == tmpPtr) {
	result = TCL_ERROR;
	Tcl_AppendResult(interp, "\n\t* (g) concatObj is not a new obj ",
		NULL);

	(void) Tcl_ListObjLength(NULL, concatPtr, &len);
	switch (tmpPtr->refCount) {
	case 3:
	    Tcl_AppendResult(interp, "(failed to concat)", NULL);
	    break;
	default:
	    Tcl_AppendResult(interp, "(corrupted input!)", NULL);
	}
	Tcl_DecrRefCount(tmpPtr);
	if (Tcl_IsShared(tmpPtr)) {
	    Tcl_DecrRefCount(tmpPtr);
	}
	tmpPtr = Tcl_DuplicateObj(list1Ptr);
	objv[0] = tmpPtr;
    }
    Tcl_DecrRefCount(concatPtr);

    /*
     * Clean everything up. Note that we don't actually know how many
     * references there are to tmpPtr here; in the no-error case, it should be
     * five... [Bug 2895367]
     */

    Tcl_DecrRefCount(list1Ptr);
    Tcl_DecrRefCount(list2Ptr);
    Tcl_DecrRefCount(emptyPtr);
    while (tmpPtr->refCount > 1) {
	Tcl_DecrRefCount(tmpPtr);
    }
    Tcl_DecrRefCount(tmpPtr);

    if (result == TCL_OK) {
	Tcl_ResetResult(interp);
    }
    return result;
}

/*
 *----------------------------------------------------------------------
 *
 * TestgetencpathObjCmd --
 *
 *	This function implements the "testgetencpath" command. It is used to
 *	test Tcl_GetEncodingSearchPath().
 *
 * Results:
 *	A standard Tcl result.
 *
 * Side effects:
 *	None.
 *
 *----------------------------------------------------------------------
 */

static int
TestgetencpathObjCmd(
    TCL_UNUSED(void *),
    Tcl_Interp *interp,		/* Current interpreter. */
    int objc,			/* Number of arguments. */
    Tcl_Obj *const *objv)		/* Argument strings. */
{
    if (objc != 1) {
        Tcl_WrongNumArgs(interp, 1, objv, "");
        return TCL_ERROR;
    }

    Tcl_SetObjResult(interp, Tcl_GetEncodingSearchPath());
    return TCL_OK;
}

/*
 *----------------------------------------------------------------------
 *
 * TestsetencpathCmd --
 *
 *	This function implements the "testsetencpath" command. It is used to
 *	test Tcl_SetDefaultEncodingDir().
 *
 * Results:
 *	A standard Tcl result.
 *
 * Side effects:
 *	None.
 *
 *----------------------------------------------------------------------
 */

static int
TestsetencpathObjCmd(
    TCL_UNUSED(void *),
    Tcl_Interp *interp,		/* Current interpreter. */
    int objc,			/* Number of arguments. */
    Tcl_Obj *const *objv)	/* Argument strings. */
{
    if (objc != 2) {
        Tcl_WrongNumArgs(interp, 1, objv, "defaultDir");
        return TCL_ERROR;
    }

    Tcl_SetEncodingSearchPath(objv[1]);
    return TCL_OK;
}

/*
 *----------------------------------------------------------------------
 *
 * TestparseargsCmd --
 *
 *	This procedure implements the "testparseargs" command. It is used to
 *	test that Tcl_ParseArgsObjv does indeed return the right number of
 *	arguments. In other words, that [Bug 3413857] was fixed properly.
 *
 * Results:
 *	A standard Tcl result.
 *
 * Side effects:
 *	None.
 *
 *----------------------------------------------------------------------
 */

static int
TestparseargsCmd(
    TCL_UNUSED(void *),
    Tcl_Interp *interp,		/* Current interpreter. */
    int objc,			/* Number of arguments. */
    Tcl_Obj *const objv[])	/* Arguments. */
{
    static int foo = 0;
    size_t count = objc;
    Tcl_Obj **remObjv, *result[3];
    Tcl_ArgvInfo argTable[] = {
        {TCL_ARGV_CONSTANT, "-bool", INT2PTR(1), &foo, "booltest", NULL},
        TCL_ARGV_AUTO_REST, TCL_ARGV_AUTO_HELP, TCL_ARGV_TABLE_END
    };

    foo = 0;
    if (Tcl_ParseArgsObjv(interp, argTable, &count, objv, &remObjv)!=TCL_OK) {
        return TCL_ERROR;
    }
    result[0] = Tcl_NewWideIntObj(foo);
    result[1] = Tcl_NewWideIntObj(count);
    result[2] = Tcl_NewListObj(count, remObjv);
    Tcl_SetObjResult(interp, Tcl_NewListObj(3, result));
    Tcl_Free(remObjv);
    return TCL_OK;
}

/**
 * Test harness for command and variable resolvers.
 */

static int
InterpCmdResolver(
    Tcl_Interp *interp,
    const char *name,
    TCL_UNUSED(Tcl_Namespace *),
    TCL_UNUSED(int) /*flags*/,
    Tcl_Command *rPtr)
{
    Interp *iPtr = (Interp *) interp;
    CallFrame *varFramePtr = iPtr->varFramePtr;
    Proc *procPtr = (varFramePtr->isProcCallFrame & FRAME_IS_PROC) ?
            varFramePtr->procPtr : NULL;
    Namespace *callerNsPtr = varFramePtr->nsPtr;
    Tcl_Command resolvedCmdPtr = NULL;

    /*
     * Just do something special on a cmd literal "z" in two cases:
     *  A)  when the caller is a proc "x", and the proc is either in "::" or in "::ns2".
     *  B) the caller's namespace is "ctx1" or "ctx2"
     */
    if ( (name[0] == 'z') && (name[1] == '\0') ) {
        Namespace *ns2NsPtr = (Namespace *) Tcl_FindNamespace(interp, "::ns2", NULL, 0);

        if (procPtr != NULL
            && ((procPtr->cmdPtr->nsPtr == iPtr->globalNsPtr)
                || (ns2NsPtr != NULL && procPtr->cmdPtr->nsPtr == ns2NsPtr)
                )
            ) {
            /*
             * Case A)
             *
             *    - The context, in which this resolver becomes active, is
             *      determined by the name of the caller proc, which has to be
             *      named "x".
             *
             *    - To determine the name of the caller proc, the proc is taken
             *      from the topmost stack frame.
             *
             *    - Note that the context is NOT provided during byte-code
             *      compilation (e.g. in TclProcCompileProc)
             *
             *   When these conditions hold, this function resolves the
             *   passed-in cmd literal into a cmd "y", which is taken from the
             *   the global namespace (for simplicity).
             */

            const char *callingCmdName =
                Tcl_GetCommandName(interp, (Tcl_Command) procPtr->cmdPtr);

            if ( callingCmdName[0] == 'x' && callingCmdName[1] == '\0' ) {
                resolvedCmdPtr = Tcl_FindCommand(interp, "y", NULL, TCL_GLOBAL_ONLY);
            }
        } else if (callerNsPtr != NULL) {
            /*
             * Case B)
             *
             *    - The context, in which this resolver becomes active, is
             *      determined by the name of the parent namespace, which has
             *      to be named "ctx1" or "ctx2".
             *
             *    - To determine the name of the parent namesace, it is taken
             *      from the 2nd highest stack frame.
             *
             *    - Note that the context can be provided during byte-code
             *      compilation (e.g. in TclProcCompileProc)
             *
             *   When these conditions hold, this function resolves the
             *   passed-in cmd literal into a cmd "y" or "Y" depending on the
             *   context. The resolved procs are taken from the the global
             *   namespace (for simplicity).
             */

            CallFrame *parentFramePtr = varFramePtr->callerPtr;
            const char *context = parentFramePtr != NULL ? parentFramePtr->nsPtr->name : "(NULL)";

            if (strcmp(context, "ctx1") == 0 && (name[0] == 'z') && (name[1] == '\0')) {
                resolvedCmdPtr = Tcl_FindCommand(interp, "y", NULL, TCL_GLOBAL_ONLY);
                /* fprintf(stderr, "... y ==> %p\n", resolvedCmdPtr);*/

            } else if (strcmp(context, "ctx2") == 0 && (name[0] == 'z') && (name[1] == '\0')) {
                resolvedCmdPtr = Tcl_FindCommand(interp, "Y", NULL, TCL_GLOBAL_ONLY);
                /*fprintf(stderr, "... Y ==> %p\n", resolvedCmdPtr);*/
            }
        }

        if (resolvedCmdPtr != NULL) {
            *rPtr = resolvedCmdPtr;
            return TCL_OK;
        }
    }
    return TCL_CONTINUE;
}

static int
InterpVarResolver(
    TCL_UNUSED(Tcl_Interp *),
    TCL_UNUSED(const char *),
    TCL_UNUSED(Tcl_Namespace *),
    TCL_UNUSED(int),
    TCL_UNUSED(Tcl_Var *))
{
    /*
     * Don't resolve the variable; use standard rules.
     */

    return TCL_CONTINUE;
}

typedef struct MyResolvedVarInfo {
    Tcl_ResolvedVarInfo vInfo;  /* This must be the first element. */
    Tcl_Var var;
    Tcl_Obj *nameObj;
} MyResolvedVarInfo;

static inline void
HashVarFree(
    Tcl_Var var)
{
    if (VarHashRefCount(var) < 2) {
        Tcl_Free(var);
    } else {
        VarHashRefCount(var)--;
    }
}

static void
MyCompiledVarFree(
    Tcl_ResolvedVarInfo *vInfoPtr)
{
    MyResolvedVarInfo *resVarInfo = (MyResolvedVarInfo *) vInfoPtr;

    Tcl_DecrRefCount(resVarInfo->nameObj);
    if (resVarInfo->var) {
        HashVarFree(resVarInfo->var);
    }
    Tcl_Free(vInfoPtr);
}

#define TclVarHashGetValue(hPtr) \
    ((Var *) ((char *)hPtr - offsetof(VarInHash, entry)))

static Tcl_Var
MyCompiledVarFetch(
    Tcl_Interp *interp,
    Tcl_ResolvedVarInfo *vinfoPtr)
{
    MyResolvedVarInfo *resVarInfo = (MyResolvedVarInfo *) vinfoPtr;
    Tcl_Var var = resVarInfo->var;
    int isNewVar;
    Interp *iPtr = (Interp *) interp;
    Tcl_HashEntry *hPtr;

    if (var != NULL) {
        if (!(((Var *) var)->flags & VAR_DEAD_HASH)) {
            /*
             * The cached variable is valid, return it.
             */

            return var;
        }

        /*
         * The variable is not valid anymore. Clean it up.
         */

        HashVarFree(var);
    }

    hPtr = Tcl_CreateHashEntry((Tcl_HashTable *) &iPtr->globalNsPtr->varTable,
            resVarInfo->nameObj, &isNewVar);
    if (hPtr) {
        var = (Tcl_Var) TclVarHashGetValue(hPtr);
    } else {
        var = NULL;
    }
    resVarInfo->var = var;

    /*
     * Increment the reference counter to avoid Tcl_Free() of the variable in
     * Tcl's FreeVarEntry(); for cleanup, we provide our own HashVarFree();
     */

    VarHashRefCount(var)++;
    return var;
}

static int
InterpCompiledVarResolver(
    TCL_UNUSED(Tcl_Interp *),
    const char *name,
    TCL_UNUSED(Tcl_Size) /*length*/,
    TCL_UNUSED(Tcl_Namespace *),
    Tcl_ResolvedVarInfo **rPtr)
{
    if (*name == 'T') {
 	MyResolvedVarInfo *resVarInfo = (MyResolvedVarInfo *)Tcl_Alloc(sizeof(MyResolvedVarInfo));

 	resVarInfo->vInfo.fetchProc = MyCompiledVarFetch;
 	resVarInfo->vInfo.deleteProc = MyCompiledVarFree;
 	resVarInfo->var = NULL;
 	resVarInfo->nameObj = Tcl_NewStringObj(name, TCL_INDEX_NONE);
 	Tcl_IncrRefCount(resVarInfo->nameObj);
 	*rPtr = &resVarInfo->vInfo;
 	return TCL_OK;
    }
    return TCL_CONTINUE;
}

static int
TestInterpResolverCmd(
    TCL_UNUSED(void *),
    Tcl_Interp *interp,
    int objc,
    Tcl_Obj *const objv[])
{
    static const char *const table[] = {
        "down", "up", NULL
    };
    int idx;
#define RESOLVER_KEY "testInterpResolver"

    if ((objc < 2) || (objc > 3)) {
	Tcl_WrongNumArgs(interp, 1, objv, "up|down ?interp?");
	return TCL_ERROR;
    }
    if (objc == 3) {
	interp = Tcl_GetChild(interp, Tcl_GetString(objv[2]));
	if (interp == NULL) {
	    Tcl_AppendResult(interp, "provided interpreter not found", NULL);
	    return TCL_ERROR;
	}
    }
    if (Tcl_GetIndexFromObj(interp, objv[1], table, "operation", TCL_EXACT,
            &idx) != TCL_OK) {
        return TCL_ERROR;
    }
    switch (idx) {
    case 1: /* up */
        Tcl_AddInterpResolvers(interp, RESOLVER_KEY, InterpCmdResolver,
                InterpVarResolver, InterpCompiledVarResolver);
        break;
    case 0: /*down*/
        if (!Tcl_RemoveInterpResolvers(interp, RESOLVER_KEY)) {
            Tcl_AppendResult(interp, "could not remove the resolver scheme",
                    NULL);
            return TCL_ERROR;
        }
    }
    return TCL_OK;
}

/*
 *------------------------------------------------------------------------
 *
 * TestApplyLambdaObjCmd --
 *
 *	Implements the Tcl command testapplylambda. This tests the apply
 *	implementation handling of a lambda where the lambda has a list
 *	internal representation where the second element's internal
 *	representation is already a byte code object.
 *
 * Results:
 *	TCL_OK    - Success. Caller should check result is 42
 *	TCL_ERROR - Error.
 *
 * Side effects:
 *	In the presence of the apply bug, may panic. Otherwise
 *	Interpreter result holds result or error message.
 *
 *------------------------------------------------------------------------
 */
int TestApplyLambdaObjCmd (
    TCL_UNUSED(void*),
    Tcl_Interp *interp,    /* Current interpreter. */
    TCL_UNUSED(int),       /* objc. */
    TCL_UNUSED(Tcl_Obj *const *)) /* objv. */
{
    Tcl_Obj *lambdaObjs[2];
    Tcl_Obj *evalObjs[2];
    Tcl_Obj *lambdaObj;
    int result;

    /* Create a lambda {{} {set a 42}} */
    lambdaObjs[0] = Tcl_NewObj(); /* No parameters */
    lambdaObjs[1] = Tcl_NewStringObj("set a 42", TCL_INDEX_NONE); /* Body */
    lambdaObj = Tcl_NewListObj(2, lambdaObjs);
    Tcl_IncrRefCount(lambdaObj);

    /* Create the command "apply {{} {set a 42}" */
    evalObjs[0] = Tcl_NewStringObj("apply", TCL_INDEX_NONE);
    Tcl_IncrRefCount(evalObjs[0]);
    /*
     * NOTE: IMPORTANT TO EXHIBIT THE BUG. We duplicate the lambda because
     * it will get shimmered to a Lambda internal representation but we
     * want to hold on to our list representation.
     */
    evalObjs[1] = Tcl_DuplicateObj(lambdaObj);
    Tcl_IncrRefCount(evalObjs[1]);

    /* Evaluate it */
    result = Tcl_EvalObjv(interp, 2, evalObjs, TCL_EVAL_GLOBAL);
    if (result != TCL_OK) {
	Tcl_DecrRefCount(evalObjs[0]);
	Tcl_DecrRefCount(evalObjs[1]);
	return result;
    }
    /*
     * So far so good. At this point,
     * - evalObjs[1] has an internal representation of Lambda
     * - lambdaObj[1] ({set a 42}) has been shimmered to
     * an internal representation of ByteCode.
     */
    Tcl_DecrRefCount(evalObjs[1]); /* Don't need this anymore */
    /*
     * The bug trigger. Repeating the command but:
     *  - we are calling apply with a lambda that is a list (as BEFORE),
     *    BUT
     *  - The body of the lambda (lambdaObjs[1]) ALREADY has internal
     *    representation of ByteCode and thus will not be compiled again
     */
    evalObjs[1] = lambdaObj; /* lambdaObj already has a ref count so
     				no need for IncrRef */
    result = Tcl_EvalObjv(interp, 2, evalObjs, TCL_EVAL_GLOBAL);
    Tcl_DecrRefCount(evalObjs[0]);
    Tcl_DecrRefCount(lambdaObj);

    return result;
}

/*
 * Local Variables:
 * mode: c
 * c-basic-offset: 4
 * fill-column: 78
 * tab-width: 8
 * indent-tabs-mode: nil
 * End:
 */
<|MERGE_RESOLUTION|>--- conflicted
+++ resolved
@@ -4542,11 +4542,7 @@
 
 	    varName = Tcl_GetString(objv[2]);
 	    TclRegExpRangeUniChar(regExpr, TCL_INDEX_NONE, &start, &end);
-<<<<<<< HEAD
-	    sprintf(resinfo, "%" TCL_Z_MODIFIER "d %" TCL_Z_MODIFIER "d", start, end-1);
-=======
-	    snprintf(resinfo, sizeof(resinfo), "%d %d", start, end-1);
->>>>>>> ed24f448
+	    snprintf(resinfo, sizeof(resinfo), "%" TCL_Z_MODIFIER "d %" TCL_Z_MODIFIER "d", start, end-1);
 	    value = Tcl_SetVar2(interp, varName, NULL, resinfo, 0);
 	    if (value == NULL) {
 		Tcl_AppendResult(interp, "couldn't set variable \"",
@@ -4560,11 +4556,7 @@
 
 	    Tcl_RegExpGetInfo(regExpr, &info);
 	    varName = Tcl_GetString(objv[2]);
-<<<<<<< HEAD
-	    sprintf(resinfo, "%" TCL_Z_MODIFIER "d", info.extendStart);
-=======
-	    snprintf(resinfo, sizeof(resinfo), "%ld", info.extendStart);
->>>>>>> ed24f448
+	    snprintf(resinfo, sizeof(resinfo), "%" TCL_Z_MODIFIER "d", info.extendStart);
 	    value = Tcl_SetVar2(interp, varName, NULL, resinfo, 0);
 	    if (value == NULL) {
 		Tcl_AppendResult(interp, "couldn't set variable \"",
