/*
 * tclTest.c --
 *
 *	This file contains C command functions for a bunch of additional Tcl
 *	commands that are used for testing out Tcl's C interfaces. These
 *	commands are not normally included in Tcl applications; they're only
 *	used for testing.
 *
 * Copyright © 1993-1994 The Regents of the University of California.
 * Copyright © 1994-1997 Sun Microsystems, Inc.
 * Copyright © 1998-2000 Ajuba Solutions.
 * Copyright © 2003 Kevin B. Kenny.  All rights reserved.
 *
 * See the file "license.terms" for information on usage and redistribution of
 * this file, and for a DISCLAIMER OF ALL WARRANTIES.
 */

#undef STATIC_BUILD
#ifndef USE_TCL_STUBS
#   define USE_TCL_STUBS
#endif
#include "tclInt.h"
#ifdef TCL_WITH_EXTERNAL_TOMMATH
#   include "tommath.h"
#else
#   include "tclTomMath.h"
#endif
#include "tclOO.h"
#include <math.h>

/*
 * Required for Testregexp*Cmd
 */
#include "tclRegexp.h"

/*
 * Required for the TestChannelCmd and TestChannelEventCmd
 */
#include "tclIO.h"

#include "tclUuid.h"

/*
 * Declare external functions used in Windows tests.
 */
DLLEXPORT int		Tcltest_Init(Tcl_Interp *interp);
DLLEXPORT int		Tcltest_SafeInit(Tcl_Interp *interp);

/*
 * Dynamic string shared by TestdcallCmd and DelCallbackProc; used to collect
 * the results of the various deletion callbacks.
 */

static Tcl_DString delString;
static Tcl_Interp *delInterp;

/*
 * One of the following structures exists for each command created by the
 * "testcmdtoken" command.
 */

typedef struct TestCommandTokenRef {
    int id;			/* Identifier for this reference. */
    Tcl_Command token;		/* Tcl's token for the command. */
    const char *value;
    struct TestCommandTokenRef *nextPtr;
				/* Next in list of references. */
} TestCommandTokenRef;

static TestCommandTokenRef *firstCommandTokenRef = NULL;
static int nextCommandTokenRefId = 1;

/*
 * One of the following structures exists for each asynchronous handler
 * created by the "testasync" command".
 */

typedef struct TestAsyncHandler {
    int id;			/* Identifier for this handler. */
    Tcl_AsyncHandler handler;	/* Tcl's token for the handler. */
    char *command;		/* Command to invoke when the handler is
				 * invoked. */
    struct TestAsyncHandler *nextPtr;
				/* Next is list of handlers. */
} TestAsyncHandler;

/*
 * Start of the socket driver state structure to acces field testFlags
 */

typedef struct TcpState TcpState;

struct TcpState {
    Tcl_Channel channel;	/* Channel associated with this socket. */
    int flags;			/* ORed combination of various bitfields. */
};

TCL_DECLARE_MUTEX(asyncTestMutex)

static TestAsyncHandler *firstHandler = NULL;

/*
 * The dynamic string below is used by the "testdstring" command to test the
 * dynamic string facilities.
 */

static Tcl_DString dstring;

/*
 * The command trace below is used by the "testcmdtraceCmd" command to test
 * the command tracing facilities.
 */

static Tcl_Trace cmdTrace;

/*
 * One of the following structures exists for each command created by
 * TestdelCmd:
 */

typedef struct {
    Tcl_Interp *interp;		/* Interpreter in which command exists. */
    char *deleteCmd;		/* Script to execute when command is deleted.
				 * Malloc'ed. */
} DelCmd;

/*
 * The following is used to keep track of an encoding that invokes a Tcl
 * command.
 */

typedef struct {
    Tcl_Interp *interp;
    char *toUtfCmd;
    char *fromUtfCmd;
} TclEncoding;

/*
 * Boolean flag used by the "testsetmainloop" and "testexitmainloop" commands.
 */

static int exitMainLoop = 0;

/*
 * Event structure used in testing the event queue management procedures.
 */

typedef struct {
    Tcl_Event header;		/* Header common to all events */
    Tcl_Interp *interp;		/* Interpreter that will handle the event */
    Tcl_Obj *command;		/* Command to evaluate when the event occurs */
    Tcl_Obj *tag;		/* Tag for this event used to delete it */
} TestEvent;

/*
 * Simple detach/attach facility for testchannel cut|splice. Allow testing of
 * channel transfer in core testsuite.
 */

typedef struct TestChannel {
    Tcl_Channel chan;		/* Detached channel */
    struct TestChannel *nextPtr;/* Next in detached channel pool */
} TestChannel;

static TestChannel *firstDetached;

/*
 * Forward declarations for procedures defined later in this file:
 */

static int		AsyncHandlerProc(void *clientData,
			    Tcl_Interp *interp, int code);
static Tcl_ThreadCreateType AsyncThreadProc(void *);
static void		CleanupTestSetassocdataTests(
			    void *clientData, Tcl_Interp *interp);
static void		CmdDelProc1(void *clientData);
static void		CmdDelProc2(void *clientData);
static Tcl_CmdProc	CmdProc1;
static Tcl_CmdProc	CmdProc2;
static void		CmdTraceDeleteProc(
			    void *clientData, Tcl_Interp *interp,
			    int level, char *command, Tcl_CmdProc *cmdProc,
			    void *cmdClientData, int argc,
			    const char *argv[]);
static void		CmdTraceProc(void *clientData,
			    Tcl_Interp *interp, int level, char *command,
			    Tcl_CmdProc *cmdProc, void *cmdClientData,
			    int argc, const char *argv[]);
static Tcl_CmdProc	CreatedCommandProc;
static Tcl_CmdProc	CreatedCommandProc2;
static void		DelCallbackProc(void *clientData,
			    Tcl_Interp *interp);
static Tcl_CmdProc	DelCmdProc;
static void		DelDeleteProc(void *clientData);
static void		EncodingFreeProc(void *clientData);
static int		EncodingToUtfProc(void *clientData,
			    const char *src, int srcLen, int flags,
			    Tcl_EncodingState *statePtr, char *dst,
			    int dstLen, int *srcReadPtr, int *dstWrotePtr,
			    int *dstCharsPtr);
static int		EncodingFromUtfProc(void *clientData,
			    const char *src, int srcLen, int flags,
			    Tcl_EncodingState *statePtr, char *dst,
			    int dstLen, int *srcReadPtr, int *dstWrotePtr,
			    int *dstCharsPtr);
static void		ExitProcEven(void *clientData);
static void		ExitProcOdd(void *clientData);
static Tcl_ObjCmdProc	GetTimesObjCmd;
static Tcl_ResolveCompiledVarProc	InterpCompiledVarResolver;
static void		MainLoop(void);
static Tcl_CmdProc	NoopCmd;
static Tcl_ObjCmdProc	NoopObjCmd;
static int		ObjTraceProc(void *clientData,
			    Tcl_Interp *interp, int level, const char *command,
			    Tcl_Command commandToken, int objc,
			    Tcl_Obj *const objv[]);
static void		ObjTraceDeleteProc(void *clientData);
static void		PrintParse(Tcl_Interp *interp, Tcl_Parse *parsePtr);
static void		SpecialFree(void *blockPtr);
static int		StaticInitProc(Tcl_Interp *interp);
static Tcl_CmdProc	TestasyncCmd;
static Tcl_ObjCmdProc	TestbumpinterpepochObjCmd;
static Tcl_ObjCmdProc	TestbytestringObjCmd;
static Tcl_ObjCmdProc	TestsetbytearraylengthObjCmd;
static Tcl_ObjCmdProc	TestpurebytesobjObjCmd;
static Tcl_ObjCmdProc	TeststringbytesObjCmd;
static Tcl_ObjCmdProc2	Testcmdobj2ObjCmd;
static Tcl_ObjCmdProc	TestcmdinfoObjCmd;
static Tcl_CmdProc	TestcmdtokenCmd;
static Tcl_CmdProc	TestcmdtraceCmd;
static Tcl_CmdProc	TestconcatobjCmd;
static Tcl_CmdProc	TestcreatecommandCmd;
static Tcl_CmdProc	TestdcallCmd;
static Tcl_CmdProc	TestdelCmd;
static Tcl_CmdProc	TestdelassocdataCmd;
static Tcl_ObjCmdProc	TestdoubledigitsObjCmd;
static Tcl_CmdProc	TestdstringCmd;
static Tcl_ObjCmdProc	TestencodingObjCmd;
static Tcl_ObjCmdProc	TestevalexObjCmd;
static Tcl_ObjCmdProc	TestevalobjvObjCmd;
static Tcl_ObjCmdProc	TesteventObjCmd;
static int		TesteventProc(Tcl_Event *event, int flags);
static int		TesteventDeleteProc(Tcl_Event *event,
			    void *clientData);
static Tcl_CmdProc	TestexithandlerCmd;
static Tcl_CmdProc	TestexprlongCmd;
static Tcl_ObjCmdProc	TestexprlongobjCmd;
static Tcl_CmdProc	TestexprdoubleCmd;
static Tcl_ObjCmdProc	TestexprdoubleobjCmd;
static Tcl_ObjCmdProc	TestexprparserObjCmd;
static Tcl_CmdProc	TestexprstringCmd;
static Tcl_ObjCmdProc	TestfileCmd;
static Tcl_ObjCmdProc	TestfilelinkCmd;
static Tcl_CmdProc	TestfeventCmd;
static Tcl_CmdProc	TestgetassocdataCmd;
static Tcl_CmdProc	TestgetintCmd;
static Tcl_CmdProc	TestlongsizeCmd;
static Tcl_CmdProc	TestgetplatformCmd;
static Tcl_ObjCmdProc	TestgetvarfullnameCmd;
static Tcl_CmdProc	TestinterpdeleteCmd;
static Tcl_CmdProc	TestlinkCmd;
static Tcl_ObjCmdProc	TestlinkarrayCmd;
static Tcl_ObjCmdProc	TestlistrepCmd;
static Tcl_ObjCmdProc	TestlocaleCmd;
static Tcl_CmdProc	TestmainthreadCmd;
static Tcl_CmdProc	TestsetmainloopCmd;
static Tcl_CmdProc	TestexitmainloopCmd;
static Tcl_CmdProc	TestpanicCmd;
static Tcl_ObjCmdProc	TestparseargsCmd;
static Tcl_ObjCmdProc	TestparserObjCmd;
static Tcl_ObjCmdProc	TestparsevarObjCmd;
static Tcl_ObjCmdProc	TestparsevarnameObjCmd;
static Tcl_ObjCmdProc	TestpreferstableObjCmd;
static Tcl_ObjCmdProc	TestprintObjCmd;
static Tcl_ObjCmdProc	TestregexpObjCmd;
static Tcl_ObjCmdProc	TestreturnObjCmd;
static void		TestregexpXflags(const char *string,
			    size_t length, int *cflagsPtr, int *eflagsPtr);
static Tcl_CmdProc	TestsetassocdataCmd;
static Tcl_CmdProc	TestsetCmd;
static Tcl_CmdProc	Testset2Cmd;
static Tcl_CmdProc	TestseterrorcodeCmd;
static Tcl_ObjCmdProc	TestsetobjerrorcodeCmd;
static Tcl_CmdProc	TestsetplatformCmd;
static Tcl_CmdProc	TeststaticlibraryCmd;
static Tcl_CmdProc	TesttranslatefilenameCmd;
static Tcl_CmdProc	TestupvarCmd;
static Tcl_ObjCmdProc2	TestWrongNumArgsObjCmd;
static Tcl_ObjCmdProc	TestGetIndexFromObjStructObjCmd;
static Tcl_CmdProc	TestChannelCmd;
static Tcl_CmdProc	TestChannelEventCmd;
static Tcl_CmdProc	TestSocketCmd;
static Tcl_ObjCmdProc	TestFilesystemObjCmd;
static Tcl_ObjCmdProc	TestSimpleFilesystemObjCmd;
static void		TestReport(const char *cmd, Tcl_Obj *arg1,
			    Tcl_Obj *arg2);
static Tcl_ObjCmdProc	TestgetencpathObjCmd;
static Tcl_ObjCmdProc	TestsetencpathObjCmd;
static Tcl_Obj *	TestReportGetNativePath(Tcl_Obj *pathPtr);
static Tcl_FSStatProc TestReportStat;
static Tcl_FSAccessProc TestReportAccess;
static Tcl_FSOpenFileChannelProc TestReportOpenFileChannel;
static Tcl_FSMatchInDirectoryProc TestReportMatchInDirectory;
static Tcl_FSChdirProc TestReportChdir;
static Tcl_FSLstatProc TestReportLstat;
static Tcl_FSCopyFileProc TestReportCopyFile;
static Tcl_FSDeleteFileProc TestReportDeleteFile;
static Tcl_FSRenameFileProc TestReportRenameFile;
static Tcl_FSCreateDirectoryProc TestReportCreateDirectory;
static Tcl_FSCopyDirectoryProc TestReportCopyDirectory;
static Tcl_FSRemoveDirectoryProc TestReportRemoveDirectory;
static int TestReportLoadFile(Tcl_Interp *interp, Tcl_Obj *pathPtr,
	Tcl_LoadHandle *handlePtr, Tcl_FSUnloadFileProc **unloadProcPtr);
static Tcl_FSLinkProc TestReportLink;
static Tcl_FSFileAttrStringsProc TestReportFileAttrStrings;
static Tcl_FSFileAttrsGetProc TestReportFileAttrsGet;
static Tcl_FSFileAttrsSetProc TestReportFileAttrsSet;
static Tcl_FSUtimeProc TestReportUtime;
static Tcl_FSNormalizePathProc TestReportNormalizePath;
static Tcl_FSPathInFilesystemProc TestReportInFilesystem;
static Tcl_FSFreeInternalRepProc TestReportFreeInternalRep;
static Tcl_FSDupInternalRepProc TestReportDupInternalRep;
static Tcl_CmdProc TestServiceModeCmd;
static Tcl_FSStatProc SimpleStat;
static Tcl_FSAccessProc SimpleAccess;
static Tcl_FSOpenFileChannelProc SimpleOpenFileChannel;
static Tcl_FSListVolumesProc SimpleListVolumes;
static Tcl_FSPathInFilesystemProc SimplePathInFilesystem;
static Tcl_Obj *	SimpleRedirect(Tcl_Obj *pathPtr);
static Tcl_FSMatchInDirectoryProc SimpleMatchInDirectory;
static Tcl_ObjCmdProc	TestUtfNextCmd;
static Tcl_ObjCmdProc	TestUtfPrevCmd;
static Tcl_ObjCmdProc	TestNumUtfCharsCmd;
static Tcl_ObjCmdProc	TestFindFirstCmd;
static Tcl_ObjCmdProc	TestFindLastCmd;
static Tcl_ObjCmdProc	TestHashSystemHashCmd;
static Tcl_ObjCmdProc	TestGetIntForIndexCmd;
static Tcl_ObjCmdProc	TestLutilCmd;

static Tcl_NRPostProc	NREUnwind_callback;
static Tcl_ObjCmdProc	TestNREUnwind;
static Tcl_ObjCmdProc	TestNRELevels;
static Tcl_ObjCmdProc	TestInterpResolverCmd;
#if defined(HAVE_CPUID) && !defined(MAC_OSX_TCL)
static Tcl_ObjCmdProc	TestcpuidCmd;
#endif
static Tcl_ObjCmdProc	TestApplyLambdaObjCmd;

static const Tcl_Filesystem testReportingFilesystem = {
    "reporting",
    sizeof(Tcl_Filesystem),
    TCL_FILESYSTEM_VERSION_1,
    TestReportInFilesystem, /* path in */
    TestReportDupInternalRep,
    TestReportFreeInternalRep,
    NULL, /* native to norm */
    NULL, /* convert to native */
    TestReportNormalizePath,
    NULL, /* path type */
    NULL, /* separator */
    TestReportStat,
    TestReportAccess,
    TestReportOpenFileChannel,
    TestReportMatchInDirectory,
    TestReportUtime,
    TestReportLink,
    NULL /* list volumes */,
    TestReportFileAttrStrings,
    TestReportFileAttrsGet,
    TestReportFileAttrsSet,
    TestReportCreateDirectory,
    TestReportRemoveDirectory,
    TestReportDeleteFile,
    TestReportCopyFile,
    TestReportRenameFile,
    TestReportCopyDirectory,
    TestReportLstat,
    (Tcl_FSLoadFileProc *) TestReportLoadFile,
    NULL /* cwd */,
    TestReportChdir
};

static const Tcl_Filesystem simpleFilesystem = {
    "simple",
    sizeof(Tcl_Filesystem),
    TCL_FILESYSTEM_VERSION_1,
    SimplePathInFilesystem,
    NULL,
    NULL,
    /* No internal to normalized, since we don't create any
     * pure 'internal' Tcl_Obj path representations */
    NULL,
    /* No create native rep function, since we don't use it
     * or 'Tcl_FSNewNativePath' */
    NULL,
    /* Normalize path isn't needed - we assume paths only have
     * one representation */
    NULL,
    NULL,
    NULL,
    SimpleStat,
    SimpleAccess,
    SimpleOpenFileChannel,
    SimpleMatchInDirectory,
    NULL,
    /* We choose not to support symbolic links inside our vfs's */
    NULL,
    SimpleListVolumes,
    NULL,
    NULL,
    NULL,
    NULL,
    NULL,
    NULL,
    /* No copy file - fallback will occur at Tcl level */
    NULL,
    /* No rename file - fallback will occur at Tcl level */
    NULL,
    /* No copy directory - fallback will occur at Tcl level */
    NULL,
    /* Use stat for lstat */
    NULL,
    /* No load - fallback on core implementation */
    NULL,
    /* We don't need a getcwd or chdir - fallback on Tcl's versions */
    NULL,
    NULL
};


/*
 *----------------------------------------------------------------------
 *
 * Tcltest_Init --
 *
 *	This procedure performs application-specific initialization. Most
 *	applications, especially those that incorporate additional packages,
 *	will have their own version of this procedure.
 *
 * Results:
 *	Returns a standard Tcl completion code, and leaves an error message in
 *	the interp's result if an error occurs.
 *
 * Side effects:
 *	Depends on the startup script.
 *
 *----------------------------------------------------------------------
 */

#ifndef STRINGIFY
#  define STRINGIFY(x) STRINGIFY1(x)
#  define STRINGIFY1(x) #x
#endif

static const char version[] = TCL_PATCH_LEVEL "+" STRINGIFY(TCL_VERSION_UUID)
#if defined(__clang__) && defined(__clang_major__)
	    ".clang-" STRINGIFY(__clang_major__)
#if __clang_minor__ < 10
	    "0"
#endif
	    STRINGIFY(__clang_minor__)
#endif
#ifdef TCL_COMPILE_DEBUG
	    ".compiledebug"
#endif
#ifdef TCL_COMPILE_STATS
	    ".compilestats"
#endif
#if defined(__cplusplus) && !defined(__OBJC__)
	    ".cplusplus"
#endif
#ifndef NDEBUG
	    ".debug"
#endif
#if !defined(__clang__) && !defined(__INTEL_COMPILER) && defined(__GNUC__)
	    ".gcc-" STRINGIFY(__GNUC__)
#if __GNUC_MINOR__ < 10
	    "0"
#endif
	    STRINGIFY(__GNUC_MINOR__)
#endif
#ifdef __INTEL_COMPILER
	    ".icc-" STRINGIFY(__INTEL_COMPILER)
#endif
#if (defined(_WIN32) && !defined(_WIN64)) || (ULONG_MAX == 0xffffffffUL)
	    ".ilp32"
#endif
#ifdef TCL_MEM_DEBUG
	    ".memdebug"
#endif
#if defined(_MSC_VER)
	    ".msvc-" STRINGIFY(_MSC_VER)
#endif
#ifdef USE_NMAKE
	    ".nmake"
#endif
#if !TCL_THREADS
	    ".no-thread"
#endif
#ifndef TCL_CFG_OPTIMIZED
	    ".no-optimize"
#endif
#ifdef __OBJC__
	    ".objective-c"
#if defined(__cplusplus)
	    "plusplus"
#endif
#endif
#ifdef TCL_CFG_PROFILED
	    ".profile"
#endif
#ifdef PURIFY
	    ".purify"
#endif
#ifdef STATIC_BUILD
	    ".static"
#endif
;

int
Tcltest_Init(
    Tcl_Interp *interp)		/* Interpreter for application. */
{
    Tcl_CmdInfo info;
    Tcl_Obj **objv, *objPtr;
    Tcl_Size objc;
    int index;
    static const char *const specialOptions[] = {
	"-appinitprocerror", "-appinitprocdeleteinterp",
	"-appinitprocclosestderr", "-appinitprocsetrcfile", NULL
    };

    if (Tcl_InitStubs(interp, "8.7-", 0) == NULL) {
	return TCL_ERROR;
    }
#ifndef TCL_WITH_EXTERNAL_TOMMATH
    if (Tcl_TomMath_InitStubs(interp, "8.7-") == NULL) {
	return TCL_ERROR;
    }
#endif
    if (Tcl_OOInitStubs(interp) == NULL) {
	return TCL_ERROR;
    }

    if (Tcl_GetCommandInfo(interp, "::tcl::build-info", &info)) {
	if (info.isNativeObjectProc == 2) {
	    Tcl_CreateObjCommand2(interp, "::tcl::test::build-info",
		    info.objProc2, (void *)version, NULL);
    } else
	Tcl_CreateObjCommand(interp, "::tcl::test::build-info",
		info.objProc, (void *)version, NULL);
    }
    if (Tcl_PkgProvideEx(interp, "tcl::test", TCL_PATCH_LEVEL, NULL) == TCL_ERROR) {
	return TCL_ERROR;
    }

    /*
     * Create additional commands and math functions for testing Tcl.
     */

    Tcl_CreateObjCommand(interp, "gettimes", GetTimesObjCmd, NULL, NULL);
    Tcl_CreateCommand(interp, "noop", NoopCmd, NULL, NULL);
    Tcl_CreateObjCommand(interp, "noop", NoopObjCmd, NULL, NULL);
    Tcl_CreateObjCommand(interp, "testpurebytesobj", TestpurebytesobjObjCmd, NULL, NULL);
    Tcl_CreateObjCommand(interp, "testsetbytearraylength", TestsetbytearraylengthObjCmd, NULL, NULL);
    Tcl_CreateObjCommand(interp, "testbytestring", TestbytestringObjCmd, NULL, NULL);
    Tcl_CreateObjCommand(interp, "teststringbytes", TeststringbytesObjCmd, NULL, NULL);
    Tcl_CreateObjCommand2(interp, "testwrongnumargs", TestWrongNumArgsObjCmd,
	    NULL, NULL);
    Tcl_CreateObjCommand(interp, "testfilesystem", TestFilesystemObjCmd,
	    NULL, NULL);
    Tcl_CreateObjCommand(interp, "testsimplefilesystem", TestSimpleFilesystemObjCmd,
	    NULL, NULL);
    Tcl_CreateObjCommand(interp, "testgetindexfromobjstruct",
	    TestGetIndexFromObjStructObjCmd, NULL, NULL);
    Tcl_CreateCommand(interp, "testasync", TestasyncCmd, NULL, NULL);
    Tcl_CreateObjCommand(interp, "testbumpinterpepoch",
	    TestbumpinterpepochObjCmd, NULL, NULL);
    Tcl_CreateCommand(interp, "testchannel", TestChannelCmd,
	    NULL, NULL);
    Tcl_CreateCommand(interp, "testchannelevent", TestChannelEventCmd,
	    NULL, NULL);
    Tcl_CreateCommand(interp, "testcmdtoken", TestcmdtokenCmd, NULL,
	    NULL);
    Tcl_CreateObjCommand2(interp, "testcmdobj2", Testcmdobj2ObjCmd,
	    NULL, NULL);
    Tcl_CreateObjCommand(interp, "testcmdinfo", TestcmdinfoObjCmd, NULL,
	    NULL);
    Tcl_CreateCommand(interp, "testcmdtrace", TestcmdtraceCmd,
	    NULL, NULL);
    Tcl_CreateCommand(interp, "testconcatobj", TestconcatobjCmd,
	    NULL, NULL);
    Tcl_CreateCommand(interp, "testcreatecommand", TestcreatecommandCmd,
	    NULL, NULL);
    Tcl_CreateCommand(interp, "testdcall", TestdcallCmd, NULL, NULL);
    Tcl_CreateCommand(interp, "testdel", TestdelCmd, NULL, NULL);
    Tcl_CreateCommand(interp, "testdelassocdata", TestdelassocdataCmd,
	    NULL, NULL);
    Tcl_CreateObjCommand(interp, "testdoubledigits", TestdoubledigitsObjCmd,
			 NULL, NULL);
    Tcl_DStringInit(&dstring);
    Tcl_CreateCommand(interp, "testdstring", TestdstringCmd, NULL,
	    NULL);
    Tcl_CreateObjCommand(interp, "testencoding", TestencodingObjCmd, NULL,
	    NULL);
    Tcl_CreateObjCommand(interp, "testevalex", TestevalexObjCmd,
	    NULL, NULL);
    Tcl_CreateObjCommand(interp, "testevalobjv", TestevalobjvObjCmd,
	    NULL, NULL);
    Tcl_CreateObjCommand(interp, "testevent", TesteventObjCmd,
	    NULL, NULL);
    Tcl_CreateCommand(interp, "testexithandler", TestexithandlerCmd,
	    NULL, NULL);
    Tcl_CreateCommand(interp, "testexprlong", TestexprlongCmd,
	    NULL, NULL);
    Tcl_CreateObjCommand(interp, "testexprlongobj", TestexprlongobjCmd,
	    NULL, NULL);
    Tcl_CreateCommand(interp, "testexprdouble", TestexprdoubleCmd,
	    NULL, NULL);
    Tcl_CreateObjCommand(interp, "testexprdoubleobj", TestexprdoubleobjCmd,
	    NULL, NULL);
    Tcl_CreateObjCommand(interp, "testexprparser", TestexprparserObjCmd,
	    NULL, NULL);
    Tcl_CreateCommand(interp, "testexprstring", TestexprstringCmd,
	    NULL, NULL);
    Tcl_CreateCommand(interp, "testfevent", TestfeventCmd, NULL,
	    NULL);
    Tcl_CreateObjCommand(interp, "testfilelink", TestfilelinkCmd,
	    NULL, NULL);
    Tcl_CreateObjCommand(interp, "testfile", TestfileCmd,
	    NULL, NULL);
    Tcl_CreateObjCommand(interp, "testhashsystemhash",
	    TestHashSystemHashCmd, NULL, NULL);
    Tcl_CreateCommand(interp, "testgetassocdata", TestgetassocdataCmd,
	    NULL, NULL);
    Tcl_CreateCommand(interp, "testgetint", TestgetintCmd,
	    NULL, NULL);
    Tcl_CreateCommand(interp, "testlongsize", TestlongsizeCmd,
	    NULL, NULL);
    Tcl_CreateCommand(interp, "testgetplatform", TestgetplatformCmd,
	    NULL, NULL);
    Tcl_CreateObjCommand(interp, "testgetvarfullname",
	    TestgetvarfullnameCmd, NULL, NULL);
    Tcl_CreateCommand(interp, "testinterpdelete", TestinterpdeleteCmd,
	    NULL, NULL);
    Tcl_CreateCommand(interp, "testlink", TestlinkCmd, NULL, NULL);
    Tcl_CreateObjCommand(interp, "testlinkarray", TestlinkarrayCmd, NULL, NULL);
    Tcl_CreateObjCommand(interp, "testlistrep", TestlistrepCmd, NULL, NULL);
    Tcl_CreateObjCommand(interp, "testlocale", TestlocaleCmd, NULL,
	    NULL);
    Tcl_CreateCommand(interp, "testpanic", TestpanicCmd, NULL, NULL);
    Tcl_CreateObjCommand(interp, "testparseargs", TestparseargsCmd,NULL,NULL);
    Tcl_CreateObjCommand(interp, "testparser", TestparserObjCmd,
	    NULL, NULL);
    Tcl_CreateObjCommand(interp, "testparsevar", TestparsevarObjCmd,
	    NULL, NULL);
    Tcl_CreateObjCommand(interp, "testparsevarname", TestparsevarnameObjCmd,
	    NULL, NULL);
    Tcl_CreateObjCommand(interp, "testpreferstable", TestpreferstableObjCmd,
	    NULL, NULL);
    Tcl_CreateObjCommand(interp, "testprint", TestprintObjCmd,
	    NULL, NULL);
    Tcl_CreateObjCommand(interp, "testregexp", TestregexpObjCmd,
	    NULL, NULL);
    Tcl_CreateObjCommand(interp, "testreturn", TestreturnObjCmd,
	    NULL, NULL);
    Tcl_CreateCommand(interp, "testservicemode", TestServiceModeCmd,
	    NULL, NULL);
    Tcl_CreateCommand(interp, "testsetassocdata", TestsetassocdataCmd,
	    NULL, NULL);
    Tcl_CreateCommand(interp, "testsetnoerr", TestsetCmd,
	    NULL, NULL);
    Tcl_CreateCommand(interp, "testseterr", TestsetCmd,
	    INT2PTR(TCL_LEAVE_ERR_MSG), NULL);
    Tcl_CreateCommand(interp, "testset2", Testset2Cmd,
	    INT2PTR(TCL_LEAVE_ERR_MSG), NULL);
    Tcl_CreateCommand(interp, "testseterrorcode", TestseterrorcodeCmd,
	    NULL, NULL);
    Tcl_CreateObjCommand(interp, "testsetobjerrorcode",
	    TestsetobjerrorcodeCmd, NULL, NULL);
    Tcl_CreateObjCommand(interp, "testutfnext",
	    TestUtfNextCmd, NULL, NULL);
    Tcl_CreateObjCommand(interp, "testutfprev",
	    TestUtfPrevCmd, NULL, NULL);
    Tcl_CreateObjCommand(interp, "testnumutfchars",
	    TestNumUtfCharsCmd, NULL, NULL);
    Tcl_CreateObjCommand(interp, "testfindfirst",
	    TestFindFirstCmd, NULL, NULL);
    Tcl_CreateObjCommand(interp, "testfindlast",
	    TestFindLastCmd, NULL, NULL);
    Tcl_CreateObjCommand(interp, "testgetintforindex",
	    TestGetIntForIndexCmd, NULL, NULL);
    Tcl_CreateCommand(interp, "testsetplatform", TestsetplatformCmd,
	    NULL, NULL);
    Tcl_CreateCommand(interp, "testsocket", TestSocketCmd,
	    NULL, NULL);
    Tcl_CreateCommand(interp, "teststaticlibrary", TeststaticlibraryCmd,
	    NULL, NULL);
    Tcl_CreateCommand(interp, "testtranslatefilename",
	    TesttranslatefilenameCmd, NULL, NULL);
    Tcl_CreateCommand(interp, "testupvar", TestupvarCmd, NULL, NULL);
    Tcl_CreateCommand(interp, "testmainthread", TestmainthreadCmd, NULL,
	    NULL);
    Tcl_CreateCommand(interp, "testsetmainloop", TestsetmainloopCmd,
	    NULL, NULL);
    Tcl_CreateCommand(interp, "testexitmainloop", TestexitmainloopCmd,
	    NULL, NULL);
#if defined(HAVE_CPUID) && !defined(MAC_OSX_TCL)
    Tcl_CreateObjCommand(interp, "testcpuid", TestcpuidCmd,
	    NULL, NULL);
#endif
    Tcl_CreateObjCommand(interp, "testnreunwind", TestNREUnwind,
	    NULL, NULL);
    Tcl_CreateObjCommand(interp, "testnrelevels", TestNRELevels,
	    NULL, NULL);
    Tcl_CreateObjCommand(interp, "testinterpresolver", TestInterpResolverCmd,
	    NULL, NULL);
    Tcl_CreateObjCommand(interp, "testgetencpath", TestgetencpathObjCmd,
	    NULL, NULL);
    Tcl_CreateObjCommand(interp, "testsetencpath", TestsetencpathObjCmd,
	    NULL, NULL);
    Tcl_CreateObjCommand(interp, "testapplylambda", TestApplyLambdaObjCmd,
	    NULL, NULL);
    Tcl_CreateObjCommand(interp, "testlutil", TestLutilCmd,
	    NULL, NULL);

    if (TclObjTest_Init(interp) != TCL_OK) {
	return TCL_ERROR;
    }
    if (Procbodytest_Init(interp) != TCL_OK) {
	return TCL_ERROR;
    }
#if TCL_THREADS
    if (TclThread_Init(interp) != TCL_OK) {
	return TCL_ERROR;
    }
#endif

    /*
     * Check for special options used in ../tests/main.test
     */

    objPtr = Tcl_GetVar2Ex(interp, "argv", NULL, TCL_GLOBAL_ONLY);
    if (objPtr != NULL) {
	if (Tcl_ListObjGetElements(interp, objPtr, &objc, &objv) != TCL_OK) {
	    return TCL_ERROR;
	}
	if (objc && (Tcl_GetIndexFromObj(NULL, objv[0], specialOptions, NULL,
		TCL_EXACT, &index) == TCL_OK)) {
	    switch (index) {
	    case 0:
		return TCL_ERROR;
	    case 1:
		Tcl_DeleteInterp(interp);
		return TCL_ERROR;
	    case 2: {
		int mode;
		Tcl_UnregisterChannel(interp,
			Tcl_GetChannel(interp, "stderr", &mode));
		return TCL_ERROR;
	    }
	    case 3:
		if (objc > 1) {
		    Tcl_SetVar2Ex(interp, "tcl_rcFileName", NULL, objv[1],
			    TCL_GLOBAL_ONLY);
		}
		return TCL_ERROR;
	    }
	}
    }

    /*
     * And finally add any platform specific test commands.
     */

    return TclplatformtestInit(interp);
}

/*
 *----------------------------------------------------------------------
 *
 * Tcltest_SafeInit --
 *
 *	This procedure performs application-specific initialization. Most
 *	applications, especially those that incorporate additional packages,
 *	will have their own version of this procedure.
 *
 * Results:
 *	Returns a standard Tcl completion code, and leaves an error message in
 *	the interp's result if an error occurs.
 *
 * Side effects:
 *	Depends on the startup script.
 *
 *----------------------------------------------------------------------
 */

int
Tcltest_SafeInit(
    Tcl_Interp *interp)		/* Interpreter for application. */
{
    Tcl_CmdInfo info;

    if (Tcl_InitStubs(interp, "8.7-", 0) == NULL) {
	return TCL_ERROR;
    }
    if (Tcl_GetCommandInfo(interp, "::tcl::build-info", &info)) {
	if (info.isNativeObjectProc == 2) {
	    Tcl_CreateObjCommand2(interp, "::tcl::test::build-info",
		    info.objProc2, (void *)version, NULL);
    } else
	Tcl_CreateObjCommand(interp, "::tcl::test::build-info",
		info.objProc, (void *)version, NULL);
    }
    if (Tcl_PkgProvideEx(interp, "tcl::test", TCL_PATCH_LEVEL, NULL) == TCL_ERROR) {
	return TCL_ERROR;
    }
    return Procbodytest_SafeInit(interp);
}

/*
 *----------------------------------------------------------------------
 *
 * TestasyncCmd --
 *
 *	This procedure implements the "testasync" command.  It is used
 *	to test the asynchronous handler facilities of Tcl.
 *
 * Results:
 *	A standard Tcl result.
 *
 * Side effects:
 *	Creates, deletes, and invokes handlers.
 *
 *----------------------------------------------------------------------
 */

static int
TestasyncCmd(
    TCL_UNUSED(void *),
    Tcl_Interp *interp,			/* Current interpreter. */
    int argc,				/* Number of arguments. */
    const char **argv)			/* Argument strings. */
{
    TestAsyncHandler *asyncPtr, *prevPtr;
    int id, code;
    static int nextId = 1;

    if (argc < 2) {
	wrongNumArgs:
	Tcl_AppendResult(interp, "wrong # args", NULL);
	return TCL_ERROR;
    }
    if (strcmp(argv[1], "create") == 0) {
	if (argc != 3) {
	    goto wrongNumArgs;
	}
	asyncPtr = (TestAsyncHandler *)Tcl_Alloc(sizeof(TestAsyncHandler));
	asyncPtr->command = (char *)Tcl_Alloc(strlen(argv[2]) + 1);
	strcpy(asyncPtr->command, argv[2]);
        Tcl_MutexLock(&asyncTestMutex);
	asyncPtr->id = nextId;
	nextId++;
	asyncPtr->handler = Tcl_AsyncCreate(AsyncHandlerProc,
                                            INT2PTR(asyncPtr->id));
	asyncPtr->nextPtr = firstHandler;
	firstHandler = asyncPtr;
        Tcl_MutexUnlock(&asyncTestMutex);
	Tcl_SetObjResult(interp, Tcl_NewWideIntObj(asyncPtr->id));
    } else if (strcmp(argv[1], "delete") == 0) {
	if (argc == 2) {
            Tcl_MutexLock(&asyncTestMutex);
	    while (firstHandler != NULL) {
		asyncPtr = firstHandler;
		firstHandler = asyncPtr->nextPtr;
		Tcl_AsyncDelete(asyncPtr->handler);
		Tcl_Free(asyncPtr->command);
		Tcl_Free(asyncPtr);
	    }
            Tcl_MutexUnlock(&asyncTestMutex);
	    return TCL_OK;
	}
	if (argc != 3) {
	    goto wrongNumArgs;
	}
	if (Tcl_GetInt(interp, argv[2], &id) != TCL_OK) {
	    return TCL_ERROR;
	}
        Tcl_MutexLock(&asyncTestMutex);
	for (prevPtr = NULL, asyncPtr = firstHandler; asyncPtr != NULL;
		prevPtr = asyncPtr, asyncPtr = asyncPtr->nextPtr) {
	    if (asyncPtr->id != id) {
		continue;
	    }
	    if (prevPtr == NULL) {
		firstHandler = asyncPtr->nextPtr;
	    } else {
		prevPtr->nextPtr = asyncPtr->nextPtr;
	    }
	    Tcl_AsyncDelete(asyncPtr->handler);
	    Tcl_Free(asyncPtr->command);
	    Tcl_Free(asyncPtr);
	    break;
	}
        Tcl_MutexUnlock(&asyncTestMutex);
    } else if (strcmp(argv[1], "mark") == 0) {
	if (argc != 5) {
	    goto wrongNumArgs;
	}
	if ((Tcl_GetInt(interp, argv[2], &id) != TCL_OK)
		|| (Tcl_GetInt(interp, argv[4], &code) != TCL_OK)) {
	    return TCL_ERROR;
	}
	Tcl_MutexLock(&asyncTestMutex);
	for (asyncPtr = firstHandler; asyncPtr != NULL;
		asyncPtr = asyncPtr->nextPtr) {
	    if (asyncPtr->id == id) {
		Tcl_AsyncMark(asyncPtr->handler);
		break;
	    }
	}
	Tcl_SetObjResult(interp, Tcl_NewStringObj(argv[3], -1));
	Tcl_MutexUnlock(&asyncTestMutex);
	return code;
    } else if (strcmp(argv[1], "marklater") == 0) {
	if (argc != 3) {
	    goto wrongNumArgs;
	}
	if (Tcl_GetInt(interp, argv[2], &id) != TCL_OK) {
	    return TCL_ERROR;
	}
        Tcl_MutexLock(&asyncTestMutex);
	for (asyncPtr = firstHandler; asyncPtr != NULL;
		asyncPtr = asyncPtr->nextPtr) {
	    if (asyncPtr->id == id) {
		Tcl_ThreadId threadID;
		if (Tcl_CreateThread(&threadID, AsyncThreadProc,
			INT2PTR(id), TCL_THREAD_STACK_DEFAULT,
			TCL_THREAD_NOFLAGS) != TCL_OK) {
		    Tcl_AppendResult(interp, "can't create thread", NULL);
		    Tcl_MutexUnlock(&asyncTestMutex);
		    return TCL_ERROR;
		}
		break;
	    }
	}
        Tcl_MutexUnlock(&asyncTestMutex);
    } else {
	Tcl_AppendResult(interp, "bad option \"", argv[1],
		"\": must be create, delete, int, mark, or marklater", NULL);
	return TCL_ERROR;
    }
    return TCL_OK;
}

static int
AsyncHandlerProc(
    void *clientData,	/* If of TestAsyncHandler structure.
                                 * in global list. */
    Tcl_Interp *interp,		/* Interpreter in which command was
				 * executed, or NULL. */
    int code)			/* Current return code from command. */
{
    TestAsyncHandler *asyncPtr;
    int id = PTR2INT(clientData);
    const char *listArgv[4];
    char *cmd;
    char string[TCL_INTEGER_SPACE];

    Tcl_MutexLock(&asyncTestMutex);
    for (asyncPtr = firstHandler; asyncPtr != NULL;
            asyncPtr = asyncPtr->nextPtr) {
        if (asyncPtr->id == id) {
            break;
        }
    }
    Tcl_MutexUnlock(&asyncTestMutex);

    if (!asyncPtr) {
        /* Woops - this one was deleted between the AsyncMark and now */
        return TCL_OK;
    }

    TclFormatInt(string, code);
    listArgv[0] = asyncPtr->command;
    listArgv[1] = Tcl_GetStringResult(interp);
    listArgv[2] = string;
    listArgv[3] = NULL;
    cmd = Tcl_Merge(3, listArgv);
    if (interp != NULL) {
	code = Tcl_EvalEx(interp, cmd, TCL_INDEX_NONE, 0);
    } else {
	/*
	 * this should not happen, but by definition of how async handlers are
	 * invoked, it's possible.  Better error checking is needed here.
	 */
    }
    Tcl_Free(cmd);
    return code;
}

/*
 *----------------------------------------------------------------------
 *
 * AsyncThreadProc --
 *
 *	Delivers an asynchronous event to a handler in another thread.
 *
 * Results:
 *	None.
 *
 * Side effects:
 *	Invokes Tcl_AsyncMark on the handler
 *
 *----------------------------------------------------------------------
 */

static Tcl_ThreadCreateType
AsyncThreadProc(
    void *clientData)	/* Parameter is the id of a
				 * TestAsyncHandler, defined above. */
{
    TestAsyncHandler *asyncPtr;
    int id = PTR2INT(clientData);

    Tcl_Sleep(1);
    Tcl_MutexLock(&asyncTestMutex);
    for (asyncPtr = firstHandler; asyncPtr != NULL;
         asyncPtr = asyncPtr->nextPtr) {
        if (asyncPtr->id == id) {
            Tcl_AsyncMark(asyncPtr->handler);
            break;
        }
    }
    Tcl_MutexUnlock(&asyncTestMutex);
    Tcl_ExitThread(TCL_OK);
    TCL_THREAD_CREATE_RETURN;
}

static int
TestbumpinterpepochObjCmd(
    TCL_UNUSED(void *),
    Tcl_Interp *interp,		/* Current interpreter. */
    int objc,			/* Number of arguments. */
    Tcl_Obj *const objv[])	/* Argument objects. */
{
    Interp *iPtr = (Interp *)interp;

    if (objc != 1) {
	Tcl_WrongNumArgs(interp, 1, objv, "");
	return TCL_ERROR;
    }
    iPtr->compileEpoch++;
    return TCL_OK;
}

/*
 *----------------------------------------------------------------------
 *
 * Testcmdobj2 --
 *
 *	Mock up to test the Tcl_CreateCommandObj2 functionality
 *
 * Results:
 *	Standard Tcl result.
 *
 * Side effects:
 *	Sets interpreter result to number of arguments, first arg, last arg.
 *
 *----------------------------------------------------------------------
 */

static int
Testcmdobj2ObjCmd(
    TCL_UNUSED(void *),
    Tcl_Interp *interp,		/* Current interpreter. */
    Tcl_Size objc,			/* Number of arguments. */
    Tcl_Obj *const objv[])	/* Argument objects. */
{
    Tcl_Obj *resultObj;
    resultObj = Tcl_NewListObj(0, NULL);
    Tcl_ListObjAppendElement(interp, resultObj, Tcl_NewWideIntObj(objc));
    if (objc > 1) {
	Tcl_ListObjAppendElement(interp, resultObj, objv[1]);
	Tcl_ListObjAppendElement(interp, resultObj, objv[objc-1]);
    }
    Tcl_SetObjResult(interp, resultObj);
    return TCL_OK;
}

/*
 *----------------------------------------------------------------------
 *
 * TestcmdinfoObjCmd --
 *
 *	This procedure implements the "testcmdinfo" command.  It is used to
 *	test Tcl_GetCommandInfo, Tcl_SetCommandInfo, and command creation and
 *	deletion.
 *
 * Results:
 *	A standard Tcl result.
 *
 * Side effects:
 *	Creates and deletes various commands and modifies their data.
 *
 *----------------------------------------------------------------------
 */

static int
TestcmdinfoObjCmd(
    TCL_UNUSED(void *),
    Tcl_Interp *interp,		/* Current interpreter. */
    int objc,			/* Number of arguments. */
    Tcl_Obj *const objv[])      /* Argument objects. */
{
    static const char *const subcmds[] = {
	   "call", "call2", "create", "delete", "get", "modify", NULL
    };
    enum options {
	CMDINFO_CALL, CMDINFO_CALL2, CMDINFO_CREATE,
	CMDINFO_DELETE, CMDINFO_GET, CMDINFO_MODIFY
    } idx;
    Tcl_CmdInfo info;
    Tcl_Obj **cmdObjv;
    Tcl_Size cmdObjc;

    if (objc != 3) {
	Tcl_WrongNumArgs(interp, 1, objv, "command arg");
	return TCL_ERROR;
    }
    if (Tcl_GetIndexFromObj(interp, objv[1], subcmds, "option", 0,
	    &idx) != TCL_OK) {
	return TCL_ERROR;
    }
    switch (idx) {
    case CMDINFO_CALL:
    case CMDINFO_CALL2:
	if (Tcl_ListObjGetElements(interp, objv[2], &cmdObjc, &cmdObjv) != TCL_OK) {
	    return TCL_ERROR;
	}
	if (cmdObjc == 0) {
	    Tcl_AppendResult(interp, "No command name given", NULL);
	    return TCL_ERROR;
	}
	if (Tcl_GetCommandInfo(interp, Tcl_GetString(cmdObjv[0]), &info) == 0) {
	    return TCL_ERROR;
	}
	if (idx == CMDINFO_CALL) {
	    /*
	     * Note when calling through the old 32-bit API, it is the caller's
	     * responsibility to check that number of arguments is <= INT_MAX.
	     * We do not do that here just so we can test what happens if the
	     * caller mistakenly passes more arguments.
	     */
	    return info.objProc(info.objClientData, interp, cmdObjc, cmdObjv);
	} else {
	    return info.objProc2(info.objClientData2, interp, cmdObjc, cmdObjv);
	}
    case CMDINFO_CREATE:
	Tcl_CreateCommand(interp, Tcl_GetString(objv[2]), CmdProc1,
		(void *)"original", CmdDelProc1);
	break;
    case CMDINFO_DELETE:
	Tcl_DStringInit(&delString);
	Tcl_DeleteCommand(interp, Tcl_GetString(objv[2]));
	Tcl_DStringResult(interp, &delString);
	break;
    case CMDINFO_GET:
	if (Tcl_GetCommandInfo(interp, Tcl_GetString(objv[2]), &info) ==0) {
	    Tcl_AppendResult(interp, "??", NULL);
	    return TCL_OK;
	}
	if (info.proc == CmdProc1) {
	    Tcl_AppendResult(interp, "CmdProc1", " ",
		    (char *) info.clientData, NULL);
	} else if (info.proc == CmdProc2) {
	    Tcl_AppendResult(interp, "CmdProc2", " ",
		    (char *) info.clientData, NULL);
	} else {
	    Tcl_AppendResult(interp, "unknown", NULL);
	}
	if (info.deleteProc == CmdDelProc1) {
	    Tcl_AppendResult(interp, " CmdDelProc1", " ",
		    (char *) info.deleteData, NULL);
	} else if (info.deleteProc == CmdDelProc2) {
	    Tcl_AppendResult(interp, " CmdDelProc2", " ",
		    (char *) info.deleteData, NULL);
	} else {
	    Tcl_AppendResult(interp, " unknown", NULL);
	}
	Tcl_AppendResult(interp, " ", info.namespacePtr->fullName, NULL);
	if (info.isNativeObjectProc == 0) {
	    Tcl_AppendResult(interp, " stringProc", NULL);
	} else if (info.isNativeObjectProc == 1) {
	    Tcl_AppendResult(interp, " nativeObjectProc", NULL);
	} else if (info.isNativeObjectProc == 2) {
	    Tcl_AppendResult(interp, " nativeObjectProc2", NULL);
	} else {
	    Tcl_SetObjResult(interp, Tcl_ObjPrintf("Invalid isNativeObjectProc value %d",
		    info.isNativeObjectProc));
	    return TCL_ERROR;
	}
	break;
    case CMDINFO_MODIFY:
	info.proc = CmdProc2;
	info.clientData = (void *) "new_command_data";
	info.objProc = NULL;
	info.objClientData = NULL;
	info.deleteProc = CmdDelProc2;
	info.deleteData = (void *) "new_delete_data";
	if (Tcl_SetCommandInfo(interp, Tcl_GetString(objv[2]), &info) == 0) {
	    Tcl_SetObjResult(interp, Tcl_NewWideIntObj(0));
	} else {
	    Tcl_SetObjResult(interp, Tcl_NewWideIntObj(1));
	}
	break;
    }

    return TCL_OK;
}

static int
CmdProc0(
    void *clientData,	/* String to return. */
    Tcl_Interp *interp,		/* Current interpreter. */
    TCL_UNUSED(int) /*argc*/,
    TCL_UNUSED(const char **) /*argv*/)
{
    TestCommandTokenRef *refPtr = (TestCommandTokenRef *) clientData;
    Tcl_AppendResult(interp, "CmdProc1 ", refPtr->value, NULL);
    return TCL_OK;
}

static int
CmdProc1(
    void *clientData,	/* String to return. */
    Tcl_Interp *interp,		/* Current interpreter. */
    TCL_UNUSED(int) /*argc*/,
    TCL_UNUSED(const char **) /*argv*/)
{
    Tcl_AppendResult(interp, "CmdProc1 ", (char *) clientData, NULL);
    return TCL_OK;
}

static int
CmdProc2(
    void *clientData,	/* String to return. */
    Tcl_Interp *interp,		/* Current interpreter. */
    TCL_UNUSED(int) /*argc*/,
    TCL_UNUSED(const char **) /*argv*/)
{
    Tcl_AppendResult(interp, "CmdProc2 ", (char *) clientData, NULL);
    return TCL_OK;
}

static void
CmdDelProc0(
    void *clientData)	/* String to save. */
{
    TestCommandTokenRef *thisRefPtr, *prevRefPtr = NULL;
    TestCommandTokenRef *refPtr = (TestCommandTokenRef *) clientData;
    int id = refPtr->id;
    for (thisRefPtr = firstCommandTokenRef; refPtr != NULL;
	thisRefPtr = thisRefPtr->nextPtr) {
	if (thisRefPtr->id == id) {
	    if (prevRefPtr != NULL) {
		prevRefPtr->nextPtr = thisRefPtr->nextPtr;
	    } else {
		firstCommandTokenRef = thisRefPtr->nextPtr;
	    }
	    break;
	}
	prevRefPtr = thisRefPtr;
    }
    Tcl_Free(refPtr);
}

static void
CmdDelProc1(
    void *clientData)	/* String to save. */
{
    Tcl_DStringInit(&delString);
    Tcl_DStringAppend(&delString, "CmdDelProc1 ", -1);
    Tcl_DStringAppend(&delString, (char *) clientData, -1);
}

static void
CmdDelProc2(
    void *clientData)	/* String to save. */
{
    Tcl_DStringInit(&delString);
    Tcl_DStringAppend(&delString, "CmdDelProc2 ", -1);
    Tcl_DStringAppend(&delString, (char *) clientData, -1);
}

/*
 *----------------------------------------------------------------------
 *
 * TestcmdtokenCmd --
 *
 *	This procedure implements the "testcmdtoken" command. It is used to
 *	test Tcl_Command tokens and procedures such as Tcl_GetCommandFullName.
 *
 * Results:
 *	A standard Tcl result.
 *
 * Side effects:
 *	Creates and deletes various commands and modifies their data.
 *
 *----------------------------------------------------------------------
 */

static int
TestcmdtokenCmd(
    TCL_UNUSED(void *),
    Tcl_Interp *interp,		/* Current interpreter. */
    int argc,			/* Number of arguments. */
    const char **argv)		/* Argument strings. */
{
    TestCommandTokenRef *refPtr;
    int id;
    char buf[30];

    if (argc != 3) {
	Tcl_AppendResult(interp, "wrong # args: should be \"", argv[0],
		" option arg\"", NULL);
	return TCL_ERROR;
    }
    if (strcmp(argv[1], "create") == 0) {
	refPtr = (TestCommandTokenRef *)Tcl_Alloc(sizeof(TestCommandTokenRef));
	refPtr->token = Tcl_CreateCommand(interp, argv[2], CmdProc0,
		refPtr, CmdDelProc0);
	refPtr->id = nextCommandTokenRefId;
	refPtr->value = "original";
	nextCommandTokenRefId++;
	refPtr->nextPtr = firstCommandTokenRef;
	firstCommandTokenRef = refPtr;
	snprintf(buf, sizeof(buf), "%d", refPtr->id);
	Tcl_AppendResult(interp, buf, NULL);
    } else {
	if (sscanf(argv[2], "%d", &id) != 1) {
	    Tcl_AppendResult(interp, "bad command token \"", argv[2],
		    "\"", NULL);
	    return TCL_ERROR;
	}

	for (refPtr = firstCommandTokenRef; refPtr != NULL;
		refPtr = refPtr->nextPtr) {
	    if (refPtr->id == id) {
		break;
	    }
	}

	if (refPtr == NULL) {
	    Tcl_AppendResult(interp, "bad command token \"", argv[2],
		    "\"", NULL);
	    return TCL_ERROR;
	}

	if (strcmp(argv[1], "name") == 0) {
	    Tcl_Obj *objPtr;

	    objPtr = Tcl_NewObj();
	    Tcl_GetCommandFullName(interp, refPtr->token, objPtr);

	    Tcl_AppendElement(interp,
		    Tcl_GetCommandName(interp, refPtr->token));
	    Tcl_AppendElement(interp, Tcl_GetString(objPtr));
	    Tcl_DecrRefCount(objPtr);
	} else {
	    Tcl_AppendResult(interp, "bad option \"", argv[1],
		    "\": must be create, name, or free", NULL);
	    return TCL_ERROR;
	}
    }

    return TCL_OK;
}

/*
 *----------------------------------------------------------------------
 *
 * TestcmdtraceCmd --
 *
 *	This procedure implements the "testcmdtrace" command. It is used
 *	to test Tcl_CreateTrace and Tcl_DeleteTrace.
 *
 * Results:
 *	A standard Tcl result.
 *
 * Side effects:
 *	Creates and deletes a command trace, and tests the invocation of
 *	a procedure by the command trace.
 *
 *----------------------------------------------------------------------
 */

static int
TestcmdtraceCmd(
    TCL_UNUSED(void *),
    Tcl_Interp *interp,		/* Current interpreter. */
    int argc,			/* Number of arguments. */
    const char **argv)		/* Argument strings. */
{
    Tcl_DString buffer;
    int result;

    if (argc != 3) {
	Tcl_AppendResult(interp, "wrong # args: should be \"", argv[0],
		" option script\"", NULL);
	return TCL_ERROR;
    }

    if (strcmp(argv[1], "tracetest") == 0) {
	Tcl_DStringInit(&buffer);
	cmdTrace = Tcl_CreateTrace(interp, 50000, CmdTraceProc, &buffer);
	result = Tcl_EvalEx(interp, argv[2], TCL_INDEX_NONE, 0);
	if (result == TCL_OK) {
	    Tcl_ResetResult(interp);
	    Tcl_AppendResult(interp, Tcl_DStringValue(&buffer), NULL);
	}
	Tcl_DeleteTrace(interp, cmdTrace);
	Tcl_DStringFree(&buffer);
    } else if (strcmp(argv[1], "deletetest") == 0) {
	/*
	 * Create a command trace then eval a script to check whether it is
	 * called. Note that this trace procedure removes itself as a further
	 * check of the robustness of the trace proc calling code in
	 * TclNRExecuteByteCode.
	 */

	cmdTrace = Tcl_CreateTrace(interp, 50000, CmdTraceDeleteProc, NULL);
	Tcl_EvalEx(interp, argv[2], TCL_INDEX_NONE, 0);
    } else if (strcmp(argv[1], "leveltest") == 0) {
	Interp *iPtr = (Interp *) interp;
	Tcl_DStringInit(&buffer);
	cmdTrace = Tcl_CreateTrace(interp, iPtr->numLevels + 4, CmdTraceProc,
		&buffer);
	result = Tcl_EvalEx(interp, argv[2], TCL_INDEX_NONE, 0);
	if (result == TCL_OK) {
	    Tcl_ResetResult(interp);
	    Tcl_AppendResult(interp, Tcl_DStringValue(&buffer), NULL);
	}
	Tcl_DeleteTrace(interp, cmdTrace);
	Tcl_DStringFree(&buffer);
    } else if (strcmp(argv[1], "resulttest") == 0) {
	/* Create an object-based trace, then eval a script. This is used
	 * to test return codes other than TCL_OK from the trace engine.
	 */

	static int deleteCalled;

	deleteCalled = 0;
	cmdTrace = Tcl_CreateObjTrace(interp, 50000,
		TCL_ALLOW_INLINE_COMPILATION, ObjTraceProc,
		&deleteCalled, ObjTraceDeleteProc);
	result = Tcl_EvalEx(interp, argv[2], TCL_INDEX_NONE, 0);
	Tcl_DeleteTrace(interp, cmdTrace);
	if (!deleteCalled) {
	    Tcl_AppendResult(interp, "Delete wasn't called", NULL);
	    return TCL_ERROR;
	} else {
	    return result;
	}
    } else if (strcmp(argv[1], "doubletest") == 0) {
	Tcl_Trace t1, t2;

	Tcl_DStringInit(&buffer);
	t1 = Tcl_CreateTrace(interp, 1, CmdTraceProc, &buffer);
	t2 = Tcl_CreateTrace(interp, 50000, CmdTraceProc, &buffer);
	result = Tcl_EvalEx(interp, argv[2], TCL_INDEX_NONE, 0);
	if (result == TCL_OK) {
	    Tcl_ResetResult(interp);
	    Tcl_AppendResult(interp, Tcl_DStringValue(&buffer), NULL);
	}
	Tcl_DeleteTrace(interp, t2);
	Tcl_DeleteTrace(interp, t1);
	Tcl_DStringFree(&buffer);
    } else {
	Tcl_AppendResult(interp, "bad option \"", argv[1],
		"\": must be tracetest, deletetest, doubletest or resulttest", NULL);
	return TCL_ERROR;
    }
    return TCL_OK;
}

static void
CmdTraceProc(
    void *clientData,	/* Pointer to buffer in which the
				 * command and arguments are appended.
				 * Accumulates test result. */
    TCL_UNUSED(Tcl_Interp *),
    TCL_UNUSED(int) /*level*/,
    char *command,		/* The command being traced (after
				 * substitutions). */
    TCL_UNUSED(Tcl_CmdProc *) /*cmdProc*/,
    TCL_UNUSED(void *),
    int argc,			/* Number of arguments. */
    const char *argv[])		/* Argument strings. */
{
    Tcl_DString *bufPtr = (Tcl_DString *) clientData;
    int i;

    Tcl_DStringAppendElement(bufPtr, command);

    Tcl_DStringStartSublist(bufPtr);
    for (i = 0;  i < argc;  i++) {
	Tcl_DStringAppendElement(bufPtr, argv[i]);
    }
    Tcl_DStringEndSublist(bufPtr);
}

static void
CmdTraceDeleteProc(
    TCL_UNUSED(void *),
    Tcl_Interp *interp,		/* Current interpreter. */
    TCL_UNUSED(int) /*level*/,
    TCL_UNUSED(char *) /*command*/,
    TCL_UNUSED(Tcl_CmdProc *),
    TCL_UNUSED(void *),
    TCL_UNUSED(int) /*argc*/,
    TCL_UNUSED(const char **) /*argv*/)
{
    /*
     * Remove ourselves to test whether calling Tcl_DeleteTrace within a trace
     * callback causes the for loop in TclNRExecuteByteCode that calls traces to
     * reference freed memory.
     */

    Tcl_DeleteTrace(interp, cmdTrace);
}

static int
ObjTraceProc(
    TCL_UNUSED(void *),
    Tcl_Interp *interp,		/* Tcl interpreter */
    TCL_UNUSED(int) /*level*/,
    const char *command,
    TCL_UNUSED(Tcl_Command),
    TCL_UNUSED(int) /*objc*/,
    Tcl_Obj *const objv[])	/* Argument objects. */
{
    const char *word = Tcl_GetString(objv[0]);

    if (!strcmp(word, "Error")) {
	Tcl_SetObjResult(interp, Tcl_NewStringObj(command, -1));
	return TCL_ERROR;
    } else if (!strcmp(word, "Break")) {
	return TCL_BREAK;
    } else if (!strcmp(word, "Continue")) {
	return TCL_CONTINUE;
    } else if (!strcmp(word, "Return")) {
	return TCL_RETURN;
    } else if (!strcmp(word, "OtherStatus")) {
	return 6;
    } else {
	return TCL_OK;
    }
}

static void
ObjTraceDeleteProc(
    void *clientData)
{
    int *intPtr = (int *) clientData;
    *intPtr = 1;		/* Record that the trace was deleted */
}

/*
 *----------------------------------------------------------------------
 *
 * TestcreatecommandCmd --
 *
 *	This procedure implements the "testcreatecommand" command. It is used
 *	to test that the Tcl_CreateCommand creates a new command in the
 *	namespace specified as part of its name, if any. It also checks that
 *	the namespace code ignore single ":"s in the middle or end of a
 *	command name.
 *
 * Results:
 *	A standard Tcl result.
 *
 * Side effects:
 *	Creates and deletes two commands ("test_ns_basic::createdcommand"
 *	and "value:at:").
 *
 *----------------------------------------------------------------------
 */

static int
TestcreatecommandCmd(
    TCL_UNUSED(void *),
    Tcl_Interp *interp,		/* Current interpreter. */
    int argc,			/* Number of arguments. */
    const char **argv)		/* Argument strings. */
{
    if (argc != 2) {
	Tcl_AppendResult(interp, "wrong # args: should be \"", argv[0],
		" option\"", NULL);
	return TCL_ERROR;
    }
    if (strcmp(argv[1], "create") == 0) {
	Tcl_CreateCommand(interp, "test_ns_basic::createdcommand",
		CreatedCommandProc, NULL, NULL);
    } else if (strcmp(argv[1], "delete") == 0) {
	Tcl_DeleteCommand(interp, "test_ns_basic::createdcommand");
    } else if (strcmp(argv[1], "create2") == 0) {
	Tcl_CreateCommand(interp, "value:at:",
		CreatedCommandProc2, NULL, NULL);
    } else if (strcmp(argv[1], "delete2") == 0) {
	Tcl_DeleteCommand(interp, "value:at:");
    } else {
	Tcl_AppendResult(interp, "bad option \"", argv[1],
		"\": must be create, delete, create2, or delete2", NULL);
	return TCL_ERROR;
    }
    return TCL_OK;
}

static int
CreatedCommandProc(
    TCL_UNUSED(void *),
    Tcl_Interp *interp,		/* Current interpreter. */
    TCL_UNUSED(int) /*argc*/,
    TCL_UNUSED(const char **) /*argv*/)
{
    Tcl_CmdInfo info;
    int found;

    found = Tcl_GetCommandInfo(interp, "test_ns_basic::createdcommand",
	    &info);
    if (!found) {
	Tcl_AppendResult(interp, "CreatedCommandProc could not get command info for test_ns_basic::createdcommand",
		NULL);
	return TCL_ERROR;
    }
    Tcl_AppendResult(interp, "CreatedCommandProc in ",
	    info.namespacePtr->fullName, NULL);
    return TCL_OK;
}

static int
CreatedCommandProc2(
    TCL_UNUSED(void *),
    Tcl_Interp *interp,		/* Current interpreter. */
    TCL_UNUSED(int) /*argc*/,
    TCL_UNUSED(const char **) /*argv*/)
{
    Tcl_CmdInfo info;
    int found;

    found = Tcl_GetCommandInfo(interp, "value:at:", &info);
    if (!found) {
	Tcl_AppendResult(interp, "CreatedCommandProc2 could not get command info for test_ns_basic::createdcommand",
		NULL);
	return TCL_ERROR;
    }
    Tcl_AppendResult(interp, "CreatedCommandProc2 in ",
	    info.namespacePtr->fullName, NULL);
    return TCL_OK;
}

/*
 *----------------------------------------------------------------------
 *
 * TestdcallCmd --
 *
 *	This procedure implements the "testdcall" command.  It is used
 *	to test Tcl_CallWhenDeleted.
 *
 * Results:
 *	A standard Tcl result.
 *
 * Side effects:
 *	Creates and deletes interpreters.
 *
 *----------------------------------------------------------------------
 */

static int
TestdcallCmd(
    TCL_UNUSED(void *),
    Tcl_Interp *interp,		/* Current interpreter. */
    int argc,			/* Number of arguments. */
    const char **argv)		/* Argument strings. */
{
    int i, id;

    delInterp = Tcl_CreateInterp();
    Tcl_DStringInit(&delString);
    for (i = 1; i < argc; i++) {
	if (Tcl_GetInt(interp, argv[i], &id) != TCL_OK) {
	    return TCL_ERROR;
	}
	if (id < 0) {
	    Tcl_DontCallWhenDeleted(delInterp, DelCallbackProc,
		    INT2PTR(-id));
	} else {
	    Tcl_CallWhenDeleted(delInterp, DelCallbackProc,
		    INT2PTR(id));
	}
    }
    Tcl_DeleteInterp(delInterp);
    Tcl_DStringResult(interp, &delString);
    return TCL_OK;
}

/*
 * The deletion callback used by TestdcallCmd:
 */

static void
DelCallbackProc(
    void *clientData,	/* Numerical value to append to delString. */
    Tcl_Interp *interp)		/* Interpreter being deleted. */
{
    int id = PTR2INT(clientData);
    char buffer[TCL_INTEGER_SPACE];

    TclFormatInt(buffer, id);
    Tcl_DStringAppendElement(&delString, buffer);
    if (interp != delInterp) {
	Tcl_DStringAppendElement(&delString, "bogus interpreter argument!");
    }
}

/*
 *----------------------------------------------------------------------
 *
 * TestdelCmd --
 *
 *	This procedure implements the "testdel" command.  It is used
 *	to test calling of command deletion callbacks.
 *
 * Results:
 *	A standard Tcl result.
 *
 * Side effects:
 *	Creates a command.
 *
 *----------------------------------------------------------------------
 */

static int
TestdelCmd(
    TCL_UNUSED(void *),
    Tcl_Interp *interp,		/* Current interpreter. */
    int argc,			/* Number of arguments. */
    const char **argv)		/* Argument strings. */
{
    DelCmd *dPtr;
    Tcl_Interp *child;

    if (argc != 4) {
	Tcl_AppendResult(interp, "wrong # args", NULL);
	return TCL_ERROR;
    }

    child = Tcl_GetChild(interp, argv[1]);
    if (child == NULL) {
	return TCL_ERROR;
    }

    dPtr = (DelCmd *)Tcl_Alloc(sizeof(DelCmd));
    dPtr->interp = interp;
    dPtr->deleteCmd = (char *)Tcl_Alloc(strlen(argv[3]) + 1);
    strcpy(dPtr->deleteCmd, argv[3]);

    Tcl_CreateCommand(child, argv[2], DelCmdProc, dPtr,
	    DelDeleteProc);
    return TCL_OK;
}

static int
DelCmdProc(
    void *clientData,	/* String result to return. */
    Tcl_Interp *interp,		/* Current interpreter. */
    TCL_UNUSED(int) /*argc*/,
    TCL_UNUSED(const char **) /*argv*/)
{
    DelCmd *dPtr = (DelCmd *) clientData;

    Tcl_AppendResult(interp, dPtr->deleteCmd, NULL);
    Tcl_Free(dPtr->deleteCmd);
    Tcl_Free(dPtr);
    return TCL_OK;
}

static void
DelDeleteProc(
    void *clientData)	/* String command to evaluate. */
{
    DelCmd *dPtr = (DelCmd *)clientData;

    Tcl_EvalEx(dPtr->interp, dPtr->deleteCmd, TCL_INDEX_NONE, 0);
    Tcl_ResetResult(dPtr->interp);
    Tcl_Free(dPtr->deleteCmd);
    Tcl_Free(dPtr);
}

/*
 *----------------------------------------------------------------------
 *
 * TestdelassocdataCmd --
 *
 *	This procedure implements the "testdelassocdata" command. It is used
 *	to test Tcl_DeleteAssocData.
 *
 * Results:
 *	A standard Tcl result.
 *
 * Side effects:
 *	Deletes an association between a key and associated data from an
 *	interpreter.
 *
 *----------------------------------------------------------------------
 */

static int
TestdelassocdataCmd(
    TCL_UNUSED(void *),
    Tcl_Interp *interp,		/* Current interpreter. */
    int argc,			/* Number of arguments. */
    const char **argv)		/* Argument strings. */
{
    if (argc != 2) {
	Tcl_AppendResult(interp, "wrong # arguments: should be \"", argv[0],
		" data_key\"", NULL);
	return TCL_ERROR;
    }
    Tcl_DeleteAssocData(interp, argv[1]);
    return TCL_OK;
}

/*
 *-----------------------------------------------------------------------------
 *
 * TestdoubledigitsCmd --
 *
 *	This procedure implements the 'testdoubledigits' command. It is
 *	used to test the low-level floating-point formatting primitives
 *	in Tcl.
 *
 * Usage:
 *	testdoubledigits fpval ndigits type ?shorten"
 *
 * Parameters:
 *	fpval - Floating-point value to format.
 *	ndigits - Digit count to request from Tcl_DoubleDigits
 *	type - One of 'shortest', 'e', 'f'
 *	shorten - Indicates that the 'shorten' flag should be passed in.
 *
 *-----------------------------------------------------------------------------
 */

static int
TestdoubledigitsObjCmd(
    TCL_UNUSED(void *),
    Tcl_Interp* interp,		/* Tcl interpreter */
    int objc,			/* Parameter count */
    Tcl_Obj* const objv[])	/* Parameter vector */
{
    static const char *options[] = {
	"shortest",
	"e",
	"f",
	NULL
    };
    static const int types[] = {
	TCL_DD_SHORTEST,
	TCL_DD_E_FORMAT,
	TCL_DD_F_FORMAT
    };

    const Tcl_ObjType* doubleType;
    double d;
    int status;
    int ndigits;
    int type;
    int decpt;
    int signum;
    char *str;
    char *endPtr;
    Tcl_Obj* strObj;
    Tcl_Obj* retval;

    if (objc < 4 || objc > 5) {
	Tcl_WrongNumArgs(interp, 1, objv, "fpval ndigits type ?shorten?");
	return TCL_ERROR;
    }
    status = Tcl_GetDoubleFromObj(interp, objv[1], &d);
    if (status != TCL_OK) {
	doubleType = Tcl_GetObjType("double");
	if (Tcl_FetchInternalRep(objv[1], doubleType)
	    && isnan(objv[1]->internalRep.doubleValue)) {
	    status = TCL_OK;
	    memcpy(&d, &(objv[1]->internalRep.doubleValue), sizeof(double));
	}
    }
    if (status != TCL_OK
	|| Tcl_GetIntFromObj(interp, objv[2], &ndigits) != TCL_OK
	|| Tcl_GetIndexFromObj(interp, objv[3], options, "conversion type",
			       TCL_EXACT, &type) != TCL_OK) {
	fprintf(stderr, "bad value? %g\n", d);
	return TCL_ERROR;
    }
    type = types[type];
    if (objc > 4) {
	if (strcmp(Tcl_GetString(objv[4]), "shorten")) {
	    Tcl_SetObjResult(interp, Tcl_NewStringObj("bad flag", -1));
	    return TCL_ERROR;
	}
	type |= TCL_DD_SHORTEST;
    }
    str = TclDoubleDigits(d, ndigits, type, &decpt, &signum, &endPtr);
    strObj = Tcl_NewStringObj(str, endPtr-str);
    Tcl_Free(str);
    retval = Tcl_NewListObj(1, &strObj);
    Tcl_ListObjAppendElement(NULL, retval, Tcl_NewWideIntObj(decpt));
    strObj = Tcl_NewStringObj(signum ? "-" : "+", 1);
    Tcl_ListObjAppendElement(NULL, retval, strObj);
    Tcl_SetObjResult(interp, retval);
    return TCL_OK;
}

/*
 *----------------------------------------------------------------------
 *
 * TestdstringCmd --
 *
 *	This procedure implements the "testdstring" command.  It is used
 *	to test the dynamic string facilities of Tcl.
 *
 * Results:
 *	A standard Tcl result.
 *
 * Side effects:
 *	Creates, deletes, and invokes handlers.
 *
 *----------------------------------------------------------------------
 */

static int
TestdstringCmd(
    TCL_UNUSED(void *),
    Tcl_Interp *interp,		/* Current interpreter. */
    int argc,			/* Number of arguments. */
    const char **argv)		/* Argument strings. */
{
    int count;

    if (argc < 2) {
	wrongNumArgs:
	Tcl_AppendResult(interp, "wrong # args", NULL);
	return TCL_ERROR;
    }
    if (strcmp(argv[1], "append") == 0) {
	if (argc != 4) {
	    goto wrongNumArgs;
	}
	if (Tcl_GetInt(interp, argv[3], &count) != TCL_OK) {
	    return TCL_ERROR;
	}
	Tcl_DStringAppend(&dstring, argv[2], count);
    } else if (strcmp(argv[1], "element") == 0) {
	if (argc != 3) {
	    goto wrongNumArgs;
	}
	Tcl_DStringAppendElement(&dstring, argv[2]);
    } else if (strcmp(argv[1], "end") == 0) {
	if (argc != 2) {
	    goto wrongNumArgs;
	}
	Tcl_DStringEndSublist(&dstring);
    } else if (strcmp(argv[1], "free") == 0) {
	if (argc != 2) {
	    goto wrongNumArgs;
	}
	Tcl_DStringFree(&dstring);
    } else if (strcmp(argv[1], "get") == 0) {
	if (argc != 2) {
	    goto wrongNumArgs;
	}
	Tcl_SetResult(interp, Tcl_DStringValue(&dstring), TCL_VOLATILE);
    } else if (strcmp(argv[1], "gresult") == 0) {
	if (argc != 3) {
	    goto wrongNumArgs;
	}
	if (strcmp(argv[2], "staticsmall") == 0) {
	    Tcl_AppendResult(interp, "short", NULL);
	} else if (strcmp(argv[2], "staticlarge") == 0) {
	    Tcl_AppendResult(interp, "first0 first1 first2 first3 first4 first5 first6 first7 first8 first9\nsecond0 second1 second2 second3 second4 second5 second6 second7 second8 second9\nthird0 third1 third2 third3 third4 third5 third6 third7 third8 third9\nfourth0 fourth1 fourth2 fourth3 fourth4 fourth5 fourth6 fourth7 fourth8 fourth9\nfifth0 fifth1 fifth2 fifth3 fifth4 fifth5 fifth6 fifth7 fifth8 fifth9\nsixth0 sixth1 sixth2 sixth3 sixth4 sixth5 sixth6 sixth7 sixth8 sixth9\nseventh0 seventh1 seventh2 seventh3 seventh4 seventh5 seventh6 seventh7 seventh8 seventh9\n", NULL);
	} else if (strcmp(argv[2], "free") == 0) {
	    char *s = (char *)Tcl_Alloc(100);
	    strcpy(s, "This is a malloc-ed string");
	    Tcl_SetResult(interp, s, TCL_DYNAMIC);
	} else if (strcmp(argv[2], "special") == 0) {
	    char *s = (char *)Tcl_Alloc(100) + 16;
	    strcpy(s, "This is a specially-allocated string");
	    Tcl_SetResult(interp, s, SpecialFree);
	} else {
	    Tcl_AppendResult(interp, "bad gresult option \"", argv[2],
		    "\": must be staticsmall, staticlarge, free, or special",
		    NULL);
	    return TCL_ERROR;
	}
	Tcl_DStringGetResult(interp, &dstring);
    } else if (strcmp(argv[1], "length") == 0) {

	if (argc != 2) {
	    goto wrongNumArgs;
	}
	Tcl_SetObjResult(interp, Tcl_NewWideIntObj(Tcl_DStringLength(&dstring)));
    } else if (strcmp(argv[1], "result") == 0) {
	if (argc != 2) {
	    goto wrongNumArgs;
	}
	Tcl_DStringResult(interp, &dstring);
    } else if (strcmp(argv[1], "toobj") == 0) {
	if (argc != 2) {
	    goto wrongNumArgs;
	}
	Tcl_SetObjResult(interp, Tcl_DStringToObj(&dstring));
    } else if (strcmp(argv[1], "trunc") == 0) {
	if (argc != 3) {
	    goto wrongNumArgs;
	}
	if (Tcl_GetInt(interp, argv[2], &count) != TCL_OK) {
	    return TCL_ERROR;
	}
	Tcl_DStringSetLength(&dstring, count);
    } else if (strcmp(argv[1], "start") == 0) {
	if (argc != 2) {
	    goto wrongNumArgs;
	}
	Tcl_DStringStartSublist(&dstring);
    } else {
	Tcl_AppendResult(interp, "bad option \"", argv[1],
		"\": must be append, element, end, free, get, gresult, length, "
		"result, start, toobj, or trunc", NULL);
	return TCL_ERROR;
    }
    return TCL_OK;
}

/*
 * The procedure below is used as a special freeProc to test how well
 * Tcl_DStringGetResult handles freeProc's other than free.
 */

static void SpecialFree(
    void *blockPtr			/* Block to free. */
) {
    Tcl_Free(((char *)blockPtr) - 16);
}

/*
 *------------------------------------------------------------------------
 *
 * UtfTransformFn --
 *
 *    Implements a direct call into Tcl_UtfToExternal and Tcl_ExternalToUtf
 *    as otherwise there is no script level command that directly exercises
 *    these functions (i/o command cannot test all combinations)
 *    The arguments at the script level are roughly those of the above
 *    functions:
 *        encodingname srcbytes flags state dstlen ?srcreadvar? ?dstwrotevar? ?dstcharsvar?
 *
 * Results:
 *    TCL_OK or TCL_ERROR. This any errors running the test, NOT the
 *    result of Tcl_UtfToExternal or Tcl_ExternalToUtf.
 *
 * Side effects:
 *
 *    The result in the interpreter is a list of the return code from the
 *    Tcl_UtfToExternal/Tcl_ExternalToUtf functions, the encoding state, and
 *    an encoded binary string of length dstLen. Note the string is the
 *    entire output buffer, not just the part containing the decoded
 *    portion. This allows for additional checks at test script level.
 *
 *    If any of the srcreadvar, dstwrotevar and
 *    dstcharsvar are specified and not empty, they are treated as names
 *    of variables where the *srcRead, *dstWrote and *dstChars output
 *    from the functions are stored.
 *
 *    The function also checks internally whether nuls are correctly
 *    appended as requested but the TCL_ENCODING_NO_TERMINATE flag
 *    and that no buffer overflows occur.
 *------------------------------------------------------------------------
 */
typedef int
UtfTransformFn(Tcl_Interp *interp, Tcl_Encoding encoding, const char *src, Tcl_Size srcLen, int flags, Tcl_EncodingState *statePtr,
               char *dst, Tcl_Size dstLen, int *srcReadPtr, int *dstWrotePtr, int *dstCharsPtr);
static int UtfExtWrapper(
    Tcl_Interp *interp, UtfTransformFn *transformer, int objc, Tcl_Obj *const objv[])
{
    Tcl_Encoding encoding;
    Tcl_EncodingState encState, *encStatePtr;
    Tcl_Size srcLen, bufLen;
    const unsigned char *bytes;
    unsigned char *bufPtr;
    int srcRead, dstLen, dstWrote, dstChars;
    Tcl_Obj *srcReadVar, *dstWroteVar, *dstCharsVar;
    int result;
    int flags;
    Tcl_Obj **flagObjs;
    Tcl_Size nflags;
    static const struct {
	const char *flagKey;
	int flag;
    } flagMap[] = {
	{"start", TCL_ENCODING_START},
	{"end", TCL_ENCODING_END},
	{"stoponerror", TCL_ENCODING_STOPONERROR},
	{"noterminate", TCL_ENCODING_NO_TERMINATE},
	{"charlimit", TCL_ENCODING_CHAR_LIMIT},
	{"profiletcl8", TCL_ENCODING_PROFILE_TCL8},
	{"profilestrict", TCL_ENCODING_PROFILE_STRICT},
	{"profilereplace", TCL_ENCODING_PROFILE_REPLACE},
	{NULL, 0}
    };
    Tcl_Size i;
    Tcl_WideInt wide;

    if (objc < 7 || objc > 10) {
        Tcl_WrongNumArgs(interp,
                         2,
                         objv,
                         "encoding srcbytes flags state dstlen ?srcreadvar? ?dstwrotevar? ?dstcharsvar?");
        return TCL_ERROR;
    }
    if (Tcl_GetEncodingFromObj(interp, objv[2], &encoding) != TCL_OK) {
        return TCL_ERROR;
    }

    /* Flags may be specified as list of integers and keywords */
    flags = 0;
    if (Tcl_ListObjGetElements(interp, objv[4], &nflags, &flagObjs) != TCL_OK) {
	return TCL_ERROR;
    }

    for (i = 0; i < nflags; ++i) {
	int flag;
	if (Tcl_GetIntFromObj(NULL, flagObjs[i], &flag) == TCL_OK) {
	    flags |= flag;
	} else {
	    int idx;
	    if (Tcl_GetIndexFromObjStruct(interp,
					  flagObjs[i],
					  flagMap,
					  sizeof(flagMap[0]),
					  "flag",
					  0,
					  &idx) != TCL_OK) {
		return TCL_ERROR;
	    }
	    flags |= flagMap[idx].flag;
	}
    }

    /* Assumes state is integer if not "" */
    if (Tcl_GetWideIntFromObj(interp, objv[5], &wide) == TCL_OK) {
        encState = (Tcl_EncodingState)(size_t)wide;
        encStatePtr = &encState;
    } else if (Tcl_GetCharLength(objv[5]) == 0) {
        encStatePtr = NULL;
    } else {
        return TCL_ERROR;
    }

    if (Tcl_GetIntFromObj(interp, objv[6], &dstLen) != TCL_OK) {
        return TCL_ERROR;
    }
    srcReadVar = NULL;
    dstWroteVar = NULL;
    dstCharsVar = NULL;
    if (objc > 7) {
	/* Has caller requested srcRead? */
	if (Tcl_GetCharLength(objv[7])) {
	    srcReadVar = objv[7];
	}
	if (objc > 8) {
	    /* Ditto for dstWrote */
            if (Tcl_GetCharLength(objv[8])) {
                dstWroteVar = objv[8];
            }
	    if (objc > 9) {
                if (Tcl_GetCharLength(objv[9])) {
                    dstCharsVar = objv[9];
		}
	    }
	}
    }
    if (flags & TCL_ENCODING_CHAR_LIMIT) {
	/* Caller should have specified the dest char limit */
	Tcl_Obj *valueObj;
	if (dstCharsVar == NULL ||
	    (valueObj = Tcl_ObjGetVar2(interp, dstCharsVar, NULL, 0)) == NULL
	) {
	    Tcl_SetResult(interp,
			 "dstCharsVar must be specified with integer value if "
			 "TCL_ENCODING_CHAR_LIMIT set in flags.", TCL_STATIC);
	    return TCL_ERROR;
	}
	if (Tcl_GetIntFromObj(interp, valueObj, &dstChars) != TCL_OK) {
	    return TCL_ERROR;
	}
    } else {
	dstChars = 0; /* Only used for output */
    }

    bufLen = dstLen + 4; /* 4 -> overflow detection */
    bufPtr = (unsigned char *) Tcl_Alloc(bufLen);
    memset(bufPtr, 0xFF, dstLen); /* Need to check nul terminator */
    memmove(bufPtr + dstLen, "\xAB\xCD\xEF\xAB", 4);   /* overflow detection */
    bytes = Tcl_GetByteArrayFromObj(objv[3], &srcLen); /* Last! to avoid shimmering */
    result = (*transformer)(interp, encoding, (const char *)bytes, srcLen, flags,
                            encStatePtr, (char *) bufPtr, dstLen,
                            srcReadVar ? &srcRead : NULL,
                            &dstWrote,
                            dstCharsVar ? &dstChars : NULL);
    if (memcmp(bufPtr + bufLen - 4, "\xAB\xCD\xEF\xAB", 4)) {
        Tcl_SetResult(interp,
                      "Tcl_ExternalToUtf wrote past output buffer",
                      TCL_STATIC);
        result = TCL_ERROR;
    } else if (result != TCL_ERROR) {
        Tcl_Obj *resultObjs[3];
        switch (result) {
        case TCL_OK:
            resultObjs[0] = Tcl_NewStringObj("ok", TCL_INDEX_NONE);
            break;
        case TCL_CONVERT_MULTIBYTE:
            resultObjs[0] = Tcl_NewStringObj("multibyte", TCL_INDEX_NONE);
            break;
        case TCL_CONVERT_SYNTAX:
            resultObjs[0] = Tcl_NewStringObj("syntax", TCL_INDEX_NONE);
            break;
        case TCL_CONVERT_UNKNOWN:
            resultObjs[0] = Tcl_NewStringObj("unknown", TCL_INDEX_NONE);
            break;
        case TCL_CONVERT_NOSPACE:
            resultObjs[0] = Tcl_NewStringObj("nospace", TCL_INDEX_NONE);
            break;
        default:
            resultObjs[0] = Tcl_NewIntObj(result);
            break;
        }
        result = TCL_OK;
        resultObjs[1] =
            encStatePtr ? Tcl_NewWideIntObj((Tcl_WideInt)(size_t)encState) : Tcl_NewObj();
        resultObjs[2] = Tcl_NewByteArrayObj(bufPtr, dstLen);
        if (srcReadVar) {
	    if (Tcl_ObjSetVar2(interp,
			       srcReadVar,
			       NULL,
			       Tcl_NewIntObj(srcRead),
			       TCL_LEAVE_ERR_MSG) == NULL) {
		result = TCL_ERROR;
	    }
	}
        if (dstWroteVar) {
	    if (Tcl_ObjSetVar2(interp,
			       dstWroteVar,
			       NULL,
			       Tcl_NewIntObj(dstWrote),
			       TCL_LEAVE_ERR_MSG) == NULL) {
		result = TCL_ERROR;
	    }
	}
        if (dstCharsVar) {
	    if (Tcl_ObjSetVar2(interp,
			       dstCharsVar,
			       NULL,
			       Tcl_NewIntObj(dstChars),
			       TCL_LEAVE_ERR_MSG) == NULL) {
		result = TCL_ERROR;
	    }
	}
        Tcl_SetObjResult(interp, Tcl_NewListObj(3, resultObjs));
    }

    Tcl_Free(bufPtr);
    Tcl_FreeEncoding(encoding); /* Free returned reference */
    return result;
}

/*
 *----------------------------------------------------------------------
 *
 * TestencodingCmd --
 *
 *	This procedure implements the "testencoding" command.  It is used
 *	to test the encoding package.
 *
 * Results:
 *	A standard Tcl result.
 *
 * Side effects:
 *	Load encodings.
 *
 *----------------------------------------------------------------------
 */

static int
TestencodingObjCmd(
    TCL_UNUSED(void *),
    Tcl_Interp *interp,		/* Current interpreter. */
    int objc,			/* Number of arguments. */
    Tcl_Obj *const objv[])	/* Argument objects. */
{
    Tcl_Encoding encoding;
    Tcl_Size length;
    const char *string;
    TclEncoding *encodingPtr;
    static const char *const optionStrings[] = {
	"create", "delete", "nullength", "Tcl_ExternalToUtf", "Tcl_UtfToExternal", NULL
    };
    enum options {
	ENC_CREATE, ENC_DELETE, ENC_NULLENGTH, ENC_EXTTOUTF, ENC_UTFTOEXT
    } index;

    if (objc < 2) {
	Tcl_WrongNumArgs(interp, 1, objv, "command ?args?");
	return TCL_ERROR;
    }

    if (Tcl_GetIndexFromObj(interp, objv[1], optionStrings, "option", 0,
	    &index) != TCL_OK) {
	return TCL_ERROR;
    }

    switch (index) {
    case ENC_CREATE: {
	Tcl_EncodingType type;

	if (objc != 5) {
	    Tcl_WrongNumArgs(interp, 2, objv, "name toutfcmd fromutfcmd");
	    return TCL_ERROR;
	}
	encodingPtr = (TclEncoding *)Tcl_Alloc(sizeof(TclEncoding));
	encodingPtr->interp = interp;

	string = Tcl_GetStringFromObj(objv[3], &length);
	encodingPtr->toUtfCmd = (char *)Tcl_Alloc(length + 1);
	memcpy(encodingPtr->toUtfCmd, string, length + 1);

	string = Tcl_GetStringFromObj(objv[4], &length);
	encodingPtr->fromUtfCmd = (char *)Tcl_Alloc(length + 1);
	memcpy(encodingPtr->fromUtfCmd, string, length + 1);

	string = Tcl_GetStringFromObj(objv[2], &length);

	type.encodingName = string;
	type.toUtfProc = EncodingToUtfProc;
	type.fromUtfProc = EncodingFromUtfProc;
	type.freeProc = EncodingFreeProc;
	type.clientData = encodingPtr;
	type.nullSize = 1;

	Tcl_CreateEncoding(&type);
	break;
    }
    case ENC_DELETE:
	if (objc != 3) {
	    return TCL_ERROR;
	}
	if (TCL_OK != Tcl_GetEncodingFromObj(interp, objv[2], &encoding)) {
	    return TCL_ERROR;
	}
	Tcl_FreeEncoding(encoding);	/* Free returned reference */
	Tcl_FreeEncoding(encoding);	/* Free to match CREATE */
	TclFreeInternalRep(objv[2]);		/* Free the cached ref */
	break;

    case ENC_NULLENGTH:
	if (objc > 3) {
	    Tcl_WrongNumArgs(interp, 2, objv, "?encoding?");
	    return TCL_ERROR;
	}
	encoding =
	    Tcl_GetEncoding(interp, objc == 2 ? NULL : Tcl_GetString(objv[2]));
	if (encoding == NULL) {
	    return TCL_ERROR;
	}
	Tcl_SetObjResult(interp,
			 Tcl_NewIntObj(Tcl_GetEncodingNulLength(encoding)));
	Tcl_FreeEncoding(encoding);
        break;
    case ENC_EXTTOUTF:
        return UtfExtWrapper(interp,Tcl_ExternalToUtf,objc,objv);
    case ENC_UTFTOEXT:
        return UtfExtWrapper(interp,Tcl_UtfToExternal,objc,objv);
    }
    return TCL_OK;
}

static int
EncodingToUtfProc(
    void *clientData,	/* TclEncoding structure. */
    TCL_UNUSED(const char *) /*src*/,
    int srcLen,			/* Source string length in bytes. */
    TCL_UNUSED(int) /*flags*/,
    TCL_UNUSED(Tcl_EncodingState *),
    char *dst,			/* Output buffer. */
    int dstLen,			/* The maximum length of output buffer. */
    int *srcReadPtr,		/* Filled with number of bytes read. */
    int *dstWrotePtr,		/* Filled with number of bytes stored. */
    int *dstCharsPtr)		/* Filled with number of chars stored. */
{
    int len;
    TclEncoding *encodingPtr;

    encodingPtr = (TclEncoding *) clientData;
    Tcl_EvalEx(encodingPtr->interp, encodingPtr->toUtfCmd, TCL_INDEX_NONE, TCL_EVAL_GLOBAL);

    len = strlen(Tcl_GetStringResult(encodingPtr->interp));
    if (len > dstLen) {
	len = dstLen;
    }
    memcpy(dst, Tcl_GetStringResult(encodingPtr->interp), len);
    Tcl_ResetResult(encodingPtr->interp);

    *srcReadPtr = srcLen;
    *dstWrotePtr = len;
    *dstCharsPtr = len;
    return TCL_OK;
}

static int
EncodingFromUtfProc(
    void *clientData,	/* TclEncoding structure. */
    TCL_UNUSED(const char *) /*src*/,
    int srcLen,			/* Source string length in bytes. */
    TCL_UNUSED(int) /*flags*/,
    TCL_UNUSED(Tcl_EncodingState *),
    char *dst,			/* Output buffer. */
    int dstLen,			/* The maximum length of output buffer. */
    int *srcReadPtr,		/* Filled with number of bytes read. */
    int *dstWrotePtr,		/* Filled with number of bytes stored. */
    int *dstCharsPtr)		/* Filled with number of chars stored. */
{
    int len;
    TclEncoding *encodingPtr;

    encodingPtr = (TclEncoding *) clientData;
    Tcl_EvalEx(encodingPtr->interp, encodingPtr->fromUtfCmd, TCL_INDEX_NONE, TCL_EVAL_GLOBAL);

    len = strlen(Tcl_GetStringResult(encodingPtr->interp));
    if (len > dstLen) {
	len = dstLen;
    }
    memcpy(dst, Tcl_GetStringResult(encodingPtr->interp), len);
    Tcl_ResetResult(encodingPtr->interp);

    *srcReadPtr = srcLen;
    *dstWrotePtr = len;
    *dstCharsPtr = len;
    return TCL_OK;
}

static void
EncodingFreeProc(
    void *clientData)	/* ClientData associated with type. */
{
    TclEncoding *encodingPtr = (TclEncoding *)clientData;

    Tcl_Free(encodingPtr->toUtfCmd);
    Tcl_Free(encodingPtr->fromUtfCmd);
    Tcl_Free(encodingPtr);
}

/*
 *----------------------------------------------------------------------
 *
 * TestevalexObjCmd --
 *
 *	This procedure implements the "testevalex" command.  It is
 *	used to test Tcl_EvalEx.
 *
 * Results:
 *	A standard Tcl result.
 *
 * Side effects:
 *	None.
 *
 *----------------------------------------------------------------------
 */

static int
TestevalexObjCmd(
    TCL_UNUSED(void *),
    Tcl_Interp *interp,		/* Current interpreter. */
    int objc,			/* Number of arguments. */
    Tcl_Obj *const objv[])	/* Argument objects. */
{
    int flags;
    Tcl_Size length;
    const char *script;

    flags = 0;
    if (objc == 3) {
	const char *global = Tcl_GetString(objv[2]);
	if (strcmp(global, "global") != 0) {
	    Tcl_AppendResult(interp, "bad value \"", global,
		    "\": must be global", NULL);
	    return TCL_ERROR;
	}
	flags = TCL_EVAL_GLOBAL;
    } else if (objc != 2) {
	Tcl_WrongNumArgs(interp, 1, objv, "script ?global?");
	return TCL_ERROR;
    }

    script = Tcl_GetStringFromObj(objv[1], &length);
    return Tcl_EvalEx(interp, script, length, flags);
}

/*
 *----------------------------------------------------------------------
 *
 * TestevalobjvObjCmd --
 *
 *	This procedure implements the "testevalobjv" command.  It is
 *	used to test Tcl_EvalObjv.
 *
 * Results:
 *	A standard Tcl result.
 *
 * Side effects:
 *	None.
 *
 *----------------------------------------------------------------------
 */

static int
TestevalobjvObjCmd(
    TCL_UNUSED(void *),
    Tcl_Interp *interp,		/* Current interpreter. */
    int objc,			/* Number of arguments. */
    Tcl_Obj *const objv[])	/* Argument objects. */
{
    int evalGlobal;

    if (objc < 3) {
	Tcl_WrongNumArgs(interp, 1, objv, "global word ?word ...?");
	return TCL_ERROR;
    }
    if (Tcl_GetIntFromObj(interp, objv[1], &evalGlobal) != TCL_OK) {
	return TCL_ERROR;
    }
    return Tcl_EvalObjv(interp, objc-2, objv+2,
	    (evalGlobal) ? TCL_EVAL_GLOBAL : 0);
}

/*
 *----------------------------------------------------------------------
 *
 * TesteventObjCmd --
 *
 *	This procedure implements a 'testevent' command.  The command
 *	is used to test event queue management.
 *
 * The command takes two forms:
 *	- testevent queue name position script
 *		Queues an event at the given position in the queue, and
 *		associates a given name with it (the same name may be
 *		associated with multiple events). When the event comes
 *		to the head of the queue, executes the given script at
 *		global level in the current interp. The position may be
 *		one of 'head', 'tail' or 'mark'.
 *	- testevent delete name
 *		Deletes any events associated with the given name from
 *		the queue.
 *
 * Return value:
 *	Returns a standard Tcl result.
 *
 * Side effects:
 *	Manipulates the event queue as directed.
 *
 *----------------------------------------------------------------------
 */

static int
TesteventObjCmd(
    TCL_UNUSED(void *),
    Tcl_Interp *interp,		/* Tcl interpreter */
    int objc,			/* Parameter count */
    Tcl_Obj *const objv[])	/* Parameter vector */
{
    static const char *const subcommands[] = { /* Possible subcommands */
	"queue", "delete", NULL
    };
    int subCmdIndex;		/* Index of the chosen subcommand */
    static const char *const positions[] = { /* Possible queue positions */
	"head", "tail", "mark", NULL
    };
    int posIndex;		/* Index of the chosen position */
    static const int posNum[] = {
				/* Interpretation of the chosen position */
	TCL_QUEUE_HEAD,
	TCL_QUEUE_TAIL,
	TCL_QUEUE_MARK
    };
    TestEvent *ev;		/* Event to be queued */

    if (objc < 2) {
	Tcl_WrongNumArgs(interp, 1, objv, "subcommand ?arg ...?");
	return TCL_ERROR;
    }
    if (Tcl_GetIndexFromObj(interp, objv[1], subcommands, "subcommand",
	    TCL_EXACT, &subCmdIndex) != TCL_OK) {
	return TCL_ERROR;
    }
    switch (subCmdIndex) {
    case 0:			/* queue */
	if (objc != 5) {
	    Tcl_WrongNumArgs(interp, 2, objv, "name position script");
	    return TCL_ERROR;
	}
	if (Tcl_GetIndexFromObj(interp, objv[3], positions,
		"position specifier", TCL_EXACT, &posIndex) != TCL_OK) {
	    return TCL_ERROR;
	}
	ev = (TestEvent *)Tcl_Alloc(sizeof(TestEvent));
	ev->header.proc = TesteventProc;
	ev->header.nextPtr = NULL;
	ev->interp = interp;
	ev->command = objv[4];
	Tcl_IncrRefCount(ev->command);
	ev->tag = objv[2];
	Tcl_IncrRefCount(ev->tag);
	Tcl_QueueEvent((Tcl_Event *) ev, posNum[posIndex]);
	break;

    case 1:			/* delete */
	if (objc != 3) {
	    Tcl_WrongNumArgs(interp, 2, objv, "name");
	    return TCL_ERROR;
	}
	Tcl_DeleteEvents(TesteventDeleteProc, objv[2]);
	break;
    }

    return TCL_OK;
}

/*
 *----------------------------------------------------------------------
 *
 * TesteventProc --
 *
 *	Delivers a test event to the Tcl interpreter as part of event
 *	queue testing.
 *
 * Results:
 *	Returns 1 if the event has been serviced, 0 otherwise.
 *
 * Side effects:
 *	Evaluates the event's callback script, so has whatever side effects
 *	the callback has.  The return value of the callback script becomes the
 *	return value of this function.  If the callback script reports an
 *	error, it is reported as a background error.
 *
 *----------------------------------------------------------------------
 */

static int
TesteventProc(
    Tcl_Event *event,		/* Event to deliver */
    TCL_UNUSED(int) /*flags*/)
{
    TestEvent *ev = (TestEvent *) event;
    Tcl_Interp *interp = ev->interp;
    Tcl_Obj *command = ev->command;
    int result = Tcl_EvalObjEx(interp, command,
	    TCL_EVAL_GLOBAL | TCL_EVAL_DIRECT);
    int retval;

    if (result != TCL_OK) {
	Tcl_AddErrorInfo(interp,
		"    (command bound to \"testevent\" callback)");
	Tcl_BackgroundException(interp, TCL_ERROR);
	return 1;		/* Avoid looping on errors */
    }
    if (Tcl_GetBooleanFromObj(interp, Tcl_GetObjResult(interp),
	    &retval) != TCL_OK) {
	Tcl_AddErrorInfo(interp,
		"    (return value from \"testevent\" callback)");
	Tcl_BackgroundException(interp, TCL_ERROR);
	return 1;
    }
    if (retval) {
	Tcl_DecrRefCount(ev->tag);
	Tcl_DecrRefCount(ev->command);
    }

    return retval;
}

/*
 *----------------------------------------------------------------------
 *
 * TesteventDeleteProc --
 *
 *	Removes some set of events from the queue.
 *
 * This procedure is used as part of testing event queue management.
 *
 * Results:
 *	Returns 1 if a given event should be deleted, 0 otherwise.
 *
 * Side effects:
 *	None.
 *
 *----------------------------------------------------------------------
 */

static int
TesteventDeleteProc(
    Tcl_Event *event,		/* Event to examine */
    void *clientData)	/* Tcl_Obj containing the name of the event(s)
				 * to remove */
{
    TestEvent *ev;		/* Event to examine */
    const char *evNameStr;
    Tcl_Obj *targetName;	/* Name of the event(s) to delete */
    const char *targetNameStr;

    if (event->proc != TesteventProc) {
	return 0;
    }
    targetName = (Tcl_Obj *) clientData;
    targetNameStr = (char *) Tcl_GetString(targetName);
    ev = (TestEvent *) event;
    evNameStr = Tcl_GetString(ev->tag);
    if (strcmp(evNameStr, targetNameStr) == 0) {
	Tcl_DecrRefCount(ev->tag);
	Tcl_DecrRefCount(ev->command);
	return 1;
    } else {
	return 0;
    }
}

/*
 *----------------------------------------------------------------------
 *
 * TestexithandlerCmd --
 *
 *	This procedure implements the "testexithandler" command. It is
 *	used to test Tcl_CreateExitHandler and Tcl_DeleteExitHandler.
 *
 * Results:
 *	A standard Tcl result.
 *
 * Side effects:
 *	None.
 *
 *----------------------------------------------------------------------
 */

static int
TestexithandlerCmd(
    TCL_UNUSED(void *),
    Tcl_Interp *interp,		/* Current interpreter. */
    int argc,			/* Number of arguments. */
    const char **argv)		/* Argument strings. */
{
    int value;

    if (argc != 3) {
	Tcl_AppendResult(interp, "wrong # arguments: should be \"", argv[0],
		" create|delete value\"", NULL);
	return TCL_ERROR;
    }
    if (Tcl_GetInt(interp, argv[2], &value) != TCL_OK) {
	return TCL_ERROR;
    }
    if (strcmp(argv[1], "create") == 0) {
	Tcl_CreateExitHandler((value & 1) ? ExitProcOdd : ExitProcEven,
		INT2PTR(value));
    } else if (strcmp(argv[1], "delete") == 0) {
	Tcl_DeleteExitHandler((value & 1) ? ExitProcOdd : ExitProcEven,
		INT2PTR(value));
    } else {
	Tcl_AppendResult(interp, "bad option \"", argv[1],
		"\": must be create or delete", NULL);
	return TCL_ERROR;
    }
    return TCL_OK;
}

static void
ExitProcOdd(
    void *clientData)	/* Integer value to print. */
{
    char buf[16 + TCL_INTEGER_SPACE];
    int len;

    snprintf(buf, sizeof(buf), "odd %d\n", (int)PTR2INT(clientData));
    len = strlen(buf);
    if (len != (int) write(1, buf, len)) {
	Tcl_Panic("ExitProcOdd: unable to write to stdout");
    }
}

static void
ExitProcEven(
    void *clientData)	/* Integer value to print. */
{
    char buf[16 + TCL_INTEGER_SPACE];
    int len;

    snprintf(buf, sizeof(buf), "even %d\n", (int)PTR2INT(clientData));
    len = strlen(buf);
    if (len != (int) write(1, buf, len)) {
	Tcl_Panic("ExitProcEven: unable to write to stdout");
    }
}

/*
 *----------------------------------------------------------------------
 *
 * TestexprlongCmd --
 *
 *	This procedure verifies that Tcl_ExprLong does not modify the
 *	interpreter result if there is no error.
 *
 * Results:
 *	A standard Tcl result.
 *
 * Side effects:
 *	None.
 *
 *----------------------------------------------------------------------
 */

static int
TestexprlongCmd(
    TCL_UNUSED(void *),
    Tcl_Interp *interp,		/* Current interpreter. */
    int argc,			/* Number of arguments. */
    const char **argv)		/* Argument strings. */
{
    long exprResult;
    char buf[4 + TCL_INTEGER_SPACE];
    int result;

    if (argc != 2) {
	Tcl_AppendResult(interp, "wrong # arguments: should be \"", argv[0],
		" expression\"", NULL);
	return TCL_ERROR;
    }
    Tcl_AppendResult(interp, "This is a result", NULL);
    result = Tcl_ExprLong(interp, argv[1], &exprResult);
    if (result != TCL_OK) {
	return result;
    }
    snprintf(buf, sizeof(buf), ": %ld", exprResult);
    Tcl_AppendResult(interp, buf, NULL);
    return TCL_OK;
}

/*
 *----------------------------------------------------------------------
 *
 * TestexprlongobjCmd --
 *
 *	This procedure verifies that Tcl_ExprLongObj does not modify the
 *	interpreter result if there is no error.
 *
 * Results:
 *	A standard Tcl result.
 *
 * Side effects:
 *	None.
 *
 *----------------------------------------------------------------------
 */

static int
TestexprlongobjCmd(
    TCL_UNUSED(void *),
    Tcl_Interp *interp,		/* Current interpreter. */
    int objc,			/* Number of arguments. */
    Tcl_Obj *const *objv)	/* Argument objects. */
{
    long exprResult;
    char buf[4 + TCL_INTEGER_SPACE];
    int result;

    if (objc != 2) {
	Tcl_WrongNumArgs(interp, 1, objv, "expression");
	return TCL_ERROR;
    }
    Tcl_AppendResult(interp, "This is a result", NULL);
    result = Tcl_ExprLongObj(interp, objv[1], &exprResult);
    if (result != TCL_OK) {
	return result;
    }
    snprintf(buf, sizeof(buf), ": %ld", exprResult);
    Tcl_AppendResult(interp, buf, NULL);
    return TCL_OK;
}

/*
 *----------------------------------------------------------------------
 *
 * TestexprdoubleCmd --
 *
 *	This procedure verifies that Tcl_ExprDouble does not modify the
 *	interpreter result if there is no error.
 *
 * Results:
 *	A standard Tcl result.
 *
 * Side effects:
 *	None.
 *
 *----------------------------------------------------------------------
 */

static int
TestexprdoubleCmd(
    TCL_UNUSED(void *),
    Tcl_Interp *interp,		/* Current interpreter. */
    int argc,			/* Number of arguments. */
    const char **argv)		/* Argument strings. */
{
    double exprResult;
    char buf[4 + TCL_DOUBLE_SPACE];
    int result;

    if (argc != 2) {
	Tcl_AppendResult(interp, "wrong # arguments: should be \"", argv[0],
		" expression\"", NULL);
	return TCL_ERROR;
    }
    Tcl_AppendResult(interp, "This is a result", NULL);
    result = Tcl_ExprDouble(interp, argv[1], &exprResult);
    if (result != TCL_OK) {
	return result;
    }
    strcpy(buf, ": ");
    Tcl_PrintDouble(interp, exprResult, buf+2);
    Tcl_AppendResult(interp, buf, NULL);
    return TCL_OK;
}

/*
 *----------------------------------------------------------------------
 *
 * TestexprdoubleobjCmd --
 *
 *	This procedure verifies that Tcl_ExprLongObj does not modify the
 *	interpreter result if there is no error.
 *
 * Results:
 *	A standard Tcl result.
 *
 * Side effects:
 *	None.
 *
 *----------------------------------------------------------------------
 */

static int
TestexprdoubleobjCmd(
    TCL_UNUSED(void *),
    Tcl_Interp *interp,		/* Current interpreter. */
    int objc,			/* Number of arguments. */
    Tcl_Obj *const *objv)	/* Argument objects. */
{
    double exprResult;
    char buf[4 + TCL_DOUBLE_SPACE];
    int result;

    if (objc != 2) {
	Tcl_WrongNumArgs(interp, 1, objv, "expression");
	return TCL_ERROR;
    }
    Tcl_AppendResult(interp, "This is a result", NULL);
    result = Tcl_ExprDoubleObj(interp, objv[1], &exprResult);
    if (result != TCL_OK) {
	return result;
    }
    strcpy(buf, ": ");
    Tcl_PrintDouble(interp, exprResult, buf+2);
    Tcl_AppendResult(interp, buf, NULL);
    return TCL_OK;
}

/*
 *----------------------------------------------------------------------
 *
 * TestexprstringCmd --
 *
 *	This procedure tests the basic operation of Tcl_ExprString.
 *
 * Results:
 *	A standard Tcl result.
 *
 * Side effects:
 *	None.
 *
 *----------------------------------------------------------------------
 */

static int
TestexprstringCmd(
    TCL_UNUSED(void *),
    Tcl_Interp *interp,		/* Current interpreter. */
    int argc,			/* Number of arguments. */
    const char **argv)		/* Argument strings. */
{
    if (argc != 2) {
	Tcl_AppendResult(interp, "wrong # arguments: should be \"", argv[0],
		" expression\"", NULL);
	return TCL_ERROR;
    }
    return Tcl_ExprString(interp, argv[1]);
}

/*
 *----------------------------------------------------------------------
 *
 * TestfilelinkCmd --
 *
 *	This procedure implements the "testfilelink" command.  It is used to
 *	test the effects of creating and manipulating filesystem links in Tcl.
 *
 * Results:
 *	A standard Tcl result.
 *
 * Side effects:
 *	May create a link on disk.
 *
 *----------------------------------------------------------------------
 */

static int
TestfilelinkCmd(
    TCL_UNUSED(void *),
    Tcl_Interp *interp,		/* Current interpreter. */
    int objc,			/* Number of arguments. */
    Tcl_Obj *const objv[])	/* The argument objects. */
{
    Tcl_Obj *contents;

    if (objc < 2 || objc > 3) {
	Tcl_WrongNumArgs(interp, 1, objv, "source ?target?");
	return TCL_ERROR;
    }

    if (Tcl_FSConvertToPathType(interp, objv[1]) != TCL_OK) {
	return TCL_ERROR;
    }

    if (objc == 3) {
	/* Create link from source to target */
	contents = Tcl_FSLink(objv[1], objv[2],
		TCL_CREATE_SYMBOLIC_LINK|TCL_CREATE_HARD_LINK);
	if (contents == NULL) {
	    Tcl_AppendResult(interp, "could not create link from \"",
		    Tcl_GetString(objv[1]), "\" to \"",
		    Tcl_GetString(objv[2]), "\": ",
		    Tcl_PosixError(interp), NULL);
	    return TCL_ERROR;
	}
    } else {
	/* Read link */
	contents = Tcl_FSLink(objv[1], NULL, 0);
	if (contents == NULL) {
	    Tcl_AppendResult(interp, "could not read link \"",
		    Tcl_GetString(objv[1]), "\": ",
		    Tcl_PosixError(interp), NULL);
	    return TCL_ERROR;
	}
    }
    Tcl_SetObjResult(interp, contents);
    if (objc == 2) {
	/*
	 * If we are creating a link, this will actually just
	 * be objv[3], and we don't own it
	 */
	Tcl_DecrRefCount(contents);
    }
    return TCL_OK;
}

/*
 *----------------------------------------------------------------------
 *
 * TestgetassocdataCmd --
 *
 *	This procedure implements the "testgetassocdata" command. It is
 *	used to test Tcl_GetAssocData.
 *
 * Results:
 *	A standard Tcl result.
 *
 * Side effects:
 *	None.
 *
 *----------------------------------------------------------------------
 */

static int
TestgetassocdataCmd(
    TCL_UNUSED(void *),
    Tcl_Interp *interp,		/* Current interpreter. */
    int argc,			/* Number of arguments. */
    const char **argv)		/* Argument strings. */
{
    char *res;

    if (argc != 2) {
	Tcl_AppendResult(interp, "wrong # arguments: should be \"", argv[0],
		" data_key\"", NULL);
	return TCL_ERROR;
    }
    res = (char *) Tcl_GetAssocData(interp, argv[1], NULL);
    if (res != NULL) {
	Tcl_AppendResult(interp, res, NULL);
    }
    return TCL_OK;
}

/*
 *----------------------------------------------------------------------
 *
 * TestgetplatformCmd --
 *
 *	This procedure implements the "testgetplatform" command. It is
 *	used to retrieve the value of the tclPlatform global variable.
 *
 * Results:
 *	A standard Tcl result.
 *
 * Side effects:
 *	None.
 *
 *----------------------------------------------------------------------
 */

static int
TestgetplatformCmd(
    TCL_UNUSED(void *),
    Tcl_Interp *interp,		/* Current interpreter. */
    int argc,			/* Number of arguments. */
    const char **argv)		/* Argument strings. */
{
    static const char *const platformStrings[] = { "unix", "mac", "windows" };
    TclPlatformType *platform;

    platform = TclGetPlatform();

    if (argc != 1) {
	Tcl_AppendResult(interp, "wrong # arguments: should be \"", argv[0],
		NULL);
	return TCL_ERROR;
    }

    Tcl_AppendResult(interp, platformStrings[*platform], NULL);
    return TCL_OK;
}

/*
 *----------------------------------------------------------------------
 *
 * TestinterpdeleteCmd --
 *
 *	This procedure tests the code in tclInterp.c that deals with
 *	interpreter deletion. It deletes a user-specified interpreter
 *	from the hierarchy, and subsequent code checks integrity.
 *
 * Results:
 *	A standard Tcl result.
 *
 * Side effects:
 *	Deletes one or more interpreters.
 *
 *----------------------------------------------------------------------
 */

static int
TestinterpdeleteCmd(
    TCL_UNUSED(void *),
    Tcl_Interp *interp,		/* Current interpreter. */
    int argc,			/* Number of arguments. */
    const char **argv)		/* Argument strings. */
{
    Tcl_Interp *childToDelete;

    if (argc != 2) {
	Tcl_AppendResult(interp, "wrong # args: should be \"", argv[0],
		" path\"", NULL);
	return TCL_ERROR;
    }
    childToDelete = Tcl_GetChild(interp, argv[1]);
    if (childToDelete == NULL) {
	return TCL_ERROR;
    }
    Tcl_DeleteInterp(childToDelete);
    return TCL_OK;
}

/*
 *----------------------------------------------------------------------
 *
 * TestlinkCmd --
 *
 *	This procedure implements the "testlink" command.  It is used
 *	to test Tcl_LinkVar and related library procedures.
 *
 * Results:
 *	A standard Tcl result.
 *
 * Side effects:
 *	Creates and deletes various variable links, plus returns
 *	values of the linked variables.
 *
 *----------------------------------------------------------------------
 */

static int
TestlinkCmd(
    TCL_UNUSED(void *),
    Tcl_Interp *interp,		/* Current interpreter. */
    int argc,			/* Number of arguments. */
    const char **argv)		/* Argument strings. */
{
    static int intVar = 43;
    static int boolVar = 4;
    static double realVar = 1.23;
    static Tcl_WideInt wideVar = 79;
    static char *stringVar = NULL;
    static char charVar = '@';
    static unsigned char ucharVar = 130;
    static short shortVar = 3000;
    static unsigned short ushortVar = 60000;
    static unsigned int uintVar = 0xBEEFFEED;
    static long longVar = 123456789L;
    static unsigned long ulongVar = 3456789012UL;
    static float floatVar = 4.5;
    static Tcl_WideUInt uwideVar = 123;
    static int created = 0;
    char buffer[2*TCL_DOUBLE_SPACE];
    int writable, flag;
    Tcl_Obj *tmp;

    if (argc < 2) {
	Tcl_AppendResult(interp, "wrong # args: should be \"", argv[0],
		" option ?arg arg arg arg arg arg arg arg arg arg arg arg"
		" arg arg?\"", NULL);
	return TCL_ERROR;
    }
    if (strcmp(argv[1], "create") == 0) {
	if (argc != 16) {
	    Tcl_AppendResult(interp, "wrong # args: should be \"",
		argv[0], " ", argv[1],
		" intRO realRO boolRO stringRO wideRO charRO ucharRO shortRO"
		" ushortRO uintRO longRO ulongRO floatRO uwideRO\"", NULL);
	    return TCL_ERROR;
	}
	if (created) {
	    Tcl_UnlinkVar(interp, "int");
	    Tcl_UnlinkVar(interp, "real");
	    Tcl_UnlinkVar(interp, "bool");
	    Tcl_UnlinkVar(interp, "string");
	    Tcl_UnlinkVar(interp, "wide");
	    Tcl_UnlinkVar(interp, "char");
	    Tcl_UnlinkVar(interp, "uchar");
	    Tcl_UnlinkVar(interp, "short");
	    Tcl_UnlinkVar(interp, "ushort");
	    Tcl_UnlinkVar(interp, "uint");
	    Tcl_UnlinkVar(interp, "long");
	    Tcl_UnlinkVar(interp, "ulong");
	    Tcl_UnlinkVar(interp, "float");
	    Tcl_UnlinkVar(interp, "uwide");
	}
	created = 1;
	if (Tcl_GetBoolean(interp, argv[2], &writable) != TCL_OK) {
	    return TCL_ERROR;
	}
	flag = writable ? 0 : TCL_LINK_READ_ONLY;
	if (Tcl_LinkVar(interp, "int", &intVar,
		TCL_LINK_INT | flag) != TCL_OK) {
	    return TCL_ERROR;
	}
	if (Tcl_GetBoolean(interp, argv[3], &writable) != TCL_OK) {
	    return TCL_ERROR;
	}
	flag = writable ? 0 : TCL_LINK_READ_ONLY;
	if (Tcl_LinkVar(interp, "real", &realVar,
		TCL_LINK_DOUBLE | flag) != TCL_OK) {
	    return TCL_ERROR;
	}
	if (Tcl_GetBoolean(interp, argv[4], &writable) != TCL_OK) {
	    return TCL_ERROR;
	}
	flag = writable ? 0 : TCL_LINK_READ_ONLY;
	if (Tcl_LinkVar(interp, "bool", &boolVar,
		TCL_LINK_BOOLEAN | flag) != TCL_OK) {
	    return TCL_ERROR;
	}
	if (Tcl_GetBoolean(interp, argv[5], &writable) != TCL_OK) {
	    return TCL_ERROR;
	}
	flag = writable ? 0 : TCL_LINK_READ_ONLY;
	if (Tcl_LinkVar(interp, "string", &stringVar,
		TCL_LINK_STRING | flag) != TCL_OK) {
	    return TCL_ERROR;
	}
	if (Tcl_GetBoolean(interp, argv[6], &writable) != TCL_OK) {
	    return TCL_ERROR;
	}
	flag = writable ? 0 : TCL_LINK_READ_ONLY;
	if (Tcl_LinkVar(interp, "wide", &wideVar,
			TCL_LINK_WIDE_INT | flag) != TCL_OK) {
	    return TCL_ERROR;
	}
	if (Tcl_GetBoolean(interp, argv[7], &writable) != TCL_OK) {
	    return TCL_ERROR;
	}
	flag = writable ? 0 : TCL_LINK_READ_ONLY;
	if (Tcl_LinkVar(interp, "char", &charVar,
		TCL_LINK_CHAR | flag) != TCL_OK) {
	    return TCL_ERROR;
	}
	if (Tcl_GetBoolean(interp, argv[8], &writable) != TCL_OK) {
	    return TCL_ERROR;
	}
	flag = writable ? 0 : TCL_LINK_READ_ONLY;
	if (Tcl_LinkVar(interp, "uchar", &ucharVar,
		TCL_LINK_UCHAR | flag) != TCL_OK) {
	    return TCL_ERROR;
	}
	if (Tcl_GetBoolean(interp, argv[9], &writable) != TCL_OK) {
	    return TCL_ERROR;
	}
	flag = writable ? 0 : TCL_LINK_READ_ONLY;
	if (Tcl_LinkVar(interp, "short", &shortVar,
		TCL_LINK_SHORT | flag) != TCL_OK) {
	    return TCL_ERROR;
	}
	if (Tcl_GetBoolean(interp, argv[10], &writable) != TCL_OK) {
	    return TCL_ERROR;
	}
	flag = writable ? 0 : TCL_LINK_READ_ONLY;
	if (Tcl_LinkVar(interp, "ushort", &ushortVar,
		TCL_LINK_USHORT | flag) != TCL_OK) {
	    return TCL_ERROR;
	}
	if (Tcl_GetBoolean(interp, argv[11], &writable) != TCL_OK) {
	    return TCL_ERROR;
	}
	flag = writable ? 0 : TCL_LINK_READ_ONLY;
	if (Tcl_LinkVar(interp, "uint", &uintVar,
		TCL_LINK_UINT | flag) != TCL_OK) {
	    return TCL_ERROR;
	}
	if (Tcl_GetBoolean(interp, argv[12], &writable) != TCL_OK) {
	    return TCL_ERROR;
	}
	flag = writable ? 0 : TCL_LINK_READ_ONLY;
	if (Tcl_LinkVar(interp, "long", &longVar,
		TCL_LINK_LONG | flag) != TCL_OK) {
	    return TCL_ERROR;
	}
	if (Tcl_GetBoolean(interp, argv[13], &writable) != TCL_OK) {
	    return TCL_ERROR;
	}
	flag = writable ? 0 : TCL_LINK_READ_ONLY;
	if (Tcl_LinkVar(interp, "ulong", &ulongVar,
		TCL_LINK_ULONG | flag) != TCL_OK) {
	    return TCL_ERROR;
	}
	if (Tcl_GetBoolean(interp, argv[14], &writable) != TCL_OK) {
	    return TCL_ERROR;
	}
	flag = writable ? 0 : TCL_LINK_READ_ONLY;
	if (Tcl_LinkVar(interp, "float", &floatVar,
		TCL_LINK_FLOAT | flag) != TCL_OK) {
	    return TCL_ERROR;
	}
	if (Tcl_GetBoolean(interp, argv[15], &writable) != TCL_OK) {
	    return TCL_ERROR;
	}
	flag = writable ? 0 : TCL_LINK_READ_ONLY;
	if (Tcl_LinkVar(interp, "uwide", &uwideVar,
		TCL_LINK_WIDE_UINT | flag) != TCL_OK) {
	    return TCL_ERROR;
	}

    } else if (strcmp(argv[1], "delete") == 0) {
	Tcl_UnlinkVar(interp, "int");
	Tcl_UnlinkVar(interp, "real");
	Tcl_UnlinkVar(interp, "bool");
	Tcl_UnlinkVar(interp, "string");
	Tcl_UnlinkVar(interp, "wide");
	Tcl_UnlinkVar(interp, "char");
	Tcl_UnlinkVar(interp, "uchar");
	Tcl_UnlinkVar(interp, "short");
	Tcl_UnlinkVar(interp, "ushort");
	Tcl_UnlinkVar(interp, "uint");
	Tcl_UnlinkVar(interp, "long");
	Tcl_UnlinkVar(interp, "ulong");
	Tcl_UnlinkVar(interp, "float");
	Tcl_UnlinkVar(interp, "uwide");
	created = 0;
    } else if (strcmp(argv[1], "get") == 0) {
	TclFormatInt(buffer, intVar);
	Tcl_AppendElement(interp, buffer);
	Tcl_PrintDouble(NULL, realVar, buffer);
	Tcl_AppendElement(interp, buffer);
	TclFormatInt(buffer, boolVar);
	Tcl_AppendElement(interp, buffer);
	Tcl_AppendElement(interp, (stringVar == NULL) ? "-" : stringVar);
	/*
	 * Wide ints only have an object-based interface.
	 */
	tmp = Tcl_NewWideIntObj(wideVar);
	Tcl_AppendElement(interp, Tcl_GetString(tmp));
	Tcl_DecrRefCount(tmp);
	TclFormatInt(buffer, (int) charVar);
	Tcl_AppendElement(interp, buffer);
	TclFormatInt(buffer, (int) ucharVar);
	Tcl_AppendElement(interp, buffer);
	TclFormatInt(buffer, (int) shortVar);
	Tcl_AppendElement(interp, buffer);
	TclFormatInt(buffer, (int) ushortVar);
	Tcl_AppendElement(interp, buffer);
	TclFormatInt(buffer, (int) uintVar);
	Tcl_AppendElement(interp, buffer);
	tmp = Tcl_NewWideIntObj(longVar);
	Tcl_AppendElement(interp, Tcl_GetString(tmp));
	Tcl_DecrRefCount(tmp);
#ifdef TCL_WIDE_INT_IS_LONG
	if (ulongVar > WIDE_MAX) {
		mp_int bignumValue;
		if (mp_init_u64(&bignumValue, ulongVar) != MP_OKAY) {
		    Tcl_Panic("%s: memory overflow", "Tcl_SetWideUIntObj");
		}
		tmp = Tcl_NewBignumObj(&bignumValue);
	} else
#endif /* TCL_WIDE_INT_IS_LONG */
	tmp = Tcl_NewWideIntObj((Tcl_WideInt)ulongVar);
	Tcl_AppendElement(interp, Tcl_GetString(tmp));
	Tcl_DecrRefCount(tmp);
	Tcl_PrintDouble(NULL, (double)floatVar, buffer);
	Tcl_AppendElement(interp, buffer);
	if (uwideVar > WIDE_MAX) {
		mp_int bignumValue;
		if (mp_init_u64(&bignumValue, uwideVar) != MP_OKAY) {
		    Tcl_Panic("%s: memory overflow", "Tcl_SetWideUIntObj");
		}
		tmp = Tcl_NewBignumObj(&bignumValue);
	} else {
	    tmp = Tcl_NewWideIntObj((Tcl_WideInt)uwideVar);
	}
	Tcl_AppendElement(interp, Tcl_GetString(tmp));
	Tcl_DecrRefCount(tmp);
    } else if (strcmp(argv[1], "set") == 0) {
	int v;

	if (argc != 16) {
	    Tcl_AppendResult(interp, "wrong # args: should be \"",
		    argv[0], " ", argv[1],
		    " intValue realValue boolValue stringValue wideValue"
		    " charValue ucharValue shortValue ushortValue uintValue"
		    " longValue ulongValue floatValue uwideValue\"", NULL);
	    return TCL_ERROR;
	}
	if (argv[2][0] != 0) {
	    if (Tcl_GetInt(interp, argv[2], &intVar) != TCL_OK) {
		return TCL_ERROR;
	    }
	}
	if (argv[3][0] != 0) {
	    if (Tcl_GetDouble(interp, argv[3], &realVar) != TCL_OK) {
		return TCL_ERROR;
	    }
	}
	if (argv[4][0] != 0) {
	    if (Tcl_GetInt(interp, argv[4], &boolVar) != TCL_OK) {
		return TCL_ERROR;
	    }
	}
	if (argv[5][0] != 0) {
	    if (stringVar != NULL) {
		Tcl_Free(stringVar);
	    }
	    if (strcmp(argv[5], "-") == 0) {
		stringVar = NULL;
	    } else {
		stringVar = (char *)Tcl_Alloc(strlen(argv[5]) + 1);
		strcpy(stringVar, argv[5]);
	    }
	}
	if (argv[6][0] != 0) {
	    tmp = Tcl_NewStringObj(argv[6], -1);
	    if (Tcl_GetWideIntFromObj(interp, tmp, &wideVar) != TCL_OK) {
		Tcl_DecrRefCount(tmp);
		return TCL_ERROR;
	    }
	    Tcl_DecrRefCount(tmp);
	}
	if (argv[7][0]) {
	    if (Tcl_GetInt(interp, argv[7], &v) != TCL_OK) {
		return TCL_ERROR;
	    }
	    charVar = (char) v;
	}
	if (argv[8][0]) {
	    if (Tcl_GetInt(interp, argv[8], &v) != TCL_OK) {
		return TCL_ERROR;
	    }
	    ucharVar = (unsigned char) v;
	}
	if (argv[9][0]) {
	    if (Tcl_GetInt(interp, argv[9], &v) != TCL_OK) {
		return TCL_ERROR;
	    }
	    shortVar = (short) v;
	}
	if (argv[10][0]) {
	    if (Tcl_GetInt(interp, argv[10], &v) != TCL_OK) {
		return TCL_ERROR;
	    }
	    ushortVar = (unsigned short) v;
	}
	if (argv[11][0]) {
	    if (Tcl_GetInt(interp, argv[11], &v) != TCL_OK) {
		return TCL_ERROR;
	    }
	    uintVar = (unsigned int) v;
	}
	if (argv[12][0]) {
	    if (Tcl_GetInt(interp, argv[12], &v) != TCL_OK) {
		return TCL_ERROR;
	    }
	    longVar = (long) v;
	}
	if (argv[13][0]) {
	    if (Tcl_GetInt(interp, argv[13], &v) != TCL_OK) {
		return TCL_ERROR;
	    }
	    ulongVar = (unsigned long) v;
	}
	if (argv[14][0]) {
	    double d;
	    if (Tcl_GetDouble(interp, argv[14], &d) != TCL_OK) {
		return TCL_ERROR;
	    }
	    floatVar = (float) d;
	}
	if (argv[15][0]) {
	    Tcl_WideInt w;
	    tmp = Tcl_NewStringObj(argv[15], -1);
	    if (Tcl_GetWideIntFromObj(interp, tmp, &w) != TCL_OK) {
		Tcl_DecrRefCount(tmp);
		return TCL_ERROR;
	    }
	    Tcl_DecrRefCount(tmp);
	    uwideVar = (Tcl_WideUInt) w;
	}
    } else if (strcmp(argv[1], "update") == 0) {
	int v;

	if (argc != 16) {
	    Tcl_AppendResult(interp, "wrong # args: should be \"",
		    argv[0], " ", argv[1],
		    " intValue realValue boolValue stringValue wideValue"
		    " charValue ucharValue shortValue ushortValue uintValue"
		    " longValue ulongValue floatValue uwideValue\"", NULL);
	    return TCL_ERROR;
	}
	if (argv[2][0] != 0) {
	    if (Tcl_GetInt(interp, argv[2], &intVar) != TCL_OK) {
		return TCL_ERROR;
	    }
	    Tcl_UpdateLinkedVar(interp, "int");
	}
	if (argv[3][0] != 0) {
	    if (Tcl_GetDouble(interp, argv[3], &realVar) != TCL_OK) {
		return TCL_ERROR;
	    }
	    Tcl_UpdateLinkedVar(interp, "real");
	}
	if (argv[4][0] != 0) {
	    if (Tcl_GetInt(interp, argv[4], &boolVar) != TCL_OK) {
		return TCL_ERROR;
	    }
	    Tcl_UpdateLinkedVar(interp, "bool");
	}
	if (argv[5][0] != 0) {
	    if (stringVar != NULL) {
		Tcl_Free(stringVar);
	    }
	    if (strcmp(argv[5], "-") == 0) {
		stringVar = NULL;
	    } else {
		stringVar = (char *)Tcl_Alloc(strlen(argv[5]) + 1);
		strcpy(stringVar, argv[5]);
	    }
	    Tcl_UpdateLinkedVar(interp, "string");
	}
	if (argv[6][0] != 0) {
	    tmp = Tcl_NewStringObj(argv[6], -1);
	    if (Tcl_GetWideIntFromObj(interp, tmp, &wideVar) != TCL_OK) {
		Tcl_DecrRefCount(tmp);
		return TCL_ERROR;
	    }
	    Tcl_DecrRefCount(tmp);
	    Tcl_UpdateLinkedVar(interp, "wide");
	}
	if (argv[7][0]) {
	    if (Tcl_GetInt(interp, argv[7], &v) != TCL_OK) {
		return TCL_ERROR;
	    }
	    charVar = (char) v;
	    Tcl_UpdateLinkedVar(interp, "char");
	}
	if (argv[8][0]) {
	    if (Tcl_GetInt(interp, argv[8], &v) != TCL_OK) {
		return TCL_ERROR;
	    }
	    ucharVar = (unsigned char) v;
	    Tcl_UpdateLinkedVar(interp, "uchar");
	}
	if (argv[9][0]) {
	    if (Tcl_GetInt(interp, argv[9], &v) != TCL_OK) {
		return TCL_ERROR;
	    }
	    shortVar = (short) v;
	    Tcl_UpdateLinkedVar(interp, "short");
	}
	if (argv[10][0]) {
	    if (Tcl_GetInt(interp, argv[10], &v) != TCL_OK) {
		return TCL_ERROR;
	    }
	    ushortVar = (unsigned short) v;
	    Tcl_UpdateLinkedVar(interp, "ushort");
	}
	if (argv[11][0]) {
	    if (Tcl_GetInt(interp, argv[11], &v) != TCL_OK) {
		return TCL_ERROR;
	    }
	    uintVar = (unsigned int) v;
	    Tcl_UpdateLinkedVar(interp, "uint");
	}
	if (argv[12][0]) {
	    if (Tcl_GetInt(interp, argv[12], &v) != TCL_OK) {
		return TCL_ERROR;
	    }
	    longVar = (long) v;
	    Tcl_UpdateLinkedVar(interp, "long");
	}
	if (argv[13][0]) {
	    if (Tcl_GetInt(interp, argv[13], &v) != TCL_OK) {
		return TCL_ERROR;
	    }
	    ulongVar = (unsigned long) v;
	    Tcl_UpdateLinkedVar(interp, "ulong");
	}
	if (argv[14][0]) {
	    double d;
	    if (Tcl_GetDouble(interp, argv[14], &d) != TCL_OK) {
		return TCL_ERROR;
	    }
	    floatVar = (float) d;
	    Tcl_UpdateLinkedVar(interp, "float");
	}
	if (argv[15][0]) {
	    Tcl_WideInt w;
	    tmp = Tcl_NewStringObj(argv[15], -1);
	    if (Tcl_GetWideIntFromObj(interp, tmp, &w) != TCL_OK) {
		Tcl_DecrRefCount(tmp);
		return TCL_ERROR;
	    }
	    Tcl_DecrRefCount(tmp);
	    uwideVar = (Tcl_WideUInt) w;
	    Tcl_UpdateLinkedVar(interp, "uwide");
	}
    } else {
	Tcl_AppendResult(interp, "bad option \"", argv[1],
		"\": should be create, delete, get, set, or update", NULL);
	return TCL_ERROR;
    }
    return TCL_OK;
}

/*
 *----------------------------------------------------------------------
 *
 * TestlinkarrayCmd --
 *
 *      This function is invoked to process the "testlinkarray" Tcl command.
 *      It is used to test the 'Tcl_LinkArray' function.
 *
 * Results:
 *      A standard Tcl result.
 *
 * Side effects:
 *	Creates, deletes, and invokes variable links.
 *
 *----------------------------------------------------------------------
 */

static int
TestlinkarrayCmd(
    TCL_UNUSED(void *),
    Tcl_Interp *interp,         /* Current interpreter. */
    int objc,                   /* Number of arguments. */
    Tcl_Obj *const objv[])      /* Argument objects. */
{
    static const char *LinkOption[] = {
        "update", "remove", "create", NULL
    };
    enum LinkOptionEnum { LINK_UPDATE, LINK_REMOVE, LINK_CREATE } optionIndex;
    static const char *LinkType[] = {
	"char", "uchar", "short", "ushort", "int", "uint", "long", "ulong",
	"wide", "uwide", "float", "double", "string", "char*", "binary", NULL
    };
    /* all values after TCL_LINK_CHARS_ARRAY are used as arrays (see below) */
    static int LinkTypes[] = {
	TCL_LINK_CHAR, TCL_LINK_UCHAR,
	TCL_LINK_SHORT, TCL_LINK_USHORT, TCL_LINK_INT, TCL_LINK_UINT,
	TCL_LINK_LONG, TCL_LINK_ULONG, TCL_LINK_WIDE_INT, TCL_LINK_WIDE_UINT,
	TCL_LINK_FLOAT, TCL_LINK_DOUBLE, TCL_LINK_STRING, TCL_LINK_CHARS,
	TCL_LINK_BINARY
    };
    int typeIndex, readonly, i, size;
    Tcl_Size length;
    char *name, *arg;
    Tcl_WideInt addr;

    if (objc < 2) {
	Tcl_WrongNumArgs(interp, 1, objv, "option args");
	return TCL_ERROR;
    }
    if (Tcl_GetIndexFromObj(interp, objv[1], LinkOption, "option", 0,
	    &optionIndex) != TCL_OK) {
	return TCL_ERROR;
    }
    switch (optionIndex) {
    case LINK_UPDATE:
	for (i=2; i<objc; i++) {
	    Tcl_UpdateLinkedVar(interp, Tcl_GetString(objv[i]));
	}
	return TCL_OK;
    case LINK_REMOVE:
	for (i=2; i<objc; i++) {
	    Tcl_UnlinkVar(interp, Tcl_GetString(objv[i]));
	}
	return TCL_OK;
    case LINK_CREATE:
	if (objc < 4) {
	    goto wrongArgs;
	}
	readonly = 0;
	i = 2;

	/*
	 * test on switch -r...
	 */

	arg = Tcl_GetStringFromObj(objv[i], &length);
	if (length < 2) {
	    goto wrongArgs;
	}
	if (arg[0] == '-') {
	    if (arg[1] != 'r') {
		goto wrongArgs;
	    }
	    readonly = TCL_LINK_READ_ONLY;
	    i++;
	}
	if (Tcl_GetIndexFromObj(interp, objv[i++], LinkType, "type", 0,
 		&typeIndex) != TCL_OK) {
	    return TCL_ERROR;
	}
	if (Tcl_GetIntFromObj(interp, objv[i++], &size) == TCL_ERROR) {
	    Tcl_SetObjResult(interp, Tcl_NewStringObj("wrong size value", -1));
	    return TCL_ERROR;
	}
	name = Tcl_GetString(objv[i++]);

	/*
	 * If no address is given request one in the underlying function
	 */

	if (i < objc) {
	    if (Tcl_GetWideIntFromObj(interp, objv[i], &addr) == TCL_ERROR) {
 		Tcl_SetObjResult(interp, Tcl_NewStringObj(
			"wrong address value", -1));
		return TCL_ERROR;
	    }
	} else {
	    addr = 0;
	}
	return Tcl_LinkArray(interp, name, INT2PTR(addr),
		LinkTypes[typeIndex] | readonly, size);
    }
    return TCL_OK;

  wrongArgs:
    Tcl_WrongNumArgs(interp, 2, objv, "?-readonly? type size name ?address?");
    return TCL_ERROR;
}

/*
 *----------------------------------------------------------------------
 *
 * TestlistrepCmd --
 *
 *      This function is invoked to generate a list object with a specific
 *	internal representation.
 *
 * Results:
 *      A standard Tcl result.
 *
 * Side effects:
 *	None.
 *
 *----------------------------------------------------------------------
 */

static int
TestlistrepCmd(
    TCL_UNUSED(void *),
    Tcl_Interp *interp,         /* Current interpreter. */
    int objc,                   /* Number of arguments. */
    Tcl_Obj *const objv[])      /* Argument objects. */
{
    /* Subcommands supported by this command */
    const char* subcommands[] = {
	"new",
	"describe",
	"config",
	"validate",
	NULL
    };
    enum {
	LISTREP_NEW,
	LISTREP_DESCRIBE,
	LISTREP_CONFIG,
	LISTREP_VALIDATE
    } cmdIndex;
    Tcl_Obj *resultObj = NULL;

    if (objc < 2) {
	Tcl_WrongNumArgs(interp, 1, objv, "command ?arg ...?");
	return TCL_ERROR;
    }
    if (Tcl_GetIndexFromObj(
	    interp, objv[1], subcommands, "command", 0, &cmdIndex)
	!= TCL_OK) {
	return TCL_ERROR;
    }
    switch (cmdIndex) {
    case LISTREP_NEW:
	if (objc < 3 || objc > 5) {
	    Tcl_WrongNumArgs(interp, 2, objv, "length ?leadSpace endSpace?");
	    return TCL_ERROR;
	} else {
	    Tcl_WideUInt length;
	    Tcl_WideUInt leadSpace = 0;
	    Tcl_WideUInt endSpace = 0;
	    if (Tcl_GetWideUIntFromObj(interp, objv[2], &length) != TCL_OK) {
		return TCL_ERROR;
	    }
	    if (objc > 3) {
		if (Tcl_GetWideUIntFromObj(interp, objv[3], &leadSpace) != TCL_OK) {
		    return TCL_ERROR;
		}
		if (objc > 4) {
		    if (Tcl_GetWideUIntFromObj(interp, objv[4], &endSpace)
			!= TCL_OK) {
			return TCL_ERROR;
		    }
		}
	    }
	    resultObj = TclListTestObj(length, leadSpace, endSpace);
	    if (resultObj == NULL) {
		Tcl_AppendResult(interp, "List capacity exceeded", NULL);
		return TCL_ERROR;
	    }
	}
	break;

    case LISTREP_DESCRIBE:
#define APPEND_FIELD(targetObj_, structPtr_, fld_)                        \
    do {                                                                  \
	Tcl_ListObjAppendElement(                                         \
	    interp, (targetObj_), Tcl_NewStringObj(#fld_, -1));           \
	Tcl_ListObjAppendElement(                                         \
	    interp, (targetObj_), Tcl_NewWideIntObj((structPtr_)->fld_)); \
    } while (0)
	if (objc != 3) {
	    Tcl_WrongNumArgs(interp, 2, objv, "object");
	    return TCL_ERROR;
	} else {
	    Tcl_Obj **objs;
	    Tcl_Size nobjs;
	    ListRep listRep;
	    Tcl_Obj *listRepObjs[4];

	    /* Force list representation */
	    if (Tcl_ListObjGetElements(interp, objv[2], &nobjs, &objs) != TCL_OK) {
		return TCL_ERROR;
	    }
	    ListObjGetRep(objv[2], &listRep);
	    listRepObjs[0] = Tcl_NewStringObj("store", -1);
	    listRepObjs[1] = Tcl_NewListObj(12, NULL);
	    Tcl_ListObjAppendElement(
		interp, listRepObjs[1], Tcl_NewStringObj("memoryAddress", -1));
	    Tcl_ListObjAppendElement(
		interp, listRepObjs[1], Tcl_ObjPrintf("%p", listRep.storePtr));
	    APPEND_FIELD(listRepObjs[1], listRep.storePtr, firstUsed);
	    APPEND_FIELD(listRepObjs[1], listRep.storePtr, numUsed);
	    APPEND_FIELD(listRepObjs[1], listRep.storePtr, numAllocated);
	    APPEND_FIELD(listRepObjs[1], listRep.storePtr, refCount);
	    APPEND_FIELD(listRepObjs[1], listRep.storePtr, flags);
	    if (listRep.spanPtr) {
		listRepObjs[2] = Tcl_NewStringObj("span", -1);
		listRepObjs[3] = Tcl_NewListObj(8, NULL);
		Tcl_ListObjAppendElement(interp,
					 listRepObjs[3],
					 Tcl_NewStringObj("memoryAddress", -1));
		Tcl_ListObjAppendElement(
		    interp, listRepObjs[3], Tcl_ObjPrintf("%p", listRep.spanPtr));
		APPEND_FIELD(listRepObjs[3], listRep.spanPtr, spanStart);
		APPEND_FIELD(
		    listRepObjs[3], listRep.spanPtr, spanLength);
		APPEND_FIELD(listRepObjs[3], listRep.spanPtr, refCount);
	    }
	    resultObj = Tcl_NewListObj(listRep.spanPtr ? 4 : 2, listRepObjs);
	}
#undef APPEND_FIELD
	break;

    case LISTREP_CONFIG:
	if (objc != 2) {
	    Tcl_WrongNumArgs(interp, 2, objv, "object");
	    return TCL_ERROR;
	}
	resultObj = Tcl_NewListObj(2, NULL);
	Tcl_ListObjAppendElement(
	    NULL, resultObj, Tcl_NewStringObj("LIST_SPAN_THRESHOLD", -1));
	Tcl_ListObjAppendElement(
	    NULL, resultObj, Tcl_NewWideIntObj(LIST_SPAN_THRESHOLD));
	break;

    case LISTREP_VALIDATE:
	if (objc != 3) {
	    Tcl_WrongNumArgs(interp, 2, objv, "object");
	    return TCL_ERROR;
	}
	TclListObjValidate(interp, objv[2]); /* Panics if invalid */
	resultObj = Tcl_NewObj();
	break;
    }
    Tcl_SetObjResult(interp, resultObj);
    return TCL_OK;
}

/*
 *----------------------------------------------------------------------
 *
 * TestlocaleCmd --
 *
 *	This procedure implements the "testlocale" command.  It is used
 *	to test the effects of setting different locales in Tcl.
 *
 * Results:
 *	A standard Tcl result.
 *
 * Side effects:
 *	Modifies the current C locale.
 *
 *----------------------------------------------------------------------
 */

static int
TestlocaleCmd(
    TCL_UNUSED(void *),
    Tcl_Interp *interp,		/* Current interpreter. */
    int objc,			/* Number of arguments. */
    Tcl_Obj *const objv[])	/* The argument objects. */
{
    int index;
    const char *locale;
    static const char *const optionStrings[] = {
	"ctype", "numeric", "time", "collate", "monetary",
	"all",	NULL
    };
    static const int lcTypes[] = {
	LC_CTYPE, LC_NUMERIC, LC_TIME, LC_COLLATE, LC_MONETARY,
	LC_ALL
    };

    /*
     * LC_CTYPE, etc. correspond to the indices for the strings.
     */

    if (objc < 2 || objc > 3) {
	Tcl_WrongNumArgs(interp, 1, objv, "category ?locale?");
	return TCL_ERROR;
    }

    if (Tcl_GetIndexFromObj(interp, objv[1], optionStrings, "option", 0,
	    &index) != TCL_OK) {
	return TCL_ERROR;
    }

    if (objc == 3) {
	locale = Tcl_GetString(objv[2]);
    } else {
	locale = NULL;
    }
    locale = setlocale(lcTypes[index], locale);
    if (locale) {
	Tcl_SetStringObj(Tcl_GetObjResult(interp), locale, -1);
    }
    return TCL_OK;
}

/*
 *----------------------------------------------------------------------
 *
 * CleanupTestSetassocdataTests --
 *
 *	This function is called when an interpreter is deleted to clean
 *	up any data left over from running the testsetassocdata command.
 *
 * Results:
 *	None.
 *
 * Side effects:
 *	Releases storage.
 *
 *----------------------------------------------------------------------
 */

static void
CleanupTestSetassocdataTests(
    void *clientData,	/* Data to be released. */
    TCL_UNUSED(Tcl_Interp *))
{
    Tcl_Free(clientData);
}

/*
 *----------------------------------------------------------------------
 *
 * TestparserObjCmd --
 *
 *	This procedure implements the "testparser" command.  It is
 *	used for testing the new Tcl script parser in Tcl 8.1.
 *
 * Results:
 *	A standard Tcl result.
 *
 * Side effects:
 *	None.
 *
 *----------------------------------------------------------------------
 */

static int
TestparserObjCmd(
    TCL_UNUSED(void *),
    Tcl_Interp *interp,		/* Current interpreter. */
    int objc,			/* Number of arguments. */
    Tcl_Obj *const objv[])	/* The argument objects. */
{
    const char *script;
    Tcl_Size dummy;
    int length;
    Tcl_Parse parse;

    if (objc != 3) {
	Tcl_WrongNumArgs(interp, 1, objv, "script length");
	return TCL_ERROR;
    }
    script = Tcl_GetStringFromObj(objv[1], &dummy);
    if (Tcl_GetIntFromObj(interp, objv[2], &length)) {
	return TCL_ERROR;
    }
    if (length == 0) {
	length = dummy;
    }
    if (Tcl_ParseCommand(interp, script, length, 0, &parse) != TCL_OK) {
	Tcl_AddErrorInfo(interp, "\n    (remainder of script: \"");
	Tcl_AddErrorInfo(interp, parse.term);
	Tcl_AddErrorInfo(interp, "\")");
	return TCL_ERROR;
    }

    /*
     * The parse completed successfully.  Just print out the contents
     * of the parse structure into the interpreter's result.
     */

    PrintParse(interp, &parse);
    Tcl_FreeParse(&parse);
    return TCL_OK;
}

/*
 *----------------------------------------------------------------------
 *
 * TestexprparserObjCmd --
 *
 *	This procedure implements the "testexprparser" command.  It is
 *	used for testing the new Tcl expression parser in Tcl 8.1.
 *
 * Results:
 *	A standard Tcl result.
 *
 * Side effects:
 *	None.
 *
 *----------------------------------------------------------------------
 */

static int
TestexprparserObjCmd(
    TCL_UNUSED(void *),
    Tcl_Interp *interp,		/* Current interpreter. */
    int objc,			/* Number of arguments. */
    Tcl_Obj *const objv[])	/* The argument objects. */
{
    const char *script;
    Tcl_Size dummy;
    int length;
    Tcl_Parse parse;

    if (objc != 3) {
	Tcl_WrongNumArgs(interp, 1, objv, "expr length");
	return TCL_ERROR;
    }
    script = Tcl_GetStringFromObj(objv[1], &dummy);
    if (Tcl_GetIntFromObj(interp, objv[2], &length)) {
	return TCL_ERROR;
    }
    if (length == 0) {
	length = dummy;
    }
    parse.commentStart = NULL;
    parse.commentSize = 0;
    parse.commandStart = NULL;
    parse.commandSize = 0;
    if (Tcl_ParseExpr(interp, script, length, &parse) != TCL_OK) {
	Tcl_AddErrorInfo(interp, "\n    (remainder of expr: \"");
	Tcl_AddErrorInfo(interp, parse.term);
	Tcl_AddErrorInfo(interp, "\")");
	return TCL_ERROR;
    }

    /*
     * The parse completed successfully.  Just print out the contents
     * of the parse structure into the interpreter's result.
     */

    PrintParse(interp, &parse);
    Tcl_FreeParse(&parse);
    return TCL_OK;
}

/*
 *----------------------------------------------------------------------
 *
 * PrintParse --
 *
 *	This procedure prints out the contents of a Tcl_Parse structure
 *	in the result of an interpreter.
 *
 * Results:
 *	Interp's result is set to a prettily formatted version of the
 *	contents of parsePtr.
 *
 * Side effects:
 *	None.
 *
 *----------------------------------------------------------------------
 */

static void
PrintParse(
    Tcl_Interp *interp,		/* Interpreter whose result is to be set to
				 * the contents of a parse structure. */
    Tcl_Parse *parsePtr)	/* Parse structure to print out. */
{
    Tcl_Obj *objPtr;
    const char *typeString;
    Tcl_Token *tokenPtr;
    Tcl_Size i;

    objPtr = Tcl_GetObjResult(interp);
    if (parsePtr->commentSize > 0) {
	Tcl_ListObjAppendElement(NULL, objPtr,
		Tcl_NewStringObj(parsePtr->commentStart,
			parsePtr->commentSize));
    } else {
	Tcl_ListObjAppendElement(NULL, objPtr, Tcl_NewStringObj("-", 1));
    }
    Tcl_ListObjAppendElement(NULL, objPtr,
	    Tcl_NewStringObj(parsePtr->commandStart, parsePtr->commandSize));
    Tcl_ListObjAppendElement(NULL, objPtr,
	    Tcl_NewWideIntObj(parsePtr->numWords));
    for (i = 0; i < parsePtr->numTokens; i++) {
	tokenPtr = &parsePtr->tokenPtr[i];
	switch (tokenPtr->type) {
	case TCL_TOKEN_EXPAND_WORD:
	    typeString = "expand";
	    break;
	case TCL_TOKEN_WORD:
	    typeString = "word";
	    break;
	case TCL_TOKEN_SIMPLE_WORD:
	    typeString = "simple";
	    break;
	case TCL_TOKEN_TEXT:
	    typeString = "text";
	    break;
	case TCL_TOKEN_BS:
	    typeString = "backslash";
	    break;
	case TCL_TOKEN_COMMAND:
	    typeString = "command";
	    break;
	case TCL_TOKEN_VARIABLE:
	    typeString = "variable";
	    break;
	case TCL_TOKEN_SUB_EXPR:
	    typeString = "subexpr";
	    break;
	case TCL_TOKEN_OPERATOR:
	    typeString = "operator";
	    break;
	default:
	    typeString = "??";
	    break;
	}
	Tcl_ListObjAppendElement(NULL, objPtr,
		Tcl_NewStringObj(typeString, -1));
	Tcl_ListObjAppendElement(NULL, objPtr,
		Tcl_NewStringObj(tokenPtr->start, tokenPtr->size));
	Tcl_ListObjAppendElement(NULL, objPtr,
		Tcl_NewWideIntObj(tokenPtr->numComponents));
    }
    Tcl_ListObjAppendElement(NULL, objPtr,
	    parsePtr->commandStart ?
	    Tcl_NewStringObj(parsePtr->commandStart + parsePtr->commandSize,
	    TCL_INDEX_NONE) : Tcl_NewObj());
}

/*
 *----------------------------------------------------------------------
 *
 * TestparsevarObjCmd --
 *
 *	This procedure implements the "testparsevar" command.  It is
 *	used for testing Tcl_ParseVar.
 *
 * Results:
 *	A standard Tcl result.
 *
 * Side effects:
 *	None.
 *
 *----------------------------------------------------------------------
 */

static int
TestparsevarObjCmd(
    TCL_UNUSED(void *),
    Tcl_Interp *interp,		/* Current interpreter. */
    int objc,			/* Number of arguments. */
    Tcl_Obj *const objv[])	/* The argument objects. */
{
    const char *value, *name, *termPtr;

    if (objc != 2) {
	Tcl_WrongNumArgs(interp, 1, objv, "varName");
	return TCL_ERROR;
    }
    name = Tcl_GetString(objv[1]);
    value = Tcl_ParseVar(interp, name, &termPtr);
    if (value == NULL) {
	return TCL_ERROR;
    }

    Tcl_AppendElement(interp, value);
    Tcl_AppendElement(interp, termPtr);
    return TCL_OK;
}

/*
 *----------------------------------------------------------------------
 *
 * TestparsevarnameObjCmd --
 *
 *	This procedure implements the "testparsevarname" command.  It is
 *	used for testing the new Tcl script parser in Tcl 8.1.
 *
 * Results:
 *	A standard Tcl result.
 *
 * Side effects:
 *	None.
 *
 *----------------------------------------------------------------------
 */

static int
TestparsevarnameObjCmd(
    TCL_UNUSED(void *),
    Tcl_Interp *interp,		/* Current interpreter. */
    int objc,			/* Number of arguments. */
    Tcl_Obj *const objv[])	/* The argument objects. */
{
    const char *script;
    int length, append;
    Tcl_Size dummy;
    Tcl_Parse parse;

    if (objc != 4) {
	Tcl_WrongNumArgs(interp, 1, objv, "script length append");
	return TCL_ERROR;
    }
    script = Tcl_GetStringFromObj(objv[1], &dummy);
    if (Tcl_GetIntFromObj(interp, objv[2], &length)) {
	return TCL_ERROR;
    }
    if (length == 0) {
	length = dummy;
    }
    if (Tcl_GetIntFromObj(interp, objv[3], &append)) {
	return TCL_ERROR;
    }
    if (Tcl_ParseVarName(interp, script, length, &parse, append) != TCL_OK) {
	Tcl_AddErrorInfo(interp, "\n    (remainder of script: \"");
	Tcl_AddErrorInfo(interp, parse.term);
	Tcl_AddErrorInfo(interp, "\")");
	return TCL_ERROR;
    }

    /*
     * The parse completed successfully.  Just print out the contents
     * of the parse structure into the interpreter's result.
     */

    parse.commentSize = 0;
    parse.commandStart = script + parse.tokenPtr->size;
    parse.commandSize = 0;
    PrintParse(interp, &parse);
    Tcl_FreeParse(&parse);
    return TCL_OK;
}

/*
 *----------------------------------------------------------------------
 *
 * TestpreferstableObjCmd --
 *
 *	This procedure implements the "testpreferstable" command.  It is
 *	used for being able to test the "package" command even when the
 *  environment variable TCL_PKG_PREFER_LATEST is set in your environment.
 *
 * Results:
 *	A standard Tcl result.
 *
 * Side effects:
 *	None.
 *
 *----------------------------------------------------------------------
 */

static int
TestpreferstableObjCmd(
    TCL_UNUSED(void *),
    Tcl_Interp *interp,		/* Current interpreter. */
    TCL_UNUSED(int) /*objc*/,
    TCL_UNUSED(Tcl_Obj *const *) /*objv*/)
{
    Interp *iPtr = (Interp *) interp;

    iPtr->packagePrefer = PKG_PREFER_STABLE;
    return TCL_OK;
}

/*
 *----------------------------------------------------------------------
 *
 * TestprintObjCmd --
 *
 *	This procedure implements the "testprint" command.  It is
 *	used for being able to test the Tcl_ObjPrintf() function.
 *
 * Results:
 *	A standard Tcl result.
 *
 * Side effects:
 *	None.
 *
 *----------------------------------------------------------------------
 */

static int
TestprintObjCmd(
    TCL_UNUSED(void *),
    Tcl_Interp *interp,		/* Current interpreter. */
    int objc,			/* Number of arguments. */
    Tcl_Obj *const objv[])	/* The argument objects. */
{
    Tcl_WideInt argv1 = 0;
    size_t argv2;

    if (objc < 2 || objc > 3) {
	Tcl_WrongNumArgs(interp, 1, objv, "format wideint");
    }

    if (objc > 1) {
	Tcl_GetWideIntFromObj(interp, objv[2], &argv1);
    }
    argv2 = (size_t)argv1;
    Tcl_SetObjResult(interp, Tcl_ObjPrintf(Tcl_GetString(objv[1]), argv1, argv2, argv2));
    return TCL_OK;
}

/*
 *----------------------------------------------------------------------
 *
 * TestregexpObjCmd --
 *
 *	This procedure implements the "testregexp" command. It is used to give
 *	a direct interface for regexp flags. It's identical to
 *	Tcl_RegexpObjCmd except for the -xflags option, and the consequences
 *	thereof (including the REG_EXPECT kludge).
 *
 * Results:
 *	A standard Tcl result.
 *
 * Side effects:
 *	See the user documentation.
 *
 *----------------------------------------------------------------------
 */

static int
TestregexpObjCmd(
    TCL_UNUSED(void *),
    Tcl_Interp *interp,		/* Current interpreter. */
    int objc,			/* Number of arguments. */
    Tcl_Obj *const objv[])	/* Argument objects. */
{
    int i, indices, match, about;
    Tcl_Size stringLength, ii;
    int hasxflags, cflags, eflags;
    Tcl_RegExp regExpr;
    const char *string;
    Tcl_Obj *objPtr;
    Tcl_RegExpInfo info;
    static const char *const options[] = {
	"-indices",	"-nocase",	"-about",	"-expanded",
	"-line",	"-linestop",	"-lineanchor",
	"-xflags",
	"--",		NULL
    };
    enum optionsEnum {
	REGEXP_INDICES, REGEXP_NOCASE,	REGEXP_ABOUT,	REGEXP_EXPANDED,
	REGEXP_MULTI,	REGEXP_NOCROSS,	REGEXP_NEWL,
	REGEXP_XFLAGS,
	REGEXP_LAST
    } index;

    indices = 0;
    about = 0;
    cflags = REG_ADVANCED;
    eflags = 0;
    hasxflags = 0;

    for (i = 1; i < objc; i++) {
	const char *name;

	name = Tcl_GetString(objv[i]);
	if (name[0] != '-') {
	    break;
	}
	if (Tcl_GetIndexFromObj(interp, objv[i], options, "switch", TCL_EXACT,
		&index) != TCL_OK) {
	    return TCL_ERROR;
	}
	switch (index) {
	case REGEXP_INDICES:
	    indices = 1;
	    break;
	case REGEXP_NOCASE:
	    cflags |= REG_ICASE;
	    break;
	case REGEXP_ABOUT:
	    about = 1;
	    break;
	case REGEXP_EXPANDED:
	    cflags |= REG_EXPANDED;
	    break;
	case REGEXP_MULTI:
	    cflags |= REG_NEWLINE;
	    break;
	case REGEXP_NOCROSS:
	    cflags |= REG_NLSTOP;
	    break;
	case REGEXP_NEWL:
	    cflags |= REG_NLANCH;
	    break;
	case REGEXP_XFLAGS:
	    hasxflags = 1;
	    break;
	case REGEXP_LAST:
	    i++;
	    goto endOfForLoop;
	}
    }

  endOfForLoop:
    if (objc - i < hasxflags + 2 - about) {
	Tcl_WrongNumArgs(interp, 1, objv,
		"?-switch ...? exp string ?matchVar? ?subMatchVar ...?");
	return TCL_ERROR;
    }
    objc -= i;
    objv += i;

    if (hasxflags) {
	string = Tcl_GetStringFromObj(objv[0], &stringLength);
	TestregexpXflags(string, stringLength, &cflags, &eflags);
	objc--;
	objv++;
    }

    regExpr = Tcl_GetRegExpFromObj(interp, objv[0], cflags);
    if (regExpr == NULL) {
	return TCL_ERROR;
    }

    if (about) {
	if (TclRegAbout(interp, regExpr) < 0) {
	    return TCL_ERROR;
	}
	return TCL_OK;
    }

    objPtr = objv[1];
    match = Tcl_RegExpExecObj(interp, regExpr, objPtr, 0 /* offset */,
	    objc-2 /* nmatches */, eflags);

    if (match < 0) {
	return TCL_ERROR;
    }
    if (match == 0) {
	/*
	 * Set the interpreter's object result to an integer object w/
	 * value 0.
	 */

	Tcl_SetWideIntObj(Tcl_GetObjResult(interp), 0);
	if (objc > 2 && (cflags&REG_EXPECT) && indices) {
	    const char *varName;
	    const char *value;
	    Tcl_Size start, end;
	    char resinfo[TCL_INTEGER_SPACE * 2];

	    varName = Tcl_GetString(objv[2]);
	    TclRegExpRangeUniChar(regExpr, TCL_INDEX_NONE, &start, &end);
	    snprintf(resinfo, sizeof(resinfo), "%" TCL_Z_MODIFIER "d %" TCL_Z_MODIFIER "d", start, end-1);
	    value = Tcl_SetVar2(interp, varName, NULL, resinfo, 0);
	    if (value == NULL) {
		Tcl_AppendResult(interp, "couldn't set variable \"",
			varName, "\"", NULL);
		return TCL_ERROR;
	    }
	} else if (cflags & TCL_REG_CANMATCH) {
	    const char *varName;
	    const char *value;
	    char resinfo[TCL_INTEGER_SPACE * 2];

	    Tcl_RegExpGetInfo(regExpr, &info);
	    varName = Tcl_GetString(objv[2]);
	    snprintf(resinfo, sizeof(resinfo), "%" TCL_Z_MODIFIER "d", info.extendStart);
	    value = Tcl_SetVar2(interp, varName, NULL, resinfo, 0);
	    if (value == NULL) {
		Tcl_AppendResult(interp, "couldn't set variable \"",
			varName, "\"", NULL);
		return TCL_ERROR;
	    }
	}
	return TCL_OK;
    }

    /*
     * If additional variable names have been specified, return
     * index information in those variables.
     */

    objc -= 2;
    objv += 2;

    Tcl_RegExpGetInfo(regExpr, &info);
    for (i = 0; i < objc; i++) {
	Tcl_Size start, end;
	Tcl_Obj *newPtr, *varPtr, *valuePtr;

	varPtr = objv[i];
	ii = ((cflags&REG_EXPECT) && i == objc-1) ? TCL_INDEX_NONE : (Tcl_Size)i;
	if (indices) {
	    Tcl_Obj *objs[2];

	    if (ii == TCL_INDEX_NONE) {
		TclRegExpRangeUniChar(regExpr, ii, &start, &end);
	    } else if (ii > info.nsubs) {
		start = TCL_INDEX_NONE;
		end = TCL_INDEX_NONE;
	    } else {
		start = info.matches[ii].start;
		end = info.matches[ii].end;
	    }

	    /*
	     * Adjust index so it refers to the last character in the match
	     * instead of the first character after the match.
	     */

	    if (end != TCL_INDEX_NONE) {
		end--;
	    }

	    objs[0] = Tcl_NewWideIntObj(start);
	    objs[1] = Tcl_NewWideIntObj(end);

	    newPtr = Tcl_NewListObj(2, objs);
	} else {
	    if (ii == TCL_INDEX_NONE) {
		TclRegExpRangeUniChar(regExpr, ii, &start, &end);
		newPtr = Tcl_GetRange(objPtr, start, end);
	    } else if (ii > info.nsubs || info.matches[ii].end <= 0) {
		newPtr = Tcl_NewObj();
	    } else {
		newPtr = Tcl_GetRange(objPtr, info.matches[ii].start,
			info.matches[ii].end - 1);
	    }
	}
	valuePtr = Tcl_ObjSetVar2(interp, varPtr, NULL, newPtr, TCL_LEAVE_ERR_MSG);
	if (valuePtr == NULL) {
	    return TCL_ERROR;
	}
    }

    /*
     * Set the interpreter's object result to an integer object w/ value 1.
     */

    Tcl_SetWideIntObj(Tcl_GetObjResult(interp), 1);
    return TCL_OK;
}

/*
 *---------------------------------------------------------------------------
 *
 * TestregexpXflags --
 *
 *	Parse a string of extended regexp flag letters, for testing.
 *
 * Results:
 *	No return value (you're on your own for errors here).
 *
 * Side effects:
 *	Modifies *cflagsPtr, a regcomp flags word, and *eflagsPtr, a
 *	regexec flags word, as appropriate.
 *
 *----------------------------------------------------------------------
 */

static void
TestregexpXflags(
    const char *string,	/* The string of flags. */
    size_t length,			/* The length of the string in bytes. */
    int *cflagsPtr,		/* compile flags word */
    int *eflagsPtr)		/* exec flags word */
{
    size_t i;
    int cflags, eflags;

    cflags = *cflagsPtr;
    eflags = *eflagsPtr;
    for (i = 0; i < length; i++) {
	switch (string[i]) {
	case 'a':
	    cflags |= REG_ADVF;
	    break;
	case 'b':
	    cflags &= ~REG_ADVANCED;
	    break;
	case 'c':
	    cflags |= TCL_REG_CANMATCH;
	    break;
	case 'e':
	    cflags &= ~REG_ADVANCED;
	    cflags |= REG_EXTENDED;
	    break;
	case 'q':
	    cflags &= ~REG_ADVANCED;
	    cflags |= REG_QUOTE;
	    break;
	case 'o':			/* o for opaque */
	    cflags |= REG_NOSUB;
	    break;
	case 's':			/* s for start */
	    cflags |= REG_BOSONLY;
	    break;
	case '+':
	    cflags |= REG_FAKE;
	    break;
	case ',':
	    cflags |= REG_PROGRESS;
	    break;
	case '.':
	    cflags |= REG_DUMP;
	    break;
	case ':':
	    eflags |= REG_MTRACE;
	    break;
	case ';':
	    eflags |= REG_FTRACE;
	    break;
	case '^':
	    eflags |= REG_NOTBOL;
	    break;
	case '$':
	    eflags |= REG_NOTEOL;
	    break;
	case 't':
	    cflags |= REG_EXPECT;
	    break;
	case '%':
	    eflags |= REG_SMALL;
	    break;
	}
    }

    *cflagsPtr = cflags;
    *eflagsPtr = eflags;
}

/*
 *----------------------------------------------------------------------
 *
 * TestreturnObjCmd --
 *
 *	This procedure implements the "testreturn" command. It is
 *	used to verify that a
 *		return TCL_RETURN;
 *	has same behavior as
 *		return Tcl_SetReturnOptions(interp, Tcl_NewObj());
 *
 * Results:
 *	A standard Tcl result.
 *
 * Side effects:
 *	See the user documentation.
 *
 *----------------------------------------------------------------------
 */

static int
TestreturnObjCmd(
    TCL_UNUSED(void *),
    TCL_UNUSED(Tcl_Interp *),
    TCL_UNUSED(int) /*objc*/,
    TCL_UNUSED(Tcl_Obj *const *) /*objv*/)
{
    return TCL_RETURN;
}

/*
 *----------------------------------------------------------------------
 *
 * TestsetassocdataCmd --
 *
 *	This procedure implements the "testsetassocdata" command. It is used
 *	to test Tcl_SetAssocData.
 *
 * Results:
 *	A standard Tcl result.
 *
 * Side effects:
 *	Modifies or creates an association between a key and associated
 *	data for this interpreter.
 *
 *----------------------------------------------------------------------
 */

static int
TestsetassocdataCmd(
    TCL_UNUSED(void *),
    Tcl_Interp *interp,		/* Current interpreter. */
    int argc,			/* Number of arguments. */
    const char **argv)		/* Argument strings. */
{
    char *buf, *oldData;
    Tcl_InterpDeleteProc *procPtr;

    if (argc != 3) {
	Tcl_AppendResult(interp, "wrong # arguments: should be \"", argv[0],
		" data_key data_item\"", NULL);
	return TCL_ERROR;
    }

    buf = (char *)Tcl_Alloc(strlen(argv[2]) + 1);
    strcpy(buf, argv[2]);

    /*
     * If we previously associated a malloced value with the variable,
     * free it before associating a new value.
     */

    oldData = (char *) Tcl_GetAssocData(interp, argv[1], &procPtr);
    if ((oldData != NULL) && (procPtr == CleanupTestSetassocdataTests)) {
	Tcl_Free(oldData);
    }

    Tcl_SetAssocData(interp, argv[1], CleanupTestSetassocdataTests,	buf);
    return TCL_OK;
}

/*
 *----------------------------------------------------------------------
 *
 * TestsetplatformCmd --
 *
 *	This procedure implements the "testsetplatform" command. It is
 *	used to change the tclPlatform global variable so all file
 *	name conversions can be tested on a single platform.
 *
 * Results:
 *	A standard Tcl result.
 *
 * Side effects:
 *	Sets the tclPlatform global variable.
 *
 *----------------------------------------------------------------------
 */

static int
TestsetplatformCmd(
    TCL_UNUSED(void *),
    Tcl_Interp *interp,		/* Current interpreter. */
    int argc,			/* Number of arguments. */
    const char **argv)		/* Argument strings. */
{
    size_t length;
    TclPlatformType *platform;

    platform = TclGetPlatform();

    if (argc != 2) {
	Tcl_AppendResult(interp, "wrong # arguments: should be \"", argv[0],
		" platform\"", NULL);
	return TCL_ERROR;
    }

    length = strlen(argv[1]);
    if (strncmp(argv[1], "unix", length) == 0) {
	*platform = TCL_PLATFORM_UNIX;
    } else if (strncmp(argv[1], "windows", length) == 0) {
	*platform = TCL_PLATFORM_WINDOWS;
    } else {
	Tcl_AppendResult(interp, "unsupported platform: should be one of "
		"unix, or windows", NULL);
	return TCL_ERROR;
    }
    return TCL_OK;
}

/*
 *----------------------------------------------------------------------
 *
 * TeststaticlibraryCmd --
 *
 *	This procedure implements the "teststaticlibrary" command.
 *	It is used to test the procedure Tcl_StaticLibrary.
 *
 * Results:
 *	A standard Tcl result.
 *
 * Side effects:
 *	When the package given by argv[1] is loaded into an interpreter,
 *	variable "x" in that interpreter is set to "loaded".
 *
 *----------------------------------------------------------------------
 */

static int
TeststaticlibraryCmd(
    TCL_UNUSED(void *),
    Tcl_Interp *interp,		/* Current interpreter. */
    int argc,			/* Number of arguments. */
    const char **argv)		/* Argument strings. */
{
    int safe, loaded;

    if (argc != 4) {
	Tcl_AppendResult(interp, "wrong # arguments: should be \"",
		argv[0], " prefix safe loaded\"", NULL);
	return TCL_ERROR;
    }
    if (Tcl_GetInt(interp, argv[2], &safe) != TCL_OK) {
	return TCL_ERROR;
    }
    if (Tcl_GetInt(interp, argv[3], &loaded) != TCL_OK) {
	return TCL_ERROR;
    }
    Tcl_StaticLibrary((loaded) ? interp : NULL, argv[1],
	    StaticInitProc, (safe) ? StaticInitProc : NULL);
    return TCL_OK;
}

static int
StaticInitProc(
    Tcl_Interp *interp)		/* Interpreter in which package is supposedly
				 * being loaded. */
{
    Tcl_SetVar2(interp, "x", NULL, "loaded", TCL_GLOBAL_ONLY);
    return TCL_OK;
}

/*
 *----------------------------------------------------------------------
 *
 * TesttranslatefilenameCmd --
 *
 *	This procedure implements the "testtranslatefilename" command.
 *	It is used to test the Tcl_TranslateFileName command.
 *
 * Results:
 *	A standard Tcl result.
 *
 * Side effects:
 *	None.
 *
 *----------------------------------------------------------------------
 */

static int
TesttranslatefilenameCmd(
    TCL_UNUSED(void *),
    Tcl_Interp *interp,		/* Current interpreter. */
    int argc,			/* Number of arguments. */
    const char **argv)		/* Argument strings. */
{
    Tcl_DString buffer;
    const char *result;

    if (argc != 2) {
	Tcl_AppendResult(interp, "wrong # arguments: should be \"",
		argv[0], " path\"", NULL);
	return TCL_ERROR;
    }
    result = Tcl_TranslateFileName(interp, argv[1], &buffer);
    if (result == NULL) {
	return TCL_ERROR;
    }
    Tcl_AppendResult(interp, result, NULL);
    Tcl_DStringFree(&buffer);
    return TCL_OK;
}

/*
 *----------------------------------------------------------------------
 *
 * TestupvarCmd --
 *
 *	This procedure implements the "testupvar" command.  It is used
 *	to test Tcl_UpVar and Tcl_UpVar2.
 *
 * Results:
 *	A standard Tcl result.
 *
 * Side effects:
 *	Creates or modifies an "upvar" reference.
 *
 *----------------------------------------------------------------------
 */

static int
TestupvarCmd(
    TCL_UNUSED(void *),
    Tcl_Interp *interp,		/* Current interpreter. */
    int argc,			/* Number of arguments. */
    const char **argv)		/* Argument strings. */
{
    int flags = 0;

    if ((argc != 5) && (argc != 6)) {
	Tcl_AppendResult(interp, "wrong # arguments: should be \"",
		argv[0], " level name ?name2? dest global\"", NULL);
	return TCL_ERROR;
    }

    if (argc == 5) {
	if (strcmp(argv[4], "global") == 0) {
	    flags = TCL_GLOBAL_ONLY;
	} else if (strcmp(argv[4], "namespace") == 0) {
	    flags = TCL_NAMESPACE_ONLY;
	}
	return Tcl_UpVar2(interp, argv[1], argv[2], NULL, argv[3], flags);
    } else {
	if (strcmp(argv[5], "global") == 0) {
	    flags = TCL_GLOBAL_ONLY;
	} else if (strcmp(argv[5], "namespace") == 0) {
	    flags = TCL_NAMESPACE_ONLY;
	}
	return Tcl_UpVar2(interp, argv[1], argv[2],
		(argv[3][0] == 0) ? NULL : argv[3], argv[4],
		flags);
    }
}

/*
 *----------------------------------------------------------------------
 *
 * TestseterrorcodeCmd --
 *
 *	This procedure implements the "testseterrorcodeCmd".  This tests up to
 *	five elements passed to the Tcl_SetErrorCode command.
 *
 * Results:
 *	A standard Tcl result. Always returns TCL_ERROR so that
 *	the error code can be tested.
 *
 * Side effects:
 *	None.
 *
 *----------------------------------------------------------------------
 */

static int
TestseterrorcodeCmd(
    TCL_UNUSED(void *),
    Tcl_Interp *interp,		/* Current interpreter. */
    int argc,			/* Number of arguments. */
    const char **argv)		/* Argument strings. */
{
    if (argc > 6) {
	Tcl_AppendResult(interp, "too many args", NULL);
	return TCL_ERROR;
    }
    switch (argc) {
    case 1:
	Tcl_SetErrorCode(interp, "NONE", NULL);
	break;
    case 2:
	Tcl_SetErrorCode(interp, argv[1], NULL);
	break;
    case 3:
	Tcl_SetErrorCode(interp, argv[1], argv[2], NULL);
	break;
    case 4:
	Tcl_SetErrorCode(interp, argv[1], argv[2], argv[3], NULL);
	break;
    case 5:
	Tcl_SetErrorCode(interp, argv[1], argv[2], argv[3], argv[4], NULL);
	break;
    case 6:
	Tcl_SetErrorCode(interp, argv[1], argv[2], argv[3], argv[4],
		argv[5], NULL);
    }
    return TCL_ERROR;
}

/*
 *----------------------------------------------------------------------
 *
 * TestsetobjerrorcodeCmd --
 *
 *	This procedure implements the "testsetobjerrorcodeCmd".
 *	This tests the Tcl_SetObjErrorCode function.
 *
 * Results:
 *	A standard Tcl result. Always returns TCL_ERROR so that
 *	the error code can be tested.
 *
 * Side effects:
 *	None.
 *
 *----------------------------------------------------------------------
 */

static int
TestsetobjerrorcodeCmd(
    TCL_UNUSED(void *),
    Tcl_Interp *interp,		/* Current interpreter. */
    int objc,			/* Number of arguments. */
    Tcl_Obj *const objv[])	/* The argument objects. */
{
    Tcl_SetObjErrorCode(interp, Tcl_ConcatObj(objc - 1, objv + 1));
    return TCL_ERROR;
}

/*
 *----------------------------------------------------------------------
 *
 * TestfeventCmd --
 *
 *	This procedure implements the "testfevent" command.  It is
 *	used for testing the "fileevent" command.
 *
 * Results:
 *	A standard Tcl result.
 *
 * Side effects:
 *	Creates and deletes interpreters.
 *
 *----------------------------------------------------------------------
 */

static int
TestfeventCmd(
    TCL_UNUSED(void *),
    Tcl_Interp *interp,		/* Current interpreter. */
    int argc,			/* Number of arguments. */
    const char **argv)		/* Argument strings. */
{
    static Tcl_Interp *interp2 = NULL;
    int code;
    Tcl_Channel chan;

    if (argc < 2) {
	Tcl_AppendResult(interp, "wrong # args: should be \"", argv[0],
		" option ?arg ...?", NULL);
	return TCL_ERROR;
    }
    if (strcmp(argv[1], "cmd") == 0) {
	if (argc != 3) {
	    Tcl_AppendResult(interp, "wrong # args: should be \"", argv[0],
		    " cmd script", NULL);
	    return TCL_ERROR;
	}
	if (interp2 != NULL) {
	    code = Tcl_EvalEx(interp2, argv[2], TCL_INDEX_NONE, TCL_EVAL_GLOBAL);
	    Tcl_SetObjResult(interp, Tcl_GetObjResult(interp2));
	    return code;
	} else {
	    Tcl_AppendResult(interp,
		    "called \"testfevent code\" before \"testfevent create\"",
		    NULL);
	    return TCL_ERROR;
	}
    } else if (strcmp(argv[1], "create") == 0) {
	if (interp2 != NULL) {
	    Tcl_DeleteInterp(interp2);
	}
	interp2 = Tcl_CreateInterp();
	return Tcl_Init(interp2);
    } else if (strcmp(argv[1], "delete") == 0) {
	if (interp2 != NULL) {
	    Tcl_DeleteInterp(interp2);
	}
	interp2 = NULL;
    } else if (strcmp(argv[1], "share") == 0) {
	if (interp2 != NULL) {
	    chan = Tcl_GetChannel(interp, argv[2], NULL);
	    if (chan == (Tcl_Channel) NULL) {
		return TCL_ERROR;
	    }
	    Tcl_RegisterChannel(interp2, chan);
	}
    }

    return TCL_OK;
}

/*
 *----------------------------------------------------------------------
 *
 * TestpanicCmd --
 *
 *	Calls the panic routine.
 *
 * Results:
 *	Always returns TCL_OK.
 *
 * Side effects:
 *	May exit application.
 *
 *----------------------------------------------------------------------
 */

static int
TestpanicCmd(
    TCL_UNUSED(void *),
    TCL_UNUSED(Tcl_Interp *),
    int argc,			/* Number of arguments. */
    const char **argv)		/* Argument strings. */
{
    /*
     *  Put the arguments into a var args structure
     *  Append all of the arguments together separated by spaces
     */

    char *argString = Tcl_Merge(argc-1, argv+1);
    Tcl_Panic("%s", argString);
    Tcl_Free(argString);

    return TCL_OK;
}

static int
TestfileCmd(
    TCL_UNUSED(void *),
    Tcl_Interp *interp,		/* Current interpreter. */
    int argc,			/* Number of arguments. */
    Tcl_Obj *const argv[])	/* The argument objects. */
{
    int force, i, j, result;
    Tcl_Obj *error = NULL;
    const char *subcmd;

    if (argc < 3) {
	return TCL_ERROR;
    }

    force = 0;
    i = 2;
    if (strcmp(Tcl_GetString(argv[2]), "-force") == 0) {
	force = 1;
	i = 3;
    }

    if (argc - i > 2) {
	return TCL_ERROR;
    }

    for (j = i; j < argc; j++) {
	if (Tcl_FSGetNormalizedPath(interp, argv[j]) == NULL) {
	    return TCL_ERROR;
	}
    }

    subcmd = Tcl_GetString(argv[1]);

    if (strcmp(subcmd, "mv") == 0) {
	result = TclpObjRenameFile(argv[i], argv[i + 1]);
    } else if (strcmp(subcmd, "cp") == 0) {
	result = TclpObjCopyFile(argv[i], argv[i + 1]);
    } else if (strcmp(subcmd, "rm") == 0) {
	result = TclpObjDeleteFile(argv[i]);
    } else if (strcmp(subcmd, "mkdir") == 0) {
	result = TclpObjCreateDirectory(argv[i]);
    } else if (strcmp(subcmd, "cpdir") == 0) {
	result = TclpObjCopyDirectory(argv[i], argv[i + 1], &error);
    } else if (strcmp(subcmd, "rmdir") == 0) {
	result = TclpObjRemoveDirectory(argv[i], force, &error);
    } else {
	result = TCL_ERROR;
	goto end;
    }

    if (result != TCL_OK) {
	if (error != NULL) {
	    if (Tcl_GetString(error)[0] != '\0') {
		Tcl_AppendResult(interp, Tcl_GetString(error), " ", NULL);
	    }
	    Tcl_DecrRefCount(error);
	}
	Tcl_AppendResult(interp, Tcl_ErrnoId(), NULL);
    }

  end:
    return result;
}

/*
 *----------------------------------------------------------------------
 *
 * TestgetvarfullnameCmd --
 *
 *	Implements the "testgetvarfullname" cmd that is used when testing
 *	the Tcl_GetVariableFullName procedure.
 *
 * Results:
 *	A standard Tcl result.
 *
 * Side effects:
 *	None.
 *
 *----------------------------------------------------------------------
 */

static int
TestgetvarfullnameCmd(
    TCL_UNUSED(void *),
    Tcl_Interp *interp,		/* Current interpreter. */
    int objc,			/* Number of arguments. */
    Tcl_Obj *const objv[])	/* The argument objects. */
{
    const char *name, *arg;
    int flags = 0;
    Tcl_Namespace *namespacePtr;
    Tcl_CallFrame *framePtr;
    Tcl_Var variable;

    if (objc != 3) {
	Tcl_WrongNumArgs(interp, 1, objv, "name scope");
	return TCL_ERROR;
    }

    name = Tcl_GetString(objv[1]);

    arg = Tcl_GetString(objv[2]);
    if (strcmp(arg, "global") == 0) {
	flags = TCL_GLOBAL_ONLY;
    } else if (strcmp(arg, "namespace") == 0) {
	flags = TCL_NAMESPACE_ONLY;
    }

    /*
     * This command, like any other created with Tcl_Create[Obj]Command, runs
     * in the global namespace. As a "namespace-aware" command that needs to
     * run in a particular namespace, it must activate that namespace itself.
     */

    if (flags == TCL_NAMESPACE_ONLY) {
	namespacePtr = Tcl_FindNamespace(interp, "::test_ns_var", NULL,
		TCL_LEAVE_ERR_MSG);
	if (namespacePtr == NULL) {
	    return TCL_ERROR;
	}
	(void) TclPushStackFrame(interp, &framePtr, namespacePtr,
		/*isProcCallFrame*/ 0);
    }

    variable = Tcl_FindNamespaceVar(interp, name, NULL,
	    (flags | TCL_LEAVE_ERR_MSG));

    if (flags == TCL_NAMESPACE_ONLY) {
	TclPopStackFrame(interp);
    }
    if (variable == (Tcl_Var) NULL) {
	return TCL_ERROR;
    }
    Tcl_GetVariableFullName(interp, variable, Tcl_GetObjResult(interp));
    return TCL_OK;
}

/*
 *----------------------------------------------------------------------
 *
 * GetTimesObjCmd --
 *
 *	This procedure implements the "gettimes" command.  It is used for
 *	computing the time needed for various basic operations such as reading
 *	variables, allocating memory, snprintf, converting variables, etc.
 *
 * Results:
 *	A standard Tcl result.
 *
 * Side effects:
 *	Allocates and frees memory, sets a variable "a" in the interpreter.
 *
 *----------------------------------------------------------------------
 */

static int
GetTimesObjCmd(
    TCL_UNUSED(void *),
    Tcl_Interp *interp,		/* The current interpreter. */
    TCL_UNUSED(int) /*cobjc*/,
    TCL_UNUSED(Tcl_Obj *const *) /*cobjv*/)
{
    Interp *iPtr = (Interp *) interp;
    int i, n;
    double timePer;
    Tcl_Time start, stop;
    Tcl_Obj *objPtr, **objv;
    const char *s;
    char newString[TCL_INTEGER_SPACE];

    /* alloc & free 100000 times */
    fprintf(stderr, "alloc & free 100000 6 word items\n");
    Tcl_GetTime(&start);
    for (i = 0;  i < 100000;  i++) {
	objPtr = (Tcl_Obj *)Tcl_Alloc(sizeof(Tcl_Obj));
	Tcl_Free(objPtr);
    }
    Tcl_GetTime(&stop);
    timePer = (stop.sec - start.sec)*1000000 + (stop.usec - start.usec);
    fprintf(stderr, "   %.3f usec per alloc+free\n", timePer/100000);

    /* alloc 5000 times */
    fprintf(stderr, "alloc 5000 6 word items\n");
    objv = (Tcl_Obj **)Tcl_Alloc(5000 * sizeof(Tcl_Obj *));
    Tcl_GetTime(&start);
    for (i = 0;  i < 5000;  i++) {
	objv[i] = (Tcl_Obj *)Tcl_Alloc(sizeof(Tcl_Obj));
    }
    Tcl_GetTime(&stop);
    timePer = (stop.sec - start.sec)*1000000 + (stop.usec - start.usec);
    fprintf(stderr, "   %.3f usec per alloc\n", timePer/5000);

    /* free 5000 times */
    fprintf(stderr, "free 5000 6 word items\n");
    Tcl_GetTime(&start);
    for (i = 0;  i < 5000;  i++) {
	Tcl_Free(objv[i]);
    }
    Tcl_GetTime(&stop);
    timePer = (stop.sec - start.sec)*1000000 + (stop.usec - start.usec);
    fprintf(stderr, "   %.3f usec per free\n", timePer/5000);

    /* Tcl_NewObj 5000 times */
    fprintf(stderr, "Tcl_NewObj 5000 times\n");
    Tcl_GetTime(&start);
    for (i = 0;  i < 5000;  i++) {
	objv[i] = Tcl_NewObj();
    }
    Tcl_GetTime(&stop);
    timePer = (stop.sec - start.sec)*1000000 + (stop.usec - start.usec);
    fprintf(stderr, "   %.3f usec per Tcl_NewObj\n", timePer/5000);

    /* Tcl_DecrRefCount 5000 times */
    fprintf(stderr, "Tcl_DecrRefCount 5000 times\n");
    Tcl_GetTime(&start);
    for (i = 0;  i < 5000;  i++) {
	objPtr = objv[i];
	Tcl_DecrRefCount(objPtr);
    }
    Tcl_GetTime(&stop);
    timePer = (stop.sec - start.sec)*1000000 + (stop.usec - start.usec);
    fprintf(stderr, "   %.3f usec per Tcl_DecrRefCount\n", timePer/5000);
    Tcl_Free(objv);

    /* TclGetString 100000 times */
    fprintf(stderr, "Tcl_GetStringFromObj of \"12345\" 100000 times\n");
    objPtr = Tcl_NewStringObj("12345", -1);
    Tcl_GetTime(&start);
    for (i = 0;  i < 100000;  i++) {
	(void) TclGetString(objPtr);
    }
    Tcl_GetTime(&stop);
    timePer = (stop.sec - start.sec)*1000000 + (stop.usec - start.usec);
    fprintf(stderr, "   %.3f usec per Tcl_GetStringFromObj of \"12345\"\n",
	    timePer/100000);

    /* Tcl_GetIntFromObj 100000 times */
    fprintf(stderr, "Tcl_GetIntFromObj of \"12345\" 100000 times\n");
    Tcl_GetTime(&start);
    for (i = 0;  i < 100000;  i++) {
	if (Tcl_GetIntFromObj(interp, objPtr, &n) != TCL_OK) {
	    return TCL_ERROR;
	}
    }
    Tcl_GetTime(&stop);
    timePer = (stop.sec - start.sec)*1000000 + (stop.usec - start.usec);
    fprintf(stderr, "   %.3f usec per Tcl_GetIntFromObj of \"12345\"\n",
	    timePer/100000);
    Tcl_DecrRefCount(objPtr);

    /* Tcl_GetInt 100000 times */
    fprintf(stderr, "Tcl_GetInt of \"12345\" 100000 times\n");
    Tcl_GetTime(&start);
    for (i = 0;  i < 100000;  i++) {
	if (Tcl_GetInt(interp, "12345", &n) != TCL_OK) {
	    return TCL_ERROR;
	}
    }
    Tcl_GetTime(&stop);
    timePer = (stop.sec - start.sec)*1000000 + (stop.usec - start.usec);
    fprintf(stderr, "   %.3f usec per Tcl_GetInt of \"12345\"\n",
	    timePer/100000);

    /* snprintf 100000 times */
    fprintf(stderr, "snprintf of 12345 100000 times\n");
    Tcl_GetTime(&start);
    for (i = 0;  i < 100000;  i++) {
	snprintf(newString, sizeof(newString), "%d", 12345);
    }
    Tcl_GetTime(&stop);
    timePer = (stop.sec - start.sec)*1000000 + (stop.usec - start.usec);
    fprintf(stderr, "   %.3f usec per snprintf of 12345\n",
	    timePer/100000);

    /* hashtable lookup 100000 times */
    fprintf(stderr, "hashtable lookup of \"gettimes\" 100000 times\n");
    Tcl_GetTime(&start);
    for (i = 0;  i < 100000;  i++) {
	(void) Tcl_FindHashEntry(&iPtr->globalNsPtr->cmdTable, "gettimes");
    }
    Tcl_GetTime(&stop);
    timePer = (stop.sec - start.sec)*1000000 + (stop.usec - start.usec);
    fprintf(stderr, "   %.3f usec per hashtable lookup of \"gettimes\"\n",
	    timePer/100000);

    /* Tcl_SetVar 100000 times */
    fprintf(stderr, "Tcl_SetVar2 of \"12345\" 100000 times\n");
    Tcl_GetTime(&start);
    for (i = 0;  i < 100000;  i++) {
	s = Tcl_SetVar2(interp, "a", NULL, "12345", TCL_LEAVE_ERR_MSG);
	if (s == NULL) {
	    return TCL_ERROR;
	}
    }
    Tcl_GetTime(&stop);
    timePer = (stop.sec - start.sec)*1000000 + (stop.usec - start.usec);
    fprintf(stderr, "   %.3f usec per Tcl_SetVar of a to \"12345\"\n",
	    timePer/100000);

    /* Tcl_GetVar 100000 times */
    fprintf(stderr, "Tcl_GetVar of a==\"12345\" 100000 times\n");
    Tcl_GetTime(&start);
    for (i = 0;  i < 100000;  i++) {
	s = Tcl_GetVar2(interp, "a", NULL, TCL_LEAVE_ERR_MSG);
	if (s == NULL) {
	    return TCL_ERROR;
	}
    }
    Tcl_GetTime(&stop);
    timePer = (stop.sec - start.sec)*1000000 + (stop.usec - start.usec);
    fprintf(stderr, "   %.3f usec per Tcl_GetVar of a==\"12345\"\n",
	    timePer/100000);

    Tcl_ResetResult(interp);
    return TCL_OK;
}

/*
 *----------------------------------------------------------------------
 *
 * NoopCmd --
 *
 *	This procedure is just used to time the overhead involved in
 *	parsing and invoking a command.
 *
 * Results:
 *	None.
 *
 * Side effects:
 *	None.
 *
 *----------------------------------------------------------------------
 */

static int
NoopCmd(
    TCL_UNUSED(void *),
    TCL_UNUSED(Tcl_Interp *),
    TCL_UNUSED(int) /*argc*/,
    TCL_UNUSED(const char **) /*argv*/)
{
    return TCL_OK;
}

/*
 *----------------------------------------------------------------------
 *
 * NoopObjCmd --
 *
 *	This object-based procedure is just used to time the overhead
 *	involved in parsing and invoking a command.
 *
 * Results:
 *	Returns the TCL_OK result code.
 *
 * Side effects:
 *	None.
 *
 *----------------------------------------------------------------------
 */

static int
NoopObjCmd(
    TCL_UNUSED(void *),
    TCL_UNUSED(Tcl_Interp *),
    TCL_UNUSED(int) /*objc*/,
    TCL_UNUSED(Tcl_Obj *const *) /*objv*/)
{
    return TCL_OK;
}

/*
 *----------------------------------------------------------------------
 *
 * TeststringbytesObjCmd --
 *	Returns bytearray value of the bytes in argument string rep
 *
 * Results:
 *	Returns the TCL_OK result code.
 *
 * Side effects:
 *	None.
 *
 *----------------------------------------------------------------------
 */

static int
TeststringbytesObjCmd(
    TCL_UNUSED(void *),
    Tcl_Interp *interp,		/* Current interpreter. */
    int objc,			/* Number of arguments. */
    Tcl_Obj *const objv[])	/* The argument objects. */
{
    Tcl_Size n;
    const unsigned char *p;

    if (objc != 2) {
	Tcl_WrongNumArgs(interp, 1, objv, "value");
	return TCL_ERROR;
    }
    p = (const unsigned char *)Tcl_GetStringFromObj(objv[1], &n);
    Tcl_SetObjResult(interp, Tcl_NewByteArrayObj(p, n));
    return TCL_OK;
}

/*
 *----------------------------------------------------------------------
 *
 * TestpurebytesobjObjCmd --
 *
 *	This object-based procedure constructs a pure bytes object
 *	without type and with internal representation containing NULL's.
 *
 *	If no argument supplied it returns empty object with tclEmptyStringRep,
 *	otherwise it returns this as pure bytes object with bytes value equal
 *	string.
 *
 * Results:
 *	Returns the TCL_OK result code.
 *
 * Side effects:
 *	None.
 *
 *----------------------------------------------------------------------
 */

static int
TestpurebytesobjObjCmd(
    TCL_UNUSED(void *),
    Tcl_Interp *interp,		/* Current interpreter. */
    int objc,			/* Number of arguments. */
    Tcl_Obj *const objv[])	/* The argument objects. */
{
    Tcl_Obj *objPtr;

    if (objc > 2) {
	Tcl_WrongNumArgs(interp, 1, objv, "?string?");
	return TCL_ERROR;
    }
    objPtr = Tcl_NewObj();
    /*
    objPtr->internalRep.twoPtrValue.ptr1 = NULL;
    objPtr->internalRep.twoPtrValue.ptr2 = NULL;
    */
    memset(&objPtr->internalRep, 0, sizeof(objPtr->internalRep));
    if (objc == 2) {
	const char *s = Tcl_GetString(objv[1]);
	objPtr->length = objv[1]->length;
	objPtr->bytes = (char *)Tcl_Alloc(objPtr->length + 1);
	memcpy(objPtr->bytes, s, objPtr->length);
	objPtr->bytes[objPtr->length] = 0;
    }
    Tcl_SetObjResult(interp, objPtr);
    return TCL_OK;
}

/*
 *----------------------------------------------------------------------
 *
 * TestsetbytearraylengthObjCmd --
 *
 *	Testing command 'testsetbytearraylength` used to test the public
 *	interface routine Tcl_SetByteArrayLength().
 *
 * Results:
 *	Returns the TCL_OK result code.
 *
 * Side effects:
 *	None.
 *
 *----------------------------------------------------------------------
 */

static int
TestsetbytearraylengthObjCmd(
    TCL_UNUSED(void *),
    Tcl_Interp *interp,		/* Current interpreter. */
    int objc,			/* Number of arguments. */
    Tcl_Obj *const objv[])	/* The argument objects. */
{
    int n;
    Tcl_Obj *obj = NULL;

    if (objc != 3) {
	Tcl_WrongNumArgs(interp, 1, objv, "value length");
	return TCL_ERROR;
    }
    if (TCL_OK != Tcl_GetIntFromObj(interp, objv[2], &n)) {
	return TCL_ERROR;
    }
    obj = objv[1];
    if (Tcl_IsShared(obj)) {
	obj = Tcl_DuplicateObj(obj);
    }
    if (Tcl_SetByteArrayLength(obj, n) == NULL) {
	if (obj != objv[1]) {
	    Tcl_DecrRefCount(obj);
	}
	Tcl_AppendResult(interp, "expected bytes", NULL);
	return TCL_ERROR;
    }
    Tcl_SetObjResult(interp, obj);
    return TCL_OK;
}

/*
 *----------------------------------------------------------------------
 *
 * TestbytestringObjCmd --
 *
 *	This object-based procedure constructs a string which can
 *	possibly contain invalid UTF-8 bytes.
 *
 * Results:
 *	Returns the TCL_OK result code.
 *
 * Side effects:
 *	None.
 *
 *----------------------------------------------------------------------
 */

static int
TestbytestringObjCmd(
    TCL_UNUSED(void *),
    Tcl_Interp *interp,		/* Current interpreter. */
    int objc,			/* Number of arguments. */
    Tcl_Obj *const objv[])	/* The argument objects. */
{
    struct {
<<<<<<< HEAD
=======
#if !defined(TCL_NO_DEPRECATED)
#   if defined(_MSC_VER) && !defined(NDEBUG)
#	pragma warning(disable:4133)
#   elif defined(__clang__)
#	pragma clang diagnostic push
#	pragma clang diagnostic ignored "-Wincompatible-pointer-types"
#   endif
	int n; /* On purpose, not Tcl_Size, in order to demonstrate what happens */
#else
>>>>>>> f85eb135
	Tcl_Size n;
	int m; /* This variable should not be overwritten */
    } x = {0, 1};
    const char *p;

    if (objc != 2) {
	Tcl_WrongNumArgs(interp, 1, objv, "bytearray");
	return TCL_ERROR;
    }

    p = (const char *)Tcl_GetBytesFromObj(interp, objv[1], &x.n);
    if (p == NULL) {
	return TCL_ERROR;
    }
#if !defined(TCL_NO_DEPRECATED) && defined(__clang__)
#   pragma clang diagnostic pop
#endif

    if (x.m != 1) {
	Tcl_AppendResult(interp, "Tcl_GetBytesFromObj() overwrites variable", NULL);
	return TCL_ERROR;
    }
    Tcl_SetObjResult(interp, Tcl_NewStringObj(p, x.n));
    return TCL_OK;
}

/*
 *----------------------------------------------------------------------
 *
 * TestsetCmd --
 *
 *	Implements the "testset{err,noerr}" cmds that are used when testing
 *	Tcl_Set/GetVar C Api with/without TCL_LEAVE_ERR_MSG flag
 *
 * Results:
 *	A standard Tcl result.
 *
 * Side effects:
 *     Variables may be set.
 *
 *----------------------------------------------------------------------
 */

static int
TestsetCmd(
    void *data,		/* Additional flags for Get/SetVar2. */
    Tcl_Interp *interp,/* Current interpreter. */
    int argc,			/* Number of arguments. */
    const char **argv)		/* Argument strings. */
{
    int flags = PTR2INT(data);
    const char *value;

    if (argc == 2) {
	Tcl_AppendResult(interp, "before get", NULL);
	value = Tcl_GetVar2(interp, argv[1], NULL, flags);
	if (value == NULL) {
	    return TCL_ERROR;
	}
	Tcl_AppendElement(interp, value);
	return TCL_OK;
    } else if (argc == 3) {
	Tcl_AppendResult(interp, "before set", NULL);
	value = Tcl_SetVar2(interp, argv[1], NULL, argv[2], flags);
	if (value == NULL) {
	    return TCL_ERROR;
	}
	Tcl_AppendElement(interp, value);
	return TCL_OK;
    } else {
	Tcl_AppendResult(interp, "wrong # args: should be \"",
		argv[0], " varName ?newValue?\"", NULL);
	return TCL_ERROR;
    }
}
static int
Testset2Cmd(
    void *data,		/* Additional flags for Get/SetVar2. */
    Tcl_Interp *interp,/* Current interpreter. */
    int argc,			/* Number of arguments. */
    const char **argv)		/* Argument strings. */
{
    int flags = PTR2INT(data);
    const char *value;

    if (argc == 3) {
	Tcl_AppendResult(interp, "before get", NULL);
	value = Tcl_GetVar2(interp, argv[1], argv[2], flags);
	if (value == NULL) {
	    return TCL_ERROR;
	}
	Tcl_AppendElement(interp, value);
	return TCL_OK;
    } else if (argc == 4) {
	Tcl_AppendResult(interp, "before set", NULL);
	value = Tcl_SetVar2(interp, argv[1], argv[2], argv[3], flags);
	if (value == NULL) {
	    return TCL_ERROR;
	}
	Tcl_AppendElement(interp, value);
	return TCL_OK;
    } else {
	Tcl_AppendResult(interp, "wrong # args: should be \"",
		argv[0], " varName elemName ?newValue?\"", NULL);
	return TCL_ERROR;
    }
}

/*
 *----------------------------------------------------------------------
 *
 * TestmainthreadCmd  --
 *
 *	Implements the "testmainthread" cmd that is used to test the
 *	'Tcl_GetCurrentThread' API.
 *
 * Results:
 *	A standard Tcl result.
 *
 * Side effects:
 *	None.
 *
 *----------------------------------------------------------------------
 */

static int
TestmainthreadCmd(
    TCL_UNUSED(void *),
    Tcl_Interp *interp,/* Current interpreter. */
    int argc,			/* Number of arguments. */
    TCL_UNUSED(const char **) /*argv*/)
{
    if (argc == 1) {
	Tcl_Obj *idObj = Tcl_NewWideIntObj((Tcl_WideInt)(size_t)Tcl_GetCurrentThread());

	Tcl_SetObjResult(interp, idObj);
	return TCL_OK;
    } else {
	Tcl_AppendResult(interp, "wrong # args", NULL);
	return TCL_ERROR;
    }
}

/*
 *----------------------------------------------------------------------
 *
 * MainLoop --
 *
 *	A main loop set by TestsetmainloopCmd below.
 *
 * Results:
 *	None.
 *
 * Side effects:
 *	Event handlers could do anything.
 *
 *----------------------------------------------------------------------
 */

static void
MainLoop(void)
{
    while (!exitMainLoop) {
	Tcl_DoOneEvent(0);
    }
    fprintf(stdout,"Exit MainLoop\n");
    fflush(stdout);
}

/*
 *----------------------------------------------------------------------
 *
 * TestsetmainloopCmd  --
 *
 *	Implements the "testsetmainloop" cmd that is used to test the
 *	'Tcl_SetMainLoop' API.
 *
 * Results:
 *	A standard Tcl result.
 *
 * Side effects:
 *	None.
 *
 *----------------------------------------------------------------------
 */

static int
TestsetmainloopCmd(
    TCL_UNUSED(void *),
    TCL_UNUSED(Tcl_Interp *),
    TCL_UNUSED(int) /*argc*/,
    TCL_UNUSED(const char **) /*argv*/)
{
    exitMainLoop = 0;
    Tcl_SetMainLoop(MainLoop);
    return TCL_OK;
}

/*
 *----------------------------------------------------------------------
 *
 * TestexitmainloopCmd  --
 *
 *	Implements the "testexitmainloop" cmd that is used to test the
 *	'Tcl_SetMainLoop' API.
 *
 * Results:
 *	A standard Tcl result.
 *
 * Side effects:
 *	None.
 *
 *----------------------------------------------------------------------
 */

static int
TestexitmainloopCmd(
    TCL_UNUSED(void *),
    TCL_UNUSED(Tcl_Interp *),
    TCL_UNUSED(int) /*argc*/,
    TCL_UNUSED(const char **) /*argv*/)
{
    exitMainLoop = 1;
    return TCL_OK;
}

/*
 *----------------------------------------------------------------------
 *
 * TestChannelCmd --
 *
 *	Implements the Tcl "testchannel" debugging command and its
 *	subcommands. This is part of the testing environment.
 *
 * Results:
 *	A standard Tcl result.
 *
 * Side effects:
 *	None.
 *
 *----------------------------------------------------------------------
 */

static int
TestChannelCmd(
    TCL_UNUSED(void *),
    Tcl_Interp *interp,		/* Interpreter for result. */
    int argc,			/* Count of additional args. */
    const char **argv)		/* Additional arg strings. */
{
    const char *cmdName;	/* Sub command. */
    Tcl_HashTable *hTblPtr;	/* Hash table of channels. */
    Tcl_HashSearch hSearch;	/* Search variable. */
    Tcl_HashEntry *hPtr;	/* Search variable. */
    Channel *chanPtr;		/* The actual channel. */
    ChannelState *statePtr;	/* state info for channel */
    Tcl_Channel chan;		/* The opaque type. */
    size_t len;			/* Length of subcommand string. */
    int IOQueued;		/* How much IO is queued inside channel? */
    char buf[TCL_INTEGER_SPACE];/* For snprintf. */
    int mode;			/* rw mode of the channel */

    if (argc < 2) {
	Tcl_AppendResult(interp, "wrong # args: should be \"", argv[0],
		" subcommand ?additional args..?\"", NULL);
	return TCL_ERROR;
    }
    cmdName = argv[1];
    len = strlen(cmdName);

    chanPtr = NULL;

    if (argc > 2) {
	if ((cmdName[0] == 's') && (strncmp(cmdName, "splice", len) == 0)) {
	    /* For splice access the pool of detached channels.
	     * Locate channel, remove from the list.
	     */

	    TestChannel **nextPtrPtr, *curPtr;

	    chan = (Tcl_Channel) NULL;
	    for (nextPtrPtr = &firstDetached, curPtr = firstDetached;
		 curPtr != NULL;
		 nextPtrPtr = &(curPtr->nextPtr), curPtr = curPtr->nextPtr) {

		if (strcmp(argv[2], Tcl_GetChannelName(curPtr->chan)) == 0) {
		    *nextPtrPtr = curPtr->nextPtr;
		    curPtr->nextPtr = NULL;
		    chan = curPtr->chan;
		    Tcl_Free(curPtr);
		    break;
		}
	    }
	} else {
	    chan = Tcl_GetChannel(interp, argv[2], &mode);
	}
	if (chan == (Tcl_Channel) NULL) {
	    return TCL_ERROR;
	}
	chanPtr		= (Channel *) chan;
	statePtr	= chanPtr->state;
	chanPtr		= statePtr->topChanPtr;
	chan		= (Tcl_Channel) chanPtr;
    } else {
	statePtr	= NULL;
	chan		= NULL;
    }

    if ((cmdName[0] == 's') && (strncmp(cmdName, "setchannelerror", len) == 0)) {

	Tcl_Obj *msg = Tcl_NewStringObj(argv[3], -1);

	Tcl_IncrRefCount(msg);
	Tcl_SetChannelError(chan, msg);
	Tcl_DecrRefCount(msg);

	Tcl_GetChannelError(chan, &msg);
	Tcl_SetObjResult(interp, msg);
	Tcl_DecrRefCount(msg);
	return TCL_OK;
    }
    if ((cmdName[0] == 's') && (strncmp(cmdName, "setchannelerrorinterp", len) == 0)) {

	Tcl_Obj *msg = Tcl_NewStringObj(argv[3], -1);

	Tcl_IncrRefCount(msg);
	Tcl_SetChannelErrorInterp(interp, msg);
	Tcl_DecrRefCount(msg);

	Tcl_GetChannelErrorInterp(interp, &msg);
	Tcl_SetObjResult(interp, msg);
	Tcl_DecrRefCount(msg);
	return TCL_OK;
    }

    /*
     * "cut" is actually more a simplified detach facility as provided by the
     * Thread package. Without the safeguards of a regular command (no
     * checking that the command is truly cut'able, no mutexes for
     * thread-safety). Its complementary command is "splice", see below.
     */

    if ((cmdName[0] == 'c') && (strncmp(cmdName, "cut", len) == 0)) {
	TestChannel *det;

	if (argc != 3) {
	    Tcl_AppendResult(interp, "wrong # args: should be \"", argv[0],
		    " cut channelName\"", NULL);
	    return TCL_ERROR;
	}

	Tcl_RegisterChannel(NULL, chan); /* prevent closing */
	Tcl_UnregisterChannel(interp, chan);

	Tcl_CutChannel(chan);

	/* Remember the channel in the pool of detached channels */

	det = (TestChannel *)Tcl_Alloc(sizeof(TestChannel));
	det->chan     = chan;
	det->nextPtr  = firstDetached;
	firstDetached = det;

	return TCL_OK;
    }

    if ((cmdName[0] == 'c') &&
	    (strncmp(cmdName, "clearchannelhandlers", len) == 0)) {
	if (argc != 3) {
	    Tcl_AppendResult(interp, "wrong # args: should be \"", argv[0],
		    " clearchannelhandlers channelName\"", NULL);
	    return TCL_ERROR;
	}
	Tcl_ClearChannelHandlers(chan);
	return TCL_OK;
    }

    if ((cmdName[0] == 'i') && (strncmp(cmdName, "info", len) == 0)) {
	if (argc != 3) {
	    Tcl_AppendResult(interp, "wrong # args: should be \"", argv[0],
		    " info channelName\"", NULL);
	    return TCL_ERROR;
	}
	Tcl_AppendElement(interp, argv[2]);
	Tcl_AppendElement(interp, Tcl_ChannelName(chanPtr->typePtr));
	if (statePtr->flags & TCL_READABLE) {
	    Tcl_AppendElement(interp, "read");
	} else {
	    Tcl_AppendElement(interp, "");
	}
	if (statePtr->flags & TCL_WRITABLE) {
	    Tcl_AppendElement(interp, "write");
	} else {
	    Tcl_AppendElement(interp, "");
	}
	if (statePtr->flags & CHANNEL_NONBLOCKING) {
	    Tcl_AppendElement(interp, "nonblocking");
	} else {
	    Tcl_AppendElement(interp, "blocking");
	}
	if (statePtr->flags & CHANNEL_LINEBUFFERED) {
	    Tcl_AppendElement(interp, "line");
	} else if (statePtr->flags & CHANNEL_UNBUFFERED) {
	    Tcl_AppendElement(interp, "none");
	} else {
	    Tcl_AppendElement(interp, "full");
	}
	if (statePtr->flags & BG_FLUSH_SCHEDULED) {
	    Tcl_AppendElement(interp, "async_flush");
	} else {
	    Tcl_AppendElement(interp, "");
	}
	if (statePtr->flags & CHANNEL_EOF) {
	    Tcl_AppendElement(interp, "eof");
	} else {
	    Tcl_AppendElement(interp, "");
	}
	if (statePtr->flags & CHANNEL_BLOCKED) {
	    Tcl_AppendElement(interp, "blocked");
	} else {
	    Tcl_AppendElement(interp, "unblocked");
	}
	if (statePtr->inputTranslation == TCL_TRANSLATE_AUTO) {
	    Tcl_AppendElement(interp, "auto");
	    if (statePtr->flags & INPUT_SAW_CR) {
		Tcl_AppendElement(interp, "saw_cr");
	    } else {
		Tcl_AppendElement(interp, "");
	    }
	} else if (statePtr->inputTranslation == TCL_TRANSLATE_LF) {
	    Tcl_AppendElement(interp, "lf");
	    Tcl_AppendElement(interp, "");
	} else if (statePtr->inputTranslation == TCL_TRANSLATE_CR) {
	    Tcl_AppendElement(interp, "cr");
	    Tcl_AppendElement(interp, "");
	} else if (statePtr->inputTranslation == TCL_TRANSLATE_CRLF) {
	    Tcl_AppendElement(interp, "crlf");
	    if (statePtr->flags & INPUT_SAW_CR) {
		Tcl_AppendElement(interp, "queued_cr");
	    } else {
		Tcl_AppendElement(interp, "");
	    }
	}
	if (statePtr->outputTranslation == TCL_TRANSLATE_AUTO) {
	    Tcl_AppendElement(interp, "auto");
	} else if (statePtr->outputTranslation == TCL_TRANSLATE_LF) {
	    Tcl_AppendElement(interp, "lf");
	} else if (statePtr->outputTranslation == TCL_TRANSLATE_CR) {
	    Tcl_AppendElement(interp, "cr");
	} else if (statePtr->outputTranslation == TCL_TRANSLATE_CRLF) {
	    Tcl_AppendElement(interp, "crlf");
	}
	IOQueued = Tcl_InputBuffered(chan);
	TclFormatInt(buf, IOQueued);
	Tcl_AppendElement(interp, buf);

	IOQueued = Tcl_OutputBuffered(chan);
	TclFormatInt(buf, IOQueued);
	Tcl_AppendElement(interp, buf);

	TclFormatInt(buf, (int)Tcl_Tell(chan));
	Tcl_AppendElement(interp, buf);

	TclFormatInt(buf, statePtr->refCount);
	Tcl_AppendElement(interp, buf);

	return TCL_OK;
    }

    if ((cmdName[0] == 'i') &&
	    (strncmp(cmdName, "inputbuffered", len) == 0)) {
	if (argc != 3) {
	    Tcl_AppendResult(interp, "channel name required", NULL);
	    return TCL_ERROR;
	}
	IOQueued = Tcl_InputBuffered(chan);
	TclFormatInt(buf, IOQueued);
	Tcl_AppendResult(interp, buf, NULL);
	return TCL_OK;
    }

    if ((cmdName[0] == 'i') && (strncmp(cmdName, "isshared", len) == 0)) {
	if (argc != 3) {
	    Tcl_AppendResult(interp, "channel name required", NULL);
	    return TCL_ERROR;
	}

	TclFormatInt(buf, Tcl_IsChannelShared(chan));
	Tcl_AppendResult(interp, buf, NULL);
	return TCL_OK;
    }

    if ((cmdName[0] == 'i') && (strncmp(cmdName, "isstandard", len) == 0)) {
	if (argc != 3) {
	    Tcl_AppendResult(interp, "channel name required", NULL);
	    return TCL_ERROR;
	}

	TclFormatInt(buf, Tcl_IsStandardChannel(chan));
	Tcl_AppendResult(interp, buf, NULL);
	return TCL_OK;
    }

    if ((cmdName[0] == 'm') && (strncmp(cmdName, "mode", len) == 0)) {
	if (argc != 3) {
	    Tcl_AppendResult(interp, "channel name required", NULL);
	    return TCL_ERROR;
	}

	if (statePtr->flags & TCL_READABLE) {
	    Tcl_AppendElement(interp, "read");
	} else {
	    Tcl_AppendElement(interp, "");
	}
	if (statePtr->flags & TCL_WRITABLE) {
	    Tcl_AppendElement(interp, "write");
	} else {
	    Tcl_AppendElement(interp, "");
	}
	return TCL_OK;
    }

    if ((cmdName[0] == 'm') && (strncmp(cmdName, "maxmode", len) == 0)) {
	if (argc != 3) {
	    Tcl_AppendResult(interp, "channel name required", NULL);
	    return TCL_ERROR;
	}

	if (statePtr->maxPerms & TCL_READABLE) {
	    Tcl_AppendElement(interp, "read");
	} else {
	    Tcl_AppendElement(interp, "");
	}
	if (statePtr->maxPerms & TCL_WRITABLE) {
	    Tcl_AppendElement(interp, "write");
	} else {
	    Tcl_AppendElement(interp, "");
	}
	return TCL_OK;
    }

    if ((cmdName[0] == 'm') && (strncmp(cmdName, "mremove-rd", len) == 0)) {
        if (argc != 3) {
            Tcl_AppendResult(interp, "channel name required",
                    (char *) NULL);
            return TCL_ERROR;
        }

	return Tcl_RemoveChannelMode(interp, chan, TCL_READABLE);
    }

    if ((cmdName[0] == 'm') && (strncmp(cmdName, "mremove-wr", len) == 0)) {
        if (argc != 3) {
            Tcl_AppendResult(interp, "channel name required",
                    (char *) NULL);
            return TCL_ERROR;
        }

	return Tcl_RemoveChannelMode(interp, chan, TCL_WRITABLE);
    }

    if ((cmdName[0] == 'm') && (strncmp(cmdName, "mthread", len) == 0)) {
	if (argc != 3) {
	    Tcl_AppendResult(interp, "channel name required", NULL);
	    return TCL_ERROR;
	}

	Tcl_SetObjResult(interp, Tcl_NewWideIntObj(
		(Tcl_WideInt) (size_t) Tcl_GetChannelThread(chan)));
	return TCL_OK;
    }

    if ((cmdName[0] == 'n') && (strncmp(cmdName, "name", len) == 0)) {
	if (argc != 3) {
	    Tcl_AppendResult(interp, "channel name required", NULL);
	    return TCL_ERROR;
	}
	Tcl_AppendResult(interp, statePtr->channelName, NULL);
	return TCL_OK;
    }

    if ((cmdName[0] == 'o') && (strncmp(cmdName, "open", len) == 0)) {
	hTblPtr = (Tcl_HashTable *) Tcl_GetAssocData(interp, "tclIO", NULL);
	if (hTblPtr == NULL) {
	    return TCL_OK;
	}
	for (hPtr = Tcl_FirstHashEntry(hTblPtr, &hSearch);
	     hPtr != NULL;
	     hPtr = Tcl_NextHashEntry(&hSearch)) {
	    Tcl_AppendElement(interp, (char *)Tcl_GetHashKey(hTblPtr, hPtr));
	}
	return TCL_OK;
    }

    if ((cmdName[0] == 'o') &&
	    (strncmp(cmdName, "outputbuffered", len) == 0)) {
	if (argc != 3) {
	    Tcl_AppendResult(interp, "channel name required", NULL);
	    return TCL_ERROR;
	}

	IOQueued = Tcl_OutputBuffered(chan);
	TclFormatInt(buf, IOQueued);
	Tcl_AppendResult(interp, buf, NULL);
	return TCL_OK;
    }

    if ((cmdName[0] == 'q') &&
	    (strncmp(cmdName, "queuedcr", len) == 0)) {
	if (argc != 3) {
	    Tcl_AppendResult(interp, "channel name required", NULL);
	    return TCL_ERROR;
	}

	Tcl_AppendResult(interp,
		(statePtr->flags & INPUT_SAW_CR) ? "1" : "0", NULL);
	return TCL_OK;
    }

    if ((cmdName[0] == 'r') && (strncmp(cmdName, "readable", len) == 0)) {
	hTblPtr = (Tcl_HashTable *) Tcl_GetAssocData(interp, "tclIO", NULL);
	if (hTblPtr == NULL) {
	    return TCL_OK;
	}
	for (hPtr = Tcl_FirstHashEntry(hTblPtr, &hSearch);
	     hPtr != NULL;
	     hPtr = Tcl_NextHashEntry(&hSearch)) {
	    chanPtr  = (Channel *) Tcl_GetHashValue(hPtr);
	    statePtr = chanPtr->state;
	    if (statePtr->flags & TCL_READABLE) {
		Tcl_AppendElement(interp, (char *)Tcl_GetHashKey(hTblPtr, hPtr));
	    }
	}
	return TCL_OK;
    }

    if ((cmdName[0] == 'r') && (strncmp(cmdName, "refcount", len) == 0)) {
	if (argc != 3) {
	    Tcl_AppendResult(interp, "channel name required", NULL);
	    return TCL_ERROR;
	}

	TclFormatInt(buf, statePtr->refCount);
	Tcl_AppendResult(interp, buf, NULL);
	return TCL_OK;
    }

    /*
     * "splice" is actually more a simplified attach facility as provided by
     * the Thread package. Without the safeguards of a regular command (no
     * checking that the command is truly cut'able, no mutexes for
     * thread-safety). Its complementary command is "cut", see above.
     */

    if ((cmdName[0] == 's') && (strncmp(cmdName, "splice", len) == 0)) {
	if (argc != 3) {
	    Tcl_AppendResult(interp, "channel name required", NULL);
	    return TCL_ERROR;
	}

	Tcl_SpliceChannel(chan);

	Tcl_RegisterChannel(interp, chan);
	Tcl_UnregisterChannel(NULL, chan);

	return TCL_OK;
    }

    if ((cmdName[0] == 't') && (strncmp(cmdName, "type", len) == 0)) {
	if (argc != 3) {
	    Tcl_AppendResult(interp, "channel name required", NULL);
	    return TCL_ERROR;
	}
	Tcl_AppendResult(interp, Tcl_ChannelName(chanPtr->typePtr), NULL);
	return TCL_OK;
    }

    if ((cmdName[0] == 'w') && (strncmp(cmdName, "writable", len) == 0)) {
	hTblPtr = (Tcl_HashTable *) Tcl_GetAssocData(interp, "tclIO", NULL);
	if (hTblPtr == NULL) {
	    return TCL_OK;
	}
	for (hPtr = Tcl_FirstHashEntry(hTblPtr, &hSearch);
		hPtr != NULL; hPtr = Tcl_NextHashEntry(&hSearch)) {
	    chanPtr = (Channel *) Tcl_GetHashValue(hPtr);
	    statePtr = chanPtr->state;
	    if (statePtr->flags & TCL_WRITABLE) {
		Tcl_AppendElement(interp, (char *)Tcl_GetHashKey(hTblPtr, hPtr));
	    }
	}
	return TCL_OK;
    }

    if ((cmdName[0] == 't') && (strncmp(cmdName, "transform", len) == 0)) {
	/*
	 * Syntax: transform channel -command command
	 */

	if (argc != 5) {
	    Tcl_AppendResult(interp, "wrong # args: should be \"", argv[0],
		    " transform channelId -command cmd\"", NULL);
	    return TCL_ERROR;
	}
	if (strcmp(argv[3], "-command") != 0) {
	    Tcl_AppendResult(interp, "bad argument \"", argv[3],
		    "\": should be \"-command\"", NULL);
	    return TCL_ERROR;
	}

	return TclChannelTransform(interp, chan,
		Tcl_NewStringObj(argv[4], -1));
    }

    if ((cmdName[0] == 'u') && (strncmp(cmdName, "unstack", len) == 0)) {
	/*
	 * Syntax: unstack channel
	 */

	if (argc != 3) {
	    Tcl_AppendResult(interp, "wrong # args: should be \"", argv[0],
		    " unstack channel\"", NULL);
	    return TCL_ERROR;
	}
	return Tcl_UnstackChannel(interp, chan);
    }

    Tcl_AppendResult(interp, "bad option \"", cmdName, "\": should be "
	    "cut, clearchannelhandlers, info, isshared, mode, open, "
	    "readable, splice, writable, transform, unstack", NULL);
    return TCL_ERROR;
}

/*
 *----------------------------------------------------------------------
 *
 * TestChannelEventCmd --
 *
 *	This procedure implements the "testchannelevent" command. It is used
 *	to test the Tcl channel event mechanism.
 *
 * Results:
 *	A standard Tcl result.
 *
 * Side effects:
 *	Creates, deletes and returns channel event handlers.
 *
 *----------------------------------------------------------------------
 */

static int
TestChannelEventCmd(
    TCL_UNUSED(void *),
    Tcl_Interp *interp,		/* Current interpreter. */
    int argc,			/* Number of arguments. */
    const char **argv)		/* Argument strings. */
{
    Tcl_Obj *resultListPtr;
    Channel *chanPtr;
    ChannelState *statePtr;	/* state info for channel */
    EventScriptRecord *esPtr, *prevEsPtr, *nextEsPtr;
    const char *cmd;
    int index, i, mask, len;

    if ((argc < 3) || (argc > 5)) {
	Tcl_AppendResult(interp, "wrong # args: should be \"", argv[0],
		" channelName cmd ?arg1? ?arg2?\"", NULL);
	return TCL_ERROR;
    }
    chanPtr = (Channel *) Tcl_GetChannel(interp, argv[1], NULL);
    if (chanPtr == NULL) {
	return TCL_ERROR;
    }
    statePtr = chanPtr->state;

    cmd = argv[2];
    len = strlen(cmd);
    if ((cmd[0] == 'a') && (strncmp(cmd, "add", len) == 0)) {
	if (argc != 5) {
	    Tcl_AppendResult(interp, "wrong # args: should be \"", argv[0],
		    " channelName add eventSpec script\"", NULL);
	    return TCL_ERROR;
	}
	if (strcmp(argv[3], "readable") == 0) {
	    mask = TCL_READABLE;
	} else if (strcmp(argv[3], "writable") == 0) {
	    mask = TCL_WRITABLE;
	} else if (strcmp(argv[3], "none") == 0) {
	    mask = 0;
	} else {
	    Tcl_AppendResult(interp, "bad event name \"", argv[3],
		    "\": must be readable, writable, or none", NULL);
	    return TCL_ERROR;
	}

	esPtr = (EventScriptRecord *)Tcl_Alloc(sizeof(EventScriptRecord));
	esPtr->nextPtr = statePtr->scriptRecordPtr;
	statePtr->scriptRecordPtr = esPtr;

	esPtr->chanPtr = chanPtr;
	esPtr->interp = interp;
	esPtr->mask = mask;
	esPtr->scriptPtr = Tcl_NewStringObj(argv[4], -1);
	Tcl_IncrRefCount(esPtr->scriptPtr);

	Tcl_CreateChannelHandler((Tcl_Channel) chanPtr, mask,
		TclChannelEventScriptInvoker, esPtr);

	return TCL_OK;
    }

    if ((cmd[0] == 'd') && (strncmp(cmd, "delete", len) == 0)) {
	if (argc != 4) {
	    Tcl_AppendResult(interp, "wrong # args: should be \"", argv[0],
		    " channelName delete index\"", NULL);
	    return TCL_ERROR;
	}
	if (Tcl_GetInt(interp, argv[3], &index) == TCL_ERROR) {
	    return TCL_ERROR;
	}
	if (index < 0) {
	    Tcl_AppendResult(interp, "bad event index: ", argv[3],
		    ": must be nonnegative", NULL);
	    return TCL_ERROR;
	}
	for (i = 0, esPtr = statePtr->scriptRecordPtr;
	     (i < index) && (esPtr != NULL);
	     i++, esPtr = esPtr->nextPtr) {
	    /* Empty loop body. */
	}
	if (esPtr == NULL) {
	    Tcl_AppendResult(interp, "bad event index ", argv[3],
		    ": out of range", NULL);
	    return TCL_ERROR;
	}
	if (esPtr == statePtr->scriptRecordPtr) {
	    statePtr->scriptRecordPtr = esPtr->nextPtr;
	} else {
	    for (prevEsPtr = statePtr->scriptRecordPtr;
		 (prevEsPtr != NULL) &&
		     (prevEsPtr->nextPtr != esPtr);
		 prevEsPtr = prevEsPtr->nextPtr) {
		/* Empty loop body. */
	    }
	    if (prevEsPtr == NULL) {
		Tcl_Panic("TestChannelEventCmd: damaged event script list");
	    }
	    prevEsPtr->nextPtr = esPtr->nextPtr;
	}
	Tcl_DeleteChannelHandler((Tcl_Channel) chanPtr,
		TclChannelEventScriptInvoker, esPtr);
	Tcl_DecrRefCount(esPtr->scriptPtr);
	Tcl_Free(esPtr);

	return TCL_OK;
    }

    if ((cmd[0] == 'l') && (strncmp(cmd, "list", len) == 0)) {
	if (argc != 3) {
	    Tcl_AppendResult(interp, "wrong # args: should be \"", argv[0],
		    " channelName list\"", NULL);
	    return TCL_ERROR;
	}
	resultListPtr = Tcl_GetObjResult(interp);
	for (esPtr = statePtr->scriptRecordPtr;
	     esPtr != NULL;
	     esPtr = esPtr->nextPtr) {
	    if (esPtr->mask) {
		Tcl_ListObjAppendElement(interp, resultListPtr, Tcl_NewStringObj(
		    (esPtr->mask == TCL_READABLE) ? "readable" : "writable", -1));
	    } else {
		Tcl_ListObjAppendElement(interp, resultListPtr,
			Tcl_NewStringObj("none", -1));
	    }
	    Tcl_ListObjAppendElement(interp, resultListPtr, esPtr->scriptPtr);
	}
	Tcl_SetObjResult(interp, resultListPtr);
	return TCL_OK;
    }

    if ((cmd[0] == 'r') && (strncmp(cmd, "removeall", len) == 0)) {
	if (argc != 3) {
	    Tcl_AppendResult(interp, "wrong # args: should be \"", argv[0],
		    " channelName removeall\"", NULL);
	    return TCL_ERROR;
	}
	for (esPtr = statePtr->scriptRecordPtr;
	     esPtr != NULL;
	     esPtr = nextEsPtr) {
	    nextEsPtr = esPtr->nextPtr;
	    Tcl_DeleteChannelHandler((Tcl_Channel) chanPtr,
		    TclChannelEventScriptInvoker, esPtr);
	    Tcl_DecrRefCount(esPtr->scriptPtr);
	    Tcl_Free(esPtr);
	}
	statePtr->scriptRecordPtr = NULL;
	return TCL_OK;
    }

    if	((cmd[0] == 's') && (strncmp(cmd, "set", len) == 0)) {
	if (argc != 5) {
	    Tcl_AppendResult(interp, "wrong # args: should be \"", argv[0],
		    " channelName delete index event\"", NULL);
	    return TCL_ERROR;
	}
	if (Tcl_GetInt(interp, argv[3], &index) == TCL_ERROR) {
	    return TCL_ERROR;
	}
	if (index < 0) {
	    Tcl_AppendResult(interp, "bad event index: ", argv[3],
		    ": must be nonnegative", NULL);
	    return TCL_ERROR;
	}
	for (i = 0, esPtr = statePtr->scriptRecordPtr;
	     (i < index) && (esPtr != NULL);
	     i++, esPtr = esPtr->nextPtr) {
	    /* Empty loop body. */
	}
	if (esPtr == NULL) {
	    Tcl_AppendResult(interp, "bad event index ", argv[3],
		    ": out of range", NULL);
	    return TCL_ERROR;
	}

	if (strcmp(argv[4], "readable") == 0) {
	    mask = TCL_READABLE;
	} else if (strcmp(argv[4], "writable") == 0) {
	    mask = TCL_WRITABLE;
	} else if (strcmp(argv[4], "none") == 0) {
	    mask = 0;
	} else {
	    Tcl_AppendResult(interp, "bad event name \"", argv[4],
		    "\": must be readable, writable, or none", NULL);
	    return TCL_ERROR;
	}
	esPtr->mask = mask;
	Tcl_CreateChannelHandler((Tcl_Channel) chanPtr, mask,
		TclChannelEventScriptInvoker, esPtr);
	return TCL_OK;
    }
    Tcl_AppendResult(interp, "bad command ", cmd, ", must be one of "
	    "add, delete, list, set, or removeall", NULL);
    return TCL_ERROR;
}

/*
 *----------------------------------------------------------------------
 *
 * TestSocketCmd --
 *
 *	Implements the Tcl "testsocket" debugging command and its
 *	subcommands. This is part of the testing environment.
 *
 * Results:
 *	A standard Tcl result.
 *
 * Side effects:
 *	None.
 *
 *----------------------------------------------------------------------
 */

#define TCP_ASYNC_TEST_MODE	(1<<8)	/* Async testing activated.  Do not
					 * automatically continue connection
					 * process. */

static int
TestSocketCmd(
    TCL_UNUSED(void *),
    Tcl_Interp *interp,		/* Interpreter for result. */
    int argc,			/* Count of additional args. */
    const char **argv)		/* Additional arg strings. */
{
    const char *cmdName;	/* Sub command. */
    size_t len;			/* Length of subcommand string. */

    if (argc < 2) {
	Tcl_AppendResult(interp, "wrong # args: should be \"", argv[0],
		" subcommand ?additional args..?\"", NULL);
	return TCL_ERROR;
    }
    cmdName = argv[1];
    len = strlen(cmdName);

    if ((cmdName[0] == 't') && (strncmp(cmdName, "testflags", len) == 0)) {
        Tcl_Channel hChannel;
        int modePtr;
        int testMode;
        TcpState *statePtr;
        /* Set test value in the socket driver
         */
        /* Check for argument "channel name"
         */
        if (argc < 4) {
            Tcl_AppendResult(interp, "wrong # args: should be \"", argv[0],
                    " testflags channel flags\"", NULL);
            return TCL_ERROR;
        }
        hChannel = Tcl_GetChannel(interp, argv[2], &modePtr);
        if ( NULL == hChannel ) {
            Tcl_AppendResult(interp, "unknown channel:", argv[2], NULL);
            return TCL_ERROR;
        }
        statePtr = (TcpState *)Tcl_GetChannelInstanceData(hChannel);
        if ( NULL == statePtr) {
            Tcl_AppendResult(interp, "No channel instance data:", argv[2],
                    NULL);
            return TCL_ERROR;
        }
        if (Tcl_GetBoolean(interp, argv[3], &testMode) != TCL_OK) {
            return TCL_ERROR;
        }
        if (testMode) {
            statePtr->flags |= TCP_ASYNC_TEST_MODE;
        } else {
            statePtr->flags &= ~TCP_ASYNC_TEST_MODE;
        }
        return TCL_OK;
    }

    Tcl_AppendResult(interp, "bad option \"", cmdName, "\": should be "
	    "testflags", NULL);
    return TCL_ERROR;
}

/*
 *----------------------------------------------------------------------
 *
 * TestServiceModeCmd --
 *
 *	This procedure implements the "testservicemode" command which gets or
 *      sets the current Tcl ServiceMode.  There are several tests which open
 *      a file and assign various handlers to it.  For these tests to be
 *      deterministic it is important that file events not be processed until
 *      all of the handlers are in place.
 *
 * Results:
 *	A standard Tcl result.
 *
 * Side effects:
 *	May change the ServiceMode setting.
 *
 *----------------------------------------------------------------------
 */

static int
TestServiceModeCmd(
    TCL_UNUSED(void *),
    Tcl_Interp *interp,		/* Current interpreter. */
    int argc,			/* Number of arguments. */
    const char **argv)		/* Argument strings. */
{
    int newmode, oldmode;
    if (argc > 2) {
        Tcl_AppendResult(interp, "wrong # args: should be \"", argv[0],
                         " ?newmode?\"", NULL);
        return TCL_ERROR;
    }
    oldmode = (Tcl_GetServiceMode() != TCL_SERVICE_NONE);
    if (argc == 2) {
        if (Tcl_GetInt(interp, argv[1], &newmode) == TCL_ERROR) {
            return TCL_ERROR;
        }
        if (newmode == 0) {
            Tcl_SetServiceMode(TCL_SERVICE_NONE);
        } else {
            Tcl_SetServiceMode(TCL_SERVICE_ALL);
        }
    }
    Tcl_SetObjResult(interp, Tcl_NewWideIntObj(oldmode));
    return TCL_OK;
}

/*
 *----------------------------------------------------------------------
 *
 * TestWrongNumArgsObjCmd --
 *
 *	Test the Tcl_WrongNumArgs function.
 *
 * Results:
 *	Standard Tcl result.
 *
 * Side effects:
 *	Sets interpreter result.
 *
 *----------------------------------------------------------------------
 */

static int
TestWrongNumArgsObjCmd(
    TCL_UNUSED(void *),
    Tcl_Interp *interp,		/* Current interpreter. */
    Tcl_Size objc,			/* Number of arguments. */
    Tcl_Obj *const objv[])	/* Argument objects. */
{
    Tcl_Size i, length;
    const char *msg;

    if (objc < 3) {
	goto insufArgs;
    }

    if (Tcl_GetIntForIndex(interp, objv[1], TCL_INDEX_NONE, &i) != TCL_OK) {
	return TCL_ERROR;
    }

    msg = Tcl_GetStringFromObj(objv[2], &length);
    if (length == 0) {
	msg = NULL;
    }

    if (i > objc - 3) {
	/*
	 * Asked for more arguments than were given.
	 */
    insufArgs:
	Tcl_AppendResult(interp, "insufficient arguments", NULL);
	return TCL_ERROR;
    }

    Tcl_WrongNumArgs(interp, i, &(objv[3]), msg);
    return TCL_OK;
}

/*
 *----------------------------------------------------------------------
 *
 * TestGetIndexFromObjStructObjCmd --
 *
 *	Test the Tcl_GetIndexFromObjStruct function.
 *
 * Results:
 *	Standard Tcl result.
 *
 * Side effects:
 *	Sets interpreter result.
 *
 *----------------------------------------------------------------------
 */

static int
TestGetIndexFromObjStructObjCmd(
    TCL_UNUSED(void *),
    Tcl_Interp *interp,		/* Current interpreter. */
    int objc,			/* Number of arguments. */
    Tcl_Obj *const objv[])	/* Argument objects. */
{
    const char *const ary[] = {
	"a", "b", "c", "d", "ee", "ff", NULL, NULL
    };
    int target, flags = 0;
    signed char idx[8];

    if (objc != 3 && objc != 4) {
	Tcl_WrongNumArgs(interp, 1, objv, "argument targetvalue ?flags?");
	return TCL_ERROR;
    }
    if (Tcl_GetIntFromObj(interp, objv[2], &target) != TCL_OK) {
	return TCL_ERROR;
    }
    if ((objc > 3) && (Tcl_GetIntFromObj(interp, objv[3], &flags) != TCL_OK)) {
	return TCL_ERROR;
    }
    memset(idx, 85, sizeof(idx));
    if (Tcl_GetIndexFromObjStruct(interp, (Tcl_GetString(objv[1])[0] ? objv[1] : NULL), ary, 2*sizeof(char *),
	    "dummy", flags, &idx[1]) != TCL_OK) {
	return TCL_ERROR;
    }
    if (idx[0] != 85 || idx[2] != 85) {
	Tcl_AppendResult(interp, "Tcl_GetIndexFromObjStruct overwrites bytes near index variable", NULL);
	return TCL_ERROR;
    } else if (idx[1] != target) {
	char buffer[64];
	snprintf(buffer, sizeof(buffer), "%d", idx[1]);
	Tcl_AppendResult(interp, "index value comparison failed: got ",
		buffer, NULL);
	snprintf(buffer, sizeof(buffer), "%d", target);
	Tcl_AppendResult(interp, " when ", buffer, " expected", NULL);
	return TCL_ERROR;
    }
    Tcl_WrongNumArgs(interp, objc, objv, NULL);
    return TCL_OK;
}

/*
 *----------------------------------------------------------------------
 *
 * TestFilesystemObjCmd --
 *
 *	This procedure implements the "testfilesystem" command. It is used to
 *	test Tcl_FSRegister, Tcl_FSUnregister, and can be used to test that
 *	the pluggable filesystem works.
 *
 * Results:
 *	A standard Tcl result.
 *
 * Side effects:
 *	Inserts or removes a filesystem from Tcl's stack.
 *
 *----------------------------------------------------------------------
 */

static int
TestFilesystemObjCmd(
    TCL_UNUSED(void *),
    Tcl_Interp *interp,
    int objc,
    Tcl_Obj *const objv[])
{
    int res, boolVal;
    const char *msg;

    if (objc != 2) {
	Tcl_WrongNumArgs(interp, 1, objv, "boolean");
	return TCL_ERROR;
    }
    if (Tcl_GetBooleanFromObj(interp, objv[1], &boolVal) != TCL_OK) {
	return TCL_ERROR;
    }
    if (boolVal) {
	res = Tcl_FSRegister(interp, &testReportingFilesystem);
	msg = (res == TCL_OK) ? "registered" : "failed";
    } else {
	res = Tcl_FSUnregister(&testReportingFilesystem);
	msg = (res == TCL_OK) ? "unregistered" : "failed";
    }
    Tcl_SetObjResult(interp, Tcl_NewStringObj(msg , -1));
    return res;
}

static int
TestReportInFilesystem(
    Tcl_Obj *pathPtr,
    void **clientDataPtr)
{
    static Tcl_Obj *lastPathPtr = NULL;
    Tcl_Obj *newPathPtr;

    if (pathPtr == lastPathPtr) {
	/* Reject all files second time around */
	return -1;
    }

    /* Try to claim all files first time around */

    newPathPtr = Tcl_DuplicateObj(pathPtr);
    lastPathPtr = newPathPtr;
    Tcl_IncrRefCount(newPathPtr);
    if (Tcl_FSGetFileSystemForPath(newPathPtr) == NULL) {
	/* Nothing claimed it. Therefore we don't either */
	Tcl_DecrRefCount(newPathPtr);
	lastPathPtr = NULL;
	return -1;
    }
    lastPathPtr = NULL;
    *clientDataPtr = newPathPtr;
    return TCL_OK;
}

/*
 * Simple helper function to extract the native vfs representation of a path
 * object, or NULL if no such representation exists.
 */

static Tcl_Obj *
TestReportGetNativePath(
    Tcl_Obj *pathPtr)
{
    return (Tcl_Obj*) Tcl_FSGetInternalRep(pathPtr, &testReportingFilesystem);
}

static void
TestReportFreeInternalRep(
    void *clientData)
{
    Tcl_Obj *nativeRep = (Tcl_Obj *) clientData;

    if (nativeRep != NULL) {
	/* Free the path */
	Tcl_DecrRefCount(nativeRep);
    }
}

static void *
TestReportDupInternalRep(
    void *clientData)
{
    Tcl_Obj *original = (Tcl_Obj *) clientData;

    Tcl_IncrRefCount(original);
    return clientData;
}

static void
TestReport(
    const char *cmd,
    Tcl_Obj *path,
    Tcl_Obj *arg2)
{
    Tcl_Interp *interp = (Tcl_Interp *) Tcl_FSData(&testReportingFilesystem);

    if (interp == NULL) {
	/* This is bad, but not much we can do about it */
    } else {
	Tcl_Obj *savedResult;
	Tcl_DString ds;

	Tcl_DStringInit(&ds);
	Tcl_DStringAppend(&ds, "lappend filesystemReport ", -1);
	Tcl_DStringStartSublist(&ds);
	Tcl_DStringAppendElement(&ds, cmd);
	if (path != NULL) {
	    Tcl_DStringAppendElement(&ds, Tcl_GetString(path));
	}
	if (arg2 != NULL) {
	    Tcl_DStringAppendElement(&ds, Tcl_GetString(arg2));
	}
	Tcl_DStringEndSublist(&ds);
	savedResult = Tcl_GetObjResult(interp);
	Tcl_IncrRefCount(savedResult);
	Tcl_SetObjResult(interp, Tcl_NewObj());
	Tcl_EvalEx(interp, Tcl_DStringValue(&ds), TCL_INDEX_NONE, 0);
	Tcl_DStringFree(&ds);
	Tcl_ResetResult(interp);
	Tcl_SetObjResult(interp, savedResult);
	Tcl_DecrRefCount(savedResult);
    }
}

static int
TestReportStat(
    Tcl_Obj *path,		/* Path of file to stat (in current CP). */
    Tcl_StatBuf *buf)		/* Filled with results of stat call. */
{
    TestReport("stat", path, NULL);
    return Tcl_FSStat(TestReportGetNativePath(path), buf);
}

static int
TestReportLstat(
    Tcl_Obj *path,		/* Path of file to stat (in current CP). */
    Tcl_StatBuf *buf)		/* Filled with results of stat call. */
{
    TestReport("lstat", path, NULL);
    return Tcl_FSLstat(TestReportGetNativePath(path), buf);
}

static int
TestReportAccess(
    Tcl_Obj *path,		/* Path of file to access (in current CP). */
    int mode)			/* Permission setting. */
{
    TestReport("access", path, NULL);
    return Tcl_FSAccess(TestReportGetNativePath(path), mode);
}

static Tcl_Channel
TestReportOpenFileChannel(
    Tcl_Interp *interp,		/* Interpreter for error reporting; can be
				 * NULL. */
    Tcl_Obj *fileName,		/* Name of file to open. */
    int mode,			/* POSIX open mode. */
    int permissions)		/* If the open involves creating a file, with
				 * what modes to create it? */
{
    TestReport("open", fileName, NULL);
    return TclpOpenFileChannel(interp, TestReportGetNativePath(fileName),
	    mode, permissions);
}

static int
TestReportMatchInDirectory(
    Tcl_Interp *interp,		/* Interpreter for error messages. */
    Tcl_Obj *resultPtr,		/* Object to lappend results. */
    Tcl_Obj *dirPtr,		/* Contains path to directory to search. */
    const char *pattern,	/* Pattern to match against. */
    Tcl_GlobTypeData *types)	/* Object containing list of acceptable types.
				 * May be NULL. */
{
    if (types != NULL && types->type & TCL_GLOB_TYPE_MOUNT) {
	TestReport("matchmounts", dirPtr, NULL);
	return TCL_OK;
    } else {
	TestReport("matchindirectory", dirPtr, NULL);
	return Tcl_FSMatchInDirectory(interp, resultPtr,
		TestReportGetNativePath(dirPtr), pattern, types);
    }
}

static int
TestReportChdir(
    Tcl_Obj *dirName)
{
    TestReport("chdir", dirName, NULL);
    return Tcl_FSChdir(TestReportGetNativePath(dirName));
}

static int
TestReportLoadFile(
    Tcl_Interp *interp,		/* Used for error reporting. */
    Tcl_Obj *fileName,		/* Name of the file containing the desired
				 * code. */
    Tcl_LoadHandle *handlePtr,	/* Filled with token for dynamically loaded
				 * file which will be passed back to
				 * (*unloadProcPtr)() to unload the file. */
    Tcl_FSUnloadFileProc **unloadProcPtr)
				/* Filled with address of Tcl_FSUnloadFileProc
				 * function which should be used for
				 * this file. */
{
    TestReport("loadfile", fileName, NULL);
    return Tcl_FSLoadFile(interp, TestReportGetNativePath(fileName), NULL,
	    NULL, NULL, NULL, handlePtr, unloadProcPtr);
}

static Tcl_Obj *
TestReportLink(
    Tcl_Obj *path,		/* Path of file to readlink or link */
    Tcl_Obj *to,		/* Path of file to link to, or NULL */
    int linkType)
{
    TestReport("link", path, to);
    return Tcl_FSLink(TestReportGetNativePath(path), to, linkType);
}

static int
TestReportRenameFile(
    Tcl_Obj *src,		/* Pathname of file or dir to be renamed
				 * (UTF-8). */
    Tcl_Obj *dst)		/* New pathname of file or directory
				 * (UTF-8). */
{
    TestReport("renamefile", src, dst);
    return Tcl_FSRenameFile(TestReportGetNativePath(src),
	    TestReportGetNativePath(dst));
}

static int
TestReportCopyFile(
    Tcl_Obj *src,		/* Pathname of file to be copied (UTF-8). */
    Tcl_Obj *dst)		/* Pathname of file to copy to (UTF-8). */
{
    TestReport("copyfile", src, dst);
    return Tcl_FSCopyFile(TestReportGetNativePath(src),
	    TestReportGetNativePath(dst));
}

static int
TestReportDeleteFile(
    Tcl_Obj *path)		/* Pathname of file to be removed (UTF-8). */
{
    TestReport("deletefile", path, NULL);
    return Tcl_FSDeleteFile(TestReportGetNativePath(path));
}

static int
TestReportCreateDirectory(
    Tcl_Obj *path)		/* Pathname of directory to create (UTF-8). */
{
    TestReport("createdirectory", path, NULL);
    return Tcl_FSCreateDirectory(TestReportGetNativePath(path));
}

static int
TestReportCopyDirectory(
    Tcl_Obj *src,		/* Pathname of directory to be copied
				 * (UTF-8). */
    Tcl_Obj *dst,		/* Pathname of target directory (UTF-8). */
    Tcl_Obj **errorPtr)		/* If non-NULL, to be filled with UTF-8 name
				 * of file causing error. */
{
    TestReport("copydirectory", src, dst);
    return Tcl_FSCopyDirectory(TestReportGetNativePath(src),
	    TestReportGetNativePath(dst), errorPtr);
}

static int
TestReportRemoveDirectory(
    Tcl_Obj *path,		/* Pathname of directory to be removed
				 * (UTF-8). */
    int recursive,		/* If non-zero, removes directories that
				 * are nonempty.  Otherwise, will only remove
				 * empty directories. */
    Tcl_Obj **errorPtr)		/* If non-NULL, to be filled with UTF-8 name
				 * of file causing error. */
{
    TestReport("removedirectory", path, NULL);
    return Tcl_FSRemoveDirectory(TestReportGetNativePath(path), recursive,
	    errorPtr);
}

static const char *const *
TestReportFileAttrStrings(
    Tcl_Obj *fileName,
    Tcl_Obj **objPtrRef)
{
    TestReport("fileattributestrings", fileName, NULL);
    return Tcl_FSFileAttrStrings(TestReportGetNativePath(fileName), objPtrRef);
}

static int
TestReportFileAttrsGet(
    Tcl_Interp *interp,		/* The interpreter for error reporting. */
    int index,			/* index of the attribute command. */
    Tcl_Obj *fileName,		/* filename we are operating on. */
    Tcl_Obj **objPtrRef)	/* for output. */
{
    TestReport("fileattributesget", fileName, NULL);
    return Tcl_FSFileAttrsGet(interp, index,
	    TestReportGetNativePath(fileName), objPtrRef);
}

static int
TestReportFileAttrsSet(
    Tcl_Interp *interp,		/* The interpreter for error reporting. */
    int index,			/* index of the attribute command. */
    Tcl_Obj *fileName,		/* filename we are operating on. */
    Tcl_Obj *objPtr)		/* for input. */
{
    TestReport("fileattributesset", fileName, objPtr);
    return Tcl_FSFileAttrsSet(interp, index,
	    TestReportGetNativePath(fileName), objPtr);
}

static int
TestReportUtime(
    Tcl_Obj *fileName,
    struct utimbuf *tval)
{
    TestReport("utime", fileName, NULL);
    return Tcl_FSUtime(TestReportGetNativePath(fileName), tval);
}

static int
TestReportNormalizePath(
    TCL_UNUSED(Tcl_Interp *),
    Tcl_Obj *pathPtr,
    int nextCheckpoint)
{
    TestReport("normalizepath", pathPtr, NULL);
    return nextCheckpoint;
}

static int
SimplePathInFilesystem(
    Tcl_Obj *pathPtr,
    TCL_UNUSED(void **))
{
    const char *str = Tcl_GetString(pathPtr);

    if (strncmp(str, "simplefs:/", 10)) {
	return -1;
    }
    return TCL_OK;
}

/*
 * This is a slightly 'hacky' filesystem which is used just to test a few
 * important features of the vfs code: (1) that you can load a shared library
 * from a vfs, (2) that when copying files from one fs to another, the 'mtime'
 * is preserved. (3) that recursive cross-filesystem directory copies have the
 * correct behaviour with/without -force.
 *
 * It treats any file in 'simplefs:/' as a file, which it routes to the
 * current directory. The real file it uses is whatever follows the trailing
 * '/' (e.g. 'foo' in 'simplefs:/foo'), and that file exists or not according
 * to what is in the native pwd.
 *
 * Please do not consider this filesystem a model of how things are to be
 * done. It is quite the opposite!  But, it does allow us to test some
 * important features.
 */

static int
TestSimpleFilesystemObjCmd(
    TCL_UNUSED(void *),
    Tcl_Interp *interp,
    int objc,
    Tcl_Obj *const objv[])
{
    int res, boolVal;
    const char *msg;

    if (objc != 2) {
	Tcl_WrongNumArgs(interp, 1, objv, "boolean");
	return TCL_ERROR;
    }
    if (Tcl_GetBooleanFromObj(interp, objv[1], &boolVal) != TCL_OK) {
	return TCL_ERROR;
    }
    if (boolVal) {
	res = Tcl_FSRegister(interp, &simpleFilesystem);
	msg = (res == TCL_OK) ? "registered" : "failed";
    } else {
	res = Tcl_FSUnregister(&simpleFilesystem);
	msg = (res == TCL_OK) ? "unregistered" : "failed";
    }
    Tcl_SetObjResult(interp, Tcl_NewStringObj(msg , -1));
    return res;
}

/*
 * Treats a file name 'simplefs:/foo' by using the file 'foo' in the current
 * (native) directory.
 */

static Tcl_Obj *
SimpleRedirect(
    Tcl_Obj *pathPtr)		/* Name of file to copy. */
{
    Tcl_Size len;
    const char *str;
    Tcl_Obj *origPtr;

    /*
     * We assume the same name in the current directory is ok.
     */

    str = Tcl_GetStringFromObj(pathPtr, &len);
    if (len < 10 || strncmp(str, "simplefs:/", 10)) {
	/* Probably shouldn't ever reach here */
	Tcl_IncrRefCount(pathPtr);
	return pathPtr;
    }
    origPtr = Tcl_NewStringObj(str+10, -1);
    Tcl_IncrRefCount(origPtr);
    return origPtr;
}

static int
SimpleMatchInDirectory(
    Tcl_Interp *interp,		/* Interpreter for error
				 * messages. */
    Tcl_Obj *resultPtr,		/* Object to lappend results. */
    Tcl_Obj *dirPtr,		/* Contains path to directory to search. */
    const char *pattern,	/* Pattern to match against. */
    Tcl_GlobTypeData *types)	/* Object containing list of acceptable types.
				 * May be NULL. */
{
    int res;
    Tcl_Obj *origPtr;
    Tcl_Obj *resPtr;

    /* We only provide a new volume, therefore no mounts at all */
    if (types != NULL && types->type & TCL_GLOB_TYPE_MOUNT) {
	return TCL_OK;
    }

    /*
     * We assume the same name in the current directory is ok.
     */
    resPtr = Tcl_NewObj();
    Tcl_IncrRefCount(resPtr);
    origPtr = SimpleRedirect(dirPtr);
    res = Tcl_FSMatchInDirectory(interp, resPtr, origPtr, pattern, types);
    if (res == TCL_OK) {
	Tcl_Size gLength, j;
	Tcl_ListObjLength(NULL, resPtr, &gLength);
	for (j = 0; j < gLength; j++) {
	    Tcl_Obj *gElt, *nElt;
	    Tcl_ListObjIndex(NULL, resPtr, j, &gElt);
	    nElt = Tcl_NewStringObj("simplefs:/",10);
	    Tcl_AppendObjToObj(nElt, gElt);
	    Tcl_ListObjAppendElement(NULL, resultPtr, nElt);
	}
    }
    Tcl_DecrRefCount(origPtr);
    Tcl_DecrRefCount(resPtr);
    return res;
}

static Tcl_Channel
SimpleOpenFileChannel(
    Tcl_Interp *interp,		/* Interpreter for error reporting; can be
				 * NULL. */
    Tcl_Obj *pathPtr,		/* Name of file to open. */
    int mode,			/* POSIX open mode. */
    int permissions)		/* If the open involves creating a file, with
				 * what modes to create it? */
{
    Tcl_Obj *tempPtr;
    Tcl_Channel chan;

    if ((mode != 0) && !(mode & O_RDONLY)) {
	Tcl_AppendResult(interp, "read-only", NULL);
	return NULL;
    }

    tempPtr = SimpleRedirect(pathPtr);
    chan = Tcl_FSOpenFileChannel(interp, tempPtr, "r", permissions);
    Tcl_DecrRefCount(tempPtr);
    return chan;
}

static int
SimpleAccess(
    Tcl_Obj *pathPtr,		/* Path of file to access (in current CP). */
    int mode)			/* Permission setting. */
{
    Tcl_Obj *tempPtr = SimpleRedirect(pathPtr);
    int res = Tcl_FSAccess(tempPtr, mode);

    Tcl_DecrRefCount(tempPtr);
    return res;
}

static int
SimpleStat(
    Tcl_Obj *pathPtr,		/* Path of file to stat (in current CP). */
    Tcl_StatBuf *bufPtr)	/* Filled with results of stat call. */
{
    Tcl_Obj *tempPtr = SimpleRedirect(pathPtr);
    int res = Tcl_FSStat(tempPtr, bufPtr);

    Tcl_DecrRefCount(tempPtr);
    return res;
}

static Tcl_Obj *
SimpleListVolumes(void)
{
    /* Add one new volume */
    Tcl_Obj *retVal;

    retVal = Tcl_NewStringObj("simplefs:/", -1);
    Tcl_IncrRefCount(retVal);
    return retVal;
}

/*
 * Used to check operations of Tcl_UtfNext.
 *
 * Usage: testutfnext -bytestring $bytes
 */

static int
TestUtfNextCmd(
    TCL_UNUSED(void *),
    Tcl_Interp *interp,
    int objc,
    Tcl_Obj *const objv[])
{
    Tcl_Size numBytes;
    char *bytes;
    const char *result, *first;
    char buffer[32];
    static const char tobetested[] = "A\xA0\xC0\xC1\xC2\xD0\xE0\xE8\xF2\xF7\xF8\xFE\xFF";
    const char *p = tobetested;

    if (objc != 2) {
	Tcl_WrongNumArgs(interp, 1, objv, "?-bytestring? bytes");
	return TCL_ERROR;
    }
	bytes = Tcl_GetStringFromObj(objv[1], &numBytes);

    if ((size_t)numBytes > sizeof(buffer) - 4) {
	Tcl_SetObjResult(interp, Tcl_ObjPrintf(
		"\"testutfnext\" can only handle %" TCL_Z_MODIFIER "u bytes",
		sizeof(buffer) - 4));
	return TCL_ERROR;
    }

    memcpy(buffer + 1, bytes, numBytes);
    buffer[0] = buffer[numBytes + 1] = buffer[numBytes + 2] = buffer[numBytes + 3] = '\xA0';

    first = result = Tcl_UtfNext(buffer + 1);
    while ((buffer[0] = *p++) != '\0') {
	/* Run Tcl_UtfNext with many more possible bytes at src[-1], all should give the same result */
	result = Tcl_UtfNext(buffer + 1);
	if (first != result) {
	    Tcl_AppendResult(interp, "Tcl_UtfNext is not supposed to read src[-1]", NULL);
	    return TCL_ERROR;
	}
    }
    p = tobetested;
    while ((buffer[numBytes + 1] = *p++) != '\0') {
	/* Run Tcl_UtfNext with many more possible bytes at src[end], all should give the same result */
	result = Tcl_UtfNext(buffer + 1);
	if (first != result) {
	    Tcl_SetObjResult(interp, Tcl_ObjPrintf(
		    "Tcl_UtfNext is not supposed to read src[end]\n"
		    "Different result when src[end] is %#x", UCHAR(p[-1])));
	    return TCL_ERROR;
	}
    }

    Tcl_SetObjResult(interp, Tcl_NewWideIntObj(first - buffer - 1));

    return TCL_OK;
}
/*
 * Used to check operations of Tcl_UtfPrev.
 *
 * Usage: testutfprev $bytes $offset
 */

static int
TestUtfPrevCmd(
    TCL_UNUSED(void *),
    Tcl_Interp *interp,
    int objc,
    Tcl_Obj *const objv[])
{
    Tcl_Size numBytes, offset;
    char *bytes;
    const char *result;

    if (objc < 2 || objc > 3) {
	Tcl_WrongNumArgs(interp, 1, objv, "bytes ?offset?");
	return TCL_ERROR;
    }

    bytes = Tcl_GetStringFromObj(objv[1], &numBytes);

    if (objc == 3) {
	if (TCL_OK != Tcl_GetIntForIndex(interp, objv[2], numBytes, &offset)) {
	    return TCL_ERROR;
	}
	if (offset == TCL_INDEX_NONE) {
	    offset = 0;
	}
	if (offset > numBytes) {
	    offset = numBytes;
	}
    } else {
	offset = numBytes;
    }
    result = Tcl_UtfPrev(bytes + offset, bytes);
    Tcl_SetObjResult(interp, Tcl_NewWideIntObj(result - bytes));
    return TCL_OK;
}

/*
 * Used to check correct string-length determining in Tcl_NumUtfChars
 */

static int
TestNumUtfCharsCmd(
    TCL_UNUSED(void *),
    Tcl_Interp *interp,
    int objc,
    Tcl_Obj *const objv[])
{
    if (objc > 1) {
	Tcl_Size numBytes, len, limit = TCL_INDEX_NONE;
	const char *bytes = Tcl_GetStringFromObj(objv[1], &numBytes);

	if (objc > 2) {
	    if (Tcl_GetIntForIndex(interp, objv[2], numBytes, &limit) != TCL_OK) {
		return TCL_ERROR;
	    }
	    if (limit > numBytes + 1) {
		limit = numBytes + 1;
	    }
	}
	len = Tcl_NumUtfChars(bytes, limit);
	Tcl_SetObjResult(interp, Tcl_NewWideIntObj(len));
    }
    return TCL_OK;
}

/*
 * Used to check correct operation of Tcl_UtfFindFirst
 */

static int
TestFindFirstCmd(
    TCL_UNUSED(void *),
    Tcl_Interp *interp,
    int objc,
    Tcl_Obj *const objv[])
{
    if (objc > 1) {
	int len = -1;

	if (objc > 2) {
	    (void) Tcl_GetIntFromObj(interp, objv[2], &len);
	}
	Tcl_SetObjResult(interp, Tcl_NewStringObj(Tcl_UtfFindFirst(Tcl_GetString(objv[1]), len), -1));
    }
    return TCL_OK;
}

/*
 * Used to check correct operation of Tcl_UtfFindLast
 */

static int
TestFindLastCmd(
    TCL_UNUSED(void *),
    Tcl_Interp *interp,
    int objc,
    Tcl_Obj *const objv[])
{
    if (objc > 1) {
	int len = -1;

	if (objc > 2) {
	    (void) Tcl_GetIntFromObj(interp, objv[2], &len);
	}
	Tcl_SetObjResult(interp, Tcl_NewStringObj(Tcl_UtfFindLast(Tcl_GetString(objv[1]), len), -1));
    }
    return TCL_OK;
}

static int
TestGetIntForIndexCmd(
    TCL_UNUSED(void *),
    Tcl_Interp *interp,
    int objc,
    Tcl_Obj *const objv[])
{
    Tcl_Size result;
    Tcl_WideInt endvalue;

    if (objc != 3) {
	Tcl_WrongNumArgs(interp, 1, objv, "index endvalue");
	return TCL_ERROR;
    }

    if (Tcl_GetWideIntFromObj(interp, objv[2], &endvalue) != TCL_OK) {
	return TCL_ERROR;
    }
    if (Tcl_GetIntForIndex(interp, objv[1], endvalue, &result) != TCL_OK) {
	return TCL_ERROR;
    }
    Tcl_SetObjResult(interp, Tcl_NewWideIntObj(result));
    return TCL_OK;
}



#if defined(HAVE_CPUID) && !defined(MAC_OSX_TCL)
/*
 *----------------------------------------------------------------------
 *
 * TestcpuidCmd --
 *
 *	Retrieves CPU ID information.
 *
 * Usage:
 *	testwincpuid <eax>
 *
 * Parameters:
 *	eax - The value to pass in the EAX register to a CPUID instruction.
 *
 * Results:
 *	Returns a four-element list containing the values from the EAX, EBX,
 *	ECX and EDX registers returned from the CPUID instruction.
 *
 * Side effects:
 *	None.
 *
 *----------------------------------------------------------------------
 */

static int
TestcpuidCmd(
    TCL_UNUSED(void *),
    Tcl_Interp* interp,		/* Tcl interpreter */
    int objc,			/* Parameter count */
    Tcl_Obj *const * objv)	/* Parameter vector */
{
    int status, index, i;
    int regs[4];
    Tcl_Obj *regsObjs[4];

    if (objc != 2) {
	Tcl_WrongNumArgs(interp, 1, objv, "eax");
	return TCL_ERROR;
    }
    if (Tcl_GetIntFromObj(interp, objv[1], &index) != TCL_OK) {
	return TCL_ERROR;
    }
    status = TclWinCPUID(index, regs);
    if (status != TCL_OK) {
	Tcl_SetObjResult(interp,
		Tcl_NewStringObj("operation not available", -1));
	return status;
    }
    for (i=0 ; i<4 ; ++i) {
	regsObjs[i] = Tcl_NewWideIntObj(regs[i]);
    }
    Tcl_SetObjResult(interp, Tcl_NewListObj(4, regsObjs));
    return TCL_OK;
}
#endif

/*
 * Used to do basic checks of the TCL_HASH_KEY_SYSTEM_HASH flag
 */

static int
TestHashSystemHashCmd(
    TCL_UNUSED(void *),
    Tcl_Interp *interp,
    int objc,
    Tcl_Obj *const objv[])
{
    static const Tcl_HashKeyType hkType = {
	TCL_HASH_KEY_TYPE_VERSION, TCL_HASH_KEY_SYSTEM_HASH,
	NULL, NULL, NULL, NULL
    };
    Tcl_HashTable hash;
    Tcl_HashEntry *hPtr;
    int i, isNew, limit = 100;

    if (objc>1 && Tcl_GetIntFromObj(interp, objv[1], &limit)!=TCL_OK) {
	return TCL_ERROR;
    }

    Tcl_InitCustomHashTable(&hash, TCL_CUSTOM_TYPE_KEYS, &hkType);

    if (hash.numEntries != 0) {
	Tcl_AppendResult(interp, "non-zero initial size", NULL);
	Tcl_DeleteHashTable(&hash);
	return TCL_ERROR;
    }

    for (i=0 ; i<limit ; i++) {
	hPtr = Tcl_CreateHashEntry(&hash, INT2PTR(i), &isNew);
	if (!isNew) {
	    Tcl_SetObjResult(interp, Tcl_NewWideIntObj(i));
	    Tcl_AppendToObj(Tcl_GetObjResult(interp)," creation problem", -1);
	    Tcl_DeleteHashTable(&hash);
	    return TCL_ERROR;
	}
	Tcl_SetHashValue(hPtr, INT2PTR(i+42));
    }

    if (hash.numEntries != (Tcl_Size)limit) {
	Tcl_AppendResult(interp, "unexpected maximal size", NULL);
	Tcl_DeleteHashTable(&hash);
	return TCL_ERROR;
    }

    for (i=0 ; i<limit ; i++) {
	hPtr = Tcl_FindHashEntry(&hash, (char *) INT2PTR(i));
	if (hPtr == NULL) {
	    Tcl_SetObjResult(interp, Tcl_NewWideIntObj(i));
	    Tcl_AppendToObj(Tcl_GetObjResult(interp)," lookup problem", -1);
	    Tcl_DeleteHashTable(&hash);
	    return TCL_ERROR;
	}
	if (PTR2INT(Tcl_GetHashValue(hPtr)) != i+42) {
	    Tcl_SetObjResult(interp, Tcl_NewWideIntObj(i));
	    Tcl_AppendToObj(Tcl_GetObjResult(interp)," value problem", -1);
	    Tcl_DeleteHashTable(&hash);
	    return TCL_ERROR;
	}
	Tcl_DeleteHashEntry(hPtr);
    }

    if (hash.numEntries != 0) {
	Tcl_AppendResult(interp, "non-zero final size", NULL);
	Tcl_DeleteHashTable(&hash);
	return TCL_ERROR;
    }

    Tcl_DeleteHashTable(&hash);
    Tcl_AppendResult(interp, "OK", NULL);
    return TCL_OK;
}

/*
 * Used for testing Tcl_GetInt which is no longer used directly by the
 * core very much.
 */
static int
TestgetintCmd(
    TCL_UNUSED(void *),
    Tcl_Interp *interp,
    int argc,
    const char **argv)
{
    if (argc < 2) {
	Tcl_AppendResult(interp, "wrong # args", NULL);
	return TCL_ERROR;
    } else {
	int val, i, total=0;

	for (i=1 ; i<argc ; i++) {
	    if (Tcl_GetInt(interp, argv[i], &val) != TCL_OK) {
		return TCL_ERROR;
	    }
	    total += val;
	}
	Tcl_SetObjResult(interp, Tcl_NewWideIntObj(total));
	return TCL_OK;
    }
}

/*
 * Used for determining sizeof(long) at script level.
 */
static int
TestlongsizeCmd(
    TCL_UNUSED(void *),
    Tcl_Interp *interp,
    int argc,
    TCL_UNUSED(const char **) /*argv*/)
{
    if (argc != 1) {
	Tcl_AppendResult(interp, "wrong # args", NULL);
	return TCL_ERROR;
    }
    Tcl_SetObjResult(interp, Tcl_NewWideIntObj(sizeof(long)));
    return TCL_OK;
}

static int
NREUnwind_callback(
    void *data[],
    Tcl_Interp *interp,
    TCL_UNUSED(int) /*result*/)
{
    int none;

    if (data[0] == INT2PTR(-1)) {
        Tcl_NRAddCallback(interp, NREUnwind_callback, &none, INT2PTR(-1),
                INT2PTR(-1), NULL);
    } else if (data[1] == INT2PTR(-1)) {
        Tcl_NRAddCallback(interp, NREUnwind_callback, data[0], &none,
                INT2PTR(-1), NULL);
    } else if (data[2] == INT2PTR(-1)) {
        Tcl_NRAddCallback(interp, NREUnwind_callback, data[0], data[1],
                &none, NULL);
    } else {
        Tcl_Obj *idata[3];
        idata[0] = Tcl_NewWideIntObj(((char *) data[1] - (char *) data[0]));
        idata[1] = Tcl_NewWideIntObj(((char *) data[2] - (char *) data[0]));
        idata[2] = Tcl_NewWideIntObj(((char *) &none   - (char *) data[0]));
        Tcl_SetObjResult(interp, Tcl_NewListObj(3, idata));
    }
    return TCL_OK;
}

static int
TestNREUnwind(
    TCL_UNUSED(void *),
    Tcl_Interp *interp,
    TCL_UNUSED(int) /*objc*/,
    TCL_UNUSED(Tcl_Obj *const *) /*objv*/)
{
    /*
     * Insure that callbacks effectively run at the proper level during the
     * unwinding of the NRE stack.
     */

    Tcl_NRAddCallback(interp, NREUnwind_callback, INT2PTR(-1), INT2PTR(-1),
            INT2PTR(-1), NULL);
    return TCL_OK;
}


static int
TestNRELevels(
    TCL_UNUSED(void *),
    Tcl_Interp *interp,
    TCL_UNUSED(int) /*objc*/,
    TCL_UNUSED(Tcl_Obj *const *) /*objv*/)
{
    Interp *iPtr = (Interp *) interp;
    static ptrdiff_t *refDepth = NULL;
    ptrdiff_t depth;
    Tcl_Obj *levels[6];
    Tcl_Size i = 0;
    NRE_callback *cbPtr = iPtr->execEnvPtr->callbackPtr;

    if (refDepth == NULL) {
	refDepth = &depth;
    }

    depth = (refDepth - &depth);

    levels[0] = Tcl_NewWideIntObj(depth);
    levels[1] = Tcl_NewWideIntObj(iPtr->numLevels);
    levels[2] = Tcl_NewWideIntObj(iPtr->cmdFramePtr->level);
    levels[3] = Tcl_NewWideIntObj(iPtr->varFramePtr->level);
    levels[4] = Tcl_NewWideIntObj(iPtr->execEnvPtr->execStackPtr->tosPtr
	    - iPtr->execEnvPtr->execStackPtr->stackWords);

    while (cbPtr) {
	i++;
	cbPtr = cbPtr->nextPtr;
    }
    levels[5] = Tcl_NewWideIntObj(i);

    Tcl_SetObjResult(interp, Tcl_NewListObj(6, levels));
    return TCL_OK;
}

/*
 *----------------------------------------------------------------------
 *
 * TestconcatobjCmd --
 *
 *	This procedure implements the "testconcatobj" command. It is used
 *	to test that Tcl_ConcatObj does indeed return a fresh Tcl_Obj in all
 *	cases and that it never corrupts its arguments. In other words, that
 *	[Bug 1447328] was fixed properly.
 *
 * Results:
 *	A standard Tcl result.
 *
 * Side effects:
 *	None.
 *
 *----------------------------------------------------------------------
 */

static int
TestconcatobjCmd(
    TCL_UNUSED(void *),
    Tcl_Interp *interp,		/* Current interpreter. */
    TCL_UNUSED(int) /*argc*/,
    TCL_UNUSED(const char **) /*argv*/)
{
    Tcl_Obj *list1Ptr, *list2Ptr, *emptyPtr, *concatPtr, *tmpPtr;
    int result = TCL_OK;
    Tcl_Size len;
    Tcl_Obj *objv[3];

    /*
     * Set the start of the error message as obj result; it will be cleared at
     * the end if no errors were found.
     */

    Tcl_SetObjResult(interp,
	    Tcl_NewStringObj("Tcl_ConcatObj is unsafe:", -1));

    emptyPtr = Tcl_NewObj();

    list1Ptr = Tcl_NewStringObj("foo bar sum", -1);
    Tcl_ListObjLength(NULL, list1Ptr, &len);
    Tcl_InvalidateStringRep(list1Ptr);

    list2Ptr = Tcl_NewStringObj("eeny meeny", -1);
    Tcl_ListObjLength(NULL, list2Ptr, &len);
    Tcl_InvalidateStringRep(list2Ptr);

    /*
     * Verify that concat'ing a list obj with one or more empty strings does
     * return a fresh Tcl_Obj (see also [Bug 2055782]).
     */

    tmpPtr = Tcl_DuplicateObj(list1Ptr);

    objv[0] = tmpPtr;
    objv[1] = emptyPtr;
    concatPtr = Tcl_ConcatObj(2, objv);
    if (concatPtr->refCount != 0) {
	result = TCL_ERROR;
	Tcl_AppendResult(interp,
		"\n\t* (a) concatObj does not have refCount 0", NULL);
    }
    if (concatPtr == tmpPtr) {
	result = TCL_ERROR;
	Tcl_AppendResult(interp, "\n\t* (a) concatObj is not a new obj ",
		NULL);
	switch (tmpPtr->refCount) {
	case 0:
	    Tcl_AppendResult(interp, "(no new refCount)", NULL);
	    break;
	case 1:
	    Tcl_AppendResult(interp, "(refCount added)", NULL);
	    break;
	default:
	    Tcl_AppendResult(interp, "(more than one refCount added!)", NULL);
	    Tcl_Panic("extremely unsafe behaviour by Tcl_ConcatObj()");
	}
	tmpPtr = Tcl_DuplicateObj(list1Ptr);
	objv[0] = tmpPtr;
    }
    Tcl_DecrRefCount(concatPtr);

    Tcl_IncrRefCount(tmpPtr);
    concatPtr = Tcl_ConcatObj(2, objv);
    if (concatPtr->refCount != 0) {
	result = TCL_ERROR;
	Tcl_AppendResult(interp,
		"\n\t* (b) concatObj does not have refCount 0", NULL);
    }
    if (concatPtr == tmpPtr) {
	result = TCL_ERROR;
	Tcl_AppendResult(interp, "\n\t* (b) concatObj is not a new obj ",
		NULL);
	switch (tmpPtr->refCount) {
	case 0:
	    Tcl_AppendResult(interp, "(refCount removed?)", NULL);
	    Tcl_Panic("extremely unsafe behaviour by Tcl_ConcatObj()");
	    break;
	case 1:
	    Tcl_AppendResult(interp, "(no new refCount)", NULL);
	    break;
	case 2:
	    Tcl_AppendResult(interp, "(refCount added)", NULL);
	    Tcl_DecrRefCount(tmpPtr);
	    break;
	default:
	    Tcl_AppendResult(interp, "(more than one refCount added!)", NULL);
	    Tcl_Panic("extremely unsafe behaviour by Tcl_ConcatObj()");
	}
	tmpPtr = Tcl_DuplicateObj(list1Ptr);
	objv[0] = tmpPtr;
    }
    Tcl_DecrRefCount(concatPtr);

    objv[0] = emptyPtr;
    objv[1] = tmpPtr;
    objv[2] = emptyPtr;
    concatPtr = Tcl_ConcatObj(3, objv);
    if (concatPtr->refCount != 0) {
	result = TCL_ERROR;
	Tcl_AppendResult(interp,
		"\n\t* (c) concatObj does not have refCount 0", NULL);
    }
    if (concatPtr == tmpPtr) {
	result = TCL_ERROR;
	Tcl_AppendResult(interp, "\n\t* (c) concatObj is not a new obj ",
		NULL);
	switch (tmpPtr->refCount) {
	case 0:
	    Tcl_AppendResult(interp, "(no new refCount)", NULL);
	    break;
	case 1:
	    Tcl_AppendResult(interp, "(refCount added)", NULL);
	    break;
	default:
	    Tcl_AppendResult(interp, "(more than one refCount added!)", NULL);
	    Tcl_Panic("extremely unsafe behaviour by Tcl_ConcatObj()");
	}
	tmpPtr = Tcl_DuplicateObj(list1Ptr);
	objv[1] = tmpPtr;
    }
    Tcl_DecrRefCount(concatPtr);

    Tcl_IncrRefCount(tmpPtr);
    concatPtr = Tcl_ConcatObj(3, objv);
    if (concatPtr->refCount != 0) {
	result = TCL_ERROR;
	Tcl_AppendResult(interp,
		"\n\t* (d) concatObj does not have refCount 0", NULL);
    }
    if (concatPtr == tmpPtr) {
	result = TCL_ERROR;
	Tcl_AppendResult(interp, "\n\t* (d) concatObj is not a new obj ",
		NULL);
	switch (tmpPtr->refCount) {
	case 0:
	    Tcl_AppendResult(interp, "(refCount removed?)", NULL);
	    Tcl_Panic("extremely unsafe behaviour by Tcl_ConcatObj()");
	    break;
	case 1:
	    Tcl_AppendResult(interp, "(no new refCount)", NULL);
	    break;
	case 2:
	    Tcl_AppendResult(interp, "(refCount added)", NULL);
	    Tcl_DecrRefCount(tmpPtr);
	    break;
	default:
	    Tcl_AppendResult(interp, "(more than one refCount added!)", NULL);
	    Tcl_Panic("extremely unsafe behaviour by Tcl_ConcatObj()");
	}
	tmpPtr = Tcl_DuplicateObj(list1Ptr);
	objv[1] = tmpPtr;
    }
    Tcl_DecrRefCount(concatPtr);

    /*
     * Verify that an unshared list is not corrupted when concat'ing things to
     * it.
     */

    objv[0] = tmpPtr;
    objv[1] = list2Ptr;
    concatPtr = Tcl_ConcatObj(2, objv);
    if (concatPtr->refCount != 0) {
	result = TCL_ERROR;
	Tcl_AppendResult(interp,
		"\n\t* (e) concatObj does not have refCount 0", NULL);
    }
    if (concatPtr == tmpPtr) {
	result = TCL_ERROR;
	Tcl_AppendResult(interp, "\n\t* (e) concatObj is not a new obj ",
		NULL);

	(void) Tcl_ListObjLength(NULL, concatPtr, &len);
	switch (tmpPtr->refCount) {
	case 3:
	    Tcl_AppendResult(interp, "(failed to concat)", NULL);
	    break;
	default:
	    Tcl_AppendResult(interp, "(corrupted input!)", NULL);
	}
	if (Tcl_IsShared(tmpPtr)) {
	    Tcl_DecrRefCount(tmpPtr);
	}
	tmpPtr = Tcl_DuplicateObj(list1Ptr);
	objv[0] = tmpPtr;
    }
    Tcl_DecrRefCount(concatPtr);

    objv[0] = tmpPtr;
    objv[1] = list2Ptr;
    Tcl_IncrRefCount(tmpPtr);
    concatPtr = Tcl_ConcatObj(2, objv);
    if (concatPtr->refCount != 0) {
	result = TCL_ERROR;
	Tcl_AppendResult(interp,
		"\n\t* (f) concatObj does not have refCount 0", NULL);
    }
    if (concatPtr == tmpPtr) {
	result = TCL_ERROR;
	Tcl_AppendResult(interp, "\n\t* (f) concatObj is not a new obj ",
		NULL);

	(void) Tcl_ListObjLength(NULL, concatPtr, &len);
	switch (tmpPtr->refCount) {
	case 3:
	    Tcl_AppendResult(interp, "(failed to concat)", NULL);
	    break;
	default:
	    Tcl_AppendResult(interp, "(corrupted input!)", NULL);
	}
	if (Tcl_IsShared(tmpPtr)) {
	    Tcl_DecrRefCount(tmpPtr);
	}
	tmpPtr = Tcl_DuplicateObj(list1Ptr);
	objv[0] = tmpPtr;
    }
    Tcl_DecrRefCount(concatPtr);

    objv[0] = tmpPtr;
    objv[1] = list2Ptr;
    Tcl_IncrRefCount(tmpPtr);
    Tcl_IncrRefCount(tmpPtr);
    concatPtr = Tcl_ConcatObj(2, objv);
    if (concatPtr->refCount != 0) {
	result = TCL_ERROR;
	Tcl_AppendResult(interp,
		"\n\t* (g) concatObj does not have refCount 0", NULL);
    }
    if (concatPtr == tmpPtr) {
	result = TCL_ERROR;
	Tcl_AppendResult(interp, "\n\t* (g) concatObj is not a new obj ",
		NULL);

	(void) Tcl_ListObjLength(NULL, concatPtr, &len);
	switch (tmpPtr->refCount) {
	case 3:
	    Tcl_AppendResult(interp, "(failed to concat)", NULL);
	    break;
	default:
	    Tcl_AppendResult(interp, "(corrupted input!)", NULL);
	}
	Tcl_DecrRefCount(tmpPtr);
	if (Tcl_IsShared(tmpPtr)) {
	    Tcl_DecrRefCount(tmpPtr);
	}
	tmpPtr = Tcl_DuplicateObj(list1Ptr);
	objv[0] = tmpPtr;
    }
    Tcl_DecrRefCount(concatPtr);

    /*
     * Clean everything up. Note that we don't actually know how many
     * references there are to tmpPtr here; in the no-error case, it should be
     * five... [Bug 2895367]
     */

    Tcl_DecrRefCount(list1Ptr);
    Tcl_DecrRefCount(list2Ptr);
    Tcl_DecrRefCount(emptyPtr);
    while (tmpPtr->refCount > 1) {
	Tcl_DecrRefCount(tmpPtr);
    }
    Tcl_DecrRefCount(tmpPtr);

    if (result == TCL_OK) {
	Tcl_ResetResult(interp);
    }
    return result;
}

/*
 *----------------------------------------------------------------------
 *
 * TestgetencpathObjCmd --
 *
 *	This function implements the "testgetencpath" command. It is used to
 *	test Tcl_GetEncodingSearchPath().
 *
 * Results:
 *	A standard Tcl result.
 *
 * Side effects:
 *	None.
 *
 *----------------------------------------------------------------------
 */

static int
TestgetencpathObjCmd(
    TCL_UNUSED(void *),
    Tcl_Interp *interp,		/* Current interpreter. */
    int objc,			/* Number of arguments. */
    Tcl_Obj *const *objv)		/* Argument strings. */
{
    if (objc != 1) {
        Tcl_WrongNumArgs(interp, 1, objv, "");
        return TCL_ERROR;
    }

    Tcl_SetObjResult(interp, Tcl_GetEncodingSearchPath());
    return TCL_OK;
}

/*
 *----------------------------------------------------------------------
 *
 * TestsetencpathCmd --
 *
 *	This function implements the "testsetencpath" command. It is used to
 *	test Tcl_SetDefaultEncodingDir().
 *
 * Results:
 *	A standard Tcl result.
 *
 * Side effects:
 *	None.
 *
 *----------------------------------------------------------------------
 */

static int
TestsetencpathObjCmd(
    TCL_UNUSED(void *),
    Tcl_Interp *interp,		/* Current interpreter. */
    int objc,			/* Number of arguments. */
    Tcl_Obj *const *objv)	/* Argument strings. */
{
    if (objc != 2) {
        Tcl_WrongNumArgs(interp, 1, objv, "defaultDir");
        return TCL_ERROR;
    }

    Tcl_SetEncodingSearchPath(objv[1]);
    return TCL_OK;
}

/*
 *----------------------------------------------------------------------
 *
 * TestparseargsCmd --
 *
 *	This procedure implements the "testparseargs" command. It is used to
 *	test that Tcl_ParseArgsObjv does indeed return the right number of
 *	arguments. In other words, that [Bug 3413857] was fixed properly.
 *
 * Results:
 *	A standard Tcl result.
 *
 * Side effects:
 *	None.
 *
 *----------------------------------------------------------------------
 */

static int
TestparseargsCmd(
    TCL_UNUSED(void *),
    Tcl_Interp *interp,		/* Current interpreter. */
    int objc,			/* Number of arguments. */
    Tcl_Obj *const objv[])	/* Arguments. */
{
    static int foo = 0;
    Tcl_Size count = objc;
    Tcl_Obj **remObjv, *result[3];
    Tcl_ArgvInfo argTable[] = {
        {TCL_ARGV_CONSTANT, "-bool", INT2PTR(1), &foo, "booltest", NULL},
        TCL_ARGV_AUTO_REST, TCL_ARGV_AUTO_HELP, TCL_ARGV_TABLE_END
    };

    foo = 0;
    if (Tcl_ParseArgsObjv(interp, argTable, &count, objv, &remObjv)!=TCL_OK) {
        return TCL_ERROR;
    }
    result[0] = Tcl_NewWideIntObj(foo);
    result[1] = Tcl_NewWideIntObj(count);
    result[2] = Tcl_NewListObj(count, remObjv);
    Tcl_SetObjResult(interp, Tcl_NewListObj(3, result));
    Tcl_Free(remObjv);
    return TCL_OK;
}

/**
 * Test harness for command and variable resolvers.
 */

static int
InterpCmdResolver(
    Tcl_Interp *interp,
    const char *name,
    TCL_UNUSED(Tcl_Namespace *),
    TCL_UNUSED(int) /* flags */,
    Tcl_Command *rPtr)
{
    Interp *iPtr = (Interp *) interp;
    CallFrame *varFramePtr = iPtr->varFramePtr;
    Proc *procPtr = (varFramePtr->isProcCallFrame & FRAME_IS_PROC) ?
            varFramePtr->procPtr : NULL;
    Namespace *callerNsPtr = varFramePtr->nsPtr;
    Tcl_Command resolvedCmdPtr = NULL;

    /*
     * Just do something special on a cmd literal "z" in two cases:
     *  A)  when the caller is a proc "x", and the proc is either in "::" or in "::ns2".
     *  B) the caller's namespace is "ctx1" or "ctx2"
     */
    if ( (name[0] == 'z') && (name[1] == '\0') ) {
        Namespace *ns2NsPtr = (Namespace *) Tcl_FindNamespace(interp, "::ns2", NULL, 0);

        if (procPtr != NULL
            && ((procPtr->cmdPtr->nsPtr == iPtr->globalNsPtr)
                || (ns2NsPtr != NULL && procPtr->cmdPtr->nsPtr == ns2NsPtr)
                )
            ) {
            /*
             * Case A)
             *
             *    - The context, in which this resolver becomes active, is
             *      determined by the name of the caller proc, which has to be
             *      named "x".
             *
             *    - To determine the name of the caller proc, the proc is taken
             *      from the topmost stack frame.
             *
             *    - Note that the context is NOT provided during byte-code
             *      compilation (e.g. in TclProcCompileProc)
             *
             *   When these conditions hold, this function resolves the
             *   passed-in cmd literal into a cmd "y", which is taken from the
             *   the global namespace (for simplicity).
             */

            const char *callingCmdName =
                Tcl_GetCommandName(interp, (Tcl_Command) procPtr->cmdPtr);

            if ( callingCmdName[0] == 'x' && callingCmdName[1] == '\0' ) {
                resolvedCmdPtr = Tcl_FindCommand(interp, "y", NULL, TCL_GLOBAL_ONLY);
            }
        } else if (callerNsPtr != NULL) {
            /*
             * Case B)
             *
             *    - The context, in which this resolver becomes active, is
             *      determined by the name of the parent namespace, which has
             *      to be named "ctx1" or "ctx2".
             *
             *    - To determine the name of the parent namesace, it is taken
             *      from the 2nd highest stack frame.
             *
             *    - Note that the context can be provided during byte-code
             *      compilation (e.g. in TclProcCompileProc)
             *
             *   When these conditions hold, this function resolves the
             *   passed-in cmd literal into a cmd "y" or "Y" depending on the
             *   context. The resolved procs are taken from the the global
             *   namespace (for simplicity).
             */

            CallFrame *parentFramePtr = varFramePtr->callerPtr;
            const char *context = parentFramePtr != NULL ? parentFramePtr->nsPtr->name : "(NULL)";

            if (strcmp(context, "ctx1") == 0 && (name[0] == 'z') && (name[1] == '\0')) {
                resolvedCmdPtr = Tcl_FindCommand(interp, "y", NULL, TCL_GLOBAL_ONLY);
                /* fprintf(stderr, "... y ==> %p\n", resolvedCmdPtr);*/

            } else if (strcmp(context, "ctx2") == 0 && (name[0] == 'z') && (name[1] == '\0')) {
                resolvedCmdPtr = Tcl_FindCommand(interp, "Y", NULL, TCL_GLOBAL_ONLY);
                /*fprintf(stderr, "... Y ==> %p\n", resolvedCmdPtr);*/
            }
        }

        if (resolvedCmdPtr != NULL) {
            *rPtr = resolvedCmdPtr;
            return TCL_OK;
        }
    }
    return TCL_CONTINUE;
}

static int
InterpVarResolver(
    TCL_UNUSED(Tcl_Interp *),
    TCL_UNUSED(const char *),
    TCL_UNUSED(Tcl_Namespace *),
    TCL_UNUSED(int),
    TCL_UNUSED(Tcl_Var *))
{
    /*
     * Don't resolve the variable; use standard rules.
     */

    return TCL_CONTINUE;
}

typedef struct MyResolvedVarInfo {
    Tcl_ResolvedVarInfo vInfo;  /* This must be the first element. */
    Tcl_Var var;
    Tcl_Obj *nameObj;
} MyResolvedVarInfo;

static inline void
HashVarFree(
    Tcl_Var var)
{
    if (VarHashRefCount(var) < 2) {
        Tcl_Free(var);
    } else {
        VarHashRefCount(var)--;
    }
}

static void
MyCompiledVarFree(
    Tcl_ResolvedVarInfo *vInfoPtr)
{
    MyResolvedVarInfo *resVarInfo = (MyResolvedVarInfo *) vInfoPtr;

    Tcl_DecrRefCount(resVarInfo->nameObj);
    if (resVarInfo->var) {
        HashVarFree(resVarInfo->var);
    }
    Tcl_Free(vInfoPtr);
}

#define TclVarHashGetValue(hPtr) \
    ((Var *) ((char *)hPtr - offsetof(VarInHash, entry)))

static Tcl_Var
MyCompiledVarFetch(
    Tcl_Interp *interp,
    Tcl_ResolvedVarInfo *vinfoPtr)
{
    MyResolvedVarInfo *resVarInfo = (MyResolvedVarInfo *) vinfoPtr;
    Tcl_Var var = resVarInfo->var;
    int isNewVar;
    Interp *iPtr = (Interp *) interp;
    Tcl_HashEntry *hPtr;

    if (var != NULL) {
        if (!(((Var *) var)->flags & VAR_DEAD_HASH)) {
            /*
             * The cached variable is valid, return it.
             */

            return var;
        }

        /*
         * The variable is not valid anymore. Clean it up.
         */

        HashVarFree(var);
    }

    hPtr = Tcl_CreateHashEntry((Tcl_HashTable *) &iPtr->globalNsPtr->varTable,
            resVarInfo->nameObj, &isNewVar);
    if (hPtr) {
        var = (Tcl_Var) TclVarHashGetValue(hPtr);
    } else {
        var = NULL;
    }
    resVarInfo->var = var;

    /*
     * Increment the reference counter to avoid Tcl_Free() of the variable in
     * Tcl's FreeVarEntry(); for cleanup, we provide our own HashVarFree();
     */

    VarHashRefCount(var)++;
    return var;
}

static int
InterpCompiledVarResolver(
    TCL_UNUSED(Tcl_Interp *),
    const char *name,
    TCL_UNUSED(Tcl_Size) /* length */,
    TCL_UNUSED(Tcl_Namespace *),
    Tcl_ResolvedVarInfo **rPtr)
{
    if (*name == 'T') {
 	MyResolvedVarInfo *resVarInfo = (MyResolvedVarInfo *)Tcl_Alloc(sizeof(MyResolvedVarInfo));

 	resVarInfo->vInfo.fetchProc = MyCompiledVarFetch;
 	resVarInfo->vInfo.deleteProc = MyCompiledVarFree;
 	resVarInfo->var = NULL;
 	resVarInfo->nameObj = Tcl_NewStringObj(name, -1);
 	Tcl_IncrRefCount(resVarInfo->nameObj);
 	*rPtr = &resVarInfo->vInfo;
 	return TCL_OK;
    }
    return TCL_CONTINUE;
}

static int
TestInterpResolverCmd(
    TCL_UNUSED(void *),
    Tcl_Interp *interp,
    int objc,
    Tcl_Obj *const objv[])
{
    static const char *const table[] = {
        "down", "up", NULL
    };
    int idx;
#define RESOLVER_KEY "testInterpResolver"

    if ((objc < 2) || (objc > 3)) {
	Tcl_WrongNumArgs(interp, 1, objv, "up|down ?interp?");
	return TCL_ERROR;
    }
    if (objc == 3) {
	interp = Tcl_GetChild(interp, Tcl_GetString(objv[2]));
	if (interp == NULL) {
	    Tcl_AppendResult(interp, "provided interpreter not found", NULL);
	    return TCL_ERROR;
	}
    }
    if (Tcl_GetIndexFromObj(interp, objv[1], table, "operation", TCL_EXACT,
            &idx) != TCL_OK) {
        return TCL_ERROR;
    }
    switch (idx) {
    case 1: /* up */
        Tcl_AddInterpResolvers(interp, RESOLVER_KEY, InterpCmdResolver,
                InterpVarResolver, InterpCompiledVarResolver);
        break;
    case 0: /*down*/
        if (!Tcl_RemoveInterpResolvers(interp, RESOLVER_KEY)) {
            Tcl_AppendResult(interp, "could not remove the resolver scheme",
                    NULL);
            return TCL_ERROR;
        }
    }
    return TCL_OK;
}

/*
 *------------------------------------------------------------------------
 *
 * TestApplyLambdaObjCmd --
 *
 *	Implements the Tcl command testapplylambda. This tests the apply
 *	implementation handling of a lambda where the lambda has a list
 *	internal representation where the second element's internal
 *	representation is already a byte code object.
 *
 * Results:
 *	TCL_OK    - Success. Caller should check result is 42
 *	TCL_ERROR - Error.
 *
 * Side effects:
 *	In the presence of the apply bug, may panic. Otherwise
 *	Interpreter result holds result or error message.
 *
 *------------------------------------------------------------------------
 */
int TestApplyLambdaObjCmd (
    TCL_UNUSED(void*),
    Tcl_Interp *interp,    /* Current interpreter. */
    TCL_UNUSED(int),       /* objc. */
    TCL_UNUSED(Tcl_Obj *const *)) /* objv. */
{
    Tcl_Obj *lambdaObjs[2];
    Tcl_Obj *evalObjs[2];
    Tcl_Obj *lambdaObj;
    int result;

    /* Create a lambda {{} {set a 42}} */
    lambdaObjs[0] = Tcl_NewObj(); /* No parameters */
    lambdaObjs[1] = Tcl_NewStringObj("set a 42", -1); /* Body */
    lambdaObj = Tcl_NewListObj(2, lambdaObjs);
    Tcl_IncrRefCount(lambdaObj);

    /* Create the command "apply {{} {set a 42}" */
    evalObjs[0] = Tcl_NewStringObj("apply", -1);
    Tcl_IncrRefCount(evalObjs[0]);
    /*
     * NOTE: IMPORTANT TO EXHIBIT THE BUG. We duplicate the lambda because
     * it will get shimmered to a Lambda internal representation but we
     * want to hold on to our list representation.
     */
    evalObjs[1] = Tcl_DuplicateObj(lambdaObj);
    Tcl_IncrRefCount(evalObjs[1]);

    /* Evaluate it */
    result = Tcl_EvalObjv(interp, 2, evalObjs, TCL_EVAL_GLOBAL);
    if (result != TCL_OK) {
	Tcl_DecrRefCount(evalObjs[0]);
	Tcl_DecrRefCount(evalObjs[1]);
	return result;
    }
    /*
     * So far so good. At this point,
     * - evalObjs[1] has an internal representation of Lambda
     * - lambdaObj[1] ({set a 42}) has been shimmered to
     * an internal representation of ByteCode.
     */
    Tcl_DecrRefCount(evalObjs[1]); /* Don't need this anymore */
    /*
     * The bug trigger. Repeating the command but:
     *  - we are calling apply with a lambda that is a list (as BEFORE),
     *    BUT
     *  - The body of the lambda (lambdaObjs[1]) ALREADY has internal
     *    representation of ByteCode and thus will not be compiled again
     */
    evalObjs[1] = lambdaObj; /* lambdaObj already has a ref count so
     				no need for IncrRef */
    result = Tcl_EvalObjv(interp, 2, evalObjs, TCL_EVAL_GLOBAL);
    Tcl_DecrRefCount(evalObjs[0]);
    Tcl_DecrRefCount(lambdaObj);

    return result;
}

/*
 *----------------------------------------------------------------------
 *
 * TestLutilCmd --
 *
 *	This procedure implements the "testlequal" command. It is used to
 *	test compare two lists for equality using the string representation
 *      of each element. Implemented in C because script level loops are
 *	too slow for comparing large (GB count) lists.
 *
 * Results:
 *	A standard Tcl result.
 *
 * Side effects:
 *	None.
 *
 *----------------------------------------------------------------------
 */

static int
TestLutilCmd(
    TCL_UNUSED(void *),
    Tcl_Interp *interp,		/* Current interpreter. */
    int objc,			/* Number of arguments. */
    Tcl_Obj *const objv[])	/* Arguments. */
{
    Tcl_Size nL1, nL2;
    Tcl_Obj *l1Obj = NULL;
    Tcl_Obj *l2Obj = NULL;
    Tcl_Obj **l1Elems;
    Tcl_Obj **l2Elems;
    static const char *const subcmds[] = {
	   "equal", "diffindex", NULL
    };
    enum options {
	   LUTIL_EQUAL, LUTIL_DIFFINDEX
    } idx;

    if (objc != 4) {
	Tcl_WrongNumArgs(interp, 1, objv, "list1 list2");
	return TCL_ERROR;
    }
    if (Tcl_GetIndexFromObj(interp, objv[1], subcmds, "option", 0,
	    &idx) != TCL_OK) {
	return TCL_ERROR;
    }

    /* Protect against shimmering, just to be safe */
    l1Obj = Tcl_DuplicateObj(objv[2]);
    l2Obj = Tcl_DuplicateObj(objv[3]);

    int ret = TCL_ERROR;
    if (Tcl_ListObjGetElements(interp, l1Obj, &nL1, &l1Elems) != TCL_OK) {
	goto vamoose;
    }
    if (Tcl_ListObjGetElements(interp, l2Obj, &nL2, &l2Elems) != TCL_OK) {
	goto vamoose;
    }

    Tcl_Size i, nCmp;

    ret = TCL_OK;
    switch (idx) {
    case LUTIL_EQUAL:
	/* Avoid the loop below if lengths differ */
	if (nL1 != nL2) {
	    Tcl_SetObjResult(interp, Tcl_NewIntObj(0));
	    break;
	}
	/* FALLTHRU */
    case LUTIL_DIFFINDEX:
	nCmp = nL1 <= nL2 ? nL1 : nL2;
	for (i = 0; i < nCmp; ++i) {
	    if (strcmp(Tcl_GetString(l1Elems[i]), Tcl_GetString(l2Elems[i]))) {
		break;
	    }
	}
	if (i == nCmp && nCmp == nL1 && nCmp == nL2) {
	    nCmp = idx == LUTIL_EQUAL ? 1 : -1;
	} else {
	    nCmp = idx == LUTIL_EQUAL ? 0 : i;
	}
	Tcl_SetObjResult(interp, Tcl_NewWideIntObj(nCmp));
	break;
    }

vamoose:
    if (l1Obj) {
	Tcl_DecrRefCount(l1Obj);
    }
    if (l2Obj) {
	Tcl_DecrRefCount(l2Obj);
    }
    return ret;
}

/*
 * Local Variables:
 * mode: c
 * c-basic-offset: 4
 * fill-column: 78
 * tab-width: 8
 * indent-tabs-mode: nil
 * End:
 */
<|MERGE_RESOLUTION|>--- conflicted
+++ resolved
@@ -5816,18 +5816,6 @@
     Tcl_Obj *const objv[])	/* The argument objects. */
 {
     struct {
-<<<<<<< HEAD
-=======
-#if !defined(TCL_NO_DEPRECATED)
-#   if defined(_MSC_VER) && !defined(NDEBUG)
-#	pragma warning(disable:4133)
-#   elif defined(__clang__)
-#	pragma clang diagnostic push
-#	pragma clang diagnostic ignored "-Wincompatible-pointer-types"
-#   endif
-	int n; /* On purpose, not Tcl_Size, in order to demonstrate what happens */
-#else
->>>>>>> f85eb135
 	Tcl_Size n;
 	int m; /* This variable should not be overwritten */
     } x = {0, 1};
