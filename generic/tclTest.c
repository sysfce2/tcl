--- conflicted
+++ resolved
@@ -261,53 +261,9 @@
 static Tcl_ObjCmdProc	TestregexpObjCmd;
 static Tcl_ObjCmdProc	TestreturnObjCmd;
 static void		TestregexpXflags(const char *string,
-<<<<<<< HEAD
 			    size_t length, int *cflagsPtr, int *eflagsPtr);
-static int		TestsaveresultCmd(void *dummy,
-			    Tcl_Interp *interp, int objc,
-			    Tcl_Obj *const objv[]);
+static Tcl_ObjCmdProc	TestsaveresultCmd;
 static void		TestsaveresultFree(void *blockPtr);
-static int		TestsetassocdataCmd(void *dummy,
-			    Tcl_Interp *interp, int argc, const char **argv);
-static int		TestsetCmd(void *dummy,
-			    Tcl_Interp *interp, int argc, const char **argv);
-static int		Testset2Cmd(void *dummy,
-			    Tcl_Interp *interp, int argc, const char **argv);
-static int		TestseterrorcodeCmd(void *dummy,
-			    Tcl_Interp *interp, int argc, const char **argv);
-static int		TestsetobjerrorcodeCmd(
-			    void *dummy, Tcl_Interp *interp,
-			    int objc, Tcl_Obj *const objv[]);
-static int		TestsetplatformCmd(void *dummy,
-			    Tcl_Interp *interp, int argc, const char **argv);
-static int		TeststaticpkgCmd(void *dummy,
-			    Tcl_Interp *interp, int argc, const char **argv);
-static int		TesttranslatefilenameCmd(void *dummy,
-			    Tcl_Interp *interp, int argc, const char **argv);
-static int		TestupvarCmd(void *dummy,
-			    Tcl_Interp *interp, int argc, const char **argv);
-static int		TestWrongNumArgsObjCmd(
-			    void *clientData, Tcl_Interp *interp,
-			    int objc, Tcl_Obj *const objv[]);
-static int		TestGetIndexFromObjStructObjCmd(
-			    void *clientData, Tcl_Interp *interp,
-			    int objc, Tcl_Obj *const objv[]);
-static int		TestChannelCmd(void *clientData,
-			    Tcl_Interp *interp, int argc, const char **argv);
-static int		TestChannelEventCmd(void *clientData,
-			    Tcl_Interp *interp, int argc, const char **argv);
-static int		TestSocketCmd(void *clientData,
-			    Tcl_Interp *interp, int argc, const char **argv);
-static int		TestFilesystemObjCmd(void *dummy,
-			    Tcl_Interp *interp, int objc,
-			    Tcl_Obj *const objv[]);
-static int		TestSimpleFilesystemObjCmd(
-			    void *dummy, Tcl_Interp *interp, int objc,
-			    Tcl_Obj *const objv[]);
-=======
-			    int length, int *cflagsPtr, int *eflagsPtr);
-static Tcl_ObjCmdProc	TestsaveresultCmd;
-static void		TestsaveresultFree(char *blockPtr);
 static Tcl_CmdProc	TestsetassocdataCmd;
 static Tcl_CmdProc	TestsetCmd;
 static Tcl_CmdProc	Testset2Cmd;
@@ -324,7 +280,6 @@
 static Tcl_CmdProc	TestSocketCmd;
 static Tcl_ObjCmdProc	TestFilesystemObjCmd;
 static Tcl_ObjCmdProc	TestSimpleFilesystemObjCmd;
->>>>>>> 42e6e9b1
 static void		TestReport(const char *cmd, Tcl_Obj *arg1,
 			    Tcl_Obj *arg2);
 static Tcl_ObjCmdProc	TestgetencpathObjCmd;
@@ -3463,13 +3418,7 @@
     void *clientData,	/* Data to be released. */
     TCL_UNUSED(Tcl_Interp *))
 {
-<<<<<<< HEAD
-    (void)dummy;
-
     Tcl_Free(clientData);
-=======
-    ckfree(clientData);
->>>>>>> 42e6e9b1
 }
  
@@ -5374,11 +5323,7 @@
 
 static void
 TestsaveresultFree(
-<<<<<<< HEAD
-    void *blockPtr)
-=======
-    TCL_UNUSED(char *))
->>>>>>> 42e6e9b1
+    TCL_UNUSED(void *))
 {
     freeCount++;
 }
