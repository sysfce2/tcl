--- conflicted
+++ resolved
@@ -11,15 +11,8 @@
  * Copyright (c) 1998-2000 Ajuba Solutions.
  * Copyright (c) 2003 by Kevin B. Kenny.  All rights reserved.
  *
-<<<<<<< HEAD
  * See the file "license.terms" for information on usage and redistribution of
  * this file, and for a DISCLAIMER OF ALL WARRANTIES.
- *
- * RCS: @(#) $Id: tclTest.c,v 1.114.2.9 2011/01/18 10:02:03 nijtmans Exp $
-=======
- * See the file "license.terms" for information on usage and redistribution
- * of this file, and for a DISCLAIMER OF ALL WARRANTIES.
->>>>>>> 3f68670d
  */
 
 #include <math.h>
