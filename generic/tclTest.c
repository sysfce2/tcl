--- conflicted
+++ resolved
@@ -3970,15 +3970,9 @@
 
 	    if (ii == TCL_INDEX_NONE) {
 		TclRegExpRangeUniChar(regExpr, ii, &start, &end);
-<<<<<<< HEAD
 	    } else if (ii > info.nsubs) {
 		start = TCL_INDEX_NONE;
 		end = TCL_INDEX_NONE;
-=======
-	    } else if (ii > (size_t)info.nsubs) {
-		start = -1;
-		end = -1;
->>>>>>> e6786566
 	    } else {
 		start = info.matches[ii].start;
 		end = info.matches[ii].end;
@@ -4001,7 +3995,7 @@
 	    if (ii == TCL_INDEX_NONE) {
 		TclRegExpRangeUniChar(regExpr, ii, &start, &end);
 		newPtr = Tcl_GetRange(objPtr, start, end);
-	    } else if (ii > (size_t)info.nsubs) {
+	    } else if (ii > info.nsubs) {
 		newPtr = Tcl_NewObj();
 	    } else {
 		newPtr = Tcl_GetRange(objPtr, info.matches[ii].start,
@@ -4048,7 +4042,7 @@
     int *eflagsPtr)		/* exec flags word */
 {
     size_t i;
-	int cflags, eflags;
+    int cflags, eflags;
 
     cflags = *cflagsPtr;
     eflags = *eflagsPtr;
