--- conflicted
+++ resolved
@@ -314,15 +314,8 @@
 static Tcl_FSListVolumesProc SimpleListVolumes;
 static Tcl_FSPathInFilesystemProc SimplePathInFilesystem;
 static Tcl_Obj *	SimpleRedirect(Tcl_Obj *pathPtr);
-<<<<<<< HEAD
 static Tcl_FSMatchInDirectoryProc SimpleMatchInDirectory;
-=======
-static int		SimpleMatchInDirectory(
-			    Tcl_Interp *interp, Tcl_Obj *resultPtr,
-			    Tcl_Obj *dirPtr, const char *pattern,
-			    Tcl_GlobTypeData *types);
 static Tcl_ObjCmdProc	TestUtfNextCmd;
->>>>>>> f480c247
 static Tcl_ObjCmdProc	TestUtfPrevCmd;
 static Tcl_ObjCmdProc	TestNumUtfCharsCmd;
 static Tcl_ObjCmdProc	TestFindFirstCmd;
